/*
Copyright 2020 The OneFlow Authors. All rights reserved.

Licensed under the Apache License, Version 2.0 (the "License");
you may not use this file except in compliance with the License.
You may obtain a copy of the License at

    http://www.apache.org/licenses/LICENSE-2.0

Unless required by applicable law or agreed to in writing, software
distributed under the License is distributed on an "AS IS" BASIS,
WITHOUT WARRANTIES OR CONDITIONS OF ANY KIND, either express or implied.
See the License for the specific language governing permissions and
limitations under the License.
*/

#include "oneflow/core/autograd/autograd_mode.h"
#include "oneflow/core/common/scalar.h"
#include "oneflow/core/common/global.h"
#include "oneflow/core/common/optional.h"
#include "oneflow/core/common/protobuf.h"
#include "oneflow/core/control/global_process_ctx.h"
#include "oneflow/core/device/cuda_util.h"
#include "oneflow/core/framework/attr_map.h"
#include "oneflow/core/framework/device.h"
#include "oneflow/core/framework/nd_sbp.h"
#include "oneflow/core/framework/op_builder.h"
#include "oneflow/core/framework/op_expr.h"
#include "oneflow/core/framework/op_interpreter/op_interpreter_util.h"
#include "oneflow/core/framework/placement_utils.h"
#include "oneflow/core/framework/tensor.h"
#include "oneflow/core/framework/tensor_tuple.h"
#include "oneflow/core/framework/random_generator_impl.h"
#include "oneflow/core/functional/functional.h"
#include "oneflow/core/functional/function_library.h"
#include "oneflow/core/functional/sequence_function.h"
#include "oneflow/core/functional/impl/common.h"
#include "oneflow/core/functional/impl/unary_functor.h"
#include "oneflow/core/job/parallel_desc.h"
#include "oneflow/core/job/sbp_parallel.h"
#include "oneflow/core/job/global_for.h"
#include "oneflow/core/job/lazy_mode.h"

namespace oneflow {
namespace one {
namespace functional {

namespace impl {

class ArgMaxFunctor {
 public:
  ArgMaxFunctor() { op_ = CHECK_JUST(one::OpBuilder("argmax").Input("in").Output("out").Build()); }
  Maybe<Tensor> operator()(const std::shared_ptr<one::Tensor>& input, const Optional<int32_t>& dim,
                           const Optional<bool>& keepdim,
                           const Optional<Symbol<DType>>& dtype) const {
    if (dim.has_value() == false) {
      return SequenceFunction<Maybe<Tensor>()>([&]() { return Flatten(input, 0, -1); })
          .then([&](const std::shared_ptr<one::Tensor>& x) {
            return OpInterpUtil::Dispatch<Tensor>(*op_, {x->contiguous()});
          })
          .call();
    }

    int new_dim = JUST(dim);
    const int32_t ndims = input->shape()->NumAxes();
    if (new_dim < 0) { new_dim += ndims; }
    CHECK_GE_OR_RETURN(new_dim, 0)
        << "IndexError: Dimension out of range (expected to be in range of [" << -ndims << ","
        << ndims << " ] but got " << ndims;
    CHECK_LT_OR_RETURN(new_dim, ndims)
        << "IndexError: Dimension out of range (expected to be in range of [" << -ndims << ","
        << ndims << " ] but got " << ndims;

    const auto do_cast = [&](const std::shared_ptr<one::Tensor>& x) -> Maybe<Tensor> {
      return Cast(x, JUST(dtype));
    };

    if (new_dim == ndims - 1) {
      return SequenceFunction<Maybe<Tensor>()>(
                 [&]() { return OpInterpUtil::Dispatch<Tensor>(*op_, {input->contiguous()}); })
          .then_if(keepdim.has_value() && JUST(keepdim) == true,
                   std::bind(ExpandDims, std::placeholders::_1, -1))
          .then_if(dtype.has_value(), do_cast)
          .call();
    }

    std::vector<int32_t> permute;
    permute.reserve(ndims);
    for (int32_t i = 0; i < ndims - 1; i++) { permute.emplace_back(i < new_dim ? i : i + 1); }
    permute.emplace_back(new_dim);

    std::vector<int32_t> permute_inv(ndims, 0);
    for (int32_t i = 0; i < ndims; i++) { permute_inv[i] = -1; }
    for (int32_t i = 0; i < ndims; i++) { permute_inv[permute[i]] = i; }

    std::vector<int32_t> squeeze_dim = {new_dim};

    return SequenceFunction<Maybe<Tensor>()>([&]() { return Transpose(input, permute); })
        .then([&](const std::shared_ptr<one::Tensor>& x) {
          return OpInterpUtil::Dispatch<Tensor>(*op_, {x->contiguous()});
        })
        .then(std::bind(ExpandDims, std::placeholders::_1, -1))
        .then(std::bind(Transpose, std::placeholders::_1, permute_inv))
        .then_if((!keepdim.has_value()) || (keepdim.has_value() && JUST(keepdim) == false),
                 std::bind(Squeeze, std::placeholders::_1, squeeze_dim))
        .then_if(dtype.has_value(), do_cast)
        .call();
  }

 private:
  std::shared_ptr<OpExpr> op_;
};

class ArgMinFunctor {
 public:
  ArgMinFunctor() {}
  Maybe<Tensor> operator()(const std::shared_ptr<one::Tensor>& input, const Optional<int32_t>& dim,
                           const Optional<bool>& keepdim,
                           const Optional<Symbol<DType>>& dtype) const {
    return sequence_function(Negative)
        .then(std::bind(ArgMax, std::placeholders::_1, dim, keepdim, dtype))
        .call(input->contiguous());
  }
};
class ConsistentConstantFunctor {
 public:
  ConsistentConstantFunctor() {
    op_ = CHECK_JUST(one::OpBuilder("constant").Output("out").Build());
  }
  Maybe<Tensor> operator()(const Shape& shape, const Scalar& value, const Symbol<DType>& dtype,
                           const Symbol<ParallelDesc>& placement,
                           const std::vector<Symbol<cfg::SbpParallel>>& sbp_tuple) const {
    MutableAttrMap attrs;
    JUST(attrs.SetAttr<Shape>("shape", shape));
    JUST(attrs.SetAttr<DataType>("dtype", dtype->data_type()));
    if (IsIntegralDataType(dtype->data_type())) {
      JUST(attrs.SetAttr<bool>("is_floating_value", false));
      JUST(attrs.SetAttr<int64_t>("integer_value", JUST(value.As<int64_t>())));
    } else {
      JUST(attrs.SetAttr<bool>("is_floating_value", true));
      JUST(attrs.SetAttr<double>("floating_value", JUST(value.As<double>())));
    }
    if (LazyMode::is_enabled()) {
      std::vector<std::string> nd_sbp(sbp_tuple.size());
      {
        for (int i = 0; i < sbp_tuple.size(); ++i) {
          nd_sbp.at(i) = SbpParallelToString(*sbp_tuple.at(i));
        }
      }
      JUST(attrs.SetAttr<std::vector<std::string>>("nd_sbp", nd_sbp));
    }
    const auto& nd_sbp = JUST(GetNdSbp(sbp_tuple));
    return OpInterpUtil::Dispatch<Tensor>(*op_, {}, OpExprInterpContext(attrs, placement, nd_sbp));
  }

 private:
  std::shared_ptr<OpExpr> op_;
};

class ConstantFunctor {
 public:
  ConstantFunctor() { op_ = CHECK_JUST(one::OpBuilder("constant").Output("out").Build()); }
  Maybe<Tensor> operator()(const Shape& shape, const Scalar& value, const Symbol<DType>& dtype,
                           const Optional<Symbol<Device>>& device) const {
    MutableAttrMap attrs;
    JUST(attrs.SetAttr<Shape>("shape", shape));
    JUST(attrs.SetAttr<DataType>("dtype", dtype->data_type()));
    if (IsIntegralDataType(dtype->data_type())) {
      JUST(attrs.SetAttr<bool>("is_floating_value", false));
      JUST(attrs.SetAttr<int64_t>("integer_value", JUST(value.As<int64_t>())));
    } else {
      JUST(attrs.SetAttr<bool>("is_floating_value", true));
      JUST(attrs.SetAttr<double>("floating_value", JUST(value.As<double>())));
    }
    if (device.has_value()) {
      Symbol<Device> device_symbol = JUST(device);
      return OpInterpUtil::Dispatch<Tensor>(*op_, {}, OpExprInterpContext(attrs, device_symbol));
    } else {
      return OpInterpUtil::Dispatch<Tensor>(*op_, {}, attrs);
    }
  }

 private:
  std::shared_ptr<OpExpr> op_;
};

class EmptyFunctor {
 public:
  EmptyFunctor() { op_ = CHECK_JUST(one::OpBuilder("empty").Output("out").Build()); }
  Maybe<Tensor> operator()(const Shape& shape, const Symbol<DType>& dtype,
                           const Optional<Symbol<Device>>& device) const {
    MutableAttrMap attrs;
    JUST(attrs.SetAttr<Shape>("shape", shape));
    JUST(attrs.SetAttr<DataType>("dtype", dtype->data_type()));
    if (device.has_value()) {
      Symbol<Device> device_symbol = JUST(device);
      return OpInterpUtil::Dispatch<Tensor>(*op_, {}, OpExprInterpContext(attrs, device_symbol));
    } else {
      return OpInterpUtil::Dispatch<Tensor>(*op_, {}, attrs);
    }
  }

 private:
  std::shared_ptr<OpExpr> op_;
};

class ConsistentEmptyFunctor {
 public:
  ConsistentEmptyFunctor() { op_ = CHECK_JUST(one::OpBuilder("empty").Output("out").Build()); }
  Maybe<Tensor> operator()(const Shape& shape, const Symbol<DType>& dtype,
                           const Symbol<ParallelDesc>& placement,
                           const std::vector<Symbol<cfg::SbpParallel>>& sbp_tuple) const {
    MutableAttrMap attrs;
    JUST(attrs.SetAttr<Shape>("shape", shape));
    JUST(attrs.SetAttr<DataType>("dtype", dtype->data_type()));
    if (LazyMode::is_enabled()) {
      std::vector<std::string> nd_sbp(sbp_tuple.size());
      {
        for (int i = 0; i < sbp_tuple.size(); ++i) {
          nd_sbp.at(i) = SbpParallelToString(*sbp_tuple.at(i));
        }
      }
      JUST(attrs.SetAttr<std::vector<std::string>>("nd_sbp", nd_sbp));
    }
    const auto& nd_sbp = JUST(GetNdSbp(sbp_tuple));
    return OpInterpUtil::Dispatch<Tensor>(*op_, {}, OpExprInterpContext(attrs, placement, nd_sbp));
  }

 private:
  std::shared_ptr<OpExpr> op_;
};

class ZerosLikeFunctor : public UnaryFunctor {
 public:
  ZerosLikeFunctor() {
    op_ = CHECK_JUST(one::OpBuilder("zero_like").Input("like").Output("out").Build());
  }
};

class OnesLikeFunctor : public UnaryFunctor {
 public:
  OnesLikeFunctor() {
    op_ = CHECK_JUST(one::OpBuilder("ones_like").Input("like").Output("out").Build());
  }
};

class FlattenFunctor {
 public:
  FlattenFunctor() {
    op_ = CHECK_JUST(one::OpBuilder("flatten").Input("in").Output("out").Build());
  }
  Maybe<Tensor> operator()(const std::shared_ptr<one::Tensor>& x, const int32_t& start_dim,
                           const int32_t& end_dim) const {
    const auto& x_shape = x->shape();
    const int32_t x_dim = x_shape->dim_vec().size();

    int new_start_dim = start_dim;
    int new_end_dim = end_dim;
    if (start_dim < 0) { new_start_dim += x_dim; }
    if (end_dim < 0) { new_end_dim += x_dim; }
    if (new_start_dim == new_end_dim) { return x; }

    MutableAttrMap attrs;
    JUST(attrs.SetAttr<int32_t>("start_dim", start_dim));
    JUST(attrs.SetAttr<int32_t>("end_dim", end_dim));

    return OpInterpUtil::Dispatch<Tensor>(*op_, {x}, attrs);
  }

 private:
  std::shared_ptr<OpExpr> op_;
};

class WhereFunctor {
 public:
  WhereFunctor() {
    op_ = CHECK_JUST(
        one::OpBuilder("where").Input("condition").Input("x").Input("y").Output("out").Build());
  }
  Maybe<Tensor> operator()(const std::shared_ptr<one::Tensor>& condition,
                           const std::shared_ptr<one::Tensor>& x,
                           const std::shared_ptr<one::Tensor>& y) const {
    return OpInterpUtil::Dispatch<Tensor>(*op_, {condition, x, y});
  }

 private:
  std::shared_ptr<OpExpr> op_;
};

class WhereScalarXFunctor {
 public:
  WhereScalarXFunctor() {
    op_ = CHECK_JUST(
        one::OpBuilder("where_scalar_x").Input("condition").Input("y").Output("out").Build());
  }
  Maybe<Tensor> operator()(const std::shared_ptr<one::Tensor>& condition, const Scalar& scalar,
                           const std::shared_ptr<one::Tensor>& y) const {
    MutableAttrMap attrs;
    if (scalar.IsFloatingPoint()) {
      JUST(attrs.SetAttr<double>("float_operand", JUST(scalar.As<double>())));
      JUST(attrs.SetAttr<bool>("has_float_operand", true));
      JUST(attrs.SetAttr<bool>("has_int_operand", false));
    } else if (scalar.IsIntegral()) {
      JUST(attrs.SetAttr<int64_t>("int_operand", JUST(scalar.As<int64_t>())));
      JUST(attrs.SetAttr<bool>("has_float_operand", false));
      JUST(attrs.SetAttr<bool>("has_int_operand", true));
    } else {
      UNIMPLEMENTED_THEN_RETURN() << "The scalar in Where shoule be float or int.";
    }
    return OpInterpUtil::Dispatch<Tensor>(*op_, {condition, y}, attrs);
  }

 private:
  std::shared_ptr<OpExpr> op_;
};

class WhereScalarYFunctor {
 public:
  WhereScalarYFunctor() {
    op_ = CHECK_JUST(
        one::OpBuilder("where_scalar_y").Input("condition").Input("x").Output("out").Build());
  }
  Maybe<Tensor> operator()(const std::shared_ptr<one::Tensor>& condition,
                           const std::shared_ptr<one::Tensor>& x, const Scalar& scalar) const {
    MutableAttrMap attrs;
    if (scalar.IsFloatingPoint()) {
      JUST(attrs.SetAttr<double>("float_operand", JUST(scalar.As<double>())));
      JUST(attrs.SetAttr<bool>("has_float_operand", true));
      JUST(attrs.SetAttr<bool>("has_int_operand", false));
    } else if (scalar.IsIntegral()) {
      JUST(attrs.SetAttr<int64_t>("int_operand", JUST(scalar.As<int64_t>())));
      JUST(attrs.SetAttr<bool>("has_float_operand", false));
      JUST(attrs.SetAttr<bool>("has_int_operand", true));
    } else {
      UNIMPLEMENTED_THEN_RETURN() << "The scalar in Where shoule be float or int.";
    }
    return OpInterpUtil::Dispatch<Tensor>(*op_, {condition, x}, attrs);
  }

 private:
  std::shared_ptr<OpExpr> op_;
};

class WhereScalarXYFunctor {
 public:
  WhereScalarXYFunctor() {
    op_ = CHECK_JUST(one::OpBuilder("where_scalar_xy").Input("condition").Output("out").Build());
  }
  Maybe<Tensor> operator()(const std::shared_ptr<one::Tensor>& condition, const Scalar& x_scalar,
                           const Scalar& y_scalar) const {
    MutableAttrMap attrs;
    if (x_scalar.IsFloatingPoint() && y_scalar.IsFloatingPoint()) {
      JUST(attrs.SetAttr<double>("x_float_operand", JUST(x_scalar.As<double>())));
      JUST(attrs.SetAttr<double>("y_float_operand", JUST(y_scalar.As<double>())));
      JUST(attrs.SetAttr<bool>("has_x_float_operand", true));
      JUST(attrs.SetAttr<bool>("has_y_float_operand", true));
      JUST(attrs.SetAttr<bool>("has_x_int_operand", false));
      JUST(attrs.SetAttr<bool>("has_y_int_operand", false));
    } else if (x_scalar.IsIntegral() && y_scalar.IsIntegral()) {
      JUST(attrs.SetAttr<int64_t>("x_int_operand", JUST(x_scalar.As<int64_t>())));
      JUST(attrs.SetAttr<int64_t>("y_int_operand", JUST(y_scalar.As<int64_t>())));
      JUST(attrs.SetAttr<bool>("has_x_float_operand", false));
      JUST(attrs.SetAttr<bool>("has_y_float_operand", false));
      JUST(attrs.SetAttr<bool>("has_x_int_operand", true));
      JUST(attrs.SetAttr<bool>("has_y_int_operand", true));
    } else {
      UNIMPLEMENTED_THEN_RETURN() << "The scalar in Where shoule be float or int.";
    }
    return OpInterpUtil::Dispatch<Tensor>(*op_, {condition}, attrs);
  }

 private:
  std::shared_ptr<OpExpr> op_;
};

class ArgWhereFunctor {
 public:
  ArgWhereFunctor() {
    op_ = CHECK_JUST(
        one::OpBuilder("argwhere").Input("input").Output("output").Output("output_size").Build());
  }
  Maybe<TensorTuple> operator()(const std::shared_ptr<one::Tensor>& x,
                                const Symbol<DType>& dtype) const {
    MutableAttrMap attrs;
    JUST(attrs.SetAttr<DataType>("dtype", dtype->data_type()));
    return OpInterpUtil::Dispatch<TensorTuple>(*op_, {x->contiguous()}, attrs);
  }

 private:
  std::shared_ptr<OpExpr> op_;
};

class BroadcastLikeFunctor {
 public:
  BroadcastLikeFunctor() {
    op_ = CHECK_JUST(one::OpBuilder("broadcast_like").Input("x").Input("like").Output("y").Build());
  }
  Maybe<Tensor> operator()(const std::shared_ptr<one::Tensor>& x,
                           const std::shared_ptr<one::Tensor>& like,
                           const std::vector<int32_t>& broadcast_axes) const {
    MutableAttrMap attrs;
    JUST(attrs.SetAttr<std::vector<int32_t>>("broadcast_axes", broadcast_axes));
    return OpInterpUtil::Dispatch<Tensor>(*op_, {x, like}, attrs);
  }

 private:
  std::shared_ptr<OpExpr> op_;
};

class ConcatFunctor {
 public:
  ConcatFunctor() {
    ops_.resize(kMaxInputCount);
    for (int n = 1; n < ops_.size(); ++n) {
      ops_[n] = CHECK_JUST(one::OpBuilder("concat").Input("in", n + 1).Output("out").Build());
    }
  }
  Maybe<Tensor> operator()(const TensorTuple& inputs, const int64_t& dim) const {
    if (inputs.size() == 1) { return inputs.at(0); }
    int64_t axis = dim;
    int64_t ndim = inputs[0]->ndim();
    int64_t max_dim_size = 0;
    CHECK_GE_OR_RETURN(inputs.size(), 2);
    CHECK_OR_RETURN((-(ndim) <= dim) && (dim <= (ndim - 1)))
        << " IndexError: Dimension out of range, expected to be in range of [" << -ndim << ", "
        << ndim - 1 << "], but got " << dim;
    if (dim < 0) { axis += ndim; }

    const std::shared_ptr<const Shape>& shape = inputs[0]->shape();
    for (const auto& input : inputs) {
      CHECK_OR_RETURN(input->ndim() == ndim) << " Tensors must have same number of dimensions: got "
                                             << input->ndim() << " and " << ndim << " is expected.";
      for (int i = 0; i < ndim; ++i) {
        if (axis == i) {
          max_dim_size += input->shape()->At(i);
        } else {
          CHECK_OR_RETURN(input->shape()->At(i) == shape->At(i))
              << " Sizes of tensors must match except in dimension " << axis << ". Got "
              << input->shape()->At(i) << " and " << shape->At(i) << " is expected in dimension 1.";
        }
      }
    }

    MutableAttrMap attrs;
    JUST(attrs.SetAttr<int64_t>("axis", axis));
    JUST(attrs.SetAttr<int64_t>("max_dim_size", max_dim_size));
    TensorTuple outputs;
    for (int i = 0; i < inputs.size(); i += kMaxInputCount) {
      size_t size = (i + kMaxInputCount) < inputs.size() ? kMaxInputCount : inputs.size() - i;
      TensorTuple partial_inputs(size);
      for (int j = 0; j < size; ++j) { partial_inputs[j] = JUST(functional::ToContiguous(inputs[i + j])); }
      outputs.emplace_back(
          JUST(OpInterpUtil::Dispatch<Tensor>(*ops_.at(size - 1), partial_inputs, attrs))
      );
    }
    if (outputs.size() == 1) { return outputs.at(0); }
    return this->operator()(outputs, axis);
  }

 private:
  std::vector<std::shared_ptr<OpExpr>> ops_;
};

class StackFunctor {
 public:
  StackFunctor() = default;
  Maybe<Tensor> operator()(const TensorTuple& inputs, const int64_t& dim) const {
    CHECK_GE_OR_RETURN(inputs.size(), 1) << "Needs one input at least.";
    int64_t ndims = inputs.at(0)->shape()->NumAxes();
    int64_t stack_dim = dim;
    for (int i = 1; i < inputs.size(); ++i) {
      CHECK_EQ_OR_RETURN(inputs.at(i)->shape()->NumAxes(), ndims)
          << "The input dimensions are not equal.";
    }
    CHECK_OR_RETURN(dim >= -(ndims + 1) && dim <= ndims)
        << "( Dimension out of range, expected to be in range of [" << -(ndims + 1) << ", " << ndims
        << "], but got " << dim << " )";
    if (dim < 0) { stack_dim = stack_dim + ndims + 1; }
    TensorTuple expand_inputs(inputs.size());
    if (inputs.size() == 1) { return ExpandDims(inputs.at(0), stack_dim); }
    for (int i = 0; i < inputs.size(); ++i) {
      expand_inputs[i] = JUST(ExpandDims(inputs.at(i), stack_dim));
    }
    return Concat(expand_inputs, stack_dim);
  }
};

class ExpandFunctor {
 public:
  ExpandFunctor() { op_ = CHECK_JUST(one::OpBuilder("expand").Input("in").Output("out").Build()); }
  Maybe<Tensor> operator()(const std::shared_ptr<one::Tensor>& x, const Shape& shape) const {
    CHECK_GE_OR_RETURN(shape.NumAxes(), x->shape()->NumAxes())
        << "The desired expanded dims should not be less than the input dims.";
    std::vector<int32_t> in_shape(x->shape()->NumAxes());
    for (int i = 0; i < in_shape.size(); ++i) { in_shape[i] = x->shape()->At(i); }

    // check the parameters
    int shift = shape.NumAxes() - in_shape.size();
    for (int i = shape.NumAxes() - 1; i >= 0; --i) {
      int index = i - shift;
      if (index >= 0) {
        if (shape.At(i) != -1 && shape.At(i) != in_shape.at(index)) {
          CHECK_OR_RETURN(shape.At(i) > 0 && in_shape.at(index) == 1)
              << "Invalid expand shape " << shape.ToString();
        }
      } else {
        CHECK_GT_OR_RETURN(shape.At(i), 0) << "Invalid expand shape " << shape.ToString();
      }
    }

    std::vector<int32_t> expand_shape(shape.NumAxes());
    for (int i = 0; i < shape.NumAxes(); ++i) { expand_shape[i] = shape.dim_vec().at(i); }

    MutableAttrMap attrs;
    JUST(attrs.SetAttr<std::vector<int32_t>>("logical_in_shape", in_shape));
    JUST(attrs.SetAttr<std::vector<int32_t>>("logical_expand_shape", expand_shape));
    return OpInterpUtil::Dispatch<Tensor>(*op_, {x->contiguous()}, attrs);
  }

 private:
  std::shared_ptr<OpExpr> op_;
};

class ExpandGradFunctor {
 public:
  ExpandGradFunctor() {
    op_ = CHECK_JUST(one::OpBuilder("expand_grad").Input("in").Output("out").Build());
  }
  Maybe<Tensor> operator()(const std::shared_ptr<one::Tensor>& dy,
                           const std::vector<int32_t>& logical_in_shape,
                           const std::vector<int32_t>& logical_expand_shape) const {
    MutableAttrMap attrs;
    JUST(attrs.SetAttr<std::vector<int32_t>>("logical_out_shape", logical_in_shape));
    JUST(attrs.SetAttr<std::vector<int32_t>>("logical_expand_shape", logical_expand_shape));
    return OpInterpUtil::Dispatch<Tensor>(*op_, {dy->contiguous()}, attrs);
  }

 private:
  std::shared_ptr<OpExpr> op_;
};

class ExpandDimsFunctor {
 public:
  ExpandDimsFunctor() {
    op_ = CHECK_JUST(one::OpBuilder("expand_dims").Input("in").Output("out").Build());
  }
  Maybe<Tensor> operator()(const std::shared_ptr<one::Tensor>& input, const int32_t& dim) const {
    int32_t expand_dim = dim;
    const int32_t ndim = input->shape()->NumAxes();
    CHECK_OR_RETURN(-(ndim + 1) <= dim && dim <= ndim)
        << " Dimension out of range, expected to be in range of [" << -(ndim + 1) << ", " << ndim
        << "], but got: " << dim;
    if (dim < 0) { expand_dim = dim + ndim + 1; }
    MutableAttrMap attrs;
    JUST(attrs.SetAttr<int32_t>("axis", expand_dim));
    return OpInterpUtil::Dispatch<Tensor>(*op_, {input->contiguous()}, attrs);
  }

 private:
  std::shared_ptr<OpExpr> op_;
};

class RollFunctor {
 public:
  RollFunctor() { op_ = CHECK_JUST(one::OpBuilder("roll").Input("in").Output("out").Build()); }
  Maybe<Tensor> operator()(const std::shared_ptr<one::Tensor>& x,
                           const std::vector<int32_t>& shifts,
                           const Optional<std::vector<int32_t>>& dims) const {
    MutableAttrMap attrs;
    JUST(attrs.SetAttr<std::vector<int32_t>>("shifts", shifts));

    std::vector<int32_t> actual_dims;
    if (dims.has_value()) {
      actual_dims = *JUST(dims);
    } else {
      actual_dims.emplace_back(-1);
    }
    CHECK_GE_OR_RETURN(shifts.size(), actual_dims.size())
        << "The `shifts` and `dims` parameters should have the same size.";
    JUST(attrs.SetAttr<std::vector<int32_t>>("dims", actual_dims));

    return OpInterpUtil::Dispatch<Tensor>(*op_, {x}, attrs);
  }

 private:
  std::shared_ptr<OpExpr> op_;
};

class GatherFunctor {
 public:
  GatherFunctor() {
    op_ = CHECK_JUST(one::OpBuilder("gather").Input("in").Input("indices").Output("out").Build());
  }
  Maybe<Tensor> operator()(const std::shared_ptr<one::Tensor>& x,
                           const std::shared_ptr<one::Tensor>& indices, const int64_t& axis) const {
    MutableAttrMap attrs;
    JUST(attrs.SetAttr<int64_t>("axis", axis));
    return OpInterpUtil::Dispatch<Tensor>(*op_, {x->contiguous(), indices->contiguous()}, attrs);
  }

 private:
  std::shared_ptr<OpExpr> op_;
};

class DimGatherFunctor {
 public:
  DimGatherFunctor() {
    op_ = CHECK_JUST(
        one::OpBuilder("dim_gather").Input("input").Input("index").Output("output").Build());
  }

  Maybe<Tensor> operator()(const std::shared_ptr<one::Tensor>& input, const int64_t& dim,
                           const std::shared_ptr<one::Tensor>& index,
                           const bool sparse_grad) const {
    CHECK_EQ_OR_RETURN(sparse_grad, false) << "Only support bool = False for now!";
    CHECK_LT_OR_RETURN(dim, index->ndim())
        << "Value of dim is out of range(dim should be less than len(index.shape))";
    CHECK_EQ_OR_RETURN(input->ndim(), index->ndim())
        << "dimensions of input and index should equal";

    FOR_RANGE(int32_t, i, 0, input->ndim()) {
      if (i != dim) {
        CHECK_LE_OR_RETURN(index->shape()->At(i), input->shape()->At(i))
            << "index.size(d) <= input.size(d) for all dimensions d != dim";
      }
    }

    MutableAttrMap attrs;
    JUST(attrs.SetAttr<int32_t>("dim", dim));
<<<<<<< HEAD
    return OpInterpUtil::Dispatch<Tensor>(*op_, {x->contiguous(), indices->contiguous()}, attrs);
=======
    return OpInterpUtil::Dispatch<Tensor>(*op_, {input, index}, attrs);
>>>>>>> 342eadbd
  }

 private:
  std::shared_ptr<OpExpr> op_;
};

class DimScatterFunctor {
 public:
  DimScatterFunctor() {
    op_ = CHECK_JUST(one::OpBuilder("dim_scatter_update")
                         .Input("input")
                         .Input("index")
                         .Input("src")
                         .Output("output")
                         .Build());
  }
  Maybe<Tensor> operator()(const std::shared_ptr<one::Tensor>& input, const int32_t& dim,
                           const std::shared_ptr<one::Tensor>& index,
                           const std::shared_ptr<one::Tensor>& src) const {
    MutableAttrMap attrs;
    JUST(attrs.SetAttr<int32_t>("dim", dim));
    return OpInterpUtil::Dispatch<Tensor>(*op_, {input->contiguous(), index->contiguous(), src->contiguous()}, attrs);
  }

 private:
  std::shared_ptr<OpExpr> op_;
};

class DimScatterAddFunctor {
 public:
  DimScatterAddFunctor() {
    op_ = CHECK_JUST(one::OpBuilder("dim_scatter_add")
                         .Input("input")
                         .Input("index")
                         .Input("src")
                         .Output("output")
                         .Build());
  }
  Maybe<Tensor> operator()(const std::shared_ptr<one::Tensor>& input, const int32_t& dim,
                           const std::shared_ptr<one::Tensor>& index,
                           const std::shared_ptr<one::Tensor>& src) const {
    MutableAttrMap attrs;
    JUST(attrs.SetAttr<int32_t>("dim", dim));
    return OpInterpUtil::Dispatch<Tensor>(*op_, {input->contiguous(), index->contiguous(), src->contiguous()}, attrs);
  }

 private:
  std::shared_ptr<OpExpr> op_;
};

class DimScatterAddLikeFunctor {
 public:
  DimScatterAddLikeFunctor() {
    op_ = CHECK_JUST(one::OpBuilder("dim_scatter_add_like")
                         .Input("like")
                         .Input("index")
                         .Input("src")
                         .Output("output")
                         .Build());
  }
  Maybe<Tensor> operator()(const std::shared_ptr<one::Tensor>& like, const int32_t& dim,
                           const std::shared_ptr<one::Tensor>& index,
                           const std::shared_ptr<one::Tensor>& src) const {
    MutableAttrMap attrs;
    JUST(attrs.SetAttr<int32_t>("dim", dim));
    return OpInterpUtil::Dispatch<Tensor>(*op_, {like->contiguous(), index->contiguous(), src->contiguous()}, attrs);
  }

 private:
  std::shared_ptr<OpExpr> op_;
};

class DimScatterMulFunctor {
 public:
  DimScatterMulFunctor() {
    op_ = CHECK_JUST(one::OpBuilder("dim_scatter_mul")
                         .Input("input")
                         .Input("index")
                         .Input("src")
                         .Output("output")
                         .Build());
  }
  Maybe<Tensor> operator()(const std::shared_ptr<one::Tensor>& input, const int32_t& dim,
                           const std::shared_ptr<one::Tensor>& index,
                           const std::shared_ptr<one::Tensor>& src) const {
    MutableAttrMap attrs;
    JUST(attrs.SetAttr<int32_t>("dim", dim));
    return OpInterpUtil::Dispatch<Tensor>(*op_, {input->contiguous(), index->contiguous(), src->contiguous()}, attrs);
  }

 private:
  std::shared_ptr<OpExpr> op_;
};

class DimScatterUpdateScalarFunctor {
 public:
  DimScatterUpdateScalarFunctor() {
    op_ = CHECK_JUST(one::OpBuilder("dim_scatter_update_scalar")
                         .Input("input")
                         .Input("index")
                         .Output("output")
                         .Build());
  }
  Maybe<Tensor> operator()(const std::shared_ptr<one::Tensor>& input, const int32_t& dim,
                           const std::shared_ptr<one::Tensor>& index, const Scalar& src) const {
    MutableAttrMap attrs;
    JUST(attrs.SetAttr<int32_t>("dim", dim));
    JUST(attrs.SetAttr<float>("src_scalar", JUST(src.As<float>())));
    return OpInterpUtil::Dispatch<Tensor>(*op_, {input->contiguous(), index->contiguous()}, attrs);
  }

 private:
  std::shared_ptr<OpExpr> op_;
};

class DimScatterAddScalarFunctor {
 public:
  DimScatterAddScalarFunctor() {
    op_ = CHECK_JUST(one::OpBuilder("dim_scatter_add_scalar")
                         .Input("input")
                         .Input("index")
                         .Output("output")
                         .Build());
  }
  Maybe<Tensor> operator()(const std::shared_ptr<one::Tensor>& input, const int32_t& dim,
                           const std::shared_ptr<one::Tensor>& index, const Scalar& src) const {
    MutableAttrMap attrs;
    JUST(attrs.SetAttr<int32_t>("dim", dim));
    JUST(attrs.SetAttr<float>("src_scalar", JUST(src.As<float>())));
    return OpInterpUtil::Dispatch<Tensor>(*op_, {input->contiguous(), index->contiguous()}, attrs);
  }

 private:
  std::shared_ptr<OpExpr> op_;
};

class DimScatterMulScalarFunctor {
 public:
  DimScatterMulScalarFunctor() {
    op_ = CHECK_JUST(one::OpBuilder("dim_scatter_mul_scalar")
                         .Input("input")
                         .Input("index")
                         .Output("output")
                         .Build());
  }
  Maybe<Tensor> operator()(const std::shared_ptr<one::Tensor>& input, const int32_t& dim,
                           const std::shared_ptr<one::Tensor>& index, const Scalar& src) const {
    MutableAttrMap attrs;
    JUST(attrs.SetAttr<int32_t>("dim", dim));
    JUST(attrs.SetAttr<float>("src_scalar", JUST(src.As<float>())));
    return OpInterpUtil::Dispatch<Tensor>(*op_, {input->contiguous(), index->contiguous()}, attrs);
  }

 private:
  std::shared_ptr<OpExpr> op_;
};

class ArgSortFunctor {
 public:
  ArgSortFunctor() {
    op_ = CHECK_JUST(one::OpBuilder("arg_sort").Input("in").Output("out").Build());
  }
  Maybe<Tensor> operator()(const std::shared_ptr<one::Tensor>& in,
                           const std::string direction) const {
    MutableAttrMap attrs;
    JUST(attrs.SetAttr<std::string>("direction", direction));
    return OpInterpUtil::Dispatch<Tensor>(*op_, {in->contiguous()}, attrs);
  }

 private:
  std::shared_ptr<OpExpr> op_;
};

class GatherNdFunctor {
 public:
  GatherNdFunctor() {
    op_ = CHECK_JUST(
        one::OpBuilder("gather_nd").Input("params").Input("indices").Output("out").Build());
  }
  Maybe<Tensor> operator()(const std::shared_ptr<one::Tensor>& params,
                           const std::shared_ptr<one::Tensor>& indices) const {
    return OpInterpUtil::Dispatch<Tensor>(*op_, {params->contiguous(), indices->contiguous()});
  }

 private:
  std::shared_ptr<OpExpr> op_;
};

class ScatterNdFunctor {
 public:
  ScatterNdFunctor() {
    op_ = CHECK_JUST(
        one::OpBuilder("scatter_nd").Input("indices").Input("updates").Output("out").Build());
  }
  Maybe<Tensor> operator()(const std::shared_ptr<one::Tensor>& indices,
                           const std::shared_ptr<one::Tensor>& updates, const Shape& shape) const {
    MutableAttrMap attrs;
    JUST(attrs.SetAttr<Shape>("shape", shape));
    return OpInterpUtil::Dispatch<Tensor>(*op_, {indices->contiguous(), updates->contiguous()}, attrs);
  }

 private:
  std::shared_ptr<OpExpr> op_;
};

class TensorScatterNdUpdateFunctor {
 public:
  TensorScatterNdUpdateFunctor() {
    op_ = CHECK_JUST(one::OpBuilder("tensor_scatter_nd_update")
                         .Input("params")
                         .Input("indices")
                         .Input("updates")
                         .Output("out")
                         .Build());
  }

  Maybe<Tensor> operator()(const std::shared_ptr<one::Tensor>& tensor,
                           const std::shared_ptr<one::Tensor>& indices,
                           const std::shared_ptr<one::Tensor>& updates, bool inplace) const {
    CHECK_OR_RETURN(*tensor->dtype() == *updates->dtype())
        << "The dtype of tensor and updates must be same.";
    if (inplace) {
      JUST(CheckInplaceValid(tensor));
      auto outputs = std::make_shared<TensorTuple>(1);
      outputs->at(0) = tensor;
      JUST(OpInterpUtil::Dispatch(*op_, {tensor->contiguous(), indices->contiguous(), updates->contiguous()}, outputs.get()));
      return outputs->at(0);
    } else {
      return OpInterpUtil::Dispatch<Tensor>(*op_, {tensor->contiguous(), indices->contiguous(), updates->contiguous()});
    }
  }

 private:
  std::shared_ptr<OpExpr> op_;
};

class ScatterNdLikeFunctor {
 public:
  ScatterNdLikeFunctor() {
    op_ = CHECK_JUST(one::OpBuilder("scatter_nd_like")
                         .Input("like")
                         .Input("updates")
                         .Input("indices")
                         .Output("out")
                         .Build());
  }
  Maybe<Tensor> operator()(const std::shared_ptr<one::Tensor>& like,
                           const std::shared_ptr<one::Tensor>& updates,
                           const std::shared_ptr<one::Tensor>& indices) const {
    return OpInterpUtil::Dispatch<Tensor>(*op_, {like->contiguous(), updates->contiguous(), indices->contiguous()});
  }

 private:
  std::shared_ptr<OpExpr> op_;
};

class ReshapeFunctor {
 public:
  ReshapeFunctor() {
    op_ = CHECK_JUST(one::OpBuilder("reshape").Input("in").Output("out").Build());
  }
  Maybe<Tensor> operator()(const std::shared_ptr<one::Tensor>& x, const Shape& shape) const {
    int need_infer_axis = -1;
    size_t count = 1;
    for (int i = 0; i < shape.NumAxes(); ++i) {
      if (shape.At(i) == -1) {
        CHECK_EQ_OR_RETURN(need_infer_axis, -1)
            << "Shape " << shape.ToString() << " has more than 1 axis that needs to be infered.";
        need_infer_axis = i;
      } else {
        count *= shape.At(i);
      }
    }
    size_t x_count = x->shape()->Count(0);
    MutableAttrMap attrs;
    Shape infered_shape = shape;
    if (need_infer_axis == -1) {
      CHECK_EQ_OR_RETURN(infered_shape.Count(0), x_count)
          << "\n Shape " << infered_shape.ToString() << " is invalid for input shape "
          << x->shape()->ToString();
      JUST(attrs.SetAttr<Shape>("shape", infered_shape));
    } else {
      infered_shape.Set(need_infer_axis, x_count / count);
      CHECK_EQ_OR_RETURN(infered_shape.Count(0), x_count)
          << "\n Shape " << shape.ToString() << " is invalid for input shape "
          << x->shape()->ToString();
      JUST(attrs.SetAttr<Shape>("shape", infered_shape));
    }
    // if input tensor is eager local, than return tensor's view
    if (x->is_eager() && x->is_local()) {
      if(!(x->shape()->NumAxes()<=1 || x->shape()->elem_cnt()<=1)){
        return view::Reshape(x->contiguous(), infered_shape);
      }
    }
    return OpInterpUtil::Dispatch<Tensor>(*op_, {x->contiguous()}, attrs);
  }

 private:
  std::shared_ptr<OpExpr> op_;
};

class ToContiguousFunctor {
 public:
  ToContiguousFunctor() {
    op_ = CHECK_JUST(one::OpBuilder("to_contiguous").Input("in").Output("out").Build());
  }
  Maybe<Tensor> operator()(const std::shared_ptr<one::Tensor>& input) const {
    MutableAttrMap attrs;
    JUST(attrs.SetAttr<int64_t>("storage_offset", JUST(input->storage_offset())));
    const auto& stride = JUST(input->stride())->StrideVec();
    JUST(attrs.SetAttr<std::vector<int64_t>>("stride", {stride.begin(), stride.end()}));
  
    return OpInterpUtil::Dispatch<Tensor>(*op_, {input}, attrs);
  }

 private:
  std::shared_ptr<OpExpr> op_;
};

class SliceBaseFunctor {
 public:
  SliceBaseFunctor() = default;
  virtual ~SliceBaseFunctor() = default;
  Maybe<Tensor> operator()(const std::shared_ptr<one::Tensor>& x, const std::vector<int64_t>& start,
                           const std::vector<int64_t>& stop,
                           const std::vector<int64_t>& step) const {
    
    if (x->is_eager() && x->is_local()) {
      // TODO: view support 0-dim tensor 
      if(!(x->shape()->NumAxes()<=1 || x->shape()->elem_cnt()<=1)){
        return view::Slice(x->contiguous(), start, stop, step);
      }
    }

    MutableAttrMap attrs;
    JUST(attrs.SetAttr<std::vector<int64_t>>("start", start));
    JUST(attrs.SetAttr<std::vector<int64_t>>("stop", stop));
    JUST(attrs.SetAttr<std::vector<int64_t>>("step", step));
    return OpInterpUtil::Dispatch<Tensor>(*op_, {x->contiguous()}, attrs);
  }

 protected:
  std::shared_ptr<OpExpr> op_;
};

class SliceGradBaseFunctor {
 public:
  SliceGradBaseFunctor() = default;
  virtual ~SliceGradBaseFunctor() = default;
  Maybe<Tensor> operator()(const std::shared_ptr<one::Tensor>& dy,
                           const std::shared_ptr<one::Tensor>& like,
                           const std::vector<int64_t>& start, const std::vector<int64_t>& stop,
                           const std::vector<int64_t>& step) const {
    MutableAttrMap attrs;
    JUST(attrs.SetAttr<std::vector<int64_t>>("start", start));
    JUST(attrs.SetAttr<std::vector<int64_t>>("stop", stop));
    JUST(attrs.SetAttr<std::vector<int64_t>>("step", step));
    return OpInterpUtil::Dispatch<Tensor>(*op_, {dy->contiguous(), like->contiguous()}, attrs);
  }

 protected:
  std::shared_ptr<OpExpr> op_;
};

class SliceFunctor : public SliceBaseFunctor {
 public:
  SliceFunctor() { op_ = CHECK_JUST(one::OpBuilder("slice").Input("x").Output("y").Build()); }
};

class SliceGradFunctor : public SliceGradBaseFunctor {
 public:
  SliceGradFunctor() {
    op_ = CHECK_JUST(one::OpBuilder("slice_grad").Input("dy").Input("like").Output("dx").Build());
  }
};

class NarrowFunctor {
 public:
  NarrowFunctor() { op_ = CHECK_JUST(one::OpBuilder("narrow").Input("in").Output("out").Build()); }
  Maybe<Tensor> operator()(const std::shared_ptr<one::Tensor>& input, const int64_t& dim,
                           const int64_t& start, const int64_t& length) const {
    int64_t narrow_dim = dim;
    const int64_t ndim = input->shape()->NumAxes();
    CHECK_OR_RETURN((-ndim <= dim) && (dim <= ndim - 1))
        << " (Dimension out of range, expected to be in range of [" << -ndim << ", " << ndim - 1
        << "], but got:" << dim << ")";
    if (narrow_dim < 0) { narrow_dim += ndim; }
    if (input->is_eager() && input->is_local()) {
      if(!(input->shape()->NumAxes()<=1 || input->shape()->elem_cnt()<=1)){
        return JUST(view::Narrow(input->contiguous(), narrow_dim, start, length));
      }
    }
    MutableAttrMap attrs;
    JUST(attrs.SetAttr<int64_t>("dim", narrow_dim));
    JUST(attrs.SetAttr<int64_t>("start", start));
    JUST(attrs.SetAttr<int64_t>("length", length));
    return OpInterpUtil::Dispatch<Tensor>(*op_, {input->contiguous()}, attrs);
  }

 private:
  std::shared_ptr<OpExpr> op_;
};

class NarrowGradFunctor {
 public:
  NarrowGradFunctor() {
    op_ = CHECK_JUST(one::OpBuilder("narrow_grad").Input("dy").Input("like").Output("dx").Build());
  }
  Maybe<Tensor> operator()(const std::shared_ptr<one::Tensor>& dy,
                           const std::shared_ptr<one::Tensor>& like, const int64_t& dim,
                           const int64_t& start, const int64_t& length) const {
    MutableAttrMap attrs;
    JUST(attrs.SetAttr<int64_t>("dim", dim));
    JUST(attrs.SetAttr<int64_t>("start", start));
    JUST(attrs.SetAttr<int64_t>("length", length));
    return OpInterpUtil::Dispatch<Tensor>(*op_, {dy->contiguous(), like}, attrs);
  }

 private:
  std::shared_ptr<OpExpr> op_;
};

class LogicalSliceFunctor : public SliceBaseFunctor {
 public:
  LogicalSliceFunctor() {
    op_ = CHECK_JUST(one::OpBuilder("logical_slice").Input("x").Output("y").Build());
  }
};

class LogicalSliceAssignFunctor {
 public:
  LogicalSliceAssignFunctor() {
    op_ = CHECK_JUST(one::OpBuilder("logical_slice_assign").Input("ref").Input("value").Build());
  }
  Maybe<void> operator()(const std::shared_ptr<one::Tensor>& ref,
                         const std::shared_ptr<one::Tensor>& value,
                         const std::vector<int64_t>& start, const std::vector<int64_t>& stop,
                         const std::vector<int64_t>& step) const {
    MutableAttrMap attrs;
    JUST(attrs.SetAttr<std::vector<int64_t>>("start", start));
    JUST(attrs.SetAttr<std::vector<int64_t>>("stop", stop));
    JUST(attrs.SetAttr<std::vector<int64_t>>("step", step));
    JUST(OpInterpUtil::Dispatch<TensorTuple>(*op_, {ref->contiguous(), value->contiguous()}, attrs));
    return Maybe<void>::Ok();
  }

 private:
  std::shared_ptr<OpExpr> op_;
};

class SliceUpdateFunctor {
 public:
  SliceUpdateFunctor() {
    op_ = CHECK_JUST(one::OpBuilder("slice_update").Input("x").Input("update").Output("y").Build());
  }
  Maybe<Tensor> operator()(const std::shared_ptr<one::Tensor>& x,
                           const std::shared_ptr<one::Tensor>& update,
                           const std::vector<int64_t>& start, const std::vector<int64_t>& stop,
                           const std::vector<int64_t>& step, bool inplace) const {
    MutableAttrMap attrs;
    JUST(attrs.SetAttr<std::vector<int64_t>>("start", start));
    JUST(attrs.SetAttr<std::vector<int64_t>>("stop", stop));
    JUST(attrs.SetAttr<std::vector<int64_t>>("step", step));
    if (inplace) {
      JUST(CheckInplaceValid(x));
      auto outputs = std::make_shared<TensorTuple>(1);
      outputs->at(0) = x;
      JUST(OpInterpUtil::Dispatch(*op_, {x, update}, outputs.get(), attrs));
      return outputs->at(0);
    } else {
      return OpInterpUtil::Dispatch<Tensor>(*op_, {x->contiguous(), update->contiguous()}, attrs);
    }
  }

 private:
  std::shared_ptr<OpExpr> op_;
};

class SqueezeFunctor {
 public:
  SqueezeFunctor() {
    op_ = CHECK_JUST(one::OpBuilder("squeeze").Input("in").Output("out").Build());
  }
  Maybe<Tensor> operator()(const std::shared_ptr<one::Tensor>& x,
                           const Optional<std::vector<int32_t>>& dim) const {
    int32_t ndim = x->shape()->NumAxes();
    std::vector<int32_t> squeeze_dims;
    squeeze_dims.reserve(ndim);
    if (dim.has_value() == true) {
      std::vector<int32_t> dims = *JUST(dim);
      for (int32_t dim_i : dims) {
        CHECK_OR_RETURN((dim_i >= -(ndim + 1)) && (dim_i <= ndim))
            << "Dimension out of range (expected to be in range of  [" << -ndim << "," << ndim - 1
            << "], but got " << dim_i;
        if (dim_i < 0) { dim_i += ndim; }
        if (x->shape()->At(dim_i) == 1) { squeeze_dims.emplace_back(dim_i); }
      }
    } else {
      for (int i = 0; i < ndim; ++i) {
        if (x->shape()->At(i) == 1) { squeeze_dims.emplace_back(i); }
      }
    }

    MutableAttrMap attrs;
    JUST(attrs.SetAttr<std::vector<int32_t>>("axes", squeeze_dims));
    return OpInterpUtil::Dispatch<Tensor>(*op_, {x->contiguous()}, attrs);
  }

 private:
  std::shared_ptr<OpExpr> op_;
};

class UpsampleGradFunctor {
 public:
  UpsampleGradFunctor() {
    op_ = CHECK_JUST(one::OpBuilder("upsample_grad").Input("dy").Input("x").Output("dx").Build());
  }
  Maybe<Tensor> operator()(const std::shared_ptr<one::Tensor>& dy,
                           const std::shared_ptr<one::Tensor>& x, const float& height_scale,
                           const float& width_scale, const bool& align_corners,
                           const std::string& data_format, const std::string& interpolation) const {
    MutableAttrMap attrs;
    JUST(attrs.SetAttr<float>("height_scale", height_scale));
    JUST(attrs.SetAttr<float>("width_scale", width_scale));
    JUST(attrs.SetAttr<bool>("align_corners", align_corners));
    JUST(attrs.SetAttr<std::string>("interpolation", interpolation));
    JUST(attrs.SetAttr<std::string>("data_format", data_format));
    return OpInterpUtil::Dispatch<Tensor>(*op_, {dy->contiguous(), x->contiguous()}, attrs);
  }

 private:
  std::shared_ptr<OpExpr> op_;
};

class CopyFunctor {
 public:
  CopyFunctor() { op_ = CHECK_JUST(one::OpBuilder("copy").Input("in").Output("out").Build()); }
  Maybe<Tensor> operator()(const std::shared_ptr<one::Tensor>& x, const std::string& device_type,
                           const int64_t& device_id) const {
    MutableAttrMap attrs;
    JUST(attrs.SetAttr<std::string>("device_type", device_type));
    JUST(attrs.SetAttr<int64_t>("device_id", device_id));
#ifdef WITH_CUDA
    if (device_type == "cuda") { InitCudaContextOnce(device_id); }
#endif
    return OpInterpUtil::Dispatch<Tensor>(*op_, {x}, attrs);
  }

 private:
  std::shared_ptr<OpExpr> op_;
};

class FlipFunctor {
 public:
  FlipFunctor() { op_ = CHECK_JUST(one::OpBuilder("flip").Input("x").Output("y").Build()); }
  Maybe<Tensor> operator()(const std::shared_ptr<one::Tensor>& x,
                           const std::vector<int32_t>& dims) const {
    MutableAttrMap attrs;
    JUST(attrs.SetAttr<std::vector<int32_t>>("dims", dims));
    return OpInterpUtil::Dispatch<Tensor>(*op_, {x->contiguous()}, attrs);
  }

 private:
  std::shared_ptr<OpExpr> op_;
};

class FlipGradFunctor {
 public:
  FlipGradFunctor() {
    op_ = CHECK_JUST(one::OpBuilder("flip_grad").Input("dy").Output("dx").Build());
  }
  Maybe<Tensor> operator()(const std::shared_ptr<one::Tensor>& dy,
                           const std::vector<int32_t>& dims) const {
    MutableAttrMap attrs;
    JUST(attrs.SetAttr<std::vector<int32_t>>("dims", dims));
    return OpInterpUtil::Dispatch<Tensor>(*op_, {dy->contiguous()}, attrs);
  }

 private:
  std::shared_ptr<OpExpr> op_;
};

class UnfoldTensorFunctor {
 public:
  UnfoldTensorFunctor() {
    op_ = CHECK_JUST(one::OpBuilder("unfold_tensor").Input("x").Output("y").Build());
  }
  Maybe<Tensor> operator()(const std::shared_ptr<one::Tensor>& x, const int32_t& dimension,
                           const int32_t& size, const int32_t& step) const {
    MutableAttrMap attrs;
    JUST(attrs.SetAttr<int32_t>("dimension", dimension));
    JUST(attrs.SetAttr<int32_t>("size", size));
    JUST(attrs.SetAttr<int32_t>("step", step));
    return OpInterpUtil::Dispatch<Tensor>(*op_, {x->contiguous()}, attrs);
  }

 private:
  std::shared_ptr<OpExpr> op_;
};

class UnfoldTensorGradFunctor {
 public:
  UnfoldTensorGradFunctor() {
    op_ = CHECK_JUST(
        one::OpBuilder("unfold_tensor_grad").Input("dy").Input("x").Output("dx").Build());
  }
  Maybe<Tensor> operator()(const std::shared_ptr<one::Tensor>& dy,
                           const std::shared_ptr<one::Tensor>& x, const int32_t& dimension,
                           const int32_t& size, const int32_t& step) const {
    MutableAttrMap attrs;
    JUST(attrs.SetAttr<int32_t>("dimension", dimension));
    JUST(attrs.SetAttr<int32_t>("size", size));
    JUST(attrs.SetAttr<int32_t>("step", step));
    return OpInterpUtil::Dispatch<Tensor>(*op_, {dy->contiguous(), x->contiguous()}, attrs);
  }

 private:
  std::shared_ptr<OpExpr> op_;
};

class UpsampleFunctor {
 public:
  UpsampleFunctor() { op_ = CHECK_JUST(one::OpBuilder("upsample").Input("x").Output("y").Build()); }
  Maybe<Tensor> operator()(const std::shared_ptr<one::Tensor>& x, const float& height_scale,
                           const float& width_scale, const bool& align_corners,
                           const std::string& interpolation, const std::string& data_format) const {
    MutableAttrMap attrs;
    JUST(attrs.SetAttr<float>("height_scale", height_scale));
    JUST(attrs.SetAttr<float>("width_scale", width_scale));
    JUST(attrs.SetAttr<bool>("align_corners", align_corners));
    JUST(attrs.SetAttr<std::string>("interpolation", interpolation));
    JUST(attrs.SetAttr<std::string>("data_format", data_format));
    return OpInterpUtil::Dispatch<Tensor>(*op_, {x->contiguous()}, attrs);
  }

 private:
  std::shared_ptr<OpExpr> op_;
};

class UpsampleLinear1DFunctor {
 public:
  UpsampleLinear1DFunctor() {
    op_ = CHECK_JUST(one::OpBuilder("upsample_linear_1d").Input("x").Output("y").Build());
  }
  Maybe<Tensor> operator()(const std::shared_ptr<one::Tensor>& x, const float& scale_factor,
                           const bool& align_corners, const std::string& data_format) const {
    MutableAttrMap attrs;
    JUST(attrs.SetAttr<float>("scale_factor", scale_factor));
    JUST(attrs.SetAttr<bool>("align_corners", align_corners));
    JUST(attrs.SetAttr<std::string>("data_format", data_format));
    return OpInterpUtil::Dispatch<Tensor>(*op_, {x->contiguous()}, attrs);
  }

 private:
  std::shared_ptr<OpExpr> op_;
};

class UpsampleLinear1DGradFunctor {
 public:
  UpsampleLinear1DGradFunctor() {
    op_ = CHECK_JUST(
        one::OpBuilder("upsample_linear_1d_grad").Input("dy").Input("x").Output("dx").Build());
  }
  Maybe<Tensor> operator()(const std::shared_ptr<one::Tensor>& dy,
                           const std::shared_ptr<one::Tensor>& x, const float& scale_factor,
                           const bool& align_corners, const std::string& data_format) const {
    MutableAttrMap attrs;
    JUST(attrs.SetAttr<float>("scale_factor", scale_factor));
    JUST(attrs.SetAttr<bool>("align_corners", align_corners));
    JUST(attrs.SetAttr<std::string>("data_format", data_format));
    return OpInterpUtil::Dispatch<Tensor>(*op_, {dy->contiguous(), x->contiguous()}, attrs);
  }

 private:
  std::shared_ptr<OpExpr> op_;
};

class UpsampleNearest1DFunctor {
 public:
  UpsampleNearest1DFunctor() {
    op_ = CHECK_JUST(one::OpBuilder("upsample_nearest_1d").Input("x").Output("y").Build());
  }
  Maybe<Tensor> operator()(const std::shared_ptr<one::Tensor>& x, const float& scale_factor,
                           const std::string& data_format) const {
    MutableAttrMap attrs;
    JUST(attrs.SetAttr<float>("scale_factor", scale_factor));
    JUST(attrs.SetAttr<std::string>("data_format", data_format));
    return OpInterpUtil::Dispatch<Tensor>(*op_, {x->contiguous()}, attrs);
  }

 private:
  std::shared_ptr<OpExpr> op_;
};

class UpsampleNearest1DGradFunctor {
 public:
  UpsampleNearest1DGradFunctor() {
    op_ = CHECK_JUST(
        one::OpBuilder("upsample_nearest_1d_grad").Input("dy").Input("x").Output("dx").Build());
  }
  Maybe<Tensor> operator()(const std::shared_ptr<one::Tensor>& dy,
                           const std::shared_ptr<one::Tensor>& x, const float& scale_factor,
                           const std::string& data_format) const {
    MutableAttrMap attrs;
    JUST(attrs.SetAttr<float>("scale_factor", scale_factor));
    JUST(attrs.SetAttr<std::string>("data_format", data_format));
    return OpInterpUtil::Dispatch<Tensor>(*op_, {dy->contiguous(), x->contiguous()}, attrs);
  }

 private:
  std::shared_ptr<OpExpr> op_;
};

class UpsampleNearest2DFunctor {
 public:
  UpsampleNearest2DFunctor() {
    op_ = CHECK_JUST(one::OpBuilder("upsample_nearest_2d").Input("x").Output("y").Build());
  }
  Maybe<Tensor> operator()(const std::shared_ptr<one::Tensor>& x, const float& height_scale,
                           const float& width_scale, const std::string& data_format) const {
    MutableAttrMap attrs;
    JUST(attrs.SetAttr<float>("height_scale", height_scale));
    JUST(attrs.SetAttr<float>("width_scale", width_scale));
    JUST(attrs.SetAttr<std::string>("data_format", data_format));
    return OpInterpUtil::Dispatch<Tensor>(*op_, {x->contiguous()}, attrs);
  }

 private:
  std::shared_ptr<OpExpr> op_;
};

class UpsampleNearest2DGradFunctor {
 public:
  UpsampleNearest2DGradFunctor() {
    op_ = CHECK_JUST(
        one::OpBuilder("upsample_nearest_2d_grad").Input("dy").Input("x").Output("dx").Build());
  }
  Maybe<Tensor> operator()(const std::shared_ptr<one::Tensor>& dy,
                           const std::shared_ptr<one::Tensor>& x, const float& height_scale,
                           const float& width_scale, const std::string& data_format) const {
    MutableAttrMap attrs;
    JUST(attrs.SetAttr<float>("height_scale", height_scale));
    JUST(attrs.SetAttr<float>("width_scale", width_scale));
    JUST(attrs.SetAttr<std::string>("data_format", data_format));
    return OpInterpUtil::Dispatch<Tensor>(*op_, {dy->contiguous(), x->contiguous()}, attrs);
  }

 private:
  std::shared_ptr<OpExpr> op_;
};

class UpsampleBilinear2DFunctor {
 public:
  UpsampleBilinear2DFunctor() {
    op_ = CHECK_JUST(one::OpBuilder("upsample_bilinear_2d").Input("x").Output("y").Build());
  }
  Maybe<Tensor> operator()(const std::shared_ptr<one::Tensor>& x, const float& height_scale,
                           const float& width_scale, const bool& align_corners,
                           const std::string& data_format) const {
    MutableAttrMap attrs;
    JUST(attrs.SetAttr<float>("height_scale", height_scale));
    JUST(attrs.SetAttr<float>("width_scale", width_scale));
    JUST(attrs.SetAttr<bool>("align_corners", align_corners));
    JUST(attrs.SetAttr<std::string>("data_format", data_format));
    return OpInterpUtil::Dispatch<Tensor>(*op_, {x->contiguous()}, attrs);
  }

 private:
  std::shared_ptr<OpExpr> op_;
};

class UpsampleBilinear2DGradFunctor {
 public:
  UpsampleBilinear2DGradFunctor() {
    op_ = CHECK_JUST(
        one::OpBuilder("upsample_bilinear_2d_grad").Input("dy").Input("x").Output("dx").Build());
  }
  Maybe<Tensor> operator()(const std::shared_ptr<one::Tensor>& dy,
                           const std::shared_ptr<one::Tensor>& x, const float& height_scale,
                           const float& width_scale, const bool& align_corners,
                           const std::string& data_format) const {
    MutableAttrMap attrs;
    JUST(attrs.SetAttr<float>("height_scale", height_scale));
    JUST(attrs.SetAttr<float>("width_scale", width_scale));
    JUST(attrs.SetAttr<bool>("align_corners", align_corners));
    JUST(attrs.SetAttr<std::string>("data_format", data_format));
    return OpInterpUtil::Dispatch<Tensor>(*op_, {dy->contiguous(), x->contiguous()}, attrs);
  }

 private:
  std::shared_ptr<OpExpr> op_;
};

class UpsampleBicubic2DFunctor {
 public:
  UpsampleBicubic2DFunctor() {
    op_ = CHECK_JUST(one::OpBuilder("upsample_bicubic_2d").Input("x").Output("y").Build());
  }
  Maybe<Tensor> operator()(const std::shared_ptr<one::Tensor>& x, const float& height_scale,
                           const float& width_scale, const bool& align_corners,
                           const std::string& data_format) const {
    MutableAttrMap attrs;
    JUST(attrs.SetAttr<float>("height_scale", height_scale));
    JUST(attrs.SetAttr<float>("width_scale", width_scale));
    JUST(attrs.SetAttr<bool>("align_corners", align_corners));
    JUST(attrs.SetAttr<std::string>("data_format", data_format));
    return OpInterpUtil::Dispatch<Tensor>(*op_, {x->contiguous()}, attrs);
  }

 private:
  std::shared_ptr<OpExpr> op_;
};

class UpsampleBicubic2DGradFunctor {
 public:
  UpsampleBicubic2DGradFunctor() {
    op_ = CHECK_JUST(
        one::OpBuilder("upsample_bicubic_2d_grad").Input("dy").Input("x").Output("dx").Build());
  }
  Maybe<Tensor> operator()(const std::shared_ptr<one::Tensor>& dy,
                           const std::shared_ptr<one::Tensor>& x, const float& height_scale,
                           const float& width_scale, const bool& align_corners,
                           const std::string& data_format) const {
    MutableAttrMap attrs;
    JUST(attrs.SetAttr<float>("height_scale", height_scale));
    JUST(attrs.SetAttr<float>("width_scale", width_scale));
    JUST(attrs.SetAttr<bool>("align_corners", align_corners));
    JUST(attrs.SetAttr<std::string>("data_format", data_format));
    return OpInterpUtil::Dispatch<Tensor>(*op_, {dy->contiguous(), x->contiguous()}, attrs);
  }

 private:
  std::shared_ptr<OpExpr> op_;
};

class UpsampleNearest3DFunctor {
 public:
  UpsampleNearest3DFunctor() {
    op_ = CHECK_JUST(one::OpBuilder("upsample_nearest_3d").Input("x").Output("y").Build());
  }
  Maybe<Tensor> operator()(const std::shared_ptr<one::Tensor>& x, const float& depth_scale,
                           const float& height_scale, const float& width_scale,
                           const std::string& data_format) const {
    MutableAttrMap attrs;
    JUST(attrs.SetAttr<float>("depth_scale", depth_scale));
    JUST(attrs.SetAttr<float>("height_scale", height_scale));
    JUST(attrs.SetAttr<float>("width_scale", width_scale));
    JUST(attrs.SetAttr<std::string>("data_format", data_format));
    return OpInterpUtil::Dispatch<Tensor>(*op_, {x->contiguous()}, attrs);
  }

 private:
  std::shared_ptr<OpExpr> op_;
};

class UpsampleNearest3DGradFunctor {
 public:
  UpsampleNearest3DGradFunctor() {
    op_ = CHECK_JUST(
        one::OpBuilder("upsample_nearest_3d_grad").Input("dy").Input("x").Output("dx").Build());
  }
  Maybe<Tensor> operator()(const std::shared_ptr<one::Tensor>& dy,
                           const std::shared_ptr<one::Tensor>& x, const float& depth_scale,
                           const float& height_scale, const float& width_scale,
                           const std::string& data_format) const {
    MutableAttrMap attrs;
    JUST(attrs.SetAttr<float>("depth_scale", depth_scale));
    JUST(attrs.SetAttr<float>("height_scale", height_scale));
    JUST(attrs.SetAttr<float>("width_scale", width_scale));
    JUST(attrs.SetAttr<std::string>("data_format", data_format));
    return OpInterpUtil::Dispatch<Tensor>(*op_, {dy->contiguous(), x->contiguous()}, attrs);
  }

 private:
  std::shared_ptr<OpExpr> op_;
};

class UpsampleTrilinear3DFunctor {
 public:
  UpsampleTrilinear3DFunctor() {
    op_ = CHECK_JUST(one::OpBuilder("upsample_trilinear_3d").Input("x").Output("y").Build());
  }
  Maybe<Tensor> operator()(const std::shared_ptr<one::Tensor>& x, const float& depth_scale,
                           const float& height_scale, const float& width_scale,
                           const bool& align_corners, const std::string& data_format) const {
    MutableAttrMap attrs;
    JUST(attrs.SetAttr<float>("depth_scale", depth_scale));
    JUST(attrs.SetAttr<float>("height_scale", height_scale));
    JUST(attrs.SetAttr<float>("width_scale", width_scale));
    JUST(attrs.SetAttr<bool>("align_corners", align_corners));
    JUST(attrs.SetAttr<std::string>("data_format", data_format));
    return OpInterpUtil::Dispatch<Tensor>(*op_, {x->contiguous()}, attrs);
  }

 private:
  std::shared_ptr<OpExpr> op_;
};

class UpsampleTrilinear3DGradFunctor {
 public:
  UpsampleTrilinear3DGradFunctor() {
    op_ = CHECK_JUST(
        one::OpBuilder("upsample_trilinear_3d_grad").Input("dy").Input("x").Output("dx").Build());
  }
  Maybe<Tensor> operator()(const std::shared_ptr<one::Tensor>& dy,
                           const std::shared_ptr<one::Tensor>& x, const float& depth_scale,
                           const float& height_scale, const float& width_scale,
                           const bool& align_corners, const std::string& data_format) const {
    MutableAttrMap attrs;
    JUST(attrs.SetAttr<float>("depth_scale", depth_scale));
    JUST(attrs.SetAttr<float>("height_scale", height_scale));
    JUST(attrs.SetAttr<float>("width_scale", width_scale));
    JUST(attrs.SetAttr<bool>("align_corners", align_corners));
    JUST(attrs.SetAttr<std::string>("data_format", data_format));
    return OpInterpUtil::Dispatch<Tensor>(*op_, {dy->contiguous(), x->contiguous()}, attrs);
  }

 private:
  std::shared_ptr<OpExpr> op_;
};

class UnsortedSegmentSumLikeFunctor {
 public:
  UnsortedSegmentSumLikeFunctor() {
    op_ = CHECK_JUST(one::OpBuilder("unsorted_segment_sum_like")
                         .Input("data")
                         .Input("segment_ids")
                         .Input("like")
                         .Output("out")
                         .Build());
  }
  Maybe<Tensor> operator()(const std::shared_ptr<one::Tensor>& x,
                           const std::shared_ptr<one::Tensor>& segment_ids,
                           const std::shared_ptr<one::Tensor>& like, const int64_t& axis) const {
    MutableAttrMap attrs;
    JUST(attrs.SetAttr<int64_t>("axis", axis));
    return OpInterpUtil::Dispatch<Tensor>(*op_, {x->contiguous(), segment_ids->contiguous(), like->contiguous()}, attrs);
  }

 private:
  std::shared_ptr<OpExpr> op_;
};

class TrilFunctor {
 public:
  TrilFunctor() { op_ = CHECK_JUST(one::OpBuilder("tril").Input("in").Output("out").Build()); }
  Maybe<Tensor> operator()(const std::shared_ptr<one::Tensor>& x, const int64_t& diagonal) const {
    MutableAttrMap attrs;
    JUST(attrs.SetAttr<int64_t>("diagonal", diagonal));
    return OpInterpUtil::Dispatch<Tensor>(*op_, {x->contiguous()}, attrs);
  }

 private:
  std::shared_ptr<OpExpr> op_;
};

class TriuFunctor {
 public:
  TriuFunctor() { op_ = CHECK_JUST(one::OpBuilder("triu").Input("in").Output("out").Build()); }
  Maybe<Tensor> operator()(const std::shared_ptr<one::Tensor>& x, const int64_t& diagonal) const {
    MutableAttrMap attrs;
    JUST(attrs.SetAttr<int64_t>("diagonal", diagonal));
    return OpInterpUtil::Dispatch<Tensor>(*op_, {x->contiguous()}, attrs);
  }

 private:
  std::shared_ptr<OpExpr> op_;
};

class DiagFunctor {
 public:
  DiagFunctor() { op_ = CHECK_JUST(one::OpBuilder("diag").Input("in").Output("out").Build()); }
  Maybe<Tensor> operator()(const std::shared_ptr<one::Tensor>& x, const int32_t& diagonal) const {
    MutableAttrMap attrs;
    JUST(attrs.SetAttr<int32_t>("diagonal", diagonal));
    return OpInterpUtil::Dispatch<Tensor>(*op_, {x->contiguous()}, attrs);
  }

 private:
  std::shared_ptr<OpExpr> op_;
};

class DiagGradFunctor {
 public:
  DiagGradFunctor() {
    op_ = CHECK_JUST(one::OpBuilder("diag_grad").Input("dy").Input("in").Output("dx").Build());
  }
  Maybe<Tensor> operator()(const std::shared_ptr<one::Tensor>& dy,
                           const std::shared_ptr<one::Tensor>& x, const int32_t& diagonal) const {
    MutableAttrMap attrs;
    JUST(attrs.SetAttr<int32_t>("diagonal", diagonal));
    return OpInterpUtil::Dispatch<Tensor>(*op_, {dy->contiguous(), x->contiguous()}, attrs);
  }

 private:
  std::shared_ptr<OpExpr> op_;
};

class TensorGetItemFunctor {
 public:
  TensorGetItemFunctor() {}
  Maybe<Tensor> operator()(const std::shared_ptr<one::Tensor>& x, const TensorIndex& index) const {
    std::vector<detail::Slice> slice_indices;
    TensorTuple tensor_indices;
    std::vector<int64_t> target_dims;
    std::vector<int64_t> expand_dims;
    JUST(PrepareSliceIndices(index, *(x->shape()), &slice_indices, &tensor_indices, &expand_dims,
                             &target_dims));

    auto expand_input = x->contiguous();
    for (int i = 0; i < expand_dims.size(); ++i) {
      int64_t dim = expand_dims.at(i);
      expand_input = JUST(functional::ExpandDims(expand_input, dim + i));
    }
    int64_t ndims = expand_input->shape()->NumAxes();
    CHECK_EQ_OR_RETURN(slice_indices.size(), ndims) << "Failed to prepare slice indices.";
    Shape target_shape(DimVector(target_dims.begin(), target_dims.end()));

    std::vector<int64_t> start(ndims), end(ndims), step(ndims);
    for (int i = 0; i < ndims; ++i) {
      const auto& slice = slice_indices.at(i);
      start[i] = slice.start();
      end[i] = slice.end();
      step[i] = slice.step();
    }
    bool is_identity = [&]() {
      if (target_shape.NumAxes() == 0) { return false; }
      for (int i = 0; i < ndims; ++i) {
        if (start[i] != 0 || end[i] != expand_input->shape()->At(i) || step[i] != 1) {
          return false;
        }
      }
      return true;
    }();
    std::shared_ptr<one::Tensor> result;
    if (is_identity) {
      result = expand_input;
    } else {
      result = JUST(Slice(expand_input, start, end, step));
    }

    Shape shape(DimVector(target_dims.begin(), target_dims.end()));
    if (shape != *(result->shape())) { result = JUST(Reshape(result, shape)); }
    if (!tensor_indices.empty()) { result = JUST(ApplyAdvancedIndexing(result, tensor_indices)); }

    // TODO(): Returns a view of tensor `x`.
    if (result == x) { result = JUST(Identity(x)); }
    return result;
  }
};

class TensorSetItemFunctor {
 public:
  TensorSetItemFunctor() {}
  Maybe<void> operator()(const std::shared_ptr<one::Tensor>& x, const TensorIndex& index,
                         const std::shared_ptr<one::Tensor>& value) const {
    std::vector<detail::Slice> slice_indices;
    TensorTuple tensor_indices;
    std::vector<int64_t> expand_dims;
    std::vector<int64_t> target_dims;
    JUST(PrepareSliceIndices(index, *(x->shape()), &slice_indices, &tensor_indices, &expand_dims,
                             &target_dims));
    if (expand_dims.size()) {
      slice_indices = *JUST(RemoveExpandDimSlice(slice_indices, expand_dims));
    }
    int64_t ndims = x->shape()->NumAxes();
    CHECK_EQ_OR_RETURN(slice_indices.size(), ndims) << "Failed to prepare slice indices.";
    // Not support combined indexing now
    if (!tensor_indices.empty()) {
      CHECK_OR_RETURN(tensor_indices.size() == ndims
                      && std::all_of(tensor_indices.begin(), tensor_indices.end(),
                                     [](const std::shared_ptr<Tensor>& index) { return index; }))
          << "Combining indexing is not support for tensor setitem currently";
    }

    Shape target_shape(DimVector(target_dims.begin(), target_dims.end()));
    if (target_shape.Count(0) == 0) { return Maybe<void>::Ok(); }

    const auto& value_shape = value->shape();
    bool matched = [&]() {
      for (int i = 0; i < value_shape->NumAxes() - target_shape.NumAxes(); ++i) {
        if (value_shape->At(i) != 1) { return false; }
      }
      return true;
    }();
    CHECK_OR_RETURN(matched) << "The tensor size mismatch. Target sizes: "
                             << target_shape.ToString()
                             << ", value sizes: " << value_shape->ToString();
    std::shared_ptr<one::Tensor> value_tensor(value);

    if (tensor_indices.size() == ndims) {  // advance indexing
      std::shared_ptr<Tensor> indices = JUST(functional::Stack(tensor_indices, 0));
      if (indices->shape()->elem_cnt() == 0) { return Maybe<void>::Ok(); }
      indices = JUST(functional::Transpose(indices, {1, 0}))->contiguous();
      value_tensor = JUST(functional::Expand(value_tensor, {indices->shape()->At(0)}));
      JUST(functional::TensorScatterNdUpdate(x, indices, value_tensor, /*inplace=*/true));
    } else {                              // slice update
      if (target_shape.NumAxes() != 0 &&  // NOLINT
          /*need_expand=*/value_shape->Count(0) != target_shape.Count(0)) {
        // Remove the beginning redundant 1-dimensions.
        if (value_shape->NumAxes() > target_shape.NumAxes()) {
          int64_t start_axis = value_shape->NumAxes() - target_shape.NumAxes();
          const auto& shape = JUST(value_shape->Slice(start_axis, value_shape->NumAxes()));
          value_tensor = JUST(Reshape(value, *shape))->contiguous();
        }
        value_tensor = JUST(Expand(value_tensor, target_shape));
      }
      std::vector<int64_t> start(ndims), end(ndims), step(ndims);
      DimVector slice_dims(ndims);
      for (int i = 0; i < ndims; ++i) {
        const auto& slice = slice_indices.at(i);
        start[i] = slice.start();
        end[i] = slice.end();
        step[i] = slice.step();
        slice_dims[i] = (end[i] - start[i] + step[i] - 1) / step[i];
      }
      Shape slice_shape(slice_dims);
      if (slice_shape != *(value_tensor->shape())) {
        value_tensor = JUST(Reshape(value_tensor, slice_shape))->contiguous();
      }
      if (x->is_local()) {
        JUST(SliceUpdate(x, value_tensor, start, end, step, /*inplace=*/true));
      } else {
        if (x->requires_grad() && autograd::GradMode::is_enabled()) {
          return Error::RuntimeError() << "Backward is not support for consistent tensor setitem,"
                                          "please use oneflow.no_grad() to disable autograd "
                                          "currently. We will fix this problem soon.";
        }
        JUST(LogicalSliceAssign(x, value_tensor, start, end, step));
      }
    }
    return Maybe<void>::Ok();
  }
};

class CastLikeFunctor {
 public:
  CastLikeFunctor() {
    op_ = CHECK_JUST(
        one::OpBuilder("cast_like").Input("in").Input("dtype_like").Output("out").Build());
  }
  Maybe<Tensor> operator()(const std::shared_ptr<one::Tensor>& x,
                           const std::shared_ptr<one::Tensor>& like) const {
    return OpInterpUtil::Dispatch<Tensor>(*op_, {x->contiguous(), like->contiguous()});
  }

 private:
  std::shared_ptr<OpExpr> op_;
};

class ElementwiseMinimumGradFunctor {
 public:
  ElementwiseMinimumGradFunctor() {
    op_ = CHECK_JUST(one::OpBuilder("elementwise_minimum_backward")
                         .Input("dz")
                         .Input("x")
                         .Input("y")
                         .Output("dx")
                         .Output("dy")
                         .Build());
  }
  Maybe<TensorTuple> operator()(const std::shared_ptr<one::Tensor>& dz,
                                const std::shared_ptr<one::Tensor>& x,
                                const std::shared_ptr<one::Tensor>& y) const {
    return OpInterpUtil::Dispatch<TensorTuple>(*op_, {dz->contiguous(), x->contiguous(), y->contiguous()});
  }

 private:
  std::shared_ptr<OpExpr> op_;
};

class ElementwiseMaximumGradFunctor {
 public:
  ElementwiseMaximumGradFunctor() {
    op_ = CHECK_JUST(one::OpBuilder("elementwise_maximum_backward")
                         .Input("dz")
                         .Input("x")
                         .Input("y")
                         .Output("dx")
                         .Output("dy")
                         .Build());
  }
  Maybe<TensorTuple> operator()(const std::shared_ptr<one::Tensor>& dz,
                                const std::shared_ptr<one::Tensor>& x,
                                const std::shared_ptr<one::Tensor>& y) const {
    return OpInterpUtil::Dispatch<TensorTuple>(*op_, {dz, x, y});
  }

 private:
  std::shared_ptr<OpExpr> op_;
};

class DivGradFunctor {
 public:
  DivGradFunctor() {
    op_ = CHECK_JUST(one::OpBuilder("broadcast_div_grad")
                         .Input("dz")
                         .Input("z")
                         .Input("y")
                         .Output("dy")
                         .Build());
  }
  Maybe<Tensor> operator()(const std::shared_ptr<one::Tensor>& dz,
                           const std::shared_ptr<one::Tensor>& z,
                           const std::shared_ptr<one::Tensor>& y) const {
    return OpInterpUtil::Dispatch<Tensor>(*op_, {dz->contiguous(), z->contiguous(), y->contiguous()});
  }

 private:
  std::shared_ptr<OpExpr> op_;
};

class BroadcastPowXGradFunctor {
 public:
  BroadcastPowXGradFunctor() {
    op_ = CHECK_JUST(one::OpBuilder("broadcast_pow_x_grad")
                         .Input("dz")
                         .Input("x")
                         .Input("y")
                         .Input("z")
                         .Output("dx")
                         .Build());
  }
  Maybe<Tensor> operator()(const std::shared_ptr<one::Tensor>& dz,
                           const std::shared_ptr<one::Tensor>& x,
                           const std::shared_ptr<one::Tensor>& y,
                           const std::shared_ptr<one::Tensor>& z) const {
    return OpInterpUtil::Dispatch<Tensor>(*op_, {dz, x->contiguous(), y->contiguous(), z->contiguous()});
  }

 private:
  std::shared_ptr<OpExpr> op_;
};

class BroadcastPowYGradFunctor {
 public:
  BroadcastPowYGradFunctor() {
    op_ = CHECK_JUST(one::OpBuilder("broadcast_pow_y_grad")
                         .Input("dz")
                         .Input("x")
                         .Input("y")
                         .Input("z")
                         .Output("dy")
                         .Build());
  }
  Maybe<Tensor> operator()(const std::shared_ptr<one::Tensor>& dz,
                           const std::shared_ptr<one::Tensor>& x,
                           const std::shared_ptr<one::Tensor>& y,
                           const std::shared_ptr<one::Tensor>& z) const {
    return OpInterpUtil::Dispatch<Tensor>(*op_, {dz->contiguous(), x->contiguous(), y->contiguous(), z->contiguous()});
  }

 private:
  std::shared_ptr<OpExpr> op_;
};

class IdentityFunctor {
 public:
  IdentityFunctor() {
    op_ = CHECK_JUST(one::OpBuilder("identity").Input("in").Output("out").Build());
  }
  Maybe<Tensor> operator()(const std::shared_ptr<one::Tensor>& in) const {
    return OpInterpUtil::Dispatch<Tensor>(*op_, {in});
  }

 private:
  std::shared_ptr<OpExpr> op_;
};

class AmpWhiteIdentityFunctor {
 public:
  AmpWhiteIdentityFunctor() {
    op_ = CHECK_JUST(one::OpBuilder("amp_white_identity").Input("in").Output("out").Build());
  }
  Maybe<Tensor> operator()(const std::shared_ptr<one::Tensor>& in) const {
    return OpInterpUtil::Dispatch<Tensor>(*op_, {in});
  }

 private:
  std::shared_ptr<OpExpr> op_;
};

class ReduceSumLikeFunctor {
 public:
  ReduceSumLikeFunctor() {
    op_ =
        CHECK_JUST(one::OpBuilder("reduce_sum_like").Input("x").Input("like").Output("y").Build());
  }
  Maybe<Tensor> operator()(const std::shared_ptr<one::Tensor>& x,
                           const std::shared_ptr<one::Tensor>& like,
                           const std::vector<int32_t>& axis) const {
    MutableAttrMap attrs;
    JUST(attrs.SetAttr<std::vector<int32_t>>("axis", axis));
    return OpInterpUtil::Dispatch<Tensor>(*op_, {x->contiguous(), like->contiguous()}, attrs);
  }

 private:
  std::shared_ptr<OpExpr> op_;
};

class BroadcastReduceSumLikeFunctor {
 public:
  BroadcastReduceSumLikeFunctor() {}
  Maybe<Tensor> operator()(const std::shared_ptr<Tensor>& input,
                           const std::shared_ptr<Tensor>& like) const {
    const auto& in_shape = *(input->shape());
    const auto& like_shape = *(like->shape());
    if (in_shape != like_shape) {
      const Shape& left_extended_shape =
          CreateLeftExtendedShape(ShapeView(like_shape), in_shape.NumAxes());
      if (in_shape == left_extended_shape) {
        return JUST(ReshapeLike(input, like))->contiguous();
      } else {
        const AxisVector& broadcast_axis_vec = left_extended_shape.Axes4BroadcastTo(in_shape);
        return JUST(ReduceSumLike(
            input, like,
            std::vector<int32_t>{broadcast_axis_vec.begin(), broadcast_axis_vec.end()}));
      }
    }
    return JUST(Identity(input));
  }
};

class SplitFunctor {
 public:
  SplitFunctor() {}
  Maybe<TensorTuple> operator()(const std::shared_ptr<one::Tensor>& x, const int64_t& split_size,
                                const int64_t& dim) const {
    int64_t axis = dim;
    if (axis < 0) { axis += x->ndim(); }
    CHECK_OR_RETURN(axis >= 0 && axis < x->ndim())
        << "The dim " << dim << " is out of bound " << x->ndim() - 1;
    CHECK_GE_OR_RETURN(split_size, 0)
        << "split expects split_size be non-negative, but got split_size=" << split_size;
    int64_t dim_size = x->shape()->At(axis);
    int64_t num_splits = std::max<int64_t>((dim_size + split_size - 1) / split_size, 1);
    TensorTuple splits(num_splits);
    int64_t last_split_size = split_size - (split_size * num_splits - dim_size);
    for (int i = 0; i < num_splits; ++i) {
      int64_t length = i < num_splits - 1 ? split_size : last_split_size;
      splits[i] = JUST(Narrow(x->contiguous(), axis, i * split_size, length))->contiguous();
    }
    return splits;
  }
};

class SplitLikeFunctor {
 public:
  SplitLikeFunctor() {
    ops_.resize(kMaxInputCount);
    for (int n = 1; n < ops_.size(); ++n) {
      ops_[n] = CHECK_JUST(one::OpBuilder("split_like")
                               .Input("in")
                               .Input("like", n + 1)
                               .Output("out", n + 1)
                               .Build());
    }
  }
  Maybe<TensorTuple> operator()(const std::shared_ptr<one::Tensor>& x, const TensorTuple& like,
                                const int64_t& axis) const {
    CHECK_GE_OR_RETURN(like.size(), 2);
    CHECK_LE_OR_RETURN(like.size(), kMaxInputCount);
    MutableAttrMap attrs;
    JUST(attrs.SetAttr<int64_t>("axis", axis));
    TensorTuple inputs(like.size() + 1);
    inputs[0] = x;
    for (int i = 0; i < like.size(); ++i) { inputs[i + 1] = like[i]; }
    return OpInterpUtil::Dispatch<TensorTuple>(*ops_.at(like.size() - 1), inputs, attrs);
  }

 private:
  std::vector<std::shared_ptr<OpExpr>> ops_;
};

class SplitWithSizeFunctor {
 public:
  SplitWithSizeFunctor() {}
  Maybe<TensorTuple> operator()(const std::shared_ptr<one::Tensor>& x,
                                const std::vector<int64_t>& split_sizes, const int64_t& dim) const {
    int64_t axis = dim;
    if (axis < 0) { axis += x->ndim(); }
    CHECK_OR_RETURN(axis >= 0 && axis < x->ndim())
        << "The dim " << dim << " is out of bound " << x->ndim() - 1;
    int64_t dim_size = x->shape()->At(axis);
    int64_t num_splits = split_sizes.size();
    TensorTuple splits(num_splits);
    int64_t start_idx = 0;
    for (int i = 0; i < num_splits; ++i) {
      int64_t length = split_sizes[i];
      CHECK_GE_OR_RETURN(length, 0) << "split_with_sizes expects split_sizes have only "
                                       "non-negative entries, but split_sizes["
                                    << i << "] = " << length;
      splits[i] = JUST(Narrow(x, axis, start_idx, length));
      start_idx += length;
    }
    CHECK_EQ_OR_RETURN(start_idx, dim_size)
        << "split_with_sizes expects split_sizes to sum exactly to " << dim_size
        << " (input tensor's size at dimension " << axis << "), "
        << "but got sum(split_sizes)=" << start_idx;
    return splits;
  }
};

class BatchGatherFunctor {
 public:
  BatchGatherFunctor() {
    op_ = CHECK_JUST(
        one::OpBuilder("batch_gather").Input("in").Input("indices").Output("out").Build());
  }
  Maybe<Tensor> operator()(const std::shared_ptr<one::Tensor>& in,
                           const std::shared_ptr<one::Tensor>& indices) const {
    return OpInterpUtil::Dispatch<Tensor>(*op_, {in->contiguous(), indices->contiguous()});
  }

 protected:
  std::shared_ptr<OpExpr> op_;
};

class UnsortedBatchSegmentSumFunctor {
 public:
  UnsortedBatchSegmentSumFunctor() {
    op_ = CHECK_JUST(one::OpBuilder("unsorted_batch_segment_sum")
                         .Input("data")
                         .Input("segment_ids")
                         .Output("out")
                         .Build());
  }
  Maybe<Tensor> operator()(const std::shared_ptr<one::Tensor>& data,
                           const std::shared_ptr<one::Tensor>& segment_ids,
                           const int64_t& num_segments) const {
    MutableAttrMap attrs;
    JUST(attrs.SetAttr<int64_t>("num_segments", num_segments));
    return OpInterpUtil::Dispatch<Tensor>(*op_, {data, segment_ids}, attrs);
  }

 protected:
  std::shared_ptr<OpExpr> op_;
};

class MaskedFillFunctor {
 public:
  MaskedFillFunctor() {
    op_ = CHECK_JUST(one::OpBuilder("masked_fill").Input("x").Input("mask").Output("out").Build());
  }
  Maybe<Tensor> operator()(const std::shared_ptr<one::Tensor>& x,
                           const std::shared_ptr<one::Tensor>& mask, const Scalar& value) const {
    MutableAttrMap attrs;
    if (IsFloatingDataType(x->dtype()->data_type())) {
      JUST(attrs.SetAttr<double>("float_operand", JUST(value.As<double>())));
      JUST(attrs.SetAttr<bool>("has_float_operand", true));
      JUST(attrs.SetAttr<bool>("has_int_operand", false));
    } else if (IsIntegralDataType(x->dtype()->data_type())) {
      JUST(attrs.SetAttr<int64_t>("int_operand", JUST(value.As<int64_t>())));
      JUST(attrs.SetAttr<bool>("has_float_operand", false));
      JUST(attrs.SetAttr<bool>("has_int_operand", true));
    } else {
      UNIMPLEMENTED_THEN_RETURN() << "Only support floating or integral data type.";
    }
    const auto& x_shape = *(x->shape());
    const auto& mask_shape = *(mask->shape());
    if (x_shape != mask_shape) {
      Shape max_shape = Shape::Ones(std::max(x_shape.NumAxes(), mask_shape.NumAxes()));
      const Shape& x_extend_shape =
          CreateLeftExtendedShape(ShapeView(x_shape), max_shape.NumAxes());
      const Shape& mask_extend_shape =
          CreateLeftExtendedShape(ShapeView(mask_shape), max_shape.NumAxes());
      FOR_RANGE(int64_t, i, 0, max_shape.NumAxes()) {
        max_shape.Set(i, std::max(x_extend_shape.At(i), mask_extend_shape.At(i)));
      }
      return OpInterpUtil::Dispatch<Tensor>(
          *op_, {JUST(Expand(x, max_shape)), JUST(Expand(mask, max_shape))}, attrs);
    }
    return OpInterpUtil::Dispatch<Tensor>(*op_, {x->contiguous(), mask->contiguous()}, attrs);
  }

 private:
  std::shared_ptr<OpExpr> op_;
};

class MeshgridFunctor {
 public:
  Maybe<TensorTuple> operator()(const TensorTuple& tensors) const {
    int size = tensors.size();
    CHECK_GT_OR_RETURN(size, 0) << "meshgrid expects a non-empty TensorList";
    DimVector shape_vec(size);
    for (int i = 0; i < size; ++i) {
      CHECK_LE_OR_RETURN(tensors[i]->shape()->NumAxes(), 1)
          << "Expected scalar or 1D tensor in the tensor list but got: "
          << tensors[i]->shape()->NumAxes();
      if (tensors[i]->shape()->NumAxes() == 0) {
        shape_vec[i] = 1;
      } else {
        shape_vec[i] = tensors[i]->shape()->At(0);
      }
    }
    Shape shape(shape_vec);

    for (int i = 0; i < size - 1; ++i) {
      CHECK_OR_RETURN(
          (tensors[i]->dtype() == tensors[i + 1]->dtype())
          && (JUST(tensors[i]->device())->type() == JUST(tensors[i + 1]->device())->type()))
          << "meshgrid expects all tensors to have the same dtype and device";
    }
    TensorTuple outputs(size);
    for (int i = 0; i < size; ++i) {
      DimVector view_shape_vec(size, 1);
      view_shape_vec[i] = -1;
      Shape view_shape(view_shape_vec);
      std::shared_ptr<one::Tensor> reshaped = JUST(Reshape(tensors.at(i), view_shape))->contiguous();
      outputs[i] = JUST(Expand(reshaped, shape));
    }

    return outputs;
  }
};

namespace {

inline Maybe<bool> device_equal(const std::string& device_name, const int device_id,
                                Symbol<Device> device) {
  return (device_name == device->type() && device_id == device->device_id());
}

Maybe<Tensor> LocalTensorTo(const std::shared_ptr<Tensor>& x, const std::string& device_name,
                            const int device_id, const Symbol<DType>& dtype, const bool& copy) {
  std::shared_ptr<Tensor> tensor = x;
  if (!JUST(device_equal(device_name, device_id, JUST(x->device())))) {
    tensor = JUST(Copy(tensor, device_name, device_id));
  }
  if (dtype != x->dtype()) { tensor = JUST(Cast(tensor, dtype)); }
  if (copy && tensor == x) { tensor = JUST(Copy(tensor, device_name, device_id)); }
  return tensor;
}

Maybe<Tensor> ConsistentTensorTo(const std::shared_ptr<Tensor>& x, const std::string& device_type,
                                 const Symbol<DType>& dtype, const bool& copy) {
  std::shared_ptr<Tensor> tensor;
  auto input_placement = JUST(x->parallel_desc());
  std::string input_device_tag = input_placement->device_tag();
  if (device_type == input_device_tag) {
    if (dtype == x->dtype()) {
      return (copy ? JUST(x->clone()) : x);
    } else {
      return JUST(Cast(x, dtype));
    }
  }
  if (LazyMode::is_enabled()) {
    if (dtype != x->dtype()) { tensor = JUST(Cast(x, dtype)); }
    if (device_type != JUST(x->parallel_desc())->device_tag()) {
      tensor = JUST(Copy(tensor ? tensor : x, device_type, 0));
    }
    return tensor;
  } else {
    CheckMetaConsistency(x).GetOrThrow();
    auto old_placement = JUST(x->parallel_desc());
    auto placement = JUST(ReplacePlacementDeviceTag(input_placement, device_type));
    auto nd_sbp = JUST(x->nd_sbp());
    std::vector<Symbol<cfg::SbpParallel>> sbp_tuple(nd_sbp->sbp_parallel().size());
    for (int i = 0; i < sbp_tuple.size(); ++i) { sbp_tuple[i] = nd_sbp->sbp_parallel().Get(i); }
    tensor = JUST(ConsistentToLocal(x));
    Symbol<Device> device = JUST(Device::New(device_type));
    tensor = JUST(LocalTensorTo(tensor, device->type(), device->device_id(), dtype, copy));
    JUST(tensor->set_requires_grad(x->requires_grad()));
    return JUST(LocalToConsistent(tensor, placement, sbp_tuple, *(x->shape()), dtype));
  }
}

}  // namespace

class ToFunctor {
 public:
  Maybe<Tensor> operator()(const std::shared_ptr<Tensor>& input,
                           const Optional<std::string>& device_,
                           const Optional<Symbol<DType>>& dtype_, bool copy) const {
    Symbol<DType> dtype = dtype_.value_or(input->dtype());

    if (input->is_consistent()) {
      std::string device_type = device_.value_or(JUST(input->parallel_desc())->device_tag());
      if (device_type == "gpu") { device_type = "cuda"; }
      CHECK_OR_RETURN(device_type == "cpu" || device_type == "cuda")
          << "Only string device without device id (eg. \"cpu\" or \"cuda\") is expected "
          << "for consistent tensor, but got " << device_.value_or("");
      return JUST(ConsistentTensorTo(input, device_type, dtype, copy));
    } else {
      std::string device_name = "";
      int device_id = 0;
      if (device_.has_value()) {
        JUST(ParsingDeviceTag(device_.value_or(""), &device_name, &device_id));
        if (device_id == -1) { device_id = GlobalProcessCtx::LocalRank(); }
      } else {
        Symbol<Device> device = JUST(input->device());
        device_name = device->type();
        device_id = device->device_id();
      }
      return JUST(LocalTensorTo(input, device_name, device_id, dtype, copy));
    }
  }
};

class To2Functor {
 public:
  Maybe<Tensor> operator()(const std::shared_ptr<Tensor>& input,
                           const Optional<Symbol<Device>>& device_,
                           const Optional<Symbol<DType>>& dtype_, bool copy) const {
    CHECK_OR_RETURN(!(input->is_consistent() && device_.has_value()))
        << "Only string device without device id (eg. \"cpu\" or \"cuda\") is expected "
        << "for consistent tensor, but got " << device_.value_or(Symbol<Device>())->ToRepr();
    if (input->is_consistent()) {
      std::string device_type = JUST(input->parallel_desc())->device_tag();
      return JUST(ConsistentTensorTo(input, device_type, dtype_.value_or(input->dtype()), copy));
    } else {
      auto dtype = dtype_.value_or(input->dtype());
      auto device =
          device_.has_value() ? device_.value_or(Symbol<Device>()) : JUST(input->device());
      return JUST(LocalTensorTo(input, device->type(), device->device_id(), dtype, copy));
    }
  }
};

class To3Functor {
 public:
  Maybe<Tensor> operator()(const std::shared_ptr<Tensor>& input,
                           const Optional<Symbol<DType>>& dtype_, bool copy) const {
    Symbol<DType> dtype = dtype_.value_or(input->dtype());
    if (input->is_consistent()) {
      return ConsistentTensorTo(input, JUST(input->parallel_desc())->device_tag(), dtype, copy);
    } else {
      auto device = JUST(input->device());
      return LocalTensorTo(input, device->type(), device->device_id(), dtype, copy);
    }
  }
};

class To4Functor {
 public:
  Maybe<Tensor> operator()(const std::shared_ptr<Tensor>& input,
                           const std::shared_ptr<Tensor>& other, bool copy) const {
    CHECK_OR_RETURN(!input->is_consistent() && !other->is_consistent())
        << "tensor.to(other) can only be called when tensor and other are local tensors";
    Symbol<DType> dtype = other->dtype();
    Symbol<Device> device = JUST(other->device());
    std::string device_name = device->type();
    int device_id = device->device_id();
    return LocalTensorTo(input, device_name, device_id, dtype, copy);
  }
};

}  // namespace impl

ONEFLOW_FUNCTION_LIBRARY(m) {
  m.add_functor<impl::ArgMaxFunctor>("ArgMax");
  m.add_functor<impl::ArgMinFunctor>("ArgMin");
  m.add_functor<impl::ConsistentConstantFunctor>("ConsistentConstant");
  m.add_functor<impl::ConstantFunctor>("Constant");
  m.add_functor<impl::ConsistentEmptyFunctor>("ConsistentEmpty");
  m.add_functor<impl::EmptyFunctor>("Empty");
  m.add_functor<impl::ZerosLikeFunctor>("ZerosLike");
  m.add_functor<impl::OnesLikeFunctor>("OnesLike");
  m.add_functor<impl::FlattenFunctor>("Flatten");
  m.add_functor<impl::WhereFunctor>("Where");
  m.add_functor<impl::WhereScalarXFunctor>("WhereScalarX");
  m.add_functor<impl::WhereScalarYFunctor>("WhereScalarY");
  m.add_functor<impl::WhereScalarXYFunctor>("WhereScalarXY");
  m.add_functor<impl::ArgWhereFunctor>("ArgWhere");
  m.add_functor<impl::BroadcastLikeFunctor>("BroadcastLike");
  m.add_functor<impl::ConcatFunctor>("Concat");
  m.add_functor<impl::StackFunctor>("Stack");
  m.add_functor<impl::ExpandFunctor>("Expand");
  m.add_functor<impl::ExpandGradFunctor>("ExpandGrad");
  m.add_functor<impl::ExpandDimsFunctor>("ExpandDims");
  m.add_functor<impl::ExpandDimsFunctor>("Unsqueeze");
  m.add_functor<impl::RollFunctor>("Roll");
  m.add_functor<impl::GatherFunctor>("Gather");
  m.add_functor<impl::DimGatherFunctor>("DimGather");
  m.add_functor<impl::ArgSortFunctor>("ArgSort");
  m.add_functor<impl::GatherNdFunctor>("GatherNd");
  m.add_functor<impl::ScatterNdFunctor>("ScatterNd");
  m.add_functor<impl::TensorScatterNdUpdateFunctor>("TensorScatterNdUpdate");
  m.add_functor<impl::ScatterNdLikeFunctor>("ScatterNdLike");
  m.add_functor<impl::ReshapeFunctor>("Reshape");
  m.add_functor<impl::ReshapeFunctor>("View");
  m.add_functor<impl::ToContiguousFunctor>("ToContiguous");
  m.add_functor<impl::SliceFunctor>("Slice");
  m.add_functor<impl::SliceGradFunctor>("SliceGrad");
  m.add_functor<impl::NarrowFunctor>("Narrow");
  m.add_functor<impl::NarrowGradFunctor>("NarrowGrad");
  m.add_functor<impl::LogicalSliceAssignFunctor>("LogicalSliceAssign");
  m.add_functor<impl::LogicalSliceFunctor>("LogicalSlice");
  m.add_functor<impl::SliceUpdateFunctor>("SliceUpdate");
  m.add_functor<impl::SqueezeFunctor>("Squeeze");
  m.add_functor<impl::CopyFunctor>("Copy");
  m.add_functor<impl::FlipFunctor>("Flip");
  m.add_functor<impl::FlipGradFunctor>("FlipGrad");
  m.add_functor<impl::UnfoldTensorFunctor>("UnfoldTensor");
  m.add_functor<impl::UnfoldTensorGradFunctor>("UnfoldTensorGrad");
  m.add_functor<impl::UpsampleFunctor>("Upsample");
  m.add_functor<impl::UpsampleGradFunctor>("UpsampleGrad");
  m.add_functor<impl::UpsampleNearest2DFunctor>("UpsampleNearest2D");
  m.add_functor<impl::UpsampleNearest2DGradFunctor>("UpsampleNearest2DGrad");
  m.add_functor<impl::UpsampleBilinear2DFunctor>("UpsampleBilinear2D");
  m.add_functor<impl::UpsampleBilinear2DGradFunctor>("UpsampleBilinear2DGrad");
  m.add_functor<impl::UpsampleLinear1DFunctor>("UpsampleLinear1D");
  m.add_functor<impl::UpsampleLinear1DGradFunctor>("UpsampleLinear1DGrad");
  m.add_functor<impl::UpsampleNearest1DFunctor>("UpsampleNearest1D");
  m.add_functor<impl::UpsampleNearest1DGradFunctor>("UpsampleNearest1DGrad");
  m.add_functor<impl::UpsampleBicubic2DFunctor>("UpsampleBicubic2D");
  m.add_functor<impl::UpsampleBicubic2DGradFunctor>("UpsampleBicubic2DGrad");
  m.add_functor<impl::UpsampleNearest3DFunctor>("UpsampleNearest3D");
  m.add_functor<impl::UpsampleNearest3DGradFunctor>("UpsampleNearest3DGrad");
  m.add_functor<impl::UpsampleTrilinear3DFunctor>("UpsampleTrilinear3D");
  m.add_functor<impl::UpsampleTrilinear3DGradFunctor>("UpsampleTrilinear3DGrad");
  m.add_functor<impl::UnsortedSegmentSumLikeFunctor>("UnsortedSegmentSumLike");
  m.add_functor<impl::TrilFunctor>("Tril");
  m.add_functor<impl::TriuFunctor>("Triu");
  m.add_functor<impl::DiagFunctor>("Diag");
  m.add_functor<impl::DiagGradFunctor>("DiagGrad");
  m.add_functor<impl::TensorGetItemFunctor>("TensorGetItem");
  m.add_functor<impl::DimScatterFunctor>("DimScatter");
  m.add_functor<impl::DimScatterAddFunctor>("DimScatterAdd");
  m.add_functor<impl::DimScatterMulFunctor>("DimScatterMul");
  m.add_functor<impl::DimScatterUpdateScalarFunctor>("DimScatterUpdateScalar");
  m.add_functor<impl::DimScatterAddScalarFunctor>("DimScatterAddScalar");
  m.add_functor<impl::DimScatterAddLikeFunctor>("DimScatterAddLike");
  m.add_functor<impl::DimScatterMulScalarFunctor>("DimScatterMulScalar");
  m.add_functor<impl::TensorSetItemFunctor>("TensorSetItem");
  m.add_functor<impl::CastLikeFunctor>("CastLike");
  m.add_functor<impl::ElementwiseMinimumGradFunctor>("ElementwiseMinGrad");
  m.add_functor<impl::ElementwiseMaximumGradFunctor>("ElementwiseMaxGrad");
  m.add_functor<impl::BroadcastPowXGradFunctor>("BroadcastPowXGrad");
  m.add_functor<impl::BroadcastPowYGradFunctor>("BroadcastPowYGrad");
  m.add_functor<impl::DivGradFunctor>("DivGrad");
  m.add_functor<impl::IdentityFunctor>("Identity");
  m.add_functor<impl::AmpWhiteIdentityFunctor>("AmpWhiteIdentity");
  m.add_functor<impl::ReduceSumLikeFunctor>("ReduceSumLike");
  m.add_functor<impl::BroadcastReduceSumLikeFunctor>("BroadcastReduceSumLike");
  m.add_functor<impl::SplitFunctor>("Split");
  m.add_functor<impl::SplitLikeFunctor>("SplitLike");
  m.add_functor<impl::SplitWithSizeFunctor>("SplitWithSize");
  m.add_functor<impl::BatchGatherFunctor>("BatchGather");
  m.add_functor<impl::UnsortedBatchSegmentSumFunctor>("UnsortedBatchSegmentSum");
  m.add_functor<impl::MaskedFillFunctor>("MaskedFill");
  m.add_functor<impl::MeshgridFunctor>("Meshgrid");
  m.add_functor<impl::ToFunctor, impl::To2Functor, impl::To3Functor, impl::To4Functor>("To");
};

}  // namespace functional
}  // namespace one
}  // namespace oneflow<|MERGE_RESOLUTION|>--- conflicted
+++ resolved
@@ -627,11 +627,7 @@
 
     MutableAttrMap attrs;
     JUST(attrs.SetAttr<int32_t>("dim", dim));
-<<<<<<< HEAD
     return OpInterpUtil::Dispatch<Tensor>(*op_, {x->contiguous(), indices->contiguous()}, attrs);
-=======
-    return OpInterpUtil::Dispatch<Tensor>(*op_, {input, index}, attrs);
->>>>>>> 342eadbd
   }
 
  private:
