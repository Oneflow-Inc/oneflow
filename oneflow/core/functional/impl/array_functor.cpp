/*
Copyright 2020 The OneFlow Authors. All rights reserved.

Licensed under the Apache License, Version 2.0 (the "License");
you may not use this file except in compliance with the License.
You may obtain a copy of the License at

    http://www.apache.org/licenses/LICENSE-2.0

Unless required by applicable law or agreed to in writing, software
distributed under the License is distributed on an "AS IS" BASIS,
WITHOUT WARRANTIES OR CONDITIONS OF ANY KIND, either express or implied.
See the License for the specific language governing permissions and
limitations under the License.
*/

#include "oneflow/core/autograd/autograd_mode.h"
#include "oneflow/core/common/maybe.h"
#include "oneflow/core/common/scalar.h"
#include "oneflow/core/common/global.h"
#include "oneflow/core/common/optional.h"
#include "oneflow/core/common/protobuf.h"
#include "oneflow/core/common/container_util.h"
#include "oneflow/core/control/global_process_ctx.h"
#include "oneflow/core/device/cuda_util.h"
#include "oneflow/core/framework/attr_map.h"
#include "oneflow/core/framework/device.h"
#include "oneflow/core/framework/nd_sbp.h"
#include "oneflow/core/framework/op_builder.h"
#include "oneflow/core/framework/op_expr.h"
#include "oneflow/core/framework/op_interpreter/op_interpreter_util.h"
#include "oneflow/core/framework/placement_utils.h"
#include "oneflow/core/framework/tensor.h"
#include "oneflow/core/framework/tensor_tuple.h"
#include "oneflow/core/framework/random_generator_impl.h"
#include "oneflow/core/functional/functional.h"
#include "oneflow/core/functional/function_library.h"
#include "oneflow/core/functional/sequence_function.h"
#include "oneflow/core/functional/impl/common.h"
#include "oneflow/core/functional/impl/unary_functor.h"
#include "oneflow/core/job/parallel_desc.h"
#include "oneflow/core/job/sbp_parallel.h"
#include "oneflow/core/job/global_for.h"
#include "oneflow/core/job/lazy_mode.h"

namespace oneflow {
namespace one {
namespace functional {
<<<<<<< HEAD

namespace {

Maybe<Shape> CheckReshape(const std::shared_ptr<one::Tensor>& x, const Shape& shape) {
  int need_infer_axis = -1;
  size_t count = 1;
  for (int i = 0; i < shape.NumAxes(); ++i) {
    if (shape.At(i) < -1) {
      return Error::RuntimeError() << "Invalid shape dimension " << shape.At(i);
    } else if (shape.At(i) == -1) {
      CHECK_EQ_OR_RETURN(need_infer_axis, -1)
          << "Shape " << shape.ToString() << " has more than 1 axis that needs to be infered.";
      need_infer_axis = i;
    } else {
      count *= shape.At(i);
    }
  }
  size_t x_count = x->shape()->Count(0);
  Shape infered_shape = shape;
  if (need_infer_axis == -1) {
    CHECK_EQ_OR_RETURN(shape.Count(0), x_count)
        << "\n Shape " << shape.ToString() << " is invalid for input shape "
        << x->shape()->ToString();
  } else {
    infered_shape.Set(need_infer_axis, x_count / count);
    CHECK_EQ_OR_RETURN(infered_shape.Count(0), x_count)
        << "\n Shape " << shape.ToString() << " is invalid for input shape "
        << x->shape()->ToString();
  }
  return infered_shape;
}

bool CheckViewValid(const int64_t elem_count, const DimVector& shape, const StrideVector& stride,
                    const DimVector& target_shape) {
  if (elem_count == 0) { return false; }

  int64_t view_d = target_shape.size() - 1;
  int64_t chunk_base_stride = stride.back();
  std::vector<int64_t> newstride(target_shape.size());
  // stride for each subspace in the chunk
  // numel in current chunk
  int64_t tensor_numel = 1;
  int64_t view_numel = 1;
  for (int64_t tensor_d = shape.size() - 1; tensor_d >= 0; tensor_d--) {
    tensor_numel *= shape[tensor_d];
    // if end of tensor size chunk, check view
    if ((tensor_d == 0)
        || (shape[tensor_d - 1] != 1 && stride[tensor_d - 1] != tensor_numel * chunk_base_stride)) {
      while (view_d >= 0 && (view_numel < tensor_numel || target_shape[view_d] == 1)) {
        newstride[view_d] = view_numel * chunk_base_stride;
        view_numel *= target_shape[view_d];
        view_d--;
      }
      if (view_numel != tensor_numel) { return false; }
      if (tensor_d > 0) {
        chunk_base_stride = stride[tensor_d - 1];
        tensor_numel = 1;
        view_numel = 1;
      }
    }
  }
  if (view_d != -1) { return false; }
  return true;
}
}  // namespace

=======
>>>>>>> 508a6dd4
namespace impl {

class ArgMaxFunctor {
 public:
  ArgMaxFunctor() { op_ = CHECK_JUST(one::OpBuilder("argmax").Input("in").Output("out").Build()); }
  Maybe<Tensor> operator()(const std::shared_ptr<one::Tensor>& input, const Optional<int32_t>& dim,
                           const Optional<bool>& keepdim,
                           const Optional<Symbol<DType>>& dtype) const {
    if (dim.has_value() == false) {
      return SequenceFunction<Maybe<Tensor>()>([&]() { return Flatten(input, 0, -1); })
          .then([&](const std::shared_ptr<one::Tensor>& x) {
            return OpInterpUtil::Dispatch<Tensor>(*op_, {x});
          })
          .call();
    }

    int new_dim = JUST(dim);
    const int32_t ndims = input->shape()->NumAxes();
    if (new_dim < 0) { new_dim += ndims; }
    CHECK_GE_OR_RETURN(new_dim, 0)
        << "IndexError: Dimension out of range (expected to be in range of [" << -ndims << ","
        << ndims << " ] but got " << ndims;
    CHECK_LT_OR_RETURN(new_dim, ndims)
        << "IndexError: Dimension out of range (expected to be in range of [" << -ndims << ","
        << ndims << " ] but got " << ndims;

    const auto do_cast = [&](const std::shared_ptr<one::Tensor>& x) -> Maybe<Tensor> {
      return Cast(x, JUST(dtype));
    };

    if (new_dim == ndims - 1) {
      return SequenceFunction<Maybe<Tensor>()>(
                 [&]() { return OpInterpUtil::Dispatch<Tensor>(*op_, {input}); })
          .then_if(keepdim.has_value() && JUST(keepdim) == true,
                   std::bind(ExpandDims, std::placeholders::_1, -1))
          .then_if(dtype.has_value(), do_cast)
          .call();
    }

    std::vector<int32_t> permute;
    permute.reserve(ndims);
    for (int32_t i = 0; i < ndims - 1; i++) { permute.emplace_back(i < new_dim ? i : i + 1); }
    permute.emplace_back(new_dim);

    std::vector<int32_t> permute_inv(ndims, 0);
    for (int32_t i = 0; i < ndims; i++) { permute_inv[i] = -1; }
    for (int32_t i = 0; i < ndims; i++) { permute_inv[permute[i]] = i; }

    std::vector<int32_t> squeeze_dim = {new_dim};

    return SequenceFunction<Maybe<Tensor>()>([&]() { return Transpose(input, permute); })
        .then([&](const std::shared_ptr<one::Tensor>& x) {
          return OpInterpUtil::Dispatch<Tensor>(*op_, {x});
        })
        .then(std::bind(ExpandDims, std::placeholders::_1, -1))
        .then(std::bind(Transpose, std::placeholders::_1, permute_inv))
        .then_if((!keepdim.has_value()) || (keepdim.has_value() && JUST(keepdim) == false),
                 std::bind(Squeeze, std::placeholders::_1, squeeze_dim))
        .then_if(dtype.has_value(), do_cast)
        .call();
  }

 private:
  std::shared_ptr<OpExpr> op_;
};

class ArgMinFunctor {
 public:
  ArgMinFunctor() {}
  Maybe<Tensor> operator()(const std::shared_ptr<one::Tensor>& input, const Optional<int32_t>& dim,
                           const Optional<bool>& keepdim,
                           const Optional<Symbol<DType>>& dtype) const {
    return sequence_function(Negative)
        .then(std::bind(ArgMax, std::placeholders::_1, dim, keepdim, dtype))
        .call(input);
  }
};
class ConsistentConstantFunctor {
 public:
  ConsistentConstantFunctor() {
    op_ = CHECK_JUST(one::OpBuilder("constant").Output("out").Build());
  }
  Maybe<Tensor> operator()(const Shape& shape, const Scalar& value, const Symbol<DType>& dtype,
                           const Symbol<ParallelDesc>& placement,
                           const std::vector<Symbol<SbpParallel>>& sbp_tuple) const {
    JUST(CheckDeviceIdsIsValid(placement));
    MutableAttrMap attrs;
    JUST(attrs.SetAttr<Shape>("shape", shape));
    JUST(attrs.SetAttr<DataType>("dtype", dtype->data_type()));
    if (IsIntegralDataType(dtype->data_type())) {
      JUST(attrs.SetAttr<bool>("is_floating_value", false));
      JUST(attrs.SetAttr<int64_t>("integer_value", JUST(value.As<int64_t>())));
    } else {
      JUST(attrs.SetAttr<bool>("is_floating_value", true));
      JUST(attrs.SetAttr<double>("floating_value", JUST(value.As<double>())));
    }
    if (LazyMode::is_enabled()) {
      std::vector<std::string> nd_sbp(sbp_tuple.size());
      {
        for (int i = 0; i < sbp_tuple.size(); ++i) {
          nd_sbp.at(i) = SbpParallelToString(*sbp_tuple.at(i));
        }
      }
      JUST(attrs.SetAttr<std::vector<std::string>>("nd_sbp", nd_sbp));
    }
    const auto& nd_sbp = JUST(GetNdSbp(sbp_tuple));
    return OpInterpUtil::Dispatch<Tensor>(*op_, {}, OpExprInterpContext(attrs, placement, nd_sbp));
  }

 private:
  std::shared_ptr<OpExpr> op_;
};

class ConstantFunctor {
 public:
  ConstantFunctor() { op_ = CHECK_JUST(one::OpBuilder("constant").Output("out").Build()); }
  Maybe<Tensor> operator()(const Shape& shape, const Scalar& value, const Symbol<DType>& dtype,
                           const Optional<Symbol<Device>>& device) const {
    MutableAttrMap attrs;
    JUST(attrs.SetAttr<Shape>("shape", shape));
    JUST(attrs.SetAttr<DataType>("dtype", dtype->data_type()));
    if (IsIntegralDataType(dtype->data_type())) {
      JUST(attrs.SetAttr<bool>("is_floating_value", false));
      JUST(attrs.SetAttr<int64_t>("integer_value", JUST(value.As<int64_t>())));
    } else {
      JUST(attrs.SetAttr<bool>("is_floating_value", true));
      JUST(attrs.SetAttr<double>("floating_value", JUST(value.As<double>())));
    }
    if (device.has_value()) {
      Symbol<Device> device_symbol = JUST(device);
      return OpInterpUtil::Dispatch<Tensor>(*op_, {}, OpExprInterpContext(attrs, device_symbol));
    } else {
      return OpInterpUtil::Dispatch<Tensor>(*op_, {}, attrs);
    }
  }

 private:
  std::shared_ptr<OpExpr> op_;
};

class EmptyFunctor {
 public:
  EmptyFunctor() { op_ = CHECK_JUST(one::OpBuilder("empty").Output("out").Build()); }
  Maybe<Tensor> operator()(const Shape& shape, const Symbol<DType>& dtype,
                           const Optional<Symbol<Device>>& device) const {
    MutableAttrMap attrs;
    JUST(attrs.SetAttr<Shape>("shape", shape));
    JUST(attrs.SetAttr<DataType>("dtype", dtype->data_type()));
    if (device.has_value()) {
      Symbol<Device> device_symbol = JUST(device);
      return OpInterpUtil::Dispatch<Tensor>(*op_, {}, OpExprInterpContext(attrs, device_symbol));
    } else {
      return OpInterpUtil::Dispatch<Tensor>(*op_, {}, attrs);
    }
  }

 private:
  std::shared_ptr<OpExpr> op_;
};

class ConsistentEmptyFunctor {
 public:
  ConsistentEmptyFunctor() { op_ = CHECK_JUST(one::OpBuilder("empty").Output("out").Build()); }
  Maybe<Tensor> operator()(const Shape& shape, const Symbol<DType>& dtype,
                           const Symbol<ParallelDesc>& placement,
                           const std::vector<Symbol<SbpParallel>>& sbp_tuple) const {
    JUST(CheckDeviceIdsIsValid(placement));
    MutableAttrMap attrs;
    JUST(attrs.SetAttr<Shape>("shape", shape));
    JUST(attrs.SetAttr<DataType>("dtype", dtype->data_type()));
    if (LazyMode::is_enabled()) {
      std::vector<std::string> nd_sbp(sbp_tuple.size());
      {
        for (int i = 0; i < sbp_tuple.size(); ++i) {
          nd_sbp.at(i) = SbpParallelToString(*sbp_tuple.at(i));
        }
      }
      JUST(attrs.SetAttr<std::vector<std::string>>("nd_sbp", nd_sbp));
    }
    const auto& nd_sbp = JUST(GetNdSbp(sbp_tuple));
    return OpInterpUtil::Dispatch<Tensor>(*op_, {}, OpExprInterpContext(attrs, placement, nd_sbp));
  }

 private:
  std::shared_ptr<OpExpr> op_;
};

class ZerosLikeFunctor : public UnaryFunctor {
 public:
  ZerosLikeFunctor() {
    op_ = CHECK_JUST(one::OpBuilder("zero_like").Input("like").Output("out").Build());
  }
};

class OnesLikeFunctor : public UnaryFunctor {
 public:
  OnesLikeFunctor() {
    op_ = CHECK_JUST(one::OpBuilder("ones_like").Input("like").Output("out").Build());
  }
};

class FlattenFunctor {
 public:
  FlattenFunctor() {
    op_ = CHECK_JUST(one::OpBuilder("flatten").Input("in").Output("out").Build());
  }
  Maybe<Tensor> operator()(const std::shared_ptr<one::Tensor>& x, const int32_t& start_dim,
                           const int32_t& end_dim) const {
    const auto& x_shape = x->shape();
    const int32_t x_dim = x_shape->dim_vec().size();

    int new_start_dim = start_dim;
    int new_end_dim = end_dim;
    if (start_dim < 0) { new_start_dim += x_dim; }
    if (end_dim < 0) { new_end_dim += x_dim; }
    if (new_start_dim == new_end_dim) { return x; }

    MutableAttrMap attrs;
    JUST(attrs.SetAttr<int32_t>("start_dim", start_dim));
    JUST(attrs.SetAttr<int32_t>("end_dim", end_dim));

    return OpInterpUtil::Dispatch<Tensor>(*op_, {x}, attrs);
  }

 private:
  std::shared_ptr<OpExpr> op_;
};

class WhereFunctor {
 public:
  WhereFunctor() {
    op_ = CHECK_JUST(
        one::OpBuilder("where").Input("condition").Input("x").Input("y").Output("out").Build());
  }
  Maybe<Tensor> operator()(const std::shared_ptr<one::Tensor>& condition,
                           const std::shared_ptr<one::Tensor>& x,
                           const std::shared_ptr<one::Tensor>& y) const {
    return OpInterpUtil::Dispatch<Tensor>(*op_, {condition, x, y});
  }

 private:
  std::shared_ptr<OpExpr> op_;
};

class WhereScalarXFunctor {
 public:
  WhereScalarXFunctor() {
    op_ = CHECK_JUST(
        one::OpBuilder("where_scalar_x").Input("condition").Input("y").Output("out").Build());
  }
  Maybe<Tensor> operator()(const std::shared_ptr<one::Tensor>& condition, const Scalar& scalar,
                           const std::shared_ptr<one::Tensor>& y) const {
    MutableAttrMap attrs;
    if (scalar.IsBool()) {
      JUST(attrs.SetAttr<bool>("bool_operand", JUST(scalar.As<bool>())));
      JUST(attrs.SetAttr<bool>("has_bool_operand", true));
      JUST(attrs.SetAttr<bool>("has_float_operand", false));
      JUST(attrs.SetAttr<bool>("has_int_operand", false));
    } else if (scalar.IsFloatingPoint()) {
      JUST(attrs.SetAttr<double>("float_operand", JUST(scalar.As<double>())));
      JUST(attrs.SetAttr<bool>("has_bool_operand", false));
      JUST(attrs.SetAttr<bool>("has_float_operand", true));
      JUST(attrs.SetAttr<bool>("has_int_operand", false));
    } else if (scalar.IsIntegral()) {
      JUST(attrs.SetAttr<int64_t>("int_operand", JUST(scalar.As<int64_t>())));
      JUST(attrs.SetAttr<bool>("has_bool_operand", false));
      JUST(attrs.SetAttr<bool>("has_float_operand", false));
      JUST(attrs.SetAttr<bool>("has_int_operand", true));
    } else {
      UNIMPLEMENTED_THEN_RETURN() << "The scalar in Where shoule be float or int.";
    }
    return OpInterpUtil::Dispatch<Tensor>(*op_, {condition, y}, attrs);
  }

 private:
  std::shared_ptr<OpExpr> op_;
};

class WhereScalarYFunctor {
 public:
  WhereScalarYFunctor() {
    op_ = CHECK_JUST(
        one::OpBuilder("where_scalar_y").Input("condition").Input("x").Output("out").Build());
  }
  Maybe<Tensor> operator()(const std::shared_ptr<one::Tensor>& condition,
                           const std::shared_ptr<one::Tensor>& x, const Scalar& scalar) const {
    MutableAttrMap attrs;
    if (scalar.IsBool()) {
      JUST(attrs.SetAttr<bool>("bool_operand", JUST(scalar.As<bool>())));
      JUST(attrs.SetAttr<bool>("has_bool_operand", true));
      JUST(attrs.SetAttr<bool>("has_float_operand", false));
      JUST(attrs.SetAttr<bool>("has_int_operand", false));
    } else if (scalar.IsFloatingPoint()) {
      JUST(attrs.SetAttr<double>("float_operand", JUST(scalar.As<double>())));
      JUST(attrs.SetAttr<bool>("has_bool_operand", false));
      JUST(attrs.SetAttr<bool>("has_float_operand", true));
      JUST(attrs.SetAttr<bool>("has_int_operand", false));
    } else if (scalar.IsIntegral()) {
      JUST(attrs.SetAttr<int64_t>("int_operand", JUST(scalar.As<int64_t>())));
      JUST(attrs.SetAttr<bool>("has_bool_operand", false));
      JUST(attrs.SetAttr<bool>("has_float_operand", false));
      JUST(attrs.SetAttr<bool>("has_int_operand", true));
    } else {
      UNIMPLEMENTED_THEN_RETURN() << "The scalar in Where shoule be bool, float or int.";
    }
    return OpInterpUtil::Dispatch<Tensor>(*op_, {condition, x}, attrs);
  }

 private:
  std::shared_ptr<OpExpr> op_;
};

class WhereScalarXYFunctor {
 public:
  WhereScalarXYFunctor() {
    op_ = CHECK_JUST(one::OpBuilder("where_scalar_xy").Input("condition").Output("out").Build());
  }
  Maybe<Tensor> operator()(const std::shared_ptr<one::Tensor>& condition, const Scalar& x_scalar,
                           const Scalar& y_scalar) const {
    MutableAttrMap attrs;
    if (x_scalar.IsBool() && y_scalar.IsBool()) {
      JUST(attrs.SetAttr<bool>("x_bool_operand", JUST(x_scalar.As<bool>())));
      JUST(attrs.SetAttr<bool>("y_bool_operand", JUST(y_scalar.As<bool>())));
      JUST(attrs.SetAttr<bool>("has_x_bool_operand", true));
      JUST(attrs.SetAttr<bool>("has_y_bool_operand", true));
      JUST(attrs.SetAttr<bool>("has_x_float_operand", false));
      JUST(attrs.SetAttr<bool>("has_y_float_operand", false));
      JUST(attrs.SetAttr<bool>("has_x_int_operand", false));
      JUST(attrs.SetAttr<bool>("has_y_int_operand", false));
    } else if (x_scalar.IsFloatingPoint() && y_scalar.IsFloatingPoint()) {
      JUST(attrs.SetAttr<double>("x_float_operand", JUST(x_scalar.As<double>())));
      JUST(attrs.SetAttr<double>("y_float_operand", JUST(y_scalar.As<double>())));
      JUST(attrs.SetAttr<bool>("has_x_bool_operand", false));
      JUST(attrs.SetAttr<bool>("has_y_bool_operand", false));
      JUST(attrs.SetAttr<bool>("has_x_float_operand", true));
      JUST(attrs.SetAttr<bool>("has_y_float_operand", true));
      JUST(attrs.SetAttr<bool>("has_x_int_operand", false));
      JUST(attrs.SetAttr<bool>("has_y_int_operand", false));
    } else if (x_scalar.IsIntegral() && y_scalar.IsIntegral()) {
      JUST(attrs.SetAttr<int64_t>("x_int_operand", JUST(x_scalar.As<int64_t>())));
      JUST(attrs.SetAttr<int64_t>("y_int_operand", JUST(y_scalar.As<int64_t>())));
      JUST(attrs.SetAttr<bool>("has_x_bool_operand", false));
      JUST(attrs.SetAttr<bool>("has_y_bool_operand", false));
      JUST(attrs.SetAttr<bool>("has_x_float_operand", false));
      JUST(attrs.SetAttr<bool>("has_y_float_operand", false));
      JUST(attrs.SetAttr<bool>("has_x_int_operand", true));
      JUST(attrs.SetAttr<bool>("has_y_int_operand", true));
    } else {
      UNIMPLEMENTED_THEN_RETURN() << "The scalar in Where shoule be bool, float or int.";
    }
    return OpInterpUtil::Dispatch<Tensor>(*op_, {condition}, attrs);
  }

 private:
  std::shared_ptr<OpExpr> op_;
};

class ArgWhereFunctor {
 public:
  ArgWhereFunctor() {
    op_ = CHECK_JUST(
        one::OpBuilder("argwhere").Input("input").Output("output").Output("output_size").Build());
  }
  Maybe<TensorTuple> operator()(const std::shared_ptr<one::Tensor>& x,
                                const Symbol<DType>& dtype) const {
    MutableAttrMap attrs;
    JUST(attrs.SetAttr<DataType>("dtype", dtype->data_type()));
    return OpInterpUtil::Dispatch<TensorTuple>(*op_, {x}, attrs);
  }

 private:
  std::shared_ptr<OpExpr> op_;
};

class BroadcastLikeFunctor {
 public:
  BroadcastLikeFunctor() {
    op_ = CHECK_JUST(one::OpBuilder("broadcast_like").Input("x").Input("like").Output("y").Build());
  }
  Maybe<Tensor> operator()(const std::shared_ptr<one::Tensor>& x,
                           const std::shared_ptr<one::Tensor>& like,
                           const std::vector<int32_t>& broadcast_axes) const {
    MutableAttrMap attrs;
    if (broadcast_axes.empty()) {
      int64_t like_ndim = like->shape()->NumAxes();
      int64_t x_ndim = x->shape()->NumAxes();
      int64_t num_prepend = like_ndim - x_ndim;
      std::vector<int64_t> prepend_shape(num_prepend, 1);
      std::vector<int64_t> broadcast_axes;
      for (int i = 0; i < x_ndim; ++i) { prepend_shape.emplace_back(x->shape()->At(i)); }
      for (int i = 0; i < num_prepend; ++i) { broadcast_axes.emplace_back(i); }
      for (int i = num_prepend; i < prepend_shape.size(); ++i) {
        if (prepend_shape[i] != like->shape()->At(i)) {
          if (prepend_shape[i] == 1) { broadcast_axes.emplace_back(i); }
          CHECK_GE_OR_RETURN(prepend_shape[i], 1)
              << "output with shape " << x->shape()->ToString()
              << " doesn't match the broadcast shape " << like->shape()->ToString();
        }
      }
    }
    JUST(attrs.SetAttr<std::vector<int32_t>>("broadcast_axes", broadcast_axes));
    return OpInterpUtil::Dispatch<Tensor>(*op_, {x, like}, attrs);
  }

 private:
  std::shared_ptr<OpExpr> op_;
};

class ConcatFunctor {
 public:
  ConcatFunctor() {
    ops_.resize(kMaxInputCount);
    for (int n = 0; n < ops_.size(); ++n) {
      ops_[n] = CHECK_JUST(one::OpBuilder("concat").Input("in", n + 1).Output("out").Build());
    }
  }
  Maybe<Tensor> operator()(const TensorTuple& inputs, const int64_t& dim) const {
    const int64_t ninput = inputs.size();
    int64_t axis = dim;
    int64_t ndim = inputs[0]->ndim();
    int64_t max_dim_size = 0;
    CHECK_GE_OR_RETURN(ninput, 1);
    CHECK_OR_RETURN((-(ndim) <= dim) && (dim <= (ndim - 1)))
        << " IndexError: Dimension out of range, expected to be in range of [" << -ndim << ", "
        << ndim - 1 << "], but got " << dim;
    if (dim < 0) { axis += ndim; }

    const std::shared_ptr<const Shape>& shape = inputs[0]->shape();
    for (const auto& input : inputs) {
      CHECK_OR_RETURN(input->ndim() == ndim) << " Tensors must have same number of dimensions: got "
                                             << input->ndim() << " and " << ndim << " is expected.";
      for (int i = 0; i < ndim; ++i) {
        if (axis == i) {
          max_dim_size += input->shape()->At(i);
        } else {
          CHECK_OR_RETURN(input->shape()->At(i) == shape->At(i))
              << " Sizes of tensors must match except in dimension " << axis << ". Got "
              << input->shape()->At(i) << " and " << shape->At(i) << " is expected in dimension 1.";
        }
      }
    }

    MutableAttrMap attrs;
    JUST(attrs.SetAttr<int64_t>("axis", axis));
    JUST(attrs.SetAttr<int64_t>("max_dim_size", max_dim_size));
    TensorTuple outputs;
    for (int i = 0; i < ninput; i += kMaxInputCount) {
      size_t size = (i + kMaxInputCount) < ninput ? kMaxInputCount : ninput - i;
      TensorTuple partial_inputs(size);
      for (int j = 0; j < size; ++j) { partial_inputs[j] = inputs[i + j]; }
      outputs.emplace_back(
          JUST(OpInterpUtil::Dispatch<Tensor>(*ops_.at(size - 1), partial_inputs, attrs)));
    }

    if (outputs.size() == 1) { return outputs.at(0); }
    return this->operator()(outputs, axis);
  }

 private:
  std::vector<std::shared_ptr<OpExpr>> ops_;
};

class StackFunctor {
 public:
  StackFunctor() {
    ops_.resize(kMaxInputCount);
    for (int n = 0; n < ops_.size(); ++n) {
      ops_[n] = CHECK_JUST(one::OpBuilder("stack").Input("in", n + 1).Output("out").Build());
    }
  }
  Maybe<Tensor> operator()(const TensorTuple& inputs, const int64_t& dim) const {
    const int64_t ninput = inputs.size();
    int64_t ndims = inputs[0]->ndim();
    int64_t stack_dim = dim;
    if (dim < 0) { stack_dim = stack_dim + ndims + 1; }
    CHECK_OR_RETURN(stack_dim >= 0 && stack_dim <= ndims)
        << "Index Error: Dimension out of range (expected in range of [" << -ndims - 1 << ", "
        << ndims << "], but got " << stack_dim;
    if (ninput == 1) { return ExpandDims(inputs[0], dim); }
    const std::shared_ptr<const Shape>& first_in_shape = inputs[0]->shape();
    for (const auto& input : inputs) {
      for (int i = 0; i < ndims; ++i) {
        CHECK_OR_RETURN(input->shape()->At(i) == first_in_shape->At(i))
            << " Stacks expects each tensor to be equal size"
               ", but got "
            << first_in_shape->ToString() << " at first input and " << input->shape()->ToString()
            << " which index is " << i;
      }
    }
    int64_t max_dim_size = ninput;
    MutableAttrMap attrs;
    JUST(attrs.SetAttr<int64_t>("axis", stack_dim));
    JUST(attrs.SetAttr<int64_t>("max_dim_size", max_dim_size));
    TensorTuple outputs;
    for (int i = 0; i < ninput; i += kMaxInputCount) {
      size_t size = (i + kMaxInputCount) < ninput ? kMaxInputCount : ninput - i;
      TensorTuple partial_inputs(size);
      for (int j = 0; j < size; ++j) { partial_inputs[j] = inputs[i + j]; }
      outputs.emplace_back(
          JUST(OpInterpUtil::Dispatch<Tensor>(*ops_.at(size - 1), partial_inputs, attrs)));
    }
    if (outputs.size() == 1) { return outputs.at(0); }
    return Concat(outputs, stack_dim);
  }

 private:
  std::vector<std::shared_ptr<OpExpr>> ops_;
};

class StackGradFunctor {
 public:
  StackGradFunctor() {
    ops_.resize(kMaxInputCount);
    for (int n = 1; n < ops_.size(); ++n) {
      ops_[n] = CHECK_JUST(one::OpBuilder("stack_grad")
                               .Input("in")
                               .Input("like", n + 1)
                               .Output("out", n + 1)
                               .Build());
    }
  }
  Maybe<TensorTuple> operator()(const std::shared_ptr<one::Tensor>& x, const TensorTuple& like,
                                const int64_t& axis) const {
    CHECK_GE_OR_RETURN(like.size(), 2);
    CHECK_LE_OR_RETURN(like.size(), kMaxInputCount);
    MutableAttrMap attrs;
    JUST(attrs.SetAttr<int64_t>("axis", axis));
    TensorTuple inputs(like.size() + 1);
    inputs[0] = x;
    for (int i = 0; i < like.size(); ++i) { inputs[i + 1] = like[i]; }
    return OpInterpUtil::Dispatch<TensorTuple>(*ops_.at(like.size() - 1), inputs, attrs);
  }

 private:
  std::vector<std::shared_ptr<OpExpr>> ops_;
};

class ExpandFunctor {
 public:
  ExpandFunctor() { op_ = CHECK_JUST(one::OpBuilder("expand").Input("in").Output("out").Build()); }
  Maybe<Tensor> operator()(const std::shared_ptr<one::Tensor>& x, const Shape& shape) const {
    CHECK_GE_OR_RETURN(shape.NumAxes(), x->shape()->NumAxes())
        << "The desired expanded dims should not be less than the input dims.";
    std::vector<int32_t> in_shape(x->shape()->NumAxes());
    for (int i = 0; i < in_shape.size(); ++i) { in_shape[i] = x->shape()->At(i); }

    // check the parameters
    int shift = shape.NumAxes() - in_shape.size();
    for (int i = shape.NumAxes() - 1; i >= 0; --i) {
      int index = i - shift;
      if (index >= 0) {
        if (shape.At(i) != -1 && shape.At(i) != in_shape.at(index)) {
          CHECK_OR_RETURN(shape.At(i) > 0 && in_shape.at(index) == 1)
              << "Invalid expand shape " << shape.ToString();
        }
      } else {
        CHECK_GT_OR_RETURN(shape.At(i), 0) << "Invalid expand shape " << shape.ToString();
      }
    }

    std::vector<int32_t> expand_shape(shape.NumAxes());
    for (int i = 0; i < shape.NumAxes(); ++i) { expand_shape[i] = shape.dim_vec().at(i); }

    MutableAttrMap attrs;
    JUST(attrs.SetAttr<std::vector<int32_t>>("logical_in_shape", in_shape));
    JUST(attrs.SetAttr<std::vector<int32_t>>("logical_expand_shape", expand_shape));
    return OpInterpUtil::Dispatch<Tensor>(*op_, {x}, attrs);
  }

 private:
  std::shared_ptr<OpExpr> op_;
};

class ExpandGradFunctor {
 public:
  ExpandGradFunctor() {
    op_ = CHECK_JUST(one::OpBuilder("expand_grad").Input("in").Output("out").Build());
  }
  Maybe<Tensor> operator()(const std::shared_ptr<one::Tensor>& dy,
                           const std::vector<int32_t>& logical_in_shape,
                           const std::vector<int32_t>& logical_expand_shape) const {
    MutableAttrMap attrs;
    JUST(attrs.SetAttr<std::vector<int32_t>>("logical_out_shape", logical_in_shape));
    JUST(attrs.SetAttr<std::vector<int32_t>>("logical_expand_shape", logical_expand_shape));
    return OpInterpUtil::Dispatch<Tensor>(*op_, {dy}, attrs);
  }

 private:
  std::shared_ptr<OpExpr> op_;
};

class ExpandDimsFunctor {
 public:
  ExpandDimsFunctor() {
    op_ = CHECK_JUST(one::OpBuilder("expand_dims").Input("in").Output("out").Build());
  }
  Maybe<Tensor> operator()(const std::shared_ptr<one::Tensor>& input, const int32_t& dim) const {
    int32_t expand_dim = dim;
    const int32_t ndim = input->shape()->NumAxes();
    CHECK_OR_RETURN(-(ndim + 1) <= dim && dim <= ndim)
        << " Dimension out of range, expected to be in range of [" << -(ndim + 1) << ", " << ndim
        << "], but got: " << dim;
    if (dim < 0) { expand_dim = dim + ndim + 1; }
    MutableAttrMap attrs;
    JUST(attrs.SetAttr<int32_t>("axis", expand_dim));

    if (view::IsViewApplicable(input)) { return view::Unsqueeze(input, expand_dim); }

    return OpInterpUtil::Dispatch<Tensor>(*op_, {input}, attrs);
  }

 private:
  std::shared_ptr<OpExpr> op_;
};

class SqueezeFunctor {
 public:
  SqueezeFunctor() {
    op_ = CHECK_JUST(one::OpBuilder("squeeze").Input("in").Output("out").Build());
  }
  Maybe<Tensor> operator()(const std::shared_ptr<one::Tensor>& x,
                           const Optional<std::vector<int32_t>>& dim) const {
    int32_t ndim = x->shape()->NumAxes();
    std::vector<int32_t> squeeze_dims;
    squeeze_dims.reserve(ndim);
    if (dim.has_value() == true) {
      std::vector<int32_t> dims = *JUST(dim);
      for (int32_t dim_i : dims) {
        CHECK_OR_RETURN((dim_i >= -(ndim + 1)) && (dim_i <= ndim))
            << "Dimension out of range (expected to be in range of  [" << -ndim << "," << ndim - 1
            << "], but got " << dim_i;
        if (dim_i < 0) { dim_i += ndim; }
        if (x->shape()->At(dim_i) == 1) { squeeze_dims.emplace_back(dim_i); }
      }
    } else {
      for (int i = 0; i < ndim; ++i) {
        if (x->shape()->At(i) == 1) { squeeze_dims.emplace_back(i); }
      }
    }

    MutableAttrMap attrs;
    JUST(attrs.SetAttr<std::vector<int32_t>>("axes", squeeze_dims));

    if (view::IsViewApplicable(x)) { return view::Squeeze(x, squeeze_dims); }

    return OpInterpUtil::Dispatch<Tensor>(*op_, {x}, attrs);
  }

 private:
  std::shared_ptr<OpExpr> op_;
};

class RollFunctor {
 public:
  RollFunctor() { op_ = CHECK_JUST(one::OpBuilder("roll").Input("in").Output("out").Build()); }
  Maybe<Tensor> operator()(const std::shared_ptr<one::Tensor>& x,
                           const std::vector<int32_t>& shifts,
                           const Optional<std::vector<int32_t>>& dims) const {
    MutableAttrMap attrs;
    JUST(attrs.SetAttr<std::vector<int32_t>>("shifts", shifts));

    std::vector<int32_t> actual_dims;
    if (dims.has_value()) {
      actual_dims = *JUST(dims);
    } else {
      actual_dims.emplace_back(-1);
    }
    CHECK_GE_OR_RETURN(shifts.size(), actual_dims.size())
        << "The `shifts` and `dims` parameters should have the same size.";
    JUST(attrs.SetAttr<std::vector<int32_t>>("dims", actual_dims));

    return OpInterpUtil::Dispatch<Tensor>(*op_, {x}, attrs);
  }

 private:
  std::shared_ptr<OpExpr> op_;
};

class GatherFunctor {
 public:
  GatherFunctor() {
    op_ = CHECK_JUST(one::OpBuilder("gather").Input("in").Input("indices").Output("out").Build());
  }
  Maybe<Tensor> operator()(const std::shared_ptr<one::Tensor>& x,
                           const std::shared_ptr<one::Tensor>& indices, const int64_t& axis) const {
    MutableAttrMap attrs;
    JUST(attrs.SetAttr<int64_t>("axis", axis));
    return OpInterpUtil::Dispatch<Tensor>(*op_, {x, indices}, attrs);
  }

 private:
  std::shared_ptr<OpExpr> op_;
};

class DimGatherFunctor {
 public:
  DimGatherFunctor() {
    op_ = CHECK_JUST(
        one::OpBuilder("dim_gather").Input("input").Input("index").Output("output").Build());
  }

  Maybe<Tensor> operator()(const std::shared_ptr<one::Tensor>& input, const int64_t& dim,
                           const std::shared_ptr<one::Tensor>& index,
                           const bool sparse_grad) const {
    CHECK_EQ_OR_RETURN(sparse_grad, false) << "Only support bool = False for now!";
    CHECK_LT_OR_RETURN(dim, index->ndim())
        << "Value of dim is out of range(dim should be less than len(index.shape))";
    CHECK_EQ_OR_RETURN(input->ndim(), index->ndim())
        << "dimensions of input and index should equal";

    FOR_RANGE(int32_t, i, 0, input->ndim()) {
      if (i != dim) {
        CHECK_LE_OR_RETURN(index->shape()->At(i), input->shape()->At(i))
            << "index.size(d) <= input.size(d) for all dimensions d != dim";
      }
    }

    MutableAttrMap attrs;
    JUST(attrs.SetAttr<int32_t>("dim", dim));
    return OpInterpUtil::Dispatch<Tensor>(*op_, {input, index}, attrs);
  }

 private:
  std::shared_ptr<OpExpr> op_;
};

class DimScatterFunctor {
 public:
  DimScatterFunctor() {
    op_ = CHECK_JUST(one::OpBuilder("dim_scatter_update")
                         .Input("input")
                         .Input("index")
                         .Input("src")
                         .Output("output")
                         .Build());
  }
  Maybe<Tensor> operator()(const std::shared_ptr<one::Tensor>& input, const int32_t& dim,
                           const std::shared_ptr<one::Tensor>& index,
                           const std::shared_ptr<one::Tensor>& src) const {
    MutableAttrMap attrs;
    JUST(attrs.SetAttr<int32_t>("dim", dim));
    return OpInterpUtil::Dispatch<Tensor>(*op_, {input, index, src}, attrs);
  }

 private:
  std::shared_ptr<OpExpr> op_;
};

class DimScatterAddFunctor {
 public:
  DimScatterAddFunctor() {
    op_ = CHECK_JUST(one::OpBuilder("dim_scatter_add")
                         .Input("input")
                         .Input("index")
                         .Input("src")
                         .Output("output")
                         .Build());
  }
  Maybe<Tensor> operator()(const std::shared_ptr<one::Tensor>& input, const int32_t& dim,
                           const std::shared_ptr<one::Tensor>& index,
                           const std::shared_ptr<one::Tensor>& src) const {
    MutableAttrMap attrs;
    JUST(attrs.SetAttr<int32_t>("dim", dim));
    return OpInterpUtil::Dispatch<Tensor>(*op_, {input, index, src}, attrs);
  }

 private:
  std::shared_ptr<OpExpr> op_;
};

class DimScatterAddLikeFunctor {
 public:
  DimScatterAddLikeFunctor() {
    op_ = CHECK_JUST(one::OpBuilder("dim_scatter_add_like")
                         .Input("like")
                         .Input("index")
                         .Input("src")
                         .Output("output")
                         .Build());
  }
  Maybe<Tensor> operator()(const std::shared_ptr<one::Tensor>& like, const int32_t& dim,
                           const std::shared_ptr<one::Tensor>& index,
                           const std::shared_ptr<one::Tensor>& src) const {
    MutableAttrMap attrs;
    JUST(attrs.SetAttr<int32_t>("dim", dim));
    return OpInterpUtil::Dispatch<Tensor>(*op_, {like, index, src}, attrs);
  }

 private:
  std::shared_ptr<OpExpr> op_;
};

class DimScatterMulFunctor {
 public:
  DimScatterMulFunctor() {
    op_ = CHECK_JUST(one::OpBuilder("dim_scatter_mul")
                         .Input("input")
                         .Input("index")
                         .Input("src")
                         .Output("output")
                         .Build());
  }
  Maybe<Tensor> operator()(const std::shared_ptr<one::Tensor>& input, const int32_t& dim,
                           const std::shared_ptr<one::Tensor>& index,
                           const std::shared_ptr<one::Tensor>& src) const {
    MutableAttrMap attrs;
    JUST(attrs.SetAttr<int32_t>("dim", dim));
    return OpInterpUtil::Dispatch<Tensor>(*op_, {input, index, src}, attrs);
  }

 private:
  std::shared_ptr<OpExpr> op_;
};

class DimScatterUpdateScalarFunctor {
 public:
  DimScatterUpdateScalarFunctor() {
    op_ = CHECK_JUST(one::OpBuilder("dim_scatter_update_scalar")
                         .Input("input")
                         .Input("index")
                         .Output("output")
                         .Build());
  }
  Maybe<Tensor> operator()(const std::shared_ptr<one::Tensor>& input, const int32_t& dim,
                           const std::shared_ptr<one::Tensor>& index, const Scalar& src) const {
    MutableAttrMap attrs;
    JUST(attrs.SetAttr<int32_t>("dim", dim));
    JUST(attrs.SetAttr<float>("src_scalar", JUST(src.As<float>())));
    return OpInterpUtil::Dispatch<Tensor>(*op_, {input, index}, attrs);
  }

 private:
  std::shared_ptr<OpExpr> op_;
};

class DimScatterAddScalarFunctor {
 public:
  DimScatterAddScalarFunctor() {
    op_ = CHECK_JUST(one::OpBuilder("dim_scatter_add_scalar")
                         .Input("input")
                         .Input("index")
                         .Output("output")
                         .Build());
  }
  Maybe<Tensor> operator()(const std::shared_ptr<one::Tensor>& input, const int32_t& dim,
                           const std::shared_ptr<one::Tensor>& index, const Scalar& src) const {
    MutableAttrMap attrs;
    JUST(attrs.SetAttr<int32_t>("dim", dim));
    JUST(attrs.SetAttr<float>("src_scalar", JUST(src.As<float>())));
    return OpInterpUtil::Dispatch<Tensor>(*op_, {input, index}, attrs);
  }

 private:
  std::shared_ptr<OpExpr> op_;
};

class DimScatterMulScalarFunctor {
 public:
  DimScatterMulScalarFunctor() {
    op_ = CHECK_JUST(one::OpBuilder("dim_scatter_mul_scalar")
                         .Input("input")
                         .Input("index")
                         .Output("output")
                         .Build());
  }
  Maybe<Tensor> operator()(const std::shared_ptr<one::Tensor>& input, const int32_t& dim,
                           const std::shared_ptr<one::Tensor>& index, const Scalar& src) const {
    MutableAttrMap attrs;
    JUST(attrs.SetAttr<int32_t>("dim", dim));
    JUST(attrs.SetAttr<float>("src_scalar", JUST(src.As<float>())));
    return OpInterpUtil::Dispatch<Tensor>(*op_, {input, index}, attrs);
  }

 private:
  std::shared_ptr<OpExpr> op_;
};

class ArgSortFunctor {
 public:
  ArgSortFunctor() {
    op_ = CHECK_JUST(one::OpBuilder("arg_sort").Input("in").Output("out").Build());
  }
  Maybe<Tensor> operator()(const std::shared_ptr<one::Tensor>& in,
                           const std::string direction) const {
    MutableAttrMap attrs;
    JUST(attrs.SetAttr<std::string>("direction", direction));
    return OpInterpUtil::Dispatch<Tensor>(*op_, {in}, attrs);
  }

 private:
  std::shared_ptr<OpExpr> op_;
};

class GatherNdFunctor {
 public:
  GatherNdFunctor() {
    op_ = CHECK_JUST(
        one::OpBuilder("gather_nd").Input("params").Input("indices").Output("out").Build());
  }
  Maybe<Tensor> operator()(const std::shared_ptr<one::Tensor>& params,
                           const std::shared_ptr<one::Tensor>& indices) const {
    return OpInterpUtil::Dispatch<Tensor>(*op_, {params, indices});
  }

 private:
  std::shared_ptr<OpExpr> op_;
};

class ScatterNdFunctor {
 public:
  ScatterNdFunctor() {
    op_ = CHECK_JUST(
        one::OpBuilder("scatter_nd").Input("indices").Input("updates").Output("out").Build());
  }
  Maybe<Tensor> operator()(const std::shared_ptr<one::Tensor>& indices,
                           const std::shared_ptr<one::Tensor>& updates, const Shape& shape) const {
    MutableAttrMap attrs;
    JUST(attrs.SetAttr<Shape>("shape", shape));
    return OpInterpUtil::Dispatch<Tensor>(*op_, {indices, updates}, attrs);
  }

 private:
  std::shared_ptr<OpExpr> op_;
};

class TensorScatterNdUpdateFunctor {
 public:
  TensorScatterNdUpdateFunctor() {
    op_ = CHECK_JUST(one::OpBuilder("tensor_scatter_nd_update")
                         .Input("params")
                         .Input("indices")
                         .Input("updates")
                         .Output("out")
                         .Build());
  }

  Maybe<Tensor> operator()(const std::shared_ptr<one::Tensor>& tensor,
                           const std::shared_ptr<one::Tensor>& indices,
                           const std::shared_ptr<one::Tensor>& updates, bool inplace) const {
    CHECK_OR_RETURN(*tensor->dtype() == *updates->dtype())
        << "The dtype of tensor and updates must be same.";
    if (inplace) {
      JUST(CheckInplaceValid(tensor));
      auto outputs = std::make_shared<TensorTuple>(1);
      outputs->at(0) = tensor;
      JUST(OpInterpUtil::Dispatch(*op_, {tensor, indices, updates}, outputs.get()));
      return outputs->at(0);
    } else {
      return OpInterpUtil::Dispatch<Tensor>(*op_, {tensor, indices, updates});
    }
  }

 private:
  std::shared_ptr<OpExpr> op_;
};

class ScatterNdLikeFunctor {
 public:
  ScatterNdLikeFunctor() {
    op_ = CHECK_JUST(one::OpBuilder("scatter_nd_like")
                         .Input("like")
                         .Input("updates")
                         .Input("indices")
                         .Output("out")
                         .Build());
  }
  Maybe<Tensor> operator()(const std::shared_ptr<one::Tensor>& like,
                           const std::shared_ptr<one::Tensor>& updates,
                           const std::shared_ptr<one::Tensor>& indices) const {
    return OpInterpUtil::Dispatch<Tensor>(*op_, {like, updates, indices});
  }

 private:
  std::shared_ptr<OpExpr> op_;
};

class ReshapeFunctor {
 public:
  ReshapeFunctor() {
    op_ = CHECK_JUST(one::OpBuilder("reshape").Input("in").Output("out").Build());
  }
  Maybe<Tensor> operator()(const std::shared_ptr<one::Tensor>& x, const Shape& shape) const {
<<<<<<< HEAD
    Shape infered_shape = *JUST(CheckReshape(x, shape));
=======
    Shape infered_shape = *JUST(ComputeShape(x, shape));
>>>>>>> 508a6dd4
    MutableAttrMap attrs;
    JUST(attrs.SetAttr<Shape>("shape", infered_shape));

    if (view::IsViewApplicable(x)) {
<<<<<<< HEAD
      // in some case, view operate is not allowed, so need to check it's validation,
      // the check refer to torch(aten/src/ATen/native/TensorShape.cpp)
      bool is_view_valid = CheckViewValid(x->shape()->elem_cnt(), x->shape()->dim_vec(),
                                          JUST(x->stride())->StrideVec(), infered_shape.dim_vec());
=======
      bool is_view_valid = CheckViewValid(*(x->shape()), *JUST(x->stride()), infered_shape);
>>>>>>> 508a6dd4
      if (is_view_valid) { return view::Reshape(x, infered_shape); }
    }
    return OpInterpUtil::Dispatch<Tensor>(*op_, {x}, attrs);
  }

 private:
  std::shared_ptr<OpExpr> op_;
};

class ViewFunctor {
 public:
  ViewFunctor() { op_ = CHECK_JUST(one::OpBuilder("reshape").Input("in").Output("out").Build()); }
  Maybe<Tensor> operator()(const std::shared_ptr<one::Tensor>& x, const Shape& shape) const {
<<<<<<< HEAD
    Shape infered_shape = *JUST(CheckReshape(x, shape));
=======
    Shape infered_shape = *JUST(ComputeShape(x, shape));
>>>>>>> 508a6dd4
    MutableAttrMap attrs;
    JUST(attrs.SetAttr<Shape>("shape", infered_shape));

    if (view::IsViewApplicable(x)) {
<<<<<<< HEAD
      bool is_view_valid = CheckViewValid(x->shape()->elem_cnt(), x->shape()->dim_vec(),
                                          JUST(x->stride())->StrideVec(), infered_shape.dim_vec());
=======
      bool is_view_valid = CheckViewValid(*(x->shape()), *JUST(x->stride()), infered_shape);
>>>>>>> 508a6dd4
      CHECK_OR_RETURN(is_view_valid)
          << " >> view size is not compatible with input tensor's size and stride (at least one "
             "dimension spans across two contiguous subspaces). Use .reshape(...) instead.";
      return view::Reshape(x, infered_shape);
    }

    return OpInterpUtil::Dispatch<Tensor>(*op_, {x}, attrs);
  }

 private:
  std::shared_ptr<OpExpr> op_;
};

class ToContiguousFunctor {
 public:
  ToContiguousFunctor() {
    op_ = CHECK_JUST(one::OpBuilder("to_contiguous").Input("in").Output("out").Build());
  }
  Maybe<Tensor> operator()(const std::shared_ptr<one::Tensor>& input) const {
    if (input->is_consistent() || input->is_lazy()) { return input; }
    MutableAttrMap attrs;
    const auto& stride = JUST(input->stride())->StrideVec();
    JUST(attrs.SetAttr<std::vector<int64_t>>("stride", {stride.begin(), stride.end()}));

    return OpInterpUtil::Dispatch<Tensor>(*op_, {input}, attrs);
  }

 private:
  std::shared_ptr<OpExpr> op_;
};

class SliceBaseFunctor {
 public:
  SliceBaseFunctor() = default;
  virtual ~SliceBaseFunctor() = default;
  Maybe<Tensor> operator()(const std::shared_ptr<one::Tensor>& x, const std::vector<int64_t>& start,
                           const std::vector<int64_t>& stop,
                           const std::vector<int64_t>& step) const {
    MutableAttrMap attrs;
    JUST(attrs.SetAttr<std::vector<int64_t>>("start", start));
    JUST(attrs.SetAttr<std::vector<int64_t>>("stop", stop));
    JUST(attrs.SetAttr<std::vector<int64_t>>("step", step));
    return OpInterpUtil::Dispatch<Tensor>(*op_, {x}, attrs);
  }

 protected:
  std::shared_ptr<OpExpr> op_;
};

class SliceGradBaseFunctor {
 public:
  SliceGradBaseFunctor() = default;
  virtual ~SliceGradBaseFunctor() = default;
  Maybe<Tensor> operator()(const std::shared_ptr<one::Tensor>& dy, const Shape& like,
                           const std::vector<int64_t>& start, const std::vector<int64_t>& stop,
                           const std::vector<int64_t>& step) const {
    MutableAttrMap attrs;
    JUST(attrs.SetAttr<Shape>("like_shape", like));
    JUST(attrs.SetAttr<std::vector<int64_t>>("start", start));
    JUST(attrs.SetAttr<std::vector<int64_t>>("stop", stop));
    JUST(attrs.SetAttr<std::vector<int64_t>>("step", step));
    return OpInterpUtil::Dispatch<Tensor>(*op_, {dy}, attrs);
  }

 protected:
  std::shared_ptr<OpExpr> op_;
};

class SliceFunctor : public SliceBaseFunctor {
 public:
  SliceFunctor() { op_ = CHECK_JUST(one::OpBuilder("slice").Input("x").Output("y").Build()); }
};

class SliceGradFunctor : public SliceGradBaseFunctor {
 public:
  SliceGradFunctor() {
    op_ = CHECK_JUST(one::OpBuilder("slice_grad").Input("dy").Output("dx").Build());
  }
};

class NarrowFunctor {
 public:
  NarrowFunctor() { op_ = CHECK_JUST(one::OpBuilder("narrow").Input("in").Output("out").Build()); }
  Maybe<Tensor> operator()(const std::shared_ptr<one::Tensor>& input, const int64_t& dim,
                           const int64_t& start, const int64_t& length) const {
    int64_t narrow_dim = dim;
    const int64_t ndim = input->shape()->NumAxes();
    CHECK_OR_RETURN((-ndim <= dim) && (dim <= ndim - 1))
        << " (Dimension out of range, expected to be in range of [" << -ndim << ", " << ndim - 1
        << "], but got:" << dim << ")";
    if (narrow_dim < 0) { narrow_dim += ndim; }
    MutableAttrMap attrs;
    JUST(attrs.SetAttr<int64_t>("dim", narrow_dim));
    JUST(attrs.SetAttr<int64_t>("start", start));
    JUST(attrs.SetAttr<int64_t>("length", length));
    return OpInterpUtil::Dispatch<Tensor>(*op_, {input}, attrs);
  }

 private:
  std::shared_ptr<OpExpr> op_;
};

class NarrowGradFunctor {
 public:
  NarrowGradFunctor() {
    op_ = CHECK_JUST(one::OpBuilder("narrow_grad").Input("dy").Input("like").Output("dx").Build());
  }
  Maybe<Tensor> operator()(const std::shared_ptr<one::Tensor>& dy,
                           const std::shared_ptr<one::Tensor>& like, const int64_t& dim,
                           const int64_t& start, const int64_t& length) const {
    MutableAttrMap attrs;
    JUST(attrs.SetAttr<int64_t>("dim", dim));
    JUST(attrs.SetAttr<int64_t>("start", start));
    JUST(attrs.SetAttr<int64_t>("length", length));
    return OpInterpUtil::Dispatch<Tensor>(*op_, {dy, like}, attrs);
  }

 private:
  std::shared_ptr<OpExpr> op_;
};

class LogicalSliceFunctor : public SliceBaseFunctor {
 public:
  LogicalSliceFunctor() {
    op_ = CHECK_JUST(one::OpBuilder("logical_slice").Input("x").Output("y").Build());
  }
};

class LogicalSliceAssignFunctor {
 public:
  LogicalSliceAssignFunctor() {
    op_ = CHECK_JUST(one::OpBuilder("logical_slice_assign").Input("ref").Input("value").Build());
  }
  Maybe<void> operator()(const std::shared_ptr<one::Tensor>& ref,
                         const std::shared_ptr<one::Tensor>& value,
                         const std::vector<int64_t>& start, const std::vector<int64_t>& stop,
                         const std::vector<int64_t>& step) const {
    MutableAttrMap attrs;
    JUST(attrs.SetAttr<std::vector<int64_t>>("start", start));
    JUST(attrs.SetAttr<std::vector<int64_t>>("stop", stop));
    JUST(attrs.SetAttr<std::vector<int64_t>>("step", step));
    JUST(OpInterpUtil::Dispatch<TensorTuple>(*op_, {ref, value}, attrs));
    return Maybe<void>::Ok();
  }

 private:
  std::shared_ptr<OpExpr> op_;
};

class SliceUpdateFunctor {
 public:
  SliceUpdateFunctor() {
    op_ = CHECK_JUST(one::OpBuilder("slice_update").Input("x").Input("update").Output("y").Build());
  }
  Maybe<Tensor> operator()(const std::shared_ptr<one::Tensor>& x,
                           const std::shared_ptr<one::Tensor>& update,
                           const std::vector<int64_t>& start, const std::vector<int64_t>& stop,
                           const std::vector<int64_t>& step, bool inplace) const {
    MutableAttrMap attrs;
    JUST(attrs.SetAttr<std::vector<int64_t>>("start", start));
    JUST(attrs.SetAttr<std::vector<int64_t>>("stop", stop));
    JUST(attrs.SetAttr<std::vector<int64_t>>("step", step));
    if (inplace) {
      JUST(CheckInplaceValid(x));
      auto outputs = std::make_shared<TensorTuple>(1);
      outputs->at(0) = x;
      JUST(OpInterpUtil::Dispatch(*op_, {x, update}, outputs.get(), attrs));
      return outputs->at(0);
    } else {
      return OpInterpUtil::Dispatch<Tensor>(*op_, {x, update}, attrs);
    }
  }

 private:
  std::shared_ptr<OpExpr> op_;
};

class UpsampleGradFunctor {
 public:
  UpsampleGradFunctor() {
    op_ = CHECK_JUST(one::OpBuilder("upsample_grad").Input("dy").Input("x").Output("dx").Build());
  }
  Maybe<Tensor> operator()(const std::shared_ptr<one::Tensor>& dy,
                           const std::shared_ptr<one::Tensor>& x, const float& height_scale,
                           const float& width_scale, const bool& align_corners,
                           const std::string& data_format, const std::string& interpolation) const {
    MutableAttrMap attrs;
    JUST(attrs.SetAttr<float>("height_scale", height_scale));
    JUST(attrs.SetAttr<float>("width_scale", width_scale));
    JUST(attrs.SetAttr<bool>("align_corners", align_corners));
    JUST(attrs.SetAttr<std::string>("interpolation", interpolation));
    JUST(attrs.SetAttr<std::string>("data_format", data_format));
    return OpInterpUtil::Dispatch<Tensor>(*op_, {dy, x}, attrs);
  }

 private:
  std::shared_ptr<OpExpr> op_;
};

class CopyFunctor {
 public:
  CopyFunctor() { op_ = CHECK_JUST(one::OpBuilder("copy").Input("in").Output("out").Build()); }
  Maybe<Tensor> operator()(const std::shared_ptr<one::Tensor>& x, const std::string& device_type,
                           const int64_t& device_id) const {
    MutableAttrMap attrs;
    JUST(attrs.SetAttr<std::string>("device_type", device_type));
    JUST(attrs.SetAttr<int64_t>("device_id", device_id));
#ifdef WITH_CUDA
    if (device_type == "cuda") { InitCudaContextOnce(device_id); }
#endif
    return OpInterpUtil::Dispatch<Tensor>(*op_, {x}, attrs);
  }

 private:
  std::shared_ptr<OpExpr> op_;
};

class FlipFunctor {
 public:
  FlipFunctor() { op_ = CHECK_JUST(one::OpBuilder("flip").Input("x").Output("y").Build()); }
  Maybe<Tensor> operator()(const std::shared_ptr<one::Tensor>& x,
                           const std::vector<int32_t>& dims) const {
    MutableAttrMap attrs;
    JUST(attrs.SetAttr<std::vector<int32_t>>("dims", dims));
    return OpInterpUtil::Dispatch<Tensor>(*op_, {x}, attrs);
  }

 private:
  std::shared_ptr<OpExpr> op_;
};

class FlipGradFunctor {
 public:
  FlipGradFunctor() {
    op_ = CHECK_JUST(one::OpBuilder("flip_grad").Input("dy").Output("dx").Build());
  }
  Maybe<Tensor> operator()(const std::shared_ptr<one::Tensor>& dy,
                           const std::vector<int32_t>& dims) const {
    MutableAttrMap attrs;
    JUST(attrs.SetAttr<std::vector<int32_t>>("dims", dims));
    return OpInterpUtil::Dispatch<Tensor>(*op_, {dy}, attrs);
  }

 private:
  std::shared_ptr<OpExpr> op_;
};

class UnfoldTensorFunctor {
 public:
  UnfoldTensorFunctor() {
    op_ = CHECK_JUST(one::OpBuilder("unfold_tensor").Input("x").Output("y").Build());
  }
  Maybe<Tensor> operator()(const std::shared_ptr<one::Tensor>& x, const int32_t& dimension,
                           const int32_t& size, const int32_t& step) const {
    MutableAttrMap attrs;
    JUST(attrs.SetAttr<int32_t>("dimension", dimension));
    JUST(attrs.SetAttr<int32_t>("size", size));
    JUST(attrs.SetAttr<int32_t>("step", step));
    return OpInterpUtil::Dispatch<Tensor>(*op_, {x}, attrs);
  }

 private:
  std::shared_ptr<OpExpr> op_;
};

class UnfoldTensorGradFunctor {
 public:
  UnfoldTensorGradFunctor() {
    op_ = CHECK_JUST(
        one::OpBuilder("unfold_tensor_grad").Input("dy").Input("x").Output("dx").Build());
  }
  Maybe<Tensor> operator()(const std::shared_ptr<one::Tensor>& dy,
                           const std::shared_ptr<one::Tensor>& x, const int32_t& dimension,
                           const int32_t& size, const int32_t& step) const {
    MutableAttrMap attrs;
    JUST(attrs.SetAttr<int32_t>("dimension", dimension));
    JUST(attrs.SetAttr<int32_t>("size", size));
    JUST(attrs.SetAttr<int32_t>("step", step));
    return OpInterpUtil::Dispatch<Tensor>(*op_, {dy, x}, attrs);
  }

 private:
  std::shared_ptr<OpExpr> op_;
};

class UpsampleFunctor {
 public:
  UpsampleFunctor() { op_ = CHECK_JUST(one::OpBuilder("upsample").Input("x").Output("y").Build()); }
  Maybe<Tensor> operator()(const std::shared_ptr<one::Tensor>& x, const float& height_scale,
                           const float& width_scale, const bool& align_corners,
                           const std::string& interpolation, const std::string& data_format) const {
    MutableAttrMap attrs;
    JUST(attrs.SetAttr<float>("height_scale", height_scale));
    JUST(attrs.SetAttr<float>("width_scale", width_scale));
    JUST(attrs.SetAttr<bool>("align_corners", align_corners));
    JUST(attrs.SetAttr<std::string>("interpolation", interpolation));
    JUST(attrs.SetAttr<std::string>("data_format", data_format));
    return OpInterpUtil::Dispatch<Tensor>(*op_, {x}, attrs);
  }

 private:
  std::shared_ptr<OpExpr> op_;
};

class UpsampleLinear1DFunctor {
 public:
  UpsampleLinear1DFunctor() {
    op_ = CHECK_JUST(one::OpBuilder("upsample_linear_1d").Input("x").Output("y").Build());
  }
  Maybe<Tensor> operator()(const std::shared_ptr<one::Tensor>& x, const float& scale_factor,
                           const bool& align_corners, const std::string& data_format) const {
    MutableAttrMap attrs;
    JUST(attrs.SetAttr<float>("scale_factor", scale_factor));
    JUST(attrs.SetAttr<bool>("align_corners", align_corners));
    JUST(attrs.SetAttr<std::string>("data_format", data_format));
    return OpInterpUtil::Dispatch<Tensor>(*op_, {x}, attrs);
  }

 private:
  std::shared_ptr<OpExpr> op_;
};

class UpsampleLinear1DGradFunctor {
 public:
  UpsampleLinear1DGradFunctor() {
    op_ = CHECK_JUST(
        one::OpBuilder("upsample_linear_1d_grad").Input("dy").Input("x").Output("dx").Build());
  }
  Maybe<Tensor> operator()(const std::shared_ptr<one::Tensor>& dy,
                           const std::shared_ptr<one::Tensor>& x, const float& scale_factor,
                           const bool& align_corners, const std::string& data_format) const {
    MutableAttrMap attrs;
    JUST(attrs.SetAttr<float>("scale_factor", scale_factor));
    JUST(attrs.SetAttr<bool>("align_corners", align_corners));
    JUST(attrs.SetAttr<std::string>("data_format", data_format));
    return OpInterpUtil::Dispatch<Tensor>(*op_, {dy, x}, attrs);
  }

 private:
  std::shared_ptr<OpExpr> op_;
};

class UpsampleNearest1DFunctor {
 public:
  UpsampleNearest1DFunctor() {
    op_ = CHECK_JUST(one::OpBuilder("upsample_nearest_1d").Input("x").Output("y").Build());
  }
  Maybe<Tensor> operator()(const std::shared_ptr<one::Tensor>& x, const float& scale_factor,
                           const std::string& data_format) const {
    MutableAttrMap attrs;
    JUST(attrs.SetAttr<float>("scale_factor", scale_factor));
    JUST(attrs.SetAttr<std::string>("data_format", data_format));
    return OpInterpUtil::Dispatch<Tensor>(*op_, {x}, attrs);
  }

 private:
  std::shared_ptr<OpExpr> op_;
};

class UpsampleNearest1DGradFunctor {
 public:
  UpsampleNearest1DGradFunctor() {
    op_ = CHECK_JUST(
        one::OpBuilder("upsample_nearest_1d_grad").Input("dy").Input("x").Output("dx").Build());
  }
  Maybe<Tensor> operator()(const std::shared_ptr<one::Tensor>& dy,
                           const std::shared_ptr<one::Tensor>& x, const float& scale_factor,
                           const std::string& data_format) const {
    MutableAttrMap attrs;
    JUST(attrs.SetAttr<float>("scale_factor", scale_factor));
    JUST(attrs.SetAttr<std::string>("data_format", data_format));
    return OpInterpUtil::Dispatch<Tensor>(*op_, {dy, x}, attrs);
  }

 private:
  std::shared_ptr<OpExpr> op_;
};

class UpsampleNearest2DFunctor {
 public:
  UpsampleNearest2DFunctor() {
    op_ = CHECK_JUST(one::OpBuilder("upsample_nearest_2d").Input("x").Output("y").Build());
  }
  Maybe<Tensor> operator()(const std::shared_ptr<one::Tensor>& x, const float& height_scale,
                           const float& width_scale, const std::string& data_format) const {
    MutableAttrMap attrs;
    JUST(attrs.SetAttr<float>("height_scale", height_scale));
    JUST(attrs.SetAttr<float>("width_scale", width_scale));
    JUST(attrs.SetAttr<std::string>("data_format", data_format));
    return OpInterpUtil::Dispatch<Tensor>(*op_, {x}, attrs);
  }

 private:
  std::shared_ptr<OpExpr> op_;
};

class UpsampleNearest2DGradFunctor {
 public:
  UpsampleNearest2DGradFunctor() {
    op_ = CHECK_JUST(
        one::OpBuilder("upsample_nearest_2d_grad").Input("dy").Input("x").Output("dx").Build());
  }
  Maybe<Tensor> operator()(const std::shared_ptr<one::Tensor>& dy,
                           const std::shared_ptr<one::Tensor>& x, const float& height_scale,
                           const float& width_scale, const std::string& data_format) const {
    MutableAttrMap attrs;
    JUST(attrs.SetAttr<float>("height_scale", height_scale));
    JUST(attrs.SetAttr<float>("width_scale", width_scale));
    JUST(attrs.SetAttr<std::string>("data_format", data_format));
    return OpInterpUtil::Dispatch<Tensor>(*op_, {dy, x}, attrs);
  }

 private:
  std::shared_ptr<OpExpr> op_;
};

class UpsampleBilinear2DFunctor {
 public:
  UpsampleBilinear2DFunctor() {
    op_ = CHECK_JUST(one::OpBuilder("upsample_bilinear_2d").Input("x").Output("y").Build());
  }
  Maybe<Tensor> operator()(const std::shared_ptr<one::Tensor>& x, const float& height_scale,
                           const float& width_scale, const bool& align_corners,
                           const std::string& data_format) const {
    MutableAttrMap attrs;
    JUST(attrs.SetAttr<float>("height_scale", height_scale));
    JUST(attrs.SetAttr<float>("width_scale", width_scale));
    JUST(attrs.SetAttr<bool>("align_corners", align_corners));
    JUST(attrs.SetAttr<std::string>("data_format", data_format));
    return OpInterpUtil::Dispatch<Tensor>(*op_, {x}, attrs);
  }

 private:
  std::shared_ptr<OpExpr> op_;
};

class UpsampleBilinear2DGradFunctor {
 public:
  UpsampleBilinear2DGradFunctor() {
    op_ = CHECK_JUST(
        one::OpBuilder("upsample_bilinear_2d_grad").Input("dy").Input("x").Output("dx").Build());
  }
  Maybe<Tensor> operator()(const std::shared_ptr<one::Tensor>& dy,
                           const std::shared_ptr<one::Tensor>& x, const float& height_scale,
                           const float& width_scale, const bool& align_corners,
                           const std::string& data_format) const {
    MutableAttrMap attrs;
    JUST(attrs.SetAttr<float>("height_scale", height_scale));
    JUST(attrs.SetAttr<float>("width_scale", width_scale));
    JUST(attrs.SetAttr<bool>("align_corners", align_corners));
    JUST(attrs.SetAttr<std::string>("data_format", data_format));
    return OpInterpUtil::Dispatch<Tensor>(*op_, {dy, x}, attrs);
  }

 private:
  std::shared_ptr<OpExpr> op_;
};

class UpsampleBicubic2DFunctor {
 public:
  UpsampleBicubic2DFunctor() {
    op_ = CHECK_JUST(one::OpBuilder("upsample_bicubic_2d").Input("x").Output("y").Build());
  }
  Maybe<Tensor> operator()(const std::shared_ptr<one::Tensor>& x, const float& height_scale,
                           const float& width_scale, const bool& align_corners,
                           const std::string& data_format) const {
    MutableAttrMap attrs;
    JUST(attrs.SetAttr<float>("height_scale", height_scale));
    JUST(attrs.SetAttr<float>("width_scale", width_scale));
    JUST(attrs.SetAttr<bool>("align_corners", align_corners));
    JUST(attrs.SetAttr<std::string>("data_format", data_format));
    return OpInterpUtil::Dispatch<Tensor>(*op_, {x}, attrs);
  }

 private:
  std::shared_ptr<OpExpr> op_;
};

class UpsampleBicubic2DGradFunctor {
 public:
  UpsampleBicubic2DGradFunctor() {
    op_ = CHECK_JUST(
        one::OpBuilder("upsample_bicubic_2d_grad").Input("dy").Input("x").Output("dx").Build());
  }
  Maybe<Tensor> operator()(const std::shared_ptr<one::Tensor>& dy,
                           const std::shared_ptr<one::Tensor>& x, const float& height_scale,
                           const float& width_scale, const bool& align_corners,
                           const std::string& data_format) const {
    MutableAttrMap attrs;
    JUST(attrs.SetAttr<float>("height_scale", height_scale));
    JUST(attrs.SetAttr<float>("width_scale", width_scale));
    JUST(attrs.SetAttr<bool>("align_corners", align_corners));
    JUST(attrs.SetAttr<std::string>("data_format", data_format));
    return OpInterpUtil::Dispatch<Tensor>(*op_, {dy, x}, attrs);
  }

 private:
  std::shared_ptr<OpExpr> op_;
};

class UpsampleNearest3DFunctor {
 public:
  UpsampleNearest3DFunctor() {
    op_ = CHECK_JUST(one::OpBuilder("upsample_nearest_3d").Input("x").Output("y").Build());
  }
  Maybe<Tensor> operator()(const std::shared_ptr<one::Tensor>& x, const float& depth_scale,
                           const float& height_scale, const float& width_scale,
                           const std::string& data_format) const {
    MutableAttrMap attrs;
    JUST(attrs.SetAttr<float>("depth_scale", depth_scale));
    JUST(attrs.SetAttr<float>("height_scale", height_scale));
    JUST(attrs.SetAttr<float>("width_scale", width_scale));
    JUST(attrs.SetAttr<std::string>("data_format", data_format));
    return OpInterpUtil::Dispatch<Tensor>(*op_, {x}, attrs);
  }

 private:
  std::shared_ptr<OpExpr> op_;
};

class UpsampleNearest3DGradFunctor {
 public:
  UpsampleNearest3DGradFunctor() {
    op_ = CHECK_JUST(
        one::OpBuilder("upsample_nearest_3d_grad").Input("dy").Input("x").Output("dx").Build());
  }
  Maybe<Tensor> operator()(const std::shared_ptr<one::Tensor>& dy,
                           const std::shared_ptr<one::Tensor>& x, const float& depth_scale,
                           const float& height_scale, const float& width_scale,
                           const std::string& data_format) const {
    MutableAttrMap attrs;
    JUST(attrs.SetAttr<float>("depth_scale", depth_scale));
    JUST(attrs.SetAttr<float>("height_scale", height_scale));
    JUST(attrs.SetAttr<float>("width_scale", width_scale));
    JUST(attrs.SetAttr<std::string>("data_format", data_format));
    return OpInterpUtil::Dispatch<Tensor>(*op_, {dy, x}, attrs);
  }

 private:
  std::shared_ptr<OpExpr> op_;
};

class UpsampleTrilinear3DFunctor {
 public:
  UpsampleTrilinear3DFunctor() {
    op_ = CHECK_JUST(one::OpBuilder("upsample_trilinear_3d").Input("x").Output("y").Build());
  }
  Maybe<Tensor> operator()(const std::shared_ptr<one::Tensor>& x, const float& depth_scale,
                           const float& height_scale, const float& width_scale,
                           const bool& align_corners, const std::string& data_format) const {
    MutableAttrMap attrs;
    JUST(attrs.SetAttr<float>("depth_scale", depth_scale));
    JUST(attrs.SetAttr<float>("height_scale", height_scale));
    JUST(attrs.SetAttr<float>("width_scale", width_scale));
    JUST(attrs.SetAttr<bool>("align_corners", align_corners));
    JUST(attrs.SetAttr<std::string>("data_format", data_format));
    return OpInterpUtil::Dispatch<Tensor>(*op_, {x}, attrs);
  }

 private:
  std::shared_ptr<OpExpr> op_;
};

class UpsampleTrilinear3DGradFunctor {
 public:
  UpsampleTrilinear3DGradFunctor() {
    op_ = CHECK_JUST(
        one::OpBuilder("upsample_trilinear_3d_grad").Input("dy").Input("x").Output("dx").Build());
  }
  Maybe<Tensor> operator()(const std::shared_ptr<one::Tensor>& dy,
                           const std::shared_ptr<one::Tensor>& x, const float& depth_scale,
                           const float& height_scale, const float& width_scale,
                           const bool& align_corners, const std::string& data_format) const {
    MutableAttrMap attrs;
    JUST(attrs.SetAttr<float>("depth_scale", depth_scale));
    JUST(attrs.SetAttr<float>("height_scale", height_scale));
    JUST(attrs.SetAttr<float>("width_scale", width_scale));
    JUST(attrs.SetAttr<bool>("align_corners", align_corners));
    JUST(attrs.SetAttr<std::string>("data_format", data_format));
    return OpInterpUtil::Dispatch<Tensor>(*op_, {dy, x}, attrs);
  }

 private:
  std::shared_ptr<OpExpr> op_;
};

class UnsortedSegmentSumLikeFunctor {
 public:
  UnsortedSegmentSumLikeFunctor() {
    op_ = CHECK_JUST(one::OpBuilder("unsorted_segment_sum_like")
                         .Input("data")
                         .Input("segment_ids")
                         .Input("like")
                         .Output("out")
                         .Build());
  }
  Maybe<Tensor> operator()(const std::shared_ptr<one::Tensor>& x,
                           const std::shared_ptr<one::Tensor>& segment_ids,
                           const std::shared_ptr<one::Tensor>& like, const int64_t& axis) const {
    MutableAttrMap attrs;
    JUST(attrs.SetAttr<int64_t>("axis", axis));
    return OpInterpUtil::Dispatch<Tensor>(*op_, {x, segment_ids, like}, attrs);
  }

 private:
  std::shared_ptr<OpExpr> op_;
};

class TrilFunctor {
 public:
  TrilFunctor() { op_ = CHECK_JUST(one::OpBuilder("tril").Input("in").Output("out").Build()); }
  Maybe<Tensor> operator()(const std::shared_ptr<one::Tensor>& x, const int64_t& diagonal) const {
    MutableAttrMap attrs;
    JUST(attrs.SetAttr<int64_t>("diagonal", diagonal));
    JUST(attrs.SetAttr<bool>("is_floating_fill_value", false));
    JUST(attrs.SetAttr<int64_t>("integer_fill_value", 0));
    return OpInterpUtil::Dispatch<Tensor>(*op_, {x}, attrs);
  }

 private:
  std::shared_ptr<OpExpr> op_;
};

class TriuFunctor {
 public:
  TriuFunctor() { op_ = CHECK_JUST(one::OpBuilder("triu").Input("in").Output("out").Build()); }
  Maybe<Tensor> operator()(const std::shared_ptr<one::Tensor>& x, const int64_t& diagonal) const {
    MutableAttrMap attrs;
    JUST(attrs.SetAttr<int64_t>("diagonal", diagonal));
    return OpInterpUtil::Dispatch<Tensor>(*op_, {x}, attrs);
  }

 private:
  std::shared_ptr<OpExpr> op_;
};

class DiagFunctor {
 public:
  DiagFunctor() { op_ = CHECK_JUST(one::OpBuilder("diag").Input("in").Output("out").Build()); }
  Maybe<Tensor> operator()(const std::shared_ptr<one::Tensor>& x, const int32_t& diagonal) const {
    MutableAttrMap attrs;
    JUST(attrs.SetAttr<int32_t>("diagonal", diagonal));
    return OpInterpUtil::Dispatch<Tensor>(*op_, {x}, attrs);
  }

 private:
  std::shared_ptr<OpExpr> op_;
};

class DiagGradFunctor {
 public:
  DiagGradFunctor() {
    op_ = CHECK_JUST(one::OpBuilder("diag_grad").Input("dy").Input("in").Output("dx").Build());
  }
  Maybe<Tensor> operator()(const std::shared_ptr<one::Tensor>& dy,
                           const std::shared_ptr<one::Tensor>& x, const int32_t& diagonal) const {
    MutableAttrMap attrs;
    JUST(attrs.SetAttr<int32_t>("diagonal", diagonal));
    return OpInterpUtil::Dispatch<Tensor>(*op_, {dy, x}, attrs);
  }

 private:
  std::shared_ptr<OpExpr> op_;
};

class DiagonalFunctor {
 public:
  DiagonalFunctor() {
    op_ = CHECK_JUST(one::OpBuilder("diagonal").Input("in").Output("out").Build());
  }
  Maybe<Tensor> operator()(const std::shared_ptr<one::Tensor>& x, const int32_t& offset,
                           const int32_t& dim1, const int32_t& dim2) const {
    int64_t ndims = x->shape()->NumAxes();

    CHECK_GE_OR_RETURN(dim1, -ndims)
        << ", Dimension out of range (expected to be in range of [" << -ndims << ", " << ndims - 1
        << "], but got " << dim1 << ");";
    CHECK_LT_OR_RETURN(dim1, ndims) << ", Dimension out of range (expected to be in range of ["
                                    << -ndims << ", " << ndims - 1 << "], but got " << dim1 << ");";
    CHECK_GE_OR_RETURN(dim2, -ndims)
        << ", Dimension out of range (expected to be in range of [" << -ndims << ", " << ndims - 1
        << "], but got " << dim2 << ");";
    CHECK_LT_OR_RETURN(dim2, ndims) << ", Dimension out of range (expected to be in range of ["
                                    << -ndims << ", " << ndims - 1 << "], but got " << dim2 << ");";

    int32_t p_dim1 = dim1 >= 0 ? dim1 : dim1 + ndims;
    int32_t p_dim2 = dim2 >= 0 ? dim2 : dim2 + ndims;
    CHECK_NE_OR_RETURN(p_dim1, p_dim2)
        << ", diagonal dimensions cannot be identical " << dim1 << ", " << dim2;

    std::vector<int32_t> input_index{p_dim1, p_dim2};
    for (int32_t i = 0; i < ndims; i++) {
      if (i != p_dim1 && i != p_dim2) { input_index.push_back(i); }
    }

    std::shared_ptr<one::Tensor> d_x = JUST(Transpose(x, input_index));

    MutableAttrMap attrs;
    JUST(attrs.SetAttr<int32_t>("offset", offset));
    return OpInterpUtil::Dispatch<Tensor>(*op_, {d_x}, attrs);
  }

 private:
  std::shared_ptr<OpExpr> op_;
};

class DiagonalGradFunctor {
 public:
  DiagonalGradFunctor() {
    op_ = CHECK_JUST(one::OpBuilder("diagonal_grad").Input("dy").Input("in").Output("dx").Build());
  }
  Maybe<Tensor> operator()(const std::shared_ptr<one::Tensor>& dy,
                           const std::shared_ptr<one::Tensor>& x, const int32_t& offset) const {
    MutableAttrMap attrs;
    JUST(attrs.SetAttr<int32_t>("offset", offset));
    return OpInterpUtil::Dispatch<Tensor>(*op_, {dy, x}, attrs);
  }

 private:
  std::shared_ptr<OpExpr> op_;
};

// Only for ddp gradient grouping
class SliceView1dContiguousFunctor {
 public:
  SliceView1dContiguousFunctor() = default;
  Maybe<Tensor> operator()(const std::shared_ptr<one::Tensor>& x, int64_t start,
                           int64_t end) const {
    return JUST(view::Slice(x, {start}, {end}, {1}));
  }
};

class TensorGetItemFunctor {
 public:
  TensorGetItemFunctor() {}
  Maybe<Tensor> operator()(const std::shared_ptr<one::Tensor>& x, const TensorIndex& index) const {
    std::vector<detail::Slice> slice_indices;
    TensorTuple tensor_indices;
    std::vector<int64_t> target_dims;
    std::vector<int64_t> expand_dims;
    JUST(PrepareSliceIndices(index, *(x->shape()), &slice_indices, &tensor_indices, &expand_dims,
                             &target_dims));

    auto expand_input = x;
    for (int i = 0; i < expand_dims.size(); ++i) {
      int64_t dim = expand_dims.at(i);
      expand_input = JUST(functional::ExpandDims(expand_input, dim + i));
    }
    int64_t ndims = expand_input->shape()->NumAxes();
    CHECK_EQ_OR_RETURN(slice_indices.size(), ndims) << "Failed to prepare slice indices.";
    Shape target_shape(DimVector(target_dims.begin(), target_dims.end()));

    std::vector<int64_t> start(ndims), end(ndims), step(ndims);
    for (int i = 0; i < ndims; ++i) {
      const auto& slice = slice_indices.at(i);
      start[i] = slice.start();
      end[i] = slice.end();
      step[i] = slice.step();
    }
    bool is_identity = [&]() {
      if (target_shape.NumAxes() == 0) { return false; }
      for (int i = 0; i < ndims; ++i) {
        if (start[i] != 0 || end[i] != expand_input->shape()->At(i) || step[i] != 1) {
          return false;
        }
      }
      return true;
    }();
    std::shared_ptr<one::Tensor> result;
    if (is_identity) {
      result = expand_input;
    } else {
      result = JUST(Slice(expand_input, start, end, step));
    }

    Shape shape(DimVector(target_dims.begin(), target_dims.end()));
    if (shape != *(result->shape())) { result = JUST(Reshape(result, shape)); }
    if (!tensor_indices.empty()) { result = JUST(ApplyAdvancedIndexing(result, tensor_indices)); }

    // TODO(): Returns a view of tensor `x`.
    if (result == x) { result = JUST(Identity(x)); }
    return result;
  }
};

class TensorSetItemFunctor {
 public:
  TensorSetItemFunctor() {}
  Maybe<void> operator()(const std::shared_ptr<one::Tensor>& x, const TensorIndex& index,
                         const std::shared_ptr<one::Tensor>& value) const {
    std::vector<detail::Slice> slice_indices;
    TensorTuple tensor_indices;
    std::vector<int64_t> expand_dims;
    std::vector<int64_t> target_dims;
    JUST(PrepareSliceIndices(index, *(x->shape()), &slice_indices, &tensor_indices, &expand_dims,
                             &target_dims));
    if (expand_dims.size()) {
      slice_indices = *JUST(RemoveExpandDimSlice(slice_indices, expand_dims));
    }
    int64_t ndims = x->shape()->NumAxes();
    CHECK_EQ_OR_RETURN(slice_indices.size(), ndims) << "Failed to prepare slice indices.";
    // Not support combined indexing now
    if (!tensor_indices.empty()) {
      CHECK_OR_RETURN(tensor_indices.size() == ndims
                      && std::all_of(tensor_indices.begin(), tensor_indices.end(),
                                     [](const std::shared_ptr<Tensor>& index) { return index; }))
          << "Combining indexing is not support for tensor setitem currently";
    }

    Shape target_shape(DimVector(target_dims.begin(), target_dims.end()));
    if (target_shape.Count(0) == 0) { return Maybe<void>::Ok(); }

    const auto& value_shape = value->shape();
    bool matched = [&]() {
      for (int i = 0; i < value_shape->NumAxes() - target_shape.NumAxes(); ++i) {
        if (value_shape->At(i) != 1) { return false; }
      }
      return true;
    }();
    CHECK_OR_RETURN(matched) << "The tensor size mismatch. Target sizes: "
                             << target_shape.ToString()
                             << ", value sizes: " << value_shape->ToString();
    std::shared_ptr<one::Tensor> value_tensor(value);
    // TODO: replace reshape by unsqueeze with view mechanism.
    // after here, each scalar tensor will be one with one dimension.
    for (auto& tensor : tensor_indices) {
      if (tensor->ndim() == 0) { tensor = JUST(functional::Reshape(tensor, Shape({1}))); }
    }
    if (tensor_indices.size() == ndims) {  // advance indexing
      std::shared_ptr<Tensor> indices = JUST(functional::Stack(tensor_indices, 0));
      if (indices->shape()->elem_cnt() == 0) { return Maybe<void>::Ok(); }
      indices = JUST(functional::Transpose(indices, {1, 0}));
      value_tensor = JUST(functional::Expand(value_tensor, {indices->shape()->At(0)}));
      JUST(functional::TensorScatterNdUpdate(x, indices, value_tensor, /*inplace=*/true));
    } else {                              // slice update
      if (target_shape.NumAxes() != 0 &&  // NOLINT
          /*need_expand=*/value_shape->Count(0) != target_shape.Count(0)) {
        // Remove the beginning redundant 1-dimensions.
        if (value_shape->NumAxes() > target_shape.NumAxes()) {
          int64_t start_axis = value_shape->NumAxes() - target_shape.NumAxes();
          const auto& shape = JUST(value_shape->Slice(start_axis, value_shape->NumAxes()));
          value_tensor = JUST(Reshape(value, *shape));
        }
        value_tensor = JUST(Expand(value_tensor, target_shape));
      }
      std::vector<int64_t> start(ndims), end(ndims), step(ndims);
      DimVector slice_dims(ndims);
      for (int i = 0; i < ndims; ++i) {
        const auto& slice = slice_indices.at(i);
        start[i] = slice.start();
        end[i] = slice.end();
        step[i] = slice.step();
        slice_dims[i] = (end[i] - start[i] + step[i] - 1) / step[i];
      }
      Shape slice_shape(slice_dims);
      if (slice_shape != *(value_tensor->shape())) {
        value_tensor = JUST(Reshape(value_tensor, slice_shape));
      }
      if (x->is_local()) {
        JUST(SliceUpdate(x, value_tensor, start, end, step, /*inplace=*/true));
      } else {
        if (x->requires_grad() && autograd::GradMode::is_enabled()) {
          return Error::RuntimeError() << "Backward is not support for consistent tensor setitem,"
                                          "please use oneflow.no_grad() to disable autograd "
                                          "currently. We will fix this problem soon.";
        }
        JUST(LogicalSliceAssign(x, value_tensor, start, end, step));
      }
    }
    return Maybe<void>::Ok();
  }
};

class CastLikeFunctor {
 public:
  CastLikeFunctor() {
    op_ = CHECK_JUST(
        one::OpBuilder("cast_like").Input("in").Input("dtype_like").Output("out").Build());
  }
  Maybe<Tensor> operator()(const std::shared_ptr<one::Tensor>& x,
                           const std::shared_ptr<one::Tensor>& like) const {
    return OpInterpUtil::Dispatch<Tensor>(*op_, {x, like});
  }

 private:
  std::shared_ptr<OpExpr> op_;
};

class ElementwiseMinimumGradFunctor {
 public:
  ElementwiseMinimumGradFunctor() {
    op_ = CHECK_JUST(one::OpBuilder("elementwise_minimum_backward")
                         .Input("dz")
                         .Input("x")
                         .Input("y")
                         .Output("dx")
                         .Output("dy")
                         .Build());
  }
  Maybe<TensorTuple> operator()(const std::shared_ptr<one::Tensor>& dz,
                                const std::shared_ptr<one::Tensor>& x,
                                const std::shared_ptr<one::Tensor>& y) const {
    return OpInterpUtil::Dispatch<TensorTuple>(*op_, {dz, x, y});
  }

 private:
  std::shared_ptr<OpExpr> op_;
};

class ElementwiseMaximumGradFunctor {
 public:
  ElementwiseMaximumGradFunctor() {
    op_ = CHECK_JUST(one::OpBuilder("elementwise_maximum_backward")
                         .Input("dz")
                         .Input("x")
                         .Input("y")
                         .Output("dx")
                         .Output("dy")
                         .Build());
  }
  Maybe<TensorTuple> operator()(const std::shared_ptr<one::Tensor>& dz,
                                const std::shared_ptr<one::Tensor>& x,
                                const std::shared_ptr<one::Tensor>& y) const {
    return OpInterpUtil::Dispatch<TensorTuple>(*op_, {dz, x, y});
  }

 private:
  std::shared_ptr<OpExpr> op_;
};

class DivGradFunctor {
 public:
  DivGradFunctor() {
    op_ = CHECK_JUST(one::OpBuilder("broadcast_div_grad")
                         .Input("dz")
                         .Input("z")
                         .Input("y")
                         .Output("dy")
                         .Build());
  }
  Maybe<Tensor> operator()(const std::shared_ptr<one::Tensor>& dz,
                           const std::shared_ptr<one::Tensor>& z,
                           const std::shared_ptr<one::Tensor>& y) const {
    return OpInterpUtil::Dispatch<Tensor>(*op_, {dz, z, y});
  }

 private:
  std::shared_ptr<OpExpr> op_;
};

class BroadcastPowXGradFunctor {
 public:
  BroadcastPowXGradFunctor() {
    op_ = CHECK_JUST(one::OpBuilder("broadcast_pow_x_grad")
                         .Input("dz")
                         .Input("x")
                         .Input("y")
                         .Input("z")
                         .Output("dx")
                         .Build());
  }
  Maybe<Tensor> operator()(const std::shared_ptr<one::Tensor>& dz,
                           const std::shared_ptr<one::Tensor>& x,
                           const std::shared_ptr<one::Tensor>& y,
                           const std::shared_ptr<one::Tensor>& z) const {
    return OpInterpUtil::Dispatch<Tensor>(*op_, {dz, x, y, z});
  }

 private:
  std::shared_ptr<OpExpr> op_;
};

class BroadcastPowYGradFunctor {
 public:
  BroadcastPowYGradFunctor() {
    op_ = CHECK_JUST(one::OpBuilder("broadcast_pow_y_grad")
                         .Input("dz")
                         .Input("x")
                         .Input("y")
                         .Input("z")
                         .Output("dy")
                         .Build());
  }
  Maybe<Tensor> operator()(const std::shared_ptr<one::Tensor>& dz,
                           const std::shared_ptr<one::Tensor>& x,
                           const std::shared_ptr<one::Tensor>& y,
                           const std::shared_ptr<one::Tensor>& z) const {
    return OpInterpUtil::Dispatch<Tensor>(*op_, {dz, x, y, z});
  }

 private:
  std::shared_ptr<OpExpr> op_;
};

class IdentityFunctor {
 public:
  IdentityFunctor() {
    op_ = CHECK_JUST(one::OpBuilder("identity").Input("in").Output("out").Build());
  }
  Maybe<Tensor> operator()(const std::shared_ptr<one::Tensor>& in) const {
    return OpInterpUtil::Dispatch<Tensor>(*op_, {in});
  }

 private:
  std::shared_ptr<OpExpr> op_;
};

class AmpWhiteIdentityFunctor {
 public:
  AmpWhiteIdentityFunctor() {
    op_ = CHECK_JUST(one::OpBuilder("amp_white_identity").Input("in").Output("out").Build());
  }
  Maybe<Tensor> operator()(const std::shared_ptr<one::Tensor>& in) const {
    return OpInterpUtil::Dispatch<Tensor>(*op_, {in});
  }

 private:
  std::shared_ptr<OpExpr> op_;
};

class ReduceSumLikeFunctor {
 public:
  ReduceSumLikeFunctor() {
    op_ =
        CHECK_JUST(one::OpBuilder("reduce_sum_like").Input("x").Input("like").Output("y").Build());
  }
  Maybe<Tensor> operator()(const std::shared_ptr<one::Tensor>& x,
                           const std::shared_ptr<one::Tensor>& like,
                           const std::vector<int32_t>& axis) const {
    MutableAttrMap attrs;
    JUST(attrs.SetAttr<std::vector<int32_t>>("axis", axis));
    return OpInterpUtil::Dispatch<Tensor>(*op_, {x, like}, attrs);
  }

 private:
  std::shared_ptr<OpExpr> op_;
};

class BroadcastReduceSumLikeFunctor {
 public:
  BroadcastReduceSumLikeFunctor() {}
  Maybe<Tensor> operator()(const std::shared_ptr<Tensor>& input,
                           const std::shared_ptr<Tensor>& like) const {
    const auto& in_shape = *(input->shape());
    const auto& like_shape = *(like->shape());
    if (in_shape != like_shape) {
      const Shape& left_extended_shape =
          CreateLeftExtendedShape(ShapeView(like_shape), in_shape.NumAxes());
      if (in_shape == left_extended_shape) {
        return JUST(ReshapeLike(input, like));
      } else {
        const AxisVector& broadcast_axis_vec = left_extended_shape.Axes4BroadcastTo(in_shape);
        return JUST(ReduceSumLike(
            input, like,
            std::vector<int32_t>{broadcast_axis_vec.begin(), broadcast_axis_vec.end()}));
      }
    }
    return JUST(Identity(input));
  }
};

class SplitFunctor {
 public:
  SplitFunctor() {}
  Maybe<TensorTuple> operator()(const std::shared_ptr<one::Tensor>& x,
                                const int64_t& split_size_or_sections, const int64_t& dim) const {
    int64_t axis = dim;
    if (axis < 0) { axis += x->ndim(); }
    CHECK_OR_RETURN(axis >= 0 && axis < x->ndim())
        << "The dim " << dim << " is out of bound " << x->ndim() - 1;
    CHECK_GE_OR_RETURN(split_size_or_sections, 0)
        << "split expects split_size be non-negative, but got split_size="
        << split_size_or_sections;
    int64_t dim_size = x->shape()->At(axis);
    int64_t num_splits =
        std::max<int64_t>((dim_size + split_size_or_sections - 1) / split_size_or_sections, 1);
    TensorTuple splits(num_splits);
    int64_t last_split_size =
        split_size_or_sections - (split_size_or_sections * num_splits - dim_size);
    for (int i = 0; i < num_splits; ++i) {
      int64_t length = i < num_splits - 1 ? split_size_or_sections : last_split_size;
      splits[i] = JUST(Narrow(x, axis, i * split_size_or_sections, length));
    }
    return splits;
  }
};

class ChunkFunctor {
 public:
  ChunkFunctor() {}
  Maybe<TensorTuple> operator()(const std::shared_ptr<one::Tensor>& x, const int64_t& chunks,
                                const int64_t& dim) const {
    int64_t axis = dim;
    if (axis < 0) { axis += x->ndim(); }
    int64_t split_size = x->shape()->At(axis) / chunks;
    CHECK_OR_RETURN(axis >= 0 && axis < x->ndim())
        << "Dimension out of range (expected to be in range of [" << -(x->ndim()) << ", "
        << x->ndim() - 1 << "], but got " << dim;
    int64_t dim_size = x->shape()->At(axis);
    if ((split_size * chunks) != dim_size) {
      std::vector<int64_t> sections;
      for (int i = 0; i < chunks - 1; ++i) { sections.emplace_back(split_size); }
      sections.emplace_back(dim_size - split_size * (chunks - 1));
      int64_t num_splits = sections.size();
      TensorTuple splits(num_splits);
      int64_t start_idx = 0;
      for (int i = 0; i < num_splits; ++i) {
        int64_t length = sections[i];
        CHECK_GE_OR_RETURN(length, 0) << "split_with_sizes expects split_sizes have only "
                                         "non-negative entries, but split_sizes["
                                      << i << "] = " << length;
        splits[i] = JUST(Narrow(x, axis, start_idx, length));
        start_idx += length;
      }
      CHECK_EQ_OR_RETURN(start_idx, dim_size)
          << "split_with_sizes expects split_sizes to sum exactly to " << dim_size
          << " (input tensor's size at dimension " << axis << "), "
          << "but got sum(split_sizes)=" << start_idx;
      return splits;
    }
    CHECK_GE_OR_RETURN(split_size, 0)
        << "split expects split_size be non-negative, but got split_size=" << split_size;
    int64_t num_splits = std::max<int64_t>((dim_size + split_size - 1) / split_size, 1);
    TensorTuple splits(num_splits);
    int64_t last_split_size = split_size - (split_size * num_splits - dim_size);
    for (int i = 0; i < num_splits; ++i) {
      int64_t length = i < num_splits - 1 ? split_size : last_split_size;
      splits[i] = JUST(Narrow(x, axis, i * split_size, length));
    }
    return splits;
  }
};

class SplitLikeFunctor {
 public:
  SplitLikeFunctor() {
    ops_.resize(kMaxInputCount);
    for (int n = 1; n < ops_.size(); ++n) {
      ops_[n] = CHECK_JUST(one::OpBuilder("split_like")
                               .Input("in")
                               .Input("like", n + 1)
                               .Output("out", n + 1)
                               .Build());
    }
  }
  Maybe<TensorTuple> operator()(const std::shared_ptr<one::Tensor>& x, const TensorTuple& like,
                                const int64_t& axis) const {
    CHECK_GE_OR_RETURN(like.size(), 2);
    CHECK_LE_OR_RETURN(like.size(), kMaxInputCount);
    MutableAttrMap attrs;
    JUST(attrs.SetAttr<int64_t>("axis", axis));
    TensorTuple inputs(like.size() + 1);
    inputs[0] = x;
    for (int i = 0; i < like.size(); ++i) { inputs[i + 1] = like[i]; }
    return OpInterpUtil::Dispatch<TensorTuple>(*ops_.at(like.size() - 1), inputs, attrs);
  }

 private:
  std::vector<std::shared_ptr<OpExpr>> ops_;
};

class SplitWithSizeFunctor {
 public:
  SplitWithSizeFunctor() {}
  Maybe<TensorTuple> operator()(const std::shared_ptr<one::Tensor>& x,
                                const std::vector<int64_t>& split_size_or_sections,
                                const int64_t& dim) const {
    int64_t axis = dim;
    if (axis < 0) { axis += x->ndim(); }
    CHECK_OR_RETURN(axis >= 0 && axis < x->ndim())
        << "The dim " << dim << " is out of bound " << x->ndim() - 1;
    int64_t dim_size = x->shape()->At(axis);
    int64_t num_splits = split_size_or_sections.size();
    TensorTuple splits(num_splits);
    int64_t start_idx = 0;
    for (int i = 0; i < num_splits; ++i) {
      int64_t length = split_size_or_sections[i];
      CHECK_GE_OR_RETURN(length, 0) << "split_with_sizes expects split_sizes have only "
                                       "non-negative entries, but split_sizes["
                                    << i << "] = " << length;
      splits[i] = JUST(Narrow(x, axis, start_idx, length));
      start_idx += length;
    }
    CHECK_EQ_OR_RETURN(start_idx, dim_size)
        << "split_with_sizes expects split_sizes to sum exactly to " << dim_size
        << " (input tensor's size at dimension " << axis << "), "
        << "but got sum(split_sizes)=" << start_idx;
    return splits;
  }
};

class BatchGatherFunctor {
 public:
  BatchGatherFunctor() {
    op_ = CHECK_JUST(
        one::OpBuilder("batch_gather").Input("in").Input("indices").Output("out").Build());
  }
  Maybe<Tensor> operator()(const std::shared_ptr<one::Tensor>& in,
                           const std::shared_ptr<one::Tensor>& indices) const {
    return OpInterpUtil::Dispatch<Tensor>(*op_, {in, indices});
  }

 protected:
  std::shared_ptr<OpExpr> op_;
};

class UnsortedBatchSegmentSumFunctor {
 public:
  UnsortedBatchSegmentSumFunctor() {
    op_ = CHECK_JUST(one::OpBuilder("unsorted_batch_segment_sum")
                         .Input("data")
                         .Input("segment_ids")
                         .Output("out")
                         .Build());
  }
  Maybe<Tensor> operator()(const std::shared_ptr<one::Tensor>& data,
                           const std::shared_ptr<one::Tensor>& segment_ids,
                           const int64_t& num_segments) const {
    MutableAttrMap attrs;
    JUST(attrs.SetAttr<int64_t>("num_segments", num_segments));
    return OpInterpUtil::Dispatch<Tensor>(*op_, {data, segment_ids}, attrs);
  }

 protected:
  std::shared_ptr<OpExpr> op_;
};

class MaskedFillFunctor {
 public:
  MaskedFillFunctor() {
    op_ = CHECK_JUST(one::OpBuilder("masked_fill").Input("x").Input("mask").Output("out").Build());
  }
  Maybe<Tensor> operator()(const std::shared_ptr<one::Tensor>& x,
                           const std::shared_ptr<one::Tensor>& mask, const Scalar& value) const {
    MutableAttrMap attrs;
    if (IsFloatingDataType(x->dtype()->data_type())) {
      JUST(attrs.SetAttr<double>("float_operand", JUST(value.As<double>())));
      JUST(attrs.SetAttr<bool>("has_float_operand", true));
      JUST(attrs.SetAttr<bool>("has_int_operand", false));
      JUST(attrs.SetAttr<bool>("has_bool_operand", false));
    } else if (IsIntegralDataType(x->dtype()->data_type())) {
      JUST(attrs.SetAttr<int64_t>("int_operand", JUST(value.As<int64_t>())));
      JUST(attrs.SetAttr<bool>("has_float_operand", false));
      JUST(attrs.SetAttr<bool>("has_int_operand", true));
      JUST(attrs.SetAttr<bool>("has_bool_operand", false));
    } else if (IsBoolDataType(x->dtype()->data_type())) {
      JUST(attrs.SetAttr<bool>("bool_operand", JUST(value.As<bool>())));
      JUST(attrs.SetAttr<bool>("has_float_operand", false));
      JUST(attrs.SetAttr<bool>("has_int_operand", false));
      JUST(attrs.SetAttr<bool>("has_bool_operand", true));
    } else {
      UNIMPLEMENTED_THEN_RETURN() << "Only support floating or integral data type.";
    }
    const auto& x_shape = *(x->shape());
    const auto& mask_shape = *(mask->shape());
    if (x_shape != mask_shape) {
      Shape max_shape = Shape::Ones(std::max(x_shape.NumAxes(), mask_shape.NumAxes()));
      const Shape& x_extend_shape =
          CreateLeftExtendedShape(ShapeView(x_shape), max_shape.NumAxes());
      const Shape& mask_extend_shape =
          CreateLeftExtendedShape(ShapeView(mask_shape), max_shape.NumAxes());
      FOR_RANGE(int64_t, i, 0, max_shape.NumAxes()) {
        max_shape.Set(i, std::max(x_extend_shape.At(i), mask_extend_shape.At(i)));
      }
      return OpInterpUtil::Dispatch<Tensor>(
          *op_, {JUST(Expand(x, max_shape)), JUST(Expand(mask, max_shape))}, attrs);
    }
    return OpInterpUtil::Dispatch<Tensor>(*op_, {x, mask}, attrs);
  }

 private:
  std::shared_ptr<OpExpr> op_;
};

class MeshgridFunctor {
 public:
  Maybe<TensorTuple> operator()(const TensorTuple& tensors, const std::string& indexing) const {
    int size = tensors.size();
    CHECK_GT_OR_RETURN(size, 0) << "meshgrid expects a non-empty TensorList";
    for (int i = 0; i < size - 1; ++i) {
      const auto& cur_tensor = JUST(VectorAt(tensors, i));
      const auto& next_tensor = JUST(VectorAt(tensors, i + 1));
      CHECK_OR_RETURN(cur_tensor->dtype() == next_tensor->dtype())
          << "Meshgrid expects all tensors have the same dtype.";
      if (cur_tensor->is_local()) {
        CHECK_OR_RETURN(next_tensor->is_local())
            << "Meshgrid expects all tensors are local tensor.";
        CHECK_OR_RETURN(JUST(cur_tensor->device())->type() == JUST(next_tensor->device())->type())
            << "Meshgrid expects all tensors have the same device.";
      } else {
        CHECK_OR_RETURN(!next_tensor->is_local())
            << "Meshgrid expects all tensors are global tensor.";
        CHECK_OR_RETURN(JUST(cur_tensor->parallel_desc()) == JUST(next_tensor->parallel_desc()))
            << "Meshgrid expects all tensors have the same placement.";
      }
    }

    std::vector<std::shared_ptr<Tensor>> tensor_consts(tensors.begin(), tensors.end());

    bool swap_first_and_second_tensors = false;
    if (indexing == "xy") {
      swap_first_and_second_tensors = (size >= 2);
      if (swap_first_and_second_tensors) { std::swap(tensor_consts[0], tensor_consts[1]); }
    } else {
      CHECK_EQ_OR_RETURN(indexing, "ij")
          << "flow.meshgrid: indexing must be one of \"xy\" or \"ij\", "
             "but received: ,"
          << indexing;
    }

    TensorTuple grids(size);
    DimVector grids_vec(size);
    for (int i = 0; i < size; ++i) {
      CHECK_LE_OR_RETURN(tensor_consts[i]->shape()->NumAxes(), 1)
          << "Expected scalar or 1D tensor in the tensor list but got: "
          << tensor_consts[i]->shape()->NumAxes();
      if (tensor_consts[i]->shape()->NumAxes() == 0) {
        grids_vec[i] = 1;
      } else {
        grids_vec[i] = tensor_consts[i]->shape()->At(0);
      }
    }
    Shape grids_shape(grids_vec);

    DimVector view_shape_vec(size, 1);
    Shape view_shape(view_shape_vec);
    for (int i = 0; i < size; ++i) {
      view_shape.Set(i, -1);
      std::shared_ptr<one::Tensor> reshaped = JUST(Reshape(tensor_consts.at(i), view_shape));
      grids[i] = JUST(Expand(reshaped, grids_shape));
      view_shape.Set(i, 1);
    }

    if (swap_first_and_second_tensors) { std::swap(grids[0], grids[1]); }

    return grids;
  }
};

namespace {

inline Maybe<bool> device_equal(const std::string& device_name, const int device_id,
                                Symbol<Device> device) {
  return (device_name == device->type() && device_id == device->device_id());
}

Maybe<Tensor> LocalTensorTo(const std::shared_ptr<Tensor>& x, const std::string& device_name,
                            const int device_id, const Symbol<DType>& dtype, const bool& copy) {
  std::shared_ptr<Tensor> tensor = x;
  if (!JUST(device_equal(device_name, device_id, JUST(x->device())))) {
    tensor = JUST(Copy(tensor, device_name, device_id));
  }
  if (dtype != x->dtype()) { tensor = JUST(Cast(tensor, dtype)); }
  if (copy && tensor == x) { tensor = JUST(Copy(tensor, device_name, device_id)); }
  return tensor;
}

Maybe<Tensor> ConsistentTensorTo(const std::shared_ptr<Tensor>& x, const std::string& device_type,
                                 const Symbol<DType>& dtype, const bool& copy) {
  std::shared_ptr<Tensor> tensor;
  auto input_placement = JUST(x->parallel_desc());
  std::string input_device_tag = input_placement->device_tag();
  if (device_type == input_device_tag) {
    if (dtype == x->dtype()) {
      return (copy ? JUST(x->clone()) : x);
    } else {
      return JUST(Cast(x, dtype));
    }
  }
  if (LazyMode::is_enabled()) {
    if (dtype != x->dtype()) { tensor = JUST(Cast(x, dtype)); }
    if (device_type != JUST(x->parallel_desc())->device_tag()) {
      tensor = JUST(Copy(tensor ? tensor : x, device_type, 0));
    }
    return tensor;
  } else {
    CheckMetaConsistency(x).GetOrThrow();
    auto old_placement = JUST(x->parallel_desc());
    auto placement = JUST(ReplacePlacementDeviceTag(input_placement, device_type));
    auto nd_sbp = JUST(x->nd_sbp());
    std::vector<Symbol<SbpParallel>> sbp_tuple(nd_sbp->sbp_parallel().size());
    for (int i = 0; i < sbp_tuple.size(); ++i) { sbp_tuple[i] = nd_sbp->sbp_parallel().Get(i); }
    tensor = JUST(ConsistentToLocal(x));
    Symbol<Device> device = JUST(Device::New(device_type));
    tensor = JUST(LocalTensorTo(tensor, device->type(), device->device_id(), dtype, copy));
    JUST(tensor->set_requires_grad(x->requires_grad()));
    return JUST(LocalToConsistent(tensor, placement, sbp_tuple, *(x->shape()), dtype));
  }
}

}  // namespace

class ToFunctor {
 public:
  Maybe<Tensor> operator()(const std::shared_ptr<Tensor>& input,
                           const Optional<std::string>& device_,
                           const Optional<Symbol<DType>>& dtype_, bool copy) const {
    Symbol<DType> dtype = dtype_.value_or(input->dtype());

    if (input->is_consistent()) {
      std::string device_type = device_.value_or(JUST(input->parallel_desc())->device_tag());
      if (device_type == "gpu") { device_type = "cuda"; }
      CHECK_OR_RETURN(device_type == "cpu" || device_type == "cuda")
          << "Only string device without device id (eg. \"cpu\" or \"cuda\") is expected "
          << "for consistent tensor, but got " << device_.value_or("");
      return JUST(ConsistentTensorTo(input, device_type, dtype, copy));
    } else {
      std::string device_name = "";
      int device_id = 0;
      if (device_.has_value()) {
        JUST(ParsingDeviceTag(device_.value_or(""), &device_name, &device_id));
        if (device_id == -1) { device_id = GlobalProcessCtx::LocalRank(); }
      } else {
        Symbol<Device> device = JUST(input->device());
        device_name = device->type();
        device_id = device->device_id();
      }
      return JUST(LocalTensorTo(input, device_name, device_id, dtype, copy));
    }
  }
};

class To2Functor {
 public:
  Maybe<Tensor> operator()(const std::shared_ptr<Tensor>& input,
                           const Optional<Symbol<Device>>& device_,
                           const Optional<Symbol<DType>>& dtype_, bool copy) const {
    CHECK_OR_RETURN(!(input->is_consistent() && device_.has_value()))
        << "Only string device without device id (eg. \"cpu\" or \"cuda\") is expected "
        << "for consistent tensor, but got " << device_.value_or(Symbol<Device>())->ToRepr();
    if (input->is_consistent()) {
      std::string device_type = JUST(input->parallel_desc())->device_tag();
      return JUST(ConsistentTensorTo(input, device_type, dtype_.value_or(input->dtype()), copy));
    } else {
      auto dtype = dtype_.value_or(input->dtype());
      auto device =
          device_.has_value() ? device_.value_or(Symbol<Device>()) : JUST(input->device());
      return JUST(LocalTensorTo(input, device->type(), device->device_id(), dtype, copy));
    }
  }
};

class To3Functor {
 public:
  Maybe<Tensor> operator()(const std::shared_ptr<Tensor>& input,
                           const Optional<Symbol<DType>>& dtype_, bool copy) const {
    Symbol<DType> dtype = dtype_.value_or(input->dtype());
    if (input->is_consistent()) {
      return ConsistentTensorTo(input, JUST(input->parallel_desc())->device_tag(), dtype, copy);
    } else {
      auto device = JUST(input->device());
      return LocalTensorTo(input, device->type(), device->device_id(), dtype, copy);
    }
  }
};

class To4Functor {
 public:
  Maybe<Tensor> operator()(const std::shared_ptr<Tensor>& input,
                           const std::shared_ptr<Tensor>& other, bool copy) const {
    CHECK_OR_RETURN(!input->is_consistent() && !other->is_consistent())
        << "tensor.to(other) can only be called when tensor and other are local tensors";
    Symbol<DType> dtype = other->dtype();
    Symbol<Device> device = JUST(other->device());
    std::string device_name = device->type();
    int device_id = device->device_id();
    return LocalTensorTo(input, device_name, device_id, dtype, copy);
  }
};

class TopKFunctor {
 public:
  TopKFunctor() { op_ = CHECK_JUST(one::OpBuilder("top_k").Input("in").Output("out").Build()); }
  Maybe<Tensor> operator()(const std::shared_ptr<Tensor>& input, int32_t k, bool sorted) const {
    MutableAttrMap attrs;
    JUST(attrs.SetAttr<int32_t>("k", k));
    JUST(attrs.SetAttr<bool>("sorted", sorted));
    return OpInterpUtil::Dispatch<Tensor>(*op_, {input}, attrs);
  }

 private:
  std::shared_ptr<OpExpr> op_;
};

class InTopKFunctor {
 public:
  InTopKFunctor() {
    op_ = CHECK_JUST(
        one::OpBuilder("in_top_k").Input("targets").Input("predictions").Output("out").Build());
  }
  Maybe<Tensor> operator()(const std::shared_ptr<Tensor>& targets,
                           const std::shared_ptr<Tensor>& predictions, int32_t k) const {
    CHECK_EQ_OR_RETURN(targets->shape()->At(0), predictions->shape()->At(0))
        << "The num of targets must equal the num of predictions";
    CHECK_EQ_OR_RETURN(targets->ndim(), 1) << "The dimension of targets must be 1";
    CHECK_EQ_OR_RETURN(predictions->ndim(), 2) << "The dimension of predictions must be 2";
    MutableAttrMap attrs;
    JUST(attrs.SetAttr<int32_t>("k", k));
    return OpInterpUtil::Dispatch<Tensor>(*op_, {targets, predictions}, attrs);
  }

 private:
  std::shared_ptr<OpExpr> op_;
};

class TensorBufferToTensorFunctor {
 public:
  TensorBufferToTensorFunctor() {
    op_ = CHECK_JUST(one::OpBuilder("tensor_buffer_to_tensor").Input("in").Output("out").Build());
  }
  Maybe<Tensor> operator()(const std::shared_ptr<Tensor>& input, const Shape& instance_shape,
                           const Symbol<DType>& dtype) const {
    MutableAttrMap attrs;
    JUST(attrs.SetAttr<Shape>("instance_shape", instance_shape));
    JUST(attrs.SetAttr<DataType>("dtype", dtype->data_type()));
    return OpInterpUtil::Dispatch<Tensor>(*op_, {input}, attrs);
  }

 private:
  std::shared_ptr<OpExpr> op_;
};

class TensorToTensorBufferFunctor {
 public:
  TensorToTensorBufferFunctor() {
    op_ = CHECK_JUST(one::OpBuilder("tensor_to_tensor_buffer").Input("in").Output("out").Build());
  }
  Maybe<Tensor> operator()(const std::shared_ptr<Tensor>& input, int32_t instance_dims) const {
    MutableAttrMap attrs;
    JUST(attrs.SetAttr<int32_t>("instance_dims", instance_dims));
    return OpInterpUtil::Dispatch<Tensor>(*op_, {input}, attrs);
  }

 private:
  std::shared_ptr<OpExpr> op_;
};

class GenTensorBufferFunctor {
 public:
  GenTensorBufferFunctor() {
    op_ = CHECK_JUST(one::OpBuilder("gen_tensor_buffer").Output("out").Build());
  }
  Maybe<Tensor> operator()(const Shape& shape, const std::vector<Shape>& shape_list,
                           const std::vector<float>& value_list, const Symbol<DType>& dtype,
                           bool dynamic_out) const {
    MutableAttrMap attrs;
    JUST(attrs.SetAttr<Shape>("shape", shape));
    JUST(attrs.SetAttr<std::vector<Shape>>("shape_list", shape_list));
    JUST(attrs.SetAttr<std::vector<float>>("value_list", value_list));
    JUST(attrs.SetAttr<DataType>("data_type", dtype->data_type()));
    JUST(attrs.SetAttr<bool>("dynamic_out", dynamic_out));
    return OpInterpUtil::Dispatch<Tensor>(*op_, {}, attrs);
  }

 private:
  std::shared_ptr<OpExpr> op_;
};

class RepeatFunctor {
 public:
  RepeatFunctor() {}
  Maybe<Tensor> operator()(const std::shared_ptr<one::Tensor>& input,
                           const Shape& repeat_shape) const {
    Shape input_shape = *(input->shape());
    std::vector<int32_t> input_reshape_vec;
    std::vector<int32_t> expand_shape_vec;
    std::vector<int32_t> output_reshape_vec;

    int32_t numaxes_diff = repeat_shape.NumAxes() - input_shape.NumAxes();
    CHECK_GE_OR_RETURN(numaxes_diff, 0)
        << "RuntimeError: Number of dimensions of repeat dims can not be "
           "smaller than number of dimensions of tensor";

    for (int32_t i = repeat_shape.NumAxes() - 1; i >= 0; i--) {
      if (i >= numaxes_diff) {
        int32_t input_shape_val = input_shape.At(i - numaxes_diff);
        int32_t repeat_shape_val = repeat_shape.At(i);
        if (repeat_shape_val > 1) {
          if (input_shape_val > 1) {
            input_reshape_vec.insert(input_reshape_vec.begin(), input_shape_val);
            input_reshape_vec.insert(input_reshape_vec.begin(), 1);
            expand_shape_vec.insert(expand_shape_vec.begin(), input_shape_val);
            expand_shape_vec.insert(expand_shape_vec.begin(), repeat_shape_val);
            output_reshape_vec.insert(output_reshape_vec.begin(),
                                      repeat_shape_val * input_shape_val);
          } else {
            input_reshape_vec.insert(input_reshape_vec.begin(), input_shape_val);
            expand_shape_vec.insert(expand_shape_vec.begin(), repeat_shape_val);
            output_reshape_vec.insert(output_reshape_vec.begin(), repeat_shape_val);
          }
        } else {
          input_reshape_vec.insert(input_reshape_vec.begin(), input_shape_val);
          expand_shape_vec.insert(expand_shape_vec.begin(), input_shape_val);
          output_reshape_vec.insert(output_reshape_vec.begin(), input_shape_val);
        }
      } else {
        expand_shape_vec.insert(expand_shape_vec.begin(), repeat_shape.At(i));
        output_reshape_vec.insert(output_reshape_vec.begin(), repeat_shape.At(i));
      }
    }
    Shape input_reshape(DimVector(input_reshape_vec.begin(), input_reshape_vec.end()));
    Shape expand_shape(DimVector(expand_shape_vec.begin(), expand_shape_vec.end()));
    Shape output_reshape(DimVector(output_reshape_vec.begin(), output_reshape_vec.end()));
    std::shared_ptr<one::Tensor> reshaped_tensor = JUST(Reshape(input, input_reshape));
    std::shared_ptr<one::Tensor> expanded_tensor = JUST(Expand(reshaped_tensor, expand_shape));
    std::shared_ptr<one::Tensor> result = JUST(Reshape(expanded_tensor, output_reshape));
    return result;
  }
};

class TileFunctor {
 public:
  TileFunctor() {}
  Maybe<Tensor> operator()(const std::shared_ptr<one::Tensor>& input, const Shape& dims) const {
    std::vector<int32_t> new_dims_vec;
    int32_t numaxes_diff = input->shape()->NumAxes() - dims.NumAxes();
    for (int32_t i = dims.NumAxes() - 1; i >= 0; i--) {
      CHECK_GE_OR_RETURN(dims.At(i), 0)
          << "RuntimeError: Tring to create tensor with negative dimension " << dims.At(i);
      new_dims_vec.insert(new_dims_vec.begin(), dims.At(i));
    }
    for (int32_t i = 0; i < numaxes_diff; i++) { new_dims_vec.insert(new_dims_vec.begin(), 1); }
    Shape new_dims(DimVector(new_dims_vec.begin(), new_dims_vec.end()));
    return JUST(Repeat(input, new_dims));
  }
};

class TransposeAllDimPropertyFunctor {
 public:
  TransposeAllDimPropertyFunctor() {}
  Maybe<Tensor> operator()(const std::shared_ptr<one::Tensor>& x) const {
    const int64_t ndim = x->ndim();
    std::vector<int32_t> permute;
    permute.resize(ndim);
    std::iota(permute.begin(), permute.end(), 0);
    std::reverse(permute.begin(), permute.end());
    return Transpose(x, permute);
  }
};

class TransposeAllDimFunctionFunctor {
 public:
  TransposeAllDimFunctionFunctor() {}
  Maybe<Tensor> operator()(const std::shared_ptr<one::Tensor>& x) const {
    const int64_t ndim = x->ndim();
    CHECK_OR_RETURN(ndim <= 2)
        << "RuntimeError: t() expects a tensor with <= 2 dimensions, but input tensor is " << ndim
        << "D";
    if (ndim == 0 || ndim == 1) { return x; }
    return Transpose2dim(x, 0, 1);
  }
};

}  // namespace impl

ONEFLOW_FUNCTION_LIBRARY(m) {
  m.add_functor<impl::ArgMaxFunctor>("ArgMax");
  m.add_functor<impl::ArgMinFunctor>("ArgMin");
  m.add_functor<impl::ConsistentConstantFunctor>("ConsistentConstant");
  m.add_functor<impl::ConstantFunctor>("Constant");
  m.add_functor<impl::ConsistentEmptyFunctor>("ConsistentEmpty");
  m.add_functor<impl::EmptyFunctor>("Empty");
  m.add_functor<impl::ZerosLikeFunctor>("ZerosLike");
  m.add_functor<impl::OnesLikeFunctor>("OnesLike");
  m.add_functor<impl::FlattenFunctor>("Flatten");
  m.add_functor<impl::WhereFunctor>("Where");
  m.add_functor<impl::WhereScalarXFunctor>("WhereScalarX");
  m.add_functor<impl::WhereScalarYFunctor>("WhereScalarY");
  m.add_functor<impl::WhereScalarXYFunctor>("WhereScalarXY");
  m.add_functor<impl::ArgWhereFunctor>("ArgWhere");
  m.add_functor<impl::BroadcastLikeFunctor>("BroadcastLike");
  m.add_functor<impl::ConcatFunctor>("Concat");
  m.add_functor<impl::StackFunctor>("Stack");
  m.add_functor<impl::StackGradFunctor>("StackGrad");
  m.add_functor<impl::ExpandFunctor>("Expand");
  m.add_functor<impl::ExpandGradFunctor>("ExpandGrad");
  m.add_functor<impl::ExpandDimsFunctor>("ExpandDims");
  m.add_functor<impl::ExpandDimsFunctor>("Unsqueeze");
  m.add_functor<impl::SqueezeFunctor>("Squeeze");
  m.add_functor<impl::RollFunctor>("Roll");
  m.add_functor<impl::GatherFunctor>("Gather");
  m.add_functor<impl::DimGatherFunctor>("DimGather");
  m.add_functor<impl::ArgSortFunctor>("ArgSort");
  m.add_functor<impl::GatherNdFunctor>("GatherNd");
  m.add_functor<impl::ScatterNdFunctor>("ScatterNd");
  m.add_functor<impl::TensorScatterNdUpdateFunctor>("TensorScatterNdUpdate");
  m.add_functor<impl::ScatterNdLikeFunctor>("ScatterNdLike");
  m.add_functor<impl::ReshapeFunctor>("Reshape");
  m.add_functor<impl::ViewFunctor>("View");
<<<<<<< HEAD
  m.add_functor<impl::ToContiguousFunctor>("ToContiguous");
=======
>>>>>>> 508a6dd4
  m.add_functor<impl::SliceFunctor>("Slice");
  m.add_functor<impl::SliceGradFunctor>("SliceGrad");
  m.add_functor<impl::NarrowFunctor>("Narrow");
  m.add_functor<impl::NarrowGradFunctor>("NarrowGrad");
  m.add_functor<impl::LogicalSliceAssignFunctor>("LogicalSliceAssign");
  m.add_functor<impl::LogicalSliceFunctor>("LogicalSlice");
  m.add_functor<impl::SliceUpdateFunctor>("SliceUpdate");
  m.add_functor<impl::SliceView1dContiguousFunctor>("SliceView1dContiguous");
  m.add_functor<impl::CopyFunctor>("Copy");
  m.add_functor<impl::FlipFunctor>("Flip");
  m.add_functor<impl::FlipGradFunctor>("FlipGrad");
  m.add_functor<impl::UnfoldTensorFunctor>("UnfoldTensor");
  m.add_functor<impl::UnfoldTensorGradFunctor>("UnfoldTensorGrad");
  m.add_functor<impl::UpsampleFunctor>("Upsample");
  m.add_functor<impl::UpsampleGradFunctor>("UpsampleGrad");
  m.add_functor<impl::UpsampleNearest2DFunctor>("UpsampleNearest2D");
  m.add_functor<impl::UpsampleNearest2DGradFunctor>("UpsampleNearest2DGrad");
  m.add_functor<impl::UpsampleBilinear2DFunctor>("UpsampleBilinear2D");
  m.add_functor<impl::UpsampleBilinear2DGradFunctor>("UpsampleBilinear2DGrad");
  m.add_functor<impl::UpsampleLinear1DFunctor>("UpsampleLinear1D");
  m.add_functor<impl::UpsampleLinear1DGradFunctor>("UpsampleLinear1DGrad");
  m.add_functor<impl::UpsampleNearest1DFunctor>("UpsampleNearest1D");
  m.add_functor<impl::UpsampleNearest1DGradFunctor>("UpsampleNearest1DGrad");
  m.add_functor<impl::UpsampleBicubic2DFunctor>("UpsampleBicubic2D");
  m.add_functor<impl::UpsampleBicubic2DGradFunctor>("UpsampleBicubic2DGrad");
  m.add_functor<impl::UpsampleNearest3DFunctor>("UpsampleNearest3D");
  m.add_functor<impl::UpsampleNearest3DGradFunctor>("UpsampleNearest3DGrad");
  m.add_functor<impl::UpsampleTrilinear3DFunctor>("UpsampleTrilinear3D");
  m.add_functor<impl::UpsampleTrilinear3DGradFunctor>("UpsampleTrilinear3DGrad");
  m.add_functor<impl::UnsortedSegmentSumLikeFunctor>("UnsortedSegmentSumLike");
  m.add_functor<impl::TrilFunctor>("Tril");
  m.add_functor<impl::TriuFunctor>("Triu");
  m.add_functor<impl::DiagFunctor>("Diag");
  m.add_functor<impl::DiagGradFunctor>("DiagGrad");
  m.add_functor<impl::DiagonalFunctor>("Diagonal");
  m.add_functor<impl::DiagonalGradFunctor>("DiagonalGrad");
  m.add_functor<impl::TensorGetItemFunctor>("TensorGetItem");
  m.add_functor<impl::DimScatterFunctor>("DimScatter");
  m.add_functor<impl::DimScatterAddFunctor>("DimScatterAdd");
  m.add_functor<impl::DimScatterMulFunctor>("DimScatterMul");
  m.add_functor<impl::DimScatterUpdateScalarFunctor>("DimScatterUpdateScalar");
  m.add_functor<impl::DimScatterAddScalarFunctor>("DimScatterAddScalar");
  m.add_functor<impl::DimScatterAddLikeFunctor>("DimScatterAddLike");
  m.add_functor<impl::DimScatterMulScalarFunctor>("DimScatterMulScalar");
  m.add_functor<impl::TensorSetItemFunctor>("TensorSetItem");
  m.add_functor<impl::CastLikeFunctor>("CastLike");
  m.add_functor<impl::ElementwiseMinimumGradFunctor>("ElementwiseMinGrad");
  m.add_functor<impl::ElementwiseMaximumGradFunctor>("ElementwiseMaxGrad");
  m.add_functor<impl::BroadcastPowXGradFunctor>("BroadcastPowXGrad");
  m.add_functor<impl::BroadcastPowYGradFunctor>("BroadcastPowYGrad");
  m.add_functor<impl::DivGradFunctor>("DivGrad");
  m.add_functor<impl::IdentityFunctor>("Identity");
  m.add_functor<impl::AmpWhiteIdentityFunctor>("AmpWhiteIdentity");
  m.add_functor<impl::ReduceSumLikeFunctor>("ReduceSumLike");
  m.add_functor<impl::BroadcastReduceSumLikeFunctor>("BroadcastReduceSumLike");
  m.add_functor<impl::SplitFunctor>("Split");
  m.add_functor<impl::ChunkFunctor>("Chunk");
  m.add_functor<impl::SplitLikeFunctor>("SplitLike");
  m.add_functor<impl::SplitWithSizeFunctor>("SplitWithSize");
  m.add_functor<impl::BatchGatherFunctor>("BatchGather");
  m.add_functor<impl::UnsortedBatchSegmentSumFunctor>("UnsortedBatchSegmentSum");
  m.add_functor<impl::MaskedFillFunctor>("MaskedFill");
  m.add_functor<impl::MeshgridFunctor>("Meshgrid");
  m.add_functor<impl::ToFunctor, impl::To2Functor, impl::To3Functor, impl::To4Functor>("To");
  m.add_functor<impl::TopKFunctor>("TopK");
  m.add_functor<impl::InTopKFunctor>("InTopK");
  m.add_functor<impl::TensorToTensorBufferFunctor>("TensorToTensorBuffer");
  m.add_functor<impl::TensorBufferToTensorFunctor>("TensorBufferToTensor");
  m.add_functor<impl::GenTensorBufferFunctor>("GenTensorBuffer");
  m.add_functor<impl::RepeatFunctor>("Repeat");
  m.add_functor<impl::TileFunctor>("Tile");
  m.add_functor<impl::TransposeAllDimPropertyFunctor>("TransposeAllDimProperty");
  m.add_functor<impl::TransposeAllDimFunctionFunctor>("TransposeAllDimFunction");
};

}  // namespace functional
}  // namespace one
}  // namespace oneflow<|MERGE_RESOLUTION|>--- conflicted
+++ resolved
@@ -46,75 +46,6 @@
 namespace oneflow {
 namespace one {
 namespace functional {
-<<<<<<< HEAD
-
-namespace {
-
-Maybe<Shape> CheckReshape(const std::shared_ptr<one::Tensor>& x, const Shape& shape) {
-  int need_infer_axis = -1;
-  size_t count = 1;
-  for (int i = 0; i < shape.NumAxes(); ++i) {
-    if (shape.At(i) < -1) {
-      return Error::RuntimeError() << "Invalid shape dimension " << shape.At(i);
-    } else if (shape.At(i) == -1) {
-      CHECK_EQ_OR_RETURN(need_infer_axis, -1)
-          << "Shape " << shape.ToString() << " has more than 1 axis that needs to be infered.";
-      need_infer_axis = i;
-    } else {
-      count *= shape.At(i);
-    }
-  }
-  size_t x_count = x->shape()->Count(0);
-  Shape infered_shape = shape;
-  if (need_infer_axis == -1) {
-    CHECK_EQ_OR_RETURN(shape.Count(0), x_count)
-        << "\n Shape " << shape.ToString() << " is invalid for input shape "
-        << x->shape()->ToString();
-  } else {
-    infered_shape.Set(need_infer_axis, x_count / count);
-    CHECK_EQ_OR_RETURN(infered_shape.Count(0), x_count)
-        << "\n Shape " << shape.ToString() << " is invalid for input shape "
-        << x->shape()->ToString();
-  }
-  return infered_shape;
-}
-
-bool CheckViewValid(const int64_t elem_count, const DimVector& shape, const StrideVector& stride,
-                    const DimVector& target_shape) {
-  if (elem_count == 0) { return false; }
-
-  int64_t view_d = target_shape.size() - 1;
-  int64_t chunk_base_stride = stride.back();
-  std::vector<int64_t> newstride(target_shape.size());
-  // stride for each subspace in the chunk
-  // numel in current chunk
-  int64_t tensor_numel = 1;
-  int64_t view_numel = 1;
-  for (int64_t tensor_d = shape.size() - 1; tensor_d >= 0; tensor_d--) {
-    tensor_numel *= shape[tensor_d];
-    // if end of tensor size chunk, check view
-    if ((tensor_d == 0)
-        || (shape[tensor_d - 1] != 1 && stride[tensor_d - 1] != tensor_numel * chunk_base_stride)) {
-      while (view_d >= 0 && (view_numel < tensor_numel || target_shape[view_d] == 1)) {
-        newstride[view_d] = view_numel * chunk_base_stride;
-        view_numel *= target_shape[view_d];
-        view_d--;
-      }
-      if (view_numel != tensor_numel) { return false; }
-      if (tensor_d > 0) {
-        chunk_base_stride = stride[tensor_d - 1];
-        tensor_numel = 1;
-        view_numel = 1;
-      }
-    }
-  }
-  if (view_d != -1) { return false; }
-  return true;
-}
-}  // namespace
-
-=======
->>>>>>> 508a6dd4
 namespace impl {
 
 class ArgMaxFunctor {
@@ -1097,23 +1028,12 @@
     op_ = CHECK_JUST(one::OpBuilder("reshape").Input("in").Output("out").Build());
   }
   Maybe<Tensor> operator()(const std::shared_ptr<one::Tensor>& x, const Shape& shape) const {
-<<<<<<< HEAD
-    Shape infered_shape = *JUST(CheckReshape(x, shape));
-=======
     Shape infered_shape = *JUST(ComputeShape(x, shape));
->>>>>>> 508a6dd4
     MutableAttrMap attrs;
     JUST(attrs.SetAttr<Shape>("shape", infered_shape));
 
     if (view::IsViewApplicable(x)) {
-<<<<<<< HEAD
-      // in some case, view operate is not allowed, so need to check it's validation,
-      // the check refer to torch(aten/src/ATen/native/TensorShape.cpp)
-      bool is_view_valid = CheckViewValid(x->shape()->elem_cnt(), x->shape()->dim_vec(),
-                                          JUST(x->stride())->StrideVec(), infered_shape.dim_vec());
-=======
       bool is_view_valid = CheckViewValid(*(x->shape()), *JUST(x->stride()), infered_shape);
->>>>>>> 508a6dd4
       if (is_view_valid) { return view::Reshape(x, infered_shape); }
     }
     return OpInterpUtil::Dispatch<Tensor>(*op_, {x}, attrs);
@@ -1127,21 +1047,12 @@
  public:
   ViewFunctor() { op_ = CHECK_JUST(one::OpBuilder("reshape").Input("in").Output("out").Build()); }
   Maybe<Tensor> operator()(const std::shared_ptr<one::Tensor>& x, const Shape& shape) const {
-<<<<<<< HEAD
-    Shape infered_shape = *JUST(CheckReshape(x, shape));
-=======
     Shape infered_shape = *JUST(ComputeShape(x, shape));
->>>>>>> 508a6dd4
     MutableAttrMap attrs;
     JUST(attrs.SetAttr<Shape>("shape", infered_shape));
 
     if (view::IsViewApplicable(x)) {
-<<<<<<< HEAD
-      bool is_view_valid = CheckViewValid(x->shape()->elem_cnt(), x->shape()->dim_vec(),
-                                          JUST(x->stride())->StrideVec(), infered_shape.dim_vec());
-=======
       bool is_view_valid = CheckViewValid(*(x->shape()), *JUST(x->stride()), infered_shape);
->>>>>>> 508a6dd4
       CHECK_OR_RETURN(is_view_valid)
           << " >> view size is not compatible with input tensor's size and stride (at least one "
              "dimension spans across two contiguous subspaces). Use .reshape(...) instead.";
@@ -2831,10 +2742,7 @@
   m.add_functor<impl::ScatterNdLikeFunctor>("ScatterNdLike");
   m.add_functor<impl::ReshapeFunctor>("Reshape");
   m.add_functor<impl::ViewFunctor>("View");
-<<<<<<< HEAD
   m.add_functor<impl::ToContiguousFunctor>("ToContiguous");
-=======
->>>>>>> 508a6dd4
   m.add_functor<impl::SliceFunctor>("Slice");
   m.add_functor<impl::SliceGradFunctor>("SliceGrad");
   m.add_functor<impl::NarrowFunctor>("Narrow");
