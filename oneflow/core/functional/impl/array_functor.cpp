/*
Copyright 2020 The OneFlow Authors. All rights reserved.

Licensed under the Apache License, Version 2.0 (the "License");
you may not use this file except in compliance with the License.
You may obtain a copy of the License at

    http://www.apache.org/licenses/LICENSE-2.0

Unless required by applicable law or agreed to in writing, software
distributed under the License is distributed on an "AS IS" BASIS,
WITHOUT WARRANTIES OR CONDITIONS OF ANY KIND, either express or implied.
See the License for the specific language governing permissions and
limitations under the License.
*/
#include "oneflow/core/autograd/autograd_mode.h"
#include "oneflow/core/common/data_type.pb.h"
#include "oneflow/core/common/maybe.h"
#include "oneflow/core/common/scalar.h"
#include "oneflow/core/common/singleton.h"
#include "oneflow/core/common/optional.h"
#include "oneflow/core/common/protobuf.h"
#include "oneflow/core/common/container_util.h"
#include "oneflow/core/common/symbol.h"
#include "oneflow/core/control/global_process_ctx.h"
#include "oneflow/core/device/cuda_util.h"
#include "oneflow/core/framework/attr_map.h"
#include "oneflow/core/framework/mutable_attr_map.h"
#include "oneflow/core/framework/device.h"
#include "oneflow/core/framework/nd_sbp.h"
#include "oneflow/core/framework/op_builder.h"
#include "oneflow/core/framework/op_expr.h"
#include "oneflow/core/framework/op_interpreter/op_interpreter_util.h"
#include "oneflow/core/framework/placement_utils.h"
#include "oneflow/core/framework/tensor.h"
#include "oneflow/core/framework/tensor_tuple.h"
#include "oneflow/core/framework/random_generator_impl.h"
#include "oneflow/core/functional/functional.h"
#include "oneflow/core/functional/function_library.h"
#include "oneflow/core/functional/functional_api.yaml.h"
#include "oneflow/core/functional/sequence_function.h"
#include "oneflow/core/functional/impl/common.h"
#include "oneflow/core/functional/impl/unary_functor.h"
#include "oneflow/core/job/parallel_desc.h"
#include "oneflow/core/job/sbp_parallel.h"
#include "oneflow/core/job/global_for.h"
#include "oneflow/core/job/lazy_mode.h"
#include "oneflow/core/ep/include/device_manager_registry.h"
#include "oneflow/core/framework/tensor_util.h"
#include "oneflow/core/framework/stream_guard.h"
#include "oneflow/core/kernel/kernel_util.h"
#include "oneflow/core/vm/virtual_machine.h"
#include "oneflow/core/framework/tensor_util.h"
#include "oneflow/core/job/nd_sbp_util.h"

namespace oneflow {
namespace one {
namespace functional {
namespace impl {

class ArgMaxFunctor {
 public:
  ArgMaxFunctor() { op_ = CHECK_JUST(one::OpBuilder("argmax").Input("in").Output("out").Build()); }
  Maybe<Tensor> operator()(const std::shared_ptr<one::Tensor>& input, const Optional<int32_t>& dim,
                           const Optional<bool>& keepdim,
                           const Optional<Symbol<DType>>& dtype) const {
    if (dim.has_value() == false) {
      return SequenceFunction<Maybe<Tensor>()>([&]() { return Flatten(input, 0, -1); })
          .then([&](const std::shared_ptr<one::Tensor>& x) {
            return OpInterpUtil::Dispatch<Tensor>(*op_, {x});
          })
          .call();
    }

    int new_dim = JUST(dim);
    const int32_t ndims = input->shape()->NumAxes();
    new_dim = JUST(maybe_wrap_dim(new_dim, ndims));
    if (new_dim < 0) { new_dim += ndims; }
    const auto do_cast = [&](const std::shared_ptr<one::Tensor>& x) -> Maybe<Tensor> {
      return Cast(x, JUST(dtype), /*pin_memory=*/false);
    };

    if (new_dim == ndims - 1) {
      return SequenceFunction<Maybe<Tensor>()>(
                 [&]() { return OpInterpUtil::Dispatch<Tensor>(*op_, {input}); })
          .then_if(keepdim.has_value() && JUST(keepdim) == true,
                   std::bind(ExpandDims, std::placeholders::_1, -1))
          .then_if(dtype.has_value(), do_cast)
          .call();
    }

    std::vector<int32_t> permute;
    permute.reserve(ndims);
    for (int32_t i = 0; i < ndims - 1; i++) { permute.emplace_back(i < new_dim ? i : i + 1); }
    permute.emplace_back(new_dim);

    std::vector<int32_t> permute_inv(ndims, 0);
    for (int32_t i = 0; i < ndims; i++) { permute_inv[i] = -1; }
    for (int32_t i = 0; i < ndims; i++) { permute_inv[permute[i]] = i; }

    std::vector<int32_t> squeeze_dim = {new_dim};

    return SequenceFunction<Maybe<Tensor>()>([&]() { return Transpose(input, permute); })
        .then([&](const std::shared_ptr<one::Tensor>& x) {
          return OpInterpUtil::Dispatch<Tensor>(*op_, {x});
        })
        .then(std::bind(ExpandDims, std::placeholders::_1, -1))
        .then(std::bind(Transpose, std::placeholders::_1, permute_inv))
        .then_if((!keepdim.has_value()) || (keepdim.has_value() && JUST(keepdim) == false),
                 std::bind(Squeeze, std::placeholders::_1, squeeze_dim))
        .then_if(dtype.has_value(), do_cast)
        .call();
  }

 private:
  std::shared_ptr<OpExpr> op_;
};

class ArgMinFunctor {
 public:
  ArgMinFunctor() {}
  Maybe<Tensor> operator()(const std::shared_ptr<one::Tensor>& input, const Optional<int32_t>& dim,
                           const Optional<bool>& keepdim,
                           const Optional<Symbol<DType>>& dtype) const {
    TensorProcessor tensor_processor;
    JUST(tensor_processor.AddInputs({input}, DType::Float()).Apply());
    const auto x = JUST(tensor_processor.GetInputs()).at(0);
    return sequence_function(Negative)
        .then(std::bind(ArgMax, std::placeholders::_1, dim, keepdim, dtype))
        .call(x);
  }
};
class GlobalConstantFunctor {
 public:
  GlobalConstantFunctor() { op_ = CHECK_JUST(one::OpBuilder("constant").Output("out").Build()); }
  Maybe<Tensor> operator()(const Shape& shape, const Scalar& value, const Symbol<DType>& dtype,
                           const Symbol<ParallelDesc>& placement,
                           const std::vector<Symbol<SbpParallel>>& sbp_tuple) const {
    JUST(CheckDeviceIdsIsValid(placement));
    auto& attrs = THREAD_CACHED_MUTABLE_ATTR_MAP("shape", "dtype", "floating_value",
                                                 "is_floating_value", "integer_value", "nd_sbp");
    if (IsIntegralDataType(dtype->data_type())) {
      attrs.SetAllAttrs(shape, dtype->data_type(), NullOpt, false, value.As<int64_t>(), NullOpt);
    } else {
      attrs.SetAllAttrs(shape, dtype->data_type(), value.As<double>(), true, NullOpt, NullOpt);
    }

    auto dispatch_constant =
        [&](const std::vector<Symbol<SbpParallel>>& sbp_tuple) -> Maybe<Tensor> {
      if (LazyMode::is_enabled()) {
        std::vector<std::string> nd_sbp(sbp_tuple.size());
        {
          for (int i = 0; i < sbp_tuple.size(); ++i) {
            nd_sbp[i] = SbpParallelToString(*sbp_tuple[i]);
          }
        }
        attrs.SetAttr<5>(nd_sbp);
      }
      const auto& nd_sbp = JUST(GetNdSbp(sbp_tuple));
      return OpInterpUtil::Dispatch<Tensor>(*op_, {},
                                            OpExprInterpContext(attrs, placement, nd_sbp));
    };
    bool has_partial_parallel = [&]() {
      for (const auto& sbp : sbp_tuple) {
        if (sbp->has_partial_sum_parallel()) { return true; }
      }
      return false;
    }();
    // Since the source op does not support Partial, it is necessary to replace Partial
    // with Broadcast, and then convert it to Partial
    if (has_partial_parallel) {
      const auto& fixed_sbp_tuple = JUST(NdSbpReplacePartialByBroadcast(sbp_tuple));
      const auto& tensor = JUST(dispatch_constant(*fixed_sbp_tuple));
      return functional::ToGlobal(tensor, placement, sbp_tuple, {}, /* check_meta */ false,
                                  /*copy*/ false);
    } else {
      return dispatch_constant(sbp_tuple);
    }
  }

 private:
  std::shared_ptr<OpExpr> op_;
};

class ConstantFunctor {
 public:
  ConstantFunctor() { op_ = CHECK_JUST(one::OpBuilder("constant").Output("out").Build()); }
  Maybe<Tensor> operator()(const Shape& shape, const Scalar& value, const Symbol<DType>& dtype,
                           const Optional<Symbol<Device>>& device) const {
    auto& attrs = THREAD_CACHED_MUTABLE_ATTR_MAP("shape", "dtype", "floating_value",
                                                 "is_floating_value", "integer_value");
    if (IsIntegralDataType(dtype->data_type())) {
      attrs.SetAllAttrs(shape, dtype->data_type(), NullOpt, false, value.As<int64_t>());
    } else {
      attrs.SetAllAttrs(shape, dtype->data_type(), value.As<double>(), true, NullOpt);
    }
    if (device.has_value()) {
      Symbol<Device> device_symbol = JUST(device);
      return OpInterpUtil::Dispatch<Tensor>(*op_, {}, OpExprInterpContext(attrs, device_symbol));
    } else {
      return OpInterpUtil::Dispatch<Tensor>(*op_, {}, attrs);
    }
  }

 private:
  std::shared_ptr<OpExpr> op_;
};

class EmptyFunctor {
 public:
  EmptyFunctor() { op_ = CHECK_JUST(one::OpBuilder("empty").Output("out").Build()); }
  Maybe<Tensor> operator()(const Shape& shape, const Symbol<DType>& dtype,
                           const Optional<Symbol<Device>>& device, const bool pin_memory) const {
    Symbol<Device> device_symbol = device.value_or(JUST(Device::New("cpu", 0)));
    auto& attrs =
        THREAD_CACHED_MUTABLE_ATTR_MAP("shape", "dtype", "pin_memory", "device_type", "device_id");
    attrs.SetAllAttrs(shape, dtype->data_type(), pin_memory, device_symbol->type(),
                      device_symbol->device_id());
    return OpInterpUtil::Dispatch<Tensor>(*op_, {}, attrs);
  }

 private:
  std::shared_ptr<OpExpr> op_;
};

class GlobalEmptyFunctor {
 public:
  GlobalEmptyFunctor() { op_ = CHECK_JUST(one::OpBuilder("empty").Output("out").Build()); }
  Maybe<Tensor> operator()(const Shape& shape, const Symbol<DType>& dtype,
                           const Symbol<ParallelDesc>& placement,
                           const std::vector<Symbol<SbpParallel>>& sbp_tuple) const {
    JUST(CheckDeviceIdsIsValid(placement));
    auto& attrs = THREAD_CACHED_MUTABLE_ATTR_MAP("shape", "dtype", "nd_sbp");
    if (LazyMode::is_enabled()) {
      std::vector<std::string> nd_sbp(sbp_tuple.size());
      {
        for (int i = 0; i < sbp_tuple.size(); ++i) {
          nd_sbp.at(i) = SbpParallelToString(*sbp_tuple.at(i));
        }
      }
      attrs.SetAllAttrs(shape, dtype->data_type(), nd_sbp);
    } else {
      attrs.SetAllAttrs(shape, dtype->data_type(), NullOpt);
    }
    const auto& nd_sbp = JUST(GetNdSbp(sbp_tuple));
    return OpInterpUtil::Dispatch<Tensor>(*op_, {}, OpExprInterpContext(attrs, placement, nd_sbp));
  }

 private:
  std::shared_ptr<OpExpr> op_;
};

class ZerosLikeFunctor : public UnaryFunctor {
 public:
  ZerosLikeFunctor() {
    op_ = CHECK_JUST(one::OpBuilder("zero_like").Input("like").Output("out").Build());
  }
};

class OnesLikeFunctor : public UnaryFunctor {
 public:
  OnesLikeFunctor() {
    op_ = CHECK_JUST(one::OpBuilder("ones_like").Input("like").Output("out").Build());
  }
};

class FlattenFunctor {
 public:
  FlattenFunctor() {
    op_ = CHECK_JUST(one::OpBuilder("flatten").Input("in").Output("out").Build());
  }
  Maybe<Tensor> operator()(const std::shared_ptr<one::Tensor>& x, const int32_t& start_dim,
                           const int32_t& end_dim) const {
    const auto& x_shape = x->shape();
    const int32_t x_dim = x_shape->dim_vec().size();

    int new_start_dim = start_dim;
    int new_end_dim = end_dim;
    if (start_dim < 0) { new_start_dim += x_dim; }
    if (end_dim < 0) { new_end_dim += x_dim; }
    if (new_start_dim == new_end_dim) { return x; }

    auto& attrs = THREAD_CACHED_MUTABLE_ATTR_MAP("start_dim", "end_dim");
    attrs.SetAllAttrs(start_dim, end_dim);

    return OpInterpUtil::Dispatch<Tensor>(*op_, {x}, attrs);
  }

 private:
  std::shared_ptr<OpExpr> op_;
};

class WhereFunctor {
 public:
  WhereFunctor() {
    op_ = CHECK_JUST(
        one::OpBuilder("where").Input("condition").Input("x").Input("y").Output("out").Build());
  }
  Maybe<Tensor> operator()(const std::shared_ptr<one::Tensor>& condition,
                           const std::shared_ptr<one::Tensor>& x,
                           const std::shared_ptr<one::Tensor>& y) const {
    return OpInterpUtil::Dispatch<Tensor>(*op_, {condition, x, y});
  }

 private:
  std::shared_ptr<OpExpr> op_;
};

class WhereScalarXFunctor {
 public:
  WhereScalarXFunctor() {
    op_ = CHECK_JUST(
        one::OpBuilder("where_scalar_x").Input("condition").Input("y").Output("out").Build());
  }
  Maybe<Tensor> operator()(const std::shared_ptr<one::Tensor>& condition, const Scalar& scalar,
                           const std::shared_ptr<one::Tensor>& y) const {
    auto& attrs =
        THREAD_CACHED_MUTABLE_ATTR_MAP("bool_operand", "has_bool_operand", "float_operand",
                                       "has_float_operand", "int_operand", "has_int_operand");
    if (scalar.IsBool()) {
      attrs.SetAllAttrs(scalar.As<bool>(), true, NullOpt, false, NullOpt, false);
    } else if (scalar.IsFloatingPoint()) {
      attrs.SetAllAttrs(NullOpt, false, scalar.As<double>(), true, NullOpt, false);
    } else if (scalar.IsIntegral()) {
      attrs.SetAllAttrs(NullOpt, false, NullOpt, false, scalar.As<int64_t>(), true);
    } else {
      UNIMPLEMENTED_THEN_RETURN() << "The scalar in Where shoule be float or int.";
    }
    return OpInterpUtil::Dispatch<Tensor>(*op_, {condition, y}, attrs);
  }

 private:
  std::shared_ptr<OpExpr> op_;
};

class WhereScalarYFunctor {
 public:
  WhereScalarYFunctor() {
    op_ = CHECK_JUST(
        one::OpBuilder("where_scalar_y").Input("condition").Input("x").Output("out").Build());
  }
  Maybe<Tensor> operator()(const std::shared_ptr<one::Tensor>& condition,
                           const std::shared_ptr<one::Tensor>& x, const Scalar& scalar) const {
    auto& attrs =
        THREAD_CACHED_MUTABLE_ATTR_MAP("bool_operand", "has_bool_operand", "float_operand",
                                       "has_float_operand", "int_operand", "has_int_operand");
    if (scalar.IsBool()) {
      attrs.SetAllAttrs(scalar.As<bool>(), true, NullOpt, false, NullOpt, false);
    } else if (scalar.IsFloatingPoint()) {
      attrs.SetAllAttrs(NullOpt, false, scalar.As<double>(), true, NullOpt, false);
    } else if (scalar.IsIntegral()) {
      attrs.SetAllAttrs(NullOpt, false, NullOpt, false, scalar.As<int64_t>(), true);
    } else {
      UNIMPLEMENTED_THEN_RETURN() << "The scalar in Where shoule be bool, float or int.";
    }
    return OpInterpUtil::Dispatch<Tensor>(*op_, {condition, x}, attrs);
  }

 private:
  std::shared_ptr<OpExpr> op_;
};

class WhereScalarXYFunctor {
 public:
  WhereScalarXYFunctor() {
    op_ = CHECK_JUST(one::OpBuilder("where_scalar_xy").Input("condition").Output("out").Build());
  }
  Maybe<Tensor> operator()(const std::shared_ptr<one::Tensor>& condition, const Scalar& x_scalar,
                           const Scalar& y_scalar) const {
    auto& attrs = THREAD_CACHED_MUTABLE_ATTR_MAP(
        "x_bool_operand", "y_bool_operand", "has_x_bool_operand", "has_y_bool_operand",
        "x_float_operand", "y_float_operand", "has_x_float_operand", "has_y_float_operand",
        "x_int_operand", "y_int_operand", "has_x_int_operand", "has_y_int_operand");
    if (x_scalar.IsBool() && y_scalar.IsBool()) {
      attrs.SetAllAttrs(x_scalar.As<bool>(), y_scalar.As<bool>(), true, true, NullOpt, NullOpt,
                        false, false, NullOpt, NullOpt, false, false);
    } else if (x_scalar.IsFloatingPoint() && y_scalar.IsFloatingPoint()) {
      attrs.SetAllAttrs(NullOpt, NullOpt, false, false, x_scalar.As<double>(),
                        y_scalar.As<double>(), true, true, NullOpt, NullOpt, false, false);
    } else if (x_scalar.IsIntegral() && y_scalar.IsIntegral()) {
      attrs.SetAllAttrs(NullOpt, NullOpt, false, false, NullOpt, NullOpt, false, false,
                        x_scalar.As<int64_t>(), y_scalar.As<int64_t>(), true, true);
    } else {
      UNIMPLEMENTED_THEN_RETURN() << "The scalar in Where shoule be bool, float or int.";
    }
    return OpInterpUtil::Dispatch<Tensor>(*op_, {condition}, attrs);
  }

 private:
  std::shared_ptr<OpExpr> op_;
};

class ArgWhereFunctor {
 public:
  ArgWhereFunctor() {
    op_ = CHECK_JUST(
        one::OpBuilder("argwhere").Input("input").Output("output").Output("output_size").Build());
  }
  Maybe<TensorTuple> operator()(const std::shared_ptr<one::Tensor>& x,
                                const Symbol<DType>& dtype) const {
    auto& attrs = THREAD_CACHED_MUTABLE_ATTR_MAP("dtype");
    attrs.SetAllAttrs(dtype->data_type());
    return OpInterpUtil::Dispatch<TensorTuple>(*op_, {x}, attrs);
  }

 private:
  std::shared_ptr<OpExpr> op_;
};

class NonZeroFunctor {
 public:
  NonZeroFunctor() {}
  Maybe<TensorTuple> operator()(const std::shared_ptr<one::Tensor>& x, bool as_tuple) const {
    std::shared_ptr<one::Tensor> input = x;
    if (as_tuple && input->ndim() == 0) { input = JUST(functional::Unsqueeze(input, 0)); }
    int64_t ndim = input->ndim();
    const auto& output_tuple =
        JUST(functional::ArgWhere(input, JUST(DType::Get(DataType::kInt64))));
    const std::shared_ptr<one::Tensor>& size = JUST(VectorAt(*output_tuple, 1));
    CHECK_EQ_OR_RETURN(size->shape()->elem_cnt(), 1)
        << Error::RuntimeError() << kOfBugIssueUploadPrompt;
    CHECK_OR_RETURN(size->dtype() == JUST(DType::Get(DataType::kInt64)))
        << Error::RuntimeError() << kOfBugIssueUploadPrompt;
    int64_t size_val = -1;
    {
      if (size->is_global()) {
        CHECK_OR_RETURN(JUST(size->parallel_desc())->parallel_num() == 1  // NOLINT
                        || NdSbpIsAllBroadcast(*JUST(size->nd_sbp())));   // NOLINT
      }
      JUST(CopyLocalTensorDataTo(size->is_local() ? size : JUST(size->cur_rank_phy_tensor()),
                                 (void*)(&size_val), GetSizeOfDataType(DataType::kInt64)));
    }
    std::vector<int64_t> start{0, 0};
    std::vector<int64_t> stop{size_val, ndim};
    std::vector<int64_t> step{1, 1};
    const auto& output = JUST(
        functional::Slice(output_tuple->at(0), start, stop, step, /*enable_view_slice=*/false));
    std::shared_ptr<TensorTuple> outputs = std::make_shared<TensorTuple>();
    if (as_tuple) {
      const auto& transposed_output = JUST(functional::Transpose2dim(output, 1, 0));
      for (int64_t i = 0; i < ndim; ++i) {
        outputs->emplace_back(
            JUST(functional::TensorGetItem(transposed_output, {functional::detail::IndexItem(i)})));
      }
    } else {
      outputs->emplace_back(output);
    }
    return outputs;
  }
};

class BroadcastLikeFunctor {
 public:
  BroadcastLikeFunctor() {
    op_ = CHECK_JUST(one::OpBuilder("broadcast_like").Input("x").Input("like").Output("y").Build());
  }
  Maybe<Tensor> operator()(const std::shared_ptr<one::Tensor>& x,
                           const std::shared_ptr<one::Tensor>& like,
                           const std::vector<int32_t>& broadcast_axes) const {
    const Shape& x_shape = *x->shape();
    const Shape& like_shape = *like->shape();
    if (x_shape == like_shape) { return x; }
    auto& attrs = THREAD_CACHED_MUTABLE_ATTR_MAP("broadcast_axes");
    if (broadcast_axes.empty()) {
      int64_t like_ndim = like_shape.NumAxes();
      int64_t x_ndim = x_shape.NumAxes();
      int64_t num_prepend = like_ndim - x_ndim;
      std::vector<int64_t> prepend_shape(num_prepend, 1);
      std::vector<int32_t> broadcast_axes;
      for (int i = 0; i < x_ndim; ++i) { prepend_shape.emplace_back(x_shape.At(i)); }
      for (int i = 0; i < num_prepend; ++i) { broadcast_axes.emplace_back(i); }
      for (int i = num_prepend; i < prepend_shape.size(); ++i) {
        if (prepend_shape[i] != like_shape.At(i)) {
          if (prepend_shape[i] == 1) {
            broadcast_axes.emplace_back(i);
          } else {
            return Error::RuntimeError() << "The expanded size of the tensor "
                                         << "(" << like_shape.At(i) << ")"
                                         << " must match the existing size (" << prepend_shape[i]
                                         << ") at non-singleton dimension " << i
                                         << ". Target sizes: " << like_shape.ToString()
                                         << ". Tensor sizes: " << x_shape.ToString();
          }
        }
      }
      attrs.SetAllAttrs(broadcast_axes);
    } else {
      attrs.SetAllAttrs(broadcast_axes);
    }
    return OpInterpUtil::Dispatch<Tensor>(*op_, {x, JUST(like->detach())}, attrs);
  }

 private:
  std::shared_ptr<OpExpr> op_;
};

class ConcatFunctor {
 public:
  ConcatFunctor() {
    ops_.resize(kMaxInputCount);
    for (int n = 0; n < ops_.size(); ++n) {
      ops_[n] = CHECK_JUST(one::OpBuilder("concat").Input("in", n + 1).Output("out").Build());
    }
  }
  Maybe<Tensor> operator()(const TensorTuple& inputs, const int64_t& dim) const {
    const int64_t ninput = inputs.size();
    int64_t axis = dim;
    int64_t ndim = inputs[0]->ndim();
    int64_t max_dim_size = 0;
    CHECK_GE_OR_RETURN(ninput, 1) << Error::RuntimeError() << "inputs size must greater than 0";
    axis = JUST(maybe_wrap_dim(axis, ndim));

    const std::shared_ptr<const Shape>& shape = inputs[0]->shape();
    for (const auto& input : inputs) {
      CHECK_OR_RETURN(input->ndim() == ndim)
          << Error::RuntimeError() << "Tensors must have same number of dimensions: got "
          << input->ndim() << " and " << ndim << " is expected.";
      for (int i = 0; i < ndim; ++i) {
        if (axis == i) {
          max_dim_size += input->shape()->At(i);
        } else {
          CHECK_OR_RETURN(input->shape()->At(i) == shape->At(i))
              << Error::RuntimeError() << "Sizes of tensors must match except in dimension " << axis
              << ". Got " << input->shape()->At(i) << " and " << shape->At(i)
              << " is expected in dimension 1.";
        }
      }
    }

    auto& attrs = THREAD_CACHED_MUTABLE_ATTR_MAP("axis", "max_dim_size");
    attrs.SetAllAttrs(axis, max_dim_size);
    TensorTuple outputs;
    for (int i = 0; i < ninput; i += kMaxInputCount) {
      size_t size = (i + kMaxInputCount) < ninput ? kMaxInputCount : ninput - i;
      TensorTuple partial_inputs(size);
      TensorProcessor tensor_processor;
      for (int j = 0; j < size; ++j) { partial_inputs[j] = inputs[i + j]; }
      JUST(tensor_processor.PromoteInputsToCommonDtype(true).AddInputs(partial_inputs).Apply());
      TensorTuple input_tuple = JUST(tensor_processor.GetInputs());
      outputs.emplace_back(
          JUST(OpInterpUtil::Dispatch<Tensor>(*ops_[size - 1], input_tuple, attrs)));
    }

    if (outputs.size() == 1) { return outputs.at(0); }
    return this->operator()(outputs, axis);
  }

 private:
  std::vector<std::shared_ptr<OpExpr>> ops_;
};

class StackFunctor {
 public:
  StackFunctor() {
    ops_.resize(kMaxInputCount);
    for (int n = 0; n < ops_.size(); ++n) {
      ops_[n] = CHECK_JUST(one::OpBuilder("stack").Input("in", n + 1).Output("out").Build());
    }
  }
  Maybe<Tensor> operator()(const TensorTuple& inputs, const int64_t& dim) const {
    const int64_t ninput = inputs.size();
    int64_t ndims = inputs[0]->ndim();
    int64_t stack_dim = dim;
    stack_dim = JUST(maybe_wrap_dim(stack_dim, ndims + 1));
    const std::shared_ptr<const Shape>& first_in_shape = inputs[0]->shape();
    for (const auto& input : inputs) {
      for (int i = 0; i < ndims; ++i) {
        CHECK_OR_RETURN(input->shape()->At(i) == first_in_shape->At(i))
            << Error::RuntimeError() << "stack expects each tensor to be equal size, but got "
            << first_in_shape->ToString() << " at first input and " << input->shape()->ToString()
            << " which index is " << i;
      }
    }
    int64_t max_dim_size = ninput;
    auto& attrs = THREAD_CACHED_MUTABLE_ATTR_MAP("axis", "max_dim_size");
    attrs.SetAllAttrs(stack_dim, max_dim_size);
    TensorTuple outputs;
    for (int i = 0; i < ninput; i += kMaxInputCount) {
      size_t size = (i + kMaxInputCount) < ninput ? kMaxInputCount : ninput - i;
      TensorTuple partial_inputs(size);
      for (int j = 0; j < size; ++j) { partial_inputs[j] = inputs[i + j]; }
      if (partial_inputs.size() == 1) {
        // Use ExpandDims functor for only one input
        outputs.emplace_back(JUST(functional::ExpandDims(partial_inputs[0], dim)));
      } else {
        outputs.emplace_back(
            JUST(OpInterpUtil::Dispatch<Tensor>(*ops_[size - 1], partial_inputs, attrs)));
      }
    }
    if (outputs.size() == 1) { return outputs.at(0); }
    return Concat(outputs, stack_dim);
  }

 private:
  std::vector<std::shared_ptr<OpExpr>> ops_;
};

class StackGradFunctor {
 public:
  StackGradFunctor() {
    ops_.resize(kMaxInputCount);
    for (int n = 1; n < ops_.size(); ++n) {
      ops_[n] = CHECK_JUST(one::OpBuilder("stack_grad")
                               .Input("in")
                               .Input("like", n + 1)
                               .Output("out", n + 1)
                               .Build());
    }
  }
  Maybe<TensorTuple> operator()(const std::shared_ptr<one::Tensor>& x, const TensorTuple& like,
                                const int64_t& axis) const {
    CHECK_GE_OR_RETURN(like.size(), 2)
        << Error::RuntimeError() << "like.size() must not less than 2, but got " << like.size();
    CHECK_LE_OR_RETURN(like.size(), kMaxInputCount)
        << Error::RuntimeError() << "like.size() must not greater than " << kMaxInputCount
        << ", but got " << like.size();
    auto& attrs = THREAD_CACHED_MUTABLE_ATTR_MAP("axis");
    attrs.SetAllAttrs(axis);
    TensorTuple inputs(like.size() + 1);
    inputs[0] = x;
    for (int i = 0; i < like.size(); ++i) { inputs[i + 1] = like[i]; }
    return OpInterpUtil::Dispatch<TensorTuple>(*ops_.at(like.size() - 1), inputs, attrs);
  }

 private:
  std::vector<std::shared_ptr<OpExpr>> ops_;
};

class AtLeast1DFunctor {
 public:
  Maybe<Tensor> operator()(const std::shared_ptr<Tensor>& x) const {
    if (x->ndim() == 0) {
      return JUST(Reshape(x, {1}));
    } else
      return x;
  }
};

class AtLeast1DListFunctor {
 public:
  Maybe<TensorTuple> operator()(const TensorTuple& inputs) const {
    TensorTuple result = TensorTuple(inputs.size());
    for (int32_t i = 0; i < inputs.size(); i++) {
      result.at(i) = JUST(AtLeast1D(JUST(VectorAt(inputs, i))));
    }
    return result;
  }
};

class AtLeast2DFunctor {
 public:
  Maybe<Tensor> operator()(const std::shared_ptr<Tensor>& x) const {
    if (x->ndim() == 0) {
      return JUST(Reshape(x, {1, 1}));
    } else if (x->ndim() == 1) {
      return JUST(Unsqueeze(x, 0));
    } else
      return x;
  }
};

class AtLeast2DListFunctor {
 public:
  Maybe<TensorTuple> operator()(const TensorTuple& inputs) const {
    TensorTuple result = TensorTuple(inputs.size());
    for (int32_t i = 0; i < inputs.size(); i++) {
      result.at(i) = JUST(AtLeast2D(JUST(VectorAt(inputs, i))));
    }
    return result;
  }
};

class AtLeast3DFunctor {
 public:
  Maybe<Tensor> operator()(const std::shared_ptr<Tensor>& x) const {
    if (x->ndim() == 0) {
      return JUST(Reshape(x, {1, 1, 1}));
    } else if (x->ndim() == 1) {
      return JUST(Reshape(x, {1, x->shape()->At(0), 1}));
    } else if (x->ndim() == 2) {
      return JUST(Unsqueeze(x, -1));
    } else
      return x;
  }
};

class AtLeast3DListFunctor {
 public:
  Maybe<TensorTuple> operator()(const TensorTuple& inputs) const {
    TensorTuple result = TensorTuple(inputs.size());
    for (int32_t i = 0; i < inputs.size(); i++) {
      result.at(i) = JUST(AtLeast3D(JUST(VectorAt(inputs, i))));
    }
    return result;
  }
};

class ColumnStackFunctor {
 public:
  Maybe<Tensor> operator()(const TensorTuple& inputs) const {
    std::shared_ptr<TensorTuple> new_inputs = std::make_shared<TensorTuple>(inputs.size());
    for (int32_t i = 0; i < inputs.size(); i++) {
      const auto& t = JUST(VectorAt(inputs, i));
      if (t->ndim() <= 1)
        new_inputs->at(i) = JUST(Reshape(t, {t->nelement(), 1}));
      else
        new_inputs->at(i) = t;
    }
    return HStack(*new_inputs);
  }
};

class HStackFunctor {
 public:
  Maybe<Tensor> operator()(const TensorTuple& inputs) const {
    std::shared_ptr<TensorTuple> new_inputs = JUST(AtLeast1D(inputs));
    if (new_inputs->at(0)->ndim() == 1)
      return Concat(*new_inputs, 0);
    else
      return Concat(*new_inputs, 1);
  }
};

class VStackFunctor {
 public:
  Maybe<Tensor> operator()(const TensorTuple& inputs) const {
    std::shared_ptr<TensorTuple> new_inputs = JUST(AtLeast2D(inputs));
    return Concat(*new_inputs, 0);
  }
};

class RowStackFunctor {
 public:
  Maybe<Tensor> operator()(const TensorTuple& inputs) const { return VStack(inputs); }
};

class DStackFunctor {
 public:
  Maybe<Tensor> operator()(const TensorTuple& inputs) const {
    std::shared_ptr<TensorTuple> new_inputs = JUST(AtLeast3D(inputs));
    return Concat(*new_inputs, 2);
  }
};

class ExpandFunctor {
 public:
  ExpandFunctor() { op_ = CHECK_JUST(one::OpBuilder("expand").Input("in").Output("out").Build()); }
  Maybe<Tensor> operator()(const std::shared_ptr<one::Tensor>& x, const Shape& shape) const {
    const Shape& in_shape = *x->shape();
    size_t lpad = shape.size() - in_shape.size();
    if (lpad < 0) {
      return Error::RuntimeError()
             << "expand(tensor{" << in_shape.ToString() << "}, size=" << in_shape.size()
             << "): the number of sizes provided (" << shape.size() << ") "
             << "must be greater or equal to the number of dimensions in the tensor ("
             << in_shape.size() << ")";
    }

    DimVector expand_shape_vec = shape.dim_vec();
    for (size_t i = 0; i < shape.size(); ++i) {
      const auto& t_dim = shape[i];
      if (t_dim < -1) {
        return Error::RuntimeError() << "Trying to create tensor with negative dimension " << t_dim;
      }
      if (i >= lpad) {
        const auto& dim = in_shape[i - lpad];
        if (dim != 1 && t_dim != -1 && t_dim != dim) {
          return Error::RuntimeError()
                 << "The expanded size of the tensor (" << t_dim
                 << ") must match the existing size (" << dim << ") at non-singleton dimension "
                 << i << ". Target sizes: " << shape.ToString()
                 << ". Tensor sizes: " << in_shape.ToString();
        }
        if (t_dim == -1) { expand_shape_vec[i] = dim; }
      } else {
        if (t_dim == -1) {
          return Error::RuntimeError() << "The expanded size of the tensor (-1) isn't allowed in a "
                                          "leading, non-existing dimension "
                                       << i;
        }
      }
    }

    // if input tensor is eager local, then try return tensor's view
    Shape expand_shape(expand_shape_vec);
    if (view::IsViewApplicable(x)) { return view::Expand(x, expand_shape); }

    auto& attrs = THREAD_CACHED_MUTABLE_ATTR_MAP("expand_shape");
    attrs.SetAllAttrs(expand_shape);
    return OpInterpUtil::Dispatch<Tensor>(*op_, {x}, attrs);
  }

 private:
  std::shared_ptr<OpExpr> op_;
};

class ExpandDimsFunctor {
 public:
  ExpandDimsFunctor() {
    op_ = CHECK_JUST(one::OpBuilder("expand_dims").Input("in").Output("out").Build());
  }
  Maybe<Tensor> operator()(const std::shared_ptr<one::Tensor>& input, const int32_t& dim) const {
    int32_t expand_dim = dim;
    const int32_t ndim = input->shape()->NumAxes();
    expand_dim = JUST(maybe_wrap_dim(dim, ndim + 1));

    if (view::IsViewApplicable(input)) { return view::Unsqueeze(input, expand_dim); }

    auto& attrs = THREAD_CACHED_MUTABLE_ATTR_MAP("axis");
    attrs.SetAllAttrs(expand_dim);
    return OpInterpUtil::Dispatch<Tensor>(*op_, {input}, attrs);
  }

 private:
  std::shared_ptr<OpExpr> op_;
};

class UnsqueezeMultipleFunctor {
 public:
  UnsqueezeMultipleFunctor() {}
  Maybe<Tensor> operator()(const std::shared_ptr<one::Tensor>& x, const std::vector<int32_t>& dim,
                           const int32_t& n_dims) const {
    if (dim.size() == 0 || x->ndim() == n_dims) {
      return x;
    } else if (dim.size() == 1) {
      return JUST(functional::Unsqueeze(x, JUST(VectorAt(dim, 0))));
    } else {
      std::shared_ptr<Tensor> tensor = x;
      const auto& dims_to_unsqueeze = JUST(dim_list_to_bitset(dim, n_dims));

      // Unsqueeze is called several times to extend the dimension when the View mechanism is
      // enabled. Otherwise, calculate the target shape and call reshape.
      if (view::IsViewApplicable(tensor)) {
        for (int32_t i = 0; i < n_dims; i++) {
          if ((*dims_to_unsqueeze)[i]) { tensor = JUST(view::Unsqueeze(tensor, i)); }
        }
      } else {
        std::vector<int64_t> target_dims(n_dims, 0);
        int32_t tensor_index = 0;
        for (int32_t i = 0; i < n_dims; i++) {
          if ((*dims_to_unsqueeze)[i]) {
            target_dims[i] = 1;
          } else {
            CHECK_LT_OR_RETURN(tensor_index, tensor->ndim());  // NOLINT(maybe-need-error-msg)
            target_dims[i] = tensor->shape()->at(tensor_index);
            tensor_index++;
          }
        }
        Shape infered_shape(DimVector(target_dims.begin(), target_dims.end()));
        tensor = JUST(functional::Reshape(tensor, infered_shape));
      }
      return tensor;
    }
  }
};

class SqueezeFunctor {
 public:
  SqueezeFunctor() {
    op_ = CHECK_JUST(one::OpBuilder("squeeze").Input("in").Output("out").Build());
  }
  Maybe<Tensor> operator()(const std::shared_ptr<one::Tensor>& x,
                           const Optional<std::vector<int32_t>>& dim) const {
    int32_t ndim = x->shape()->NumAxes();
    std::vector<int32_t> squeeze_dims;
    squeeze_dims.reserve(ndim);
    if (dim.has_value()) {
      std::vector<int32_t> dims = *JUST(dim);
      for (int32_t dim_i : dims) {
        dim_i = JUST(maybe_wrap_dim(dim_i, ndim));
        if (x->shape()->At(dim_i) == 1) { squeeze_dims.emplace_back(dim_i); }
      }
    } else {
      for (int i = 0; i < ndim; ++i) {
        if (x->shape()->At(i) == 1) { squeeze_dims.emplace_back(i); }
      }
    }

    if (view::IsViewApplicable(x)) { return view::Squeeze(x, squeeze_dims); }

    auto& attrs = THREAD_CACHED_MUTABLE_ATTR_MAP("axes");
    attrs.SetAllAttrs(squeeze_dims);
    return OpInterpUtil::Dispatch<Tensor>(*op_, {x}, attrs);
  }

 private:
  std::shared_ptr<OpExpr> op_;
};

class RollFunctor {
 public:
  RollFunctor() { op_ = CHECK_JUST(one::OpBuilder("roll").Input("in").Output("out").Build()); }
  Maybe<Tensor> operator()(const std::shared_ptr<one::Tensor>& x,
                           const std::vector<int32_t>& shifts,
                           const Optional<std::vector<int32_t>>& dims) const {
    std::vector<int32_t> actual_dims;
    if (dims.has_value()) {
      actual_dims = *JUST(dims);
    } else {
      actual_dims.emplace_back(-1);
    }
    CHECK_EQ_OR_RETURN(shifts.size(), actual_dims.size())
        << Error::RuntimeError() << "shifts and dimensions must align. shifts: " << shifts.size()
        << ", dims: " << actual_dims.size();

    auto& attrs = THREAD_CACHED_MUTABLE_ATTR_MAP("shifts", "dims");
    attrs.SetAllAttrs(shifts, actual_dims);
    return OpInterpUtil::Dispatch<Tensor>(*op_, {x}, attrs);
  }

 private:
  std::shared_ptr<OpExpr> op_;
};

class GatherFunctor {
 public:
  GatherFunctor() {
    op_ = CHECK_JUST(one::OpBuilder("gather").Input("in").Input("indices").Output("out").Build());
  }
  Maybe<Tensor> operator()(const std::shared_ptr<one::Tensor>& x,
                           const std::shared_ptr<one::Tensor>& indices, const int64_t& axis) const {
    auto& attrs = THREAD_CACHED_MUTABLE_ATTR_MAP("axis");
    attrs.SetAllAttrs(axis);
    return OpInterpUtil::Dispatch<Tensor>(*op_, {x, indices}, attrs);
  }

 private:
  std::shared_ptr<OpExpr> op_;
};

class DimGatherFunctor {
 public:
  DimGatherFunctor() {
    op_ = CHECK_JUST(
        one::OpBuilder("dim_gather").Input("input").Input("index").Output("output").Build());
  }

  Maybe<Tensor> operator()(const std::shared_ptr<one::Tensor>& input, const int64_t& dim,
                           const std::shared_ptr<one::Tensor>& index,
                           const bool sparse_grad) const {
    CHECK_OR_RETURN(index->dtype()->data_type() == kInt64 || index->dtype()->data_type() == kInt32)
        << Error::RuntimeError() << "gather(): Expected dtype int32 or int64 for index";
    CHECK_EQ_OR_RETURN(sparse_grad, false)
        << Error::RuntimeError() << "Only support bool = False for now!";

    int64_t new_dim = JUST(maybe_wrap_dim(dim, index->ndim()));
    if (input->ndim() > 0 && index->ndim() > 0) {
      CHECK_EQ_OR_RETURN(input->ndim(), index->ndim())
          << Error::RuntimeError()
          << "Index tensor must have the same number of dimensions as input tensor";
    } else if (input->ndim() == 0) {
      CHECK_LE_OR_RETURN(index->ndim(), 1)
          << Error::RuntimeError()
          << "Index tensor must have the same number of dimensions as input tensor";
    } else {
      CHECK_LE_OR_RETURN(input->ndim(), 1)
          << Error::RuntimeError()
          << "Index tensor must have the same number of dimensions as input tensor";
    }
    if (input->ndim() > 0 && index->ndim() > 0) {
      FOR_RANGE(int32_t, i, 0, input->ndim()) {
        if (i != new_dim) {
          CHECK_LE_OR_RETURN(index->shape()->At(i), input->shape()->At(i))
              << Error::RuntimeError() << "Size does not match at dimension " << i
              << " expected index " << *(index->shape()) << " to be smaller than self "
              << *(input->shape()) << " apart from dimension " << new_dim;
        }
      }
    }

    auto& attrs = THREAD_CACHED_MUTABLE_ATTR_MAP("dim");
    attrs.SetAllAttrs(static_cast<int32_t>(new_dim));
    return OpInterpUtil::Dispatch<Tensor>(*op_, {input, index}, attrs);
  }

 private:
  std::shared_ptr<OpExpr> op_;
};

enum class DimScatterType { kUpdate, kAdd, kMultiply };

template<DimScatterType T>
std::string DimScatterTypeToString() {
  switch (T) {
    case DimScatterType::kUpdate: return "_update";
    case DimScatterType::kAdd: return "_add";
    case DimScatterType::kMultiply: return "_multiply";
  }
  return "";
}

template<DimScatterType T>
class DimScatterFunctor {
 public:
  DimScatterFunctor()
      : op_(CHECK_JUST(one::OpBuilder("dim_scatter" + DimScatterTypeToString<T>())
                           .Input("input")
                           .Input("index")
                           .Input("src")
                           .Output("output")
                           .Build())) {}
  Maybe<Tensor> operator()(const std::shared_ptr<one::Tensor>& input, const int32_t& dim,
                           const std::shared_ptr<one::Tensor>& index,
<<<<<<< HEAD
                           const std::shared_ptr<one::Tensor>& src, bool inplace) const {
    MutableAttrMap attrs;
    const int32_t ndim = input->shape()->NumAxes();
    JUST(attrs.SetAttr<int32_t>("dim", dim < 0 ? dim + ndim : dim));
    if (inplace) {
      JUST(CheckInplaceValid(input));
      auto outputs = std::make_shared<TensorTuple>(1);
      outputs->at(0) = input;
      JUST(OpInterpUtil::Dispatch(*op_, {input, index, src}, outputs.get(), attrs));
      return outputs->at(0);
    }
=======
                           const std::shared_ptr<one::Tensor>& src) const {
    const int32_t ndim = input->shape()->NumAxes();
    auto& attrs = THREAD_CACHED_MUTABLE_ATTR_MAP("dim");
    attrs.SetAllAttrs(dim < 0 ? dim + ndim : dim);
>>>>>>> 1e284909
    return OpInterpUtil::Dispatch<Tensor>(*op_, {input, index, src}, attrs);
  }

 private:
  std::shared_ptr<OpExpr> op_;
};

template<DimScatterType T>
class DimScatterScalarFunctor {
 public:
  DimScatterScalarFunctor()
      : op_(CHECK_JUST(one::OpBuilder("dim_scatter" + DimScatterTypeToString<T>() + "_scalar")
                           .Input("input")
                           .Input("index")
                           .Output("output")
                           .Build())) {}
  Maybe<Tensor> operator()(const std::shared_ptr<one::Tensor>& input, const int32_t& dim,
<<<<<<< HEAD
                           const std::shared_ptr<one::Tensor>& index, const Scalar& src,
                           bool inplace) const {
    MutableAttrMap attrs;
    const int32_t ndim = input->shape()->NumAxes();
    JUST(attrs.SetAttr<int32_t>("dim", dim < 0 ? dim + ndim : dim));
    JUST(attrs.SetAttr<float>("src_scalar", src.As<float>()));
    if (inplace) {
      JUST(CheckInplaceValid(input));
      auto outputs = std::make_shared<TensorTuple>(1);
      outputs->at(0) = input;
      JUST(OpInterpUtil::Dispatch(*op_, {input, index}, outputs.get(), attrs));
      return outputs->at(0);
    }
    return OpInterpUtil::Dispatch<Tensor>(*op_, {input, index}, attrs);
=======
                           const std::shared_ptr<one::Tensor>& index,
                           const std::shared_ptr<one::Tensor>& src) const {
    auto& attrs = THREAD_CACHED_MUTABLE_ATTR_MAP("dim");
    attrs.SetAllAttrs(dim);
    return OpInterpUtil::Dispatch<Tensor>(*op_, {input, index, src}, attrs);
>>>>>>> 1e284909
  }

 protected:
  std::shared_ptr<OpExpr> op_;
};

class DimScatterAddLikeFunctor {
 public:
  DimScatterAddLikeFunctor() {
    op_ = CHECK_JUST(one::OpBuilder("dim_scatter_add_like")
                         .Input("like")
                         .Input("index")
                         .Input("src")
                         .Output("output")
                         .Build());
  }
  Maybe<Tensor> operator()(const std::shared_ptr<one::Tensor>& like, const int32_t& dim,
                           const std::shared_ptr<one::Tensor>& index,
                           const std::shared_ptr<one::Tensor>& src) const {
    auto& attrs = THREAD_CACHED_MUTABLE_ATTR_MAP("dim");
    attrs.SetAllAttrs(dim);
    return OpInterpUtil::Dispatch<Tensor>(*op_, {like, index, src}, attrs);
  }

 private:
  std::shared_ptr<OpExpr> op_;
};

<<<<<<< HEAD
=======
class DimScatterMulFunctor {
 public:
  DimScatterMulFunctor() {
    op_ = CHECK_JUST(one::OpBuilder("dim_scatter_mul")
                         .Input("input")
                         .Input("index")
                         .Input("src")
                         .Output("output")
                         .Build());
  }
  Maybe<Tensor> operator()(const std::shared_ptr<one::Tensor>& input, const int32_t& dim,
                           const std::shared_ptr<one::Tensor>& index,
                           const std::shared_ptr<one::Tensor>& src) const {
    auto& attrs = THREAD_CACHED_MUTABLE_ATTR_MAP("dim");
    attrs.SetAllAttrs(dim);
    return OpInterpUtil::Dispatch<Tensor>(*op_, {input, index, src}, attrs);
  }

 private:
  std::shared_ptr<OpExpr> op_;
};

class DimScatterUpdateScalarFunctor {
 public:
  DimScatterUpdateScalarFunctor() {
    op_ = CHECK_JUST(one::OpBuilder("dim_scatter_update_scalar")
                         .Input("input")
                         .Input("index")
                         .Output("output")
                         .Build());
  }
  Maybe<Tensor> operator()(const std::shared_ptr<one::Tensor>& input, const int32_t& dim,
                           const std::shared_ptr<one::Tensor>& index, const Scalar& src) const {
    const int32_t ndim = input->shape()->NumAxes();
    auto& attrs = THREAD_CACHED_MUTABLE_ATTR_MAP("dim", "src_scalar");
    attrs.SetAllAttrs(dim < 0 ? dim + ndim : dim, src.As<float>());
    return OpInterpUtil::Dispatch<Tensor>(*op_, {input, index}, attrs);
  }

 private:
  std::shared_ptr<OpExpr> op_;
};

class DimScatterAddScalarFunctor {
 public:
  DimScatterAddScalarFunctor() {
    op_ = CHECK_JUST(one::OpBuilder("dim_scatter_add_scalar")
                         .Input("input")
                         .Input("index")
                         .Output("output")
                         .Build());
  }
  Maybe<Tensor> operator()(const std::shared_ptr<one::Tensor>& input, const int32_t& dim,
                           const std::shared_ptr<one::Tensor>& index, const Scalar& src) const {
    auto& attrs = THREAD_CACHED_MUTABLE_ATTR_MAP("dim", "src_scalar");
    attrs.SetAllAttrs(dim, src.As<float>());
    return OpInterpUtil::Dispatch<Tensor>(*op_, {input, index}, attrs);
  }

 private:
  std::shared_ptr<OpExpr> op_;
};

class DimScatterMulScalarFunctor {
 public:
  DimScatterMulScalarFunctor() {
    op_ = CHECK_JUST(one::OpBuilder("dim_scatter_mul_scalar")
                         .Input("input")
                         .Input("index")
                         .Output("output")
                         .Build());
  }
  Maybe<Tensor> operator()(const std::shared_ptr<one::Tensor>& input, const int32_t& dim,
                           const std::shared_ptr<one::Tensor>& index, const Scalar& src) const {
    auto& attrs = THREAD_CACHED_MUTABLE_ATTR_MAP("dim", "src_scalar");
    attrs.SetAllAttrs(dim, src.As<float>());
    return OpInterpUtil::Dispatch<Tensor>(*op_, {input, index}, attrs);
  }

 private:
  std::shared_ptr<OpExpr> op_;
};

>>>>>>> 1e284909
class ArgSortFunctor {
 public:
  ArgSortFunctor() {
    op_ = CHECK_JUST(one::OpBuilder("arg_sort").Input("in").Output("out").Build());
  }
  Maybe<Tensor> operator()(const std::shared_ptr<one::Tensor>& in,
                           const std::string& direction) const {
    auto& attrs = THREAD_CACHED_MUTABLE_ATTR_MAP("direction");
    attrs.SetAllAttrs(direction);
    CHECK_OR_RETURN(direction == "ASCENDING" || direction == "DESCENDING")
        << Error::RuntimeError()
        << "expected the input direction parameter value is \"ASCENDING\" or \"DESCENDING\", "
        << "but found the value is "
        << "\"" << direction << "\"";
    return OpInterpUtil::Dispatch<Tensor>(*op_, {in}, attrs);
  }

 private:
  std::shared_ptr<OpExpr> op_;
};

class SearchSortedFunctor {
 public:
  SearchSortedFunctor() {
    op_ = CHECK_JUST(one::OpBuilder("searchsorted")
                         .Input("sorted_sequence")
                         .Input("values")
                         .Output("out")
                         .Build());
  }
  Maybe<Tensor> operator()(const std::shared_ptr<one::Tensor>& sorted_sequence,
                           const std::shared_ptr<one::Tensor>& values, bool out_int32,
                           bool right) const {
    // checks
    CHECK_OR_RETURN(values->shape()->NumAxes() > 0)
        << "for searchsorted op, input values tensor should have positive dimension";
    CHECK_OR_RETURN(sorted_sequence->shape()->NumAxes() > 0)
        << "for searchsorted op, input sorted_sequence should have positive dimension, "
        << "but got 0 dimension";
    CHECK_OR_RETURN(sorted_sequence->shape()->NumAxes() == 1
                    || sorted_sequence->shape()->MatchBeforeLastDim(*(values->shape())))
        << "for searchsorted op, sorted_sequence should be 1 dimension or the first N-1 dimensions "
        << "of boundaries tensor and input value tensor must match";
    if (out_int32) {
      CHECK_OR_RETURN(sorted_sequence->shape()->At(sorted_sequence->shape()->NumAxes() - 1)
                      < INT32_MAX)
          << "for searchsorted op, the size of input sorted_sequence' last dimension should "
          << "be less than " << INT32_MAX;
    }
    auto& attrs = THREAD_CACHED_MUTABLE_ATTR_MAP("out_int32", "right");
    attrs.SetAllAttrs(out_int32, right);
    return OpInterpUtil::Dispatch<Tensor>(*op_, {sorted_sequence, values}, attrs);
  }

 private:
  std::shared_ptr<OpExpr> op_;
};

class SearchSortedScalarFunctor {
 public:
  SearchSortedScalarFunctor() {
    op_ = CHECK_JUST(
        one::OpBuilder("searchsorted_scalar").Input("sorted_sequence").Output("out").Build());
  }
  Maybe<Tensor> operator()(const std::shared_ptr<one::Tensor>& sorted_sequence,
                           const Scalar& values, bool out_int32, bool right) const {
    // checks
    CHECK_OR_RETURN(sorted_sequence->shape()->NumAxes() == 1)
        << "for searchsorted op, input value can be a scalar only when sorted_sequence tensor "
        << "dimension is 1, but we got sorted_sequence dim(" << sorted_sequence->shape()->NumAxes()
        << ")";
    if (out_int32) {
      CHECK_OR_RETURN(sorted_sequence->shape()->At(sorted_sequence->shape()->NumAxes() - 1)
                      < INT32_MAX)
          << "for searchsorted op, the size of input sorted_sequence' last dimension should "
          << "be less than " << INT32_MAX;
    }
    auto& attrs = THREAD_CACHED_MUTABLE_ATTR_MAP("out_int32", "right", "values");
    attrs.SetAllAttrs(out_int32, right, values.As<double>());
    return OpInterpUtil::Dispatch<Tensor>(*op_, {sorted_sequence}, attrs);
  }

 private:
  std::shared_ptr<OpExpr> op_;
};

class GatherNdFunctor {
 public:
  GatherNdFunctor() {
    op_ = CHECK_JUST(
        one::OpBuilder("gather_nd").Input("params").Input("indices").Output("out").Build());
  }
  Maybe<Tensor> operator()(const std::shared_ptr<one::Tensor>& params,
                           const std::shared_ptr<one::Tensor>& indices) const {
    return OpInterpUtil::Dispatch<Tensor>(*op_, {params, indices});
  }

 private:
  std::shared_ptr<OpExpr> op_;
};

class ScatterNdFunctor {
 public:
  ScatterNdFunctor() {
    op_ = CHECK_JUST(
        one::OpBuilder("scatter_nd").Input("indices").Input("updates").Output("out").Build());
  }
  Maybe<Tensor> operator()(const std::shared_ptr<one::Tensor>& indices,
                           const std::shared_ptr<one::Tensor>& updates, const Shape& shape) const {
    auto& attrs = THREAD_CACHED_MUTABLE_ATTR_MAP("shape");
    attrs.SetAllAttrs(shape);
    return OpInterpUtil::Dispatch<Tensor>(*op_, {indices, updates}, attrs);
  }

 private:
  std::shared_ptr<OpExpr> op_;
};

class TensorScatterNdUpdateFunctor {
 public:
  TensorScatterNdUpdateFunctor() {
    op_ = CHECK_JUST(one::OpBuilder("tensor_scatter_nd_update")
                         .Input("params")
                         .Input("indices")
                         .Input("updates")
                         .Output("out")
                         .Build());
  }

  Maybe<Tensor> operator()(const std::shared_ptr<one::Tensor>& tensor,
                           const std::shared_ptr<one::Tensor>& indices,
                           const std::shared_ptr<one::Tensor>& updates, bool inplace) const {
    CHECK_OR_RETURN(*tensor->dtype() == *updates->dtype())
        << Error::RuntimeError() << "The dtype of tensor and updates must be same.";
    std::shared_ptr<Tensor> contiguous_index = JUST(functional::ToContiguous(indices));
    if (inplace) {
      JUST(CheckInplaceValid(tensor));
      auto outputs = std::make_shared<TensorTuple>(1);
      outputs->at(0) = tensor;
      JUST(OpInterpUtil::Dispatch(*op_, {tensor, contiguous_index, updates}, outputs.get()));
      return outputs->at(0);
    } else {
      return OpInterpUtil::Dispatch<Tensor>(*op_, {tensor, contiguous_index, updates});
    }
  }

 private:
  std::shared_ptr<OpExpr> op_;
};

class ScatterNdLikeFunctor {
 public:
  ScatterNdLikeFunctor() {
    op_ = CHECK_JUST(one::OpBuilder("scatter_nd_like")
                         .Input("like")
                         .Input("updates")
                         .Input("indices")
                         .Output("out")
                         .Build());
  }
  Maybe<Tensor> operator()(const std::shared_ptr<one::Tensor>& like,
                           const std::shared_ptr<one::Tensor>& updates,
                           const std::shared_ptr<one::Tensor>& indices) const {
    return OpInterpUtil::Dispatch<Tensor>(*op_, {like, updates, indices});
  }

 private:
  std::shared_ptr<OpExpr> op_;
};

class ReshapeFunctor {
 public:
  ReshapeFunctor() {
    op_ = CHECK_JUST(one::OpBuilder("reshape").Input("in").Output("out").Build());
  }
  Maybe<Tensor> operator()(const std::shared_ptr<one::Tensor>& x, const Shape& shape) const {
    Shape infered_shape = *JUST(InferShapeUnspecifiedDim(x->shape()->Count(0), shape));

    if (view::IsViewApplicable(x)) {
      Optional<Stride> infered_stride =
          ComputeStride(*(x->shape()), *JUST(x->stride()), infered_shape);
      if (infered_stride.has_value()) {
        return view::Reshape(x, infered_shape, *JUST(infered_stride));
      }
    }
    auto& attrs = THREAD_CACHED_MUTABLE_ATTR_MAP("shape");
    attrs.SetAllAttrs(infered_shape);
    return OpInterpUtil::Dispatch<Tensor>(*op_, {x}, attrs);
  }

 private:
  std::shared_ptr<OpExpr> op_;
};

class ViewFunctor {
 public:
  ViewFunctor() { op_ = CHECK_JUST(one::OpBuilder("reshape").Input("in").Output("out").Build()); }
  Maybe<Tensor> operator()(const std::shared_ptr<one::Tensor>& x, const Shape& shape) const {
    Shape infered_shape = *JUST(InferShapeUnspecifiedDim(x->shape()->Count(0), shape));
    if (view::IsViewApplicable(x)) {
      Optional<Stride> infered_stride =
          ComputeStride(*(x->shape()), *JUST(x->stride()), infered_shape);
      CHECK_OR_RETURN_ERROR(infered_stride.has_value())
          << Error::RuntimeError()
          << "view size is not compatible with input tensor's size and stride (at least one "
             "dimension spans across two contiguous subspaces). Use .reshape(...) instead.";
      return view::Reshape(x, infered_shape, *JUST(infered_stride));
    }
    auto& attrs = THREAD_CACHED_MUTABLE_ATTR_MAP("shape");
    attrs.SetAllAttrs(infered_shape);
    return OpInterpUtil::Dispatch<Tensor>(*op_, {x}, attrs);
  }

 private:
  std::shared_ptr<OpExpr> op_;
};

class ToContiguousFunctor {
 public:
  ToContiguousFunctor() {
    op_ = CHECK_JUST(one::OpBuilder("to_contiguous").Input("in").Output("out").Build());
  }
  Maybe<Tensor> operator()(const std::shared_ptr<one::Tensor>& input) const {
    if (input->is_global() || input->is_lazy()) { return input; }
    return OpInterpUtil::Dispatch<Tensor>(*op_, {input});
  }

 private:
  std::shared_ptr<OpExpr> op_;
};

class InplaceToContiguousFunctor {
 public:
  InplaceToContiguousFunctor() {
    assign_op_ = CHECK_JUST(one::OpBuilder("assign").Input("ref").Input("value").Build());
  }
  Maybe<Tensor> operator()(const std::shared_ptr<one::Tensor>& input) const {
    // TODO: use original "inplace_to_contiguous" op replace assign
    if (input->is_contiguous()) { return input; }

    auto contiguous_tensor = JUST(functional::ToContiguous(input));
    CHECK_OR_RETURN(input->is_local() && contiguous_tensor->is_local())
        << "Both ref and value must be local tensor.";
    const Stride stride(*input->shape());
    // update stride
    const auto& blob_object = JUST(input->eager_blob_object());
    Symbol<LocalTensorMeta> old_tensor_meta = JUST(input->local_tensor_meta());

    Symbol<LocalTensorMeta> new_tensor_meta = SymbolOf(LocalTensorMeta(
        old_tensor_meta->shape(), stride, old_tensor_meta->dtype(), old_tensor_meta->device()));

    std::shared_ptr<EagerLocalTensorImpl> final_tensor_impl =
        std::make_shared<EagerLocalTensorImpl>(JUST(input->tensor_storage()),
                                               JUST(input->storage_offset()),
                                               input->requires_grad(), input->is_leaf());
    JUST(final_tensor_impl->set_retain_grad(input->retain_grad()));
    JUST(final_tensor_impl->InitEagerBlobObject(new_tensor_meta,
                                                JUST(blob_object->compute_local_dep_object())));
    JUST(JUST(input->AsLocalTensor())->set_impl(final_tensor_impl));

    // assign contiguous tensor data
    JUST(OpInterpUtil::Dispatch<TensorTuple>(*assign_op_, {input, contiguous_tensor}));
    return input;
  }

 private:
  std::shared_ptr<OpExpr> assign_op_;
};

class NarrowFunctor {
 public:
  NarrowFunctor() { op_ = CHECK_JUST(one::OpBuilder("narrow").Input("in").Output("out").Build()); }
  Maybe<Tensor> operator()(const std::shared_ptr<one::Tensor>& input, const int64_t& dim,
                           const int64_t& start, const int64_t& length) const {
    int64_t narrow_dim = dim;
    int64_t narrow_start = start;
    const int64_t ndim = input->shape()->NumAxes();
    CHECK_GT_OR_RETURN(ndim, 0) << Error::RuntimeError()
                                << "narrow() cannot be applied to a 0-dim tensor.";
    narrow_dim = JUST(maybe_wrap_dim(narrow_dim, ndim));
    int64_t dim_length = input->shape()->At(narrow_dim);
    CHECK_OR_RETURN((-dim_length <= start) && (start <= dim_length))
        << Error::IndexError() << "Dimension out of range (expected to be in range of [" << -ndim
        << ", " << ndim << "], but got " << start << ")";
    if (narrow_start < 0) { narrow_start += ndim; }
    CHECK_GE_OR_RETURN(dim_length, narrow_start + length)
        << Error::RuntimeError() << "start (" << narrow_start << ") + length (" << length
        << ") exceeds dimension size (" << dim_length << ")";

    if (view::IsViewApplicable(input)) {
      return JUST(view::Narrow(input, narrow_dim, narrow_start, length));
    }
    auto& attrs = THREAD_CACHED_MUTABLE_ATTR_MAP("dim", "start", "length");
    attrs.SetAllAttrs(narrow_dim, start, length);
    return OpInterpUtil::Dispatch<Tensor>(*op_, {input}, attrs);
  }

 private:
  std::shared_ptr<OpExpr> op_;
};

class NarrowGradFunctor {
 public:
  NarrowGradFunctor() {
    op_ = CHECK_JUST(one::OpBuilder("narrow_grad").Input("dy").Input("like").Output("dx").Build());
  }
  Maybe<Tensor> operator()(const std::shared_ptr<one::Tensor>& dy,
                           const std::shared_ptr<one::Tensor>& like, const int64_t& dim,
                           const int64_t& start, const int64_t& length) const {
    auto& attrs = THREAD_CACHED_MUTABLE_ATTR_MAP("dim", "start", "length");
    attrs.SetAllAttrs(dim, start, length);
    return OpInterpUtil::Dispatch<Tensor>(*op_, {dy, like}, attrs);
  }

 private:
  std::shared_ptr<OpExpr> op_;
};

class SliceFunctor {
 public:
  SliceFunctor() { op_ = CHECK_JUST(one::OpBuilder("slice").Input("x").Output("y").Build()); }
  Maybe<Tensor> operator()(const std::shared_ptr<one::Tensor>& x, const std::vector<int64_t>& start,
                           const std::vector<int64_t>& stop, const std::vector<int64_t>& step,
                           const Optional<bool>& enable_view_slice) const {
    if (view::IsViewApplicable(x) && enable_view_slice.value_or(false)) {
      return view::Slice(x, start, stop, step);
    }

    auto& attrs = THREAD_CACHED_MUTABLE_ATTR_MAP("start", "stop", "step");
    attrs.SetAllAttrs(start, stop, step);
    return OpInterpUtil::Dispatch<Tensor>(*op_, {x}, attrs);
  }

 protected:
  std::shared_ptr<OpExpr> op_;
};

class SliceUpdateFunctor {
 public:
  SliceUpdateFunctor() {
    op_ =
        CHECK_JUST(one::OpBuilder("slice_update").Input("ref").Input("value").Output("y").Build());
  }
  Maybe<Tensor> operator()(const std::shared_ptr<one::Tensor>& ref,
                           const std::shared_ptr<one::Tensor>& value,
                           const std::vector<int64_t>& start, const std::vector<int64_t>& stop,
                           const std::vector<int64_t>& step, bool inplace) const {
    auto& attrs = THREAD_CACHED_MUTABLE_ATTR_MAP("start", "stop", "step");
    attrs.SetAllAttrs(start, stop, step);

    if (inplace) {
      auto outputs = std::make_shared<TensorTuple>(1);
      JUST(CheckInplaceValid(ref));
      JUST(VectorAt(*outputs, 0)) = ref;
      JUST(OpInterpUtil::Dispatch(*op_, {ref, value}, outputs.get(), attrs));
      return JUST(VectorAt(*outputs, 0));
    } else {
      return OpInterpUtil::Dispatch<Tensor>(*op_, {ref, value}, attrs);
    }
  }

 private:
  std::shared_ptr<OpExpr> op_;
};

class SliceGradFunctor {
 public:
  SliceGradFunctor() {
    op_ = CHECK_JUST(one::OpBuilder("slice_grad").Input("dy").Output("dx").Build());
  }
  Maybe<Tensor> operator()(const std::shared_ptr<one::Tensor>& dy, const Shape& like_shape,
                           const std::vector<int64_t>& start, const std::vector<int64_t>& stop,
                           const std::vector<int64_t>& step) const {
    auto& attrs = THREAD_CACHED_MUTABLE_ATTR_MAP("like_shape", "start", "stop", "step");
    attrs.SetAllAttrs(like_shape, start, stop, step);
    return OpInterpUtil::Dispatch<Tensor>(*op_, {dy}, attrs);
  }

 protected:
  std::shared_ptr<OpExpr> op_;
};

class UpsampleGradFunctor {
 public:
  UpsampleGradFunctor() {
    op_ = CHECK_JUST(one::OpBuilder("upsample_grad").Input("dy").Input("x").Output("dx").Build());
  }
  Maybe<Tensor> operator()(const std::shared_ptr<one::Tensor>& dy,
                           const std::shared_ptr<one::Tensor>& x, const double& height_scale,
                           const double& width_scale, const bool& align_corners,
                           const std::string& data_format, const std::string& interpolation) const {
    auto& attrs = THREAD_CACHED_MUTABLE_ATTR_MAP("height_scale", "width_scale", "align_corners",
                                                 "interpolation", "data_format");
    attrs.SetAllAttrs(height_scale, width_scale, align_corners, interpolation, data_format);
    return OpInterpUtil::Dispatch<Tensor>(*op_, {dy, x}, attrs);
  }

 private:
  std::shared_ptr<OpExpr> op_;
};

class CopyFunctor {
 public:
  CopyFunctor() { op_ = CHECK_JUST(one::OpBuilder("copy").Input("in").Output("out").Build()); }
  Maybe<Tensor> operator()(const std::shared_ptr<one::Tensor>& x, const std::string& device_type,
                           const int64_t& device_id, const bool pin_memory) const {
    auto& attrs = THREAD_CACHED_MUTABLE_ATTR_MAP("device_type", "device_id", "pin_memory");
    attrs.SetAllAttrs(device_type, device_id, pin_memory);

#ifdef WITH_CUDA
    if (device_type == "cuda") { InitCudaContextOnce(device_id); }
#endif
    int64_t thread_uid = Stream::kDefaultStreamThreadUid;
    int64_t stream_set_id = Stream::kDefaultStreamSetId;
    JUST(GetThreadUidAndStreamSetId(*x, &thread_uid, &stream_set_id));
    if (thread_uid == Stream::kDefaultStreamThreadUid
        && stream_set_id == Stream::kDefaultStreamSetId) {
      return OpInterpUtil::Dispatch<Tensor>(*op_, {x}, attrs);
    } else {
      auto stream_set = std::make_shared<StreamSet>(thread_uid);
      StreamGuard guard(StreamConverter(stream_set, /*exclude_ccl=*/false));
      return OpInterpUtil::Dispatch<Tensor>(*op_, {x}, attrs);
    }
  }

  Maybe<void> GetThreadUidAndStreamSetId(const one::Tensor& x, int64_t* thread_uid,
                                         int64_t* stream_set_id) const {
    if (!x.is_eager()) { return Maybe<void>::Ok(); }
    if (!x.is_local()) { return Maybe<void>::Ok(); }
    const auto& eager_blob_object = JUST(x.eager_blob_object());
    const auto& opt_last_used_stream = eager_blob_object->last_used_stream();
    if (!opt_last_used_stream.has_value()) { return Maybe<void>::Ok(); }
    auto last_used_stream = JUST(opt_last_used_stream);
    *thread_uid = last_used_stream->thread_uid();
    *stream_set_id = last_used_stream->stream_set_id();
    return Maybe<void>::Ok();
  }

 private:
  std::shared_ptr<OpExpr> op_;
};

class FlipFunctor {
 public:
  FlipFunctor() { op_ = CHECK_JUST(one::OpBuilder("flip").Input("x").Output("y").Build()); }
  Maybe<Tensor> operator()(const std::shared_ptr<one::Tensor>& x,
                           const std::vector<int32_t>& dims) const {
    auto& attrs = THREAD_CACHED_MUTABLE_ATTR_MAP("dims");
    attrs.SetAllAttrs(dims);
    return OpInterpUtil::Dispatch<Tensor>(*op_, {x}, attrs);
  }

 private:
  std::shared_ptr<OpExpr> op_;
};

class UnfoldTensorFunctor {
 public:
  UnfoldTensorFunctor() {
    op_ = CHECK_JUST(one::OpBuilder("unfold_tensor").Input("x").Output("y").Build());
  }
  Maybe<Tensor> operator()(const std::shared_ptr<one::Tensor>& x, const int32_t& dimension,
                           const int32_t& size, const int32_t& step) const {
    // if input tensor is eager local, than try return tensor's view
    if (view::IsViewApplicable(x)) { return view::UnfoldTensor(x, dimension, size, step); }

    auto& attrs = THREAD_CACHED_MUTABLE_ATTR_MAP("dimension", "size", "step");
    attrs.SetAllAttrs(dimension, size, step);
    return OpInterpUtil::Dispatch<Tensor>(*op_, {x}, attrs);
  }

 private:
  std::shared_ptr<OpExpr> op_;
};

class UnfoldTensorGradFunctor {
 public:
  UnfoldTensorGradFunctor() {
    op_ = CHECK_JUST(
        one::OpBuilder("unfold_tensor_grad").Input("dy").Input("x").Output("dx").Build());
  }
  Maybe<Tensor> operator()(const std::shared_ptr<one::Tensor>& dy,
                           const std::shared_ptr<one::Tensor>& x, const int32_t& dimension,
                           const int32_t& size, const int32_t& step) const {
    auto& attrs = THREAD_CACHED_MUTABLE_ATTR_MAP("dimension", "size", "step");
    attrs.SetAllAttrs(dimension, size, step);
    return OpInterpUtil::Dispatch<Tensor>(*op_, {dy, x}, attrs);
  }

 private:
  std::shared_ptr<OpExpr> op_;
};

class UpsampleLinear1DFunctor {
 public:
  UpsampleLinear1DFunctor() {
    op_ = CHECK_JUST(one::OpBuilder("upsample_linear_1d").Input("x").Output("y").Build());
  }
  Maybe<Tensor> operator()(const std::shared_ptr<one::Tensor>& x, const double& scale_factor,
                           const bool& align_corners,
                           const Optional<std::vector<int64_t>>& output_size,
                           const std::string& data_format) const {
    auto& attrs = THREAD_CACHED_MUTABLE_ATTR_MAP("scale_factor", "align_corners", "data_format",
                                                 "output_size");
    if (output_size.has_value()) {
      attrs.SetAllAttrs(scale_factor, align_corners, data_format, *JUST(output_size));
    } else {
      attrs.SetAllAttrs(scale_factor, align_corners, data_format, NullOpt);
    }
    return OpInterpUtil::Dispatch<Tensor>(*op_, {x}, attrs);
  }

 private:
  std::shared_ptr<OpExpr> op_;
};

class UpsampleLinear1DGradFunctor {
 public:
  UpsampleLinear1DGradFunctor() {
    op_ = CHECK_JUST(
        one::OpBuilder("upsample_linear_1d_grad").Input("dy").Input("x").Output("dx").Build());
  }
  Maybe<Tensor> operator()(const std::shared_ptr<one::Tensor>& dy,
                           const std::shared_ptr<one::Tensor>& x, const double& scale_factor,
                           const bool& align_corners,
                           const Optional<std::vector<int64_t>>& output_size,
                           const std::string& data_format) const {
    auto& attrs = THREAD_CACHED_MUTABLE_ATTR_MAP("scale_factor", "align_corners", "data_format",
                                                 "output_size");
    if (output_size.has_value()) {
      attrs.SetAllAttrs(scale_factor, align_corners, data_format, *JUST(output_size));
    } else {
      attrs.SetAllAttrs(scale_factor, align_corners, data_format, NullOpt);
    }
    return OpInterpUtil::Dispatch<Tensor>(*op_, {dy, x}, attrs);
  }

 private:
  std::shared_ptr<OpExpr> op_;
};

class UpsampleNearest1DFunctor {
 public:
  UpsampleNearest1DFunctor() {
    op_ = CHECK_JUST(one::OpBuilder("upsample_nearest_1d").Input("x").Output("y").Build());
  }
  Maybe<Tensor> operator()(const std::shared_ptr<one::Tensor>& x, const double& scale_factor,
                           const Optional<std::vector<int64_t>>& output_size,
                           const std::string& data_format) const {
    auto& attrs = THREAD_CACHED_MUTABLE_ATTR_MAP("scale_factor", "data_format", "output_size");
    if (output_size) {
      attrs.SetAllAttrs(scale_factor, data_format, *JUST(output_size));
    } else {
      attrs.SetAllAttrs(scale_factor, data_format, NullOpt);
    }
    return OpInterpUtil::Dispatch<Tensor>(*op_, {x}, attrs);
  }

 private:
  std::shared_ptr<OpExpr> op_;
};

class UpsampleNearest1DGradFunctor {
 public:
  UpsampleNearest1DGradFunctor() {
    op_ = CHECK_JUST(
        one::OpBuilder("upsample_nearest_1d_grad").Input("dy").Input("x").Output("dx").Build());
  }
  Maybe<Tensor> operator()(const std::shared_ptr<one::Tensor>& dy,
                           const std::shared_ptr<one::Tensor>& x, const double& scale_factor,
                           const Optional<std::vector<int64_t>>& output_size,
                           const std::string& data_format) const {
    auto& attrs = THREAD_CACHED_MUTABLE_ATTR_MAP("scale_factor", "data_format", "output_size");
    if (output_size) {
      attrs.SetAllAttrs(scale_factor, data_format, *JUST(output_size));
    } else {
      attrs.SetAllAttrs(scale_factor, data_format, NullOpt);
    }
    return OpInterpUtil::Dispatch<Tensor>(*op_, {dy, x}, attrs);
  }

 private:
  std::shared_ptr<OpExpr> op_;
};

class UpsampleNearest2DFunctor {
 public:
  UpsampleNearest2DFunctor() {
    op_ = CHECK_JUST(one::OpBuilder("upsample_nearest_2d").Input("x").Output("y").Build());
  }
  Maybe<Tensor> operator()(const std::shared_ptr<one::Tensor>& x, const double& height_scale,
                           const double& width_scale,
                           const Optional<std::vector<int64_t>>& output_size,
                           const std::string& data_format) const {
    auto& attrs =
        THREAD_CACHED_MUTABLE_ATTR_MAP("height_scale", "width_scale", "data_format", "output_size");
    if (output_size) {
      attrs.SetAllAttrs(height_scale, width_scale, data_format, *JUST(output_size));
    } else {
      attrs.SetAllAttrs(height_scale, width_scale, data_format, NullOpt);
    }
    return OpInterpUtil::Dispatch<Tensor>(*op_, {x}, attrs);
  }

 private:
  std::shared_ptr<OpExpr> op_;
};

class UpsampleNearest2DGradFunctor {
 public:
  UpsampleNearest2DGradFunctor() {
    op_ = CHECK_JUST(
        one::OpBuilder("upsample_nearest_2d_grad").Input("dy").Input("x").Output("dx").Build());
  }
  Maybe<Tensor> operator()(const std::shared_ptr<one::Tensor>& dy,
                           const std::shared_ptr<one::Tensor>& x, const double& height_scale,
                           const double& width_scale,
                           const Optional<std::vector<int64_t>>& output_size,
                           const std::string& data_format) const {
    auto& attrs =
        THREAD_CACHED_MUTABLE_ATTR_MAP("height_scale", "width_scale", "data_format", "output_size");
    if (output_size) {
      attrs.SetAllAttrs(height_scale, width_scale, data_format, *JUST(output_size));
    } else {
      attrs.SetAllAttrs(height_scale, width_scale, data_format, NullOpt);
    }
    return OpInterpUtil::Dispatch<Tensor>(*op_, {dy, x}, attrs);
  }

 private:
  std::shared_ptr<OpExpr> op_;
};

class UpsampleBilinear2DFunctor {
 public:
  UpsampleBilinear2DFunctor() {
    op_ = CHECK_JUST(one::OpBuilder("upsample_bilinear_2d").Input("x").Output("y").Build());
  }
  Maybe<Tensor> operator()(const std::shared_ptr<one::Tensor>& x, const double& height_scale,
                           const double& width_scale, const bool& align_corners,
                           const Optional<std::vector<int64_t>>& output_size,
                           const std::string& data_format) const {
    auto& attrs = THREAD_CACHED_MUTABLE_ATTR_MAP("height_scale", "width_scale", "align_corners",
                                                 "data_format", "output_size");
    if (output_size) {
      attrs.SetAllAttrs(height_scale, width_scale, align_corners, data_format, *JUST(output_size));
    } else {
      attrs.SetAllAttrs(height_scale, width_scale, align_corners, data_format, NullOpt);
    }
    return OpInterpUtil::Dispatch<Tensor>(*op_, {x}, attrs);
  }

 private:
  std::shared_ptr<OpExpr> op_;
};

class UpsampleBilinear2DGradFunctor {
 public:
  UpsampleBilinear2DGradFunctor() {
    op_ = CHECK_JUST(
        one::OpBuilder("upsample_bilinear_2d_grad").Input("dy").Input("x").Output("dx").Build());
  }
  Maybe<Tensor> operator()(const std::shared_ptr<one::Tensor>& dy,
                           const std::shared_ptr<one::Tensor>& x, const double& height_scale,
                           const double& width_scale, const bool& align_corners,
                           const Optional<std::vector<int64_t>>& output_size,
                           const std::string& data_format) const {
    auto& attrs = THREAD_CACHED_MUTABLE_ATTR_MAP("height_scale", "width_scale", "align_corners",
                                                 "data_format", "output_size");
    if (output_size) {
      attrs.SetAllAttrs(height_scale, width_scale, align_corners, data_format, *JUST(output_size));
    } else {
      attrs.SetAllAttrs(height_scale, width_scale, align_corners, data_format, NullOpt);
    }
    return OpInterpUtil::Dispatch<Tensor>(*op_, {dy, x}, attrs);
  }

 private:
  std::shared_ptr<OpExpr> op_;
};

class UpsampleBicubic2DFunctor {
 public:
  UpsampleBicubic2DFunctor() {
    op_ = CHECK_JUST(one::OpBuilder("upsample_bicubic_2d").Input("x").Output("y").Build());
  }
  Maybe<Tensor> operator()(const std::shared_ptr<one::Tensor>& x, const double& height_scale,
                           const double& width_scale, const bool& align_corners,
                           const Optional<std::vector<int64_t>>& output_size,
                           const std::string& data_format) const {
    auto& attrs = THREAD_CACHED_MUTABLE_ATTR_MAP("height_scale", "width_scale", "align_corners",
                                                 "data_format", "output_size");
    if (output_size) {
      attrs.SetAllAttrs(height_scale, width_scale, align_corners, data_format, *JUST(output_size));
    } else {
      attrs.SetAllAttrs(height_scale, width_scale, align_corners, data_format, NullOpt);
    }
    return OpInterpUtil::Dispatch<Tensor>(*op_, {x}, attrs);
  }

 private:
  std::shared_ptr<OpExpr> op_;
};

class UpsampleBicubic2DGradFunctor {
 public:
  UpsampleBicubic2DGradFunctor() {
    op_ = CHECK_JUST(
        one::OpBuilder("upsample_bicubic_2d_grad").Input("dy").Input("x").Output("dx").Build());
  }
  Maybe<Tensor> operator()(const std::shared_ptr<one::Tensor>& dy,
                           const std::shared_ptr<one::Tensor>& x, const double& height_scale,
                           const double& width_scale, const bool& align_corners,
                           const Optional<std::vector<int64_t>>& output_size,
                           const std::string& data_format) const {
    auto& attrs = THREAD_CACHED_MUTABLE_ATTR_MAP("height_scale", "width_scale", "align_corners",
                                                 "data_format", "output_size");
    if (output_size) {
      attrs.SetAllAttrs(height_scale, width_scale, align_corners, data_format, *JUST(output_size));
    } else {
      attrs.SetAllAttrs(height_scale, width_scale, align_corners, data_format, NullOpt);
    }
    return OpInterpUtil::Dispatch<Tensor>(*op_, {dy, x}, attrs);
  }

 private:
  std::shared_ptr<OpExpr> op_;
};

class UpsampleNearest3DFunctor {
 public:
  UpsampleNearest3DFunctor() {
    op_ = CHECK_JUST(one::OpBuilder("upsample_nearest_3d").Input("x").Output("y").Build());
  }
  Maybe<Tensor> operator()(const std::shared_ptr<one::Tensor>& x, const double& depth_scale,
                           const double& height_scale, const double& width_scale,
                           const Optional<std::vector<int64_t>>& output_size,
                           const std::string& data_format) const {
    auto& attrs = THREAD_CACHED_MUTABLE_ATTR_MAP("depth_scale", "height_scale", "width_scale",
                                                 "data_format", "output_size");
    if (output_size) {
      attrs.SetAllAttrs(depth_scale, height_scale, width_scale, data_format, *JUST(output_size));
    } else {
      attrs.SetAllAttrs(depth_scale, height_scale, width_scale, data_format, NullOpt);
    }
    return OpInterpUtil::Dispatch<Tensor>(*op_, {x}, attrs);
  }

 private:
  std::shared_ptr<OpExpr> op_;
};

class UpsampleNearest3DGradFunctor {
 public:
  UpsampleNearest3DGradFunctor() {
    op_ = CHECK_JUST(
        one::OpBuilder("upsample_nearest_3d_grad").Input("dy").Input("x").Output("dx").Build());
  }
  Maybe<Tensor> operator()(const std::shared_ptr<one::Tensor>& dy,
                           const std::shared_ptr<one::Tensor>& x, const double& depth_scale,
                           const double& height_scale, const double& width_scale,
                           const Optional<std::vector<int64_t>>& output_size,
                           const std::string& data_format) const {
    auto& attrs = THREAD_CACHED_MUTABLE_ATTR_MAP("depth_scale", "height_scale", "width_scale",
                                                 "data_format", "output_size");
    if (output_size) {
      attrs.SetAllAttrs(depth_scale, height_scale, width_scale, data_format, *JUST(output_size));
    } else {
      attrs.SetAllAttrs(depth_scale, height_scale, width_scale, data_format, NullOpt);
    }
    return OpInterpUtil::Dispatch<Tensor>(*op_, {dy, x}, attrs);
  }

 private:
  std::shared_ptr<OpExpr> op_;
};

class UpsampleTrilinear3DFunctor {
 public:
  UpsampleTrilinear3DFunctor() {
    op_ = CHECK_JUST(one::OpBuilder("upsample_trilinear_3d").Input("x").Output("y").Build());
  }
  Maybe<Tensor> operator()(const std::shared_ptr<one::Tensor>& x, const double& depth_scale,
                           const double& height_scale, const double& width_scale,
                           const bool& align_corners,
                           const Optional<std::vector<int64_t>>& output_size,
                           const std::string& data_format) const {
    auto& attrs = THREAD_CACHED_MUTABLE_ATTR_MAP("depth_scale", "height_scale", "width_scale",
                                                 "align_corners", "data_format", "output_size");
    if (output_size) {
      attrs.SetAllAttrs(depth_scale, height_scale, width_scale, align_corners, data_format,
                        *JUST(output_size));
    } else {
      attrs.SetAllAttrs(depth_scale, height_scale, width_scale, align_corners, data_format,
                        NullOpt);
    }
    return OpInterpUtil::Dispatch<Tensor>(*op_, {x}, attrs);
  }

 private:
  std::shared_ptr<OpExpr> op_;
};

class UpsampleTrilinear3DGradFunctor {
 public:
  UpsampleTrilinear3DGradFunctor() {
    op_ = CHECK_JUST(
        one::OpBuilder("upsample_trilinear_3d_grad").Input("dy").Input("x").Output("dx").Build());
  }
  Maybe<Tensor> operator()(const std::shared_ptr<one::Tensor>& dy,
                           const std::shared_ptr<one::Tensor>& x, const double& depth_scale,
                           const double& height_scale, const double& width_scale,
                           const bool& align_corners,
                           const Optional<std::vector<int64_t>>& output_size,
                           const std::string& data_format) const {
    auto& attrs = THREAD_CACHED_MUTABLE_ATTR_MAP("depth_scale", "height_scale", "width_scale",
                                                 "align_corners", "data_format", "output_size");
    if (output_size) {
      attrs.SetAllAttrs(depth_scale, height_scale, width_scale, align_corners, data_format,
                        *JUST(output_size));
    } else {
      attrs.SetAllAttrs(depth_scale, height_scale, width_scale, align_corners, data_format,
                        NullOpt);
    }
    return OpInterpUtil::Dispatch<Tensor>(*op_, {dy, x}, attrs);
  }

 private:
  std::shared_ptr<OpExpr> op_;
};

class UnsortedSegmentSumLikeFunctor {
 public:
  UnsortedSegmentSumLikeFunctor() {
    op_ = CHECK_JUST(one::OpBuilder("unsorted_segment_sum_like")
                         .Input("data")
                         .Input("segment_ids")
                         .Input("like")
                         .Output("out")
                         .Build());
  }
  Maybe<Tensor> operator()(const std::shared_ptr<one::Tensor>& x,
                           const std::shared_ptr<one::Tensor>& segment_ids,
                           const std::shared_ptr<one::Tensor>& like, const int64_t& axis) const {
    auto& attrs = THREAD_CACHED_MUTABLE_ATTR_MAP("axis");
    attrs.SetAllAttrs(axis);
    return OpInterpUtil::Dispatch<Tensor>(*op_, {x, segment_ids, like}, attrs);
  }

 private:
  std::shared_ptr<OpExpr> op_;
};

class TrilFunctor {
 public:
  TrilFunctor() { op_ = CHECK_JUST(one::OpBuilder("tril").Input("in").Output("out").Build()); }
  Maybe<Tensor> operator()(const std::shared_ptr<one::Tensor>& x, const int64_t& diagonal) const {
    auto& attrs =
        THREAD_CACHED_MUTABLE_ATTR_MAP("diagonal", "is_floating_fill_value", "integer_fill_value");
    attrs.SetAllAttrs(diagonal, false, static_cast<int64_t>(0));
    return OpInterpUtil::Dispatch<Tensor>(*op_, {x}, attrs);
  }

 private:
  std::shared_ptr<OpExpr> op_;
};

class TriuFunctor {
 public:
  TriuFunctor() { op_ = CHECK_JUST(one::OpBuilder("triu").Input("in").Output("out").Build()); }
  Maybe<Tensor> operator()(const std::shared_ptr<one::Tensor>& x, const int64_t& diagonal) const {
    auto& attrs = THREAD_CACHED_MUTABLE_ATTR_MAP("diagonal");
    attrs.SetAllAttrs(diagonal);
    return OpInterpUtil::Dispatch<Tensor>(*op_, {x}, attrs);
  }

 private:
  std::shared_ptr<OpExpr> op_;
};

class DiagFunctor {
 public:
  DiagFunctor() { op_ = CHECK_JUST(one::OpBuilder("diag").Input("in").Output("out").Build()); }
  Maybe<Tensor> operator()(const std::shared_ptr<one::Tensor>& x, const int32_t& diagonal) const {
    auto& attrs = THREAD_CACHED_MUTABLE_ATTR_MAP("diagonal");
    attrs.SetAllAttrs(diagonal);
    return OpInterpUtil::Dispatch<Tensor>(*op_, {x}, attrs);
  }

 private:
  std::shared_ptr<OpExpr> op_;
};

class DiagGradFunctor {
 public:
  DiagGradFunctor() {
    op_ = CHECK_JUST(one::OpBuilder("diag_grad").Input("dy").Input("in").Output("dx").Build());
  }
  Maybe<Tensor> operator()(const std::shared_ptr<one::Tensor>& dy,
                           const std::shared_ptr<one::Tensor>& x, const int32_t& diagonal) const {
    auto& attrs = THREAD_CACHED_MUTABLE_ATTR_MAP("diagonal");
    attrs.SetAllAttrs(diagonal);
    return OpInterpUtil::Dispatch<Tensor>(*op_, {dy, x}, attrs);
  }

 private:
  std::shared_ptr<OpExpr> op_;
};

class DiagonalFunctor {
 public:
  DiagonalFunctor() {
    op_ = CHECK_JUST(one::OpBuilder("diagonal").Input("in").Output("out").Build());
  }
  Maybe<Tensor> operator()(const std::shared_ptr<one::Tensor>& x, const int32_t& offset,
                           const int32_t& dim1, const int32_t& dim2) const {
    int64_t ndims = x->shape()->NumAxes();
    int32_t p_dim1 = dim1;
    int32_t p_dim2 = dim2;
    p_dim1 = JUST(maybe_wrap_dim(p_dim1, ndims));
    p_dim2 = JUST(maybe_wrap_dim(p_dim2, ndims));
    CHECK_NE_OR_RETURN(p_dim1, p_dim2)
        << Error::RuntimeError() << "diagonal dimensions cannot be identical " << dim1 << ", "
        << dim2;
    if (view::IsViewApplicable(x)) {
      return view::Diagonal(x, offset, p_dim1, p_dim2);
    } else {
      auto& attrs = THREAD_CACHED_MUTABLE_ATTR_MAP("offset");
      attrs.SetAllAttrs(offset);
      std::vector<int32_t> input_index{p_dim1, p_dim2};
      for (int32_t i = 0; i < ndims; i++) {
        if (i != p_dim1 && i != p_dim2) { input_index.push_back(i); }
      }
      std::shared_ptr<one::Tensor> d_x = JUST(Transpose(x, input_index));
      return OpInterpUtil::Dispatch<Tensor>(*op_, {d_x}, attrs);
    }
  }

 private:
  std::shared_ptr<OpExpr> op_;
};

class DiagonalGradFunctor {
 public:
  DiagonalGradFunctor() {
    op_ = CHECK_JUST(one::OpBuilder("diagonal_grad").Input("dy").Input("in").Output("dx").Build());
  }
  Maybe<Tensor> operator()(const std::shared_ptr<one::Tensor>& dy,
                           const std::shared_ptr<one::Tensor>& x, const int32_t& offset) const {
    auto& attrs = THREAD_CACHED_MUTABLE_ATTR_MAP("offset");
    attrs.SetAllAttrs(offset);
    return OpInterpUtil::Dispatch<Tensor>(*op_, {dy, x}, attrs);
  }

 private:
  std::shared_ptr<OpExpr> op_;
};

// Only for ddp gradient grouping
class SliceView1dContiguousFunctor {
 public:
  SliceView1dContiguousFunctor() = default;
  Maybe<Tensor> operator()(const std::shared_ptr<one::Tensor>& x, int64_t start,
                           int64_t end) const {
    if (view::IsViewApplicable(x)) { return JUST(view::Slice(x, {start}, {end}, {1})); }
    return JUST(functional::Slice(x, {start}, {end}, {1}, /*enable_view_slice=*/true));
  }
};

class TensorGetItemFunctor {
 public:
  TensorGetItemFunctor() {}
  Maybe<Tensor> operator()(const std::shared_ptr<one::Tensor>& x, const TensorIndex& index) const {
    if (x->is_local() && !(LazyMode::is_enabled()) && x->requires_grad() == false
        && index.size() == 1 && index[0].IsInteger()) {
      // NOTE: speed up in special case, e.g. dataloader(refer to torch)
      // function call chain of pytorch : tensor getitem -> select -> as_strided
      // function call chain of oneflow : tensor getitem -> as_strided
      return ApplySelectIndexing(x, index);
    }

    std::vector<detail::Slice> slice_indices;
    TensorTuple tensor_indices;
    std::vector<int64_t> target_dims;
    std::vector<int64_t> expand_dims;
    JUST(PrepareSliceIndices(index, *(x->shape()), &slice_indices, &tensor_indices, &expand_dims,
                             &target_dims));

    auto expand_input = x;
    for (int i = 0; i < expand_dims.size(); ++i) {
      int64_t dim = expand_dims.at(i);
      expand_input = JUST(functional::ExpandDims(expand_input, dim + i));
    }
    int64_t ndims = expand_input->shape()->NumAxes();
    CHECK_EQ_OR_RETURN(slice_indices.size(), ndims)
        << Error::RuntimeError() << "Failed to prepare slice indices.";
    Shape target_shape(DimVector(target_dims.begin(), target_dims.end()));

    std::vector<int64_t> start(ndims), end(ndims), step(ndims);
    for (int i = 0; i < ndims; ++i) {
      const auto& slice = slice_indices.at(i);
      start[i] = slice.start();
      end[i] = slice.end();
      step[i] = slice.step();
    }
    bool is_identity = [&]() {
      if (target_shape.NumAxes() == 0) { return false; }
      for (int i = 0; i < ndims; ++i) {
        if (start[i] != 0 || end[i] != expand_input->shape()->At(i) || step[i] != 1) {
          return false;
        }
      }
      return true;
    }();
    std::shared_ptr<one::Tensor> result;
    if (is_identity) {
      result = expand_input;
    } else {
      result = JUST(Slice(expand_input, start, end, step, /*enable_view_slice=*/true));
    }

    Shape shape(DimVector(target_dims.begin(), target_dims.end()));
    if (shape != *(result->shape())) { result = JUST(Reshape(result, shape)); }
    if (!tensor_indices.empty()) {
      JUST(UnifyLocalTensorAndIndicesOnDevice(x, tensor_indices));
      result = JUST(ApplyAdvancedIndexing(result, tensor_indices));
    }
    return result;
  }
};

class TensorSetItemFunctor {
 public:
  TensorSetItemFunctor() {}
  Maybe<void> operator()(const std::shared_ptr<one::Tensor>& x, const TensorIndex& index,
                         const std::shared_ptr<one::Tensor>& value) const {
    std::vector<detail::Slice> slice_indices;
    TensorTuple tensor_indices;
    std::vector<int64_t> expand_dims;
    std::vector<int64_t> target_dims;
    JUST(PrepareSliceIndices(index, *(x->shape()), &slice_indices, &tensor_indices, &expand_dims,
                             &target_dims));
    auto expand_input = x;
    if (!expand_dims.empty()) {
      CHECK_OR_RETURN(view::IsViewApplicable(x)) << "expand dims must enable view, "
                                                    "please try to set ONEFLOW_DISABLE_VIEW=0";
      for (int i = 0; i < expand_dims.size(); ++i) {
        int64_t dim = expand_dims[i];
        expand_input = JUST(functional::ExpandDims(expand_input, dim + i));
      }
    }
    int64_t ndims = expand_input->shape()->NumAxes();
    CHECK_EQ_OR_RETURN(slice_indices.size(), ndims)
        << Error::RuntimeError() << "Failed to prepare slice indices.";

    Shape target_shape(DimVector(target_dims.begin(), target_dims.end()));
    if (target_shape.Count(0) == 0) { return Maybe<void>::Ok(); }
    const auto& value_shape = value->shape();
    bool matched = [&]() {
      for (int i = 0; i < value_shape->NumAxes() - target_shape.NumAxes(); ++i) {
        if (value_shape->At(i) != 1) { return false; }
      }
      return true;
    }();
    CHECK_OR_RETURN(matched) << Error::RuntimeError() << "The tensor size mismatch. Target sizes: "
                             << target_shape.ToString()
                             << ", value sizes: " << value_shape->ToString();
    std::shared_ptr<one::Tensor> value_tensor(value);
    // TODO: replace reshape by unsqueeze with view mechanism.
    // after here, each scalar tensor will be one with one dimension.
    for (auto& tensor : tensor_indices) {
      if (tensor && tensor->ndim() == 0) { tensor = JUST(functional::Reshape(tensor, Shape({1}))); }
    }

    DimVector slice_dims(ndims);
    std::vector<int64_t> start(ndims), end(ndims), step(ndims);
    for (int i = 0; i < ndims; ++i) {
      const auto& slice = slice_indices[i];
      start[i] = slice.start();
      end[i] = slice.end();
      step[i] = slice.step();
      slice_dims[i] = (end[i] - start[i] + step[i] - 1) / step[i];
    }
    if (tensor_indices.empty()) {
      Shape slice_shape(slice_dims);
      if (slice_shape != *(value_tensor->shape())) {
        // NOTE:
        // 1. The value shape must can be broadcasted to the target shape.
        // 2. The slice shape must have equal element count with the target shape.
        //
        // So, we should be expand to target_shape and then reshape to slice_shape.
        //
        // For example:
        // x = flow.rand(2, 3, 4)
        // y = flow.rand(3)
        // x[:, :, 1] = y
        //
        // value_shape = (3,), target_shape = (2, 3), slice_shape = (2, 3, 1)
        // We must change value shape to slice_shape if it uses SliceUpdate op.
        if (target_shape != *(value_tensor->shape()) && target_shape.NumAxes() > 0) {
          value_tensor = JUST(Expand(value_tensor, target_shape));
        }
        if (slice_shape != *(value_tensor->shape())) {
          value_tensor = JUST(Reshape(value_tensor, slice_shape));
        }
      }
      JUST(SliceUpdate(expand_input, value_tensor, start, end, step, /*inplace=*/true));
    } else {
      bool is_identity = [&]() {
        if (target_shape.NumAxes() == 0) { return false; }
        for (int i = 0; i < ndims; ++i) {
          if (start[i] != 0 || end[i] != expand_input->shape()->At(i) || step[i] != 1) {
            return false;
          }
        }
        return true;
      }();
      std::shared_ptr<one::Tensor> result;
      if (is_identity) {
        result = expand_input;
      } else {
        CHECK_OR_RETURN(view::IsViewApplicable(expand_input))
            << "combined slice setitem must enable view, please try to set ONEFLOW_DISABLE_VIEW=0";
        result = JUST(Slice(expand_input, start, end, step, /*enable_view_slice=*/true));
      }
      if (target_shape != *(result->shape())) {
        result = JUST(functional::View(result, target_shape));
      }

      JUST(UnifyLocalTensorAndIndicesOnDevice(expand_input, tensor_indices));
      JUST(ApplyAdvancedIndexingUpdate(result, tensor_indices, value));
    }
    return Maybe<void>::Ok();
  }
};

class CastLikeFunctor {
 public:
  CastLikeFunctor() {
    op_ = CHECK_JUST(
        one::OpBuilder("cast_like").Input("in").Input("dtype_like").Output("out").Build());
  }
  Maybe<Tensor> operator()(const std::shared_ptr<one::Tensor>& x,
                           const std::shared_ptr<one::Tensor>& like) const {
    return OpInterpUtil::Dispatch<Tensor>(*op_, {x, like});
  }

 private:
  std::shared_ptr<OpExpr> op_;
};

class ElementwiseMinimumGradFunctor {
 public:
  ElementwiseMinimumGradFunctor() {
    op_ = CHECK_JUST(one::OpBuilder("elementwise_minimum_backward")
                         .Input("dz")
                         .Input("x")
                         .Input("y")
                         .Output("dx")
                         .Output("dy")
                         .Build());
  }
  Maybe<TensorTuple> operator()(const std::shared_ptr<one::Tensor>& dz,
                                const std::shared_ptr<one::Tensor>& x,
                                const std::shared_ptr<one::Tensor>& y) const {
    return OpInterpUtil::Dispatch<TensorTuple>(*op_, {dz, x, y});
  }

 private:
  std::shared_ptr<OpExpr> op_;
};

class ElementwiseMaximumGradFunctor {
 public:
  ElementwiseMaximumGradFunctor() {
    op_ = CHECK_JUST(one::OpBuilder("elementwise_maximum_backward")
                         .Input("dz")
                         .Input("x")
                         .Input("y")
                         .Output("dx")
                         .Output("dy")
                         .Build());
  }
  Maybe<TensorTuple> operator()(const std::shared_ptr<one::Tensor>& dz,
                                const std::shared_ptr<one::Tensor>& x,
                                const std::shared_ptr<one::Tensor>& y) const {
    return OpInterpUtil::Dispatch<TensorTuple>(*op_, {dz, x, y});
  }

 private:
  std::shared_ptr<OpExpr> op_;
};

class DivGradFunctor {
 public:
  DivGradFunctor() {
    op_ = CHECK_JUST(one::OpBuilder("broadcast_div_grad")
                         .Input("dz")
                         .Input("z")
                         .Input("y")
                         .Output("dy")
                         .Build());
  }
  Maybe<Tensor> operator()(const std::shared_ptr<one::Tensor>& dz,
                           const std::shared_ptr<one::Tensor>& z,
                           const std::shared_ptr<one::Tensor>& y) const {
    return OpInterpUtil::Dispatch<Tensor>(*op_, {dz, z, y});
  }

 private:
  std::shared_ptr<OpExpr> op_;
};

class BroadcastPowXGradFunctor {
 public:
  Maybe<Tensor> operator()(const std::shared_ptr<one::Tensor>& x,
                           const std::shared_ptr<one::Tensor>& y,
                           const std::shared_ptr<one::Tensor>& dz) const {
    auto y_sub_one = JUST(functional::ScalarSub(y, 1, /*alpha=*/1, /*inplace=*/false));
    auto result = functional::sequence_function(functional::BroadcastPow)
                      .then(std::bind(functional::Mul, std::placeholders::_1, y))
                      .then(std::bind(functional::Mul, std::placeholders::_1, dz))
                      .then(std::bind(functional::BroadcastReduceSumLike, std::placeholders::_1, x))
                      .call(x, y_sub_one);
    return result;
  }
};

class BroadcastPowYGradFunctor {
 public:
  Maybe<Tensor> operator()(const std::shared_ptr<one::Tensor>& x,
                           const std::shared_ptr<one::Tensor>& y,
                           const std::shared_ptr<one::Tensor>& dz) const {
    auto result =
        functional::sequence_function(functional::BroadcastPow)
            .then(std::bind(functional::Mul, std::placeholders::_1, JUST(functional::Log(x))))
            .then(std::bind(functional::Mul, std::placeholders::_1, dz))
            .then(std::bind(functional::BroadcastReduceSumLike, std::placeholders::_1, y))
            .call(x, y);
    return result;
  }
};

class IdentityFunctor {
 public:
  IdentityFunctor() {
    op_ = CHECK_JUST(one::OpBuilder("identity").Input("in").Output("out").Build());
  }
  Maybe<Tensor> operator()(const std::shared_ptr<one::Tensor>& in) const {
    return OpInterpUtil::Dispatch<Tensor>(*op_, {in});
  }

 private:
  std::shared_ptr<OpExpr> op_;
};

class AmpWhiteIdentityFunctor {
 public:
  AmpWhiteIdentityFunctor() {
    op_ = CHECK_JUST(one::OpBuilder("amp_white_identity").Input("in").Output("out").Build());
  }
  Maybe<Tensor> operator()(const std::shared_ptr<one::Tensor>& in) const {
    return OpInterpUtil::Dispatch<Tensor>(*op_, {in});
  }

 private:
  std::shared_ptr<OpExpr> op_;
};

class ReduceSumLikeFunctor {
 public:
  ReduceSumLikeFunctor() {
    op_ =
        CHECK_JUST(one::OpBuilder("reduce_sum_like").Input("x").Input("like").Output("y").Build());
  }
  Maybe<Tensor> operator()(const std::shared_ptr<one::Tensor>& x,
                           const std::shared_ptr<one::Tensor>& like,
                           const std::vector<int32_t>& axis) const {
    auto& attrs = THREAD_CACHED_MUTABLE_ATTR_MAP("axis");
    attrs.SetAllAttrs(axis);
    return OpInterpUtil::Dispatch<Tensor>(*op_, {x, JUST(like->detach())}, attrs);
  }

 private:
  std::shared_ptr<OpExpr> op_;
};

class BroadcastReduceSumLikeFunctor {
 public:
  BroadcastReduceSumLikeFunctor() {}
  Maybe<Tensor> operator()(const std::shared_ptr<Tensor>& input,
                           const std::shared_ptr<Tensor>& like) const {
    const auto& in_shape = *(input->shape());
    const auto& like_shape = *(like->shape());
    if (in_shape != like_shape) {
      const Shape& left_extended_shape =
          CreateLeftExtendedShape(ShapeView(like_shape), in_shape.NumAxes());
      if (in_shape == left_extended_shape) {
        return JUST(ReshapeLike(input, like));
      } else {
        const AxisVector& broadcast_axis_vec = left_extended_shape.Axes4BroadcastTo(in_shape);
        return JUST(ReduceSumLike(
            input, like,
            std::vector<int32_t>{broadcast_axis_vec.begin(), broadcast_axis_vec.end()}));
      }
    }
    return JUST(Identity(input));
  }
};

class SplitFunctor {
 public:
  SplitFunctor() {}
  Maybe<TensorTuple> operator()(const std::shared_ptr<one::Tensor>& x,
                                const int64_t& split_size_or_sections, const int64_t& dim) const {
    int64_t axis = dim;
    axis = JUST(maybe_wrap_dim(axis, x->ndim()));
    CHECK_GE_OR_RETURN(split_size_or_sections, 0)
        << Error::RuntimeError() << "split expects split_size be non-negative, but got split_size="
        << split_size_or_sections;
    int64_t dim_size = x->shape()->At(axis);
    int64_t num_splits =
        std::max<int64_t>((dim_size + split_size_or_sections - 1) / split_size_or_sections, 1);
    TensorTuple splits(num_splits);
    int64_t last_split_size =
        split_size_or_sections - (split_size_or_sections * num_splits - dim_size);
    for (int i = 0; i < num_splits; ++i) {
      int64_t length = i < num_splits - 1 ? split_size_or_sections : last_split_size;
      splits[i] = JUST(Narrow(x, axis, i * split_size_or_sections, length));
    }
    return splits;
  }
};

class UnbindFunctor {
 public:
  UnbindFunctor() {}
  Maybe<TensorTuple> operator()(const std::shared_ptr<one::Tensor>& x, const int64_t& dim) const {
    int32_t axis = dim;
    const int32_t ndim = x->ndim();
    axis = JUST(maybe_wrap_dim(axis, ndim));
    int32_t dim_size = x->shape()->At(axis);
    std::shared_ptr<TensorTuple> chunk_res = JUST(functional::Chunk(x, dim_size, axis));
    TensorTuple unbinds(dim_size);
    std::vector<int32_t> dims = {axis};
    for (int i = 0; i < dim_size; ++i) {
      unbinds[i] = JUST(functional::Squeeze((*chunk_res)[i], dims));
    }
    return unbinds;
  }
};

class ChunkFunctor {
 public:
  ChunkFunctor() {}
  Maybe<TensorTuple> operator()(const std::shared_ptr<one::Tensor>& x, const int64_t& chunks,
                                const int64_t& dim) const {
    const int64_t ndim = x->ndim();
    int64_t infferd_dim = dim;
    CHECK_OR_RETURN(ndim > 0) << Error::RuntimeError()
                              << "chunk expects at least a 1-dimensional tensor.";
    CHECK_OR_RETURN(chunks > 0) << Error::RuntimeError()
                                << "chunk expects `chunks` to be greater than 0, got: " << chunks;
    infferd_dim = JUST(maybe_wrap_dim(infferd_dim, ndim));

    const auto dim_size = x->shape()->At(infferd_dim);
    int64_t split_size = (dim_size + chunks - 1) / chunks;
    if (split_size == 0 && dim_size == 0) {
      std::vector<int64_t> split_sizes(chunks, split_size);
      split_sizes[chunks - 1] = split_size - (split_size * chunks - dim_size);
      return functional::SplitWithSize(x, split_sizes, infferd_dim);
    } else {
      return functional::Split(x, split_size, infferd_dim);
    }
  }
};

class SplitLikeFunctor {
 public:
  SplitLikeFunctor() {
    ops_.resize(kMaxInputCount);
    for (int n = 1; n < ops_.size(); ++n) {
      ops_[n] = CHECK_JUST(one::OpBuilder("split_like")
                               .Input("in")
                               .Input("like", n + 1)
                               .Output("out", n + 1)
                               .Build());
    }
  }
  Maybe<TensorTuple> operator()(const std::shared_ptr<one::Tensor>& x, const TensorTuple& like,
                                const int64_t& axis) const {
    CHECK_GE_OR_RETURN(like.size(), 2)
        << Error::RuntimeError() << "like.size() must not less than 2, but got " << like.size();
    CHECK_LE_OR_RETURN(like.size(), kMaxInputCount)
        << Error::RuntimeError() << "like.size() must not greater than " << kMaxInputCount
        << ", but got " << like.size();
    auto& attrs = THREAD_CACHED_MUTABLE_ATTR_MAP("axis");
    attrs.SetAllAttrs(axis);
    TensorTuple inputs(like.size() + 1);
    inputs[0] = x;
    for (int i = 0; i < like.size(); ++i) { inputs[i + 1] = JUST(like[i]->detach()); }
    return OpInterpUtil::Dispatch<TensorTuple>(*ops_.at(like.size() - 1), inputs, attrs);
  }

 private:
  std::vector<std::shared_ptr<OpExpr>> ops_;
};

class SplitWithSizeFunctor {
 public:
  SplitWithSizeFunctor() {}
  Maybe<TensorTuple> operator()(const std::shared_ptr<one::Tensor>& x,
                                const std::vector<int64_t>& split_size_or_sections,
                                const int64_t& dim) const {
    int64_t axis = dim;
    axis = JUST(maybe_wrap_dim(axis, x->ndim()));
    int64_t dim_size = x->shape()->At(axis);
    int64_t num_splits = split_size_or_sections.size();
    TensorTuple splits(num_splits);
    int64_t start_idx = 0;
    for (int i = 0; i < num_splits; ++i) {
      int64_t length = split_size_or_sections[i];
      CHECK_GE_OR_RETURN(length, 0) << Error::RuntimeError()
                                    << "split_with_sizes expects split_sizes have only "
                                       "non-negative entries, but split_sizes["
                                    << i << "] = " << length;
      splits[i] = JUST(Narrow(x, axis, start_idx, length));
      start_idx += length;
    }
    CHECK_EQ_OR_RETURN(start_idx, dim_size)
        << Error::RuntimeError() << "split_with_sizes expects split_sizes to sum exactly to "
        << dim_size << " (input tensor's size at dimension " << axis << "), "
        << "but got sum(split_sizes)=" << start_idx;
    return splits;
  }
};

class BatchGatherFunctor {
 public:
  BatchGatherFunctor() {
    op_ = CHECK_JUST(
        one::OpBuilder("batch_gather").Input("in").Input("indices").Output("out").Build());
  }
  Maybe<Tensor> operator()(const std::shared_ptr<one::Tensor>& in,
                           const std::shared_ptr<one::Tensor>& indices) const {
    return OpInterpUtil::Dispatch<Tensor>(*op_, {in, indices});
  }

 protected:
  std::shared_ptr<OpExpr> op_;
};

class UnsortedBatchSegmentSumFunctor {
 public:
  UnsortedBatchSegmentSumFunctor() {
    op_ = CHECK_JUST(one::OpBuilder("unsorted_batch_segment_sum")
                         .Input("data")
                         .Input("segment_ids")
                         .Output("out")
                         .Build());
  }
  Maybe<Tensor> operator()(const std::shared_ptr<one::Tensor>& data,
                           const std::shared_ptr<one::Tensor>& segment_ids,
                           const int64_t& num_segments) const {
    auto& attrs = THREAD_CACHED_MUTABLE_ATTR_MAP("num_segments");
    attrs.SetAllAttrs(num_segments);
    return OpInterpUtil::Dispatch<Tensor>(*op_, {data, segment_ids}, attrs);
  }

 protected:
  std::shared_ptr<OpExpr> op_;
};

class MaskedFillFunctor {
 public:
  MaskedFillFunctor() {
    op_ = CHECK_JUST(one::OpBuilder("masked_fill").Input("x").Input("mask").Output("out").Build());
  }
  Maybe<Tensor> operator()(const std::shared_ptr<one::Tensor>& x,
                           const std::shared_ptr<one::Tensor>& mask, const Scalar& value) const {
    auto& attrs =
        THREAD_CACHED_MUTABLE_ATTR_MAP("float_operand", "has_float_operand", "int_operand",
                                       "has_int_operand", "bool_operand", "has_bool_operand");
    if (IsFloatingDataType(x->dtype()->data_type())) {
      attrs.SetAllAttrs(value.As<double>(), true, NullOpt, false, NullOpt, false);
    } else if (IsIntegralDataType(x->dtype()->data_type())) {
      attrs.SetAllAttrs(NullOpt, false, value.As<int64_t>(), true, NullOpt, false);
    } else if (IsBoolDataType(x->dtype()->data_type())) {
      attrs.SetAllAttrs(NullOpt, false, NullOpt, false, value.As<bool>(), true);
    } else {
      UNIMPLEMENTED_THEN_RETURN() << "Only support floating or integral data type.";
    }
    const auto& x_shape = *(x->shape());
    const auto& mask_shape = *(mask->shape());
    if (x_shape != mask_shape) {
      Shape max_shape = Shape::Ones(std::max(x_shape.NumAxes(), mask_shape.NumAxes()));
      const Shape& x_extend_shape =
          CreateLeftExtendedShape(ShapeView(x_shape), max_shape.NumAxes());
      const Shape& mask_extend_shape =
          CreateLeftExtendedShape(ShapeView(mask_shape), max_shape.NumAxes());
      FOR_RANGE(int64_t, i, 0, max_shape.NumAxes()) {
        max_shape.Set(i, std::max(x_extend_shape.At(i), mask_extend_shape.At(i)));
      }
      return OpInterpUtil::Dispatch<Tensor>(
          *op_, {JUST(Expand(x, max_shape)), JUST(Expand(mask, max_shape))}, attrs);
    }
    return OpInterpUtil::Dispatch<Tensor>(*op_, {x, mask}, attrs);
  }

 private:
  std::shared_ptr<OpExpr> op_;
};

class MeshgridFunctor {
 public:
  Maybe<TensorTuple> operator()(const TensorTuple& tensors, const std::string& indexing) const {
    int size = tensors.size();
    CHECK_GT_OR_RETURN(size, 0) << Error::RuntimeError()
                                << "meshgrid expects a non-empty TensorList";
    for (int i = 0; i < size - 1; ++i) {
      const auto& cur_tensor = JUST(VectorAt(tensors, i));
      const auto& next_tensor = JUST(VectorAt(tensors, i + 1));
      CHECK_OR_RETURN(cur_tensor->dtype() == next_tensor->dtype())
          << Error::RuntimeError() << "meshgrid expects all tensors to have the same dtype";
      if (cur_tensor->is_local()) {
        CHECK_OR_RETURN(next_tensor->is_local())
            << Error::RuntimeError() << "meshgrid expects all tensors are local tensor";
        CHECK_OR_RETURN(JUST(cur_tensor->device())->type() == JUST(next_tensor->device())->type())
            << Error::RuntimeError() << "meshgrid expects all tensors to have the same device";
      } else {
        CHECK_OR_RETURN(!next_tensor->is_local())
            << Error::RuntimeError() << "meshgrid expects all tensors are global tensor";
        CHECK_OR_RETURN(JUST(cur_tensor->parallel_desc()) == JUST(next_tensor->parallel_desc()))
            << Error::RuntimeError() << "meshgrid expects all tensors to have the same placement";
      }
    }

    std::vector<std::shared_ptr<Tensor>> tensor_consts(tensors.begin(), tensors.end());

    bool swap_first_and_second_tensors = false;
    if (indexing == "xy") {
      swap_first_and_second_tensors = (size >= 2);
      if (swap_first_and_second_tensors) { std::swap(tensor_consts[0], tensor_consts[1]); }
    } else {
      CHECK_EQ_OR_RETURN(indexing, "ij") << Error::RuntimeError()
                                         << "meshgrid: indexing must be one of \"xy\" or \"ij\", "
                                            "but received: "
                                         << indexing;
    }

    TensorTuple grids(size);
    DimVector grids_vec(size);
    for (int i = 0; i < size; ++i) {
      CHECK_LE_OR_RETURN(tensor_consts[i]->shape()->NumAxes(), 1)
          << Error::RuntimeError() << "Expected scalar or 1D tensor in the tensor list but got "
          << tensor_consts[i]->shape()->NumAxes();
      if (tensor_consts[i]->shape()->NumAxes() == 0) {
        grids_vec[i] = 1;
      } else {
        grids_vec[i] = tensor_consts[i]->shape()->At(0);
      }
    }
    Shape grids_shape(grids_vec);

    DimVector view_shape_vec(size, 1);
    Shape view_shape(view_shape_vec);
    for (int i = 0; i < size; ++i) {
      view_shape.Set(i, -1);
      std::shared_ptr<one::Tensor> reshaped = JUST(Reshape(tensor_consts.at(i), view_shape));
      grids[i] = JUST(Expand(reshaped, grids_shape));
      view_shape.Set(i, 1);
    }

    if (swap_first_and_second_tensors) { std::swap(grids[0], grids[1]); }

    return grids;
  }
};

class IndexSelectFunctor {
 public:
  Maybe<Tensor> operator()(const std::shared_ptr<one::Tensor>& input, const int64_t& dim,
                           const std::shared_ptr<one::Tensor>& index) const {
    const int64_t input_num_axes = input->shape()->NumAxes();
    const int64_t index_num_axes = index->shape()->NumAxes();
    CHECK_LE_OR_RETURN(index_num_axes, 1)
        << Error::IndexError() << "index_select(): Index is supposed to be a vector";
    bool index_dtype_flag =
        (index->dtype()->data_type() == kInt32) || (index->dtype()->data_type() == kInt64);
    CHECK_EQ_OR_RETURN(index_dtype_flag, true)
        << Error::RuntimeError() << "index_select(): Expected dtype int32 or int64 for index";
    int64_t new_dim = dim;
    new_dim = JUST(maybe_wrap_dim(new_dim, input_num_axes));
    return JUST(functional::Gather(input, index, new_dim));
  }
};

namespace {
inline Maybe<bool> device_equal(const std::string& device_name, const int device_id,
                                Symbol<Device> device) {
  return (device_name == device->type() && device_id == device->device_id());
}

Maybe<Tensor> LocalTensorTo(const std::shared_ptr<Tensor>& x, const std::string& device_name,
                            const int device_id, const Symbol<DType>& dtype, const bool& copy) {
  std::shared_ptr<Tensor> tensor = x;
  if (!JUST(device_equal(device_name, device_id, JUST(x->device())))) {
    tensor = JUST(Copy(tensor, device_name, device_id, /*pin_memory=*/false));
  }
  if (dtype != x->dtype()) { tensor = JUST(Cast(tensor, dtype, /*pin_memory=*/false)); }
  if (copy && tensor == x) {
    tensor = JUST(Copy(tensor, device_name, device_id, /*pin_memory=*/false));
  }
  return tensor;
}

Maybe<Tensor> GlobalTensorTo(const std::shared_ptr<Tensor>& x, const std::string& device_type,
                             const Symbol<DType>& dtype, const bool& copy) {
  std::shared_ptr<Tensor> tensor;
  auto input_placement = JUST(x->parallel_desc());
  std::string input_device_tag = input_placement->device_tag();
  if (input_device_tag == "gpu") { input_device_tag = "cuda"; }
  if (device_type == input_device_tag) {
    if (dtype == x->dtype()) {
      return (copy ? JUST(x->clone()) : x);
    } else {
      return JUST(Cast(x, dtype, /*pin_memory=*/false));
    }
  }
  if (LazyMode::is_enabled()) {
    if (dtype != x->dtype()) { tensor = JUST(Cast(x, dtype, /*pin_memory=*/false)); }
    if (device_type != JUST(x->parallel_desc())->device_tag()) {
      tensor = JUST(Copy(tensor ? tensor : x, device_type, 0, /*pin_memory=*/false));
    }
    return tensor;
  } else {
    CheckMetaConsistency(x).GetOrThrow();
    auto placement = JUST(ReplacePlacementDeviceTag(input_placement, device_type));
    auto nd_sbp = JUST(x->nd_sbp());
    std::vector<Symbol<SbpParallel>> sbp_tuple(nd_sbp->sbp_parallel().size());
    for (int i = 0; i < sbp_tuple.size(); ++i) { sbp_tuple[i] = nd_sbp->sbp_parallel().Get(i); }
    tensor = JUST(GlobalToLocal(x, /*copy=*/false));
    Symbol<Device> device = JUST(Device::New(device_type));
    tensor = JUST(LocalTensorTo(tensor, device->type(), device->device_id(), dtype, copy));
    JUST(tensor->set_requires_grad(x->requires_grad()));
    return JUST(LocalToGlobal(tensor, placement, sbp_tuple, *(x->shape()), dtype,
                              /* sync_data */ true, /*copy=*/false));
  }
}

}  // namespace

class ToFunctor {
 public:
  Maybe<Tensor> operator()(const std::shared_ptr<Tensor>& input,
                           const Optional<std::string>& device_,
                           const Optional<Symbol<DType>>& dtype_, bool copy) const {
    Symbol<DType> dtype = dtype_.value_or(input->dtype());
    if (input->is_global()) {
      std::string device_type = device_.value_or(JUST(input->parallel_desc())->device_tag());
      CHECK_OR_RETURN(ep::DeviceManagerRegistry::GetDeviceTypeByDeviceTypeName(device_type)
                      != DeviceType::kInvalidDevice)
          << Error::RuntimeError()
          << "Only string device without device id (eg. \"cpu\" or \"cuda\") is expected "
          << "for global tensor, but got " << device_.value_or("");
      return JUST(GlobalTensorTo(input, device_type, dtype, copy));
    } else {
      std::string device_name = "";
      int device_id = 0;
      if (device_.has_value()) {
        JUST(ParsingDeviceTag(device_.value_or(""), &device_name, &device_id));
        if (device_id == -1) { device_id = GlobalProcessCtx::LocalRank(); }
      } else {
        Symbol<Device> device = JUST(input->device());
        device_name = device->type();
        device_id = device->device_id();
      }
      return JUST(LocalTensorTo(input, device_name, device_id, dtype, copy));
    }
  }
};

class To2Functor {
 public:
  Maybe<Tensor> operator()(const std::shared_ptr<Tensor>& input,
                           const Optional<Symbol<Device>>& device_,
                           const Optional<Symbol<DType>>& dtype_, bool copy) const {
    CHECK_OR_RETURN(!(input->is_global() && device_.has_value()))
        << Error::RuntimeError()
        << "Only string device without device id (eg. \"cpu\" or \"cuda\") is expected "
        << "for global tensor, but got " << device_.value_or(Symbol<Device>())->ToRepr();
    if (input->is_global()) {
      std::string device_type = JUST(input->parallel_desc())->device_tag();
      return JUST(GlobalTensorTo(input, device_type, dtype_.value_or(input->dtype()), copy));
    } else {
      auto dtype = dtype_.value_or(input->dtype());
      auto device =
          device_.has_value() ? device_.value_or(Symbol<Device>()) : JUST(input->device());
      return JUST(LocalTensorTo(input, device->type(), device->device_id(), dtype, copy));
    }
  }
};

class To3Functor {
 public:
  Maybe<Tensor> operator()(const std::shared_ptr<Tensor>& input,
                           const Optional<Symbol<DType>>& dtype_, bool copy) const {
    Symbol<DType> dtype = dtype_.value_or(input->dtype());
    if (input->is_global()) {
      return GlobalTensorTo(input, JUST(input->parallel_desc())->device_tag(), dtype, copy);
    } else {
      auto device = JUST(input->device());
      return LocalTensorTo(input, device->type(), device->device_id(), dtype, copy);
    }
  }
};

class To4Functor {
 public:
  Maybe<Tensor> operator()(const std::shared_ptr<Tensor>& input,
                           const std::shared_ptr<Tensor>& other, bool copy) const {
    CHECK_OR_RETURN(!input->is_global() && !other->is_global())
        << Error::RuntimeError()
        << "tensor.to(other) can only be called when tensor and other are local tensors";
    Symbol<DType> dtype = other->dtype();
    Symbol<Device> device = JUST(other->device());
    std::string device_name = device->type();
    int device_id = device->device_id();
    return LocalTensorTo(input, device_name, device_id, dtype, copy);
  }
};

class ToDeviceFunctor {
 public:
  Maybe<Tensor> operator()(const std::shared_ptr<Tensor>& input,
                           const Optional<std::string>& device_) const {
    Symbol<DType> dtype = input->dtype();
    const bool copy = false;
    if (input->is_global()) {
      std::string device_type = device_.value_or(JUST(input->parallel_desc())->device_tag());
      CHECK_OR_RETURN(ep::DeviceManagerRegistry::GetDeviceTypeByDeviceTypeName(device_type)
                      != DeviceType::kInvalidDevice)
          << Error::RuntimeError()
          << "Only string device without device id (eg. \"cpu\" or \"cuda\") is expected "
          << "for global tensor, but got " << device_.value_or("");
      return JUST(GlobalTensorTo(input, device_type, dtype, copy));
    } else {
      std::string device_name = "";
      int device_id = 0;
      if (device_.has_value()) {
        JUST(ParsingDeviceTag(device_.value_or(""), &device_name, &device_id));
        if (device_id == -1) { device_id = GlobalProcessCtx::LocalRank(); }
      } else {
        Symbol<Device> device = JUST(input->device());
        device_name = device->type();
        device_id = device->device_id();
      }
      return JUST(LocalTensorTo(input, device_name, device_id, dtype, copy));
    }
  }
};

class TopKFunctor {
 public:
  TopKFunctor() { op_ = CHECK_JUST(one::OpBuilder("top_k").Input("in").Output("out").Build()); }
  Maybe<Tensor> operator()(const std::shared_ptr<Tensor>& input, int32_t k, bool sorted) const {
    auto& attrs = THREAD_CACHED_MUTABLE_ATTR_MAP("k", "sorted");
    attrs.SetAllAttrs(k, sorted);
    return OpInterpUtil::Dispatch<Tensor>(*op_, {input}, attrs);
  }

 private:
  std::shared_ptr<OpExpr> op_;
};

class InTopKFunctor {
 public:
  InTopKFunctor() {
    op_ = CHECK_JUST(
        one::OpBuilder("in_top_k").Input("targets").Input("predictions").Output("out").Build());
  }
  Maybe<Tensor> operator()(const std::shared_ptr<Tensor>& targets,
                           const std::shared_ptr<Tensor>& predictions, int32_t k) const {
    CHECK_EQ_OR_RETURN(targets->shape()->At(0), predictions->shape()->At(0))
        << Error::RuntimeError() << "The num of targets must equal the num of predictions";
    CHECK_EQ_OR_RETURN(targets->ndim(), 1)
        << Error::RuntimeError() << "The dimension of targets must be 1";
    CHECK_EQ_OR_RETURN(predictions->ndim(), 2)
        << Error::RuntimeError() << "The dimension of predictions must be 2";
    auto& attrs = THREAD_CACHED_MUTABLE_ATTR_MAP("k");
    attrs.SetAllAttrs(k);
    return OpInterpUtil::Dispatch<Tensor>(*op_, {targets, predictions}, attrs);
  }

 private:
  std::shared_ptr<OpExpr> op_;
};

class TensorBufferToTensorFunctor {
 public:
  TensorBufferToTensorFunctor() {
    op_ = CHECK_JUST(one::OpBuilder("tensor_buffer_to_tensor").Input("in").Output("out").Build());
  }
  Maybe<Tensor> operator()(const std::shared_ptr<Tensor>& input, const Shape& instance_shape,
                           const Symbol<DType>& dtype) const {
    auto& attrs = THREAD_CACHED_MUTABLE_ATTR_MAP("instance_shape", "dtype");
    attrs.SetAllAttrs(instance_shape, dtype->data_type());
    return OpInterpUtil::Dispatch<Tensor>(*op_, {input}, attrs);
  }

 private:
  std::shared_ptr<OpExpr> op_;
};

class TensorToTensorBufferFunctor {
 public:
  TensorToTensorBufferFunctor() {
    op_ = CHECK_JUST(one::OpBuilder("tensor_to_tensor_buffer").Input("in").Output("out").Build());
  }
  Maybe<Tensor> operator()(const std::shared_ptr<Tensor>& input, int32_t instance_dims) const {
    auto& attrs = THREAD_CACHED_MUTABLE_ATTR_MAP("instance_dims");
    attrs.SetAllAttrs(instance_dims);
    return OpInterpUtil::Dispatch<Tensor>(*op_, {input}, attrs);
  }

 private:
  std::shared_ptr<OpExpr> op_;
};

class GenTensorBufferFunctor {
 public:
  GenTensorBufferFunctor() {
    op_ = CHECK_JUST(one::OpBuilder("gen_tensor_buffer").Output("out").Build());
  }
  Maybe<Tensor> operator()(const Shape& shape, const std::vector<Shape>& shape_list,
                           const std::vector<float>& value_list, const Symbol<DType>& dtype,
                           bool dynamic_out) const {
    auto& attrs = THREAD_CACHED_MUTABLE_ATTR_MAP("shape", "shape_list", "value_list", "data_type",
                                                 "dynamic_out");
    attrs.SetAllAttrs(shape, shape_list, value_list, dtype->data_type(), dynamic_out);
    return OpInterpUtil::Dispatch<Tensor>(*op_, {}, attrs);
  }

 private:
  std::shared_ptr<OpExpr> op_;
};

class RepeatFunctor {
 public:
  RepeatFunctor() {}
  Maybe<Tensor> operator()(const std::shared_ptr<one::Tensor>& input,
                           const Shape& repeat_shape) const {
    Shape input_shape = *(input->shape());
    std::vector<int32_t> input_reshape_vec;
    std::vector<int32_t> expand_shape_vec;
    std::vector<int32_t> output_reshape_vec;

    int32_t numaxes_diff = repeat_shape.NumAxes() - input_shape.NumAxes();
    CHECK_GE_OR_RETURN(numaxes_diff, 0) << Error::RuntimeError()
                                        << "Number of dimensions of repeat dims can not be "
                                           "smaller than number of dimensions of tensor";

    for (int32_t i = repeat_shape.NumAxes() - 1; i >= 0; i--) {
      if (i >= numaxes_diff) {
        int32_t input_shape_val = input_shape.At(i - numaxes_diff);
        int32_t repeat_shape_val = repeat_shape.At(i);
        if (repeat_shape_val > 1) {
          if (input_shape_val > 1) {
            input_reshape_vec.insert(input_reshape_vec.begin(), input_shape_val);
            input_reshape_vec.insert(input_reshape_vec.begin(), 1);
            expand_shape_vec.insert(expand_shape_vec.begin(), input_shape_val);
            expand_shape_vec.insert(expand_shape_vec.begin(), repeat_shape_val);
            output_reshape_vec.insert(output_reshape_vec.begin(),
                                      repeat_shape_val * input_shape_val);
          } else {
            input_reshape_vec.insert(input_reshape_vec.begin(), input_shape_val);
            expand_shape_vec.insert(expand_shape_vec.begin(), repeat_shape_val);
            output_reshape_vec.insert(output_reshape_vec.begin(), repeat_shape_val);
          }
        } else {
          input_reshape_vec.insert(input_reshape_vec.begin(), input_shape_val);
          // For 0-size tensor, align with PyTorch.
          if (repeat_shape_val == 0) {
            expand_shape_vec.insert(expand_shape_vec.begin(), 0);
            output_reshape_vec.insert(output_reshape_vec.begin(), 0);
          } else {
            expand_shape_vec.insert(expand_shape_vec.begin(), input_shape_val);
            output_reshape_vec.insert(output_reshape_vec.begin(), input_shape_val);
          }
        }
      } else {
        expand_shape_vec.insert(expand_shape_vec.begin(), repeat_shape.At(i));
        output_reshape_vec.insert(output_reshape_vec.begin(), repeat_shape.At(i));
      }
    }
    Shape input_reshape(DimVector(input_reshape_vec.begin(), input_reshape_vec.end()));
    Shape expand_shape(DimVector(expand_shape_vec.begin(), expand_shape_vec.end()));
    Shape output_reshape(DimVector(output_reshape_vec.begin(), output_reshape_vec.end()));
    std::shared_ptr<one::Tensor> reshaped_tensor = JUST(Reshape(input, input_reshape));
    std::shared_ptr<one::Tensor> expanded_tensor = JUST(Expand(reshaped_tensor, expand_shape));
    std::shared_ptr<one::Tensor> result = JUST(Reshape(expanded_tensor, output_reshape));
    return result->contiguous();
  }
};

class RepeatInterLeaveIndexFunctor {
 public:
  RepeatInterLeaveIndexFunctor() {
    op_ = CHECK_JUST(
        one::OpBuilder("repeat_interleave").Input("in").Input("cumsum").Output("out").Build());
  }
  Maybe<Tensor> operator()(const std::shared_ptr<one::Tensor>& input,
                           const std::shared_ptr<one::Tensor>& cumsum,
                           const int32_t& repeat_num) const {
    auto& attrs = THREAD_CACHED_MUTABLE_ATTR_MAP("repeat_num");
    attrs.SetAllAttrs(static_cast<int64_t>(repeat_num));
    return OpInterpUtil::Dispatch<Tensor>(*op_, {input, cumsum}, attrs);
  }

 private:
  std::shared_ptr<OpExpr> op_;
};

class RepeatInterLeaveIntFunctor {
 public:
  RepeatInterLeaveIntFunctor() {}
  Maybe<Tensor> operator()(const std::shared_ptr<one::Tensor>& input, const int32_t& repeats,
                           const Optional<int32_t>& dim) const {
    CHECK_OR_RETURN(input->is_local() == true)
        << Error::RuntimeError() << "repeat_interleave only support local tensor now";
    std::shared_ptr<one::Tensor> res;
    if (!dim.has_value()) {
      std::shared_ptr<one::Tensor> flatten_input = JUST(Flatten(input, 0, -1));
      std::shared_ptr<one::Tensor> repeats_expand = JUST(
          Expand(JUST(Constant(Shape{1}, Scalar(repeats), DType::Int32(), JUST(input->device()))),
                 Shape{flatten_input->shape()->At(0)}));
      std::shared_ptr<one::Tensor> cumsum = JUST(Cumsum(repeats_expand, 0, DType::Int32()));
      int64_t output_size = flatten_input->shape()->At(0);
      if (repeats > 0) { output_size *= repeats; }
      res = JUST(IndexSelect(flatten_input, 0,
                             JUST(RepeatInterLeaveIndex(repeats_expand, cumsum, output_size))));
    } else {
      int32_t dim_ = JUST(dim);
      const auto& input_shape = input->shape();
      const int64_t& num_axes = input_shape->NumAxes();
      dim_ = JUST(maybe_wrap_dim(dim_, num_axes));
      std::shared_ptr<one::Tensor> repeats_expand = JUST(
          Expand(JUST(Constant(Shape{1}, Scalar(repeats), DType::Int32(), JUST(input->device()))),
                 Shape{input->shape()->At(dim_)}));
      std::shared_ptr<one::Tensor> cumsum = JUST(Cumsum(repeats_expand, 0, DType::Int32()));
      int64_t output_size = input->shape()->At(dim_);
      if (repeats > 0) { output_size *= repeats; }
      res = JUST(IndexSelect(input, dim_,
                             JUST(RepeatInterLeaveIndex(repeats_expand, cumsum, output_size))));
    }
    return res;
  }
};

class RepeatInterLeaveTensorFunctor {
 public:
  RepeatInterLeaveTensorFunctor() {}
  Maybe<Tensor> operator()(const std::shared_ptr<one::Tensor>& input,
                           const std::shared_ptr<one::Tensor>& repeats, const int32_t& dim,
                           const Optional<int32_t>& output_size) const {
    CHECK_OR_RETURN(input->is_local() == true)
        << Error::RuntimeError() << "repeat_interleave only support local tensor now";
    const auto repeats_shape = repeats->shape();
    const int64_t& repeat_num_axes = repeats_shape->NumAxes();
    CHECK_OR_RETURN(repeat_num_axes == 1)
        << Error::RuntimeError() << "repeat_interleave only accept 1D vector as repeat";
    CHECK_OR_RETURN(repeats->dtype() == DType::Int64())
        << Error::RuntimeError() << "repeats has to be Long tensor";

    std::vector<int64_t> repeats_value(repeats_shape->elem_cnt());
    if (!output_size.has_value()) {
      const auto& callback = [&](ep::Stream* stream,
                                 const std::shared_ptr<vm::EagerBlobObject>& eager_blob_object) {
        SyncAutoMemcpy(stream, repeats_value.data(), eager_blob_object->dptr(),
                       repeats_value.size() * sizeof(int64_t), memory::MakeHostMemCase(),
                       eager_blob_object->mem_case());
      };
      SyncAccessTensorWithTimeOut(repeats, callback, "const").GetOrThrow();
      for (const auto x : repeats_value) {
        CHECK_OR_RETURN(x >= 0) << Error::RuntimeError() << "repeats can not be negative";
      }
    } else {
      repeats_value.push_back(JUST(output_size));
    }
    int32_t dim_ = dim;
    const auto& input_shape = input->shape();
    const int64_t& num_axes = input_shape->NumAxes();
    dim_ = JUST(maybe_wrap_dim(dim_, num_axes));
    CHECK_OR_RETURN(repeats_shape->At(0) == input->shape()->At(dim_))
        << Error::RuntimeError() << "repeats must have the same size as input along dim";
    std::shared_ptr<one::Tensor> cumsum = JUST(Cumsum(repeats, 0, DType::Int32()));
    const int64_t& output_size_value =
        std::accumulate(repeats_value.begin(), repeats_value.end(), 0);
    return JUST(
        IndexSelect(input, dim_, JUST(RepeatInterLeaveIndex(repeats, cumsum, output_size_value))));
  }
};

class TileFunctor {
 public:
  TileFunctor() {}
  Maybe<Tensor> operator()(const std::shared_ptr<one::Tensor>& input, const Shape& dims) const {
    std::vector<int32_t> new_dims_vec;
    int32_t numaxes_diff = input->shape()->NumAxes() - dims.NumAxes();
    for (int32_t i = dims.NumAxes() - 1; i >= 0; i--) {
      CHECK_GE_OR_RETURN(dims.At(i), 0)
          << Error::RuntimeError() << "Trying to create tensor with negative dimension "
          << dims.At(i);
      new_dims_vec.insert(new_dims_vec.begin(), dims.At(i));
    }
    for (int32_t i = 0; i < numaxes_diff; i++) { new_dims_vec.insert(new_dims_vec.begin(), 1); }
    Shape new_dims(DimVector(new_dims_vec.begin(), new_dims_vec.end()));
    return JUST(Repeat(input, new_dims));
  }
};

class TransposeAllDimPropertyFunctor {
 public:
  TransposeAllDimPropertyFunctor() {}
  Maybe<Tensor> operator()(const std::shared_ptr<one::Tensor>& x) const {
    const int64_t ndim = x->ndim();
    std::vector<int32_t> permute;
    permute.resize(ndim);
    std::iota(permute.begin(), permute.end(), 0);
    std::reverse(permute.begin(), permute.end());
    return Transpose(x, permute);
  }
};

class TransposeAllDimFunctionFunctor {
 public:
  TransposeAllDimFunctionFunctor() {}
  Maybe<Tensor> operator()(const std::shared_ptr<one::Tensor>& x) const {
    const int64_t ndim = x->ndim();
    CHECK_OR_RETURN(ndim <= 2) << Error::RuntimeError()
                               << "t() expects a tensor with <= 2 dimensions, but input tensor is "
                               << ndim << "D";
    if (ndim == 0 || ndim == 1) { return x; }
    return Transpose2dim(x, 0, 1);
  }
};

class ReshapeLikeFunctor {
 public:
  ReshapeLikeFunctor() {
    op_ =
        CHECK_JUST(one::OpBuilder("reshape_like").Input("in").Input("like").Output("out").Build());
  }
  Maybe<Tensor> operator()(const std::shared_ptr<one::Tensor>& x,
                           const std::shared_ptr<one::Tensor>& like) const {
    return OpInterpUtil::Dispatch<Tensor>(*op_, {x, JUST(like->detach())});
  }

 private:
  std::shared_ptr<OpExpr> op_;
};

class PinMemoryFunctor {
 public:
  PinMemoryFunctor() {
    op_ =
        CHECK_JUST(one::OpBuilder("slice_update").Input("ref").Input("value").Output("y").Build());
  }
  Maybe<Tensor> operator()(const std::shared_ptr<one::Tensor>& input) const {
    // TODO:(zhaoluyang) support global tensor.pin_memory()
    CHECK_OR_RETURN(input->is_local() && !(LazyMode::is_enabled()))
        << Error::RuntimeError() << "Tensor.pin_memory() only support local tensor for now!";
    // if tensor already pinned, then just return
    if (JUST(JUST(input->AsLocalTensor())->is_pinned())) { return input; }
    auto shape = input->shape();
    auto device = JUST(input->device());
    const bool requires_grad = input->requires_grad();
    CHECK_EQ_OR_RETURN(device->enum_type(), DeviceType::kCPU)
        << Error::RuntimeError() << "cannot pin tensor with device: " << device->ToString()
        << ", only dense CPU tensors can be pinned.";

    auto empty = JUST(functional::Empty(*shape.get(), input->dtype(), device, /*pin_memory=*/true));
    // TODO: remove this requires_grad
    JUST(empty->set_requires_grad(requires_grad));
    const int32_t ndim = input->ndim();
    auto& attrs = THREAD_CACHED_MUTABLE_ATTR_MAP("start", "stop", "step");
    if (ndim == 0) {
      // TODO(wyg): use TensorSetItem after supporting non-requires_grad tensor inplace
      // for 0-dim tensor
      empty = JUST(functional::ExpandDims(empty, 0));              // expand to [1, ]
      auto expand_input = JUST(functional::ExpandDims(input, 0));  // expand to [1, ]
      attrs.SetAllAttrs(std::vector<int64_t>{0}, std::vector<int64_t>{1}, std::vector<int64_t>{1});
      auto outputs = TensorTuple{empty};
      JUST(OpInterpUtil::Dispatch(*op_, TensorTuple{empty, expand_input}, &outputs, attrs));
      return outputs[0];
    } else {
      std::vector<int64_t> starts(ndim, 0);
      std::vector<int64_t> stops(ndim);
      std::vector<int64_t> steps(ndim, 1);
      for (int i = 0; i < ndim; ++i) { stops[i] = input->shape()->At(i); }
      attrs.SetAllAttrs(starts, stops, steps);
      JUST(empty->set_requires_grad(requires_grad));
      auto outputs = TensorTuple{empty};
      JUST(OpInterpUtil::Dispatch(*op_, TensorTuple{empty, input}, &outputs, attrs));
      return outputs[0];
    }
  }

 private:
  std::shared_ptr<OpExpr> op_;
};

class FillFunctor {
 public:
  FillFunctor() { op_ = CHECK_JUST(one::OpBuilder("fill_").Input("in").Output("out").Build()); }
  Maybe<Tensor> operator()(const std::shared_ptr<one::Tensor>& in, const Scalar& value) const {
    JUST(CheckInplaceValid(in));
    auto& attrs =
        THREAD_CACHED_MUTABLE_ATTR_MAP("floating_value", "is_floating_value", "integral_value");
    if (IsFloatingDataType(in->dtype()->data_type())) {
      attrs.SetAllAttrs(value.As<double>(), true, NullOpt);
    } else if (IsIntegralDataType(in->dtype()->data_type())) {
      attrs.SetAllAttrs(NullOpt, false, value.As<int64_t>());
    } else {
      UNIMPLEMENTED_THEN_RETURN() << "Only support floating or integral data type.";
    }
    auto outputs = std::make_shared<TensorTuple>(1);
    (*outputs)[0] = in;
    JUST(OpInterpUtil::Dispatch(*op_, {in}, outputs.get(), attrs));
    return (*outputs)[0];
  }

 private:
  std::shared_ptr<OpExpr> op_;
};

class FillTensorFunctor {
 public:
  FillTensorFunctor() {
    op_ =
        CHECK_JUST(one::OpBuilder("fill_tensor_").Input("in").Input("value").Output("out").Build());
  }
  Maybe<Tensor> operator()(const std::shared_ptr<one::Tensor>& in,
                           const std::shared_ptr<one::Tensor>& value) const {
    JUST(CheckInplaceValid(in));
    const int64_t ndim = value->ndim();
    CHECK_EQ_OR_RETURN(ndim, 0)
        << Error::RuntimeError()
        << "fill_ only supports 0-dimension value tensor but got tensor with " << ndim
        << " dimensions.";
    TensorProcessor tensor_processor;
    JUST(tensor_processor.PromoteInputsToCommonDtype(true).AddInputs({in, value}).Apply());
    TensorTuple input_tuple = JUST(tensor_processor.GetInputs());
    auto outputs = std::make_shared<TensorTuple>(1);
    (*outputs)[0] = in;
    JUST(OpInterpUtil::Dispatch(*op_, {input_tuple[0], input_tuple[1]}, outputs.get()));
    return (*outputs)[0];
  }

 private:
  std::shared_ptr<OpExpr> op_;
};

}  // namespace impl

ONEFLOW_FUNCTION_LIBRARY(m) {
  m.add_functor<impl::ArgMaxFunctor>("ArgMax");
  m.add_functor<impl::ArgMinFunctor>("ArgMin");
  m.add_functor<impl::GlobalConstantFunctor>("GlobalConstant");
  m.add_functor<impl::ConstantFunctor>("Constant");
  m.add_functor<impl::GlobalEmptyFunctor>("GlobalEmpty");
  m.add_functor<impl::EmptyFunctor>("Empty");
  m.add_functor<impl::ZerosLikeFunctor>("ZerosLike");
  m.add_functor<impl::OnesLikeFunctor>("OnesLike");
  m.add_functor<impl::FlattenFunctor>("Flatten");
  m.add_functor<impl::FillFunctor>("Fill");
  m.add_functor<impl::FillTensorFunctor>("FillTensor");
  m.add_functor<impl::WhereFunctor>("Where");
  m.add_functor<impl::WhereScalarXFunctor>("WhereScalarX");
  m.add_functor<impl::WhereScalarYFunctor>("WhereScalarY");
  m.add_functor<impl::WhereScalarXYFunctor>("WhereScalarXY");
  m.add_functor<impl::ArgWhereFunctor>("ArgWhere");
  m.add_functor<impl::NonZeroFunctor>("NonZero");
  m.add_functor<impl::BroadcastLikeFunctor>("BroadcastLike");
  m.add_functor<impl::ConcatFunctor>("Concat");
  m.add_functor<impl::StackFunctor>("Stack");
  m.add_functor<impl::StackGradFunctor>("StackGrad");
  m.add_functor<impl::AtLeast1DFunctor>("AtLeast1D");
  m.add_functor<impl::AtLeast1DListFunctor>("AtLeast1D");
  m.add_functor<impl::AtLeast2DFunctor>("AtLeast2D");
  m.add_functor<impl::AtLeast2DListFunctor>("AtLeast2D");
  m.add_functor<impl::AtLeast3DFunctor>("AtLeast3D");
  m.add_functor<impl::AtLeast3DListFunctor>("AtLeast3D");
  m.add_functor<impl::HStackFunctor>("HStack");
  m.add_functor<impl::ColumnStackFunctor>("ColumnStack");
  m.add_functor<impl::VStackFunctor>("VStack");
  m.add_functor<impl::RowStackFunctor>("RowStack");
  m.add_functor<impl::DStackFunctor>("DStack");
  m.add_functor<impl::ExpandFunctor>("Expand");
  m.add_functor<impl::ExpandDimsFunctor>("ExpandDims");
  m.add_functor<impl::ExpandDimsFunctor>("Unsqueeze");
  m.add_functor<impl::UnsqueezeMultipleFunctor>("UnsqueezeMultiple");
  m.add_functor<impl::SqueezeFunctor>("Squeeze");
  m.add_functor<impl::RollFunctor>("Roll");
  m.add_functor<impl::GatherFunctor>("Gather");
  m.add_functor<impl::DimGatherFunctor>("DimGather");
  m.add_functor<impl::ArgSortFunctor>("ArgSort");
  m.add_functor<impl::SearchSortedFunctor>("SearchSorted");
  m.add_functor<impl::SearchSortedScalarFunctor>("SearchSortedScalar");
  m.add_functor<impl::GatherNdFunctor>("GatherNd");
  m.add_functor<impl::ScatterNdFunctor>("ScatterNd");
  m.add_functor<impl::TensorScatterNdUpdateFunctor>("TensorScatterNdUpdate");
  m.add_functor<impl::ScatterNdLikeFunctor>("ScatterNdLike");
  m.add_functor<impl::ReshapeFunctor>("Reshape");
  m.add_functor<impl::ViewFunctor>("View");
  m.add_functor<impl::ToContiguousFunctor>("ToContiguous");
  m.add_functor<impl::InplaceToContiguousFunctor>("InplaceToContiguous");
  m.add_functor<impl::NarrowFunctor>("Narrow");
  m.add_functor<impl::NarrowGradFunctor>("NarrowGrad");
  m.add_functor<impl::SliceUpdateFunctor>("SliceUpdate");
  m.add_functor<impl::SliceFunctor>("Slice");
  m.add_functor<impl::SliceGradFunctor>("SliceGrad");
  m.add_functor<impl::SliceView1dContiguousFunctor>("SliceView1dContiguous");
  m.add_functor<impl::CopyFunctor>("Copy");
  m.add_functor<impl::FlipFunctor>("Flip");
  m.add_functor<impl::UnfoldTensorFunctor>("UnfoldTensor");
  m.add_functor<impl::UnfoldTensorGradFunctor>("UnfoldTensorGrad");
  m.add_functor<impl::UpsampleGradFunctor>("UpsampleGrad");
  m.add_functor<impl::UpsampleNearest2DFunctor>("UpsampleNearest2D");
  m.add_functor<impl::UpsampleNearest2DGradFunctor>("UpsampleNearest2DGrad");
  m.add_functor<impl::UpsampleBilinear2DFunctor>("UpsampleBilinear2D");
  m.add_functor<impl::UpsampleBilinear2DGradFunctor>("UpsampleBilinear2DGrad");
  m.add_functor<impl::UpsampleLinear1DFunctor>("UpsampleLinear1D");
  m.add_functor<impl::UpsampleLinear1DGradFunctor>("UpsampleLinear1DGrad");
  m.add_functor<impl::UpsampleNearest1DFunctor>("UpsampleNearest1D");
  m.add_functor<impl::UpsampleNearest1DGradFunctor>("UpsampleNearest1DGrad");
  m.add_functor<impl::UpsampleBicubic2DFunctor>("UpsampleBicubic2D");
  m.add_functor<impl::UpsampleBicubic2DGradFunctor>("UpsampleBicubic2DGrad");
  m.add_functor<impl::UpsampleNearest3DFunctor>("UpsampleNearest3D");
  m.add_functor<impl::UpsampleNearest3DGradFunctor>("UpsampleNearest3DGrad");
  m.add_functor<impl::UpsampleTrilinear3DFunctor>("UpsampleTrilinear3D");
  m.add_functor<impl::UpsampleTrilinear3DGradFunctor>("UpsampleTrilinear3DGrad");
  m.add_functor<impl::UnsortedSegmentSumLikeFunctor>("UnsortedSegmentSumLike");
  m.add_functor<impl::TrilFunctor>("Tril");
  m.add_functor<impl::TriuFunctor>("Triu");
  m.add_functor<impl::DiagFunctor>("Diag");
  m.add_functor<impl::DiagGradFunctor>("DiagGrad");
  m.add_functor<impl::DiagonalFunctor>("Diagonal");
  m.add_functor<impl::DiagonalGradFunctor>("DiagonalGrad");
  m.add_functor<impl::TensorGetItemFunctor>("TensorGetItem");
  m.add_functor<impl::DimScatterFunctor<impl::DimScatterType::kUpdate>>("DimScatter");
  m.add_functor<impl::DimScatterFunctor<impl::DimScatterType::kAdd>>("DimScatterAdd");
  m.add_functor<impl::DimScatterFunctor<impl::DimScatterType::kMultiply>>("DimScatterMul");
  m.add_functor<impl::DimScatterScalarFunctor<impl::DimScatterType::kUpdate>>(
      "DimScatterUpdateScalar");
  m.add_functor<impl::DimScatterScalarFunctor<impl::DimScatterType::kAdd>>("DimScatterAddScalar");
  m.add_functor<impl::DimScatterScalarFunctor<impl::DimScatterType::kMultiply>>(
      "DimScatterMulScalar");
  m.add_functor<impl::DimScatterAddLikeFunctor>("DimScatterAddLike");

  m.add_functor<impl::TensorSetItemFunctor>("TensorSetItem");
  m.add_functor<impl::CastLikeFunctor>("CastLike");
  m.add_functor<impl::ElementwiseMinimumGradFunctor>("ElementwiseMinGrad");
  m.add_functor<impl::ElementwiseMaximumGradFunctor>("ElementwiseMaxGrad");
  m.add_functor<impl::BroadcastPowXGradFunctor>("BroadcastPowXGrad");
  m.add_functor<impl::BroadcastPowYGradFunctor>("BroadcastPowYGrad");
  m.add_functor<impl::DivGradFunctor>("DivGrad");
  m.add_functor<impl::IdentityFunctor>("Identity");
  m.add_functor<impl::AmpWhiteIdentityFunctor>("AmpWhiteIdentity");
  m.add_functor<impl::ReduceSumLikeFunctor>("ReduceSumLike");
  m.add_functor<impl::BroadcastReduceSumLikeFunctor>("BroadcastReduceSumLike");
  m.add_functor<impl::SplitFunctor>("Split");
  m.add_functor<impl::UnbindFunctor>("Unbind");
  m.add_functor<impl::ChunkFunctor>("Chunk");
  m.add_functor<impl::SplitLikeFunctor>("SplitLike");
  m.add_functor<impl::SplitWithSizeFunctor>("SplitWithSize");
  m.add_functor<impl::BatchGatherFunctor>("BatchGather");
  m.add_functor<impl::UnsortedBatchSegmentSumFunctor>("UnsortedBatchSegmentSum");
  m.add_functor<impl::MaskedFillFunctor>("MaskedFill");
  m.add_functor<impl::MeshgridFunctor>("Meshgrid");
  m.add_functor<impl::IndexSelectFunctor>("IndexSelect");
  m.add_functor<impl::ToFunctor, impl::To2Functor, impl::To3Functor, impl::To4Functor,
                impl::ToDeviceFunctor>("To");
  m.add_functor<impl::TopKFunctor>("TopK");
  m.add_functor<impl::InTopKFunctor>("InTopK");
  m.add_functor<impl::TensorToTensorBufferFunctor>("TensorToTensorBuffer");
  m.add_functor<impl::TensorBufferToTensorFunctor>("TensorBufferToTensor");
  m.add_functor<impl::GenTensorBufferFunctor>("GenTensorBuffer");
  m.add_functor<impl::RepeatFunctor>("Repeat");
  m.add_functor<impl::RepeatInterLeaveIndexFunctor>("RepeatInterLeaveIndex");
  m.add_functor<impl::RepeatInterLeaveIntFunctor>("RepeatInterLeaveInt");
  m.add_functor<impl::RepeatInterLeaveTensorFunctor>("RepeatInterLeaveTensor");
  m.add_functor<impl::TileFunctor>("Tile");
  m.add_functor<impl::TransposeAllDimPropertyFunctor>("TransposeAllDimProperty");
  m.add_functor<impl::TransposeAllDimFunctionFunctor>("TransposeAllDimFunction");
  m.add_functor<impl::ReshapeLikeFunctor>("ReshapeLike");
  m.add_functor<impl::PinMemoryFunctor>("PinMemory");
};

}  // namespace functional
}  // namespace one
}  // namespace oneflow<|MERGE_RESOLUTION|>--- conflicted
+++ resolved
@@ -1001,11 +1001,10 @@
                            .Build())) {}
   Maybe<Tensor> operator()(const std::shared_ptr<one::Tensor>& input, const int32_t& dim,
                            const std::shared_ptr<one::Tensor>& index,
-<<<<<<< HEAD
                            const std::shared_ptr<one::Tensor>& src, bool inplace) const {
-    MutableAttrMap attrs;
     const int32_t ndim = input->shape()->NumAxes();
-    JUST(attrs.SetAttr<int32_t>("dim", dim < 0 ? dim + ndim : dim));
+    auto& attrs = THREAD_CACHED_MUTABLE_ATTR_MAP("dim");
+    attrs.SetAllAttrs(dim < 0 ? dim + ndim : dim);
     if (inplace) {
       JUST(CheckInplaceValid(input));
       auto outputs = std::make_shared<TensorTuple>(1);
@@ -1013,12 +1012,6 @@
       JUST(OpInterpUtil::Dispatch(*op_, {input, index, src}, outputs.get(), attrs));
       return outputs->at(0);
     }
-=======
-                           const std::shared_ptr<one::Tensor>& src) const {
-    const int32_t ndim = input->shape()->NumAxes();
-    auto& attrs = THREAD_CACHED_MUTABLE_ATTR_MAP("dim");
-    attrs.SetAllAttrs(dim < 0 ? dim + ndim : dim);
->>>>>>> 1e284909
     return OpInterpUtil::Dispatch<Tensor>(*op_, {input, index, src}, attrs);
   }
 
@@ -1036,13 +1029,11 @@
                            .Output("output")
                            .Build())) {}
   Maybe<Tensor> operator()(const std::shared_ptr<one::Tensor>& input, const int32_t& dim,
-<<<<<<< HEAD
                            const std::shared_ptr<one::Tensor>& index, const Scalar& src,
                            bool inplace) const {
-    MutableAttrMap attrs;
     const int32_t ndim = input->shape()->NumAxes();
-    JUST(attrs.SetAttr<int32_t>("dim", dim < 0 ? dim + ndim : dim));
-    JUST(attrs.SetAttr<float>("src_scalar", src.As<float>()));
+    auto& attrs = THREAD_CACHED_MUTABLE_ATTR_MAP("dim", "src_scalar");
+    attrs.SetAllAttrs(dim < 0 ? dim + ndim : dim, src.As<float>());
     if (inplace) {
       JUST(CheckInplaceValid(input));
       auto outputs = std::make_shared<TensorTuple>(1);
@@ -1051,13 +1042,6 @@
       return outputs->at(0);
     }
     return OpInterpUtil::Dispatch<Tensor>(*op_, {input, index}, attrs);
-=======
-                           const std::shared_ptr<one::Tensor>& index,
-                           const std::shared_ptr<one::Tensor>& src) const {
-    auto& attrs = THREAD_CACHED_MUTABLE_ATTR_MAP("dim");
-    attrs.SetAllAttrs(dim);
-    return OpInterpUtil::Dispatch<Tensor>(*op_, {input, index, src}, attrs);
->>>>>>> 1e284909
   }
 
  protected:
@@ -1086,8 +1070,6 @@
   std::shared_ptr<OpExpr> op_;
 };
 
-<<<<<<< HEAD
-=======
 class DimScatterMulFunctor {
  public:
   DimScatterMulFunctor() {
@@ -1101,8 +1083,8 @@
   Maybe<Tensor> operator()(const std::shared_ptr<one::Tensor>& input, const int32_t& dim,
                            const std::shared_ptr<one::Tensor>& index,
                            const std::shared_ptr<one::Tensor>& src) const {
-    auto& attrs = THREAD_CACHED_MUTABLE_ATTR_MAP("dim");
-    attrs.SetAllAttrs(dim);
+    MutableAttrMap attrs;
+    JUST(attrs.SetAttr<int32_t>("dim", dim));
     return OpInterpUtil::Dispatch<Tensor>(*op_, {input, index, src}, attrs);
   }
 
@@ -1121,9 +1103,10 @@
   }
   Maybe<Tensor> operator()(const std::shared_ptr<one::Tensor>& input, const int32_t& dim,
                            const std::shared_ptr<one::Tensor>& index, const Scalar& src) const {
+    MutableAttrMap attrs;
     const int32_t ndim = input->shape()->NumAxes();
-    auto& attrs = THREAD_CACHED_MUTABLE_ATTR_MAP("dim", "src_scalar");
-    attrs.SetAllAttrs(dim < 0 ? dim + ndim : dim, src.As<float>());
+    JUST(attrs.SetAttr<int32_t>("dim", dim < 0 ? dim + ndim : dim));
+    JUST(attrs.SetAttr<float>("src_scalar", src.As<float>()));
     return OpInterpUtil::Dispatch<Tensor>(*op_, {input, index}, attrs);
   }
 
@@ -1142,8 +1125,9 @@
   }
   Maybe<Tensor> operator()(const std::shared_ptr<one::Tensor>& input, const int32_t& dim,
                            const std::shared_ptr<one::Tensor>& index, const Scalar& src) const {
-    auto& attrs = THREAD_CACHED_MUTABLE_ATTR_MAP("dim", "src_scalar");
-    attrs.SetAllAttrs(dim, src.As<float>());
+    MutableAttrMap attrs;
+    JUST(attrs.SetAttr<int32_t>("dim", dim));
+    JUST(attrs.SetAttr<float>("src_scalar", src.As<float>()));
     return OpInterpUtil::Dispatch<Tensor>(*op_, {input, index}, attrs);
   }
 
@@ -1162,8 +1146,9 @@
   }
   Maybe<Tensor> operator()(const std::shared_ptr<one::Tensor>& input, const int32_t& dim,
                            const std::shared_ptr<one::Tensor>& index, const Scalar& src) const {
-    auto& attrs = THREAD_CACHED_MUTABLE_ATTR_MAP("dim", "src_scalar");
-    attrs.SetAllAttrs(dim, src.As<float>());
+    MutableAttrMap attrs;
+    JUST(attrs.SetAttr<int32_t>("dim", dim));
+    JUST(attrs.SetAttr<float>("src_scalar", src.As<float>()));
     return OpInterpUtil::Dispatch<Tensor>(*op_, {input, index}, attrs);
   }
 
@@ -1171,7 +1156,6 @@
   std::shared_ptr<OpExpr> op_;
 };
 
->>>>>>> 1e284909
 class ArgSortFunctor {
  public:
   ArgSortFunctor() {
