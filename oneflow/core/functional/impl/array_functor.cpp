/*
Copyright 2020 The OneFlow Authors. All rights reserved.

Licensed under the Apache License, Version 2.0 (the "License");
you may not use this file except in compliance with the License.
You may obtain a copy of the License at

    http://www.apache.org/licenses/LICENSE-2.0

Unless required by applicable law or agreed to in writing, software
distributed under the License is distributed on an "AS IS" BASIS,
WITHOUT WARRANTIES OR CONDITIONS OF ANY KIND, either express or implied.
See the License for the specific language governing permissions and
limitations under the License.
*/

#include <memory>
#include "oneflow/core/autograd/autograd_mode.h"
#include "oneflow/core/common/data_type.pb.h"
#include "oneflow/core/common/maybe.h"
#include "oneflow/core/common/scalar.h"
#include "oneflow/core/common/global.h"
#include "oneflow/core/common/optional.h"
#include "oneflow/core/common/protobuf.h"
#include "oneflow/core/common/container_util.h"
#include "oneflow/core/control/global_process_ctx.h"
#include "oneflow/core/device/cuda_util.h"
#include "oneflow/core/framework/attr_map.h"
#include "oneflow/core/framework/device.h"
#include "oneflow/core/framework/nd_sbp.h"
#include "oneflow/core/framework/op_builder.h"
#include "oneflow/core/framework/op_expr.h"
#include "oneflow/core/framework/op_interpreter/op_interpreter_util.h"
#include "oneflow/core/framework/placement_utils.h"
#include "oneflow/core/framework/tensor.h"
#include "oneflow/core/framework/tensor_tuple.h"
#include "oneflow/core/framework/random_generator_impl.h"
#include "oneflow/core/functional/functional.h"
#include "oneflow/core/functional/function_library.h"
#include "oneflow/core/functional/sequence_function.h"
#include "oneflow/core/functional/impl/common.h"
#include "oneflow/core/functional/impl/unary_functor.h"
#include "oneflow/core/job/parallel_desc.h"
#include "oneflow/core/job/sbp_parallel.h"
#include "oneflow/core/job/global_for.h"
#include "oneflow/core/job/lazy_mode.h"
#include "oneflow/core/autograd/autograd_engine.h"

namespace oneflow {
namespace one {
namespace functional {
namespace impl {

class ArgMaxFunctor {
 public:
  ArgMaxFunctor() { op_ = CHECK_JUST(one::OpBuilder("argmax").Input("in").Output("out").Build()); }
  Maybe<Tensor> operator()(const std::shared_ptr<one::Tensor>& input, const Optional<int32_t>& dim,
                           const Optional<bool>& keepdim,
                           const Optional<Symbol<DType>>& dtype) const {
    if (dim.has_value() == false) {
      return SequenceFunction<Maybe<Tensor>()>([&]() { return Flatten(input, 0, -1); })
          .then([&](const std::shared_ptr<one::Tensor>& x) {
            return OpInterpUtil::Dispatch<Tensor>(*op_, {x});
          })
          .call();
    }

    int new_dim = JUST(dim);
    const int32_t ndims = input->shape()->NumAxes();
    if (new_dim < 0) { new_dim += ndims; }
    CHECK_GE_OR_RETURN(new_dim, 0)
        << "IndexError: Dimension out of range (expected to be in range of [" << -ndims << ","
        << ndims << " ] but got " << ndims;
    CHECK_LT_OR_RETURN(new_dim, ndims)
        << "IndexError: Dimension out of range (expected to be in range of [" << -ndims << ","
        << ndims << " ] but got " << ndims;

    const auto do_cast = [&](const std::shared_ptr<one::Tensor>& x) -> Maybe<Tensor> {
      return Cast(x, JUST(dtype));
    };

    if (new_dim == ndims - 1) {
      return SequenceFunction<Maybe<Tensor>()>(
                 [&]() { return OpInterpUtil::Dispatch<Tensor>(*op_, {input}); })
          .then_if(keepdim.has_value() && JUST(keepdim) == true,
                   std::bind(ExpandDims, std::placeholders::_1, -1))
          .then_if(dtype.has_value(), do_cast)
          .call();
    }

    std::vector<int32_t> permute;
    permute.reserve(ndims);
    for (int32_t i = 0; i < ndims - 1; i++) { permute.emplace_back(i < new_dim ? i : i + 1); }
    permute.emplace_back(new_dim);

    std::vector<int32_t> permute_inv(ndims, 0);
    for (int32_t i = 0; i < ndims; i++) { permute_inv[i] = -1; }
    for (int32_t i = 0; i < ndims; i++) { permute_inv[permute[i]] = i; }

    std::vector<int32_t> squeeze_dim = {new_dim};

    return SequenceFunction<Maybe<Tensor>()>([&]() { return Transpose(input, permute); })
        .then([&](const std::shared_ptr<one::Tensor>& x) {
          return OpInterpUtil::Dispatch<Tensor>(*op_, {x});
        })
        .then(std::bind(ExpandDims, std::placeholders::_1, -1))
        .then(std::bind(Transpose, std::placeholders::_1, permute_inv))
        .then_if((!keepdim.has_value()) || (keepdim.has_value() && JUST(keepdim) == false),
                 std::bind(Squeeze, std::placeholders::_1, squeeze_dim))
        .then_if(dtype.has_value(), do_cast)
        .call();
  }

 private:
  std::shared_ptr<OpExpr> op_;
};

class ArgMinFunctor {
 public:
  ArgMinFunctor() {}
  Maybe<Tensor> operator()(const std::shared_ptr<one::Tensor>& input, const Optional<int32_t>& dim,
                           const Optional<bool>& keepdim,
                           const Optional<Symbol<DType>>& dtype) const {
    return sequence_function(Negative)
        .then(std::bind(ArgMax, std::placeholders::_1, dim, keepdim, dtype))
        .call(input);
  }
};
class ConsistentConstantFunctor {
 public:
  ConsistentConstantFunctor() {
    op_ = CHECK_JUST(one::OpBuilder("constant").Output("out").Build());
  }
  Maybe<Tensor> operator()(const Shape& shape, const Scalar& value, const Symbol<DType>& dtype,
                           const Symbol<ParallelDesc>& placement,
                           const std::vector<Symbol<SbpParallel>>& sbp_tuple) const {
    JUST(CheckDeviceIdsIsValid(placement));
    MutableAttrMap attrs;
    JUST(attrs.SetAttr<Shape>("shape", shape));
    JUST(attrs.SetAttr<DataType>("dtype", dtype->data_type()));
    if (IsIntegralDataType(dtype->data_type())) {
      JUST(attrs.SetAttr<bool>("is_floating_value", false));
      JUST(attrs.SetAttr<int64_t>("integer_value", JUST(value.As<int64_t>())));
    } else {
      JUST(attrs.SetAttr<bool>("is_floating_value", true));
      JUST(attrs.SetAttr<double>("floating_value", JUST(value.As<double>())));
    }
    if (LazyMode::is_enabled()) {
      std::vector<std::string> nd_sbp(sbp_tuple.size());
      {
        for (int i = 0; i < sbp_tuple.size(); ++i) {
          nd_sbp.at(i) = SbpParallelToString(*sbp_tuple.at(i));
        }
      }
      JUST(attrs.SetAttr<std::vector<std::string>>("nd_sbp", nd_sbp));
    }
    const auto& nd_sbp = JUST(GetNdSbp(sbp_tuple));
    return OpInterpUtil::Dispatch<Tensor>(*op_, {}, OpExprInterpContext(attrs, placement, nd_sbp));
  }

 private:
  std::shared_ptr<OpExpr> op_;
};

class ConstantFunctor {
 public:
  ConstantFunctor() { op_ = CHECK_JUST(one::OpBuilder("constant").Output("out").Build()); }
  Maybe<Tensor> operator()(const Shape& shape, const Scalar& value, const Symbol<DType>& dtype,
                           const Optional<Symbol<Device>>& device) const {
    MutableAttrMap attrs;
    JUST(attrs.SetAttr<Shape>("shape", shape));
    JUST(attrs.SetAttr<DataType>("dtype", dtype->data_type()));
    if (IsIntegralDataType(dtype->data_type())) {
      JUST(attrs.SetAttr<bool>("is_floating_value", false));
      JUST(attrs.SetAttr<int64_t>("integer_value", JUST(value.As<int64_t>())));
    } else {
      JUST(attrs.SetAttr<bool>("is_floating_value", true));
      JUST(attrs.SetAttr<double>("floating_value", JUST(value.As<double>())));
    }
    if (device.has_value()) {
      Symbol<Device> device_symbol = JUST(device);
      return OpInterpUtil::Dispatch<Tensor>(*op_, {}, OpExprInterpContext(attrs, device_symbol));
    } else {
      return OpInterpUtil::Dispatch<Tensor>(*op_, {}, attrs);
    }
  }

 private:
  std::shared_ptr<OpExpr> op_;
};

class EmptyFunctor {
 public:
  EmptyFunctor() { op_ = CHECK_JUST(one::OpBuilder("empty").Output("out").Build()); }
  Maybe<Tensor> operator()(const Shape& shape, const Symbol<DType>& dtype,
                           const Optional<Symbol<Device>>& device, const bool pin_memory) const {
    MutableAttrMap attrs;
    JUST(attrs.SetAttr<Shape>("shape", shape));
    JUST(attrs.SetAttr<DataType>("dtype", dtype->data_type()));
    if (device.has_value()) {
      Symbol<Device> device_symbol = JUST(device);
      return OpInterpUtil::Dispatch<Tensor>(*op_, {},
                                            OpExprInterpContext(attrs, device_symbol, pin_memory));
    } else {
      return OpInterpUtil::Dispatch<Tensor>(*op_, {}, attrs);
    }
  }

 private:
  std::shared_ptr<OpExpr> op_;
};

class ConsistentEmptyFunctor {
 public:
  ConsistentEmptyFunctor() { op_ = CHECK_JUST(one::OpBuilder("empty").Output("out").Build()); }
  Maybe<Tensor> operator()(const Shape& shape, const Symbol<DType>& dtype,
                           const Symbol<ParallelDesc>& placement,
                           const std::vector<Symbol<SbpParallel>>& sbp_tuple) const {
    JUST(CheckDeviceIdsIsValid(placement));
    MutableAttrMap attrs;
    JUST(attrs.SetAttr<Shape>("shape", shape));
    JUST(attrs.SetAttr<DataType>("dtype", dtype->data_type()));
    if (LazyMode::is_enabled()) {
      std::vector<std::string> nd_sbp(sbp_tuple.size());
      {
        for (int i = 0; i < sbp_tuple.size(); ++i) {
          nd_sbp.at(i) = SbpParallelToString(*sbp_tuple.at(i));
        }
      }
      JUST(attrs.SetAttr<std::vector<std::string>>("nd_sbp", nd_sbp));
    }
    const auto& nd_sbp = JUST(GetNdSbp(sbp_tuple));
    return OpInterpUtil::Dispatch<Tensor>(*op_, {}, OpExprInterpContext(attrs, placement, nd_sbp));
  }

 private:
  std::shared_ptr<OpExpr> op_;
};

class ZerosLikeFunctor : public UnaryFunctor {
 public:
  ZerosLikeFunctor() {
    op_ = CHECK_JUST(one::OpBuilder("zero_like").Input("like").Output("out").Build());
  }
};

class OnesLikeFunctor : public UnaryFunctor {
 public:
  OnesLikeFunctor() {
    op_ = CHECK_JUST(one::OpBuilder("ones_like").Input("like").Output("out").Build());
  }
};

class FlattenFunctor {
 public:
  FlattenFunctor() {
    op_ = CHECK_JUST(one::OpBuilder("flatten").Input("in").Output("out").Build());
  }
  Maybe<Tensor> operator()(const std::shared_ptr<one::Tensor>& x, const int32_t& start_dim,
                           const int32_t& end_dim) const {
    const auto& x_shape = x->shape();
    const int32_t x_dim = x_shape->dim_vec().size();

    int new_start_dim = start_dim;
    int new_end_dim = end_dim;
    if (start_dim < 0) { new_start_dim += x_dim; }
    if (end_dim < 0) { new_end_dim += x_dim; }
    if (new_start_dim == new_end_dim) { return x; }

    MutableAttrMap attrs;
    JUST(attrs.SetAttr<int32_t>("start_dim", start_dim));
    JUST(attrs.SetAttr<int32_t>("end_dim", end_dim));

    return OpInterpUtil::Dispatch<Tensor>(*op_, {x}, attrs);
  }

 private:
  std::shared_ptr<OpExpr> op_;
};

class WhereFunctor {
 public:
  WhereFunctor() {
    op_ = CHECK_JUST(
        one::OpBuilder("where").Input("condition").Input("x").Input("y").Output("out").Build());
  }
  Maybe<Tensor> operator()(const std::shared_ptr<one::Tensor>& condition,
                           const std::shared_ptr<one::Tensor>& x,
                           const std::shared_ptr<one::Tensor>& y) const {
    return OpInterpUtil::Dispatch<Tensor>(*op_, {condition, x, y});
  }

 private:
  std::shared_ptr<OpExpr> op_;
};

class WhereScalarXFunctor {
 public:
  WhereScalarXFunctor() {
    op_ = CHECK_JUST(
        one::OpBuilder("where_scalar_x").Input("condition").Input("y").Output("out").Build());
  }
  Maybe<Tensor> operator()(const std::shared_ptr<one::Tensor>& condition, const Scalar& scalar,
                           const std::shared_ptr<one::Tensor>& y) const {
    MutableAttrMap attrs;
    if (scalar.IsBool()) {
      JUST(attrs.SetAttr<bool>("bool_operand", JUST(scalar.As<bool>())));
      JUST(attrs.SetAttr<bool>("has_bool_operand", true));
      JUST(attrs.SetAttr<bool>("has_float_operand", false));
      JUST(attrs.SetAttr<bool>("has_int_operand", false));
    } else if (scalar.IsFloatingPoint()) {
      JUST(attrs.SetAttr<double>("float_operand", JUST(scalar.As<double>())));
      JUST(attrs.SetAttr<bool>("has_bool_operand", false));
      JUST(attrs.SetAttr<bool>("has_float_operand", true));
      JUST(attrs.SetAttr<bool>("has_int_operand", false));
    } else if (scalar.IsIntegral()) {
      JUST(attrs.SetAttr<int64_t>("int_operand", JUST(scalar.As<int64_t>())));
      JUST(attrs.SetAttr<bool>("has_bool_operand", false));
      JUST(attrs.SetAttr<bool>("has_float_operand", false));
      JUST(attrs.SetAttr<bool>("has_int_operand", true));
    } else {
      UNIMPLEMENTED_THEN_RETURN() << "The scalar in Where shoule be float or int.";
    }
    return OpInterpUtil::Dispatch<Tensor>(*op_, {condition, y}, attrs);
  }

 private:
  std::shared_ptr<OpExpr> op_;
};

class WhereScalarYFunctor {
 public:
  WhereScalarYFunctor() {
    op_ = CHECK_JUST(
        one::OpBuilder("where_scalar_y").Input("condition").Input("x").Output("out").Build());
  }
  Maybe<Tensor> operator()(const std::shared_ptr<one::Tensor>& condition,
                           const std::shared_ptr<one::Tensor>& x, const Scalar& scalar) const {
    MutableAttrMap attrs;
    if (scalar.IsBool()) {
      JUST(attrs.SetAttr<bool>("bool_operand", JUST(scalar.As<bool>())));
      JUST(attrs.SetAttr<bool>("has_bool_operand", true));
      JUST(attrs.SetAttr<bool>("has_float_operand", false));
      JUST(attrs.SetAttr<bool>("has_int_operand", false));
    } else if (scalar.IsFloatingPoint()) {
      JUST(attrs.SetAttr<double>("float_operand", JUST(scalar.As<double>())));
      JUST(attrs.SetAttr<bool>("has_bool_operand", false));
      JUST(attrs.SetAttr<bool>("has_float_operand", true));
      JUST(attrs.SetAttr<bool>("has_int_operand", false));
    } else if (scalar.IsIntegral()) {
      JUST(attrs.SetAttr<int64_t>("int_operand", JUST(scalar.As<int64_t>())));
      JUST(attrs.SetAttr<bool>("has_bool_operand", false));
      JUST(attrs.SetAttr<bool>("has_float_operand", false));
      JUST(attrs.SetAttr<bool>("has_int_operand", true));
    } else {
      UNIMPLEMENTED_THEN_RETURN() << "The scalar in Where shoule be bool, float or int.";
    }
    return OpInterpUtil::Dispatch<Tensor>(*op_, {condition, x}, attrs);
  }

 private:
  std::shared_ptr<OpExpr> op_;
};

class WhereScalarXYFunctor {
 public:
  WhereScalarXYFunctor() {
    op_ = CHECK_JUST(one::OpBuilder("where_scalar_xy").Input("condition").Output("out").Build());
  }
  Maybe<Tensor> operator()(const std::shared_ptr<one::Tensor>& condition, const Scalar& x_scalar,
                           const Scalar& y_scalar) const {
    MutableAttrMap attrs;
    if (x_scalar.IsBool() && y_scalar.IsBool()) {
      JUST(attrs.SetAttr<bool>("x_bool_operand", JUST(x_scalar.As<bool>())));
      JUST(attrs.SetAttr<bool>("y_bool_operand", JUST(y_scalar.As<bool>())));
      JUST(attrs.SetAttr<bool>("has_x_bool_operand", true));
      JUST(attrs.SetAttr<bool>("has_y_bool_operand", true));
      JUST(attrs.SetAttr<bool>("has_x_float_operand", false));
      JUST(attrs.SetAttr<bool>("has_y_float_operand", false));
      JUST(attrs.SetAttr<bool>("has_x_int_operand", false));
      JUST(attrs.SetAttr<bool>("has_y_int_operand", false));
    } else if (x_scalar.IsFloatingPoint() && y_scalar.IsFloatingPoint()) {
      JUST(attrs.SetAttr<double>("x_float_operand", JUST(x_scalar.As<double>())));
      JUST(attrs.SetAttr<double>("y_float_operand", JUST(y_scalar.As<double>())));
      JUST(attrs.SetAttr<bool>("has_x_bool_operand", false));
      JUST(attrs.SetAttr<bool>("has_y_bool_operand", false));
      JUST(attrs.SetAttr<bool>("has_x_float_operand", true));
      JUST(attrs.SetAttr<bool>("has_y_float_operand", true));
      JUST(attrs.SetAttr<bool>("has_x_int_operand", false));
      JUST(attrs.SetAttr<bool>("has_y_int_operand", false));
    } else if (x_scalar.IsIntegral() && y_scalar.IsIntegral()) {
      JUST(attrs.SetAttr<int64_t>("x_int_operand", JUST(x_scalar.As<int64_t>())));
      JUST(attrs.SetAttr<int64_t>("y_int_operand", JUST(y_scalar.As<int64_t>())));
      JUST(attrs.SetAttr<bool>("has_x_bool_operand", false));
      JUST(attrs.SetAttr<bool>("has_y_bool_operand", false));
      JUST(attrs.SetAttr<bool>("has_x_float_operand", false));
      JUST(attrs.SetAttr<bool>("has_y_float_operand", false));
      JUST(attrs.SetAttr<bool>("has_x_int_operand", true));
      JUST(attrs.SetAttr<bool>("has_y_int_operand", true));
    } else {
      UNIMPLEMENTED_THEN_RETURN() << "The scalar in Where shoule be bool, float or int.";
    }
    return OpInterpUtil::Dispatch<Tensor>(*op_, {condition}, attrs);
  }

 private:
  std::shared_ptr<OpExpr> op_;
};

class ArgWhereFunctor {
 public:
  ArgWhereFunctor() {
    op_ = CHECK_JUST(
        one::OpBuilder("argwhere").Input("input").Output("output").Output("output_size").Build());
  }
  Maybe<TensorTuple> operator()(const std::shared_ptr<one::Tensor>& x,
                                const Symbol<DType>& dtype) const {
    MutableAttrMap attrs;
    JUST(attrs.SetAttr<DataType>("dtype", dtype->data_type()));
    return OpInterpUtil::Dispatch<TensorTuple>(*op_, {x}, attrs);
  }

 private:
  std::shared_ptr<OpExpr> op_;
};

class BroadcastLikeFunctor {
 public:
  BroadcastLikeFunctor() {
    op_ = CHECK_JUST(one::OpBuilder("broadcast_like").Input("x").Input("like").Output("y").Build());
  }
  Maybe<Tensor> operator()(const std::shared_ptr<one::Tensor>& x,
                           const std::shared_ptr<one::Tensor>& like,
                           const std::vector<int32_t>& broadcast_axes) const {
    MutableAttrMap attrs;
    if (broadcast_axes.empty()) {
      int64_t like_ndim = like->shape()->NumAxes();
      int64_t x_ndim = x->shape()->NumAxes();
      int64_t num_prepend = like_ndim - x_ndim;
      std::vector<int64_t> prepend_shape(num_prepend, 1);
      std::vector<int64_t> broadcast_axes;
      for (int i = 0; i < x_ndim; ++i) { prepend_shape.emplace_back(x->shape()->At(i)); }
      for (int i = 0; i < num_prepend; ++i) { broadcast_axes.emplace_back(i); }
      for (int i = num_prepend; i < prepend_shape.size(); ++i) {
        if (prepend_shape[i] != like->shape()->At(i)) {
          if (prepend_shape[i] == 1) { broadcast_axes.emplace_back(i); }
          CHECK_GE_OR_RETURN(prepend_shape[i], 1)
              << "output with shape " << x->shape()->ToString()
              << " doesn't match the broadcast shape " << like->shape()->ToString();
        }
      }
    }
    JUST(attrs.SetAttr<std::vector<int32_t>>("broadcast_axes", broadcast_axes));
    return OpInterpUtil::Dispatch<Tensor>(*op_, {x, like}, attrs);
  }

 private:
  std::shared_ptr<OpExpr> op_;
};

class ConcatFunctor {
 public:
  ConcatFunctor() {
    ops_.resize(kMaxInputCount);
    for (int n = 0; n < ops_.size(); ++n) {
      ops_[n] = CHECK_JUST(one::OpBuilder("concat").Input("in", n + 1).Output("out").Build());
    }
  }
  Maybe<Tensor> operator()(const TensorTuple& inputs, const int64_t& dim) const {
    const int64_t ninput = inputs.size();
    int64_t axis = dim;
    int64_t ndim = inputs[0]->ndim();
    int64_t max_dim_size = 0;
    CHECK_GE_OR_RETURN(ninput, 1);
    CHECK_OR_RETURN((-(ndim) <= dim) && (dim <= (ndim - 1)))
        << " IndexError: Dimension out of range, expected to be in range of [" << -ndim << ", "
        << ndim - 1 << "], but got " << dim;
    if (dim < 0) { axis += ndim; }

    const std::shared_ptr<const Shape>& shape = inputs[0]->shape();
    for (const auto& input : inputs) {
      CHECK_OR_RETURN(input->ndim() == ndim) << " Tensors must have same number of dimensions: got "
                                             << input->ndim() << " and " << ndim << " is expected.";
      for (int i = 0; i < ndim; ++i) {
        if (axis == i) {
          max_dim_size += input->shape()->At(i);
        } else {
          CHECK_OR_RETURN(input->shape()->At(i) == shape->At(i))
              << " Sizes of tensors must match except in dimension " << axis << ". Got "
              << input->shape()->At(i) << " and " << shape->At(i) << " is expected in dimension 1.";
        }
      }
    }

    MutableAttrMap attrs;
    JUST(attrs.SetAttr<int64_t>("axis", axis));
    JUST(attrs.SetAttr<int64_t>("max_dim_size", max_dim_size));
    TensorTuple outputs;
    for (int i = 0; i < ninput; i += kMaxInputCount) {
      size_t size = (i + kMaxInputCount) < ninput ? kMaxInputCount : ninput - i;
      TensorTuple partial_inputs(size);
      TensorProcessor tensor_processor;
      for (int j = 0; j < size; ++j) { partial_inputs[j] = inputs[i + j]; }
      JUST(tensor_processor.PromoteInputsToCommonDtype(true).AddInputs(partial_inputs).Apply());
      TensorTuple input_tuple = JUST(tensor_processor.GetInputs());
      outputs.emplace_back(
          JUST(OpInterpUtil::Dispatch<Tensor>(*ops_[size - 1], input_tuple, attrs)));
    }

    if (outputs.size() == 1) { return outputs.at(0); }
    return this->operator()(outputs, axis);
  }

 private:
  std::vector<std::shared_ptr<OpExpr>> ops_;
};

class StackFunctor {
 public:
  StackFunctor() {
    ops_.resize(kMaxInputCount);
    for (int n = 0; n < ops_.size(); ++n) {
      ops_[n] = CHECK_JUST(one::OpBuilder("stack").Input("in", n + 1).Output("out").Build());
    }
  }
  Maybe<Tensor> operator()(const TensorTuple& inputs, const int64_t& dim) const {
    const int64_t ninput = inputs.size();
    int64_t ndims = inputs[0]->ndim();
    int64_t stack_dim = dim;
    if (dim < 0) { stack_dim = stack_dim + ndims + 1; }
    CHECK_OR_RETURN(stack_dim >= 0 && stack_dim <= ndims)
        << "Index Error: Dimension out of range (expected in range of [" << -ndims - 1 << ", "
        << ndims << "], but got " << stack_dim;
    if (ninput == 1) { return ExpandDims(inputs[0], dim); }
    const std::shared_ptr<const Shape>& first_in_shape = inputs[0]->shape();
    for (const auto& input : inputs) {
      for (int i = 0; i < ndims; ++i) {
        CHECK_OR_RETURN(input->shape()->At(i) == first_in_shape->At(i))
            << " Stacks expects each tensor to be equal size"
               ", but got "
            << first_in_shape->ToString() << " at first input and " << input->shape()->ToString()
            << " which index is " << i;
      }
    }
    int64_t max_dim_size = ninput;
    MutableAttrMap attrs;
    JUST(attrs.SetAttr<int64_t>("axis", stack_dim));
    JUST(attrs.SetAttr<int64_t>("max_dim_size", max_dim_size));
    TensorTuple outputs;
    for (int i = 0; i < ninput; i += kMaxInputCount) {
      size_t size = (i + kMaxInputCount) < ninput ? kMaxInputCount : ninput - i;
      TensorTuple partial_inputs(size);
      for (int j = 0; j < size; ++j) { partial_inputs[j] = inputs[i + j]; }
      outputs.emplace_back(
          JUST(OpInterpUtil::Dispatch<Tensor>(*ops_.at(size - 1), partial_inputs, attrs)));
    }
    if (outputs.size() == 1) { return outputs.at(0); }
    return Concat(outputs, stack_dim);
  }

 private:
  std::vector<std::shared_ptr<OpExpr>> ops_;
};

class StackGradFunctor {
 public:
  StackGradFunctor() {
    ops_.resize(kMaxInputCount);
    for (int n = 1; n < ops_.size(); ++n) {
      ops_[n] = CHECK_JUST(one::OpBuilder("stack_grad")
                               .Input("in")
                               .Input("like", n + 1)
                               .Output("out", n + 1)
                               .Build());
    }
  }
  Maybe<TensorTuple> operator()(const std::shared_ptr<one::Tensor>& x, const TensorTuple& like,
                                const int64_t& axis) const {
    CHECK_GE_OR_RETURN(like.size(), 2);
    CHECK_LE_OR_RETURN(like.size(), kMaxInputCount);
    MutableAttrMap attrs;
    JUST(attrs.SetAttr<int64_t>("axis", axis));
    TensorTuple inputs(like.size() + 1);
    inputs[0] = x;
    for (int i = 0; i < like.size(); ++i) { inputs[i + 1] = like[i]; }
    return OpInterpUtil::Dispatch<TensorTuple>(*ops_.at(like.size() - 1), inputs, attrs);
  }

 private:
  std::vector<std::shared_ptr<OpExpr>> ops_;
};

class ExpandFunctor {
 public:
  ExpandFunctor() { op_ = CHECK_JUST(one::OpBuilder("expand").Input("in").Output("out").Build()); }
  Maybe<Tensor> operator()(const std::shared_ptr<one::Tensor>& x, const Shape& shape) const {
    CHECK_GE_OR_RETURN(shape.NumAxes(), x->shape()->NumAxes())
        << "expand(tensor{" << x->shape()->ToString() << "}, size=" << x->shape()->NumAxes()
        << "): the number of sizes provided (" << shape.NumAxes() << ") "
        << "must be greater or equal to the number of dimensions in the tensor ("
        << x->shape()->NumAxes() << ")";
    std::vector<int32_t> in_shape(x->shape()->NumAxes());
    for (int i = 0; i < in_shape.size(); ++i) { in_shape[i] = x->shape()->At(i); }

    // check the parameters
    int shift = shape.NumAxes() - in_shape.size();
    for (int i = shape.NumAxes() - 1; i >= 0; --i) {
      int index = i - shift;
      if (index >= 0) {
        if (shape.At(i) != -1 && shape.At(i) != in_shape[index]) {
          CHECK_OR_RETURN(shape.At(i) >= 0 && in_shape[index] == 1)
              << "The expanded size of the tensor (" << shape.At(i)
              << ") must match the existing size (" << in_shape[index]
              << ") at non-singleton dimension " << i << ".  Target sizes: " << shape.ToString()
              << ".  Tensor sizes: " << x->shape()->ToString();
        }
      } else {
        CHECK_GE_OR_RETURN(shape.At(i), 0)
            << "The expanded size of the tensor (" << shape.At(i)
            << ") isn't allowed in a leading, non-existing dimension " << i
            << " .Target size: " << shape.ToString();
      }
    }

    std::vector<int32_t> expand_shape(shape.NumAxes());
    for (int i = 0; i < shape.NumAxes(); ++i) { expand_shape[i] = shape.dim_vec().at(i); }

    MutableAttrMap attrs;
    JUST(attrs.SetAttr<std::vector<int32_t>>("logical_in_shape", in_shape));
    JUST(attrs.SetAttr<std::vector<int32_t>>("logical_expand_shape", expand_shape));

    // if input tensor is eager local, then try return tensor's view
    if (view::IsViewApplicable(x)) { return view::Expand(x, in_shape, expand_shape); }
    return OpInterpUtil::Dispatch<Tensor>(*op_, {x}, attrs);
  }

 private:
  std::shared_ptr<OpExpr> op_;
};

class ExpandGradFunctor {
 public:
  ExpandGradFunctor() {
    op_ = CHECK_JUST(one::OpBuilder("expand_grad").Input("in").Output("out").Build());
  }
  Maybe<Tensor> operator()(const std::shared_ptr<one::Tensor>& dy,
                           const std::vector<int32_t>& logical_in_shape,
                           const std::vector<int32_t>& logical_expand_shape) const {
    MutableAttrMap attrs;
    JUST(attrs.SetAttr<std::vector<int32_t>>("logical_out_shape", logical_in_shape));
    JUST(attrs.SetAttr<std::vector<int32_t>>("logical_expand_shape", logical_expand_shape));
    return OpInterpUtil::Dispatch<Tensor>(*op_, {dy}, attrs);
  }

 private:
  std::shared_ptr<OpExpr> op_;
};

class ExpandDimsFunctor {
 public:
  ExpandDimsFunctor() {
    op_ = CHECK_JUST(one::OpBuilder("expand_dims").Input("in").Output("out").Build());
  }
  Maybe<Tensor> operator()(const std::shared_ptr<one::Tensor>& input, const int32_t& dim) const {
    int32_t expand_dim = dim;
    const int32_t ndim = input->shape()->NumAxes();
    CHECK_OR_RETURN(-(ndim + 1) <= dim && dim <= ndim)
        << " Dimension out of range, expected to be in range of [" << -(ndim + 1) << ", " << ndim
        << "], but got: " << dim;
    if (dim < 0) { expand_dim = dim + ndim + 1; }
    MutableAttrMap attrs;
    JUST(attrs.SetAttr<int32_t>("axis", expand_dim));

    if (view::IsViewApplicable(input)) { return view::Unsqueeze(input, expand_dim); }

    return OpInterpUtil::Dispatch<Tensor>(*op_, {input}, attrs);
  }

 private:
  std::shared_ptr<OpExpr> op_;
};

class SqueezeFunctor {
 public:
  SqueezeFunctor() {
    op_ = CHECK_JUST(one::OpBuilder("squeeze").Input("in").Output("out").Build());
  }
  Maybe<Tensor> operator()(const std::shared_ptr<one::Tensor>& x,
                           const Optional<std::vector<int32_t>>& dim) const {
    int32_t ndim = x->shape()->NumAxes();
    std::vector<int32_t> squeeze_dims;
    squeeze_dims.reserve(ndim);
    if (dim.has_value()) {
      std::vector<int32_t> dims = *JUST(dim);
      for (int32_t dim_i : dims) {
        CHECK_OR_RETURN((dim_i >= -ndim) && (dim_i <= ndim - 1))
            << "Dimension out of range (expected to be in range of  [" << -ndim << "," << ndim - 1
            << "], but got " << dim_i;
        if (dim_i < 0) { dim_i += ndim; }
        if (x->shape()->At(dim_i) == 1) { squeeze_dims.emplace_back(dim_i); }
      }
    } else {
      for (int i = 0; i < ndim; ++i) {
        if (x->shape()->At(i) == 1) { squeeze_dims.emplace_back(i); }
      }
    }

    MutableAttrMap attrs;
    JUST(attrs.SetAttr<std::vector<int32_t>>("axes", squeeze_dims));

    if (view::IsViewApplicable(x)) { return view::Squeeze(x, squeeze_dims); }

    return OpInterpUtil::Dispatch<Tensor>(*op_, {x}, attrs);
  }

 private:
  std::shared_ptr<OpExpr> op_;
};

class RollFunctor {
 public:
  RollFunctor() { op_ = CHECK_JUST(one::OpBuilder("roll").Input("in").Output("out").Build()); }
  Maybe<Tensor> operator()(const std::shared_ptr<one::Tensor>& x,
                           const std::vector<int32_t>& shifts,
                           const Optional<std::vector<int32_t>>& dims) const {
    MutableAttrMap attrs;
    JUST(attrs.SetAttr<std::vector<int32_t>>("shifts", shifts));

    std::vector<int32_t> actual_dims;
    if (dims.has_value()) {
      actual_dims = *JUST(dims);
    } else {
      actual_dims.emplace_back(-1);
    }
    CHECK_GE_OR_RETURN(shifts.size(), actual_dims.size())
        << "The `shifts` and `dims` parameters should have the same size.";
    JUST(attrs.SetAttr<std::vector<int32_t>>("dims", actual_dims));

    return OpInterpUtil::Dispatch<Tensor>(*op_, {x}, attrs);
  }

 private:
  std::shared_ptr<OpExpr> op_;
};

class GatherFunctor {
 public:
  GatherFunctor() {
    op_ = CHECK_JUST(one::OpBuilder("gather").Input("in").Input("indices").Output("out").Build());
  }
  Maybe<Tensor> operator()(const std::shared_ptr<one::Tensor>& x,
                           const std::shared_ptr<one::Tensor>& indices, const int64_t& axis) const {
    MutableAttrMap attrs;
    JUST(attrs.SetAttr<int64_t>("axis", axis));
    return OpInterpUtil::Dispatch<Tensor>(*op_, {x, indices}, attrs);
  }

 private:
  std::shared_ptr<OpExpr> op_;
};

class DimGatherFunctor {
 public:
  DimGatherFunctor() {
    op_ = CHECK_JUST(
        one::OpBuilder("dim_gather").Input("input").Input("index").Output("output").Build());
  }

  Maybe<Tensor> operator()(const std::shared_ptr<one::Tensor>& input, const int64_t& dim,
                           const std::shared_ptr<one::Tensor>& index,
                           const bool sparse_grad) const {
    CHECK_EQ_OR_RETURN(sparse_grad, false) << "Only support bool = False for now!";
    CHECK_LT_OR_RETURN(dim, index->ndim())
        << "Value of dim is out of range(dim should be less than len(index.shape))";
    CHECK_EQ_OR_RETURN(input->ndim(), index->ndim())
        << "dimensions of input and index should equal";

    FOR_RANGE(int32_t, i, 0, input->ndim()) {
      if (i != dim) {
        CHECK_LE_OR_RETURN(index->shape()->At(i), input->shape()->At(i))
            << "index.size(d) <= input.size(d) for all dimensions d != dim";
      }
    }

    MutableAttrMap attrs;
    JUST(attrs.SetAttr<int32_t>("dim", dim));
    return OpInterpUtil::Dispatch<Tensor>(*op_, {input, index}, attrs);
  }

 private:
  std::shared_ptr<OpExpr> op_;
};

class DimScatterFunctor {
 public:
  DimScatterFunctor() {
    op_ = CHECK_JUST(one::OpBuilder("dim_scatter_update")
                         .Input("input")
                         .Input("index")
                         .Input("src")
                         .Output("output")
                         .Build());
  }
  Maybe<Tensor> operator()(const std::shared_ptr<one::Tensor>& input, const int32_t& dim,
                           const std::shared_ptr<one::Tensor>& index,
                           const std::shared_ptr<one::Tensor>& src) const {
    MutableAttrMap attrs;
    const int32_t ndim = input->shape()->NumAxes();
    JUST(attrs.SetAttr<int32_t>("dim", dim < 0 ? dim + ndim : dim));
    return OpInterpUtil::Dispatch<Tensor>(*op_, {input, index, src}, attrs);
  }

 private:
  std::shared_ptr<OpExpr> op_;
};

class DimScatterAddFunctor {
 public:
  DimScatterAddFunctor() {
    op_ = CHECK_JUST(one::OpBuilder("dim_scatter_add")
                         .Input("input")
                         .Input("index")
                         .Input("src")
                         .Output("output")
                         .Build());
  }
  Maybe<Tensor> operator()(const std::shared_ptr<one::Tensor>& input, const int32_t& dim,
                           const std::shared_ptr<one::Tensor>& index,
                           const std::shared_ptr<one::Tensor>& src) const {
    MutableAttrMap attrs;
    JUST(attrs.SetAttr<int32_t>("dim", dim));
    return OpInterpUtil::Dispatch<Tensor>(*op_, {input, index, src}, attrs);
  }

 private:
  std::shared_ptr<OpExpr> op_;
};

class DimScatterAddLikeFunctor {
 public:
  DimScatterAddLikeFunctor() {
    op_ = CHECK_JUST(one::OpBuilder("dim_scatter_add_like")
                         .Input("like")
                         .Input("index")
                         .Input("src")
                         .Output("output")
                         .Build());
  }
  Maybe<Tensor> operator()(const std::shared_ptr<one::Tensor>& like, const int32_t& dim,
                           const std::shared_ptr<one::Tensor>& index,
                           const std::shared_ptr<one::Tensor>& src) const {
    MutableAttrMap attrs;
    JUST(attrs.SetAttr<int32_t>("dim", dim));
    return OpInterpUtil::Dispatch<Tensor>(*op_, {like, index, src}, attrs);
  }

 private:
  std::shared_ptr<OpExpr> op_;
};

class DimScatterMulFunctor {
 public:
  DimScatterMulFunctor() {
    op_ = CHECK_JUST(one::OpBuilder("dim_scatter_mul")
                         .Input("input")
                         .Input("index")
                         .Input("src")
                         .Output("output")
                         .Build());
  }
  Maybe<Tensor> operator()(const std::shared_ptr<one::Tensor>& input, const int32_t& dim,
                           const std::shared_ptr<one::Tensor>& index,
                           const std::shared_ptr<one::Tensor>& src) const {
    MutableAttrMap attrs;
    JUST(attrs.SetAttr<int32_t>("dim", dim));
    return OpInterpUtil::Dispatch<Tensor>(*op_, {input, index, src}, attrs);
  }

 private:
  std::shared_ptr<OpExpr> op_;
};

class DimScatterUpdateScalarFunctor {
 public:
  DimScatterUpdateScalarFunctor() {
    op_ = CHECK_JUST(one::OpBuilder("dim_scatter_update_scalar")
                         .Input("input")
                         .Input("index")
                         .Output("output")
                         .Build());
  }
  Maybe<Tensor> operator()(const std::shared_ptr<one::Tensor>& input, const int32_t& dim,
                           const std::shared_ptr<one::Tensor>& index, const Scalar& src) const {
    MutableAttrMap attrs;
    const int32_t ndim = input->shape()->NumAxes();
    JUST(attrs.SetAttr<int32_t>("dim", dim < 0 ? dim + ndim : dim));
    JUST(attrs.SetAttr<float>("src_scalar", JUST(src.As<float>())));
    return OpInterpUtil::Dispatch<Tensor>(*op_, {input, index}, attrs);
  }

 private:
  std::shared_ptr<OpExpr> op_;
};

class DimScatterAddScalarFunctor {
 public:
  DimScatterAddScalarFunctor() {
    op_ = CHECK_JUST(one::OpBuilder("dim_scatter_add_scalar")
                         .Input("input")
                         .Input("index")
                         .Output("output")
                         .Build());
  }
  Maybe<Tensor> operator()(const std::shared_ptr<one::Tensor>& input, const int32_t& dim,
                           const std::shared_ptr<one::Tensor>& index, const Scalar& src) const {
    MutableAttrMap attrs;
    JUST(attrs.SetAttr<int32_t>("dim", dim));
    JUST(attrs.SetAttr<float>("src_scalar", JUST(src.As<float>())));
    return OpInterpUtil::Dispatch<Tensor>(*op_, {input, index}, attrs);
  }

 private:
  std::shared_ptr<OpExpr> op_;
};

class DimScatterMulScalarFunctor {
 public:
  DimScatterMulScalarFunctor() {
    op_ = CHECK_JUST(one::OpBuilder("dim_scatter_mul_scalar")
                         .Input("input")
                         .Input("index")
                         .Output("output")
                         .Build());
  }
  Maybe<Tensor> operator()(const std::shared_ptr<one::Tensor>& input, const int32_t& dim,
                           const std::shared_ptr<one::Tensor>& index, const Scalar& src) const {
    MutableAttrMap attrs;
    JUST(attrs.SetAttr<int32_t>("dim", dim));
    JUST(attrs.SetAttr<float>("src_scalar", JUST(src.As<float>())));
    return OpInterpUtil::Dispatch<Tensor>(*op_, {input, index}, attrs);
  }

 private:
  std::shared_ptr<OpExpr> op_;
};

class ArgSortFunctor {
 public:
  ArgSortFunctor() {
    op_ = CHECK_JUST(one::OpBuilder("arg_sort").Input("in").Output("out").Build());
  }
  Maybe<Tensor> operator()(const std::shared_ptr<one::Tensor>& in,
                           const std::string& direction) const {
    MutableAttrMap attrs;
    JUST(attrs.SetAttr<std::string>("direction", direction));
    return OpInterpUtil::Dispatch<Tensor>(*op_, {in}, attrs);
  }

 private:
  std::shared_ptr<OpExpr> op_;
};

class SearchSortedFunctor {
 public:
  SearchSortedFunctor() {
    op_ = CHECK_JUST(one::OpBuilder("searchsorted")
                         .Input("sorted_sequence")
                         .Input("values")
                         .Output("out")
                         .Build());
  }
  Maybe<Tensor> operator()(const std::shared_ptr<one::Tensor>& sorted_sequence,
                           const std::shared_ptr<one::Tensor>& values, bool out_int32,
                           bool right) const {
    // checks
    CHECK_OR_RETURN(values->shape()->NumAxes() > 0)
        << "for searchsorted op, input values tensor should have positive dimension";
    CHECK_OR_RETURN(sorted_sequence->shape()->NumAxes() > 0)
        << "for searchsorted op, input sorted_sequence should have positive dimension, "
        << "but got 0 dimension";
    CHECK_OR_RETURN(sorted_sequence->shape()->NumAxes() == 1
                    || sorted_sequence->shape()->MatchBeforeLastDim(*(values->shape())))
        << "for searchsorted op, sorted_sequence should be 1 dimension or the first N-1 dimensions "
        << "of boundaries tensor and input value tensor must match";
    if (out_int32) {
      CHECK_OR_RETURN(sorted_sequence->shape()->At(sorted_sequence->shape()->NumAxes() - 1)
                      < INT32_MAX)
          << "for searchsorted op, the size of input sorted_sequence' last dimension should "
          << "be less than " << INT32_MAX;
    }
    MutableAttrMap attrs;
    JUST(attrs.SetAttr<bool>("out_int32", out_int32));
    JUST(attrs.SetAttr<bool>("right", right));
    return OpInterpUtil::Dispatch<Tensor>(*op_, {sorted_sequence, values}, attrs);
  }

 private:
  std::shared_ptr<OpExpr> op_;
};

class SearchSortedScalarFunctor {
 public:
  SearchSortedScalarFunctor() {
    op_ = CHECK_JUST(
        one::OpBuilder("searchsorted_scalar").Input("sorted_sequence").Output("out").Build());
  }
  Maybe<Tensor> operator()(const std::shared_ptr<one::Tensor>& sorted_sequence,
                           const Scalar& values, bool out_int32, bool right) const {
    // checks
    CHECK_OR_RETURN(sorted_sequence->shape()->NumAxes() == 1)
        << "for searchsorted op, input value can be a scalar only when sorted_sequence tensor "
        << "dimension is 1, but we got sorted_sequence dim(" << sorted_sequence->shape()->NumAxes()
        << ")";
    if (out_int32) {
      CHECK_OR_RETURN(sorted_sequence->shape()->At(sorted_sequence->shape()->NumAxes() - 1)
                      < INT32_MAX)
          << "for searchsorted op, the size of input sorted_sequence' last dimension should "
          << "be less than " << INT32_MAX;
    }
    MutableAttrMap attrs;
    JUST(attrs.SetAttr<bool>("out_int32", out_int32));
    JUST(attrs.SetAttr<bool>("right", right));
    bool is_values_float = values.IsFloatingPoint();
    if (is_values_float) {
      double_t values_tmp = JUST(values.As<double_t>());
      JUST(attrs.SetAttr<double>("values", values_tmp));
    } else {
      int64_t values_tmp = JUST(values.As<int64_t>());
      JUST(attrs.SetAttr<double>("values", values_tmp));
    }
    return OpInterpUtil::Dispatch<Tensor>(*op_, {sorted_sequence}, attrs);
  }

 private:
  std::shared_ptr<OpExpr> op_;
};

class GatherNdFunctor {
 public:
  GatherNdFunctor() {
    op_ = CHECK_JUST(
        one::OpBuilder("gather_nd").Input("params").Input("indices").Output("out").Build());
  }
  Maybe<Tensor> operator()(const std::shared_ptr<one::Tensor>& params,
                           const std::shared_ptr<one::Tensor>& indices) const {
    return OpInterpUtil::Dispatch<Tensor>(*op_, {params, indices});
  }

 private:
  std::shared_ptr<OpExpr> op_;
};

class ScatterNdFunctor {
 public:
  ScatterNdFunctor() {
    op_ = CHECK_JUST(
        one::OpBuilder("scatter_nd").Input("indices").Input("updates").Output("out").Build());
  }
  Maybe<Tensor> operator()(const std::shared_ptr<one::Tensor>& indices,
                           const std::shared_ptr<one::Tensor>& updates, const Shape& shape) const {
    MutableAttrMap attrs;
    JUST(attrs.SetAttr<Shape>("shape", shape));
    return OpInterpUtil::Dispatch<Tensor>(*op_, {indices, updates}, attrs);
  }

 private:
  std::shared_ptr<OpExpr> op_;
};

class TensorScatterNdUpdateFunctor {
 public:
  TensorScatterNdUpdateFunctor() {
    op_ = CHECK_JUST(one::OpBuilder("tensor_scatter_nd_update")
                         .Input("params")
                         .Input("indices")
                         .Input("updates")
                         .Output("out")
                         .Build());
  }

  Maybe<Tensor> operator()(const std::shared_ptr<one::Tensor>& tensor,
                           const std::shared_ptr<one::Tensor>& indices,
                           const std::shared_ptr<one::Tensor>& updates, bool inplace) const {
    CHECK_OR_RETURN(*tensor->dtype() == *updates->dtype())
        << "The dtype of tensor and updates must be same.";
    if (inplace) {
      JUST(CheckInplaceValid(tensor));
      auto outputs = std::make_shared<TensorTuple>(1);
      outputs->at(0) = tensor;
      JUST(OpInterpUtil::Dispatch(*op_, {tensor, indices, updates}, outputs.get()));
      return outputs->at(0);
    } else {
      return OpInterpUtil::Dispatch<Tensor>(*op_, {tensor, indices, updates});
    }
  }

 private:
  std::shared_ptr<OpExpr> op_;
};

class ScatterNdLikeFunctor {
 public:
  ScatterNdLikeFunctor() {
    op_ = CHECK_JUST(one::OpBuilder("scatter_nd_like")
                         .Input("like")
                         .Input("updates")
                         .Input("indices")
                         .Output("out")
                         .Build());
  }
  Maybe<Tensor> operator()(const std::shared_ptr<one::Tensor>& like,
                           const std::shared_ptr<one::Tensor>& updates,
                           const std::shared_ptr<one::Tensor>& indices) const {
    return OpInterpUtil::Dispatch<Tensor>(*op_, {like, updates, indices});
  }

 private:
  std::shared_ptr<OpExpr> op_;
};

class ReshapeFunctor {
 public:
  ReshapeFunctor() {
    op_ = CHECK_JUST(one::OpBuilder("reshape").Input("in").Output("out").Build());
  }
  Maybe<Tensor> operator()(const std::shared_ptr<one::Tensor>& x, const Shape& shape) const {
    Shape infered_shape = *JUST(InferShape(x, shape));
    MutableAttrMap attrs;
    JUST(attrs.SetAttr<Shape>("shape", infered_shape));

    if (view::IsViewApplicable(x)) {
      Optional<Stride> infered_stride =
          ComputeStride(*(x->shape()), *JUST(x->stride()), infered_shape);
      if (infered_stride.has_value()) {
        return view::Reshape(x, infered_shape, *JUST(infered_stride));
      }
    }
    return OpInterpUtil::Dispatch<Tensor>(*op_, {x}, attrs);
  }

 private:
  std::shared_ptr<OpExpr> op_;
};

class ViewFunctor {
 public:
  ViewFunctor() { op_ = CHECK_JUST(one::OpBuilder("reshape").Input("in").Output("out").Build()); }
  Maybe<Tensor> operator()(const std::shared_ptr<one::Tensor>& x, const Shape& shape) const {
    Shape infered_shape = *JUST(InferShape(x, shape));
    MutableAttrMap attrs;
    JUST(attrs.SetAttr<Shape>("shape", infered_shape));

    if (view::IsViewApplicable(x)) {
      Optional<Stride> infered_stride =
          ComputeStride(*(x->shape()), *JUST(x->stride()), infered_shape);
      CHECK_OR_RETURN(infered_stride.has_value())
          << " >> view size is not compatible with input tensor's size and stride (at least one "
             "dimension spans across two contiguous subspaces). Use .reshape(...) instead.";
      return view::Reshape(x, infered_shape, *JUST(infered_stride));
    }

    return OpInterpUtil::Dispatch<Tensor>(*op_, {x}, attrs);
  }

 private:
  std::shared_ptr<OpExpr> op_;
};

class ToContiguousFunctor {
 public:
  ToContiguousFunctor() {
    op_ = CHECK_JUST(one::OpBuilder("to_contiguous").Input("in").Output("out").Build());
  }
  Maybe<Tensor> operator()(const std::shared_ptr<one::Tensor>& input) const {
    if (input->is_consistent() || input->is_lazy()) { return input; }
    MutableAttrMap attrs;
    const auto& stride = JUST(input->stride())->StrideVec();
    JUST(attrs.SetAttr<std::vector<int64_t>>("stride", {stride.begin(), stride.end()}));

    return OpInterpUtil::Dispatch<Tensor>(*op_, {input}, attrs);
  }

 private:
  std::shared_ptr<OpExpr> op_;
};

class SliceBaseFunctor {
 public:
  SliceBaseFunctor() = default;
  virtual ~SliceBaseFunctor() = default;
  Maybe<Tensor> operator()(const std::shared_ptr<one::Tensor>& x, const std::vector<int64_t>& start,
                           const std::vector<int64_t>& stop,
                           const std::vector<int64_t>& step) const {
    // TODO:(zhaoluyang) use view::Slice
    // if (view::IsViewApplicable(x)) { return view::Slice(x, start, stop, step); }

    MutableAttrMap attrs;
    JUST(attrs.SetAttr<std::vector<int64_t>>("start", start));
    JUST(attrs.SetAttr<std::vector<int64_t>>("stop", stop));
    JUST(attrs.SetAttr<std::vector<int64_t>>("step", step));
    return OpInterpUtil::Dispatch<Tensor>(*op_, {x}, attrs);
  }

 protected:
  std::shared_ptr<OpExpr> op_;
};

class SliceGradBaseFunctor {
 public:
  SliceGradBaseFunctor() = default;
  virtual ~SliceGradBaseFunctor() = default;
  Maybe<Tensor> operator()(const std::shared_ptr<one::Tensor>& dy, const Shape& like,
                           const std::vector<int64_t>& start, const std::vector<int64_t>& stop,
                           const std::vector<int64_t>& step) const {
    MutableAttrMap attrs;
    JUST(attrs.SetAttr<Shape>("like_shape", like));
    JUST(attrs.SetAttr<std::vector<int64_t>>("start", start));
    JUST(attrs.SetAttr<std::vector<int64_t>>("stop", stop));
    JUST(attrs.SetAttr<std::vector<int64_t>>("step", step));
    return OpInterpUtil::Dispatch<Tensor>(*op_, {dy}, attrs);
  }

 protected:
  std::shared_ptr<OpExpr> op_;
};

class SliceFunctor : public SliceBaseFunctor {
 public:
  SliceFunctor() { op_ = CHECK_JUST(one::OpBuilder("slice").Input("x").Output("y").Build()); }
};

class SliceGradFunctor : public SliceGradBaseFunctor {
 public:
  SliceGradFunctor() {
    op_ = CHECK_JUST(one::OpBuilder("slice_grad").Input("dy").Output("dx").Build());
  }
};

class NarrowFunctor {
 public:
  NarrowFunctor() { op_ = CHECK_JUST(one::OpBuilder("narrow").Input("in").Output("out").Build()); }
  Maybe<Tensor> operator()(const std::shared_ptr<one::Tensor>& input, const int64_t& dim,
                           const int64_t& start, const int64_t& length) const {
    int64_t narrow_dim = dim;
    int64_t narrow_start = start;
    const int64_t ndim = input->shape()->NumAxes();
    CHECK_GT_OR_RETURN(ndim, 0) << "narrow() cannot be applied to a 0-dim tensor.";
    CHECK_OR_RETURN((-ndim <= dim) && (dim <= ndim - 1))
        << " (Dimension out of range, expected to be in range of [" << -ndim << ", " << ndim - 1
        << "], but got:" << dim << ")";
    if (narrow_dim < 0) { narrow_dim += ndim; }
    const int64_t dim_length = input->shape()->At(narrow_dim);
    CHECK_OR_RETURN((-dim_length <= start) && (start <= dim_length - 1))
        << " (Dimension out of range, expected to be in range of [" << -ndim << ", " << ndim - 1
        << "], but got:" << start << ")";
    if (narrow_start < 0) { narrow_start += ndim; }
    CHECK_GE_OR_RETURN(dim_length, narrow_start + length)
        << "start (" << narrow_start << ") + length (" << length << ") exceeds dimension size ("
        << dim_length << ").";

    if (view::IsViewApplicable(input)) {
      return JUST(view::Narrow(input, narrow_dim, narrow_start, length));
    }
    MutableAttrMap attrs;
    JUST(attrs.SetAttr<int64_t>("dim", narrow_dim));
    JUST(attrs.SetAttr<int64_t>("start", start));
    JUST(attrs.SetAttr<int64_t>("length", length));
    return OpInterpUtil::Dispatch<Tensor>(*op_, {input}, attrs);
  }

 private:
  std::shared_ptr<OpExpr> op_;
};

class NarrowGradFunctor {
 public:
  NarrowGradFunctor() {
    op_ = CHECK_JUST(one::OpBuilder("narrow_grad").Input("dy").Input("like").Output("dx").Build());
  }
  Maybe<Tensor> operator()(const std::shared_ptr<one::Tensor>& dy,
                           const std::shared_ptr<one::Tensor>& like, const int64_t& dim,
                           const int64_t& start, const int64_t& length) const {
    MutableAttrMap attrs;
    JUST(attrs.SetAttr<int64_t>("dim", dim));
    JUST(attrs.SetAttr<int64_t>("start", start));
    JUST(attrs.SetAttr<int64_t>("length", length));
    return OpInterpUtil::Dispatch<Tensor>(*op_, {dy, like}, attrs);
  }

 private:
  std::shared_ptr<OpExpr> op_;
};

class LogicalSliceFunctor : public SliceBaseFunctor {
 public:
  LogicalSliceFunctor() {
    op_ = CHECK_JUST(one::OpBuilder("logical_slice").Input("x").Output("y").Build());
  }
};

class LogicalSliceAssignFunctor {
 public:
  LogicalSliceAssignFunctor() {
    op_ = CHECK_JUST(
        one::OpBuilder("logical_slice_assign").Input("ref").Input("value").Output("y").Build());
  }
  Maybe<Tensor> operator()(const std::shared_ptr<one::Tensor>& ref,
                           const std::shared_ptr<one::Tensor>& value,
                           const std::vector<int64_t>& start, const std::vector<int64_t>& stop,
                           const std::vector<int64_t>& step) const {
    MutableAttrMap attrs;
    JUST(attrs.SetAttr<std::vector<int64_t>>("start", start));
    JUST(attrs.SetAttr<std::vector<int64_t>>("stop", stop));
    JUST(attrs.SetAttr<std::vector<int64_t>>("step", step));
    auto outputs = std::make_shared<TensorTuple>(1);
    JUST(CheckInplaceValid(ref));
    *JUST(VectorAt(outputs.get(), 0)) = ref;
    JUST(OpInterpUtil::Dispatch(*op_, {ref, value}, outputs.get(), attrs));
    return *JUST(VectorAt(outputs.get(), 0));
  }

 private:
  std::shared_ptr<OpExpr> op_;
};

class SliceUpdateFunctor {
 public:
  SliceUpdateFunctor() {
    op_ = CHECK_JUST(one::OpBuilder("slice_update").Input("x").Input("update").Output("y").Build());
  }
  Maybe<Tensor> operator()(const std::shared_ptr<one::Tensor>& x,
                           const std::shared_ptr<one::Tensor>& update,
                           const std::vector<int64_t>& start, const std::vector<int64_t>& stop,
                           const std::vector<int64_t>& step, bool inplace) const {
    MutableAttrMap attrs;
    JUST(attrs.SetAttr<std::vector<int64_t>>("start", start));
    JUST(attrs.SetAttr<std::vector<int64_t>>("stop", stop));
    JUST(attrs.SetAttr<std::vector<int64_t>>("step", step));

    if (inplace) {
      JUST(CheckInplaceValid(x));
      auto outputs = std::make_shared<TensorTuple>(1);
      (*outputs)[0] = x;
      JUST(OpInterpUtil::Dispatch(*op_, {x, update}, outputs.get(), attrs));
      return outputs->at(0);
    } else {
      return OpInterpUtil::Dispatch<Tensor>(*op_, {x, update}, attrs);
    }
  }

 private:
  std::shared_ptr<OpExpr> op_;
};

class UpsampleGradFunctor {
 public:
  UpsampleGradFunctor() {
    op_ = CHECK_JUST(one::OpBuilder("upsample_grad").Input("dy").Input("x").Output("dx").Build());
  }
  Maybe<Tensor> operator()(const std::shared_ptr<one::Tensor>& dy,
                           const std::shared_ptr<one::Tensor>& x, const float& height_scale,
                           const float& width_scale, const bool& align_corners,
                           const std::string& data_format, const std::string& interpolation) const {
    MutableAttrMap attrs;
    JUST(attrs.SetAttr<float>("height_scale", height_scale));
    JUST(attrs.SetAttr<float>("width_scale", width_scale));
    JUST(attrs.SetAttr<bool>("align_corners", align_corners));
    JUST(attrs.SetAttr<std::string>("interpolation", interpolation));
    JUST(attrs.SetAttr<std::string>("data_format", data_format));
    return OpInterpUtil::Dispatch<Tensor>(*op_, {dy, x}, attrs);
  }

 private:
  std::shared_ptr<OpExpr> op_;
};

class CopyFunctor {
 public:
  CopyFunctor() { op_ = CHECK_JUST(one::OpBuilder("copy").Input("in").Output("out").Build()); }
  Maybe<Tensor> operator()(const std::shared_ptr<one::Tensor>& x, const std::string& device_type,
                           const int64_t& device_id) const {
    MutableAttrMap attrs;
    JUST(attrs.SetAttr<std::string>("device_type", device_type));
    JUST(attrs.SetAttr<int64_t>("device_id", device_id));
#ifdef WITH_CUDA
    if (device_type == "cuda") { InitCudaContextOnce(device_id); }
#endif
    return OpInterpUtil::Dispatch<Tensor>(*op_, {x}, attrs);
  }

 private:
  std::shared_ptr<OpExpr> op_;
};

class FlipFunctor {
 public:
  FlipFunctor() { op_ = CHECK_JUST(one::OpBuilder("flip").Input("x").Output("y").Build()); }
  Maybe<Tensor> operator()(const std::shared_ptr<one::Tensor>& x,
                           const std::vector<int32_t>& dims) const {
    MutableAttrMap attrs;
    JUST(attrs.SetAttr<std::vector<int32_t>>("dims", dims));
    return OpInterpUtil::Dispatch<Tensor>(*op_, {x}, attrs);
  }

 private:
  std::shared_ptr<OpExpr> op_;
};

class FlipGradFunctor {
 public:
  FlipGradFunctor() {
    op_ = CHECK_JUST(one::OpBuilder("flip_grad").Input("dy").Output("dx").Build());
  }
  Maybe<Tensor> operator()(const std::shared_ptr<one::Tensor>& dy,
                           const std::vector<int32_t>& dims) const {
    MutableAttrMap attrs;
    JUST(attrs.SetAttr<std::vector<int32_t>>("dims", dims));
    return OpInterpUtil::Dispatch<Tensor>(*op_, {dy}, attrs);
  }

 private:
  std::shared_ptr<OpExpr> op_;
};

class UnfoldTensorFunctor {
 public:
  UnfoldTensorFunctor() {
    op_ = CHECK_JUST(one::OpBuilder("unfold_tensor").Input("x").Output("y").Build());
  }
  Maybe<Tensor> operator()(const std::shared_ptr<one::Tensor>& x, const int32_t& dimension,
                           const int32_t& size, const int32_t& step) const {
    MutableAttrMap attrs;
    JUST(attrs.SetAttr<int32_t>("dimension", dimension));
    JUST(attrs.SetAttr<int32_t>("size", size));
    JUST(attrs.SetAttr<int32_t>("step", step));
    // if input tensor is eager local, than try return tensor's view
    if (view::IsViewApplicable(x)) { return view::UnfoldTensor(x, dimension, size, step); }
    return OpInterpUtil::Dispatch<Tensor>(*op_, {x}, attrs);
  }

 private:
  std::shared_ptr<OpExpr> op_;
};

class UnfoldTensorGradFunctor {
 public:
  UnfoldTensorGradFunctor() {
    op_ = CHECK_JUST(
        one::OpBuilder("unfold_tensor_grad").Input("dy").Input("x").Output("dx").Build());
  }
  Maybe<Tensor> operator()(const std::shared_ptr<one::Tensor>& dy,
                           const std::shared_ptr<one::Tensor>& x, const int32_t& dimension,
                           const int32_t& size, const int32_t& step) const {
    MutableAttrMap attrs;
    JUST(attrs.SetAttr<int32_t>("dimension", dimension));
    JUST(attrs.SetAttr<int32_t>("size", size));
    JUST(attrs.SetAttr<int32_t>("step", step));
    return OpInterpUtil::Dispatch<Tensor>(*op_, {dy, x}, attrs);
  }

 private:
  std::shared_ptr<OpExpr> op_;
};

class UpsampleFunctor {
 public:
  UpsampleFunctor() { op_ = CHECK_JUST(one::OpBuilder("upsample").Input("x").Output("y").Build()); }
  Maybe<Tensor> operator()(const std::shared_ptr<one::Tensor>& x, const float& height_scale,
                           const float& width_scale, const bool& align_corners,
                           const std::string& interpolation, const std::string& data_format) const {
    MutableAttrMap attrs;
    JUST(attrs.SetAttr<float>("height_scale", height_scale));
    JUST(attrs.SetAttr<float>("width_scale", width_scale));
    JUST(attrs.SetAttr<bool>("align_corners", align_corners));
    JUST(attrs.SetAttr<std::string>("interpolation", interpolation));
    JUST(attrs.SetAttr<std::string>("data_format", data_format));
    return OpInterpUtil::Dispatch<Tensor>(*op_, {x}, attrs);
  }

 private:
  std::shared_ptr<OpExpr> op_;
};

class UpsampleLinear1DFunctor {
 public:
  UpsampleLinear1DFunctor() {
    op_ = CHECK_JUST(one::OpBuilder("upsample_linear_1d").Input("x").Output("y").Build());
  }
  Maybe<Tensor> operator()(const std::shared_ptr<one::Tensor>& x, const float& scale_factor,
                           const bool& align_corners, const std::string& data_format) const {
    MutableAttrMap attrs;
    JUST(attrs.SetAttr<float>("scale_factor", scale_factor));
    JUST(attrs.SetAttr<bool>("align_corners", align_corners));
    JUST(attrs.SetAttr<std::string>("data_format", data_format));
    return OpInterpUtil::Dispatch<Tensor>(*op_, {x}, attrs);
  }

 private:
  std::shared_ptr<OpExpr> op_;
};

class UpsampleLinear1DGradFunctor {
 public:
  UpsampleLinear1DGradFunctor() {
    op_ = CHECK_JUST(
        one::OpBuilder("upsample_linear_1d_grad").Input("dy").Input("x").Output("dx").Build());
  }
  Maybe<Tensor> operator()(const std::shared_ptr<one::Tensor>& dy,
                           const std::shared_ptr<one::Tensor>& x, const float& scale_factor,
                           const bool& align_corners, const std::string& data_format) const {
    MutableAttrMap attrs;
    JUST(attrs.SetAttr<float>("scale_factor", scale_factor));
    JUST(attrs.SetAttr<bool>("align_corners", align_corners));
    JUST(attrs.SetAttr<std::string>("data_format", data_format));
    return OpInterpUtil::Dispatch<Tensor>(*op_, {dy, x}, attrs);
  }

 private:
  std::shared_ptr<OpExpr> op_;
};

class UpsampleNearest1DFunctor {
 public:
  UpsampleNearest1DFunctor() {
    op_ = CHECK_JUST(one::OpBuilder("upsample_nearest_1d").Input("x").Output("y").Build());
  }
  Maybe<Tensor> operator()(const std::shared_ptr<one::Tensor>& x, const float& scale_factor,
                           const std::string& data_format) const {
    MutableAttrMap attrs;
    JUST(attrs.SetAttr<float>("scale_factor", scale_factor));
    JUST(attrs.SetAttr<std::string>("data_format", data_format));
    return OpInterpUtil::Dispatch<Tensor>(*op_, {x}, attrs);
  }

 private:
  std::shared_ptr<OpExpr> op_;
};

class UpsampleNearest1DGradFunctor {
 public:
  UpsampleNearest1DGradFunctor() {
    op_ = CHECK_JUST(
        one::OpBuilder("upsample_nearest_1d_grad").Input("dy").Input("x").Output("dx").Build());
  }
  Maybe<Tensor> operator()(const std::shared_ptr<one::Tensor>& dy,
                           const std::shared_ptr<one::Tensor>& x, const float& scale_factor,
                           const std::string& data_format) const {
    MutableAttrMap attrs;
    JUST(attrs.SetAttr<float>("scale_factor", scale_factor));
    JUST(attrs.SetAttr<std::string>("data_format", data_format));
    return OpInterpUtil::Dispatch<Tensor>(*op_, {dy, x}, attrs);
  }

 private:
  std::shared_ptr<OpExpr> op_;
};

class UpsampleNearest2DFunctor {
 public:
  UpsampleNearest2DFunctor() {
    op_ = CHECK_JUST(one::OpBuilder("upsample_nearest_2d").Input("x").Output("y").Build());
  }
  Maybe<Tensor> operator()(const std::shared_ptr<one::Tensor>& x, const float& height_scale,
                           const float& width_scale, const std::string& data_format) const {
    MutableAttrMap attrs;
    JUST(attrs.SetAttr<float>("height_scale", height_scale));
    JUST(attrs.SetAttr<float>("width_scale", width_scale));
    JUST(attrs.SetAttr<std::string>("data_format", data_format));
    return OpInterpUtil::Dispatch<Tensor>(*op_, {x}, attrs);
  }

 private:
  std::shared_ptr<OpExpr> op_;
};

class UpsampleNearest2DGradFunctor {
 public:
  UpsampleNearest2DGradFunctor() {
    op_ = CHECK_JUST(
        one::OpBuilder("upsample_nearest_2d_grad").Input("dy").Input("x").Output("dx").Build());
  }
  Maybe<Tensor> operator()(const std::shared_ptr<one::Tensor>& dy,
                           const std::shared_ptr<one::Tensor>& x, const float& height_scale,
                           const float& width_scale, const std::string& data_format) const {
    MutableAttrMap attrs;
    JUST(attrs.SetAttr<float>("height_scale", height_scale));
    JUST(attrs.SetAttr<float>("width_scale", width_scale));
    JUST(attrs.SetAttr<std::string>("data_format", data_format));
    return OpInterpUtil::Dispatch<Tensor>(*op_, {dy, x}, attrs);
  }

 private:
  std::shared_ptr<OpExpr> op_;
};

class UpsampleBilinear2DFunctor {
 public:
  UpsampleBilinear2DFunctor() {
    op_ = CHECK_JUST(one::OpBuilder("upsample_bilinear_2d").Input("x").Output("y").Build());
  }
  Maybe<Tensor> operator()(const std::shared_ptr<one::Tensor>& x, const float& height_scale,
                           const float& width_scale, const bool& align_corners,
                           const std::string& data_format) const {
    MutableAttrMap attrs;
    JUST(attrs.SetAttr<float>("height_scale", height_scale));
    JUST(attrs.SetAttr<float>("width_scale", width_scale));
    JUST(attrs.SetAttr<bool>("align_corners", align_corners));
    JUST(attrs.SetAttr<std::string>("data_format", data_format));
    return OpInterpUtil::Dispatch<Tensor>(*op_, {x}, attrs);
  }

 private:
  std::shared_ptr<OpExpr> op_;
};

class UpsampleBilinear2DGradFunctor {
 public:
  UpsampleBilinear2DGradFunctor() {
    op_ = CHECK_JUST(
        one::OpBuilder("upsample_bilinear_2d_grad").Input("dy").Input("x").Output("dx").Build());
  }
  Maybe<Tensor> operator()(const std::shared_ptr<one::Tensor>& dy,
                           const std::shared_ptr<one::Tensor>& x, const float& height_scale,
                           const float& width_scale, const bool& align_corners,
                           const std::string& data_format) const {
    MutableAttrMap attrs;
    JUST(attrs.SetAttr<float>("height_scale", height_scale));
    JUST(attrs.SetAttr<float>("width_scale", width_scale));
    JUST(attrs.SetAttr<bool>("align_corners", align_corners));
    JUST(attrs.SetAttr<std::string>("data_format", data_format));
    return OpInterpUtil::Dispatch<Tensor>(*op_, {dy, x}, attrs);
  }

 private:
  std::shared_ptr<OpExpr> op_;
};

class UpsampleBicubic2DFunctor {
 public:
  UpsampleBicubic2DFunctor() {
    op_ = CHECK_JUST(one::OpBuilder("upsample_bicubic_2d").Input("x").Output("y").Build());
  }
  Maybe<Tensor> operator()(const std::shared_ptr<one::Tensor>& x, const float& height_scale,
                           const float& width_scale, const bool& align_corners,
                           const std::string& data_format) const {
    MutableAttrMap attrs;
    JUST(attrs.SetAttr<float>("height_scale", height_scale));
    JUST(attrs.SetAttr<float>("width_scale", width_scale));
    JUST(attrs.SetAttr<bool>("align_corners", align_corners));
    JUST(attrs.SetAttr<std::string>("data_format", data_format));
    return OpInterpUtil::Dispatch<Tensor>(*op_, {x}, attrs);
  }

 private:
  std::shared_ptr<OpExpr> op_;
};

class UpsampleBicubic2DGradFunctor {
 public:
  UpsampleBicubic2DGradFunctor() {
    op_ = CHECK_JUST(
        one::OpBuilder("upsample_bicubic_2d_grad").Input("dy").Input("x").Output("dx").Build());
  }
  Maybe<Tensor> operator()(const std::shared_ptr<one::Tensor>& dy,
                           const std::shared_ptr<one::Tensor>& x, const float& height_scale,
                           const float& width_scale, const bool& align_corners,
                           const std::string& data_format) const {
    MutableAttrMap attrs;
    JUST(attrs.SetAttr<float>("height_scale", height_scale));
    JUST(attrs.SetAttr<float>("width_scale", width_scale));
    JUST(attrs.SetAttr<bool>("align_corners", align_corners));
    JUST(attrs.SetAttr<std::string>("data_format", data_format));
    return OpInterpUtil::Dispatch<Tensor>(*op_, {dy, x}, attrs);
  }

 private:
  std::shared_ptr<OpExpr> op_;
};

class UpsampleNearest3DFunctor {
 public:
  UpsampleNearest3DFunctor() {
    op_ = CHECK_JUST(one::OpBuilder("upsample_nearest_3d").Input("x").Output("y").Build());
  }
  Maybe<Tensor> operator()(const std::shared_ptr<one::Tensor>& x, const float& depth_scale,
                           const float& height_scale, const float& width_scale,
                           const std::string& data_format) const {
    MutableAttrMap attrs;
    JUST(attrs.SetAttr<float>("depth_scale", depth_scale));
    JUST(attrs.SetAttr<float>("height_scale", height_scale));
    JUST(attrs.SetAttr<float>("width_scale", width_scale));
    JUST(attrs.SetAttr<std::string>("data_format", data_format));
    return OpInterpUtil::Dispatch<Tensor>(*op_, {x}, attrs);
  }

 private:
  std::shared_ptr<OpExpr> op_;
};

class UpsampleNearest3DGradFunctor {
 public:
  UpsampleNearest3DGradFunctor() {
    op_ = CHECK_JUST(
        one::OpBuilder("upsample_nearest_3d_grad").Input("dy").Input("x").Output("dx").Build());
  }
  Maybe<Tensor> operator()(const std::shared_ptr<one::Tensor>& dy,
                           const std::shared_ptr<one::Tensor>& x, const float& depth_scale,
                           const float& height_scale, const float& width_scale,
                           const std::string& data_format) const {
    MutableAttrMap attrs;
    JUST(attrs.SetAttr<float>("depth_scale", depth_scale));
    JUST(attrs.SetAttr<float>("height_scale", height_scale));
    JUST(attrs.SetAttr<float>("width_scale", width_scale));
    JUST(attrs.SetAttr<std::string>("data_format", data_format));
    return OpInterpUtil::Dispatch<Tensor>(*op_, {dy, x}, attrs);
  }

 private:
  std::shared_ptr<OpExpr> op_;
};

class UpsampleTrilinear3DFunctor {
 public:
  UpsampleTrilinear3DFunctor() {
    op_ = CHECK_JUST(one::OpBuilder("upsample_trilinear_3d").Input("x").Output("y").Build());
  }
  Maybe<Tensor> operator()(const std::shared_ptr<one::Tensor>& x, const float& depth_scale,
                           const float& height_scale, const float& width_scale,
                           const bool& align_corners, const std::string& data_format) const {
    MutableAttrMap attrs;
    JUST(attrs.SetAttr<float>("depth_scale", depth_scale));
    JUST(attrs.SetAttr<float>("height_scale", height_scale));
    JUST(attrs.SetAttr<float>("width_scale", width_scale));
    JUST(attrs.SetAttr<bool>("align_corners", align_corners));
    JUST(attrs.SetAttr<std::string>("data_format", data_format));
    return OpInterpUtil::Dispatch<Tensor>(*op_, {x}, attrs);
  }

 private:
  std::shared_ptr<OpExpr> op_;
};

class UpsampleTrilinear3DGradFunctor {
 public:
  UpsampleTrilinear3DGradFunctor() {
    op_ = CHECK_JUST(
        one::OpBuilder("upsample_trilinear_3d_grad").Input("dy").Input("x").Output("dx").Build());
  }
  Maybe<Tensor> operator()(const std::shared_ptr<one::Tensor>& dy,
                           const std::shared_ptr<one::Tensor>& x, const float& depth_scale,
                           const float& height_scale, const float& width_scale,
                           const bool& align_corners, const std::string& data_format) const {
    MutableAttrMap attrs;
    JUST(attrs.SetAttr<float>("depth_scale", depth_scale));
    JUST(attrs.SetAttr<float>("height_scale", height_scale));
    JUST(attrs.SetAttr<float>("width_scale", width_scale));
    JUST(attrs.SetAttr<bool>("align_corners", align_corners));
    JUST(attrs.SetAttr<std::string>("data_format", data_format));
    return OpInterpUtil::Dispatch<Tensor>(*op_, {dy, x}, attrs);
  }

 private:
  std::shared_ptr<OpExpr> op_;
};

class UnsortedSegmentSumLikeFunctor {
 public:
  UnsortedSegmentSumLikeFunctor() {
    op_ = CHECK_JUST(one::OpBuilder("unsorted_segment_sum_like")
                         .Input("data")
                         .Input("segment_ids")
                         .Input("like")
                         .Output("out")
                         .Build());
  }
  Maybe<Tensor> operator()(const std::shared_ptr<one::Tensor>& x,
                           const std::shared_ptr<one::Tensor>& segment_ids,
                           const std::shared_ptr<one::Tensor>& like, const int64_t& axis) const {
    MutableAttrMap attrs;
    JUST(attrs.SetAttr<int64_t>("axis", axis));
    return OpInterpUtil::Dispatch<Tensor>(*op_, {x, segment_ids, like}, attrs);
  }

 private:
  std::shared_ptr<OpExpr> op_;
};

class TrilFunctor {
 public:
  TrilFunctor() { op_ = CHECK_JUST(one::OpBuilder("tril").Input("in").Output("out").Build()); }
  Maybe<Tensor> operator()(const std::shared_ptr<one::Tensor>& x, const int64_t& diagonal) const {
    MutableAttrMap attrs;
    JUST(attrs.SetAttr<int64_t>("diagonal", diagonal));
    JUST(attrs.SetAttr<bool>("is_floating_fill_value", false));
    JUST(attrs.SetAttr<int64_t>("integer_fill_value", 0));
    return OpInterpUtil::Dispatch<Tensor>(*op_, {x}, attrs);
  }

 private:
  std::shared_ptr<OpExpr> op_;
};

class TriuFunctor {
 public:
  TriuFunctor() { op_ = CHECK_JUST(one::OpBuilder("triu").Input("in").Output("out").Build()); }
  Maybe<Tensor> operator()(const std::shared_ptr<one::Tensor>& x, const int64_t& diagonal) const {
    MutableAttrMap attrs;
    JUST(attrs.SetAttr<int64_t>("diagonal", diagonal));
    return OpInterpUtil::Dispatch<Tensor>(*op_, {x}, attrs);
  }

 private:
  std::shared_ptr<OpExpr> op_;
};

class DiagFunctor {
 public:
  DiagFunctor() { op_ = CHECK_JUST(one::OpBuilder("diag").Input("in").Output("out").Build()); }
  Maybe<Tensor> operator()(const std::shared_ptr<one::Tensor>& x, const int32_t& diagonal) const {
    MutableAttrMap attrs;
    JUST(attrs.SetAttr<int32_t>("diagonal", diagonal));
    return OpInterpUtil::Dispatch<Tensor>(*op_, {x}, attrs);
  }

 private:
  std::shared_ptr<OpExpr> op_;
};

class DiagGradFunctor {
 public:
  DiagGradFunctor() {
    op_ = CHECK_JUST(one::OpBuilder("diag_grad").Input("dy").Input("in").Output("dx").Build());
  }
  Maybe<Tensor> operator()(const std::shared_ptr<one::Tensor>& dy,
                           const std::shared_ptr<one::Tensor>& x, const int32_t& diagonal) const {
    MutableAttrMap attrs;
    JUST(attrs.SetAttr<int32_t>("diagonal", diagonal));
    return OpInterpUtil::Dispatch<Tensor>(*op_, {dy, x}, attrs);
  }

 private:
  std::shared_ptr<OpExpr> op_;
};

class DiagonalFunctor {
 public:
  DiagonalFunctor() {
    op_ = CHECK_JUST(one::OpBuilder("diagonal").Input("in").Output("out").Build());
  }
  Maybe<Tensor> operator()(const std::shared_ptr<one::Tensor>& x, const int32_t& offset,
                           const int32_t& dim1, const int32_t& dim2) const {
    int64_t ndims = x->shape()->NumAxes();

    CHECK_GE_OR_RETURN(dim1, -ndims)
        << ", Dimension out of range (expected to be in range of [" << -ndims << ", " << ndims - 1
        << "], but got " << dim1 << ");";
    CHECK_LT_OR_RETURN(dim1, ndims) << ", Dimension out of range (expected to be in range of ["
                                    << -ndims << ", " << ndims - 1 << "], but got " << dim1 << ");";
    CHECK_GE_OR_RETURN(dim2, -ndims)
        << ", Dimension out of range (expected to be in range of [" << -ndims << ", " << ndims - 1
        << "], but got " << dim2 << ");";
    CHECK_LT_OR_RETURN(dim2, ndims) << ", Dimension out of range (expected to be in range of ["
                                    << -ndims << ", " << ndims - 1 << "], but got " << dim2 << ");";

    int32_t p_dim1 = dim1 >= 0 ? dim1 : dim1 + ndims;
    int32_t p_dim2 = dim2 >= 0 ? dim2 : dim2 + ndims;
    CHECK_NE_OR_RETURN(p_dim1, p_dim2)
        << ", diagonal dimensions cannot be identical " << dim1 << ", " << dim2;

    MutableAttrMap attrs;
    JUST(attrs.SetAttr<int32_t>("offset", offset));

    if (view::IsViewApplicable(x)) {
      return view::Diagonal(x, offset, p_dim1, p_dim2);
    } else {
      std::vector<int32_t> input_index{p_dim1, p_dim2};
      for (int32_t i = 0; i < ndims; i++) {
        if (i != p_dim1 && i != p_dim2) { input_index.push_back(i); }
      }
      std::shared_ptr<one::Tensor> d_x = JUST(Transpose(x, input_index));
      return OpInterpUtil::Dispatch<Tensor>(*op_, {d_x}, attrs);
    }
  }

 private:
  std::shared_ptr<OpExpr> op_;
};

class DiagonalGradFunctor {
 public:
  DiagonalGradFunctor() {
    op_ = CHECK_JUST(one::OpBuilder("diagonal_grad").Input("dy").Input("in").Output("dx").Build());
  }
  Maybe<Tensor> operator()(const std::shared_ptr<one::Tensor>& dy,
                           const std::shared_ptr<one::Tensor>& x, const int32_t& offset) const {
    MutableAttrMap attrs;
    JUST(attrs.SetAttr<int32_t>("offset", offset));
    return OpInterpUtil::Dispatch<Tensor>(*op_, {dy, x}, attrs);
  }

 private:
  std::shared_ptr<OpExpr> op_;
};

// Only for ddp gradient grouping
class SliceView1dContiguousFunctor {
 public:
  SliceView1dContiguousFunctor() = default;
  Maybe<Tensor> operator()(const std::shared_ptr<one::Tensor>& x, int64_t start,
                           int64_t end) const {
    if (view::IsViewApplicable(x)) { return JUST(view::Slice(x, {start}, {end}, {1})); }
    return JUST(functional::Slice(x, {start}, {end}, {1}));
  }
};

class TensorGetItemFunctor {
 public:
  TensorGetItemFunctor() {}
  Maybe<Tensor> operator()(const std::shared_ptr<one::Tensor>& x, const TensorIndex& index) const {
    std::vector<detail::Slice> slice_indices;
    TensorTuple tensor_indices;
    std::vector<int64_t> target_dims;
    std::vector<int64_t> expand_dims;
    JUST(PrepareSliceIndices(index, *(x->shape()), &slice_indices, &tensor_indices, &expand_dims,
                             &target_dims));

    auto expand_input = x;
    for (int i = 0; i < expand_dims.size(); ++i) {
      int64_t dim = expand_dims.at(i);
      expand_input = JUST(functional::ExpandDims(expand_input, dim + i));
    }
    int64_t ndims = expand_input->shape()->NumAxes();
    CHECK_EQ_OR_RETURN(slice_indices.size(), ndims) << "Failed to prepare slice indices.";
    Shape target_shape(DimVector(target_dims.begin(), target_dims.end()));

    std::vector<int64_t> start(ndims), end(ndims), step(ndims);
    for (int i = 0; i < ndims; ++i) {
      const auto& slice = slice_indices.at(i);
      start[i] = slice.start();
      end[i] = slice.end();
      step[i] = slice.step();
    }
    bool is_identity = [&]() {
      if (target_shape.NumAxes() == 0) { return false; }
      for (int i = 0; i < ndims; ++i) {
        if (start[i] != 0 || end[i] != expand_input->shape()->At(i) || step[i] != 1) {
          return false;
        }
      }
      return true;
    }();
    std::shared_ptr<one::Tensor> result;
    if (is_identity) {
      result = expand_input;
    } else {
      result = JUST(Slice(expand_input, start, end, step));
    }

    Shape shape(DimVector(target_dims.begin(), target_dims.end()));
    if (shape != *(result->shape())) { result = JUST(Reshape(result, shape)); }
    if (!tensor_indices.empty()) {
      const auto x_device = JUST(x->device());
      for (int64_t i = 0; i < tensor_indices.size(); ++i) {
        const auto tensor_index = tensor_indices[i];
        if (tensor_index == nullptr) { continue; }
        const auto tensor_index_device = JUST(tensor_index->device());
        if ((tensor_index_device->type() != x_device->type())
            || (tensor_index_device->device_id() != x_device->device_id())) {
          tensor_indices[i] = JUST(Copy(tensor_index, x_device->type(), x_device->device_id()));
        }
      }
      result = JUST(ApplyAdvancedIndexing(result, tensor_indices));
    }

    // TODO(): Returns a view of tensor `x`.
    if (result == x) { result = JUST(Identity(x)); }
    return result;
  }
};

class TensorSetItemFunctor {
 public:
  TensorSetItemFunctor() {}
  Maybe<void> operator()(const std::shared_ptr<one::Tensor>& x, const TensorIndex& index,
                         const std::shared_ptr<one::Tensor>& value) const {
    std::vector<detail::Slice> slice_indices;
    TensorTuple tensor_indices;
    std::vector<int64_t> expand_dims;
    std::vector<int64_t> target_dims;
    JUST(PrepareSliceIndices(index, *(x->shape()), &slice_indices, &tensor_indices, &expand_dims,
                             &target_dims));
    if (expand_dims.size()) {
      slice_indices = *JUST(RemoveExpandDimSlice(slice_indices, expand_dims));
    }
    int64_t ndims = x->shape()->NumAxes();
    CHECK_EQ_OR_RETURN(slice_indices.size(), ndims) << "Failed to prepare slice indices.";
    // Not support combined indexing now
    if (!tensor_indices.empty()) {
      CHECK_OR_RETURN(tensor_indices.size() == ndims
                      && std::all_of(tensor_indices.begin(), tensor_indices.end(),
                                     [](const std::shared_ptr<Tensor>& index) { return index; }))
          << "Combining indexing is not support for tensor setitem currently";
    }

    Shape target_shape(DimVector(target_dims.begin(), target_dims.end()));
    if (target_shape.Count(0) == 0) { return Maybe<void>::Ok(); }

    const auto& value_shape = value->shape();
    bool matched = [&]() {
      for (int i = 0; i < value_shape->NumAxes() - target_shape.NumAxes(); ++i) {
        if (value_shape->At(i) != 1) { return false; }
      }
      return true;
    }();
    CHECK_OR_RETURN(matched) << "The tensor size mismatch. Target sizes: "
                             << target_shape.ToString()
                             << ", value sizes: " << value_shape->ToString();
    std::shared_ptr<one::Tensor> value_tensor(value);
    // TODO: replace reshape by unsqueeze with view mechanism.
    // after here, each scalar tensor will be one with one dimension.
    for (auto& tensor : tensor_indices) {
      if (tensor->ndim() == 0) { tensor = JUST(functional::Reshape(tensor, Shape({1}))); }
    }
    if (tensor_indices.size() == ndims) {  // advance indexing
      std::shared_ptr<Tensor> indices = JUST(functional::Stack(tensor_indices, 0));
      if (indices->shape()->elem_cnt() == 0) { return Maybe<void>::Ok(); }
      indices = JUST(functional::Transpose(indices, {1, 0}));
      value_tensor = JUST(functional::Expand(value_tensor, {indices->shape()->At(0)}));
      JUST(functional::TensorScatterNdUpdate(x, indices, value_tensor, /*inplace=*/true));
    } else {                              // slice update
      if (target_shape.NumAxes() != 0 &&  // NOLINT
          /*need_expand=*/value_shape->Count(0) != target_shape.Count(0)) {
        // Remove the beginning redundant 1-dimensions.
        if (value_shape->NumAxes() > target_shape.NumAxes()) {
          int64_t start_axis = value_shape->NumAxes() - target_shape.NumAxes();
          const auto& shape = JUST(value_shape->Slice(start_axis, value_shape->NumAxes()));
          value_tensor = JUST(Reshape(value, *shape));
        }
        value_tensor = JUST(Expand(value_tensor, target_shape));
      }
      std::vector<int64_t> start(ndims), end(ndims), step(ndims);
      DimVector slice_dims(ndims);
      for (int i = 0; i < ndims; ++i) {
        const auto& slice = slice_indices.at(i);
        start[i] = slice.start();
        end[i] = slice.end();
        step[i] = slice.step();
        slice_dims[i] = (end[i] - start[i] + step[i] - 1) / step[i];
      }
      Shape slice_shape(slice_dims);
      if (slice_shape != *(value_tensor->shape())) {
        value_tensor = JUST(Reshape(value_tensor, slice_shape));
      }
      if (x->is_local()) {
        JUST(SliceUpdate(x, value_tensor, start, end, step, /*inplace=*/true));
      } else {
        if (x->requires_grad() && autograd::GradMode::is_enabled()) {
          return Error::RuntimeError() << "Backward is not support for consistent tensor setitem,"
                                          "please use oneflow.no_grad() to disable autograd "
                                          "currently. We will fix this problem soon.";
        }
        JUST(LogicalSliceAssign(x, value_tensor, start, end, step));
      }
    }
    return Maybe<void>::Ok();
  }
};

class CastLikeFunctor {
 public:
  CastLikeFunctor() {
    op_ = CHECK_JUST(
        one::OpBuilder("cast_like").Input("in").Input("dtype_like").Output("out").Build());
  }
  Maybe<Tensor> operator()(const std::shared_ptr<one::Tensor>& x,
                           const std::shared_ptr<one::Tensor>& like) const {
    return OpInterpUtil::Dispatch<Tensor>(*op_, {x, like});
  }

 private:
  std::shared_ptr<OpExpr> op_;
};

class ElementwiseMinimumGradFunctor {
 public:
  ElementwiseMinimumGradFunctor() {
    op_ = CHECK_JUST(one::OpBuilder("elementwise_minimum_backward")
                         .Input("dz")
                         .Input("x")
                         .Input("y")
                         .Output("dx")
                         .Output("dy")
                         .Build());
  }
  Maybe<TensorTuple> operator()(const std::shared_ptr<one::Tensor>& dz,
                                const std::shared_ptr<one::Tensor>& x,
                                const std::shared_ptr<one::Tensor>& y) const {
    return OpInterpUtil::Dispatch<TensorTuple>(*op_, {dz, x, y});
  }

 private:
  std::shared_ptr<OpExpr> op_;
};

class ElementwiseMaximumGradFunctor {
 public:
  ElementwiseMaximumGradFunctor() {
    op_ = CHECK_JUST(one::OpBuilder("elementwise_maximum_backward")
                         .Input("dz")
                         .Input("x")
                         .Input("y")
                         .Output("dx")
                         .Output("dy")
                         .Build());
  }
  Maybe<TensorTuple> operator()(const std::shared_ptr<one::Tensor>& dz,
                                const std::shared_ptr<one::Tensor>& x,
                                const std::shared_ptr<one::Tensor>& y) const {
    return OpInterpUtil::Dispatch<TensorTuple>(*op_, {dz, x, y});
  }

 private:
  std::shared_ptr<OpExpr> op_;
};

class DivGradFunctor {
 public:
  DivGradFunctor() {
    op_ = CHECK_JUST(one::OpBuilder("broadcast_div_grad")
                         .Input("dz")
                         .Input("z")
                         .Input("y")
                         .Output("dy")
                         .Build());
  }
  Maybe<Tensor> operator()(const std::shared_ptr<one::Tensor>& dz,
                           const std::shared_ptr<one::Tensor>& z,
                           const std::shared_ptr<one::Tensor>& y) const {
    return OpInterpUtil::Dispatch<Tensor>(*op_, {dz, z, y});
  }

 private:
  std::shared_ptr<OpExpr> op_;
};

class BroadcastPowXGradFunctor {
 public:
  BroadcastPowXGradFunctor() {
    op_ = CHECK_JUST(one::OpBuilder("broadcast_pow_x_grad")
                         .Input("dz")
                         .Input("x")
                         .Input("y")
                         .Input("z")
                         .Output("dx")
                         .Build());
  }
  Maybe<Tensor> operator()(const std::shared_ptr<one::Tensor>& dz,
                           const std::shared_ptr<one::Tensor>& x,
                           const std::shared_ptr<one::Tensor>& y,
                           const std::shared_ptr<one::Tensor>& z) const {
    return OpInterpUtil::Dispatch<Tensor>(*op_, {dz, x, y, z});
  }

 private:
  std::shared_ptr<OpExpr> op_;
};

class BroadcastPowYGradFunctor {
 public:
  BroadcastPowYGradFunctor() {
    op_ = CHECK_JUST(one::OpBuilder("broadcast_pow_y_grad")
                         .Input("dz")
                         .Input("x")
                         .Input("y")
                         .Input("z")
                         .Output("dy")
                         .Build());
  }
  Maybe<Tensor> operator()(const std::shared_ptr<one::Tensor>& dz,
                           const std::shared_ptr<one::Tensor>& x,
                           const std::shared_ptr<one::Tensor>& y,
                           const std::shared_ptr<one::Tensor>& z) const {
    return OpInterpUtil::Dispatch<Tensor>(*op_, {dz, x, y, z});
  }

 private:
  std::shared_ptr<OpExpr> op_;
};

class IdentityFunctor {
 public:
  IdentityFunctor() {
    op_ = CHECK_JUST(one::OpBuilder("identity").Input("in").Output("out").Build());
  }
  Maybe<Tensor> operator()(const std::shared_ptr<one::Tensor>& in) const {
    return OpInterpUtil::Dispatch<Tensor>(*op_, {in});
  }

 private:
  std::shared_ptr<OpExpr> op_;
};

class AmpWhiteIdentityFunctor {
 public:
  AmpWhiteIdentityFunctor() {
    op_ = CHECK_JUST(one::OpBuilder("amp_white_identity").Input("in").Output("out").Build());
  }
  Maybe<Tensor> operator()(const std::shared_ptr<one::Tensor>& in) const {
    return OpInterpUtil::Dispatch<Tensor>(*op_, {in});
  }

 private:
  std::shared_ptr<OpExpr> op_;
};

class ReduceSumLikeFunctor {
 public:
  ReduceSumLikeFunctor() {
    op_ =
        CHECK_JUST(one::OpBuilder("reduce_sum_like").Input("x").Input("like").Output("y").Build());
  }
  Maybe<Tensor> operator()(const std::shared_ptr<one::Tensor>& x,
                           const std::shared_ptr<one::Tensor>& like,
                           const std::vector<int32_t>& axis) const {
    MutableAttrMap attrs;
    JUST(attrs.SetAttr<std::vector<int32_t>>("axis", axis));
    return OpInterpUtil::Dispatch<Tensor>(*op_, {x, like}, attrs);
  }

 private:
  std::shared_ptr<OpExpr> op_;
};

class BroadcastReduceSumLikeFunctor {
 public:
  BroadcastReduceSumLikeFunctor() {}
  Maybe<Tensor> operator()(const std::shared_ptr<Tensor>& input,
                           const std::shared_ptr<Tensor>& like) const {
    const auto& in_shape = *(input->shape());
    const auto& like_shape = *(like->shape());
    if (in_shape != like_shape) {
      const Shape& left_extended_shape =
          CreateLeftExtendedShape(ShapeView(like_shape), in_shape.NumAxes());
      if (in_shape == left_extended_shape) {
        return JUST(ReshapeLike(input, like));
      } else {
        const AxisVector& broadcast_axis_vec = left_extended_shape.Axes4BroadcastTo(in_shape);
        return JUST(ReduceSumLike(
            input, like,
            std::vector<int32_t>{broadcast_axis_vec.begin(), broadcast_axis_vec.end()}));
      }
    }
    return JUST(Identity(input));
  }
};

class SplitFunctor {
 public:
  SplitFunctor() {}
  Maybe<TensorTuple> operator()(const std::shared_ptr<one::Tensor>& x,
                                const int64_t& split_size_or_sections, const int64_t& dim) const {
    int64_t axis = dim;
    if (axis < 0) { axis += x->ndim(); }
    CHECK_OR_RETURN(axis >= 0 && axis < x->ndim())
        << "The dim " << dim << " is out of bound " << x->ndim() - 1;
    CHECK_GE_OR_RETURN(split_size_or_sections, 0)
        << "split expects split_size be non-negative, but got split_size="
        << split_size_or_sections;
    int64_t dim_size = x->shape()->At(axis);
    int64_t num_splits =
        std::max<int64_t>((dim_size + split_size_or_sections - 1) / split_size_or_sections, 1);
    TensorTuple splits(num_splits);
    int64_t last_split_size =
        split_size_or_sections - (split_size_or_sections * num_splits - dim_size);
    for (int i = 0; i < num_splits; ++i) {
      int64_t length = i < num_splits - 1 ? split_size_or_sections : last_split_size;
      splits[i] = JUST(Narrow(x, axis, i * split_size_or_sections, length));
    }
    return splits;
  }
};

class UnbindFunctor {
 public:
  UnbindFunctor() {}
  Maybe<TensorTuple> operator()(const std::shared_ptr<one::Tensor>& x, const int64_t& dim) const {
    int32_t axis = dim;
    const int32_t ndim = x->ndim();
    if (axis < 0) { axis += ndim; }
    CHECK_OR_RETURN((dim >= -ndim) && (dim < ndim))
        << "Dimension out of range (expected to be in range of [" << -ndim << "," << ndim - 1
        << "], but got " << dim << ")";
    int32_t dim_size = x->shape()->At(axis);
    TensorTuple unbinds(dim_size);
    for (int i = 0; i < dim_size; ++i) { unbinds[i] = JUST(Select(x, axis, i)); }
    return unbinds;
  }
};

class ChunkFunctor {
 public:
  ChunkFunctor() {}
  Maybe<TensorTuple> operator()(const std::shared_ptr<one::Tensor>& x, const int64_t& chunks,
                                const int64_t& dim) const {
    const int64_t ndim = x->ndim();
    int64_t infferd_dim = dim;
    CHECK_OR_RETURN(ndim > 0) << Error::RuntimeError()
                              << "chunk expects at least a 1-dimensional tensor.";
    CHECK_OR_RETURN(chunks > 0) << Error::RuntimeError()
                                << "chunk expects `chunks` to be greater than 0, got: " << chunks;
    CHECK_OR_RETURN(-ndim <= dim && dim <= (ndim - 1))
        << Error::IndexError() << "Dimension out of range (expected to be in range of [" << -ndim
        << ", " << ndim - 1 << "], but got " << dim << ")";
    if (dim < 0) { infferd_dim += ndim; }

    const auto dim_size = x->shape()->At(infferd_dim);
    int64_t split_size = (dim_size + chunks - 1) / chunks;
    if (split_size == 0 && dim_size == 0) {
      std::vector<int64_t> split_sizes(chunks, split_size);
      split_sizes[chunks - 1] = split_size - (split_size * chunks - dim_size);
      return functional::SplitWithSize(x, split_sizes, infferd_dim);
    } else {
      return functional::Split(x, split_size, infferd_dim);
    }
  }
};

class SplitLikeFunctor {
 public:
  SplitLikeFunctor() {
    ops_.resize(kMaxInputCount);
    for (int n = 1; n < ops_.size(); ++n) {
      ops_[n] = CHECK_JUST(one::OpBuilder("split_like")
                               .Input("in")
                               .Input("like", n + 1)
                               .Output("out", n + 1)
                               .Build());
    }
  }
  Maybe<TensorTuple> operator()(const std::shared_ptr<one::Tensor>& x, const TensorTuple& like,
                                const int64_t& axis) const {
    CHECK_GE_OR_RETURN(like.size(), 2);
    CHECK_LE_OR_RETURN(like.size(), kMaxInputCount);
    MutableAttrMap attrs;
    JUST(attrs.SetAttr<int64_t>("axis", axis));
    TensorTuple inputs(like.size() + 1);
    inputs[0] = x;
    for (int i = 0; i < like.size(); ++i) { inputs[i + 1] = like[i]; }
    return OpInterpUtil::Dispatch<TensorTuple>(*ops_.at(like.size() - 1), inputs, attrs);
  }

 private:
  std::vector<std::shared_ptr<OpExpr>> ops_;
};

class SplitWithSizeFunctor {
 public:
  SplitWithSizeFunctor() {}
  Maybe<TensorTuple> operator()(const std::shared_ptr<one::Tensor>& x,
                                const std::vector<int64_t>& split_size_or_sections,
                                const int64_t& dim) const {
    int64_t axis = dim;
    if (axis < 0) { axis += x->ndim(); }
    CHECK_OR_RETURN(axis >= 0 && axis < x->ndim())
        << "The dim " << dim << " is out of bound " << x->ndim() - 1;
    int64_t dim_size = x->shape()->At(axis);
    int64_t num_splits = split_size_or_sections.size();
    TensorTuple splits(num_splits);
    int64_t start_idx = 0;
    for (int i = 0; i < num_splits; ++i) {
      int64_t length = split_size_or_sections[i];
      CHECK_GE_OR_RETURN(length, 0) << "split_with_sizes expects split_sizes have only "
                                       "non-negative entries, but split_sizes["
                                    << i << "] = " << length;
      splits[i] = JUST(Narrow(x, axis, start_idx, length));
      start_idx += length;
    }
    CHECK_EQ_OR_RETURN(start_idx, dim_size)
        << "split_with_sizes expects split_sizes to sum exactly to " << dim_size
        << " (input tensor's size at dimension " << axis << "), "
        << "but got sum(split_sizes)=" << start_idx;
    return splits;
  }
};

class BatchGatherFunctor {
 public:
  BatchGatherFunctor() {
    op_ = CHECK_JUST(
        one::OpBuilder("batch_gather").Input("in").Input("indices").Output("out").Build());
  }
  Maybe<Tensor> operator()(const std::shared_ptr<one::Tensor>& in,
                           const std::shared_ptr<one::Tensor>& indices) const {
    return OpInterpUtil::Dispatch<Tensor>(*op_, {in, indices});
  }

 protected:
  std::shared_ptr<OpExpr> op_;
};

class UnsortedBatchSegmentSumFunctor {
 public:
  UnsortedBatchSegmentSumFunctor() {
    op_ = CHECK_JUST(one::OpBuilder("unsorted_batch_segment_sum")
                         .Input("data")
                         .Input("segment_ids")
                         .Output("out")
                         .Build());
  }
  Maybe<Tensor> operator()(const std::shared_ptr<one::Tensor>& data,
                           const std::shared_ptr<one::Tensor>& segment_ids,
                           const int64_t& num_segments) const {
    MutableAttrMap attrs;
    JUST(attrs.SetAttr<int64_t>("num_segments", num_segments));
    return OpInterpUtil::Dispatch<Tensor>(*op_, {data, segment_ids}, attrs);
  }

 protected:
  std::shared_ptr<OpExpr> op_;
};

class MaskedFillFunctor {
 public:
  MaskedFillFunctor() {
    op_ = CHECK_JUST(one::OpBuilder("masked_fill").Input("x").Input("mask").Output("out").Build());
  }
  Maybe<Tensor> operator()(const std::shared_ptr<one::Tensor>& x,
                           const std::shared_ptr<one::Tensor>& mask, const Scalar& value) const {
    MutableAttrMap attrs;
    if (IsFloatingDataType(x->dtype()->data_type())) {
      JUST(attrs.SetAttr<double>("float_operand", JUST(value.As<double>())));
      JUST(attrs.SetAttr<bool>("has_float_operand", true));
      JUST(attrs.SetAttr<bool>("has_int_operand", false));
      JUST(attrs.SetAttr<bool>("has_bool_operand", false));
    } else if (IsIntegralDataType(x->dtype()->data_type())) {
      JUST(attrs.SetAttr<int64_t>("int_operand", JUST(value.As<int64_t>())));
      JUST(attrs.SetAttr<bool>("has_float_operand", false));
      JUST(attrs.SetAttr<bool>("has_int_operand", true));
      JUST(attrs.SetAttr<bool>("has_bool_operand", false));
    } else if (IsBoolDataType(x->dtype()->data_type())) {
      JUST(attrs.SetAttr<bool>("bool_operand", JUST(value.As<bool>())));
      JUST(attrs.SetAttr<bool>("has_float_operand", false));
      JUST(attrs.SetAttr<bool>("has_int_operand", false));
      JUST(attrs.SetAttr<bool>("has_bool_operand", true));
    } else {
      UNIMPLEMENTED_THEN_RETURN() << "Only support floating or integral data type.";
    }
    const auto& x_shape = *(x->shape());
    const auto& mask_shape = *(mask->shape());
    if (x_shape != mask_shape) {
      Shape max_shape = Shape::Ones(std::max(x_shape.NumAxes(), mask_shape.NumAxes()));
      const Shape& x_extend_shape =
          CreateLeftExtendedShape(ShapeView(x_shape), max_shape.NumAxes());
      const Shape& mask_extend_shape =
          CreateLeftExtendedShape(ShapeView(mask_shape), max_shape.NumAxes());
      FOR_RANGE(int64_t, i, 0, max_shape.NumAxes()) {
        max_shape.Set(i, std::max(x_extend_shape.At(i), mask_extend_shape.At(i)));
      }
      return OpInterpUtil::Dispatch<Tensor>(
          *op_, {JUST(Expand(x, max_shape)), JUST(Expand(mask, max_shape))}, attrs);
    }
    return OpInterpUtil::Dispatch<Tensor>(*op_, {x, mask}, attrs);
  }

 private:
  std::shared_ptr<OpExpr> op_;
};

class MeshgridFunctor {
 public:
  Maybe<TensorTuple> operator()(const TensorTuple& tensors, const std::string& indexing) const {
    int size = tensors.size();
    CHECK_GT_OR_RETURN(size, 0) << "meshgrid expects a non-empty TensorList";
    for (int i = 0; i < size - 1; ++i) {
      const auto& cur_tensor = JUST(VectorAt(tensors, i));
      const auto& next_tensor = JUST(VectorAt(tensors, i + 1));
      CHECK_OR_RETURN(cur_tensor->dtype() == next_tensor->dtype())
          << "Meshgrid expects all tensors have the same dtype.";
      if (cur_tensor->is_local()) {
        CHECK_OR_RETURN(next_tensor->is_local())
            << "Meshgrid expects all tensors are local tensor.";
        CHECK_OR_RETURN(JUST(cur_tensor->device())->type() == JUST(next_tensor->device())->type())
            << "Meshgrid expects all tensors have the same device.";
      } else {
        CHECK_OR_RETURN(!next_tensor->is_local())
            << "Meshgrid expects all tensors are global tensor.";
        CHECK_OR_RETURN(JUST(cur_tensor->parallel_desc()) == JUST(next_tensor->parallel_desc()))
            << "Meshgrid expects all tensors have the same placement.";
      }
    }

    std::vector<std::shared_ptr<Tensor>> tensor_consts(tensors.begin(), tensors.end());

    bool swap_first_and_second_tensors = false;
    if (indexing == "xy") {
      swap_first_and_second_tensors = (size >= 2);
      if (swap_first_and_second_tensors) { std::swap(tensor_consts[0], tensor_consts[1]); }
    } else {
      CHECK_EQ_OR_RETURN(indexing, "ij")
          << "flow.meshgrid: indexing must be one of \"xy\" or \"ij\", "
             "but received: ,"
          << indexing;
    }

    TensorTuple grids(size);
    DimVector grids_vec(size);
    for (int i = 0; i < size; ++i) {
      CHECK_LE_OR_RETURN(tensor_consts[i]->shape()->NumAxes(), 1)
          << "Expected scalar or 1D tensor in the tensor list but got: "
          << tensor_consts[i]->shape()->NumAxes();
      if (tensor_consts[i]->shape()->NumAxes() == 0) {
        grids_vec[i] = 1;
      } else {
        grids_vec[i] = tensor_consts[i]->shape()->At(0);
      }
    }
    Shape grids_shape(grids_vec);

    DimVector view_shape_vec(size, 1);
    Shape view_shape(view_shape_vec);
    for (int i = 0; i < size; ++i) {
      view_shape.Set(i, -1);
      std::shared_ptr<one::Tensor> reshaped = JUST(Reshape(tensor_consts.at(i), view_shape));
      grids[i] = JUST(Expand(reshaped, grids_shape));
      view_shape.Set(i, 1);
    }

    if (swap_first_and_second_tensors) { std::swap(grids[0], grids[1]); }

    return grids;
  }
};

class IndexSelectFunctor {
 public:
  Maybe<Tensor> operator()(const std::shared_ptr<one::Tensor>& input, const int64_t& dim,
                           const std::shared_ptr<one::Tensor>& index) const {
    const int64_t input_num_axes = input->shape()->NumAxes();
    const int64_t index_num_axes = index->shape()->NumAxes();
    CHECK_EQ_OR_RETURN(index_num_axes, 1)
        << "IndexError: index_select(): Index is supposed to be a vector";
    bool index_dtype_flag =
        (index->dtype()->data_type() == kInt32) || (index->dtype()->data_type() == kInt64);
    CHECK_EQ_OR_RETURN(index_dtype_flag, true)
        << "RuntimeError: index_select(): Expected dtype int32 or int64 for index";
    int64_t new_dim = dim;
    if (dim < 0) { new_dim += input_num_axes; }
    CHECK_LE_OR_RETURN(new_dim, input_num_axes)
        << "IndexError: Dimension out of range (expected to be in range of [" << -input_num_axes
        << ", " << input_num_axes - 1 << "], but got " << new_dim << ")";
    DimVector index_broad_cast(input_num_axes);
    for (int i = 0; i < input_num_axes; i++) { index_broad_cast[i] = input->shape()->At(i); }
    index_broad_cast[new_dim] = 1;
    Shape expand_shape(index_broad_cast);
    auto index_gather =
        JUST(functional::Expand(JUST(functional::Slice(index, {0}, {1}, {1})), expand_shape));
    for (int i = 1; i < index->dim(0); i++) {
      index_gather = JUST(functional::Concat(
          {index_gather, JUST(functional::Expand(JUST(functional::Slice(index, {i}, {i + 1}, {1})),
                                                 expand_shape))},
          new_dim));
    }

    return JUST(functional::DimGather(input, new_dim, index_gather, false));
  }
};

namespace {
inline Maybe<bool> device_equal(const std::string& device_name, const int device_id,
                                Symbol<Device> device) {
  return (device_name == device->type() && device_id == device->device_id());
}

Maybe<Tensor> LocalTensorTo(const std::shared_ptr<Tensor>& x, const std::string& device_name,
                            const int device_id, const Symbol<DType>& dtype, const bool& copy) {
  std::shared_ptr<Tensor> tensor = x;
  if (!JUST(device_equal(device_name, device_id, JUST(x->device())))) {
    tensor = JUST(Copy(tensor, device_name, device_id));
  }
  if (dtype != x->dtype()) { tensor = JUST(Cast(tensor, dtype)); }
  if (copy && tensor == x) { tensor = JUST(Copy(tensor, device_name, device_id)); }
  return tensor;
}

Maybe<Tensor> ConsistentTensorTo(const std::shared_ptr<Tensor>& x, const std::string& device_type,
                                 const Symbol<DType>& dtype, const bool& copy) {
  std::shared_ptr<Tensor> tensor;
  auto input_placement = JUST(x->parallel_desc());
  std::string input_device_tag = input_placement->device_tag();
  if (device_type == input_device_tag) {
    if (dtype == x->dtype()) {
      return (copy ? JUST(x->clone()) : x);
    } else {
      return JUST(Cast(x, dtype));
    }
  }
  if (LazyMode::is_enabled()) {
    if (dtype != x->dtype()) { tensor = JUST(Cast(x, dtype)); }
    if (device_type != JUST(x->parallel_desc())->device_tag()) {
      tensor = JUST(Copy(tensor ? tensor : x, device_type, 0));
    }
    return tensor;
  } else {
    CheckMetaConsistency(x).GetOrThrow();
    auto placement = JUST(ReplacePlacementDeviceTag(input_placement, device_type));
    auto nd_sbp = JUST(x->nd_sbp());
    std::vector<Symbol<SbpParallel>> sbp_tuple(nd_sbp->sbp_parallel().size());
    for (int i = 0; i < sbp_tuple.size(); ++i) { sbp_tuple[i] = nd_sbp->sbp_parallel().Get(i); }
    tensor = JUST(ConsistentToLocal(x));
    Symbol<Device> device = JUST(Device::New(device_type));
    tensor = JUST(LocalTensorTo(tensor, device->type(), device->device_id(), dtype, copy));
    JUST(tensor->set_requires_grad(x->requires_grad()));
    return JUST(LocalToConsistent(tensor, placement, sbp_tuple, *(x->shape()), dtype));
  }
}

}  // namespace

class ToFunctor {
 public:
  Maybe<Tensor> operator()(const std::shared_ptr<Tensor>& input,
                           const Optional<std::string>& device_,
                           const Optional<Symbol<DType>>& dtype_, bool copy) const {
    Symbol<DType> dtype = dtype_.value_or(input->dtype());

    if (input->is_consistent()) {
      std::string device_type = device_.value_or(JUST(input->parallel_desc())->device_tag());
      CHECK_OR_RETURN(device_type == "cpu" || device_type == "cuda")
          << "Only string device without device id (eg. \"cpu\" or \"cuda\") is expected "
          << "for consistent tensor, but got " << device_.value_or("");
      return JUST(ConsistentTensorTo(input, device_type, dtype, copy));
    } else {
      std::string device_name = "";
      int device_id = 0;
      if (device_.has_value()) {
        JUST(ParsingDeviceTag(device_.value_or(""), &device_name, &device_id));
        if (device_id == -1) { device_id = GlobalProcessCtx::LocalRank(); }
      } else {
        Symbol<Device> device = JUST(input->device());
        device_name = device->type();
        device_id = device->device_id();
      }
      return JUST(LocalTensorTo(input, device_name, device_id, dtype, copy));
    }
  }
};

class To2Functor {
 public:
  Maybe<Tensor> operator()(const std::shared_ptr<Tensor>& input,
                           const Optional<Symbol<Device>>& device_,
                           const Optional<Symbol<DType>>& dtype_, bool copy) const {
    CHECK_OR_RETURN(!(input->is_consistent() && device_.has_value()))
        << "Only string device without device id (eg. \"cpu\" or \"cuda\") is expected "
        << "for consistent tensor, but got " << device_.value_or(Symbol<Device>())->ToRepr();
    if (input->is_consistent()) {
      std::string device_type = JUST(input->parallel_desc())->device_tag();
      return JUST(ConsistentTensorTo(input, device_type, dtype_.value_or(input->dtype()), copy));
    } else {
      auto dtype = dtype_.value_or(input->dtype());
      auto device =
          device_.has_value() ? device_.value_or(Symbol<Device>()) : JUST(input->device());
      return JUST(LocalTensorTo(input, device->type(), device->device_id(), dtype, copy));
    }
  }
};

class To3Functor {
 public:
  Maybe<Tensor> operator()(const std::shared_ptr<Tensor>& input,
                           const Optional<Symbol<DType>>& dtype_, bool copy) const {
    Symbol<DType> dtype = dtype_.value_or(input->dtype());
    if (input->is_consistent()) {
      return ConsistentTensorTo(input, JUST(input->parallel_desc())->device_tag(), dtype, copy);
    } else {
      auto device = JUST(input->device());
      return LocalTensorTo(input, device->type(), device->device_id(), dtype, copy);
    }
  }
};

class To4Functor {
 public:
  Maybe<Tensor> operator()(const std::shared_ptr<Tensor>& input,
                           const std::shared_ptr<Tensor>& other, bool copy) const {
    CHECK_OR_RETURN(!input->is_consistent() && !other->is_consistent())
        << "tensor.to(other) can only be called when tensor and other are local tensors";
    Symbol<DType> dtype = other->dtype();
    Symbol<Device> device = JUST(other->device());
    std::string device_name = device->type();
    int device_id = device->device_id();
    return LocalTensorTo(input, device_name, device_id, dtype, copy);
  }
};

class TopKFunctor {
 public:
  TopKFunctor() { op_ = CHECK_JUST(one::OpBuilder("top_k").Input("in").Output("out").Build()); }
  Maybe<Tensor> operator()(const std::shared_ptr<Tensor>& input, int32_t k, bool sorted) const {
    MutableAttrMap attrs;
    JUST(attrs.SetAttr<int32_t>("k", k));
    JUST(attrs.SetAttr<bool>("sorted", sorted));
    return OpInterpUtil::Dispatch<Tensor>(*op_, {input}, attrs);
  }

 private:
  std::shared_ptr<OpExpr> op_;
};

class InTopKFunctor {
 public:
  InTopKFunctor() {
    op_ = CHECK_JUST(
        one::OpBuilder("in_top_k").Input("targets").Input("predictions").Output("out").Build());
  }
  Maybe<Tensor> operator()(const std::shared_ptr<Tensor>& targets,
                           const std::shared_ptr<Tensor>& predictions, int32_t k) const {
    CHECK_EQ_OR_RETURN(targets->shape()->At(0), predictions->shape()->At(0))
        << "The num of targets must equal the num of predictions";
    CHECK_EQ_OR_RETURN(targets->ndim(), 1) << "The dimension of targets must be 1";
    CHECK_EQ_OR_RETURN(predictions->ndim(), 2) << "The dimension of predictions must be 2";
    MutableAttrMap attrs;
    JUST(attrs.SetAttr<int32_t>("k", k));
    return OpInterpUtil::Dispatch<Tensor>(*op_, {targets, predictions}, attrs);
  }

 private:
  std::shared_ptr<OpExpr> op_;
};

class TensorBufferToTensorFunctor {
 public:
  TensorBufferToTensorFunctor() {
    op_ = CHECK_JUST(one::OpBuilder("tensor_buffer_to_tensor").Input("in").Output("out").Build());
  }
  Maybe<Tensor> operator()(const std::shared_ptr<Tensor>& input, const Shape& instance_shape,
                           const Symbol<DType>& dtype) const {
    MutableAttrMap attrs;
    JUST(attrs.SetAttr<Shape>("instance_shape", instance_shape));
    JUST(attrs.SetAttr<DataType>("dtype", dtype->data_type()));
    return OpInterpUtil::Dispatch<Tensor>(*op_, {input}, attrs);
  }

 private:
  std::shared_ptr<OpExpr> op_;
};

class TensorToTensorBufferFunctor {
 public:
  TensorToTensorBufferFunctor() {
    op_ = CHECK_JUST(one::OpBuilder("tensor_to_tensor_buffer").Input("in").Output("out").Build());
  }
  Maybe<Tensor> operator()(const std::shared_ptr<Tensor>& input, int32_t instance_dims) const {
    MutableAttrMap attrs;
    JUST(attrs.SetAttr<int32_t>("instance_dims", instance_dims));
    return OpInterpUtil::Dispatch<Tensor>(*op_, {input}, attrs);
  }

 private:
  std::shared_ptr<OpExpr> op_;
};

class GenTensorBufferFunctor {
 public:
  GenTensorBufferFunctor() {
    op_ = CHECK_JUST(one::OpBuilder("gen_tensor_buffer").Output("out").Build());
  }
  Maybe<Tensor> operator()(const Shape& shape, const std::vector<Shape>& shape_list,
                           const std::vector<float>& value_list, const Symbol<DType>& dtype,
                           bool dynamic_out) const {
    MutableAttrMap attrs;
    JUST(attrs.SetAttr<Shape>("shape", shape));
    JUST(attrs.SetAttr<std::vector<Shape>>("shape_list", shape_list));
    JUST(attrs.SetAttr<std::vector<float>>("value_list", value_list));
    JUST(attrs.SetAttr<DataType>("data_type", dtype->data_type()));
    JUST(attrs.SetAttr<bool>("dynamic_out", dynamic_out));
    return OpInterpUtil::Dispatch<Tensor>(*op_, {}, attrs);
  }

 private:
  std::shared_ptr<OpExpr> op_;
};

class RepeatFunctor {
 public:
  RepeatFunctor() {}
  Maybe<Tensor> operator()(const std::shared_ptr<one::Tensor>& input,
                           const Shape& repeat_shape) const {
    Shape input_shape = *(input->shape());
    std::vector<int32_t> input_reshape_vec;
    std::vector<int32_t> expand_shape_vec;
    std::vector<int32_t> output_reshape_vec;

    int32_t numaxes_diff = repeat_shape.NumAxes() - input_shape.NumAxes();
    CHECK_GE_OR_RETURN(numaxes_diff, 0)
        << "RuntimeError: Number of dimensions of repeat dims can not be "
           "smaller than number of dimensions of tensor";

    for (int32_t i = repeat_shape.NumAxes() - 1; i >= 0; i--) {
      if (i >= numaxes_diff) {
        int32_t input_shape_val = input_shape.At(i - numaxes_diff);
        int32_t repeat_shape_val = repeat_shape.At(i);
        if (repeat_shape_val > 1) {
          if (input_shape_val > 1) {
            input_reshape_vec.insert(input_reshape_vec.begin(), input_shape_val);
            input_reshape_vec.insert(input_reshape_vec.begin(), 1);
            expand_shape_vec.insert(expand_shape_vec.begin(), input_shape_val);
            expand_shape_vec.insert(expand_shape_vec.begin(), repeat_shape_val);
            output_reshape_vec.insert(output_reshape_vec.begin(),
                                      repeat_shape_val * input_shape_val);
          } else {
            input_reshape_vec.insert(input_reshape_vec.begin(), input_shape_val);
            expand_shape_vec.insert(expand_shape_vec.begin(), repeat_shape_val);
            output_reshape_vec.insert(output_reshape_vec.begin(), repeat_shape_val);
          }
        } else {
          input_reshape_vec.insert(input_reshape_vec.begin(), input_shape_val);
          expand_shape_vec.insert(expand_shape_vec.begin(), input_shape_val);
          output_reshape_vec.insert(output_reshape_vec.begin(), input_shape_val);
        }
      } else {
        expand_shape_vec.insert(expand_shape_vec.begin(), repeat_shape.At(i));
        output_reshape_vec.insert(output_reshape_vec.begin(), repeat_shape.At(i));
      }
    }
    Shape input_reshape(DimVector(input_reshape_vec.begin(), input_reshape_vec.end()));
    Shape expand_shape(DimVector(expand_shape_vec.begin(), expand_shape_vec.end()));
    Shape output_reshape(DimVector(output_reshape_vec.begin(), output_reshape_vec.end()));
    std::shared_ptr<one::Tensor> reshaped_tensor = JUST(Reshape(input, input_reshape));
    std::shared_ptr<one::Tensor> expanded_tensor = JUST(Expand(reshaped_tensor, expand_shape));
    std::shared_ptr<one::Tensor> result = JUST(Reshape(expanded_tensor, output_reshape));
    return result;
  }
};

class TileFunctor {
 public:
  TileFunctor() {}
  Maybe<Tensor> operator()(const std::shared_ptr<one::Tensor>& input, const Shape& dims) const {
    std::vector<int32_t> new_dims_vec;
    int32_t numaxes_diff = input->shape()->NumAxes() - dims.NumAxes();
    for (int32_t i = dims.NumAxes() - 1; i >= 0; i--) {
      CHECK_GE_OR_RETURN(dims.At(i), 0)
          << "RuntimeError: Tring to create tensor with negative dimension " << dims.At(i);
      new_dims_vec.insert(new_dims_vec.begin(), dims.At(i));
    }
    for (int32_t i = 0; i < numaxes_diff; i++) { new_dims_vec.insert(new_dims_vec.begin(), 1); }
    Shape new_dims(DimVector(new_dims_vec.begin(), new_dims_vec.end()));
    return JUST(Repeat(input, new_dims));
  }
};

class TransposeAllDimPropertyFunctor {
 public:
  TransposeAllDimPropertyFunctor() {}
  Maybe<Tensor> operator()(const std::shared_ptr<one::Tensor>& x) const {
    const int64_t ndim = x->ndim();
    std::vector<int32_t> permute;
    permute.resize(ndim);
    std::iota(permute.begin(), permute.end(), 0);
    std::reverse(permute.begin(), permute.end());
    return Transpose(x, permute);
  }
};

class TransposeAllDimFunctionFunctor {
 public:
  TransposeAllDimFunctionFunctor() {}
  Maybe<Tensor> operator()(const std::shared_ptr<one::Tensor>& x) const {
    const int64_t ndim = x->ndim();
    CHECK_OR_RETURN(ndim <= 2)
        << "RuntimeError: t() expects a tensor with <= 2 dimensions, but input tensor is " << ndim
        << "D";
    if (ndim == 0 || ndim == 1) { return x; }
    return Transpose2dim(x, 0, 1);
  }
};

class PinMemoryFunctor {
 public:
  PinMemoryFunctor() {
    op_ = CHECK_JUST(one::OpBuilder("slice_update").Input("x").Input("update").Output("y").Build());
  }
  Maybe<Tensor> operator()(const std::shared_ptr<one::Tensor>& input) const {
    // TODO:(zhaoluyang) support consistent tensor.pin_memory()
    CHECK_OR_RETURN(input->is_local())
        << Error::RuntimeError() << "Tensor.pin_memory() only support local tensor for now!";
    // if tensor already pinned, then just return
    if (JUST(JUST(input->AsMirroredTensor())->eager_blob_object())->pin_memory()) { return input; }
    auto shape = input->shape();
    auto device = JUST(input->device());
    const bool requires_grad = input->requires_grad();
    CHECK_EQ_OR_RETURN(device->enum_type(), DeviceType::kCPU)
        << Error::RuntimeError() << "cannot pin tensor with device: " << device->ToString()
        << ", only dense CPU tensors can be pinned.";

    auto empty = JUST(functional::Empty(*shape.get(), input->dtype(), device, /*pin_memory=*/true));
    // TODO: remove this requires_grad
    JUST(empty->set_requires_grad(requires_grad));
    const int32_t ndim = input->ndim();
    if (ndim == 0) {
      // for 0-dim case only
<<<<<<< HEAD
      Shape tmp_shape{1};
      auto viewed_input = JUST(functional::Reshape(input, tmp_shape));
      TensorIndex tensor_index;
      tensor_index.emplace_back(functional::detail::IndexItem(functional::detail::EllipsisIndex{}));
      auto output = JUST(functional::Empty(tmp_shape, input->dtype(), device, /*pin_memory=*/true));
      JUST(functional::TensorSetItem(output, tensor_index, viewed_input));
      return JUST(functional::View(output, *shape.get()));;
=======
      // TODO:(zhaoluyang) use TensorSetItem replace AssignLocalTensor
      JUST(OpInterpUtil::Dispatch<TensorTuple>(*assign_op_, {empty, input}));
      // if requires_grad, set backward function-node 'copy_backward'
      if (autograd::GradMode::is_enabled() && requires_grad) {
        auto backward_fn = std::make_shared<BackwardFunction>();
        backward_fn->body = [=](const TensorTuple& out_grads, TensorTuple* in_grads,
                                bool create_graph) -> Maybe<void> {
          autograd::AutoGradMode mode(create_graph);
          CHECK_EQ_OR_RETURN(out_grads.size(), 1);  // NOLINT(maybe-need-error-msg)
          in_grads->resize(1);
          const Symbol<Device>& device = JUST(out_grads[0]->device());
          (*in_grads)[0] =
              JUST(functional::Copy(out_grads[0], device->type(), device->device_id()););
          return Maybe<void>::Ok();
        };
        backward_fn->status = []() { return true; };
        TensorTuple outputs{empty};
        JUST(GetThreadLocalAutogradEngine()->AddNode("copy_backward", backward_fn, {input},
                                                     &outputs));
      }
      return empty;
>>>>>>> 94df435f
    } else {
      MutableAttrMap attrs;
      std::vector<int64_t> starts(ndim, 0);
      std::vector<int64_t> stops(ndim);
      std::vector<int64_t> steps(ndim, 1);
      for (int i = 0; i < ndim; ++i) { stops[i] = input->shape()->At(i); }
      JUST(attrs.SetAttr<std::vector<int64_t>>("start", starts));
      JUST(attrs.SetAttr<std::vector<int64_t>>("stop", stops));
      JUST(attrs.SetAttr<std::vector<int64_t>>("step", steps));
      JUST(empty->set_requires_grad(requires_grad));
      auto outputs = TensorTuple{empty};
      JUST(OpInterpUtil::Dispatch(*op_, TensorTuple{empty, input}, &outputs, attrs));
      return outputs[0];
    }
  }

 private:
  std::shared_ptr<OpExpr> op_;
};

}  // namespace impl

ONEFLOW_FUNCTION_LIBRARY(m) {
  m.add_functor<impl::ArgMaxFunctor>("ArgMax");
  m.add_functor<impl::ArgMinFunctor>("ArgMin");
  m.add_functor<impl::ConsistentConstantFunctor>("ConsistentConstant");
  m.add_functor<impl::ConstantFunctor>("Constant");
  m.add_functor<impl::ConsistentEmptyFunctor>("ConsistentEmpty");
  m.add_functor<impl::EmptyFunctor>("Empty");
  m.add_functor<impl::ZerosLikeFunctor>("ZerosLike");
  m.add_functor<impl::OnesLikeFunctor>("OnesLike");
  m.add_functor<impl::FlattenFunctor>("Flatten");
  m.add_functor<impl::WhereFunctor>("Where");
  m.add_functor<impl::WhereScalarXFunctor>("WhereScalarX");
  m.add_functor<impl::WhereScalarYFunctor>("WhereScalarY");
  m.add_functor<impl::WhereScalarXYFunctor>("WhereScalarXY");
  m.add_functor<impl::ArgWhereFunctor>("ArgWhere");
  m.add_functor<impl::BroadcastLikeFunctor>("BroadcastLike");
  m.add_functor<impl::ConcatFunctor>("Concat");
  m.add_functor<impl::StackFunctor>("Stack");
  m.add_functor<impl::StackGradFunctor>("StackGrad");
  m.add_functor<impl::ExpandFunctor>("Expand");
  m.add_functor<impl::ExpandGradFunctor>("ExpandGrad");
  m.add_functor<impl::ExpandDimsFunctor>("ExpandDims");
  m.add_functor<impl::ExpandDimsFunctor>("Unsqueeze");
  m.add_functor<impl::SqueezeFunctor>("Squeeze");
  m.add_functor<impl::RollFunctor>("Roll");
  m.add_functor<impl::GatherFunctor>("Gather");
  m.add_functor<impl::DimGatherFunctor>("DimGather");
  m.add_functor<impl::ArgSortFunctor>("ArgSort");
  m.add_functor<impl::SearchSortedFunctor>("SearchSorted");
  m.add_functor<impl::SearchSortedScalarFunctor>("SearchSortedScalar");
  m.add_functor<impl::GatherNdFunctor>("GatherNd");
  m.add_functor<impl::ScatterNdFunctor>("ScatterNd");
  m.add_functor<impl::TensorScatterNdUpdateFunctor>("TensorScatterNdUpdate");
  m.add_functor<impl::ScatterNdLikeFunctor>("ScatterNdLike");
  m.add_functor<impl::ReshapeFunctor>("Reshape");
  m.add_functor<impl::ViewFunctor>("View");
  m.add_functor<impl::ToContiguousFunctor>("ToContiguous");
  m.add_functor<impl::SliceFunctor>("Slice");
  m.add_functor<impl::SliceGradFunctor>("SliceGrad");
  m.add_functor<impl::NarrowFunctor>("Narrow");
  m.add_functor<impl::NarrowGradFunctor>("NarrowGrad");
  m.add_functor<impl::LogicalSliceAssignFunctor>("LogicalSliceAssign");
  m.add_functor<impl::LogicalSliceFunctor>("LogicalSlice");
  m.add_functor<impl::SliceUpdateFunctor>("SliceUpdate");
  m.add_functor<impl::SliceView1dContiguousFunctor>("SliceView1dContiguous");
  m.add_functor<impl::CopyFunctor>("Copy");
  m.add_functor<impl::FlipFunctor>("Flip");
  m.add_functor<impl::FlipGradFunctor>("FlipGrad");
  m.add_functor<impl::UnfoldTensorFunctor>("UnfoldTensor");
  m.add_functor<impl::UnfoldTensorGradFunctor>("UnfoldTensorGrad");
  m.add_functor<impl::UpsampleFunctor>("Upsample");
  m.add_functor<impl::UpsampleGradFunctor>("UpsampleGrad");
  m.add_functor<impl::UpsampleNearest2DFunctor>("UpsampleNearest2D");
  m.add_functor<impl::UpsampleNearest2DGradFunctor>("UpsampleNearest2DGrad");
  m.add_functor<impl::UpsampleBilinear2DFunctor>("UpsampleBilinear2D");
  m.add_functor<impl::UpsampleBilinear2DGradFunctor>("UpsampleBilinear2DGrad");
  m.add_functor<impl::UpsampleLinear1DFunctor>("UpsampleLinear1D");
  m.add_functor<impl::UpsampleLinear1DGradFunctor>("UpsampleLinear1DGrad");
  m.add_functor<impl::UpsampleNearest1DFunctor>("UpsampleNearest1D");
  m.add_functor<impl::UpsampleNearest1DGradFunctor>("UpsampleNearest1DGrad");
  m.add_functor<impl::UpsampleBicubic2DFunctor>("UpsampleBicubic2D");
  m.add_functor<impl::UpsampleBicubic2DGradFunctor>("UpsampleBicubic2DGrad");
  m.add_functor<impl::UpsampleNearest3DFunctor>("UpsampleNearest3D");
  m.add_functor<impl::UpsampleNearest3DGradFunctor>("UpsampleNearest3DGrad");
  m.add_functor<impl::UpsampleTrilinear3DFunctor>("UpsampleTrilinear3D");
  m.add_functor<impl::UpsampleTrilinear3DGradFunctor>("UpsampleTrilinear3DGrad");
  m.add_functor<impl::UnsortedSegmentSumLikeFunctor>("UnsortedSegmentSumLike");
  m.add_functor<impl::TrilFunctor>("Tril");
  m.add_functor<impl::TriuFunctor>("Triu");
  m.add_functor<impl::DiagFunctor>("Diag");
  m.add_functor<impl::DiagGradFunctor>("DiagGrad");
  m.add_functor<impl::DiagonalFunctor>("Diagonal");
  m.add_functor<impl::DiagonalGradFunctor>("DiagonalGrad");
  m.add_functor<impl::TensorGetItemFunctor>("TensorGetItem");
  m.add_functor<impl::DimScatterFunctor>("DimScatter");
  m.add_functor<impl::DimScatterAddFunctor>("DimScatterAdd");
  m.add_functor<impl::DimScatterMulFunctor>("DimScatterMul");
  m.add_functor<impl::DimScatterUpdateScalarFunctor>("DimScatterUpdateScalar");
  m.add_functor<impl::DimScatterAddScalarFunctor>("DimScatterAddScalar");
  m.add_functor<impl::DimScatterAddLikeFunctor>("DimScatterAddLike");
  m.add_functor<impl::DimScatterMulScalarFunctor>("DimScatterMulScalar");
  m.add_functor<impl::TensorSetItemFunctor>("TensorSetItem");
  m.add_functor<impl::CastLikeFunctor>("CastLike");
  m.add_functor<impl::ElementwiseMinimumGradFunctor>("ElementwiseMinGrad");
  m.add_functor<impl::ElementwiseMaximumGradFunctor>("ElementwiseMaxGrad");
  m.add_functor<impl::BroadcastPowXGradFunctor>("BroadcastPowXGrad");
  m.add_functor<impl::BroadcastPowYGradFunctor>("BroadcastPowYGrad");
  m.add_functor<impl::DivGradFunctor>("DivGrad");
  m.add_functor<impl::IdentityFunctor>("Identity");
  m.add_functor<impl::AmpWhiteIdentityFunctor>("AmpWhiteIdentity");
  m.add_functor<impl::ReduceSumLikeFunctor>("ReduceSumLike");
  m.add_functor<impl::BroadcastReduceSumLikeFunctor>("BroadcastReduceSumLike");
  m.add_functor<impl::SplitFunctor>("Split");
  m.add_functor<impl::UnbindFunctor>("Unbind");
  m.add_functor<impl::ChunkFunctor>("Chunk");
  m.add_functor<impl::SplitLikeFunctor>("SplitLike");
  m.add_functor<impl::SplitWithSizeFunctor>("SplitWithSize");
  m.add_functor<impl::BatchGatherFunctor>("BatchGather");
  m.add_functor<impl::UnsortedBatchSegmentSumFunctor>("UnsortedBatchSegmentSum");
  m.add_functor<impl::MaskedFillFunctor>("MaskedFill");
  m.add_functor<impl::MeshgridFunctor>("Meshgrid");
  m.add_functor<impl::IndexSelectFunctor>("IndexSelect");
  m.add_functor<impl::ToFunctor, impl::To2Functor, impl::To3Functor, impl::To4Functor>("To");
  m.add_functor<impl::TopKFunctor>("TopK");
  m.add_functor<impl::InTopKFunctor>("InTopK");
  m.add_functor<impl::TensorToTensorBufferFunctor>("TensorToTensorBuffer");
  m.add_functor<impl::TensorBufferToTensorFunctor>("TensorBufferToTensor");
  m.add_functor<impl::GenTensorBufferFunctor>("GenTensorBuffer");
  m.add_functor<impl::RepeatFunctor>("Repeat");
  m.add_functor<impl::TileFunctor>("Tile");
  m.add_functor<impl::TransposeAllDimPropertyFunctor>("TransposeAllDimProperty");
  m.add_functor<impl::TransposeAllDimFunctionFunctor>("TransposeAllDimFunction");
  m.add_functor<impl::PinMemoryFunctor>("PinMemory");
};

}  // namespace functional
}  // namespace one
}  // namespace oneflow<|MERGE_RESOLUTION|>--- conflicted
+++ resolved
@@ -44,7 +44,6 @@
 #include "oneflow/core/job/sbp_parallel.h"
 #include "oneflow/core/job/global_for.h"
 #include "oneflow/core/job/lazy_mode.h"
-#include "oneflow/core/autograd/autograd_engine.h"
 
 namespace oneflow {
 namespace one {
@@ -2900,7 +2899,6 @@
     const int32_t ndim = input->ndim();
     if (ndim == 0) {
       // for 0-dim case only
-<<<<<<< HEAD
       Shape tmp_shape{1};
       auto viewed_input = JUST(functional::Reshape(input, tmp_shape));
       TensorIndex tensor_index;
@@ -2908,29 +2906,6 @@
       auto output = JUST(functional::Empty(tmp_shape, input->dtype(), device, /*pin_memory=*/true));
       JUST(functional::TensorSetItem(output, tensor_index, viewed_input));
       return JUST(functional::View(output, *shape.get()));;
-=======
-      // TODO:(zhaoluyang) use TensorSetItem replace AssignLocalTensor
-      JUST(OpInterpUtil::Dispatch<TensorTuple>(*assign_op_, {empty, input}));
-      // if requires_grad, set backward function-node 'copy_backward'
-      if (autograd::GradMode::is_enabled() && requires_grad) {
-        auto backward_fn = std::make_shared<BackwardFunction>();
-        backward_fn->body = [=](const TensorTuple& out_grads, TensorTuple* in_grads,
-                                bool create_graph) -> Maybe<void> {
-          autograd::AutoGradMode mode(create_graph);
-          CHECK_EQ_OR_RETURN(out_grads.size(), 1);  // NOLINT(maybe-need-error-msg)
-          in_grads->resize(1);
-          const Symbol<Device>& device = JUST(out_grads[0]->device());
-          (*in_grads)[0] =
-              JUST(functional::Copy(out_grads[0], device->type(), device->device_id()););
-          return Maybe<void>::Ok();
-        };
-        backward_fn->status = []() { return true; };
-        TensorTuple outputs{empty};
-        JUST(GetThreadLocalAutogradEngine()->AddNode("copy_backward", backward_fn, {input},
-                                                     &outputs));
-      }
-      return empty;
->>>>>>> 94df435f
     } else {
       MutableAttrMap attrs;
       std::vector<int64_t> starts(ndim, 0);
