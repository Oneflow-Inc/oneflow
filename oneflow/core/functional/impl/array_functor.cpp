/*
Copyright 2020 The OneFlow Authors. All rights reserved.

Licensed under the Apache License, Version 2.0 (the "License");
you may not use this file except in compliance with the License.
You may obtain a copy of the License at

    http://www.apache.org/licenses/LICENSE-2.0

Unless required by applicable law or agreed to in writing, software
distributed under the License is distributed on an "AS IS" BASIS,
WITHOUT WARRANTIES OR CONDITIONS OF ANY KIND, either express or implied.
See the License for the specific language governing permissions and
limitations under the License.
*/

#include "oneflow/core/autograd/autograd_mode.h"
#include "oneflow/core/common/scalar.h"
#include "oneflow/core/framework/attr_map.h"
#include "oneflow/core/framework/nd_sbp.h"
#include "oneflow/core/framework/op_builder.h"
#include "oneflow/core/framework/op_expr.h"
#include "oneflow/core/framework/op_interpreter/op_interpreter_util.h"
#include "oneflow/core/framework/stride.h"
#include "oneflow/core/framework/tensor.h"
#include "oneflow/core/framework/tensor_methods.h"
#include "oneflow/core/framework/tensor_tuple.h"
#include "oneflow/core/functional/functional.h"
#include "oneflow/core/functional/function_library.h"
#include "oneflow/core/functional/impl/common.h"
#include "oneflow/core/functional/impl/unary_functor.h"
#include "oneflow/core/job/parallel_desc.h"
#include "oneflow/core/job/sbp_parallel.h"
#include "oneflow/core/job/global_for.h"
#include "oneflow/core/job/lazy_mode.h"
#include "oneflow/core/common/global.h"
#include "oneflow/core/common/optional.h"
#include "oneflow/core/common/protobuf.h"

namespace oneflow {
namespace one {
namespace functional {

namespace impl {

class ConsistentConstantFunctor {
 public:
  ConsistentConstantFunctor() {
    op_ = CHECK_JUST(one::OpBuilder("constant").Output("out").Build());
  }
  Maybe<Tensor> operator()(const Shape& shape, const Scalar& value, const Symbol<DType>& dtype,
                           const Symbol<ParallelDesc>& placement,
                           const std::vector<Symbol<cfg::SbpParallel>>& sbp_tuple) const {
    MutableAttrMap attrs;
    JUST(attrs.SetAttr<Shape>("shape", shape));
    JUST(attrs.SetAttr<DataType>("dtype", dtype->data_type()));
    if (IsIntegralDataType(dtype->data_type())) {
      JUST(attrs.SetAttr<bool>("is_floating_value", false));
      JUST(attrs.SetAttr<int64_t>("integer_value", JUST(value.As<int64_t>())));
    } else {
      JUST(attrs.SetAttr<bool>("is_floating_value", true));
      JUST(attrs.SetAttr<double>("floating_value", JUST(value.As<double>())));
    }
    if (LazyMode::is_enabled()) {
      std::vector<std::string> nd_sbp(sbp_tuple.size());
      {
        for (int i = 0; i < sbp_tuple.size(); ++i) {
          nd_sbp.at(i) = SbpParallelToString(*sbp_tuple.at(i));
        }
      }
      JUST(attrs.SetAttr<std::vector<std::string>>("nd_sbp", nd_sbp));
    }
    const auto& nd_sbp = JUST(GetNdSbp(sbp_tuple));
    return OpInterpUtil::Dispatch<Tensor>(*op_, {}, OpExprInterpContext(attrs, placement, nd_sbp));
  }

 private:
  std::shared_ptr<OpExpr> op_;
};

class ConstantFunctor {
 public:
  ConstantFunctor() { op_ = CHECK_JUST(one::OpBuilder("constant").Output("out").Build()); }
  Maybe<Tensor> operator()(const Shape& shape, const Scalar& value, const Symbol<DType>& dtype,
                           const Optional<Symbol<Device>>& device) const {
    MutableAttrMap attrs;
    JUST(attrs.SetAttr<Shape>("shape", shape));
    JUST(attrs.SetAttr<DataType>("dtype", dtype->data_type()));
    if (IsIntegralDataType(dtype->data_type())) {
      JUST(attrs.SetAttr<bool>("is_floating_value", false));
      JUST(attrs.SetAttr<int64_t>("integer_value", JUST(value.As<int64_t>())));
    } else {
      JUST(attrs.SetAttr<bool>("is_floating_value", true));
      JUST(attrs.SetAttr<double>("floating_value", JUST(value.As<double>())));
    }
    if (device.has_value()) {
      Symbol<Device> device_symbol = JUST(device);
      return OpInterpUtil::Dispatch<Tensor>(*op_, {}, OpExprInterpContext(attrs, device_symbol));
    } else {
      return OpInterpUtil::Dispatch<Tensor>(*op_, {}, attrs);
    }
  }

 private:
  std::shared_ptr<OpExpr> op_;
};

class EmptyFunctor {
 public:
  EmptyFunctor() { op_ = CHECK_JUST(one::OpBuilder("empty").Output("out").Build()); }
  Maybe<Tensor> operator()(const Shape& shape, const Symbol<DType>& dtype,
                           const Optional<Symbol<Device>>& device) const {
    MutableAttrMap attrs;
    JUST(attrs.SetAttr<Shape>("shape", shape));
    JUST(attrs.SetAttr<DataType>("dtype", dtype->data_type()));
    if (device.has_value()) {
      Symbol<Device> device_symbol = JUST(device);
      return OpInterpUtil::Dispatch<Tensor>(*op_, {}, OpExprInterpContext(attrs, device_symbol));
    } else {
      return OpInterpUtil::Dispatch<Tensor>(*op_, {}, attrs);
    }
  }

 private:
  std::shared_ptr<OpExpr> op_;
};

class ConsistentEmptyFunctor {
 public:
  ConsistentEmptyFunctor() { op_ = CHECK_JUST(one::OpBuilder("empty").Output("out").Build()); }
  Maybe<Tensor> operator()(const Shape& shape, const Symbol<DType>& dtype,
                           const Symbol<ParallelDesc>& placement,
                           const std::vector<Symbol<cfg::SbpParallel>>& sbp_tuple) const {
    MutableAttrMap attrs;
    JUST(attrs.SetAttr<Shape>("shape", shape));
    JUST(attrs.SetAttr<DataType>("dtype", dtype->data_type()));
    if (LazyMode::is_enabled()) {
      std::vector<std::string> nd_sbp(sbp_tuple.size());
      {
        for (int i = 0; i < sbp_tuple.size(); ++i) {
          nd_sbp.at(i) = SbpParallelToString(*sbp_tuple.at(i));
        }
      }
      JUST(attrs.SetAttr<std::vector<std::string>>("nd_sbp", nd_sbp));
    }
    const auto& nd_sbp = JUST(GetNdSbp(sbp_tuple));
    return OpInterpUtil::Dispatch<Tensor>(*op_, {}, OpExprInterpContext(attrs, placement, nd_sbp));
  }

 private:
  std::shared_ptr<OpExpr> op_;
};

class ZerosLikeFunctor : public UnaryFunctor {
 public:
  ZerosLikeFunctor() {
    op_ = CHECK_JUST(one::OpBuilder("zero_like").Input("like").Output("out").Build());
  }
};

class OnesLikeFunctor : public UnaryFunctor {
 public:
  OnesLikeFunctor() {
    op_ = CHECK_JUST(one::OpBuilder("ones_like").Input("like").Output("out").Build());
  }
};

class FlattenFunctor {
 public:
  FlattenFunctor() {
    op_ = CHECK_JUST(one::OpBuilder("flatten").Input("in").Output("out").Build());
  }
  Maybe<Tensor> operator()(const std::shared_ptr<one::Tensor>& x, const int32_t& start_dim,
                           const int32_t& end_dim) const {
    MutableAttrMap attrs;
    JUST(attrs.SetAttr<int32_t>("start_dim", start_dim));
    JUST(attrs.SetAttr<int32_t>("end_dim", end_dim));
    return OpInterpUtil::Dispatch<Tensor>(*op_, {x}, attrs);
  }

 private:
  std::shared_ptr<OpExpr> op_;
};

class WhereFunctor {
 public:
  WhereFunctor() {
    op_ = CHECK_JUST(
        one::OpBuilder("where").Input("condition").Input("x").Input("y").Output("out").Build());
  }
  Maybe<Tensor> operator()(const std::shared_ptr<one::Tensor>& condition,
                           const std::shared_ptr<one::Tensor>& x,
                           const std::shared_ptr<one::Tensor>& y) const {
    return OpInterpUtil::Dispatch<Tensor>(*op_, {condition, x, y});
  }

 private:
  std::shared_ptr<OpExpr> op_;
};

class WhereScalarXFunctor {
 public:
  WhereScalarXFunctor() {
    op_ = CHECK_JUST(
        one::OpBuilder("where_scalar_x").Input("condition").Input("y").Output("out").Build());
  }
  Maybe<Tensor> operator()(const std::shared_ptr<one::Tensor>& condition, const Scalar& scalar,
                           const std::shared_ptr<one::Tensor>& y) const {
    MutableAttrMap attrs;
    if (scalar.IsFloatingPoint()) {
      JUST(attrs.SetAttr<double>("float_operand", JUST(scalar.As<double>())));
      JUST(attrs.SetAttr<bool>("has_float_operand", true));
      JUST(attrs.SetAttr<bool>("has_int_operand", false));
    } else if (scalar.IsIntegral()) {
      JUST(attrs.SetAttr<int64_t>("int_operand", JUST(scalar.As<int64_t>())));
      JUST(attrs.SetAttr<bool>("has_float_operand", false));
      JUST(attrs.SetAttr<bool>("has_int_operand", true));
    } else {
      UNIMPLEMENTED_THEN_RETURN() << "The scalar in Where shoule be float or int.";
    }
    return OpInterpUtil::Dispatch<Tensor>(*op_, {condition, y}, attrs);
  }

 private:
  std::shared_ptr<OpExpr> op_;
};

class WhereScalarYFunctor {
 public:
  WhereScalarYFunctor() {
    op_ = CHECK_JUST(
        one::OpBuilder("where_scalar_y").Input("condition").Input("x").Output("out").Build());
  }
  Maybe<Tensor> operator()(const std::shared_ptr<one::Tensor>& condition,
                           const std::shared_ptr<one::Tensor>& x, const Scalar& scalar) const {
    MutableAttrMap attrs;
    if (scalar.IsFloatingPoint()) {
      JUST(attrs.SetAttr<double>("float_operand", JUST(scalar.As<double>())));
      JUST(attrs.SetAttr<bool>("has_float_operand", true));
      JUST(attrs.SetAttr<bool>("has_int_operand", false));
    } else if (scalar.IsIntegral()) {
      JUST(attrs.SetAttr<int64_t>("int_operand", JUST(scalar.As<int64_t>())));
      JUST(attrs.SetAttr<bool>("has_float_operand", false));
      JUST(attrs.SetAttr<bool>("has_int_operand", true));
    } else {
      UNIMPLEMENTED_THEN_RETURN() << "The scalar in Where shoule be float or int.";
    }
    return OpInterpUtil::Dispatch<Tensor>(*op_, {condition, x}, attrs);
  }

 private:
  std::shared_ptr<OpExpr> op_;
};

class WhereScalarXYFunctor {
 public:
  WhereScalarXYFunctor() {
    op_ = CHECK_JUST(one::OpBuilder("where_scalar_xy").Input("condition").Output("out").Build());
  }
  Maybe<Tensor> operator()(const std::shared_ptr<one::Tensor>& condition, const Scalar& x_scalar,
                           const Scalar& y_scalar) const {
    MutableAttrMap attrs;
    if (x_scalar.IsFloatingPoint() && y_scalar.IsFloatingPoint()) {
      JUST(attrs.SetAttr<double>("x_float_operand", JUST(x_scalar.As<double>())));
      JUST(attrs.SetAttr<double>("y_float_operand", JUST(y_scalar.As<double>())));
      JUST(attrs.SetAttr<bool>("has_x_float_operand", true));
      JUST(attrs.SetAttr<bool>("has_y_float_operand", true));
      JUST(attrs.SetAttr<bool>("has_x_int_operand", false));
      JUST(attrs.SetAttr<bool>("has_y_int_operand", false));
    } else if (x_scalar.IsIntegral() && y_scalar.IsIntegral()) {
      JUST(attrs.SetAttr<int64_t>("x_int_operand", JUST(x_scalar.As<int64_t>())));
      JUST(attrs.SetAttr<int64_t>("y_int_operand", JUST(y_scalar.As<int64_t>())));
      JUST(attrs.SetAttr<bool>("has_x_float_operand", false));
      JUST(attrs.SetAttr<bool>("has_y_float_operand", false));
      JUST(attrs.SetAttr<bool>("has_x_int_operand", true));
      JUST(attrs.SetAttr<bool>("has_y_int_operand", true));
    } else {
      UNIMPLEMENTED_THEN_RETURN() << "The scalar in Where shoule be float or int.";
    }
    return OpInterpUtil::Dispatch<Tensor>(*op_, {condition}, attrs);
  }

 private:
  std::shared_ptr<OpExpr> op_;
};

class ArgWhereFunctor {
 public:
  ArgWhereFunctor() {
    op_ = CHECK_JUST(
        one::OpBuilder("argwhere").Input("input").Output("output").Output("output_size").Build());
  }
  Maybe<TensorTuple> operator()(const std::shared_ptr<one::Tensor>& x,
                                const Symbol<DType>& dtype) const {
    MutableAttrMap attrs;
    JUST(attrs.SetAttr<DataType>("dtype", dtype->data_type()));
    return OpInterpUtil::Dispatch<TensorTuple>(*op_, {x}, attrs);
  }

 private:
  std::shared_ptr<OpExpr> op_;
};

class BroadcastLikeFunctor {
 public:
  BroadcastLikeFunctor() {
    op_ = CHECK_JUST(one::OpBuilder("broadcast_like").Input("x").Input("like").Output("y").Build());
  }
  Maybe<Tensor> operator()(const std::shared_ptr<one::Tensor>& x,
                           const std::shared_ptr<one::Tensor>& like,
                           const std::vector<int32_t>& broadcast_axes) const {
    MutableAttrMap attrs;
    JUST(attrs.SetAttr<std::vector<int32_t>>("broadcast_axes", broadcast_axes));
    return OpInterpUtil::Dispatch<Tensor>(*op_, {x, like}, attrs);
  }

 private:
  std::shared_ptr<OpExpr> op_;
};

class ConcatFunctor {
 public:
  ConcatFunctor() {
    ops_.resize(kMaxInputCount);
    for (int n = 1; n < ops_.size(); ++n) {
      ops_[n] = CHECK_JUST(one::OpBuilder("concat").Input("in", n + 1).Output("out").Build());
    }
  }
  Maybe<Tensor> operator()(const TensorTuple& inputs, const int64_t& axis,
                           const int64_t& max_dim_size) const {
    CHECK_GE_OR_RETURN(inputs.size(), 2);
    MutableAttrMap attrs;
    JUST(attrs.SetAttr<int64_t>("axis", axis));
    JUST(attrs.SetAttr<int64_t>("max_dim_size", max_dim_size));
    TensorTuple outputs;
    for (int i = 0; i < inputs.size(); i += kMaxInputCount) {
      size_t size = (i + kMaxInputCount) < inputs.size() ? kMaxInputCount : inputs.size() - i;
      TensorTuple partial_inputs(size);
      for (int j = 0; j < size; ++j) { partial_inputs[j] = inputs[i + j]->contiguous(); }
      outputs.push_back(
          JUST(OpInterpUtil::Dispatch<Tensor>(*ops_.at(size - 1), partial_inputs, attrs)));
    }
    if (outputs.size() == 1) { return outputs.at(0); }
    return this->operator()(outputs, axis, max_dim_size);
  }

 private:
  std::vector<std::shared_ptr<OpExpr>> ops_;
};

class StackFunctor {
 public:
  StackFunctor() = default;
  Maybe<Tensor> operator()(const TensorTuple& inputs, const int64_t& dim) const {
    CHECK_GE_OR_RETURN(inputs.size(), 1) << "Needs one input at least.";
    int64_t ndims = inputs.at(0)->shape()->NumAxes();
    for (int i = 1; i < inputs.size(); ++i) {
      CHECK_EQ_OR_RETURN(inputs.at(i)->shape()->NumAxes(), ndims)
          << "The input dimensions are not equal.";
    }
    CHECK_OR_RETURN(dim >= 0 && dim <= ndims)
        << "The stack dim has to be between 0 and the input dimensions of " << ndims;
    TensorTuple expand_inputs(inputs.size());
    for (int i = 0; i < inputs.size(); ++i) {
      expand_inputs[i] = JUST(ExpandDims(inputs.at(i), dim));
    }
    return Concat(expand_inputs, dim, inputs.size());
  }
};

class ExpandFunctor {
 public:
  ExpandFunctor() { op_ = CHECK_JUST(one::OpBuilder("expand").Input("in").Output("out").Build()); }
  Maybe<Tensor> operator()(const std::shared_ptr<one::Tensor>& x, const Shape& shape) const {
    CHECK_GE_OR_RETURN(shape.NumAxes(), x->shape()->NumAxes())
        << "The desired expanded dims should not be less than the input dims.";
    std::vector<int32_t> in_shape(x->shape()->NumAxes());
    for (int i = 0; i < in_shape.size(); ++i) { in_shape[i] = x->shape()->At(i); }

    // calculate the original stride.
    std::vector<int32_t> original_stride(in_shape.size(), 1);
    for (int i = x->shape()->NumAxes() - 2; i >= 0; --i) {
      original_stride[i] = in_shape.at(i + 1) * original_stride.at(i + 1);
    }
    std::vector<int32_t> out_shape(shape.NumAxes());
    std::vector<int32_t> stride(shape.NumAxes());
    int shift = out_shape.size() - in_shape.size();
    for (int i = out_shape.size() - 1; i >= 0; --i) {
      int index = i - shift;
      if (index >= 0) {
        if (shape.At(i) == -1 || shape.At(i) == in_shape.at(index)) {
          out_shape[i] = in_shape.at(index);
          stride[i] = original_stride.at(index);
        } else {
          CHECK_OR_RETURN(shape.At(i) > 0 && in_shape.at(index) == 1)
              << "Invalid expand shape " << shape.ToString();
          out_shape[i] = shape.At(i);
          stride[i] = 0;
        }
      } else {
        CHECK_GT_OR_RETURN(shape.At(i), 0) << "Invalid expand shape " << shape.ToString();
        out_shape[i] = shape.At(i);
        if (shape.At(i) == 1 && i < out_shape.size() - 1) {
          stride[i] = stride.at(i + 1);
        } else {
          stride[i] = 0;
        }
      }
    }
    MutableAttrMap attrs;
    JUST(attrs.SetAttr<std::vector<int32_t>>("in_shape", in_shape));
    JUST(attrs.SetAttr<std::vector<int32_t>>("out_shape", out_shape));
    JUST(attrs.SetAttr<std::vector<int32_t>>("stride", stride));
    return OpInterpUtil::Dispatch<Tensor>(*op_, {x}, attrs);
  }

 private:
  std::shared_ptr<OpExpr> op_;
};

class ExpandDimsFunctor {
 public:
  ExpandDimsFunctor() {
    op_ = CHECK_JUST(one::OpBuilder("expand_dims").Input("in").Output("out").Build());
  }
  Maybe<Tensor> operator()(const std::shared_ptr<one::Tensor>& x, const int32_t& axis) const {
    MutableAttrMap attrs;
    JUST(attrs.SetAttr<int32_t>("axis", axis));
    return OpInterpUtil::Dispatch<Tensor>(*op_, {x}, attrs);
  }

 private:
  std::shared_ptr<OpExpr> op_;
};

class GatherFunctor {
 public:
  GatherFunctor() {
    op_ = CHECK_JUST(one::OpBuilder("gather").Input("in").Input("indices").Output("out").Build());
  }
  Maybe<Tensor> operator()(const std::shared_ptr<one::Tensor>& x,
                           const std::shared_ptr<one::Tensor>& indices, const int64_t& axis) const {
    MutableAttrMap attrs;
    JUST(attrs.SetAttr<int64_t>("axis", axis));
    return OpInterpUtil::Dispatch<Tensor>(*op_, {x, indices}, attrs);
  }

 private:
  std::shared_ptr<OpExpr> op_;
};

class DimGatherFunctor {
 public:
  DimGatherFunctor() {
    op_ = CHECK_JUST(
        one::OpBuilder("dim_gather").Input("input").Input("index").Output("output").Build());
  }
  Maybe<Tensor> operator()(const std::shared_ptr<one::Tensor>& x,
                           const std::shared_ptr<one::Tensor>& indices, const int32_t& dim) const {
    MutableAttrMap attrs;
    JUST(attrs.SetAttr<int32_t>("dim", dim));
    return OpInterpUtil::Dispatch<Tensor>(*op_, {x, indices}, attrs);
  }

 private:
  std::shared_ptr<OpExpr> op_;
};

class DimScatterFunctor {
 public:
  DimScatterFunctor() {
    op_ = CHECK_JUST(one::OpBuilder("dim_scatter_update")
                         .Input("input")
                         .Input("index")
                         .Input("src")
                         .Output("output")
                         .Build());
  }
  Maybe<Tensor> operator()(const std::shared_ptr<one::Tensor>& input, const int32_t& dim,
                           const std::shared_ptr<one::Tensor>& index,
                           const std::shared_ptr<one::Tensor>& src) const {
    MutableAttrMap attrs;
    JUST(attrs.SetAttr<int32_t>("dim", dim));
    return OpInterpUtil::Dispatch<Tensor>(*op_, {input, index, src}, attrs);
  }

 private:
  std::shared_ptr<OpExpr> op_;
};

class DimScatterAddFunctor {
 public:
  DimScatterAddFunctor() {
    op_ = CHECK_JUST(one::OpBuilder("dim_scatter_add")
                         .Input("input")
                         .Input("index")
                         .Input("src")
                         .Output("output")
                         .Build());
  }
  Maybe<Tensor> operator()(const std::shared_ptr<one::Tensor>& input, const int32_t& dim,
                           const std::shared_ptr<one::Tensor>& index,
                           const std::shared_ptr<one::Tensor>& src) const {
    MutableAttrMap attrs;
    JUST(attrs.SetAttr<int32_t>("dim", dim));
    return OpInterpUtil::Dispatch<Tensor>(*op_, {input, index, src}, attrs);
  }

 private:
  std::shared_ptr<OpExpr> op_;
};

class DimScatterMulFunctor {
 public:
  DimScatterMulFunctor() {
    op_ = CHECK_JUST(one::OpBuilder("dim_scatter_mul")
                         .Input("input")
                         .Input("index")
                         .Input("src")
                         .Output("output")
                         .Build());
  }
  Maybe<Tensor> operator()(const std::shared_ptr<one::Tensor>& input, const int32_t& dim,
                           const std::shared_ptr<one::Tensor>& index,
                           const std::shared_ptr<one::Tensor>& src) const {
    MutableAttrMap attrs;
    JUST(attrs.SetAttr<int32_t>("dim", dim));
    return OpInterpUtil::Dispatch<Tensor>(*op_, {input, index, src}, attrs);
  }

 private:
  std::shared_ptr<OpExpr> op_;
};

class DimScatterUpdateScalarFunctor {
 public:
  DimScatterUpdateScalarFunctor() {
    op_ = CHECK_JUST(one::OpBuilder("dim_scatter_update_scalar")
                         .Input("input")
                         .Input("index")
                         .Output("output")
                         .Build());
  }
  Maybe<Tensor> operator()(const std::shared_ptr<one::Tensor>& input, const int32_t& dim,
                           const std::shared_ptr<one::Tensor>& index, const Scalar& src) const {
    MutableAttrMap attrs;
    JUST(attrs.SetAttr<int32_t>("dim", dim));
    JUST(attrs.SetAttr<float>("src_scalar", JUST(src.As<float>())));
    return OpInterpUtil::Dispatch<Tensor>(*op_, {input, index}, attrs);
  }

 private:
  std::shared_ptr<OpExpr> op_;
};

class DimScatterAddScalarFunctor {
 public:
  DimScatterAddScalarFunctor() {
    op_ = CHECK_JUST(one::OpBuilder("dim_scatter_add_scalar")
                         .Input("input")
                         .Input("index")
                         .Output("output")
                         .Build());
  }
  Maybe<Tensor> operator()(const std::shared_ptr<one::Tensor>& input, const int32_t& dim,
                           const std::shared_ptr<one::Tensor>& index, const Scalar& src) const {
    MutableAttrMap attrs;
    JUST(attrs.SetAttr<int32_t>("dim", dim));
    JUST(attrs.SetAttr<float>("src_scalar", JUST(src.As<float>())));
    return OpInterpUtil::Dispatch<Tensor>(*op_, {input, index}, attrs);
  }

 private:
  std::shared_ptr<OpExpr> op_;
};

class DimScatterMulScalarFunctor {
 public:
  DimScatterMulScalarFunctor() {
    op_ = CHECK_JUST(one::OpBuilder("dim_scatter_mul_scalar")
                         .Input("input")
                         .Input("index")
                         .Output("output")
                         .Build());
  }
  Maybe<Tensor> operator()(const std::shared_ptr<one::Tensor>& input, const int32_t& dim,
                           const std::shared_ptr<one::Tensor>& index, const Scalar& src) const {
    MutableAttrMap attrs;
    JUST(attrs.SetAttr<int32_t>("dim", dim));
    JUST(attrs.SetAttr<float>("src_scalar", JUST(src.As<float>())));
    return OpInterpUtil::Dispatch<Tensor>(*op_, {input, index}, attrs);
  }

 private:
  std::shared_ptr<OpExpr> op_;
};

class ArgSortFunctor {
 public:
  ArgSortFunctor() {
    op_ = CHECK_JUST(one::OpBuilder("arg_sort").Input("in").Output("out").Build());
  }
  Maybe<Tensor> operator()(const std::shared_ptr<one::Tensor>& in,
                           const std::string direction) const {
    MutableAttrMap attrs;
    JUST(attrs.SetAttr<std::string>("direction", direction));
    return OpInterpUtil::Dispatch<Tensor>(*op_, {in}, attrs);
  }

 private:
  std::shared_ptr<OpExpr> op_;
};

class GatherNdFunctor {
 public:
  GatherNdFunctor() {
    op_ = CHECK_JUST(
        one::OpBuilder("gather_nd").Input("params").Input("indices").Output("out").Build());
  }
  Maybe<Tensor> operator()(const std::shared_ptr<one::Tensor>& params,
                           const std::shared_ptr<one::Tensor>& indices) const {
    return OpInterpUtil::Dispatch<Tensor>(*op_, {params, indices});
  }

 private:
  std::shared_ptr<OpExpr> op_;
};

class ScatterNdFunctor {
 public:
  ScatterNdFunctor() {
    op_ = CHECK_JUST(
        one::OpBuilder("scatter_nd").Input("indices").Input("updates").Output("out").Build());
  }
  Maybe<Tensor> operator()(const std::shared_ptr<one::Tensor>& indices,
                           const std::shared_ptr<one::Tensor>& updates, const Shape& shape) const {
    MutableAttrMap attrs;
    JUST(attrs.SetAttr<Shape>("shape", shape));
    return OpInterpUtil::Dispatch<Tensor>(*op_, {indices, updates}, attrs);
  }

 private:
  std::shared_ptr<OpExpr> op_;
};

class ScatterNdLikeFunctor {
 public:
  ScatterNdLikeFunctor() {
    op_ = CHECK_JUST(one::OpBuilder("scatter_nd_like")
                         .Input("like")
                         .Input("updates")
                         .Input("indices")
                         .Output("out")
                         .Build());
  }
  Maybe<Tensor> operator()(const std::shared_ptr<one::Tensor>& like,
                           const std::shared_ptr<one::Tensor>& updates,
                           const std::shared_ptr<one::Tensor>& indices) const {
    return OpInterpUtil::Dispatch<Tensor>(*op_, {like, updates, indices});
  }

 private:
  std::shared_ptr<OpExpr> op_;
};

class ReshapeFunctor {
 public:
  ReshapeFunctor() {
    op_ = CHECK_JUST(one::OpBuilder("reshape").Input("in").Output("out").Build());
  }
  Maybe<Tensor> operator()(const std::shared_ptr<one::Tensor>& x, const Shape& shape) const {
    if (x->is_eager() && x->is_local()) { return view::Reshape(x, shape); }
    int need_infer_axis = -1;
    size_t count = 1;
    for (int i = 0; i < shape.NumAxes(); ++i) {
      if (shape.At(i) == -1) {
        CHECK_EQ_OR_RETURN(need_infer_axis, -1)
            << "Shape " << shape.ToString() << " has more than 1 axis that needs to be infered.";
        need_infer_axis = i;
      } else {
        count *= shape.At(i);
      }
    }
    size_t x_count = x->shape()->Count(0);
    MutableAttrMap attrs;
    if (need_infer_axis == -1) {
      CHECK_EQ_OR_RETURN(shape.Count(0), x_count)
          << "\n Shape " << shape.ToString() << " is invalid for input shape "
          << x->shape()->ToString();
      JUST(attrs.SetAttr<Shape>("shape", shape));
    } else {
      Shape infered_shape = shape;
      infered_shape.Set(need_infer_axis, x_count / count);
      CHECK_EQ_OR_RETURN(infered_shape.Count(0), x_count)
          << "\n Shape " << shape.ToString() << " is invalid for input shape "
          << x->shape()->ToString();
      JUST(attrs.SetAttr<Shape>("shape", infered_shape));
    }
    return OpInterpUtil::Dispatch<Tensor>(*op_, {x}, attrs);
  }

 private:
  std::shared_ptr<OpExpr> op_;
};

class SliceBaseFunctor {
 public:
  SliceBaseFunctor() = default;
  virtual ~SliceBaseFunctor() = default;
  Maybe<Tensor> operator()(const std::shared_ptr<one::Tensor>& x, const std::vector<int64_t>& start,
                           const std::vector<int64_t>& stop,
                           const std::vector<int64_t>& step) const {
    if (x->is_eager() && x->is_local()) {
      // return ToContiguous(JUST(view::Slice(x, start, stop, step)));
      return view::Slice(x, start, stop, step);
    }
    MutableAttrMap attrs;
    JUST(attrs.SetAttr<std::vector<int64_t>>("start", start));
    JUST(attrs.SetAttr<std::vector<int64_t>>("stop", stop));
    JUST(attrs.SetAttr<std::vector<int64_t>>("step", step));
    return OpInterpUtil::Dispatch<Tensor>(*op_, {x}, attrs);
  }

 protected:
  std::shared_ptr<OpExpr> op_;
};

class SliceGradBaseFunctor {
 public:
  SliceGradBaseFunctor() = default;
  virtual ~SliceGradBaseFunctor() = default;
  Maybe<Tensor> operator()(const std::shared_ptr<one::Tensor>& dy,
                           const std::shared_ptr<one::Tensor>& like,
                           const std::vector<int64_t>& start, const std::vector<int64_t>& stop,
                           const std::vector<int64_t>& step) const {
    MutableAttrMap attrs;
    JUST(attrs.SetAttr<std::vector<int64_t>>("start", start));
    JUST(attrs.SetAttr<std::vector<int64_t>>("stop", stop));
    JUST(attrs.SetAttr<std::vector<int64_t>>("step", step));
    return OpInterpUtil::Dispatch<Tensor>(*op_, {dy, like}, attrs);
  }

 protected:
  std::shared_ptr<OpExpr> op_;
};

class SliceFunctor : public SliceBaseFunctor {
 public:
  SliceFunctor() { op_ = CHECK_JUST(one::OpBuilder("slice").Input("x").Output("y").Build()); }
};

class SliceGradFunctor : public SliceGradBaseFunctor {
 public:
  SliceGradFunctor() {
    op_ = CHECK_JUST(one::OpBuilder("slice_grad").Input("dy").Input("like").Output("dx").Build());
  }
};

class NarrowFunctor {
 public:
  NarrowFunctor() { op_ = CHECK_JUST(one::OpBuilder("narrow").Input("in").Output("out").Build()); }
  Maybe<Tensor> operator()(const std::shared_ptr<one::Tensor>& in, const int64_t& dim,
                           const int64_t& start, const int64_t& length) const {
    MutableAttrMap attrs;
    JUST(attrs.SetAttr<int64_t>("dim", dim));
    JUST(attrs.SetAttr<int64_t>("start", start));
    JUST(attrs.SetAttr<int64_t>("length", length));
    return OpInterpUtil::Dispatch<Tensor>(*op_, {in}, attrs);
  }

 private:
  std::shared_ptr<OpExpr> op_;
};

class NarrowGradFunctor {
 public:
  NarrowGradFunctor() {
    op_ = CHECK_JUST(one::OpBuilder("narrow_grad").Input("dy").Input("like").Output("dx").Build());
  }
  Maybe<Tensor> operator()(const std::shared_ptr<one::Tensor>& dy,
                           const std::shared_ptr<one::Tensor>& like, const int64_t& dim,
                           const int64_t& start, const int64_t& length) const {
    MutableAttrMap attrs;
    JUST(attrs.SetAttr<int64_t>("dim", dim));
    JUST(attrs.SetAttr<int64_t>("start", start));
    JUST(attrs.SetAttr<int64_t>("length", length));
    return OpInterpUtil::Dispatch<Tensor>(*op_, {dy, like}, attrs);
  }

 private:
  std::shared_ptr<OpExpr> op_;
};

class LogicalSliceFunctor : public SliceBaseFunctor {
 public:
  LogicalSliceFunctor() {
    op_ = CHECK_JUST(one::OpBuilder("logical_slice").Input("x").Output("y").Build());
  }
};

class LogicalSliceAssignFunctor {
 public:
  LogicalSliceAssignFunctor() {
    op_ = CHECK_JUST(one::OpBuilder("logical_slice_assign").Input("ref").Input("value").Build());
  }
  Maybe<void> operator()(const std::shared_ptr<one::Tensor>& ref,
                         const std::shared_ptr<one::Tensor>& value,
                         const std::vector<int64_t>& start, const std::vector<int64_t>& stop,
                         const std::vector<int64_t>& step) const {
    MutableAttrMap attrs;
    JUST(attrs.SetAttr<std::vector<int64_t>>("start", start));
    JUST(attrs.SetAttr<std::vector<int64_t>>("stop", stop));
    JUST(attrs.SetAttr<std::vector<int64_t>>("step", step));
    JUST(OpInterpUtil::Dispatch<TensorTuple>(*op_, {ref, value}, attrs));
    return Maybe<void>::Ok();
  }

 private:
  std::shared_ptr<OpExpr> op_;
};

class SliceUpdateFunctor {
 public:
  SliceUpdateFunctor() {
    op_ = CHECK_JUST(one::OpBuilder("slice_update").Input("x").Input("update").Output("y").Build());
  }
  Maybe<Tensor> operator()(const std::shared_ptr<one::Tensor>& x,
                           const std::shared_ptr<one::Tensor>& update,
                           const std::vector<int64_t>& start, const std::vector<int64_t>& stop,
                           const std::vector<int64_t>& step, bool inplace) const {
    MutableAttrMap attrs;
    JUST(attrs.SetAttr<std::vector<int64_t>>("start", start));
    JUST(attrs.SetAttr<std::vector<int64_t>>("stop", stop));
    JUST(attrs.SetAttr<std::vector<int64_t>>("step", step));
    if (inplace) {
      JUST(CheckInplaceValid(x));
      auto outputs = std::make_shared<TensorTuple>(1);
      outputs->at(0) = x;
      JUST(OpInterpUtil::Dispatch(*op_, {x, update}, outputs.get(), attrs));
      return outputs->at(0);
    } else {
      return OpInterpUtil::Dispatch<Tensor>(*op_, {x, update}, attrs);
    }
  }

 private:
  std::shared_ptr<OpExpr> op_;
};

class SqueezeFunctor {
 public:
  SqueezeFunctor() {
    op_ = CHECK_JUST(one::OpBuilder("squeeze").Input("in").Output("out").Build());
  }
  Maybe<Tensor> operator()(const std::shared_ptr<one::Tensor>& x,
                           const std::vector<int32_t>& axes) const {
    MutableAttrMap attrs;
    JUST(attrs.SetAttr<std::vector<int32_t>>("axes", axes));
    return OpInterpUtil::Dispatch<Tensor>(*op_, {x}, attrs);
  }

 private:
  std::shared_ptr<OpExpr> op_;
};

class CopyFunctor {
 public:
  CopyFunctor() { op_ = CHECK_JUST(one::OpBuilder("copy").Input("in").Output("out").Build()); }
  Maybe<Tensor> operator()(const std::shared_ptr<one::Tensor>& x, const std::string& device_type,
                           const int64_t& device_id) const {
    MutableAttrMap attrs;
    JUST(attrs.SetAttr<std::string>("device_type", device_type));
    JUST(attrs.SetAttr<int64_t>("device_id", device_id));
    return OpInterpUtil::Dispatch<Tensor>(*op_, {x}, attrs);
  }

 private:
  std::shared_ptr<OpExpr> op_;
};

class ToContiguousFunctor {
 public:
  ToContiguousFunctor() {
    op_ = CHECK_JUST(one::OpBuilder("to_contiguous").Input("in").Output("out").Build());
  }
  Maybe<Tensor> operator()(const std::shared_ptr<one::Tensor>& x) const {
    MutableAttrMap attrs;
    JUST(attrs.SetAttr<int64_t>("storage_offset", JUST(x->storage_offset())));

    const auto& stride = JUST(x->stride())->StrideVec();
    JUST(attrs.SetAttr<std::vector<int64_t>>("stride", {stride.begin(), stride.end()}));

    return OpInterpUtil::Dispatch<Tensor>(*op_, {x}, attrs);
  }

 private:
  std::shared_ptr<OpExpr> op_;
};

class FlipFunctor {
 public:
  FlipFunctor() { op_ = CHECK_JUST(one::OpBuilder("flip").Input("x").Output("y").Build()); }
  Maybe<Tensor> operator()(const std::shared_ptr<one::Tensor>& x,
                           const std::vector<int32_t>& dims) const {
    MutableAttrMap attrs;
    JUST(attrs.SetAttr<std::vector<int32_t>>("dims", dims));
    return OpInterpUtil::Dispatch<Tensor>(*op_, {x}, attrs);
  }

 private:
  std::shared_ptr<OpExpr> op_;
};

class FlipGradFunctor {
 public:
  FlipGradFunctor() {
    op_ = CHECK_JUST(one::OpBuilder("flip_grad").Input("dy").Output("dx").Build());
  }
  Maybe<Tensor> operator()(const std::shared_ptr<one::Tensor>& dy,
                           const std::vector<int32_t>& dims) const {
    MutableAttrMap attrs;
    JUST(attrs.SetAttr<std::vector<int32_t>>("dims", dims));
    return OpInterpUtil::Dispatch<Tensor>(*op_, {dy}, attrs);
  }

 private:
  std::shared_ptr<OpExpr> op_;
};

class UpsampleFunctor {
 public:
  UpsampleFunctor() { op_ = CHECK_JUST(one::OpBuilder("upsample").Input("x").Output("y").Build()); }
  Maybe<Tensor> operator()(const std::shared_ptr<one::Tensor>& x, const float& height_scale,
                           const float& width_scale, const bool& align_corners,
                           const std::string& interpolation, const std::string& data_format) const {
    MutableAttrMap attrs;
    JUST(attrs.SetAttr<float>("height_scale", height_scale));
    JUST(attrs.SetAttr<float>("width_scale", width_scale));
    JUST(attrs.SetAttr<bool>("align_corners", align_corners));
    JUST(attrs.SetAttr<std::string>("interpolation", interpolation));
    JUST(attrs.SetAttr<std::string>("data_format", data_format));
    return OpInterpUtil::Dispatch<Tensor>(*op_, {x}, attrs);
  }

 private:
  std::shared_ptr<OpExpr> op_;
};

class UpsampleLinear1DFunctor {
 public:
  UpsampleLinear1DFunctor() {
    op_ = CHECK_JUST(one::OpBuilder("upsample_linear_1d").Input("x").Output("y").Build());
  }
  Maybe<Tensor> operator()(const std::shared_ptr<one::Tensor>& x, const float& scale_factor,
                           const bool& align_corners, const std::string& data_format) const {
    MutableAttrMap attrs;
    JUST(attrs.SetAttr<float>("scale_factor", scale_factor));
    JUST(attrs.SetAttr<bool>("align_corners", align_corners));
    JUST(attrs.SetAttr<std::string>("data_format", data_format));
    return OpInterpUtil::Dispatch<Tensor>(*op_, {x}, attrs);
  }

 private:
  std::shared_ptr<OpExpr> op_;
};

class UpsampleLinear1DGradFunctor {
 public:
  UpsampleLinear1DGradFunctor() {
    op_ = CHECK_JUST(
        one::OpBuilder("upsample_linear_1d_grad").Input("dy").Input("x").Output("dx").Build());
  }
  Maybe<Tensor> operator()(const std::shared_ptr<one::Tensor>& dy,
                           const std::shared_ptr<one::Tensor>& x, const float& scale_factor,
                           const bool& align_corners, const std::string& data_format) const {
    MutableAttrMap attrs;
    JUST(attrs.SetAttr<float>("scale_factor", scale_factor));
    JUST(attrs.SetAttr<bool>("align_corners", align_corners));
    JUST(attrs.SetAttr<std::string>("data_format", data_format));
    return OpInterpUtil::Dispatch<Tensor>(*op_, {dy, x}, attrs);
  }

 private:
  std::shared_ptr<OpExpr> op_;
};

class UpsampleNearest1DFunctor {
 public:
  UpsampleNearest1DFunctor() {
    op_ = CHECK_JUST(one::OpBuilder("upsample_nearest_1d").Input("x").Output("y").Build());
  }
  Maybe<Tensor> operator()(const std::shared_ptr<one::Tensor>& x, const float& scale_factor,
                           const std::string& data_format) const {
    MutableAttrMap attrs;
    JUST(attrs.SetAttr<float>("scale_factor", scale_factor));
    JUST(attrs.SetAttr<std::string>("data_format", data_format));
    return OpInterpUtil::Dispatch<Tensor>(*op_, {x}, attrs);
  }

 private:
  std::shared_ptr<OpExpr> op_;
};

class UpsampleNearest1DGradFunctor {
 public:
  UpsampleNearest1DGradFunctor() {
    op_ = CHECK_JUST(
        one::OpBuilder("upsample_nearest_1d_grad").Input("dy").Input("x").Output("dx").Build());
  }
  Maybe<Tensor> operator()(const std::shared_ptr<one::Tensor>& dy,
                           const std::shared_ptr<one::Tensor>& x, const float& scale_factor,
                           const std::string& data_format) const {
    MutableAttrMap attrs;
    JUST(attrs.SetAttr<float>("scale_factor", scale_factor));
    JUST(attrs.SetAttr<std::string>("data_format", data_format));
    return OpInterpUtil::Dispatch<Tensor>(*op_, {dy, x}, attrs);
  }

 private:
  std::shared_ptr<OpExpr> op_;
};

class UpsampleNearest2DFunctor {
 public:
  UpsampleNearest2DFunctor() {
    op_ = CHECK_JUST(one::OpBuilder("upsample_nearest_2d").Input("x").Output("y").Build());
  }
  Maybe<Tensor> operator()(const std::shared_ptr<one::Tensor>& x, const float& height_scale,
                           const float& width_scale, const std::string& data_format) const {
    MutableAttrMap attrs;
    JUST(attrs.SetAttr<float>("height_scale", height_scale));
    JUST(attrs.SetAttr<float>("width_scale", width_scale));
    JUST(attrs.SetAttr<std::string>("data_format", data_format));
    return OpInterpUtil::Dispatch<Tensor>(*op_, {x}, attrs);
  }

 private:
  std::shared_ptr<OpExpr> op_;
};

class UpsampleNearest2DGradFunctor {
 public:
  UpsampleNearest2DGradFunctor() {
    op_ = CHECK_JUST(
        one::OpBuilder("upsample_nearest_2d_grad").Input("dy").Input("x").Output("dx").Build());
  }
  Maybe<Tensor> operator()(const std::shared_ptr<one::Tensor>& dy,
                           const std::shared_ptr<one::Tensor>& x, const float& height_scale,
                           const float& width_scale, const std::string& data_format) const {
    MutableAttrMap attrs;
    JUST(attrs.SetAttr<float>("height_scale", height_scale));
    JUST(attrs.SetAttr<float>("width_scale", width_scale));
    JUST(attrs.SetAttr<std::string>("data_format", data_format));
    return OpInterpUtil::Dispatch<Tensor>(*op_, {dy, x}, attrs);
  }

 private:
  std::shared_ptr<OpExpr> op_;
};

class UpsampleBilinear2DFunctor {
 public:
  UpsampleBilinear2DFunctor() {
    op_ = CHECK_JUST(one::OpBuilder("upsample_bilinear_2d").Input("x").Output("y").Build());
  }
  Maybe<Tensor> operator()(const std::shared_ptr<one::Tensor>& x, const float& height_scale,
                           const float& width_scale, const bool& align_corners,
                           const std::string& data_format) const {
    MutableAttrMap attrs;
    JUST(attrs.SetAttr<float>("height_scale", height_scale));
    JUST(attrs.SetAttr<float>("width_scale", width_scale));
    JUST(attrs.SetAttr<bool>("align_corners", align_corners));
    JUST(attrs.SetAttr<std::string>("data_format", data_format));
    return OpInterpUtil::Dispatch<Tensor>(*op_, {x}, attrs);
  }

 private:
  std::shared_ptr<OpExpr> op_;
};

class UpsampleBilinear2DGradFunctor {
 public:
  UpsampleBilinear2DGradFunctor() {
    op_ = CHECK_JUST(
        one::OpBuilder("upsample_bilinear_2d_grad").Input("dy").Input("x").Output("dx").Build());
  }
  Maybe<Tensor> operator()(const std::shared_ptr<one::Tensor>& dy,
                           const std::shared_ptr<one::Tensor>& x, const float& height_scale,
                           const float& width_scale, const bool& align_corners,
                           const std::string& data_format) const {
    MutableAttrMap attrs;
    JUST(attrs.SetAttr<float>("height_scale", height_scale));
    JUST(attrs.SetAttr<float>("width_scale", width_scale));
    JUST(attrs.SetAttr<bool>("align_corners", align_corners));
    JUST(attrs.SetAttr<std::string>("data_format", data_format));
    return OpInterpUtil::Dispatch<Tensor>(*op_, {dy, x}, attrs);
  }

 private:
  std::shared_ptr<OpExpr> op_;
};

class UpsampleBicubic2DFunctor {
 public:
  UpsampleBicubic2DFunctor() {
    op_ = CHECK_JUST(one::OpBuilder("upsample_bicubic_2d").Input("x").Output("y").Build());
  }
  Maybe<Tensor> operator()(const std::shared_ptr<one::Tensor>& x, const float& height_scale,
                           const float& width_scale, const bool& align_corners,
                           const std::string& data_format) const {
    MutableAttrMap attrs;
    JUST(attrs.SetAttr<float>("height_scale", height_scale));
    JUST(attrs.SetAttr<float>("width_scale", width_scale));
    JUST(attrs.SetAttr<bool>("align_corners", align_corners));
    JUST(attrs.SetAttr<std::string>("data_format", data_format));
    return OpInterpUtil::Dispatch<Tensor>(*op_, {x}, attrs);
  }

 private:
  std::shared_ptr<OpExpr> op_;
};

class UpsampleBicubic2DGradFunctor {
 public:
  UpsampleBicubic2DGradFunctor() {
    op_ = CHECK_JUST(
        one::OpBuilder("upsample_bicubic_2d_grad").Input("dy").Input("x").Output("dx").Build());
  }
  Maybe<Tensor> operator()(const std::shared_ptr<one::Tensor>& dy,
                           const std::shared_ptr<one::Tensor>& x, const float& height_scale,
                           const float& width_scale, const bool& align_corners,
                           const std::string& data_format) const {
    MutableAttrMap attrs;
    JUST(attrs.SetAttr<float>("height_scale", height_scale));
    JUST(attrs.SetAttr<float>("width_scale", width_scale));
    JUST(attrs.SetAttr<bool>("align_corners", align_corners));
    JUST(attrs.SetAttr<std::string>("data_format", data_format));
    return OpInterpUtil::Dispatch<Tensor>(*op_, {dy, x}, attrs);
  }

 private:
  std::shared_ptr<OpExpr> op_;
};

class UpsampleNearest3DFunctor {
 public:
  UpsampleNearest3DFunctor() {
    op_ = CHECK_JUST(one::OpBuilder("upsample_nearest_3d").Input("x").Output("y").Build());
  }
  Maybe<Tensor> operator()(const std::shared_ptr<one::Tensor>& x, const float& depth_scale,
                           const float& height_scale, const float& width_scale,
                           const std::string& data_format) const {
    MutableAttrMap attrs;
    JUST(attrs.SetAttr<float>("depth_scale", depth_scale));
    JUST(attrs.SetAttr<float>("height_scale", height_scale));
    JUST(attrs.SetAttr<float>("width_scale", width_scale));
    JUST(attrs.SetAttr<std::string>("data_format", data_format));
    return OpInterpUtil::Dispatch<Tensor>(*op_, {x}, attrs);
  }

 private:
  std::shared_ptr<OpExpr> op_;
};

class UpsampleNearest3DGradFunctor {
 public:
  UpsampleNearest3DGradFunctor() {
    op_ = CHECK_JUST(
        one::OpBuilder("upsample_nearest_3d_grad").Input("dy").Input("x").Output("dx").Build());
  }
  Maybe<Tensor> operator()(const std::shared_ptr<one::Tensor>& dy,
                           const std::shared_ptr<one::Tensor>& x, const float& depth_scale,
                           const float& height_scale, const float& width_scale,
                           const std::string& data_format) const {
    MutableAttrMap attrs;
    JUST(attrs.SetAttr<float>("depth_scale", depth_scale));
    JUST(attrs.SetAttr<float>("height_scale", height_scale));
    JUST(attrs.SetAttr<float>("width_scale", width_scale));
    JUST(attrs.SetAttr<std::string>("data_format", data_format));
    return OpInterpUtil::Dispatch<Tensor>(*op_, {dy, x}, attrs);
  }

 private:
  std::shared_ptr<OpExpr> op_;
};

class UpsampleTrilinear3DFunctor {
 public:
  UpsampleTrilinear3DFunctor() {
    op_ = CHECK_JUST(one::OpBuilder("upsample_trilinear_3d").Input("x").Output("y").Build());
  }
  Maybe<Tensor> operator()(const std::shared_ptr<one::Tensor>& x, const float& depth_scale,
                           const float& height_scale, const float& width_scale,
                           const bool& align_corners, const std::string& data_format) const {
    MutableAttrMap attrs;
    JUST(attrs.SetAttr<float>("depth_scale", depth_scale));
    JUST(attrs.SetAttr<float>("height_scale", height_scale));
    JUST(attrs.SetAttr<float>("width_scale", width_scale));
    JUST(attrs.SetAttr<bool>("align_corners", align_corners));
    JUST(attrs.SetAttr<std::string>("data_format", data_format));
    return OpInterpUtil::Dispatch<Tensor>(*op_, {x}, attrs);
  }

 private:
  std::shared_ptr<OpExpr> op_;
};

class UpsampleTrilinear3DGradFunctor {
 public:
  UpsampleTrilinear3DGradFunctor() {
    op_ = CHECK_JUST(
        one::OpBuilder("upsample_trilinear_3d_grad").Input("dy").Input("x").Output("dx").Build());
  }
  Maybe<Tensor> operator()(const std::shared_ptr<one::Tensor>& dy,
                           const std::shared_ptr<one::Tensor>& x, const float& depth_scale,
                           const float& height_scale, const float& width_scale,
                           const bool& align_corners, const std::string& data_format) const {
    MutableAttrMap attrs;
    JUST(attrs.SetAttr<float>("depth_scale", depth_scale));
    JUST(attrs.SetAttr<float>("height_scale", height_scale));
    JUST(attrs.SetAttr<float>("width_scale", width_scale));
    JUST(attrs.SetAttr<bool>("align_corners", align_corners));
    JUST(attrs.SetAttr<std::string>("data_format", data_format));
    return OpInterpUtil::Dispatch<Tensor>(*op_, {dy, x}, attrs);
  }

 private:
  std::shared_ptr<OpExpr> op_;
};

class UnsortedSegmentSumLikeFunctor {
 public:
  UnsortedSegmentSumLikeFunctor() {
    op_ = CHECK_JUST(one::OpBuilder("unsorted_segment_sum_like")
                         .Input("data")
                         .Input("segment_ids")
                         .Input("like")
                         .Output("out")
                         .Build());
  }
  Maybe<Tensor> operator()(const std::shared_ptr<one::Tensor>& x,
                           const std::shared_ptr<one::Tensor>& segment_ids,
                           const std::shared_ptr<one::Tensor>& like, const int64_t& axis) const {
    MutableAttrMap attrs;
    JUST(attrs.SetAttr<int64_t>("axis", axis));
    return OpInterpUtil::Dispatch<Tensor>(*op_, {x, segment_ids, like}, attrs);
  }

 private:
  std::shared_ptr<OpExpr> op_;
};

class TrilFunctor {
 public:
  TrilFunctor() { op_ = CHECK_JUST(one::OpBuilder("tril").Input("in").Output("out").Build()); }
  Maybe<Tensor> operator()(const std::shared_ptr<one::Tensor>& x, const int64_t& diagonal) const {
    MutableAttrMap attrs;
    JUST(attrs.SetAttr<int64_t>("diagonal", diagonal));
    return OpInterpUtil::Dispatch<Tensor>(*op_, {x}, attrs);
  }

 private:
  std::shared_ptr<OpExpr> op_;
};

class TriuFunctor {
 public:
  TriuFunctor() { op_ = CHECK_JUST(one::OpBuilder("triu").Input("in").Output("out").Build()); }
  Maybe<Tensor> operator()(const std::shared_ptr<one::Tensor>& x, const int64_t& diagonal) const {
    MutableAttrMap attrs;
    JUST(attrs.SetAttr<int64_t>("diagonal", diagonal));
    return OpInterpUtil::Dispatch<Tensor>(*op_, {x}, attrs);
  }

 private:
  std::shared_ptr<OpExpr> op_;
};

class DiagFunctor {
 public:
  DiagFunctor() { op_ = CHECK_JUST(one::OpBuilder("diag").Input("in").Output("out").Build()); }
  Maybe<Tensor> operator()(const std::shared_ptr<one::Tensor>& x, const int32_t& diagonal) const {
    MutableAttrMap attrs;
    JUST(attrs.SetAttr<int32_t>("diagonal", diagonal));
    return OpInterpUtil::Dispatch<Tensor>(*op_, {x}, attrs);
  }

 private:
  std::shared_ptr<OpExpr> op_;
};

class DiagGradFunctor {
 public:
  DiagGradFunctor() {
    op_ = CHECK_JUST(one::OpBuilder("diag_grad").Input("dy").Input("in").Output("dx").Build());
  }
  Maybe<Tensor> operator()(const std::shared_ptr<one::Tensor>& dy,
                           const std::shared_ptr<one::Tensor>& x, const int32_t& diagonal) const {
    MutableAttrMap attrs;
    JUST(attrs.SetAttr<int32_t>("diagonal", diagonal));
    return OpInterpUtil::Dispatch<Tensor>(*op_, {dy, x}, attrs);
  }

 private:
  std::shared_ptr<OpExpr> op_;
};

class TensorGetItemFunctor {
 public:
  TensorGetItemFunctor() {}
  Maybe<Tensor> operator()(const std::shared_ptr<one::Tensor>& x, const TensorIndex& index) const {
    int64_t ndims = x->shape()->NumAxes();
    std::vector<detail::Slice> slice_indices;
    TensorTuple tensor_indices;
    std::vector<int64_t> target_dims;

    JUST(PrepareSliceIndices(index, *(x->shape()), &slice_indices, &tensor_indices, &target_dims));
    CHECK_EQ_OR_RETURN(slice_indices.size(), ndims) << "Failed to prepare slice indices.";
    Shape target_shape(DimVector(target_dims.begin(), target_dims.end()));

    std::vector<int64_t> start(ndims), end(ndims), step(ndims);
    for (int i = 0; i < ndims; ++i) {
      const auto& slice = slice_indices.at(i);
      start[i] = slice.start();
      end[i] = slice.end();
      step[i] = slice.step();
    }
<<<<<<< HEAD
    auto result = JUST(Slice(x, start, end, step));
=======
    bool is_identity = [&]() {
      if (target_shape.NumAxes() == 0) { return false; }
      for (int i = 0; i < ndims; ++i) {
        if (start[i] != 0 || end[i] != x->shape()->At(i) || step[i] != 1) { return false; }
      }
      return true;
    }();
    std::shared_ptr<one::Tensor> result;
    if (is_identity) {
      result = JUST(Identity(x));
    } else {
      result = JUST(Slice(x, start, end, step));
    }
>>>>>>> 7388d218

    Shape shape(DimVector(target_dims.begin(), target_dims.end()));
    if (shape.NumAxes() != 0 && shape != *(result->shape())) {
      result = JUST(Reshape(result, shape));
    }
    if (!tensor_indices.empty()) { result = JUST(ApplyAdvancedIndexing(result, tensor_indices)); }
    return result;
  }
};

class TensorSetItemFunctor {
 public:
  TensorSetItemFunctor() {}
  Maybe<void> operator()(const std::shared_ptr<one::Tensor>& x, const TensorIndex& index,
                         const std::shared_ptr<one::Tensor>& value) const {
    int64_t ndims = x->shape()->NumAxes();
    std::vector<detail::Slice> slice_indices;
    TensorTuple tensor_indices;
    std::vector<int64_t> target_dims;

    JUST(PrepareSliceIndices(index, *(x->shape()), &slice_indices, &tensor_indices, &target_dims));
    CHECK_EQ_OR_RETURN(slice_indices.size(), ndims) << "Failed to prepare slice indices.";
    CHECK_EQ_OR_RETURN(tensor_indices.size(), 0)
        << "Advanced indexing is not support for tensor setitem currently, please use basic "
           "indexing instead.";
    Shape target_shape(DimVector(target_dims.begin(), target_dims.end()));
    if (target_shape.Count(0) == 0) { return Maybe<void>::Ok(); }

    const auto& value_shape = value->shape();
    bool matched = [&]() {
      for (int i = 0; i < value_shape->NumAxes() - target_shape.NumAxes(); ++i) {
        if (value_shape->At(i) != 1) { return false; }
      }
      return true;
    }();
    CHECK_OR_RETURN(matched) << "The tensor size mismatch. Target sizes: "
                             << target_shape.ToString()
                             << ", value sizes: " << value_shape->ToString();
    std::shared_ptr<one::Tensor> value_tensor(value);
    if (target_shape.NumAxes() != 0 &&  // NOLINT
        /*need_expand=*/value_shape->Count(0) != target_shape.Count(0)) {
      // Remove the beginning redundant 1-dimensions.
      if (value_shape->NumAxes() > target_shape.NumAxes()) {
        int64_t start_axis = value_shape->NumAxes() - target_shape.NumAxes();
        const auto& shape = JUST(value_shape->Slice(start_axis, value_shape->NumAxes()));
        value_tensor = JUST(Reshape(value, *shape));
      }
      value_tensor = JUST(Expand(value_tensor, target_shape));
    }

    std::vector<int64_t> start(ndims), end(ndims), step(ndims);
    DimVector slice_dims(ndims);
    for (int i = 0; i < ndims; ++i) {
      const auto& slice = slice_indices.at(i);
      start[i] = slice.start();
      end[i] = slice.end();
      step[i] = slice.step();
      slice_dims[i] = (end[i] - start[i] + step[i] - 1) / step[i];
    }
    Shape slice_shape(slice_dims);
    if (slice_shape != *(value_tensor->shape())) {
      value_tensor = JUST(Reshape(value_tensor, slice_shape));
    }
    if (x->is_local()) {
      JUST(SliceUpdate(x, value_tensor, start, end, step, /*inplace=*/true));
    } else {
      if (x->requires_grad() && autograd::GradMode::is_enabled()) {
        return Error::RuntimeError() << "Backward is not support for consistent tensor setitem,"
                                        "please use oneflow.no_grad() to disable autograd "
                                        "currently. We will fix this problem soon.";
      }
      JUST(LogicalSliceAssign(x, value_tensor, start, end, step));
    }
    return Maybe<void>::Ok();
  }
};

class CastLikeFunctor {
 public:
  CastLikeFunctor() {
    op_ = CHECK_JUST(
        one::OpBuilder("cast_like").Input("in").Input("dtype_like").Output("out").Build());
  }
  Maybe<Tensor> operator()(const std::shared_ptr<one::Tensor>& x,
                           const std::shared_ptr<one::Tensor>& like) const {
    return OpInterpUtil::Dispatch<Tensor>(*op_, {x, like});
  }

 private:
  std::shared_ptr<OpExpr> op_;
};

class ElementwiseMinimumGradFunctor {
 public:
  ElementwiseMinimumGradFunctor() {
    op_ = CHECK_JUST(one::OpBuilder("elementwise_minimum_backward")
                         .Input("dz")
                         .Input("x")
                         .Input("y")
                         .Output("dx")
                         .Output("dy")
                         .Build());
  }
  Maybe<TensorTuple> operator()(const std::shared_ptr<one::Tensor>& dz,
                                const std::shared_ptr<one::Tensor>& x,
                                const std::shared_ptr<one::Tensor>& y) const {
    return OpInterpUtil::Dispatch<TensorTuple>(*op_, {dz, x, y});
  }

 private:
  std::shared_ptr<OpExpr> op_;
};

class ElementwiseMaximumGradFunctor {
 public:
  ElementwiseMaximumGradFunctor() {
    op_ = CHECK_JUST(one::OpBuilder("elementwise_maximum_backward")
                         .Input("dz")
                         .Input("x")
                         .Input("y")
                         .Output("dx")
                         .Output("dy")
                         .Build());
  }
  Maybe<TensorTuple> operator()(const std::shared_ptr<one::Tensor>& dz,
                                const std::shared_ptr<one::Tensor>& x,
                                const std::shared_ptr<one::Tensor>& y) const {
    return OpInterpUtil::Dispatch<TensorTuple>(*op_, {dz, x, y});
  }

 private:
  std::shared_ptr<OpExpr> op_;
};

class DivGradFunctor {
 public:
  DivGradFunctor() {
    op_ = CHECK_JUST(one::OpBuilder("broadcast_div_grad")
                         .Input("dz")
                         .Input("z")
                         .Input("y")
                         .Output("dy")
                         .Build());
  }
  Maybe<Tensor> operator()(const std::shared_ptr<one::Tensor>& dz,
                           const std::shared_ptr<one::Tensor>& z,
                           const std::shared_ptr<one::Tensor>& y) const {
    return OpInterpUtil::Dispatch<Tensor>(*op_, {dz, z, y});
  }

 private:
  std::shared_ptr<OpExpr> op_;
};

class BroadcastPowXGradFunctor {
 public:
  BroadcastPowXGradFunctor() {
    op_ = CHECK_JUST(one::OpBuilder("broadcast_pow_x_grad")
                         .Input("dz")
                         .Input("x")
                         .Input("y")
                         .Input("z")
                         .Output("dx")
                         .Build());
  }
  Maybe<Tensor> operator()(const std::shared_ptr<one::Tensor>& dz,
                           const std::shared_ptr<one::Tensor>& x,
                           const std::shared_ptr<one::Tensor>& y,
                           const std::shared_ptr<one::Tensor>& z) const {
    return OpInterpUtil::Dispatch<Tensor>(*op_, {dz, x, y, z});
  }

 private:
  std::shared_ptr<OpExpr> op_;
};

class BroadcastPowYGradFunctor {
 public:
  BroadcastPowYGradFunctor() {
    op_ = CHECK_JUST(one::OpBuilder("broadcast_pow_y_grad")
                         .Input("dz")
                         .Input("x")
                         .Input("y")
                         .Input("z")
                         .Output("dy")
                         .Build());
  }
  Maybe<Tensor> operator()(const std::shared_ptr<one::Tensor>& dz,
                           const std::shared_ptr<one::Tensor>& x,
                           const std::shared_ptr<one::Tensor>& y,
                           const std::shared_ptr<one::Tensor>& z) const {
    return OpInterpUtil::Dispatch<Tensor>(*op_, {dz, x, y, z});
  }

 private:
  std::shared_ptr<OpExpr> op_;
};

class IdentityFunctor {
 public:
  IdentityFunctor() {
    op_ = CHECK_JUST(one::OpBuilder("identity").Input("in").Output("out").Build());
  }
  Maybe<Tensor> operator()(const std::shared_ptr<one::Tensor>& in) const {
    return OpInterpUtil::Dispatch<Tensor>(*op_, {in});
  }

 private:
  std::shared_ptr<OpExpr> op_;
};

class AmpWhiteIdentityFunctor {
 public:
  AmpWhiteIdentityFunctor() {
    op_ = CHECK_JUST(one::OpBuilder("amp_white_identity").Input("in").Output("out").Build());
  }
  Maybe<Tensor> operator()(const std::shared_ptr<one::Tensor>& in) const {
    return OpInterpUtil::Dispatch<Tensor>(*op_, {in});
  }

 private:
  std::shared_ptr<OpExpr> op_;
};

class ReduceSumLikeFunctor {
 public:
  ReduceSumLikeFunctor() {
    op_ =
        CHECK_JUST(one::OpBuilder("reduce_sum_like").Input("x").Input("like").Output("y").Build());
  }
  Maybe<Tensor> operator()(const std::shared_ptr<one::Tensor>& x,
                           const std::shared_ptr<one::Tensor>& like,
                           const std::vector<int32_t>& axis) const {
    MutableAttrMap attrs;
    JUST(attrs.SetAttr<std::vector<int32_t>>("axis", axis));
    return OpInterpUtil::Dispatch<Tensor>(*op_, {x, like}, attrs);
  }

 private:
  std::shared_ptr<OpExpr> op_;
};

class BroadcastReduceSumLikeFunctor {
 public:
  BroadcastReduceSumLikeFunctor() {}
  Maybe<Tensor> operator()(const std::shared_ptr<Tensor>& input,
                           const std::shared_ptr<Tensor>& like) const {
    const auto& in_shape = *(input->shape());
    const auto& like_shape = *(like->shape());
    if (in_shape != like_shape) {
      const Shape& left_extended_shape =
          CreateLeftExtendedShape(ShapeView(like_shape), in_shape.NumAxes());
      if (in_shape == left_extended_shape) {
        return JUST(ReshapeLike(input, like));
      } else {
        const AxisVector& broadcast_axis_vec = left_extended_shape.Axes4BroadcastTo(in_shape);
        return JUST(ReduceSumLike(
            input, like,
            std::vector<int32_t>{broadcast_axis_vec.begin(), broadcast_axis_vec.end()}));
      }
    }
    return JUST(Identity(input));
  }
};

class SplitFunctor {
 public:
  SplitFunctor() {}
  Maybe<TensorTuple> operator()(const std::shared_ptr<one::Tensor>& x, const int64_t& split_size,
                                const int64_t& dim) const {
    CHECK_GE_OR_RETURN(split_size, 0)
        << "split expects split_size be non-negative, but got split_size=" << split_size;
    int64_t dim_size = x->shape()->At(dim);
    int64_t num_splits = std::max<int64_t>((dim_size + split_size - 1) / split_size, 1);
    TensorTuple splits(num_splits);
    int64_t last_split_size = split_size - (split_size * num_splits - dim_size);
    for (int i = 0; i < num_splits; ++i) {
      int64_t length = i < num_splits - 1 ? split_size : last_split_size;
      splits[i] = JUST(Narrow(x, dim, i * split_size, length));
    }
    return splits;
  }
};

class SplitLikeFunctor {
 public:
  SplitLikeFunctor() {
    ops_.resize(kMaxInputCount);
    for (int n = 1; n < ops_.size(); ++n) {
      ops_[n] = CHECK_JUST(one::OpBuilder("split_like")
                               .Input("in")
                               .Input("like", n + 1)
                               .Output("out", n + 1)
                               .Build());
    }
  }
  Maybe<TensorTuple> operator()(const std::shared_ptr<one::Tensor>& x, const TensorTuple& like,
                                const int64_t& axis) const {
    CHECK_GE_OR_RETURN(like.size(), 2);
    CHECK_LE_OR_RETURN(like.size(), kMaxInputCount);
    MutableAttrMap attrs;
    JUST(attrs.SetAttr<int64_t>("axis", axis));
    TensorTuple inputs(like.size() + 1);
    inputs[0] = x;
    for (int i = 0; i < like.size(); ++i) { inputs[i + 1] = like[i]; }
    return OpInterpUtil::Dispatch<TensorTuple>(*ops_.at(like.size() - 1), inputs, attrs);
  }

 private:
  std::vector<std::shared_ptr<OpExpr>> ops_;
};

class SplitWithSizeFunctor {
 public:
  SplitWithSizeFunctor() {}
  Maybe<TensorTuple> operator()(const std::shared_ptr<one::Tensor>& x,
                                const std::vector<int64_t>& split_sizes, const int64_t& dim) const {
    int64_t dim_size = x->shape()->At(dim);
    int64_t num_splits = split_sizes.size();
    TensorTuple splits(num_splits);
    int64_t start_idx = 0;
    for (int i = 0; i < num_splits; ++i) {
      int64_t length = split_sizes[i];
      CHECK_GE_OR_RETURN(length, 0) << "split_with_sizes expects split_sizes have only "
                                       "non-negative entries, but split_sizes["
                                    << i << "] = " << length;
      splits[i] = JUST(Narrow(x, dim, start_idx, length));
      start_idx += length;
    }
    CHECK_EQ_OR_RETURN(start_idx, dim_size)
        << "split_with_sizes expects split_sizes to sum exactly to " << dim_size
        << " (input tensor's size at dimension " << dim << "), "
        << "but got sum(split_sizes)=" << start_idx;
    return splits;
  }
};

class BatchGatherFunctor {
 public:
  BatchGatherFunctor() {
    op_ = CHECK_JUST(
        one::OpBuilder("batch_gather").Input("in").Input("indices").Output("out").Build());
  }
  Maybe<Tensor> operator()(const std::shared_ptr<one::Tensor>& in,
                           const std::shared_ptr<one::Tensor>& indices) const {
    return OpInterpUtil::Dispatch<Tensor>(*op_, {in, indices});
  }

 protected:
  std::shared_ptr<OpExpr> op_;
};

class UnsortedBatchSegmentSumFunctor {
 public:
  UnsortedBatchSegmentSumFunctor() {
    op_ = CHECK_JUST(one::OpBuilder("unsorted_batch_segment_sum")
                         .Input("data")
                         .Input("segment_ids")
                         .Output("out")
                         .Build());
  }
  Maybe<Tensor> operator()(const std::shared_ptr<one::Tensor>& data,
                           const std::shared_ptr<one::Tensor>& segment_ids,
                           const int64_t& num_segments) const {
    MutableAttrMap attrs;
    JUST(attrs.SetAttr<int64_t>("num_segments", num_segments));
    return OpInterpUtil::Dispatch<Tensor>(*op_, {data, segment_ids}, attrs);
  }

 protected:
  std::shared_ptr<OpExpr> op_;
};

}  // namespace impl

ONEFLOW_FUNCTION_LIBRARY(m) {
  m.add_functor<impl::ConsistentConstantFunctor>("ConsistentConstant");
  m.add_functor<impl::ConstantFunctor>("Constant");
  m.add_functor<impl::ConsistentEmptyFunctor>("ConsistentEmpty");
  m.add_functor<impl::EmptyFunctor>("Empty");
  m.add_functor<impl::ZerosLikeFunctor>("ZerosLike");
  m.add_functor<impl::OnesLikeFunctor>("OnesLike");
  m.add_functor<impl::FlattenFunctor>("Flatten");
  m.add_functor<impl::WhereFunctor>("Where");
  m.add_functor<impl::WhereScalarXFunctor>("WhereScalarX");
  m.add_functor<impl::WhereScalarYFunctor>("WhereScalarY");
  m.add_functor<impl::WhereScalarXYFunctor>("WhereScalarXY");
  m.add_functor<impl::ArgWhereFunctor>("ArgWhere");
  m.add_functor<impl::BroadcastLikeFunctor>("BroadcastLike");
  m.add_functor<impl::ConcatFunctor>("Concat");
  m.add_functor<impl::StackFunctor>("Stack");
  m.add_functor<impl::ExpandFunctor>("Expand");
  m.add_functor<impl::ExpandDimsFunctor>("ExpandDims");
  m.add_functor<impl::GatherFunctor>("Gather");
  m.add_functor<impl::DimGatherFunctor>("DimGather");
  m.add_functor<impl::ArgSortFunctor>("ArgSort");
  m.add_functor<impl::GatherNdFunctor>("GatherNd");
  m.add_functor<impl::ScatterNdFunctor>("ScatterNd");
  m.add_functor<impl::ScatterNdLikeFunctor>("ScatterNdLike");
  m.add_functor<impl::ReshapeFunctor>("Reshape");
  m.add_functor<impl::SliceFunctor>("Slice");
  m.add_functor<impl::SliceGradFunctor>("SliceGrad");
  m.add_functor<impl::NarrowFunctor>("Narrow");
  m.add_functor<impl::NarrowGradFunctor>("NarrowGrad");
  m.add_functor<impl::LogicalSliceAssignFunctor>("LogicalSliceAssign");
  m.add_functor<impl::LogicalSliceFunctor>("LogicalSlice");
  m.add_functor<impl::SliceUpdateFunctor>("SliceUpdate");
  m.add_functor<impl::SqueezeFunctor>("Squeeze");
  m.add_functor<impl::CopyFunctor>("Copy");
  m.add_functor<impl::ToContiguousFunctor>("ToContiguous");
  m.add_functor<impl::FlipFunctor>("Flip");
  m.add_functor<impl::FlipGradFunctor>("FlipGrad");
  m.add_functor<impl::UpsampleFunctor>("Upsample");
  m.add_functor<impl::UpsampleNearest2DFunctor>("UpsampleNearest2D");
  m.add_functor<impl::UpsampleNearest2DGradFunctor>("UpsampleNearest2DGrad");
  m.add_functor<impl::UpsampleBilinear2DFunctor>("UpsampleBilinear2D");
  m.add_functor<impl::UpsampleBilinear2DGradFunctor>("UpsampleBilinear2DGrad");
  m.add_functor<impl::UpsampleLinear1DFunctor>("UpsampleLinear1D");
  m.add_functor<impl::UpsampleLinear1DGradFunctor>("UpsampleLinear1DGrad");
  m.add_functor<impl::UpsampleNearest1DFunctor>("UpsampleNearest1D");
  m.add_functor<impl::UpsampleNearest1DGradFunctor>("UpsampleNearest1DGrad");
  m.add_functor<impl::UpsampleBicubic2DFunctor>("UpsampleBicubic2D");
  m.add_functor<impl::UpsampleBicubic2DGradFunctor>("UpsampleBicubic2DGrad");
  m.add_functor<impl::UpsampleNearest3DFunctor>("UpsampleNearest3D");
  m.add_functor<impl::UpsampleNearest3DGradFunctor>("UpsampleNearest3DGrad");
  m.add_functor<impl::UpsampleTrilinear3DFunctor>("UpsampleTrilinear3D");
  m.add_functor<impl::UpsampleTrilinear3DGradFunctor>("UpsampleTrilinear3DGrad");
  m.add_functor<impl::UnsortedSegmentSumLikeFunctor>("UnsortedSegmentSumLike");
  m.add_functor<impl::TrilFunctor>("Tril");
  m.add_functor<impl::TriuFunctor>("Triu");
  m.add_functor<impl::DiagFunctor>("Diag");
  m.add_functor<impl::DiagGradFunctor>("DiagGrad");
  m.add_functor<impl::TensorGetItemFunctor>("TensorGetItem");
  m.add_functor<impl::DimScatterFunctor>("DimScatter");
  m.add_functor<impl::DimScatterAddFunctor>("DimScatterAdd");
  m.add_functor<impl::DimScatterMulFunctor>("DimScatterMul");
  m.add_functor<impl::DimScatterUpdateScalarFunctor>("DimScatterUpdateScalar");
  m.add_functor<impl::DimScatterAddScalarFunctor>("DimScatterAddScalar");
  m.add_functor<impl::DimScatterMulScalarFunctor>("DimScatterMulScalar");
  m.add_functor<impl::TensorSetItemFunctor>("TensorSetItem");
  m.add_functor<impl::CastLikeFunctor>("CastLike");
  m.add_functor<impl::ElementwiseMinimumGradFunctor>("ElementwiseMinGrad");
  m.add_functor<impl::ElementwiseMaximumGradFunctor>("ElementwiseMaxGrad");
  m.add_functor<impl::BroadcastPowXGradFunctor>("BroadcastPowXGrad");
  m.add_functor<impl::BroadcastPowYGradFunctor>("BroadcastPowYGrad");
  m.add_functor<impl::DivGradFunctor>("DivGrad");
  m.add_functor<impl::IdentityFunctor>("Identity");
  m.add_functor<impl::AmpWhiteIdentityFunctor>("AmpWhiteIdentity");
  m.add_functor<impl::ReduceSumLikeFunctor>("ReduceSumLike");
  m.add_functor<impl::BroadcastReduceSumLikeFunctor>("BroadcastReduceSumLike");
  m.add_functor<impl::SplitFunctor>("Split");
  m.add_functor<impl::SplitLikeFunctor>("SplitLike");
  m.add_functor<impl::SplitWithSizeFunctor>("SplitWithSize");
  m.add_functor<impl::BatchGatherFunctor>("BatchGather");
  m.add_functor<impl::UnsortedBatchSegmentSumFunctor>("UnsortedBatchSegmentSum");
};

}  // namespace functional
}  // namespace one
}  // namespace oneflow<|MERGE_RESOLUTION|>--- conflicted
+++ resolved
@@ -1325,9 +1325,6 @@
       end[i] = slice.end();
       step[i] = slice.step();
     }
-<<<<<<< HEAD
-    auto result = JUST(Slice(x, start, end, step));
-=======
     bool is_identity = [&]() {
       if (target_shape.NumAxes() == 0) { return false; }
       for (int i = 0; i < ndims; ++i) {
@@ -1341,7 +1338,6 @@
     } else {
       result = JUST(Slice(x, start, end, step));
     }
->>>>>>> 7388d218
 
     Shape shape(DimVector(target_dims.begin(), target_dims.end()));
     if (shape.NumAxes() != 0 && shape != *(result->shape())) {
