/*
Copyright 2020 The OneFlow Authors. All rights reserved.

Licensed under the Apache License, Version 2.0 (the "License");
you may not use this file except in compliance with the License.
You may obtain a copy of the License at

    http://www.apache.org/licenses/LICENSE-2.0

Unless required by applicable law or agreed to in writing, software
distributed under the License is distributed on an "AS IS" BASIS,
WITHOUT WARRANTIES OR CONDITIONS OF ANY KIND, either express or implied.
See the License for the specific language governing permissions and
limitations under the License.
*/

#include "oneflow/core/autograd/autograd_mode.h"
#include "oneflow/core/common/maybe.h"
#include "oneflow/core/common/scalar.h"
#include "oneflow/core/common/global.h"
#include "oneflow/core/common/optional.h"
#include "oneflow/core/common/protobuf.h"
#include "oneflow/core/control/global_process_ctx.h"
#include "oneflow/core/device/cuda_util.h"
#include "oneflow/core/framework/attr_map.h"
#include "oneflow/core/framework/device.h"
#include "oneflow/core/framework/nd_sbp.h"
#include "oneflow/core/framework/op_builder.h"
#include "oneflow/core/framework/op_expr.h"
#include "oneflow/core/framework/op_interpreter/op_interpreter_util.h"
#include "oneflow/core/framework/placement_utils.h"
#include "oneflow/core/framework/tensor.h"
#include "oneflow/core/framework/tensor_tuple.h"
#include "oneflow/core/framework/random_generator_impl.h"
#include "oneflow/core/functional/functional.h"
#include "oneflow/core/functional/function_library.h"
#include "oneflow/core/functional/sequence_function.h"
#include "oneflow/core/functional/impl/common.h"
#include "oneflow/core/functional/impl/unary_functor.h"
#include "oneflow/core/job/parallel_desc.h"
#include "oneflow/core/job/sbp_parallel.h"
#include "oneflow/core/job/global_for.h"
#include "oneflow/core/job/lazy_mode.h"

namespace oneflow {
namespace one {
namespace functional {

namespace impl {

class ArgMaxFunctor {
 public:
  ArgMaxFunctor() { op_ = CHECK_JUST(one::OpBuilder("argmax").Input("in").Output("out").Build()); }
  Maybe<Tensor> operator()(const std::shared_ptr<one::Tensor>& input, const Optional<int32_t>& dim,
                           const Optional<bool>& keepdim,
                           const Optional<Symbol<DType>>& dtype) const {
    if (dim.has_value() == false) {
      return SequenceFunction<Maybe<Tensor>()>([&]() { return Flatten(input, 0, -1); })
          .then([&](const std::shared_ptr<one::Tensor>& x) {
            return OpInterpUtil::Dispatch<Tensor>(*op_, {x->contiguous()});
          })
          .call();
    }

    int new_dim = JUST(dim);
    const int32_t ndims = input->shape()->NumAxes();
    if (new_dim < 0) { new_dim += ndims; }
    CHECK_GE_OR_RETURN(new_dim, 0)
        << "IndexError: Dimension out of range (expected to be in range of [" << -ndims << ","
        << ndims << " ] but got " << ndims;
    CHECK_LT_OR_RETURN(new_dim, ndims)
        << "IndexError: Dimension out of range (expected to be in range of [" << -ndims << ","
        << ndims << " ] but got " << ndims;

    const auto do_cast = [&](const std::shared_ptr<one::Tensor>& x) -> Maybe<Tensor> {
      return Cast(x, JUST(dtype));
    };

    if (new_dim == ndims - 1) {
      return SequenceFunction<Maybe<Tensor>()>(
                 [&]() { return OpInterpUtil::Dispatch<Tensor>(*op_, {input->contiguous()}); })
          .then_if(keepdim.has_value() && JUST(keepdim) == true,
                   std::bind(ExpandDims, std::placeholders::_1, -1))
          .then_if(dtype.has_value(), do_cast)
          .call();
    }

    std::vector<int32_t> permute;
    permute.reserve(ndims);
    for (int32_t i = 0; i < ndims - 1; i++) { permute.emplace_back(i < new_dim ? i : i + 1); }
    permute.emplace_back(new_dim);

    std::vector<int32_t> permute_inv(ndims, 0);
    for (int32_t i = 0; i < ndims; i++) { permute_inv[i] = -1; }
    for (int32_t i = 0; i < ndims; i++) { permute_inv[permute[i]] = i; }

    std::vector<int32_t> squeeze_dim = {new_dim};

    return SequenceFunction<Maybe<Tensor>()>([&]() { return Transpose(input, permute); })
        .then([&](const std::shared_ptr<one::Tensor>& x) {
          return OpInterpUtil::Dispatch<Tensor>(*op_, {x->contiguous()});
        })
        .then(std::bind(ExpandDims, std::placeholders::_1, -1))
        .then(std::bind(Transpose, std::placeholders::_1, permute_inv))
        .then_if((!keepdim.has_value()) || (keepdim.has_value() && JUST(keepdim) == false),
                 std::bind(Squeeze, std::placeholders::_1, squeeze_dim))
        .then_if(dtype.has_value(), do_cast)
        .call();
  }

 private:
  std::shared_ptr<OpExpr> op_;
};

class ArgMinFunctor {
 public:
  ArgMinFunctor() {}
  Maybe<Tensor> operator()(const std::shared_ptr<one::Tensor>& input, const Optional<int32_t>& dim,
                           const Optional<bool>& keepdim,
                           const Optional<Symbol<DType>>& dtype) const {
    return sequence_function(Negative)
        .then(std::bind(ArgMax, std::placeholders::_1, dim, keepdim, dtype))
        .call(input->contiguous());
  }
};
class ConsistentConstantFunctor {
 public:
  ConsistentConstantFunctor() {
    op_ = CHECK_JUST(one::OpBuilder("constant").Output("out").Build());
  }
  Maybe<Tensor> operator()(const Shape& shape, const Scalar& value, const Symbol<DType>& dtype,
                           const Symbol<ParallelDesc>& placement,
                           const std::vector<Symbol<cfg::SbpParallel>>& sbp_tuple) const {
    JUST(CheckDeviceIdsIsValid(placement));
    MutableAttrMap attrs;
    JUST(attrs.SetAttr<Shape>("shape", shape));
    JUST(attrs.SetAttr<DataType>("dtype", dtype->data_type()));
    if (IsIntegralDataType(dtype->data_type())) {
      JUST(attrs.SetAttr<bool>("is_floating_value", false));
      JUST(attrs.SetAttr<int64_t>("integer_value", JUST(value.As<int64_t>())));
    } else {
      JUST(attrs.SetAttr<bool>("is_floating_value", true));
      JUST(attrs.SetAttr<double>("floating_value", JUST(value.As<double>())));
    }
    if (LazyMode::is_enabled()) {
      std::vector<std::string> nd_sbp(sbp_tuple.size());
      {
        for (int i = 0; i < sbp_tuple.size(); ++i) {
          nd_sbp.at(i) = SbpParallelToString(*sbp_tuple.at(i));
        }
      }
      JUST(attrs.SetAttr<std::vector<std::string>>("nd_sbp", nd_sbp));
    }
    const auto& nd_sbp = JUST(GetNdSbp(sbp_tuple));
    return OpInterpUtil::Dispatch<Tensor>(*op_, {}, OpExprInterpContext(attrs, placement, nd_sbp));
  }

 private:
  std::shared_ptr<OpExpr> op_;
};

class ConstantFunctor {
 public:
  ConstantFunctor() { op_ = CHECK_JUST(one::OpBuilder("constant").Output("out").Build()); }
  Maybe<Tensor> operator()(const Shape& shape, const Scalar& value, const Symbol<DType>& dtype,
                           const Optional<Symbol<Device>>& device) const {
    MutableAttrMap attrs;
    JUST(attrs.SetAttr<Shape>("shape", shape));
    JUST(attrs.SetAttr<DataType>("dtype", dtype->data_type()));
    if (IsIntegralDataType(dtype->data_type())) {
      JUST(attrs.SetAttr<bool>("is_floating_value", false));
      JUST(attrs.SetAttr<int64_t>("integer_value", JUST(value.As<int64_t>())));
    } else {
      JUST(attrs.SetAttr<bool>("is_floating_value", true));
      JUST(attrs.SetAttr<double>("floating_value", JUST(value.As<double>())));
    }
    if (device.has_value()) {
      Symbol<Device> device_symbol = JUST(device);
      return OpInterpUtil::Dispatch<Tensor>(*op_, {}, OpExprInterpContext(attrs, device_symbol));
    } else {
      return OpInterpUtil::Dispatch<Tensor>(*op_, {}, attrs);
    }
  }

 private:
  std::shared_ptr<OpExpr> op_;
};

class EmptyFunctor {
 public:
  EmptyFunctor() { op_ = CHECK_JUST(one::OpBuilder("empty").Output("out").Build()); }
  Maybe<Tensor> operator()(const Shape& shape, const Symbol<DType>& dtype,
                           const Optional<Symbol<Device>>& device) const {
    MutableAttrMap attrs;
    JUST(attrs.SetAttr<Shape>("shape", shape));
    JUST(attrs.SetAttr<DataType>("dtype", dtype->data_type()));
    if (device.has_value()) {
      Symbol<Device> device_symbol = JUST(device);
      return OpInterpUtil::Dispatch<Tensor>(*op_, {}, OpExprInterpContext(attrs, device_symbol));
    } else {
      return OpInterpUtil::Dispatch<Tensor>(*op_, {}, attrs);
    }
  }

 private:
  std::shared_ptr<OpExpr> op_;
};

class ConsistentEmptyFunctor {
 public:
  ConsistentEmptyFunctor() { op_ = CHECK_JUST(one::OpBuilder("empty").Output("out").Build()); }
  Maybe<Tensor> operator()(const Shape& shape, const Symbol<DType>& dtype,
                           const Symbol<ParallelDesc>& placement,
                           const std::vector<Symbol<cfg::SbpParallel>>& sbp_tuple) const {
    JUST(CheckDeviceIdsIsValid(placement));
    MutableAttrMap attrs;
    JUST(attrs.SetAttr<Shape>("shape", shape));
    JUST(attrs.SetAttr<DataType>("dtype", dtype->data_type()));
    if (LazyMode::is_enabled()) {
      std::vector<std::string> nd_sbp(sbp_tuple.size());
      {
        for (int i = 0; i < sbp_tuple.size(); ++i) {
          nd_sbp.at(i) = SbpParallelToString(*sbp_tuple.at(i));
        }
      }
      JUST(attrs.SetAttr<std::vector<std::string>>("nd_sbp", nd_sbp));
    }
    const auto& nd_sbp = JUST(GetNdSbp(sbp_tuple));
    return OpInterpUtil::Dispatch<Tensor>(*op_, {}, OpExprInterpContext(attrs, placement, nd_sbp));
  }

 private:
  std::shared_ptr<OpExpr> op_;
};

class ZerosLikeFunctor : public UnaryFunctor {
 public:
  ZerosLikeFunctor() {
    op_ = CHECK_JUST(one::OpBuilder("zero_like").Input("like").Output("out").Build());
  }
};

class OnesLikeFunctor : public UnaryFunctor {
 public:
  OnesLikeFunctor() {
    op_ = CHECK_JUST(one::OpBuilder("ones_like").Input("like").Output("out").Build());
  }
};

class FlattenFunctor {
 public:
  FlattenFunctor() {
    op_ = CHECK_JUST(one::OpBuilder("flatten").Input("in").Output("out").Build());
  }
  Maybe<Tensor> operator()(const std::shared_ptr<one::Tensor>& x, const int32_t& start_dim,
                           const int32_t& end_dim) const {
    const auto& x_shape = x->shape();
    const int32_t x_dim = x_shape->dim_vec().size();

    int new_start_dim = start_dim;
    int new_end_dim = end_dim;
    if (start_dim < 0) { new_start_dim += x_dim; }
    if (end_dim < 0) { new_end_dim += x_dim; }
    if (new_start_dim == new_end_dim) { return x; }

    MutableAttrMap attrs;
    JUST(attrs.SetAttr<int32_t>("start_dim", start_dim));
    JUST(attrs.SetAttr<int32_t>("end_dim", end_dim));

    return OpInterpUtil::Dispatch<Tensor>(*op_, {x->contiguous()}, attrs);
  }

 private:
  std::shared_ptr<OpExpr> op_;
};

class WhereFunctor {
 public:
  WhereFunctor() {
    op_ = CHECK_JUST(
        one::OpBuilder("where").Input("condition").Input("x").Input("y").Output("out").Build());
  }
  Maybe<Tensor> operator()(const std::shared_ptr<one::Tensor>& condition,
                           const std::shared_ptr<one::Tensor>& x,
                           const std::shared_ptr<one::Tensor>& y) const {
    return OpInterpUtil::Dispatch<Tensor>(
        *op_, {condition->contiguous(), x->contiguous(), y->contiguous()});
  }

 private:
  std::shared_ptr<OpExpr> op_;
};

class WhereScalarXFunctor {
 public:
  WhereScalarXFunctor() {
    op_ = CHECK_JUST(
        one::OpBuilder("where_scalar_x").Input("condition").Input("y").Output("out").Build());
  }
  Maybe<Tensor> operator()(const std::shared_ptr<one::Tensor>& condition, const Scalar& scalar,
                           const std::shared_ptr<one::Tensor>& y) const {
    MutableAttrMap attrs;
    if (scalar.IsFloatingPoint()) {
      JUST(attrs.SetAttr<double>("float_operand", JUST(scalar.As<double>())));
      JUST(attrs.SetAttr<bool>("has_float_operand", true));
      JUST(attrs.SetAttr<bool>("has_int_operand", false));
    } else if (scalar.IsIntegral()) {
      JUST(attrs.SetAttr<int64_t>("int_operand", JUST(scalar.As<int64_t>())));
      JUST(attrs.SetAttr<bool>("has_float_operand", false));
      JUST(attrs.SetAttr<bool>("has_int_operand", true));
    } else {
      UNIMPLEMENTED_THEN_RETURN() << "The scalar in Where shoule be float or int.";
    }
    return OpInterpUtil::Dispatch<Tensor>(*op_, {condition->contiguous(), y->contiguous()}, attrs);
  }

 private:
  std::shared_ptr<OpExpr> op_;
};

class WhereScalarYFunctor {
 public:
  WhereScalarYFunctor() {
    op_ = CHECK_JUST(
        one::OpBuilder("where_scalar_y").Input("condition").Input("x").Output("out").Build());
  }
  Maybe<Tensor> operator()(const std::shared_ptr<one::Tensor>& condition,
                           const std::shared_ptr<one::Tensor>& x, const Scalar& scalar) const {
    MutableAttrMap attrs;
    if (scalar.IsFloatingPoint()) {
      JUST(attrs.SetAttr<double>("float_operand", JUST(scalar.As<double>())));
      JUST(attrs.SetAttr<bool>("has_float_operand", true));
      JUST(attrs.SetAttr<bool>("has_int_operand", false));
    } else if (scalar.IsIntegral()) {
      JUST(attrs.SetAttr<int64_t>("int_operand", JUST(scalar.As<int64_t>())));
      JUST(attrs.SetAttr<bool>("has_float_operand", false));
      JUST(attrs.SetAttr<bool>("has_int_operand", true));
    } else {
      UNIMPLEMENTED_THEN_RETURN() << "The scalar in Where shoule be float or int.";
    }
    return OpInterpUtil::Dispatch<Tensor>(*op_, {condition->contiguous(), x->contiguous()}, attrs);
  }

 private:
  std::shared_ptr<OpExpr> op_;
};

class WhereScalarXYFunctor {
 public:
  WhereScalarXYFunctor() {
    op_ = CHECK_JUST(one::OpBuilder("where_scalar_xy").Input("condition").Output("out").Build());
  }
  Maybe<Tensor> operator()(const std::shared_ptr<one::Tensor>& condition, const Scalar& x_scalar,
                           const Scalar& y_scalar) const {
    MutableAttrMap attrs;
    if (x_scalar.IsFloatingPoint() && y_scalar.IsFloatingPoint()) {
      JUST(attrs.SetAttr<double>("x_float_operand", JUST(x_scalar.As<double>())));
      JUST(attrs.SetAttr<double>("y_float_operand", JUST(y_scalar.As<double>())));
      JUST(attrs.SetAttr<bool>("has_x_float_operand", true));
      JUST(attrs.SetAttr<bool>("has_y_float_operand", true));
      JUST(attrs.SetAttr<bool>("has_x_int_operand", false));
      JUST(attrs.SetAttr<bool>("has_y_int_operand", false));
    } else if (x_scalar.IsIntegral() && y_scalar.IsIntegral()) {
      JUST(attrs.SetAttr<int64_t>("x_int_operand", JUST(x_scalar.As<int64_t>())));
      JUST(attrs.SetAttr<int64_t>("y_int_operand", JUST(y_scalar.As<int64_t>())));
      JUST(attrs.SetAttr<bool>("has_x_float_operand", false));
      JUST(attrs.SetAttr<bool>("has_y_float_operand", false));
      JUST(attrs.SetAttr<bool>("has_x_int_operand", true));
      JUST(attrs.SetAttr<bool>("has_y_int_operand", true));
    } else {
      UNIMPLEMENTED_THEN_RETURN() << "The scalar in Where shoule be float or int.";
    }
    return OpInterpUtil::Dispatch<Tensor>(*op_, {condition->contiguous()}, attrs);
  }

 private:
  std::shared_ptr<OpExpr> op_;
};

class ArgWhereFunctor {
 public:
  ArgWhereFunctor() {
    op_ = CHECK_JUST(
        one::OpBuilder("argwhere").Input("input").Output("output").Output("output_size").Build());
  }
  Maybe<TensorTuple> operator()(const std::shared_ptr<one::Tensor>& x,
                                const Symbol<DType>& dtype) const {
    MutableAttrMap attrs;
    JUST(attrs.SetAttr<DataType>("dtype", dtype->data_type()));
    return OpInterpUtil::Dispatch<TensorTuple>(*op_, {x->contiguous()}, attrs);
  }

 private:
  std::shared_ptr<OpExpr> op_;
};

class BroadcastLikeFunctor {
 public:
  BroadcastLikeFunctor() {
    op_ = CHECK_JUST(one::OpBuilder("broadcast_like").Input("x").Input("like").Output("y").Build());
  }
  Maybe<Tensor> operator()(const std::shared_ptr<one::Tensor>& x,
                           const std::shared_ptr<one::Tensor>& like,
                           const std::vector<int32_t>& broadcast_axes) const {
    MutableAttrMap attrs;
    if (broadcast_axes.empty()) {
      int64_t like_ndim = like->shape()->NumAxes();
      int64_t x_ndim = x->shape()->NumAxes();
      int64_t num_prepend = like_ndim - x_ndim;
      std::vector<int64_t> prepend_shape(num_prepend, 1);
      std::vector<int64_t> broadcast_axes;
      for (int i = 0; i < x_ndim; ++i) { prepend_shape.emplace_back(x->shape()->At(i)); }
      for (int i = 0; i < num_prepend; ++i) { broadcast_axes.emplace_back(i); }
      for (int i = num_prepend; i < prepend_shape.size(); ++i) {
        if (prepend_shape[i] != like->shape()->At(i)) {
          if (prepend_shape[i] == 1) { broadcast_axes.emplace_back(i); }
          CHECK_GE_OR_RETURN(prepend_shape[i], 1)
              << "output with shape " << x->shape()->ToString()
              << " doesn't match the broadcast shape " << like->shape()->ToString();
        }
      }
    }
    JUST(attrs.SetAttr<std::vector<int32_t>>("broadcast_axes", broadcast_axes));
    return OpInterpUtil::Dispatch<Tensor>(*op_, {x->contiguous(), like->contiguous()}, attrs);
  }

 private:
  std::shared_ptr<OpExpr> op_;
};

class ConcatFunctor {
 public:
  ConcatFunctor() {
    ops_.resize(kMaxInputCount);
    for (int n = 0; n < ops_.size(); ++n) {
      ops_[n] = CHECK_JUST(one::OpBuilder("concat").Input("in", n + 1).Output("out").Build());
    }
  }
  Maybe<Tensor> operator()(const TensorTuple& inputs, const int64_t& dim) const {
    const int64_t ninput = inputs.size();
    int64_t axis = dim;
    int64_t ndim = inputs[0]->ndim();
    int64_t max_dim_size = 0;
    CHECK_GE_OR_RETURN(ninput, 1);
    CHECK_OR_RETURN((-(ndim) <= dim) && (dim <= (ndim - 1)))
        << " IndexError: Dimension out of range, expected to be in range of [" << -ndim << ", "
        << ndim - 1 << "], but got " << dim;
    if (dim < 0) { axis += ndim; }

    const std::shared_ptr<const Shape>& shape = inputs[0]->shape();
    for (const auto& input : inputs) {
      CHECK_OR_RETURN(input->ndim() == ndim) << " Tensors must have same number of dimensions: got "
                                             << input->ndim() << " and " << ndim << " is expected.";
      for (int i = 0; i < ndim; ++i) {
        if (axis == i) {
          max_dim_size += input->shape()->At(i);
        } else {
          CHECK_OR_RETURN(input->shape()->At(i) == shape->At(i))
              << " Sizes of tensors must match except in dimension " << axis << ". Got "
              << input->shape()->At(i) << " and " << shape->At(i) << " is expected in dimension 1.";
        }
      }
    }

    MutableAttrMap attrs;
    JUST(attrs.SetAttr<int64_t>("axis", axis));
    JUST(attrs.SetAttr<int64_t>("max_dim_size", max_dim_size));
    TensorTuple outputs;
    for (int i = 0; i < ninput; i += kMaxInputCount) {
      size_t size = (i + kMaxInputCount) < ninput ? kMaxInputCount : ninput - i;
      TensorTuple partial_inputs(size);
      for (int j = 0; j < size; ++j) { partial_inputs[j] = inputs[i + j]->contiguous(); }
      outputs.emplace_back(
          JUST(OpInterpUtil::Dispatch<Tensor>(*ops_.at(size - 1), partial_inputs, attrs)));
    }

    if (outputs.size() == 1) { return outputs.at(0); }
    return this->operator()(outputs, axis);
  }

 private:
  std::vector<std::shared_ptr<OpExpr>> ops_;
};

class StackFunctor {
 public:
  StackFunctor() = default;
  Maybe<Tensor> operator()(const TensorTuple& inputs, const int64_t& dim) const {
    CHECK_GE_OR_RETURN(inputs.size(), 1) << "Needs one input at least.";
    int64_t ndims = inputs.at(0)->shape()->NumAxes();
    int64_t stack_dim = dim;
    for (int i = 1; i < inputs.size(); ++i) {
      CHECK_EQ_OR_RETURN(inputs.at(i)->shape()->NumAxes(), ndims)
          << "The input dimensions are not equal.";
    }
    CHECK_OR_RETURN(dim >= -(ndims + 1) && dim <= ndims)
        << "( Dimension out of range, expected to be in range of [" << -(ndims + 1) << ", " << ndims
        << "], but got " << dim << " )";
    if (dim < 0) { stack_dim = stack_dim + ndims + 1; }
    TensorTuple expand_inputs(inputs.size());
    if (inputs.size() == 1) { return ExpandDims(inputs.at(0), stack_dim); }
    for (int i = 0; i < inputs.size(); ++i) {
      expand_inputs[i] = JUST(ExpandDims(inputs.at(i), stack_dim));
    }
    return Concat(expand_inputs, stack_dim);
  }
};

class ExpandFunctor {
 public:
  ExpandFunctor() { op_ = CHECK_JUST(one::OpBuilder("expand").Input("in").Output("out").Build()); }
  Maybe<Tensor> operator()(const std::shared_ptr<one::Tensor>& x, const Shape& shape) const {
    CHECK_GE_OR_RETURN(shape.NumAxes(), x->shape()->NumAxes())
        << "The desired expanded dims should not be less than the input dims.";
    std::vector<int32_t> in_shape(x->shape()->NumAxes());
    for (int i = 0; i < in_shape.size(); ++i) { in_shape[i] = x->shape()->At(i); }

    // check the parameters
    int shift = shape.NumAxes() - in_shape.size();
    for (int i = shape.NumAxes() - 1; i >= 0; --i) {
      int index = i - shift;
      if (index >= 0) {
        if (shape.At(i) != -1 && shape.At(i) != in_shape.at(index)) {
          CHECK_OR_RETURN(shape.At(i) > 0 && in_shape.at(index) == 1)
              << "Invalid expand shape " << shape.ToString();
        }
      } else {
        CHECK_GT_OR_RETURN(shape.At(i), 0) << "Invalid expand shape " << shape.ToString();
      }
    }

    std::vector<int32_t> expand_shape(shape.NumAxes());
    for (int i = 0; i < shape.NumAxes(); ++i) { expand_shape[i] = shape.dim_vec().at(i); }

    MutableAttrMap attrs;
    JUST(attrs.SetAttr<std::vector<int32_t>>("logical_in_shape", in_shape));
    JUST(attrs.SetAttr<std::vector<int32_t>>("logical_expand_shape", expand_shape));
    return OpInterpUtil::Dispatch<Tensor>(*op_, {x->contiguous()}, attrs);
  }

 private:
  std::shared_ptr<OpExpr> op_;
};

class ExpandGradFunctor {
 public:
  ExpandGradFunctor() {
    op_ = CHECK_JUST(one::OpBuilder("expand_grad").Input("in").Output("out").Build());
  }
  Maybe<Tensor> operator()(const std::shared_ptr<one::Tensor>& dy,
                           const std::vector<int32_t>& logical_in_shape,
                           const std::vector<int32_t>& logical_expand_shape) const {
    MutableAttrMap attrs;
    JUST(attrs.SetAttr<std::vector<int32_t>>("logical_out_shape", logical_in_shape));
    JUST(attrs.SetAttr<std::vector<int32_t>>("logical_expand_shape", logical_expand_shape));
    return OpInterpUtil::Dispatch<Tensor>(*op_, {dy->contiguous()}, attrs);
  }

 private:
  std::shared_ptr<OpExpr> op_;
};

class ExpandDimsFunctor {
 public:
  ExpandDimsFunctor() {
    op_ = CHECK_JUST(one::OpBuilder("expand_dims").Input("in").Output("out").Build());
  }
  Maybe<Tensor> operator()(const std::shared_ptr<one::Tensor>& input, const int32_t& dim) const {
    int32_t expand_dim = dim;
    const int32_t ndim = input->shape()->NumAxes();
    CHECK_OR_RETURN(-(ndim + 1) <= dim && dim <= ndim)
        << " Dimension out of range, expected to be in range of [" << -(ndim + 1) << ", " << ndim
        << "], but got: " << dim;
    if (dim < 0) { expand_dim = dim + ndim + 1; }
    MutableAttrMap attrs;
    JUST(attrs.SetAttr<int32_t>("axis", expand_dim));
    return OpInterpUtil::Dispatch<Tensor>(*op_, {input->contiguous()}, attrs);
  }

 private:
  std::shared_ptr<OpExpr> op_;
};

class RollFunctor {
 public:
  RollFunctor() { op_ = CHECK_JUST(one::OpBuilder("roll").Input("in").Output("out").Build()); }
  Maybe<Tensor> operator()(const std::shared_ptr<one::Tensor>& x,
                           const std::vector<int32_t>& shifts,
                           const Optional<std::vector<int32_t>>& dims) const {
    MutableAttrMap attrs;
    JUST(attrs.SetAttr<std::vector<int32_t>>("shifts", shifts));

    std::vector<int32_t> actual_dims;
    if (dims.has_value()) {
      actual_dims = *JUST(dims);
    } else {
      actual_dims.emplace_back(-1);
    }
    CHECK_GE_OR_RETURN(shifts.size(), actual_dims.size())
        << "The `shifts` and `dims` parameters should have the same size.";
    JUST(attrs.SetAttr<std::vector<int32_t>>("dims", actual_dims));

    return OpInterpUtil::Dispatch<Tensor>(*op_, {x->contiguous()}, attrs);
  }

 private:
  std::shared_ptr<OpExpr> op_;
};

class GatherFunctor {
 public:
  GatherFunctor() {
    op_ = CHECK_JUST(one::OpBuilder("gather").Input("in").Input("indices").Output("out").Build());
  }
  Maybe<Tensor> operator()(const std::shared_ptr<one::Tensor>& x,
                           const std::shared_ptr<one::Tensor>& indices, const int64_t& axis) const {
    MutableAttrMap attrs;
    JUST(attrs.SetAttr<int64_t>("axis", axis));
    return OpInterpUtil::Dispatch<Tensor>(*op_, {x->contiguous(), indices->contiguous()}, attrs);
  }

 private:
  std::shared_ptr<OpExpr> op_;
};

class DimGatherFunctor {
 public:
  DimGatherFunctor() {
    op_ = CHECK_JUST(
        one::OpBuilder("dim_gather").Input("input").Input("index").Output("output").Build());
  }

  Maybe<Tensor> operator()(const std::shared_ptr<one::Tensor>& input, const int64_t& dim,
                           const std::shared_ptr<one::Tensor>& index,
                           const bool sparse_grad) const {
    CHECK_EQ_OR_RETURN(sparse_grad, false) << "Only support bool = False for now!";
    CHECK_LT_OR_RETURN(dim, index->ndim())
        << "Value of dim is out of range(dim should be less than len(index.shape))";
    CHECK_EQ_OR_RETURN(input->ndim(), index->ndim())
        << "dimensions of input and index should equal";

    FOR_RANGE(int32_t, i, 0, input->ndim()) {
      if (i != dim) {
        CHECK_LE_OR_RETURN(index->shape()->At(i), input->shape()->At(i))
            << "index.size(d) <= input.size(d) for all dimensions d != dim";
      }
    }

    MutableAttrMap attrs;
    JUST(attrs.SetAttr<int32_t>("dim", dim));
    return OpInterpUtil::Dispatch<Tensor>(*op_, {input->contiguous(), index->contiguous()}, attrs);
  }

 private:
  std::shared_ptr<OpExpr> op_;
};

class DimScatterFunctor {
 public:
  DimScatterFunctor() {
    op_ = CHECK_JUST(one::OpBuilder("dim_scatter_update")
                         .Input("input")
                         .Input("index")
                         .Input("src")
                         .Output("output")
                         .Build());
  }
  Maybe<Tensor> operator()(const std::shared_ptr<one::Tensor>& input, const int32_t& dim,
                           const std::shared_ptr<one::Tensor>& index,
                           const std::shared_ptr<one::Tensor>& src) const {
    MutableAttrMap attrs;
    JUST(attrs.SetAttr<int32_t>("dim", dim));
    return OpInterpUtil::Dispatch<Tensor>(
        *op_, {input->contiguous(), index->contiguous(), src->contiguous()}, attrs);
  }

 private:
  std::shared_ptr<OpExpr> op_;
};

class DimScatterAddFunctor {
 public:
  DimScatterAddFunctor() {
    op_ = CHECK_JUST(one::OpBuilder("dim_scatter_add")
                         .Input("input")
                         .Input("index")
                         .Input("src")
                         .Output("output")
                         .Build());
  }
  Maybe<Tensor> operator()(const std::shared_ptr<one::Tensor>& input, const int32_t& dim,
                           const std::shared_ptr<one::Tensor>& index,
                           const std::shared_ptr<one::Tensor>& src) const {
    MutableAttrMap attrs;
    JUST(attrs.SetAttr<int32_t>("dim", dim));
    return OpInterpUtil::Dispatch<Tensor>(
        *op_, {input->contiguous(), index->contiguous(), src->contiguous()}, attrs);
  }

 private:
  std::shared_ptr<OpExpr> op_;
};

class DimScatterAddLikeFunctor {
 public:
  DimScatterAddLikeFunctor() {
    op_ = CHECK_JUST(one::OpBuilder("dim_scatter_add_like")
                         .Input("like")
                         .Input("index")
                         .Input("src")
                         .Output("output")
                         .Build());
  }
  Maybe<Tensor> operator()(const std::shared_ptr<one::Tensor>& like, const int32_t& dim,
                           const std::shared_ptr<one::Tensor>& index,
                           const std::shared_ptr<one::Tensor>& src) const {
    MutableAttrMap attrs;
    JUST(attrs.SetAttr<int32_t>("dim", dim));
    return OpInterpUtil::Dispatch<Tensor>(
        *op_, {like->contiguous(), index->contiguous(), src->contiguous()}, attrs);
  }

 private:
  std::shared_ptr<OpExpr> op_;
};

class DimScatterMulFunctor {
 public:
  DimScatterMulFunctor() {
    op_ = CHECK_JUST(one::OpBuilder("dim_scatter_mul")
                         .Input("input")
                         .Input("index")
                         .Input("src")
                         .Output("output")
                         .Build());
  }
  Maybe<Tensor> operator()(const std::shared_ptr<one::Tensor>& input, const int32_t& dim,
                           const std::shared_ptr<one::Tensor>& index,
                           const std::shared_ptr<one::Tensor>& src) const {
    MutableAttrMap attrs;
    JUST(attrs.SetAttr<int32_t>("dim", dim));
    return OpInterpUtil::Dispatch<Tensor>(
        *op_, {input->contiguous(), index->contiguous(), src->contiguous()}, attrs);
  }

 private:
  std::shared_ptr<OpExpr> op_;
};

class DimScatterUpdateScalarFunctor {
 public:
  DimScatterUpdateScalarFunctor() {
    op_ = CHECK_JUST(one::OpBuilder("dim_scatter_update_scalar")
                         .Input("input")
                         .Input("index")
                         .Output("output")
                         .Build());
  }
  Maybe<Tensor> operator()(const std::shared_ptr<one::Tensor>& input, const int32_t& dim,
                           const std::shared_ptr<one::Tensor>& index, const Scalar& src) const {
    MutableAttrMap attrs;
    JUST(attrs.SetAttr<int32_t>("dim", dim));
    JUST(attrs.SetAttr<float>("src_scalar", JUST(src.As<float>())));
    return OpInterpUtil::Dispatch<Tensor>(*op_, {input->contiguous(), index->contiguous()}, attrs);
  }

 private:
  std::shared_ptr<OpExpr> op_;
};

class DimScatterAddScalarFunctor {
 public:
  DimScatterAddScalarFunctor() {
    op_ = CHECK_JUST(one::OpBuilder("dim_scatter_add_scalar")
                         .Input("input")
                         .Input("index")
                         .Output("output")
                         .Build());
  }
  Maybe<Tensor> operator()(const std::shared_ptr<one::Tensor>& input, const int32_t& dim,
                           const std::shared_ptr<one::Tensor>& index, const Scalar& src) const {
    MutableAttrMap attrs;
    JUST(attrs.SetAttr<int32_t>("dim", dim));
    JUST(attrs.SetAttr<float>("src_scalar", JUST(src.As<float>())));
    return OpInterpUtil::Dispatch<Tensor>(*op_, {input->contiguous(), index->contiguous()}, attrs);
  }

 private:
  std::shared_ptr<OpExpr> op_;
};

class DimScatterMulScalarFunctor {
 public:
  DimScatterMulScalarFunctor() {
    op_ = CHECK_JUST(one::OpBuilder("dim_scatter_mul_scalar")
                         .Input("input")
                         .Input("index")
                         .Output("output")
                         .Build());
  }
  Maybe<Tensor> operator()(const std::shared_ptr<one::Tensor>& input, const int32_t& dim,
                           const std::shared_ptr<one::Tensor>& index, const Scalar& src) const {
    MutableAttrMap attrs;
    JUST(attrs.SetAttr<int32_t>("dim", dim));
    JUST(attrs.SetAttr<float>("src_scalar", JUST(src.As<float>())));
    return OpInterpUtil::Dispatch<Tensor>(*op_, {input->contiguous(), index->contiguous()}, attrs);
  }

 private:
  std::shared_ptr<OpExpr> op_;
};

class ArgSortFunctor {
 public:
  ArgSortFunctor() {
    op_ = CHECK_JUST(one::OpBuilder("arg_sort").Input("in").Output("out").Build());
  }
  Maybe<Tensor> operator()(const std::shared_ptr<one::Tensor>& in,
                           const std::string direction) const {
    MutableAttrMap attrs;
    JUST(attrs.SetAttr<std::string>("direction", direction));
    return OpInterpUtil::Dispatch<Tensor>(*op_, {in->contiguous()}, attrs);
  }

 private:
  std::shared_ptr<OpExpr> op_;
};

class GatherNdFunctor {
 public:
  GatherNdFunctor() {
    op_ = CHECK_JUST(
        one::OpBuilder("gather_nd").Input("params").Input("indices").Output("out").Build());
  }
  Maybe<Tensor> operator()(const std::shared_ptr<one::Tensor>& params,
                           const std::shared_ptr<one::Tensor>& indices) const {
    return OpInterpUtil::Dispatch<Tensor>(*op_, {params->contiguous(), indices->contiguous()});
  }

 private:
  std::shared_ptr<OpExpr> op_;
};

class ScatterNdFunctor {
 public:
  ScatterNdFunctor() {
    op_ = CHECK_JUST(
        one::OpBuilder("scatter_nd").Input("indices").Input("updates").Output("out").Build());
  }
  Maybe<Tensor> operator()(const std::shared_ptr<one::Tensor>& indices,
                           const std::shared_ptr<one::Tensor>& updates, const Shape& shape) const {
    MutableAttrMap attrs;
    JUST(attrs.SetAttr<Shape>("shape", shape));
    return OpInterpUtil::Dispatch<Tensor>(*op_, {indices->contiguous(), updates->contiguous()},
                                          attrs);
  }

 private:
  std::shared_ptr<OpExpr> op_;
};

class TensorScatterNdUpdateFunctor {
 public:
  TensorScatterNdUpdateFunctor() {
    op_ = CHECK_JUST(one::OpBuilder("tensor_scatter_nd_update")
                         .Input("params")
                         .Input("indices")
                         .Input("updates")
                         .Output("out")
                         .Build());
  }

  Maybe<Tensor> operator()(const std::shared_ptr<one::Tensor>& tensor,
                           const std::shared_ptr<one::Tensor>& indices,
                           const std::shared_ptr<one::Tensor>& updates, bool inplace) const {
    CHECK_OR_RETURN(*tensor->dtype() == *updates->dtype())
        << "The dtype of tensor and updates must be same.";
    if (inplace) {
      JUST(CheckInplaceValid(tensor));
      auto outputs = std::make_shared<TensorTuple>(1);
      outputs->at(0) = tensor;
      JUST(OpInterpUtil::Dispatch(
          *op_, {tensor->contiguous(), indices->contiguous(), updates->contiguous()},
          outputs.get()));
      return outputs->at(0);
    } else {
      return OpInterpUtil::Dispatch<Tensor>(
          *op_, {tensor->contiguous(), indices->contiguous(), updates->contiguous()});
    }
  }

 private:
  std::shared_ptr<OpExpr> op_;
};

class ScatterNdLikeFunctor {
 public:
  ScatterNdLikeFunctor() {
    op_ = CHECK_JUST(one::OpBuilder("scatter_nd_like")
                         .Input("like")
                         .Input("updates")
                         .Input("indices")
                         .Output("out")
                         .Build());
  }
  Maybe<Tensor> operator()(const std::shared_ptr<one::Tensor>& like,
                           const std::shared_ptr<one::Tensor>& updates,
                           const std::shared_ptr<one::Tensor>& indices) const {
    return OpInterpUtil::Dispatch<Tensor>(
        *op_, {like->contiguous(), updates->contiguous(), indices->contiguous()});
  }

 private:
  std::shared_ptr<OpExpr> op_;
};

bool checkViewValid(const int64_t elem_count, const DimVector& shape, const StrideVector& stride,
                    const DimVector& target_shape) {
  if (elem_count == 0) { return false; }

  int64_t view_d = target_shape.size() - 1;
  int64_t chunk_base_stride = stride.back();
  std::vector<int64_t> newstride(target_shape.size());
  // stride for each subspace in the chunk
  // numel in current chunk
  int64_t tensor_numel = 1;
  int64_t view_numel = 1;
  for (int64_t tensor_d = shape.size() - 1; tensor_d >= 0; tensor_d--) {
    tensor_numel *= shape[tensor_d];
    // if end of tensor size chunk, check view
    if ((tensor_d == 0)
        || (shape[tensor_d - 1] != 1 && stride[tensor_d - 1] != tensor_numel * chunk_base_stride)) {
      while (view_d >= 0 && (view_numel < tensor_numel || target_shape[view_d] == 1)) {
        newstride[view_d] = view_numel * chunk_base_stride;
        view_numel *= target_shape[view_d];
        view_d--;
      }
      if (view_numel != tensor_numel) { return false; }
      if (tensor_d > 0) {
        chunk_base_stride = stride[tensor_d - 1];
        tensor_numel = 1;
        view_numel = 1;
      }
    }
  }
  if (view_d != -1) { return false; }
  return true;
}

class ReshapeFunctor {
 public:
  ReshapeFunctor() {
    op_ = CHECK_JUST(one::OpBuilder("reshape").Input("in").Output("out").Build());
  }
  Maybe<Tensor> operator()(const std::shared_ptr<one::Tensor>& x, const Shape& shape) const {
    int need_infer_axis = -1;
    size_t count = 1;
    for (int i = 0; i < shape.NumAxes(); ++i) {
      if (shape.At(i) < -1) {
        return Error::RuntimeError() << "Invalid shape dimension " << shape.At(i);
      } else if (shape.At(i) == -1) {
        CHECK_EQ_OR_RETURN(need_infer_axis, -1)
            << "Shape " << shape.ToString() << " has more than 1 axis that needs to be infered.";
        need_infer_axis = i;
      } else {
        count *= shape.At(i);
      }
    }
    size_t x_count = x->shape()->Count(0);
    MutableAttrMap attrs;
    Shape infered_shape = shape;
    if (need_infer_axis == -1) {
      CHECK_EQ_OR_RETURN(infered_shape.Count(0), x_count)
          << "\n Shape " << infered_shape.ToString() << " is invalid for input shape "
          << x->shape()->ToString();
      JUST(attrs.SetAttr<Shape>("shape", infered_shape));
    } else {
      infered_shape.Set(need_infer_axis, x_count / count);
      CHECK_EQ_OR_RETURN(infered_shape.Count(0), x_count)
          << "\n Shape " << shape.ToString() << " is invalid for input shape "
          << x->shape()->ToString();
      JUST(attrs.SetAttr<Shape>("shape", infered_shape));
    }

    // if input tensor is eager local, than try return tensor's view first
    if (x->is_local() && !(LazyMode::is_enabled())) {
      if (!(x->shape()->NumAxes() <= 1 || x->shape()->elem_cnt() <= 1)) {
        // in some case, view operate is not allowed, so need to check it's validation,
        // the check refer to torch(aten/src/ATen/native/TensorShape.cpp)
        bool is_view_valid =
            checkViewValid(x->shape()->elem_cnt(), x->shape()->dim_vec(),
                           JUST(x->stride())->StrideVec(), infered_shape.dim_vec());
        if (is_view_valid) { return view::Reshape(x->contiguous(), infered_shape); }
      }
    }

    return OpInterpUtil::Dispatch<Tensor>(*op_, {x->contiguous()}, attrs);
  }

 private:
  std::shared_ptr<OpExpr> op_;
};

class ViewFunctor {
 public:
  ViewFunctor() { op_ = CHECK_JUST(one::OpBuilder("reshape").Input("in").Output("out").Build()); }
  Maybe<Tensor> operator()(const std::shared_ptr<one::Tensor>& x, const Shape& shape) const {
    int need_infer_axis = -1;
    size_t count = 1;
    for (int i = 0; i < shape.NumAxes(); ++i) {
      if (shape.At(i) < -1) {
        return Error::RuntimeError() << "Invalid shape dimension " << shape.At(i);
      } else if (shape.At(i) == -1) {
        CHECK_EQ_OR_RETURN(need_infer_axis, -1)
            << "Shape " << shape.ToString() << " has more than 1 axis that needs to be infered.";
        need_infer_axis = i;
      } else {
        count *= shape.At(i);
      }
    }
    size_t x_count = x->shape()->Count(0);
    MutableAttrMap attrs;
    Shape infered_shape = shape;
    if (need_infer_axis == -1) {
      CHECK_EQ_OR_RETURN(infered_shape.Count(0), x_count)
          << "\n Shape " << infered_shape.ToString() << " is invalid for input shape "
          << x->shape()->ToString();
      JUST(attrs.SetAttr<Shape>("shape", infered_shape));
    } else {
      infered_shape.Set(need_infer_axis, x_count / count);
      CHECK_EQ_OR_RETURN(infered_shape.Count(0), x_count)
          << "\n Shape " << shape.ToString() << " is invalid for input shape "
          << x->shape()->ToString();
      JUST(attrs.SetAttr<Shape>("shape", infered_shape));
    }

    if (x->is_local() && !(LazyMode::is_enabled())) {
      if (!(x->shape()->NumAxes() <= 1 || x->shape()->elem_cnt() <= 1)) {
        // in some case, view operate is not allowed, so need to check it's validation,
        // the check refer to torch(aten/src/ATen/native/TensorShape.cpp)
        bool is_view_valid =
            checkViewValid(x->shape()->elem_cnt(), x->shape()->dim_vec(),
                           JUST(x->stride())->StrideVec(), infered_shape.dim_vec());
        CHECK_OR_RETURN(is_view_valid)
            << " >> view size is not compatible with input tensor's size and stride (at least one "
               "dimension spans across two contiguous subspaces). Use .reshape(...) instead.";
        return view::Reshape(x->contiguous(), infered_shape);
      }
    }

    return OpInterpUtil::Dispatch<Tensor>(*op_, {x->contiguous()}, attrs);
  }

 private:
  std::shared_ptr<OpExpr> op_;
};

class ToContiguousFunctor {
 public:
  ToContiguousFunctor() {
    op_ = CHECK_JUST(one::OpBuilder("to_contiguous").Input("in").Output("out").Build());
  }
  Maybe<Tensor> operator()(const std::shared_ptr<one::Tensor>& input) const {
    if (input->is_consistent() || input->is_lazy()) { return input; }
    MutableAttrMap attrs;
    const auto& stride = JUST(input->stride())->StrideVec();
    JUST(attrs.SetAttr<std::vector<int64_t>>("stride", {stride.begin(), stride.end()}));

    return OpInterpUtil::Dispatch<Tensor>(*op_, {input}, attrs);
  }

 private:
  std::shared_ptr<OpExpr> op_;
};

class SliceBaseFunctor {
 public:
  SliceBaseFunctor() = default;
  virtual ~SliceBaseFunctor() = default;
  Maybe<Tensor> operator()(const std::shared_ptr<one::Tensor>& x, const std::vector<int64_t>& start,
                           const std::vector<int64_t>& stop,
                           const std::vector<int64_t>& step) const {
    if (x->is_local() && !(LazyMode::is_enabled())) {
      // TODO: view support 0-dim tensor
      if (!(x->shape()->NumAxes() <= 1 || x->shape()->elem_cnt() <= 1)) {
        return view::Slice(x, start, stop, step);
      }
    }

    MutableAttrMap attrs;
    JUST(attrs.SetAttr<std::vector<int64_t>>("start", start));
    JUST(attrs.SetAttr<std::vector<int64_t>>("stop", stop));
    JUST(attrs.SetAttr<std::vector<int64_t>>("step", step));
    return OpInterpUtil::Dispatch<Tensor>(*op_, {x->contiguous()}, attrs);
  }

 protected:
  std::shared_ptr<OpExpr> op_;
};

class SliceGradBaseFunctor {
 public:
  SliceGradBaseFunctor() = default;
  virtual ~SliceGradBaseFunctor() = default;
  Maybe<Tensor> operator()(const std::shared_ptr<one::Tensor>& dy, const Shape& like,
                           const std::vector<int64_t>& start, const std::vector<int64_t>& stop,
                           const std::vector<int64_t>& step) const {
    MutableAttrMap attrs;
    JUST(attrs.SetAttr<Shape>("like_shape", like));
    JUST(attrs.SetAttr<std::vector<int64_t>>("start", start));
    JUST(attrs.SetAttr<std::vector<int64_t>>("stop", stop));
    JUST(attrs.SetAttr<std::vector<int64_t>>("step", step));
<<<<<<< HEAD
    return OpInterpUtil::Dispatch<Tensor>(*op_, {dy->contiguous(), like->contiguous()}, attrs);
=======
    return OpInterpUtil::Dispatch<Tensor>(*op_, {dy}, attrs);
>>>>>>> f12f8f7c
  }

 protected:
  std::shared_ptr<OpExpr> op_;
};

class SliceFunctor : public SliceBaseFunctor {
 public:
  SliceFunctor() { op_ = CHECK_JUST(one::OpBuilder("slice").Input("x").Output("y").Build()); }
};

class SliceGradFunctor : public SliceGradBaseFunctor {
 public:
  SliceGradFunctor() {
    op_ = CHECK_JUST(one::OpBuilder("slice_grad").Input("dy").Output("dx").Build());
  }
};

class NarrowFunctor {
 public:
  NarrowFunctor() { op_ = CHECK_JUST(one::OpBuilder("narrow").Input("in").Output("out").Build()); }
  Maybe<Tensor> operator()(const std::shared_ptr<one::Tensor>& input, const int64_t& dim,
                           const int64_t& start, const int64_t& length) const {
    int64_t narrow_dim = dim;
    const int64_t ndim = input->shape()->NumAxes();
    CHECK_OR_RETURN((-ndim <= dim) && (dim <= ndim - 1))
        << " (Dimension out of range, expected to be in range of [" << -ndim << ", " << ndim - 1
        << "], but got:" << dim << ")";
    if (narrow_dim < 0) { narrow_dim += ndim; }
    if (input->is_local() && !(LazyMode::is_enabled())) {
      if (!(input->shape()->NumAxes() <= 1 || input->shape()->elem_cnt() <= 1)) {
        return JUST(view::Narrow(input, narrow_dim, start, length));
      }
    }
    MutableAttrMap attrs;
    JUST(attrs.SetAttr<int64_t>("dim", narrow_dim));
    JUST(attrs.SetAttr<int64_t>("start", start));
    JUST(attrs.SetAttr<int64_t>("length", length));
    return OpInterpUtil::Dispatch<Tensor>(*op_, {input->contiguous()}, attrs);
  }

 private:
  std::shared_ptr<OpExpr> op_;
};

class NarrowGradFunctor {
 public:
  NarrowGradFunctor() {
    op_ = CHECK_JUST(one::OpBuilder("narrow_grad").Input("dy").Input("like").Output("dx").Build());
  }
  Maybe<Tensor> operator()(const std::shared_ptr<one::Tensor>& dy,
                           const std::shared_ptr<one::Tensor>& like, const int64_t& dim,
                           const int64_t& start, const int64_t& length) const {
    MutableAttrMap attrs;
    JUST(attrs.SetAttr<int64_t>("dim", dim));
    JUST(attrs.SetAttr<int64_t>("start", start));
    JUST(attrs.SetAttr<int64_t>("length", length));
    return OpInterpUtil::Dispatch<Tensor>(*op_, {dy->contiguous(), like->contiguous()}, attrs);
  }

 private:
  std::shared_ptr<OpExpr> op_;
};

class LogicalSliceFunctor : public SliceBaseFunctor {
 public:
  LogicalSliceFunctor() {
    op_ = CHECK_JUST(one::OpBuilder("logical_slice").Input("x").Output("y").Build());
  }
};

class LogicalSliceAssignFunctor {
 public:
  LogicalSliceAssignFunctor() {
    op_ = CHECK_JUST(one::OpBuilder("logical_slice_assign").Input("ref").Input("value").Build());
  }
  Maybe<void> operator()(const std::shared_ptr<one::Tensor>& ref,
                         const std::shared_ptr<one::Tensor>& value,
                         const std::vector<int64_t>& start, const std::vector<int64_t>& stop,
                         const std::vector<int64_t>& step) const {
    MutableAttrMap attrs;
    JUST(attrs.SetAttr<std::vector<int64_t>>("start", start));
    JUST(attrs.SetAttr<std::vector<int64_t>>("stop", stop));
    JUST(attrs.SetAttr<std::vector<int64_t>>("step", step));
    JUST(
        OpInterpUtil::Dispatch<TensorTuple>(*op_, {ref->contiguous(), value->contiguous()}, attrs));
    return Maybe<void>::Ok();
  }

 private:
  std::shared_ptr<OpExpr> op_;
};

class SliceUpdateFunctor {
 public:
  SliceUpdateFunctor() {
    op_ = CHECK_JUST(one::OpBuilder("slice_update").Input("x").Input("update").Output("y").Build());
  }
  Maybe<Tensor> operator()(const std::shared_ptr<one::Tensor>& x,
                           const std::shared_ptr<one::Tensor>& update,
                           const std::vector<int64_t>& start, const std::vector<int64_t>& stop,
                           const std::vector<int64_t>& step, bool inplace) const {
    MutableAttrMap attrs;
    JUST(attrs.SetAttr<std::vector<int64_t>>("start", start));
    JUST(attrs.SetAttr<std::vector<int64_t>>("stop", stop));
    JUST(attrs.SetAttr<std::vector<int64_t>>("step", step));

    const auto& stride = JUST(x->stride())->StrideVec();
    JUST(attrs.SetAttr<std::vector<int64_t>>("stride", {stride.begin(), stride.end()}));
    if (inplace) {
      JUST(CheckInplaceValid(x));
      auto outputs = std::make_shared<TensorTuple>(1);
      outputs->at(0) = x;
      JUST(OpInterpUtil::Dispatch(*op_, {x, update->contiguous()}, outputs.get(), attrs));
      return outputs->at(0);
    } else {
      return OpInterpUtil::Dispatch<Tensor>(*op_, {x->contiguous(), update->contiguous()}, attrs);
    }
  }

 private:
  std::shared_ptr<OpExpr> op_;
};

class SqueezeFunctor {
 public:
  SqueezeFunctor() {
    op_ = CHECK_JUST(one::OpBuilder("squeeze").Input("in").Output("out").Build());
  }
  Maybe<Tensor> operator()(const std::shared_ptr<one::Tensor>& x,
                           const Optional<std::vector<int32_t>>& dim) const {
    int32_t ndim = x->shape()->NumAxes();
    std::vector<int32_t> squeeze_dims;
    squeeze_dims.reserve(ndim);
    if (dim.has_value() == true) {
      std::vector<int32_t> dims = *JUST(dim);
      for (int32_t dim_i : dims) {
        CHECK_OR_RETURN((dim_i >= -(ndim + 1)) && (dim_i <= ndim))
            << "Dimension out of range (expected to be in range of  [" << -ndim << "," << ndim - 1
            << "], but got " << dim_i;
        if (dim_i < 0) { dim_i += ndim; }
        if (x->shape()->At(dim_i) == 1) { squeeze_dims.emplace_back(dim_i); }
      }
    } else {
      for (int i = 0; i < ndim; ++i) {
        if (x->shape()->At(i) == 1) { squeeze_dims.emplace_back(i); }
      }
    }

    MutableAttrMap attrs;
    JUST(attrs.SetAttr<std::vector<int32_t>>("axes", squeeze_dims));
    return OpInterpUtil::Dispatch<Tensor>(*op_, {x->contiguous()}, attrs);
  }

 private:
  std::shared_ptr<OpExpr> op_;
};

class UpsampleGradFunctor {
 public:
  UpsampleGradFunctor() {
    op_ = CHECK_JUST(one::OpBuilder("upsample_grad").Input("dy").Input("x").Output("dx").Build());
  }
  Maybe<Tensor> operator()(const std::shared_ptr<one::Tensor>& dy,
                           const std::shared_ptr<one::Tensor>& x, const float& height_scale,
                           const float& width_scale, const bool& align_corners,
                           const std::string& data_format, const std::string& interpolation) const {
    MutableAttrMap attrs;
    JUST(attrs.SetAttr<float>("height_scale", height_scale));
    JUST(attrs.SetAttr<float>("width_scale", width_scale));
    JUST(attrs.SetAttr<bool>("align_corners", align_corners));
    JUST(attrs.SetAttr<std::string>("interpolation", interpolation));
    JUST(attrs.SetAttr<std::string>("data_format", data_format));
    return OpInterpUtil::Dispatch<Tensor>(*op_, {dy->contiguous(), x->contiguous()}, attrs);
  }

 private:
  std::shared_ptr<OpExpr> op_;
};

class CopyFunctor {
 public:
  CopyFunctor() { op_ = CHECK_JUST(one::OpBuilder("copy").Input("in").Output("out").Build()); }
  Maybe<Tensor> operator()(const std::shared_ptr<one::Tensor>& x, const std::string& device_type,
                           const int64_t& device_id) const {
    MutableAttrMap attrs;
    JUST(attrs.SetAttr<std::string>("device_type", device_type));
    JUST(attrs.SetAttr<int64_t>("device_id", device_id));
#ifdef WITH_CUDA
    if (device_type == "cuda") { InitCudaContextOnce(device_id); }
#endif
    return OpInterpUtil::Dispatch<Tensor>(*op_, {x->contiguous()}, attrs);
  }

 private:
  std::shared_ptr<OpExpr> op_;
};

class FlipFunctor {
 public:
  FlipFunctor() { op_ = CHECK_JUST(one::OpBuilder("flip").Input("x").Output("y").Build()); }
  Maybe<Tensor> operator()(const std::shared_ptr<one::Tensor>& x,
                           const std::vector<int32_t>& dims) const {
    MutableAttrMap attrs;
    JUST(attrs.SetAttr<std::vector<int32_t>>("dims", dims));
    return OpInterpUtil::Dispatch<Tensor>(*op_, {x->contiguous()}, attrs);
  }

 private:
  std::shared_ptr<OpExpr> op_;
};

class FlipGradFunctor {
 public:
  FlipGradFunctor() {
    op_ = CHECK_JUST(one::OpBuilder("flip_grad").Input("dy").Output("dx").Build());
  }
  Maybe<Tensor> operator()(const std::shared_ptr<one::Tensor>& dy,
                           const std::vector<int32_t>& dims) const {
    MutableAttrMap attrs;
    JUST(attrs.SetAttr<std::vector<int32_t>>("dims", dims));
    return OpInterpUtil::Dispatch<Tensor>(*op_, {dy->contiguous()}, attrs);
  }

 private:
  std::shared_ptr<OpExpr> op_;
};

class UnfoldTensorFunctor {
 public:
  UnfoldTensorFunctor() {
    op_ = CHECK_JUST(one::OpBuilder("unfold_tensor").Input("x").Output("y").Build());
  }
  Maybe<Tensor> operator()(const std::shared_ptr<one::Tensor>& x, const int32_t& dimension,
                           const int32_t& size, const int32_t& step) const {
    MutableAttrMap attrs;
    JUST(attrs.SetAttr<int32_t>("dimension", dimension));
    JUST(attrs.SetAttr<int32_t>("size", size));
    JUST(attrs.SetAttr<int32_t>("step", step));
    // if input tensor is eager local, than try return tensor's view
    if (x->is_local() && !(LazyMode::is_enabled())) {
      if (!(x->shape()->NumAxes() <= 1 || x->shape()->elem_cnt() <= 1)) {
        return view::UnfoldTensor(x->contiguous(), attrs);
      }
    }
    return OpInterpUtil::Dispatch<Tensor>(*op_, {x->contiguous()}, attrs);
  }

 private:
  std::shared_ptr<OpExpr> op_;
};

class UnfoldTensorGradFunctor {
 public:
  UnfoldTensorGradFunctor() {
    op_ = CHECK_JUST(
        one::OpBuilder("unfold_tensor_grad").Input("dy").Input("x").Output("dx").Build());
  }
  Maybe<Tensor> operator()(const std::shared_ptr<one::Tensor>& dy,
                           const std::shared_ptr<one::Tensor>& x, const int32_t& dimension,
                           const int32_t& size, const int32_t& step) const {
    MutableAttrMap attrs;
    JUST(attrs.SetAttr<int32_t>("dimension", dimension));
    JUST(attrs.SetAttr<int32_t>("size", size));
    JUST(attrs.SetAttr<int32_t>("step", step));
    return OpInterpUtil::Dispatch<Tensor>(*op_, {dy->contiguous(), x->contiguous()}, attrs);
  }

 private:
  std::shared_ptr<OpExpr> op_;
};

class UpsampleFunctor {
 public:
  UpsampleFunctor() { op_ = CHECK_JUST(one::OpBuilder("upsample").Input("x").Output("y").Build()); }
  Maybe<Tensor> operator()(const std::shared_ptr<one::Tensor>& x, const float& height_scale,
                           const float& width_scale, const bool& align_corners,
                           const std::string& interpolation, const std::string& data_format) const {
    MutableAttrMap attrs;
    JUST(attrs.SetAttr<float>("height_scale", height_scale));
    JUST(attrs.SetAttr<float>("width_scale", width_scale));
    JUST(attrs.SetAttr<bool>("align_corners", align_corners));
    JUST(attrs.SetAttr<std::string>("interpolation", interpolation));
    JUST(attrs.SetAttr<std::string>("data_format", data_format));
    return OpInterpUtil::Dispatch<Tensor>(*op_, {x->contiguous()}, attrs);
  }

 private:
  std::shared_ptr<OpExpr> op_;
};

class UpsampleLinear1DFunctor {
 public:
  UpsampleLinear1DFunctor() {
    op_ = CHECK_JUST(one::OpBuilder("upsample_linear_1d").Input("x").Output("y").Build());
  }
  Maybe<Tensor> operator()(const std::shared_ptr<one::Tensor>& x, const float& scale_factor,
                           const bool& align_corners, const std::string& data_format) const {
    MutableAttrMap attrs;
    JUST(attrs.SetAttr<float>("scale_factor", scale_factor));
    JUST(attrs.SetAttr<bool>("align_corners", align_corners));
    JUST(attrs.SetAttr<std::string>("data_format", data_format));
    return OpInterpUtil::Dispatch<Tensor>(*op_, {x->contiguous()}, attrs);
  }

 private:
  std::shared_ptr<OpExpr> op_;
};

class UpsampleLinear1DGradFunctor {
 public:
  UpsampleLinear1DGradFunctor() {
    op_ = CHECK_JUST(
        one::OpBuilder("upsample_linear_1d_grad").Input("dy").Input("x").Output("dx").Build());
  }
  Maybe<Tensor> operator()(const std::shared_ptr<one::Tensor>& dy,
                           const std::shared_ptr<one::Tensor>& x, const float& scale_factor,
                           const bool& align_corners, const std::string& data_format) const {
    MutableAttrMap attrs;
    JUST(attrs.SetAttr<float>("scale_factor", scale_factor));
    JUST(attrs.SetAttr<bool>("align_corners", align_corners));
    JUST(attrs.SetAttr<std::string>("data_format", data_format));
    return OpInterpUtil::Dispatch<Tensor>(*op_, {dy->contiguous(), x->contiguous()}, attrs);
  }

 private:
  std::shared_ptr<OpExpr> op_;
};

class UpsampleNearest1DFunctor {
 public:
  UpsampleNearest1DFunctor() {
    op_ = CHECK_JUST(one::OpBuilder("upsample_nearest_1d").Input("x").Output("y").Build());
  }
  Maybe<Tensor> operator()(const std::shared_ptr<one::Tensor>& x, const float& scale_factor,
                           const std::string& data_format) const {
    MutableAttrMap attrs;
    JUST(attrs.SetAttr<float>("scale_factor", scale_factor));
    JUST(attrs.SetAttr<std::string>("data_format", data_format));
    return OpInterpUtil::Dispatch<Tensor>(*op_, {x->contiguous()}, attrs);
  }

 private:
  std::shared_ptr<OpExpr> op_;
};

class UpsampleNearest1DGradFunctor {
 public:
  UpsampleNearest1DGradFunctor() {
    op_ = CHECK_JUST(
        one::OpBuilder("upsample_nearest_1d_grad").Input("dy").Input("x").Output("dx").Build());
  }
  Maybe<Tensor> operator()(const std::shared_ptr<one::Tensor>& dy,
                           const std::shared_ptr<one::Tensor>& x, const float& scale_factor,
                           const std::string& data_format) const {
    MutableAttrMap attrs;
    JUST(attrs.SetAttr<float>("scale_factor", scale_factor));
    JUST(attrs.SetAttr<std::string>("data_format", data_format));
    return OpInterpUtil::Dispatch<Tensor>(*op_, {dy->contiguous(), x->contiguous()}, attrs);
  }

 private:
  std::shared_ptr<OpExpr> op_;
};

class UpsampleNearest2DFunctor {
 public:
  UpsampleNearest2DFunctor() {
    op_ = CHECK_JUST(one::OpBuilder("upsample_nearest_2d").Input("x").Output("y").Build());
  }
  Maybe<Tensor> operator()(const std::shared_ptr<one::Tensor>& x, const float& height_scale,
                           const float& width_scale, const std::string& data_format) const {
    MutableAttrMap attrs;
    JUST(attrs.SetAttr<float>("height_scale", height_scale));
    JUST(attrs.SetAttr<float>("width_scale", width_scale));
    JUST(attrs.SetAttr<std::string>("data_format", data_format));
    return OpInterpUtil::Dispatch<Tensor>(*op_, {x->contiguous()}, attrs);
  }

 private:
  std::shared_ptr<OpExpr> op_;
};

class UpsampleNearest2DGradFunctor {
 public:
  UpsampleNearest2DGradFunctor() {
    op_ = CHECK_JUST(
        one::OpBuilder("upsample_nearest_2d_grad").Input("dy").Input("x").Output("dx").Build());
  }
  Maybe<Tensor> operator()(const std::shared_ptr<one::Tensor>& dy,
                           const std::shared_ptr<one::Tensor>& x, const float& height_scale,
                           const float& width_scale, const std::string& data_format) const {
    MutableAttrMap attrs;
    JUST(attrs.SetAttr<float>("height_scale", height_scale));
    JUST(attrs.SetAttr<float>("width_scale", width_scale));
    JUST(attrs.SetAttr<std::string>("data_format", data_format));
    return OpInterpUtil::Dispatch<Tensor>(*op_, {dy->contiguous(), x->contiguous()}, attrs);
  }

 private:
  std::shared_ptr<OpExpr> op_;
};

class UpsampleBilinear2DFunctor {
 public:
  UpsampleBilinear2DFunctor() {
    op_ = CHECK_JUST(one::OpBuilder("upsample_bilinear_2d").Input("x").Output("y").Build());
  }
  Maybe<Tensor> operator()(const std::shared_ptr<one::Tensor>& x, const float& height_scale,
                           const float& width_scale, const bool& align_corners,
                           const std::string& data_format) const {
    MutableAttrMap attrs;
    JUST(attrs.SetAttr<float>("height_scale", height_scale));
    JUST(attrs.SetAttr<float>("width_scale", width_scale));
    JUST(attrs.SetAttr<bool>("align_corners", align_corners));
    JUST(attrs.SetAttr<std::string>("data_format", data_format));
    return OpInterpUtil::Dispatch<Tensor>(*op_, {x->contiguous()}, attrs);
  }

 private:
  std::shared_ptr<OpExpr> op_;
};

class UpsampleBilinear2DGradFunctor {
 public:
  UpsampleBilinear2DGradFunctor() {
    op_ = CHECK_JUST(
        one::OpBuilder("upsample_bilinear_2d_grad").Input("dy").Input("x").Output("dx").Build());
  }
  Maybe<Tensor> operator()(const std::shared_ptr<one::Tensor>& dy,
                           const std::shared_ptr<one::Tensor>& x, const float& height_scale,
                           const float& width_scale, const bool& align_corners,
                           const std::string& data_format) const {
    MutableAttrMap attrs;
    JUST(attrs.SetAttr<float>("height_scale", height_scale));
    JUST(attrs.SetAttr<float>("width_scale", width_scale));
    JUST(attrs.SetAttr<bool>("align_corners", align_corners));
    JUST(attrs.SetAttr<std::string>("data_format", data_format));
    return OpInterpUtil::Dispatch<Tensor>(*op_, {dy->contiguous(), x->contiguous()}, attrs);
  }

 private:
  std::shared_ptr<OpExpr> op_;
};

class UpsampleBicubic2DFunctor {
 public:
  UpsampleBicubic2DFunctor() {
    op_ = CHECK_JUST(one::OpBuilder("upsample_bicubic_2d").Input("x").Output("y").Build());
  }
  Maybe<Tensor> operator()(const std::shared_ptr<one::Tensor>& x, const float& height_scale,
                           const float& width_scale, const bool& align_corners,
                           const std::string& data_format) const {
    MutableAttrMap attrs;
    JUST(attrs.SetAttr<float>("height_scale", height_scale));
    JUST(attrs.SetAttr<float>("width_scale", width_scale));
    JUST(attrs.SetAttr<bool>("align_corners", align_corners));
    JUST(attrs.SetAttr<std::string>("data_format", data_format));
    return OpInterpUtil::Dispatch<Tensor>(*op_, {x->contiguous()}, attrs);
  }

 private:
  std::shared_ptr<OpExpr> op_;
};

class UpsampleBicubic2DGradFunctor {
 public:
  UpsampleBicubic2DGradFunctor() {
    op_ = CHECK_JUST(
        one::OpBuilder("upsample_bicubic_2d_grad").Input("dy").Input("x").Output("dx").Build());
  }
  Maybe<Tensor> operator()(const std::shared_ptr<one::Tensor>& dy,
                           const std::shared_ptr<one::Tensor>& x, const float& height_scale,
                           const float& width_scale, const bool& align_corners,
                           const std::string& data_format) const {
    MutableAttrMap attrs;
    JUST(attrs.SetAttr<float>("height_scale", height_scale));
    JUST(attrs.SetAttr<float>("width_scale", width_scale));
    JUST(attrs.SetAttr<bool>("align_corners", align_corners));
    JUST(attrs.SetAttr<std::string>("data_format", data_format));
    return OpInterpUtil::Dispatch<Tensor>(*op_, {dy->contiguous(), x->contiguous()}, attrs);
  }

 private:
  std::shared_ptr<OpExpr> op_;
};

class UpsampleNearest3DFunctor {
 public:
  UpsampleNearest3DFunctor() {
    op_ = CHECK_JUST(one::OpBuilder("upsample_nearest_3d").Input("x").Output("y").Build());
  }
  Maybe<Tensor> operator()(const std::shared_ptr<one::Tensor>& x, const float& depth_scale,
                           const float& height_scale, const float& width_scale,
                           const std::string& data_format) const {
    MutableAttrMap attrs;
    JUST(attrs.SetAttr<float>("depth_scale", depth_scale));
    JUST(attrs.SetAttr<float>("height_scale", height_scale));
    JUST(attrs.SetAttr<float>("width_scale", width_scale));
    JUST(attrs.SetAttr<std::string>("data_format", data_format));
    return OpInterpUtil::Dispatch<Tensor>(*op_, {x->contiguous()}, attrs);
  }

 private:
  std::shared_ptr<OpExpr> op_;
};

class UpsampleNearest3DGradFunctor {
 public:
  UpsampleNearest3DGradFunctor() {
    op_ = CHECK_JUST(
        one::OpBuilder("upsample_nearest_3d_grad").Input("dy").Input("x").Output("dx").Build());
  }
  Maybe<Tensor> operator()(const std::shared_ptr<one::Tensor>& dy,
                           const std::shared_ptr<one::Tensor>& x, const float& depth_scale,
                           const float& height_scale, const float& width_scale,
                           const std::string& data_format) const {
    MutableAttrMap attrs;
    JUST(attrs.SetAttr<float>("depth_scale", depth_scale));
    JUST(attrs.SetAttr<float>("height_scale", height_scale));
    JUST(attrs.SetAttr<float>("width_scale", width_scale));
    JUST(attrs.SetAttr<std::string>("data_format", data_format));
    return OpInterpUtil::Dispatch<Tensor>(*op_, {dy->contiguous(), x->contiguous()}, attrs);
  }

 private:
  std::shared_ptr<OpExpr> op_;
};

class UpsampleTrilinear3DFunctor {
 public:
  UpsampleTrilinear3DFunctor() {
    op_ = CHECK_JUST(one::OpBuilder("upsample_trilinear_3d").Input("x").Output("y").Build());
  }
  Maybe<Tensor> operator()(const std::shared_ptr<one::Tensor>& x, const float& depth_scale,
                           const float& height_scale, const float& width_scale,
                           const bool& align_corners, const std::string& data_format) const {
    MutableAttrMap attrs;
    JUST(attrs.SetAttr<float>("depth_scale", depth_scale));
    JUST(attrs.SetAttr<float>("height_scale", height_scale));
    JUST(attrs.SetAttr<float>("width_scale", width_scale));
    JUST(attrs.SetAttr<bool>("align_corners", align_corners));
    JUST(attrs.SetAttr<std::string>("data_format", data_format));
    return OpInterpUtil::Dispatch<Tensor>(*op_, {x->contiguous()}, attrs);
  }

 private:
  std::shared_ptr<OpExpr> op_;
};

class UpsampleTrilinear3DGradFunctor {
 public:
  UpsampleTrilinear3DGradFunctor() {
    op_ = CHECK_JUST(
        one::OpBuilder("upsample_trilinear_3d_grad").Input("dy").Input("x").Output("dx").Build());
  }
  Maybe<Tensor> operator()(const std::shared_ptr<one::Tensor>& dy,
                           const std::shared_ptr<one::Tensor>& x, const float& depth_scale,
                           const float& height_scale, const float& width_scale,
                           const bool& align_corners, const std::string& data_format) const {
    MutableAttrMap attrs;
    JUST(attrs.SetAttr<float>("depth_scale", depth_scale));
    JUST(attrs.SetAttr<float>("height_scale", height_scale));
    JUST(attrs.SetAttr<float>("width_scale", width_scale));
    JUST(attrs.SetAttr<bool>("align_corners", align_corners));
    JUST(attrs.SetAttr<std::string>("data_format", data_format));
    return OpInterpUtil::Dispatch<Tensor>(*op_, {dy->contiguous(), x->contiguous()}, attrs);
  }

 private:
  std::shared_ptr<OpExpr> op_;
};

class UnsortedSegmentSumLikeFunctor {
 public:
  UnsortedSegmentSumLikeFunctor() {
    op_ = CHECK_JUST(one::OpBuilder("unsorted_segment_sum_like")
                         .Input("data")
                         .Input("segment_ids")
                         .Input("like")
                         .Output("out")
                         .Build());
  }
  Maybe<Tensor> operator()(const std::shared_ptr<one::Tensor>& x,
                           const std::shared_ptr<one::Tensor>& segment_ids,
                           const std::shared_ptr<one::Tensor>& like, const int64_t& axis) const {
    MutableAttrMap attrs;
    JUST(attrs.SetAttr<int64_t>("axis", axis));
    return OpInterpUtil::Dispatch<Tensor>(
        *op_, {x->contiguous(), segment_ids->contiguous(), like->contiguous()}, attrs);
  }

 private:
  std::shared_ptr<OpExpr> op_;
};

class TrilFunctor {
 public:
  TrilFunctor() { op_ = CHECK_JUST(one::OpBuilder("tril").Input("in").Output("out").Build()); }
  Maybe<Tensor> operator()(const std::shared_ptr<one::Tensor>& x, const int64_t& diagonal) const {
    MutableAttrMap attrs;
    JUST(attrs.SetAttr<int64_t>("diagonal", diagonal));
    JUST(attrs.SetAttr<bool>("is_floating_fill_value", false));
    JUST(attrs.SetAttr<int64_t>("integer_fill_value", 0));
    return OpInterpUtil::Dispatch<Tensor>(*op_, {x->contiguous()}, attrs);
  }

 private:
  std::shared_ptr<OpExpr> op_;
};

class TriuFunctor {
 public:
  TriuFunctor() { op_ = CHECK_JUST(one::OpBuilder("triu").Input("in").Output("out").Build()); }
  Maybe<Tensor> operator()(const std::shared_ptr<one::Tensor>& x, const int64_t& diagonal) const {
    MutableAttrMap attrs;
    JUST(attrs.SetAttr<int64_t>("diagonal", diagonal));
    return OpInterpUtil::Dispatch<Tensor>(*op_, {x->contiguous()}, attrs);
  }

 private:
  std::shared_ptr<OpExpr> op_;
};

class DiagFunctor {
 public:
  DiagFunctor() { op_ = CHECK_JUST(one::OpBuilder("diag").Input("in").Output("out").Build()); }
  Maybe<Tensor> operator()(const std::shared_ptr<one::Tensor>& x, const int32_t& diagonal) const {
    MutableAttrMap attrs;
    JUST(attrs.SetAttr<int32_t>("diagonal", diagonal));
    return OpInterpUtil::Dispatch<Tensor>(*op_, {x->contiguous()}, attrs);
  }

 private:
  std::shared_ptr<OpExpr> op_;
};

class DiagGradFunctor {
 public:
  DiagGradFunctor() {
    op_ = CHECK_JUST(one::OpBuilder("diag_grad").Input("dy").Input("in").Output("dx").Build());
  }
  Maybe<Tensor> operator()(const std::shared_ptr<one::Tensor>& dy,
                           const std::shared_ptr<one::Tensor>& x, const int32_t& diagonal) const {
    MutableAttrMap attrs;
    JUST(attrs.SetAttr<int32_t>("diagonal", diagonal));
    return OpInterpUtil::Dispatch<Tensor>(*op_, {dy->contiguous(), x->contiguous()}, attrs);
  }

 private:
  std::shared_ptr<OpExpr> op_;
};

class DiagonalFunctor {
 public:
  DiagonalFunctor() {
    op_ = CHECK_JUST(one::OpBuilder("diagonal").Input("in").Output("out").Build());
  }
  Maybe<Tensor> operator()(const std::shared_ptr<one::Tensor>& x, const int32_t& offset,
                           const int32_t& dim1, const int32_t& dim2) const {
    int64_t ndims = x->shape()->NumAxes();

    CHECK_GE_OR_RETURN(dim1, -ndims)
        << ", Dimension out of range (expected to be in range of [" << -ndims << ", " << ndims - 1
        << "], but got " << dim1 << ");";
    CHECK_LT_OR_RETURN(dim1, ndims) << ", Dimension out of range (expected to be in range of ["
                                    << -ndims << ", " << ndims - 1 << "], but got " << dim1 << ");";
    CHECK_GE_OR_RETURN(dim2, -ndims)
        << ", Dimension out of range (expected to be in range of [" << -ndims << ", " << ndims - 1
        << "], but got " << dim2 << ");";
    CHECK_LT_OR_RETURN(dim2, ndims) << ", Dimension out of range (expected to be in range of ["
                                    << -ndims << ", " << ndims - 1 << "], but got " << dim2 << ");";

    int32_t p_dim1 = dim1 >= 0 ? dim1 : dim1 + ndims;
    int32_t p_dim2 = dim2 >= 0 ? dim2 : dim2 + ndims;
    CHECK_NE_OR_RETURN(p_dim1, p_dim2)
        << ", diagonal dimensions cannot be identical " << dim1 << ", " << dim2;

    std::vector<int32_t> input_index{p_dim1, p_dim2};
    for (int32_t i = 0; i < ndims; i++) {
      if (i != p_dim1 && i != p_dim2) { input_index.push_back(i); }
    }

    MutableAttrMap attrs;
    JUST(attrs.SetAttr<int32_t>("offset", offset));
    std::shared_ptr<one::Tensor> d_x = JUST(Transpose(x, input_index));

    // if input tensor is eager local, than try return tensor's view
    if (x->is_local() && !(LazyMode::is_enabled())) {
      if (!(x->shape()->NumAxes() <= 1 || x->shape()->elem_cnt() <= 1)) {
        return view::Diagonal(x, d_x, offset, p_dim1, p_dim2);
      }
    }
    return OpInterpUtil::Dispatch<Tensor>(*op_, {d_x->contiguous()}, attrs);
  }

 private:
  std::shared_ptr<OpExpr> op_;
};

class DiagonalGradFunctor {
 public:
  DiagonalGradFunctor() {
    op_ = CHECK_JUST(one::OpBuilder("diagonal_grad").Input("dy").Input("in").Output("dx").Build());
  }
  Maybe<Tensor> operator()(const std::shared_ptr<one::Tensor>& dy,
                           const std::shared_ptr<one::Tensor>& x, const int32_t& offset) const {
    MutableAttrMap attrs;
    JUST(attrs.SetAttr<int32_t>("offset", offset));
    return OpInterpUtil::Dispatch<Tensor>(*op_, {dy, x}, attrs);
  }

 private:
  std::shared_ptr<OpExpr> op_;
};

class TensorGetItemFunctor {
 public:
  TensorGetItemFunctor() {}
  Maybe<Tensor> operator()(const std::shared_ptr<one::Tensor>& x, const TensorIndex& index) const {
    std::vector<detail::Slice> slice_indices;
    TensorTuple tensor_indices;
    std::vector<int64_t> target_dims;
    std::vector<int64_t> expand_dims;
    JUST(PrepareSliceIndices(index, *(x->shape()), &slice_indices, &tensor_indices, &expand_dims,
                             &target_dims));

    auto expand_input = x->contiguous();
    for (int i = 0; i < expand_dims.size(); ++i) {
      int64_t dim = expand_dims.at(i);
      expand_input = JUST(functional::ExpandDims(expand_input, dim + i));
    }
    int64_t ndims = expand_input->shape()->NumAxes();
    CHECK_EQ_OR_RETURN(slice_indices.size(), ndims) << "Failed to prepare slice indices.";
    Shape target_shape(DimVector(target_dims.begin(), target_dims.end()));

    std::vector<int64_t> start(ndims), end(ndims), step(ndims);
    for (int i = 0; i < ndims; ++i) {
      const auto& slice = slice_indices.at(i);
      start[i] = slice.start();
      end[i] = slice.end();
      step[i] = slice.step();
    }
    bool is_identity = [&]() {
      if (target_shape.NumAxes() == 0) { return false; }
      for (int i = 0; i < ndims; ++i) {
        if (start[i] != 0 || end[i] != expand_input->shape()->At(i) || step[i] != 1) {
          return false;
        }
      }
      return true;
    }();
    std::shared_ptr<one::Tensor> result;
    if (is_identity) {
      result = expand_input;
    } else {
      result = JUST(Slice(expand_input, start, end, step));
    }

    Shape shape(DimVector(target_dims.begin(), target_dims.end()));
    if (shape != *(result->shape())) { result = JUST(Reshape(result, shape)); }
    if (!tensor_indices.empty()) { result = JUST(ApplyAdvancedIndexing(result, tensor_indices)); }

    // TODO(): Returns a view of tensor `x`.
    if (result == x) { result = JUST(Identity(x)); }
    return result;
  }
};

class TensorSetItemFunctor {
 public:
  TensorSetItemFunctor() {}
  Maybe<void> operator()(const std::shared_ptr<one::Tensor>& x, const TensorIndex& index,
                         const std::shared_ptr<one::Tensor>& value) const {
    std::vector<detail::Slice> slice_indices;
    TensorTuple tensor_indices;
    std::vector<int64_t> expand_dims;
    std::vector<int64_t> target_dims;
    JUST(PrepareSliceIndices(index, *(x->shape()), &slice_indices, &tensor_indices, &expand_dims,
                             &target_dims));
    if (expand_dims.size()) {
      slice_indices = *JUST(RemoveExpandDimSlice(slice_indices, expand_dims));
    }
    int64_t ndims = x->shape()->NumAxes();
    CHECK_EQ_OR_RETURN(slice_indices.size(), ndims) << "Failed to prepare slice indices.";
    // Not support combined indexing now
    if (!tensor_indices.empty()) {
      CHECK_OR_RETURN(tensor_indices.size() == ndims
                      && std::all_of(tensor_indices.begin(), tensor_indices.end(),
                                     [](const std::shared_ptr<Tensor>& index) { return index; }))
          << "Combining indexing is not support for tensor setitem currently";
    }

    Shape target_shape(DimVector(target_dims.begin(), target_dims.end()));
    if (target_shape.Count(0) == 0) { return Maybe<void>::Ok(); }

    const auto& value_shape = value->shape();
    bool matched = [&]() {
      for (int i = 0; i < value_shape->NumAxes() - target_shape.NumAxes(); ++i) {
        if (value_shape->At(i) != 1) { return false; }
      }
      return true;
    }();
    CHECK_OR_RETURN(matched) << "The tensor size mismatch. Target sizes: "
                             << target_shape.ToString()
                             << ", value sizes: " << value_shape->ToString();
    std::shared_ptr<one::Tensor> value_tensor(value);

    if (tensor_indices.size() == ndims) {  // advance indexing
      std::shared_ptr<Tensor> indices = JUST(functional::Stack(tensor_indices, 0));
      if (indices->shape()->elem_cnt() == 0) { return Maybe<void>::Ok(); }
      indices = JUST(functional::Transpose(indices, {1, 0}))->contiguous();
      value_tensor = JUST(functional::Expand(value_tensor, {indices->shape()->At(0)}));
      JUST(functional::TensorScatterNdUpdate(x, indices, value_tensor, /*inplace=*/true));
    } else {                              // slice update
      if (target_shape.NumAxes() != 0 &&  // NOLINT
          /*need_expand=*/value_shape->Count(0) != target_shape.Count(0)) {
        // Remove the beginning redundant 1-dimensions.
        if (value_shape->NumAxes() > target_shape.NumAxes()) {
          int64_t start_axis = value_shape->NumAxes() - target_shape.NumAxes();
          const auto& shape = JUST(value_shape->Slice(start_axis, value_shape->NumAxes()));
          value_tensor = JUST(Reshape(value, *shape))->contiguous();
        }
        value_tensor = JUST(Expand(value_tensor, target_shape));
      }
      std::vector<int64_t> start(ndims), end(ndims), step(ndims);
      DimVector slice_dims(ndims);
      for (int i = 0; i < ndims; ++i) {
        const auto& slice = slice_indices.at(i);
        start[i] = slice.start();
        end[i] = slice.end();
        step[i] = slice.step();
        slice_dims[i] = (end[i] - start[i] + step[i] - 1) / step[i];
      }
      Shape slice_shape(slice_dims);
      if (slice_shape != *(value_tensor->shape())) {
        value_tensor = JUST(Reshape(value_tensor, slice_shape))->contiguous();
      }
      if (x->is_local()) {
        JUST(SliceUpdate(x, value_tensor, start, end, step, /*inplace=*/true));
      } else {
        if (x->requires_grad() && autograd::GradMode::is_enabled()) {
          return Error::RuntimeError() << "Backward is not support for consistent tensor setitem,"
                                          "please use oneflow.no_grad() to disable autograd "
                                          "currently. We will fix this problem soon.";
        }
        JUST(LogicalSliceAssign(x, value_tensor, start, end, step));
      }
    }
    return Maybe<void>::Ok();
  }
};

class CastLikeFunctor {
 public:
  CastLikeFunctor() {
    op_ = CHECK_JUST(
        one::OpBuilder("cast_like").Input("in").Input("dtype_like").Output("out").Build());
  }
  Maybe<Tensor> operator()(const std::shared_ptr<one::Tensor>& x,
                           const std::shared_ptr<one::Tensor>& like) const {
    return OpInterpUtil::Dispatch<Tensor>(*op_, {x->contiguous(), like->contiguous()});
  }

 private:
  std::shared_ptr<OpExpr> op_;
};

class ElementwiseMinimumGradFunctor {
 public:
  ElementwiseMinimumGradFunctor() {
    op_ = CHECK_JUST(one::OpBuilder("elementwise_minimum_backward")
                         .Input("dz")
                         .Input("x")
                         .Input("y")
                         .Output("dx")
                         .Output("dy")
                         .Build());
  }
  Maybe<TensorTuple> operator()(const std::shared_ptr<one::Tensor>& dz,
                                const std::shared_ptr<one::Tensor>& x,
                                const std::shared_ptr<one::Tensor>& y) const {
    return OpInterpUtil::Dispatch<TensorTuple>(
        *op_, {dz->contiguous(), x->contiguous(), y->contiguous()});
  }

 private:
  std::shared_ptr<OpExpr> op_;
};

class ElementwiseMaximumGradFunctor {
 public:
  ElementwiseMaximumGradFunctor() {
    op_ = CHECK_JUST(one::OpBuilder("elementwise_maximum_backward")
                         .Input("dz")
                         .Input("x")
                         .Input("y")
                         .Output("dx")
                         .Output("dy")
                         .Build());
  }
  Maybe<TensorTuple> operator()(const std::shared_ptr<one::Tensor>& dz,
                                const std::shared_ptr<one::Tensor>& x,
                                const std::shared_ptr<one::Tensor>& y) const {
    return OpInterpUtil::Dispatch<TensorTuple>(
        *op_, {dz->contiguous(), x->contiguous(), y->contiguous()});
  }

 private:
  std::shared_ptr<OpExpr> op_;
};

class DivGradFunctor {
 public:
  DivGradFunctor() {
    op_ = CHECK_JUST(one::OpBuilder("broadcast_div_grad")
                         .Input("dz")
                         .Input("z")
                         .Input("y")
                         .Output("dy")
                         .Build());
  }
  Maybe<Tensor> operator()(const std::shared_ptr<one::Tensor>& dz,
                           const std::shared_ptr<one::Tensor>& z,
                           const std::shared_ptr<one::Tensor>& y) const {
    return OpInterpUtil::Dispatch<Tensor>(*op_,
                                          {dz->contiguous(), z->contiguous(), y->contiguous()});
  }

 private:
  std::shared_ptr<OpExpr> op_;
};

class BroadcastPowXGradFunctor {
 public:
  BroadcastPowXGradFunctor() {
    op_ = CHECK_JUST(one::OpBuilder("broadcast_pow_x_grad")
                         .Input("dz")
                         .Input("x")
                         .Input("y")
                         .Input("z")
                         .Output("dx")
                         .Build());
  }
  Maybe<Tensor> operator()(const std::shared_ptr<one::Tensor>& dz,
                           const std::shared_ptr<one::Tensor>& x,
                           const std::shared_ptr<one::Tensor>& y,
                           const std::shared_ptr<one::Tensor>& z) const {
    return OpInterpUtil::Dispatch<Tensor>(*op_,
                                          {dz, x->contiguous(), y->contiguous(), z->contiguous()});
  }

 private:
  std::shared_ptr<OpExpr> op_;
};

class BroadcastPowYGradFunctor {
 public:
  BroadcastPowYGradFunctor() {
    op_ = CHECK_JUST(one::OpBuilder("broadcast_pow_y_grad")
                         .Input("dz")
                         .Input("x")
                         .Input("y")
                         .Input("z")
                         .Output("dy")
                         .Build());
  }
  Maybe<Tensor> operator()(const std::shared_ptr<one::Tensor>& dz,
                           const std::shared_ptr<one::Tensor>& x,
                           const std::shared_ptr<one::Tensor>& y,
                           const std::shared_ptr<one::Tensor>& z) const {
    return OpInterpUtil::Dispatch<Tensor>(
        *op_, {dz->contiguous(), x->contiguous(), y->contiguous(), z->contiguous()});
  }

 private:
  std::shared_ptr<OpExpr> op_;
};

class IdentityFunctor {
 public:
  IdentityFunctor() {
    op_ = CHECK_JUST(one::OpBuilder("identity").Input("in").Output("out").Build());
  }
  Maybe<Tensor> operator()(const std::shared_ptr<one::Tensor>& in) const {
    return OpInterpUtil::Dispatch<Tensor>(*op_, {in});
  }

 private:
  std::shared_ptr<OpExpr> op_;
};

class AmpWhiteIdentityFunctor {
 public:
  AmpWhiteIdentityFunctor() {
    op_ = CHECK_JUST(one::OpBuilder("amp_white_identity").Input("in").Output("out").Build());
  }
  Maybe<Tensor> operator()(const std::shared_ptr<one::Tensor>& in) const {
    return OpInterpUtil::Dispatch<Tensor>(*op_, {in->contiguous()});
  }

 private:
  std::shared_ptr<OpExpr> op_;
};

class ReduceSumLikeFunctor {
 public:
  ReduceSumLikeFunctor() {
    op_ =
        CHECK_JUST(one::OpBuilder("reduce_sum_like").Input("x").Input("like").Output("y").Build());
  }
  Maybe<Tensor> operator()(const std::shared_ptr<one::Tensor>& x,
                           const std::shared_ptr<one::Tensor>& like,
                           const std::vector<int32_t>& axis) const {
    MutableAttrMap attrs;
    JUST(attrs.SetAttr<std::vector<int32_t>>("axis", axis));
    return OpInterpUtil::Dispatch<Tensor>(*op_, {x->contiguous(), like->contiguous()}, attrs);
  }

 private:
  std::shared_ptr<OpExpr> op_;
};

class BroadcastReduceSumLikeFunctor {
 public:
  BroadcastReduceSumLikeFunctor() {}
  Maybe<Tensor> operator()(const std::shared_ptr<Tensor>& input,
                           const std::shared_ptr<Tensor>& like) const {
    const auto& in_shape = *(input->shape());
    const auto& like_shape = *(like->shape());
    if (in_shape != like_shape) {
      const Shape& left_extended_shape =
          CreateLeftExtendedShape(ShapeView(like_shape), in_shape.NumAxes());
      if (in_shape == left_extended_shape) {
        return JUST(ReshapeLike(input, like))->contiguous();
      } else {
        const AxisVector& broadcast_axis_vec = left_extended_shape.Axes4BroadcastTo(in_shape);
        return JUST(ReduceSumLike(
            input, like,
            std::vector<int32_t>{broadcast_axis_vec.begin(), broadcast_axis_vec.end()}));
      }
    }
    return JUST(Identity(input));
  }
};

class SplitFunctor {
 public:
  SplitFunctor() {}
  Maybe<TensorTuple> operator()(const std::shared_ptr<one::Tensor>& x, const int64_t& split_size,
                                const int64_t& dim) const {
    int64_t axis = dim;
    if (axis < 0) { axis += x->ndim(); }
    CHECK_OR_RETURN(axis >= 0 && axis < x->ndim())
        << "The dim " << dim << " is out of bound " << x->ndim() - 1;
    CHECK_GE_OR_RETURN(split_size, 0)
        << "split expects split_size be non-negative, but got split_size=" << split_size;
    int64_t dim_size = x->shape()->At(axis);
    int64_t num_splits = std::max<int64_t>((dim_size + split_size - 1) / split_size, 1);
    TensorTuple splits(num_splits);
    int64_t last_split_size = split_size - (split_size * num_splits - dim_size);
    for (int i = 0; i < num_splits; ++i) {
      int64_t length = i < num_splits - 1 ? split_size : last_split_size;
      splits[i] = JUST(Narrow(x->contiguous(), axis, i * split_size, length))->contiguous();
    }
    return splits;
  }
};

class ChunkFunctor {
 public:
  ChunkFunctor() {}
  Maybe<TensorTuple> operator()(const std::shared_ptr<one::Tensor>& x, const int64_t& chunks,
                                const int64_t& dim) const {
    int64_t axis = dim;
    if (axis < 0) { axis += x->ndim(); }
    int64_t split_size = x->shape()->At(axis) / chunks;
    CHECK_OR_RETURN(axis >= 0 && axis < x->ndim())
        << "Dimension out of range (expected to be in range of [" << -(x->ndim()) << ", "
        << x->ndim() - 1 << "], but got " << dim;
    int64_t dim_size = x->shape()->At(axis);
    if ((split_size * chunks) != dim_size) {
      std::vector<int64_t> sections;
      for (int i = 0; i < chunks - 1; ++i) { sections.emplace_back(split_size); }
      sections.emplace_back(dim_size - split_size * (chunks - 1));
      int64_t num_splits = sections.size();
      TensorTuple splits(num_splits);
      int64_t start_idx = 0;
      for (int i = 0; i < num_splits; ++i) {
        int64_t length = sections[i];
        CHECK_GE_OR_RETURN(length, 0) << "split_with_sizes expects split_sizes have only "
                                         "non-negative entries, but split_sizes["
                                      << i << "] = " << length;
        splits[i] = JUST(Narrow(x, axis, start_idx, length));
        start_idx += length;
      }
      CHECK_EQ_OR_RETURN(start_idx, dim_size)
          << "split_with_sizes expects split_sizes to sum exactly to " << dim_size
          << " (input tensor's size at dimension " << axis << "), "
          << "but got sum(split_sizes)=" << start_idx;
      return splits;
    }
    CHECK_GE_OR_RETURN(split_size, 0)
        << "split expects split_size be non-negative, but got split_size=" << split_size;
    int64_t num_splits = std::max<int64_t>((dim_size + split_size - 1) / split_size, 1);
    TensorTuple splits(num_splits);
    int64_t last_split_size = split_size - (split_size * num_splits - dim_size);
    for (int i = 0; i < num_splits; ++i) {
      int64_t length = i < num_splits - 1 ? split_size : last_split_size;
      splits[i] = JUST(Narrow(x, axis, i * split_size, length));
    }
    return splits;
  }
};

class SplitLikeFunctor {
 public:
  SplitLikeFunctor() {
    ops_.resize(kMaxInputCount);
    for (int n = 1; n < ops_.size(); ++n) {
      ops_[n] = CHECK_JUST(one::OpBuilder("split_like")
                               .Input("in")
                               .Input("like", n + 1)
                               .Output("out", n + 1)
                               .Build());
    }
  }
  Maybe<TensorTuple> operator()(const std::shared_ptr<one::Tensor>& x, const TensorTuple& like,
                                const int64_t& axis) const {
    CHECK_GE_OR_RETURN(like.size(), 2);
    CHECK_LE_OR_RETURN(like.size(), kMaxInputCount);
    MutableAttrMap attrs;
    JUST(attrs.SetAttr<int64_t>("axis", axis));
    TensorTuple inputs(like.size() + 1);
    inputs[0] = x;
    for (int i = 0; i < like.size(); ++i) { inputs[i + 1] = like[i]; }
    return OpInterpUtil::Dispatch<TensorTuple>(*ops_.at(like.size() - 1), inputs, attrs);
  }

 private:
  std::vector<std::shared_ptr<OpExpr>> ops_;
};

class SplitWithSizeFunctor {
 public:
  SplitWithSizeFunctor() {}
  Maybe<TensorTuple> operator()(const std::shared_ptr<one::Tensor>& x,
                                const std::vector<int64_t>& split_sizes, const int64_t& dim) const {
    int64_t axis = dim;
    if (axis < 0) { axis += x->ndim(); }
    CHECK_OR_RETURN(axis >= 0 && axis < x->ndim())
        << "The dim " << dim << " is out of bound " << x->ndim() - 1;
    int64_t dim_size = x->shape()->At(axis);
    int64_t num_splits = split_sizes.size();
    TensorTuple splits(num_splits);
    int64_t start_idx = 0;
    for (int i = 0; i < num_splits; ++i) {
      int64_t length = split_sizes[i];
      CHECK_GE_OR_RETURN(length, 0) << "split_with_sizes expects split_sizes have only "
                                       "non-negative entries, but split_sizes["
                                    << i << "] = " << length;
      splits[i] = JUST(Narrow(x, axis, start_idx, length));
      start_idx += length;
    }
    CHECK_EQ_OR_RETURN(start_idx, dim_size)
        << "split_with_sizes expects split_sizes to sum exactly to " << dim_size
        << " (input tensor's size at dimension " << axis << "), "
        << "but got sum(split_sizes)=" << start_idx;
    return splits;
  }
};

class BatchGatherFunctor {
 public:
  BatchGatherFunctor() {
    op_ = CHECK_JUST(
        one::OpBuilder("batch_gather").Input("in").Input("indices").Output("out").Build());
  }
  Maybe<Tensor> operator()(const std::shared_ptr<one::Tensor>& in,
                           const std::shared_ptr<one::Tensor>& indices) const {
    return OpInterpUtil::Dispatch<Tensor>(*op_, {in->contiguous(), indices->contiguous()});
  }

 protected:
  std::shared_ptr<OpExpr> op_;
};

class UnsortedBatchSegmentSumFunctor {
 public:
  UnsortedBatchSegmentSumFunctor() {
    op_ = CHECK_JUST(one::OpBuilder("unsorted_batch_segment_sum")
                         .Input("data")
                         .Input("segment_ids")
                         .Output("out")
                         .Build());
  }
  Maybe<Tensor> operator()(const std::shared_ptr<one::Tensor>& data,
                           const std::shared_ptr<one::Tensor>& segment_ids,
                           const int64_t& num_segments) const {
    MutableAttrMap attrs;
    JUST(attrs.SetAttr<int64_t>("num_segments", num_segments));
    return OpInterpUtil::Dispatch<Tensor>(*op_, {data->contiguous(), segment_ids->contiguous()},
                                          attrs);
  }

 protected:
  std::shared_ptr<OpExpr> op_;
};

class MaskedFillFunctor {
 public:
  MaskedFillFunctor() {
    op_ = CHECK_JUST(one::OpBuilder("masked_fill").Input("x").Input("mask").Output("out").Build());
  }
  Maybe<Tensor> operator()(const std::shared_ptr<one::Tensor>& x,
                           const std::shared_ptr<one::Tensor>& mask, const Scalar& value) const {
    MutableAttrMap attrs;
    if (IsFloatingDataType(x->dtype()->data_type())) {
      JUST(attrs.SetAttr<double>("float_operand", JUST(value.As<double>())));
      JUST(attrs.SetAttr<bool>("has_float_operand", true));
      JUST(attrs.SetAttr<bool>("has_int_operand", false));
    } else if (IsIntegralDataType(x->dtype()->data_type())) {
      JUST(attrs.SetAttr<int64_t>("int_operand", JUST(value.As<int64_t>())));
      JUST(attrs.SetAttr<bool>("has_float_operand", false));
      JUST(attrs.SetAttr<bool>("has_int_operand", true));
    } else {
      UNIMPLEMENTED_THEN_RETURN() << "Only support floating or integral data type.";
    }
    const auto& x_shape = *(x->shape());
    const auto& mask_shape = *(mask->shape());
    if (x_shape != mask_shape) {
      Shape max_shape = Shape::Ones(std::max(x_shape.NumAxes(), mask_shape.NumAxes()));
      const Shape& x_extend_shape =
          CreateLeftExtendedShape(ShapeView(x_shape), max_shape.NumAxes());
      const Shape& mask_extend_shape =
          CreateLeftExtendedShape(ShapeView(mask_shape), max_shape.NumAxes());
      FOR_RANGE(int64_t, i, 0, max_shape.NumAxes()) {
        max_shape.Set(i, std::max(x_extend_shape.At(i), mask_extend_shape.At(i)));
      }
      return OpInterpUtil::Dispatch<Tensor>(
          *op_, {JUST(Expand(x, max_shape)), JUST(Expand(mask, max_shape))}, attrs);
    }
    return OpInterpUtil::Dispatch<Tensor>(*op_, {x->contiguous(), mask->contiguous()}, attrs);
  }

 private:
  std::shared_ptr<OpExpr> op_;
};

class MeshgridFunctor {
 public:
  Maybe<TensorTuple> operator()(const TensorTuple& tensors, const std::string& indexing) const {
    int size = tensors.size();
    CHECK_GT_OR_RETURN(size, 0) << "meshgrid expects a non-empty TensorList";

    for (int i = 0; i < size - 1; ++i) {
      CHECK_OR_RETURN(
          (tensors[i]->dtype() == tensors[i + 1]->dtype())
          && (JUST(tensors[i]->device())->type() == JUST(tensors[i + 1]->device())->type()))
          << "meshgrid expects all tensors to have the same dtype and device";
    }

    std::vector<std::shared_ptr<Tensor>> tensor_consts(tensors.begin(), tensors.end());

    bool swap_first_and_second_tensors = false;
    if (indexing == "xy") {
      swap_first_and_second_tensors = (size >= 2);
      if (swap_first_and_second_tensors) { std::swap(tensor_consts[0], tensor_consts[1]); }
    } else {
      CHECK_EQ_OR_RETURN(indexing, "ij")
          << "flow.meshgrid: indexing must be one of \"xy\" or \"ij\", "
             "but received: ,"
          << indexing;
    }

    TensorTuple grids(size);
    DimVector grids_vec(size);
    for (int i = 0; i < size; ++i) {
      CHECK_LE_OR_RETURN(tensor_consts[i]->shape()->NumAxes(), 1)
          << "Expected scalar or 1D tensor in the tensor list but got: "
          << tensor_consts[i]->shape()->NumAxes();
      if (tensor_consts[i]->shape()->NumAxes() == 0) {
        grids_vec[i] = 1;
      } else {
        grids_vec[i] = tensor_consts[i]->shape()->At(0);
      }
    }
    Shape grids_shape(grids_vec);

    DimVector view_shape_vec(size, 1);
    Shape view_shape(view_shape_vec);
    for (int i = 0; i < size; ++i) {
      view_shape.Set(i, -1);
      std::shared_ptr<one::Tensor> reshaped =
          JUST(Reshape(tensor_consts.at(i), view_shape))->contiguous();
      grids[i] = JUST(Expand(reshaped, grids_shape));
      view_shape.Set(i, 1);
    }

    if (swap_first_and_second_tensors) { std::swap(grids[0], grids[1]); }

    return grids;
  }
};

namespace {

inline Maybe<bool> device_equal(const std::string& device_name, const int device_id,
                                Symbol<Device> device) {
  return (device_name == device->type() && device_id == device->device_id());
}

Maybe<Tensor> LocalTensorTo(const std::shared_ptr<Tensor>& x, const std::string& device_name,
                            const int device_id, const Symbol<DType>& dtype, const bool& copy) {
  std::shared_ptr<Tensor> tensor = x;
  if (!JUST(device_equal(device_name, device_id, JUST(x->device())))) {
    tensor = JUST(Copy(tensor, device_name, device_id));
  }
  if (dtype != x->dtype()) { tensor = JUST(Cast(tensor, dtype)); }
  if (copy && tensor == x) { tensor = JUST(Copy(tensor, device_name, device_id)); }
  return tensor;
}

Maybe<Tensor> ConsistentTensorTo(const std::shared_ptr<Tensor>& x, const std::string& device_type,
                                 const Symbol<DType>& dtype, const bool& copy) {
  std::shared_ptr<Tensor> tensor;
  auto input_placement = JUST(x->parallel_desc());
  std::string input_device_tag = input_placement->device_tag();
  if (device_type == input_device_tag) {
    if (dtype == x->dtype()) {
      return (copy ? JUST(x->clone()) : x);
    } else {
      return JUST(Cast(x, dtype));
    }
  }
  if (LazyMode::is_enabled()) {
    if (dtype != x->dtype()) { tensor = JUST(Cast(x, dtype)); }
    if (device_type != JUST(x->parallel_desc())->device_tag()) {
      tensor = JUST(Copy(tensor ? tensor : x, device_type, 0));
    }
    return tensor;
  } else {
    CheckMetaConsistency(x).GetOrThrow();
    auto old_placement = JUST(x->parallel_desc());
    auto placement = JUST(ReplacePlacementDeviceTag(input_placement, device_type));
    auto nd_sbp = JUST(x->nd_sbp());
    std::vector<Symbol<cfg::SbpParallel>> sbp_tuple(nd_sbp->sbp_parallel().size());
    for (int i = 0; i < sbp_tuple.size(); ++i) { sbp_tuple[i] = nd_sbp->sbp_parallel().Get(i); }
    tensor = JUST(ConsistentToLocal(x));
    Symbol<Device> device = JUST(Device::New(device_type));
    tensor = JUST(LocalTensorTo(tensor, device->type(), device->device_id(), dtype, copy));
    JUST(tensor->set_requires_grad(x->requires_grad()));
    return JUST(LocalToConsistent(tensor, placement, sbp_tuple, *(x->shape()), dtype));
  }
}

}  // namespace

class ToFunctor {
 public:
  Maybe<Tensor> operator()(const std::shared_ptr<Tensor>& input,
                           const Optional<std::string>& device_,
                           const Optional<Symbol<DType>>& dtype_, bool copy) const {
    Symbol<DType> dtype = dtype_.value_or(input->dtype());

    if (input->is_consistent()) {
      std::string device_type = device_.value_or(JUST(input->parallel_desc())->device_tag());
      if (device_type == "gpu") { device_type = "cuda"; }
      CHECK_OR_RETURN(device_type == "cpu" || device_type == "cuda")
          << "Only string device without device id (eg. \"cpu\" or \"cuda\") is expected "
          << "for consistent tensor, but got " << device_.value_or("");
      return JUST(ConsistentTensorTo(input, device_type, dtype, copy));
    } else {
      std::string device_name = "";
      int device_id = 0;
      if (device_.has_value()) {
        JUST(ParsingDeviceTag(device_.value_or(""), &device_name, &device_id));
        if (device_id == -1) { device_id = GlobalProcessCtx::LocalRank(); }
      } else {
        Symbol<Device> device = JUST(input->device());
        device_name = device->type();
        device_id = device->device_id();
      }
      return JUST(LocalTensorTo(input, device_name, device_id, dtype, copy));
    }
  }
};

class To2Functor {
 public:
  Maybe<Tensor> operator()(const std::shared_ptr<Tensor>& input,
                           const Optional<Symbol<Device>>& device_,
                           const Optional<Symbol<DType>>& dtype_, bool copy) const {
    CHECK_OR_RETURN(!(input->is_consistent() && device_.has_value()))
        << "Only string device without device id (eg. \"cpu\" or \"cuda\") is expected "
        << "for consistent tensor, but got " << device_.value_or(Symbol<Device>())->ToRepr();
    if (input->is_consistent()) {
      std::string device_type = JUST(input->parallel_desc())->device_tag();
      return JUST(ConsistentTensorTo(input, device_type, dtype_.value_or(input->dtype()), copy));
    } else {
      auto dtype = dtype_.value_or(input->dtype());
      auto device =
          device_.has_value() ? device_.value_or(Symbol<Device>()) : JUST(input->device());
      return JUST(LocalTensorTo(input, device->type(), device->device_id(), dtype, copy));
    }
  }
};

class To3Functor {
 public:
  Maybe<Tensor> operator()(const std::shared_ptr<Tensor>& input,
                           const Optional<Symbol<DType>>& dtype_, bool copy) const {
    Symbol<DType> dtype = dtype_.value_or(input->dtype());
    if (input->is_consistent()) {
      return ConsistentTensorTo(input, JUST(input->parallel_desc())->device_tag(), dtype, copy);
    } else {
      auto device = JUST(input->device());
      return LocalTensorTo(input, device->type(), device->device_id(), dtype, copy);
    }
  }
};

class To4Functor {
 public:
  Maybe<Tensor> operator()(const std::shared_ptr<Tensor>& input,
                           const std::shared_ptr<Tensor>& other, bool copy) const {
    CHECK_OR_RETURN(!input->is_consistent() && !other->is_consistent())
        << "tensor.to(other) can only be called when tensor and other are local tensors";
    Symbol<DType> dtype = other->dtype();
    Symbol<Device> device = JUST(other->device());
    std::string device_name = device->type();
    int device_id = device->device_id();
    return LocalTensorTo(input, device_name, device_id, dtype, copy);
  }
};

class TopKFunctor {
 public:
  TopKFunctor() { op_ = CHECK_JUST(one::OpBuilder("top_k").Input("in").Output("out").Build()); }
  Maybe<Tensor> operator()(const std::shared_ptr<Tensor>& input, int32_t k, bool sorted) const {
    MutableAttrMap attrs;
    JUST(attrs.SetAttr<int32_t>("k", k));
    JUST(attrs.SetAttr<bool>("sorted", sorted));
    return OpInterpUtil::Dispatch<Tensor>(*op_, {input->contiguous()}, attrs);
  }

 private:
  std::shared_ptr<OpExpr> op_;
};

class InTopKFunctor {
 public:
  InTopKFunctor() {
    op_ = CHECK_JUST(
        one::OpBuilder("in_top_k").Input("targets").Input("predictions").Output("out").Build());
  }
  Maybe<Tensor> operator()(const std::shared_ptr<Tensor>& targets,
                           const std::shared_ptr<Tensor>& predictions, int32_t k) const {
    CHECK_EQ_OR_RETURN(targets->shape()->At(0), predictions->shape()->At(0))
        << "The num of targets must equal the num of predictions";
    CHECK_EQ_OR_RETURN(targets->ndim(), 1) << "The dimension of targets must be 1";
    CHECK_EQ_OR_RETURN(predictions->ndim(), 2) << "The dimension of predictions must be 2";
    MutableAttrMap attrs;
    JUST(attrs.SetAttr<int32_t>("k", k));
    return OpInterpUtil::Dispatch<Tensor>(*op_, {targets->contiguous(), predictions->contiguous()},
                                          attrs);
  }

 private:
  std::shared_ptr<OpExpr> op_;
};

class TensorBufferToTensorFunctor {
 public:
  TensorBufferToTensorFunctor() {
    op_ = CHECK_JUST(one::OpBuilder("tensor_buffer_to_tensor").Input("in").Output("out").Build());
  }
  Maybe<Tensor> operator()(const std::shared_ptr<Tensor>& input, const Shape& instance_shape,
                           const Symbol<DType>& dtype) const {
    MutableAttrMap attrs;
    JUST(attrs.SetAttr<Shape>("instance_shape", instance_shape));
    JUST(attrs.SetAttr<DataType>("dtype", dtype->data_type()));
    return OpInterpUtil::Dispatch<Tensor>(*op_, {input}, attrs);
  }

 private:
  std::shared_ptr<OpExpr> op_;
};

class TensorToTensorBufferFunctor {
 public:
  TensorToTensorBufferFunctor() {
    op_ = CHECK_JUST(one::OpBuilder("tensor_to_tensor_buffer").Input("in").Output("out").Build());
  }
  Maybe<Tensor> operator()(const std::shared_ptr<Tensor>& input, int32_t instance_dims) const {
    MutableAttrMap attrs;
    JUST(attrs.SetAttr<int32_t>("instance_dims", instance_dims));
    return OpInterpUtil::Dispatch<Tensor>(*op_, {input}, attrs);
  }

 private:
  std::shared_ptr<OpExpr> op_;
};

class GenTensorBufferFunctor {
 public:
  GenTensorBufferFunctor() {
    op_ = CHECK_JUST(one::OpBuilder("gen_tensor_buffer").Output("out").Build());
  }
  Maybe<Tensor> operator()(const Shape& shape, const std::vector<Shape>& shape_list,
                           const std::vector<float>& value_list, const Symbol<DType>& dtype,
                           bool dynamic_out) const {
    MutableAttrMap attrs;
    JUST(attrs.SetAttr<Shape>("shape", shape));
    JUST(attrs.SetAttr<std::vector<Shape>>("shape_list", shape_list));
    JUST(attrs.SetAttr<std::vector<float>>("value_list", value_list));
    JUST(attrs.SetAttr<DataType>("data_type", dtype->data_type()));
    JUST(attrs.SetAttr<bool>("dynamic_out", dynamic_out));
    return OpInterpUtil::Dispatch<Tensor>(*op_, {}, attrs);
  }

 private:
  std::shared_ptr<OpExpr> op_;
};

}  // namespace impl

ONEFLOW_FUNCTION_LIBRARY(m) {
  m.add_functor<impl::ArgMaxFunctor>("ArgMax");
  m.add_functor<impl::ArgMinFunctor>("ArgMin");
  m.add_functor<impl::ConsistentConstantFunctor>("ConsistentConstant");
  m.add_functor<impl::ConstantFunctor>("Constant");
  m.add_functor<impl::ConsistentEmptyFunctor>("ConsistentEmpty");
  m.add_functor<impl::EmptyFunctor>("Empty");
  m.add_functor<impl::ZerosLikeFunctor>("ZerosLike");
  m.add_functor<impl::OnesLikeFunctor>("OnesLike");
  m.add_functor<impl::FlattenFunctor>("Flatten");
  m.add_functor<impl::WhereFunctor>("Where");
  m.add_functor<impl::WhereScalarXFunctor>("WhereScalarX");
  m.add_functor<impl::WhereScalarYFunctor>("WhereScalarY");
  m.add_functor<impl::WhereScalarXYFunctor>("WhereScalarXY");
  m.add_functor<impl::ArgWhereFunctor>("ArgWhere");
  m.add_functor<impl::BroadcastLikeFunctor>("BroadcastLike");
  m.add_functor<impl::ConcatFunctor>("Concat");
  m.add_functor<impl::StackFunctor>("Stack");
  m.add_functor<impl::ExpandFunctor>("Expand");
  m.add_functor<impl::ExpandGradFunctor>("ExpandGrad");
  m.add_functor<impl::ExpandDimsFunctor>("ExpandDims");
  m.add_functor<impl::ExpandDimsFunctor>("Unsqueeze");
  m.add_functor<impl::RollFunctor>("Roll");
  m.add_functor<impl::GatherFunctor>("Gather");
  m.add_functor<impl::DimGatherFunctor>("DimGather");
  m.add_functor<impl::ArgSortFunctor>("ArgSort");
  m.add_functor<impl::GatherNdFunctor>("GatherNd");
  m.add_functor<impl::ScatterNdFunctor>("ScatterNd");
  m.add_functor<impl::TensorScatterNdUpdateFunctor>("TensorScatterNdUpdate");
  m.add_functor<impl::ScatterNdLikeFunctor>("ScatterNdLike");
  m.add_functor<impl::ReshapeFunctor>("Reshape");
  m.add_functor<impl::ViewFunctor>("View");
  m.add_functor<impl::ToContiguousFunctor>("ToContiguous");
  m.add_functor<impl::SliceFunctor>("Slice");
  m.add_functor<impl::SliceGradFunctor>("SliceGrad");
  m.add_functor<impl::NarrowFunctor>("Narrow");
  m.add_functor<impl::NarrowGradFunctor>("NarrowGrad");
  m.add_functor<impl::LogicalSliceAssignFunctor>("LogicalSliceAssign");
  m.add_functor<impl::LogicalSliceFunctor>("LogicalSlice");
  m.add_functor<impl::SliceUpdateFunctor>("SliceUpdate");
  m.add_functor<impl::SqueezeFunctor>("Squeeze");
  m.add_functor<impl::CopyFunctor>("Copy");
  m.add_functor<impl::FlipFunctor>("Flip");
  m.add_functor<impl::FlipGradFunctor>("FlipGrad");
  m.add_functor<impl::UnfoldTensorFunctor>("UnfoldTensor");
  m.add_functor<impl::UnfoldTensorGradFunctor>("UnfoldTensorGrad");
  m.add_functor<impl::UpsampleFunctor>("Upsample");
  m.add_functor<impl::UpsampleGradFunctor>("UpsampleGrad");
  m.add_functor<impl::UpsampleNearest2DFunctor>("UpsampleNearest2D");
  m.add_functor<impl::UpsampleNearest2DGradFunctor>("UpsampleNearest2DGrad");
  m.add_functor<impl::UpsampleBilinear2DFunctor>("UpsampleBilinear2D");
  m.add_functor<impl::UpsampleBilinear2DGradFunctor>("UpsampleBilinear2DGrad");
  m.add_functor<impl::UpsampleLinear1DFunctor>("UpsampleLinear1D");
  m.add_functor<impl::UpsampleLinear1DGradFunctor>("UpsampleLinear1DGrad");
  m.add_functor<impl::UpsampleNearest1DFunctor>("UpsampleNearest1D");
  m.add_functor<impl::UpsampleNearest1DGradFunctor>("UpsampleNearest1DGrad");
  m.add_functor<impl::UpsampleBicubic2DFunctor>("UpsampleBicubic2D");
  m.add_functor<impl::UpsampleBicubic2DGradFunctor>("UpsampleBicubic2DGrad");
  m.add_functor<impl::UpsampleNearest3DFunctor>("UpsampleNearest3D");
  m.add_functor<impl::UpsampleNearest3DGradFunctor>("UpsampleNearest3DGrad");
  m.add_functor<impl::UpsampleTrilinear3DFunctor>("UpsampleTrilinear3D");
  m.add_functor<impl::UpsampleTrilinear3DGradFunctor>("UpsampleTrilinear3DGrad");
  m.add_functor<impl::UnsortedSegmentSumLikeFunctor>("UnsortedSegmentSumLike");
  m.add_functor<impl::TrilFunctor>("Tril");
  m.add_functor<impl::TriuFunctor>("Triu");
  m.add_functor<impl::DiagFunctor>("Diag");
  m.add_functor<impl::DiagGradFunctor>("DiagGrad");
  m.add_functor<impl::DiagonalFunctor>("Diagonal");
  m.add_functor<impl::DiagonalGradFunctor>("DiagonalGrad");
  m.add_functor<impl::TensorGetItemFunctor>("TensorGetItem");
  m.add_functor<impl::DimScatterFunctor>("DimScatter");
  m.add_functor<impl::DimScatterAddFunctor>("DimScatterAdd");
  m.add_functor<impl::DimScatterMulFunctor>("DimScatterMul");
  m.add_functor<impl::DimScatterUpdateScalarFunctor>("DimScatterUpdateScalar");
  m.add_functor<impl::DimScatterAddScalarFunctor>("DimScatterAddScalar");
  m.add_functor<impl::DimScatterAddLikeFunctor>("DimScatterAddLike");
  m.add_functor<impl::DimScatterMulScalarFunctor>("DimScatterMulScalar");
  m.add_functor<impl::TensorSetItemFunctor>("TensorSetItem");
  m.add_functor<impl::CastLikeFunctor>("CastLike");
  m.add_functor<impl::ElementwiseMinimumGradFunctor>("ElementwiseMinGrad");
  m.add_functor<impl::ElementwiseMaximumGradFunctor>("ElementwiseMaxGrad");
  m.add_functor<impl::BroadcastPowXGradFunctor>("BroadcastPowXGrad");
  m.add_functor<impl::BroadcastPowYGradFunctor>("BroadcastPowYGrad");
  m.add_functor<impl::DivGradFunctor>("DivGrad");
  m.add_functor<impl::IdentityFunctor>("Identity");
  m.add_functor<impl::AmpWhiteIdentityFunctor>("AmpWhiteIdentity");
  m.add_functor<impl::ReduceSumLikeFunctor>("ReduceSumLike");
  m.add_functor<impl::BroadcastReduceSumLikeFunctor>("BroadcastReduceSumLike");
  m.add_functor<impl::SplitFunctor>("Split");
  m.add_functor<impl::ChunkFunctor>("Chunk");
  m.add_functor<impl::SplitLikeFunctor>("SplitLike");
  m.add_functor<impl::SplitWithSizeFunctor>("SplitWithSize");
  m.add_functor<impl::BatchGatherFunctor>("BatchGather");
  m.add_functor<impl::UnsortedBatchSegmentSumFunctor>("UnsortedBatchSegmentSum");
  m.add_functor<impl::MaskedFillFunctor>("MaskedFill");
  m.add_functor<impl::MeshgridFunctor>("Meshgrid");
  m.add_functor<impl::ToFunctor, impl::To2Functor, impl::To3Functor, impl::To4Functor>("To");
  m.add_functor<impl::TopKFunctor>("TopK");
  m.add_functor<impl::InTopKFunctor>("InTopK");
  m.add_functor<impl::TensorToTensorBufferFunctor>("TensorToTensorBuffer");
  m.add_functor<impl::TensorBufferToTensorFunctor>("TensorBufferToTensor");
  m.add_functor<impl::GenTensorBufferFunctor>("GenTensorBuffer");
};

}  // namespace functional
}  // namespace one
}  // namespace oneflow<|MERGE_RESOLUTION|>--- conflicted
+++ resolved
@@ -1110,11 +1110,7 @@
     JUST(attrs.SetAttr<std::vector<int64_t>>("start", start));
     JUST(attrs.SetAttr<std::vector<int64_t>>("stop", stop));
     JUST(attrs.SetAttr<std::vector<int64_t>>("step", step));
-<<<<<<< HEAD
-    return OpInterpUtil::Dispatch<Tensor>(*op_, {dy->contiguous(), like->contiguous()}, attrs);
-=======
-    return OpInterpUtil::Dispatch<Tensor>(*op_, {dy}, attrs);
->>>>>>> f12f8f7c
+    return OpInterpUtil::Dispatch<Tensor>(*op_, {dy->contiguous()}, attrs);
   }
 
  protected:
