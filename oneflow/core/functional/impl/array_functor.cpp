--- conflicted
+++ resolved
@@ -231,12 +231,6 @@
   }
   Maybe<Tensor> operator()(const std::shared_ptr<one::Tensor>& x, const int32_t& start_dim,
                            const int32_t& end_dim) const {
-<<<<<<< HEAD
-    auto ctx = std::make_shared<FlattenOpInterpCtxImpl<schema::FlattenOp>>();
-    ctx->set_start_dim(start_dim);
-    ctx->set_end_dim(end_dim);
-    return OpInterpUtil::Dispatch<Tensor>(*op_, {x}, ctx);
-=======
     const auto& x_shape = x->shape();
     const int32_t x_dim = x_shape->dim_vec().size();
 
@@ -246,12 +240,10 @@
     if (end_dim < 0) { new_end_dim += x_dim; }
     if (new_start_dim == new_end_dim) { return x; }
 
-    MutableAttrMap attrs;
-    JUST(attrs.SetAttr<int32_t>("start_dim", start_dim));
-    JUST(attrs.SetAttr<int32_t>("end_dim", end_dim));
-
-    return OpInterpUtil::Dispatch<Tensor>(*op_, {x}, attrs);
->>>>>>> 1c1d2d3f
+    auto ctx = std::make_shared<FlattenOpInterpCtxImpl<schema::FlattenOp>>();
+    ctx->set_start_dim(start_dim);
+    ctx->set_end_dim(end_dim);
+    return OpInterpUtil::Dispatch<Tensor>(*op_, {x}, ctx);
   }
 
  private:
@@ -436,13 +428,8 @@
       size_t size = (i + kMaxInputCount) < inputs.size() ? kMaxInputCount : inputs.size() - i;
       TensorTuple partial_inputs(size);
       for (int j = 0; j < size; ++j) { partial_inputs[j] = inputs[i + j]; }
-<<<<<<< HEAD
-      outputs.push_back(
+      outputs.emplace_back(
           JUST(OpInterpUtil::Dispatch<Tensor>(*ops_.at(size - 1), partial_inputs, ctx)));
-=======
-      outputs.emplace_back(
-          JUST(OpInterpUtil::Dispatch<Tensor>(*ops_.at(size - 1), partial_inputs, attrs)));
->>>>>>> 1c1d2d3f
     }
     if (outputs.size() == 1) { return outputs.at(0); }
     return this->operator()(outputs, axis);
@@ -597,14 +584,6 @@
     op_ = CHECK_JUST(
         one::OpBuilder("dim_gather").Input("input").Input("index").Output("output").Build());
   }
-<<<<<<< HEAD
-  Maybe<Tensor> operator()(const std::shared_ptr<one::Tensor>& x,
-                           const std::shared_ptr<one::Tensor>& indices, const int32_t& dim) const {
-    auto ctx = std::make_shared<DimGatherOpInterpCtxImpl<schema::DimGatherOp>>();
-    ctx->set_dim(dim);
-    return OpInterpUtil::Dispatch<Tensor>(*op_, {x, indices}, ctx);
-=======
-
   Maybe<Tensor> operator()(const std::shared_ptr<one::Tensor>& input, const int64_t& dim,
                            const std::shared_ptr<one::Tensor>& index,
                            const bool sparse_grad) const {
@@ -621,10 +600,9 @@
       }
     }
 
-    MutableAttrMap attrs;
-    JUST(attrs.SetAttr<int32_t>("dim", dim));
-    return OpInterpUtil::Dispatch<Tensor>(*op_, {input, index}, attrs);
->>>>>>> 1c1d2d3f
+    auto ctx = std::make_shared<DimGatherOpInterpCtxImpl<schema::DimGatherOp>>();
+    ctx->set_dim(dim);
+    return OpInterpUtil::Dispatch<Tensor>(*op_, {input, index}, ctx);
   }
 
  private:
