/*
Copyright 2020 The OneFlow Authors. All rights reserved.

Licensed under the Apache License, Version 2.0 (the "License");
you may not use this file except in compliance with the License.
You may obtain a copy of the License at

    http://www.apache.org/licenses/LICENSE-2.0

Unless required by applicable law or agreed to in writing, software
distributed under the License is distributed on an "AS IS" BASIS,
WITHOUT WARRANTIES OR CONDITIONS OF ANY KIND, either express or implied.
See the License for the specific language governing permissions and
limitations under the License.
*/

#include "oneflow/core/framework/attr_map.h"
#include "oneflow/core/framework/op_builder.h"
#include "oneflow/core/framework/op_expr.h"
#include "oneflow/core/framework/op_interpreter/op_interpreter_util.h"
#include "oneflow/core/framework/tensor.h"
#include "oneflow/core/framework/tensor_tuple.h"
#include "oneflow/core/functional/functional.h"
#include "oneflow/core/functional/function_library.h"
#include "oneflow/core/functional/impl/common.h"
#include "oneflow/core/functional/impl/unary_functor.h"
#include "oneflow/core/functional/scalar.h"

namespace oneflow {
namespace one {
namespace functional {

namespace impl {

class ConstantFunctor {
 public:
  ConstantFunctor() { op_ = CHECK_JUST(one::OpBuilder("constant").Output("out").Build()); }
  Maybe<Tensor> operator()(const Shape& shape, const Scalar& value, const DataType& dtype) const {
    MutableAttrMap attrs;
    JUST(attrs.SetAttr<Shape>("shape", shape));
    JUST(attrs.SetAttr<DataType>("dtype", dtype));
    if (IsIntegralDataType(dtype)) {
      JUST(attrs.SetAttr<bool>("is_floating_value", false));
      JUST(attrs.SetAttr<int64_t>("integer_value", JUST(value.As<int64_t>())));
    } else {
      JUST(attrs.SetAttr<bool>("is_floating_value", true));
      JUST(attrs.SetAttr<double>("floating_value", JUST(value.As<double>())));
    }
    return OpInterpUtil::Dispatch<Tensor>(*op_, {}, attrs);
  }

 private:
  std::shared_ptr<OpExpr> op_;
};

class ZerosLikeFunctor : public UnaryFunctor {
 public:
  ZerosLikeFunctor() {
    op_ = CHECK_JUST(one::OpBuilder("zero_like").Input("like").Output("out").Build());
  }
};

class OnesLikeFunctor : public UnaryFunctor {
 public:
  OnesLikeFunctor() {
    op_ = CHECK_JUST(one::OpBuilder("ones_like").Input("like").Output("out").Build());
  }
};

class FlattenFunctor {
 public:
  FlattenFunctor() {
    op_ = CHECK_JUST(one::OpBuilder("flatten").Input("in").Output("out").Build());
  }
  Maybe<Tensor> operator()(const std::shared_ptr<one::Tensor>& x, const int32_t& start_dim,
                           const int32_t& end_dim) const {
    MutableAttrMap attrs;
    JUST(attrs.SetAttr<int32_t>("start_dim", start_dim));
    JUST(attrs.SetAttr<int32_t>("end_dim", end_dim));
    return OpInterpUtil::Dispatch<Tensor>(*op_, {x}, attrs);
  }

 private:
  std::shared_ptr<OpExpr> op_;
};

class WhereFunctor {
 public:
  WhereFunctor() {
    op_ = CHECK_JUST(
        one::OpBuilder("where").Input("condition").Input("x").Input("y").Output("out").Build());
  }
  Maybe<Tensor> operator()(const std::shared_ptr<one::Tensor>& condition,
                           const std::shared_ptr<one::Tensor>& x,
                           const std::shared_ptr<one::Tensor>& y) const {
    return OpInterpUtil::Dispatch<Tensor>(*op_, {condition, x, y});
  }

 private:
  std::shared_ptr<OpExpr> op_;
};

class ArgWhereFunctor {
 public:
  ArgWhereFunctor() {
    op_ = CHECK_JUST(
        one::OpBuilder("argwhere").Input("input").Output("output").Output("output_size").Build());
  }
  Maybe<TensorTuple> operator()(const std::shared_ptr<one::Tensor>& x,
                                const DataType& dtype) const {
    MutableAttrMap attrs;
    JUST(attrs.SetAttr<DataType>("dtype", dtype));
    return OpInterpUtil::Dispatch<TensorTuple>(*op_, {x}, attrs);
  }

 private:
  std::shared_ptr<OpExpr> op_;
};

class BroadcastLikeFunctor {
 public:
  BroadcastLikeFunctor() {
    op_ = CHECK_JUST(one::OpBuilder("broadcast_like").Input("x").Input("like").Output("y").Build());
  }
  Maybe<Tensor> operator()(const std::shared_ptr<one::Tensor>& x,
                           const std::shared_ptr<one::Tensor>& like,
                           const std::vector<int32_t>& broadcast_axes) const {
    MutableAttrMap attrs;
    JUST(attrs.SetAttr<std::vector<int32_t>>("broadcast_axes", broadcast_axes));
    return OpInterpUtil::Dispatch<Tensor>(*op_, {x, like}, attrs);
  }

 private:
  std::shared_ptr<OpExpr> op_;
};

class ConcatFunctor {
 public:
  ConcatFunctor() {
    ops_.resize(kMaxInputCount);
    for (int n = 1; n < ops_.size(); ++n) {
      ops_[n] = CHECK_JUST(one::OpBuilder("concat").Input("in", n + 1).Output("out").Build());
    }
  }
  Maybe<Tensor> operator()(const TensorTuple& inputs, const int64_t& axis,
                           const int64_t& max_dim_size) const {
    CHECK_GE_OR_RETURN(inputs.size(), 2);
    MutableAttrMap attrs;
    JUST(attrs.SetAttr<int64_t>("axis", axis));
    JUST(attrs.SetAttr<int64_t>("max_dim_size", max_dim_size));
    TensorTuple outputs;
    for (int i = 0; i < inputs.size(); i += kMaxInputCount) {
      size_t size = (i + kMaxInputCount) < inputs.size() ? kMaxInputCount : inputs.size() - i;
      TensorTuple partial_inputs(size);
      for (int j = 0; j < size; ++j) { partial_inputs[j] = inputs[i + j]; }
      outputs.push_back(
          JUST(OpInterpUtil::Dispatch<Tensor>(*ops_.at(size - 1), partial_inputs, attrs)));
    }
    if (outputs.size() == 1) { return outputs.at(0); }
    return this->operator()(outputs, axis, max_dim_size);
  }

 private:
  std::vector<std::shared_ptr<OpExpr>> ops_;
};

class ExpandFunctor {
 public:
  ExpandFunctor() { op_ = CHECK_JUST(one::OpBuilder("expand").Input("in").Output("out").Build()); }
  Maybe<Tensor> operator()(const std::shared_ptr<one::Tensor>& x, const Shape& shape) const {
    CHECK_GE_OR_RETURN(shape.NumAxes(), x->shape()->NumAxes())
        << "The desired expanded dims should not be less than the input dims.";
    std::vector<int32_t> in_shape(x->shape()->NumAxes());
    for (int i = 0; i < in_shape.size(); ++i) { in_shape[i] = x->shape()->At(i); }

    // calculate the original stride.
    std::vector<int32_t> original_stride(in_shape.size(), 1);
    for (int i = x->shape()->NumAxes() - 2; i >= 0; --i) {
      original_stride[i] = in_shape.at(i + 1) * original_stride.at(i + 1);
    }
    std::vector<int32_t> out_shape(shape.NumAxes());
    std::vector<int32_t> stride(shape.NumAxes());
    int shift = out_shape.size() - in_shape.size();
    for (int i = out_shape.size() - 1; i >= 0; --i) {
      int index = i - shift;
      if (index >= 0) {
        if (shape.At(i) == -1 || shape.At(i) == in_shape.at(index)) {
          out_shape[i] = in_shape.at(index);
          stride[i] = original_stride.at(index);
        } else {
          CHECK_OR_RETURN(shape.At(i) > 0 && in_shape.at(index) == 1)
              << "Invalid expand shape " << shape.ToString();
          out_shape[i] = shape.At(i);
          stride[i] = 0;
        }
      } else {
        CHECK_GT_OR_RETURN(shape.At(i), 0) << "Invalid expand shape " << shape.ToString();
        out_shape[i] = shape.At(i);
        if (shape.At(i) == 1 && i < out_shape.size() - 1) {
          stride[i] = stride.at(i + 1);
        } else {
          stride[i] = 0;
        }
      }
    }
    MutableAttrMap attrs;
    JUST(attrs.SetAttr<std::vector<int32_t>>("in_shape", in_shape));
    JUST(attrs.SetAttr<std::vector<int32_t>>("out_shape", out_shape));
    JUST(attrs.SetAttr<std::vector<int32_t>>("stride", stride));
    return OpInterpUtil::Dispatch<Tensor>(*op_, {x}, attrs);
  }

 private:
  std::shared_ptr<OpExpr> op_;
};

class ExpandDimsFunctor {
 public:
  ExpandDimsFunctor() {
    op_ = CHECK_JUST(one::OpBuilder("expand_dims").Input("in").Output("out").Build());
  }
  Maybe<Tensor> operator()(const std::shared_ptr<one::Tensor>& x, const int32_t& axis) const {
    MutableAttrMap attrs;
    JUST(attrs.SetAttr<int32_t>("axis", axis));
    return OpInterpUtil::Dispatch<Tensor>(*op_, {x}, attrs);
  }

 private:
  std::shared_ptr<OpExpr> op_;
};

class GatherFunctor {
 public:
  GatherFunctor() {
    op_ = CHECK_JUST(one::OpBuilder("gather").Input("in").Input("indices").Output("out").Build());
  }
  Maybe<Tensor> operator()(const std::shared_ptr<one::Tensor>& x,
                           const std::shared_ptr<one::Tensor>& indices, const int64_t& axis) const {
    MutableAttrMap attrs;
    JUST(attrs.SetAttr<int64_t>("axis", axis));
    return OpInterpUtil::Dispatch<Tensor>(*op_, {x, indices}, attrs);
  }

 private:
  std::shared_ptr<OpExpr> op_;
};

class DimGatherFunctor {
 public:
  DimGatherFunctor() {
    op_ = CHECK_JUST(
        one::OpBuilder("dim_gather").Input("input").Input("index").Output("output").Build());
  }
  Maybe<Tensor> operator()(const std::shared_ptr<one::Tensor>& x,
                           const std::shared_ptr<one::Tensor>& indices, const int32_t& dim) const {
    MutableAttrMap attrs;
    JUST(attrs.SetAttr<int32_t>("dim", dim));
    return OpInterpUtil::Dispatch<Tensor>(*op_, {x, indices}, attrs);
  }

 private:
  std::shared_ptr<OpExpr> op_;
};

class GatherNdFunctor {
 public:
  GatherNdFunctor() {
    op_ = CHECK_JUST(
        one::OpBuilder("gather_nd").Input("params").Input("indices").Output("out").Build());
  }
  Maybe<Tensor> operator()(const std::shared_ptr<one::Tensor>& params,
                           const std::shared_ptr<one::Tensor>& indices) const {
    return OpInterpUtil::Dispatch<Tensor>(*op_, {params, indices});
  }

 private:
  std::shared_ptr<OpExpr> op_;
};

class ScatterNdLikeFunctor {
 public:
  ScatterNdLikeFunctor() {
    op_ = CHECK_JUST(one::OpBuilder("scatter_nd_like")
                         .Input("like")
                         .Input("updates")
                         .Input("indices")
                         .Output("out")
                         .Build());
  }
  Maybe<Tensor> operator()(const std::shared_ptr<one::Tensor>& like,
                           const std::shared_ptr<one::Tensor>& updates,
                           const std::shared_ptr<one::Tensor>& indices) const {
    return OpInterpUtil::Dispatch<Tensor>(*op_, {like, updates, indices});
  }

 private:
  std::shared_ptr<OpExpr> op_;
};

class ReshapeFunctor {
 public:
  ReshapeFunctor() {
    op_ = CHECK_JUST(one::OpBuilder("reshape").Input("in").Output("out").Build());
  }
  Maybe<Tensor> operator()(const std::shared_ptr<one::Tensor>& x, const Shape& shape) const {
    int need_infer_axis = -1;
    size_t count = 1;
    for (int i = 0; i < shape.NumAxes(); ++i) {
      if (shape.At(i) == -1) {
        CHECK_EQ_OR_RETURN(need_infer_axis, -1)
            << "Shape " << shape.ToString() << " has more than 1 axis that needs to be infered.";
        need_infer_axis = i;
      } else {
        count *= shape.At(i);
      }
    }
    size_t x_count = x->shape()->Count(0);
    MutableAttrMap attrs;
    if (need_infer_axis == -1) {
      CHECK_EQ_OR_RETURN(shape.Count(0), x_count);
      JUST(attrs.SetAttr<Shape>("shape", shape));
    } else {
      Shape infered_shape = shape;
      infered_shape.Set(need_infer_axis, x_count / count);
      CHECK_EQ_OR_RETURN(infered_shape.Count(0), x_count)
          << "Shape " << shape.ToString() << " is invalid for input of shape "
          << x->shape()->ToString();
      JUST(attrs.SetAttr<Shape>("shape", infered_shape));
    }
    return OpInterpUtil::Dispatch<Tensor>(*op_, {x}, attrs);
  }

 private:
  std::shared_ptr<OpExpr> op_;
};

class SliceBaseFunctor {
 public:
  SliceBaseFunctor() = default;
  virtual ~SliceBaseFunctor() = default;
  Maybe<Tensor> operator()(const std::shared_ptr<one::Tensor>& x, const std::vector<int64_t>& start,
                           const std::vector<int64_t>& stop,
                           const std::vector<int64_t>& step) const {
    MutableAttrMap attrs;
    JUST(attrs.SetAttr<std::vector<int64_t>>("start", start));
    JUST(attrs.SetAttr<std::vector<int64_t>>("stop", stop));
    JUST(attrs.SetAttr<std::vector<int64_t>>("step", step));
    return OpInterpUtil::Dispatch<Tensor>(*op_, {x}, attrs);
  }

 protected:
  std::shared_ptr<OpExpr> op_;
};

class SliceFunctor : public SliceBaseFunctor {
 public:
  SliceFunctor() { op_ = CHECK_JUST(one::OpBuilder("slice").Input("x").Output("y").Build()); }
};

class LogicalSliceFunctor : public SliceBaseFunctor {
 public:
  LogicalSliceFunctor() {
    op_ = CHECK_JUST(one::OpBuilder("logical_slice").Input("x").Output("y").Build());
  }
};

class LogicalSliceAssignFunctor {
 public:
  LogicalSliceAssignFunctor() {
    op_ = CHECK_JUST(one::OpBuilder("logical_slice_assign").Input("ref").Input("value").Build());
  }
  Maybe<void> operator()(const std::shared_ptr<one::Tensor>& ref,
                         const std::shared_ptr<one::Tensor>& value,
                         const std::vector<int64_t>& start, const std::vector<int64_t>& stop,
                         const std::vector<int64_t>& step) const {
    MutableAttrMap attrs;
    JUST(attrs.SetAttr<std::vector<int64_t>>("start", start));
    JUST(attrs.SetAttr<std::vector<int64_t>>("stop", stop));
    JUST(attrs.SetAttr<std::vector<int64_t>>("step", step));
    JUST(OpInterpUtil::Dispatch<TensorTuple>(*op_, {ref, value}, attrs));
    return Maybe<void>::Ok();
  }

 private:
  std::shared_ptr<OpExpr> op_;
};

class SliceUpdateFunctor {
 public:
  SliceUpdateFunctor() {
    op_ = CHECK_JUST(one::OpBuilder("slice_update").Input("x").Input("update").Output("y").Build());
  }
  Maybe<Tensor> operator()(const std::shared_ptr<one::Tensor>& x,
                           const std::shared_ptr<one::Tensor>& update,
                           const std::vector<int64_t>& start, const std::vector<int64_t>& stop,
                           const std::vector<int64_t>& step) const {
    MutableAttrMap attrs;
    JUST(attrs.SetAttr<std::vector<int64_t>>("start", start));
    JUST(attrs.SetAttr<std::vector<int64_t>>("stop", stop));
    JUST(attrs.SetAttr<std::vector<int64_t>>("step", step));
    return OpInterpUtil::Dispatch<Tensor>(*op_, {x, update}, attrs);
  }

 private:
  std::shared_ptr<OpExpr> op_;
};

class SqueezeFunctor {
 public:
  SqueezeFunctor() {
    op_ = CHECK_JUST(one::OpBuilder("squeeze").Input("in").Output("out").Build());
  }
  Maybe<Tensor> operator()(const std::shared_ptr<one::Tensor>& x,
                           const std::vector<int32_t>& axes) const {
    MutableAttrMap attrs;
    JUST(attrs.SetAttr<std::vector<int32_t>>("axes", axes));
    return OpInterpUtil::Dispatch<Tensor>(*op_, {x}, attrs);
  }

 private:
  std::shared_ptr<OpExpr> op_;
};

class CopyFunctor {
 public:
  CopyFunctor() { op_ = CHECK_JUST(one::OpBuilder("copy").Input("in").Output("out").Build()); }
  Maybe<Tensor> operator()(const std::shared_ptr<one::Tensor>& x, const std::string& device_type,
                           const int64_t& device_id) const {
    MutableAttrMap attrs;
    JUST(attrs.SetAttr<std::string>("device_type", device_type));
    JUST(attrs.SetAttr<int64_t>("device_id", device_id));
    return OpInterpUtil::Dispatch<Tensor>(*op_, {x}, attrs);
  }

 private:
  std::shared_ptr<OpExpr> op_;
};

class UpsampleFunctor {
 public:
  UpsampleFunctor() { op_ = CHECK_JUST(one::OpBuilder("upsample").Input("x").Output("y").Build()); }
  Maybe<Tensor> operator()(const std::shared_ptr<one::Tensor>& x, const float& height_scale,
                           const float& width_scale, const bool& align_corners,
                           const std::string& interpolation, const std::string& data_format) const {
    MutableAttrMap attrs;
    JUST(attrs.SetAttr<float>("height_scale", height_scale));
    JUST(attrs.SetAttr<float>("width_scale", width_scale));
    JUST(attrs.SetAttr<bool>("align_corners", align_corners));
    JUST(attrs.SetAttr<std::string>("interpolation", interpolation));
    JUST(attrs.SetAttr<std::string>("data_format", data_format));
    return OpInterpUtil::Dispatch<Tensor>(*op_, {x}, attrs);
  }

 private:
  std::shared_ptr<OpExpr> op_;
};

class UpsampleLinear1DFunctor {
 public:
  UpsampleLinear1DFunctor() {
    op_ = CHECK_JUST(one::OpBuilder("upsample_linear_1d").Input("x").Output("y").Build());
  }
  Maybe<Tensor> operator()(const std::shared_ptr<one::Tensor>& x, const float& scale_factor,
                           const bool& align_corners, const std::string& data_format) const {
    MutableAttrMap attrs;
    JUST(attrs.SetAttr<float>("scale_factor", scale_factor));
    JUST(attrs.SetAttr<bool>("align_corners", align_corners));
    JUST(attrs.SetAttr<std::string>("data_format", data_format));
    return OpInterpUtil::Dispatch<Tensor>(*op_, {x}, attrs);
  }

 private:
  std::shared_ptr<OpExpr> op_;
};

class UpsampleLinear1DGradFunctor {
 public:
  UpsampleLinear1DGradFunctor() {
    op_ = CHECK_JUST(
        one::OpBuilder("upsample_linear_1d_grad").Input("dy").Input("x").Output("dx").Build());
  }
  Maybe<Tensor> operator()(const std::shared_ptr<one::Tensor>& dy,
                           const std::shared_ptr<one::Tensor>& x, const float& scale_factor,
                           const bool& align_corners, const std::string& data_format) const {
    MutableAttrMap attrs;
    JUST(attrs.SetAttr<float>("scale_factor", scale_factor));
    JUST(attrs.SetAttr<bool>("align_corners", align_corners));
    JUST(attrs.SetAttr<std::string>("data_format", data_format));
    return OpInterpUtil::Dispatch<Tensor>(*op_, {dy, x}, attrs);
  }

 private:
  std::shared_ptr<OpExpr> op_;
};

class UpsampleNearest1DFunctor {
 public:
  UpsampleNearest1DFunctor() {
    op_ = CHECK_JUST(one::OpBuilder("upsample_nearest_1d").Input("x").Output("y").Build());
  }
  Maybe<Tensor> operator()(const std::shared_ptr<one::Tensor>& x, const float& scale_factor,
                           const std::string& data_format) const {
    MutableAttrMap attrs;
    JUST(attrs.SetAttr<float>("scale_factor", scale_factor));
    JUST(attrs.SetAttr<std::string>("data_format", data_format));
    return OpInterpUtil::Dispatch<Tensor>(*op_, {x}, attrs);
  }

 private:
  std::shared_ptr<OpExpr> op_;
};

class UpsampleNearest1DGradFunctor {
 public:
  UpsampleNearest1DGradFunctor() {
    op_ = CHECK_JUST(
        one::OpBuilder("upsample_nearest_1d_grad").Input("dy").Input("x").Output("dx").Build());
  }
  Maybe<Tensor> operator()(const std::shared_ptr<one::Tensor>& dy,
                           const std::shared_ptr<one::Tensor>& x, const float& scale_factor,
                           const std::string& data_format) const {
    MutableAttrMap attrs;
    JUST(attrs.SetAttr<float>("scale_factor", scale_factor));
    JUST(attrs.SetAttr<std::string>("data_format", data_format));
    return OpInterpUtil::Dispatch<Tensor>(*op_, {dy, x}, attrs);
  }

 private:
  std::shared_ptr<OpExpr> op_;
};

class UpsampleNearest2DFunctor {
 public:
  UpsampleNearest2DFunctor() {
    op_ = CHECK_JUST(one::OpBuilder("upsample_nearest_2d").Input("x").Output("y").Build());
  }
  Maybe<Tensor> operator()(const std::shared_ptr<one::Tensor>& x, const float& height_scale,
                           const float& width_scale, const std::string& data_format) const {
    MutableAttrMap attrs;
    JUST(attrs.SetAttr<float>("height_scale", height_scale));
    JUST(attrs.SetAttr<float>("width_scale", width_scale));
    JUST(attrs.SetAttr<std::string>("data_format", data_format));
    return OpInterpUtil::Dispatch<Tensor>(*op_, {x}, attrs);
  }

 private:
  std::shared_ptr<OpExpr> op_;
};

class UpsampleNearest2DGradFunctor {
 public:
  UpsampleNearest2DGradFunctor() {
    op_ = CHECK_JUST(
        one::OpBuilder("upsample_nearest_2d_grad").Input("dy").Input("x").Output("dx").Build());
  }
  Maybe<Tensor> operator()(const std::shared_ptr<one::Tensor>& dy,
                           const std::shared_ptr<one::Tensor>& x, const float& height_scale,
                           const float& width_scale, const std::string& data_format) const {
    MutableAttrMap attrs;
    JUST(attrs.SetAttr<float>("height_scale", height_scale));
    JUST(attrs.SetAttr<float>("width_scale", width_scale));
    JUST(attrs.SetAttr<std::string>("data_format", data_format));
    return OpInterpUtil::Dispatch<Tensor>(*op_, {dy, x}, attrs);
  }

 private:
  std::shared_ptr<OpExpr> op_;
};

class UpsampleBilinear2DFunctor {
 public:
  UpsampleBilinear2DFunctor() {
    op_ = CHECK_JUST(one::OpBuilder("upsample_bilinear_2d").Input("x").Output("y").Build());
  }
  Maybe<Tensor> operator()(const std::shared_ptr<one::Tensor>& x, const float& height_scale,
                           const float& width_scale, const bool& align_corners,
                           const std::string& data_format) const {
    MutableAttrMap attrs;
    JUST(attrs.SetAttr<float>("height_scale", height_scale));
    JUST(attrs.SetAttr<float>("width_scale", width_scale));
    JUST(attrs.SetAttr<bool>("align_corners", align_corners));
    JUST(attrs.SetAttr<std::string>("data_format", data_format));
    return OpInterpUtil::Dispatch<Tensor>(*op_, {x}, attrs);
  }

 private:
  std::shared_ptr<OpExpr> op_;
};

class UpsampleBilinear2DGradFunctor {
 public:
  UpsampleBilinear2DGradFunctor() {
    op_ = CHECK_JUST(
        one::OpBuilder("upsample_bilinear_2d_grad").Input("dy").Input("x").Output("dx").Build());
  }
  Maybe<Tensor> operator()(const std::shared_ptr<one::Tensor>& dy,
                           const std::shared_ptr<one::Tensor>& x, const float& height_scale,
                           const float& width_scale, const bool& align_corners,
                           const std::string& data_format) const {
    MutableAttrMap attrs;
    JUST(attrs.SetAttr<float>("height_scale", height_scale));
    JUST(attrs.SetAttr<float>("width_scale", width_scale));
    JUST(attrs.SetAttr<bool>("align_corners", align_corners));
    JUST(attrs.SetAttr<std::string>("data_format", data_format));
    return OpInterpUtil::Dispatch<Tensor>(*op_, {dy, x}, attrs);
  }

 private:
  std::shared_ptr<OpExpr> op_;
};

class UpsampleBicubic2DFunctor {
 public:
  UpsampleBicubic2DFunctor() {
    op_ = CHECK_JUST(one::OpBuilder("upsample_bicubic_2d").Input("x").Output("y").Build());
  }
  Maybe<Tensor> operator()(const std::shared_ptr<one::Tensor>& x, const float& height_scale,
                           const float& width_scale, const bool& align_corners,
                           const std::string& data_format) const {
    MutableAttrMap attrs;
    JUST(attrs.SetAttr<float>("height_scale", height_scale));
    JUST(attrs.SetAttr<float>("width_scale", width_scale));
    JUST(attrs.SetAttr<bool>("align_corners", align_corners));
    JUST(attrs.SetAttr<std::string>("data_format", data_format));
    return OpInterpUtil::Dispatch<Tensor>(*op_, {x}, attrs);
  }

 private:
  std::shared_ptr<OpExpr> op_;
};

class UpsampleBicubic2DGradFunctor {
 public:
  UpsampleBicubic2DGradFunctor() {
    op_ = CHECK_JUST(
        one::OpBuilder("upsample_bicubic_2d_grad").Input("dy").Input("x").Output("dx").Build());
  }
  Maybe<Tensor> operator()(const std::shared_ptr<one::Tensor>& dy,
                           const std::shared_ptr<one::Tensor>& x, const float& height_scale,
                           const float& width_scale, const bool& align_corners,
                           const std::string& data_format) const {
    MutableAttrMap attrs;
    JUST(attrs.SetAttr<float>("height_scale", height_scale));
    JUST(attrs.SetAttr<float>("width_scale", width_scale));
    JUST(attrs.SetAttr<bool>("align_corners", align_corners));
    JUST(attrs.SetAttr<std::string>("data_format", data_format));
    return OpInterpUtil::Dispatch<Tensor>(*op_, {dy, x}, attrs);
  }

 private:
  std::shared_ptr<OpExpr> op_;
};

class UpsampleNearest3DFunctor {
 public:
  UpsampleNearest3DFunctor() {
    op_ = CHECK_JUST(one::OpBuilder("upsample_nearest_3d").Input("x").Output("y").Build());
  }
  Maybe<Tensor> operator()(const std::shared_ptr<one::Tensor>& x, const float& depth_scale,
                           const float& height_scale, const float& width_scale,
                           const std::string& data_format) const {
    MutableAttrMap attrs;
    JUST(attrs.SetAttr<float>("depth_scale", depth_scale));
    JUST(attrs.SetAttr<float>("height_scale", height_scale));
    JUST(attrs.SetAttr<float>("width_scale", width_scale));
    JUST(attrs.SetAttr<std::string>("data_format", data_format));
    return OpInterpUtil::Dispatch<Tensor>(*op_, {x}, attrs);
  }

 private:
  std::shared_ptr<OpExpr> op_;
};

class UpsampleNearest3DGradFunctor {
 public:
  UpsampleNearest3DGradFunctor() {
    op_ = CHECK_JUST(
        one::OpBuilder("upsample_nearest_3d_grad").Input("dy").Input("x").Output("dx").Build());
  }
  Maybe<Tensor> operator()(const std::shared_ptr<one::Tensor>& dy,
                           const std::shared_ptr<one::Tensor>& x, const float& depth_scale,
                           const float& height_scale, const float& width_scale,
                           const std::string& data_format) const {
    MutableAttrMap attrs;
    JUST(attrs.SetAttr<float>("depth_scale", depth_scale));
    JUST(attrs.SetAttr<float>("height_scale", height_scale));
    JUST(attrs.SetAttr<float>("width_scale", width_scale));
    JUST(attrs.SetAttr<std::string>("data_format", data_format));
    return OpInterpUtil::Dispatch<Tensor>(*op_, {dy, x}, attrs);
  }

 private:
  std::shared_ptr<OpExpr> op_;
};

class UpsampleTrilinear3DFunctor {
 public:
  UpsampleTrilinear3DFunctor() {
    op_ = CHECK_JUST(one::OpBuilder("upsample_trilinear_3d").Input("x").Output("y").Build());
  }
  Maybe<Tensor> operator()(const std::shared_ptr<one::Tensor>& x, const float& depth_scale,
                           const float& height_scale, const float& width_scale,
                           const bool& align_corners, const std::string& data_format) const {
    MutableAttrMap attrs;
    JUST(attrs.SetAttr<float>("depth_scale", depth_scale));
    JUST(attrs.SetAttr<float>("height_scale", height_scale));
    JUST(attrs.SetAttr<float>("width_scale", width_scale));
    JUST(attrs.SetAttr<bool>("align_corners", align_corners));
    JUST(attrs.SetAttr<std::string>("data_format", data_format));
    return OpInterpUtil::Dispatch<Tensor>(*op_, {x}, attrs);
  }

 private:
  std::shared_ptr<OpExpr> op_;
};

class UpsampleTrilinear3DGradFunctor {
 public:
  UpsampleTrilinear3DGradFunctor() {
    op_ = CHECK_JUST(
        one::OpBuilder("upsample_trilinear_3d_grad").Input("dy").Input("x").Output("dx").Build());
  }
  Maybe<Tensor> operator()(const std::shared_ptr<one::Tensor>& dy,
                           const std::shared_ptr<one::Tensor>& x, const float& depth_scale,
                           const float& height_scale, const float& width_scale,
                           const bool& align_corners, const std::string& data_format) const {
    MutableAttrMap attrs;
    JUST(attrs.SetAttr<float>("depth_scale", depth_scale));
    JUST(attrs.SetAttr<float>("height_scale", height_scale));
    JUST(attrs.SetAttr<float>("width_scale", width_scale));
    JUST(attrs.SetAttr<bool>("align_corners", align_corners));
    JUST(attrs.SetAttr<std::string>("data_format", data_format));
    return OpInterpUtil::Dispatch<Tensor>(*op_, {dy, x}, attrs);
  }

 private:
  std::shared_ptr<OpExpr> op_;
};

class UnsortedSegmentSumLikeFunctor {
 public:
  UnsortedSegmentSumLikeFunctor() {
    op_ = CHECK_JUST(one::OpBuilder("unsorted_segment_sum_like")
                         .Input("data")
                         .Input("segment_ids")
                         .Input("like")
                         .Output("out")
                         .Build());
  }
  Maybe<Tensor> operator()(const std::shared_ptr<one::Tensor>& x,
                           const std::shared_ptr<one::Tensor>& segment_ids,
                           const std::shared_ptr<one::Tensor>& like, const int64_t& axis) const {
    MutableAttrMap attrs;
    JUST(attrs.SetAttr<int64_t>("axis", axis));
    return OpInterpUtil::Dispatch<Tensor>(*op_, {x, segment_ids, like}, attrs);
  }

 private:
  std::shared_ptr<OpExpr> op_;
};

class TriuFunctor {
 public:
  TriuFunctor() { op_ = CHECK_JUST(one::OpBuilder("triu").Input("in").Output("out").Build()); }
  Maybe<Tensor> operator()(const std::shared_ptr<one::Tensor>& x, const int64_t& diagonal) const {
    MutableAttrMap attrs;
    JUST(attrs.SetAttr<int64_t>("diagonal", diagonal));
    return OpInterpUtil::Dispatch<Tensor>(*op_, {x}, attrs);
  }

 private:
  std::shared_ptr<OpExpr> op_;
};

class DiagFunctor {
 public:
  DiagFunctor() { op_ = CHECK_JUST(one::OpBuilder("diag").Input("in").Output("out").Build()); }
  Maybe<Tensor> operator()(const std::shared_ptr<one::Tensor>& x, const int32_t& diagonal) const {
    MutableAttrMap attrs;
    JUST(attrs.SetAttr<int32_t>("diagonal", diagonal));
    return OpInterpUtil::Dispatch<Tensor>(*op_, {x}, attrs);
  }

 private:
  std::shared_ptr<OpExpr> op_;
};

class DiagGradFunctor {
 public:
  DiagGradFunctor() {
    op_ = CHECK_JUST(one::OpBuilder("diag_grad").Input("dy").Input("in").Output("dx").Build());
  }
  Maybe<Tensor> operator()(const std::shared_ptr<one::Tensor>& dy,
                           const std::shared_ptr<one::Tensor>& x, const int32_t& diagonal) const {
    MutableAttrMap attrs;
    JUST(attrs.SetAttr<int32_t>("diagonal", diagonal));
    return OpInterpUtil::Dispatch<Tensor>(*op_, {dy, x}, attrs);
  }

 private:
  std::shared_ptr<OpExpr> op_;
};

class TensorGetItemFunctor {
 public:
  TensorGetItemFunctor() {}
  Maybe<Tensor> operator()(const std::shared_ptr<one::Tensor>& x, const TensorIndex& index) const {
    int64_t ndims = x->shape()->NumAxes();
    std::vector<detail::Slice> slice_indices;
    std::vector<std::shared_ptr<one::Tensor>> tensor_indices;
    std::vector<int64_t> target_dims;

    JUST(PrepareSliceIndices(index, *(x->shape()), &slice_indices, &tensor_indices, &target_dims));
    CHECK_EQ_OR_RETURN(slice_indices.size(), ndims) << "Failed to prepare slice indices.";
    Shape target_shape(DimVector(target_dims.begin(), target_dims.end()));
    CHECK_GT_OR_RETURN(target_shape.Count(0), 0)
        << "Target shape is zero shape which was not supported yet.";

    std::vector<int64_t> start(ndims), end(ndims), step(ndims);
    for (int i = 0; i < ndims; ++i) {
      const auto& slice = slice_indices.at(i);
      start[i] = slice.start();
      end[i] = slice.end();
      step[i] = slice.step();
    }
    bool is_identity = [&]() {
      for (int i = 0; i < ndims; ++i) {
        if (start[i] != 0 || end[i] != x->shape()->At(i) || step[i] != 1) { return false; }
      }
      return true;
    }();
    std::shared_ptr<one::Tensor> result;
    if (is_identity) {
      result = JUST(functional::Copy(x, JUST(x->device())->type(), JUST(x->device())->device_id()));
    } else {
      result = JUST(functional::Slice(x, start, end, step));
    }

    Shape shape(DimVector(target_dims.begin(), target_dims.end()));
    if (shape.NumAxes() != 0 && shape != *(result->shape())) {
      result = JUST(functional::Reshape(result, shape));
    }
    return result;
  }
};

class TensorSetItemFunctor {
 public:
  TensorSetItemFunctor() {}
  Maybe<void> operator()(const std::shared_ptr<one::Tensor>& x, const TensorIndex& index,
                         const std::shared_ptr<one::Tensor>& value) const {
    int64_t ndims = x->shape()->NumAxes();
    std::vector<detail::Slice> slice_indices;
    std::vector<std::shared_ptr<one::Tensor>> tensor_indices;
    std::vector<int64_t> target_dims;

    JUST(PrepareSliceIndices(index, *(x->shape()), &slice_indices, &tensor_indices, &target_dims));
    CHECK_EQ_OR_RETURN(slice_indices.size(), ndims) << "Failed to prepare slice indices.";
    Shape target_shape(DimVector(target_dims.begin(), target_dims.end()));
    if (target_shape.Count(0) == 0) { return Maybe<void>::Ok(); }

    const auto& value_shape = value->shape();
    bool matched = [&]() {
      for (int i = 0; i < value_shape->NumAxes() - target_shape.NumAxes(); ++i) {
        if (value_shape->At(i) != 1) { return false; }
      }
      return true;
    }();
    CHECK_OR_RETURN(matched) << "The tensor size mismatch. Target sizes: "
                             << target_shape.ToString()
                             << ", value sizes: " << value_shape->ToString();
    std::shared_ptr<one::Tensor> value_tensor(value);
    if (target_shape.NumAxes() != 0 &&  // NOLINT
        /*need_expand=*/value_shape->Count(0) != target_shape.Count(0)) {
      // Remove the beginning redundant 1-dimensions.
      if (value_shape->NumAxes() > target_shape.NumAxes()) {
        int64_t start_axis = value_shape->NumAxes() - target_shape.NumAxes();
<<<<<<< HEAD
        const auto& shape = JUST(SliceShape(*value_shape, start_axis, value_shape->NumAxes()));
=======
        const auto& shape = JUST(value_shape->Slice(start_axis, value_shape->NumAxes()));
>>>>>>> 5119226d
        value_tensor = JUST(functional::Reshape(value, *shape));
      }
      value_tensor = JUST(functional::Expand(value_tensor, target_shape));
    }

    std::vector<int64_t> start(ndims), end(ndims), step(ndims);
    DimVector slice_dims(ndims);
    for (int i = 0; i < ndims; ++i) {
      const auto& slice = slice_indices.at(i);
      start[i] = slice.start();
      end[i] = slice.end();
      step[i] = slice.step();
      slice_dims[i] = (end[i] - start[i] + step[i] - 1) / step[i];
    }
    Shape slice_shape(slice_dims);
    if (slice_shape != *(value_tensor->shape())) {
      value_tensor = JUST(functional::Reshape(value_tensor, slice_shape));
    }
    JUST(LogicalSliceAssign(x, value_tensor, start, end, step));
    return Maybe<void>::Ok();
  }
};

}  // namespace impl

ONEFLOW_FUNCTION_LIBRARY(m) {
  m.add_functor<impl::ConstantFunctor>("Constant");
  m.add_functor<impl::ZerosLikeFunctor>("ZerosLike");
  m.add_functor<impl::OnesLikeFunctor>("OnesLike");
  m.add_functor<impl::FlattenFunctor>("Flatten");
  m.add_functor<impl::WhereFunctor>("Where");
  m.add_functor<impl::ArgWhereFunctor>("ArgWhere");
  m.add_functor<impl::BroadcastLikeFunctor>("BroadcastLike");
  m.add_functor<impl::ConcatFunctor>("Concat");
  m.add_functor<impl::ExpandFunctor>("Expand");
  m.add_functor<impl::ExpandDimsFunctor>("ExpandDims");
  m.add_functor<impl::GatherFunctor>("Gather");
  m.add_functor<impl::DimGatherFunctor>("DimGather");
  m.add_functor<impl::GatherNdFunctor>("GatherNd");
  m.add_functor<impl::ScatterNdLikeFunctor>("ScatterNdLike");
  m.add_functor<impl::ReshapeFunctor>("Reshape");
  m.add_functor<impl::SliceFunctor>("Slice");
  m.add_functor<impl::LogicalSliceAssignFunctor>("LogicalSliceAssign");
  m.add_functor<impl::LogicalSliceFunctor>("LogicalSlice");
  m.add_functor<impl::SliceUpdateFunctor>("SliceUpdate");
  m.add_functor<impl::SqueezeFunctor>("Squeeze");
  m.add_functor<impl::CopyFunctor>("Copy");
  m.add_functor<impl::UpsampleFunctor>("Upsample");
  m.add_functor<impl::UpsampleNearest2DFunctor>("UpsampleNearest2D");
  m.add_functor<impl::UpsampleNearest2DGradFunctor>("UpsampleNearest2DGrad");
  m.add_functor<impl::UpsampleBilinear2DFunctor>("UpsampleBilinear2D");
  m.add_functor<impl::UpsampleBilinear2DGradFunctor>("UpsampleBilinear2DGrad");
  m.add_functor<impl::UpsampleLinear1DFunctor>("UpsampleLinear1D");
  m.add_functor<impl::UpsampleLinear1DGradFunctor>("UpsampleLinear1DGrad");
  m.add_functor<impl::UpsampleNearest1DFunctor>("UpsampleNearest1D");
  m.add_functor<impl::UpsampleNearest1DGradFunctor>("UpsampleNearest1DGrad");
  m.add_functor<impl::UpsampleBicubic2DFunctor>("UpsampleBicubic2D");
  m.add_functor<impl::UpsampleBicubic2DGradFunctor>("UpsampleBicubic2DGrad");
  m.add_functor<impl::UpsampleNearest3DFunctor>("UpsampleNearest3D");
  m.add_functor<impl::UpsampleNearest3DGradFunctor>("UpsampleNearest3DGrad");
  m.add_functor<impl::UpsampleTrilinear3DFunctor>("UpsampleTrilinear3D");
  m.add_functor<impl::UpsampleTrilinear3DGradFunctor>("UpsampleTrilinear3DGrad");
  m.add_functor<impl::UnsortedSegmentSumLikeFunctor>("UnsortedSegmentSumLike");
  m.add_functor<impl::TriuFunctor>("Triu");
  m.add_functor<impl::DiagFunctor>("Diag");
  m.add_functor<impl::DiagGradFunctor>("DiagGrad");
  m.add_functor<impl::TensorGetItemFunctor>("TensorGetItem");
  m.add_functor<impl::TensorSetItemFunctor>("TensorSetItem");
};

}  // namespace functional
}  // namespace one
}  // namespace oneflow<|MERGE_RESOLUTION|>--- conflicted
+++ resolved
@@ -875,11 +875,7 @@
       // Remove the beginning redundant 1-dimensions.
       if (value_shape->NumAxes() > target_shape.NumAxes()) {
         int64_t start_axis = value_shape->NumAxes() - target_shape.NumAxes();
-<<<<<<< HEAD
-        const auto& shape = JUST(SliceShape(*value_shape, start_axis, value_shape->NumAxes()));
-=======
         const auto& shape = JUST(value_shape->Slice(start_axis, value_shape->NumAxes()));
->>>>>>> 5119226d
         value_tensor = JUST(functional::Reshape(value, *shape));
       }
       value_tensor = JUST(functional::Expand(value_tensor, target_shape));
