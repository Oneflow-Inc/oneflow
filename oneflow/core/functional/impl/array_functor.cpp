--- conflicted
+++ resolved
@@ -1801,7 +1801,6 @@
   std::shared_ptr<OpExpr> op_;
 };
 
-<<<<<<< HEAD
 class MaskedFillFunctor {
  public:
   MaskedFillFunctor() {
@@ -1826,7 +1825,8 @@
 
  private:
   std::shared_ptr<OpExpr> op_;
-=======
+};
+
 class MeshgridFunctor {
  public:
   Maybe<TensorTuple> operator()(const TensorTuple& tensors) const {
@@ -1862,7 +1862,6 @@
 
     return outputs;
   }
->>>>>>> 41b06bf5
 };
 
 }  // namespace impl
@@ -1949,11 +1948,8 @@
   m.add_functor<impl::SplitWithSizeFunctor>("SplitWithSize");
   m.add_functor<impl::BatchGatherFunctor>("BatchGather");
   m.add_functor<impl::UnsortedBatchSegmentSumFunctor>("UnsortedBatchSegmentSum");
-<<<<<<< HEAD
   m.add_functor<impl::MaskedFillFunctor>("MaskedFill");
-=======
   m.add_functor<impl::MeshgridFunctor>("Meshgrid");
->>>>>>> 41b06bf5
 };
 
 }  // namespace functional
