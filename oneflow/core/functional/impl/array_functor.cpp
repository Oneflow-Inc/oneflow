--- conflicted
+++ resolved
@@ -1956,20 +1956,7 @@
     Shape shape(DimVector(target_dims.begin(), target_dims.end()));
     if (shape != *(result->shape())) { result = JUST(Reshape(result, shape)); }
     if (!tensor_indices.empty()) {
-<<<<<<< HEAD
       UnifyLocalTensorAndIndicesOnDevice(x, tensor_indices);
-=======
-      const auto x_device = JUST(x->device());
-      for (int64_t i = 0; i < tensor_indices.size(); ++i) {
-        const auto tensor_index = tensor_indices[i];
-        if (tensor_index == nullptr) { continue; }
-        const auto tensor_index_device = JUST(tensor_index->device());
-        if ((tensor_index_device->type() != x_device->type())
-            || (tensor_index_device->device_id() != x_device->device_id())) {
-          tensor_indices[i] = JUST(Copy(tensor_index, x_device->type(), x_device->device_id()));
-        }
-      }
->>>>>>> 195162b2
       result = JUST(ApplyAdvancedIndexing(result, tensor_indices));
     }
 
