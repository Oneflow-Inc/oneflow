/*
Copyright 2020 The OneFlow Authors. All rights reserved.

Licensed under the Apache License, Version 2.0 (the "License");
you may not use this file except in compliance with the License.
You may obtain a copy of the License at

    http://www.apache.org/licenses/LICENSE-2.0

Unless required by applicable law or agreed to in writing, software
distributed under the License is distributed on an "AS IS" BASIS,
WITHOUT WARRANTIES OR CONDITIONS OF ANY KIND, either express or implied.
See the License for the specific language governing permissions and
limitations under the License.
*/
#include "oneflow/core/lazy/actor/of_collective_actor.h"
#include <cstdint>
#include "oneflow/core/common/util.h"
#include "oneflow/core/control/global_process_ctx.h"
#include "oneflow/core/job/runtime_job_descs.h"
#include "oneflow/core/lazy/actor/actor_message.h"
#include "oneflow/core/lazy/actor/actor_message_bus.h"
#include "oneflow/core/stream/include/stream_context.h"
#include "oneflow/core/common/env_var/debug_mode.h"

namespace oneflow {

using namespace boxing::of_collective;

namespace {

class KernelContextImpl : public KernelContext, public ActorContextProvider {
 public:
  OF_DISALLOW_COPY_AND_MOVE(KernelContextImpl);
  explicit KernelContextImpl(ActorContext* actor_ctx)
      : actor_ctx_(actor_ctx),
        stream_ctx_(actor_ctx->stream_ctx()),
        state_(nullptr),
        stream_kernel_observer_(nullptr) {
    auto* kernel_observer_provider = dynamic_cast<KernelObserverProvider*>(stream_ctx_);
    if (kernel_observer_provider != nullptr) {
      stream_kernel_observer_ = kernel_observer_provider->GetKernelObserver();
    }
  }
  ~KernelContextImpl() = default;

  ep::Stream* stream() const override { return stream_ctx_->stream(); }

  ActorContext* GetActorContext() const override { return actor_ctx_; }

  Blob* BnInOp2Blob(const std::string& bn) const override { return bn_in_op2blob_fn_(bn); }

  const std::shared_ptr<KernelState>& state() const override { return state_; }

  void set_state(std::shared_ptr<KernelState> state) override { state_ = std::move(state); }

  void WillForward(KernelContext* kernel_ctx, const Kernel* kernel) override;
  void DidForward(KernelContext* kernel_ctx, const Kernel* kernel) override;

  void WillForwardHeader(KernelContext* kernel_ctx, const Kernel* kernel) override;
  void DidForwardHeader(KernelContext* kernel_ctx, const Kernel* kernel) override;

  void WillForwardDataContent(KernelContext* kernel_ctx, const Kernel* kernel) override;
  void DidForwardDataContent(KernelContext* kernel_ctx, const Kernel* kernel) override;

  void UpdateBnInOp2BlobFn(std::function<Blob*(const std::string&)> fn) {
    bn_in_op2blob_fn_ = std::move(fn);
  }

 private:
  ActorContext* actor_ctx_;
  StreamContext* stream_ctx_;
  std::function<Blob*(const std::string&)> bn_in_op2blob_fn_;
  std::shared_ptr<KernelState> state_;
  KernelObserver* stream_kernel_observer_;
};

void KernelContextImpl::WillForward(KernelContext* kernel_ctx, const Kernel* kernel) {
  Global<KernelObserver>::Get()->WillForward(kernel_ctx, kernel);
  if (stream_kernel_observer_ != nullptr) {
    stream_kernel_observer_->WillForward(kernel_ctx, kernel);
  }
}

void KernelContextImpl::DidForward(KernelContext* kernel_ctx, const Kernel* kernel) {
  Global<KernelObserver>::Get()->DidForward(kernel_ctx, kernel);
  if (stream_kernel_observer_ != nullptr) {
    stream_kernel_observer_->DidForward(kernel_ctx, kernel);
  }
}

void KernelContextImpl::WillForwardHeader(KernelContext* kernel_ctx, const Kernel* kernel) {
  Global<KernelObserver>::Get()->WillForwardHeader(kernel_ctx, kernel);
  if (stream_kernel_observer_ != nullptr) {
    stream_kernel_observer_->WillForwardHeader(kernel_ctx, kernel);
  }
}

void KernelContextImpl::DidForwardHeader(KernelContext* kernel_ctx, const Kernel* kernel) {
  Global<KernelObserver>::Get()->DidForwardHeader(kernel_ctx, kernel);
  if (stream_kernel_observer_ != nullptr) {
    stream_kernel_observer_->DidForwardHeader(kernel_ctx, kernel);
  }
}

void KernelContextImpl::WillForwardDataContent(KernelContext* kernel_ctx, const Kernel* kernel) {
  Global<KernelObserver>::Get()->WillForwardDataContent(kernel_ctx, kernel);
  if (stream_kernel_observer_ != nullptr) {
    stream_kernel_observer_->WillForwardDataContent(kernel_ctx, kernel);
  }
}

void KernelContextImpl::DidForwardDataContent(KernelContext* kernel_ctx, const Kernel* kernel) {
  Global<KernelObserver>::Get()->DidForwardDataContent(kernel_ctx, kernel);
  if (stream_kernel_observer_ != nullptr) {
    stream_kernel_observer_->DidForwardDataContent(kernel_ctx, kernel);
  }
}

void CheckInplaceRegstDescId(const TaskProto& task_proto) {
  HashSet<int64_t> consumed_regst_desc_ids;
  for (const auto& pair : task_proto.consumed_regst_desc_id()) {
    for (int64_t id : pair.second.regst_desc_id()) { consumed_regst_desc_ids.insert(id); }
  }
  for (const auto& pair : task_proto.produced_regst_desc()) {
    if (pair.second.has_inplace_consumed_regst_desc_id() == false) { continue; }
    int64_t in_regst_desc_id = pair.second.inplace_consumed_regst_desc_id();
    CHECK(consumed_regst_desc_ids.find(in_regst_desc_id) != consumed_regst_desc_ids.end());
  }
}

void show_cached_nego_ready_msg(const HashMap<int64_t, oneflow::ActorMsg>& cached_nego_ready_msg, int64_t actor_id, HashMap<ActorMsgType, std::string>& print_actor_msg_type, HashMap<CollectiveNegoCmd, std::string>& print_nego_cmd) {
  LOG(ERROR) << "========= show begin ======== " << actor_id;
  if (cached_nego_ready_msg.empty()) {
    LOG(ERROR) << "Actor " << actor_id << " cached_nego_ready_msg is empty";
  } else {
    FOR_EACH(src_actor_id7msg, cached_nego_ready_msg) {
      LOG(ERROR) << "Actor " << actor_id << " in the cached_nego_ready_msg, src: " << src_actor_id7msg->first << " dst: " << src_actor_id7msg->second.dst_actor_id() << " msg.type:  " << print_actor_msg_type[src_actor_id7msg->second.msg_type()] << " collective_nego_cmd: " << print_nego_cmd[src_actor_id7msg->second.collective_nego_cmd()];
    }
  }
  LOG(ERROR) << "========= show end ======== " << actor_id;
}

}  // namespace

void OfCollectiveActor::Init(const JobDesc* job_desc, ActorContext* actor_ctx) {
  actor_ctx_ = actor_ctx;
  const TaskProto& task_proto = actor_ctx->task_proto();
  actor_id_ = task_proto.task_id();
  thrd_id_ = ThrdId4ActorId(actor_id_);
  job_id_ = task_proto.job_id();
  CHECK_EQ(task_proto.exec_sequence().exec_node_size(), 1);
  const ExecNodeProto& node = actor_ctx->task_proto().exec_sequence().exec_node()[0];
  op_name_ = node.kernel_conf().op_attribute().op_conf().name();

  const OfRequestId& request_id = Global<CollectiveMgr>::Get()->GetOfRequestIdByName(op_name_);
  auto* token = Global<CollectiveMgr>::Get()->CreateOfRequestEntryToken(request_id);
  auto* request_entry = Global<CollectiveMgr>::Get()->GetOfRequestEntry(token);
  Global<CollectiveMgr>::Get()->DestroyOfRequestEntryToken(token);
  nego_tree_info_ = request_entry->nego_tree_topo()[actor_id_];
  is_nego_root_ = (nego_tree_info_.upstream_id == -1);
  is_nego_leaf_ = (nego_tree_info_.downstream_id.size() == 0);
  // if (nego_tree_info_.downstream_id.size() > 0) {
  //   for (int i = 0; i < nego_tree_info_.downstream_id.size(); ++i)
  // } else {
  // }
  print_nego_cmd_.emplace(CollectiveNegoCmd::kCollectiveReady, "kCollectiveReady");
  print_nego_cmd_.emplace(CollectiveNegoCmd::kCollectiveStart, "kCollectiveStart");
  print_nego_cmd_.emplace(CollectiveNegoCmd::kCollectiveDone, "kCollectiveDone");
  
  print_status_.emplace(CollectiveStatus::kInvalid, "kInvalid");
  print_status_.emplace(CollectiveStatus::kLocalReady, "kLocalReady");
  print_status_.emplace(CollectiveStatus::kDownstreamReady, "kDownstreamReady");
  print_status_.emplace(CollectiveStatus::kCanAct, "kCanAct");

  print_actor_msg_type_.emplace(ActorMsgType::kCmdMsg, "kCmdMsg");
  print_actor_msg_type_.emplace(ActorMsgType::kCollectiveMsg, "kCollectiveMsg");
  print_actor_msg_type_.emplace(ActorMsgType::kEordMsg, "kEordMsg");
  print_actor_msg_type_.emplace(ActorMsgType::kRegstMsg, "kRegstMsg");

  if (!is_nego_leaf_) {
    cached_nego_ready_msg_ = HashMap<int64_t, ActorMsg>();
    ready_downstream_id_ = HashSet<int64_t>();
  }
  cached_nego_ready_msg_ = HashMap<int64_t, ActorMsg>();
  ready_downstream_id_ = HashSet<int64_t>();
  ResetCollectiveStatus();

  ek_.kernel_ctx.reset(new KernelContextImpl(actor_ctx));
  ek_.kernel = ConstructKernel(node.kernel_conf(), ek_.kernel_ctx.get());

  is_kernel_launch_synchronized_ = ek_.kernel->IsKernelLaunchSynchronized();

  remaining_eord_cnt_ = 0;
  eord_regst_desc_ids_.clear();

  for (const auto& pair : task_proto.produced_regst_desc()) {
    Global<RegstMgr>::Get()->NewRegsts(pair.second, [this](Regst* regst) {
      produced_regsts_[regst->regst_desc_id()].emplace_back(regst);
    });
    int64_t regst_desc_id = pair.second.regst_desc_id();
    CHECK(name2regst_desc_id_.insert({pair.first, {regst_desc_id}}).second);
    if (pair.second.regst_desc_type().has_ctrl_regst_desc()) {
      produced_ctrl_regst_desc_ids_.insert(regst_desc_id);
    }
  }
  for (const auto& pair : produced_regsts_) {
    for (const auto& regst : pair.second) { produced_regst2reading_cnt_[regst.get()] = 0; }
  }

  for (const auto& pair : task_proto.consumed_regst_desc_id()) {
    CHECK(name2regst_desc_id_.find(pair.first) == name2regst_desc_id_.end());
    std::vector<int64_t>& regst_desc_id_vec = name2regst_desc_id_[pair.first];
    for (int64_t regst_desc_id : pair.second.regst_desc_id()) {
      regst_desc_id_vec.emplace_back(regst_desc_id);
    }
    remaining_eord_cnt_ += pair.second.regst_desc_id_size();
    if (pair.first == "in_ctrl") {
      consumed_ctrl_regst_desc_ids_.insert(regst_desc_id_vec.begin(), regst_desc_id_vec.end());
    }
  }

  total_reading_cnt_ = 0;

  is_inplace_consumed_eord_ = false;
  is_naive_consumed_eord_ = false;

  CheckInplaceRegstDescId(task_proto);
  TakeOverInplaceConsumedAndProduced(task_proto.produced_regst_desc());
  TakeOverNaiveConsumed(task_proto.consumed_regst_desc_id());
  TakeOverNaiveProduced(task_proto.produced_regst_desc());
  InitBnInOp2BlobInfo(task_proto);

  OF_SET_MSG_HANDLER(&OfCollectiveActor::HandlerNormal);
}

void OfCollectiveActor::ResetCollectiveStatus() {
  received_downstream_ready_cnt_ = 0;
  collective_status_ = CollectiveStatus::kInvalid;
  VLOG(2) << "Actor " << actor_id_ << " UpdateCollectiveStatus to " << print_status_[collective_status_];
  ready_downstream_id_.clear();
  // should not clear cached_nego_ready_msg_ here.
}

void OfCollectiveActor::TakeOverInplaceConsumedAndProduced(
    const PbMap<std::string, RegstDescProto>& produced_ids) {
  for (const auto& pair : produced_ids) {
    if (pair.second.has_inplace_consumed_regst_desc_id() == false) { continue; }

    int64_t out_regst_desc_id = pair.second.regst_desc_id();
    int64_t in_regst_desc_id = pair.second.inplace_consumed_regst_desc_id();
    inplace_regst_desc_id_in2out_.insert(std::make_pair(in_regst_desc_id, out_regst_desc_id));
    inplace_regst_desc_id_out2in_.insert(std::make_pair(out_regst_desc_id, in_regst_desc_id));
    inplace_consumed_rs_.InsertRegstDescId(in_regst_desc_id);
    inplace_produced_rs_.InsertRegstDescId(out_regst_desc_id);
  }
  inplace_consumed_rs_.InitedDone();
  inplace_produced_rs_.InitedDone();
  for (const auto& pair : produced_regsts_) {
    if (inplace_produced_rs_.HasRegstDescId(pair.first)) {
      for (const auto& regst : pair.second) {
        CHECK_EQ(0, inplace_produced_rs_.TryPushBackRegst(regst.get()));
        if (regst->consumers_actor_id().size() == 0) {
          CHECK(inplace_in_ids_with_no_out_consumed_
                    .emplace(inplace_regst_desc_id_out2in_.at(pair.first))
                    .second);
        }
      }
    }
  }
}

void OfCollectiveActor::TakeOverNaiveConsumed(
    const PbMap<std::string, RegstDescIdSet>& consumed_ids) {
  for (const auto& pair : consumed_ids) {
    for (int64_t regst_desc_id : pair.second.regst_desc_id()) {
      if (inplace_consumed_rs_.HasRegstDescId(regst_desc_id)) { continue; }
      naive_consumed_rs_.InsertRegstDescId(regst_desc_id);
    }
  }
  naive_consumed_rs_.InitedDone();
}

void OfCollectiveActor::TakeOverNaiveProduced(
    const PbMap<std::string, RegstDescProto>& produced_ids) {
  for (const auto& pair : produced_ids) {
    if (inplace_produced_rs_.HasRegstDescId(pair.second.regst_desc_id())) { continue; }
    naive_produced_rs_.InsertRegstDescId(pair.second.regst_desc_id());
  }
  naive_produced_rs_.InitedDone();

  for (const auto& pair : produced_regsts_) {
    if (naive_produced_rs_.HasRegstDescId(pair.first) == false) { continue; }
    for (const auto& regst : pair.second) {
      CHECK_EQ(0, naive_produced_rs_.TryPushBackRegst(regst.get()));
    }
  }
}

void OfCollectiveActor::InitBnInOp2BlobInfo(const TaskProto& task_proto) {
  const ExecNodeProto& node = task_proto.exec_sequence().exec_node(0);
  for (auto& pair : node.kernel_conf().op_attribute().arg_signature().bn_in_op2lbi()) {
    BlobInfo blob_info;
    const std::string& bn = pair.first;
    blob_info.lbi = pair.second;
    // Map<string, int>
    auto regst_desc_id_it = node.bn_in_op2regst_desc_id().find(bn);
    if (regst_desc_id_it != node.bn_in_op2regst_desc_id().end()
        && Global<RegstMgr>::Get()->HasRegstDescId(regst_desc_id_it->second)) {
      const int64_t regst_desc_id = regst_desc_id_it->second;
      blob_info.regst_desc_id = regst_desc_id;
      const RtRegstDesc& regst_desc = Global<RegstMgr>::Get()->RegstDesc4RegstDescId(regst_desc_id);
      blob_info.ordinal = regst_desc.GetOrdinalForLbi(blob_info.lbi);
      if (naive_produced_rs_.HasRegstDescId(regst_desc_id)) {
        blob_info.rs = &naive_produced_rs_;
      } else if (inplace_produced_rs_.HasRegstDescId(regst_desc_id)) {
        blob_info.rs = &inplace_produced_rs_;
      } else if (naive_consumed_rs_.HasRegstDescId(regst_desc_id)) {
        blob_info.rs = &naive_consumed_rs_;
      } else if (inplace_consumed_rs_.HasRegstDescId(regst_desc_id)) {
        blob_info.rs = &inplace_consumed_rs_;
      } else {
        blob_info.rs = nullptr;
      }
    } else {
      blob_info.regst_desc_id = -1;
      blob_info.ordinal = -1;
      blob_info.rs = nullptr;
    }
    ek_.bn_in_op2blob_info.emplace(bn, std::move(blob_info));
  }
}

int64_t OfCollectiveActor::ReadingCnt4ProducedRegst(Regst* regst) const {
  return produced_regst2reading_cnt_.at(regst);
}

void OfCollectiveActor::IncreaseReadingCnt4ProducedRegst(Regst* regst, int64_t val) {
  produced_regst2reading_cnt_.at(regst) += val;
}

int OfCollectiveActor::HandlerNormal(const ActorMsg& msg) {
  if (msg.msg_type() == ActorMsgType::kEordMsg) {
    remaining_eord_cnt_ -= 1;
    CHECK(eord_regst_desc_ids_.insert(msg.eord_regst_desc_id()).second);
    if (naive_consumed_rs_.HasRegstDescId(msg.eord_regst_desc_id())) {
      is_naive_consumed_eord_ = true;
    } else if (inplace_consumed_rs_.HasRegstDescId(msg.eord_regst_desc_id())) {
      is_inplace_consumed_eord_ = true;
    } else {
      UNIMPLEMENTED();
    }
  } else if (msg.msg_type() == ActorMsgType::kRegstMsg) {
    if (is_nego_root_) {
      VLOG(2) << "NEGOROOT GET Actor " << actor_id_ << " status: " << print_status_[collective_status_] << " get kRegstMsg from " << msg.src_actor_id();
    }
    if (msg.SrcMachineId() == GlobalProcessCtx::Rank()) {
      if (is_nego_root_) {
        VLOG(2) << "NEGOROOT Actor " << actor_id_ << " msg.SrcMachineId() == GlobalProcessCtx::Rank()";
      }
      Regst* regst = msg.regst();
      if (naive_consumed_rs_.HasRegstDescId(regst->regst_desc_id())) {
        if (is_nego_root_) {
          VLOG(2) << "NEGOROOT Actor " << actor_id_ << " naive_consumed_rs_.HasRegstDescId(regst->regst_desc_id())";
        }
        CHECK_EQ(0, naive_consumed_rs_.TryPushBackRegst(regst));
        const auto& rdeq = naive_consumed_rs_.RegstDeq4RegstDescId(regst->regst_desc_id());
        CHECK(rdeq.empty() == false);

        if (rdeq.front()->regst_desc()->regst_desc_type().has_data_regst_desc()) {
          // TODO: (Panlichen) currently do nothing, maybe useless for us.
          NormalProcessNaiveReadableDataRegstMsg(rdeq);
        }

      } else if (inplace_consumed_rs_.HasRegstDescId(regst->regst_desc_id())) {
        if (is_nego_root_) {
          VLOG(2) << "NEGOROOT Actor " << actor_id_ << " inplace_consumed_rs_.HasRegstDescId(regst->regst_desc_id()))";
        }
        CHECK_EQ(0, inplace_consumed_rs_.TryPushBackRegst(regst));
        int64_t out_regst_desc_id = inplace_regst_desc_id_in2out_.at(regst->regst_desc_id());
        CHECK(regst->GetSoleBlob()->dptr()
              == inplace_produced_rs_.Front(out_regst_desc_id)->GetSoleBlob()->dptr());
      } else if (TryUpdtStateAsProducedRegst(regst) == 0) {
        if (is_nego_root_) {
          VLOG(2) << "NEGOROOT Actor " << actor_id_ << " TryUpdtStateAsProducedRegst(regst) == 0";
        }
        // do nothing
      } else {
        UNIMPLEMENTED();
      }
    } else {
      if (is_nego_root_) {
        VLOG(2) << "NEGOROOT Actor " << actor_id_ << " from other GlobalProcessCtx::Rank()";
      }
      // can only process ctrl msg from other processes
      if (NormalTryProcessReadableMsgFromOtherMachine(msg) == false) {
        // process ctrl msg from other rank
        if (IsConsumedCtrlRegstDescId(msg.regst_desc_id())) {
          if (is_nego_root_) {
            VLOG(2) << "NEGOROOT Actor " << actor_id_ << " IsConsumedCtrlRegstDescId(msg.regst_desc_id())";
          }
          Regst* regst = msg.regst();
          CHECK(naive_consumed_rs_.HasRegstDescId(msg.regst_desc_id()));
          CHECK(Global<RegstMgr>::Get()->HasProducerTaskId4RegstDescId(msg.regst_desc_id()));
          CHECK_EQ(0, naive_consumed_rs_.TryPushBackRegst(regst, msg.regst_desc_id()));
          const auto& rdeq = naive_consumed_rs_.RegstDeq4RegstDescId(msg.regst_desc_id());
          CHECK(rdeq.empty() == false);
        } else {
          if (is_nego_root_) {
            VLOG(2) << "NEGOROOT Actor " << actor_id_ << " NOT IsConsumedCtrlRegstDescId(msg.regst_desc_id())";
          }
          CHECK_EQ(TryUpdtStateAsProducedRegst(msg.regst()), 0);
        }
      }
    }
    // for debug, skip negotiation and run normal regst-actor stuff directly
    if (ParseBooleanFromEnv("ONEFLOW_OFCCL_SKIP_NEGO", false)) {
      collective_status_ = CollectiveStatus::kCanAct;
      VLOG(2) << "Actor " << actor_id_ << " UpdateCollectiveStatus to " << print_status_[collective_status_];
    } else {
      if (IsReadReady() && IsWriteReady()) {
        if (is_nego_root_) {
          VLOG(2) << "NEGOROOT Actor " << actor_id_ << " Checking IsReadReady() && IsWriteReady()";
        }
        // every actor gets here.
        collective_status_ = CollectiveStatus::kLocalReady;
        VLOG(2) << "Actor " << actor_id_ << " UpdateCollectiveStatus to " << print_status_[collective_status_];

        // leaf updates to kDownstreamReady directly.
        if (is_nego_leaf_) {
          collective_status_ = CollectiveStatus::kDownstreamReady;
          VLOG(2) << "Actor " << actor_id_ << " Leaf directly UpdateCollectiveStatus to " << print_status_[collective_status_];

          if (!is_nego_root_) {
            // send ready msg to upstream.
            auto ready_msg = 
              ActorMsg::BuildCollectiveMsg(actor_id_, nego_tree_info_.upstream_id,
                                            CollectiveNegoCmd::kCollectiveReady);
            VLOG(2) << "SEND Actor " << actor_id_  << " leave send kCollectiveReady to " << nego_tree_info_.upstream_id;
            SyncSendMsg(std::move(ready_msg));
          }
        } else {
          // non-leaf need to check whether there is cached ds_ready msg
          VLOG(2) << "Actor " << actor_id_  << " ready to process cached_nego_ready_msg_, then show_cached_nego_ready_msg:";
          if (ParseBooleanFromEnv("ONEFLOW_OFCCL_SHOW_NEGO_LOG", false)) show_cached_nego_ready_msg(cached_nego_ready_msg_, actor_id_, print_actor_msg_type_, print_nego_cmd_);
          
          int64_t cached_nego_ready_msg_id = 0;
          FOR_EACH(src_actor_id7msg, cached_nego_ready_msg_) {
            VLOG(2) << "Actor " << actor_id_ << " invoke ReactToNegoCmd for cached_nego_ready_msg_ " << cached_nego_ready_msg_id << " out of " << cached_nego_ready_msg_.size() << " msg.src: " << src_actor_id7msg->second.src_actor_id() << " msg.dst: " << src_actor_id7msg->second.dst_actor_id() << " msg.type: " << print_actor_msg_type_[src_actor_id7msg->second.msg_type()];
            ++cached_nego_ready_msg_id;

            ReactToNegoCmd(src_actor_id7msg->second);
          }

          cached_nego_ready_msg_.clear();

          VLOG(2) << "Actor " << actor_id_  << " clear cached_nego_ready_msg_, then show_cached_nego_ready_msg:";
          if (ParseBooleanFromEnv("ONEFLOW_OFCCL_SHOW_NEGO_LOG", false)) show_cached_nego_ready_msg(cached_nego_ready_msg_, actor_id_, print_actor_msg_type_, print_nego_cmd_);
        }
      }
    }
<<<<<<< HEAD
    if (is_nego_root_) {
      VLOG(2) << "NEGOROOT Actor " << actor_id_  << " goes to ActUntilFail() in kRegstMsg";
    }
    ActUntilFail();
    if (is_nego_root_) {
      VLOG(2) << "NEGOROOT Actor " << actor_id_  << " return from ActUntilFail() in kRegstMsg";
    }
  } else if (msg.msg_type() == ActorMsgType::kCmdMsg) {
    CHECK_EQ(msg.actor_cmd(), ActorCmd::kStart);
    if (is_nego_root_) {
      VLOG(2) << "NEGOROOT Actor " << actor_id_  << " goes to ActUntilFail() in kStart";
    }
    ActUntilFail();
    if (is_nego_root_) {
      VLOG(2) << "NEGOROOT Actor " << actor_id_  << " return from ActUntilFail() in kStart";
    }
=======
>>>>>>> 4c4933ee
  } else if (msg.msg_type() == ActorMsgType::kCollectiveMsg) {
    VLOG(2) << "GET Actor " << actor_id_ << " status: " << print_status_[collective_status_] << " get " << print_nego_cmd_[msg.collective_nego_cmd()] << " from " << msg.src_actor_id();
    VLOG(2) << "Actor " << actor_id_  << " invoke ReactToNegoCmd after recv kCollectiveMsg from " << msg.src_actor_id();

    ReactToNegoCmd(msg);
  } else {
    UNIMPLEMENTED();
  }
  // all consumed regsts get eord
  bool naive_or_inplace_gets_eord_and_both_empty =
      (is_naive_consumed_eord_ || is_inplace_consumed_eord_)
      && (naive_consumed_rs_.available_regst_desc_cnt() == 0
          && inplace_consumed_rs_.available_regst_desc_cnt() == 0);
  if (naive_or_inplace_gets_eord_and_both_empty) {
    CHECK_EQ(naive_consumed_rs_.available_regst_desc_cnt(), 0);
    AsyncSendEORDMsgForAllProducedRegstDesc();
    if (remaining_eord_cnt_ == 0 && total_reading_cnt_ == 0) {
      OF_SET_MSG_HANDLER(nullptr);
      return 1;
    } else {
      OF_SET_MSG_HANDLER(&OfCollectiveActor::HandlerZombie);
      return 0;
    }
  }
  return 0;
}

int OfCollectiveActor::HandlerZombie(const ActorMsg& msg) {
  if (msg.msg_type() == ActorMsgType::kEordMsg) {
    CHECK_GE(remaining_eord_cnt_, 1);
    remaining_eord_cnt_ -= 1;
  } else if (msg.msg_type() == ActorMsgType::kRegstMsg) {
    if (TryUpdtStateAsProducedRegst(msg.regst()) != 0) { AsyncSendRegstMsgToProducer(msg.regst()); }
  } else {
    UNIMPLEMENTED();
  }
  if (remaining_eord_cnt_ == 0 && total_reading_cnt_ == 0) {
    msg_handler_ = nullptr;
    return 1;
  }
  return 0;
}

void OfCollectiveActor::ReactToNegoCmd(const ActorMsg& msg) {
  VLOG(2) << "Actor " << actor_id_  << " ReactToNegoCmd get msg of type " << print_actor_msg_type_[msg.msg_type()];
  CHECK(msg.msg_type() == ActorMsgType::kCollectiveMsg);
  int64_t src_actor_id = msg.src_actor_id();

  switch (msg.collective_nego_cmd()) {
    case CollectiveNegoCmd::kCollectiveReady:
      if (IsInDebugMode()) {
        CHECK(std::find(nego_tree_info_.downstream_id.begin(), nego_tree_info_.downstream_id.end(), src_actor_id) != nego_tree_info_.downstream_id.end());
      }
      // every downstream should only send one ready msg.
      CHECK(ready_downstream_id_.find(src_actor_id) == ready_downstream_id_.end()) << " Actor " << actor_id_;
      switch (collective_status_) {
        case CollectiveStatus::kInvalid:
          cached_nego_ready_msg_.emplace(src_actor_id, msg);

<<<<<<< HEAD
        VLOG(2) << "Actor " << actor_id_  << " get kCollectiveReady when kInvalid from " << src_actor_id << ", then show_cached_nego_ready_msg:";
        if (ParseBooleanFromEnv("ONEFLOW_OFCCL_SHOW_NEGO_LOG", false)) show_cached_nego_ready_msg(cached_nego_ready_msg_, actor_id_, print_actor_msg_type_, print_nego_cmd_);
        break;
=======
          LOG_IF(ERROR, ParseBooleanFromEnv("ONEFLOW_OFCCL_SHOW_NEGO_LOG", false)) << "Actor " << actor_id_  << " get kCollectiveReady when kInvalid from " << src_actor_id << ", then show_cached_nego_ready_msg:";
          if (ParseBooleanFromEnv("ONEFLOW_OFCCL_SHOW_NEGO_LOG", false)) show_cached_nego_ready_msg(cached_nego_ready_msg_, actor_id_, print_actor_msg_type_, print_nego_cmd_);
          break;
>>>>>>> 4c4933ee

        case CollectiveStatus::kLocalReady:

<<<<<<< HEAD
        ++received_downstream_ready_cnt_;
        ready_downstream_id_.emplace(src_actor_id);
        if (IsDownstreamReady()) {
          collective_status_ = CollectiveStatus::kDownstreamReady;
          VLOG(2) << "Actor " << actor_id_ << " UpdateCollectiveStatus to " << print_status_[collective_status_];
          if (!is_nego_root_) {
            // send ready msg to upstream.
            auto ready_msg = 
              ActorMsg::BuildCollectiveMsg(actor_id_, nego_tree_info_.upstream_id,
                                           CollectiveNegoCmd::kCollectiveReady);
            VLOG(2) << "SEND Actor " << actor_id_  << " middle send kCollectiveReady to " << nego_tree_info_.upstream_id;
            SyncSendMsg(std::move(ready_msg));
          } else {
            // must be the root.
            // TODO: add a check
            collective_status_ = CollectiveStatus::kCanAct;
            VLOG(2) << "Actor " << actor_id_ << " UpdateCollectiveStatus to " << print_status_[collective_status_];
=======
          ++received_downstream_ready_cnt_;
          ready_downstream_id_.emplace(src_actor_id);
          if (IsDownstreamReady()) {
            collective_status_ = CollectiveStatus::kDownstreamReady;
            LOG_IF(ERROR, ParseBooleanFromEnv("ONEFLOW_OFCCL_SHOW_NEGO_LOG", false)) << "Actor " << actor_id_ << " UpdateCollectiveStatus to " << print_status_[collective_status_];
            if (!is_nego_root_) {
              // send ready msg to upstream.
              auto ready_msg = 
                ActorMsg::BuildCollectiveMsg(actor_id_, nego_tree_info_.upstream_id,
                                            CollectiveNegoCmd::kCollectiveReady);
              LOG_IF(ERROR, ParseBooleanFromEnv("ONEFLOW_OFCCL_SHOW_NEGO_LOG", false)) << "SEND Actor " << actor_id_  << " middle send kCollectiveReady to " << nego_tree_info_.upstream_id;
              SyncSendMsg(std::move(ready_msg));
            } else {
              // must be the root.
              // TODO: add a check
              collective_status_ = CollectiveStatus::kCanAct;
              LOG_IF(ERROR, ParseBooleanFromEnv("ONEFLOW_OFCCL_SHOW_NEGO_LOG", false)) << "Actor " << actor_id_ << " UpdateCollectiveStatus to " << print_status_[collective_status_];
            }
>>>>>>> 4c4933ee
          }
          break;
        default: 
          // CollectiveStatus::kDownstreamReady, CollectiveStatus::kCanAct
          LOG(FATAL) << "Actor " << actor_id_ << " In status " << print_status_[collective_status_] << " should not get " << "kCollectiveReady";
          break;
      }
    break;

<<<<<<< HEAD
    collective_status_ = CollectiveStatus::kCanAct;
    VLOG(2) << "Actor " << actor_id_ << " UpdateCollectiveStatus to " << print_status_[collective_status_];
  } else {
    UNIMPLEMENTED();
=======
    case CollectiveNegoCmd::kCollectiveStart:
      CHECK(collective_status_ == CollectiveStatus::kDownstreamReady) << "Actor " << actor_id_ << " In status " << print_status_[collective_status_] << " should not get " << "kCollectiveStart";
      CHECK(src_actor_id == nego_tree_info_.upstream_id) << "Actor " << actor_id_;

      collective_status_ = CollectiveStatus::kCanAct;
      LOG_IF(ERROR, ParseBooleanFromEnv("ONEFLOW_OFCCL_SHOW_NEGO_LOG", false)) << "Actor " << actor_id_ << " UpdateCollectiveStatus to " << print_status_[collective_status_];

    break;

    case CollectiveNegoCmd::kCollectiveDone:
      CHECK(collective_status_ == CollectiveStatus::kCanAct) << "Actor " << actor_id_ << " In status " << print_status_[collective_status_] << " should not get " << "kCollectiveStart";

      LOG_IF(ERROR, ParseBooleanFromEnv("ONEFLOW_OFCCL_SHOW_RUN_LOG", false)) << "Actor " << actor_id_ << " receive kCollectiveDone and will return regsts and ResetCollectiveStatus";
      
      AsyncSendNaiveProducedRegstMsgToConsumer();
      // no inplace ctrl regst
      HandleProducedInplaceDataRegstToConsumer();

      AsyncSendNaiveConsumedRegstMsgToProducer();
      // inplace regst with further consumer is handled in HandlerNormal
      AsyncRetInplaceConsumedRegstIfNoConsumer();

      AsyncSendQueuedMsg();

      ResetCollectiveStatus();

    break;

    default:
      UNIMPLEMENTED();
      break;
>>>>>>> 4c4933ee
  }

  if (CanAct()) {
    if (!is_nego_leaf_) {
      FOR_EACH(downstream_id, nego_tree_info_.downstream_id) {
        auto start_msg =
          ActorMsg::BuildCollectiveMsg(actor_id_, *downstream_id,
                                        CollectiveNegoCmd::kCollectiveStart);
        VLOG(2) << "SEND Actor " << actor_id_  << " Send kCollectiveStart to " << *downstream_id;
        SyncSendMsg(std::move(start_msg));
      }
    }
    if (is_nego_root_) {
<<<<<<< HEAD
      VLOG(2) << "NEGOROOT Actor " << actor_id_  << " goes to ActUntilFail() in ReactToNegoCmd";
=======
      LOG_IF(ERROR, ParseBooleanFromEnv("ONEFLOW_OFCCL_SHOW_NEGO_LOG", false)) << "NEGOROOT Actor " << actor_id_  << " goes to Act() in ReactToNegoCmd";
>>>>>>> 4c4933ee
    }
    Act();
    if (is_nego_root_) {
<<<<<<< HEAD
      VLOG(2) << "NEGOROOT Actor " << actor_id_  << " return from ActUntilFail() in ReactToNegoCmd";
=======
      LOG_IF(ERROR, ParseBooleanFromEnv("ONEFLOW_OFCCL_SHOW_NEGO_LOG", false)) << "NEGOROOT Actor " << actor_id_  << " return from Act() in ReactToNegoCmd";
>>>>>>> 4c4933ee
    }
  }
}

bool OfCollectiveActor::IsReadReady() const {
  return naive_consumed_rs_.IsCurSlotReady() && inplace_consumed_rs_.IsCurSlotReady();
}

bool OfCollectiveActor::IsWriteReady() const {
  return naive_produced_rs_.IsCurSlotReady() && inplace_produced_rs_.IsCurSlotReady();
}

bool OfCollectiveActor::IsDownstreamReady() const {
  // can also handle NO DOWNSTREAM, where downstream_id.size() is 0
  return received_downstream_ready_cnt_ == nego_tree_info_.downstream_id.size();
}

<<<<<<< HEAD
void OfCollectiveActor::ActUntilFail() {
  VLOG(2) << "Actor " << actor_id_ << " Enter OfCollectiveActor::ActUntilFail() and " <<
  ((IsReadReady() && IsWriteReady() && CanAct()) ? "will" : "will NOT") << " go to Act()";
  while (IsReadReady() && IsWriteReady() && CanAct()) {
    // Act是异步的。
    Act();

    // TODO: (Panlichen)
    // Act里的逻辑实现之后，要考虑是否应该在Act()一返回就执行下边的归还regst的工作。
    AsyncSendNaiveProducedRegstMsgToConsumer();
    // no inplace ctrl regst
    HandleProducedInplaceDataRegstToConsumer();

    AsyncSendNaiveConsumedRegstMsgToProducer();
    // inplace regst with further consumer is handled in HandlerNormal
    AsyncRetInplaceConsumedRegstIfNoConsumer();

    AsyncSendQueuedMsg();
  }
  // NOTE(liujuncheng): return inplace consumed
  AsyncSendQueuedMsg();
  VLOG(2) << "Actor " << actor_id_ << " OfCollectiveActor::ActUntilFail() Done";
}

=======
>>>>>>> 4c4933ee
void OfCollectiveActor::AsyncLaunchKernel(std::function<Regst*(int64_t)> Regst4RegstDescId) {
  VLOG(2) << "Actor " << actor_id_ << " Enter OfCollectiveActor::AsyncLaunchKernel";
  CHECK_NOTNULL(dynamic_cast<KernelContextImpl*>(ek_.kernel_ctx.get()))
    ->UpdateBnInOp2BlobFn([&](const std::string& bn_in_op) -> Blob* {
      const auto blob_info_it = ek_.bn_in_op2blob_info.find(bn_in_op);
      if (blob_info_it == ek_.bn_in_op2blob_info.cend()) { return nullptr; }
      const BlobInfo& info = blob_info_it->second;
      if (info.regst_desc_id == -1) { return nullptr; }
      Regst* regst = nullptr;
      if (info.rs != nullptr) {
        regst = info.rs->Front(info.regst_desc_id);
      } else {
        regst = Regst4RegstDescId(info.regst_desc_id);
      }
      if (regst == nullptr) { return nullptr; }
      if (info.ordinal >= 0) {
        return regst->GetBlobByOrdinal(info.ordinal);
      } else {
        return regst->GetBlobByLbi(info.lbi);
      }
    });
  ek_.kernel->Launch(ek_.kernel_ctx.get());
  VLOG(2) << "Actor " << actor_id_ << " OfCollectiveActor::AsyncLaunchKernel Done";
}

void OfCollectiveActor::Act() {
<<<<<<< HEAD
  VLOG(2) << "Actor " << actor_id_ << " Enter OfCollectiveActor::Act()";
=======
  LOG_IF(ERROR, ParseBooleanFromEnv("ONEFLOW_OFCCL_SHOW_NEGO_LOG", false)) << "Actor " << actor_id_ << " Enter OfCollectiveActor::Act()";
  
  CHECK(IsReadReady() && IsWriteReady() && CanAct()) << "Actor " << actor_id_;
  
>>>>>>> 4c4933ee
  AsyncLaunchKernel([&](int64_t regst_desc_id) -> Regst* { return nullptr; });
  int64_t actor_id = actor_id_;
  AddCallback([actor_id](){
    Global<ActorMsgBus>::Get()->SendMsg(
      ActorMsg::BuildCollectiveMsg(actor_id, actor_id, CollectiveNegoCmd::kCollectiveDone)
    );
  });

  LOG_IF(ERROR, ParseBooleanFromEnv("ONEFLOW_OFCCL_SHOW_RUN_LOG", false)) << "Actor " << actor_id_ << " will send itself kCollectiveDone after kernel finish";


<<<<<<< HEAD
  // Act means perform the collective communication, ResetCollectiveStatus after finish.
  ResetCollectiveStatus();
  VLOG(2) << "Actor " << actor_id_ << " OfCollectiveActor::Act() Done";
=======
  LOG_IF(ERROR, ParseBooleanFromEnv("ONEFLOW_OFCCL_SHOW_NEGO_LOG", false)) << "Actor " << actor_id_ << " OfCollectiveActor::Act() Done";
>>>>>>> 4c4933ee
  return;
}

void OfCollectiveActor::SyncSendMsg(const ActorMsg& msg) {
  Global<ActorMsgBus>::Get()->SendMsg(msg);
}

void OfCollectiveActor::AsyncSendNaiveProducedRegstMsgToConsumer() {
  HandleProducedNaiveDataRegstToConsumer();
  AsyncSendProducedCtrlRegstMsgToConsumer();
}

void OfCollectiveActor::HandleProducedNaiveDataRegstToConsumer() {
  tmp_regst_desc_id_vec_.clear();
  naive_produced_rs_.ForEachFrontRegst([&](Regst* regst) {
    if (regst->regst_desc()->regst_desc_type().has_data_regst_desc()) {
      int64_t real_consumer_cnt = HandleRegstToConsumer(regst);
      if (real_consumer_cnt > 0) { tmp_regst_desc_id_vec_.emplace_back(regst->regst_desc_id()); }
    }
  });
  naive_produced_rs_.PopFrontRegsts(tmp_regst_desc_id_vec_);
}

int64_t OfCollectiveActor::HandleRegstToConsumer(Regst* regst) {
  auto regst_reading_cnt_it = produced_regst2reading_cnt_.find(regst);
  CHECK_EQ(regst_reading_cnt_it->second, 0);

  int64_t real_consumer_cnt = 0;
  for (int64_t consumer : regst->consumers_actor_id()) {
    EnqueueAsyncMsg(ActorMsg::BuildRegstMsgToConsumer(actor_id_, consumer, regst));
    real_consumer_cnt += 1;
  }
  total_reading_cnt_ += real_consumer_cnt;
  regst_reading_cnt_it->second += real_consumer_cnt;
  return real_consumer_cnt;
}

void OfCollectiveActor::AsyncSendProducedCtrlRegstMsgToConsumer() {
  auto IsChosenRegstDescId = [this](int64_t regst_desc_id) {
    return IsProducedCtrlRegstDescId(regst_desc_id) && ProducedCtrlRegstValid(regst_desc_id);
  };
  tmp_regst_desc_id_vec_.clear();
  naive_produced_rs_.ForChosenFrontRegst(IsChosenRegstDescId, [&](Regst* regst) {
    CHECK(regst->regst_desc()->regst_desc_type().has_ctrl_regst_desc());
    int64_t real_consumer_cnt = HandleRegstToConsumer(regst);
    if (real_consumer_cnt > 0) { tmp_regst_desc_id_vec_.emplace_back(regst->regst_desc_id()); }
  });
  naive_produced_rs_.PopFrontRegsts(tmp_regst_desc_id_vec_);
}

void OfCollectiveActor::HandleProducedInplaceDataRegstToConsumer() {
  tmp_regst_desc_id_vec_.clear();
  inplace_produced_rs_.ForEachFrontRegst([&](Regst* regst) {
    CHECK(regst->regst_desc()->regst_desc_type().has_data_regst_desc());
    int64_t real_consumer_cnt = HandleRegstToConsumer(regst);
    if (real_consumer_cnt > 0) { tmp_regst_desc_id_vec_.emplace_back(regst->regst_desc_id()); }
  });
  inplace_produced_rs_.PopFrontRegsts(tmp_regst_desc_id_vec_);
}

void OfCollectiveActor::AsyncSendNaiveConsumedRegstMsgToProducer() {
  HandleConsumedNaiveDataRegstToProducer();
  AsyncSendConsumedCtrlRegstMsgToProducer();
}

void OfCollectiveActor::HandleConsumedNaiveDataRegstToProducer() {
  tmp_regst_desc_id_vec_.clear();
  naive_consumed_rs_.ForEachFrontRegst([&](int64_t regst_desc_id, Regst* regst) {
    if (IsConsumedCtrlRegstDescId(regst_desc_id)) { return; }
    if (regst->regst_desc()->regst_desc_type().has_data_regst_desc()) {
      // must access regst before sending it to producer
      tmp_regst_desc_id_vec_.emplace_back(regst->regst_desc_id());
      EnqueueAsyncMsg(
          ActorMsg::BuildRegstMsgToProducer(actor_id_, regst->producer_actor_id(), regst));
    }
  });
  naive_consumed_rs_.PopFrontRegsts(tmp_regst_desc_id_vec_);
}

void OfCollectiveActor::AsyncSendConsumedCtrlRegstMsgToProducer() {
  auto IsChosenRegstDescId = [this](int64_t regst_desc_id) {
    return IsConsumedCtrlRegstDescId(regst_desc_id) && ConsumedCtrlRegstValid(regst_desc_id);
  };

  tmp_regst_desc_id_vec_.clear();
  naive_consumed_rs_.ForChosenRegstDeq(
      IsChosenRegstDescId, [&](int64_t regst_desc_id, const std::deque<Regst*>& reg_deq) {
        CHECK(reg_deq.empty() == false);
        auto producer_task_id = Global<RegstMgr>::Get()->ProducerTaskId4RegstDescId(regst_desc_id);
        Regst* regst = reg_deq.front();
        CHECK_GE(reg_deq.size(), 1);
        // must access regst before sending it to producer
        tmp_regst_desc_id_vec_.emplace_back(regst_desc_id);
        EnqueueAsyncMsg(ActorMsg::BuildRegstMsgToProducer(actor_id_, producer_task_id, regst));
      });
  naive_consumed_rs_.PopFrontRegsts(tmp_regst_desc_id_vec_);
}

void OfCollectiveActor::AsyncRetInplaceConsumedRegstIfNoConsumer() {
  tmp_regst_desc_id_vec_.clear();
  inplace_consumed_rs_.ForChosenRegstDeq(
      [&](int64_t regst_desc_id) {
        return inplace_in_ids_with_no_out_consumed_.find(regst_desc_id)
               != inplace_in_ids_with_no_out_consumed_.end();
      },
      [&](const std::deque<Regst*>& deq) {
        if (!deq.empty()) {
          Regst* in_regst = deq.front();
          CHECK(in_regst);
          AsyncSendRegstMsgToProducer(in_regst);
          tmp_regst_desc_id_vec_.emplace_back(in_regst->regst_desc_id());
        }
      });
  inplace_consumed_rs_.PopFrontRegsts(tmp_regst_desc_id_vec_);
}

void OfCollectiveActor::EnqueueAsyncMsg(const ActorMsg& msg) {
  if (is_kernel_launch_synchronized_ && thrd_id_ == ThrdId4ActorId(msg.dst_actor_id())) {
    Global<ActorMsgBus>::Get()->SendMsg(msg);
  } else {
    async_msg_queue_.emplace_back(msg);
  }
}

void OfCollectiveActor::AsyncSendEORDMsgForAllProducedRegstDesc() {
  for (auto& pair : produced_regsts_) {
    CHECK(!pair.second.empty());
    const RtRegstDesc* regst_desc = pair.second.front()->regst_desc();
    AddCallback([regst_desc]() {
      for (int64_t consumer : regst_desc->consumers_actor_id()) {
        Global<ActorMsgBus>::Get()->SendMsg(
            ActorMsg::BuildEordMsg(consumer, regst_desc->regst_desc_id()));
      }
    });
  }
}

void OfCollectiveActor::AsyncSendRegstMsgToProducer(Regst* regst) {
  AsyncSendRegstMsgToProducer(regst, regst->producer_actor_id());
}

void OfCollectiveActor::AsyncSendRegstMsgToProducer(Regst* regst, int64_t producer) {
  // must access regst before sending it to producer
  int64_t regst_desc_id = regst->regst_desc_id();
  EnqueueAsyncMsg(ActorMsg::BuildRegstMsgToProducer(actor_id_, producer, regst));
  // only naive needs to pop here.
  naive_consumed_rs_.TryPopFrontRegst(regst_desc_id);
}

int OfCollectiveActor::TryUpdtStateAsProducedRegst(Regst* regst) {
  auto reading_cnt_it = produced_regst2reading_cnt_.find(regst);
  if (reading_cnt_it == produced_regst2reading_cnt_.end()) { return -1; }
  CHECK(produced_regsts_.find(regst->regst_desc_id()) != produced_regsts_.end());
  CHECK_GE(reading_cnt_it->second, 1);
  reading_cnt_it->second -= 1;
  total_reading_cnt_ -= 1;
  if (reading_cnt_it->second != 0) { return 0; }

  if (inplace_produced_rs_.TryPushBackRegst(regst) == 0) {
    int64_t in_regst_desc_id = inplace_regst_desc_id_out2in_.at(regst->regst_desc_id());
    Regst* in_regst = inplace_consumed_rs_.Front(in_regst_desc_id);
    CHECK(in_regst);
    AsyncSendRegstMsgToProducer(in_regst);
    CHECK_EQ(0, inplace_consumed_rs_.TryPopFrontRegst(in_regst_desc_id));
  } else if (naive_produced_rs_.TryPushBackRegst(regst) != 0) {
    UNIMPLEMENTED();
  }
  return 0;
}

void OfCollectiveActor::AsyncSendQueuedMsg() {
  if (!async_msg_queue_.empty()) {
    std::deque<ActorMsg> msgs;
    msgs.swap(async_msg_queue_);
    AddCallback([msgs]() {
      for (const ActorMsg& msg : msgs) { Global<ActorMsgBus>::Get()->SendMsg(msg); }
    });
  }
}

void OfCollectiveActor::AddCallback(std::function<void()> callback) {
  actor_ctx_->AddCallback(std::move(callback));
}

REGISTER_ACTOR(TaskType::kOfCollectiveBoxingGeneric, OfCollectiveActor);
}  // namespace oneflow<|MERGE_RESOLUTION|>--- conflicted
+++ resolved
@@ -459,25 +459,6 @@
         }
       }
     }
-<<<<<<< HEAD
-    if (is_nego_root_) {
-      VLOG(2) << "NEGOROOT Actor " << actor_id_  << " goes to ActUntilFail() in kRegstMsg";
-    }
-    ActUntilFail();
-    if (is_nego_root_) {
-      VLOG(2) << "NEGOROOT Actor " << actor_id_  << " return from ActUntilFail() in kRegstMsg";
-    }
-  } else if (msg.msg_type() == ActorMsgType::kCmdMsg) {
-    CHECK_EQ(msg.actor_cmd(), ActorCmd::kStart);
-    if (is_nego_root_) {
-      VLOG(2) << "NEGOROOT Actor " << actor_id_  << " goes to ActUntilFail() in kStart";
-    }
-    ActUntilFail();
-    if (is_nego_root_) {
-      VLOG(2) << "NEGOROOT Actor " << actor_id_  << " return from ActUntilFail() in kStart";
-    }
-=======
->>>>>>> 4c4933ee
   } else if (msg.msg_type() == ActorMsgType::kCollectiveMsg) {
     VLOG(2) << "GET Actor " << actor_id_ << " status: " << print_status_[collective_status_] << " get " << print_nego_cmd_[msg.collective_nego_cmd()] << " from " << msg.src_actor_id();
     VLOG(2) << "Actor " << actor_id_  << " invoke ReactToNegoCmd after recv kCollectiveMsg from " << msg.src_actor_id();
@@ -537,56 +518,28 @@
         case CollectiveStatus::kInvalid:
           cached_nego_ready_msg_.emplace(src_actor_id, msg);
 
-<<<<<<< HEAD
-        VLOG(2) << "Actor " << actor_id_  << " get kCollectiveReady when kInvalid from " << src_actor_id << ", then show_cached_nego_ready_msg:";
-        if (ParseBooleanFromEnv("ONEFLOW_OFCCL_SHOW_NEGO_LOG", false)) show_cached_nego_ready_msg(cached_nego_ready_msg_, actor_id_, print_actor_msg_type_, print_nego_cmd_);
+          VLOG(2) << "Actor " << actor_id_  << " get kCollectiveReady when kInvalid from " << src_actor_id << ", then show_cached_nego_ready_msg:";
+          if (ParseBooleanFromEnv("ONEFLOW_OFCCL_SHOW_NEGO_LOG", false)) show_cached_nego_ready_msg(cached_nego_ready_msg_, actor_id_, print_actor_msg_type_, print_nego_cmd_);
         break;
-=======
-          LOG_IF(ERROR, ParseBooleanFromEnv("ONEFLOW_OFCCL_SHOW_NEGO_LOG", false)) << "Actor " << actor_id_  << " get kCollectiveReady when kInvalid from " << src_actor_id << ", then show_cached_nego_ready_msg:";
-          if (ParseBooleanFromEnv("ONEFLOW_OFCCL_SHOW_NEGO_LOG", false)) show_cached_nego_ready_msg(cached_nego_ready_msg_, actor_id_, print_actor_msg_type_, print_nego_cmd_);
-          break;
->>>>>>> 4c4933ee
 
         case CollectiveStatus::kLocalReady:
 
-<<<<<<< HEAD
-        ++received_downstream_ready_cnt_;
-        ready_downstream_id_.emplace(src_actor_id);
-        if (IsDownstreamReady()) {
-          collective_status_ = CollectiveStatus::kDownstreamReady;
-          VLOG(2) << "Actor " << actor_id_ << " UpdateCollectiveStatus to " << print_status_[collective_status_];
-          if (!is_nego_root_) {
-            // send ready msg to upstream.
-            auto ready_msg = 
-              ActorMsg::BuildCollectiveMsg(actor_id_, nego_tree_info_.upstream_id,
-                                           CollectiveNegoCmd::kCollectiveReady);
-            VLOG(2) << "SEND Actor " << actor_id_  << " middle send kCollectiveReady to " << nego_tree_info_.upstream_id;
-            SyncSendMsg(std::move(ready_msg));
-          } else {
-            // must be the root.
-            // TODO: add a check
-            collective_status_ = CollectiveStatus::kCanAct;
-            VLOG(2) << "Actor " << actor_id_ << " UpdateCollectiveStatus to " << print_status_[collective_status_];
-=======
           ++received_downstream_ready_cnt_;
           ready_downstream_id_.emplace(src_actor_id);
           if (IsDownstreamReady()) {
             collective_status_ = CollectiveStatus::kDownstreamReady;
-            LOG_IF(ERROR, ParseBooleanFromEnv("ONEFLOW_OFCCL_SHOW_NEGO_LOG", false)) << "Actor " << actor_id_ << " UpdateCollectiveStatus to " << print_status_[collective_status_];
+            VLOG(2) << "Actor " << actor_id_ << " UpdateCollectiveStatus to " << print_status_[collective_status_];
             if (!is_nego_root_) {
               // send ready msg to upstream.
               auto ready_msg = 
                 ActorMsg::BuildCollectiveMsg(actor_id_, nego_tree_info_.upstream_id,
                                             CollectiveNegoCmd::kCollectiveReady);
-              LOG_IF(ERROR, ParseBooleanFromEnv("ONEFLOW_OFCCL_SHOW_NEGO_LOG", false)) << "SEND Actor " << actor_id_  << " middle send kCollectiveReady to " << nego_tree_info_.upstream_id;
+              VLOG(2) << "SEND Actor " << actor_id_  << " middle send kCollectiveReady to " << nego_tree_info_.upstream_id;
               SyncSendMsg(std::move(ready_msg));
             } else {
-              // must be the root.
-              // TODO: add a check
               collective_status_ = CollectiveStatus::kCanAct;
-              LOG_IF(ERROR, ParseBooleanFromEnv("ONEFLOW_OFCCL_SHOW_NEGO_LOG", false)) << "Actor " << actor_id_ << " UpdateCollectiveStatus to " << print_status_[collective_status_];
+              VLOG(2) << "Actor " << actor_id_ << " UpdateCollectiveStatus to " << print_status_[collective_status_];
             }
->>>>>>> 4c4933ee
           }
           break;
         default: 
@@ -596,25 +549,19 @@
       }
     break;
 
-<<<<<<< HEAD
-    collective_status_ = CollectiveStatus::kCanAct;
-    VLOG(2) << "Actor " << actor_id_ << " UpdateCollectiveStatus to " << print_status_[collective_status_];
-  } else {
-    UNIMPLEMENTED();
-=======
     case CollectiveNegoCmd::kCollectiveStart:
       CHECK(collective_status_ == CollectiveStatus::kDownstreamReady) << "Actor " << actor_id_ << " In status " << print_status_[collective_status_] << " should not get " << "kCollectiveStart";
       CHECK(src_actor_id == nego_tree_info_.upstream_id) << "Actor " << actor_id_;
 
       collective_status_ = CollectiveStatus::kCanAct;
-      LOG_IF(ERROR, ParseBooleanFromEnv("ONEFLOW_OFCCL_SHOW_NEGO_LOG", false)) << "Actor " << actor_id_ << " UpdateCollectiveStatus to " << print_status_[collective_status_];
+      VLOG(2) << "Actor " << actor_id_ << " UpdateCollectiveStatus to " << print_status_[collective_status_];
 
     break;
 
     case CollectiveNegoCmd::kCollectiveDone:
       CHECK(collective_status_ == CollectiveStatus::kCanAct) << "Actor " << actor_id_ << " In status " << print_status_[collective_status_] << " should not get " << "kCollectiveStart";
 
-      LOG_IF(ERROR, ParseBooleanFromEnv("ONEFLOW_OFCCL_SHOW_RUN_LOG", false)) << "Actor " << actor_id_ << " receive kCollectiveDone and will return regsts and ResetCollectiveStatus";
+      VLOG(1) << "Actor " << actor_id_ << " receive kCollectiveDone and will return regsts and ResetCollectiveStatus";
       
       AsyncSendNaiveProducedRegstMsgToConsumer();
       // no inplace ctrl regst
@@ -633,7 +580,6 @@
     default:
       UNIMPLEMENTED();
       break;
->>>>>>> 4c4933ee
   }
 
   if (CanAct()) {
@@ -647,19 +593,11 @@
       }
     }
     if (is_nego_root_) {
-<<<<<<< HEAD
-      VLOG(2) << "NEGOROOT Actor " << actor_id_  << " goes to ActUntilFail() in ReactToNegoCmd";
-=======
-      LOG_IF(ERROR, ParseBooleanFromEnv("ONEFLOW_OFCCL_SHOW_NEGO_LOG", false)) << "NEGOROOT Actor " << actor_id_  << " goes to Act() in ReactToNegoCmd";
->>>>>>> 4c4933ee
+      VLOG(2) << "NEGOROOT Actor " << actor_id_  << " goes to Act() in ReactToNegoCmd";
     }
     Act();
     if (is_nego_root_) {
-<<<<<<< HEAD
-      VLOG(2) << "NEGOROOT Actor " << actor_id_  << " return from ActUntilFail() in ReactToNegoCmd";
-=======
-      LOG_IF(ERROR, ParseBooleanFromEnv("ONEFLOW_OFCCL_SHOW_NEGO_LOG", false)) << "NEGOROOT Actor " << actor_id_  << " return from Act() in ReactToNegoCmd";
->>>>>>> 4c4933ee
+      VLOG(2) << "NEGOROOT Actor " << actor_id_  << " return from Act() in ReactToNegoCmd";
     }
   }
 }
@@ -677,33 +615,6 @@
   return received_downstream_ready_cnt_ == nego_tree_info_.downstream_id.size();
 }
 
-<<<<<<< HEAD
-void OfCollectiveActor::ActUntilFail() {
-  VLOG(2) << "Actor " << actor_id_ << " Enter OfCollectiveActor::ActUntilFail() and " <<
-  ((IsReadReady() && IsWriteReady() && CanAct()) ? "will" : "will NOT") << " go to Act()";
-  while (IsReadReady() && IsWriteReady() && CanAct()) {
-    // Act是异步的。
-    Act();
-
-    // TODO: (Panlichen)
-    // Act里的逻辑实现之后，要考虑是否应该在Act()一返回就执行下边的归还regst的工作。
-    AsyncSendNaiveProducedRegstMsgToConsumer();
-    // no inplace ctrl regst
-    HandleProducedInplaceDataRegstToConsumer();
-
-    AsyncSendNaiveConsumedRegstMsgToProducer();
-    // inplace regst with further consumer is handled in HandlerNormal
-    AsyncRetInplaceConsumedRegstIfNoConsumer();
-
-    AsyncSendQueuedMsg();
-  }
-  // NOTE(liujuncheng): return inplace consumed
-  AsyncSendQueuedMsg();
-  VLOG(2) << "Actor " << actor_id_ << " OfCollectiveActor::ActUntilFail() Done";
-}
-
-=======
->>>>>>> 4c4933ee
 void OfCollectiveActor::AsyncLaunchKernel(std::function<Regst*(int64_t)> Regst4RegstDescId) {
   VLOG(2) << "Actor " << actor_id_ << " Enter OfCollectiveActor::AsyncLaunchKernel";
   CHECK_NOTNULL(dynamic_cast<KernelContextImpl*>(ek_.kernel_ctx.get()))
@@ -730,14 +641,10 @@
 }
 
 void OfCollectiveActor::Act() {
-<<<<<<< HEAD
   VLOG(2) << "Actor " << actor_id_ << " Enter OfCollectiveActor::Act()";
-=======
-  LOG_IF(ERROR, ParseBooleanFromEnv("ONEFLOW_OFCCL_SHOW_NEGO_LOG", false)) << "Actor " << actor_id_ << " Enter OfCollectiveActor::Act()";
   
   CHECK(IsReadReady() && IsWriteReady() && CanAct()) << "Actor " << actor_id_;
   
->>>>>>> 4c4933ee
   AsyncLaunchKernel([&](int64_t regst_desc_id) -> Regst* { return nullptr; });
   int64_t actor_id = actor_id_;
   AddCallback([actor_id](){
@@ -746,16 +653,9 @@
     );
   });
 
-  LOG_IF(ERROR, ParseBooleanFromEnv("ONEFLOW_OFCCL_SHOW_RUN_LOG", false)) << "Actor " << actor_id_ << " will send itself kCollectiveDone after kernel finish";
-
-
-<<<<<<< HEAD
-  // Act means perform the collective communication, ResetCollectiveStatus after finish.
-  ResetCollectiveStatus();
+  VLOG(1) << "Actor " << actor_id_ << " will send itself kCollectiveDone after kernel finish";
+
   VLOG(2) << "Actor " << actor_id_ << " OfCollectiveActor::Act() Done";
-=======
-  LOG_IF(ERROR, ParseBooleanFromEnv("ONEFLOW_OFCCL_SHOW_NEGO_LOG", false)) << "Actor " << actor_id_ << " OfCollectiveActor::Act() Done";
->>>>>>> 4c4933ee
   return;
 }
 
