/*
Copyright 2020 The OneFlow Authors. All rights reserved.

Licensed under the Apache License, Version 2.0 (the "License");
you may not use this file except in compliance with the License.
You may obtain a copy of the License at

    http://www.apache.org/licenses/LICENSE-2.0

Unless required by applicable law or agreed to in writing, software
distributed under the License is distributed on an "AS IS" BASIS,
WITHOUT WARRANTIES OR CONDITIONS OF ANY KIND, either express or implied.
See the License for the specific language governing permissions and
limitations under the License.
*/
#ifndef ONEFLOW_CORE_LAZY_ACTOR_ACTOR_H_
#define ONEFLOW_CORE_LAZY_ACTOR_ACTOR_H_

#include "oneflow/core/lazy/actor/actor_base.h"
#include "oneflow/core/lazy/actor/actor_message_bus.h"
#include "oneflow/core/job/task.pb.h"
#include "oneflow/core/kernel/kernel.h"
#include "oneflow/core/kernel/kernel_context.h"
#include "oneflow/core/register/register_manager.h"
#include "oneflow/core/lazy/actor/register_slot.h"

namespace oneflow {

class Actor : public ActorBase {
 public:
  OF_DISALLOW_COPY_AND_MOVE(Actor);
  virtual ~Actor();

  void Init(const JobDesc* job_desc, ActorContext* actor_ctx) override;

  // 1: success, and actor finish
  // 0: success, and actor not finish
  int ProcessMsg(const ActorMsg& msg) override { return (this->*msg_handler_)(msg); }

  int64_t machine_id() const { return MachineId4ActorId(actor_id_); }
  int64_t actor_id() const { return actor_id_; }
  int64_t job_id() const { return job_id_; }

 protected:
  struct BlobInfo {
    LogicalBlobId lbi;
    int64_t regst_desc_id;
    int64_t ordinal;
    RegstSlot* rs;
  };
  struct ExecKernel {
    std::unique_ptr<const Kernel> kernel;
    HashMap<std::string, BlobInfo> bn_in_op2blob_info;
    std::unique_ptr<KernelContext> kernel_ctx;
  };
  using MsgHandler = int (Actor::*)(const ActorMsg&);
  enum class RegstNameType { kNaive = 0, kCustomized };

  // Util
  Actor() = default;
  bool ReceiveAllEordMsg() const { return remaining_eord_cnt_ == 0; }
  bool ReceiveEordMsg(int64_t regst_desc_id) const;
  virtual void VirtualActorInit(const TaskProto&) {}
  int64_t Name2SoleRegstDescId(const std::string& name) const;
  const std::vector<int64_t>& Name2RegstDescIds(const std::string& name) const;
  ActorContext* actor_ctx() const { return actor_ctx_; }
  const std::vector<ExecKernel>& exec_kernel_vec() { return exec_kernel_vec_; }
  void ForEachCurNaiveReadableDataRegst(const std::function<void(const Regst*)>&) const;

  int64_t ReadingCnt4ProducedRegst(Regst* regst) const;
  void IncreaseReadingCnt4ProducedRegst(Regst* regst, int64_t val);
  void IncreaseTotalReadingCnt(int64_t val) { total_reading_cnt_ += val; }

  // Msg Handler
  void set_msg_handler(MsgHandler val) { msg_handler_ = val; }
#define OF_SET_MSG_HANDLER(val)                                 \
  do {                                                          \
    VLOG(3) << "actor " << actor_id() << " switch to " << #val; \
    set_msg_handler(static_cast<MsgHandler>(val));              \
  } while (0)

  // Common Handlers and related virtual method
  int HandlerNormal(const ActorMsg& msg);
  int HandlerZombie(const ActorMsg& msg);

  virtual bool ConsumedCtrlRegstValid(int64_t regst_desc_id) const { return true; }
  virtual bool ProducedCtrlRegstValid(int64_t regst_desc_id) const { return true; }

  void AsyncLaunchKernel(std::function<Regst*(int64_t)> Regst4RegstDescId);
  void AsyncLaunchKernel();

  // Util For Derived Actor to Send Msg
  void EnqueueAsyncMsg(const ActorMsg&);
  void HandleProducedNaiveDataRegstToConsumer();
  void PrepareProducedNaiveInplaceDataRegst();
  void HandleProducedInplaceDataRegstToConsumer();

  void HandleConsumedNaiveDataRegstToProducer();
  void AsyncSendRegstMsgToProducer(Regst*);
  void AsyncSendRegstMsgToProducer(Regst*, int64_t producer);
  void AsyncSendEORDMsgForAllProducedRegstDesc();
  void AsyncSendQueuedMsg();

  // Get Regst
  Regst* GetNaiveCurReadable(int64_t regst_desc_id) const;
  Regst* GetNaiveCurReadable(const std::string& name) const {
    return GetNaiveCurReadable(Name2SoleRegstDescId(name));
  }
  Regst* GetNaiveOrInplaceCurReadable(int64_t regst_desc_id) const;
  Regst* GetNaiveOrInplaceCurReadable(const std::string& name) const {
    return GetNaiveOrInplaceCurReadable(Name2SoleRegstDescId(name));
  }
  Regst* GetNaiveCurWriteable(int64_t regst_desc_id) const;
  Regst* GetNaiveCurWriteable(const std::string& name) const {
    return GetNaiveCurWriteable(Name2SoleRegstDescId(name));
  }
  Regst* GetNaiveOrInplaceCurWriteable(int64_t regst_desc_id) const;
  Regst* GetNaiveOrInplaceCurWriteable(const std::string& name) const {
    return GetNaiveOrInplaceCurWriteable(Name2SoleRegstDescId(name));
  }
  Regst* GetSoleProducedRegst4RegstDescId(int64_t regst_desc_id) const;
  void ForEachProducedRegst(const std::function<void(Regst*)>&) const;
  int64_t HandleRegstToConsumer(Regst* regst);

 protected:
  bool IsConsumedCtrlRegstDescId(int64_t regst_desc_id) {
    return consumed_ctrl_regst_desc_ids_.find(regst_desc_id) != consumed_ctrl_regst_desc_ids_.end();
  }
  bool IsProducedCtrlRegstDescId(int64_t regst_desc_id) {
    return produced_ctrl_regst_desc_ids_.find(regst_desc_id) != produced_ctrl_regst_desc_ids_.end();
  }

  // Process Msg
  virtual void NormalProcessNaiveReadableDataRegstMsg(const std::deque<Regst*>&) {}
  virtual bool NormalTryProcessReadableMsgFromOtherMachine(const ActorMsg&) { return false; }
  int TryUpdtStateAsProducedRegst(Regst* regst);

  // Act
  void ActUntilFail();
  virtual void Act() { UNIMPLEMENTED(); }

  // Ready
  bool IsReadReady() const;
  bool IsWriteReady() const;

  // Naive, Inplace Or Customized
  virtual void TakeOverInplaceConsumedAndProduced(
      const PbMap<std::string, RegstDescProto>& produced_ids);
  void TakeOverNaiveConsumed(const PbMap<std::string, RegstDescIdSet>& consumed_ids);
  void TakeOverNaiveProduced(const PbMap<std::string, RegstDescProto>& produced_ids);
  void InitBnInOp2BlobInfo(const TaskProto& task_proto);

  // Send Msgs
  void AsyncSendNaiveProducedRegstMsgToConsumer();
  virtual void VirtualAsyncSendNaiveProducedRegstMsgToConsumer();
  virtual void VirtualAsyncSendInplaceProducedRegstMsgToConsumer();
  void AsyncSendInplaceProducedRegstMsgToConsumer();
  void AsyncSendNaiveConsumedRegstMsgToProducer();
  virtual void VirtualAsyncSendNaiveConsumedRegstMsgToProducer();
  void AsyncSendConsumedCtrlRegstMsgToProducer();
  void AsyncSendProducedCtrlRegstMsgToConsumer();

  // Customized Consumed virtual func
  virtual void ForEachCurCustomizedReadableRegst(std::function<void(const Regst*)>) const {}
  virtual void NormalProcessCustomizedEordMsg(const ActorMsg&) {}
  virtual void NormalProcessCustomizedReadableRegstMsg(const ActorMsg&) { UNIMPLEMENTED(); }
  virtual bool IsCustomizedReadReady() const { return true; }
  virtual bool IsCustomizedReadAlwaysUnReadyFromNow() const { return false; }
  virtual std::pair<RegstNameType, HashSet<std::string>>
  GetNaiveOrCustomizedConsumedRegstDescName() {
    return std::make_pair(RegstNameType::kCustomized, HashSet<std::string>{});
  }
  virtual void AsyncSendCustomizedProducedRegstMsgToConsumer() {}
  virtual void AsyncReturnAllCustomizedReadableRegst() {}

  // Customized Produced virtual func
  virtual void UpdtStateAsCustomizedProducedRegst(Regst* regst) { UNIMPLEMENTED(); }
  virtual bool IsCustomizedWriteReady() const { return true; }
  virtual std::pair<RegstNameType, HashSet<std::string>>
  GetNaiveOrCustomizedProducedRegstDescName() {
    return std::make_pair(RegstNameType::kCustomized, HashSet<std::string>{});
  }
  virtual void AsyncSendCustomizedConsumedRegstMsgToProducer() {}
  void AsyncRetInplaceConsumedRegstIfNoConsumer();

  virtual void AddCallback(std::function<void()> callback);

  int64_t actor_id_;
  int64_t thrd_id_;
  int64_t job_id_;
  std::vector<ExecKernel> exec_kernel_vec_;
  HashMap<std::string, std::vector<int64_t>> name2regst_desc_id_;
  MsgHandler msg_handler_;
  ActorContext* actor_ctx_;
  HashSet<int64_t> eord_regst_desc_ids_;
  int64_t remaining_eord_cnt_;

  HashMap<int64_t, std::vector<std::unique_ptr<Regst>>> produced_regsts_;
  HashMap<Regst*, int64_t> produced_regst2reading_cnt_;
  int64_t total_reading_cnt_;

  RegstSlot naive_produced_rs_;
  RegstSlot naive_consumed_rs_;
  bool is_naive_consumed_eord_;

  HashSet<int64_t> produced_ctrl_regst_desc_ids_;
  HashSet<int64_t> consumed_ctrl_regst_desc_ids_;

  RegstSlot inplace_consumed_rs_;
  RegstSlot inplace_produced_rs_;
  bool is_inplace_consumed_eord_;
  HashSet<int64_t> inplace_in_ids_with_no_out_consumed_;
  HashMap<int64_t, int64_t> inplace_regst_desc_id_in2out_;
  HashMap<int64_t, int64_t> inplace_regst_desc_id_out2in_;

  std::deque<ActorMsg> async_msg_queue_;
  std::vector<ActorMsg> sync_msg_queue_;
  bool is_kernel_launch_synchronized_;
  std::vector<int64_t> tmp_regst_desc_id_vec_;
<<<<<<< HEAD
=======

>>>>>>> b2ec5fd8
#ifdef OF_DEBUG_LAZY_RUNTIME
  int64_t act_cnt_{1};
#endif  // OF_DEBUG_LAZY_RUNTIME
};

}  // namespace oneflow

#endif  // ONEFLOW_CORE_LAZY_ACTOR_ACTOR_H_<|MERGE_RESOLUTION|>--- conflicted
+++ resolved
@@ -217,10 +217,7 @@
   std::vector<ActorMsg> sync_msg_queue_;
   bool is_kernel_launch_synchronized_;
   std::vector<int64_t> tmp_regst_desc_id_vec_;
-<<<<<<< HEAD
-=======
-
->>>>>>> b2ec5fd8
+
 #ifdef OF_DEBUG_LAZY_RUNTIME
   int64_t act_cnt_{1};
 #endif  // OF_DEBUG_LAZY_RUNTIME
