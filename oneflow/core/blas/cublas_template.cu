#include "oneflow/core/blas/cublas_template.h"

namespace oneflow {

// level 1 vector and vector
// dot product
template<>
<<<<<<< HEAD
void cublas_gemm<float>(
    const cublasHandle_t& cublas_handle, cublasOperation_t cuTransA,
    cublasOperation_t cuTransB, int M, int N, int K,
    const float alpha, const float* A, int lda, const float* B,
    int ldb, const float beta, float* C, int ldc) {
  CHECK_EQ(cublasSgemm(
               cublas_handle, cuTransA, cuTransB, M, N, K, &alpha, A, lda, B,
               ldb, &beta, C, ldc),
=======
void cublas_dot<float>(
    cublasHandle_t handle, int n, const float* x, int incx, const float* y,
    int incy, float* result) {
  CHECK_EQ(cublasSdot(handle, n, x, incx, y, incy, result),
>>>>>>> 5e7a9963
           CUBLAS_STATUS_SUCCESS);
}

template<>
<<<<<<< HEAD
void cublas_gemm<double>(
    const cublasHandle_t& cublas_handle, cublasOperation_t cuTransA,
    cublasOperation_t cuTransB, int M, int N, int K,
    const double alpha, const double* A, int lda, const double* B,
    int ldb, const double beta, double* C, int ldc) {
  CHECK_EQ(cublasDgemm(
               cublas_handle, cuTransA, cuTransB, M, N, K, &alpha, A, lda, B,
               ldb, &beta, C, ldc),
=======
void cublas_dot<double>(
    cublasHandle_t handle, int n, const double* x, int incx, const double* y,
    int incy, double* result) {
  CHECK_EQ(cublasDdot(handle, n, x, incx, y, incy, result),
>>>>>>> 5e7a9963
           CUBLAS_STATUS_SUCCESS);
}

// swap x and y
template<>
void cublas_swap<float>(
    cublasHandle_t handle, int n, float* x, int incx, float* y, int incy) {
  CHECK_EQ(cublasSswap(handle, n, x, incx, y, incy), CUBLAS_STATUS_SUCCESS);
}

template<>
void cublas_swap<double>(
    cublasHandle_t handle, int n, double* x, int incx, double* y, int incy) {
  CHECK_EQ(cublasDswap(handle, n, x, incx, y, incy), CUBLAS_STATUS_SUCCESS);
}

// copy x into y
template<>
void cublas_copy<float>(
    cublasHandle_t handle, int n, const float* x, int incx,
    float* y, int incy) {
  CHECK_EQ(cublasScopy(handle, n, x, incx, y, incy), CUBLAS_STATUS_SUCCESS);
}

template<>
void cublas_copy<double>(
    cublasHandle_t handle, int n, const double* x, int incx,
    double* y, int incy) {
  CHECK_EQ(cublasDcopy(handle, n, x, incx, y, incy), CUBLAS_STATUS_SUCCESS);
}

// y = a*x + y
template<>
void cublas_axpy<float>(
    cublasHandle_t handle, int n, const float* alpha, const float* x, 
    const int incx, float* y, const int incy) {
  CHECK_EQ(cublasSaxpy(handle, n, alpha, x, incx, y, incy),
           CUBLAS_STATUS_SUCCESS);
}

template<>
void cublas_axpy<double>(
    cublasHandle_t handle, int n, const double* alpha, 
    const double* x, const int incx,
    double* y, int incy) {
  CHECK_EQ(cublasDaxpy(handle, n, alpha, x, incx, y, incy),
           CUBLAS_STATUS_SUCCESS);
}

// x = a*x
template<>
void cublas_scal<float>(
    cublasHandle_t handle, int n, const float* alpha, float* x, int incx) {
  CHECK_EQ(cublasSscal(handle, n, alpha, x, incx), CUBLAS_STATUS_SUCCESS);
}

template<>
void cublas_scal<double>(
    cublasHandle_t handle, int n, const double* alpha, double* x, int incx) {
  CHECK_EQ(cublasDscal(handle, n, alpha, x, incx), CUBLAS_STATUS_SUCCESS);
}

// level 2 matrix and vector
// matrix vector multiply
template<>
void cublas_gemv<float>(
    cublasHandle_t handle, cublasOperation_t trans, int m, int n,
    const float* alpha, const float* A, int lda, const float* x, int incx,
    const float* beta, float* y, int incy) {
  CHECK_EQ(cublasSgemv(
               handle, trans, m, n, alpha, A, lda, x, incx, beta, y, incy),
           CUBLAS_STATUS_SUCCESS);
}

template<>
void cublas_gemv<double>(
    cublasHandle_t handle, cublasOperation_t trans, int m, int n,
    const double* alpha, const double* A, int lda, const double* x, int incx,
    const double* beta, double* y, int incy) {
  CHECK_EQ(cublasDgemv(
               handle, trans, m, n, alpha, A, lda, x, incx, beta, y, incy),
           CUBLAS_STATUS_SUCCESS);
}

// level 3 matrix and matrix
// matrix matrix multiply
template<>
void cublas_gemm<float>(
    cublasHandle_t handle, cublasOperation_t cuTransA,
    cublasOperation_t cuTransB, int m, int n, int k,
    const float* alpha, const float* A, int lda,
    const float* B, int ldb, const float* beta, float* C, int ldc) {
  CHECK_EQ(cublasSgemm(
               handle, cuTransA, cuTransB, m, n, k, alpha, A, lda, B, ldb, beta,
               C, ldc),
           CUBLAS_STATUS_SUCCESS);
}

template<>
void cublas_gemm<double>(
    cublasHandle_t handle, cublasOperation_t cuTransA,
    cublasOperation_t cuTransB, int m, int n, int k,
    const double* alpha, const double* A, int lda,
    const double* B, int ldb, const double* beta, double* C, int ldc) {
  CHECK_EQ(cublasDgemm(
               handle, cuTransA, cuTransB, m, n, k, alpha, A, lda, B, ldb, beta,
               C, ldc),
           CUBLAS_STATUS_SUCCESS);
}

}  // namespace oneflow<|MERGE_RESOLUTION|>--- conflicted
+++ resolved
@@ -5,40 +5,18 @@
 // level 1 vector and vector
 // dot product
 template<>
-<<<<<<< HEAD
-void cublas_gemm<float>(
-    const cublasHandle_t& cublas_handle, cublasOperation_t cuTransA,
-    cublasOperation_t cuTransB, int M, int N, int K,
-    const float alpha, const float* A, int lda, const float* B,
-    int ldb, const float beta, float* C, int ldc) {
-  CHECK_EQ(cublasSgemm(
-               cublas_handle, cuTransA, cuTransB, M, N, K, &alpha, A, lda, B,
-               ldb, &beta, C, ldc),
-=======
 void cublas_dot<float>(
     cublasHandle_t handle, int n, const float* x, int incx, const float* y,
     int incy, float* result) {
   CHECK_EQ(cublasSdot(handle, n, x, incx, y, incy, result),
->>>>>>> 5e7a9963
            CUBLAS_STATUS_SUCCESS);
 }
 
 template<>
-<<<<<<< HEAD
-void cublas_gemm<double>(
-    const cublasHandle_t& cublas_handle, cublasOperation_t cuTransA,
-    cublasOperation_t cuTransB, int M, int N, int K,
-    const double alpha, const double* A, int lda, const double* B,
-    int ldb, const double beta, double* C, int ldc) {
-  CHECK_EQ(cublasDgemm(
-               cublas_handle, cuTransA, cuTransB, M, N, K, &alpha, A, lda, B,
-               ldb, &beta, C, ldc),
-=======
 void cublas_dot<double>(
     cublasHandle_t handle, int n, const double* x, int incx, const double* y,
     int incy, double* result) {
   CHECK_EQ(cublasDdot(handle, n, x, incx, y, incy, result),
->>>>>>> 5e7a9963
            CUBLAS_STATUS_SUCCESS);
 }
 
