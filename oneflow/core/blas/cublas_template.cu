--- conflicted
+++ resolved
@@ -51,25 +51,16 @@
 // y = a*x + y
 template<>
 void cublas_axpy<float>(
-<<<<<<< HEAD
-    cublasHandle_t handle, int n, const float* alpha, const float* x, int incx,
-    float* y, int incy) {
-=======
     cublasHandle_t handle, int n, const float* alpha, const float* x, 
     const int incx, float* y, const int incy) {
->>>>>>> 5e7a9963
   CHECK_EQ(cublasSaxpy(handle, n, alpha, x, incx, y, incy),
            CUBLAS_STATUS_SUCCESS);
 }
 
 template<>
 void cublas_axpy<double>(
-<<<<<<< HEAD
-    cublasHandle_t handle, int n, const double* alpha, const double* x, int incx,
-=======
     cublasHandle_t handle, int n, const double* alpha, 
     const double* x, const int incx,
->>>>>>> 5e7a9963
     double* y, int incy) {
   CHECK_EQ(cublasDaxpy(handle, n, alpha, x, incx, y, incy),
            CUBLAS_STATUS_SUCCESS);
