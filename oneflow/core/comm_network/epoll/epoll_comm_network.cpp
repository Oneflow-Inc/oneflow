/*
Copyright 2020 The OneFlow Authors. All rights reserved.

Licensed under the Apache License, Version 2.0 (the "License");
you may not use this file except in compliance with the License.
You may obtain a copy of the License at

    http://www.apache.org/licenses/LICENSE-2.0

Unless required by applicable law or agreed to in writing, software
distributed under the License is distributed on an "AS IS" BASIS,
WITHOUT WARRANTIES OR CONDITIONS OF ANY KIND, either express or implied.
See the License for the specific language governing permissions and
limitations under the License.
*/
#ifdef __linux__

#include "oneflow/core/comm_network/epoll/epoll_comm_network.h"
#include "glog/logging.h"
#include "oneflow/core/control/ctrl_client.h"
#include "oneflow/core/control/global_process_ctx.h"
#include "oneflow/core/job/resource_desc.h"
#include "oneflow/core/job/env_desc.h"
#include "oneflow/core/job/global_for.h"
#include <netinet/tcp.h>

namespace oneflow {

namespace {

static const int32_t kInvlidPort = 0;

sockaddr_in GetSockAddr(const std::string& addr, uint16_t port) {
  sockaddr_in sa;
  sa.sin_family = AF_INET;
  sa.sin_port = htons(port);
  PCHECK(inet_pton(AF_INET, addr.c_str(), &(sa.sin_addr)) == 1)
      << "addr: " << addr << ", port: " << port;
  return sa;
}

int SockListen(int listen_sockfd, int32_t* listen_port, int32_t total_machine_num) {
  sockaddr_in sa = GetSockAddr("0.0.0.0", *listen_port);
  int reuse = 1;
  int ret_setopt =
      setsockopt(listen_sockfd, SOL_SOCKET, SO_REUSEADDR, (const void*)&reuse, sizeof(int));
  CHECK_EQ(ret_setopt, 0);
  int bind_result = bind(listen_sockfd, reinterpret_cast<sockaddr*>(&sa), sizeof(sa));
  {
    sockaddr_in bound_sock;
    socklen_t bound_sock_size = sizeof(bound_sock);
    getsockname(listen_sockfd, reinterpret_cast<sockaddr*>(&bound_sock), &bound_sock_size);
    if (*listen_port != kInvlidPort) {
      CHECK_EQ(*listen_port, static_cast<int32_t>(ntohs(bound_sock.sin_port)));
    } else {
      *listen_port = static_cast<int32_t>(ntohs(bound_sock.sin_port));
    }
  }
  if (bind_result == 0) {
    PCHECK(listen(listen_sockfd, total_machine_num) == 0);
    LOG(INFO) << "CommNet:Epoll listening on "
              << "0.0.0.0:" + std::to_string(*listen_port);
  } else {
    PCHECK(errno == EACCES || errno == EADDRINUSE) << "SockListen errno: " << errno;
  }
  return bind_result;
}

std::string GenPortKey(int64_t machine_id) { return "EpollPort/" + std::to_string(machine_id); }
void PushPort(int64_t machine_id, uint16_t port) {
  Global<CtrlClient>::Get()->PushKV(GenPortKey(machine_id), std::to_string(port));
}
void ClearPort(int64_t machine_id) { Global<CtrlClient>::Get()->ClearKV(GenPortKey(machine_id)); }
uint16_t PullPort(int64_t machine_id) {
  uint16_t port = 0;
  Global<CtrlClient>::Get()->PullKV(
      GenPortKey(machine_id), [&](const std::string& v) { port = oneflow_cast<uint16_t>(v); });
  return port;
}

}  // namespace

EpollCommNet::~EpollCommNet() {
  for (size_t i = 0; i < pollers_.size(); ++i) {
    LOG(INFO) << "CommNet Thread " << i << " finish";
    pollers_[i]->Stop();
  }
  // TODO(chengcheng): change to OF_ENV_BARRIER
  OF_SESSION_BARRIER();
  for (IOEventPoller* poller : pollers_) { delete poller; }
  for (auto& pair : sockfd2helper_) { delete pair.second; }
}

void EpollCommNet::RegisterMemoryDone() {
  // do nothing
}

void EpollCommNet::SendActorMsg(int64_t dst_machine_id, const ActorMsg& actor_msg) {
  SocketMsg msg;
  msg.msg_type = SocketMsgType::kActor;
  msg.actor_msg = actor_msg;
  GetSocketHelper(dst_machine_id)->AsyncWrite(msg);
}

void EpollCommNet::SendTransportMsg(int64_t dst_machine_id, const TransportMsg& transport_msg) {
  SocketMsg msg;
  msg.msg_type = SocketMsgType::kTransport;
  msg.transport_msg = transport_msg;
  SendSocketMsg(dst_machine_id, msg);
}

void EpollCommNet::SendSocketMsg(int64_t dst_machine_id, const SocketMsg& msg) {
  GetSocketHelper(dst_machine_id)->AsyncWrite(msg);
}

SocketMemDesc* EpollCommNet::NewMemDesc(void* ptr, size_t byte_size) {
  SocketMemDesc* mem_desc = new SocketMemDesc;
  mem_desc->mem_ptr = ptr;
  mem_desc->byte_size = byte_size;
  return mem_desc;
}

EpollCommNet::EpollCommNet() {
  pollers_.resize(Global<ResourceDesc, ForSession>::Get()->CommNetWorkerNum(), nullptr);
  for (size_t i = 0; i < pollers_.size(); ++i) { pollers_[i] = new IOEventPoller; }
  InitSockets();
  for (IOEventPoller* poller : pollers_) { poller->Start(); }
}

EpollCommNet::EpollCommNet(const Plan& plan) : CommNetIf(plan) {
  pollers_.resize(Global<ResourceDesc, ForSession>::Get()->CommNetWorkerNum(), nullptr);
  for (size_t i = 0; i < pollers_.size(); ++i) { pollers_[i] = new IOEventPoller; }
  InitSockets();
  for (IOEventPoller* poller : pollers_) { poller->Start(); }
}

void EpollCommNet::InitSockets() {
  int64_t this_machine_id = GlobalProcessCtx::Rank();
  auto this_machine = Global<ResourceDesc, ForSession>::Get()->machine(this_machine_id);
  int64_t total_machine_num = Global<ResourceDesc, ForSession>::Get()->process_ranks().size();
  machine_id2sockfd_.assign(total_machine_num, -1);
  sockfd2helper_.clear();
  size_t poller_idx = 0;
  auto NewSocketHelper = [&](int sockfd) {
    IOEventPoller* poller = pollers_[poller_idx];
    poller_idx = (poller_idx + 1) % pollers_.size();
    return new SocketHelper(sockfd, poller);
  };

  // listen
  int listen_sockfd = socket(AF_INET, SOCK_STREAM, 0);
  int32_t this_listen_port = kInvlidPort;
  {
    if (this_machine.data_port_agent() != -1) {
      this_listen_port = this_machine.data_port_agent();
    } else if (Global<EnvDesc>::Get()->data_port() != -1) {
      this_listen_port = Global<EnvDesc>::Get()->data_port();
    }
  }
  CHECK_EQ(SockListen(listen_sockfd, &this_listen_port, total_machine_num), 0);
  CHECK_NE(this_listen_port, 0);
  PushPort(this_machine_id, this_listen_port);
  int32_t src_machine_count = 0;

  // connect
  for (int64_t peer_id : peer_machine_id()) {
    if (peer_id < this_machine_id) {
      ++src_machine_count;
      continue;
    }
    uint16_t peer_port = PullPort(peer_id);
    auto peer_machine = Global<ResourceDesc, ForSession>::Get()->machine(peer_id);
    sockaddr_in peer_sockaddr = GetSockAddr(peer_machine.addr(), peer_port);
    int sockfd = socket(AF_INET, SOCK_STREAM, 0);
    const int val = 1;
    PCHECK(setsockopt(sockfd, IPPROTO_TCP, TCP_NODELAY, (char*)&val, sizeof(int)) == 0);
    PCHECK(connect(sockfd, reinterpret_cast<sockaddr*>(&peer_sockaddr), sizeof(peer_sockaddr))
           == 0);
    ssize_t n = write(sockfd, &this_machine_id, sizeof(int64_t));
<<<<<<< HEAD
    PCHECK(n == 8);
=======
    PCHECK(n == sizeof(int64_t));
>>>>>>> 97f53b3f
    CHECK(sockfd2helper_.emplace(sockfd, NewSocketHelper(sockfd)).second);
    machine_id2sockfd_[peer_id] = sockfd;
  }

  // accept
  FOR_RANGE(int32_t, idx, 0, src_machine_count) {
    sockaddr_in peer_sockaddr;
    socklen_t len = sizeof(peer_sockaddr);
    int sockfd = accept(listen_sockfd, reinterpret_cast<sockaddr*>(&peer_sockaddr), &len);
    PCHECK(sockfd != -1);
    int64_t peer_rank;
    ssize_t n = read(sockfd, &peer_rank, sizeof(int64_t));
<<<<<<< HEAD
    PCHECK(n == 8);
=======
    PCHECK(n == sizeof(int64_t));
>>>>>>> 97f53b3f
    CHECK(sockfd2helper_.emplace(sockfd, NewSocketHelper(sockfd)).second);
    machine_id2sockfd_[peer_rank] = sockfd;
  }
  PCHECK(close(listen_sockfd) == 0);
  ClearPort(this_machine_id);

  // useful log
  FOR_RANGE(int64_t, machine_id, 0, total_machine_num) {
    LOG(INFO) << "machine " << machine_id << " sockfd " << machine_id2sockfd_[machine_id];
  }
}

SocketHelper* EpollCommNet::GetSocketHelper(int64_t machine_id) {
  int sockfd = machine_id2sockfd_.at(machine_id);
  return sockfd2helper_.at(sockfd);
}

void EpollCommNet::DoRead(void* read_id, int64_t src_machine_id, void* src_token, void* dst_token) {
  SocketMsg msg;
  msg.msg_type = SocketMsgType::kRequestWrite;
  msg.request_write_msg.src_token = src_token;
  msg.request_write_msg.dst_machine_id = GlobalProcessCtx::Rank();
  msg.request_write_msg.dst_token = dst_token;
  msg.request_write_msg.read_id = read_id;
  GetSocketHelper(src_machine_id)->AsyncWrite(msg);
}

}  // namespace oneflow

#endif  // __linux__<|MERGE_RESOLUTION|>--- conflicted
+++ resolved
@@ -177,11 +177,7 @@
     PCHECK(connect(sockfd, reinterpret_cast<sockaddr*>(&peer_sockaddr), sizeof(peer_sockaddr))
            == 0);
     ssize_t n = write(sockfd, &this_machine_id, sizeof(int64_t));
-<<<<<<< HEAD
-    PCHECK(n == 8);
-=======
     PCHECK(n == sizeof(int64_t));
->>>>>>> 97f53b3f
     CHECK(sockfd2helper_.emplace(sockfd, NewSocketHelper(sockfd)).second);
     machine_id2sockfd_[peer_id] = sockfd;
   }
@@ -194,11 +190,7 @@
     PCHECK(sockfd != -1);
     int64_t peer_rank;
     ssize_t n = read(sockfd, &peer_rank, sizeof(int64_t));
-<<<<<<< HEAD
-    PCHECK(n == 8);
-=======
     PCHECK(n == sizeof(int64_t));
->>>>>>> 97f53b3f
     CHECK(sockfd2helper_.emplace(sockfd, NewSocketHelper(sockfd)).second);
     machine_id2sockfd_[peer_rank] = sockfd;
   }
