#include "oneflow/core/comm_network/epoll/epoll_comm_network.h"
#include "oneflow/core/control/ctrl_client.h"
#include "oneflow/core/job/machine_context.h"

#ifdef PLATFORM_POSIX

namespace oneflow {

namespace {

sockaddr_in GetSockAddr(const std::string& addr, uint16_t port) {
  sockaddr_in sa;
  sa.sin_family = AF_INET;
  sa.sin_port = htons(port);
  PCHECK(inet_pton(AF_INET, addr.c_str(), &(sa.sin_addr)) == 1);
  return sa;
}

int32_t SockListen(int32_t listen_sockfd, uint16_t listen_port, int32_t total_machine_num) {
  sockaddr_in sa = GetSockAddr("0.0.0.0", listen_port);
  int32_t bind_result = bind(listen_sockfd, reinterpret_cast<sockaddr*>(&sa), sizeof(sa));
  if (bind_result == 0) {
    PCHECK(listen(listen_sockfd, total_machine_num) == 0);
    LOG(INFO) << "CommNet:Epoll listening on "
              << "0.0.0.0:" + std::to_string(listen_port);
  } else {
    PCHECK(errno == EACCES || errno == EADDRINUSE);
  }
  return bind_result;
}

int64_t GetMachineId(const sockaddr_in& sa) {
  char addr[INET_ADDRSTRLEN];
  memset(addr, '\0', sizeof(addr));
  PCHECK(inet_ntop(AF_INET, &(sa.sin_addr), addr, INET_ADDRSTRLEN));
  for (int64_t i = 0; i < Global<JobDesc>::Get()->TotalMachineNum(); ++i) {
    if (Global<JobDesc>::Get()->resource().machine(i).addr() == addr) { return i; }
  }
  UNIMPLEMENTED();
}

std::string GenPortKey(int64_t machine_id) { return "EpollPort/" + std::to_string(machine_id); }
void PushPort(int64_t machine_id, uint16_t port) {
  Global<CtrlClient>::Get()->PushKV(GenPortKey(machine_id), std::to_string(port));
}
void ClearPort(int64_t machine_id) { Global<CtrlClient>::Get()->ClearKV(GenPortKey(machine_id)); }
uint16_t PullPort(int64_t machine_id) {
  uint16_t port = 0;
  Global<CtrlClient>::Get()->PullKV(
      GenPortKey(machine_id), [&](const std::string& v) { port = oneflow_cast<uint16_t>(v); });
  return port;
}

}  // namespace

EpollCommNet::~EpollCommNet() {
  for (size_t i = 0; i < pollers_.size(); ++i) {
    LOG(INFO) << "CommNet Thread " << i << " finish";
    pollers_.at(i)->Stop();
  }
  OF_BARRIER();
  for (IOEventPoller* poller : pollers_) { delete poller; }
  for (auto& pair : sockfd2helper_) { delete pair.second; }
}

void EpollCommNet::RegisterMemoryDone() {
  for (void* dst_token : mem_descs()) { dst_token2part_done_cnt_[dst_token] = 0; }
}

void EpollCommNet::SendActorMsg(int64_t dst_machine_id, const ActorMsg& actor_msg) const {
  SocketMsg msg;
  msg.msg_type = SocketMsgType::kActor;
  msg.actor_msg = actor_msg;
  GetSocketHelper(dst_machine_id, epoll_conf_.link_num() - 1)->AsyncWrite(msg);
}

void EpollCommNet::RequestRead(int64_t dst_machine_id, void* src_token, void* dst_token,
                               void* read_id) const {
  int32_t total_byte_size = static_cast<const SocketMemDesc*>(src_token)->byte_size;
  CHECK_GT(total_byte_size, 0);

  int32_t part_length = (total_byte_size + epoll_conf_.link_num() - 1) / epoll_conf_.link_num();
  part_length = RoundUp(part_length, epoll_conf_.msg_segment_kbyte() * 1024);
  int32_t part_num = (total_byte_size + part_length - 1) / part_length;
  CHECK_LE(part_num, epoll_conf_.link_num());

  for (int32_t link_i = 0; link_i < part_num; ++link_i) {
    int32_t byte_size = (total_byte_size > part_length) ? (part_length) : (total_byte_size);
    CHECK_GT(byte_size, 0);
    total_byte_size -= byte_size;
    SocketMsg msg;
    msg.msg_type = SocketMsgType::kRequestRead;
    msg.request_read_msg.src_machine_id = Global<MachineCtx>::Get()->this_machine_id();
    msg.request_read_msg.src_token = src_token;
    msg.request_read_msg.dst_token = dst_token;
    msg.request_read_msg.offset = link_i * part_length;
    msg.request_read_msg.byte_size = byte_size;
    msg.request_read_msg.read_id = read_id;
    msg.request_read_msg.part_num = part_num;
    GetSocketHelper(dst_machine_id, link_i)->AsyncWrite(msg);
  }
  CHECK_EQ(total_byte_size, 0);
}

SocketMemDesc* EpollCommNet::NewMemDesc(void* ptr, size_t byte_size) const {
  SocketMemDesc* mem_desc = new SocketMemDesc;
  mem_desc->mem_ptr = ptr;
  mem_desc->byte_size = byte_size;
  return mem_desc;
}

EpollCommNet::EpollCommNet(const Plan& plan)
    : CommNetIf(plan), epoll_conf_(Global<JobDesc>::Get()->epoll_conf()) {
  pollers_.resize(Global<JobDesc>::Get()->CommNetWorkerNum(), nullptr);
  for (size_t i = 0; i < pollers_.size(); ++i) { pollers_.at(i) = new IOEventPoller; }
  InitSockets();
  for (IOEventPoller* poller : pollers_) { poller->Start(); }
}

void EpollCommNet::InitSockets() {
  int64_t this_machine_id = Global<MachineCtx>::Get()->this_machine_id();
  auto this_machine = Global<JobDesc>::Get()->resource().machine(this_machine_id);
  int64_t total_machine_num = Global<JobDesc>::Get()->TotalMachineNum();
  machine_link_id2sockfds_.assign(total_machine_num * epoll_conf_.link_num(), -1);
  sockfd2helper_.clear();
  size_t poller_idx = 0;
  auto NewSocketHelper = [&](int32_t sockfd) {
    IOEventPoller* poller = pollers_.at(poller_idx);
    poller_idx = (poller_idx + 1) % pollers_.size();
    return new SocketHelper(sockfd, poller);
  };

  // listen
  int32_t listen_sockfd = socket(AF_INET, SOCK_STREAM, 0);
  int32_t this_listen_port = Global<JobDesc>::Get()->resource().data_port();
  if (this_listen_port != -1) {
    CHECK_EQ(SockListen(listen_sockfd, this_listen_port, total_machine_num), 0);
    PushPort(this_machine_id,
             ((this_machine.data_port_agent() != -1) ? (this_machine.data_port_agent())
                                                     : (this_listen_port)));
  } else {
    for (this_listen_port = 1024; this_listen_port < GetMaxVal<uint16_t>(); ++this_listen_port) {
      if (SockListen(listen_sockfd, this_listen_port, total_machine_num) == 0) {
        PushPort(this_machine_id, this_listen_port);
        break;
      }
    }
    CHECK_LT(this_listen_port, GetMaxVal<uint16_t>());
  }
  int32_t src_machine_count = 0;

  // connect
  for (int64_t peer_mchn_id : peer_machine_id()) {
    if (peer_mchn_id < this_machine_id) {
      ++src_machine_count;
      continue;
    }
    uint16_t peer_port = PullPort(peer_mchn_id);
    auto peer_machine = Global<JobDesc>::Get()->resource().machine(peer_mchn_id);
    sockaddr_in peer_sockaddr = GetSockAddr(peer_machine.addr(), peer_port);
    for (int32_t link_i = 0; link_i < epoll_conf_.link_num(); ++link_i) {
      int32_t sockfd = socket(AF_INET, SOCK_STREAM, 0);
      PCHECK(connect(sockfd, reinterpret_cast<sockaddr*>(&peer_sockaddr), sizeof(peer_sockaddr))
             == 0);
      CHECK(sockfd2helper_.emplace(sockfd, NewSocketHelper(sockfd)).second);
      machine_link_id2sockfds_.at(peer_mchn_id * epoll_conf_.link_num() + link_i) = sockfd;
    }
  }

  // accept
  FOR_RANGE(int32_t, idx, 0, src_machine_count) {
    sockaddr_in peer_sockaddr;
    socklen_t len = sizeof(peer_sockaddr);
    for (int32_t link_i = 0; link_i < epoll_conf_.link_num(); ++link_i) {
      int32_t sockfd = accept(listen_sockfd, reinterpret_cast<sockaddr*>(&peer_sockaddr), &len);
      PCHECK(sockfd != -1);
      CHECK(sockfd2helper_.emplace(sockfd, NewSocketHelper(sockfd)).second);
      int64_t peer_mchn_id = GetMachineId(peer_sockaddr);
      machine_link_id2sockfds_.at(peer_mchn_id * epoll_conf_.link_num() + link_i) = sockfd;
    }
  }
  PCHECK(close(listen_sockfd) == 0);
  ClearPort(this_machine_id);

  // useful log
  for (int64_t peer_mchn_id : peer_machine_id()) {
    FOR_RANGE(int32_t, link_i, 0, epoll_conf_.link_num()) {
      LOG(INFO) << "machine: " << peer_mchn_id << ", link index: " << link_i << ", sockfd: "
                << machine_link_id2sockfds_.at(peer_mchn_id * epoll_conf_.link_num() + link_i);
    }
  }
}

SocketHelper* EpollCommNet::GetSocketHelper(int64_t machine_id, int32_t link_index) const {
  int32_t sockfd = machine_link_id2sockfds_.at(machine_id * epoll_conf_.link_num() + link_index);
  return sockfd2helper_.at(sockfd);
}

void EpollCommNet::DoRead(void* read_id, int64_t src_machine_id, void* src_token, void* dst_token) {
  SocketMsg msg;
  msg.msg_type = SocketMsgType::kRequestWrite;
  msg.request_write_msg.src_token = src_token;
  msg.request_write_msg.dst_machine_id = Global<MachineCtx>::Get()->this_machine_id();
  msg.request_write_msg.dst_token = dst_token;
  msg.request_write_msg.read_id = read_id;
  dst_token2part_done_cnt_.at(dst_token) = 0;
<<<<<<< HEAD
  GetSocketHelper(src_machine_id, 0)->AsyncWrite(msg);
  {
    std::unique_lock<std::mutex> lck(read_done_mtx_);
    machine_id2read_done_order_[src_machine_id].push(read_id);
    read_id2done_status_.emplace(read_id, false);
  }
=======
  GetSocketHelper(src_machine_id, epoll_conf_.link_num() - 1)->AsyncWrite(msg);
>>>>>>> 576ad833
}

void EpollCommNet::PartReadDone(void* read_id, int64_t src_machine_id, void* dst_token,
                                int32_t part_num) {
  if (dst_token2part_done_cnt_.at(dst_token).fetch_add(1, std::memory_order_relaxed)
      == (part_num - 1)) {
    read_id2done_status_.at(read_id) = true;
    {
      std::unique_lock<std::mutex> lck(read_done_mtx_);
      auto& read_done_order = machine_id2read_done_order_.at(src_machine_id);
      while (read_id2done_status_.at(read_done_order.front())) {
        void* item = read_done_order.front();
        ReadDone(item);
        read_id2done_status_.erase(item);
        read_done_order.pop();
      }
    }
  }
}

}  // namespace oneflow

#endif  // PLATFORM_POSIX<|MERGE_RESOLUTION|>--- conflicted
+++ resolved
@@ -204,16 +204,12 @@
   msg.request_write_msg.dst_token = dst_token;
   msg.request_write_msg.read_id = read_id;
   dst_token2part_done_cnt_.at(dst_token) = 0;
-<<<<<<< HEAD
-  GetSocketHelper(src_machine_id, 0)->AsyncWrite(msg);
+  GetSocketHelper(src_machine_id, epoll_conf_.link_num() - 1)->AsyncWrite(msg);
   {
     std::unique_lock<std::mutex> lck(read_done_mtx_);
     machine_id2read_done_order_[src_machine_id].push(read_id);
     read_id2done_status_.emplace(read_id, false);
   }
-=======
-  GetSocketHelper(src_machine_id, epoll_conf_.link_num() - 1)->AsyncWrite(msg);
->>>>>>> 576ad833
 }
 
 void EpollCommNet::PartReadDone(void* read_id, int64_t src_machine_id, void* dst_token,
