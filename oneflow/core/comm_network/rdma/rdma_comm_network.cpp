#include "oneflow/core/comm_network/rdma/rdma_comm_network.h"

namespace oneflow {

void RdmaCommNet::Init() {
  CommNet::Singleton()->set_comm_network_ptr(new RdmaCommNet());
}

RdmaCommNet::RdmaCommNet() {
  mems_.clear();
  unregister_mems_cnt_ = 0;
  endpoint_manager_->InitRdma();
<<<<<<< HEAD
=======
  endpoint_manager_->Start();
>>>>>>> 1786ec1c
}

RdmaCommNet::~RdmaCommNet() {
  // TODO
<<<<<<< HEAD
=======
  endpoint_manager_->Stop();
>>>>>>> 1786ec1c
}

const void* RdmaCommNet::RegisterMemory(void* mem_ptr, size_t byte_size) {
  RdmaMem* rdma_mem = endpoint_manager_->NewRdmaMem();
  rdma_mem->Register(mem_ptr, byte_size);
  {
    std::unique_lock<std::mutex> lck(mem_mutex_);
    mems_.push_back(rdma_mem);
  }
  return rdma_mem;
}

void RdmaCommNet::UnRegisterMemory(const void* token) {
  std::unique_lock<std::mutex> lck(mem_mutex_);
  CHECK(!mems_.empty());
  unregister_mems_cnt_ += 1;
  if (unregister_mems_cnt_ == mems_.size()) {
    for (RdmaMem* mem : mems_) { delete mem; }
    mems_.clear();
    unregister_mems_cnt_ = 0;
  }
}

void RdmaCommNet::RegisterMemoryDone() {
  int64_t total_machine_num = JobDesc::Singleton()->TotalMachineNum();
  HashMap<uint64_t, RdmaMemDesc> this_machine_token_msgs;
  for (RdmaMem* mem_ptr : mems_) {
    this_machine_token_msgs.insert(
        {reinterpret_cast<uint64_t>(mem_ptr), mem_ptr->GetRdmaMemDesc()});
  }
  TokenMsgs token_msgs;
  *(token_msgs.mutable_token2mem_desc()) =
      HashMap2PbMap<uint64_t, RdmaMemDesc>(this_machine_token_msgs);
  CtrlClient::Singleton()->PushTokenMsgs(token_msgs);
  FOR_RANGE(int64_t, peer_machine_id, 0, total_machine_num) {
    auto& peer_token_msgs =
        CtrlClient::Singleton()->PullTokenMsgs(peer_machine_id);
    for (auto mem_desc_pair : peer_token_msgs.token2mem_desc()) {
      token2mem_desc_.insert({mem_desc_pair.first, mem_desc_pair.second});
    }
  }
  OF_BARRIER();
  CtrlClient::Singleton()->ClearTokenMsgs();
}

void* RdmaCommNet::NewActorReadId() { return new ActorReadContext; }

void RdmaCommNet::DeleteActorReadId(void* actor_read_id) {
  auto actor_read_ctx = static_cast<ActorReadContext*>(actor_read_id);
  CHECK(actor_read_ctx->read_ctx_list.empty());
  delete actor_read_ctx;
}

void RdmaCommNet::AddReadCallBack(void* actor_read_id, void* read_id,
                                  std::function<void()> callback) {
  auto actor_read_ctx = static_cast<ActorReadContext*>(actor_read_id);
  ReadContext* read_ctx = static_cast<ReadContext*>(read_id);
  if (read_ctx) {
    read_ctx->cbl.push_back(callback);
    return;
  }
  do {
    std::unique_lock<std::mutex> lck(actor_read_ctx->read_ctx_list_mtx);
    if (actor_read_ctx->read_ctx_list.empty()) {
      break;
    } else {
      actor_read_ctx->read_ctx_list.back()->cbl.push_back(callback);
      return;
    }
  } while (0);
  callback();
}

void RdmaCommNet::AddReadCallBackDone(void* actor_read_id, void* read_id) {
  auto actor_read_ctx = static_cast<ActorReadContext*>(actor_read_id);
  ReadContext* read_ctx = static_cast<ReadContext*>(read_id);
  if (IncreaseDoneCnt(read_ctx) == 2) {
    FinishOneReadContext(actor_read_ctx, read_ctx);
    delete read_ctx;
  }
}

void RdmaCommNet::ReadDone(void* read_done_id) {
  auto parsed_read_done_id =
      static_cast<std::tuple<ActorReadContext*, ReadContext*>*>(read_done_id);
  auto actor_read_ctx = std::get<0>(*parsed_read_done_id);
  auto read_ctx = std::get<1>(*parsed_read_done_id);
  delete parsed_read_done_id;
  if (IncreaseDoneCnt(read_ctx) == 2) {
    {
      std::unique_lock<std::mutex> lck(actor_read_ctx->read_ctx_list_mtx);
      FinishOneReadContext(actor_read_ctx, read_ctx);
    }
    delete read_ctx;
  }
}

void* RdmaCommNet::Read(void* actor_read_id, int64_t src_machine_id,
                        const void* src_token, const void* dst_token) {
  auto actor_read_ctx = static_cast<ActorReadContext*>(actor_read_id);
  ReadContext* read_ctx = new ReadContext;
  ;
  read_ctx->done_cnt = 0;
  {
    std::unique_lock<std::mutex> lck(actor_read_ctx->read_ctx_list_mtx);
    actor_read_ctx->read_ctx_list.push_back(read_ctx);
  }
  RdmaMemDesc& remote_mem_desc =
      token2mem_desc_[reinterpret_cast<int64_t>(src_token)];
  auto local_mem = static_cast<const RdmaMem*>(dst_token);
  endpoint_manager_->Read(read_ctx, src_machine_id, local_mem, remote_mem_desc);
  return read_ctx;
}

void RdmaCommNet::SendActorMsg(int64_t dst_machine_id, const ActorMsg& msg) {
  endpoint_manager_->SendActorMsg(dst_machine_id, msg);
}

int8_t RdmaCommNet::IncreaseDoneCnt(ReadContext* read_ctx) {
  std::unique_lock<std::mutex> lck(read_ctx->done_cnt_mtx);
  read_ctx->done_cnt += 1;
  return read_ctx->done_cnt;
}

void RdmaCommNet::FinishOneReadContext(ActorReadContext* actor_read_ctx,
                                       ReadContext* read_ctx) {
  CHECK_EQ(actor_read_ctx->read_ctx_list.front(), read_ctx);
  actor_read_ctx->read_ctx_list.pop_front();
  for (std::function<void()>& callback : read_ctx->cbl) { callback(); }
}

}  // namespace oneflow<|MERGE_RESOLUTION|>--- conflicted
+++ resolved
@@ -10,18 +10,12 @@
   mems_.clear();
   unregister_mems_cnt_ = 0;
   endpoint_manager_->InitRdma();
-<<<<<<< HEAD
-=======
   endpoint_manager_->Start();
->>>>>>> 1786ec1c
 }
 
 RdmaCommNet::~RdmaCommNet() {
   // TODO
-<<<<<<< HEAD
-=======
   endpoint_manager_->Stop();
->>>>>>> 1786ec1c
 }
 
 const void* RdmaCommNet::RegisterMemory(void* mem_ptr, size_t byte_size) {
