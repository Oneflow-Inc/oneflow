--- conflicted
+++ resolved
@@ -9,12 +9,8 @@
 RdmaCommNet::RdmaCommNet() {
   mems_.clear();
   unregister_mems_cnt_ = 0;
-<<<<<<< HEAD
-  InitRdma();
+  endpoint_manager_->InitRdma();
   endpoint_manager_->Start();
-=======
-  endpoint_manager_->InitRdma();
->>>>>>> f5592368
 }
 
 RdmaCommNet::~RdmaCommNet() {
