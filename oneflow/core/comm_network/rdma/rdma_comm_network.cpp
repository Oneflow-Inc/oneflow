--- conflicted
+++ resolved
@@ -14,64 +14,29 @@
 }
 
 Connection* RdmaCommNet::NewConnection() {
-  Connection* conn = new Connection();
-  // TODO
+  Connection* conn = endpoint_manager_->NewConnection();
   return conn;
 }
 
+ConnectionInfo& RdmaCommNet::GetMachineConnInfo() {
+  return endpoint_manager_->GetMachineConnInfo();
+}
+
 void RdmaCommNet::InitRdma() {
-  int64_t this_machine_id = RuntimeCtx::Singleton()->this_machine_id();
   int64_t total_machine_num = JobDesc::Singleton()->TotalMachineNum();
-  FOR_RANGE(int64_t, peer_machine_id, this_machine_id + 1, total_machine_num) {
+  CtrlClient::Singleton()->PushConnectionInfo(GetMachineConnInfo());
+  FOR_RANGE(int64_t, peer_machine_id, 0, total_machine_num) {
     Connection* conn = NewConnection();
-    conn->ConnectTo(peer_machine_id);
+    conn->set_peer_conn_info(
+        CtrlClient::Singleton()->PullConnectionInfo(peer_machine_id));
     connection_pool_->AddConnection(peer_machine_id, conn);
   }
-  CtrlClient::Singleton()->PushConnectorInfo();
-  FOR_RANGE(int64_t, idx, 0, this_machine_id) {
-    Connection* conn = NewConnection();
-    conn->WaitForConnection();
-    connection_pool_->AddConnection(idx, conn);
-  }
-}
-
-void RdmaCommNet::Init() {
-  CommNet::Singleton()->set_comm_network_ptr(new RdmaCommNet());
-}
-
-RdmaCommNet::RdmaCommNet() {
-  mems_.clean();
-  unregister_mems_cnt_ = 0;
-  InitRdma();
-}
-
-Connection* RdmaCommNet::NewConnection() {
-  Connection* conn = new Connection();
-  // TODO
-}
-
-RdmaCommNet::InitRdma() {
-  int64_t this_machine_id = RuntimeCtx::Singleton()->this_machine_id();
-  int64_t total_machine_num = JobDesc::Singleton()->TotalMachineNum();
-  CtrlClient::Singleton()->PushConnectorInfo();
-  FOR_RANGE(int64_t, peer_machine_id, 0, total_machine_num) {
-    if (peer_machine_id == this_machine_id) continue;
-    ConnectorInfo& peer_conn_info =
-        CtrlClient::Singleton()->PullConnectorInfo(peer_machine_id);
-    Connection* conn = NewConnection();
-    conn.set_peer_conn_info(peer_conn_info);
-    connection_pool_.AddConnection(peer_machine_id, conn);
-  }
-  CtrlClient::Singleton()->Barrier();
-  CtrlClient::Singleton()->CleanConnectionInfo(this_machine_id);
+  OF_BARRIER();
+  CtrlClient::Singleton()->ClearConnectionInfo();
 }
 
 const void* RdmaCommNet::RegisterMemory(void* mem_ptr, size_t byte_size) {
-<<<<<<< HEAD
-  RdmaMem* rdma_mem = endpoint_manager_.NewRdmaMem();
-=======
   RdmaMem* rdma_mem = endpoint_manager_->NewRdmaMem();
->>>>>>> c8c5e0e8
   rdma_mem->Register(mem_ptr, byte_size);
   {
     std::unique_lock<std::mutex> lck(mem_mutex_);
@@ -103,30 +68,18 @@
     std::unique_lock<std::mutex> lck(actor_read_ctx->read_ctx_list_mtx);
     actor_read_ctx->read_ctx_list.push_back(read_ctx);
   }
-<<<<<<< HEAD
-  auto remote_mem_desc = static_cast<RdmaMemDesc*>(src_token);
-  auto local_mem = static_cast<RdmaMem*>(dst_token);
-=======
   auto remote_mem_desc = static_cast<const RdmaMemDesc*>(src_token);
   auto local_mem = static_cast<const RdmaMem*>(dst_token);
->>>>>>> c8c5e0e8
   auto conn = connection_pool_->GetConnection(src_machine_id);
   conn->PostReadRequest(read_ctx, local_mem, remote_mem_desc);
   return read_ctx;
 }
 
 void RdmaCommNet::SendActorMsg(int64_t dst_machine_id, const ActorMsg& msg) {
-<<<<<<< HEAD
-  auto rdma_mem = RegisterMemory(&msg, sizeof(msg));
-  auto conn = connection_pool_->GetConnection(dst_machine_id);
-  conn->PostSendRequest(rdma_mem);
-}
-=======
   auto rdma_mem = static_cast<const RdmaMem*>(RegisterMemory(
       reinterpret_cast<void*>(const_cast<ActorMsg*>(&msg)), sizeof(msg)));
   auto conn = connection_pool_->GetConnection(dst_machine_id);
   conn->PostSendRequest(rdma_mem);
 }
 
-}  // namespace oneflow
->>>>>>> c8c5e0e8
+}  // namespace oneflow