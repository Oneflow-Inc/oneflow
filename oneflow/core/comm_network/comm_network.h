/*
Copyright 2020 The OneFlow Authors. All rights reserved.

Licensed under the Apache License, Version 2.0 (the "License");
you may not use this file except in compliance with the License.
You may obtain a copy of the License at

    http://www.apache.org/licenses/LICENSE-2.0

Unless required by applicable law or agreed to in writing, software
distributed under the License is distributed on an "AS IS" BASIS,
WITHOUT WARRANTIES OR CONDITIONS OF ANY KIND, either express or implied.
See the License for the specific language governing permissions and
limitations under the License.
*/
#ifndef ONEFLOW_CORE_COMM_NETWORK_COMM_NETWORK_H_
#define ONEFLOW_CORE_COMM_NETWORK_COMM_NETWORK_H_

#define DEPRECATED __attribute__((deprecated))

#include "oneflow/core/actor/actor_message.h"
#include "oneflow/core/common/platform.h"
<<<<<<< HEAD
#include "oneflow/core/job/plan.pb.h"
#include "oneflow/core/job/machine_context.h"
=======
>>>>>>> 809944fc
#include "oneflow/core/common/channel.h"

namespace oneflow {

struct CommNetItem {
  bool is_read;
  std::function<void()> callback;
  CommNetItem() : CommNetItem(false, nullptr) {}
  CommNetItem(bool read, const std::function<void()>& cb) : is_read(read), callback(cb) {}
};

class CommNet {
 public:
  OF_DISALLOW_COPY_AND_MOVE(CommNet);
  virtual ~CommNet();

  // "RegisterMemory" will return a Token, after "RegisterMemoryDone",
  // we can use this token to use the "Read"
  virtual void* RegisterMemory(void* ptr, size_t byte_size) = 0;
  virtual void UnRegisterMemory(void* token) = 0;
<<<<<<< HEAD
  virtual void RegisterMemoryDone() = 0;
=======
>>>>>>> 809944fc

  // Stream
  void* NewActorReadId();
  void DeleteActorReadId(void* actor_read_id);
  void Read(void* actor_read_id, int64_t src_machine_id, void* src_token, void* dst_token);
  void AddReadCallBack(void* actor_read_id, std::function<void()> callback);
  void ReadDone(void* read_id);

  virtual void SendActorMsg(int64_t dst_machine_id, const ActorMsg& msg) = 0;

 protected:
  CommNet();
<<<<<<< HEAD
  DEPRECATED CommNet(const Plan& plan);
=======
>>>>>>> 809944fc

  virtual void DoRead(void* read_id, int64_t src_machine_id, void* src_token, void* dst_token) = 0;
  const HashSet<int64_t>& peer_machine_id() { return peer_machine_id_; }

  Channel<std::function<void()>> ready_cbs_;

 private:
  friend class Global<CommNet>;
  void AddWorkToStream(void* actor_read_id, const std::function<void()>& cb, bool is_read);
  struct ActorReadContext;
  struct ReadContext {
    ActorReadContext* actor_read_ctx;
  };
  struct ActorReadContext {
    std::mutex waiting_list_mtx;
    std::list<CommNetItem> waiting_list;
  };
  HashSet<int64_t> peer_machine_id_;
  std::thread ready_cb_poller_;
};

template<typename MemDescType>
class CommNetIf : public CommNet {
 public:
  OF_DISALLOW_COPY_AND_MOVE(CommNetIf);
<<<<<<< HEAD
  CommNetIf() = default;
  DEPRECATED CommNetIf(const Plan& plan) : CommNet(plan) {}
  virtual ~CommNetIf() {}

  void* RegisterMemory(void* ptr, size_t byte_size) override {
    MemDescType* mem_desc = NewMemDesc(ptr, byte_size);
    std::unique_lock<std::mutex> lck(mem_descs_mtx_);
=======
  CommNetIf() : CommNet() {}
  virtual ~CommNetIf() {}

  void* RegisterMemory(void* ptr, size_t byte_size) override {
    std::unique_lock<std::mutex> lck(mem_descs_mtx_);
    MemDescType* mem_desc = NewMemDesc(ptr, byte_size);
>>>>>>> 809944fc
    CHECK(mem_descs_.insert(mem_desc).second);
    return mem_desc;
  }

  void UnRegisterMemory(void* token) override {
<<<<<<< HEAD
    MemDescType* mem_desc = static_cast<MemDescType*>(token);
    delete mem_desc;
    std::unique_lock<std::mutex> lck(mem_descs_mtx_);
=======
    std::unique_lock<std::mutex> lck(mem_descs_mtx_);
    MemDescType* mem_desc = static_cast<MemDescType*>(token);
    delete mem_desc;
>>>>>>> 809944fc
    CHECK_EQ(mem_descs_.erase(mem_desc), 1);
  }

 protected:
  virtual MemDescType* NewMemDesc(void* ptr, size_t byte_size) = 0;
  const HashSet<MemDescType*>& mem_descs() { return mem_descs_; }

 private:
  std::mutex mem_descs_mtx_;
  HashSet<MemDescType*> mem_descs_;
};

}  // namespace oneflow

#endif  // ONEFLOW_CORE_COMM_NETWORK_COMM_NETWORK_H_<|MERGE_RESOLUTION|>--- conflicted
+++ resolved
@@ -20,11 +20,6 @@
 
 #include "oneflow/core/actor/actor_message.h"
 #include "oneflow/core/common/platform.h"
-<<<<<<< HEAD
-#include "oneflow/core/job/plan.pb.h"
-#include "oneflow/core/job/machine_context.h"
-=======
->>>>>>> 809944fc
 #include "oneflow/core/common/channel.h"
 
 namespace oneflow {
@@ -45,10 +40,6 @@
   // we can use this token to use the "Read"
   virtual void* RegisterMemory(void* ptr, size_t byte_size) = 0;
   virtual void UnRegisterMemory(void* token) = 0;
-<<<<<<< HEAD
-  virtual void RegisterMemoryDone() = 0;
-=======
->>>>>>> 809944fc
 
   // Stream
   void* NewActorReadId();
@@ -61,10 +52,6 @@
 
  protected:
   CommNet();
-<<<<<<< HEAD
-  DEPRECATED CommNet(const Plan& plan);
-=======
->>>>>>> 809944fc
 
   virtual void DoRead(void* read_id, int64_t src_machine_id, void* src_token, void* dst_token) = 0;
   const HashSet<int64_t>& peer_machine_id() { return peer_machine_id_; }
@@ -90,36 +77,20 @@
 class CommNetIf : public CommNet {
  public:
   OF_DISALLOW_COPY_AND_MOVE(CommNetIf);
-<<<<<<< HEAD
-  CommNetIf() = default;
-  DEPRECATED CommNetIf(const Plan& plan) : CommNet(plan) {}
-  virtual ~CommNetIf() {}
-
-  void* RegisterMemory(void* ptr, size_t byte_size) override {
-    MemDescType* mem_desc = NewMemDesc(ptr, byte_size);
-    std::unique_lock<std::mutex> lck(mem_descs_mtx_);
-=======
   CommNetIf() : CommNet() {}
   virtual ~CommNetIf() {}
 
   void* RegisterMemory(void* ptr, size_t byte_size) override {
     std::unique_lock<std::mutex> lck(mem_descs_mtx_);
     MemDescType* mem_desc = NewMemDesc(ptr, byte_size);
->>>>>>> 809944fc
     CHECK(mem_descs_.insert(mem_desc).second);
     return mem_desc;
   }
 
   void UnRegisterMemory(void* token) override {
-<<<<<<< HEAD
-    MemDescType* mem_desc = static_cast<MemDescType*>(token);
-    delete mem_desc;
-    std::unique_lock<std::mutex> lck(mem_descs_mtx_);
-=======
     std::unique_lock<std::mutex> lck(mem_descs_mtx_);
     MemDescType* mem_desc = static_cast<MemDescType*>(token);
     delete mem_desc;
->>>>>>> 809944fc
     CHECK_EQ(mem_descs_.erase(mem_desc), 1);
   }
 
