/*
Copyright 2020 The OneFlow Authors. All rights reserved.

Licensed under the Apache License, Version 2.0 (the "License");
you may not use this file except in compliance with the License.
You may obtain a copy of the License at

    http://www.apache.org/licenses/LICENSE-2.0

Unless required by applicable law or agreed to in writing, software
distributed under the License is distributed on an "AS IS" BASIS,
WITHOUT WARRANTIES OR CONDITIONS OF ANY KIND, either express or implied.
See the License for the specific language governing permissions and
limitations under the License.
*/
#include "oneflow/core/comm_network/ibverbs/ibverbs_qp.h"
#include "oneflow/core/comm_network/comm_network.h"
#include "oneflow/core/actor/actor_message_bus.h"
#include "oneflow/core/job/resource_desc.h"
#include "oneflow/core/job/global_for.h"
#include "oneflow/core/dl/include/ibv.h"

#if defined(WITH_RDMA) && defined(OF_PLATFORM_POSIX)

namespace oneflow {

namespace {

constexpr int kMaxSendWr = 4096;

}

IBVerbsQP::IBVerbsQP(ibv_context* ctx, ibv_pd* pd, ibv_cq* send_cq, ibv_cq* recv_cq) {
  // ctx_, pd_
  ctx_ = ctx;
  pd_ = pd;
  // qp_
  ibv_device_attr device_attr{};
  CHECK_EQ(ibv::wrapper.ibv_query_device(ctx, &device_attr), 0);
  uint32_t max_recv_wr =
      Global<ResourceDesc, ForSession>::Get()->rdma_recv_msg_buf_byte() / sizeof(ActorMsg);
  max_recv_wr = std::min<uint32_t>(max_recv_wr, device_attr.max_qp_wr);
  ibv_qp_init_attr qp_init_attr{};
  qp_init_attr.qp_context = nullptr;
  qp_init_attr.send_cq = send_cq;
  qp_init_attr.recv_cq = recv_cq;
  qp_init_attr.srq = nullptr;
  qp_init_attr.cap.max_send_wr = std::min(device_attr.max_qp_wr, kMaxSendWr);
  qp_init_attr.cap.max_recv_wr = max_recv_wr;
  qp_init_attr.cap.max_send_sge = 1;
  qp_init_attr.cap.max_recv_sge = 1;
  qp_init_attr.cap.max_inline_data = 0;
  qp_init_attr.qp_type = IBV_QPT_RC;
  qp_init_attr.sq_sig_all = 1;
  qp_ = ibv::wrapper.ibv_create_qp(pd, &qp_init_attr);
  CHECK(qp_);
  // recv_msg_buf_
  recv_msg_buf_.assign(max_recv_wr, nullptr);
  FOR_RANGE(size_t, i, 0, recv_msg_buf_.size()) { recv_msg_buf_.at(i) = new ActorMsgMR(pd_); }
  // send_msg_buf_
  CHECK(send_msg_buf_.empty());
}

IBVerbsQP::~IBVerbsQP() {
  CHECK_EQ(ibv::wrapper.ibv_destroy_qp(qp_), 0);
  while (send_msg_buf_.empty() == false) {
    delete send_msg_buf_.front();
    send_msg_buf_.pop();
  }
  for (ActorMsgMR* msg_mr : recv_msg_buf_) { delete msg_mr; }
}

void IBVerbsQP::Connect(const IBVerbsConnectionInfo& peer_info) {
  ibv_port_attr port_attr{};
<<<<<<< HEAD
  CHECK_EQ(ibv::wrapper.ibv_query_port_(ctx_, 1, &port_attr), 0);
=======
  CHECK_EQ(ibv::wrapper.ibv_query_port_wrap(ctx_, 1, &port_attr), 0);
>>>>>>> 9cfee9b1
  ibv_qp_attr qp_attr{};
  // IBV_QPS_INIT
  memset(&qp_attr, 0, sizeof(ibv_qp_attr));
  qp_attr.qp_state = IBV_QPS_INIT;
  qp_attr.pkey_index = 0;
  qp_attr.port_num = 1;
  qp_attr.qp_access_flags =
      IBV_ACCESS_LOCAL_WRITE | IBV_ACCESS_REMOTE_WRITE | IBV_ACCESS_REMOTE_READ;
  CHECK_EQ(ibv::wrapper.ibv_modify_qp(
               qp_, &qp_attr, IBV_QP_STATE | IBV_QP_PKEY_INDEX | IBV_QP_PORT | IBV_QP_ACCESS_FLAGS),
           0);
  // IBV_QPS_RTR
  memset(&qp_attr, 0, sizeof(ibv_qp_attr));
  qp_attr.qp_state = IBV_QPS_RTR;
  qp_attr.ah_attr.grh.dgid.global.subnet_prefix = peer_info.subnet_prefix();
  qp_attr.ah_attr.grh.dgid.global.interface_id = peer_info.interface_id();
  qp_attr.ah_attr.grh.flow_label = 0;
  qp_attr.ah_attr.grh.sgid_index = 0;
  qp_attr.ah_attr.grh.hop_limit = GetMaxVal<uint8_t>();
  qp_attr.ah_attr.dlid = peer_info.lid();
  qp_attr.ah_attr.sl = 0;
  qp_attr.ah_attr.src_path_bits = 0;
  qp_attr.ah_attr.static_rate = 0;
  qp_attr.ah_attr.is_global = 1;
  qp_attr.ah_attr.port_num = 1;
  qp_attr.path_mtu = port_attr.active_mtu;
  qp_attr.dest_qp_num = peer_info.qp_num();
  qp_attr.rq_psn = 0;
  qp_attr.max_dest_rd_atomic = 1;
  qp_attr.min_rnr_timer = 12;
  CHECK_EQ(ibv::wrapper.ibv_modify_qp(qp_, &qp_attr,
                                      IBV_QP_STATE | IBV_QP_AV | IBV_QP_PATH_MTU | IBV_QP_DEST_QPN
                                          | IBV_QP_RQ_PSN | IBV_QP_MAX_DEST_RD_ATOMIC
                                          | IBV_QP_MIN_RNR_TIMER),
           0);
  // IBV_QPS_RTS
  memset(&qp_attr, 0, sizeof(ibv_qp_attr));
  qp_attr.qp_state = IBV_QPS_RTS;
  qp_attr.sq_psn = 0;
  qp_attr.max_rd_atomic = 1;
  qp_attr.retry_cnt = 7;
  qp_attr.rnr_retry = 7;
  qp_attr.timeout = 14;
  CHECK_EQ(ibv::wrapper.ibv_modify_qp(qp_, &qp_attr,
                                      IBV_QP_STATE | IBV_QP_SQ_PSN | IBV_QP_MAX_QP_RD_ATOMIC
                                          | IBV_QP_RETRY_CNT | IBV_QP_RNR_RETRY | IBV_QP_TIMEOUT),

           0);
}

void IBVerbsQP::PostAllRecvRequest() {
  for (ActorMsgMR* msg_mr : recv_msg_buf_) { PostRecvRequest(msg_mr); }
}

void IBVerbsQP::PostReadRequest(const IBVerbsMemDescProto& remote_mem,
                                const IBVerbsMemDesc& local_mem, void* read_id) {
  CHECK_EQ(remote_mem.mem_ptr_size(), local_mem.sge_vec().size());
  WorkRequestId* wr_id = NewWorkRequestId();
  wr_id->outstanding_sge_cnt = local_mem.sge_vec().size();
  wr_id->read_id = read_id;
  FOR_RANGE(size_t, i, 0, local_mem.sge_vec().size()) {
    ibv_send_wr wr{};
    wr.wr_id = reinterpret_cast<uint64_t>(wr_id);
    wr.next = nullptr;
    wr.sg_list = const_cast<ibv_sge*>(&(local_mem.sge_vec().at(i)));
    wr.num_sge = 1;
    wr.opcode = IBV_WR_RDMA_READ;
    wr.send_flags = 0;
    wr.imm_data = 0;
    wr.wr.rdma.remote_addr = remote_mem.mem_ptr(i);
    wr.wr.rdma.rkey = remote_mem.mr_rkey(i);
    ibv_send_wr* bad_wr = nullptr;
    CHECK_EQ(ibv_post_send(qp_, &wr, &bad_wr), 0);
  }
}

void IBVerbsQP::PostSendRequest(const ActorMsg& msg) {
  ActorMsgMR* msg_mr = GetOneSendMsgMRFromBuf();
  msg_mr->set_msg(msg);
  WorkRequestId* wr_id = NewWorkRequestId();
  wr_id->msg_mr = msg_mr;
  ibv_send_wr wr{};
  wr.wr_id = reinterpret_cast<uint64_t>(wr_id);
  wr.next = nullptr;
  wr.sg_list = const_cast<ibv_sge*>(&(msg_mr->mem_desc().sge_vec().at(0)));
  wr.num_sge = 1;
  wr.opcode = IBV_WR_SEND;
  wr.send_flags = 0;
  wr.imm_data = 0;
  memset(&(wr.wr), 0, sizeof(wr.wr));
  ibv_send_wr* bad_wr = nullptr;
  CHECK_EQ(ibv_post_send(qp_, &wr, &bad_wr), 0);
}

void IBVerbsQP::ReadDone(WorkRequestId* wr_id) {
  CHECK_GE(wr_id->outstanding_sge_cnt, 1);
  wr_id->outstanding_sge_cnt -= 1;
  if (wr_id->outstanding_sge_cnt == 0) {
    Global<CommNet>::Get()->ReadDone(wr_id->read_id);
    DeleteWorkRequestId(wr_id);
  }
}

void IBVerbsQP::SendDone(WorkRequestId* wr_id) {
  {
    std::unique_lock<std::mutex> lck(send_msg_buf_mtx_);
    send_msg_buf_.push(wr_id->msg_mr);
  }
  DeleteWorkRequestId(wr_id);
}

void IBVerbsQP::RecvDone(WorkRequestId* wr_id) {
  Global<ActorMsgBus>::Get()->SendMsgWithoutCommNet(wr_id->msg_mr->msg());
  PostRecvRequest(wr_id->msg_mr);
  DeleteWorkRequestId(wr_id);
}

void IBVerbsQP::PostRecvRequest(ActorMsgMR* msg_mr) {
  WorkRequestId* wr_id = NewWorkRequestId();
  wr_id->msg_mr = msg_mr;
  ibv_recv_wr wr{};
  wr.wr_id = reinterpret_cast<uint64_t>(wr_id);
  wr.next = nullptr;
  wr.sg_list = const_cast<ibv_sge*>(&(msg_mr->mem_desc().sge_vec().at(0)));
  wr.num_sge = 1;
  ibv_recv_wr* bad_wr = nullptr;
  CHECK_EQ(ibv_post_recv(qp_, &wr, &bad_wr), 0);
}

ActorMsgMR* IBVerbsQP::GetOneSendMsgMRFromBuf() {
  std::unique_lock<std::mutex> lck(send_msg_buf_mtx_);
  if (send_msg_buf_.empty()) { send_msg_buf_.push(new ActorMsgMR(pd_)); }
  ActorMsgMR* msg_mr = send_msg_buf_.front();
  send_msg_buf_.pop();
  return msg_mr;
}

WorkRequestId* IBVerbsQP::NewWorkRequestId() {
  WorkRequestId* wr_id = new WorkRequestId;
  wr_id->qp = this;
  wr_id->outstanding_sge_cnt = 0;
  wr_id->read_id = nullptr;
  wr_id->msg_mr = nullptr;
  return wr_id;
}

void IBVerbsQP::DeleteWorkRequestId(WorkRequestId* wr_id) {
  CHECK_EQ(wr_id->qp, this);
  delete wr_id;
}

}  // namespace oneflow

#endif  // WITH_RDMA && OF_PLATFORM_POSIX<|MERGE_RESOLUTION|>--- conflicted
+++ resolved
@@ -72,11 +72,7 @@
 
 void IBVerbsQP::Connect(const IBVerbsConnectionInfo& peer_info) {
   ibv_port_attr port_attr{};
-<<<<<<< HEAD
-  CHECK_EQ(ibv::wrapper.ibv_query_port_(ctx_, 1, &port_attr), 0);
-=======
   CHECK_EQ(ibv::wrapper.ibv_query_port_wrap(ctx_, 1, &port_attr), 0);
->>>>>>> 9cfee9b1
   ibv_qp_attr qp_attr{};
   // IBV_QPS_INIT
   memset(&qp_attr, 0, sizeof(ibv_qp_attr));
