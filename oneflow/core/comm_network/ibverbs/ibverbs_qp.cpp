/*
Copyright 2020 The OneFlow Authors. All rights reserved.

Licensed under the Apache License, Version 2.0 (the "License");
you may not use this file except in compliance with the License.
You may obtain a copy of the License at

    http://www.apache.org/licenses/LICENSE-2.0

Unless required by applicable law or agreed to in writing, software
distributed under the License is distributed on an "AS IS" BASIS,
WITHOUT WARRANTIES OR CONDITIONS OF ANY KIND, either express or implied.
See the License for the specific language governing permissions and
limitations under the License.
*/
#include "oneflow/core/comm_network/ibverbs/ibverbs_qp.h"
#include <cstdint>
#include "oneflow/core/comm_network/comm_network.h"
#include "oneflow/core/actor/actor_message_bus.h"
#include "oneflow/core/job/resource_desc.h"
#include "oneflow/core/job/global_for.h"
#include "oneflow/core/platform/include/ibv.h"
#include "oneflow/core/comm_network/ibverbs/ibverbs_comm_network.h"
#include "oneflow/core/comm_network/ibverbs/ibverbs_message_pool.h"

#if defined(WITH_RDMA) && defined(OF_PLATFORM_POSIX)

namespace oneflow {

namespace {

constexpr uint32_t kDefaultQueueDepth = 1024;
constexpr uint64_t kDefaultMemBlockSize = 8388608;  // 8M

}  // namespace

IBVerbsQP::IBVerbsQP(ibv_context* ctx, ibv_pd* pd, uint8_t port_num, ibv_cq* send_cq,
                     ibv_cq* recv_cq, IBVerbsMessagePool* message_pool) {
  // ctx_, pd_
  ctx_ = ctx;
  pd_ = pd;
  port_num_ = port_num;
  // qp_
  ibv_device_attr device_attr{};
  CHECK_EQ(ibv::wrapper.ibv_query_device(ctx, &device_attr), 0);
  const int64_t user_queue_depth =
      ParseIntegerFromEnv("ONEFLOW_COMM_NET_IB_QUEUE_DEPTH", kDefaultQueueDepth);
  queue_depth_ = std::min<uint32_t>(device_attr.max_qp_wr, user_queue_depth);
  ibv_qp_init_attr qp_init_attr{};
  qp_init_attr.qp_context = nullptr;
  qp_init_attr.send_cq = send_cq;
  qp_init_attr.recv_cq = recv_cq;
  qp_init_attr.srq = nullptr;
  qp_init_attr.cap.max_send_wr = queue_depth_;
  qp_init_attr.cap.max_recv_wr = queue_depth_;
  qp_init_attr.cap.max_send_sge = 1;
  qp_init_attr.cap.max_recv_sge = 1;
  qp_init_attr.cap.max_inline_data = 0;
  qp_init_attr.qp_type = IBV_QPT_RC;
  qp_init_attr.sq_sig_all = 1;
  qp_ = ibv::wrapper.ibv_create_qp(pd, &qp_init_attr);
  CHECK(qp_);
  num_outstanding_send_wr_ = 0;
<<<<<<< HEAD
  max_outstanding_send_wr_ = queue_depth_;
  message_pool_ = message_pool;
=======
  max_outstanding_send_wr_ = queue_depth;
  read_block_size_ =
      ParseIntegerFromEnv("ONEFLOW_COMM_NET_IB_MEM_BLOCK_SIZE", kDefaultMemBlockSize);
>>>>>>> 8350f001
}

IBVerbsQP::~IBVerbsQP() { CHECK_EQ(ibv::wrapper.ibv_destroy_qp(qp_), 0); }

void IBVerbsQP::Connect(const IBVerbsConnectionInfo& peer_info) {
  ibv_qp_attr qp_attr{};

  // IBV_QPS_INIT
  memset(&qp_attr, 0, sizeof(ibv_qp_attr));
  qp_attr.qp_state = IBV_QPS_INIT;
  // TODO(liujuncheng): Make pkey_index configurable
  qp_attr.pkey_index = 0;
  qp_attr.port_num = port_num_;
  qp_attr.qp_access_flags =
      IBV_ACCESS_LOCAL_WRITE | IBV_ACCESS_REMOTE_WRITE | IBV_ACCESS_REMOTE_READ;
  CHECK_EQ(ibv::wrapper.ibv_modify_qp(
               qp_, &qp_attr, IBV_QP_STATE | IBV_QP_PKEY_INDEX | IBV_QP_PORT | IBV_QP_ACCESS_FLAGS),
           0);

  // IBV_QPS_RTR
  memset(&qp_attr, 0, sizeof(ibv_qp_attr));
  qp_attr.qp_state = IBV_QPS_RTR;
  // TODO(liujuncheng): Make sl configurable;
  qp_attr.ah_attr.sl = 0;
  qp_attr.ah_attr.src_path_bits = 0;
  if (peer_info.lid() == 0) {
    qp_attr.ah_attr.is_global = 1;
    qp_attr.ah_attr.grh.dgid.global.subnet_prefix = peer_info.subnet_prefix();
    qp_attr.ah_attr.grh.dgid.global.interface_id = peer_info.interface_id();
    qp_attr.ah_attr.grh.flow_label = 0;
    const int64_t gid_index = ParseIntegerFromEnv("ONEFLOW_COMM_NET_IB_GID_INDEX", 0);
    qp_attr.ah_attr.grh.sgid_index = gid_index;
    qp_attr.ah_attr.grh.hop_limit = 255;
    // TODO(liujuncheng): Make traffic_class configurable;
    qp_attr.ah_attr.grh.traffic_class = 0;
  } else {
    qp_attr.ah_attr.is_global = 0;
    qp_attr.ah_attr.dlid = peer_info.lid();
  }
  qp_attr.ah_attr.port_num = peer_info.port_num();
  qp_attr.path_mtu = static_cast<ibv_mtu>(peer_info.mtu());
  qp_attr.dest_qp_num = peer_info.qp_num();
  qp_attr.rq_psn = 0;
  qp_attr.max_dest_rd_atomic = 1;
  qp_attr.min_rnr_timer = 12;
  CHECK_EQ(ibv::wrapper.ibv_modify_qp(qp_, &qp_attr,
                                      IBV_QP_STATE | IBV_QP_AV | IBV_QP_PATH_MTU | IBV_QP_DEST_QPN
                                          | IBV_QP_RQ_PSN | IBV_QP_MAX_DEST_RD_ATOMIC
                                          | IBV_QP_MIN_RNR_TIMER),
           0);

  // IBV_QPS_RTS
  memset(&qp_attr, 0, sizeof(ibv_qp_attr));
  qp_attr.qp_state = IBV_QPS_RTS;
  qp_attr.sq_psn = 0;
  qp_attr.max_rd_atomic = 1;
  qp_attr.retry_cnt = 7;
  qp_attr.rnr_retry = 7;
  qp_attr.timeout = 14;
  CHECK_EQ(ibv::wrapper.ibv_modify_qp(qp_, &qp_attr,
                                      IBV_QP_STATE | IBV_QP_SQ_PSN | IBV_QP_MAX_QP_RD_ATOMIC
                                          | IBV_QP_RETRY_CNT | IBV_QP_RNR_RETRY | IBV_QP_TIMEOUT),

           0);
}

void IBVerbsQP::PostAllRecvRequest() {
  for (uint32_t index = 0; index < queue_depth_; index++) {
    ActorMsgMR* msg_mr = message_pool_->GetMessage();
    PostRecvRequest(msg_mr);
  }
}

void IBVerbsQP::PostReadRequest(const IBVerbsCommNetRMADesc& remote_mem,
                                const IBVerbsMemDesc& local_mem, void* read_id) {
  CHECK_EQ(remote_mem.mem_size, local_mem.mem_size());
  WorkRequestId* wr_id = NewWorkRequestId();
  const size_t block_num = RoundUp(remote_mem.mem_size, read_block_size_) / read_block_size_;
  wr_id->outstanding_sge_cnt = static_cast<int32_t>(block_num);
  wr_id->read_id = read_id;
  FOR_RANGE(size_t, i, 0, block_num) {
    ibv_send_wr wr{};
    ibv_sge sge{};
    sge.addr = reinterpret_cast<uint64_t>(local_mem.mem_ptr()) + i * read_block_size_;
    sge.length = std::min(read_block_size_, local_mem.mem_size() - i * read_block_size_);
    sge.lkey = local_mem.mr()->lkey;
    wr.wr_id = reinterpret_cast<uint64_t>(wr_id);
    wr.next = nullptr;
    wr.sg_list = &sge;
    wr.num_sge = 1;
    wr.opcode = IBV_WR_RDMA_READ;
    wr.send_flags = 0;
    wr.imm_data = 0;
    wr.wr.rdma.remote_addr = remote_mem.mem_ptr + i * read_block_size_;
    wr.wr.rdma.rkey = remote_mem.mr_rkey;
    EnqueuePostSendReadWR(wr, sge);
  }
}

void IBVerbsQP::PostSendRequest(const ActorMsg& msg) {
  ActorMsgMR* msg_mr = message_pool_->GetMessage();
  msg_mr->set_message(msg);
  WorkRequestId* wr_id = NewWorkRequestId();
  wr_id->msg_mr = msg_mr;
  ibv_send_wr wr{};
  ibv_sge sge{};
  sge.addr = reinterpret_cast<uint64_t>(msg_mr->addr());
  sge.length = msg_mr->message_size();
  sge.lkey = msg_mr->lkey();
  wr.wr_id = reinterpret_cast<uint64_t>(wr_id);
  wr.next = nullptr;
  wr.sg_list = &sge;
  wr.num_sge = 1;
  wr.opcode = IBV_WR_SEND;
  wr.send_flags = 0;
  wr.imm_data = 0;
  memset(&(wr.wr), 0, sizeof(wr.wr));
  EnqueuePostSendReadWR(wr, sge);
}

void IBVerbsQP::EnqueuePostSendReadWR(ibv_send_wr wr, ibv_sge sge) {
  std::unique_lock<std::mutex> pending_send_wr_lock_(pending_send_wr_mutex_);
  if (num_outstanding_send_wr_ < max_outstanding_send_wr_) {
    num_outstanding_send_wr_++;
    ibv_send_wr* bad_wr = nullptr;
    CHECK_EQ(ibv_post_send(qp_, &wr, &bad_wr), 0);
  } else {
    std::pair<ibv_send_wr, ibv_sge> ibv_send_wr_sge = std::make_pair(wr, sge);
    pending_send_wr_queue_.push(ibv_send_wr_sge);
  }
}

void IBVerbsQP::ReadDone(WorkRequestId* wr_id) {
  CHECK_GE(wr_id->outstanding_sge_cnt, 1);
  wr_id->outstanding_sge_cnt -= 1;
  if (wr_id->outstanding_sge_cnt == 0) {
    Global<CommNet>::Get()->ReadDone(wr_id->read_id);
    DeleteWorkRequestId(wr_id);
  }
  PostPendingSendWR();
}

void IBVerbsQP::SendDone(WorkRequestId* wr_id) {
  message_pool_->PutMessage(wr_id->msg_mr);
  DeleteWorkRequestId(wr_id);
  PostPendingSendWR();
}

void IBVerbsQP::RecvDone(WorkRequestId* wr_id) {
  auto* ibv_comm_net = dynamic_cast<IBVerbsCommNet*>(Global<CommNet>::Get());
  CHECK(ibv_comm_net != nullptr);
  ibv_comm_net->RecvActorMsg(wr_id->msg_mr->message());
  PostRecvRequest(wr_id->msg_mr);
  DeleteWorkRequestId(wr_id);
}

void IBVerbsQP::PostPendingSendWR() {
  std::unique_lock<std::mutex> pending_send_wr_lock_(pending_send_wr_mutex_);
  if (pending_send_wr_queue_.empty() == false) {
    std::pair<ibv_send_wr, ibv_sge> ibv_send_wr_sge = std::move(pending_send_wr_queue_.front());
    ibv_send_wr wr = ibv_send_wr_sge.first;
    wr.sg_list = &ibv_send_wr_sge.second;
    pending_send_wr_queue_.pop();
    ibv_send_wr* bad_wr = nullptr;
    CHECK_EQ(ibv_post_send(qp_, &wr, &bad_wr), 0);
  } else {
    if (num_outstanding_send_wr_ > 0) { num_outstanding_send_wr_--; }
  }
}

void IBVerbsQP::PostRecvRequest(ActorMsgMR* msg_mr) {
  WorkRequestId* wr_id = NewWorkRequestId();
  wr_id->msg_mr = msg_mr;
  ibv_recv_wr wr{};
  ibv_sge sge{};
  sge.addr = reinterpret_cast<uint64_t>(msg_mr->addr());
  sge.length = msg_mr->message_size();
  sge.lkey = msg_mr->lkey();
  wr.wr_id = reinterpret_cast<uint64_t>(wr_id);
  wr.next = nullptr;
  wr.sg_list = &sge;
  wr.num_sge = 1;
  ibv_recv_wr* bad_wr = nullptr;
  CHECK_EQ(ibv_post_recv(qp_, &wr, &bad_wr), 0);
}

WorkRequestId* IBVerbsQP::NewWorkRequestId() {
  WorkRequestId* wr_id = new WorkRequestId;
  wr_id->qp = this;
  wr_id->outstanding_sge_cnt = 0;
  wr_id->read_id = nullptr;
  wr_id->msg_mr = nullptr;
  return wr_id;
}

void IBVerbsQP::DeleteWorkRequestId(WorkRequestId* wr_id) {
  CHECK_EQ(wr_id->qp, this);
  delete wr_id;
}

}  // namespace oneflow

#endif  // WITH_RDMA && OF_PLATFORM_POSIX<|MERGE_RESOLUTION|>--- conflicted
+++ resolved
@@ -61,14 +61,10 @@
   qp_ = ibv::wrapper.ibv_create_qp(pd, &qp_init_attr);
   CHECK(qp_);
   num_outstanding_send_wr_ = 0;
-<<<<<<< HEAD
   max_outstanding_send_wr_ = queue_depth_;
   message_pool_ = message_pool;
-=======
-  max_outstanding_send_wr_ = queue_depth;
   read_block_size_ =
       ParseIntegerFromEnv("ONEFLOW_COMM_NET_IB_MEM_BLOCK_SIZE", kDefaultMemBlockSize);
->>>>>>> 8350f001
 }
 
 IBVerbsQP::~IBVerbsQP() { CHECK_EQ(ibv::wrapper.ibv_destroy_qp(qp_), 0); }
