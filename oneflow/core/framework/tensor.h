--- conflicted
+++ resolved
@@ -550,12 +550,7 @@
   ~ConsistentTensor() override = default;
 
   // Getters
-<<<<<<< HEAD
-  const std::shared_ptr<const Shape>& shape() const override { return impl_->shape(); }
-
-=======
   std::shared_ptr<const Shape> shape() const override { return impl_->shape(); }
->>>>>>> 85ba7d0a
   Symbol<DType> dtype() const override { return CHECK_JUST(DType::Get(impl_->dtype())); }
   Maybe<TransportToken> transport_token() const override { return impl_->transport_token(); }
   Maybe<Symbol<NdSbp>> nd_sbp() const override { return impl_->nd_sbp(); }
