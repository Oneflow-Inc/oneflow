--- conflicted
+++ resolved
@@ -531,20 +531,7 @@
     return impl_->mut_eager_local_tensor_impl();
   }
   user_op::TensorDesc* mut_tensor_meta() override { return impl_->mut_tensor_meta(); }
-<<<<<<< HEAD
-  Maybe<void> set_data(const std::shared_ptr<Tensor>& other) override {
-    CHECK_OR_RETURN(this->is_leaf()) << "Can only set leaf tensor's data.";
-    const auto& local_tensor = std::dynamic_pointer_cast<LocalTensor>(JUST(other->detach()));
-    CHECK_NOTNULL_OR_RETURN(local_tensor);
-    bool old_requires_grad = requires_grad();
-    impl_ = local_tensor->impl_;
-    set_requires_grad(old_requires_grad);
-    grad_fn_node_ = nullptr;
-    return Maybe<void>::Ok();
-  }
-=======
   Maybe<void> set_data(const std::shared_ptr<Tensor>& other) override;
->>>>>>> 36545132
 
   Maybe<void> RegisterStorageDeleteHook(const std::function<void()>& hook) override {
     return impl_->RegisterStorageDeleteHook(hook);
