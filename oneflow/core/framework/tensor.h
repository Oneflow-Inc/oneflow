--- conflicted
+++ resolved
@@ -338,11 +338,7 @@
   virtual Maybe<MirroredTensor> cur_rank_phy_tensor() const override {
     return tensor_->cur_rank_phy_tensor();
   }
-<<<<<<< HEAD
-  Maybe<void> set_consumer_nd_sbp_constraint(const Optional<Symbol<NdSbp>>& val) override {
-=======
-  virtual Maybe<void> set_consumer_nd_sbp_constraint(Symbol<NdSbp> val) override {
->>>>>>> b8547c66
+  virtual Maybe<void> set_consumer_nd_sbp_constraint(const Optional<Symbol<NdSbp>>& val) override {
     return tensor_->set_consumer_nd_sbp_constraint(val);
   }
 
