/*
Copyright 2020 The OneFlow Authors. All rights reserved.

Licensed under the Apache License, Version 2.0 (the "License");
you may not use this file except in compliance with the License.
You may obtain a copy of the License at

    http://www.apache.org/licenses/LICENSE-2.0

Unless required by applicable law or agreed to in writing, software
distributed under the License is distributed on an "AS IS" BASIS,
WITHOUT WARRANTIES OR CONDITIONS OF ANY KIND, either express or implied.
See the License for the specific language governing permissions and
limitations under the License.
*/
#ifndef ONEFLOW_CORE_FRAMEWORK_TENSOR_H_
#define ONEFLOW_CORE_FRAMEWORK_TENSOR_H_

#include "oneflow/core/common/data_type.h"
#include "oneflow/core/common/data_type.cfg.h"
#include "oneflow/core/common/shape_view.h"
#include "oneflow/core/common/shape.h"
#include "oneflow/core/memory/memory_case.pb.h"
#include "oneflow/core/framework/tensor_impl.h"
#include "oneflow/core/common/error.h"

namespace oneflow {

namespace cfg {
class ParallelDistribution;
}
class Device;

namespace one {

class FunctionNode;

class ConsistentTensor;
class MirroredTensor;

class Tensor {
 public:
  virtual ~Tensor() = default;

  // Getters
  virtual const std::shared_ptr<const Shape>& shape() const = 0;
  virtual DataType dtype() const = 0;
  virtual Maybe<Symbol<cfg::ParallelDistribution>> parallel_distribution() const = 0;
  virtual Maybe<Symbol<ParallelDesc>> parallel_desc() const = 0;
  virtual Maybe<Symbol<Device>> device() const = 0;
  virtual Maybe<Symbol<Device>*> mut_device() { OF_UNIMPLEMENTED(); }
  virtual bool is_consistent() const = 0;
  virtual bool is_lazy() const = 0;
  virtual const TensorMeta& tensor_meta() const = 0;
  virtual Maybe<Symbol<ConsistentTensorMeta>> consistent_tensor_meta() const { OF_UNIMPLEMENTED(); }

  // Getters valid only for EagerMirroredTensor
  virtual Maybe<EagerMirroredTensorImpl*> mut_eager_mirrored_tensor_impl() { OF_UNIMPLEMENTED(); }
  virtual Maybe<vm::EagerBlobObject> eager_blob_object() const = 0;
  virtual Maybe<VmLocalDepObject> compute_local_dep_object() const = 0;
  virtual Maybe<TensorStorage> tensor_storage() const { OF_UNIMPLEMENTED(); }

  // Getters/Setters valid only for EagerConsistentTensor
  virtual Maybe<Symbol<cfg::ParallelDistribution>> consumer_parallel_distribution_constraint()
      const {
    OF_UNIMPLEMENTED();
  }
  virtual Maybe<MirroredTensor> cur_rank_phy_tensor() const { OF_UNIMPLEMENTED(); }
  virtual Maybe<void> set_consumer_parallel_distribution_constraint(
      Symbol<cfg::ParallelDistribution> val) {
    OF_UNIMPLEMENTED();
  }

  // Getters for autograd
  virtual bool requires_grad() const = 0;
  virtual bool is_leaf() const = 0;
  virtual bool retain_grad() const = 0;
  virtual std::shared_ptr<const FunctionNode> grad_fn_node() const = 0;
  virtual const std::shared_ptr<Tensor>& acc_grad() const = 0;
  virtual const std::shared_ptr<TensorArg>& now_grad_arg() const = 0;
  virtual Maybe<Tensor> detach() const = 0;

  // Setters for autograd
  virtual void set_requires_grad(bool requires_grad) = 0;
  virtual void set_retain_grad(bool retain_grad) = 0;
  virtual void set_grad_fn_node(const std::shared_ptr<FunctionNode>& grad_fn_node) = 0;
  virtual const std::shared_ptr<FunctionNode>& mut_grad_fn_node() = 0;
  virtual void set_acc_grad(const std::shared_ptr<Tensor>& grad) = 0;
  virtual std::shared_ptr<Tensor> mut_acc_grad() = 0;
  virtual void set_is_leaf(bool is_leaf) = 0;
  virtual std::shared_ptr<AutogradMeta> mut_autograd_meta() = 0;

  virtual user_op::TensorDesc* mut_tensor_meta() = 0;

 protected:
  Tensor() = default;
};

template<typename DerivedT>
class TensorIf : public Tensor, public std::enable_shared_from_this<TensorIf<DerivedT>> {
 public:
  virtual ~TensorIf() = default;

  // Getters
  virtual int64_t ndim() const = 0;
  virtual bool is_cuda() const = 0;
  virtual int64_t nelement() const = 0;
  virtual int64_t dim(int64_t index) const = 0;

  // Getters for autograd
  // acc_grad is tensor's accumulated grad in more than once backward operation,
  // and now_grad_arg is temporary grad to shared data with different FunctionNode
  std::shared_ptr<const FunctionNode> grad_fn_node() const override { return grad_fn_node_; }
  // used by pybind11 only
  Maybe<DerivedT> api_acc_grad() const {
    const std::shared_ptr<Tensor>& tensor = acc_grad();
    return cast_for_api(tensor);
  }

  // Setters for autograd
  void set_grad_fn_node(const std::shared_ptr<FunctionNode>& grad_fn_node) override {
    grad_fn_node_ = grad_fn_node;
  }
  const std::shared_ptr<FunctionNode>& mut_grad_fn_node() override { return grad_fn_node_; }

  Maybe<Tensor> detach() const override {
    return std::static_pointer_cast<Tensor>(JUST(api_detach()));
  }

  // Operators for tensor
  // used by pybind11 only
  virtual Maybe<DerivedT> api_detach() const = 0;

 protected:
  TensorIf() = default;
  std::shared_ptr<FunctionNode> grad_fn_node_;

 private:
  Maybe<DerivedT> cast_for_api(const std::shared_ptr<Tensor>& tensor) const {
    if (!tensor) { return std::shared_ptr<DerivedT>(); }
    const auto& ptr = std::dynamic_pointer_cast<DerivedT>(tensor);
    CHECK_OR_RETURN(ptr) << Error::ValueError("Tensor Cast Error");
    return ptr;
  }
};

class MirroredTensor final : public TensorIf<MirroredTensor> {
 public:
  OF_DISALLOW_COPY_AND_MOVE(MirroredTensor);
  MirroredTensor() = default;
  explicit MirroredTensor(const std::shared_ptr<MirroredTensorImpl>& impl) { impl_ = impl; }
  ~MirroredTensor() override = default;

  // Getters
  const std::shared_ptr<const Shape>& shape() const override { return impl_->shape(); }
  DataType dtype() const override { return impl_->dtype(); }
  Maybe<Symbol<cfg::ParallelDistribution>> parallel_distribution() const override {
    OF_UNIMPLEMENTED();
  }
  Maybe<Symbol<ParallelDesc>> parallel_desc() const override { OF_UNIMPLEMENTED(); }
  Maybe<Symbol<Device>> device() const override { return impl_->device(); }
  Maybe<Symbol<Device>*> mut_device() override { return impl_->mut_device(); }
  bool is_lazy() const override { return impl_->is_lazy(); }
  bool is_consistent() const override { return false; }
  int64_t ndim() const override;
  bool is_cuda() const override;
  int64_t dim(int64_t index) const override;
  int64_t nelement() const override;
  std::shared_ptr<MirroredTensor> data() const;
  const TensorMeta& tensor_meta() const override { return *impl_->tensor_meta(); }

  // Getters valid only for EagerMirroredTensor
  Maybe<vm::EagerBlobObject> eager_blob_object() const override {
    return impl_->eager_blob_object();
  }
  Maybe<VmLocalDepObject> compute_local_dep_object() const override {
    return impl_->compute_local_dep_object();
  }
  Maybe<TensorStorage> tensor_storage() const override { return impl_->tensor_storage(); }

  // Getters for autograd
  const std::shared_ptr<Tensor>& acc_grad() const override { return impl_->acc_grad(); }
  const std::shared_ptr<TensorArg>& now_grad_arg() const override { return impl_->now_grad_arg(); }
  bool requires_grad() const override { return impl_->requires_grad(); }
  bool is_leaf() const override { return impl_->is_leaf(); }
  bool retain_grad() const override { return impl_->retain_grad(); }

  // Setters for autograd
  void set_acc_grad(const std::shared_ptr<Tensor>& grad) override { impl_->set_acc_grad(grad); }
  void set_requires_grad(bool requires_grad) override { impl_->set_requires_grad(requires_grad); }
  void set_retain_grad(bool retain_grad) override { impl_->set_retain_grad(retain_grad); }
  std::shared_ptr<Tensor> mut_acc_grad() override { return impl_->mut_acc_grad(); }
  void set_is_leaf(bool is_leaf) override { impl_->set_is_leaf(is_leaf); }
  std::shared_ptr<AutogradMeta> mut_autograd_meta() override { return impl_->mut_autograd_meta(); }

  // Operators for tensor
  Maybe<MirroredTensor> api_detach() const override;

  static Maybe<MirroredTensor> MakeTensor(const std::shared_ptr<const Shape>& shape, DataType dtype,
                                          const Symbol<Device>& device, bool is_lazy,
                                          bool requires_grad, bool is_leaf);
  MirroredTensorImpl* mut_impl() { return impl_.get(); }
  Maybe<EagerMirroredTensorImpl*> mut_eager_mirrored_tensor_impl() override {
    return impl_->mut_eager_mirrored_tensor_impl();
  }
  user_op::TensorDesc* mut_tensor_meta() override { return impl_->mut_tensor_meta(); }

<<<<<<< HEAD
=======
  Maybe<MirroredTensor> MakeEagerTensor(
      const std::shared_ptr<vm::EagerBlobObject> eager_blob_object, const Symbol<Device>& device,
      const std::shared_ptr<TensorStorage> tensor_storage, bool requires_grad, bool is_leaf);

>>>>>>> c454f1af
 private:
  std::shared_ptr<MirroredTensorImpl> impl_;
};

class ConsistentTensor final : public TensorIf<ConsistentTensor> {
 public:
  OF_DISALLOW_COPY_AND_MOVE(ConsistentTensor);
  ConsistentTensor() = default;
  explicit ConsistentTensor(const std::shared_ptr<ConsistentTensorImpl>& impl) { impl_ = impl; }
  ~ConsistentTensor() override = default;

  // Getters
  const std::shared_ptr<const Shape>& shape() const override { return impl_->shape(); }
  DataType dtype() const override { return impl_->dtype(); }
  Maybe<Symbol<cfg::ParallelDistribution>> parallel_distribution() const override {
    return impl_->parallel_distribution();
  }
  Maybe<Symbol<ParallelDesc>> parallel_desc() const override { return impl_->parallel_desc(); }
  Maybe<Symbol<Device>> device() const override { OF_UNIMPLEMENTED(); }
  bool is_lazy() const override { return impl_->is_lazy(); }
  bool is_consistent() const override { return true; }
  Maybe<Symbol<cfg::ParallelDistribution>> consumer_parallel_distribution_constraint()
      const override {
    return impl_->consumer_parallel_distribution_constraint();
  }
  Maybe<MirroredTensor> cur_rank_phy_tensor() const { return impl_->cur_rank_phy_tensor(); }
  int64_t ndim() const override;
  bool is_cuda() const override;
  int64_t dim(int64_t index) const override;
  int64_t nelement() const override;
  std::shared_ptr<ConsistentTensor> data() const;

  // Getters valid only for EagerMirroredTensor
  Maybe<vm::EagerBlobObject> eager_blob_object() const override {
    return impl_->eager_blob_object();
  }
  Maybe<VmLocalDepObject> compute_local_dep_object() const override {
    return impl_->compute_local_dep_object();
  }
  const TensorMeta& tensor_meta() const override { return *impl_->tensor_meta(); }

  // Setters
  Maybe<void> set_consumer_parallel_distribution_constraint(
      Symbol<cfg::ParallelDistribution> val) override {
    impl_->set_consumer_parallel_distribution_constraint(val);
    return Maybe<void>::Ok();
  }

  // Getters for autograd
  const std::shared_ptr<Tensor>& acc_grad() const override { return impl_->acc_grad(); }
  const std::shared_ptr<TensorArg>& now_grad_arg() const override { return impl_->now_grad_arg(); }
  bool requires_grad() const override { return impl_->requires_grad(); }
  bool is_leaf() const override { return impl_->is_leaf(); }
  bool retain_grad() const override { return impl_->retain_grad(); }

  // Setters for autograd
  void set_acc_grad(const std::shared_ptr<Tensor>& grad) override { impl_->set_acc_grad(grad); }
  std::shared_ptr<Tensor> mut_acc_grad() override { return impl_->mut_acc_grad(); }
  void set_requires_grad(bool requires_grad) override { impl_->set_requires_grad(requires_grad); }
  void set_retain_grad(bool retain_grad) override { impl_->set_retain_grad(retain_grad); }
  void set_is_leaf(bool is_leaf) override { impl_->set_is_leaf(is_leaf); }
  std::shared_ptr<AutogradMeta> mut_autograd_meta() override { return impl_->mut_autograd_meta(); }

  // Operators for tensor
  virtual Maybe<ConsistentTensor> api_detach() const override;

  static Maybe<ConsistentTensor> MakeTensor(const std::shared_ptr<const Shape>& shape,
                                            DataType dtype,
                                            Symbol<cfg::ParallelDistribution> parallel_distribution,
                                            Symbol<ParallelDesc> parallel_desc, bool is_lazy,
                                            bool requires_grad, bool is_leaf);

  ConsistentTensorImpl* mut_impl() { return impl_.get(); }

<<<<<<< HEAD
  Maybe<ConsistentTensorImpl> consistent_tensor_impl() { return impl_; }
=======
  Maybe<Symbol<ConsistentTensorMeta>> consistent_tensor_meta() const override {
    return impl_->tensor_meta();
  }
>>>>>>> c454f1af

  user_op::TensorDesc* mut_tensor_meta() override { return impl_->mut_tensor_meta(); }

 private:
  std::shared_ptr<ConsistentTensorImpl> impl_;
};

}  // namespace one
}  // namespace oneflow

#endif  // ONEFLOW_CORE_FRAMEWORK_TENSOR_H_<|MERGE_RESOLUTION|>--- conflicted
+++ resolved
@@ -205,13 +205,10 @@
   }
   user_op::TensorDesc* mut_tensor_meta() override { return impl_->mut_tensor_meta(); }
 
-<<<<<<< HEAD
-=======
   Maybe<MirroredTensor> MakeEagerTensor(
       const std::shared_ptr<vm::EagerBlobObject> eager_blob_object, const Symbol<Device>& device,
       const std::shared_ptr<TensorStorage> tensor_storage, bool requires_grad, bool is_leaf);
 
->>>>>>> c454f1af
  private:
   std::shared_ptr<MirroredTensorImpl> impl_;
 };
@@ -286,13 +283,9 @@
 
   ConsistentTensorImpl* mut_impl() { return impl_.get(); }
 
-<<<<<<< HEAD
-  Maybe<ConsistentTensorImpl> consistent_tensor_impl() { return impl_; }
-=======
   Maybe<Symbol<ConsistentTensorMeta>> consistent_tensor_meta() const override {
     return impl_->tensor_meta();
   }
->>>>>>> c454f1af
 
   user_op::TensorDesc* mut_tensor_meta() override { return impl_->mut_tensor_meta(); }
 
