/*
Copyright 2020 The OneFlow Authors. All rights reserved.

Licensed under the Apache License, Version 2.0 (the "License");
you may not use this file except in compliance with the License.
You may obtain a copy of the License at

    http://www.apache.org/licenses/LICENSE-2.0

Unless required by applicable law or agreed to in writing, software
distributed under the License is distributed on an "AS IS" BASIS,
WITHOUT WARRANTIES OR CONDITIONS OF ANY KIND, either express or implied.
See the License for the specific language governing permissions and
limitations under the License.
*/
#ifndef ONEFLOW_CORE_FRAMEWORK_TENSOR_H_
#define ONEFLOW_CORE_FRAMEWORK_TENSOR_H_

#include <memory>
#include "oneflow/core/common/data_type.h"
#include "oneflow/core/common/data_type.cfg.h"
#include "oneflow/core/common/shape_view.h"
#include "oneflow/core/common/shape.h"
#include "oneflow/core/memory/memory_case.pb.h"
#include "oneflow/core/framework/tensor.h"
#include "oneflow/core/framework/tensor_impl.h"
#include "oneflow/core/framework/transport_token.h"
#include "oneflow/core/common/error.h"

namespace oneflow {

namespace cfg {
class NdSbp;
}
class Device;

namespace one {

class FunctionNode;

class ConsistentTensor;
class MirroredTensor;
class DTRMirroredTensor;

class Tensor {
 public:
  virtual ~Tensor() = default;

  // Getters
  int64_t dim(int64_t index) const { return shape()->At(index); }
  int64_t nelement() const { return shape()->elem_cnt(); }
  int64_t ndim() const { return shape()->NumAxes(); }

  virtual const std::shared_ptr<const Shape>& shape() const = 0;
  virtual Symbol<DType> dtype() const = 0;
  virtual Maybe<TransportToken> transport_token() const = 0;
  virtual Maybe<Symbol<cfg::NdSbp>> nd_sbp() const = 0;
  virtual Maybe<Symbol<ParallelDesc>> parallel_desc() const = 0;
  virtual Maybe<Symbol<Device>> device() const = 0;
  virtual Maybe<Symbol<Device>*> mut_device() = 0;
  virtual bool is_cuda() const = 0;
  virtual bool is_consistent() const = 0;
  virtual bool is_local() const { return !is_consistent(); }
  virtual bool is_lazy() const = 0;
  virtual bool is_eager() const { return !is_lazy(); }
  virtual const TensorMeta& tensor_meta() const = 0;
  virtual Maybe<Tensor> data() = 0;
  virtual Maybe<Symbol<ConsistentTensorMeta>> consistent_tensor_meta() const { OF_UNIMPLEMENTED(); }

  // Getters valid only for EagerMirroredTensor
  virtual Maybe<EagerMirroredTensorImpl*> mut_eager_mirrored_tensor_impl() { OF_UNIMPLEMENTED(); }
  virtual Maybe<vm::EagerBlobObject> eager_blob_object() const = 0;
  virtual Maybe<LocalDepObject*> compute_local_dep_object() const = 0;
  virtual Maybe<bool> has_eager_blob_object() const = 0;
  virtual Maybe<TensorStorage> tensor_storage() const { OF_UNIMPLEMENTED(); }
  virtual Maybe<const Stride> stride() const { OF_UNIMPLEMENTED(); }
  virtual Maybe<int64_t> storage_offset() const { OF_UNIMPLEMENTED(); }

  // Getters/Setters valid only for EagerConsistentTensor
  virtual Maybe<const Optional<Symbol<cfg::NdSbp>>&> consumer_nd_sbp_constraint() const {
    OF_UNIMPLEMENTED();
  }
  virtual Maybe<MirroredTensor> cur_rank_phy_tensor() const { OF_UNIMPLEMENTED(); }
  virtual Maybe<void> set_consumer_nd_sbp_constraint(Symbol<cfg::NdSbp> val) { OF_UNIMPLEMENTED(); }

  // Getters for autograd
  virtual bool requires_grad() const = 0;
  virtual bool is_leaf() const = 0;
  virtual bool retain_grad() const = 0;
  virtual std::shared_ptr<const FunctionNode> grad_fn_node() const = 0;
  virtual Maybe<Tensor> acc_grad() const = 0;
  virtual Maybe<TensorArg> current_grad() const = 0;
  virtual Maybe<Tensor> detach() const = 0;
  virtual Maybe<Tensor> clone() const = 0;

  // Setters for autograd
  virtual Maybe<void> set_requires_grad(bool requires_grad) = 0;
  virtual Maybe<void> set_retain_grad(bool retain_grad) = 0;
  virtual void set_grad_fn_node(const std::shared_ptr<FunctionNode>& grad_fn_node) = 0;
  virtual const std::shared_ptr<FunctionNode>& mut_grad_fn_node() = 0;
  virtual Maybe<void> set_acc_grad(const std::shared_ptr<Tensor>& grad) = 0;
  virtual Maybe<Tensor> mut_acc_grad() = 0;
  virtual void set_is_leaf(bool is_leaf) = 0;
  virtual std::shared_ptr<AutogradMeta> mut_autograd_meta() = 0;
  virtual bool has_autograd_meta() const = 0;
  virtual void set_autograd_meta(const std::shared_ptr<AutogradMeta>& autograd_meta) = 0;

  virtual user_op::TensorDesc* mut_tensor_meta() = 0;
  virtual Maybe<void> set_data(const std::shared_ptr<Tensor>& other) = 0;

  virtual Maybe<MirroredTensor> AsMirroredTensor() = 0;
  virtual Maybe<ConsistentTensor> AsConsistentTensor() = 0;

 protected:
  Tensor() = default;
};

class StaticZerosTensor final : public Tensor {
 public:
  static Maybe<StaticZerosTensor> MakeTensor(const std::shared_ptr<const Shape>& shape,
                                             DataType dtype, Symbol<Device> device) {
    return std::shared_ptr<StaticZerosTensor>(new StaticZerosTensor(shape, dtype, device));
  }
  // Getters
  const std::shared_ptr<const Shape>& shape() const override { return shape_; }
  Symbol<DType> dtype() const override { return CHECK_JUST(DType::Get(dtype_)); }
  Maybe<TransportToken> transport_token() const override { RETURN_ERROR_WITH_BUG_PROMPT(); }
  Maybe<Symbol<cfg::NdSbp>> nd_sbp() const override { RETURN_ERROR_WITH_BUG_PROMPT(); }
  Maybe<Symbol<ParallelDesc>> parallel_desc() const override { RETURN_ERROR_WITH_BUG_PROMPT(); }
  Maybe<Symbol<Device>> device() const override { return device_; }
  Maybe<Symbol<Device>*> mut_device() override { RETURN_ERROR_WITH_BUG_PROMPT(); }
  bool is_cuda() const override {
    PRINT_BUG_PROMPT_AND_ABORT();
    return false;
  }
  bool is_consistent() const override { return false; }
  bool is_local() const override { return !is_consistent(); }
  bool is_lazy() const override {
    PRINT_BUG_PROMPT_AND_ABORT();
    return false;
  }
  bool is_eager() const override { return !is_lazy(); }
  const TensorMeta& tensor_meta() const override {
    PRINT_BUG_PROMPT_AND_ABORT();
    return *(TensorMeta*)nullptr;
  }
  Maybe<Tensor> data() override { RETURN_ERROR_WITH_BUG_PROMPT(); }
  Maybe<Symbol<ConsistentTensorMeta>> consistent_tensor_meta() const override {
    RETURN_ERROR_WITH_BUG_PROMPT();
  }

  // Getters valid only for EagerMirroredTensor
  Maybe<EagerMirroredTensorImpl*> mut_eager_mirrored_tensor_impl() override {
    RETURN_ERROR_WITH_BUG_PROMPT();
  }
  Maybe<vm::EagerBlobObject> eager_blob_object() const override { RETURN_ERROR_WITH_BUG_PROMPT(); }
  Maybe<LocalDepObject*> compute_local_dep_object() const override {
    RETURN_ERROR_WITH_BUG_PROMPT();
  }
  Maybe<bool> has_eager_blob_object() const override { RETURN_ERROR_WITH_BUG_PROMPT(); }
  Maybe<TensorStorage> tensor_storage() const override { RETURN_ERROR_WITH_BUG_PROMPT(); }
  Maybe<const Stride> stride() const override { RETURN_ERROR_WITH_BUG_PROMPT(); }
  Maybe<int64_t> storage_offset() const override { RETURN_ERROR_WITH_BUG_PROMPT(); }

  // Getters/Setters valid only for EagerConsistentTensor
  Maybe<const Optional<Symbol<cfg::NdSbp>>&> consumer_nd_sbp_constraint() const override {
    RETURN_ERROR_WITH_BUG_PROMPT();
  }
  Maybe<MirroredTensor> cur_rank_phy_tensor() const override { RETURN_ERROR_WITH_BUG_PROMPT(); }
  Maybe<void> set_consumer_nd_sbp_constraint(Symbol<cfg::NdSbp> val) override {
    RETURN_ERROR_WITH_BUG_PROMPT();
  }

  // Getters for autograd
  bool requires_grad() const override {
    PRINT_BUG_PROMPT_AND_ABORT();
    return false;
  }
  bool is_leaf() const override {
    PRINT_BUG_PROMPT_AND_ABORT();
    return false;
  }
  bool retain_grad() const override {
    PRINT_BUG_PROMPT_AND_ABORT();
    return false;
  }
  std::shared_ptr<const FunctionNode> grad_fn_node() const override {
    PRINT_BUG_PROMPT_AND_ABORT();
    return nullptr;
  }
  Maybe<Tensor> acc_grad() const override { RETURN_ERROR_WITH_BUG_PROMPT(); }
  Maybe<TensorArg> current_grad() const override { RETURN_ERROR_WITH_BUG_PROMPT(); }
  Maybe<Tensor> detach() const override { RETURN_ERROR_WITH_BUG_PROMPT(); }
  Maybe<Tensor> clone() const override { RETURN_ERROR_WITH_BUG_PROMPT(); }

  // Setters for autograd
  Maybe<void> set_requires_grad(bool requires_grad) override { PRINT_BUG_PROMPT_AND_ABORT(); }
  Maybe<void> set_retain_grad(bool retain_grad) override { RETURN_ERROR_WITH_BUG_PROMPT(); }
  void set_grad_fn_node(const std::shared_ptr<FunctionNode>& grad_fn_node) override {
    PRINT_BUG_PROMPT_AND_ABORT();
  }
  const std::shared_ptr<FunctionNode>& mut_grad_fn_node() override {
    PRINT_BUG_PROMPT_AND_ABORT();
    return *(std::shared_ptr<FunctionNode>*)nullptr;
  }
  Maybe<void> set_acc_grad(const std::shared_ptr<Tensor>& grad) override {
    RETURN_ERROR_WITH_BUG_PROMPT();
  }
  Maybe<Tensor> mut_acc_grad() override { RETURN_ERROR_WITH_BUG_PROMPT(); }
  void set_is_leaf(bool is_leaf) override { PRINT_BUG_PROMPT_AND_ABORT(); }
  std::shared_ptr<AutogradMeta> mut_autograd_meta() override {
    PRINT_BUG_PROMPT_AND_ABORT();
    return nullptr;
  }
  bool has_autograd_meta() const override {
    PRINT_BUG_PROMPT_AND_ABORT();
    return false;
  }
  void set_autograd_meta(const std::shared_ptr<AutogradMeta>& autograd_meta) override {
    PRINT_BUG_PROMPT_AND_ABORT();
  }

  user_op::TensorDesc* mut_tensor_meta() override {
    PRINT_BUG_PROMPT_AND_ABORT();
    return nullptr;
  }
  Maybe<void> set_data(const std::shared_ptr<Tensor>& other) override {
    RETURN_ERROR_WITH_BUG_PROMPT();
  }

  Maybe<MirroredTensor> AsMirroredTensor() override;
  Maybe<ConsistentTensor> AsConsistentTensor() override { RETURN_ERROR_WITH_BUG_PROMPT(); }

 private:
  StaticZerosTensor(const std::shared_ptr<const Shape>& shape, DataType dtype,
                    Symbol<Device> device)
      : shape_(shape), dtype_(dtype), device_(device) {}
  const std::shared_ptr<const Shape> shape_;
  DataType dtype_;
  Symbol<Device> device_;
};

template<typename DerivedT>
class TensorIf : public Tensor {
 public:
  virtual ~TensorIf() = default;

  // Getters for autograd
  // acc_grad is tensor's accumulated grad in more than once backward operation,
  // and current_grad is temporary grad to shared data with different FunctionNode
  std::shared_ptr<const FunctionNode> grad_fn_node() const override { return grad_fn_node_; }

  // Setters for autograd
  void set_grad_fn_node(const std::shared_ptr<FunctionNode>& grad_fn_node) override {
    grad_fn_node_ = grad_fn_node;
  }
  const std::shared_ptr<FunctionNode>& mut_grad_fn_node() override { return grad_fn_node_; }

 protected:
  TensorIf() = default;
  std::shared_ptr<FunctionNode> grad_fn_node_;
};

class Parameter final : public TensorIf<Parameter> {
 public:
<<<<<<< HEAD
  Parameter(std::shared_ptr<Tensor> tensor, bool requires_grad);
=======
  Parameter(const std::shared_ptr<Tensor>& tensor, bool requires_grad) {
    this->tensor_ = tensor->detach().GetPtrOrThrow();
    CHECK_JUST(this->tensor_->set_requires_grad(requires_grad));
  }
>>>>>>> 47cf9378

  const std::shared_ptr<const Shape>& shape() const override { return tensor_->shape(); }
  Symbol<DType> dtype() const override { return tensor_->dtype(); }
  Maybe<Symbol<cfg::NdSbp>> nd_sbp() const override { return tensor_->nd_sbp(); }
  Maybe<Symbol<ParallelDesc>> parallel_desc() const override { return tensor_->parallel_desc(); }
  Maybe<Symbol<Device>> device() const override { return tensor_->device(); }
  Maybe<Symbol<Device>*> mut_device() override { return tensor_->mut_device(); }
  bool is_cuda() const override { return tensor_->is_cuda(); }
  bool is_consistent() const override { return tensor_->is_consistent(); }
  bool is_local() const override { return tensor_->is_local(); }
  bool is_lazy() const override { return tensor_->is_lazy(); }
  bool is_eager() const override { return tensor_->is_eager(); }
  const TensorMeta& tensor_meta() const override { return tensor_->tensor_meta(); }
  Maybe<Symbol<ConsistentTensorMeta>> consistent_tensor_meta() const override {
    return tensor_->consistent_tensor_meta();
  }
  Maybe<Tensor> data() override { return tensor_; }

  // Must override grad_fn_node function. Otherwise grad_fn will belong to this not tensor_,
  // and it will be wrong when use Parameter.data() in operators.
  std::shared_ptr<const FunctionNode> grad_fn_node() const override {
    return tensor_->grad_fn_node();
  }
  void set_grad_fn_node(const std::shared_ptr<FunctionNode>& grad_fn_node) override {
    tensor_->set_grad_fn_node(grad_fn_node);
  }
  const std::shared_ptr<FunctionNode>& mut_grad_fn_node() override {
    return tensor_->mut_grad_fn_node();
  }

  Maybe<EagerMirroredTensorImpl*> mut_eager_mirrored_tensor_impl() override {
    return tensor_->mut_eager_mirrored_tensor_impl();
  }
  Maybe<vm::EagerBlobObject> eager_blob_object() const override {
    return tensor_->eager_blob_object();
  }
  Maybe<LocalDepObject*> compute_local_dep_object() const override {
    return tensor_->compute_local_dep_object();
  }
  Maybe<bool> has_eager_blob_object() const override { return tensor_->has_eager_blob_object(); }
  Maybe<TensorStorage> tensor_storage() const override { return tensor_->tensor_storage(); }
  Maybe<const Stride> stride() const override { return tensor_->stride(); }
  Maybe<int64_t> storage_offset() const override { return tensor_->storage_offset(); }

  Maybe<const Optional<Symbol<cfg::NdSbp>>&> consumer_nd_sbp_constraint() const override {
    return tensor_->consumer_nd_sbp_constraint();
  }
  Maybe<TransportToken> transport_token() const override { return tensor_->transport_token(); }
  Maybe<MirroredTensor> cur_rank_phy_tensor() const override {
    return tensor_->cur_rank_phy_tensor();
  }
  Maybe<void> set_consumer_nd_sbp_constraint(Symbol<cfg::NdSbp> val) override {
    return tensor_->set_consumer_nd_sbp_constraint(val);
  }

  bool requires_grad() const override { return tensor_->requires_grad(); }
  bool is_leaf() const override { return true; }
  bool retain_grad() const override { return tensor_->retain_grad(); }
  Maybe<Tensor> acc_grad() const override { return tensor_->acc_grad(); }
  Maybe<TensorArg> current_grad() const override { return tensor_->current_grad(); }
  Maybe<Tensor> detach() const override { return tensor_->detach(); }
  Maybe<Tensor> clone() const override { return tensor_->clone(); }

  Maybe<void> set_requires_grad(bool requires_grad) override {
    return tensor_->set_requires_grad(requires_grad);
  }
  Maybe<void> set_retain_grad(bool retain_grad) override {
    return tensor_->set_retain_grad(retain_grad);
  }
  Maybe<void> set_acc_grad(const std::shared_ptr<Tensor>& grad) override {
    return tensor_->set_acc_grad(grad);
  }
  Maybe<Tensor> mut_acc_grad() override { return tensor_->mut_acc_grad(); }
  void set_is_leaf(bool is_leaf) override { return tensor_->set_is_leaf(is_leaf); }
  std::shared_ptr<AutogradMeta> mut_autograd_meta() override {
    return tensor_->mut_autograd_meta();
  }
  bool has_autograd_meta() const override { return tensor_->has_autograd_meta(); }
  void set_autograd_meta(const std::shared_ptr<AutogradMeta>& autograd_meta) override {
    return tensor_->set_autograd_meta(autograd_meta);
  }

  user_op::TensorDesc* mut_tensor_meta() override { return tensor_->mut_tensor_meta(); }
  Maybe<void> set_data(const std::shared_ptr<Tensor>& other) override {
    CHECK_OR_RETURN(is_local() == other->is_local() && is_eager() == other->is_eager())
        << "You can't assign copy between tensors with different type";
    bool old_requires_grad = tensor_->requires_grad();
    this->tensor_ = JUST(other->detach());
    JUST(this->tensor_->set_requires_grad(old_requires_grad));
    return Maybe<void>::Ok();
  }

  Maybe<MirroredTensor> AsMirroredTensor() override {
    if (const auto& mirrored_tensor = std::dynamic_pointer_cast<MirroredTensor>(tensor_)) {
      return mirrored_tensor;
    }
    RETURN_ERROR_WITH_BUG_PROMPT();
  }

  Maybe<ConsistentTensor> AsConsistentTensor() override {
    if (const auto& consistent_tensor = std::dynamic_pointer_cast<ConsistentTensor>(tensor_)) {
      return consistent_tensor;
    }
    RETURN_ERROR_WITH_BUG_PROMPT();
  }

 private:
  std::shared_ptr<Tensor> tensor_;
};

class MirroredTensor : public TensorIf<MirroredTensor>,
                             public std::enable_shared_from_this<MirroredTensor> {
 public:
  OF_DISALLOW_COPY_AND_MOVE(MirroredTensor);
  MirroredTensor() = default;
  explicit MirroredTensor(const std::shared_ptr<MirroredTensorImpl>& impl) { impl_ = impl; }
  ~MirroredTensor() override = default;

  // Getters
  const std::shared_ptr<const Shape>& shape() const override { return impl_->shape(); }
  Symbol<DType> dtype() const override { return CHECK_JUST(DType::Get(impl_->dtype())); }
  Maybe<TransportToken> transport_token() const override {
    OF_RUNTIME_ERROR() << "Only consistent tensors have 'consistent_id', Consistent id is used to "
                          "synchronize rank";
  }
  Maybe<Symbol<cfg::NdSbp>> nd_sbp() const override {
    OF_RUNTIME_ERROR()
        << "Local tensor has no sbp property. "
           "sbp is the description in the oneflow distributed case, you can refer to "
           "https://docs.oneflow.org/master/basics_topics/essentials_of_oneflow.html; "
           "For example, create a consistent tensor like this : 'x = oneflow.tensor((2,3, "
           "placement=oneflow.placement(\"cuda\", {0: 0}), sbp=oneflow.sbp.broadcast))', then "
           "'x.sbp' is 'oneflow.sbp.broadcast'";
  }
  Maybe<Symbol<ParallelDesc>> parallel_desc() const override {
    OF_RUNTIME_ERROR() << "Only consistent tensors have 'placement'. Placement is used to describe "
                          "the distribution of consistent tensor in multiple GPUs. Please use "
                          "'.device' for local tensors.";
  }
  Maybe<Symbol<Device>> device() const override { return impl_->device(); }
  Maybe<Symbol<Device>*> mut_device() override { return impl_->mut_device(); }
  bool is_lazy() const override { return impl_->is_lazy(); }
  bool is_consistent() const override { return false; }
  bool is_cuda() const override;
  const TensorMeta& tensor_meta() const override { return *impl_->tensor_meta(); }
  Maybe<Tensor> data() override {
    OF_LOG_ONCE(LOG(WARNING) << "You shouldn't call `.data` for a LocalTensor.");
    return std::static_pointer_cast<Tensor>(shared_from_this());
  }

  // Getters valid only for EagerMirroredTensor
  Maybe<vm::EagerBlobObject> eager_blob_object() const override {
    return impl_->eager_blob_object();
  }
  Maybe<LocalDepObject*> compute_local_dep_object() const override {
    return impl_->compute_local_dep_object();
  }
  Maybe<TensorStorage> tensor_storage() const override { return impl_->tensor_storage(); }
  Maybe<bool> has_eager_blob_object() const override { return impl_->has_eager_blob_object(); }
  Maybe<const Stride> stride() const override { return impl_->stride(); }
  Maybe<int64_t> storage_offset() const override { return impl_->storage_offset(); }

  // Getters for autograd
  Maybe<Tensor> acc_grad() const override { return impl_->acc_grad(); }
  Maybe<TensorArg> current_grad() const override { return impl_->current_grad(); }
  bool requires_grad() const override { return impl_->requires_grad(); }
  bool is_leaf() const override { return impl_->is_leaf(); }
  bool retain_grad() const override { return impl_->retain_grad(); }
  bool has_autograd_meta() const override { return impl_->has_autograd_meta(); }

  // Setters for autograd
  Maybe<void> set_acc_grad(const std::shared_ptr<Tensor>& grad) override {
    return impl_->set_acc_grad(grad);
  }
  Maybe<void> set_requires_grad(bool requires_grad) override {
    JUST(impl_->set_requires_grad(requires_grad));
    if (!requires_grad) { set_grad_fn_node(nullptr); }
    return Maybe<void>::Ok();
  }
  Maybe<void> set_retain_grad(bool retain_grad) override {
    return impl_->set_retain_grad(retain_grad);
  }
  Maybe<Tensor> mut_acc_grad() override { return impl_->mut_acc_grad(); }
  void set_is_leaf(bool is_leaf) override { impl_->set_is_leaf(is_leaf); }
  std::shared_ptr<AutogradMeta> mut_autograd_meta() override { return impl_->mut_autograd_meta(); }
  void set_autograd_meta(const std::shared_ptr<AutogradMeta>& autograd_meta) override {
    impl_->set_autograd_meta(autograd_meta);
  }

  // Operators for tensor
  Maybe<Tensor> detach() const override;
  Maybe<Tensor> clone() const override;

  static Maybe<MirroredTensor> MakeTensor(const std::shared_ptr<const Shape>& shape, DataType dtype,
                                          const Symbol<Device>& device, bool is_lazy,
                                          bool requires_grad, bool is_leaf);
  MirroredTensorImpl* mut_impl() { return impl_.get(); }
  Maybe<EagerMirroredTensorImpl*> mut_eager_mirrored_tensor_impl() override {
    return impl_->mut_eager_mirrored_tensor_impl();
  }
  user_op::TensorDesc* mut_tensor_meta() override { return impl_->mut_tensor_meta(); }
  Maybe<void> set_data(const std::shared_ptr<Tensor>& other) override {
    CHECK_OR_RETURN(this->is_leaf()) << "Can only set leaf tensor's data.";
    const auto& mirrored_tensor = std::dynamic_pointer_cast<MirroredTensor>(JUST(other->detach()));
    CHECK_NOTNULL_OR_RETURN(mirrored_tensor);
    bool old_requires_grad = requires_grad();
    impl_ = mirrored_tensor->impl_;
    set_requires_grad(old_requires_grad);
    grad_fn_node_ = nullptr;
    return Maybe<void>::Ok();
  }

  Maybe<MirroredTensor> AsMirroredTensor() override { return shared_from_this(); }
  Maybe<ConsistentTensor> AsConsistentTensor() override { RETURN_ERROR_WITH_BUG_PROMPT(); }

 protected:
  std::shared_ptr<MirroredTensorImpl> impl_;
};

class DTRMirroredTensor final : public MirroredTensor {
 public:
  OF_DISALLOW_COPY_AND_MOVE(DTRMirroredTensor);
  DTRMirroredTensor() = default;
  explicit DTRMirroredTensor(const std::shared_ptr<DTREagerMirroredTensorImpl>& impl) { impl_ = impl; }
  ~DTRMirroredTensor() {}
};

class ConsistentTensor final : public TensorIf<ConsistentTensor>,
                               public std::enable_shared_from_this<ConsistentTensor> {
 public:
  OF_DISALLOW_COPY_AND_MOVE(ConsistentTensor);
  ConsistentTensor() = default;
  explicit ConsistentTensor(const std::shared_ptr<ConsistentTensorImpl>& impl) { impl_ = impl; }
  ~ConsistentTensor() override = default;

  // Getters
  const std::shared_ptr<const Shape>& shape() const override { return impl_->shape(); }
  Symbol<DType> dtype() const override { return CHECK_JUST(DType::Get(impl_->dtype())); }
  Maybe<TransportToken> transport_token() const override { return impl_->transport_token(); }
  Maybe<Symbol<cfg::NdSbp>> nd_sbp() const override { return impl_->nd_sbp(); }
  Maybe<Symbol<ParallelDesc>> parallel_desc() const override { return impl_->parallel_desc(); }
  Maybe<Symbol<Device>> device() const override {
    OF_RUNTIME_ERROR() << "Only local tensors have 'device'. Please use "
                          "'.placement' for consistent tensors.";
  }
  Maybe<Symbol<Device>*> mut_device() override {
    OF_RUNTIME_ERROR() << "ConsistentTensor has no mut_device property";
  }
  bool is_lazy() const override { return impl_->is_lazy(); }
  bool is_consistent() const override { return true; }
  Maybe<const Optional<Symbol<cfg::NdSbp>>&> consumer_nd_sbp_constraint() const override {
    return impl_->consumer_nd_sbp_constraint();
  }
  Maybe<MirroredTensor> cur_rank_phy_tensor() const override {
    return impl_->cur_rank_phy_tensor();
  }
  bool is_cuda() const override;
  Maybe<Tensor> data() override {
    OF_LOG_ONCE(LOG(WARNING) << "You shouldn't call `.data` for a ConsistentTensor.");
    return std::static_pointer_cast<Tensor>(shared_from_this());
  }

  // Getters valid only for EagerMirroredTensor
  Maybe<vm::EagerBlobObject> eager_blob_object() const override {
    return impl_->eager_blob_object();
  }
  Maybe<LocalDepObject*> compute_local_dep_object() const override {
    return impl_->compute_local_dep_object();
  }
  const TensorMeta& tensor_meta() const override { return *impl_->tensor_meta(); }
  Maybe<TensorStorage> tensor_storage() const override { return impl_->tensor_storage(); }
  Maybe<bool> has_eager_blob_object() const override { return impl_->has_eager_blob_object(); }

  // Setters
  Maybe<void> set_consumer_nd_sbp_constraint(Symbol<cfg::NdSbp> val) override {
    impl_->set_consumer_nd_sbp_constraint(val);
    return Maybe<void>::Ok();
  };

  // Getters for autograd
  Maybe<Tensor> acc_grad() const override { return impl_->acc_grad(); }
  Maybe<TensorArg> current_grad() const override { return impl_->current_grad(); }
  bool requires_grad() const override { return impl_->requires_grad(); }
  bool is_leaf() const override { return impl_->is_leaf(); }
  bool retain_grad() const override { return impl_->retain_grad(); }
  bool has_autograd_meta() const override { return impl_->has_autograd_meta(); }

  // Setters for autograd
  Maybe<void> set_acc_grad(const std::shared_ptr<Tensor>& grad) override {
    return impl_->set_acc_grad(grad);
  }
  Maybe<Tensor> mut_acc_grad() override { return impl_->mut_acc_grad(); }
  Maybe<void> set_requires_grad(bool requires_grad) override {
    // return impl_->set_requires_grad(requires_grad);
    JUST(impl_->set_requires_grad(requires_grad));
    if (!requires_grad) { set_grad_fn_node(nullptr); }
    return Maybe<void>::Ok();
  }
  Maybe<void> set_retain_grad(bool retain_grad) override {
    return impl_->set_retain_grad(retain_grad);
  }
  void set_is_leaf(bool is_leaf) override { impl_->set_is_leaf(is_leaf); }
  std::shared_ptr<AutogradMeta> mut_autograd_meta() override { return impl_->mut_autograd_meta(); }
  void set_autograd_meta(const std::shared_ptr<AutogradMeta>& autograd_meta) override {
    impl_->set_autograd_meta(autograd_meta);
  }

  // Operators for tensor
  Maybe<Tensor> detach() const override;
  Maybe<Tensor> clone() const override;

  static Maybe<ConsistentTensor> MakeTensor(const std::shared_ptr<const Shape>& shape,
                                            DataType dtype, Symbol<cfg::NdSbp> nd_sbp,
                                            Symbol<ParallelDesc> parallel_desc, bool is_lazy,
                                            bool requires_grad, bool is_leaf);

  ConsistentTensorImpl* mut_impl() { return impl_.get(); }

  Maybe<Symbol<ConsistentTensorMeta>> consistent_tensor_meta() const override {
    return impl_->tensor_meta();
  }

  user_op::TensorDesc* mut_tensor_meta() override { return impl_->mut_tensor_meta(); }
  Maybe<void> set_data(const std::shared_ptr<Tensor>& other) override {
    CHECK_OR_RETURN(this->is_leaf()) << "Can only set leaf tensor's data.";
    const auto& consistent_tensor =
        std::dynamic_pointer_cast<ConsistentTensor>(JUST(other->detach()));
    CHECK_NOTNULL_OR_RETURN(consistent_tensor);
    bool old_requires_grad = requires_grad();
    impl_ = consistent_tensor->impl_;
    set_requires_grad(old_requires_grad);
    grad_fn_node_ = nullptr;
    return Maybe<void>::Ok();
  }

  Maybe<MirroredTensor> AsMirroredTensor() override { RETURN_ERROR_WITH_BUG_PROMPT(); }
  Maybe<ConsistentTensor> AsConsistentTensor() override { return shared_from_this(); }

 private:
  std::shared_ptr<ConsistentTensorImpl> impl_;
};

}  // namespace one
}  // namespace oneflow

#endif  // ONEFLOW_CORE_FRAMEWORK_TENSOR_H_<|MERGE_RESOLUTION|>--- conflicted
+++ resolved
@@ -263,14 +263,11 @@
 
 class Parameter final : public TensorIf<Parameter> {
  public:
-<<<<<<< HEAD
   Parameter(std::shared_ptr<Tensor> tensor, bool requires_grad);
-=======
-  Parameter(const std::shared_ptr<Tensor>& tensor, bool requires_grad) {
-    this->tensor_ = tensor->detach().GetPtrOrThrow();
-    CHECK_JUST(this->tensor_->set_requires_grad(requires_grad));
-  }
->>>>>>> 47cf9378
+  // Parameter(const std::shared_ptr<Tensor>& tensor, bool requires_grad) {
+  //   this->tensor_ = tensor->detach().GetPtrOrThrow();
+  //   CHECK_JUST(this->tensor_->set_requires_grad(requires_grad));
+  // }
 
   const std::shared_ptr<const Shape>& shape() const override { return tensor_->shape(); }
   Symbol<DType> dtype() const override { return tensor_->dtype(); }
