/*
Copyright 2020 The OneFlow Authors. All rights reserved.

Licensed under the Apache License, Version 2.0 (the "License");
you may not use this file except in compliance with the License.
You may obtain a copy of the License at

    http://www.apache.org/licenses/LICENSE-2.0

Unless required by applicable law or agreed to in writing, software
distributed under the License is distributed on an "AS IS" BASIS,
WITHOUT WARRANTIES OR CONDITIONS OF ANY KIND, either express or implied.
See the License for the specific language governing permissions and
limitations under the License.
*/
#ifndef ONEFLOW_CORE_FRAMEWORK_TENSOR_H_
#define ONEFLOW_CORE_FRAMEWORK_TENSOR_H_

#include "oneflow/core/common/data_type.h"
#include "oneflow/core/common/data_type.cfg.h"
#include "oneflow/core/common/shape_view.h"
#include "oneflow/core/common/shape.h"
#include "oneflow/core/memory/memory_case.pb.h"
#include "oneflow/core/framework/tensor_impl.h"
#include "oneflow/core/common/error.h"

namespace oneflow {

namespace cfg {
class ParallelDistribution;
}
class Device;

namespace one {

class FunctionNode;

class ConsistentTensor;
class MirroredTensor;

class Tensor {
 public:
  virtual ~Tensor() = default;

  // Getters
  virtual const std::shared_ptr<const Shape>& shape() const = 0;
  virtual DataType dtype() const = 0;
  virtual Maybe<Symbol<cfg::ParallelDistribution>> parallel_distribution() const = 0;
  virtual Maybe<Symbol<ParallelDesc>> parallel_desc() const = 0;
  virtual Maybe<Symbol<Device>> device() const = 0;
  virtual Maybe<Symbol<Device>*> mut_device() { OF_UNIMPLEMENTED(); }
  virtual bool is_consistent() const = 0;
  virtual bool is_lazy() const = 0;
  virtual const TensorMeta& tensor_meta() const = 0;
  virtual Maybe<Symbol<ConsistentTensorMeta>> consistent_tensor_meta() const { OF_UNIMPLEMENTED(); }

  // Getters valid only for EagerMirroredTensor
  virtual Maybe<EagerMirroredTensorImpl*> mut_eager_mirrored_tensor_impl() { OF_UNIMPLEMENTED(); }
  virtual Maybe<vm::EagerBlobObject> eager_blob_object() const = 0;
  virtual Maybe<VmLocalDepObject> compute_local_dep_object() const = 0;
<<<<<<< HEAD
  virtual Maybe<TensorStorage> tensor_storage() const = 0;
  virtual Maybe<bool> has_eager_blob_object() const = 0;
=======
  virtual Maybe<TensorStorage> tensor_storage() const { OF_UNIMPLEMENTED(); }
>>>>>>> 91754928

  // Getters/Setters valid only for EagerConsistentTensor
  virtual Maybe<Symbol<cfg::ParallelDistribution>> consumer_parallel_distribution_constraint()
      const {
    OF_UNIMPLEMENTED();
  }
  virtual Maybe<MirroredTensor> cur_rank_phy_tensor() const { OF_UNIMPLEMENTED(); }
  virtual Maybe<void> set_consumer_parallel_distribution_constraint(
      Symbol<cfg::ParallelDistribution> val) {
    OF_UNIMPLEMENTED();
  }

  // Getters for autograd
  virtual bool requires_grad() const = 0;
  virtual bool is_leaf() const = 0;
  virtual bool retain_grad() const = 0;
  virtual std::shared_ptr<const FunctionNode> grad_fn_node() const = 0;
  virtual Maybe<Tensor> acc_grad() const = 0;
  virtual Maybe<TensorArg> now_grad_arg() const = 0;
  virtual Maybe<Tensor> detach() const = 0;
  virtual Maybe<Tensor> clone() const = 0;

  // Setters for autograd
  virtual void set_requires_grad(bool requires_grad) = 0;
  virtual Maybe<void> set_retain_grad(bool retain_grad) = 0;
  virtual void set_grad_fn_node(const std::shared_ptr<FunctionNode>& grad_fn_node) = 0;
  virtual const std::shared_ptr<FunctionNode>& mut_grad_fn_node() = 0;
  virtual Maybe<void> set_acc_grad(const std::shared_ptr<Tensor>& grad) = 0;
  virtual Maybe<Tensor> mut_acc_grad() = 0;
  virtual void set_is_leaf(bool is_leaf) = 0;
  virtual std::shared_ptr<AutogradMeta> mut_autograd_meta() = 0;
  virtual bool has_autograd_meta() const = 0;
  virtual void set_autograd_meta(const std::shared_ptr<AutogradMeta>& autograd_meta) = 0;

  virtual user_op::TensorDesc* mut_tensor_meta() = 0;

 protected:
  Tensor() = default;
};

template<typename DerivedT>
class TensorIf : public Tensor {
 public:
  virtual ~TensorIf() = default;

  // Getters
  virtual int64_t ndim() const = 0;
  virtual bool is_cuda() const = 0;
  virtual int64_t nelement() const = 0;
  virtual int64_t dim(int64_t index) const = 0;

  // Getters for autograd
  // acc_grad is tensor's accumulated grad in more than once backward operation,
  // and now_grad_arg is temporary grad to shared data with different FunctionNode
  std::shared_ptr<const FunctionNode> grad_fn_node() const override { return grad_fn_node_; }
  // used by pybind11 only
  Maybe<DerivedT> api_acc_grad() const {
    if (has_autograd_meta()) {
      const std::shared_ptr<Tensor>& tensor = JUST(acc_grad());
      return cast_for_api(tensor);
    } else {
      return std::shared_ptr<DerivedT>();
    }
  }

  // Setters for autograd
  void set_grad_fn_node(const std::shared_ptr<FunctionNode>& grad_fn_node) override {
    grad_fn_node_ = grad_fn_node;
  }
  const std::shared_ptr<FunctionNode>& mut_grad_fn_node() override { return grad_fn_node_; }

  Maybe<Tensor> detach() const override {
    return std::static_pointer_cast<Tensor>(JUST(api_detach()));
  }

  // Operators for tensor
  // used by pybind11 only
  virtual Maybe<DerivedT> api_detach() const = 0;
  Maybe<DerivedT> api_clone() const {
    const std::shared_ptr<Tensor>& tensor = JUST(clone());
    return cast_for_api(tensor);
  }

 protected:
  TensorIf() = default;
  std::shared_ptr<FunctionNode> grad_fn_node_;

 private:
  Maybe<DerivedT> cast_for_api(const std::shared_ptr<Tensor>& tensor) const {
    if (!tensor) { return std::shared_ptr<DerivedT>(); }
    const auto& ptr = std::dynamic_pointer_cast<DerivedT>(tensor);
    CHECK_OR_RETURN(ptr) << Error::ValueError("Tensor Cast Error");
    return ptr;
  }
};

class MirroredTensor final : public TensorIf<MirroredTensor>,
                             public std::enable_shared_from_this<MirroredTensor> {
 public:
  OF_DISALLOW_COPY_AND_MOVE(MirroredTensor);
  MirroredTensor() = default;
  explicit MirroredTensor(const std::shared_ptr<MirroredTensorImpl>& impl) { impl_ = impl; }
  ~MirroredTensor() override = default;

  // Getters
  const std::shared_ptr<const Shape>& shape() const override { return impl_->shape(); }
  DataType dtype() const override { return impl_->dtype(); }
  Maybe<Symbol<cfg::ParallelDistribution>> parallel_distribution() const override {
    OF_UNIMPLEMENTED();
  }
  Maybe<Symbol<ParallelDesc>> parallel_desc() const override { OF_UNIMPLEMENTED(); }
  Maybe<Symbol<Device>> device() const override { return impl_->device(); }
  Maybe<Symbol<Device>*> mut_device() override { return impl_->mut_device(); }
  bool is_lazy() const override { return impl_->is_lazy(); }
  bool is_consistent() const override { return false; }
  int64_t ndim() const override;
  bool is_cuda() const override;
  int64_t dim(int64_t index) const override;
  int64_t nelement() const override;
  std::shared_ptr<MirroredTensor> data() const;
  const TensorMeta& tensor_meta() const override { return *impl_->tensor_meta(); }

  // Getters valid only for EagerMirroredTensor
  Maybe<vm::EagerBlobObject> eager_blob_object() const override {
    return impl_->eager_blob_object();
  }
  Maybe<VmLocalDepObject> compute_local_dep_object() const override {
    return impl_->compute_local_dep_object();
  }
  Maybe<TensorStorage> tensor_storage() const override { return impl_->tensor_storage(); }
  Maybe<bool> has_eager_blob_object() const override { return impl_->has_eager_blob_object(); }

  // Getters for autograd
  Maybe<Tensor> acc_grad() const override { return impl_->acc_grad(); }
  Maybe<TensorArg> now_grad_arg() const override { return impl_->now_grad_arg(); }
  bool requires_grad() const override { return impl_->requires_grad(); }
  bool is_leaf() const override { return impl_->is_leaf(); }
  bool retain_grad() const override { return impl_->retain_grad(); }
  bool has_autograd_meta() const override { return impl_->has_autograd_meta(); }

  // Setters for autograd
  Maybe<void> set_acc_grad(const std::shared_ptr<Tensor>& grad) override {
    return impl_->set_acc_grad(grad);
  }
  void set_requires_grad(bool requires_grad) override { impl_->set_requires_grad(requires_grad); }
  Maybe<void> set_retain_grad(bool retain_grad) override {
    return impl_->set_retain_grad(retain_grad);
  }
  Maybe<Tensor> mut_acc_grad() override { return impl_->mut_acc_grad(); }
  void set_is_leaf(bool is_leaf) override { impl_->set_is_leaf(is_leaf); }
  std::shared_ptr<AutogradMeta> mut_autograd_meta() override { return impl_->mut_autograd_meta(); }
  void set_autograd_meta(const std::shared_ptr<AutogradMeta>& autograd_meta) override {
    impl_->set_autograd_meta(autograd_meta);
  }

  // Operators for tensor
  Maybe<MirroredTensor> api_detach() const override;
  Maybe<Tensor> clone() const override;

  static Maybe<MirroredTensor> MakeTensor(const std::shared_ptr<const Shape>& shape, DataType dtype,
                                          const Symbol<Device>& device, bool is_lazy,
                                          bool requires_grad, bool is_leaf);
  MirroredTensorImpl* mut_impl() { return impl_.get(); }
  Maybe<EagerMirroredTensorImpl*> mut_eager_mirrored_tensor_impl() override {
    return impl_->mut_eager_mirrored_tensor_impl();
  }
  user_op::TensorDesc* mut_tensor_meta() override { return impl_->mut_tensor_meta(); }

  Maybe<MirroredTensor> MakeEagerTensor(
      const std::shared_ptr<vm::EagerBlobObject> eager_blob_object, const Symbol<Device>& device,
      const std::shared_ptr<TensorStorage> tensor_storage, bool requires_grad, bool is_leaf);

 private:
  std::shared_ptr<MirroredTensorImpl> impl_;
};

class ConsistentTensor final : public TensorIf<ConsistentTensor> {
 public:
  OF_DISALLOW_COPY_AND_MOVE(ConsistentTensor);
  ConsistentTensor() = default;
  explicit ConsistentTensor(const std::shared_ptr<ConsistentTensorImpl>& impl) { impl_ = impl; }
  ~ConsistentTensor() override = default;

  // Getters
  const std::shared_ptr<const Shape>& shape() const override { return impl_->shape(); }
  DataType dtype() const override { return impl_->dtype(); }
  Maybe<Symbol<cfg::ParallelDistribution>> parallel_distribution() const override {
    return impl_->parallel_distribution();
  }
  Maybe<Symbol<ParallelDesc>> parallel_desc() const override { return impl_->parallel_desc(); }
  Maybe<Symbol<Device>> device() const override { OF_UNIMPLEMENTED(); }
  bool is_lazy() const override { return impl_->is_lazy(); }
  bool is_consistent() const override { return true; }
  Maybe<Symbol<cfg::ParallelDistribution>> consumer_parallel_distribution_constraint()
      const override {
    return impl_->consumer_parallel_distribution_constraint();
  }
  Maybe<MirroredTensor> cur_rank_phy_tensor() const { return impl_->cur_rank_phy_tensor(); }
  int64_t ndim() const override;
  bool is_cuda() const override;
  int64_t dim(int64_t index) const override;
  int64_t nelement() const override;
  std::shared_ptr<ConsistentTensor> data() const;

  // Getters valid only for EagerMirroredTensor
  Maybe<vm::EagerBlobObject> eager_blob_object() const override {
    return impl_->eager_blob_object();
  }
  Maybe<VmLocalDepObject> compute_local_dep_object() const override {
    return impl_->compute_local_dep_object();
  }
  const TensorMeta& tensor_meta() const override { return *impl_->tensor_meta(); }
<<<<<<< HEAD
  Maybe<TensorStorage> tensor_storage() const override { return impl_->tensor_storage(); }
  Maybe<bool> has_eager_blob_object() const override { return impl_->has_eager_blob_object(); }
=======
>>>>>>> 91754928

  // Setters
  Maybe<void> set_consumer_parallel_distribution_constraint(
      Symbol<cfg::ParallelDistribution> val) override {
    impl_->set_consumer_parallel_distribution_constraint(val);
    return Maybe<void>::Ok();
  }

  // Getters for autograd
  Maybe<Tensor> acc_grad() const override { return impl_->acc_grad(); }
  Maybe<TensorArg> now_grad_arg() const override { return impl_->now_grad_arg(); }
  bool requires_grad() const override { return impl_->requires_grad(); }
  bool is_leaf() const override { return impl_->is_leaf(); }
  bool retain_grad() const override { return impl_->retain_grad(); }
  bool has_autograd_meta() const override { return impl_->has_autograd_meta(); }

  // Setters for autograd
  Maybe<void> set_acc_grad(const std::shared_ptr<Tensor>& grad) override {
    return impl_->set_acc_grad(grad);
  }
  Maybe<Tensor> mut_acc_grad() override { return impl_->mut_acc_grad(); }
  void set_requires_grad(bool requires_grad) override { impl_->set_requires_grad(requires_grad); }
  Maybe<void> set_retain_grad(bool retain_grad) override {
    return impl_->set_retain_grad(retain_grad);
  }
  void set_is_leaf(bool is_leaf) override { impl_->set_is_leaf(is_leaf); }
  std::shared_ptr<AutogradMeta> mut_autograd_meta() override { return impl_->mut_autograd_meta(); }
  void set_autograd_meta(const std::shared_ptr<AutogradMeta>& autograd_meta) override {
    impl_->set_autograd_meta(autograd_meta);
  }

  // Operators for tensor
  virtual Maybe<ConsistentTensor> api_detach() const override;
  Maybe<Tensor> clone() const override { return Error::Unimplemented(); }

  static Maybe<ConsistentTensor> MakeTensor(const std::shared_ptr<const Shape>& shape,
                                            DataType dtype,
                                            Symbol<cfg::ParallelDistribution> parallel_distribution,
                                            Symbol<ParallelDesc> parallel_desc, bool is_lazy,
                                            bool requires_grad, bool is_leaf);

  ConsistentTensorImpl* mut_impl() { return impl_.get(); }

  Maybe<Symbol<ConsistentTensorMeta>> consistent_tensor_meta() const override {
    return impl_->tensor_meta();
  }

  user_op::TensorDesc* mut_tensor_meta() override { return impl_->mut_tensor_meta(); }

 private:
  std::shared_ptr<ConsistentTensorImpl> impl_;
};

}  // namespace one
}  // namespace oneflow

#endif  // ONEFLOW_CORE_FRAMEWORK_TENSOR_H_<|MERGE_RESOLUTION|>--- conflicted
+++ resolved
@@ -58,12 +58,8 @@
   virtual Maybe<EagerMirroredTensorImpl*> mut_eager_mirrored_tensor_impl() { OF_UNIMPLEMENTED(); }
   virtual Maybe<vm::EagerBlobObject> eager_blob_object() const = 0;
   virtual Maybe<VmLocalDepObject> compute_local_dep_object() const = 0;
-<<<<<<< HEAD
-  virtual Maybe<TensorStorage> tensor_storage() const = 0;
   virtual Maybe<bool> has_eager_blob_object() const = 0;
-=======
   virtual Maybe<TensorStorage> tensor_storage() const { OF_UNIMPLEMENTED(); }
->>>>>>> 91754928
 
   // Getters/Setters valid only for EagerConsistentTensor
   virtual Maybe<Symbol<cfg::ParallelDistribution>> consumer_parallel_distribution_constraint()
@@ -261,7 +257,9 @@
       const override {
     return impl_->consumer_parallel_distribution_constraint();
   }
-  Maybe<MirroredTensor> cur_rank_phy_tensor() const { return impl_->cur_rank_phy_tensor(); }
+  Maybe<MirroredTensor> cur_rank_phy_tensor() const override {
+    return impl_->cur_rank_phy_tensor();
+  }
   int64_t ndim() const override;
   bool is_cuda() const override;
   int64_t dim(int64_t index) const override;
@@ -276,11 +274,8 @@
     return impl_->compute_local_dep_object();
   }
   const TensorMeta& tensor_meta() const override { return *impl_->tensor_meta(); }
-<<<<<<< HEAD
   Maybe<TensorStorage> tensor_storage() const override { return impl_->tensor_storage(); }
   Maybe<bool> has_eager_blob_object() const override { return impl_->has_eager_blob_object(); }
-=======
->>>>>>> 91754928
 
   // Setters
   Maybe<void> set_consumer_parallel_distribution_constraint(
