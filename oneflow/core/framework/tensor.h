/*
Copyright 2020 The OneFlow Authors. All rights reserved.

Licensed under the Apache License, Version 2.0 (the "License");
you may not use this file except in compliance with the License.
You may obtain a copy of the License at

    http://www.apache.org/licenses/LICENSE-2.0

Unless required by applicable law or agreed to in writing, software
distributed under the License is distributed on an "AS IS" BASIS,
WITHOUT WARRANTIES OR CONDITIONS OF ANY KIND, either express or implied.
See the License for the specific language governing permissions and
limitations under the License.
*/
#ifndef ONEFLOW_CORE_FRAMEWORK_TENSOR_H_
#define ONEFLOW_CORE_FRAMEWORK_TENSOR_H_

#include <memory>
#include "oneflow/core/common/data_type.h"
#include "oneflow/core/common/data_type.cfg.h"
#include "oneflow/core/common/shape_view.h"
#include "oneflow/core/common/shape.h"
#include "oneflow/core/memory/memory_case.pb.h"
#include "oneflow/core/framework/tensor_impl.h"
#include "oneflow/core/framework/transport_token.h"
#include "oneflow/core/common/error.h"

namespace oneflow {

class NdSbp;
class Device;

namespace one {

class FunctionNode;

class ConsistentTensor;
class MirroredTensor;

class Tensor : public std::enable_shared_from_this<Tensor> {
 public:
  virtual ~Tensor() = default;

  // Getters
  int64_t dim(int64_t index) const { return shape()->At(index); }
  int64_t nelement() const { return shape()->elem_cnt(); }
  int64_t ndim() const { return shape()->NumAxes(); }

  virtual const std::shared_ptr<const Shape>& shape() const = 0;
  virtual Symbol<DType> dtype() const = 0;
  virtual Maybe<TransportToken> transport_token() const = 0;
  virtual Maybe<Symbol<NdSbp>> nd_sbp() const = 0;
  virtual Maybe<Symbol<ParallelDesc>> parallel_desc() const = 0;
  virtual Maybe<Symbol<Device>> device() const = 0;
  virtual Maybe<Symbol<Device>*> mut_device() = 0;
  virtual bool is_cuda() const = 0;
  virtual bool is_consistent() const = 0;
  virtual bool is_local() const { return !is_consistent(); }
  virtual bool is_lazy() const = 0;
  virtual bool is_eager() const { return !is_lazy(); }
  virtual bool is_contiguous() const = 0;
  virtual const TensorMeta& tensor_meta() const = 0;
  virtual Maybe<Tensor> data() = 0;
  virtual Maybe<Symbol<ConsistentTensorMeta>> consistent_tensor_meta() const { OF_UNIMPLEMENTED(); }

  // Getters valid only for EagerMirroredTensor
  virtual Maybe<EagerMirroredTensorImpl*> mut_eager_mirrored_tensor_impl() { OF_UNIMPLEMENTED(); }
  virtual Maybe<vm::EagerBlobObject> eager_blob_object() const = 0;
  virtual Maybe<LocalDepObject*> compute_local_dep_object() const = 0;
  virtual Maybe<bool> has_eager_blob_object() const = 0;
  virtual Maybe<TensorStorage> tensor_storage() const { OF_UNIMPLEMENTED(); }
  virtual Maybe<const Stride> stride() const { OF_UNIMPLEMENTED(); }
  virtual Maybe<int64_t> storage_offset() const { OF_UNIMPLEMENTED(); }

  // Getters/Setters valid only for EagerConsistentTensor
  virtual Maybe<const Optional<Symbol<NdSbp>>&> consumer_nd_sbp_constraint() const {
    OF_UNIMPLEMENTED();
  }
  virtual Maybe<MirroredTensor> cur_rank_phy_tensor() const { OF_UNIMPLEMENTED(); }
  virtual Maybe<void> set_consumer_nd_sbp_constraint(Symbol<NdSbp> val) { OF_UNIMPLEMENTED(); }

  // Getters for autograd
  virtual bool requires_grad() const = 0;
  virtual bool is_leaf() const = 0;
  virtual bool retain_grad() const = 0;
  virtual std::shared_ptr<const FunctionNode> grad_fn_node() const = 0;
  virtual Maybe<Tensor> acc_grad() const = 0;
  virtual Maybe<TensorArg> current_grad() const = 0;
  virtual Maybe<Tensor> detach() const = 0;
  virtual Maybe<Tensor> clone() const = 0;
  virtual std::shared_ptr<Tensor> contiguous() const = 0;

  // Setters for autograd
  virtual Maybe<void> set_requires_grad(bool requires_grad) = 0;
  virtual Maybe<void> set_retain_grad(bool retain_grad) = 0;
  virtual void set_grad_fn_node(const std::shared_ptr<FunctionNode>& grad_fn_node) = 0;
  virtual const std::shared_ptr<FunctionNode>& mut_grad_fn_node() = 0;
  virtual Maybe<void> set_acc_grad(const std::shared_ptr<Tensor>& grad) = 0;
  virtual Maybe<Tensor> mut_acc_grad() = 0;
  virtual void set_is_leaf(bool is_leaf) = 0;
  virtual std::shared_ptr<const AutogradMeta> autograd_meta() const = 0;
  virtual std::shared_ptr<AutogradMeta> mut_autograd_meta() = 0;
  virtual void set_autograd_meta(const std::shared_ptr<AutogradMeta>& autograd_meta) = 0;

  virtual user_op::TensorDesc* mut_tensor_meta() = 0;
  virtual Maybe<void> set_data(const std::shared_ptr<Tensor>& other) = 0;

  virtual Maybe<void> RegisterStorageDeleteHook(const std::function<void()>& hook) {
    OF_UNIMPLEMENTED();
  };
  virtual Maybe<MirroredTensor> AsMirroredTensor() = 0;
  virtual Maybe<ConsistentTensor> AsConsistentTensor() = 0;

 protected:
  Tensor() = default;
};

class StaticZerosTensor final : public Tensor {
 public:
  static Maybe<StaticZerosTensor> MakeTensor(const std::shared_ptr<const Shape>& shape,
                                             DataType dtype, Symbol<Device> device) {
    return std::shared_ptr<StaticZerosTensor>(new StaticZerosTensor(shape, dtype, device));
  }
  // Getters
  const std::shared_ptr<const Shape>& shape() const override { return shape_; }
  Symbol<DType> dtype() const override { return CHECK_JUST(DType::Get(dtype_)); }
  Maybe<TransportToken> transport_token() const override { RETURN_ERROR_WITH_BUG_PROMPT(); }
  Maybe<Symbol<NdSbp>> nd_sbp() const override { RETURN_ERROR_WITH_BUG_PROMPT(); }
  Maybe<Symbol<ParallelDesc>> parallel_desc() const override { RETURN_ERROR_WITH_BUG_PROMPT(); }
  Maybe<Symbol<Device>> device() const override { return device_; }
  Maybe<Symbol<Device>*> mut_device() override { RETURN_ERROR_WITH_BUG_PROMPT(); }
  bool is_cuda() const override {
    PRINT_BUG_PROMPT_AND_ABORT();
    return false;
  }
  bool is_consistent() const override { return false; }
  bool is_local() const override { return !is_consistent(); }
  bool is_lazy() const override {
    PRINT_BUG_PROMPT_AND_ABORT();
    return false;
  }
  bool is_eager() const override { return !is_lazy(); }
  const TensorMeta& tensor_meta() const override {
    PRINT_BUG_PROMPT_AND_ABORT();
    return *(TensorMeta*)nullptr;
  }
  Maybe<Tensor> data() override { RETURN_ERROR_WITH_BUG_PROMPT(); }
  Maybe<Symbol<ConsistentTensorMeta>> consistent_tensor_meta() const override {
    RETURN_ERROR_WITH_BUG_PROMPT();
  }

  // Getters valid only for EagerMirroredTensor
  Maybe<EagerMirroredTensorImpl*> mut_eager_mirrored_tensor_impl() override {
    RETURN_ERROR_WITH_BUG_PROMPT();
  }
  Maybe<vm::EagerBlobObject> eager_blob_object() const override { RETURN_ERROR_WITH_BUG_PROMPT(); }
  Maybe<LocalDepObject*> compute_local_dep_object() const override {
    RETURN_ERROR_WITH_BUG_PROMPT();
  }
  Maybe<bool> has_eager_blob_object() const override { RETURN_ERROR_WITH_BUG_PROMPT(); }
  Maybe<TensorStorage> tensor_storage() const override { RETURN_ERROR_WITH_BUG_PROMPT(); }
  Maybe<const Stride> stride() const override { RETURN_ERROR_WITH_BUG_PROMPT(); }
  Maybe<int64_t> storage_offset() const override { RETURN_ERROR_WITH_BUG_PROMPT(); }

  // Getters/Setters valid only for EagerConsistentTensor
  Maybe<const Optional<Symbol<NdSbp>>&> consumer_nd_sbp_constraint() const override {
    RETURN_ERROR_WITH_BUG_PROMPT();
  }
  Maybe<MirroredTensor> cur_rank_phy_tensor() const override { RETURN_ERROR_WITH_BUG_PROMPT(); }
  Maybe<void> set_consumer_nd_sbp_constraint(Symbol<NdSbp> val) override {
    RETURN_ERROR_WITH_BUG_PROMPT();
  }

  // Getters for autograd
  bool requires_grad() const override {
    PRINT_BUG_PROMPT_AND_ABORT();
    return false;
  }
  bool is_leaf() const override {
    PRINT_BUG_PROMPT_AND_ABORT();
    return false;
  }
  bool retain_grad() const override {
    PRINT_BUG_PROMPT_AND_ABORT();
    return false;
  }
  bool is_contiguous() const override {
    PRINT_BUG_PROMPT_AND_ABORT();
    return true;
  }
  std::shared_ptr<const FunctionNode> grad_fn_node() const override {
    PRINT_BUG_PROMPT_AND_ABORT();
    return nullptr;
  }
  Maybe<Tensor> acc_grad() const override { RETURN_ERROR_WITH_BUG_PROMPT(); }
  Maybe<TensorArg> current_grad() const override { RETURN_ERROR_WITH_BUG_PROMPT(); }
  Maybe<Tensor> detach() const override { RETURN_ERROR_WITH_BUG_PROMPT(); }
  Maybe<Tensor> clone() const override { RETURN_ERROR_WITH_BUG_PROMPT(); }
  std::shared_ptr<Tensor> contiguous() const override {
    return std::const_pointer_cast<Tensor>(shared_from_this());
  }

  // Setters for autograd
  Maybe<void> set_requires_grad(bool requires_grad) override {
    PRINT_BUG_PROMPT_AND_ABORT();
    return Maybe<void>::Ok();
  }
  Maybe<void> set_retain_grad(bool retain_grad) override {
    RETURN_ERROR_WITH_BUG_PROMPT();
    return Maybe<void>::Ok();
  }
  void set_grad_fn_node(const std::shared_ptr<FunctionNode>& grad_fn_node) override {
    PRINT_BUG_PROMPT_AND_ABORT();
  }
  const std::shared_ptr<FunctionNode>& mut_grad_fn_node() override {
    PRINT_BUG_PROMPT_AND_ABORT();
    return *(std::shared_ptr<FunctionNode>*)nullptr;
  }
  Maybe<void> set_acc_grad(const std::shared_ptr<Tensor>& grad) override {
    RETURN_ERROR_WITH_BUG_PROMPT();
  }
  Maybe<Tensor> mut_acc_grad() override { RETURN_ERROR_WITH_BUG_PROMPT(); }
  void set_is_leaf(bool is_leaf) override { PRINT_BUG_PROMPT_AND_ABORT(); }
  std::shared_ptr<const AutogradMeta> autograd_meta() const override {
    PRINT_BUG_PROMPT_AND_ABORT();
  }
  std::shared_ptr<AutogradMeta> mut_autograd_meta() override {
    PRINT_BUG_PROMPT_AND_ABORT();
    return nullptr;
  }
  void set_autograd_meta(const std::shared_ptr<AutogradMeta>& autograd_meta) override {
    PRINT_BUG_PROMPT_AND_ABORT();
  }

  user_op::TensorDesc* mut_tensor_meta() override {
    PRINT_BUG_PROMPT_AND_ABORT();
    return nullptr;
  }
  Maybe<void> set_data(const std::shared_ptr<Tensor>& other) override {
    RETURN_ERROR_WITH_BUG_PROMPT();
  }

  Maybe<MirroredTensor> AsMirroredTensor() override;
  Maybe<ConsistentTensor> AsConsistentTensor() override { RETURN_ERROR_WITH_BUG_PROMPT(); }

 private:
  StaticZerosTensor(const std::shared_ptr<const Shape>& shape, DataType dtype,
                    Symbol<Device> device)
      : shape_(shape), dtype_(dtype), device_(device) {}
  const std::shared_ptr<const Shape> shape_;
  DataType dtype_;
  Symbol<Device> device_;
};

template<typename DerivedT>
class TensorIf : public Tensor {
 public:
  virtual ~TensorIf() = default;

  // Getters for autograd
  // acc_grad is tensor's accumulated grad in more than once backward operation,
  // and current_grad is temporary grad to shared data with different FunctionNode
  std::shared_ptr<const FunctionNode> grad_fn_node() const override { return grad_fn_node_; }

  // Setters for autograd
  void set_grad_fn_node(const std::shared_ptr<FunctionNode>& grad_fn_node) override {
    grad_fn_node_ = grad_fn_node;
  }
  const std::shared_ptr<FunctionNode>& mut_grad_fn_node() override { return grad_fn_node_; }

 protected:
  TensorIf() = default;
  std::shared_ptr<FunctionNode> grad_fn_node_;
};

template<typename DerivedT>
class ProxyTensor : public TensorIf<DerivedT> {
 public:
  ProxyTensor(const std::shared_ptr<Tensor>& tensor) : tensor_(tensor) {}
  virtual ~ProxyTensor() = default;

  virtual const std::shared_ptr<const Shape>& shape() const { return tensor_->shape(); }
  virtual Symbol<DType> dtype() const { return tensor_->dtype(); }
  virtual Maybe<Symbol<NdSbp>> nd_sbp() const { return tensor_->nd_sbp(); }
  virtual Maybe<Symbol<ParallelDesc>> parallel_desc() const { return tensor_->parallel_desc(); }
  virtual Maybe<Symbol<Device>> device() const { return tensor_->device(); }
  virtual Maybe<Symbol<Device>*> mut_device() { return tensor_->mut_device(); }
  virtual bool is_cuda() const { return tensor_->is_cuda(); }
  virtual bool is_consistent() const { return tensor_->is_consistent(); }
  virtual bool is_local() const { return tensor_->is_local(); }
  virtual bool is_lazy() const { return tensor_->is_lazy(); }
  virtual bool is_eager() const { return tensor_->is_eager(); }
  virtual const TensorMeta& tensor_meta() const { return tensor_->tensor_meta(); }
  virtual Maybe<Symbol<ConsistentTensorMeta>> consistent_tensor_meta() const {
    return tensor_->consistent_tensor_meta();
  }
  virtual Maybe<Tensor> data() { return tensor_->detach(); }

  // Must override grad_fn_node function. Otherwise grad_fn will belong to this not tensor_,
  // and it will be wrong when use Parameter.data() in operators.
  virtual std::shared_ptr<const FunctionNode> grad_fn_node() const {
    return tensor_->grad_fn_node();
  }
  virtual void set_grad_fn_node(const std::shared_ptr<FunctionNode>& grad_fn_node) {
    tensor_->set_grad_fn_node(grad_fn_node);
  }
  virtual const std::shared_ptr<FunctionNode>& mut_grad_fn_node() {
    return tensor_->mut_grad_fn_node();
  }

  virtual Maybe<EagerMirroredTensorImpl*> mut_eager_mirrored_tensor_impl() {
    return tensor_->mut_eager_mirrored_tensor_impl();
  }
  virtual Maybe<vm::EagerBlobObject> eager_blob_object() const {
    return tensor_->eager_blob_object();
  }
  virtual Maybe<LocalDepObject*> compute_local_dep_object() const {
    return tensor_->compute_local_dep_object();
  }
  virtual Maybe<bool> has_eager_blob_object() const { return tensor_->has_eager_blob_object(); }
  virtual Maybe<TensorStorage> tensor_storage() const { return tensor_->tensor_storage(); }
  virtual Maybe<const Stride> stride() const { return tensor_->stride(); }
  virtual Maybe<int64_t> storage_offset() const { return tensor_->storage_offset(); }

  virtual Maybe<const Optional<Symbol<NdSbp>>&> consumer_nd_sbp_constraint() const {
    return tensor_->consumer_nd_sbp_constraint();
  }
  virtual Maybe<TransportToken> transport_token() const { return tensor_->transport_token(); }
  virtual Maybe<MirroredTensor> cur_rank_phy_tensor() const {
    return tensor_->cur_rank_phy_tensor();
  }
  virtual Maybe<void> set_consumer_nd_sbp_constraint(Symbol<NdSbp> val) {
    return tensor_->set_consumer_nd_sbp_constraint(val);
  }

<<<<<<< HEAD
  virtual bool requires_grad() const { return tensor_->requires_grad(); }
  virtual bool is_leaf() const { return tensor_->is_leaf(); }
  virtual bool retain_grad() const { return tensor_->retain_grad(); }
  virtual Maybe<Tensor> acc_grad() const { return tensor_->acc_grad(); }
  virtual Maybe<TensorArg> current_grad() const { return tensor_->current_grad(); }
  virtual Maybe<Tensor> detach() const { return tensor_->detach(); }
  virtual Maybe<Tensor> clone() const { return tensor_->clone(); }
=======
  bool requires_grad() const override { return tensor_->requires_grad(); }
  bool is_leaf() const override { return true; }
  bool retain_grad() const override { return tensor_->retain_grad(); }
  bool is_contiguous() const override { return tensor_->is_contiguous(); }
  Maybe<Tensor> acc_grad() const override { return tensor_->acc_grad(); }
  Maybe<TensorArg> current_grad() const override { return tensor_->current_grad(); }
  Maybe<Tensor> detach() const override { return tensor_->detach(); }
  Maybe<Tensor> clone() const override { return tensor_->clone(); }
  std::shared_ptr<Tensor> contiguous() const override;
>>>>>>> 66e19573

  virtual Maybe<void> set_requires_grad(bool requires_grad) {
    return tensor_->set_requires_grad(requires_grad);
  }
  virtual Maybe<void> set_retain_grad(bool retain_grad) {
    return tensor_->set_retain_grad(retain_grad);
  }
  virtual Maybe<void> set_acc_grad(const std::shared_ptr<Tensor>& grad) {
    return tensor_->set_acc_grad(grad);
  }
  virtual Maybe<Tensor> mut_acc_grad() { return tensor_->mut_acc_grad(); }
  virtual void set_is_leaf(bool is_leaf) { return tensor_->set_is_leaf(is_leaf); }
  virtual std::shared_ptr<const AutogradMeta> autograd_meta() const {
    return tensor_->autograd_meta();
  }
  virtual std::shared_ptr<AutogradMeta> mut_autograd_meta() { return tensor_->mut_autograd_meta(); }
  virtual void set_autograd_meta(const std::shared_ptr<AutogradMeta>& autograd_meta) {
    return tensor_->set_autograd_meta(autograd_meta);
  }

  virtual user_op::TensorDesc* mut_tensor_meta() { return tensor_->mut_tensor_meta(); }
  virtual Maybe<void> set_data(const std::shared_ptr<Tensor>& other) {
    CHECK_OR_RETURN(is_local() == other->is_local() && is_eager() == other->is_eager())
        << "You can't assign copy between tensors with different type";
    bool old_requires_grad = tensor_->requires_grad();
    this->tensor_ = JUST(other->detach());
    JUST(this->tensor_->set_requires_grad(old_requires_grad));
    return Maybe<void>::Ok();
  }

  virtual Maybe<MirroredTensor> AsMirroredTensor() {
    if (const auto& mirrored_tensor = std::dynamic_pointer_cast<MirroredTensor>(tensor_)) {
      return mirrored_tensor;
    }
    RETURN_ERROR_WITH_BUG_PROMPT();
  }

  virtual Maybe<ConsistentTensor> AsConsistentTensor() {
    if (const auto& consistent_tensor = std::dynamic_pointer_cast<ConsistentTensor>(tensor_)) {
      return consistent_tensor;
    }
    RETURN_ERROR_WITH_BUG_PROMPT();
  }

 protected:
  std::shared_ptr<Tensor> tensor_;
};

class Parameter final : public ProxyTensor<Parameter> {
 public:
  Parameter(const std::shared_ptr<Tensor>& tensor, bool requires_grad)
      : ProxyTensor<Parameter>(tensor->detach().GetPtrOrThrow()) {
    this->tensor_->set_requires_grad(requires_grad);
  }

  bool is_leaf() const override { return true; }
};

class MirroredTensor final : public TensorIf<MirroredTensor> {
 public:
  OF_DISALLOW_COPY_AND_MOVE(MirroredTensor);
  MirroredTensor() = default;
  explicit MirroredTensor(const std::shared_ptr<MirroredTensorImpl>& impl) { impl_ = impl; }
  ~MirroredTensor() override = default;

  // Getters
  const std::shared_ptr<const Shape>& shape() const override { return impl_->shape(); }
  Symbol<DType> dtype() const override { return CHECK_JUST(DType::Get(impl_->dtype())); }
  Maybe<TransportToken> transport_token() const override {
    OF_RUNTIME_ERROR() << "Only consistent tensors have 'consistent_id', Consistent id is used to "
                          "synchronize rank";
  }
  Maybe<Symbol<NdSbp>> nd_sbp() const override {
    OF_RUNTIME_ERROR()
        << "Local tensor has no sbp property. "
           "sbp is the description in the oneflow distributed case, you can refer to "
           "https://docs.oneflow.org/master/basics_topics/essentials_of_oneflow.html; "
           "For example, create a consistent tensor like this : 'x = oneflow.tensor((2,3, "
           "placement=oneflow.placement(\"cuda\", {0: 0}), sbp=oneflow.sbp.broadcast))', then "
           "'x.sbp' is 'oneflow.sbp.broadcast'";
  }
  Maybe<Symbol<ParallelDesc>> parallel_desc() const override {
    OF_RUNTIME_ERROR() << "Only consistent tensors have 'placement'. Placement is used to describe "
                          "the distribution of consistent tensor in multiple GPUs. Please use "
                          "'.device' for local tensors.";
  }
  Maybe<Symbol<Device>> device() const override { return impl_->device(); }
  Maybe<Symbol<Device>*> mut_device() override { return impl_->mut_device(); }
  bool is_lazy() const override { return impl_->is_lazy(); }
  bool is_consistent() const override { return false; }
  bool is_cuda() const override;
  std::shared_ptr<Tensor> contiguous() const override;

  const TensorMeta& tensor_meta() const override { return *impl_->tensor_meta(); }
  Maybe<Tensor> data() override { return this->detach(); }

  // Getters valid only for EagerMirroredTensor
  Maybe<vm::EagerBlobObject> eager_blob_object() const override {
    return impl_->eager_blob_object();
  }
  Maybe<LocalDepObject*> compute_local_dep_object() const override {
    return impl_->compute_local_dep_object();
  }
  Maybe<TensorStorage> tensor_storage() const override { return impl_->tensor_storage(); }
  Maybe<bool> has_eager_blob_object() const override { return impl_->has_eager_blob_object(); }
  Maybe<const Stride> stride() const override { return impl_->stride(); }
  Maybe<int64_t> storage_offset() const override { return impl_->storage_offset(); }

  // Getters for autograd
  Maybe<Tensor> acc_grad() const override { return impl_->acc_grad(); }
  Maybe<TensorArg> current_grad() const override { return impl_->current_grad(); }
  bool requires_grad() const override { return impl_->requires_grad(); }
  bool is_leaf() const override { return impl_->is_leaf(); }
  bool retain_grad() const override { return impl_->retain_grad(); }
  bool is_contiguous() const override { return impl_->is_contiguous(); }

  // Setters for autograd
  Maybe<void> set_acc_grad(const std::shared_ptr<Tensor>& grad) override {
    return impl_->set_acc_grad(grad);
  }
  Maybe<void> set_requires_grad(bool requires_grad) override {
    JUST(impl_->set_requires_grad(requires_grad));
    if (!requires_grad) { set_grad_fn_node(nullptr); }
    return Maybe<void>::Ok();
  }
  Maybe<void> set_retain_grad(bool retain_grad) override {
    return impl_->set_retain_grad(retain_grad);
  }
  Maybe<Tensor> mut_acc_grad() override { return impl_->mut_acc_grad(); }
  void set_is_leaf(bool is_leaf) override { impl_->set_is_leaf(is_leaf); }
  std::shared_ptr<const AutogradMeta> autograd_meta() const override {
    return impl_->autograd_meta();
  }
  std::shared_ptr<AutogradMeta> mut_autograd_meta() override { return impl_->mut_autograd_meta(); }
  void set_autograd_meta(const std::shared_ptr<AutogradMeta>& autograd_meta) override {
    impl_->set_autograd_meta(autograd_meta);
  }

  // Operators for tensor
  Maybe<Tensor> detach() const override;
  Maybe<Tensor> clone() const override;

  static Maybe<MirroredTensor> MakeTensor(const std::shared_ptr<const Shape>& shape, DataType dtype,
                                          const Symbol<Device>& device, bool is_lazy,
                                          bool requires_grad, bool is_leaf);
  MirroredTensorImpl* mut_impl() { return impl_.get(); }
  Maybe<EagerMirroredTensorImpl*> mut_eager_mirrored_tensor_impl() override {
    return impl_->mut_eager_mirrored_tensor_impl();
  }
  user_op::TensorDesc* mut_tensor_meta() override { return impl_->mut_tensor_meta(); }
  Maybe<void> set_data(const std::shared_ptr<Tensor>& other) override {
    CHECK_OR_RETURN(this->is_leaf()) << "Can only set leaf tensor's data.";
    const auto& mirrored_tensor = std::dynamic_pointer_cast<MirroredTensor>(JUST(other->detach()));
    CHECK_NOTNULL_OR_RETURN(mirrored_tensor);
    bool old_requires_grad = requires_grad();
    impl_ = mirrored_tensor->impl_;
    set_requires_grad(old_requires_grad);
    grad_fn_node_ = nullptr;
    return Maybe<void>::Ok();
  }

  Maybe<void> RegisterStorageDeleteHook(const std::function<void()>& hook) override {
    return impl_->RegisterStorageDeleteHook(hook);
  }

  Maybe<MirroredTensor> AsMirroredTensor() override {
    return std::dynamic_pointer_cast<MirroredTensor>(shared_from_this());
  }
  Maybe<ConsistentTensor> AsConsistentTensor() override { RETURN_ERROR_WITH_BUG_PROMPT(); }

 private:
  std::shared_ptr<MirroredTensorImpl> impl_;
};

class ConsistentTensor final : public TensorIf<ConsistentTensor> {
 public:
  OF_DISALLOW_COPY_AND_MOVE(ConsistentTensor);
  ConsistentTensor() = default;
  explicit ConsistentTensor(const std::shared_ptr<ConsistentTensorImpl>& impl) { impl_ = impl; }
  ~ConsistentTensor() override = default;

  // Getters
  const std::shared_ptr<const Shape>& shape() const override { return impl_->shape(); }
  Symbol<DType> dtype() const override { return CHECK_JUST(DType::Get(impl_->dtype())); }
  Maybe<TransportToken> transport_token() const override { return impl_->transport_token(); }
  Maybe<Symbol<NdSbp>> nd_sbp() const override { return impl_->nd_sbp(); }
  Maybe<Symbol<ParallelDesc>> parallel_desc() const override { return impl_->parallel_desc(); }
  Maybe<Symbol<Device>> device() const override {
    OF_RUNTIME_ERROR() << "Only local tensors have 'device'. Please use "
                          "'.placement' for consistent tensors.";
  }
  Maybe<Symbol<Device>*> mut_device() override {
    OF_RUNTIME_ERROR() << "ConsistentTensor has no mut_device property";
  }
  bool is_lazy() const override { return impl_->is_lazy(); }
  bool is_consistent() const override { return true; }
  Maybe<const Optional<Symbol<NdSbp>>&> consumer_nd_sbp_constraint() const override {
    return impl_->consumer_nd_sbp_constraint();
  }
  Maybe<MirroredTensor> cur_rank_phy_tensor() const override {
    return impl_->cur_rank_phy_tensor();
  }
  bool is_cuda() const override;
  std::shared_ptr<Tensor> contiguous() const override;
  Maybe<Tensor> data() override { return this->detach(); }

  // Getters valid only for EagerMirroredTensor
  Maybe<vm::EagerBlobObject> eager_blob_object() const override {
    return impl_->eager_blob_object();
  }
  Maybe<LocalDepObject*> compute_local_dep_object() const override {
    return impl_->compute_local_dep_object();
  }
  const TensorMeta& tensor_meta() const override { return *impl_->tensor_meta(); }
  Maybe<TensorStorage> tensor_storage() const override { return impl_->tensor_storage(); }
  Maybe<bool> has_eager_blob_object() const override { return impl_->has_eager_blob_object(); }

  // Setters
  Maybe<void> set_consumer_nd_sbp_constraint(Symbol<NdSbp> val) override {
    impl_->set_consumer_nd_sbp_constraint(val);
    return Maybe<void>::Ok();
  }

  // Getters for autograd
  Maybe<Tensor> acc_grad() const override { return impl_->acc_grad(); }
  Maybe<TensorArg> current_grad() const override { return impl_->current_grad(); }
  bool requires_grad() const override { return impl_->requires_grad(); }
  bool is_leaf() const override { return impl_->is_leaf(); }
  bool retain_grad() const override { return impl_->retain_grad(); }
  bool is_contiguous() const override { return impl_->is_contiguous(); }

  // Setters for autograd
  Maybe<void> set_acc_grad(const std::shared_ptr<Tensor>& grad) override {
    return impl_->set_acc_grad(grad);
  }
  Maybe<Tensor> mut_acc_grad() override { return impl_->mut_acc_grad(); }
  Maybe<void> set_requires_grad(bool requires_grad) override {
    JUST(impl_->set_requires_grad(requires_grad));
    if (!requires_grad) { set_grad_fn_node(nullptr); }
    return Maybe<void>::Ok();
  }
  Maybe<void> set_retain_grad(bool retain_grad) override {
    return impl_->set_retain_grad(retain_grad);
  }
  void set_is_leaf(bool is_leaf) override { impl_->set_is_leaf(is_leaf); }
  std::shared_ptr<const AutogradMeta> autograd_meta() const override {
    return impl_->autograd_meta();
  }
  std::shared_ptr<AutogradMeta> mut_autograd_meta() override { return impl_->mut_autograd_meta(); }
  void set_autograd_meta(const std::shared_ptr<AutogradMeta>& autograd_meta) override {
    impl_->set_autograd_meta(autograd_meta);
  }

  // Operators for tensor
  Maybe<Tensor> detach() const override;
  Maybe<Tensor> clone() const override;

  static Maybe<ConsistentTensor> MakeTensor(const std::shared_ptr<const Shape>& shape,
                                            DataType dtype, Symbol<NdSbp> nd_sbp,
                                            Symbol<ParallelDesc> parallel_desc, bool is_lazy,
                                            bool requires_grad, bool is_leaf);

  ConsistentTensorImpl* mut_impl() { return impl_.get(); }

  Maybe<Symbol<ConsistentTensorMeta>> consistent_tensor_meta() const override {
    return impl_->tensor_meta();
  }

  user_op::TensorDesc* mut_tensor_meta() override { return impl_->mut_tensor_meta(); }
  Maybe<void> set_data(const std::shared_ptr<Tensor>& other) override;

  Maybe<MirroredTensor> AsMirroredTensor() override { RETURN_ERROR_WITH_BUG_PROMPT(); }
  Maybe<ConsistentTensor> AsConsistentTensor() override {
    return std::dynamic_pointer_cast<ConsistentTensor>(shared_from_this());
  }

 private:
  std::shared_ptr<ConsistentTensorImpl> impl_;
};

}  // namespace one
}  // namespace oneflow

#endif  // ONEFLOW_CORE_FRAMEWORK_TENSOR_H_<|MERGE_RESOLUTION|>--- conflicted
+++ resolved
@@ -334,25 +334,14 @@
     return tensor_->set_consumer_nd_sbp_constraint(val);
   }
 
-<<<<<<< HEAD
   virtual bool requires_grad() const { return tensor_->requires_grad(); }
   virtual bool is_leaf() const { return tensor_->is_leaf(); }
   virtual bool retain_grad() const { return tensor_->retain_grad(); }
+  virtual bool is_contiguous() const { return tensor_->is_contiguous(); }
   virtual Maybe<Tensor> acc_grad() const { return tensor_->acc_grad(); }
   virtual Maybe<TensorArg> current_grad() const { return tensor_->current_grad(); }
   virtual Maybe<Tensor> detach() const { return tensor_->detach(); }
   virtual Maybe<Tensor> clone() const { return tensor_->clone(); }
-=======
-  bool requires_grad() const override { return tensor_->requires_grad(); }
-  bool is_leaf() const override { return true; }
-  bool retain_grad() const override { return tensor_->retain_grad(); }
-  bool is_contiguous() const override { return tensor_->is_contiguous(); }
-  Maybe<Tensor> acc_grad() const override { return tensor_->acc_grad(); }
-  Maybe<TensorArg> current_grad() const override { return tensor_->current_grad(); }
-  Maybe<Tensor> detach() const override { return tensor_->detach(); }
-  Maybe<Tensor> clone() const override { return tensor_->clone(); }
-  std::shared_ptr<Tensor> contiguous() const override;
->>>>>>> 66e19573
 
   virtual Maybe<void> set_requires_grad(bool requires_grad) {
     return tensor_->set_requires_grad(requires_grad);
@@ -409,6 +398,7 @@
   }
 
   bool is_leaf() const override { return true; }
+  std::shared_ptr<Tensor> contiguous() const override;
 };
 
 class MirroredTensor final : public TensorIf<MirroredTensor> {
