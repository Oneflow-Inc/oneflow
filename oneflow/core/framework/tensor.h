/*
Copyright 2020 The OneFlow Authors. All rights reserved.

Licensed under the Apache License, Version 2.0 (the "License");
you may not use this file except in compliance with the License.
You may obtain a copy of the License at

    http://www.apache.org/licenses/LICENSE-2.0

Unless required by applicable law or agreed to in writing, software
distributed under the License is distributed on an "AS IS" BASIS,
WITHOUT WARRANTIES OR CONDITIONS OF ANY KIND, either express or implied.
See the License for the specific language governing permissions and
limitations under the License.
*/
#ifndef ONEFLOW_CORE_FRAMEWORK_TENSOR_H_
#define ONEFLOW_CORE_FRAMEWORK_TENSOR_H_

#include <memory>
#include "oneflow/core/common/data_type.h"
#include "oneflow/core/common/data_type.cfg.h"
#include "oneflow/core/common/shape_view.h"
#include "oneflow/core/common/shape.h"
#include "oneflow/core/common/stride.h"
#include "oneflow/core/memory/memory_case.pb.h"
#include "oneflow/core/framework/tensor_impl.h"
#include "oneflow/core/framework/transport_token.h"
#include "oneflow/core/common/error.h"

namespace oneflow {

class NdSbp;
class Device;

namespace one {

class FunctionNode;

class ConsistentTensor;
class MirroredTensor;

class Tensor : public std::enable_shared_from_this<Tensor> {
 public:
  virtual ~Tensor() = default;

  // Getters
  int64_t dim(int64_t index) const { return shape()->At(index); }
  int64_t nelement() const { return shape()->elem_cnt(); }
  int64_t ndim() const { return shape()->NumAxes(); }

  virtual std::shared_ptr<const Shape> shape() const = 0;
  virtual Symbol<DType> dtype() const = 0;
  virtual Maybe<TransportToken> transport_token() const = 0;
  virtual Maybe<Symbol<NdSbp>> nd_sbp() const = 0;
  virtual Maybe<Symbol<ParallelDesc>> parallel_desc() const = 0;
  virtual Maybe<Symbol<Device>> device() const = 0;
  virtual Maybe<Symbol<Device>*> mut_device() = 0;
  virtual bool is_cuda() const = 0;
  virtual bool is_consistent() const = 0;
  virtual bool is_local() const { return !is_consistent(); }
  virtual bool is_lazy() const = 0;
  virtual bool is_eager() const { return !is_lazy(); }
  virtual bool is_contiguous() const = 0;
  virtual const TensorMeta& tensor_meta() const = 0;
  virtual Maybe<Tensor> data() = 0;
  virtual std::shared_ptr<Tensor> pin_memory() const = 0;
  virtual Maybe<Symbol<ConsistentTensorMeta>> consistent_tensor_meta() const { OF_UNIMPLEMENTED(); }

  // Getters valid only for EagerMirroredTensor
  virtual Maybe<EagerMirroredTensorImpl*> mut_eager_mirrored_tensor_impl() { OF_UNIMPLEMENTED(); }
  virtual Maybe<vm::EagerBlobObject> eager_blob_object() const = 0;
  virtual Maybe<LocalDepObject*> compute_local_dep_object() const = 0;
  virtual Maybe<bool> has_eager_blob_object() const = 0;
  virtual Maybe<TensorStorage> tensor_storage() const { OF_UNIMPLEMENTED(); }
  virtual Maybe<const Stride> stride() const { OF_UNIMPLEMENTED(); }
  virtual Maybe<int64_t> storage_offset() const { OF_UNIMPLEMENTED(); }

  // Getters/Setters valid only for EagerConsistentTensor
  virtual Maybe<const Optional<Symbol<NdSbp>>&> consumer_nd_sbp_constraint() const {
    OF_UNIMPLEMENTED();
  }
  virtual Maybe<MirroredTensor> cur_rank_phy_tensor() const { OF_UNIMPLEMENTED(); }
  virtual Maybe<void> set_consumer_nd_sbp_constraint(const Optional<Symbol<NdSbp>>& val) {
    OF_UNIMPLEMENTED();
  }

  // Getters for autograd
  virtual bool requires_grad() const = 0;
  virtual bool is_leaf() const = 0;
  virtual bool retain_grad() const = 0;
  virtual std::shared_ptr<const FunctionNode> grad_fn_node() const = 0;
  virtual Maybe<Tensor> acc_grad() const = 0;
  virtual Maybe<TensorArg> current_grad() const = 0;
  virtual Maybe<Tensor> detach() const = 0;
  virtual Maybe<Tensor> clone() const = 0;
  virtual std::shared_ptr<Tensor> contiguous() const = 0;

  // Setters for autograd
  virtual Maybe<void> set_requires_grad(bool requires_grad) = 0;
  virtual Maybe<void> set_retain_grad(bool retain_grad) = 0;
  virtual void set_grad_fn_node(const std::shared_ptr<FunctionNode>& grad_fn_node) = 0;
  virtual std::shared_ptr<FunctionNode> mut_grad_fn_node() = 0;
  virtual Maybe<void> set_acc_grad(const std::shared_ptr<Tensor>& grad) = 0;
  virtual Maybe<Tensor> mut_acc_grad() = 0;
  virtual void set_is_leaf(bool is_leaf) = 0;
  virtual std::shared_ptr<const AutogradMeta> autograd_meta() const = 0;
  virtual std::shared_ptr<AutogradMeta> mut_autograd_meta() = 0;
  virtual void set_autograd_meta(const std::shared_ptr<AutogradMeta>& autograd_meta) = 0;

  virtual user_op::TensorDesc* mut_tensor_meta() = 0;
  virtual Maybe<void> set_data(const std::shared_ptr<Tensor>& other) = 0;

  virtual Maybe<void> RegisterStorageDeleteHook(const std::function<void()>& hook) {
    OF_UNIMPLEMENTED();
  };
  virtual Maybe<MirroredTensor> AsMirroredTensor() = 0;
  virtual Maybe<ConsistentTensor> AsConsistentTensor() = 0;

  // The same tensor instance should share the python object to ensure that
  // their id are consistent in Python. That is if x and y are hold the same tensor,
  // then `id(x)` should equal to `id(y)`
  void* pyobject() const { return pyobject_; }
  void set_pyobject(void* object) { pyobject_ = object; }

 protected:
  Tensor() : pyobject_(nullptr) {}

 private:
  void* pyobject_;
};

class StaticZerosTensor final : public Tensor {
 public:
  static Maybe<StaticZerosTensor> MakeTensor(const std::shared_ptr<const Shape>& shape,
                                             DataType dtype, Symbol<Device> device) {
    return std::shared_ptr<StaticZerosTensor>(new StaticZerosTensor(shape, dtype, device));
  }
  // Getters
  std::shared_ptr<const Shape> shape() const override { return shape_; }
  Symbol<DType> dtype() const override { return CHECK_JUST(DType::Get(dtype_)); }
  Maybe<TransportToken> transport_token() const override { RETURN_ERROR_WITH_BUG_PROMPT(); }
  Maybe<Symbol<NdSbp>> nd_sbp() const override { RETURN_ERROR_WITH_BUG_PROMPT(); }
  Maybe<Symbol<ParallelDesc>> parallel_desc() const override { RETURN_ERROR_WITH_BUG_PROMPT(); }
  Maybe<Symbol<Device>> device() const override { return device_; }
  Maybe<Symbol<Device>*> mut_device() override { RETURN_ERROR_WITH_BUG_PROMPT(); }
  bool is_cuda() const override {
    PRINT_BUG_PROMPT_AND_ABORT();
    return false;
  }
  bool is_consistent() const override { return false; }
  bool is_local() const override { return !is_consistent(); }
  bool is_lazy() const override {
    PRINT_BUG_PROMPT_AND_ABORT();
    return false;
  }
  bool is_eager() const override { return !is_lazy(); }
  const TensorMeta& tensor_meta() const override {
    PRINT_BUG_PROMPT_AND_ABORT();
    return *(TensorMeta*)nullptr;
  }
  Maybe<Tensor> data() override { RETURN_ERROR_WITH_BUG_PROMPT(); }
  std::shared_ptr<Tensor> pin_memory() const override {
    return std::const_pointer_cast<Tensor>(shared_from_this());
  }
  Maybe<Symbol<ConsistentTensorMeta>> consistent_tensor_meta() const override {
    RETURN_ERROR_WITH_BUG_PROMPT();
  }

  // Getters valid only for EagerMirroredTensor
  Maybe<EagerMirroredTensorImpl*> mut_eager_mirrored_tensor_impl() override {
    RETURN_ERROR_WITH_BUG_PROMPT();
  }
  Maybe<vm::EagerBlobObject> eager_blob_object() const override { RETURN_ERROR_WITH_BUG_PROMPT(); }
  Maybe<LocalDepObject*> compute_local_dep_object() const override {
    RETURN_ERROR_WITH_BUG_PROMPT();
  }
  Maybe<bool> has_eager_blob_object() const override { RETURN_ERROR_WITH_BUG_PROMPT(); }
  Maybe<TensorStorage> tensor_storage() const override { RETURN_ERROR_WITH_BUG_PROMPT(); }
  Maybe<const Stride> stride() const override { RETURN_ERROR_WITH_BUG_PROMPT(); }
  Maybe<int64_t> storage_offset() const override { RETURN_ERROR_WITH_BUG_PROMPT(); }

  // Getters/Setters valid only for EagerConsistentTensor
  Maybe<const Optional<Symbol<NdSbp>>&> consumer_nd_sbp_constraint() const override {
    RETURN_ERROR_WITH_BUG_PROMPT();
  }
  Maybe<MirroredTensor> cur_rank_phy_tensor() const override { RETURN_ERROR_WITH_BUG_PROMPT(); }
  Maybe<void> set_consumer_nd_sbp_constraint(const Optional<Symbol<NdSbp>>& val) override {
    RETURN_ERROR_WITH_BUG_PROMPT();
  }

  // Getters for autograd
  bool requires_grad() const override {
    PRINT_BUG_PROMPT_AND_ABORT();
    return false;
  }
  bool is_leaf() const override {
    PRINT_BUG_PROMPT_AND_ABORT();
    return false;
  }
  bool retain_grad() const override {
    PRINT_BUG_PROMPT_AND_ABORT();
    return false;
  }
  bool is_contiguous() const override {
    PRINT_BUG_PROMPT_AND_ABORT();
    return true;
  }
  std::shared_ptr<const FunctionNode> grad_fn_node() const override {
    PRINT_BUG_PROMPT_AND_ABORT();
    return nullptr;
  }
  Maybe<Tensor> acc_grad() const override { RETURN_ERROR_WITH_BUG_PROMPT(); }
  Maybe<TensorArg> current_grad() const override { RETURN_ERROR_WITH_BUG_PROMPT(); }
  Maybe<Tensor> detach() const override { RETURN_ERROR_WITH_BUG_PROMPT(); }
  Maybe<Tensor> clone() const override { RETURN_ERROR_WITH_BUG_PROMPT(); }
  std::shared_ptr<Tensor> contiguous() const override {
    return std::const_pointer_cast<Tensor>(shared_from_this());
  }

  // Setters for autograd
  Maybe<void> set_requires_grad(bool requires_grad) override {
    PRINT_BUG_PROMPT_AND_ABORT();
    return Maybe<void>::Ok();
  }
  Maybe<void> set_retain_grad(bool retain_grad) override {
    RETURN_ERROR_WITH_BUG_PROMPT();
    return Maybe<void>::Ok();
  }
  void set_grad_fn_node(const std::shared_ptr<FunctionNode>& grad_fn_node) override {
    PRINT_BUG_PROMPT_AND_ABORT();
  }
  std::shared_ptr<FunctionNode> mut_grad_fn_node() override {
    PRINT_BUG_PROMPT_AND_ABORT();
    return *(std::shared_ptr<FunctionNode>*)nullptr;
  }
  Maybe<void> set_acc_grad(const std::shared_ptr<Tensor>& grad) override {
    RETURN_ERROR_WITH_BUG_PROMPT();
  }
  Maybe<Tensor> mut_acc_grad() override { RETURN_ERROR_WITH_BUG_PROMPT(); }
  void set_is_leaf(bool is_leaf) override { PRINT_BUG_PROMPT_AND_ABORT(); }
  std::shared_ptr<const AutogradMeta> autograd_meta() const override {
    PRINT_BUG_PROMPT_AND_ABORT();
  }
  std::shared_ptr<AutogradMeta> mut_autograd_meta() override {
    PRINT_BUG_PROMPT_AND_ABORT();
    return nullptr;
  }
  void set_autograd_meta(const std::shared_ptr<AutogradMeta>& autograd_meta) override {
    PRINT_BUG_PROMPT_AND_ABORT();
  }

  user_op::TensorDesc* mut_tensor_meta() override {
    PRINT_BUG_PROMPT_AND_ABORT();
    return nullptr;
  }
  Maybe<void> set_data(const std::shared_ptr<Tensor>& other) override {
    RETURN_ERROR_WITH_BUG_PROMPT();
  }

  Maybe<MirroredTensor> AsMirroredTensor() override;
  Maybe<ConsistentTensor> AsConsistentTensor() override { RETURN_ERROR_WITH_BUG_PROMPT(); }

 private:
  StaticZerosTensor(const std::shared_ptr<const Shape>& shape, DataType dtype,
                    Symbol<Device> device)
      : shape_(shape), dtype_(dtype), device_(device) {}
  const std::shared_ptr<const Shape> shape_;
  DataType dtype_;
  Symbol<Device> device_;
};

template<typename DerivedT>
class TensorIf : public Tensor {
 public:
  virtual ~TensorIf() = default;

  // Getters for autograd
  // acc_grad is tensor's accumulated grad in more than once backward operation,
  // and current_grad is temporary grad to shared data with different FunctionNode
  std::shared_ptr<const FunctionNode> grad_fn_node() const override { return grad_fn_node_; }

  // Setters for autograd
  void set_grad_fn_node(const std::shared_ptr<FunctionNode>& grad_fn_node) override {
    grad_fn_node_ = grad_fn_node;
  }
  std::shared_ptr<FunctionNode> mut_grad_fn_node() override { return grad_fn_node_; }

 protected:
  TensorIf() = default;
  std::shared_ptr<FunctionNode> grad_fn_node_;
};

template<typename DerivedT>
class ProxyTensor : public TensorIf<DerivedT> {
 public:
  ProxyTensor(const std::shared_ptr<Tensor>& tensor) : tensor_(tensor) {}
  virtual ~ProxyTensor() = default;

  virtual std::shared_ptr<const Shape> shape() const override { return tensor_->shape(); }
  virtual Symbol<DType> dtype() const override { return tensor_->dtype(); }
  virtual Maybe<Symbol<NdSbp>> nd_sbp() const override { return tensor_->nd_sbp(); }
  virtual Maybe<Symbol<ParallelDesc>> parallel_desc() const override {
    return tensor_->parallel_desc();
  }
  virtual Maybe<Symbol<Device>> device() const override { return tensor_->device(); }
  virtual Maybe<Symbol<Device>*> mut_device() override { return tensor_->mut_device(); }
  virtual bool is_cuda() const override { return tensor_->is_cuda(); }
  virtual bool is_consistent() const override { return tensor_->is_consistent(); }
  virtual bool is_local() const override { return tensor_->is_local(); }
  virtual bool is_lazy() const override { return tensor_->is_lazy(); }
  virtual bool is_eager() const override { return tensor_->is_eager(); }
  virtual const TensorMeta& tensor_meta() const override { return tensor_->tensor_meta(); }
  virtual Maybe<Symbol<ConsistentTensorMeta>> consistent_tensor_meta() const override {
    return tensor_->consistent_tensor_meta();
  }
  virtual Maybe<Tensor> data() override { return tensor_->detach(); }
  virtual std::shared_ptr<Tensor> pin_memory() const override { return tensor_->pin_memory(); }

  // Must override grad_fn_node function. Otherwise grad_fn will belong to this not tensor_,
  // and it will be wrong when use Tensor.data() in operators.
  virtual std::shared_ptr<const FunctionNode> grad_fn_node() const override {
    return tensor_->grad_fn_node();
  }
  virtual void set_grad_fn_node(const std::shared_ptr<FunctionNode>& grad_fn_node) override {
    tensor_->set_grad_fn_node(grad_fn_node);
  }
  virtual std::shared_ptr<FunctionNode> mut_grad_fn_node() override {
    return tensor_->mut_grad_fn_node();
  }

  virtual Maybe<EagerMirroredTensorImpl*> mut_eager_mirrored_tensor_impl() override {
    return tensor_->mut_eager_mirrored_tensor_impl();
  }
  virtual Maybe<vm::EagerBlobObject> eager_blob_object() const override {
    return tensor_->eager_blob_object();
  }
  virtual Maybe<LocalDepObject*> compute_local_dep_object() const override {
    return tensor_->compute_local_dep_object();
  }
  virtual Maybe<bool> has_eager_blob_object() const override {
    return tensor_->has_eager_blob_object();
  }
  virtual Maybe<TensorStorage> tensor_storage() const override { return tensor_->tensor_storage(); }
  virtual Maybe<const Stride> stride() const override { return tensor_->stride(); }
  virtual Maybe<int64_t> storage_offset() const override { return tensor_->storage_offset(); }

  virtual Maybe<const Optional<Symbol<NdSbp>>&> consumer_nd_sbp_constraint() const override {
    return tensor_->consumer_nd_sbp_constraint();
  }
  virtual Maybe<TransportToken> transport_token() const override {
    return tensor_->transport_token();
  }
  virtual Maybe<MirroredTensor> cur_rank_phy_tensor() const override {
    return tensor_->cur_rank_phy_tensor();
  }
  virtual Maybe<void> set_consumer_nd_sbp_constraint(const Optional<Symbol<NdSbp>>& val) override {
    return tensor_->set_consumer_nd_sbp_constraint(val);
  }

  virtual bool requires_grad() const override { return tensor_->requires_grad(); }
  virtual bool is_leaf() const override { return tensor_->is_leaf(); }
  virtual bool retain_grad() const override { return tensor_->retain_grad(); }
  virtual bool is_contiguous() const override { return tensor_->is_contiguous(); }
  virtual Maybe<Tensor> acc_grad() const override { return tensor_->acc_grad(); }
  virtual Maybe<TensorArg> current_grad() const override { return tensor_->current_grad(); }
  virtual Maybe<Tensor> detach() const override { return tensor_->detach(); }
  virtual Maybe<Tensor> clone() const override { return tensor_->clone(); }

  virtual Maybe<void> set_requires_grad(bool requires_grad) override {
    return tensor_->set_requires_grad(requires_grad);
  }
  virtual Maybe<void> set_retain_grad(bool retain_grad) override {
    return tensor_->set_retain_grad(retain_grad);
  }
  virtual Maybe<void> set_acc_grad(const std::shared_ptr<Tensor>& grad) override {
    return tensor_->set_acc_grad(grad);
  }
  virtual Maybe<Tensor> mut_acc_grad() override { return tensor_->mut_acc_grad(); }
  virtual void set_is_leaf(bool is_leaf) override { return tensor_->set_is_leaf(is_leaf); }
  virtual std::shared_ptr<const AutogradMeta> autograd_meta() const override {
    return tensor_->autograd_meta();
  }
  virtual std::shared_ptr<AutogradMeta> mut_autograd_meta() override {
    return tensor_->mut_autograd_meta();
  }
  virtual void set_autograd_meta(const std::shared_ptr<AutogradMeta>& autograd_meta) override {
    return tensor_->set_autograd_meta(autograd_meta);
  }

  virtual user_op::TensorDesc* mut_tensor_meta() override { return tensor_->mut_tensor_meta(); }
  virtual Maybe<void> set_data(const std::shared_ptr<Tensor>& other) override {
    CHECK_OR_RETURN(is_local() == other->is_local() && is_eager() == other->is_eager())
        << "You can't assign copy between tensors with different type";
    bool old_requires_grad = tensor_->requires_grad();
    this->tensor_ = JUST(other->detach());
    JUST(this->tensor_->set_requires_grad(old_requires_grad));
    return Maybe<void>::Ok();
  }

  virtual Maybe<MirroredTensor> AsMirroredTensor() override {
    if (const auto& mirrored_tensor = std::dynamic_pointer_cast<MirroredTensor>(tensor_)) {
      return mirrored_tensor;
    }
    RETURN_ERROR_WITH_BUG_PROMPT();
  }

  virtual Maybe<ConsistentTensor> AsConsistentTensor() override {
    if (const auto& consistent_tensor = std::dynamic_pointer_cast<ConsistentTensor>(tensor_)) {
      return consistent_tensor;
    }
    RETURN_ERROR_WITH_BUG_PROMPT();
  }

 protected:
  std::shared_ptr<Tensor> tensor_;
};

class Parameter final : public ProxyTensor<Parameter> {
 public:
  static Maybe<Parameter> MakeTensor(const std::shared_ptr<Tensor>& tensor, bool requires_grad) {
    return std::shared_ptr<Parameter>(new Parameter(JUST(tensor->detach()), requires_grad));
  }
  bool is_leaf() const override { return true; }
  std::shared_ptr<Tensor> contiguous() const override;
  std::shared_ptr<Tensor> pin_memory() const override;

 private:
  Parameter(const std::shared_ptr<Tensor>& tensor, bool requires_grad)
      : ProxyTensor<Parameter>(tensor) {
    this->tensor_->set_requires_grad(requires_grad);
  }
};

class MirroredTensor final : public TensorIf<MirroredTensor> {
 public:
  OF_DISALLOW_COPY_AND_MOVE(MirroredTensor);
  MirroredTensor() = default;
  explicit MirroredTensor(const std::shared_ptr<MirroredTensorImpl>& impl) { impl_ = impl; }
  ~MirroredTensor() override = default;

  // Getters
  std::shared_ptr<const Shape> shape() const override { return impl_->shape(); }
  Symbol<DType> dtype() const override { return CHECK_JUST(DType::Get(impl_->dtype())); }
  Maybe<TransportToken> transport_token() const override {
    OF_RUNTIME_ERROR() << "Only global tensors have 'global_id', global id is used to "
                          "synchronize rank";
  }
  Maybe<Symbol<NdSbp>> nd_sbp() const override {
    OF_RUNTIME_ERROR()
        << "Local tensor has no sbp property. "
           "sbp is the description in the oneflow distributed case, you can refer to "
           "https://docs.oneflow.org/master/parallelism/03_consistent_tensor.html; "
           "For example, create a global tensor like this : 'x = oneflow.tensor((2,3, "
           "placement=oneflow.placement(\"cuda\", {0: 0}), sbp=oneflow.sbp.broadcast))', then "
           "'x.sbp' is 'oneflow.sbp.broadcast'";
  }
  Maybe<Symbol<ParallelDesc>> parallel_desc() const override {
    OF_RUNTIME_ERROR() << "Only global tensors have 'placement'. Placement is used to describe "
                          "the distribution of global tensor in multiple GPUs. Please use "
                          "'.device' for local tensors.";
  }
  Maybe<Symbol<Device>> device() const override { return impl_->device(); }
  Maybe<Symbol<Device>*> mut_device() override { return impl_->mut_device(); }
  bool is_lazy() const override { return impl_->is_lazy(); }
  bool is_consistent() const override { return false; }
  bool is_cuda() const override;
  std::shared_ptr<Tensor> contiguous() const override;

  const TensorMeta& tensor_meta() const override { return *impl_->tensor_meta(); }
  Maybe<Tensor> data() override { return this->detach(); }
  std::shared_ptr<Tensor> pin_memory() const override;

  // Getters valid only for EagerMirroredTensor
  Maybe<vm::EagerBlobObject> eager_blob_object() const override {
    return impl_->eager_blob_object();
  }
  Maybe<LocalDepObject*> compute_local_dep_object() const override {
    return impl_->compute_local_dep_object();
  }
  Maybe<TensorStorage> tensor_storage() const override { return impl_->tensor_storage(); }
  Maybe<bool> has_eager_blob_object() const override { return impl_->has_eager_blob_object(); }
  Maybe<const Stride> stride() const override { return impl_->stride(); }
  Maybe<int64_t> storage_offset() const override { return impl_->storage_offset(); }

  // Getters for autograd
  Maybe<Tensor> acc_grad() const override { return impl_->acc_grad(); }
  Maybe<TensorArg> current_grad() const override { return impl_->current_grad(); }
  bool requires_grad() const override { return impl_->requires_grad(); }
  bool is_leaf() const override { return impl_->is_leaf(); }
  bool retain_grad() const override { return impl_->retain_grad(); }
  bool is_contiguous() const override { return impl_->is_contiguous(); }

  // Setters for autograd
  Maybe<void> set_acc_grad(const std::shared_ptr<Tensor>& grad) override {
    return impl_->set_acc_grad(grad);
  }
  Maybe<void> set_requires_grad(bool requires_grad) override {
    JUST(impl_->set_requires_grad(requires_grad));
    if (!requires_grad) { set_grad_fn_node(nullptr); }
    return Maybe<void>::Ok();
  }
  Maybe<void> set_retain_grad(bool retain_grad) override {
    return impl_->set_retain_grad(retain_grad);
  }
  Maybe<Tensor> mut_acc_grad() override { return impl_->mut_acc_grad(); }
  void set_is_leaf(bool is_leaf) override { impl_->set_is_leaf(is_leaf); }
  std::shared_ptr<const AutogradMeta> autograd_meta() const override {
    return impl_->autograd_meta();
  }
  std::shared_ptr<AutogradMeta> mut_autograd_meta() override { return impl_->mut_autograd_meta(); }
  void set_autograd_meta(const std::shared_ptr<AutogradMeta>& autograd_meta) override {
    impl_->set_autograd_meta(autograd_meta);
  }

  // Operators for tensor
  Maybe<Tensor> detach() const override;
  Maybe<Tensor> clone() const override;

  static Maybe<MirroredTensor> MakeTensor(const std::shared_ptr<const Shape>& shape,
                                          const std::shared_ptr<const Stride>& stride,
                                          DataType dtype, const Symbol<Device>& device,
                                          bool is_lazy, bool requires_grad, bool is_leaf);
  MirroredTensorImpl* mut_impl() { return impl_.get(); }
  Maybe<EagerMirroredTensorImpl*> mut_eager_mirrored_tensor_impl() override {
    return impl_->mut_eager_mirrored_tensor_impl();
  }
  user_op::TensorDesc* mut_tensor_meta() override { return impl_->mut_tensor_meta(); }
  Maybe<void> set_data(const std::shared_ptr<Tensor>& other) override {
    CHECK_OR_RETURN(this->is_leaf()) << "Can only set leaf tensor's data.";
    const auto& mirrored_tensor = std::dynamic_pointer_cast<MirroredTensor>(JUST(other->detach()));
    CHECK_NOTNULL_OR_RETURN(mirrored_tensor);
    bool old_requires_grad = requires_grad();
    impl_ = mirrored_tensor->impl_;
    set_requires_grad(old_requires_grad);
    grad_fn_node_ = nullptr;
    return Maybe<void>::Ok();
  }

  Maybe<void> RegisterStorageDeleteHook(const std::function<void()>& hook) override {
    return impl_->RegisterStorageDeleteHook(hook);
  }

  Maybe<MirroredTensor> AsMirroredTensor() override {
    return std::dynamic_pointer_cast<MirroredTensor>(shared_from_this());
  }
  Maybe<ConsistentTensor> AsConsistentTensor() override { RETURN_ERROR_WITH_BUG_PROMPT(); }

 private:
  std::shared_ptr<MirroredTensorImpl> impl_;
};

class ConsistentTensor final : public TensorIf<ConsistentTensor> {
 public:
  OF_DISALLOW_COPY_AND_MOVE(ConsistentTensor);
  ConsistentTensor() = default;
  explicit ConsistentTensor(const std::shared_ptr<ConsistentTensorImpl>& impl) { impl_ = impl; }
  ~ConsistentTensor() override = default;

  // Getters
  std::shared_ptr<const Shape> shape() const override { return impl_->shape(); }
  Symbol<DType> dtype() const override { return CHECK_JUST(DType::Get(impl_->dtype())); }
  Maybe<TransportToken> transport_token() const override { return impl_->transport_token(); }
  Maybe<Symbol<NdSbp>> nd_sbp() const override { return impl_->nd_sbp(); }
  Maybe<Symbol<ParallelDesc>> parallel_desc() const override { return impl_->parallel_desc(); }
  Maybe<Symbol<Device>> device() const override {
    OF_RUNTIME_ERROR() << "Only local tensors have 'device'. Please use "
                          "'.placement' for global tensors.";
  }
  Maybe<Symbol<Device>*> mut_device() override {
    OF_RUNTIME_ERROR() << "ConsistentTensor has no mut_device property";
  }
  bool is_lazy() const override { return impl_->is_lazy(); }
  bool is_consistent() const override { return true; }
  Maybe<const Optional<Symbol<NdSbp>>&> consumer_nd_sbp_constraint() const override {
    return impl_->consumer_nd_sbp_constraint();
  }
  Maybe<MirroredTensor> cur_rank_phy_tensor() const override {
    return impl_->cur_rank_phy_tensor();
  }
  bool is_cuda() const override;
  std::shared_ptr<Tensor> contiguous() const override;
  Maybe<Tensor> data() override { return this->detach(); }
<<<<<<< HEAD
  Maybe<const Stride> stride() const override { return impl_->stride(); }
=======
  std::shared_ptr<Tensor> pin_memory() const override;
>>>>>>> 372169d0

  // Getters valid only for EagerMirroredTensor
  Maybe<vm::EagerBlobObject> eager_blob_object() const override {
    return impl_->eager_blob_object();
  }
  Maybe<LocalDepObject*> compute_local_dep_object() const override {
    return impl_->compute_local_dep_object();
  }
  const TensorMeta& tensor_meta() const override { return *impl_->tensor_meta(); }
  Maybe<TensorStorage> tensor_storage() const override { return impl_->tensor_storage(); }
  Maybe<bool> has_eager_blob_object() const override { return impl_->has_eager_blob_object(); }

  // Setters
  Maybe<void> set_consumer_nd_sbp_constraint(const Optional<Symbol<NdSbp>>& val) override {
    impl_->set_consumer_nd_sbp_constraint(val);
    return Maybe<void>::Ok();
  }

  // Getters for autograd
  Maybe<Tensor> acc_grad() const override { return impl_->acc_grad(); }
  Maybe<TensorArg> current_grad() const override { return impl_->current_grad(); }
  bool requires_grad() const override { return impl_->requires_grad(); }
  bool is_leaf() const override { return impl_->is_leaf(); }
  bool retain_grad() const override { return impl_->retain_grad(); }
  bool is_contiguous() const override { return impl_->is_contiguous(); }

  // Setters for autograd
  Maybe<void> set_acc_grad(const std::shared_ptr<Tensor>& grad) override {
    return impl_->set_acc_grad(grad);
  }
  Maybe<Tensor> mut_acc_grad() override { return impl_->mut_acc_grad(); }
  Maybe<void> set_requires_grad(bool requires_grad) override {
    JUST(impl_->set_requires_grad(requires_grad));
    if (!requires_grad) { set_grad_fn_node(nullptr); }
    return Maybe<void>::Ok();
  }
  Maybe<void> set_retain_grad(bool retain_grad) override {
    return impl_->set_retain_grad(retain_grad);
  }
  void set_is_leaf(bool is_leaf) override { impl_->set_is_leaf(is_leaf); }
  std::shared_ptr<const AutogradMeta> autograd_meta() const override {
    return impl_->autograd_meta();
  }
  std::shared_ptr<AutogradMeta> mut_autograd_meta() override { return impl_->mut_autograd_meta(); }
  void set_autograd_meta(const std::shared_ptr<AutogradMeta>& autograd_meta) override {
    impl_->set_autograd_meta(autograd_meta);
  }

  // Operators for tensor
  Maybe<Tensor> detach() const override;
  Maybe<Tensor> clone() const override;

  static Maybe<ConsistentTensor> MakeTensor(const std::shared_ptr<const Shape>& shape,
                                            DataType dtype, Symbol<NdSbp> nd_sbp,
                                            Symbol<ParallelDesc> parallel_desc, bool is_lazy,
                                            bool requires_grad, bool is_leaf);

  ConsistentTensorImpl* mut_impl() { return impl_.get(); }

  Maybe<Symbol<ConsistentTensorMeta>> consistent_tensor_meta() const override {
    return impl_->tensor_meta();
  }

  user_op::TensorDesc* mut_tensor_meta() override { return impl_->mut_tensor_meta(); }
  Maybe<void> set_data(const std::shared_ptr<Tensor>& other) override;

  Maybe<MirroredTensor> AsMirroredTensor() override { RETURN_ERROR_WITH_BUG_PROMPT(); }
  Maybe<ConsistentTensor> AsConsistentTensor() override {
    return std::dynamic_pointer_cast<ConsistentTensor>(shared_from_this());
  }

 private:
  std::shared_ptr<ConsistentTensorImpl> impl_;
};

}  // namespace one
}  // namespace oneflow

#endif  // ONEFLOW_CORE_FRAMEWORK_TENSOR_H_<|MERGE_RESOLUTION|>--- conflicted
+++ resolved
@@ -580,11 +580,8 @@
   bool is_cuda() const override;
   std::shared_ptr<Tensor> contiguous() const override;
   Maybe<Tensor> data() override { return this->detach(); }
-<<<<<<< HEAD
   Maybe<const Stride> stride() const override { return impl_->stride(); }
-=======
   std::shared_ptr<Tensor> pin_memory() const override;
->>>>>>> 372169d0
 
   // Getters valid only for EagerMirroredTensor
   Maybe<vm::EagerBlobObject> eager_blob_object() const override {
