/*
Copyright 2020 The OneFlow Authors. All rights reserved.

Licensed under the Apache License, Version 2.0 (the "License");
you may not use this file except in compliance with the License.
You may obtain a copy of the License at

    http://www.apache.org/licenses/LICENSE-2.0

Unless required by applicable law or agreed to in writing, software
distributed under the License is distributed on an "AS IS" BASIS,
WITHOUT WARRANTIES OR CONDITIONS OF ANY KIND, either express or implied.
See the License for the specific language governing permissions and
limitations under the License.
*/
#ifndef ONEFLOW_CORE_FRAMEWORK_TENSOR_H_
#define ONEFLOW_CORE_FRAMEWORK_TENSOR_H_

#include <memory>
#include "oneflow/core/common/data_type.h"
#include "oneflow/core/common/data_type.cfg.h"
#include "oneflow/core/common/shape_view.h"
#include "oneflow/core/common/shape.h"
#include "oneflow/core/eager/dtr_util.h"
#include "oneflow/core/memory/memory_case.pb.h"
#include "oneflow/core/framework/tensor_tuple.h"
#include "oneflow/core/framework/tensor_impl.h"
#include "oneflow/core/framework/transport_token.h"
#include "oneflow/core/common/error.h"

namespace oneflow {

class NdSbp;
class Device;

namespace one {

class FunctionNode;

class ConsistentTensor;
class MirroredTensor;
class DTRMirroredTensor;

class Tensor : public std::enable_shared_from_this<Tensor> {
 public:
  virtual ~Tensor() = default;

  // Getters
  int64_t dim(int64_t index) const { return shape()->At(index); }
  int64_t nelement() const { return shape()->elem_cnt(); }
  int64_t ndim() const { return shape()->NumAxes(); }

  virtual const std::shared_ptr<const Shape>& shape() const = 0;
  virtual Symbol<DType> dtype() const = 0;
  virtual Maybe<TransportToken> transport_token() const = 0;
  virtual Maybe<Symbol<NdSbp>> nd_sbp() const = 0;
  virtual Maybe<Symbol<ParallelDesc>> parallel_desc() const = 0;
  virtual Maybe<Symbol<Device>> device() const = 0;
  virtual Maybe<Symbol<Device>*> mut_device() = 0;
  virtual bool is_cuda() const = 0;
  virtual bool is_consistent() const = 0;
  virtual bool is_local() const { return !is_consistent(); }
  virtual bool is_lazy() const = 0;
  virtual bool is_eager() const { return !is_lazy(); }
  virtual bool is_contiguous() const = 0;
  virtual const TensorMeta& tensor_meta() const = 0;
  virtual Maybe<Tensor> data() = 0;
  virtual Maybe<Symbol<ConsistentTensorMeta>> consistent_tensor_meta() const { OF_UNIMPLEMENTED(); }

  // Getters valid only for EagerMirroredTensor
  virtual Maybe<EagerMirroredTensorImpl*> mut_eager_mirrored_tensor_impl() { OF_UNIMPLEMENTED(); }
  virtual Maybe<vm::EagerBlobObject> eager_blob_object() const = 0;
  virtual Maybe<LocalDepObject*> compute_local_dep_object() const = 0;
  virtual Maybe<bool> has_eager_blob_object() const = 0;
  virtual Maybe<TensorStorage> tensor_storage() const { OF_UNIMPLEMENTED(); }
  virtual Maybe<const Stride> stride() const { OF_UNIMPLEMENTED(); }
  virtual Maybe<int64_t> storage_offset() const { OF_UNIMPLEMENTED(); }

  // Getters/Setters valid only for EagerConsistentTensor
  virtual Maybe<const Optional<Symbol<NdSbp>>&> consumer_nd_sbp_constraint() const {
    OF_UNIMPLEMENTED();
  }
  virtual Maybe<MirroredTensor> cur_rank_phy_tensor() const { OF_UNIMPLEMENTED(); }
  virtual Maybe<void> set_consumer_nd_sbp_constraint(Symbol<NdSbp> val) { OF_UNIMPLEMENTED(); }

  // Getters for autograd
  virtual bool requires_grad() const = 0;
  virtual bool is_leaf() const = 0;
  virtual bool retain_grad() const = 0;
  virtual std::shared_ptr<const FunctionNode> grad_fn_node() const = 0;
  virtual Maybe<Tensor> acc_grad() const = 0;
  virtual Maybe<TensorArg> current_grad() const = 0;
  virtual Maybe<Tensor> detach() const = 0;
  virtual Maybe<Tensor> clone() const = 0;
  virtual std::shared_ptr<Tensor> contiguous() const = 0;

  // Setters for autograd
  virtual Maybe<void> set_requires_grad(bool requires_grad) = 0;
  virtual Maybe<void> set_retain_grad(bool retain_grad) = 0;
  virtual void set_grad_fn_node(const std::shared_ptr<FunctionNode>& grad_fn_node) = 0;
  virtual std::shared_ptr<FunctionNode> mut_grad_fn_node() = 0;
  virtual Maybe<void> set_acc_grad(const std::shared_ptr<Tensor>& grad) = 0;
  virtual Maybe<Tensor> mut_acc_grad() = 0;
  virtual void set_is_leaf(bool is_leaf) = 0;
  virtual std::shared_ptr<const AutogradMeta> autograd_meta() const = 0;
  virtual std::shared_ptr<AutogradMeta> mut_autograd_meta() = 0;
  bool has_autograd_meta() { return mut_autograd_meta() != nullptr; }
  virtual void set_autograd_meta(const std::shared_ptr<AutogradMeta>& autograd_meta) = 0;

  virtual user_op::TensorDesc* mut_tensor_meta() = 0;
  virtual Maybe<void> set_data(const std::shared_ptr<Tensor>& other) = 0;

  virtual Maybe<void> RegisterStorageDeleteHook(const std::function<void()>& hook) {
    OF_UNIMPLEMENTED();
  };
  virtual Maybe<MirroredTensor> AsMirroredTensor() = 0;
  virtual Maybe<ConsistentTensor> AsConsistentTensor() = 0;

 protected:
  Tensor() = default;
};

class StaticZerosTensor final : public Tensor {
 public:
  static Maybe<StaticZerosTensor> MakeTensor(const std::shared_ptr<const Shape>& shape,
                                             DataType dtype, Symbol<Device> device) {
    return std::shared_ptr<StaticZerosTensor>(new StaticZerosTensor(shape, dtype, device));
  }
  // Getters
  const std::shared_ptr<const Shape>& shape() const override { return shape_; }
  Symbol<DType> dtype() const override { return CHECK_JUST(DType::Get(dtype_)); }
  Maybe<TransportToken> transport_token() const override { RETURN_ERROR_WITH_BUG_PROMPT(); }
  Maybe<Symbol<NdSbp>> nd_sbp() const override { RETURN_ERROR_WITH_BUG_PROMPT(); }
  Maybe<Symbol<ParallelDesc>> parallel_desc() const override { RETURN_ERROR_WITH_BUG_PROMPT(); }
  Maybe<Symbol<Device>> device() const override { return device_; }
  Maybe<Symbol<Device>*> mut_device() override { RETURN_ERROR_WITH_BUG_PROMPT(); }
  bool is_cuda() const override {
    PRINT_BUG_PROMPT_AND_ABORT();
    return false;
  }
  bool is_consistent() const override { return false; }
  bool is_local() const override { return !is_consistent(); }
  bool is_lazy() const override {
    PRINT_BUG_PROMPT_AND_ABORT();
    return false;
  }
  bool is_eager() const override { return !is_lazy(); }
  const TensorMeta& tensor_meta() const override {
    PRINT_BUG_PROMPT_AND_ABORT();
    return *(TensorMeta*)nullptr;
  }
  Maybe<Tensor> data() override { RETURN_ERROR_WITH_BUG_PROMPT(); }
  Maybe<Symbol<ConsistentTensorMeta>> consistent_tensor_meta() const override {
    RETURN_ERROR_WITH_BUG_PROMPT();
  }

  // Getters valid only for EagerMirroredTensor
  Maybe<EagerMirroredTensorImpl*> mut_eager_mirrored_tensor_impl() override {
    RETURN_ERROR_WITH_BUG_PROMPT();
  }
  Maybe<vm::EagerBlobObject> eager_blob_object() const override { RETURN_ERROR_WITH_BUG_PROMPT(); }
  Maybe<LocalDepObject*> compute_local_dep_object() const override {
    RETURN_ERROR_WITH_BUG_PROMPT();
  }
  Maybe<bool> has_eager_blob_object() const override { RETURN_ERROR_WITH_BUG_PROMPT(); }
  Maybe<TensorStorage> tensor_storage() const override { RETURN_ERROR_WITH_BUG_PROMPT(); }
  Maybe<const Stride> stride() const override { RETURN_ERROR_WITH_BUG_PROMPT(); }
  Maybe<int64_t> storage_offset() const override { RETURN_ERROR_WITH_BUG_PROMPT(); }

  // Getters/Setters valid only for EagerConsistentTensor
  Maybe<const Optional<Symbol<NdSbp>>&> consumer_nd_sbp_constraint() const override {
    RETURN_ERROR_WITH_BUG_PROMPT();
  }
  Maybe<MirroredTensor> cur_rank_phy_tensor() const override { RETURN_ERROR_WITH_BUG_PROMPT(); }
  Maybe<void> set_consumer_nd_sbp_constraint(Symbol<NdSbp> val) override {
    RETURN_ERROR_WITH_BUG_PROMPT();
  }

  // Getters for autograd
  bool requires_grad() const override {
    PRINT_BUG_PROMPT_AND_ABORT();
    return false;
  }
  bool is_leaf() const override {
    PRINT_BUG_PROMPT_AND_ABORT();
    return false;
  }
  bool retain_grad() const override {
    PRINT_BUG_PROMPT_AND_ABORT();
    return false;
  }
  bool is_contiguous() const override {
    PRINT_BUG_PROMPT_AND_ABORT();
    return true;
  }
  std::shared_ptr<const FunctionNode> grad_fn_node() const override {
    PRINT_BUG_PROMPT_AND_ABORT();
    return nullptr;
  }
  Maybe<Tensor> acc_grad() const override { RETURN_ERROR_WITH_BUG_PROMPT(); }
  Maybe<TensorArg> current_grad() const override { RETURN_ERROR_WITH_BUG_PROMPT(); }
  Maybe<Tensor> detach() const override { RETURN_ERROR_WITH_BUG_PROMPT(); }
  Maybe<Tensor> clone() const override { RETURN_ERROR_WITH_BUG_PROMPT(); }
  std::shared_ptr<Tensor> contiguous() const override {
    return std::const_pointer_cast<Tensor>(shared_from_this());
  }

  // Setters for autograd
  Maybe<void> set_requires_grad(bool requires_grad) override {
    PRINT_BUG_PROMPT_AND_ABORT();
    return Maybe<void>::Ok();
  }
  Maybe<void> set_retain_grad(bool retain_grad) override {
    RETURN_ERROR_WITH_BUG_PROMPT();
    return Maybe<void>::Ok();
  }
  void set_grad_fn_node(const std::shared_ptr<FunctionNode>& grad_fn_node) override {
    PRINT_BUG_PROMPT_AND_ABORT();
  }
  std::shared_ptr<FunctionNode> mut_grad_fn_node() override {
    PRINT_BUG_PROMPT_AND_ABORT();
    return *(std::shared_ptr<FunctionNode>*)nullptr;
  }
  Maybe<void> set_acc_grad(const std::shared_ptr<Tensor>& grad) override {
    RETURN_ERROR_WITH_BUG_PROMPT();
  }
  Maybe<Tensor> mut_acc_grad() override { RETURN_ERROR_WITH_BUG_PROMPT(); }
  void set_is_leaf(bool is_leaf) override { PRINT_BUG_PROMPT_AND_ABORT(); }
  std::shared_ptr<const AutogradMeta> autograd_meta() const override {
    PRINT_BUG_PROMPT_AND_ABORT();
  }
  std::shared_ptr<AutogradMeta> mut_autograd_meta() override {
    PRINT_BUG_PROMPT_AND_ABORT();
    return nullptr;
  }
  void set_autograd_meta(const std::shared_ptr<AutogradMeta>& autograd_meta) override {
    PRINT_BUG_PROMPT_AND_ABORT();
  }

  user_op::TensorDesc* mut_tensor_meta() override {
    PRINT_BUG_PROMPT_AND_ABORT();
    return nullptr;
  }
  Maybe<void> set_data(const std::shared_ptr<Tensor>& other) override {
    RETURN_ERROR_WITH_BUG_PROMPT();
  }

  Maybe<MirroredTensor> AsMirroredTensor() override;
  Maybe<ConsistentTensor> AsConsistentTensor() override { RETURN_ERROR_WITH_BUG_PROMPT(); }

 private:
  StaticZerosTensor(const std::shared_ptr<const Shape>& shape, DataType dtype,
                    Symbol<Device> device)
      : shape_(shape), dtype_(dtype), device_(device) {}
  const std::shared_ptr<const Shape> shape_;
  DataType dtype_;
  Symbol<Device> device_;
};

template<typename DerivedT>
class TensorIf : public Tensor {
 public:
  virtual ~TensorIf() = default;

  // Getters for autograd
  // acc_grad is tensor's accumulated grad in more than once backward operation,
  // and current_grad is temporary grad to shared data with different FunctionNode
  std::shared_ptr<const FunctionNode> grad_fn_node() const override { return grad_fn_node_; }

  // Setters for autograd
  void set_grad_fn_node(const std::shared_ptr<FunctionNode>& grad_fn_node) override {
    grad_fn_node_ = grad_fn_node;
  }
  std::shared_ptr<FunctionNode> mut_grad_fn_node() override { return grad_fn_node_; }

 protected:
  TensorIf() = default;
  std::shared_ptr<FunctionNode> grad_fn_node_;
};

template<typename DerivedT>
class ProxyTensor : public TensorIf<DerivedT> {
 public:
  ProxyTensor(const std::shared_ptr<Tensor>& tensor) : tensor_(tensor) {}
  virtual ~ProxyTensor() = default;

  virtual const std::shared_ptr<const Shape>& shape() const override { return tensor_->shape(); }
  virtual Symbol<DType> dtype() const override { return tensor_->dtype(); }
  virtual Maybe<Symbol<NdSbp>> nd_sbp() const override { return tensor_->nd_sbp(); }
  virtual Maybe<Symbol<ParallelDesc>> parallel_desc() const override {
    return tensor_->parallel_desc();
  }
  virtual Maybe<Symbol<Device>> device() const override { return tensor_->device(); }
  virtual Maybe<Symbol<Device>*> mut_device() override { return tensor_->mut_device(); }
  virtual bool is_cuda() const override { return tensor_->is_cuda(); }
  virtual bool is_consistent() const override { return tensor_->is_consistent(); }
  virtual bool is_local() const override { return tensor_->is_local(); }
  virtual bool is_lazy() const override { return tensor_->is_lazy(); }
  virtual bool is_eager() const override { return tensor_->is_eager(); }
  virtual const TensorMeta& tensor_meta() const override { return tensor_->tensor_meta(); }
  virtual Maybe<Symbol<ConsistentTensorMeta>> consistent_tensor_meta() const override {
    return tensor_->consistent_tensor_meta();
  }
  virtual Maybe<Tensor> data() override { return tensor_->detach(); }

  // Must override grad_fn_node function. Otherwise grad_fn will belong to this not tensor_,
<<<<<<< HEAD
  // and it will be wrong when use Parameter.data() in operators.
=======
  // and it will be wrong when use Tensor.data() in operators.
>>>>>>> c7fc6342
  virtual std::shared_ptr<const FunctionNode> grad_fn_node() const override {
    return tensor_->grad_fn_node();
  }
  virtual void set_grad_fn_node(const std::shared_ptr<FunctionNode>& grad_fn_node) override {
    tensor_->set_grad_fn_node(grad_fn_node);
  }
  virtual std::shared_ptr<FunctionNode> mut_grad_fn_node() override {
    return tensor_->mut_grad_fn_node();
  }

  virtual Maybe<EagerMirroredTensorImpl*> mut_eager_mirrored_tensor_impl() override {
    return tensor_->mut_eager_mirrored_tensor_impl();
  }
  virtual Maybe<vm::EagerBlobObject> eager_blob_object() const override {
    return tensor_->eager_blob_object();
  }
  virtual Maybe<LocalDepObject*> compute_local_dep_object() const override {
    return tensor_->compute_local_dep_object();
  }
  virtual Maybe<bool> has_eager_blob_object() const override {
    return tensor_->has_eager_blob_object();
  }
  virtual Maybe<TensorStorage> tensor_storage() const override { return tensor_->tensor_storage(); }
  virtual Maybe<const Stride> stride() const override { return tensor_->stride(); }
  virtual Maybe<int64_t> storage_offset() const override { return tensor_->storage_offset(); }

  virtual Maybe<const Optional<Symbol<NdSbp>>&> consumer_nd_sbp_constraint() const override {
    return tensor_->consumer_nd_sbp_constraint();
  }
  virtual Maybe<TransportToken> transport_token() const override {
    return tensor_->transport_token();
  }
  virtual Maybe<MirroredTensor> cur_rank_phy_tensor() const override {
    return tensor_->cur_rank_phy_tensor();
  }
  virtual Maybe<void> set_consumer_nd_sbp_constraint(Symbol<NdSbp> val) override {
    return tensor_->set_consumer_nd_sbp_constraint(val);
  }

  virtual bool requires_grad() const override { return tensor_->requires_grad(); }
  virtual bool is_leaf() const override { return tensor_->is_leaf(); }
  virtual bool retain_grad() const override { return tensor_->retain_grad(); }
  virtual bool is_contiguous() const override { return tensor_->is_contiguous(); }
  virtual Maybe<Tensor> acc_grad() const override { return tensor_->acc_grad(); }
  virtual Maybe<TensorArg> current_grad() const override { return tensor_->current_grad(); }
  virtual Maybe<Tensor> detach() const override { return tensor_->detach(); }
  virtual Maybe<Tensor> clone() const override { return tensor_->clone(); }

  virtual Maybe<void> set_requires_grad(bool requires_grad) override {
    return tensor_->set_requires_grad(requires_grad);
  }
  virtual Maybe<void> set_retain_grad(bool retain_grad) override {
    return tensor_->set_retain_grad(retain_grad);
  }
  virtual Maybe<void> set_acc_grad(const std::shared_ptr<Tensor>& grad) override {
    return tensor_->set_acc_grad(grad);
  }
  virtual Maybe<Tensor> mut_acc_grad() override { return tensor_->mut_acc_grad(); }
  virtual void set_is_leaf(bool is_leaf) override { return tensor_->set_is_leaf(is_leaf); }
  virtual std::shared_ptr<const AutogradMeta> autograd_meta() const override {
    return tensor_->autograd_meta();
  }
  virtual std::shared_ptr<AutogradMeta> mut_autograd_meta() override {
    return tensor_->mut_autograd_meta();
  }
  virtual void set_autograd_meta(const std::shared_ptr<AutogradMeta>& autograd_meta) override {
    return tensor_->set_autograd_meta(autograd_meta);
  }

  virtual user_op::TensorDesc* mut_tensor_meta() override { return tensor_->mut_tensor_meta(); }
  virtual Maybe<void> set_data(const std::shared_ptr<Tensor>& other) override {
    CHECK_OR_RETURN(is_local() == other->is_local() && is_eager() == other->is_eager())
        << "You can't assign copy between tensors with different type";
    bool old_requires_grad = tensor_->requires_grad();
    this->tensor_ = JUST(other->detach());
    JUST(this->tensor_->set_requires_grad(old_requires_grad));
    return Maybe<void>::Ok();
  }

  virtual Maybe<MirroredTensor> AsMirroredTensor() override {
    if (const auto& mirrored_tensor = std::dynamic_pointer_cast<MirroredTensor>(tensor_)) {
      return mirrored_tensor;
    }
    RETURN_ERROR_WITH_BUG_PROMPT();
  }

  virtual Maybe<ConsistentTensor> AsConsistentTensor() override {
    if (const auto& consistent_tensor = std::dynamic_pointer_cast<ConsistentTensor>(tensor_)) {
      return consistent_tensor;
    }
    RETURN_ERROR_WITH_BUG_PROMPT();
  }

 protected:
  std::shared_ptr<Tensor> tensor_;
};

class Parameter final : public ProxyTensor<Parameter> {
 public:
<<<<<<< HEAD
  Parameter(const std::shared_ptr<Tensor>& tensor, bool requires_grad);

  Maybe<void> set_data(const std::shared_ptr<Tensor>& other) override;
  bool is_leaf() const override { return true; }
  std::shared_ptr<Tensor> contiguous() const override;
};

class MirroredTensor : public TensorIf<MirroredTensor> {
=======
  static Maybe<Parameter> MakeTensor(const std::shared_ptr<Tensor>& tensor, bool requires_grad) {
    return std::shared_ptr<Parameter>(new Parameter(JUST(tensor->detach()), requires_grad));
  }
  bool is_leaf() const override { return true; }
  std::shared_ptr<Tensor> contiguous() const override;

 private:
  Parameter(const std::shared_ptr<Tensor>& tensor, bool requires_grad)
      : ProxyTensor<Parameter>(tensor) {
    this->tensor_->set_requires_grad(requires_grad);
  }
};

class MirroredTensor final : public TensorIf<MirroredTensor> {
>>>>>>> c7fc6342
 public:
  OF_DISALLOW_COPY_AND_MOVE(MirroredTensor);
  MirroredTensor() = default;
  explicit MirroredTensor(const std::shared_ptr<MirroredTensorImpl>& impl) { impl_ = impl; }
  virtual ~MirroredTensor() override = default;

  // Getters
  const std::shared_ptr<const Shape>& shape() const override { return impl_->shape(); }
  Symbol<DType> dtype() const override { return CHECK_JUST(DType::Get(impl_->dtype())); }
  Maybe<TransportToken> transport_token() const override {
    OF_RUNTIME_ERROR() << "Only global tensors have 'global_id', global id is used to "
                          "synchronize rank";
  }
  Maybe<Symbol<NdSbp>> nd_sbp() const override {
    OF_RUNTIME_ERROR()
        << "Local tensor has no sbp property. "
           "sbp is the description in the oneflow distributed case, you can refer to "
           "https://docs.oneflow.org/master/parallelism/03_consistent_tensor.html; "
           "For example, create a global tensor like this : 'x = oneflow.tensor((2,3, "
           "placement=oneflow.placement(\"cuda\", {0: 0}), sbp=oneflow.sbp.broadcast))', then "
           "'x.sbp' is 'oneflow.sbp.broadcast'";
  }
  Maybe<Symbol<ParallelDesc>> parallel_desc() const override {
    OF_RUNTIME_ERROR() << "Only global tensors have 'placement'. Placement is used to describe "
                          "the distribution of global tensor in multiple GPUs. Please use "
                          "'.device' for local tensors.";
  }
  Maybe<Symbol<Device>> device() const override { return impl_->device(); }
  Maybe<Symbol<Device>*> mut_device() override { return impl_->mut_device(); }
  bool is_lazy() const override { return impl_->is_lazy(); }
  bool is_consistent() const override { return false; }
  bool is_cuda() const override;
  std::shared_ptr<Tensor> contiguous() const override;

  const TensorMeta& tensor_meta() const override { return *impl_->tensor_meta(); }
  Maybe<Tensor> data() override { return this->detach(); }

  // Getters valid only for EagerMirroredTensor
  Maybe<vm::EagerBlobObject> eager_blob_object() const override {
    return impl_->eager_blob_object();
  }
  Maybe<LocalDepObject*> compute_local_dep_object() const override {
    return impl_->compute_local_dep_object();
  }
  Maybe<TensorStorage> tensor_storage() const override { return impl_->tensor_storage(); }
  Maybe<bool> has_eager_blob_object() const override { return impl_->has_eager_blob_object(); }
  Maybe<const Stride> stride() const override { return impl_->stride(); }
  Maybe<int64_t> storage_offset() const override { return impl_->storage_offset(); }

  // Getters for autograd
  Maybe<Tensor> acc_grad() const override { return impl_->acc_grad(); }
  Maybe<TensorArg> current_grad() const override { return impl_->current_grad(); }
  bool requires_grad() const override { return impl_->requires_grad(); }
  bool is_leaf() const override { return impl_->is_leaf(); }
  bool retain_grad() const override { return impl_->retain_grad(); }
  bool is_contiguous() const override { return impl_->is_contiguous(); }

  // Setters for autograd
  Maybe<void> set_acc_grad(const std::shared_ptr<Tensor>& grad) override {
    return impl_->set_acc_grad(grad);
  }
  Maybe<void> set_requires_grad(bool requires_grad) override {
    JUST(impl_->set_requires_grad(requires_grad));
    if (!requires_grad) { set_grad_fn_node(nullptr); }
    return Maybe<void>::Ok();
  }
  Maybe<void> set_retain_grad(bool retain_grad) override {
    return impl_->set_retain_grad(retain_grad);
  }
  Maybe<Tensor> mut_acc_grad() override { return impl_->mut_acc_grad(); }
  void set_is_leaf(bool is_leaf) override { impl_->set_is_leaf(is_leaf); }
  std::shared_ptr<const AutogradMeta> autograd_meta() const override {
    return impl_->autograd_meta();
  }
  std::shared_ptr<AutogradMeta> mut_autograd_meta() override { return impl_->mut_autograd_meta(); }
  void set_autograd_meta(const std::shared_ptr<AutogradMeta>& autograd_meta) override {
    impl_->set_autograd_meta(autograd_meta);
  }

  // Operators for tensor
  virtual Maybe<Tensor> detach() const override;
  Maybe<Tensor> clone() const override;

  static Maybe<MirroredTensor> MakeTensor(const std::shared_ptr<const Shape>& shape, DataType dtype,
                                          const Symbol<Device>& device, bool is_lazy,
                                          bool requires_grad, bool is_leaf);
  MirroredTensorImpl* mut_impl() { return impl_.get(); }
  Maybe<EagerMirroredTensorImpl*> mut_eager_mirrored_tensor_impl() override {
    return impl_->mut_eager_mirrored_tensor_impl();
  }
  user_op::TensorDesc* mut_tensor_meta() override { return impl_->mut_tensor_meta(); }
  Maybe<void> set_data(const std::shared_ptr<Tensor>& other) override {
    CHECK_OR_RETURN(this->is_leaf()) << "Can only set leaf tensor's data.";
    const auto& mirrored_tensor = std::dynamic_pointer_cast<MirroredTensor>(JUST(other->detach()));
    CHECK_NOTNULL_OR_RETURN(mirrored_tensor);
    bool old_requires_grad = requires_grad();
    impl_ = mirrored_tensor->impl_;
    JUST(set_requires_grad(old_requires_grad));
    grad_fn_node_ = nullptr;
    return Maybe<void>::Ok();
  }

  Maybe<void> RegisterStorageDeleteHook(const std::function<void()>& hook) override {
    return impl_->RegisterStorageDeleteHook(hook);
  }

  Maybe<MirroredTensor> AsMirroredTensor() override {
    return std::dynamic_pointer_cast<MirroredTensor>(shared_from_this());
  }
  Maybe<ConsistentTensor> AsConsistentTensor() override { RETURN_ERROR_WITH_BUG_PROMPT(); }

 protected:
  std::shared_ptr<MirroredTensorImpl> impl_;
};

class Holder final {
 private:
  std::vector<std::shared_ptr<Holder>> input_holders_;
  std::shared_ptr<TensorStorage> storage_;
  std::shared_ptr<vm::EagerBlobObject> ebo_;

 public:
  Holder(const std::vector<std::shared_ptr<Holder>>& input_holders,
         const std::shared_ptr<TensorStorage>& storage,
         const std::shared_ptr<vm::EagerBlobObject>& ebo)
      : input_holders_(input_holders), storage_(storage), ebo_(ebo) {}
};

class DTRMirroredTensor final : public MirroredTensor {
 public:
  OF_DISALLOW_COPY_AND_MOVE(DTRMirroredTensor);
  DTRMirroredTensor() = default;
  explicit DTRMirroredTensor(const std::shared_ptr<DTREagerMirroredTensorImpl>& impl)
      : MirroredTensor(impl) {}
  ~DTRMirroredTensor() = default;

  bool is_in_memory() const;

  Maybe<void> set_tensor_inputs(const TensorTuple& inputs);

  Maybe<Tensor> detach() const override;

  std::shared_ptr<Holder> holder() const { return holder_; }
  Maybe<void> set_data(const std::shared_ptr<Tensor>& other) override {
    const auto& dtr_mirrored_tensor =
        std::dynamic_pointer_cast<DTRMirroredTensor>(JUST(other->detach()));
    CHECK_NOTNULL_OR_RETURN(dtr_mirrored_tensor);
    bool old_requires_grad = requires_grad();
    impl_ = dtr_mirrored_tensor->impl_;
    JUST(set_requires_grad(old_requires_grad));
    // grad_fn_node_ = nullptr;
    return Maybe<void>::Ok();
  }

  Maybe<void> set_blob_object_bp_required();

 private:
  std::shared_ptr<Holder> holder_;
};

class ConsistentTensor final : public TensorIf<ConsistentTensor> {
 public:
  OF_DISALLOW_COPY_AND_MOVE(ConsistentTensor);
  ConsistentTensor() = default;
  explicit ConsistentTensor(const std::shared_ptr<ConsistentTensorImpl>& impl) { impl_ = impl; }
  ~ConsistentTensor() override = default;

  // Getters
  const std::shared_ptr<const Shape>& shape() const override { return impl_->shape(); }
  Symbol<DType> dtype() const override { return CHECK_JUST(DType::Get(impl_->dtype())); }
  Maybe<TransportToken> transport_token() const override { return impl_->transport_token(); }
  Maybe<Symbol<NdSbp>> nd_sbp() const override { return impl_->nd_sbp(); }
  Maybe<Symbol<ParallelDesc>> parallel_desc() const override { return impl_->parallel_desc(); }
  Maybe<Symbol<Device>> device() const override {
    OF_RUNTIME_ERROR() << "Only local tensors have 'device'. Please use "
                          "'.placement' for global tensors.";
  }
  Maybe<Symbol<Device>*> mut_device() override {
    OF_RUNTIME_ERROR() << "ConsistentTensor has no mut_device property";
  }
  bool is_lazy() const override { return impl_->is_lazy(); }
  bool is_consistent() const override { return true; }
  Maybe<const Optional<Symbol<NdSbp>>&> consumer_nd_sbp_constraint() const override {
    return impl_->consumer_nd_sbp_constraint();
  }
  Maybe<MirroredTensor> cur_rank_phy_tensor() const override {
    return impl_->cur_rank_phy_tensor();
  }
  bool is_cuda() const override;
  std::shared_ptr<Tensor> contiguous() const override;
  Maybe<Tensor> data() override { return this->detach(); }

  // Getters valid only for EagerMirroredTensor
  Maybe<vm::EagerBlobObject> eager_blob_object() const override {
    return impl_->eager_blob_object();
  }
  Maybe<LocalDepObject*> compute_local_dep_object() const override {
    return impl_->compute_local_dep_object();
  }
  const TensorMeta& tensor_meta() const override { return *impl_->tensor_meta(); }
  Maybe<TensorStorage> tensor_storage() const override { return impl_->tensor_storage(); }
  Maybe<bool> has_eager_blob_object() const override { return impl_->has_eager_blob_object(); }

  // Setters
  Maybe<void> set_consumer_nd_sbp_constraint(Symbol<NdSbp> val) override {
    impl_->set_consumer_nd_sbp_constraint(val);
    return Maybe<void>::Ok();
  }

  // Getters for autograd
  Maybe<Tensor> acc_grad() const override { return impl_->acc_grad(); }
  Maybe<TensorArg> current_grad() const override { return impl_->current_grad(); }
  bool requires_grad() const override { return impl_->requires_grad(); }
  bool is_leaf() const override { return impl_->is_leaf(); }
  bool retain_grad() const override { return impl_->retain_grad(); }
  bool is_contiguous() const override { return impl_->is_contiguous(); }

  // Setters for autograd
  Maybe<void> set_acc_grad(const std::shared_ptr<Tensor>& grad) override {
    return impl_->set_acc_grad(grad);
  }
  Maybe<Tensor> mut_acc_grad() override { return impl_->mut_acc_grad(); }
  Maybe<void> set_requires_grad(bool requires_grad) override {
    JUST(impl_->set_requires_grad(requires_grad));
    if (!requires_grad) { set_grad_fn_node(nullptr); }
    return Maybe<void>::Ok();
  }
  Maybe<void> set_retain_grad(bool retain_grad) override {
    return impl_->set_retain_grad(retain_grad);
  }
  void set_is_leaf(bool is_leaf) override { impl_->set_is_leaf(is_leaf); }
  std::shared_ptr<const AutogradMeta> autograd_meta() const override {
    return impl_->autograd_meta();
  }
  std::shared_ptr<AutogradMeta> mut_autograd_meta() override { return impl_->mut_autograd_meta(); }
  void set_autograd_meta(const std::shared_ptr<AutogradMeta>& autograd_meta) override {
    impl_->set_autograd_meta(autograd_meta);
  }

  // Operators for tensor
  Maybe<Tensor> detach() const override;
  Maybe<Tensor> clone() const override;

  static Maybe<ConsistentTensor> MakeTensor(const std::shared_ptr<const Shape>& shape,
                                            DataType dtype, Symbol<NdSbp> nd_sbp,
                                            Symbol<ParallelDesc> parallel_desc, bool is_lazy,
                                            bool requires_grad, bool is_leaf);

  ConsistentTensorImpl* mut_impl() { return impl_.get(); }

  Maybe<Symbol<ConsistentTensorMeta>> consistent_tensor_meta() const override {
    return impl_->tensor_meta();
  }

  user_op::TensorDesc* mut_tensor_meta() override { return impl_->mut_tensor_meta(); }
  Maybe<void> set_data(const std::shared_ptr<Tensor>& other) override;

  Maybe<MirroredTensor> AsMirroredTensor() override { RETURN_ERROR_WITH_BUG_PROMPT(); }
  Maybe<ConsistentTensor> AsConsistentTensor() override {
    return std::dynamic_pointer_cast<ConsistentTensor>(shared_from_this());
  }

 private:
  std::shared_ptr<ConsistentTensorImpl> impl_;
};

}  // namespace one
}  // namespace oneflow

#endif  // ONEFLOW_CORE_FRAMEWORK_TENSOR_H_<|MERGE_RESOLUTION|>--- conflicted
+++ resolved
@@ -304,11 +304,7 @@
   virtual Maybe<Tensor> data() override { return tensor_->detach(); }
 
   // Must override grad_fn_node function. Otherwise grad_fn will belong to this not tensor_,
-<<<<<<< HEAD
-  // and it will be wrong when use Parameter.data() in operators.
-=======
   // and it will be wrong when use Tensor.data() in operators.
->>>>>>> c7fc6342
   virtual std::shared_ptr<const FunctionNode> grad_fn_node() const override {
     return tensor_->grad_fn_node();
   }
@@ -408,31 +404,18 @@
 
 class Parameter final : public ProxyTensor<Parameter> {
  public:
-<<<<<<< HEAD
-  Parameter(const std::shared_ptr<Tensor>& tensor, bool requires_grad);
-
-  Maybe<void> set_data(const std::shared_ptr<Tensor>& other) override;
+  static Maybe<Parameter> MakeTensor(const std::shared_ptr<Tensor>& tensor, bool requires_grad) {
+    return std::shared_ptr<Parameter>(new Parameter(JUST(tensor->detach()), requires_grad));
+  }
   bool is_leaf() const override { return true; }
   std::shared_ptr<Tensor> contiguous() const override;
+  Maybe<void> set_data(const std::shared_ptr<Tensor>& other) override;
+
+ private:
+  Parameter(const std::shared_ptr<Tensor>& tensor, bool requires_grad);
 };
 
 class MirroredTensor : public TensorIf<MirroredTensor> {
-=======
-  static Maybe<Parameter> MakeTensor(const std::shared_ptr<Tensor>& tensor, bool requires_grad) {
-    return std::shared_ptr<Parameter>(new Parameter(JUST(tensor->detach()), requires_grad));
-  }
-  bool is_leaf() const override { return true; }
-  std::shared_ptr<Tensor> contiguous() const override;
-
- private:
-  Parameter(const std::shared_ptr<Tensor>& tensor, bool requires_grad)
-      : ProxyTensor<Parameter>(tensor) {
-    this->tensor_->set_requires_grad(requires_grad);
-  }
-};
-
-class MirroredTensor final : public TensorIf<MirroredTensor> {
->>>>>>> c7fc6342
  public:
   OF_DISALLOW_COPY_AND_MOVE(MirroredTensor);
   MirroredTensor() = default;
