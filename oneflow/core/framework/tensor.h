/*
Copyright 2020 The OneFlow Authors. All rights reserved.

Licensed under the Apache License, Version 2.0 (the "License");
you may not use this file except in compliance with the License.
You may obtain a copy of the License at

    http://www.apache.org/licenses/LICENSE-2.0

Unless required by applicable law or agreed to in writing, software
distributed under the License is distributed on an "AS IS" BASIS,
WITHOUT WARRANTIES OR CONDITIONS OF ANY KIND, either express or implied.
See the License for the specific language governing permissions and
limitations under the License.
*/
#ifndef ONEFLOW_CORE_FRAMEWORK_TENSOR_H_
#define ONEFLOW_CORE_FRAMEWORK_TENSOR_H_

#include "oneflow/core/common/data_type.h"
#include "oneflow/core/common/data_type.cfg.h"
#include "oneflow/core/common/shape_view.h"
#include "oneflow/core/common/shape.h"
#include "oneflow/core/memory/memory_case.pb.h"
#include "oneflow/core/framework/tensor_impl.h"
#include "oneflow/core/common/error.h"

namespace oneflow {

class Blob;

namespace cfg {

class LogicalBlobId;
class ParallelConf;

}  // namespace cfg

class Tensor {
 public:
  virtual ~Tensor() = default;

  virtual std::shared_ptr<cfg::LogicalBlobId> lbi() const = 0;
  virtual std::string logical_blob_name() const = 0;
  virtual std::string op_name() const = 0;
  virtual std::string blob_name() const = 0;
  virtual std::shared_ptr<Shape> shape() const = 0;
  virtual DataType dtype() const = 0;
  virtual std::shared_ptr<cfg::ParallelConf> parallel_conf() const = 0;
};

namespace cfg {
class ParallelDistribution;
}
class Device;

namespace one {

class FunctionNode;

class Tensor {
 public:
  virtual ~Tensor() = default;

  // Getters
  virtual const std::shared_ptr<const Shape>& shape() const = 0;
  virtual DataType dtype() const = 0;
  virtual Maybe<Symbol<cfg::ParallelDistribution>> parallel_distribution() const = 0;
  virtual Maybe<Symbol<ParallelDesc>> parallel_desc() const = 0;
  virtual Maybe<const Device> device() const = 0;
  virtual Maybe<std::shared_ptr<const Device>*> mut_device() { OF_UNIMPLEMENTED(); }
  virtual bool is_consistent() const = 0;
  virtual bool is_lazy() const = 0;
<<<<<<< HEAD
=======
  virtual Maybe<Symbol<cfg::ParallelDistribution>> consumer_forced_parallel_distribution()
      const = 0;
  virtual const TensorMeta& tensor_meta() const = 0;
>>>>>>> 3c77886c

  // Getters valid only for EagerMirroredTensor
  virtual Maybe<vm::EagerBlobObject> eager_blob_object() const = 0;
  virtual Maybe<VmLocalDepObject> compute_local_dep_object() const = 0;

  // Setters
  virtual Maybe<void> set_consumer_forced_parallel_distribution(
      Symbol<cfg::ParallelDistribution> val) = 0;

  // Getters for autograd
  virtual bool requires_grad() const = 0;
  virtual bool is_leaf() const = 0;
  virtual bool retain_grad() const = 0;
  virtual std::shared_ptr<const FunctionNode> grad_fn_node() const = 0;
  virtual const std::shared_ptr<Tensor>& acc_grad() const = 0;
  virtual const std::shared_ptr<TensorArg>& now_grad_arg() const = 0;
  virtual std::shared_ptr<Tensor> detach() const = 0;

  // Setters for autograd
  virtual void set_requires_grad(bool requires_grad) = 0;
  virtual void set_retain_grad(bool retain_grad) = 0;
  virtual void set_grad_fn_node(const std::shared_ptr<FunctionNode>& grad_fn_node) = 0;
  virtual const std::shared_ptr<FunctionNode>& mut_grad_fn_node() = 0;
  virtual void set_acc_grad(const std::shared_ptr<Tensor>& grad) = 0;
  virtual std::shared_ptr<Tensor> mut_acc_grad() = 0;
  virtual void set_is_leaf(bool is_leaf) = 0;
  virtual std::shared_ptr<AutogradMeta> mut_autograd_meta() = 0;

  virtual user_op::TensorDesc* mut_tensor_meta() = 0;

 protected:
  Tensor() = default;
};

class ConsistentTensor;
class MirroredTensor;

template<typename DerivedT>
class TensorIf : public Tensor, public std::enable_shared_from_this<TensorIf<DerivedT>> {
 public:
  virtual ~TensorIf() = default;

  // Getters
  virtual int64_t ndim() const = 0;
  virtual bool is_cuda() const = 0;
  virtual int64_t nelement() const = 0;
  virtual int64_t dim(int64_t index) const = 0;

  // Getters for autograd
  // acc_grad is tensor's accumulated grad in more than once backward operation,
  // and now_grad_arg is temporary grad to shared data with different FunctionNode
  std::shared_ptr<const FunctionNode> grad_fn_node() const override { return grad_fn_node_; }
  // used by pybind11 only
  Maybe<DerivedT> api_acc_grad() const {
    const std::shared_ptr<Tensor>& tensor = acc_grad();
    return cast_for_api(tensor);
  }

  // Setters for autograd
  void set_grad_fn_node(const std::shared_ptr<FunctionNode>& grad_fn_node) override {
    grad_fn_node_ = grad_fn_node;
  }
  const std::shared_ptr<FunctionNode>& mut_grad_fn_node() override { return grad_fn_node_; }

  // Operators for tensor
  // used by pybind11 only
  Maybe<DerivedT> api_detach() const {
    const std::shared_ptr<Tensor>& tensor = detach();
    return cast_for_api(tensor);
  }

 protected:
  TensorIf() = default;
  std::shared_ptr<FunctionNode> grad_fn_node_;

 private:
  Maybe<DerivedT> cast_for_api(const std::shared_ptr<Tensor>& tensor) const {
    if (!tensor) { return std::shared_ptr<DerivedT>(); }
    const auto& ptr = std::dynamic_pointer_cast<DerivedT>(tensor);
    CHECK_OR_RETURN(ptr) << Error::ValueError("Tensor Cast Error");
    return ptr;
  }
};

class MirroredTensor final : public TensorIf<MirroredTensor> {
 public:
  OF_DISALLOW_COPY_AND_MOVE(MirroredTensor);
  MirroredTensor() = default;
  explicit MirroredTensor(const std::shared_ptr<MirroredTensorImpl>& impl) { impl_ = impl; }
  ~MirroredTensor() override = default;

  // Getters
  const std::shared_ptr<const Shape>& shape() const override { return impl_->shape(); }
  DataType dtype() const override { return impl_->dtype(); }
  Maybe<Symbol<cfg::ParallelDistribution>> parallel_distribution() const override {
    OF_UNIMPLEMENTED();
  }
  Maybe<Symbol<ParallelDesc>> parallel_desc() const override { OF_UNIMPLEMENTED(); }
  Maybe<const Device> device() const override { return impl_->device(); }
  Maybe<std::shared_ptr<const Device>*> mut_device() override { return impl_->mut_device(); }
  bool is_lazy() const override { return impl_->is_lazy(); }
  bool is_consistent() const override { return false; }
  int64_t ndim() const override;
  bool is_cuda() const override;
  int64_t dim(int64_t index) const override;
  int64_t nelement() const override;
  std::shared_ptr<MirroredTensor> data() const;
  const TensorMeta& tensor_meta() const override { return *impl_->tensor_meta(); }

  // Getters valid only for EagerMirroredTensor
  Maybe<vm::EagerBlobObject> eager_blob_object() const override {
    return impl_->eager_blob_object();
  }
  Maybe<VmLocalDepObject> compute_local_dep_object() const override {
    return impl_->compute_local_dep_object();
  }

  // Setters
  Maybe<void> set_consumer_forced_parallel_distribution(
      Symbol<cfg::ParallelDistribution> val) override {
    OF_UNIMPLEMENTED();
  }

  // Getters for autograd
  const std::shared_ptr<Tensor>& acc_grad() const override { return impl_->acc_grad(); }
  const std::shared_ptr<TensorArg>& now_grad_arg() const override { return impl_->now_grad_arg(); }
  bool requires_grad() const override { return impl_->requires_grad(); }
  bool is_leaf() const override { return impl_->is_leaf(); }
  bool retain_grad() const override { return impl_->retain_grad(); }

  // Setters for autograd
  void set_acc_grad(const std::shared_ptr<Tensor>& grad) override { impl_->set_acc_grad(grad); }
  void set_requires_grad(bool requires_grad) override { impl_->set_requires_grad(requires_grad); }
  void set_retain_grad(bool retain_grad) override { impl_->set_retain_grad(retain_grad); }
  std::shared_ptr<Tensor> mut_acc_grad() override { return impl_->mut_acc_grad(); }
  void set_is_leaf(bool is_leaf) override { impl_->set_is_leaf(is_leaf); }
  std::shared_ptr<AutogradMeta> mut_autograd_meta() override { return impl_->mut_autograd_meta(); }

  // Operators for tensor
  std::shared_ptr<Tensor> detach() const override;

  static Maybe<MirroredTensor> MakeTensor(const std::shared_ptr<const Shape>& shape, DataType dtype,
                                          const std::shared_ptr<const Device>& device, bool is_lazy,
                                          bool requires_grad, bool is_leaf);

  MirroredTensorImpl* mut_impl() { return impl_.get(); }
  user_op::TensorDesc* mut_tensor_meta() override { return impl_->mut_tensor_meta(); }

 private:
  std::shared_ptr<MirroredTensorImpl> impl_;
};

class ConsistentTensor final : public TensorIf<ConsistentTensor> {
 public:
  OF_DISALLOW_COPY_AND_MOVE(ConsistentTensor);
  ConsistentTensor() = default;
  explicit ConsistentTensor(const std::shared_ptr<ConsistentTensorImpl>& impl) { impl_ = impl; }
  ~ConsistentTensor() override = default;

  // Getters
  const std::shared_ptr<const Shape>& shape() const override { return impl_->shape(); }
  DataType dtype() const override { return impl_->dtype(); }
  Maybe<Symbol<cfg::ParallelDistribution>> parallel_distribution() const override {
    return impl_->parallel_distribution();
  }
  Maybe<Symbol<ParallelDesc>> parallel_desc() const override { return impl_->parallel_desc(); }
  Maybe<const Device> device() const override { OF_UNIMPLEMENTED(); }
  bool is_lazy() const override { return impl_->is_lazy(); }
  bool is_consistent() const override { return true; }
  Symbol<cfg::ParallelDistribution> consumer_forced_parallel_distribution() const {
    return impl_->consumer_forced_parallel_distribution();
  }
  int64_t ndim() const override;
  bool is_cuda() const override;
  int64_t dim(int64_t index) const override;
  int64_t nelement() const override;
  std::shared_ptr<ConsistentTensor> data() const;

  // Getters valid only for EagerMirroredTensor
  Maybe<vm::EagerBlobObject> eager_blob_object() const override {
    return impl_->eager_blob_object();
  }
  Maybe<VmLocalDepObject> compute_local_dep_object() const override {
    return impl_->compute_local_dep_object();
  }
  const TensorMeta& tensor_meta() const override { return *impl_->tensor_meta(); }

  // Setters
  Maybe<void> set_consumer_forced_parallel_distribution(
      Symbol<cfg::ParallelDistribution> val) override {
    impl_->set_consumer_forced_parallel_distribution(val);
    return Maybe<void>::Ok();
  }

  // Getters for autograd
  const std::shared_ptr<Tensor>& acc_grad() const override { return impl_->acc_grad(); }
  const std::shared_ptr<TensorArg>& now_grad_arg() const override { return impl_->now_grad_arg(); }
  bool requires_grad() const override { return impl_->requires_grad(); }
  bool is_leaf() const override { return impl_->is_leaf(); }
  bool retain_grad() const override { return impl_->retain_grad(); }

  // Setters for autograd
  void set_acc_grad(const std::shared_ptr<Tensor>& grad) override { impl_->set_acc_grad(grad); }
  std::shared_ptr<Tensor> mut_acc_grad() override { return impl_->mut_acc_grad(); }
  void set_requires_grad(bool requires_grad) override { impl_->set_requires_grad(requires_grad); }
  void set_retain_grad(bool retain_grad) override { impl_->set_retain_grad(retain_grad); }
  void set_is_leaf(bool is_leaf) override { impl_->set_is_leaf(is_leaf); }
  std::shared_ptr<AutogradMeta> mut_autograd_meta() override { return impl_->mut_autograd_meta(); }

  // Operators for tensor
  std::shared_ptr<Tensor> detach() const override;

  static Maybe<ConsistentTensor> MakeTensor(const std::shared_ptr<const Shape>& shape,
                                            DataType dtype,
                                            Symbol<cfg::ParallelDistribution> parallel_distribution,
                                            Symbol<ParallelDesc> parallel_desc, bool is_lazy,
                                            bool requires_grad, bool is_leaf);

  ConsistentTensorImpl* mut_impl() { return impl_.get(); }

  Symbol<ConsistentTensorMeta> tensor_meta() const { return impl_->tensor_meta(); }

  user_op::TensorDesc* mut_tensor_meta() override { return impl_->mut_tensor_meta(); }

 private:
  std::shared_ptr<ConsistentTensorImpl> impl_;
};

}  // namespace one

namespace user_op {

class Tensor {
 public:
  ~Tensor() = default;

  virtual const ShapeView& shape() const = 0;
  virtual MutShapeView* mut_shape() = 0;
  virtual DataType data_type() const = 0;
  virtual const MemoryCase& mem_case() const = 0;
  virtual const void* raw_dptr() const = 0;
  virtual void* mut_raw_dptr() = 0;

  template<typename T = void>
  const T* dptr() const {
    CheckDataType<T>();
    return reinterpret_cast<const T*>(raw_dptr());
  }

  template<typename T = void>
  T* mut_dptr() {
    CheckDataType<T>();
    return reinterpret_cast<T*>(mut_raw_dptr());
  }

 protected:
  template<typename T>
  void CheckDataType() const {
    LOG_IF(FATAL, (std::is_same<T, void>::value == false && std::is_same<T, char>::value == false
                   && data_type() != DataType::kChar && data_type() != GetDataType<T>::value))
        << "tensor data_type mismatched. value: " << DataType_Name(data_type())
        << ", template T:" << DataType_Name(GetDataType<T>::value);
  }
};

}  // namespace user_op

}  // namespace oneflow

#endif  // ONEFLOW_CORE_FRAMEWORK_TENSOR_H_<|MERGE_RESOLUTION|>--- conflicted
+++ resolved
@@ -70,20 +70,22 @@
   virtual Maybe<std::shared_ptr<const Device>*> mut_device() { OF_UNIMPLEMENTED(); }
   virtual bool is_consistent() const = 0;
   virtual bool is_lazy() const = 0;
-<<<<<<< HEAD
-=======
-  virtual Maybe<Symbol<cfg::ParallelDistribution>> consumer_forced_parallel_distribution()
-      const = 0;
   virtual const TensorMeta& tensor_meta() const = 0;
->>>>>>> 3c77886c
+  virtual Maybe<Symbol<ConsistentTensorMeta>> consistent_tensor_meta() const { OF_UNIMPLEMENTED(); }
 
   // Getters valid only for EagerMirroredTensor
   virtual Maybe<vm::EagerBlobObject> eager_blob_object() const = 0;
   virtual Maybe<VmLocalDepObject> compute_local_dep_object() const = 0;
+  virtual Maybe<Symbol<cfg::ParallelDistribution>> consumer_forced_parallel_distribution() const {
+    OF_UNIMPLEMENTED();
+  }
 
   // Setters
   virtual Maybe<void> set_consumer_forced_parallel_distribution(
-      Symbol<cfg::ParallelDistribution> val) = 0;
+      Symbol<cfg::ParallelDistribution> val) {
+    OF_UNIMPLEMENTED();
+  }
+  virtual Maybe<EagerMirroredTensorImpl*> mut_eager_mirrored_tensor_impl() { OF_UNIMPLEMENTED(); }
 
   // Getters for autograd
   virtual bool requires_grad() const = 0;
@@ -193,12 +195,6 @@
     return impl_->compute_local_dep_object();
   }
 
-  // Setters
-  Maybe<void> set_consumer_forced_parallel_distribution(
-      Symbol<cfg::ParallelDistribution> val) override {
-    OF_UNIMPLEMENTED();
-  }
-
   // Getters for autograd
   const std::shared_ptr<Tensor>& acc_grad() const override { return impl_->acc_grad(); }
   const std::shared_ptr<TensorArg>& now_grad_arg() const override { return impl_->now_grad_arg(); }
@@ -220,8 +216,10 @@
   static Maybe<MirroredTensor> MakeTensor(const std::shared_ptr<const Shape>& shape, DataType dtype,
                                           const std::shared_ptr<const Device>& device, bool is_lazy,
                                           bool requires_grad, bool is_leaf);
-
   MirroredTensorImpl* mut_impl() { return impl_.get(); }
+  Maybe<EagerMirroredTensorImpl*> mut_eager_mirrored_tensor_impl() {
+    return mut_eager_mirrored_tensor_impl();
+  }
   user_op::TensorDesc* mut_tensor_meta() override { return impl_->mut_tensor_meta(); }
 
  private:
@@ -245,7 +243,7 @@
   Maybe<const Device> device() const override { OF_UNIMPLEMENTED(); }
   bool is_lazy() const override { return impl_->is_lazy(); }
   bool is_consistent() const override { return true; }
-  Symbol<cfg::ParallelDistribution> consumer_forced_parallel_distribution() const {
+  Maybe<Symbol<cfg::ParallelDistribution>> consumer_forced_parallel_distribution() const override {
     return impl_->consumer_forced_parallel_distribution();
   }
   int64_t ndim() const override;
@@ -296,7 +294,9 @@
 
   ConsistentTensorImpl* mut_impl() { return impl_.get(); }
 
-  Symbol<ConsistentTensorMeta> tensor_meta() const { return impl_->tensor_meta(); }
+  Maybe<Symbol<ConsistentTensorMeta>> consistent_tensor_meta() const override {
+    return impl_->tensor_meta();
+  }
 
   user_op::TensorDesc* mut_tensor_meta() override { return impl_->mut_tensor_meta(); }
 
