--- conflicted
+++ resolved
@@ -532,15 +532,8 @@
     return impl_->cur_rank_phy_tensor();
   }
   bool is_cuda() const override;
-<<<<<<< HEAD
   std::shared_ptr<Tensor> contiguous() const override;
-  Maybe<Tensor> data() override {
-    OF_LOG_ONCE(LOG(WARNING) << "You shouldn't call `.data` for a ConsistentTensor.");
-    return std::static_pointer_cast<Tensor>(shared_from_this());
-  }
-=======
   Maybe<Tensor> data() override { return this->detach(); }
->>>>>>> c331d410
 
   // Getters valid only for EagerMirroredTensor
   Maybe<vm::EagerBlobObject> eager_blob_object() const override {
