--- conflicted
+++ resolved
@@ -25,28 +25,6 @@
 #include "oneflow/core/common/error.h"
 
 namespace oneflow {
-
-class Blob;
-
-namespace cfg {
-
-class LogicalBlobId;
-class ParallelConf;
-
-}  // namespace cfg
-
-class Tensor {
- public:
-  virtual ~Tensor() = default;
-
-  virtual std::shared_ptr<cfg::LogicalBlobId> lbi() const = 0;
-  virtual std::string logical_blob_name() const = 0;
-  virtual std::string op_name() const = 0;
-  virtual std::string blob_name() const = 0;
-  virtual std::shared_ptr<Shape> shape() const = 0;
-  virtual DataType dtype() const = 0;
-  virtual std::shared_ptr<cfg::ParallelConf> parallel_conf() const = 0;
-};
 
 namespace cfg {
 class ParallelDistribution;
@@ -80,7 +58,7 @@
   virtual Maybe<EagerMirroredTensorImpl*> mut_eager_mirrored_tensor_impl() { OF_UNIMPLEMENTED(); }
   virtual Maybe<vm::EagerBlobObject> eager_blob_object() const = 0;
   virtual Maybe<VmLocalDepObject> compute_local_dep_object() const = 0;
-  virtual Maybe<TensorStorage> tensor_storage() const = 0;
+  virtual Maybe<TensorStorage> tensor_storage() const { OF_UNIMPLEMENTED(); }
 
   // Getters/Setters valid only for EagerConsistentTensor
   virtual Maybe<Symbol<cfg::ParallelDistribution>> consumer_parallel_distribution_constraint()
@@ -200,26 +178,6 @@
   }
   Maybe<TensorStorage> tensor_storage() const override { return impl_->tensor_storage(); }
 
-<<<<<<< HEAD
-=======
-  // Setters
-  void set_shape(const std::shared_ptr<const Shape>& shape) override { impl_->set_shape(shape); }
-  void set_dtype(DataType dtype) override { impl_->set_dtype(dtype); }
-  Maybe<void> set_device(const std::shared_ptr<const Device>& device) {
-    return impl_->set_device(device);
-  }
-  Maybe<void> set_consumer_forced_parallel_distribution(
-      Symbol<cfg::ParallelDistribution> val) override {
-    OF_UNIMPLEMENTED();
-  }
-  Maybe<void> set_eager_blob_object(std::shared_ptr<vm::EagerBlobObject> eager_blob_object) {
-    return impl_->set_eager_blob_object(eager_blob_object);
-  }
-  Maybe<void> set_tensor_storage(const std::shared_ptr<TensorStorage>& tensor_storage) {
-    return impl_->set_tensor_storage(tensor_storage);
-  }
-
->>>>>>> ed3952f9
   // Getters for autograd
   const std::shared_ptr<Tensor>& acc_grad() const override { return impl_->acc_grad(); }
   const std::shared_ptr<TensorArg>& now_grad_arg() const override { return impl_->now_grad_arg(); }
@@ -247,7 +205,7 @@
   }
   user_op::TensorDesc* mut_tensor_meta() override { return impl_->mut_tensor_meta(); }
 
-  static std::shared_ptr<MirroredTensor> MakeEagerTensor(
+  static Maybe<MirroredTensor> MakeEagerTensor(
       const std::shared_ptr<vm::EagerBlobObject> eager_blob_object,
       const std::shared_ptr<const Device>& device,
       const std::shared_ptr<TensorStorage> tensor_storage, bool requires_grad, bool is_leaf);
@@ -291,11 +249,7 @@
   Maybe<VmLocalDepObject> compute_local_dep_object() const override {
     return impl_->compute_local_dep_object();
   }
-<<<<<<< HEAD
   const TensorMeta& tensor_meta() const override { return *impl_->tensor_meta(); }
-=======
-  Maybe<TensorStorage> tensor_storage() const override { return impl_->tensor_storage(); }
->>>>>>> ed3952f9
 
   // Setters
   Maybe<void> set_consumer_parallel_distribution_constraint(
@@ -341,44 +295,6 @@
 };
 
 }  // namespace one
-
-namespace user_op {
-
-class Tensor {
- public:
-  ~Tensor() = default;
-
-  virtual const ShapeView& shape() const = 0;
-  virtual MutShapeView* mut_shape() = 0;
-  virtual DataType data_type() const = 0;
-  virtual const MemoryCase& mem_case() const = 0;
-  virtual const void* raw_dptr() const = 0;
-  virtual void* mut_raw_dptr() = 0;
-
-  template<typename T = void>
-  const T* dptr() const {
-    CheckDataType<T>();
-    return reinterpret_cast<const T*>(raw_dptr());
-  }
-
-  template<typename T = void>
-  T* mut_dptr() {
-    CheckDataType<T>();
-    return reinterpret_cast<T*>(mut_raw_dptr());
-  }
-
- protected:
-  template<typename T>
-  void CheckDataType() const {
-    LOG_IF(FATAL, (std::is_same<T, void>::value == false && std::is_same<T, char>::value == false
-                   && data_type() != DataType::kChar && data_type() != GetDataType<T>::value))
-        << "tensor data_type mismatched. value: " << DataType_Name(data_type())
-        << ", template T:" << DataType_Name(GetDataType<T>::value);
-  }
-};
-
-}  // namespace user_op
-
 }  // namespace oneflow
 
 #endif  // ONEFLOW_CORE_FRAMEWORK_TENSOR_H_