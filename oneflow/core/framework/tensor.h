--- conflicted
+++ resolved
@@ -91,11 +91,8 @@
   virtual Maybe<TensorArg> current_grad() const = 0;
   virtual Maybe<Tensor> detach() const = 0;
   virtual Maybe<Tensor> clone() const = 0;
-<<<<<<< HEAD
-  virtual std::shared_ptr<Tensor> data() const = 0;
+
   virtual std::shared_ptr<Tensor> contiguous() const = 0;
-=======
->>>>>>> 7388d218
 
   // Setters for autograd
   virtual void set_requires_grad(bool requires_grad) = 0;
@@ -337,11 +334,8 @@
   Maybe<TensorArg> current_grad() const override { return tensor_->current_grad(); }
   Maybe<Tensor> detach() const override { return tensor_->detach(); }
   Maybe<Tensor> clone() const override { return tensor_->clone(); }
-<<<<<<< HEAD
-  std::shared_ptr<Tensor> data() const override { return tensor_->data(); }
+
   std::shared_ptr<Tensor> contiguous() const override;
-=======
->>>>>>> 7388d218
 
   void set_requires_grad(bool requires_grad) override {
     return tensor_->set_requires_grad(requires_grad);
@@ -423,12 +417,9 @@
   bool is_lazy() const override { return impl_->is_lazy(); }
   bool is_consistent() const override { return false; }
   bool is_cuda() const override;
-<<<<<<< HEAD
-  std::shared_ptr<Tensor> data() const override;
+
   std::shared_ptr<Tensor> contiguous() const override;
 
-=======
->>>>>>> 7388d218
   const TensorMeta& tensor_meta() const override { return *impl_->tensor_meta(); }
   Maybe<Tensor> data() override {
     OF_LOG_ONCE(LOG(WARNING) << "You shouldn't call `.data` for a LocalTensor.");
@@ -531,15 +522,13 @@
     return impl_->cur_rank_phy_tensor();
   }
   bool is_cuda() const override;
-<<<<<<< HEAD
-  std::shared_ptr<Tensor> data() const override;
+
   std::shared_ptr<Tensor> contiguous() const override;
-=======
+
   Maybe<Tensor> data() override {
     OF_LOG_ONCE(LOG(WARNING) << "You shouldn't call `.data` for a ConsistentTensor.");
     return std::static_pointer_cast<Tensor>(shared_from_this());
   }
->>>>>>> 7388d218
 
   // Getters valid only for EagerMirroredTensor
   Maybe<vm::EagerBlobObject> eager_blob_object() const override {
