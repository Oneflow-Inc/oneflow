/*
Copyright 2020 The OneFlow Authors. All rights reserved.

Licensed under the Apache License, Version 2.0 (the "License");
you may not use this file except in compliance with the License.
You may obtain a copy of the License at

    http://www.apache.org/licenses/LICENSE-2.0

Unless required by applicable law or agreed to in writing, software
distributed under the License is distributed on an "AS IS" BASIS,
WITHOUT WARRANTIES OR CONDITIONS OF ANY KIND, either express or implied.
See the License for the specific language governing permissions and
limitations under the License.
*/
#ifndef ONEFLOW_CORE_FRAMEWORK_TENSOR_H_
#define ONEFLOW_CORE_FRAMEWORK_TENSOR_H_

#include <memory>
#include "oneflow/core/common/data_type.h"
#include "oneflow/core/common/data_type.cfg.h"
#include "oneflow/core/common/shape_view.h"
#include "oneflow/core/common/shape.h"
#include "oneflow/core/memory/memory_case.pb.h"
#include "oneflow/core/framework/tensor_impl.h"
#include "oneflow/core/framework/transport_token.h"
#include "oneflow/core/common/error.h"

namespace oneflow {

class NdSbp;
class Device;

namespace one {

class FunctionNode;

class ConsistentTensor;
class MirroredTensor;

class Tensor : public std::enable_shared_from_this<Tensor> {
 public:
  virtual ~Tensor() = default;

  // Getters
  int64_t dim(int64_t index) const { return shape()->At(index); }
  int64_t nelement() const { return shape()->elem_cnt(); }
  int64_t ndim() const { return shape()->NumAxes(); }

  virtual const std::shared_ptr<const Shape>& shape() const = 0;
  virtual Symbol<DType> dtype() const = 0;
  virtual Maybe<TransportToken> transport_token() const = 0;
  virtual Maybe<Symbol<NdSbp>> nd_sbp() const = 0;
  virtual Maybe<Symbol<ParallelDesc>> parallel_desc() const = 0;
  virtual Maybe<Symbol<Device>> device() const = 0;
  virtual Maybe<Symbol<Device>*> mut_device() = 0;
  virtual bool is_cuda() const = 0;
  virtual bool is_consistent() const = 0;
  virtual bool is_local() const { return !is_consistent(); }
  virtual bool is_lazy() const = 0;
  virtual bool is_eager() const { return !is_lazy(); }
  virtual bool is_contiguous() const = 0;
  virtual const TensorMeta& tensor_meta() const = 0;
  virtual Maybe<Tensor> data() = 0;
  virtual Maybe<Symbol<ConsistentTensorMeta>> consistent_tensor_meta() const { OF_UNIMPLEMENTED(); }

  // Getters valid only for EagerMirroredTensor
  virtual Maybe<EagerMirroredTensorImpl*> mut_eager_mirrored_tensor_impl() { OF_UNIMPLEMENTED(); }
  virtual Maybe<vm::EagerBlobObject> eager_blob_object() const = 0;
  virtual Maybe<LocalDepObject*> compute_local_dep_object() const = 0;
  virtual Maybe<bool> has_eager_blob_object() const = 0;
  virtual Maybe<TensorStorage> tensor_storage() const { OF_UNIMPLEMENTED(); }
  virtual Maybe<const Stride> stride() const { OF_UNIMPLEMENTED(); }
  virtual Maybe<int64_t> storage_offset() const { OF_UNIMPLEMENTED(); }

  // Getters/Setters valid only for EagerConsistentTensor
  virtual Maybe<const Optional<Symbol<NdSbp>>&> consumer_nd_sbp_constraint() const {
    OF_UNIMPLEMENTED();
  }
  virtual Maybe<MirroredTensor> cur_rank_phy_tensor() const { OF_UNIMPLEMENTED(); }
  virtual Maybe<void> set_consumer_nd_sbp_constraint(Symbol<NdSbp> val) { OF_UNIMPLEMENTED(); }

  // Getters for autograd
  virtual bool requires_grad() const = 0;
  virtual bool is_leaf() const = 0;
  virtual bool retain_grad() const = 0;
  virtual std::shared_ptr<const FunctionNode> grad_fn_node() const = 0;
  virtual Maybe<Tensor> acc_grad() const = 0;
  virtual Maybe<TensorArg> current_grad() const = 0;
  virtual Maybe<Tensor> detach() const = 0;
  virtual Maybe<Tensor> clone() const = 0;
  virtual std::shared_ptr<Tensor> contiguous() const = 0;

  // Setters for autograd
  virtual Maybe<void> set_requires_grad(bool requires_grad) = 0;
  virtual Maybe<void> set_retain_grad(bool retain_grad) = 0;
  virtual void set_grad_fn_node(const std::shared_ptr<FunctionNode>& grad_fn_node) = 0;
  virtual const std::shared_ptr<FunctionNode>& mut_grad_fn_node() = 0;
  virtual Maybe<void> set_acc_grad(const std::shared_ptr<Tensor>& grad) = 0;
  virtual Maybe<Tensor> mut_acc_grad() = 0;
  virtual void set_is_leaf(bool is_leaf) = 0;
  virtual std::shared_ptr<const AutogradMeta> autograd_meta() const = 0;
  virtual std::shared_ptr<AutogradMeta> mut_autograd_meta() = 0;
  virtual void set_autograd_meta(const std::shared_ptr<AutogradMeta>& autograd_meta) = 0;

  virtual user_op::TensorDesc* mut_tensor_meta() = 0;
  virtual Maybe<void> set_data(const std::shared_ptr<Tensor>& other) = 0;

  virtual Maybe<void> RegisterStorageDeleteHook(const std::function<void()>& hook) {
    OF_UNIMPLEMENTED();
  };
  virtual Maybe<MirroredTensor> AsMirroredTensor() = 0;
  virtual Maybe<ConsistentTensor> AsConsistentTensor() = 0;

 protected:
  Tensor() = default;
};

class StaticZerosTensor final : public Tensor {
 public:
  static Maybe<StaticZerosTensor> MakeTensor(const std::shared_ptr<const Shape>& shape,
                                             DataType dtype, Symbol<Device> device) {
    return std::shared_ptr<StaticZerosTensor>(new StaticZerosTensor(shape, dtype, device));
  }
  // Getters
  const std::shared_ptr<const Shape>& shape() const override { return shape_; }
  Symbol<DType> dtype() const override { return CHECK_JUST(DType::Get(dtype_)); }
  Maybe<TransportToken> transport_token() const override { RETURN_ERROR_WITH_BUG_PROMPT(); }
  Maybe<Symbol<NdSbp>> nd_sbp() const override { RETURN_ERROR_WITH_BUG_PROMPT(); }
  Maybe<Symbol<ParallelDesc>> parallel_desc() const override { RETURN_ERROR_WITH_BUG_PROMPT(); }
  Maybe<Symbol<Device>> device() const override { return device_; }
  Maybe<Symbol<Device>*> mut_device() override { RETURN_ERROR_WITH_BUG_PROMPT(); }
  bool is_cuda() const override {
    PRINT_BUG_PROMPT_AND_ABORT();
    return false;
  }
  bool is_consistent() const override { return false; }
  bool is_local() const override { return !is_consistent(); }
  bool is_lazy() const override {
    PRINT_BUG_PROMPT_AND_ABORT();
    return false;
  }
  bool is_eager() const override { return !is_lazy(); }
  const TensorMeta& tensor_meta() const override {
    PRINT_BUG_PROMPT_AND_ABORT();
    return *(TensorMeta*)nullptr;
  }
  Maybe<Tensor> data() override { RETURN_ERROR_WITH_BUG_PROMPT(); }
  Maybe<Symbol<ConsistentTensorMeta>> consistent_tensor_meta() const override {
    RETURN_ERROR_WITH_BUG_PROMPT();
  }

  // Getters valid only for EagerMirroredTensor
  Maybe<EagerMirroredTensorImpl*> mut_eager_mirrored_tensor_impl() override {
    RETURN_ERROR_WITH_BUG_PROMPT();
  }
  Maybe<vm::EagerBlobObject> eager_blob_object() const override { RETURN_ERROR_WITH_BUG_PROMPT(); }
  Maybe<LocalDepObject*> compute_local_dep_object() const override {
    RETURN_ERROR_WITH_BUG_PROMPT();
  }
  Maybe<bool> has_eager_blob_object() const override { RETURN_ERROR_WITH_BUG_PROMPT(); }
  Maybe<TensorStorage> tensor_storage() const override { RETURN_ERROR_WITH_BUG_PROMPT(); }
  Maybe<const Stride> stride() const override { RETURN_ERROR_WITH_BUG_PROMPT(); }
  Maybe<int64_t> storage_offset() const override { RETURN_ERROR_WITH_BUG_PROMPT(); }

  // Getters/Setters valid only for EagerConsistentTensor
  Maybe<const Optional<Symbol<NdSbp>>&> consumer_nd_sbp_constraint() const override {
    RETURN_ERROR_WITH_BUG_PROMPT();
  }
  Maybe<MirroredTensor> cur_rank_phy_tensor() const override { RETURN_ERROR_WITH_BUG_PROMPT(); }
  Maybe<void> set_consumer_nd_sbp_constraint(Symbol<NdSbp> val) override {
    RETURN_ERROR_WITH_BUG_PROMPT();
  }

  // Getters for autograd
  bool requires_grad() const override {
    PRINT_BUG_PROMPT_AND_ABORT();
    return false;
  }
  bool is_leaf() const override {
    PRINT_BUG_PROMPT_AND_ABORT();
    return false;
  }
  bool retain_grad() const override {
    PRINT_BUG_PROMPT_AND_ABORT();
    return false;
  }
  bool is_contiguous() const override {
    PRINT_BUG_PROMPT_AND_ABORT();
    return true;
  }
  std::shared_ptr<const FunctionNode> grad_fn_node() const override {
    PRINT_BUG_PROMPT_AND_ABORT();
    return nullptr;
  }
  Maybe<Tensor> acc_grad() const override { RETURN_ERROR_WITH_BUG_PROMPT(); }
  Maybe<TensorArg> current_grad() const override { RETURN_ERROR_WITH_BUG_PROMPT(); }
  Maybe<Tensor> detach() const override { RETURN_ERROR_WITH_BUG_PROMPT(); }
  Maybe<Tensor> clone() const override { RETURN_ERROR_WITH_BUG_PROMPT(); }
  std::shared_ptr<Tensor> contiguous() const override {
    return std::const_pointer_cast<Tensor>(shared_from_this());
  }

  // Setters for autograd
  Maybe<void> set_requires_grad(bool requires_grad) override {
    PRINT_BUG_PROMPT_AND_ABORT();
    return Maybe<void>::Ok();
  }
  Maybe<void> set_retain_grad(bool retain_grad) override {
    RETURN_ERROR_WITH_BUG_PROMPT();
    return Maybe<void>::Ok();
  }
  void set_grad_fn_node(const std::shared_ptr<FunctionNode>& grad_fn_node) override {
    PRINT_BUG_PROMPT_AND_ABORT();
  }
  const std::shared_ptr<FunctionNode>& mut_grad_fn_node() override {
    PRINT_BUG_PROMPT_AND_ABORT();
    return *(std::shared_ptr<FunctionNode>*)nullptr;
  }
  Maybe<void> set_acc_grad(const std::shared_ptr<Tensor>& grad) override {
    RETURN_ERROR_WITH_BUG_PROMPT();
  }
  Maybe<Tensor> mut_acc_grad() override { RETURN_ERROR_WITH_BUG_PROMPT(); }
  void set_is_leaf(bool is_leaf) override { PRINT_BUG_PROMPT_AND_ABORT(); }
  std::shared_ptr<const AutogradMeta> autograd_meta() const override {
    PRINT_BUG_PROMPT_AND_ABORT();
  }
  std::shared_ptr<AutogradMeta> mut_autograd_meta() override {
    PRINT_BUG_PROMPT_AND_ABORT();
    return nullptr;
  }
  void set_autograd_meta(const std::shared_ptr<AutogradMeta>& autograd_meta) override {
    PRINT_BUG_PROMPT_AND_ABORT();
  }

  user_op::TensorDesc* mut_tensor_meta() override {
    PRINT_BUG_PROMPT_AND_ABORT();
    return nullptr;
  }
  Maybe<void> set_data(const std::shared_ptr<Tensor>& other) override {
    RETURN_ERROR_WITH_BUG_PROMPT();
  }

  Maybe<MirroredTensor> AsMirroredTensor() override;
  Maybe<ConsistentTensor> AsConsistentTensor() override { RETURN_ERROR_WITH_BUG_PROMPT(); }

 private:
  StaticZerosTensor(const std::shared_ptr<const Shape>& shape, DataType dtype,
                    Symbol<Device> device)
      : shape_(shape), dtype_(dtype), device_(device) {}
  const std::shared_ptr<const Shape> shape_;
  DataType dtype_;
  Symbol<Device> device_;
};

template<typename DerivedT>
class TensorIf : public Tensor {
 public:
  virtual ~TensorIf() = default;

  // Getters for autograd
  // acc_grad is tensor's accumulated grad in more than once backward operation,
  // and current_grad is temporary grad to shared data with different FunctionNode
  std::shared_ptr<const FunctionNode> grad_fn_node() const override { return grad_fn_node_; }

  // Setters for autograd
  void set_grad_fn_node(const std::shared_ptr<FunctionNode>& grad_fn_node) override {
    grad_fn_node_ = grad_fn_node;
  }
  const std::shared_ptr<FunctionNode>& mut_grad_fn_node() override { return grad_fn_node_; }

 protected:
  TensorIf() = default;
  std::shared_ptr<FunctionNode> grad_fn_node_;
};

class Parameter final : public TensorIf<Parameter> {
 public:
  Parameter(const std::shared_ptr<Tensor>& tensor, bool requires_grad) {
    this->tensor_ = tensor->detach().GetPtrOrThrow();
    CHECK_JUST(this->tensor_->set_requires_grad(requires_grad));
  }

  const std::shared_ptr<const Shape>& shape() const override { return tensor_->shape(); }
  Symbol<DType> dtype() const override { return tensor_->dtype(); }
  Maybe<Symbol<NdSbp>> nd_sbp() const override { return tensor_->nd_sbp(); }
  Maybe<Symbol<ParallelDesc>> parallel_desc() const override { return tensor_->parallel_desc(); }
  Maybe<Symbol<Device>> device() const override { return tensor_->device(); }
  Maybe<Symbol<Device>*> mut_device() override { return tensor_->mut_device(); }
  bool is_cuda() const override { return tensor_->is_cuda(); }
  bool is_consistent() const override { return tensor_->is_consistent(); }
  bool is_local() const override { return tensor_->is_local(); }
  bool is_lazy() const override { return tensor_->is_lazy(); }
  bool is_eager() const override { return tensor_->is_eager(); }
  const TensorMeta& tensor_meta() const override { return tensor_->tensor_meta(); }
  Maybe<Symbol<ConsistentTensorMeta>> consistent_tensor_meta() const override {
    return tensor_->consistent_tensor_meta();
  }
  Maybe<Tensor> data() override { return tensor_->detach(); }

  // Must override grad_fn_node function. Otherwise grad_fn will belong to this not tensor_,
  // and it will be wrong when use Parameter.data() in operators.
  std::shared_ptr<const FunctionNode> grad_fn_node() const override {
    return tensor_->grad_fn_node();
  }
  void set_grad_fn_node(const std::shared_ptr<FunctionNode>& grad_fn_node) override {
    tensor_->set_grad_fn_node(grad_fn_node);
  }
  const std::shared_ptr<FunctionNode>& mut_grad_fn_node() override {
    return tensor_->mut_grad_fn_node();
  }

  Maybe<EagerMirroredTensorImpl*> mut_eager_mirrored_tensor_impl() override {
    return tensor_->mut_eager_mirrored_tensor_impl();
  }
  Maybe<vm::EagerBlobObject> eager_blob_object() const override {
    return tensor_->eager_blob_object();
  }
  Maybe<LocalDepObject*> compute_local_dep_object() const override {
    return tensor_->compute_local_dep_object();
  }
  Maybe<bool> has_eager_blob_object() const override { return tensor_->has_eager_blob_object(); }
  Maybe<TensorStorage> tensor_storage() const override { return tensor_->tensor_storage(); }
  Maybe<const Stride> stride() const override { return tensor_->stride(); }
  Maybe<int64_t> storage_offset() const override { return tensor_->storage_offset(); }

  Maybe<const Optional<Symbol<NdSbp>>&> consumer_nd_sbp_constraint() const override {
    return tensor_->consumer_nd_sbp_constraint();
  }
  Maybe<TransportToken> transport_token() const override { return tensor_->transport_token(); }
  Maybe<MirroredTensor> cur_rank_phy_tensor() const override {
    return tensor_->cur_rank_phy_tensor();
  }
  Maybe<void> set_consumer_nd_sbp_constraint(Symbol<NdSbp> val) override {
    return tensor_->set_consumer_nd_sbp_constraint(val);
  }

  bool requires_grad() const override { return tensor_->requires_grad(); }
  bool is_leaf() const override { return true; }
  bool retain_grad() const override { return tensor_->retain_grad(); }
  bool is_contiguous() const override { return tensor_->is_contiguous(); }
  Maybe<Tensor> acc_grad() const override { return tensor_->acc_grad(); }
  Maybe<TensorArg> current_grad() const override { return tensor_->current_grad(); }
  Maybe<Tensor> detach() const override { return tensor_->detach(); }
  Maybe<Tensor> clone() const override { return tensor_->clone(); }
  std::shared_ptr<Tensor> contiguous() const override;

  Maybe<void> set_requires_grad(bool requires_grad) override {
    return tensor_->set_requires_grad(requires_grad);
  }
  Maybe<void> set_retain_grad(bool retain_grad) override {
    return tensor_->set_retain_grad(retain_grad);
  }
  Maybe<void> set_acc_grad(const std::shared_ptr<Tensor>& grad) override {
    return tensor_->set_acc_grad(grad);
  }
  Maybe<Tensor> mut_acc_grad() override { return tensor_->mut_acc_grad(); }
  void set_is_leaf(bool is_leaf) override { return tensor_->set_is_leaf(is_leaf); }
  std::shared_ptr<const AutogradMeta> autograd_meta() const override {
    return tensor_->autograd_meta();
  }
  std::shared_ptr<AutogradMeta> mut_autograd_meta() override {
    return tensor_->mut_autograd_meta();
  }
  void set_autograd_meta(const std::shared_ptr<AutogradMeta>& autograd_meta) override {
    return tensor_->set_autograd_meta(autograd_meta);
  }

  user_op::TensorDesc* mut_tensor_meta() override { return tensor_->mut_tensor_meta(); }
  Maybe<void> set_data(const std::shared_ptr<Tensor>& other) override {
    CHECK_OR_RETURN(is_local() == other->is_local() && is_eager() == other->is_eager())
        << "You can't assign copy between tensors with different type";
    bool old_requires_grad = tensor_->requires_grad();
    this->tensor_ = JUST(other->detach());
    JUST(this->tensor_->set_requires_grad(old_requires_grad));
    return Maybe<void>::Ok();
  }

  Maybe<MirroredTensor> AsMirroredTensor() override {
    if (const auto& mirrored_tensor = std::dynamic_pointer_cast<MirroredTensor>(tensor_)) {
      return mirrored_tensor;
    }
    RETURN_ERROR_WITH_BUG_PROMPT();
  }

  Maybe<ConsistentTensor> AsConsistentTensor() override {
    if (const auto& consistent_tensor = std::dynamic_pointer_cast<ConsistentTensor>(tensor_)) {
      return consistent_tensor;
    }
    RETURN_ERROR_WITH_BUG_PROMPT();
  }

 private:
  std::shared_ptr<Tensor> tensor_;
};

class MirroredTensor final : public TensorIf<MirroredTensor> {
 public:
  OF_DISALLOW_COPY_AND_MOVE(MirroredTensor);
  MirroredTensor() = default;
  explicit MirroredTensor(const std::shared_ptr<MirroredTensorImpl>& impl) { impl_ = impl; }
  ~MirroredTensor() override = default;

  // Getters
  const std::shared_ptr<const Shape>& shape() const override { return impl_->shape(); }
  Symbol<DType> dtype() const override { return CHECK_JUST(DType::Get(impl_->dtype())); }
  Maybe<TransportToken> transport_token() const override {
    OF_RUNTIME_ERROR() << "Only consistent tensors have 'consistent_id', Consistent id is used to "
                          "synchronize rank";
  }
  Maybe<Symbol<NdSbp>> nd_sbp() const override {
    OF_RUNTIME_ERROR()
        << "Local tensor has no sbp property. "
           "sbp is the description in the oneflow distributed case, you can refer to "
           "https://docs.oneflow.org/master/basics_topics/essentials_of_oneflow.html; "
           "For example, create a consistent tensor like this : 'x = oneflow.tensor((2,3, "
           "placement=oneflow.placement(\"cuda\", {0: 0}), sbp=oneflow.sbp.broadcast))', then "
           "'x.sbp' is 'oneflow.sbp.broadcast'";
  }
  Maybe<Symbol<ParallelDesc>> parallel_desc() const override {
    OF_RUNTIME_ERROR() << "Only consistent tensors have 'placement'. Placement is used to describe "
                          "the distribution of consistent tensor in multiple GPUs. Please use "
                          "'.device' for local tensors.";
  }
  Maybe<Symbol<Device>> device() const override { return impl_->device(); }
  Maybe<Symbol<Device>*> mut_device() override { return impl_->mut_device(); }
  bool is_lazy() const override { return impl_->is_lazy(); }
  bool is_consistent() const override { return false; }
  bool is_cuda() const override;
  std::shared_ptr<Tensor> contiguous() const override;

  const TensorMeta& tensor_meta() const override { return *impl_->tensor_meta(); }
  Maybe<Tensor> data() override { return this->detach(); }

  // Getters valid only for EagerMirroredTensor
  Maybe<vm::EagerBlobObject> eager_blob_object() const override {
    return impl_->eager_blob_object();
  }
  Maybe<LocalDepObject*> compute_local_dep_object() const override {
    return impl_->compute_local_dep_object();
  }
  Maybe<TensorStorage> tensor_storage() const override { return impl_->tensor_storage(); }
  Maybe<bool> has_eager_blob_object() const override { return impl_->has_eager_blob_object(); }
  Maybe<const Stride> stride() const override { return impl_->stride(); }
  Maybe<int64_t> storage_offset() const override { return impl_->storage_offset(); }

  // Getters for autograd
  Maybe<Tensor> acc_grad() const override { return impl_->acc_grad(); }
  Maybe<TensorArg> current_grad() const override { return impl_->current_grad(); }
  bool requires_grad() const override { return impl_->requires_grad(); }
  bool is_leaf() const override { return impl_->is_leaf(); }
  bool retain_grad() const override { return impl_->retain_grad(); }
<<<<<<< HEAD
  bool is_contiguous() const override { return impl_->is_contiguous(); }
  bool has_autograd_meta() const override { return impl_->has_autograd_meta(); }
=======
>>>>>>> 17889077

  // Setters for autograd
  Maybe<void> set_acc_grad(const std::shared_ptr<Tensor>& grad) override {
    return impl_->set_acc_grad(grad);
  }
  Maybe<void> set_requires_grad(bool requires_grad) override {
    JUST(impl_->set_requires_grad(requires_grad));
    if (!requires_grad) { set_grad_fn_node(nullptr); }
    return Maybe<void>::Ok();
  }
  Maybe<void> set_retain_grad(bool retain_grad) override {
    return impl_->set_retain_grad(retain_grad);
  }
  Maybe<Tensor> mut_acc_grad() override { return impl_->mut_acc_grad(); }
  void set_is_leaf(bool is_leaf) override { impl_->set_is_leaf(is_leaf); }
  std::shared_ptr<const AutogradMeta> autograd_meta() const override {
    return impl_->autograd_meta();
  }
  std::shared_ptr<AutogradMeta> mut_autograd_meta() override { return impl_->mut_autograd_meta(); }
  void set_autograd_meta(const std::shared_ptr<AutogradMeta>& autograd_meta) override {
    impl_->set_autograd_meta(autograd_meta);
  }

  // Operators for tensor
  Maybe<Tensor> detach() const override;
  Maybe<Tensor> clone() const override;

  static Maybe<MirroredTensor> MakeTensor(const std::shared_ptr<const Shape>& shape, DataType dtype,
                                          const Symbol<Device>& device, bool is_lazy,
                                          bool requires_grad, bool is_leaf);
  MirroredTensorImpl* mut_impl() { return impl_.get(); }
  Maybe<EagerMirroredTensorImpl*> mut_eager_mirrored_tensor_impl() override {
    return impl_->mut_eager_mirrored_tensor_impl();
  }
  user_op::TensorDesc* mut_tensor_meta() override { return impl_->mut_tensor_meta(); }
  Maybe<void> set_data(const std::shared_ptr<Tensor>& other) override {
    CHECK_OR_RETURN(this->is_leaf()) << "Can only set leaf tensor's data.";
    const auto& mirrored_tensor = std::dynamic_pointer_cast<MirroredTensor>(JUST(other->detach()));
    CHECK_NOTNULL_OR_RETURN(mirrored_tensor);
    bool old_requires_grad = requires_grad();
    impl_ = mirrored_tensor->impl_;
    set_requires_grad(old_requires_grad);
    grad_fn_node_ = nullptr;
    return Maybe<void>::Ok();
  }

  Maybe<void> RegisterStorageDeleteHook(const std::function<void()>& hook) override {
    return impl_->RegisterStorageDeleteHook(hook);
  }

  Maybe<MirroredTensor> AsMirroredTensor() override {
    return std::dynamic_pointer_cast<MirroredTensor>(shared_from_this());
  }
  Maybe<ConsistentTensor> AsConsistentTensor() override { RETURN_ERROR_WITH_BUG_PROMPT(); }

 private:
  std::shared_ptr<MirroredTensorImpl> impl_;
};

class ConsistentTensor final : public TensorIf<ConsistentTensor> {
 public:
  OF_DISALLOW_COPY_AND_MOVE(ConsistentTensor);
  ConsistentTensor() = default;
  explicit ConsistentTensor(const std::shared_ptr<ConsistentTensorImpl>& impl) { impl_ = impl; }
  ~ConsistentTensor() override = default;

  // Getters
  const std::shared_ptr<const Shape>& shape() const override { return impl_->shape(); }
  Symbol<DType> dtype() const override { return CHECK_JUST(DType::Get(impl_->dtype())); }
  Maybe<TransportToken> transport_token() const override { return impl_->transport_token(); }
  Maybe<Symbol<NdSbp>> nd_sbp() const override { return impl_->nd_sbp(); }
  Maybe<Symbol<ParallelDesc>> parallel_desc() const override { return impl_->parallel_desc(); }
  Maybe<Symbol<Device>> device() const override {
    OF_RUNTIME_ERROR() << "Only local tensors have 'device'. Please use "
                          "'.placement' for consistent tensors.";
  }
  Maybe<Symbol<Device>*> mut_device() override {
    OF_RUNTIME_ERROR() << "ConsistentTensor has no mut_device property";
  }
  bool is_lazy() const override { return impl_->is_lazy(); }
  bool is_consistent() const override { return true; }
  Maybe<const Optional<Symbol<NdSbp>>&> consumer_nd_sbp_constraint() const override {
    return impl_->consumer_nd_sbp_constraint();
  }
  Maybe<MirroredTensor> cur_rank_phy_tensor() const override {
    return impl_->cur_rank_phy_tensor();
  }
  bool is_cuda() const override;
  std::shared_ptr<Tensor> contiguous() const override;
  Maybe<Tensor> data() override { return this->detach(); }

  // Getters valid only for EagerMirroredTensor
  Maybe<vm::EagerBlobObject> eager_blob_object() const override {
    return impl_->eager_blob_object();
  }
  Maybe<LocalDepObject*> compute_local_dep_object() const override {
    return impl_->compute_local_dep_object();
  }
  const TensorMeta& tensor_meta() const override { return *impl_->tensor_meta(); }
  Maybe<TensorStorage> tensor_storage() const override { return impl_->tensor_storage(); }
  Maybe<bool> has_eager_blob_object() const override { return impl_->has_eager_blob_object(); }

  // Setters
  Maybe<void> set_consumer_nd_sbp_constraint(Symbol<NdSbp> val) override {
    impl_->set_consumer_nd_sbp_constraint(val);
    return Maybe<void>::Ok();
  }

  // Getters for autograd
  Maybe<Tensor> acc_grad() const override { return impl_->acc_grad(); }
  Maybe<TensorArg> current_grad() const override { return impl_->current_grad(); }
  bool requires_grad() const override { return impl_->requires_grad(); }
  bool is_leaf() const override { return impl_->is_leaf(); }
  bool retain_grad() const override { return impl_->retain_grad(); }
<<<<<<< HEAD
  bool is_contiguous() const override { return impl_->is_contiguous(); }
  bool has_autograd_meta() const override { return impl_->has_autograd_meta(); }
=======
>>>>>>> 17889077

  // Setters for autograd
  Maybe<void> set_acc_grad(const std::shared_ptr<Tensor>& grad) override {
    return impl_->set_acc_grad(grad);
  }
  Maybe<Tensor> mut_acc_grad() override { return impl_->mut_acc_grad(); }
  Maybe<void> set_requires_grad(bool requires_grad) override {
    JUST(impl_->set_requires_grad(requires_grad));
    if (!requires_grad) { set_grad_fn_node(nullptr); }
    return Maybe<void>::Ok();
  }
  Maybe<void> set_retain_grad(bool retain_grad) override {
    return impl_->set_retain_grad(retain_grad);
  }
  void set_is_leaf(bool is_leaf) override { impl_->set_is_leaf(is_leaf); }
  std::shared_ptr<const AutogradMeta> autograd_meta() const override {
    return impl_->autograd_meta();
  }
  std::shared_ptr<AutogradMeta> mut_autograd_meta() override { return impl_->mut_autograd_meta(); }
  void set_autograd_meta(const std::shared_ptr<AutogradMeta>& autograd_meta) override {
    impl_->set_autograd_meta(autograd_meta);
  }

  // Operators for tensor
  Maybe<Tensor> detach() const override;
  Maybe<Tensor> clone() const override;

  static Maybe<ConsistentTensor> MakeTensor(const std::shared_ptr<const Shape>& shape,
                                            DataType dtype, Symbol<NdSbp> nd_sbp,
                                            Symbol<ParallelDesc> parallel_desc, bool is_lazy,
                                            bool requires_grad, bool is_leaf);

  ConsistentTensorImpl* mut_impl() { return impl_.get(); }

  Maybe<Symbol<ConsistentTensorMeta>> consistent_tensor_meta() const override {
    return impl_->tensor_meta();
  }

  user_op::TensorDesc* mut_tensor_meta() override { return impl_->mut_tensor_meta(); }
  Maybe<void> set_data(const std::shared_ptr<Tensor>& other) override;

  Maybe<MirroredTensor> AsMirroredTensor() override { RETURN_ERROR_WITH_BUG_PROMPT(); }
  Maybe<ConsistentTensor> AsConsistentTensor() override {
    return std::dynamic_pointer_cast<ConsistentTensor>(shared_from_this());
  }

 private:
  std::shared_ptr<ConsistentTensorImpl> impl_;
};

}  // namespace one
}  // namespace oneflow

#endif  // ONEFLOW_CORE_FRAMEWORK_TENSOR_H_<|MERGE_RESOLUTION|>--- conflicted
+++ resolved
@@ -450,11 +450,7 @@
   bool requires_grad() const override { return impl_->requires_grad(); }
   bool is_leaf() const override { return impl_->is_leaf(); }
   bool retain_grad() const override { return impl_->retain_grad(); }
-<<<<<<< HEAD
   bool is_contiguous() const override { return impl_->is_contiguous(); }
-  bool has_autograd_meta() const override { return impl_->has_autograd_meta(); }
-=======
->>>>>>> 17889077
 
   // Setters for autograd
   Maybe<void> set_acc_grad(const std::shared_ptr<Tensor>& grad) override {
@@ -569,11 +565,7 @@
   bool requires_grad() const override { return impl_->requires_grad(); }
   bool is_leaf() const override { return impl_->is_leaf(); }
   bool retain_grad() const override { return impl_->retain_grad(); }
-<<<<<<< HEAD
   bool is_contiguous() const override { return impl_->is_contiguous(); }
-  bool has_autograd_meta() const override { return impl_->has_autograd_meta(); }
-=======
->>>>>>> 17889077
 
   // Setters for autograd
   Maybe<void> set_acc_grad(const std::shared_ptr<Tensor>& grad) override {
