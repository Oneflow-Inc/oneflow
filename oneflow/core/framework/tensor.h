/*
Copyright 2020 The OneFlow Authors. All rights reserved.

Licensed under the Apache License, Version 2.0 (the "License");
you may not use this file except in compliance with the License.
You may obtain a copy of the License at

    http://www.apache.org/licenses/LICENSE-2.0

Unless required by applicable law or agreed to in writing, software
distributed under the License is distributed on an "AS IS" BASIS,
WITHOUT WARRANTIES OR CONDITIONS OF ANY KIND, either express or implied.
See the License for the specific language governing permissions and
limitations under the License.
*/
#ifndef ONEFLOW_CORE_FRAMEWORK_TENSOR_H_
#define ONEFLOW_CORE_FRAMEWORK_TENSOR_H_

#include "oneflow/core/common/data_type.h"
#include "oneflow/core/common/data_type.cfg.h"
#include "oneflow/core/common/shape_view.h"
#include "oneflow/core/common/shape.h"
#include "oneflow/core/memory/memory_case.pb.h"
#include "oneflow/core/framework/tensor_impl.h"
#include "oneflow/core/common/error.h"

namespace oneflow {

namespace cfg {
class ParallelDistribution;
}
class Device;

namespace one {

class FunctionNode;

class ConsistentTensor;
class MirroredTensor;

class Tensor {
 public:
  virtual ~Tensor() = default;

  // Getters
  virtual const std::shared_ptr<const Shape>& shape() const = 0;
  virtual DataType dtype() const = 0;
  virtual Maybe<Symbol<cfg::ParallelDistribution>> parallel_distribution() const = 0;
  virtual Maybe<Symbol<ParallelDesc>> parallel_desc() const = 0;
  virtual Maybe<Symbol<Device>> device() const = 0;
  virtual Maybe<Symbol<Device>*> mut_device() { OF_UNIMPLEMENTED(); }
  virtual bool is_consistent() const = 0;
  virtual bool is_lazy() const = 0;
  virtual const TensorMeta& tensor_meta() const = 0;
  virtual Maybe<Symbol<ConsistentTensorMeta>> consistent_tensor_meta() const { OF_UNIMPLEMENTED(); }

  // Getters valid only for EagerMirroredTensor
  virtual Maybe<EagerMirroredTensorImpl*> mut_eager_mirrored_tensor_impl() { OF_UNIMPLEMENTED(); }
  virtual Maybe<vm::EagerBlobObject> eager_blob_object() const = 0;
  virtual Maybe<VmLocalDepObject> compute_local_dep_object() const = 0;
  virtual Maybe<TensorStorage> tensor_storage() const { OF_UNIMPLEMENTED(); }

  // Getters/Setters valid only for EagerConsistentTensor
  virtual Maybe<Symbol<cfg::ParallelDistribution>> consumer_parallel_distribution_constraint()
      const {
    OF_UNIMPLEMENTED();
  }
  virtual Maybe<MirroredTensor> cur_rank_phy_tensor() const { OF_UNIMPLEMENTED(); }
  virtual Maybe<void> set_consumer_parallel_distribution_constraint(
      Symbol<cfg::ParallelDistribution> val) {
    OF_UNIMPLEMENTED();
  }

  // Getters for autograd
  virtual bool requires_grad() const = 0;
  virtual bool is_leaf() const = 0;
  virtual bool retain_grad() const = 0;
  virtual std::shared_ptr<const FunctionNode> grad_fn_node() const = 0;
  virtual const std::shared_ptr<Tensor>& acc_grad() const = 0;
  virtual const std::shared_ptr<TensorArg>& now_grad_arg() const = 0;
  virtual Maybe<Tensor> detach() const = 0;

  // Setters for autograd
  virtual void set_requires_grad(bool requires_grad) = 0;
  virtual void set_retain_grad(bool retain_grad) = 0;
  virtual void set_grad_fn_node(const std::shared_ptr<FunctionNode>& grad_fn_node) = 0;
  virtual const std::shared_ptr<FunctionNode>& mut_grad_fn_node() = 0;
  virtual void set_acc_grad(const std::shared_ptr<Tensor>& grad) = 0;
  virtual std::shared_ptr<Tensor> mut_acc_grad() = 0;
  virtual void set_is_leaf(bool is_leaf) = 0;
  virtual std::shared_ptr<AutogradMeta> mut_autograd_meta() = 0;

  virtual user_op::TensorDesc* mut_tensor_meta() = 0;

 protected:
  Tensor() = default;
};

template<typename DerivedT>
class TensorIf : public Tensor, public std::enable_shared_from_this<TensorIf<DerivedT>> {
 public:
  virtual ~TensorIf() = default;

  // Getters
  virtual int64_t ndim() const = 0;
  virtual bool is_cuda() const = 0;
  virtual int64_t nelement() const = 0;
  virtual int64_t dim(int64_t index) const = 0;

  // Getters for autograd
  // acc_grad is tensor's accumulated grad in more than once backward operation,
  // and now_grad_arg is temporary grad to shared data with different FunctionNode
  std::shared_ptr<const FunctionNode> grad_fn_node() const override { return grad_fn_node_; }
  // used by pybind11 only
  Maybe<DerivedT> api_acc_grad() const {
    const std::shared_ptr<Tensor>& tensor = acc_grad();
    return cast_for_api(tensor);
  }

  // Setters for autograd
  void set_grad_fn_node(const std::shared_ptr<FunctionNode>& grad_fn_node) override {
    grad_fn_node_ = grad_fn_node;
  }
  const std::shared_ptr<FunctionNode>& mut_grad_fn_node() override { return grad_fn_node_; }

  Maybe<Tensor> detach() const override {
    return std::static_pointer_cast<Tensor>(JUST(api_detach()));
  }

  // Operators for tensor
  // used by pybind11 only
  virtual Maybe<DerivedT> api_detach() const = 0;

 protected:
  TensorIf() = default;
  std::shared_ptr<FunctionNode> grad_fn_node_;

 private:
  Maybe<DerivedT> cast_for_api(const std::shared_ptr<Tensor>& tensor) const {
    if (!tensor) { return std::shared_ptr<DerivedT>(); }
    const auto& ptr = std::dynamic_pointer_cast<DerivedT>(tensor);
    CHECK_OR_RETURN(ptr) << Error::ValueError("Tensor Cast Error");
    return ptr;
  }
};

class MirroredTensor final : public TensorIf<MirroredTensor> {
 public:
  OF_DISALLOW_COPY_AND_MOVE(MirroredTensor);
  MirroredTensor() = default;
  explicit MirroredTensor(const std::shared_ptr<MirroredTensorImpl>& impl) { impl_ = impl; }
  ~MirroredTensor() override = default;

  // Getters
  const std::shared_ptr<const Shape>& shape() const override { return impl_->shape(); }
  DataType dtype() const override { return impl_->dtype(); }
  Maybe<Symbol<cfg::ParallelDistribution>> parallel_distribution() const override {
    OF_UNIMPLEMENTED();
  }
  Maybe<Symbol<ParallelDesc>> parallel_desc() const override { OF_UNIMPLEMENTED(); }
  Maybe<Symbol<Device>> device() const override { return impl_->device(); }
  Maybe<Symbol<Device>*> mut_device() override { return impl_->mut_device(); }
  bool is_lazy() const override { return impl_->is_lazy(); }
  bool is_consistent() const override { return false; }
  int64_t ndim() const override;
  bool is_cuda() const override;
  int64_t dim(int64_t index) const override;
  int64_t nelement() const override;
  std::shared_ptr<MirroredTensor> data() const;
  const TensorMeta& tensor_meta() const override { return *impl_->tensor_meta(); }

  // Getters valid only for EagerMirroredTensor
  Maybe<vm::EagerBlobObject> eager_blob_object() const override {
    return impl_->eager_blob_object();
  }
  Maybe<VmLocalDepObject> compute_local_dep_object() const override {
    return impl_->compute_local_dep_object();
  }
  Maybe<TensorStorage> tensor_storage() const override { return impl_->tensor_storage(); }

  // Getters for autograd
  const std::shared_ptr<Tensor>& acc_grad() const override { return impl_->acc_grad(); }
  const std::shared_ptr<TensorArg>& now_grad_arg() const override { return impl_->now_grad_arg(); }
  bool requires_grad() const override { return impl_->requires_grad(); }
  bool is_leaf() const override { return impl_->is_leaf(); }
  bool retain_grad() const override { return impl_->retain_grad(); }

  // Setters for autograd
  void set_acc_grad(const std::shared_ptr<Tensor>& grad) override { impl_->set_acc_grad(grad); }
  void set_requires_grad(bool requires_grad) override { impl_->set_requires_grad(requires_grad); }
  void set_retain_grad(bool retain_grad) override { impl_->set_retain_grad(retain_grad); }
  std::shared_ptr<Tensor> mut_acc_grad() override { return impl_->mut_acc_grad(); }
  void set_is_leaf(bool is_leaf) override { impl_->set_is_leaf(is_leaf); }
  std::shared_ptr<AutogradMeta> mut_autograd_meta() override { return impl_->mut_autograd_meta(); }

  // Operators for tensor
  Maybe<MirroredTensor> api_detach() const override;

  static Maybe<MirroredTensor> MakeTensor(const std::shared_ptr<const Shape>& shape, DataType dtype,
                                          const Symbol<Device>& device, bool is_lazy,
                                          bool requires_grad, bool is_leaf);
  MirroredTensorImpl* mut_impl() { return impl_.get(); }
  Maybe<EagerMirroredTensorImpl*> mut_eager_mirrored_tensor_impl() override {
    return impl_->mut_eager_mirrored_tensor_impl();
  }
  user_op::TensorDesc* mut_tensor_meta() override { return impl_->mut_tensor_meta(); }

<<<<<<< HEAD
  static Maybe<MirroredTensor> MakeEagerTensor(
      const std::shared_ptr<vm::EagerBlobObject> eager_blob_object,
      const std::shared_ptr<const Device>& device,
=======
  static std::shared_ptr<MirroredTensor> MakeEagerTensor(
      const std::shared_ptr<vm::EagerBlobObject> eager_blob_object, const Symbol<Device>& device,
>>>>>>> 75c4c84d
      const std::shared_ptr<TensorStorage> tensor_storage, bool requires_grad, bool is_leaf);

 private:
  std::shared_ptr<MirroredTensorImpl> impl_;
};

class ConsistentTensor final : public TensorIf<ConsistentTensor> {
 public:
  OF_DISALLOW_COPY_AND_MOVE(ConsistentTensor);
  ConsistentTensor() = default;
  explicit ConsistentTensor(const std::shared_ptr<ConsistentTensorImpl>& impl) { impl_ = impl; }
  ~ConsistentTensor() override = default;

  // Getters
  const std::shared_ptr<const Shape>& shape() const override { return impl_->shape(); }
  DataType dtype() const override { return impl_->dtype(); }
  Maybe<Symbol<cfg::ParallelDistribution>> parallel_distribution() const override {
    return impl_->parallel_distribution();
  }
  Maybe<Symbol<ParallelDesc>> parallel_desc() const override { return impl_->parallel_desc(); }
  Maybe<Symbol<Device>> device() const override { OF_UNIMPLEMENTED(); }
  bool is_lazy() const override { return impl_->is_lazy(); }
  bool is_consistent() const override { return true; }
  Maybe<Symbol<cfg::ParallelDistribution>> consumer_parallel_distribution_constraint()
      const override {
    return impl_->consumer_parallel_distribution_constraint();
  }
  Maybe<MirroredTensor> cur_rank_phy_tensor() const { return impl_->cur_rank_phy_tensor(); }
  int64_t ndim() const override;
  bool is_cuda() const override;
  int64_t dim(int64_t index) const override;
  int64_t nelement() const override;
  std::shared_ptr<ConsistentTensor> data() const;

  // Getters valid only for EagerMirroredTensor
  Maybe<vm::EagerBlobObject> eager_blob_object() const override {
    return impl_->eager_blob_object();
  }
  Maybe<VmLocalDepObject> compute_local_dep_object() const override {
    return impl_->compute_local_dep_object();
  }
  const TensorMeta& tensor_meta() const override { return *impl_->tensor_meta(); }

  // Setters
  Maybe<void> set_consumer_parallel_distribution_constraint(
      Symbol<cfg::ParallelDistribution> val) override {
    impl_->set_consumer_parallel_distribution_constraint(val);
    return Maybe<void>::Ok();
  }

  // Getters for autograd
  const std::shared_ptr<Tensor>& acc_grad() const override { return impl_->acc_grad(); }
  const std::shared_ptr<TensorArg>& now_grad_arg() const override { return impl_->now_grad_arg(); }
  bool requires_grad() const override { return impl_->requires_grad(); }
  bool is_leaf() const override { return impl_->is_leaf(); }
  bool retain_grad() const override { return impl_->retain_grad(); }

  // Setters for autograd
  void set_acc_grad(const std::shared_ptr<Tensor>& grad) override { impl_->set_acc_grad(grad); }
  std::shared_ptr<Tensor> mut_acc_grad() override { return impl_->mut_acc_grad(); }
  void set_requires_grad(bool requires_grad) override { impl_->set_requires_grad(requires_grad); }
  void set_retain_grad(bool retain_grad) override { impl_->set_retain_grad(retain_grad); }
  void set_is_leaf(bool is_leaf) override { impl_->set_is_leaf(is_leaf); }
  std::shared_ptr<AutogradMeta> mut_autograd_meta() override { return impl_->mut_autograd_meta(); }

  // Operators for tensor
  virtual Maybe<ConsistentTensor> api_detach() const override;

  static Maybe<ConsistentTensor> MakeTensor(const std::shared_ptr<const Shape>& shape,
                                            DataType dtype,
                                            Symbol<cfg::ParallelDistribution> parallel_distribution,
                                            Symbol<ParallelDesc> parallel_desc, bool is_lazy,
                                            bool requires_grad, bool is_leaf);

  ConsistentTensorImpl* mut_impl() { return impl_.get(); }

  Maybe<Symbol<ConsistentTensorMeta>> consistent_tensor_meta() const override {
    return impl_->tensor_meta();
  }

  user_op::TensorDesc* mut_tensor_meta() override { return impl_->mut_tensor_meta(); }

 private:
  std::shared_ptr<ConsistentTensorImpl> impl_;
};

}  // namespace one
}  // namespace oneflow

#endif  // ONEFLOW_CORE_FRAMEWORK_TENSOR_H_<|MERGE_RESOLUTION|>--- conflicted
+++ resolved
@@ -205,14 +205,8 @@
   }
   user_op::TensorDesc* mut_tensor_meta() override { return impl_->mut_tensor_meta(); }
 
-<<<<<<< HEAD
-  static Maybe<MirroredTensor> MakeEagerTensor(
-      const std::shared_ptr<vm::EagerBlobObject> eager_blob_object,
-      const std::shared_ptr<const Device>& device,
-=======
-  static std::shared_ptr<MirroredTensor> MakeEagerTensor(
+  Maybe<MirroredTensor> MakeEagerTensor(
       const std::shared_ptr<vm::EagerBlobObject> eager_blob_object, const Symbol<Device>& device,
->>>>>>> 75c4c84d
       const std::shared_ptr<TensorStorage> tensor_storage, bool requires_grad, bool is_leaf);
 
  private:
