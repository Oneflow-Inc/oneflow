--- conflicted
+++ resolved
@@ -281,23 +281,6 @@
 template<typename DerivedT>
 class ProxyTensor : public TensorIf<DerivedT> {
  public:
-<<<<<<< HEAD
-  Parameter(std::shared_ptr<Tensor> tensor, bool requires_grad);
-
-  const std::shared_ptr<const Shape>& shape() const override { return tensor_->shape(); }
-  Symbol<DType> dtype() const override { return tensor_->dtype(); }
-  Maybe<Symbol<NdSbp>> nd_sbp() const override { return tensor_->nd_sbp(); }
-  Maybe<Symbol<ParallelDesc>> parallel_desc() const override { return tensor_->parallel_desc(); }
-  Maybe<Symbol<Device>> device() const override { return tensor_->device(); }
-  Maybe<Symbol<Device>*> mut_device() override { return tensor_->mut_device(); }
-  bool is_cuda() const override { return tensor_->is_cuda(); }
-  bool is_consistent() const override { return tensor_->is_consistent(); }
-  bool is_local() const override { return tensor_->is_local(); }
-  bool is_lazy() const override { return tensor_->is_lazy(); }
-  bool is_eager() const override { return tensor_->is_eager(); }
-  const TensorMeta& tensor_meta() const override { return tensor_->tensor_meta(); }
-  Maybe<Symbol<ConsistentTensorMeta>> consistent_tensor_meta() const override {
-=======
   ProxyTensor(const std::shared_ptr<Tensor>& tensor) : tensor_(tensor) {}
   virtual ~ProxyTensor() = default;
 
@@ -316,7 +299,6 @@
   virtual bool is_eager() const override { return tensor_->is_eager(); }
   virtual const TensorMeta& tensor_meta() const override { return tensor_->tensor_meta(); }
   virtual Maybe<Symbol<ConsistentTensorMeta>> consistent_tensor_meta() const override {
->>>>>>> ec136af0
     return tensor_->consistent_tensor_meta();
   }
   virtual Maybe<Tensor> data() override { return tensor_->detach(); }
@@ -392,13 +374,6 @@
     return tensor_->set_autograd_meta(autograd_meta);
   }
 
-<<<<<<< HEAD
-  user_op::TensorDesc* mut_tensor_meta() override { return tensor_->mut_tensor_meta(); }
-
-  Maybe<void> set_data(const std::shared_ptr<Tensor>& other) override;
-
-  Maybe<MirroredTensor> AsMirroredTensor() override;
-=======
   virtual user_op::TensorDesc* mut_tensor_meta() override { return tensor_->mut_tensor_meta(); }
   virtual Maybe<void> set_data(const std::shared_ptr<Tensor>& other) override {
     CHECK_OR_RETURN(is_local() == other->is_local() && is_eager() == other->is_eager())
@@ -415,7 +390,6 @@
     }
     RETURN_ERROR_WITH_BUG_PROMPT();
   }
->>>>>>> ec136af0
 
   virtual Maybe<ConsistentTensor> AsConsistentTensor() override {
     if (const auto& consistent_tensor = std::dynamic_pointer_cast<ConsistentTensor>(tensor_)) {
@@ -428,22 +402,16 @@
   std::shared_ptr<Tensor> tensor_;
 };
 
-<<<<<<< HEAD
-class MirroredTensor : public TensorIf<MirroredTensor> {
-=======
 class Parameter final : public ProxyTensor<Parameter> {
  public:
-  Parameter(const std::shared_ptr<Tensor>& tensor, bool requires_grad)
-      : ProxyTensor<Parameter>(tensor->detach().GetPtrOrThrow()) {
-    this->tensor_->set_requires_grad(requires_grad);
-  }
-
+  Parameter(const std::shared_ptr<Tensor>& tensor, bool requires_grad);
+
+  Maybe<void> set_data(const std::shared_ptr<Tensor>& other) override;
   bool is_leaf() const override { return true; }
   std::shared_ptr<Tensor> contiguous() const override;
 };
 
-class MirroredTensor final : public TensorIf<MirroredTensor> {
->>>>>>> ec136af0
+class MirroredTensor : public TensorIf<MirroredTensor> {
  public:
   OF_DISALLOW_COPY_AND_MOVE(MirroredTensor);
   MirroredTensor() = default;
