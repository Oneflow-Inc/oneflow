/*
Copyright 2020 The OneFlow Authors. All rights reserved.

Licensed under the Apache License, Version 2.0 (the "License");
you may not use this file except in compliance with the License.
You may obtain a copy of the License at

    http://www.apache.org/licenses/LICENSE-2.0

Unless required by applicable law or agreed to in writing, software
distributed under the License is distributed on an "AS IS" BASIS,
WITHOUT WARRANTIES OR CONDITIONS OF ANY KIND, either express or implied.
See the License for the specific language governing permissions and
limitations under the License.
*/
#ifndef ONEFLOW_CORE_FRAMEWORK_TENSOR_H_
#define ONEFLOW_CORE_FRAMEWORK_TENSOR_H_

#include "oneflow/core/common/data_type.h"
#include "oneflow/core/common/data_type.cfg.h"
#include "oneflow/core/common/shape_view.h"
#include "oneflow/core/common/shape.h"
#include "oneflow/core/memory/memory_case.pb.h"
#include "oneflow/core/framework/tensor_impl.h"
#include "oneflow/core/common/error.h"

namespace oneflow {

class Blob;

namespace cfg {

class LogicalBlobId;
class ParallelConf;

}  // namespace cfg

class Tensor {
 public:
  virtual ~Tensor() = default;

  virtual std::shared_ptr<cfg::LogicalBlobId> lbi() const = 0;
  virtual std::string logical_blob_name() const = 0;
  virtual std::string op_name() const = 0;
  virtual std::string blob_name() const = 0;
  virtual std::shared_ptr<Shape> shape() const = 0;
  virtual DataType dtype() const = 0;
  virtual std::shared_ptr<cfg::ParallelConf> parallel_conf() const = 0;
};

namespace cfg {
class ParallelDistribution;
}
class Device;

namespace one {

class FunctionNode;

class Tensor {
 public:
  virtual ~Tensor() = default;

  // Getters
  virtual const std::shared_ptr<const Shape>& shape() const = 0;
  virtual DataType dtype() const = 0;
  virtual Maybe<Symbol<cfg::ParallelDistribution>> parallel_distribution() const = 0;
  virtual Maybe<Symbol<ParallelDesc>> parallel_desc() const = 0;
  virtual Maybe<Symbol<Device>> device() const = 0;
  virtual Maybe<Symbol<Device>*> mut_device() { OF_UNIMPLEMENTED(); }
  virtual bool is_consistent() const = 0;
  virtual bool is_lazy() const = 0;
  virtual Maybe<Symbol<cfg::ParallelDistribution>> consumer_forced_parallel_distribution()
      const = 0;
  virtual const TensorMeta& tensor_meta() const = 0;

  // Getters valid only for EagerMirroredTensor
  virtual Maybe<vm::EagerBlobObject> eager_blob_object() const = 0;
  virtual Maybe<VmLocalDepObject> compute_local_dep_object() const = 0;
  virtual Maybe<TensorStorage> tensor_storage() const = 0;

  // Setters
  virtual Maybe<void> set_consumer_forced_parallel_distribution(
      Symbol<cfg::ParallelDistribution> val) = 0;

  // Getters for autograd
  virtual bool requires_grad() const = 0;
  virtual bool is_leaf() const = 0;
  virtual bool retain_grad() const = 0;
  virtual std::shared_ptr<const FunctionNode> grad_fn_node() const = 0;
  virtual const std::shared_ptr<Tensor>& acc_grad() const = 0;
  virtual const std::shared_ptr<TensorArg>& now_grad_arg() const = 0;
  virtual Maybe<Tensor> detach() const = 0;

  // Setters for autograd
  virtual void set_requires_grad(bool requires_grad) = 0;
  virtual void set_retain_grad(bool retain_grad) = 0;
  virtual void set_grad_fn_node(const std::shared_ptr<FunctionNode>& grad_fn_node) = 0;
  virtual const std::shared_ptr<FunctionNode>& mut_grad_fn_node() = 0;
  virtual void set_acc_grad(const std::shared_ptr<Tensor>& grad) = 0;
  virtual std::shared_ptr<Tensor> mut_acc_grad() = 0;
  virtual void set_is_leaf(bool is_leaf) = 0;
  virtual std::shared_ptr<AutogradMeta> mut_autograd_meta() = 0;

  virtual user_op::TensorDesc* mut_tensor_meta() = 0;

 protected:
  Tensor() = default;
};

class ConsistentTensor;
class MirroredTensor;

template<typename DerivedT>
class TensorIf : public Tensor, public std::enable_shared_from_this<TensorIf<DerivedT>> {
 public:
  virtual ~TensorIf() = default;

  // Getters
  virtual int64_t ndim() const = 0;
  virtual bool is_cuda() const = 0;
  virtual int64_t nelement() const = 0;
  virtual int64_t dim(int64_t index) const = 0;

  // Getters for autograd
  // acc_grad is tensor's accumulated grad in more than once backward operation,
  // and now_grad_arg is temporary grad to shared data with different FunctionNode
  std::shared_ptr<const FunctionNode> grad_fn_node() const override { return grad_fn_node_; }
  // used by pybind11 only
  Maybe<DerivedT> api_acc_grad() const {
    const std::shared_ptr<Tensor>& tensor = acc_grad();
    return cast_for_api(tensor);
  }

  // Setters for autograd
  void set_grad_fn_node(const std::shared_ptr<FunctionNode>& grad_fn_node) override {
    grad_fn_node_ = grad_fn_node;
  }
  const std::shared_ptr<FunctionNode>& mut_grad_fn_node() override { return grad_fn_node_; }

  Maybe<Tensor> detach() const override {
    return std::static_pointer_cast<Tensor>(JUST(api_detach()));
  }

  // Operators for tensor
  // used by pybind11 only
  virtual Maybe<DerivedT> api_detach() const = 0;

 protected:
  TensorIf() = default;
  std::shared_ptr<FunctionNode> grad_fn_node_;

 private:
  Maybe<DerivedT> cast_for_api(const std::shared_ptr<Tensor>& tensor) const {
    if (!tensor) { return std::shared_ptr<DerivedT>(); }
    const auto& ptr = std::dynamic_pointer_cast<DerivedT>(tensor);
    CHECK_OR_RETURN(ptr) << Error::ValueError("Tensor Cast Error");
    return ptr;
  }
};

class MirroredTensor final : public TensorIf<MirroredTensor> {
 public:
  OF_DISALLOW_COPY_AND_MOVE(MirroredTensor);
  MirroredTensor() = default;
  explicit MirroredTensor(const std::shared_ptr<MirroredTensorImpl>& impl) { impl_ = impl; }
  ~MirroredTensor() override = default;

  // Getters
  const std::shared_ptr<const Shape>& shape() const override { return impl_->shape(); }
  DataType dtype() const override { return impl_->dtype(); }
  Maybe<Symbol<cfg::ParallelDistribution>> parallel_distribution() const override {
    OF_UNIMPLEMENTED();
  }
  Maybe<Symbol<ParallelDesc>> parallel_desc() const override { OF_UNIMPLEMENTED(); }
  Maybe<Symbol<Device>> device() const override { return impl_->device(); }
  Maybe<Symbol<Device>*> mut_device() override { return impl_->mut_device(); }
  bool is_lazy() const override { return impl_->is_lazy(); }
  bool is_consistent() const override { return false; }
  Maybe<Symbol<cfg::ParallelDistribution>> consumer_forced_parallel_distribution() const override {
    OF_UNIMPLEMENTED();
  }
  int64_t ndim() const override;
  bool is_cuda() const override;
  int64_t dim(int64_t index) const override;
  int64_t nelement() const override;
  std::shared_ptr<MirroredTensor> data() const;
  const TensorMeta& tensor_meta() const override { return *impl_->tensor_meta(); }

  // Getters valid only for EagerMirroredTensor
  Maybe<vm::EagerBlobObject> eager_blob_object() const override {
    return impl_->eager_blob_object();
  }
  Maybe<VmLocalDepObject> compute_local_dep_object() const override {
    return impl_->compute_local_dep_object();
  }
  Maybe<TensorStorage> tensor_storage() const override { return impl_->tensor_storage(); }

  // Setters
  Maybe<void> set_consumer_forced_parallel_distribution(
      Symbol<cfg::ParallelDistribution> val) override {
    OF_UNIMPLEMENTED();
  }

  Maybe<void> set_tensor_storage(const std::shared_ptr<TensorStorage>& tensor_storage) {
    return impl_->set_tensor_storage(tensor_storage);
  }

  // Getters for autograd
  const std::shared_ptr<Tensor>& acc_grad() const override { return impl_->acc_grad(); }
  const std::shared_ptr<TensorArg>& now_grad_arg() const override { return impl_->now_grad_arg(); }
  bool requires_grad() const override { return impl_->requires_grad(); }
  bool is_leaf() const override { return impl_->is_leaf(); }
  bool retain_grad() const override { return impl_->retain_grad(); }

  // Setters for autograd
  void set_acc_grad(const std::shared_ptr<Tensor>& grad) override { impl_->set_acc_grad(grad); }
  void set_requires_grad(bool requires_grad) override { impl_->set_requires_grad(requires_grad); }
  void set_retain_grad(bool retain_grad) override { impl_->set_retain_grad(retain_grad); }
  std::shared_ptr<Tensor> mut_acc_grad() override { return impl_->mut_acc_grad(); }
  void set_is_leaf(bool is_leaf) override { impl_->set_is_leaf(is_leaf); }
  std::shared_ptr<AutogradMeta> mut_autograd_meta() override { return impl_->mut_autograd_meta(); }

  // Operators for tensor
  Maybe<MirroredTensor> api_detach() const override;

  static Maybe<MirroredTensor> MakeTensor(const std::shared_ptr<const Shape>& shape, DataType dtype,
                                          const Symbol<Device>& device, bool is_lazy,
                                          bool requires_grad, bool is_leaf);

  MirroredTensorImpl* mut_impl() { return impl_.get(); }
  user_op::TensorDesc* mut_tensor_meta() override { return impl_->mut_tensor_meta(); }

<<<<<<< HEAD
=======
  static std::shared_ptr<MirroredTensor> MakeEagerTensor(
      const std::shared_ptr<vm::EagerBlobObject> eager_blob_object, const Symbol<Device>& device,
      const std::shared_ptr<TensorStorage> tensor_storage, bool requires_grad, bool is_leaf);

>>>>>>> 35549549
 private:
  std::shared_ptr<MirroredTensorImpl> impl_;
};

class ConsistentTensor final : public TensorIf<ConsistentTensor> {
 public:
  OF_DISALLOW_COPY_AND_MOVE(ConsistentTensor);
  ConsistentTensor() = default;
  explicit ConsistentTensor(const std::shared_ptr<ConsistentTensorImpl>& impl) { impl_ = impl; }
  ~ConsistentTensor() override = default;

  // Getters
  const std::shared_ptr<const Shape>& shape() const override { return impl_->shape(); }
  DataType dtype() const override { return impl_->dtype(); }
  Maybe<Symbol<cfg::ParallelDistribution>> parallel_distribution() const override {
    return impl_->parallel_distribution();
  }
  Maybe<Symbol<ParallelDesc>> parallel_desc() const override { return impl_->parallel_desc(); }
  Maybe<Symbol<Device>> device() const override { OF_UNIMPLEMENTED(); }
  bool is_lazy() const override { return impl_->is_lazy(); }
  bool is_consistent() const override { return true; }
  Maybe<Symbol<cfg::ParallelDistribution>> consumer_forced_parallel_distribution() const override {
    return impl_->consumer_forced_parallel_distribution();
  }
  int64_t ndim() const override;
  bool is_cuda() const override;
  int64_t dim(int64_t index) const override;
  int64_t nelement() const override;
  std::shared_ptr<ConsistentTensor> data() const;

  // Getters valid only for EagerMirroredTensor
  Maybe<vm::EagerBlobObject> eager_blob_object() const override {
    return impl_->eager_blob_object();
  }
  Maybe<VmLocalDepObject> compute_local_dep_object() const override {
    return impl_->compute_local_dep_object();
  }
  const TensorMeta& tensor_meta() const override { return *impl_->tensor_meta(); }
  Maybe<TensorStorage> tensor_storage() const override { return impl_->tensor_storage(); }

  // Setters
  Maybe<void> set_consumer_forced_parallel_distribution(
      Symbol<cfg::ParallelDistribution> val) override {
    impl_->set_consumer_forced_parallel_distribution(val);
    return Maybe<void>::Ok();
  }

  // Getters for autograd
  const std::shared_ptr<Tensor>& acc_grad() const override { return impl_->acc_grad(); }
  const std::shared_ptr<TensorArg>& now_grad_arg() const override { return impl_->now_grad_arg(); }
  bool requires_grad() const override { return impl_->requires_grad(); }
  bool is_leaf() const override { return impl_->is_leaf(); }
  bool retain_grad() const override { return impl_->retain_grad(); }

  // Setters for autograd
  void set_acc_grad(const std::shared_ptr<Tensor>& grad) override { impl_->set_acc_grad(grad); }
  std::shared_ptr<Tensor> mut_acc_grad() override { return impl_->mut_acc_grad(); }
  void set_requires_grad(bool requires_grad) override { impl_->set_requires_grad(requires_grad); }
  void set_retain_grad(bool retain_grad) override { impl_->set_retain_grad(retain_grad); }
  void set_is_leaf(bool is_leaf) override { impl_->set_is_leaf(is_leaf); }
  std::shared_ptr<AutogradMeta> mut_autograd_meta() override { return impl_->mut_autograd_meta(); }

  // Operators for tensor
  virtual Maybe<ConsistentTensor> api_detach() const override;

  static Maybe<ConsistentTensor> MakeTensor(const std::shared_ptr<const Shape>& shape,
                                            DataType dtype,
                                            Symbol<cfg::ParallelDistribution> parallel_distribution,
                                            Symbol<ParallelDesc> parallel_desc, bool is_lazy,
                                            bool requires_grad, bool is_leaf);

  ConsistentTensorImpl* mut_impl() { return impl_.get(); }

  Maybe<ConsistentTensorImpl> consistent_tensor_impl() { return impl_; }

  user_op::TensorDesc* mut_tensor_meta() override { return impl_->mut_tensor_meta(); }

 private:
  std::shared_ptr<ConsistentTensorImpl> impl_;
};

}  // namespace one

namespace user_op {

class Tensor {
 public:
  ~Tensor() = default;

  virtual const ShapeView& shape() const = 0;
  virtual MutShapeView* mut_shape() = 0;
  virtual DataType data_type() const = 0;
  virtual const MemoryCase& mem_case() const = 0;
  virtual const void* raw_dptr() const = 0;
  virtual void* mut_raw_dptr() = 0;

  template<typename T = void>
  const T* dptr() const {
    CheckDataType<T>();
    return reinterpret_cast<const T*>(raw_dptr());
  }

  template<typename T = void>
  T* mut_dptr() {
    CheckDataType<T>();
    return reinterpret_cast<T*>(mut_raw_dptr());
  }

 protected:
  template<typename T>
  void CheckDataType() const {
    LOG_IF(FATAL, (std::is_same<T, void>::value == false && std::is_same<T, char>::value == false
                   && data_type() != DataType::kChar && data_type() != GetDataType<T>::value))
        << "tensor data_type mismatched. value: " << DataType_Name(data_type())
        << ", template T:" << DataType_Name(GetDataType<T>::value);
  }
};

}  // namespace user_op

}  // namespace oneflow

#endif  // ONEFLOW_CORE_FRAMEWORK_TENSOR_H_<|MERGE_RESOLUTION|>--- conflicted
+++ resolved
@@ -231,13 +231,6 @@
   MirroredTensorImpl* mut_impl() { return impl_.get(); }
   user_op::TensorDesc* mut_tensor_meta() override { return impl_->mut_tensor_meta(); }
 
-<<<<<<< HEAD
-=======
-  static std::shared_ptr<MirroredTensor> MakeEagerTensor(
-      const std::shared_ptr<vm::EagerBlobObject> eager_blob_object, const Symbol<Device>& device,
-      const std::shared_ptr<TensorStorage> tensor_storage, bool requires_grad, bool is_leaf);
-
->>>>>>> 35549549
  private:
   std::shared_ptr<MirroredTensorImpl> impl_;
 };
