/*
Copyright 2020 The OneFlow Authors. All rights reserved.

Licensed under the Apache License, Version 2.0 (the "License");
you may not use this file except in compliance with the License.
You may obtain a copy of the License at

    http://www.apache.org/licenses/LICENSE-2.0

Unless required by applicable law or agreed to in writing, software
distributed under the License is distributed on an "AS IS" BASIS,
WITHOUT WARRANTIES OR CONDITIONS OF ANY KIND, either express or implied.
See the License for the specific language governing permissions and
limitations under the License.
*/
#ifndef ONEFLOW_CORE_FRAMEWORK_TENSOR_H_
#define ONEFLOW_CORE_FRAMEWORK_TENSOR_H_

#include "oneflow/core/common/data_type.h"
#include "oneflow/core/common/data_type.cfg.h"
#include "oneflow/core/common/shape_view.h"
#include "oneflow/core/common/shape.h"
#include "oneflow/core/memory/memory_case.pb.h"
#include "oneflow/core/framework/tensor_impl.h"
#include "oneflow/core/common/error.h"

namespace oneflow {

class Blob;

namespace cfg {

class LogicalBlobId;
class ParallelConf;

}  // namespace cfg

class Tensor {
 public:
  virtual ~Tensor() = default;

  virtual std::shared_ptr<cfg::LogicalBlobId> lbi() const = 0;
  virtual std::string logical_blob_name() const = 0;
  virtual std::string op_name() const = 0;
  virtual std::string blob_name() const = 0;
  virtual std::shared_ptr<Shape> shape() const = 0;
  virtual DataType dtype() const = 0;
  virtual std::shared_ptr<cfg::ParallelConf> parallel_conf() const = 0;
};

namespace compatible_py {

class Distribute;
}

class Device;
class DType;

namespace one {

class FunctionNode;

class Tensor {
 public:
  virtual ~Tensor() = default;

  // Getters
  virtual const std::shared_ptr<const Shape>& shape() const = 0;
  virtual const std::shared_ptr<const DType>& dtype() const = 0;
  virtual const std::shared_ptr<const ParallelDesc>& parallel_desc() const = 0;
  virtual const std::shared_ptr<const Device>& device() const = 0;
  virtual bool is_consistent() const = 0;
  virtual bool is_lazy() const = 0;

  // Getters valid only for EagerMirroredTensor
  virtual Maybe<eager::EagerBlobObject> eager_blob_object() const = 0;
<<<<<<< HEAD
=======
  virtual Maybe<VmLocalDepObject> infer_local_dep_object() const = 0;
  virtual Maybe<VmLocalDepObject> compute_local_dep_object() const = 0;
>>>>>>> 79554693

  // Setters
  virtual void set_shape(const std::shared_ptr<const Shape>& shape) = 0;
  virtual void set_dtype(const std::shared_ptr<const DType>& dtype) = 0;
  virtual Maybe<void> set_parallel_desc(
      const std::shared_ptr<const ParallelDesc>& parallel_desc) = 0;

  // Getters for autograd
  virtual bool requires_grad() const = 0;
  virtual bool is_leaf() const = 0;
  virtual bool retain_grad() const = 0;
  virtual const std::shared_ptr<const FunctionNode>& grad_fn_node() const = 0;
  virtual const std::shared_ptr<Tensor>& acc_grad() const = 0;
  virtual const std::shared_ptr<TensorArg>& now_grad_arg() const = 0;
  virtual std::shared_ptr<Tensor> detach() const = 0;

  // Setters for autograd
  virtual void set_requires_grad(bool requires_grad) = 0;
  virtual void set_retain_grad(bool retain_grad) = 0;
  virtual void set_grad_fn_node(const std::shared_ptr<const FunctionNode>& grad_fn_node) = 0;
  virtual void set_acc_grad(const std::shared_ptr<Tensor>& grad) = 0;
  virtual void set_is_leaf(bool is_leaf) = 0;

 protected:
  Tensor() = default;
};

class ConsistentTensor;
class MirroredTensor;

template<typename DerivedT>
class TensorIf : public Tensor, public std::enable_shared_from_this<TensorIf<DerivedT>> {
 public:
  virtual ~TensorIf() = default;

  // Getters
  virtual int64_t ndim() const = 0;
  virtual bool is_cuda() const = 0;
  virtual int64_t nelement() const = 0;
  virtual int64_t dim(int64_t index) const = 0;

  // Getters for autograd
  // acc_grad is tensor's accumulated grad in more than once backward operation,
  // and now_grad_arg is temporary grad to shared data with different FunctionNode
  const std::shared_ptr<const FunctionNode>& grad_fn_node() const override { return grad_fn_node_; }
  // used by pybind11 only
  Maybe<DerivedT> api_acc_grad() const {
    const std::shared_ptr<Tensor>& tensor = acc_grad();
    return cast_for_api(tensor);
  }

  // Setters for autograd
  void set_grad_fn_node(const std::shared_ptr<const FunctionNode>& grad_fn_node) override {
    grad_fn_node_ = grad_fn_node;
  }

  // Operators for tensor
  // used by pybind11 only
  Maybe<DerivedT> api_detach() const {
    const std::shared_ptr<Tensor>& tensor = detach();
    return cast_for_api(tensor);
  }

  // Getters to be deprecated
  virtual const std::shared_ptr<compatible_py::BlobObject>& blob_object() const = 0;

  // Setters to be deprecated
  virtual Maybe<void> set_blob_object(
      const std::shared_ptr<compatible_py::BlobObject>& blob_object) = 0;

 protected:
  TensorIf() = default;
  std::shared_ptr<const FunctionNode> grad_fn_node_;

 private:
  Maybe<DerivedT> cast_for_api(const std::shared_ptr<Tensor>& tensor) const {
    if (!tensor) { return std::shared_ptr<DerivedT>(); }
    const auto& ptr = std::dynamic_pointer_cast<DerivedT>(tensor);
    CHECK_OR_RETURN(ptr) << Error::ValueError("Tensor Cast Error");
    return ptr;
  }
};

class MirroredTensor final : public TensorIf<MirroredTensor> {
 public:
  OF_DISALLOW_COPY_AND_MOVE(MirroredTensor);
  MirroredTensor() = default;
  explicit MirroredTensor(const std::shared_ptr<MirroredTensorImpl>& impl) { impl_ = impl; }
  ~MirroredTensor() override = default;

  // Getters
  const std::shared_ptr<const Shape>& shape() const override { return impl_->shape(); }
  const std::shared_ptr<const DType>& dtype() const override { return impl_->dtype(); }
  const std::shared_ptr<const ParallelDesc>& parallel_desc() const override {
    return impl_->parallel_desc();
  }
  const std::shared_ptr<const Device>& device() const override { return impl_->device(); }
  bool is_lazy() const override { return impl_->is_lazy(); }
  bool is_consistent() const override { return false; }
  int64_t ndim() const override;
  bool is_cuda() const override;
  int64_t dim(int64_t index) const override;
  int64_t nelement() const override;
  std::shared_ptr<MirroredTensor> data() const;

  // Getters valid only for EagerMirroredTensor
  Maybe<eager::EagerBlobObject> eager_blob_object() const override {
    return impl_->eager_blob_object();
  }
<<<<<<< HEAD
=======
  Maybe<VmLocalDepObject> infer_local_dep_object() const override {
    return impl_->infer_local_dep_object();
  }
  Maybe<VmLocalDepObject> compute_local_dep_object() const override {
    return impl_->compute_local_dep_object();
  }

>>>>>>> 79554693
  // Setters
  void set_shape(const std::shared_ptr<const Shape>& shape) override { impl_->set_shape(shape); }
  void set_dtype(const std::shared_ptr<const DType>& dtype) override { impl_->set_dtype(dtype); }
  Maybe<void> set_device(const std::shared_ptr<const Device>& device) {
    return impl_->set_device(device);
  }
  Maybe<void> set_parallel_desc(const std::shared_ptr<const ParallelDesc>& parallel_desc) override {
    return impl_->set_parallel_desc(parallel_desc);
  }
  Maybe<void> set_eager_blob_object(std::shared_ptr<eager::EagerBlobObject> eager_blob_object) {
    return impl_->set_eager_blob_object(eager_blob_object);
  }

  // Getters for autograd
  const std::shared_ptr<Tensor>& acc_grad() const override { return impl_->acc_grad(); }
  const std::shared_ptr<TensorArg>& now_grad_arg() const override { return impl_->now_grad_arg(); }
  bool requires_grad() const override { return impl_->requires_grad(); }
  bool is_leaf() const override { return impl_->is_leaf(); }
  bool retain_grad() const override { return impl_->retain_grad(); }

  // Setters for autograd
  void set_acc_grad(const std::shared_ptr<Tensor>& grad) override { impl_->set_acc_grad(grad); }
  void set_requires_grad(bool requires_grad) override { impl_->set_requires_grad(requires_grad); }
  void set_retain_grad(bool retain_grad) override { impl_->set_requires_grad(retain_grad); }
  void set_is_leaf(bool is_leaf) override { impl_->set_is_leaf(is_leaf); }

  // Operators for tensor
  std::shared_ptr<Tensor> detach() const override;

  // Getters to be deprecated
  const std::shared_ptr<compatible_py::BlobObject>& blob_object() const override {
    return impl_->blob_object();
  }

  // Setters to be deprecated
  Maybe<void> set_blob_object(
      const std::shared_ptr<compatible_py::BlobObject>& blob_object) override {
    return impl_->set_blob_object(blob_object);
  }

  static std::shared_ptr<MirroredTensor> MakeTensor(const std::shared_ptr<const Shape>& shape,
                                                    const std::shared_ptr<const DType>& dtype,
                                                    const std::shared_ptr<const Device>& device,
                                                    bool is_lazy, bool requires_grad, bool is_leaf,
                                                    bool retain_grad);

 private:
  std::shared_ptr<MirroredTensorImpl> impl_;
};

class ConsistentTensor final : public TensorIf<ConsistentTensor> {
 public:
  OF_DISALLOW_COPY_AND_MOVE(ConsistentTensor);
  ConsistentTensor() = default;
  explicit ConsistentTensor(const std::shared_ptr<ConsistentTensorImpl>& impl) { impl_ = impl; }
  ~ConsistentTensor() override = default;

  // Getters
  const std::shared_ptr<const Shape>& shape() const override { return impl_->shape(); }
  const std::shared_ptr<const DType>& dtype() const override { return impl_->dtype(); }
  const std::shared_ptr<const ParallelDesc>& parallel_desc() const override {
    return impl_->parallel_desc();
  }
  const std::shared_ptr<const Device>& device() const override { return impl_->device(); }
  const std::shared_ptr<const compatible_py::Distribute>& distribute() const {
    return impl_->distribute();
  }
  bool is_lazy() const override { return impl_->is_lazy(); }
  bool is_consistent() const override { return true; }
  int64_t ndim() const override;
  bool is_cuda() const override;
  int64_t dim(int64_t index) const override;
  int64_t nelement() const override;
  std::shared_ptr<ConsistentTensor> data() const;

  // Getters valid only for EagerMirroredTensor
  Maybe<eager::EagerBlobObject> eager_blob_object() const override {
    return impl_->eager_blob_object();
  }
<<<<<<< HEAD
=======
  Maybe<VmLocalDepObject> infer_local_dep_object() const override {
    return impl_->infer_local_dep_object();
  }
  Maybe<VmLocalDepObject> compute_local_dep_object() const override {
    return impl_->compute_local_dep_object();
  }
>>>>>>> 79554693

  // Setters
  void set_shape(const std::shared_ptr<const Shape>& shape) override { impl_->set_shape(shape); }
  void set_dtype(const std::shared_ptr<const DType>& dtype) override { impl_->set_dtype(dtype); }
  Maybe<void> set_parallel_desc(const std::shared_ptr<const ParallelDesc>& parallel_desc) override {
    return impl_->set_parallel_desc(parallel_desc);
  }
  void set_distribute(const std::shared_ptr<const compatible_py::Distribute>& distribute) {
    impl_->set_distribute(distribute);
  }

  // Getters for autograd
  const std::shared_ptr<Tensor>& acc_grad() const override { return impl_->acc_grad(); }
  const std::shared_ptr<TensorArg>& now_grad_arg() const override { return impl_->now_grad_arg(); }
  bool requires_grad() const override { return impl_->requires_grad(); }
  bool is_leaf() const override { return impl_->is_leaf(); }
  bool retain_grad() const override { return impl_->retain_grad(); }

  // Setters for autograd
  void set_acc_grad(const std::shared_ptr<Tensor>& grad) override { impl_->set_acc_grad(grad); }
  void set_requires_grad(bool requires_grad) override { impl_->set_requires_grad(requires_grad); }
  void set_retain_grad(bool retain_grad) override { impl_->set_requires_grad(retain_grad); }
  void set_is_leaf(bool is_leaf) override { impl_->set_is_leaf(is_leaf); }

  // Operators for tensor
  std::shared_ptr<Tensor> detach() const override;

  // Getters to be deprecated
  const std::shared_ptr<compatible_py::BlobObject>& blob_object() const override {
    return impl_->blob_object();
  }

  // Setters to be deprecated
  Maybe<void> set_blob_object(
      const std::shared_ptr<compatible_py::BlobObject>& blob_object) override {
    return impl_->set_blob_object(blob_object);
  }

  static std::shared_ptr<ConsistentTensor> MakeTensor(
      const std::shared_ptr<const Shape>& shape, const std::shared_ptr<const DType>& dtype,
      const std::shared_ptr<const compatible_py::Distribute>& distribute,
      const std::shared_ptr<const ParallelDesc>& parallel_desc, bool is_lazy, bool requires_grad,
      bool is_leaf, bool retain_grad);

 private:
  std::shared_ptr<ConsistentTensorImpl> impl_;
};

}  // namespace one

namespace user_op {

class Tensor {
 public:
  ~Tensor() = default;

  virtual const ShapeView& shape() const = 0;
  virtual MutShapeView* mut_shape() = 0;
  virtual DataType data_type() const = 0;
  virtual const MemoryCase& mem_case() const = 0;
  virtual const void* raw_dptr() const = 0;
  virtual void* mut_raw_dptr() = 0;

  template<typename T = void>
  const T* dptr() const {
    CheckDataType<T>();
    return reinterpret_cast<const T*>(raw_dptr());
  }

  template<typename T = void>
  T* mut_dptr() {
    CheckDataType<T>();
    return reinterpret_cast<T*>(mut_raw_dptr());
  }

 protected:
  template<typename T>
  void CheckDataType() const {
    LOG_IF(FATAL, (std::is_same<T, void>::value == false && std::is_same<T, char>::value == false
                   && data_type() != DataType::kChar && data_type() != GetDataType<T>::value))
        << "tensor data_type mismatched. value: " << DataType_Name(data_type())
        << ", template T:" << DataType_Name(GetDataType<T>::value);
  }
};

}  // namespace user_op

}  // namespace oneflow

#endif  // ONEFLOW_CORE_FRAMEWORK_TENSOR_H_<|MERGE_RESOLUTION|>--- conflicted
+++ resolved
@@ -74,11 +74,8 @@
 
   // Getters valid only for EagerMirroredTensor
   virtual Maybe<eager::EagerBlobObject> eager_blob_object() const = 0;
-<<<<<<< HEAD
-=======
   virtual Maybe<VmLocalDepObject> infer_local_dep_object() const = 0;
   virtual Maybe<VmLocalDepObject> compute_local_dep_object() const = 0;
->>>>>>> 79554693
 
   // Setters
   virtual void set_shape(const std::shared_ptr<const Shape>& shape) = 0;
@@ -188,8 +185,6 @@
   Maybe<eager::EagerBlobObject> eager_blob_object() const override {
     return impl_->eager_blob_object();
   }
-<<<<<<< HEAD
-=======
   Maybe<VmLocalDepObject> infer_local_dep_object() const override {
     return impl_->infer_local_dep_object();
   }
@@ -197,7 +192,6 @@
     return impl_->compute_local_dep_object();
   }
 
->>>>>>> 79554693
   // Setters
   void set_shape(const std::shared_ptr<const Shape>& shape) override { impl_->set_shape(shape); }
   void set_dtype(const std::shared_ptr<const DType>& dtype) override { impl_->set_dtype(dtype); }
@@ -277,15 +271,12 @@
   Maybe<eager::EagerBlobObject> eager_blob_object() const override {
     return impl_->eager_blob_object();
   }
-<<<<<<< HEAD
-=======
   Maybe<VmLocalDepObject> infer_local_dep_object() const override {
     return impl_->infer_local_dep_object();
   }
   Maybe<VmLocalDepObject> compute_local_dep_object() const override {
     return impl_->compute_local_dep_object();
   }
->>>>>>> 79554693
 
   // Setters
   void set_shape(const std::shared_ptr<const Shape>& shape) override { impl_->set_shape(shape); }
