/*
Copyright 2020 The OneFlow Authors. All rights reserved.

Licensed under the Apache License, Version 2.0 (the "License");
you may not use this file except in compliance with the License.
You may obtain a copy of the License at

    http://www.apache.org/licenses/LICENSE-2.0

Unless required by applicable law or agreed to in writing, software
distributed under the License is distributed on an "AS IS" BASIS,
WITHOUT WARRANTIES OR CONDITIONS OF ANY KIND, either express or implied.
See the License for the specific language governing permissions and
limitations under the License.
*/
#ifndef ONEFLOW_CORE_FRAMEWORK_TENSOR_H_
#define ONEFLOW_CORE_FRAMEWORK_TENSOR_H_

#include <memory>
#include "oneflow/core/common/data_type.h"
#include "oneflow/core/common/shape_view.h"
#include "oneflow/core/common/shape.h"
#include "oneflow/core/common/stride.h"
#include "oneflow/core/memory/memory_case.pb.h"
#include "oneflow/core/framework/tensor_impl.h"
#include "oneflow/core/framework/transport_token.h"
#include "oneflow/core/common/error.h"

namespace oneflow {

class NdSbp;
class Device;

namespace one {

class FunctionNode;

<<<<<<< HEAD
class GlobalTensor;
class MirroredTensor;
=======
class ConsistentTensor;
class LocalTensor;
>>>>>>> c4b69122

class Tensor : public std::enable_shared_from_this<Tensor> {
 public:
  virtual ~Tensor() = default;

  // Getters
  int64_t dim(int64_t index) const { return shape()->At(index); }
  int64_t nelement() const { return shape()->elem_cnt(); }
  int64_t ndim() const { return shape()->NumAxes(); }

  virtual std::shared_ptr<const Shape> shape() const = 0;
  virtual Symbol<DType> dtype() const = 0;
  virtual Maybe<TransportToken> transport_token() const = 0;
  virtual Maybe<Symbol<NdSbp>> nd_sbp() const = 0;
  virtual Maybe<Symbol<ParallelDesc>> parallel_desc() const = 0;
  virtual Maybe<Symbol<Device>> device() const = 0;
  virtual Maybe<Symbol<Device>*> mut_device() = 0;
  virtual bool is_cuda() const = 0;
  virtual bool is_global() const = 0;
  virtual bool is_local() const { return !is_global(); }
  virtual bool is_lazy() const = 0;
  virtual bool is_eager() const { return !is_lazy(); }
  virtual bool is_contiguous() const = 0;
  virtual Maybe<bool> is_pinned() const = 0;
  virtual const TensorMeta& tensor_meta() const = 0;
  virtual Maybe<Tensor> data() = 0;
  virtual std::shared_ptr<Tensor> pin_memory() const = 0;
  virtual Maybe<Symbol<GlobalTensorMeta>> global_tensor_meta() const { OF_UNIMPLEMENTED(); }

  // Getters valid only for EagerLocalTensor
  virtual Maybe<EagerLocalTensorImpl*> mut_eager_local_tensor_impl() { OF_UNIMPLEMENTED(); }
  virtual Maybe<vm::EagerBlobObject> eager_blob_object() const = 0;
  virtual Maybe<LocalDepObject*> compute_local_dep_object() const = 0;
  virtual Maybe<bool> has_eager_blob_object() const = 0;
  virtual Maybe<TensorStorage> tensor_storage() const { OF_UNIMPLEMENTED(); }
  virtual Maybe<const Stride> stride() const { OF_UNIMPLEMENTED(); }
  virtual Maybe<int64_t> storage_offset() const { OF_UNIMPLEMENTED(); }

  // Getters/Setters valid only for EagerGlobalTensor
  virtual Maybe<const Optional<Symbol<NdSbp>>&> consumer_nd_sbp_constraint() const {
    OF_UNIMPLEMENTED();
  }
  virtual Maybe<LocalTensor> cur_rank_phy_tensor() const { OF_UNIMPLEMENTED(); }
  virtual Maybe<void> set_consumer_nd_sbp_constraint(const Optional<Symbol<NdSbp>>& val) {
    OF_UNIMPLEMENTED();
  }

  // Getters for autograd
  virtual bool requires_grad() const = 0;
  virtual bool is_leaf() const = 0;
  virtual bool retain_grad() const = 0;
  virtual std::shared_ptr<const FunctionNode> grad_fn_node() const = 0;
  virtual Maybe<Tensor> acc_grad() const = 0;
  virtual Maybe<TensorArg> current_grad() const = 0;
  virtual Maybe<Tensor> detach() const = 0;
  virtual Maybe<Tensor> clone() const = 0;
  virtual std::shared_ptr<Tensor> contiguous() const = 0;

  // Setters for autograd
  virtual Maybe<void> set_requires_grad(bool requires_grad) = 0;
  virtual Maybe<void> set_retain_grad(bool retain_grad) = 0;
  virtual void set_grad_fn_node(const std::shared_ptr<FunctionNode>& grad_fn_node) = 0;
  virtual std::shared_ptr<FunctionNode> mut_grad_fn_node() = 0;
  virtual Maybe<void> set_acc_grad(const std::shared_ptr<Tensor>& grad) = 0;
  virtual Maybe<Tensor> mut_acc_grad() = 0;
  virtual void set_is_leaf(bool is_leaf) = 0;
  virtual std::shared_ptr<const AutogradMeta> autograd_meta() const = 0;
  virtual std::shared_ptr<AutogradMeta> mut_autograd_meta() = 0;
  virtual void set_autograd_meta(const std::shared_ptr<AutogradMeta>& autograd_meta) = 0;

  virtual user_op::TensorDesc* mut_tensor_meta() = 0;
  virtual Maybe<void> set_data(const std::shared_ptr<Tensor>& other) = 0;

  virtual Maybe<void> RegisterStorageDeleteHook(const std::function<void()>& hook) {
    OF_UNIMPLEMENTED();
  };
<<<<<<< HEAD
  virtual Maybe<MirroredTensor> AsMirroredTensor() = 0;
  virtual Maybe<GlobalTensor> AsGlobalTensor() = 0;
=======
  virtual Maybe<LocalTensor> AsLocalTensor() = 0;
  virtual Maybe<ConsistentTensor> AsConsistentTensor() = 0;
>>>>>>> c4b69122

  Maybe<void> BorrowTensorName(const Tensor* other) const;

  // The same tensor instance should share the python object to ensure that
  // their id are consistent in Python. That is if x and y are hold the same tensor,
  // then `id(x)` should equal to `id(y)`
  void* pyobject() const { return pyobject_; }
  void set_pyobject(void* object) { pyobject_ = object; }

 protected:
  Tensor() : pyobject_(nullptr) {}

 private:
  void* pyobject_;
};

class StaticZerosTensor final : public Tensor {
 public:
  static Maybe<StaticZerosTensor> MakeTensor(const std::shared_ptr<const Shape>& shape,
                                             DataType dtype, Symbol<Device> device) {
    return std::shared_ptr<StaticZerosTensor>(new StaticZerosTensor(shape, dtype, device));
  }
  // Getters
  std::shared_ptr<const Shape> shape() const override { return shape_; }
  Symbol<DType> dtype() const override { return CHECK_JUST(DType::Get(dtype_)); }
  Maybe<TransportToken> transport_token() const override { RETURN_ERROR_WITH_BUG_PROMPT(); }
  Maybe<Symbol<NdSbp>> nd_sbp() const override { RETURN_ERROR_WITH_BUG_PROMPT(); }
  Maybe<Symbol<ParallelDesc>> parallel_desc() const override { RETURN_ERROR_WITH_BUG_PROMPT(); }
  Maybe<Symbol<Device>> device() const override { return device_; }
  Maybe<Symbol<Device>*> mut_device() override { RETURN_ERROR_WITH_BUG_PROMPT(); }
  bool is_cuda() const override {
    PRINT_BUG_PROMPT_AND_ABORT();
    return false;
  }
  bool is_global() const override { return false; }
  bool is_local() const override { return !is_global(); }
  bool is_lazy() const override {
    PRINT_BUG_PROMPT_AND_ABORT();
    return false;
  }
  bool is_eager() const override { return !is_lazy(); }
  const TensorMeta& tensor_meta() const override {
    PRINT_BUG_PROMPT_AND_ABORT();
    return *(TensorMeta*)nullptr;
  }
  Maybe<Tensor> data() override { RETURN_ERROR_WITH_BUG_PROMPT(); }
  std::shared_ptr<Tensor> pin_memory() const override {
    return std::const_pointer_cast<Tensor>(shared_from_this());
  }
  Maybe<Symbol<GlobalTensorMeta>> global_tensor_meta() const override {
    RETURN_ERROR_WITH_BUG_PROMPT();
  }

  // Getters valid only for EagerLocalTensor
  Maybe<EagerLocalTensorImpl*> mut_eager_local_tensor_impl() override {
    RETURN_ERROR_WITH_BUG_PROMPT();
  }
  Maybe<vm::EagerBlobObject> eager_blob_object() const override { RETURN_ERROR_WITH_BUG_PROMPT(); }
  Maybe<LocalDepObject*> compute_local_dep_object() const override {
    RETURN_ERROR_WITH_BUG_PROMPT();
  }
  Maybe<bool> has_eager_blob_object() const override { RETURN_ERROR_WITH_BUG_PROMPT(); }
  Maybe<TensorStorage> tensor_storage() const override { RETURN_ERROR_WITH_BUG_PROMPT(); }
  Maybe<const Stride> stride() const override { RETURN_ERROR_WITH_BUG_PROMPT(); }
  Maybe<int64_t> storage_offset() const override { RETURN_ERROR_WITH_BUG_PROMPT(); }

  // Getters/Setters valid only for EagerGlobalTensor
  Maybe<const Optional<Symbol<NdSbp>>&> consumer_nd_sbp_constraint() const override {
    RETURN_ERROR_WITH_BUG_PROMPT();
  }
  Maybe<LocalTensor> cur_rank_phy_tensor() const override { RETURN_ERROR_WITH_BUG_PROMPT(); }
  Maybe<void> set_consumer_nd_sbp_constraint(const Optional<Symbol<NdSbp>>& val) override {
    RETURN_ERROR_WITH_BUG_PROMPT();
  }

  // Getters for autograd
  bool requires_grad() const override {
    PRINT_BUG_PROMPT_AND_ABORT();
    return false;
  }
  bool is_leaf() const override {
    PRINT_BUG_PROMPT_AND_ABORT();
    return false;
  }
  bool retain_grad() const override {
    PRINT_BUG_PROMPT_AND_ABORT();
    return false;
  }
  bool is_contiguous() const override {
    PRINT_BUG_PROMPT_AND_ABORT();
    return true;
  }
  Maybe<bool> is_pinned() const override { RETURN_ERROR_WITH_BUG_PROMPT(); }
  std::shared_ptr<const FunctionNode> grad_fn_node() const override {
    PRINT_BUG_PROMPT_AND_ABORT();
    return nullptr;
  }
  Maybe<Tensor> acc_grad() const override { RETURN_ERROR_WITH_BUG_PROMPT(); }
  Maybe<TensorArg> current_grad() const override { RETURN_ERROR_WITH_BUG_PROMPT(); }
  Maybe<Tensor> detach() const override { RETURN_ERROR_WITH_BUG_PROMPT(); }
  Maybe<Tensor> clone() const override { RETURN_ERROR_WITH_BUG_PROMPT(); }
  std::shared_ptr<Tensor> contiguous() const override {
    return std::const_pointer_cast<Tensor>(shared_from_this());
  }

  // Setters for autograd
  Maybe<void> set_requires_grad(bool requires_grad) override {
    PRINT_BUG_PROMPT_AND_ABORT();
    return Maybe<void>::Ok();
  }
  Maybe<void> set_retain_grad(bool retain_grad) override {
    RETURN_ERROR_WITH_BUG_PROMPT();
    return Maybe<void>::Ok();
  }
  void set_grad_fn_node(const std::shared_ptr<FunctionNode>& grad_fn_node) override {
    PRINT_BUG_PROMPT_AND_ABORT();
  }
  std::shared_ptr<FunctionNode> mut_grad_fn_node() override {
    PRINT_BUG_PROMPT_AND_ABORT();
    return *(std::shared_ptr<FunctionNode>*)nullptr;
  }
  Maybe<void> set_acc_grad(const std::shared_ptr<Tensor>& grad) override {
    RETURN_ERROR_WITH_BUG_PROMPT();
  }
  Maybe<Tensor> mut_acc_grad() override { RETURN_ERROR_WITH_BUG_PROMPT(); }
  void set_is_leaf(bool is_leaf) override { PRINT_BUG_PROMPT_AND_ABORT(); }
  std::shared_ptr<const AutogradMeta> autograd_meta() const override {
    PRINT_BUG_PROMPT_AND_ABORT();
  }
  std::shared_ptr<AutogradMeta> mut_autograd_meta() override {
    PRINT_BUG_PROMPT_AND_ABORT();
    return nullptr;
  }
  void set_autograd_meta(const std::shared_ptr<AutogradMeta>& autograd_meta) override {
    PRINT_BUG_PROMPT_AND_ABORT();
  }

  user_op::TensorDesc* mut_tensor_meta() override {
    PRINT_BUG_PROMPT_AND_ABORT();
    return nullptr;
  }
  Maybe<void> set_data(const std::shared_ptr<Tensor>& other) override {
    RETURN_ERROR_WITH_BUG_PROMPT();
  }

<<<<<<< HEAD
  Maybe<MirroredTensor> AsMirroredTensor() override;
  Maybe<GlobalTensor> AsGlobalTensor() override { RETURN_ERROR_WITH_BUG_PROMPT(); }
=======
  Maybe<LocalTensor> AsLocalTensor() override;
  Maybe<ConsistentTensor> AsConsistentTensor() override { RETURN_ERROR_WITH_BUG_PROMPT(); }
>>>>>>> c4b69122

 private:
  StaticZerosTensor(const std::shared_ptr<const Shape>& shape, DataType dtype,
                    Symbol<Device> device)
      : shape_(shape), dtype_(dtype), device_(device) {}
  const std::shared_ptr<const Shape> shape_;
  DataType dtype_;
  Symbol<Device> device_;
};

template<typename DerivedT>
class TensorIf : public Tensor {
 public:
  virtual ~TensorIf() = default;

  // Getters for autograd
  // acc_grad is tensor's accumulated grad in more than once backward operation,
  // and current_grad is temporary grad to shared data with different FunctionNode
  std::shared_ptr<const FunctionNode> grad_fn_node() const override { return grad_fn_node_; }

  // Setters for autograd
  void set_grad_fn_node(const std::shared_ptr<FunctionNode>& grad_fn_node) override {
    grad_fn_node_ = grad_fn_node;
  }
  std::shared_ptr<FunctionNode> mut_grad_fn_node() override { return grad_fn_node_; }

 protected:
  TensorIf() = default;
  std::shared_ptr<FunctionNode> grad_fn_node_;
};

template<typename DerivedT>
class ProxyTensor : public TensorIf<DerivedT> {
 public:
  ProxyTensor(const std::shared_ptr<Tensor>& tensor) : tensor_(tensor) {
    if (tensor->is_lazy()) { CHECK_JUST(this->BorrowTensorName(tensor.get())); }
  }
  virtual ~ProxyTensor() = default;

  virtual std::shared_ptr<const Shape> shape() const override { return tensor_->shape(); }
  virtual Symbol<DType> dtype() const override { return tensor_->dtype(); }
  virtual Maybe<Symbol<NdSbp>> nd_sbp() const override { return tensor_->nd_sbp(); }
  virtual Maybe<Symbol<ParallelDesc>> parallel_desc() const override {
    return tensor_->parallel_desc();
  }
  virtual Maybe<Symbol<Device>> device() const override { return tensor_->device(); }
  virtual Maybe<Symbol<Device>*> mut_device() override { return tensor_->mut_device(); }
  virtual bool is_cuda() const override { return tensor_->is_cuda(); }
  virtual bool is_global() const override { return tensor_->is_global(); }
  virtual bool is_local() const override { return tensor_->is_local(); }
  virtual bool is_lazy() const override { return tensor_->is_lazy(); }
  virtual bool is_eager() const override { return tensor_->is_eager(); }
  virtual const TensorMeta& tensor_meta() const override { return tensor_->tensor_meta(); }
  virtual Maybe<Symbol<GlobalTensorMeta>> global_tensor_meta() const override {
    return tensor_->global_tensor_meta();
  }
  virtual Maybe<Tensor> data() override { return tensor_->detach(); }
  virtual std::shared_ptr<Tensor> pin_memory() const override { return tensor_->pin_memory(); }

  // Must override grad_fn_node function. Otherwise grad_fn will belong to this not tensor_,
  // and it will be wrong when use Tensor.data() in operators.
  virtual std::shared_ptr<const FunctionNode> grad_fn_node() const override {
    return tensor_->grad_fn_node();
  }
  virtual void set_grad_fn_node(const std::shared_ptr<FunctionNode>& grad_fn_node) override {
    tensor_->set_grad_fn_node(grad_fn_node);
  }
  virtual std::shared_ptr<FunctionNode> mut_grad_fn_node() override {
    return tensor_->mut_grad_fn_node();
  }

  virtual Maybe<EagerLocalTensorImpl*> mut_eager_local_tensor_impl() override {
    return tensor_->mut_eager_local_tensor_impl();
  }
  virtual Maybe<vm::EagerBlobObject> eager_blob_object() const override {
    return tensor_->eager_blob_object();
  }
  virtual Maybe<LocalDepObject*> compute_local_dep_object() const override {
    return tensor_->compute_local_dep_object();
  }
  virtual Maybe<bool> has_eager_blob_object() const override {
    return tensor_->has_eager_blob_object();
  }
  virtual Maybe<TensorStorage> tensor_storage() const override { return tensor_->tensor_storage(); }
  virtual Maybe<const Stride> stride() const override { return tensor_->stride(); }
  virtual Maybe<int64_t> storage_offset() const override { return tensor_->storage_offset(); }

  virtual Maybe<const Optional<Symbol<NdSbp>>&> consumer_nd_sbp_constraint() const override {
    return tensor_->consumer_nd_sbp_constraint();
  }
  virtual Maybe<TransportToken> transport_token() const override {
    return tensor_->transport_token();
  }
  virtual Maybe<LocalTensor> cur_rank_phy_tensor() const override {
    return tensor_->cur_rank_phy_tensor();
  }
  virtual Maybe<void> set_consumer_nd_sbp_constraint(const Optional<Symbol<NdSbp>>& val) override {
    return tensor_->set_consumer_nd_sbp_constraint(val);
  }

  virtual bool requires_grad() const override { return tensor_->requires_grad(); }
  virtual bool is_leaf() const override { return tensor_->is_leaf(); }
  virtual bool retain_grad() const override { return tensor_->retain_grad(); }
  virtual bool is_contiguous() const override { return tensor_->is_contiguous(); }
  virtual Maybe<bool> is_pinned() const override { return tensor_->is_pinned(); }
  virtual Maybe<Tensor> acc_grad() const override { return tensor_->acc_grad(); }
  virtual Maybe<TensorArg> current_grad() const override { return tensor_->current_grad(); }
  virtual Maybe<Tensor> detach() const override { return tensor_->detach(); }
  virtual Maybe<Tensor> clone() const override { return tensor_->clone(); }

  virtual Maybe<void> set_requires_grad(bool requires_grad) override {
    return tensor_->set_requires_grad(requires_grad);
  }
  virtual Maybe<void> set_retain_grad(bool retain_grad) override {
    return tensor_->set_retain_grad(retain_grad);
  }
  virtual Maybe<void> set_acc_grad(const std::shared_ptr<Tensor>& grad) override {
    return tensor_->set_acc_grad(grad);
  }
  virtual Maybe<Tensor> mut_acc_grad() override { return tensor_->mut_acc_grad(); }
  virtual void set_is_leaf(bool is_leaf) override { return tensor_->set_is_leaf(is_leaf); }
  virtual std::shared_ptr<const AutogradMeta> autograd_meta() const override {
    return tensor_->autograd_meta();
  }
  virtual std::shared_ptr<AutogradMeta> mut_autograd_meta() override {
    return tensor_->mut_autograd_meta();
  }
  virtual void set_autograd_meta(const std::shared_ptr<AutogradMeta>& autograd_meta) override {
    return tensor_->set_autograd_meta(autograd_meta);
  }

  virtual user_op::TensorDesc* mut_tensor_meta() override { return tensor_->mut_tensor_meta(); }
  virtual Maybe<void> set_data(const std::shared_ptr<Tensor>& other) override {
    bool old_requires_grad = tensor_->requires_grad();
    this->tensor_ = JUST(other->detach());
    JUST(this->tensor_->set_requires_grad(old_requires_grad));
    if (other->is_lazy()) { JUST(this->BorrowTensorName(other.get())); }
    return Maybe<void>::Ok();
  }

  virtual Maybe<LocalTensor> AsLocalTensor() override {
    if (const auto& local_tensor = std::dynamic_pointer_cast<LocalTensor>(tensor_)) {
      return local_tensor;
    }
    RETURN_ERROR_WITH_BUG_PROMPT();
  }

  virtual Maybe<GlobalTensor> AsGlobalTensor() override {
    if (const auto& global_tensor = std::dynamic_pointer_cast<GlobalTensor>(tensor_)) {
      return global_tensor;
    }
    RETURN_ERROR_WITH_BUG_PROMPT();
  }

 protected:
  std::shared_ptr<Tensor> tensor_;
};

class Parameter final : public ProxyTensor<Parameter> {
 public:
  static Maybe<Parameter> MakeTensor(const std::shared_ptr<Tensor>& tensor, bool requires_grad) {
    return std::shared_ptr<Parameter>(new Parameter(JUST(tensor->detach()), requires_grad));
  }
  bool is_leaf() const override { return true; }
  std::shared_ptr<Tensor> contiguous() const override;
  std::shared_ptr<Tensor> pin_memory() const override;

 private:
  Parameter(const std::shared_ptr<Tensor>& tensor, bool requires_grad)
      : ProxyTensor<Parameter>(tensor) {
    this->tensor_->set_requires_grad(requires_grad);
  }
};

class LocalTensor final : public TensorIf<LocalTensor> {
 public:
  OF_DISALLOW_COPY_AND_MOVE(LocalTensor);
  LocalTensor() = default;
  explicit LocalTensor(const std::shared_ptr<LocalTensorImpl>& impl) { impl_ = impl; }
  ~LocalTensor() override = default;

  // Getters
  std::shared_ptr<const Shape> shape() const override { return impl_->shape(); }
  Symbol<DType> dtype() const override { return CHECK_JUST(DType::Get(impl_->dtype())); }
  Maybe<TransportToken> transport_token() const override {
    OF_RUNTIME_ERROR() << "Only global tensors have 'global_id', global id is used to "
                          "synchronize rank";
  }
  Maybe<Symbol<NdSbp>> nd_sbp() const override {
    OF_RUNTIME_ERROR()
        << "Local tensor has no sbp property. "
           "sbp is the description in the oneflow distributed case, you can refer to "
           "https://docs.oneflow.org/master/parallelism/03_global_tensor.html; "
           "For example, create a global tensor like this : 'x = oneflow.tensor((2,3, "
           "placement=oneflow.placement(\"cuda\", {0: 0}), sbp=oneflow.sbp.broadcast))', then "
           "'x.sbp' is 'oneflow.sbp.broadcast'";
  }
  Maybe<Symbol<ParallelDesc>> parallel_desc() const override {
    OF_RUNTIME_ERROR() << "Only global tensors have 'placement'. Placement is used to describe "
                          "the distribution of global tensor in multiple GPUs. Please use "
                          "'.device' for local tensors.";
  }
  Maybe<Symbol<Device>> device() const override { return impl_->device(); }
  Maybe<Symbol<Device>*> mut_device() override { return impl_->mut_device(); }
  bool is_lazy() const override { return impl_->is_lazy(); }
  bool is_global() const override { return false; }
  bool is_cuda() const override;
  std::shared_ptr<Tensor> contiguous() const override;

  const TensorMeta& tensor_meta() const override { return *impl_->tensor_meta(); }
  Maybe<Tensor> data() override { return this->detach(); }
  std::shared_ptr<Tensor> pin_memory() const override;

  // Getters valid only for EagerLocalTensor
  Maybe<vm::EagerBlobObject> eager_blob_object() const override {
    return impl_->eager_blob_object();
  }
  Maybe<LocalDepObject*> compute_local_dep_object() const override {
    return impl_->compute_local_dep_object();
  }
  Maybe<TensorStorage> tensor_storage() const override { return impl_->tensor_storage(); }
  Maybe<bool> has_eager_blob_object() const override { return impl_->has_eager_blob_object(); }
  Maybe<const Stride> stride() const override { return impl_->stride(); }
  Maybe<int64_t> storage_offset() const override { return impl_->storage_offset(); }

  // Getters for autograd
  Maybe<Tensor> acc_grad() const override { return impl_->acc_grad(); }
  Maybe<TensorArg> current_grad() const override { return impl_->current_grad(); }
  bool requires_grad() const override { return impl_->requires_grad(); }
  bool is_leaf() const override { return impl_->is_leaf(); }
  bool retain_grad() const override { return impl_->retain_grad(); }
  bool is_contiguous() const override { return impl_->is_contiguous(); }
  Maybe<bool> is_pinned() const override { return impl_->is_pinned(); };

  // Setters for autograd
  Maybe<void> set_acc_grad(const std::shared_ptr<Tensor>& grad) override {
    return impl_->set_acc_grad(grad);
  }
  Maybe<void> set_requires_grad(bool requires_grad) override {
    JUST(impl_->set_requires_grad(requires_grad));
    if (!requires_grad) { set_grad_fn_node(nullptr); }
    return Maybe<void>::Ok();
  }
  Maybe<void> set_retain_grad(bool retain_grad) override {
    return impl_->set_retain_grad(retain_grad);
  }
  Maybe<Tensor> mut_acc_grad() override { return impl_->mut_acc_grad(); }
  void set_is_leaf(bool is_leaf) override { impl_->set_is_leaf(is_leaf); }
  std::shared_ptr<const AutogradMeta> autograd_meta() const override {
    return impl_->autograd_meta();
  }
  std::shared_ptr<AutogradMeta> mut_autograd_meta() override { return impl_->mut_autograd_meta(); }
  void set_autograd_meta(const std::shared_ptr<AutogradMeta>& autograd_meta) override {
    impl_->set_autograd_meta(autograd_meta);
  }

  // Operators for tensor
  Maybe<Tensor> detach() const override;
  Maybe<Tensor> clone() const override;

  static Maybe<LocalTensor> MakeTensor(const std::shared_ptr<const Shape>& shape,
                                       const std::shared_ptr<const Stride>& stride, DataType dtype,
                                       const Symbol<Device>& device, bool is_lazy,
                                       bool requires_grad, bool is_leaf);
  LocalTensorImpl* mut_impl() { return impl_.get(); }
  Maybe<EagerLocalTensorImpl*> mut_eager_local_tensor_impl() override {
    return impl_->mut_eager_local_tensor_impl();
  }
  user_op::TensorDesc* mut_tensor_meta() override { return impl_->mut_tensor_meta(); }
  Maybe<void> set_data(const std::shared_ptr<Tensor>& other) override;

  Maybe<void> RegisterStorageDeleteHook(const std::function<void()>& hook) override {
    return impl_->RegisterStorageDeleteHook(hook);
  }

  Maybe<LocalTensor> AsLocalTensor() override {
    return std::dynamic_pointer_cast<LocalTensor>(shared_from_this());
  }
  Maybe<GlobalTensor> AsGlobalTensor() override { RETURN_ERROR_WITH_BUG_PROMPT(); }

 private:
  std::shared_ptr<LocalTensorImpl> impl_;
};

class GlobalTensor final : public TensorIf<GlobalTensor> {
 public:
  OF_DISALLOW_COPY_AND_MOVE(GlobalTensor);
  GlobalTensor() = default;
  explicit GlobalTensor(const std::shared_ptr<GlobalTensorImpl>& impl) { impl_ = impl; }
  ~GlobalTensor() override = default;

  // Getters
  std::shared_ptr<const Shape> shape() const override { return impl_->shape(); }
  Symbol<DType> dtype() const override { return CHECK_JUST(DType::Get(impl_->dtype())); }
  Maybe<TransportToken> transport_token() const override { return impl_->transport_token(); }
  Maybe<Symbol<NdSbp>> nd_sbp() const override { return impl_->nd_sbp(); }
  Maybe<Symbol<ParallelDesc>> parallel_desc() const override { return impl_->parallel_desc(); }
  Maybe<Symbol<Device>> device() const override {
    OF_RUNTIME_ERROR() << "Only local tensors have 'device'. Please use "
                          "'.placement' for global tensors.";
  }
  Maybe<Symbol<Device>*> mut_device() override {
    OF_RUNTIME_ERROR() << "GlobalTensor has no mut_device property";
  }
  bool is_lazy() const override { return impl_->is_lazy(); }
  bool is_global() const override { return true; }
  Maybe<const Optional<Symbol<NdSbp>>&> consumer_nd_sbp_constraint() const override {
    return impl_->consumer_nd_sbp_constraint();
  }
  Maybe<LocalTensor> cur_rank_phy_tensor() const override { return impl_->cur_rank_phy_tensor(); }
  bool is_cuda() const override;
  std::shared_ptr<Tensor> contiguous() const override;
  Maybe<Tensor> data() override { return this->detach(); }
  Maybe<const Stride> stride() const override { return impl_->stride(); }
  std::shared_ptr<Tensor> pin_memory() const override;

  // Getters valid only for EagerLocalTensor
  Maybe<vm::EagerBlobObject> eager_blob_object() const override {
    return impl_->eager_blob_object();
  }
  Maybe<LocalDepObject*> compute_local_dep_object() const override {
    return impl_->compute_local_dep_object();
  }
  const TensorMeta& tensor_meta() const override { return *impl_->tensor_meta(); }
  Maybe<TensorStorage> tensor_storage() const override { return impl_->tensor_storage(); }
  Maybe<bool> has_eager_blob_object() const override { return impl_->has_eager_blob_object(); }

  // Setters
  Maybe<void> set_consumer_nd_sbp_constraint(const Optional<Symbol<NdSbp>>& val) override {
    impl_->set_consumer_nd_sbp_constraint(val);
    return Maybe<void>::Ok();
  }

  // Getters for autograd
  Maybe<Tensor> acc_grad() const override { return impl_->acc_grad(); }
  Maybe<TensorArg> current_grad() const override { return impl_->current_grad(); }
  bool requires_grad() const override { return impl_->requires_grad(); }
  bool is_leaf() const override { return impl_->is_leaf(); }
  bool retain_grad() const override { return impl_->retain_grad(); }
  bool is_contiguous() const override { return impl_->is_contiguous(); }
  Maybe<bool> is_pinned() const override {
    OF_RUNTIME_ERROR() << "Global tensor has no is_pinned method";
  }

  // Setters for autograd
  Maybe<void> set_acc_grad(const std::shared_ptr<Tensor>& grad) override {
    return impl_->set_acc_grad(grad);
  }
  Maybe<Tensor> mut_acc_grad() override { return impl_->mut_acc_grad(); }
  Maybe<void> set_requires_grad(bool requires_grad) override {
    JUST(impl_->set_requires_grad(requires_grad));
    if (!requires_grad) { set_grad_fn_node(nullptr); }
    return Maybe<void>::Ok();
  }
  Maybe<void> set_retain_grad(bool retain_grad) override {
    return impl_->set_retain_grad(retain_grad);
  }
  void set_is_leaf(bool is_leaf) override { impl_->set_is_leaf(is_leaf); }
  std::shared_ptr<const AutogradMeta> autograd_meta() const override {
    return impl_->autograd_meta();
  }
  std::shared_ptr<AutogradMeta> mut_autograd_meta() override { return impl_->mut_autograd_meta(); }
  void set_autograd_meta(const std::shared_ptr<AutogradMeta>& autograd_meta) override {
    impl_->set_autograd_meta(autograd_meta);
  }

  // Operators for tensor
  Maybe<Tensor> detach() const override;
  Maybe<Tensor> clone() const override;

  static Maybe<GlobalTensor> MakeTensor(const std::shared_ptr<const Shape>& shape, DataType dtype,
                                        Symbol<NdSbp> nd_sbp, Symbol<ParallelDesc> parallel_desc,
                                        bool is_lazy, bool requires_grad, bool is_leaf);

  GlobalTensorImpl* mut_impl() { return impl_.get(); }

  Maybe<Symbol<GlobalTensorMeta>> global_tensor_meta() const override {
    return impl_->tensor_meta();
  }

  user_op::TensorDesc* mut_tensor_meta() override { return impl_->mut_tensor_meta(); }
  Maybe<void> set_data(const std::shared_ptr<Tensor>& other) override;

<<<<<<< HEAD
  Maybe<MirroredTensor> AsMirroredTensor() override { RETURN_ERROR_WITH_BUG_PROMPT(); }
  Maybe<GlobalTensor> AsGlobalTensor() override {
    return std::dynamic_pointer_cast<GlobalTensor>(shared_from_this());
=======
  Maybe<LocalTensor> AsLocalTensor() override { RETURN_ERROR_WITH_BUG_PROMPT(); }
  Maybe<ConsistentTensor> AsConsistentTensor() override {
    return std::dynamic_pointer_cast<ConsistentTensor>(shared_from_this());
>>>>>>> c4b69122
  }

 private:
  std::shared_ptr<GlobalTensorImpl> impl_;
};

}  // namespace one
}  // namespace oneflow

#endif  // ONEFLOW_CORE_FRAMEWORK_TENSOR_H_<|MERGE_RESOLUTION|>--- conflicted
+++ resolved
@@ -35,13 +35,8 @@
 
 class FunctionNode;
 
-<<<<<<< HEAD
 class GlobalTensor;
-class MirroredTensor;
-=======
-class ConsistentTensor;
 class LocalTensor;
->>>>>>> c4b69122
 
 class Tensor : public std::enable_shared_from_this<Tensor> {
  public:
@@ -118,13 +113,8 @@
   virtual Maybe<void> RegisterStorageDeleteHook(const std::function<void()>& hook) {
     OF_UNIMPLEMENTED();
   };
-<<<<<<< HEAD
-  virtual Maybe<MirroredTensor> AsMirroredTensor() = 0;
+  virtual Maybe<LocalTensor> AsLocalTensor() = 0;
   virtual Maybe<GlobalTensor> AsGlobalTensor() = 0;
-=======
-  virtual Maybe<LocalTensor> AsLocalTensor() = 0;
-  virtual Maybe<ConsistentTensor> AsConsistentTensor() = 0;
->>>>>>> c4b69122
 
   Maybe<void> BorrowTensorName(const Tensor* other) const;
 
@@ -270,13 +260,8 @@
     RETURN_ERROR_WITH_BUG_PROMPT();
   }
 
-<<<<<<< HEAD
-  Maybe<MirroredTensor> AsMirroredTensor() override;
+  Maybe<LocalTensor> AsLocalTensor() override;
   Maybe<GlobalTensor> AsGlobalTensor() override { RETURN_ERROR_WITH_BUG_PROMPT(); }
-=======
-  Maybe<LocalTensor> AsLocalTensor() override;
-  Maybe<ConsistentTensor> AsConsistentTensor() override { RETURN_ERROR_WITH_BUG_PROMPT(); }
->>>>>>> c4b69122
 
  private:
   StaticZerosTensor(const std::shared_ptr<const Shape>& shape, DataType dtype,
@@ -660,15 +645,9 @@
   user_op::TensorDesc* mut_tensor_meta() override { return impl_->mut_tensor_meta(); }
   Maybe<void> set_data(const std::shared_ptr<Tensor>& other) override;
 
-<<<<<<< HEAD
-  Maybe<MirroredTensor> AsMirroredTensor() override { RETURN_ERROR_WITH_BUG_PROMPT(); }
+  Maybe<LocalTensor> AsLocalTensor() override { RETURN_ERROR_WITH_BUG_PROMPT(); }
   Maybe<GlobalTensor> AsGlobalTensor() override {
     return std::dynamic_pointer_cast<GlobalTensor>(shared_from_this());
-=======
-  Maybe<LocalTensor> AsLocalTensor() override { RETURN_ERROR_WITH_BUG_PROMPT(); }
-  Maybe<ConsistentTensor> AsConsistentTensor() override {
-    return std::dynamic_pointer_cast<ConsistentTensor>(shared_from_this());
->>>>>>> c4b69122
   }
 
  private:
