--- conflicted
+++ resolved
@@ -82,11 +82,7 @@
   virtual bool retain_grad() const = 0;
   virtual std::shared_ptr<const FunctionNode> grad_fn_node() const = 0;
   virtual Maybe<Tensor> acc_grad() const = 0;
-<<<<<<< HEAD
-  virtual Maybe<TensorArg> now_grad_arg() const = 0;
-=======
   virtual Maybe<TensorArg> current_grad() const = 0;
->>>>>>> 1ad13912
   virtual Maybe<Tensor> detach() const = 0;
   virtual Maybe<Tensor> clone() const = 0;
   virtual std::shared_ptr<Tensor> data() const = 0;
@@ -172,11 +168,7 @@
 
   // Getters for autograd
   Maybe<Tensor> acc_grad() const override { return impl_->acc_grad(); }
-<<<<<<< HEAD
-  Maybe<TensorArg> now_grad_arg() const override { return impl_->now_grad_arg(); }
-=======
   Maybe<TensorArg> current_grad() const override { return impl_->current_grad(); }
->>>>>>> 1ad13912
   bool requires_grad() const override { return impl_->requires_grad(); }
   bool is_leaf() const override { return impl_->is_leaf(); }
   bool retain_grad() const override { return impl_->retain_grad(); }
@@ -269,11 +261,7 @@
 
   // Getters for autograd
   Maybe<Tensor> acc_grad() const override { return impl_->acc_grad(); }
-<<<<<<< HEAD
-  Maybe<TensorArg> now_grad_arg() const override { return impl_->now_grad_arg(); }
-=======
   Maybe<TensorArg> current_grad() const override { return impl_->current_grad(); }
->>>>>>> 1ad13912
   bool requires_grad() const override { return impl_->requires_grad(); }
   bool is_leaf() const override { return impl_->is_leaf(); }
   bool retain_grad() const override { return impl_->retain_grad(); }
