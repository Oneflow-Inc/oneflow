--- conflicted
+++ resolved
@@ -260,15 +260,8 @@
   }
 
   const std::shared_ptr<const Shape>& shape() const override { return tensor_->shape(); }
-<<<<<<< HEAD
   Symbol<DType> dtype() const override { return tensor_->dtype(); }
-  Maybe<Symbol<cfg::ParallelDistribution>> parallel_distribution() const override {
-    return tensor_->parallel_distribution();
-  }
-=======
-  DataType dtype() const override { return tensor_->dtype(); }
   Maybe<Symbol<cfg::ParallelDistribution>> nd_sbp() const override { return tensor_->nd_sbp(); }
->>>>>>> c9df868c
   Maybe<Symbol<ParallelDesc>> parallel_desc() const override { return tensor_->parallel_desc(); }
   Maybe<Symbol<Device>> device() const override { return tensor_->device(); }
   Maybe<Symbol<Device>*> mut_device() override { return tensor_->mut_device(); }
