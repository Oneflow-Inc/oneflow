/*
Copyright 2020 The OneFlow Authors. All rights reserved.

Licensed under the Apache License, Version 2.0 (the "License");
you may not use this file except in compliance with the License.
You may obtain a copy of the License at

    http://www.apache.org/licenses/LICENSE-2.0

Unless required by applicable law or agreed to in writing, software
distributed under the License is distributed on an "AS IS" BASIS,
WITHOUT WARRANTIES OR CONDITIONS OF ANY KIND, either express or implied.
See the License for the specific language governing permissions and
limitations under the License.
*/
#ifndef ONEFLOW_CORE_FRAMEWORK_TENSOR_H_
#define ONEFLOW_CORE_FRAMEWORK_TENSOR_H_

#include <memory>
#include "oneflow/core/common/data_type.h"
#include "oneflow/core/common/data_type.cfg.h"
#include "oneflow/core/common/shape_view.h"
#include "oneflow/core/common/shape.h"
#include "oneflow/core/eager/dtr_util.h"
#include "oneflow/core/memory/memory_case.pb.h"
<<<<<<< HEAD
#include "oneflow/core/framework/tensor_tuple.h"
=======
>>>>>>> 66e19573
#include "oneflow/core/framework/tensor_impl.h"
#include "oneflow/core/framework/transport_token.h"
#include "oneflow/core/common/error.h"

namespace oneflow {

class NdSbp;
class Device;

namespace one {

class FunctionNode;

class ConsistentTensor;
class MirroredTensor;
class DTRMirroredTensor;

class Tensor : public std::enable_shared_from_this<Tensor> {
 public:
  virtual ~Tensor() = default;

  // Getters
  int64_t dim(int64_t index) const { return shape()->At(index); }
  int64_t nelement() const { return shape()->elem_cnt(); }
  int64_t ndim() const { return shape()->NumAxes(); }

  virtual const std::shared_ptr<const Shape>& shape() const = 0;
  virtual Symbol<DType> dtype() const = 0;
  virtual Maybe<TransportToken> transport_token() const = 0;
  virtual Maybe<Symbol<NdSbp>> nd_sbp() const = 0;
  virtual Maybe<Symbol<ParallelDesc>> parallel_desc() const = 0;
  virtual Maybe<Symbol<Device>> device() const = 0;
  virtual Maybe<Symbol<Device>*> mut_device() = 0;
  virtual bool is_cuda() const = 0;
  virtual bool is_consistent() const = 0;
  virtual bool is_local() const { return !is_consistent(); }
  virtual bool is_lazy() const = 0;
  virtual bool is_eager() const { return !is_lazy(); }
  virtual bool is_contiguous() const = 0;
  virtual const TensorMeta& tensor_meta() const = 0;
  virtual Maybe<Tensor> data() = 0;
  virtual Maybe<Symbol<ConsistentTensorMeta>> consistent_tensor_meta() const { OF_UNIMPLEMENTED(); }

  // Getters valid only for EagerMirroredTensor
  virtual Maybe<EagerMirroredTensorImpl*> mut_eager_mirrored_tensor_impl() { OF_UNIMPLEMENTED(); }
  virtual Maybe<vm::EagerBlobObject> eager_blob_object() const = 0;
  virtual Maybe<LocalDepObject*> compute_local_dep_object() const = 0;
  virtual Maybe<bool> has_eager_blob_object() const = 0;
  virtual Maybe<TensorStorage> tensor_storage() const { OF_UNIMPLEMENTED(); }
  virtual Maybe<const Stride> stride() const { OF_UNIMPLEMENTED(); }
  virtual Maybe<int64_t> storage_offset() const { OF_UNIMPLEMENTED(); }

  // Getters/Setters valid only for EagerConsistentTensor
  virtual Maybe<const Optional<Symbol<NdSbp>>&> consumer_nd_sbp_constraint() const {
    OF_UNIMPLEMENTED();
  }
  virtual Maybe<MirroredTensor> cur_rank_phy_tensor() const { OF_UNIMPLEMENTED(); }
  virtual Maybe<void> set_consumer_nd_sbp_constraint(Symbol<NdSbp> val) { OF_UNIMPLEMENTED(); }

  // Getters for autograd
  virtual bool requires_grad() const = 0;
  virtual bool is_leaf() const = 0;
  virtual bool retain_grad() const = 0;
  virtual std::shared_ptr<const FunctionNode> grad_fn_node() const = 0;
  virtual Maybe<Tensor> acc_grad() const = 0;
  virtual Maybe<TensorArg> current_grad() const = 0;
  virtual Maybe<Tensor> detach() const = 0;
  virtual Maybe<Tensor> clone() const = 0;
  virtual std::shared_ptr<Tensor> contiguous() const = 0;

  // Setters for autograd
  virtual Maybe<void> set_requires_grad(bool requires_grad) = 0;
  virtual Maybe<void> set_retain_grad(bool retain_grad) = 0;
  virtual void set_grad_fn_node(const std::shared_ptr<FunctionNode>& grad_fn_node) = 0;
  virtual const std::shared_ptr<FunctionNode>& mut_grad_fn_node() = 0;
  virtual Maybe<void> set_acc_grad(const std::shared_ptr<Tensor>& grad) = 0;
  virtual Maybe<Tensor> mut_acc_grad() = 0;
  virtual void set_is_leaf(bool is_leaf) = 0;
  virtual std::shared_ptr<const AutogradMeta> autograd_meta() const = 0;
  virtual std::shared_ptr<AutogradMeta> mut_autograd_meta() = 0;
  virtual void set_autograd_meta(const std::shared_ptr<AutogradMeta>& autograd_meta) = 0;

  virtual user_op::TensorDesc* mut_tensor_meta() = 0;
  virtual Maybe<void> set_data(const std::shared_ptr<Tensor>& other) = 0;

  virtual Maybe<void> RegisterStorageDeleteHook(const std::function<void()>& hook) {
    OF_UNIMPLEMENTED();
  };
  virtual Maybe<MirroredTensor> AsMirroredTensor() = 0;
  virtual Maybe<ConsistentTensor> AsConsistentTensor() = 0;

 protected:
  Tensor() = default;
};

class StaticZerosTensor final : public Tensor {
 public:
  static Maybe<StaticZerosTensor> MakeTensor(const std::shared_ptr<const Shape>& shape,
                                             DataType dtype, Symbol<Device> device) {
    return std::shared_ptr<StaticZerosTensor>(new StaticZerosTensor(shape, dtype, device));
  }
  // Getters
  const std::shared_ptr<const Shape>& shape() const override { return shape_; }
  Symbol<DType> dtype() const override { return CHECK_JUST(DType::Get(dtype_)); }
  Maybe<TransportToken> transport_token() const override { RETURN_ERROR_WITH_BUG_PROMPT(); }
  Maybe<Symbol<NdSbp>> nd_sbp() const override { RETURN_ERROR_WITH_BUG_PROMPT(); }
  Maybe<Symbol<ParallelDesc>> parallel_desc() const override { RETURN_ERROR_WITH_BUG_PROMPT(); }
  Maybe<Symbol<Device>> device() const override { return device_; }
  Maybe<Symbol<Device>*> mut_device() override { RETURN_ERROR_WITH_BUG_PROMPT(); }
  bool is_cuda() const override {
    PRINT_BUG_PROMPT_AND_ABORT();
    return false;
  }
  bool is_consistent() const override { return false; }
  bool is_local() const override { return !is_consistent(); }
  bool is_lazy() const override {
    PRINT_BUG_PROMPT_AND_ABORT();
    return false;
  }
  bool is_eager() const override { return !is_lazy(); }
  const TensorMeta& tensor_meta() const override {
    PRINT_BUG_PROMPT_AND_ABORT();
    return *(TensorMeta*)nullptr;
  }
  Maybe<Tensor> data() override { RETURN_ERROR_WITH_BUG_PROMPT(); }
  Maybe<Symbol<ConsistentTensorMeta>> consistent_tensor_meta() const override {
    RETURN_ERROR_WITH_BUG_PROMPT();
  }

  // Getters valid only for EagerMirroredTensor
  Maybe<EagerMirroredTensorImpl*> mut_eager_mirrored_tensor_impl() override {
    RETURN_ERROR_WITH_BUG_PROMPT();
  }
  Maybe<vm::EagerBlobObject> eager_blob_object() const override { RETURN_ERROR_WITH_BUG_PROMPT(); }
  Maybe<LocalDepObject*> compute_local_dep_object() const override {
    RETURN_ERROR_WITH_BUG_PROMPT();
  }
  Maybe<bool> has_eager_blob_object() const override { RETURN_ERROR_WITH_BUG_PROMPT(); }
  Maybe<TensorStorage> tensor_storage() const override { RETURN_ERROR_WITH_BUG_PROMPT(); }
  Maybe<const Stride> stride() const override { RETURN_ERROR_WITH_BUG_PROMPT(); }
  Maybe<int64_t> storage_offset() const override { RETURN_ERROR_WITH_BUG_PROMPT(); }

  // Getters/Setters valid only for EagerConsistentTensor
  Maybe<const Optional<Symbol<NdSbp>>&> consumer_nd_sbp_constraint() const override {
    RETURN_ERROR_WITH_BUG_PROMPT();
  }
  Maybe<MirroredTensor> cur_rank_phy_tensor() const override { RETURN_ERROR_WITH_BUG_PROMPT(); }
  Maybe<void> set_consumer_nd_sbp_constraint(Symbol<NdSbp> val) override {
    RETURN_ERROR_WITH_BUG_PROMPT();
  }

  // Getters for autograd
  bool requires_grad() const override {
    PRINT_BUG_PROMPT_AND_ABORT();
    return false;
  }
  bool is_leaf() const override {
    PRINT_BUG_PROMPT_AND_ABORT();
    return false;
  }
  bool retain_grad() const override {
    PRINT_BUG_PROMPT_AND_ABORT();
    return false;
  }
  bool is_contiguous() const override {
    PRINT_BUG_PROMPT_AND_ABORT();
    return true;
  }
  std::shared_ptr<const FunctionNode> grad_fn_node() const override {
    PRINT_BUG_PROMPT_AND_ABORT();
    return nullptr;
  }
  Maybe<Tensor> acc_grad() const override { RETURN_ERROR_WITH_BUG_PROMPT(); }
  Maybe<TensorArg> current_grad() const override { RETURN_ERROR_WITH_BUG_PROMPT(); }
  Maybe<Tensor> detach() const override { RETURN_ERROR_WITH_BUG_PROMPT(); }
  Maybe<Tensor> clone() const override { RETURN_ERROR_WITH_BUG_PROMPT(); }
  std::shared_ptr<Tensor> contiguous() const override {
    return std::const_pointer_cast<Tensor>(shared_from_this());
  }

  // Setters for autograd
  Maybe<void> set_requires_grad(bool requires_grad) override {
    PRINT_BUG_PROMPT_AND_ABORT();
    return Maybe<void>::Ok();
  }
  Maybe<void> set_retain_grad(bool retain_grad) override {
    RETURN_ERROR_WITH_BUG_PROMPT();
    return Maybe<void>::Ok();
  }
  void set_grad_fn_node(const std::shared_ptr<FunctionNode>& grad_fn_node) override {
    PRINT_BUG_PROMPT_AND_ABORT();
  }
  const std::shared_ptr<FunctionNode>& mut_grad_fn_node() override {
    PRINT_BUG_PROMPT_AND_ABORT();
    return *(std::shared_ptr<FunctionNode>*)nullptr;
  }
  Maybe<void> set_acc_grad(const std::shared_ptr<Tensor>& grad) override {
    RETURN_ERROR_WITH_BUG_PROMPT();
  }
  Maybe<Tensor> mut_acc_grad() override { RETURN_ERROR_WITH_BUG_PROMPT(); }
  void set_is_leaf(bool is_leaf) override { PRINT_BUG_PROMPT_AND_ABORT(); }
  std::shared_ptr<const AutogradMeta> autograd_meta() const override {
    PRINT_BUG_PROMPT_AND_ABORT();
  }
  std::shared_ptr<AutogradMeta> mut_autograd_meta() override {
    PRINT_BUG_PROMPT_AND_ABORT();
    return nullptr;
  }
  void set_autograd_meta(const std::shared_ptr<AutogradMeta>& autograd_meta) override {
    PRINT_BUG_PROMPT_AND_ABORT();
  }

  user_op::TensorDesc* mut_tensor_meta() override {
    PRINT_BUG_PROMPT_AND_ABORT();
    return nullptr;
  }
  Maybe<void> set_data(const std::shared_ptr<Tensor>& other) override {
    RETURN_ERROR_WITH_BUG_PROMPT();
  }

  Maybe<MirroredTensor> AsMirroredTensor() override;
  Maybe<ConsistentTensor> AsConsistentTensor() override { RETURN_ERROR_WITH_BUG_PROMPT(); }

 private:
  StaticZerosTensor(const std::shared_ptr<const Shape>& shape, DataType dtype,
                    Symbol<Device> device)
      : shape_(shape), dtype_(dtype), device_(device) {}
  const std::shared_ptr<const Shape> shape_;
  DataType dtype_;
  Symbol<Device> device_;
};

template<typename DerivedT>
class TensorIf : public Tensor {
 public:
  virtual ~TensorIf() = default;

  // Getters for autograd
  // acc_grad is tensor's accumulated grad in more than once backward operation,
  // and current_grad is temporary grad to shared data with different FunctionNode
  std::shared_ptr<const FunctionNode> grad_fn_node() const override { return grad_fn_node_; }

  // Setters for autograd
  void set_grad_fn_node(const std::shared_ptr<FunctionNode>& grad_fn_node) override {
    grad_fn_node_ = grad_fn_node;
  }
  const std::shared_ptr<FunctionNode>& mut_grad_fn_node() override { return grad_fn_node_; }

 protected:
  TensorIf() = default;
  std::shared_ptr<FunctionNode> grad_fn_node_;
};

class Parameter final : public TensorIf<Parameter> {
 public:
  Parameter(std::shared_ptr<Tensor> tensor, bool requires_grad);

  const std::shared_ptr<const Shape>& shape() const override { return tensor_->shape(); }
  Symbol<DType> dtype() const override { return tensor_->dtype(); }
  Maybe<Symbol<NdSbp>> nd_sbp() const override { return tensor_->nd_sbp(); }
  Maybe<Symbol<ParallelDesc>> parallel_desc() const override { return tensor_->parallel_desc(); }
  Maybe<Symbol<Device>> device() const override { return tensor_->device(); }
  Maybe<Symbol<Device>*> mut_device() override { return tensor_->mut_device(); }
  bool is_cuda() const override { return tensor_->is_cuda(); }
  bool is_consistent() const override { return tensor_->is_consistent(); }
  bool is_local() const override { return tensor_->is_local(); }
  bool is_lazy() const override { return tensor_->is_lazy(); }
  bool is_eager() const override { return tensor_->is_eager(); }
  const TensorMeta& tensor_meta() const override { return tensor_->tensor_meta(); }
  Maybe<Symbol<ConsistentTensorMeta>> consistent_tensor_meta() const override {
    return tensor_->consistent_tensor_meta();
  }
  Maybe<Tensor> data() override { return tensor_->detach(); }

  // Must override grad_fn_node function. Otherwise grad_fn will belong to this not tensor_,
  // and it will be wrong when use Parameter.data() in operators.
  std::shared_ptr<const FunctionNode> grad_fn_node() const override {
    return tensor_->grad_fn_node();
  }
  void set_grad_fn_node(const std::shared_ptr<FunctionNode>& grad_fn_node) override {
    tensor_->set_grad_fn_node(grad_fn_node);
  }
  const std::shared_ptr<FunctionNode>& mut_grad_fn_node() override {
    return tensor_->mut_grad_fn_node();
  }

  Maybe<EagerMirroredTensorImpl*> mut_eager_mirrored_tensor_impl() override {
    return tensor_->mut_eager_mirrored_tensor_impl();
  }
  Maybe<vm::EagerBlobObject> eager_blob_object() const override {
    return tensor_->eager_blob_object();
  }
  Maybe<LocalDepObject*> compute_local_dep_object() const override {
    return tensor_->compute_local_dep_object();
  }
  Maybe<bool> has_eager_blob_object() const override { return tensor_->has_eager_blob_object(); }
  Maybe<TensorStorage> tensor_storage() const override { return tensor_->tensor_storage(); }
  Maybe<const Stride> stride() const override { return tensor_->stride(); }
  Maybe<int64_t> storage_offset() const override { return tensor_->storage_offset(); }

  Maybe<const Optional<Symbol<NdSbp>>&> consumer_nd_sbp_constraint() const override {
    return tensor_->consumer_nd_sbp_constraint();
  }
  Maybe<TransportToken> transport_token() const override { return tensor_->transport_token(); }
  Maybe<MirroredTensor> cur_rank_phy_tensor() const override {
    return tensor_->cur_rank_phy_tensor();
  }
  Maybe<void> set_consumer_nd_sbp_constraint(Symbol<NdSbp> val) override {
    return tensor_->set_consumer_nd_sbp_constraint(val);
  }

  bool requires_grad() const override { return tensor_->requires_grad(); }
  bool is_leaf() const override { return true; }
  bool retain_grad() const override { return tensor_->retain_grad(); }
  bool is_contiguous() const override { return tensor_->is_contiguous(); }
  Maybe<Tensor> acc_grad() const override { return tensor_->acc_grad(); }
  Maybe<TensorArg> current_grad() const override { return tensor_->current_grad(); }
  Maybe<Tensor> detach() const override { return tensor_->detach(); }
  Maybe<Tensor> clone() const override { return tensor_->clone(); }
  std::shared_ptr<Tensor> contiguous() const override;

  Maybe<void> set_requires_grad(bool requires_grad) override {
    return tensor_->set_requires_grad(requires_grad);
  }
  Maybe<void> set_retain_grad(bool retain_grad) override {
    return tensor_->set_retain_grad(retain_grad);
  }
  Maybe<void> set_acc_grad(const std::shared_ptr<Tensor>& grad) override {
    return tensor_->set_acc_grad(grad);
  }
  Maybe<Tensor> mut_acc_grad() override { return tensor_->mut_acc_grad(); }
  void set_is_leaf(bool is_leaf) override { return tensor_->set_is_leaf(is_leaf); }
  std::shared_ptr<const AutogradMeta> autograd_meta() const override {
    return tensor_->autograd_meta();
  }
  std::shared_ptr<AutogradMeta> mut_autograd_meta() override {
    return tensor_->mut_autograd_meta();
  }
  void set_autograd_meta(const std::shared_ptr<AutogradMeta>& autograd_meta) override {
    return tensor_->set_autograd_meta(autograd_meta);
  }

  user_op::TensorDesc* mut_tensor_meta() override { return tensor_->mut_tensor_meta(); }

  Maybe<void> set_data(const std::shared_ptr<Tensor>& other) override;

  Maybe<MirroredTensor> AsMirroredTensor() override;

  Maybe<ConsistentTensor> AsConsistentTensor() override {
    if (const auto& consistent_tensor = std::dynamic_pointer_cast<ConsistentTensor>(tensor_)) {
      return consistent_tensor;
    }
    RETURN_ERROR_WITH_BUG_PROMPT();
  }

 private:
  std::shared_ptr<Tensor> tensor_;
};

<<<<<<< HEAD
class MirroredTensor : public TensorIf<MirroredTensor>,
                       public std::enable_shared_from_this<MirroredTensor> {
=======
class MirroredTensor final : public TensorIf<MirroredTensor> {
>>>>>>> 66e19573
 public:
  OF_DISALLOW_COPY_AND_MOVE(MirroredTensor);
  MirroredTensor() = default;
  explicit MirroredTensor(const std::shared_ptr<MirroredTensorImpl>& impl) { impl_ = impl; }
  virtual ~MirroredTensor() override = default;

  // Getters
  const std::shared_ptr<const Shape>& shape() const override { return impl_->shape(); }
  Symbol<DType> dtype() const override { return CHECK_JUST(DType::Get(impl_->dtype())); }
  Maybe<TransportToken> transport_token() const override {
    OF_RUNTIME_ERROR() << "Only consistent tensors have 'consistent_id', Consistent id is used to "
                          "synchronize rank";
  }
  Maybe<Symbol<NdSbp>> nd_sbp() const override {
    OF_RUNTIME_ERROR()
        << "Local tensor has no sbp property. "
           "sbp is the description in the oneflow distributed case, you can refer to "
           "https://docs.oneflow.org/master/basics_topics/essentials_of_oneflow.html; "
           "For example, create a consistent tensor like this : 'x = oneflow.tensor((2,3, "
           "placement=oneflow.placement(\"cuda\", {0: 0}), sbp=oneflow.sbp.broadcast))', then "
           "'x.sbp' is 'oneflow.sbp.broadcast'";
  }
  Maybe<Symbol<ParallelDesc>> parallel_desc() const override {
    OF_RUNTIME_ERROR() << "Only consistent tensors have 'placement'. Placement is used to describe "
                          "the distribution of consistent tensor in multiple GPUs. Please use "
                          "'.device' for local tensors.";
  }
  Maybe<Symbol<Device>> device() const override { return impl_->device(); }
  Maybe<Symbol<Device>*> mut_device() override { return impl_->mut_device(); }
  bool is_lazy() const override { return impl_->is_lazy(); }
  bool is_consistent() const override { return false; }
  bool is_cuda() const override;
  std::shared_ptr<Tensor> contiguous() const override;

  const TensorMeta& tensor_meta() const override { return *impl_->tensor_meta(); }
  Maybe<Tensor> data() override { return this->detach(); }

  // Getters valid only for EagerMirroredTensor
  Maybe<vm::EagerBlobObject> eager_blob_object() const override {
    return impl_->eager_blob_object();
  }
  Maybe<LocalDepObject*> compute_local_dep_object() const override {
    return impl_->compute_local_dep_object();
  }
  Maybe<TensorStorage> tensor_storage() const override { return impl_->tensor_storage(); }
  Maybe<bool> has_eager_blob_object() const override { return impl_->has_eager_blob_object(); }
  Maybe<const Stride> stride() const override { return impl_->stride(); }
  Maybe<int64_t> storage_offset() const override { return impl_->storage_offset(); }

  // Getters for autograd
  Maybe<Tensor> acc_grad() const override { return impl_->acc_grad(); }
  Maybe<TensorArg> current_grad() const override { return impl_->current_grad(); }
  bool requires_grad() const override { return impl_->requires_grad(); }
  bool is_leaf() const override { return impl_->is_leaf(); }
  bool retain_grad() const override { return impl_->retain_grad(); }
  bool is_contiguous() const override { return impl_->is_contiguous(); }

  // Setters for autograd
  Maybe<void> set_acc_grad(const std::shared_ptr<Tensor>& grad) override {
    return impl_->set_acc_grad(grad);
  }
  Maybe<void> set_requires_grad(bool requires_grad) override {
    JUST(impl_->set_requires_grad(requires_grad));
    if (!requires_grad) { set_grad_fn_node(nullptr); }
    return Maybe<void>::Ok();
  }
  Maybe<void> set_retain_grad(bool retain_grad) override {
    return impl_->set_retain_grad(retain_grad);
  }
  Maybe<Tensor> mut_acc_grad() override { return impl_->mut_acc_grad(); }
  void set_is_leaf(bool is_leaf) override { impl_->set_is_leaf(is_leaf); }
  std::shared_ptr<const AutogradMeta> autograd_meta() const override {
    return impl_->autograd_meta();
  }
  std::shared_ptr<AutogradMeta> mut_autograd_meta() override { return impl_->mut_autograd_meta(); }
  void set_autograd_meta(const std::shared_ptr<AutogradMeta>& autograd_meta) override {
    impl_->set_autograd_meta(autograd_meta);
  }

  // Operators for tensor
  virtual Maybe<Tensor> detach() const override;
  Maybe<Tensor> clone() const override;

  static Maybe<MirroredTensor> MakeTensor(const std::shared_ptr<const Shape>& shape, DataType dtype,
                                          const Symbol<Device>& device, bool is_lazy,
                                          bool requires_grad, bool is_leaf);
  MirroredTensorImpl* mut_impl() { return impl_.get(); }
  Maybe<EagerMirroredTensorImpl*> mut_eager_mirrored_tensor_impl() override {
    return impl_->mut_eager_mirrored_tensor_impl();
  }
  user_op::TensorDesc* mut_tensor_meta() override { return impl_->mut_tensor_meta(); }
  Maybe<void> set_data(const std::shared_ptr<Tensor>& other) override {
    CHECK_OR_RETURN(this->is_leaf()) << "Can only set leaf tensor's data.";
    const auto& mirrored_tensor = std::dynamic_pointer_cast<MirroredTensor>(JUST(other->detach()));
    CHECK_NOTNULL_OR_RETURN(mirrored_tensor);
    bool old_requires_grad = requires_grad();
    impl_ = mirrored_tensor->impl_;
    set_requires_grad(old_requires_grad);
    grad_fn_node_ = nullptr;
    return Maybe<void>::Ok();
  }

  Maybe<void> RegisterStorageDeleteHook(const std::function<void()>& hook) override {
    return impl_->RegisterStorageDeleteHook(hook);
  }

  Maybe<MirroredTensor> AsMirroredTensor() override {
    return std::dynamic_pointer_cast<MirroredTensor>(shared_from_this());
  }
  Maybe<ConsistentTensor> AsConsistentTensor() override { RETURN_ERROR_WITH_BUG_PROMPT(); }

 protected:
  std::shared_ptr<MirroredTensorImpl> impl_;
};

<<<<<<< HEAD
class Holder final {
 private:
  std::vector<std::shared_ptr<Holder>> input_holders_;
  std::shared_ptr<TensorStorage> storage_;
  std::shared_ptr<vm::EagerBlobObject> ebo_;

 public:
  Holder(const std::vector<std::shared_ptr<Holder>>& input_holders,
         const std::shared_ptr<TensorStorage>& storage,
         const std::shared_ptr<vm::EagerBlobObject>& ebo)
      : input_holders_(input_holders), storage_(storage), ebo_(ebo) {}
};

class DTRMirroredTensor final : public MirroredTensor {
 public:
  OF_DISALLOW_COPY_AND_MOVE(DTRMirroredTensor);
  DTRMirroredTensor() = default;
  explicit DTRMirroredTensor(const std::shared_ptr<DTREagerMirroredTensorImpl>& impl)
      : MirroredTensor(impl) {}
  ~DTRMirroredTensor() = default;

  bool is_in_memory() const;

  Maybe<void> set_tensor_inputs(const TensorTuple& inputs);

  Maybe<Tensor> detach() const override;

  std::shared_ptr<Holder> holder() const { return holder_; }

  Maybe<void> set_blob_object_bp_required();

 private:
  std::shared_ptr<Holder> holder_;
};

class ConsistentTensor final : public TensorIf<ConsistentTensor>,
                               public std::enable_shared_from_this<ConsistentTensor> {
=======
class ConsistentTensor final : public TensorIf<ConsistentTensor> {
>>>>>>> 66e19573
 public:
  OF_DISALLOW_COPY_AND_MOVE(ConsistentTensor);
  ConsistentTensor() = default;
  explicit ConsistentTensor(const std::shared_ptr<ConsistentTensorImpl>& impl) { impl_ = impl; }
  ~ConsistentTensor() override = default;

  // Getters
  const std::shared_ptr<const Shape>& shape() const override { return impl_->shape(); }
  Symbol<DType> dtype() const override { return CHECK_JUST(DType::Get(impl_->dtype())); }
  Maybe<TransportToken> transport_token() const override { return impl_->transport_token(); }
  Maybe<Symbol<NdSbp>> nd_sbp() const override { return impl_->nd_sbp(); }
  Maybe<Symbol<ParallelDesc>> parallel_desc() const override { return impl_->parallel_desc(); }
  Maybe<Symbol<Device>> device() const override {
    OF_RUNTIME_ERROR() << "Only local tensors have 'device'. Please use "
                          "'.placement' for consistent tensors.";
  }
  Maybe<Symbol<Device>*> mut_device() override {
    OF_RUNTIME_ERROR() << "ConsistentTensor has no mut_device property";
  }
  bool is_lazy() const override { return impl_->is_lazy(); }
  bool is_consistent() const override { return true; }
  Maybe<const Optional<Symbol<NdSbp>>&> consumer_nd_sbp_constraint() const override {
    return impl_->consumer_nd_sbp_constraint();
  }
  Maybe<MirroredTensor> cur_rank_phy_tensor() const override {
    return impl_->cur_rank_phy_tensor();
  }
  bool is_cuda() const override;
  std::shared_ptr<Tensor> contiguous() const override;
  Maybe<Tensor> data() override { return this->detach(); }

  // Getters valid only for EagerMirroredTensor
  Maybe<vm::EagerBlobObject> eager_blob_object() const override {
    return impl_->eager_blob_object();
  }
  Maybe<LocalDepObject*> compute_local_dep_object() const override {
    return impl_->compute_local_dep_object();
  }
  const TensorMeta& tensor_meta() const override { return *impl_->tensor_meta(); }
  Maybe<TensorStorage> tensor_storage() const override { return impl_->tensor_storage(); }
  Maybe<bool> has_eager_blob_object() const override { return impl_->has_eager_blob_object(); }

  // Setters
  Maybe<void> set_consumer_nd_sbp_constraint(Symbol<NdSbp> val) override {
    impl_->set_consumer_nd_sbp_constraint(val);
    return Maybe<void>::Ok();
  }

  // Getters for autograd
  Maybe<Tensor> acc_grad() const override { return impl_->acc_grad(); }
  Maybe<TensorArg> current_grad() const override { return impl_->current_grad(); }
  bool requires_grad() const override { return impl_->requires_grad(); }
  bool is_leaf() const override { return impl_->is_leaf(); }
  bool retain_grad() const override { return impl_->retain_grad(); }
  bool is_contiguous() const override { return impl_->is_contiguous(); }

  // Setters for autograd
  Maybe<void> set_acc_grad(const std::shared_ptr<Tensor>& grad) override {
    return impl_->set_acc_grad(grad);
  }
  Maybe<Tensor> mut_acc_grad() override { return impl_->mut_acc_grad(); }
  Maybe<void> set_requires_grad(bool requires_grad) override {
    JUST(impl_->set_requires_grad(requires_grad));
    if (!requires_grad) { set_grad_fn_node(nullptr); }
    return Maybe<void>::Ok();
  }
  Maybe<void> set_retain_grad(bool retain_grad) override {
    return impl_->set_retain_grad(retain_grad);
  }
  void set_is_leaf(bool is_leaf) override { impl_->set_is_leaf(is_leaf); }
  std::shared_ptr<const AutogradMeta> autograd_meta() const override {
    return impl_->autograd_meta();
  }
  std::shared_ptr<AutogradMeta> mut_autograd_meta() override { return impl_->mut_autograd_meta(); }
  void set_autograd_meta(const std::shared_ptr<AutogradMeta>& autograd_meta) override {
    impl_->set_autograd_meta(autograd_meta);
  }

  // Operators for tensor
  Maybe<Tensor> detach() const override;
  Maybe<Tensor> clone() const override;

  static Maybe<ConsistentTensor> MakeTensor(const std::shared_ptr<const Shape>& shape,
                                            DataType dtype, Symbol<NdSbp> nd_sbp,
                                            Symbol<ParallelDesc> parallel_desc, bool is_lazy,
                                            bool requires_grad, bool is_leaf);

  ConsistentTensorImpl* mut_impl() { return impl_.get(); }

  Maybe<Symbol<ConsistentTensorMeta>> consistent_tensor_meta() const override {
    return impl_->tensor_meta();
  }

  user_op::TensorDesc* mut_tensor_meta() override { return impl_->mut_tensor_meta(); }
  Maybe<void> set_data(const std::shared_ptr<Tensor>& other) override;

  Maybe<MirroredTensor> AsMirroredTensor() override { RETURN_ERROR_WITH_BUG_PROMPT(); }
  Maybe<ConsistentTensor> AsConsistentTensor() override {
    return std::dynamic_pointer_cast<ConsistentTensor>(shared_from_this());
  }

 private:
  std::shared_ptr<ConsistentTensorImpl> impl_;
};

}  // namespace one
}  // namespace oneflow

#endif  // ONEFLOW_CORE_FRAMEWORK_TENSOR_H_<|MERGE_RESOLUTION|>--- conflicted
+++ resolved
@@ -23,10 +23,7 @@
 #include "oneflow/core/common/shape.h"
 #include "oneflow/core/eager/dtr_util.h"
 #include "oneflow/core/memory/memory_case.pb.h"
-<<<<<<< HEAD
 #include "oneflow/core/framework/tensor_tuple.h"
-=======
->>>>>>> 66e19573
 #include "oneflow/core/framework/tensor_impl.h"
 #include "oneflow/core/framework/transport_token.h"
 #include "oneflow/core/common/error.h"
@@ -107,6 +104,7 @@
   virtual void set_is_leaf(bool is_leaf) = 0;
   virtual std::shared_ptr<const AutogradMeta> autograd_meta() const = 0;
   virtual std::shared_ptr<AutogradMeta> mut_autograd_meta() = 0;
+  bool has_autograd_meta() { return mut_autograd_meta() != nullptr; }
   virtual void set_autograd_meta(const std::shared_ptr<AutogradMeta>& autograd_meta) = 0;
 
   virtual user_op::TensorDesc* mut_tensor_meta() = 0;
@@ -386,12 +384,7 @@
   std::shared_ptr<Tensor> tensor_;
 };
 
-<<<<<<< HEAD
-class MirroredTensor : public TensorIf<MirroredTensor>,
-                       public std::enable_shared_from_this<MirroredTensor> {
-=======
-class MirroredTensor final : public TensorIf<MirroredTensor> {
->>>>>>> 66e19573
+class MirroredTensor : public TensorIf<MirroredTensor> {
  public:
   OF_DISALLOW_COPY_AND_MOVE(MirroredTensor);
   MirroredTensor() = default;
@@ -507,7 +500,6 @@
   std::shared_ptr<MirroredTensorImpl> impl_;
 };
 
-<<<<<<< HEAD
 class Holder final {
  private:
   std::vector<std::shared_ptr<Holder>> input_holders_;
@@ -543,11 +535,7 @@
   std::shared_ptr<Holder> holder_;
 };
 
-class ConsistentTensor final : public TensorIf<ConsistentTensor>,
-                               public std::enable_shared_from_this<ConsistentTensor> {
-=======
 class ConsistentTensor final : public TensorIf<ConsistentTensor> {
->>>>>>> 66e19573
  public:
   OF_DISALLOW_COPY_AND_MOVE(ConsistentTensor);
   ConsistentTensor() = default;
