/*
Copyright 2020 The OneFlow Authors. All rights reserved.

Licensed under the Apache License, Version 2.0 (the "License");
you may not use this file except in compliance with the License.
You may obtain a copy of the License at

    http://www.apache.org/licenses/LICENSE-2.0

Unless required by applicable law or agreed to in writing, software
distributed under the License is distributed on an "AS IS" BASIS,
WITHOUT WARRANTIES OR CONDITIONS OF ANY KIND, either express or implied.
See the License for the specific language governing permissions and
limitations under the License.
*/
#ifndef ONEFLOW_CORE_FRAMEWORK_TENSOR_H_
#define ONEFLOW_CORE_FRAMEWORK_TENSOR_H_

#include "oneflow/core/common/data_type.h"
#include "oneflow/core/common/data_type.cfg.h"
#include "oneflow/core/common/shape_view.h"
#include "oneflow/core/common/shape.h"
#include "oneflow/core/memory/memory_case.pb.h"
#include "oneflow/core/framework/tensor.h"
#include "oneflow/core/framework/tensor_impl.h"
#include "oneflow/core/framework/transport_token.h"
#include "oneflow/core/common/error.h"

namespace oneflow {

namespace cfg {
class ParallelDistribution;
}
class Device;

namespace one {

class FunctionNode;

class ConsistentTensor;
class MirroredTensor;

class Tensor {
 public:
  virtual ~Tensor() = default;

  // Getters
  int64_t dim(int64_t index) const { return shape()->At(index); }
  int64_t nelement() const { return shape()->elem_cnt(); }
  int64_t ndim() const { return shape()->NumAxes(); }

  virtual const std::shared_ptr<const Shape>& shape() const = 0;
<<<<<<< HEAD
  virtual Symbol<DType> dtype() const = 0;
  virtual Maybe<RpcToken> rpc_token() const = 0;
=======
  virtual DataType dtype() const = 0;
  virtual Maybe<TransportToken> transport_token() const = 0;
>>>>>>> 3848a5bf
  virtual Maybe<Symbol<cfg::ParallelDistribution>> parallel_distribution() const = 0;
  virtual Maybe<Symbol<ParallelDesc>> parallel_desc() const = 0;
  virtual Maybe<Symbol<Device>> device() const = 0;
  virtual Maybe<Symbol<Device>*> mut_device() = 0;
  virtual bool is_cuda() const = 0;
  virtual bool is_consistent() const = 0;
  virtual bool is_local() const { return !is_consistent(); }
  virtual bool is_lazy() const = 0;
  virtual bool is_eager() const { return !is_lazy(); }
  virtual const TensorMeta& tensor_meta() const = 0;
  virtual Maybe<Symbol<ConsistentTensorMeta>> consistent_tensor_meta() const { OF_UNIMPLEMENTED(); }

  // Getters valid only for EagerMirroredTensor
  virtual Maybe<EagerMirroredTensorImpl*> mut_eager_mirrored_tensor_impl() { OF_UNIMPLEMENTED(); }
  virtual Maybe<vm::EagerBlobObject> eager_blob_object() const = 0;
  virtual Maybe<VmLocalDepObject> compute_local_dep_object() const = 0;
  virtual Maybe<bool> has_eager_blob_object() const = 0;
  virtual Maybe<TensorStorage> tensor_storage() const { OF_UNIMPLEMENTED(); }
  virtual Maybe<const Stride> stride() const { OF_UNIMPLEMENTED(); }
  virtual Maybe<int64_t> storage_offset() const { OF_UNIMPLEMENTED(); }

  // Getters/Setters valid only for EagerConsistentTensor
  virtual Maybe<const Optional<Symbol<cfg::ParallelDistribution>>&>
  consumer_parallel_distribution_constraint() const {
    OF_UNIMPLEMENTED();
  }
  virtual Maybe<MirroredTensor> cur_rank_phy_tensor() const { OF_UNIMPLEMENTED(); }
  virtual Maybe<void> set_consumer_parallel_distribution_constraint(
      Symbol<cfg::ParallelDistribution> val) {
    OF_UNIMPLEMENTED();
  }

  // Getters for autograd
  virtual bool requires_grad() const = 0;
  virtual bool is_leaf() const = 0;
  virtual bool retain_grad() const = 0;
  virtual std::shared_ptr<const FunctionNode> grad_fn_node() const = 0;
  virtual Maybe<Tensor> acc_grad() const = 0;
  virtual Maybe<TensorArg> current_grad() const = 0;
  virtual Maybe<Tensor> detach() const = 0;
  virtual Maybe<Tensor> clone() const = 0;
  virtual std::shared_ptr<Tensor> data() const = 0;

  // Setters for autograd
  virtual void set_requires_grad(bool requires_grad) = 0;
  virtual Maybe<void> set_retain_grad(bool retain_grad) = 0;
  virtual void set_grad_fn_node(const std::shared_ptr<FunctionNode>& grad_fn_node) = 0;
  virtual const std::shared_ptr<FunctionNode>& mut_grad_fn_node() = 0;
  virtual Maybe<void> set_acc_grad(const std::shared_ptr<Tensor>& grad) = 0;
  virtual Maybe<Tensor> mut_acc_grad() = 0;
  virtual void set_is_leaf(bool is_leaf) = 0;
  virtual std::shared_ptr<AutogradMeta> mut_autograd_meta() = 0;
  virtual bool has_autograd_meta() const = 0;
  virtual void set_autograd_meta(const std::shared_ptr<AutogradMeta>& autograd_meta) = 0;

  virtual user_op::TensorDesc* mut_tensor_meta() = 0;

  virtual Maybe<MirroredTensor> AsMirroredTensor() = 0;

 protected:
  Tensor() = default;
};

class StaticZerosTensor final : public Tensor {
 public:
  static Maybe<StaticZerosTensor> MakeTensor(const std::shared_ptr<const Shape>& shape,
                                             DataType dtype, Symbol<Device> device) {
    return std::shared_ptr<StaticZerosTensor>(new StaticZerosTensor(shape, dtype, device));
  }
  // Getters
  const std::shared_ptr<const Shape>& shape() const { return shape_; }
  DataType dtype() const { return dtype_; }
  Maybe<TransportToken> transport_token() const { OF_UNIMPLEMENTED(); }
  Maybe<Symbol<cfg::ParallelDistribution>> parallel_distribution() const { OF_UNIMPLEMENTED(); }
  Maybe<Symbol<ParallelDesc>> parallel_desc() const { OF_UNIMPLEMENTED(); }
  Maybe<Symbol<Device>> device() const { return device_; }
  Maybe<Symbol<Device>*> mut_device() { OF_UNIMPLEMENTED(); }
  bool is_cuda() const {
    UNIMPLEMENTED();
    return false;
  }
  bool is_consistent() const { return false; }
  bool is_local() const { return !is_consistent(); }
  bool is_lazy() const {
    UNIMPLEMENTED();
    return false;
  }
  bool is_eager() const { return !is_lazy(); }
  const TensorMeta& tensor_meta() const {
    UNIMPLEMENTED();
    return *(TensorMeta*)nullptr;
  }
  Maybe<Symbol<ConsistentTensorMeta>> consistent_tensor_meta() const { OF_UNIMPLEMENTED(); }

  // Getters valid only for EagerMirroredTensor
  Maybe<EagerMirroredTensorImpl*> mut_eager_mirrored_tensor_impl() { OF_UNIMPLEMENTED(); }
  Maybe<vm::EagerBlobObject> eager_blob_object() const { OF_UNIMPLEMENTED(); }
  Maybe<VmLocalDepObject> compute_local_dep_object() const { OF_UNIMPLEMENTED(); }
  Maybe<bool> has_eager_blob_object() const { OF_UNIMPLEMENTED(); }
  Maybe<TensorStorage> tensor_storage() const { OF_UNIMPLEMENTED(); }
  Maybe<const Stride> stride() const { OF_UNIMPLEMENTED(); }
  Maybe<int64_t> storage_offset() const { OF_UNIMPLEMENTED(); }

  // Getters/Setters valid only for EagerConsistentTensor
  Maybe<const Optional<Symbol<cfg::ParallelDistribution>>&>
  consumer_parallel_distribution_constraint() const {
    OF_UNIMPLEMENTED();
  }
  Maybe<MirroredTensor> cur_rank_phy_tensor() const { OF_UNIMPLEMENTED(); }
  Maybe<void> set_consumer_parallel_distribution_constraint(Symbol<cfg::ParallelDistribution> val) {
    OF_UNIMPLEMENTED();
  }

  // Getters for autograd
  bool requires_grad() const {
    UNIMPLEMENTED();
    return false;
  }
  bool is_leaf() const {
    UNIMPLEMENTED();
    return false;
  }
  bool retain_grad() const {
    UNIMPLEMENTED();
    return false;
  }
  std::shared_ptr<const FunctionNode> grad_fn_node() const {
    UNIMPLEMENTED();
    return nullptr;
  }
  Maybe<Tensor> acc_grad() const { OF_UNIMPLEMENTED(); }
  Maybe<TensorArg> current_grad() const { OF_UNIMPLEMENTED(); }
  Maybe<Tensor> detach() const { OF_UNIMPLEMENTED(); }
  Maybe<Tensor> clone() const { OF_UNIMPLEMENTED(); }
  std::shared_ptr<Tensor> data() const {
    UNIMPLEMENTED();
    return nullptr;
  }

  // Setters for autograd
  void set_requires_grad(bool requires_grad) { UNIMPLEMENTED(); }
  Maybe<void> set_retain_grad(bool retain_grad) { OF_UNIMPLEMENTED(); }
  void set_grad_fn_node(const std::shared_ptr<FunctionNode>& grad_fn_node) { UNIMPLEMENTED(); }
  const std::shared_ptr<FunctionNode>& mut_grad_fn_node() {
    UNIMPLEMENTED();
    return *(std::shared_ptr<FunctionNode>*)nullptr;
  }
  Maybe<void> set_acc_grad(const std::shared_ptr<Tensor>& grad) { OF_UNIMPLEMENTED(); }
  Maybe<Tensor> mut_acc_grad() { OF_UNIMPLEMENTED(); }
  void set_is_leaf(bool is_leaf) { UNIMPLEMENTED(); }
  std::shared_ptr<AutogradMeta> mut_autograd_meta() {
    UNIMPLEMENTED();
    return nullptr;
  }
  bool has_autograd_meta() const {
    UNIMPLEMENTED();
    return false;
  }
  void set_autograd_meta(const std::shared_ptr<AutogradMeta>& autograd_meta) { UNIMPLEMENTED(); }

  user_op::TensorDesc* mut_tensor_meta() {
    UNIMPLEMENTED();
    return nullptr;
  }

  Maybe<MirroredTensor> AsMirroredTensor();

 private:
  StaticZerosTensor(const std::shared_ptr<const Shape>& shape, DataType dtype,
                    Symbol<Device> device)
      : shape_(shape), dtype_(dtype), device_(device) {}
  const std::shared_ptr<const Shape> shape_;
  DataType dtype_;
  Symbol<Device> device_;
};

template<typename DerivedT>
class TensorIf : public Tensor {
 public:
  virtual ~TensorIf() = default;

  // Getters for autograd
  // acc_grad is tensor's accumulated grad in more than once backward operation,
  // and current_grad is temporary grad to shared data with different FunctionNode
  std::shared_ptr<const FunctionNode> grad_fn_node() const override { return grad_fn_node_; }

  // Setters for autograd
  void set_grad_fn_node(const std::shared_ptr<FunctionNode>& grad_fn_node) override {
    grad_fn_node_ = grad_fn_node;
  }
  const std::shared_ptr<FunctionNode>& mut_grad_fn_node() override { return grad_fn_node_; }

 protected:
  TensorIf() = default;
  std::shared_ptr<FunctionNode> grad_fn_node_;
};

class Parameter final : public TensorIf<Parameter> {
 public:
  Parameter(std::shared_ptr<Tensor> tensor, bool requires_grad) {
    while (auto parameter = std::dynamic_pointer_cast<Parameter>(tensor)) {
      tensor = parameter->tensor_;
    }
    this->tensor_ = std::move(tensor);
    // TODO: in `y = flow.nn.Parameter(x)`, y should have its own "requires_grad" field
    // (align with PyTorch) instead of sharing it with x
    this->tensor_->set_requires_grad(requires_grad);
  }

  const std::shared_ptr<const Shape>& shape() const override { return tensor_->shape(); }
  Symbol<DType> dtype() const override { return tensor_->dtype(); }
  Maybe<Symbol<cfg::ParallelDistribution>> parallel_distribution() const override {
    return tensor_->parallel_distribution();
  }
  Maybe<Symbol<ParallelDesc>> parallel_desc() const override { return tensor_->parallel_desc(); }
  Maybe<Symbol<Device>> device() const override { return tensor_->device(); }
  Maybe<Symbol<Device>*> mut_device() override { return tensor_->mut_device(); }
  bool is_cuda() const override { return tensor_->is_cuda(); }
  bool is_consistent() const override { return tensor_->is_consistent(); }
  bool is_local() const override { return tensor_->is_local(); }
  bool is_lazy() const override { return tensor_->is_lazy(); }
  bool is_eager() const override { return tensor_->is_eager(); }
  const TensorMeta& tensor_meta() const override { return tensor_->tensor_meta(); }
  Maybe<Symbol<ConsistentTensorMeta>> consistent_tensor_meta() const override {
    return tensor_->consistent_tensor_meta();
  }

  Maybe<EagerMirroredTensorImpl*> mut_eager_mirrored_tensor_impl() override {
    return tensor_->mut_eager_mirrored_tensor_impl();
  }
  Maybe<vm::EagerBlobObject> eager_blob_object() const override {
    return tensor_->eager_blob_object();
  }
  Maybe<VmLocalDepObject> compute_local_dep_object() const override {
    return tensor_->compute_local_dep_object();
  }
  Maybe<bool> has_eager_blob_object() const override { return tensor_->has_eager_blob_object(); }
  Maybe<TensorStorage> tensor_storage() const override { return tensor_->tensor_storage(); }
  Maybe<const Stride> stride() const override { return tensor_->stride(); }
  Maybe<int64_t> storage_offset() const override { return tensor_->storage_offset(); }

  Maybe<const Optional<Symbol<cfg::ParallelDistribution>>&>
  consumer_parallel_distribution_constraint() const override {
    return tensor_->consumer_parallel_distribution_constraint();
  }
  Maybe<TransportToken> transport_token() const override { return tensor_->transport_token(); }
  Maybe<MirroredTensor> cur_rank_phy_tensor() const override {
    return tensor_->cur_rank_phy_tensor();
  }
  Maybe<void> set_consumer_parallel_distribution_constraint(
      Symbol<cfg::ParallelDistribution> val) override {
    return tensor_->set_consumer_parallel_distribution_constraint(val);
  }

  bool requires_grad() const override { return tensor_->requires_grad(); }
  bool is_leaf() const override { return true; }
  bool retain_grad() const override { return tensor_->retain_grad(); }
  Maybe<Tensor> acc_grad() const override { return tensor_->acc_grad(); }
  Maybe<TensorArg> current_grad() const override { return tensor_->current_grad(); }
  Maybe<Tensor> detach() const override { return tensor_->detach(); }
  Maybe<Tensor> clone() const override { return tensor_->clone(); }
  std::shared_ptr<Tensor> data() const override { return tensor_->data(); }

  void set_requires_grad(bool requires_grad) override {
    return tensor_->set_requires_grad(requires_grad);
  }
  Maybe<void> set_retain_grad(bool retain_grad) override {
    return tensor_->set_retain_grad(retain_grad);
  }
  Maybe<void> set_acc_grad(const std::shared_ptr<Tensor>& grad) override {
    return tensor_->set_acc_grad(grad);
  }
  Maybe<Tensor> mut_acc_grad() override { return tensor_->mut_acc_grad(); }
  void set_is_leaf(bool is_leaf) override { return tensor_->set_is_leaf(is_leaf); }
  std::shared_ptr<AutogradMeta> mut_autograd_meta() override {
    return tensor_->mut_autograd_meta();
  }
  bool has_autograd_meta() const override { return tensor_->has_autograd_meta(); }
  void set_autograd_meta(const std::shared_ptr<AutogradMeta>& autograd_meta) override {
    return tensor_->set_autograd_meta(autograd_meta);
  }

  user_op::TensorDesc* mut_tensor_meta() override { return tensor_->mut_tensor_meta(); }

  Maybe<MirroredTensor> AsMirroredTensor() override {
    if (const auto& mirrored_tensor = std::dynamic_pointer_cast<MirroredTensor>(tensor_)) {
      return mirrored_tensor;
    }
    UNIMPLEMENTED_THEN_RETURN();
  }

 private:
  std::shared_ptr<Tensor> tensor_;
};

class MirroredTensor final : public TensorIf<MirroredTensor>,
                             public std::enable_shared_from_this<MirroredTensor> {
 public:
  OF_DISALLOW_COPY_AND_MOVE(MirroredTensor);
  MirroredTensor() = default;
  explicit MirroredTensor(const std::shared_ptr<MirroredTensorImpl>& impl) { impl_ = impl; }
  ~MirroredTensor() override = default;

  // Getters
  const std::shared_ptr<const Shape>& shape() const override { return impl_->shape(); }
<<<<<<< HEAD
  Symbol<DType> dtype() const override { return DType::DType4DataType(impl_->dtype()); }
  Maybe<RpcToken> rpc_token() const override { OF_UNIMPLEMENTED(); }
=======
  DataType dtype() const override { return impl_->dtype(); }
  Maybe<TransportToken> transport_token() const override { OF_UNIMPLEMENTED(); }
>>>>>>> 3848a5bf
  Maybe<Symbol<cfg::ParallelDistribution>> parallel_distribution() const override {
    OF_UNIMPLEMENTED();
  }
  Maybe<Symbol<ParallelDesc>> parallel_desc() const override { OF_UNIMPLEMENTED(); }
  Maybe<Symbol<Device>> device() const override { return impl_->device(); }
  Maybe<Symbol<Device>*> mut_device() override { return impl_->mut_device(); }
  bool is_lazy() const override { return impl_->is_lazy(); }
  bool is_consistent() const override { return false; }
  bool is_cuda() const override;
  std::shared_ptr<Tensor> data() const override;
  const TensorMeta& tensor_meta() const override { return *impl_->tensor_meta(); }

  // Getters valid only for EagerMirroredTensor
  Maybe<vm::EagerBlobObject> eager_blob_object() const override {
    return impl_->eager_blob_object();
  }
  Maybe<VmLocalDepObject> compute_local_dep_object() const override {
    return impl_->compute_local_dep_object();
  }
  Maybe<TensorStorage> tensor_storage() const override { return impl_->tensor_storage(); }
  Maybe<bool> has_eager_blob_object() const override { return impl_->has_eager_blob_object(); }
  Maybe<const Stride> stride() const override { return impl_->stride(); }
  Maybe<int64_t> storage_offset() const override { return impl_->storage_offset(); }

  // Getters for autograd
  Maybe<Tensor> acc_grad() const override { return impl_->acc_grad(); }
  Maybe<TensorArg> current_grad() const override { return impl_->current_grad(); }
  bool requires_grad() const override { return impl_->requires_grad(); }
  bool is_leaf() const override { return impl_->is_leaf(); }
  bool retain_grad() const override { return impl_->retain_grad(); }
  bool has_autograd_meta() const override { return impl_->has_autograd_meta(); }

  // Setters for autograd
  Maybe<void> set_acc_grad(const std::shared_ptr<Tensor>& grad) override {
    return impl_->set_acc_grad(grad);
  }
  void set_requires_grad(bool requires_grad) override { impl_->set_requires_grad(requires_grad); }
  Maybe<void> set_retain_grad(bool retain_grad) override {
    return impl_->set_retain_grad(retain_grad);
  }
  Maybe<Tensor> mut_acc_grad() override { return impl_->mut_acc_grad(); }
  void set_is_leaf(bool is_leaf) override { impl_->set_is_leaf(is_leaf); }
  std::shared_ptr<AutogradMeta> mut_autograd_meta() override { return impl_->mut_autograd_meta(); }
  void set_autograd_meta(const std::shared_ptr<AutogradMeta>& autograd_meta) override {
    impl_->set_autograd_meta(autograd_meta);
  }

  // Operators for tensor
  Maybe<Tensor> detach() const override;
  Maybe<Tensor> clone() const override;

  static Maybe<MirroredTensor> MakeTensor(const std::shared_ptr<const Shape>& shape, DataType dtype,
                                          const Symbol<Device>& device, bool is_lazy,
                                          bool requires_grad, bool is_leaf);
  MirroredTensorImpl* mut_impl() { return impl_.get(); }
  Maybe<EagerMirroredTensorImpl*> mut_eager_mirrored_tensor_impl() override {
    return impl_->mut_eager_mirrored_tensor_impl();
  }
  user_op::TensorDesc* mut_tensor_meta() override { return impl_->mut_tensor_meta(); }

  Maybe<MirroredTensor> MakeEagerTensor(
      const std::shared_ptr<vm::EagerBlobObject> eager_blob_object, const Symbol<Device>& device,
      const std::shared_ptr<TensorStorage> tensor_storage, bool requires_grad, bool is_leaf);

  Maybe<MirroredTensor> AsMirroredTensor() override { return shared_from_this(); }

 private:
  std::shared_ptr<MirroredTensorImpl> impl_;
};

class ConsistentTensor final : public TensorIf<ConsistentTensor> {
 public:
  OF_DISALLOW_COPY_AND_MOVE(ConsistentTensor);
  ConsistentTensor() = default;
  explicit ConsistentTensor(const std::shared_ptr<ConsistentTensorImpl>& impl) { impl_ = impl; }
  ~ConsistentTensor() override = default;

  // Getters
  const std::shared_ptr<const Shape>& shape() const override { return impl_->shape(); }
<<<<<<< HEAD
  Symbol<DType> dtype() const override { return DType::DType4DataType(impl_->dtype()); }
  Maybe<RpcToken> rpc_token() const override { return impl_->rpc_token(); }
=======
  DataType dtype() const override { return impl_->dtype(); }
  Maybe<TransportToken> transport_token() const override { return impl_->transport_token(); }
>>>>>>> 3848a5bf
  Maybe<Symbol<cfg::ParallelDistribution>> parallel_distribution() const override {
    return impl_->parallel_distribution();
  }
  Maybe<Symbol<ParallelDesc>> parallel_desc() const override { return impl_->parallel_desc(); }
  Maybe<Symbol<Device>> device() const override { OF_UNIMPLEMENTED(); }
  Maybe<Symbol<Device>*> mut_device() override { OF_UNIMPLEMENTED(); }
  bool is_lazy() const override { return impl_->is_lazy(); }
  bool is_consistent() const override { return true; }
  Maybe<const Optional<Symbol<cfg::ParallelDistribution>>&>
  consumer_parallel_distribution_constraint() const override {
    return impl_->consumer_parallel_distribution_constraint();
  }
  Maybe<MirroredTensor> cur_rank_phy_tensor() const override {
    return impl_->cur_rank_phy_tensor();
  }
  bool is_cuda() const override;
  std::shared_ptr<Tensor> data() const override;

  // Getters valid only for EagerMirroredTensor
  Maybe<vm::EagerBlobObject> eager_blob_object() const override {
    return impl_->eager_blob_object();
  }
  Maybe<VmLocalDepObject> compute_local_dep_object() const override {
    return impl_->compute_local_dep_object();
  }
  const TensorMeta& tensor_meta() const override { return *impl_->tensor_meta(); }
  Maybe<TensorStorage> tensor_storage() const override { return impl_->tensor_storage(); }
  Maybe<bool> has_eager_blob_object() const override { return impl_->has_eager_blob_object(); }

  // Setters
  Maybe<void> set_consumer_parallel_distribution_constraint(
      Symbol<cfg::ParallelDistribution> val) override {
    impl_->set_consumer_parallel_distribution_constraint(val);
    return Maybe<void>::Ok();
  }

  // Getters for autograd
  Maybe<Tensor> acc_grad() const override { return impl_->acc_grad(); }
  Maybe<TensorArg> current_grad() const override { return impl_->current_grad(); }
  bool requires_grad() const override { return impl_->requires_grad(); }
  bool is_leaf() const override { return impl_->is_leaf(); }
  bool retain_grad() const override { return impl_->retain_grad(); }
  bool has_autograd_meta() const override { return impl_->has_autograd_meta(); }

  // Setters for autograd
  Maybe<void> set_acc_grad(const std::shared_ptr<Tensor>& grad) override {
    return impl_->set_acc_grad(grad);
  }
  Maybe<Tensor> mut_acc_grad() override { return impl_->mut_acc_grad(); }
  void set_requires_grad(bool requires_grad) override { impl_->set_requires_grad(requires_grad); }
  Maybe<void> set_retain_grad(bool retain_grad) override {
    return impl_->set_retain_grad(retain_grad);
  }
  void set_is_leaf(bool is_leaf) override { impl_->set_is_leaf(is_leaf); }
  std::shared_ptr<AutogradMeta> mut_autograd_meta() override { return impl_->mut_autograd_meta(); }
  void set_autograd_meta(const std::shared_ptr<AutogradMeta>& autograd_meta) override {
    impl_->set_autograd_meta(autograd_meta);
  }

  // Operators for tensor
  Maybe<Tensor> detach() const override;
  Maybe<Tensor> clone() const override { return Error::Unimplemented(); }

  static Maybe<ConsistentTensor> MakeTensor(const std::shared_ptr<const Shape>& shape,
                                            DataType dtype,
                                            Symbol<cfg::ParallelDistribution> parallel_distribution,
                                            Symbol<ParallelDesc> parallel_desc, bool is_lazy,
                                            bool requires_grad, bool is_leaf);

  ConsistentTensorImpl* mut_impl() { return impl_.get(); }

  Maybe<Symbol<ConsistentTensorMeta>> consistent_tensor_meta() const override {
    return impl_->tensor_meta();
  }

  user_op::TensorDesc* mut_tensor_meta() override { return impl_->mut_tensor_meta(); }

  Maybe<MirroredTensor> AsMirroredTensor() override { UNIMPLEMENTED_THEN_RETURN(); }

 private:
  std::shared_ptr<ConsistentTensorImpl> impl_;
};

}  // namespace one
}  // namespace oneflow

#endif  // ONEFLOW_CORE_FRAMEWORK_TENSOR_H_<|MERGE_RESOLUTION|>--- conflicted
+++ resolved
@@ -50,13 +50,8 @@
   int64_t ndim() const { return shape()->NumAxes(); }
 
   virtual const std::shared_ptr<const Shape>& shape() const = 0;
-<<<<<<< HEAD
-  virtual Symbol<DType> dtype() const = 0;
-  virtual Maybe<RpcToken> rpc_token() const = 0;
-=======
   virtual DataType dtype() const = 0;
   virtual Maybe<TransportToken> transport_token() const = 0;
->>>>>>> 3848a5bf
   virtual Maybe<Symbol<cfg::ParallelDistribution>> parallel_distribution() const = 0;
   virtual Maybe<Symbol<ParallelDesc>> parallel_desc() const = 0;
   virtual Maybe<Symbol<Device>> device() const = 0;
@@ -362,13 +357,8 @@
 
   // Getters
   const std::shared_ptr<const Shape>& shape() const override { return impl_->shape(); }
-<<<<<<< HEAD
-  Symbol<DType> dtype() const override { return DType::DType4DataType(impl_->dtype()); }
-  Maybe<RpcToken> rpc_token() const override { OF_UNIMPLEMENTED(); }
-=======
   DataType dtype() const override { return impl_->dtype(); }
   Maybe<TransportToken> transport_token() const override { OF_UNIMPLEMENTED(); }
->>>>>>> 3848a5bf
   Maybe<Symbol<cfg::ParallelDistribution>> parallel_distribution() const override {
     OF_UNIMPLEMENTED();
   }
@@ -448,13 +438,8 @@
 
   // Getters
   const std::shared_ptr<const Shape>& shape() const override { return impl_->shape(); }
-<<<<<<< HEAD
-  Symbol<DType> dtype() const override { return DType::DType4DataType(impl_->dtype()); }
-  Maybe<RpcToken> rpc_token() const override { return impl_->rpc_token(); }
-=======
   DataType dtype() const override { return impl_->dtype(); }
   Maybe<TransportToken> transport_token() const override { return impl_->transport_token(); }
->>>>>>> 3848a5bf
   Maybe<Symbol<cfg::ParallelDistribution>> parallel_distribution() const override {
     return impl_->parallel_distribution();
   }
