/*
Copyright 2020 The OneFlow Authors. All rights reserved.

Licensed under the Apache License, Version 2.0 (the "License");
you may not use this file except in compliance with the License.
You may obtain a copy of the License at

    http://www.apache.org/licenses/LICENSE-2.0

Unless required by applicable law or agreed to in writing, software
distributed under the License is distributed on an "AS IS" BASIS,
WITHOUT WARRANTIES OR CONDITIONS OF ANY KIND, either express or implied.
See the License for the specific language governing permissions and
limitations under the License.
*/
#ifndef ONEFLOW_CORE_FRAMEWORK_TENSOR_H_
#define ONEFLOW_CORE_FRAMEWORK_TENSOR_H_

#include "oneflow/core/common/data_type.h"
#include "oneflow/core/common/data_type.cfg.h"
#include "oneflow/core/common/shape_view.h"
#include "oneflow/core/common/shape.h"
#include "oneflow/core/memory/memory_case.pb.h"
#include "oneflow/core/framework/tensor.h"
#include "oneflow/core/framework/tensor_impl.h"
#include "oneflow/core/framework/transport_token.h"
#include "oneflow/core/common/error.h"

namespace oneflow {

namespace cfg {
class NdSbp;
}
class Device;

namespace one {

class FunctionNode;

class ConsistentTensor;
class MirroredTensor;
class DTRMirroredTensor;

class Tensor {
 public:
  virtual ~Tensor() = default;

  // Getters
  int64_t dim(int64_t index) const { return shape()->At(index); }
  int64_t nelement() const { return shape()->elem_cnt(); }
  int64_t ndim() const { return shape()->NumAxes(); }

  virtual const std::shared_ptr<const Shape>& shape() const = 0;
  virtual Symbol<DType> dtype() const = 0;
  virtual Maybe<TransportToken> transport_token() const = 0;
  virtual Maybe<Symbol<cfg::NdSbp>> nd_sbp() const = 0;
  virtual Maybe<Symbol<ParallelDesc>> parallel_desc() const = 0;
  virtual Maybe<Symbol<Device>> device() const = 0;
  virtual Maybe<Symbol<Device>*> mut_device() = 0;
  virtual bool is_cuda() const = 0;
  virtual bool is_consistent() const = 0;
  virtual bool is_local() const { return !is_consistent(); }
  virtual bool is_lazy() const = 0;
  virtual bool is_eager() const { return !is_lazy(); }
  virtual const TensorMeta& tensor_meta() const = 0;
  virtual Maybe<Symbol<ConsistentTensorMeta>> consistent_tensor_meta() const { OF_UNIMPLEMENTED(); }

  // Getters valid only for EagerMirroredTensor
  virtual Maybe<EagerMirroredTensorImpl*> mut_eager_mirrored_tensor_impl() { OF_UNIMPLEMENTED(); }
  virtual Maybe<vm::EagerBlobObject> eager_blob_object() const = 0;
  virtual Maybe<LocalDepObject*> compute_local_dep_object() const = 0;
  virtual Maybe<bool> has_eager_blob_object() const = 0;
  virtual Maybe<TensorStorage> tensor_storage() const { OF_UNIMPLEMENTED(); }
  virtual Maybe<const Stride> stride() const { OF_UNIMPLEMENTED(); }
  virtual Maybe<int64_t> storage_offset() const { OF_UNIMPLEMENTED(); }

  // Getters/Setters valid only for EagerConsistentTensor
  virtual Maybe<const Optional<Symbol<cfg::NdSbp>>&> consumer_nd_sbp_constraint() const {
    OF_UNIMPLEMENTED();
  }
  virtual Maybe<MirroredTensor> cur_rank_phy_tensor() const { OF_UNIMPLEMENTED(); }
  virtual Maybe<void> set_consumer_nd_sbp_constraint(Symbol<cfg::NdSbp> val) { OF_UNIMPLEMENTED(); }

  // Getters for autograd
  virtual bool requires_grad() const = 0;
  virtual bool is_leaf() const = 0;
  virtual bool retain_grad() const = 0;
  virtual std::shared_ptr<const FunctionNode> grad_fn_node() const = 0;
  virtual Maybe<Tensor> acc_grad() const = 0;
  virtual Maybe<TensorArg> current_grad() const = 0;
  virtual Maybe<Tensor> detach() const = 0;
  virtual Maybe<Tensor> clone() const = 0;
  virtual std::shared_ptr<Tensor> data() const = 0;

  // Setters for autograd
  virtual void set_requires_grad(bool requires_grad) = 0;
  virtual Maybe<void> set_retain_grad(bool retain_grad) = 0;
  virtual void set_grad_fn_node(const std::shared_ptr<FunctionNode>& grad_fn_node) = 0;
  virtual const std::shared_ptr<FunctionNode>& mut_grad_fn_node() = 0;
  virtual Maybe<void> set_acc_grad(const std::shared_ptr<Tensor>& grad) = 0;
  virtual Maybe<Tensor> mut_acc_grad() = 0;
  virtual void set_is_leaf(bool is_leaf) = 0;
  virtual std::shared_ptr<AutogradMeta> mut_autograd_meta() = 0;
  virtual bool has_autograd_meta() const = 0;
  virtual void set_autograd_meta(const std::shared_ptr<AutogradMeta>& autograd_meta) = 0;

  virtual user_op::TensorDesc* mut_tensor_meta() = 0;

  virtual Maybe<MirroredTensor> AsMirroredTensor() = 0;
  virtual Maybe<ConsistentTensor> AsConsistentTensor() = 0;

 protected:
  Tensor() = default;
};

class StaticZerosTensor final : public Tensor {
 public:
  static Maybe<StaticZerosTensor> MakeTensor(const std::shared_ptr<const Shape>& shape,
                                             DataType dtype, Symbol<Device> device) {
    return std::shared_ptr<StaticZerosTensor>(new StaticZerosTensor(shape, dtype, device));
  }
  // Getters
  const std::shared_ptr<const Shape>& shape() const { return shape_; }
  Symbol<DType> dtype() const { return CHECK_JUST(DType::Get(dtype_)); }
  Maybe<TransportToken> transport_token() const { RETURN_ERROR_WITH_BUG_PROMPT(); }
  Maybe<Symbol<cfg::NdSbp>> nd_sbp() const { RETURN_ERROR_WITH_BUG_PROMPT(); }
  Maybe<Symbol<ParallelDesc>> parallel_desc() const { RETURN_ERROR_WITH_BUG_PROMPT(); }
  Maybe<Symbol<Device>> device() const { return device_; }
  Maybe<Symbol<Device>*> mut_device() { RETURN_ERROR_WITH_BUG_PROMPT(); }
  bool is_cuda() const {
    PRINT_BUG_PROMPT_AND_ABORT();
    return false;
  }
  bool is_consistent() const { return false; }
  bool is_local() const { return !is_consistent(); }
  bool is_lazy() const {
    PRINT_BUG_PROMPT_AND_ABORT();
    return false;
  }
  bool is_eager() const { return !is_lazy(); }
  const TensorMeta& tensor_meta() const {
    PRINT_BUG_PROMPT_AND_ABORT();
    return *(TensorMeta*)nullptr;
  }
  Maybe<Symbol<ConsistentTensorMeta>> consistent_tensor_meta() const {
    RETURN_ERROR_WITH_BUG_PROMPT();
  }

  // Getters valid only for EagerMirroredTensor
  Maybe<EagerMirroredTensorImpl*> mut_eager_mirrored_tensor_impl() {
    RETURN_ERROR_WITH_BUG_PROMPT();
  }
  Maybe<vm::EagerBlobObject> eager_blob_object() const { RETURN_ERROR_WITH_BUG_PROMPT(); }
  Maybe<LocalDepObject*> compute_local_dep_object() const { RETURN_ERROR_WITH_BUG_PROMPT(); }
  Maybe<bool> has_eager_blob_object() const { RETURN_ERROR_WITH_BUG_PROMPT(); }
  Maybe<TensorStorage> tensor_storage() const { RETURN_ERROR_WITH_BUG_PROMPT(); }
  Maybe<const Stride> stride() const { RETURN_ERROR_WITH_BUG_PROMPT(); }
  Maybe<int64_t> storage_offset() const { RETURN_ERROR_WITH_BUG_PROMPT(); }

  // Getters/Setters valid only for EagerConsistentTensor
  Maybe<const Optional<Symbol<cfg::NdSbp>>&> consumer_nd_sbp_constraint() const {
    RETURN_ERROR_WITH_BUG_PROMPT();
  }
  Maybe<MirroredTensor> cur_rank_phy_tensor() const { RETURN_ERROR_WITH_BUG_PROMPT(); }
  Maybe<void> set_consumer_nd_sbp_constraint(Symbol<cfg::NdSbp> val) {
    RETURN_ERROR_WITH_BUG_PROMPT();
  }

  // Getters for autograd
  bool requires_grad() const {
    PRINT_BUG_PROMPT_AND_ABORT();
    return false;
  }
  bool is_leaf() const {
    PRINT_BUG_PROMPT_AND_ABORT();
    return false;
  }
  bool retain_grad() const {
    PRINT_BUG_PROMPT_AND_ABORT();
    return false;
  }
  std::shared_ptr<const FunctionNode> grad_fn_node() const {
    PRINT_BUG_PROMPT_AND_ABORT();
    return nullptr;
  }
  Maybe<Tensor> acc_grad() const { RETURN_ERROR_WITH_BUG_PROMPT(); }
  Maybe<TensorArg> current_grad() const { RETURN_ERROR_WITH_BUG_PROMPT(); }
  Maybe<Tensor> detach() const { RETURN_ERROR_WITH_BUG_PROMPT(); }
  Maybe<Tensor> clone() const { RETURN_ERROR_WITH_BUG_PROMPT(); }
  std::shared_ptr<Tensor> data() const {
    PRINT_BUG_PROMPT_AND_ABORT();
    return nullptr;
  }

  // Setters for autograd
  void set_requires_grad(bool requires_grad) { PRINT_BUG_PROMPT_AND_ABORT(); }
  Maybe<void> set_retain_grad(bool retain_grad) { RETURN_ERROR_WITH_BUG_PROMPT(); }
  void set_grad_fn_node(const std::shared_ptr<FunctionNode>& grad_fn_node) {
    PRINT_BUG_PROMPT_AND_ABORT();
  }
  const std::shared_ptr<FunctionNode>& mut_grad_fn_node() {
    PRINT_BUG_PROMPT_AND_ABORT();
    return *(std::shared_ptr<FunctionNode>*)nullptr;
  }
  Maybe<void> set_acc_grad(const std::shared_ptr<Tensor>& grad) { RETURN_ERROR_WITH_BUG_PROMPT(); }
  Maybe<Tensor> mut_acc_grad() { RETURN_ERROR_WITH_BUG_PROMPT(); }
  void set_is_leaf(bool is_leaf) { PRINT_BUG_PROMPT_AND_ABORT(); }
  std::shared_ptr<AutogradMeta> mut_autograd_meta() {
    PRINT_BUG_PROMPT_AND_ABORT();
    return nullptr;
  }
  bool has_autograd_meta() const {
    PRINT_BUG_PROMPT_AND_ABORT();
    return false;
  }
  void set_autograd_meta(const std::shared_ptr<AutogradMeta>& autograd_meta) {
    PRINT_BUG_PROMPT_AND_ABORT();
  }

  user_op::TensorDesc* mut_tensor_meta() {
    PRINT_BUG_PROMPT_AND_ABORT();
    return nullptr;
  }

  Maybe<MirroredTensor> AsMirroredTensor();
  Maybe<ConsistentTensor> AsConsistentTensor() { RETURN_ERROR_WITH_BUG_PROMPT(); }

 private:
  StaticZerosTensor(const std::shared_ptr<const Shape>& shape, DataType dtype,
                    Symbol<Device> device)
      : shape_(shape), dtype_(dtype), device_(device) {}
  const std::shared_ptr<const Shape> shape_;
  DataType dtype_;
  Symbol<Device> device_;
};

template<typename DerivedT>
class TensorIf : public Tensor {
 public:
  virtual ~TensorIf() = default;

  // Getters for autograd
  // acc_grad is tensor's accumulated grad in more than once backward operation,
  // and current_grad is temporary grad to shared data with different FunctionNode
  std::shared_ptr<const FunctionNode> grad_fn_node() const override { return grad_fn_node_; }

  // Setters for autograd
  void set_grad_fn_node(const std::shared_ptr<FunctionNode>& grad_fn_node) override {
    grad_fn_node_ = grad_fn_node;
  }
  const std::shared_ptr<FunctionNode>& mut_grad_fn_node() override { return grad_fn_node_; }

 protected:
  TensorIf() = default;
  std::shared_ptr<FunctionNode> grad_fn_node_;
};

class Parameter final : public TensorIf<Parameter> {
 public:
  Parameter(std::shared_ptr<Tensor> tensor, bool requires_grad) {
    while (auto parameter = std::dynamic_pointer_cast<Parameter>(tensor)) {
      tensor = parameter->tensor_;
    }
    this->tensor_ = std::move(tensor);
    // TODO: in `y = flow.nn.Parameter(x)`, y should have its own "requires_grad" field
    // (align with PyTorch) instead of sharing it with x
    this->tensor_->set_requires_grad(requires_grad);
  }

  const std::shared_ptr<const Shape>& shape() const override { return tensor_->shape(); }
  Symbol<DType> dtype() const override { return tensor_->dtype(); }
  Maybe<Symbol<cfg::NdSbp>> nd_sbp() const override { return tensor_->nd_sbp(); }
  Maybe<Symbol<ParallelDesc>> parallel_desc() const override { return tensor_->parallel_desc(); }
  Maybe<Symbol<Device>> device() const override { return tensor_->device(); }
  Maybe<Symbol<Device>*> mut_device() override { return tensor_->mut_device(); }
  bool is_cuda() const override { return tensor_->is_cuda(); }
  bool is_consistent() const override { return tensor_->is_consistent(); }
  bool is_local() const override { return tensor_->is_local(); }
  bool is_lazy() const override { return tensor_->is_lazy(); }
  bool is_eager() const override { return tensor_->is_eager(); }
  const TensorMeta& tensor_meta() const override { return tensor_->tensor_meta(); }
  Maybe<Symbol<ConsistentTensorMeta>> consistent_tensor_meta() const override {
    return tensor_->consistent_tensor_meta();
  }

  Maybe<EagerMirroredTensorImpl*> mut_eager_mirrored_tensor_impl() override {
    return tensor_->mut_eager_mirrored_tensor_impl();
  }
  Maybe<vm::EagerBlobObject> eager_blob_object() const override {
    return tensor_->eager_blob_object();
  }
  Maybe<LocalDepObject*> compute_local_dep_object() const override {
    return tensor_->compute_local_dep_object();
  }
  Maybe<bool> has_eager_blob_object() const override { return tensor_->has_eager_blob_object(); }
  Maybe<TensorStorage> tensor_storage() const override { return tensor_->tensor_storage(); }
  Maybe<const Stride> stride() const override { return tensor_->stride(); }
  Maybe<int64_t> storage_offset() const override { return tensor_->storage_offset(); }

  Maybe<const Optional<Symbol<cfg::NdSbp>>&> consumer_nd_sbp_constraint() const override {
    return tensor_->consumer_nd_sbp_constraint();
  }
  Maybe<TransportToken> transport_token() const override { return tensor_->transport_token(); }
  Maybe<MirroredTensor> cur_rank_phy_tensor() const override {
    return tensor_->cur_rank_phy_tensor();
  }
  Maybe<void> set_consumer_nd_sbp_constraint(Symbol<cfg::NdSbp> val) override {
    return tensor_->set_consumer_nd_sbp_constraint(val);
  }

  bool requires_grad() const override { return tensor_->requires_grad(); }
  bool is_leaf() const override { return true; }
  bool retain_grad() const override { return tensor_->retain_grad(); }
  Maybe<Tensor> acc_grad() const override { return tensor_->acc_grad(); }
  Maybe<TensorArg> current_grad() const override { return tensor_->current_grad(); }
  Maybe<Tensor> detach() const override { return tensor_->detach(); }
  Maybe<Tensor> clone() const override { return tensor_->clone(); }
  std::shared_ptr<Tensor> data() const override { return tensor_->data(); }

  void set_requires_grad(bool requires_grad) override {
    return tensor_->set_requires_grad(requires_grad);
  }
  Maybe<void> set_retain_grad(bool retain_grad) override {
    return tensor_->set_retain_grad(retain_grad);
  }
  Maybe<void> set_acc_grad(const std::shared_ptr<Tensor>& grad) override {
    return tensor_->set_acc_grad(grad);
  }
  Maybe<Tensor> mut_acc_grad() override { return tensor_->mut_acc_grad(); }
  void set_is_leaf(bool is_leaf) override { return tensor_->set_is_leaf(is_leaf); }
  std::shared_ptr<AutogradMeta> mut_autograd_meta() override {
    return tensor_->mut_autograd_meta();
  }
  bool has_autograd_meta() const override { return tensor_->has_autograd_meta(); }
  void set_autograd_meta(const std::shared_ptr<AutogradMeta>& autograd_meta) override {
    return tensor_->set_autograd_meta(autograd_meta);
  }

  user_op::TensorDesc* mut_tensor_meta() override { return tensor_->mut_tensor_meta(); }

  Maybe<MirroredTensor> AsMirroredTensor() override {
    if (const auto& mirrored_tensor = std::dynamic_pointer_cast<MirroredTensor>(tensor_)) {
      return mirrored_tensor;
    }
    OF_RUNTIME_ERROR() << "Parameter Tensor has no AsMirroredTensor property";
  }

  Maybe<ConsistentTensor> AsConsistentTensor() override {
    if (const auto& consistent_tensor = std::dynamic_pointer_cast<ConsistentTensor>(tensor_)) {
      return consistent_tensor;
    }
    RETURN_ERROR_WITH_BUG_PROMPT();
  }

 private:
  std::shared_ptr<Tensor> tensor_;
};

class MirroredTensor : public TensorIf<MirroredTensor>,
                             public std::enable_shared_from_this<MirroredTensor> {
 public:
  OF_DISALLOW_COPY_AND_MOVE(MirroredTensor);
  MirroredTensor() = default;
  explicit MirroredTensor(const std::shared_ptr<MirroredTensorImpl>& impl) { impl_ = impl; }
  ~MirroredTensor() override = default;

  // Getters
  const std::shared_ptr<const Shape>& shape() const override { return impl_->shape(); }
  Symbol<DType> dtype() const override { return CHECK_JUST(DType::Get(impl_->dtype())); }
  Maybe<TransportToken> transport_token() const override {
    OF_RUNTIME_ERROR() << "Only consistent tensors have 'consistent_id', Consistent id is used to "
                          "synchronize rank";
  }
  Maybe<Symbol<cfg::NdSbp>> nd_sbp() const override {
    OF_RUNTIME_ERROR()
        << "Local tensor has no sbp property. "
           "sbp is the description in the oneflow distributed case, you can refer to "
           "https://docs.oneflow.org/master/basics_topics/essentials_of_oneflow.html; "
           "For example, create a consistent tensor like this : 'x = flow.tensor((2,3, "
           "placement=flow.placement(\"cuda\", {0: 0}), sbp=flow.sbp.broadcast))', then 'x.sbp' is "
           "'flow.sbp.broadcast'";
  }
  Maybe<Symbol<ParallelDesc>> parallel_desc() const override {
    OF_RUNTIME_ERROR() << "Only consistent tensors have 'placement'. Placement is used to describe "
                          "the distribution of consistent tensor in multiple GPUs. Please use "
                          "'.device' for local tensors.";
  }
  Maybe<Symbol<Device>> device() const override { return impl_->device(); }
  Maybe<Symbol<Device>*> mut_device() override { return impl_->mut_device(); }
  bool is_lazy() const override { return impl_->is_lazy(); }
  bool is_consistent() const override { return false; }
  bool is_cuda() const override;
  std::shared_ptr<Tensor> data() const override;
  const TensorMeta& tensor_meta() const override { return *impl_->tensor_meta(); }

  // Getters valid only for EagerMirroredTensor
  Maybe<vm::EagerBlobObject> eager_blob_object() const override {
    return impl_->eager_blob_object();
  }
  Maybe<LocalDepObject*> compute_local_dep_object() const override {
    return impl_->compute_local_dep_object();
  }
  Maybe<TensorStorage> tensor_storage() const override { return impl_->tensor_storage(); }
  Maybe<bool> has_eager_blob_object() const override { return impl_->has_eager_blob_object(); }
  Maybe<const Stride> stride() const override { return impl_->stride(); }
  Maybe<int64_t> storage_offset() const override { return impl_->storage_offset(); }

  // Getters for autograd
  Maybe<Tensor> acc_grad() const override { return impl_->acc_grad(); }
  Maybe<TensorArg> current_grad() const override { return impl_->current_grad(); }
  bool requires_grad() const override { return impl_->requires_grad(); }
  bool is_leaf() const override { return impl_->is_leaf(); }
  bool retain_grad() const override { return impl_->retain_grad(); }
  bool has_autograd_meta() const override { return impl_->has_autograd_meta(); }

  // Setters for autograd
  Maybe<void> set_acc_grad(const std::shared_ptr<Tensor>& grad) override {
    return impl_->set_acc_grad(grad);
  }
  void set_requires_grad(bool requires_grad) override { impl_->set_requires_grad(requires_grad); }
  Maybe<void> set_retain_grad(bool retain_grad) override {
    return impl_->set_retain_grad(retain_grad);
  }
  Maybe<Tensor> mut_acc_grad() override { return impl_->mut_acc_grad(); }
  void set_is_leaf(bool is_leaf) override { impl_->set_is_leaf(is_leaf); }
  std::shared_ptr<AutogradMeta> mut_autograd_meta() override { return impl_->mut_autograd_meta(); }
  void set_autograd_meta(const std::shared_ptr<AutogradMeta>& autograd_meta) override {
    impl_->set_autograd_meta(autograd_meta);
  }

  // Operators for tensor
  Maybe<Tensor> detach() const override;
  Maybe<Tensor> clone() const override;

  static Maybe<MirroredTensor> MakeTensor(const std::shared_ptr<const Shape>& shape, DataType dtype,
                                          const Symbol<Device>& device, bool is_lazy,
                                          bool requires_grad, bool is_leaf);
  MirroredTensorImpl* mut_impl() { return impl_.get(); }
  Maybe<EagerMirroredTensorImpl*> mut_eager_mirrored_tensor_impl() override {
    return impl_->mut_eager_mirrored_tensor_impl();
  }
  user_op::TensorDesc* mut_tensor_meta() override { return impl_->mut_tensor_meta(); }

  Maybe<MirroredTensor> AsMirroredTensor() override { return shared_from_this(); }
  Maybe<ConsistentTensor> AsConsistentTensor() override { RETURN_ERROR_WITH_BUG_PROMPT(); }

 protected:
  std::shared_ptr<MirroredTensorImpl> impl_;
};

<<<<<<< HEAD
class DTRMirroredTensor final : public MirroredTensor {
 public:
  OF_DISALLOW_COPY_AND_MOVE(DTRMirroredTensor);
  DTRMirroredTensor() = default;
  explicit DTRMirroredTensor(const std::shared_ptr<DTREagerMirroredTensorImpl>& impl) { impl_ = impl; std::cout << "DTRMirroredTensor is being constructed." << std::endl; }
  ~DTRMirroredTensor() {std::cout << "DTRMirroredTensor is being deleted." << std::endl; }
};

class ConsistentTensor final : public TensorIf<ConsistentTensor> {
=======
class ConsistentTensor final : public TensorIf<ConsistentTensor>,
                               public std::enable_shared_from_this<ConsistentTensor> {
>>>>>>> eac81d7a
 public:
  OF_DISALLOW_COPY_AND_MOVE(ConsistentTensor);
  ConsistentTensor() = default;
  explicit ConsistentTensor(const std::shared_ptr<ConsistentTensorImpl>& impl) { impl_ = impl; }
  ~ConsistentTensor() override = default;

  // Getters
  const std::shared_ptr<const Shape>& shape() const override { return impl_->shape(); }
  Symbol<DType> dtype() const override { return CHECK_JUST(DType::Get(impl_->dtype())); }
  Maybe<TransportToken> transport_token() const override { return impl_->transport_token(); }
  Maybe<Symbol<cfg::NdSbp>> nd_sbp() const override { return impl_->nd_sbp(); }
  Maybe<Symbol<ParallelDesc>> parallel_desc() const override { return impl_->parallel_desc(); }
  Maybe<Symbol<Device>> device() const override {
    OF_RUNTIME_ERROR() << "Only local tensors have 'device'. Please use "
                          "'.placement' for consistent tensors.";
  }
  Maybe<Symbol<Device>*> mut_device() override {
    OF_RUNTIME_ERROR() << "ConsistentTensor has no mut_device property";
  }
  bool is_lazy() const override { return impl_->is_lazy(); }
  bool is_consistent() const override { return true; }
  Maybe<const Optional<Symbol<cfg::NdSbp>>&> consumer_nd_sbp_constraint() const override {
    return impl_->consumer_nd_sbp_constraint();
  }
  Maybe<MirroredTensor> cur_rank_phy_tensor() const override {
    return impl_->cur_rank_phy_tensor();
  }
  bool is_cuda() const override;
  std::shared_ptr<Tensor> data() const override;

  // Getters valid only for EagerMirroredTensor
  Maybe<vm::EagerBlobObject> eager_blob_object() const override {
    return impl_->eager_blob_object();
  }
  Maybe<LocalDepObject*> compute_local_dep_object() const override {
    return impl_->compute_local_dep_object();
  }
  const TensorMeta& tensor_meta() const override { return *impl_->tensor_meta(); }
  Maybe<TensorStorage> tensor_storage() const override { return impl_->tensor_storage(); }
  Maybe<bool> has_eager_blob_object() const override { return impl_->has_eager_blob_object(); }

  // Setters
  Maybe<void> set_consumer_nd_sbp_constraint(Symbol<cfg::NdSbp> val) override {
    impl_->set_consumer_nd_sbp_constraint(val);
    return Maybe<void>::Ok();
  };

  // Getters for autograd
  Maybe<Tensor> acc_grad() const override { return impl_->acc_grad(); }
  Maybe<TensorArg> current_grad() const override { return impl_->current_grad(); }
  bool requires_grad() const override { return impl_->requires_grad(); }
  bool is_leaf() const override { return impl_->is_leaf(); }
  bool retain_grad() const override { return impl_->retain_grad(); }
  bool has_autograd_meta() const override { return impl_->has_autograd_meta(); }

  // Setters for autograd
  Maybe<void> set_acc_grad(const std::shared_ptr<Tensor>& grad) override {
    return impl_->set_acc_grad(grad);
  }
  Maybe<Tensor> mut_acc_grad() override { return impl_->mut_acc_grad(); }
  void set_requires_grad(bool requires_grad) override { impl_->set_requires_grad(requires_grad); }
  Maybe<void> set_retain_grad(bool retain_grad) override {
    return impl_->set_retain_grad(retain_grad);
  }
  void set_is_leaf(bool is_leaf) override { impl_->set_is_leaf(is_leaf); }
  std::shared_ptr<AutogradMeta> mut_autograd_meta() override { return impl_->mut_autograd_meta(); }
  void set_autograd_meta(const std::shared_ptr<AutogradMeta>& autograd_meta) override {
    impl_->set_autograd_meta(autograd_meta);
  }

  // Operators for tensor
  Maybe<Tensor> detach() const override;
  Maybe<Tensor> clone() const override;

  static Maybe<ConsistentTensor> MakeTensor(const std::shared_ptr<const Shape>& shape,
                                            DataType dtype, Symbol<cfg::NdSbp> nd_sbp,
                                            Symbol<ParallelDesc> parallel_desc, bool is_lazy,
                                            bool requires_grad, bool is_leaf);

  ConsistentTensorImpl* mut_impl() { return impl_.get(); }

  Maybe<Symbol<ConsistentTensorMeta>> consistent_tensor_meta() const override {
    return impl_->tensor_meta();
  }

  user_op::TensorDesc* mut_tensor_meta() override { return impl_->mut_tensor_meta(); }

  Maybe<MirroredTensor> AsMirroredTensor() override { RETURN_ERROR_WITH_BUG_PROMPT(); }
  Maybe<ConsistentTensor> AsConsistentTensor() override { return shared_from_this(); }

 private:
  std::shared_ptr<ConsistentTensorImpl> impl_;
};

}  // namespace one
}  // namespace oneflow

#endif  // ONEFLOW_CORE_FRAMEWORK_TENSOR_H_<|MERGE_RESOLUTION|>--- conflicted
+++ resolved
@@ -448,7 +448,6 @@
   std::shared_ptr<MirroredTensorImpl> impl_;
 };
 
-<<<<<<< HEAD
 class DTRMirroredTensor final : public MirroredTensor {
  public:
   OF_DISALLOW_COPY_AND_MOVE(DTRMirroredTensor);
@@ -457,11 +456,8 @@
   ~DTRMirroredTensor() {std::cout << "DTRMirroredTensor is being deleted." << std::endl; }
 };
 
-class ConsistentTensor final : public TensorIf<ConsistentTensor> {
-=======
 class ConsistentTensor final : public TensorIf<ConsistentTensor>,
                                public std::enable_shared_from_this<ConsistentTensor> {
->>>>>>> eac81d7a
  public:
   OF_DISALLOW_COPY_AND_MOVE(ConsistentTensor);
   ConsistentTensor() = default;
