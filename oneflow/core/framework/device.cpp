--- conflicted
+++ resolved
@@ -128,11 +128,6 @@
 Maybe<const std::string&> GetLocalCallInstructionName(const std::string& type) {
   // gpu.LocalCallOpKernel is shared between device `cuda` and device `cuda_h2d`.
   static const HashMap<std::string, std::string> type2instr_name{
-<<<<<<< HEAD
-      {"cpu", "cpu.LocalCallOpKernel"},           {"cuda", "gpu.LocalCallOpKernel"},
-      {"gpu", "gpu.LocalCallOpKernel"},           {"cuda_h2d", "gpu.LocalCallOpKernel"},
-      {"cuda_d2h", "cuda_d2h.LocalCallOpKernel"}, {"nccl", "gpu.LocalCallOpKernel"},
-=======
       {"cpu", "cpu.LocalCallOpKernel"},
       {"gpu", "gpu.LocalCallOpKernel"},
       {"cuda", "gpu.LocalCallOpKernel"},
@@ -141,7 +136,6 @@
       {"comm_net", "cpu.LocalCallOpKernel"},
       {"sync_launched_nccl", "gpu.LocalCallOpKernel"},
       {"async_launched_nccl", "async.gpu.LocalCallOpKernel"},
->>>>>>> 59437183
   };
   return MapAt(type2instr_name, type);
 }
