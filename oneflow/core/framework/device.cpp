--- conflicted
+++ resolved
@@ -127,11 +127,7 @@
 }
 
 Maybe<Symbol<Device>> Device::MakeDeviceByParallelDesc(const ParallelDesc& parallel_desc) {
-<<<<<<< HEAD
-  std::string type = DeviceType4ParallelDesc(parallel_desc.device_tag());
-=======
   std::string type = Type4DeviceTag(parallel_desc.device_tag());
->>>>>>> 7630d94b
   std::vector<std::string> machine_device_ids;
   for (const auto& item : parallel_desc.parallel_conf().device_name()) {
     machine_device_ids.emplace_back(item);
@@ -146,11 +142,7 @@
   return Device::New(type, std::stoi(device_id));
 }
 
-<<<<<<< HEAD
-std::string Device::DeviceType4ParallelDesc(const std::string& device_tag) {
-=======
 std::string Device::Type4DeviceTag(const std::string& device_tag) {
->>>>>>> 7630d94b
   return device_tag == "gpu" ? "cuda" : device_tag;
 }
 
