--- conflicted
+++ resolved
@@ -44,12 +44,8 @@
     : type_(type),
       enum_type_(kInvalidDevice),
       device_id_(device_id),
-<<<<<<< HEAD
       with_remat_(with_remat),
       hash_value_(Hash(type, device_id, with_remat)) {}
-=======
-      hash_value_(Hash(type, device_id)) {}
->>>>>>> ce656191
 
 Maybe<void> Device::Init() {
   if (type_ == "auto") { return Maybe<void>::Ok(); }
@@ -68,7 +64,6 @@
 }
 
 /* static */ Maybe<Symbol<Device>> Device::New(const std::string& type, int64_t device_id) {
-<<<<<<< HEAD
   return ThreadLocalGetOrCreate(type, device_id, false);
 }
 
@@ -81,20 +76,6 @@
   auto iter = map.find(key);
   if (iter == map.end()) {
     Device device(type, device_id, with_remat);
-=======
-  return ThreadLocalGetOrCreate(type, device_id);
-}
-
-/* static */ Maybe<Symbol<Device>> Device::ThreadLocalGetOrCreate(const std::string& type,
-                                                               int64_t device_id) {
-  CHECK_GE_OR_RETURN(device_id, 0)
-      << Error::InvalidValueError() << "Device ID should be non-negative";
-  static thread_local HashMap<std::tuple<std::string, int>, Symbol<Device>> map;
-  auto key = std::make_tuple(type, device_id);
-  auto iter = map.find(key);
-  if (iter == map.end()) {
-    Device device(type, device_id);
->>>>>>> ce656191
     JUST(device.Init());
     iter = map.emplace(key, SymbolOf(device)).first;
   }
@@ -107,12 +88,8 @@
   if (iter == map.end()) {
     std::string type;
     int device_id = -1;
-<<<<<<< HEAD
     bool with_remat = false;
     JUST(ParsingDeviceTag(str, &type, &device_id, &with_remat));
-=======
-    JUST(ParseDeviceTag(str, &type, &device_id));
->>>>>>> ce656191
     CheckDeviceType(type);
     if (device_id == -1) { device_id = GlobalProcessCtx::LocalRank(); }
     Device device(type, device_id, with_remat);
@@ -191,8 +168,7 @@
     DECORATE(&RawGetPlacement, ThreadLocalCopiable);
 decltype(Placement4Device) Placement4Device = DECORATE(&RawPlacement4Device, ThreadLocal);
 
-<<<<<<< HEAD
-Maybe<void> ParsingDeviceTag(std::string device_tag, std::string* device_name, int* device_index,
+Maybe<void> ParseDeviceTag(std::string device_tag, std::string* device_name, int* device_index,
                              bool* with_remat) {
   if (device_tag.size() > 6 && device_tag.substr(device_tag.size() - 6, 6) == "+remat") {
     *with_remat = true;
@@ -200,9 +176,6 @@
   } else {
     *with_remat = false;
   }
-=======
-Maybe<void> ParseDeviceTag(const std::string &device_tag, std::string* device_name, int* device_index) {
->>>>>>> ce656191
   std::string::size_type pos = device_tag.find(':');
   if (pos == std::string::npos) {
     *device_name = device_tag;
