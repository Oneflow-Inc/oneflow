/*
Copyright 2020 The OneFlow Authors. All rights reserved.

Licensed under the Apache License, Version 2.0 (the "License");
you may not use this file except in compliance with the License.
You may obtain a copy of the License at

    http://www.apache.org/licenses/LICENSE-2.0

Unless required by applicable law or agreed to in writing, software
distributed under the License is distributed on an "AS IS" BASIS,
WITHOUT WARRANTIES OR CONDITIONS OF ANY KIND, either express or implied.
See the License for the specific language governing permissions and
limitations under the License.
*/
#include <sstream>
#include "oneflow/core/framework/device.h"
#include "oneflow/core/control/global_process_ctx.h"
#include "oneflow/core/common/str_util.h"
#include "oneflow/core/common/decorator.h"
#include "oneflow/core/job/resource_desc.h"
#include "oneflow/core/job/global_for.h"
#include "oneflow/core/job/parallel_desc.h"
#include "oneflow/core/job/env_global_objects_scope.h"
#include "oneflow/core/memory/memory_case_util.h"
#include "oneflow/core/common/container_util.h"
#include "oneflow/core/framework/to_string.h"

namespace oneflow {

namespace {

void CheckDeviceType(const std::string& type) {
  if (!TRY(DeviceType4DeviceTag(type)).IsOk()) {
    std::string error_msg = "Expected one of " + PrintAvailableDevices()
                            + " device type at start of device string: " + type;
    throw std::runtime_error(error_msg);
  }
}

}  // namespace

Device::Device(const std::string& type, int64_t device_id, bool with_remat)
    : type_(type),
      enum_type_(kInvalidDevice),
      device_id_(device_id),
      with_remat_(with_remat),
      hash_value_(Hash(type, device_id, with_remat)) {}

Maybe<void> Device::Init() {
  if (type_ == "auto") { return Maybe<void>::Ok(); }
  enum_type_ = JUST(DeviceType4DeviceTag(type()));
  {
    DeviceType dev_type = enum_type_;
    if (dev_type == kMockDevice) { dev_type = DeviceType::kCPU; }
    mem_case_ = memory::MakeMemCaseShared(enum_type_, device_id_);
  }
  return Maybe<void>::Ok();
}

/* static */ Maybe<Symbol<Device>> Device::New(const std::string& type, int64_t device_id,
                                               bool with_remat) {
  CHECK_GE_OR_RETURN(device_id, 0)
      << Error::InvalidValueError() << "Device ID should be non-negative";
  static thread_local HashMap<std::tuple<std::string, int, bool>, Symbol<Device>> map;
  auto key = std::make_tuple(type, device_id, with_remat);
  auto iter = map.find(key);
  if (iter == map.end()) {
    Device device(type, device_id, with_remat);
    JUST(device.Init());
    iter = map.emplace(key, SymbolOf(device)).first;
  }
  return iter->second;
}

/* static */ Maybe<Symbol<Device>> Device::New(const std::string& type, int64_t device_id) {
  return New(type, device_id, false);
}

/* static */ Maybe<Symbol<Device>> Device::New(const std::string& type) {
  return New(type, GlobalProcessCtx::LocalRank());
}

/* static */ Maybe<Symbol<Device>> Device::ParseAndNew(const std::string& device_str) {
  static thread_local HashMap<std::string, Symbol<Device>> map;
  auto iter = map.find(device_str);
  if (iter == map.end()) {
<<<<<<< HEAD
    std::string type;
    int device_id = -1;
    bool with_remat = false;
    JUST(ParseDeviceString(device_str, &type, &device_id, &with_remat));
=======
    auto [type, device_id] = *JUST(ParseDeviceString(device_str));
>>>>>>> d54297d6
    CheckDeviceType(type);
    if (device_id == -1) { device_id = GlobalProcessCtx::LocalRank(); }
    Device device(type, device_id, with_remat);
    JUST(device.Init());
    iter = map.emplace(device_str, SymbolOf(device)).first;
  }
  return iter->second;
}

std::string Device::ToRepr() const {
  std::stringstream ss;
  ss << "device(type='";
  ss << type_;
  ss << "', index=";
  ss << device_id_;
  if (with_remat_) { ss << ", with_remat=True"; }
  ss << ")";
  return ss.str();
}

std::ostream& operator<<(std::ostream& os, Symbol<Device> device) {
  os << device->ToRepr();
  return os;
}

std::string Device::ToString() const {
  std::stringstream ss;
  ss << type_;
  ss << ":" << device_id_;
  if (with_remat_) { ss << "+remat"; }
  return ss.str();
}

Maybe<Symbol<Device>> Device::MakeDeviceByParallelDesc(const ParallelDesc& parallel_desc) {
  const std::string& type = parallel_desc.device_tag();
  std::vector<std::string> machine_device_ids;
  machine_device_ids.reserve(parallel_desc.parallel_conf().device_name().size());
  for (const auto& item : parallel_desc.parallel_conf().device_name()) {
    machine_device_ids.emplace_back(item);
  }
  CHECK_EQ_OR_RETURN(machine_device_ids.size(), 1)
      << Error::InvalidValueError() << "Number of machine device should be one";
  const std::string& machine_device_id = machine_device_ids.at(0);
  size_t pos = machine_device_id.find(':');
  CHECK_NE_OR_RETURN(pos, std::string::npos)
      << Error::InvalidValueError() << "Invalid device ID: " << machine_device_id;
  std::string device_id = machine_device_id.substr(pos + 1);
  CHECK_EQ_OR_RETURN(device_id.find('-'), std::string::npos)
      << Error::InvalidValueError() << "Device ID should be non-negative";
  CHECK_OR_RETURN(IsStrInt(device_id))
      << Error::InvalidValueError() << "Device ID is not integer: " << device_id;
  return Device::New(type, std::stoi(device_id));
}

namespace {

Maybe<Symbol<ParallelDesc>> RawGetPlacement(const Device& device) {
  std::string machine_device_id =
      "@" + std::to_string(GlobalProcessCtx::Rank()) + ":" + std::to_string(device.device_id());
  ParallelConf parallel_conf;
  parallel_conf.set_device_tag(device.type());
  parallel_conf.add_device_name(machine_device_id);
  return SymbolOf(ParallelDesc(parallel_conf));
}

Maybe<Symbol<ParallelDesc>> RawPlacement4Device(Symbol<Device> device) {
  return RawGetPlacement(*device);
}

}  // namespace

decltype(Device::GetPlacement) Device::GetPlacement =
    DECORATE(&RawGetPlacement, ThreadLocalCopiable);
decltype(Placement4Device) Placement4Device = DECORATE(&RawPlacement4Device, ThreadLocal);

<<<<<<< HEAD
Maybe<void> ParseDeviceString(std::string device_str, std::string* device_name, int* device_index,
                             bool* with_remat) {
  if (device_str.size() > 6 && device_str.substr(device_str.size() - 6, 6) == "+remat") {
    *with_remat = true;
    device_str = device_str.substr(0, device_str.size() - 6);
  } else {
    *with_remat = false;
  }
  std::string::size_type pos = device_str.find(':');
  if (pos == std::string::npos) {
    *device_name = device_str;
    *device_index = -1;
=======
Maybe<std::pair<std::string, int>> ParseDeviceString(const std::string& device_str) {
  std::string::size_type pos = device_str.find(':');
  if (pos == std::string::npos) {
    return std::make_pair(device_str, -1);
>>>>>>> d54297d6
  } else {
    std::string index_str = device_str.substr(pos + 1);
    CHECK_OR_RETURN(IsStrInt(index_str))
        << Error::InvalidValueError() << "Invalid device tag " << device_str;
<<<<<<< HEAD
    *device_name = device_str.substr(0, pos);
    *device_index = std::stoi(index_str);
=======
    return std::make_pair(device_str.substr(0, pos), std::stoi(index_str));
>>>>>>> d54297d6
  }
}

}  // namespace oneflow<|MERGE_RESOLUTION|>--- conflicted
+++ resolved
@@ -85,14 +85,7 @@
   static thread_local HashMap<std::string, Symbol<Device>> map;
   auto iter = map.find(device_str);
   if (iter == map.end()) {
-<<<<<<< HEAD
-    std::string type;
-    int device_id = -1;
-    bool with_remat = false;
-    JUST(ParseDeviceString(device_str, &type, &device_id, &with_remat));
-=======
-    auto [type, device_id] = *JUST(ParseDeviceString(device_str));
->>>>>>> d54297d6
+    auto [type, device_id, with_remat] = *JUST(ParseDeviceString(device_str));
     CheckDeviceType(type);
     if (device_id == -1) { device_id = GlobalProcessCtx::LocalRank(); }
     Device device(type, device_id, with_remat);
@@ -168,35 +161,20 @@
     DECORATE(&RawGetPlacement, ThreadLocalCopiable);
 decltype(Placement4Device) Placement4Device = DECORATE(&RawPlacement4Device, ThreadLocal);
 
-<<<<<<< HEAD
-Maybe<void> ParseDeviceString(std::string device_str, std::string* device_name, int* device_index,
-                             bool* with_remat) {
+Maybe<std::tuple<std::string, int, bool>> ParseDeviceString(std::string device_str) {
+  bool with_remat = false;
   if (device_str.size() > 6 && device_str.substr(device_str.size() - 6, 6) == "+remat") {
-    *with_remat = true;
+    with_remat = true;
     device_str = device_str.substr(0, device_str.size() - 6);
-  } else {
-    *with_remat = false;
   }
   std::string::size_type pos = device_str.find(':');
   if (pos == std::string::npos) {
-    *device_name = device_str;
-    *device_index = -1;
-=======
-Maybe<std::pair<std::string, int>> ParseDeviceString(const std::string& device_str) {
-  std::string::size_type pos = device_str.find(':');
-  if (pos == std::string::npos) {
-    return std::make_pair(device_str, -1);
->>>>>>> d54297d6
+    return std::make_tuple(device_str, -1, with_remat);
   } else {
     std::string index_str = device_str.substr(pos + 1);
     CHECK_OR_RETURN(IsStrInt(index_str))
         << Error::InvalidValueError() << "Invalid device tag " << device_str;
-<<<<<<< HEAD
-    *device_name = device_str.substr(0, pos);
-    *device_index = std::stoi(index_str);
-=======
-    return std::make_pair(device_str.substr(0, pos), std::stoi(index_str));
->>>>>>> d54297d6
+    return std::make_tuple(device_str.substr(0, pos), std::stoi(index_str), with_remat);
   }
 }
 
