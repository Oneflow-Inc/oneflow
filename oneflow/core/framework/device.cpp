/*
Copyright 2020 The OneFlow Authors. All rights reserved.

Licensed under the Apache License, Version 2.0 (the "License");
you may not use this file except in compliance with the License.
You may obtain a copy of the License at

    http://www.apache.org/licenses/LICENSE-2.0

Unless required by applicable law or agreed to in writing, software
distributed under the License is distributed on an "AS IS" BASIS,
WITHOUT WARRANTIES OR CONDITIONS OF ANY KIND, either express or implied.
See the License for the specific language governing permissions and
limitations under the License.
*/
#include <sstream>
#include "oneflow/core/framework/device.h"
#include "oneflow/core/framework/vm_local_dep_object.h"
#include "oneflow/core/control/global_process_ctx.h"
#include "oneflow/core/common/str_util.h"
#include "oneflow/core/job/resource_desc.h"
#include "oneflow/core/job/global_for.h"
#include "oneflow/core/job/parallel_desc.h"
#include "oneflow/core/job/env_global_objects_scope.h"
#include "oneflow/core/memory/memory_case_util.h"
#include "oneflow/core/common/container_util.h"

namespace oneflow {

const std::unordered_set<std::string> Device::type_supported({"cuda", "cpu"});

namespace {

inline size_t HashDevice(const std::string& type, int64_t device_id) {
  return std::hash<std::string>()(type) ^ std::hash<int64_t>()(device_id);
}

Maybe<VmLocalDepObject> FindOrCreateComputeLocalDepObject(const Device& device) {
  static std::mutex mutex;
  static HashMap<Device, std::shared_ptr<VmLocalDepObject>> device2dep_object;
  {
    std::unique_lock<std::mutex> lock(mutex);
    const auto& iter = device2dep_object.find(device);
    if (iter != device2dep_object.end()) { return iter->second; }
  }
  const auto& dep_object = std::make_shared<VmLocalDepObject>(device.parallel_desc_ptr());
  {
    std::unique_lock<std::mutex> lock(mutex);
    return device2dep_object.emplace(device, dep_object).first->second;
  }
}

}  // namespace

Device::Device(const std::string& type, int64_t device_id)
    : type_(type), device_id_(device_id), hash_value_(HashDevice(type, device_id)) {}

Maybe<void> Device::Init() {
  DeviceType dev_type = JUST(DeviceType4DeviceTag(JUST(of_type())));
  mem_case_ = MemoryCaseUtil::MakeMemCase(dev_type, device_id_);
  compute_local_dep_object_ = JUST(FindOrCreateComputeLocalDepObject(*this));
  return Maybe<void>::Ok();
}

/* static */ Maybe<Symbol<Device>> Device::New(const std::string& type, int64_t device_id) {
  return ThreadLocalGetOrNew(type, device_id);
}

/* static */ Maybe<Symbol<Device>> Device::ThreadLocalGetOrNew(const std::string& type,
                                                               int64_t device_id) {
  CHECK_GE_OR_RETURN(device_id, 0);
  static thread_local HashMap<std::string, HashMap<int64_t, Symbol<Device>>> map;
  auto* device_id2symbol = &map[type];
  auto iter = device_id2symbol->find(device_id);
  if (iter == device_id2symbol->end()) {
    Device device(type, device_id);
    JUST(device.Init());
    iter = device_id2symbol->emplace(device_id, SymbolOf(device)).first;
  }
  return iter->second;
}

<<<<<<< HEAD
/*static*/ Maybe<Symbol<Device>> Device::New(const std::string& type) {
  int64_t machine_id = 0;
  int64_t device_id = 0;
  GlobalProcessCtx::GetCurrentMachineIdAndDeviceId(&machine_id, &device_id);
  return New(type, device_id);
=======
/* static */ Maybe<Symbol<Device>> Device::New(const std::string& type) {
  return New(type, GlobalProcessCtx::LocalRank());
>>>>>>> 5a5130c4
}

const std::shared_ptr<const ParallelDesc>& Device::parallel_desc_ptr() const {
  return Global<EnvGlobalObjectsScope>::Get()->MutParallelDesc4Device(*this);
}

Maybe<const std::string&> Device::of_type() const {
  static const HashMap<std::string, std::string> type2device_tag{
      {"cpu", "cpu"},      {"cuda", "gpu"},     {"gpu", "gpu"},
      {"cuda_h2d", "gpu"}, {"cuda_d2h", "gpu"}, {"nccl", "gpu"},
  };
  return MapAt(type2device_tag, type());
}

Maybe<const std::string&> GetLocalCallInstructionName(const std::string& type) {
  static const HashMap<std::string, std::string> type2instr_name{
      {"cpu", "cpu.LocalCallOpKernel"},           {"cuda", "gpu.LocalCallOpKernel"},
      {"gpu", "gpu.LocalCallOpKernel"},           {"cuda_h2d", "cuda_h2d.LocalCallOpKernel"},
      {"cuda_d2h", "cuda_d2h.LocalCallOpKernel"}, {"nccl", "async.gpu.LocalCallOpKernel"},
  };
  return MapAt(type2instr_name, type);
}

Maybe<const std::string&> Device::local_call_instruction_name() const {
  return GetLocalCallInstructionName(type());
}

std::string Device::ToRepr() const {
  std::stringstream ss;
  ss << "device(type='";
  ss << type_;
  ss << "', index=";
  ss << device_id_;
  ss << ")";
  return ss.str();
}

std::string Device::ToString() const {
  std::stringstream ss;
  ss << type_;
  ss << ":" << device_id_;
  return ss.str();
}

Maybe<Symbol<Device>> Device::MakeDeviceByParallelDesc(const ParallelDesc& parallel_desc) {
  std::string type = Type4DeviceTag(parallel_desc.device_tag());
  std::vector<std::string> machine_device_ids;
  for (const auto& item : parallel_desc.parallel_conf().device_name()) {
    machine_device_ids.emplace_back(item);
  }
  CHECK_EQ_OR_RETURN(machine_device_ids.size(), 1);
  const std::string& machine_device_id = machine_device_ids.at(0);
  size_t pos = machine_device_id.find(':');
  CHECK_NE_OR_RETURN(pos, std::string::npos) << "device_name: " << machine_device_id;
  std::string device_id = machine_device_id.substr(pos + 1);
  CHECK_EQ_OR_RETURN(device_id.find('-'), std::string::npos);
  CHECK_OR_RETURN(IsStrInt(device_id));
  return Device::New(type, std::stoi(device_id));
}

std::string Device::Type4DeviceTag(const std::string& device_tag) {
  return device_tag == "gpu" ? "cuda" : device_tag;
}

}  // namespace oneflow<|MERGE_RESOLUTION|>--- conflicted
+++ resolved
@@ -80,16 +80,8 @@
   return iter->second;
 }
 
-<<<<<<< HEAD
-/*static*/ Maybe<Symbol<Device>> Device::New(const std::string& type) {
-  int64_t machine_id = 0;
-  int64_t device_id = 0;
-  GlobalProcessCtx::GetCurrentMachineIdAndDeviceId(&machine_id, &device_id);
-  return New(type, device_id);
-=======
 /* static */ Maybe<Symbol<Device>> Device::New(const std::string& type) {
   return New(type, GlobalProcessCtx::LocalRank());
->>>>>>> 5a5130c4
 }
 
 const std::shared_ptr<const ParallelDesc>& Device::parallel_desc_ptr() const {
