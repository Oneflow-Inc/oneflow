/*
Copyright 2020 The OneFlow Authors. All rights reserved.

Licensed under the Apache License, Version 2.0 (the "License");
you may not use this file except in compliance with the License.
You may obtain a copy of the License at

    http://www.apache.org/licenses/LICENSE-2.0

Unless required by applicable law or agreed to in writing, software
distributed under the License is distributed on an "AS IS" BASIS,
WITHOUT WARRANTIES OR CONDITIONS OF ANY KIND, either express or implied.
See the License for the specific language governing permissions and
limitations under the License.
*/
#include <sstream>
#include "oneflow/core/framework/device.h"
#include "oneflow/core/control/global_process_ctx.h"
#include "oneflow/core/common/str_util.h"
#include "oneflow/core/common/decorator.h"
#include "oneflow/core/job/resource_desc.h"
#include "oneflow/core/job/global_for.h"
#include "oneflow/core/job/parallel_desc.h"
#include "oneflow/core/job/env_global_objects_scope.h"
#include "oneflow/core/memory/memory_case_util.h"
#include "oneflow/core/common/container_util.h"
#include "oneflow/core/framework/to_string.h"

namespace oneflow {

<<<<<<< HEAD
const std::unordered_set<std::string> Device::type_supported({"cuda", "cpu", "npu"});

=======
>>>>>>> 2431e491
namespace {

inline size_t HashDevice(const std::string& type, int64_t device_id) {
  return Hash(type, device_id);
}

void CheckDeviceType(const std::string& type) {
  if (!TRY(DeviceType4DeviceTag(type)).IsOk()) {
    std::string error_msg = "Expected one of " + PrintAvailableDevices()
                            + " device type at start of device string: " + type;
    throw std::runtime_error(error_msg);
  }
}

}  // namespace

Device::Device(const std::string& type, int64_t device_id)
    : type_(type),
      enum_type_(kInvalidDevice),
      device_id_(device_id),
      hash_value_(HashDevice(type, device_id)) {}

Maybe<void> Device::Init() {
  if (type_ == "auto") { return Maybe<void>::Ok(); }
  enum_type_ = JUST(DeviceType4DeviceTag(type()));
  {
    DeviceType dev_type = enum_type_;
    if (dev_type == kMockDevice) { dev_type = DeviceType::kCPU; }
    mem_case_ = memory::MakeMemCaseShared(enum_type_, device_id_);
  }
  return Maybe<void>::Ok();
}

/* static */ Maybe<Symbol<Device>> Device::New(const std::string& type, int64_t device_id) {
  return ThreadLocalGetOrNew(type, device_id);
}

/* static */ Maybe<Symbol<Device>> Device::ThreadLocalGetOrNew(const std::string& type,
                                                               int64_t device_id) {
  CHECK_GE_OR_RETURN(device_id, 0)
      << Error::InvalidValueError() << "Device ID should be non-negative";
  static thread_local HashMap<std::string, HashMap<int64_t, Symbol<Device>>> map;
  auto* device_id2symbol = &map[type];
  auto iter = device_id2symbol->find(device_id);
  if (iter == device_id2symbol->end()) {
    Device device(type, device_id);
    JUST(device.Init());
    iter = device_id2symbol->emplace(device_id, SymbolOf(device)).first;
  }
  return iter->second;
}

/* static */ Maybe<Symbol<Device>> Device::ThreadLocalGetOrNew(
    const std::string& type_or_type_with_device_id) {
  static thread_local HashMap<std::string, Symbol<Device>> map;
  auto iter = map.find(type_or_type_with_device_id);
  if (iter == map.end()) {
    std::string type;
    int device_id = -1;
    JUST(ParsingDeviceTag(type_or_type_with_device_id, &type, &device_id));
    CheckDeviceType(type);
    if (device_id == -1) { device_id = GlobalProcessCtx::LocalRank(); }
    Device device(type, device_id);
    JUST(device.Init());
    iter = map.emplace(type_or_type_with_device_id, SymbolOf(device)).first;
  }
  return iter->second;
}

/* static */ Maybe<Symbol<Device>> Device::New(const std::string& type) {
  return New(type, GlobalProcessCtx::LocalRank());
}

/* static */ Maybe<Symbol<Device>> Device::ParseAndNew(
    const std::string& type_or_type_with_device_id) {
<<<<<<< HEAD
  std::string type;
  int device_id = -1;
  JUST(ParsingDeviceTag(type_or_type_with_device_id, &type, &device_id));
  CheckDeviceType(type);
  if (device_id == -1) {
    return Device::New(type);
  } else {
    return Device::New(type, device_id);
  }
}

Maybe<const std::string&> Device::of_type() const {
  static const HashMap<std::string, std::string> type2device_tag{
      {"cpu", "cpu"},
      {"gpu", "gpu"},
      {"cuda", "gpu"},
      {"npu", "npu"},
      {"auto", "auto"},  // Only used for auto generator currently.
  };
  return MapAt(type2device_tag, type());
=======
  return ThreadLocalGetOrNew(type_or_type_with_device_id);
>>>>>>> 2431e491
}

std::string Device::ToRepr() const {
  std::stringstream ss;
  ss << "device(type='";
  ss << type_;
  ss << "', index=";
  ss << device_id_;
  ss << ")";
  return ss.str();
}

std::string Device::ToString() const {
  std::stringstream ss;
  ss << type_;
  ss << ":" << device_id_;
  return ss.str();
}

Maybe<Symbol<Device>> Device::MakeDeviceByParallelDesc(const ParallelDesc& parallel_desc) {
  const std::string& type = parallel_desc.device_tag();
  std::vector<std::string> machine_device_ids;
  machine_device_ids.reserve(parallel_desc.parallel_conf().device_name().size());
  for (const auto& item : parallel_desc.parallel_conf().device_name()) {
    machine_device_ids.emplace_back(item);
  }
  CHECK_EQ_OR_RETURN(machine_device_ids.size(), 1)
      << Error::InvalidValueError() << "Number of machine device should be one";
  const std::string& machine_device_id = machine_device_ids.at(0);
  size_t pos = machine_device_id.find(':');
  CHECK_NE_OR_RETURN(pos, std::string::npos)
      << Error::InvalidValueError() << "Invalid device ID: " << machine_device_id;
  std::string device_id = machine_device_id.substr(pos + 1);
  CHECK_EQ_OR_RETURN(device_id.find('-'), std::string::npos)
      << Error::InvalidValueError() << "Device ID should be non-negative";
  CHECK_OR_RETURN(IsStrInt(device_id))
      << Error::InvalidValueError() << "Device ID is not integer: " << device_id;
  return Device::New(type, std::stoi(device_id));
}

namespace {

Maybe<Symbol<ParallelDesc>> RawGetPlacement(const Device& device) {
  std::string machine_device_id =
      "@" + std::to_string(GlobalProcessCtx::Rank()) + ":" + std::to_string(device.device_id());
  ParallelConf parallel_conf;
  parallel_conf.set_device_tag(device.type());
  parallel_conf.add_device_name(machine_device_id);
  return SymbolOf(ParallelDesc(parallel_conf));
}

Maybe<Symbol<ParallelDesc>> RawPlacement4Device(Symbol<Device> device) {
  return RawGetPlacement(*device);
}

}  // namespace

decltype(Device::GetPlacement) Device::GetPlacement =
    DECORATE(&RawGetPlacement, ThreadLocalCopiable);
decltype(Placement4Device) Placement4Device = DECORATE(&RawPlacement4Device, ThreadLocal);

Maybe<void> ParsingDeviceTag(const std::string& device_tag, std::string* device_name,
                             int* device_index) {
  std::string::size_type pos = device_tag.find(':');
  if (pos == std::string::npos) {
    *device_name = device_tag;
    *device_index = -1;
  } else {
    std::string index_str = device_tag.substr(pos + 1);
    CHECK_OR_RETURN(IsStrInt(index_str))
        << Error::InvalidValueError() << "Invalid device tag " << device_tag;
    *device_name = device_tag.substr(0, pos);
    *device_index = std::stoi(index_str);
  }
  return Maybe<void>::Ok();
}

}  // namespace oneflow<|MERGE_RESOLUTION|>--- conflicted
+++ resolved
@@ -28,11 +28,6 @@
 
 namespace oneflow {
 
-<<<<<<< HEAD
-const std::unordered_set<std::string> Device::type_supported({"cuda", "cpu", "npu"});
-
-=======
->>>>>>> 2431e491
 namespace {
 
 inline size_t HashDevice(const std::string& type, int64_t device_id) {
@@ -108,30 +103,8 @@
 
 /* static */ Maybe<Symbol<Device>> Device::ParseAndNew(
     const std::string& type_or_type_with_device_id) {
-<<<<<<< HEAD
-  std::string type;
-  int device_id = -1;
-  JUST(ParsingDeviceTag(type_or_type_with_device_id, &type, &device_id));
-  CheckDeviceType(type);
-  if (device_id == -1) {
-    return Device::New(type);
-  } else {
-    return Device::New(type, device_id);
-  }
-}
 
-Maybe<const std::string&> Device::of_type() const {
-  static const HashMap<std::string, std::string> type2device_tag{
-      {"cpu", "cpu"},
-      {"gpu", "gpu"},
-      {"cuda", "gpu"},
-      {"npu", "npu"},
-      {"auto", "auto"},  // Only used for auto generator currently.
-  };
-  return MapAt(type2device_tag, type());
-=======
   return ThreadLocalGetOrNew(type_or_type_with_device_id);
->>>>>>> 2431e491
 }
 
 std::string Device::ToRepr() const {
