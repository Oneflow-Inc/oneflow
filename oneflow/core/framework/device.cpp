--- conflicted
+++ resolved
@@ -34,13 +34,10 @@
 Device::Device(const std::string& type, int64_t device_id)
     : type_(type), device_id_(device_id), hash_value_(HashDevice(type, device_id)) {}
 
-<<<<<<< HEAD
 const std::shared_ptr<const ParallelDesc>& Device::parallel_desc_ptr() const {
   return Global<EnvGlobalObjectsScope>::Get()->MutParallelDesc4Device(*this);
 }
 
-=======
->>>>>>> 7a93f5b6
 std::string Device::of_type() const {
   if (type_ == "cuda") {
     return "gpu";
