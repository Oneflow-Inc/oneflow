/*
Copyright 2020 The OneFlow Authors. All rights reserved.

Licensed under the Apache License, Version 2.0 (the "License");
you may not use this file except in compliance with the License.
You may obtain a copy of the License at

    http://www.apache.org/licenses/LICENSE-2.0

Unless required by applicable law or agreed to in writing, software
distributed under the License is distributed on an "AS IS" BASIS,
WITHOUT WARRANTIES OR CONDITIONS OF ANY KIND, either express or implied.
See the License for the specific language governing permissions and
limitations under the License.
*/
#include <sstream>
#include "oneflow/core/framework/device.h"
#include "oneflow/core/control/global_process_ctx.h"
#include "oneflow/core/common/str_util.h"
#include "oneflow/core/common/decorator.h"
#include "oneflow/core/job/resource_desc.h"
#include "oneflow/core/job/global_for.h"
#include "oneflow/core/job/parallel_desc.h"
#include "oneflow/core/job/env_global_objects_scope.h"
#include "oneflow/core/memory/memory_case_util.h"
#include "oneflow/core/common/container_util.h"
#include "oneflow/core/framework/to_string.h"

namespace oneflow {

namespace {

inline size_t HashDevice(const std::string& type, int64_t device_id) {
  return std::hash<std::string>()(type) ^ std::hash<int64_t>()(device_id);
}

void CheckDeviceType(const std::string& type) {
  if (!TRY(DeviceType4DeviceTag(type)).IsOk()) {
    std::string error_msg =
        "Expected one of cpu, cuda device type at start of device string " + type;
    throw std::runtime_error(error_msg);
  }
}

}  // namespace

Device::Device(const std::string& type, int64_t device_id)
    : type_(type),
      enum_type_(kInvalidDevice),
      device_id_(device_id),
      hash_value_(HashDevice(type, device_id)) {}

Maybe<void> Device::Init() {
  if (type_ == "auto") { return Maybe<void>::Ok(); }
<<<<<<< HEAD
  enum_type_ = JUST(DeviceType4DeviceTag(JUST(of_type())));
  mem_case_ = memory::MakeMemCaseShared(enum_type_, device_id_);
=======
  enum_type_ = JUST(DeviceType4DeviceTag(type()));
  {
    DeviceType dev_type = enum_type_;
    if (dev_type == kMockDevice) { dev_type = DeviceType::kCPU; }
    mem_case_ = MemoryCaseUtil::MakeMemCase(dev_type, device_id_);
  }
>>>>>>> b48fac40
  return Maybe<void>::Ok();
}

/* static */ Maybe<Symbol<Device>> Device::New(const std::string& type, int64_t device_id) {
  return ThreadLocalGetOrNew(type, device_id);
}

/* static */ Maybe<Symbol<Device>> Device::ThreadLocalGetOrNew(const std::string& type,
                                                               int64_t device_id) {
  CHECK_GE_OR_RETURN(device_id, 0);
  static thread_local HashMap<std::string, HashMap<int64_t, Symbol<Device>>> map;
  auto* device_id2symbol = &map[type];
  auto iter = device_id2symbol->find(device_id);
  if (iter == device_id2symbol->end()) {
    Device device(type, device_id);
    JUST(device.Init());
    iter = device_id2symbol->emplace(device_id, SymbolOf(device)).first;
  }
  return iter->second;
}

/* static */ Maybe<Symbol<Device>> Device::New(const std::string& type) {
  return New(type, GlobalProcessCtx::LocalRank());
}

/* static */ Maybe<Symbol<Device>> Device::ParseAndNew(
    const std::string& type_or_type_with_device_id) {
  std::string type;
  int device_id = -1;
  JUST(ParsingDeviceTag(type_or_type_with_device_id, &type, &device_id));
  CheckDeviceType(type);
  if (device_id == -1) {
    return Device::New(type);
  } else {
    return Device::New(type, device_id);
  }
}

std::string Device::ToRepr() const {
  std::stringstream ss;
  ss << "device(type='";
  ss << type_;
  ss << "', index=";
  ss << device_id_;
  ss << ")";
  return ss.str();
}

std::string Device::ToString() const {
  std::stringstream ss;
  ss << type_;
  ss << ":" << device_id_;
  return ss.str();
}

Maybe<Symbol<Device>> Device::MakeDeviceByParallelDesc(const ParallelDesc& parallel_desc) {
  const std::string& type = parallel_desc.device_tag();
  std::vector<std::string> machine_device_ids;
  machine_device_ids.reserve(parallel_desc.parallel_conf().device_name().size());
  for (const auto& item : parallel_desc.parallel_conf().device_name()) {
    machine_device_ids.emplace_back(item);
  }
  CHECK_EQ_OR_RETURN(machine_device_ids.size(), 1);
  const std::string& machine_device_id = machine_device_ids.at(0);
  size_t pos = machine_device_id.find(':');
  CHECK_NE_OR_RETURN(pos, std::string::npos) << "device_name: " << machine_device_id;
  std::string device_id = machine_device_id.substr(pos + 1);
  CHECK_EQ_OR_RETURN(device_id.find('-'), std::string::npos);
  CHECK_OR_RETURN(IsStrInt(device_id));
  return Device::New(type, std::stoi(device_id));
}

namespace {

Maybe<Symbol<ParallelDesc>> RawGetPlacement(const Device& device) {
  std::string machine_device_id =
      "@" + std::to_string(GlobalProcessCtx::Rank()) + ":" + std::to_string(device.device_id());
  ParallelConf parallel_conf;
  parallel_conf.set_device_tag(device.type());
  parallel_conf.add_device_name(machine_device_id);
  return SymbolOf(ParallelDesc(parallel_conf));
}

Maybe<Symbol<ParallelDesc>> RawPlacement4Device(Symbol<Device> device) {
  return RawGetPlacement(*device);
}

}  // namespace

decltype(Device::GetPlacement) Device::GetPlacement =
    DECORATE(&RawGetPlacement, ThreadLocalCopiable);
decltype(Placement4Device) Placement4Device = DECORATE(&RawPlacement4Device, ThreadLocal);

Maybe<void> ParsingDeviceTag(const std::string& device_tag, std::string* device_name,
                             int* device_index) {
  std::string::size_type pos = device_tag.find(':');
  if (pos == std::string::npos) {
    *device_name = device_tag;
    *device_index = -1;
  } else {
    std::string index_str = device_tag.substr(pos + 1);
    CHECK_OR_RETURN(IsStrInt(index_str)) << "Invalid device " << device_tag;
    *device_name = device_tag.substr(0, pos);
    *device_index = std::stoi(index_str);
  }
  return Maybe<void>::Ok();
}

}  // namespace oneflow<|MERGE_RESOLUTION|>--- conflicted
+++ resolved
@@ -52,17 +52,12 @@
 
 Maybe<void> Device::Init() {
   if (type_ == "auto") { return Maybe<void>::Ok(); }
-<<<<<<< HEAD
-  enum_type_ = JUST(DeviceType4DeviceTag(JUST(of_type())));
-  mem_case_ = memory::MakeMemCaseShared(enum_type_, device_id_);
-=======
   enum_type_ = JUST(DeviceType4DeviceTag(type()));
   {
     DeviceType dev_type = enum_type_;
     if (dev_type == kMockDevice) { dev_type = DeviceType::kCPU; }
-    mem_case_ = MemoryCaseUtil::MakeMemCase(dev_type, device_id_);
+    mem_case_ = memory::MakeMemCaseShared(enum_type_, device_id_);
   }
->>>>>>> b48fac40
   return Maybe<void>::Ok();
 }
 
