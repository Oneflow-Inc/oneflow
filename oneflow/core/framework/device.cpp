--- conflicted
+++ resolved
@@ -77,16 +77,11 @@
   return *pptr;
 }
 
-<<<<<<< HEAD
 /*static*/ Maybe<Symbol<Device>> Device::New(const std::string& type) {
   int64_t machine_id = 0;
   int64_t device_id = 0;
   GlobalProcessCtx::GetCurrentMachineIdAndDeviceId(&machine_id, &device_id);
   return New(type, device_id);
-=======
-/* static */ Maybe<Symbol<Device>> Device::New(const std::string& type) {
-  return New(type, GlobalProcessCtx::Rank() % GlobalProcessCtx::NumOfProcessPerNode());
->>>>>>> 8004ffc1
 }
 
 const std::shared_ptr<const ParallelDesc>& Device::parallel_desc_ptr() const {
