--- conflicted
+++ resolved
@@ -24,28 +24,6 @@
 #include "oneflow/core/common/data_type.h"
 #include "oneflow/core/common/spin_counter.h"
 #include "oneflow/core/rpc/include/global_process_ctx.h"
-<<<<<<< HEAD
-
-namespace oneflow {
-
-=======
-#include "oneflow/core/common/thread_local_callback.h"
-#include "oneflow/core/common/util.h"
-
-namespace oneflow {
-
-/*static*/ Maybe<void> TransportUtil::WaitUntilDoneOrTimeout(const AsyncTransportCtx& ctx,
-                                                             int64_t seconds) {
-  bool is_printed = false;
-  const auto& TryPrintStackInfo = [&is_printed] {
-    if (!is_printed) { blocking::StackInfoCallback(); }
-    is_printed = true;
-  };
-  return SpinWaitUntilTimeout([&] { return *ctx.flying_cnt() > 0; }, seconds, TryPrintStackInfo,
-                              TransportUtil::BlockingWarningIntervalSeconds());
-}
-
->>>>>>> 23dc864d
 namespace {
 
 template<Maybe<void> (*SendOrRecv)(const TransportToken&, int64_t, void*, std::size_t,
