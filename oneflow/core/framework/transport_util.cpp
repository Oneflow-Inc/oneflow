/*
Copyright 2020 The OneFlow Authors. All rights reserved.

Licensed under the Apache License, Version 2.0 (the "License");
you may not use this file except in compliance with the License.
You may obtain a copy of the License at

    http://www.apache.org/licenses/LICENSE-2.0

Unless required by applicable law or agreed to in writing, software
distributed under the License is distributed on an "AS IS" BASIS,
WITHOUT WARRANTIES OR CONDITIONS OF ANY KIND, either express or implied.
See the License for the specific language governing permissions and
limitations under the License.
*/
#include <memory>
#include <chrono>
#include "oneflow/core/framework/transport_token.h"
#include "oneflow/core/framework/transport_util.h"
#include "oneflow/core/job/parallel_desc.h"
#include "oneflow/core/transport/transport.h"
#include "oneflow/core/thread/thread_consistent_id.h"
#include "oneflow/core/job/rank_group.h"
#include "oneflow/core/common/data_type.h"
#include "oneflow/core/common/spin_counter.h"
#include "oneflow/core/rpc/include/global_process_ctx.h"
#include "oneflow/core/common/thread_local_callback.h"

namespace oneflow {

/*static*/ Maybe<void> TransportUtil::WaitUntilDoneOrTimeout(const AsyncTransportCtx& ctx,
                                                             int64_t seconds) {
  JUST(SpinWaitUntilTimeout([&] { return *ctx.flying_cnt() > 0; }, seconds,
<<<<<<< HEAD
                            [] { LOG(ERROR) << blocking::GetStackInfo(); }, 3));
=======
                            [] { LOG(ERROR) << blocking::GetStackInfo(); },
                            TransportUtil::BlockingWarningIntervalSeconds()));
>>>>>>> 35f7299d
  return Maybe<void>::Ok();
}

namespace {

template<Maybe<void> (*SendOrRecv)(const TransportToken&, int64_t, void*, std::size_t,
                                   const std::function<void()>&),
         Maybe<void> (AsyncTransportCtx::*Prepare)(int64_t, void**, std::size_t*,
                                                   std::function<void()>*),
         typename ForEachRankT>
Maybe<void> AccessToOtherRanks(const ForEachRankT& ForEachRank, const TransportToken& token,
                               AsyncTransportCtx* ctx) {
  const auto& flying_cnt = ctx->flying_cnt();
  JUST(ForEachRank([&](int64_t rank) -> Maybe<void> {
    if (rank == GlobalProcessCtx::Rank()) { return Maybe<void>::Ok(); }
    ++*flying_cnt;
    void* buffer = nullptr;
    std::size_t size = 0;
    std::function<void()> Callback;
    JUST((ctx->*Prepare)(rank, &buffer, &size, &Callback));
    JUST(SendOrRecv(token, rank, buffer, size, [flying_cnt, Callback]() {
      Callback();
      --*flying_cnt;
    }));
    return Maybe<void>::Ok();
  }));
  return Maybe<void>::Ok();
}

template<Maybe<void> (*SendOrRecv)(const TransportToken&, int64_t, void*, std::size_t,
                                   const std::function<void()>&),
         Maybe<void> (AsyncTransportCtx::*Prepare)(int64_t, void**, std::size_t*,
                                                   std::function<void()>*)>
Maybe<void> AccessToAllOtherRanks(Symbol<RankGroup> rank_group, const TransportToken& token,
                                  AsyncTransportCtx* ctx) {
  const auto& ForEachRank = [&](const std::function<Maybe<void>(int64_t)>& DoEach) -> Maybe<void> {
    return rank_group->ForEachRank(DoEach);
  };
  return AccessToOtherRanks<SendOrRecv, Prepare>(ForEachRank, token, ctx);
}

template<Maybe<int64_t> (RankGroup::*GetPrevOrNext)() const,
         Maybe<void> (*SendOrRecv)(const TransportToken&, int64_t, void*, std::size_t,
                                   const std::function<void()>&),
         Maybe<void> (AsyncTransportCtx::*Prepare)(int64_t, void**, std::size_t*,
                                                   std::function<void()>*)>
Maybe<void> AccessToNearbyRank(Symbol<RankGroup> rank_group, const TransportToken& token,
                               AsyncTransportCtx* ctx) {
  CHECK_OR_RETURN(rank_group->ContainingCurrentRank());
  const auto& ForEachRank = [&](const std::function<Maybe<void>(int64_t)>& DoEach) -> Maybe<void> {
    return DoEach(JUST(((*rank_group).*GetPrevOrNext)()));
  };
  return AccessToOtherRanks<SendOrRecv, Prepare>(ForEachRank, token, ctx);
}

namespace {

Maybe<std::shared_ptr<TransportToken>> RawGetTransportToken(const TransportToken& token) {
  CHECK_EQ_OR_RETURN(token.seq_id(), 0);
  JUST(token.CheckThreadConsistentId());
<<<<<<< HEAD
  JUST(token.CheckRankGroupLevel());
=======
>>>>>>> 35f7299d
  auto auto_token = std::make_shared<TransportToken>(token);
  return auto_token;
}

static constexpr auto* GetTransportToken = DECORATE(&RawGetTransportToken, ThreadLocal);

Maybe<TransportToken> GetAutoIncrementalTransportToken(int64_t src_rank, int64_t dst_rank,
                                                       TransportToken token) {
  CHECK_EQ_OR_RETURN(token.seq_id(), 0);
  JUST(token.set_src_rank(src_rank));
  JUST(token.set_dst_rank(dst_rank));
  return ++**JUST(GetTransportToken(token));
}

}  // namespace

Maybe<void> Send(const TransportToken& token, int64_t rank, void* buffer, std::size_t size,
                 const std::function<void()>& Callback) {
#ifdef __linux__
  int64_t src_rank = GlobalProcessCtx::Rank();
  int64_t dst_rank = rank;
  TransportToken send_token = JUST(GetAutoIncrementalTransportToken(src_rank, dst_rank, token));
  auto* transport = JUST(GlobalMaybe<Transport>());
  transport->Send(static_cast<uint64_t>(send_token), rank, buffer, size, Callback);
  return Maybe<void>::Ok();
#else
  UNIMPLEMENTED();
  return Maybe<void>::Ok();
#endif  // __linux__
}

Maybe<void> Recv(const TransportToken& token, int64_t rank, void* buffer, std::size_t size,
                 const std::function<void()>& Callback) {
#ifdef __linux__
  int64_t src_rank = rank;
  int64_t dst_rank = GlobalProcessCtx::Rank();
  TransportToken recv_token = JUST(GetAutoIncrementalTransportToken(src_rank, dst_rank, token));
  auto* transport = JUST(GlobalMaybe<Transport>());
  transport->Receive(static_cast<uint64_t>(recv_token), rank, buffer, size, Callback);
  return Maybe<void>::Ok();
#else
  UNIMPLEMENTED();
  return Maybe<void>::Ok();
#endif  // __linux__
}

}  // namespace

/*static*/ Maybe<void> TransportUtil::BroadcastToAllOtherRanks(Symbol<RankGroup> rank_group,
                                                               const TransportToken& token,
                                                               AsyncTransportCtx* ctx) {
  CHECK_OR_RETURN(rank_group->ContainingCurrentRank());
  JUST(AccessToAllOtherRanks<&Send, &AsyncTransportCtx::PrepareSendBufferAndCallback>(rank_group,
                                                                                      token, ctx));
  return Maybe<void>::Ok();
}

/*static*/ Maybe<void> TransportUtil::CollectFromAllOtherRanks(Symbol<RankGroup> rank_group,
                                                               const TransportToken& token,
                                                               AsyncTransportCtx* ctx) {
  CHECK_OR_RETURN(rank_group->ContainingCurrentRank());
  JUST(AccessToAllOtherRanks<&Recv, &AsyncTransportCtx::PrepareRecvBufferAndCallback>(rank_group,
                                                                                      token, ctx));
  return Maybe<void>::Ok();
}

/*static*/ Maybe<void> TransportUtil::BroadcastToOtherRanks(Symbol<RankGroup> src_rank_group,
                                                            Symbol<RankGroup> dst_rank_group,
                                                            const TransportToken& token,
                                                            AsyncTransportCtx* ctx) {
  if (src_rank_group->ContainingCurrentRank()) {
    JUST(AccessToAllOtherRanks<&Send, &AsyncTransportCtx::PrepareSendBufferAndCallback>(
        dst_rank_group, token, ctx));
  }
  return Maybe<void>::Ok();
}

/*static*/ Maybe<void> TransportUtil::CollectFromOtherRanks(Symbol<RankGroup> src_rank_group,
                                                            Symbol<RankGroup> dst_rank_group,
                                                            const TransportToken& token,
                                                            AsyncTransportCtx* ctx) {
  if (dst_rank_group->ContainingCurrentRank()) {
    JUST(AccessToAllOtherRanks<&Recv, &AsyncTransportCtx::PrepareRecvBufferAndCallback>(
        src_rank_group, token, ctx));
  }
  return Maybe<void>::Ok();
}

/*static*/ Maybe<void> TransportUtil::SendToNextRankInRing(Symbol<RankGroup> rank_group,
                                                           const TransportToken& token,
                                                           AsyncTransportCtx* ctx) {
  JUST(
      AccessToNearbyRank<&RankGroup::GetNextRankInRing, &Send,
                         &AsyncTransportCtx::PrepareSendBufferAndCallback>(rank_group, token, ctx));
  return Maybe<void>::Ok();
}

/*static*/ Maybe<void> TransportUtil::ReceiveFromPrevRankInRing(Symbol<RankGroup> rank_group,
                                                                const TransportToken& token,
                                                                AsyncTransportCtx* ctx) {
  JUST(
      AccessToNearbyRank<&RankGroup::GetPrevRankInRing, &Recv,
                         &AsyncTransportCtx::PrepareRecvBufferAndCallback>(rank_group, token, ctx));
  return Maybe<void>::Ok();
}

namespace {

Maybe<int64_t> GetCurrentRankIndex(const std::vector<int64_t>& rank_heap) {
  for (int i = 0; i < rank_heap.size(); ++i) {
    if (rank_heap.at(i) == GlobalProcessCtx::Rank()) { return i; }
  }
  UNIMPLEMENTED_THEN_RETURN();
}

}  // namespace

/*static*/ Maybe<void> TransportUtil::SendDataToChildrenInHeap(
    const std::vector<int64_t>& rank_heap, const TransportToken& token, AsyncTransportCtx* ctx) {
  int64_t current_rank_index = JUST(GetCurrentRankIndex(rank_heap));
  const auto& ForEachRank = [&](const std::function<Maybe<void>(int64_t)>& DoEach) -> Maybe<void> {
    int64_t left_index = current_rank_index * 2 + 1;
    if (left_index < rank_heap.size()) { JUST(DoEach(rank_heap.at(left_index))); }
    int64_t right_index = current_rank_index * 2 + 2;
    if (right_index < rank_heap.size()) { JUST(DoEach(rank_heap.at(right_index))); }
    return Maybe<void>::Ok();
  };
  return AccessToOtherRanks<&Send, &AsyncTransportCtx::PrepareSendBufferAndCallback>(ForEachRank,
                                                                                     token, ctx);
}

/*static*/ Maybe<void> TransportUtil::ReceiveDataFromParentInHeap(
    const std::vector<int64_t>& rank_heap, const TransportToken& token, AsyncTransportCtx* ctx) {
  int64_t current_rank_index = JUST(GetCurrentRankIndex(rank_heap));
  const auto& ForEachRank = [&](const std::function<Maybe<void>(int64_t)>& DoEach) -> Maybe<void> {
    if (current_rank_index == 0) { return Maybe<void>::Ok(); }
    return DoEach(rank_heap.at((current_rank_index - 1) / 2));
  };
  return AccessToOtherRanks<&Recv, &AsyncTransportCtx::PrepareRecvBufferAndCallback>(ForEachRank,
                                                                                     token, ctx);
}

/*static*/ Maybe<void> TransportUtil::ReceiveDataFromRank(int64_t rank, const TransportToken& token,
                                                          AsyncTransportCtx* ctx) {
  const auto& ForEachRank = [&](const std::function<Maybe<void>(int64_t)>& DoEach) -> Maybe<void> {
    return DoEach(rank);
  };
  return AccessToOtherRanks<&Recv, &AsyncTransportCtx::PrepareRecvBufferAndCallback>(ForEachRank,
                                                                                     token, ctx);
}

/*static*/ Maybe<void> TransportUtil::SendDataToRank(int64_t rank, const TransportToken& token,
                                                     AsyncTransportCtx* ctx) {
  const auto& ForEachRank = [&](const std::function<Maybe<void>(int64_t)>& DoEach) -> Maybe<void> {
    return DoEach(rank);
  };
  return AccessToOtherRanks<&Send, &AsyncTransportCtx::PrepareSendBufferAndCallback>(ForEachRank,
                                                                                     token, ctx);
}

}  // namespace oneflow<|MERGE_RESOLUTION|>--- conflicted
+++ resolved
@@ -31,12 +31,8 @@
 /*static*/ Maybe<void> TransportUtil::WaitUntilDoneOrTimeout(const AsyncTransportCtx& ctx,
                                                              int64_t seconds) {
   JUST(SpinWaitUntilTimeout([&] { return *ctx.flying_cnt() > 0; }, seconds,
-<<<<<<< HEAD
-                            [] { LOG(ERROR) << blocking::GetStackInfo(); }, 3));
-=======
                             [] { LOG(ERROR) << blocking::GetStackInfo(); },
                             TransportUtil::BlockingWarningIntervalSeconds()));
->>>>>>> 35f7299d
   return Maybe<void>::Ok();
 }
 
@@ -97,10 +93,6 @@
 Maybe<std::shared_ptr<TransportToken>> RawGetTransportToken(const TransportToken& token) {
   CHECK_EQ_OR_RETURN(token.seq_id(), 0);
   JUST(token.CheckThreadConsistentId());
-<<<<<<< HEAD
-  JUST(token.CheckRankGroupLevel());
-=======
->>>>>>> 35f7299d
   auto auto_token = std::make_shared<TransportToken>(token);
   return auto_token;
 }
