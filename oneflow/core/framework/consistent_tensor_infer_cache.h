/*
Copyright 2020 The OneFlow Authors. All rights reserved.

Licensed under the Apache License, Version 2.0 (the "License");
you may not use this file except in compliance with the License.
You may obtain a copy of the License at

    http://www.apache.org/licenses/LICENSE-2.0

Unless required by applicable law or agreed to in writing, software
distributed under the License is distributed on an "AS IS" BASIS,
WITHOUT WARRANTIES OR CONDITIONS OF ANY KIND, either express or implied.
See the License for the specific language governing permissions and
limitations under the License.
*/
#ifndef ONEFLOW_CORE_FRAMEWORK_CONSISTENT_TENSOR_INFER_CACHE_H_
#define ONEFLOW_CORE_FRAMEWORK_CONSISTENT_TENSOR_INFER_CACHE_H_

#include "oneflow/core/common/symbol.h"
#include "oneflow/core/common/maybe.h"
#include "oneflow/core/common/optional.h"
#include "oneflow/core/framework/attr_map.h"
#include "oneflow/core/framework/tensor_meta.h"
#include "oneflow/core/register/blob_desc.h"
#include "oneflow/core/job/sbp_parallel.cfg.h"
#include "oneflow/core/job/nd_sbp_infer_hint.h"

namespace oneflow {

namespace cfg {
class NdSbp;
}

class ParallelDesc;

namespace one {

class ConsistentTensorMeta;

class InputConsistentTensorMeta final {
 public:
  InputConsistentTensorMeta() : tensor_meta_(), consumer_nd_sbp_constraint_() {}
<<<<<<< HEAD
  InputConsistentTensorMeta(
      Symbol<ConsistentTensorMeta> tensor_meta,
      const Optional<Symbol<cfg::ParallelDistribution>>& consumer_nd_sbp_constraint)
=======
  InputConsistentTensorMeta(Symbol<ConsistentTensorMeta> tensor_meta,
                            const Optional<Symbol<cfg::NdSbp>>& consumer_nd_sbp_constraint)
>>>>>>> 924fb9f7
      : tensor_meta_(tensor_meta), consumer_nd_sbp_constraint_(consumer_nd_sbp_constraint) {}

  InputConsistentTensorMeta(const InputConsistentTensorMeta&) = default;
  InputConsistentTensorMeta(InputConsistentTensorMeta&&) = default;
  ~InputConsistentTensorMeta() = default;

  size_t hash_value() const;
  bool operator==(const InputConsistentTensorMeta& other) const;
  Symbol<ConsistentTensorMeta> tensor_meta() const { return tensor_meta_; }
<<<<<<< HEAD
  const Optional<Symbol<cfg::ParallelDistribution>>& consumer_nd_sbp_constraint() const {
    return consumer_nd_sbp_constraint_;
  }
  void assign(Symbol<ConsistentTensorMeta> tensor_meta,
              const Optional<Symbol<cfg::ParallelDistribution>>& consumer_nd_sbp_constraint);

 private:
  Symbol<ConsistentTensorMeta> tensor_meta_;
  Optional<Symbol<cfg::ParallelDistribution>> consumer_nd_sbp_constraint_;
=======
  const Optional<Symbol<cfg::NdSbp>>& consumer_nd_sbp_constraint() const {
    return consumer_nd_sbp_constraint_;
  }
  void assign(Symbol<ConsistentTensorMeta> tensor_meta,
              const Optional<Symbol<cfg::NdSbp>>& consumer_nd_sbp_constraint);

 private:
  Symbol<ConsistentTensorMeta> tensor_meta_;
  Optional<Symbol<cfg::NdSbp>> consumer_nd_sbp_constraint_;
>>>>>>> 924fb9f7
};

class TensorTuple;
class UserOpExpr;

class ConsistentTensorMetaInferArgs final {
 public:
  ConsistentTensorMetaInferArgs(const ConsistentTensorMetaInferArgs&) = default;
  ConsistentTensorMetaInferArgs(ConsistentTensorMetaInferArgs&&) = default;
  ~ConsistentTensorMetaInferArgs() = default;

  const std::vector<InputConsistentTensorMeta>& input_consistent_tensor_metas() const {
    return input_consistent_tensor_metas_;
  }
  const AttrMap& attrs() const { return attrs_; }

  size_t hash_value() const;

  bool operator==(const ConsistentTensorMetaInferArgs& other) const;

<<<<<<< HEAD
  Maybe<void> MakeParallelDistributionConstraints(
      const UserOpExpr& user_op_expr, cfg::ParallelDistributionSignature* nd_sbp_signature) const;
=======
  Maybe<void> MakeNdSbpConstraints(const UserOpExpr& user_op_expr,
                                   cfg::NdSbpSignature* nd_sbp_signature) const;
>>>>>>> 924fb9f7

  Maybe<void> MakeInputBlobDescs(const UserOpExpr& user_op_expr,
                                 std::vector<BlobDesc>* blob_descs) const;

  Maybe<void> MakeNdSbpInferHints(const UserOpExpr& user_op_expr,
                                  const std::vector<BlobDesc>& blob_descs,
                                  std::vector<NdSbpInferHint>* hints) const;

  static Maybe<ConsistentTensorMetaInferArgs> New(const AttrMap& attrs,
                                                  const TensorTuple& input_tensors);

 private:
  ConsistentTensorMetaInferArgs() = default;
  Maybe<void> InitInputConsistentTensorMetas(const TensorTuple& input_tensors);

  AttrMap attrs_;
  std::vector<InputConsistentTensorMeta> input_consistent_tensor_metas_;
};

class SrcOpConsistentTensorMetaInferArgs final {
 public:
  SrcOpConsistentTensorMetaInferArgs(const SrcOpConsistentTensorMetaInferArgs&) = default;
  SrcOpConsistentTensorMetaInferArgs(SrcOpConsistentTensorMetaInferArgs&&) = default;
  ~SrcOpConsistentTensorMetaInferArgs() = default;

  Symbol<ParallelDesc> parallel_desc() const { return parallel_desc_; }
<<<<<<< HEAD
  Symbol<cfg::ParallelDistribution> nd_sbp() const { return nd_sbp_; }
=======
  Symbol<cfg::NdSbp> nd_sbp() const { return nd_sbp_; }
>>>>>>> 924fb9f7
  const AttrMap& attrs() const { return attrs_; }

  size_t hash_value() const;

  bool operator==(const SrcOpConsistentTensorMetaInferArgs& other) const;

  static Maybe<SrcOpConsistentTensorMetaInferArgs> New(const AttrMap& attrs,
                                                       Symbol<ParallelDesc> parallel_desc,
<<<<<<< HEAD
                                                       Symbol<cfg::ParallelDistribution> nd_sbp);
=======
                                                       Symbol<cfg::NdSbp> nd_sbp);
>>>>>>> 924fb9f7

 private:
  SrcOpConsistentTensorMetaInferArgs() = default;

  AttrMap attrs_;
  Symbol<ParallelDesc> parallel_desc_;
<<<<<<< HEAD
  Symbol<cfg::ParallelDistribution> nd_sbp_;
=======
  Symbol<cfg::NdSbp> nd_sbp_;
>>>>>>> 924fb9f7
};

class OpArgMutConsistentTensorMeta final {
 public:
  OpArgMutConsistentTensorMeta()
      : tensor_meta_(std::make_shared<Shape>(), DataType::kInvalidDataType) {}

  OpArgMutConsistentTensorMeta(const OpArgMutConsistentTensorMeta&) = default;
  OpArgMutConsistentTensorMeta(OpArgMutConsistentTensorMeta&&) = default;
  ~OpArgMutConsistentTensorMeta() = default;

  const TensorMeta& tensor_meta() const { return tensor_meta_; }

  TensorMeta* mut_tensor_meta() { return &tensor_meta_; }

 private:
  TensorMeta tensor_meta_;
};

}  // namespace one
}  // namespace oneflow

namespace std {

template<>
struct hash<oneflow::one::InputConsistentTensorMeta> final {
  size_t operator()(const oneflow::one::InputConsistentTensorMeta& val) const {
    return val.hash_value();
  }
};

template<>
struct hash<oneflow::one::ConsistentTensorMetaInferArgs> final {
  size_t operator()(const oneflow::one::ConsistentTensorMetaInferArgs& val) const {
    return val.hash_value();
  }
};

template<>
struct hash<oneflow::one::SrcOpConsistentTensorMetaInferArgs> final {
  size_t operator()(const oneflow::one::SrcOpConsistentTensorMetaInferArgs& val) const {
    return val.hash_value();
  }
};

}  // namespace std

namespace oneflow {
namespace one {

class ConsistentTensorInferResult final {
 public:
  ConsistentTensorInferResult(size_t input_size, size_t output_size)
      : input_tensor_metas_(input_size), output_tensor_metas_(output_size) {}
  ConsistentTensorInferResult(const ConsistentTensorInferResult&) = delete;
  ConsistentTensorInferResult(ConsistentTensorInferResult&&) = delete;
  ~ConsistentTensorInferResult() = default;

  const std::vector<Symbol<ConsistentTensorMeta>>& input_tensor_metas() const {
    return input_tensor_metas_;
  }
  const std::vector<Symbol<ConsistentTensorMeta>>& output_tensor_metas() const {
    return output_tensor_metas_;
  }

  std::vector<Symbol<ConsistentTensorMeta>>* mut_input_tensor_metas() {
    return &input_tensor_metas_;
  }
  std::vector<Symbol<ConsistentTensorMeta>>* mut_output_tensor_metas() {
    return &output_tensor_metas_;
  }

 private:
  std::vector<Symbol<ConsistentTensorMeta>> input_tensor_metas_;
  std::vector<Symbol<ConsistentTensorMeta>> output_tensor_metas_;
};

class ConsistentTensorInferCache final {
 public:
  ConsistentTensorInferCache(const std::shared_ptr<const UserOpExpr>& user_op_expr)
      : user_op_expr_(user_op_expr) {}

  Maybe<const ConsistentTensorInferResult> GetOrInfer(
      const ConsistentTensorMetaInferArgs& infer_args);

  static Maybe<const ConsistentTensorInferResult> Infer(
      const UserOpExpr& user_op_expr, const ConsistentTensorMetaInferArgs& infer_args);

  Maybe<const ConsistentTensorInferResult> GetOrInfer(
      const SrcOpConsistentTensorMetaInferArgs& infer_args);

  static Maybe<const ConsistentTensorInferResult> Infer(
      const UserOpExpr& user_op_expr, const SrcOpConsistentTensorMetaInferArgs& infer_args);

 private:
  std::weak_ptr<const UserOpExpr> user_op_expr_;
  HashMap<ConsistentTensorMetaInferArgs, std::shared_ptr<const ConsistentTensorInferResult>> cache_;
  HashMap<SrcOpConsistentTensorMetaInferArgs, std::shared_ptr<const ConsistentTensorInferResult>>
      src_op_cache_;
};

}  // namespace one
}  // namespace oneflow

#endif  // ONEFLOW_CORE_FRAMEWORK_CONSISTENT_TENSOR_INFER_CACHE_H_<|MERGE_RESOLUTION|>--- conflicted
+++ resolved
@@ -40,14 +40,8 @@
 class InputConsistentTensorMeta final {
  public:
   InputConsistentTensorMeta() : tensor_meta_(), consumer_nd_sbp_constraint_() {}
-<<<<<<< HEAD
-  InputConsistentTensorMeta(
-      Symbol<ConsistentTensorMeta> tensor_meta,
-      const Optional<Symbol<cfg::ParallelDistribution>>& consumer_nd_sbp_constraint)
-=======
   InputConsistentTensorMeta(Symbol<ConsistentTensorMeta> tensor_meta,
                             const Optional<Symbol<cfg::NdSbp>>& consumer_nd_sbp_constraint)
->>>>>>> 924fb9f7
       : tensor_meta_(tensor_meta), consumer_nd_sbp_constraint_(consumer_nd_sbp_constraint) {}
 
   InputConsistentTensorMeta(const InputConsistentTensorMeta&) = default;
@@ -57,17 +51,6 @@
   size_t hash_value() const;
   bool operator==(const InputConsistentTensorMeta& other) const;
   Symbol<ConsistentTensorMeta> tensor_meta() const { return tensor_meta_; }
-<<<<<<< HEAD
-  const Optional<Symbol<cfg::ParallelDistribution>>& consumer_nd_sbp_constraint() const {
-    return consumer_nd_sbp_constraint_;
-  }
-  void assign(Symbol<ConsistentTensorMeta> tensor_meta,
-              const Optional<Symbol<cfg::ParallelDistribution>>& consumer_nd_sbp_constraint);
-
- private:
-  Symbol<ConsistentTensorMeta> tensor_meta_;
-  Optional<Symbol<cfg::ParallelDistribution>> consumer_nd_sbp_constraint_;
-=======
   const Optional<Symbol<cfg::NdSbp>>& consumer_nd_sbp_constraint() const {
     return consumer_nd_sbp_constraint_;
   }
@@ -77,7 +60,6 @@
  private:
   Symbol<ConsistentTensorMeta> tensor_meta_;
   Optional<Symbol<cfg::NdSbp>> consumer_nd_sbp_constraint_;
->>>>>>> 924fb9f7
 };
 
 class TensorTuple;
@@ -98,13 +80,8 @@
 
   bool operator==(const ConsistentTensorMetaInferArgs& other) const;
 
-<<<<<<< HEAD
-  Maybe<void> MakeParallelDistributionConstraints(
-      const UserOpExpr& user_op_expr, cfg::ParallelDistributionSignature* nd_sbp_signature) const;
-=======
   Maybe<void> MakeNdSbpConstraints(const UserOpExpr& user_op_expr,
                                    cfg::NdSbpSignature* nd_sbp_signature) const;
->>>>>>> 924fb9f7
 
   Maybe<void> MakeInputBlobDescs(const UserOpExpr& user_op_expr,
                                  std::vector<BlobDesc>* blob_descs) const;
@@ -131,11 +108,7 @@
   ~SrcOpConsistentTensorMetaInferArgs() = default;
 
   Symbol<ParallelDesc> parallel_desc() const { return parallel_desc_; }
-<<<<<<< HEAD
-  Symbol<cfg::ParallelDistribution> nd_sbp() const { return nd_sbp_; }
-=======
   Symbol<cfg::NdSbp> nd_sbp() const { return nd_sbp_; }
->>>>>>> 924fb9f7
   const AttrMap& attrs() const { return attrs_; }
 
   size_t hash_value() const;
@@ -144,22 +117,14 @@
 
   static Maybe<SrcOpConsistentTensorMetaInferArgs> New(const AttrMap& attrs,
                                                        Symbol<ParallelDesc> parallel_desc,
-<<<<<<< HEAD
-                                                       Symbol<cfg::ParallelDistribution> nd_sbp);
-=======
                                                        Symbol<cfg::NdSbp> nd_sbp);
->>>>>>> 924fb9f7
 
  private:
   SrcOpConsistentTensorMetaInferArgs() = default;
 
   AttrMap attrs_;
   Symbol<ParallelDesc> parallel_desc_;
-<<<<<<< HEAD
-  Symbol<cfg::ParallelDistribution> nd_sbp_;
-=======
   Symbol<cfg::NdSbp> nd_sbp_;
->>>>>>> 924fb9f7
 };
 
 class OpArgMutConsistentTensorMeta final {
