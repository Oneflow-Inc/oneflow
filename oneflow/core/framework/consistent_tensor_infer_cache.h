/*
Copyright 2020 The OneFlow Authors. All rights reserved.

Licensed under the Apache License, Version 2.0 (the "License");
you may not use this file except in compliance with the License.
You may obtain a copy of the License at

    http://www.apache.org/licenses/LICENSE-2.0

Unless required by applicable law or agreed to in writing, software
distributed under the License is distributed on an "AS IS" BASIS,
WITHOUT WARRANTIES OR CONDITIONS OF ANY KIND, either express or implied.
See the License for the specific language governing permissions and
limitations under the License.
*/
#ifndef ONEFLOW_CORE_FRAMEWORK_CONSISTENT_TENSOR_INFER_CACHE_H_
#define ONEFLOW_CORE_FRAMEWORK_CONSISTENT_TENSOR_INFER_CACHE_H_

#include "oneflow/core/common/symbol.h"
#include "oneflow/core/common/maybe.h"
#include "oneflow/core/common/optional.h"
#include "oneflow/core/framework/attr_map.h"
#include "oneflow/core/framework/tensor_meta.h"
#include "oneflow/core/register/blob_desc.h"
#include "oneflow/core/job/sbp_parallel.cfg.h"
#include "oneflow/core/job/nd_sbp_infer_hint.h"

namespace oneflow {

namespace cfg {
class NdSbp;
}

class ParallelDesc;

namespace one {

class ConsistentTensorMeta;

class InputConsistentTensorMeta final {
 public:
  InputConsistentTensorMeta() : tensor_meta_(), consumer_nd_sbp_constraint_() {}
  InputConsistentTensorMeta(
      Symbol<ConsistentTensorMeta> tensor_meta,
<<<<<<< HEAD
      const Optional<Symbol<cfg::NdSbp>>& consumer_parallel_distribution_constraint)
      : tensor_meta_(tensor_meta),
        consumer_parallel_distribution_constraint_(consumer_parallel_distribution_constraint) {}
=======
      const Optional<Symbol<cfg::ParallelDistribution>>& consumer_nd_sbp_constraint)
      : tensor_meta_(tensor_meta), consumer_nd_sbp_constraint_(consumer_nd_sbp_constraint) {}
>>>>>>> 131d3bb4

  InputConsistentTensorMeta(const InputConsistentTensorMeta&) = default;
  InputConsistentTensorMeta(InputConsistentTensorMeta&&) = default;
  ~InputConsistentTensorMeta() = default;

  size_t hash_value() const;
  bool operator==(const InputConsistentTensorMeta& other) const;
  Symbol<ConsistentTensorMeta> tensor_meta() const { return tensor_meta_; }
<<<<<<< HEAD
  const Optional<Symbol<cfg::NdSbp>>& consumer_parallel_distribution_constraint()
      const {
    return consumer_parallel_distribution_constraint_;
  }
  void assign(
      Symbol<ConsistentTensorMeta> tensor_meta,
      const Optional<Symbol<cfg::NdSbp>>& consumer_parallel_distribution_constraint);

 private:
  Symbol<ConsistentTensorMeta> tensor_meta_;
  Optional<Symbol<cfg::NdSbp>> consumer_parallel_distribution_constraint_;
=======
  const Optional<Symbol<cfg::ParallelDistribution>>& consumer_nd_sbp_constraint() const {
    return consumer_nd_sbp_constraint_;
  }
  void assign(Symbol<ConsistentTensorMeta> tensor_meta,
              const Optional<Symbol<cfg::ParallelDistribution>>& consumer_nd_sbp_constraint);

 private:
  Symbol<ConsistentTensorMeta> tensor_meta_;
  Optional<Symbol<cfg::ParallelDistribution>> consumer_nd_sbp_constraint_;
>>>>>>> 131d3bb4
};

class TensorTuple;
class UserOpExpr;

class ConsistentTensorMetaInferArgs final {
 public:
  ConsistentTensorMetaInferArgs(const ConsistentTensorMetaInferArgs&) = default;
  ConsistentTensorMetaInferArgs(ConsistentTensorMetaInferArgs&&) = default;
  ~ConsistentTensorMetaInferArgs() = default;

  const std::vector<InputConsistentTensorMeta>& input_consistent_tensor_metas() const {
    return input_consistent_tensor_metas_;
  }
  const AttrMap& attrs() const { return attrs_; }

  size_t hash_value() const;

  bool operator==(const ConsistentTensorMetaInferArgs& other) const;

<<<<<<< HEAD
  Maybe<void> MakeNdSbpConstraints(
      const UserOpExpr& user_op_expr,
      cfg::NdSbpSignature* parallel_distribution_signature) const;
=======
  Maybe<void> MakeParallelDistributionConstraints(
      const UserOpExpr& user_op_expr, cfg::ParallelDistributionSignature* nd_sbp_signature) const;
>>>>>>> 131d3bb4

  Maybe<void> MakeInputBlobDescs(const UserOpExpr& user_op_expr,
                                 std::vector<BlobDesc>* blob_descs) const;

  Maybe<void> MakeNdSbpInferHints(
      const UserOpExpr& user_op_expr, const std::vector<BlobDesc>& blob_descs,
      std::vector<NdSbpInferHint>* hints) const;

  static Maybe<ConsistentTensorMetaInferArgs> New(const AttrMap& attrs,
                                                  const TensorTuple& input_tensors);

 private:
  ConsistentTensorMetaInferArgs() = default;
  Maybe<void> InitInputConsistentTensorMetas(const TensorTuple& input_tensors);

  AttrMap attrs_;
  std::vector<InputConsistentTensorMeta> input_consistent_tensor_metas_;
};

class SrcOpConsistentTensorMetaInferArgs final {
 public:
  SrcOpConsistentTensorMetaInferArgs(const SrcOpConsistentTensorMetaInferArgs&) = default;
  SrcOpConsistentTensorMetaInferArgs(SrcOpConsistentTensorMetaInferArgs&&) = default;
  ~SrcOpConsistentTensorMetaInferArgs() = default;

  Symbol<ParallelDesc> parallel_desc() const { return parallel_desc_; }
<<<<<<< HEAD
  Symbol<cfg::NdSbp> parallel_distribution() const { return parallel_distribution_; }
=======
  Symbol<cfg::ParallelDistribution> nd_sbp() const { return nd_sbp_; }
>>>>>>> 131d3bb4
  const AttrMap& attrs() const { return attrs_; }

  size_t hash_value() const;

  bool operator==(const SrcOpConsistentTensorMetaInferArgs& other) const;

<<<<<<< HEAD
  static Maybe<SrcOpConsistentTensorMetaInferArgs> New(
      const AttrMap& attrs, Symbol<ParallelDesc> parallel_desc,
      Symbol<cfg::NdSbp> parallel_distribution);
=======
  static Maybe<SrcOpConsistentTensorMetaInferArgs> New(const AttrMap& attrs,
                                                       Symbol<ParallelDesc> parallel_desc,
                                                       Symbol<cfg::ParallelDistribution> nd_sbp);
>>>>>>> 131d3bb4

 private:
  SrcOpConsistentTensorMetaInferArgs() = default;

  AttrMap attrs_;
  Symbol<ParallelDesc> parallel_desc_;
<<<<<<< HEAD
  Symbol<cfg::NdSbp> parallel_distribution_;
=======
  Symbol<cfg::ParallelDistribution> nd_sbp_;
>>>>>>> 131d3bb4
};

class OpArgMutConsistentTensorMeta final {
 public:
  OpArgMutConsistentTensorMeta()
      : tensor_meta_(std::make_shared<Shape>(), DataType::kInvalidDataType) {}

  OpArgMutConsistentTensorMeta(const OpArgMutConsistentTensorMeta&) = default;
  OpArgMutConsistentTensorMeta(OpArgMutConsistentTensorMeta&&) = default;
  ~OpArgMutConsistentTensorMeta() = default;

  const TensorMeta& tensor_meta() const { return tensor_meta_; }

  TensorMeta* mut_tensor_meta() { return &tensor_meta_; }

 private:
  TensorMeta tensor_meta_;
};

}  // namespace one
}  // namespace oneflow

namespace std {

template<>
struct hash<oneflow::one::InputConsistentTensorMeta> final {
  size_t operator()(const oneflow::one::InputConsistentTensorMeta& val) const {
    return val.hash_value();
  }
};

template<>
struct hash<oneflow::one::ConsistentTensorMetaInferArgs> final {
  size_t operator()(const oneflow::one::ConsistentTensorMetaInferArgs& val) const {
    return val.hash_value();
  }
};

template<>
struct hash<oneflow::one::SrcOpConsistentTensorMetaInferArgs> final {
  size_t operator()(const oneflow::one::SrcOpConsistentTensorMetaInferArgs& val) const {
    return val.hash_value();
  }
};

}  // namespace std

namespace oneflow {
namespace one {

class ConsistentTensorInferResult final {
 public:
  ConsistentTensorInferResult(size_t input_size, size_t output_size)
      : input_tensor_metas_(input_size), output_tensor_metas_(output_size) {}
  ConsistentTensorInferResult(const ConsistentTensorInferResult&) = delete;
  ConsistentTensorInferResult(ConsistentTensorInferResult&&) = delete;
  ~ConsistentTensorInferResult() = default;

  const std::vector<Symbol<ConsistentTensorMeta>>& input_tensor_metas() const {
    return input_tensor_metas_;
  }
  const std::vector<Symbol<ConsistentTensorMeta>>& output_tensor_metas() const {
    return output_tensor_metas_;
  }

  std::vector<Symbol<ConsistentTensorMeta>>* mut_input_tensor_metas() {
    return &input_tensor_metas_;
  }
  std::vector<Symbol<ConsistentTensorMeta>>* mut_output_tensor_metas() {
    return &output_tensor_metas_;
  }

 private:
  std::vector<Symbol<ConsistentTensorMeta>> input_tensor_metas_;
  std::vector<Symbol<ConsistentTensorMeta>> output_tensor_metas_;
};

class ConsistentTensorInferCache final {
 public:
  ConsistentTensorInferCache(const std::shared_ptr<const UserOpExpr>& user_op_expr)
      : user_op_expr_(user_op_expr) {}

  Maybe<const ConsistentTensorInferResult> GetOrInfer(
      const ConsistentTensorMetaInferArgs& infer_args);

  static Maybe<const ConsistentTensorInferResult> Infer(
      const UserOpExpr& user_op_expr, const ConsistentTensorMetaInferArgs& infer_args);

  Maybe<const ConsistentTensorInferResult> GetOrInfer(
      const SrcOpConsistentTensorMetaInferArgs& infer_args);

  static Maybe<const ConsistentTensorInferResult> Infer(
      const UserOpExpr& user_op_expr, const SrcOpConsistentTensorMetaInferArgs& infer_args);

 private:
  std::weak_ptr<const UserOpExpr> user_op_expr_;
  HashMap<ConsistentTensorMetaInferArgs, std::shared_ptr<const ConsistentTensorInferResult>> cache_;
  HashMap<SrcOpConsistentTensorMetaInferArgs, std::shared_ptr<const ConsistentTensorInferResult>>
      src_op_cache_;
};

}  // namespace one
}  // namespace oneflow

#endif  // ONEFLOW_CORE_FRAMEWORK_CONSISTENT_TENSOR_INFER_CACHE_H_<|MERGE_RESOLUTION|>--- conflicted
+++ resolved
@@ -28,7 +28,7 @@
 namespace oneflow {
 
 namespace cfg {
-class NdSbp;
+class ParallelDistribution;
 }
 
 class ParallelDesc;
@@ -42,14 +42,8 @@
   InputConsistentTensorMeta() : tensor_meta_(), consumer_nd_sbp_constraint_() {}
   InputConsistentTensorMeta(
       Symbol<ConsistentTensorMeta> tensor_meta,
-<<<<<<< HEAD
-      const Optional<Symbol<cfg::NdSbp>>& consumer_parallel_distribution_constraint)
-      : tensor_meta_(tensor_meta),
-        consumer_parallel_distribution_constraint_(consumer_parallel_distribution_constraint) {}
-=======
       const Optional<Symbol<cfg::ParallelDistribution>>& consumer_nd_sbp_constraint)
       : tensor_meta_(tensor_meta), consumer_nd_sbp_constraint_(consumer_nd_sbp_constraint) {}
->>>>>>> 131d3bb4
 
   InputConsistentTensorMeta(const InputConsistentTensorMeta&) = default;
   InputConsistentTensorMeta(InputConsistentTensorMeta&&) = default;
@@ -58,19 +52,6 @@
   size_t hash_value() const;
   bool operator==(const InputConsistentTensorMeta& other) const;
   Symbol<ConsistentTensorMeta> tensor_meta() const { return tensor_meta_; }
-<<<<<<< HEAD
-  const Optional<Symbol<cfg::NdSbp>>& consumer_parallel_distribution_constraint()
-      const {
-    return consumer_parallel_distribution_constraint_;
-  }
-  void assign(
-      Symbol<ConsistentTensorMeta> tensor_meta,
-      const Optional<Symbol<cfg::NdSbp>>& consumer_parallel_distribution_constraint);
-
- private:
-  Symbol<ConsistentTensorMeta> tensor_meta_;
-  Optional<Symbol<cfg::NdSbp>> consumer_parallel_distribution_constraint_;
-=======
   const Optional<Symbol<cfg::ParallelDistribution>>& consumer_nd_sbp_constraint() const {
     return consumer_nd_sbp_constraint_;
   }
@@ -80,7 +61,6 @@
  private:
   Symbol<ConsistentTensorMeta> tensor_meta_;
   Optional<Symbol<cfg::ParallelDistribution>> consumer_nd_sbp_constraint_;
->>>>>>> 131d3bb4
 };
 
 class TensorTuple;
@@ -101,21 +81,15 @@
 
   bool operator==(const ConsistentTensorMetaInferArgs& other) const;
 
-<<<<<<< HEAD
-  Maybe<void> MakeNdSbpConstraints(
-      const UserOpExpr& user_op_expr,
-      cfg::NdSbpSignature* parallel_distribution_signature) const;
-=======
   Maybe<void> MakeParallelDistributionConstraints(
       const UserOpExpr& user_op_expr, cfg::ParallelDistributionSignature* nd_sbp_signature) const;
->>>>>>> 131d3bb4
 
   Maybe<void> MakeInputBlobDescs(const UserOpExpr& user_op_expr,
                                  std::vector<BlobDesc>* blob_descs) const;
 
-  Maybe<void> MakeNdSbpInferHints(
+  Maybe<void> MakeParallelDistributionInferHints(
       const UserOpExpr& user_op_expr, const std::vector<BlobDesc>& blob_descs,
-      std::vector<NdSbpInferHint>* hints) const;
+      std::vector<ParallelDistributionInferHint>* hints) const;
 
   static Maybe<ConsistentTensorMetaInferArgs> New(const AttrMap& attrs,
                                                   const TensorTuple& input_tensors);
@@ -135,37 +109,23 @@
   ~SrcOpConsistentTensorMetaInferArgs() = default;
 
   Symbol<ParallelDesc> parallel_desc() const { return parallel_desc_; }
-<<<<<<< HEAD
-  Symbol<cfg::NdSbp> parallel_distribution() const { return parallel_distribution_; }
-=======
   Symbol<cfg::ParallelDistribution> nd_sbp() const { return nd_sbp_; }
->>>>>>> 131d3bb4
   const AttrMap& attrs() const { return attrs_; }
 
   size_t hash_value() const;
 
   bool operator==(const SrcOpConsistentTensorMetaInferArgs& other) const;
 
-<<<<<<< HEAD
-  static Maybe<SrcOpConsistentTensorMetaInferArgs> New(
-      const AttrMap& attrs, Symbol<ParallelDesc> parallel_desc,
-      Symbol<cfg::NdSbp> parallel_distribution);
-=======
   static Maybe<SrcOpConsistentTensorMetaInferArgs> New(const AttrMap& attrs,
                                                        Symbol<ParallelDesc> parallel_desc,
                                                        Symbol<cfg::ParallelDistribution> nd_sbp);
->>>>>>> 131d3bb4
 
  private:
   SrcOpConsistentTensorMetaInferArgs() = default;
 
   AttrMap attrs_;
   Symbol<ParallelDesc> parallel_desc_;
-<<<<<<< HEAD
-  Symbol<cfg::NdSbp> parallel_distribution_;
-=======
   Symbol<cfg::ParallelDistribution> nd_sbp_;
->>>>>>> 131d3bb4
 };
 
 class OpArgMutConsistentTensorMeta final {
