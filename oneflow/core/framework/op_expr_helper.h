--- conflicted
+++ resolved
@@ -286,7 +286,6 @@
 Maybe<one::UserOpExpr> EagerNcclBroadcast(Symbol<ParallelDesc> parallel_desc, int64_t root,
                                           const std::string& name);
 
-<<<<<<< HEAD
 Maybe<one::UserOpExpr> EagerNcclAllGather(Symbol<ParallelDesc> parallel_desc);
 Maybe<one::UserOpExpr> EagerNcclAllGather(Symbol<ParallelDesc> parallel_desc,
                                           const std::string& name);
@@ -300,23 +299,10 @@
 Maybe<one::UserOpExpr> EagerNcclReduceScatter(Symbol<ParallelDesc> parallel_desc,
                                               const std::string& op_type, const std::string& name);
 
-Maybe<one::CastToConsistentOpExpr> CastToConsistentOp(
-    Symbol<cfg::ParallelDistribution> parallel_distribution, Symbol<ParallelDesc> parallel_des);
-Maybe<one::CastToConsistentOpExpr> CastToConsistentOp(
-    const std::string& name, Symbol<cfg::ParallelDistribution> parallel_distribution,
-    Symbol<ParallelDesc> parallel_des);
-
-Maybe<one::CastFromConsistentOpExpr> CastFromConsistentOp(
-    Symbol<cfg::ParallelDistribution> parallel_distribution, Symbol<ParallelDesc> parallel_des);
-Maybe<one::CastFromConsistentOpExpr> CastFromConsistentOp(
-    const std::string& name, Symbol<cfg::ParallelDistribution> parallel_distribution,
-    Symbol<ParallelDesc> parallel_des);
-=======
 Maybe<one::CastToConsistentOpExpr> CastToConsistentOp();
 Maybe<one::CastToConsistentOpExpr> CastToConsistentOp(const std::string& name);
 
 Maybe<one::CastFromConsistentOpExpr> CastFromConsistentOp();
 Maybe<one::CastFromConsistentOpExpr> CastFromConsistentOp(const std::string& name);
->>>>>>> 6e320a15
 }  // namespace op_expr_helper
 }  // namespace oneflow