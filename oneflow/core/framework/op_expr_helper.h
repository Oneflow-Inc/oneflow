--- conflicted
+++ resolved
@@ -180,15 +180,12 @@
 Maybe<one::UserOpExpr> PReLUGradOp();
 Maybe<one::UserOpExpr> PReLUGradOp(const std::string& name);
 
-<<<<<<< HEAD
 Maybe<one::UserOpExpr> ExpandGradOp(const std::vector<int32_t>& out_shape,
                                     const std::vector<int32_t>& stride);
 Maybe<one::UserOpExpr> ExpandGradOp(const std::vector<int32_t>& out_shape,
                                     const std::vector<int32_t>& stride, const std::string& name);
-=======
 Maybe<one::UserOpExpr> TransposeOp(const std::vector<int32_t>& perm);
 Maybe<one::UserOpExpr> TransposeOp(const std::vector<int32_t>& perm, const std::string& name);
->>>>>>> bc9ec6c4
 
 }  // namespace op_expr_helper
 }  // namespace oneflow