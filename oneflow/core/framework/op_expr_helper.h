--- conflicted
+++ resolved
@@ -224,7 +224,6 @@
 Maybe<one::UserOpExpr> MatmulOp(const bool& transpose_a, const bool& transpose_b,
                                 const double& alpha, const std::string& name);
 
-<<<<<<< HEAD
 Maybe<one::UserOpExpr> BatchMatmulOp(const bool& transpose_a, const bool& transpose_b,
                                      const double& alpha);
 Maybe<one::UserOpExpr> BatchMatmulOp(const bool& transpose_a, const bool& transpose_b,
@@ -237,7 +236,7 @@
 
 Maybe<one::UserOpExpr> BroadcastMatmulGradBOp(const double& alpha);
 Maybe<one::UserOpExpr> BroadcastMatmulGradBOp(const double& alpha, const std::string& name);
-=======
+
 Maybe<one::UserOpExpr> DropoutGradOp(const float& scale);
 Maybe<one::UserOpExpr> DropoutGradOp(const float& scale, const std::string& name);
 
@@ -247,7 +246,6 @@
 Maybe<one::UserOpExpr> SliceGradOp(const std::vector<int64_t>& start,
                                    const std::vector<int64_t>& stop,
                                    const std::vector<int64_t>& step, const std::string& name);
->>>>>>> 994b0df0
 
 }  // namespace op_expr_helper
 }  // namespace oneflow