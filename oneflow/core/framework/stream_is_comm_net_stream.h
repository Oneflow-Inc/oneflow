/*
Copyright 2020 The OneFlow Authors. All rights reserved.

Licensed under the Apache License, Version 2.0 (the "License");
you may not use this file except in compliance with the License.
You may obtain a copy of the License at

    http://www.apache.org/licenses/LICENSE-2.0

Unless required by applicable law or agreed to in writing, software
distributed under the License is distributed on an "AS IS" BASIS,
WITHOUT WARRANTIES OR CONDITIONS OF ANY KIND, either express or implied.
See the License for the specific language governing permissions and
limitations under the License.
*/
#ifndef ONEFLOW_CORE_FRAMEWORK_STREAM_IS_COMM_NET_STREAM_H_
#define ONEFLOW_CORE_FRAMEWORK_STREAM_IS_COMM_NET_STREAM_H_

#include <glog/logging.h>
#include "oneflow/core/common/stream_type.h"

namespace oneflow {

<<<<<<< HEAD
struct IsCommNetStream {
  static bool Case(StreamRoleCase<StreamRole::kInvalid>) {  // NOLINT
    LOG(FATAL);
  }
  static bool Case(StreamRoleCase<StreamRole::kCompute>) { return false; }
  static bool Case(StreamRoleCase<StreamRole::kHost2Device>) { return false; }
  static bool Case(StreamRoleCase<StreamRole::kHost2Npu>) { return false; }
  static bool Case(StreamRoleCase<StreamRole::kDevice2Host>) { return false; }
  static bool Case(StreamRoleCase<StreamRole::kNpu2Host>) { return false; }
  static bool Case(StreamRoleCase<StreamRole::kSyncedLaunchedCommNet>) { return true; }
  static bool Case(StreamRoleCase<StreamRole::kAsyncedLaunchedCommNet>) { return true; }
  static bool Case(StreamRoleCase<StreamRole::kCriticalSection>) { return false; }
=======
struct IsCommNetStream final : public StreamTypeVisitor<IsCommNetStream> {
  static bool VisitCompute() { return false; }
  static bool VisitHost2Device() { return false; }
  static bool VisitDevice2Host() { return false; }
  static bool VisitCcl() { return true; }
  static bool VisitBarrier() { return false; }
  static bool VisitCriticalSection() { return false; }
  static bool VisitLazyJobLauncher() { return false; }
  static bool VisitPinnedCompute() { return VisitCompute(); }
>>>>>>> 2431e491
};

}  // namespace oneflow

#endif  // ONEFLOW_CORE_FRAMEWORK_STREAM_IS_COMM_NET_STREAM_H_<|MERGE_RESOLUTION|>--- conflicted
+++ resolved
@@ -21,20 +21,7 @@
 
 namespace oneflow {
 
-<<<<<<< HEAD
-struct IsCommNetStream {
-  static bool Case(StreamRoleCase<StreamRole::kInvalid>) {  // NOLINT
-    LOG(FATAL);
-  }
-  static bool Case(StreamRoleCase<StreamRole::kCompute>) { return false; }
-  static bool Case(StreamRoleCase<StreamRole::kHost2Device>) { return false; }
-  static bool Case(StreamRoleCase<StreamRole::kHost2Npu>) { return false; }
-  static bool Case(StreamRoleCase<StreamRole::kDevice2Host>) { return false; }
-  static bool Case(StreamRoleCase<StreamRole::kNpu2Host>) { return false; }
-  static bool Case(StreamRoleCase<StreamRole::kSyncedLaunchedCommNet>) { return true; }
-  static bool Case(StreamRoleCase<StreamRole::kAsyncedLaunchedCommNet>) { return true; }
-  static bool Case(StreamRoleCase<StreamRole::kCriticalSection>) { return false; }
-=======
+
 struct IsCommNetStream final : public StreamTypeVisitor<IsCommNetStream> {
   static bool VisitCompute() { return false; }
   static bool VisitHost2Device() { return false; }
@@ -44,7 +31,7 @@
   static bool VisitCriticalSection() { return false; }
   static bool VisitLazyJobLauncher() { return false; }
   static bool VisitPinnedCompute() { return VisitCompute(); }
->>>>>>> 2431e491
+
 };
 
 }  // namespace oneflow
