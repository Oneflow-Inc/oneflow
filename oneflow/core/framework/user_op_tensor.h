--- conflicted
+++ resolved
@@ -39,14 +39,9 @@
   ~Tensor() = default;
 #pragma GCC diagnostic pop
 
-<<<<<<< HEAD
-  virtual const ShapeView& shape() const = 0;
-  virtual MutShapeView* mut_shape() = 0;
-  virtual const Stride& stride() const = 0;
-=======
   virtual ShapeView shape() const = 0;
   virtual MutShapeView mut_shape() = 0;
->>>>>>> 85ba7d0a
+  virtual Stride stride() const = 0;
   virtual DataType data_type() const = 0;
   virtual const MemoryCase& mem_case() const = 0;
   virtual const void* raw_dptr() const = 0;
