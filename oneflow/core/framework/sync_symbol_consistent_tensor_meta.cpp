--- conflicted
+++ resolved
@@ -36,13 +36,8 @@
     JUST(this->shape.Init(consistent_tensor_meta->shape()));
     this->dtype = static_cast<int32_t>(consistent_tensor_meta->dtype());
     this->is_dynamic = consistent_tensor_meta->is_dynamic();
-<<<<<<< HEAD
-    this->parallel_distribution = JUST(SyncedSymbolMap<cfg::NdSbp>::FindOrSync(
-        consistent_tensor_meta->parallel_distribution(), &SyncSymbolNdSbp));
-=======
     this->nd_sbp = JUST(SyncedSymbolMap<cfg::ParallelDistribution>::FindOrSync(
         consistent_tensor_meta->nd_sbp(), &SyncSymbolParallelDistribution));
->>>>>>> 131d3bb4
     this->parallel_desc = JUST(SyncedSymbolMap<ParallelDesc>::FindOrSync(
         consistent_tensor_meta->parallel_desc(), &SyncSymbolParallelDesc));
     return Maybe<void>::Ok();
@@ -53,16 +48,9 @@
     JUST(this->shape.Check(consistent_tensor_meta->shape()));
     CHECK_EQ_OR_RETURN(static_cast<DataType>(this->dtype), consistent_tensor_meta->dtype());
     CHECK_EQ_OR_RETURN(this->is_dynamic, consistent_tensor_meta->is_dynamic());
-<<<<<<< HEAD
-    const auto& parallel_distribution =
-        JUST(SyncedSymbolMap<cfg::NdSbp>::Symbol4SyncedSymbolId(
-            this->parallel_distribution));
-    CHECK_OR_RETURN(parallel_distribution == consistent_tensor_meta->parallel_distribution());
-=======
     const auto& nd_sbp =
         JUST(SyncedSymbolMap<cfg::ParallelDistribution>::Symbol4SyncedSymbolId(this->nd_sbp));
     CHECK_OR_RETURN(nd_sbp == consistent_tensor_meta->nd_sbp());
->>>>>>> 131d3bb4
     const auto& parallel_desc =
         JUST(SyncedSymbolMap<ParallelDesc>::Symbol4SyncedSymbolId(this->parallel_desc));
     CHECK_OR_RETURN(parallel_desc == consistent_tensor_meta->parallel_desc());
