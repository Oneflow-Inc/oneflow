--- conflicted
+++ resolved
@@ -26,29 +26,12 @@
   int32_t thread_consistent_id = JUST(GetThisThreadConsistentId());
   CHECK_GE_OR_RETURN(thread_consistent_id, 0);
   CHECK_LT_OR_RETURN(thread_consistent_id, MaxNumberOfThreadConsistentUId());
-<<<<<<< HEAD
-  int32_t rank_group_level = 0;
-  if (type != kTransportTokenTypeData) { rank_group_level = JUST(GetCurrentRankGroupLevel()); }
-  static const int kTransportTokenRankGroupLevelLimit = (1 << kTransportTokenRankGroupLevelBit);
-  CHECK_GE_OR_RETURN(rank_group_level, 0);
-  CHECK_LT_OR_RETURN(rank_group_level, kTransportTokenRankGroupLevelLimit);
-  return TransportToken(type, thread_consistent_id, rank_group_level);
-=======
   return TransportToken(type, thread_consistent_id);
->>>>>>> 35f7299d
 }
 
 Maybe<void> TransportToken::CheckThreadConsistentId() const {
   int32_t thread_consistent_id = JUST(GetThisThreadConsistentId());
   CHECK_EQ_OR_RETURN(thread_consistent_id, this->thread_consistent_id());
-  return Maybe<void>::Ok();
-}
-
-<<<<<<< HEAD
-Maybe<void> TransportToken::CheckRankGroupLevel() const {
-  int32_t rank_group_level = 0;
-  if (type() != kTransportTokenTypeData) { rank_group_level = JUST(GetCurrentRankGroupLevel()); }
-  CHECK_EQ_OR_RETURN(rank_group_level, this->rank_group_level());
   return Maybe<void>::Ok();
 }
 
@@ -66,20 +49,4 @@
   return Maybe<void>::Ok();
 }
 
-=======
-Maybe<void> TransportToken::set_src_rank(int64_t val) {
-  CHECK_GE_OR_RETURN(val, 0);
-  CHECK_LT_OR_RETURN(val, GetMaxVal<uint16_t>());
-  src_rank_ = val;
-  return Maybe<void>::Ok();
-}
-
-Maybe<void> TransportToken::set_dst_rank(int64_t val) {
-  CHECK_GE_OR_RETURN(val, 0);
-  CHECK_LT_OR_RETURN(val, GetMaxVal<uint16_t>());
-  dst_rank_ = val;
-  return Maybe<void>::Ok();
-}
-
->>>>>>> 35f7299d
 }  // namespace oneflow