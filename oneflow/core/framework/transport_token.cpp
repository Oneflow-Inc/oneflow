--- conflicted
+++ resolved
@@ -215,13 +215,6 @@
   return Maybe<void>::Ok();
 }
 
-<<<<<<< HEAD
-Maybe<void> TransportToken::ReleaseCtrlTransportTokenLock() const {
-  auto* lock = JUST(ThreadLocalMutLock4CtrlTransportToken(JUST(thread_consistent_unique_id()),
-                                                          JUST(rank_group_level()), JUST(cmd())));
-  CHECK_OR_RETURN(*lock);
-  *lock = false;
-=======
 Maybe<void> TransportToken::TryReleaseCtrlTransportTokenLock() const {
   if (type() == kCtrlTransportTokenType) {
     const auto& thread_consistent_unique_id = JUST(this->thread_consistent_unique_id());
@@ -232,7 +225,6 @@
     CHECK_OR_RETURN(*lock);
     *lock = false;
   }
->>>>>>> c071635f
   return Maybe<void>::Ok();
 }
 
