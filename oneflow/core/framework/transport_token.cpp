--- conflicted
+++ resolved
@@ -22,260 +22,15 @@
 
 namespace oneflow {
 
-<<<<<<< HEAD
-namespace {
-
-class DataTransportTokenView final {
- public:
-  static Maybe<DataTransportTokenView*> MutCast(TransportToken* transport_token) {
-    CHECK_EQ_OR_RETURN(transport_token->type(), kDataTransportTokenType);
-    return reinterpret_cast<DataTransportTokenView*>(transport_token);
-  }
-
-  Maybe<void> set_thread_consistent_id(int32_t val) {
-    CHECK_LT_OR_RETURN(val, (1 << kDataTransportTokenThreadConsistentUIdBit));
-    thread_consistent_id_ = val;
-    return Maybe<void>::Ok();
-  }
-
-  void set_data_seq_id(int64_t seq_id) { data_seq_id_ = seq_id; }
-
- private:
-  uint16_t src_rank_;
-  uint16_t dst_rank_;
-  uint8_t type_ : kTransportTokenTypeBit;  // TransportTokenType
-  uint8_t thread_consistent_id_;
-  uint16_t data_seq_id_;
-};
-static_assert(sizeof(DataTransportTokenView) == sizeof(uint64_t), "");
-
-class MetaTransportTokenView final {
- public:
-  int64_t thread_consistent_id() const { return thread_consistent_id_; }
-  int64_t rank_group_level() const { return rank_group_level_; }
-
-  static Maybe<MetaTransportTokenView*> MutCast(TransportToken* transport_token) {
-    CHECK_EQ_OR_RETURN(transport_token->type(), kMetaTransportTokenType);
-    return reinterpret_cast<MetaTransportTokenView*>(transport_token);
-  }
-
-  static Maybe<const MetaTransportTokenView*> Cast(const TransportToken* transport_token) {
-    CHECK_EQ_OR_RETURN(transport_token->type(), kMetaTransportTokenType);
-    return reinterpret_cast<const MetaTransportTokenView*>(transport_token);
-  }
-
-  Maybe<void> set_thread_consistent_id(int8_t val) {
-    CHECK_GE_OR_RETURN(val, 0);
-    CHECK_LT_OR_RETURN(val, 1 << kCtrlTransportTokenThreadConsistentUIdBit);
-    thread_consistent_id_ = val;
-    return Maybe<void>::Ok();
-  }
-
-  Maybe<void> set_rank_group_level(int32_t val) {
-    CHECK_GE_OR_RETURN(val, 0);
-    CHECK_LT_OR_RETURN(val, 1 << kTransportTokenRankGroupLevelBit);
-    rank_group_level_ = val;
-    return Maybe<void>::Ok();
-  }
-
-  MetaTransportTokenView& operator++() {
-    ++low_meta_seq_id_;
-    if (low_meta_seq_id_ == 0) { ++high_meta_seq_id_; }
-    return *this;
-  }
-
- private:
-  uint16_t src_rank_;
-  uint16_t dst_rank_;
-  uint8_t type_ : 2;  // TransportTokenType
-  uint8_t thread_consistent_id_ : kCtrlTransportTokenThreadConsistentUIdBit;
-  uint8_t rank_group_level_ : kTransportTokenRankGroupLevelBit;
-  uint8_t high_meta_seq_id_;
-  uint16_t low_meta_seq_id_;
-};
-static_assert(sizeof(MetaTransportTokenView) == sizeof(uint64_t), "");
-
-class CtrlTransportTokenView final {
- public:
-  int64_t thread_consistent_id() const { return thread_consistent_id_; }
-  int64_t rank_group_level() const { return rank_group_level_; }
-
-  static Maybe<CtrlTransportTokenView*> MutCast(TransportToken* transport_token) {
-    CHECK_EQ_OR_RETURN(transport_token->type(), kCtrlTransportTokenType);
-    return reinterpret_cast<CtrlTransportTokenView*>(transport_token);
-  }
-
-  static Maybe<const CtrlTransportTokenView*> Cast(const TransportToken* transport_token) {
-    CHECK_EQ_OR_RETURN(transport_token->type(), kCtrlTransportTokenType);
-    return reinterpret_cast<const CtrlTransportTokenView*>(transport_token);
-  }
-
-  Maybe<void> set_thread_consistent_id(int8_t val) {
-    CHECK_GE_OR_RETURN(val, 0);
-    CHECK_LT_OR_RETURN(val, 1 << kCtrlTransportTokenThreadConsistentUIdBit);
-    thread_consistent_id_ = val;
-    return Maybe<void>::Ok();
-  }
-  Maybe<void> set_rank_group_level(int32_t val) {
-    CHECK_GE_OR_RETURN(val, 0);
-    CHECK_LT_OR_RETURN(val, 1 << kTransportTokenRankGroupLevelBit);
-    rank_group_level_ = val;
-    return Maybe<void>::Ok();
-  }
-
-  RankGroupCtrlCmd cmd() const { return static_cast<RankGroupCtrlCmd>(cmd_); }
-
-  void set_cmd(RankGroupCtrlCmd cmd) {
-    static_assert(kSizeOfRankGroupCtrlCmd < (1 << 8), "");
-    cmd_ = static_cast<int8_t>(cmd);
-  }
-
-  void set_ctrl_seq_id(int32_t val) { ctrl_seq_id_ = val; }
-
- private:
-  uint16_t src_rank_;
-  uint16_t dst_rank_;
-  uint8_t type_ : 2;  // TransportTokenType
-  uint8_t thread_consistent_id_ : kCtrlTransportTokenThreadConsistentUIdBit;
-  uint8_t rank_group_level_ : kTransportTokenRankGroupLevelBit;
-  uint8_t cmd_;
-  uint16_t ctrl_seq_id_;
-};
-static_assert(sizeof(CtrlTransportTokenView) == sizeof(uint64_t), "");
-
-}  // namespace
-
-TransportToken::TransportToken(TransportTokenType type) {
-  static_assert(sizeof(TransportToken) == sizeof(int64_t), "");
-  *reinterpret_cast<int64_t*>(this) = 0;
-  type_ = type;
-}
-
-/*static*/ Maybe<TransportToken> TransportToken::NewDataTransportToken(
-    Symbol<ParallelDesc> parallel_desc) {
-  int32_t thread_consistent_id = JUST(GetThisThreadConsistentId());
-  static thread_local HashMap<Symbol<ParallelDesc>, int64_t> parallel_desc2seq_id;
-  auto* seq_id = &parallel_desc2seq_id[parallel_desc];
-  TransportToken transport_token(kDataTransportTokenType);
-  auto* data_token_view = JUST(DataTransportTokenView::MutCast(&transport_token));
-  JUST(data_token_view->set_thread_consistent_id(thread_consistent_id));
-  data_token_view->set_data_seq_id(++*seq_id);
-  return transport_token;
-}
-
-/*static*/ Maybe<TransportToken> TransportToken::NewMetaTransportToken() {
-  int32_t thread_consistent_id = JUST(GetThisThreadConsistentId());
-  int32_t rank_group_level = JUST(GetCurrentRankGroupLevel());
-  static const int kLimit = 128;
-  CHECK_GE_OR_RETURN(rank_group_level, 0);
-  CHECK_LT_OR_RETURN(rank_group_level, kLimit);
-  static thread_local std::array<std::unique_ptr<TransportToken>, kLimit> transport_token_stack;
-  auto* current_transport_token = &transport_token_stack[rank_group_level];
-  if (!*current_transport_token) {
-    const auto& init = JUST(NewMetaTransportToken(thread_consistent_id, rank_group_level));
-    current_transport_token->reset(new TransportToken(init));
-  }
-  return ++**current_transport_token;
-}
-
-namespace {
-
-Maybe<bool*> ThreadLocalMutLock4CtrlTransportToken(int32_t thread_consistent_id,
-                                                   int32_t rank_group_level, RankGroupCtrlCmd cmd) {
-  CHECK_EQ_OR_RETURN(thread_consistent_id, JUST(GetThisThreadConsistentId()));
-  static const int kTransportTokenRankGroupLevelLimit = (1 << kTransportTokenRankGroupLevelBit);
-  CHECK_LT_OR_RETURN(rank_group_level, kTransportTokenRankGroupLevelLimit);
-  static thread_local std::array<std::array<bool, kSizeOfRankGroupCtrlCmd>,
-                                 kTransportTokenRankGroupLevelLimit>
-      transport_token_lock;
-  return &transport_token_lock[rank_group_level][cmd];
-}
-
-}  // namespace
-
-/*static*/ Maybe<TransportToken> TransportToken::AcquireCtrlTransportToken(RankGroupCtrlCmd cmd) {
-  int32_t thread_consistent_id = JUST(GetThisThreadConsistentId());
-  int32_t rank_group_level = JUST(GetCurrentRankGroupLevel());
-  auto* lock =
-      JUST(ThreadLocalMutLock4CtrlTransportToken(thread_consistent_id, rank_group_level, cmd));
-  CHECK_OR_RETURN(!*lock);
-=======
 /*static*/ Maybe<TransportToken> TransportToken::NewTransportToken(TransportTokenType type) {
   int32_t thread_consistent_id = JUST(GetThisThreadConsistentId());
   CHECK_GE_OR_RETURN(thread_consistent_id, 0);
   CHECK_LT_OR_RETURN(thread_consistent_id, MaxNumberOfThreadConsistentUId());
   int32_t rank_group_level = 0;
   if (type != kTransportTokenTypeData) { rank_group_level = JUST(GetCurrentRankGroupLevel()); }
->>>>>>> d73fb5e9
   static const int kTransportTokenRankGroupLevelLimit = (1 << kTransportTokenRankGroupLevelBit);
   CHECK_GE_OR_RETURN(rank_group_level, 0);
   CHECK_LT_OR_RETURN(rank_group_level, kTransportTokenRankGroupLevelLimit);
-<<<<<<< HEAD
-  CHECK_GE_OR_RETURN(static_cast<int>(cmd), 0);
-  CHECK_LT_OR_RETURN(static_cast<int>(cmd), kSizeOfRankGroupCtrlCmd);
-  auto* current_transport_token = &transport_token_stack[rank_group_level][cmd];
-  if (!*current_transport_token) {
-    const auto& init = JUST(NewCtrlTransportToken(cmd, thread_consistent_id, rank_group_level));
-    current_transport_token->reset(new TransportToken(init));
-  }
-  *lock = true;
-  return **current_transport_token;
-}
-
-Maybe<void> TransportToken::TryAcquireCtrlTransportTokenLock() const {
-  if (type() == kCtrlTransportTokenType) {
-    auto* lock = JUST(ThreadLocalMutLock4CtrlTransportToken(JUST(thread_consistent_id()),
-                                                            JUST(rank_group_level()), JUST(cmd())));
-    CHECK_OR_RETURN(!*lock);
-    *lock = true;
-  }
-  return Maybe<void>::Ok();
-}
-
-Maybe<void> TransportToken::TryReleaseCtrlTransportTokenLock() const {
-  if (type() == kCtrlTransportTokenType) {
-    const auto& thread_consistent_id = JUST(this->thread_consistent_id());
-    const auto& rank_group_level = JUST(this->rank_group_level());
-    const auto& cmd = JUST(this->cmd());
-    auto* lock =
-        JUST(ThreadLocalMutLock4CtrlTransportToken(thread_consistent_id, rank_group_level, cmd));
-    CHECK_OR_RETURN(*lock);
-    *lock = false;
-  }
-  return Maybe<void>::Ok();
-}
-
-Maybe<int64_t> TransportToken::thread_consistent_id() const {
-  if (type() == kMetaTransportTokenType) {
-    return JUST(MetaTransportTokenView::Cast(this))->thread_consistent_id();
-  } else if (type() == kCtrlTransportTokenType) {
-    return JUST(CtrlTransportTokenView::Cast(this))->thread_consistent_id();
-  } else {
-    UNIMPLEMENTED_THEN_RETURN();
-  }
-  UNIMPLEMENTED_THEN_RETURN();
-}
-
-Maybe<int64_t> TransportToken::rank_group_level() const {
-  if (type() == kMetaTransportTokenType) {
-    return JUST(MetaTransportTokenView::Cast(this))->rank_group_level();
-  } else if (type() == kCtrlTransportTokenType) {
-    return JUST(CtrlTransportTokenView::Cast(this))->rank_group_level();
-  } else {
-    UNIMPLEMENTED_THEN_RETURN();
-  }
-  UNIMPLEMENTED_THEN_RETURN();
-}
-
-Maybe<RankGroupCtrlCmd> TransportToken::cmd() const {
-  return JUST(CtrlTransportTokenView::Cast(this))->cmd();
-}
-
-Maybe<void> TransportToken::set_src_rank(int64_t src_rank) {
-  CHECK_GE_OR_RETURN(src_rank, 0);
-  CHECK_LT_OR_RETURN(src_rank, GetMaxVal<uint16_t>());
-  src_rank_ = src_rank;
-=======
   return TransportToken(type, thread_consistent_id, rank_group_level);
 }
 
@@ -296,7 +51,6 @@
   CHECK_GE_OR_RETURN(val, 0);
   CHECK_LT_OR_RETURN(val, GetMaxVal<uint16_t>());
   src_rank_ = val;
->>>>>>> d73fb5e9
   return Maybe<void>::Ok();
 }
 
@@ -307,47 +61,4 @@
   return Maybe<void>::Ok();
 }
 
-<<<<<<< HEAD
-TransportToken::operator uint64_t() const {
-  static_assert(sizeof(TransportToken) == sizeof(uint64_t), "");
-  return *reinterpret_cast<const uint64_t*>(this);
-}
-
-TransportToken& TransportToken::operator++() {
-  TransportTokenType transport_token_type = type();
-  if (transport_token_type == kDataTransportTokenType) {
-    UNIMPLEMENTED();
-  } else if (transport_token_type == kMetaTransportTokenType) {
-    ++*CHECK_JUST(MetaTransportTokenView::MutCast(this));
-  } else if (transport_token_type == kCtrlTransportTokenType) {
-    UNIMPLEMENTED();
-  } else {
-    UNIMPLEMENTED();
-  }
-  return *this;
-}
-
-/*static*/ Maybe<TransportToken> TransportToken::NewMetaTransportToken(int32_t thread_consistent_id,
-                                                                       int32_t rank_group_level) {
-  TransportToken transport_token(kMetaTransportTokenType);
-  auto* view = JUST(MetaTransportTokenView::MutCast(&transport_token));
-  JUST(view->set_thread_consistent_id(thread_consistent_id));
-  JUST(view->set_rank_group_level(rank_group_level));
-  return transport_token;
-}
-
-/*static*/ Maybe<TransportToken> TransportToken::NewCtrlTransportToken(RankGroupCtrlCmd cmd,
-                                                                       int32_t thread_consistent_id,
-                                                                       int32_t rank_group_level) {
-  TransportToken transport_token(kCtrlTransportTokenType);
-  auto* view = JUST(CtrlTransportTokenView::MutCast(&transport_token));
-  JUST(view->set_thread_consistent_id(thread_consistent_id));
-  JUST(view->set_rank_group_level(rank_group_level));
-  view->set_cmd(cmd);
-  view->set_ctrl_seq_id(0);
-  return transport_token;
-}
-
-=======
->>>>>>> d73fb5e9
 }  // namespace oneflow