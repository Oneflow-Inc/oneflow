/*
Copyright 2020 The OneFlow Authors. All rights reserved.

Licensed under the Apache License, Version 2.0 (the "License");
you may not use this file except in compliance with the License.
You may obtain a copy of the License at

    http://www.apache.org/licenses/LICENSE-2.0

Unless required by applicable law or agreed to in writing, software
distributed under the License is distributed on an "AS IS" BASIS,
WITHOUT WARRANTIES OR CONDITIONS OF ANY KIND, either express or implied.
See the License for the specific language governing permissions and
limitations under the License.
*/

#include "oneflow/core/framework/op_expr_grad.h"

#include "oneflow/core/framework/op_expr.h"
#include "oneflow/core/framework/op_interpreter_util.h"
<<<<<<< HEAD
#include "oneflow/core/job_rewriter/autograd.h"
#include "oneflow/core/operator/op_conf.pb.h"
#include "oneflow/core/operator/user_op.h"
#include "oneflow/core/register/logical_blob_id.pb.h"
=======
#include "oneflow/core/framework/user_op_registry_manager.h"
>>>>>>> 83907a28

namespace oneflow {
namespace one {

class UserOpGrad : public OpExprGrad {
 public:
  Maybe<void> Init(const OpExpr& op) override {
    const auto* user_op = dynamic_cast<const UserOpExpr*>(&op);
    CHECK_NOTNULL_OR_RETURN(user_op);
    const UserOpConf& user_conf = user_op->proto();
    const user_op::OpGradRegistryResult* val =
      user_op::UserOpRegistryMgr::Get().GetOpGradRegistryResult(user_conf.op_type_name());
    if (val == nullptr) {
      return Error::GradientFunctionNotFound() << user_conf.op_type_name();
    }

    std::vector<OperatorConf> bw_op_confs;
    BlobDesc fake_blob_desc(DataType::kFloat);
    auto LogicalBlobDesc4BnInOp = [&](const std::string& bn) -> const BlobDesc& {
      return fake_blob_desc;
    };
    HashMap<std::string, LogicalBlobId> in_diff_lbis;
    auto DiffLbi4BnInOp = [&](const std::string& bn) {
      return &in_diff_lbis[bn];
    };
    OperatorConf op_conf;
    user_op->BuildOpConf(&op_conf);
    user_op::UserOpWrapper fw_user_op(op_conf, LogicalBlobDesc4BnInOp, DiffLbi4BnInOp);
    if (nullptr != val->bw_gen_fn) {
      // new refined interface
      user_op::BackwardOpConfContext ctx(fw_user_op, &bw_op_confs);
      val->bw_gen_fn(&ctx);
    } else if (nullptr != val->gen_bw_fn) {
      // old interface, will be removed when all backward gradient configs are using new interface
      auto AddOp = [&](const user_op::UserOpConfWrapper& wrapper) {
        bw_op_confs.push_back(wrapper.op_conf());
      };
      val->gen_bw_fn(fw_user_op, AddOp);
    }

    for (const auto& op_conf : bw_op_confs) {
      // TODO()
    }
  }

  Maybe<void> Capture(OpExprInterpState* ctx, const TensorTuple& inputs,
                      const TensorTuple& outputs) const override {}

  Maybe<void> DoBackward(const OpExprInterpState* ctx, const TensorTuple& out_grads,
                         TensorTuple* in_grads) const override {}

 private:
  std::vector<std::shared_ptr<OpExpr>> backward_ops_;
};

REGISTER_OP_EXPR_GRAD("UserOp", UserOpGrad);

namespace {
void GetUserOpGradConf(const UserOpExpr& fw_op_expr, std::vector<OperatorConf>* bw_op_confs) {
  OperatorConf op_conf;
  fw_op_expr.BuildOpConf(&op_conf);

  UserOp op_adapter;
  op_adapter.Init(op_conf);

  HashMap<std::string, LogicalBlobId> in_bn2lbi;
  HashMap<std::string, LogicalBlobId> out_bn2lbi;
  auto DiffLbi4BnInOp = [&](const std::string& bn) -> LogicalBlobId* {
    if (std::find(fw_op_expr.indexed_ibns().begin(), fw_op_expr.indexed_ibns().end(), bn)
        != fw_op_expr.indexed_ibns().end()) {
      return &in_bn2lbi[bn];
    } else if (std::find(fw_op_expr.indexed_obns().begin(), fw_op_expr.indexed_obns().end(), bn)
               != fw_op_expr.indexed_obns().end()) {
      return &out_bn2lbi[bn];
    } else {
      return nullptr;
    }
  };

  const auto& dummy_blob_desc = BlobDesc(Shape(), DataType::kInvalidDataType);
  auto LogicalBlobDesc4BnInOp = [&](const std::string& bn) -> const BlobDesc& {
    return dummy_blob_desc;
  };

  const auto& op_type_case = op_conf.op_type_case();
  CHECK((IsClassRegistered<int32_t, GenerateBackwardOpConfWrapperStruct>(op_type_case)))
      << PbMessage2TxtString(op_conf);
  std::unique_ptr<GenerateBackwardOpConfWrapperStruct> obj;
  obj.reset(NewObj<int32_t, GenerateBackwardOpConfWrapperStruct>(op_type_case));
  CHECK_JUST(obj->Call(op_adapter, bw_op_confs, DiffLbi4BnInOp, LogicalBlobDesc4BnInOp));
}
}  // namespace

class UserOpExprGrad : public OpExprGrad {
 public:
  explicit UserOpExprGrad(const OpExpr& op) : OpExprGrad(op) {
    const auto& fw_op_expr = dynamic_cast<const UserOpExpr&>(op);
    std::vector<OperatorConf> bw_op_confs;
    GetUserOpGradConf(fw_op_expr, &bw_op_confs);
  }

  Maybe<void> Capture(OpExprInterpState* ctx, const TensorTuple& inputs,
                      const TensorTuple& outputs) const override {
    // TODO()
    UNIMPLEMENTED();
    return Maybe<void>::Ok();
  }

  Maybe<void> DoBackward(const OpExprInterpState* ctx, const TensorTuple& out_grads,
                         TensorTuple* in_grads) const override {
    // TODO()
    UNIMPLEMENTED();
    return Maybe<void>::Ok();
  }

 private:
  std::vector<std::shared_ptr<OpExpr>> backward_ops_;
};

REGISTER_OP_EXPR_GRAD("user_op", UserOpExprGrad);
}  // namespace one
}  // namespace oneflow<|MERGE_RESOLUTION|>--- conflicted
+++ resolved
@@ -16,59 +16,86 @@
 
 #include "oneflow/core/framework/op_expr_grad.h"
 
+#include "oneflow/core/common/maybe.h"
 #include "oneflow/core/framework/op_expr.h"
 #include "oneflow/core/framework/op_interpreter_util.h"
-<<<<<<< HEAD
 #include "oneflow/core/job_rewriter/autograd.h"
 #include "oneflow/core/operator/op_conf.pb.h"
+#include "oneflow/core/operator/operator.h"
 #include "oneflow/core/operator/user_op.h"
 #include "oneflow/core/register/logical_blob_id.pb.h"
-=======
-#include "oneflow/core/framework/user_op_registry_manager.h"
->>>>>>> 83907a28
 
 namespace oneflow {
 namespace one {
+namespace {
+Maybe<void> GetUserOpGradConf(const UserOpExpr* fw_op_expr, std::vector<OperatorConf>* bw_op_confs) {
+  OperatorConf op_conf;
+  fw_op_expr->BuildOpConf(&op_conf);
 
-class UserOpGrad : public OpExprGrad {
+  UserOp op_adapter;
+  op_conf.set_device_tag("cpu");
+  op_adapter.Init(op_conf);
+
+  std::cout << "fw_op_expr op_name " << fw_op_expr->op_name() << std::endl;
+  for (const auto& in_bn : fw_op_expr->indexed_ibns()) {
+    std::cout << "fw_op_expr ibn " << in_bn << std::endl;
+  }
+  for (const auto& out_bn : fw_op_expr->indexed_obns()) {
+    std::cout << "fw_op_expr obn " << out_bn << std::endl;
+  }
+  HashMap<std::string, LogicalBlobId> in_rbn2diff_lbi;
+  HashMap<std::string, LogicalBlobId> out_rbn2diff_lbi;
+  auto DiffLbi4BnInOp = [&](const std::string& rbn) -> LogicalBlobId* {
+    if (std::find(fw_op_expr->indexed_ibns().begin(), fw_op_expr->indexed_ibns().end(), rbn)
+        != fw_op_expr->indexed_ibns().end()) {
+      return &in_rbn2diff_lbi[rbn];
+    } else if (std::find(fw_op_expr->indexed_obns().begin(), fw_op_expr->indexed_obns().end(), rbn)
+               != fw_op_expr->indexed_obns().end()) {
+      auto find_iter = out_rbn2diff_lbi.find(rbn);
+      if (find_iter == out_rbn2diff_lbi.end()) {
+        LogicalBlobId lbi;
+        lbi.set_op_name("next_grad_op");
+        lbi.set_blob_name(rbn + "_diff");
+        out_rbn2diff_lbi.emplace(rbn, lbi);
+      }
+      return &out_rbn2diff_lbi[rbn];
+    } else {
+      return nullptr;
+    }
+  };
+
+  const auto& dummy_blob_desc = BlobDesc(Shape(), DataType::kInvalidDataType);
+  auto LogicalBlobDesc4BnInOp = [&](const std::string& bn) -> const BlobDesc& {
+    return dummy_blob_desc;
+  };
+
+  const auto& op_type_case = op_conf.op_type_case();
+  CHECK_OR_RETURN((IsClassRegistered<int32_t, GenerateBackwardOpConfWrapperStruct>(op_type_case)));
+  std::unique_ptr<GenerateBackwardOpConfWrapperStruct> obj;
+  obj.reset(NewObj<int32_t, GenerateBackwardOpConfWrapperStruct>(op_type_case));
+  JUST(obj->Call(op_adapter, bw_op_confs, DiffLbi4BnInOp, LogicalBlobDesc4BnInOp));
+  for(const auto& pair : in_rbn2diff_lbi) {
+    std::cout << "in bn " << pair.first << " diff lib " << pair.second.DebugString() << std::endl;
+  }
+  for(const auto& pair : out_rbn2diff_lbi) {
+    std::cout << "out bn " << pair.first << " diff lib " << pair.second.DebugString() << std::endl;
+  }
+  return Maybe<void>::Ok();
+}
+}  // namespace
+
+class UserOpExprGrad : public OpExprGrad {
  public:
   Maybe<void> Init(const OpExpr& op) override {
-    const auto* user_op = dynamic_cast<const UserOpExpr*>(&op);
-    CHECK_NOTNULL_OR_RETURN(user_op);
-    const UserOpConf& user_conf = user_op->proto();
-    const user_op::OpGradRegistryResult* val =
-      user_op::UserOpRegistryMgr::Get().GetOpGradRegistryResult(user_conf.op_type_name());
-    if (val == nullptr) {
-      return Error::GradientFunctionNotFound() << user_conf.op_type_name();
+    const auto* fw_op_expr = dynamic_cast<const UserOpExpr*>(&op);
+    CHECK_NOTNULL_OR_RETURN(fw_op_expr);
+    std::vector<OperatorConf> bw_op_confs;
+    JUST(GetUserOpGradConf(fw_op_expr, &bw_op_confs));
+    for (const auto& op_conf : bw_op_confs) {
+      std::cout << op_conf.DebugString() << std::endl;
+      // backward_ops.emplace_back(std::make_shared<OpExpr>(op_conf));
     }
-
-    std::vector<OperatorConf> bw_op_confs;
-    BlobDesc fake_blob_desc(DataType::kFloat);
-    auto LogicalBlobDesc4BnInOp = [&](const std::string& bn) -> const BlobDesc& {
-      return fake_blob_desc;
-    };
-    HashMap<std::string, LogicalBlobId> in_diff_lbis;
-    auto DiffLbi4BnInOp = [&](const std::string& bn) {
-      return &in_diff_lbis[bn];
-    };
-    OperatorConf op_conf;
-    user_op->BuildOpConf(&op_conf);
-    user_op::UserOpWrapper fw_user_op(op_conf, LogicalBlobDesc4BnInOp, DiffLbi4BnInOp);
-    if (nullptr != val->bw_gen_fn) {
-      // new refined interface
-      user_op::BackwardOpConfContext ctx(fw_user_op, &bw_op_confs);
-      val->bw_gen_fn(&ctx);
-    } else if (nullptr != val->gen_bw_fn) {
-      // old interface, will be removed when all backward gradient configs are using new interface
-      auto AddOp = [&](const user_op::UserOpConfWrapper& wrapper) {
-        bw_op_confs.push_back(wrapper.op_conf());
-      };
-      val->gen_bw_fn(fw_user_op, AddOp);
-    }
-
-    for (const auto& op_conf : bw_op_confs) {
-      // TODO()
-    }
+    return Maybe<void>::Ok();
   }
 
   Maybe<void> Capture(OpExprInterpState* ctx, const TensorTuple& inputs,
@@ -81,70 +108,6 @@
   std::vector<std::shared_ptr<OpExpr>> backward_ops_;
 };
 
-REGISTER_OP_EXPR_GRAD("UserOp", UserOpGrad);
-
-namespace {
-void GetUserOpGradConf(const UserOpExpr& fw_op_expr, std::vector<OperatorConf>* bw_op_confs) {
-  OperatorConf op_conf;
-  fw_op_expr.BuildOpConf(&op_conf);
-
-  UserOp op_adapter;
-  op_adapter.Init(op_conf);
-
-  HashMap<std::string, LogicalBlobId> in_bn2lbi;
-  HashMap<std::string, LogicalBlobId> out_bn2lbi;
-  auto DiffLbi4BnInOp = [&](const std::string& bn) -> LogicalBlobId* {
-    if (std::find(fw_op_expr.indexed_ibns().begin(), fw_op_expr.indexed_ibns().end(), bn)
-        != fw_op_expr.indexed_ibns().end()) {
-      return &in_bn2lbi[bn];
-    } else if (std::find(fw_op_expr.indexed_obns().begin(), fw_op_expr.indexed_obns().end(), bn)
-               != fw_op_expr.indexed_obns().end()) {
-      return &out_bn2lbi[bn];
-    } else {
-      return nullptr;
-    }
-  };
-
-  const auto& dummy_blob_desc = BlobDesc(Shape(), DataType::kInvalidDataType);
-  auto LogicalBlobDesc4BnInOp = [&](const std::string& bn) -> const BlobDesc& {
-    return dummy_blob_desc;
-  };
-
-  const auto& op_type_case = op_conf.op_type_case();
-  CHECK((IsClassRegistered<int32_t, GenerateBackwardOpConfWrapperStruct>(op_type_case)))
-      << PbMessage2TxtString(op_conf);
-  std::unique_ptr<GenerateBackwardOpConfWrapperStruct> obj;
-  obj.reset(NewObj<int32_t, GenerateBackwardOpConfWrapperStruct>(op_type_case));
-  CHECK_JUST(obj->Call(op_adapter, bw_op_confs, DiffLbi4BnInOp, LogicalBlobDesc4BnInOp));
-}
-}  // namespace
-
-class UserOpExprGrad : public OpExprGrad {
- public:
-  explicit UserOpExprGrad(const OpExpr& op) : OpExprGrad(op) {
-    const auto& fw_op_expr = dynamic_cast<const UserOpExpr&>(op);
-    std::vector<OperatorConf> bw_op_confs;
-    GetUserOpGradConf(fw_op_expr, &bw_op_confs);
-  }
-
-  Maybe<void> Capture(OpExprInterpState* ctx, const TensorTuple& inputs,
-                      const TensorTuple& outputs) const override {
-    // TODO()
-    UNIMPLEMENTED();
-    return Maybe<void>::Ok();
-  }
-
-  Maybe<void> DoBackward(const OpExprInterpState* ctx, const TensorTuple& out_grads,
-                         TensorTuple* in_grads) const override {
-    // TODO()
-    UNIMPLEMENTED();
-    return Maybe<void>::Ok();
-  }
-
- private:
-  std::vector<std::shared_ptr<OpExpr>> backward_ops_;
-};
-
-REGISTER_OP_EXPR_GRAD("user_op", UserOpExprGrad);
+REGISTER_OP_EXPR_GRAD("UserOp", UserOpExprGrad);
 }  // namespace one
 }  // namespace oneflow