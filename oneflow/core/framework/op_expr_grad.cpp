/*
Copyright 2020 The OneFlow Authors. All rights reserved.

Licensed under the Apache License, Version 2.0 (the "License");
you may not use this file except in compliance with the License.
You may obtain a copy of the License at

    http://www.apache.org/licenses/LICENSE-2.0

Unless required by applicable law or agreed to in writing, software
distributed under the License is distributed on an "AS IS" BASIS,
WITHOUT WARRANTIES OR CONDITIONS OF ANY KIND, either express or implied.
See the License for the specific language governing permissions and
limitations under the License.
*/

#include "oneflow/core/framework/op_expr_grad.h"

#include "oneflow/core/framework/op_expr.h"
#include "oneflow/core/framework/op_interpreter_util.h"
<<<<<<< HEAD
#include "oneflow/core/framework/user_op_registry_manager.h"
=======
#include "oneflow/core/job_rewriter/autograd.h"
#include "oneflow/core/operator/op_conf.pb.h"
#include "oneflow/core/operator/user_op.h"
#include "oneflow/core/register/logical_blob_id.pb.h"
>>>>>>> 91435e99

namespace oneflow {
namespace one {

class UserOpGrad : public OpExprGrad {
 public:
  Maybe<void> Init(const OpExpr& op) override {
    const auto* user_op = dynamic_cast<const UserOpExpr*>(&op);
    CHECK_NOTNULL_OR_RETURN(user_op);
    const UserOpConf& user_conf = user_op->proto();
    const user_op::OpGradRegistryResult* val =
      user_op::UserOpRegistryMgr::Get().GetOpGradRegistryResult(user_conf.op_type_name());
    if (val == nullptr) {
      return Error::GradientFunctionNotFound() << user_conf.op_type_name();
    }

    std::vector<OperatorConf> bw_op_confs;
    BlobDesc fake_blob_desc(DataType::kFloat);
    auto LogicalBlobDesc4BnInOp = [&](const std::string& bn) -> const BlobDesc& {
      return fake_blob_desc;
    };
    HashMap<std::string, LogicalBlobId> in_diff_lbis;
    auto DiffLbi4BnInOp = [&](const std::string& bn) {
      return &in_diff_lbis[bn];
    };
    OperatorConf op_conf;
    user_op->BuildOpConf(&op_conf);
    user_op::UserOpWrapper fw_user_op(op_conf, LogicalBlobDesc4BnInOp, DiffLbi4BnInOp);
    if (nullptr != val->bw_gen_fn) {
      // new refined interface
      user_op::BackwardOpConfContext ctx(fw_user_op, &bw_op_confs);
      val->bw_gen_fn(&ctx);
    } else if (nullptr != val->gen_bw_fn) {
      // old interface, will be removed when all backward gradient configs are using new interface
      auto AddOp = [&](const user_op::UserOpConfWrapper& wrapper) {
        bw_op_confs.push_back(wrapper.op_conf());
      };
      val->gen_bw_fn(fw_user_op, AddOp);
    }

    for (const auto& op_conf : bw_op_confs) {
      // TODO()
    }
  }

  Maybe<void> Capture(OpExprInterpState* ctx, const TensorTuple& inputs,
                      const TensorTuple& outputs) const override {}

  Maybe<void> DoBackward(const OpExprInterpState* ctx, const TensorTuple& out_grads,
                         TensorTuple* in_grads) const override {}

 private:
  std::vector<std::shared_ptr<OpExpr>> backward_ops_;
};

REGISTER_OP_EXPR_GRAD("UserOp", UserOpGrad);

namespace {
void GetUserOpGradConf(const UserOpExpr& fw_op_expr, std::vector<OperatorConf>* bw_op_confs) {
  OperatorConf op_conf;
  fw_op_expr.BuildOpConf(&op_conf);

  UserOp op_adapter;
  op_adapter.Init(op_conf);

  HashMap<std::string, LogicalBlobId> in_bn2lbi;
  HashMap<std::string, LogicalBlobId> out_bn2lbi;
  auto DiffLbi4BnInOp = [&](const std::string& bn) -> LogicalBlobId* {
    if (std::find(fw_op_expr.indexed_ibns().begin(), fw_op_expr.indexed_ibns().end(), bn)
        != fw_op_expr.indexed_ibns().end()) {
      return &in_bn2lbi[bn];
    } else if (std::find(fw_op_expr.indexed_obns().begin(), fw_op_expr.indexed_obns().end(), bn)
               != fw_op_expr.indexed_obns().end()) {
      return &out_bn2lbi[bn];
    } else {
      return nullptr;
    }
  };

  const auto& dummy_blob_desc = BlobDesc(Shape(), DataType::kInvalidDataType);
  auto LogicalBlobDesc4BnInOp = [&](const std::string& bn) -> const BlobDesc& {
    return dummy_blob_desc;
  };

  const auto& op_type_case = op_conf.op_type_case();
  CHECK((IsClassRegistered<int32_t, GenerateBackwardOpConfWrapperStruct>(op_type_case)))
      << PbMessage2TxtString(op_conf);
  std::unique_ptr<GenerateBackwardOpConfWrapperStruct> obj;
  obj.reset(NewObj<int32_t, GenerateBackwardOpConfWrapperStruct>(op_type_case));
  obj->Call(op_adapter, bw_op_confs, DiffLbi4BnInOp, LogicalBlobDesc4BnInOp);
}
}  // namespace

class UserOpExprGrad : public OpExprGrad {
 public:
  explicit UserOpExprGrad(const OpExpr& op) : OpExprGrad(op) {
    const auto& fw_op_expr = dynamic_cast<const UserOpExpr&>(op);
    std::vector<OperatorConf> bw_op_confs;
    GetUserOpGradConf(fw_op_expr, &bw_op_confs);
  }

  Maybe<void> Capture(OpExprInterpState* ctx, const TensorTuple& inputs,
                      const TensorTuple& outputs) const override {
    // TODO()
    UNIMPLEMENTED();
    return Maybe<void>::Ok();
  }

  Maybe<void> DoBackward(const OpExprInterpState* ctx, const TensorTuple& out_grads,
                         TensorTuple* in_grads) const override {
    // TODO()
    UNIMPLEMENTED();
    return Maybe<void>::Ok();
  }

 private:
  std::vector<std::shared_ptr<OpExpr>> backward_ops_;
};

REGISTER_OP_EXPR_GRAD("user_op", UserOpExprGrad);
}  // namespace one
}  // namespace oneflow<|MERGE_RESOLUTION|>--- conflicted
+++ resolved
@@ -18,70 +18,13 @@
 
 #include "oneflow/core/framework/op_expr.h"
 #include "oneflow/core/framework/op_interpreter_util.h"
-<<<<<<< HEAD
-#include "oneflow/core/framework/user_op_registry_manager.h"
-=======
 #include "oneflow/core/job_rewriter/autograd.h"
 #include "oneflow/core/operator/op_conf.pb.h"
 #include "oneflow/core/operator/user_op.h"
 #include "oneflow/core/register/logical_blob_id.pb.h"
->>>>>>> 91435e99
 
 namespace oneflow {
 namespace one {
-
-class UserOpGrad : public OpExprGrad {
- public:
-  Maybe<void> Init(const OpExpr& op) override {
-    const auto* user_op = dynamic_cast<const UserOpExpr*>(&op);
-    CHECK_NOTNULL_OR_RETURN(user_op);
-    const UserOpConf& user_conf = user_op->proto();
-    const user_op::OpGradRegistryResult* val =
-      user_op::UserOpRegistryMgr::Get().GetOpGradRegistryResult(user_conf.op_type_name());
-    if (val == nullptr) {
-      return Error::GradientFunctionNotFound() << user_conf.op_type_name();
-    }
-
-    std::vector<OperatorConf> bw_op_confs;
-    BlobDesc fake_blob_desc(DataType::kFloat);
-    auto LogicalBlobDesc4BnInOp = [&](const std::string& bn) -> const BlobDesc& {
-      return fake_blob_desc;
-    };
-    HashMap<std::string, LogicalBlobId> in_diff_lbis;
-    auto DiffLbi4BnInOp = [&](const std::string& bn) {
-      return &in_diff_lbis[bn];
-    };
-    OperatorConf op_conf;
-    user_op->BuildOpConf(&op_conf);
-    user_op::UserOpWrapper fw_user_op(op_conf, LogicalBlobDesc4BnInOp, DiffLbi4BnInOp);
-    if (nullptr != val->bw_gen_fn) {
-      // new refined interface
-      user_op::BackwardOpConfContext ctx(fw_user_op, &bw_op_confs);
-      val->bw_gen_fn(&ctx);
-    } else if (nullptr != val->gen_bw_fn) {
-      // old interface, will be removed when all backward gradient configs are using new interface
-      auto AddOp = [&](const user_op::UserOpConfWrapper& wrapper) {
-        bw_op_confs.push_back(wrapper.op_conf());
-      };
-      val->gen_bw_fn(fw_user_op, AddOp);
-    }
-
-    for (const auto& op_conf : bw_op_confs) {
-      // TODO()
-    }
-  }
-
-  Maybe<void> Capture(OpExprInterpState* ctx, const TensorTuple& inputs,
-                      const TensorTuple& outputs) const override {}
-
-  Maybe<void> DoBackward(const OpExprInterpState* ctx, const TensorTuple& out_grads,
-                         TensorTuple* in_grads) const override {}
-
- private:
-  std::vector<std::shared_ptr<OpExpr>> backward_ops_;
-};
-
-REGISTER_OP_EXPR_GRAD("UserOp", UserOpGrad);
 
 namespace {
 void GetUserOpGradConf(const UserOpExpr& fw_op_expr, std::vector<OperatorConf>* bw_op_confs) {
@@ -121,7 +64,7 @@
 
 class UserOpExprGrad : public OpExprGrad {
  public:
-  explicit UserOpExprGrad(const OpExpr& op) : OpExprGrad(op) {
+  Maybe<void> Init(const OpExpr& op) override {
     const auto& fw_op_expr = dynamic_cast<const UserOpExpr&>(op);
     std::vector<OperatorConf> bw_op_confs;
     GetUserOpGradConf(fw_op_expr, &bw_op_confs);
@@ -145,6 +88,7 @@
   std::vector<std::shared_ptr<OpExpr>> backward_ops_;
 };
 
-REGISTER_OP_EXPR_GRAD("user_op", UserOpExprGrad);
+REGISTER_OP_EXPR_GRAD("matmul", UserOpExprGrad);
+
 }  // namespace one
 }  // namespace oneflow