/*
Copyright 2020 The OneFlow Authors. All rights reserved.

Licensed under the Apache License, Version 2.0 (the "License");
you may not use this file except in compliance with the License.
You may obtain a copy of the License at

    http://www.apache.org/licenses/LICENSE-2.0

Unless required by applicable law or agreed to in writing, software
distributed under the License is distributed on an "AS IS" BASIS,
WITHOUT WARRANTIES OR CONDITIONS OF ANY KIND, either express or implied.
See the License for the specific language governing permissions and
limitations under the License.
*/
#ifndef ONEFLOW_CORE_FRAMEWORK_DEVICE_H_
#define ONEFLOW_CORE_FRAMEWORK_DEVICE_H_

#include <fmt/core.h>
#include <fmt/ostream.h>
#include <memory>
#include <string>
#include <unordered_set>
#include "oneflow/core/common/device_type.pb.h"
#include "oneflow/core/common/maybe.h"
#include "oneflow/core/common/symbol.h"
#include "oneflow/core/common/optional.h"

namespace oneflow {

class ParallelDesc;
class MemoryCase;

inline size_t GetInstructionHighWaterMark() { return 40000; }
inline size_t GetInstructionLowWaterMark() { return 20000; }

class Device final {
 public:
  Device(const Device&) = default;
  Device(Device&&) = default;
  ~Device() = default;
  Device& operator=(const Device&) = delete;
  const std::string& type() const { return type_; }
  DeviceType enum_type() const { return enum_type_; }
  int64_t device_id() const { return device_id_; }
  bool with_remat() const { return with_remat_; }
  std::string ToString() const;
  std::string ToRepr() const;
  size_t hash_value() const { return hash_value_; }
  bool operator==(const Device& device) const {
    return type_ == device.type() && device_id_ == device.device_id()
           && with_remat_ == device.with_remat();
  }
  bool operator!=(const Device& device) const { return !operator==(device); }
  const std::shared_ptr<MemoryCase>& mem_case() const { return mem_case_; }

  static Maybe<Symbol<Device>> New(const std::string& type, int64_t device_id, bool with_remat);
  static Maybe<Symbol<Device>> New(const std::string& type, int64_t device_id);
  static Maybe<Symbol<Device>> New(const std::string& type);
  static Maybe<Symbol<Device>> ParseAndNew(const std::string& type_or_type_with_device_id);

  static Maybe<Symbol<Device>> MakeDeviceByParallelDesc(const ParallelDesc& parallel_desc);

  static Maybe<Symbol<ParallelDesc>> (*GetPlacement)(const Device& device);

 private:
  Device(const std::string& type, int64_t device_id, bool with_remat);
  Maybe<void> Init();

  const std::string type_;
  DeviceType enum_type_;
  const int64_t device_id_;
  bool with_remat_;
  const size_t hash_value_;
  std::shared_ptr<MemoryCase> mem_case_;
};

std::ostream& operator<<(std::ostream& os, Symbol<Device> device);

extern Maybe<Symbol<ParallelDesc>> (*Placement4Device)(Symbol<Device> device);

<<<<<<< HEAD
Maybe<void> ParseDeviceString(std::string device_tag, std::string* device_name, int* device_index,
                             bool* with_remat);
=======
Maybe<std::pair<std::string, int>> ParseDeviceString(const std::string& device_str);
>>>>>>> d54297d6

}  // namespace oneflow

template<>
struct fmt::formatter<oneflow::Symbol<oneflow::Device>> : ostream_formatter {};

namespace std {
template<>
struct hash<oneflow::Device> final {
  size_t operator()(const oneflow::Device& device) const { return device.hash_value(); }
};
}  // namespace std

#endif  // ONEFLOW_CORE_FRAMEWORK_DEVICE_H_<|MERGE_RESOLUTION|>--- conflicted
+++ resolved
@@ -79,12 +79,7 @@
 
 extern Maybe<Symbol<ParallelDesc>> (*Placement4Device)(Symbol<Device> device);
 
-<<<<<<< HEAD
-Maybe<void> ParseDeviceString(std::string device_tag, std::string* device_name, int* device_index,
-                             bool* with_remat);
-=======
-Maybe<std::pair<std::string, int>> ParseDeviceString(const std::string& device_str);
->>>>>>> d54297d6
+Maybe<std::tuple<std::string, int, bool>> ParseDeviceString(const std::string& device_str);
 
 }  // namespace oneflow
 
