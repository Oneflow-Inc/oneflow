--- conflicted
+++ resolved
@@ -27,10 +27,6 @@
 
 class Device final {
  public:
-<<<<<<< HEAD
-=======
-  Device(const std::string& type, int64_t device_id);
->>>>>>> 7cb2b7e2
   Device(const Device&) = default;
   Device(Device&&) = default;
   ~Device() = default;
@@ -59,11 +55,8 @@
 
   const std::string type_;
   const int64_t device_id_;
-<<<<<<< HEAD
   std::shared_ptr<MemoryCase> mem_case_;
-=======
   const size_t hash_value_;
->>>>>>> 7cb2b7e2
 };
 
 }  // namespace oneflow
