/*
Copyright 2020 The OneFlow Authors. All rights reserved.

Licensed under the Apache License, Version 2.0 (the "License");
you may not use this file except in compliance with the License.
You may obtain a copy of the License at

    http://www.apache.org/licenses/LICENSE-2.0

Unless required by applicable law or agreed to in writing, software
distributed under the License is distributed on an "AS IS" BASIS,
WITHOUT WARRANTIES OR CONDITIONS OF ANY KIND, either express or implied.
See the License for the specific language governing permissions and
limitations under the License.
*/
#ifndef ONEFLOW_CORE_FRAMEWORK_DEVICE_H_
#define ONEFLOW_CORE_FRAMEWORK_DEVICE_H_

#include <fmt/core.h>
#include <fmt/format.h>
#include <memory>
#include <string>
#include <unordered_set>
#include "oneflow/core/common/device_type.pb.h"
#include "oneflow/core/common/maybe.h"
#include "oneflow/core/common/symbol.h"
#include "oneflow/core/common/optional.h"

namespace oneflow {

class ParallelDesc;
class MemoryCase;

inline size_t GetInstructionHighWaterMark() { return 40000; }
inline size_t GetInstructionLowWaterMark() { return 20000; }

class Device final {
 public:
  Device(const Device&) = default;
  Device(Device&&) = default;
  ~Device() = default;
  Device& operator=(const Device&) = delete;
  const std::string& type() const { return type_; }
  DeviceType enum_type() const { return enum_type_; }
  int64_t device_id() const { return device_id_; }
  bool with_remat() const { return with_remat_; }
  std::string ToString() const;
  std::string ToRepr() const;
  size_t hash_value() const { return hash_value_; }
  bool operator==(const Device& device) const {
<<<<<<< HEAD
    return type_ == device.type() && device_id_ == device.device_id()
           && with_remat_ == device.with_remat();
=======
    return type_ == device.type() && device_id_ == device.device_id();
>>>>>>> ce656191
  }
  bool operator!=(const Device& device) const { return !operator==(device); }
  const std::shared_ptr<MemoryCase>& mem_case() const { return mem_case_; }

<<<<<<< HEAD
  static Maybe<Symbol<Device>> ThreadLocalGetOrCreate(const std::string& type, int64_t device_id,
                                                   bool with_remat);
  static Maybe<Symbol<Device>> ThreadLocalGetOrCreate(const std::string& type_or_type_with_device_id);
  static Maybe<Symbol<Device>> New(const std::string& type, int64_t device_id, bool with_remat);
=======
>>>>>>> ce656191
  static Maybe<Symbol<Device>> New(const std::string& type, int64_t device_id);
  static Maybe<Symbol<Device>> New(const std::string& type);
  static Maybe<Symbol<Device>> ParseAndNew(const std::string& type_or_type_with_device_id);

  static Maybe<Symbol<Device>> MakeDeviceByParallelDesc(const ParallelDesc& parallel_desc);

  static Maybe<Symbol<ParallelDesc>> (*GetPlacement)(const Device& device);

 private:
<<<<<<< HEAD
  Device(const std::string& type, int64_t device_id, bool with_remat);
=======
  static Maybe<Symbol<Device>> ThreadLocalGetOrCreate(const std::string& type, int64_t device_id);
  static Maybe<Symbol<Device>> ThreadLocalGetOrCreate(const std::string& type_or_type_with_device_id);

  Device(const std::string& type, int64_t device_id);
>>>>>>> ce656191
  Maybe<void> Init();

  const std::string type_;
  DeviceType enum_type_;
  const int64_t device_id_;
  bool with_remat_;
  const size_t hash_value_;
  std::shared_ptr<MemoryCase> mem_case_;
};

extern Maybe<Symbol<ParallelDesc>> (*Placement4Device)(Symbol<Device> device);

<<<<<<< HEAD
Maybe<void> ParsingDeviceTag(std::string device_tag, std::string* device_name, int* device_index,
                             bool* with_remat);
=======
Maybe<void> ParseDeviceTag(const std::string& device_tag, std::string* device_name, int* device_index);
>>>>>>> ce656191

}  // namespace oneflow

template <> struct fmt::formatter<oneflow::Symbol<oneflow::Device>>: formatter<std::string> {
  template <typename FormatContext>
  auto format(oneflow::Symbol<oneflow::Device> device, FormatContext& ctx) const {
    return formatter<std::string>::format(device->ToRepr(), ctx);
  }
};

namespace std {
template<>
struct hash<oneflow::Device> final {
  size_t operator()(const oneflow::Device& device) const { return device.hash_value(); }
};
}  // namespace std

#endif  // ONEFLOW_CORE_FRAMEWORK_DEVICE_H_<|MERGE_RESOLUTION|>--- conflicted
+++ resolved
@@ -48,23 +48,13 @@
   std::string ToRepr() const;
   size_t hash_value() const { return hash_value_; }
   bool operator==(const Device& device) const {
-<<<<<<< HEAD
     return type_ == device.type() && device_id_ == device.device_id()
            && with_remat_ == device.with_remat();
-=======
-    return type_ == device.type() && device_id_ == device.device_id();
->>>>>>> ce656191
   }
   bool operator!=(const Device& device) const { return !operator==(device); }
   const std::shared_ptr<MemoryCase>& mem_case() const { return mem_case_; }
 
-<<<<<<< HEAD
-  static Maybe<Symbol<Device>> ThreadLocalGetOrCreate(const std::string& type, int64_t device_id,
-                                                   bool with_remat);
-  static Maybe<Symbol<Device>> ThreadLocalGetOrCreate(const std::string& type_or_type_with_device_id);
   static Maybe<Symbol<Device>> New(const std::string& type, int64_t device_id, bool with_remat);
-=======
->>>>>>> ce656191
   static Maybe<Symbol<Device>> New(const std::string& type, int64_t device_id);
   static Maybe<Symbol<Device>> New(const std::string& type);
   static Maybe<Symbol<Device>> ParseAndNew(const std::string& type_or_type_with_device_id);
@@ -74,14 +64,10 @@
   static Maybe<Symbol<ParallelDesc>> (*GetPlacement)(const Device& device);
 
  private:
-<<<<<<< HEAD
+  static Maybe<Symbol<Device>> ThreadLocalGetOrCreate(const std::string& type, int64_t device_id,
+                                                   bool with_remat);
+  static Maybe<Symbol<Device>> ThreadLocalGetOrCreate(const std::string& type_or_type_with_device_id);
   Device(const std::string& type, int64_t device_id, bool with_remat);
-=======
-  static Maybe<Symbol<Device>> ThreadLocalGetOrCreate(const std::string& type, int64_t device_id);
-  static Maybe<Symbol<Device>> ThreadLocalGetOrCreate(const std::string& type_or_type_with_device_id);
-
-  Device(const std::string& type, int64_t device_id);
->>>>>>> ce656191
   Maybe<void> Init();
 
   const std::string type_;
@@ -94,12 +80,8 @@
 
 extern Maybe<Symbol<ParallelDesc>> (*Placement4Device)(Symbol<Device> device);
 
-<<<<<<< HEAD
-Maybe<void> ParsingDeviceTag(std::string device_tag, std::string* device_name, int* device_index,
+Maybe<void> ParseDeviceTag(std::string device_tag, std::string* device_name, int* device_index,
                              bool* with_remat);
-=======
-Maybe<void> ParseDeviceTag(const std::string& device_tag, std::string* device_name, int* device_index);
->>>>>>> ce656191
 
 }  // namespace oneflow
 
