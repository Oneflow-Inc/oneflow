/*
Copyright 2020 The OneFlow Authors. All rights reserved.

Licensed under the Apache License, Version 2.0 (the "License");
you may not use this file except in compliance with the License.
You may obtain a copy of the License at

    http://www.apache.org/licenses/LICENSE-2.0

Unless required by applicable law or agreed to in writing, software
distributed under the License is distributed on an "AS IS" BASIS,
WITHOUT WARRANTIES OR CONDITIONS OF ANY KIND, either express or implied.
See the License for the specific language governing permissions and
limitations under the License.
*/
#ifndef ONEFLOW_CORE_FRAMEWORK_DEVICE_H_
#define ONEFLOW_CORE_FRAMEWORK_DEVICE_H_

#include <memory>
#include <string>
#include <unordered_set>
#include "oneflow/core/common/device_type.pb.h"
#include "oneflow/core/common/maybe.h"
#include "oneflow/core/common/symbol.h"
#include "oneflow/core/common/optional.h"

namespace oneflow {

class ParallelDesc;
class MemoryCase;

<<<<<<< HEAD

inline size_t GetInstructionHighWaterMark() { return 3000; }
inline size_t GetInstructionLowWaterMark() { return 1000; }
=======
namespace vm {
class MirroredObject;
}
using LocalDepObject = vm::MirroredObject;

inline size_t GetInstructionHighWaterMark() { return 40000; }
inline size_t GetInstructionLowWaterMark() { return 20000; }
>>>>>>> 5c4894f0

class Device final {
 public:
  Device(const Device&) = default;
  Device(Device&&) = default;
  ~Device() = default;
  Device& operator=(const Device&) = delete;
  const std::string& type() const { return type_; }
  DeviceType enum_type() const { return enum_type_; }
  Maybe<const std::string&> of_type() const;
  int64_t device_id() const { return device_id_; }
  std::string ToString() const;
  std::string ToRepr() const;
  size_t hash_value() const { return hash_value_; }
  bool operator==(const Device& device) const {
    return type_ == device.type() && device_id_ == device.device_id();
  }
  bool operator!=(const Device& device) const {
    return !(type_ == device.type() && device_id_ == device.device_id());
  }
  const std::shared_ptr<MemoryCase>& mem_case() const { return mem_case_; }

  static Maybe<Symbol<Device>> ThreadLocalGetOrNew(const std::string& type, int64_t device_id);
  static Maybe<Symbol<Device>> New(const std::string& type, int64_t device_id);
  static Maybe<Symbol<Device>> New(const std::string& type);
  static Maybe<Symbol<Device>> ParseAndNew(const std::string& type_or_type_with_device_id);

  static Maybe<Symbol<Device>> MakeDeviceByParallelDesc(const ParallelDesc& parallel_desc);
  static const std::unordered_set<std::string> type_supported;

  static std::string Type4DeviceTag(const std::string& device_tag);
  static Maybe<Symbol<ParallelDesc>> (*GetPlacement)(const Device& device);
  Maybe<const Optional<std::string>&> GetSharedTransportDeviceType() const;
  Maybe<const std::string&> GetSharedScheduleDeviceType() const;

  Maybe<const std::string&> local_call_instruction_name() const;
  const Optional<LocalDepObject*>& mut_transport_local_dep_object() const {
    return transport_local_dep_object_;
  }
  LocalDepObject* mut_schedule_local_dep_object() const { return schedule_local_dep_object_; }
  Maybe<size_t> instr_local_dep_object_pool_size() const;

  Maybe<bool> need_soft_sync_stream() const;

 private:
  Device(const std::string& type, int64_t device_id);
  Maybe<void> Init();

  const std::string type_;
  DeviceType enum_type_;
  const int64_t device_id_;
  const size_t hash_value_;
  std::shared_ptr<MemoryCase> mem_case_;
  Optional<LocalDepObject*> transport_local_dep_object_;
  LocalDepObject* schedule_local_dep_object_;
};

Maybe<const std::string&> GetLocalCallInstructionName(const std::string& device_tag);

extern Maybe<Symbol<ParallelDesc>> (*Placement4Device)(Symbol<Device> device);

Maybe<void> ParsingDeviceTag(const std::string& device_tag, std::string* device_name,
                             int* device_index);

}  // namespace oneflow

namespace std {
template<>
struct hash<oneflow::Device> final {
  size_t operator()(const oneflow::Device& device) const { return device.hash_value(); }
};
}  // namespace std

#endif  // ONEFLOW_CORE_FRAMEWORK_DEVICE_H_<|MERGE_RESOLUTION|>--- conflicted
+++ resolved
@@ -29,11 +29,6 @@
 class ParallelDesc;
 class MemoryCase;
 
-<<<<<<< HEAD
-
-inline size_t GetInstructionHighWaterMark() { return 3000; }
-inline size_t GetInstructionLowWaterMark() { return 1000; }
-=======
 namespace vm {
 class MirroredObject;
 }
@@ -41,7 +36,6 @@
 
 inline size_t GetInstructionHighWaterMark() { return 40000; }
 inline size_t GetInstructionLowWaterMark() { return 20000; }
->>>>>>> 5c4894f0
 
 class Device final {
  public:
