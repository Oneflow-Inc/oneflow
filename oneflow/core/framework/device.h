--- conflicted
+++ resolved
@@ -67,11 +67,9 @@
   std::shared_ptr<VmLocalDepObject> compute_local_dep_object_;
 };
 
-<<<<<<< HEAD
 std::ostream& operator<<(std::ostream& out, const Device& device);
-=======
+
 Maybe<const std::string&> GetLocalCallInstructionName(const std::string& device_tag);
->>>>>>> 91754928
 
 }  // namespace oneflow
 
