--- conflicted
+++ resolved
@@ -30,6 +30,18 @@
 namespace one {
 namespace view {
 
+namespace{
+void CheckIsPerm(const std::vector<int32_t>& perm) {
+  std::vector<bool> is_used(perm.size(), false);
+  FOR_RANGE(size_t, i, 0, perm.size()) {
+    CHECK_GE(perm[i], 0);
+    CHECK_LE(perm[i], perm.size());
+    CHECK_EQ(is_used[perm[i]], false);
+    is_used[perm[i]] = true;
+  }
+}
+} // namespace
+
 bool IsViewApplicable(const std::shared_ptr<Tensor>& input) {
   // NOTE: only eager local tensor support view for now
   // elem_cnt() > 1  used to excluding 0 shape tensor
@@ -38,6 +50,7 @@
   }
   return false;
 }
+
 
 Maybe<Tensor> BasicView(const std::shared_ptr<Tensor>& input, const Shape& target_shape,
                         int64_t storage_offset) {
@@ -51,6 +64,7 @@
   Stride target_stride(target_shape);
   return BasicView(input, target_shape, target_stride, storage_offset);
 }
+
 
 Maybe<Tensor> BasicView(const std::shared_ptr<Tensor>& input, const Shape& target_shape,
                         const Stride& target_stride, int64_t storage_offset) {
@@ -75,29 +89,15 @@
   return output;
 }
 
-<<<<<<< HEAD
-
-=======
->>>>>>> fa1bb2e9
+
 Maybe<Tensor> Reshape(const std::shared_ptr<Tensor>& input, const Shape& target_shape) {
   Stride target_stride(target_shape);
   return Reshape(input, target_shape, target_stride);
 }
-<<<<<<< HEAD
-
-Maybe<Tensor> Reshape(const std::shared_ptr<Tensor>& input, const Shape& target_shape, const Stride& target_stride) {
-  if (!(input->is_eager() && input->is_local())) {
-    return Error::RuntimeError() << "view::Reshape(): input should be eager local tensor, but got "
-                                 << (input->is_lazy() ? "lazy" : "consistent");
-  }
-
-  int64_t storage_offset = JUST(JUST(input->AsMirroredTensor())->storage_offset());
-  std::shared_ptr<Tensor> output = JUST(BasicView(input, target_shape, target_stride, storage_offset));
-=======
+
 
 Maybe<Tensor> Reshape(const std::shared_ptr<Tensor>& input, const Shape& target_shape,
                       const Stride& target_stride) {
-  // TODO:(zhaoluyang) check input tensor is contiguous
   CHECK_OR_RETURN(IsViewApplicable(input))
       << Error::RuntimeError()
       << "view::Reshape(): input should be eager local tensor with element count >=1 , but got "
@@ -107,7 +107,6 @@
   int64_t storage_offset = JUST(JUST(input->AsMirroredTensor())->storage_offset());
   std::shared_ptr<Tensor> output =
       JUST(BasicView(input, target_shape, target_stride, storage_offset));
->>>>>>> fa1bb2e9
 
   if (autograd::GradMode::is_enabled() && input->requires_grad()) {
     Shape input_shape(input->shape()->dim_vec());
@@ -129,28 +128,88 @@
   return output;
 }
 
-Maybe<Tensor> Squeeze(const std::shared_ptr<Tensor>& input,
-                      const std::vector<int32_t>& squeeze_dims) {
-  if (!(input->is_eager() && input->is_local())) {
-    return Error::RuntimeError() << "view::Squeeze(): input should be eager local tensor, but got "
-                                 << (input->is_lazy() ? "lazy" : "consistent");
-  }
-
+
+Maybe<Tensor> Slice(const std::shared_ptr<Tensor>& input, const std::vector<int64_t>& starts,
+                    const std::vector<int64_t>& ends, const std::vector<int64_t>& steps) {
+  CHECK_OR_RETURN(IsViewApplicable(input))
+      << Error::RuntimeError() << "view::Slice(): input should be eager local tensor, but is "
+      << (input->is_lazy() ? "lazy tensor" : "consistent tensor")
+      << " with shape: " << input->shape()->ToString() << "; element count: " << input->nelement();
   const auto& shape = input->shape();
   const auto& strides = JUST(input->stride());
-  const int64_t ndim = shape->NumAxes();
-
-  const int target_ndim = ndim - squeeze_dims.size();
-  DimVector target_dim_vec(target_ndim);
-  StrideVector target_stride_vec(target_ndim);
-
-  int cnt = 0;
-  for (int i = 0; i < ndim; i++) {
-    if (find(squeeze_dims.begin(), squeeze_dims.end(), i) == squeeze_dims.end()) {
+  const int64_t ndim = starts.size();
+
+  CHECK_OR_RETURN(ndim == shape->NumAxes())
+      << Error::RuntimeError() << "view::Slice(): starts size is expected " << shape->NumAxes()
+      << ", but got " << ndim;
+
+  CHECK_OR_RETURN(ends.size() == ndim && steps.size() == ndim)
+      << Error::RuntimeError() << "view::Slice(): " << (ends.size() != ndim ? "ends" : "steps")
+      << " size is not equal to start.";
+    
+  DimVector target_dims(ndim);
+  StrideVector target_strides(ndim);
+  int64_t storage_offset = JUST(JUST(input->AsMirroredTensor())->storage_offset());
+  for (int i = 0; i < ndim; ++i) {
+    int64_t step = std::min(steps[i], shape->At(i));
+    CHECK_OR_RETURN(step >= 0) << Error::RuntimeError() << "Step must be greater than zero.";
+    int64_t start = std::min(starts[i], shape->At(i));
+    int64_t end = std::min(ends[i], shape->At(i));
+    if (start < 0) { start += shape->At(i); }
+    if (start < 0) start = 0;
+    if (end < 0) { end += shape->At(i); }
+    if (end < start) end = start;
+    int64_t length = start == end ? 0 : (end - start + step - 1) / step;
+    target_dims[i] = length;
+    target_strides[i] = step * strides->At(i);
+    storage_offset += start * strides->At(i);
+  }
+
+  auto output = JUST(BasicView(input, Shape(target_dims), Stride(target_strides), storage_offset));
+  if (input->requires_grad()) {
+    auto backward_fn =
+        std::make_shared<std::function<Maybe<void>(const TensorTuple&, TensorTuple*, bool)>>(
+            [=](const TensorTuple& out_grads, TensorTuple* in_grads,
+                bool create_graph) -> Maybe<void> {
+              autograd::AutoGradMode mode(create_graph);
+              CHECK_EQ_OR_RETURN(out_grads.size(), 1);
+              in_grads->resize(1);
+              (*in_grads)[0] = JUST(functional::SliceGrad(JUST(VectorAt(out_grads, 0)),
+                                                          Shape(input->shape()->dim_vec()), starts,
+                                                          ends, steps));
+              return Maybe<void>::Ok();
+            });
+    TensorTuple outputs{output};
+    JUST(GetThreadLocalAutogradEngine()->AddBackwardFuncPtr("view::slice_backward", backward_fn,
+                                                            {input}, &outputs));
+  }
+  return output;
+}
+
+
+Maybe<Tensor> Unsqueeze(const std::shared_ptr<Tensor>& input, const int32_t& expand_dim) {
+  CHECK_OR_RETURN(IsViewApplicable(input))
+      << Error::RuntimeError() << "view::Unsqueeze(): input should be eager local tensor, but got "
+      << (input->is_lazy() ? "lazy tensor" : "consistent tensor")
+      << " with shape: " << input->shape()->ToString() << "; element count: " << input->nelement();
+
+  const auto& shape = input->shape();
+  const auto& strides = JUST(input->stride());
+  const auto& ndim = shape->NumAxes();
+
+  DimVector target_dim_vec(ndim + 1);
+  StrideVector target_stride_vec(ndim + 1);
+
+  {
+    int cnt = 0;
+    for (int i = 0; i < ndim; i++) {
+      if (i == expand_dim) { cnt++; }
       target_dim_vec[cnt] = shape->At(i);
       target_stride_vec[cnt] = strides->At(i);
       cnt++;
     }
+    target_dim_vec[expand_dim] = 1;
+    target_stride_vec[expand_dim] = strides->At(expand_dim);
   }
 
   int64_t storage_offset = JUST(JUST(input->AsMirroredTensor())->storage_offset());
@@ -165,39 +224,43 @@
               autograd::AutoGradMode mode(create_graph);
               CHECK_EQ_OR_RETURN(out_grads.size(), 1);
               in_grads->resize(1);
-              in_grads->at(0) = JUST(functional::ReshapeLike(out_grads.at(0), input));
-              return Maybe<void>::Ok();
-            });
-    TensorTuple outputs{output};
-    JUST(GetThreadLocalAutogradEngine()->AddBackwardFuncPtr("view::squeeze_backward", backward_fn,
-                                                            {input}, &outputs));
-  }
-  return output;
-}
-
-Maybe<Tensor> ExpandDims(const std::shared_ptr<Tensor>& input, const int32_t& expand_dim) {
-  if (!(input->is_eager() && input->is_local())) {
-    return Error::RuntimeError()
-           << "view::ExpandDims(): input should be eager local tensor, but got "
-           << (input->is_lazy() ? "lazy" : "consistent");
-  }
+              *JUST(oneflow::VectorAt(in_grads, 0)) =
+                  JUST(functional::Reshape(JUST(oneflow::VectorAt(out_grads, 0)), *shape));
+              return Maybe<void>::Ok();
+            });
+    TensorTuple outputs{output};
+    JUST(GetThreadLocalAutogradEngine()->AddBackwardFuncPtr("view::unsqueeze_backward", backward_fn,
+                                                            {input}, &outputs));
+  }
+  return output;
+}
+
+
+Maybe<Tensor> Squeeze(const std::shared_ptr<Tensor>& input,
+                      const std::vector<int32_t>& squeeze_dims) {
+  CHECK_OR_RETURN(IsViewApplicable(input))
+      << Error::RuntimeError() << "view::Squeeze(): input should be eager local tensor, but got "
+      << (input->is_lazy() ? "lazy tensor" : "consistent tensor")
+      << " with shape: " << input->shape()->ToString() << "; element count: " << input->nelement();
 
   const auto& shape = input->shape();
   const auto& strides = JUST(input->stride());
-  const auto& ndim = shape->NumAxes();
-
-  DimVector target_dim_vec(ndim + 1);
-  StrideVector target_stride_vec(ndim + 1);
-
-  int cnt = 0;
-  for (int i = 0; i < ndim; i++) {
-    if (i == expand_dim) { cnt++; }
-    target_dim_vec[cnt] = shape->At(i);
-    target_stride_vec[cnt] = strides->At(i);
-    cnt++;
-  }
-  target_dim_vec[expand_dim] = 1;
-  target_stride_vec[expand_dim] = strides->At(expand_dim);
+  const int64_t ndim = shape->NumAxes();
+
+  const int target_ndim = ndim - squeeze_dims.size();
+  DimVector target_dim_vec(target_ndim);
+  StrideVector target_stride_vec(target_ndim);
+
+  {
+    int cnt = 0;
+    for (int i = 0; i < ndim; i++) {
+      if (find(squeeze_dims.begin(), squeeze_dims.end(), i) == squeeze_dims.end()) {
+        target_dim_vec[cnt] = shape->At(i);
+        target_stride_vec[cnt] = strides->At(i);
+        cnt++;
+      }
+    }
+  }
 
   int64_t storage_offset = JUST(JUST(input->AsMirroredTensor())->storage_offset());
   std::shared_ptr<Tensor> output =
@@ -211,15 +274,18 @@
               autograd::AutoGradMode mode(create_graph);
               CHECK_EQ_OR_RETURN(out_grads.size(), 1);
               in_grads->resize(1);
-              in_grads->at(0) = JUST(functional::Reshape(out_grads.at(0), *shape));
-              return Maybe<void>::Ok();
-            });
-    TensorTuple outputs{output};
-    JUST(GetThreadLocalAutogradEngine()->AddBackwardFuncPtr("view::expanddims_backward",
-                                                            backward_fn, {input}, &outputs));
-  }
-  return output;
-}
+              *JUST(oneflow::VectorAt(in_grads, 0)) = JUST(functional::Reshape(
+                  JUST(oneflow::VectorAt(out_grads, 0)), Shape(input->shape()->dim_vec())));
+              return Maybe<void>::Ok();
+            });
+    TensorTuple outputs{output};
+    JUST(GetThreadLocalAutogradEngine()->AddBackwardFuncPtr("view::squeeze_backward", backward_fn,
+                                                            {input}, &outputs));
+  }
+  return output;
+}
+
+
 
 Maybe<Tensor> Expand(const std::shared_ptr<Tensor>& input, const std::vector<int32_t>& in_shape,
                      const std::vector<int32_t>& expand_shape) {
@@ -290,69 +356,7 @@
   return output;
 }
 
-Maybe<Tensor> Slice(const std::shared_ptr<Tensor>& input, const std::vector<int64_t>& starts,
-                    const std::vector<int64_t>& ends, const std::vector<int64_t>& steps) {
-<<<<<<< HEAD
-  
-  CHECK_OR_RETURN(input->is_eager() && input->is_local())
-=======
-  CHECK_OR_RETURN(IsViewApplicable(input))
->>>>>>> fa1bb2e9
-      << Error::RuntimeError() << "view::Slice(): input should be eager local tensor, but is "
-      << (input->is_lazy() ? "lazy tensor" : "consistent tensor")
-      << " with shape: " << input->shape()->ToString() << "; element count: " << input->nelement();
-  const auto& shape = input->shape();
-  const auto& strides = JUST(input->stride());
-  const int64_t ndim = starts.size();
-
-  CHECK_OR_RETURN(ndim == shape->NumAxes())
-      << Error::RuntimeError() << "view::Slice(): starts size is expected " << shape->NumAxes()
-      << ", but got " << ndim;
-
-  CHECK_OR_RETURN(ends.size() == ndim && steps.size() == ndim)
-      << Error::RuntimeError() << "view::Slice(): " << (ends.size() != ndim ? "ends" : "steps")
-      << " size is not equal to start.";
-    
-  DimVector target_dims(ndim);
-  StrideVector target_strides(ndim);
-  int64_t storage_offset = JUST(JUST(input->AsMirroredTensor())->storage_offset());
-  for (int i = 0; i < ndim; ++i) {
-    int64_t step = std::min(steps[i], shape->At(i));
-    CHECK_OR_RETURN(step >= 0) << Error::RuntimeError() << "Step must be greater than zero.";
-    int64_t start = std::min(starts[i], shape->At(i));
-    int64_t end = std::min(ends[i], shape->At(i));
-    if (start < 0) { start += shape->At(i); }
-    if (start < 0) start = 0;
-    if (end < 0) { end += shape->At(i); }
-    if (end < start) end = start;
-    int64_t length = start == end ? 0 : (end - start + step - 1) / step;
-    target_dims[i] = length;
-    target_strides[i] = step * strides->At(i);
-    storage_offset += start * strides->At(i);
-  }
-
-  auto output = JUST(BasicView(input, Shape(target_dims), Stride(target_strides), storage_offset));
-  if (input->requires_grad()) {
-    auto backward_fn =
-        std::make_shared<std::function<Maybe<void>(const TensorTuple&, TensorTuple*, bool)>>(
-            [=](const TensorTuple& out_grads, TensorTuple* in_grads,
-                bool create_graph) -> Maybe<void> {
-              autograd::AutoGradMode mode(create_graph);
-              CHECK_EQ_OR_RETURN(out_grads.size(), 1);
-              in_grads->resize(1);
-              (*in_grads)[0] = JUST(functional::SliceGrad(JUST(VectorAt(out_grads, 0)),
-                                                          Shape(input->shape()->dim_vec()), starts,
-                                                          ends, steps));
-              return Maybe<void>::Ok();
-            });
-    TensorTuple outputs{output};
-    JUST(GetThreadLocalAutogradEngine()->AddBackwardFuncPtr("view::slice_backward", backward_fn,
-                                                            {input}, &outputs));
-  }
-  return output;
-}
-
-<<<<<<< HEAD
+
 Maybe<Tensor> Narrow(const std::shared_ptr<Tensor>& input, const int64_t& dim, const int64_t& start,
                      const int64_t& length) {
   const auto& shape = input->shape();
@@ -380,45 +384,12 @@
 
   auto output = JUST(BasicView(input, target_shape, Stride(stride_vec), storage_offset));
   if (input->requires_grad()) {
-=======
-Maybe<Tensor> Unsqueeze(const std::shared_ptr<Tensor>& input, const int32_t& expand_dim) {
-  CHECK_OR_RETURN(IsViewApplicable(input))
-      << Error::RuntimeError() << "view::Unsqueeze(): input should be eager local tensor, but got "
-      << (input->is_lazy() ? "lazy tensor" : "consistent tensor")
-      << " with shape: " << input->shape()->ToString() << "; element count: " << input->nelement();
-
-  const auto& shape = input->shape();
-  const auto& strides = JUST(input->stride());
-  const auto& ndim = shape->NumAxes();
-
-  DimVector target_dim_vec(ndim + 1);
-  StrideVector target_stride_vec(ndim + 1);
-
-  {
-    int cnt = 0;
-    for (int i = 0; i < ndim; i++) {
-      if (i == expand_dim) { cnt++; }
-      target_dim_vec[cnt] = shape->At(i);
-      target_stride_vec[cnt] = strides->At(i);
-      cnt++;
-    }
-    target_dim_vec[expand_dim] = 1;
-    target_stride_vec[expand_dim] = strides->At(expand_dim);
-  }
-
-  int64_t storage_offset = JUST(JUST(input->AsMirroredTensor())->storage_offset());
-  std::shared_ptr<Tensor> output =
-      JUST(BasicView(input, Shape(target_dim_vec), Stride(target_stride_vec), storage_offset));
-
-  if (autograd::GradMode::is_enabled() && input->requires_grad()) {
->>>>>>> fa1bb2e9
-    auto backward_fn =
-        std::make_shared<std::function<Maybe<void>(const TensorTuple&, TensorTuple*, bool)>>(
-            [=](const TensorTuple& out_grads, TensorTuple* in_grads,
-                bool create_graph) -> Maybe<void> {
-              autograd::AutoGradMode mode(create_graph);
-              CHECK_EQ_OR_RETURN(out_grads.size(), 1);
-<<<<<<< HEAD
+    auto backward_fn =
+        std::make_shared<std::function<Maybe<void>(const TensorTuple&, TensorTuple*, bool)>>(
+            [=](const TensorTuple& out_grads, TensorTuple* in_grads,
+                bool create_graph) -> Maybe<void> {
+              autograd::AutoGradMode mode(create_graph);
+              CHECK_EQ_OR_RETURN(out_grads.size(), 1);
               auto like = JUST(functional::Empty(Shape(input->shape()->dim_vec()), input->dtype(),
                                                  JUST(input->device())));
               in_grads->resize(1);
@@ -428,30 +399,11 @@
             });
     TensorTuple outputs{output};
     JUST(GetThreadLocalAutogradEngine()->AddBackwardFuncPtr("view::narrow_backward", backward_fn,
-=======
-              in_grads->resize(1);
-              *JUST(oneflow::VectorAt(in_grads, 0)) =
-                  JUST(functional::Reshape(JUST(oneflow::VectorAt(out_grads, 0)), *shape));
-              return Maybe<void>::Ok();
-            });
-    TensorTuple outputs{output};
-    JUST(GetThreadLocalAutogradEngine()->AddBackwardFuncPtr("view::unsqueeze_backward", backward_fn,
->>>>>>> fa1bb2e9
-                                                            {input}, &outputs));
-  }
-  return output;
-}
-
-<<<<<<< HEAD
-void CheckIsPerm(const std::vector<int32_t>& perm) {
-  std::vector<bool> is_used(perm.size(), false);
-  FOR_RANGE(size_t, i, 0, perm.size()) {
-    CHECK_GE(perm[i], 0);
-    CHECK_LE(perm[i], perm.size());
-    CHECK_EQ(is_used[perm[i]], false);
-    is_used[perm[i]] = true;
-  }
-}
+                                                            {input}, &outputs));
+  }
+  return output;
+}
+
 
 Maybe<Tensor> Transpose(const std::shared_ptr<Tensor>& input, const std::vector<int32_t>& permute) {
   const auto& shape = input->shape();
@@ -582,47 +534,13 @@
   auto output = JUST(BasicView(input, Shape(out_shape), Stride(out_stride), storage_offset));
   // autograd
   if (input->requires_grad()) {
-=======
-Maybe<Tensor> Squeeze(const std::shared_ptr<Tensor>& input,
-                      const std::vector<int32_t>& squeeze_dims) {
-  CHECK_OR_RETURN(IsViewApplicable(input))
-      << Error::RuntimeError() << "view::Squeeze(): input should be eager local tensor, but got "
-      << (input->is_lazy() ? "lazy tensor" : "consistent tensor")
-      << " with shape: " << input->shape()->ToString() << "; element count: " << input->nelement();
-
-  const auto& shape = input->shape();
-  const auto& strides = JUST(input->stride());
-  const int64_t ndim = shape->NumAxes();
-
-  const int target_ndim = ndim - squeeze_dims.size();
-  DimVector target_dim_vec(target_ndim);
-  StrideVector target_stride_vec(target_ndim);
-
-  {
-    int cnt = 0;
-    for (int i = 0; i < ndim; i++) {
-      if (find(squeeze_dims.begin(), squeeze_dims.end(), i) == squeeze_dims.end()) {
-        target_dim_vec[cnt] = shape->At(i);
-        target_stride_vec[cnt] = strides->At(i);
-        cnt++;
-      }
-    }
-  }
-
-  int64_t storage_offset = JUST(JUST(input->AsMirroredTensor())->storage_offset());
-  std::shared_ptr<Tensor> output =
-      JUST(BasicView(input, Shape(target_dim_vec), Stride(target_stride_vec), storage_offset));
-
-  if (autograd::GradMode::is_enabled() && input->requires_grad()) {
->>>>>>> fa1bb2e9
-    auto backward_fn =
-        std::make_shared<std::function<Maybe<void>(const TensorTuple&, TensorTuple*, bool)>>(
-            [=](const TensorTuple& out_grads, TensorTuple* in_grads,
-                bool create_graph) -> Maybe<void> {
-              autograd::AutoGradMode mode(create_graph);
-              CHECK_EQ_OR_RETURN(out_grads.size(), 1);
-              in_grads->resize(1);
-<<<<<<< HEAD
+    auto backward_fn =
+        std::make_shared<std::function<Maybe<void>(const TensorTuple&, TensorTuple*, bool)>>(
+            [=](const TensorTuple& out_grads, TensorTuple* in_grads,
+                bool create_graph) -> Maybe<void> {
+              autograd::AutoGradMode mode(create_graph);
+              CHECK_EQ_OR_RETURN(out_grads.size(), 1);
+              in_grads->resize(1);
               in_grads->at(0) = JUST(functional::DiagonalGrad(out_grads.at(0), dx, offset));
               return Maybe<void>::Ok();
             });
@@ -631,16 +549,6 @@
                                                             {dx}, &outputs));
   }
 
-=======
-              *JUST(oneflow::VectorAt(in_grads, 0)) = JUST(functional::Reshape(
-                  JUST(oneflow::VectorAt(out_grads, 0)), Shape(input->shape()->dim_vec())));
-              return Maybe<void>::Ok();
-            });
-    TensorTuple outputs{output};
-    JUST(GetThreadLocalAutogradEngine()->AddBackwardFuncPtr("view::squeeze_backward", backward_fn,
-                                                            {input}, &outputs));
-  }
->>>>>>> fa1bb2e9
   return output;
 }
 
