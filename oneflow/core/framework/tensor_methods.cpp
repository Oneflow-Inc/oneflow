--- conflicted
+++ resolved
@@ -263,11 +263,7 @@
 
   const int64_t target_ndim = expand_shape.size();
   DimVector target_dim_vec(target_ndim);
-<<<<<<< HEAD
   DimVector target_stride_vec(target_ndim);
-=======
-  StrideVector target_stride_vec(target_ndim);
->>>>>>> 7dcb4c1f
 
   for (int i = 0; i < target_ndim; i++) {
     if (i < ndim) {
@@ -335,11 +331,7 @@
   int64_t storage_offset = JUST(JUST(input->AsMirroredTensor())->storage_offset());
   Shape target_shape(dim_vec);
 
-<<<<<<< HEAD
   DimVector stride_vec(ndim);
-=======
-  StrideVector stride_vec(ndim);
->>>>>>> 7dcb4c1f
   for (int i = 0; i < ndim; ++i) {
     stride_vec[i] = strides->At(i);
     if (dim == i) { storage_offset += start * strides->At(i); }
@@ -372,11 +364,7 @@
   DimVector dim_vec;
   dim_vec.insert(dim_vec.end(), size.begin(), size.end());
   Shape target_shape(dim_vec);
-<<<<<<< HEAD
   DimVector stride_vec(stride.size());
-=======
-  StrideVector stride_vec(stride.size());
->>>>>>> 7dcb4c1f
   for (int i = 0; i < stride.size(); ++i) { stride_vec[i] = stride[i]; }
   auto output = JUST(view::BasicView(input, target_shape, Stride(stride_vec), storage_offset));
   if (autograd::GradMode::is_enabled() && input->requires_grad()) {
@@ -418,12 +406,7 @@
   }
 
   DimVector target_dims(ndim);
-
-<<<<<<< HEAD
   DimVector stride_vec(ndim);
-=======
-  StrideVector stride_vec(ndim);
->>>>>>> 7dcb4c1f
   for (int i = 0; i < ndim; ++i) {
     target_dims[i] = shape->At(permute[i]);
     stride_vec[i] = strides->At(permute[i]);
@@ -470,11 +453,7 @@
   CHECK_GT_OR_RETURN(step, 0) << "attibute step should be > 0, but got " << size;
 
   DimVector out_shape(ndim + 1);
-<<<<<<< HEAD
   DimVector out_stride(ndim + 1);
-=======
-  StrideVector out_stride(ndim + 1);
->>>>>>> 7dcb4c1f
   out_shape[ndim] = size;
   out_stride[ndim] = ndim == 0 ? 1 : stride->At(dimension);
   for (int64_t d = 0; d < ndim; ++d) {
@@ -535,11 +514,7 @@
   CHECK_GE_OR_RETURN(ndim, 2) << "input tensor's ndim should be >= 2, but got " << ndim;
   // infer output shape and stride
   DimVector out_shape(shape->dim_vec());
-<<<<<<< HEAD
   DimVector out_stride(stride->StrideVec());
-=======
-  StrideVector out_stride(stride->StrideVec());
->>>>>>> 7dcb4c1f
   out_shape.erase(out_shape.begin() + std::max(dim1, dim2));
   out_stride.erase(out_stride.begin() + std::max(dim1, dim2));
   out_shape.erase(out_shape.begin() + std::min(dim1, dim2));
