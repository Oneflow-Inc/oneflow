--- conflicted
+++ resolved
@@ -159,12 +159,8 @@
       autograd::AutoGradMode mode(create_graph);
       CHECK_EQ_OR_RETURN(out_grads.size(), 1);  // NOLINT(maybe-need-error-msg)
       in_grads->resize(1);
-<<<<<<< HEAD
-      (*in_grads)[0] = JUST(functional::SliceGrad(JUST(VectorAt(out_grads, 0)), *input->shape(),
+      (*in_grads)[0] = JUST(functional::SliceGrad(out_grads[0], *input->shape(),
                                                   starts, ends, steps));
-=======
-      (*in_grads)[0] = JUST(functional::SliceGrad(out_grads[0], in_shape, starts, ends, steps));
->>>>>>> 8dcfbc19
       return Maybe<void>::Ok();
     };
     backward_fn->status = []() { return true; };
