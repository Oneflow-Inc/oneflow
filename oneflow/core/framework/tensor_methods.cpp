/*
Copyright 2020 The OneFlow Authors. All rights reserved.

Licensed under the Apache License, Version 2.0 (the "License");
you may not use this file except in compliance with the License.
You may obtain a copy of the License at

    http://www.apache.org/licenses/LICENSE-2.0

Unless required by applicable law or agreed to in writing, software
distributed under the License is distributed on an "AS IS" BASIS,
WITHOUT WARRANTIES OR CONDITIONS OF ANY KIND, either express or implied.
See the License for the specific language governing permissions and
limitations under the License.
*/
#include "oneflow/core/framework/tensor_methods.h"
#include "oneflow/core/autograd/autograd_engine.h"
#include "oneflow/core/autograd/autograd_mode.h"
#include "oneflow/core/common/container_util.h"
#include "oneflow/core/common/shape.h"
#include "oneflow/core/eager/eager_blob_object.h"
#include "oneflow/core/common/stride.h"
#include "oneflow/core/functional/functional.h"
#include "oneflow/core/register/ofblob.h"
#include "oneflow/core/framework/instructions_builder.h"
#include "oneflow/core/ep/include/device_manager_registry.h"
#include "oneflow/core/common/wrap_dim_utils.h"

namespace oneflow {
namespace one {
namespace view {

// NOTE: use env variable 'ONEFLOW_DISABLE_VIEW' control use view mechanism or not
// If  set true, then do not use view mechanism(and view ops)
bool IsEnvViewDisabled() {
  static const bool env_view_disabled = ParseBooleanFromEnv("ONEFLOW_DISABLE_VIEW", false);
  return env_view_disabled;
}

bool IsViewApplicable(const std::shared_ptr<Tensor>& input) {
  if (IsEnvViewDisabled()) { return false; }
  // NOTE: only eager local tensor support view for now
  // elem_cnt() >= 1  used to excluding 0 shape tensor
  if (input->is_local() && !(LazyMode::is_enabled()) && input->shape()->elem_cnt() >= 1) {
    return true;
  }
  return false;
}

Maybe<Tensor> BasicView(const std::shared_ptr<Tensor>& input, const Shape& target_shape,
                        int64_t storage_offset) {
  /**
   * This function provides basic view capabilities which
   * accept input tensor with target shape, and return viewed tensor.
   *
   * The viewed tensor shared memory with input tensor, and both of
   * them are memory contiguous, but has different shapes/strides.
   */
  Stride target_stride(target_shape);
  return BasicView(input, target_shape, target_stride, storage_offset);
}

Maybe<Tensor> BasicView(const std::shared_ptr<Tensor>& input, const Shape& target_shape,
                        const Stride& target_stride, int64_t storage_offset) {
  // TODO(): Check shape compatible.
  auto device = JUST(input->device());
  auto tensor_meta = std::make_shared<LocalTensorMeta>(
      std::make_shared<Shape>(target_shape), std::make_shared<Stride>(target_stride),
      input->dtype()->data_type(), device, storage_offset);

  CHECK_OR_RETURN(JUST(input->has_eager_blob_object()));
  // new output tensor
  const auto& blob_object = JUST(input->eager_blob_object());
  bool requires_grad = (autograd::GradMode::is_enabled() && input->requires_grad());
  auto tensor_impl = std::make_shared<EagerLocalTensorImpl>(
      tensor_meta, JUST(input->tensor_storage()), requires_grad,
      /*is_leaf=*/!requires_grad);
<<<<<<< HEAD
  const bool pin_memory = JUST(JUST(input->AsLocalTensor())->is_pinned());
  JUST(tensor_impl->InitEagerBlobObject(JUST(blob_object->compute_local_dep_object()),
                                        /*pin_memory=*/pin_memory));
=======
  JUST(tensor_impl->InitEagerBlobObject(JUST(blob_object->compute_local_dep_object())));
>>>>>>> 41fc1ad7

  auto view_tensor = std::make_shared<LocalTensor>(tensor_impl);

  const std::shared_ptr<vm::EagerBlobObject>& view_eager_blob_object =
      JUST(view_tensor->eager_blob_object());
  view_eager_blob_object->set_storage_offset(JUST(view_tensor->storage_offset()));
  view_eager_blob_object->set_is_shape_synced(true);
  return std::static_pointer_cast<Tensor>(view_tensor);
}

Maybe<Tensor> Reshape(const std::shared_ptr<Tensor>& input, const Shape& target_shape) {
  Stride target_stride(target_shape);
  return Reshape(input, target_shape, target_stride);
}

Maybe<Tensor> Reshape(const std::shared_ptr<Tensor>& input, const Shape& target_shape,
                      const Stride& target_stride) {
  int64_t storage_offset = JUST(JUST(input->AsLocalTensor())->storage_offset());
  std::shared_ptr<Tensor> output =
      JUST(BasicView(input, target_shape, target_stride, storage_offset));

  if (autograd::GradMode::is_enabled() && input->requires_grad()) {
    Shape input_shape(input->shape()->dim_vec());
    auto backward_fn = std::make_shared<BackwardFunction>();
    backward_fn->body = [=](const TensorTuple& out_grads, TensorTuple* in_grads,
                            bool create_graph) -> Maybe<void> {
      autograd::AutoGradMode mode(create_graph);
      CHECK_EQ_OR_RETURN(out_grads.size(), 1);  // NOLINT(maybe-need-error-msg)
      in_grads->resize(1);
      JUST(oneflow::VectorAt(*in_grads, 0)) =
          JUST(functional::Reshape(JUST(oneflow::VectorAt(out_grads, 0)), input_shape));
      return Maybe<void>::Ok();
    };
    backward_fn->status = []() { return false; };
    TensorTuple outputs{output};
    JUST(GetThreadLocalAutogradEngine()->AddNode("view::reshape_backward", backward_fn, {input},
                                                 &outputs));
  }
  return output;
}

Maybe<Tensor> Slice(const std::shared_ptr<Tensor>& input, const std::vector<int64_t>& starts,
                    const std::vector<int64_t>& ends, const std::vector<int64_t>& steps) {
  const auto& shape = input->shape();
  const auto& strides = JUST(input->stride());
  const int64_t ndim = starts.size();

  CHECK_OR_RETURN(ndim == shape->NumAxes())
      << Error::RuntimeError() << "view::Slice(): starts size is expected " << shape->NumAxes()
      << ", but got " << ndim;

  CHECK_OR_RETURN(ends.size() == ndim && steps.size() == ndim)
      << Error::RuntimeError() << "view::Slice(): " << (ends.size() != ndim ? "ends" : "steps")
      << " size is not equal to start.";

  DimVector target_dims(ndim);
  Stride target_strides(ndim);
  int64_t storage_offset = JUST(JUST(input->AsLocalTensor())->storage_offset());
  for (int i = 0; i < ndim; ++i) {
    int64_t step = std::min(steps[i], shape->At(i));
    CHECK_OR_RETURN(step >= 0) << Error::RuntimeError() << "Step must be greater than zero.";
    int64_t start = std::min(starts[i], shape->At(i));
    int64_t end = std::min(ends[i], shape->At(i));
    if (start < 0) { start += shape->At(i); }
    if (start < 0) start = 0;
    if (end < 0) { end += shape->At(i); }
    if (end < start) end = start;
    int64_t length = start == end ? 0 : (end - start + step - 1) / step;
    target_dims[i] = length;
    target_strides[i] = step * strides->at(i);
    storage_offset += start * strides->at(i);
  }

  auto output = JUST(BasicView(input, Shape(target_dims), target_strides, storage_offset));
  if (autograd::GradMode::is_enabled() && input->requires_grad()) {
    const Shape in_shape = *input->shape();
    auto backward_fn = std::make_shared<BackwardFunction>();
    backward_fn->body = [=](const TensorTuple& out_grads, TensorTuple* in_grads,
                            bool create_graph) -> Maybe<void> {
      autograd::AutoGradMode mode(create_graph);
      CHECK_EQ_OR_RETURN(out_grads.size(), 1);  // NOLINT(maybe-need-error-msg)
      in_grads->resize(1);
      (*in_grads)[0] = JUST(functional::SliceGrad(out_grads[0], in_shape, starts, ends, steps));
      return Maybe<void>::Ok();
    };
    backward_fn->status = []() { return true; };
    TensorTuple outputs{output};
    JUST(GetThreadLocalAutogradEngine()->AddNode("view::slice_backward", backward_fn, {input},
                                                 &outputs));
  }
  return output;
}

Maybe<Tensor> Unsqueeze(const std::shared_ptr<Tensor>& input, const int32_t& expand_dim) {
  const auto& shape = input->shape();
  const auto& strides = JUST(input->stride());
  const auto& ndim = shape->NumAxes();

  DimVector target_dim_vec(ndim + 1);
  Stride target_stride_vec(ndim + 1);

  {
    int cnt = 0;
    for (int i = 0; i < ndim; i++) {
      if (i == expand_dim) { cnt++; }
      target_dim_vec[cnt] = shape->At(i);
      target_stride_vec[cnt] = strides->at(i);
      cnt++;
    }
    target_dim_vec[expand_dim] = 1;
    target_stride_vec[expand_dim] = expand_dim < ndim ? strides->at(expand_dim) : 1;
  }

  int64_t storage_offset = JUST(JUST(input->AsLocalTensor())->storage_offset());
  std::shared_ptr<Tensor> output =
      JUST(BasicView(input, Shape(target_dim_vec), target_stride_vec, storage_offset));

  if (autograd::GradMode::is_enabled() && input->requires_grad()) {
    auto backward_fn = std::make_shared<BackwardFunction>();
    backward_fn->body = [=](const TensorTuple& out_grads, TensorTuple* in_grads,
                            bool create_graph) -> Maybe<void> {
      autograd::AutoGradMode mode(create_graph);
      CHECK_EQ_OR_RETURN(out_grads.size(), 1);  // NOLINT(maybe-need-error-msg)
      in_grads->resize(1);
      JUST(oneflow::VectorAt(*in_grads, 0)) =
          JUST(functional::Reshape(JUST(oneflow::VectorAt(out_grads, 0)), *shape));
      return Maybe<void>::Ok();
    };
    backward_fn->status = []() { return false; };
    TensorTuple outputs{output};
    JUST(GetThreadLocalAutogradEngine()->AddNode("view::unsqueeze_backward", backward_fn, {input},
                                                 &outputs));
  }
  return output;
}

Maybe<Tensor> Squeeze(const std::shared_ptr<Tensor>& input,
                      const std::vector<int32_t>& squeeze_dims) {
  const auto& shape = input->shape();
  const auto& strides = JUST(input->stride());
  const int64_t ndim = shape->NumAxes();

  const int target_ndim = ndim - squeeze_dims.size();
  DimVector target_dim_vec(target_ndim);
  Stride target_stride_vec(target_ndim);

  {
    int cnt = 0;
    for (int i = 0; i < ndim; i++) {
      if (find(squeeze_dims.begin(), squeeze_dims.end(), i) == squeeze_dims.end()) {
        target_dim_vec[cnt] = shape->At(i);
        target_stride_vec[cnt] = strides->at(i);
        cnt++;
      }
    }
  }

  int64_t storage_offset = JUST(JUST(input->AsLocalTensor())->storage_offset());
  std::shared_ptr<Tensor> output =
      JUST(BasicView(input, Shape(target_dim_vec), target_stride_vec, storage_offset));

  if (autograd::GradMode::is_enabled() && input->requires_grad()) {
    auto backward_fn = std::make_shared<BackwardFunction>();
    backward_fn->body = [=](const TensorTuple& out_grads, TensorTuple* in_grads,
                            bool create_graph) -> Maybe<void> {
      autograd::AutoGradMode mode(create_graph);
      CHECK_EQ_OR_RETURN(out_grads.size(), 1);  // NOLINT(maybe-need-error-msg)
      in_grads->resize(1);
      JUST(oneflow::VectorAt(*in_grads, 0)) = JUST(functional::Reshape(
          JUST(oneflow::VectorAt(out_grads, 0)), Shape(input->shape()->dim_vec())));
      return Maybe<void>::Ok();
    };
    backward_fn->status = []() { return true; };
    TensorTuple outputs{output};
    JUST(GetThreadLocalAutogradEngine()->AddNode("view::squeeze_backward", backward_fn, {input},
                                                 &outputs));
  }
  return output;
}

Maybe<Tensor> Expand(const std::shared_ptr<Tensor>& input, const std::vector<int32_t>& in_shape,
                     const std::vector<int32_t>& expand_shape) {
  const auto& shape = input->shape();
  const auto& strides = JUST(input->stride());
  const int64_t ndim = in_shape.size();

  const int64_t target_ndim = expand_shape.size();
  DimVector target_dim_vec(target_ndim);
  Stride target_stride_vec(target_ndim);

  for (int i = 0; i < target_ndim; i++) {
    if (i < ndim) {
      if (expand_shape[target_ndim - 1 - i] == -1) {
        target_dim_vec[target_ndim - 1 - i] = in_shape[ndim - 1 - i];
        target_stride_vec[target_ndim - 1 - i] = strides->at(ndim - 1 - i);
      } else if (in_shape[ndim - 1 - i]
                 == 1) {  // TODO (bowen): what if dim is 1, should stride be set to 0?
        target_dim_vec[target_ndim - 1 - i] = expand_shape[target_ndim - 1 - i];
        target_stride_vec[target_ndim - 1 - i] = 0;
      } else {
        if (expand_shape[target_ndim - 1 - i] != in_shape[ndim - 1 - i]) {
          return Error::RuntimeError()
                 << "The expanded size of the tensor (" << expand_shape[target_ndim - 1 - i] << ")"
                 << "must match the existing size (" << in_shape[ndim - 1 - i]
                 << ") at non-singleton dimension " << ndim - i << ".  Target sizes: "
                 << ".  Tensor sizes: " << shape->ToString();
        }
        target_dim_vec[target_ndim - 1 - i] = in_shape[ndim - 1 - i];
        target_stride_vec[target_ndim - 1 - i] = strides->at(ndim - 1 - i);
      }
    } else {
      if (expand_shape[target_ndim - 1 - i] == -1) {
        return Error::RuntimeError() << "The expanded size of the tensor (-1) "
                                     << "isn't allowed in a leading, non-existing dimension 0";
      }
      target_dim_vec[target_ndim - 1 - i] = expand_shape[target_ndim - 1 - i];
      target_stride_vec[target_ndim - 1 - i] = 0;
    }
  }

  int64_t storage_offset = JUST(JUST(input->AsLocalTensor())->storage_offset());
  std::shared_ptr<Tensor> output =
      JUST(BasicView(input, Shape(target_dim_vec), target_stride_vec, storage_offset));

  if (autograd::GradMode::is_enabled() && input->requires_grad()) {
    auto backward_fn = std::make_shared<BackwardFunction>();
    backward_fn->body = [=](const TensorTuple& out_grads, TensorTuple* in_grads,
                            bool create_graph) -> Maybe<void> {
      autograd::AutoGradMode mode(create_graph);
      CHECK_EQ_OR_RETURN(out_grads.size(), 1)
          << "out grad size should be 1, but got " << out_grads.size();
      in_grads->resize(1);
      (*in_grads)[0] = JUST(functional::ExpandGrad(out_grads[0], in_shape, expand_shape));
      return Maybe<void>::Ok();
    };
    backward_fn->status = []() { return true; };
    TensorTuple outputs{output};
    JUST(GetThreadLocalAutogradEngine()->AddNode("view::expand_backward", backward_fn, {input},
                                                 &outputs));
  }
  return output;
}

Maybe<Tensor> Narrow(const std::shared_ptr<Tensor>& input, const int64_t& dim, const int64_t& start,
                     const int64_t& length) {
  const auto& shape = input->shape();
  const auto& strides = JUST(input->stride());
  const int64_t ndim = shape->NumAxes();
  DimVector dim_vec;
  dim_vec.insert(dim_vec.end(), shape->dim_vec().cbegin(), shape->dim_vec().cbegin() + dim);
  dim_vec.insert(dim_vec.end(), length);
  dim_vec.insert(dim_vec.end(), shape->dim_vec().cbegin() + dim + 1, shape->dim_vec().end());

  int64_t storage_offset = JUST(JUST(input->AsLocalTensor())->storage_offset());
  Shape target_shape(dim_vec);

  Stride stride(ndim);
  for (int i = 0; i < ndim; ++i) {
    stride[i] = strides->at(i);
    if (dim == i) { storage_offset += start * strides->at(i); }
  }

  auto output = JUST(BasicView(input, target_shape, stride, storage_offset));
  if (autograd::GradMode::is_enabled() && input->requires_grad()) {
    auto backward_fn = std::make_shared<BackwardFunction>();
    backward_fn->body = [=](const TensorTuple& out_grads, TensorTuple* in_grads,
                            bool create_graph) -> Maybe<void> {
      autograd::AutoGradMode mode(create_graph);
      CHECK_EQ_OR_RETURN(out_grads.size(), 1)
          << "out grad size should be 1, but got " << out_grads.size();
      auto like = JUST(functional::Empty(Shape(input->shape()->dim_vec()), input->dtype(),
                                         JUST(input->device()), /*pin_memory=*/false));
      in_grads->resize(1);
      (*in_grads)[0] = JUST(functional::NarrowGrad(out_grads[0], like, dim, start, length));
      return Maybe<void>::Ok();
    };
    backward_fn->status = []() { return true; };
    TensorTuple outputs{output};
    JUST(GetThreadLocalAutogradEngine()->AddNode("view::narrow_backward", backward_fn, {input},
                                                 &outputs));
  }
  return output;
}

Maybe<Tensor> AsStrided(const std::shared_ptr<one::Tensor>& input, const std::vector<int32_t>& size,
                        const std::vector<int32_t>& stride_vec, const int32_t& storage_offset) {
  DimVector dim_vec;
  dim_vec.insert(dim_vec.end(), size.begin(), size.end());
  Shape target_shape(dim_vec);
  Stride stride(stride_vec.begin(), stride_vec.end());
  auto output = JUST(view::BasicView(input, target_shape, stride, storage_offset));
  if (autograd::GradMode::is_enabled() && input->requires_grad()) {
    auto backward_fn = std::make_shared<BackwardFunction>();
    backward_fn->body = [=](const TensorTuple& out_grads, TensorTuple* in_grads,
                            bool create_graph) -> Maybe<void> {
      autograd::AutoGradMode mode(create_graph);
      CHECK_EQ_OR_RETURN(out_grads.size(), 1)
          << "out grad size should be 1, but got " << out_grads.size();
      auto like = JUST(functional::Empty(Shape(input->shape()->dim_vec()), input->dtype(),
                                         JUST(input->device()), /*pin_memory=*/false));
      in_grads->resize(1);
      (*in_grads)[0] =
          JUST(functional::AsStridedGrad(out_grads[0], like, size, stride_vec, storage_offset));
      return Maybe<void>::Ok();
    };
    backward_fn->status = []() { return true; };
    TensorTuple outputs{output};
    JUST(GetThreadLocalAutogradEngine()->AddNode("view::as_strided_backward", backward_fn, {input},
                                                 &outputs));
  }
  return output;
}

Maybe<Tensor> Transpose(const std::shared_ptr<Tensor>& input, const std::vector<int32_t>& permute) {
  const auto& shape = input->shape();
  const auto& strides = JUST(input->stride());
  const int64_t ndim = shape->NumAxes();
  int64_t storage_offset = JUST(JUST(input->AsLocalTensor())->storage_offset());

  CHECK_EQ_OR_RETURN(permute.size(), ndim)
      << "permute size should be equal to input tensor's ndim, but got " << permute.size();
  auto positive_perm = permute;
  for (auto i = 0; i < positive_perm.size(); i++) { JUST(maybe_wrap_dim(positive_perm[i], ndim)); }

  DimVector target_dims(ndim);
  Stride stride(ndim);
  for (int i = 0; i < ndim; ++i) {
    target_dims[i] = shape->At(permute[i]);
    stride[i] = strides->at(permute[i]);
  }

  auto output = JUST(BasicView(input, Shape(target_dims), stride, storage_offset));
  if (autograd::GradMode::is_enabled() && input->requires_grad()) {
    auto backward_fn = std::make_shared<BackwardFunction>();
    backward_fn->body = [=](const TensorTuple& out_grads, TensorTuple* in_grads,
                            bool create_graph) -> Maybe<void> {
      std::vector<int32_t> grad_perm;
      grad_perm.resize(ndim);
      for (int i = 0; i < ndim; ++i) { grad_perm[permute[i]] = i; }
      autograd::AutoGradMode mode(create_graph);
      CHECK_EQ_OR_RETURN(out_grads.size(), 1)
          << "out grad size should be 1, but got " << out_grads.size();
      in_grads->resize(1);
      (*in_grads)[0] = JUST(functional::Transpose(out_grads[0], grad_perm));
      return Maybe<void>::Ok();
    };
    backward_fn->status = []() { return true; };
    TensorTuple outputs{output};
    JUST(GetThreadLocalAutogradEngine()->AddNode("view::transpose_backward", backward_fn, {input},
                                                 &outputs));
  }
  return output;
}

Maybe<Tensor> UnfoldTensor(const std::shared_ptr<Tensor>& input, const int32_t& dimension,
                           const int32_t& size, const int32_t& step) {
  const auto& shape = input->shape();
  const auto& stride = JUST(input->stride());
  const int64_t ndim = shape->NumAxes();
  int64_t storage_offset = JUST(JUST(input->AsLocalTensor())->storage_offset());

  CHECK_GE_OR_RETURN(dimension, 0) << "attibute dimension should be >= 0, but got " << dimension;
  CHECK_LE_OR_RETURN(dimension, ndim)
      << "attibute dimension should be <= input tensor's ndim, but got " << dimension;

  const int32_t max_size = ndim == 0 ? 1 : shape->At(dimension);
  CHECK_GT_OR_RETURN(size, 0) << "attibute size should be > 0, but got " << size;
  CHECK_LE_OR_RETURN(size, max_size)
      << "attibute size should be <= max_size(" << max_size << ") but got " << size;
  CHECK_GT_OR_RETURN(step, 0) << "attibute step should be > 0, but got " << size;

  DimVector out_shape(ndim + 1);
  Stride out_stride(ndim + 1);
  out_shape[ndim] = size;
  out_stride[ndim] = ndim == 0 ? 1 : stride->at(dimension);
  for (int64_t d = 0; d < ndim; ++d) {
    const int64_t in_size_at_d = shape->At(d);
    if (d == dimension) {
      out_shape.at(d) = (in_size_at_d - size) / step + 1;
      out_stride.at(d) = step * stride->at(d);
    } else {
      out_shape.at(d) = in_size_at_d;
      out_stride.at(d) = stride->at(d);
    }
  }
  auto output = JUST(BasicView(input, Shape(out_shape), out_stride, storage_offset));

  if (autograd::GradMode::is_enabled() && input->requires_grad()) {
    auto backward_fn = std::make_shared<BackwardFunction>();
    backward_fn->body = [=](const TensorTuple& out_grads, TensorTuple* in_grads,
                            bool create_graph) -> Maybe<void> {
      autograd::AutoGradMode mode(create_graph);
      CHECK_EQ_OR_RETURN(out_grads.size(), 1)
          << "out grad size should be 1, but got " << out_grads.size();
      in_grads->resize(1);
      (*in_grads)[0] =
          JUST(functional::UnfoldTensorGrad(out_grads[0], input, dimension, size, step));
      return Maybe<void>::Ok();
    };
    backward_fn->status = []() { return true; };
    TensorTuple outputs{output};
    JUST(GetThreadLocalAutogradEngine()->AddNode("view::unfold_tensor_backward", backward_fn,
                                                 {input}, &outputs));
  }

  return output;
}

Maybe<Tensor> Diagonal(const std::shared_ptr<Tensor>& input, const int32_t offset,
                       const int32_t dim1, const int32_t dim2) {
  const auto& shape = input->shape();
  const auto& stride = JUST(input->stride());
  const int64_t ndim = shape->NumAxes();
  int64_t storage_offset = JUST(JUST(input->AsLocalTensor())->storage_offset());

  // infer output storage_offset
  int64_t diag_size = 0;
  if (offset >= 0) {
    diag_size = std::max<int64_t>(std::min(shape->At(dim1), shape->At(dim2) - offset), 0);
  } else {
    diag_size = std::max<int64_t>(std::min(shape->At(dim1) + offset, shape->At(dim2)), 0);
  }
  if (diag_size == 0) {
    // skip
  } else if (offset >= 0) {
    storage_offset += offset * stride->at(dim2);
  } else {
    storage_offset -= offset * stride->at(dim1);
  }

  CHECK_GE_OR_RETURN(ndim, 2) << "input tensor's ndim should be >= 2, but got " << ndim;
  // infer output shape and stride
  DimVector out_shape(shape->dim_vec());
  Stride out_stride(*stride);
  out_shape.erase(out_shape.begin() + std::max(dim1, dim2));
  out_stride.erase(out_stride.begin() + std::max(dim1, dim2));
  out_shape.erase(out_shape.begin() + std::min(dim1, dim2));
  out_stride.erase(out_stride.begin() + std::min(dim1, dim2));
  out_shape.emplace_back(diag_size);
  out_stride.emplace_back(stride->at(dim1) + stride->at(dim2));

  // generate view tensor
  auto output = JUST(BasicView(input, Shape(out_shape), out_stride, storage_offset));
  // autograd
  if (autograd::GradMode::is_enabled() && input->requires_grad()) {
    std::vector<int32_t> input_index{dim1, dim2};
    for (int32_t i = 0; i < ndim; i++) {
      if (i != dim1 && i != dim2) { input_index.push_back(i); }
    }

    auto backward_fn = std::make_shared<BackwardFunction>();
    backward_fn->body = [=](const TensorTuple& out_grads, TensorTuple* in_grads,
                            bool create_graph) -> Maybe<void> {
      autograd::AutoGradMode mode(create_graph);
      CHECK_EQ_OR_RETURN(out_grads.size(), 1)
          << "out grad size should be 1, but got " << out_grads.size();
      in_grads->resize(1);
      std::shared_ptr<one::Tensor> d_x = JUST(functional::Transpose(input, input_index));
      (*in_grads)[0] = JUST(functional::DiagonalGrad(out_grads[0], d_x, offset));
      return Maybe<void>::Ok();
    };
    backward_fn->status = []() { return true; };
    TensorTuple outputs{output};
    JUST(GetThreadLocalAutogradEngine()->AddNode("view::diagonal_backward", backward_fn, {input},
                                                 &outputs));
  }

  return output;
}

}  // namespace view
}  // namespace one
}  // namespace oneflow<|MERGE_RESOLUTION|>--- conflicted
+++ resolved
@@ -75,13 +75,7 @@
   auto tensor_impl = std::make_shared<EagerLocalTensorImpl>(
       tensor_meta, JUST(input->tensor_storage()), requires_grad,
       /*is_leaf=*/!requires_grad);
-<<<<<<< HEAD
-  const bool pin_memory = JUST(JUST(input->AsLocalTensor())->is_pinned());
-  JUST(tensor_impl->InitEagerBlobObject(JUST(blob_object->compute_local_dep_object()),
-                                        /*pin_memory=*/pin_memory));
-=======
   JUST(tensor_impl->InitEagerBlobObject(JUST(blob_object->compute_local_dep_object())));
->>>>>>> 41fc1ad7
 
   auto view_tensor = std::make_shared<LocalTensor>(tensor_impl);
 
