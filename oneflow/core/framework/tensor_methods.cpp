/*
Copyright 2020 The OneFlow Authors. All rights reserved.

Licensed under the Apache License, Version 2.0 (the "License");
you may not use this file except in compliance with the License.
You may obtain a copy of the License at

    http://www.apache.org/licenses/LICENSE-2.0

Unless required by applicable law or agreed to in writing, software
distributed under the License is distributed on an "AS IS" BASIS,
WITHOUT WARRANTIES OR CONDITIONS OF ANY KIND, either express or implied.
See the License for the specific language governing permissions and
limitations under the License.
*/
#include "oneflow/core/framework/tensor_methods.h"
#include "oneflow/core/autograd/autograd_engine.h"
#include "oneflow/core/autograd/autograd_mode.h"
#include "oneflow/core/common/container_util.h"
#include "oneflow/core/common/shape.h"
#include "oneflow/core/eager/eager_blob_object.h"
#include "oneflow/core/framework/stride.h"
#include "oneflow/core/functional/functional.h"
#include "oneflow/core/register/ofblob.h"
#include "oneflow/core/framework/instructions_builder.h"
#include "oneflow/xrt/utility/env.h"
#include "oneflow/core/ep/include/device_manager_registry.h"

namespace oneflow {
namespace one {
namespace view {

// NOTE: use env variable 'ONEFLOW_DISABLE_VIEW' control use view mechanism or not
// If  set true, then do not use view mechanism(and view ops)
bool IsEnvViewDisabled() {
  static const bool env_view_disabled = EnvToBool(ONEFLOW_DISABLE_VIEW, false);
  return env_view_disabled;
}

bool IsViewApplicable(const std::shared_ptr<Tensor>& input) {
  if (IsEnvViewDisabled()) { return false; }
  // NOTE: only eager local tensor support view for now
  // elem_cnt() >= 1  used to excluding 0 shape tensor
  if (input->is_local() && !(LazyMode::is_enabled()) && input->shape()->elem_cnt() >= 1) {
    return true;
  }
  return false;
}

Maybe<Tensor> BasicView(const std::shared_ptr<Tensor>& input, const Shape& target_shape,
                        int64_t storage_offset) {
  /**
   * This function provides basic view capabilities which
   * accept input tensor with target shape, and return viewed tensor.
   *
   * The viewed tensor shared memory with input tensor, and both of
   * them are memory contiguous, but has different shapes/strides.
   */
  Stride target_stride(target_shape);
  return BasicView(input, target_shape, target_stride, storage_offset);
}

Maybe<Tensor> BasicView(const std::shared_ptr<Tensor>& input, const Shape& target_shape,
                        const Stride& target_stride, int64_t storage_offset) {
  // TODO(): Check shape compatible.
  auto device = JUST(input->device());
  auto tensor_meta = std::make_shared<MirroredTensorMeta>(
      std::make_shared<Shape>(target_shape), input->dtype()->data_type(), device,
      std::make_shared<Stride>(target_stride), storage_offset);

  CHECK_OR_RETURN(JUST(input->has_eager_blob_object()));
  // new output tensor
  const auto& blob_object = JUST(input->eager_blob_object());
  bool requires_grad = (autograd::GradMode::is_enabled() && input->requires_grad());
  auto tensor_impl = std::make_shared<EagerMirroredTensorImpl>(
      tensor_meta, JUST(input->tensor_storage()), requires_grad,
      /*is_leaf=*/!requires_grad);
<<<<<<< HEAD
  JUST(tensor_impl->InitEagerBlobObject(JUST(blob_object->compute_local_dep_object()),
                                        /*pin_memory=*/false));
  std::shared_ptr<Tensor> output(new MirroredTensor(tensor_impl));
=======
  JUST(tensor_impl->InitEagerBlobObject(JUST(blob_object->compute_local_dep_object())));
>>>>>>> 6b18ee88

  auto view_tensor = std::make_shared<MirroredTensor>(tensor_impl);

  const std::shared_ptr<vm::EagerBlobObject>& view_eager_blob_object =
      JUST(view_tensor->eager_blob_object());
  view_eager_blob_object->set_storage_offset(JUST(view_tensor->storage_offset()));
  view_eager_blob_object->set_is_shape_synced(true);
  return std::static_pointer_cast<Tensor>(view_tensor);
}

Maybe<Tensor> Reshape(const std::shared_ptr<Tensor>& input, const Shape& target_shape) {
  Stride target_stride(target_shape);
  return Reshape(input, target_shape, target_stride);
}

Maybe<Tensor> Reshape(const std::shared_ptr<Tensor>& input, const Shape& target_shape,
                      const Stride& target_stride) {
  int64_t storage_offset = JUST(JUST(input->AsMirroredTensor())->storage_offset());
  std::shared_ptr<Tensor> output =
      JUST(BasicView(input, target_shape, target_stride, storage_offset));

  if (autograd::GradMode::is_enabled() && input->requires_grad()) {
    Shape input_shape(input->shape()->dim_vec());
    auto backward_fn = std::make_shared<BackwardFunction>();
    backward_fn->body = [=](const TensorTuple& out_grads, TensorTuple* in_grads,
                            bool create_graph) -> Maybe<void> {
      autograd::AutoGradMode mode(create_graph);
      CHECK_EQ_OR_RETURN(out_grads.size(), 1);  // NOLINT(maybe-need-error-msg)
      in_grads->resize(1);
      *JUST(oneflow::VectorAt(in_grads, 0)) =
          JUST(functional::Reshape(JUST(oneflow::VectorAt(out_grads, 0)), input_shape));
      return Maybe<void>::Ok();
    };
    backward_fn->status = []() { return false; };
    TensorTuple outputs{output};
    JUST(GetThreadLocalAutogradEngine()->AddNode("view::reshape_backward", backward_fn, {input},
                                                 &outputs));
  }
  return output;
}

Maybe<Tensor> Slice(const std::shared_ptr<Tensor>& input, const std::vector<int64_t>& starts,
                    const std::vector<int64_t>& ends, const std::vector<int64_t>& steps) {
  const auto& shape = input->shape();
  const auto& strides = JUST(input->stride());
  const int64_t ndim = starts.size();

  CHECK_OR_RETURN(ndim == shape->NumAxes())
      << Error::RuntimeError() << "view::Slice(): starts size is expected " << shape->NumAxes()
      << ", but got " << ndim;

  CHECK_OR_RETURN(ends.size() == ndim && steps.size() == ndim)
      << Error::RuntimeError() << "view::Slice(): " << (ends.size() != ndim ? "ends" : "steps")
      << " size is not equal to start.";

  DimVector target_dims(ndim);
  StrideVector target_strides(ndim);
  int64_t storage_offset = JUST(JUST(input->AsMirroredTensor())->storage_offset());
  for (int i = 0; i < ndim; ++i) {
    int64_t step = std::min(steps[i], shape->At(i));
    CHECK_OR_RETURN(step >= 0) << Error::RuntimeError() << "Step must be greater than zero.";
    int64_t start = std::min(starts[i], shape->At(i));
    int64_t end = std::min(ends[i], shape->At(i));
    if (start < 0) { start += shape->At(i); }
    if (start < 0) start = 0;
    if (end < 0) { end += shape->At(i); }
    if (end < start) end = start;
    int64_t length = start == end ? 0 : (end - start + step - 1) / step;
    target_dims[i] = length;
    target_strides[i] = step * strides->At(i);
    storage_offset += start * strides->At(i);
  }

  auto output = JUST(BasicView(input, Shape(target_dims), Stride(target_strides), storage_offset));
  if (autograd::GradMode::is_enabled() && input->requires_grad()) {
    auto backward_fn = std::make_shared<BackwardFunction>();
    backward_fn->body = [=](const TensorTuple& out_grads, TensorTuple* in_grads,
                            bool create_graph) -> Maybe<void> {
      autograd::AutoGradMode mode(create_graph);
      CHECK_EQ_OR_RETURN(out_grads.size(), 1);  // NOLINT(maybe-need-error-msg)
      in_grads->resize(1);
      (*in_grads)[0] = JUST(functional::SliceGrad(
          JUST(VectorAt(out_grads, 0)), Shape(input->shape()->dim_vec()), starts, ends, steps));
      return Maybe<void>::Ok();
    };
    backward_fn->status = []() { return true; };
    TensorTuple outputs{output};
    JUST(GetThreadLocalAutogradEngine()->AddNode("view::slice_backward", backward_fn, {input},
                                                 &outputs));
  }
  return output;
}

Maybe<Tensor> Unsqueeze(const std::shared_ptr<Tensor>& input, const int32_t& expand_dim) {
  const auto& shape = input->shape();
  const auto& strides = JUST(input->stride());
  const auto& ndim = shape->NumAxes();

  DimVector target_dim_vec(ndim + 1);
  StrideVector target_stride_vec(ndim + 1);

  {
    int cnt = 0;
    for (int i = 0; i < ndim; i++) {
      if (i == expand_dim) { cnt++; }
      target_dim_vec[cnt] = shape->At(i);
      target_stride_vec[cnt] = strides->At(i);
      cnt++;
    }
    target_dim_vec[expand_dim] = 1;
    target_stride_vec[expand_dim] = strides->At(expand_dim);
  }

  int64_t storage_offset = JUST(JUST(input->AsMirroredTensor())->storage_offset());
  std::shared_ptr<Tensor> output =
      JUST(BasicView(input, Shape(target_dim_vec), Stride(target_stride_vec), storage_offset));

  if (autograd::GradMode::is_enabled() && input->requires_grad()) {
    auto backward_fn = std::make_shared<BackwardFunction>();
    backward_fn->body = [=](const TensorTuple& out_grads, TensorTuple* in_grads,
                            bool create_graph) -> Maybe<void> {
      autograd::AutoGradMode mode(create_graph);
      CHECK_EQ_OR_RETURN(out_grads.size(), 1);  // NOLINT(maybe-need-error-msg)
      in_grads->resize(1);
      *JUST(oneflow::VectorAt(in_grads, 0)) =
          JUST(functional::Reshape(JUST(oneflow::VectorAt(out_grads, 0)), *shape));
      return Maybe<void>::Ok();
    };
    backward_fn->status = []() { return false; };
    TensorTuple outputs{output};
    JUST(GetThreadLocalAutogradEngine()->AddNode("view::unsqueeze_backward", backward_fn, {input},
                                                 &outputs));
  }
  return output;
}

Maybe<Tensor> Squeeze(const std::shared_ptr<Tensor>& input,
                      const std::vector<int32_t>& squeeze_dims) {
  const auto& shape = input->shape();
  const auto& strides = JUST(input->stride());
  const int64_t ndim = shape->NumAxes();

  const int target_ndim = ndim - squeeze_dims.size();
  DimVector target_dim_vec(target_ndim);
  StrideVector target_stride_vec(target_ndim);

  {
    int cnt = 0;
    for (int i = 0; i < ndim; i++) {
      if (find(squeeze_dims.begin(), squeeze_dims.end(), i) == squeeze_dims.end()) {
        target_dim_vec[cnt] = shape->At(i);
        target_stride_vec[cnt] = strides->At(i);
        cnt++;
      }
    }
  }

  int64_t storage_offset = JUST(JUST(input->AsMirroredTensor())->storage_offset());
  std::shared_ptr<Tensor> output =
      JUST(BasicView(input, Shape(target_dim_vec), Stride(target_stride_vec), storage_offset));

  if (autograd::GradMode::is_enabled() && input->requires_grad()) {
    auto backward_fn = std::make_shared<BackwardFunction>();
    backward_fn->body = [=](const TensorTuple& out_grads, TensorTuple* in_grads,
                            bool create_graph) -> Maybe<void> {
      autograd::AutoGradMode mode(create_graph);
      CHECK_EQ_OR_RETURN(out_grads.size(), 1);  // NOLINT(maybe-need-error-msg)
      in_grads->resize(1);
      *JUST(oneflow::VectorAt(in_grads, 0)) = JUST(functional::Reshape(
          JUST(oneflow::VectorAt(out_grads, 0)), Shape(input->shape()->dim_vec())));
      return Maybe<void>::Ok();
    };
    backward_fn->status = []() { return true; };
    TensorTuple outputs{output};
    JUST(GetThreadLocalAutogradEngine()->AddNode("view::squeeze_backward", backward_fn, {input},
                                                 &outputs));
  }
  return output;
}

Maybe<Tensor> Expand(const std::shared_ptr<Tensor>& input, const std::vector<int32_t>& in_shape,
                     const std::vector<int32_t>& expand_shape) {
  const auto& shape = input->shape();
  const auto& strides = JUST(input->stride());
  const int64_t ndim = in_shape.size();

  const int64_t target_ndim = expand_shape.size();
  DimVector target_dim_vec(target_ndim);
  StrideVector target_stride_vec(target_ndim);

  for (int i = 0; i < target_ndim; i++) {
    if (i < ndim) {
      if (expand_shape[target_ndim - 1 - i] == -1) {
        target_dim_vec[target_ndim - 1 - i] = in_shape[ndim - 1 - i];
        target_stride_vec[target_ndim - 1 - i] = strides->At(ndim - 1 - i);
      } else if (in_shape[ndim - 1 - i]
                 == 1) {  // TODO (bowen): what if dim is 1, should stride be set to 0?
        target_dim_vec[target_ndim - 1 - i] = expand_shape[target_ndim - 1 - i];
        target_stride_vec[target_ndim - 1 - i] = 0;
      } else {
        if (expand_shape[target_ndim - 1 - i] != in_shape[ndim - 1 - i]) {
          return Error::RuntimeError()
                 << "The expanded size of the tensor (" << expand_shape[target_ndim - 1 - i] << ")"
                 << "must match the existing size (" << in_shape[ndim - 1 - i]
                 << ") at non-singleton dimension " << ndim - i << ".  Target sizes: "
                 << ".  Tensor sizes: " << shape->ToString();
        }
        target_dim_vec[target_ndim - 1 - i] = in_shape[ndim - 1 - i];
        target_stride_vec[target_ndim - 1 - i] = strides->At(ndim - 1 - i);
      }
    } else {
      if (expand_shape[target_ndim - 1 - i] == -1) {
        return Error::RuntimeError() << "The expanded size of the tensor (-1) "
                                     << "isn't allowed in a leading, non-existing dimension 0";
      }
      target_dim_vec[target_ndim - 1 - i] = expand_shape[target_ndim - 1 - i];
      target_stride_vec[target_ndim - 1 - i] = 0;
    }
  }

  int64_t storage_offset = JUST(JUST(input->AsMirroredTensor())->storage_offset());
  std::shared_ptr<Tensor> output =
      JUST(BasicView(input, Shape(target_dim_vec), Stride(target_stride_vec), storage_offset));

  if (autograd::GradMode::is_enabled() && input->requires_grad()) {
    auto backward_fn = std::make_shared<BackwardFunction>();
    backward_fn->body = [=](const TensorTuple& out_grads, TensorTuple* in_grads,
                            bool create_graph) -> Maybe<void> {
      autograd::AutoGradMode mode(create_graph);
      CHECK_EQ_OR_RETURN(out_grads.size(), 1)
          << "out grad size should be 1, but got " << out_grads.size();
      in_grads->resize(1);
      (*in_grads)[0] = JUST(functional::ExpandGrad(out_grads[0], in_shape, expand_shape));
      return Maybe<void>::Ok();
    };
    backward_fn->status = []() { return true; };
    TensorTuple outputs{output};
    JUST(GetThreadLocalAutogradEngine()->AddNode("view::expand_backward", backward_fn, {input},
                                                 &outputs));
  }
  return output;
}

Maybe<Tensor> Narrow(const std::shared_ptr<Tensor>& input, const int64_t& dim, const int64_t& start,
                     const int64_t& length) {
  const auto& shape = input->shape();
  const auto& strides = JUST(input->stride());
  const int64_t ndim = shape->NumAxes();
  DimVector dim_vec;
  dim_vec.insert(dim_vec.end(), shape->dim_vec().cbegin(), shape->dim_vec().cbegin() + dim);
  dim_vec.insert(dim_vec.end(), length);
  dim_vec.insert(dim_vec.end(), shape->dim_vec().cbegin() + dim + 1, shape->dim_vec().end());

  int64_t storage_offset = JUST(JUST(input->AsMirroredTensor())->storage_offset());
  Shape target_shape(dim_vec);

  StrideVector stride_vec(ndim);
  for (int i = 0; i < ndim; ++i) {
    stride_vec[i] = strides->At(i);
    if (dim == i) { storage_offset += start * strides->At(i); }
  }

  auto output = JUST(BasicView(input, target_shape, Stride(stride_vec), storage_offset));
  if (autograd::GradMode::is_enabled() && input->requires_grad()) {
    auto backward_fn = std::make_shared<BackwardFunction>();
    backward_fn->body = [=](const TensorTuple& out_grads, TensorTuple* in_grads,
                            bool create_graph) -> Maybe<void> {
      autograd::AutoGradMode mode(create_graph);
      CHECK_EQ_OR_RETURN(out_grads.size(), 1)
          << "out grad size should be 1, but got " << out_grads.size();
      auto like = JUST(functional::Empty(Shape(input->shape()->dim_vec()), input->dtype(),
                                         JUST(input->device()), /*pin_memory=*/false));
      in_grads->resize(1);
      (*in_grads)[0] = JUST(functional::NarrowGrad(out_grads[0], like, dim, start, length));
      return Maybe<void>::Ok();
    };
    backward_fn->status = []() { return true; };
    TensorTuple outputs{output};
    JUST(GetThreadLocalAutogradEngine()->AddNode("view::narrow_backward", backward_fn, {input},
                                                 &outputs));
  }
  return output;
}

Maybe<Tensor> AsStrided(const std::shared_ptr<one::Tensor>& input, const std::vector<int32_t>& size,
                        const std::vector<int32_t>& stride, const int32_t& storage_offset) {
  DimVector dim_vec;
  dim_vec.insert(dim_vec.end(), size.begin(), size.end());
  Shape target_shape(dim_vec);
  StrideVector stride_vec(stride.size());
  for (int i = 0; i < stride.size(); ++i) { stride_vec[i] = stride[i]; }
  auto output = JUST(view::BasicView(input, target_shape, Stride(stride_vec), storage_offset));
  if (autograd::GradMode::is_enabled() && input->requires_grad()) {
    auto backward_fn = std::make_shared<BackwardFunction>();
    backward_fn->body = [=](const TensorTuple& out_grads, TensorTuple* in_grads,
                            bool create_graph) -> Maybe<void> {
      autograd::AutoGradMode mode(create_graph);
      CHECK_EQ_OR_RETURN(out_grads.size(), 1)
          << "out grad size should be 1, but got " << out_grads.size();
      auto like = JUST(functional::Empty(Shape(input->shape()->dim_vec()), input->dtype(),
                                         JUST(input->device()),  /*pin_memory=*/false));
      in_grads->resize(1);
      (*in_grads)[0] =
          JUST(functional::AsStridedGrad(out_grads[0], like, size, stride, storage_offset));
      return Maybe<void>::Ok();
    };
    backward_fn->status = []() { return true; };
    TensorTuple outputs{output};
    JUST(GetThreadLocalAutogradEngine()->AddNode("view::as_strided_backward", backward_fn, {input},
                                                 &outputs));
  }
  return output;
}

Maybe<Tensor> Transpose(const std::shared_ptr<Tensor>& input, const std::vector<int32_t>& permute) {
  const auto& shape = input->shape();
  const auto& strides = JUST(input->stride());
  const int64_t ndim = shape->NumAxes();
  int64_t storage_offset = JUST(JUST(input->AsMirroredTensor())->storage_offset());

  CHECK_EQ_OR_RETURN(permute.size(), ndim)
      << "permute size should be equal to input tensor's ndim, but got " << permute.size();
  auto positive_perm = permute;
  for (auto i = 0; i < positive_perm.size(); i++) {
    if (positive_perm[i] < 0) { positive_perm[i] += ndim; }
    CHECK_OR_RETURN(positive_perm[i] >= 0 && positive_perm[i] < ndim)
        << "IndexError: Dimension out of range (expected to be in range of [" << -ndim << ","
        << ndim << " ) but got " << positive_perm[i];
  }

  DimVector target_dims(ndim);

  StrideVector stride_vec(ndim);
  for (int i = 0; i < ndim; ++i) {
    target_dims[i] = shape->At(permute[i]);
    stride_vec[i] = strides->At(permute[i]);
  }

  auto output = JUST(BasicView(input, Shape(target_dims), Stride(stride_vec), storage_offset));
  if (autograd::GradMode::is_enabled() && input->requires_grad()) {
    auto backward_fn = std::make_shared<BackwardFunction>();
    backward_fn->body = [=](const TensorTuple& out_grads, TensorTuple* in_grads,
                            bool create_graph) -> Maybe<void> {
      std::vector<int32_t> grad_perm;
      grad_perm.resize(ndim);
      for (int i = 0; i < ndim; ++i) { grad_perm[permute[i]] = i; }
      autograd::AutoGradMode mode(create_graph);
      CHECK_EQ_OR_RETURN(out_grads.size(), 1)
          << "out grad size should be 1, but got " << out_grads.size();
      in_grads->resize(1);
      (*in_grads)[0] = JUST(functional::Transpose(out_grads[0], grad_perm));
      return Maybe<void>::Ok();
    };
    backward_fn->status = []() { return true; };
    TensorTuple outputs{output};
    JUST(GetThreadLocalAutogradEngine()->AddNode("view::transpose_backward", backward_fn, {input},
                                                 &outputs));
  }
  return output;
}

Maybe<Tensor> UnfoldTensor(const std::shared_ptr<Tensor>& input, const int32_t& dimension,
                           const int32_t& size, const int32_t& step) {
  const auto& shape = input->shape();
  const auto& stride = JUST(input->stride());
  const int64_t ndim = shape->NumAxes();
  int64_t storage_offset = JUST(JUST(input->AsMirroredTensor())->storage_offset());

  CHECK_GE_OR_RETURN(dimension, 0) << "attibute dimension should be >= 0, but got " << dimension;
  CHECK_LE_OR_RETURN(dimension, ndim)
      << "attibute dimension should be <= input tensor's ndim, but got " << dimension;

  const int32_t max_size = ndim == 0 ? 1 : shape->At(dimension);
  CHECK_GT_OR_RETURN(size, 0) << "attibute size should be > 0, but got " << size;
  CHECK_LE_OR_RETURN(size, max_size)
      << "attibute size should be <= max_size(" << max_size << ") but got " << size;
  CHECK_GT_OR_RETURN(step, 0) << "attibute step should be > 0, but got " << size;

  DimVector out_shape(ndim + 1);
  StrideVector out_stride(ndim + 1);
  out_shape[ndim] = size;
  out_stride[ndim] = ndim == 0 ? 1 : stride->At(dimension);
  for (int64_t d = 0; d < ndim; ++d) {
    const int64_t in_size_at_d = shape->At(d);
    if (d == dimension) {
      out_shape.at(d) = (in_size_at_d - size) / step + 1;
      out_stride.at(d) = step * stride->At(d);
    } else {
      out_shape.at(d) = in_size_at_d;
      out_stride.at(d) = stride->At(d);
    }
  }
  auto output = JUST(BasicView(input, Shape(out_shape), Stride(out_stride), storage_offset));

  if (autograd::GradMode::is_enabled() && input->requires_grad()) {
    auto backward_fn = std::make_shared<BackwardFunction>();
    backward_fn->body = [=](const TensorTuple& out_grads, TensorTuple* in_grads,
                            bool create_graph) -> Maybe<void> {
      autograd::AutoGradMode mode(create_graph);
      CHECK_EQ_OR_RETURN(out_grads.size(), 1)
          << "out grad size should be 1, but got " << out_grads.size();
      in_grads->resize(1);
      (*in_grads)[0] =
          JUST(functional::UnfoldTensorGrad(out_grads[0], input, dimension, size, step));
      return Maybe<void>::Ok();
    };
    backward_fn->status = []() { return true; };
    TensorTuple outputs{output};
    JUST(GetThreadLocalAutogradEngine()->AddNode("view::unfold_tensor_backward", backward_fn,
                                                 {input}, &outputs));
  }

  return output;
}

Maybe<Tensor> Diagonal(const std::shared_ptr<Tensor>& input, const int32_t offset,
                       const int32_t dim1, const int32_t dim2) {
  const auto& shape = input->shape();
  const auto& stride = JUST(input->stride());
  const int64_t ndim = shape->NumAxes();
  int64_t storage_offset = JUST(JUST(input->AsMirroredTensor())->storage_offset());

  // infer output storage_offset
  int64_t diag_size = 0;
  if (offset >= 0) {
    diag_size = std::max<int64_t>(std::min(shape->At(dim1), shape->At(dim2) - offset), 0);
  } else {
    diag_size = std::max<int64_t>(std::min(shape->At(dim1) + offset, shape->At(dim2)), 0);
  }
  if (diag_size == 0) {
    // skip
  } else if (offset >= 0) {
    storage_offset += offset * stride->At(dim2);
  } else {
    storage_offset -= offset * stride->At(dim1);
  }

  CHECK_GE_OR_RETURN(ndim, 2) << "input tensor's ndim should be >= 2, but got " << ndim;
  // infer output shape and stride
  DimVector out_shape(shape->dim_vec());
  StrideVector out_stride(stride->StrideVec());
  out_shape.erase(out_shape.begin() + std::max(dim1, dim2));
  out_stride.erase(out_stride.begin() + std::max(dim1, dim2));
  out_shape.erase(out_shape.begin() + std::min(dim1, dim2));
  out_stride.erase(out_stride.begin() + std::min(dim1, dim2));
  out_shape.emplace_back(diag_size);
  out_stride.emplace_back(stride->At(dim1) + stride->At(dim2));

  // generate view tensor
  auto output = JUST(BasicView(input, Shape(out_shape), Stride(out_stride), storage_offset));
  // autograd
  if (autograd::GradMode::is_enabled() && input->requires_grad()) {
    std::vector<int32_t> input_index{dim1, dim2};
    for (int32_t i = 0; i < ndim; i++) {
      if (i != dim1 && i != dim2) { input_index.push_back(i); }
    }

    auto backward_fn = std::make_shared<BackwardFunction>();
    backward_fn->body = [=](const TensorTuple& out_grads, TensorTuple* in_grads,
                            bool create_graph) -> Maybe<void> {
      autograd::AutoGradMode mode(create_graph);
      CHECK_EQ_OR_RETURN(out_grads.size(), 1)
          << "out grad size should be 1, but got " << out_grads.size();
      in_grads->resize(1);
      std::shared_ptr<one::Tensor> d_x = JUST(functional::Transpose(input, input_index));
      (*in_grads)[0] = JUST(functional::DiagonalGrad(out_grads[0], d_x, offset));
      return Maybe<void>::Ok();
    };
    backward_fn->status = []() { return true; };
    TensorTuple outputs{output};
    JUST(GetThreadLocalAutogradEngine()->AddNode("view::diagonal_backward", backward_fn, {input},
                                                 &outputs));
  }

  return output;
}

}  // namespace view
}  // namespace one
}  // namespace oneflow<|MERGE_RESOLUTION|>--- conflicted
+++ resolved
@@ -75,13 +75,7 @@
   auto tensor_impl = std::make_shared<EagerMirroredTensorImpl>(
       tensor_meta, JUST(input->tensor_storage()), requires_grad,
       /*is_leaf=*/!requires_grad);
-<<<<<<< HEAD
-  JUST(tensor_impl->InitEagerBlobObject(JUST(blob_object->compute_local_dep_object()),
-                                        /*pin_memory=*/false));
-  std::shared_ptr<Tensor> output(new MirroredTensor(tensor_impl));
-=======
-  JUST(tensor_impl->InitEagerBlobObject(JUST(blob_object->compute_local_dep_object())));
->>>>>>> 6b18ee88
+  JUST(tensor_impl->InitEagerBlobObject(JUST(blob_object->compute_local_dep_object()), /*pin_memory=*/false));
 
   auto view_tensor = std::make_shared<MirroredTensor>(tensor_impl);
 
