/*
Copyright 2020 The OneFlow Authors. All rights reserved.

Licensed under the Apache License, Version 2.0 (the "License");
you may not use this file except in compliance with the License.
You may obtain a copy of the License at

    http://www.apache.org/licenses/LICENSE-2.0

Unless required by applicable law or agreed to in writing, software
distributed under the License is distributed on an "AS IS" BASIS,
WITHOUT WARRANTIES OR CONDITIONS OF ANY KIND, either express or implied.
See the License for the specific language governing permissions and
limitations under the License.
*/

#include "oneflow/core/framework/tensor_methods.h"

#include "oneflow/core/autograd/autograd_engine.h"
#include "oneflow/core/autograd/autograd_mode.h"
#include "oneflow/core/common/shape.h"
#include "oneflow/core/eager/eager_blob_object.h"
#include "oneflow/core/framework/stride.h"
#include "oneflow/core/functional/functional.h"
#include "oneflow/core/register/ofblob.h"
#include "oneflow/core/framework/instructions_builder.h"

namespace oneflow {
namespace one {

Maybe<bool> IsContiguous(const std::shared_ptr<Tensor>& tensor) {
  if(tensor->is_lazy() || tensor->is_consistent()){
    return true;
  }
  const Shape& shape = *tensor->shape();
  if(!shape.is_initialized() || shape.NumAxes()<1 || shape.elem_cnt() <= 1 ){
    return true;
  }
  // printf("; >>> shape:%s", shape.DebugStr().c_str());
  const Stride& stride = *JUST(tensor->stride());
  // printf("; >>> stride:%s", stride.ToString().c_str());
  int64_t dim = shape.NumAxes();
  int64_t expected_stride = 1;
  bool contig_if_nonempty = true;
  for (int64_t i = dim - 1; i >= 0; --i) {
    // Contiguous by default when any dim is equal to zero
    // https://stackoverflow.com/questions/31681324/identify-contiguous-segments-of-a-non-contiguous-numpy-array
    if (shape.At(i) == 0) { return true; }
    if (contig_if_nonempty && shape.At(i) != 1) {
      if (stride.At(i) != expected_stride) { contig_if_nonempty = false; }
      expected_stride *= shape.At(i);
    }
  }
  return contig_if_nonempty;
}

namespace view {

Maybe<Tensor> BasicView(const std::shared_ptr<Tensor>& input, const Shape& target_shape,
                        int64_t storage_offset) {
  /**
   * This function provides basic view capabilities which
   * accept input tensor with target shape, and return viewed tensor.
   *
   * The viewed tensor shared memory with input tensor, and both of
   * them are memory contiguous, but has different shapes/strides.
   */
<<<<<<< HEAD
  Stride target_stride(target_shape);
  return BasicView(input, target_shape, target_stride, storage_offset);
}

Maybe<Tensor> BasicView(const std::shared_ptr<Tensor>& input, const Shape& target_shape,
                        const Stride& target_stride, int64_t storage_offset) {
  // const int64_t blob_offset = storage_offset + JUST(JUST(input->AsMirroredTensor())->storage_offset());
  storage_offset = storage_offset + JUST(JUST(input->AsMirroredTensor())->storage_offset());
=======
  Stride target_strides(target_shape);
>>>>>>> fe8a608b
  // TODO(): Check shape compatible.
  auto device = JUST(input->device());
  auto tensor_meta = std::make_shared<MirroredTensorMeta>(
      std::make_shared<Shape>(target_shape), input->dtype()->data_type(), device,
      std::make_shared<Stride>(target_stride), JUST(JUST(input->AsMirroredTensor())->storage_offset()));

  JUST(input->has_eager_blob_object());
  // new output tensor
  const auto& blob_object = JUST(input->eager_blob_object());
  auto tensor_impl = std::make_shared<EagerMirroredTensorImpl>(
      tensor_meta, JUST(input->tensor_storage()), input->requires_grad(),
      /*is_leaf=*/!input->requires_grad());
  JUST(tensor_impl->InitEagerBlobObject(JUST(blob_object->compute_local_dep_object())));
  std::shared_ptr<Tensor> output(new MirroredTensor(tensor_impl));
  // run tensor view instruction
  JUST(PhysicalRun([&](InstructionsBuilder* builder) -> Maybe<void> {
    return builder->TensorView(JUST(input->AsMirroredTensor()), JUST(output->AsMirroredTensor()), storage_offset);
  }));
  return output;
}

Maybe<Tensor> Reshape(const std::shared_ptr<Tensor>& input, const Shape& shape) {
  if (!(input->is_eager() && input->is_local())) {
    return Error::RuntimeError() << "view::Reshape(): input should be eager local tensor, but got "
                                 << (input->is_lazy() ? "lazy" : "consistent");
  }
  int need_infer_axis = -1;
  size_t count = 1;
  for (int i = 0; i < shape.NumAxes(); ++i) {
    if (shape.At(i) == -1) {
      CHECK_EQ_OR_RETURN(need_infer_axis, -1)
          << "Shape " << shape.ToString() << " has more than 1 axis that needs to be infered.";
      need_infer_axis = i;
    } else {
      count *= shape.At(i);
    }
  }

  std::shared_ptr<Tensor> output;
  size_t x_count = input->shape()->Count(0);
  if (need_infer_axis == -1) {
    CHECK_EQ_OR_RETURN(shape.Count(0), x_count);
    output = JUST(BasicView(input, shape, 0));
  } else {
    Shape infered_shape = shape;
    infered_shape.Set(need_infer_axis, x_count / count);
    CHECK_EQ_OR_RETURN(infered_shape.Count(0), x_count)
        << "Shape " << shape.ToString() << " is invalid for input of shape "
        << input->shape()->ToString();
    output = JUST(BasicView(input, infered_shape, 0));
  }

  if (autograd::GradMode::is_enabled() && input->requires_grad()) {
    Shape input_shape(input->shape()->dim_vec());
    auto backward_fn =
        std::make_shared<std::function<Maybe<void>(const TensorTuple&, TensorTuple*, bool)>>(
            [=](const TensorTuple& out_grads, TensorTuple* in_grads,
                bool create_graph) -> Maybe<void> {
              autograd::AutoGradMode mode(create_graph);
              CHECK_EQ_OR_RETURN(out_grads.size(), 1);
              in_grads->resize(1);
              in_grads->at(0) = JUST(functional::Reshape(out_grads.at(0), input_shape));
              return Maybe<void>::Ok();
            });
    TensorTuple outputs{output};
    JUST(GetThreadLocalAutogradEngine()->AddBackwardFuncPtr("view::reshape_backward", backward_fn,
                                                            {input}, &outputs));
  }
  return output;
}

Maybe<Tensor> Slice(const std::shared_ptr<Tensor>& input, const std::vector<int64_t>& starts,
                    const std::vector<int64_t>& ends, const std::vector<int64_t>& steps) {
  if (!(input->is_eager() && input->is_local())) {
    return Error::RuntimeError() << "view::Slice(): input should be eager local tensor, but is "
                                 << (input->is_lazy() ? "lazy" : "consistent");
  }
  const auto& shape = input->shape();
  const auto& strides = JUST(input->stride());
  const int64_t ndim = starts.size();
  if (ndim != shape->NumAxes()) {
    return Error::RuntimeError() << "view::Slice(): starts size is expected " << shape->NumAxes()
                                 << ", but got " << ndim;
  }
  if (ends.size() != ndim || steps.size() != ndim) {
    return Error::RuntimeError() << "view::Slice(): " << (ends.size() != ndim ? "ends" : "steps")
                                 << " size is not equal to start.";
  }
  DimVector target_dims(ndim);
  StrideVector target_strides(ndim);
  int64_t storage_offset = 0;
  for (int i = 0; i < ndim; ++i) {
    int64_t step = std::min(steps.at(i), shape->At(i));
    if (step < 0) { return Error::RuntimeError() << "Step must be greater than zero."; }
    int64_t start = std::min(starts.at(i), shape->At(i));
    int64_t end = std::min(ends.at(i), shape->At(i));
    if (start < 0) { start += shape->At(i); }
    if (start < 0) start = 0;
    if (end < 0) { end += shape->At(i); }
    if (end < start) end = start;
    int64_t length = start == end ? 0 : (end - start + step - 1) / step;
    target_dims[i] = length;
    target_strides[i] = step * strides->At(i);
    storage_offset += start * strides->At(i);
  }

  auto output = JUST(BasicView(input, Shape(target_dims), Stride(target_strides), storage_offset));
  if (input->requires_grad()) {
    auto backward_fn =
        std::make_shared<std::function<Maybe<void>(const TensorTuple&, TensorTuple*, bool)>>(
            [=](const TensorTuple& out_grads, TensorTuple* in_grads,
                bool create_graph) -> Maybe<void> {
              autograd::AutoGradMode mode(create_graph);
              CHECK_EQ_OR_RETURN(out_grads.size(), 1);
              in_grads->resize(1);
              in_grads->at(0) =
                  JUST(functional::SliceGrad(out_grads.at(0), input, starts, ends, steps));
              return Maybe<void>::Ok();
            });
    TensorTuple outputs{output};
    JUST(GetThreadLocalAutogradEngine()->AddBackwardFuncPtr("view::slice_backward", backward_fn,
                                                            {input}, &outputs));
  }
  return output;
}

Maybe<Tensor> Narrow(const std::shared_ptr<Tensor>& input, const int64_t& dim, const int64_t& start,
                     const int64_t& length) {
  const auto& shape = input->shape();
  const auto& strides = JUST(input->stride());
  const int64_t ndim = shape->NumAxes();
  CHECK_GT_OR_RETURN(ndim, 0);
  CHECK_GE_OR_RETURN(dim, 0);
  CHECK_GE_OR_RETURN(start, 0);
  CHECK_GE_OR_RETURN(length, 0);
  CHECK_GE_OR_RETURN(shape->At(dim), start + length);

  DimVector dim_vec;
  dim_vec.insert(dim_vec.end(), shape->dim_vec().cbegin(), shape->dim_vec().cbegin() + dim);
  dim_vec.insert(dim_vec.end(), length);
  dim_vec.insert(dim_vec.end(), shape->dim_vec().cbegin() + dim + 1, shape->dim_vec().end());

  int64_t storage_offset = 0;
  Shape target_shape(dim_vec);

  StrideVector stride_vec(ndim);
  for (int i = 0; i < ndim; ++i) {
    stride_vec[i] = strides->At(i);
    if (dim == i) { storage_offset += start * strides->At(i); }
  }

  auto output = JUST(BasicView(input, target_shape, Stride(stride_vec), storage_offset));
  if (input->requires_grad()) {
    auto backward_fn =
        std::make_shared<std::function<Maybe<void>(const TensorTuple&, TensorTuple*, bool)>>(
            [=](const TensorTuple& out_grads, TensorTuple* in_grads,
                bool create_graph) -> Maybe<void> {
              autograd::AutoGradMode mode(create_graph);
              CHECK_EQ_OR_RETURN(out_grads.size(), 1);
              auto like = JUST(functional::Empty(Shape(input->shape()->dim_vec()), input->dtype(),
                                                 JUST(input->device())));
              in_grads->resize(1);
              in_grads->at(0) =
                  JUST(functional::NarrowGrad(out_grads.at(0), like, dim, start, length));
              return Maybe<void>::Ok();
            });
    TensorTuple outputs{output};
    JUST(GetThreadLocalAutogradEngine()->AddBackwardFuncPtr("view::narrow_backward", backward_fn,
                                                            {input}, &outputs));
  }
  return output;
}

void CheckIsPerm(const std::vector<int32_t>& perm) {
  std::vector<bool> is_used(perm.size(), false);
  FOR_RANGE(size_t, i, 0, perm.size()) {
    CHECK_GE(perm[i], 0);
    CHECK_LE(perm[i], perm.size());
    CHECK_EQ(is_used[perm[i]], false);
    is_used[perm[i]] = true;
  }
}

Maybe<Tensor> Transpose(const std::shared_ptr<Tensor>& input, const std::vector<int32_t>& permute) {
  const auto& shape = input->shape();
  const auto& strides = JUST(input->stride());
  const int64_t ndim = shape->NumAxes();
  const int64_t storage_offset = 0;

  CHECK_EQ_OR_RETURN(permute.size(), ndim);
  CheckIsPerm(permute);
  DimVector target_dims(ndim);

  StrideVector stride_vec(ndim);
  for (int i = 0; i < ndim; ++i) {
    target_dims[i] = shape->At(permute.at(i));
    stride_vec[i] = strides->At(permute.at(i));
  }

  auto output = JUST(BasicView(input, Shape(target_dims), Stride(stride_vec), storage_offset));
  if (input->requires_grad()) {
    auto backward_fn =
        std::make_shared<std::function<Maybe<void>(const TensorTuple&, TensorTuple*, bool)>>(
            [=](const TensorTuple& out_grads, TensorTuple* in_grads,
                bool create_graph) -> Maybe<void> {
              std::vector<int32_t> grad_perm;
              grad_perm.resize(ndim);
              for (int i = 0; i < ndim; ++i) { grad_perm.at(permute.at(i)) = i; }
              autograd::AutoGradMode mode(create_graph);
              CHECK_EQ_OR_RETURN(out_grads.size(), 1);
              in_grads->resize(1);
              in_grads->at(0) = JUST(functional::Transpose(out_grads.at(0), grad_perm));
              return Maybe<void>::Ok();
            });
    TensorTuple outputs{output};
    JUST(GetThreadLocalAutogradEngine()->AddBackwardFuncPtr("view::transpose_backward", backward_fn,
                                                            {input}, &outputs));
  }
  return output;
}

}  // namespace view
}  // namespace one
}  // namespace oneflow<|MERGE_RESOLUTION|>--- conflicted
+++ resolved
@@ -65,7 +65,6 @@
    * The viewed tensor shared memory with input tensor, and both of
    * them are memory contiguous, but has different shapes/strides.
    */
-<<<<<<< HEAD
   Stride target_stride(target_shape);
   return BasicView(input, target_shape, target_stride, storage_offset);
 }
@@ -74,9 +73,6 @@
                         const Stride& target_stride, int64_t storage_offset) {
   // const int64_t blob_offset = storage_offset + JUST(JUST(input->AsMirroredTensor())->storage_offset());
   storage_offset = storage_offset + JUST(JUST(input->AsMirroredTensor())->storage_offset());
-=======
-  Stride target_strides(target_shape);
->>>>>>> fe8a608b
   // TODO(): Check shape compatible.
   auto device = JUST(input->device());
   auto tensor_meta = std::make_shared<MirroredTensorMeta>(
@@ -93,7 +89,7 @@
   std::shared_ptr<Tensor> output(new MirroredTensor(tensor_impl));
   // run tensor view instruction
   JUST(PhysicalRun([&](InstructionsBuilder* builder) -> Maybe<void> {
-    return builder->TensorView(JUST(input->AsMirroredTensor()), JUST(output->AsMirroredTensor()), storage_offset);
+    return builder->TensorView(JUST(input->AsMirroredTensor()), JUST(output->AsMirroredTensor()));
   }));
   return output;
 }
