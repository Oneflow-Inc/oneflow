--- conflicted
+++ resolved
@@ -151,12 +151,7 @@
     storage_offset += start * strides->at(i);
   }
 
-<<<<<<< HEAD
-  auto output = JUST(BasicView(input, Shape(target_dims), Stride(target_strides), storage_offset));
-
-=======
   auto output = JUST(BasicView(input, Shape(target_dims), target_strides, storage_offset));
->>>>>>> a8180865
   if (autograd::GradMode::is_enabled() && input->requires_grad()) {
     const Shape in_shape = *input->shape();
     auto backward_fn = std::make_shared<BackwardFunction>();
