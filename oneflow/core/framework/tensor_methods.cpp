/*
Copyright 2020 The OneFlow Authors. All rights reserved.

Licensed under the Apache License, Version 2.0 (the "License");
you may not use this file except in compliance with the License.
You may obtain a copy of the License at

    http://www.apache.org/licenses/LICENSE-2.0

Unless required by applicable law or agreed to in writing, software
distributed under the License is distributed on an "AS IS" BASIS,
WITHOUT WARRANTIES OR CONDITIONS OF ANY KIND, either express or implied.
See the License for the specific language governing permissions and
limitations under the License.
*/
#include "oneflow/core/framework/tensor_methods.h"
#include "oneflow/core/autograd/autograd_engine.h"
#include "oneflow/core/autograd/autograd_mode.h"
#include "oneflow/core/common/container_util.h"
#include "oneflow/core/common/shape.h"
#include "oneflow/core/eager/eager_blob_object.h"
#include "oneflow/core/framework/stride.h"
#include "oneflow/core/functional/functional.h"
#include "oneflow/core/register/ofblob.h"
#include "oneflow/core/framework/instructions_builder.h"
#include "oneflow/xrt/utility/env.h"
#include "oneflow/core/ep/include/device_manager_registry.h"

namespace oneflow {
namespace one {
namespace view {

// NOTE: use env variable 'ONEFLOW_DISABLE_VIEW' control use view mechanism or not
// If  set true, then do not use view mechanism(and view ops)
bool IsEnvViewDisabled() {
  static const bool env_view_disabled = EnvToBool(ONEFLOW_DISABLE_VIEW, false);
  return env_view_disabled;
}

bool IsViewApplicable(const std::shared_ptr<Tensor>& input) {
  if (IsEnvViewDisabled()) { return false; }
  // NOTE: only eager local tensor support view for now
  // elem_cnt() >= 1  used to excluding 0 shape tensor
  if (input->is_local() && !(LazyMode::is_enabled()) && input->shape()->elem_cnt() >= 1) {
    return true;
  }
  return false;
}

Maybe<Tensor> BasicView(const std::shared_ptr<Tensor>& input, const Shape& target_shape,
                        int64_t storage_offset) {
  /**
   * This function provides basic view capabilities which
   * accept input tensor with target shape, and return viewed tensor.
   *
   * The viewed tensor shared memory with input tensor, and both of
   * them are memory contiguous, but has different shapes/strides.
   */
  Stride target_stride(target_shape);
  return BasicView(input, target_shape, target_stride, storage_offset);
}

Maybe<Tensor> BasicView(const std::shared_ptr<Tensor>& input, const Shape& target_shape,
                        const Stride& target_stride, int64_t storage_offset) {
  // TODO(): Check shape compatible.
  auto device = JUST(input->device());
  auto tensor_meta = std::make_shared<MirroredTensorMeta>(
      std::make_shared<Shape>(target_shape), input->dtype()->data_type(), device,
      std::make_shared<Stride>(target_stride), storage_offset);

  CHECK_OR_RETURN(JUST(input->has_eager_blob_object()));
  // new output tensor
  const auto& blob_object = JUST(input->eager_blob_object());
  bool requires_grad = (autograd::GradMode::is_enabled() && input->requires_grad());
  auto tensor_impl = std::make_shared<EagerMirroredTensorImpl>(
<<<<<<< HEAD
      tensor_meta, JUST(input->tensor_storage()), input->requires_grad(),
      /*is_leaf=*/!input->requires_grad());
  JUST(tensor_impl->InitEagerBlobObject(JUST(blob_object->compute_local_dep_object()),
                                        /*pin_memory=*/false));
=======
      tensor_meta, JUST(input->tensor_storage()), requires_grad,
      /*is_leaf=*/!requires_grad);
  JUST(tensor_impl->InitEagerBlobObject(JUST(blob_object->compute_local_dep_object())));
>>>>>>> 7dcb4c1f
  std::shared_ptr<Tensor> output(new MirroredTensor(tensor_impl));

  // NOTE: TensorView instruction will be remove in the future
  JUST(PhysicalRun([&](InstructionsBuilder* builder) -> Maybe<void> {
    return builder->TensorView(JUST(input->AsMirroredTensor()), JUST(output->AsMirroredTensor()));
  }));
  return output;
}

Maybe<Tensor> Reshape(const std::shared_ptr<Tensor>& input, const Shape& target_shape) {
  Stride target_stride(target_shape);
  return Reshape(input, target_shape, target_stride);
}

Maybe<Tensor> Reshape(const std::shared_ptr<Tensor>& input, const Shape& target_shape,
                      const Stride& target_stride) {
  int64_t storage_offset = JUST(JUST(input->AsMirroredTensor())->storage_offset());
  std::shared_ptr<Tensor> output =
      JUST(BasicView(input, target_shape, target_stride, storage_offset));

  if (autograd::GradMode::is_enabled() && input->requires_grad()) {
    Shape input_shape(input->shape()->dim_vec());
    auto backward_fn = std::make_shared<BackwardFunction>();
    backward_fn->body = [=](const TensorTuple& out_grads, TensorTuple* in_grads,
                            bool create_graph) -> Maybe<void> {
      autograd::AutoGradMode mode(create_graph);
      CHECK_EQ_OR_RETURN(out_grads.size(), 1);  // NOLINT(maybe-need-error-msg)
      in_grads->resize(1);
      *JUST(oneflow::VectorAt(in_grads, 0)) =
          JUST(functional::Reshape(JUST(oneflow::VectorAt(out_grads, 0)), input_shape));
      return Maybe<void>::Ok();
    };
    backward_fn->status = []() { return false; };
    TensorTuple outputs{output};
    JUST(GetThreadLocalAutogradEngine()->AddNode("view::reshape_backward", backward_fn, {input},
                                                 &outputs));
  }
  return output;
}

Maybe<Tensor> Slice(const std::shared_ptr<Tensor>& input, const std::vector<int64_t>& starts,
                    const std::vector<int64_t>& ends, const std::vector<int64_t>& steps) {
  const auto& shape = input->shape();
  const auto& strides = JUST(input->stride());
  const int64_t ndim = starts.size();

  CHECK_OR_RETURN(ndim == shape->NumAxes())
      << Error::RuntimeError() << "view::Slice(): starts size is expected " << shape->NumAxes()
      << ", but got " << ndim;

  CHECK_OR_RETURN(ends.size() == ndim && steps.size() == ndim)
      << Error::RuntimeError() << "view::Slice(): " << (ends.size() != ndim ? "ends" : "steps")
      << " size is not equal to start.";

  DimVector target_dims(ndim);
  StrideVector target_strides(ndim);
  int64_t storage_offset = JUST(JUST(input->AsMirroredTensor())->storage_offset());
  for (int i = 0; i < ndim; ++i) {
    int64_t step = std::min(steps[i], shape->At(i));
    CHECK_OR_RETURN(step >= 0) << Error::RuntimeError() << "Step must be greater than zero.";
    int64_t start = std::min(starts[i], shape->At(i));
    int64_t end = std::min(ends[i], shape->At(i));
    if (start < 0) { start += shape->At(i); }
    if (start < 0) start = 0;
    if (end < 0) { end += shape->At(i); }
    if (end < start) end = start;
    int64_t length = start == end ? 0 : (end - start + step - 1) / step;
    target_dims[i] = length;
    target_strides[i] = step * strides->At(i);
    storage_offset += start * strides->At(i);
  }

  auto output = JUST(BasicView(input, Shape(target_dims), Stride(target_strides), storage_offset));
  if (autograd::GradMode::is_enabled() && input->requires_grad()) {
    auto backward_fn = std::make_shared<BackwardFunction>();
    backward_fn->body = [=](const TensorTuple& out_grads, TensorTuple* in_grads,
                            bool create_graph) -> Maybe<void> {
      autograd::AutoGradMode mode(create_graph);
      CHECK_EQ_OR_RETURN(out_grads.size(), 1);  // NOLINT(maybe-need-error-msg)
      in_grads->resize(1);
      (*in_grads)[0] = JUST(functional::SliceGrad(
          JUST(VectorAt(out_grads, 0)), Shape(input->shape()->dim_vec()), starts, ends, steps));
      return Maybe<void>::Ok();
    };
    backward_fn->status = []() { return true; };
    TensorTuple outputs{output};
    JUST(GetThreadLocalAutogradEngine()->AddNode("view::slice_backward", backward_fn, {input},
                                                 &outputs));
  }
  return output;
}

Maybe<Tensor> Unsqueeze(const std::shared_ptr<Tensor>& input, const int32_t& expand_dim) {
  const auto& shape = input->shape();
  const auto& strides = JUST(input->stride());
  const auto& ndim = shape->NumAxes();

  DimVector target_dim_vec(ndim + 1);
  StrideVector target_stride_vec(ndim + 1);

  {
    int cnt = 0;
    for (int i = 0; i < ndim; i++) {
      if (i == expand_dim) { cnt++; }
      target_dim_vec[cnt] = shape->At(i);
      target_stride_vec[cnt] = strides->At(i);
      cnt++;
    }
    target_dim_vec[expand_dim] = 1;
    target_stride_vec[expand_dim] = strides->At(expand_dim);
  }

  int64_t storage_offset = JUST(JUST(input->AsMirroredTensor())->storage_offset());
  std::shared_ptr<Tensor> output =
      JUST(BasicView(input, Shape(target_dim_vec), Stride(target_stride_vec), storage_offset));

  if (autograd::GradMode::is_enabled() && input->requires_grad()) {
    auto backward_fn = std::make_shared<BackwardFunction>();
    backward_fn->body = [=](const TensorTuple& out_grads, TensorTuple* in_grads,
                            bool create_graph) -> Maybe<void> {
      autograd::AutoGradMode mode(create_graph);
      CHECK_EQ_OR_RETURN(out_grads.size(), 1);  // NOLINT(maybe-need-error-msg)
      in_grads->resize(1);
      *JUST(oneflow::VectorAt(in_grads, 0)) =
          JUST(functional::Reshape(JUST(oneflow::VectorAt(out_grads, 0)), *shape));
      return Maybe<void>::Ok();
    };
    backward_fn->status = []() { return false; };
    TensorTuple outputs{output};
    JUST(GetThreadLocalAutogradEngine()->AddNode("view::unsqueeze_backward", backward_fn, {input},
                                                 &outputs));
  }
  return output;
}

Maybe<Tensor> Squeeze(const std::shared_ptr<Tensor>& input,
                      const std::vector<int32_t>& squeeze_dims) {
  const auto& shape = input->shape();
  const auto& strides = JUST(input->stride());
  const int64_t ndim = shape->NumAxes();

  const int target_ndim = ndim - squeeze_dims.size();
  DimVector target_dim_vec(target_ndim);
  StrideVector target_stride_vec(target_ndim);

  {
    int cnt = 0;
    for (int i = 0; i < ndim; i++) {
      if (find(squeeze_dims.begin(), squeeze_dims.end(), i) == squeeze_dims.end()) {
        target_dim_vec[cnt] = shape->At(i);
        target_stride_vec[cnt] = strides->At(i);
        cnt++;
      }
    }
  }

  int64_t storage_offset = JUST(JUST(input->AsMirroredTensor())->storage_offset());
  std::shared_ptr<Tensor> output =
      JUST(BasicView(input, Shape(target_dim_vec), Stride(target_stride_vec), storage_offset));

  if (autograd::GradMode::is_enabled() && input->requires_grad()) {
    auto backward_fn = std::make_shared<BackwardFunction>();
    backward_fn->body = [=](const TensorTuple& out_grads, TensorTuple* in_grads,
                            bool create_graph) -> Maybe<void> {
      autograd::AutoGradMode mode(create_graph);
      CHECK_EQ_OR_RETURN(out_grads.size(), 1);  // NOLINT(maybe-need-error-msg)
      in_grads->resize(1);
      *JUST(oneflow::VectorAt(in_grads, 0)) = JUST(functional::Reshape(
          JUST(oneflow::VectorAt(out_grads, 0)), Shape(input->shape()->dim_vec())));
      return Maybe<void>::Ok();
    };
    backward_fn->status = []() { return true; };
    TensorTuple outputs{output};
    JUST(GetThreadLocalAutogradEngine()->AddNode("view::squeeze_backward", backward_fn, {input},
                                                 &outputs));
  }
  return output;
}

Maybe<Tensor> Expand(const std::shared_ptr<Tensor>& input, const std::vector<int32_t>& in_shape,
                     const std::vector<int32_t>& expand_shape) {
  const auto& shape = input->shape();
  const auto& strides = JUST(input->stride());
  const int64_t ndim = in_shape.size();

  const int64_t target_ndim = expand_shape.size();
  DimVector target_dim_vec(target_ndim);
  StrideVector target_stride_vec(target_ndim);

  for (int i = 0; i < target_ndim; i++) {
    if (i < ndim) {
      if (expand_shape[target_ndim - 1 - i] == -1) {
        target_dim_vec[target_ndim - 1 - i] = in_shape[ndim - 1 - i];
        target_stride_vec[target_ndim - 1 - i] = strides->At(ndim - 1 - i);
      } else if (in_shape[ndim - 1 - i]
                 == 1) {  // TODO (bowen): what if dim is 1, should stride be set to 0?
        target_dim_vec[target_ndim - 1 - i] = expand_shape[target_ndim - 1 - i];
        target_stride_vec[target_ndim - 1 - i] = 0;
      } else {
        if (expand_shape[target_ndim - 1 - i] != in_shape[ndim - 1 - i]) {
          return Error::RuntimeError()
                 << "The expanded size of the tensor (" << expand_shape[target_ndim - 1 - i] << ")"
                 << "must match the existing size (" << in_shape[ndim - 1 - i]
                 << ") at non-singleton dimension " << ndim - i << ".  Target sizes: "
                 << ".  Tensor sizes: " << shape->ToString();
        }
        target_dim_vec[target_ndim - 1 - i] = in_shape[ndim - 1 - i];
        target_stride_vec[target_ndim - 1 - i] = strides->At(ndim - 1 - i);
      }
    } else {
      if (expand_shape[target_ndim - 1 - i] == -1) {
        return Error::RuntimeError() << "The expanded size of the tensor (-1) "
                                     << "isn't allowed in a leading, non-existing dimension 0";
      }
      target_dim_vec[target_ndim - 1 - i] = expand_shape[target_ndim - 1 - i];
      target_stride_vec[target_ndim - 1 - i] = 0;
    }
  }

  int64_t storage_offset = JUST(JUST(input->AsMirroredTensor())->storage_offset());
  std::shared_ptr<Tensor> output =
      JUST(BasicView(input, Shape(target_dim_vec), Stride(target_stride_vec), storage_offset));

  if (autograd::GradMode::is_enabled() && input->requires_grad()) {
    auto backward_fn = std::make_shared<BackwardFunction>();
    backward_fn->body = [=](const TensorTuple& out_grads, TensorTuple* in_grads,
                            bool create_graph) -> Maybe<void> {
      autograd::AutoGradMode mode(create_graph);
      CHECK_EQ_OR_RETURN(out_grads.size(), 1)
          << "out grad size should be 1, but got " << out_grads.size();
      in_grads->resize(1);
      (*in_grads)[0] = JUST(functional::ExpandGrad(out_grads[0], in_shape, expand_shape));
      return Maybe<void>::Ok();
    };
    backward_fn->status = []() { return true; };
    TensorTuple outputs{output};
    JUST(GetThreadLocalAutogradEngine()->AddNode("view::expand_backward", backward_fn, {input},
                                                 &outputs));
  }
  return output;
}

Maybe<Tensor> Narrow(const std::shared_ptr<Tensor>& input, const int64_t& dim, const int64_t& start,
                     const int64_t& length) {
  const auto& shape = input->shape();
  const auto& strides = JUST(input->stride());
  const int64_t ndim = shape->NumAxes();
  DimVector dim_vec;
  dim_vec.insert(dim_vec.end(), shape->dim_vec().cbegin(), shape->dim_vec().cbegin() + dim);
  dim_vec.insert(dim_vec.end(), length);
  dim_vec.insert(dim_vec.end(), shape->dim_vec().cbegin() + dim + 1, shape->dim_vec().end());

  int64_t storage_offset = JUST(JUST(input->AsMirroredTensor())->storage_offset());
  Shape target_shape(dim_vec);

  StrideVector stride_vec(ndim);
  for (int i = 0; i < ndim; ++i) {
    stride_vec[i] = strides->At(i);
    if (dim == i) { storage_offset += start * strides->At(i); }
  }

  auto output = JUST(BasicView(input, target_shape, Stride(stride_vec), storage_offset));
  if (autograd::GradMode::is_enabled() && input->requires_grad()) {
    auto backward_fn = std::make_shared<BackwardFunction>();
    backward_fn->body = [=](const TensorTuple& out_grads, TensorTuple* in_grads,
                            bool create_graph) -> Maybe<void> {
      autograd::AutoGradMode mode(create_graph);
      CHECK_EQ_OR_RETURN(out_grads.size(), 1)
          << "out grad size should be 1, but got " << out_grads.size();
      auto like = JUST(functional::Empty(Shape(input->shape()->dim_vec()), input->dtype(),
                                         JUST(input->device())));
      in_grads->resize(1);
      (*in_grads)[0] = JUST(functional::NarrowGrad(out_grads[0], like, dim, start, length));
      return Maybe<void>::Ok();
    };
    backward_fn->status = []() { return true; };
    TensorTuple outputs{output};
    JUST(GetThreadLocalAutogradEngine()->AddNode("view::narrow_backward", backward_fn, {input},
                                                 &outputs));
  }
  return output;
}

Maybe<Tensor> AsStrided(const std::shared_ptr<one::Tensor>& input, const std::vector<int32_t>& size,
                        const std::vector<int32_t>& stride, const int32_t& storage_offset) {
  DimVector dim_vec;
  dim_vec.insert(dim_vec.end(), size.begin(), size.end());
  Shape target_shape(dim_vec);
  StrideVector stride_vec(stride.size());
  for (int i = 0; i < stride.size(); ++i) { stride_vec[i] = stride[i]; }
  auto output = JUST(view::BasicView(input, target_shape, Stride(stride_vec), storage_offset));
  if (autograd::GradMode::is_enabled() && input->requires_grad()) {
    auto backward_fn = std::make_shared<BackwardFunction>();
    backward_fn->body = [=](const TensorTuple& out_grads, TensorTuple* in_grads,
                            bool create_graph) -> Maybe<void> {
      autograd::AutoGradMode mode(create_graph);
      CHECK_EQ_OR_RETURN(out_grads.size(), 1)
          << "out grad size should be 1, but got " << out_grads.size();
      auto like = JUST(functional::Empty(Shape(input->shape()->dim_vec()), input->dtype(),
                                         JUST(input->device())));
      in_grads->resize(1);
      (*in_grads)[0] =
          JUST(functional::AsStridedGrad(out_grads[0], like, size, stride, storage_offset));
      return Maybe<void>::Ok();
    };
    backward_fn->status = []() { return true; };
    TensorTuple outputs{output};
    JUST(GetThreadLocalAutogradEngine()->AddNode("view::as_strided_backward", backward_fn, {input},
                                                 &outputs));
  }
  return output;
}

Maybe<Tensor> Transpose(const std::shared_ptr<Tensor>& input, const std::vector<int32_t>& permute) {
  const auto& shape = input->shape();
  const auto& strides = JUST(input->stride());
  const int64_t ndim = shape->NumAxes();
  int64_t storage_offset = JUST(JUST(input->AsMirroredTensor())->storage_offset());

  CHECK_EQ_OR_RETURN(permute.size(), ndim)
      << "permute size should be equal to input tensor's ndim, but got " << permute.size();
  auto positive_perm = permute;
  for (auto i = 0; i < positive_perm.size(); i++) {
    if (positive_perm[i] < 0) { positive_perm[i] += ndim; }
    CHECK_OR_RETURN(positive_perm[i] >= 0 && positive_perm[i] < ndim)
        << "IndexError: Dimension out of range (expected to be in range of [" << -ndim << ","
        << ndim << " ) but got " << positive_perm[i];
  }

  DimVector target_dims(ndim);

  StrideVector stride_vec(ndim);
  for (int i = 0; i < ndim; ++i) {
    target_dims[i] = shape->At(permute[i]);
    stride_vec[i] = strides->At(permute[i]);
  }

  auto output = JUST(BasicView(input, Shape(target_dims), Stride(stride_vec), storage_offset));
  if (autograd::GradMode::is_enabled() && input->requires_grad()) {
    auto backward_fn = std::make_shared<BackwardFunction>();
    backward_fn->body = [=](const TensorTuple& out_grads, TensorTuple* in_grads,
                            bool create_graph) -> Maybe<void> {
      std::vector<int32_t> grad_perm;
      grad_perm.resize(ndim);
      for (int i = 0; i < ndim; ++i) { grad_perm[permute[i]] = i; }
      autograd::AutoGradMode mode(create_graph);
      CHECK_EQ_OR_RETURN(out_grads.size(), 1)
          << "out grad size should be 1, but got " << out_grads.size();
      in_grads->resize(1);
      (*in_grads)[0] = JUST(functional::Transpose(out_grads[0], grad_perm));
      return Maybe<void>::Ok();
    };
    backward_fn->status = []() { return true; };
    TensorTuple outputs{output};
    JUST(GetThreadLocalAutogradEngine()->AddNode("view::transpose_backward", backward_fn, {input},
                                                 &outputs));
  }
  return output;
}

Maybe<Tensor> UnfoldTensor(const std::shared_ptr<Tensor>& input, const int32_t& dimension,
                           const int32_t& size, const int32_t& step) {
  const auto& shape = input->shape();
  const auto& stride = JUST(input->stride());
  const int64_t ndim = shape->NumAxes();
  int64_t storage_offset = JUST(JUST(input->AsMirroredTensor())->storage_offset());

  CHECK_GE_OR_RETURN(dimension, 0) << "attibute dimension should be >= 0, but got " << dimension;
  CHECK_LE_OR_RETURN(dimension, ndim)
      << "attibute dimension should be <= input tensor's ndim, but got " << dimension;

  const int32_t max_size = ndim == 0 ? 1 : shape->At(dimension);
  CHECK_GT_OR_RETURN(size, 0) << "attibute size should be > 0, but got " << size;
  CHECK_LE_OR_RETURN(size, max_size)
      << "attibute size should be <= max_size(" << max_size << ") but got " << size;
  CHECK_GT_OR_RETURN(step, 0) << "attibute step should be > 0, but got " << size;

  DimVector out_shape(ndim + 1);
  StrideVector out_stride(ndim + 1);
  out_shape[ndim] = size;
  out_stride[ndim] = ndim == 0 ? 1 : stride->At(dimension);
  for (int64_t d = 0; d < ndim; ++d) {
    const int64_t in_size_at_d = shape->At(d);
    if (d == dimension) {
      out_shape.at(d) = (in_size_at_d - size) / step + 1;
      out_stride.at(d) = step * stride->At(d);
    } else {
      out_shape.at(d) = in_size_at_d;
      out_stride.at(d) = stride->At(d);
    }
  }
  auto output = JUST(BasicView(input, Shape(out_shape), Stride(out_stride), storage_offset));

  if (autograd::GradMode::is_enabled() && input->requires_grad()) {
    auto backward_fn = std::make_shared<BackwardFunction>();
    backward_fn->body = [=](const TensorTuple& out_grads, TensorTuple* in_grads,
                            bool create_graph) -> Maybe<void> {
      autograd::AutoGradMode mode(create_graph);
      CHECK_EQ_OR_RETURN(out_grads.size(), 1)
          << "out grad size should be 1, but got " << out_grads.size();
      in_grads->resize(1);
      (*in_grads)[0] =
          JUST(functional::UnfoldTensorGrad(out_grads[0], input, dimension, size, step));
      return Maybe<void>::Ok();
    };
    backward_fn->status = []() { return true; };
    TensorTuple outputs{output};
    JUST(GetThreadLocalAutogradEngine()->AddNode("view::unfold_tensor_backward", backward_fn,
                                                 {input}, &outputs));
  }

  return output;
}

Maybe<Tensor> Diagonal(const std::shared_ptr<Tensor>& input, const int32_t offset,
                       const int32_t dim1, const int32_t dim2) {
  const auto& shape = input->shape();
  const auto& stride = JUST(input->stride());
  const int64_t ndim = shape->NumAxes();
  int64_t storage_offset = JUST(JUST(input->AsMirroredTensor())->storage_offset());

  // infer output storage_offset
  int64_t diag_size = 0;
  if (offset >= 0) {
    diag_size = std::max<int64_t>(std::min(shape->At(dim1), shape->At(dim2) - offset), 0);
  } else {
    diag_size = std::max<int64_t>(std::min(shape->At(dim1) + offset, shape->At(dim2)), 0);
  }
  if (diag_size == 0) {
    // skip
  } else if (offset >= 0) {
    storage_offset += offset * stride->At(dim2);
  } else {
    storage_offset -= offset * stride->At(dim1);
  }

  CHECK_GE_OR_RETURN(ndim, 2) << "input tensor's ndim should be >= 2, but got " << ndim;
  // infer output shape and stride
  DimVector out_shape(shape->dim_vec());
  StrideVector out_stride(stride->StrideVec());
  out_shape.erase(out_shape.begin() + std::max(dim1, dim2));
  out_stride.erase(out_stride.begin() + std::max(dim1, dim2));
  out_shape.erase(out_shape.begin() + std::min(dim1, dim2));
  out_stride.erase(out_stride.begin() + std::min(dim1, dim2));
  out_shape.emplace_back(diag_size);
  out_stride.emplace_back(stride->At(dim1) + stride->At(dim2));

  // generate view tensor
  auto output = JUST(BasicView(input, Shape(out_shape), Stride(out_stride), storage_offset));
  // autograd
  if (autograd::GradMode::is_enabled() && input->requires_grad()) {
    std::vector<int32_t> input_index{dim1, dim2};
    for (int32_t i = 0; i < ndim; i++) {
      if (i != dim1 && i != dim2) { input_index.push_back(i); }
    }

    auto backward_fn = std::make_shared<BackwardFunction>();
    backward_fn->body = [=](const TensorTuple& out_grads, TensorTuple* in_grads,
                            bool create_graph) -> Maybe<void> {
      autograd::AutoGradMode mode(create_graph);
      CHECK_EQ_OR_RETURN(out_grads.size(), 1)
          << "out grad size should be 1, but got " << out_grads.size();
      in_grads->resize(1);
      std::shared_ptr<one::Tensor> d_x = JUST(functional::Transpose(input, input_index));
      (*in_grads)[0] = JUST(functional::DiagonalGrad(out_grads[0], d_x, offset));
      return Maybe<void>::Ok();
    };
    backward_fn->status = []() { return true; };
    TensorTuple outputs{output};
    JUST(GetThreadLocalAutogradEngine()->AddNode("view::diagonal_backward", backward_fn, {input},
                                                 &outputs));
  }

  return output;
}

}  // namespace view
}  // namespace one
}  // namespace oneflow<|MERGE_RESOLUTION|>--- conflicted
+++ resolved
@@ -73,16 +73,10 @@
   const auto& blob_object = JUST(input->eager_blob_object());
   bool requires_grad = (autograd::GradMode::is_enabled() && input->requires_grad());
   auto tensor_impl = std::make_shared<EagerMirroredTensorImpl>(
-<<<<<<< HEAD
-      tensor_meta, JUST(input->tensor_storage()), input->requires_grad(),
-      /*is_leaf=*/!input->requires_grad());
+      tensor_meta, JUST(input->tensor_storage()), requires_grad,
+      /*is_leaf=*/!requires_grad);
   JUST(tensor_impl->InitEagerBlobObject(JUST(blob_object->compute_local_dep_object()),
                                         /*pin_memory=*/false));
-=======
-      tensor_meta, JUST(input->tensor_storage()), requires_grad,
-      /*is_leaf=*/!requires_grad);
-  JUST(tensor_impl->InitEagerBlobObject(JUST(blob_object->compute_local_dep_object())));
->>>>>>> 7dcb4c1f
   std::shared_ptr<Tensor> output(new MirroredTensor(tensor_impl));
 
   // NOTE: TensorView instruction will be remove in the future
