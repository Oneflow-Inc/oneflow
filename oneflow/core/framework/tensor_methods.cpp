--- conflicted
+++ resolved
@@ -30,6 +30,7 @@
 namespace one {
 namespace view {
 
+
 bool IsViewApplicable(const std::shared_ptr<Tensor>& input) {
   // NOTE: only eager local tensor support view for now
   // elem_cnt() > 1  used to excluding 0 shape tensor
@@ -39,20 +40,6 @@
   return false;
 }
 
-<<<<<<< HEAD
-=======
-namespace view {
-
-bool IsViewApplicable(const std::shared_ptr<Tensor>& input) {
-  // NOTE: only eager local tensor support view for now
-  // elem_cnt() > 1  used to excluding 0 shape tensor
-  if (input->is_local() && !(LazyMode::is_enabled()) && input->shape()->elem_cnt() >= 1) {
-    return true;
-  }
-  return false;
-}
-
->>>>>>> a4fe078c
 Maybe<Tensor> BasicView(const std::shared_ptr<Tensor>& input, const Shape& target_shape,
                         int64_t storage_offset) {
   /**
@@ -98,15 +85,10 @@
                       const Stride& target_stride) {
   // TODO:(zhaoluyang) check input tensor is contiguous
   CHECK_OR_RETURN(IsViewApplicable(input))
-<<<<<<< HEAD
-      << Error::RuntimeError() << "view::Reshape(): input should be eager local tensor with element count >=1 , but got "
-      << (input->is_lazy() ? "lazy tensor" : "consistent tensor") << " with shape: " <<input->shape()->ToString() << "; element count: " << input->nelement() ;
-=======
       << Error::RuntimeError()
       << "view::Reshape(): input should be eager local tensor with element count >=1 , but got "
       << (input->is_lazy() ? "lazy tensor" : "consistent tensor")
       << " with shape: " << input->shape()->ToString() << "; element count: " << input->nelement();
->>>>>>> a4fe078c
 
   int64_t storage_offset = JUST(JUST(input->AsMirroredTensor())->storage_offset());
   std::shared_ptr<Tensor> output =
@@ -136,12 +118,8 @@
                     const std::vector<int64_t>& ends, const std::vector<int64_t>& steps) {
   CHECK_OR_RETURN(IsViewApplicable(input))
       << Error::RuntimeError() << "view::Slice(): input should be eager local tensor, but is "
-<<<<<<< HEAD
-      << (input->is_lazy() ? "lazy tensor" : "consistent tensor") << " with shape: " <<input->shape()->ToString() << "; element count: " << input->nelement() ;
-=======
-      << (input->is_lazy() ? "lazy tensor" : "consistent tensor")
-      << " with shape: " << input->shape()->ToString() << "; element count: " << input->nelement();
->>>>>>> a4fe078c
+      << (input->is_lazy() ? "lazy tensor" : "consistent tensor")
+      << " with shape: " << input->shape()->ToString() << "; element count: " << input->nelement();
   const auto& shape = input->shape();
   const auto& strides = JUST(input->stride());
   const int64_t ndim = starts.size();
@@ -194,12 +172,8 @@
 Maybe<Tensor> Unsqueeze(const std::shared_ptr<Tensor>& input, const int32_t& expand_dim) {
   CHECK_OR_RETURN(IsViewApplicable(input))
       << Error::RuntimeError() << "view::Unsqueeze(): input should be eager local tensor, but got "
-<<<<<<< HEAD
-      << (input->is_lazy() ? "lazy tensor" : "consistent tensor") << " with shape: " <<input->shape()->ToString() << "; element count: " << input->nelement() ;
-=======
-      << (input->is_lazy() ? "lazy tensor" : "consistent tensor")
-      << " with shape: " << input->shape()->ToString() << "; element count: " << input->nelement();
->>>>>>> a4fe078c
+      << (input->is_lazy() ? "lazy tensor" : "consistent tensor")
+      << " with shape: " << input->shape()->ToString() << "; element count: " << input->nelement();
 
   const auto& shape = input->shape();
   const auto& strides = JUST(input->stride());
@@ -232,12 +206,8 @@
               autograd::AutoGradMode mode(create_graph);
               CHECK_EQ_OR_RETURN(out_grads.size(), 1);
               in_grads->resize(1);
-<<<<<<< HEAD
-              in_grads->at(0) = JUST(functional::Reshape(out_grads.at(0), *shape));
-=======
               *JUST(oneflow::VectorAt(in_grads, 0)) =
                   JUST(functional::Reshape(JUST(oneflow::VectorAt(out_grads, 0)), *shape));
->>>>>>> a4fe078c
               return Maybe<void>::Ok();
             });
     TensorTuple outputs{output};
@@ -251,12 +221,8 @@
                       const std::vector<int32_t>& squeeze_dims) {
   CHECK_OR_RETURN(IsViewApplicable(input))
       << Error::RuntimeError() << "view::Squeeze(): input should be eager local tensor, but got "
-<<<<<<< HEAD
-      << (input->is_lazy() ? "lazy tensor" : "consistent tensor") << " with shape: " <<input->shape()->ToString() << "; element count: " << input->nelement() ;
-=======
-      << (input->is_lazy() ? "lazy tensor" : "consistent tensor")
-      << " with shape: " << input->shape()->ToString() << "; element count: " << input->nelement();
->>>>>>> a4fe078c
+      << (input->is_lazy() ? "lazy tensor" : "consistent tensor")
+      << " with shape: " << input->shape()->ToString() << "; element count: " << input->nelement();
 
   const auto& shape = input->shape();
   const auto& strides = JUST(input->stride());
@@ -289,12 +255,8 @@
               autograd::AutoGradMode mode(create_graph);
               CHECK_EQ_OR_RETURN(out_grads.size(), 1);
               in_grads->resize(1);
-<<<<<<< HEAD
-              in_grads->at(0) = JUST(functional::Reshape(out_grads.at(0), Shape(input->shape()->dim_vec())));
-=======
               *JUST(oneflow::VectorAt(in_grads, 0)) = JUST(functional::Reshape(
                   JUST(oneflow::VectorAt(out_grads, 0)), Shape(input->shape()->dim_vec())));
->>>>>>> a4fe078c
               return Maybe<void>::Ok();
             });
     TensorTuple outputs{output};
@@ -304,57 +266,6 @@
   return output;
 }
 
-<<<<<<< HEAD
-void CheckIsPerm(const std::vector<int32_t>& perm) {
-  std::vector<bool> is_used(perm.size(), false);
-  FOR_RANGE(size_t, i, 0, perm.size()) {
-    CHECK_GE(perm[i], 0);
-    CHECK_LE(perm[i], perm.size());
-    CHECK_EQ(is_used[perm[i]], false);
-    is_used[perm[i]] = true;
-  }
-}
-
-Maybe<Tensor> Permute(const std::shared_ptr<Tensor>& input, const std::vector<int32_t>& permute) {
-  const auto& shape = input->shape();
-  const auto& strides = JUST(input->stride());
-  const int64_t ndim = shape->NumAxes();
-  int64_t storage_offset = JUST(JUST(input->AsMirroredTensor())->storage_offset());
-
-  CHECK_EQ_OR_RETURN(permute.size(), ndim);
-  CheckIsPerm(permute);
-  DimVector target_dims(ndim);
-
-  StrideVector stride_vec(ndim);
-  for (int i = 0; i < ndim; ++i) {
-    target_dims[i] = shape->At(permute.at(i));
-    stride_vec[i] = strides->At(permute.at(i));
-  }
-
-  auto output = JUST(BasicView(input, Shape(target_dims), Stride(stride_vec), storage_offset));
-  if (input->requires_grad()) {
-    auto backward_fn =
-        std::make_shared<std::function<Maybe<void>(const TensorTuple&, TensorTuple*, bool)>>(
-            [=](const TensorTuple& out_grads, TensorTuple* in_grads,
-                bool create_graph) -> Maybe<void> {
-              std::vector<int32_t> grad_perm;
-              grad_perm.resize(ndim);
-              for (int i = 0; i < ndim; ++i) { grad_perm.at(permute.at(i)) = i; }
-              autograd::AutoGradMode mode(create_graph);
-              CHECK_EQ_OR_RETURN(out_grads.size(), 1);
-              in_grads->resize(1);
-              in_grads->at(0) = JUST(functional::Transpose(out_grads.at(0), grad_perm));
-              return Maybe<void>::Ok();
-            });
-    TensorTuple outputs{output};
-    JUST(GetThreadLocalAutogradEngine()->AddBackwardFuncPtr("view::transpose_backward", backward_fn,
-                                                            {input}, &outputs));
-  }
-  return output;
-}
-
-=======
->>>>>>> a4fe078c
 }  // namespace view
 }  // namespace one
 }  // namespace oneflow