/*
Copyright 2020 The OneFlow Authors. All rights reserved.

Licensed under the Apache License, Version 2.0 (the "License");
you may not use this file except in compliance with the License.
You may obtain a copy of the License at

    http://www.apache.org/licenses/LICENSE-2.0

Unless required by applicable law or agreed to in writing, software
distributed under the License is distributed on an "AS IS" BASIS,
WITHOUT WARRANTIES OR CONDITIONS OF ANY KIND, either express or implied.
See the License for the specific language governing permissions and
limitations under the License.
*/
#ifndef ONEFLOW_CORE_FRAMEWORK_STREAM_SUPPORT_STREAM_WAIT_H_
#define ONEFLOW_CORE_FRAMEWORK_STREAM_SUPPORT_STREAM_WAIT_H_

#include <glog/logging.h>
#include "oneflow/core/common/stream_type.h"

namespace oneflow {

struct StreamSupportStreamWait : public StreamTypeVisitor<StreamSupportStreamWait> {
  static bool VisitCompute(DeviceType device_type) { return Supported(device_type); }
  static bool VisitHost2Device(DeviceType device_type) { return false; }
  static bool VisitDevice2Host(DeviceType device_type) { return false; }
<<<<<<< HEAD
  static bool VisitAsyncedDevice2Host(DeviceType device_type) {
    return VisitDevice2Host(device_type);
  }
  static bool VisitCcl(DeviceType device_type) { return Supported(device_type); }
=======
  static bool VisitSyncedLaunchedCommNet(DeviceType device_type) { return Supported(device_type); }
  static bool VisitAsyncedLaunchedCommNet(DeviceType device_type) { return Supported(device_type); }
>>>>>>> 4fefb3e5
  static bool VisitBarrier(DeviceType device_type) { return false; }
  static bool VisitCriticalSection(DeviceType device_type) { return false; }
  static bool VisitLazyJobLauncher(DeviceType device_type) { return false; }
  static bool VisitPinnedCompute(DeviceType device_type) { return VisitCompute(device_type); }

 private:
  static bool Supported(DeviceType device_type) { return device_type == kCUDA; }
};

}  // namespace oneflow

#endif  // ONEFLOW_CORE_FRAMEWORK_STREAM_SUPPORT_STREAM_WAIT_H_<|MERGE_RESOLUTION|>--- conflicted
+++ resolved
@@ -25,15 +25,7 @@
   static bool VisitCompute(DeviceType device_type) { return Supported(device_type); }
   static bool VisitHost2Device(DeviceType device_type) { return false; }
   static bool VisitDevice2Host(DeviceType device_type) { return false; }
-<<<<<<< HEAD
-  static bool VisitAsyncedDevice2Host(DeviceType device_type) {
-    return VisitDevice2Host(device_type);
-  }
   static bool VisitCcl(DeviceType device_type) { return Supported(device_type); }
-=======
-  static bool VisitSyncedLaunchedCommNet(DeviceType device_type) { return Supported(device_type); }
-  static bool VisitAsyncedLaunchedCommNet(DeviceType device_type) { return Supported(device_type); }
->>>>>>> 4fefb3e5
   static bool VisitBarrier(DeviceType device_type) { return false; }
   static bool VisitCriticalSection(DeviceType device_type) { return false; }
   static bool VisitLazyJobLauncher(DeviceType device_type) { return false; }
