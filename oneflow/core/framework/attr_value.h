--- conflicted
+++ resolved
@@ -95,12 +95,9 @@
 
   virtual AttrType type() const = 0;
   virtual size_t hash_value() const = 0;
-<<<<<<< HEAD
   virtual std::string ToString() const = 0;
-=======
 
   virtual const void* Ptr() const = 0;
->>>>>>> 388c74eb
   virtual bool operator==(const AttrVal& other) const = 0;
   bool operator!=(const AttrVal& other) const { return !(*this == other); }
 
@@ -112,13 +109,10 @@
 class TypedAttrValIf : public AttrVal {
  public:
   virtual const T& val() const = 0;
-<<<<<<< HEAD
   size_t hash_value() const override { return std::hash<T>()(val()); }
   std::string ToString() const override { return fmt::format("{}", val()); }
-=======
 
   AttrType type() const override { return GetAttrType<T>::value; }
->>>>>>> 388c74eb
 
   bool operator==(const AttrVal& other) const override {
     if (other.type() != GetAttrType<T>::value) { return false; }
