--- conflicted
+++ resolved
@@ -17,10 +17,6 @@
 #define ONEFLOW_CORE_FRAMEWORK_ATTR_VALUE_H_
 
 #include <complex>
-<<<<<<< HEAD
-#include "fmt/format.h"
-=======
->>>>>>> 74a825b9
 #include "fmt/core.h"
 #include "oneflow/core/framework/device.h"
 #include "oneflow/core/framework/user_op_attr.pb.h"
@@ -30,25 +26,6 @@
 #include "oneflow/core/common/stride.h"
 #include "oneflow/core/common/data_type.h"
 #include "oneflow/core/common/protobuf.h"
-
-namespace std {
-template<>
-struct hash<std::complex<double>> {
-  size_t operator()(const std::complex<double>& c) const {
-    return std::hash<double>()(c.real()) ^ std::hash<double>()(c.imag());
-  }
-};
-}  // namespace std
-
-namespace fmt {
-template<>
-struct formatter<std::complex<double>> : formatter<std::string_view> {
-  template<typename FormatContext>
-  auto format(const std::complex<double>& c, FormatContext& ctx) {
-    return formatter<std::string_view>::format(fmt::format("({}+{}i)", c.real(), c.imag()), ctx);
-  }
-};
-}  // namespace fmt
 
 namespace oneflow {
 
