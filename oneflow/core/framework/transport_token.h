--- conflicted
+++ resolved
@@ -68,11 +68,7 @@
   static Maybe<TransportToken> NewMetaTransportToken();
   static Maybe<TransportToken> AcquireCtrlTransportToken(RankGroupCtrlCmd cmd);
   Maybe<void> TryAcquireCtrlTransportTokenLock() const;
-<<<<<<< HEAD
-  Maybe<void> ReleaseCtrlTransportTokenLock() const;
-=======
   Maybe<void> TryReleaseCtrlTransportTokenLock() const;
->>>>>>> c071635f
 
   static constexpr size_t MaxNumberOfThreadConsistentUId() {
     return (1 << kTransportTokenThreadConsistentUIdBit);
