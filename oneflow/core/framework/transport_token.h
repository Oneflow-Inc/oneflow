--- conflicted
+++ resolved
@@ -23,19 +23,9 @@
 
 namespace oneflow {
 
-<<<<<<< HEAD
-class ParallelDesc;
-
-const static int kTransportTokenTypeBit = 2;
-const static int kCtrlTransportTokenThreadConsistentUIdBit = 3;
-const static int kTransportTokenRankGroupLevelBit = 3;
-=======
 const static int kTransportTokenTypeBit = 8;
 const static int kTransportTokenThreadConsistentIdBit = 4;
 const static int kTransportTokenRankGroupLevelBit = 4;
-
-const static int kDataTransportTokenThreadConsistentUIdBit = 8;
->>>>>>> d73fb5e9
 
 const static int kDataTransportTokenThreadConsistentUIdBit = 8;
 
@@ -70,14 +60,6 @@
   TransportToken(TransportToken&) = default;
   ~TransportToken() = default;
 
-<<<<<<< HEAD
-  static Maybe<TransportToken> NewDataTransportToken(Symbol<ParallelDesc> parallel_desc);
-  static Maybe<TransportToken> NewMetaTransportToken();
-  static Maybe<TransportToken> AcquireCtrlTransportToken(RankGroupCtrlCmd cmd);
-  Maybe<void> TryAcquireCtrlTransportTokenLock() const;
-  Maybe<void> TryReleaseCtrlTransportTokenLock() const;
-
-=======
   static Maybe<TransportToken> NewTransportToken(TransportTokenType type);
 
   static constexpr size_t MaxNumberOfThreadConsistentUId() {
@@ -90,18 +72,11 @@
     return static_cast<uint64_t>(*this) == static_cast<uint64_t>(other);
   }
 
->>>>>>> d73fb5e9
   // Getters
   TransportTokenType type() const { return static_cast<TransportTokenType>(type_); }
-<<<<<<< HEAD
-  Maybe<int64_t> thread_consistent_id() const;
-  Maybe<int64_t> rank_group_level() const;
-  Maybe<RankGroupCtrlCmd> cmd() const;
-=======
   int thread_consistent_id() const { return thread_consistent_id_; }
   int rank_group_level() const { return rank_group_level_; }
   int seq_id() const { return seq_id_; }
->>>>>>> d73fb5e9
 
   // Setters
   Maybe<void> set_src_rank(int64_t val);
@@ -109,18 +84,10 @@
 
   operator uint64_t() const { return *reinterpret_cast<const uint64_t*>(this); }
 
-<<<<<<< HEAD
-  static Maybe<TransportToken> NewMetaTransportToken(int32_t thread_consistent_id,
-                                                     int32_t rank_group_level);
-  static Maybe<TransportToken> NewCtrlTransportToken(RankGroupCtrlCmd cmd,
-                                                     int32_t thread_consistent_id,
-                                                     int32_t rank_group_level);
-=======
   TransportToken& operator++() {
     ++seq_id_;
     return *this;
   }
->>>>>>> d73fb5e9
 
  private:
   TransportToken(TransportTokenType type, uint8_t thread_consistent_id, uint8_t rank_group_level)
