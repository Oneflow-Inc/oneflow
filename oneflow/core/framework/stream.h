--- conflicted
+++ resolved
@@ -25,15 +25,6 @@
 
 namespace oneflow {
 
-<<<<<<< HEAD
-namespace vm {
-class MirroredObject;
-class Stream;
-}  // namespace vm
-using LocalDepObject = vm::MirroredObject;
-
-=======
->>>>>>> 739181f1
 class Stream final {
  public:
   Stream(const Stream&) = default;
@@ -58,22 +49,11 @@
 
   static Maybe<Symbol<Stream>> RawNew(Symbol<Device> device, StreamRole stream_role);
 
-<<<<<<< HEAD
-  Maybe<void> Init();
-
-  Symbol<Device> device_;
-  StreamRole stream_role_;
-
-  LocalDepObject* schedule_local_dep_object_;
-  Optional<LocalDepObject*> transport_local_dep_object_;
-  vm::Stream* vm_stream_;
-=======
   Maybe<void> Init(size_t unique_stream_id);
 
   Symbol<Device> device_;
   StreamRole stream_role_;
   size_t unique_stream_id_;
->>>>>>> 739181f1
 };
 
 extern Maybe<Symbol<Stream>> (*GetDefaultStreamByDevice)(Symbol<Device>);
