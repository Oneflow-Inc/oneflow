--- conflicted
+++ resolved
@@ -13,13 +13,9 @@
 See the License for the specific language governing permissions and
 limitations under the License.
 */
-
 #include "oneflow/core/framework/random_generator.h"
 
-<<<<<<< HEAD
-=======
 #include <mutex>
->>>>>>> b37a3c7a
 #ifdef WITH_CUDA
 #include "oneflow/core/device/cuda_util.h"
 #endif  // WITH_CUDA
@@ -28,11 +24,7 @@
 namespace one {
 
 Maybe<void> ManualSeed(uint64_t seed) {
-<<<<<<< HEAD
-  JUST(GetDefaultAutoGenerator())->set_current_seed(seed);
-=======
   JUST(DefaultAutoGenerator())->set_current_seed(seed);
->>>>>>> b37a3c7a
   return Maybe<void>::Ok();
 }
 
@@ -47,19 +39,7 @@
 
 }  // namespace detail
 
-<<<<<<< HEAD
-Generator::Generator(const std::shared_ptr<AutoGeneratorImpl>& impl) : impl_(impl) {}
-
-Generator::Generator(const std::shared_ptr<GeneratorImpl>& impl) {
-  impl_ = std::make_shared<AutoGeneratorImpl>(impl);
-}
-=======
 Generator::Generator(const std::shared_ptr<GeneratorImpl>& impl) : impl_(impl) {}
-
-uint64_t Generator::current_seed() const { return impl_->current_seed(); }
-
-void Generator::set_current_seed(uint64_t seed) { impl_->set_current_seed(seed); }
->>>>>>> b37a3c7a
 
 uint64_t Generator::current_seed() const { return impl_->current_seed(); }
 
@@ -71,47 +51,19 @@
   return seed;
 }
 
-<<<<<<< HEAD
-Maybe<Generator> GetDefaultAutoGenerator() {
-=======
 Maybe<Generator> DefaultAutoGenerator() {
->>>>>>> b37a3c7a
   static auto default_auto_generator = std::make_shared<Generator>(
       std::make_shared<AutoGeneratorImpl>(detail::GetNonDeterministicRandom()));
   return default_auto_generator;
 }
 
-<<<<<<< HEAD
-Maybe<Generator> GetDefaultCPUGenerator() {
-  static auto default_cpu_generator =
-      std::make_shared<Generator>(JUST(JUST(GetDefaultAutoGenerator())->Get<DeviceType::kCPU>()));
-=======
 Maybe<Generator> DefaultCPUGenerator() {
   static auto default_cpu_generator =
       std::make_shared<Generator>(JUST(JUST(DefaultAutoGenerator())->Get<CPUGeneratorImpl>(0)));
->>>>>>> b37a3c7a
   return default_cpu_generator;
 }
 
 #ifdef WITH_CUDA
-<<<<<<< HEAD
-Maybe<Generator> GetDefaultCUDAGenerator(int device_index) {
-  static auto default_cuda_generator = std::make_shared<Generator>(
-      JUST(JUST(GetDefaultAutoGenerator())->Get<DeviceType::kGPU>(device_index)));
-  return default_cuda_generator;
-}
-#endif  // WITH_CUDA
-
-template<>
-Maybe<Generator> GetDefaultDeviceGenerator<DeviceType::kCPU>(int device_index) {
-  return GetDefaultCPUGenerator();
-}
-
-#ifdef WITH_CUDA
-template<>
-Maybe<Generator> GetDefaultDeviceGenerator<DeviceType::kGPU>(int device_index) {
-  return GetDefaultCUDAGenerator(device_index);
-=======
 Maybe<Generator> DefaultCUDAGenerator(int device_index) {
   static std::vector<std::shared_ptr<Generator>> default_cuda_generator;
   static std::once_flag init_flags;
@@ -139,15 +91,8 @@
 Maybe<Generator> MakeCPUGenerator() {
   return std::make_shared<Generator>(
       std::make_shared<CPUGeneratorImpl>(detail::GetNonDeterministicRandom()));
->>>>>>> b37a3c7a
 }
-#endif  // WITH_CUDA
 
-<<<<<<< HEAD
-Maybe<Generator> MakeAutoGenerator() {
-  return std::make_shared<Generator>(
-      std::make_shared<AutoGeneratorImpl>(detail::GetNonDeterministicRandom()));
-=======
 #ifdef WITH_CUDA
 Maybe<Generator> MakeCUDAGenerator(int device_index) {
   if (device_index == -1) { OF_CUDA_CHECK(cudaGetDevice(&device_index)); }
@@ -155,26 +100,9 @@
       << "Invalid device index " << device_index;
   return std::make_shared<Generator>(
       std::make_shared<CUDAGeneratorImpl>(detail::GetNonDeterministicRandom(), device_index));
->>>>>>> b37a3c7a
 }
 #endif  // WITH_CUDA
 
-<<<<<<< HEAD
-template<>
-Maybe<Generator> MakeDeviceGenerator<DeviceType::kCPU>(int device_index) {
-  return std::make_shared<Generator>(
-      std::make_shared<CPUGeneratorImpl>(detail::GetNonDeterministicRandom()));
-}
-
-#ifdef WITH_CUDA
-template<>
-Maybe<Generator> MakeDeviceGenerator<DeviceType::kGPU>(int device_index) {
-  if (device_index == -1) { OF_CUDA_CHECK(cudaGetDevice(&device_index)); }
-  CHECK_OR_RETURN(device_index >= 0 && device_index < detail::GetCudaDeviceCount())
-      << "Invalid device index " << device_index;
-  return std::make_shared<Generator>(
-      std::make_shared<CUDAGeneratorImpl>(detail::GetNonDeterministicRandom(), device_index));
-=======
 Maybe<Generator> MakeGenerator(const std::string& device, int device_index) {
   if (device == "cpu") {
     return MakeCPUGenerator();
@@ -191,23 +119,8 @@
                                 << " for making generator, please make sure the device is one of "
                                    "\"cpu\", \"cuda\" and \"auto\".";
   }
->>>>>>> b37a3c7a
 }
-#endif  // WITH_CUDA
 
-<<<<<<< HEAD
-Maybe<Generator> MakeGenerator(const std::string& device, int device_index) {
-  if (device == "cpu") {
-    return MakeDeviceGenerator<DeviceType::kCPU>();
-  }
-#ifdef WITH_CUDA
-  else if (device == "cuda" || device == "gpu") {
-    return MakeDeviceGenerator<DeviceType::kGPU>(device_index);
-  }
-#endif  // WITH_CUDA
-  else if (device == "auto") {
-    return MakeAutoGenerator();
-=======
 Maybe<Generator> DefaultGenerator(const std::string& device, int device_index) {
   if (device == "cpu") {
     return DefaultCPUGenerator();
@@ -219,7 +132,6 @@
 #endif  // WITH_CUDA
   else if (device == "auto") {
     return DefaultAutoGenerator();
->>>>>>> b37a3c7a
   } else {
     UNIMPLEMENTED_THEN_RETURN() << "Invalid device " << device
                                 << " for making generator, please make sure the device is one of "
