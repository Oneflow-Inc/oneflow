--- conflicted
+++ resolved
@@ -26,13 +26,9 @@
 #include "oneflow/core/framework/attr_value.h"
 #include "oneflow/core/framework/user_op_registry.h"
 #include "oneflow/core/framework/infer_util.h"
-<<<<<<< HEAD
 #include "oneflow/core/framework/op_kernel_context_if.h"
 #include "oneflow/core/device/device_context.h"
 #include "oneflow/core/stream/stream_context.h"
-=======
-#include "oneflow/core/ep/include/stream.h"
->>>>>>> 2d5dcedb
 #include "oneflow/core/job/placement.pb.h"
 #include "oneflow/core/job/parallel_desc.h"
 #include "oneflow/core/ep/include/stream.h"
@@ -43,7 +39,6 @@
 
 namespace user_op {
 
-<<<<<<< HEAD
 class KernelCreateContext : virtual public OpInfoIf,
                             virtual public DeviceInfoIf,
                             virtual public AttrIf {
@@ -57,19 +52,10 @@
                           virtual public StreamCtxAndDeviceCtxIf,
                           virtual public ConsistentInfoIf,
                           virtual public TensorDescIf {
-=======
-class KernelInitContext {
->>>>>>> 2d5dcedb
  public:
   OF_DISALLOW_COPY_AND_MOVE(KernelInitContext);
   virtual ~KernelInitContext() = default;
 
-<<<<<<< HEAD
-=======
-  virtual ep::Stream* stream() = 0;
-
-  virtual DeviceType device_type() const = 0;
->>>>>>> 2d5dcedb
   virtual const ParallelContext& parallel_ctx() const = 0;
   virtual const ParallelDesc& parallel_desc() const = 0;
   const OperatorConf& op_conf() const { return user_op_conf().op_conf(); }
@@ -91,11 +77,6 @@
 
   virtual const ParallelContext& parallel_ctx() const = 0;
 
-<<<<<<< HEAD
-=======
-  virtual ep::Stream* stream() = 0;
-  virtual Tensor* Tensor4ArgNameAndIndex(const std::string& arg_name, int32_t arg_index) = 0;
->>>>>>> 2d5dcedb
   virtual const ShapeView& ShapeView4ArgNameAndIndex(const std::string& arg_name,
                                                      int32_t arg_index) = 0;
   virtual MutShapeView* MutShapeView4ArgNameAndIndex(const std::string& arg_name,
@@ -128,15 +109,12 @@
   OF_DISALLOW_COPY_AND_MOVE(KernelComputeContext);
   virtual ~KernelComputeContext() = default;
 
-<<<<<<< HEAD
-=======
   virtual Tensor* Tensor4ArgNameAndIndex(const std::string& arg_name, int32_t index) = 0;
   virtual ep::Stream* stream() = 0;
 
   virtual const TensorDesc* TensorDesc4ArgNameAndIndex(const std::string& arg_name,
                                                        int32_t index) const = 0;
   virtual DeviceType device_type() const = 0;
->>>>>>> 2d5dcedb
   virtual const ParallelContext& parallel_ctx() const = 0;
 
  protected:
