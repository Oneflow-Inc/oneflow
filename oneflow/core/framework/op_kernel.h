/*
Copyright 2020 The OneFlow Authors. All rights reserved.

Licensed under the Apache License, Version 2.0 (the "License");
you may not use this file except in compliance with the License.
You may obtain a copy of the License at

    http://www.apache.org/licenses/LICENSE-2.0

Unless required by applicable law or agreed to in writing, software
distributed under the License is distributed on an "AS IS" BASIS,
WITHOUT WARRANTIES OR CONDITIONS OF ANY KIND, either express or implied.
See the License for the specific language governing permissions and
limitations under the License.
*/
#ifndef ONEFLOW_CORE_FRAMEWORK_OP_KERNEL_H_
#define ONEFLOW_CORE_FRAMEWORK_OP_KERNEL_H_

#include <memory>

#include <glog/logging.h>

#include "oneflow/core/framework/util.h"
#include "oneflow/core/framework/user_op_tensor.h"
#include "oneflow/core/framework/user_op_conf.h"
#include "oneflow/core/framework/user_op_registry.h"
#include "oneflow/core/framework/infer_util.h"
#include "oneflow/core/ep/include/stream.h"
#include "oneflow/core/job/placement.pb.h"
#include "oneflow/core/job/parallel_desc.h"
#include "oneflow/core/ep/include/stream.h"
#include "oneflow/core/vm/sync_vm_mode_guard.h"
namespace oneflow {

class JobDesc;

namespace user_op {

class KernelInitContext {
 public:
  OF_DISALLOW_COPY_AND_MOVE(KernelInitContext);
  virtual ~KernelInitContext() = default;

  virtual ep::Stream* stream() = 0;

  virtual DeviceType device_type() const = 0;
  virtual const ParallelContext& parallel_ctx() const = 0;
  virtual const TensorDesc* TensorDesc4ArgNameAndIndex(const std::string&, int32_t) const = 0;
  virtual const SbpParallel& SbpParallel4ArgNameAndIndex(const std::string&, int32_t) const = 0;
  virtual const TensorDesc* LogicalTensorDesc4ArgNameAndIndex(const std::string&,
                                                              int32_t) const = 0;
  virtual const ParallelDesc& parallel_desc() const = 0;
  virtual const NdSbp& NdSbp4ArgNameAndIndex(const std::string&, int32_t) const = 0;

  virtual const std::vector<std::pair<std::string, int32_t>>& inputs() const = 0;
  virtual const std::vector<std::pair<std::string, int32_t>>& outputs() const = 0;

  const std::string& input(const std::string& arg_name, int32_t index) const {
    return user_op_conf().input(arg_name, index);
  }
  const std::string& output(const std::string& arg_name, int32_t index) const {
    return user_op_conf().output(arg_name, index);
  }
  bool has_input(const std::string& arg_name, int32_t index) const {
    return user_op_conf().has_input(arg_name, index);
  }
  bool has_output(const std::string& arg_name, int32_t index) const {
    return user_op_conf().has_output(arg_name, index);
  }
  int32_t input_size(const std::string& arg_name) const {
    return user_op_conf().input_size(arg_name);
  }
  int32_t output_size(const std::string& arg_name) const {
    return user_op_conf().output_size(arg_name);
  }
  const std::string& op_name() const { return user_op_conf().op_name(); }
  const std::string& op_type_name() const { return user_op_conf().op_type_name(); }
  const OperatorConf& op_conf() const { return user_op_conf().op_conf(); }

  template<typename T>
  const T& Attr(const std::string& attr_name) const {
    return AttrValueCast<T>(*Attr4Name(attr_name));
  }

  template<typename T>
  const T& attr(const std::string& attr_name) const;

 protected:
  KernelInitContext() = default;

  virtual const UserOpConfWrapper& user_op_conf() const = 0;
  virtual const std::shared_ptr<const AttrVal>& Attr4Name(const std::string& attr_name) const = 0;
};

class KernelCacheContext {
 public:
  OF_DISALLOW_COPY_AND_MOVE(KernelCacheContext);
  virtual ~KernelCacheContext() = default;

  virtual ep::Stream* stream() = 0;

  virtual DeviceType device_type() const = 0;
  virtual const ParallelContext& parallel_ctx() const = 0;
  virtual const TensorDesc* TensorDesc4ArgNameAndIndex(const std::string&, int32_t) const = 0;
  virtual const SbpParallel& SbpParallel4ArgNameAndIndex(const std::string&, int32_t) const = 0;
  virtual const TensorDesc* LogicalTensorDesc4ArgNameAndIndex(const std::string&,
                                                              int32_t) const = 0;
  virtual const ParallelDesc& parallel_desc() const = 0;
  virtual const NdSbp& NdSbp4ArgNameAndIndex(const std::string&, int32_t) const = 0;

  virtual const std::vector<std::pair<std::string, int32_t>>& inputs() const = 0;
  virtual const std::vector<std::pair<std::string, int32_t>>& outputs() const = 0;

  const std::string& input(const std::string& arg_name, int32_t index) const {
    return user_op_conf().input(arg_name, index);
  }
  const std::string& output(const std::string& arg_name, int32_t index) const {
    return user_op_conf().output(arg_name, index);
  }
  bool has_input(const std::string& arg_name, int32_t index) const {
    return user_op_conf().has_input(arg_name, index);
  }
  bool has_output(const std::string& arg_name, int32_t index) const {
    return user_op_conf().has_output(arg_name, index);
  }
  int32_t input_size(const std::string& arg_name) const {
    return user_op_conf().input_size(arg_name);
  }
  int32_t output_size(const std::string& arg_name) const {
    return user_op_conf().output_size(arg_name);
  }
  const std::string& op_name() const { return user_op_conf().op_name(); }
  const std::string& op_type_name() const { return user_op_conf().op_type_name(); }
  const OperatorConf& op_conf() const { return user_op_conf().op_conf(); }

  template<typename T>
  const T& Attr(const std::string& attr_name) const {
    return AttrValueCast<T>(*Attr4Name(attr_name));
  }

  template<typename T>
  const T& attr(const std::string& attr_name) const;

 protected:
  KernelCacheContext() = default;

  virtual const UserOpConfWrapper& user_op_conf() const = 0;
  virtual const std::shared_ptr<const AttrVal>& Attr4Name(const std::string& attr_name) const = 0;
};

class KernelInferContext {
 public:
  OF_DISALLOW_COPY_AND_MOVE(KernelInferContext);
  virtual ~KernelInferContext() = default;

  virtual const std::vector<std::pair<std::string, int32_t>>& inputs() const = 0;
  virtual const std::vector<std::pair<std::string, int32_t>>& outputs() const = 0;
  virtual const TensorDesc* TensorDesc4ArgNameAndIndex(const std::string&, int32_t) const = 0;
  virtual DeviceType device_type() const = 0;
  virtual const ParallelContext& parallel_ctx() const = 0;

  virtual ep::Stream* stream() = 0;
  virtual Tensor* Tensor4ArgNameAndIndex(const std::string& arg_name, int32_t arg_index) = 0;
  virtual ShapeView ShapeView4ArgNameAndIndex(const std::string& arg_name, int32_t arg_index) = 0;
  virtual MutShapeView MutShapeView4ArgNameAndIndex(const std::string& arg_name,
                                                    int32_t arg_index) = 0;

  const std::string& input(const std::string& arg_name, int32_t index) const {
    return user_op_conf().input(arg_name, index);
  }
  const std::string& output(const std::string& arg_name, int32_t index) const {
    return user_op_conf().output(arg_name, index);
  }
  bool has_input(const std::string& arg_name, int32_t index) const {
    return user_op_conf().has_input(arg_name, index);
  }
  bool has_output(const std::string& arg_name, int32_t index) const {
    return user_op_conf().has_output(arg_name, index);
  }
  int32_t input_size(const std::string& arg_name) const {
    return user_op_conf().input_size(arg_name);
  }
  int32_t output_size(const std::string& arg_name) const {
    return user_op_conf().output_size(arg_name);
  }
  const std::string& op_name() const { return user_op_conf().op_name(); }
  const std::string& op_type_name() const { return user_op_conf().op_type_name(); }

  template<typename T>
  const T& Attr(const std::string& attr_name) const {
    return AttrValueCast<T>(*Attr4Name(attr_name));
  }

  virtual InferContext* MutOpInferContext() {
    UNIMPLEMENTED();
    return nullptr;
  }
  virtual const TensorDescInferFn& GetOpInferFn() const {
    UNIMPLEMENTED();
    static TensorDescInferFn empty_fn;
    return empty_fn;
  }

 protected:
  KernelInferContext() = default;

  virtual const UserOpConfWrapper& user_op_conf() const = 0;
  virtual const std::shared_ptr<const AttrVal>& Attr4Name(const std::string& attr_name) const = 0;
};

class Tensor;

class KernelComputeContext {
 public:
  OF_DISALLOW_COPY_AND_MOVE(KernelComputeContext);
  virtual ~KernelComputeContext() = default;

  virtual Tensor* Tensor4ArgNameAndIndex(const std::string& arg_name, int32_t index) = 0;
  virtual ep::Stream* stream() = 0;

  virtual const TensorDesc* TensorDesc4ArgNameAndIndex(const std::string& arg_name,
                                                       int32_t index) const = 0;
  virtual DeviceType device_type() const = 0;
  virtual const ParallelContext& parallel_ctx() const = 0;

  virtual const std::vector<std::pair<std::string, int32_t>>& inputs() const = 0;
  virtual const std::vector<std::pair<std::string, int32_t>>& outputs() const = 0;
  const std::string& input(const std::string& arg_name, int32_t index) const {
    return user_op_conf().input(arg_name, index);
  }
  const std::string& output(const std::string& arg_name, int32_t index) const {
    return user_op_conf().output(arg_name, index);
  }
  bool has_input(const std::string& arg_name, int32_t index) const {
    return user_op_conf().has_input(arg_name, index);
  }
  bool has_output(const std::string& arg_name, int32_t index) const {
    return user_op_conf().has_output(arg_name, index);
  }
  int32_t input_size(const std::string& arg_name) const {
    return user_op_conf().input_size(arg_name);
  }
  int32_t output_size(const std::string& arg_name) const {
    return user_op_conf().output_size(arg_name);
  }
  const std::string& op_name() const { return user_op_conf().op_name(); }
  const std::string& op_type_name() const { return user_op_conf().op_type_name(); }

  template<typename T>
  const T& Attr(const std::string& attr_name) const {
    return AttrValueCast<T>(*Attr4Name(attr_name));
  }

 protected:
  KernelComputeContext() = default;

  virtual const UserOpConfWrapper& user_op_conf() const = 0;

  virtual const std::shared_ptr<const AttrVal>& Attr4Name(const std::string& attr_name) const = 0;
};

class OpKernelState {
 public:
  virtual ~OpKernelState() = default;

 protected:
  OpKernelState() = default;
};

class OpKernelCache {
 public:
  virtual ~OpKernelCache() = default;

  static const int32_t kAllMayChanged = 0;
  static const int32_t kShapeNotChanged = 1 << 0;
  static const int32_t kAttrNotChanged = 1 << 1;

 protected:
  OpKernelCache() = default;
};

class OpKernel;

template<typename T, typename... Args>
OpKernel* NewOpKernel(Args&&... args);

class OpKernel {
 public:
  OF_DISALLOW_COPY_AND_MOVE(OpKernel);
  virtual ~OpKernel() = default;

  std::shared_ptr<OpKernelState> CreateOpKernelStateIf(KernelInitContext* ctx) const {
    SyncVmModeGuard guard(true);
    return CreateOpKernelState(ctx);
  }
std::shared_ptr<OpKernelCache> InitOpKernelCacheIf(KernelCacheContext* ctx) const {
    SyncVmModeGuard guard(true);
    return InitOpKernelCache(ctx);
  }
  void InitOpKernelCacheWithFlagsIf(KernelCacheContext* ctx, int8_t flag,
                                    std::shared_ptr<OpKernelCache>* cache_ptr) const {
    SyncVmModeGuard guard(true);
    return InitOpKernelCacheWithFlags(ctx, flag, cache_ptr);
  }
  void ComputeIf(KernelComputeContext* ctx, OpKernelState* state,
                 const OpKernelCache* cache) const {
    SyncVmModeGuard guard(true);
    return Compute(ctx, state, cache);
  }
  void InferShapeIf(KernelInferContext* ctx) const {
    SyncVmModeGuard guard(true);
    return InferShape(ctx);
  }
  virtual bool AlwaysComputeWhenAllOutputsEmpty() const = 0;
  virtual bool IsKernelLaunchSynchronized() const { return true; }

  bool has_state_or_cache() const { return has_state_or_cache_; }

 protected:
  OpKernel() : has_state_or_cache_(true) {}
  

  virtual std::shared_ptr<OpKernelState> CreateOpKernelState(KernelInitContext* ctx) const {
    return std::shared_ptr<OpKernelState>();
  }

  virtual std::shared_ptr<OpKernelCache> InitOpKernelCache(KernelCacheContext* ctx) const {
    return std::shared_ptr<OpKernelCache>();
  }

  virtual void InitOpKernelCacheWithFlags(KernelCacheContext* ctx, int8_t flag,
                                          std::shared_ptr<OpKernelCache>* cache_ptr) const {
    *cache_ptr = InitOpKernelCache(ctx);
  }

  virtual void Compute(KernelComputeContext* ctx, OpKernelState*, const OpKernelCache*) const {
    Compute(ctx);
  }
  virtual void Compute(KernelComputeContext*) const { LOG(WARNING) << "UNIMPLEMENTED"; }
  virtual void InferShape(KernelInferContext* ctx) const;
<<<<<<< HEAD
=======
  virtual bool AlwaysComputeWhenAllOutputsEmpty() const = 0;
  virtual bool IsKernelLaunchSynchronized() const { return true; }

  bool has_state_or_cache() const { return has_state_or_cache_; }

 protected:
  OpKernel() : has_state_or_cache_(true) {}
>>>>>>> 2431e491

 private:
  template<typename T, typename... Args>
  friend OpKernel* NewOpKernel(Args&&... args);
  bool has_state_or_cache_;
};

template<typename T, typename... Args>
OpKernel* NewOpKernel(Args&&... args) {
  OpKernel* ptr = new T(std::forward<Args>(args)...);
  ptr->has_state_or_cache_ = !(std::is_same<decltype(&OpKernel::CreateOpKernelState),
                                            decltype(&T::CreateOpKernelState)>::value
                               && std::is_same<decltype(&OpKernel::InitOpKernelCache),
                                               decltype(&T::InitOpKernelCache)>::value
                               && std::is_same<decltype(&OpKernel::InitOpKernelCacheWithFlags),
                                               decltype(&T::InitOpKernelCacheWithFlags)>::value);
  return ptr;
}

}  // namespace user_op

}  // namespace oneflow

#endif<|MERGE_RESOLUTION|>--- conflicted
+++ resolved
@@ -290,35 +290,29 @@
   virtual ~OpKernel() = default;
 
   std::shared_ptr<OpKernelState> CreateOpKernelStateIf(KernelInitContext* ctx) const {
-    SyncVmModeGuard guard(true);
+    SyncVmModeGuard guard(SyncVmMode::kEnable);
     return CreateOpKernelState(ctx);
   }
 std::shared_ptr<OpKernelCache> InitOpKernelCacheIf(KernelCacheContext* ctx) const {
-    SyncVmModeGuard guard(true);
+    SyncVmModeGuard guard(SyncVmMode::kEnable);
     return InitOpKernelCache(ctx);
   }
   void InitOpKernelCacheWithFlagsIf(KernelCacheContext* ctx, int8_t flag,
                                     std::shared_ptr<OpKernelCache>* cache_ptr) const {
-    SyncVmModeGuard guard(true);
+    SyncVmModeGuard guard(SyncVmMode::kEnable);
     return InitOpKernelCacheWithFlags(ctx, flag, cache_ptr);
   }
   void ComputeIf(KernelComputeContext* ctx, OpKernelState* state,
                  const OpKernelCache* cache) const {
-    SyncVmModeGuard guard(true);
+    SyncVmModeGuard guard(SyncVmMode::kEnable);
     return Compute(ctx, state, cache);
   }
   void InferShapeIf(KernelInferContext* ctx) const {
-    SyncVmModeGuard guard(true);
+    SyncVmModeGuard guard(SyncVmMode::kEnable);
     return InferShape(ctx);
   }
   virtual bool AlwaysComputeWhenAllOutputsEmpty() const = 0;
   virtual bool IsKernelLaunchSynchronized() const { return true; }
-
-  bool has_state_or_cache() const { return has_state_or_cache_; }
-
- protected:
-  OpKernel() : has_state_or_cache_(true) {}
-  
 
   virtual std::shared_ptr<OpKernelState> CreateOpKernelState(KernelInitContext* ctx) const {
     return std::shared_ptr<OpKernelState>();
@@ -338,16 +332,11 @@
   }
   virtual void Compute(KernelComputeContext*) const { LOG(WARNING) << "UNIMPLEMENTED"; }
   virtual void InferShape(KernelInferContext* ctx) const;
-<<<<<<< HEAD
-=======
-  virtual bool AlwaysComputeWhenAllOutputsEmpty() const = 0;
-  virtual bool IsKernelLaunchSynchronized() const { return true; }
 
   bool has_state_or_cache() const { return has_state_or_cache_; }
 
  protected:
   OpKernel() : has_state_or_cache_(true) {}
->>>>>>> 2431e491
 
  private:
   template<typename T, typename... Args>
