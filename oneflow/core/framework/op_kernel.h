#ifndef ONEFLOW_CORE_FRAMEWORK_OP_KERNEL_H_
#define ONEFLOW_CORE_FRAMEWORK_OP_KERNEL_H_

#include <glog/logging.h>
#include <memory>
#include "oneflow/core/framework/util.h"
#include "oneflow/core/framework/tensor.h"
#include "oneflow/core/framework/user_op_conf.h"
#include "oneflow/core/device/device_context.h"
#include "oneflow/core/job/placement.pb.h"
#include "oneflow/core/kernel/op_kernel_infer_cache_helper.h"

namespace oneflow {

class UserKernel;

namespace user_op {

class KernelInitContext {
 public:
  virtual ~KernelInitContext() = default;

  virtual DeviceCtx* device_ctx() = 0;

  virtual DeviceType device_type() const = 0;
  virtual const ParallelContext& parallel_ctx() const = 0;
  virtual const TensorDesc* TensorDesc4ArgNameAndIndex(const std::string&, int32_t) const = 0;

  virtual const std::vector<std::pair<std::string, int32_t>>& inputs() const = 0;
  virtual const std::vector<std::pair<std::string, int32_t>>& outputs() const = 0;

  template<typename T>
  T GetAttr(const std::string& attr_name) const {
    return user_op_conf_.attr<T>(attr_name);
  }

 protected:
  KernelInitContext(UserOpConfWrapper&& conf) : user_op_conf_(std::move(conf)) {}
  KernelInitContext(const KernelInitContext&) = delete;

 private:
  UserOpConfWrapper user_op_conf_;
};

class KernelInferContext {
 public:
  virtual ~KernelInferContext() = default;

  virtual const std::vector<std::pair<std::string, int32_t>>& inputs() const = 0;
  virtual const std::vector<std::pair<std::string, int32_t>>& outputs() const = 0;
  virtual const TensorDesc* TensorDesc4ArgNameAndIndex(const std::string&, int32_t) const = 0;
  virtual DeviceType device_type() const = 0;
  virtual const ParallelContext& parallel_ctx() const = 0;

  virtual DeviceCtx* device_ctx() = 0;
  virtual const ShapeView& ShapeView4ArgNameAndIndex(const std::string& arg_name,
                                                     int32_t arg_index) = 0;
  virtual MutShapeView* MutShapeView4ArgNameAndIndex(const std::string& arg_name,
                                                     int32_t arg_index) = 0;

  template<typename T>
  T GetAttr(const std::string& attr_name) const {
    return user_op_conf_.attr<T>(attr_name);
  }

  virtual void NaiveInferShape() { UNIMPLEMENTED(); }
  virtual OpKernelInferCacheHelper* GetInferCacheHelper() { UNIMPLEMENTED(); }

 protected:
  KernelInferContext(UserOpConfWrapper&& conf) : user_op_conf_(conf) {}
  KernelInferContext(const KernelInferContext&) = delete;

 private:
  UserOpConfWrapper user_op_conf_;
};

class Tensor;

class KernelComputeContext {
 public:
  virtual ~KernelComputeContext() = default;

  virtual Tensor* Tensor4ArgNameAndIndex(const std::string& arg_name, int32_t index) = 0;
  virtual DeviceCtx* device_ctx() = 0;

  virtual DeviceType device_type() const = 0;
  virtual const ParallelContext& parallel_ctx() const = 0;

  virtual const std::vector<std::pair<std::string, int32_t>>& inputs() const = 0;
  virtual const std::vector<std::pair<std::string, int32_t>>& outputs() const = 0;

  template<typename T>
  T GetAttr(const std::string& attr_name) const {
    return user_op_conf_.attr<T>(attr_name);
  }

 protected:
  KernelComputeContext(UserOpConfWrapper&& conf) : user_op_conf_(conf) {}
  KernelComputeContext(const KernelComputeContext&) = delete;

 private:
  UserOpConfWrapper user_op_conf_;
};

class OpKernelState {
 public:
  virtual ~OpKernelState() = default;

 protected:
  OpKernelState() = default;
};

class OpKernel {
 public:
  OF_DISALLOW_COPY_AND_MOVE(OpKernel);
  virtual ~OpKernel() = default;

  virtual std::shared_ptr<OpKernelState> CreateOpKernelState(KernelInitContext* ctx) const {
    return std::shared_ptr<OpKernelState>();
  }

  virtual void Compute(KernelComputeContext* ctx, OpKernelState*) const { Compute(ctx); }
  virtual void Compute(KernelComputeContext*) const { LOG(INFO) << "UNIMPLEMENTED"; }

<<<<<<< HEAD
  virtual void InferShape(KernelInferContext* ctx) const { ctx->NaiveInferShape(); }
=======
  virtual bool AlwaysComputeWhenAllOutputsEmpty() const = 0;
>>>>>>> 2b312a48

 protected:
  OpKernel() = default;

 private:
  friend UserKernel;

  void ForwardShape(KernelInferContext* ctx) const {
    ctx->GetInferCacheHelper()->ForwardShape(
        [this](KernelInferContext* ctx) { this->InferShape(ctx); }, ctx);
  }
};

}  // namespace user_op

}  // namespace oneflow

#endif<|MERGE_RESOLUTION|>--- conflicted
+++ resolved
@@ -121,12 +121,8 @@
 
   virtual void Compute(KernelComputeContext* ctx, OpKernelState*) const { Compute(ctx); }
   virtual void Compute(KernelComputeContext*) const { LOG(INFO) << "UNIMPLEMENTED"; }
-
-<<<<<<< HEAD
   virtual void InferShape(KernelInferContext* ctx) const { ctx->NaiveInferShape(); }
-=======
   virtual bool AlwaysComputeWhenAllOutputsEmpty() const = 0;
->>>>>>> 2b312a48
 
  protected:
   OpKernel() = default;
