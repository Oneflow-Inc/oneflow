--- conflicted
+++ resolved
@@ -14,6 +14,10 @@
 limitations under the License.
 */
 #include "oneflow/core/framework/op_interpreter.h"
+
+#include "oneflow/core/autograd/autograd_engine.h"
+#include "oneflow/core/autograd/autograd_mode.h"
+#include "oneflow/core/eager/foreign_boxing_util.h"
 #include "oneflow/core/framework/op_interpreter_util.h"
 #include "oneflow/core/framework/op_expr_grad_closure.h"
 #include "oneflow/core/framework/instructions_builder.h"
@@ -24,48 +28,16 @@
 #include "oneflow/core/framework/tensor.h"
 #include "oneflow/core/framework/tensor_name_scope.h"
 #include "oneflow/core/framework/tensor_tuple.h"
-#include "oneflow/core/eager/foreign_boxing_util.h"
 #include "oneflow/core/operator/operator.h"
 
 namespace oneflow {
 namespace one {
 
-<<<<<<< HEAD
 Maybe<void> LazyInterpreter::Apply(const OpExpr& op_expr, const TensorTuple& inputs,
                                    TensorTuple* outputs) const {
 #define APPLY_IF(op_type)                                              \
   if (const auto* op = dynamic_cast<const op_type##Expr*>(&op_expr)) { \
     return ApplyImpl(*op, inputs, outputs);                            \
-=======
-namespace {
-
-Maybe<void> SetAutogradAttr4Outputs(const TensorTuple& inputs, TensorTuple* outputs) {
-  if (inputs.empty()) {
-    for (auto& output : *outputs) { output->set_is_leaf(true); }
-    return Maybe<void>::Ok();
-  }
-  bool requires_grad =
-      std::any_of(inputs.begin(), inputs.end(),
-                  [](const std::shared_ptr<Tensor>& tensor) { return tensor->requires_grad(); });
-  for (auto& output : *outputs) {
-    output->set_requires_grad(requires_grad);
-    output->set_is_leaf(!requires_grad);
-  }
-  return Maybe<void>::Ok();
-}
-
-}  // namespace
-
-void OpExprInterpreter::ResetState() { state_.reset(new OpExprInterpState); }
-
-Maybe<void> LazyInterpreter::Apply(const OpExpr* op_expr, const TensorTuple& inputs,
-                                   TensorTuple& outputs) {
-  ResetState();
-
-#define APPLY_IF(op_type)                                             \
-  if (const auto* op = dynamic_cast<const op_type##Expr*>(op_expr)) { \
-    return Apply_(op, inputs, outputs);                               \
->>>>>>> 0d735fa1
   }
 
   APPLY_IF(FunctionOp);
@@ -313,35 +285,51 @@
   return Maybe<void>::Ok();
 }
 
-<<<<<<< HEAD
+namespace {
+
+Maybe<void> DetermineIsLeaf(const TensorTuple& inputs, TensorTuple* outputs) {
+  if (inputs.empty()) {
+    for (auto& output : *outputs) { output->set_is_leaf(true); }
+  }
+  return Maybe<void>::Ok();
+}
+
+Maybe<void> DetermineRequiresGrad(const TensorTuple& inputs, TensorTuple* outputs) {
+  bool requires_grad =
+      std::any_of(inputs.begin(), inputs.end(),
+                  [](const std::shared_ptr<Tensor>& tensor) { return tensor->requires_grad(); });
+  for (auto& output : *outputs) {
+    output->set_requires_grad(requires_grad);
+    output->set_is_leaf(!requires_grad);
+  }
+  return Maybe<void>::Ok();
+}
+
+}  // namespace
+
 Maybe<void> AutogradInterpreter::Apply(const OpExpr& op_expr, const TensorTuple& inputs,
                                        TensorTuple* outputs) const {
-  // TODO(hjchen2)
-  return internal_->Apply(op_expr, inputs, outputs);
-=======
-Maybe<void> AutogradInterpreter::Apply(const OpExpr* op_expr, const TensorTuple& inputs,
-                                       TensorTuple& outputs) {
-  // forward
   {
     autograd::AutoGradMode mode(false);
-    JUST(normal_interp_->Apply(op_expr, inputs, outputs));
-    JUST(SetAutogradAttr4Outputs(inputs, &outputs);)
-  }
-  if (autograd::AutoGradEnabled()) {
-    auto op_grad = op_expr->GetOrCreateOpGrad();
-    auto ctx = normal_interp_->state();
-    op_grad->SaveForwardTensor(ctx.get(), inputs, outputs);
+    JUST(internal_->Apply(op_expr, inputs, outputs));
+    JUST(DetermineIsLeaf(inputs, outputs));
+    JUST(DetermineRequiresGrad(inputs, outputs));
+  }
+  if (autograd::GradMode::is_enabled()) {
+    auto grad_closure = JUST(op_expr.GetOrCreateOpGradClosure());
+    grad_closure->Capture(inputs, *outputs);
 
     auto backward_fn =
-        std::make_shared<std::function<void(const TensorTuple&, TensorTuple*, bool)>>(
-            [=](const TensorTuple& out_grads, TensorTuple* in_grads, bool create_graph) {
-              autograd::AutogradMode mode(create_graph);
-              op_grad->DoBackward(ctx.get(), out_grads);
+        std::make_shared<std::function<Maybe<void>(const TensorTuple&, TensorTuple*, bool)>>(
+            [=](const TensorTuple& out_grads, TensorTuple* in_grads,
+                bool create_graph) -> Maybe<void> {
+              autograd::AutoGradMode mode(create_graph);
+              JUST(grad_closure->DoBackward(out_grads, in_grads));
+              return Maybe<void>::Ok();
             });
-    GetThreadLocalAutogradEngine()->AddBackwardFuncPtr(backward_fn, inputs, &outputs);
-  }
-  return Maybe<void>::Ok();
->>>>>>> 0d735fa1
+    GetThreadLocalAutogradEngine()->AddBackwardFuncPtr(backward_fn, inputs, outputs);
+  }
+  return Maybe<void>::Ok();
 }
 
 }  // namespace one
