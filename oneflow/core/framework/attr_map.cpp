/*
Copyright 2020 The OneFlow Authors. All rights reserved.

Licensed under the Apache License, Version 2.0 (the "License");
you may not use this file except in compliance with the License.
You may obtain a copy of the License at

    http://www.apache.org/licenses/LICENSE-2.0

Unless required by applicable law or agreed to in writing, software
distributed under the License is distributed on an "AS IS" BASIS,
WITHOUT WARRANTIES OR CONDITIONS OF ANY KIND, either express or implied.
See the License for the specific language governing permissions and
limitations under the License.
*/

#include <fmt/ranges.h>
#include "oneflow/core/framework/attr_map.h"
#include "oneflow/core/framework/attr_value.h"
#include "oneflow/core/framework/attr_value_accessor.h"
#include "oneflow/core/framework/user_op_attr.pb.h"
#include "oneflow/core/operator/op_conf.pb.h"
#include "oneflow/core/framework/mutable_attr_map.h"

namespace oneflow {

AttrMap::AttrInternal::AttrInternal()
    : max_size(0),
      size(0),
      hash_value(0),
      ordered_attr_names(std::make_shared<OrderedStringList<8>>()) {}

AttrMap::AttrInternal::AttrInternal(
    size_t _max_size, size_t _size, size_t _hash_value,
    const std::shared_ptr<OrderedStringList<8>>& _ordered_attr_names)
    : max_size(_max_size),
      size(_size),
      hash_value(_hash_value),
      ordered_attr_names(_ordered_attr_names) {}

AttrMap::AttrMap() : internal_(std::make_shared<AttrMap::AttrInternal>()) {}

AttrMap::AttrMap(const MutableAttrMap& other)
    : internal_(std::make_shared<AttrMap::AttrInternal>(other.max_size(), /*size*/ 0,
                                                        /*hash_value*/ 0,
                                                        other.ordered_attr_names())) {
  internal_->attrs.resize(internal_->max_size);
  for (int i = 0; i < internal_->max_size; ++i) {
    internal_->attrs[i].second = other.valid_masks()[i];
    if (other.valid_masks()[i]) {
      ++(internal_->size);
      internal_->attrs[i].first = other.attrs()[i];
      // compute hash code
      HashCombine(&internal_->hash_value, other.attrs()[i]->hash_value());
    }
  }
}

AttrMap::AttrMap(const UserOpConf& user_conf)
    : internal_(std::make_shared<AttrMap::AttrInternal>()) {
  for (const auto& kv : user_conf.attr()) {
    auto cpp_attr_value = user_op::AttrValueUtil::ToCppAttrValue(kv.second);
    if (cpp_attr_value.IsOk()) {
      ++(internal_->size);
      internal_->ordered_attr_names->emplace_back(kv.first);
      internal_->attrs.emplace_back(CHECK_JUST(cpp_attr_value), true);
      // compute hash code
      HashCombine(&internal_->hash_value, internal_->attrs.back().first->hash_value());
    } else {
      LOG(ERROR) << user_conf.DebugString()
                 << " failed to convert to cpp attr value, key: " << kv.first;
    }
  }
  internal_->max_size = internal_->size;
}

AttrMap& AttrMap::operator=(const AttrMap& other) {
  internal_ = other.internal_;
  return *this;
}

bool AttrMap::operator==(const AttrMap& other) const {
  if (internal_->size != other.internal_->size
      || internal_->hash_value != other.internal_->hash_value) {
    return false;
  }
  for (int i = 0; i < std::min(internal_->size, other.internal_->size); ++i) {
    if (internal_->attrs[i].second != other.internal_->attrs[i].second) { return false; }
    if (internal_->attrs[i].second) {
      if ((*internal_->ordered_attr_names)[i] != (*other.internal_->ordered_attr_names)[i]) {
        return false;
      }
      if (*(internal_->attrs[i].first) != *(other.internal_->attrs[i].first)) { return false; }
    }
  }
  return true;
}

template<typename T>
Maybe<const T&> AttrMap::GetAttr(const std::string& attr_name) const {
  const auto& attr = Attr4Name(attr_name);
  CHECK_OR_RETURN(attr) << Error::InvalidValueError()
                        << "no attribute found. attribute name: " << attr_name;
  const auto* ptr = dynamic_cast<const user_op::TypedAttrVal<T>*>(attr.get());
  CHECK_NOTNULL_OR_RETURN(ptr) << Error::RuntimeError() << "Ptr should be non-null";
  return ptr->val();
}

const std::shared_ptr<const user_op::AttrVal>& AttrMap::Attr4Name(
    const std::string& attr_name) const {
  int idx = internal_->ordered_attr_names->order(attr_name);
  if (idx >= 0) { return internal_->attrs[idx].first; }
  static const std::shared_ptr<const user_op::AttrVal> none;
  return none;
}

bool AttrMap::Has(const std::string& attr_name) const { return Attr4Name(attr_name) != nullptr; }

AttrMap::const_iterator::const_iterator(size_t pos, const AttrMap::AttrInternal* internal)
    : pos_(pos), internal_(internal) {
  UpdateKV();
}

AttrMap::const_iterator& AttrMap::const_iterator::operator++() {
  ++pos_;
  UpdateKV();
  return *this;
}

void AttrMap::const_iterator::UpdateKV() {
  while (pos_ < internal_->max_size) {
    if (internal_->attrs[pos_].second) { break; }
    ++pos_;
  }
  if (pos_ < internal_->max_size) {
    kv_.first = (*internal_->ordered_attr_names)[pos_];
    kv_.second = internal_->attrs[pos_].first;
  }
}

<<<<<<< HEAD
std::string ComposedAttrMap::ToString() const {
  std::vector<std::string> results;
  for (const auto& attr : prior_) {
    results.emplace_back(fmt::format("{}={}", attr.first, attr.second->ToString()));
  }
  for (const auto& attr : base_) {
    if (prior_.find(attr.first) != prior_.end()) { continue; }
    results.emplace_back(fmt::format("{}={}", attr.first, attr.second->ToString()));
  }
  return fmt::format("{}", fmt::join(results, ", "));
}
=======
AttrMap MakeAttrMapFromUserOpConf(const UserOpConf& user_conf) { return AttrMap(user_conf); }
>>>>>>> 388c74eb

template<typename T>
Maybe<const T&> ComposedAttrMap::GetAttr(const std::string& attr_name) const {
  const auto& attr = Attr4Name(attr_name);
  CHECK_OR_RETURN(attr) << Error::InvalidValueError()
                        << "no attribute found. attribute name: " << attr_name;
  return dynamic_cast<const user_op::TypedAttrVal<T>*>(attr.get())->val();
}

const std::shared_ptr<const user_op::AttrVal>& ComposedAttrMap::Attr4Name(
    const std::string& attr_name) const {
  const auto& prior_attr = prior_.Attr4Name(attr_name);
  if (prior_attr) { return prior_attr; }
  return base_.Attr4Name(attr_name);
}

bool ComposedAttrMap::Has(const std::string& attr_name) const {
  return Attr4Name(attr_name) != nullptr;
}

#define DEFINE_ATTR_VALUE_MAP_GET_ATTR(field, T, attr_type)                         \
  template Maybe<const T&> AttrMap::GetAttr<T>(const std::string& attr_name) const; \
  template Maybe<const T&> ComposedAttrMap::GetAttr<T>(const std::string& attr_name) const;

OF_PP_FOR_EACH_TUPLE(DEFINE_ATTR_VALUE_MAP_GET_ATTR, ATTR_SEQ);
#undef DEFINE_ATTR_VALUE_MAP_GET_ATTR

}  // namespace oneflow<|MERGE_RESOLUTION|>--- conflicted
+++ resolved
@@ -138,7 +138,6 @@
   }
 }
 
-<<<<<<< HEAD
 std::string ComposedAttrMap::ToString() const {
   std::vector<std::string> results;
   for (const auto& attr : prior_) {
@@ -150,9 +149,7 @@
   }
   return fmt::format("{}", fmt::join(results, ", "));
 }
-=======
 AttrMap MakeAttrMapFromUserOpConf(const UserOpConf& user_conf) { return AttrMap(user_conf); }
->>>>>>> 388c74eb
 
 template<typename T>
 Maybe<const T&> ComposedAttrMap::GetAttr(const std::string& attr_name) const {
