/*
Copyright 2020 The OneFlow Authors. All rights reserved.

Licensed under the Apache License, Version 2.0 (the "License");
you may not use this file except in compliance with the License.
You may obtain a copy of the License at

    http://www.apache.org/licenses/LICENSE-2.0

Unless required by applicable law or agreed to in writing, software
distributed under the License is distributed on an "AS IS" BASIS,
WITHOUT WARRANTIES OR CONDITIONS OF ANY KIND, either express or implied.
See the License for the specific language governing permissions and
limitations under the License.
*/
#ifndef ONEFLOW_CORE_FRAMEWORK_OP_EXPR_H_
#define ONEFLOW_CORE_FRAMEWORK_OP_EXPR_H_

#include "oneflow/core/common/util.h"
#include "oneflow/core/operator/op_conf.pb.h"
#include "oneflow/core/framework/attr_map.h"
#include "oneflow/core/framework/device.h"
#include "oneflow/core/framework/tensor_tuple.h"
#include "oneflow/core/framework/user_op_conf.pb.h"
<<<<<<< HEAD
#include "oneflow/core/framework/user_op_registry.h"
=======
#include "oneflow/core/framework/arg_tuple.h"
>>>>>>> 75bac84c

namespace oneflow {
namespace one {

class OpExprGradFunctionIf;
class OpExprGradClosure;

class OpExpr {
 public:
  virtual ~OpExpr() = default;
  virtual const std::string type_name() const = 0;

  virtual int input_size() const = 0;
  virtual int output_size() const = 0;

  virtual Maybe<bool> IsGradDisabled() const = 0;

  virtual Maybe<OpExprGradClosure> GetOrCreateOpGradClosure() const = 0;

 protected:
  OpExpr() = default;
};

class BuiltinOpExpr : public OpExpr {
 public:
  explicit BuiltinOpExpr(const std::string& op_name, const std::vector<std::string>& indexed_ibns,
                         const std::vector<std::string>& indexed_obns);

  virtual ~BuiltinOpExpr() = default;

  const std::string& op_name() const { return op_name_; }

  int input_size() const override { return input_arg_tuple_->size(); }
  int output_size() const override { return output_arg_tuple_->size(); }

  const std::shared_ptr<const ArgTuple>& input_arg_tuple() const { return input_arg_tuple_; }
  const std::shared_ptr<const ArgTuple>& output_arg_tuple() const { return output_arg_tuple_; }

  const std::vector<std::string>& indexed_ibns() const { return input_arg_tuple_->indexed_bns(); }
  const std::vector<std::string>& indexed_obns() const { return output_arg_tuple_->indexed_bns(); }
  const std::vector<std::pair<std::string, int32_t>>& indexed_input_pairs() const {
    return input_arg_tuple_->indexed_arg_name_and_index();
  }
  const std::vector<std::pair<std::string, int32_t>>& indexed_output_pairs() const {
    return output_arg_tuple_->indexed_arg_name_and_index();
  }

  virtual Maybe<void> BuildOpConf(OperatorConf* op_conf, const AttrMap& attrs) const = 0;

 protected:
  std::string op_name_;
  std::shared_ptr<const ArgTuple> input_arg_tuple_;
  std::shared_ptr<const ArgTuple> output_arg_tuple_;
};

template<typename ProtoType>
class BuiltinOpExprImpl : public BuiltinOpExpr {
 public:
  explicit BuiltinOpExprImpl(const std::string& op_name, ProtoType&& op_proto,
                             const std::vector<std::string>& indexed_ibns,
                             const std::vector<std::string>& indexed_obns)
      : BuiltinOpExpr(op_name, indexed_ibns, indexed_obns), op_proto_(std::move(op_proto)) {}

  virtual ~BuiltinOpExprImpl() = default;

  const ProtoType& proto() const { return op_proto_; }
  ProtoType* mutable_proto() { return &op_proto_; }

  const std::string type_name() const override;

  Maybe<bool> IsGradDisabled() const override { return false; }

  Maybe<OpExprGradClosure> GetOrCreateOpGradClosure() const override;

  Maybe<void> BuildOpConf(OperatorConf* op_conf, const AttrMap& attrs) const override;

 protected:
  ProtoType op_proto_;
  mutable std::shared_ptr<OpExprGradFunctionIf> op_grad_func_;
};

<<<<<<< HEAD
class StatefulOpKernel;
class UserOpExprDeviceInferContext;
=======
class StatefulLocalOpKernel;
>>>>>>> 75bac84c

class UserOpExpr : public BuiltinOpExprImpl<UserOpConf> {
 public:
  UserOpExpr() = default;
  virtual ~UserOpExpr() = default;
  UserOpExpr(const std::string& op_name, UserOpConf&& proto,
            const std::vector<std::string>& indexed_ibns,
            const std::vector<std::string>& indexed_obns);

  Maybe<StatefulLocalOpKernel> MutKernel4Device(const Device& device) const;

  bool has_device_infer_fn() const { return static_cast<bool>(device_infer_fn_); }
  Maybe<const Device> InferDevices(
      const TensorTuple& inputs,const AttrValueMap& attrs, std::vector<std::shared_ptr<const Device>>* outputs_devices) const;

 private:
<<<<<<< HEAD
  DeviceInferFn device_infer_fn_;
  std::shared_ptr<UserOpExprDeviceInferContext> device_infer_ctx_;
  mutable HashMap<Device, std::shared_ptr<StatefulOpKernel>> device2kernel_;
=======
  mutable HashMap<Device, std::shared_ptr<StatefulLocalOpKernel>> device2kernel_;
>>>>>>> 75bac84c
};

using VariableOpExpr = BuiltinOpExprImpl<VariableOpConf>;
using CastToMirroredOpExpr = BuiltinOpExprImpl<CastToMirroredOpConf>;
using CastFromMirroredOpExpr = BuiltinOpExprImpl<CastFromMirroredOpConf>;
using DistributeSplitOpExpr = BuiltinOpExprImpl<DistributeSplitOpConf>;
using DistributeCloneOpExpr = BuiltinOpExprImpl<DistributeCloneOpConf>;
using DistributeConcatOpExpr = BuiltinOpExprImpl<DistributeConcatOpConf>;
using DistributeAddOpExpr = BuiltinOpExprImpl<DistributeAddOpConf>;

class OpExprInterpState;
// TODO(): Finish the class definition of `FunctionOpExpr`.
class FunctionOpExpr : public OpExpr {
 public:
  using FType = std::function<Maybe<void>(const std::shared_ptr<OpExprInterpState>& /*ctx*/,
                                          const TensorTuple& /*inputs or out_grads*/,
                                          TensorTuple* /*outputs or in_grads*/)>;

  FunctionOpExpr(const FType& forward, const FType& backward)
      : OpExpr(), forward_(forward), backward_(backward) {}
  virtual ~FunctionOpExpr() = default;

  const std::string type_name() const override { return "function"; }

  int input_size() const override { UNIMPLEMENTED(); }
  int output_size() const override { UNIMPLEMENTED(); }

  FType forward() const { return forward_; }
  FType backward() const { return backward_; }

  std::shared_ptr<const OpExprInterpState> state() const { return state_; }
  std::shared_ptr<OpExprInterpState> mutable_state() { return state_; }

  Maybe<bool> IsGradDisabled() const override { return false; }
  Maybe<OpExprGradClosure> GetOrCreateOpGradClosure() const override { UNIMPLEMENTED(); }

 private:
  FType forward_;
  FType backward_;
  std::shared_ptr<OpExprInterpState> state_;
};

}  // namespace one
}  // namespace oneflow

#endif  // ONEFLOW_CORE_FRAMEWORK_OP_EXPR_H_<|MERGE_RESOLUTION|>--- conflicted
+++ resolved
@@ -22,11 +22,8 @@
 #include "oneflow/core/framework/device.h"
 #include "oneflow/core/framework/tensor_tuple.h"
 #include "oneflow/core/framework/user_op_conf.pb.h"
-<<<<<<< HEAD
 #include "oneflow/core/framework/user_op_registry.h"
-=======
 #include "oneflow/core/framework/arg_tuple.h"
->>>>>>> 75bac84c
 
 namespace oneflow {
 namespace one {
@@ -108,35 +105,29 @@
   mutable std::shared_ptr<OpExprGradFunctionIf> op_grad_func_;
 };
 
-<<<<<<< HEAD
-class StatefulOpKernel;
-class UserOpExprDeviceInferContext;
-=======
 class StatefulLocalOpKernel;
->>>>>>> 75bac84c
 
 class UserOpExpr : public BuiltinOpExprImpl<UserOpConf> {
  public:
   UserOpExpr() = default;
   virtual ~UserOpExpr() = default;
   UserOpExpr(const std::string& op_name, UserOpConf&& proto,
-            const std::vector<std::string>& indexed_ibns,
-            const std::vector<std::string>& indexed_obns);
+             const std::vector<std::string>& indexed_ibns,
+             const std::vector<std::string>& indexed_obns);
+
+  const AttrMap& base_attrs() const { return base_attrs_; }
 
   Maybe<StatefulLocalOpKernel> MutKernel4Device(const Device& device) const;
 
   bool has_device_infer_fn() const { return static_cast<bool>(device_infer_fn_); }
   Maybe<const Device> InferDevices(
-      const TensorTuple& inputs,const AttrValueMap& attrs, std::vector<std::shared_ptr<const Device>>* outputs_devices) const;
+      const AttrMap& attrs, const TensorTuple& inputs,
+      std::vector<std::shared_ptr<const Device>>* outputs_devices) const;
 
  private:
-<<<<<<< HEAD
-  DeviceInferFn device_infer_fn_;
-  std::shared_ptr<UserOpExprDeviceInferContext> device_infer_ctx_;
-  mutable HashMap<Device, std::shared_ptr<StatefulOpKernel>> device2kernel_;
-=======
+  AttrMap base_attrs_;
+  user_op::DeviceInferFn device_infer_fn_;
   mutable HashMap<Device, std::shared_ptr<StatefulLocalOpKernel>> device2kernel_;
->>>>>>> 75bac84c
 };
 
 using VariableOpExpr = BuiltinOpExprImpl<VariableOpConf>;
