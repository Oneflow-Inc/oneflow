--- conflicted
+++ resolved
@@ -69,11 +69,7 @@
   // The indexed output blob names.
   std::vector<std::string> indexed_obns_;
 
-<<<<<<< HEAD
-  mutable std::shared_ptr<OpExprGradFunction> op_grad_closure_;
-=======
   mutable std::shared_ptr<OpExprGradFunction> op_grad_func_;
->>>>>>> 5c8708c8
 };
 
 #define DEFINE_BUILTIN_OPEXPR_CLASS(_op_name, _op_conf)                                  \
@@ -128,13 +124,9 @@
 
   FType forward() const { return forward_; }
   FType backward() const { return backward_; }
-<<<<<<< HEAD
-  std::shared_ptr<OpExprInterpState> state() const { return state_; }
-=======
 
   std::shared_ptr<const OpExprInterpState> state() const { return state_; }
   std::shared_ptr<OpExprInterpState> mutable_state() { return state_; }
->>>>>>> 5c8708c8
 
   Maybe<OpExprGradClosure> GetOrCreateOpGradClosure() const override { UNIMPLEMENTED(); }
 
