/*
Copyright 2020 The OneFlow Authors. All rights reserved.

Licensed under the Apache License, Version 2.0 (the "License");
you may not use this file except in compliance with the License.
You may obtain a copy of the License at

    http://www.apache.org/licenses/LICENSE-2.0

Unless required by applicable law or agreed to in writing, software
distributed under the License is distributed on an "AS IS" BASIS,
WITHOUT WARRANTIES OR CONDITIONS OF ANY KIND, either express or implied.
See the License for the specific language governing permissions and
limitations under the License.
*/
#ifndef ONEFLOW_CORE_FRAMEWORK_OP_EXPR_H_
#define ONEFLOW_CORE_FRAMEWORK_OP_EXPR_H_

#include "oneflow/core/common/util.h"
#include "oneflow/core/framework/user_op_conf.pb.h"
#include "oneflow/core/operator/op_conf.pb.h"

namespace oneflow {
namespace one {

class OpExpr {
 public:
  explicit OpExpr(const std::string& type) : type_(type) {}
  virtual ~OpExpr() = default;

  const std::string& type() const { return type_; }

<<<<<<< HEAD
  virtual std::string type() const = 0;
  virtual int input_num() const = 0;
  virtual int output_num() const = 0;
=======
  virtual int input_num() const = 0;
  virtual int output_num() const = 0;

 private:
  std::string type_;
>>>>>>> 8c7476c3
};

class BuiltinOpExpr : public OpExpr {
 public:
  explicit BuiltinOpExpr(const std::string& type, const std::string& op_name,
                         const std::vector<std::string>& indexed_ibns,
                         const std::vector<std::string>& indexed_obns)
      : OpExpr(type), op_name_(op_name), indexed_ibns_(indexed_ibns), indexed_obns_(indexed_obns) {}

  virtual ~BuiltinOpExpr() = default;

  const std::string& op_name() const { return op_name_; }

  int input_num() const override { return indexed_ibns_.size(); }
  int output_num() const override { return indexed_obns_.size(); }

  const std::vector<std::string>& indexed_ibns() const { return indexed_ibns_; }
  const std::vector<std::string>& indexed_obns() const { return indexed_obns_; }

  virtual void BuildOpConf(OperatorConf* op_conf) const = 0;

 protected:
  std::string op_name_;
  // The indexed input blob names.
  std::vector<std::string> indexed_ibns_;
  // The indexed output blob names.
  std::vector<std::string> indexed_obns_;
};

<<<<<<< HEAD
#define DEFINE_BUILTIN_OPEXPR_CLASS(_op_name, _op_conf)                         \
  class _op_name##Expr : public BuiltinOpExpr {                                 \
   public:                                                                      \
    _op_name##Expr() = default;                                                 \
    virtual ~_op_name##Expr() = default;                                        \
    explicit _op_name##Expr(const std::string& op_name, _op_name##Conf&& proto, \
                            const std::vector<std::string>& indexed_ibns,       \
                            const std::vector<std::string>& indexed_obns)       \
        : BuiltinOpExpr(op_name, indexed_ibns, indexed_obns) {                  \
      proto_.Swap(&proto);                                                      \
    }                                                                           \
                                                                                \
    std::string type() const override { return std::string(#_op_name); }        \
                                                                                \
    const _op_name##Conf& proto() const { return proto_; }                      \
    _op_name##Conf* mutable_proto() { return &proto_; }                         \
                                                                                \
    void BuildOpConf(OperatorConf* op_conf) const {                             \
      *(op_conf->mutable_name()) = this->op_name_;                              \
      *(op_conf->mutable_##_op_conf##_conf()) = proto_;                         \
    }                                                                           \
                                                                                \
   private:                                                                     \
    _op_name##Conf proto_;                                                      \
=======
#define DEFINE_BUILTIN_OPEXPR_CLASS(_op_name, _op_conf)                                  \
  class _op_name##Expr : public BuiltinOpExpr {                                          \
   public:                                                                               \
    _op_name##Expr() = default;                                                          \
    virtual ~_op_name##Expr() = default;                                                 \
    explicit _op_name##Expr(const std::string& op_name, _op_name##Conf&& proto,          \
                            const std::vector<std::string>& indexed_ibns,                \
                            const std::vector<std::string>& indexed_obns)                \
        : BuiltinOpExpr(OF_PP_STRINGIZE(_op_name), op_name, indexed_ibns, indexed_obns), \
          proto_(std::move(proto)) {}                                                    \
                                                                                         \
    const _op_name##Conf& proto() const { return proto_; }                               \
    _op_name##Conf* mutable_proto() { return &proto_; }                                  \
                                                                                         \
    void BuildOpConf(OperatorConf* op_conf) const {                                      \
      *(op_conf->mutable_name()) = this->op_name_;                                       \
      *(op_conf->mutable_##_op_conf##_conf()) = proto_;                                  \
    }                                                                                    \
                                                                                         \
   private:                                                                              \
    _op_name##Conf proto_;                                                               \
>>>>>>> 8c7476c3
  };

DEFINE_BUILTIN_OPEXPR_CLASS(UserOp, user);
DEFINE_BUILTIN_OPEXPR_CLASS(VariableOp, variable);
DEFINE_BUILTIN_OPEXPR_CLASS(CastToMirroredOp, cast_to_mirrored);
DEFINE_BUILTIN_OPEXPR_CLASS(CastFromMirroredOp, cast_from_mirrored);
DEFINE_BUILTIN_OPEXPR_CLASS(DistributeSplitOp, distribute_split);
DEFINE_BUILTIN_OPEXPR_CLASS(DistributeCloneOp, distribute_clone);
DEFINE_BUILTIN_OPEXPR_CLASS(DistributeConcatOp, distribute_concat);
DEFINE_BUILTIN_OPEXPR_CLASS(DistributeAddOp, distribute_add);

#undef DEFINE_BUILTIN_OPEXPR_CLASS

// TODO(): Finish the class definition of `FunctionOpExpr`.
class FunctionOpExpr : public OpExpr {
 public:
<<<<<<< HEAD
  DEFINE_DEFAULT_CONSTRUCTOR(FunctionOpExpr);

  std::string type() const override { return "FunctionOp"; }

  int input_num() const override { UNIMPLEMENTED(); }
  int output_num() const override { UNIMPLEMENTED(); }
};

=======
  FunctionOpExpr() : OpExpr("FunctionOp") {}
  virtual ~FunctionOpExpr() = default;

  int input_num() const override { UNIMPLEMENTED(); }
  int output_num() const override { UNIMPLEMENTED(); }
};

>>>>>>> 8c7476c3
}  // namespace one
}  // namespace oneflow

#undef DEFINE_DEFAULT_CONSTRUCTOR

#endif  // ONEFLOW_CORE_FRAMEWORK_OP_EXPR_H_<|MERGE_RESOLUTION|>--- conflicted
+++ resolved
@@ -30,17 +30,11 @@
 
   const std::string& type() const { return type_; }
 
-<<<<<<< HEAD
-  virtual std::string type() const = 0;
-  virtual int input_num() const = 0;
-  virtual int output_num() const = 0;
-=======
   virtual int input_num() const = 0;
   virtual int output_num() const = 0;
 
  private:
   std::string type_;
->>>>>>> 8c7476c3
 };
 
 class BuiltinOpExpr : public OpExpr {
@@ -70,32 +64,6 @@
   std::vector<std::string> indexed_obns_;
 };
 
-<<<<<<< HEAD
-#define DEFINE_BUILTIN_OPEXPR_CLASS(_op_name, _op_conf)                         \
-  class _op_name##Expr : public BuiltinOpExpr {                                 \
-   public:                                                                      \
-    _op_name##Expr() = default;                                                 \
-    virtual ~_op_name##Expr() = default;                                        \
-    explicit _op_name##Expr(const std::string& op_name, _op_name##Conf&& proto, \
-                            const std::vector<std::string>& indexed_ibns,       \
-                            const std::vector<std::string>& indexed_obns)       \
-        : BuiltinOpExpr(op_name, indexed_ibns, indexed_obns) {                  \
-      proto_.Swap(&proto);                                                      \
-    }                                                                           \
-                                                                                \
-    std::string type() const override { return std::string(#_op_name); }        \
-                                                                                \
-    const _op_name##Conf& proto() const { return proto_; }                      \
-    _op_name##Conf* mutable_proto() { return &proto_; }                         \
-                                                                                \
-    void BuildOpConf(OperatorConf* op_conf) const {                             \
-      *(op_conf->mutable_name()) = this->op_name_;                              \
-      *(op_conf->mutable_##_op_conf##_conf()) = proto_;                         \
-    }                                                                           \
-                                                                                \
-   private:                                                                     \
-    _op_name##Conf proto_;                                                      \
-=======
 #define DEFINE_BUILTIN_OPEXPR_CLASS(_op_name, _op_conf)                                  \
   class _op_name##Expr : public BuiltinOpExpr {                                          \
    public:                                                                               \
@@ -117,7 +85,6 @@
                                                                                          \
    private:                                                                              \
     _op_name##Conf proto_;                                                               \
->>>>>>> 8c7476c3
   };
 
 DEFINE_BUILTIN_OPEXPR_CLASS(UserOp, user);
@@ -134,16 +101,6 @@
 // TODO(): Finish the class definition of `FunctionOpExpr`.
 class FunctionOpExpr : public OpExpr {
  public:
-<<<<<<< HEAD
-  DEFINE_DEFAULT_CONSTRUCTOR(FunctionOpExpr);
-
-  std::string type() const override { return "FunctionOp"; }
-
-  int input_num() const override { UNIMPLEMENTED(); }
-  int output_num() const override { UNIMPLEMENTED(); }
-};
-
-=======
   FunctionOpExpr() : OpExpr("FunctionOp") {}
   virtual ~FunctionOpExpr() = default;
 
@@ -151,7 +108,6 @@
   int output_num() const override { UNIMPLEMENTED(); }
 };
 
->>>>>>> 8c7476c3
 }  // namespace one
 }  // namespace oneflow
 
