/*
Copyright 2020 The OneFlow Authors. All rights reserved.

Licensed under the Apache License, Version 2.0 (the "License");
you may not use this file except in compliance with the License.
You may obtain a copy of the License at

    http://www.apache.org/licenses/LICENSE-2.0

Unless required by applicable law or agreed to in writing, software
distributed under the License is distributed on an "AS IS" BASIS,
WITHOUT WARRANTIES OR CONDITIONS OF ANY KIND, either express or implied.
See the License for the specific language governing permissions and
limitations under the License.
*/
#ifndef ONEFLOW_CORE_FRAMEWORK_OP_EXPR_H_
#define ONEFLOW_CORE_FRAMEWORK_OP_EXPR_H_

#include "oneflow/core/common/util.h"
#include "oneflow/core/framework/attr_value_map.h"
#include "oneflow/core/framework/user_op_conf.pb.h"
#include "oneflow/core/framework/tensor_tuple.h"
#include "oneflow/core/operator/op_conf.pb.h"

namespace oneflow {
namespace one {

class OpExprInterpState;
class OpExprGradFunction;
class OpExprGradClosure;

class OpExpr {
 public:
  explicit OpExpr(const std::string& type) : type_(type) {}
  virtual ~OpExpr() = default;

  const std::string& type() const { return type_; }

  virtual int input_num() const = 0;
  virtual int output_num() const = 0;
  virtual Maybe<OpExprGradClosure> GetOrCreateOpGradClosure() const = 0;

 private:
  std::string type_;
};

class BuiltinOpExpr : public OpExpr {
 public:
  explicit BuiltinOpExpr(const std::string& type, const std::string& op_name,
                         const std::vector<std::string>& indexed_ibns,
                         const std::vector<std::string>& indexed_obns)
      : OpExpr(type), op_name_(op_name), indexed_ibns_(indexed_ibns), indexed_obns_(indexed_obns) {
    auto GetPair = [](const std::string& name) -> std::pair<std::string, int> {
      size_t pos = name.find('_');
      CHECK_NE(pos, std::string::npos) << "name: " << name;
      return std::make_pair(name.substr(0, pos), std::stoi(name.substr(pos + 1)));
    };
    for (const auto& ibn : indexed_ibns) { indexed_input_pairs_.push_back(GetPair(ibn)); }
    for (const auto& obn : indexed_obns) { indexed_output_pairs_.push_back(GetPair(obn)); }
  }

  virtual ~BuiltinOpExpr() = default;

  const std::string& op_name() const { return op_name_; }

  int input_num() const override { return indexed_ibns_.size(); }
  int output_num() const override { return indexed_obns_.size(); }

  const std::vector<std::string>& indexed_ibns() const { return indexed_ibns_; }
  const std::vector<std::string>& indexed_obns() const { return indexed_obns_; }
  const std::vector<std::pair<std::string, int32_t>>& indexed_input_pairs() const {
    return indexed_input_pairs_;
  }
  const std::vector<std::pair<std::string, int32_t>>& indexed_output_pairs() const {
    return indexed_output_pairs_;
  }

  virtual Maybe<void> BuildOpConf(OperatorConf* op_conf, const AttrValueMap& attrs) const = 0;

 protected:
  std::string op_name_;
  // The indexed input blob names.
  std::vector<std::string> indexed_ibns_;
  // The indexed output blob names.
  std::vector<std::string> indexed_obns_;
<<<<<<< HEAD
  std::vector<std::pair<std::string, int>> indexed_input_pairs_;
  std::vector<std::pair<std::string, int>> indexed_output_pairs_;
};

class StatefulOpKernel;

class UserOpExpr : public BuiltinOpExpr {
 public:
  UserOpExpr() = default;
  virtual ~UserOpExpr() = default;
  explicit UserOpExpr(const std::string& op_name, UserOpConf&& proto,
                      const std::vector<std::string>& indexed_ibns,
                      const std::vector<std::string>& indexed_obns);

  const UserOpConf& proto() const { return proto_; }
  UserOpConf* mutable_proto() { return &proto_; }

  void BuildOpConf(OperatorConf* op_conf) const {
    *(op_conf->mutable_name()) = this->op_name_;
    *(op_conf->mutable_user_conf()) = proto_;
  }

  std::shared_ptr<const StatefulOpKernel> kernel() const { return kernel_; }

  std::shared_ptr<StatefulOpKernel> mut_kernel() const { return kernel_; }

 private:
  UserOpConf proto_;
  mutable std::shared_ptr<StatefulOpKernel> kernel_;
=======

  mutable std::shared_ptr<OpExprGradFunction> op_grad_func_;
>>>>>>> d9809b3a
};

#define DEFINE_BUILTIN_OPEXPR_CLASS(_op_name)                                                 \
  class _op_name##Expr : public BuiltinOpExpr {                                               \
   public:                                                                                    \
    virtual ~_op_name##Expr() = default;                                                      \
    explicit _op_name##Expr(const std::string& op_name, _op_name##Conf&& proto,               \
                            const std::vector<std::string>& indexed_ibns,                     \
                            const std::vector<std::string>& indexed_obns)                     \
        : BuiltinOpExpr(OF_PP_STRINGIZE(_op_name), op_name, indexed_ibns, indexed_obns),      \
          proto_(std::move(proto)) {}                                                         \
                                                                                              \
    const _op_name##Conf& proto() const { return proto_; }                                    \
    _op_name##Conf* mutable_proto() { return &proto_; }                                       \
                                                                                              \
    Maybe<void> BuildOpConf(OperatorConf* op_conf, const AttrValueMap& attrs) const override; \
                                                                                              \
    Maybe<OpExprGradClosure> GetOrCreateOpGradClosure() const override;                       \
                                                                                              \
   private:                                                                                   \
    _op_name##Conf proto_;                                                                    \
  };

<<<<<<< HEAD
DEFINE_BUILTIN_OPEXPR_CLASS(VariableOp, variable);
DEFINE_BUILTIN_OPEXPR_CLASS(CastToMirroredOp, cast_to_mirrored);
DEFINE_BUILTIN_OPEXPR_CLASS(CastFromMirroredOp, cast_from_mirrored);
DEFINE_BUILTIN_OPEXPR_CLASS(DistributeSplitOp, distribute_split);
DEFINE_BUILTIN_OPEXPR_CLASS(DistributeCloneOp, distribute_clone);
DEFINE_BUILTIN_OPEXPR_CLASS(DistributeConcatOp, distribute_concat);
DEFINE_BUILTIN_OPEXPR_CLASS(DistributeAddOp, distribute_add);
=======
DEFINE_BUILTIN_OPEXPR_CLASS(UserOp);
DEFINE_BUILTIN_OPEXPR_CLASS(VariableOp);
DEFINE_BUILTIN_OPEXPR_CLASS(CastToMirroredOp);
DEFINE_BUILTIN_OPEXPR_CLASS(CastFromMirroredOp);
DEFINE_BUILTIN_OPEXPR_CLASS(DistributeSplitOp);
DEFINE_BUILTIN_OPEXPR_CLASS(DistributeCloneOp);
DEFINE_BUILTIN_OPEXPR_CLASS(DistributeConcatOp);
DEFINE_BUILTIN_OPEXPR_CLASS(DistributeAddOp);
>>>>>>> d9809b3a

#undef DEFINE_BUILTIN_OPEXPR_CLASS

// TODO(): Finish the class definition of `FunctionOpExpr`.
class FunctionOpExpr : public OpExpr {
 public:
  using FType = std::function<Maybe<void>(const std::shared_ptr<OpExprInterpState>& /*ctx*/,
                                          const TensorTuple& /*inputs or out_grads*/,
                                          TensorTuple* /*outputs or in_grads*/)>;

  FunctionOpExpr(const FType& forward, const FType& backward)
      : OpExpr("FunctionOp"), forward_(forward), backward_(backward) {}
  virtual ~FunctionOpExpr() = default;

  int input_num() const override { UNIMPLEMENTED(); }
  int output_num() const override { UNIMPLEMENTED(); }

  FType forward() const { return forward_; }
  FType backward() const { return backward_; }

  std::shared_ptr<const OpExprInterpState> state() const { return state_; }
  std::shared_ptr<OpExprInterpState> mutable_state() { return state_; }

  Maybe<OpExprGradClosure> GetOrCreateOpGradClosure() const override { UNIMPLEMENTED(); }

 private:
  FType forward_;
  FType backward_;
  std::shared_ptr<OpExprInterpState> state_;
};

}  // namespace one
}  // namespace oneflow

#undef DEFINE_DEFAULT_CONSTRUCTOR

#endif  // ONEFLOW_CORE_FRAMEWORK_OP_EXPR_H_<|MERGE_RESOLUTION|>--- conflicted
+++ resolved
@@ -83,7 +83,7 @@
   std::vector<std::string> indexed_ibns_;
   // The indexed output blob names.
   std::vector<std::string> indexed_obns_;
-<<<<<<< HEAD
+  mutable std::shared_ptr<OpExprGradFunction> op_grad_func_;
   std::vector<std::pair<std::string, int>> indexed_input_pairs_;
   std::vector<std::pair<std::string, int>> indexed_output_pairs_;
 };
@@ -101,11 +101,9 @@
   const UserOpConf& proto() const { return proto_; }
   UserOpConf* mutable_proto() { return &proto_; }
 
-  void BuildOpConf(OperatorConf* op_conf) const {
-    *(op_conf->mutable_name()) = this->op_name_;
-    *(op_conf->mutable_user_conf()) = proto_;
-  }
+  Maybe<void> BuildOpConf(OperatorConf* op_conf, const AttrValueMap& attrs) const override;
 
+  Maybe<OpExprGradClosure> GetOrCreateOpGradClosure() const override;
   std::shared_ptr<const StatefulOpKernel> kernel() const { return kernel_; }
 
   std::shared_ptr<StatefulOpKernel> mut_kernel() const { return kernel_; }
@@ -113,10 +111,6 @@
  private:
   UserOpConf proto_;
   mutable std::shared_ptr<StatefulOpKernel> kernel_;
-=======
-
-  mutable std::shared_ptr<OpExprGradFunction> op_grad_func_;
->>>>>>> d9809b3a
 };
 
 #define DEFINE_BUILTIN_OPEXPR_CLASS(_op_name)                                                 \
@@ -140,16 +134,6 @@
     _op_name##Conf proto_;                                                                    \
   };
 
-<<<<<<< HEAD
-DEFINE_BUILTIN_OPEXPR_CLASS(VariableOp, variable);
-DEFINE_BUILTIN_OPEXPR_CLASS(CastToMirroredOp, cast_to_mirrored);
-DEFINE_BUILTIN_OPEXPR_CLASS(CastFromMirroredOp, cast_from_mirrored);
-DEFINE_BUILTIN_OPEXPR_CLASS(DistributeSplitOp, distribute_split);
-DEFINE_BUILTIN_OPEXPR_CLASS(DistributeCloneOp, distribute_clone);
-DEFINE_BUILTIN_OPEXPR_CLASS(DistributeConcatOp, distribute_concat);
-DEFINE_BUILTIN_OPEXPR_CLASS(DistributeAddOp, distribute_add);
-=======
-DEFINE_BUILTIN_OPEXPR_CLASS(UserOp);
 DEFINE_BUILTIN_OPEXPR_CLASS(VariableOp);
 DEFINE_BUILTIN_OPEXPR_CLASS(CastToMirroredOp);
 DEFINE_BUILTIN_OPEXPR_CLASS(CastFromMirroredOp);
@@ -157,7 +141,6 @@
 DEFINE_BUILTIN_OPEXPR_CLASS(DistributeCloneOp);
 DEFINE_BUILTIN_OPEXPR_CLASS(DistributeConcatOp);
 DEFINE_BUILTIN_OPEXPR_CLASS(DistributeAddOp);
->>>>>>> d9809b3a
 
 #undef DEFINE_BUILTIN_OPEXPR_CLASS
 
