/*
Copyright 2020 The OneFlow Authors. All rights reserved.

Licensed under the Apache License, Version 2.0 (the "License");
you may not use this file except in compliance with the License.
You may obtain a copy of the License at

    http://www.apache.org/licenses/LICENSE-2.0

Unless required by applicable law or agreed to in writing, software
distributed under the License is distributed on an "AS IS" BASIS,
WITHOUT WARRANTIES OR CONDITIONS OF ANY KIND, either express or implied.
See the License for the specific language governing permissions and
limitations under the License.
*/
#ifndef ONEFLOW_CORE_FRAMEWORK_OP_EXPR_H_
#define ONEFLOW_CORE_FRAMEWORK_OP_EXPR_H_

#include "oneflow/core/common/util.h"
#include "oneflow/core/operator/op_conf.pb.h"
#include "oneflow/core/framework/attr_map.h"
#include "oneflow/core/framework/device.h"
#include "oneflow/core/framework/tensor_tuple.h"
#include "oneflow/core/framework/user_op_conf.pb.h"
#include "oneflow/core/framework/user_op_registry.h"
#include "oneflow/core/framework/arg_tuple.h"

namespace oneflow {
namespace one {

class OpExprGradFunctionIf;
class OpExprGradClosure;

class OpExpr {
 public:
  virtual ~OpExpr() = default;
  virtual const std::string& op_type_name() const = 0;

  virtual int input_size() const = 0;
  virtual int output_size() const = 0;

  virtual Maybe<bool> IsGradDisabled() const = 0;

  virtual Maybe<OpExprGradClosure> GetOrCreateOpGradClosure() const = 0;

 protected:
  OpExpr() = default;
};

class BuiltinOpExpr : public OpExpr {
 public:
  explicit BuiltinOpExpr(const std::string& op_name, const std::vector<std::string>& indexed_ibns,
                         const std::vector<std::string>& indexed_obns);

  virtual ~BuiltinOpExpr() = default;

  const std::string& op_name() const { return op_name_; }

  int input_size() const override { return input_arg_tuple_->size(); }
  int output_size() const override { return output_arg_tuple_->size(); }

  const std::shared_ptr<const ArgTuple>& input_arg_tuple() const { return input_arg_tuple_; }
  const std::shared_ptr<const ArgTuple>& output_arg_tuple() const { return output_arg_tuple_; }

  const std::vector<std::string>& indexed_ibns() const { return input_arg_tuple_->indexed_bns(); }
  const std::vector<std::string>& indexed_obns() const { return output_arg_tuple_->indexed_bns(); }
  const std::vector<std::pair<std::string, int32_t>>& indexed_input_pairs() const {
    return input_arg_tuple_->indexed_arg_name_and_index();
  }
  const std::vector<std::pair<std::string, int32_t>>& indexed_output_pairs() const {
    return output_arg_tuple_->indexed_arg_name_and_index();
  }

  virtual Maybe<void> BuildOpConf(OperatorConf* op_conf, const AttrMap& attrs) const = 0;

 protected:
  std::string op_name_;
  std::shared_ptr<const ArgTuple> input_arg_tuple_;
  std::shared_ptr<const ArgTuple> output_arg_tuple_;
};

class TensorMeta;

template<typename ProtoType>
class BuiltinOpExprImpl : public BuiltinOpExpr {
 public:
  static Maybe<BuiltinOpExprImpl<ProtoType>> New(const std::string& op_name, ProtoType&& op_proto,
                                                 const std::vector<std::string>& indexed_ibns,
                                                 const std::vector<std::string>& indexed_obns) {
    return std::shared_ptr<BuiltinOpExprImpl<ProtoType>>(
        new BuiltinOpExprImpl<ProtoType>(op_name, std::move(op_proto), indexed_ibns, indexed_obns));
  }

  virtual ~BuiltinOpExprImpl() = default;

  const ProtoType& proto() const { return op_proto_; }
  ProtoType* mutable_proto() { return &op_proto_; }

  const std::string& op_type_name() const override;

  Maybe<bool> IsGradDisabled() const override;

  Maybe<OpExprGradClosure> GetOrCreateOpGradClosure() const override;

  Maybe<void> BuildOpConf(OperatorConf* op_conf, const AttrMap& attrs) const override;

 protected:
  explicit BuiltinOpExprImpl(const std::string& op_name, ProtoType&& op_proto,
                             const std::vector<std::string>& indexed_ibns,
                             const std::vector<std::string>& indexed_obns)
      : BuiltinOpExpr(op_name, indexed_ibns, indexed_obns), op_proto_(std::move(op_proto)) {}

  ProtoType op_proto_;
  mutable std::shared_ptr<OpExprGradFunctionIf> op_grad_func_;
};

class StatefulLocalOpKernel;

class UserOpExpr final : public BuiltinOpExprImpl<UserOpConf> {
 public:
  UserOpExpr() = default;
  virtual ~UserOpExpr() = default;

  static Maybe<UserOpExpr> New(const std::string& op_name, UserOpConf&& op_proto,
                               const std::vector<std::string>& indexed_ibns,
                               const std::vector<std::string>& indexed_obns);

  const AttrMap& base_attrs() const { return base_attrs_; }

  Maybe<StatefulLocalOpKernel> MutKernel4Device(const Device& device) const;

  bool has_device_infer_fn() const { return static_cast<bool>(device_infer_fn_); }
  Maybe<void> InferLogicalShapeAndDType(
      const AttrMap& attrs, const std::string& device_tag,
<<<<<<< HEAD
      const std::function<const TensorMeta&(int32_t)>& TensorMeta4InputIndex,
=======
      const std::function<const TensorMeta*(int32_t)>& TensorMeta4InputIndex,
>>>>>>> 7a21e7ae
      const std::function<TensorMeta*(int32_t)>& TensorMeta4OutputIndex) const;
  Maybe<const Device> InferDevices(const AttrMap& attrs, const TensorTuple& inputs,
                                   TensorTuple* outputs) const;

 private:
  UserOpExpr(const std::string& op_name, UserOpConf&& proto, const AttrMap& base_attrs,
             const std::vector<std::string>& indexed_ibns,
             const std::vector<std::string>& indexed_obns);
  Maybe<void> Init();
  AttrMap base_attrs_;
  user_op::TensorDescInferFn shape_infer_fn_;
  user_op::DataTypeInferFn dtype_infer_fn_;
  user_op::DeviceInferFn device_infer_fn_;
  mutable HashMap<Device, std::shared_ptr<StatefulLocalOpKernel>> device2kernel_;
};

using VariableOpExpr = BuiltinOpExprImpl<VariableOpConf>;
using CastToMirroredOpExpr = BuiltinOpExprImpl<CastToMirroredOpConf>;
using CastFromMirroredOpExpr = BuiltinOpExprImpl<CastFromMirroredOpConf>;
using DistributeSplitOpExpr = BuiltinOpExprImpl<DistributeSplitOpConf>;
using DistributeCloneOpExpr = BuiltinOpExprImpl<DistributeCloneOpConf>;
using DistributeConcatOpExpr = BuiltinOpExprImpl<DistributeConcatOpConf>;
using DistributeAddOpExpr = BuiltinOpExprImpl<DistributeAddOpConf>;

class OpExprInterpState;
// TODO(): Finish the class definition of `FunctionOpExpr`.
class FunctionOpExpr : public OpExpr {
 public:
  using FType = std::function<Maybe<void>(const std::shared_ptr<OpExprInterpState>& /*ctx*/,
                                          const TensorTuple& /*inputs or out_grads*/,
                                          TensorTuple* /*outputs or in_grads*/)>;

  FunctionOpExpr(const FType& forward, const FType& backward)
      : OpExpr(), forward_(forward), backward_(backward) {}
  virtual ~FunctionOpExpr() = default;

  const std::string& op_type_name() const override {
    static const std::string& name("function");
    return name;
  }

  int input_size() const override {
    UNIMPLEMENTED();
    return 0;
  }
  int output_size() const override {
    UNIMPLEMENTED();
    return 0;
  }

  FType forward() const { return forward_; }
  FType backward() const { return backward_; }

  std::shared_ptr<const OpExprInterpState> state() const { return state_; }
  std::shared_ptr<OpExprInterpState> mutable_state() { return state_; }

  Maybe<bool> IsGradDisabled() const override { return false; }
  Maybe<OpExprGradClosure> GetOrCreateOpGradClosure() const override { OF_UNIMPLEMENTED(); }

 private:
  FType forward_;
  FType backward_;
  std::shared_ptr<OpExprInterpState> state_;
};

}  // namespace one
}  // namespace oneflow

#endif  // ONEFLOW_CORE_FRAMEWORK_OP_EXPR_H_<|MERGE_RESOLUTION|>--- conflicted
+++ resolved
@@ -132,11 +132,7 @@
   bool has_device_infer_fn() const { return static_cast<bool>(device_infer_fn_); }
   Maybe<void> InferLogicalShapeAndDType(
       const AttrMap& attrs, const std::string& device_tag,
-<<<<<<< HEAD
-      const std::function<const TensorMeta&(int32_t)>& TensorMeta4InputIndex,
-=======
       const std::function<const TensorMeta*(int32_t)>& TensorMeta4InputIndex,
->>>>>>> 7a21e7ae
       const std::function<TensorMeta*(int32_t)>& TensorMeta4OutputIndex) const;
   Maybe<const Device> InferDevices(const AttrMap& attrs, const TensorTuple& inputs,
                                    TensorTuple* outputs) const;
