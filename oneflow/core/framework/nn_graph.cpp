/*
Copyright 2020 The OneFlow Authors. All rights reserved.

Licensed under the Apache License, Version 2.0 (the "License");
you may not use this file except in compliance with the License.
You may obtain a copy of the License at

    http://www.apache.org/licenses/LICENSE-2.0

Unless required by applicable law or agreed to in writing, software
distributed under the License is distributed on an "AS IS" BASIS,
WITHOUT WARRANTIES OR CONDITIONS OF ANY KIND, either express or implied.
See the License for the specific language governing permissions and
limitations under the License.
*/
#include "oneflow/core/framework/nn_graph.h"
#include "oneflow/core/common/buffer_manager.h"
#include "oneflow/core/common/maybe.h"
#include "oneflow/core/common/scalar.h"
#include "oneflow/core/common/cost_util.h"
#include "oneflow/core/common/util.h"
#include "oneflow/core/common/container_util.h"
#include "oneflow/core/control/ctrl_client.h"
#include "oneflow/core/control/global_process_ctx.h"
#include "oneflow/core/eager/eager_blob_object.h"
#include "oneflow/core/framework/instructions_builder.h"
#include "oneflow/core/framework/nd_sbp.h"
#include "oneflow/core/framework/scope_util.h"
#include "oneflow/core/framework/tensor_name_scope.h"
#include "oneflow/core/functional/functional.h"
#include "oneflow/core/graph/op_graph.h"
#include "oneflow/core/job/compiler.h"
#include "oneflow/core/job/job_build_and_infer_ctx_mgr.h"
#include "oneflow/core/job/job_desc.h"
#include "oneflow/core/job/job_instance.h"
#include "oneflow/core/job/critical_section_instance.h"
#include "oneflow/core/job/lazy_mode.h"
#include "oneflow/core/job/plan_util.h"
#include "oneflow/core/job/utils/progress_bar.h"
#include "oneflow/core/job_rewriter/job_completer.h"
#include "oneflow/core/persistence/tee_persistent_log_stream.h"
#include "oneflow/core/vm/virtual_machine.h"
#include "oneflow/core/vm/vm_util.h"
#include "oneflow/core/profiler/profiler.h"
#include "oneflow/core/framework/variable_tensor_mgr.h"

namespace oneflow {

namespace {

Maybe<bool> GetTensorValidInCurRank(const std::shared_ptr<one::Tensor>& tensor) {
  if (tensor->is_global()) {
    const auto& parallel_id = JUST(GetParallelId4CurrentProcessCtx(JUST(tensor->parallel_desc())));
    if (parallel_id->has_value()) {
      return true;
    } else {
      return false;
    }
  } else {
    return true;
  }
}

Maybe<std::string> GetTensorMetaString(const std::shared_ptr<one::Tensor>& tensor) {
  std::string ret = "shape=" + tensor->shape()->ToString() + ", dtype=" + tensor->dtype()->name();
  if (tensor->is_global()) {
    ret += ", placement=" + *JUST(PlacementToString(JUST(tensor->parallel_desc())));
    ret += ", nd_sbp=" + NdSbpToString(JUST(tensor->nd_sbp()));
  } else {
    ret += ", device=" + JUST(tensor->device())->ToString();
  }
  return ret;
}

}  // namespace

NNGraph::~NNGraph() {
  VLOG(1) << "Graph destructor Try to close c nn graph name " << name_ << "." << std::endl;
  CHECK_JUST(Close());
}

Maybe<void> NNGraph::Close() {
  if (!is_closed_) {
    VLOG(1) << "Try to close c nn graph name " << name_ << "." << std::endl;
    CloseRuntimeBuffers();
    runtime_.reset();
    session_ctx_->RemoveGraphFreeEagerTensors(name_);
    VLOG(1) << "Finish close c nn graph name " << name_ << "." << std::endl;

    session_ctx_.reset();
    is_closed_ = true;
  }
  return Maybe<void>::Ok();
}

const std::vector<std::string>& NNGraph::inputs_op_names() const { return inputs_op_names_; }

const std::vector<std::string>& NNGraph::outputs_op_names() const { return outputs_op_names_; }

const std::vector<bool>& NNGraph::inputs_valid() const { return input_tensors_valid_; }

const std::vector<bool>& NNGraph::outputs_valid() const { return output_tensors_valid_; }

const std::vector<std::string>& NNGraph::inputs_tensor_meta_str() const {
  return inputs_tensor_meta_str_;
}

const std::vector<std::string>& NNGraph::outputs_tensor_meta_str() const {
  return outputs_tensor_meta_str_;
}

int64_t NNGraph::variable_op_size() const { return variable_op_names_.size(); }

Maybe<void> NNGraph::RegisterAdditionalVarOpNamesAndTensorsToBeLoaded(
    const std::vector<std::string>& additional_var_names,
    const std::vector<std::shared_ptr<one::Tensor>>& additional_var_tensors) {
  CHECK_EQ_OR_RETURN(additional_var_names.size(), additional_var_tensors.size())
      << Error::RuntimeError()
      << "Number of additional variable names and tensors mismatch. "
         "Size of variable names: "
      << additional_var_names.size() << ", size of tensors: " << additional_var_tensors.size();
  CHECK_OR_RETURN(additional_variable_op_tobe_loaded_name2tensor_.empty())
      << Error::RuntimeError()
      << "The additional variables (states in Optimizer or LRScheduler) of nn.Graph " << name_
      << " are registered repeatedly.";
  FOR_RANGE(size_t, i, 0, additional_var_names.size()) {
    CHECK_OR_RETURN(additional_variable_op_tobe_loaded_name2tensor_
                        .emplace(JUST(VectorAt(additional_var_names, i)),
                                 JUST(VectorAt(additional_var_tensors, i)))
                        .second)
        << Error::RuntimeError() << "Duplicate variable name: " << additional_var_names[i];
  }
  return Maybe<void>::Ok();
}

Maybe<void> NNGraph::RegisterInputOpNamesAndTensors(
    const std::vector<std::string>& inputs_op_names,
    const std::vector<std::shared_ptr<one::Tensor>>& input_tensors) {
  CHECK_EQ_OR_RETURN(inputs_op_names.size(), input_tensors.size())
      << Error::RuntimeError()
      << "Number of input op names and tensors mismatch. "
         "Size of op names: "
      << inputs_op_names.size() << ", size of tensors: " << input_tensors.size();
  CHECK_OR_RETURN(inputs_op_names_.empty())
      << Error::RuntimeError() << "The input tensors of nn.Graph " << name_
      << " are registered repeatedly.";
  CHECK_OR_RETURN(input_tensors_valid_.empty())
      << Error::RuntimeError() << "The input tensors of nn.Graph " << name_
      << " are registered repeatedly.";
  CHECK_OR_RETURN(inputs_tensor_meta_str_.empty())
      << Error::RuntimeError() << "The input tensors of nn.Graph " << name_
      << " are registered repeatedly.";
  inputs_op_names_.assign(inputs_op_names.begin(), inputs_op_names.end());
  input_tensors_valid_.reserve(input_tensors.size());
  inputs_tensor_meta_str_.reserve(input_tensors.size());
  for (const auto& input_tensor : input_tensors) {
    input_tensors_valid_.emplace_back(JUST(GetTensorValidInCurRank(input_tensor)));
    inputs_tensor_meta_str_.emplace_back(*JUST(GetTensorMetaString(input_tensor)));
  }
  CHECK_EQ_OR_RETURN(input_tensors_valid_.size(), input_tensors.size());  // NOLINE
  return Maybe<void>::Ok();
}

Maybe<void> NNGraph::RegisterOutputOpNamesAndTensors(
    const std::vector<std::string>& outputs_op_names,
    const std::vector<std::shared_ptr<one::Tensor>>& output_tensors) {
  CHECK_EQ_OR_RETURN(outputs_op_names.size(), output_tensors.size())
      << "Number of output op names and tensors mismatch "
         "Size of op names: "
      << outputs_op_names.size() << ", size of tensors: " << output_tensors.size();
  CHECK_OR_RETURN(outputs_op_names_.empty())
      << Error::RuntimeError() << "The output tensors of nn.Graph " << name_
      << " are registered repeatedly.";
  CHECK_OR_RETURN(output_tensors_valid_.empty())
      << Error::RuntimeError() << "The output tensors of nn.Graph " << name_
      << " are registered repeatedly.";
  CHECK_OR_RETURN(outputs_tensor_meta_str_.empty())
      << Error::RuntimeError() << "The output tensors of nn.Graph " << name_
      << " are registered repeatedly.";
  outputs_op_names_.assign(outputs_op_names.begin(), outputs_op_names.end());
  output_tensors_valid_.reserve(output_tensors.size());
  outputs_tensor_meta_str_.reserve(output_tensors.size());
  for (const auto& output_tensor : output_tensors) {
    output_tensors_valid_.emplace_back(JUST(GetTensorValidInCurRank(output_tensor)));
    outputs_tensor_meta_str_.emplace_back(*JUST(GetTensorMetaString(output_tensor)));
  }
  CHECK_EQ_OR_RETURN(output_tensors_valid_.size(), output_tensors.size());  // NOLINT
  return Maybe<void>::Ok();
}

Maybe<void> NNGraph::RegisterVariableOpNamesAndTensors(
    const std::vector<std::string>& variable_op_names,
    const std::vector<std::shared_ptr<one::Tensor>>& variable_tensors) {
  JUST(vm::CurrentRankSync());
  CHECK_EQ_OR_RETURN(variable_op_names.size(), variable_tensors.size())
      << "Number of variable names and tensors mismatch. "
         "Size of variable names: "
      << variable_op_names.size() << ", size of tensors: " << variable_tensors.size();
  for (int32_t i = 0; i < variable_op_names.size(); ++i) {
    const std::shared_ptr<one::Tensor>& var = variable_tensors[i];
    CHECK_OR_RETURN(var->is_eager())
        << Error::InvalidValueError() << "Tensor variable to register in nn.Graph should be eager";
    const std::string& var_name = variable_op_names.at(i);
    CHECK_OR_RETURN(!var_name.empty()) << Error::InvalidValueError() << "Empty variable name";
    CHECK_OR_RETURN(variable_op_name2tensor_.emplace(var_name, var).second)
        << Error::RuntimeError() << "Duplicate variable name: " << var_name;
    CHECK_OR_RETURN(variable_op_names_.insert(var_name).second)
        << Error::RuntimeError() << "Duplicate variable name: " << var_name;
  }
  return Maybe<void>::Ok();
}

Maybe<void> NNGraph::RegisterFreeEagerTensorsToVariableOpNames() {
  JUST(vm::CurrentRankSync());
  const auto& free_eager_tensors = session_ctx_->GetFreeEagerTensorNamePairByGraphName(name_);
  for (const auto& pair : free_eager_tensors) {
    const std::string& var_name = pair.first;
    const std::shared_ptr<one::Tensor>& var = pair.second;
    CHECK_OR_RETURN(var->is_eager())
        << Error::RuntimeError() << "Free tensor variable to register in nn.Graph should be eager";
    CHECK_OR_RETURN(!var_name.empty()) << Error::RuntimeError() << "Empty variable name";
    CHECK_OR_RETURN(variable_op_name2tensor_.emplace(var_name, var).second)
        << Error::RuntimeError() << "Duplicate variable name: " << var_name;
    CHECK_OR_RETURN(additional_variable_op_name_.insert(var_name).second)
        << Error::RuntimeError() << "Duplicate variable name: " << var_name;
    CHECK_OR_RETURN(variable_op_names_.insert(var_name).second)
        << Error::RuntimeError() << "Duplicate variable name: " << var_name;
  }
  return Maybe<void>::Ok();
}

Maybe<std::vector<std::string>> NNGraph::GetAdditionalVarOpNames() const {
  std::vector<std::string> names;
  for (const auto& iter : additional_variable_op_name_) { names.push_back(iter); }
  return names;
}

Maybe<std::vector<std::shared_ptr<one::Tensor>>> NNGraph::GetAdditionalVarOpTensors() const {
  std::vector<std::shared_ptr<one::Tensor>> tensors;
  for (const auto& iter : additional_variable_op_name_) {
    auto find_iter = variable_op_name2tensor_.find(iter);
    CHECK_OR_RETURN(find_iter != variable_op_name2tensor_.end())
        << Error::RuntimeError() << "Additional variable op name " << iter << " not found.";
    tensors.push_back(find_iter->second);
  }
  return tensors;
}

Maybe<void> NNGraph::RegisterNewVariableOpInJobPass() {
  OpGraph op_graph(job_);
  JUST(op_graph.MaybeForEachNode([&](OpNode* op_node) -> Maybe<void> {
    if (op_node->op().op_conf().has_variable_conf() == false) { return Maybe<void>::Ok(); }
    const Operator& variable_op = op_node->op();
    const VariableOpConf& var_conf = variable_op.op_conf().variable_conf();
    const std::string& var_name = variable_op.op_name();
    CHECK_OR_RETURN(var_conf.has_initializer())
        << Error::RuntimeError() << "nn.Graph ONLY support variable op with initializer conf.";
    if (var_conf.initializer().has_constant_conf()
        || var_conf.initializer().has_constant_int_conf() /* vairable ops inserted by system */) {
      CHECK_OR_RETURN(variable_op_names_.insert(var_name).second)
          << Error::RuntimeError() << "Variable_op_name: " << var_name
          << " has been added in nn.Graph: " << name_;
      CHECK_OR_RETURN(
          variable_op_name2tensor_.insert({var_name, std::shared_ptr<one::Tensor>()}).second)
          << Error::RuntimeError() << "Variable Tensor with op_name: " << var_name
          << " has been add in nn.Graph: " << name_;
      CHECK_OR_RETURN(additional_variable_op_name_.insert(var_name).second)
          << Error::RuntimeError() << "Variable Tensor with op_name: " << var_name
          << " has been add in nn.Graph: " << name_;
    } else /* vairable ops from user code */ {
      CHECK_OR_RETURN(var_conf.initializer().has_empty_conf())
          << Error::RuntimeError() << "nn.Graph ONLY support variable_op with empty conf, "
          << "because variable is inited by eager tensor. "
          << "This error variable conf is: " << variable_op.op_conf().DebugString()
          << " in nn.Graph " << name_;
      CHECK_OR_RETURN(variable_op_names_.find(var_name) != variable_op_names_.end())
          << Error::RuntimeError() << var_name
          << " must be a variable created in nn.Graph: " << name_;
    }
    return Maybe<void>::Ok();
  }));
  return Maybe<void>::Ok();
}

Maybe<void> NNGraph::DeleteOutdatedVariableInVariableTensorMgr() {
  std::set<std::string> variable_names = [&]() -> Maybe<std::set<std::string>> {
    std::set<std::string> variable_names_;
    OpGraph op_graph(job_);
    JUST(op_graph.MaybeForEachNode([&](OpNode* op_node) -> Maybe<void> {
      if (op_node->op().op_conf().has_variable_conf() == false) { return Maybe<void>::Ok(); }
      variable_names_.insert(op_node->op().op_name());
      return Maybe<void>::Ok();
    }));
    return variable_names_;
  }()
                                                      .GetOrThrow();

  auto mgr = Singleton<VariableTensorMgr>::Get();
  for (auto& name : mgr->DumpNames()) {
    if (variable_names.find(name) == variable_names.end()) { mgr->Delete(name); }
  }
  return Maybe<void>::Ok();
}

Maybe<void> NNGraph::CompileAndInitRuntime() {
<<<<<<< HEAD
  VLOG(1) << "OFCCL " << "enter CompileAndInitRuntime.";
  CHECK_OR_RETURN(!runtime_inited_);
=======
  auto compile_tc = std::make_unique<CostCounter<std::chrono::seconds>>(true, true);
  CHECK_OR_RETURN(!runtime_inited_)
      << Error::RuntimeError() << "nn.Graph runtime is already initialized";
>>>>>>> 81acbe0e
  JUST(RegisterFreeEagerTensorsToVariableOpNames());
  JUST(RegisterNewVariableOpInJobPass());
  JUST(DeleteOutdatedVariableInVariableTensorMgr());

  // NOTE(chengcheng): TensorNameScope need to be cleared after current graph is built.
  one::TensorNameScope::Global()->Clear();
  // Clear all backward pass scope
  ClearAllBackwardPassScope();

  // NOTE(chengcheng): Singleton<JobDesc> need be clear before GlobalJobDescScope construct.
  if (Singleton<JobDesc>::Get() != nullptr) { Singleton<JobDesc>::Delete(); }

  auto scope = std::make_unique<GlobalJobDescScope>(job_.job_conf(), job_id_);

  // NOTE(chengcheng): do job compeleter for each rank.
  JUST(JobCompleter().Complete(&job_));
  compile_tc->Count("[GraphCompile]" + name_ + " CompleteJob", 0);

  if (GlobalProcessCtx::IsThisProcessMaster()) {
    // TODO(chengcheng): new memory reused by chunk
    VLOG(1) << "OFCCL " << "enter Compiler().Compile.";
    Compiler().Compile(&job_, &plan_);
<<<<<<< HEAD
    VLOG(1) << "OFCCL " << "DONE Compiler().Compile.";
=======
    auto sub_compile_tc = std::make_unique<CostCounter<std::chrono::seconds>>(true, true);
>>>>>>> 81acbe0e
    PlanUtil::GenMemBlockAndChunkWithVariableOpNames4Plan(&plan_, variable_op_names_);
    sub_compile_tc->Count("[GraphCompile]" + name_ + " GenMemBlockAndChunk", 1, true);
    if (Singleton<ResourceDesc, ForSession>::Get()->enable_debug_mode()) {
      TeePersistentLogStream::Create("job_" + name_ + "_plan")->Write(plan_);
      PlanUtil::ToDotFile(plan_, "job_" + name_ + "_plan.dot");
    }
    sub_compile_tc->Count("[GraphCompile]" + name_ + " LogPlan", 1, true);
    PlanUtil::GenRegisterHint(&plan_);
<<<<<<< HEAD
    // if (ParseBooleanFromEnv("ONEFLOW_ENABLE_OFCCL", false)){
    PlanUtil::GenOfCollectiveBoxingPlan(&job_, &plan_);
    // }
=======
    sub_compile_tc->Count("[GraphCompile]" + name_ + " GenRegisterHint", 1, true);
>>>>>>> 81acbe0e
    // TODO(chengcheng): test collective boxing for multi-job.
    PlanUtil::GenCollectiveBoxingPlan(&job_, &plan_);
    sub_compile_tc->Count("[GraphCompile]" + name_ + " GenCollectiveBoxingPlan", 1, true);
    PlanUtil::DumpCtrlRegstInfoToPlan(&plan_);
    sub_compile_tc->Count("[GraphCompile]" + name_ + " DumpCtrlRegstInfoToPlan", 1, true);
    PlanUtil::PlanMemoryLog(&plan_, name_);
    if (Singleton<ResourceDesc, ForSession>::Get()->enable_debug_mode()) {
      PlanUtil::GenLightPlan(&plan_, name_);
    }
<<<<<<< HEAD
    VLOG(1) << "OFCCL " << "Generated Plan.";
=======
    sub_compile_tc->Count("[GraphCompile]" + name_ + " GenMemAndLightPlanLog", 1, true);
>>>>>>> 81acbe0e
  }
  compile_tc->Count("[GraphCompile]" + name_ + " CompilePlan", 0);
  if (GlobalProcessCtx::WorldSize() > 1) {
    std::string plan_name = "plan:" + job_name();
    if (GlobalProcessCtx::IsThisProcessMaster()) {
      // TODO(chengcheng): split plan for each rank.
      Singleton<CtrlClient>::Get()->PushKV(plan_name, plan_);
    } else {
      Singleton<CtrlClient>::Get()->PullKV(plan_name, &plan_);
    }
    OF_SESSION_BARRIER();
    // NOTE(zwx): After barrier plan is synchronized between all ranks,
    //     then it can be cleared for saving mem.
    if (GlobalProcessCtx::IsThisProcessMaster()) {
      Singleton<CtrlClient>::Get()->ClearKV(plan_name);
    }
  }
  compile_tc->Count("[GraphCompile]" + name_ + " SyncPlan", 0, true);
  // NOTE(chengcheng): recovery op_attr
  PlanUtil::PopulateOpAttribute(&plan_, plan_.job_id2op_attribute_ref_table());

  NewRuntimeBuffers();

  JUST(GetVariableRealBlobAfterSyncPlan());
  VLOG(1) << "OFCCL " << "ready to init runtime.";

  // NOTE(strint): Do memory shrink to free cached memory in eager VM before graph runtime init.
  JUST(vm::CurrentRankSync());
  auto* vm = JUST(SingletonMaybe<VirtualMachine>());
  JUST(vm->ShrinkAllMem());

  runtime_.reset(new Runtime(plan_, variable_op_name2eager_blob_object_));
  compile_tc->Count("[GraphCompile]" + name_ + " InitRuntime", 0, true);
  JUST(LogProgress("[GraphCompile]" + name_ + " Done", true));
  runtime_inited_ = true;
  VLOG(1) << "OFCCL " << "runtime_inited_: " << runtime_inited_;
  return Maybe<void>::Ok();
}

Maybe<void> NNGraph::GetVariableRealBlobAfterSyncPlan() {
  CHECK_OR_RETURN(variable_op_name2eager_blob_object_.empty())
      << Error::RuntimeError() << kOfBugIssueUploadPrompt;
  JUST(vm::CurrentRankSync());
  // Create or Rebuild variable, then get the real blob.
  for (const std::string& var_name : variable_op_names_) {
    auto iter = variable_op_name2tensor_.find(var_name);
    CHECK_OR_RETURN(iter != variable_op_name2tensor_.end())
        << Error::RuntimeError() << "variable op name " << var_name << " not found.";
    std::shared_ptr<one::Tensor> tensor = iter->second;
    vm::EagerBlobObject* var_blob = nullptr;
    if (plan_.job_id2op_attribute_ref_table().at(job_id_).op_name2op_attribute().find(var_name)
        == plan_.job_id2op_attribute_ref_table().at(job_id_).op_name2op_attribute().end()) {
      // Deal with variable tensor not used in nn.Graph build.
      CHECK_OR_RETURN(tensor != NULL)
          << Error::RuntimeError() << "The tensor of " << var_name
          << " does not exist in the job, so it's not created in nn.Graph and cannot be NULL.";
      if (tensor->is_global()) {
        const std::shared_ptr<one::LocalTensor> local_var = JUST(tensor->cur_rank_phy_tensor());
        var_blob = JUST(local_var->eager_blob_object()).get();
      } else {
        var_blob = JUST(tensor->eager_blob_object()).get();
      }
    } else if (/*is_null=*/!tensor) {
      // Deal with tensors which are not in the nn.Module.
      // We can call these tensors as additional variables.
      const auto& op_attribute =
          plan_.job_id2op_attribute_ref_table().at(job_id_).op_name2op_attribute().at(var_name);
      // NOTE(chengcheng): handle constant variable created by job pass
      Symbol<ParallelDesc> placement(op_attribute.parallel_conf_signature().op_parallel_conf());
      NdSbp nd_sbp(NdSbpSignature(op_attribute.nd_sbp_signature()).bn_in_op2nd_sbp().at("out"));
      const BlobDesc blob_desc(
          op_attribute.logical_blob_desc_signature().bn_in_op2blob_desc().at("out"));
      DType dtype(blob_desc.data_type());
      std::shared_ptr<std::vector<Symbol<SbpParallel>>> sbp_tuple =
          JUST(GetSbpList(Symbol<NdSbp>(nd_sbp)));

      auto load_tensor_iter = additional_variable_op_tobe_loaded_name2tensor_.find(var_name);
      if (load_tensor_iter == additional_variable_op_tobe_loaded_name2tensor_.end()) {
        // Create a additional variable tensor
        Scalar value;
        const VariableOpConf& var_conf = op_attribute.op_conf().variable_conf();
        if (var_conf.initializer().has_constant_conf()) {
          value = var_conf.initializer().constant_conf().value();
        } else if (var_conf.initializer().has_constant_int_conf()) {
          value = var_conf.initializer().constant_int_conf().value();
        } else {
          OF_UNIMPLEMENTED();
        }
        // NOTE(chengcheng): New EagerTensor need set LazyMode false.
        auto lazy_mode_disabled_guard = LazyMode::Guard(/*is_enabled*/ false);
        tensor = JUST(one::functional::GlobalConstant(blob_desc.shape(), value,
                                                      Symbol<DType>(dtype), placement, *sbp_tuple));
        JUST(vm::CurrentRankSync());
        VLOG(2) << "Lazy nn.Graph name " << name_ << " op: " << op_attribute.op_conf().name()
                << " created in JobPass, nn.Graph has created a eager tensor for this variable.\n";
      } else {
        // Load a additional variable tensor
        auto lazy_mode_disabled_guard = LazyMode::Guard(/*is_enabled*/ false);
        std::vector<Symbol<SbpParallel>> grad_sbp_tuple;
        // To consistent from a local or global tensor.
        bool check_meta = load_tensor_iter->second->is_global() ? false : true;
        tensor = JUST(one::functional::ToGlobal(load_tensor_iter->second, placement, *sbp_tuple,
                                                grad_sbp_tuple, check_meta, /*copy=*/false));
        JUST(vm::CurrentRankSync());
        VLOG(2) << "Lazy nn.Graph name " << name_ << " op: " << op_attribute.op_conf().name()
                << " created in JobPass, nn.Graph has loaded the tensor from state dict for this "
                   "variable.\n";
      }
      // Register
      JUST(MapAt(variable_op_name2tensor_, var_name)) = tensor;
      // NOTE(chengcheng): Just for tensor lifetime hold by session context in graph lifetime
      // valid.
      session_ctx_->StoreFreeEagerTensorWithNameByGraphName(name_, tensor, var_name);

      const std::shared_ptr<one::LocalTensor> local_var = JUST(tensor->cur_rank_phy_tensor());
      var_blob = JUST(local_var->eager_blob_object()).get();
    } else if (tensor->is_global()) {
      // Deal with tensors which need to change sbp.
      NdSbpSignature var_nd_sbp_signature = NdSbpSignature(plan_.job_id2op_attribute_ref_table()
                                                               .at(job_id_)
                                                               .op_name2op_attribute()
                                                               .at(var_name)
                                                               .nd_sbp_signature());
      NdSbp optimized_nd_sbp = var_nd_sbp_signature.bn_in_op2nd_sbp().at("out");
      // Change variable tensor's impl with new sbp when job pass has changed their sbp.
      if (*JUST(tensor->nd_sbp()) != optimized_nd_sbp) {
        VLOG(2) << "Graph with name " << name_ << " variable with name `" << var_name
                << "` changes its' sbp from " << NdSbpToString(*JUST(tensor->nd_sbp())) << " to "
                << NdSbpToString(optimized_nd_sbp) << " after compile optimization.";
        std::vector<Symbol<SbpParallel>> optimized_sbp_parallels;
        for (int i = 0; i < optimized_nd_sbp.sbp_parallel_size(); ++i) {
          optimized_sbp_parallels.emplace_back(optimized_nd_sbp.sbp_parallel(i));
        }
        {
          auto lazy_mode_disabled_guard = LazyMode::Guard(/* is_enabled */ false);
          const auto& new_tensor = JUST(one::functional::ToGlobal(
              tensor, JUST(tensor->parallel_desc()), optimized_sbp_parallels, {},
              /* check_meta */ false, /*copy=*/false));
          JUST(vm::CurrentRankSync());
          // Use tensor.set_data inferface and make new TensorImpl instead of the old one.
          JUST(tensor->set_data(new_tensor));
        }
      }
      const std::shared_ptr<one::LocalTensor> local_var = JUST(tensor->cur_rank_phy_tensor());
      var_blob = JUST(local_var->eager_blob_object()).get();
    } else {
      var_blob = JUST(tensor->eager_blob_object()).get();
    }
    CHECK_OR_RETURN(var_blob != nullptr) << Error::RuntimeError() << kOfBugIssueUploadPrompt;
    CHECK_OR_RETURN(variable_op_name2eager_blob_object_.emplace(var_name, var_blob).second)
        << Error::RuntimeError() << kOfBugIssueUploadPrompt;
  }
  // Initialize or check mem_ptr_for_allocation_computation_pipelining by TouchTensors instruction.
  JUST(PhysicalRun([&](InstructionsBuilder* builder) -> Maybe<void> {
    auto eager_blob_objects = std::make_shared<vm::EagerBlobObjectList>();
    for (const auto& pair : variable_op_name2eager_blob_object_) {
      eager_blob_objects->push_back(pair.second->shared_from_this());
    }
    return builder->TouchTensors(eager_blob_objects);
  }));
  JUST(vm::CurrentRankSync());
  // Clear after load additional variable is finished.
  additional_variable_op_tobe_loaded_name2tensor_.clear();
  return Maybe<void>::Ok();
}

void NNGraph::NewRuntimeBuffers() {
  // NOTE(chengcheng):
  //   1. The BufferSize comes from job_conf.concurrency_width configured by user (default = 128)
  //   2. In Pipeline Parallelism, this value need greater than pipeline stage num for pipelining.
  size_t concurrency_width = job_.job_conf().concurrency_width();
  {
    auto* buffer_mgr = Singleton<BufferMgr<std::shared_ptr<JobInstance>>>::Get();
    buffer_mgr->NewBuffer(GetSourceTickBufferName(name_), concurrency_width);
    buffer_mgr->NewBuffer(GetCallbackNotifierBufferName(name_), concurrency_width);
  }
  {
    auto* buffer_mgr = Singleton<BufferMgr<std::shared_ptr<CriticalSectionInstance>>>::Get();
    buffer_mgr->NewBuffer(GetInputCriticalSectionWaitBufferName(name_), concurrency_width);
    buffer_mgr->NewBuffer(GetInputCriticalSectionCallbackBufferName(name_), concurrency_width);
    buffer_mgr->NewBuffer(GetOutputCriticalSectionWaitBufferName(name_), concurrency_width);
    buffer_mgr->NewBuffer(GetOutputCriticalSectionCallbackBufferName(name_), concurrency_width);
    for (const std::string& input_op_name : inputs_op_names_) {
      buffer_mgr->NewBuffer(GetInputBufferName(name_, input_op_name), concurrency_width);
    }
    for (const std::string& output_op_name : outputs_op_names_) {
      buffer_mgr->NewBuffer(GetOutputBufferName(name_, output_op_name), concurrency_width);
    }
  }
}

void NNGraph::CloseRuntimeBuffers() {
  if (runtime_inited_) {
    {
      auto* buffer_mgr = Singleton<BufferMgr<std::shared_ptr<CriticalSectionInstance>>>::Get();
      for (const std::string& output_op_name : outputs_op_names_) {
        buffer_mgr->Get(GetOutputBufferName(name_, output_op_name))->Close();
      }
      for (const std::string& input_op_name : inputs_op_names_) {
        buffer_mgr->Get(GetInputBufferName(name_, input_op_name))->Close();
      }
      buffer_mgr->Get(GetOutputCriticalSectionCallbackBufferName(name_))->Close();
      buffer_mgr->Get(GetOutputCriticalSectionWaitBufferName(name_))->Close();
      buffer_mgr->Get(GetInputCriticalSectionCallbackBufferName(name_))->Close();
      buffer_mgr->Get(GetInputCriticalSectionWaitBufferName(name_))->Close();
    }
    {
      auto* buffer_mgr = Singleton<BufferMgr<std::shared_ptr<JobInstance>>>::Get();
      buffer_mgr->Get(GetCallbackNotifierBufferName(name_))->Close();
      buffer_mgr->Get(GetSourceTickBufferName(name_))->Close();
    }
  }
}

namespace {

Maybe<void> MakeEagerBlobObjectList(vm::EagerBlobObjectList* blob_list,
                                    const one::TensorTuple& tensor_list) {
  blob_list->reserve(tensor_list.size());
  for (const auto& tensor : tensor_list) {
    CHECK_OR_RETURN(tensor->is_eager())
        << Error::RuntimeError() << "Tensors in nn.Graph should be eager";
    if (tensor->is_global()) {
      blob_list->emplace_back(JUST(JUST(tensor->cur_rank_phy_tensor())->eager_blob_object()));
    } else {
      blob_list->emplace_back(JUST(tensor->eager_blob_object()));
    }
  }
  return Maybe<void>::Ok();
}

}  // namespace

Maybe<void> RunLazyNNGraph(const one::TensorTuple& inputs, const one::TensorTuple& outputs,
                           const one::TensorTuple& parameters,
                           const std::shared_ptr<NNGraph>& nn_graph) {
  CHECK_EQ_OR_RETURN(inputs.size(), nn_graph->inputs_op_names().size())
      << Error::RuntimeError()
      << "Number of inputs and NNGraph::inputs_op_names mismatch. "
         "Size of inputs: "
      << inputs.size()
      << ", size of NNGraph::inputs_op_names: " << nn_graph->inputs_op_names().size();
  CHECK_EQ_OR_RETURN(outputs.size(), nn_graph->outputs_op_names().size())
      << Error::RuntimeError()
      << "Number of outputs and NNGraph::outputs_op_names mismatch. "
         "Size of outputs: "
      << outputs.size()
      << ", size of NNGraph::outputs_op_names: " << nn_graph->outputs_op_names().size();
  // NOTE(chengcheng):
  //   parameters not used in LaunchLazyJobInstrucntion;
  //   the args: parameters is all variable tensor hold by nn.Graph
  //   but the NNGraph::variable_op_size may has FreeEagerTensor as sepcial variable op.
  CHECK_LE_OR_RETURN(parameters.size(), nn_graph->variable_op_size())
      << Error::RuntimeError() << "Parameter size should be less than or equal to variable size";
  for (int i = 0; i < inputs.size(); ++i) {
    // TODO(chengcheng, liufengwei):
    //   use TensorMeta.to_string and equal.
    std::string tensor_meta_str = *JUST(GetTensorMetaString(inputs.at(i)));
    const std::string& static_meta_str = nn_graph->inputs_tensor_meta_str().at(i);
    CHECK_OR_RETURN(static_meta_str == tensor_meta_str)
        << Error::RuntimeError()
        << "nn.Graph ONLY accepts static inputs tensor meta, please check whether your input "
        << "tensor meta each step is the same as the input of first call graph.\nThe excepted "
        << "tensor meta is: " << static_meta_str
        << ", but the actual tensor meta is: " << tensor_meta_str;
  }
  for (int i = 0; i < outputs.size(); ++i) {
    CHECK_OR_RETURN(nn_graph->outputs_tensor_meta_str().at(i)
                    == *JUST(GetTensorMetaString(outputs.at(i))))
        << Error::RuntimeError() << "Output tensor meta string mismatch";
  }
  vm::EagerBlobObjectList input_blobs;
  vm::EagerBlobObjectList output_blobs;
  vm::EagerBlobObjectList var_blobs;
  JUST(MakeEagerBlobObjectList(&input_blobs, inputs));
  JUST(MakeEagerBlobObjectList(&output_blobs, outputs));
  JUST(MakeEagerBlobObjectList(&var_blobs, parameters));
  const auto& input_blob_list_ptr =
      std::make_shared<const vm::EagerBlobObjectList>(std::move(input_blobs));
  const auto& output_blob_list_ptr =
      std::make_shared<const vm::EagerBlobObjectList>(std::move(output_blobs));
  const auto& var_blob_list_ptr =
      std::make_shared<const vm::EagerBlobObjectList>(std::move(var_blobs));
  JUST(PhysicalRun([&](InstructionsBuilder* builder) -> Maybe<void> {
    return builder->LaunchLazyJob(input_blob_list_ptr, output_blob_list_ptr, var_blob_list_ptr,
                                  nn_graph);
  }));
  return Maybe<void>::Ok();
}

Maybe<void> SoftSyncNNGraphBuffers(const one::TensorTuple& buffers,
                                   const std::shared_ptr<NNGraph>& nn_graph) {
  const auto& eager_blob_objects = std::make_shared<vm::EagerBlobObjectList>();
  JUST(MakeEagerBlobObjectList(eager_blob_objects.get(), buffers));
  JUST(PhysicalRun([&](InstructionsBuilder* builder) -> Maybe<void> {
    return builder->SoftSyncNNGraphBuffers(eager_blob_objects, nn_graph);
  }));
  return Maybe<void>::Ok();
}

}  // namespace oneflow<|MERGE_RESOLUTION|>--- conflicted
+++ resolved
@@ -303,14 +303,9 @@
 }
 
 Maybe<void> NNGraph::CompileAndInitRuntime() {
-<<<<<<< HEAD
-  VLOG(1) << "OFCCL " << "enter CompileAndInitRuntime.";
-  CHECK_OR_RETURN(!runtime_inited_);
-=======
   auto compile_tc = std::make_unique<CostCounter<std::chrono::seconds>>(true, true);
   CHECK_OR_RETURN(!runtime_inited_)
       << Error::RuntimeError() << "nn.Graph runtime is already initialized";
->>>>>>> 81acbe0e
   JUST(RegisterFreeEagerTensorsToVariableOpNames());
   JUST(RegisterNewVariableOpInJobPass());
   JUST(DeleteOutdatedVariableInVariableTensorMgr());
@@ -333,11 +328,7 @@
     // TODO(chengcheng): new memory reused by chunk
     VLOG(1) << "OFCCL " << "enter Compiler().Compile.";
     Compiler().Compile(&job_, &plan_);
-<<<<<<< HEAD
-    VLOG(1) << "OFCCL " << "DONE Compiler().Compile.";
-=======
     auto sub_compile_tc = std::make_unique<CostCounter<std::chrono::seconds>>(true, true);
->>>>>>> 81acbe0e
     PlanUtil::GenMemBlockAndChunkWithVariableOpNames4Plan(&plan_, variable_op_names_);
     sub_compile_tc->Count("[GraphCompile]" + name_ + " GenMemBlockAndChunk", 1, true);
     if (Singleton<ResourceDesc, ForSession>::Get()->enable_debug_mode()) {
@@ -346,13 +337,10 @@
     }
     sub_compile_tc->Count("[GraphCompile]" + name_ + " LogPlan", 1, true);
     PlanUtil::GenRegisterHint(&plan_);
-<<<<<<< HEAD
     // if (ParseBooleanFromEnv("ONEFLOW_ENABLE_OFCCL", false)){
     PlanUtil::GenOfCollectiveBoxingPlan(&job_, &plan_);
     // }
-=======
     sub_compile_tc->Count("[GraphCompile]" + name_ + " GenRegisterHint", 1, true);
->>>>>>> 81acbe0e
     // TODO(chengcheng): test collective boxing for multi-job.
     PlanUtil::GenCollectiveBoxingPlan(&job_, &plan_);
     sub_compile_tc->Count("[GraphCompile]" + name_ + " GenCollectiveBoxingPlan", 1, true);
@@ -362,11 +350,7 @@
     if (Singleton<ResourceDesc, ForSession>::Get()->enable_debug_mode()) {
       PlanUtil::GenLightPlan(&plan_, name_);
     }
-<<<<<<< HEAD
-    VLOG(1) << "OFCCL " << "Generated Plan.";
-=======
     sub_compile_tc->Count("[GraphCompile]" + name_ + " GenMemAndLightPlanLog", 1, true);
->>>>>>> 81acbe0e
   }
   compile_tc->Count("[GraphCompile]" + name_ + " CompilePlan", 0);
   if (GlobalProcessCtx::WorldSize() > 1) {
