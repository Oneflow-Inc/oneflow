/*
Copyright 2020 The OneFlow Authors. All rights reserved.

Licensed under the Apache License, Version 2.0 (the "License");
you may not use this file except in compliance with the License.
You may obtain a copy of the License at

    http://www.apache.org/licenses/LICENSE-2.0

Unless required by applicable law or agreed to in writing, software
distributed under the License is distributed on an "AS IS" BASIS,
WITHOUT WARRANTIES OR CONDITIONS OF ANY KIND, either express or implied.
See the License for the specific language governing permissions and
limitations under the License.
*/
#include "oneflow/core/framework/nn_graph.h"
#include "oneflow/core/common/buffer_manager.h"
#include "oneflow/core/common/maybe.h"
#include "oneflow/core/common/scalar.h"
#include "oneflow/core/common/time_util.h"
#include "oneflow/core/common/util.h"
#include "oneflow/core/common/container_util.h"
#include "oneflow/core/control/ctrl_client.h"
#include "oneflow/core/control/global_process_ctx.h"
#include "oneflow/core/eager/eager_blob_object.h"
#include "oneflow/core/framework/instructions_builder.h"
#include "oneflow/core/framework/nd_sbp.h"
#include "oneflow/core/framework/scope_util.h"
#include "oneflow/core/framework/tensor_name_scope.h"
#include "oneflow/core/functional/functional.h"
#include "oneflow/core/graph/op_graph.h"
#include "oneflow/core/job/compiler.h"
#include "oneflow/core/job/rank_compiler.h"
#include "oneflow/core/graph/task_graph.h"
#include "oneflow/core/job/job_build_and_infer_ctx_mgr.h"
#include "oneflow/core/job/job_desc.h"
#include "oneflow/core/job/job_instance.h"
#include "oneflow/core/job/critical_section_instance.h"
#include "oneflow/core/job/lazy_mode.h"
#include "oneflow/core/job/plan_util.h"
#include "oneflow/core/job_rewriter/job_completer.h"
#include "oneflow/core/persistence/tee_persistent_log_stream.h"
#include "oneflow/core/vm/virtual_machine.h"
#include "oneflow/core/vm/vm_util.h"
#include "oneflow/core/profiler/profiler.h"
#include "oneflow/core/framework/variable_tensor_mgr.h"
#include "oneflow/core/common/env_var/lazy.h"
#include "oneflow/core/job/compile_mode.h"
#include "oneflow/core/thread/thread_manager.h"

namespace oneflow {

namespace {

Maybe<bool> GetTensorValidInCurRank(const std::shared_ptr<one::Tensor>& tensor) {
  if (tensor->is_global()) {
    const auto& parallel_id = JUST(GetParallelId4CurrentProcessCtx(JUST(tensor->parallel_desc())));
    if (parallel_id->has_value()) {
      return true;
    } else {
      return false;
    }
  } else {
    return true;
  }
}

Maybe<std::string> GetTensorMetaString(const std::shared_ptr<one::Tensor>& tensor) {
  std::string ret = "shape=" + tensor->shape()->ToString() + ", dtype=" + tensor->dtype()->name();
  if (tensor->is_global()) {
    ret += ", placement=" + *JUST(PlacementToString(JUST(tensor->parallel_desc())));
    ret += ", nd_sbp=" + NdSbpToString(JUST(tensor->nd_sbp()));
  } else {
    ret += ", device=" + JUST(tensor->device())->ToString();
  }
  return ret;
}

}  // namespace

NNGraph::~NNGraph() {
  VLOG(1) << "Graph destructor Try to close c nn graph name " << name_ << "." << std::endl;
  CHECK_JUST(Close());
}

Maybe<void> NNGraph::Close() {
  if (!is_closed_) {
    VLOG(1) << "Try to close c nn graph name " << name_ << "." << std::endl;
    CloseRuntimeBuffers();
    runtime_.reset();
    session_ctx_->RemoveGraphFreeEagerTensors(name_);
    VLOG(1) << "Finish close c nn graph name " << name_ << "." << std::endl;

    session_ctx_.reset();
    is_closed_ = true;
  }
  return Maybe<void>::Ok();
}

const std::vector<std::string>& NNGraph::inputs_op_names() const { return inputs_op_names_; }

const std::vector<std::string>& NNGraph::outputs_op_names() const { return outputs_op_names_; }

const std::vector<bool>& NNGraph::inputs_valid() const { return input_tensors_valid_; }

const std::vector<bool>& NNGraph::outputs_valid() const { return output_tensors_valid_; }

const std::vector<std::string>& NNGraph::inputs_tensor_meta_str() const {
  return inputs_tensor_meta_str_;
}

const std::vector<std::string>& NNGraph::outputs_tensor_meta_str() const {
  return outputs_tensor_meta_str_;
}

int64_t NNGraph::variable_op_size() const { return variable_op_names_.size(); }

Maybe<void> NNGraph::RegisterAdditionalVarOpNamesAndTensorsToBeLoaded(
    const std::vector<std::string>& additional_var_names,
    const std::vector<std::shared_ptr<one::Tensor>>& additional_var_tensors) {
  CHECK_EQ_OR_RETURN(additional_var_names.size(), additional_var_tensors.size())
      << Error::RuntimeError()
      << "Number of additional variable names and tensors mismatch. "
         "Size of variable names: "
      << additional_var_names.size() << ", size of tensors: " << additional_var_tensors.size();
  CHECK_OR_RETURN(additional_variable_op_tobe_loaded_name2tensor_.empty())
      << Error::RuntimeError()
      << "The additional variables (states in Optimizer or LRScheduler) of nn.Graph " << name_
      << " are registered repeatedly.";
  FOR_RANGE(size_t, i, 0, additional_var_names.size()) {
    CHECK_OR_RETURN(additional_variable_op_tobe_loaded_name2tensor_
                        .emplace(JUST(VectorAt(additional_var_names, i)),
                                 JUST(VectorAt(additional_var_tensors, i)))
                        .second)
        << Error::RuntimeError() << "Duplicate variable name: " << additional_var_names[i];
  }
  return Maybe<void>::Ok();
}

Maybe<void> NNGraph::RegisterInputOpNamesAndTensors(
    const std::vector<std::string>& inputs_op_names,
    const std::vector<std::shared_ptr<one::Tensor>>& input_tensors) {
  CHECK_EQ_OR_RETURN(inputs_op_names.size(), input_tensors.size())
      << Error::RuntimeError()
      << "Number of input op names and tensors mismatch. "
         "Size of op names: "
      << inputs_op_names.size() << ", size of tensors: " << input_tensors.size();
  CHECK_OR_RETURN(inputs_op_names_.empty())
      << Error::RuntimeError() << "The input tensors of nn.Graph " << name_
      << " are registered repeatedly.";
  CHECK_OR_RETURN(input_tensors_valid_.empty())
      << Error::RuntimeError() << "The input tensors of nn.Graph " << name_
      << " are registered repeatedly.";
  CHECK_OR_RETURN(inputs_tensor_meta_str_.empty())
      << Error::RuntimeError() << "The input tensors of nn.Graph " << name_
      << " are registered repeatedly.";
  inputs_op_names_.assign(inputs_op_names.begin(), inputs_op_names.end());
  input_tensors_valid_.reserve(input_tensors.size());
  inputs_tensor_meta_str_.reserve(input_tensors.size());
  for (const auto& input_tensor : input_tensors) {
    input_tensors_valid_.emplace_back(JUST(GetTensorValidInCurRank(input_tensor)));
    inputs_tensor_meta_str_.emplace_back(*JUST(GetTensorMetaString(input_tensor)));
  }
  CHECK_EQ_OR_RETURN(input_tensors_valid_.size(), input_tensors.size());  // NOLINE
  return Maybe<void>::Ok();
}

Maybe<void> NNGraph::RegisterOutputOpNamesAndTensors(
    const std::vector<std::string>& outputs_op_names,
    const std::vector<std::shared_ptr<one::Tensor>>& output_tensors) {
  CHECK_EQ_OR_RETURN(outputs_op_names.size(), output_tensors.size())
      << "Number of output op names and tensors mismatch "
         "Size of op names: "
      << outputs_op_names.size() << ", size of tensors: " << output_tensors.size();
  CHECK_OR_RETURN(outputs_op_names_.empty())
      << Error::RuntimeError() << "The output tensors of nn.Graph " << name_
      << " are registered repeatedly.";
  CHECK_OR_RETURN(output_tensors_valid_.empty())
      << Error::RuntimeError() << "The output tensors of nn.Graph " << name_
      << " are registered repeatedly.";
  CHECK_OR_RETURN(outputs_tensor_meta_str_.empty())
      << Error::RuntimeError() << "The output tensors of nn.Graph " << name_
      << " are registered repeatedly.";
  outputs_op_names_.assign(outputs_op_names.begin(), outputs_op_names.end());
  output_tensors_valid_.reserve(output_tensors.size());
  outputs_tensor_meta_str_.reserve(output_tensors.size());
  for (const auto& output_tensor : output_tensors) {
    output_tensors_valid_.emplace_back(JUST(GetTensorValidInCurRank(output_tensor)));
    outputs_tensor_meta_str_.emplace_back(*JUST(GetTensorMetaString(output_tensor)));
  }
  CHECK_EQ_OR_RETURN(output_tensors_valid_.size(), output_tensors.size());  // NOLINT
  return Maybe<void>::Ok();
}

Maybe<void> NNGraph::RegisterVariableOpNamesAndTensors(
    const std::vector<std::string>& variable_op_names,
    const std::vector<std::shared_ptr<one::Tensor>>& variable_tensors) {
  JUST(vm::CurrentRankSync());
  CHECK_EQ_OR_RETURN(variable_op_names.size(), variable_tensors.size())
      << "Number of variable names and tensors mismatch. "
         "Size of variable names: "
      << variable_op_names.size() << ", size of tensors: " << variable_tensors.size();
  for (int32_t i = 0; i < variable_op_names.size(); ++i) {
    const std::shared_ptr<one::Tensor>& var = variable_tensors[i];
    CHECK_OR_RETURN(var->is_eager())
        << Error::InvalidValueError() << "Tensor variable to register in nn.Graph should be eager";
    const std::string& var_name = variable_op_names.at(i);
    CHECK_OR_RETURN(!var_name.empty()) << Error::InvalidValueError() << "Empty variable name";
    CHECK_OR_RETURN(variable_op_name2tensor_.emplace(var_name, var).second)
        << Error::RuntimeError() << "Duplicate variable name: " << var_name;
    CHECK_OR_RETURN(variable_op_names_.insert(var_name).second)
        << Error::RuntimeError() << "Duplicate variable name: " << var_name;
  }
  return Maybe<void>::Ok();
}

Maybe<void> NNGraph::RegisterFreeEagerTensorsToVariableOpNames() {
  JUST(vm::CurrentRankSync());
  const auto& free_eager_tensors = session_ctx_->GetFreeEagerTensorNamePairByGraphName(name_);
  for (const auto& pair : free_eager_tensors) {
    const std::string& var_name = pair.first;
    const std::shared_ptr<one::Tensor>& var = pair.second;
    CHECK_OR_RETURN(var->is_eager())
        << Error::RuntimeError() << "Free tensor variable to register in nn.Graph should be eager";
    CHECK_OR_RETURN(!var_name.empty()) << Error::RuntimeError() << "Empty variable name";
    CHECK_OR_RETURN(variable_op_name2tensor_.emplace(var_name, var).second)
        << Error::RuntimeError() << "Duplicate variable name: " << var_name;
    CHECK_OR_RETURN(additional_variable_op_name_.insert(var_name).second)
        << Error::RuntimeError() << "Duplicate variable name: " << var_name;
    CHECK_OR_RETURN(variable_op_names_.insert(var_name).second)
        << Error::RuntimeError() << "Duplicate variable name: " << var_name;
  }
  return Maybe<void>::Ok();
}

Maybe<std::vector<std::string>> NNGraph::GetAdditionalVarOpNames() const {
  std::vector<std::string> names;
  for (const auto& iter : additional_variable_op_name_) { names.push_back(iter); }
  return names;
}

Maybe<std::vector<std::shared_ptr<one::Tensor>>> NNGraph::GetAdditionalVarOpTensors() const {
  std::vector<std::shared_ptr<one::Tensor>> tensors;
  for (const auto& iter : additional_variable_op_name_) {
    auto find_iter = variable_op_name2tensor_.find(iter);
    CHECK_OR_RETURN(find_iter != variable_op_name2tensor_.end())
        << Error::RuntimeError() << "Additional variable op name " << iter << " not found.";
    tensors.push_back(find_iter->second);
  }
  return tensors;
}

Maybe<void> NNGraph::RegisterNewVariableOpInJobPass() {
  OpGraph op_graph(job_);
  JUST(op_graph.MaybeForEachNode([&](OpNode* op_node) -> Maybe<void> {
    if (op_node->op().op_conf().has_variable_conf() == false) { return Maybe<void>::Ok(); }
    const Operator& variable_op = op_node->op();
    const VariableOpConf& var_conf = variable_op.op_conf().variable_conf();
    const std::string& var_name = variable_op.op_name();
    CHECK_OR_RETURN(var_conf.has_initializer())
        << Error::RuntimeError() << "nn.Graph ONLY support variable op with initializer conf.";
    if (var_conf.initializer().has_constant_conf()
        || var_conf.initializer().has_constant_int_conf() /* vairable ops inserted by system */) {
      CHECK_OR_RETURN(variable_op_names_.insert(var_name).second)
          << Error::RuntimeError() << "Variable_op_name: " << var_name
          << " has been added in nn.Graph: " << name_;
      CHECK_OR_RETURN(
          variable_op_name2tensor_.insert({var_name, std::shared_ptr<one::Tensor>()}).second)
          << Error::RuntimeError() << "Variable Tensor with op_name: " << var_name
          << " has been add in nn.Graph: " << name_;
      CHECK_OR_RETURN(additional_variable_op_name_.insert(var_name).second)
          << Error::RuntimeError() << "Variable Tensor with op_name: " << var_name
          << " has been add in nn.Graph: " << name_;
    } else /* vairable ops from user code */ {
      CHECK_OR_RETURN(var_conf.initializer().has_empty_conf())
          << Error::RuntimeError() << "nn.Graph ONLY support variable_op with empty conf, "
          << "because variable is inited by eager tensor. "
          << "This error variable conf is: " << variable_op.op_conf().DebugString()
          << " in nn.Graph " << name_;
      CHECK_OR_RETURN(variable_op_names_.find(var_name) != variable_op_names_.end())
          << Error::RuntimeError() << var_name
          << " must be a variable created in nn.Graph: " << name_;
    }
    return Maybe<void>::Ok();
  }));
  return Maybe<void>::Ok();
}

Maybe<void> NNGraph::DeleteOutdatedVariableInVariableTensorMgr() {
  std::set<std::string> variable_names = [&]() -> Maybe<std::set<std::string>> {
    std::set<std::string> variable_names_;
    OpGraph op_graph(job_);
    JUST(op_graph.MaybeForEachNode([&](OpNode* op_node) -> Maybe<void> {
      if (op_node->op().op_conf().has_variable_conf() == false) { return Maybe<void>::Ok(); }
      variable_names_.insert(op_node->op().op_name());
      return Maybe<void>::Ok();
    }));
    return variable_names_;
  }()
                                                      .GetOrThrow();

  auto mgr = Singleton<VariableTensorMgr>::Get();
  for (auto& name : mgr->DumpNames()) {
    if (variable_names.find(name) == variable_names.end()) { mgr->Delete(name); }
  }
  return Maybe<void>::Ok();
}

Maybe<void> NNGraph::CompileAndInitRuntime() {
  CHECK_OR_RETURN(!runtime_inited_)
      << Error::RuntimeError() << "nn.Graph runtime is already initialized";
  JUST(RegisterFreeEagerTensorsToVariableOpNames());
  JUST(RegisterNewVariableOpInJobPass());
  JUST(DeleteOutdatedVariableInVariableTensorMgr());

  template<typename T>
  void MergeByMod(size_t index, size_t n, std::vector<HashSet<T>> * data) {
    index = index % n;
    if (data->size() <= n) { return; }
    for (int j = index + n; j < data->size(); j += n) {
      (*data)[index].insert((*data)[j].begin(), (*data)[j].end());
    }
  }

  // use multi-thread to merge all data into (*data)[0]
  template<typename T>
  void MergeIntoFirst(std::vector<HashSet<T>> * data) {
    const auto& MergeInto = [&](size_t n) {
      MultiThreadLoop(n, [&](size_t i) { MergeByMod(i, n, data); });
      data->resize(n);
    };
    int n = data->size();
    if (n > 128) { MergeInto(n = 64); }
    if (n > 32) { MergeInto(n = 16); }
    if (n > 8) { MergeInto(n = 4); }
    MergeInto(n = 1);
  }

}  // namespace

template<void (*Loop)(size_t num, const std::function<void(size_t i)>& Callback)>
Maybe<void> NNGraph::MasterRankCompile() {
  constexpr int kWorkerStartRank = 1;
  if (GlobalProcessCtx::IsThisProcessMaster()) {
    std::vector<Plan> plans(GlobalProcessCtx::WorldSize());
    JUST(OpGraph::WithSingleton(&job_, [&]() -> Maybe<void> {
      auto boxing_task_graph_proto = std::make_shared<BoxingTaskGraphProto>();
      JUST(BoxingTaskGraph::New())->ToProto(boxing_task_graph_proto.get());
      // reachable collective boxing task pairs,
      std::vector<HashSet<std::pair<int64_t /*src task_id*/, int64_t /*dst task_id*/>>>
          reachable_cb_pairs{GlobalProcessCtx::WorldSize()};
      Loop(GlobalProcessCtx::WorldSize(), [&](size_t i) {
        Plan rank_plan;
        auto* plan = (i > 0) ? &rank_plan : &plan_;
        double start = GetCurTime();
        // TODO(chengcheng): new memory reused by chunk
        CHECK_JUST(
            RankCompiler(boxing_task_graph_proto, i).Compile(variable_op_names_, &job_, plan));
        PlanUtil::GenMemBlockAndChunkWithVariableOpNames4Plan(plan, variable_op_names_);

        VLOG(1) << "Graph name: " << name_ << " rank: " << i
                << " compile time: " << (GetCurTime() - start) / 1000000000.0 << " seconds.";
        if (Singleton<ResourceDesc, ForSession>::Get()->enable_debug_mode()) {
          TeePersistentLogStream::Create("job_" + name_ + "_plan" + std::to_string(i))
              ->Write(*plan);
          PlanUtil::ToDotFile(*plan, "job_" + name_ + "_plan" + std::to_string(i) + ".dot");
        }
        PlanUtil::GenRegisterHint(plan);
        plan->mutable_collective_boxing_plan();
        // PlanUtil::SetForceInplaceMemBlock(plan); NOTE(chengcheng): only for ssp.
        PlanUtil::DumpCtrlRegstInfoToPlan(plan);
        if (i >= kWorkerStartRank /*skip master*/) {
          // generate reachable collective boxing task pairs
          PlanUtil::GenReachableTaskPairs(*plan, &PlanUtil::IsCollectiveBoxingTaskProto,
                                          &reachable_cb_pairs[i]);
          std::string plan_name = "plan:" + job_name() + ":" + std::to_string(i);
          Singleton<CtrlClient>::Get()->PushKV(plan_name, *plan);
        }
      });
      // use multi-thread to merge reachable collective boxing task pairs into
      // (*reachable_cb_pairs)[0], which is belong to master .
      MergeIntoFirst(&reachable_cb_pairs);
      // TODO(chengcheng): test collective boxing for multi-job.
      PlanUtil::GenCollectiveBoxingPlan(&job_, &plan_, [&] {
        return std::make_unique<RankPlanTaskGraph>(plan_, reachable_cb_pairs.at(0));
      });
      std::string collective_boxing_info;
      plan_.collective_boxing_plan().SerializeToString(&collective_boxing_info);
      for (int i = kWorkerStartRank /*skip master*/; i < GlobalProcessCtx::WorldSize(); ++i) {
        std::string name = "collective_boxing_info:" + job_name() + ":" + std::to_string(i);
        Singleton<CtrlClient>::Get()->PushKV(name, collective_boxing_info);
      }
      return Maybe<void>::Ok();
    }));
  } else {
    const std::string rank = std::to_string(GlobalProcessCtx::Rank());
    {
      std::string name = "plan:" + job_name() + ":" + rank;
      Singleton<CtrlClient>::Get()->PullKV(name, &plan_);
    }
    {
      std::string name = "collective_boxing_info:" + job_name() + ":" + rank;
      Singleton<CtrlClient>::Get()->PullKV(name, plan_.mutable_collective_boxing_plan());
    }
  }
  PlanUtil::PlanMemoryLog(&plan_, name_);
  if (Singleton<ResourceDesc, ForSession>::Get()->enable_debug_mode()) {
    PlanUtil::GenLightPlan(&plan_, name_);
  }
  OF_SESSION_BARRIER();
  // NOTE(zwx): After barrier plan is synchronized between all ranks,
  //     then it can be cleared for saving mem.
  if (GlobalProcessCtx::IsThisProcessMaster()) {
    for (int i = kWorkerStartRank /*skip master*/; i < GlobalProcessCtx::WorldSize(); ++i) {
      std::string name = "plan:" + job_name() + ":" + std::to_string(i);
      Singleton<CtrlClient>::Get()->ClearKV(name);
    }
    for (int i = kWorkerStartRank /*skip master*/; i < GlobalProcessCtx::WorldSize(); ++i) {
      std::string name = "collective_boxing_info:" + job_name() + ":" + std::to_string(i);
      Singleton<CtrlClient>::Get()->ClearKV(name);
    }
  }
  OF_SESSION_BARRIER();
  // NOTE(chengcheng): recovery op_attr
  PlanUtil::PopulateOpAttribute(&plan_, plan_.job_id2op_attribute_ref_table());

  return Maybe<void>::Ok();
}

Maybe<void> NNGraph::NaiveCompile() {
  if (GlobalProcessCtx::IsThisProcessMaster()) {
    auto compile_time_counter = std::make_unique<TimeCounter<std::chrono::seconds>>(true, true);
    // TODO(chengcheng): new memory reused by chunk
    Compiler().Compile(&job_, &plan_);
    PlanUtil::GenMemBlockAndChunkWithVariableOpNames4Plan(&plan_, variable_op_names_);
    compile_time_counter->Count("Graph name: " + name_ + " compile plan", 1);
    if (Singleton<ResourceDesc, ForSession>::Get()->enable_debug_mode()) {
      TeePersistentLogStream::Create("job_" + name_ + "_plan")->Write(plan_);
      PlanUtil::ToDotFile(plan_, "job_" + name_ + "_plan.dot");
    }
    PlanUtil::GenRegisterHint(&plan_);
    // TODO(chengcheng): test collective boxing for multi-job.
    PlanUtil::GenCollectiveBoxingPlan(&job_, &plan_,
                                      [&] { return std::make_unique<NaivePlanTaskGraph>(plan_); });
    // PlanUtil::SetForceInplaceMemBlock(&plan_); NOTE(chengcheng): only for ssp.
    PlanUtil::DumpCtrlRegstInfoToPlan(&plan_);
    PlanUtil::PlanMemoryLog(&plan_, name_);
    if (Singleton<ResourceDesc, ForSession>::Get()->enable_debug_mode()) {
      PlanUtil::GenLightPlan(&plan_, name_);
    }
  }
  if (GlobalProcessCtx::WorldSize() > 1) {
    std::string plan_name = "plan:" + job_name();
    if (GlobalProcessCtx::IsThisProcessMaster()) {
      // TODO(chengcheng): split plan for each rank.
      Singleton<CtrlClient>::Get()->PushKV(plan_name, plan_);
    } else {
      Singleton<CtrlClient>::Get()->PullKV(plan_name, &plan_);
    }
    OF_SESSION_BARRIER();
    // NOTE(zwx): After barrier plan is synchronized between all ranks,
    //     then it can be cleared for saving mem.
    if (GlobalProcessCtx::IsThisProcessMaster()) {
      Singleton<CtrlClient>::Get()->ClearKV(plan_name);
    }
  }
  // NOTE(chengcheng): recovery op_attr
  PlanUtil::PopulateOpAttribute(&plan_, plan_.job_id2op_attribute_ref_table());

<<<<<<< HEAD
  return Maybe<void>::Ok();
}

Maybe<void> NNGraph::CompileAndInitRuntime() {
  CHECK_OR_RETURN(!runtime_inited_);
  JUST(RegisterFreeEagerTensorsToVariableOpNames());
  JUST(RegisterNewVariableOpInJobPass());
  JUST(DeleteOutdatedVariableInVariableTensorMgr());

  // NOTE(chengcheng): TensorNameScope need to be cleared after current graph is built.
  one::TensorNameScope::Global()->Clear();
  // Clear all backward pass scope
  ClearAllBackwardPassScope();

  // NOTE(chengcheng): Singleton<JobDesc> need be clear before GlobalJobDescScope construct.
  if (Singleton<JobDesc>::Get() != nullptr) { Singleton<JobDesc>::Delete(); }

  auto scope = std::make_unique<GlobalJobDescScope>(job_.job_conf(), job_id_);

  // NOTE(chengcheng): do job compeleter for each rank.
  JUST(JobCompleter().Complete(&job_));
  typedef Maybe<void> (NNGraph::*CompileMethodT)();
  struct GetCompileMethod final : public CompileModeVisitor<GetCompileMethod> {
    static CompileMethodT VisitNaive() { return &NNGraph::NaiveCompile; }
    static CompileMethodT VisitRankPerIter() {
      return &NNGraph::MasterRankCompile<&SingleThreadLoop>;
    }
    static CompileMethodT VisitRankPerThread() {
      return &NNGraph::MasterRankCompile<&MultiThreadLoop<std::function<void(size_t)>>>;
    }
  };
  JUST((this->*GetCompileMethod::Visit(JUST(CurrentCompileMode())))());
=======
  if (ParseBooleanFromEnv("ONEFLOW_DRY_RUN_GRAPH_COMPILE", false)) {
    CHECK_OR_RETURN(false) << " Exit to finish dry run of graph compile.";
  }
>>>>>>> c4441d87

  NewRuntimeBuffers();

  JUST(GetVariableRealBlobAfterSyncPlan());

  // NOTE(strint): Do memory shrink to free cached memory in eager VM before graph runtime init.
  JUST(vm::CurrentRankSync());
  auto* vm = JUST(SingletonMaybe<VirtualMachine>());
  JUST(vm->ShrinkAllMem());

  runtime_.reset(new Runtime(plan_, variable_op_name2eager_blob_object_));
  runtime_inited_ = true;
  return Maybe<void>::Ok();
}

Maybe<void> NNGraph::GetVariableRealBlobAfterSyncPlan() {
  CHECK_OR_RETURN(variable_op_name2eager_blob_object_.empty())
      << Error::RuntimeError() << kOfBugIssueUploadPrompt;
  JUST(vm::CurrentRankSync());
  // Create or Rebuild variable, then get the real blob.
  for (const std::string& var_name : variable_op_names_) {
    auto iter = variable_op_name2tensor_.find(var_name);
    CHECK_OR_RETURN(iter != variable_op_name2tensor_.end())
        << Error::RuntimeError() << "variable op name " << var_name << " not found.";
    std::shared_ptr<one::Tensor> tensor = iter->second;
    vm::EagerBlobObject* var_blob = nullptr;
    if (plan_.job_id2op_attribute_ref_table().at(job_id_).op_name2op_attribute().find(var_name)
        == plan_.job_id2op_attribute_ref_table().at(job_id_).op_name2op_attribute().end()) {
      // Deal with variable tensor not used in nn.Graph build.
      CHECK_OR_RETURN(tensor != NULL)
          << Error::RuntimeError() << "The tensor of " << var_name
          << " does not exist in the job, so it's not created in nn.Graph and cannot be NULL.";
      if (tensor->is_global()) {
        const std::shared_ptr<one::LocalTensor> local_var = JUST(tensor->cur_rank_phy_tensor());
        var_blob = JUST(local_var->eager_blob_object()).get();
      } else {
        var_blob = JUST(tensor->eager_blob_object()).get();
      }
    } else if (/*is_null=*/!tensor) {
      // Deal with tensors which are not in the nn.Module.
      // We can call these tensors as additional variables.
      const auto& op_attribute =
          plan_.job_id2op_attribute_ref_table().at(job_id_).op_name2op_attribute().at(var_name);
      // NOTE(chengcheng): handle constant variable created by job pass
      Symbol<ParallelDesc> placement(op_attribute.parallel_conf_signature().op_parallel_conf());
      NdSbp nd_sbp(NdSbpSignature(op_attribute.nd_sbp_signature()).bn_in_op2nd_sbp().at("out"));
      const BlobDesc blob_desc(
          op_attribute.logical_blob_desc_signature().bn_in_op2blob_desc().at("out"));
      DType dtype(blob_desc.data_type());
      std::shared_ptr<std::vector<Symbol<SbpParallel>>> sbp_tuple =
          JUST(GetSbpList(Symbol<NdSbp>(nd_sbp)));

      auto load_tensor_iter = additional_variable_op_tobe_loaded_name2tensor_.find(var_name);
      if (load_tensor_iter == additional_variable_op_tobe_loaded_name2tensor_.end()) {
        // Create a additional variable tensor
        Scalar value;
        const VariableOpConf& var_conf = op_attribute.op_conf().variable_conf();
        if (var_conf.initializer().has_constant_conf()) {
          value = var_conf.initializer().constant_conf().value();
        } else if (var_conf.initializer().has_constant_int_conf()) {
          value = var_conf.initializer().constant_int_conf().value();
        } else {
          OF_UNIMPLEMENTED();
        }
        // NOTE(chengcheng): New EagerTensor need set LazyMode false.
        auto lazy_mode_disabled_guard = LazyMode::Guard(/*is_enabled*/ false);
        tensor = JUST(one::functional::GlobalConstant(blob_desc.shape(), value,
                                                      Symbol<DType>(dtype), placement, *sbp_tuple));
        JUST(vm::CurrentRankSync());
        VLOG(2) << "Lazy nn.Graph name " << name_ << " op: " << op_attribute.op_conf().name()
                << " created in JobPass, nn.Graph has created a eager tensor for this variable.\n";
      } else {
        // Load a additional variable tensor
        auto lazy_mode_disabled_guard = LazyMode::Guard(/*is_enabled*/ false);
        std::vector<Symbol<SbpParallel>> grad_sbp_tuple;
        // To consistent from a local or global tensor.
        bool check_meta = load_tensor_iter->second->is_global() ? false : true;
        tensor = JUST(one::functional::ToGlobal(load_tensor_iter->second, placement, *sbp_tuple,
                                                grad_sbp_tuple, check_meta, /*copy=*/false));
        JUST(vm::CurrentRankSync());
        VLOG(2) << "Lazy nn.Graph name " << name_ << " op: " << op_attribute.op_conf().name()
                << " created in JobPass, nn.Graph has loaded the tensor from state dict for this "
                   "variable.\n";
      }
      // Register
      JUST(MapAt(variable_op_name2tensor_, var_name)) = tensor;
      // NOTE(chengcheng): Just for tensor lifetime hold by session context in graph lifetime
      // valid.
      session_ctx_->StoreFreeEagerTensorWithNameByGraphName(name_, tensor, var_name);

      const std::shared_ptr<one::LocalTensor> local_var = JUST(tensor->cur_rank_phy_tensor());
      var_blob = JUST(local_var->eager_blob_object()).get();
    } else if (tensor->is_global()) {
      // Deal with tensors which need to change sbp.
      NdSbpSignature var_nd_sbp_signature = NdSbpSignature(plan_.job_id2op_attribute_ref_table()
                                                               .at(job_id_)
                                                               .op_name2op_attribute()
                                                               .at(var_name)
                                                               .nd_sbp_signature());
      NdSbp optimized_nd_sbp = var_nd_sbp_signature.bn_in_op2nd_sbp().at("out");
      // Change variable tensor's impl with new sbp when job pass has changed their sbp.
      if (*JUST(tensor->nd_sbp()) != optimized_nd_sbp) {
        VLOG(2) << "Graph with name " << name_ << " variable with name `" << var_name
                << "` changes its' sbp from " << NdSbpToString(*JUST(tensor->nd_sbp())) << " to "
                << NdSbpToString(optimized_nd_sbp) << " after compile optimization.";
        std::vector<Symbol<SbpParallel>> optimized_sbp_parallels;
        for (int i = 0; i < optimized_nd_sbp.sbp_parallel_size(); ++i) {
          optimized_sbp_parallels.emplace_back(optimized_nd_sbp.sbp_parallel(i));
        }
        {
          auto lazy_mode_disabled_guard = LazyMode::Guard(/* is_enabled */ false);
          const auto& new_tensor = JUST(one::functional::ToGlobal(
              tensor, JUST(tensor->parallel_desc()), optimized_sbp_parallels, {},
              /* check_meta */ false, /*copy=*/false));
          JUST(vm::CurrentRankSync());
          // Use tensor.set_data inferface and make new TensorImpl instead of the old one.
          JUST(tensor->set_data(new_tensor));
        }
      }
      const std::shared_ptr<one::LocalTensor> local_var = JUST(tensor->cur_rank_phy_tensor());
      var_blob = JUST(local_var->eager_blob_object()).get();
    } else {
      var_blob = JUST(tensor->eager_blob_object()).get();
    }
    CHECK_OR_RETURN(var_blob != nullptr) << Error::RuntimeError() << kOfBugIssueUploadPrompt;
    CHECK_OR_RETURN(variable_op_name2eager_blob_object_.emplace(var_name, var_blob).second)
        << Error::RuntimeError() << kOfBugIssueUploadPrompt;
  }
  // Initialize or check mem_ptr_for_allocation_computation_pipelining by TouchTensors instruction.
  JUST(PhysicalRun([&](InstructionsBuilder* builder) -> Maybe<void> {
    auto eager_blob_objects = std::make_shared<vm::EagerBlobObjectList>();
    for (const auto& pair : variable_op_name2eager_blob_object_) {
      eager_blob_objects->push_back(pair.second->shared_from_this());
    }
    return builder->TouchTensors(eager_blob_objects);
  }));
  JUST(vm::CurrentRankSync());
  // Clear after load additional variable is finished.
  additional_variable_op_tobe_loaded_name2tensor_.clear();
  return Maybe<void>::Ok();
}

void NNGraph::NewRuntimeBuffers() {
  // NOTE(chengcheng):
  //   1. The BufferSize comes from job_conf.concurrency_width configured by user (default = 128)
  //   2. In Pipeline Parallelism, this value need greater than pipeline stage num for pipelining.
  size_t concurrency_width = job_.job_conf().concurrency_width();
  {
    auto* buffer_mgr = Singleton<BufferMgr<std::shared_ptr<JobInstance>>>::Get();
    buffer_mgr->NewBuffer(GetSourceTickBufferName(name_), concurrency_width);
    buffer_mgr->NewBuffer(GetCallbackNotifierBufferName(name_), concurrency_width);
  }
  {
    auto* buffer_mgr = Singleton<BufferMgr<std::shared_ptr<CriticalSectionInstance>>>::Get();
    buffer_mgr->NewBuffer(GetInputCriticalSectionWaitBufferName(name_), concurrency_width);
    buffer_mgr->NewBuffer(GetInputCriticalSectionCallbackBufferName(name_), concurrency_width);
    buffer_mgr->NewBuffer(GetOutputCriticalSectionWaitBufferName(name_), concurrency_width);
    buffer_mgr->NewBuffer(GetOutputCriticalSectionCallbackBufferName(name_), concurrency_width);
    for (const std::string& input_op_name : inputs_op_names_) {
      buffer_mgr->NewBuffer(GetInputBufferName(name_, input_op_name), concurrency_width);
    }
    for (const std::string& output_op_name : outputs_op_names_) {
      buffer_mgr->NewBuffer(GetOutputBufferName(name_, output_op_name), concurrency_width);
    }
  }
}

void NNGraph::CloseRuntimeBuffers() {
  if (runtime_inited_) {
    {
      auto* buffer_mgr = Singleton<BufferMgr<std::shared_ptr<CriticalSectionInstance>>>::Get();
      for (const std::string& output_op_name : outputs_op_names_) {
        buffer_mgr->Get(GetOutputBufferName(name_, output_op_name))->Close();
      }
      for (const std::string& input_op_name : inputs_op_names_) {
        buffer_mgr->Get(GetInputBufferName(name_, input_op_name))->Close();
      }
      buffer_mgr->Get(GetOutputCriticalSectionCallbackBufferName(name_))->Close();
      buffer_mgr->Get(GetOutputCriticalSectionWaitBufferName(name_))->Close();
      buffer_mgr->Get(GetInputCriticalSectionCallbackBufferName(name_))->Close();
      buffer_mgr->Get(GetInputCriticalSectionWaitBufferName(name_))->Close();
    }
    {
      auto* buffer_mgr = Singleton<BufferMgr<std::shared_ptr<JobInstance>>>::Get();
      buffer_mgr->Get(GetCallbackNotifierBufferName(name_))->Close();
      buffer_mgr->Get(GetSourceTickBufferName(name_))->Close();
    }
  }
}

namespace {

Maybe<void> MakeEagerBlobObjectList(vm::EagerBlobObjectList* blob_list,
                                    const one::TensorTuple& tensor_list) {
  blob_list->reserve(tensor_list.size());
  for (const auto& tensor : tensor_list) {
    CHECK_OR_RETURN(tensor->is_eager())
        << Error::RuntimeError() << "Tensors in nn.Graph should be eager";
    if (tensor->is_global()) {
      blob_list->emplace_back(JUST(JUST(tensor->cur_rank_phy_tensor())->eager_blob_object()));
    } else {
      blob_list->emplace_back(JUST(tensor->eager_blob_object()));
    }
  }
  return Maybe<void>::Ok();
}

}  // namespace

Maybe<void> RunLazyNNGraph(const one::TensorTuple& inputs, const one::TensorTuple& outputs,
                           const one::TensorTuple& parameters,
                           const std::shared_ptr<NNGraph>& nn_graph) {
  CHECK_EQ_OR_RETURN(inputs.size(), nn_graph->inputs_op_names().size())
      << Error::RuntimeError()
      << "Number of inputs and NNGraph::inputs_op_names mismatch. "
         "Size of inputs: "
      << inputs.size()
      << ", size of NNGraph::inputs_op_names: " << nn_graph->inputs_op_names().size();
  CHECK_EQ_OR_RETURN(outputs.size(), nn_graph->outputs_op_names().size())
      << Error::RuntimeError()
      << "Number of outputs and NNGraph::outputs_op_names mismatch. "
         "Size of outputs: "
      << outputs.size()
      << ", size of NNGraph::outputs_op_names: " << nn_graph->outputs_op_names().size();
  // NOTE(chengcheng):
  //   parameters not used in LaunchLazyJobInstrucntion;
  //   the args: parameters is all variable tensor hold by nn.Graph
  //   but the NNGraph::variable_op_size may has FreeEagerTensor as sepcial variable op.
  CHECK_LE_OR_RETURN(parameters.size(), nn_graph->variable_op_size())
      << Error::RuntimeError() << "Parameter size should be less than or equal to variable size";
  for (int i = 0; i < inputs.size(); ++i) {
    // TODO(chengcheng, liufengwei):
    //   use TensorMeta.to_string and equal.
    std::string tensor_meta_str = *JUST(GetTensorMetaString(inputs.at(i)));
    const std::string& static_meta_str = nn_graph->inputs_tensor_meta_str().at(i);
    CHECK_OR_RETURN(static_meta_str == tensor_meta_str)
        << Error::RuntimeError()
        << "nn.Graph ONLY accepts static inputs tensor meta, please check whether your input "
        << "tensor meta each step is the same as the input of first call graph.\nThe excepted "
        << "tensor meta is: " << static_meta_str
        << ", but the actual tensor meta is: " << tensor_meta_str;
  }
  for (int i = 0; i < outputs.size(); ++i) {
    CHECK_OR_RETURN(nn_graph->outputs_tensor_meta_str().at(i)
                    == *JUST(GetTensorMetaString(outputs.at(i))))
        << Error::RuntimeError() << "Output tensor meta string mismatch";
  }
  vm::EagerBlobObjectList input_blobs;
  vm::EagerBlobObjectList output_blobs;
  vm::EagerBlobObjectList var_blobs;
  JUST(MakeEagerBlobObjectList(&input_blobs, inputs));
  JUST(MakeEagerBlobObjectList(&output_blobs, outputs));
  JUST(MakeEagerBlobObjectList(&var_blobs, parameters));
  const auto& input_blob_list_ptr =
      std::make_shared<const vm::EagerBlobObjectList>(std::move(input_blobs));
  const auto& output_blob_list_ptr =
      std::make_shared<const vm::EagerBlobObjectList>(std::move(output_blobs));
  const auto& var_blob_list_ptr =
      std::make_shared<const vm::EagerBlobObjectList>(std::move(var_blobs));
  JUST(PhysicalRun([&](InstructionsBuilder* builder) -> Maybe<void> {
    return builder->LaunchLazyJob(input_blob_list_ptr, output_blob_list_ptr, var_blob_list_ptr,
                                  nn_graph);
  }));
  return Maybe<void>::Ok();
}

Maybe<void> SoftSyncNNGraphBuffers(const one::TensorTuple& buffers,
                                   const std::shared_ptr<NNGraph>& nn_graph) {
  const auto& eager_blob_objects = std::make_shared<vm::EagerBlobObjectList>();
  JUST(MakeEagerBlobObjectList(eager_blob_objects.get(), buffers));
  JUST(PhysicalRun([&](InstructionsBuilder* builder) -> Maybe<void> {
    return builder->SoftSyncNNGraphBuffers(eager_blob_objects, nn_graph);
  }));
  return Maybe<void>::Ok();
}

}  // namespace oneflow<|MERGE_RESOLUTION|>--- conflicted
+++ resolved
@@ -467,7 +467,6 @@
   // NOTE(chengcheng): recovery op_attr
   PlanUtil::PopulateOpAttribute(&plan_, plan_.job_id2op_attribute_ref_table());
 
-<<<<<<< HEAD
   return Maybe<void>::Ok();
 }
 
@@ -500,11 +499,9 @@
     }
   };
   JUST((this->*GetCompileMethod::Visit(JUST(CurrentCompileMode())))());
-=======
   if (ParseBooleanFromEnv("ONEFLOW_DRY_RUN_GRAPH_COMPILE", false)) {
     CHECK_OR_RETURN(false) << " Exit to finish dry run of graph compile.";
   }
->>>>>>> c4441d87
 
   NewRuntimeBuffers();
 
