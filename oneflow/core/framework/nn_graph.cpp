--- conflicted
+++ resolved
@@ -283,13 +283,9 @@
   if (GlobalProcessCtx::IsThisProcessMaster()) {
     double start = GetCurTime();
     // TODO(chengcheng): new memory reused by chunk
-<<<<<<< HEAD
     LOG(ERROR) << "OFCCL " << "enter Compiler().Compile.";
-    Compiler().Compile(&job_, &plan_, /* need_job_complete */ true);
+    Compiler().Compile(&job_, &plan_);
     LOG(ERROR) << "OFCCL " << "DONE Compiler().Compile.";
-=======
-    Compiler().Compile(&job_, &plan_);
->>>>>>> ca9fd64f
     PlanUtil::GenMemBlockAndChunkWithVariableOpNames4Plan(&plan_, variable_op_names_);
 
     VLOG(1) << "Graph name: " << name_ << " compile time: " << (GetCurTime() - start) / 1000000000.0
@@ -331,16 +327,13 @@
   NewRuntimeBuffers();
 
   JUST(GetVariableRealBlobAfterSyncPlan());
-<<<<<<< HEAD
   LOG(ERROR) << "OFCCL " << "ready to init runtime.";
-=======
 
   // NOTE(strint): Do memory shrink to free cached memory in eager VM before graph runtime init.
   JUST(vm::CurrentRankSync());
   auto* vm = JUST(GlobalMaybe<VirtualMachine>());
   JUST(vm->ShrinkAllMem());
 
->>>>>>> ca9fd64f
   runtime_.reset(new Runtime(plan_, variable_op_name2eager_blob_object_));
   runtime_inited_ = true;
   LOG(ERROR) << "OFCCL " << "runtime_inited_: " << runtime_inited_;
