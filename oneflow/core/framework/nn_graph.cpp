/*
Copyright 2020 The OneFlow Authors. All rights reserved.

Licensed under the Apache License, Version 2.0 (the "License");
you may not use this file except in compliance with the License.
You may obtain a copy of the License at

    http://www.apache.org/licenses/LICENSE-2.0

Unless required by applicable law or agreed to in writing, software
distributed under the License is distributed on an "AS IS" BASIS,
WITHOUT WARRANTIES OR CONDITIONS OF ANY KIND, either express or implied.
See the License for the specific language governing permissions and
limitations under the License.
*/
#include "oneflow/core/framework/nn_graph.h"
#include <memory>
#include <string>
#include "oneflow/core/common/buffer_manager.h"
#include "oneflow/core/common/maybe.h"
#include "oneflow/core/common/scalar.h"
#include "oneflow/core/common/util.h"
#include "oneflow/core/common/time_util.h"
#include "oneflow/core/common/container_util.h"
#include "oneflow/core/control/ctrl_client.h"
#include "oneflow/core/control/global_process_ctx.h"
#include "oneflow/core/eager/eager_blob_object.h"
#include "oneflow/core/framework/instructions_builder.h"
#include "oneflow/core/framework/nd_sbp.h"
#include "oneflow/core/framework/scope_util.h"
#include "oneflow/core/framework/tensor_name_scope.h"
#include "oneflow/core/functional/functional.h"
#include "oneflow/core/graph/op_graph.h"
#include "oneflow/core/graph/task_graph.h"
#include "oneflow/core/job/compiler.h"
#include "oneflow/core/job/job_build_and_infer_ctx_mgr.h"
#include "oneflow/core/job/job_desc.h"
#include "oneflow/core/job/job_instance.h"
#include "oneflow/core/job/critical_section_instance.h"
#include "oneflow/core/job/lazy_mode.h"
#include "oneflow/core/job/plan.pb.h"
#include "oneflow/core/job/plan_util.h"
#include "oneflow/core/job_rewriter/job_completer.h"
#include "oneflow/core/persistence/tee_persistent_log_stream.h"
#include "oneflow/core/rpc/include/global_process_ctx.h"
#include "oneflow/core/vm/virtual_machine.h"
#include "oneflow/core/vm/vm_util.h"
#include "oneflow/core/profiler/profiler.h"
#include "oneflow/core/framework/variable_tensor_mgr.h"

namespace oneflow {

namespace {

Maybe<bool> GetTensorValidInCurRank(const std::shared_ptr<one::Tensor>& tensor) {
  if (tensor->is_global()) {
    const auto& parallel_id = JUST(GetParallelId4CurrentProcessCtx(JUST(tensor->parallel_desc())));
    if (parallel_id->has_value()) {
      return true;
    } else {
      return false;
    }
  } else {
    return true;
  }
}

Maybe<std::string> GetTensorMetaString(const std::shared_ptr<one::Tensor>& tensor) {
  std::string ret = "shape=" + tensor->shape()->ToString() + ", dtype=" + tensor->dtype()->name();
  if (tensor->is_global()) {
    ret += ", placement=" + *JUST(PlacementToString(JUST(tensor->parallel_desc())));
    ret += ", nd_sbp=" + NdSbpToString(JUST(tensor->nd_sbp()));
  } else {
    ret += ", device=" + JUST(tensor->device())->ToString();
  }
  return ret;
}

}  // namespace

REGISTER_FUNCTION_CONFIG_DEF().Bool("__is_user_function__", true, "is user defined function");

NNGraph::~NNGraph() {
  VLOG(1) << "Graph destructor Try to close c nn graph name " << name_ << "." << std::endl;
  CHECK_JUST(Close());
}

Maybe<void> NNGraph::Close() {
  if (!is_closed_) {
    VLOG(1) << "Try to close c nn graph name " << name_ << "." << std::endl;
    CloseRuntimeBuffers();
    runtime_.reset();
    session_ctx_->RemoveGraphFreeEagerTensors(name_);
    VLOG(1) << "Finish close c nn graph name " << name_ << "." << std::endl;

    session_ctx_.reset();
    is_closed_ = true;
  }
  return Maybe<void>::Ok();
}

const std::vector<std::string>& NNGraph::inputs_op_names() const { return inputs_op_names_; }

const std::vector<std::string>& NNGraph::outputs_op_names() const { return outputs_op_names_; }

const std::vector<bool>& NNGraph::inputs_valid() const { return input_tensors_valid_; }

const std::vector<bool>& NNGraph::outputs_valid() const { return output_tensors_valid_; }

const std::vector<std::string>& NNGraph::inputs_tensor_meta_str() const {
  return inputs_tensor_meta_str_;
}

const std::vector<std::string>& NNGraph::outputs_tensor_meta_str() const {
  return outputs_tensor_meta_str_;
}

int64_t NNGraph::variable_op_size() const { return variable_op_names_.size(); }

Maybe<void> NNGraph::RegisterAdditionalVarOpNamesAndTensorsToBeLoaded(
    const std::vector<std::string>& additional_var_names,
    const std::vector<std::shared_ptr<one::Tensor>>& additional_var_tensors) {
  CHECK_EQ_OR_RETURN(additional_var_names.size(), additional_var_tensors.size());
  CHECK_OR_RETURN(additional_variable_op_tobe_loaded_name2tensor_.empty())
      << " The additional variables (states in Optimizer or LRScheduler) of nn.Graph " << name_
      << " are register repeatedly.";
  FOR_RANGE(size_t, i, 0, additional_var_names.size()) {
    CHECK_OR_RETURN(additional_variable_op_tobe_loaded_name2tensor_
                        .emplace(JUST(VectorAt(additional_var_names, i)),
                                 JUST(VectorAt(additional_var_tensors, i)))
                        .second);
  }
  return Maybe<void>::Ok();
}

Maybe<void> NNGraph::RegisterInputOpNamesAndTensors(
    const std::vector<std::string>& inputs_op_names,
    const std::vector<std::shared_ptr<one::Tensor>>& input_tensors) {
  CHECK_EQ_OR_RETURN(inputs_op_names.size(), input_tensors.size());
  CHECK_OR_RETURN(inputs_op_names_.empty())
      << " The input tensors of nn.Graph " << name_ << " are register repeatedly.";
  CHECK_OR_RETURN(input_tensors_valid_.empty());
  CHECK_OR_RETURN(inputs_tensor_meta_str_.empty());
  inputs_op_names_.assign(inputs_op_names.begin(), inputs_op_names.end());
  input_tensors_valid_.reserve(input_tensors.size());
  inputs_tensor_meta_str_.reserve(input_tensors.size());
  for (const auto& input_tensor : input_tensors) {
    input_tensors_valid_.emplace_back(JUST(GetTensorValidInCurRank(input_tensor)));
    inputs_tensor_meta_str_.emplace_back(*JUST(GetTensorMetaString(input_tensor)));
  }
  CHECK_EQ_OR_RETURN(input_tensors_valid_.size(), input_tensors.size());
  return Maybe<void>::Ok();
}

Maybe<void> NNGraph::RegisterOutputOpNamesAndTensors(
    const std::vector<std::string>& outputs_op_names,
    const std::vector<std::shared_ptr<one::Tensor>>& output_tensors) {
  CHECK_EQ_OR_RETURN(outputs_op_names.size(), output_tensors.size());
  CHECK_OR_RETURN(outputs_op_names_.empty())
      << " The output tensors of nn.Graph " << name_ << " are register repeatedly.";
  CHECK_OR_RETURN(output_tensors_valid_.empty());
  CHECK_OR_RETURN(outputs_tensor_meta_str_.empty());
  outputs_op_names_.assign(outputs_op_names.begin(), outputs_op_names.end());
  output_tensors_valid_.reserve(output_tensors.size());
  outputs_tensor_meta_str_.reserve(output_tensors.size());
  for (const auto& output_tensor : output_tensors) {
    output_tensors_valid_.emplace_back(JUST(GetTensorValidInCurRank(output_tensor)));
    outputs_tensor_meta_str_.emplace_back(*JUST(GetTensorMetaString(output_tensor)));
  }
  CHECK_EQ_OR_RETURN(output_tensors_valid_.size(), output_tensors.size());
  return Maybe<void>::Ok();
}

Maybe<void> NNGraph::RegisterVariableOpNamesAndTensors(
    const std::vector<std::string>& variable_op_names,
    const std::vector<std::shared_ptr<one::Tensor>>& variable_tensors) {
  JUST(vm::CurrentRankSync());
  CHECK_EQ_OR_RETURN(variable_op_names.size(), variable_tensors.size());
  for (int32_t i = 0; i < variable_op_names.size(); ++i) {
    const std::shared_ptr<one::Tensor>& var = variable_tensors.at(i);
    CHECK_OR_RETURN(var->is_eager());
    const std::string& var_name = variable_op_names.at(i);
    CHECK_OR_RETURN(!var_name.empty());
    CHECK_OR_RETURN(variable_op_name2tensor_.emplace(var_name, var).second);
    CHECK_OR_RETURN(variable_op_names_.insert(var_name).second);
  }
  return Maybe<void>::Ok();
}

Maybe<void> NNGraph::RegisterFreeEagerTensorsToVariableOpNames() {
  JUST(vm::CurrentRankSync());
  const auto& free_eager_tensors = session_ctx_->GetFreeEagerTensorNamePairByGraphName(name_);
  for (const auto& pair : free_eager_tensors) {
    const std::string& var_name = pair.first;
    const std::shared_ptr<one::Tensor>& var = pair.second;
    CHECK_OR_RETURN(var->is_eager());
    CHECK_OR_RETURN(!var_name.empty());
    CHECK_OR_RETURN(variable_op_name2tensor_.emplace(var_name, var).second);
    CHECK_OR_RETURN(additional_variable_op_name_.insert(var_name).second);
    CHECK_OR_RETURN(variable_op_names_.insert(var_name).second);
  }
  return Maybe<void>::Ok();
}

Maybe<std::vector<std::string>> NNGraph::GetAdditionalVarOpNames() const {
  std::vector<std::string> names;
  for (const auto& iter : additional_variable_op_name_) { names.push_back(iter); }
  return names;
}

Maybe<std::vector<std::shared_ptr<one::Tensor>>> NNGraph::GetAdditionalVarOpTensors() const {
  std::vector<std::shared_ptr<one::Tensor>> tensors;
  for (const auto& iter : additional_variable_op_name_) {
    auto find_iter = variable_op_name2tensor_.find(iter);
    CHECK_OR_RETURN(find_iter != variable_op_name2tensor_.end());
    tensors.push_back(find_iter->second);
  }
  return tensors;
}

Maybe<void> NNGraph::RegisterNewVariableOpInJobPass() {
  OpGraph op_graph(job_);
  JUST(op_graph.MaybeForEachNode([&](OpNode* op_node) -> Maybe<void> {
    if (op_node->op().op_conf().has_variable_conf() == false) { return Maybe<void>::Ok(); }
    const Operator& variable_op = op_node->op();
    const VariableOpConf& var_conf = variable_op.op_conf().variable_conf();
    const std::string& var_name = variable_op.op_name();
    CHECK_OR_RETURN(var_conf.has_initializer())
        << " nn.Graph ONLY support variable op with initializer conf.";
    if (var_conf.initializer().has_constant_conf()
        || var_conf.initializer().has_constant_int_conf() /* vairable ops inserted by system */) {
      CHECK_OR_RETURN(variable_op_names_.insert(var_name).second)
          << " ERROR! variable_op_name: " << var_name << " has been add in nn.Graph: " << name_;
      CHECK_OR_RETURN(
          variable_op_name2tensor_.insert({var_name, std::shared_ptr<one::Tensor>()}).second)
          << " ERROR! variable Tensor with op_name: " << var_name
          << " has been add in nn.Graph: " << name_;
      CHECK_OR_RETURN(additional_variable_op_name_.insert(var_name).second)
          << " ERROR! variable Tensor with op_name: " << var_name
          << " has been add in nn.Graph: " << name_;
    } else /* vairable ops from user code */ {
      CHECK_OR_RETURN(var_conf.initializer().has_empty_conf())
          << " nn.Graph ONLY support variable_op with empty conf,"
          << " because variable is inited by eager tensor."
          << " This error variable conf is : " << variable_op.op_conf().DebugString()
          << " in nn.Graph " << name_;
      CHECK_OR_RETURN(variable_op_names_.find(var_name) != variable_op_names_.end())
          << " ERROR! " << var_name << " must be a variable created in nn.Graph: " << name_;
    }
    return Maybe<void>::Ok();
  }));
  return Maybe<void>::Ok();
}

Maybe<void> NNGraph::DeleteOutdatedVariableInVariableTensorMgr() {
  std::set<std::string> variable_names = *JUST([&]() -> Maybe<std::set<std::string>> {
    std::set<std::string> variable_names_;
    OpGraph op_graph(job_);
    JUST(op_graph.MaybeForEachNode([&](OpNode* op_node) -> Maybe<void> {
      if (op_node->op().op_conf().has_variable_conf() == false) { return Maybe<void>::Ok(); }
      variable_names_.insert(op_node->op().op_name());
      return Maybe<void>::Ok();
    }));
    return variable_names_;
  }());

  auto mgr = Singleton<VariableTensorMgr>::Get();
  for (auto& name : mgr->DumpNames()) {
    if (variable_names.find(name) == variable_names.end()) { mgr->Delete(name); }
  }
  return Maybe<void>::Ok();
}

Maybe<void> NNGraph::CompileAndInitRuntime() {
  CHECK_OR_RETURN(!runtime_inited_);
  auto compile_tc = std::make_unique<TimeCounter<std::chrono::seconds>>(true);
  auto tc = std::make_unique<TimeCounter<std::chrono::milliseconds>>(true);
  JUST(RegisterFreeEagerTensorsToVariableOpNames());
  tc->Count("Graph name: " + name_ + " RegisterFreeEagerTensorsToVariableOpNames", 1);
  JUST(RegisterNewVariableOpInJobPass());
  tc->Count("Graph name: " + name_ + " RegisterNewVariableOpInJobPass", 1);
  JUST(DeleteOutdatedVariableInVariableTensorMgr());
  tc->Count("Graph name: " + name_ + " DeleteOutdatedVariableInVariableTensorMgr", 1);

  // NOTE(chengcheng): TensorNameScope need to be cleared after current graph is built.
  one::TensorNameScope::Global()->Clear();
  // Clear all backward pass scope
  ClearAllBackwardPassScope();

  // NOTE(chengcheng): Singleton<JobDesc> need be clear before GlobalJobDescScope construct.
  if (Singleton<JobDesc>::Get() != nullptr) { Singleton<JobDesc>::Delete(); }

  auto scope = std::make_unique<GlobalJobDescScope>(job_.job_conf(), job_id_);

  // NOTE(chengcheng): do job compeleter for each rank.
  JUST(JobCompleter().Complete(&job_));
  tc->Count("Graph name: " + name_ + " Complete job", 1);

  Plan global_plan;
  if (GlobalProcessCtx::IsThisProcessMaster()) {
    // TODO(chengcheng): new memory reused by chunk
    std::shared_ptr<TaskGraph> task_graph;
    PlanCompiler::Compile(&job_, &global_plan, task_graph);
    CHECK_OR_RETURN(task_graph);
    tc->Count("Graph name: " + name_ + " Compile plan", 1);
    PlanUtil::GenMemBlockAndChunkWithVariableOpNames4Plan(&global_plan, std::const_pointer_cast<const TaskGraph>(task_graph), variable_op_names_);
    tc->Count("Graph name: " + name_ + " Generate MemBlock and Chunk", 1);

    PlanUtil::GenRegisterHint(&global_plan);
    tc->Count("Graph name: " + name_ + " GenRegisterHint", 1);
    // TODO(chengcheng): test collective boxing for multi-job.
    PlanUtil::GenCollectiveBoxingPlan(&job_, std::const_pointer_cast<const TaskGraph>(task_graph), &global_plan);
    tc->Count("Graph name: " + name_ + " GenCollectiveBoxingPlan", 1);
    // PlanUtil::SetForceInplaceMemBlock(&plan_); NOTE(chengcheng): only for ssp.
    PlanUtil::DumpCtrlRegstInfoToPlan(&global_plan);
    tc->Count("Graph name: " + name_ + " DumpCtrlRegstInfoToPlan", 1);
    PlanUtil::PlanMemoryLog(&global_plan, name_);
    if (Singleton<ResourceDesc, ForSession>::Get()->enable_debug_mode()) {
      PlanUtil::GenLightPlan(&global_plan, name_);
    }
    tc->Count("Graph name: " + name_ + " Memory and Plan Log", 1);

    // NOTE(strint): Add op attr into plan.
    {
      const int64_t node_num = task_graph->node_num();
      const int64_t cpu_num = std::thread::hardware_concurrency();
      const int64_t thread_pool_size = std::min(node_num, cpu_num);
      BlockingCounter counter(node_num);
      std::mutex mtx;
      ThreadPool thread_pool(thread_pool_size);

      auto* job_id2op_attribute_ref_table = global_plan.mutable_job_id2op_attribute_ref_table();
      auto* op_name2op_attribute =
          (*job_id2op_attribute_ref_table)[job_id_].mutable_op_name2op_attribute();
      task_graph->ForEachNode([&](TaskNode* task_node) {
        thread_pool.AddWork([task_node, op_name2op_attribute, &counter, &mtx]() {
          if (!task_node->IsMeaningLess() && task_node->op_node()) {
              auto op_node = task_node->op_node();
              const std::string op_name = op_node->op().op_name();
              {
                std::unique_lock<std::mutex> guard(mtx);
                auto find_it = op_name2op_attribute->find(op_name);
                if (find_it == op_name2op_attribute->end()) {
                  OpAttribute op_attr;
                  CHECK_JUST(op_node->op().ToOpAttribute(&op_attr));
                  // TODO(strint): Try to optimize here
                  op_name2op_attribute->insert({op_name, op_attr});
                }  // guard(mtx)
              }
          }
          counter.Decrease();
        } /* thread_pool.AddWork */);
      } /* task_gph->ForEachNode */);
      counter.WaitForeverUntilCntEqualZero();
      tc->Count("Graph name: " + name_ + " AddOpAttrtoPlan", 1);
    }
    if (Singleton<ResourceDesc, ForSession>::Get()->enable_debug_mode()) {
      TeePersistentLogStream::Create("job_" + name_ + "_plan")->Write(global_plan);
      PlanUtil::ToDotFile(global_plan, task_graph, "job_" + name_ + "_plan.dot");
      tc->Count("Graph name: " + name_ + " LogPlan", 1);
    }
    VLOG(1) << "[elapsed]rank id " << GlobalProcessCtx::Rank() << " global plan size " << global_plan.ByteSizeLong();
  }
  tc->Count("Graph name: " + name_ + " ReleaseTaskGraph", 1);
<<<<<<< HEAD
  compile_tc->Count("Graph name: " + name_ + " TotalCompile", 1);
  if (GlobalProcessCtx::WorldSize() > 1) {
=======
  if (GlobalProcessCtx::WorldSize() == 1) {
    plan_.Swap(&global_plan);
  } else if (GlobalProcessCtx::WorldSize() > 1) {
>>>>>>> 8e7c2d15
    std::string plan_name_prefix = "plan_" + job_name() + "_r_";
    if (GlobalProcessCtx::IsThisProcessMaster()) {
      // LOG(ERROR) << "rank id " << GlobalProcessCtx::Rank() << " plan size " << plan_.ByteSizeLong();
      const int64_t sub_plan_num = GlobalProcessCtx::WorldSize();
      const int64_t cpu_num = std::thread::hardware_concurrency();
      const int64_t thread_pool_size = std::min(sub_plan_num, cpu_num);
      // BlockingCounter counter(sub_plan_num);
      BlockingCounter counter(1);
      ThreadPool thread_pool(thread_pool_size);
<<<<<<< HEAD
      //for (int64_t rank_id = 1; rank_id < GlobalProcessCtx::WorldSize(); ++rank_id) {
      for (int64_t rank_id = 1; rank_id < 2; ++rank_id) {
        thread_pool.AddWork([this, rank_id, &plan_name_prefix, &counter]() {
=======
      for (int64_t rank_id = 0; rank_id < sub_plan_num; ++rank_id) {
        thread_pool.AddWork([this, rank_id, &global_plan, &plan_name_prefix, &counter]() {
>>>>>>> 8e7c2d15
          std::string rank_plan_name = plan_name_prefix + std::to_string(rank_id);
          // Creat sub-plan.
          auto tc_sub_plan = std::make_unique<TimeCounter<std::chrono::milliseconds>>(true);
          Plan sub_plan;
          sub_plan.mutable_job_confs()->CopyFrom(global_plan.job_confs());
          tc_sub_plan->Count(rank_plan_name + " add job conf", 1);
          sub_plan.mutable_collective_boxing_plan()->CopyFrom(global_plan.collective_boxing_plan());
          tc_sub_plan->Count(rank_plan_name + " add collective boxing", 1);
          sub_plan.mutable_ctrl_regst_desc_info()->CopyFrom(global_plan.ctrl_regst_desc_info());
          tc_sub_plan->Count(rank_plan_name + " add ctrl regst", 1);
          for (auto& pair : global_plan.job_id2op_attribute_ref_table()) {
            sub_plan.mutable_job_id2op_attribute_ref_table()->insert(pair);
          }
          tc_sub_plan->Count(rank_plan_name + " add op attr", 1);
          for (auto& task_proto : global_plan.task()) {
            if (task_proto.machine_id() == rank_id) {
              sub_plan.add_task()->CopyFrom(task_proto);
            }
          }
          tc_sub_plan->Count(rank_plan_name + " add task", 1);
          for (auto& mem_block_proto : global_plan.block_chunk_list().mem_block()) {
            if (mem_block_proto.machine_id() == rank_id) {
              sub_plan.mutable_block_chunk_list()->add_mem_block()->CopyFrom(mem_block_proto);
            }
          }
          tc_sub_plan->Count(rank_plan_name + " add mem block", 1);
          for (auto& chunk_proto : global_plan.block_chunk_list().chunk()) {
            if (chunk_proto.machine_id() == rank_id) {
              sub_plan.mutable_block_chunk_list()->add_chunk()->CopyFrom(chunk_proto);
            }
          }
          tc_sub_plan->Count(rank_plan_name + " add chunk", 1);
          if (rank_id == 0) {
            plan_.Swap(&sub_plan);
          } else {
            Singleton<CtrlClient>::Get()->PushKV(rank_plan_name, sub_plan);
            tc_sub_plan->Count(rank_plan_name + " PushKV", 1);
          }
          VLOG(1) << "[elapsed]rank id " << GlobalProcessCtx::Rank() << " push plan " << rank_plan_name << " size " << sub_plan.ByteSizeLong();
          counter.Decrease();
        });
      }
      counter.WaitForeverUntilCntEqualZero();
      tc->Count("Graph name: " + name_ + " Push plan", 1);
    } else {
      std::string rank_plan_name = plan_name_prefix + std::to_string(GlobalProcessCtx::Rank());
      if (GlobalProcessCtx::Rank() == 1) {
        Singleton<CtrlClient>::Get()->PullKV(rank_plan_name, &plan_);
      }
      // Singleton<CtrlClient>::Get()->PullKV(rank_plan_name, &plan_);
      // LOG(ERROR) << "rank id " << GlobalProcessCtx::Rank() << " pull plan " << rank_plan_name;
    }
    OF_SESSION_BARRIER();
    tc->Count("Graph name: " + name_ + " Pull plan", 1);
    // NOTE(zwx): After barrier plan is synchronized between all ranks,
    //     then it can be cleared for saving mem.
    if (GlobalProcessCtx::IsThisProcessMaster()) {
<<<<<<< HEAD
      // Clear useless info of rank 0 plan
      for (auto iter = plan_.mutable_task()->begin(); iter != plan_.mutable_task()->end();) {
        if (iter->machine_id() != 0) {
          iter = plan_.mutable_task()->erase(iter);
        } else {
          ++iter;
        }
      }
      for (auto iter = plan_.mutable_block_chunk_list()->mutable_mem_block()->begin(); iter != plan_.mutable_block_chunk_list()->mutable_mem_block()->end();) {
        if (iter->machine_id() != 0) {
          iter = plan_.mutable_block_chunk_list()->mutable_mem_block()->erase(iter);
        } else {
          ++iter;
        }
      }
      for (auto iter = plan_.mutable_block_chunk_list()->mutable_chunk()->begin(); iter != plan_.mutable_block_chunk_list()->mutable_chunk()->end();) {
        if (iter->machine_id() != 0) {
          iter = plan_.mutable_block_chunk_list()->mutable_chunk()->erase(iter);
        } else {
          ++iter;
        }
      }
      // for (int64_t rank_id = 1; rank_id < GlobalProcessCtx::WorldSize(); ++rank_id) {
      for (int64_t rank_id = 1; rank_id < 2; ++rank_id) {
=======
      for (int64_t rank_id = 1; rank_id < GlobalProcessCtx::WorldSize(); ++rank_id) {
>>>>>>> 8e7c2d15
        std::string rank_plan_name = plan_name_prefix + std::to_string(rank_id);
        Singleton<CtrlClient>::Get()->ClearMasterKV(rank_plan_name);
      }
    }
    tc->Count("Graph name: " + name_ + " Clear sub plan", 1);
    global_plan.Clear();
    tc->Count("Graph name: " + name_ + " Clear global plan", 1);
    // tc->Count("Graph name: " + name_ + " Push or Pull plan", 1);
  }

  // NOTE(chengcheng): recovery op_attr
  // PlanUtil::PopulateOpAttribute(&plan_, plan_.job_id2op_attribute_ref_table());
  if (GlobalProcessCtx::Rank() < 2) {
    PlanUtil::PopulateOpAttribute(&plan_, plan_.job_id2op_attribute_ref_table());
  }
  tc->Count("Graph name: " + name_ + " PopulateOpAttribute", 1);
  compile_tc->Count("Graph name: " + name_ + " PlanSync", 1);
  CHECK_OR_RETURN(false);

  NewRuntimeBuffers();
  tc->Count("Graph name: " + name_ + " NewRuntimeBuffers", 1);

  // There maybe some difference of logical graph between difference rank.
  // After plan synchronization, all ranks get the same plan.
  // Then the plan can be used to create new variable.
  JUST(GetVariableRealBlobAfterSyncPlan());
  tc->Count("Graph name: " + name_ + " GetVariableRealBlobAfterSyncPlan", 1);

  // NOTE(strint): Do memory shrink to free cached memory in eager VM before graph runtime init.
  JUST(vm::CurrentRankSync());
  auto* vm = JUST(SingletonMaybe<VirtualMachine>());
  JUST(vm->ShrinkAllMem());
  tc->Count("Graph name: " + name_ + " VM::ShrinkAllMem", 1);

  // Start graph runtime.
  runtime_.reset(new Runtime(plan_, variable_op_name2eager_blob_object_));
  tc->Count("Graph name: " + name_ + " RuntimeInit", 1);
  runtime_inited_ = true;
  return Maybe<void>::Ok();
}

Maybe<void> NNGraph::GetVariableRealBlobAfterSyncPlan() {
  CHECK_OR_RETURN(variable_op_name2eager_blob_object_.empty()) << kOfBugIssueUploadPrompt;
  JUST(vm::CurrentRankSync());
  // Create or Rebuild variable, then get the real blob.
  for (const std::string& var_name : variable_op_names_) {
    auto iter = variable_op_name2tensor_.find(var_name);
    CHECK_OR_RETURN(iter != variable_op_name2tensor_.end()) << var_name << " not found.";
    std::shared_ptr<one::Tensor> tensor = iter->second;
    vm::EagerBlobObject* var_blob = nullptr;
    if (plan_.job_id2op_attribute_ref_table().at(job_id_).op_name2op_attribute().find(var_name)
        == plan_.job_id2op_attribute_ref_table().at(job_id_).op_name2op_attribute().end()) {
      // Deal with variable tensor not used in nn.Graph build.
      CHECK(tensor != NULL)
          << "the tensor of " << var_name
          << " is not existed in job, so it's not created in nn.Graph and cannot be NULL.";
      if (tensor->is_global()) {
        const std::shared_ptr<one::LocalTensor> local_var = JUST(tensor->cur_rank_phy_tensor());
        var_blob = JUST(local_var->eager_blob_object()).get();
      } else {
        var_blob = JUST(tensor->eager_blob_object()).get();
      }
    } else if (/*is_null=*/!tensor) {
      // Deal with tensors which are not in the nn.Module.
      // We can call these tensors as additional variables.
      const auto& op_attribute =
          plan_.job_id2op_attribute_ref_table().at(job_id_).op_name2op_attribute().at(var_name);
      // NOTE(chengcheng): handle constant variable created by job pass
      Symbol<ParallelDesc> placement(op_attribute.parallel_conf_signature().op_parallel_conf());
      NdSbp nd_sbp(NdSbpSignature(op_attribute.nd_sbp_signature()).bn_in_op2nd_sbp().at("out"));
      const BlobDesc blob_desc(
          op_attribute.logical_blob_desc_signature().bn_in_op2blob_desc().at("out"));
      DType dtype(blob_desc.data_type());
      std::shared_ptr<std::vector<Symbol<SbpParallel>>> sbp_tuple =
          JUST(GetSbpList(Symbol<NdSbp>(nd_sbp)));

      auto load_tensor_iter = additional_variable_op_tobe_loaded_name2tensor_.find(var_name);
      if (load_tensor_iter == additional_variable_op_tobe_loaded_name2tensor_.end()) {
        // Create a additional variable tensor
        Scalar value;
        const VariableOpConf& var_conf = op_attribute.op_conf().variable_conf();
        if (var_conf.initializer().has_constant_conf()) {
          value = var_conf.initializer().constant_conf().value();
        } else if (var_conf.initializer().has_constant_int_conf()) {
          value = var_conf.initializer().constant_int_conf().value();
        } else {
          OF_UNIMPLEMENTED();
        }
        // NOTE(chengcheng): New EagerTensor need set LazyMode false.
        auto lazy_mode_disabled_guard = LazyMode::Guard(/*is_enabled*/ false);
        tensor = JUST(one::functional::GlobalConstant(blob_desc.shape(), value,
                                                      Symbol<DType>(dtype), placement, *sbp_tuple));
        JUST(vm::CurrentRankSync());
        VLOG(2) << "Lazy nn.Graph name " << name_ << " op: " << op_attribute.op_conf().name()
                << " created in JobPass, nn.Graph has created a eager tensor for this variable.\n";
      } else {
        // Load a additional variable tensor
        auto lazy_mode_disabled_guard = LazyMode::Guard(/*is_enabled*/ false);
        std::vector<Symbol<SbpParallel>> grad_sbp_tuple;
        // To consistent from a local or global tensor.
        bool check_meta = load_tensor_iter->second->is_global() ? false : true;
        tensor = JUST(one::functional::ToGlobal(load_tensor_iter->second, placement, *sbp_tuple,
                                                grad_sbp_tuple, check_meta, /*copy=*/false));
        JUST(vm::CurrentRankSync());
        VLOG(2) << "Lazy nn.Graph name " << name_ << " op: " << op_attribute.op_conf().name()
                << " created in JobPass, nn.Graph has loaded the tensor from state dict for this "
                   "variable.\n";
      }
      // Register
      JUST(MapAt(variable_op_name2tensor_, var_name)) = tensor;
      // NOTE(chengcheng): Just for tensor lifetime hold by session context in graph lifetime
      // valid.
      session_ctx_->StoreFreeEagerTensorWithNameByGraphName(name_, tensor, var_name);

      const std::shared_ptr<one::LocalTensor> local_var = JUST(tensor->cur_rank_phy_tensor());
      var_blob = JUST(local_var->eager_blob_object()).get();
    } else if (tensor->is_global()) {
      // Deal with tensors which need to change sbp.
      NdSbpSignature var_nd_sbp_signature = NdSbpSignature(plan_.job_id2op_attribute_ref_table()
                                                               .at(job_id_)
                                                               .op_name2op_attribute()
                                                               .at(var_name)
                                                               .nd_sbp_signature());
      NdSbp optimized_nd_sbp = var_nd_sbp_signature.bn_in_op2nd_sbp().at("out");
      // Change variable tensor's impl with new sbp when job pass has changed their sbp.
      if (*JUST(tensor->nd_sbp()) != optimized_nd_sbp) {
        VLOG(2) << "Graph with name " << name_ << " variable with name `" << var_name
                << "` changes its' sbp from " << NdSbpToString(*JUST(tensor->nd_sbp())) << " to "
                << NdSbpToString(optimized_nd_sbp) << " after compile optimization.";
        std::vector<Symbol<SbpParallel>> optimized_sbp_parallels;
        for (int i = 0; i < optimized_nd_sbp.sbp_parallel_size(); ++i) {
          optimized_sbp_parallels.emplace_back(optimized_nd_sbp.sbp_parallel(i));
        }
        {
          auto lazy_mode_disabled_guard = LazyMode::Guard(/* is_enabled */ false);
          const auto& new_tensor = JUST(one::functional::ToGlobal(
              tensor, JUST(tensor->parallel_desc()), optimized_sbp_parallels, {},
              /* check_meta */ false, /*copy=*/false));
          JUST(vm::CurrentRankSync());
          // Use tensor.set_data inferface and make new TensorImpl instead of the old one.
          JUST(tensor->set_data(new_tensor));
        }
      }
      const std::shared_ptr<one::LocalTensor> local_var = JUST(tensor->cur_rank_phy_tensor());
      var_blob = JUST(local_var->eager_blob_object()).get();
    } else {
      var_blob = JUST(tensor->eager_blob_object()).get();
    }
    CHECK_OR_RETURN(var_blob != nullptr) << kOfBugIssueUploadPrompt;
    CHECK_OR_RETURN(variable_op_name2eager_blob_object_.emplace(var_name, var_blob).second)
        << kOfBugIssueUploadPrompt;
  }
  // Initialize or check mem_ptr_for_allocation_computation_pipelining by TouchTensors instruction.
  JUST(PhysicalRun([&](InstructionsBuilder* builder) -> Maybe<void> {
    auto eager_blob_objects = std::make_shared<vm::EagerBlobObjectList>();
    for (const auto& pair : variable_op_name2eager_blob_object_) {
      eager_blob_objects->push_back(pair.second->shared_from_this());
    }
    return builder->TouchTensors(eager_blob_objects);
  }));
  JUST(vm::CurrentRankSync());
  // Clear after load additional variable is finished.
  additional_variable_op_tobe_loaded_name2tensor_.clear();
  return Maybe<void>::Ok();
}

void NNGraph::NewRuntimeBuffers() {
  // NOTE(chengcheng):
  //   1. The BufferSize comes from job_conf.concurrency_width configured by user (default = 128)
  //   2. In Pipeline Parallelism, this value need greater than pipeline stage num for pipelining.
  size_t concurrency_width = job_.job_conf().concurrency_width();
  {
    auto* buffer_mgr = Singleton<BufferMgr<std::shared_ptr<JobInstance>>>::Get();
    buffer_mgr->NewBuffer(GetSourceTickBufferName(name_), concurrency_width);
    buffer_mgr->NewBuffer(GetCallbackNotifierBufferName(name_), concurrency_width);
  }
  {
    auto* buffer_mgr = Singleton<BufferMgr<std::shared_ptr<CriticalSectionInstance>>>::Get();
    buffer_mgr->NewBuffer(GetInputCriticalSectionWaitBufferName(name_), concurrency_width);
    buffer_mgr->NewBuffer(GetInputCriticalSectionCallbackBufferName(name_), concurrency_width);
    buffer_mgr->NewBuffer(GetOutputCriticalSectionWaitBufferName(name_), concurrency_width);
    buffer_mgr->NewBuffer(GetOutputCriticalSectionCallbackBufferName(name_), concurrency_width);
    for (const std::string& input_op_name : inputs_op_names_) {
      buffer_mgr->NewBuffer(GetInputBufferName(name_, input_op_name), concurrency_width);
    }
    for (const std::string& output_op_name : outputs_op_names_) {
      buffer_mgr->NewBuffer(GetOutputBufferName(name_, output_op_name), concurrency_width);
    }
  }
}

void NNGraph::CloseRuntimeBuffers() {
  if (runtime_inited_) {
    {
      auto* buffer_mgr = Singleton<BufferMgr<std::shared_ptr<CriticalSectionInstance>>>::Get();
      for (const std::string& output_op_name : outputs_op_names_) {
        buffer_mgr->Get(GetOutputBufferName(name_, output_op_name))->Close();
      }
      for (const std::string& input_op_name : inputs_op_names_) {
        buffer_mgr->Get(GetInputBufferName(name_, input_op_name))->Close();
      }
      buffer_mgr->Get(GetOutputCriticalSectionCallbackBufferName(name_))->Close();
      buffer_mgr->Get(GetOutputCriticalSectionWaitBufferName(name_))->Close();
      buffer_mgr->Get(GetInputCriticalSectionCallbackBufferName(name_))->Close();
      buffer_mgr->Get(GetInputCriticalSectionWaitBufferName(name_))->Close();
    }
    {
      auto* buffer_mgr = Singleton<BufferMgr<std::shared_ptr<JobInstance>>>::Get();
      buffer_mgr->Get(GetCallbackNotifierBufferName(name_))->Close();
      buffer_mgr->Get(GetSourceTickBufferName(name_))->Close();
    }
  }
}

namespace {

Maybe<void> MakeEagerBlobObjectList(vm::EagerBlobObjectList* blob_list,
                                    const one::TensorTuple& tensor_list) {
  blob_list->reserve(tensor_list.size());
  for (const auto& tensor : tensor_list) {
    CHECK_OR_RETURN(tensor->is_eager());
    if (tensor->is_global()) {
      blob_list->emplace_back(JUST(JUST(tensor->cur_rank_phy_tensor())->eager_blob_object()));
    } else {
      blob_list->emplace_back(JUST(tensor->eager_blob_object()));
    }
  }
  return Maybe<void>::Ok();
}

}  // namespace

Maybe<void> RunLazyNNGraph(const one::TensorTuple& inputs, const one::TensorTuple& outputs,
                           const one::TensorTuple& parameters,
                           const std::shared_ptr<NNGraph>& nn_graph) {
  CHECK_EQ_OR_RETURN(inputs.size(), nn_graph->inputs_op_names().size());
  CHECK_EQ_OR_RETURN(outputs.size(), nn_graph->outputs_op_names().size());
  // NOTE(chengcheng):
  //   parameters not used in LaunchLazyJobInstrucntion;
  //   the args: parameters is all variable tensor hold by nn.Graph
  //   but the NNGraph::variable_op_size may has FreeEagerTensor as sepcial variable op.
  CHECK_LE_OR_RETURN(parameters.size(), nn_graph->variable_op_size());
  for (int i = 0; i < inputs.size(); ++i) {
    // TODO(chengcheng, liufengwei):
    //   use TensorMeta.to_string and equal.
    std::string tensor_meta_str = *JUST(GetTensorMetaString(inputs.at(i)));
    const std::string& static_meta_str = nn_graph->inputs_tensor_meta_str().at(i);
    CHECK_OR_RETURN(static_meta_str == tensor_meta_str)
        << "\n  nn.Graph ONLY accepts static inputs tensor meta, please check whether your input "
        << "tensor meta each step is the same as the input of first call graph. \n  The excepted "
        << "tensor meta is : ( \n  " << static_meta_str
        << " \n) , but the actual tensor meta is : ( \n  " << tensor_meta_str << " \n)";
  }
  for (int i = 0; i < outputs.size(); ++i) {
    CHECK_OR_RETURN(nn_graph->outputs_tensor_meta_str().at(i)
                    == *JUST(GetTensorMetaString(outputs.at(i))));
  }
  vm::EagerBlobObjectList input_blobs;
  vm::EagerBlobObjectList output_blobs;
  vm::EagerBlobObjectList var_blobs;
  JUST(MakeEagerBlobObjectList(&input_blobs, inputs));
  JUST(MakeEagerBlobObjectList(&output_blobs, outputs));
  JUST(MakeEagerBlobObjectList(&var_blobs, parameters));
  const auto& input_blob_list_ptr =
      std::make_shared<const vm::EagerBlobObjectList>(std::move(input_blobs));
  const auto& output_blob_list_ptr =
      std::make_shared<const vm::EagerBlobObjectList>(std::move(output_blobs));
  const auto& var_blob_list_ptr =
      std::make_shared<const vm::EagerBlobObjectList>(std::move(var_blobs));
  JUST(PhysicalRun([&](InstructionsBuilder* builder) -> Maybe<void> {
    return builder->LaunchLazyJob(input_blob_list_ptr, output_blob_list_ptr, var_blob_list_ptr,
                                  nn_graph);
  }));
  return Maybe<void>::Ok();
}

Maybe<void> SoftSyncNNGraphBuffers(const one::TensorTuple& buffers,
                                   const std::shared_ptr<NNGraph>& nn_graph) {
  const auto& eager_blob_objects = std::make_shared<vm::EagerBlobObjectList>();
  JUST(MakeEagerBlobObjectList(eager_blob_objects.get(), buffers));
  JUST(PhysicalRun([&](InstructionsBuilder* builder) -> Maybe<void> {
    return builder->SoftSyncNNGraphBuffers(eager_blob_objects, nn_graph);
  }));
  return Maybe<void>::Ok();
}

}  // namespace oneflow<|MERGE_RESOLUTION|>--- conflicted
+++ resolved
@@ -362,14 +362,10 @@
     VLOG(1) << "[elapsed]rank id " << GlobalProcessCtx::Rank() << " global plan size " << global_plan.ByteSizeLong();
   }
   tc->Count("Graph name: " + name_ + " ReleaseTaskGraph", 1);
-<<<<<<< HEAD
   compile_tc->Count("Graph name: " + name_ + " TotalCompile", 1);
-  if (GlobalProcessCtx::WorldSize() > 1) {
-=======
   if (GlobalProcessCtx::WorldSize() == 1) {
     plan_.Swap(&global_plan);
   } else if (GlobalProcessCtx::WorldSize() > 1) {
->>>>>>> 8e7c2d15
     std::string plan_name_prefix = "plan_" + job_name() + "_r_";
     if (GlobalProcessCtx::IsThisProcessMaster()) {
       // LOG(ERROR) << "rank id " << GlobalProcessCtx::Rank() << " plan size " << plan_.ByteSizeLong();
@@ -379,14 +375,9 @@
       // BlockingCounter counter(sub_plan_num);
       BlockingCounter counter(1);
       ThreadPool thread_pool(thread_pool_size);
-<<<<<<< HEAD
-      //for (int64_t rank_id = 1; rank_id < GlobalProcessCtx::WorldSize(); ++rank_id) {
-      for (int64_t rank_id = 1; rank_id < 2; ++rank_id) {
-        thread_pool.AddWork([this, rank_id, &plan_name_prefix, &counter]() {
-=======
-      for (int64_t rank_id = 0; rank_id < sub_plan_num; ++rank_id) {
+      // for (int64_t rank_id = 0; rank_id < sub_plan_num; ++rank_id) {
+      for (int64_t rank_id = 0; rank_id < 2; ++rank_id) {
         thread_pool.AddWork([this, rank_id, &global_plan, &plan_name_prefix, &counter]() {
->>>>>>> 8e7c2d15
           std::string rank_plan_name = plan_name_prefix + std::to_string(rank_id);
           // Creat sub-plan.
           auto tc_sub_plan = std::make_unique<TimeCounter<std::chrono::milliseconds>>(true);
@@ -444,34 +435,8 @@
     // NOTE(zwx): After barrier plan is synchronized between all ranks,
     //     then it can be cleared for saving mem.
     if (GlobalProcessCtx::IsThisProcessMaster()) {
-<<<<<<< HEAD
-      // Clear useless info of rank 0 plan
-      for (auto iter = plan_.mutable_task()->begin(); iter != plan_.mutable_task()->end();) {
-        if (iter->machine_id() != 0) {
-          iter = plan_.mutable_task()->erase(iter);
-        } else {
-          ++iter;
-        }
-      }
-      for (auto iter = plan_.mutable_block_chunk_list()->mutable_mem_block()->begin(); iter != plan_.mutable_block_chunk_list()->mutable_mem_block()->end();) {
-        if (iter->machine_id() != 0) {
-          iter = plan_.mutable_block_chunk_list()->mutable_mem_block()->erase(iter);
-        } else {
-          ++iter;
-        }
-      }
-      for (auto iter = plan_.mutable_block_chunk_list()->mutable_chunk()->begin(); iter != plan_.mutable_block_chunk_list()->mutable_chunk()->end();) {
-        if (iter->machine_id() != 0) {
-          iter = plan_.mutable_block_chunk_list()->mutable_chunk()->erase(iter);
-        } else {
-          ++iter;
-        }
-      }
       // for (int64_t rank_id = 1; rank_id < GlobalProcessCtx::WorldSize(); ++rank_id) {
       for (int64_t rank_id = 1; rank_id < 2; ++rank_id) {
-=======
-      for (int64_t rank_id = 1; rank_id < GlobalProcessCtx::WorldSize(); ++rank_id) {
->>>>>>> 8e7c2d15
         std::string rank_plan_name = plan_name_prefix + std::to_string(rank_id);
         Singleton<CtrlClient>::Get()->ClearMasterKV(rank_plan_name);
       }
