--- conflicted
+++ resolved
@@ -348,13 +348,8 @@
       CHECK(tensor != NULL)
           << "the tensor of " << var_name
           << " is not existed in job, so it's not created in nn.Graph and cannot be NULL.";
-<<<<<<< HEAD
       if (tensor->is_global()) {
-        const std::shared_ptr<one::MirroredTensor> local_var = JUST(tensor->cur_rank_phy_tensor());
-=======
-      if (tensor->is_consistent()) {
         const std::shared_ptr<one::LocalTensor> local_var = JUST(tensor->cur_rank_phy_tensor());
->>>>>>> c4b69122
         var_blob = JUST(local_var->eager_blob_object()).get();
       } else {
         var_blob = JUST(tensor->eager_blob_object()).get();
