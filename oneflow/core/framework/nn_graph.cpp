/*
Copyright 2020 The OneFlow Authors. All rights reserved.

Licensed under the Apache License, Version 2.0 (the "License");
you may not use this file except in compliance with the License.
You may obtain a copy of the License at

    http://www.apache.org/licenses/LICENSE-2.0

Unless required by applicable law or agreed to in writing, software
distributed under the License is distributed on an "AS IS" BASIS,
WITHOUT WARRANTIES OR CONDITIONS OF ANY KIND, either express or implied.
See the License for the specific language governing permissions and
limitations under the License.
*/
#include "oneflow/core/framework/nn_graph.h"
#include "oneflow/core/common/buffer_manager.h"
#include "oneflow/core/common/maybe.h"
#include "oneflow/core/common/scalar.h"
#include "oneflow/core/common/time_util.h"
#include "oneflow/core/common/util.h"
#include "oneflow/core/common/container_util.h"
#include "oneflow/core/control/ctrl_client.h"
#include "oneflow/core/control/global_process_ctx.h"
#include "oneflow/core/eager/eager_blob_object.h"
#include "oneflow/core/framework/instructions_builder.h"
#include "oneflow/core/framework/nd_sbp.h"
#include "oneflow/core/framework/scope_util.h"
#include "oneflow/core/framework/tensor_name_scope.h"
#include "oneflow/core/functional/functional.h"
#include "oneflow/core/graph/op_graph.h"
#include "oneflow/core/job/compiler.h"
#include "oneflow/core/job/job_build_and_infer_ctx_mgr.h"
#include "oneflow/core/job/job_desc.h"
#include "oneflow/core/job/job_instance.h"
#include "oneflow/core/job/critical_section_instance.h"
#include "oneflow/core/job/lazy_mode.h"
#include "oneflow/core/job/plan_util.h"
#include "oneflow/core/job_rewriter/job_completer.h"
#include "oneflow/core/persistence/tee_persistent_log_stream.h"
#include "oneflow/core/vm/virtual_machine.h"
#include "oneflow/core/vm/vm_util.h"
#include "oneflow/core/profiler/profiler.h"
#include "oneflow/core/framework/variable_tensor_mgr.h"

namespace oneflow {

namespace {

Maybe<bool> GetTensorValidInCurRank(const std::shared_ptr<one::Tensor>& tensor) {
  if (tensor->is_global()) {
    const auto& parallel_id = JUST(GetParallelId4CurrentProcessCtx(JUST(tensor->parallel_desc())));
    if (parallel_id->has_value()) {
      return true;
    } else {
      return false;
    }
  } else {
    return true;
  }
}

Maybe<std::string> GetTensorMetaString(const std::shared_ptr<one::Tensor>& tensor) {
  std::string ret = "shape=" + tensor->shape()->ToString() + ", dtype=" + tensor->dtype()->name();
  if (tensor->is_global()) {
    ret += ", placement=" + *JUST(PlacementToString(JUST(tensor->parallel_desc())));
    ret += ", nd_sbp=" + NdSbpToString(JUST(tensor->nd_sbp()));
  } else {
    ret += ", device=" + JUST(tensor->device())->ToString();
  }
  return ret;
}

}  // namespace

NNGraph::~NNGraph() {
  VLOG(1) << "Graph destructor Try to close c nn graph name " << name_ << "." << std::endl;
  CHECK_JUST(Close());
}

Maybe<void> NNGraph::Close() {
  if (!is_closed_) {
    VLOG(1) << "Try to close c nn graph name " << name_ << "." << std::endl;
    CloseRuntimeBuffers();
    runtime_.reset();
    session_ctx_->RemoveGraphFreeEagerTensors(name_);
    VLOG(1) << "Finish close c nn graph name " << name_ << "." << std::endl;

    session_ctx_.reset();
    is_closed_ = true;
  }
  return Maybe<void>::Ok();
}

const std::vector<std::string>& NNGraph::inputs_op_names() const { return inputs_op_names_; }

const std::vector<std::string>& NNGraph::outputs_op_names() const { return outputs_op_names_; }

const std::vector<bool>& NNGraph::inputs_valid() const { return input_tensors_valid_; }

const std::vector<bool>& NNGraph::outputs_valid() const { return output_tensors_valid_; }

const std::vector<std::string>& NNGraph::inputs_tensor_meta_str() const {
  return inputs_tensor_meta_str_;
}

const std::vector<std::string>& NNGraph::outputs_tensor_meta_str() const {
  return outputs_tensor_meta_str_;
}

int64_t NNGraph::variable_op_size() const { return variable_op_names_.size(); }

Maybe<void> NNGraph::RegisterAdditionalVarOpNamesAndTensorsToBeLoaded(
    const std::vector<std::string>& additional_var_names,
    const std::vector<std::shared_ptr<one::Tensor>>& additional_var_tensors) {
  CHECK_EQ_OR_RETURN(additional_var_names.size(), additional_var_tensors.size())
      << Error::RuntimeError()
      << "Number of additional variable names and tensors mismatch. "
         "Size of variable names: "
      << additional_var_names.size() << ", size of tensors: " << additional_var_tensors.size();
  CHECK_OR_RETURN(additional_variable_op_tobe_loaded_name2tensor_.empty())
      << Error::RuntimeError()
      << "The additional variables (states in Optimizer or LRScheduler) of nn.Graph " << name_
      << " are registered repeatedly.";
  FOR_RANGE(size_t, i, 0, additional_var_names.size()) {
    CHECK_OR_RETURN(additional_variable_op_tobe_loaded_name2tensor_
                        .emplace(JUST(VectorAt(additional_var_names, i)),
                                 JUST(VectorAt(additional_var_tensors, i)))
                        .second)
        << Error::RuntimeError() << "Duplicate variable name: " << additional_var_names[i];
  }
  return Maybe<void>::Ok();
}

Maybe<void> NNGraph::RegisterInputOpNamesAndTensors(
    const std::vector<std::string>& inputs_op_names,
    const std::vector<std::shared_ptr<one::Tensor>>& input_tensors) {
  CHECK_EQ_OR_RETURN(inputs_op_names.size(), input_tensors.size())
      << Error::RuntimeError()
      << "Number of input op names and tensors mismatch. "
         "Size of op names: "
      << inputs_op_names.size() << ", size of tensors: " << input_tensors.size();
  CHECK_OR_RETURN(inputs_op_names_.empty())
      << Error::RuntimeError() << "The input tensors of nn.Graph " << name_
      << " are registered repeatedly.";
  CHECK_OR_RETURN(input_tensors_valid_.empty())
      << Error::RuntimeError() << "The input tensors of nn.Graph " << name_
      << " are registered repeatedly.";
  CHECK_OR_RETURN(inputs_tensor_meta_str_.empty())
      << Error::RuntimeError() << "The input tensors of nn.Graph " << name_
      << " are registered repeatedly.";
  inputs_op_names_.assign(inputs_op_names.begin(), inputs_op_names.end());
  input_tensors_valid_.reserve(input_tensors.size());
  inputs_tensor_meta_str_.reserve(input_tensors.size());
  for (const auto& input_tensor : input_tensors) {
    input_tensors_valid_.emplace_back(JUST(GetTensorValidInCurRank(input_tensor)));
    inputs_tensor_meta_str_.emplace_back(*JUST(GetTensorMetaString(input_tensor)));
  }
  CHECK_EQ_OR_RETURN(input_tensors_valid_.size(), input_tensors.size());  // NOLINE
  return Maybe<void>::Ok();
}

Maybe<void> NNGraph::RegisterOutputOpNamesAndTensors(
    const std::vector<std::string>& outputs_op_names,
    const std::vector<std::shared_ptr<one::Tensor>>& output_tensors) {
  CHECK_EQ_OR_RETURN(outputs_op_names.size(), output_tensors.size())
      << "Number of output op names and tensors mismatch "
         "Size of op names: "
      << outputs_op_names.size() << ", size of tensors: " << output_tensors.size();
  CHECK_OR_RETURN(outputs_op_names_.empty())
      << Error::RuntimeError() << "The output tensors of nn.Graph " << name_
      << " are registered repeatedly.";
  CHECK_OR_RETURN(output_tensors_valid_.empty())
      << Error::RuntimeError() << "The output tensors of nn.Graph " << name_
      << " are registered repeatedly.";
  CHECK_OR_RETURN(outputs_tensor_meta_str_.empty())
      << Error::RuntimeError() << "The output tensors of nn.Graph " << name_
      << " are registered repeatedly.";
  outputs_op_names_.assign(outputs_op_names.begin(), outputs_op_names.end());
  output_tensors_valid_.reserve(output_tensors.size());
  outputs_tensor_meta_str_.reserve(output_tensors.size());
  for (const auto& output_tensor : output_tensors) {
    output_tensors_valid_.emplace_back(JUST(GetTensorValidInCurRank(output_tensor)));
    outputs_tensor_meta_str_.emplace_back(*JUST(GetTensorMetaString(output_tensor)));
  }
  CHECK_EQ_OR_RETURN(output_tensors_valid_.size(), output_tensors.size());  // NOLINT
  return Maybe<void>::Ok();
}

Maybe<void> NNGraph::RegisterVariableOpNamesAndTensors(
    const std::vector<std::string>& variable_op_names,
    const std::vector<std::shared_ptr<one::Tensor>>& variable_tensors) {
  JUST(vm::CurrentRankSync());
  CHECK_EQ_OR_RETURN(variable_op_names.size(), variable_tensors.size())
      << "Number of variable names and tensors mismatch. "
         "Size of variable names: "
      << variable_op_names.size() << ", size of tensors: " << variable_tensors.size();
  for (int32_t i = 0; i < variable_op_names.size(); ++i) {
    const std::shared_ptr<one::Tensor>& var = variable_tensors[i];
    CHECK_OR_RETURN(var->is_eager())
        << Error::InvalidValueError() << "Tensor variable to register in nn.Graph should be eager";
    const std::string& var_name = variable_op_names.at(i);
    CHECK_OR_RETURN(!var_name.empty()) << Error::InvalidValueError() << "Empty variable name";
    CHECK_OR_RETURN(variable_op_name2tensor_.emplace(var_name, var).second)
        << Error::RuntimeError() << "Duplicate variable name: " << var_name;
    CHECK_OR_RETURN(variable_op_names_.insert(var_name).second)
        << Error::RuntimeError() << "Duplicate variable name: " << var_name;
  }
  return Maybe<void>::Ok();
}

Maybe<void> NNGraph::RegisterFreeEagerTensorsToVariableOpNames() {
  JUST(vm::CurrentRankSync());
  const auto& free_eager_tensors = session_ctx_->GetFreeEagerTensorNamePairByGraphName(name_);
  for (const auto& pair : free_eager_tensors) {
    const std::string& var_name = pair.first;
    const std::shared_ptr<one::Tensor>& var = pair.second;
    CHECK_OR_RETURN(var->is_eager())
        << Error::RuntimeError() << "Free tensor variable to register in nn.Graph should be eager";
    CHECK_OR_RETURN(!var_name.empty()) << Error::RuntimeError() << "Empty variable name";
    CHECK_OR_RETURN(variable_op_name2tensor_.emplace(var_name, var).second)
        << Error::RuntimeError() << "Duplicate variable name: " << var_name;
    CHECK_OR_RETURN(additional_variable_op_name_.insert(var_name).second)
        << Error::RuntimeError() << "Duplicate variable name: " << var_name;
    CHECK_OR_RETURN(variable_op_names_.insert(var_name).second)
        << Error::RuntimeError() << "Duplicate variable name: " << var_name;
  }
  return Maybe<void>::Ok();
}

Maybe<std::vector<std::string>> NNGraph::GetAdditionalVarOpNames() const {
  std::vector<std::string> names;
  for (const auto& iter : additional_variable_op_name_) { names.push_back(iter); }
  return names;
}

Maybe<std::vector<std::shared_ptr<one::Tensor>>> NNGraph::GetAdditionalVarOpTensors() const {
  std::vector<std::shared_ptr<one::Tensor>> tensors;
  for (const auto& iter : additional_variable_op_name_) {
    auto find_iter = variable_op_name2tensor_.find(iter);
    CHECK_OR_RETURN(find_iter != variable_op_name2tensor_.end())
        << Error::RuntimeError() << "Additional variable op name " << iter << " not found.";
    tensors.push_back(find_iter->second);
  }
  return tensors;
}

Maybe<void> NNGraph::RegisterNewVariableOpInJobPass() {
  OpGraph op_graph(job_);
  JUST(op_graph.MaybeForEachNode([&](OpNode* op_node) -> Maybe<void> {
    if (op_node->op().op_conf().has_variable_conf() == false) { return Maybe<void>::Ok(); }
    const Operator& variable_op = op_node->op();
    const VariableOpConf& var_conf = variable_op.op_conf().variable_conf();
    const std::string& var_name = variable_op.op_name();
    CHECK_OR_RETURN(var_conf.has_initializer())
        << Error::RuntimeError() << "nn.Graph ONLY support variable op with initializer conf.";
    if (var_conf.initializer().has_constant_conf()
        || var_conf.initializer().has_constant_int_conf() /* vairable ops inserted by system */) {
      CHECK_OR_RETURN(variable_op_names_.insert(var_name).second)
          << Error::RuntimeError() << "Variable_op_name: " << var_name
          << " has been added in nn.Graph: " << name_;
      CHECK_OR_RETURN(
          variable_op_name2tensor_.insert({var_name, std::shared_ptr<one::Tensor>()}).second)
          << Error::RuntimeError() << "Variable Tensor with op_name: " << var_name
          << " has been add in nn.Graph: " << name_;
      CHECK_OR_RETURN(additional_variable_op_name_.insert(var_name).second)
          << Error::RuntimeError() << "Variable Tensor with op_name: " << var_name
          << " has been add in nn.Graph: " << name_;
    } else /* vairable ops from user code */ {
      CHECK_OR_RETURN(var_conf.initializer().has_empty_conf())
          << Error::RuntimeError() << "nn.Graph ONLY support variable_op with empty conf, "
          << "because variable is inited by eager tensor. "
          << "This error variable conf is: " << variable_op.op_conf().DebugString()
          << " in nn.Graph " << name_;
      CHECK_OR_RETURN(variable_op_names_.find(var_name) != variable_op_names_.end())
          << Error::RuntimeError() << var_name
          << " must be a variable created in nn.Graph: " << name_;
    }
    return Maybe<void>::Ok();
  }));
  return Maybe<void>::Ok();
}

Maybe<void> NNGraph::DeleteOutdatedVariableInVariableTensorMgr() {
  std::set<std::string> variable_names = [&]() -> Maybe<std::set<std::string>> {
    std::set<std::string> variable_names_;
    OpGraph op_graph(job_);
    JUST(op_graph.MaybeForEachNode([&](OpNode* op_node) -> Maybe<void> {
      if (op_node->op().op_conf().has_variable_conf() == false) { return Maybe<void>::Ok(); }
      variable_names_.insert(op_node->op().op_name());
      return Maybe<void>::Ok();
    }));
    return variable_names_;
  }()
                                                      .GetOrThrow();

  auto mgr = Singleton<VariableTensorMgr>::Get();
  for (auto& name : mgr->DumpNames()) {
    if (variable_names.find(name) == variable_names.end()) { mgr->Delete(name); }
  }
  return Maybe<void>::Ok();
}

Maybe<void> NNGraph::CompileAndInitRuntime() {
  auto compile_tc = std::make_unique<TimeCounter<std::chrono::seconds>>(true, true);
  CHECK_OR_RETURN(!runtime_inited_)
      << Error::RuntimeError() << "nn.Graph runtime is already initialized";
  JUST(RegisterFreeEagerTensorsToVariableOpNames());
  JUST(RegisterNewVariableOpInJobPass());
  JUST(DeleteOutdatedVariableInVariableTensorMgr());

  // NOTE(chengcheng): TensorNameScope need to be cleared after current graph is built.
  one::TensorNameScope::Global()->Clear();
  // Clear all backward pass scope
  ClearAllBackwardPassScope();

  // NOTE(chengcheng): Singleton<JobDesc> need be clear before GlobalJobDescScope construct.
  if (Singleton<JobDesc>::Get() != nullptr) { Singleton<JobDesc>::Delete(); }

  auto scope = std::make_unique<GlobalJobDescScope>(job_.job_conf(), job_id_);

  // NOTE(chengcheng): do job compeleter for each rank.
  JUST(JobCompleter().Complete(&job_));
  compile_tc->Count("[GraphCompile]" + name_ + " CompleteJob", 0);

  if (GlobalProcessCtx::IsThisProcessMaster()) {
<<<<<<< HEAD
    auto compile_time_counter = std::make_unique<TimeCounter<std::chrono::seconds>>(true, true);
=======
>>>>>>> 45080d4b
    // TODO(chengcheng): new memory reused by chunk
    Compiler().Compile(&job_, &plan_);
    auto sub_compile_tc = std::make_unique<TimeCounter<std::chrono::seconds>>(true, true);
    PlanUtil::GenMemBlockAndChunkWithVariableOpNames4Plan(&plan_, variable_op_names_);
<<<<<<< HEAD
    compile_time_counter->Count("Graph name: " + name_ + " compile plan", 1);
=======
    sub_compile_tc->Count("[GraphCompile]" + name_ + " GenMemBlockAndChunk", 1);
>>>>>>> 45080d4b
    if (Singleton<ResourceDesc, ForSession>::Get()->enable_debug_mode()) {
      TeePersistentLogStream::Create("job_" + name_ + "_plan")->Write(plan_);
      PlanUtil::ToDotFile(plan_, "job_" + name_ + "_plan.dot");
    }
    sub_compile_tc->Count("[GraphCompile]" + name_ + " LogPlan", 1);
    PlanUtil::GenRegisterHint(&plan_);
    sub_compile_tc->Count("[GraphCompile]" + name_ + " GenRegisterHint", 1);
    // TODO(chengcheng): test collective boxing for multi-job.
    PlanUtil::GenCollectiveBoxingPlan(&job_, &plan_);
    sub_compile_tc->Count("[GraphCompile]" + name_ + " GenCollectiveBoxingPlan", 1);
    PlanUtil::DumpCtrlRegstInfoToPlan(&plan_);
    sub_compile_tc->Count("[GraphCompile]" + name_ + " DumpCtrlRegstInfoToPlan", 1);
    PlanUtil::PlanMemoryLog(&plan_, name_);
    if (Singleton<ResourceDesc, ForSession>::Get()->enable_debug_mode()) {
      PlanUtil::GenLightPlan(&plan_, name_);
    }
    sub_compile_tc->Count("[GraphCompile]" + name_ + " GenMemAndLightPlanLog", 1);
  }
  compile_tc->Count("[GraphCompile]" + name_ + " CompilePlan", 0);
  if (GlobalProcessCtx::WorldSize() > 1) {
    std::string plan_name = "plan:" + job_name();
    if (GlobalProcessCtx::IsThisProcessMaster()) {
      // TODO(chengcheng): split plan for each rank.
      Singleton<CtrlClient>::Get()->PushKV(plan_name, plan_);
    } else {
      Singleton<CtrlClient>::Get()->PullKV(plan_name, &plan_);
    }
    OF_SESSION_BARRIER();
    // NOTE(zwx): After barrier plan is synchronized between all ranks,
    //     then it can be cleared for saving mem.
    if (GlobalProcessCtx::IsThisProcessMaster()) {
      Singleton<CtrlClient>::Get()->ClearKV(plan_name);
    }
  }
  compile_tc->Count("[GraphCompile]" + name_ + " SyncPlan", 0);
  // NOTE(chengcheng): recovery op_attr
  PlanUtil::PopulateOpAttribute(&plan_, plan_.job_id2op_attribute_ref_table());

  NewRuntimeBuffers();

  JUST(GetVariableRealBlobAfterSyncPlan());

  // NOTE(strint): Do memory shrink to free cached memory in eager VM before graph runtime init.
  JUST(vm::CurrentRankSync());
  auto* vm = JUST(SingletonMaybe<VirtualMachine>());
  JUST(vm->ShrinkAllMem());

  runtime_.reset(new Runtime(plan_, variable_op_name2eager_blob_object_));
  compile_tc->Count("[GraphCompile]" + name_ + " InitRuntime", 0);
  runtime_inited_ = true;
  return Maybe<void>::Ok();
}

Maybe<void> NNGraph::GetVariableRealBlobAfterSyncPlan() {
  CHECK_OR_RETURN(variable_op_name2eager_blob_object_.empty())
      << Error::RuntimeError() << kOfBugIssueUploadPrompt;
  JUST(vm::CurrentRankSync());
  // Create or Rebuild variable, then get the real blob.
  for (const std::string& var_name : variable_op_names_) {
    auto iter = variable_op_name2tensor_.find(var_name);
    CHECK_OR_RETURN(iter != variable_op_name2tensor_.end())
        << Error::RuntimeError() << "variable op name " << var_name << " not found.";
    std::shared_ptr<one::Tensor> tensor = iter->second;
    vm::EagerBlobObject* var_blob = nullptr;
    if (plan_.job_id2op_attribute_ref_table().at(job_id_).op_name2op_attribute().find(var_name)
        == plan_.job_id2op_attribute_ref_table().at(job_id_).op_name2op_attribute().end()) {
      // Deal with variable tensor not used in nn.Graph build.
      CHECK_OR_RETURN(tensor != NULL)
          << Error::RuntimeError() << "The tensor of " << var_name
          << " does not exist in the job, so it's not created in nn.Graph and cannot be NULL.";
      if (tensor->is_global()) {
        const std::shared_ptr<one::LocalTensor> local_var = JUST(tensor->cur_rank_phy_tensor());
        var_blob = JUST(local_var->eager_blob_object()).get();
      } else {
        var_blob = JUST(tensor->eager_blob_object()).get();
      }
    } else if (/*is_null=*/!tensor) {
      // Deal with tensors which are not in the nn.Module.
      // We can call these tensors as additional variables.
      const auto& op_attribute =
          plan_.job_id2op_attribute_ref_table().at(job_id_).op_name2op_attribute().at(var_name);
      // NOTE(chengcheng): handle constant variable created by job pass
      Symbol<ParallelDesc> placement(op_attribute.parallel_conf_signature().op_parallel_conf());
      NdSbp nd_sbp(NdSbpSignature(op_attribute.nd_sbp_signature()).bn_in_op2nd_sbp().at("out"));
      const BlobDesc blob_desc(
          op_attribute.logical_blob_desc_signature().bn_in_op2blob_desc().at("out"));
      DType dtype(blob_desc.data_type());
      std::shared_ptr<std::vector<Symbol<SbpParallel>>> sbp_tuple =
          JUST(GetSbpList(Symbol<NdSbp>(nd_sbp)));

      auto load_tensor_iter = additional_variable_op_tobe_loaded_name2tensor_.find(var_name);
      if (load_tensor_iter == additional_variable_op_tobe_loaded_name2tensor_.end()) {
        // Create a additional variable tensor
        Scalar value;
        const VariableOpConf& var_conf = op_attribute.op_conf().variable_conf();
        if (var_conf.initializer().has_constant_conf()) {
          value = var_conf.initializer().constant_conf().value();
        } else if (var_conf.initializer().has_constant_int_conf()) {
          value = var_conf.initializer().constant_int_conf().value();
        } else {
          OF_UNIMPLEMENTED();
        }
        // NOTE(chengcheng): New EagerTensor need set LazyMode false.
        auto lazy_mode_disabled_guard = LazyMode::Guard(/*is_enabled*/ false);
        tensor = JUST(one::functional::GlobalConstant(blob_desc.shape(), value,
                                                      Symbol<DType>(dtype), placement, *sbp_tuple));
        JUST(vm::CurrentRankSync());
        VLOG(2) << "Lazy nn.Graph name " << name_ << " op: " << op_attribute.op_conf().name()
                << " created in JobPass, nn.Graph has created a eager tensor for this variable.\n";
      } else {
        // Load a additional variable tensor
        auto lazy_mode_disabled_guard = LazyMode::Guard(/*is_enabled*/ false);
        std::vector<Symbol<SbpParallel>> grad_sbp_tuple;
        // To consistent from a local or global tensor.
        bool check_meta = load_tensor_iter->second->is_global() ? false : true;
        tensor = JUST(one::functional::ToGlobal(load_tensor_iter->second, placement, *sbp_tuple,
                                                grad_sbp_tuple, check_meta, /*copy=*/false));
        JUST(vm::CurrentRankSync());
        VLOG(2) << "Lazy nn.Graph name " << name_ << " op: " << op_attribute.op_conf().name()
                << " created in JobPass, nn.Graph has loaded the tensor from state dict for this "
                   "variable.\n";
      }
      // Register
      JUST(MapAt(variable_op_name2tensor_, var_name)) = tensor;
      // NOTE(chengcheng): Just for tensor lifetime hold by session context in graph lifetime
      // valid.
      session_ctx_->StoreFreeEagerTensorWithNameByGraphName(name_, tensor, var_name);

      const std::shared_ptr<one::LocalTensor> local_var = JUST(tensor->cur_rank_phy_tensor());
      var_blob = JUST(local_var->eager_blob_object()).get();
    } else if (tensor->is_global()) {
      // Deal with tensors which need to change sbp.
      NdSbpSignature var_nd_sbp_signature = NdSbpSignature(plan_.job_id2op_attribute_ref_table()
                                                               .at(job_id_)
                                                               .op_name2op_attribute()
                                                               .at(var_name)
                                                               .nd_sbp_signature());
      NdSbp optimized_nd_sbp = var_nd_sbp_signature.bn_in_op2nd_sbp().at("out");
      // Change variable tensor's impl with new sbp when job pass has changed their sbp.
      if (*JUST(tensor->nd_sbp()) != optimized_nd_sbp) {
        VLOG(2) << "Graph with name " << name_ << " variable with name `" << var_name
                << "` changes its' sbp from " << NdSbpToString(*JUST(tensor->nd_sbp())) << " to "
                << NdSbpToString(optimized_nd_sbp) << " after compile optimization.";
        std::vector<Symbol<SbpParallel>> optimized_sbp_parallels;
        for (int i = 0; i < optimized_nd_sbp.sbp_parallel_size(); ++i) {
          optimized_sbp_parallels.emplace_back(optimized_nd_sbp.sbp_parallel(i));
        }
        {
          auto lazy_mode_disabled_guard = LazyMode::Guard(/* is_enabled */ false);
          const auto& new_tensor = JUST(one::functional::ToGlobal(
              tensor, JUST(tensor->parallel_desc()), optimized_sbp_parallels, {},
              /* check_meta */ false, /*copy=*/false));
          JUST(vm::CurrentRankSync());
          // Use tensor.set_data inferface and make new TensorImpl instead of the old one.
          JUST(tensor->set_data(new_tensor));
        }
      }
      const std::shared_ptr<one::LocalTensor> local_var = JUST(tensor->cur_rank_phy_tensor());
      var_blob = JUST(local_var->eager_blob_object()).get();
    } else {
      var_blob = JUST(tensor->eager_blob_object()).get();
    }
    CHECK_OR_RETURN(var_blob != nullptr) << Error::RuntimeError() << kOfBugIssueUploadPrompt;
    CHECK_OR_RETURN(variable_op_name2eager_blob_object_.emplace(var_name, var_blob).second)
        << Error::RuntimeError() << kOfBugIssueUploadPrompt;
  }
  // Initialize or check mem_ptr_for_allocation_computation_pipelining by TouchTensors instruction.
  JUST(PhysicalRun([&](InstructionsBuilder* builder) -> Maybe<void> {
    auto eager_blob_objects = std::make_shared<vm::EagerBlobObjectList>();
    for (const auto& pair : variable_op_name2eager_blob_object_) {
      eager_blob_objects->push_back(pair.second->shared_from_this());
    }
    return builder->TouchTensors(eager_blob_objects);
  }));
  JUST(vm::CurrentRankSync());
  // Clear after load additional variable is finished.
  additional_variable_op_tobe_loaded_name2tensor_.clear();
  return Maybe<void>::Ok();
}

void NNGraph::NewRuntimeBuffers() {
  // NOTE(chengcheng):
  //   1. The BufferSize comes from job_conf.concurrency_width configured by user (default = 128)
  //   2. In Pipeline Parallelism, this value need greater than pipeline stage num for pipelining.
  size_t concurrency_width = job_.job_conf().concurrency_width();
  {
    auto* buffer_mgr = Singleton<BufferMgr<std::shared_ptr<JobInstance>>>::Get();
    buffer_mgr->NewBuffer(GetSourceTickBufferName(name_), concurrency_width);
    buffer_mgr->NewBuffer(GetCallbackNotifierBufferName(name_), concurrency_width);
  }
  {
    auto* buffer_mgr = Singleton<BufferMgr<std::shared_ptr<CriticalSectionInstance>>>::Get();
    buffer_mgr->NewBuffer(GetInputCriticalSectionWaitBufferName(name_), concurrency_width);
    buffer_mgr->NewBuffer(GetInputCriticalSectionCallbackBufferName(name_), concurrency_width);
    buffer_mgr->NewBuffer(GetOutputCriticalSectionWaitBufferName(name_), concurrency_width);
    buffer_mgr->NewBuffer(GetOutputCriticalSectionCallbackBufferName(name_), concurrency_width);
    for (const std::string& input_op_name : inputs_op_names_) {
      buffer_mgr->NewBuffer(GetInputBufferName(name_, input_op_name), concurrency_width);
    }
    for (const std::string& output_op_name : outputs_op_names_) {
      buffer_mgr->NewBuffer(GetOutputBufferName(name_, output_op_name), concurrency_width);
    }
  }
}

void NNGraph::CloseRuntimeBuffers() {
  if (runtime_inited_) {
    {
      auto* buffer_mgr = Singleton<BufferMgr<std::shared_ptr<CriticalSectionInstance>>>::Get();
      for (const std::string& output_op_name : outputs_op_names_) {
        buffer_mgr->Get(GetOutputBufferName(name_, output_op_name))->Close();
      }
      for (const std::string& input_op_name : inputs_op_names_) {
        buffer_mgr->Get(GetInputBufferName(name_, input_op_name))->Close();
      }
      buffer_mgr->Get(GetOutputCriticalSectionCallbackBufferName(name_))->Close();
      buffer_mgr->Get(GetOutputCriticalSectionWaitBufferName(name_))->Close();
      buffer_mgr->Get(GetInputCriticalSectionCallbackBufferName(name_))->Close();
      buffer_mgr->Get(GetInputCriticalSectionWaitBufferName(name_))->Close();
    }
    {
      auto* buffer_mgr = Singleton<BufferMgr<std::shared_ptr<JobInstance>>>::Get();
      buffer_mgr->Get(GetCallbackNotifierBufferName(name_))->Close();
      buffer_mgr->Get(GetSourceTickBufferName(name_))->Close();
    }
  }
}

namespace {

Maybe<void> MakeEagerBlobObjectList(vm::EagerBlobObjectList* blob_list,
                                    const one::TensorTuple& tensor_list) {
  blob_list->reserve(tensor_list.size());
  for (const auto& tensor : tensor_list) {
    CHECK_OR_RETURN(tensor->is_eager())
        << Error::RuntimeError() << "Tensors in nn.Graph should be eager";
    if (tensor->is_global()) {
      blob_list->emplace_back(JUST(JUST(tensor->cur_rank_phy_tensor())->eager_blob_object()));
    } else {
      blob_list->emplace_back(JUST(tensor->eager_blob_object()));
    }
  }
  return Maybe<void>::Ok();
}

}  // namespace

Maybe<void> RunLazyNNGraph(const one::TensorTuple& inputs, const one::TensorTuple& outputs,
                           const one::TensorTuple& parameters,
                           const std::shared_ptr<NNGraph>& nn_graph) {
  CHECK_EQ_OR_RETURN(inputs.size(), nn_graph->inputs_op_names().size())
      << Error::RuntimeError()
      << "Number of inputs and NNGraph::inputs_op_names mismatch. "
         "Size of inputs: "
      << inputs.size()
      << ", size of NNGraph::inputs_op_names: " << nn_graph->inputs_op_names().size();
  CHECK_EQ_OR_RETURN(outputs.size(), nn_graph->outputs_op_names().size())
      << Error::RuntimeError()
      << "Number of outputs and NNGraph::outputs_op_names mismatch. "
         "Size of outputs: "
      << outputs.size()
      << ", size of NNGraph::outputs_op_names: " << nn_graph->outputs_op_names().size();
  // NOTE(chengcheng):
  //   parameters not used in LaunchLazyJobInstrucntion;
  //   the args: parameters is all variable tensor hold by nn.Graph
  //   but the NNGraph::variable_op_size may has FreeEagerTensor as sepcial variable op.
  CHECK_LE_OR_RETURN(parameters.size(), nn_graph->variable_op_size())
      << Error::RuntimeError() << "Parameter size should be less than or equal to variable size";
  for (int i = 0; i < inputs.size(); ++i) {
    // TODO(chengcheng, liufengwei):
    //   use TensorMeta.to_string and equal.
    std::string tensor_meta_str = *JUST(GetTensorMetaString(inputs.at(i)));
    const std::string& static_meta_str = nn_graph->inputs_tensor_meta_str().at(i);
    CHECK_OR_RETURN(static_meta_str == tensor_meta_str)
        << Error::RuntimeError()
        << "nn.Graph ONLY accepts static inputs tensor meta, please check whether your input "
        << "tensor meta each step is the same as the input of first call graph.\nThe excepted "
        << "tensor meta is: " << static_meta_str
        << ", but the actual tensor meta is: " << tensor_meta_str;
  }
  for (int i = 0; i < outputs.size(); ++i) {
    CHECK_OR_RETURN(nn_graph->outputs_tensor_meta_str().at(i)
                    == *JUST(GetTensorMetaString(outputs.at(i))))
        << Error::RuntimeError() << "Output tensor meta string mismatch";
  }
  vm::EagerBlobObjectList input_blobs;
  vm::EagerBlobObjectList output_blobs;
  vm::EagerBlobObjectList var_blobs;
  JUST(MakeEagerBlobObjectList(&input_blobs, inputs));
  JUST(MakeEagerBlobObjectList(&output_blobs, outputs));
  JUST(MakeEagerBlobObjectList(&var_blobs, parameters));
  const auto& input_blob_list_ptr =
      std::make_shared<const vm::EagerBlobObjectList>(std::move(input_blobs));
  const auto& output_blob_list_ptr =
      std::make_shared<const vm::EagerBlobObjectList>(std::move(output_blobs));
  const auto& var_blob_list_ptr =
      std::make_shared<const vm::EagerBlobObjectList>(std::move(var_blobs));
  JUST(PhysicalRun([&](InstructionsBuilder* builder) -> Maybe<void> {
    return builder->LaunchLazyJob(input_blob_list_ptr, output_blob_list_ptr, var_blob_list_ptr,
                                  nn_graph);
  }));
  return Maybe<void>::Ok();
}

Maybe<void> SoftSyncNNGraphBuffers(const one::TensorTuple& buffers,
                                   const std::shared_ptr<NNGraph>& nn_graph) {
  const auto& eager_blob_objects = std::make_shared<vm::EagerBlobObjectList>();
  JUST(MakeEagerBlobObjectList(eager_blob_objects.get(), buffers));
  JUST(PhysicalRun([&](InstructionsBuilder* builder) -> Maybe<void> {
    return builder->SoftSyncNNGraphBuffers(eager_blob_objects, nn_graph);
  }));
  return Maybe<void>::Ok();
}

}  // namespace oneflow<|MERGE_RESOLUTION|>--- conflicted
+++ resolved
@@ -324,19 +324,11 @@
   compile_tc->Count("[GraphCompile]" + name_ + " CompleteJob", 0);
 
   if (GlobalProcessCtx::IsThisProcessMaster()) {
-<<<<<<< HEAD
-    auto compile_time_counter = std::make_unique<TimeCounter<std::chrono::seconds>>(true, true);
-=======
->>>>>>> 45080d4b
     // TODO(chengcheng): new memory reused by chunk
     Compiler().Compile(&job_, &plan_);
     auto sub_compile_tc = std::make_unique<TimeCounter<std::chrono::seconds>>(true, true);
     PlanUtil::GenMemBlockAndChunkWithVariableOpNames4Plan(&plan_, variable_op_names_);
-<<<<<<< HEAD
-    compile_time_counter->Count("Graph name: " + name_ + " compile plan", 1);
-=======
     sub_compile_tc->Count("[GraphCompile]" + name_ + " GenMemBlockAndChunk", 1);
->>>>>>> 45080d4b
     if (Singleton<ResourceDesc, ForSession>::Get()->enable_debug_mode()) {
       TeePersistentLogStream::Create("job_" + name_ + "_plan")->Write(plan_);
       PlanUtil::ToDotFile(plan_, "job_" + name_ + "_plan.dot");
