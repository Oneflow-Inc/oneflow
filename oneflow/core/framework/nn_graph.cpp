/*
Copyright 2020 The OneFlow Authors. All rights reserved.

Licensed under the Apache License, Version 2.0 (the "License");
you may not use this file except in compliance with the License.
You may obtain a copy of the License at

    http://www.apache.org/licenses/LICENSE-2.0

Unless required by applicable law or agreed to in writing, software
distributed under the License is distributed on an "AS IS" BASIS,
WITHOUT WARRANTIES OR CONDITIONS OF ANY KIND, either express or implied.
See the License for the specific language governing permissions and
limitations under the License.
*/
#include "oneflow/core/framework/nn_graph.h"
#include <memory>
#include <string>
#include "oneflow/core/common/buffer_manager.h"
#include "oneflow/core/common/maybe.h"
#include "oneflow/core/common/scalar.h"
#include "oneflow/core/common/util.h"
#include "oneflow/core/common/time_util.h"
#include "oneflow/core/common/container_util.h"
#include "oneflow/core/control/ctrl_client.h"
#include "oneflow/core/control/global_process_ctx.h"
#include "oneflow/core/eager/eager_blob_object.h"
#include "oneflow/core/framework/instructions_builder.h"
#include "oneflow/core/framework/nd_sbp.h"
#include "oneflow/core/framework/scope_util.h"
#include "oneflow/core/framework/tensor_name_scope.h"
#include "oneflow/core/functional/functional.h"
#include "oneflow/core/graph/op_graph.h"
#include "oneflow/core/graph/task_graph.h"
#include "oneflow/core/job/compiler.h"
#include "oneflow/core/job/job_build_and_infer_ctx_mgr.h"
#include "oneflow/core/job/job_desc.h"
#include "oneflow/core/job/job_instance.h"
#include "oneflow/core/job/critical_section_instance.h"
#include "oneflow/core/job/lazy_mode.h"
#include "oneflow/core/job/plan.pb.h"
#include "oneflow/core/job/plan_util.h"
#include "oneflow/core/job_rewriter/job_completer.h"
#include "oneflow/core/persistence/tee_persistent_log_stream.h"
#include "oneflow/core/rpc/include/global_process_ctx.h"
#include "oneflow/core/vm/virtual_machine.h"
#include "oneflow/core/vm/vm_util.h"
#include "oneflow/core/profiler/profiler.h"
#include "oneflow/core/framework/variable_tensor_mgr.h"

namespace oneflow {

namespace {

Maybe<bool> GetTensorValidInCurRank(const std::shared_ptr<one::Tensor>& tensor) {
  if (tensor->is_global()) {
    const auto& parallel_id = JUST(GetParallelId4CurrentProcessCtx(JUST(tensor->parallel_desc())));
    if (parallel_id->has_value()) {
      return true;
    } else {
      return false;
    }
  } else {
    return true;
  }
}

Maybe<std::string> GetTensorMetaString(const std::shared_ptr<one::Tensor>& tensor) {
  std::string ret = "shape=" + tensor->shape()->ToString() + ", dtype=" + tensor->dtype()->name();
  if (tensor->is_global()) {
    ret += ", placement=" + *JUST(PlacementToString(JUST(tensor->parallel_desc())));
    ret += ", nd_sbp=" + NdSbpToString(JUST(tensor->nd_sbp()));
  } else {
    ret += ", device=" + JUST(tensor->device())->ToString();
  }
  return ret;
}

}  // namespace

REGISTER_FUNCTION_CONFIG_DEF().Bool("__is_user_function__", true, "is user defined function");

NNGraph::~NNGraph() {
  VLOG(1) << "Graph destructor Try to close c nn graph name " << name_ << "." << std::endl;
  CHECK_JUST(Close());
}

Maybe<void> NNGraph::Close() {
  if (!is_closed_) {
    VLOG(1) << "Try to close c nn graph name " << name_ << "." << std::endl;
    CloseRuntimeBuffers();
    runtime_.reset();
    session_ctx_->RemoveGraphFreeEagerTensors(name_);
    VLOG(1) << "Finish close c nn graph name " << name_ << "." << std::endl;

    session_ctx_.reset();
    is_closed_ = true;
  }
  return Maybe<void>::Ok();
}

const std::vector<std::string>& NNGraph::inputs_op_names() const { return inputs_op_names_; }

const std::vector<std::string>& NNGraph::outputs_op_names() const { return outputs_op_names_; }

const std::vector<bool>& NNGraph::inputs_valid() const { return input_tensors_valid_; }

const std::vector<bool>& NNGraph::outputs_valid() const { return output_tensors_valid_; }

const std::vector<std::string>& NNGraph::inputs_tensor_meta_str() const {
  return inputs_tensor_meta_str_;
}

const std::vector<std::string>& NNGraph::outputs_tensor_meta_str() const {
  return outputs_tensor_meta_str_;
}

int64_t NNGraph::variable_op_size() const { return variable_op_names_.size(); }

Maybe<void> NNGraph::RegisterAdditionalVarOpNamesAndTensorsToBeLoaded(
    const std::vector<std::string>& additional_var_names,
    const std::vector<std::shared_ptr<one::Tensor>>& additional_var_tensors) {
  CHECK_EQ_OR_RETURN(additional_var_names.size(), additional_var_tensors.size());
  CHECK_OR_RETURN(additional_variable_op_tobe_loaded_name2tensor_.empty())
      << " The additional variables (states in Optimizer or LRScheduler) of nn.Graph " << name_
      << " are register repeatedly.";
  FOR_RANGE(size_t, i, 0, additional_var_names.size()) {
    CHECK_OR_RETURN(additional_variable_op_tobe_loaded_name2tensor_
                        .emplace(JUST(VectorAt(additional_var_names, i)),
                                 JUST(VectorAt(additional_var_tensors, i)))
                        .second);
  }
  return Maybe<void>::Ok();
}

Maybe<void> NNGraph::RegisterInputOpNamesAndTensors(
    const std::vector<std::string>& inputs_op_names,
    const std::vector<std::shared_ptr<one::Tensor>>& input_tensors) {
  CHECK_EQ_OR_RETURN(inputs_op_names.size(), input_tensors.size());
  CHECK_OR_RETURN(inputs_op_names_.empty())
      << " The input tensors of nn.Graph " << name_ << " are register repeatedly.";
  CHECK_OR_RETURN(input_tensors_valid_.empty());
  CHECK_OR_RETURN(inputs_tensor_meta_str_.empty());
  inputs_op_names_.assign(inputs_op_names.begin(), inputs_op_names.end());
  input_tensors_valid_.reserve(input_tensors.size());
  inputs_tensor_meta_str_.reserve(input_tensors.size());
  for (const auto& input_tensor : input_tensors) {
    input_tensors_valid_.emplace_back(JUST(GetTensorValidInCurRank(input_tensor)));
    inputs_tensor_meta_str_.emplace_back(*JUST(GetTensorMetaString(input_tensor)));
  }
  CHECK_EQ_OR_RETURN(input_tensors_valid_.size(), input_tensors.size());
  return Maybe<void>::Ok();
}

Maybe<void> NNGraph::RegisterOutputOpNamesAndTensors(
    const std::vector<std::string>& outputs_op_names,
    const std::vector<std::shared_ptr<one::Tensor>>& output_tensors) {
  CHECK_EQ_OR_RETURN(outputs_op_names.size(), output_tensors.size());
  CHECK_OR_RETURN(outputs_op_names_.empty())
      << " The output tensors of nn.Graph " << name_ << " are register repeatedly.";
  CHECK_OR_RETURN(output_tensors_valid_.empty());
  CHECK_OR_RETURN(outputs_tensor_meta_str_.empty());
  outputs_op_names_.assign(outputs_op_names.begin(), outputs_op_names.end());
  output_tensors_valid_.reserve(output_tensors.size());
  outputs_tensor_meta_str_.reserve(output_tensors.size());
  for (const auto& output_tensor : output_tensors) {
    output_tensors_valid_.emplace_back(JUST(GetTensorValidInCurRank(output_tensor)));
    outputs_tensor_meta_str_.emplace_back(*JUST(GetTensorMetaString(output_tensor)));
  }
  CHECK_EQ_OR_RETURN(output_tensors_valid_.size(), output_tensors.size());
  return Maybe<void>::Ok();
}

Maybe<void> NNGraph::RegisterVariableOpNamesAndTensors(
    const std::vector<std::string>& variable_op_names,
    const std::vector<std::shared_ptr<one::Tensor>>& variable_tensors) {
  JUST(vm::CurrentRankSync());
  CHECK_EQ_OR_RETURN(variable_op_names.size(), variable_tensors.size());
  for (int32_t i = 0; i < variable_op_names.size(); ++i) {
    const std::shared_ptr<one::Tensor>& var = variable_tensors.at(i);
    CHECK_OR_RETURN(var->is_eager());
    const std::string& var_name = variable_op_names.at(i);
    CHECK_OR_RETURN(!var_name.empty());
    CHECK_OR_RETURN(variable_op_name2tensor_.emplace(var_name, var).second);
    CHECK_OR_RETURN(variable_op_names_.insert(var_name).second);
  }
  return Maybe<void>::Ok();
}

Maybe<void> NNGraph::RegisterFreeEagerTensorsToVariableOpNames() {
  JUST(vm::CurrentRankSync());
  const auto& free_eager_tensors = session_ctx_->GetFreeEagerTensorNamePairByGraphName(name_);
  for (const auto& pair : free_eager_tensors) {
    const std::string& var_name = pair.first;
    const std::shared_ptr<one::Tensor>& var = pair.second;
    CHECK_OR_RETURN(var->is_eager());
    CHECK_OR_RETURN(!var_name.empty());
    CHECK_OR_RETURN(variable_op_name2tensor_.emplace(var_name, var).second);
    CHECK_OR_RETURN(additional_variable_op_name_.insert(var_name).second);
    CHECK_OR_RETURN(variable_op_names_.insert(var_name).second);
  }
  return Maybe<void>::Ok();
}

Maybe<std::vector<std::string>> NNGraph::GetAdditionalVarOpNames() const {
  std::vector<std::string> names;
  for (const auto& iter : additional_variable_op_name_) { names.push_back(iter); }
  return names;
}

Maybe<std::vector<std::shared_ptr<one::Tensor>>> NNGraph::GetAdditionalVarOpTensors() const {
  std::vector<std::shared_ptr<one::Tensor>> tensors;
  for (const auto& iter : additional_variable_op_name_) {
    auto find_iter = variable_op_name2tensor_.find(iter);
    CHECK_OR_RETURN(find_iter != variable_op_name2tensor_.end());
    tensors.push_back(find_iter->second);
  }
  return tensors;
}

Maybe<void> NNGraph::RegisterNewVariableOpInJobPass() {
  OpGraph op_graph(job_);
  JUST(op_graph.MaybeForEachNode([&](OpNode* op_node) -> Maybe<void> {
    if (op_node->op().op_conf().has_variable_conf() == false) { return Maybe<void>::Ok(); }
    const Operator& variable_op = op_node->op();
    const VariableOpConf& var_conf = variable_op.op_conf().variable_conf();
    const std::string& var_name = variable_op.op_name();
    CHECK_OR_RETURN(var_conf.has_initializer())
        << " nn.Graph ONLY support variable op with initializer conf.";
    if (var_conf.initializer().has_constant_conf()
        || var_conf.initializer().has_constant_int_conf() /* vairable ops inserted by system */) {
      CHECK_OR_RETURN(variable_op_names_.insert(var_name).second)
          << " ERROR! variable_op_name: " << var_name << " has been add in nn.Graph: " << name_;
      CHECK_OR_RETURN(
          variable_op_name2tensor_.insert({var_name, std::shared_ptr<one::Tensor>()}).second)
          << " ERROR! variable Tensor with op_name: " << var_name
          << " has been add in nn.Graph: " << name_;
      CHECK_OR_RETURN(additional_variable_op_name_.insert(var_name).second)
          << " ERROR! variable Tensor with op_name: " << var_name
          << " has been add in nn.Graph: " << name_;
    } else /* vairable ops from user code */ {
      CHECK_OR_RETURN(var_conf.initializer().has_empty_conf())
          << " nn.Graph ONLY support variable_op with empty conf,"
          << " because variable is inited by eager tensor."
          << " This error variable conf is : " << variable_op.op_conf().DebugString()
          << " in nn.Graph " << name_;
      CHECK_OR_RETURN(variable_op_names_.find(var_name) != variable_op_names_.end())
          << " ERROR! " << var_name << " must be a variable created in nn.Graph: " << name_;
    }
    return Maybe<void>::Ok();
  }));
  return Maybe<void>::Ok();
}

Maybe<void> NNGraph::DeleteOutdatedVariableInVariableTensorMgr() {
  std::set<std::string> variable_names = *JUST([&]() -> Maybe<std::set<std::string>> {
    std::set<std::string> variable_names_;
    OpGraph op_graph(job_);
    JUST(op_graph.MaybeForEachNode([&](OpNode* op_node) -> Maybe<void> {
      if (op_node->op().op_conf().has_variable_conf() == false) { return Maybe<void>::Ok(); }
      variable_names_.insert(op_node->op().op_name());
      return Maybe<void>::Ok();
    }));
    return variable_names_;
  }());

  auto mgr = Singleton<VariableTensorMgr>::Get();
  for (auto& name : mgr->DumpNames()) {
    if (variable_names.find(name) == variable_names.end()) { mgr->Delete(name); }
  }
  return Maybe<void>::Ok();
}

Maybe<void> NNGraph::CompileAndInitRuntime() {
  CHECK_OR_RETURN(!runtime_inited_);
  auto compile_tc = std::make_unique<TimeCounter<std::chrono::seconds>>(true);
  auto tc = std::make_unique<TimeCounter<std::chrono::milliseconds>>(true);
  JUST(RegisterFreeEagerTensorsToVariableOpNames());
  tc->Count("Graph name: " + name_ + " RegisterFreeEagerTensorsToVariableOpNames", 1);
  JUST(RegisterNewVariableOpInJobPass());
  tc->Count("Graph name: " + name_ + " RegisterNewVariableOpInJobPass", 1);
  JUST(DeleteOutdatedVariableInVariableTensorMgr());
  tc->Count("Graph name: " + name_ + " DeleteOutdatedVariableInVariableTensorMgr", 1);

  // NOTE(chengcheng): TensorNameScope need to be cleared after current graph is built.
  one::TensorNameScope::Global()->Clear();
  // Clear all backward pass scope
  ClearAllBackwardPassScope();

  // NOTE(chengcheng): Singleton<JobDesc> need be clear before GlobalJobDescScope construct.
  if (Singleton<JobDesc>::Get() != nullptr) { Singleton<JobDesc>::Delete(); }

  auto scope = std::make_unique<GlobalJobDescScope>(job_.job_conf(), job_id_);

  // NOTE(chengcheng): do job compeleter for each rank.
  JUST(JobCompleter().Complete(&job_));
  tc->Count("Graph name: " + name_ + " Complete job", 1);

  if (GlobalProcessCtx::IsThisProcessMaster()) {
    // TODO(chengcheng): new memory reused by chunk
    std::shared_ptr<TaskGraph> task_graph;
    PlanCompiler::Compile(&job_, &plan_, task_graph);
    CHECK_OR_RETURN(task_graph);
    tc->Count("Graph name: " + name_ + " Compile plan", 1);
    PlanUtil::GenMemBlockAndChunkWithVariableOpNames4Plan(&plan_, std::const_pointer_cast<const TaskGraph>(task_graph), variable_op_names_);
    tc->Count("Graph name: " + name_ + " Generate MemBlock and Chunk", 1);

    PlanUtil::GenRegisterHint(&plan_);
    tc->Count("Graph name: " + name_ + " GenRegisterHint", 1);
    // TODO(chengcheng): test collective boxing for multi-job.
    PlanUtil::GenCollectiveBoxingPlan(&job_, std::const_pointer_cast<const TaskGraph>(task_graph), &plan_);
    tc->Count("Graph name: " + name_ + " GenCollectiveBoxingPlan", 1);
    // PlanUtil::SetForceInplaceMemBlock(&plan_); NOTE(chengcheng): only for ssp.
    PlanUtil::DumpCtrlRegstInfoToPlan(&plan_);
    tc->Count("Graph name: " + name_ + " DumpCtrlRegstInfoToPlan", 1);
    PlanUtil::PlanMemoryLog(&plan_, name_);
    if (Singleton<ResourceDesc, ForSession>::Get()->enable_debug_mode()) {
      PlanUtil::GenLightPlan(&plan_, name_);
    }
    tc->Count("Graph name: " + name_ + " Memory and Plan Log", 1);

    // NOTE(strint): Add op attr into plan.
    {
      const int64_t node_num = task_graph->node_num();
      const int64_t cpu_num = std::thread::hardware_concurrency();
      const int64_t thread_pool_size = std::min(node_num, cpu_num);
      BlockingCounter counter(node_num);
      std::mutex mtx;
      ThreadPool thread_pool(thread_pool_size);

      auto* job_id2op_attribute_ref_table = plan_.mutable_job_id2op_attribute_ref_table();
      auto* op_name2op_attribute =
          (*job_id2op_attribute_ref_table)[job_id_].mutable_op_name2op_attribute();
      task_graph->ForEachNode([&](TaskNode* task_node) {
        thread_pool.AddWork([task_node, op_name2op_attribute, &counter, &mtx]() {
          if (!task_node->IsMeaningLess() && task_node->op_node()) {
              auto op_node = task_node->op_node();
              const std::string op_name = op_node->op().op_name();
              {
                std::unique_lock<std::mutex> guard(mtx);
                auto find_it = op_name2op_attribute->find(op_name);
                if (find_it == op_name2op_attribute->end()) {
                  OpAttribute op_attr;
                  CHECK_JUST(op_node->op().ToOpAttribute(&op_attr));
                  // TODO(strint): Try to optimize here
                  op_name2op_attribute->insert({op_name, op_attr});
                }  // guard(mtx)
              }
          }
          counter.Decrease();
        } /* thread_pool.AddWork */);
      } /* task_gph->ForEachNode */);
      counter.WaitForeverUntilCntEqualZero();
      tc->Count("Graph name: " + name_ + " AddOpAttrtoPlan", 1);
    }
    if (Singleton<ResourceDesc, ForSession>::Get()->enable_debug_mode()) {
      TeePersistentLogStream::Create("job_" + name_ + "_plan")->Write(plan_);
      PlanUtil::ToDotFile(plan_, task_graph, "job_" + name_ + "_plan.dot");
      tc->Count("Graph name: " + name_ + " LogPlan", 1);
    }
  }
  tc->Count("Graph name: " + name_ + " ReleaseTaskGraph", 1);
  compile_tc->Count("Graph name: " + name_ + " TotalCompile", 1);
  if (GlobalProcessCtx::WorldSize() > 1) {
    std::string plan_name_prefix = "plan_" + job_name() + "_r_";
    if (GlobalProcessCtx::IsThisProcessMaster()) {
      // LOG(ERROR) << "rank id " << GlobalProcessCtx::Rank() << " plan size " << plan_.ByteSizeLong();
      const int64_t sub_plan_num = GlobalProcessCtx::WorldSize() - 1;
      const int64_t cpu_num = std::thread::hardware_concurrency();
      const int64_t thread_pool_size = std::min(sub_plan_num, cpu_num);
      // BlockingCounter counter(sub_plan_num);
      BlockingCounter counter(1);
      ThreadPool thread_pool(thread_pool_size);
      //for (int64_t rank_id = 1; rank_id < GlobalProcessCtx::WorldSize(); ++rank_id) {
      for (int64_t rank_id = 1; rank_id < 2; ++rank_id) {
        thread_pool.AddWork([this, rank_id, &plan_name_prefix, &counter]() {
          std::string rank_plan_name = plan_name_prefix + std::to_string(rank_id);
          // Creat sub-plan.
          auto tc_sub_plan = std::make_unique<TimeCounter<std::chrono::milliseconds>>(true);
          Plan sub_plan;
          sub_plan.mutable_job_confs()->CopyFrom(plan_.job_confs());
          tc_sub_plan->Count(rank_plan_name + " add job conf", 1);
          sub_plan.mutable_collective_boxing_plan()->CopyFrom(plan_.collective_boxing_plan());
          tc_sub_plan->Count(rank_plan_name + " add collective boxing", 1);
          sub_plan.mutable_ctrl_regst_desc_info()->CopyFrom(plan_.ctrl_regst_desc_info());
          tc_sub_plan->Count(rank_plan_name + " add ctrl regst", 1);
          for (auto& pair : plan_.job_id2op_attribute_ref_table()) {
            sub_plan.mutable_job_id2op_attribute_ref_table()->insert(pair);
          }
          tc_sub_plan->Count(rank_plan_name + " add op attr", 1);
          for (auto& task_proto : plan_.task()) {
            if (task_proto.machine_id() == rank_id) {
              sub_plan.add_task()->CopyFrom(task_proto);
            }
          }
          tc_sub_plan->Count(rank_plan_name + " add task", 1);
          for (auto& mem_block_proto : plan_.block_chunk_list().mem_block()) {
            if (mem_block_proto.machine_id() == rank_id) {
              sub_plan.mutable_block_chunk_list()->add_mem_block()->CopyFrom(mem_block_proto);
            }
          }
          tc_sub_plan->Count(rank_plan_name + " add mem block", 1);
          for (auto& chunk_proto : plan_.block_chunk_list().chunk()) {
            if (chunk_proto.machine_id() == rank_id) {
              sub_plan.mutable_block_chunk_list()->add_chunk()->CopyFrom(chunk_proto);
            }
          }
          tc_sub_plan->Count(rank_plan_name + " add chunk", 1);
          // LOG(ERROR) << "rank id " << rank_id << " plan " << sub_plan.DebugString();
          Singleton<CtrlClient>::Get()->PushKV(rank_plan_name, sub_plan);
          tc_sub_plan->Count(rank_plan_name + " PushKV", 1);
          VLOG(1) << "[elapsed]rank id " << GlobalProcessCtx::Rank() << " push plan " << rank_plan_name << " size " << sub_plan.ByteSizeLong();
          counter.Decrease();
        });
      }
      counter.WaitForeverUntilCntEqualZero();
      tc->Count("Graph name: " + name_ + " Push plan", 1);
    } else {
      std::string rank_plan_name = plan_name_prefix + std::to_string(GlobalProcessCtx::Rank());
      if (GlobalProcessCtx::Rank() == 1) {
        Singleton<CtrlClient>::Get()->PullKV(rank_plan_name, &plan_);
      }
      // Singleton<CtrlClient>::Get()->PullKV(rank_plan_name, &plan_);
      // LOG(ERROR) << "rank id " << GlobalProcessCtx::Rank() << " pull plan " << rank_plan_name;
    }
    OF_SESSION_BARRIER();
    tc->Count("Graph name: " + name_ + " Pull plan", 1);
    // NOTE(zwx): After barrier plan is synchronized between all ranks,
    //     then it can be cleared for saving mem.
    if (GlobalProcessCtx::IsThisProcessMaster()) {
<<<<<<< HEAD
      // for (int64_t rank_id = 1; rank_id < GlobalProcessCtx::WorldSize(); ++rank_id) {
      for (int64_t rank_id = 1; rank_id < 2; ++rank_id) {
=======
      // Clear useless info of rank 0 plan
      for (auto iter = plan_.mutable_task()->begin(); iter != plan_.mutable_task()->end();) {
        if (iter->machine_id() != 0) {
          iter = plan_.mutable_task()->erase(iter);
        } else {
          ++iter;
        }
      }
      for (auto iter = plan_.mutable_block_chunk_list()->mutable_mem_block()->begin(); iter != plan_.mutable_block_chunk_list()->mutable_mem_block()->end();) {
        if (iter->machine_id() != 0) {
          iter = plan_.mutable_block_chunk_list()->mutable_mem_block()->erase(iter);
        } else {
          ++iter;
        }
      }
      for (auto iter = plan_.mutable_block_chunk_list()->mutable_chunk()->begin(); iter != plan_.mutable_block_chunk_list()->mutable_chunk()->end();) {
        if (iter->machine_id() != 0) {
          iter = plan_.mutable_block_chunk_list()->mutable_chunk()->erase(iter);
        } else {
          ++iter;
        }
      }
      for (int64_t rank_id = 1; rank_id < GlobalProcessCtx::WorldSize(); ++rank_id) {
>>>>>>> 248569a2
        std::string rank_plan_name = plan_name_prefix + std::to_string(rank_id);
        Singleton<CtrlClient>::Get()->ClearKV(rank_plan_name);
      }
    }
    tc->Count("Graph name: " + name_ + " Clear plan", 1);
    // tc->Count("Graph name: " + name_ + " Push or Pull plan", 1);
  }

  // NOTE(chengcheng): recovery op_attr
  // PlanUtil::PopulateOpAttribute(&plan_, plan_.job_id2op_attribute_ref_table());
  if (GlobalProcessCtx::Rank() < 2) {
    PlanUtil::PopulateOpAttribute(&plan_, plan_.job_id2op_attribute_ref_table());
  }
  tc->Count("Graph name: " + name_ + " PopulateOpAttribute", 1);
  compile_tc->Count("Graph name: " + name_ + " PlanSync", 1);
  CHECK_OR_RETURN(false);

  NewRuntimeBuffers();
  tc->Count("Graph name: " + name_ + " NewRuntimeBuffers", 1);

  // There maybe some difference of logical graph between difference rank.
  // After plan synchronization, all ranks get the same plan.
  // Then the plan can be used to create new variable.
  JUST(GetVariableRealBlobAfterSyncPlan());
  tc->Count("Graph name: " + name_ + " GetVariableRealBlobAfterSyncPlan", 1);

  // NOTE(strint): Do memory shrink to free cached memory in eager VM before graph runtime init.
  JUST(vm::CurrentRankSync());
  auto* vm = JUST(SingletonMaybe<VirtualMachine>());
  JUST(vm->ShrinkAllMem());
  tc->Count("Graph name: " + name_ + " VM::ShrinkAllMem", 1);

  // Start graph runtime.
  runtime_.reset(new Runtime(plan_, variable_op_name2eager_blob_object_));
  tc->Count("Graph name: " + name_ + " RuntimeInit", 1);
  runtime_inited_ = true;
  return Maybe<void>::Ok();
}

Maybe<void> NNGraph::GetVariableRealBlobAfterSyncPlan() {
  CHECK_OR_RETURN(variable_op_name2eager_blob_object_.empty()) << kOfBugIssueUploadPrompt;
  JUST(vm::CurrentRankSync());
  // Create or Rebuild variable, then get the real blob.
  for (const std::string& var_name : variable_op_names_) {
    auto iter = variable_op_name2tensor_.find(var_name);
    CHECK_OR_RETURN(iter != variable_op_name2tensor_.end()) << var_name << " not found.";
    std::shared_ptr<one::Tensor> tensor = iter->second;
    vm::EagerBlobObject* var_blob = nullptr;
    if (plan_.job_id2op_attribute_ref_table().at(job_id_).op_name2op_attribute().find(var_name)
        == plan_.job_id2op_attribute_ref_table().at(job_id_).op_name2op_attribute().end()) {
      // Deal with variable tensor not used in nn.Graph build.
      CHECK(tensor != NULL)
          << "the tensor of " << var_name
          << " is not existed in job, so it's not created in nn.Graph and cannot be NULL.";
      if (tensor->is_global()) {
        const std::shared_ptr<one::LocalTensor> local_var = JUST(tensor->cur_rank_phy_tensor());
        var_blob = JUST(local_var->eager_blob_object()).get();
      } else {
        var_blob = JUST(tensor->eager_blob_object()).get();
      }
    } else if (/*is_null=*/!tensor) {
      // Deal with tensors which are not in the nn.Module.
      // We can call these tensors as additional variables.
      const auto& op_attribute =
          plan_.job_id2op_attribute_ref_table().at(job_id_).op_name2op_attribute().at(var_name);
      // NOTE(chengcheng): handle constant variable created by job pass
      Symbol<ParallelDesc> placement(op_attribute.parallel_conf_signature().op_parallel_conf());
      NdSbp nd_sbp(NdSbpSignature(op_attribute.nd_sbp_signature()).bn_in_op2nd_sbp().at("out"));
      const BlobDesc blob_desc(
          op_attribute.logical_blob_desc_signature().bn_in_op2blob_desc().at("out"));
      DType dtype(blob_desc.data_type());
      std::shared_ptr<std::vector<Symbol<SbpParallel>>> sbp_tuple =
          JUST(GetSbpList(Symbol<NdSbp>(nd_sbp)));

      auto load_tensor_iter = additional_variable_op_tobe_loaded_name2tensor_.find(var_name);
      if (load_tensor_iter == additional_variable_op_tobe_loaded_name2tensor_.end()) {
        // Create a additional variable tensor
        Scalar value;
        const VariableOpConf& var_conf = op_attribute.op_conf().variable_conf();
        if (var_conf.initializer().has_constant_conf()) {
          value = var_conf.initializer().constant_conf().value();
        } else if (var_conf.initializer().has_constant_int_conf()) {
          value = var_conf.initializer().constant_int_conf().value();
        } else {
          OF_UNIMPLEMENTED();
        }
        // NOTE(chengcheng): New EagerTensor need set LazyMode false.
        auto lazy_mode_disabled_guard = LazyMode::Guard(/*is_enabled*/ false);
        tensor = JUST(one::functional::GlobalConstant(blob_desc.shape(), value,
                                                      Symbol<DType>(dtype), placement, *sbp_tuple));
        JUST(vm::CurrentRankSync());
        VLOG(2) << "Lazy nn.Graph name " << name_ << " op: " << op_attribute.op_conf().name()
                << " created in JobPass, nn.Graph has created a eager tensor for this variable.\n";
      } else {
        // Load a additional variable tensor
        auto lazy_mode_disabled_guard = LazyMode::Guard(/*is_enabled*/ false);
        std::vector<Symbol<SbpParallel>> grad_sbp_tuple;
        // To consistent from a local or global tensor.
        bool check_meta = load_tensor_iter->second->is_global() ? false : true;
        tensor = JUST(one::functional::ToGlobal(load_tensor_iter->second, placement, *sbp_tuple,
                                                grad_sbp_tuple, check_meta, /*copy=*/false));
        JUST(vm::CurrentRankSync());
        VLOG(2) << "Lazy nn.Graph name " << name_ << " op: " << op_attribute.op_conf().name()
                << " created in JobPass, nn.Graph has loaded the tensor from state dict for this "
                   "variable.\n";
      }
      // Register
      JUST(MapAt(variable_op_name2tensor_, var_name)) = tensor;
      // NOTE(chengcheng): Just for tensor lifetime hold by session context in graph lifetime
      // valid.
      session_ctx_->StoreFreeEagerTensorWithNameByGraphName(name_, tensor, var_name);

      const std::shared_ptr<one::LocalTensor> local_var = JUST(tensor->cur_rank_phy_tensor());
      var_blob = JUST(local_var->eager_blob_object()).get();
    } else if (tensor->is_global()) {
      // Deal with tensors which need to change sbp.
      NdSbpSignature var_nd_sbp_signature = NdSbpSignature(plan_.job_id2op_attribute_ref_table()
                                                               .at(job_id_)
                                                               .op_name2op_attribute()
                                                               .at(var_name)
                                                               .nd_sbp_signature());
      NdSbp optimized_nd_sbp = var_nd_sbp_signature.bn_in_op2nd_sbp().at("out");
      // Change variable tensor's impl with new sbp when job pass has changed their sbp.
      if (*JUST(tensor->nd_sbp()) != optimized_nd_sbp) {
        VLOG(2) << "Graph with name " << name_ << " variable with name `" << var_name
                << "` changes its' sbp from " << NdSbpToString(*JUST(tensor->nd_sbp())) << " to "
                << NdSbpToString(optimized_nd_sbp) << " after compile optimization.";
        std::vector<Symbol<SbpParallel>> optimized_sbp_parallels;
        for (int i = 0; i < optimized_nd_sbp.sbp_parallel_size(); ++i) {
          optimized_sbp_parallels.emplace_back(optimized_nd_sbp.sbp_parallel(i));
        }
        {
          auto lazy_mode_disabled_guard = LazyMode::Guard(/* is_enabled */ false);
          const auto& new_tensor = JUST(one::functional::ToGlobal(
              tensor, JUST(tensor->parallel_desc()), optimized_sbp_parallels, {},
              /* check_meta */ false, /*copy=*/false));
          JUST(vm::CurrentRankSync());
          // Use tensor.set_data inferface and make new TensorImpl instead of the old one.
          JUST(tensor->set_data(new_tensor));
        }
      }
      const std::shared_ptr<one::LocalTensor> local_var = JUST(tensor->cur_rank_phy_tensor());
      var_blob = JUST(local_var->eager_blob_object()).get();
    } else {
      var_blob = JUST(tensor->eager_blob_object()).get();
    }
    CHECK_OR_RETURN(var_blob != nullptr) << kOfBugIssueUploadPrompt;
    CHECK_OR_RETURN(variable_op_name2eager_blob_object_.emplace(var_name, var_blob).second)
        << kOfBugIssueUploadPrompt;
  }
  // Initialize or check mem_ptr_for_allocation_computation_pipelining by TouchTensors instruction.
  JUST(PhysicalRun([&](InstructionsBuilder* builder) -> Maybe<void> {
    auto eager_blob_objects = std::make_shared<vm::EagerBlobObjectList>();
    for (const auto& pair : variable_op_name2eager_blob_object_) {
      eager_blob_objects->push_back(pair.second->shared_from_this());
    }
    return builder->TouchTensors(eager_blob_objects);
  }));
  JUST(vm::CurrentRankSync());
  // Clear after load additional variable is finished.
  additional_variable_op_tobe_loaded_name2tensor_.clear();
  return Maybe<void>::Ok();
}

void NNGraph::NewRuntimeBuffers() {
  // NOTE(chengcheng):
  //   1. The BufferSize comes from job_conf.concurrency_width configured by user (default = 128)
  //   2. In Pipeline Parallelism, this value need greater than pipeline stage num for pipelining.
  size_t concurrency_width = job_.job_conf().concurrency_width();
  {
    auto* buffer_mgr = Singleton<BufferMgr<std::shared_ptr<JobInstance>>>::Get();
    buffer_mgr->NewBuffer(GetSourceTickBufferName(name_), concurrency_width);
    buffer_mgr->NewBuffer(GetCallbackNotifierBufferName(name_), concurrency_width);
  }
  {
    auto* buffer_mgr = Singleton<BufferMgr<std::shared_ptr<CriticalSectionInstance>>>::Get();
    buffer_mgr->NewBuffer(GetInputCriticalSectionWaitBufferName(name_), concurrency_width);
    buffer_mgr->NewBuffer(GetInputCriticalSectionCallbackBufferName(name_), concurrency_width);
    buffer_mgr->NewBuffer(GetOutputCriticalSectionWaitBufferName(name_), concurrency_width);
    buffer_mgr->NewBuffer(GetOutputCriticalSectionCallbackBufferName(name_), concurrency_width);
    for (const std::string& input_op_name : inputs_op_names_) {
      buffer_mgr->NewBuffer(GetInputBufferName(name_, input_op_name), concurrency_width);
    }
    for (const std::string& output_op_name : outputs_op_names_) {
      buffer_mgr->NewBuffer(GetOutputBufferName(name_, output_op_name), concurrency_width);
    }
  }
}

void NNGraph::CloseRuntimeBuffers() {
  if (runtime_inited_) {
    {
      auto* buffer_mgr = Singleton<BufferMgr<std::shared_ptr<CriticalSectionInstance>>>::Get();
      for (const std::string& output_op_name : outputs_op_names_) {
        buffer_mgr->Get(GetOutputBufferName(name_, output_op_name))->Close();
      }
      for (const std::string& input_op_name : inputs_op_names_) {
        buffer_mgr->Get(GetInputBufferName(name_, input_op_name))->Close();
      }
      buffer_mgr->Get(GetOutputCriticalSectionCallbackBufferName(name_))->Close();
      buffer_mgr->Get(GetOutputCriticalSectionWaitBufferName(name_))->Close();
      buffer_mgr->Get(GetInputCriticalSectionCallbackBufferName(name_))->Close();
      buffer_mgr->Get(GetInputCriticalSectionWaitBufferName(name_))->Close();
    }
    {
      auto* buffer_mgr = Singleton<BufferMgr<std::shared_ptr<JobInstance>>>::Get();
      buffer_mgr->Get(GetCallbackNotifierBufferName(name_))->Close();
      buffer_mgr->Get(GetSourceTickBufferName(name_))->Close();
    }
  }
}

namespace {

Maybe<void> MakeEagerBlobObjectList(vm::EagerBlobObjectList* blob_list,
                                    const one::TensorTuple& tensor_list) {
  blob_list->reserve(tensor_list.size());
  for (const auto& tensor : tensor_list) {
    CHECK_OR_RETURN(tensor->is_eager());
    if (tensor->is_global()) {
      blob_list->emplace_back(JUST(JUST(tensor->cur_rank_phy_tensor())->eager_blob_object()));
    } else {
      blob_list->emplace_back(JUST(tensor->eager_blob_object()));
    }
  }
  return Maybe<void>::Ok();
}

}  // namespace

Maybe<void> RunLazyNNGraph(const one::TensorTuple& inputs, const one::TensorTuple& outputs,
                           const one::TensorTuple& parameters,
                           const std::shared_ptr<NNGraph>& nn_graph) {
  CHECK_EQ_OR_RETURN(inputs.size(), nn_graph->inputs_op_names().size());
  CHECK_EQ_OR_RETURN(outputs.size(), nn_graph->outputs_op_names().size());
  // NOTE(chengcheng):
  //   parameters not used in LaunchLazyJobInstrucntion;
  //   the args: parameters is all variable tensor hold by nn.Graph
  //   but the NNGraph::variable_op_size may has FreeEagerTensor as sepcial variable op.
  CHECK_LE_OR_RETURN(parameters.size(), nn_graph->variable_op_size());
  for (int i = 0; i < inputs.size(); ++i) {
    // TODO(chengcheng, liufengwei):
    //   use TensorMeta.to_string and equal.
    std::string tensor_meta_str = *JUST(GetTensorMetaString(inputs.at(i)));
    const std::string& static_meta_str = nn_graph->inputs_tensor_meta_str().at(i);
    CHECK_OR_RETURN(static_meta_str == tensor_meta_str)
        << "\n  nn.Graph ONLY accepts static inputs tensor meta, please check whether your input "
        << "tensor meta each step is the same as the input of first call graph. \n  The excepted "
        << "tensor meta is : ( \n  " << static_meta_str
        << " \n) , but the actual tensor meta is : ( \n  " << tensor_meta_str << " \n)";
  }
  for (int i = 0; i < outputs.size(); ++i) {
    CHECK_OR_RETURN(nn_graph->outputs_tensor_meta_str().at(i)
                    == *JUST(GetTensorMetaString(outputs.at(i))));
  }
  vm::EagerBlobObjectList input_blobs;
  vm::EagerBlobObjectList output_blobs;
  vm::EagerBlobObjectList var_blobs;
  JUST(MakeEagerBlobObjectList(&input_blobs, inputs));
  JUST(MakeEagerBlobObjectList(&output_blobs, outputs));
  JUST(MakeEagerBlobObjectList(&var_blobs, parameters));
  const auto& input_blob_list_ptr =
      std::make_shared<const vm::EagerBlobObjectList>(std::move(input_blobs));
  const auto& output_blob_list_ptr =
      std::make_shared<const vm::EagerBlobObjectList>(std::move(output_blobs));
  const auto& var_blob_list_ptr =
      std::make_shared<const vm::EagerBlobObjectList>(std::move(var_blobs));
  JUST(PhysicalRun([&](InstructionsBuilder* builder) -> Maybe<void> {
    return builder->LaunchLazyJob(input_blob_list_ptr, output_blob_list_ptr, var_blob_list_ptr,
                                  nn_graph);
  }));
  return Maybe<void>::Ok();
}

Maybe<void> SoftSyncNNGraphBuffers(const one::TensorTuple& buffers,
                                   const std::shared_ptr<NNGraph>& nn_graph) {
  const auto& eager_blob_objects = std::make_shared<vm::EagerBlobObjectList>();
  JUST(MakeEagerBlobObjectList(eager_blob_objects.get(), buffers));
  JUST(PhysicalRun([&](InstructionsBuilder* builder) -> Maybe<void> {
    return builder->SoftSyncNNGraphBuffers(eager_blob_objects, nn_graph);
  }));
  return Maybe<void>::Ok();
}

}  // namespace oneflow<|MERGE_RESOLUTION|>--- conflicted
+++ resolved
@@ -428,10 +428,6 @@
     // NOTE(zwx): After barrier plan is synchronized between all ranks,
     //     then it can be cleared for saving mem.
     if (GlobalProcessCtx::IsThisProcessMaster()) {
-<<<<<<< HEAD
-      // for (int64_t rank_id = 1; rank_id < GlobalProcessCtx::WorldSize(); ++rank_id) {
-      for (int64_t rank_id = 1; rank_id < 2; ++rank_id) {
-=======
       // Clear useless info of rank 0 plan
       for (auto iter = plan_.mutable_task()->begin(); iter != plan_.mutable_task()->end();) {
         if (iter->machine_id() != 0) {
@@ -454,8 +450,8 @@
           ++iter;
         }
       }
-      for (int64_t rank_id = 1; rank_id < GlobalProcessCtx::WorldSize(); ++rank_id) {
->>>>>>> 248569a2
+      // for (int64_t rank_id = 1; rank_id < GlobalProcessCtx::WorldSize(); ++rank_id) {
+      for (int64_t rank_id = 1; rank_id < 2; ++rank_id) {
         std::string rank_plan_name = plan_name_prefix + std::to_string(rank_id);
         Singleton<CtrlClient>::Get()->ClearKV(rank_plan_name);
       }
