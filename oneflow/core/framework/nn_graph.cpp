--- conflicted
+++ resolved
@@ -75,20 +75,13 @@
 
 Maybe<void> NNGraph::Close() {
   if (!is_closed_) {
-<<<<<<< HEAD
-    VLOG(1) << "Try to close c nn graph name " << name_ << "." << std::endl;
-    CloseRuntimeBuffers();
-    runtime_.reset();
-    session_ctx_->RemoveGraphFreeEagerTensors(name_);
-=======
     VLOG(2) << "Try to close c nn graph name " << name_ << "." << std::endl;
     if (runtime_inited_) {
       CloseRuntimeBuffers();
       runtime_.reset();
     }
-    Global<MultiClientSessionContext>::Get()->RemoveGraphFreeEagerTensors(name_);
+    session_ctx_->RemoveGraphFreeEagerTensors(name_);
     is_closed_ = true;
->>>>>>> 63cb89f0
     VLOG(1) << "Finish close c nn graph name " << name_ << "." << std::endl;
 
     session_ctx_.reset();
