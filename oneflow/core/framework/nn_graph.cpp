/*
Copyright 2020 The OneFlow Authors. All rights reserved.

Licensed under the Apache License, Version 2.0 (the "License");
you may not use this file except in compliance with the License.
You may obtain a copy of the License at

    http://www.apache.org/licenses/LICENSE-2.0

Unless required by applicable law or agreed to in writing, software
distributed under the License is distributed on an "AS IS" BASIS,
WITHOUT WARRANTIES OR CONDITIONS OF ANY KIND, either express or implied.
See the License for the specific language governing permissions and
limitations under the License.
*/
#include "oneflow/core/framework/nn_graph.h"
#include "oneflow/core/common/buffer_manager.h"
#include "oneflow/core/common/maybe.h"
#include "oneflow/core/common/scalar.h"
#include "oneflow/core/common/util.h"
#include "oneflow/core/common/container_util.h"
#include "oneflow/core/control/ctrl_client.h"
#include "oneflow/core/control/global_process_ctx.h"
#include "oneflow/core/eager/eager_blob_object.h"
#include "oneflow/core/framework/instructions_builder.h"
#include "oneflow/core/framework/multi_client_session_context.h"
#include "oneflow/core/framework/nd_sbp.h"
#include "oneflow/core/framework/tensor_name_scope.h"
#include "oneflow/core/functional/functional.h"
#include "oneflow/core/graph/op_graph.h"
#include "oneflow/core/job/compiler.h"
#include "oneflow/core/job/job_build_and_infer_ctx_mgr.h"
#include "oneflow/core/job/job_desc.h"
#include "oneflow/core/job/job_instance.h"
#include "oneflow/core/job/critical_section_instance.h"
#include "oneflow/core/job/lazy_mode.h"
#include "oneflow/core/job/plan_util.h"
#include "oneflow/core/persistence/tee_persistent_log_stream.h"
#include "oneflow/core/vm/vm_util.h"
#include "oneflow/core/profiler/profiler.h"

namespace oneflow {

namespace {

Maybe<bool> GetTensorValidInCurRank(const std::shared_ptr<one::Tensor>& tensor) {
  if (tensor->is_consistent()) {
    const auto& parallel_id = JUST(GetParallelId4CurrentProcessCtx(JUST(tensor->parallel_desc())));
    if (parallel_id->has_value()) {
      return true;
    } else {
      return false;
    }
  } else {
    return true;
  }
}

Maybe<std::string> GetTensorMetaString(const std::shared_ptr<one::Tensor>& tensor) {
  std::string ret = "shape=" + tensor->shape()->ToString() + ", dtype=" + tensor->dtype()->name();
  if (tensor->is_consistent()) {
    ret += ", placement=" + *JUST(PlacementToString(JUST(tensor->parallel_desc())));
    ret += ", nd_sbp=" + NdSbpToString(JUST(tensor->nd_sbp()));
  } else {
    ret += ", device=" + JUST(tensor->device())->ToString();
  }
  return ret;
}

}  // namespace

NNGraph::~NNGraph() {
  VLOG(1) << "Graph destructor Try to close c nn graph name " << name_ << "." << std::endl;
  CHECK_JUST(Close());
}

Maybe<void> NNGraph::Close() {
  if (!is_closed_) {
<<<<<<< HEAD
    VLOG(2) << "Try to close c nn graph name " << name_ << "." << std::endl;
    if (runtime_inited_) {
      CloseRuntimeBuffers();
      runtime_.reset();
      Global<MultiClientSessionContext>::Get()->DecreaseGraphCountWithRuntimeInited();
    }
=======
    VLOG(1) << "Try to close c nn graph name " << name_ << "." << std::endl;
    CloseRuntimeBuffers();
    runtime_.reset();
>>>>>>> b56df226
    Global<MultiClientSessionContext>::Get()->RemoveGraphFreeEagerTensors(name_);
    is_closed_ = true;
    VLOG(1) << "Finish close c nn graph name " << name_ << "." << std::endl;
  }
  return Maybe<void>::Ok();
}

const std::vector<std::string>& NNGraph::inputs_op_names() const { return inputs_op_names_; }

const std::vector<std::string>& NNGraph::outputs_op_names() const { return outputs_op_names_; }

const std::vector<bool>& NNGraph::inputs_valid() const { return input_tensors_valid_; }

const std::vector<bool>& NNGraph::outputs_valid() const { return output_tensors_valid_; }

const std::vector<std::string>& NNGraph::inputs_tensor_meta_str() const {
  return inputs_tensor_meta_str_;
}

const std::vector<std::string>& NNGraph::outputs_tensor_meta_str() const {
  return outputs_tensor_meta_str_;
}

int64_t NNGraph::variable_op_size() const { return variable_op_names_.size(); }

Maybe<void> NNGraph::RegisterAdditionalVarOpNamesAndTensorsToBeLoaded(
    const std::vector<std::string>& additional_var_names,
    const std::vector<std::shared_ptr<one::Tensor>>& additional_var_tensors) {
  CHECK_EQ_OR_RETURN(additional_var_names.size(), additional_var_tensors.size());
  CHECK_OR_RETURN(additional_variable_op_tobe_loaded_name2tensor_.empty())
      << " The additional variables (states in Optimizer or LRScheduler) of nn.Graph " << name_
      << " are register repeatedly.";
  FOR_RANGE(size_t, i, 0, additional_var_names.size()) {
    CHECK_OR_RETURN(additional_variable_op_tobe_loaded_name2tensor_
                        .emplace(JUST(VectorAt(additional_var_names, i)),
                                 JUST(VectorAt(additional_var_tensors, i)))
                        .second);
  }
  return Maybe<void>::Ok();
}

Maybe<void> NNGraph::RegisterInputOpNamesAndTensors(
    const std::vector<std::string>& inputs_op_names,
    const std::vector<std::shared_ptr<one::Tensor>>& input_tensors) {
  CHECK_EQ_OR_RETURN(inputs_op_names.size(), input_tensors.size());
  CHECK_OR_RETURN(inputs_op_names_.empty())
      << " The input tensors of nn.Graph " << name_ << " are register repeatedly.";
  CHECK_OR_RETURN(input_tensors_valid_.empty());
  CHECK_OR_RETURN(inputs_tensor_meta_str_.empty());
  inputs_op_names_.assign(inputs_op_names.begin(), inputs_op_names.end());
  input_tensors_valid_.reserve(input_tensors.size());
  inputs_tensor_meta_str_.reserve(input_tensors.size());
  for (const auto& input_tensor : input_tensors) {
    input_tensors_valid_.emplace_back(JUST(GetTensorValidInCurRank(input_tensor)));
    inputs_tensor_meta_str_.emplace_back(*JUST(GetTensorMetaString(input_tensor)));
  }
  CHECK_EQ_OR_RETURN(input_tensors_valid_.size(), input_tensors.size());
  return Maybe<void>::Ok();
}

Maybe<void> NNGraph::RegisterOutputOpNamesAndTensors(
    const std::vector<std::string>& outputs_op_names,
    const std::vector<std::shared_ptr<one::Tensor>>& output_tensors) {
  CHECK_EQ_OR_RETURN(outputs_op_names.size(), output_tensors.size());
  CHECK_OR_RETURN(outputs_op_names_.empty())
      << " The output tensors of nn.Graph " << name_ << " are register repeatedly.";
  CHECK_OR_RETURN(output_tensors_valid_.empty());
  CHECK_OR_RETURN(outputs_tensor_meta_str_.empty());
  outputs_op_names_.assign(outputs_op_names.begin(), outputs_op_names.end());
  output_tensors_valid_.reserve(output_tensors.size());
  outputs_tensor_meta_str_.reserve(output_tensors.size());
  for (const auto& output_tensor : output_tensors) {
    output_tensors_valid_.emplace_back(JUST(GetTensorValidInCurRank(output_tensor)));
    outputs_tensor_meta_str_.emplace_back(*JUST(GetTensorMetaString(output_tensor)));
  }
  CHECK_EQ_OR_RETURN(output_tensors_valid_.size(), output_tensors.size());
  return Maybe<void>::Ok();
}

Maybe<void> NNGraph::RegisterVariableOpNamesAndTensors(
    const std::vector<std::string>& variable_op_names,
    const std::vector<std::shared_ptr<one::Tensor>>& variable_tensors) {
  JUST(vm::CurrentRankSync());
  CHECK_EQ_OR_RETURN(variable_op_names.size(), variable_tensors.size());
  for (int32_t i = 0; i < variable_op_names.size(); ++i) {
    const std::shared_ptr<one::Tensor>& var = variable_tensors.at(i);
    CHECK_OR_RETURN(var->is_eager());
    const std::string& var_name = variable_op_names.at(i);
    CHECK_OR_RETURN(!var_name.empty());
    CHECK_OR_RETURN(variable_op_name2tensor_.emplace(var_name, var).second);
    CHECK_OR_RETURN(variable_op_names_.insert(var_name).second);
  }
  return Maybe<void>::Ok();
}

Maybe<void> NNGraph::RegisterFreeEagerTensorsToVariableOpNames() {
  JUST(vm::CurrentRankSync());
  const auto& free_eager_tensors =
      Global<MultiClientSessionContext>::Get()->GetFreeEagerTensorNamePairByGraphName(name_);
  for (const auto& pair : free_eager_tensors) {
    const std::string& var_name = pair.first;
    const std::shared_ptr<one::Tensor>& var = pair.second;
    CHECK_OR_RETURN(var->is_eager());
    CHECK_OR_RETURN(!var_name.empty());
    CHECK_OR_RETURN(variable_op_name2tensor_.emplace(var_name, var).second);
    CHECK_OR_RETURN(additional_variable_op_name_.insert(var_name).second);
    CHECK_OR_RETURN(variable_op_names_.insert(var_name).second);
  }
  return Maybe<void>::Ok();
}

Maybe<std::vector<std::string>> NNGraph::GetAdditionalVarOpNames() const {
  std::vector<std::string> names;
  for (const auto& iter : additional_variable_op_name_) { names.push_back(iter); }
  return names;
}

Maybe<std::vector<std::shared_ptr<one::Tensor>>> NNGraph::GetAdditionalVarOpTensors() const {
  std::vector<std::shared_ptr<one::Tensor>> tensors;
  for (const auto& iter : additional_variable_op_name_) {
    auto find_iter = variable_op_name2tensor_.find(iter);
    CHECK_OR_RETURN(find_iter != variable_op_name2tensor_.end());
    tensors.push_back(find_iter->second);
  }
  return tensors;
}

Maybe<void> NNGraph::RegisterNewVariableOpInJobPass() {
  OpGraph op_graph(job_);
  JUST(op_graph.MaybeForEachNode([&](OpNode* op_node) -> Maybe<void> {
    if (op_node->op().op_conf().has_variable_conf() == false) { return Maybe<void>::Ok(); }
    const Operator& variable_op = op_node->op();
    const VariableOpConf& var_conf = variable_op.op_conf().variable_conf();
    const std::string& var_name = variable_op.op_name();
    CHECK_OR_RETURN(var_conf.has_initializer())
        << " nn.Graph ONLY support variable op with initializer conf.";
    if (var_conf.initializer().has_constant_conf()
        || var_conf.initializer().has_constant_int_conf() /* vairable ops inserted by system */) {
      CHECK_OR_RETURN(variable_op_names_.insert(var_name).second)
          << " ERROR! variable_op_name: " << var_name << " has been add in nn.Graph: " << name_;
      CHECK_OR_RETURN(
          variable_op_name2tensor_.insert({var_name, std::shared_ptr<one::Tensor>()}).second)
          << " ERROR! variable Tensor with op_name: " << var_name
          << " has been add in nn.Graph: " << name_;
      CHECK_OR_RETURN(additional_variable_op_name_.insert(var_name).second)
          << " ERROR! variable Tensor with op_name: " << var_name
          << " has been add in nn.Graph: " << name_;
    } else /* vairable ops from user code */ {
      CHECK_OR_RETURN(var_conf.initializer().has_empty_conf())
          << " nn.Graph ONLY support variable_op with empty conf,"
          << " because variable is inited by eager tensor."
          << " This error variable conf is : " << variable_op.op_conf().DebugString()
          << " in nn.Graph " << name_;
      CHECK_OR_RETURN(variable_op_names_.find(var_name) != variable_op_names_.end())
          << " ERROR! " << var_name << " must be a variable created in nn.Graph: " << name_;
    }
    return Maybe<void>::Ok();
  }));
  return Maybe<void>::Ok();
}

Maybe<void> NNGraph::CompileAndInitRuntime() {
  CHECK_OR_RETURN(!runtime_inited_);
  JobBuildAndInferCtx* job_ctx = JUST(GetJobBuildAndInferCtx(name_));
  // TODO(chengcheng): CHECK job valid for each rank.
  job_ = job_ctx->job();

  JUST(RegisterFreeEagerTensorsToVariableOpNames());
  JUST(RegisterNewVariableOpInJobPass());

  // NOTE(chengcheng): TensorNameScope need to be cleared after current graph is built.
  one::TensorNameScope::Global()->Clear();

  // NOTE(chengcheng): Global<JobDesc> need be clear before GlobalJobDescScope construct.
  if (Global<JobDesc>::Get() != nullptr) { Global<JobDesc>::Delete(); }

  auto scope = std::make_unique<GlobalJobDescScope>(job_.job_conf(), job_ctx->job_id());
  if (GlobalProcessCtx::IsThisProcessMaster()) {
    double start = GetCurTime();
    // TODO(chengcheng): new memory reused by chunk
    Compiler().Compile(&job_, &plan_, /* need_job_complete */ true);
    PlanUtil::GenMemBlockAndChunkWithVariableOpNames4Plan(&plan_, variable_op_names_);

    VLOG(1) << "Graph name: " << name_ << " compile time: " << (GetCurTime() - start) / 1000000000.0
            << " seconds.";
    if (Global<ResourceDesc, ForSession>::Get()->enable_debug_mode()) {
      TeePersistentLogStream::Create("job_" + name_ + "_plan")->Write(plan_);
      PlanUtil::ToDotFile(plan_, "job_" + name_ + "_plan.dot");
    }
    PlanUtil::GenRegisterHint(&plan_);
    // TODO(chengcheng): test collective boxing for multi-job.
    PlanUtil::GenCollectiveBoxingPlan(&job_, &plan_);
    // PlanUtil::SetForceInplaceMemBlock(&plan_); NOTE(chengcheng): only for ssp.
    PlanUtil::DumpCtrlRegstInfoToPlan(&plan_);
    PlanUtil::PlanMemoryLog(&plan_, name_);
  }
  if (GlobalProcessCtx::WorldSize() > 1) {
    std::string plan_name = "plan:" + job_name();
    if (GlobalProcessCtx::IsThisProcessMaster()) {
      // TODO(chengcheng): split plan for each rank.
      Global<CtrlClient>::Get()->PushKV(plan_name, plan_);
    } else {
      Global<CtrlClient>::Get()->PullKV(plan_name, &plan_);
    }
    OF_SESSION_BARRIER();
    // NOTE(zwx): After barrier plan is synchronized between all ranks,
    //     then it can be cleared for saving mem.
    if (GlobalProcessCtx::IsThisProcessMaster()) { Global<CtrlClient>::Get()->ClearKV(plan_name); }
  }
  // NOTE(chengcheng): recovery op_attr
  PlanUtil::PopulateOpAttribute(&plan_, plan_.job_id2op_attribute_ref_table());

  NewRuntimeBuffers();

  JUST(GetVariableRealBlobAfterSyncPlan());
  runtime_.reset(new Runtime(plan_, variable_op_name2eager_blob_));
  runtime_inited_ = true;
  Global<MultiClientSessionContext>::Get()->IncreaseGraphCountWithRuntimeInited();
  return Maybe<void>::Ok();
}

Maybe<void> NNGraph::GetVariableRealBlobAfterSyncPlan() {
  CHECK_OR_RETURN(variable_op_name2eager_blob_.empty());
  JUST(vm::CurrentRankSync());
  JobBuildAndInferCtx* job_ctx = JUST(GetJobBuildAndInferCtx(name_));
  auto job_id = job_ctx->job_id();
  // Create or Rebuild variable, then get the real blob.
  for (const std::string& var_name : variable_op_names_) {
    auto iter = variable_op_name2tensor_.find(var_name);
    CHECK_OR_RETURN(iter != variable_op_name2tensor_.end()) << var_name << " not found.";
    std::shared_ptr<one::Tensor> tensor = iter->second;
    Blob* var_blob = nullptr;
    if (/*is_null=*/!tensor) {
      // Deal with tensors which are not in the nn.Module.
      // We can call these tensors as additional variables.
      const auto& op_attribute =
          plan_.job_id2op_attribute_ref_table().at(job_id).op_name2op_attribute().at(var_name);
      // NOTE(chengcheng): handle constant variable created by job pass
      Symbol<ParallelDesc> placement(op_attribute.parallel_conf_signature().op_parallel_conf());
      NdSbp nd_sbp(NdSbpSignature(op_attribute.nd_sbp_signature()).bn_in_op2nd_sbp().at("out"));
      const BlobDesc blob_desc(
          op_attribute.logical_blob_desc_signature().bn_in_op2blob_desc().at("out"));
      DType dtype(blob_desc.data_type());
      std::shared_ptr<std::vector<Symbol<SbpParallel>>> sbp_tuple =
          JUST(GetSbpList(Symbol<NdSbp>(nd_sbp)));

      auto load_tensor_iter = additional_variable_op_tobe_loaded_name2tensor_.find(var_name);
      if (load_tensor_iter == additional_variable_op_tobe_loaded_name2tensor_.end()) {
        // Create a additional variable tensor
        Scalar value;
        const VariableOpConf& var_conf = op_attribute.op_conf().variable_conf();
        if (var_conf.initializer().has_constant_conf()) {
          value = var_conf.initializer().constant_conf().value();
        } else if (var_conf.initializer().has_constant_int_conf()) {
          value = var_conf.initializer().constant_int_conf().value();
        } else {
          OF_UNIMPLEMENTED();
        }
        // NOTE(chengcheng): New EagerTensor need set LazyMode false.
        auto lazy_mode_disabled_guard = LazyMode::Guard(/*is_enabled*/ false);
        tensor = JUST(one::functional::ConsistentConstant(
            blob_desc.shape(), value, Symbol<DType>(dtype), placement, *sbp_tuple));
        JUST(vm::CurrentRankSync());
        VLOG(2) << "Lazy nn.Graph name " << name_ << " op: " << op_attribute.op_conf().name()
                << " created in JobPass, nn.Graph has created a eager tensor for this variable.\n";
      } else {
        // Load a additional variable tensor
        auto lazy_mode_disabled_guard = LazyMode::Guard(/*is_enabled*/ false);
        std::vector<Symbol<SbpParallel>> grad_sbp_tuple;
        // To consistent from a local or consistent tensor.
        tensor = JUST(one::functional::ToConsistent(load_tensor_iter->second, placement, *sbp_tuple,
                                                    grad_sbp_tuple));
        JUST(vm::CurrentRankSync());
        VLOG(2) << "Lazy nn.Graph name " << name_ << " op: " << op_attribute.op_conf().name()
                << " created in JobPass, nn.Graph has loaded the tensor from state dict for this "
                   "variable.\n";
      }
      // Register
      *JUST(MapAt(&variable_op_name2tensor_, var_name)) = tensor;
      // NOTE(chengcheng): Just for tensor lifetime hold by session context in graph lifetime
      // valid.
      Global<MultiClientSessionContext>::Get()->StoreFreeEagerTensorWithNameByGraphName(
          name_, tensor, var_name);

      const std::shared_ptr<one::MirroredTensor> local_var = JUST(tensor->cur_rank_phy_tensor());
      var_blob = JUST(local_var->eager_blob_object())->mut_blob();
    } else if (tensor->is_consistent()) {
      // Deal with tensors which need to change sbp.
      NdSbpSignature var_nd_sbp_signature = NdSbpSignature(plan_.job_id2op_attribute_ref_table()
                                                               .at(job_id)
                                                               .op_name2op_attribute()
                                                               .at(var_name)
                                                               .nd_sbp_signature());
      NdSbp optimized_nd_sbp = var_nd_sbp_signature.bn_in_op2nd_sbp().at("out");
      // Change variable tensor's impl with new sbp when job pass has changed their sbp.
      if (*JUST(tensor->nd_sbp()) != optimized_nd_sbp) {
        VLOG(2) << "Graph with name " << name_ << " variable with name `" << var_name
                << "` changes its' sbp from " << NdSbpToString(*JUST(tensor->nd_sbp())) << " to "
                << NdSbpToString(optimized_nd_sbp) << " after compile optimization.";
        std::vector<Symbol<SbpParallel>> optimized_sbp_parallels;
        for (int i = 0; i < optimized_nd_sbp.sbp_parallel_size(); ++i) {
          optimized_sbp_parallels.emplace_back(optimized_nd_sbp.sbp_parallel(i));
        }
        {
          auto lazy_mode_disabled_guard = LazyMode::Guard(/* is_enabled */ false);
          const auto& new_tensor = JUST(one::functional::ToConsistent(
              tensor, JUST(tensor->parallel_desc()), optimized_sbp_parallels, {}));
          JUST(vm::CurrentRankSync());
          // Use tensor.set_data inferface and make new TensorImpl instead of the old one.
          JUST(tensor->set_data(new_tensor));
        }
      }
      const std::shared_ptr<one::MirroredTensor> local_var = JUST(tensor->cur_rank_phy_tensor());
      var_blob = JUST(local_var->eager_blob_object())->mut_blob();
    } else {
      var_blob = JUST(tensor->eager_blob_object())->mut_blob();
    }
    CHECK_OR_RETURN(var_blob != nullptr);
    CHECK_OR_RETURN(variable_op_name2eager_blob_.emplace(var_name, var_blob).second);
  }
  // Clear after load additional variable is finished.
  additional_variable_op_tobe_loaded_name2tensor_.clear();
  return Maybe<void>::Ok();
}

void NNGraph::NewRuntimeBuffers() {
  // NOTE(chengcheng):
  //   1. The BufferSize comes from job_conf.concurrency_width configured by user (default = 128)
  //   2. In Pipeline Parallelism, this value need greater than pipeline stage num for pipelining.
  size_t concurrency_width = job_.job_conf().concurrency_width();
  {
    auto* buffer_mgr = Global<BufferMgr<std::shared_ptr<JobInstance>>>::Get();
    buffer_mgr->NewBuffer(GetSourceTickBufferName(name_), concurrency_width);
    buffer_mgr->NewBuffer(GetCallbackNotifierBufferName(name_), concurrency_width);
  }
  {
    auto* buffer_mgr = Global<BufferMgr<std::shared_ptr<CriticalSectionInstance>>>::Get();
    buffer_mgr->NewBuffer(GetInputCriticalSectionWaitBufferName(name_), concurrency_width);
    buffer_mgr->NewBuffer(GetInputCriticalSectionCallbackBufferName(name_), concurrency_width);
    buffer_mgr->NewBuffer(GetOutputCriticalSectionWaitBufferName(name_), concurrency_width);
    buffer_mgr->NewBuffer(GetOutputCriticalSectionCallbackBufferName(name_), concurrency_width);
    for (const std::string& input_op_name : inputs_op_names_) {
      buffer_mgr->NewBuffer(GetInputBufferName(name_, input_op_name), concurrency_width);
    }
    for (const std::string& output_op_name : outputs_op_names_) {
      buffer_mgr->NewBuffer(GetOutputBufferName(name_, output_op_name), concurrency_width);
    }
  }
}

void NNGraph::CloseRuntimeBuffers() {
  {
    auto* buffer_mgr = Global<BufferMgr<std::shared_ptr<CriticalSectionInstance>>>::Get();
    for (const std::string& output_op_name : outputs_op_names_) {
      buffer_mgr->Get(GetOutputBufferName(name_, output_op_name))->Close();
    }
    for (const std::string& input_op_name : inputs_op_names_) {
      buffer_mgr->Get(GetInputBufferName(name_, input_op_name))->Close();
    }
    buffer_mgr->Get(GetOutputCriticalSectionCallbackBufferName(name_))->Close();
    buffer_mgr->Get(GetOutputCriticalSectionWaitBufferName(name_))->Close();
    buffer_mgr->Get(GetInputCriticalSectionCallbackBufferName(name_))->Close();
    buffer_mgr->Get(GetInputCriticalSectionWaitBufferName(name_))->Close();
  }
  {
    auto* buffer_mgr = Global<BufferMgr<std::shared_ptr<JobInstance>>>::Get();
    buffer_mgr->Get(GetCallbackNotifierBufferName(name_))->Close();
    buffer_mgr->Get(GetSourceTickBufferName(name_))->Close();
  }
}

namespace {

Maybe<void> MakeEagerBlobObjectList(std::vector<std::shared_ptr<vm::EagerBlobObject>>* blob_list,
                                    const one::TensorTuple& tensor_list) {
  blob_list->reserve(tensor_list.size());
  for (const auto& tensor : tensor_list) {
    CHECK_OR_RETURN(tensor->is_eager());
    if (tensor->is_consistent()) {
      blob_list->emplace_back(JUST(JUST(tensor->cur_rank_phy_tensor())->eager_blob_object()));
    } else {
      blob_list->emplace_back(JUST(tensor->eager_blob_object()));
    }
  }
  return Maybe<void>::Ok();
}

}  // namespace

Maybe<void> RunLazyNNGraph(const one::TensorTuple& inputs, const one::TensorTuple& outputs,
                           const one::TensorTuple& parameters,
                           const std::shared_ptr<NNGraph>& nn_graph) {
  CHECK_EQ_OR_RETURN(inputs.size(), nn_graph->inputs_op_names().size());
  CHECK_EQ_OR_RETURN(outputs.size(), nn_graph->outputs_op_names().size());
  // NOTE(chengcheng):
  //   parameters not used in LaunchLazyJobInstrucntion;
  //   the args: parameters is all variable tensor hold by nn.Graph
  //   but the NNGraph::variable_op_size may has FreeEagerTensor as sepcial variable op.
  CHECK_LE_OR_RETURN(parameters.size(), nn_graph->variable_op_size());
  for (int i = 0; i < inputs.size(); ++i) {
    // TODO(chengcheng, liufengwei):
    //   use TensorMeta.to_string and equal.
    std::string tensor_meta_str = *JUST(GetTensorMetaString(inputs.at(i)));
    const std::string& static_meta_str = nn_graph->inputs_tensor_meta_str().at(i);
    CHECK_OR_RETURN(static_meta_str == tensor_meta_str)
        << "\n  nn.Graph ONLY accepts static inputs tensor meta, please check whether your input "
        << "tensor meta each step is the same as the input of first call graph. \n  The excepted "
        << "tensor meta is : ( \n  " << static_meta_str
        << " \n) , but the actual tensor meta is : ( \n  " << tensor_meta_str << " \n)";
  }
  for (int i = 0; i < outputs.size(); ++i) {
    CHECK_OR_RETURN(nn_graph->outputs_tensor_meta_str().at(i)
                    == *JUST(GetTensorMetaString(outputs.at(i))));
  }
  std::vector<std::shared_ptr<vm::EagerBlobObject>> input_blobs;
  std::vector<std::shared_ptr<vm::EagerBlobObject>> output_blobs;
  std::vector<std::shared_ptr<vm::EagerBlobObject>> var_blobs;
  JUST(MakeEagerBlobObjectList(&input_blobs, inputs));
  JUST(MakeEagerBlobObjectList(&output_blobs, outputs));
  JUST(MakeEagerBlobObjectList(&var_blobs, parameters));
  const auto& input_blob_list_ptr =
      std::make_shared<const std::vector<std::shared_ptr<vm::EagerBlobObject>>>(
          std::move(input_blobs));
  const auto& output_blob_list_ptr =
      std::make_shared<const std::vector<std::shared_ptr<vm::EagerBlobObject>>>(
          std::move(output_blobs));
  const auto& var_blob_list_ptr =
      std::make_shared<const std::vector<std::shared_ptr<vm::EagerBlobObject>>>(
          std::move(var_blobs));
  JUST(PhysicalRun([&](InstructionsBuilder* builder) -> Maybe<void> {
    return builder->LaunchLazyJob(input_blob_list_ptr, output_blob_list_ptr, var_blob_list_ptr,
                                  nn_graph);
  }));
  return Maybe<void>::Ok();
}

Maybe<void> SoftSyncNNGraphBuffers(const one::TensorTuple& buffers,
                                   const std::shared_ptr<NNGraph>& nn_graph) {
  const auto& eager_blob_objects =
      std::make_shared<std::vector<std::shared_ptr<vm::EagerBlobObject>>>();
  JUST(MakeEagerBlobObjectList(eager_blob_objects.get(), buffers));
  JUST(PhysicalRun([&](InstructionsBuilder* builder) -> Maybe<void> {
    return builder->SoftSyncNNGraphBuffers(eager_blob_objects, nn_graph);
  }));
  return Maybe<void>::Ok();
}

}  // namespace oneflow<|MERGE_RESOLUTION|>--- conflicted
+++ resolved
@@ -76,18 +76,12 @@
 
 Maybe<void> NNGraph::Close() {
   if (!is_closed_) {
-<<<<<<< HEAD
     VLOG(2) << "Try to close c nn graph name " << name_ << "." << std::endl;
     if (runtime_inited_) {
       CloseRuntimeBuffers();
       runtime_.reset();
       Global<MultiClientSessionContext>::Get()->DecreaseGraphCountWithRuntimeInited();
     }
-=======
-    VLOG(1) << "Try to close c nn graph name " << name_ << "." << std::endl;
-    CloseRuntimeBuffers();
-    runtime_.reset();
->>>>>>> b56df226
     Global<MultiClientSessionContext>::Get()->RemoveGraphFreeEagerTensors(name_);
     is_closed_ = true;
     VLOG(1) << "Finish close c nn graph name " << name_ << "." << std::endl;
