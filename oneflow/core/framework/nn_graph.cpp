/*
Copyright 2020 The OneFlow Authors. All rights reserved.

Licensed under the Apache License, Version 2.0 (the "License");
you may not use this file except in compliance with the License.
You may obtain a copy of the License at

    http://www.apache.org/licenses/LICENSE-2.0

Unless required by applicable law or agreed to in writing, software
distributed under the License is distributed on an "AS IS" BASIS,
WITHOUT WARRANTIES OR CONDITIONS OF ANY KIND, either express or implied.
See the License for the specific language governing permissions and
limitations under the License.
*/
#include "oneflow/core/framework/nn_graph.h"
#include "oneflow/core/common/buffer_manager.h"
#include "oneflow/core/common/scalar.h"
#include "oneflow/core/control/ctrl_client.h"
#include "oneflow/core/control/global_process_ctx.h"
#include "oneflow/core/eager/eager_blob_object.h"
#include "oneflow/core/framework/instructions_builder.h"
#include "oneflow/core/framework/multi_client_session_context.h"
#include "oneflow/core/framework/nd_sbp.h"
#include "oneflow/core/framework/tensor_name_scope.h"
#include "oneflow/core/functional/functional.h"
#include "oneflow/core/graph/op_graph.h"
#include "oneflow/core/job/compiler.h"
#include "oneflow/core/job/job_build_and_infer_ctx_mgr.h"
#include "oneflow/core/job/job_desc.h"
#include "oneflow/core/job/job_instance.h"
#include "oneflow/core/job/critical_section_instance.h"
#include "oneflow/core/job/lazy_mode.h"
#include "oneflow/core/job/plan_util.h"
#include "oneflow/core/persistence/tee_persistent_log_stream.h"
#include "oneflow/core/vm/vm_util.h"
#include "oneflow/core/profiler/profiler.h"

namespace oneflow {

namespace {

Maybe<bool> GetTensorValidInCurRank(const std::shared_ptr<one::Tensor>& tensor) {
  if (tensor->is_consistent()) {
    const auto& parallel_id = JUST(GetParallelId4CurrentProcessCtx(JUST(tensor->parallel_desc())));
    if (parallel_id->has_value()) {
      return true;
    } else {
      return false;
    }
  } else {
    return true;
  }
}

Maybe<std::string> GetTensorMetaString(const std::shared_ptr<one::Tensor>& tensor) {
  std::string ret = "shape=" + tensor->shape()->ToString() + ", dtype=" + tensor->dtype()->name();
  if (tensor->is_consistent()) {
    ret += ", placement=" + *JUST(PlacementToString(JUST(tensor->parallel_desc())));
    ret += ", nd_sbp=" + NdSbpToString(JUST(tensor->nd_sbp()));
  } else {
    ret += ", device=" + JUST(tensor->device())->ToString();
  }
  return ret;
}

}  // namespace

NNGraph::~NNGraph() {
  VLOG(2) << "graph destructor Try to close c nn graph name " << name_ << "." << std::endl;
  CHECK_JUST(Close());
}

Maybe<void> NNGraph::Close() {
  if (!is_closed_) {
    VLOG(2) << "Try to close c nn graph name " << name_ << "." << std::endl;
    CloseRuntimeBuffers();
    runtime_.reset();
    Global<MultiClientSessionContext>::Get()->RemoveGraphFreeEagerTensors(name_);
    is_closed_ = true;
    VLOG(2) << "Finish close c nn graph name " << name_ << "." << std::endl;
  }
  return Maybe<void>::Ok();
}

const std::vector<std::string>& NNGraph::inputs_op_names() const { return inputs_op_names_; }

const std::vector<std::string>& NNGraph::outputs_op_names() const { return outputs_op_names_; }

const std::vector<bool>& NNGraph::inputs_valid() const { return input_tensors_valid_; }

const std::vector<bool>& NNGraph::outputs_valid() const { return output_tensors_valid_; }

const std::vector<std::string>& NNGraph::inputs_tensor_meta_str() const {
  return inputs_tensor_meta_str_;
}

const std::vector<std::string>& NNGraph::outputs_tensor_meta_str() const {
  return outputs_tensor_meta_str_;
}

int64_t NNGraph::variable_op_size() const { return variable_op_names_.size(); }

Maybe<void> NNGraph::RegisterInputOpNamesAndTensors(
    const std::vector<std::string>& inputs_op_names,
    const std::vector<std::shared_ptr<one::Tensor>>& input_tensors) {
  CHECK_EQ_OR_RETURN(inputs_op_names.size(), input_tensors.size());
  CHECK_OR_RETURN(inputs_op_names_.empty())
      << " The input tensors of nn.Graph " << name_ << " are register repeatedly.";
  CHECK_OR_RETURN(input_tensors_valid_.empty());
  CHECK_OR_RETURN(inputs_tensor_meta_str_.empty());
  inputs_op_names_.assign(inputs_op_names.begin(), inputs_op_names.end());
  input_tensors_valid_.reserve(input_tensors.size());
  inputs_tensor_meta_str_.reserve(input_tensors.size());
  for (const auto& input_tensor : input_tensors) {
    input_tensors_valid_.emplace_back(JUST(GetTensorValidInCurRank(input_tensor)));
    inputs_tensor_meta_str_.emplace_back(*JUST(GetTensorMetaString(input_tensor)));
  }
  CHECK_EQ_OR_RETURN(input_tensors_valid_.size(), input_tensors.size());
  return Maybe<void>::Ok();
}

Maybe<void> NNGraph::RegisterOutputOpNamesAndTensors(
    const std::vector<std::string>& outputs_op_names,
    const std::vector<std::shared_ptr<one::Tensor>>& output_tensors) {
  CHECK_EQ_OR_RETURN(outputs_op_names.size(), output_tensors.size());
  CHECK_OR_RETURN(outputs_op_names_.empty())
      << " The output tensors of nn.Graph " << name_ << " are register repeatedly.";
  CHECK_OR_RETURN(output_tensors_valid_.empty());
  CHECK_OR_RETURN(outputs_tensor_meta_str_.empty());
  outputs_op_names_.assign(outputs_op_names.begin(), outputs_op_names.end());
  output_tensors_valid_.reserve(output_tensors.size());
  outputs_tensor_meta_str_.reserve(output_tensors.size());
  for (const auto& output_tensor : output_tensors) {
    output_tensors_valid_.emplace_back(JUST(GetTensorValidInCurRank(output_tensor)));
    outputs_tensor_meta_str_.emplace_back(*JUST(GetTensorMetaString(output_tensor)));
  }
  CHECK_EQ_OR_RETURN(output_tensors_valid_.size(), output_tensors.size());
  return Maybe<void>::Ok();
}

Maybe<void> NNGraph::RegisterVariableOpNamesAndTensors(
    const std::vector<std::string>& variable_op_names,
    const std::vector<std::shared_ptr<one::Tensor>>& variable_tensors) {
  JUST(vm::CurrentRankSync());
  CHECK_EQ_OR_RETURN(variable_op_names.size(), variable_tensors.size());
  for (int32_t i = 0; i < variable_op_names.size(); ++i) {
    const std::shared_ptr<one::Tensor>& var = variable_tensors.at(i);
    CHECK_OR_RETURN(var->is_eager());
    const std::string& var_name = variable_op_names.at(i);
    CHECK_OR_RETURN(!var_name.empty());
    CHECK_OR_RETURN(variable_op_name2tensor_.emplace(var_name, var).second);
    CHECK_OR_RETURN(variable_op_names_.insert(var_name).second);
  }
  return Maybe<void>::Ok();
}

Maybe<void> NNGraph::RegisterFreeEagerTensorsToVariableOpNames() {
  JUST(vm::CurrentRankSync());
  const auto& free_eager_tensors =
      Global<MultiClientSessionContext>::Get()->GetFreeEagerTensorNamePairByGraphName(name_);
  for (const auto& pair : free_eager_tensors) {
    const std::string& var_name = pair.first;
    const std::shared_ptr<one::Tensor>& var = pair.second;
    CHECK_OR_RETURN(var->is_eager());
    CHECK_OR_RETURN(!var_name.empty());
    CHECK_OR_RETURN(variable_op_name2tensor_.emplace(var_name, var).second);
    CHECK_OR_RETURN(variable_op_names_.insert(var_name).second);
  }
  return Maybe<void>::Ok();
}

Maybe<void> NNGraph::CreateAndRegisterNewVariableOpInJobPass() {
  JUST(vm::CurrentRankSync());
  OpGraph op_graph(job_);
  JUST(op_graph.MaybeForEachNode([&](OpNode* op_node) -> Maybe<void> {
    if (op_node->op().op_conf().has_variable_conf() == false) { return Maybe<void>::Ok(); }
    const Operator& variable_op = op_node->op();
    const LogicalBlobId& variable_lbi = variable_op.BnInOp2Lbi(variable_op.SoleObn());
    const VariableOpConf& var_conf = variable_op.op_conf().variable_conf();
    const std::string& var_name = variable_op.op_name();
    CHECK_OR_RETURN(var_conf.has_initializer())
        << " nn.Graph ONLY support variable op with initializer conf.";
    if (var_conf.initializer().has_constant_conf()
        || var_conf.initializer().has_constant_int_conf()) {
      CHECK_OR_RETURN(variable_op_names_.find(var_name) == variable_op_names_.end())
          << " ERROR! variable_op_name : " << var_name << " has been add in nn.Graph: " << name_;
      // NOTE(chengcheng): handle constant variable created by job pass
      Symbol<ParallelDesc> placement(op_node->parallel_desc());
      const auto& nd_sbp = op_node->NdSbp4Lbi(variable_lbi);
      const BlobDesc& blob_desc = op_node->LogicalBlobDesc4Lbi(variable_lbi);
      DType dtype(blob_desc.data_type());
      std::shared_ptr<std::vector<Symbol<cfg::SbpParallel>>> sbp_tuple =
          JUST(GetSbpList(Symbol<cfg::NdSbp>(nd_sbp)));
      Scalar value;
      if (var_conf.initializer().has_constant_conf()) {
        value = var_conf.initializer().constant_conf().value();
      } else if (var_conf.initializer().has_constant_int_conf()) {
        value = var_conf.initializer().constant_int_conf().value();
      } else {
        OF_UNIMPLEMENTED();
      }
<<<<<<< HEAD
      std::shared_ptr<one::Tensor> tensor = JUST(one::functional::ConsistentConstant(
          blob_desc.shape(), value, Symbol<DType>(dtype), placement, *sbp_tuple));
      CHECK_OR_RETURN(variable_op_name2tensor_.emplace(var_name, tensor).second);
      CHECK_OR_RETURN(variable_op_names_.insert(var_name).second);

      // NOTE(chengcheng): just for tensor lifetime hold by session context in graph lifetime valid.
      Global<MultiClientSessionContext>::Get()->StoreFreeEagerTensorWithNameByGraphName(
          name_, tensor, var_name);

=======
      {
        // NOTE(chengcheng): New EagerTensor need set LazyMode false.
        auto lazy_mode_disabled_guard = LazyMode::Guard(/* is_enabled */ false);
        std::shared_ptr<one::Tensor> tensor = JUST(one::functional::ConsistentConstant(
            blob_desc.shape(), value, Symbol<DType>(dtype), placement, *sbp_tuple));
        CHECK_OR_RETURN(variable_op_name2tensor_.emplace(var_name, tensor).second);
        CHECK_OR_RETURN(variable_op_names_.insert(var_name).second);

        // NOTE(chengcheng): just for tensor lifetime hold by session context in graph lifetime
        // valid.
        Global<MultiClientSessionContext>::Get()->StoreFreeEagerTensorWithNameByGraphName(
            name_, tensor, var_name);
      }
>>>>>>> 4c8da483
      VLOG(2) << "Lazy nn.Graph name " << name_ << " op : \n"
              << variable_op.op_conf().DebugString()
              << " created in JobPass, nn.Graph will new EagerTensor for this variable.\n";
    } else {
      CHECK_OR_RETURN(var_conf.initializer().has_empty_conf())
          << " nn.Graph ONLY support variable_op with empty conf,"
          << " because variable is inited by eager tensor."
          << " This error variable conf is : " << variable_op.op_conf().DebugString()
          << " in nn.Graph " << name_;
      CHECK_OR_RETURN(variable_op_names_.find(var_name) != variable_op_names_.end())
          << " ERROR! cannot find variable_op_name : " << var_name << " in nn.Graph: " << name_;
    }
    return Maybe<void>::Ok();
  }));
  return Maybe<void>::Ok();
}

Maybe<void> NNGraph::CompileAndInitRuntime() {
  JUST(RegisterFreeEagerTensorsToVariableOpNames());
  CHECK_OR_RETURN(!runtime_inited_);
  JobBuildAndInferCtx* job_ctx = JUST(GetJobBuildAndInferCtx(name_));
  job_ = job_ctx->job();
  // TODO(chengcheng): CHECK job valid for each rank.
  JUST(CreateAndRegisterNewVariableOpInJobPass());

  // NOTE(chengcheng): TensorNameScope need to be cleared after current graph is built.
  one::TensorNameScope::Global()->Clear();

  // NOTE(chengcheng): Global<JobDesc> need be clear before GlobalJobDescScope construct.
  if (Global<JobDesc>::Get() != nullptr) { Global<JobDesc>::Delete(); }

  auto scope = std::make_unique<GlobalJobDescScope>(job_.job_conf(), job_ctx->job_id());
  if (GlobalProcessCtx::IsThisProcessMaster()) {
    double start = GetCurTime();
    // TODO(chengcheng): new memory reused by chunk
    Compiler().Compile(&job_, &plan_, /* need_job_complete */ true);
    PlanUtil::GenMemBlockAndChunkWithVariableOpNames4Plan(&plan_, variable_op_names_);

    LOG(INFO) << "\njob_id: " << job_ctx->job_id() << " , job_name: " << name_
              << " , compile time: " << (GetCurTime() - start) / 1000000000.0 << " seconds.\n";
    if (Global<ResourceDesc, ForSession>::Get()->enable_debug_mode()) {
      TeePersistentLogStream::Create("job_" + name_ + "_plan")->Write(plan_);
      PlanUtil::ToDotFile(plan_, "job_" + name_ + "_plan.dot");
    }
    // TODO(chengcheng): test collective boxing for multi-job.
    PlanUtil::GenCollectiveBoxingPlan(&job_, &plan_);
    // PlanUtil::SetForceInplaceMemBlock(&plan_); NOTE(chengcheng): only for ssp.
    PlanUtil::DumpCtrlRegstInfoToPlan(&plan_);
    PlanUtil::PlanMemoryLog(&plan_, name_);
  }
  if (GlobalProcessCtx::WorldSize() > 1) {
    std::string plan_name = "plan:" + job_name();
    if (GlobalProcessCtx::IsThisProcessMaster()) {
      // TODO(chengcheng): split plan for each rank.
      Global<CtrlClient>::Get()->PushKV(plan_name, plan_);
    } else {
      Global<CtrlClient>::Get()->PullKV(plan_name, &plan_);
    }
    OF_SESSION_BARRIER();
    // NOTE(zwx): After barrier plan is synchronized between all ranks,
    //     then it can be cleared for saving mem.
    if (GlobalProcessCtx::IsThisProcessMaster()) { Global<CtrlClient>::Get()->ClearKV(plan_name); }
  }
  // NOTE(chengcheng): recovery op_attr
  PlanUtil::PopulateOpAttribute(&plan_, plan_.job_id2op_attribute_ref_table());

  NewRuntimeBuffers();

<<<<<<< HEAD
  JUST(DumpToVariable2BlobMap());
=======
  JUST(GetVariableRealBlobAfterSyncPlan());
>>>>>>> 4c8da483
  runtime_.reset(new Runtime(plan_, variable_op_name2eager_blob_));
  runtime_inited_ = true;
  return Maybe<void>::Ok();
}

<<<<<<< HEAD
Maybe<void> NNGraph::DumpToVariable2BlobMap() {
  CHECK_OR_RETURN(variable_op_name2eager_blob_.empty());
  JUST(vm::CurrentRankSync());
=======
Maybe<void> NNGraph::GetVariableRealBlobAfterSyncPlan() {
  CHECK_OR_RETURN(variable_op_name2eager_blob_.empty());
  JUST(vm::CurrentRankSync());
  JobBuildAndInferCtx* job_ctx = JUST(GetJobBuildAndInferCtx(name_));
  auto job_id = job_ctx->job_id();
>>>>>>> 4c8da483
  for (const std::string& var_name : variable_op_names_) {
    auto iter = variable_op_name2tensor_.find(var_name);
    CHECK_OR_RETURN(iter != variable_op_name2tensor_.end()) << var_name << " not found.";
    std::shared_ptr<one::Tensor> tensor = iter->second;
    Blob* var_blob = nullptr;
<<<<<<< HEAD
    // Check sbp whether same or not and allow auto_parallel to change sbp.
    if (tensor->is_consistent()) {
      cfg::NdSbpSignature nd_sbp_signature = cfg::NdSbpSignature(
          job_.job_parallel_view_conf().op_name2nd_sbp_signature_conf().at(var_name));
      cfg::NdSbp job_nd_sbp = nd_sbp_signature.bn_in_op2nd_sbp().at("out");
      if (*JUST(tensor->nd_sbp()) == job_nd_sbp) {
        const std::shared_ptr<one::MirroredTensor> local_var = JUST(tensor->cur_rank_phy_tensor());
        var_blob = JUST(local_var->eager_blob_object())->mut_blob();
      } else {
        CHECK_OR_RETURN(job_.job_conf().enable_auto_parallel())
            << "Only change sbp when enable auto_parallel.";
        LOG(INFO) << "Variable with name `" << var_name << "` change sbp from "
                  << NdSbpParallelToString(*JUST(tensor->nd_sbp())) << " to "
                  << NdSbpParallelToString(job_nd_sbp);
        std::vector<Symbol<cfg::SbpParallel>> job_sbp_parallels;
        for (int i = 0; i < job_nd_sbp.sbp_parallel_size(); ++i) {
          job_sbp_parallels.emplace_back(job_nd_sbp.sbp_parallel(i));
        }
        const auto& new_tensor = JUST(one::functional::ToConsistent(
            tensor, JUST(tensor->parallel_desc()), job_sbp_parallels, {}));
        JUST(vm::CurrentRankSync());
        // Use tensor.set_data inferface and make new TensorImpl instead of the old one.
        variable_op_name2tensor_.at(var_name)->set_data(new_tensor);
        const std::shared_ptr<one::MirroredTensor> local_var =
            JUST(new_tensor->cur_rank_phy_tensor());
        var_blob = JUST(local_var->eager_blob_object())->mut_blob();
      }
=======
    if (tensor->is_consistent()) {
      cfg::NdSbpSignature var_nd_sbp_signature =
          cfg::NdSbpSignature(plan_.job_id2op_attribute_ref_table()
                                  .at(job_id)
                                  .op_name2op_attribute()
                                  .at(var_name)
                                  .nd_sbp_signature());
      cfg::NdSbp optimized_nd_sbp = var_nd_sbp_signature.bn_in_op2nd_sbp().at("out");
      // Change variable tensor's impl with new sbp when job pass has changed their sbp.
      if (*JUST(tensor->nd_sbp()) != optimized_nd_sbp) {
        LOG(INFO) << "Graph with name " << name_ << " variable with name `" << var_name
                  << "` changes its' sbp from " << NdSbpToString(*JUST(tensor->nd_sbp())) << " to "
                  << NdSbpToString(optimized_nd_sbp) << " after compile optimization.";
        std::vector<Symbol<cfg::SbpParallel>> optimized_sbp_parallels;
        for (int i = 0; i < optimized_nd_sbp.sbp_parallel_size(); ++i) {
          optimized_sbp_parallels.emplace_back(optimized_nd_sbp.sbp_parallel(i));
        }
        {
          auto lazy_mode_disabled_guard = LazyMode::Guard(/* is_enabled */ false);
          const auto& new_tensor = JUST(one::functional::ToConsistent(
              tensor, JUST(tensor->parallel_desc()), optimized_sbp_parallels, {}));
          JUST(vm::CurrentRankSync());
          // Use tensor.set_data inferface and make new TensorImpl instead of the old one.
          JUST(tensor->set_data(new_tensor));
        }
      }
      const std::shared_ptr<one::MirroredTensor> local_var = JUST(tensor->cur_rank_phy_tensor());
      var_blob = JUST(local_var->eager_blob_object())->mut_blob();
>>>>>>> 4c8da483
    } else {
      var_blob = JUST(tensor->eager_blob_object())->mut_blob();
    }
    CHECK_OR_RETURN(variable_op_name2eager_blob_.emplace(var_name, var_blob).second);
  }
  return Maybe<void>::Ok();
}

void NNGraph::NewRuntimeBuffers() {
  // NOTE(chengcheng):
  //   1. The BufferSize comes from job_conf.concurrency_width configured by user (default = 128)
  //   2. In Pipeline Parallelism, this value need greater than pipeline stage num for pipelining.
  size_t concurrency_width = job_.job_conf().concurrency_width();
  {
    auto* buffer_mgr = Global<BufferMgr<std::shared_ptr<JobInstance>>>::Get();
    buffer_mgr->NewBuffer(GetSourceTickBufferName(name_), concurrency_width);
    buffer_mgr->NewBuffer(GetCallbackNotifierBufferName(name_), concurrency_width);
  }
  {
    auto* buffer_mgr = Global<BufferMgr<std::shared_ptr<CriticalSectionInstance>>>::Get();
    buffer_mgr->NewBuffer(GetInputCriticalSectionWaitBufferName(name_), concurrency_width);
    buffer_mgr->NewBuffer(GetInputCriticalSectionCallbackBufferName(name_), concurrency_width);
    buffer_mgr->NewBuffer(GetOutputCriticalSectionWaitBufferName(name_), concurrency_width);
    buffer_mgr->NewBuffer(GetOutputCriticalSectionCallbackBufferName(name_), concurrency_width);
    for (const std::string& input_op_name : inputs_op_names_) {
      buffer_mgr->NewBuffer(GetInputBufferName(name_, input_op_name), concurrency_width);
    }
    for (const std::string& output_op_name : outputs_op_names_) {
      buffer_mgr->NewBuffer(GetOutputBufferName(name_, output_op_name), concurrency_width);
    }
  }
}

void NNGraph::CloseRuntimeBuffers() {
  if (runtime_inited_) {
    {
      auto* buffer_mgr = Global<BufferMgr<std::shared_ptr<CriticalSectionInstance>>>::Get();
      for (const std::string& output_op_name : outputs_op_names_) {
        buffer_mgr->Get(GetOutputBufferName(name_, output_op_name))->Close();
      }
      for (const std::string& input_op_name : inputs_op_names_) {
        buffer_mgr->Get(GetInputBufferName(name_, input_op_name))->Close();
      }
      buffer_mgr->Get(GetOutputCriticalSectionCallbackBufferName(name_))->Close();
      buffer_mgr->Get(GetOutputCriticalSectionWaitBufferName(name_))->Close();
      buffer_mgr->Get(GetInputCriticalSectionCallbackBufferName(name_))->Close();
      buffer_mgr->Get(GetInputCriticalSectionWaitBufferName(name_))->Close();
    }
    {
      auto* buffer_mgr = Global<BufferMgr<std::shared_ptr<JobInstance>>>::Get();
      buffer_mgr->Get(GetCallbackNotifierBufferName(name_))->Close();
      buffer_mgr->Get(GetSourceTickBufferName(name_))->Close();
    }
  }
}

namespace {

Maybe<void> MakeEagerBlobObjectList(std::vector<std::shared_ptr<vm::EagerBlobObject>>* blob_list,
                                    const one::TensorTuple& tensor_list) {
  blob_list->reserve(tensor_list.size());
  for (const auto& tensor : tensor_list) {
    CHECK_OR_RETURN(tensor->is_eager());
    if (tensor->is_consistent()) {
      blob_list->emplace_back(JUST(JUST(tensor->cur_rank_phy_tensor())->eager_blob_object()));
    } else {
      blob_list->emplace_back(JUST(tensor->eager_blob_object()));
    }
  }
  return Maybe<void>::Ok();
}

}  // namespace

Maybe<void> RunLazyNNGraph(const one::TensorTuple& inputs, const one::TensorTuple& outputs,
                           const one::TensorTuple& parameters,
                           const std::shared_ptr<NNGraph>& nn_graph) {
  CHECK_EQ_OR_RETURN(inputs.size(), nn_graph->inputs_op_names().size());
  CHECK_EQ_OR_RETURN(outputs.size(), nn_graph->outputs_op_names().size());
  // NOTE(chengcheng):
  //   parameters not used in LaunchLazyJobInstrucntion;
  //   the args: parameters is all variable tensor hold by nn.Graph
  //   but the NNGraph::variable_op_size may has FreeEagerTensor as sepcial variable op.
  CHECK_LE_OR_RETURN(parameters.size(), nn_graph->variable_op_size());
  for (int i = 0; i < inputs.size(); ++i) {
    // TODO(chengcheng, liufengwei):
    //   use TensorMeta.to_string and equal.
    std::string tensor_meta_str = *JUST(GetTensorMetaString(inputs.at(i)));
    const std::string& static_meta_str = nn_graph->inputs_tensor_meta_str().at(i);
    CHECK_OR_RETURN(static_meta_str == tensor_meta_str)
        << "\n  nn.Graph ONLY accepts static inputs tensor meta, please check whether your input "
        << "tensor meta each step is the same as the input of first call graph. \n  The excepted "
        << "tensor meta is : ( \n  " << static_meta_str
        << " \n) , but the actual tensor meta is : ( \n  " << tensor_meta_str << " \n)";
  }
  for (int i = 0; i < outputs.size(); ++i) {
    CHECK_OR_RETURN(nn_graph->outputs_tensor_meta_str().at(i)
                    == *JUST(GetTensorMetaString(outputs.at(i))));
  }
  std::vector<std::shared_ptr<vm::EagerBlobObject>> input_blobs;
  std::vector<std::shared_ptr<vm::EagerBlobObject>> output_blobs;
  std::vector<std::shared_ptr<vm::EagerBlobObject>> var_blobs;
  JUST(MakeEagerBlobObjectList(&input_blobs, inputs));
  JUST(MakeEagerBlobObjectList(&output_blobs, outputs));
  JUST(MakeEagerBlobObjectList(&var_blobs, parameters));
  const auto& input_blob_list_ptr =
      std::make_shared<const std::vector<std::shared_ptr<vm::EagerBlobObject>>>(
          std::move(input_blobs));
  const auto& output_blob_list_ptr =
      std::make_shared<const std::vector<std::shared_ptr<vm::EagerBlobObject>>>(
          std::move(output_blobs));
  const auto& var_blob_list_ptr =
      std::make_shared<const std::vector<std::shared_ptr<vm::EagerBlobObject>>>(
          std::move(var_blobs));
  JUST(PhysicalRun([&](InstructionsBuilder* builder) -> Maybe<void> {
    return builder->LaunchLazyJob(input_blob_list_ptr, output_blob_list_ptr, var_blob_list_ptr,
                                  nn_graph);
  }));
  return Maybe<void>::Ok();
}

Maybe<void> SoftSyncNNGraphBuffers(const one::TensorTuple& buffers,
                                   const std::shared_ptr<NNGraph>& nn_graph) {
  const auto& eager_blob_objects =
      std::make_shared<std::vector<std::shared_ptr<vm::EagerBlobObject>>>();
  JUST(MakeEagerBlobObjectList(eager_blob_objects.get(), buffers));
  JUST(PhysicalRun([&](InstructionsBuilder* builder) -> Maybe<void> {
    return builder->SoftSyncNNGraphBuffers(eager_blob_objects, nn_graph);
  }));
  return Maybe<void>::Ok();
}

}  // namespace oneflow<|MERGE_RESOLUTION|>--- conflicted
+++ resolved
@@ -200,17 +200,6 @@
       } else {
         OF_UNIMPLEMENTED();
       }
-<<<<<<< HEAD
-      std::shared_ptr<one::Tensor> tensor = JUST(one::functional::ConsistentConstant(
-          blob_desc.shape(), value, Symbol<DType>(dtype), placement, *sbp_tuple));
-      CHECK_OR_RETURN(variable_op_name2tensor_.emplace(var_name, tensor).second);
-      CHECK_OR_RETURN(variable_op_names_.insert(var_name).second);
-
-      // NOTE(chengcheng): just for tensor lifetime hold by session context in graph lifetime valid.
-      Global<MultiClientSessionContext>::Get()->StoreFreeEagerTensorWithNameByGraphName(
-          name_, tensor, var_name);
-
-=======
       {
         // NOTE(chengcheng): New EagerTensor need set LazyMode false.
         auto lazy_mode_disabled_guard = LazyMode::Guard(/* is_enabled */ false);
@@ -224,7 +213,6 @@
         Global<MultiClientSessionContext>::Get()->StoreFreeEagerTensorWithNameByGraphName(
             name_, tensor, var_name);
       }
->>>>>>> 4c8da483
       VLOG(2) << "Lazy nn.Graph name " << name_ << " op : \n"
               << variable_op.op_conf().DebugString()
               << " created in JobPass, nn.Graph will new EagerTensor for this variable.\n";
@@ -293,61 +281,22 @@
 
   NewRuntimeBuffers();
 
-<<<<<<< HEAD
-  JUST(DumpToVariable2BlobMap());
-=======
   JUST(GetVariableRealBlobAfterSyncPlan());
->>>>>>> 4c8da483
   runtime_.reset(new Runtime(plan_, variable_op_name2eager_blob_));
   runtime_inited_ = true;
   return Maybe<void>::Ok();
 }
 
-<<<<<<< HEAD
-Maybe<void> NNGraph::DumpToVariable2BlobMap() {
-  CHECK_OR_RETURN(variable_op_name2eager_blob_.empty());
-  JUST(vm::CurrentRankSync());
-=======
 Maybe<void> NNGraph::GetVariableRealBlobAfterSyncPlan() {
   CHECK_OR_RETURN(variable_op_name2eager_blob_.empty());
   JUST(vm::CurrentRankSync());
   JobBuildAndInferCtx* job_ctx = JUST(GetJobBuildAndInferCtx(name_));
   auto job_id = job_ctx->job_id();
->>>>>>> 4c8da483
   for (const std::string& var_name : variable_op_names_) {
     auto iter = variable_op_name2tensor_.find(var_name);
     CHECK_OR_RETURN(iter != variable_op_name2tensor_.end()) << var_name << " not found.";
     std::shared_ptr<one::Tensor> tensor = iter->second;
     Blob* var_blob = nullptr;
-<<<<<<< HEAD
-    // Check sbp whether same or not and allow auto_parallel to change sbp.
-    if (tensor->is_consistent()) {
-      cfg::NdSbpSignature nd_sbp_signature = cfg::NdSbpSignature(
-          job_.job_parallel_view_conf().op_name2nd_sbp_signature_conf().at(var_name));
-      cfg::NdSbp job_nd_sbp = nd_sbp_signature.bn_in_op2nd_sbp().at("out");
-      if (*JUST(tensor->nd_sbp()) == job_nd_sbp) {
-        const std::shared_ptr<one::MirroredTensor> local_var = JUST(tensor->cur_rank_phy_tensor());
-        var_blob = JUST(local_var->eager_blob_object())->mut_blob();
-      } else {
-        CHECK_OR_RETURN(job_.job_conf().enable_auto_parallel())
-            << "Only change sbp when enable auto_parallel.";
-        LOG(INFO) << "Variable with name `" << var_name << "` change sbp from "
-                  << NdSbpParallelToString(*JUST(tensor->nd_sbp())) << " to "
-                  << NdSbpParallelToString(job_nd_sbp);
-        std::vector<Symbol<cfg::SbpParallel>> job_sbp_parallels;
-        for (int i = 0; i < job_nd_sbp.sbp_parallel_size(); ++i) {
-          job_sbp_parallels.emplace_back(job_nd_sbp.sbp_parallel(i));
-        }
-        const auto& new_tensor = JUST(one::functional::ToConsistent(
-            tensor, JUST(tensor->parallel_desc()), job_sbp_parallels, {}));
-        JUST(vm::CurrentRankSync());
-        // Use tensor.set_data inferface and make new TensorImpl instead of the old one.
-        variable_op_name2tensor_.at(var_name)->set_data(new_tensor);
-        const std::shared_ptr<one::MirroredTensor> local_var =
-            JUST(new_tensor->cur_rank_phy_tensor());
-        var_blob = JUST(local_var->eager_blob_object())->mut_blob();
-      }
-=======
     if (tensor->is_consistent()) {
       cfg::NdSbpSignature var_nd_sbp_signature =
           cfg::NdSbpSignature(plan_.job_id2op_attribute_ref_table()
@@ -376,7 +325,6 @@
       }
       const std::shared_ptr<one::MirroredTensor> local_var = JUST(tensor->cur_rank_phy_tensor());
       var_blob = JUST(local_var->eager_blob_object())->mut_blob();
->>>>>>> 4c8da483
     } else {
       var_blob = JUST(tensor->eager_blob_object())->mut_blob();
     }
