/*
Copyright 2020 The OneFlow Authors. All rights reserved.

Licensed under the Apache License, Version 2.0 (the "License");
you may not use this file except in compliance with the License.
You may obtain a copy of the License at

    http://www.apache.org/licenses/LICENSE-2.0

Unless required by applicable law or agreed to in writing, software
distributed under the License is distributed on an "AS IS" BASIS,
WITHOUT WARRANTIES OR CONDITIONS OF ANY KIND, either express or implied.
See the License for the specific language governing permissions and
limitations under the License.
*/
#include "oneflow/core/framework/nn_graph.h"
#include <memory>
#include <string>
#include "oneflow/core/common/buffer_manager.h"
#include "oneflow/core/common/maybe.h"
#include "oneflow/core/common/scalar.h"
#include "oneflow/core/common/time_util.h"
#include "oneflow/core/common/util.h"
#include "oneflow/core/common/container_util.h"
#include "oneflow/core/control/ctrl_client.h"
#include "oneflow/core/control/global_process_ctx.h"
#include "oneflow/core/eager/eager_blob_object.h"
#include "oneflow/core/framework/instructions_builder.h"
#include "oneflow/core/framework/nd_sbp.h"
#include "oneflow/core/framework/scope_util.h"
#include "oneflow/core/framework/tensor_name_scope.h"
#include "oneflow/core/functional/functional.h"
#include "oneflow/core/graph/op_graph.h"
#include "oneflow/core/job/compiler.h"
#include "oneflow/core/job/rank_compiler.h"
#include "oneflow/core/graph/task_graph.h"
#include "oneflow/core/job/job_build_and_infer_ctx_mgr.h"
#include "oneflow/core/job/job_desc.h"
#include "oneflow/core/job/job_instance.h"
#include "oneflow/core/job/critical_section_instance.h"
#include "oneflow/core/job/lazy_mode.h"
#include "oneflow/core/job/plan_util.h"
#include "oneflow/core/job_rewriter/job_completer.h"
#include "oneflow/core/persistence/tee_persistent_log_stream.h"
#include "oneflow/core/vm/virtual_machine.h"
#include "oneflow/core/vm/vm_util.h"
#include "oneflow/core/profiler/profiler.h"
#include "oneflow/core/framework/variable_tensor_mgr.h"
#include "oneflow/core/common/env_var/lazy.h"
#include "oneflow/core/job/compile_mode.h"
#include "oneflow/core/thread/thread_manager.h"

namespace oneflow {

namespace {

Maybe<bool> GetTensorValidInCurRank(const std::shared_ptr<one::Tensor>& tensor) {
  if (tensor->is_global()) {
    const auto& parallel_id = JUST(GetParallelId4CurrentProcessCtx(JUST(tensor->parallel_desc())));
    if (parallel_id->has_value()) {
      return true;
    } else {
      return false;
    }
  } else {
    return true;
  }
}

Maybe<std::string> GetTensorMetaString(const std::shared_ptr<one::Tensor>& tensor) {
  std::string ret = "shape=" + tensor->shape()->ToString() + ", dtype=" + tensor->dtype()->name();
  if (tensor->is_global()) {
    ret += ", placement=" + *JUST(PlacementToString(JUST(tensor->parallel_desc())));
    ret += ", nd_sbp=" + NdSbpToString(JUST(tensor->nd_sbp()));
  } else {
    ret += ", device=" + JUST(tensor->device())->ToString();
  }
  return ret;
}

}  // namespace

NNGraph::~NNGraph() {
  VLOG(1) << "Graph destructor Try to close c nn graph name " << name_ << "." << std::endl;
  CHECK_JUST(Close());
}

Maybe<void> NNGraph::Close() {
  if (!is_closed_) {
    VLOG(1) << "Try to close c nn graph name " << name_ << "." << std::endl;
    CloseRuntimeBuffers();
    runtime_.reset();
    session_ctx_->RemoveGraphFreeEagerTensors(name_);
    VLOG(1) << "Finish close c nn graph name " << name_ << "." << std::endl;

    session_ctx_.reset();
    is_closed_ = true;
  }
  return Maybe<void>::Ok();
}

const std::vector<std::string>& NNGraph::inputs_op_names() const { return inputs_op_names_; }

const std::vector<std::string>& NNGraph::outputs_op_names() const { return outputs_op_names_; }

const std::vector<bool>& NNGraph::inputs_valid() const { return input_tensors_valid_; }

const std::vector<bool>& NNGraph::outputs_valid() const { return output_tensors_valid_; }

const std::vector<std::string>& NNGraph::inputs_tensor_meta_str() const {
  return inputs_tensor_meta_str_;
}

const std::vector<std::string>& NNGraph::outputs_tensor_meta_str() const {
  return outputs_tensor_meta_str_;
}

int64_t NNGraph::variable_op_size() const { return variable_op_names_.size(); }

Maybe<void> NNGraph::RegisterAdditionalVarOpNamesAndTensorsToBeLoaded(
    const std::vector<std::string>& additional_var_names,
    const std::vector<std::shared_ptr<one::Tensor>>& additional_var_tensors) {
  CHECK_EQ_OR_RETURN(additional_var_names.size(), additional_var_tensors.size())
      << Error::RuntimeError()
      << "Number of additional variable names and tensors mismatch. "
         "Size of variable names: "
      << additional_var_names.size() << ", size of tensors: " << additional_var_tensors.size();
  CHECK_OR_RETURN(additional_variable_op_tobe_loaded_name2tensor_.empty())
      << Error::RuntimeError()
      << "The additional variables (states in Optimizer or LRScheduler) of nn.Graph " << name_
      << " are registered repeatedly.";
  FOR_RANGE(size_t, i, 0, additional_var_names.size()) {
    CHECK_OR_RETURN(additional_variable_op_tobe_loaded_name2tensor_
                        .emplace(JUST(VectorAt(additional_var_names, i)),
                                 JUST(VectorAt(additional_var_tensors, i)))
                        .second)
        << Error::RuntimeError() << "Duplicate variable name: " << additional_var_names[i];
  }
  return Maybe<void>::Ok();
}

Maybe<void> NNGraph::RegisterInputOpNamesAndTensors(
    const std::vector<std::string>& inputs_op_names,
    const std::vector<std::shared_ptr<one::Tensor>>& input_tensors) {
  CHECK_EQ_OR_RETURN(inputs_op_names.size(), input_tensors.size())
      << Error::RuntimeError()
      << "Number of input op names and tensors mismatch. "
         "Size of op names: "
      << inputs_op_names.size() << ", size of tensors: " << input_tensors.size();
  CHECK_OR_RETURN(inputs_op_names_.empty())
      << Error::RuntimeError() << "The input tensors of nn.Graph " << name_
      << " are registered repeatedly.";
  CHECK_OR_RETURN(input_tensors_valid_.empty())
      << Error::RuntimeError() << "The input tensors of nn.Graph " << name_
      << " are registered repeatedly.";
  CHECK_OR_RETURN(inputs_tensor_meta_str_.empty())
      << Error::RuntimeError() << "The input tensors of nn.Graph " << name_
      << " are registered repeatedly.";
  inputs_op_names_.assign(inputs_op_names.begin(), inputs_op_names.end());
  input_tensors_valid_.reserve(input_tensors.size());
  inputs_tensor_meta_str_.reserve(input_tensors.size());
  for (const auto& input_tensor : input_tensors) {
    input_tensors_valid_.emplace_back(JUST(GetTensorValidInCurRank(input_tensor)));
    inputs_tensor_meta_str_.emplace_back(*JUST(GetTensorMetaString(input_tensor)));
  }
  CHECK_EQ_OR_RETURN(input_tensors_valid_.size(), input_tensors.size());  // NOLINE
  return Maybe<void>::Ok();
}

Maybe<void> NNGraph::RegisterOutputOpNamesAndTensors(
    const std::vector<std::string>& outputs_op_names,
    const std::vector<std::shared_ptr<one::Tensor>>& output_tensors) {
  CHECK_EQ_OR_RETURN(outputs_op_names.size(), output_tensors.size())
      << "Number of output op names and tensors mismatch "
         "Size of op names: "
      << outputs_op_names.size() << ", size of tensors: " << output_tensors.size();
  CHECK_OR_RETURN(outputs_op_names_.empty())
      << Error::RuntimeError() << "The output tensors of nn.Graph " << name_
      << " are registered repeatedly.";
  CHECK_OR_RETURN(output_tensors_valid_.empty())
      << Error::RuntimeError() << "The output tensors of nn.Graph " << name_
      << " are registered repeatedly.";
  CHECK_OR_RETURN(outputs_tensor_meta_str_.empty())
      << Error::RuntimeError() << "The output tensors of nn.Graph " << name_
      << " are registered repeatedly.";
  outputs_op_names_.assign(outputs_op_names.begin(), outputs_op_names.end());
  output_tensors_valid_.reserve(output_tensors.size());
  outputs_tensor_meta_str_.reserve(output_tensors.size());
  for (const auto& output_tensor : output_tensors) {
    output_tensors_valid_.emplace_back(JUST(GetTensorValidInCurRank(output_tensor)));
    outputs_tensor_meta_str_.emplace_back(*JUST(GetTensorMetaString(output_tensor)));
  }
  CHECK_EQ_OR_RETURN(output_tensors_valid_.size(), output_tensors.size());  // NOLINT
  return Maybe<void>::Ok();
}

Maybe<void> NNGraph::RegisterVariableOpNamesAndTensors(
    const std::vector<std::string>& variable_op_names,
    const std::vector<std::shared_ptr<one::Tensor>>& variable_tensors) {
  JUST(vm::CurrentRankSync());
  CHECK_EQ_OR_RETURN(variable_op_names.size(), variable_tensors.size())
      << "Number of variable names and tensors mismatch. "
         "Size of variable names: "
      << variable_op_names.size() << ", size of tensors: " << variable_tensors.size();
  for (int32_t i = 0; i < variable_op_names.size(); ++i) {
    const std::shared_ptr<one::Tensor>& var = variable_tensors[i];
    CHECK_OR_RETURN(var->is_eager())
        << Error::InvalidValueError() << "Tensor variable to register in nn.Graph should be eager";
    const std::string& var_name = variable_op_names.at(i);
    CHECK_OR_RETURN(!var_name.empty()) << Error::InvalidValueError() << "Empty variable name";
    CHECK_OR_RETURN(variable_op_name2tensor_.emplace(var_name, var).second)
        << Error::RuntimeError() << "Duplicate variable name: " << var_name;
    CHECK_OR_RETURN(variable_op_names_.insert(var_name).second)
        << Error::RuntimeError() << "Duplicate variable name: " << var_name;
  }
  return Maybe<void>::Ok();
}

Maybe<void> NNGraph::RegisterFreeEagerTensorsToVariableOpNames() {
  JUST(vm::CurrentRankSync());
  const auto& free_eager_tensors = session_ctx_->GetFreeEagerTensorNamePairByGraphName(name_);
  for (const auto& pair : free_eager_tensors) {
    const std::string& var_name = pair.first;
    const std::shared_ptr<one::Tensor>& var = pair.second;
    CHECK_OR_RETURN(var->is_eager())
        << Error::RuntimeError() << "Free tensor variable to register in nn.Graph should be eager";
    CHECK_OR_RETURN(!var_name.empty()) << Error::RuntimeError() << "Empty variable name";
    CHECK_OR_RETURN(variable_op_name2tensor_.emplace(var_name, var).second)
        << Error::RuntimeError() << "Duplicate variable name: " << var_name;
    CHECK_OR_RETURN(additional_variable_op_name_.insert(var_name).second)
        << Error::RuntimeError() << "Duplicate variable name: " << var_name;
    CHECK_OR_RETURN(variable_op_names_.insert(var_name).second)
        << Error::RuntimeError() << "Duplicate variable name: " << var_name;
  }
  return Maybe<void>::Ok();
}

Maybe<std::vector<std::string>> NNGraph::GetAdditionalVarOpNames() const {
  std::vector<std::string> names;
  for (const auto& iter : additional_variable_op_name_) { names.push_back(iter); }
  return names;
}

Maybe<std::vector<std::shared_ptr<one::Tensor>>> NNGraph::GetAdditionalVarOpTensors() const {
  std::vector<std::shared_ptr<one::Tensor>> tensors;
  for (const auto& iter : additional_variable_op_name_) {
    auto find_iter = variable_op_name2tensor_.find(iter);
    CHECK_OR_RETURN(find_iter != variable_op_name2tensor_.end())
        << Error::RuntimeError() << "Additional variable op name " << iter << " not found.";
    tensors.push_back(find_iter->second);
  }
  return tensors;
}

Maybe<void> NNGraph::RegisterNewVariableOpInJobPass() {
  OpGraph op_graph(job_);
  JUST(op_graph.MaybeForEachNode([&](OpNode* op_node) -> Maybe<void> {
    if (op_node->op().op_conf().has_variable_conf() == false) { return Maybe<void>::Ok(); }
    const Operator& variable_op = op_node->op();
    const VariableOpConf& var_conf = variable_op.op_conf().variable_conf();
    const std::string& var_name = variable_op.op_name();
    CHECK_OR_RETURN(var_conf.has_initializer())
        << Error::RuntimeError() << "nn.Graph ONLY support variable op with initializer conf.";
    if (var_conf.initializer().has_constant_conf()
        || var_conf.initializer().has_constant_int_conf() /* vairable ops inserted by system */) {
      CHECK_OR_RETURN(variable_op_names_.insert(var_name).second)
          << Error::RuntimeError() << "Variable_op_name: " << var_name
          << " has been added in nn.Graph: " << name_;
      CHECK_OR_RETURN(
          variable_op_name2tensor_.insert({var_name, std::shared_ptr<one::Tensor>()}).second)
          << Error::RuntimeError() << "Variable Tensor with op_name: " << var_name
          << " has been add in nn.Graph: " << name_;
      CHECK_OR_RETURN(additional_variable_op_name_.insert(var_name).second)
          << Error::RuntimeError() << "Variable Tensor with op_name: " << var_name
          << " has been add in nn.Graph: " << name_;
    } else /* vairable ops from user code */ {
      CHECK_OR_RETURN(var_conf.initializer().has_empty_conf())
          << Error::RuntimeError() << "nn.Graph ONLY support variable_op with empty conf, "
          << "because variable is inited by eager tensor. "
          << "This error variable conf is: " << variable_op.op_conf().DebugString()
          << " in nn.Graph " << name_;
      CHECK_OR_RETURN(variable_op_names_.find(var_name) != variable_op_names_.end())
          << Error::RuntimeError() << var_name
          << " must be a variable created in nn.Graph: " << name_;
    }
    return Maybe<void>::Ok();
  }));
  return Maybe<void>::Ok();
}

Maybe<void> NNGraph::DeleteOutdatedVariableInVariableTensorMgr() {
  std::set<std::string> variable_names = [&]() -> Maybe<std::set<std::string>> {
    std::set<std::string> variable_names_;
    OpGraph op_graph(job_);
    JUST(op_graph.MaybeForEachNode([&](OpNode* op_node) -> Maybe<void> {
      if (op_node->op().op_conf().has_variable_conf() == false) { return Maybe<void>::Ok(); }
      variable_names_.insert(op_node->op().op_name());
      return Maybe<void>::Ok();
    }));
    return variable_names_;
  }()
                                                      .GetOrThrow();

  auto mgr = Singleton<VariableTensorMgr>::Get();
  for (auto& name : mgr->DumpNames()) {
    if (variable_names.find(name) == variable_names.end()) { mgr->Delete(name); }
  }
  return Maybe<void>::Ok();
}

namespace {
template<typename T>
void MergeByMod(size_t index, size_t n, std::vector<HashSet<T>>* data) {
  index = index % n;
  if (data->size() <= n) { return; }
  for (int j = index + n; j < data->size(); j += n) {
    (*data)[index].insert((*data)[j].begin(), (*data)[j].end());
  }
}

// use multi-thread to merge all data into (*data)[0]
template<typename T>
void MergeIntoFirst(std::vector<HashSet<T>>* data) {
  const auto& MergeInto = [&](size_t n) {
    MultiThreadLoop(n, [&](size_t i) { MergeByMod(i, n, data); });
    data->resize(n);
  };
  int n = data->size();
  if (n > 128) { MergeInto(n = 64); }
  if (n > 32) { MergeInto(n = 16); }
  if (n > 8) { MergeInto(n = 4); }
  MergeInto(n = 1);
}

}  // namespace

template<void (*Loop)(size_t num, const std::function<void(size_t i)>& Callback)>
Maybe<void> NNGraph::MasterRankCompile() {
  auto compile_time_counter = std::make_unique<TimeCounter<std::chrono::seconds>>(true, true);
  int64_t world_size =
      GlobalProcessCtx::WorldSize(ParseBooleanFromEnv("ONEFLOW_DRY_RUN_GRAPH_COMPILE", false));
  VLOG(1) << " master rank compile world size " << world_size;
  constexpr int kWorkerStartRank = 1;
  if (GlobalProcessCtx::IsThisProcessMaster()) {
    auto master_tc = std::make_unique<TimeCounter<std::chrono::seconds>>(true, true);
    LOG(ERROR) << "enter master";
    std::vector<Plan> plans(world_size);
    JUST(OpGraph::WithSingleton(&job_, [&]() -> Maybe<void> {
<<<<<<< HEAD
      LOG(ERROR) << "enter call compile";
      auto boxing_task_graph_proto = std::make_shared<BoxingTaskGraphProto>();
      JUST(BoxingTaskGraph::New())->ToProto(boxing_task_graph_proto.get());
      // reachable collective boxing task pairs,
      std::vector<HashSet<std::pair<int64_t /*src task_id*/, int64_t /*dst task_id*/>>>
          reachable_cb_pairs(world_size);
      Loop(world_size, [&](size_t i) {
        LOG(ERROR) << "start compile sub plan " << i;
        Plan rank_plan;
        auto* plan = (i > 0) ? &rank_plan : &plan_;
        auto rank_tc = std::make_unique<TimeCounter<std::chrono::seconds>>(true);
=======
      auto boxing_task_graph = JUST(BoxingTaskGraph::New());
      // reachable collective boxing task pairs,
      std::vector<HashSet<std::pair<int64_t /*src task_id*/, int64_t /*dst task_id*/>>>
          reachable_cb_pairs{GlobalProcessCtx::WorldSize()};
      Loop(GlobalProcessCtx::WorldSize(), [&](size_t i) {
        auto boxing_task_graph_proto = std::make_shared<BoxingTaskGraphProto>();
        auto PickTaskNode = [&]() -> std::function<bool(TaskNode*)> {
          if (i >= kWorkerStartRank) {
            return [i](TaskNode* task_node) {
              return BoxingTaskGraph::SelectTaskNodeByRank(task_node, i);
            };
          } else {
            return [](TaskNode*) { return true; };
          }
        }();
        boxing_task_graph->ToProto(PickTaskNode, boxing_task_graph_proto.get());
        Plan rank_plan;
        auto* plan = (i >= kWorkerStartRank) ? &rank_plan : &plan_;
        double start = GetCurTime();
>>>>>>> 93a79478
        // TODO(chengcheng): new memory reused by chunk
        CHECK_JUST(
            RankCompiler(boxing_task_graph_proto, i).Compile(variable_op_names_, &job_, plan));
        PlanUtil::GenMemBlockAndChunkWithVariableOpNames4Plan(plan, variable_op_names_);
        rank_tc->Count("RankPlan Compie of rank " + std::to_string(i), 1);

        if (Singleton<ResourceDesc, ForSession>::Get()->enable_debug_mode()) {
          TeePersistentLogStream::Create("job_" + name_ + "_plan" + std::to_string(i))
              ->Write(*plan);
          PlanUtil::ToDotFile(*plan, "job_" + name_ + "_plan" + std::to_string(i) + ".dot");
        }
        PlanUtil::GenRegisterHint(plan);
        plan->mutable_collective_boxing_plan();
        // PlanUtil::SetForceInplaceMemBlock(plan); NOTE(chengcheng): only for ssp.
        PlanUtil::DumpCtrlRegstInfoToPlan(plan);
        if (i >= kWorkerStartRank /*skip master*/) {
          // generate reachable collective boxing task pairs
          PlanUtil::GenReachableTaskPairs(*plan, &PlanUtil::IsCollectiveBoxingTaskProto,
                                          &reachable_cb_pairs[i]);
          std::string plan_name = "plan:" + job_name() + ":" + std::to_string(i);
          Singleton<CtrlClient>::Get()->PushKV(plan_name, *plan);
        }
        rank_tc->Count("RankPlan Complete of rank " + std::to_string(i), 1);
      });
      // use multi-thread to merge reachable collective boxing task pairs into
      // (*reachable_cb_pairs)[0], which is belong to master .
      MergeIntoFirst(&reachable_cb_pairs);
      // TODO(chengcheng): test collective boxing for multi-job.
      PlanUtil::GenCollectiveBoxingPlan(&job_, &plan_, [&] {
        return std::make_unique<RankPlanTaskGraph>(plan_, reachable_cb_pairs.at(0));
      });
      std::string collective_boxing_info;
      plan_.collective_boxing_plan().SerializeToString(&collective_boxing_info);
      for (int i = kWorkerStartRank /*skip master*/; i < world_size; ++i) {
        std::string name = "collective_boxing_info:" + job_name() + ":" + std::to_string(i);
        Singleton<CtrlClient>::Get()->PushKV(name, collective_boxing_info);
      }
      return Maybe<void>::Ok();
    }));
    master_tc->Count("RanCompile master total", 1);
  } else {
    auto client_tc = std::make_unique<TimeCounter<std::chrono::seconds>>(true, true);
    const std::string rank = std::to_string(GlobalProcessCtx::Rank());
    {
      std::string name = "plan:" + job_name() + ":" + rank;
      Singleton<CtrlClient>::Get()->PullKV(name, &plan_);
    }
    {
      std::string name = "collective_boxing_info:" + job_name() + ":" + rank;
      Singleton<CtrlClient>::Get()->PullKV(name, plan_.mutable_collective_boxing_plan());
    }
    client_tc->Count("Client pull");
  }
  PlanUtil::PlanMemoryLog(&plan_, name_);
  if (Singleton<ResourceDesc, ForSession>::Get()->enable_debug_mode()) {
    PlanUtil::GenLightPlan(&plan_, name_);
  }
  OF_SESSION_BARRIER();
  // NOTE(zwx): After barrier plan is synchronized between all ranks,
  //     then it can be cleared for saving mem.
  if (GlobalProcessCtx::IsThisProcessMaster()) {
    for (int i = kWorkerStartRank /*skip master*/; i < world_size; ++i) {
      std::string name = "plan:" + job_name() + ":" + std::to_string(i);
      Singleton<CtrlClient>::Get()->ClearKV(name);
    }
    for (int i = kWorkerStartRank /*skip master*/; i < world_size; ++i) {
      std::string name = "collective_boxing_info:" + job_name() + ":" + std::to_string(i);
      Singleton<CtrlClient>::Get()->ClearKV(name);
    }
  }
  OF_SESSION_BARRIER();
  compile_time_counter->Count("Graph name: " + name_ + " compile and sync plan", 1);
  // NOTE(chengcheng): recovery op_attr
<<<<<<< HEAD
  // PlanUtil::PopulateOpAttribute(&plan_, plan_.job_id2op_attribute_ref_table());
  compile_time_counter->Count("Graph name: " + name_ + " complete plan", 1);

=======
  PlanUtil::PopulateOpAttribute(&plan_, plan_.job_id2op_attribute_ref_table());
  LOG(ERROR) << "compile finished.";
>>>>>>> 93a79478
  return Maybe<void>::Ok();
}

Maybe<void> NNGraph::NaiveCompile() {
  auto compile_time_counter = std::make_unique<TimeCounter<std::chrono::seconds>>(true, true);
  if (GlobalProcessCtx::IsThisProcessMaster()) {
    // TODO(chengcheng): new memory reused by chunk
    Compiler().Compile(&job_, &plan_);
    PlanUtil::GenMemBlockAndChunkWithVariableOpNames4Plan(&plan_, variable_op_names_);
    compile_time_counter->Count("Graph name: " + name_ + " naive compile plan", 1);
    if (Singleton<ResourceDesc, ForSession>::Get()->enable_debug_mode()) {
      TeePersistentLogStream::Create("job_" + name_ + "_plan")->Write(plan_);
      PlanUtil::ToDotFile(plan_, "job_" + name_ + "_plan.dot");
    }
    PlanUtil::GenRegisterHint(&plan_);
    // TODO(chengcheng): test collective boxing for multi-job.
    PlanUtil::GenCollectiveBoxingPlan(&job_, &plan_,
                                      [&] { return std::make_unique<NaivePlanTaskGraph>(plan_); });
    // PlanUtil::SetForceInplaceMemBlock(&plan_); NOTE(chengcheng): only for ssp.
    PlanUtil::DumpCtrlRegstInfoToPlan(&plan_);
    PlanUtil::PlanMemoryLog(&plan_, name_);
    // if (Singleton<ResourceDesc, ForSession>::Get()->enable_debug_mode()) {
    //   PlanUtil::GenLightPlan(&plan_, name_);
    // }
    PlanUtil::GenLightPlan(&plan_, name_);
  }
  compile_time_counter->Count("Graph name: " + name_ + " naive compile full plan", 1);
  if (GlobalProcessCtx::WorldSize() > 1) {
    auto sync_time_counter = std::make_unique<TimeCounter<std::chrono::seconds>>(true, true);
    std::string plan_name = "plan:" + job_name();
    if (GlobalProcessCtx::IsThisProcessMaster()) {
      // TODO(chengcheng): split plan for each rank.
      Singleton<CtrlClient>::Get()->PushKV(plan_name, plan_);
      sync_time_counter->Count("Graph name: " + name_ + " push kv", 1);
    } else {
      Singleton<CtrlClient>::Get()->PullKV(plan_name, &plan_);
      sync_time_counter->Count("Graph name: " + name_ + " pull kv", 1);
    }
    OF_SESSION_BARRIER();
    // NOTE(zwx): After barrier plan is synchronized between all ranks,
    //     then it can be cleared for saving mem.
    if (GlobalProcessCtx::IsThisProcessMaster()) {
      Singleton<CtrlClient>::Get()->ClearKV(plan_name);
    }
  }
  compile_time_counter->Count("Graph name: " + name_ + " naive sync plan", 1);
  // NOTE(chengcheng): recovery op_attr
  // PlanUtil::PopulateOpAttribute(&plan_, plan_.job_id2op_attribute_ref_table());
  compile_time_counter->Count("Graph name: " + name_ + " naive complete plan", 1);

  return Maybe<void>::Ok();
}

Maybe<void> NNGraph::CompileAndInitRuntime() {
  CHECK_OR_RETURN(!runtime_inited_);
  JUST(RegisterFreeEagerTensorsToVariableOpNames());
  JUST(RegisterNewVariableOpInJobPass());
  JUST(DeleteOutdatedVariableInVariableTensorMgr());

  // NOTE(chengcheng): TensorNameScope need to be cleared after current graph is built.
  one::TensorNameScope::Global()->Clear();
  // Clear all backward pass scope
  ClearAllBackwardPassScope();

  // NOTE(chengcheng): Singleton<JobDesc> need be clear before GlobalJobDescScope construct.
  if (Singleton<JobDesc>::Get() != nullptr) { Singleton<JobDesc>::Delete(); }

  auto scope = std::make_unique<GlobalJobDescScope>(job_.job_conf(), job_id_);

  auto compile_time_counter = std::make_unique<TimeCounter<std::chrono::seconds>>(true, true);
  // NOTE(chengcheng): do job compeleter for each rank.
  JUST(JobCompleter().Complete(&job_));
  compile_time_counter->Count("Graph name: " + name_ + " complete job", 1);
  {
    auto op_graph = std::make_unique<OpGraph>(job_);
    LOG(ERROR) << "op graph node " << op_graph->node_num() << " edge " << op_graph->edge_num();
  }

  typedef Maybe<void> (NNGraph::*CompileMethodT)();
  struct GetCompileMethod final : public CompileModeVisitor<GetCompileMethod> {
    static CompileMethodT VisitNaive() { return &NNGraph::NaiveCompile; }
    static CompileMethodT VisitRankPerIter() {
      return &NNGraph::MasterRankCompile<&SingleThreadLoop>;
    }
    static CompileMethodT VisitRankPerThread() {
      return &NNGraph::MasterRankCompile<&MultiThreadLoop<std::function<void(size_t)>>>;
    }
  };
  JUST((this->*GetCompileMethod::Visit(JUST(CurrentCompileMode())))());
  compile_time_counter->Count("Graph name: " + name_ + " total compile plan", 1);

  OF_SESSION_BARRIER();
  if (ParseBooleanFromEnv("ONEFLOW_DRY_RUN_GRAPH_COMPILE", false)) {
    CHECK_OR_RETURN(false) << " >>> Exit to finish dry run of graph compile. <<<";
  }

  NewRuntimeBuffers();

  JUST(GetVariableRealBlobAfterSyncPlan());

  // NOTE(strint): Do memory shrink to free cached memory in eager VM before graph runtime init.
  JUST(vm::CurrentRankSync());
  auto* vm = JUST(SingletonMaybe<VirtualMachine>());
  JUST(vm->ShrinkAllMem());

  runtime_.reset(new Runtime(plan_, variable_op_name2eager_blob_object_));
  runtime_inited_ = true;
  return Maybe<void>::Ok();
}

Maybe<void> NNGraph::GetVariableRealBlobAfterSyncPlan() {
  CHECK_OR_RETURN(variable_op_name2eager_blob_object_.empty())
      << Error::RuntimeError() << kOfBugIssueUploadPrompt;
  JUST(vm::CurrentRankSync());
  // Create or Rebuild variable, then get the real blob.
  for (const std::string& var_name : variable_op_names_) {
    auto iter = variable_op_name2tensor_.find(var_name);
    CHECK_OR_RETURN(iter != variable_op_name2tensor_.end())
        << Error::RuntimeError() << "variable op name " << var_name << " not found.";
    std::shared_ptr<one::Tensor> tensor = iter->second;
    vm::EagerBlobObject* var_blob = nullptr;
    if (plan_.job_id2op_attribute_ref_table().at(job_id_).op_name2op_attribute().find(var_name)
        == plan_.job_id2op_attribute_ref_table().at(job_id_).op_name2op_attribute().end()) {
      // Deal with variable tensor not used in nn.Graph build.
      CHECK_OR_RETURN(tensor != NULL)
          << Error::RuntimeError() << "The tensor of " << var_name
          << " does not exist in the job, so it's not created in nn.Graph and cannot be NULL.";
      if (tensor->is_global()) {
        const std::shared_ptr<one::LocalTensor> local_var = JUST(tensor->cur_rank_phy_tensor());
        var_blob = JUST(local_var->eager_blob_object()).get();
      } else {
        var_blob = JUST(tensor->eager_blob_object()).get();
      }
    } else if (/*is_null=*/!tensor) {
      // Deal with tensors which are not in the nn.Module.
      // We can call these tensors as additional variables.
      const auto& op_attribute =
          plan_.job_id2op_attribute_ref_table().at(job_id_).op_name2op_attribute().at(var_name);
      // NOTE(chengcheng): handle constant variable created by job pass
      Symbol<ParallelDesc> placement(op_attribute.parallel_conf_signature().op_parallel_conf());
      NdSbp nd_sbp(NdSbpSignature(op_attribute.nd_sbp_signature()).bn_in_op2nd_sbp().at("out"));
      const BlobDesc blob_desc(
          op_attribute.logical_blob_desc_signature().bn_in_op2blob_desc().at("out"));
      DType dtype(blob_desc.data_type());
      std::shared_ptr<std::vector<Symbol<SbpParallel>>> sbp_tuple =
          JUST(GetSbpList(Symbol<NdSbp>(nd_sbp)));

      auto load_tensor_iter = additional_variable_op_tobe_loaded_name2tensor_.find(var_name);
      if (load_tensor_iter == additional_variable_op_tobe_loaded_name2tensor_.end()) {
        // Create a additional variable tensor
        Scalar value;
        const VariableOpConf& var_conf = op_attribute.op_conf().variable_conf();
        if (var_conf.initializer().has_constant_conf()) {
          value = var_conf.initializer().constant_conf().value();
        } else if (var_conf.initializer().has_constant_int_conf()) {
          value = var_conf.initializer().constant_int_conf().value();
        } else {
          OF_UNIMPLEMENTED();
        }
        // NOTE(chengcheng): New EagerTensor need set LazyMode false.
        auto lazy_mode_disabled_guard = LazyMode::Guard(/*is_enabled*/ false);
        tensor = JUST(one::functional::GlobalConstant(blob_desc.shape(), value,
                                                      Symbol<DType>(dtype), placement, *sbp_tuple));
        JUST(vm::CurrentRankSync());
        VLOG(2) << "Lazy nn.Graph name " << name_ << " op: " << op_attribute.op_conf().name()
                << " created in JobPass, nn.Graph has created a eager tensor for this variable.\n";
      } else {
        // Load a additional variable tensor
        auto lazy_mode_disabled_guard = LazyMode::Guard(/*is_enabled*/ false);
        std::vector<Symbol<SbpParallel>> grad_sbp_tuple;
        // To consistent from a local or global tensor.
        bool check_meta = load_tensor_iter->second->is_global() ? false : true;
        tensor = JUST(one::functional::ToGlobal(load_tensor_iter->second, placement, *sbp_tuple,
                                                grad_sbp_tuple, check_meta, /*copy=*/false));
        JUST(vm::CurrentRankSync());
        VLOG(2) << "Lazy nn.Graph name " << name_ << " op: " << op_attribute.op_conf().name()
                << " created in JobPass, nn.Graph has loaded the tensor from state dict for this "
                   "variable.\n";
      }
      // Register
      JUST(MapAt(variable_op_name2tensor_, var_name)) = tensor;
      // NOTE(chengcheng): Just for tensor lifetime hold by session context in graph lifetime
      // valid.
      session_ctx_->StoreFreeEagerTensorWithNameByGraphName(name_, tensor, var_name);

      const std::shared_ptr<one::LocalTensor> local_var = JUST(tensor->cur_rank_phy_tensor());
      var_blob = JUST(local_var->eager_blob_object()).get();
    } else if (tensor->is_global()) {
      // Deal with tensors which need to change sbp.
      NdSbpSignature var_nd_sbp_signature = NdSbpSignature(plan_.job_id2op_attribute_ref_table()
                                                               .at(job_id_)
                                                               .op_name2op_attribute()
                                                               .at(var_name)
                                                               .nd_sbp_signature());
      NdSbp optimized_nd_sbp = var_nd_sbp_signature.bn_in_op2nd_sbp().at("out");
      // Change variable tensor's impl with new sbp when job pass has changed their sbp.
      if (*JUST(tensor->nd_sbp()) != optimized_nd_sbp) {
        VLOG(2) << "Graph with name " << name_ << " variable with name `" << var_name
                << "` changes its' sbp from " << NdSbpToString(*JUST(tensor->nd_sbp())) << " to "
                << NdSbpToString(optimized_nd_sbp) << " after compile optimization.";
        std::vector<Symbol<SbpParallel>> optimized_sbp_parallels;
        for (int i = 0; i < optimized_nd_sbp.sbp_parallel_size(); ++i) {
          optimized_sbp_parallels.emplace_back(optimized_nd_sbp.sbp_parallel(i));
        }
        {
          auto lazy_mode_disabled_guard = LazyMode::Guard(/* is_enabled */ false);
          const auto& new_tensor = JUST(one::functional::ToGlobal(
              tensor, JUST(tensor->parallel_desc()), optimized_sbp_parallels, {},
              /* check_meta */ false, /*copy=*/false));
          JUST(vm::CurrentRankSync());
          // Use tensor.set_data inferface and make new TensorImpl instead of the old one.
          JUST(tensor->set_data(new_tensor));
        }
      }
      const std::shared_ptr<one::LocalTensor> local_var = JUST(tensor->cur_rank_phy_tensor());
      var_blob = JUST(local_var->eager_blob_object()).get();
    } else {
      var_blob = JUST(tensor->eager_blob_object()).get();
    }
    CHECK_OR_RETURN(var_blob != nullptr) << Error::RuntimeError() << kOfBugIssueUploadPrompt;
    CHECK_OR_RETURN(variable_op_name2eager_blob_object_.emplace(var_name, var_blob).second)
        << Error::RuntimeError() << kOfBugIssueUploadPrompt;
  }
  // Initialize or check mem_ptr_for_allocation_computation_pipelining by TouchTensors
  // instruction.
  JUST(PhysicalRun([&](InstructionsBuilder* builder) -> Maybe<void> {
    auto eager_blob_objects = std::make_shared<vm::EagerBlobObjectList>();
    for (const auto& pair : variable_op_name2eager_blob_object_) {
      eager_blob_objects->push_back(pair.second->shared_from_this());
    }
    return builder->TouchTensors(eager_blob_objects);
  }));
  JUST(vm::CurrentRankSync());
  // Clear after load additional variable is finished.
  additional_variable_op_tobe_loaded_name2tensor_.clear();
  return Maybe<void>::Ok();
}

void NNGraph::NewRuntimeBuffers() {
  // NOTE(chengcheng):
  //   1. The BufferSize comes from job_conf.concurrency_width configured by user (default = 128)
  //   2. In Pipeline Parallelism, this value need greater than pipeline stage num for pipelining.
  size_t concurrency_width = job_.job_conf().concurrency_width();
  {
    auto* buffer_mgr = Singleton<BufferMgr<std::shared_ptr<JobInstance>>>::Get();
    buffer_mgr->NewBuffer(GetSourceTickBufferName(name_), concurrency_width);
    buffer_mgr->NewBuffer(GetCallbackNotifierBufferName(name_), concurrency_width);
  }
  {
    auto* buffer_mgr = Singleton<BufferMgr<std::shared_ptr<CriticalSectionInstance>>>::Get();
    buffer_mgr->NewBuffer(GetInputCriticalSectionWaitBufferName(name_), concurrency_width);
    buffer_mgr->NewBuffer(GetInputCriticalSectionCallbackBufferName(name_), concurrency_width);
    buffer_mgr->NewBuffer(GetOutputCriticalSectionWaitBufferName(name_), concurrency_width);
    buffer_mgr->NewBuffer(GetOutputCriticalSectionCallbackBufferName(name_), concurrency_width);
    for (const std::string& input_op_name : inputs_op_names_) {
      buffer_mgr->NewBuffer(GetInputBufferName(name_, input_op_name), concurrency_width);
    }
    for (const std::string& output_op_name : outputs_op_names_) {
      buffer_mgr->NewBuffer(GetOutputBufferName(name_, output_op_name), concurrency_width);
    }
  }
}

void NNGraph::CloseRuntimeBuffers() {
  if (runtime_inited_) {
    {
      auto* buffer_mgr = Singleton<BufferMgr<std::shared_ptr<CriticalSectionInstance>>>::Get();
      for (const std::string& output_op_name : outputs_op_names_) {
        buffer_mgr->Get(GetOutputBufferName(name_, output_op_name))->Close();
      }
      for (const std::string& input_op_name : inputs_op_names_) {
        buffer_mgr->Get(GetInputBufferName(name_, input_op_name))->Close();
      }
      buffer_mgr->Get(GetOutputCriticalSectionCallbackBufferName(name_))->Close();
      buffer_mgr->Get(GetOutputCriticalSectionWaitBufferName(name_))->Close();
      buffer_mgr->Get(GetInputCriticalSectionCallbackBufferName(name_))->Close();
      buffer_mgr->Get(GetInputCriticalSectionWaitBufferName(name_))->Close();
    }
    {
      auto* buffer_mgr = Singleton<BufferMgr<std::shared_ptr<JobInstance>>>::Get();
      buffer_mgr->Get(GetCallbackNotifierBufferName(name_))->Close();
      buffer_mgr->Get(GetSourceTickBufferName(name_))->Close();
    }
  }
}

namespace {

Maybe<void> MakeEagerBlobObjectList(vm::EagerBlobObjectList* blob_list,
                                    const one::TensorTuple& tensor_list) {
  blob_list->reserve(tensor_list.size());
  for (const auto& tensor : tensor_list) {
    CHECK_OR_RETURN(tensor->is_eager())
        << Error::RuntimeError() << "Tensors in nn.Graph should be eager";
    if (tensor->is_global()) {
      blob_list->emplace_back(JUST(JUST(tensor->cur_rank_phy_tensor())->eager_blob_object()));
    } else {
      blob_list->emplace_back(JUST(tensor->eager_blob_object()));
    }
  }
  return Maybe<void>::Ok();
}

}  // namespace

Maybe<void> RunLazyNNGraph(const one::TensorTuple& inputs, const one::TensorTuple& outputs,
                           const one::TensorTuple& parameters,
                           const std::shared_ptr<NNGraph>& nn_graph) {
  CHECK_EQ_OR_RETURN(inputs.size(), nn_graph->inputs_op_names().size())
      << Error::RuntimeError()
      << "Number of inputs and NNGraph::inputs_op_names mismatch. "
         "Size of inputs: "
      << inputs.size()
      << ", size of NNGraph::inputs_op_names: " << nn_graph->inputs_op_names().size();
  CHECK_EQ_OR_RETURN(outputs.size(), nn_graph->outputs_op_names().size())
      << Error::RuntimeError()
      << "Number of outputs and NNGraph::outputs_op_names mismatch. "
         "Size of outputs: "
      << outputs.size()
      << ", size of NNGraph::outputs_op_names: " << nn_graph->outputs_op_names().size();
  // NOTE(chengcheng):
  //   parameters not used in LaunchLazyJobInstrucntion;
  //   the args: parameters is all variable tensor hold by nn.Graph
  //   but the NNGraph::variable_op_size may has FreeEagerTensor as sepcial variable op.
  CHECK_LE_OR_RETURN(parameters.size(), nn_graph->variable_op_size())
      << Error::RuntimeError() << "Parameter size should be less than or equal to variable size";
  for (int i = 0; i < inputs.size(); ++i) {
    // TODO(chengcheng, liufengwei):
    //   use TensorMeta.to_string and equal.
    std::string tensor_meta_str = *JUST(GetTensorMetaString(inputs.at(i)));
    const std::string& static_meta_str = nn_graph->inputs_tensor_meta_str().at(i);
    CHECK_OR_RETURN(static_meta_str == tensor_meta_str)
        << Error::RuntimeError()
        << "nn.Graph ONLY accepts static inputs tensor meta, please check whether your input "
        << "tensor meta each step is the same as the input of first call graph.\nThe excepted "
        << "tensor meta is: " << static_meta_str
        << ", but the actual tensor meta is: " << tensor_meta_str;
  }
  for (int i = 0; i < outputs.size(); ++i) {
    CHECK_OR_RETURN(nn_graph->outputs_tensor_meta_str().at(i)
                    == *JUST(GetTensorMetaString(outputs.at(i))))
        << Error::RuntimeError() << "Output tensor meta string mismatch";
  }
  vm::EagerBlobObjectList input_blobs;
  vm::EagerBlobObjectList output_blobs;
  vm::EagerBlobObjectList var_blobs;
  JUST(MakeEagerBlobObjectList(&input_blobs, inputs));
  JUST(MakeEagerBlobObjectList(&output_blobs, outputs));
  JUST(MakeEagerBlobObjectList(&var_blobs, parameters));
  const auto& input_blob_list_ptr =
      std::make_shared<const vm::EagerBlobObjectList>(std::move(input_blobs));
  const auto& output_blob_list_ptr =
      std::make_shared<const vm::EagerBlobObjectList>(std::move(output_blobs));
  const auto& var_blob_list_ptr =
      std::make_shared<const vm::EagerBlobObjectList>(std::move(var_blobs));
  JUST(PhysicalRun([&](InstructionsBuilder* builder) -> Maybe<void> {
    return builder->LaunchLazyJob(input_blob_list_ptr, output_blob_list_ptr, var_blob_list_ptr,
                                  nn_graph);
  }));
  return Maybe<void>::Ok();
}

Maybe<void> SoftSyncNNGraphBuffers(const one::TensorTuple& buffers,
                                   const std::shared_ptr<NNGraph>& nn_graph) {
  const auto& eager_blob_objects = std::make_shared<vm::EagerBlobObjectList>();
  JUST(MakeEagerBlobObjectList(eager_blob_objects.get(), buffers));
  JUST(PhysicalRun([&](InstructionsBuilder* builder) -> Maybe<void> {
    return builder->SoftSyncNNGraphBuffers(eager_blob_objects, nn_graph);
  }));
  return Maybe<void>::Ok();
}

}  // namespace oneflow<|MERGE_RESOLUTION|>--- conflicted
+++ resolved
@@ -346,24 +346,11 @@
     LOG(ERROR) << "enter master";
     std::vector<Plan> plans(world_size);
     JUST(OpGraph::WithSingleton(&job_, [&]() -> Maybe<void> {
-<<<<<<< HEAD
-      LOG(ERROR) << "enter call compile";
-      auto boxing_task_graph_proto = std::make_shared<BoxingTaskGraphProto>();
-      JUST(BoxingTaskGraph::New())->ToProto(boxing_task_graph_proto.get());
+      auto boxing_task_graph = JUST(BoxingTaskGraph::New());
       // reachable collective boxing task pairs,
       std::vector<HashSet<std::pair<int64_t /*src task_id*/, int64_t /*dst task_id*/>>>
           reachable_cb_pairs(world_size);
       Loop(world_size, [&](size_t i) {
-        LOG(ERROR) << "start compile sub plan " << i;
-        Plan rank_plan;
-        auto* plan = (i > 0) ? &rank_plan : &plan_;
-        auto rank_tc = std::make_unique<TimeCounter<std::chrono::seconds>>(true);
-=======
-      auto boxing_task_graph = JUST(BoxingTaskGraph::New());
-      // reachable collective boxing task pairs,
-      std::vector<HashSet<std::pair<int64_t /*src task_id*/, int64_t /*dst task_id*/>>>
-          reachable_cb_pairs{GlobalProcessCtx::WorldSize()};
-      Loop(GlobalProcessCtx::WorldSize(), [&](size_t i) {
         auto boxing_task_graph_proto = std::make_shared<BoxingTaskGraphProto>();
         auto PickTaskNode = [&]() -> std::function<bool(TaskNode*)> {
           if (i >= kWorkerStartRank) {
@@ -377,9 +364,8 @@
         boxing_task_graph->ToProto(PickTaskNode, boxing_task_graph_proto.get());
         Plan rank_plan;
         auto* plan = (i >= kWorkerStartRank) ? &rank_plan : &plan_;
-        double start = GetCurTime();
->>>>>>> 93a79478
         // TODO(chengcheng): new memory reused by chunk
+        auto rank_tc = std::make_unique<TimeCounter<std::chrono::seconds>>(true);
         CHECK_JUST(
             RankCompiler(boxing_task_graph_proto, i).Compile(variable_op_names_, &job_, plan));
         PlanUtil::GenMemBlockAndChunkWithVariableOpNames4Plan(plan, variable_op_names_);
@@ -452,14 +438,9 @@
   OF_SESSION_BARRIER();
   compile_time_counter->Count("Graph name: " + name_ + " compile and sync plan", 1);
   // NOTE(chengcheng): recovery op_attr
-<<<<<<< HEAD
   // PlanUtil::PopulateOpAttribute(&plan_, plan_.job_id2op_attribute_ref_table());
   compile_time_counter->Count("Graph name: " + name_ + " complete plan", 1);
 
-=======
-  PlanUtil::PopulateOpAttribute(&plan_, plan_.job_id2op_attribute_ref_table());
-  LOG(ERROR) << "compile finished.";
->>>>>>> 93a79478
   return Maybe<void>::Ok();
 }
 
