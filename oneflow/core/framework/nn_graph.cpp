--- conflicted
+++ resolved
@@ -76,18 +76,9 @@
 Maybe<void> NNGraph::Close() {
   if (!is_closed_) {
     VLOG(1) << "Try to close c nn graph name " << name_ << "." << std::endl;
-<<<<<<< HEAD
-    if (runtime_inited_) {
-      CloseRuntimeBuffers();
-      runtime_.reset();
-    }
-    session_ctx_->RemoveGraphFreeEagerTensors(name_);
-    is_closed_ = true;
-=======
     CloseRuntimeBuffers();
     runtime_.reset();
     session_ctx_->RemoveGraphFreeEagerTensors(name_);
->>>>>>> 9c7d1a99
     VLOG(1) << "Finish close c nn graph name " << name_ << "." << std::endl;
 
     session_ctx_.reset();
