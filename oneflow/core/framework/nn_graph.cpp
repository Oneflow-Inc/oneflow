--- conflicted
+++ resolved
@@ -330,12 +330,7 @@
     auto iter = variable_op_name2tensor_.find(var_name);
     CHECK_OR_RETURN(iter != variable_op_name2tensor_.end()) << var_name << " not found.";
     std::shared_ptr<one::Tensor> tensor = iter->second;
-<<<<<<< HEAD
-    Blob* var_blob = nullptr;
-
-=======
     vm::EagerBlobObject* var_blob = nullptr;
->>>>>>> e0304a75
     if (plan_.job_id2op_attribute_ref_table().at(job_id).op_name2op_attribute().find(var_name)
         == plan_.job_id2op_attribute_ref_table().at(job_id).op_name2op_attribute().end()) {
       // Deal with variable tensor not used in nn.Graph build.
@@ -344,15 +339,9 @@
           << " is not existed in job, so it's not created in nn.Graph and cannot be NULL.";
       if (tensor->is_consistent()) {
         const std::shared_ptr<one::MirroredTensor> local_var = JUST(tensor->cur_rank_phy_tensor());
-<<<<<<< HEAD
-        var_blob = JUST(local_var->eager_blob_object())->mut_blob();
-      } else {
-        var_blob = JUST(tensor->eager_blob_object())->mut_blob();
-=======
         var_blob = JUST(local_var->eager_blob_object()).get();
       } else {
         var_blob = JUST(tensor->eager_blob_object()).get();
->>>>>>> e0304a75
       }
     } else if (/*is_null=*/!tensor) {
       // Deal with tensors which are not in the nn.Module.
