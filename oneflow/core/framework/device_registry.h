/*
Copyright 2020 The OneFlow Authors. All rights reserved.

Licensed under the Apache License, Version 2.0 (the "License");
you may not use this file except in compliance with the License.
You may obtain a copy of the License at

    http://www.apache.org/licenses/LICENSE-2.0

Unless required by applicable law or agreed to in writing, software
distributed under the License is distributed on an "AS IS" BASIS,
WITHOUT WARRANTIES OR CONDITIONS OF ANY KIND, either express or implied.
See the License for the specific language governing permissions and
limitations under the License.
*/
#ifndef ONEFLOW_CORE_FRAMEWORK_DEVICE_REGISTRY_H_
#define ONEFLOW_CORE_FRAMEWORK_DEVICE_REGISTRY_H_

#include "oneflow/core/common/util.h"
<<<<<<< HEAD
#include "oneflow/core/common/device_type.pb.h"
=======
#include "oneflow/core/common/maybe.h"
#include "oneflow/core/common/device_type.h"
>>>>>>> 5a333ff0

namespace std {

template<>
struct hash<::oneflow::DeviceType> {
  std::size_t operator()(const ::oneflow::DeviceType& device_type) const {
    return std::hash<size_t>{}(static_cast<size_t>(device_type));
  }
};

}  // namespace std

namespace oneflow {

using DumpVersionInfoFn = std::function<void()>;

class DeviceRegistry final {
 public:
  DeviceRegistry(DeviceType dev_type) : dev_type_(dev_type) {}
  DeviceRegistry& SetDumpVersionInfoFn(DumpVersionInfoFn func);
  DeviceRegistry& SetDeviceTag(std::string dev_tag);

 private:
  DeviceType dev_type_;
};

}  // namespace oneflow

#endif  // ONEFLOW_CORE_FRAMEWORK_DEVICE_REGISTRY_H_<|MERGE_RESOLUTION|>--- conflicted
+++ resolved
@@ -17,23 +17,9 @@
 #define ONEFLOW_CORE_FRAMEWORK_DEVICE_REGISTRY_H_
 
 #include "oneflow/core/common/util.h"
-<<<<<<< HEAD
 #include "oneflow/core/common/device_type.pb.h"
-=======
 #include "oneflow/core/common/maybe.h"
 #include "oneflow/core/common/device_type.h"
->>>>>>> 5a333ff0
-
-namespace std {
-
-template<>
-struct hash<::oneflow::DeviceType> {
-  std::size_t operator()(const ::oneflow::DeviceType& device_type) const {
-    return std::hash<size_t>{}(static_cast<size_t>(device_type));
-  }
-};
-
-}  // namespace std
 
 namespace oneflow {
 
