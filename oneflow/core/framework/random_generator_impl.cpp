/*
Copyright 2020 The OneFlow Authors. All rights reserved.

Licensed under the Apache License, Version 2.0 (the "License");
you may not use this file except in compliance with the License.
You may obtain a copy of the License at

    http://www.apache.org/licenses/LICENSE-2.0

Unless required by applicable law or agreed to in writing, software
distributed under the License is distributed on an "AS IS" BASIS,
WITHOUT WARRANTIES OR CONDITIONS OF ANY KIND, either express or implied.
See the License for the specific language governing permissions and
limitations under the License.
*/
#include "oneflow/core/framework/random_generator_impl.h"

#include "oneflow/core/common/container_util.h"
#include "oneflow/core/common/util.h"
#include "oneflow/core/common/cpp_attribute.h"
#include "oneflow/core/common/str_util.h"
#include "oneflow/core/framework/device.h"
#include "oneflow/core/framework/instructions_builder.h"
#include "oneflow/core/framework/tensor_util.h"
#include "oneflow/core/functional/functional.h"
#include "oneflow/core/vm/virtual_machine.h"
#include "oneflow/core/vm/vm_util.h"
#include "oneflow/core/platform/include/pthread_fork.h"
#include "oneflow/core/ep/cuda/cuda_stream.h"
#ifdef WITH_CUDA
#include "oneflow/core/device/cuda_util.h"
#include <cuda.h>
#include <cuda_runtime.h>
#endif  // WITH_CUDA

namespace oneflow {
namespace one {

namespace {

Maybe<void> CPUSynchronize() {
  if (Singleton<VirtualMachine>::Get() != nullptr) { return vm::CurrentRankSync(); }
  return Maybe<void>::Ok();
}

}  // namespace

struct CPUGeneratorState {
  static constexpr int64_t state_size = std::mt19937::state_size;  // 624
  int64_t states[state_size] = {};
  int64_t seed = 0;
};
constexpr int64_t CPUGeneratorState::state_size;

void CPUGeneratorImpl::set_current_seed(uint64_t seed) {
  CHECK_JUST(CPUSynchronize());
  seed_ = seed;
  engine_.seed(seed_);
  torch_engine_ = pytorch_mt19937_engine(seed);
}

Maybe<Tensor> CPUGeneratorImpl::GetState() const {
  JUST(CPUSynchronize());
  CPUGeneratorState state;
  const auto& device = JUST(Device::New("cpu"));
  const auto& tensor_state =
      JUST(functional::Empty(Shape{sizeof(state)}, DType::UInt8(), device, /*pin_memory=*/false));

  std::stringstream ss;
  ss << engine_;
  std::vector<std::string> splits;
  Split(ss.str(), " ", [&](std::string&& s) { splits.emplace_back(s); });
  // The last element in `splits` indicates state size, not state.
  if (splits.size() != CPUGeneratorState::state_size + 1) {
    return Error::RuntimeError() << "std::mt19937 state size should be "
                                 << CPUGeneratorState::state_size << ", but got "
                                 << splits.size() - 1;
  }
  for (int i = 0; i < CPUGeneratorState::state_size; ++i) {
    state.states[i] = std::atoll(JUST(VectorAt(splits, i)).data());
  }
  state.seed = current_seed();

  const auto& callback = [&](ep::Stream*,
                             const std::shared_ptr<vm::EagerBlobObject>& eager_blob_object) {
    memcpy(eager_blob_object->mut_dptr(), &state, sizeof(state));
  };
  JUST(SyncAccessTensorWithTimeOut(tensor_state, callback, "mut"));
  return tensor_state;
}

Maybe<void> CPUGeneratorImpl::SetState(const std::shared_ptr<Tensor>& tensor_state) {
  JUST(CPUSynchronize());
  const auto& device = JUST(tensor_state->device());
  if (device->type() != "cpu") {
    return Error::RuntimeError() << "Generator state should be host tensor.";
  }
  if (tensor_state->dtype() != DType::UInt8()) {
    return Error::RuntimeError() << "Generator state should be dtype=flow.uint8";
  }
  CPUGeneratorState state;
  if (tensor_state->shape()->elem_cnt() != sizeof(state)) {
    return Error::RuntimeError() << "Tensor state size is not match for CPU generator. It needs "
                                 << sizeof(state) << ", but got "
                                 << tensor_state->shape()->elem_cnt();
  }
  const auto& callback = [&](ep::Stream*,
                             const std::shared_ptr<vm::EagerBlobObject>& eager_blob_object) {
    memcpy(reinterpret_cast<void*>(&state), eager_blob_object->dptr(), sizeof(state));
  };
  JUST(SyncAccessTensorWithTimeOut(tensor_state, callback, "const"));

  // set_current_seed(state.seed);
  seed_ = state.seed;

  std::stringstream ss;
  for (int i = 0; i < CPUGeneratorState::state_size; ++i) { ss << state.states[i] << " "; }
  ss << CPUGeneratorState::state_size;
  ss >> engine_;
  return Maybe<void>::Ok();
}

#ifdef WITH_CUDA
namespace {

int GetThreadNum(const cudaDeviceProp& prop) {
  switch (prop.major) {
    case 3:  // Kepler
      return 2 * 192;
    case 5:  // Maxwell
      return 2 * 128;
    case 6:  // Pascal
      if ((prop.minor == 1) || (prop.minor == 2)) {
        return 2 * 128;
      } else {
        return 2 * 64;
      }
    case 7:  // Volta and Turing
      return 2 * 64;
    default: return 2 * 64;
  }
}

}  // namespace

CUDAGeneratorImpl::CUDAGeneratorImpl(uint64_t seed, int device_index)
    : DeviceGeneratorImpl(seed, DeviceType::kCUDA, device_index), philox_offset_per_thread_(0) {
  cudaDeviceProp prop;  // NOLINT
  OF_CUDA_CHECK(cudaGetDeviceProperties(&prop, device_index));
  max_block_num_ = prop.multiProcessorCount;
  max_thread_num_ = GetThreadNum(prop);
}

void CUDAGeneratorImpl::set_current_seed(uint64_t seed) {
  CHECK_JUST(CPUSynchronize());
  seed_ = seed;
  philox_offset_per_thread_ = 0;
}

std::tuple<uint64_t, dim3, dim3> CUDAGeneratorImpl::CalcExecutionPolicy(int64_t total_elements,
                                                                        ep::CudaStream* stream) {
  // NOTE(Liang Depeng): the implementation is modified from
  // https://github.com/pytorch/pytorch/blob/master/aten/src/ATen/native/cuda/DistributionTemplates.h

  const uint64_t numel = static_cast<uint64_t>(total_elements);
  const uint32_t block_size = 256;  // block_size_bound
  // number of randoms given by distributions like curand_uniform4, curand_uniform2_double
  // used in calculating philox offset.
  const uint32_t curand4_engine_calls = 4;
  const uint32_t unroll = curand4_engine_calls;
  dim3 dim_block(block_size);
  dim3 grid((numel + block_size - 1) / block_size);
  uint32_t blocks_per_sm = stream->device_properties().maxThreadsPerMultiProcessor / block_size;
  grid.x = std::min(
      static_cast<uint32_t>(stream->device_properties().multiProcessorCount) * blocks_per_sm,
      grid.x);
  // number of times random will be generated per thread, to offset philox counter in thc random
  // state
  uint64_t counter_offset =
      ((numel - 1) / (block_size * grid.x * unroll) + 1) * curand4_engine_calls;
  return std::make_tuple(counter_offset, grid, dim_block);
}

// NOTE(Liang Depeng): The implementation of ` CUDAGeneratorImpl::get_philox_offset` is modified
// from
//      https://github.com/pytorch/pytorch/blob/master/aten/src/ATen/cuda/CUDAGeneratorImpl.cpp#L269
//      in order to make distribution related cuda kernels to have the same output as pytorch
//      when setting the same seed.
uint64_t CUDAGeneratorImpl::get_philox_offset(uint64_t increment) {
  std::lock_guard<std::mutex> lock(mutex_);
  // rounds increment up to the nearest multiple of 4
  increment = ((increment + 3) / 4) * 4;
  CHECK_EQ(this->philox_offset_per_thread_ % 4, 0);
  uint64_t offset = this->philox_offset_per_thread_;
  this->philox_offset_per_thread_ += increment;
  return offset;
}

Maybe<Tensor> CUDAGeneratorImpl::GetState() const {
  JUST(CPUSynchronize());
  // NOTE: The RNG state comprises the seed, and an offset used for Philox.
  // The following line is just here for aligning Pytorch and it is also no
  // practical effect in Pytorch just for backward compatibility reason.
  // For more details pls refer to:
  // https://github.com/pytorch/pytorch/blob/v1.13.1/aten/src/ATen/cuda/CUDAGeneratorImpl.cpp#L152
  static const size_t states_size = 200 * sizeof(4120);
  static const size_t seed_size = sizeof(uint64_t);
  static const size_t offset_size = sizeof(int64_t);
  static const size_t total_size = states_size + seed_size + offset_size;
  const auto& device = JUST(Device::New("cpu"));
  const auto& tensor_state =
      JUST(functional::Empty(Shape{total_size}, DType::UInt8(), device, /*pin_memory=*/false));

  const auto& callback = [&](ep::Stream*,
                             const std::shared_ptr<vm::EagerBlobObject>& eager_blob_object) {
    memset(static_cast<uint8_t*>(eager_blob_object->mut_dptr()), -1, states_size);
    memcpy(static_cast<uint8_t*>(eager_blob_object->mut_dptr()) + states_size, &seed_, seed_size);
    memcpy(static_cast<uint8_t*>(eager_blob_object->mut_dptr()) + states_size + seed_size,
           &philox_offset_per_thread_, offset_size);
  };
  JUST(SyncAccessTensorWithTimeOut(tensor_state, callback, "mut"));
  return tensor_state;
}

Maybe<void> CUDAGeneratorImpl::SetState(const std::shared_ptr<Tensor>& tensor_state) {
  static const size_t states_size = 200 * sizeof(4120);  // this line is just here for BC reason
  static const size_t seed_size = sizeof(uint64_t);
  static const size_t offset_size = sizeof(int64_t);
  static const size_t total_size = states_size + seed_size + offset_size;

  const auto& device = JUST(tensor_state->device());
  if (device->type() != "cpu") {
    return Error::RuntimeError() << "Generator state should be host tensor.";
  }
  if (tensor_state->dtype() != DType::UInt8()) {
    return Error::RuntimeError() << "Generator state should be dtype=flow.uint8";
  }
  if (tensor_state->shape()->elem_cnt() != total_size) {
    return Error::RuntimeError() << "Tensor state size is not match for CUDA generator. It needs "
                                 << total_size << ", but got " << tensor_state->shape()->elem_cnt();
  }

  JUST(CPUSynchronize());
  const auto& callback = [&](ep::Stream*,
                             const std::shared_ptr<vm::EagerBlobObject>& eager_blob_object) {
    const uint8_t* data = static_cast<const uint8_t*>(eager_blob_object->dptr());
    // Do not use set_current_seed() since synchronization will lead to deadlock.
    seed_ = *((uint64_t*)(data + states_size));
    philox_offset_per_thread_ = *((uint64_t*)(data + states_size + seed_size));
  };
  JUST(SyncAccessTensorWithTimeOut(tensor_state, callback, "const"));
  return Maybe<void>::Ok();
}
#endif  // WITH_CUDA

void AutoGeneratorImpl::set_current_seed(uint64_t seed) {
  CHECK_JUST(CPUSynchronize());
  std::lock_guard<std::mutex> lock(mutex_);
  seed_ = seed;
  for (const auto& it : generators_) {
    if (unlikely(pthread_fork::IsForkedSubProcess() && it.first.device_type == kCUDA)) { continue; }
    it.second->set_current_seed(seed);
  }
}

struct AutoGeneratorState {
  uint64_t seed = 0;
  int64_t num = 0;
  int64_t device_tag_length = 0;
  int64_t state_length = 0;
  // std::vector<int64_t> state_sizes[num];
  // std::vector<uint8_t> device_tags[device_tag_length];
  // std::vector<uint8_t> states[state_sizes[0] + state_sizes[1] + ... + state_sizes[num - 1]]
};

Maybe<Tensor> AutoGeneratorImpl::GetState() const {
  JUST(CPUSynchronize());
  std::lock_guard<std::mutex> lock(mutex_);

  AutoGeneratorState state;
  state.seed = current_seed();
  state.num = generators_.size();

  state.state_length = 0;
  std::vector<std::shared_ptr<Tensor>> tensor_states;
  std::vector<int64_t> state_sizes;
  state_sizes.reserve(generators_.size());
  for (auto it = generators_.begin(); it != generators_.end(); ++it) {
    const auto& tensor_state = JUST(it->second->GetState());
    tensor_states.emplace_back(tensor_state);
    state_sizes.emplace_back(tensor_state->shape()->elem_cnt());
    state.state_length += state_sizes.back();
  }

  std::stringstream ss;
  auto it = generators_.begin();
  if (it != generators_.end()) {
    ss << JUST(it->second->device())->ToString();
    ++it;
  }
  for (; it != generators_.end(); ++it) { ss << "," << JUST(it->second->device())->ToString(); }
  std::string device_tags = ss.str();
  state.device_tag_length = device_tags.size();

  int64_t total_size =
      sizeof(state) + state.num * sizeof(int64_t) + state.device_tag_length + state.state_length;
  std::vector<uint8_t> buffer(total_size);
  {
    uint8_t* data = buffer.data();
    memcpy(data, &state, sizeof(state));
    data += sizeof(state);
    memcpy(data, state_sizes.data(), state.num * sizeof(int64_t));
    data += state.num * sizeof(int64_t);
    memcpy(data, device_tags.data(), state.device_tag_length);
    data += state.device_tag_length;
    for (int i = 0; i < tensor_states.size(); ++i) {
      const auto& tensor = tensor_states[i];
      const auto& callback = [&data, &state_sizes, i](
                                 ep::Stream*,
                                 const std::shared_ptr<vm::EagerBlobObject>& eager_blob_object) {
        memcpy(data, eager_blob_object->dptr(), state_sizes.at(i));
      };
      JUST(SyncAccessTensorWithTimeOut(tensor, callback, "const"));
      data += JUST(VectorAt(state_sizes, i));
    }
  }
  const auto& device = JUST(Device::New("cpu"));
  const auto& tensor_state =
      JUST(functional::Empty(Shape{total_size}, DType::UInt8(), device, /*pin_memory=*/false));
  const auto& callback = [&buffer, &total_size](
                             ep::Stream*,
                             const std::shared_ptr<vm::EagerBlobObject>& eager_blob_object) {
    memcpy(eager_blob_object->mut_dptr(), buffer.data(), total_size);
  };
  JUST(SyncAccessTensorWithTimeOut(tensor_state, callback, "mut"));
  return tensor_state;
}

Maybe<void> AutoGeneratorImpl::SetState(const std::shared_ptr<Tensor>& tensor_state) {
  const auto& device = JUST(tensor_state->device());
  if (device->type() != "cpu") {
    return Error::RuntimeError() << "Generator state should be host tensor.";
  }
  if (tensor_state->dtype() != DType::UInt8()) {
    return Error::RuntimeError() << "Generator state should be dtype=flow.uint8";
  }
  AutoGeneratorState state;
  int64_t total_size = tensor_state->shape()->elem_cnt();
  std::vector<uint8_t> buffer(total_size);
  const auto& callback = [&buffer, &total_size](
                             ep::Stream*,
                             const std::shared_ptr<vm::EagerBlobObject>& eager_blob_object) {
    memcpy(buffer.data(), eager_blob_object->dptr(), total_size);
  };
  JUST(SyncAccessTensorWithTimeOut(tensor_state, callback, "const"));

  const uint8_t* data = buffer.data();
  memcpy(reinterpret_cast<void*>(&state), data, sizeof(state));
  if (total_size
      != sizeof(state) + state.num * sizeof(int64_t) + state.device_tag_length
             + state.state_length) {
    return Error::RuntimeError() << "Invalid auto generator state, size is not match.";
  }
  data += sizeof(state);
  std::vector<int64_t> state_sizes(state.num);
  memcpy(state_sizes.data(), data, state.num * sizeof(int64_t));
  data += state.num * sizeof(int64_t);
  std::string device_tags;
  device_tags.resize(state.device_tag_length);
  memcpy(const_cast<char*>(device_tags.data()), data, state.device_tag_length);
  data += state.device_tag_length;
  std::vector<std::shared_ptr<Tensor>> tensor_states(state.num);
  for (int i = 0; i < state.num; ++i) {
    int64_t state_size = JUST(VectorAt(state_sizes, i));
    tensor_states[i] =
        JUST(functional::Empty(Shape{state_size}, DType::UInt8(), device, /*pin_memory=*/false));
    const auto& callback = [&data, &state_size](
                               ep::Stream*,
                               const std::shared_ptr<vm::EagerBlobObject>& eager_blob_object) {
      memcpy(eager_blob_object->mut_dptr(), data, state_size);
    };
    JUST(SyncAccessTensorWithTimeOut(tensor_states[i], callback, "mut"));
    data += state_size;
  }

  // set current seed.
  set_current_seed(state.seed);

  std::vector<std::string> splits;
  Split(device_tags, ",", [&](std::string&& s) { splits.emplace_back(s); });
  if (splits.size() != state.num) {
    return Error::RuntimeError() << "Invalid auto generator state. The number of state is "
                                 << state.num << ", but device tags number is " << splits.size();
  }
  JUST(CPUSynchronize());
  std::lock_guard<std::mutex> lock(mutex_);

  for (int i = 0; i < splits.size(); ++i) {
<<<<<<< HEAD
    const auto& device = JUST(Device::ParseAndNew(splits.at(i)));
=======
    const auto& device = JUST(Device::ParseAndNew(splits[i]));
>>>>>>> 87e39456
    detail::DeviceKey device_key;
    device_key.device_type = JUST(DeviceType4DeviceTag(device->type()));
    device_key.device_index = device->device_id();
    auto it = generators_.find(device_key);
    if (it == generators_.end()) {
      it = generators_
               .emplace(device_key, JUST(detail::MakeGeneratorImpl(seed_, device_key.device_type,
                                                                   device_key.device_index)))
               .first;
    }
    JUST(it->second->SetState(JUST(VectorAt(tensor_states, i))));
  }
  return Maybe<void>::Ok();
}

namespace detail {

bool operator==(const DeviceKey& k1, const DeviceKey& k2) {
  return k1.device_type == k2.device_type && k1.device_index == k2.device_index;
}

size_t DeviceKeyHash::operator()(const DeviceKey& key) const {
  return (static_cast<uint64_t>(key.device_type) << 10) + key.device_index;
}

template<>
DeviceKey MakeDeviceKey<CPUGeneratorImpl>(int device_index) {
  if (device_index < 0) { device_index = 0; }
  DeviceKey device_key;
  device_key.device_type = DeviceType::kCPU;
  device_key.device_index = device_index;
  return device_key;
}

template<>
Maybe<CPUGeneratorImpl> MakeGeneratorImpl<CPUGeneratorImpl>(uint64_t seed, int device_index) {
  return std::make_shared<CPUGeneratorImpl>(seed);
}

#ifdef WITH_CUDA

template<>
DeviceKey MakeDeviceKey<CUDAGeneratorImpl>(int device_index) {
  if (device_index == -1) { device_index = GetCudaDeviceIndex(); }
  DeviceKey device_key;
  device_key.device_type = DeviceType::kCUDA;
  device_key.device_index = device_index;
  return device_key;
}

template<>
Maybe<CUDAGeneratorImpl> MakeGeneratorImpl<CUDAGeneratorImpl>(uint64_t seed, int device_index) {
  CHECK_OR_RETURN(device_index >= 0 && device_index < GetCudaDeviceCount())
      << "Invalid device index " << device_index;
  return std::make_shared<CUDAGeneratorImpl>(seed, device_index);
}
#endif  // WITH_CUDA

Maybe<GeneratorImpl> MakeGeneratorImpl(uint64_t seed, DeviceType device_type, int device_index) {
  std::shared_ptr<GeneratorImpl> impl;
  switch (device_type) {
    case kCPU: {
      impl = JUST(MakeGeneratorImpl<CPUGeneratorImpl>(seed, device_index));
      break;
    }
#ifdef WITH_CUDA
    case kCUDA: {
      impl = JUST(MakeGeneratorImpl<CUDAGeneratorImpl>(seed, device_index));
      break;
    }
#endif  // WITH_CUDA
    default:
      return Error::RuntimeError() << "Can not make generator for device type " << device_type;
  }
  return impl;
}

}  // namespace detail

}  // namespace one
}  // namespace oneflow<|MERGE_RESOLUTION|>--- conflicted
+++ resolved
@@ -396,11 +396,7 @@
   std::lock_guard<std::mutex> lock(mutex_);
 
   for (int i = 0; i < splits.size(); ++i) {
-<<<<<<< HEAD
-    const auto& device = JUST(Device::ParseAndNew(splits.at(i)));
-=======
     const auto& device = JUST(Device::ParseAndNew(splits[i]));
->>>>>>> 87e39456
     detail::DeviceKey device_key;
     device_key.device_type = JUST(DeviceType4DeviceTag(device->type()));
     device_key.device_index = device->device_id();
