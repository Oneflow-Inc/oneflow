/*
Copyright 2020 The OneFlow Authors. All rights reserved.

Licensed under the Apache License, Version 2.0 (the "License");
you may not use this file except in compliance with the License.
You may obtain a copy of the License at

    http://www.apache.org/licenses/LICENSE-2.0

Unless required by applicable law or agreed to in writing, software
distributed under the License is distributed on an "AS IS" BASIS,
WITHOUT WARRANTIES OR CONDITIONS OF ANY KIND, either express or implied.
See the License for the specific language governing permissions and
limitations under the License.
*/
#include "oneflow/core/framework/random_generator_impl.h"

#include "oneflow/core/common/util.h"
#include "oneflow/core/common/cpp_attribute.h"
#include "oneflow/core/common/str_util.h"
#include "oneflow/core/framework/device.h"
#include "oneflow/core/framework/instructions_builder.h"
#include "oneflow/core/framework/tensor_util.h"
#include "oneflow/core/functional/functional.h"
#include "oneflow/core/vm/virtual_machine.h"
#include "oneflow/core/vm/vm_util.h"
#include "oneflow/core/platform/include/pthread_fork.h"
#include "oneflow/core/ep/cuda/cuda_stream.h"
#ifdef WITH_CUDA
#include "oneflow/core/device/cuda_util.h"
#include <cuda.h>
#include <cuda_runtime.h>
#endif  // WITH_CUDA

namespace oneflow {
namespace one {

namespace {

Maybe<void> CPUSynchronize() {
  if (Singleton<VirtualMachine>::Get() != nullptr) { return vm::CurrentRankSync(); }
  return Maybe<void>::Ok();
}

}  // namespace

struct CPUGeneratorState {
  static constexpr int64_t state_size = std::mt19937::state_size;  // 624
  int64_t states[state_size] = {};
  int64_t seed = 0;
};
constexpr int64_t CPUGeneratorState::state_size;

void CPUGeneratorImpl::set_current_seed(uint64_t seed) {
  CHECK_JUST(CPUSynchronize());
  seed_ = seed;
  engine_.seed(seed_);
  torch_engine_ = pytorch_mt19937_engine(seed);
}

Maybe<Tensor> CPUGeneratorImpl::GetState() const {
  JUST(CPUSynchronize());
  CPUGeneratorState state;
  const auto& device = JUST(Device::New("cpu"));
  const auto& tensor_state =
      JUST(functional::Empty(Shape{sizeof(state)}, DType::UInt8(), device, /*pin_memory=*/false));

  std::stringstream ss;
  ss << engine_;
  std::vector<std::string> splits;
  Split(ss.str(), " ", [&](std::string&& s) { splits.emplace_back(s); });
  // The last element in `splits` indicates state size, not state.
  if (splits.size() != CPUGeneratorState::state_size + 1) {
    return Error::RuntimeError() << "std::mt19937 state size should be "
                                 << CPUGeneratorState::state_size << ", but got "
                                 << splits.size() - 1;
  }
  for (int i = 0; i < CPUGeneratorState::state_size; ++i) {
    state.states[i] = std::atoll(splits.at(i).data());
  }
  state.seed = current_seed();

  const auto& callback = [&](ep::Stream*,
                             const std::shared_ptr<vm::EagerBlobObject>& eager_blob_object) {
    memcpy(eager_blob_object->mut_dptr(), &state, sizeof(state));
  };
  JUST(SyncAccessTensorWithTimeOut(tensor_state, callback, "mut"));
  return tensor_state;
}

Maybe<void> CPUGeneratorImpl::SetState(const std::shared_ptr<Tensor>& tensor_state) {
  JUST(CPUSynchronize());
  const auto& device = JUST(tensor_state->device());
  if (device->type() != "cpu") {
    return Error::RuntimeError() << "Generator state should be host tensor.";
  }
  if (tensor_state->dtype() != DType::UInt8()) {
    return Error::RuntimeError() << "Generator state should be dtype=flow.uint8";
  }
  CPUGeneratorState state;
  if (tensor_state->shape()->elem_cnt() != sizeof(state)) {
    return Error::RuntimeError() << "Tensor state size is not match for CPU generator. It needs "
                                 << sizeof(state) << ", but got "
                                 << tensor_state->shape()->elem_cnt();
  }
  const auto& callback = [&](ep::Stream*,
                             const std::shared_ptr<vm::EagerBlobObject>& eager_blob_object) {
    memcpy(reinterpret_cast<void*>(&state), eager_blob_object->dptr(), sizeof(state));
  };
  JUST(SyncAccessTensorWithTimeOut(tensor_state, callback, "const"));

  // set_current_seed(state.seed);
  seed_ = state.seed;

  std::stringstream ss;
  for (int i = 0; i < CPUGeneratorState::state_size; ++i) { ss << state.states[i] << " "; }
  ss << CPUGeneratorState::state_size;
  ss >> engine_;
  return Maybe<void>::Ok();
}

#ifdef WITH_CUDA
namespace {

int GetThreadNum(const cudaDeviceProp& prop) {
  switch (prop.major) {
    case 3:  // Kepler
      return 2 * 192;
    case 5:  // Maxwell
      return 2 * 128;
    case 6:  // Pascal
      if ((prop.minor == 1) || (prop.minor == 2)) {
        return 2 * 128;
      } else {
        return 2 * 64;
      }
    case 7:  // Volta and Turing
      return 2 * 64;
    default: return 2 * 64;
  }
}

}  // namespace

CUDAGeneratorImpl::CUDAGeneratorImpl(uint64_t seed, int device_index)
    : DeviceGeneratorImpl(seed, DeviceType::kCUDA, device_index), philox_offset_per_thread_(0) {
  cudaDeviceProp prop;
  OF_CUDA_CHECK(cudaGetDeviceProperties(&prop, device_index));
  max_block_num_ = prop.multiProcessorCount;
  max_thread_num_ = GetThreadNum(prop);
}

void CUDAGeneratorImpl::set_current_seed(uint64_t seed) {
  CHECK_JUST(CPUSynchronize());
  seed_ = seed;
  philox_offset_per_thread_ = 0;
}

std::tuple<uint64_t, dim3, dim3> CUDAGeneratorImpl::CalcExecutionPolicy(int64_t total_elements,
                                                                        ep::CudaStream* stream) {
  // NOTE(Liang Depeng): the implementation is modified from
  // https://github.com/pytorch/pytorch/blob/master/aten/src/ATen/native/cuda/DistributionTemplates.h

  const uint64_t numel = static_cast<uint64_t>(total_elements);
  const uint32_t block_size = 256;  // block_size_bound
  // number of randoms given by distributions like curand_uniform4, curand_uniform2_double
  // used in calculating philox offset.
  const uint32_t curand4_engine_calls = 4;
  const uint32_t unroll = curand4_engine_calls;
  dim3 dim_block(block_size);
  dim3 grid((numel + block_size - 1) / block_size);
  uint32_t blocks_per_sm = stream->device_properties().maxThreadsPerMultiProcessor / block_size;
  grid.x = std::min(
      static_cast<uint32_t>(stream->device_properties().multiProcessorCount) * blocks_per_sm,
      grid.x);
  // number of times random will be generated per thread, to offset philox counter in thc random
  // state
  uint64_t counter_offset =
      ((numel - 1) / (block_size * grid.x * unroll) + 1) * curand4_engine_calls;
  return std::make_tuple(counter_offset, grid, dim_block);
}

// NOTE(Liang Depeng): The implementation of ` CUDAGeneratorImpl::get_philox_offset` is modified
// from
//      https://github.com/pytorch/pytorch/blob/master/aten/src/ATen/cuda/CUDAGeneratorImpl.cpp#L269
//      in order to make distribution related cuda kernels to have the same output as pytorch
//      when setting the same seed.
uint64_t CUDAGeneratorImpl::get_philox_offset(uint64_t increment) {
  std::lock_guard<std::mutex> lock(mutex_);
  // rounds increment up to the nearest multiple of 4
  increment = ((increment + 3) / 4) * 4;
  CHECK_EQ(this->philox_offset_per_thread_ % 4, 0);
  uint64_t offset = this->philox_offset_per_thread_;
  this->philox_offset_per_thread_ += increment;
  return offset;
}

Maybe<Tensor> CUDAGeneratorImpl::GetState() const {
  JUST(CPUSynchronize());
  // NOTE: The RNG state comprises the seed, and an offset used for Philox.
  // The following line is just here for aligning Pytorch and it is also no
  // practical effect in Pytorch just for backward compatibility reason.
  // For more details pls refer to:
  // https://github.com/pytorch/pytorch/blob/v1.13.1/aten/src/ATen/cuda/CUDAGeneratorImpl.cpp#L152
  static const size_t states_size = 200 * sizeof(4120);
  static const size_t seed_size = sizeof(uint64_t);
  static const size_t offset_size = sizeof(int64_t);
  static const size_t total_size = states_size + seed_size + offset_size;
  const auto& device = JUST(Device::New("cpu"));
  const auto& tensor_state =
      JUST(functional::Empty(Shape{total_size}, DType::UInt8(), device, /*pin_memory=*/false));

  const auto& callback = [&](ep::Stream*,
                             const std::shared_ptr<vm::EagerBlobObject>& eager_blob_object) {
    memset(static_cast<uint8_t*>(eager_blob_object->mut_dptr()), -1, states_size);
    memcpy(static_cast<uint8_t*>(eager_blob_object->mut_dptr()) + states_size, &seed_, seed_size);
    memcpy(static_cast<uint8_t*>(eager_blob_object->mut_dptr()) + states_size + seed_size,
           &philox_offset_per_thread_, offset_size);
  };
  JUST(SyncAccessTensorWithTimeOut(tensor_state, callback, "mut"));
  return tensor_state;
}

Maybe<void> CUDAGeneratorImpl::SetState(const std::shared_ptr<Tensor>& tensor_state) {
  static const size_t states_size = 200 * sizeof(4120);  // this line is just here for BC reason
  static const size_t seed_size = sizeof(uint64_t);
  static const size_t offset_size = sizeof(int64_t);
  static const size_t total_size = states_size + seed_size + offset_size;

  const auto& device = JUST(tensor_state->device());
  if (device->type() != "cpu") {
    return Error::RuntimeError() << "Generator state should be host tensor.";
  }
  if (tensor_state->dtype() != DType::UInt8()) {
    return Error::RuntimeError() << "Generator state should be dtype=flow.uint8";
  }
  if (tensor_state->shape()->elem_cnt() != total_size) {
    return Error::RuntimeError() << "Tensor state size is not match for CUDA generator. It needs "
                                 << total_size << ", but got " << tensor_state->shape()->elem_cnt();
  }

  JUST(CPUSynchronize());
  const auto& callback = [&](ep::Stream*,
                             const std::shared_ptr<vm::EagerBlobObject>& eager_blob_object) {
    const uint8_t* data = static_cast<const uint8_t*>(eager_blob_object->dptr());
    // Do not use set_current_seed() since synchronization will lead to deadlock.
    seed_ = *((uint64_t*)(data + states_size));
    philox_offset_per_thread_ = *((uint64_t*)(data + states_size + seed_size));
  };
  JUST(SyncAccessTensorWithTimeOut(tensor_state, callback, "const"));
  return Maybe<void>::Ok();
}
#endif  // WITH_CUDA

void AutoGeneratorImpl::set_current_seed(uint64_t seed) {
  CHECK_JUST(CPUSynchronize());
  std::lock_guard<std::mutex> lock(mutex_);
  seed_ = seed;
  for (const auto& it : generators_) {
    if (unlikely(pthread_fork::IsForkedSubProcess() && it.first.device_type == kCUDA)) { continue; }
    it.second->set_current_seed(seed);
  }
}

struct AutoGeneratorState {
  uint64_t seed = 0;
  int64_t num = 0;
  int64_t device_tag_length = 0;
  int64_t state_length = 0;
  // std::vector<int64_t> state_sizes[num];
  // std::vector<uint8_t> device_tags[device_tag_length];
  // std::vector<uint8_t> states[state_sizes[0] + state_sizes[1] + ... + state_sizes[num - 1]]
};

Maybe<Tensor> AutoGeneratorImpl::GetState() const {
  JUST(CPUSynchronize());
  std::lock_guard<std::mutex> lock(mutex_);

  AutoGeneratorState state;
  state.seed = current_seed();
  state.num = generators_.size();

  state.state_length = 0;
  std::vector<std::shared_ptr<Tensor>> tensor_states;
  std::vector<int64_t> state_sizes;
  state_sizes.reserve(generators_.size());
  for (auto it = generators_.begin(); it != generators_.end(); ++it) {
    const auto& tensor_state = JUST(it->second->GetState());
    tensor_states.emplace_back(tensor_state);
    state_sizes.emplace_back(tensor_state->shape()->elem_cnt());
    state.state_length += state_sizes.back();
  }

  std::stringstream ss;
  auto it = generators_.begin();
  if (it != generators_.end()) {
    ss << JUST(it->second->device())->ToString();
    ++it;
  }
  for (; it != generators_.end(); ++it) { ss << "," << JUST(it->second->device())->ToString(); }
  std::string device_tags = ss.str();
  state.device_tag_length = device_tags.size();

  int64_t total_size =
      sizeof(state) + state.num * sizeof(int64_t) + state.device_tag_length + state.state_length;
  std::vector<uint8_t> buffer(total_size);
  {
    uint8_t* data = buffer.data();
    memcpy(data, &state, sizeof(state));
    data += sizeof(state);
    memcpy(data, state_sizes.data(), state.num * sizeof(int64_t));
    data += state.num * sizeof(int64_t);
    memcpy(data, device_tags.data(), state.device_tag_length);
    data += state.device_tag_length;
    for (int i = 0; i < tensor_states.size(); ++i) {
      const auto& tensor = tensor_states.at(i);
      const auto& callback = [&data, &state_sizes, i](
                                 ep::Stream*,
                                 const std::shared_ptr<vm::EagerBlobObject>& eager_blob_object) {
        memcpy(data, eager_blob_object->dptr(), state_sizes.at(i));
      };
      JUST(SyncAccessTensorWithTimeOut(tensor, callback, "const"));
      data += state_sizes.at(i);
    }
  }
  const auto& device = JUST(Device::New("cpu"));
  const auto& tensor_state =
      JUST(functional::Empty(Shape{total_size}, DType::UInt8(), device, /*pin_memory=*/false));
  const auto& callback = [&buffer, &total_size](
                             ep::Stream*,
                             const std::shared_ptr<vm::EagerBlobObject>& eager_blob_object) {
    memcpy(eager_blob_object->mut_dptr(), buffer.data(), total_size);
  };
  JUST(SyncAccessTensorWithTimeOut(tensor_state, callback, "mut"));
  return tensor_state;
}

Maybe<void> AutoGeneratorImpl::SetState(const std::shared_ptr<Tensor>& tensor_state) {
  const auto& device = JUST(tensor_state->device());
  if (device->type() != "cpu") {
    return Error::RuntimeError() << "Generator state should be host tensor.";
  }
  if (tensor_state->dtype() != DType::UInt8()) {
    return Error::RuntimeError() << "Generator state should be dtype=flow.uint8";
  }
  AutoGeneratorState state;
  int64_t total_size = tensor_state->shape()->elem_cnt();
  std::vector<uint8_t> buffer(total_size);
  const auto& callback = [&buffer, &total_size](
                             ep::Stream*,
                             const std::shared_ptr<vm::EagerBlobObject>& eager_blob_object) {
    memcpy(buffer.data(), eager_blob_object->dptr(), total_size);
  };
  JUST(SyncAccessTensorWithTimeOut(tensor_state, callback, "const"));

  const uint8_t* data = buffer.data();
  memcpy(reinterpret_cast<void*>(&state), data, sizeof(state));
  if (total_size
      != sizeof(state) + state.num * sizeof(int64_t) + state.device_tag_length
             + state.state_length) {
    return Error::RuntimeError() << "Invalid auto generator state, size is not match.";
  }
  data += sizeof(state);
  std::vector<int64_t> state_sizes(state.num);
  memcpy(state_sizes.data(), data, state.num * sizeof(int64_t));
  data += state.num * sizeof(int64_t);
  std::string device_tags;
  device_tags.resize(state.device_tag_length);
  memcpy(const_cast<char*>(device_tags.data()), data, state.device_tag_length);
  data += state.device_tag_length;
  std::vector<std::shared_ptr<Tensor>> tensor_states(state.num);
  for (int i = 0; i < state.num; ++i) {
    int64_t state_size = state_sizes.at(i);
    tensor_states[i] =
        JUST(functional::Empty(Shape{state_size}, DType::UInt8(), device, /*pin_memory=*/false));
    const auto& callback = [&data, &state_size](
                               ep::Stream*,
                               const std::shared_ptr<vm::EagerBlobObject>& eager_blob_object) {
      memcpy(eager_blob_object->mut_dptr(), data, state_size);
    };
    JUST(SyncAccessTensorWithTimeOut(tensor_states[i], callback, "mut"));
    data += state_size;
  }

  // set current seed.
  set_current_seed(state.seed);

  std::vector<std::string> splits;
  Split(device_tags, ",", [&](std::string&& s) { splits.emplace_back(s); });
  if (splits.size() != state.num) {
    return Error::RuntimeError() << "Invalid auto generator state. The number of state is "
                                 << state.num << ", but device tags number is " << splits.size();
  }
  JUST(CPUSynchronize());
  std::lock_guard<std::mutex> lock(mutex_);

  for (int i = 0; i < splits.size(); ++i) {
<<<<<<< HEAD
    std::string device_name;
    int device_index = -1;
    bool with_remat = false;
    JUST(ParsingDeviceTag(splits.at(i), &device_name, &device_index, &with_remat));
=======
    const auto& device = JUST(Device::ParseAndNew(splits.at(i)));
>>>>>>> ce656191
    detail::DeviceKey device_key;
    device_key.device_type = JUST(DeviceType4DeviceTag(device->type()));
    device_key.device_index = device->device_id();
    auto it = generators_.find(device_key);
    if (it == generators_.end()) {
      it = generators_
               .emplace(device_key, JUST(detail::MakeGeneratorImpl(seed_, device_key.device_type,
                                                                   device_key.device_index)))
               .first;
    }
    JUST(it->second->SetState(tensor_states.at(i)));
  }
  return Maybe<void>::Ok();
}

namespace detail {

bool operator==(const DeviceKey& k1, const DeviceKey& k2) {
  return k1.device_type == k2.device_type && k1.device_index == k2.device_index;
}

size_t DeviceKeyHash::operator()(const DeviceKey& key) const {
  return (static_cast<uint64_t>(key.device_type) << 10) + key.device_index;
}

template<>
DeviceKey MakeDeviceKey<CPUGeneratorImpl>(int device_index) {
  if (device_index < 0) { device_index = 0; }
  DeviceKey device_key;
  device_key.device_type = DeviceType::kCPU;
  device_key.device_index = device_index;
  return device_key;
}

template<>
Maybe<CPUGeneratorImpl> MakeGeneratorImpl<CPUGeneratorImpl>(uint64_t seed, int device_index) {
  return std::make_shared<CPUGeneratorImpl>(seed);
}

#ifdef WITH_CUDA

template<>
DeviceKey MakeDeviceKey<CUDAGeneratorImpl>(int device_index) {
  if (device_index == -1) { device_index = GetCudaDeviceIndex(); }
  DeviceKey device_key;
  device_key.device_type = DeviceType::kCUDA;
  device_key.device_index = device_index;
  return device_key;
}

template<>
Maybe<CUDAGeneratorImpl> MakeGeneratorImpl<CUDAGeneratorImpl>(uint64_t seed, int device_index) {
  CHECK_OR_RETURN(device_index >= 0 && device_index < GetCudaDeviceCount())
      << "Invalid device index " << device_index;
  return std::make_shared<CUDAGeneratorImpl>(seed, device_index);
}
#endif  // WITH_CUDA

Maybe<GeneratorImpl> MakeGeneratorImpl(uint64_t seed, DeviceType device_type, int device_index) {
  std::shared_ptr<GeneratorImpl> impl;
  switch (device_type) {
    case kCPU: {
      impl = JUST(MakeGeneratorImpl<CPUGeneratorImpl>(seed, device_index));
      break;
    }
#ifdef WITH_CUDA
    case kCUDA: {
      impl = JUST(MakeGeneratorImpl<CUDAGeneratorImpl>(seed, device_index));
      break;
    }
#endif  // WITH_CUDA
    default:
      return Error::RuntimeError() << "Can not make generator for device type " << device_type;
  }
  return impl;
}

}  // namespace detail

}  // namespace one
}  // namespace oneflow<|MERGE_RESOLUTION|>--- conflicted
+++ resolved
@@ -395,14 +395,7 @@
   std::lock_guard<std::mutex> lock(mutex_);
 
   for (int i = 0; i < splits.size(); ++i) {
-<<<<<<< HEAD
-    std::string device_name;
-    int device_index = -1;
-    bool with_remat = false;
-    JUST(ParsingDeviceTag(splits.at(i), &device_name, &device_index, &with_remat));
-=======
     const auto& device = JUST(Device::ParseAndNew(splits.at(i)));
->>>>>>> ce656191
     detail::DeviceKey device_key;
     device_key.device_type = JUST(DeviceType4DeviceTag(device->type()));
     device_key.device_index = device->device_id();
