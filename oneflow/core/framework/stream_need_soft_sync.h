/*
Copyright 2020 The OneFlow Authors. All rights reserved.

Licensed under the Apache License, Version 2.0 (the "License");
you may not use this file except in compliance with the License.
You may obtain a copy of the License at

    http://www.apache.org/licenses/LICENSE-2.0

Unless required by applicable law or agreed to in writing, software
distributed under the License is distributed on an "AS IS" BASIS,
WITHOUT WARRANTIES OR CONDITIONS OF ANY KIND, either express or implied.
See the License for the specific language governing permissions and
limitations under the License.
*/
#ifndef ONEFLOW_CORE_FRAMEWORK_STREAM_NEED_SOFT_SYNC_H_
#define ONEFLOW_CORE_FRAMEWORK_STREAM_NEED_SOFT_SYNC_H_

#include <glog/logging.h>
#include "oneflow/core/common/device_type.h"
#include "oneflow/core/common/stream_type.h"

namespace oneflow {

struct NeedSoftSync : public StreamTypeVisitor<NeedSoftSync> {
  static bool VisitCompute(DeviceType device_type) { return device_type != kCPU; }
  static bool VisitHost2Device(DeviceType) { return false; }
  static bool VisitDevice2Host(DeviceType) { return false; }
<<<<<<< HEAD
  static bool VisitAsyncedDevice2Host(DeviceType device_type) {
    return VisitDevice2Host(device_type);
  }
  static bool VisitCcl(DeviceType device_type) { return false; }
=======
  static bool VisitSyncedLaunchedCommNet(DeviceType device_type) { return false; }
  static bool VisitAsyncedLaunchedCommNet(DeviceType) { return false; }
>>>>>>> 4fefb3e5
  static bool VisitBarrier(DeviceType) { return false; }
  static bool VisitCriticalSection(DeviceType) { return false; }
  static bool VisitLazyJobLauncher(DeviceType) { return false; }
  static bool VisitPinnedCompute(DeviceType device_type) { return VisitCompute(device_type); }
};

}  // namespace oneflow

#endif  // ONEFLOW_CORE_FRAMEWORK_STREAM_NEED_SOFT_SYNC_H_<|MERGE_RESOLUTION|>--- conflicted
+++ resolved
@@ -26,15 +26,7 @@
   static bool VisitCompute(DeviceType device_type) { return device_type != kCPU; }
   static bool VisitHost2Device(DeviceType) { return false; }
   static bool VisitDevice2Host(DeviceType) { return false; }
-<<<<<<< HEAD
-  static bool VisitAsyncedDevice2Host(DeviceType device_type) {
-    return VisitDevice2Host(device_type);
-  }
   static bool VisitCcl(DeviceType device_type) { return false; }
-=======
-  static bool VisitSyncedLaunchedCommNet(DeviceType device_type) { return false; }
-  static bool VisitAsyncedLaunchedCommNet(DeviceType) { return false; }
->>>>>>> 4fefb3e5
   static bool VisitBarrier(DeviceType) { return false; }
   static bool VisitCriticalSection(DeviceType) { return false; }
   static bool VisitLazyJobLauncher(DeviceType) { return false; }
