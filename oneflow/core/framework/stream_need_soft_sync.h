/*
Copyright 2020 The OneFlow Authors. All rights reserved.

Licensed under the Apache License, Version 2.0 (the "License");
you may not use this file except in compliance with the License.
You may obtain a copy of the License at

    http://www.apache.org/licenses/LICENSE-2.0

Unless required by applicable law or agreed to in writing, software
distributed under the License is distributed on an "AS IS" BASIS,
WITHOUT WARRANTIES OR CONDITIONS OF ANY KIND, either express or implied.
See the License for the specific language governing permissions and
limitations under the License.
*/
#ifndef ONEFLOW_CORE_FRAMEWORK_STREAM_NEED_SOFT_SYNC_H_
#define ONEFLOW_CORE_FRAMEWORK_STREAM_NEED_SOFT_SYNC_H_

#include <glog/logging.h>
#include "oneflow/core/common/device_type.h"
#include "oneflow/core/common/stream_type.h"

namespace oneflow {

<<<<<<< HEAD
struct NeedSoftSync {
  static bool Case(StreamRoleCase<StreamRole::kInvalid>, DeviceType) {  // NOLINT
    LOG(FATAL);
  }
  static bool Case(StreamRoleCase<StreamRole::kCompute>, DeviceType device_type) {
    return device_type != kCPU;
  }
  static bool Case(StreamRoleCase<StreamRole::kHost2Device>, DeviceType) { return false; }
  static bool Case(StreamRoleCase<StreamRole::kDevice2Host>, DeviceType) { return false; }
  static bool Case(StreamRoleCase<StreamRole::kHost2Npu>, DeviceType) { return false; }
  static bool Case(StreamRoleCase<StreamRole::kNpu2Host>, DeviceType) { return false; }
  static bool Case(StreamRoleCase<StreamRole::kSyncedLaunchedCommNet>, DeviceType device_type) {
    return device_type != kCPU;
  }
  static bool Case(StreamRoleCase<StreamRole::kAsyncedLaunchedCommNet>, DeviceType) {
    return false;
  }
  static bool Case(StreamRoleCase<StreamRole::kCriticalSection>, DeviceType) { return false; }
=======
struct NeedSoftSync : public StreamTypeVisitor<NeedSoftSync> {
  static bool VisitCompute(DeviceType device_type) { return device_type != kCPU; }
  static bool VisitHost2Device(DeviceType) { return false; }
  static bool VisitDevice2Host(DeviceType) { return false; }
  static bool VisitCcl(DeviceType device_type) { return false; }
  static bool VisitBarrier(DeviceType) { return false; }
  static bool VisitCriticalSection(DeviceType) { return false; }
  static bool VisitLazyJobLauncher(DeviceType) { return false; }
  static bool VisitPinnedCompute(DeviceType device_type) { return VisitCompute(device_type); }
>>>>>>> 2431e491
};

}  // namespace oneflow

#endif  // ONEFLOW_CORE_FRAMEWORK_STREAM_NEED_SOFT_SYNC_H_<|MERGE_RESOLUTION|>--- conflicted
+++ resolved
@@ -22,26 +22,6 @@
 
 namespace oneflow {
 
-<<<<<<< HEAD
-struct NeedSoftSync {
-  static bool Case(StreamRoleCase<StreamRole::kInvalid>, DeviceType) {  // NOLINT
-    LOG(FATAL);
-  }
-  static bool Case(StreamRoleCase<StreamRole::kCompute>, DeviceType device_type) {
-    return device_type != kCPU;
-  }
-  static bool Case(StreamRoleCase<StreamRole::kHost2Device>, DeviceType) { return false; }
-  static bool Case(StreamRoleCase<StreamRole::kDevice2Host>, DeviceType) { return false; }
-  static bool Case(StreamRoleCase<StreamRole::kHost2Npu>, DeviceType) { return false; }
-  static bool Case(StreamRoleCase<StreamRole::kNpu2Host>, DeviceType) { return false; }
-  static bool Case(StreamRoleCase<StreamRole::kSyncedLaunchedCommNet>, DeviceType device_type) {
-    return device_type != kCPU;
-  }
-  static bool Case(StreamRoleCase<StreamRole::kAsyncedLaunchedCommNet>, DeviceType) {
-    return false;
-  }
-  static bool Case(StreamRoleCase<StreamRole::kCriticalSection>, DeviceType) { return false; }
-=======
 struct NeedSoftSync : public StreamTypeVisitor<NeedSoftSync> {
   static bool VisitCompute(DeviceType device_type) { return device_type != kCPU; }
   static bool VisitHost2Device(DeviceType) { return false; }
@@ -51,7 +31,7 @@
   static bool VisitCriticalSection(DeviceType) { return false; }
   static bool VisitLazyJobLauncher(DeviceType) { return false; }
   static bool VisitPinnedCompute(DeviceType device_type) { return VisitCompute(device_type); }
->>>>>>> 2431e491
+
 };
 
 }  // namespace oneflow
