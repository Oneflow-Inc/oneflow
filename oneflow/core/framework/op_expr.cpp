/*
Copyright 2020 The OneFlow Authors. All rights reserved.

Licensed under the Apache License, Version 2.0 (the "License");
you may not use this file except in compliance with the License.
You may obtain a copy of the License at

    http://www.apache.org/licenses/LICENSE-2.0

Unless required by applicable law or agreed to in writing, software
distributed under the License is distributed on an "AS IS" BASIS,
WITHOUT WARRANTIES OR CONDITIONS OF ANY KIND, either express or implied.
See the License for the specific language governing permissions and
limitations under the License.
*/
#include "oneflow/core/common/auto_registration_factory.h"
#include "oneflow/core/framework/op_expr.h"
#include "oneflow/core/framework/op_expr_grad_function.h"
#include "oneflow/core/framework/user_op_registry_manager.h"
#include "oneflow/user/kernels/stateful_local_opkernel.h"

namespace oneflow {
namespace one {

namespace {
std::pair<std::string, int> GetPair(const std::string& bn) {
  const size_t pos = bn.rfind('_');
  CHECK_NE(pos, std::string::npos) << "bn: " << bn;
  return std::make_pair(bn.substr(0, pos), std::stoi(bn.substr(pos + 1)));
};
}  // namespace

BuiltinOpExpr::BuiltinOpExpr(const std::string& op_name,
                             const std::vector<std::string>& indexed_ibns,
                             const std::vector<std::string>& indexed_obns)
    : op_name_(op_name), indexed_ibns_(indexed_ibns), indexed_obns_(indexed_obns) {
  for (const auto& ibn : indexed_ibns) { indexed_input_pairs_.push_back(GetPair(ibn)); }
  for (const auto& obn : indexed_obns) { indexed_output_pairs_.push_back(GetPair(obn)); }
}

<<<<<<< HEAD
UserOpExpr::UserOpExpr(const std::string& op_name, UserOpConf&& proto,
                       const std::vector<std::string>& indexed_ibns,
                       const std::vector<std::string>& indexed_obns)
    : BuiltinOpExpr("user", op_name, indexed_ibns, indexed_obns), proto_(std::move(proto)) {
  OperatorConf op_conf;
  BuildOpConf(&op_conf, {});
  // TODO: align with pytorch: set device tag in Interpret according to inputs
  op_conf.set_device_tag("gpu");
  auto mem_case = MemoryCaseUtil::MakeMemCase(DeviceType::kGPU, 0);
  kernel_ = std::make_shared<StatefulOpKernel>(op_conf, mem_case, indexed_input_pairs(),
                                               indexed_output_pairs());
}
=======
#define DEFINE_OPEXPR_TYPE_NAME(_T, _type_name)                \
  template<>                                                   \
  const std::string BuiltinOpExprImpl<_T>::type_name() const { \
    return _type_name;                                         \
  }

DEFINE_OPEXPR_TYPE_NAME(UserOpConf, "user");
DEFINE_OPEXPR_TYPE_NAME(VariableOpConf, "variable");
DEFINE_OPEXPR_TYPE_NAME(CastToMirroredOpConf, "cast_to_mirrored");
DEFINE_OPEXPR_TYPE_NAME(CastFromMirroredOpConf, "cast_from_mirrored");
DEFINE_OPEXPR_TYPE_NAME(DistributeSplitOpConf, "distribute_split");
DEFINE_OPEXPR_TYPE_NAME(DistributeCloneOpConf, "distribute_clone");
DEFINE_OPEXPR_TYPE_NAME(DistributeConcatOpConf, "distribute_concat");
DEFINE_OPEXPR_TYPE_NAME(DistributeAddOpConf, "distribute_add");

#undef DEFINE_OPEXPR_TYPE_NAME
>>>>>>> d0230327

template<>
Maybe<void> BuiltinOpExprImpl<UserOpConf>::BuildOpConf(OperatorConf* op_conf,
                                                       const AttrValueMap& attrs) const {
  *(op_conf->mutable_name()) = op_name_;
  *(op_conf->mutable_user_conf()) = op_proto_;
  auto* user_op_conf = op_conf->mutable_user_conf();
  for (const auto& it : attrs) {
    AttrValue attr_val;
    it.second->ToProto(&attr_val);
    (*(user_op_conf->mutable_attr()))[it.first] = attr_val;
  }
  return Maybe<void>::Ok();
}

Maybe<StatefulOpKernel> UserOpExpr::MutKernel4Device(const Device& device) const {
  const auto& it = device2kernel_.find(device);
  if (it != device2kernel_.end()) { return it->second; }

  OperatorConf op_conf;
  BuildOpConf(&op_conf, {});
  op_conf.set_device_tag(device.of_type());
  DeviceType dev_type = JUST(DeviceType4DeviceTag(device.of_type()));
  std::shared_ptr<MemoryCase> mem_case = MemoryCaseUtil::MakeMemCase(dev_type, device.device_id());
  auto opkernel = JUST(
      StatefulOpKernel::New(op_conf, mem_case, &indexed_input_pairs(), &indexed_output_pairs()));
  device2kernel_.emplace(device, opkernel);
  return opkernel;
}

template<>
Maybe<bool> BuiltinOpExprImpl<UserOpConf>::IsGradDisabled() const {
  const std::string& op_type_name = op_proto_.op_type_name();
  const user_op::OpGradRegistryResult* val =
      user_op::UserOpRegistryMgr::Get().GetOpGradRegistryResult(op_type_name);
  if (val) { return false; }
  return !IsClassRegistered<std::string, OpExprGradFunctionIf>(op_type_name);
}

template<>
Maybe<OpExprGradClosure> BuiltinOpExprImpl<UserOpConf>::GetOrCreateOpGradClosure() const {
  if (!op_grad_func_.get()) {
    if (IsClassRegistered<std::string, OpExprGradFunctionIf>(proto().op_type_name())) {
      op_grad_func_.reset(NewObj<std::string, OpExprGradFunctionIf>(proto().op_type_name()));
    } else {
      op_grad_func_.reset(NewObj<std::string, OpExprGradFunctionIf>("default"));
    }
    CHECK_NOTNULL_OR_RETURN(op_grad_func_.get());
    JUST(op_grad_func_->Init(*this));
  }
  return std::make_shared<OpExprGradClosure>(op_grad_func_);
}

template<>
Maybe<void> BuiltinOpExprImpl<VariableOpConf>::BuildOpConf(OperatorConf* op_conf,
                                                           const AttrValueMap& attrs) const {
  CHECK_EQ_OR_RETURN(attrs.size(), 0);
  *(op_conf->mutable_name()) = op_name_;
  *(op_conf->mutable_variable_conf()) = op_proto_;
  return Maybe<void>::Ok();
}

template<>
Maybe<bool> BuiltinOpExprImpl<VariableOpConf>::IsGradDisabled() const {
  return true;
}

template<>
Maybe<OpExprGradClosure> BuiltinOpExprImpl<VariableOpConf>::GetOrCreateOpGradClosure() const {
  UNIMPLEMENTED_THEN_RETURN();
}

template<>
Maybe<void> BuiltinOpExprImpl<CastToMirroredOpConf>::BuildOpConf(OperatorConf* op_conf,
                                                                 const AttrValueMap& attrs) const {
  CHECK_EQ_OR_RETURN(attrs.size(), 0);
  *(op_conf->mutable_name()) = op_name_;
  *(op_conf->mutable_cast_to_mirrored_conf()) = op_proto_;
  return Maybe<void>::Ok();
}

template<>
Maybe<OpExprGradClosure> BuiltinOpExprImpl<CastToMirroredOpConf>::GetOrCreateOpGradClosure() const {
  UNIMPLEMENTED_THEN_RETURN();
}

template<>
Maybe<void> BuiltinOpExprImpl<CastFromMirroredOpConf>::BuildOpConf(
    OperatorConf* op_conf, const AttrValueMap& attrs) const {
  CHECK_EQ_OR_RETURN(attrs.size(), 0);
  *(op_conf->mutable_name()) = op_name_;
  *(op_conf->mutable_cast_from_mirrored_conf()) = op_proto_;
  return Maybe<void>::Ok();
}

template<>
Maybe<OpExprGradClosure> BuiltinOpExprImpl<CastFromMirroredOpConf>::GetOrCreateOpGradClosure()
    const {
  UNIMPLEMENTED_THEN_RETURN();
}

template<>
Maybe<void> BuiltinOpExprImpl<DistributeSplitOpConf>::BuildOpConf(OperatorConf* op_conf,
                                                                  const AttrValueMap& attrs) const {
  CHECK_EQ_OR_RETURN(attrs.size(), 0);
  *(op_conf->mutable_name()) = op_name_;
  *(op_conf->mutable_distribute_split_conf()) = op_proto_;
  return Maybe<void>::Ok();
}

template<>
Maybe<OpExprGradClosure> BuiltinOpExprImpl<DistributeSplitOpConf>::GetOrCreateOpGradClosure()
    const {
  UNIMPLEMENTED_THEN_RETURN();
}

template<>
Maybe<void> BuiltinOpExprImpl<DistributeCloneOpConf>::BuildOpConf(OperatorConf* op_conf,
                                                                  const AttrValueMap& attrs) const {
  CHECK_EQ_OR_RETURN(attrs.size(), 0);
  *(op_conf->mutable_name()) = op_name_;
  *(op_conf->mutable_distribute_clone_conf()) = op_proto_;
  return Maybe<void>::Ok();
}

template<>
Maybe<OpExprGradClosure> BuiltinOpExprImpl<DistributeCloneOpConf>::GetOrCreateOpGradClosure()
    const {
  UNIMPLEMENTED_THEN_RETURN();
}

template<>
Maybe<void> BuiltinOpExprImpl<DistributeConcatOpConf>::BuildOpConf(
    OperatorConf* op_conf, const AttrValueMap& attrs) const {
  CHECK_EQ_OR_RETURN(attrs.size(), 0);
  *(op_conf->mutable_name()) = op_name_;
  *(op_conf->mutable_distribute_concat_conf()) = op_proto_;
  return Maybe<void>::Ok();
}

template<>
Maybe<OpExprGradClosure> BuiltinOpExprImpl<DistributeConcatOpConf>::GetOrCreateOpGradClosure()
    const {
  UNIMPLEMENTED_THEN_RETURN();
}

template<>
Maybe<void> BuiltinOpExprImpl<DistributeAddOpConf>::BuildOpConf(OperatorConf* op_conf,
                                                                const AttrValueMap& attrs) const {
  CHECK_EQ_OR_RETURN(attrs.size(), 0);
  *(op_conf->mutable_name()) = op_name_;
  *(op_conf->mutable_distribute_add_conf()) = op_proto_;
  return Maybe<void>::Ok();
}

template<>
Maybe<OpExprGradClosure> BuiltinOpExprImpl<DistributeAddOpConf>::GetOrCreateOpGradClosure() const {
  UNIMPLEMENTED_THEN_RETURN();
}

}  // namespace one
}  // namespace oneflow<|MERGE_RESOLUTION|>--- conflicted
+++ resolved
@@ -38,20 +38,6 @@
   for (const auto& obn : indexed_obns) { indexed_output_pairs_.push_back(GetPair(obn)); }
 }
 
-<<<<<<< HEAD
-UserOpExpr::UserOpExpr(const std::string& op_name, UserOpConf&& proto,
-                       const std::vector<std::string>& indexed_ibns,
-                       const std::vector<std::string>& indexed_obns)
-    : BuiltinOpExpr("user", op_name, indexed_ibns, indexed_obns), proto_(std::move(proto)) {
-  OperatorConf op_conf;
-  BuildOpConf(&op_conf, {});
-  // TODO: align with pytorch: set device tag in Interpret according to inputs
-  op_conf.set_device_tag("gpu");
-  auto mem_case = MemoryCaseUtil::MakeMemCase(DeviceType::kGPU, 0);
-  kernel_ = std::make_shared<StatefulOpKernel>(op_conf, mem_case, indexed_input_pairs(),
-                                               indexed_output_pairs());
-}
-=======
 #define DEFINE_OPEXPR_TYPE_NAME(_T, _type_name)                \
   template<>                                                   \
   const std::string BuiltinOpExprImpl<_T>::type_name() const { \
@@ -68,7 +54,6 @@
 DEFINE_OPEXPR_TYPE_NAME(DistributeAddOpConf, "distribute_add");
 
 #undef DEFINE_OPEXPR_TYPE_NAME
->>>>>>> d0230327
 
 template<>
 Maybe<void> BuiltinOpExprImpl<UserOpConf>::BuildOpConf(OperatorConf* op_conf,
@@ -93,8 +78,8 @@
   op_conf.set_device_tag(device.of_type());
   DeviceType dev_type = JUST(DeviceType4DeviceTag(device.of_type()));
   std::shared_ptr<MemoryCase> mem_case = MemoryCaseUtil::MakeMemCase(dev_type, device.device_id());
-  auto opkernel = JUST(
-      StatefulOpKernel::New(op_conf, mem_case, &indexed_input_pairs(), &indexed_output_pairs()));
+  auto opkernel =
+      JUST(StatefulOpKernel::New(op_conf, mem_case, indexed_input_pairs(), indexed_output_pairs()));
   device2kernel_.emplace(device, opkernel);
   return opkernel;
 }
