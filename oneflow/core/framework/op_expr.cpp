--- conflicted
+++ resolved
@@ -16,16 +16,12 @@
 #include "oneflow/core/common/auto_registration_factory.h"
 #include "oneflow/core/framework/op_expr.h"
 #include "oneflow/core/framework/op_expr_grad_function.h"
-<<<<<<< HEAD
+#include "oneflow/core/framework/user_op_registry_manager.h"
 #include "oneflow/user/kernels/stateful_local_opkernel.h"
-=======
-#include "oneflow/core/framework/user_op_registry_manager.h"
->>>>>>> ea4e5400
 
 namespace oneflow {
 namespace one {
 
-<<<<<<< HEAD
 namespace {
 std::pair<std::string, int> GetPair(const std::string& bn) {
   const size_t pos = bn.rfind('_');
@@ -34,18 +30,44 @@
 };
 }  // namespace
 
-BuiltinOpExpr::BuiltinOpExpr(const std::string& type, const std::string& op_name,
+BuiltinOpExpr::BuiltinOpExpr(const std::string& op_name,
                              const std::vector<std::string>& indexed_ibns,
                              const std::vector<std::string>& indexed_obns)
-    : OpExpr(type), op_name_(op_name), indexed_ibns_(indexed_ibns), indexed_obns_(indexed_obns) {
+    : op_name_(op_name), indexed_ibns_(indexed_ibns), indexed_obns_(indexed_obns) {
   for (const auto& ibn : indexed_ibns) { indexed_input_pairs_.push_back(GetPair(ibn)); }
   for (const auto& obn : indexed_obns) { indexed_output_pairs_.push_back(GetPair(obn)); }
 }
 
-UserOpExpr::UserOpExpr(const std::string& op_name, UserOpConf&& proto,
-                       const std::vector<std::string>& indexed_ibns,
-                       const std::vector<std::string>& indexed_obns)
-    : BuiltinOpExpr("user", op_name, indexed_ibns, indexed_obns), proto_(std::move(proto)) {}
+#define DEFINE_OPEXPR_TYPE_NAME(_T, _type_name)                \
+  template<>                                                   \
+  const std::string BuiltinOpExprImpl<_T>::type_name() const { \
+    return _type_name;                                         \
+  }
+
+DEFINE_OPEXPR_TYPE_NAME(UserOpConf, "user");
+DEFINE_OPEXPR_TYPE_NAME(VariableOpConf, "variable");
+DEFINE_OPEXPR_TYPE_NAME(CastToMirroredOpConf, "cast_to_mirrored");
+DEFINE_OPEXPR_TYPE_NAME(CastFromMirroredOpConf, "cast_from_mirrored");
+DEFINE_OPEXPR_TYPE_NAME(DistributeSplitOpConf, "distribute_split");
+DEFINE_OPEXPR_TYPE_NAME(DistributeCloneOpConf, "distribute_clone");
+DEFINE_OPEXPR_TYPE_NAME(DistributeConcatOpConf, "distribute_concat");
+DEFINE_OPEXPR_TYPE_NAME(DistributeAddOpConf, "distribute_add");
+
+#undef DEFINE_OPEXPR_TYPE_NAME
+
+template<>
+Maybe<void> BuiltinOpExprImpl<UserOpConf>::BuildOpConf(OperatorConf* op_conf,
+                                                       const AttrValueMap& attrs) const {
+  *(op_conf->mutable_name()) = op_name_;
+  *(op_conf->mutable_user_conf()) = op_proto_;
+  auto* user_op_conf = op_conf->mutable_user_conf();
+  for (const auto& it : attrs) {
+    AttrValue attr_val;
+    it.second->ToProto(&attr_val);
+    (*(user_op_conf->mutable_attr()))[it.first] = attr_val;
+  }
+  return Maybe<void>::Ok();
+}
 
 Maybe<StatefulOpKernel> UserOpExpr::MutKernel4Device(const Device& device) const {
   auto it = device2kernel_.find(device);
@@ -60,40 +82,6 @@
       StatefulOpKernel::New(op_conf, mem_case, &indexed_input_pairs(), &indexed_output_pairs()));
   device2kernel_.emplace(device, opkernel);
   return opkernel;
-}
-
-Maybe<void> UserOpExpr::BuildOpConf(OperatorConf* op_conf, const AttrValueMap& attrs) const {
-=======
-#define DEFINE_OPEXPR_TYPE_NAME(_T, _type_name)                \
-  template<>                                                   \
-  const std::string BuiltinOpExprImpl<_T>::type_name() const { \
-    return _type_name;                                         \
-  }
-
-DEFINE_OPEXPR_TYPE_NAME(UserOpConf, "user");
-DEFINE_OPEXPR_TYPE_NAME(VariableOpConf, "variable");
-DEFINE_OPEXPR_TYPE_NAME(CastToMirroredOpConf, "cast_to_mirrored");
-DEFINE_OPEXPR_TYPE_NAME(CastFromMirroredOpConf, "cast_from_mirrored");
-DEFINE_OPEXPR_TYPE_NAME(DistributeSplitOpConf, "distribute_split");
-DEFINE_OPEXPR_TYPE_NAME(DistributeCloneOpConf, "distribute_clone");
-DEFINE_OPEXPR_TYPE_NAME(DistributeConcatOpConf, "distribute_concat");
-DEFINE_OPEXPR_TYPE_NAME(DistributeAddOpConf, "distribute_add");
-
-#undef DEFINE_OPEXPR_TYPE_NAME
-
-template<>
-Maybe<void> BuiltinOpExprImpl<UserOpConf>::BuildOpConf(OperatorConf* op_conf,
-                                                       const AttrValueMap& attrs) const {
->>>>>>> ea4e5400
-  *(op_conf->mutable_name()) = op_name_;
-  *(op_conf->mutable_user_conf()) = op_proto_;
-  auto* user_op_conf = op_conf->mutable_user_conf();
-  for (const auto& it : attrs) {
-    AttrValue attr_val;
-    it.second->ToProto(&attr_val);
-    (*(user_op_conf->mutable_attr()))[it.first] = attr_val;
-  }
-  return Maybe<void>::Ok();
 }
 
 template<>
