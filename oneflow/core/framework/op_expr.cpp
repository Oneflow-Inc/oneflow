/*
Copyright 2020 The OneFlow Authors. All rights reserved.

Licensed under the Apache License, Version 2.0 (the "License");
you may not use this file except in compliance with the License.
You may obtain a copy of the License at

    http://www.apache.org/licenses/LICENSE-2.0

Unless required by applicable law or agreed to in writing, software
distributed under the License is distributed on an "AS IS" BASIS,
WITHOUT WARRANTIES OR CONDITIONS OF ANY KIND, either express or implied.
See the License for the specific language governing permissions and
limitations under the License.
*/
#include "oneflow/core/framework/op_expr.h"

#include "oneflow/core/common/auto_registration_factory.h"
#include "oneflow/core/framework/attr_value_accessor.h"
#include "oneflow/core/framework/attr_map.h"
#include "oneflow/core/framework/op_expr_grad_function.h"
#include "oneflow/core/framework/user_op_registry_manager.h"
#include "oneflow/user/kernels/stateful_local_opkernel.h"

namespace oneflow {
namespace one {

BuiltinOpExpr::BuiltinOpExpr(const std::string& op_name,
                             const std::vector<std::string>& indexed_ibns,
                             const std::vector<std::string>& indexed_obns)
    : op_name_(op_name),
      input_arg_tuple_(new ArgTuple(indexed_ibns)),
      output_arg_tuple_(new ArgTuple(indexed_obns)) {}

#define DEFINE_OPEXPR_TYPE_NAME(_T, _type_name)                \
  template<>                                                   \
  const std::string BuiltinOpExprImpl<_T>::type_name() const { \
    return _type_name;                                         \
  }

DEFINE_OPEXPR_TYPE_NAME(UserOpConf, "user");
DEFINE_OPEXPR_TYPE_NAME(VariableOpConf, "variable");
DEFINE_OPEXPR_TYPE_NAME(CastToMirroredOpConf, "cast_to_mirrored");
DEFINE_OPEXPR_TYPE_NAME(CastFromMirroredOpConf, "cast_from_mirrored");
DEFINE_OPEXPR_TYPE_NAME(DistributeSplitOpConf, "distribute_split");
DEFINE_OPEXPR_TYPE_NAME(DistributeCloneOpConf, "distribute_clone");
DEFINE_OPEXPR_TYPE_NAME(DistributeConcatOpConf, "distribute_concat");
DEFINE_OPEXPR_TYPE_NAME(DistributeAddOpConf, "distribute_add");

#undef DEFINE_OPEXPR_TYPE_NAME

template<>
Maybe<void> BuiltinOpExprImpl<UserOpConf>::BuildOpConf(OperatorConf* op_conf,
                                                       const AttrMap& attrs) const {
  *(op_conf->mutable_name()) = op_name_;
  *(op_conf->mutable_user_conf()) = op_proto_;
  auto* user_op_conf = op_conf->mutable_user_conf();
  for (const auto& it : attrs) {
    AttrValue attr_val;
    user_op::AttrValueUtil::ToProtoAttrValue(*it.second, &attr_val);
    (*(user_op_conf->mutable_attr()))[it.first] = attr_val;
  }
  return Maybe<void>::Ok();
}

Maybe<StatefulLocalOpKernel> UserOpExpr::MutKernel4Device(const Device& device) const {
  const auto& it = device2kernel_.find(device);
  if (it != device2kernel_.end()) { return it->second; }

  std::shared_ptr<OperatorConf> op_conf = std::make_shared<OperatorConf>();
  BuildOpConf(op_conf.get(), {});
  op_conf->set_device_tag(JUST(device.of_type()));
  std::shared_ptr<const ParallelDesc> parallel_desc = device.parallel_desc_ptr();
<<<<<<< HEAD
  const auto& opkernel = JUST(StatefulLocalOpKernel::New(
      op_conf, device.shared_from_this(), parallel_desc, input_arg_tuple(), output_arg_tuple()));
=======
  const auto& opkernel =
      JUST(StatefulLocalOpKernel::New(op_conf, base_attrs(), device.mem_case(), parallel_desc,
                                      input_arg_tuple(), output_arg_tuple()));
>>>>>>> 373cefce
  device2kernel_.emplace(device, opkernel);
  return opkernel;
}

template<>
Maybe<bool> BuiltinOpExprImpl<UserOpConf>::IsGradDisabled() const {
  const std::string& op_type_name = op_proto_.op_type_name();
  const user_op::OpGradRegistryResult* val =
      user_op::UserOpRegistryMgr::Get().GetOpGradRegistryResult(op_type_name);
  if (val) { return false; }
  return !IsClassRegistered<std::string, OpExprGradFunctionIf>(op_type_name);
}

template<>
Maybe<OpExprGradClosure> BuiltinOpExprImpl<UserOpConf>::GetOrCreateOpGradClosure() const {
  if (!op_grad_func_.get()) {
    if (IsClassRegistered<std::string, OpExprGradFunctionIf>(proto().op_type_name())) {
      op_grad_func_.reset(NewObj<std::string, OpExprGradFunctionIf>(proto().op_type_name()));
    } else {
      op_grad_func_.reset(NewObj<std::string, OpExprGradFunctionIf>("default"));
    }
    CHECK_NOTNULL_OR_RETURN(op_grad_func_.get());
    JUST(op_grad_func_->Init(*this));
  }
  return std::make_shared<OpExprGradClosure>(op_grad_func_);
}

namespace {

class UserOpExprDeviceInferContext final : public user_op::DeviceInferContext {
 public:
  UserOpExprDeviceInferContext(const UserOpExpr* user_op_expr, const AttrMap& attrs,
                               const TensorTuple& input_tensors,
                               std::vector<std::shared_ptr<const Device>>* output_devices)
      : user_op_expr_(user_op_expr),
        composed_attrs_(attrs, user_op_expr->base_attrs()),
        input_tensors_(&input_tensors),
        output_devices_(output_devices) {}

  const std::vector<std::pair<std::string, int32_t>>& inputs() const override {
    return user_op_expr_->indexed_input_pairs();
  }

  const std::vector<std::pair<std::string, int32_t>>& outputs() const override {
    return user_op_expr_->indexed_output_pairs();
  }

  std::shared_ptr<const Device>* OutputTensorDevice4ArgNameAndIndex(const std::string& name,
                                                                    int32_t index) override {
    const auto& arg_tuple = *user_op_expr_->output_arg_tuple();
    std::size_t tuple_index = arg_tuple.TensorTupleIndex4ArgNameAndIndex(name, index);
    CHECK_GE(tuple_index, 0);
    return &output_devices_->at(tuple_index);
  }

  const std::shared_ptr<const Device>& InputTensorDevice4ArgNameAndIndex(
      const std::string& name, int32_t index) const override {
    const auto& arg_tuple = *user_op_expr_->input_arg_tuple();
    std::size_t tuple_index = arg_tuple.TensorTupleIndex4ArgNameAndIndex(name, index);
    CHECK_GE(tuple_index, 0);
    return input_tensors_->at(tuple_index)->device();
  }

 private:
  const std::shared_ptr<const user_op::AttrVal>& Attr4Name(
      const std::string& attr_name) const override {
    return composed_attrs_.Attr4Name(attr_name);
  }
  const UserOpExpr* user_op_expr_;
  const ComposedAttrMap composed_attrs_;
  const TensorTuple* input_tensors_;
  std::vector<std::shared_ptr<const Device>>* output_devices_;
};

}  // namespace

UserOpExpr::UserOpExpr(const std::string& op_name, UserOpConf&& proto, const AttrMap& base_attrs,
                       const std::vector<std::string>& indexed_ibns,
                       const std::vector<std::string>& indexed_obns)
    : BuiltinOpExprImpl<UserOpConf>(op_name, std::move(proto), indexed_ibns, indexed_obns),
      base_attrs_(base_attrs) {
  const auto* registry =
      user_op::UserOpRegistryMgr::Get().GetOpRegistryResult(op_proto_.op_type_name());
  if (registry && registry->device_infer_fn) { device_infer_fn_ = registry->device_infer_fn; }
}

/* static */ Maybe<UserOpExpr> UserOpExpr::New(const std::string& op_name, UserOpConf&& op_proto,
                                               const std::vector<std::string>& indexed_ibns,
                                               const std::vector<std::string>& indexed_obns) {
  AttrMap base_attrs = MakeAttrMapFromUserOpConf(op_proto);
  return std::shared_ptr<UserOpExpr>(
      new UserOpExpr(op_name, std::move(op_proto), base_attrs, indexed_ibns, indexed_obns));
}

Maybe<const Device> UserOpExpr::InferDevices(
    const AttrMap& attrs, const TensorTuple& input_tensors,
    std::vector<std::shared_ptr<const Device>>* output_devices) const {
  CHECK_OR_RETURN(static_cast<bool>(device_infer_fn_));
  UserOpExprDeviceInferContext device_infer_ctx(this, attrs, input_tensors, output_devices);
  return TRY(device_infer_fn_(&device_infer_ctx));
}

template<>
Maybe<void> BuiltinOpExprImpl<VariableOpConf>::BuildOpConf(OperatorConf* op_conf,
                                                           const AttrMap& attrs) const {
  CHECK_EQ_OR_RETURN(attrs.size(), 0);
  *(op_conf->mutable_name()) = op_name_;
  *(op_conf->mutable_variable_conf()) = op_proto_;
  return Maybe<void>::Ok();
}

template<>
Maybe<bool> BuiltinOpExprImpl<VariableOpConf>::IsGradDisabled() const {
  return true;
}

template<>
Maybe<OpExprGradClosure> BuiltinOpExprImpl<VariableOpConf>::GetOrCreateOpGradClosure() const {
  UNIMPLEMENTED_THEN_RETURN();
}

template<>
Maybe<void> BuiltinOpExprImpl<CastToMirroredOpConf>::BuildOpConf(OperatorConf* op_conf,
                                                                 const AttrMap& attrs) const {
  CHECK_EQ_OR_RETURN(attrs.size(), 0);
  *(op_conf->mutable_name()) = op_name_;
  *(op_conf->mutable_cast_to_mirrored_conf()) = op_proto_;
  return Maybe<void>::Ok();
}

template<>
Maybe<OpExprGradClosure> BuiltinOpExprImpl<CastToMirroredOpConf>::GetOrCreateOpGradClosure() const {
  UNIMPLEMENTED_THEN_RETURN();
}

template<>
Maybe<void> BuiltinOpExprImpl<CastFromMirroredOpConf>::BuildOpConf(OperatorConf* op_conf,
                                                                   const AttrMap& attrs) const {
  CHECK_EQ_OR_RETURN(attrs.size(), 0);
  *(op_conf->mutable_name()) = op_name_;
  *(op_conf->mutable_cast_from_mirrored_conf()) = op_proto_;
  return Maybe<void>::Ok();
}

template<>
Maybe<OpExprGradClosure> BuiltinOpExprImpl<CastFromMirroredOpConf>::GetOrCreateOpGradClosure()
    const {
  UNIMPLEMENTED_THEN_RETURN();
}

template<>
Maybe<void> BuiltinOpExprImpl<DistributeSplitOpConf>::BuildOpConf(OperatorConf* op_conf,
                                                                  const AttrMap& attrs) const {
  CHECK_EQ_OR_RETURN(attrs.size(), 0);
  *(op_conf->mutable_name()) = op_name_;
  *(op_conf->mutable_distribute_split_conf()) = op_proto_;
  return Maybe<void>::Ok();
}

template<>
Maybe<OpExprGradClosure> BuiltinOpExprImpl<DistributeSplitOpConf>::GetOrCreateOpGradClosure()
    const {
  UNIMPLEMENTED_THEN_RETURN();
}

template<>
Maybe<void> BuiltinOpExprImpl<DistributeCloneOpConf>::BuildOpConf(OperatorConf* op_conf,
                                                                  const AttrMap& attrs) const {
  CHECK_EQ_OR_RETURN(attrs.size(), 0);
  *(op_conf->mutable_name()) = op_name_;
  *(op_conf->mutable_distribute_clone_conf()) = op_proto_;
  return Maybe<void>::Ok();
}

template<>
Maybe<OpExprGradClosure> BuiltinOpExprImpl<DistributeCloneOpConf>::GetOrCreateOpGradClosure()
    const {
  UNIMPLEMENTED_THEN_RETURN();
}

template<>
Maybe<void> BuiltinOpExprImpl<DistributeConcatOpConf>::BuildOpConf(OperatorConf* op_conf,
                                                                   const AttrMap& attrs) const {
  CHECK_EQ_OR_RETURN(attrs.size(), 0);
  *(op_conf->mutable_name()) = op_name_;
  *(op_conf->mutable_distribute_concat_conf()) = op_proto_;
  return Maybe<void>::Ok();
}

template<>
Maybe<OpExprGradClosure> BuiltinOpExprImpl<DistributeConcatOpConf>::GetOrCreateOpGradClosure()
    const {
  UNIMPLEMENTED_THEN_RETURN();
}

template<>
Maybe<void> BuiltinOpExprImpl<DistributeAddOpConf>::BuildOpConf(OperatorConf* op_conf,
                                                                const AttrMap& attrs) const {
  CHECK_EQ_OR_RETURN(attrs.size(), 0);
  *(op_conf->mutable_name()) = op_name_;
  *(op_conf->mutable_distribute_add_conf()) = op_proto_;
  return Maybe<void>::Ok();
}

template<>
Maybe<OpExprGradClosure> BuiltinOpExprImpl<DistributeAddOpConf>::GetOrCreateOpGradClosure() const {
  UNIMPLEMENTED_THEN_RETURN();
}

}  // namespace one
}  // namespace oneflow<|MERGE_RESOLUTION|>--- conflicted
+++ resolved
@@ -71,14 +71,9 @@
   BuildOpConf(op_conf.get(), {});
   op_conf->set_device_tag(JUST(device.of_type()));
   std::shared_ptr<const ParallelDesc> parallel_desc = device.parallel_desc_ptr();
-<<<<<<< HEAD
-  const auto& opkernel = JUST(StatefulLocalOpKernel::New(
-      op_conf, device.shared_from_this(), parallel_desc, input_arg_tuple(), output_arg_tuple()));
-=======
   const auto& opkernel =
-      JUST(StatefulLocalOpKernel::New(op_conf, base_attrs(), device.mem_case(), parallel_desc,
-                                      input_arg_tuple(), output_arg_tuple()));
->>>>>>> 373cefce
+      JUST(StatefulLocalOpKernel::New(op_conf, device.shared_from_this(), base_attrs(),
+                                      parallel_desc, input_arg_tuple(), output_arg_tuple()));
   device2kernel_.emplace(device, opkernel);
   return opkernel;
 }
