--- conflicted
+++ resolved
@@ -82,15 +82,10 @@
   // TODO(jianhao): replace them with device.mem_case_ptr() and device.parallel_desc_ptr() after
   // #4670 is merged
   std::shared_ptr<MemoryCase> mem_case = MemoryCaseUtil::MakeMemCase(dev_type, device.device_id());
-<<<<<<< HEAD
-  auto opkernel =
-      JUST(StatefulOpKernel::New(op_conf, mem_case, indexed_input_pairs(), indexed_output_pairs()));
-=======
   std::shared_ptr<const ParallelDesc> parallel_desc =
       JUST(Device::MakeParallelDescByDevice(device));
   auto opkernel = JUST(StatefulOpKernel::New(op_conf, mem_case, parallel_desc,
-                                             &indexed_input_pairs(), &indexed_output_pairs()));
->>>>>>> e67563b8
+                                             indexed_input_pairs(), indexed_output_pairs()));
   device2kernel_.emplace(device, opkernel);
   return opkernel;
 }
