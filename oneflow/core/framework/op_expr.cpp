/*
Copyright 2020 The OneFlow Authors. All rights reserved.

Licensed under the Apache License, Version 2.0 (the "License");
you may not use this file except in compliance with the License.
You may obtain a copy of the License at

    http://www.apache.org/licenses/LICENSE-2.0

Unless required by applicable law or agreed to in writing, software
distributed under the License is distributed on an "AS IS" BASIS,
WITHOUT WARRANTIES OR CONDITIONS OF ANY KIND, either express or implied.
See the License for the specific language governing permissions and
limitations under the License.
*/
#include "oneflow/core/framework/op_expr.h"

#include "oneflow/core/common/auto_registration_factory.h"
#include "oneflow/core/framework/attr_value_accessor.h"
#include "oneflow/core/framework/attr_map.h"
#include "oneflow/core/framework/op_expr_grad_function.h"
#include "oneflow/core/framework/user_op_registry_manager.h"
<<<<<<< HEAD
#include "oneflow/core/job/sbp_parallel.h"
=======
#include "oneflow/core/operator/op_conf.pb.h"
>>>>>>> 577568af
#include "oneflow/user/kernels/stateful_local_opkernel.h"
#include "oneflow/core/job/sbp_parallel.cfg.h"

namespace oneflow {
namespace one {

BuiltinOpExpr::BuiltinOpExpr(const std::string& op_name,
                             const std::vector<std::string>& indexed_ibns,
                             const std::vector<std::string>& indexed_obns)
    : op_name_(op_name),
      input_arg_tuple_(new ArgTuple(indexed_ibns)),
      output_arg_tuple_(new ArgTuple(indexed_obns)) {}

#define DEFINE_OPEXPR_OP_TYPE_NAME(_T, _op_type_name)             \
  template<>                                                      \
  const std::string BuiltinOpExprImpl<_T>::op_type_name() const { \
    return _op_type_name;                                         \
  }

DEFINE_OPEXPR_OP_TYPE_NAME(VariableOpConf, "variable");
DEFINE_OPEXPR_OP_TYPE_NAME(CastToMirroredOpConf, "cast_to_mirrored");
DEFINE_OPEXPR_OP_TYPE_NAME(CastFromMirroredOpConf, "cast_from_mirrored");
DEFINE_OPEXPR_OP_TYPE_NAME(DistributeSplitOpConf, "distribute_split");
DEFINE_OPEXPR_OP_TYPE_NAME(DistributeCloneOpConf, "distribute_clone");
DEFINE_OPEXPR_OP_TYPE_NAME(DistributeConcatOpConf, "distribute_concat");
DEFINE_OPEXPR_OP_TYPE_NAME(DistributeAddOpConf, "distribute_add");

#undef DEFINE_OPEXPR_OP_TYPE_NAME

template<>
const std::string BuiltinOpExprImpl<UserOpConf>::op_type_name() const {
  return op_proto_.op_type_name();
}

<<<<<<< HEAD
const std::string CastToConsistentOpExpr::op_type_name() const {
  static const std::string op_type_name = "cast_to_consistent";
  return op_type_name;
}

const std::string CastFromConsistentOpExpr::op_type_name() const {
  static const std::string op_type_name = "cast_from_consistent";
  return op_type_name;
}
=======
#define DEFINE_OPEXPR_IS_GRAD_DISABLED_DEFAULT_VALUE(_T, _bool) \
  template<>                                                    \
  Maybe<bool> BuiltinOpExprImpl<_T>::IsGradDisabled() const {   \
    return _bool;                                               \
  }

DEFINE_OPEXPR_IS_GRAD_DISABLED_DEFAULT_VALUE(VariableOpConf, true);
DEFINE_OPEXPR_IS_GRAD_DISABLED_DEFAULT_VALUE(CastToMirroredOpConf, false);
DEFINE_OPEXPR_IS_GRAD_DISABLED_DEFAULT_VALUE(CastFromMirroredOpConf, false);
DEFINE_OPEXPR_IS_GRAD_DISABLED_DEFAULT_VALUE(DistributeSplitOpConf, false);
DEFINE_OPEXPR_IS_GRAD_DISABLED_DEFAULT_VALUE(DistributeCloneOpConf, false);
DEFINE_OPEXPR_IS_GRAD_DISABLED_DEFAULT_VALUE(DistributeConcatOpConf, false);
DEFINE_OPEXPR_IS_GRAD_DISABLED_DEFAULT_VALUE(DistributeAddOpConf, false);

#undef DEFINE_OPEXPR_IS_GRAD_DISABLED_DEFAULT_VALUE
>>>>>>> 577568af

template<>
Maybe<void> BuiltinOpExprImpl<UserOpConf>::BuildOpConf(OperatorConf* op_conf,
                                                       const AttrMap& attrs) const {
  *(op_conf->mutable_name()) = op_name_;
  *(op_conf->mutable_user_conf()) = op_proto_;
  auto* user_op_conf = op_conf->mutable_user_conf();
  for (const auto& it : attrs) {
    AttrValue attr_val;
    user_op::AttrValueUtil::ToProtoAttrValue(*it.second, &attr_val);
    (*(user_op_conf->mutable_attr()))[it.first] = attr_val;
  }
  return Maybe<void>::Ok();
}

Maybe<StatefulLocalOpKernel> UserOpExpr::MutKernel4Device(const Device& device) const {
  const auto& it = device2kernel_.find(device);
  if (it != device2kernel_.end()) { return it->second; }

  std::shared_ptr<OperatorConf> op_conf = std::make_shared<OperatorConf>();
  BuildOpConf(op_conf.get(), {});
  op_conf->set_device_tag(JUST(device.of_type()));
  std::shared_ptr<const ParallelDesc> parallel_desc = device.parallel_desc_ptr();
  const auto& opkernel =
      JUST(StatefulLocalOpKernel::New(op_conf, device.shared_from_this(), base_attrs(),
                                      parallel_desc, input_arg_tuple(), output_arg_tuple()));
  device2kernel_.emplace(device, opkernel);
  return opkernel;
}

template<>
Maybe<bool> BuiltinOpExprImpl<UserOpConf>::IsGradDisabled() const {
  const std::string& op_type_name = op_proto_.op_type_name();
  const user_op::OpGradRegistryResult* val =
      user_op::UserOpRegistryMgr::Get().GetOpGradRegistryResult(op_type_name);
  if (val) { return false; }
  return !IsClassRegistered<std::string, OpExprGradFunctionIf>(op_type_name);
}

template<>
Maybe<OpExprGradClosure> BuiltinOpExprImpl<UserOpConf>::GetOrCreateOpGradClosure() const {
  if (!op_grad_func_.get()) {
    if (IsClassRegistered<std::string, OpExprGradFunctionIf>(proto().op_type_name())) {
      op_grad_func_.reset(NewObj<std::string, OpExprGradFunctionIf>(proto().op_type_name()));
    } else {
      op_grad_func_.reset(NewObj<std::string, OpExprGradFunctionIf>("default"));
    }
    CHECK_NOTNULL_OR_RETURN(op_grad_func_.get());
    JUST(op_grad_func_->Init(*this));
  }
  return std::make_shared<OpExprGradClosure>(op_grad_func_);
}

namespace {

class UserOpExprDeviceInferContext final : public user_op::DeviceInferContext {
 public:
  UserOpExprDeviceInferContext(const UserOpExpr* user_op_expr, const AttrMap& attrs,
                               const TensorTuple& input_tensors,
                               std::vector<std::shared_ptr<const Device>>* output_devices)
      : user_op_expr_(user_op_expr),
        composed_attrs_(attrs, user_op_expr->base_attrs()),
        input_tensors_(&input_tensors),
        output_devices_(output_devices) {}

  const std::vector<std::pair<std::string, int32_t>>& inputs() const override {
    return user_op_expr_->indexed_input_pairs();
  }

  const std::vector<std::pair<std::string, int32_t>>& outputs() const override {
    return user_op_expr_->indexed_output_pairs();
  }

  std::shared_ptr<const Device>* OutputTensorDevice4ArgNameAndIndex(const std::string& name,
                                                                    int64_t index) override {
    const auto& arg_tuple = *user_op_expr_->output_arg_tuple();
    std::size_t tuple_index = arg_tuple.TensorTupleIndex4ArgNameAndIndex(name, index);
    CHECK_GE(tuple_index, 0);
    return &output_devices_->at(tuple_index);
  }

  std::shared_ptr<const Device> InputTensorDevice4ArgNameAndIndex(const std::string& name,
                                                                  int64_t index) const override {
    const auto& arg_tuple = *user_op_expr_->input_arg_tuple();
    std::size_t tuple_index = arg_tuple.TensorTupleIndex4ArgNameAndIndex(name, index);
    CHECK_GE(tuple_index, 0);
    return CHECK_JUST(input_tensors_->at(tuple_index)->device());
  }

 private:
  const std::shared_ptr<const user_op::AttrVal>& Attr4Name(
      const std::string& attr_name) const override {
    return composed_attrs_.Attr4Name(attr_name);
  }
  const UserOpExpr* user_op_expr_;
  const ComposedAttrMap composed_attrs_;
  const TensorTuple* input_tensors_;
  std::vector<std::shared_ptr<const Device>>* output_devices_;
};

}  // namespace

UserOpExpr::UserOpExpr(const std::string& op_name, UserOpConf&& proto, const AttrMap& base_attrs,
                       const std::vector<std::string>& indexed_ibns,
                       const std::vector<std::string>& indexed_obns)
    : BuiltinOpExprImpl<UserOpConf>(op_name, std::move(proto), indexed_ibns, indexed_obns),
      base_attrs_(base_attrs) {
  const auto* registry =
      user_op::UserOpRegistryMgr::Get().GetOpRegistryResult(op_proto_.op_type_name());
  if (registry && registry->device_infer_fn) { device_infer_fn_ = registry->device_infer_fn; }
}

/* static */ Maybe<UserOpExpr> UserOpExpr::New(const std::string& op_name, UserOpConf&& op_proto,
                                               const std::vector<std::string>& indexed_ibns,
                                               const std::vector<std::string>& indexed_obns) {
  AttrMap base_attrs = MakeAttrMapFromUserOpConf(op_proto);
  return std::shared_ptr<UserOpExpr>(
      new UserOpExpr(op_name, std::move(op_proto), base_attrs, indexed_ibns, indexed_obns));
}

Maybe<const Device> UserOpExpr::InferDevices(
    const AttrMap& attrs, const TensorTuple& input_tensors,
    std::vector<std::shared_ptr<const Device>>* output_devices) const {
  CHECK_OR_RETURN(static_cast<bool>(device_infer_fn_));
  UserOpExprDeviceInferContext device_infer_ctx(this, attrs, input_tensors, output_devices);
  return TRY(device_infer_fn_(&device_infer_ctx));
}

CastConsistentOpExpr::CastConsistentOpExpr(const std::string& op_name,
                                           Symbol<cfg::ParallelDistribution> parallel_distribution,
                                           Symbol<ParallelDesc> parallel_desc)
    : parallel_distribution_(parallel_distribution), parallel_desc_(parallel_desc) {}

Symbol<cfg::ParallelDistribution> CastConsistentOpExpr::parallel_distribution() const {
  return parallel_distribution_;
}

Symbol<ParallelDesc> CastConsistentOpExpr::parallel_desc() const { return parallel_desc_; }

CastToConsistentOpExpr::CastToConsistentOpExpr(
    const std::string& op_name, Symbol<cfg::ParallelDistribution> parallel_distribution,
    Symbol<ParallelDesc> parallel_desc)
    : CastConsistentOpExpr(op_name, parallel_distribution, parallel_desc) {}

/* static */ Maybe<CastToConsistentOpExpr> CastToConsistentOpExpr::New(
    const std::string& op_name, const std::vector<std::string>& sbp_parallels,
    const std::shared_ptr<ParallelDesc>& parallel_desc) {
  cfg::ParallelDistribution parallel_distribution;
  SbpParallel sbp_parallel;
  for (const std::string& sbp_parallel_str : sbp_parallels) {
    CHECK_OR_RETURN(ParseSbpParallelFromString(sbp_parallel_str, &sbp_parallel))
        << "invalid sbp_parallel: " << sbp_parallel_str;
    parallel_distribution.mutable_sbp_parallel()->Add()->InitFromProto(sbp_parallel);
  }
  return CastToConsistentOpExpr::New(op_name,
                                     Symbol<cfg::ParallelDistribution>(parallel_distribution),
                                     Symbol<ParallelDesc>(*parallel_desc));
}

/* static */ Maybe<CastToConsistentOpExpr> CastToConsistentOpExpr::New(
    const std::string& op_name, Symbol<cfg::ParallelDistribution> parallel_distribution,
    Symbol<ParallelDesc> parallel_desc) {
  return std::shared_ptr<CastToConsistentOpExpr>(
      new CastToConsistentOpExpr(op_name, parallel_distribution, parallel_desc));
}

CastFromConsistentOpExpr::CastFromConsistentOpExpr(
    const std::string& op_name, Symbol<cfg::ParallelDistribution> parallel_distribution,
    Symbol<ParallelDesc> parallel_desc)
    : CastConsistentOpExpr(op_name, parallel_distribution, parallel_desc) {}

/* static */ Maybe<CastFromConsistentOpExpr> CastFromConsistentOpExpr::New(
    const std::string& op_name, const std::vector<std::string>& sbp_parallels,
    const std::shared_ptr<ParallelDesc>& parallel_desc) {
  cfg::ParallelDistribution parallel_distribution;
  SbpParallel sbp_parallel;
  for (const std::string& sbp_parallel_str : sbp_parallels) {
    CHECK_OR_RETURN(ParseSbpParallelFromString(sbp_parallel_str, &sbp_parallel))
        << "invalid sbp_parallel: " << sbp_parallel_str;
    parallel_distribution.mutable_sbp_parallel()->Add()->InitFromProto(sbp_parallel);
  }
  return CastFromConsistentOpExpr::New(op_name, parallel_distribution,
                                       Symbol<ParallelDesc>(*parallel_desc));
}

/* static */ Maybe<CastFromConsistentOpExpr> CastFromConsistentOpExpr::New(
    const std::string& op_name, Symbol<cfg::ParallelDistribution> parallel_distribution,
    Symbol<ParallelDesc> parallel_desc) {
  return std::shared_ptr<CastFromConsistentOpExpr>(new CastFromConsistentOpExpr(
      op_name, Symbol<cfg::ParallelDistribution>(parallel_distribution), parallel_desc));
}

template<>
Maybe<void> BuiltinOpExprImpl<VariableOpConf>::BuildOpConf(OperatorConf* op_conf,
                                                           const AttrMap& attrs) const {
  CHECK_EQ_OR_RETURN(attrs.size(), 0);
  *(op_conf->mutable_name()) = op_name_;
  *(op_conf->mutable_variable_conf()) = op_proto_;
  return Maybe<void>::Ok();
}

template<>
Maybe<OpExprGradClosure> BuiltinOpExprImpl<VariableOpConf>::GetOrCreateOpGradClosure() const {
  UNIMPLEMENTED_THEN_RETURN();
}

template<>
Maybe<void> BuiltinOpExprImpl<CastToMirroredOpConf>::BuildOpConf(OperatorConf* op_conf,
                                                                 const AttrMap& attrs) const {
  CHECK_EQ_OR_RETURN(attrs.size(), 0);
  *(op_conf->mutable_name()) = op_name_;
  *(op_conf->mutable_cast_to_mirrored_conf()) = op_proto_;
  return Maybe<void>::Ok();
}

template<>
Maybe<OpExprGradClosure> BuiltinOpExprImpl<CastToMirroredOpConf>::GetOrCreateOpGradClosure() const {
  UNIMPLEMENTED_THEN_RETURN();
}

template<>
Maybe<void> BuiltinOpExprImpl<CastFromMirroredOpConf>::BuildOpConf(OperatorConf* op_conf,
                                                                   const AttrMap& attrs) const {
  CHECK_EQ_OR_RETURN(attrs.size(), 0);
  *(op_conf->mutable_name()) = op_name_;
  *(op_conf->mutable_cast_from_mirrored_conf()) = op_proto_;
  return Maybe<void>::Ok();
}

template<>
Maybe<OpExprGradClosure> BuiltinOpExprImpl<CastFromMirroredOpConf>::GetOrCreateOpGradClosure()
    const {
  UNIMPLEMENTED_THEN_RETURN();
}

Maybe<OpExprGradClosure> CastToConsistentOpExpr::GetOrCreateOpGradClosure() const {
  if (!op_grad_func_.get()) {
    op_grad_func_.reset(NewObj<std::string, OpExprGradFunctionIf>("cast_to_consistent"));
    CHECK_NOTNULL_OR_RETURN(op_grad_func_.get());
    JUST(op_grad_func_->Init(*this));
  }
  return std::make_shared<OpExprGradClosure>(op_grad_func_);
}

Maybe<OpExprGradClosure> CastFromConsistentOpExpr::GetOrCreateOpGradClosure() const {
  if (!op_grad_func_.get()) {
    op_grad_func_.reset(NewObj<std::string, OpExprGradFunctionIf>("cast_from_consistent"));
    CHECK_NOTNULL_OR_RETURN(op_grad_func_.get());
    JUST(op_grad_func_->Init(*this));
  }
  return std::make_shared<OpExprGradClosure>(op_grad_func_);
}

template<>
Maybe<void> BuiltinOpExprImpl<DistributeSplitOpConf>::BuildOpConf(OperatorConf* op_conf,
                                                                  const AttrMap& attrs) const {
  CHECK_EQ_OR_RETURN(attrs.size(), 0);
  *(op_conf->mutable_name()) = op_name_;
  *(op_conf->mutable_distribute_split_conf()) = op_proto_;
  return Maybe<void>::Ok();
}

template<>
Maybe<OpExprGradClosure> BuiltinOpExprImpl<DistributeSplitOpConf>::GetOrCreateOpGradClosure()
    const {
  UNIMPLEMENTED_THEN_RETURN();
}

template<>
Maybe<void> BuiltinOpExprImpl<DistributeCloneOpConf>::BuildOpConf(OperatorConf* op_conf,
                                                                  const AttrMap& attrs) const {
  CHECK_EQ_OR_RETURN(attrs.size(), 0);
  *(op_conf->mutable_name()) = op_name_;
  *(op_conf->mutable_distribute_clone_conf()) = op_proto_;
  return Maybe<void>::Ok();
}

template<>
Maybe<OpExprGradClosure> BuiltinOpExprImpl<DistributeCloneOpConf>::GetOrCreateOpGradClosure()
    const {
  UNIMPLEMENTED_THEN_RETURN();
}

template<>
Maybe<void> BuiltinOpExprImpl<DistributeConcatOpConf>::BuildOpConf(OperatorConf* op_conf,
                                                                   const AttrMap& attrs) const {
  CHECK_EQ_OR_RETURN(attrs.size(), 0);
  *(op_conf->mutable_name()) = op_name_;
  *(op_conf->mutable_distribute_concat_conf()) = op_proto_;
  return Maybe<void>::Ok();
}

template<>
Maybe<OpExprGradClosure> BuiltinOpExprImpl<DistributeConcatOpConf>::GetOrCreateOpGradClosure()
    const {
  UNIMPLEMENTED_THEN_RETURN();
}

template<>
Maybe<void> BuiltinOpExprImpl<DistributeAddOpConf>::BuildOpConf(OperatorConf* op_conf,
                                                                const AttrMap& attrs) const {
  CHECK_EQ_OR_RETURN(attrs.size(), 0);
  *(op_conf->mutable_name()) = op_name_;
  *(op_conf->mutable_distribute_add_conf()) = op_proto_;
  return Maybe<void>::Ok();
}

template<>
Maybe<OpExprGradClosure> BuiltinOpExprImpl<DistributeAddOpConf>::GetOrCreateOpGradClosure() const {
  UNIMPLEMENTED_THEN_RETURN();
}

}  // namespace one
}  // namespace oneflow<|MERGE_RESOLUTION|>--- conflicted
+++ resolved
@@ -20,11 +20,8 @@
 #include "oneflow/core/framework/attr_map.h"
 #include "oneflow/core/framework/op_expr_grad_function.h"
 #include "oneflow/core/framework/user_op_registry_manager.h"
-<<<<<<< HEAD
 #include "oneflow/core/job/sbp_parallel.h"
-=======
 #include "oneflow/core/operator/op_conf.pb.h"
->>>>>>> 577568af
 #include "oneflow/user/kernels/stateful_local_opkernel.h"
 #include "oneflow/core/job/sbp_parallel.cfg.h"
 
@@ -59,7 +56,6 @@
   return op_proto_.op_type_name();
 }
 
-<<<<<<< HEAD
 const std::string CastToConsistentOpExpr::op_type_name() const {
   static const std::string op_type_name = "cast_to_consistent";
   return op_type_name;
@@ -69,7 +65,7 @@
   static const std::string op_type_name = "cast_from_consistent";
   return op_type_name;
 }
-=======
+
 #define DEFINE_OPEXPR_IS_GRAD_DISABLED_DEFAULT_VALUE(_T, _bool) \
   template<>                                                    \
   Maybe<bool> BuiltinOpExprImpl<_T>::IsGradDisabled() const {   \
@@ -85,7 +81,6 @@
 DEFINE_OPEXPR_IS_GRAD_DISABLED_DEFAULT_VALUE(DistributeAddOpConf, false);
 
 #undef DEFINE_OPEXPR_IS_GRAD_DISABLED_DEFAULT_VALUE
->>>>>>> 577568af
 
 template<>
 Maybe<void> BuiltinOpExprImpl<UserOpConf>::BuildOpConf(OperatorConf* op_conf,
