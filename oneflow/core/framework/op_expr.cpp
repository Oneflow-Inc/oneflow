/*
Copyright 2020 The OneFlow Authors. All rights reserved.

Licensed under the Apache License, Version 2.0 (the "License");
you may not use this file except in compliance with the License.
You may obtain a copy of the License at

    http://www.apache.org/licenses/LICENSE-2.0

Unless required by applicable law or agreed to in writing, software
distributed under the License is distributed on an "AS IS" BASIS,
WITHOUT WARRANTIES OR CONDITIONS OF ANY KIND, either express or implied.
See the License for the specific language governing permissions and
limitations under the License.
*/
#include "oneflow/core/framework/op_expr.h"

#include "oneflow/core/common/auto_registration_factory.h"
#include "oneflow/core/framework/attr_value_accessor.h"
#include "oneflow/core/framework/attr_map.h"
#include "oneflow/core/framework/op_expr_grad_function.h"
#include "oneflow/core/framework/user_op_registry_manager.h"
#include "oneflow/user/kernels/stateful_local_opkernel.h"

namespace oneflow {
namespace one {

BuiltinOpExpr::BuiltinOpExpr(const std::string& op_name,
                             const std::vector<std::string>& indexed_ibns,
                             const std::vector<std::string>& indexed_obns)
    : op_name_(op_name),
      input_arg_tuple_(new ArgTuple(indexed_ibns)),
      output_arg_tuple_(new ArgTuple(indexed_obns)) {}

#define DEFINE_OPEXPR_TYPE_NAME(_T, _type_name)                \
  template<>                                                   \
  const std::string BuiltinOpExprImpl<_T>::type_name() const { \
    return _type_name;                                         \
  }

DEFINE_OPEXPR_TYPE_NAME(UserOpConf, "user");
DEFINE_OPEXPR_TYPE_NAME(VariableOpConf, "variable");
DEFINE_OPEXPR_TYPE_NAME(CastToMirroredOpConf, "cast_to_mirrored");
DEFINE_OPEXPR_TYPE_NAME(CastFromMirroredOpConf, "cast_from_mirrored");
DEFINE_OPEXPR_TYPE_NAME(DistributeSplitOpConf, "distribute_split");
DEFINE_OPEXPR_TYPE_NAME(DistributeCloneOpConf, "distribute_clone");
DEFINE_OPEXPR_TYPE_NAME(DistributeConcatOpConf, "distribute_concat");
DEFINE_OPEXPR_TYPE_NAME(DistributeAddOpConf, "distribute_add");

#undef DEFINE_OPEXPR_TYPE_NAME

template<>
Maybe<void> BuiltinOpExprImpl<UserOpConf>::BuildOpConf(OperatorConf* op_conf,
                                                       const AttrMap& attrs) const {
  *(op_conf->mutable_name()) = op_name_;
  *(op_conf->mutable_user_conf()) = op_proto_;
  auto* user_op_conf = op_conf->mutable_user_conf();
  for (const auto& it : attrs) {
    AttrValue attr_val;
    user_op::AttrValueUtil::ToProtoAttrValue(*it.second, &attr_val);
    (*(user_op_conf->mutable_attr()))[it.first] = attr_val;
  }
  return Maybe<void>::Ok();
}

Maybe<StatefulLocalOpKernel> UserOpExpr::MutKernel4Device(const Device& device) const {
  const auto& it = device2kernel_.find(device);
  if (it != device2kernel_.end()) { return it->second; }

  std::shared_ptr<OperatorConf> op_conf = std::make_shared<OperatorConf>();
  BuildOpConf(op_conf.get(), {});
  op_conf->set_device_tag(JUST(device.of_type()));
<<<<<<< HEAD
  std::shared_ptr<const ParallelDesc> parallel_desc =
      JUST(Device::MakeParallelDescByDevice(device));
  const auto& opkernel =
      JUST(StatefulLocalOpKernel::New(op_conf, base_attrs(), device.mem_case(), parallel_desc,
                                      input_arg_tuple(), output_arg_tuple()));
=======
  std::shared_ptr<const ParallelDesc> parallel_desc = device.parallel_desc_ptr();
  const auto& opkernel = JUST(StatefulLocalOpKernel::New(op_conf, device.mem_case(), parallel_desc,
                                                         input_arg_tuple(), output_arg_tuple()));
>>>>>>> dfe7759e
  device2kernel_.emplace(device, opkernel);
  return opkernel;
}

template<>
Maybe<bool> BuiltinOpExprImpl<UserOpConf>::IsGradDisabled() const {
  const std::string& op_type_name = op_proto_.op_type_name();
  const user_op::OpGradRegistryResult* val =
      user_op::UserOpRegistryMgr::Get().GetOpGradRegistryResult(op_type_name);
  if (val) { return false; }
  return !IsClassRegistered<std::string, OpExprGradFunctionIf>(op_type_name);
}

template<>
Maybe<OpExprGradClosure> BuiltinOpExprImpl<UserOpConf>::GetOrCreateOpGradClosure() const {
  if (!op_grad_func_.get()) {
    if (IsClassRegistered<std::string, OpExprGradFunctionIf>(proto().op_type_name())) {
      op_grad_func_.reset(NewObj<std::string, OpExprGradFunctionIf>(proto().op_type_name()));
    } else {
      op_grad_func_.reset(NewObj<std::string, OpExprGradFunctionIf>("default"));
    }
    CHECK_NOTNULL_OR_RETURN(op_grad_func_.get());
    JUST(op_grad_func_->Init(*this));
  }
  return std::make_shared<OpExprGradClosure>(op_grad_func_);
}

namespace {

class UserOpExprDeviceInferContext final : public user_op::DeviceInferContext {
 public:
  UserOpExprDeviceInferContext(const UserOpExpr* user_op_expr, const AttrMap& attrs,
                               const TensorTuple& input_tensors,
                               std::vector<std::shared_ptr<const Device>>* output_devices)
      : user_op_expr_(user_op_expr),
        composed_attrs_(attrs, user_op_expr->base_attrs()),
        input_tensors_(&input_tensors),
        output_devices_(output_devices) {}

  const std::vector<std::pair<std::string, int32_t>>& inputs() const override {
    return user_op_expr_->indexed_input_pairs();
  }

  const std::vector<std::pair<std::string, int32_t>>& outputs() const override {
    return user_op_expr_->indexed_output_pairs();
  }

  std::shared_ptr<const Device>* OutputTensorDevice4ArgNameAndIndex(const std::string& name,
                                                                    int32_t index) override {
    const auto& arg_tuple = *user_op_expr_->output_arg_tuple();
    std::size_t tuple_index = arg_tuple.TensorTupleIndex4ArgNameAndIndex(name, index);
    CHECK_GE(tuple_index, 0);
    return &output_devices_->at(tuple_index);
  }

  const std::shared_ptr<const Device>& InputTensorDevice4ArgNameAndIndex(
      const std::string& name, int32_t index) const override {
    const auto& arg_tuple = *user_op_expr_->input_arg_tuple();
    std::size_t tuple_index = arg_tuple.TensorTupleIndex4ArgNameAndIndex(name, index);
    CHECK_GE(tuple_index, 0);
    return input_tensors_->at(tuple_index)->device();
  }

 private:
  const std::shared_ptr<const user_op::AttrVal>& Attr4Name(
      const std::string& attr_name) const override {
    return composed_attrs_.Attr4Name(attr_name);
  }
  const UserOpExpr* user_op_expr_;
  const ComposedAttrMap composed_attrs_;
  const TensorTuple* input_tensors_;
  std::vector<std::shared_ptr<const Device>>* output_devices_;
};

}  // namespace

UserOpExpr::UserOpExpr(const std::string& op_name, UserOpConf&& proto, const AttrMap& base_attrs,
                       const std::vector<std::string>& indexed_ibns,
                       const std::vector<std::string>& indexed_obns)
    : BuiltinOpExprImpl<UserOpConf>(op_name, std::move(proto), indexed_ibns, indexed_obns),
      base_attrs_(base_attrs) {
  const auto* registry =
      user_op::UserOpRegistryMgr::Get().GetOpRegistryResult(op_proto_.op_type_name());
  if (registry && registry->device_infer_fn) { device_infer_fn_ = registry->device_infer_fn; }
}

/* static */ Maybe<UserOpExpr> UserOpExpr::New(const std::string& op_name, UserOpConf&& op_proto,
                                               const std::vector<std::string>& indexed_ibns,
                                               const std::vector<std::string>& indexed_obns) {
  AttrMap base_attrs = MakeAttrMapFromUserOpConf(op_proto);
  return std::shared_ptr<UserOpExpr>(
      new UserOpExpr(op_name, std::move(op_proto), base_attrs, indexed_ibns, indexed_obns));
}

Maybe<const Device> UserOpExpr::InferDevices(
    const AttrMap& attrs, const TensorTuple& input_tensors,
    std::vector<std::shared_ptr<const Device>>* output_devices) const {
  CHECK_OR_RETURN(static_cast<bool>(device_infer_fn_));
  UserOpExprDeviceInferContext device_infer_ctx(this, attrs, input_tensors, output_devices);
  return TRY(device_infer_fn_(&device_infer_ctx));
}

template<>
Maybe<void> BuiltinOpExprImpl<VariableOpConf>::BuildOpConf(OperatorConf* op_conf,
                                                           const AttrMap& attrs) const {
  CHECK_EQ_OR_RETURN(attrs.size(), 0);
  *(op_conf->mutable_name()) = op_name_;
  *(op_conf->mutable_variable_conf()) = op_proto_;
  return Maybe<void>::Ok();
}

template<>
Maybe<bool> BuiltinOpExprImpl<VariableOpConf>::IsGradDisabled() const {
  return true;
}

template<>
Maybe<OpExprGradClosure> BuiltinOpExprImpl<VariableOpConf>::GetOrCreateOpGradClosure() const {
  UNIMPLEMENTED_THEN_RETURN();
}

template<>
Maybe<void> BuiltinOpExprImpl<CastToMirroredOpConf>::BuildOpConf(OperatorConf* op_conf,
                                                                 const AttrMap& attrs) const {
  CHECK_EQ_OR_RETURN(attrs.size(), 0);
  *(op_conf->mutable_name()) = op_name_;
  *(op_conf->mutable_cast_to_mirrored_conf()) = op_proto_;
  return Maybe<void>::Ok();
}

template<>
Maybe<OpExprGradClosure> BuiltinOpExprImpl<CastToMirroredOpConf>::GetOrCreateOpGradClosure() const {
  UNIMPLEMENTED_THEN_RETURN();
}

template<>
Maybe<void> BuiltinOpExprImpl<CastFromMirroredOpConf>::BuildOpConf(OperatorConf* op_conf,
                                                                   const AttrMap& attrs) const {
  CHECK_EQ_OR_RETURN(attrs.size(), 0);
  *(op_conf->mutable_name()) = op_name_;
  *(op_conf->mutable_cast_from_mirrored_conf()) = op_proto_;
  return Maybe<void>::Ok();
}

template<>
Maybe<OpExprGradClosure> BuiltinOpExprImpl<CastFromMirroredOpConf>::GetOrCreateOpGradClosure()
    const {
  UNIMPLEMENTED_THEN_RETURN();
}

template<>
Maybe<void> BuiltinOpExprImpl<DistributeSplitOpConf>::BuildOpConf(OperatorConf* op_conf,
                                                                  const AttrMap& attrs) const {
  CHECK_EQ_OR_RETURN(attrs.size(), 0);
  *(op_conf->mutable_name()) = op_name_;
  *(op_conf->mutable_distribute_split_conf()) = op_proto_;
  return Maybe<void>::Ok();
}

template<>
Maybe<OpExprGradClosure> BuiltinOpExprImpl<DistributeSplitOpConf>::GetOrCreateOpGradClosure()
    const {
  UNIMPLEMENTED_THEN_RETURN();
}

template<>
Maybe<void> BuiltinOpExprImpl<DistributeCloneOpConf>::BuildOpConf(OperatorConf* op_conf,
                                                                  const AttrMap& attrs) const {
  CHECK_EQ_OR_RETURN(attrs.size(), 0);
  *(op_conf->mutable_name()) = op_name_;
  *(op_conf->mutable_distribute_clone_conf()) = op_proto_;
  return Maybe<void>::Ok();
}

template<>
Maybe<OpExprGradClosure> BuiltinOpExprImpl<DistributeCloneOpConf>::GetOrCreateOpGradClosure()
    const {
  UNIMPLEMENTED_THEN_RETURN();
}

template<>
Maybe<void> BuiltinOpExprImpl<DistributeConcatOpConf>::BuildOpConf(OperatorConf* op_conf,
                                                                   const AttrMap& attrs) const {
  CHECK_EQ_OR_RETURN(attrs.size(), 0);
  *(op_conf->mutable_name()) = op_name_;
  *(op_conf->mutable_distribute_concat_conf()) = op_proto_;
  return Maybe<void>::Ok();
}

template<>
Maybe<OpExprGradClosure> BuiltinOpExprImpl<DistributeConcatOpConf>::GetOrCreateOpGradClosure()
    const {
  UNIMPLEMENTED_THEN_RETURN();
}

template<>
Maybe<void> BuiltinOpExprImpl<DistributeAddOpConf>::BuildOpConf(OperatorConf* op_conf,
                                                                const AttrMap& attrs) const {
  CHECK_EQ_OR_RETURN(attrs.size(), 0);
  *(op_conf->mutable_name()) = op_name_;
  *(op_conf->mutable_distribute_add_conf()) = op_proto_;
  return Maybe<void>::Ok();
}

template<>
Maybe<OpExprGradClosure> BuiltinOpExprImpl<DistributeAddOpConf>::GetOrCreateOpGradClosure() const {
  UNIMPLEMENTED_THEN_RETURN();
}

}  // namespace one
}  // namespace oneflow<|MERGE_RESOLUTION|>--- conflicted
+++ resolved
@@ -70,17 +70,10 @@
   std::shared_ptr<OperatorConf> op_conf = std::make_shared<OperatorConf>();
   BuildOpConf(op_conf.get(), {});
   op_conf->set_device_tag(JUST(device.of_type()));
-<<<<<<< HEAD
-  std::shared_ptr<const ParallelDesc> parallel_desc =
-      JUST(Device::MakeParallelDescByDevice(device));
+  std::shared_ptr<const ParallelDesc> parallel_desc = device.parallel_desc_ptr();
   const auto& opkernel =
       JUST(StatefulLocalOpKernel::New(op_conf, base_attrs(), device.mem_case(), parallel_desc,
                                       input_arg_tuple(), output_arg_tuple()));
-=======
-  std::shared_ptr<const ParallelDesc> parallel_desc = device.parallel_desc_ptr();
-  const auto& opkernel = JUST(StatefulLocalOpKernel::New(op_conf, device.mem_case(), parallel_desc,
-                                                         input_arg_tuple(), output_arg_tuple()));
->>>>>>> dfe7759e
   device2kernel_.emplace(device, opkernel);
   return opkernel;
 }
