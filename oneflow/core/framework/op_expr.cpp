--- conflicted
+++ resolved
@@ -193,308 +193,306 @@
                                              int32_t index) const override {
     return TensorDesc4ArgNameAndIndex(arg_name, index);
   }
-<<<<<<< HEAD
   const user_op::TensorDesc& OutputTensorDesc(const std::string& arg_name,
                                               int32_t index) const override {
-    return *const_cast<UserOpExprInferContext*>(this)->TensorDesc4ArgNameAndIndex(arg_name, index);
+    return TensorDesc4ArgNameAndIndex(arg_name, index);
   }
   user_op::TensorDesc* MutOutputTensorDesc(const std::string& name, int32_t index) override {
-    return TensorDesc4ArgNameAndIndex(name, index);
-=======
-
-  user_op::TensorDesc* OutputTensorDesc(const std::string& name, int32_t index) override {
     return MutTensorDesc4ArgNameAndIndex(name, index);
->>>>>>> 86931104
-  }
-
-  const user_op::TensorDesc& TensorDesc4ArgNameAndIndex(const std::string& name,
-                                                        int32_t index) const {
-    {
+
+    user_op::TensorDesc* OutputTensorDesc(const std::string& name, int32_t index) override {
+      return MutTensorDesc4ArgNameAndIndex(name, index);
+    }
+
+    const user_op::TensorDesc& TensorDesc4ArgNameAndIndex(const std::string& name, int32_t index)
+        const {
+      {
+        const auto& arg_tuple = *user_op_expr_->output_arg_tuple();
+        int32_t tuple_index = arg_tuple.TensorTupleIndex4ArgNameAndIndex(name, index);
+        if (tuple_index >= 0) { return *tensor_meta4output_index_(tuple_index); }
+      }
+      {
+        const auto& arg_tuple = *user_op_expr_->input_arg_tuple();
+        int32_t tuple_index = arg_tuple.TensorTupleIndex4ArgNameAndIndex(name, index);
+        if (tuple_index >= 0) {
+          return *const_cast<TensorMeta*>(tensor_meta4input_index_(tuple_index));
+        }
+      }
+      PRINT_BUG_PROMPT_AND_ABORT();
+      return *(user_op::TensorDesc*)nullptr;
+    }
+
+    user_op::TensorDesc* MutTensorDesc4ArgNameAndIndex(const std::string& name, int32_t index) {
+      {
+        const auto& arg_tuple = *user_op_expr_->output_arg_tuple();
+        int32_t tuple_index = arg_tuple.TensorTupleIndex4ArgNameAndIndex(name, index);
+        if (tuple_index >= 0) { return tensor_meta4output_index_(tuple_index); }
+      }
+      {
+        const auto& arg_tuple = *user_op_expr_->input_arg_tuple();
+        int32_t tuple_index = arg_tuple.TensorTupleIndex4ArgNameAndIndex(name, index);
+        if (tuple_index >= 0) {
+          return const_cast<TensorMeta*>(tensor_meta4input_index_(tuple_index));
+        }
+      }
+      return nullptr;
+    }
+
+    const Shape& InputShape(const std::string& name, int32_t index) const override {
+      const auto& arg_tuple = *user_op_expr_->input_arg_tuple();
+      int32_t tuple_index = arg_tuple.TensorTupleIndex4ArgNameAndIndex(name, index);
+      CHECK_GE(tuple_index, 0);
+      return tensor_meta4input_index_(tuple_index)->shape();
+    }
+
+    const Shape& OutputShape(const std::string& name, int32_t index) const override {
       const auto& arg_tuple = *user_op_expr_->output_arg_tuple();
       int32_t tuple_index = arg_tuple.TensorTupleIndex4ArgNameAndIndex(name, index);
-      if (tuple_index >= 0) { return *tensor_meta4output_index_(tuple_index); }
-    }
-    {
+      CHECK_GE(tuple_index, 0);
+      return tensor_meta4input_index_(tuple_index)->shape();
+    }
+
+    Shape* MutOutputShape(const std::string& name, int32_t index) override {
+      const auto& arg_tuple = *user_op_expr_->output_arg_tuple();
+      int32_t tuple_index = arg_tuple.TensorTupleIndex4ArgNameAndIndex(name, index);
+      CHECK_GE(tuple_index, 0);
+      return tensor_meta4output_index_(tuple_index)->mut_shape();
+    }
+
+    const Shape& Shape4ArgNameAndIndex(const std::string& arg_name, int32_t index) const override {
+      return TensorDesc4ArgNameAndIndex(arg_name, index).shape();
+    }
+
+    Shape* MutShape4ArgNameAndIndex(const std::string& arg_name, int32_t index) override {
+      return MutTensorDesc4ArgNameAndIndex(arg_name, index)->mut_shape();
+    }
+
+    const Stride& InputStride(const std::string& name, int32_t index) const override {
       const auto& arg_tuple = *user_op_expr_->input_arg_tuple();
       int32_t tuple_index = arg_tuple.TensorTupleIndex4ArgNameAndIndex(name, index);
-      if (tuple_index >= 0) {
-        return *const_cast<TensorMeta*>(tensor_meta4input_index_(tuple_index));
-      }
-    }
-    PRINT_BUG_PROMPT_AND_ABORT();
-    return *(user_op::TensorDesc*)nullptr;
-  }
-
-  user_op::TensorDesc* MutTensorDesc4ArgNameAndIndex(const std::string& name, int32_t index) {
-    {
+      CHECK_GE(tuple_index, 0);
+      return tensor_meta4input_index_(tuple_index)->stride();
+    }
+
+    const Stride& OutputStride(const std::string& name, int32_t index) const override {
+      const auto& arg_tuple = *user_op_expr_->input_arg_tuple();
+      int32_t tuple_index = arg_tuple.TensorTupleIndex4ArgNameAndIndex(name, index);
+      CHECK_GE(tuple_index, 0);
+      return tensor_meta4input_index_(tuple_index)->stride();
+    }
+
+    Stride* MutOutputStride(const std::string& name, int32_t index) override {
       const auto& arg_tuple = *user_op_expr_->output_arg_tuple();
       int32_t tuple_index = arg_tuple.TensorTupleIndex4ArgNameAndIndex(name, index);
-      if (tuple_index >= 0) { return tensor_meta4output_index_(tuple_index); }
-    }
-    {
+      CHECK_GE(tuple_index, 0);
+      return tensor_meta4output_index_(tuple_index)->mut_stride();
+    }
+
+    const Stride& Stride4ArgNameAndIndex(const std::string& arg_name, int32_t index)
+        const override {
+      return TensorDesc4ArgNameAndIndex(arg_name, index).stride();
+    }
+
+    Stride* MutStride4ArgNameAndIndex(const std::string& arg_name, int32_t index) override {
+      return MutTensorDesc4ArgNameAndIndex(arg_name, index)->mut_stride();
+    }
+
+    DataType InputDType(const std::string& arg_name, int32_t index) const override {
+      return Dtype4ArgNameAndIndex(arg_name, index);
+    }
+    DataType OutputDType(const std::string& arg_name, int32_t index) const override {
+      return Dtype4ArgNameAndIndex(arg_name, index);
+    }
+    DataType* MutOutputDType(const std::string& arg_name, int32_t index) override {
+      return MutDtype4ArgNameAndIndex(arg_name, index);
+    }
+    DataType Dtype4ArgNameAndIndex(const std::string& arg_name, int32_t index) const override {
+      return TensorDesc4ArgNameAndIndex(arg_name, index).data_type();
+    }
+    DataType* MutDtype4ArgNameAndIndex(const std::string& arg_name, int32_t index) override {
+      return MutTensorDesc4ArgNameAndIndex(arg_name, index)->mut_data_type();
+    }
+    bool InputIsDynamic(const std::string& arg_name, int32_t index) const override {
+      return IsDynamic4ArgNameAndIndex(arg_name, index);
+    }
+    bool OutputIsDynamic(const std::string& arg_name, int32_t index) const override {
+      return IsDynamic4ArgNameAndIndex(arg_name, index);
+    }
+    bool* MutOutputIsDynamic(const std::string& arg_name, int32_t index) override {
+      return MutIsDynamic4ArgNameAndIndex(arg_name, index);
+    }
+    bool IsDynamic4ArgNameAndIndex(const std::string& arg_name, int32_t index) const override {
+      return TensorDesc4ArgNameAndIndex(arg_name, index).is_dynamic();
+    }
+    bool* MutIsDynamic4ArgNameAndIndex(const std::string& arg_name, int32_t index) override {
+      return MutTensorDesc4ArgNameAndIndex(arg_name, index)->mut_is_dynamic();
+    }
+    const std::string& input(const std::string& arg_name, int32_t index) const override {
+      const auto& arg_tuple = *user_op_expr_->input_arg_tuple();
+      int32_t tuple_index = arg_tuple.TensorTupleIndex4ArgNameAndIndex(arg_name, index);
+      CHECK_GE(tuple_index, 0);
+      return arg_tuple.indexed_bns().at(tuple_index);
+    }
+    const std::string& output(const std::string& arg_name, int32_t index) const override {
+      const auto& arg_tuple = *user_op_expr_->output_arg_tuple();
+      int32_t tuple_index = arg_tuple.TensorTupleIndex4ArgNameAndIndex(arg_name, index);
+      CHECK_GE(tuple_index, 0);
+      return arg_tuple.indexed_bns().at(tuple_index);
+    }
+    bool has_input(const std::string& arg_name, int32_t index) const override {
+      const auto& arg_tuple = *user_op_expr_->input_arg_tuple();
+      int32_t tuple_index = arg_tuple.TensorTupleIndex4ArgNameAndIndex(arg_name, index);
+      return tuple_index >= 0;
+    }
+    bool has_output(const std::string& arg_name, int32_t index) const override {
+      const auto& arg_tuple = *user_op_expr_->output_arg_tuple();
+      int32_t tuple_index = arg_tuple.TensorTupleIndex4ArgNameAndIndex(arg_name, index);
+      return tuple_index >= 0;
+    }
+    int32_t input_size(const std::string& arg_name) const override {
+      const auto& arg_tuple = *user_op_expr_->input_arg_tuple();
+      return arg_tuple.arg_name2bn_index2tensor_tuple_index().at(arg_name).size();
+    }
+    int32_t output_size(const std::string& arg_name) const override {
+      const auto& arg_tuple = *user_op_expr_->output_arg_tuple();
+      return arg_tuple.arg_name2bn_index2tensor_tuple_index().at(arg_name).size();
+    }
+    const std::string& op_name() const override { return user_op_expr_->op_name(); }
+    const std::string& op_type_name() const override { return user_op_expr_->op_type_name(); }
+    const std::string& op_loc() const override { return loc_; }
+
+   private:
+    const std::shared_ptr<const user_op::AttrVal>& Attr4Name(const std::string& attr_name)
+        const override {
+      return composed_attrs_.Attr4Name(attr_name);
+    }
+    const UserOpExpr* user_op_expr_;
+    const ComposedAttrMap composed_attrs_;
+    const std::function<const TensorMeta*(int32_t)>& tensor_meta4input_index_;
+    const std::function<TensorMeta*(int32_t)>& tensor_meta4output_index_;
+    std::string loc_;
+  };
+
+  class UserOpExprPhysicalInferContext final : public UserOpExprInferContext {
+   public:
+    using UserOpExprInferContext::UserOpExprInferContext;
+    ~UserOpExprPhysicalInferContext() override = default;
+
+    const user_op::TensorDesc* LogicalTensorDesc4ArgNameAndIndex(const std::string& name,
+                                                                 int32_t index) const override {
+      UNIMPLEMENTED();
+      return nullptr;
+    }
+
+    const ParallelContext& parallel_ctx() const override {
+      UNIMPLEMENTED();
+      return *(const ParallelContext*)nullptr;
+    }
+    const ParallelDesc& parallel_desc() const override {
+      UNIMPLEMENTED();
+      return *(const ParallelDesc*)nullptr;
+    }
+    const SbpParallel& SbpParallel4ArgNameAndIndex(const std::string&, int32_t) const override {
+      UNIMPLEMENTED();
+      return *(const SbpParallel*)nullptr;
+    }
+    const NdSbp& NdSbp4ArgNameAndIndex(const std::string&, int32_t) const override {
+      UNIMPLEMENTED();
+      return *(const NdSbp*)nullptr;
+    }
+    int64_t parallel_num() const override { return 1; }
+  };
+
+  class UserOpExprLogicalInferContext final : public UserOpExprInferContext {
+   public:
+    UserOpExprLogicalInferContext(
+        const UserOpExpr* user_op_expr, const AttrMap& attrs, Symbol<ParallelDesc> parallel_desc,
+        const std::function<const TensorMeta*(int32_t)>& TensorMeta4InputIndex,
+        const std::function<TensorMeta*(int32_t)>& TensorMeta4OutputIndex)
+        : UserOpExprInferContext(user_op_expr, attrs, parallel_desc->device_tag(),
+                                 TensorMeta4InputIndex, TensorMeta4OutputIndex),
+          parallel_desc_(parallel_desc) {
+      const auto& opt_parallel_id = CHECK_JUST(GetParallelId4CurrentProcessCtx(parallel_desc_));
+      // Default parallel_id = -1, which will not cause bad effects becauce it will never be used in
+      // LogicalTensorDescInfer.
+      int64_t parallel_id = -1;
+      if (opt_parallel_id->has_value()) { parallel_id = CHECK_JUST(*opt_parallel_id); }
+      parallel_ctx_.set_parallel_id(parallel_id);
+      parallel_ctx_.set_parallel_num(parallel_desc_->parallel_num());
+    }
+    ~UserOpExprLogicalInferContext() override = default;
+
+    const user_op::TensorDesc* LogicalTensorDesc4ArgNameAndIndex(const std::string& name,
+                                                                 int32_t index) const override {
+      UNIMPLEMENTED();
+    }
+
+    const ParallelContext& parallel_ctx() const override { return parallel_ctx_; }
+    const ParallelDesc& parallel_desc() const override { return *parallel_desc_; }
+    const SbpParallel& SbpParallel4ArgNameAndIndex(const std::string& name,
+                                                   int32_t index) const override {
+      const GlobalTensorMeta& tensor_meta =
+          dynamic_cast<const GlobalTensorMeta&>(TensorDesc4ArgNameAndIndex(name, index));
+      Symbol<NdSbp> nd_sbp = tensor_meta.nd_sbp();
+      CHECK_EQ(nd_sbp->sbp_parallel_size(), 1);
+      return nd_sbp->sbp_parallel(0);
+    }
+    const NdSbp& NdSbp4ArgNameAndIndex(const std::string& name, int32_t index) const override {
+      const GlobalTensorMeta& tensor_meta =
+          dynamic_cast<const GlobalTensorMeta&>(TensorDesc4ArgNameAndIndex(name, index));
+      return *tensor_meta.nd_sbp();
+    }
+    int64_t parallel_num() const override { return parallel_desc_->parallel_num(); }
+
+   private:
+    Symbol<ParallelDesc> parallel_desc_;
+    ParallelContext parallel_ctx_;
+  };
+
+  class UserOpExprDeviceAndStreamInferContext final : public user_op::DeviceAndStreamInferContext {
+   public:
+    UserOpExprDeviceAndStreamInferContext(const UserOpExpr* user_op_expr, const AttrMap& attrs,
+                                          const TensorTuple& input_tensors,
+                                          TensorTuple* output_tensors)
+        : user_op_expr_(user_op_expr),
+          composed_attrs_(attrs, user_op_expr->base_attrs()),
+          input_tensors_(&input_tensors),
+          output_tensors_(output_tensors) {}
+
+    const std::vector<std::pair<std::string, int32_t>>& inputs() const override {
+      return user_op_expr_->indexed_input_pairs();
+    }
+
+    const std::vector<std::pair<std::string, int32_t>>& outputs() const override {
+      return user_op_expr_->indexed_output_pairs();
+    }
+
+    Symbol<Device>* OutputTensorDevice4ArgNameAndIndex(const std::string& name,
+                                                       int64_t index) override {
+      const auto& arg_tuple = *user_op_expr_->output_arg_tuple();
+      int32_t tuple_index = arg_tuple.TensorTupleIndex4ArgNameAndIndex(name, index);
+      CHECK_GE(tuple_index, 0);
+      return CHECK_JUST(output_tensors_->at(tuple_index)->mut_device());
+    }
+
+    Symbol<Device> InputTensorDevice4ArgNameAndIndex(const std::string& name,
+                                                     int64_t index) const override {
       const auto& arg_tuple = *user_op_expr_->input_arg_tuple();
       int32_t tuple_index = arg_tuple.TensorTupleIndex4ArgNameAndIndex(name, index);
-      if (tuple_index >= 0) {
-        return const_cast<TensorMeta*>(tensor_meta4input_index_(tuple_index));
-      }
-    }
-    return nullptr;
-  }
-
-  const Shape& InputShape(const std::string& name, int32_t index) const override {
-    const auto& arg_tuple = *user_op_expr_->input_arg_tuple();
-    int32_t tuple_index = arg_tuple.TensorTupleIndex4ArgNameAndIndex(name, index);
-    CHECK_GE(tuple_index, 0);
-    return tensor_meta4input_index_(tuple_index)->shape();
-  }
-
-  const Shape& OutputShape(const std::string& name, int32_t index) const override {
-    const auto& arg_tuple = *user_op_expr_->output_arg_tuple();
-    int32_t tuple_index = arg_tuple.TensorTupleIndex4ArgNameAndIndex(name, index);
-    CHECK_GE(tuple_index, 0);
-    return tensor_meta4input_index_(tuple_index)->shape();
-  }
-
-  Shape* MutOutputShape(const std::string& name, int32_t index) override {
-    const auto& arg_tuple = *user_op_expr_->output_arg_tuple();
-    int32_t tuple_index = arg_tuple.TensorTupleIndex4ArgNameAndIndex(name, index);
-    CHECK_GE(tuple_index, 0);
-    return tensor_meta4output_index_(tuple_index)->mut_shape();
-  }
-
-  const Shape& Shape4ArgNameAndIndex(const std::string& arg_name, int32_t index) const override {
-    return TensorDesc4ArgNameAndIndex(arg_name, index).shape();
-  }
-
-  Shape* MutShape4ArgNameAndIndex(const std::string& arg_name, int32_t index) override {
-    return MutTensorDesc4ArgNameAndIndex(arg_name, index)->mut_shape();
-  }
-
-  const Stride& InputStride(const std::string& name, int32_t index) const override {
-    const auto& arg_tuple = *user_op_expr_->input_arg_tuple();
-    int32_t tuple_index = arg_tuple.TensorTupleIndex4ArgNameAndIndex(name, index);
-    CHECK_GE(tuple_index, 0);
-    return tensor_meta4input_index_(tuple_index)->stride();
-  }
-
-  const Stride& OutputStride(const std::string& name, int32_t index) const override {
-    const auto& arg_tuple = *user_op_expr_->input_arg_tuple();
-    int32_t tuple_index = arg_tuple.TensorTupleIndex4ArgNameAndIndex(name, index);
-    CHECK_GE(tuple_index, 0);
-    return tensor_meta4input_index_(tuple_index)->stride();
-  }
-
-  Stride* MutOutputStride(const std::string& name, int32_t index) override {
-    const auto& arg_tuple = *user_op_expr_->output_arg_tuple();
-    int32_t tuple_index = arg_tuple.TensorTupleIndex4ArgNameAndIndex(name, index);
-    CHECK_GE(tuple_index, 0);
-    return tensor_meta4output_index_(tuple_index)->mut_stride();
-  }
-
-  const Stride& Stride4ArgNameAndIndex(const std::string& arg_name, int32_t index) const override {
-    return TensorDesc4ArgNameAndIndex(arg_name, index).stride();
-  }
-
-  Stride* MutStride4ArgNameAndIndex(const std::string& arg_name, int32_t index) override {
-    return MutTensorDesc4ArgNameAndIndex(arg_name, index)->mut_stride();
-  }
-
-  DataType InputDType(const std::string& arg_name, int32_t index) const override {
-    return Dtype4ArgNameAndIndex(arg_name, index);
-  }
-  DataType OutputDType(const std::string& arg_name, int32_t index) const override {
-    return Dtype4ArgNameAndIndex(arg_name, index);
-  }
-  DataType* MutOutputDType(const std::string& arg_name, int32_t index) override {
-    return MutDtype4ArgNameAndIndex(arg_name, index);
-  }
-  DataType Dtype4ArgNameAndIndex(const std::string& arg_name, int32_t index) const override {
-    return TensorDesc4ArgNameAndIndex(arg_name, index).data_type();
-  }
-  DataType* MutDtype4ArgNameAndIndex(const std::string& arg_name, int32_t index) override {
-    return MutTensorDesc4ArgNameAndIndex(arg_name, index)->mut_data_type();
-  }
-  bool InputIsDynamic(const std::string& arg_name, int32_t index) const override {
-    return IsDynamic4ArgNameAndIndex(arg_name, index);
-  }
-  bool OutputIsDynamic(const std::string& arg_name, int32_t index) const override {
-    return IsDynamic4ArgNameAndIndex(arg_name, index);
-  }
-  bool* MutOutputIsDynamic(const std::string& arg_name, int32_t index) override {
-    return MutIsDynamic4ArgNameAndIndex(arg_name, index);
-  }
-  bool IsDynamic4ArgNameAndIndex(const std::string& arg_name, int32_t index) const override {
-    return TensorDesc4ArgNameAndIndex(arg_name, index).is_dynamic();
-  }
-  bool* MutIsDynamic4ArgNameAndIndex(const std::string& arg_name, int32_t index) override {
-    return MutTensorDesc4ArgNameAndIndex(arg_name, index)->mut_is_dynamic();
-  }
-  const std::string& input(const std::string& arg_name, int32_t index) const override {
-    const auto& arg_tuple = *user_op_expr_->input_arg_tuple();
-    int32_t tuple_index = arg_tuple.TensorTupleIndex4ArgNameAndIndex(arg_name, index);
-    CHECK_GE(tuple_index, 0);
-    return arg_tuple.indexed_bns().at(tuple_index);
-  }
-  const std::string& output(const std::string& arg_name, int32_t index) const override {
-    const auto& arg_tuple = *user_op_expr_->output_arg_tuple();
-    int32_t tuple_index = arg_tuple.TensorTupleIndex4ArgNameAndIndex(arg_name, index);
-    CHECK_GE(tuple_index, 0);
-    return arg_tuple.indexed_bns().at(tuple_index);
-  }
-  bool has_input(const std::string& arg_name, int32_t index) const override {
-    const auto& arg_tuple = *user_op_expr_->input_arg_tuple();
-    int32_t tuple_index = arg_tuple.TensorTupleIndex4ArgNameAndIndex(arg_name, index);
-    return tuple_index >= 0;
-  }
-  bool has_output(const std::string& arg_name, int32_t index) const override {
-    const auto& arg_tuple = *user_op_expr_->output_arg_tuple();
-    int32_t tuple_index = arg_tuple.TensorTupleIndex4ArgNameAndIndex(arg_name, index);
-    return tuple_index >= 0;
-  }
-  int32_t input_size(const std::string& arg_name) const override {
-    const auto& arg_tuple = *user_op_expr_->input_arg_tuple();
-    return arg_tuple.arg_name2bn_index2tensor_tuple_index().at(arg_name).size();
-  }
-  int32_t output_size(const std::string& arg_name) const override {
-    const auto& arg_tuple = *user_op_expr_->output_arg_tuple();
-    return arg_tuple.arg_name2bn_index2tensor_tuple_index().at(arg_name).size();
-  }
-  const std::string& op_name() const override { return user_op_expr_->op_name(); }
-  const std::string& op_type_name() const override { return user_op_expr_->op_type_name(); }
-  const std::string& op_loc() const override { return loc_; }
-
- private:
-  const std::shared_ptr<const user_op::AttrVal>& Attr4Name(
-      const std::string& attr_name) const override {
-    return composed_attrs_.Attr4Name(attr_name);
-  }
-  const UserOpExpr* user_op_expr_;
-  const ComposedAttrMap composed_attrs_;
-  const std::function<const TensorMeta*(int32_t)>& tensor_meta4input_index_;
-  const std::function<TensorMeta*(int32_t)>& tensor_meta4output_index_;
-  std::string loc_;
-};
-
-class UserOpExprPhysicalInferContext final : public UserOpExprInferContext {
- public:
-  using UserOpExprInferContext::UserOpExprInferContext;
-  ~UserOpExprPhysicalInferContext() override = default;
-
-  const user_op::TensorDesc* LogicalTensorDesc4ArgNameAndIndex(const std::string& name,
-                                                               int32_t index) const override {
-    UNIMPLEMENTED();
-    return nullptr;
-  }
-
-  const ParallelContext& parallel_ctx() const override {
-    UNIMPLEMENTED();
-    return *(const ParallelContext*)nullptr;
-  }
-  const ParallelDesc& parallel_desc() const override {
-    UNIMPLEMENTED();
-    return *(const ParallelDesc*)nullptr;
-  }
-  const SbpParallel& SbpParallel4ArgNameAndIndex(const std::string&, int32_t) const override {
-    UNIMPLEMENTED();
-    return *(const SbpParallel*)nullptr;
-  }
-  const NdSbp& NdSbp4ArgNameAndIndex(const std::string&, int32_t) const override {
-    UNIMPLEMENTED();
-    return *(const NdSbp*)nullptr;
-  }
-  int64_t parallel_num() const override { return 1; }
-};
-
-class UserOpExprLogicalInferContext final : public UserOpExprInferContext {
- public:
-  UserOpExprLogicalInferContext(
-      const UserOpExpr* user_op_expr, const AttrMap& attrs, Symbol<ParallelDesc> parallel_desc,
-      const std::function<const TensorMeta*(int32_t)>& TensorMeta4InputIndex,
-      const std::function<TensorMeta*(int32_t)>& TensorMeta4OutputIndex)
-      : UserOpExprInferContext(user_op_expr, attrs, parallel_desc->device_tag(),
-                               TensorMeta4InputIndex, TensorMeta4OutputIndex),
-        parallel_desc_(parallel_desc) {
-    const auto& opt_parallel_id = CHECK_JUST(GetParallelId4CurrentProcessCtx(parallel_desc_));
-    // Default parallel_id = -1, which will not cause bad effects becauce it will never be used in
-    // LogicalTensorDescInfer.
-    int64_t parallel_id = -1;
-    if (opt_parallel_id->has_value()) { parallel_id = CHECK_JUST(*opt_parallel_id); }
-    parallel_ctx_.set_parallel_id(parallel_id);
-    parallel_ctx_.set_parallel_num(parallel_desc_->parallel_num());
-  }
-  ~UserOpExprLogicalInferContext() override = default;
-
-  const user_op::TensorDesc* LogicalTensorDesc4ArgNameAndIndex(const std::string& name,
-                                                               int32_t index) const override {
-    UNIMPLEMENTED();
-  }
-
-  const ParallelContext& parallel_ctx() const override { return parallel_ctx_; }
-  const ParallelDesc& parallel_desc() const override { return *parallel_desc_; }
-  const SbpParallel& SbpParallel4ArgNameAndIndex(const std::string& name,
-                                                 int32_t index) const override {
-    const GlobalTensorMeta& tensor_meta =
-        dynamic_cast<const GlobalTensorMeta&>(TensorDesc4ArgNameAndIndex(name, index));
-    Symbol<NdSbp> nd_sbp = tensor_meta.nd_sbp();
-    CHECK_EQ(nd_sbp->sbp_parallel_size(), 1);
-    return nd_sbp->sbp_parallel(0);
-  }
-  const NdSbp& NdSbp4ArgNameAndIndex(const std::string& name, int32_t index) const override {
-    const GlobalTensorMeta& tensor_meta =
-        dynamic_cast<const GlobalTensorMeta&>(TensorDesc4ArgNameAndIndex(name, index));
-    return *tensor_meta.nd_sbp();
-  }
-  int64_t parallel_num() const override { return parallel_desc_->parallel_num(); }
-
- private:
-  Symbol<ParallelDesc> parallel_desc_;
-  ParallelContext parallel_ctx_;
-};
-
-class UserOpExprDeviceAndStreamInferContext final : public user_op::DeviceAndStreamInferContext {
- public:
-  UserOpExprDeviceAndStreamInferContext(const UserOpExpr* user_op_expr, const AttrMap& attrs,
-                                        const TensorTuple& input_tensors,
-                                        TensorTuple* output_tensors)
-      : user_op_expr_(user_op_expr),
-        composed_attrs_(attrs, user_op_expr->base_attrs()),
-        input_tensors_(&input_tensors),
-        output_tensors_(output_tensors) {}
-
-  const std::vector<std::pair<std::string, int32_t>>& inputs() const override {
-    return user_op_expr_->indexed_input_pairs();
-  }
-
-  const std::vector<std::pair<std::string, int32_t>>& outputs() const override {
-    return user_op_expr_->indexed_output_pairs();
-  }
-
-  Symbol<Device>* OutputTensorDevice4ArgNameAndIndex(const std::string& name,
-                                                     int64_t index) override {
-    const auto& arg_tuple = *user_op_expr_->output_arg_tuple();
-    int32_t tuple_index = arg_tuple.TensorTupleIndex4ArgNameAndIndex(name, index);
-    CHECK_GE(tuple_index, 0);
-    return CHECK_JUST(output_tensors_->at(tuple_index)->mut_device());
-  }
-
-  Symbol<Device> InputTensorDevice4ArgNameAndIndex(const std::string& name,
-                                                   int64_t index) const override {
-    const auto& arg_tuple = *user_op_expr_->input_arg_tuple();
-    int32_t tuple_index = arg_tuple.TensorTupleIndex4ArgNameAndIndex(name, index);
-    CHECK_GE(tuple_index, 0);
-    return CHECK_JUST(input_tensors_->at(tuple_index)->device());
-  }
-
- private:
-  const std::shared_ptr<const user_op::AttrVal>& Attr4Name(
-      const std::string& attr_name) const override {
-    return composed_attrs_.Attr4Name(attr_name);
-  }
-  const UserOpExpr* user_op_expr_;
-  const ComposedAttrMap composed_attrs_;
-  const TensorTuple* input_tensors_;
-  TensorTuple* output_tensors_;
-};
+      CHECK_GE(tuple_index, 0);
+      return CHECK_JUST(input_tensors_->at(tuple_index)->device());
+    }
+
+   private:
+    const std::shared_ptr<const user_op::AttrVal>& Attr4Name(
+        const std::string& attr_name) const override {
+      return composed_attrs_.Attr4Name(attr_name);
+    }
+    const UserOpExpr* user_op_expr_;
+    const ComposedAttrMap composed_attrs_;
+    const TensorTuple* input_tensors_;
+    TensorTuple* output_tensors_;
+  };
 
 }  // namespace
 
