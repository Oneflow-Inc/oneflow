/*
Copyright 2020 The OneFlow Authors. All rights reserved.

Licensed under the Apache License, Version 2.0 (the "License");
you may not use this file except in compliance with the License.
You may obtain a copy of the License at

    http://www.apache.org/licenses/LICENSE-2.0

Unless required by applicable law or agreed to in writing, software
distributed under the License is distributed on an "AS IS" BASIS,
WITHOUT WARRANTIES OR CONDITIONS OF ANY KIND, either express or implied.
See the License for the specific language governing permissions and
limitations under the License.
*/
#include "oneflow/core/framework/op_expr.h"

#include "oneflow/core/common/auto_registration_factory.h"
#include "oneflow/core/framework/attr_value_accessor.h"
#include "oneflow/core/framework/attr_map.h"
#include "oneflow/core/framework/op_expr_grad_function.h"
#include "oneflow/core/framework/user_op_registry_manager.h"
#include "oneflow/core/operator/op_conf.pb.h"
#include "oneflow/user/kernels/stateful_local_opkernel.h"

namespace oneflow {
namespace one {

BuiltinOpExpr::BuiltinOpExpr(const std::string& op_name,
                             const std::vector<std::string>& indexed_ibns,
                             const std::vector<std::string>& indexed_obns)
    : op_name_(op_name),
      input_arg_tuple_(new ArgTuple(indexed_ibns)),
      output_arg_tuple_(new ArgTuple(indexed_obns)) {}

#define DEFINE_OPEXPR_OP_TYPE_NAME(_T, _op_type_name)              \
  template<>                                                       \
  const std::string& BuiltinOpExprImpl<_T>::op_type_name() const { \
    static const std::string& name(_op_type_name);                 \
    return name;                                                   \
  }

DEFINE_OPEXPR_OP_TYPE_NAME(VariableOpConf, "variable");
DEFINE_OPEXPR_OP_TYPE_NAME(CastToMirroredOpConf, "cast_to_mirrored");
DEFINE_OPEXPR_OP_TYPE_NAME(CastFromMirroredOpConf, "cast_from_mirrored");
DEFINE_OPEXPR_OP_TYPE_NAME(DistributeSplitOpConf, "distribute_split");
DEFINE_OPEXPR_OP_TYPE_NAME(DistributeCloneOpConf, "distribute_clone");
DEFINE_OPEXPR_OP_TYPE_NAME(DistributeConcatOpConf, "distribute_concat");
DEFINE_OPEXPR_OP_TYPE_NAME(DistributeAddOpConf, "distribute_add");

#undef DEFINE_OPEXPR_OP_TYPE_NAME

template<>
const std::string& BuiltinOpExprImpl<UserOpConf>::op_type_name() const {
  return op_proto_.op_type_name();
}

#define DEFINE_OPEXPR_IS_GRAD_DISABLED_DEFAULT_VALUE(_T, _bool) \
  template<>                                                    \
  Maybe<bool> BuiltinOpExprImpl<_T>::IsGradDisabled() const {   \
    return _bool;                                               \
  }

DEFINE_OPEXPR_IS_GRAD_DISABLED_DEFAULT_VALUE(VariableOpConf, true);
DEFINE_OPEXPR_IS_GRAD_DISABLED_DEFAULT_VALUE(CastToMirroredOpConf, false);
DEFINE_OPEXPR_IS_GRAD_DISABLED_DEFAULT_VALUE(CastFromMirroredOpConf, false);
DEFINE_OPEXPR_IS_GRAD_DISABLED_DEFAULT_VALUE(DistributeSplitOpConf, false);
DEFINE_OPEXPR_IS_GRAD_DISABLED_DEFAULT_VALUE(DistributeCloneOpConf, false);
DEFINE_OPEXPR_IS_GRAD_DISABLED_DEFAULT_VALUE(DistributeConcatOpConf, false);
DEFINE_OPEXPR_IS_GRAD_DISABLED_DEFAULT_VALUE(DistributeAddOpConf, false);

#undef DEFINE_OPEXPR_IS_GRAD_DISABLED_DEFAULT_VALUE

template<>
Maybe<void> BuiltinOpExprImpl<UserOpConf>::BuildOpConf(OperatorConf* op_conf,
                                                       const AttrMap& attrs) const {
  *(op_conf->mutable_name()) = op_name_;
  *(op_conf->mutable_user_conf()) = op_proto_;
  auto* user_op_conf = op_conf->mutable_user_conf();
  for (const auto& it : attrs) {
    AttrValue attr_val;
    user_op::AttrValueUtil::ToProtoAttrValue(*it.second, &attr_val);
    (*(user_op_conf->mutable_attr()))[it.first] = attr_val;
  }
  return Maybe<void>::Ok();
}

Maybe<StatefulLocalOpKernel> UserOpExpr::MutKernel4Device(const Device& device) const {
  const auto& it = device2kernel_.find(device);
  if (it != device2kernel_.end()) { return it->second; }

  std::shared_ptr<OperatorConf> op_conf = std::make_shared<OperatorConf>();
  BuildOpConf(op_conf.get(), {});
  op_conf->set_device_tag(JUST(device.of_type()));
  std::shared_ptr<const ParallelDesc> parallel_desc = device.parallel_desc_ptr();
  const auto& opkernel =
      JUST(StatefulLocalOpKernel::New(op_conf, device.shared_from_this(), base_attrs(),
                                      parallel_desc, input_arg_tuple(), output_arg_tuple()));
  device2kernel_.emplace(device, opkernel);
  return opkernel;
}

template<>
Maybe<bool> BuiltinOpExprImpl<UserOpConf>::IsGradDisabled() const {
  const std::string& op_type_name = op_proto_.op_type_name();
  const user_op::OpGradRegistryResult* val =
      user_op::UserOpRegistryMgr::Get().GetOpGradRegistryResult(op_type_name);
  if (val) { return false; }
  return !IsClassRegistered<std::string, OpExprGradFunctionIf>(op_type_name);
}

template<>
Maybe<OpExprGradClosure> BuiltinOpExprImpl<UserOpConf>::GetOrCreateOpGradClosure() const {
  if (!op_grad_func_.get()) {
    if (IsClassRegistered<std::string, OpExprGradFunctionIf>(proto().op_type_name())) {
      op_grad_func_.reset(NewObj<std::string, OpExprGradFunctionIf>(proto().op_type_name()));
    } else {
      op_grad_func_.reset(NewObj<std::string, OpExprGradFunctionIf>("default"));
    }
    CHECK_NOTNULL_OR_RETURN(op_grad_func_.get());
    JUST(op_grad_func_->Init(*this));
  }
  return std::make_shared<OpExprGradClosure>(op_grad_func_);
}

namespace {

class UserOpExprInferContext : public user_op::InferContext {
 public:
  UserOpExprInferContext(const UserOpExpr* user_op_expr, const AttrMap& attrs,
                         const std::string& device_tag,
<<<<<<< HEAD
                         const std::function<const TensorMeta&(int32_t)>& TensorMeta4InputIndex,
=======
                         const std::function<const TensorMeta*(int32_t)>& TensorMeta4InputIndex,
>>>>>>> 7a21e7ae
                         const std::function<TensorMeta*(int32_t)>& TensorMeta4OutputIndex)
      : user_op_expr_(user_op_expr),
        composed_attrs_(attrs, user_op_expr->base_attrs()),
        device_tag_(device_tag),
        tensor_meta4input_index_(TensorMeta4InputIndex),
        tensor_meta4output_index_(TensorMeta4OutputIndex) {}
  ~UserOpExprInferContext() = default;

  const std::vector<std::pair<std::string, int32_t>>& inputs() const override {
    return user_op_expr_->indexed_input_pairs();
  }

  const std::vector<std::pair<std::string, int32_t>>& outputs() const override {
    return user_op_expr_->indexed_output_pairs();
  }

  user_op::TensorDesc* TensorDesc4ArgNameAndIndex(const std::string& name, int32_t index) override {
    {
      const auto& arg_tuple = *user_op_expr_->output_arg_tuple();
      int32_t tuple_index = arg_tuple.TensorTupleIndex4ArgNameAndIndex(name, index);
      if (tuple_index >= 0) { return tensor_meta4output_index_(tuple_index); }
    }
    {
      const auto& arg_tuple = *user_op_expr_->input_arg_tuple();
      int32_t tuple_index = arg_tuple.TensorTupleIndex4ArgNameAndIndex(name, index);
      if (tuple_index >= 0) {
<<<<<<< HEAD
        return const_cast<TensorMeta*>(&tensor_meta4input_index_(tuple_index));
=======
        return const_cast<TensorMeta*>(tensor_meta4input_index_(tuple_index));
>>>>>>> 7a21e7ae
      }
    }
    return nullptr;
  }

  Shape* Shape4ArgNameAndIndex(const std::string& arg_name, int32_t index) override {
    return TensorDesc4ArgNameAndIndex(arg_name, index)->mut_shape();
  }
  DataType* Dtype4ArgNameAndIndex(const std::string& arg_name, int32_t index) override {
    return TensorDesc4ArgNameAndIndex(arg_name, index)->mut_data_type();
  }
  bool* IsDynamic4ArgNameAndIndex(const std::string& arg_name, int32_t index) override {
    return TensorDesc4ArgNameAndIndex(arg_name, index)->mut_is_dynamic();
  }
  const std::string& input(const std::string& arg_name, int32_t index) const override {
    const auto& arg_tuple = *user_op_expr_->input_arg_tuple();
    int32_t tuple_index = arg_tuple.TensorTupleIndex4ArgNameAndIndex(arg_name, index);
    CHECK_GE(tuple_index, 0);
    return arg_tuple.indexed_bns().at(tuple_index);
  }
  const std::string& output(const std::string& arg_name, int32_t index) const override {
    const auto& arg_tuple = *user_op_expr_->output_arg_tuple();
    int32_t tuple_index = arg_tuple.TensorTupleIndex4ArgNameAndIndex(arg_name, index);
    CHECK_GE(tuple_index, 0);
    return arg_tuple.indexed_bns().at(tuple_index);
  }
  bool has_input(const std::string& arg_name, int32_t index) const override {
    const auto& arg_tuple = *user_op_expr_->input_arg_tuple();
    int32_t tuple_index = arg_tuple.TensorTupleIndex4ArgNameAndIndex(arg_name, index);
    return tuple_index >= 0;
  }
  bool has_output(const std::string& arg_name, int32_t index) const override {
    const auto& arg_tuple = *user_op_expr_->output_arg_tuple();
    int32_t tuple_index = arg_tuple.TensorTupleIndex4ArgNameAndIndex(arg_name, index);
    return tuple_index >= 0;
  }
  int32_t input_size(const std::string& arg_name) const override {
    const auto& arg_tuple = *user_op_expr_->input_arg_tuple();
    return arg_tuple.arg_name2bn_index2tensor_tuple_index().at(arg_name).size();
  }
  int32_t output_size(const std::string& arg_name) const override {
    const auto& arg_tuple = *user_op_expr_->output_arg_tuple();
    return arg_tuple.arg_name2bn_index2tensor_tuple_index().at(arg_name).size();
  }
  const std::string& op_name() const override { return user_op_expr_->op_name(); }
  const std::string& op_type_name() const override { return user_op_expr_->op_type_name(); }
  const std::string& device_tag() const override { return device_tag_; }

 private:
  const std::shared_ptr<const user_op::AttrVal>& Attr4Name(
      const std::string& attr_name) const override {
    return composed_attrs_.Attr4Name(attr_name);
  }
  const UserOpExpr* user_op_expr_;
  const ComposedAttrMap composed_attrs_;
  const std::string& device_tag_;
<<<<<<< HEAD
  const std::function<const TensorMeta&(int32_t)>& tensor_meta4input_index_;
=======
  const std::function<const TensorMeta*(int32_t)>& tensor_meta4input_index_;
>>>>>>> 7a21e7ae
  const std::function<TensorMeta*(int32_t)>& tensor_meta4output_index_;
};

class UserOpExprLogicalInferContext final : public UserOpExprInferContext {
 public:
  using UserOpExprInferContext::UserOpExprInferContext;
  ~UserOpExprLogicalInferContext() = default;

  const user_op::TensorDesc* LogicalTensorDesc4ArgNameAndIndex(const std::string& name,
                                                               int32_t index) const override {
    UNIMPLEMENTED();
    return nullptr;
  }

  const ParallelContext& parallel_ctx() const override {
    UNIMPLEMENTED();
    return *(const ParallelContext*)nullptr;
  }
  const ParallelDesc& parallel_desc() const override {
    UNIMPLEMENTED();
    return *(const ParallelDesc*)nullptr;
  }
<<<<<<< HEAD
  const cfg::SbpParallel& SbpParallel4ArgNameAndIndex(const std::string&, int32_t) const override {
    UNIMPLEMENTED();
    return *(const cfg::SbpParallel*)nullptr;
  }
  const cfg::ParallelDistribution& ParallelDistribution4ArgNameAndIndex(const std::string&,
                                                                        int32_t) const override {
    UNIMPLEMENTED();
    return *(const cfg::ParallelDistribution*)nullptr;
=======
  const SbpParallel& SbpParallel4ArgNameAndIndex(const std::string&, int32_t) const override {
    UNIMPLEMENTED();
    return *(const SbpParallel*)nullptr;
  }
  const ParallelDistribution& ParallelDistribution4ArgNameAndIndex(const std::string&,
                                                                   int32_t) const override {
    UNIMPLEMENTED();
    return *(const ParallelDistribution*)nullptr;
>>>>>>> 7a21e7ae
  }
  int64_t parallel_num() const override {
    UNIMPLEMENTED();
    return 1;
  }
};

class UserOpExprDeviceInferContext final : public user_op::DeviceInferContext {
 public:
  UserOpExprDeviceInferContext(const UserOpExpr* user_op_expr, const AttrMap& attrs,
                               const TensorTuple& input_tensors, TensorTuple* output_tensors)
      : user_op_expr_(user_op_expr),
        composed_attrs_(attrs, user_op_expr->base_attrs()),
        input_tensors_(&input_tensors),
        output_tensors_(output_tensors) {}

  const std::vector<std::pair<std::string, int32_t>>& inputs() const override {
    return user_op_expr_->indexed_input_pairs();
  }

  const std::vector<std::pair<std::string, int32_t>>& outputs() const override {
    return user_op_expr_->indexed_output_pairs();
  }

  std::shared_ptr<const Device>* OutputTensorDevice4ArgNameAndIndex(const std::string& name,
                                                                    int64_t index) override {
    const auto& arg_tuple = *user_op_expr_->output_arg_tuple();
    int32_t tuple_index = arg_tuple.TensorTupleIndex4ArgNameAndIndex(name, index);
    CHECK_GE(tuple_index, 0);
    return CHECK_JUST(output_tensors_->at(tuple_index)->mut_device());
  }

  std::shared_ptr<const Device> InputTensorDevice4ArgNameAndIndex(const std::string& name,
                                                                  int64_t index) const override {
    const auto& arg_tuple = *user_op_expr_->input_arg_tuple();
    int32_t tuple_index = arg_tuple.TensorTupleIndex4ArgNameAndIndex(name, index);
    CHECK_GE(tuple_index, 0);
    return CHECK_JUST(input_tensors_->at(tuple_index)->device());
  }

 private:
  const std::shared_ptr<const user_op::AttrVal>& Attr4Name(
      const std::string& attr_name) const override {
    return composed_attrs_.Attr4Name(attr_name);
  }
  const UserOpExpr* user_op_expr_;
  const ComposedAttrMap composed_attrs_;
  const TensorTuple* input_tensors_;
  TensorTuple* output_tensors_;
};

}  // namespace

UserOpExpr::UserOpExpr(const std::string& op_name, UserOpConf&& proto, const AttrMap& base_attrs,
                       const std::vector<std::string>& indexed_ibns,
                       const std::vector<std::string>& indexed_obns)
    : BuiltinOpExprImpl<UserOpConf>(op_name, std::move(proto), indexed_ibns, indexed_obns),
      base_attrs_(base_attrs) {}

Maybe<void> UserOpExpr::Init() {
  const auto* registry =
      user_op::UserOpRegistryMgr::Get().GetOpRegistryResult(op_proto_.op_type_name());
  CHECK_NOTNULL_OR_RETURN(registry);
  shape_infer_fn_ = registry->logical_tensor_desc_infer_fn;
  CHECK_OR_RETURN(static_cast<bool>(shape_infer_fn_));
  dtype_infer_fn_ = registry->data_type_infer_fn;
  CHECK_OR_RETURN(static_cast<bool>(dtype_infer_fn_));
  if (registry->device_infer_fn) { device_infer_fn_ = registry->device_infer_fn; }
  return Maybe<void>::Ok();
}

/* static */ Maybe<UserOpExpr> UserOpExpr::New(const std::string& op_name, UserOpConf&& op_proto,
                                               const std::vector<std::string>& indexed_ibns,
                                               const std::vector<std::string>& indexed_obns) {
  AttrMap base_attrs = MakeAttrMapFromUserOpConf(op_proto);
  std::shared_ptr<UserOpExpr> op_expr(
      new UserOpExpr(op_name, std::move(op_proto), base_attrs, indexed_ibns, indexed_obns));
  JUST(op_expr->Init());
  return op_expr;
}

Maybe<void> UserOpExpr::InferLogicalShapeAndDType(
    const AttrMap& attrs, const std::string& device_tag,
<<<<<<< HEAD
    const std::function<const TensorMeta&(int32_t)>& TensorMeta4InputIndex,
=======
    const std::function<const TensorMeta*(int32_t)>& TensorMeta4InputIndex,
>>>>>>> 7a21e7ae
    const std::function<TensorMeta*(int32_t)>& TensorMeta4OutputIndex) const {
  UserOpExprLogicalInferContext infer_ctx(this, attrs, device_tag, TensorMeta4InputIndex,
                                          TensorMeta4OutputIndex);
  JUST(shape_infer_fn_(&infer_ctx));
  JUST(dtype_infer_fn_(&infer_ctx));
  return Maybe<void>::Ok();
}

Maybe<const Device> UserOpExpr::InferDevices(const AttrMap& attrs, const TensorTuple& input_tensors,
                                             TensorTuple* output_tensors) const {
  CHECK_OR_RETURN(static_cast<bool>(device_infer_fn_));
  UserOpExprDeviceInferContext device_infer_ctx(this, attrs, input_tensors, output_tensors);
  return TRY(device_infer_fn_(&device_infer_ctx));
}

template<>
Maybe<void> BuiltinOpExprImpl<VariableOpConf>::BuildOpConf(OperatorConf* op_conf,
                                                           const AttrMap& attrs) const {
  CHECK_EQ_OR_RETURN(attrs.size(), 0);
  *(op_conf->mutable_name()) = op_name_;
  *(op_conf->mutable_variable_conf()) = op_proto_;
  return Maybe<void>::Ok();
}

template<>
Maybe<OpExprGradClosure> BuiltinOpExprImpl<VariableOpConf>::GetOrCreateOpGradClosure() const {
  UNIMPLEMENTED_THEN_RETURN();
}

template<>
Maybe<void> BuiltinOpExprImpl<CastToMirroredOpConf>::BuildOpConf(OperatorConf* op_conf,
                                                                 const AttrMap& attrs) const {
  CHECK_EQ_OR_RETURN(attrs.size(), 0);
  *(op_conf->mutable_name()) = op_name_;
  *(op_conf->mutable_cast_to_mirrored_conf()) = op_proto_;
  return Maybe<void>::Ok();
}

template<>
Maybe<OpExprGradClosure> BuiltinOpExprImpl<CastToMirroredOpConf>::GetOrCreateOpGradClosure() const {
  UNIMPLEMENTED_THEN_RETURN();
}

template<>
Maybe<void> BuiltinOpExprImpl<CastFromMirroredOpConf>::BuildOpConf(OperatorConf* op_conf,
                                                                   const AttrMap& attrs) const {
  CHECK_EQ_OR_RETURN(attrs.size(), 0);
  *(op_conf->mutable_name()) = op_name_;
  *(op_conf->mutable_cast_from_mirrored_conf()) = op_proto_;
  return Maybe<void>::Ok();
}

template<>
Maybe<OpExprGradClosure> BuiltinOpExprImpl<CastFromMirroredOpConf>::GetOrCreateOpGradClosure()
    const {
  UNIMPLEMENTED_THEN_RETURN();
}

template<>
Maybe<void> BuiltinOpExprImpl<DistributeSplitOpConf>::BuildOpConf(OperatorConf* op_conf,
                                                                  const AttrMap& attrs) const {
  CHECK_EQ_OR_RETURN(attrs.size(), 0);
  *(op_conf->mutable_name()) = op_name_;
  *(op_conf->mutable_distribute_split_conf()) = op_proto_;
  return Maybe<void>::Ok();
}

template<>
Maybe<OpExprGradClosure> BuiltinOpExprImpl<DistributeSplitOpConf>::GetOrCreateOpGradClosure()
    const {
  UNIMPLEMENTED_THEN_RETURN();
}

template<>
Maybe<void> BuiltinOpExprImpl<DistributeCloneOpConf>::BuildOpConf(OperatorConf* op_conf,
                                                                  const AttrMap& attrs) const {
  CHECK_EQ_OR_RETURN(attrs.size(), 0);
  *(op_conf->mutable_name()) = op_name_;
  *(op_conf->mutable_distribute_clone_conf()) = op_proto_;
  return Maybe<void>::Ok();
}

template<>
Maybe<OpExprGradClosure> BuiltinOpExprImpl<DistributeCloneOpConf>::GetOrCreateOpGradClosure()
    const {
  UNIMPLEMENTED_THEN_RETURN();
}

template<>
Maybe<void> BuiltinOpExprImpl<DistributeConcatOpConf>::BuildOpConf(OperatorConf* op_conf,
                                                                   const AttrMap& attrs) const {
  CHECK_EQ_OR_RETURN(attrs.size(), 0);
  *(op_conf->mutable_name()) = op_name_;
  *(op_conf->mutable_distribute_concat_conf()) = op_proto_;
  return Maybe<void>::Ok();
}

template<>
Maybe<OpExprGradClosure> BuiltinOpExprImpl<DistributeConcatOpConf>::GetOrCreateOpGradClosure()
    const {
  UNIMPLEMENTED_THEN_RETURN();
}

template<>
Maybe<void> BuiltinOpExprImpl<DistributeAddOpConf>::BuildOpConf(OperatorConf* op_conf,
                                                                const AttrMap& attrs) const {
  CHECK_EQ_OR_RETURN(attrs.size(), 0);
  *(op_conf->mutable_name()) = op_name_;
  *(op_conf->mutable_distribute_add_conf()) = op_proto_;
  return Maybe<void>::Ok();
}

template<>
Maybe<OpExprGradClosure> BuiltinOpExprImpl<DistributeAddOpConf>::GetOrCreateOpGradClosure() const {
  UNIMPLEMENTED_THEN_RETURN();
}

}  // namespace one
}  // namespace oneflow<|MERGE_RESOLUTION|>--- conflicted
+++ resolved
@@ -129,11 +129,7 @@
  public:
   UserOpExprInferContext(const UserOpExpr* user_op_expr, const AttrMap& attrs,
                          const std::string& device_tag,
-<<<<<<< HEAD
-                         const std::function<const TensorMeta&(int32_t)>& TensorMeta4InputIndex,
-=======
                          const std::function<const TensorMeta*(int32_t)>& TensorMeta4InputIndex,
->>>>>>> 7a21e7ae
                          const std::function<TensorMeta*(int32_t)>& TensorMeta4OutputIndex)
       : user_op_expr_(user_op_expr),
         composed_attrs_(attrs, user_op_expr->base_attrs()),
@@ -160,11 +156,7 @@
       const auto& arg_tuple = *user_op_expr_->input_arg_tuple();
       int32_t tuple_index = arg_tuple.TensorTupleIndex4ArgNameAndIndex(name, index);
       if (tuple_index >= 0) {
-<<<<<<< HEAD
-        return const_cast<TensorMeta*>(&tensor_meta4input_index_(tuple_index));
-=======
         return const_cast<TensorMeta*>(tensor_meta4input_index_(tuple_index));
->>>>>>> 7a21e7ae
       }
     }
     return nullptr;
@@ -221,11 +213,7 @@
   const UserOpExpr* user_op_expr_;
   const ComposedAttrMap composed_attrs_;
   const std::string& device_tag_;
-<<<<<<< HEAD
-  const std::function<const TensorMeta&(int32_t)>& tensor_meta4input_index_;
-=======
   const std::function<const TensorMeta*(int32_t)>& tensor_meta4input_index_;
->>>>>>> 7a21e7ae
   const std::function<TensorMeta*(int32_t)>& tensor_meta4output_index_;
 };
 
@@ -248,7 +236,6 @@
     UNIMPLEMENTED();
     return *(const ParallelDesc*)nullptr;
   }
-<<<<<<< HEAD
   const cfg::SbpParallel& SbpParallel4ArgNameAndIndex(const std::string&, int32_t) const override {
     UNIMPLEMENTED();
     return *(const cfg::SbpParallel*)nullptr;
@@ -257,16 +244,6 @@
                                                                         int32_t) const override {
     UNIMPLEMENTED();
     return *(const cfg::ParallelDistribution*)nullptr;
-=======
-  const SbpParallel& SbpParallel4ArgNameAndIndex(const std::string&, int32_t) const override {
-    UNIMPLEMENTED();
-    return *(const SbpParallel*)nullptr;
-  }
-  const ParallelDistribution& ParallelDistribution4ArgNameAndIndex(const std::string&,
-                                                                   int32_t) const override {
-    UNIMPLEMENTED();
-    return *(const ParallelDistribution*)nullptr;
->>>>>>> 7a21e7ae
   }
   int64_t parallel_num() const override {
     UNIMPLEMENTED();
@@ -350,11 +327,7 @@
 
 Maybe<void> UserOpExpr::InferLogicalShapeAndDType(
     const AttrMap& attrs, const std::string& device_tag,
-<<<<<<< HEAD
-    const std::function<const TensorMeta&(int32_t)>& TensorMeta4InputIndex,
-=======
     const std::function<const TensorMeta*(int32_t)>& TensorMeta4InputIndex,
->>>>>>> 7a21e7ae
     const std::function<TensorMeta*(int32_t)>& TensorMeta4OutputIndex) const {
   UserOpExprLogicalInferContext infer_ctx(this, attrs, device_tag, TensorMeta4InputIndex,
                                           TensorMeta4OutputIndex);
