/*
Copyright 2020 The OneFlow Authors. All rights reserved.

Licensed under the Apache License, Version 2.0 (the "License");
you may not use this file except in compliance with the License.
You may obtain a copy of the License at

    http://www.apache.org/licenses/LICENSE-2.0

Unless required by applicable law or agreed to in writing, software
distributed under the License is distributed on an "AS IS" BASIS,
WITHOUT WARRANTIES OR CONDITIONS OF ANY KIND, either express or implied.
See the License for the specific language governing permissions and
limitations under the License.
*/
#include "oneflow/core/framework/op_expr.h"

#include "oneflow/core/common/auto_registration_factory.h"
#include "oneflow/core/framework/attr_value_accessor.h"
#include "oneflow/core/framework/attr_map.h"
#include "oneflow/core/framework/op_expr_grad_function.h"
#include "oneflow/core/framework/user_op_registry_manager.h"
#include "oneflow/core/framework/consistent_tensor_infer_cache.h"
#include "oneflow/core/operator/op_conf.pb.h"
#include "oneflow/user/kernels/stateful_local_opkernel.h"

namespace oneflow {
namespace one {

BuiltinOpExpr::BuiltinOpExpr(const std::string& op_name,
                             const std::vector<std::string>& indexed_ibns,
                             const std::vector<std::string>& indexed_obns)
    : op_name_(op_name),
      input_arg_tuple_(new ArgTuple(indexed_ibns)),
      output_arg_tuple_(new ArgTuple(indexed_obns)) {}

#define DEFINE_OPEXPR_OP_TYPE_NAME(_T, _op_type_name)              \
  template<>                                                       \
  const std::string& BuiltinOpExprImpl<_T>::op_type_name() const { \
    static const std::string& name(_op_type_name);                 \
    return name;                                                   \
  }

DEFINE_OPEXPR_OP_TYPE_NAME(VariableOpConf, "variable");
DEFINE_OPEXPR_OP_TYPE_NAME(CastToMirroredOpConf, "cast_to_mirrored");
DEFINE_OPEXPR_OP_TYPE_NAME(CastFromMirroredOpConf, "cast_from_mirrored");
DEFINE_OPEXPR_OP_TYPE_NAME(DistributeSplitOpConf, "distribute_split");
DEFINE_OPEXPR_OP_TYPE_NAME(DistributeCloneOpConf, "distribute_clone");
DEFINE_OPEXPR_OP_TYPE_NAME(DistributeConcatOpConf, "distribute_concat");
DEFINE_OPEXPR_OP_TYPE_NAME(DistributeAddOpConf, "distribute_add");

#undef DEFINE_OPEXPR_OP_TYPE_NAME

template<>
const std::string& BuiltinOpExprImpl<UserOpConf>::op_type_name() const {
  return op_proto_.op_type_name();
}

#define DEFINE_OPEXPR_IS_GRAD_DISABLED_DEFAULT_VALUE(_T, _bool) \
  template<>                                                    \
  Maybe<bool> BuiltinOpExprImpl<_T>::IsGradDisabled() const {   \
    return _bool;                                               \
  }

DEFINE_OPEXPR_IS_GRAD_DISABLED_DEFAULT_VALUE(VariableOpConf, true);
DEFINE_OPEXPR_IS_GRAD_DISABLED_DEFAULT_VALUE(CastToMirroredOpConf, false);
DEFINE_OPEXPR_IS_GRAD_DISABLED_DEFAULT_VALUE(CastFromMirroredOpConf, false);
DEFINE_OPEXPR_IS_GRAD_DISABLED_DEFAULT_VALUE(DistributeSplitOpConf, false);
DEFINE_OPEXPR_IS_GRAD_DISABLED_DEFAULT_VALUE(DistributeCloneOpConf, false);
DEFINE_OPEXPR_IS_GRAD_DISABLED_DEFAULT_VALUE(DistributeConcatOpConf, false);
DEFINE_OPEXPR_IS_GRAD_DISABLED_DEFAULT_VALUE(DistributeAddOpConf, false);

#undef DEFINE_OPEXPR_IS_GRAD_DISABLED_DEFAULT_VALUE

template<>
Maybe<void> BuiltinOpExprImpl<UserOpConf>::BuildOpConf(OperatorConf* op_conf,
                                                       const AttrMap& attrs) const {
  *(op_conf->mutable_name()) = op_name_;
  *(op_conf->mutable_user_conf()) = op_proto_;
  auto* user_op_conf = op_conf->mutable_user_conf();
  for (const auto& it : attrs) {
    AttrValue attr_val;
    user_op::AttrValueUtil::ToProtoAttrValue(*it.second, &attr_val);
    (*(user_op_conf->mutable_attr()))[it.first] = attr_val;
  }
  return Maybe<void>::Ok();
}

Maybe<StatefulLocalOpKernel> UserOpExpr::MutKernel4Device(const Device& device) const {
  const auto& it = device2kernel_.find(device);
  if (it != device2kernel_.end()) { return it->second; }

  std::shared_ptr<OperatorConf> op_conf = std::make_shared<OperatorConf>();
  BuildOpConf(op_conf.get(), {});
  op_conf->set_device_tag(JUST(device.of_type()));
  std::shared_ptr<const ParallelDesc> parallel_desc = device.parallel_desc_ptr();
  const auto& opkernel =
      JUST(StatefulLocalOpKernel::New(op_conf, device.shared_from_this(), base_attrs(),
                                      parallel_desc, input_arg_tuple(), output_arg_tuple()));
  device2kernel_.emplace(device, opkernel);
  return opkernel;
}

template<>
Maybe<bool> BuiltinOpExprImpl<UserOpConf>::IsGradDisabled() const {
  const std::string& op_type_name = op_proto_.op_type_name();
  const user_op::OpGradRegistryResult* val =
      user_op::UserOpRegistryMgr::Get().GetOpGradRegistryResult(op_type_name);
  if (val) { return false; }
  return !IsClassRegistered<std::string, OpExprGradFunctionIf>(op_type_name);
}

template<>
Maybe<OpExprGradClosure> BuiltinOpExprImpl<UserOpConf>::GetOrCreateOpGradClosure() const {
  if (!op_grad_func_.get()) {
    if (IsClassRegistered<std::string, OpExprGradFunctionIf>(proto().op_type_name())) {
      op_grad_func_.reset(NewObj<std::string, OpExprGradFunctionIf>(proto().op_type_name()));
    } else {
      op_grad_func_.reset(NewObj<std::string, OpExprGradFunctionIf>("default"));
    }
    CHECK_NOTNULL_OR_RETURN(op_grad_func_.get());
    JUST(op_grad_func_->Init(*this));
  }
  return std::make_shared<OpExprGradClosure>(op_grad_func_);
}

namespace {

class UserOpExprInferContext : public user_op::InferContext {
 public:
  UserOpExprInferContext(const UserOpExpr* user_op_expr, const AttrMap& attrs,
                         const std::string& device_tag,
                         const std::function<const TensorMeta*(int32_t)>& TensorMeta4InputIndex,
                         const std::function<TensorMeta*(int32_t)>& TensorMeta4OutputIndex)
      : user_op_expr_(user_op_expr),
        composed_attrs_(attrs, user_op_expr->base_attrs()),
        device_tag_(device_tag),
        tensor_meta4input_index_(TensorMeta4InputIndex),
        tensor_meta4output_index_(TensorMeta4OutputIndex) {}
  ~UserOpExprInferContext() = default;

  const std::vector<std::pair<std::string, int32_t>>& inputs() const override {
    return user_op_expr_->indexed_input_pairs();
  }

  const std::vector<std::pair<std::string, int32_t>>& outputs() const override {
    return user_op_expr_->indexed_output_pairs();
  }

<<<<<<< HEAD
=======
  user_op::TensorDesc* OutputTensorDesc(const std::string& name, int32_t index) override {
    return TensorDesc4ArgNameAndIndex(name, index);
  }

>>>>>>> b61e07b3
  user_op::TensorDesc* TensorDesc4ArgNameAndIndex(const std::string& name, int32_t index) override {
    {
      const auto& arg_tuple = *user_op_expr_->output_arg_tuple();
      int32_t tuple_index = arg_tuple.TensorTupleIndex4ArgNameAndIndex(name, index);
      if (tuple_index >= 0) { return tensor_meta4output_index_(tuple_index); }
    }
    {
      const auto& arg_tuple = *user_op_expr_->input_arg_tuple();
      int32_t tuple_index = arg_tuple.TensorTupleIndex4ArgNameAndIndex(name, index);
      if (tuple_index >= 0) {
        return const_cast<TensorMeta*>(tensor_meta4input_index_(tuple_index));
      }
    }
    return nullptr;
  }
<<<<<<< HEAD
=======

>>>>>>> b61e07b3
  const Shape& InputShape(const std::string& name, int32_t index) const override {
    const auto& arg_tuple = *user_op_expr_->input_arg_tuple();
    int32_t tuple_index = arg_tuple.TensorTupleIndex4ArgNameAndIndex(name, index);
    CHECK_GE(tuple_index, 0);
    return tensor_meta4input_index_(tuple_index)->shape();
  }
<<<<<<< HEAD
  Shape* OutputShape(const std::string& name, int32_t index) const override {
=======

  Shape* OutputShape(const std::string& name, int32_t index) override {
>>>>>>> b61e07b3
    const auto& arg_tuple = *user_op_expr_->output_arg_tuple();
    int32_t tuple_index = arg_tuple.TensorTupleIndex4ArgNameAndIndex(name, index);
    CHECK_GE(tuple_index, 0);
    return tensor_meta4output_index_(tuple_index)->mut_shape();
  }

  Shape* Shape4ArgNameAndIndex(const std::string& arg_name, int32_t index) override {
    return TensorDesc4ArgNameAndIndex(arg_name, index)->mut_shape();
  }
<<<<<<< HEAD
  DataType* Dtype4ArgNameAndIndex(const std::string& arg_name, int32_t index) override {
    return TensorDesc4ArgNameAndIndex(arg_name, index)->mut_data_type();
  }
=======
  const DataType& InputDType(const std::string& arg_name, int32_t index) const override {
    return *const_cast<UserOpExprInferContext*>(this)->Dtype4ArgNameAndIndex(arg_name, index);
  }
  DataType* OutputDType(const std::string& arg_name, int32_t index) override {
    return const_cast<UserOpExprInferContext*>(this)->Dtype4ArgNameAndIndex(arg_name, index);
  }
  DataType* Dtype4ArgNameAndIndex(const std::string& arg_name, int32_t index) override {
    return TensorDesc4ArgNameAndIndex(arg_name, index)->mut_data_type();
  }
  bool InputIsDynamic4ArgNameAndIndex(const std::string& arg_name, int32_t index) const override {
    return *const_cast<UserOpExprInferContext*>(this)->IsDynamic4ArgNameAndIndex(arg_name, index);
  }
  bool* OutputIsDynamic4ArgNameAndIndex(const std::string& arg_name, int32_t index) override {
    return IsDynamic4ArgNameAndIndex(arg_name, index);
  }
>>>>>>> b61e07b3
  bool* IsDynamic4ArgNameAndIndex(const std::string& arg_name, int32_t index) override {
    return TensorDesc4ArgNameAndIndex(arg_name, index)->mut_is_dynamic();
  }
  const std::string& input(const std::string& arg_name, int32_t index) const override {
    const auto& arg_tuple = *user_op_expr_->input_arg_tuple();
    int32_t tuple_index = arg_tuple.TensorTupleIndex4ArgNameAndIndex(arg_name, index);
    CHECK_GE(tuple_index, 0);
    return arg_tuple.indexed_bns().at(tuple_index);
  }
  const std::string& output(const std::string& arg_name, int32_t index) const override {
    const auto& arg_tuple = *user_op_expr_->output_arg_tuple();
    int32_t tuple_index = arg_tuple.TensorTupleIndex4ArgNameAndIndex(arg_name, index);
    CHECK_GE(tuple_index, 0);
    return arg_tuple.indexed_bns().at(tuple_index);
  }
  bool has_input(const std::string& arg_name, int32_t index) const override {
    const auto& arg_tuple = *user_op_expr_->input_arg_tuple();
    int32_t tuple_index = arg_tuple.TensorTupleIndex4ArgNameAndIndex(arg_name, index);
    return tuple_index >= 0;
  }
  bool has_output(const std::string& arg_name, int32_t index) const override {
    const auto& arg_tuple = *user_op_expr_->output_arg_tuple();
    int32_t tuple_index = arg_tuple.TensorTupleIndex4ArgNameAndIndex(arg_name, index);
    return tuple_index >= 0;
  }
  int32_t input_size(const std::string& arg_name) const override {
    const auto& arg_tuple = *user_op_expr_->input_arg_tuple();
    return arg_tuple.arg_name2bn_index2tensor_tuple_index().at(arg_name).size();
  }
  int32_t output_size(const std::string& arg_name) const override {
    const auto& arg_tuple = *user_op_expr_->output_arg_tuple();
    return arg_tuple.arg_name2bn_index2tensor_tuple_index().at(arg_name).size();
  }
  const std::string& op_name() const override { return user_op_expr_->op_name(); }
  const std::string& op_type_name() const override { return user_op_expr_->op_type_name(); }
  const std::string& device_tag() const override { return device_tag_; }

<<<<<<< HEAD
 private:
  const std::shared_ptr<const user_op::AttrVal>& Attr4Name(
      const std::string& attr_name) const override {
    return composed_attrs_.Attr4Name(attr_name);
  }
  const UserOpExpr* user_op_expr_;
  const ComposedAttrMap composed_attrs_;
  const std::string& device_tag_;
  const std::function<const TensorMeta*(int32_t)>& tensor_meta4input_index_;
  const std::function<TensorMeta*(int32_t)>& tensor_meta4output_index_;
};

class UserOpExprLogicalInferContext final : public UserOpExprInferContext {
 public:
  using UserOpExprInferContext::UserOpExprInferContext;
  ~UserOpExprLogicalInferContext() = default;

=======
>>>>>>> b61e07b3
  const user_op::TensorDesc* LogicalTensorDesc4ArgNameAndIndex(const std::string& name,
                                                               int32_t index) const override {
    UNIMPLEMENTED();
    return nullptr;
  }

  const ParallelContext& parallel_ctx() const override {
    UNIMPLEMENTED();
    return *(const ParallelContext*)nullptr;
  }
  const ParallelDesc& parallel_desc() const override {
    UNIMPLEMENTED();
    return *(const ParallelDesc*)nullptr;
  }
  const cfg::SbpParallel& SbpParallel4ArgNameAndIndex(const std::string&, int32_t) const override {
    UNIMPLEMENTED();
    return *(const cfg::SbpParallel*)nullptr;
  }
  const cfg::ParallelDistribution& ParallelDistribution4ArgNameAndIndex(const std::string&,
                                                                        int32_t) const override {
    UNIMPLEMENTED();
    return *(const cfg::ParallelDistribution*)nullptr;
  }
  int64_t parallel_num() const override {
    UNIMPLEMENTED();
    return 1;
  }
<<<<<<< HEAD
=======

 private:
  const std::shared_ptr<const user_op::AttrVal>& Attr4Name(
      const std::string& attr_name) const override {
    return composed_attrs_.Attr4Name(attr_name);
  }
  const UserOpExpr* user_op_expr_;
  const ComposedAttrMap composed_attrs_;
  const std::string& device_tag_;
  const std::function<const TensorMeta*(int32_t)>& tensor_meta4input_index_;
  const std::function<TensorMeta*(int32_t)>& tensor_meta4output_index_;
>>>>>>> b61e07b3
};

class UserOpExprDeviceInferContext final : public user_op::DeviceInferContext {
 public:
  UserOpExprDeviceInferContext(const UserOpExpr* user_op_expr, const AttrMap& attrs,
                               const TensorTuple& input_tensors, TensorTuple* output_tensors)
      : user_op_expr_(user_op_expr),
        composed_attrs_(attrs, user_op_expr->base_attrs()),
        input_tensors_(&input_tensors),
        output_tensors_(output_tensors) {}

  const std::vector<std::pair<std::string, int32_t>>& inputs() const override {
    return user_op_expr_->indexed_input_pairs();
  }

  const std::vector<std::pair<std::string, int32_t>>& outputs() const override {
    return user_op_expr_->indexed_output_pairs();
  }

  std::shared_ptr<const Device>* OutputTensorDevice4ArgNameAndIndex(const std::string& name,
                                                                    int64_t index) override {
    const auto& arg_tuple = *user_op_expr_->output_arg_tuple();
    int32_t tuple_index = arg_tuple.TensorTupleIndex4ArgNameAndIndex(name, index);
    CHECK_GE(tuple_index, 0);
    return CHECK_JUST(output_tensors_->at(tuple_index)->mut_device());
  }

  std::shared_ptr<const Device> InputTensorDevice4ArgNameAndIndex(const std::string& name,
                                                                  int64_t index) const override {
    const auto& arg_tuple = *user_op_expr_->input_arg_tuple();
    int32_t tuple_index = arg_tuple.TensorTupleIndex4ArgNameAndIndex(name, index);
    CHECK_GE(tuple_index, 0);
    return CHECK_JUST(input_tensors_->at(tuple_index)->device());
  }

 private:
  const std::shared_ptr<const user_op::AttrVal>& Attr4Name(
      const std::string& attr_name) const override {
    return composed_attrs_.Attr4Name(attr_name);
  }
  const UserOpExpr* user_op_expr_;
  const ComposedAttrMap composed_attrs_;
  const TensorTuple* input_tensors_;
  TensorTuple* output_tensors_;
};

}  // namespace

UserOpExpr::UserOpExpr(const std::string& op_name, UserOpConf&& proto, const AttrMap& base_attrs,
                       const std::vector<std::string>& indexed_ibns,
                       const std::vector<std::string>& indexed_obns)
    : BuiltinOpExprImpl<UserOpConf>(op_name, std::move(proto), indexed_ibns, indexed_obns),
      base_attrs_(base_attrs) {}

<<<<<<< HEAD
Maybe<void> UserOpExpr::Init(const std::shared_ptr<const UserOpExpr>& self) {
=======
Maybe<void> UserOpExpr::Init() {
>>>>>>> b61e07b3
  const auto* registry =
      user_op::UserOpRegistryMgr::Get().GetOpRegistryResult(op_proto_.op_type_name());
  CHECK_NOTNULL_OR_RETURN(registry);
  shape_infer_fn_ = registry->logical_tensor_desc_infer_fn;
  CHECK_OR_RETURN(static_cast<bool>(shape_infer_fn_));
  dtype_infer_fn_ = registry->data_type_infer_fn;
  CHECK_OR_RETURN(static_cast<bool>(dtype_infer_fn_));
  if (registry->device_infer_fn) { device_infer_fn_ = registry->device_infer_fn; }
<<<<<<< HEAD
  consistent_tensor_infer_cache_.reset(new ConsistentTensorInferCache(self));
=======
>>>>>>> b61e07b3
  return Maybe<void>::Ok();
}

/* static */ Maybe<UserOpExpr> UserOpExpr::New(const std::string& op_name, UserOpConf&& op_proto,
                                               const std::vector<std::string>& indexed_ibns,
                                               const std::vector<std::string>& indexed_obns) {
  AttrMap base_attrs = MakeAttrMapFromUserOpConf(op_proto);
  std::shared_ptr<UserOpExpr> op_expr(
      new UserOpExpr(op_name, std::move(op_proto), base_attrs, indexed_ibns, indexed_obns));
<<<<<<< HEAD
  JUST(op_expr->Init(op_expr));
=======
  JUST(op_expr->Init());
>>>>>>> b61e07b3
  return op_expr;
}

Maybe<void> UserOpExpr::InferLogicalShapeAndDType(
    const AttrMap& attrs, const std::string& device_tag,
    const std::function<const TensorMeta*(int32_t)>& TensorMeta4InputIndex,
    const std::function<TensorMeta*(int32_t)>& TensorMeta4OutputIndex) const {
<<<<<<< HEAD
  UserOpExprLogicalInferContext infer_ctx(this, attrs, device_tag, TensorMeta4InputIndex,
                                          TensorMeta4OutputIndex);
=======
  UserOpExprInferContext infer_ctx(this, attrs, device_tag, TensorMeta4InputIndex,
                                   TensorMeta4OutputIndex);
>>>>>>> b61e07b3
  JUST(shape_infer_fn_(&infer_ctx));
  JUST(dtype_infer_fn_(&infer_ctx));
  return Maybe<void>::Ok();
}

Maybe<const Device> UserOpExpr::InferDevices(const AttrMap& attrs, const TensorTuple& input_tensors,
                                             TensorTuple* output_tensors) const {
  CHECK_OR_RETURN(static_cast<bool>(device_infer_fn_));
  UserOpExprDeviceInferContext device_infer_ctx(this, attrs, input_tensors, output_tensors);
  return TRY(device_infer_fn_(&device_infer_ctx));
}

template<>
Maybe<void> BuiltinOpExprImpl<VariableOpConf>::BuildOpConf(OperatorConf* op_conf,
                                                           const AttrMap& attrs) const {
  CHECK_EQ_OR_RETURN(attrs.size(), 0);
  *(op_conf->mutable_name()) = op_name_;
  *(op_conf->mutable_variable_conf()) = op_proto_;
  return Maybe<void>::Ok();
}

template<>
Maybe<OpExprGradClosure> BuiltinOpExprImpl<VariableOpConf>::GetOrCreateOpGradClosure() const {
  UNIMPLEMENTED_THEN_RETURN();
}

template<>
Maybe<void> BuiltinOpExprImpl<CastToMirroredOpConf>::BuildOpConf(OperatorConf* op_conf,
                                                                 const AttrMap& attrs) const {
  CHECK_EQ_OR_RETURN(attrs.size(), 0);
  *(op_conf->mutable_name()) = op_name_;
  *(op_conf->mutable_cast_to_mirrored_conf()) = op_proto_;
  return Maybe<void>::Ok();
}

template<>
Maybe<OpExprGradClosure> BuiltinOpExprImpl<CastToMirroredOpConf>::GetOrCreateOpGradClosure() const {
  UNIMPLEMENTED_THEN_RETURN();
}

template<>
Maybe<void> BuiltinOpExprImpl<CastFromMirroredOpConf>::BuildOpConf(OperatorConf* op_conf,
                                                                   const AttrMap& attrs) const {
  CHECK_EQ_OR_RETURN(attrs.size(), 0);
  *(op_conf->mutable_name()) = op_name_;
  *(op_conf->mutable_cast_from_mirrored_conf()) = op_proto_;
  return Maybe<void>::Ok();
}

template<>
Maybe<OpExprGradClosure> BuiltinOpExprImpl<CastFromMirroredOpConf>::GetOrCreateOpGradClosure()
    const {
  UNIMPLEMENTED_THEN_RETURN();
}

template<>
Maybe<void> BuiltinOpExprImpl<DistributeSplitOpConf>::BuildOpConf(OperatorConf* op_conf,
                                                                  const AttrMap& attrs) const {
  CHECK_EQ_OR_RETURN(attrs.size(), 0);
  *(op_conf->mutable_name()) = op_name_;
  *(op_conf->mutable_distribute_split_conf()) = op_proto_;
  return Maybe<void>::Ok();
}

template<>
Maybe<OpExprGradClosure> BuiltinOpExprImpl<DistributeSplitOpConf>::GetOrCreateOpGradClosure()
    const {
  UNIMPLEMENTED_THEN_RETURN();
}

template<>
Maybe<void> BuiltinOpExprImpl<DistributeCloneOpConf>::BuildOpConf(OperatorConf* op_conf,
                                                                  const AttrMap& attrs) const {
  CHECK_EQ_OR_RETURN(attrs.size(), 0);
  *(op_conf->mutable_name()) = op_name_;
  *(op_conf->mutable_distribute_clone_conf()) = op_proto_;
  return Maybe<void>::Ok();
}

template<>
Maybe<OpExprGradClosure> BuiltinOpExprImpl<DistributeCloneOpConf>::GetOrCreateOpGradClosure()
    const {
  UNIMPLEMENTED_THEN_RETURN();
}

template<>
Maybe<void> BuiltinOpExprImpl<DistributeConcatOpConf>::BuildOpConf(OperatorConf* op_conf,
                                                                   const AttrMap& attrs) const {
  CHECK_EQ_OR_RETURN(attrs.size(), 0);
  *(op_conf->mutable_name()) = op_name_;
  *(op_conf->mutable_distribute_concat_conf()) = op_proto_;
  return Maybe<void>::Ok();
}

template<>
Maybe<OpExprGradClosure> BuiltinOpExprImpl<DistributeConcatOpConf>::GetOrCreateOpGradClosure()
    const {
  UNIMPLEMENTED_THEN_RETURN();
}

template<>
Maybe<void> BuiltinOpExprImpl<DistributeAddOpConf>::BuildOpConf(OperatorConf* op_conf,
                                                                const AttrMap& attrs) const {
  CHECK_EQ_OR_RETURN(attrs.size(), 0);
  *(op_conf->mutable_name()) = op_name_;
  *(op_conf->mutable_distribute_add_conf()) = op_proto_;
  return Maybe<void>::Ok();
}

template<>
Maybe<OpExprGradClosure> BuiltinOpExprImpl<DistributeAddOpConf>::GetOrCreateOpGradClosure() const {
  UNIMPLEMENTED_THEN_RETURN();
}

}  // namespace one
}  // namespace oneflow<|MERGE_RESOLUTION|>--- conflicted
+++ resolved
@@ -147,13 +147,10 @@
     return user_op_expr_->indexed_output_pairs();
   }
 
-<<<<<<< HEAD
-=======
   user_op::TensorDesc* OutputTensorDesc(const std::string& name, int32_t index) override {
     return TensorDesc4ArgNameAndIndex(name, index);
   }
 
->>>>>>> b61e07b3
   user_op::TensorDesc* TensorDesc4ArgNameAndIndex(const std::string& name, int32_t index) override {
     {
       const auto& arg_tuple = *user_op_expr_->output_arg_tuple();
@@ -169,22 +166,15 @@
     }
     return nullptr;
   }
-<<<<<<< HEAD
-=======
-
->>>>>>> b61e07b3
+
   const Shape& InputShape(const std::string& name, int32_t index) const override {
     const auto& arg_tuple = *user_op_expr_->input_arg_tuple();
     int32_t tuple_index = arg_tuple.TensorTupleIndex4ArgNameAndIndex(name, index);
     CHECK_GE(tuple_index, 0);
     return tensor_meta4input_index_(tuple_index)->shape();
   }
-<<<<<<< HEAD
-  Shape* OutputShape(const std::string& name, int32_t index) const override {
-=======
 
   Shape* OutputShape(const std::string& name, int32_t index) override {
->>>>>>> b61e07b3
     const auto& arg_tuple = *user_op_expr_->output_arg_tuple();
     int32_t tuple_index = arg_tuple.TensorTupleIndex4ArgNameAndIndex(name, index);
     CHECK_GE(tuple_index, 0);
@@ -194,27 +184,21 @@
   Shape* Shape4ArgNameAndIndex(const std::string& arg_name, int32_t index) override {
     return TensorDesc4ArgNameAndIndex(arg_name, index)->mut_shape();
   }
-<<<<<<< HEAD
+  const DataType& InputDType(const std::string& arg_name, int32_t index) const override {
+    return *const_cast<UserOpExprInferContext*>(this)->Dtype4ArgNameAndIndex(arg_name, index);
+  }
+  DataType* OutputDType(const std::string& arg_name, int32_t index) override {
+    return const_cast<UserOpExprInferContext*>(this)->Dtype4ArgNameAndIndex(arg_name, index);
+  }
   DataType* Dtype4ArgNameAndIndex(const std::string& arg_name, int32_t index) override {
     return TensorDesc4ArgNameAndIndex(arg_name, index)->mut_data_type();
   }
-=======
-  const DataType& InputDType(const std::string& arg_name, int32_t index) const override {
-    return *const_cast<UserOpExprInferContext*>(this)->Dtype4ArgNameAndIndex(arg_name, index);
-  }
-  DataType* OutputDType(const std::string& arg_name, int32_t index) override {
-    return const_cast<UserOpExprInferContext*>(this)->Dtype4ArgNameAndIndex(arg_name, index);
-  }
-  DataType* Dtype4ArgNameAndIndex(const std::string& arg_name, int32_t index) override {
-    return TensorDesc4ArgNameAndIndex(arg_name, index)->mut_data_type();
-  }
   bool InputIsDynamic4ArgNameAndIndex(const std::string& arg_name, int32_t index) const override {
     return *const_cast<UserOpExprInferContext*>(this)->IsDynamic4ArgNameAndIndex(arg_name, index);
   }
   bool* OutputIsDynamic4ArgNameAndIndex(const std::string& arg_name, int32_t index) override {
     return IsDynamic4ArgNameAndIndex(arg_name, index);
   }
->>>>>>> b61e07b3
   bool* IsDynamic4ArgNameAndIndex(const std::string& arg_name, int32_t index) override {
     return TensorDesc4ArgNameAndIndex(arg_name, index)->mut_is_dynamic();
   }
@@ -252,7 +236,6 @@
   const std::string& op_type_name() const override { return user_op_expr_->op_type_name(); }
   const std::string& device_tag() const override { return device_tag_; }
 
-<<<<<<< HEAD
  private:
   const std::shared_ptr<const user_op::AttrVal>& Attr4Name(
       const std::string& attr_name) const override {
@@ -270,8 +253,6 @@
   using UserOpExprInferContext::UserOpExprInferContext;
   ~UserOpExprLogicalInferContext() = default;
 
-=======
->>>>>>> b61e07b3
   const user_op::TensorDesc* LogicalTensorDesc4ArgNameAndIndex(const std::string& name,
                                                                int32_t index) const override {
     UNIMPLEMENTED();
@@ -299,20 +280,6 @@
     UNIMPLEMENTED();
     return 1;
   }
-<<<<<<< HEAD
-=======
-
- private:
-  const std::shared_ptr<const user_op::AttrVal>& Attr4Name(
-      const std::string& attr_name) const override {
-    return composed_attrs_.Attr4Name(attr_name);
-  }
-  const UserOpExpr* user_op_expr_;
-  const ComposedAttrMap composed_attrs_;
-  const std::string& device_tag_;
-  const std::function<const TensorMeta*(int32_t)>& tensor_meta4input_index_;
-  const std::function<TensorMeta*(int32_t)>& tensor_meta4output_index_;
->>>>>>> b61e07b3
 };
 
 class UserOpExprDeviceInferContext final : public user_op::DeviceInferContext {
@@ -367,11 +334,7 @@
     : BuiltinOpExprImpl<UserOpConf>(op_name, std::move(proto), indexed_ibns, indexed_obns),
       base_attrs_(base_attrs) {}
 
-<<<<<<< HEAD
 Maybe<void> UserOpExpr::Init(const std::shared_ptr<const UserOpExpr>& self) {
-=======
-Maybe<void> UserOpExpr::Init() {
->>>>>>> b61e07b3
   const auto* registry =
       user_op::UserOpRegistryMgr::Get().GetOpRegistryResult(op_proto_.op_type_name());
   CHECK_NOTNULL_OR_RETURN(registry);
@@ -380,10 +343,7 @@
   dtype_infer_fn_ = registry->data_type_infer_fn;
   CHECK_OR_RETURN(static_cast<bool>(dtype_infer_fn_));
   if (registry->device_infer_fn) { device_infer_fn_ = registry->device_infer_fn; }
-<<<<<<< HEAD
   consistent_tensor_infer_cache_.reset(new ConsistentTensorInferCache(self));
-=======
->>>>>>> b61e07b3
   return Maybe<void>::Ok();
 }
 
@@ -393,11 +353,7 @@
   AttrMap base_attrs = MakeAttrMapFromUserOpConf(op_proto);
   std::shared_ptr<UserOpExpr> op_expr(
       new UserOpExpr(op_name, std::move(op_proto), base_attrs, indexed_ibns, indexed_obns));
-<<<<<<< HEAD
   JUST(op_expr->Init(op_expr));
-=======
-  JUST(op_expr->Init());
->>>>>>> b61e07b3
   return op_expr;
 }
 
@@ -405,13 +361,8 @@
     const AttrMap& attrs, const std::string& device_tag,
     const std::function<const TensorMeta*(int32_t)>& TensorMeta4InputIndex,
     const std::function<TensorMeta*(int32_t)>& TensorMeta4OutputIndex) const {
-<<<<<<< HEAD
   UserOpExprLogicalInferContext infer_ctx(this, attrs, device_tag, TensorMeta4InputIndex,
                                           TensorMeta4OutputIndex);
-=======
-  UserOpExprInferContext infer_ctx(this, attrs, device_tag, TensorMeta4InputIndex,
-                                   TensorMeta4OutputIndex);
->>>>>>> b61e07b3
   JUST(shape_infer_fn_(&infer_ctx));
   JUST(dtype_infer_fn_(&infer_ctx));
   return Maybe<void>::Ok();
