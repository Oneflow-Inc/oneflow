--- conflicted
+++ resolved
@@ -20,11 +20,8 @@
 #include "oneflow/core/framework/attr_map.h"
 #include "oneflow/core/framework/op_expr_grad_function.h"
 #include "oneflow/core/framework/user_op_registry_manager.h"
-<<<<<<< HEAD
 #include "oneflow/core/job/sbp_parallel.h"
-=======
 #include "oneflow/core/framework/consistent_tensor_infer_cache.h"
->>>>>>> 9c314fc0
 #include "oneflow/core/operator/op_conf.pb.h"
 #include "oneflow/user/kernels/stateful_local_opkernel.h"
 #include "oneflow/core/job/sbp_parallel.cfg.h"
@@ -61,12 +58,12 @@
   return op_proto_.op_type_name();
 }
 
-const std::string CastToConsistentOpExpr::op_type_name() const {
+const std::string& CastToConsistentOpExpr::op_type_name() const {
   static const std::string kOpTypeName = "cast_to_consistent";
   return kOpTypeName;
 }
 
-const std::string CastFromConsistentOpExpr::op_type_name() const {
+const std::string& CastFromConsistentOpExpr::op_type_name() const {
   static const std::string kOpTypeName = "cast_from_consistent";
   return kOpTypeName;
 }
@@ -392,11 +389,11 @@
     const std::string& op_name, const std::vector<std::string>& sbp_parallels,
     const std::shared_ptr<ParallelDesc>& parallel_desc) {
   cfg::ParallelDistribution parallel_distribution;
-  SbpParallel sbp_parallel;
+  cfg::SbpParallel sbp_parallel;
   for (const std::string& sbp_parallel_str : sbp_parallels) {
     CHECK_OR_RETURN(ParseSbpParallelFromString(sbp_parallel_str, &sbp_parallel))
         << "invalid sbp_parallel: " << sbp_parallel_str;
-    parallel_distribution.mutable_sbp_parallel()->Add()->InitFromProto(sbp_parallel);
+    *(parallel_distribution.mutable_sbp_parallel()->Add()) = sbp_parallel;
   }
   return CastToConsistentOpExpr::New(op_name,
                                      Symbol<cfg::ParallelDistribution>(parallel_distribution),
@@ -419,11 +416,11 @@
     const std::string& op_name, const std::vector<std::string>& sbp_parallels,
     const std::shared_ptr<ParallelDesc>& parallel_desc) {
   cfg::ParallelDistribution parallel_distribution;
-  SbpParallel sbp_parallel;
+  cfg::SbpParallel sbp_parallel;
   for (const std::string& sbp_parallel_str : sbp_parallels) {
     CHECK_OR_RETURN(ParseSbpParallelFromString(sbp_parallel_str, &sbp_parallel))
         << "invalid sbp_parallel: " << sbp_parallel_str;
-    parallel_distribution.mutable_sbp_parallel()->Add()->InitFromProto(sbp_parallel);
+    *(parallel_distribution.mutable_sbp_parallel()->Add()) = sbp_parallel;
   }
   return CastFromConsistentOpExpr::New(op_name, parallel_distribution,
                                        Symbol<ParallelDesc>(*parallel_desc));
