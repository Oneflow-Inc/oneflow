/*
Copyright 2020 The OneFlow Authors. All rights reserved.

Licensed under the Apache License, Version 2.0 (the "License");
you may not use this file except in compliance with the License.
You may obtain a copy of the License at

    http://www.apache.org/licenses/LICENSE-2.0

Unless required by applicable law or agreed to in writing, software
distributed under the License is distributed on an "AS IS" BASIS,
WITHOUT WARRANTIES OR CONDITIONS OF ANY KIND, either express or implied.
See the License for the specific language governing permissions and
limitations under the License.
*/

#include "oneflow/core/common/auto_registration_factory.h"
#include "oneflow/core/framework/op_expr.h"
#include "oneflow/core/framework/op_expr_grad_function.h"

namespace oneflow {
namespace one {

Maybe<OpExprGradClosure> UserOpExpr::GetOrCreateOpGradClosure() const {
  if (!op_grad_closure_.get()) {
    if (IsClassRegistered<std::string, OpExprGradFunction>(proto().op_type_name())) {
      op_grad_closure_.reset(NewObj<std::string, OpExprGradFunction>(proto().op_type_name()));
    } else {
      op_grad_closure_.reset(NewObj<std::string, OpExprGradFunction>("default"));
    }
    CHECK_NOTNULL_OR_RETURN(op_grad_closure_.get());
    op_grad_closure_->Init(*this);
  }
<<<<<<< HEAD
  CHECK_NOTNULL_OR_RETURN(op_grad_closure_.get());
  op_grad_closure_->Init(*this);
=======
>>>>>>> 57068c92
  return std::make_shared<OpExprGradClosure>(op_grad_closure_);
}

Maybe<OpExprGradClosure> VariableOpExpr::GetOrCreateOpGradClosure() const { UNIMPLEMENTED(); }

Maybe<OpExprGradClosure> CastToMirroredOpExpr::GetOrCreateOpGradClosure() const { UNIMPLEMENTED(); }

Maybe<OpExprGradClosure> CastFromMirroredOpExpr::GetOrCreateOpGradClosure() const {
  UNIMPLEMENTED();
}

Maybe<OpExprGradClosure> DistributeSplitOpExpr::GetOrCreateOpGradClosure() const {
  UNIMPLEMENTED();
}

Maybe<OpExprGradClosure> DistributeCloneOpExpr::GetOrCreateOpGradClosure() const {
  UNIMPLEMENTED();
}

Maybe<OpExprGradClosure> DistributeConcatOpExpr::GetOrCreateOpGradClosure() const {
  UNIMPLEMENTED();
}

Maybe<OpExprGradClosure> DistributeAddOpExpr::GetOrCreateOpGradClosure() const { UNIMPLEMENTED(); }

}  // namespace one
}  // namespace oneflow<|MERGE_RESOLUTION|>--- conflicted
+++ resolved
@@ -31,11 +31,6 @@
     CHECK_NOTNULL_OR_RETURN(op_grad_closure_.get());
     op_grad_closure_->Init(*this);
   }
-<<<<<<< HEAD
-  CHECK_NOTNULL_OR_RETURN(op_grad_closure_.get());
-  op_grad_closure_->Init(*this);
-=======
->>>>>>> 57068c92
   return std::make_shared<OpExprGradClosure>(op_grad_closure_);
 }
 
