--- conflicted
+++ resolved
@@ -548,7 +548,6 @@
       .Build();
 }
 
-<<<<<<< HEAD
 Maybe<one::CastToConsistentOpExpr> CastToConsistentOp(
     Symbol<cfg::ParallelDistribution> parallel_distribution, Symbol<ParallelDesc> parallel_desc) {
   return CastToConsistentOp(UniqueOpName("cast_to_consistent"), parallel_distribution,
@@ -573,7 +572,8 @@
   std::shared_ptr<one::CastFromConsistentOpExpr> cast_from_consistent_op_expr =
       JUST(one::CastFromConsistentOpExpr::New(name, parallel_distribution, parallel_desc));
   return cast_from_consistent_op_expr;
-=======
+}
+
 Maybe<one::UserOpExpr> UpsampleGradOp(const float& height_scale, const float& width_scale,
                                       const bool& align_corners, const std::string& data_format,
                                       const std::string& interpolation) {
@@ -592,7 +592,6 @@
       .Attr<std::string>("data_format", data_format)
       .Attr<std::string>("interpolation", interpolation)
       .Build();
->>>>>>> 577568af
 }
 
 Maybe<one::UserOpExpr> DimScatterAddLikeOp(const int32_t dim) {
