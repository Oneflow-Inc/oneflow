/*
Copyright 2020 The OneFlow Authors. All rights reserved.

Licensed under the Apache License, Version 2.0 (the "License");
you may not use this file except in compliance with the License.
You may obtain a copy of the License at

    http://www.apache.org/licenses/LICENSE-2.0

Unless required by applicable law or agreed to in writing, software
distributed under the License is distributed on an "AS IS" BASIS,
WITHOUT WARRANTIES OR CONDITIONS OF ANY KIND, either express or implied.
See the License for the specific language governing permissions and
limitations under the License.
*/

#include "oneflow/core/framework/op_expr_helper.h"

#include "oneflow/core/framework/id_util.h"
#include "oneflow/core/framework/op_expr.h"
#include "oneflow/core/framework/op_builder.h"

namespace oneflow {
namespace op_expr_helper {

static std::string UniqueOpName(const std::string& prefix) {
  return *CHECK_JUST(UniqueStr(prefix));
}

Maybe<one::UserOpExpr> AddNOp(int32_t n) { return AddNOp(n, UniqueOpName("add_n")); }
Maybe<one::UserOpExpr> AddNOp(int32_t n, const std::string& name) {
  return one::OpBuilder("add_n", name).Input("in", n).Output("out").Build();
}

Maybe<one::UserOpExpr> AddOp() { return AddOp(UniqueOpName("add_n")); }
Maybe<one::UserOpExpr> AddOp(const std::string& name) { return AddNOp(2, name); }

Maybe<one::UserOpExpr> ZeroLikeOp() { return ZeroLikeOp(UniqueOpName("zero_like")); }
Maybe<one::UserOpExpr> ZeroLikeOp(const std::string& name) {
  return one::OpBuilder("zero_like", name).Input("like").Output("out").Build();
}

Maybe<one::UserOpExpr> OnesLikeOp() { return OnesLikeOp(UniqueOpName("ones_like")); }
Maybe<one::UserOpExpr> OnesLikeOp(const std::string& name) {
  return one::OpBuilder("ones_like", name).Input("like").Output("out").Build();
}

#define DEFINE_FLOATING_CONSTATNT_OP(cpp_type, data_type)                        \
  template<>                                                                     \
  Maybe<one::UserOpExpr> ConstantOp(const Shape& shape, const cpp_type& value,   \
                                    const std::string& name) {                   \
    return one::OpBuilder("constant", name)                                      \
        .Output("out")                                                           \
        .Attr<double>("floating_value", value)                                   \
        .Attr<int64_t>("integer_value", 0)                                       \
        .Attr<bool>("is_floating_value", true)                                   \
        .Attr<DataType>("dtype", data_type)                                      \
        .Attr<Shape>("shape", shape)                                             \
        .Build();                                                                \
  }                                                                              \
  template<>                                                                     \
  Maybe<one::UserOpExpr> ConstantOp(const Shape& shape, const cpp_type& value) { \
    return ConstantOp(shape, value, UniqueOpName("constant"));                   \
  }
OF_PP_FOR_EACH_TUPLE(DEFINE_FLOATING_CONSTATNT_OP, FLOATING_DATA_TYPE_SEQ);
#undef DEFINE_FLOATING_CONSTATNT_OP

#define DEFINE_INTEGER_CONSTATNT_OP(cpp_type, data_type)                         \
  template<>                                                                     \
  Maybe<one::UserOpExpr> ConstantOp(const Shape& shape, const cpp_type& value,   \
                                    const std::string& name) {                   \
    return one::OpBuilder("constant", name)                                      \
        .Output("out")                                                           \
        .Attr<double>("floating_value", 0.f)                                     \
        .Attr<int64_t>("integer_value", value)                                   \
        .Attr<bool>("is_floating_value", false)                                  \
        .Attr<DataType>("dtype", data_type)                                      \
        .Attr<Shape>("shape", shape)                                             \
        .Build();                                                                \
  }                                                                              \
  template<>                                                                     \
  Maybe<one::UserOpExpr> ConstantOp(const Shape& shape, const cpp_type& value) { \
    return ConstantOp(shape, value, UniqueOpName("constant"));                   \
  }
OF_PP_FOR_EACH_TUPLE(DEFINE_INTEGER_CONSTATNT_OP, INT_DATA_TYPE_SEQ)
#undef DEFINE_INTEGER_CONSTATNT_OP

Maybe<one::UserOpExpr> ZerosOp(const Shape& shape, const DataType& dtype) {
  return ZerosOp(shape, dtype, UniqueOpName("constant"));
}
Maybe<one::UserOpExpr> ZerosOp(const Shape& shape, const DataType& dtype, const std::string& name) {
  switch (dtype) {
#define CONSTANT_DATA_TYPE_CASE(cpp_type, data_type) \
  case data_type: return ConstantOp(shape, (cpp_type)0, name);
    OF_PP_FOR_EACH_TUPLE(CONSTANT_DATA_TYPE_CASE, FLOATING_DATA_TYPE_SEQ INT_DATA_TYPE_SEQ);
#undef CONSTANT_DATA_TYPE_CASE
    default: UNIMPLEMENTED_THEN_RETURN();
  }
}

Maybe<one::UserOpExpr> OnesOp(const Shape& shape, const DataType& dtype) {
  return OnesOp(shape, dtype, UniqueOpName("constant"));
}
Maybe<one::UserOpExpr> OnesOp(const Shape& shape, const DataType& dtype, const std::string& name) {
  switch (dtype) {
#define CONSTANT_DATA_TYPE_CASE(cpp_type, data_type) \
  case data_type: return ConstantOp(shape, (cpp_type)1, name);
    OF_PP_FOR_EACH_TUPLE(CONSTANT_DATA_TYPE_CASE, FLOATING_DATA_TYPE_SEQ INT_DATA_TYPE_SEQ);
#undef CONSTANT_DATA_TYPE_CASE
    default: UNIMPLEMENTED_THEN_RETURN();
  }
}

Maybe<one::UserOpExpr> EmptyOp(const Shape& shape, const DataType& dtype) {
  return EmptyOp(shape, dtype, UniqueOpName("empty"));
}
Maybe<one::UserOpExpr> EmptyOp(const Shape& shape, const DataType& dtype, const std::string& name) {
  return one::OpBuilder("empty", name)
      .Output("out")
      .Attr<DataType>("dtype", dtype)
      .Attr<Shape>("shape", shape)
      .Build();
}

Maybe<one::UserOpExpr> IdentityOp() { return IdentityOp(UniqueOpName("identity")); }
Maybe<one::UserOpExpr> IdentityOp(const std::string& name) {
  return one::OpBuilder("identity", name).Input("in").Output("out").Build();
}

Maybe<one::UserOpExpr> ReshapeOp(const Shape& shape) {
  return ReshapeOp(shape, UniqueOpName("reshape"));
}
Maybe<one::UserOpExpr> ReshapeOp(const Shape& shape, const std::string& name) {
  return one::OpBuilder("reshape", name)
      .Input("in")
      .Output("out")
      .Attr<Shape>("shape", shape)
      .Build();
}

Maybe<one::UserOpExpr> ReshapeLikeOp() { return ReshapeLikeOp(UniqueOpName("reshape_like")); }
Maybe<one::UserOpExpr> ReshapeLikeOp(const std::string& name) {
  return one::OpBuilder("reshape_like", name).Input("in").Input("like").Output("out").Build();
}

Maybe<one::UserOpExpr> ReduceSumOp(const std::vector<int32_t>& reduce_axes, const bool& keepdims) {
  return ReduceSumOp(reduce_axes, keepdims, UniqueOpName("reduce_sum"));
}
Maybe<one::UserOpExpr> ReduceSumOp(const std::vector<int32_t>& reduce_axes, const bool& keepdims,
                                   const std::string& name) {
  return one::OpBuilder("reduce_sum", name)
      .Input("input_tensor")
      .Output("output_tensor")
      .Attr<std::vector<int32_t>>("axis", reduce_axes)
      .Attr<bool>("keepdims", keepdims)
      .Build();
}

Maybe<one::UserOpExpr> ReduceSumLikeOp(const std::vector<int32_t>& axis) {
  return ReduceSumLikeOp(axis, UniqueOpName("reduce_sum_like"));
}
Maybe<one::UserOpExpr> ReduceSumLikeOp(const std::vector<int32_t>& axis, const std::string& name) {
  return one::OpBuilder("reduce_sum_like", name)
      .Input("x")
      .Input("like")
      .Attr<std::vector<int32_t>>("axis", axis)
      .Output("y")
      .Build();
}

template<>
Maybe<one::UserOpExpr> ScalarMulOp(const float& scalar, const std::string& name) {
  return one::OpBuilder("scalar_mul", name)
      .Input("in")
      .Attr<bool>("has_int_operand", false)
      .Attr<bool>("has_float_operand", true)
      .Attr<int64_t>("int_operand", 0)
      .Attr<double>("float_operand", scalar)
      .Output("out")
      .Build();
}

template<>
Maybe<one::UserOpExpr> ScalarMulOp(const float& scalar) {
  return ScalarMulOp<float>(scalar, UniqueOpName("scalar_mul"));
}

template<>
Maybe<one::UserOpExpr> ScalarMulOp(const int32_t& scalar, const std::string& name) {
  return one::OpBuilder("scalar_mul", name)
      .Input("in")
      .Attr<bool>("has_int_operand", true)
      .Attr<bool>("has_float_operand", false)
      .Attr<int64_t>("int_operand", scalar)
      .Attr<double>("float_operand", 0.f)
      .Output("out")
      .Build();
}

template<>
Maybe<one::UserOpExpr> ScalarMulOp(const int32_t& scalar) {
  return ScalarMulOp<int32_t>(scalar, UniqueOpName("scalar_mul"));
}

template<>
Maybe<one::UserOpExpr> ScalarAddOp(const float& scalar, const std::string& name) {
  return one::OpBuilder("scalar_add", name)
      .Input("in")
      .Attr<bool>("has_int_operand", false)
      .Attr<bool>("has_float_operand", true)
      .Attr<int64_t>("int_operand", 0)
      .Attr<double>("float_operand", scalar)
      .Output("out")
      .Build();
}

template<>
Maybe<one::UserOpExpr> ScalarAddOp(const float& scalar) {
  return ScalarAddOp<float>(scalar, UniqueOpName("scalar_add"));
}

template<>
Maybe<one::UserOpExpr> ScalarAddOp(const int32_t& scalar, const std::string& name) {
  return one::OpBuilder("scalar_add", name)
      .Input("in")
      .Attr<bool>("has_int_operand", true)
      .Attr<bool>("has_float_operand", false)
      .Attr<int64_t>("int_operand", scalar)
      .Attr<double>("float_operand", 0.f)
      .Output("out")
      .Build();
}

template<>
Maybe<one::UserOpExpr> ScalarAddOp(const int32_t& scalar) {
  return ScalarAddOp<int32_t>(scalar, UniqueOpName("scalar_add"));
}

Maybe<one::UserOpExpr> RsqrtOp() { return RsqrtOp(UniqueOpName("rsqrt")); }
Maybe<one::UserOpExpr> RsqrtOp(const std::string& name) {
  return one::OpBuilder("rsqrt", name).Input("x").Output("y").Build();
}

Maybe<one::UserOpExpr> BroadcastAddOp() { return BroadcastAddOp(UniqueOpName("broadcast_add")); }
Maybe<one::UserOpExpr> BroadcastAddOp(const std::string& name) {
  return one::OpBuilder("broadcast_add", name).Input("x").Input("y").Output("z").Build();
}

Maybe<one::UserOpExpr> BroadcastSubOp() { return BroadcastSubOp(UniqueOpName("broadcast_sub")); }
Maybe<one::UserOpExpr> BroadcastSubOp(const std::string& name) {
  return one::OpBuilder("broadcast_sub", name).Input("x").Input("y").Output("z").Build();
}

Maybe<one::UserOpExpr> BroadcastMulOp() { return BroadcastMulOp(UniqueOpName("broadcast_mul")); }
Maybe<one::UserOpExpr> BroadcastMulOp(const std::string& name) {
  return one::OpBuilder("broadcast_mul", name).Input("x").Input("y").Output("z").Build();
}

Maybe<one::UserOpExpr> BroadcastDivOp() { return BroadcastDivOp(UniqueOpName("broadcast_div")); }
Maybe<one::UserOpExpr> BroadcastDivOp(const std::string& name) {
  return one::OpBuilder("broadcast_div", name).Input("x").Input("y").Output("z").Build();
}

Maybe<one::UserOpExpr> BroadcastLikeOp(const std::vector<int32_t>& axis) {
  return BroadcastLikeOp(axis, UniqueOpName("broadcast_like"));
}
Maybe<one::UserOpExpr> BroadcastLikeOp(const std::vector<int32_t>& axis, const std::string& name) {
  return one::OpBuilder("broadcast_like", name)
      .Input("x")
      .Input("like")
      .Output("y")
      .Attr<std::vector<int32_t>>("broadcast_axes", axis)
      .Build();
}

Maybe<one::UserOpExpr> BroadcastEqualOp() {
  return BroadcastEqualOp(UniqueOpName("broadcast_equal"));
}
Maybe<one::UserOpExpr> BroadcastEqualOp(const std::string& name) {
  return one::OpBuilder("broadcast_equal", name).Input("x").Input("y").Output("z").Build();
}

Maybe<one::UserOpExpr> CastOp(const DataType& to_type) {
  return CastOp(to_type, UniqueOpName("cast"));
}
Maybe<one::UserOpExpr> CastOp(const DataType& to_type, const std::string& name) {
  return one::OpBuilder("cast", name)
      .Input("in")
      .Output("out")
      .Attr<DataType>("dtype", to_type)
      .Build();
}

Maybe<one::UserOpExpr> CopyOp(const std::string& device_type, const int64_t device_id) {
  return CopyOp(device_type, device_id, UniqueOpName("copy"));
}
Maybe<one::UserOpExpr> CopyOp(const std::string& device_type, const int64_t device_id,
                              const std::string& name) {
  return one::OpBuilder("copy", name)
      .Input("in")
      .Output("out")
      .Attr<std::string>("device_type", device_type)
      .Attr<int64_t>("device_id", device_id)
      .Build();
}

Maybe<one::UserOpExpr> CastLikeOp() { return CastLikeOp(UniqueOpName("cast_like")); }
Maybe<one::UserOpExpr> CastLikeOp(const std::string& name) {
  return one::OpBuilder("cast_like", name).Input("in").Input("dtype_like").Output("out").Build();
}

Maybe<one::UserOpExpr> NormalizationGradOp(const int32_t& axis, const float& epsilon) {
  return NormalizationGradOp(axis, epsilon, UniqueOpName("normalization_grad"));
}

Maybe<one::UserOpExpr> NormalizationGradOp(const int32_t& axis, const float& epsilon,
                                           const std::string& name) {
  return one::OpBuilder("normalization_grad", name)
      .Input("x")
      .Input("dy")
      .Input("gamma")
      .Input("mean")
      .Input("inv_variance")
      .Output("dx")
      .Output("gamma_diff")
      .Output("beta_diff")
      .Attr<int32_t>("axis", axis)
      .Attr<float>("epsilon", epsilon)
      .Build();
}

Maybe<one::UserOpExpr> BroadcastDivGradOp() {
  return BroadcastDivGradOp(UniqueOpName("broadcast_div_grad"));
}
Maybe<one::UserOpExpr> BroadcastDivGradOp(const std::string& name) {
  return one::OpBuilder("broadcast_div_grad", name)
      .Input("dz")
      .Input("y")
      .Input("z")
      .Output("dy")
      .Build();
}

Maybe<one::UserOpExpr> LayerNormGradOp(const int64_t& begin_norm_axis, const double& epsilon) {
  return LayerNormGradOp(begin_norm_axis, epsilon, UniqueOpName("layer_norm_grad"));
}
Maybe<one::UserOpExpr> LayerNormGradOp(const int64_t& begin_norm_axis, const double& epsilon,
                                       const std::string& name) {
  return one::OpBuilder("layer_norm_grad", name)
      .Input("x")
      .Input("mean")
      .Input("inv_variance")
      .Input("dy")
      .Output("dx")
      .Attr<int64_t>("begin_norm_axis", begin_norm_axis)
      .Attr<double>("epsilon", epsilon)
      .Build();
}

Maybe<one::UserOpExpr> LayerNormParamGradOp(const int64_t& begin_params_axis,
                                            const bool& has_beta_diff, const bool& has_gamma_diff,
                                            const bool& has_normalized_diff) {
  return LayerNormParamGradOp(begin_params_axis, has_beta_diff, has_gamma_diff, has_normalized_diff,
                              UniqueOpName("layer_norm_param_grad"));
}
Maybe<one::UserOpExpr> LayerNormParamGradOp(const int64_t& begin_params_axis,
                                            const bool& has_beta_diff, const bool& has_gamma_diff,
                                            const bool& has_normalized_diff,
                                            const std::string& name) {
  auto builder = one::OpBuilder("layer_norm_param_grad", name).Input("dy");
  if (has_gamma_diff || has_normalized_diff) { builder.Input("gamma"); }
  if (has_gamma_diff) { builder.Input("normalized"); }
  if (has_beta_diff) { builder.Output("beta_diff"); }
  if (has_gamma_diff) { builder.Output("gamma_diff"); }
  if (has_normalized_diff) { builder.Output("normalized_diff"); }
  if (has_beta_diff || has_gamma_diff) { builder.Output("reduce_buf"); }
  return builder.Attr<int64_t>("begin_params_axis", begin_params_axis).Build();
}

Maybe<one::UserOpExpr> ConcatOp(const int& n, const int64_t& axis, const int64_t& max_dim_size) {
  return ConcatOp(n, axis, max_dim_size, UniqueOpName("concat"));
}

Maybe<one::UserOpExpr> ConcatOp(const int& n, const int64_t& axis, const int64_t& max_dim_size,
                                const std::string& name) {
  return one::OpBuilder("concat", name)
      .Input("in", n)
      .Output("out")
      .Attr<int64_t>("axis", axis)
      .Attr<int64_t>("max_dim_size", max_dim_size)
      .Build();
}

Maybe<one::UserOpExpr> UnsortedBatchSegmentSumOp(const int& num_segments) {
  return UnsortedBatchSegmentSumOp(num_segments, UniqueOpName("unsorted_batch_segment_sum"));
}
Maybe<one::UserOpExpr> UnsortedBatchSegmentSumOp(const int& num_segments, const std::string& name) {
  return one::OpBuilder("unsorted_batch_segment_sum", name)
      .Input("data")
      .Input("segment_ids")
      .Output("out")
      .Attr<int32_t>("num_segments", num_segments)
      .Build();
}

Maybe<one::UserOpExpr> ScalarAddByTensorOp() {
  return ScalarAddByTensorOp(UniqueOpName("scalar_add_by_tensor"));
}
Maybe<one::UserOpExpr> ScalarAddByTensorOp(const std::string& name) {
  return one::OpBuilder("scalar_add_by_tensor", name)
      .Input("x")
      .Input("scalar")
      .Output("y")
      .Build();
}

Maybe<one::UserOpExpr> ScalarSubByTensorOp() {
  return ScalarSubByTensorOp(UniqueOpName("scalar_sub_by_tensor"));
}
Maybe<one::UserOpExpr> ScalarSubByTensorOp(const std::string& name) {
  return one::OpBuilder("scalar_sub_by_tensor", name)
      .Input("x")
      .Input("scalar")
      .Output("y")
      .Build();
}

Maybe<one::UserOpExpr> ScalarMulByTensorOp() {
  return ScalarMulByTensorOp(UniqueOpName("scalar_mul_by_tensor"));
}
Maybe<one::UserOpExpr> ScalarMulByTensorOp(const std::string& name) {
  return one::OpBuilder("scalar_mul_by_tensor", name)
      .Input("x")
      .Input("scalar")
      .Output("y")
      .Build();
}

Maybe<one::UserOpExpr> ScalarDivByTensorOp() {
  return ScalarDivByTensorOp(UniqueOpName("scalar_div_by_tensor"));
}
Maybe<one::UserOpExpr> ScalarDivByTensorOp(const std::string& name) {
  return one::OpBuilder("scalar_div_by_tensor", name)
      .Input("x")
      .Input("scalar")
      .Output("y")
      .Build();
}

Maybe<one::UserOpExpr> MultiplyOp() { return MultiplyOp(UniqueOpName("multiply")); }
Maybe<one::UserOpExpr> MultiplyOp(const std::string& name) {
  return one::OpBuilder("multiply", name).Input("x").Input("y").Output("out").Build();
}

Maybe<one::UserOpExpr> ConvNdOp(const int& filters, const std::vector<int32_t>& kernel_size,
                                const std::vector<int32_t>& strides,
                                const std::vector<int32_t>& padding_before,
                                const std::vector<int32_t>& dilation_rate, const int& groups,
                                const std::string& data_format) {
  return ConvNdOp(filters, kernel_size, strides, padding_before, dilation_rate, groups, data_format,
                  UniqueOpName("conv_nd"));
}
Maybe<one::UserOpExpr> ConvNdOp(const int& filters, const std::vector<int32_t>& kernel_size,
                                const std::vector<int32_t>& strides,
                                const std::vector<int32_t>& padding_before,
                                const std::vector<int32_t>& dilation_rate, const int& groups,
                                const std::string& data_format, const std::string& name) {
  int ndims = kernel_size.size();
  std::string op_type_name = "conv" + std::to_string(ndims) + "d";
  return one::OpBuilder(op_type_name, name)
      .Input("in")
      .Input("weight")
      .Output("out")
      .Attr<int32_t>("filters", filters)
      .Attr<std::vector<int32_t>>("kernel_size", kernel_size)
      .Attr<std::vector<int32_t>>("strides", strides)
      .Attr<std::vector<int32_t>>("padding_before", padding_before)
      .Attr<std::vector<int32_t>>("dilation_rate", dilation_rate)
      .Attr<int32_t>("groups", groups)
      .Attr<std::string>("data_format", data_format)
      .Build();
}

Maybe<one::UserOpExpr> ConvNdFilterGradOp(const std::vector<int32_t>& kernel_size,
                                          const std::vector<int32_t>& strides,
                                          const std::vector<int32_t>& padding_before,
                                          const std::vector<int32_t>& dilation_rate,
                                          const int& groups, const std::string& data_format) {
  return ConvNdFilterGradOp(kernel_size, strides, padding_before, dilation_rate, groups,
                            data_format, UniqueOpName("conv_filter_grad"));
}
Maybe<one::UserOpExpr> ConvNdFilterGradOp(const std::vector<int32_t>& kernel_size,
                                          const std::vector<int32_t>& strides,
                                          const std::vector<int32_t>& padding_before,
                                          const std::vector<int32_t>& dilation_rate,
                                          const int& groups, const std::string& data_format,
                                          const std::string& name) {
  return one::OpBuilder("conv_filter_grad", name)
      .Input("dy")
      .Input("x")
      .Output("filter_diff")
      .Attr<int32_t>("num_spatial_dims", kernel_size.size())
      .Attr<std::vector<int32_t>>("kernel_size", kernel_size)
      .Attr<std::vector<int32_t>>("strides", strides)
      .Attr<std::vector<int32_t>>("padding_before", padding_before)
      .Attr<std::vector<int32_t>>("dilation_rate", dilation_rate)
      .Attr<int32_t>("groups", groups)
      .Attr<std::string>("data_format", data_format)
      .Build();
}

Maybe<one::UserOpExpr> SparseSoftmaxCrossEntropyGradOp(const int64_t& depth) {
  return SparseSoftmaxCrossEntropyGradOp(depth, UniqueOpName("sparse_softmax_cross_entropy"));
}
Maybe<one::UserOpExpr> SparseSoftmaxCrossEntropyGradOp(const int64_t& depth,
                                                       const std::string& name) {
  return one::OpBuilder("sparse_softmax_cross_entropy_grad", name)
      .Input("prob")
      .Input("label")
      .Input("dy")
      .Output("prediction_diff")
      .Attr<int64_t>("depth", depth)
      .Build();
}

Maybe<one::UserOpExpr> SparseSoftmaxCrossEntropyMsGradOp(const int64_t& depth) {
  return SparseSoftmaxCrossEntropyMsGradOp(depth, UniqueOpName("sparse_softmax_cross_entropy_ms"));
}
Maybe<one::UserOpExpr> SparseSoftmaxCrossEntropyMsGradOp(const int64_t& depth,
                                                         const std::string& name) {
  return one::OpBuilder("sparse_softmax_cross_entropy_ms_grad", name)
      .Input("prob")
      .Input("label")
      .Input("dy")
      .Output("prediction_diff")
      .Attr<int64_t>("depth", depth)
      .Build();
}
Maybe<one::UserOpExpr> PReLUGradOp() { return PReLUGradOp(UniqueOpName("prelu_grad")); }
Maybe<one::UserOpExpr> PReLUGradOp(const std::string& name) {
  return one::OpBuilder("prelu_grad", name)
      .Input("x")
      .Input("dy")
      .Input("alpha")
      .Output("dx")
      .Output("alpha_diff")
      .Build();
}

Maybe<one::UserOpExpr> DimScatterAddLikeOp(const int32_t dim) {
  return DimScatterAddLikeOp(dim, UniqueOpName("dim_scatter_add_like"));
}
Maybe<one::UserOpExpr> DimScatterAddLikeOp(const int32_t dim, const std::string& name) {
  return one::OpBuilder("dim_scatter_add_like", name)
      .Input("like")
      .Input("input")
      .Input("index")
      .Output("output")
      .Attr<int32_t>("dim", dim)
      .Build();
}

Maybe<one::UserOpExpr> TransposeOp(const std::vector<int32_t>& perm) {
  return TransposeOp(perm, UniqueOpName("transpose"));
}
Maybe<one::UserOpExpr> TransposeOp(const std::vector<int32_t>& perm, const std::string& name) {
  return one::OpBuilder("transpose", name)
      .Input("input")
      .Output("output")
      .Attr<std::vector<int32_t>>("perm", perm)
      .Build();
}

Maybe<one::UserOpExpr> SplitLikeOp(const int n, const int64_t axis) {
  return SplitLikeOp(n, axis, UniqueOpName("split_like"));
}
Maybe<one::UserOpExpr> SplitLikeOp(const int n, const int64_t axis, const std::string& name) {
  return one::OpBuilder("split_like", name)
      .Input("in")
      .Input("like", n)
      .Output("out", n)
      .Attr<int64_t>("axis", axis)
      .Build();
}

Maybe<one::UserOpExpr> ExpandGradOp(const std::vector<int32_t>& out_shape,
                                    const std::vector<int32_t>& stride) {
  return ExpandGradOp(out_shape, stride, UniqueOpName("expand_grad"));
}
Maybe<one::UserOpExpr> ExpandGradOp(const std::vector<int32_t>& out_shape,
                                    const std::vector<int32_t>& stride, const std::string& name) {
  return one::OpBuilder("expand_grad", name)
      .Input("in")
      .Output("out")
      .Attr<std::vector<int32_t>>("out_shape", out_shape)
      .Attr<std::vector<int32_t>>("stride", stride)
      .Build();
}

Maybe<one::UserOpExpr> UnaryGradOp(const std::string& unary_op_type) {
  return UnaryGradOp(unary_op_type, UniqueOpName(unary_op_type + "_grad"));
}
Maybe<one::UserOpExpr> UnaryGradOp(const std::string& unary_op_type, const std::string& name) {
  return one::OpBuilder(unary_op_type + "_grad", name).Input("x").Input("dy").Output("dx").Build();
}

Maybe<one::UserOpExpr> BinaryXGradOp(const std::string& binary_op_type) {
  return BinaryXGradOp(binary_op_type, UniqueOpName(binary_op_type + "_x_grad"));
}
Maybe<one::UserOpExpr> BinaryXGradOp(const std::string& binary_op_type, const std::string& name) {
  return one::OpBuilder(binary_op_type + "_x_grad", name)
      .Input("x")
      .Input("y")
      .Input("dz")
      .Output("dx")
      .Build();
}

Maybe<one::UserOpExpr> BinaryYGradOp(const std::string& binary_op_type) {
  return BinaryYGradOp(binary_op_type, UniqueOpName(binary_op_type + "_y_grad"));
}
Maybe<one::UserOpExpr> BinaryYGradOp(const std::string& binary_op_type, const std::string& name) {
  return one::OpBuilder(binary_op_type + "_y_grad", name)
      .Input("x")
      .Input("y")
      .Input("dz")
      .Output("dy")
      .Build();
}

<<<<<<< HEAD
Maybe<one::UserOpExpr> SliceGradOp(const std::vector<int64_t>& start,
                                   const std::vector<int64_t>& stop,
                                   const std::vector<int64_t>& step) {
  return SliceGradOp(start, stop, step, UniqueOpName("slice_grad"));
}
Maybe<one::UserOpExpr> SliceGradOp(const std::vector<int64_t>& start,
                                   const std::vector<int64_t>& stop,
                                   const std::vector<int64_t>& step, const std::string& name) {
  return one::OpBuilder("slice_grad", name)
      .Input("dy")
      .Input("like")
      .Attr<std::vector<int64_t>>("start", start)
      .Attr<std::vector<int64_t>>("stop", stop)
      .Attr<std::vector<int64_t>>("step", step)
      .Output("dx")
=======
Maybe<one::UserOpExpr> MatmulOp(const bool& transpose_a, const bool& transpose_b,
                                const double& alpha) {
  return MatmulOp(transpose_a, transpose_b, alpha, UniqueOpName("matmul"));
}

Maybe<one::UserOpExpr> MatmulOp(const bool& transpose_a, const bool& transpose_b,
                                const double& alpha, const std::string& name) {
  return one::OpBuilder("matmul", name)
      .Input("a")
      .Input("b")
      .Output("out")
      .Attr<bool>("transpose_a", transpose_a)
      .Attr<bool>("transpose_b", transpose_b)
      .Attr<double>("alpha", alpha)
>>>>>>> 21f1bddb
      .Build();
}

}  // namespace op_expr_helper
}  // namespace oneflow<|MERGE_RESOLUTION|>--- conflicted
+++ resolved
@@ -628,12 +628,29 @@
       .Build();
 }
 
-<<<<<<< HEAD
+Maybe<one::UserOpExpr> MatmulOp(const bool& transpose_a, const bool& transpose_b,
+                                const double& alpha) {
+  return MatmulOp(transpose_a, transpose_b, alpha, UniqueOpName("matmul"));
+}
+
+Maybe<one::UserOpExpr> MatmulOp(const bool& transpose_a, const bool& transpose_b,
+                                const double& alpha, const std::string& name) {
+  return one::OpBuilder("matmul", name)
+      .Input("a")
+      .Input("b")
+      .Output("out")
+      .Attr<bool>("transpose_a", transpose_a)
+      .Attr<bool>("transpose_b", transpose_b)
+      .Attr<double>("alpha", alpha)
+      .Build();
+}
+
 Maybe<one::UserOpExpr> SliceGradOp(const std::vector<int64_t>& start,
                                    const std::vector<int64_t>& stop,
                                    const std::vector<int64_t>& step) {
   return SliceGradOp(start, stop, step, UniqueOpName("slice_grad"));
 }
+
 Maybe<one::UserOpExpr> SliceGradOp(const std::vector<int64_t>& start,
                                    const std::vector<int64_t>& stop,
                                    const std::vector<int64_t>& step, const std::string& name) {
@@ -644,22 +661,6 @@
       .Attr<std::vector<int64_t>>("stop", stop)
       .Attr<std::vector<int64_t>>("step", step)
       .Output("dx")
-=======
-Maybe<one::UserOpExpr> MatmulOp(const bool& transpose_a, const bool& transpose_b,
-                                const double& alpha) {
-  return MatmulOp(transpose_a, transpose_b, alpha, UniqueOpName("matmul"));
-}
-
-Maybe<one::UserOpExpr> MatmulOp(const bool& transpose_a, const bool& transpose_b,
-                                const double& alpha, const std::string& name) {
-  return one::OpBuilder("matmul", name)
-      .Input("a")
-      .Input("b")
-      .Output("out")
-      .Attr<bool>("transpose_a", transpose_a)
-      .Attr<bool>("transpose_b", transpose_b)
-      .Attr<double>("alpha", alpha)
->>>>>>> 21f1bddb
       .Build();
 }
 
