/*
Copyright 2020 The OneFlow Authors. All rights reserved.

Licensed under the Apache License, Version 2.0 (the "License");
you may not use this file except in compliance with the License.
You may obtain a copy of the License at

    http://www.apache.org/licenses/LICENSE-2.0

Unless required by applicable law or agreed to in writing, software
distributed under the License is distributed on an "AS IS" BASIS,
WITHOUT WARRANTIES OR CONDITIONS OF ANY KIND, either express or implied.
See the License for the specific language governing permissions and
limitations under the License.
*/

#include "oneflow/core/framework/op_expr_helper.h"

#include "oneflow/core/framework/id_util.h"
#include "oneflow/core/framework/op_expr.h"
#include "oneflow/core/framework/op_builder.h"
#include "oneflow/core/common/protobuf.h"
#include "oneflow/core/job/parallel_desc.h"

namespace oneflow {
namespace op_expr_helper {

static std::string UniqueOpName(const std::string& prefix) {
  return *CHECK_JUST(UniqueStr(prefix));
}

Maybe<one::UserOpExpr> AddNOp(int32_t n) { return AddNOp(n, UniqueOpName("add_n")); }
Maybe<one::UserOpExpr> AddNOp(int32_t n, const std::string& name) {
  return one::OpBuilder("add_n", name).Input("in", n).Output("out").Build();
}

Maybe<one::UserOpExpr> AddOp() { return AddOp(UniqueOpName("add_n")); }
Maybe<one::UserOpExpr> AddOp(const std::string& name) { return AddNOp(2, name); }

Maybe<one::UserOpExpr> ZeroLikeOp() { return ZeroLikeOp(UniqueOpName("zero_like")); }
Maybe<one::UserOpExpr> ZeroLikeOp(const std::string& name) {
  return one::OpBuilder("zero_like", name).Input("like").Output("out").Build();
}

Maybe<one::UserOpExpr> OnesLikeOp() { return OnesLikeOp(UniqueOpName("ones_like")); }
Maybe<one::UserOpExpr> OnesLikeOp(const std::string& name) {
  return one::OpBuilder("ones_like", name).Input("like").Output("out").Build();
}

#define DEFINE_FLOATING_CONSTATNT_OP(cpp_type, data_type)                        \
  template<>                                                                     \
  Maybe<one::UserOpExpr> ConstantOp(const Shape& shape, const cpp_type& value,   \
                                    const std::string& name) {                   \
    return one::OpBuilder("constant", name)                                      \
        .Output("out")                                                           \
        .Attr<double>("floating_value", value)                                   \
        .Attr<int64_t>("integer_value", 0)                                       \
        .Attr<bool>("is_floating_value", true)                                   \
        .Attr<DataType>("dtype", data_type)                                      \
        .Attr<Shape>("shape", shape)                                             \
        .Build();                                                                \
  }                                                                              \
  template<>                                                                     \
  Maybe<one::UserOpExpr> ConstantOp(const Shape& shape, const cpp_type& value) { \
    return ConstantOp(shape, value, UniqueOpName("constant"));                   \
  }
OF_PP_FOR_EACH_TUPLE(DEFINE_FLOATING_CONSTATNT_OP, FLOATING_DATA_TYPE_SEQ);
#undef DEFINE_FLOATING_CONSTATNT_OP

#define DEFINE_INTEGER_CONSTATNT_OP(cpp_type, data_type)                         \
  template<>                                                                     \
  Maybe<one::UserOpExpr> ConstantOp(const Shape& shape, const cpp_type& value,   \
                                    const std::string& name) {                   \
    return one::OpBuilder("constant", name)                                      \
        .Output("out")                                                           \
        .Attr<double>("floating_value", 0.f)                                     \
        .Attr<int64_t>("integer_value", value)                                   \
        .Attr<bool>("is_floating_value", false)                                  \
        .Attr<DataType>("dtype", data_type)                                      \
        .Attr<Shape>("shape", shape)                                             \
        .Build();                                                                \
  }                                                                              \
  template<>                                                                     \
  Maybe<one::UserOpExpr> ConstantOp(const Shape& shape, const cpp_type& value) { \
    return ConstantOp(shape, value, UniqueOpName("constant"));                   \
  }
OF_PP_FOR_EACH_TUPLE(DEFINE_INTEGER_CONSTATNT_OP, INT_DATA_TYPE_SEQ)
#undef DEFINE_INTEGER_CONSTATNT_OP

Maybe<one::UserOpExpr> ZerosOp(const Shape& shape, const DataType& dtype) {
  return ZerosOp(shape, dtype, UniqueOpName("constant"));
}
Maybe<one::UserOpExpr> ZerosOp(const Shape& shape, const DataType& dtype, const std::string& name) {
  switch (dtype) {
#define CONSTANT_DATA_TYPE_CASE(cpp_type, data_type) \
  case data_type: return ConstantOp(shape, (cpp_type)0, name);
    OF_PP_FOR_EACH_TUPLE(CONSTANT_DATA_TYPE_CASE, FLOATING_DATA_TYPE_SEQ INT_DATA_TYPE_SEQ);
#undef CONSTANT_DATA_TYPE_CASE
    default: UNIMPLEMENTED_THEN_RETURN();
  }
}

Maybe<one::UserOpExpr> OnesOp(const Shape& shape, const DataType& dtype) {
  return OnesOp(shape, dtype, UniqueOpName("constant"));
}
Maybe<one::UserOpExpr> OnesOp(const Shape& shape, const DataType& dtype, const std::string& name) {
  switch (dtype) {
#define CONSTANT_DATA_TYPE_CASE(cpp_type, data_type) \
  case data_type: return ConstantOp(shape, (cpp_type)1, name);
    OF_PP_FOR_EACH_TUPLE(CONSTANT_DATA_TYPE_CASE, FLOATING_DATA_TYPE_SEQ INT_DATA_TYPE_SEQ);
#undef CONSTANT_DATA_TYPE_CASE
    default: UNIMPLEMENTED_THEN_RETURN();
  }
}

Maybe<one::UserOpExpr> EmptyOp(const Shape& shape, const DataType& dtype) {
  return EmptyOp(shape, dtype, UniqueOpName("empty"));
}
Maybe<one::UserOpExpr> EmptyOp(const Shape& shape, const DataType& dtype, const std::string& name) {
  return one::OpBuilder("empty", name)
      .Output("out")
      .Attr<DataType>("dtype", dtype)
      .Attr<Shape>("shape", shape)
      .Build();
}

Maybe<one::UserOpExpr> IdentityOp() { return IdentityOp(UniqueOpName("identity")); }
Maybe<one::UserOpExpr> IdentityOp(const std::string& name) {
  return one::OpBuilder("identity", name).Input("in").Output("out").Build();
}

Maybe<one::UserOpExpr> ReshapeOp(const Shape& shape) {
  return ReshapeOp(shape, UniqueOpName("reshape"));
}
Maybe<one::UserOpExpr> ReshapeOp(const Shape& shape, const std::string& name) {
  return one::OpBuilder("reshape", name)
      .Input("in")
      .Output("out")
      .Attr<Shape>("shape", shape)
      .Build();
}

Maybe<one::UserOpExpr> ReshapeLikeOp() { return ReshapeLikeOp(UniqueOpName("reshape_like")); }
Maybe<one::UserOpExpr> ReshapeLikeOp(const std::string& name) {
  return one::OpBuilder("reshape_like", name).Input("in").Input("like").Output("out").Build();
}

Maybe<one::UserOpExpr> ReduceSumOp(const std::vector<int32_t>& reduce_axes, const bool& keepdims) {
  return ReduceSumOp(reduce_axes, keepdims, UniqueOpName("reduce_sum"));
}
Maybe<one::UserOpExpr> ReduceSumOp(const std::vector<int32_t>& reduce_axes, const bool& keepdims,
                                   const std::string& name) {
  return one::OpBuilder("reduce_sum", name)
      .Input("input_tensor")
      .Output("output_tensor")
      .Attr<std::vector<int32_t>>("axis", reduce_axes)
      .Attr<bool>("keepdims", keepdims)
      .Build();
}

Maybe<one::UserOpExpr> ReduceSumLikeOp(const std::vector<int32_t>& axis) {
  return ReduceSumLikeOp(axis, UniqueOpName("reduce_sum_like"));
}
Maybe<one::UserOpExpr> ReduceSumLikeOp(const std::vector<int32_t>& axis, const std::string& name) {
  return one::OpBuilder("reduce_sum_like", name)
      .Input("x")
      .Input("like")
      .Attr<std::vector<int32_t>>("axis", axis)
      .Output("y")
      .Build();
}

Maybe<one::UserOpExpr> ScalarPowOp(const double& exponent) {
  return ScalarPowOp(exponent, UniqueOpName("scalar_pow"));
}

Maybe<one::UserOpExpr> ScalarPowOp(const double& exponent, const std::string& name) {
  return one::OpBuilder("scalar_pow", name)
      .Input("in")
      .Attr<double>("exponent", exponent)
      .Output("out")
      .Build();
}

Maybe<one::UserOpExpr> ScalarPowGradOp(const double& exponent) {
  return ScalarPowGradOp(exponent, UniqueOpName("scalar_pow_grad"));
}

Maybe<one::UserOpExpr> ScalarPowGradOp(const double& exponent, const std::string& name) {
  return one::OpBuilder("scalar_pow_grad", name)
      .Input("x")
      .Input("dy")
      .Attr<double>("exponent", exponent)
      .Output("dx")
      .Build();
}

template<>
Maybe<one::UserOpExpr> ScalarMulOp(const float& scalar, const std::string& name) {
  return one::OpBuilder("scalar_mul", name)
      .Input("in")
      .Attr<bool>("has_int_operand", false)
      .Attr<bool>("has_float_operand", true)
      .Attr<int64_t>("int_operand", 0)
      .Attr<double>("float_operand", scalar)
      .Output("out")
      .Build();
}

template<>
Maybe<one::UserOpExpr> ScalarMulOp(const float& scalar) {
  return ScalarMulOp<float>(scalar, UniqueOpName("scalar_mul"));
}

template<>
Maybe<one::UserOpExpr> ScalarMulOp(const int32_t& scalar, const std::string& name) {
  return one::OpBuilder("scalar_mul", name)
      .Input("in")
      .Attr<bool>("has_int_operand", true)
      .Attr<bool>("has_float_operand", false)
      .Attr<int64_t>("int_operand", scalar)
      .Attr<double>("float_operand", 0.f)
      .Output("out")
      .Build();
}

template<>
Maybe<one::UserOpExpr> ScalarMulOp(const int32_t& scalar) {
  return ScalarMulOp<int32_t>(scalar, UniqueOpName("scalar_mul"));
}

template<>
Maybe<one::UserOpExpr> ScalarAddOp(const float& scalar, const std::string& name) {
  return one::OpBuilder("scalar_add", name)
      .Input("in")
      .Attr<bool>("has_int_operand", false)
      .Attr<bool>("has_float_operand", true)
      .Attr<int64_t>("int_operand", 0)
      .Attr<double>("float_operand", scalar)
      .Output("out")
      .Build();
}

template<>
Maybe<one::UserOpExpr> ScalarAddOp(const float& scalar) {
  return ScalarAddOp<float>(scalar, UniqueOpName("scalar_add"));
}

template<>
Maybe<one::UserOpExpr> ScalarAddOp(const int32_t& scalar, const std::string& name) {
  return one::OpBuilder("scalar_add", name)
      .Input("in")
      .Attr<bool>("has_int_operand", true)
      .Attr<bool>("has_float_operand", false)
      .Attr<int64_t>("int_operand", scalar)
      .Attr<double>("float_operand", 0.f)
      .Output("out")
      .Build();
}

template<>
Maybe<one::UserOpExpr> ScalarAddOp(const int32_t& scalar) {
  return ScalarAddOp<int32_t>(scalar, UniqueOpName("scalar_add"));
}

Maybe<one::UserOpExpr> RsqrtOp() { return RsqrtOp(UniqueOpName("rsqrt")); }
Maybe<one::UserOpExpr> RsqrtOp(const std::string& name) {
  return one::OpBuilder("rsqrt", name).Input("x").Output("y").Build();
}

Maybe<one::UserOpExpr> BroadcastAddOp() { return BroadcastAddOp(UniqueOpName("broadcast_add")); }
Maybe<one::UserOpExpr> BroadcastAddOp(const std::string& name) {
  return one::OpBuilder("broadcast_add", name).Input("x").Input("y").Output("z").Build();
}

Maybe<one::UserOpExpr> BroadcastSubOp() { return BroadcastSubOp(UniqueOpName("broadcast_sub")); }
Maybe<one::UserOpExpr> BroadcastSubOp(const std::string& name) {
  return one::OpBuilder("broadcast_sub", name).Input("x").Input("y").Output("z").Build();
}

Maybe<one::UserOpExpr> BroadcastMulOp() { return BroadcastMulOp(UniqueOpName("broadcast_mul")); }
Maybe<one::UserOpExpr> BroadcastMulOp(const std::string& name) {
  return one::OpBuilder("broadcast_mul", name).Input("x").Input("y").Output("z").Build();
}

Maybe<one::UserOpExpr> BroadcastDivOp() { return BroadcastDivOp(UniqueOpName("broadcast_div")); }
Maybe<one::UserOpExpr> BroadcastDivOp(const std::string& name) {
  return one::OpBuilder("broadcast_div", name).Input("x").Input("y").Output("z").Build();
}

Maybe<one::UserOpExpr> BroadcastLikeOp(const std::vector<int32_t>& axis) {
  return BroadcastLikeOp(axis, UniqueOpName("broadcast_like"));
}
Maybe<one::UserOpExpr> BroadcastLikeOp(const std::vector<int32_t>& axis, const std::string& name) {
  return one::OpBuilder("broadcast_like", name)
      .Input("x")
      .Input("like")
      .Output("y")
      .Attr<std::vector<int32_t>>("broadcast_axes", axis)
      .Build();
}

Maybe<one::UserOpExpr> BroadcastEqualOp() {
  return BroadcastEqualOp(UniqueOpName("broadcast_equal"));
}
Maybe<one::UserOpExpr> BroadcastEqualOp(const std::string& name) {
  return one::OpBuilder("broadcast_equal", name).Input("x").Input("y").Output("z").Build();
}

Maybe<one::UserOpExpr> CastOp(const DataType& to_type) {
  return CastOp(to_type, UniqueOpName("cast"));
}
Maybe<one::UserOpExpr> CastOp(const DataType& to_type, const std::string& name) {
  return one::OpBuilder("cast", name)
      .Input("in")
      .Output("out")
      .Attr<DataType>("dtype", to_type)
      .Build();
}

Maybe<one::UserOpExpr> CopyOp(const std::string& device_type, const int64_t device_id) {
  return CopyOp(device_type, device_id, UniqueOpName("copy"));
}
Maybe<one::UserOpExpr> CopyOp(const std::string& device_type, const int64_t device_id,
                              const std::string& name) {
  return one::OpBuilder("copy", name)
      .Input("in")
      .Output("out")
      .Attr<std::string>("device_type", device_type)
      .Attr<int64_t>("device_id", device_id)
      .Build();
}

Maybe<one::UserOpExpr> CastLikeOp() { return CastLikeOp(UniqueOpName("cast_like")); }
Maybe<one::UserOpExpr> CastLikeOp(const std::string& name) {
  return one::OpBuilder("cast_like", name).Input("in").Input("dtype_like").Output("out").Build();
}

Maybe<one::UserOpExpr> NormalizationGradOp(const int32_t& axis, const float& epsilon) {
  return NormalizationGradOp(axis, epsilon, UniqueOpName("normalization_grad"));
}

Maybe<one::UserOpExpr> NormalizationGradOp(const int32_t& axis, const float& epsilon,
                                           const std::string& name) {
  return one::OpBuilder("normalization_grad", name)
      .Input("x")
      .Input("dy")
      .Input("gamma")
      .Input("mean")
      .Input("inv_variance")
      .Output("dx")
      .Output("gamma_diff")
      .Output("beta_diff")
      .Attr<int32_t>("axis", axis)
      .Attr<float>("epsilon", epsilon)
      .Build();
}

Maybe<one::UserOpExpr> BroadcastDivGradOp() {
  return BroadcastDivGradOp(UniqueOpName("broadcast_div_grad"));
}
Maybe<one::UserOpExpr> BroadcastDivGradOp(const std::string& name) {
  return one::OpBuilder("broadcast_div_grad", name)
      .Input("dz")
      .Input("z")
      .Input("y")
      .Output("dy")
      .Build();
}

Maybe<one::UserOpExpr> LayerNormGradOp(const int64_t& begin_norm_axis, const double& epsilon) {
  return LayerNormGradOp(begin_norm_axis, epsilon, UniqueOpName("layer_norm_grad"));
}
Maybe<one::UserOpExpr> LayerNormGradOp(const int64_t& begin_norm_axis, const double& epsilon,
                                       const std::string& name) {
  return one::OpBuilder("layer_norm_grad", name)
      .Input("x")
      .Input("mean")
      .Input("inv_variance")
      .Input("dy")
      .Output("dx")
      .Attr<int64_t>("begin_norm_axis", begin_norm_axis)
      .Attr<double>("epsilon", epsilon)
      .Build();
}

Maybe<one::UserOpExpr> LayerNormParamGradOp(const int64_t& begin_params_axis,
                                            const bool& has_beta_diff, const bool& has_gamma_diff,
                                            const bool& has_normalized_diff) {
  return LayerNormParamGradOp(begin_params_axis, has_beta_diff, has_gamma_diff, has_normalized_diff,
                              UniqueOpName("layer_norm_param_grad"));
}
Maybe<one::UserOpExpr> LayerNormParamGradOp(const int64_t& begin_params_axis,
                                            const bool& has_beta_diff, const bool& has_gamma_diff,
                                            const bool& has_normalized_diff,
                                            const std::string& name) {
  auto builder = one::OpBuilder("layer_norm_param_grad", name).Input("dy");
  if (has_gamma_diff || has_normalized_diff) { builder.Input("gamma"); }
  if (has_gamma_diff) { builder.Input("normalized"); }
  if (has_beta_diff) { builder.Output("beta_diff"); }
  if (has_gamma_diff) { builder.Output("gamma_diff"); }
  if (has_normalized_diff) { builder.Output("normalized_diff"); }
  if (has_beta_diff || has_gamma_diff) { builder.Output("reduce_buf"); }
  return builder.Attr<int64_t>("begin_params_axis", begin_params_axis).Build();
}

Maybe<one::UserOpExpr> ConcatOp(const int& n, const int64_t& axis, const int64_t& max_dim_size) {
  return ConcatOp(n, axis, max_dim_size, UniqueOpName("concat"));
}

Maybe<one::UserOpExpr> ConcatOp(const int& n, const int64_t& axis, const int64_t& max_dim_size,
                                const std::string& name) {
  return one::OpBuilder("concat", name)
      .Input("in", n)
      .Output("out")
      .Attr<int64_t>("axis", axis)
      .Attr<int64_t>("max_dim_size", max_dim_size)
      .Build();
}

Maybe<one::UserOpExpr> UnsortedBatchSegmentSumOp(const int& num_segments) {
  return UnsortedBatchSegmentSumOp(num_segments, UniqueOpName("unsorted_batch_segment_sum"));
}
Maybe<one::UserOpExpr> UnsortedBatchSegmentSumOp(const int& num_segments, const std::string& name) {
  return one::OpBuilder("unsorted_batch_segment_sum", name)
      .Input("data")
      .Input("segment_ids")
      .Output("out")
      .Attr<int32_t>("num_segments", num_segments)
      .Build();
}

Maybe<one::UserOpExpr> ScalarAddByTensorOp() {
  return ScalarAddByTensorOp(UniqueOpName("scalar_add_by_tensor"));
}
Maybe<one::UserOpExpr> ScalarAddByTensorOp(const std::string& name) {
  return one::OpBuilder("scalar_add_by_tensor", name)
      .Input("x")
      .Input("scalar")
      .Output("y")
      .Build();
}

Maybe<one::UserOpExpr> ScalarSubByTensorOp() {
  return ScalarSubByTensorOp(UniqueOpName("scalar_sub_by_tensor"));
}
Maybe<one::UserOpExpr> ScalarSubByTensorOp(const std::string& name) {
  return one::OpBuilder("scalar_sub_by_tensor", name)
      .Input("x")
      .Input("scalar")
      .Output("y")
      .Build();
}

Maybe<one::UserOpExpr> ScalarMulByTensorOp() {
  return ScalarMulByTensorOp(UniqueOpName("scalar_mul_by_tensor"));
}
Maybe<one::UserOpExpr> ScalarMulByTensorOp(const std::string& name) {
  return one::OpBuilder("scalar_mul_by_tensor", name)
      .Input("x")
      .Input("scalar")
      .Output("y")
      .Build();
}

Maybe<one::UserOpExpr> ScalarDivByTensorOp() {
  return ScalarDivByTensorOp(UniqueOpName("scalar_div_by_tensor"));
}
Maybe<one::UserOpExpr> ScalarDivByTensorOp(const std::string& name) {
  return one::OpBuilder("scalar_div_by_tensor", name)
      .Input("x")
      .Input("scalar")
      .Output("y")
      .Build();
}

Maybe<one::UserOpExpr> MultiplyOp() { return MultiplyOp(UniqueOpName("multiply")); }
Maybe<one::UserOpExpr> MultiplyOp(const std::string& name) {
  return one::OpBuilder("multiply", name).Input("x").Input("y").Output("out").Build();
}

Maybe<one::UserOpExpr> ConvNdOp(const int& filters, const std::vector<int32_t>& kernel_size,
                                const std::vector<int32_t>& strides,
                                const std::vector<int32_t>& padding_before,
                                const std::vector<int32_t>& dilation_rate, const int& groups,
                                const std::string& data_format) {
  return ConvNdOp(filters, kernel_size, strides, padding_before, dilation_rate, groups, data_format,
                  UniqueOpName("conv_nd"));
}
Maybe<one::UserOpExpr> ConvNdOp(const int& filters, const std::vector<int32_t>& kernel_size,
                                const std::vector<int32_t>& strides,
                                const std::vector<int32_t>& padding_before,
                                const std::vector<int32_t>& dilation_rate, const int& groups,
                                const std::string& data_format, const std::string& name) {
  int ndims = kernel_size.size();
  std::string op_type_name = "conv" + std::to_string(ndims) + "d";
  return one::OpBuilder(op_type_name, name)
      .Input("in")
      .Input("weight")
      .Output("out")
      .Attr<int32_t>("filters", filters)
      .Attr<std::vector<int32_t>>("kernel_size", kernel_size)
      .Attr<std::vector<int32_t>>("strides", strides)
      .Attr<std::vector<int32_t>>("padding_before", padding_before)
      .Attr<std::vector<int32_t>>("dilation_rate", dilation_rate)
      .Attr<int32_t>("groups", groups)
      .Attr<std::string>("data_format", data_format)
      .Build();
}

Maybe<one::UserOpExpr> ConvNdFilterGradOp(const std::vector<int32_t>& kernel_size,
                                          const std::vector<int32_t>& strides,
                                          const std::vector<int32_t>& padding_before,
                                          const std::vector<int32_t>& dilation_rate,
                                          const int& groups, const std::string& data_format) {
  return ConvNdFilterGradOp(kernel_size, strides, padding_before, dilation_rate, groups,
                            data_format, UniqueOpName("conv_filter_grad"));
}
Maybe<one::UserOpExpr> ConvNdFilterGradOp(const std::vector<int32_t>& kernel_size,
                                          const std::vector<int32_t>& strides,
                                          const std::vector<int32_t>& padding_before,
                                          const std::vector<int32_t>& dilation_rate,
                                          const int& groups, const std::string& data_format,
                                          const std::string& name) {
  return one::OpBuilder("conv_filter_grad", name)
      .Input("dy")
      .Input("x")
      .Output("filter_diff")
      .Attr<int32_t>("num_spatial_dims", kernel_size.size())
      .Attr<std::vector<int32_t>>("kernel_size", kernel_size)
      .Attr<std::vector<int32_t>>("strides", strides)
      .Attr<std::vector<int32_t>>("padding_before", padding_before)
      .Attr<std::vector<int32_t>>("dilation_rate", dilation_rate)
      .Attr<int32_t>("groups", groups)
      .Attr<std::string>("data_format", data_format)
      .Build();
}

Maybe<one::UserOpExpr> ConvNdDataGradOp(const std::vector<int32_t>& kernel_size,
                                        const std::vector<int32_t>& strides,
                                        const std::vector<int32_t>& padding_before,
                                        const std::vector<int32_t>& dilation_rate,
                                        const int& groups, const std::string& data_format) {
  return ConvNdDataGradOp(kernel_size, strides, padding_before, dilation_rate, groups, data_format,
                          UniqueOpName("conv_data_grad"));
}
Maybe<one::UserOpExpr> ConvNdDataGradOp(const std::vector<int32_t>& kernel_size,
                                        const std::vector<int32_t>& strides,
                                        const std::vector<int32_t>& padding_before,
                                        const std::vector<int32_t>& dilation_rate,
                                        const int& groups, const std::string& data_format,
                                        const std::string& name) {
  return one::OpBuilder("conv_data_grad", name)
      .Input("dy")
      .Input("filter")
      .Input("x_like")
      .Output("dx")
      .Attr<int32_t>("num_spatial_dims", kernel_size.size())
      .Attr<std::vector<int32_t>>("padding_before", padding_before)
      .Attr<std::string>("data_format", data_format)
      .Attr<std::vector<int32_t>>("kernel_size", kernel_size)
      .Attr<std::vector<int32_t>>("strides", strides)
      .Attr<std::vector<int32_t>>("dilation_rate", dilation_rate)
      .Attr<int32_t>("groups", groups)
      .Build();
}

Maybe<one::UserOpExpr> CTCLossGradOp(const int32_t& blank, const bool& zero_infinity) {
  return CTCLossGradOp(blank, zero_infinity, UniqueOpName("ctc_loss_grad"));
}
Maybe<one::UserOpExpr> CTCLossGradOp(const int32_t& blank, const bool& zero_infinity,
                                     const std::string& name) {
  return one::OpBuilder("ctc_loss_grad", name)
      .Input("grad_out")
      .Input("log_probs")
      .Input("targets")
      .Input("input_lengths")
      .Input("target_lengths")
      .Input("loss")
      .Input("alpha")
      .Output("grad")
      .Attr<int32_t>("blank", blank)
      .Attr<bool>("zero_infinity", zero_infinity)
      .Build();
}

Maybe<one::UserOpExpr> SparseSoftmaxCrossEntropyGradOp(const int64_t& depth) {
  return SparseSoftmaxCrossEntropyGradOp(depth, UniqueOpName("sparse_softmax_cross_entropy"));
}
Maybe<one::UserOpExpr> SparseSoftmaxCrossEntropyGradOp(const int64_t& depth,
                                                       const std::string& name) {
  return one::OpBuilder("sparse_softmax_cross_entropy_grad", name)
      .Input("prob")
      .Input("label")
      .Input("dy")
      .Output("prediction_diff")
      .Attr<int64_t>("depth", depth)
      .Build();
}

Maybe<one::UserOpExpr> SparseSoftmaxCrossEntropyMsGradOp(const int64_t& depth) {
  return SparseSoftmaxCrossEntropyMsGradOp(depth, UniqueOpName("sparse_softmax_cross_entropy_ms"));
}
Maybe<one::UserOpExpr> SparseSoftmaxCrossEntropyMsGradOp(const int64_t& depth,
                                                         const std::string& name) {
  return one::OpBuilder("sparse_softmax_cross_entropy_ms_grad", name)
      .Input("prob")
      .Input("label")
      .Input("dy")
      .Output("prediction_diff")
      .Attr<int64_t>("depth", depth)
      .Build();
}
Maybe<one::UserOpExpr> PReLUGradOp() { return PReLUGradOp(UniqueOpName("prelu_grad")); }
Maybe<one::UserOpExpr> PReLUGradOp(const std::string& name) {
  return one::OpBuilder("prelu_grad", name)
      .Input("x")
      .Input("dy")
      .Input("alpha")
      .Output("dx")
      .Output("alpha_diff")
      .Build();
}

Maybe<one::UserOpExpr> UpsampleGradOp(const float& height_scale, const float& width_scale,
                                      const bool& align_corners, const std::string& data_format,
                                      const std::string& interpolation) {
  return UpsampleGradOp(height_scale, width_scale, align_corners, data_format, interpolation,
                        UniqueOpName("upsample_grad"));
}
Maybe<one::UserOpExpr> UpsampleGradOp(const float& height_scale, const float& width_scale,
                                      const bool& align_corners, const std::string& data_format,
                                      const std::string& interpolation, const std::string& name) {
  return one::OpBuilder("upsample_grad", name)
      .Input("dy")
      .Input("x")
      .Output("dx")
      .Attr<float>("height_scale", height_scale)
      .Attr<float>("width_scale", width_scale)
      .Attr<bool>("align_corners", align_corners)
      .Attr<std::string>("data_format", data_format)
      .Attr<std::string>("interpolation", interpolation)
      .Build();
}

Maybe<one::UserOpExpr> DimScatterAddLikeOp(const int32_t dim) {
  return DimScatterAddLikeOp(dim, UniqueOpName("dim_scatter_add_like"));
}
Maybe<one::UserOpExpr> DimScatterAddLikeOp(const int32_t dim, const std::string& name) {
  return one::OpBuilder("dim_scatter_add_like", name)
      .Input("like")
      .Input("input")
      .Input("index")
      .Output("output")
      .Attr<int32_t>("dim", dim)
      .Build();
}

Maybe<one::UserOpExpr> TransposeOp(const std::vector<int32_t>& perm) {
  return TransposeOp(perm, UniqueOpName("transpose"));
}
Maybe<one::UserOpExpr> TransposeOp(const std::vector<int32_t>& perm, const std::string& name) {
  return one::OpBuilder("transpose", name)
      .Input("input")
      .Output("output")
      .Attr<std::vector<int32_t>>("perm", perm)
      .Build();
}

Maybe<one::UserOpExpr> SplitLikeOp(const int n, const int64_t axis) {
  return SplitLikeOp(n, axis, UniqueOpName("split_like"));
}
Maybe<one::UserOpExpr> SplitLikeOp(const int n, const int64_t axis, const std::string& name) {
  return one::OpBuilder("split_like", name)
      .Input("in")
      .Input("like", n)
      .Output("out", n)
      .Attr<int64_t>("axis", axis)
      .Build();
}

Maybe<one::UserOpExpr> WhereOp() { return WhereOp(UniqueOpName("where")); }
Maybe<one::UserOpExpr> WhereOp(const std::string& name) {
  return one::OpBuilder("where", name)
      .Input("condition")
      .Input("x")
      .Input("y")
      .Output("out")
      .Build();
}

Maybe<one::UserOpExpr> ExpandGradOp(const std::vector<int32_t>& out_shape,
                                    const std::vector<int32_t>& stride) {
  return ExpandGradOp(out_shape, stride, UniqueOpName("expand_grad"));
}
Maybe<one::UserOpExpr> ExpandGradOp(const std::vector<int32_t>& out_shape,
                                    const std::vector<int32_t>& stride, const std::string& name) {
  return one::OpBuilder("expand_grad", name)
      .Input("in")
      .Output("out")
      .Attr<std::vector<int32_t>>("out_shape", out_shape)
      .Attr<std::vector<int32_t>>("stride", stride)
      .Build();
}

Maybe<one::UserOpExpr> UnaryGradOp(const std::string& unary_op_type) {
  return UnaryGradOp(unary_op_type, UniqueOpName(unary_op_type + "_grad"));
}
Maybe<one::UserOpExpr> UnaryGradOp(const std::string& unary_op_type, const std::string& name) {
  return one::OpBuilder(unary_op_type + "_grad", name).Input("x").Input("dy").Output("dx").Build();
}

Maybe<one::UserOpExpr> BinaryXGradOp(const std::string& binary_op_type) {
  return BinaryXGradOp(binary_op_type, UniqueOpName(binary_op_type + "_x_grad"));
}
Maybe<one::UserOpExpr> BinaryXGradOp(const std::string& binary_op_type, const std::string& name) {
  return one::OpBuilder(binary_op_type + "_x_grad", name)
      .Input("x")
      .Input("y")
      .Input("dz")
      .Output("dx")
      .Build();
}

Maybe<one::UserOpExpr> BinaryYGradOp(const std::string& binary_op_type) {
  return BinaryYGradOp(binary_op_type, UniqueOpName(binary_op_type + "_y_grad"));
}
Maybe<one::UserOpExpr> BinaryYGradOp(const std::string& binary_op_type, const std::string& name) {
  return one::OpBuilder(binary_op_type + "_y_grad", name)
      .Input("x")
      .Input("y")
      .Input("dz")
      .Output("dy")
      .Build();
}

#define MATMUL_SERIES_OPS(op_type_name)       \
  return one::OpBuilder(op_type_name, name)   \
      .Input("a")                             \
      .Input("b")                             \
      .Output("out")                          \
      .Attr<bool>("transpose_a", transpose_a) \
      .Attr<bool>("transpose_b", transpose_b) \
      .Attr<double>("alpha", alpha)           \
      .Build();

Maybe<one::UserOpExpr> MatmulOp(const bool& transpose_a, const bool& transpose_b,
                                const double& alpha) {
  return MatmulOp(transpose_a, transpose_b, alpha, UniqueOpName("matmul"));
}

Maybe<one::UserOpExpr> MatmulOp(const bool& transpose_a, const bool& transpose_b,
                                const double& alpha, const std::string& name) {
  MATMUL_SERIES_OPS("matmul");
}

Maybe<one::UserOpExpr> BatchMatmulOp(const bool& transpose_a, const bool& transpose_b,
                                     const double& alpha) {
  return BatchMatmulOp(transpose_a, transpose_b, alpha, UniqueOpName("batch_matmul"));
}

Maybe<one::UserOpExpr> BatchMatmulOp(const bool& transpose_a, const bool& transpose_b,
                                     const double& alpha, const std::string& name) {
  MATMUL_SERIES_OPS("batch_matmul");
}

Maybe<one::UserOpExpr> BroadcastMatmulOp(const bool& transpose_a, const bool& transpose_b,
                                         const double& alpha) {
  return BroadcastMatmulOp(transpose_a, transpose_b, alpha, UniqueOpName("broadcast_matmul"));
}

Maybe<one::UserOpExpr> BroadcastMatmulOp(const bool& transpose_a, const bool& transpose_b,
                                         const double& alpha, const std::string& name) {
  MATMUL_SERIES_OPS("broadcast_matmul");
}

#undef MATMUL_SERIES_OPS

Maybe<one::UserOpExpr> BroadcastMatmulGradBOp(const double& alpha) {
  return BroadcastMatmulGradBOp(alpha, UniqueOpName("broadcast_matmul_grad_b"));
}
Maybe<one::UserOpExpr> BroadcastMatmulGradBOp(const double& alpha, const std::string& name) {
  return one::OpBuilder("broadcast_matmul_grad_b", name)
      .Input("a")
      .Input("b")
      .Output("out")
      .Attr<double>("alpha", alpha)
      .Build();
}

Maybe<one::UserOpExpr> DropoutGradOp(const float& scale) {
  return DropoutGradOp(scale, UniqueOpName("dropout_grad"));
}

Maybe<one::UserOpExpr> DropoutGradOp(const float& scale, const std::string& name) {
  return one::OpBuilder("dropout_grad", name)
      .Input("dy")
      .Input("mask")
      .Output("dx")
      .Attr<float>("scale", scale)
      .Build();
}

Maybe<one::UserOpExpr> SliceGradOp(const std::vector<int64_t>& start,
                                   const std::vector<int64_t>& stop,
                                   const std::vector<int64_t>& step) {
  return SliceGradOp(start, stop, step, UniqueOpName("slice_grad"));
}

Maybe<one::UserOpExpr> SliceGradOp(const std::vector<int64_t>& start,
                                   const std::vector<int64_t>& stop,
                                   const std::vector<int64_t>& step, const std::string& name) {
  return one::OpBuilder("slice_grad", name)
      .Input("dy")
      .Input("like")
      .Attr<std::vector<int64_t>>("start", start)
      .Attr<std::vector<int64_t>>("stop", stop)
      .Attr<std::vector<int64_t>>("step", step)
      .Output("dx")
      .Build();
}

Maybe<one::UserOpExpr> PoolNdGradOp(const std::string& mode, const std::string& data_format,
                                    const std::string& padding,
                                    const std::vector<int32_t>& padding_before,
                                    const std::vector<int32_t>& padding_after,
                                    const std::vector<int32_t>& pool_size,
                                    const std::vector<int32_t>& strides, const bool& ceil_mode) {
  return PoolNdGradOp(mode, data_format, padding, padding_before, padding_after, pool_size, strides,
                      ceil_mode, UniqueOpName(mode + "_pool_nd_grad"));
}

Maybe<one::UserOpExpr> PoolNdGradOp(const std::string& mode, const std::string& data_format,
                                    const std::string& padding,
                                    const std::vector<int32_t>& padding_before,
                                    const std::vector<int32_t>& padding_after,
                                    const std::vector<int32_t>& pool_size,
                                    const std::vector<int32_t>& strides, const bool& ceil_mode,
                                    const std::string& name) {
  int ndims = pool_size.size();
  std::string op_type_name = mode + "_pool_" + std::to_string(ndims) + "d_grad";
  return one::OpBuilder(op_type_name, name)
      .Input("x")
      .Input("y")
      .Input("dy")
      .Output("dx")
      .Attr<std::string>("data_format", data_format)
      .Attr<std::string>("padding", padding)
      .Attr<std::vector<int32_t>>("padding_before", padding_before)
      .Attr<std::vector<int32_t>>("padding_after", padding_after)
      .Attr<std::vector<int32_t>>("pool_size", pool_size)
      .Attr<std::vector<int32_t>>("strides", strides)
      .Attr<bool>("ceil_mode", ceil_mode)
      .Build();
}

Maybe<one::UserOpExpr> UnsortedSegmentSumLikeOp(const int64_t& axis) {
  return UnsortedSegmentSumLikeOp(axis, UniqueOpName("unsorted_segment_sum_like"));
}
Maybe<one::UserOpExpr> UnsortedSegmentSumLikeOp(const int64_t& axis, const std::string& name) {
  return one::OpBuilder("unsorted_segment_sum_like", name)
      .Input("data")
      .Input("segment_ids")
      .Input("like")
      .Output("out")
      .Attr<int64_t>("axis", axis)
      .Build();
}

Maybe<one::UserOpExpr> SoftmaxGradOp() { return SoftmaxGradOp("softmax_grad"); }

Maybe<one::UserOpExpr> SoftmaxGradOp(const std::string& name) {
  return one::OpBuilder("softmax_grad", name).Input("y").Input("dy").Output("dx").Build();
}

Maybe<one::UserOpExpr> EagerNcclBroadcast(Symbol<ParallelDesc> parallel_desc, int64_t root) {
  return EagerNcclBroadcast(parallel_desc, root, UniqueOpName("eager_nccl_broadcast"));
}
Maybe<one::UserOpExpr> EagerNcclBroadcast(Symbol<ParallelDesc> parallel_desc, int64_t root,
                                          const std::string& name) {
  return one::OpBuilder("eager_nccl_broadcast", name)
      .Input("in")
      .Output("out")
      .Attr<std::string>("parallel_conf", PbMessage2TxtString(parallel_desc->parallel_conf()))
      .Attr<int64_t>("root", root)
      .Build();
}

<<<<<<< HEAD
Maybe<one::UserOpExpr> EagerNcclAllGather(Symbol<ParallelDesc> parallel_desc) {
  return EagerNcclAllGather(parallel_desc, UniqueOpName("eager_nccl_all_gather"));
}
Maybe<one::UserOpExpr> EagerNcclAllGather(Symbol<ParallelDesc> parallel_desc,
                                          const std::string& name) {
  return one::OpBuilder("eager_nccl_all_gather", name)
      .Input("in")
      .Output("out")
      .Attr<std::string>("parallel_conf", PbMessage2TxtString(parallel_desc->parallel_conf()))
      .Build();
}

Maybe<one::UserOpExpr> EagerNcclAllReduce(Symbol<ParallelDesc> parallel_desc) {
  return EagerNcclAllReduce(parallel_desc, UniqueOpName("eager_nccl_all_reduce"));
}
Maybe<one::UserOpExpr> EagerNcclAllReduce(Symbol<ParallelDesc> parallel_desc,
                                          const std::string& name) {
  return one::OpBuilder("eager_nccl_all_reduce", name)
      .Input("in")
      .Output("out")
      .Attr<std::string>("parallel_conf", PbMessage2TxtString(parallel_desc->parallel_conf()))
      .Build();
}

Maybe<one::UserOpExpr> EagerNcclReduceScatter(Symbol<ParallelDesc> parallel_desc,
                                              const std::string& op_type) {
  return EagerNcclReduceScatter(parallel_desc, op_type, UniqueOpName("eager_nccl_reduce_scatter"));
}
Maybe<one::UserOpExpr> EagerNcclReduceScatter(Symbol<ParallelDesc> parallel_desc,
                                              const std::string& op_type, const std::string& name) {
  return one::OpBuilder("eager_nccl_reduce_scatter", name)
      .Input("in")
      .Output("out")
      .Attr<std::string>("parallel_conf", PbMessage2TxtString(parallel_desc->parallel_conf()))
      .Attr<std::string>("op_type", op_type)
      .Build();
}

Maybe<one::CastToConsistentOpExpr> CastToConsistentOp(
    Symbol<cfg::ParallelDistribution> parallel_distribution, Symbol<ParallelDesc> parallel_desc) {
  return CastToConsistentOp(UniqueOpName("cast_to_consistent"), parallel_distribution,
                            parallel_desc);
}
Maybe<one::CastToConsistentOpExpr> CastToConsistentOp(
    const std::string& name, Symbol<cfg::ParallelDistribution> parallel_distribution,
    Symbol<ParallelDesc> parallel_desc) {
=======
Maybe<one::CastToConsistentOpExpr> CastToConsistentOp() {
  return CastToConsistentOp(UniqueOpName("cast_to_consistent"));
}
Maybe<one::CastToConsistentOpExpr> CastToConsistentOp(const std::string& name) {
>>>>>>> 6e320a15
  std::shared_ptr<one::CastToConsistentOpExpr> cast_to_consistent_op_expr =
      JUST(one::CastToConsistentOpExpr::New(name));
  return cast_to_consistent_op_expr;
}

Maybe<one::CastFromConsistentOpExpr> CastFromConsistentOp() {
  return CastFromConsistentOp(UniqueOpName("cast_from_consistent"));
}
Maybe<one::CastFromConsistentOpExpr> CastFromConsistentOp(const std::string& name) {
  std::shared_ptr<one::CastFromConsistentOpExpr> cast_from_consistent_op_expr =
      JUST(one::CastFromConsistentOpExpr::New(name));
  return cast_from_consistent_op_expr;
}
}  // namespace op_expr_helper
}  // namespace oneflow<|MERGE_RESOLUTION|>--- conflicted
+++ resolved
@@ -886,7 +886,6 @@
       .Build();
 }
 
-<<<<<<< HEAD
 Maybe<one::UserOpExpr> EagerNcclAllGather(Symbol<ParallelDesc> parallel_desc) {
   return EagerNcclAllGather(parallel_desc, UniqueOpName("eager_nccl_all_gather"));
 }
@@ -925,20 +924,10 @@
       .Build();
 }
 
-Maybe<one::CastToConsistentOpExpr> CastToConsistentOp(
-    Symbol<cfg::ParallelDistribution> parallel_distribution, Symbol<ParallelDesc> parallel_desc) {
-  return CastToConsistentOp(UniqueOpName("cast_to_consistent"), parallel_distribution,
-                            parallel_desc);
-}
-Maybe<one::CastToConsistentOpExpr> CastToConsistentOp(
-    const std::string& name, Symbol<cfg::ParallelDistribution> parallel_distribution,
-    Symbol<ParallelDesc> parallel_desc) {
-=======
 Maybe<one::CastToConsistentOpExpr> CastToConsistentOp() {
   return CastToConsistentOp(UniqueOpName("cast_to_consistent"));
 }
 Maybe<one::CastToConsistentOpExpr> CastToConsistentOp(const std::string& name) {
->>>>>>> 6e320a15
   std::shared_ptr<one::CastToConsistentOpExpr> cast_to_consistent_op_expr =
       JUST(one::CastToConsistentOpExpr::New(name));
   return cast_to_consistent_op_expr;
