--- conflicted
+++ resolved
@@ -15,13 +15,8 @@
 */
 
 #include "oneflow/core/framework/op_expr_helper.h"
-<<<<<<< HEAD
-#include "oneflow/core/common/shape.h"
-#include "oneflow/core/common/shape.pb.h"
-=======
 
 #include "oneflow/core/framework/id_util.h"
->>>>>>> d0230327
 #include "oneflow/core/framework/op_expr.h"
 #include "oneflow/core/framework/op_builder.h"
 
@@ -98,30 +93,19 @@
   }
 }
 
-<<<<<<< HEAD
-Maybe<one::UserOpExpr> ZerosOp(DataType data_type, const Shape& shape) {
-  AttrValue floating_value;
-  floating_value.set_at_double(0.0);
-  AttrValue integer_value;
-  integer_value.set_at_int64(0);
-  AttrValue is_floating_value;
-  is_floating_value.set_at_bool(true);
-  AttrValue dtype;
-  dtype.set_at_data_type(data_type);
-  AttrValue shape_attr;
-  shape.ToProto(shape_attr.mutable_at_shape());
-  return one::OpBuilder("constant")
-      .Output("out")
-      .Attr("floating_value", floating_value)
-      .Attr("integer_value", integer_value)
-      .Attr("is_floating_value", is_floating_value)
-      .Attr("dtype", dtype)
-      .Attr("shape", shape_attr)
-      .Build();
-}
-
-}  // namespace op_expr_helper
-=======
+Maybe<one::UserOpExpr> ZerosOp(const Shape& shape, const DataType& dtype) {
+  return ZerosOp(shape, dtype, UniqueOpName("constant"));
+}
+Maybe<one::UserOpExpr> ZerosOp(const Shape& shape, const DataType& dtype, const std::string& name) {
+  switch (dtype) {
+#define CONSTANT_DATA_TYPE_CASE(cpp_type, data_type) \
+  case data_type: return ConstantOp(shape, (cpp_type)0, name);
+    OF_PP_FOR_EACH_TUPLE(CONSTANT_DATA_TYPE_CASE, FLOATING_DATA_TYPE_SEQ INT_DATA_TYPE_SEQ);
+#undef CONSTANT_DATA_TYPE_CASE
+    default: UNIMPLEMENTED_THEN_RETURN();
+  }
+}
+
 Maybe<one::UserOpExpr> IdentityOp() { return IdentityOp(UniqueOpName("identity")); }
 Maybe<one::UserOpExpr> IdentityOp(const std::string& name) {
   return one::OpBuilder("identity", name).Input("in").Output("out").Build();
@@ -319,7 +303,6 @@
       .Attr<double>("epsilon", epsilon)
       .Build();
 }
->>>>>>> d0230327
 
 Maybe<one::UserOpExpr> LayerNormParamGradOp(const int64_t& begin_params_axis,
                                             const bool& has_beta_diff, const bool& has_gamma_diff,
