--- conflicted
+++ resolved
@@ -44,11 +44,7 @@
     CHECK_OR_RETURN(output);
     const auto& consistent_tensor = JUST(output->AsConsistentTensor());
     CHECK_OR_RETURN(consistent_tensor)
-<<<<<<< HEAD
-        << Error::Unimplemented() << "consistent tensors suppported only.";
-=======
         << Error::UnimplementedError() << "consistent tensors suppported only.";
->>>>>>> 81798300
     const auto& transport_token = JUST(NewTensorConsistentId());
     JUST(consistent_tensor->mut_impl()->set_transport_token(transport_token));
   }
