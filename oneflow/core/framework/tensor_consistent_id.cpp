/*
Copyright 2020 The OneFlow Authors. All rights reserved.

Licensed under the Apache License, Version 2.0 (the "License");
you may not use this file except in compliance with the License.
You may obtain a copy of the License at

    http://www.apache.org/licenses/LICENSE-2.0

Unless required by applicable law or agreed to in writing, software
distributed under the License is distributed on an "AS IS" BASIS,
WITHOUT WARRANTIES OR CONDITIONS OF ANY KIND, either express or implied.
See the License for the specific language governing permissions and
limitations under the License.
*/
#include "oneflow/core/framework/tensor.h"
#include "oneflow/core/framework/tensor_tuple.h"
#include "oneflow/core/framework/transport_token.h"
#include "oneflow/core/framework/tensor_consistent_id.h"

namespace oneflow {

namespace {

Maybe<std::shared_ptr<TransportToken>> RawGetMetaTransportToken() {
  const auto& token = JUST(TransportToken::NewTransportToken(kTransportTokenTypeMeta));
  return std::make_shared<TransportToken>(token);
}
static constexpr auto* GetMetaTransportToken = DECORATE(&RawGetMetaTransportToken, ThreadLocal);

}  // namespace

Maybe<TransportToken> NewTensorConsistentId() { return ++**JUST(GetMetaTransportToken()); }

namespace one {

int64_t* MutThreadLocalRecursiveDepth() {
  static thread_local int64_t recursive_depth = 0;
  return &recursive_depth;
}

Maybe<void> InitConsistentId(TensorTuple* outputs) {
<<<<<<< HEAD
  for (int i = 0; i < outputs->size(); ++i) {
    const auto& consistent_tensor = std::dynamic_pointer_cast<ConsistentTensor>(outputs->at(i));
    CHECK_OR_RETURN(consistent_tensor)
        << Error::Unimplemented() << "consistent tensors suppported only.";
    const auto& transport_token = JUST(NewTensorConsistentId());
=======
  for (const auto& output : *outputs) {
    CHECK_OR_RETURN(output);
    const auto& consistent_tensor = JUST(output->AsConsistentTensor());
    const auto& transport_token = JUST(TransportToken::NewMetaTransportToken());
>>>>>>> 33610c63
    JUST(consistent_tensor->mut_impl()->set_transport_token(transport_token));
  }
  return Maybe<void>::Ok();
}

}  // namespace one

}  // namespace oneflow<|MERGE_RESOLUTION|>--- conflicted
+++ resolved
@@ -40,18 +40,12 @@
 }
 
 Maybe<void> InitConsistentId(TensorTuple* outputs) {
-<<<<<<< HEAD
-  for (int i = 0; i < outputs->size(); ++i) {
-    const auto& consistent_tensor = std::dynamic_pointer_cast<ConsistentTensor>(outputs->at(i));
+  for (const auto& output : *outputs) {
+    CHECK_OR_RETURN(output);
+    const auto& consistent_tensor = JUST(output->AsConsistentTensor());
     CHECK_OR_RETURN(consistent_tensor)
         << Error::Unimplemented() << "consistent tensors suppported only.";
     const auto& transport_token = JUST(NewTensorConsistentId());
-=======
-  for (const auto& output : *outputs) {
-    CHECK_OR_RETURN(output);
-    const auto& consistent_tensor = JUST(output->AsConsistentTensor());
-    const auto& transport_token = JUST(TransportToken::NewMetaTransportToken());
->>>>>>> 33610c63
     JUST(consistent_tensor->mut_impl()->set_transport_token(transport_token));
   }
   return Maybe<void>::Ok();
