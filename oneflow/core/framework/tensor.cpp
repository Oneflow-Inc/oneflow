/*
Copyright 2020 The OneFlow Authors. All rights reserved.

Licensed under the Apache License, Version 2.0 (the "License");
you may not use this file except in compliance with the License.
You may obtain a copy of the License at

    http://www.apache.org/licenses/LICENSE-2.0

Unless required by applicable law or agreed to in writing, software
distributed under the License is distributed on an "AS IS" BASIS,
WITHOUT WARRANTIES OR CONDITIONS OF ANY KIND, either express or implied.
See the License for the specific language governing permissions and
limitations under the License.
*/
#include "oneflow/core/framework/tensor.h"
#include "oneflow/core/common/maybe.h"
#include "oneflow/core/job/parallel_desc.h"
#include "oneflow/core/job/job_build_and_infer_ctx_mgr.h"
#include "oneflow/core/job/job_build_and_infer_ctx.h"
#include "oneflow/core/framework/device.h"
#include "oneflow/core/framework/dtype.h"
#include "oneflow/core/framework/tensor_tuple.h"
#include "oneflow/core/autograd/autograd_engine.h"
#include "oneflow/core/framework/op_interpreter/eager_mirrored_op_interpreter.h"
#include "oneflow/core/framework/tensor_rpc_util.h"
#include "oneflow/core/functional/functional.h"

namespace oneflow {

namespace one {

Maybe<MirroredTensor> StaticZerosTensor::AsMirroredTensor() {
  CHECK_OR_RETURN(is_local());
  return std::dynamic_pointer_cast<MirroredTensor>(
      JUST(functional::Constant(*shape_, functional::Scalar(0), dtype_, device_)));
}

/* static */ Maybe<MirroredTensor> MirroredTensor::MakeTensor(
    const std::shared_ptr<const Shape>& shape, DataType dtype, const Symbol<Device>& device,
    bool is_lazy, bool requires_grad, bool is_leaf) {
  const auto& tensor_meta =
      std::make_shared<MirroredTensorMeta>(std::make_shared<Shape>(*shape), dtype, device);
  if (is_lazy) {
    const auto& impl =
        std::make_shared<LazyMirroredTensorImpl>(tensor_meta, requires_grad, is_leaf);
    return std::make_shared<MirroredTensor>(impl);
  } else {
    const auto& impl =
        std::make_shared<EagerMirroredTensorImpl>(tensor_meta, requires_grad, is_leaf);
    return std::make_shared<MirroredTensor>(impl);
  }
}

/* static */ Maybe<MirroredTensor> MirroredTensor::MakeEagerTensor(
    const std::shared_ptr<vm::EagerBlobObject> eager_blob_object, const Symbol<Device>& device,
    const std::shared_ptr<TensorStorage> tensor_storage, bool requires_grad, bool is_leaf) {
  const auto& blob_desc = eager_blob_object->blob_desc();
  const auto& tensor_meta =
      std::make_shared<MirroredTensorMeta>(blob_desc.shape_ptr(), blob_desc.data_type(), device);
  auto* tensor_impl = new EagerMirroredTensorImpl(tensor_meta, requires_grad, is_leaf);
  JUST(tensor_impl->InitEagerBlobObjectAndTensorStorage(eager_blob_object, tensor_storage));
  return std::make_shared<MirroredTensor>(std::shared_ptr<MirroredTensorImpl>(tensor_impl));
}

bool MirroredTensor::is_cuda() const { return CHECK_JUST(device())->type() == "cuda"; }

std::shared_ptr<Tensor> MirroredTensor::data() const {
  std::shared_ptr<MirroredTensor> t = std::make_shared<MirroredTensor>(impl_);
  return t;
}

Maybe<Tensor> MirroredTensor::detach() const {
  std::shared_ptr<Tensor> tensor = std::make_shared<MirroredTensor>(JUST(impl_->detach()));
  return tensor;
}

Maybe<Tensor> MirroredTensor::clone() const {
  const auto& device_type = JUST(this->device())->type();
  int64_t device_id = JUST(this->device())->device_id();
  std::shared_ptr<MirroredTensor> input =
      std::const_pointer_cast<MirroredTensor>(shared_from_this());
  return JUST(functional::Copy(input, device_type, device_id));
}

<<<<<<< HEAD
Maybe<ConsistentTensor> ConsistentTensor::MakeTensor(
    const std::shared_ptr<const Shape>& shape, DataType dtype,
    Symbol<cfg::NdSbp> parallel_distribution, Symbol<ParallelDesc> parallel_desc,
    bool is_lazy, bool requires_grad, bool is_leaf) {
=======
Maybe<ConsistentTensor> ConsistentTensor::MakeTensor(const std::shared_ptr<const Shape>& shape,
                                                     DataType dtype,
                                                     Symbol<cfg::ParallelDistribution> nd_sbp,
                                                     Symbol<ParallelDesc> parallel_desc,
                                                     bool is_lazy, bool requires_grad,
                                                     bool is_leaf) {
>>>>>>> 131d3bb4
  std::shared_ptr<ConsistentTensorImpl> impl;
  Symbol<ConsistentTensorMeta> consistent_tensor_meta(
      ConsistentTensorMeta(shape, dtype, nd_sbp, parallel_desc));
  if (is_lazy) {
    impl =
        std::make_shared<LazyConsistentTensorImpl>(consistent_tensor_meta, requires_grad, is_leaf);
  } else {
    impl = JUST(EagerConsistentTensorImpl::New(consistent_tensor_meta, requires_grad, is_leaf));
  }
  return std::make_shared<ConsistentTensor>(impl);
}

bool ConsistentTensor::is_cuda() const {
  return CHECK_JUST(parallel_desc())->device_type() == DeviceType::kGPU;
}

std::shared_ptr<Tensor> ConsistentTensor::data() const {
  std::shared_ptr<ConsistentTensor> t = std::make_shared<ConsistentTensor>(impl_);
  return t;
}

Maybe<Tensor> ConsistentTensor::detach() const {
  std::shared_ptr<Tensor> t = std::make_shared<ConsistentTensor>(impl_);
  return t;
}

}  // namespace one

}  // namespace oneflow<|MERGE_RESOLUTION|>--- conflicted
+++ resolved
@@ -83,19 +83,12 @@
   return JUST(functional::Copy(input, device_type, device_id));
 }
 
-<<<<<<< HEAD
-Maybe<ConsistentTensor> ConsistentTensor::MakeTensor(
-    const std::shared_ptr<const Shape>& shape, DataType dtype,
-    Symbol<cfg::NdSbp> parallel_distribution, Symbol<ParallelDesc> parallel_desc,
-    bool is_lazy, bool requires_grad, bool is_leaf) {
-=======
 Maybe<ConsistentTensor> ConsistentTensor::MakeTensor(const std::shared_ptr<const Shape>& shape,
                                                      DataType dtype,
                                                      Symbol<cfg::ParallelDistribution> nd_sbp,
                                                      Symbol<ParallelDesc> parallel_desc,
                                                      bool is_lazy, bool requires_grad,
                                                      bool is_leaf) {
->>>>>>> 131d3bb4
   std::shared_ptr<ConsistentTensorImpl> impl;
   Symbol<ConsistentTensorMeta> consistent_tensor_meta(
       ConsistentTensorMeta(shape, dtype, nd_sbp, parallel_desc));
