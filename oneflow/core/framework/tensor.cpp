--- conflicted
+++ resolved
@@ -40,18 +40,10 @@
 }
 
 std::shared_ptr<MirroredTensor> MirroredTensor::MakeEagerTensor(
-<<<<<<< HEAD
-    const std::shared_ptr<eager::EagerBlobObject> eager_blob_object,
+    const std::shared_ptr<vm::EagerBlobObject> eager_blob_object,
     const std::shared_ptr<const Device>& device, bool requires_grad, bool is_leaf) {
   std::shared_ptr<MirroredTensorImpl> impl =
       std::make_shared<EagerMirroredTensorImpl>(eager_blob_object, device, requires_grad, is_leaf);
-=======
-    const std::shared_ptr<vm::EagerBlobObject> eager_blob_object,
-    const std::shared_ptr<const Device>& device, bool requires_grad, bool is_leaf,
-    bool retain_grad) {
-  std::shared_ptr<MirroredTensorImpl> impl = std::make_shared<EagerMirroredTensorImpl>(
-      eager_blob_object, device, requires_grad, is_leaf, retain_grad);
->>>>>>> 006b0ef7
   return std::make_shared<MirroredTensor>(impl);
 }
 
