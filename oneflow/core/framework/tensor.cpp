--- conflicted
+++ resolved
@@ -25,19 +25,12 @@
 
 namespace one {
 
-<<<<<<< HEAD
 Maybe<MirroredTensor> MirroredTensor::MakeTensor(const std::shared_ptr<const Shape>& shape,
                                                  DataType dtype,
                                                  const std::shared_ptr<const Device>& device,
                                                  bool is_lazy, bool requires_grad, bool is_leaf) {
   const auto& tensor_meta =
       std::make_shared<MirroredTensorMeta>(std::make_shared<Shape>(*shape), dtype, device);
-=======
-/*static*/ Maybe<MirroredTensor> MirroredTensor::MakeTensor(
-    const std::shared_ptr<const Shape>& shape, DataType dtype,
-    const std::shared_ptr<const Device>& device, bool is_lazy, bool requires_grad, bool is_leaf) {
-  std::shared_ptr<MirroredTensorImpl> impl;
->>>>>>> ed3952f9
   if (is_lazy) {
     const auto& impl =
         std::make_shared<LazyMirroredTensorImpl>(tensor_meta, requires_grad, is_leaf);
@@ -51,27 +44,19 @@
     JUST(GenerateAllocatedEagerBlobObject(outputs.get()));
     return tensor;
   }
-<<<<<<< HEAD
-=======
-  return std::make_shared<MirroredTensor>(impl);
 }
 
-/*static*/ std::shared_ptr<MirroredTensor> MirroredTensor::MakeEagerTensor(
-    const std::shared_ptr<vm::EagerBlobObject> eager_blob_object,
-    const std::shared_ptr<const Device>& device, bool requires_grad, bool is_leaf) {
-  std::shared_ptr<MirroredTensorImpl> impl =
-      std::make_shared<EagerMirroredTensorImpl>(eager_blob_object, device, requires_grad, is_leaf);
-  return std::make_shared<MirroredTensor>(impl);
->>>>>>> ed3952f9
-}
-
-/*static*/ std::shared_ptr<MirroredTensor> MirroredTensor::MakeEagerTensor(
+/*static*/ Maybe<MirroredTensor> MirroredTensor::MakeEagerTensor(
     const std::shared_ptr<vm::EagerBlobObject> eager_blob_object,
     const std::shared_ptr<const Device>& device,
     const std::shared_ptr<TensorStorage> tensor_storage, bool requires_grad, bool is_leaf) {
-  std::shared_ptr<MirroredTensorImpl> impl = std::make_shared<EagerMirroredTensorImpl>(
-      eager_blob_object, device, tensor_storage, requires_grad, is_leaf);
-  return std::make_shared<MirroredTensor>(impl);
+  const auto& blob_desc = eager_blob_object->blob_desc();
+  const auto& tensor_meta =
+      std::make_shared<MirroredTensorMeta>(blob_desc.shape_ptr(), blob_desc.data_type(), device);
+  const auto& autograd_meta = std::make_shared<AutogradMeta>(requires_grad, is_leaf);
+  auto* tensor_impl = new EagerMirroredTensorImpl(tensor_meta, autograd_meta);
+  JUST(tensor_impl->InitEagerBlobObjectAndTensorStorage(eager_blob_object, tensor_storage));
+  return std::make_shared<MirroredTensor>(std::shared_ptr<MirroredTensorImpl>(tensor_impl));
 }
 
 bool MirroredTensor::is_cuda() const { return CHECK_JUST(device())->type() == "cuda"; }
@@ -92,7 +77,7 @@
   const auto& device = impl_->device();
   const auto& tensor_storage = JUST(this->tensor_storage());
   std::shared_ptr<MirroredTensor> t =
-      MirroredTensor::MakeEagerTensor(eager_blob_object, device, tensor_storage, false, true);
+      JUST(MirroredTensor::MakeEagerTensor(eager_blob_object, device, tensor_storage, false, true));
   return t;
 }
 
