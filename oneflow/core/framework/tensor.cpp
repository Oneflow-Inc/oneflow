--- conflicted
+++ resolved
@@ -31,14 +31,10 @@
   if (is_lazy) {
     impl = std::make_shared<LazyMirroredTensorImpl>(shape, dtype, device, requires_grad, is_leaf);
   } else {
-<<<<<<< HEAD
-    impl = std::make_shared<EagerMirroredTensorImpl>(shape, dtype, device, requires_grad, is_leaf);
-=======
     const auto eager_blob_object =
         CHECK_JUST(GenerateAllocatedEagerBlobObject(dtype->data_type(), *shape));
     impl = std::make_shared<EagerMirroredTensorImpl>(eager_blob_object, device, requires_grad,
-                                                     is_leaf, retain_grad);
->>>>>>> 99d45d87
+                                                     is_leaf);
   }
   return std::make_shared<MirroredTensor>(impl);
 }
