/*
Copyright 2020 The OneFlow Authors. All rights reserved.

Licensed under the Apache License, Version 2.0 (the "License");
you may not use this file except in compliance with the License.
You may obtain a copy of the License at

    http://www.apache.org/licenses/LICENSE-2.0

Unless required by applicable law or agreed to in writing, software
distributed under the License is distributed on an "AS IS" BASIS,
WITHOUT WARRANTIES OR CONDITIONS OF ANY KIND, either express or implied.
See the License for the specific language governing permissions and
limitations under the License.
*/
#include "oneflow/core/framework/tensor.h"
#include "oneflow/core/framework/tensor_methods.h"
#include "oneflow/core/framework/tensor_name_scope.h"
#include "oneflow/core/framework/tensor_rpc_util.h"
#include "oneflow/core/framework/nd_sbp.h"
#include "oneflow/core/common/maybe.h"
#include "oneflow/core/job/parallel_desc.h"
#include "oneflow/core/job/job_build_and_infer_ctx_mgr.h"
#include "oneflow/core/job/job_build_and_infer_ctx.h"
#include "oneflow/core/framework/device.h"
#include "oneflow/core/framework/dtype.h"
#include "oneflow/core/framework/tensor_tuple.h"
#include "oneflow/core/autograd/autograd_engine.h"
#include "oneflow/core/framework/op_interpreter/eager_local_op_interpreter.h"
#include "oneflow/core/functional/functional.h"

namespace oneflow {

namespace one {

Maybe<void> Tensor::BorrowTensorName(const Tensor* other) const {
  CHECK_OR_RETURN(other->is_lazy())
      << Error::RuntimeError() << "can not borrow tensor name from an eager tensor";
  const auto& lbn = TensorNameScope::Global()->Lookup(other);
  CHECK_OR_RETURN(!lbn.empty()) << "the input lazy tensor has no tensor name";
  TensorNameScope::Global()->Record(this, lbn);
  return Maybe<void>::Ok();
}

Maybe<LocalTensor> StaticZerosTensor::AsLocalTensor() {
  CHECK_OR_RETURN(is_local());  // NOLINT
  return std::dynamic_pointer_cast<LocalTensor>(
      JUST(functional::Constant(*shape_, Scalar(0), CHECK_JUST(DType::Get(dtype_)), device_)));
}

std::shared_ptr<Tensor> Parameter::contiguous() const {
  const auto& tensor = std::const_pointer_cast<Tensor>(shared_from_this());
  if (tensor_->is_contiguous()) { return tensor; }
  return CHECK_JUST(functional::ToContiguous(tensor));
}

std::shared_ptr<Tensor> Parameter::pin_memory() const {
  std::shared_ptr<Tensor> tensor = std::const_pointer_cast<Tensor>(shared_from_this());
  return CHECK_JUST(functional::PinMemory(tensor));
}

/* static */ Maybe<LocalTensor> LocalTensor::MakeTensor(const std::shared_ptr<const Shape>& shape,
                                                        const std::shared_ptr<const Stride>& stride,
                                                        DataType dtype,
                                                        const Symbol<Device>& device, bool is_lazy,
                                                        bool requires_grad, bool is_leaf) {
  const auto& tensor_meta =
      std::make_shared<LocalTensorMeta>(std::make_shared<Shape>(*shape), dtype, device);
  if (is_lazy) {
    const auto& impl = std::make_shared<LazyLocalTensorImpl>(tensor_meta, requires_grad, is_leaf);
    return std::make_shared<LocalTensor>(impl);
  } else {
    const auto& impl = std::make_shared<EagerLocalTensorImpl>(tensor_meta, requires_grad, is_leaf);
    return std::make_shared<LocalTensor>(impl);
  }
}

bool LocalTensor::is_cuda() const { return CHECK_JUST(device())->type() == "cuda"; }

Maybe<Tensor> LocalTensor::detach() const {
  std::shared_ptr<Tensor> tensor = std::make_shared<LocalTensor>(JUST(impl_->detach()));
  if (this->is_lazy()) { JUST(tensor->BorrowTensorName(this)); }
  return tensor;
}

std::shared_ptr<Tensor> LocalTensor::contiguous() const {
  std::shared_ptr<Tensor> tensor = std::const_pointer_cast<Tensor>(shared_from_this());
  if (tensor->is_contiguous()) { return tensor; }
  return CHECK_JUST(functional::ToContiguous(tensor));
}

std::shared_ptr<Tensor> LocalTensor::pin_memory() const {
  std::shared_ptr<Tensor> tensor = std::const_pointer_cast<Tensor>(shared_from_this());
  return CHECK_JUST(functional::PinMemory(tensor));
}

Maybe<Tensor> LocalTensor::clone() const {
  const auto& device_type = JUST(this->device())->type();
  int64_t device_id = JUST(this->device())->device_id();
  std::shared_ptr<Tensor> input = std::const_pointer_cast<Tensor>(shared_from_this());
  const bool pin_memory = JUST(JUST(input->AsLocalTensor())->is_pinned());
  return JUST(functional::Copy(input, device_type, device_id, /*pin_memory=*/pin_memory));
}

Maybe<void> LocalTensor::set_data(const std::shared_ptr<Tensor>& other) {
  CHECK_OR_RETURN(this->is_leaf()) << "Can only set leaf tensor's data.";
  const auto& mirrored_tensor = std::dynamic_pointer_cast<LocalTensor>(JUST(other->detach()));
  CHECK_NOTNULL_OR_RETURN(mirrored_tensor)
      << "Can not set a global tensor to the data of a local tensor";
  bool old_requires_grad = requires_grad();
  impl_ = mirrored_tensor->impl_;
  JUST(set_requires_grad(old_requires_grad));
  grad_fn_node_ = nullptr;
  if (other->is_lazy()) { JUST(this->BorrowTensorName(other.get())); }
  return Maybe<void>::Ok();
}

std::shared_ptr<Tensor> GlobalTensor::contiguous() const {
  std::shared_ptr<Tensor> tensor = std::const_pointer_cast<Tensor>(shared_from_this());
  if (tensor->is_contiguous()) { return tensor; }
  return CHECK_JUST(functional::ToContiguous(tensor));
}

std::shared_ptr<Tensor> GlobalTensor::pin_memory() const {
  std::shared_ptr<Tensor> tensor = std::const_pointer_cast<Tensor>(shared_from_this());
  return CHECK_JUST(functional::PinMemory(tensor));
}

Maybe<Tensor> GlobalTensor::clone() const {
  const auto& local_tensor = JUST(cur_rank_phy_tensor());
  const auto& device_type = JUST(local_tensor->device())->type();
  int64_t device_id = JUST(local_tensor->device())->device_id();
  const auto& cloned_local_tensor =
      JUST(functional::Copy(local_tensor, device_type, device_id, /*pin_memory=*/false));
<<<<<<< HEAD
  DisableCheckConsistentTensorMetaScope disable_meta_check{};
  return functional::LocalToConsistent(cloned_local_tensor, JUST(parallel_desc()),
                                       *JUST(GetSbpList(JUST(nd_sbp()))), *shape(), dtype(),
                                       /* sync_data */ true);
}

Maybe<ConsistentTensor> ConsistentTensor::MakeTensor(const std::shared_ptr<const Shape>& shape,
                                                     DataType dtype, Symbol<NdSbp> nd_sbp,
                                                     Symbol<ParallelDesc> parallel_desc,
                                                     bool is_lazy, bool requires_grad,
                                                     bool is_leaf) {
  std::shared_ptr<ConsistentTensorImpl> impl;
  Symbol<ConsistentTensorMeta> consistent_tensor_meta(
      ConsistentTensorMeta(shape, dtype, nd_sbp, parallel_desc));
=======
  DisableCheckGlobalTensorMetaScope disable_meta_check{};
  return functional::LocalToGlobal(cloned_local_tensor, JUST(parallel_desc()),
                                   *JUST(GetSbpList(JUST(nd_sbp()))), *shape(), dtype());
}

Maybe<GlobalTensor> GlobalTensor::MakeTensor(const std::shared_ptr<const Shape>& shape,
                                             DataType dtype, Symbol<NdSbp> nd_sbp,
                                             Symbol<ParallelDesc> parallel_desc, bool is_lazy,
                                             bool requires_grad, bool is_leaf) {
  std::shared_ptr<GlobalTensorImpl> impl;
  Symbol<GlobalTensorMeta> global_tensor_meta(
      GlobalTensorMeta(shape, dtype, nd_sbp, parallel_desc));
>>>>>>> b79be4f3
  if (is_lazy) {
    impl = std::make_shared<LazyGlobalTensorImpl>(global_tensor_meta, requires_grad, is_leaf);
  } else {
    impl = JUST(EagerGlobalTensorImpl::New(global_tensor_meta, requires_grad, is_leaf));
  }
  return std::make_shared<GlobalTensor>(impl);
}

bool GlobalTensor::is_cuda() const {
  return CHECK_JUST(parallel_desc())->device_type() == DeviceType::kCUDA;
}

Maybe<Tensor> GlobalTensor::detach() const {
  std::shared_ptr<Tensor> tensor = std::make_shared<GlobalTensor>(JUST(impl_->detach()));
  if (this->is_lazy()) { JUST(tensor->BorrowTensorName(this)); }
  return tensor;
}

Maybe<void> GlobalTensor::set_data(const std::shared_ptr<Tensor>& other) {
  CHECK_OR_RETURN(this->is_leaf())
      << "Only leaf tensor's data can be set, because non-leaf tensor's data has been captured in "
         "the backward graph in autograd.";
  const auto& global_tensor = std::dynamic_pointer_cast<GlobalTensor>(JUST(other->detach()));
  CHECK_NOTNULL_OR_RETURN(global_tensor);  // NOLINT
  JUST(WithConsistencyChecked(global_tensor, [&]() -> Maybe<void> { return Maybe<void>::Ok(); }));

  bool old_requires_grad = requires_grad();
  impl_ = global_tensor->impl_;
  JUST(set_requires_grad(old_requires_grad));
  grad_fn_node_ = nullptr;
  if (other->is_lazy()) { JUST(this->BorrowTensorName(other.get())); }
  return Maybe<void>::Ok();
}

}  // namespace one

}  // namespace oneflow<|MERGE_RESOLUTION|>--- conflicted
+++ resolved
@@ -132,25 +132,10 @@
   int64_t device_id = JUST(local_tensor->device())->device_id();
   const auto& cloned_local_tensor =
       JUST(functional::Copy(local_tensor, device_type, device_id, /*pin_memory=*/false));
-<<<<<<< HEAD
-  DisableCheckConsistentTensorMetaScope disable_meta_check{};
-  return functional::LocalToConsistent(cloned_local_tensor, JUST(parallel_desc()),
-                                       *JUST(GetSbpList(JUST(nd_sbp()))), *shape(), dtype(),
-                                       /* sync_data */ true);
-}
-
-Maybe<ConsistentTensor> ConsistentTensor::MakeTensor(const std::shared_ptr<const Shape>& shape,
-                                                     DataType dtype, Symbol<NdSbp> nd_sbp,
-                                                     Symbol<ParallelDesc> parallel_desc,
-                                                     bool is_lazy, bool requires_grad,
-                                                     bool is_leaf) {
-  std::shared_ptr<ConsistentTensorImpl> impl;
-  Symbol<ConsistentTensorMeta> consistent_tensor_meta(
-      ConsistentTensorMeta(shape, dtype, nd_sbp, parallel_desc));
-=======
   DisableCheckGlobalTensorMetaScope disable_meta_check{};
   return functional::LocalToGlobal(cloned_local_tensor, JUST(parallel_desc()),
-                                   *JUST(GetSbpList(JUST(nd_sbp()))), *shape(), dtype());
+                                   *JUST(GetSbpList(JUST(nd_sbp()))), *shape(), dtype(),
+                                   /* sync_data */ true);
 }
 
 Maybe<GlobalTensor> GlobalTensor::MakeTensor(const std::shared_ptr<const Shape>& shape,
@@ -160,7 +145,6 @@
   std::shared_ptr<GlobalTensorImpl> impl;
   Symbol<GlobalTensorMeta> global_tensor_meta(
       GlobalTensorMeta(shape, dtype, nd_sbp, parallel_desc));
->>>>>>> b79be4f3
   if (is_lazy) {
     impl = std::make_shared<LazyGlobalTensorImpl>(global_tensor_meta, requires_grad, is_leaf);
   } else {
