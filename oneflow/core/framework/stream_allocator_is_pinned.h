/*
Copyright 2020 The OneFlow Authors. All rights reserved.

Licensed under the Apache License, Version 2.0 (the "License");
you may not use this file except in compliance with the License.
You may obtain a copy of the License at

    http://www.apache.org/licenses/LICENSE-2.0

Unless required by applicable law or agreed to in writing, software
distributed under the License is distributed on an "AS IS" BASIS,
WITHOUT WARRANTIES OR CONDITIONS OF ANY KIND, either express or implied.
See the License for the specific language governing permissions and
limitations under the License.
*/
#ifndef ONEFLOW_CORE_FRAMEWORK_STREAM_ALLOCATOR_IS_PINNED_H_
#define ONEFLOW_CORE_FRAMEWORK_STREAM_ALLOCATOR_IS_PINNED_H_

#include <glog/logging.h>
#include "oneflow/core/common/stream_type.h"

namespace oneflow {

struct IsStreamAllocatorPinned : public StreamTypeVisitor<IsStreamAllocatorPinned> {
  static bool VisitCompute() { return false; }
  static bool VisitHost2Device() { return false; }
  static bool VisitDevice2Host() { return false; }
<<<<<<< HEAD
  static bool VisitAsyncedDevice2Host() { return VisitDevice2Host(); }
  static bool VisitCcl() { return false; }
=======
  static bool VisitSyncedLaunchedCommNet() { return false; }
  static bool VisitAsyncedLaunchedCommNet() { return false; }
>>>>>>> 4fefb3e5
  static bool VisitBarrier() { return false; }
  static bool VisitCriticalSection() { return false; }
  static bool VisitLazyJobLauncher() { return false; }
  static bool VisitPinnedCompute() { return true; }
};

}  // namespace oneflow

#endif  // ONEFLOW_CORE_FRAMEWORK_STREAM_ALLOCATOR_IS_PINNED_H_<|MERGE_RESOLUTION|>--- conflicted
+++ resolved
@@ -25,13 +25,7 @@
   static bool VisitCompute() { return false; }
   static bool VisitHost2Device() { return false; }
   static bool VisitDevice2Host() { return false; }
-<<<<<<< HEAD
-  static bool VisitAsyncedDevice2Host() { return VisitDevice2Host(); }
   static bool VisitCcl() { return false; }
-=======
-  static bool VisitSyncedLaunchedCommNet() { return false; }
-  static bool VisitAsyncedLaunchedCommNet() { return false; }
->>>>>>> 4fefb3e5
   static bool VisitBarrier() { return false; }
   static bool VisitCriticalSection() { return false; }
   static bool VisitLazyJobLauncher() { return false; }
