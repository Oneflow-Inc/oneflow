--- conflicted
+++ resolved
@@ -168,15 +168,8 @@
     FunctionAutoGradCaptureState* func_ctx = dynamic_cast<FunctionAutoGradCaptureState*>(ctx);
     func_ctx->input_requires_grad.resize(inputs.size());
     for (int i = 0; i < inputs.size(); ++i) {
-<<<<<<< HEAD
-      func_ctx->input_requires_grad[i] = false;
-      if (inputs.at(i)->requires_grad()) { func_ctx->input_requires_grad[i] = true; }
-    }
-    // do nothing
-=======
       func_ctx->input_requires_grad[i] = inputs.at(i)->requires_grad();
     }
->>>>>>> 98679eb7
     return Maybe<void>::Ok();
   }
 
@@ -188,13 +181,6 @@
     const std::shared_ptr<TensorTuple>& out = backward_fn_(
         const_cast<FunctionAutoGradCaptureState*>(func_ctx)->GetSharedFromThis(), out_grads);
     in_grads->resize(func_ctx->input_requires_grad.size());
-<<<<<<< HEAD
-    int idx = 0;
-    for (int i = 0; i < in_grads->size(); ++i) {
-      if (func_ctx->input_requires_grad[i]) {
-        in_grads->at(i) = out->at(idx);
-        idx++;
-=======
     CHECK_EQ_OR_RETURN(out->size(), in_grads->size())
         << "RuntimeError: function " << op_name_
         << " returned an incorrect number of gradients (expected " << in_grads->size() << ", got "
@@ -208,7 +194,6 @@
                     "input.";
         }
         in_grads->at(i) = out->at(i);
->>>>>>> 98679eb7
       }
     }
     return Maybe<void>::Ok();
