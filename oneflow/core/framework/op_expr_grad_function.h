--- conflicted
+++ resolved
@@ -37,7 +37,6 @@
   virtual Maybe<void> Init(const OpExpr& op) = 0;
 
   // Capture forward inputs and outputs for backward.
-<<<<<<< HEAD
   virtual Maybe<void> CaptureIf(OpExprInterpState* ctx, const TensorTuple& inputs,
                                 const TensorTuple& outputs, const AttrValueMap& attrs) const = 0;
 
@@ -64,11 +63,7 @@
     const StateT* state = dynamic_cast<const StateT*>(ctx);
     CHECK_NOTNULL_OR_RETURN(state);
     return Apply(state, out_grads, in_grads);
-  };
-=======
-  virtual Maybe<void> Capture(OpExprInterpState* ctx, const TensorTuple& inputs,
-                              const TensorTuple& outputs, const AttrValueMap& attrs) const = 0;
->>>>>>> e3bb0662
+  }
 
   virtual Maybe<void> Capture(StateT* ctx, const TensorTuple& inputs, const TensorTuple& outputs,
                               const AttrValueMap& attrs) const = 0;
@@ -95,11 +90,7 @@
 
   Maybe<void> Capture(const TensorTuple& inputs, const TensorTuple& outputs,
                       const AttrValueMap& attrs) const {
-<<<<<<< HEAD
     return impl_->CaptureIf(state_.get(), inputs, outputs, attrs);
-=======
-    return impl_->Capture(state_.get(), inputs, outputs, attrs);
->>>>>>> e3bb0662
   }
 
   Maybe<void> Apply(const TensorTuple& out_grads, TensorTuple* in_grads) const {
