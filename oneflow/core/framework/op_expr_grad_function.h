--- conflicted
+++ resolved
@@ -34,15 +34,11 @@
 
   size_t SaveTensorForBackward(const std::shared_ptr<Tensor>& tensor) {
     size_t offset = saved_tensors_.size();
-<<<<<<< HEAD
-    saved_tensors_.push_back(tensor);
+    saved_tensors_.emplace_back(tensor);
 
     if (auto dtr_mirrored_tensor = dynamic_cast<one::DTRMirroredTensor*>(tensor.get())) {
       CHECK_JUST(dtr_mirrored_tensor->set_blob_object_bp_required());
     }
-=======
-    saved_tensors_.emplace_back(tensor);
->>>>>>> 66e19573
     return offset;
   }
 
