/*
Copyright 2020 The OneFlow Authors. All rights reserved.

Licensed under the Apache License, Version 2.0 (the "License");
you may not use this file except in compliance with the License.
You may obtain a copy of the License at

    http://www.apache.org/licenses/LICENSE-2.0

Unless required by applicable law or agreed to in writing, software
distributed under the License is distributed on an "AS IS" BASIS,
WITHOUT WARRANTIES OR CONDITIONS OF ANY KIND, either express or implied.
See the License for the specific language governing permissions and
limitations under the License.
*/

#ifndef ONEFLOW_CORE_FRAMEWORK_OP_EXPR_GRAD_FUNCTION_H_
#define ONEFLOW_CORE_FRAMEWORK_OP_EXPR_GRAD_FUNCTION_H_

#include "oneflow/core/autograd/autograd_captured_tensor.h"
#include "oneflow/core/common/auto_registration_factory.h"
#include "oneflow/core/framework/op_interpreter.h"

namespace oneflow {
namespace one {

static constexpr char kGradientOpSuffix[] = ".grad";

class AutoGradCaptureState {
 public:
  AutoGradCaptureState() = default;
  virtual ~AutoGradCaptureState() = default;

  const TensorTuple& SavedTensors() const { return saved_tensors_; }

  size_t SaveTensorForBackward(const std::shared_ptr<Tensor>& tensor) {
    size_t offset = saved_tensors_.size();
    saved_tensors_.emplace_back(tensor);

    if (auto dtr_mirrored_tensor = dynamic_cast<one::DTRMirroredTensor*>(tensor.get())) {
      CHECK_JUST(dtr_mirrored_tensor->set_blob_object_bp_required());
    }
    return offset;
  }

 protected:
  TensorTuple saved_tensors_;
};

class FunctionAutoGradCaptureState final
    : public AutoGradCaptureState,
      public std::enable_shared_from_this<FunctionAutoGradCaptureState> {
 public:
  FunctionAutoGradCaptureState() = default;
  using AutoGradCaptureState::SavedTensors;
  using AutoGradCaptureState::SaveTensorForBackward;

  void MarkNonDifferentiable(const std::shared_ptr<Tensor>& tensor) {
    non_differentiable_tensors_.emplace(tensor.get());
  }

  HashSet<Tensor*> NonDifferentiableTensors() const { return non_differentiable_tensors_; }

  std::shared_ptr<FunctionAutoGradCaptureState> GetSharedFromThis() { return shared_from_this(); }

 private:
  HashSet<Tensor*> non_differentiable_tensors_;
};

// Stateless container base of the backward op exprs.
// The backward op exprs should be contained in the derived class.
class OpExprGradFunctionIf {
 public:
  virtual ~OpExprGradFunctionIf() = default;

  virtual std::shared_ptr<AutoGradCaptureState> MakeCustomState() const = 0;

  virtual Maybe<void> Init(const OpExpr& op) = 0;

  // Capture forward inputs and outputs for backward.
  virtual Maybe<void> CaptureIf(AutoGradCaptureState* ctx, const TensorTuple& inputs,
                                const TensorTuple& outputs,
                                const OpExprInterpContext& interp_ctx) const = 0;

  virtual Maybe<void> ApplyIf(const AutoGradCaptureState* ctx, const TensorTuple& out_grads,
                              TensorTuple* in_grads) const = 0;
};

template<typename StateT>
class OpExprGradFunction : public OpExprGradFunctionIf {
 public:
  std::shared_ptr<AutoGradCaptureState> MakeCustomState() const override {
    return std::make_shared<StateT>();
  }

  Maybe<void> CaptureIf(AutoGradCaptureState* ctx, const TensorTuple& inputs,
                        const TensorTuple& outputs,
                        const OpExprInterpContext& interp_ctx) const override {
    StateT* state = dynamic_cast<StateT*>(ctx);
    CHECK_NOTNULL_OR_RETURN(state);
    // Convert outputs from `Tensor` to `AutogradCapturedTensor` to avoid
    // circular reference between `Tensor` and `FunctionNode`.
    TensorTuple captured_inputs(inputs.size());
    for (int i = 0; i < inputs.size(); ++i) {
<<<<<<< HEAD
      captured_inputs[i] = std::make_shared<AutogradCapturedTensor>(inputs.at(i));
    }
    TensorTuple captured_outputs(outputs.size());
    for (int i = 0; i < outputs.size(); ++i) {
      captured_outputs[i] = std::make_shared<AutogradCapturedTensor>(outputs.at(i));
=======
      captured_inputs[i] = JUST(AutogradCapturedTensor::MakeTensor(inputs.at(i)));
    }
    TensorTuple captured_outputs(outputs.size());
    for (int i = 0; i < outputs.size(); ++i) {
      captured_outputs[i] = JUST(AutogradCapturedTensor::MakeTensor(outputs.at(i)));
>>>>>>> c7fc6342
    }
    return Capture(state, captured_inputs, captured_outputs, interp_ctx);
  }

  Maybe<void> ApplyIf(const AutoGradCaptureState* ctx, const TensorTuple& out_grads,
                      TensorTuple* in_grads) const override {
    const StateT* state = dynamic_cast<const StateT*>(ctx);
    CHECK_NOTNULL_OR_RETURN(state);
    return Apply(state, out_grads, in_grads);
  }

 protected:
  virtual Maybe<void> Capture(StateT* ctx, const TensorTuple& inputs, const TensorTuple& outputs,
                              const OpExprInterpContext& interp_ctx) const {
    return Capture(ctx, inputs, outputs, interp_ctx.attrs);
  }

  virtual Maybe<void> Capture(StateT* ctx, const TensorTuple& inputs, const TensorTuple& outputs,
                              const AttrMap& attrs) const {
    UNIMPLEMENTED_THEN_RETURN();
  }

  virtual Maybe<void> Apply(const StateT* ctx, const TensorTuple& out_grads,
                            TensorTuple* in_grads) const = 0;

  std::string GradientOpName(const std::string& prefix) const {
    return prefix + std::string(kGradientOpSuffix);
  }
};

class FunctionOpExprGradFunction final : public OpExprGradFunctionIf {
 public:
  using FType = AutogradFunctionBase::FType;
  explicit FunctionOpExprGradFunction(const FType& backward_fn) : backward_fn_(backward_fn) {}

  std::shared_ptr<AutoGradCaptureState> MakeCustomState() const override {
    PRINT_BUG_PROMPT_AND_ABORT()
        << "You should not construct AutoGradCaptureState by calling this function";
    return std::make_shared<FunctionAutoGradCaptureState>();
  }

  Maybe<void> Init(const OpExpr& op) override {
    // do nothing
    return Maybe<void>::Ok();
  }

  Maybe<void> CaptureIf(AutoGradCaptureState* ctx, const TensorTuple& inputs,
                        const TensorTuple& outputs,
                        const OpExprInterpContext& interp_ctx) const override {
    // do nothing
    return Maybe<void>::Ok();
  }

  Maybe<void> ApplyIf(const AutoGradCaptureState* ctx, const TensorTuple& out_grads,
                      TensorTuple* in_grads) const override {
    const FunctionAutoGradCaptureState* func_ctx =
        dynamic_cast<const FunctionAutoGradCaptureState*>(ctx);
    CHECK_NOTNULL_OR_RETURN(func_ctx);
    const std::shared_ptr<TensorTuple>& out = backward_fn_(
        const_cast<FunctionAutoGradCaptureState*>(func_ctx)->GetSharedFromThis(), out_grads);
    in_grads->assign(out->begin(), out->end());
    return Maybe<void>::Ok();
  }

 protected:
  FType backward_fn_;
};

// Stateful wrapper of the `OpExprGradFunction`.
class OpExprGradClosure {
 public:
  // Use `shared_ptr` in order to keep `impl` alive even if the forward op has been released.
  explicit OpExprGradClosure(const std::shared_ptr<OpExprGradFunctionIf>& impl)
      : impl_(impl), state_(impl->MakeCustomState()) {}
  explicit OpExprGradClosure(const std::shared_ptr<OpExprGradFunctionIf>& impl,
                             const std::shared_ptr<AutoGradCaptureState>& state)
      : impl_(impl), state_(state) {}

  virtual ~OpExprGradClosure() = default;

  Maybe<void> Capture(const TensorTuple& inputs, const TensorTuple& outputs,
                      const OpExprInterpContext& interp_ctx) const {
    return impl_->CaptureIf(state_.get(), inputs, outputs, interp_ctx);
  }

  Maybe<void> Apply(const TensorTuple& out_grads, TensorTuple* in_grads) const {
    return impl_->ApplyIf(state_.get(), out_grads, in_grads);
  }

 private:
  std::shared_ptr<OpExprGradFunctionIf> impl_;
  std::shared_ptr<AutoGradCaptureState> state_;
};

#define REGISTER_OP_EXPR_GRAD_FUNCTION(op_type, op_grad) \
  REGISTER_CLASS_CREATOR(std::string, op_type, OpExprGradFunctionIf, ([]() { return new op_grad; }))

}  // namespace one
}  // namespace oneflow

#endif  // ONEFLOW_CORE_FRAMEWORK_OP_EXPR_GRAD_FUNCTION_H_<|MERGE_RESOLUTION|>--- conflicted
+++ resolved
@@ -102,19 +102,11 @@
     // circular reference between `Tensor` and `FunctionNode`.
     TensorTuple captured_inputs(inputs.size());
     for (int i = 0; i < inputs.size(); ++i) {
-<<<<<<< HEAD
-      captured_inputs[i] = std::make_shared<AutogradCapturedTensor>(inputs.at(i));
-    }
-    TensorTuple captured_outputs(outputs.size());
-    for (int i = 0; i < outputs.size(); ++i) {
-      captured_outputs[i] = std::make_shared<AutogradCapturedTensor>(outputs.at(i));
-=======
       captured_inputs[i] = JUST(AutogradCapturedTensor::MakeTensor(inputs.at(i)));
     }
     TensorTuple captured_outputs(outputs.size());
     for (int i = 0; i < outputs.size(); ++i) {
       captured_outputs[i] = JUST(AutogradCapturedTensor::MakeTensor(outputs.at(i)));
->>>>>>> c7fc6342
     }
     return Capture(state, captured_inputs, captured_outputs, interp_ctx);
   }
