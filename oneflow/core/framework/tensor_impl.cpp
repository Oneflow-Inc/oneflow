--- conflicted
+++ resolved
@@ -58,10 +58,6 @@
 
 void EagerMirroredTensorImpl::UpdateTensorStorage() {
   const auto& eager_blob_object = eager_blob_object_;
-<<<<<<< HEAD
-=======
-  dtype_ = eager_blob_object->blob_desc().data_type();
->>>>>>> c4f277a1
   tensor_storage_ = std::make_shared<TensorStorage>(eager_blob_object->tensor_buffer());
   const auto& parallel_desc = this->device()->parallel_desc_ptr();
   tensor_storage_->set_releaser_hook(
@@ -118,22 +114,14 @@
 }
 
 bool ConsistentTensorMeta::operator==(const ConsistentTensorMeta& other) const {
-<<<<<<< HEAD
   // It's correct to ignore is_dynamic_ field.
-  return this->shape() == other.shape() && this->dtype() == other.dtype()
-=======
-  return *this->shape() == *other.shape() && this->dtype() == other.dtype()
->>>>>>> c4f277a1
+  return *this->shape_ptr() == *other.shape_ptr() && this->dtype() == other.dtype()
          && this->parallel_distribution() == other.parallel_distribution()
          && this->parallel_desc() == other.parallel_desc();
 }
 
 size_t ConsistentTensorMeta::CalcHashValue() const {
-<<<<<<< HEAD
   return std::hash<Shape>()(*shape_ptr()) ^ std::hash<DataType>()(dtype())
-=======
-  return std::hash<Shape>()(*shape()) ^ std::hash<DataType>()(dtype())
->>>>>>> c4f277a1
          ^ std::hash<Symbol<cfg::ParallelDistribution>>()(parallel_distribution())
          ^ std::hash<Symbol<ParallelDesc>>()(parallel_desc());
 }
@@ -181,14 +169,8 @@
     const auto& cur_rank_phy_shape =
         JUST(GetPhysicalShape(*shape, *parallel_distribution, *parallel_desc, parallel_id));
     const auto& device = JUST(Device::ThreadLocalGetOrNew(parallel_desc->device_tag(), device_id));
-<<<<<<< HEAD
     const auto& cur_rank_phy_tensor_meta =
         std::make_shared<MirroredTensorMeta>(cur_rank_phy_shape, dtype, device);
-=======
-    const auto& eager_blob_object = std::make_shared<vm::EagerBlobObject>(
-        device->mem_case(), cur_rank_phy_shape, dtype, std::make_shared<vm::TensorBuffer>(),
-        device->parallel_desc_ptr());
->>>>>>> c4f277a1
     const auto& autograd_meta = NewAutogradMeta(requires_grad, is_leaf);
     auto cur_rank_phy_tensor_impl =
         std::make_shared<EagerMirroredTensorImpl>(cur_rank_phy_tensor_meta, autograd_meta);
