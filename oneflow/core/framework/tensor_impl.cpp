/*
Copyright 2020 The OneFlow Authors. All rights reserved.

Licensed under the Apache License, Version 2.0 (the "License");
you may not use this file except in compliance with the License.
You may obtain a copy of the License at

    http://www.apache.org/licenses/LICENSE-2.0

Unless required by applicable law or agreed to in writing, software
distributed under the License is distributed on an "AS IS" BASIS,
WITHOUT WARRANTIES OR CONDITIONS OF ANY KIND, either express or implied.
See the License for the specific language governing permissions and
limitations under the License.
*/
#include <type_traits>
#include "oneflow/api/foreign_lock_helper.h"
#include "oneflow/core/common/blocking_counter.h"
#include "oneflow/core/framework/instructions_builder.h"
#include "oneflow/core/framework/tensor_impl.h"
#include "oneflow/core/job/parallel_desc.h"
#include "oneflow/core/framework/device.h"
#include "oneflow/core/framework/dtype.h"
#include "oneflow/core/eager/eager_blob_object.h"
#include "oneflow/core/framework/vm_local_dep_object.h"
#include "oneflow/core/vm/vm_util.h"

namespace oneflow {
namespace one {

Maybe<void> TensorImpl::SyncBlobObject2Attributes(
    const std::shared_ptr<compatible_py::BlobObject>& blob_object) {
  set_shape(blob_object->op_arg_blob_attr()->shape());
  DataType data_type = static_cast<DataType>(blob_object->op_arg_blob_attr()->get_dtype());
  const std::shared_ptr<DType>& dtype = JUST(DType::GetDTypeByDataType(data_type));
  set_dtype(dtype);
  return set_parallel_desc(blob_object->op_arg_parallel_attr()->parallel_desc_symbol());
}

Maybe<void> MirroredTensorImpl::set_device(const std::shared_ptr<const Device>& device) {
  device_ = device;
  parallel_desc_ = JUST(Device::MakeParallelDescByDevice(*device));
  return Maybe<void>::Ok();
}

Maybe<void> MirroredTensorImpl::set_parallel_desc(
    const std::shared_ptr<const ParallelDesc>& parallel_desc) {
  parallel_desc_ = parallel_desc;
  device_ = JUST(Device::MakeDeviceByParallelDesc(*parallel_desc));
  return Maybe<void>::Ok();
}

Maybe<void> ConsistentTensorImpl::set_parallel_desc(
    const std::shared_ptr<const ParallelDesc>& parallel_desc) {
  parallel_desc_ = parallel_desc;
  return Maybe<void>::Ok();
}

Maybe<void> EagerMirroredTensorImpl::set_blob_object(
    const std::shared_ptr<compatible_py::BlobObject>& blob_object) {
  UNIMPLEMENTED();
  return Maybe<void>::Ok();
}

EagerMirroredTensorImpl::~EagerMirroredTensorImpl() {}

Maybe<void> EagerConsistentTensorImpl::set_blob_object(
    const std::shared_ptr<compatible_py::BlobObject>& blob_object) {
  blob_object_ = blob_object;
  return SyncBlobObject2Attributes(blob_object);
}

<<<<<<< HEAD
EagerMirroredTensorImpl::EagerMirroredTensorImpl(const std::shared_ptr<const Shape>& shape,
                                                 const std::shared_ptr<const DType>& dtype,
                                                 const std::shared_ptr<const Device>& device,
                                                 bool requires_grad, bool is_leaf, bool retain_grad)
    : EagerMirroredTensorImpl(shape, dtype, device, nullptr, requires_grad, is_leaf, retain_grad) {
  tensor_storage_ = std::make_shared<TensorStorage>(device->parallel_desc_ptr());
}

=======
>>>>>>> 833b2f92
EagerMirroredTensorImpl::EagerMirroredTensorImpl(
    const std::shared_ptr<eager::EagerBlobObject> eager_blob_object,
    const std::shared_ptr<const Device>& device, bool requires_grad, bool is_leaf, bool retain_grad)
    : MirroredTensorImpl(device, requires_grad, is_leaf, retain_grad),
      eager_blob_object_(eager_blob_object) {
  dtype_ = CHECK_JUST(DType::GetDTypeByDataType(eager_blob_object->blob_desc().data_type()));
  tensor_storage_ = std::make_shared<TensorStorage>(eager_blob_object->tensor_buffer());
}

Maybe<VmLocalDepObject> EagerMirroredTensorImpl::infer_local_dep_object() const {
  return eager_blob_object_->infer_local_dep_object();
}

Maybe<VmLocalDepObject> EagerMirroredTensorImpl::compute_local_dep_object() const {
  return eager_blob_object_->compute_local_dep_object();
}

const std::shared_ptr<const Shape>& EagerMirroredTensorImpl::shape() const {
  const std::shared_ptr<const Shape>* result = nullptr;
  Global<ForeignLockHelper>::Get()->WithScopedRelease([this, &result]() {
    BlockingCounter bc(1);
    auto callback = [&bc, &result](const std::shared_ptr<const Shape>& shape) -> void {
      result = &shape;
      bc.Decrease();
    };
    auto build_instruction =
        [&](const std::shared_ptr<InstructionsBuilder>& builder) -> Maybe<void> {
      JUST(builder->ReadTensorShapeByCallback(JUST(eager_blob_object()), callback));
      return Maybe<void>::Ok();
    };
    CHECK_JUST(PhysicalRun(build_instruction));
    bc.WaitUntilCntEqualZero();
  });
  return *result;
}

}  // namespace one
}  // namespace oneflow<|MERGE_RESOLUTION|>--- conflicted
+++ resolved
@@ -70,17 +70,6 @@
   return SyncBlobObject2Attributes(blob_object);
 }
 
-<<<<<<< HEAD
-EagerMirroredTensorImpl::EagerMirroredTensorImpl(const std::shared_ptr<const Shape>& shape,
-                                                 const std::shared_ptr<const DType>& dtype,
-                                                 const std::shared_ptr<const Device>& device,
-                                                 bool requires_grad, bool is_leaf, bool retain_grad)
-    : EagerMirroredTensorImpl(shape, dtype, device, nullptr, requires_grad, is_leaf, retain_grad) {
-  tensor_storage_ = std::make_shared<TensorStorage>(device->parallel_desc_ptr());
-}
-
-=======
->>>>>>> 833b2f92
 EagerMirroredTensorImpl::EagerMirroredTensorImpl(
     const std::shared_ptr<eager::EagerBlobObject> eager_blob_object,
     const std::shared_ptr<const Device>& device, bool requires_grad, bool is_leaf, bool retain_grad)
