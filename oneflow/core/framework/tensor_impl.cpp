--- conflicted
+++ resolved
@@ -131,17 +131,7 @@
   return Maybe<void>::Ok();
 }
 
-<<<<<<< HEAD
-const std::shared_ptr<const Stride>& EagerMirroredTensorImpl::stride() const {
-  if (!eager_blob_object_) { return tensor_meta()->stride_ptr(); }
-  const auto& stride_ptr = eager_blob_object_->blob_desc().stride_ptr();
-  return stride_ptr;
-}
-
-const std::shared_ptr<const Shape>& EagerMirroredTensorImpl::shape() const {
-=======
 std::shared_ptr<const Shape> EagerMirroredTensorImpl::shape() const {
->>>>>>> 85ba7d0a
   if (!eager_blob_object_) { return tensor_meta()->shape_ptr(); }
   if (!eager_blob_object_->is_shape_synced()) {
     auto btb = std::make_shared<BlockingThenBusy>(1);
@@ -154,6 +144,11 @@
     eager_blob_object_->set_is_shape_synced(true);
   }
   return eager_blob_object_->shape_ptr();
+}
+
+std::shared_ptr<const Stride> EagerMirroredTensorImpl::stride() const {
+  if (!eager_blob_object_) { return tensor_meta()->stride_ptr(); }
+  return eager_blob_object_->stride_ptr();;
 }
 
 Maybe<MirroredTensorImpl> EagerMirroredTensorImpl::detach() const {
@@ -246,7 +241,7 @@
   return std::shared_ptr<ConsistentTensorImpl>(detached_impl);
 }
 
-const std::shared_ptr<const Stride>& EagerConsistentTensorImpl::stride() const {
+std::shared_ptr<const Stride> EagerConsistentTensorImpl::stride() const {
   if (!cur_rank_phy_tensor_) { return tensor_meta()->stride_ptr(); }
   const auto& stride_ptr = cur_rank_phy_tensor_->tensor_meta().stride_ptr();
   return stride_ptr;
