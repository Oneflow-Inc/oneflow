/*
Copyright 2020 The OneFlow Authors. All rights reserved.

Licensed under the Apache License, Version 2.0 (the "License");
you may not use this file except in compliance with the License.
You may obtain a copy of the License at

    http://www.apache.org/licenses/LICENSE-2.0

Unless required by applicable law or agreed to in writing, software
distributed under the License is distributed on an "AS IS" BASIS,
WITHOUT WARRANTIES OR CONDITIONS OF ANY KIND, either express or implied.
See the License for the specific language governing permissions and
limitations under the License.
*/
#include <type_traits>
#include "oneflow/core/common/blocking_then_busy.h"
#include "oneflow/core/common/stream_role.h"
#include "oneflow/core/framework/tensor_meta.h"
#include "oneflow/core/vm/virtual_machine.h"
#include "oneflow/core/framework/instructions_builder.h"
#include "oneflow/core/framework/tensor_impl.h"
#include "oneflow/core/framework/tensor.h"
#include "oneflow/core/common/stride.h"
#include "oneflow/core/job/parallel_desc.h"
#include "oneflow/core/job/sbp_parallel.h"
#include "oneflow/core/functional/functional.h"
#include "oneflow/core/framework/dtype.h"
#include "oneflow/core/eager/eager_blob_object.h"
#include "oneflow/core/eager/local_dep_object.h"
#include "oneflow/core/vm/vm_util.h"
#include "oneflow/core/operator/operator.h"
#include "oneflow/core/control/global_process_ctx.h"
#include "oneflow/core/register/ofblob.h"
#include "oneflow/core/framework/stream_allocator_is_pinned.h"

namespace oneflow {
namespace one {

Maybe<void> TensorImpl::set_requires_grad(bool requires_grad) {
  if (requires_grad) {
    const DataType tensor_dtype = dtype();
    CHECK_OR_RETURN(IsFloatingDataType(tensor_dtype) || tensor_dtype == DataType::kBFloat16
                    || tensor_dtype == DataType::kFloat16)
        << "RuntimeError: only Tensors of floating point can require gradients";
  }
  autograd_meta_->set_requires_grad(requires_grad);
  return Maybe<void>::Ok();
}

Maybe<Tensor> TensorImpl::acc_grad() const { return autograd_meta_->acc_grad(); }

Maybe<TensorArg> TensorImpl::current_grad() const { return autograd_meta_->current_grad(); }

Maybe<void> TensorImpl::set_acc_grad(const std::shared_ptr<Tensor>& grad) {
  return autograd_meta_->set_acc_grad(grad);
}

Maybe<Tensor> TensorImpl::mut_acc_grad() { return autograd_meta_->mut_acc_grad(); }

Maybe<void> TensorImpl::set_retain_grad(bool retain_grad) {
  autograd_meta_->set_retain_grad(retain_grad);
  return Maybe<void>::Ok();
}

Maybe<LocalTensorImpl> LazyLocalTensorImpl::detach() const {
  auto detached_impl = std::make_shared<LazyLocalTensorImpl>(tensor_meta_, false, true);
  return std::shared_ptr<LocalTensorImpl>(detached_impl);
}

EagerLocalTensorImpl::EagerLocalTensorImpl()
    : LocalTensorImpl(std::make_shared<const LocalTensorMeta>(), false, false) {}

EagerLocalTensorImpl::EagerLocalTensorImpl(
    const std::shared_ptr<const LocalTensorMeta>& tensor_meta, bool requires_grad, bool is_leaf)
    : LocalTensorImpl(tensor_meta, requires_grad, is_leaf) {}

EagerLocalTensorImpl::~EagerLocalTensorImpl() {}

EagerLocalTensorImpl::EagerLocalTensorImpl(
    const std::shared_ptr<const LocalTensorMeta>& tensor_meta,
    const std::shared_ptr<TensorStorage>& tensor_storage, bool requires_grad, bool is_leaf)
    : LocalTensorImpl(tensor_meta, requires_grad, is_leaf), tensor_storage_(tensor_storage) {}

Maybe<void> EagerLocalTensorImpl::UpdateTensorStorage() {
  const auto& eager_blob_object = eager_blob_object_;
  tensor_storage_ = std::make_shared<TensorStorage>(eager_blob_object->tensor_storage());
  tensor_storage_->set_releaser_hook(
      [eager_blob_object](const std::shared_ptr<vm::TensorStorage>&) {
        CHECK_JUST(PhysicalRun([&](InstructionsBuilder* builder) -> Maybe<void> {
          if (eager_blob_object->producer_stream().has_value()) {
            JUST(builder->ReleaseTensor(eager_blob_object));
          }
          return Maybe<void>::Ok();
        }));
      });
  return Maybe<void>::Ok();
}

Maybe<LocalDepObject*> EagerLocalTensorImpl::compute_local_dep_object() const {
  return JUST(eager_blob_object())->compute_local_dep_object();
}

Maybe<void> EagerLocalTensorImpl::InitEagerBlobObject(
    const intrusive::shared_ptr<LocalDepObject>& dep_object) {
  CHECK_OR_RETURN(static_cast<bool>(device()));
  const auto& mem_case = device()->mem_case();
  const auto& mut_shape = std::const_pointer_cast<Shape>(tensor_meta()->shape_ptr());
  const auto& mut_stride = std::const_pointer_cast<Stride>(tensor_meta()->stride_ptr());

  if (tensor_storage_) {
    auto tensor_storage = tensor_storage_->storage();
    eager_blob_object_ = std::make_shared<vm::EagerBlobObject>(mem_case, mut_shape, mut_stride,
                                                               dtype(), tensor_storage, dep_object);
  } else {
    const auto& eager_blob_object =
        std::make_shared<vm::EagerBlobObject>(mem_case, mut_shape, mut_stride, dtype(),
                                              std::make_shared<vm::TensorStorage>(), dep_object);
    JUST(set_eager_blob_object(eager_blob_object));
  }
  return Maybe<void>::Ok();
}

Maybe<bool> EagerLocalTensorImpl::is_pinned() const {
  if (!eager_blob_object_) { return false; }
  return IsStreamAllocatorPinned::Visit(JUST(eager_blob_object_->producer_stream())->stream_role());
}

Maybe<void> EagerLocalTensorImpl::set_eager_blob_object(
    std::shared_ptr<vm::EagerBlobObject> eager_blob_object) {
  eager_blob_object_ = eager_blob_object;
  CHECK_OR_RETURN(eager_blob_object_->shape_ptr().get() == tensor_meta()->shape_ptr().get())
      << kOfBugIssueUploadPrompt;
  CHECK_OR_RETURN(eager_blob_object_->data_type() == tensor_meta()->dtype())
      << kOfBugIssueUploadPrompt;
  JUST(UpdateTensorStorage());
  return Maybe<void>::Ok();
}

std::shared_ptr<const Shape> EagerLocalTensorImpl::shape() const {
  if (!eager_blob_object_) { return tensor_meta()->shape_ptr(); }
  if (!eager_blob_object_->is_shape_synced()) {
    auto btb = std::make_shared<BlockingThenBusy>(1);
    CHECK_JUST(PhysicalRun([&](InstructionsBuilder* builder) -> Maybe<void> {
      return builder->SyncAccessBlobByCallback(
          this, btb, [](uint64_t) {}, "const");
    }));
    TRY(btb->WaitUntilCntEqualZero(VirtualMachine::GetPredicatorNoMoreInstructionsFinished()))
        .GetOrThrow();
    eager_blob_object_->set_is_shape_synced(true);
  }
  return eager_blob_object_->shape_ptr();
}

std::shared_ptr<const Stride> EagerLocalTensorImpl::stride() const {
  if (!eager_blob_object_) { return tensor_meta()->stride_ptr(); }
  return eager_blob_object_->stride_ptr();
  ;
}

Maybe<LocalTensorImpl> EagerLocalTensorImpl::detach() const {
  auto detached_impl =
      std::make_shared<EagerLocalTensorImpl>(tensor_meta_, tensor_storage_, false, true);
  detached_impl->eager_blob_object_ = eager_blob_object_;
  return std::shared_ptr<LocalTensorImpl>(detached_impl);
}

Maybe<void> EagerLocalTensorImpl::RegisterStorageDeleteHook(const std::function<void()>& hook) {
  CHECK_OR_RETURN(eager_blob_object_) << "EagerBlobObject has not initialized";
  eager_blob_object_->RegisterStorageDeleteHook(hook);
  return Maybe<void>::Ok();
}

Maybe<GlobalTensorImpl> LazyGlobalTensorImpl::detach() const {
  auto detached_impl = std::make_shared<LazyGlobalTensorImpl>(tensor_meta_, false, true);
  return std::shared_ptr<GlobalTensorImpl>(detached_impl);
}

<<<<<<< HEAD
EagerGlobalTensorImpl::EagerGlobalTensorImpl(
    Symbol<GlobalTensorMeta> global_tensor_meta, bool requires_grad, bool is_leaf,
    const std::shared_ptr<MirroredTensor>& cur_rank_phy_tensor)
    : GlobalTensorImpl(global_tensor_meta, cur_rank_phy_tensor->requires_grad(),
                       cur_rank_phy_tensor->is_leaf()),
=======
EagerConsistentTensorImpl::EagerConsistentTensorImpl(
    Symbol<ConsistentTensorMeta> consistent_tensor_meta, bool requires_grad, bool is_leaf,
    const std::shared_ptr<LocalTensor>& cur_rank_phy_tensor)
    : ConsistentTensorImpl(consistent_tensor_meta, cur_rank_phy_tensor->requires_grad(),
                           cur_rank_phy_tensor->is_leaf()),
>>>>>>> c4b69122
      cur_rank_phy_tensor_(cur_rank_phy_tensor) {}

/* static */ Maybe<EagerGlobalTensorImpl> EagerGlobalTensorImpl::New(
    Symbol<GlobalTensorMeta> global_tensor_meta, bool requires_grad, bool is_leaf) {
  const auto& parallel_desc = global_tensor_meta->parallel_desc();
  Optional<int64_t> parallel_id;
  const auto& device = JUST(parallel_desc->GetTensorDevice4CurrentProcessCtx(&parallel_id));
  return EagerGlobalTensorImpl::New(global_tensor_meta, device, parallel_id, requires_grad,
                                    is_leaf);
}

namespace {

Maybe<Shape> GetPhysicalShape(const Shape& logical_shape, const NdSbp& nd_sbp,
                              const ParallelDesc& parallel_desc,
                              const Optional<int64_t>& parallel_id) {
  if (parallel_id.has_value()) {
    return GetPhysicalShape(logical_shape, nd_sbp, parallel_desc, JUST(parallel_id));
  } else {
    return std::make_shared<Shape>(DimVector(logical_shape.NumAxes(), 0));
  }
}

}  // namespace

/* static */ Maybe<EagerGlobalTensorImpl> EagerGlobalTensorImpl::New(
    Symbol<GlobalTensorMeta> global_tensor_meta, Symbol<Device> device,
    const Optional<int64_t>& parallel_id, bool requires_grad, bool is_leaf) {
  const auto& shape = global_tensor_meta->shape_ptr();
  const auto& dtype = global_tensor_meta->dtype();
  const auto& nd_sbp = global_tensor_meta->nd_sbp();
  const auto& parallel_desc = global_tensor_meta->parallel_desc();
  const auto& cur_rank_phy_shape =
      JUST(GetPhysicalShape(*shape, *nd_sbp, *parallel_desc, parallel_id));
  std::shared_ptr<LocalTensor> cur_rank_phy_tensor;
  // If the `'parallel_desc` doesn't cover current ProcessCtx or the tensor has 0-size shape, there
  // is no need to compute through the corresponding opkernel, and can be obtained directly through
  // empty op.
  if (parallel_id.has_value() && shape->elem_cnt() != 0) {
    const auto& cur_rank_phy_tensor_meta =
        std::make_shared<LocalTensorMeta>(cur_rank_phy_shape, dtype, device);
    auto cur_rank_phy_tensor_impl =
        std::make_shared<EagerLocalTensorImpl>(cur_rank_phy_tensor_meta, requires_grad, is_leaf);
    const auto& dep_object = NewLocalDepObject();
    JUST(cur_rank_phy_tensor_impl->InitEagerBlobObject(dep_object));
    cur_rank_phy_tensor = std::make_shared<LocalTensor>(cur_rank_phy_tensor_impl);
  } else {
    const auto& dtype_symbol = JUST(DType::Get(dtype));
    const auto& empty =
        JUST(functional::Empty(*cur_rank_phy_shape, dtype_symbol, device, /*pin_memory=*/false));
    cur_rank_phy_tensor = JUST(empty->AsLocalTensor());
    JUST(cur_rank_phy_tensor->set_requires_grad(requires_grad));
    cur_rank_phy_tensor->set_is_leaf(is_leaf);
  }
  auto* tensor_impl =
      new EagerGlobalTensorImpl(global_tensor_meta, cur_rank_phy_tensor->requires_grad(),
                                cur_rank_phy_tensor->is_leaf(), cur_rank_phy_tensor);
  return std::shared_ptr<EagerGlobalTensorImpl>(tensor_impl);
}

Maybe<GlobalTensorImpl> EagerGlobalTensorImpl::detach() const {
  auto detached_impl = JUST(EagerGlobalTensorImpl::New(tensor_meta_, false, true));
  detached_impl->cur_rank_phy_tensor_ = cur_rank_phy_tensor_;
  detached_impl->consumer_nd_sbp_constraint_ = consumer_nd_sbp_constraint_;
  detached_impl->transport_token_ = transport_token_;
  return std::shared_ptr<GlobalTensorImpl>(detached_impl);
}

std::shared_ptr<const Stride> EagerGlobalTensorImpl::stride() const {
  if (!cur_rank_phy_tensor_) { return tensor_meta()->stride_ptr(); }
  const auto& stride_ptr = cur_rank_phy_tensor_->tensor_meta().stride_ptr();
  return stride_ptr;
}

}  // namespace one
}  // namespace oneflow<|MERGE_RESOLUTION|>--- conflicted
+++ resolved
@@ -176,19 +176,11 @@
   return std::shared_ptr<GlobalTensorImpl>(detached_impl);
 }
 
-<<<<<<< HEAD
 EagerGlobalTensorImpl::EagerGlobalTensorImpl(
     Symbol<GlobalTensorMeta> global_tensor_meta, bool requires_grad, bool is_leaf,
-    const std::shared_ptr<MirroredTensor>& cur_rank_phy_tensor)
+    const std::shared_ptr<LocalTensor>& cur_rank_phy_tensor)
     : GlobalTensorImpl(global_tensor_meta, cur_rank_phy_tensor->requires_grad(),
                        cur_rank_phy_tensor->is_leaf()),
-=======
-EagerConsistentTensorImpl::EagerConsistentTensorImpl(
-    Symbol<ConsistentTensorMeta> consistent_tensor_meta, bool requires_grad, bool is_leaf,
-    const std::shared_ptr<LocalTensor>& cur_rank_phy_tensor)
-    : ConsistentTensorImpl(consistent_tensor_meta, cur_rank_phy_tensor->requires_grad(),
-                           cur_rank_phy_tensor->is_leaf()),
->>>>>>> c4b69122
       cur_rank_phy_tensor_(cur_rank_phy_tensor) {}
 
 /* static */ Maybe<EagerGlobalTensorImpl> EagerGlobalTensorImpl::New(
