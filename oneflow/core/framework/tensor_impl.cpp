--- conflicted
+++ resolved
@@ -70,16 +70,9 @@
                                                  const std::shared_ptr<const DType>& dtype,
                                                  const std::shared_ptr<const Device>& device,
                                                  bool requires_grad, bool is_leaf, bool retain_grad)
-<<<<<<< HEAD
-    : EagerMirroredTensorImpl(
-        shape, dtype, device,
-        std::make_shared<TensorStorage>(CHECK_JUST(Device::MakeParallelDescByDevice(*device))),
-        requires_grad, is_leaf, retain_grad) {}
-=======
     : EagerMirroredTensorImpl(shape, dtype, device,
                               std::make_shared<TensorStorage>(device->parallel_desc_ptr()),
                               requires_grad, is_leaf, retain_grad) {}
->>>>>>> 7cb2b7e2
 
 EagerMirroredTensorImpl::EagerMirroredTensorImpl(
     const std::shared_ptr<const Shape>& shape, const std::shared_ptr<const DType>& dtype,
@@ -90,13 +83,7 @@
       shape_(shape),
       dtype_(dtype),
       tensor_storage_(tensor_storage),
-<<<<<<< HEAD
-      infer_local_dep_object_(new VmLocalDepObject(parallel_desc())) {
-  InitEagerBlobObject();
-}
-=======
       infer_local_dep_object_(new VmLocalDepObject(device->parallel_desc_ptr())) {}
->>>>>>> 7cb2b7e2
 
 Maybe<void> EagerMirroredTensorImpl::InitEagerBlobObject() {
   CHECK_OR_RETURN(!static_cast<bool>(eager_blob_object_));
