--- conflicted
+++ resolved
@@ -66,12 +66,7 @@
     std::shared_ptr<TensorStorage> tensor_storage, bool requires_grad, bool is_leaf)
     : MirroredTensorImpl(tensor_meta, NewAutogradMeta(requires_grad, is_leaf)),
       tensor_storage_(tensor_storage) {}
-<<<<<<< HEAD
-
-void EagerMirroredTensorImpl::UpdateTensorStorage() {
-=======
 Maybe<void> EagerMirroredTensorImpl::UpdateTensorStorage() {
->>>>>>> 2b355b17
   const auto& eager_blob_object = eager_blob_object_;
   tensor_storage_ = std::make_shared<TensorStorage>(eager_blob_object->tensor_buffer());
   const auto& parallel_desc = this->device()->parallel_desc_ptr();
@@ -81,6 +76,7 @@
           builder->ReleaseTensor(eager_blob_object, parallel_desc);
         });
       });
+  return Maybe<void>::Ok();
 }
 
 Maybe<VmLocalDepObject> EagerMirroredTensorImpl::compute_local_dep_object() const {
@@ -114,7 +110,7 @@
   CHECK_OR_RETURN(eager_blob_object_->blob_desc().shape_ptr().get()
                   == tensor_meta()->shape_ptr().get());
   CHECK_OR_RETURN(eager_blob_object_->blob_desc().data_type() == tensor_meta()->dtype());
-  UpdateTensorStorage();
+  JUST(UpdateTensorStorage());
   return Maybe<void>::Ok();
 }
 
