--- conflicted
+++ resolved
@@ -101,13 +101,8 @@
   return JUST(eager_blob_object())->compute_local_dep_object();
 }
 
-<<<<<<< HEAD
 Maybe<void> EagerLocalTensorImpl::InitEagerBlobObject(
     const intrusive::shared_ptr<LocalDepObject>& dep_object, const bool pin_memory) {
-=======
-Maybe<void> EagerMirroredTensorImpl::InitEagerBlobObject(
-    const intrusive::shared_ptr<LocalDepObject>& dep_object) {
->>>>>>> 41fc1ad7
   CHECK_OR_RETURN(static_cast<bool>(device()));
   const auto& mem_case = device()->mem_case();
   const auto& mut_shape = std::const_pointer_cast<Shape>(tensor_meta()->shape_ptr());
@@ -230,13 +225,8 @@
     auto cur_rank_phy_tensor_impl =
         std::make_shared<EagerLocalTensorImpl>(cur_rank_phy_tensor_meta, requires_grad, is_leaf);
     const auto& dep_object = NewLocalDepObject();
-<<<<<<< HEAD
-    JUST(cur_rank_phy_tensor_impl->InitEagerBlobObject(dep_object, /*pin_memory=*/false));
+    JUST(cur_rank_phy_tensor_impl->InitEagerBlobObject(dep_object));
     cur_rank_phy_tensor = std::make_shared<LocalTensor>(cur_rank_phy_tensor_impl);
-=======
-    JUST(cur_rank_phy_tensor_impl->InitEagerBlobObject(dep_object));
-    cur_rank_phy_tensor = std::make_shared<MirroredTensor>(cur_rank_phy_tensor_impl);
->>>>>>> 41fc1ad7
   } else {
     const auto& dtype_symbol = JUST(DType::Get(dtype));
     const auto& empty =
