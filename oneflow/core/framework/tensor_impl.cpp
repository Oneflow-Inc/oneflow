/*
Copyright 2020 The OneFlow Authors. All rights reserved.

Licensed under the Apache License, Version 2.0 (the "License");
you may not use this file except in compliance with the License.
You may obtain a copy of the License at

    http://www.apache.org/licenses/LICENSE-2.0

Unless required by applicable law or agreed to in writing, software
distributed under the License is distributed on an "AS IS" BASIS,
WITHOUT WARRANTIES OR CONDITIONS OF ANY KIND, either express or implied.
See the License for the specific language governing permissions and
limitations under the License.
*/
#include <type_traits>
#include "oneflow/api/foreign_lock_helper.h"
#include "oneflow/core/common/blocking_counter.h"
#include "oneflow/core/framework/instructions_builder.h"
#include "oneflow/core/framework/tensor_impl.h"
#include "oneflow/core/framework/tensor.h"
#include "oneflow/core/job/parallel_desc.h"
#include "oneflow/core/job/sbp_parallel.cfg.h"
#include "oneflow/core/framework/device.h"
#include "oneflow/core/framework/dtype.h"
#include "oneflow/core/eager/eager_blob_object.h"
#include "oneflow/core/framework/vm_local_dep_object.h"
#include "oneflow/core/vm/vm_util.h"
#include "oneflow/core/operator/operator.h"
#include "oneflow/core/control/global_process_ctx.h"

namespace oneflow {
namespace one {

Maybe<void> MirroredTensorImpl::set_device(const std::shared_ptr<const Device>& device) {
  device_ = device;
  return Maybe<void>::Ok();
}

namespace {

std::shared_ptr<const MirroredTensorMeta> NewDefaultMirroredTensorMeta() {
  const auto& shape = std::make_shared<Shape>();
  const auto& dtype = Dtype::InvalidDataType();
  return std::make_shared<MirroredTensorMeta>(shape, dtype, std::shared_ptr<const Device>());
}

}

EagerMirroredTensorImpl::EagerMirroredTensorImpl()
  : MirroredTensorImpl(NewDefaultMirroredTensorMeta(), NewAutogradMeta(false, false)) {}

EagerMirroredTensorImpl::EagerMirroredTensorImpl(
    const std::shared_ptr<const MirroredTensorMeta>& tensor_meta,
    const std::shared_ptr<AutogradMeta>& autograd_meta)
    : MirroredTensorImpl(tensor_meta, autograd_meta) { }

EagerMirroredTensorImpl::EagerMirroredTensorImpl(
    const std::shared_ptr<const MirroredTensorMeta>& tensor_meta, bool requires_grad, bool is_leaf)
    : MirroredTensorImpl(tensor_meta, NewAutogradMeta(requires_grad, is_leaf)) { }

EagerMirroredTensorImpl::~EagerMirroredTensorImpl() {}

void EagerMirroredTensorImpl::UpdateTensorStorage() {
  const auto& eager_blob_object = eager_blob_object_;
  dtype_ = eager_blob_object->blob_desc().data_type();
  tensor_storage_ = std::make_shared<TensorStorage>(eager_blob_object->tensor_buffer());
  const auto& parallel_desc = this->device()->parallel_desc_ptr();
  tensor_storage_->set_releaser_hook(
      [eager_blob_object, parallel_desc](const std::shared_ptr<vm::TensorBuffer>&) {
        PhysicalRun([&](InstructionsBuilder* builder) {
          builder->ReleaseTensor(eager_blob_object, parallel_desc);
        });
      });
}

Maybe<VmLocalDepObject> EagerMirroredTensorImpl::compute_local_dep_object() const {
  return eager_blob_object_->compute_local_dep_object();
}

void EagerMirroredTensorImpl::set_eager_blob_object(
    std::shared_ptr<vm::EagerBlobObject> eager_blob_object) {
  eager_blob_object_ = eager_blob_object;
  CHECK(eager_blob_object_->blob_desc().shape_ptr().get() == tensor_meta()->shape().get());
  CHECK(eager_blob_object_->blob_desc().data_type() == tensor_meta()->dtype()->data_type());
  UpdateTensorStorage();
}

const std::shared_ptr<const Shape>& EagerMirroredTensorImpl::shape() const {
  if (eager_blob_object_->is_shape_synced()) { return eager_blob_object_->blob_desc().shape_ptr(); }

  std::atomic<bool> synced(false);

  PhysicalRun([&](InstructionsBuilder* builder) {
    builder->AccessBlobByCallback(
        this, [&synced](uint64_t) { synced = true; }, "const");
  });

  Global<ForeignLockHelper>::Get()->WithScopedRelease([&synced]() {
    // spin wait
    while (!synced) {}
  });

  eager_blob_object_->set_is_shape_synced(true);
  return eager_blob_object_->blob_desc().shape_ptr();
}

bool MirroredTensorMeta::operator==(const MirroredTensorMeta& other) const {
  // It's correct to ignore is_dynamic_ field.
  return *this->shape() == *other.shape() && *this->dtype() == *other.dtype()
         && *this->device() == *other.device();
}

size_t MirroredTensorMeta::CalcHashValue() const {
  // It's correct to ignore is_dynamic_ field.
  return std::hash<Shape>()(*shape()) ^ std::hash<DType>()(*dtype())
         ^ std::hash<Device>()(*device()) ;
}

bool ConsistentTensorMeta::operator==(const ConsistentTensorMeta& other) const {
<<<<<<< HEAD
  // It's correct to ignore is_dynamic_ field.
  return *this->shape() == *other.shape() && *this->dtype() == *other.dtype()
=======
  return *this->shape() == *other.shape() && this->dtype() == other.dtype()
>>>>>>> fe551f7c
         && this->parallel_distribution() == other.parallel_distribution()
         && this->parallel_desc() == other.parallel_desc();
}

size_t ConsistentTensorMeta::CalcHashValue() const {
<<<<<<< HEAD
  // It's correct to ignore is_dynamic_ field.
  return std::hash<Shape>()(*shape()) ^ std::hash<DType>()(*dtype())
=======
  return std::hash<Shape>()(*shape()) ^ std::hash<DataType>()(dtype())
>>>>>>> fe551f7c
         ^ std::hash<Symbol<cfg::ParallelDistribution>>()(parallel_distribution())
         ^ std::hash<Symbol<ParallelDesc>>()(parallel_desc());
}

EagerConsistentTensorImpl::EagerConsistentTensorImpl(
    Symbol<ConsistentTensorMeta> consistent_tensor_meta,
    const std::shared_ptr<MirroredTensor>& cur_rank_phy_tensor)
    : ConsistentTensorImpl(consistent_tensor_meta, cur_rank_phy_tensor->mut_autograd_meta()),
      cur_rank_phy_tensor_(cur_rank_phy_tensor) {}

/*static*/ Maybe<EagerConsistentTensorImpl> EagerConsistentTensorImpl::New(
    const std::shared_ptr<MirroredTensor>& cur_rank_phy_tensor,
    Symbol<cfg::ParallelDistribution> parallel_distribution, Symbol<ParallelDesc> parallel_desc) {
  CHECK_OR_RETURN(!cur_rank_phy_tensor->is_lazy());
  {
    int64_t machine_id = 0;
    int64_t device_id = 0;
    GlobalProcessCtx::GetCurrentMachineIdAndDeviceId(&machine_id, &device_id);
    const auto& device = JUST(Device::ThreadLocalGetOrNew(parallel_desc->device_tag(), device_id));
    const auto& cur_rank_phy_device = JUST(cur_rank_phy_tensor->device());
    CHECK_OR_RETURN(*device == *cur_rank_phy_device)
        << "only LocalTensors on current rank Device can be casted to ConsistentTensor";
  }
  const auto& shape =
      JUST(GetLogicalShape(*cur_rank_phy_tensor->shape(), *parallel_distribution, *parallel_desc));
  const auto& dtype = cur_rank_phy_tensor->dtype();
  Symbol<ConsistentTensorMeta> consistent_tensor_meta(
      ConsistentTensorMeta(shape, dtype, parallel_distribution, parallel_desc));
  return std::shared_ptr<EagerConsistentTensorImpl>(
      new EagerConsistentTensorImpl(consistent_tensor_meta, cur_rank_phy_tensor));
}

/*static*/ Maybe<EagerConsistentTensorImpl> EagerConsistentTensorImpl::New(
    Symbol<ConsistentTensorMeta> consistent_tensor_meta, bool requires_grad, bool is_leaf) {
  std::shared_ptr<MirroredTensor> cur_rank_phy_tensor;
  {
    int64_t machine_id = 0;
    int64_t device_id = 0;
    GlobalProcessCtx::GetCurrentMachineIdAndDeviceId(&machine_id, &device_id);
    const auto& parallel_desc = consistent_tensor_meta->parallel_desc();
    int64_t parallel_id = JUST(parallel_desc->ParallelId4MachineDeviceId(machine_id, device_id));
    const auto& shape = consistent_tensor_meta->shape();
    const auto& dtype = consistent_tensor_meta->dtype();
    const auto& parallel_distribution = consistent_tensor_meta->parallel_distribution();
    const auto& cur_rank_phy_shape =
        JUST(GetPhysicalShape(*shape, *parallel_distribution, *parallel_desc, parallel_id));
    const auto& device = JUST(Device::ThreadLocalGetOrNew(parallel_desc->device_tag(), device_id));
    const auto& eager_blob_object = std::make_shared<vm::EagerBlobObject>(
        device->mem_case(), cur_rank_phy_shape, dtype, std::make_shared<vm::TensorBuffer>(),
        device->parallel_desc_ptr());
    const auto& autograd_meta = NewAutogradMeta(requires_grad, is_leaf);
    const auto& cur_rank_phy_tensor_impl =
        std::make_shared<EagerMirroredTensorImpl>(eager_blob_object, device, autograd_meta);
    cur_rank_phy_tensor_impl->set_shape(cur_rank_phy_shape);
    cur_rank_phy_tensor_impl->set_dtype(dtype);
    cur_rank_phy_tensor.reset(new MirroredTensor(cur_rank_phy_tensor_impl));
  }
  return std::shared_ptr<EagerConsistentTensorImpl>(
      new EagerConsistentTensorImpl(consistent_tensor_meta, cur_rank_phy_tensor));
}

}  // namespace one
}  // namespace oneflow<|MERGE_RESOLUTION|>--- conflicted
+++ resolved
@@ -107,34 +107,25 @@
 
 bool MirroredTensorMeta::operator==(const MirroredTensorMeta& other) const {
   // It's correct to ignore is_dynamic_ field.
-  return *this->shape() == *other.shape() && *this->dtype() == *other.dtype()
+  return *this->shape() == *other.shape() && this->dtype() == other.dtype()
          && *this->device() == *other.device();
 }
 
 size_t MirroredTensorMeta::CalcHashValue() const {
   // It's correct to ignore is_dynamic_ field.
-  return std::hash<Shape>()(*shape()) ^ std::hash<DType>()(*dtype())
+  return std::hash<Shape>()(*shape()) ^ std::hash<DataType>()(dtype())
          ^ std::hash<Device>()(*device()) ;
 }
 
 bool ConsistentTensorMeta::operator==(const ConsistentTensorMeta& other) const {
-<<<<<<< HEAD
   // It's correct to ignore is_dynamic_ field.
-  return *this->shape() == *other.shape() && *this->dtype() == *other.dtype()
-=======
   return *this->shape() == *other.shape() && this->dtype() == other.dtype()
->>>>>>> fe551f7c
          && this->parallel_distribution() == other.parallel_distribution()
          && this->parallel_desc() == other.parallel_desc();
 }
 
 size_t ConsistentTensorMeta::CalcHashValue() const {
-<<<<<<< HEAD
-  // It's correct to ignore is_dynamic_ field.
-  return std::hash<Shape>()(*shape()) ^ std::hash<DType>()(*dtype())
-=======
   return std::hash<Shape>()(*shape()) ^ std::hash<DataType>()(dtype())
->>>>>>> fe551f7c
          ^ std::hash<Symbol<cfg::ParallelDistribution>>()(parallel_distribution())
          ^ std::hash<Symbol<ParallelDesc>>()(parallel_desc());
 }
