--- conflicted
+++ resolved
@@ -52,14 +52,11 @@
 Maybe<TensorArg> TensorImpl::current_grad() const { return autograd_meta_->current_grad(); }
 
 Maybe<void> TensorImpl::set_acc_grad(const std::shared_ptr<Tensor>& grad) {
-<<<<<<< HEAD
   if (!has_autograd_meta()) {
     const auto& autograd_meta = NewAutogradMeta(requires_grad(), is_leaf());
     this->set_autograd_meta(autograd_meta);
   }
   CHECK_NOTNULL_OR_RETURN(autograd_meta_);
-=======
->>>>>>> 66e19573
   return autograd_meta_->set_acc_grad(grad);
 }
 
@@ -175,7 +172,12 @@
   return std::shared_ptr<MirroredTensorImpl>(detached_impl);
 }
 
-<<<<<<< HEAD
+Maybe<void> EagerMirroredTensorImpl::RegisterStorageDeleteHook(const std::function<void()>& hook) {
+  CHECK_OR_RETURN(eager_blob_object_) << "EagerBlobObject has not initialized";
+  eager_blob_object_->RegisterStorageDeleteHook(hook);
+  return Maybe<void>::Ok();
+}
+
 Maybe<MirroredTensorImpl> DTREagerMirroredTensorImpl::detach() const {
   auto detached_impl = std::make_shared<DTREagerMirroredTensorImpl>(tensor_meta_, tensor_storage_,
                                                                     evict_trigger_, false, true);
@@ -201,12 +203,12 @@
   std::shared_ptr<ReleaserHookT> releaser_hook_;
 };
 
-Maybe<void> DTREagerMirroredTensorImpl::InitEagerBlobObject(LocalDepObject* dep_object) {
+Maybe<void> DTREagerMirroredTensorImpl::InitEagerBlobObject(const intrusive::shared_ptr<LocalDepObject>& dep_object) {
   CHECK_OR_RETURN(static_cast<bool>(device()));
   const auto& mem_case = device()->mem_case();
   const auto& mut_shape = std::const_pointer_cast<Shape>(tensor_meta()->shape_ptr());
   const auto& eager_blob_object = std::make_shared<vm::DTREagerBlobObject>(
-      mem_case, mut_shape, dtype(), std::make_shared<vm::TensorBuffer>(), dep_object);
+      mem_case, mut_shape, dtype(), std::make_shared<vm::TensorStorage>(), dep_object);
   JUST(set_eager_blob_object(eager_blob_object));
   return Maybe<void>::Ok();
 }
@@ -228,11 +230,6 @@
   CHECK_OR_RETURN(eager_blob_object_->blob_desc().data_type() == tensor_meta()->dtype());
   JUST(UpdateTensorStorage());
   JUST(UpdateEvictTrigger());
-=======
-Maybe<void> EagerMirroredTensorImpl::RegisterStorageDeleteHook(const std::function<void()>& hook) {
-  CHECK_OR_RETURN(eager_blob_object_) << "EagerBlobObject has not initialized";
-  eager_blob_object_->RegisterStorageDeleteHook(hook);
->>>>>>> 66e19573
   return Maybe<void>::Ok();
 }
 
