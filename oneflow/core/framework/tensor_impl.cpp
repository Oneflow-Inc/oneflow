/*
Copyright 2020 The OneFlow Authors. All rights reserved.

Licensed under the Apache License, Version 2.0 (the "License");
you may not use this file except in compliance with the License.
You may obtain a copy of the License at

    http://www.apache.org/licenses/LICENSE-2.0

Unless required by applicable law or agreed to in writing, software
distributed under the License is distributed on an "AS IS" BASIS,
WITHOUT WARRANTIES OR CONDITIONS OF ANY KIND, either express or implied.
See the License for the specific language governing permissions and
limitations under the License.
*/
#include <type_traits>
#include "oneflow/api/foreign_lock_helper.h"
#include "oneflow/core/common/blocking_counter.h"
#include "oneflow/core/framework/instructions_builder.h"
#include "oneflow/core/framework/tensor_impl.h"
#include "oneflow/core/job/parallel_desc.h"
#include "oneflow/core/framework/device.h"
#include "oneflow/core/framework/dtype.h"
#include "oneflow/core/eager/eager_blob_object.h"
#include "oneflow/core/framework/vm_local_dep_object.h"
#include "oneflow/core/vm/vm_util.h"

namespace oneflow {
namespace one {

Maybe<void> TensorImpl::SyncBlobObject2Attributes(
    const std::shared_ptr<compatible_py::BlobObject>& blob_object) {
  set_shape(blob_object->op_arg_blob_attr()->shape());
  DataType data_type = static_cast<DataType>(blob_object->op_arg_blob_attr()->get_dtype());
  const std::shared_ptr<DType>& dtype = JUST(DType::GetDTypeByDataType(data_type));
  set_dtype(dtype);
  return set_parallel_desc(blob_object->op_arg_parallel_attr()->parallel_desc_symbol());
}

Maybe<void> MirroredTensorImpl::set_device(const std::shared_ptr<const Device>& device) {
  device_ = device;
  parallel_desc_ = JUST(Device::MakeParallelDescByDevice(*device));
  return Maybe<void>::Ok();
}

Maybe<void> MirroredTensorImpl::set_parallel_desc(
    const std::shared_ptr<const ParallelDesc>& parallel_desc) {
  parallel_desc_ = parallel_desc;
  device_ = JUST(Device::MakeDeviceByParallelDesc(*parallel_desc));
  return Maybe<void>::Ok();
}

Maybe<void> ConsistentTensorImpl::set_parallel_desc(
    const std::shared_ptr<const ParallelDesc>& parallel_desc) {
  parallel_desc_ = parallel_desc;
  return Maybe<void>::Ok();
}

Maybe<void> EagerMirroredTensorImpl::set_blob_object(
    const std::shared_ptr<compatible_py::BlobObject>& blob_object) {
  UNIMPLEMENTED();
  return Maybe<void>::Ok();
}

EagerMirroredTensorImpl::~EagerMirroredTensorImpl() {}

Maybe<void> EagerConsistentTensorImpl::set_blob_object(
    const std::shared_ptr<compatible_py::BlobObject>& blob_object) {
  blob_object_ = blob_object;
  return SyncBlobObject2Attributes(blob_object);
}

EagerMirroredTensorImpl::EagerMirroredTensorImpl(
<<<<<<< HEAD
    const std::shared_ptr<eager::EagerBlobObject> eager_blob_object,
    const std::shared_ptr<const Device>& device, bool requires_grad, bool is_leaf)
    : MirroredTensorImpl(device, requires_grad, is_leaf), eager_blob_object_(eager_blob_object) {
=======
    const std::shared_ptr<vm::EagerBlobObject> eager_blob_object,
    const std::shared_ptr<const Device>& device, bool requires_grad, bool is_leaf, bool retain_grad)
    : MirroredTensorImpl(device, requires_grad, is_leaf, retain_grad),
      eager_blob_object_(eager_blob_object) {
>>>>>>> 006b0ef7
  dtype_ = CHECK_JUST(DType::GetDTypeByDataType(eager_blob_object->blob_desc().data_type()));
  tensor_storage_ = std::make_shared<TensorStorage>(eager_blob_object->tensor_buffer());
  const auto& parallel_desc = this->parallel_desc();
  tensor_storage_->set_releaser_hook(
      [eager_blob_object, parallel_desc](const std::shared_ptr<vm::TensorBuffer>&) {
        PhysicalRun([&](InstructionsBuilder* builder) {
          builder->ReleaseTensor(eager_blob_object, parallel_desc);
        });
      });
}

Maybe<VmLocalDepObject> EagerMirroredTensorImpl::infer_local_dep_object() const {
  return eager_blob_object_->infer_local_dep_object();
}

Maybe<VmLocalDepObject> EagerMirroredTensorImpl::compute_local_dep_object() const {
  return eager_blob_object_->compute_local_dep_object();
}

const std::shared_ptr<const Shape>& EagerMirroredTensorImpl::shape() const {
  const std::shared_ptr<const Shape>* result = nullptr;
  Global<ForeignLockHelper>::Get()->WithScopedRelease([this, &result]() {
    BlockingCounter bc(1);
    auto callback = [&bc, &result](const std::shared_ptr<const Shape>& shape) -> void {
      result = &shape;
      bc.Decrease();
    };
    auto build_instruction = [&](InstructionsBuilder* builder) -> Maybe<void> {
      JUST(builder->ReadTensorShapeByCallback(JUST(eager_blob_object()), callback));
      return Maybe<void>::Ok();
    };
    CHECK_JUST(PhysicalRun(build_instruction));
    bc.WaitUntilCntEqualZero();
  });
  return *result;
}

}  // namespace one
}  // namespace oneflow<|MERGE_RESOLUTION|>--- conflicted
+++ resolved
@@ -71,16 +71,9 @@
 }
 
 EagerMirroredTensorImpl::EagerMirroredTensorImpl(
-<<<<<<< HEAD
-    const std::shared_ptr<eager::EagerBlobObject> eager_blob_object,
+    const std::shared_ptr<vm::EagerBlobObject> eager_blob_object,
     const std::shared_ptr<const Device>& device, bool requires_grad, bool is_leaf)
     : MirroredTensorImpl(device, requires_grad, is_leaf), eager_blob_object_(eager_blob_object) {
-=======
-    const std::shared_ptr<vm::EagerBlobObject> eager_blob_object,
-    const std::shared_ptr<const Device>& device, bool requires_grad, bool is_leaf, bool retain_grad)
-    : MirroredTensorImpl(device, requires_grad, is_leaf, retain_grad),
-      eager_blob_object_(eager_blob_object) {
->>>>>>> 006b0ef7
   dtype_ = CHECK_JUST(DType::GetDTypeByDataType(eager_blob_object->blob_desc().data_type()));
   tensor_storage_ = std::make_shared<TensorStorage>(eager_blob_object->tensor_buffer());
   const auto& parallel_desc = this->parallel_desc();
