--- conflicted
+++ resolved
@@ -186,11 +186,7 @@
 
 size_t ConsistentTensorMeta::CalcHashValue() const {
   return std::hash<Shape>()(*shape_ptr()) ^ std::hash<DataType>()(dtype())
-<<<<<<< HEAD
-         ^ std::hash<Symbol<cfg::ParallelDistribution>>()(nd_sbp())
-=======
          ^ std::hash<Symbol<cfg::NdSbp>>()(nd_sbp())
->>>>>>> 924fb9f7
          ^ std::hash<Symbol<ParallelDesc>>()(parallel_desc());
 }
 
@@ -212,11 +208,7 @@
 
 namespace {
 
-<<<<<<< HEAD
-Maybe<Shape> GetPhysicalShape(const Shape& logical_shape, const cfg::ParallelDistribution& nd_sbp,
-=======
 Maybe<Shape> GetPhysicalShape(const Shape& logical_shape, const cfg::NdSbp& nd_sbp,
->>>>>>> 924fb9f7
                               const ParallelDesc& parallel_desc,
                               const Optional<int64_t>& parallel_id) {
   if (parallel_id.has_value()) {
