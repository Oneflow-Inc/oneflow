--- conflicted
+++ resolved
@@ -56,21 +56,13 @@
 
 EagerMirroredTensorImpl::~EagerMirroredTensorImpl() {}
 
-<<<<<<< HEAD
+EagerMirroredTensorImpl::EagerMirroredTensorImpl(
+    const std::shared_ptr<const MirroredTensorMeta>& tensor_meta,
+    std::shared_ptr<TensorStorage> tensor_storage, bool requires_grad, bool is_leaf)
+    : MirroredTensorImpl(tensor_meta, NewAutogradMeta(requires_grad, is_leaf)),
+      tensor_storage_(tensor_storage) {}
+
 void EagerMirroredTensorImpl::UpdateTensorStorage() {
-=======
-EagerMirroredTensorImpl::EagerMirroredTensorImpl(
-    const std::shared_ptr<vm::EagerBlobObject> eager_blob_object,
-    const std::shared_ptr<const Device>& device, std::shared_ptr<TensorStorage> tensor_storage,
-    bool requires_grad, bool is_leaf)
-    : MirroredTensorImpl(device, NewAutogradMeta(requires_grad, is_leaf)),
-      tensor_storage_(tensor_storage),
-      eager_blob_object_(eager_blob_object) {
-  dtype_ = eager_blob_object->blob_desc().data_type();
-}
-
-void EagerMirroredTensorImpl::Init() {
->>>>>>> 9e28798d
   const auto& eager_blob_object = eager_blob_object_;
   tensor_storage_ = std::make_shared<TensorStorage>(eager_blob_object->tensor_buffer());
   const auto& parallel_desc = this->device()->parallel_desc_ptr();
