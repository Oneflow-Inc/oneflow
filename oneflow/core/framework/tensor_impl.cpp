/*
Copyright 2020 The OneFlow Authors. All rights reserved.

Licensed under the Apache License, Version 2.0 (the "License");
you may not use this file except in compliance with the License.
You may obtain a copy of the License at

    http://www.apache.org/licenses/LICENSE-2.0

Unless required by applicable law or agreed to in writing, software
distributed under the License is distributed on an "AS IS" BASIS,
WITHOUT WARRANTIES OR CONDITIONS OF ANY KIND, either express or implied.
See the License for the specific language governing permissions and
limitations under the License.
*/
#include <type_traits>
#include "oneflow/api/foreign_lock_helper.h"
#include "oneflow/core/common/blocking_counter.h"
#include "oneflow/core/framework/instructions_builder.h"
#include "oneflow/core/framework/tensor_impl.h"
#include "oneflow/core/framework/tensor.h"
#include "oneflow/core/framework/stride.h"
#include "oneflow/core/job/parallel_desc.h"
#include "oneflow/core/job/sbp_parallel.cfg.h"
#include "oneflow/core/framework/device.h"
#include "oneflow/core/framework/dtype.h"
#include "oneflow/core/eager/eager_blob_object.h"
#include "oneflow/core/framework/vm_local_dep_object.h"
#include "oneflow/core/vm/vm_util.h"
#include "oneflow/core/operator/operator.h"
#include "oneflow/core/control/global_process_ctx.h"
#include "oneflow/core/register/ofblob.h"

namespace oneflow {
namespace one {

Maybe<Tensor> TensorImpl::acc_grad() const {
  CHECK_NOTNULL_OR_RETURN(autograd_meta_);
  return autograd_meta_->acc_grad();
}

Maybe<TensorArg> TensorImpl::current_grad() const {
  CHECK_NOTNULL_OR_RETURN(autograd_meta_);
  return autograd_meta_->current_grad();
}

Maybe<void> TensorImpl::set_acc_grad(const std::shared_ptr<Tensor>& grad) {
  CHECK_NOTNULL_OR_RETURN(autograd_meta_);
  return autograd_meta_->set_acc_grad(grad);
}

Maybe<Tensor> TensorImpl::mut_acc_grad() {
  CHECK_NOTNULL_OR_RETURN(autograd_meta_);
  return autograd_meta_->mut_acc_grad();
}

Maybe<void> TensorImpl::set_retain_grad(bool retain_grad) {
  CHECK_NOTNULL_OR_RETURN(autograd_meta_);
  autograd_meta_->set_retain_grad(retain_grad);
  return Maybe<void>::Ok();
}

Maybe<MirroredTensorImpl> LazyMirroredTensorImpl::detach() const {
  auto detached_impl = std::make_shared<LazyMirroredTensorImpl>(tensor_meta_, false, true);
  return std::shared_ptr<MirroredTensorImpl>(detached_impl);
}

EagerMirroredTensorImpl::EagerMirroredTensorImpl()
    : MirroredTensorImpl(std::make_shared<const MirroredTensorMeta>(), false, false) {}

EagerMirroredTensorImpl::EagerMirroredTensorImpl(
    const std::shared_ptr<const MirroredTensorMeta>& tensor_meta, bool requires_grad, bool is_leaf)
    : MirroredTensorImpl(tensor_meta, requires_grad, is_leaf) {}

EagerMirroredTensorImpl::~EagerMirroredTensorImpl() {}

EagerMirroredTensorImpl::EagerMirroredTensorImpl(
    const std::shared_ptr<const MirroredTensorMeta>& tensor_meta,
    std::shared_ptr<TensorStorage> tensor_storage, bool requires_grad, bool is_leaf)
    : MirroredTensorImpl(tensor_meta, requires_grad, is_leaf), tensor_storage_(tensor_storage) {}

Maybe<void> EagerMirroredTensorImpl::UpdateTensorStorage() {
  const auto& eager_blob_object = eager_blob_object_;
  tensor_storage_ = std::make_shared<TensorStorage>(eager_blob_object->tensor_buffer());
  const auto& parallel_desc = this->device()->parallel_desc_ptr();
  tensor_storage_->set_releaser_hook(
      [eager_blob_object, parallel_desc](const std::shared_ptr<vm::TensorBuffer>&) {
        CHECK_JUST(PhysicalRun([&](InstructionsBuilder* builder) -> Maybe<void> {
          JUST(builder->ReleaseTensor(eager_blob_object, parallel_desc));
          return Maybe<void>::Ok();
        }));
      });
  return Maybe<void>::Ok();
}

Maybe<VmLocalDepObject> EagerMirroredTensorImpl::compute_local_dep_object() const {
  return JUST(eager_blob_object())->compute_local_dep_object();
}

Maybe<void> EagerMirroredTensorImpl::InitEagerBlobObject(
    const std::shared_ptr<MemoryCase>& mem_case) {
  const auto& tensor_device = device();
  CHECK_OR_RETURN(static_cast<bool>(tensor_device));
  const auto& mut_shape = std::const_pointer_cast<Shape>(tensor_meta()->shape_ptr());
  const auto& eager_blob_object = std::make_shared<vm::EagerBlobObject>(
      mem_case, mut_shape, dtype(), std::make_shared<vm::TensorBuffer>(),
      tensor_device->parallel_desc_ptr());
  JUST(set_eager_blob_object(eager_blob_object));
  return Maybe<void>::Ok();
}

Maybe<void> EagerMirroredTensorImpl::InitEagerBlobObjectAndTensorStorage(
    const std::shared_ptr<vm::EagerBlobObject>& eager_blob_object,
    const std::shared_ptr<TensorStorage>& tensor_storage) {
  CHECK_OR_RETURN(eager_blob_object->tensor_buffer() == tensor_storage->buffer());
  eager_blob_object_ = eager_blob_object;
  tensor_storage_ = tensor_storage;
  return Maybe<void>::Ok();
}

Maybe<void> EagerMirroredTensorImpl::set_eager_blob_object(
    std::shared_ptr<vm::EagerBlobObject> eager_blob_object) {
  eager_blob_object_ = eager_blob_object;
  CHECK_OR_RETURN(eager_blob_object_->blob_desc().shape_ptr().get()
                  == tensor_meta()->shape_ptr().get());
  CHECK_OR_RETURN(eager_blob_object_->blob_desc().data_type() == tensor_meta()->dtype());
  JUST(UpdateTensorStorage());
  return Maybe<void>::Ok();
}

const std::shared_ptr<const Shape>& EagerMirroredTensorImpl::shape() const {
  if (!eager_blob_object_) { return tensor_meta()->shape_ptr(); }
  if (eager_blob_object_->is_shape_synced()) { return eager_blob_object_->blob_desc().shape_ptr(); }

  std::atomic<bool> synced(false);

  const auto& shape_ptr = eager_blob_object_->blob_desc().shape_ptr();
  CHECK_JUST(PhysicalRun([&](InstructionsBuilder* builder) -> Maybe<void> {
    JUST(builder->AccessBlobByCallback(
        this,
        [&synced, &shape_ptr](uint64_t of_blob_ptr) {
          const auto* of_blob = reinterpret_cast<OfBlob*>(of_blob_ptr);
          of_blob->blob().shape_view().ToShape(const_cast<Shape*>(shape_ptr.get()));
          synced = true;
        },
        "const"));
    return Maybe<void>::Ok();
  }));

  Global<ForeignLockHelper>::Get()->WithScopedRelease([&synced]() {
    // spin wait
    while (!synced) {}
  });

  eager_blob_object_->set_is_shape_synced(true);
  return shape_ptr;
}

Maybe<MirroredTensorImpl> EagerMirroredTensorImpl::detach() const {
  auto detached_impl =
      std::make_shared<EagerMirroredTensorImpl>(tensor_meta_, tensor_storage_, false, true);
  detached_impl->eager_blob_object_ = eager_blob_object_;
  return std::shared_ptr<MirroredTensorImpl>(detached_impl);
}

<<<<<<< HEAD
Maybe<void> DTREagerMirroredTensorImpl::InitEagerBlobObject(
    const std::shared_ptr<MemoryCase>& mem_case) {
  const auto& tensor_device = device();
  CHECK_OR_RETURN(static_cast<bool>(tensor_device));
  const auto& mut_shape = std::const_pointer_cast<Shape>(tensor_meta()->shape_ptr());
  const auto& eager_blob_object = std::make_shared<vm::DTREagerBlobObject>(
      mem_case, mut_shape, dtype(), std::make_shared<vm::TensorBuffer>(),
      tensor_device->parallel_desc_ptr());
  JUST(set_eager_blob_object(eager_blob_object));
  return Maybe<void>::Ok();
}

Maybe<void> DTREagerMirroredTensorImpl::InitEagerBlobObjectAndTensorStorage(
    const std::shared_ptr<vm::DTREagerBlobObject>& eager_blob_object,
    const std::shared_ptr<TensorStorage>& tensor_storage) {
  CHECK_OR_RETURN(eager_blob_object->tensor_buffer() == tensor_storage->buffer());
  eager_blob_object_ = eager_blob_object;
  tensor_storage_ = tensor_storage;
  return Maybe<void>::Ok();
}

Maybe<void> DTREagerMirroredTensorImpl::set_eager_blob_object(
    std::shared_ptr<vm::DTREagerBlobObject> eager_blob_object) {
  eager_blob_object_ = eager_blob_object;
  CHECK_OR_RETURN(eager_blob_object_->blob_desc().shape_ptr().get()
                  == tensor_meta()->shape_ptr().get());
  CHECK_OR_RETURN(eager_blob_object_->blob_desc().data_type() == tensor_meta()->dtype());
  JUST(UpdateTensorStorage());
  return Maybe<void>::Ok();
}
=======
MirroredTensorMeta::MirroredTensorMeta()
    : TensorMeta(std::make_shared<const Shape>(), DataType::kInvalidDataType),
      device_(Symbol<Device>()),
      stride_(std::make_shared<const Stride>()),
      storage_offset_(0) {}
>>>>>>> 31161f66

MirroredTensorMeta::MirroredTensorMeta(const std::shared_ptr<const Shape>& shape, DataType dtype,
                                       Symbol<Device> device)
    : TensorMeta(shape, dtype),
      device_(device),
      stride_(std::make_shared<const Stride>(*shape)),
      storage_offset_(0) {}

bool MirroredTensorMeta::operator==(const MirroredTensorMeta& other) const {
  // It's correct to ignore is_dynamic_ field.
  return *this->shape_ptr() == *other.shape_ptr() && this->dtype() == other.dtype()
         && *this->device() == *other.device() && this->stride() == other.stride();
}

size_t MirroredTensorMeta::CalcHashValue() const {
  // It's correct to ignore is_dynamic_ field.
  return std::hash<Shape>()(*shape_ptr()) ^ std::hash<DataType>()(dtype())
         ^ std::hash<Device>()(*device()) ^ std::hash<Stride>()(stride());
}

bool ConsistentTensorMeta::operator==(const ConsistentTensorMeta& other) const {
  // It's correct to ignore is_dynamic_ field.
  return *this->shape_ptr() == *other.shape_ptr() && this->dtype() == other.dtype()
         && this->nd_sbp() == other.nd_sbp() && this->parallel_desc() == other.parallel_desc();
}

size_t ConsistentTensorMeta::CalcHashValue() const {
  return std::hash<Shape>()(*shape_ptr()) ^ std::hash<DataType>()(dtype())
         ^ std::hash<Symbol<cfg::ParallelDistribution>>()(nd_sbp())
         ^ std::hash<Symbol<ParallelDesc>>()(parallel_desc());
}

EagerConsistentTensorImpl::EagerConsistentTensorImpl(
    Symbol<ConsistentTensorMeta> consistent_tensor_meta, bool requires_grad, bool is_leaf,
    const std::shared_ptr<MirroredTensor>& cur_rank_phy_tensor)
    : ConsistentTensorImpl(consistent_tensor_meta, cur_rank_phy_tensor->requires_grad(),
                           cur_rank_phy_tensor->is_leaf()),
      cur_rank_phy_tensor_(cur_rank_phy_tensor) {}

/* static */ Maybe<EagerConsistentTensorImpl> EagerConsistentTensorImpl::New(
    Symbol<ConsistentTensorMeta> consistent_tensor_meta, bool requires_grad, bool is_leaf) {
  const auto& parallel_desc = consistent_tensor_meta->parallel_desc();
  Optional<int64_t> parallel_id;
  const auto& device = JUST(parallel_desc->GetDevice4CurrentProcessCtx(&parallel_id));
  return EagerConsistentTensorImpl::New(consistent_tensor_meta, device, parallel_id, requires_grad,
                                        is_leaf);
}

namespace {

Maybe<Shape> GetPhysicalShape(const Shape& logical_shape, const cfg::ParallelDistribution& nd_sbp,
                              const ParallelDesc& parallel_desc,
                              const Optional<int64_t>& parallel_id) {
  if (parallel_id.has_value()) {
    return GetPhysicalShape(logical_shape, nd_sbp, parallel_desc, JUST(parallel_id.value()));
  } else {
    return std::make_shared<Shape>(DimVector(logical_shape.NumAxes(), 0));
  }
}

}  // namespace

/* static */ Maybe<EagerConsistentTensorImpl> EagerConsistentTensorImpl::New(
    Symbol<ConsistentTensorMeta> consistent_tensor_meta, Symbol<Device> device,
    const Optional<int64_t>& parallel_id, bool requires_grad, bool is_leaf) {
  const auto& shape = consistent_tensor_meta->shape_ptr();
  const auto& dtype = consistent_tensor_meta->dtype();
  const auto& nd_sbp = consistent_tensor_meta->nd_sbp();
  const auto& parallel_desc = consistent_tensor_meta->parallel_desc();
  const auto& cur_rank_phy_shape =
      JUST(GetPhysicalShape(*shape, *nd_sbp, *parallel_desc, parallel_id));
  const auto& cur_rank_phy_tensor_meta =
      std::make_shared<MirroredTensorMeta>(cur_rank_phy_shape, dtype, device);
  auto cur_rank_phy_tensor_impl =
      std::make_shared<EagerMirroredTensorImpl>(cur_rank_phy_tensor_meta, requires_grad, is_leaf);
  JUST(cur_rank_phy_tensor_impl->InitEagerBlobObject(device->mem_case()));
  const auto& cur_rank_phy_tensor = std::make_shared<MirroredTensor>(cur_rank_phy_tensor_impl);
  auto* tensor_impl =
      new EagerConsistentTensorImpl(consistent_tensor_meta, cur_rank_phy_tensor->requires_grad(),
                                    cur_rank_phy_tensor->is_leaf(), cur_rank_phy_tensor);
  return std::shared_ptr<EagerConsistentTensorImpl>(tensor_impl);
}

}  // namespace one
}  // namespace oneflow<|MERGE_RESOLUTION|>--- conflicted
+++ resolved
@@ -163,7 +163,6 @@
   return std::shared_ptr<MirroredTensorImpl>(detached_impl);
 }
 
-<<<<<<< HEAD
 Maybe<void> DTREagerMirroredTensorImpl::InitEagerBlobObject(
     const std::shared_ptr<MemoryCase>& mem_case) {
   const auto& tensor_device = device();
@@ -194,13 +193,12 @@
   JUST(UpdateTensorStorage());
   return Maybe<void>::Ok();
 }
-=======
+
 MirroredTensorMeta::MirroredTensorMeta()
     : TensorMeta(std::make_shared<const Shape>(), DataType::kInvalidDataType),
       device_(Symbol<Device>()),
       stride_(std::make_shared<const Stride>()),
       storage_offset_(0) {}
->>>>>>> 31161f66
 
 MirroredTensorMeta::MirroredTensorMeta(const std::shared_ptr<const Shape>& shape, DataType dtype,
                                        Symbol<Device> device)
