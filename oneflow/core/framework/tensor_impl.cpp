/*
Copyright 2020 The OneFlow Authors. All rights reserved.

Licensed under the Apache License, Version 2.0 (the "License");
you may not use this file except in compliance with the License.
You may obtain a copy of the License at

    http://www.apache.org/licenses/LICENSE-2.0

Unless required by applicable law or agreed to in writing, software
distributed under the License is distributed on an "AS IS" BASIS,
WITHOUT WARRANTIES OR CONDITIONS OF ANY KIND, either express or implied.
See the License for the specific language governing permissions and
limitations under the License.
*/
#include <type_traits>
#include "oneflow/core/common/blocking_then_busy.h"
#include "oneflow/core/common/stream_type.h"
#include "oneflow/core/common/tensor_meta.h"
#include "oneflow/core/vm/virtual_machine.h"
#include "oneflow/core/framework/instructions_builder.h"
#include "oneflow/core/framework/tensor_impl.h"
#include "oneflow/core/framework/tensor.h"
#include "oneflow/core/common/stride.h"
#include "oneflow/core/job/parallel_desc.h"
#include "oneflow/core/job/sbp_parallel.h"
#include "oneflow/core/functional/functional.h"
#include "oneflow/core/framework/dtype.h"
#include "oneflow/core/eager/eager_blob_object.h"
#include "oneflow/core/eager/tensor_storage.h"
#include "oneflow/core/eager/local_dep_object.h"
#include "oneflow/core/eager/tensor_storage.h"
#include "oneflow/core/vm/vm_util.h"
#include "oneflow/core/operator/operator.h"
#include "oneflow/core/control/global_process_ctx.h"
#include "oneflow/core/framework/stream_allocator_is_pinned.h"

namespace oneflow {
namespace one {

Maybe<void> TensorImpl::set_requires_grad(bool requires_grad) {
  if (requires_grad) {
    const DataType tensor_dtype = dtype();
    CHECK_OR_RETURN(IsFloatingDataType(tensor_dtype))
        << "RuntimeError: only Tensors of floating point can require gradients";
  }
  autograd_meta_->set_requires_grad(requires_grad);
  return Maybe<void>::Ok();
}

Maybe<Tensor> TensorImpl::acc_grad() const { return autograd_meta_->acc_grad(); }

Maybe<TensorArg> TensorImpl::current_grad() const { return autograd_meta_->current_grad(); }

Maybe<void> TensorImpl::set_acc_grad(const std::shared_ptr<Tensor>& grad) {
  return autograd_meta_->set_acc_grad(grad);
}

Maybe<Tensor> TensorImpl::mut_acc_grad() { return autograd_meta_->mut_acc_grad(); }

Maybe<void> TensorImpl::set_retain_grad(bool retain_grad) {
  if (!requires_grad() && retain_grad) {
    return Error::RuntimeError() << "Can't retain_grad on Tensor that has requires_grad=False";
  }
  if (!is_leaf() && retain_grad) { autograd_meta_->set_retain_grad(retain_grad); }
  return Maybe<void>::Ok();
}

Maybe<LocalTensorImpl> LazyLocalTensorImpl::detach() const {
  auto detached_impl = std::make_shared<LazyLocalTensorImpl>(tensor_meta_, false, true);
  return std::shared_ptr<LocalTensorImpl>(detached_impl);
}

EagerLocalTensorImpl::EagerLocalTensorImpl(const std::shared_ptr<TensorStorage>& tensor_storage,
                                           int64_t storage_offset, bool requires_grad, bool is_leaf)
    : LocalTensorImpl(requires_grad, is_leaf),
      tensor_storage_(tensor_storage),
      storage_offset_(storage_offset) {}

EagerLocalTensorImpl::~EagerLocalTensorImpl() {}

Maybe<void> EagerLocalTensorImpl::UpdateTensorStorage() {
  const auto& eager_blob_object = eager_blob_object_;
  tensor_storage_ = std::make_shared<TensorStorage>(eager_blob_object->tensor_storage());
  tensor_storage_->set_releaser_hook([eager_blob_object](
                                         const std::shared_ptr<vm::TensorStorage>&) {
    auto ret = PhysicalRun([&](InstructionsBuilder* builder) -> Maybe<void> {
      if (eager_blob_object->producer_stream().has_value()) {
        JUST(builder->ReleaseTensor(eager_blob_object));
      }
      return Maybe<void>::Ok();
    });
    // We should not use CHECK_JUST here because it will throw an exception
    // in destructor.
    if (!ret.IsOk()) {
      LOG(WARNING)
          << "Release hook gets an error. Release hooks are executed in destructor, so the error "
             "is possibly only a secondary error caused by another unrelated exception.";
      LOG(WARNING) << "======= Error message begin =======";
      LOG(WARNING) << ret.GetSerializedError();
      LOG(WARNING) << "======= Error message end =======";
    }
  });
  return Maybe<void>::Ok();
}

const std::shared_ptr<const MutLocalTensorMeta>& EagerLocalTensorImpl::mut_tensor_meta() {
  return eager_blob_object_->mut_tensor_meta();
}
// Getters
const Symbol<LocalTensorMeta>& EagerLocalTensorImpl::tensor_meta() const {
  return eager_blob_object_->tensor_meta();
}

Maybe<LocalDepObject*> EagerLocalTensorImpl::compute_local_dep_object() const {
  return JUST(eager_blob_object())->compute_local_dep_object();
}

Maybe<void> EagerLocalTensorImpl::InitEagerBlobObject(
    const Symbol<one::LocalTensorMeta>& local_tensor_meta,
    const std::shared_ptr<const one::MutLocalTensorMeta>& mut_local_tensor_meta,
    const intrusive::shared_ptr<LocalDepObject>& dep_object) {
  CHECK_OR_RETURN(static_cast<bool>(local_tensor_meta->device()));  // NOLINT
  const auto& mem_case = local_tensor_meta->device()->mem_case();

  if (tensor_storage_) {
    auto tensor_storage = tensor_storage_->storage();
    eager_blob_object_ = std::make_shared<vm::EagerBlobObject>(
        mem_case, local_tensor_meta, mut_local_tensor_meta, local_tensor_meta->dtype(),
        tensor_storage, dep_object);
  } else {
<<<<<<< HEAD
    auto device = local_tensor_meta->device();
    auto storage = device->with_remat()
                       ? std::make_shared<vm::RematableTensorStorage>(device)
                       : std::make_shared<vm::TensorStorage>(true, device);
    const auto& eager_blob_object =
        std::make_shared<vm::EagerBlobObject>(mem_case, local_tensor_meta, mut_local_tensor_meta,
                                              local_tensor_meta->dtype(), storage, dep_object);
=======
    const auto& eager_blob_object = std::make_shared<vm::EagerBlobObject>(
        mem_case, local_tensor_meta, mut_local_tensor_meta, local_tensor_meta->dtype(),
        std::make_shared<vm::TensorStorage>(true), dep_object);
>>>>>>> c3a7e8c8
    JUST(set_eager_blob_object(eager_blob_object));
  }
  return Maybe<void>::Ok();
}

Maybe<bool> EagerLocalTensorImpl::is_pinned() const {
  if (!eager_blob_object_) { return false; }
  return IsStreamAllocatorPinned::Visit(JUST(eager_blob_object_->producer_stream())->stream_type());
}

Maybe<void> EagerLocalTensorImpl::set_eager_blob_object(
    std::shared_ptr<vm::EagerBlobObject> eager_blob_object) {
  eager_blob_object_ = eager_blob_object;
  CHECK_OR_RETURN(eager_blob_object_->shape() == tensor_meta()->shape()) << kOfBugIssueUploadPrompt;
  CHECK_OR_RETURN(eager_blob_object_->data_type() == tensor_meta()->dtype())
      << kOfBugIssueUploadPrompt;
  JUST(UpdateTensorStorage());
  return Maybe<void>::Ok();
}

std::shared_ptr<const Shape> EagerLocalTensorImpl::shape() const {
  if (!eager_blob_object_) { return tensor_meta()->shape_ptr(); }
  return eager_blob_object_->shape_ptr();
}

std::shared_ptr<const Stride> EagerLocalTensorImpl::stride() const {
  if (!eager_blob_object_) { return tensor_meta()->stride_ptr(); }
  return eager_blob_object_->stride_ptr();
  ;
}

Maybe<LocalTensorImpl> EagerLocalTensorImpl::detach() const {
  auto detached_impl = std::make_shared<EagerLocalTensorImpl>(tensor_storage_, false, true);
  detached_impl->eager_blob_object_ = eager_blob_object_;
  return std::shared_ptr<LocalTensorImpl>(detached_impl);
}

Maybe<void> EagerLocalTensorImpl::RegisterStorageDeleteHook(const std::function<void()>& hook) {
  CHECK_OR_RETURN(eager_blob_object_) << "EagerBlobObject has not initialized";
  eager_blob_object_->RegisterStorageDeleteHook(hook);
  return Maybe<void>::Ok();
}

Maybe<GlobalTensorImpl> LazyGlobalTensorImpl::detach() const {
  auto detached_impl = std::make_shared<LazyGlobalTensorImpl>(tensor_meta_, false, true);
  return std::shared_ptr<GlobalTensorImpl>(detached_impl);
}

EagerGlobalTensorImpl::EagerGlobalTensorImpl(
    Symbol<GlobalTensorMeta> global_tensor_meta,
    const std::shared_ptr<LocalTensor>& cur_rank_phy_tensor)
    : GlobalTensorImpl(global_tensor_meta, cur_rank_phy_tensor->requires_grad(),
                       cur_rank_phy_tensor->is_leaf()),
      cur_rank_phy_tensor_(cur_rank_phy_tensor) {}

/* static */ Maybe<EagerGlobalTensorImpl> EagerGlobalTensorImpl::New(
    Symbol<GlobalTensorMeta> global_tensor_meta, bool requires_grad, bool is_leaf) {
  const auto& parallel_desc = global_tensor_meta->parallel_desc();
  Optional<int64_t> parallel_id;
  const auto& device = JUST(parallel_desc->GetTensorDevice4CurrentProcessCtx(&parallel_id));
  return EagerGlobalTensorImpl::New(global_tensor_meta, device, parallel_id, requires_grad,
                                    is_leaf);
}

namespace {

Maybe<Shape> GetPhysicalShape(const Shape& logical_shape, const NdSbp& nd_sbp,
                              const ParallelDesc& parallel_desc,
                              const Optional<int64_t>& parallel_id) {
  if (parallel_id.has_value()) {
    return GetPhysicalShape(logical_shape, nd_sbp, parallel_desc, JUST(parallel_id));
  } else {
    return std::make_shared<Shape>(DimVector(logical_shape.NumAxes(), 0));
  }
}

}  // namespace

/* static */ Maybe<EagerGlobalTensorImpl> EagerGlobalTensorImpl::New(
    Symbol<GlobalTensorMeta> global_tensor_meta, Symbol<Device> device,
    const Optional<int64_t>& parallel_id, bool requires_grad, bool is_leaf) {
  const auto& shape = global_tensor_meta->shape_ptr();
  const auto& dtype = global_tensor_meta->dtype();
  const auto& nd_sbp = global_tensor_meta->nd_sbp();
  const auto& parallel_desc = global_tensor_meta->parallel_desc();
  const auto& cur_rank_phy_shape =
      JUST(GetPhysicalShape(*shape, *nd_sbp, *parallel_desc, parallel_id));
  std::shared_ptr<LocalTensor> cur_rank_phy_tensor;
  // If the `'parallel_desc` doesn't cover current ProcessCtx or the tensor has 0-size shape, there
  // is no need to compute through the corresponding opkernel, and can be obtained directly through
  // empty op.
  if (parallel_id.has_value() && shape->elem_cnt() != 0) {
    const auto& cur_rank_phy_tensor_meta =
        SymbolOf(LocalTensorMeta(*cur_rank_phy_shape, dtype, device));
    auto cur_rank_phy_tensor_impl = std::make_shared<EagerLocalTensorImpl>(requires_grad, is_leaf);
    const auto& dep_object = NewLocalDepObject();
    JUST(cur_rank_phy_tensor_impl->InitEagerBlobObject(cur_rank_phy_tensor_meta, dep_object));
    cur_rank_phy_tensor = std::make_shared<LocalTensor>(cur_rank_phy_tensor_impl);
  } else {
    const auto& dtype_symbol = JUST(DType::Get(dtype));
    const auto& empty =
        JUST(functional::Empty(*cur_rank_phy_shape, dtype_symbol, device, /*pin_memory=*/false));
    cur_rank_phy_tensor = JUST(empty->AsLocalTensor());
    JUST(cur_rank_phy_tensor->set_requires_grad(requires_grad));
    cur_rank_phy_tensor->set_is_leaf(is_leaf);
  }
  auto* tensor_impl = new EagerGlobalTensorImpl(global_tensor_meta, cur_rank_phy_tensor);
  return std::shared_ptr<EagerGlobalTensorImpl>(tensor_impl);
}

Maybe<GlobalTensorImpl> EagerGlobalTensorImpl::detach() const {
  auto detached_impl = std::shared_ptr<EagerGlobalTensorImpl>(new EagerGlobalTensorImpl(
      tensor_meta_, JUST(JUST(cur_rank_phy_tensor_->detach())->AsLocalTensor())));
  detached_impl->consumer_nd_sbp_constraint_ = consumer_nd_sbp_constraint_;
  detached_impl->transport_token_ = transport_token_;
  return std::shared_ptr<GlobalTensorImpl>(detached_impl);
}

std::shared_ptr<const Stride> EagerGlobalTensorImpl::stride() const {
  if (!cur_rank_phy_tensor_) { return tensor_meta()->stride_ptr(); }
  const auto& stride_ptr = cur_rank_phy_tensor_->tensor_meta().stride_ptr();
  return stride_ptr;
}

}  // namespace one
}  // namespace oneflow<|MERGE_RESOLUTION|>--- conflicted
+++ resolved
@@ -129,7 +129,6 @@
         mem_case, local_tensor_meta, mut_local_tensor_meta, local_tensor_meta->dtype(),
         tensor_storage, dep_object);
   } else {
-<<<<<<< HEAD
     auto device = local_tensor_meta->device();
     auto storage = device->with_remat()
                        ? std::make_shared<vm::RematableTensorStorage>(device)
@@ -137,11 +136,6 @@
     const auto& eager_blob_object =
         std::make_shared<vm::EagerBlobObject>(mem_case, local_tensor_meta, mut_local_tensor_meta,
                                               local_tensor_meta->dtype(), storage, dep_object);
-=======
-    const auto& eager_blob_object = std::make_shared<vm::EagerBlobObject>(
-        mem_case, local_tensor_meta, mut_local_tensor_meta, local_tensor_meta->dtype(),
-        std::make_shared<vm::TensorStorage>(true), dep_object);
->>>>>>> c3a7e8c8
     JUST(set_eager_blob_object(eager_blob_object));
   }
   return Maybe<void>::Ok();
