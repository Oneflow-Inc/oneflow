/*
Copyright 2020 The OneFlow Authors. All rights reserved.

Licensed under the Apache License, Version 2.0 (the "License");
you may not use this file except in compliance with the License.
You may obtain a copy of the License at

    http://www.apache.org/licenses/LICENSE-2.0

Unless required by applicable law or agreed to in writing, software
distributed under the License is distributed on an "AS IS" BASIS,
WITHOUT WARRANTIES OR CONDITIONS OF ANY KIND, either express or implied.
See the License for the specific language governing permissions and
limitations under the License.
*/
#include <type_traits>
#include "oneflow/core/common/blocking_then_busy.h"
#include "oneflow/core/framework/tensor_meta.h"
#include "oneflow/core/vm/virtual_machine.h"
#include "oneflow/core/framework/instructions_builder.h"
#include "oneflow/core/framework/tensor_impl.h"
#include "oneflow/core/framework/tensor.h"
#include "oneflow/core/framework/stride.h"
#include "oneflow/core/job/parallel_desc.h"
#include "oneflow/core/job/sbp_parallel.h"
#include "oneflow/core/functional/functional.h"
#include "oneflow/core/framework/dtype.h"
#include "oneflow/core/eager/eager_blob_object.h"
#include "oneflow/core/eager/local_dep_object.h"
#include "oneflow/core/vm/vm_util.h"
#include "oneflow/core/operator/operator.h"
#include "oneflow/core/control/global_process_ctx.h"
#include "oneflow/core/register/ofblob.h"

namespace oneflow {
namespace one {

Maybe<void> TensorImpl::set_requires_grad(bool requires_grad) {
  if (requires_grad) {
    const DataType tensor_dtype = dtype();
    CHECK_OR_RETURN(IsFloatingDataType(tensor_dtype) || tensor_dtype == DataType::kBFloat16
                    || tensor_dtype == DataType::kFloat16)
        << "RuntimeError: only Tensors of floating point can require gradients";
  }
  autograd_meta_->set_requires_grad(requires_grad);
  return Maybe<void>::Ok();
}

Maybe<Tensor> TensorImpl::acc_grad() const { return autograd_meta_->acc_grad(); }

Maybe<TensorArg> TensorImpl::current_grad() const { return autograd_meta_->current_grad(); }

Maybe<void> TensorImpl::set_acc_grad(const std::shared_ptr<Tensor>& grad) {
  return autograd_meta_->set_acc_grad(grad);
}

Maybe<Tensor> TensorImpl::mut_acc_grad() { return autograd_meta_->mut_acc_grad(); }

Maybe<void> TensorImpl::set_retain_grad(bool retain_grad) {
  autograd_meta_->set_retain_grad(retain_grad);
  return Maybe<void>::Ok();
}

Maybe<MirroredTensorImpl> LazyMirroredTensorImpl::detach() const {
  auto detached_impl = std::make_shared<LazyMirroredTensorImpl>(tensor_meta_, false, true);
  return std::shared_ptr<MirroredTensorImpl>(detached_impl);
}

EagerMirroredTensorImpl::EagerMirroredTensorImpl()
    : MirroredTensorImpl(std::make_shared<const MirroredTensorMeta>(), false, false) {}

EagerMirroredTensorImpl::EagerMirroredTensorImpl(
    const std::shared_ptr<const MirroredTensorMeta>& tensor_meta, bool requires_grad, bool is_leaf)
    : MirroredTensorImpl(tensor_meta, requires_grad, is_leaf) {}

EagerMirroredTensorImpl::~EagerMirroredTensorImpl() {}

EagerMirroredTensorImpl::EagerMirroredTensorImpl(
    const std::shared_ptr<const MirroredTensorMeta>& tensor_meta,
    const std::shared_ptr<TensorStorage>& tensor_storage, bool requires_grad, bool is_leaf)
    : MirroredTensorImpl(tensor_meta, requires_grad, is_leaf), tensor_storage_(tensor_storage) {}

Maybe<void> EagerMirroredTensorImpl::UpdateTensorStorage() {
  const auto& eager_blob_object = eager_blob_object_;
  tensor_storage_ = std::make_shared<TensorStorage>(eager_blob_object->tensor_storage());
  const auto& parallel_desc = JUST(Placement4Device(this->device())).shared_from_symbol();
  tensor_storage_->set_releaser_hook(
      [eager_blob_object, parallel_desc](const std::shared_ptr<vm::TensorStorage>&) {
        CHECK_JUST(PhysicalRun([&](InstructionsBuilder* builder) -> Maybe<void> {
          if (eager_blob_object->producer_stream().has_value()) {
            JUST(builder->ReleaseTensor(eager_blob_object, parallel_desc));
          }
          return Maybe<void>::Ok();
        }));
      });
  return Maybe<void>::Ok();
}

Maybe<LocalDepObject*> EagerMirroredTensorImpl::compute_local_dep_object() const {
  return JUST(eager_blob_object())->compute_local_dep_object();
}

Maybe<void> EagerMirroredTensorImpl::InitEagerBlobObject(
    const intrusive::shared_ptr<LocalDepObject>& dep_object) {
  CHECK_OR_RETURN(static_cast<bool>(device()));
  const auto& mem_case = device()->mem_case();
  const auto& mut_shape = std::const_pointer_cast<Shape>(tensor_meta()->shape_ptr());

  if (tensor_storage_) {
    auto tensor_storage = tensor_storage_->storage();
    eager_blob_object_ = std::make_shared<vm::EagerBlobObject>(mem_case, mut_shape, dtype(),
                                                               tensor_storage, dep_object);
  } else {
    const auto& eager_blob_object = std::make_shared<vm::EagerBlobObject>(
        mem_case, mut_shape, dtype(), std::make_shared<vm::TensorStorage>(), dep_object);
    JUST(set_eager_blob_object(eager_blob_object));
  }
  return Maybe<void>::Ok();
}

Maybe<void> EagerMirroredTensorImpl::set_eager_blob_object(
    std::shared_ptr<vm::EagerBlobObject> eager_blob_object) {
  eager_blob_object_ = eager_blob_object;
  CHECK_OR_RETURN(eager_blob_object_->blob_desc().shape_ptr().get()
                  == tensor_meta()->shape_ptr().get());
  CHECK_OR_RETURN(eager_blob_object_->blob_desc().data_type() == tensor_meta()->dtype());
  JUST(UpdateTensorStorage());
  return Maybe<void>::Ok();
}

const std::shared_ptr<const Shape>& EagerMirroredTensorImpl::shape() const {
  if (!eager_blob_object_) { return tensor_meta()->shape_ptr(); }
  if (eager_blob_object_->is_shape_synced()) { return eager_blob_object_->blob_desc().shape_ptr(); }

  const auto& shape_ptr = eager_blob_object_->blob_desc().shape_ptr();
  const auto& Callback = [&shape_ptr](uint64_t of_blob_ptr) {
    const auto* of_blob = reinterpret_cast<OfBlob*>(of_blob_ptr);
    of_blob->blob().shape_view().ToShape(const_cast<Shape*>(shape_ptr.get()));
  };
  auto btb = std::make_shared<BlockingThenBusy>(1);
  CHECK_JUST(PhysicalRun([&](InstructionsBuilder* builder) -> Maybe<void> {
    return builder->SyncAccessBlobByCallback(this, btb, Callback, "const");
  }));
  TRY(btb->WaitUntilCntEqualZero(VirtualMachine::GetPredicatorNoMoreInstructionsFinished()))
      .GetOrThrow();
  eager_blob_object_->set_is_shape_synced(true);
  return shape_ptr;
}

Maybe<MirroredTensorImpl> EagerMirroredTensorImpl::detach() const {
  auto detached_impl =
      std::make_shared<EagerMirroredTensorImpl>(tensor_meta_, tensor_storage_, false, true);
  detached_impl->eager_blob_object_ = eager_blob_object_;
  return std::shared_ptr<MirroredTensorImpl>(detached_impl);
}

Maybe<void> EagerMirroredTensorImpl::RegisterStorageDeleteHook(const std::function<void()>& hook) {
  CHECK_OR_RETURN(eager_blob_object_) << "EagerBlobObject has not initialized";
  eager_blob_object_->RegisterStorageDeleteHook(hook);
  return Maybe<void>::Ok();
}

<<<<<<< HEAD
MirroredTensorMeta::MirroredTensorMeta()
    : TensorMeta(std::make_shared<const Shape>(), DataType::kInvalidDataType),
      device_(Symbol<Device>()),
      stride_(std::make_shared<const Stride>()),
      storage_offset_(0) {
  set_stride(std::make_shared<const Stride>());
}

MirroredTensorMeta::MirroredTensorMeta(const std::shared_ptr<const Shape>& shape, DataType dtype,
                                       Symbol<Device> device)
    : TensorMeta(shape, dtype), device_(device), storage_offset_(0) {
  set_stride(std::make_shared<const Stride>(*shape));
}

MirroredTensorMeta::MirroredTensorMeta(const std::shared_ptr<const Shape>& shape, DataType dtype,
                                       Symbol<Device> device,
                                       const std::shared_ptr<const Stride>& stride,
                                       int64_t storage_offset)
    : TensorMeta(shape, dtype), device_(device), storage_offset_(storage_offset) {
  set_stride(stride);
}

bool MirroredTensorMeta::operator==(const MirroredTensorMeta& other) const {
  // It's correct to ignore is_dynamic_ field.
  return *this->shape_ptr() == *other.shape_ptr() && this->dtype() == other.dtype()
         && *this->device() == *other.device() && this->stride() == other.stride();
}

size_t MirroredTensorMeta::CalcHashValue() const {
  // It's correct to ignore is_dynamic_ field.
  return std::hash<Shape>()(*shape_ptr()) ^ std::hash<DataType>()(dtype())
         ^ std::hash<Device>()(*device()) ^ std::hash<Stride>()(stride());
}

bool ConsistentTensorMeta::operator==(const ConsistentTensorMeta& other) const {
  // It's correct to ignore is_dynamic_ field.
  return *this->shape_ptr() == *other.shape_ptr() && this->dtype() == other.dtype()
         && this->nd_sbp() == other.nd_sbp() && this->parallel_desc() == other.parallel_desc();
}

size_t ConsistentTensorMeta::CalcHashValue() const {
  return std::hash<Shape>()(*shape_ptr()) ^ std::hash<DataType>()(dtype())
         ^ std::hash<Symbol<NdSbp>>()(nd_sbp())
         ^ std::hash<Symbol<ParallelDesc>>()(parallel_desc());
}

=======
>>>>>>> 5a66b1b8
Maybe<ConsistentTensorImpl> LazyConsistentTensorImpl::detach() const {
  auto detached_impl = std::make_shared<LazyConsistentTensorImpl>(tensor_meta_, false, true);
  return std::shared_ptr<ConsistentTensorImpl>(detached_impl);
}

EagerConsistentTensorImpl::EagerConsistentTensorImpl(
    Symbol<ConsistentTensorMeta> consistent_tensor_meta, bool requires_grad, bool is_leaf,
    const std::shared_ptr<MirroredTensor>& cur_rank_phy_tensor)
    : ConsistentTensorImpl(consistent_tensor_meta, cur_rank_phy_tensor->requires_grad(),
                           cur_rank_phy_tensor->is_leaf()),
      cur_rank_phy_tensor_(cur_rank_phy_tensor) {}

/* static */ Maybe<EagerConsistentTensorImpl> EagerConsistentTensorImpl::New(
    Symbol<ConsistentTensorMeta> consistent_tensor_meta, bool requires_grad, bool is_leaf) {
  const auto& parallel_desc = consistent_tensor_meta->parallel_desc();
  Optional<int64_t> parallel_id;
  const auto& device = JUST(parallel_desc->GetTensorDevice4CurrentProcessCtx(&parallel_id));
  return EagerConsistentTensorImpl::New(consistent_tensor_meta, device, parallel_id, requires_grad,
                                        is_leaf);
}

namespace {

Maybe<Shape> GetPhysicalShape(const Shape& logical_shape, const NdSbp& nd_sbp,
                              const ParallelDesc& parallel_desc,
                              const Optional<int64_t>& parallel_id) {
  if (parallel_id.has_value()) {
    return GetPhysicalShape(logical_shape, nd_sbp, parallel_desc, JUST(parallel_id));
  } else {
    return std::make_shared<Shape>(DimVector(logical_shape.NumAxes(), 0));
  }
}

}  // namespace

/* static */ Maybe<EagerConsistentTensorImpl> EagerConsistentTensorImpl::New(
    Symbol<ConsistentTensorMeta> consistent_tensor_meta, Symbol<Device> device,
    const Optional<int64_t>& parallel_id, bool requires_grad, bool is_leaf) {
  const auto& shape = consistent_tensor_meta->shape_ptr();
  const auto& dtype = consistent_tensor_meta->dtype();
  const auto& nd_sbp = consistent_tensor_meta->nd_sbp();
  const auto& parallel_desc = consistent_tensor_meta->parallel_desc();
  const auto& cur_rank_phy_shape =
      JUST(GetPhysicalShape(*shape, *nd_sbp, *parallel_desc, parallel_id));
  std::shared_ptr<MirroredTensor> cur_rank_phy_tensor;
  // If the `'parallel_desc` doesn't cover current ProcessCtx or the tensor has 0-size shape, there
  // is no need to compute through the corresponding opkernel, and can be obtained directly through
  // empty op.
  if (parallel_id.has_value() && shape->elem_cnt() != 0) {
    const auto& cur_rank_phy_tensor_meta =
        std::make_shared<MirroredTensorMeta>(cur_rank_phy_shape, dtype, device);
    auto cur_rank_phy_tensor_impl =
        std::make_shared<EagerMirroredTensorImpl>(cur_rank_phy_tensor_meta, requires_grad, is_leaf);
    const auto& dep_object = NewLocalDepObject();
    JUST(cur_rank_phy_tensor_impl->InitEagerBlobObject(dep_object));
    cur_rank_phy_tensor = std::make_shared<MirroredTensor>(cur_rank_phy_tensor_impl);
  } else {
    const auto& dtype_symbol = JUST(DType::Get(dtype));
    const auto& empty = JUST(functional::Empty(*cur_rank_phy_shape, dtype_symbol, device));
    cur_rank_phy_tensor = JUST(empty->AsMirroredTensor());
    JUST(cur_rank_phy_tensor->set_requires_grad(requires_grad));
    cur_rank_phy_tensor->set_is_leaf(is_leaf);
  }
  auto* tensor_impl =
      new EagerConsistentTensorImpl(consistent_tensor_meta, cur_rank_phy_tensor->requires_grad(),
                                    cur_rank_phy_tensor->is_leaf(), cur_rank_phy_tensor);
  return std::shared_ptr<EagerConsistentTensorImpl>(tensor_impl);
}

Maybe<ConsistentTensorImpl> EagerConsistentTensorImpl::detach() const {
  auto detached_impl = JUST(EagerConsistentTensorImpl::New(tensor_meta_, false, true));
  detached_impl->cur_rank_phy_tensor_ = cur_rank_phy_tensor_;
  detached_impl->consumer_nd_sbp_constraint_ = consumer_nd_sbp_constraint_;
  detached_impl->transport_token_ = transport_token_;
  return std::shared_ptr<ConsistentTensorImpl>(detached_impl);
}

}  // namespace one
}  // namespace oneflow<|MERGE_RESOLUTION|>--- conflicted
+++ resolved
@@ -160,55 +160,7 @@
   return Maybe<void>::Ok();
 }
 
-<<<<<<< HEAD
-MirroredTensorMeta::MirroredTensorMeta()
-    : TensorMeta(std::make_shared<const Shape>(), DataType::kInvalidDataType),
-      device_(Symbol<Device>()),
-      stride_(std::make_shared<const Stride>()),
-      storage_offset_(0) {
-  set_stride(std::make_shared<const Stride>());
-}
-
-MirroredTensorMeta::MirroredTensorMeta(const std::shared_ptr<const Shape>& shape, DataType dtype,
-                                       Symbol<Device> device)
-    : TensorMeta(shape, dtype), device_(device), storage_offset_(0) {
-  set_stride(std::make_shared<const Stride>(*shape));
-}
-
-MirroredTensorMeta::MirroredTensorMeta(const std::shared_ptr<const Shape>& shape, DataType dtype,
-                                       Symbol<Device> device,
-                                       const std::shared_ptr<const Stride>& stride,
-                                       int64_t storage_offset)
-    : TensorMeta(shape, dtype), device_(device), storage_offset_(storage_offset) {
-  set_stride(stride);
-}
-
-bool MirroredTensorMeta::operator==(const MirroredTensorMeta& other) const {
-  // It's correct to ignore is_dynamic_ field.
-  return *this->shape_ptr() == *other.shape_ptr() && this->dtype() == other.dtype()
-         && *this->device() == *other.device() && this->stride() == other.stride();
-}
-
-size_t MirroredTensorMeta::CalcHashValue() const {
-  // It's correct to ignore is_dynamic_ field.
-  return std::hash<Shape>()(*shape_ptr()) ^ std::hash<DataType>()(dtype())
-         ^ std::hash<Device>()(*device()) ^ std::hash<Stride>()(stride());
-}
-
-bool ConsistentTensorMeta::operator==(const ConsistentTensorMeta& other) const {
-  // It's correct to ignore is_dynamic_ field.
-  return *this->shape_ptr() == *other.shape_ptr() && this->dtype() == other.dtype()
-         && this->nd_sbp() == other.nd_sbp() && this->parallel_desc() == other.parallel_desc();
-}
-
-size_t ConsistentTensorMeta::CalcHashValue() const {
-  return std::hash<Shape>()(*shape_ptr()) ^ std::hash<DataType>()(dtype())
-         ^ std::hash<Symbol<NdSbp>>()(nd_sbp())
-         ^ std::hash<Symbol<ParallelDesc>>()(parallel_desc());
-}
-
-=======
->>>>>>> 5a66b1b8
+
 Maybe<ConsistentTensorImpl> LazyConsistentTensorImpl::detach() const {
   auto detached_impl = std::make_shared<LazyConsistentTensorImpl>(tensor_meta_, false, true);
   return std::shared_ptr<ConsistentTensorImpl>(detached_impl);
