--- conflicted
+++ resolved
@@ -56,21 +56,7 @@
 
 EagerMirroredTensorImpl::~EagerMirroredTensorImpl() {}
 
-<<<<<<< HEAD
 void EagerMirroredTensorImpl::UpdateTensorStorage() {
-=======
-EagerMirroredTensorImpl::EagerMirroredTensorImpl(
-    const std::shared_ptr<vm::EagerBlobObject> eager_blob_object,
-    const std::shared_ptr<const Device>& device, std::shared_ptr<TensorStorage> tensor_storage,
-    bool requires_grad, bool is_leaf)
-    : MirroredTensorImpl(device, NewAutogradMeta(requires_grad, is_leaf)),
-      tensor_storage_(tensor_storage),
-      eager_blob_object_(eager_blob_object) {
-  dtype_ = eager_blob_object->blob_desc().data_type();
-}
-
-void EagerMirroredTensorImpl::Init() {
->>>>>>> ed3952f9
   const auto& eager_blob_object = eager_blob_object_;
   tensor_storage_ = std::make_shared<TensorStorage>(eager_blob_object->tensor_buffer());
   const auto& parallel_desc = this->device()->parallel_desc_ptr();
@@ -95,6 +81,15 @@
       mem_case, mut_shape, dtype(), std::make_shared<vm::TensorBuffer>(),
       tensor_device->parallel_desc_ptr());
   JUST(set_eager_blob_object(eager_blob_object));
+  return Maybe<void>::Ok();
+}
+
+Maybe<void> EagerMirroredTensorImpl::InitEagerBlobObjectAndTensorStorage(
+    const std::shared_ptr<vm::EagerBlobObject>& eager_blob_object,
+    const std::shared_ptr<TensorStorage>& tensor_storage) {
+  CHECK_OR_RETURN(eager_blob_object->tensor_buffer() == tensor_storage->buffer());
+  eager_blob_object_ = eager_blob_object;
+  tensor_storage_ = tensor_storage;
   return Maybe<void>::Ok();
 }
 
