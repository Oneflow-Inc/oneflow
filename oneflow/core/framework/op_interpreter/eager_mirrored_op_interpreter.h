--- conflicted
+++ resolved
@@ -21,10 +21,6 @@
 class TensorTuple;
 
 namespace one {
-<<<<<<< HEAD
-Maybe<void> GenerateAllocatedEagerBlobObject(TensorTuple* outputs);
-=======
 Maybe<void> RunEmptyOp(TensorTuple* outputs);
->>>>>>> b61e07b3
 }
 }  // namespace oneflow