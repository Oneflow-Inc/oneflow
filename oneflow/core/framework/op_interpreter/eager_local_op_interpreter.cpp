--- conflicted
+++ resolved
@@ -67,99 +67,27 @@
 }  // namespace
 
 Maybe<void> NaiveInterpret(const UserOpExpr& user_op_expr, const TensorTuple& inputs,
-<<<<<<< HEAD
                            TensorTuple* outputs, const OpExprInterpContext& ctx) {
   CHECK_EQ_OR_RETURN(outputs->size(), user_op_expr.output_size());
   Symbol<Device> default_device = JUST(GetDefaultDevice(inputs, ctx));
-
   std::shared_ptr<LocalTensorMetaInferArgs> infer_args =
       JUST(LocalTensorMetaInferArgs::New(ctx.attrs, default_device, inputs));
+
   std::shared_ptr<const LocalTensorInferResult> result =
       JUST(user_op_expr.mut_local_tensor_infer_cache()->GetOrInfer(*infer_args));
 
-  std::shared_ptr<EagerBlobObjectList> input_eager_blob_objects =
-      std::make_shared<EagerBlobObjectList>(inputs.size());
+  vm::EagerBlobObjectList input_eager_blob_objects(inputs.size());
   if (inputs.size() > 0) {
     for (int i = 0; i < inputs.size(); i++) {
-      input_eager_blob_objects->at(i) = JUST(inputs.at(i)->eager_blob_object());
+      input_eager_blob_objects.at(i) = JUST(inputs.at(i)->eager_blob_object());
     }
   }
 
   const auto& output_tensor_metas = result->output_tensor_metas();
-  std::shared_ptr<EagerBlobObjectList> output_eager_blob_objects =
-      std::make_shared<EagerBlobObjectList>(outputs->size());
+  vm::EagerBlobObjectList output_eager_blob_objects(outputs->size());
 
   for (int i = 0; i < outputs->size(); i++) {
     if (!outputs->at(i)) {
-=======
-                           const Symbol<Device>& default_device, TensorTuple* outputs,
-                           const OpExprInterpContext& ctx) {
-  OF_PROFILER_RANGE_GUARD("NaiveInterpret");
-  OF_PROFILER_RANGE_PUSH("init inputs");
-  const auto& attrs = ctx.attrs;
-  vm::EagerBlobObjectList input_eager_blob_objects(inputs.size());
-  for (int i = 0; i < inputs.size(); i++) {
-    const auto& input_device = JUST(inputs.at(i)->device());
-    if (i > 0) {
-      CHECK_OR_RETURN(default_device == input_device)
-          << Error::RuntimeError()
-          << "Expected all tensors to be on the same device, but found at least two devices, "
-          << default_device->ToString() << " (positional 0) and " << input_device->ToString()
-          << " (positional " << i << ")!";
-    }
-    input_eager_blob_objects.at(i) = JUST(inputs.at(i)->eager_blob_object());
-  }
-  OF_PROFILER_RANGE_POP();
-  OF_PROFILER_RANGE_PUSH("init outputs");
-  vm::EagerBlobObjectList output_eager_blob_objects(outputs->size());
-  auto* output_tensor_metas = ThreadLocalDefaultOutputMutTensorMetas(outputs->size());
-  for (int i = 0; i < outputs->size(); i++) {
-    if (!outputs->at(i)) {
-      const auto& tensor_impl = std::make_shared<EagerLocalTensorImpl>();
-      (*outputs)[i] = std::make_shared<LocalTensor>(tensor_impl);
-      output_tensor_metas->at(i) = tensor_impl->mut_tensor_meta();
-    } else {
-      bool has_eager_blob_object = JUST(outputs->at(i)->has_eager_blob_object());
-      CHECK_OR_RETURN(has_eager_blob_object);
-      output_eager_blob_objects.at(i) = JUST(outputs->at(i)->eager_blob_object());
-    }
-  }
-  Symbol<Stream> stream;
-
-  OF_PROFILER_RANGE_POP();
-  OF_PROFILER_RANGE_PUSH("infer devices");
-  // Infer devices
-  if (!user_op_expr.has_device_and_stream_infer_fn()) {
-    stream = JUST(GetDefaultStreamByDevice(default_device));
-    for (int i = 0; i < outputs->size(); i++) {
-      auto* tensor_impl = JUST(TensorImpl4Tensor(outputs->at(i)));
-      *JUST(tensor_impl->mut_device()) = default_device;
-    }
-  } else {
-    stream = JUST(user_op_expr.InferDeviceAndStream(attrs, inputs, outputs));
-  }
-
-  OF_PROFILER_RANGE_POP();
-  OF_PROFILER_RANGE_PUSH("infer shapes and dtypes");
-  // Infer shapes and dtypes
-  const auto& device_tag = stream->device()->type();
-  JUST(user_op_expr.InferPhysicalTensorDesc(
-      attrs, device_tag,
-      [&](int32_t i) -> const TensorMeta* {
-        return CHECK_JUST(TensorImpl4Tensor(inputs[i]))->mut_tensor_meta();
-      },
-      [&](int32_t i) -> TensorMeta* {
-        // using thread_local TensorMeta pointer if inplace.
-        // using tensor_impl TensorMeta pointer if not inplace.
-        return output_tensor_metas->at(i);
-      }));
-
-  OF_PROFILER_RANGE_POP();
-  OF_PROFILER_RANGE_PUSH("init output eager_blob_objects");
-  for (int i = 0; i < output_eager_blob_objects.size(); i++) {
-    auto* tensor_impl = JUST(TensorImpl4Tensor(outputs->at(i)));
-    if (!output_eager_blob_objects.at(i)) {
->>>>>>> fcf6f584
       // NOTE: if op support stride(non-contiguous input), then output tensor's stride
       // should be inferred in InferLogicalTensorDesc.
       // otherwise, it will be set here(according to shape).
@@ -173,12 +101,8 @@
       }
       const auto& dep_object = NewLocalDepObject();
       JUST(tensor_impl->InitEagerBlobObject(dep_object));
-<<<<<<< HEAD
-      output_eager_blob_objects->at(i) = JUST(tensor_impl->eager_blob_object());
+      output_eager_blob_objects.at(i) = JUST(tensor_impl->eager_blob_object());
       (*outputs)[i] = std::make_shared<LocalTensor>(tensor_impl);
-=======
-      output_eager_blob_objects.at(i) = JUST(tensor_impl->eager_blob_object());
->>>>>>> fcf6f584
     } else {
       auto* tensor_impl = JUST(TensorImpl4Tensor(outputs->at(i)));
       // output i is inplaced.
@@ -187,36 +111,19 @@
       CHECK_OR_RETURN(tensor_impl->tensor_meta()->dtype() == output_tensor_metas.at(i)->dtype());
       bool has_eager_blob_object = JUST(outputs->at(i)->has_eager_blob_object());
       CHECK_OR_RETURN(has_eager_blob_object);
-      output_eager_blob_objects->at(i) = JUST(outputs->at(i)->eager_blob_object());
+      output_eager_blob_objects.at(i) = JUST(outputs->at(i)->eager_blob_object());
       // TODO(zhaoluyang):(thread_local TensorMeta set stride then check)
       // CHECK_OR_RETURN(tensor_impl->tensor_meta()->stride() ==
       // output_tensor_metas->at(i)->stride());
     }
   }
 
-<<<<<<< HEAD
   const auto& kernel = JUST(user_op_expr.MutKernel4Stream(result->stream()));
-  kernel->set_need_check_mem_case(result->need_check_mem_case());
-
-  for (int64_t index : kernel->output_tuple_indexes4mut2_obns()) {
-    output_eager_blob_objects->at(index)->set_is_shape_synced(false);
-  }
-=======
-  OF_PROFILER_RANGE_POP();
-  OF_PROFILER_RANGE_PUSH("init opkernel");
-  const auto& kernel = JUST(user_op_expr.MutKernel4Stream(stream));
->>>>>>> fcf6f584
-
-  OF_PROFILER_RANGE_POP();
+
   OF_PROFILER_RANGE_PUSH("PhysicalRun");
   JUST(PhysicalRun([&](InstructionsBuilder* builder) -> Maybe<void> {
-<<<<<<< HEAD
-    return builder->Call(kernel, input_eager_blob_objects, output_eager_blob_objects, ctx,
-                         result->stream());
-  }));
-=======
     return builder->Call(kernel, std::move(input_eager_blob_objects),
-                         std::move(output_eager_blob_objects), ctx, stream);
+                         std::move(output_eager_blob_objects), ctx, result->stream());
   }));
   for (int64_t index : kernel->output_tuple_indexes4mut2_obns()) {
     const auto* tensor_impl = JUST(TensorImpl4Tensor(outputs->at(index)));
@@ -228,9 +135,6 @@
     JUST(btb->WaitUntilCntEqualZero(VirtualMachine::GetPredicatorNoMoreInstructionsFinished()));
   }
   OF_PROFILER_RANGE_POP();
-  return Maybe<void>::Ok();
-}
->>>>>>> fcf6f584
 
   return Maybe<void>::Ok();
 }
