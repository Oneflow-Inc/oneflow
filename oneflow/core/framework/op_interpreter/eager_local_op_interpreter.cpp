/*
Copyright 2020 The OneFlow Authors. All rights reserved.

Licensed under the Apache License, Version 2.0 (the "License");
you may not use this file except in compliance with the License.
You may obtain a copy of the License at

    http://www.apache.org/licenses/LICENSE-2.0

Unless required by applicable law or agreed to in writing, software
distributed under the License is distributed on an "AS IS" BASIS,
WITHOUT WARRANTIES OR CONDITIONS OF ANY KIND, either express or implied.
See the License for the specific language governing permissions and
limitations under the License.
*/
#include "oneflow/core/common/container_util.h"
#include "oneflow/core/common/decorator.h"
#include "oneflow/core/common/symbol.h"
#include "oneflow/core/framework/device.h"
#include "oneflow/core/framework/op_interpreter.h"
#include "oneflow/core/framework/op_interpreter/op_interpreter_util.h"
#include "oneflow/core/framework/instructions_builder.h"
#include "oneflow/core/framework/scope_util.h"
#include "oneflow/core/framework/session_util.h"
#include "oneflow/core/framework/symbol_storage_util.h"
#include "oneflow/core/framework/tensor.h"
#include "oneflow/core/framework/tensor_name_scope.h"
#include "oneflow/core/framework/tensor_tuple.h"
#include "oneflow/core/framework/local_tensor_infer_cache.h"
#include "oneflow/core/common/stride.h"
#include "oneflow/core/memory/memory_case_util.h"
#include "oneflow/core/operator/operator.h"
#include "oneflow/user/kernels/stateful_opkernel.h"
#include "oneflow/core/vm/vm_util.h"
#include "oneflow/core/vm/virtual_machine.h"
#include "oneflow/core/autograd/autograd_mode.h"
#include "oneflow/core/framework/placement_sbp_util.h"
#include "oneflow/core/framework/tensor_rpc_util.h"
#include "oneflow/core/framework/tensor_global_id.h"
#include "oneflow/core/framework/op_builder.h"
#include "oneflow/core/framework/id_util.h"
#include "oneflow/core/functional/functional.h"
#include "oneflow/core/rpc/include/global_process_ctx.h"
#include "oneflow/core/profiler/profiler.h"

namespace oneflow {
namespace one {

namespace {

Maybe<Symbol<Device>> GetDefaultDevice(const TensorTuple& inputs, const OpExprInterpContext& ctx) {
  if (inputs.empty()) {
    if (ctx.device.has_value()) {
      return JUST(ctx.device);
    } else {
      return Device::New("cpu", 0);
    }
  }
  return JUST(inputs.at(0)->device());
}

Maybe<EagerLocalTensorImpl*> TensorImpl4Tensor(const std::shared_ptr<Tensor>& tensor) {
  CHECK_OR_RETURN(static_cast<bool>(tensor));
  return tensor->mut_eager_local_tensor_impl();
}

}  // namespace

Maybe<void> NaiveInterpret(const UserOpExpr& user_op_expr, const TensorTuple& inputs,
                           TensorTuple* outputs, const OpExprInterpContext& ctx) {
  OF_PROFILER_RANGE_GUARD("NaiveInterpret");
  CHECK_EQ_OR_RETURN(outputs->size(), user_op_expr.output_size());
  Symbol<Device> default_device = JUST(GetDefaultDevice(inputs, ctx));
  std::shared_ptr<const LocalTensorInferResult> result;
  {
    LocalTensorMetaInferArgs infer_args;
    JUST(infer_args.Init(ctx.attrs, default_device, inputs));
    result = JUST(user_op_expr.mut_local_tensor_infer_cache()->GetOrInfer(infer_args));
  }

  vm::EagerBlobObjectList input_eager_blob_objects(inputs.size());
  for (int i = 0; i < inputs.size(); i++) {
    input_eager_blob_objects.at(i) = JUST(inputs.at(i)->eager_blob_object());
  }

  const auto& output_tensor_metas = result->output_tensor_metas();
  vm::EagerBlobObjectList output_eager_blob_objects(outputs->size());

  for (int i = 0; i < outputs->size(); i++) {
    if (!outputs->at(i)) {
      // NOTE: if op support stride(non-contiguous input), then output tensor's stride
      // should be inferred in InferLogicalTensorDesc.
      // otherwise, it will be set here(according to shape).
      // Note: symbol.shared_from_symbol() cannot be used here because set_stride happens in the
      // next step.
      std::shared_ptr<EagerLocalTensorImpl> tensor_impl = std::make_shared<EagerLocalTensorImpl>(
          std::make_shared<LocalTensorMeta>(*output_tensor_metas.at(i)), false, false);
      if (!JUST(user_op_expr.SupportNonContiguous())) {
        std::shared_ptr<Stride> stride(new Stride(*tensor_impl->shape()));
        tensor_impl->mut_tensor_meta()->set_stride(stride);
      }
      const auto& dep_object = NewLocalDepObject();
      JUST(tensor_impl->InitEagerBlobObject(dep_object));
      output_eager_blob_objects.at(i) = JUST(tensor_impl->eager_blob_object());
      (*outputs)[i] = std::make_shared<LocalTensor>(tensor_impl);
    } else {
      auto* tensor_impl = JUST(TensorImpl4Tensor(outputs->at(i)));
      // output i is inplaced.
      // check TensorMeta of infer result and TensorMeta of output i.
      CHECK_OR_RETURN(tensor_impl->tensor_meta()->shape() == output_tensor_metas.at(i)->shape());
      CHECK_OR_RETURN(tensor_impl->tensor_meta()->dtype() == output_tensor_metas.at(i)->dtype());
      bool has_eager_blob_object = JUST(outputs->at(i)->has_eager_blob_object());
      CHECK_OR_RETURN(has_eager_blob_object);
      output_eager_blob_objects.at(i) = JUST(outputs->at(i)->eager_blob_object());
      // TODO(zhaoluyang):(thread_local TensorMeta set stride then check)
      // CHECK_OR_RETURN(tensor_impl->tensor_meta()->stride() ==
      // output_tensor_metas->at(i)->stride());
    }
  }

<<<<<<< HEAD
  const auto& kernel = JUST(user_op_expr.MutKernel4Stream(result->stream()));

=======
  OF_PROFILER_RANGE_POP();
  OF_PROFILER_RANGE_PUSH("init opkernel");
  const auto& kernel = JUST(user_op_expr.MutKernel4Stream(stream));
  OF_PROFILER_RANGE_POP();
>>>>>>> 5cfa06b7
  OF_PROFILER_RANGE_PUSH("PhysicalRun");
  JUST(PhysicalRun([&](InstructionsBuilder* builder) -> Maybe<void> {
    return builder->Call(kernel, std::move(input_eager_blob_objects),
                         std::move(output_eager_blob_objects), ctx, result->stream());
  }));
  for (int64_t index : kernel->output_tuple_indexes4mut2_obns()) {
    const auto* tensor_impl = JUST(TensorImpl4Tensor(outputs->at(index)));
    auto btb = std::make_shared<BlockingThenBusy>(1);
    JUST(PhysicalRun([&](InstructionsBuilder* builder) -> Maybe<void> {
      return builder->SyncAccessBlobByCallback(
          tensor_impl, btb, [](uint64_t) {}, "const");
    }));
    JUST(btb->WaitUntilCntEqualZero(VirtualMachine::GetPredicatorNoMoreInstructionsFinished()));
  }
  OF_PROFILER_RANGE_POP();

  return Maybe<void>::Ok();
}

Maybe<void> EagerLocalInterpreter::ApplyImpl(const UserOpExpr& op_expr, const TensorTuple& inputs,
                                             TensorTuple* outputs,
                                             const OpExprInterpContext& ctx) const {
  return NaiveInterpret(op_expr, inputs, outputs, ctx);
}

Maybe<void> EagerLocalInterpreter::ApplyImpl(const VariableOpExpr& op_expr,
                                             const TensorTuple& inputs, TensorTuple* outputs,
                                             const OpExprInterpContext& ctx) const {
  OF_UNIMPLEMENTED();
}

static Maybe<void> BuildAndRunLocalCastInstruction(const BuiltinOpExpr& op_expr,
                                                   const TensorTuple& inputs,
                                                   TensorTuple* outputs) {
  // TODO()
  OF_UNIMPLEMENTED();
}

namespace {

Maybe<one::UserOpExpr> EagerNcclBroadcast(Symbol<ParallelDesc> parallel_desc, int64_t root) {
  return one::OpBuilder("eager_nccl_broadcast", *JUST(UniqueStr("eager_nccl_broadcast")))
      .Input("in")
      .Output("out")
      .Attr<std::string>("parallel_conf", PbMessage2TxtString(parallel_desc->parallel_conf()))
      .Attr<int64_t>("root", root)
      .Build();
}

auto* CachedEagerNcclBroadcastOpExpr = DECORATE(&EagerNcclBroadcast, ThreadLocal);

}  // namespace

Maybe<Tensor> Broadcast(const std::shared_ptr<Tensor>& tensor, int64_t src_rank,
                        Symbol<ParallelDesc> parallel_desc, bool inplace) {
  CHECK_OR_RETURN(parallel_desc->containing_current_rank());
  if (parallel_desc->parallel_num() == 1 /* no broadcast */) { return tensor; }
  std::shared_ptr<UserOpExpr> op_expr =
      JUST(CachedEagerNcclBroadcastOpExpr(parallel_desc, src_rank));
  MutableAttrMap attrs;
  JUST(attrs.SetAttr<int64_t>("root", src_rank));
  if (src_rank == GlobalProcessCtx::Rank() || inplace) {
    TensorTuple outputs{tensor};
    JUST(OpInterpUtil::Dispatch(*op_expr, {tensor}, &outputs,
                                one::OpExprInterpContext(attrs, parallel_desc)));
    return tensor;
  } else {
    return JUST(OpInterpUtil::Dispatch<one::Tensor>(
        *op_expr, {tensor}, one::OpExprInterpContext(attrs, parallel_desc)));
  }
}

namespace {

Maybe<Tensor> GetSyncedTensorIfBroadcast(const std::shared_ptr<Tensor>& tensor,
                                         Symbol<ParallelDesc> parallel_desc, Symbol<NdSbp> nd_sbp) {
  Optional<int64_t> parallel_id;
  JUST(GetTensorDevice4CurrentProcessCtx(parallel_desc, &parallel_id));
  if (!parallel_id.has_value()) { return tensor; }
  const auto& broadcast_parallel_desc = JUST(GetBroadcastSubParallelDesc(parallel_desc, nd_sbp));
  int64_t root = JUST(broadcast_parallel_desc->MachineId4ParallelId(0));
  return Broadcast(tensor, root, broadcast_parallel_desc, false);
}

Maybe<Shape> CalcPhysicalShape(Symbol<GlobalTensorMeta> global_tensor_meta) {
  const auto& opt_parallel_id =
      JUST(GetParallelId4CurrentProcessCtx(global_tensor_meta->parallel_desc()));
  int64_t parallel_id = JUST(*opt_parallel_id);
  return GetPhysicalShape(global_tensor_meta->shape(), *global_tensor_meta->nd_sbp(),
                          *global_tensor_meta->parallel_desc(), parallel_id);
}

static constexpr auto* GetPhysicalShape = DECORATE(&CalcPhysicalShape, ThreadLocal);

Maybe<Tensor> TryReshapeTensor(const std::shared_ptr<Tensor>& tensor,
                               Symbol<GlobalTensorMeta> global_tensor_meta) {
  CHECK_OR_RETURN(tensor->is_local());
  const auto& physical_shape = JUST(GetPhysicalShape(global_tensor_meta));
  if (*physical_shape == *tensor->shape()) { return tensor; }
  CHECK_EQ_OR_RETURN(physical_shape->elem_cnt(), tensor->shape()->elem_cnt());
  // TODO(lixinqi) inplace reshape.
  return tensor;
}

}  // namespace

Maybe<void> EagerLocalInterpreter::ApplyImpl(const GlobalToGlobalOpExpr& op_expr,
                                             const TensorTuple& inputs, TensorTuple* outputs,
                                             const OpExprInterpContext& ctx) const {
  OF_UNIMPLEMENTED();
}

namespace {

Maybe<void> RawLocalToGlobal(const CastToGlobalOpExpr& op_expr, const TensorTuple& inputs,
                             TensorTuple* outputs, const OpExprInterpContext& ctx) {
  std::shared_ptr<LocalTensor> input_local_tensor;
  {
    CHECK_EQ_OR_RETURN(inputs.size(), 1);
    CHECK_OR_RETURN(!inputs[0]->is_global());  // NOLINT
    const auto& input_tensor = JUST(inputs.at(0)->detach());
    input_local_tensor = JUST(input_tensor->AsLocalTensor());
    CHECK_OR_RETURN(input_local_tensor)
        << Error::InvalidValueError() << "Tensor Cast Error";  // NOLINT
    bool requires_grad = autograd::GradMode::is_enabled() && inputs.at(0)->requires_grad();
    JUST(input_local_tensor->set_requires_grad(requires_grad));
    input_local_tensor->set_is_leaf(!requires_grad);
  }
  std::shared_ptr<GlobalTensor> global_tensor;
  {
    CHECK_OR_RETURN(ctx.parallel_desc.has_value());
    CHECK_OR_RETURN(ctx.nd_sbp.has_value());
    const auto& nd_sbp = JUST(ctx.nd_sbp);
    const auto& parallel_desc = JUST(ctx.parallel_desc);
    const auto& logical_shape = JUST(ctx.attrs.GetAttr<Shape>("shape"));
    DataType dtype = JUST(ctx.attrs.GetAttr<DataType>("dtype"));
    GlobalTensorMeta tensor_meta(std::make_shared<const Shape>(logical_shape), dtype, nd_sbp,
                                 parallel_desc);
    Optional<int64_t> parallel_id{};
    const auto& device = JUST(GetTensorDevice4CurrentProcessCtx(parallel_desc, &parallel_id));
    const auto& global_tensor_impl = JUST(EagerGlobalTensorImpl::New(
        SymbolOf(tensor_meta), device, parallel_id, input_local_tensor->requires_grad(),
        !input_local_tensor->requires_grad()));
    global_tensor = std::make_shared<GlobalTensor>(global_tensor_impl);
    if (parallel_id.has_value()) {
      const auto& pyhsical_shape = JUST(GetPhysicalShape(tensor_meta));
      const auto& input_local_tensor_shape = input_local_tensor->shape();
      CHECK_EQ_OR_RETURN(*pyhsical_shape, *input_local_tensor_shape);      // NOLINT
      CHECK_OR_RETURN(dtype == input_local_tensor->dtype()->data_type());  // NOLINT
      global_tensor_impl->reset_cur_rank_phy_tensor(input_local_tensor);
    }
  }
  (*outputs)[0] = global_tensor;
  return Maybe<void>::Ok();
}

static constexpr auto* LocalToGlobal = DECORATE(&RawLocalToGlobal, NonRecursiveInitGlobalId);

}  // namespace

Maybe<void> EagerLocalInterpreter::ApplyImpl(const CastToGlobalOpExpr& op_expr,
                                             const TensorTuple& inputs, TensorTuple* outputs,
                                             const OpExprInterpContext& ctx) const {
  JUST(LocalToGlobal(op_expr, inputs, outputs, ctx));
  const auto& global_tensor = JUST((*outputs)[0]->AsGlobalTensor());
  JUST(WithConsistencyChecked(global_tensor, [&]() -> Maybe<void> {
    if (IsGlobalTensorMetaCheckDisabled()) { return Maybe<void>::Ok(); }
    const auto& parallel_desc = JUST(ctx.parallel_desc);
    const auto& parallel_id = JUST(GetParallelId4CurrentProcessCtx(parallel_desc));
    if (!parallel_id->has_value()) { return Maybe<void>::Ok(); }
    const auto& nd_sbp = JUST(ctx.nd_sbp);
    const auto& tensor_meta = JUST(global_tensor->global_tensor_meta());
    const auto& local_tensor = JUST(global_tensor->cur_rank_phy_tensor());
    const auto& reshaped_tensor = JUST(TryReshapeTensor(local_tensor, tensor_meta));
    const auto& synced_tensor =
        JUST(GetSyncedTensorIfBroadcast(reshaped_tensor, parallel_desc, nd_sbp));
    auto* global_tensor_impl = reinterpret_cast<EagerGlobalTensorImpl*>(global_tensor->mut_impl());
    CHECK_NOTNULL_OR_RETURN(global_tensor_impl);
    global_tensor_impl->reset_cur_rank_phy_tensor(JUST(synced_tensor->AsLocalTensor()));
    return Maybe<void>::Ok();
  }));
  return Maybe<void>::Ok();
}

Maybe<void> EagerLocalInterpreter::ApplyImpl(const CastFromGlobalOpExpr& op_expr,
                                             const TensorTuple& inputs, TensorTuple* outputs,
                                             const OpExprInterpContext& ctx) const {
  OF_UNIMPLEMENTED();
}

Maybe<void> EagerLocalInterpreter::ApplyImpl(const CastToLocalOpExpr& op_expr,
                                             const TensorTuple& inputs, TensorTuple* outputs,
                                             const OpExprInterpContext& ctx) const {
  return BuildAndRunLocalCastInstruction(op_expr, inputs, outputs);
}

Maybe<void> EagerLocalInterpreter::ApplyImpl(const CastFromLocalOpExpr& op_expr,
                                             const TensorTuple& inputs, TensorTuple* outputs,
                                             const OpExprInterpContext& ctx) const {
  return BuildAndRunLocalCastInstruction(op_expr, inputs, outputs);
}

static Maybe<void> BuildAndRunDistributeSplitOrCloneInstruction(const BuiltinOpExpr& op_expr,
                                                                const TensorTuple& inputs,
                                                                TensorTuple* outputs) {
  // TODO()
  OF_UNIMPLEMENTED();
}

Maybe<void> EagerLocalInterpreter::ApplyImpl(const DistributeSplitOpExpr& op_expr,
                                             const TensorTuple& inputs, TensorTuple* outputs,
                                             const OpExprInterpContext& ctx) const {
  return BuildAndRunDistributeSplitOrCloneInstruction(op_expr, inputs, outputs);
}

Maybe<void> EagerLocalInterpreter::ApplyImpl(const DistributeCloneOpExpr& op_expr,
                                             const TensorTuple& inputs, TensorTuple* outputs,
                                             const OpExprInterpContext& ctx) const {
  return BuildAndRunDistributeSplitOrCloneInstruction(op_expr, inputs, outputs);
}

static Maybe<void> BuildAndRunDistributeConcatAndAddInstruction(const BuiltinOpExpr& op_expr,
                                                                const TensorTuple& inputs,
                                                                TensorTuple* outputs) {
  // TODO()
  OF_UNIMPLEMENTED();
}

Maybe<void> EagerLocalInterpreter::ApplyImpl(const DistributeConcatOpExpr& op_expr,
                                             const TensorTuple& inputs, TensorTuple* outputs,
                                             const OpExprInterpContext& ctx) const {
  return BuildAndRunDistributeConcatAndAddInstruction(op_expr, inputs, outputs);
}

Maybe<void> EagerLocalInterpreter::ApplyImpl(const DistributeAddOpExpr& op_expr,
                                             const TensorTuple& inputs, TensorTuple* outputs,
                                             const OpExprInterpContext& ctx) const {
  return BuildAndRunDistributeConcatAndAddInstruction(op_expr, inputs, outputs);
}

Maybe<void> EagerLocalInterpreter::ApplyImpl(const SelectTopNOpExpr& op_expr,
                                             const TensorTuple& inputs, TensorTuple* outputs,
                                             const OpExprInterpContext& ctx) const {
  int top_n = JUST(ctx.attrs.GetAttr<int32_t>("top_n"));
  outputs->resize(top_n);
  for (int i = 0; i < top_n; ++i) { (*outputs)[i] = JUST(JUST(VectorAt(inputs, i))->detach()); }
  return Maybe<void>::Ok();
}

}  // namespace one
}  // namespace oneflow<|MERGE_RESOLUTION|>--- conflicted
+++ resolved
@@ -118,16 +118,8 @@
     }
   }
 
-<<<<<<< HEAD
   const auto& kernel = JUST(user_op_expr.MutKernel4Stream(result->stream()));
 
-=======
-  OF_PROFILER_RANGE_POP();
-  OF_PROFILER_RANGE_PUSH("init opkernel");
-  const auto& kernel = JUST(user_op_expr.MutKernel4Stream(stream));
-  OF_PROFILER_RANGE_POP();
->>>>>>> 5cfa06b7
-  OF_PROFILER_RANGE_PUSH("PhysicalRun");
   JUST(PhysicalRun([&](InstructionsBuilder* builder) -> Maybe<void> {
     return builder->Call(kernel, std::move(input_eager_blob_objects),
                          std::move(output_eager_blob_objects), ctx, result->stream());
@@ -141,7 +133,6 @@
     }));
     JUST(btb->WaitUntilCntEqualZero(VirtualMachine::GetPredicatorNoMoreInstructionsFinished()));
   }
-  OF_PROFILER_RANGE_POP();
 
   return Maybe<void>::Ok();
 }
