/*
Copyright 2020 The OneFlow Authors. All rights reserved.

Licensed under the Apache License, Version 2.0 (the "License");
you may not use this file except in compliance with the License.
You may obtain a copy of the License at

    http://www.apache.org/licenses/LICENSE-2.0

Unless required by applicable law or agreed to in writing, software
distributed under the License is distributed on an "AS IS" BASIS,
WITHOUT WARRANTIES OR CONDITIONS OF ANY KIND, either express or implied.
See the License for the specific language governing permissions and
limitations under the License.
*/
#include "oneflow/core/common/container_util.h"
#include "oneflow/core/common/cached_functor_ptr.h"
#include "oneflow/core/common/decorator.h"
#include "oneflow/core/common/symbol.h"
#include "oneflow/core/framework/device.h"
#include "oneflow/core/framework/op_interpreter.h"
#include "oneflow/core/framework/op_interpreter/op_interpreter_util.h"
#include "oneflow/core/framework/instructions_builder.h"
#include "oneflow/core/framework/scope_util.h"
#include "oneflow/core/framework/session_util.h"
#include "oneflow/core/framework/symbol_storage_util.h"
#include "oneflow/core/framework/tensor.h"
#include "oneflow/core/framework/tensor_name_scope.h"
#include "oneflow/core/framework/tensor_tuple.h"
#include "oneflow/core/framework/local_tensor_infer_cache.h"
#include "oneflow/core/common/stride.h"
#include "oneflow/core/memory/memory_case_util.h"
#include "oneflow/core/operator/operator.h"
#include "oneflow/user/kernels/stateful_opkernel.h"
#include "oneflow/core/vm/vm_util.h"
#include "oneflow/core/vm/virtual_machine.h"
#include "oneflow/core/autograd/autograd_mode.h"
#include "oneflow/core/framework/placement_sbp_util.h"
#include "oneflow/core/framework/tensor_rpc_util.h"
#include "oneflow/core/framework/tensor_global_id.h"
#include "oneflow/core/framework/op_builder.h"
#include "oneflow/core/framework/id_util.h"
#include "oneflow/core/functional/functional.h"
#include "oneflow/core/rpc/include/global_process_ctx.h"
#include "oneflow/core/profiler/profiler.h"

namespace oneflow {
namespace one {

namespace {

Maybe<Symbol<Device>> RawGetDefaultCpuDevice() { return Device::New("cpu", 0); }

constexpr auto* GetDefaultCpuDevice = DECORATE(&RawGetDefaultCpuDevice, ThreadLocal);

Maybe<Symbol<Device>> GetDefaultDevice(const TensorTuple& inputs, const OpExprInterpContext& ctx) {
  if (inputs.empty()) {
    if (ctx.device.has_value()) {
      return JUST(ctx.device);
    } else {
      return GetDefaultCpuDevice();
    }
  }
  return JUST(inputs.at(0)->device());
}

Maybe<EagerLocalTensorImpl*> TensorImpl4Tensor(const std::shared_ptr<Tensor>& tensor) {
  CHECK_OR_RETURN(static_cast<bool>(tensor));
  return tensor->mut_eager_local_tensor_impl();
}

}  // namespace

Maybe<void> NaiveInterpret(const UserOpExpr& user_op_expr, const TensorTuple& inputs,
                           TensorTuple* outputs, const OpExprInterpContext& ctx) {
  OF_PROFILER_RANGE_GUARD("NaiveInterpret");
  CHECK_EQ_OR_RETURN(outputs->size(), user_op_expr.output_size());  // NOLINT
  Symbol<Device> default_device = JUST(GetDefaultDevice(inputs, ctx));
  const std::shared_ptr<const LocalTensorInferResult> result =
      JUST([&]() -> Maybe<const LocalTensorInferResult> {
        LocalTensorMetaInferArgs infer_args;
        JUST(infer_args.Init(ctx.attrs, default_device, inputs));
        return JUST(user_op_expr.mut_local_tensor_infer_cache()->GetOrInfer(infer_args));
      }());

  vm::EagerBlobObjectList input_eager_blob_objects(inputs.size());
  for (int i = 0; i < inputs.size(); i++) {
    input_eager_blob_objects.at(i) = JUST(inputs.at(i)->eager_blob_object());
  }

  const auto& output_tensor_metas = result->output_tensor_metas();
  vm::EagerBlobObjectList output_eager_blob_objects(outputs->size());

  const auto& kernel = JUST(user_op_expr.MutKernel4Stream(result->stream()));

  for (int i = 0; i < outputs->size(); i++) {
    if (!outputs->at(i)) {
      // NOTE: if op support stride(non-contiguous input), then output tensor's stride
      // should be inferred in InferLogicalTensorDesc.
      // otherwise, it will be set here(according to shape).
      std::shared_ptr<MutLocalTensorMeta> mut_tensor_meta;
      {
        if (kernel->output_is_mut2_type(i)) {
          mut_tensor_meta = std::make_shared<MutLocalTensorMeta>(
              std::make_shared<Shape>(output_tensor_metas.at(i)->shape()),
              std::make_shared<Stride>(output_tensor_metas.at(i)->stride()),
              output_tensor_metas.at(i)->dtype(), output_tensor_metas.at(i)->device(),
              output_tensor_metas.at(i)->storage_offset());
        }
      }
      std::shared_ptr<EagerLocalTensorImpl> tensor_impl =
          std::make_shared<EagerLocalTensorImpl>(false, false);
      const auto& dep_object = NewLocalDepObject();
      JUST(
          tensor_impl->InitEagerBlobObject(output_tensor_metas.at(i), mut_tensor_meta, dep_object));
      output_eager_blob_objects.at(i) = JUST(tensor_impl->eager_blob_object());
      (*outputs)[i] = std::make_shared<LocalTensor>(tensor_impl);
    } else {
      const auto* tensor_impl = JUST(TensorImpl4Tensor(outputs->at(i)));
      // output i is inplaced.
      // check TensorMeta of infer result and TensorMeta of output i.
      CHECK_OR_RETURN(tensor_impl->tensor_meta()->shape()      // NOLINT
                      == output_tensor_metas.at(i)->shape());  // NOLINT
      CHECK_OR_RETURN(tensor_impl->tensor_meta()->dtype()      // NOLINT
                      == output_tensor_metas.at(i)->dtype());  // NOLINT
      bool has_eager_blob_object = JUST(outputs->at(i)->has_eager_blob_object());
      CHECK_OR_RETURN(has_eager_blob_object);  // NOLINT
      output_eager_blob_objects.at(i) = JUST(outputs->at(i)->eager_blob_object());
      // TODO(zhaoluyang):(thread_local TensorMeta set stride then check)
      // CHECK_OR_RETURN(tensor_impl->tensor_meta()->stride() ==
      // output_tensor_metas->at(i)->stride());
    }
  }

  JUST(PhysicalRun([&](InstructionsBuilder* builder) -> Maybe<void> {
    return builder->Call(kernel, std::move(input_eager_blob_objects),
                         std::move(output_eager_blob_objects), ctx, result->stream());
  }));
  for (int64_t index : kernel->output_tuple_indexes4mut2_obns()) {
    const auto* tensor_impl = JUST(TensorImpl4Tensor(outputs->at(index)));
    auto btb = std::make_shared<BlockingThenBusy>(1);
    JUST(PhysicalRun([&](InstructionsBuilder* builder) -> Maybe<void> {
      return builder->SyncAccessBlobByCallback(
          tensor_impl, btb, [](ep::Stream* stream, const std::shared_ptr<vm::EagerBlobObject>&) {},
          "const");
    }));
    JUST(btb->WaitUntilCntEqualZero(VirtualMachine::GetPredicatorNoMoreInstructionsFinished()));
    const auto& mut_tensor_meta = const_cast<EagerLocalTensorImpl*>(tensor_impl)->mut_tensor_meta();
    Symbol<LocalTensorMeta> new_tensor_meta = SymbolOf(LocalTensorMeta(
        std::make_shared<Shape>(mut_tensor_meta->shape()),
        std::make_shared<Stride>(mut_tensor_meta->stride()), mut_tensor_meta->dtype(),
        mut_tensor_meta->device(), mut_tensor_meta->storage_offset()));
    std::shared_ptr<EagerLocalTensorImpl> final_tensor_impl =
        std::make_shared<EagerLocalTensorImpl>(JUST(tensor_impl->tensor_storage()), false, false);
    JUST(final_tensor_impl->InitEagerBlobObject(
        new_tensor_meta,
        JUST(JUST(outputs->at(index)->eager_blob_object())->compute_local_dep_object())));
    JUST(JUST(outputs->at(index)->AsLocalTensor())->set_impl(final_tensor_impl));
  }

  return Maybe<void>::Ok();
}

Maybe<void> EagerLocalInterpreter::ApplyImpl(const UserOpExpr& op_expr, const TensorTuple& inputs,
                                             TensorTuple* outputs,
                                             const OpExprInterpContext& ctx) const {
  return NaiveInterpret(op_expr, inputs, outputs, ctx);
}

Maybe<void> EagerLocalInterpreter::ApplyImpl(const VariableOpExpr& op_expr,
                                             const TensorTuple& inputs, TensorTuple* outputs,
                                             const OpExprInterpContext& ctx) const {
  OF_UNIMPLEMENTED();
}

static Maybe<void> BuildAndRunLocalCastInstruction(const BuiltinOpExpr& op_expr,
                                                   const TensorTuple& inputs,
                                                   TensorTuple* outputs) {
  // TODO()
  OF_UNIMPLEMENTED();
}

namespace {

Maybe<one::UserOpExpr> EagerNcclBroadcast(Symbol<ParallelDesc> parallel_desc, int64_t root,
                                          size_t size) {
  return one::OpBuilder("eager_nccl_broadcast", *JUST(UniqueStr("eager_nccl_broadcast")))
      .Input("in", size)
      .Output("out", size)
      .Attr<std::string>("parallel_conf", PbMessage2TxtString(parallel_desc->parallel_conf()))
      .Attr<int64_t>("root", root)
      .Build();
}

auto* CachedEagerNcclBroadcastOpExpr = DECORATE(&EagerNcclBroadcast, ThreadLocal);

struct BroadcastAttrs {
  Maybe<AttrMap> operator()(int64_t src_rank) {
    MutableAttrMap attrs;
    JUST(attrs.SetAttr<int64_t>("root", src_rank));
    return AttrMap(attrs);
  }
};

}  // namespace

Maybe<Tensor> Broadcast(const std::shared_ptr<Tensor>& tensor, int64_t src_rank,
                        Symbol<ParallelDesc> parallel_desc, bool inplace) {
  CHECK_OR_RETURN(parallel_desc->containing_current_rank());
  if (parallel_desc->parallel_num() == 1 /* no broadcast */) { return tensor; }
  std::shared_ptr<UserOpExpr> op_expr =
<<<<<<< HEAD
      JUST(CachedEagerNcclBroadcastOpExpr(parallel_desc, src_rank));
  constexpr auto* GetAttrs = CACHED_FUNCTOR_PTR(BroadcastAttrs);
  const auto attrs = *JUST(GetAttrs(src_rank));
=======
      JUST(CachedEagerNcclBroadcastOpExpr(parallel_desc, src_rank, 1));
  MutableAttrMap attrs;
  JUST(attrs.SetAttr<int64_t>("root", src_rank));
>>>>>>> 1d3c62ff
  if (src_rank == GlobalProcessCtx::Rank() || inplace) {
    TensorTuple outputs{tensor};
    JUST(OpInterpUtil::Dispatch(*op_expr, {tensor}, &outputs,
                                one::OpExprInterpContext(attrs, parallel_desc)));
    return tensor;
  } else {
    return JUST(OpInterpUtil::Dispatch<one::Tensor>(
        *op_expr, {tensor}, one::OpExprInterpContext(attrs, parallel_desc)));
  }
}

Maybe<TensorTuple> Broadcast(const TensorTuple& inputs, int64_t src_rank,
                             Symbol<ParallelDesc> parallel_desc, bool inplace) {
  CHECK_OR_RETURN(parallel_desc->containing_current_rank())
      << "Current rank are not contained in the placement arguement";
  if (parallel_desc->parallel_num() == 1 /* no broadcast */) { return inputs; }
  std::shared_ptr<UserOpExpr> op_expr =
      JUST(CachedEagerNcclBroadcastOpExpr(parallel_desc, src_rank, inputs.size()));
  MutableAttrMap attrs;
  JUST(attrs.SetAttr<int64_t>("root", src_rank));
  if (src_rank == GlobalProcessCtx::Rank() || inplace) {
    auto outputs = std::make_shared<TensorTuple>(inputs);
    JUST(OpInterpUtil::Dispatch(*op_expr, inputs, outputs.get(),
                                one::OpExprInterpContext(attrs, parallel_desc)));
    return outputs;
  } else {
    return JUST(OpInterpUtil::Dispatch<one::TensorTuple>(
        *op_expr, inputs, one::OpExprInterpContext(attrs, parallel_desc)));
  }
}

namespace {

Maybe<Tensor> GetSyncedTensorIfBroadcast(const std::shared_ptr<Tensor>& tensor,
                                         Symbol<ParallelDesc> parallel_desc, Symbol<NdSbp> nd_sbp) {
  Optional<int64_t> parallel_id;
  JUST(GetTensorDevice4CurrentProcessCtx(parallel_desc, &parallel_id));
  if (!parallel_id.has_value()) { return tensor; }
  const auto& broadcast_parallel_desc = JUST(GetBroadcastSubParallelDesc(parallel_desc, nd_sbp));
  int64_t root = JUST(broadcast_parallel_desc->MachineId4ParallelId(0));
  return Broadcast(tensor, root, broadcast_parallel_desc, false);
}

Maybe<Shape> CalcPhysicalShape(Symbol<GlobalTensorMeta> global_tensor_meta) {
  const auto& opt_parallel_id =
      JUST(GetParallelId4CurrentProcessCtx(global_tensor_meta->parallel_desc()));
  int64_t parallel_id = JUST(*opt_parallel_id);
  return GetPhysicalShape(global_tensor_meta->shape(), *global_tensor_meta->nd_sbp(),
                          *global_tensor_meta->parallel_desc(), parallel_id);
}

static constexpr auto* GetPhysicalShape = DECORATE(&CalcPhysicalShape, ThreadLocal);

Maybe<Tensor> TryReshapeTensor(const std::shared_ptr<Tensor>& tensor,
                               Symbol<GlobalTensorMeta> global_tensor_meta) {
  CHECK_OR_RETURN(tensor->is_local());
  const auto& physical_shape = JUST(GetPhysicalShape(global_tensor_meta));
  if (*physical_shape == *tensor->shape()) { return tensor; }
  CHECK_EQ_OR_RETURN(physical_shape->elem_cnt(), tensor->shape()->elem_cnt());
  // TODO(lixinqi) inplace reshape.
  return tensor;
}

}  // namespace

Maybe<void> EagerLocalInterpreter::ApplyImpl(const GlobalToGlobalOpExpr& op_expr,
                                             const TensorTuple& inputs, TensorTuple* outputs,
                                             const OpExprInterpContext& ctx) const {
  OF_UNIMPLEMENTED();
}

namespace {

Maybe<void> RawLocalToGlobal(const CastToGlobalOpExpr& op_expr, const TensorTuple& inputs,
                             TensorTuple* outputs, const OpExprInterpContext& ctx) {
  std::shared_ptr<LocalTensor> input_local_tensor;
  {
    CHECK_EQ_OR_RETURN(inputs.size(), 1);
    CHECK_OR_RETURN(!inputs[0]->is_global());  // NOLINT
    const auto& input_tensor = JUST(inputs.at(0)->detach());
    input_local_tensor = JUST(input_tensor->AsLocalTensor());
    CHECK_OR_RETURN(input_local_tensor)
        << Error::InvalidValueError() << "Tensor Cast Error";  // NOLINT
    bool requires_grad = autograd::GradMode::is_enabled() && inputs.at(0)->requires_grad();
    JUST(input_local_tensor->set_requires_grad(requires_grad));
    input_local_tensor->set_is_leaf(!requires_grad);
  }
  std::shared_ptr<GlobalTensor> global_tensor;
  {
    CHECK_OR_RETURN(ctx.parallel_desc.has_value());
    CHECK_OR_RETURN(ctx.nd_sbp.has_value());
    const auto& nd_sbp = JUST(ctx.nd_sbp);
    const auto& parallel_desc = JUST(ctx.parallel_desc);
    const auto& logical_shape = JUST(ctx.attrs.GetAttr<Shape>("shape"));
    DataType dtype = JUST(ctx.attrs.GetAttr<DataType>("dtype"));
    GlobalTensorMeta tensor_meta(std::make_shared<const Shape>(logical_shape), dtype, nd_sbp,
                                 parallel_desc);
    Optional<int64_t> parallel_id{};
    const auto& device = JUST(GetTensorDevice4CurrentProcessCtx(parallel_desc, &parallel_id));
    const auto& global_tensor_impl = JUST(EagerGlobalTensorImpl::New(
        SymbolOf(tensor_meta), device, parallel_id, input_local_tensor->requires_grad(),
        !input_local_tensor->requires_grad()));
    global_tensor = std::make_shared<GlobalTensor>(global_tensor_impl);
    if (parallel_id.has_value()) {
      const auto& pyhsical_shape = JUST(GetPhysicalShape(tensor_meta));
      const auto& input_local_tensor_shape = input_local_tensor->shape();
      CHECK_EQ_OR_RETURN(*pyhsical_shape, *input_local_tensor_shape);      // NOLINT
      CHECK_OR_RETURN(dtype == input_local_tensor->dtype()->data_type());  // NOLINT
      global_tensor_impl->reset_cur_rank_phy_tensor(input_local_tensor);
    }
  }
  (*outputs)[0] = global_tensor;
  return Maybe<void>::Ok();
}

static constexpr auto* LocalToGlobal = DECORATE(&RawLocalToGlobal, NonRecursiveInitGlobalId);

}  // namespace

Maybe<void> EagerLocalInterpreter::ApplyImpl(const CastToGlobalOpExpr& op_expr,
                                             const TensorTuple& inputs, TensorTuple* outputs,
                                             const OpExprInterpContext& ctx) const {
  bool sync_data = JUST(ctx.attrs.GetAttr<bool>("sync_data"));
  JUST(LocalToGlobal(op_expr, inputs, outputs, ctx));
  const auto& global_tensor = JUST((*outputs)[0]->AsGlobalTensor());
  JUST(WithConsistencyChecked(global_tensor, [&]() -> Maybe<void> {
    if (IsGlobalTensorMetaCheckDisabled()) { return Maybe<void>::Ok(); }
    const auto& parallel_desc = JUST(ctx.parallel_desc);
    const auto& parallel_id = JUST(GetParallelId4CurrentProcessCtx(parallel_desc));
    if (!parallel_id->has_value()) { return Maybe<void>::Ok(); }
    const auto& nd_sbp = JUST(ctx.nd_sbp);
    const auto& tensor_meta = JUST(global_tensor->global_tensor_meta());
    const auto& local_tensor = JUST(global_tensor->cur_rank_phy_tensor());
    const auto& reshaped_tensor = JUST(TryReshapeTensor(local_tensor, tensor_meta));
    std::shared_ptr<Tensor> synced_tensor = reshaped_tensor;
    if (sync_data) {
      synced_tensor = JUST(GetSyncedTensorIfBroadcast(reshaped_tensor, parallel_desc, nd_sbp));
    }
    auto* global_tensor_impl = reinterpret_cast<EagerGlobalTensorImpl*>(global_tensor->mut_impl());
    CHECK_NOTNULL_OR_RETURN(global_tensor_impl);
    global_tensor_impl->reset_cur_rank_phy_tensor(JUST(synced_tensor->AsLocalTensor()));
    return Maybe<void>::Ok();
  }));
  return Maybe<void>::Ok();
}

Maybe<void> EagerLocalInterpreter::ApplyImpl(const CastFromGlobalOpExpr& op_expr,
                                             const TensorTuple& inputs, TensorTuple* outputs,
                                             const OpExprInterpContext& ctx) const {
  OF_UNIMPLEMENTED();
}

Maybe<void> EagerLocalInterpreter::ApplyImpl(const CastToLocalOpExpr& op_expr,
                                             const TensorTuple& inputs, TensorTuple* outputs,
                                             const OpExprInterpContext& ctx) const {
  return BuildAndRunLocalCastInstruction(op_expr, inputs, outputs);
}

Maybe<void> EagerLocalInterpreter::ApplyImpl(const CastFromLocalOpExpr& op_expr,
                                             const TensorTuple& inputs, TensorTuple* outputs,
                                             const OpExprInterpContext& ctx) const {
  return BuildAndRunLocalCastInstruction(op_expr, inputs, outputs);
}

static Maybe<void> BuildAndRunDistributeSplitOrCloneInstruction(const BuiltinOpExpr& op_expr,
                                                                const TensorTuple& inputs,
                                                                TensorTuple* outputs) {
  // TODO()
  OF_UNIMPLEMENTED();
}

Maybe<void> EagerLocalInterpreter::ApplyImpl(const DistributeSplitOpExpr& op_expr,
                                             const TensorTuple& inputs, TensorTuple* outputs,
                                             const OpExprInterpContext& ctx) const {
  return BuildAndRunDistributeSplitOrCloneInstruction(op_expr, inputs, outputs);
}

Maybe<void> EagerLocalInterpreter::ApplyImpl(const DistributeCloneOpExpr& op_expr,
                                             const TensorTuple& inputs, TensorTuple* outputs,
                                             const OpExprInterpContext& ctx) const {
  return BuildAndRunDistributeSplitOrCloneInstruction(op_expr, inputs, outputs);
}

static Maybe<void> BuildAndRunDistributeConcatAndAddInstruction(const BuiltinOpExpr& op_expr,
                                                                const TensorTuple& inputs,
                                                                TensorTuple* outputs) {
  // TODO()
  OF_UNIMPLEMENTED();
}

Maybe<void> EagerLocalInterpreter::ApplyImpl(const DistributeConcatOpExpr& op_expr,
                                             const TensorTuple& inputs, TensorTuple* outputs,
                                             const OpExprInterpContext& ctx) const {
  return BuildAndRunDistributeConcatAndAddInstruction(op_expr, inputs, outputs);
}

Maybe<void> EagerLocalInterpreter::ApplyImpl(const DistributeAddOpExpr& op_expr,
                                             const TensorTuple& inputs, TensorTuple* outputs,
                                             const OpExprInterpContext& ctx) const {
  return BuildAndRunDistributeConcatAndAddInstruction(op_expr, inputs, outputs);
}

Maybe<void> EagerLocalInterpreter::ApplyImpl(const SelectTopNOpExpr& op_expr,
                                             const TensorTuple& inputs, TensorTuple* outputs,
                                             const OpExprInterpContext& ctx) const {
  int top_n = JUST(ctx.attrs.GetAttr<int32_t>("top_n"));
  outputs->resize(top_n);
  for (int i = 0; i < top_n; ++i) { (*outputs)[i] = JUST(JUST(VectorAt(inputs, i))->detach()); }
  return Maybe<void>::Ok();
}

}  // namespace one
}  // namespace oneflow<|MERGE_RESOLUTION|>--- conflicted
+++ resolved
@@ -209,15 +209,9 @@
   CHECK_OR_RETURN(parallel_desc->containing_current_rank());
   if (parallel_desc->parallel_num() == 1 /* no broadcast */) { return tensor; }
   std::shared_ptr<UserOpExpr> op_expr =
-<<<<<<< HEAD
-      JUST(CachedEagerNcclBroadcastOpExpr(parallel_desc, src_rank));
+      JUST(CachedEagerNcclBroadcastOpExpr(parallel_desc, src_rank, 1));
   constexpr auto* GetAttrs = CACHED_FUNCTOR_PTR(BroadcastAttrs);
   const auto attrs = *JUST(GetAttrs(src_rank));
-=======
-      JUST(CachedEagerNcclBroadcastOpExpr(parallel_desc, src_rank, 1));
-  MutableAttrMap attrs;
-  JUST(attrs.SetAttr<int64_t>("root", src_rank));
->>>>>>> 1d3c62ff
   if (src_rank == GlobalProcessCtx::Rank() || inplace) {
     TensorTuple outputs{tensor};
     JUST(OpInterpUtil::Dispatch(*op_expr, {tensor}, &outputs,
@@ -236,8 +230,8 @@
   if (parallel_desc->parallel_num() == 1 /* no broadcast */) { return inputs; }
   std::shared_ptr<UserOpExpr> op_expr =
       JUST(CachedEagerNcclBroadcastOpExpr(parallel_desc, src_rank, inputs.size()));
-  MutableAttrMap attrs;
-  JUST(attrs.SetAttr<int64_t>("root", src_rank));
+  constexpr auto* GetAttrs = CACHED_FUNCTOR_PTR(BroadcastAttrs);
+  const auto attrs = *JUST(GetAttrs(src_rank));
   if (src_rank == GlobalProcessCtx::Rank() || inplace) {
     auto outputs = std::make_shared<TensorTuple>(inputs);
     JUST(OpInterpUtil::Dispatch(*op_expr, inputs, outputs.get(),
