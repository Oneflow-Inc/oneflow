--- conflicted
+++ resolved
@@ -210,15 +210,9 @@
   CHECK_OR_RETURN(parallel_desc->containing_current_rank());
   if (parallel_desc->parallel_num() == 1 /* no broadcast */) { return tensor; }
   std::shared_ptr<UserOpExpr> op_expr =
-<<<<<<< HEAD
-      JUST(CachedEagerNcclBroadcastOpExpr(parallel_desc, src_rank, 1, {*tensor->shape()}));
+      JUST(CachedEagerCclBroadcastOpExpr(parallel_desc, src_rank, 1, {*tensor->shape()}));
   constexpr auto* GetAttrs = CACHED_FUNCTOR_PTR(BroadcastAttrs);
   const auto attrs = *JUST(GetAttrs(src_rank));
-=======
-      JUST(CachedEagerCclBroadcastOpExpr(parallel_desc, src_rank, 1, {*tensor->shape()}));
-  MutableAttrMap attrs;
-  JUST(attrs.SetAttr<int64_t>("root", src_rank));
->>>>>>> 42aaf06c
   if (src_rank == GlobalProcessCtx::Rank() || inplace) {
     TensorTuple outputs{tensor};
     JUST(OpInterpUtil::Dispatch(*op_expr, {tensor}, &outputs,
@@ -238,15 +232,9 @@
   std::vector<Shape> shape_list;
   for (const auto& tensor : inputs) { shape_list.emplace_back(*tensor->shape()); }
   std::shared_ptr<UserOpExpr> op_expr =
-<<<<<<< HEAD
-      JUST(CachedEagerNcclBroadcastOpExpr(parallel_desc, src_rank, inputs.size(), shape_list));
+      JUST(CachedEagerCclBroadcastOpExpr(parallel_desc, src_rank, inputs.size(), shape_list));
   constexpr auto* GetAttrs = CACHED_FUNCTOR_PTR(BroadcastAttrs);
   const auto attrs = *JUST(GetAttrs(src_rank));
-=======
-      JUST(CachedEagerCclBroadcastOpExpr(parallel_desc, src_rank, inputs.size(), shape_list));
-  MutableAttrMap attrs;
-  JUST(attrs.SetAttr<int64_t>("root", src_rank));
->>>>>>> 42aaf06c
   if (src_rank == GlobalProcessCtx::Rank() || inplace) {
     auto outputs = std::make_shared<TensorTuple>(inputs);
     JUST(OpInterpUtil::Dispatch(*op_expr, inputs, outputs.get(),
