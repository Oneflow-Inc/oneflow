--- conflicted
+++ resolved
@@ -181,15 +181,9 @@
 
 namespace {
 
-<<<<<<< HEAD
 Maybe<one::UserOpExpr> EagerCclBroadcast(Symbol<ParallelDesc> parallel_desc, int64_t root,
-                                         size_t size) {
+                                         size_t size, const std::vector<Shape>& shape_list) {
   return one::OpBuilder("eager_ccl_broadcast", *JUST(UniqueStr("eager_ccl_broadcast")))
-=======
-Maybe<one::UserOpExpr> EagerNcclBroadcast(Symbol<ParallelDesc> parallel_desc, int64_t root,
-                                          size_t size, const std::vector<Shape>& shape_list) {
-  return one::OpBuilder("eager_nccl_broadcast", *JUST(UniqueStr("eager_nccl_broadcast")))
->>>>>>> 944860af
       .Input("in", size)
       .Output("out", size)
       .Attr<std::string>("parallel_conf", PbMessage2TxtString(parallel_desc->parallel_conf()))
@@ -198,11 +192,7 @@
       .Build();
 }
 
-<<<<<<< HEAD
-auto* CachedEagerCclBroadcastOpExpr = DECORATE(&EagerCclBroadcast, ThreadLocal);
-=======
-auto* CachedEagerNcclBroadcastOpExpr = DECORATE(&EagerNcclBroadcast, ThreadLocalCachedCopiable);
->>>>>>> 944860af
+auto* CachedEagerCclBroadcastOpExpr = DECORATE(&EagerCclBroadcast, ThreadLocalCachedCopiable);
 
 }  // namespace
 
@@ -211,11 +201,7 @@
   CHECK_OR_RETURN(parallel_desc->containing_current_rank());
   if (parallel_desc->parallel_num() == 1 /* no broadcast */) { return tensor; }
   std::shared_ptr<UserOpExpr> op_expr =
-<<<<<<< HEAD
-      JUST(CachedEagerCclBroadcastOpExpr(parallel_desc, src_rank, 1));
-=======
-      JUST(CachedEagerNcclBroadcastOpExpr(parallel_desc, src_rank, 1, {*tensor->shape()}));
->>>>>>> 944860af
+      JUST(CachedEagerCclBroadcastOpExpr(parallel_desc, src_rank, 1, {*tensor->shape()}));
   MutableAttrMap attrs;
   JUST(attrs.SetAttr<int64_t>("root", src_rank));
   if (src_rank == GlobalProcessCtx::Rank() || inplace) {
@@ -237,11 +223,7 @@
   std::vector<Shape> shape_list;
   for (const auto& tensor : inputs) { shape_list.emplace_back(*tensor->shape()); }
   std::shared_ptr<UserOpExpr> op_expr =
-<<<<<<< HEAD
-      JUST(CachedEagerCclBroadcastOpExpr(parallel_desc, src_rank, inputs.size()));
-=======
-      JUST(CachedEagerNcclBroadcastOpExpr(parallel_desc, src_rank, inputs.size(), shape_list));
->>>>>>> 944860af
+      JUST(CachedEagerCclBroadcastOpExpr(parallel_desc, src_rank, inputs.size(), shape_list));
   MutableAttrMap attrs;
   JUST(attrs.SetAttr<int64_t>("root", src_rank));
   if (src_rank == GlobalProcessCtx::Rank() || inplace) {
