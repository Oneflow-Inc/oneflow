--- conflicted
+++ resolved
@@ -105,12 +105,7 @@
   }
   OF_PROFILER_RANGE_POP();
   OF_PROFILER_RANGE_PUSH("init outputs");
-<<<<<<< HEAD
   vm::EagerBlobObjectList output_eager_blob_objects(outputs->size());
-=======
-  std::shared_ptr<EagerBlobObjectList> output_eager_blob_objects =
-      std::make_shared<EagerBlobObjectList>(outputs->size());
->>>>>>> d1a7d24e
   auto* output_tensor_metas = ThreadLocalDefaultOutputMutTensorMetas(outputs->size());
   for (int i = 0; i < outputs->size(); i++) {
     if (!outputs->at(i)) {
@@ -155,11 +150,7 @@
 
   OF_PROFILER_RANGE_POP();
   OF_PROFILER_RANGE_PUSH("init output eager_blob_objects");
-<<<<<<< HEAD
   for (int i = 0; i < output_eager_blob_objects.size(); i++) {
-=======
-  for (int i = 0; i < output_eager_blob_objects->size(); i++) {
->>>>>>> d1a7d24e
     auto* tensor_impl = JUST(TensorImpl4Tensor(outputs->at(i)));
     if (!output_eager_blob_objects.at(i)) {
       // NOTE: if op support stride(non-contiguous input), then output tensor's stride
@@ -186,22 +177,12 @@
   OF_PROFILER_RANGE_POP();
   OF_PROFILER_RANGE_PUSH("init opkernel");
   const auto& kernel = JUST(user_op_expr.MutKernel4Stream(stream));
-<<<<<<< HEAD
-
-=======
-  kernel->set_need_check_mem_case(need_check_mem_case);
-
-  for (int64_t index : kernel->output_tuple_indexes4mut2_obns()) {
-    output_eager_blob_objects->at(index)->set_is_shape_synced(false);
-  }
->>>>>>> d1a7d24e
   OF_PROFILER_RANGE_POP();
   OF_PROFILER_RANGE_PUSH("PhysicalRun");
   JUST(PhysicalRun([&](InstructionsBuilder* builder) -> Maybe<void> {
     return builder->Call(kernel, std::move(input_eager_blob_objects),
                          std::move(output_eager_blob_objects), ctx, stream);
   }));
-<<<<<<< HEAD
   for (int64_t index : kernel->output_tuple_indexes4mut2_obns()) {
     const auto* tensor_impl = JUST(TensorImpl4Tensor(outputs->at(index)));
     auto btb = std::make_shared<BlockingThenBusy>(1);
@@ -211,8 +192,6 @@
     }));
     JUST(btb->WaitUntilCntEqualZero(VirtualMachine::GetPredicatorNoMoreInstructionsFinished()));
   }
-=======
->>>>>>> d1a7d24e
   OF_PROFILER_RANGE_POP();
   return Maybe<void>::Ok();
 }
