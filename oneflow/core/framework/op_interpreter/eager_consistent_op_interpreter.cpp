--- conflicted
+++ resolved
@@ -78,13 +78,8 @@
 
 Maybe<void> EagerConsistentInterpreter::ApplyImpl(const UserOpExpr& op_expr,
                                                   const TensorTuple& inputs, TensorTuple* outputs,
-<<<<<<< HEAD
                                                   const OpExprInterpContext& ctx) const {
   OF_UNIMPLEMENTED();
-=======
-                                                  const AttrMap& attrs) const {
-  return Interpret(op_expr, inputs, outputs, attrs);
->>>>>>> 4a9e818e
 }
 
 Maybe<void> EagerConsistentInterpreter::ApplyImpl(const VariableOpExpr& op_expr,
