--- conflicted
+++ resolved
@@ -30,11 +30,8 @@
 #include "oneflow/core/eager/foreign_boxing_util.h"
 #include "oneflow/core/operator/operator.h"
 #include "oneflow/core/autograd/autograd_mode.h"
-<<<<<<< HEAD
 #include "oneflow/core/framework/op_interpreter/boxing/eager_boxing_interpreter_mgr.h"
-=======
 #include "oneflow/user/kernels/stateful_local_opkernel.h"
->>>>>>> 9947b594
 
 namespace oneflow {
 namespace one {
@@ -47,8 +44,6 @@
   return ctx.parallel_desc.value();
 }
 
-<<<<<<< HEAD
-=======
 std::string GetDynamicOpConsistentFailedDebugString(const UserOpExpr& user_op_expr,
                                                     const StatefulLocalOpKernel& kernel) {
   CHECK(!kernel.output_tuple_indexes4mut2_obns().empty());
@@ -66,7 +61,6 @@
   return ss.str();
 }
 
->>>>>>> 9947b594
 }  // namespace
 
 Maybe<void> Interpret(const UserOpExpr& user_op_expr, const TensorTuple& inputs,
@@ -83,16 +77,8 @@
     result = JUST(user_op_expr.mut_consistent_tensor_infer_cache()->GetOrInfer(*infer_args));
   }
   const auto& output_tensor_metas = result->output_tensor_metas();
-<<<<<<< HEAD
-  int64_t parallel_id = -1;
-  const auto& device = JUST(GetDevice4CurrentProcessCtx(parallel_desc, &parallel_id));
-  using TensorImpl = EagerConsistentTensorImpl;
-  TensorImpl::NewMethod New =
-      (device ? &TensorImpl::NewWithPhyTensor : &TensorImpl::NewWithoutPhyTensor);
-=======
   Optional<int64_t> parallel_id;
   const auto& device = JUST(GetDevice4CurrentProcessCtx(parallel_desc, &parallel_id));
->>>>>>> 9947b594
   for (int i = 0; i < outputs->size(); ++i) {
     const auto& tensor_impl =
         JUST(EagerConsistentTensorImpl::New(output_tensor_metas.at(i), device, parallel_id, false, false));
