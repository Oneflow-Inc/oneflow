/*
Copyright 2020 The OneFlow Authors. All rights reserved.

Licensed under the Apache License, Version 2.0 (the "License");
you may not use this file except in compliance with the License.
You may obtain a copy of the License at

    http://www.apache.org/licenses/LICENSE-2.0

Unless required by applicable law or agreed to in writing, software
distributed under the License is distributed on an "AS IS" BASIS,
WITHOUT WARRANTIES OR CONDITIONS OF ANY KIND, either express or implied.
See the License for the specific language governing permissions and
limitations under the License.
*/
#include "oneflow/core/framework/op_interpreter.h"
#include "oneflow/core/framework/op_interpreter/op_interpreter_util.h"
#include "oneflow/core/framework/instructions_builder.h"
#include "oneflow/core/framework/op_arg_util.h"
#include "oneflow/core/framework/scope_util.h"
#include "oneflow/core/framework/session_util.h"
#include "oneflow/core/framework/symbol_storage_util.h"
#include "oneflow/core/framework/tensor.h"
#include "oneflow/core/framework/tensor_name_scope.h"
#include "oneflow/core/framework/tensor_tuple.h"
#include "oneflow/core/eager/foreign_boxing_util.h"
#include "oneflow/core/operator/operator.h"

namespace oneflow {
namespace one {

Maybe<void> EagerConsistentInterpreter::ApplyImpl(const UserOpExpr& op_expr,
                                                  const TensorTuple& inputs, TensorTuple* outputs,
                                                  const AttrMap& attrs) const {
  OF_UNIMPLEMENTED();
}

Maybe<void> EagerConsistentInterpreter::ApplyImpl(const VariableOpExpr& op_expr,
                                                  const TensorTuple& inputs, TensorTuple* outputs,
                                                  const AttrMap& attrs) const {
  OF_UNIMPLEMENTED();
}

Maybe<void> EagerConsistentInterpreter::ApplyImpl(const CastToMirroredOpExpr& op_expr,
                                                  const TensorTuple& inputs, TensorTuple* outputs,
                                                  const AttrMap& attrs) const {
  OF_UNIMPLEMENTED();
}

Maybe<void> EagerConsistentInterpreter::ApplyImpl(const CastFromMirroredOpExpr& op_expr,
                                                  const TensorTuple& inputs, TensorTuple* outputs,
                                                  const AttrMap& attrs) const {
<<<<<<< HEAD
  return BuildAndRunMirroredCastInstruction(op_expr, inputs, outputs);
}

static Maybe<void> BuildAndRunConsistentCastInstruction(const BuiltinOpExpr& op_expr,
                                                        const ParallelConf& parallel_conf,
                                                        const TensorTuple& inputs,
                                                        TensorTuple* outputs) {
  // TODO(hanbinbin)
  UNIMPLEMENTED();
}

Maybe<void> EagerConsistentInterpreter::ApplyImpl(const CastToConsistentOpExpr& op_expr,
                                                  const TensorTuple& inputs, TensorTuple* outputs,
                                                  const AttrMap& attrs) const {
  return BuildAndRunConsistentCastInstruction(op_expr, op_expr.proto().parallel_conf(), inputs,
                                              outputs);
}

Maybe<void> EagerConsistentInterpreter::ApplyImpl(const CastFromConsistentOpExpr& op_expr,
                                                  const TensorTuple& inputs, TensorTuple* outputs,
                                                  const AttrMap& attrs) const {
  return BuildAndRunConsistentCastInstruction(op_expr, op_expr.proto().parallel_conf(), inputs,
                                              outputs);
}

static Maybe<compatible_py::BlobObject> GetInBlobObject(
    InstructionsBuilder* builder, const OpAttribute& op_attribute, const std::string& ibn,
    const HashMap<std::string, std::shared_ptr<compatible_py::BlobObject>>& bn2blob_object) {
  const auto& parallel_sig = op_attribute.parallel_signature().bn_in_op2parallel_desc_symbol_id();
  int symbol_id = parallel_sig.at(ibn);
  const auto& in_op_parallel_desc_sym = JUST(GetSymbol<cfg::ParallelConf, ParallelDesc>(symbol_id));
  const auto& in_op_arg_parallel_attr =
      JUST(compatible_py::GetOpArgParallelAttribute(in_op_parallel_desc_sym, op_attribute, ibn));
  const auto& origin_blob_object = bn2blob_object.at(ibn);
  return (*Global<std::shared_ptr<ForeignBoxingUtil>>::Get())
      ->BoxingTo(builder, origin_blob_object, in_op_arg_parallel_attr);
};

static Maybe<void> BuildAndRunDistributeSplitOrCloneInstruction(const BuiltinOpExpr& op_expr,
                                                                const TensorTuple& inputs,
                                                                TensorTuple* outputs) {
  const auto& op_attribute = JUST(OpInterpUtil::InferOpAttribute(op_expr, inputs, /*attrs=*/{}));
  OpAttribute proto_op_attribute;
  op_attribute->ToProto(&proto_op_attribute);

  auto build_instruction = [&](InstructionsBuilder* builder) {
    const auto& bn2blob_object =
        CHECK_JUST(OpInterpUtil::MakeBn2BlobObjectMap(op_expr.indexed_ibns(), inputs));
    const auto& logical_in_blob_object =
        CHECK_JUST(GetInBlobObject(builder, proto_op_attribute, "in", *bn2blob_object));
    const auto& physical_out_blob_objects =
        CHECK_JUST(builder->UnpackLogicalBlobToPhysicalBlobs(logical_in_blob_object));
    for (int i = 0; i < physical_out_blob_objects->size(); ++i) {
      outputs->at(i) =
          CHECK_JUST(OpInterpUtil::BuildTensorFromBlobObject(physical_out_blob_objects->at(i)));
    }
  };
  return LogicalRun(build_instruction);
=======
  OF_UNIMPLEMENTED();
>>>>>>> b3587f1a
}

Maybe<void> EagerConsistentInterpreter::ApplyImpl(const DistributeSplitOpExpr& op_expr,
                                                  const TensorTuple& inputs, TensorTuple* outputs,
                                                  const AttrMap& attrs) const {
  OF_UNIMPLEMENTED();
}

Maybe<void> EagerConsistentInterpreter::ApplyImpl(const DistributeCloneOpExpr& op_expr,
                                                  const TensorTuple& inputs, TensorTuple* outputs,
                                                  const AttrMap& attrs) const {
  OF_UNIMPLEMENTED();
}

Maybe<void> EagerConsistentInterpreter::ApplyImpl(const DistributeConcatOpExpr& op_expr,
                                                  const TensorTuple& inputs, TensorTuple* outputs,
                                                  const AttrMap& attrs) const {
  OF_UNIMPLEMENTED();
}

Maybe<void> EagerConsistentInterpreter::ApplyImpl(const DistributeAddOpExpr& op_expr,
                                                  const TensorTuple& inputs, TensorTuple* outputs,
                                                  const AttrMap& attrs) const {
  OF_UNIMPLEMENTED();
}

}  // namespace one
}  // namespace oneflow<|MERGE_RESOLUTION|>--- conflicted
+++ resolved
@@ -50,8 +50,7 @@
 Maybe<void> EagerConsistentInterpreter::ApplyImpl(const CastFromMirroredOpExpr& op_expr,
                                                   const TensorTuple& inputs, TensorTuple* outputs,
                                                   const AttrMap& attrs) const {
-<<<<<<< HEAD
-  return BuildAndRunMirroredCastInstruction(op_expr, inputs, outputs);
+  OF_UNIMPLEMENTED();
 }
 
 static Maybe<void> BuildAndRunConsistentCastInstruction(const BuiltinOpExpr& op_expr,
@@ -74,44 +73,6 @@
                                                   const AttrMap& attrs) const {
   return BuildAndRunConsistentCastInstruction(op_expr, op_expr.proto().parallel_conf(), inputs,
                                               outputs);
-}
-
-static Maybe<compatible_py::BlobObject> GetInBlobObject(
-    InstructionsBuilder* builder, const OpAttribute& op_attribute, const std::string& ibn,
-    const HashMap<std::string, std::shared_ptr<compatible_py::BlobObject>>& bn2blob_object) {
-  const auto& parallel_sig = op_attribute.parallel_signature().bn_in_op2parallel_desc_symbol_id();
-  int symbol_id = parallel_sig.at(ibn);
-  const auto& in_op_parallel_desc_sym = JUST(GetSymbol<cfg::ParallelConf, ParallelDesc>(symbol_id));
-  const auto& in_op_arg_parallel_attr =
-      JUST(compatible_py::GetOpArgParallelAttribute(in_op_parallel_desc_sym, op_attribute, ibn));
-  const auto& origin_blob_object = bn2blob_object.at(ibn);
-  return (*Global<std::shared_ptr<ForeignBoxingUtil>>::Get())
-      ->BoxingTo(builder, origin_blob_object, in_op_arg_parallel_attr);
-};
-
-static Maybe<void> BuildAndRunDistributeSplitOrCloneInstruction(const BuiltinOpExpr& op_expr,
-                                                                const TensorTuple& inputs,
-                                                                TensorTuple* outputs) {
-  const auto& op_attribute = JUST(OpInterpUtil::InferOpAttribute(op_expr, inputs, /*attrs=*/{}));
-  OpAttribute proto_op_attribute;
-  op_attribute->ToProto(&proto_op_attribute);
-
-  auto build_instruction = [&](InstructionsBuilder* builder) {
-    const auto& bn2blob_object =
-        CHECK_JUST(OpInterpUtil::MakeBn2BlobObjectMap(op_expr.indexed_ibns(), inputs));
-    const auto& logical_in_blob_object =
-        CHECK_JUST(GetInBlobObject(builder, proto_op_attribute, "in", *bn2blob_object));
-    const auto& physical_out_blob_objects =
-        CHECK_JUST(builder->UnpackLogicalBlobToPhysicalBlobs(logical_in_blob_object));
-    for (int i = 0; i < physical_out_blob_objects->size(); ++i) {
-      outputs->at(i) =
-          CHECK_JUST(OpInterpUtil::BuildTensorFromBlobObject(physical_out_blob_objects->at(i)));
-    }
-  };
-  return LogicalRun(build_instruction);
-=======
-  OF_UNIMPLEMENTED();
->>>>>>> b3587f1a
 }
 
 Maybe<void> EagerConsistentInterpreter::ApplyImpl(const DistributeSplitOpExpr& op_expr,
