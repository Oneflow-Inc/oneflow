/*
Copyright 2020 The OneFlow Authors. All rights reserved.

Licensed under the Apache License, Version 2.0 (the "License");
you may not use this file except in compliance with the License.
You may obtain a copy of the License at

    http://www.apache.org/licenses/LICENSE-2.0

Unless required by applicable law or agreed to in writing, software
distributed under the License is distributed on an "AS IS" BASIS,
WITHOUT WARRANTIES OR CONDITIONS OF ANY KIND, either express or implied.
See the License for the specific language governing permissions and
limitations under the License.
*/

#include <sstream>
#include "oneflow/core/framework/to_string.h"
#include "oneflow/core/framework/op_interpreter.h"
#include "oneflow/core/framework/op_interpreter/op_interpreter_util.h"
#include "oneflow/core/framework/instructions_builder.h"
#include "oneflow/core/framework/op_arg_util.h"
#include "oneflow/core/framework/scope_util.h"
#include "oneflow/core/framework/session_util.h"
#include "oneflow/core/framework/symbol_storage_util.h"
#include "oneflow/core/framework/tensor.h"
#include "oneflow/core/framework/tensor_name_scope.h"
#include "oneflow/core/framework/tensor_tuple.h"
#include "oneflow/core/framework/consistent_tensor_infer_cache.h"
#include "oneflow/core/eager/foreign_boxing_util.h"
#include "oneflow/core/operator/operator.h"
#include "oneflow/core/autograd/autograd_mode.h"
#include "oneflow/core/boxing/eager_boxing_interpreter_mgr.h"
#include "oneflow/user/kernels/stateful_local_opkernel.h"
#include "oneflow/core/framework/consistency_check.h"
#include "oneflow/core/framework/tensor_rpc_util.h"
#include "oneflow/core/framework/tensor_consistent_id.h"
#include "oneflow/core/framework/nd_sbp.h"
#include "oneflow/core/common/decorator.h"
#include "oneflow/core/boxing/eager_boxing_logger.h"
#include "oneflow/core/common/cpp_attribute.h"

namespace oneflow {
namespace one {

namespace {

Maybe<Symbol<ParallelDesc>> GetParallelDesc(const TensorTuple& inputs,
                                            const OpExprInterpContext& ctx) {
  if (!inputs.empty()) { return inputs.at(0)->parallel_desc(); }
  return JUST(ctx.parallel_desc);
}

std::string GetDynamicOpConsistentFailedDebugString(const UserOpExpr& user_op_expr,
                                                    const StatefulLocalOpKernel& kernel) {
  CHECK(!kernel.output_tuple_indexes4mut2_obns().empty());
  std::string plentysuffix = kernel.output_tuple_indexes4mut2_obns().size() == 1 ? "s" : "";
  std::stringstream ss;
  ss << "operator `" << user_op_expr.op_type_name() << "`"
     << " does not support consistent mode because the shape" << plentysuffix << " of output tensor"
     << plentysuffix << " ";
  int i = 0;
  for (const auto& out_index : kernel.output_tuple_indexes4mut2_obns()) {
    if (i++ > 0) { ss << ", "; }
    ss << out_index;
  }
  ss << " are not infered before op computation.";
  return ss.str();
}

Maybe<bool> IsAllZeroSizeTensorMeta(const std::vector<Symbol<ConsistentTensorMeta>>& tensor_metas) {
  if (tensor_metas.empty()) { return false; }
  for (const auto& tensor_meta : tensor_metas) {
    if (tensor_meta->shape().elem_cnt() != 0) { return false; }
  }
  return true;
}

constexpr auto* CachedIsAllZeroSizeTensorMeta =
    DECORATE(&IsAllZeroSizeTensorMeta, ThreadLocalCopiable);

Maybe<Tensor> CalcBoxingOutput(const std::shared_ptr<Tensor>& input, Symbol<NdSbp> out_nd_sbp,
                               Symbol<ParallelDesc> out_parallel_desc,
                               bool current_rank_local_is_valid) {
  const auto& logical_shape = input->shape();
  const auto& logical_stride = JUST(input->stride());
  // If the input is a tensor of size 0, construct the output directly.
  if (unlikely(logical_shape->elem_cnt() == 0)) {
    ConsistentTensorMeta tensor_meta(logical_shape, logical_stride, input->dtype()->data_type(),
                                     out_nd_sbp, out_parallel_desc);
    const auto& tensor_impl =
        JUST(EagerConsistentTensorImpl::New(SymbolOf(tensor_meta), input->requires_grad(), false));
    std::shared_ptr<Tensor> output = std::make_shared<ConsistentTensor>(tensor_impl);
    return output;
  }
  const auto* mgr = Global<EagerBoxingInterpreterManager>::Get();
  // Eager boxing
  const auto& in_nd_sbp = JUST(input->nd_sbp());
  const auto& in_parallel_desc = JUST(input->parallel_desc());
  const auto& boxing_interpreter = JUST(mgr->GetEagerBoxingInterpreter(
      in_nd_sbp, out_nd_sbp, in_parallel_desc, out_parallel_desc, *logical_shape));
  Global<const EagerBoxingLogger>::Get()->Log(
      *JUST(boxing_interpreter->boxing_interpreter_status()), /* prefix */ "");
  if (!current_rank_local_is_valid) { return input; }
  const auto& output = JUST(boxing_interpreter->Interpret(input, in_nd_sbp, out_nd_sbp,
                                                          in_parallel_desc, out_parallel_desc));
  return output;
}

auto* GetBoxingOutput =
    DECORATE(DECORATE(&CalcBoxingOutput, CheckConsistentTensorMeta), DisableRecusiveBoxingCall);

Maybe<void> Interpret(const UserOpExpr& user_op_expr, const TensorTuple& inputs,
                      TensorTuple* outputs, const OpExprInterpContext& ctx) {
  CHECK_EQ_OR_RETURN(outputs->size(), user_op_expr.output_size());
  const auto& parallel_desc = JUST(GetParallelDesc(inputs, ctx));
  std::shared_ptr<const ConsistentTensorInferResult> result;
  NonRecursiveMetaInfoConsistencyCheckScope scope;
  if (inputs.empty()) {
    // check consistency placement and nd_sbp, do not check in non-src op because it is assumed that
    // InferSbp in op is a deterministic algorithm
    JUST(MetaInfoConsistencyCheck(parallel_desc, ctx.nd_sbp, 1));
    const auto& infer_args =
        JUST(SrcOpConsistentTensorMetaInferArgs::New(ctx.attrs, parallel_desc, JUST(ctx.nd_sbp)));
    result = JUST(user_op_expr.mut_consistent_tensor_infer_cache()->GetOrInfer(*infer_args));
  } else {
    for (int i = 0; i < outputs->size(); ++i) {
      if ((*outputs)[i]) {
        const auto& nd_sbp = JUST((*outputs)[i]->nd_sbp());
        JUST((*outputs)[i]->set_consumer_nd_sbp_constraint(nd_sbp));
      }
    }
    const auto& infer_args = JUST(ConsistentTensorMetaInferArgs::New(ctx.attrs, inputs));
    result = JUST(user_op_expr.mut_consistent_tensor_infer_cache()->GetOrInfer(*infer_args));
  }
  const auto& output_tensor_metas = result->output_tensor_metas();
  Optional<int64_t> parallel_id;
  const auto& tensor_device = JUST(GetTensorDevice4CurrentProcessCtx(parallel_desc, &parallel_id));
  for (int i = 0; i < outputs->size(); ++i) {
    if (!outputs->at(i)) {
      const auto& tensor_impl = JUST(EagerConsistentTensorImpl::New(
          output_tensor_metas.at(i), tensor_device, parallel_id, false, false));
<<<<<<< HEAD
      // tensor_impl->mut_tensor_meta()->set_stride(std::make_shared<Stride>(*tensor_impl->shape()));
      outputs->at(i).reset(new ConsistentTensor(tensor_impl));
=======
      (*outputs)[i].reset(new ConsistentTensor(tensor_impl));
    } else {
      JUST((*outputs)[i]->set_consumer_nd_sbp_constraint(NullOpt));
>>>>>>> df686af7
    }
  }
  // Do nothing if output_tensors has 0-size shape. Since the input of some ops is 0-size but the
  // output is not 0-size, it cannot be judged based on the input, such as flow.cat
  if (unlikely(JUST(CachedIsAllZeroSizeTensorMeta(output_tensor_metas)))) {
    return Maybe<void>::Ok();
  }
  // Run instruction LocalCallOpKernel
  const auto& kernel = JUST(user_op_expr.MutKernel4Stream(result->stream()));
  CHECK_EQ_OR_RETURN(kernel->output_tuple_indexes4mut2_obns().size(), 0)
      << Error::UnimplementedError()
      << GetDynamicOpConsistentFailedDebugString(user_op_expr, *kernel);
  std::shared_ptr<EagerBlobObjectList> input_eager_blob_objects =
      std::make_shared<EagerBlobObjectList>(inputs.size());
  // expand lifetime of boxing outputs to the end of this function
  TensorTuple boxing_outputs;
  for (int i = 0; i < inputs.size(); ++i) {
    std::shared_ptr<Tensor> input = inputs.at(i);
    const auto& infered_input_meta = result->input_tensor_metas().at(i);
    const auto& input_parallel_desc = JUST(input->parallel_desc());
    CHECK_OR_RETURN(input_parallel_desc == infered_input_meta->parallel_desc());
    if (input_parallel_desc->parallel_num() != 1
        && infered_input_meta->nd_sbp() != JUST(input->nd_sbp())) {
      input = JUST(GetBoxingOutput(input, infered_input_meta->nd_sbp(),
                                   infered_input_meta->parallel_desc(), parallel_id.has_value()));
      boxing_outputs.emplace_back(input);
    }
    const auto& local_tensor = JUST(input->cur_rank_phy_tensor());
    input_eager_blob_objects->at(i) = JUST(local_tensor->eager_blob_object());
  }
  // Do nothing if the `parallel_desc` doesn't cover current ProcessCtx.
  if (!parallel_id.has_value()) { return Maybe<void>::Ok(); }
  std::shared_ptr<EagerBlobObjectList> output_eager_blob_objects =
      std::make_shared<EagerBlobObjectList>(outputs->size());
  for (int i = 0; i < outputs->size(); ++i) {
    const auto& local_tensor = JUST(outputs->at(i)->cur_rank_phy_tensor());
    output_eager_blob_objects->at(i) = JUST(local_tensor->eager_blob_object());
  }
  JUST(PhysicalRun([&](InstructionsBuilder* builder) -> Maybe<void> {
    return builder->LocalCallOpKernel(kernel, input_eager_blob_objects, output_eager_blob_objects,
                                      result, ctx, result->stream());
  }));
  return Maybe<void>::Ok();
}

auto* InterpretThenInitConsistentId = DECORATE(&Interpret, NonRecursiveInitConsistentId);

}  // namespace

Maybe<void> EagerConsistentInterpreter::ApplyImpl(const UserOpExpr& op_expr,
                                                  const TensorTuple& inputs, TensorTuple* outputs,
                                                  const OpExprInterpContext& ctx) const {
  return InterpretThenInitConsistentId(op_expr, inputs, outputs, ctx);
}

Maybe<void> EagerConsistentInterpreter::ApplyImpl(const VariableOpExpr& op_expr,
                                                  const TensorTuple& inputs, TensorTuple* outputs,
                                                  const OpExprInterpContext& ctx) const {
  OF_UNIMPLEMENTED();
}

namespace {

static constexpr auto* RecursiveGetBoxingOutput =
    DECORATE(&CalcBoxingOutput, CheckConsistentTensorMeta);

Maybe<void> RawConsistentToConsistent(const ConsistentToConsistentOpExpr& op_expr,
                                      const TensorTuple& inputs, TensorTuple* outputs,
                                      const OpExprInterpContext& ctx) {
  CHECK_EQ_OR_RETURN(inputs.size(), 1);
  CHECK_EQ_OR_RETURN(outputs->size(), 1);
  const auto& input = inputs.at(0);
  CHECK_OR_RETURN(input->is_consistent());
  CHECK_OR_RETURN(ctx.parallel_desc.has_value());
  CHECK_OR_RETURN(ctx.nd_sbp.has_value());
  const auto& in_parallel_desc = JUST(input->parallel_desc());
  const auto& out_nd_sbp = JUST(ctx.nd_sbp);
  const auto& out_parallel_desc = JUST(ctx.parallel_desc);
  const auto& in_parallel_id = JUST(GetParallelId4CurrentProcessCtx(in_parallel_desc));
  const auto& out_parallel_id = JUST(GetParallelId4CurrentProcessCtx(out_parallel_desc));
  const auto& tensor =
      JUST(RecursiveGetBoxingOutput(input, out_nd_sbp, out_parallel_desc,
                                    in_parallel_id->has_value() || out_parallel_id->has_value()));
  CHECK_OR_RETURN(tensor);
  if (out_parallel_id->has_value()) {
    const auto& nd_sbp = JUST(tensor->nd_sbp());
    const auto& parallel_desc = JUST(tensor->parallel_desc());
    CHECK_OR_RETURN(nd_sbp == out_nd_sbp)
        << ". nd_sbp: " << NdSbpToString(nd_sbp) << ", out_nd_sbp" << NdSbpToString(out_nd_sbp);
    CHECK_OR_RETURN(parallel_desc == out_parallel_desc);
    outputs->at(0) = tensor;
  } else {
    ConsistentTensorMeta tensor_meta(tensor->shape(), JUST(tensor->stride()),
                                     tensor->dtype()->data_type(), out_nd_sbp, out_parallel_desc);
    const auto& tensor_impl =
        JUST(EagerConsistentTensorImpl::New(SymbolOf(tensor_meta), tensor->requires_grad(), false));
    outputs->at(0).reset(new ConsistentTensor(tensor_impl));
  }
  CHECK_OR_RETURN(outputs->at(0));
  return Maybe<void>::Ok();
}

static constexpr auto* ConsistentToConsistent =
    DECORATE(&RawConsistentToConsistent, NonRecursiveInitConsistentId);

}  // namespace

Maybe<void> EagerConsistentInterpreter::ApplyImpl(const ConsistentToConsistentOpExpr& op_expr,
                                                  const TensorTuple& inputs, TensorTuple* outputs,
                                                  const OpExprInterpContext& ctx) const {
  JUST(ConsistentToConsistent(op_expr, inputs, outputs, ctx));
  return Maybe<void>::Ok();
}

Maybe<void> EagerConsistentInterpreter::ApplyImpl(const CastToConsistentOpExpr& op_expr,
                                                  const TensorTuple& inputs, TensorTuple* outputs,
                                                  const OpExprInterpContext& ctx) const {
  OF_UNIMPLEMENTED();
}

Maybe<void> EagerConsistentInterpreter::ApplyImpl(const CastFromConsistentOpExpr& op_expr,
                                                  const TensorTuple& inputs, TensorTuple* outputs,
                                                  const OpExprInterpContext& ctx) const {
  CHECK_EQ_OR_RETURN(inputs.size(), 1);
  const auto& input_tensor = inputs.at(0);
  const auto& mirrored_tensor = JUST(JUST(input_tensor->cur_rank_phy_tensor())->detach());
  bool requires_grad = autograd::GradMode::is_enabled() && input_tensor->requires_grad();
  JUST(mirrored_tensor->set_requires_grad(requires_grad));
  mirrored_tensor->set_is_leaf(!requires_grad);
  outputs->at(0) = mirrored_tensor;
  return Maybe<void>::Ok();
}

Maybe<void> EagerConsistentInterpreter::ApplyImpl(const CastToMirroredOpExpr& op_expr,
                                                  const TensorTuple& inputs, TensorTuple* outputs,
                                                  const OpExprInterpContext& ctx) const {
  OF_UNIMPLEMENTED();
}

Maybe<void> EagerConsistentInterpreter::ApplyImpl(const CastFromMirroredOpExpr& op_expr,
                                                  const TensorTuple& inputs, TensorTuple* outputs,
                                                  const OpExprInterpContext& ctx) const {
  OF_UNIMPLEMENTED();
}

Maybe<void> EagerConsistentInterpreter::ApplyImpl(const DistributeSplitOpExpr& op_expr,
                                                  const TensorTuple& inputs, TensorTuple* outputs,
                                                  const OpExprInterpContext& ctx) const {
  OF_UNIMPLEMENTED();
}

Maybe<void> EagerConsistentInterpreter::ApplyImpl(const DistributeCloneOpExpr& op_expr,
                                                  const TensorTuple& inputs, TensorTuple* outputs,
                                                  const OpExprInterpContext& ctx) const {
  OF_UNIMPLEMENTED();
}

Maybe<void> EagerConsistentInterpreter::ApplyImpl(const DistributeConcatOpExpr& op_expr,
                                                  const TensorTuple& inputs, TensorTuple* outputs,
                                                  const OpExprInterpContext& ctx) const {
  OF_UNIMPLEMENTED();
}

Maybe<void> EagerConsistentInterpreter::ApplyImpl(const DistributeAddOpExpr& op_expr,
                                                  const TensorTuple& inputs, TensorTuple* outputs,
                                                  const OpExprInterpContext& ctx) const {
  OF_UNIMPLEMENTED();
}

Maybe<void> EagerConsistentInterpreter::ApplyImpl(const SelectTopNOpExpr& op_expr,
                                                  const TensorTuple& inputs, TensorTuple* outputs,
                                                  const OpExprInterpContext& ctx) const {
  OF_UNIMPLEMENTED();
}

}  // namespace one
}  // namespace oneflow<|MERGE_RESOLUTION|>--- conflicted
+++ resolved
@@ -140,14 +140,9 @@
     if (!outputs->at(i)) {
       const auto& tensor_impl = JUST(EagerConsistentTensorImpl::New(
           output_tensor_metas.at(i), tensor_device, parallel_id, false, false));
-<<<<<<< HEAD
-      // tensor_impl->mut_tensor_meta()->set_stride(std::make_shared<Stride>(*tensor_impl->shape()));
-      outputs->at(i).reset(new ConsistentTensor(tensor_impl));
-=======
       (*outputs)[i].reset(new ConsistentTensor(tensor_impl));
     } else {
       JUST((*outputs)[i]->set_consumer_nd_sbp_constraint(NullOpt));
->>>>>>> df686af7
     }
   }
   // Do nothing if output_tensors has 0-size shape. Since the input of some ops is 0-size but the
