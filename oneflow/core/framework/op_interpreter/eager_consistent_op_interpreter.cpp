/*
Copyright 2020 The OneFlow Authors. All rights reserved.

Licensed under the Apache License, Version 2.0 (the "License");
you may not use this file except in compliance with the License.
You may obtain a copy of the License at

    http://www.apache.org/licenses/LICENSE-2.0

Unless required by applicable law or agreed to in writing, software
distributed under the License is distributed on an "AS IS" BASIS,
WITHOUT WARRANTIES OR CONDITIONS OF ANY KIND, either express or implied.
See the License for the specific language governing permissions and
limitations under the License.
*/

#include <sstream>
#include "oneflow/core/framework/to_string.h"
#include "oneflow/core/framework/op_interpreter.h"
#include "oneflow/core/framework/op_interpreter/op_interpreter_util.h"
#include "oneflow/core/framework/instructions_builder.h"
#include "oneflow/core/framework/op_arg_util.h"
#include "oneflow/core/framework/scope_util.h"
#include "oneflow/core/framework/session_util.h"
#include "oneflow/core/framework/symbol_storage_util.h"
#include "oneflow/core/framework/tensor.h"
#include "oneflow/core/framework/tensor_name_scope.h"
#include "oneflow/core/framework/tensor_tuple.h"
#include "oneflow/core/framework/consistent_tensor_infer_cache.h"
#include "oneflow/core/eager/foreign_boxing_util.h"
#include "oneflow/core/operator/operator.h"
#include "oneflow/core/autograd/autograd_mode.h"
#include "oneflow/core/framework/op_interpreter/boxing/eager_boxing_interpreter_mgr.h"
#include "oneflow/user/kernels/stateful_local_opkernel.h"
#include "oneflow/core/framework/tensor_rpc_util.h"
#include "oneflow/core/framework/tensor_consistent_id.h"
#include "oneflow/core/framework/nd_sbp.h"
#include "oneflow/core/common/decorator.h"

namespace oneflow {
namespace one {

namespace {

Maybe<Symbol<ParallelDesc>> GetParallelDesc(const TensorTuple& inputs,
                                            const OpExprInterpContext& ctx) {
  if (!inputs.empty()) { return inputs.at(0)->parallel_desc(); }
  return ctx.parallel_desc.value();
}

std::string GetDynamicOpConsistentFailedDebugString(const UserOpExpr& user_op_expr,
                                                    const StatefulLocalOpKernel& kernel) {
  CHECK(!kernel.output_tuple_indexes4mut2_obns().empty());
  std::string plentysuffix = kernel.output_tuple_indexes4mut2_obns().size() == 1 ? "s" : "";
  std::stringstream ss;
  ss << "operator `" << user_op_expr.op_type_name() << "`"
     << " does not support consistent mode because the shape" << plentysuffix << " of output tensor"
     << plentysuffix << " ";
  int i = 0;
  for (const auto& out_index : kernel.output_tuple_indexes4mut2_obns()) {
    if (i++ > 0) { ss << ", "; }
    ss << out_index;
  }
  ss << " are not infered before op computation.";
  return ss.str();
}

Maybe<Tensor> CalcBoxingOutput(const std::shared_ptr<Tensor>& input, Symbol<cfg::NdSbp> out_nd_sbp,
<<<<<<< HEAD
                               Symbol<ParallelDesc> out_parallel_desc,
                               bool current_rank_local_is_valid) {
  if (!current_rank_local_is_valid) { return input; }
=======
                               Symbol<ParallelDesc> out_parallel_desc) {
>>>>>>> 879595a3
  const auto* mgr = Global<EagerBoxingInterpreterManager>::Get();
  // Eager boxing
  const auto& in_nd_sbp = JUST(input->nd_sbp());
  const auto& in_parallel_desc = JUST(input->parallel_desc());
  const auto& boxing_interpreter = JUST(
      mgr->GetEagerBoxingInterpreter(in_nd_sbp, out_nd_sbp, in_parallel_desc, out_parallel_desc));
  const auto& output = JUST(boxing_interpreter->Interpret(input, in_nd_sbp, out_nd_sbp,
                                                          in_parallel_desc, out_parallel_desc));
  return output;
}

auto* GetBoxingOutput =
    DECORATE(DECORATE(&CalcBoxingOutput, CheckConsistentTensorMeta), DisableRecusiveBoxingCall);

Maybe<void> Interpret(const UserOpExpr& user_op_expr, const TensorTuple& inputs,
                      TensorTuple* outputs, const OpExprInterpContext& ctx) {
  CHECK_EQ_OR_RETURN(outputs->size(), user_op_expr.output_size());
  const auto& parallel_desc = JUST(GetParallelDesc(inputs, ctx));
  std::shared_ptr<const ConsistentTensorInferResult> result;
  if (inputs.empty()) {
    const auto& infer_args = JUST(SrcOpConsistentTensorMetaInferArgs::New(
        ctx.attrs, parallel_desc, JUST(ctx.nd_sbp.value())));
    result = JUST(user_op_expr.mut_consistent_tensor_infer_cache()->GetOrInfer(*infer_args));
  } else {
    const auto& infer_args = JUST(ConsistentTensorMetaInferArgs::New(ctx.attrs, inputs));
    result = JUST(user_op_expr.mut_consistent_tensor_infer_cache()->GetOrInfer(*infer_args));
  }
  const auto& output_tensor_metas = result->output_tensor_metas();
  Optional<int64_t> parallel_id;
  const auto& device = JUST(GetDevice4CurrentProcessCtx(parallel_desc, &parallel_id));
  for (int i = 0; i < outputs->size(); ++i) {
    const auto& tensor_impl = JUST(EagerConsistentTensorImpl::New(output_tensor_metas.at(i), device,
                                                                  parallel_id, false, false));
    outputs->at(i).reset(new ConsistentTensor(tensor_impl));
  }
  // Run instruction LocalCallOpKernel
  const auto& kernel = JUST(user_op_expr.MutKernel4Device(*device));
  CHECK_EQ_OR_RETURN(kernel->output_tuple_indexes4mut2_obns().size(), 0)
      << Error::Unimplemented() << GetDynamicOpConsistentFailedDebugString(user_op_expr, *kernel);
  std::shared_ptr<EagerBlobObjectList> input_eager_blob_objects =
      std::make_shared<EagerBlobObjectList>(inputs.size());
  for (int i = 0; i < inputs.size(); ++i) {
    std::shared_ptr<Tensor> input = inputs.at(i);
    const auto& infered_input_meta = result->input_tensor_metas().at(i);
    const auto& input_parallel_desc = JUST(input->parallel_desc());
    CHECK_OR_RETURN(input_parallel_desc == infered_input_meta->parallel_desc());
    if (infered_input_meta->nd_sbp() != JUST(input->nd_sbp())) {
      input = JUST(GetBoxingOutput(input, infered_input_meta->nd_sbp(),
<<<<<<< HEAD
                                   infered_input_meta->parallel_desc(), parallel_id.has_value()));
=======
                                   infered_input_meta->parallel_desc()));
>>>>>>> 879595a3
    }
    const auto& local_tensor = JUST(input->cur_rank_phy_tensor());
    input_eager_blob_objects->at(i) = JUST(local_tensor->eager_blob_object());
  }
  // Do nothing if the `parallel_desc` doesn't cover current ProcessCtx.
  if (!parallel_id.has_value()) { return Maybe<void>::Ok(); }
  std::shared_ptr<EagerBlobObjectList> output_eager_blob_objects =
      std::make_shared<EagerBlobObjectList>(outputs->size());
  for (int i = 0; i < outputs->size(); ++i) {
    const auto& local_tensor = JUST(outputs->at(i)->cur_rank_phy_tensor());
    output_eager_blob_objects->at(i) = JUST(local_tensor->eager_blob_object());
  }
  const auto& instr_type_name = JUST(GetLocalCallInstructionName(parallel_desc->device_tag()));
  JUST(PhysicalRun([&](InstructionsBuilder* builder) -> Maybe<void> {
    return builder->LocalCallOpKernel(kernel, input_eager_blob_objects, output_eager_blob_objects,
                                      result, ctx, parallel_desc.shared_from_symbol(),
                                      instr_type_name);
  }));
  return Maybe<void>::Ok();
}

auto* InterpretThenInitConsistentId = DECORATE(&Interpret, NonRecursiveInitConsistentId);

}  // namespace

Maybe<void> EagerConsistentInterpreter::ApplyImpl(const UserOpExpr& op_expr,
                                                  const TensorTuple& inputs, TensorTuple* outputs,
                                                  const OpExprInterpContext& ctx) const {
  return InterpretThenInitConsistentId(op_expr, inputs, outputs, ctx);
}

Maybe<void> EagerConsistentInterpreter::ApplyImpl(const VariableOpExpr& op_expr,
                                                  const TensorTuple& inputs, TensorTuple* outputs,
                                                  const OpExprInterpContext& ctx) const {
  OF_UNIMPLEMENTED();
}

namespace {

static constexpr auto* RecursiveGetBoxingOutput =
    DECORATE(&CalcBoxingOutput, CheckConsistentTensorMeta);

Maybe<void> RawConsistentToConsistent(const ConsistentToConsistentOpExpr& op_expr,
                                      const TensorTuple& inputs, TensorTuple* outputs,
                                      const OpExprInterpContext& ctx) {
  CHECK_EQ_OR_RETURN(inputs.size(), 1);
  CHECK_EQ_OR_RETURN(outputs->size(), 1);
  const auto& input = inputs.at(0);
  CHECK_OR_RETURN(input->is_consistent());
  CHECK_OR_RETURN(ctx.parallel_desc.has_value());
  CHECK_OR_RETURN(ctx.nd_sbp.has_value());
  const auto& in_parallel_desc = JUST(input->parallel_desc());
  const auto& out_nd_sbp = JUST(ctx.nd_sbp.value());
  const auto& out_parallel_desc = JUST(ctx.parallel_desc.value());
  const auto& in_parallel_id = JUST(GetParallelId4CurrentProcessCtx(in_parallel_desc));
  const auto& out_parallel_id = JUST(GetParallelId4CurrentProcessCtx(out_parallel_desc));
<<<<<<< HEAD
  const auto& tensor = JUST(RecursiveGetBoxingOutput(input, out_nd_sbp, out_parallel_desc,
                                                     /* current_rank_local_is_valid */ true));
=======
  const auto& tensor = JUST(RecursiveGetBoxingOutput(input, out_nd_sbp, out_parallel_desc));
>>>>>>> 879595a3
  CHECK_OR_RETURN(tensor);
  if (out_parallel_id->has_value()) {
    const auto& nd_sbp = JUST(tensor->nd_sbp());
    const auto& parallel_desc = JUST(tensor->parallel_desc());
    CHECK_OR_RETURN(nd_sbp == out_nd_sbp) << ". nd_sbp: " << *JUST(NdSbpToString(nd_sbp))
                                          << ", out_nd_sbp" << *JUST(NdSbpToString(out_nd_sbp));
    CHECK_OR_RETURN(parallel_desc == out_parallel_desc);
    outputs->at(0) = tensor;
  } else {
    ConsistentTensorMeta tensor_meta(tensor->shape(), tensor->dtype()->data_type(), out_nd_sbp,
                                     out_parallel_desc);
    const auto& tensor_impl =
        JUST(EagerConsistentTensorImpl::New(SymbolOf(tensor_meta), tensor->requires_grad(), false));
    outputs->at(0).reset(new ConsistentTensor(tensor_impl));
  }
  CHECK_OR_RETURN(outputs->at(0));
  return Maybe<void>::Ok();
}

static constexpr auto* ConsistentToConsistent =
    DECORATE(&RawConsistentToConsistent, NonRecursiveInitConsistentId);

}  // namespace

Maybe<void> EagerConsistentInterpreter::ApplyImpl(const ConsistentToConsistentOpExpr& op_expr,
                                                  const TensorTuple& inputs, TensorTuple* outputs,
                                                  const OpExprInterpContext& ctx) const {
  JUST(ConsistentToConsistent(op_expr, inputs, outputs, ctx));
  return Maybe<void>::Ok();
}

Maybe<void> EagerConsistentInterpreter::ApplyImpl(const CastToConsistentOpExpr& op_expr,
                                                  const TensorTuple& inputs, TensorTuple* outputs,
                                                  const OpExprInterpContext& ctx) const {
  OF_UNIMPLEMENTED();
}

Maybe<void> EagerConsistentInterpreter::ApplyImpl(const CastFromConsistentOpExpr& op_expr,
                                                  const TensorTuple& inputs, TensorTuple* outputs,
                                                  const OpExprInterpContext& ctx) const {
  CHECK_EQ_OR_RETURN(inputs.size(), 1);
  const auto& input_tensor = inputs.at(0);
  const auto& mirrored_tensor = JUST(JUST(input_tensor->cur_rank_phy_tensor())->detach());
  bool requires_grad = autograd::GradMode::is_enabled() && input_tensor->requires_grad();
  mirrored_tensor->set_requires_grad(requires_grad);
  mirrored_tensor->set_is_leaf(!requires_grad);
  outputs->at(0) = mirrored_tensor;
  return Maybe<void>::Ok();
}

Maybe<void> EagerConsistentInterpreter::ApplyImpl(const CastToMirroredOpExpr& op_expr,
                                                  const TensorTuple& inputs, TensorTuple* outputs,
                                                  const OpExprInterpContext& ctx) const {
  OF_UNIMPLEMENTED();
}

Maybe<void> EagerConsistentInterpreter::ApplyImpl(const CastFromMirroredOpExpr& op_expr,
                                                  const TensorTuple& inputs, TensorTuple* outputs,
                                                  const OpExprInterpContext& ctx) const {
  OF_UNIMPLEMENTED();
}

Maybe<void> EagerConsistentInterpreter::ApplyImpl(const DistributeSplitOpExpr& op_expr,
                                                  const TensorTuple& inputs, TensorTuple* outputs,
                                                  const OpExprInterpContext& ctx) const {
  OF_UNIMPLEMENTED();
}

Maybe<void> EagerConsistentInterpreter::ApplyImpl(const DistributeCloneOpExpr& op_expr,
                                                  const TensorTuple& inputs, TensorTuple* outputs,
                                                  const OpExprInterpContext& ctx) const {
  OF_UNIMPLEMENTED();
}

Maybe<void> EagerConsistentInterpreter::ApplyImpl(const DistributeConcatOpExpr& op_expr,
                                                  const TensorTuple& inputs, TensorTuple* outputs,
                                                  const OpExprInterpContext& ctx) const {
  OF_UNIMPLEMENTED();
}

Maybe<void> EagerConsistentInterpreter::ApplyImpl(const DistributeAddOpExpr& op_expr,
                                                  const TensorTuple& inputs, TensorTuple* outputs,
                                                  const OpExprInterpContext& ctx) const {
  OF_UNIMPLEMENTED();
}

Maybe<void> EagerConsistentInterpreter::ApplyImpl(const SelectFirstOpExpr& op_expr,
                                                  const TensorTuple& inputs, TensorTuple* outputs,
                                                  const OpExprInterpContext& ctx) const {
  OF_UNIMPLEMENTED();
}

}  // namespace one
}  // namespace oneflow<|MERGE_RESOLUTION|>--- conflicted
+++ resolved
@@ -66,13 +66,7 @@
 }
 
 Maybe<Tensor> CalcBoxingOutput(const std::shared_ptr<Tensor>& input, Symbol<cfg::NdSbp> out_nd_sbp,
-<<<<<<< HEAD
-                               Symbol<ParallelDesc> out_parallel_desc,
-                               bool current_rank_local_is_valid) {
-  if (!current_rank_local_is_valid) { return input; }
-=======
                                Symbol<ParallelDesc> out_parallel_desc) {
->>>>>>> 879595a3
   const auto* mgr = Global<EagerBoxingInterpreterManager>::Get();
   // Eager boxing
   const auto& in_nd_sbp = JUST(input->nd_sbp());
@@ -121,11 +115,7 @@
     CHECK_OR_RETURN(input_parallel_desc == infered_input_meta->parallel_desc());
     if (infered_input_meta->nd_sbp() != JUST(input->nd_sbp())) {
       input = JUST(GetBoxingOutput(input, infered_input_meta->nd_sbp(),
-<<<<<<< HEAD
-                                   infered_input_meta->parallel_desc(), parallel_id.has_value()));
-=======
                                    infered_input_meta->parallel_desc()));
->>>>>>> 879595a3
     }
     const auto& local_tensor = JUST(input->cur_rank_phy_tensor());
     input_eager_blob_objects->at(i) = JUST(local_tensor->eager_blob_object());
@@ -182,12 +172,7 @@
   const auto& out_parallel_desc = JUST(ctx.parallel_desc.value());
   const auto& in_parallel_id = JUST(GetParallelId4CurrentProcessCtx(in_parallel_desc));
   const auto& out_parallel_id = JUST(GetParallelId4CurrentProcessCtx(out_parallel_desc));
-<<<<<<< HEAD
-  const auto& tensor = JUST(RecursiveGetBoxingOutput(input, out_nd_sbp, out_parallel_desc,
-                                                     /* current_rank_local_is_valid */ true));
-=======
   const auto& tensor = JUST(RecursiveGetBoxingOutput(input, out_nd_sbp, out_parallel_desc));
->>>>>>> 879595a3
   CHECK_OR_RETURN(tensor);
   if (out_parallel_id->has_value()) {
     const auto& nd_sbp = JUST(tensor->nd_sbp());
