/*
Copyright 2020 The OneFlow Authors. All rights reserved.

Licensed under the Apache License, Version 2.0 (the "License");
you may not use this file except in compliance with the License.
You may obtain a copy of the License at

    http://www.apache.org/licenses/LICENSE-2.0

Unless required by applicable law or agreed to in writing, software
distributed under the License is distributed on an "AS IS" BASIS,
WITHOUT WARRANTIES OR CONDITIONS OF ANY KIND, either express or implied.
See the License for the specific language governing permissions and
limitations under the License.
*/

#include <sstream>
#include "oneflow/core/framework/to_string.h"
#include "oneflow/core/framework/op_interpreter.h"
#include "oneflow/core/framework/op_interpreter/op_interpreter_util.h"
#include "oneflow/core/framework/instructions_builder.h"
#include "oneflow/core/framework/op_arg_util.h"
#include "oneflow/core/framework/scope_util.h"
#include "oneflow/core/framework/session_util.h"
#include "oneflow/core/framework/symbol_storage_util.h"
#include "oneflow/core/framework/tensor.h"
#include "oneflow/core/framework/tensor_name_scope.h"
#include "oneflow/core/framework/tensor_tuple.h"
#include "oneflow/core/framework/consistent_tensor_infer_cache.h"
#include "oneflow/core/eager/foreign_boxing_util.h"
#include "oneflow/core/operator/operator.h"
#include "oneflow/core/autograd/autograd_mode.h"
#include "oneflow/core/framework/op_interpreter/boxing/eager_boxing_interpreter_mgr.h"
#include "oneflow/user/kernels/stateful_local_opkernel.h"
#include "oneflow/core/framework/tensor_rpc_util.h"
#include "oneflow/core/framework/tensor_consistent_id.h"
#include "oneflow/core/common/decorator.h"

namespace oneflow {
namespace one {

namespace {

Maybe<Symbol<ParallelDesc>> GetParallelDesc(const TensorTuple& inputs,
                                            const OpExprInterpContext& ctx) {
  if (!inputs.empty()) { return inputs.at(0)->parallel_desc(); }
  return ctx.parallel_desc.value();
}

std::string GetDynamicOpConsistentFailedDebugString(const UserOpExpr& user_op_expr,
                                                    const StatefulLocalOpKernel& kernel) {
  CHECK(!kernel.output_tuple_indexes4mut2_obns().empty());
  std::string plentysuffix = kernel.output_tuple_indexes4mut2_obns().size() == 1 ? "s" : "";
  std::stringstream ss;
  ss << "operator `" << user_op_expr.op_type_name() << "`"
     << " does not support consistent mode because the shape" << plentysuffix << " of output tensor"
     << plentysuffix << " ";
  int i = 0;
  for (const auto& out_index : kernel.output_tuple_indexes4mut2_obns()) {
    if (i++ > 0) { ss << ", "; }
    ss << out_index;
  }
  ss << " are not infered before op computation.";
  return ss.str();
}

<<<<<<< HEAD
namespace {

Maybe<Tensor> GetBoxingOutput(const std::shared_ptr<Tensor>& input,
                              Symbol<cfg::ParallelDistribution> nd_sbp) {
  const auto& ctx = JUST(LaunchTensorMetaConsistencyCheck(*input));
  // Eager boxing
  const auto& boxing_interpreter =
      JUST(Global<EagerBoxingInterpreterManager>::Get()->GetEagerBoxingInterpreter(
          JUST(input->nd_sbp()), nd_sbp, JUST(input->parallel_desc()),
          JUST(input->parallel_desc())));
  const auto& output = JUST(boxing_interpreter->Interpret(input, JUST(input->nd_sbp()), nd_sbp,
                                                          JUST(input->parallel_desc()),
                                                          JUST(input->parallel_desc())));
  JUST(TransportUtil::WaitUntilDoneOrTimeout(*ctx, TransportUtil::TimeoutSeconds()));
  JUST(ctx->Check());
=======
Maybe<Tensor> CalcBoxingOutput(const std::shared_ptr<Tensor>& input, Symbol<cfg::NdSbp> out_nd_sbp,
                               bool current_rank_local_is_valid) {
  if (!current_rank_local_is_valid) { return input; }
  const auto* mgr = Global<EagerBoxingInterpreterManager>::Get();
  // Eager boxing
  const auto& in_nd_sbp = JUST(input->nd_sbp());
  const auto& in_parallel_desc = JUST(input->parallel_desc());
  const auto& out_parallel_desc = in_parallel_desc;
  const auto& boxing_interpreter = JUST(
      mgr->GetEagerBoxingInterpreter(in_nd_sbp, out_nd_sbp, in_parallel_desc, out_parallel_desc));
  const auto& output = JUST(boxing_interpreter->Interpret(input, in_nd_sbp, out_nd_sbp,
                                                          in_parallel_desc, out_parallel_desc));
>>>>>>> 924fb9f7
  return output;
}

auto* GetBoxingOutput =
    DECORATE(DECORATE(&CalcBoxingOutput, CheckConsistentTensorMeta), DisableRecusiveBoxingCall);

Maybe<void> Interpret(const UserOpExpr& user_op_expr, const TensorTuple& inputs,
                      TensorTuple* outputs, const OpExprInterpContext& ctx) {
  CHECK_EQ_OR_RETURN(outputs->size(), user_op_expr.output_size());
  const auto& parallel_desc = JUST(GetParallelDesc(inputs, ctx));
  std::shared_ptr<const ConsistentTensorInferResult> result;
  if (inputs.empty()) {
    const auto& infer_args = JUST(SrcOpConsistentTensorMetaInferArgs::New(
        ctx.attrs, parallel_desc, JUST(ctx.nd_sbp.value())));
    result = JUST(user_op_expr.mut_consistent_tensor_infer_cache()->GetOrInfer(*infer_args));
  } else {
    const auto& infer_args = JUST(ConsistentTensorMetaInferArgs::New(ctx.attrs, inputs));
    result = JUST(user_op_expr.mut_consistent_tensor_infer_cache()->GetOrInfer(*infer_args));
  }
  const auto& output_tensor_metas = result->output_tensor_metas();
  Optional<int64_t> parallel_id;
  const auto& device = JUST(GetDevice4CurrentProcessCtx(parallel_desc, &parallel_id));
  for (int i = 0; i < outputs->size(); ++i) {
    const auto& tensor_impl = JUST(EagerConsistentTensorImpl::New(output_tensor_metas.at(i), device,
                                                                  parallel_id, false, false));
    outputs->at(i).reset(new ConsistentTensor(tensor_impl));
  }
  // Run instruction LocalCallOpKernel
  const auto& kernel = JUST(user_op_expr.MutKernel4Device(*device));
  CHECK_EQ_OR_RETURN(kernel->output_tuple_indexes4mut2_obns().size(), 0)
      << Error::Unimplemented() << GetDynamicOpConsistentFailedDebugString(user_op_expr, *kernel);
  std::shared_ptr<EagerBlobObjectList> input_eager_blob_objects =
      std::make_shared<EagerBlobObjectList>(inputs.size());
  for (int i = 0; i < inputs.size(); ++i) {
    std::shared_ptr<Tensor> input = inputs.at(i);
    const auto& infered_input_meta = result->input_tensor_metas().at(i);
    if (infered_input_meta->nd_sbp() != JUST(input->nd_sbp())) {
<<<<<<< HEAD
      input = JUST(GetBoxingOutput(input, infered_input_meta->nd_sbp()));
=======
      input = JUST(GetBoxingOutput(input, infered_input_meta->nd_sbp(), parallel_id.has_value()));
>>>>>>> 924fb9f7
    }
    const auto& local_tensor = JUST(input->cur_rank_phy_tensor());
    input_eager_blob_objects->at(i) = JUST(local_tensor->eager_blob_object());
  }
  // Do nothing if the `parallel_desc` doesn't cover current ProcessCtx.
  if (!parallel_id.has_value()) { return Maybe<void>::Ok(); }
  std::shared_ptr<EagerBlobObjectList> output_eager_blob_objects =
      std::make_shared<EagerBlobObjectList>(outputs->size());
  for (int i = 0; i < outputs->size(); ++i) {
    const auto& local_tensor = JUST(outputs->at(i)->cur_rank_phy_tensor());
    output_eager_blob_objects->at(i) = JUST(local_tensor->eager_blob_object());
  }
  const auto& instr_type_name = JUST(GetLocalCallInstructionName(parallel_desc->device_tag()));
  JUST(PhysicalRun([&](InstructionsBuilder* builder) -> Maybe<void> {
    return builder->LocalCallOpKernel(kernel, input_eager_blob_objects, output_eager_blob_objects,
                                      result, ctx, parallel_desc.shared_from_symbol(),
                                      instr_type_name);
  }));
  return Maybe<void>::Ok();
}

auto* InterpretThenInitConsistentId = DECORATE(&Interpret, NonRecursiveInitConsistentId);

}  // namespace

Maybe<void> EagerConsistentInterpreter::ApplyImpl(const UserOpExpr& op_expr,
                                                  const TensorTuple& inputs, TensorTuple* outputs,
                                                  const OpExprInterpContext& ctx) const {
  return InterpretThenInitConsistentId(op_expr, inputs, outputs, ctx);
}

Maybe<void> EagerConsistentInterpreter::ApplyImpl(const VariableOpExpr& op_expr,
                                                  const TensorTuple& inputs, TensorTuple* outputs,
                                                  const OpExprInterpContext& ctx) const {
  OF_UNIMPLEMENTED();
}

Maybe<void> EagerConsistentInterpreter::ApplyImpl(const CastToConsistentOpExpr& op_expr,
                                                  const TensorTuple& inputs, TensorTuple* outputs,
                                                  const OpExprInterpContext& ctx) const {
  OF_UNIMPLEMENTED();
}

Maybe<void> EagerConsistentInterpreter::ApplyImpl(const CastFromConsistentOpExpr& op_expr,
                                                  const TensorTuple& inputs, TensorTuple* outputs,
                                                  const OpExprInterpContext& ctx) const {
  CHECK_EQ_OR_RETURN(inputs.size(), 1);
  const auto& input_tensor = inputs.at(0);
  const auto& mirrored_tensor = JUST(JUST(input_tensor->cur_rank_phy_tensor())->detach());
  bool requires_grad = autograd::GradMode::is_enabled() && input_tensor->requires_grad();
  mirrored_tensor->set_requires_grad(requires_grad);
  mirrored_tensor->set_is_leaf(!requires_grad);
  outputs->at(0) = mirrored_tensor;
  return Maybe<void>::Ok();
}

Maybe<void> EagerConsistentInterpreter::ApplyImpl(const CastToMirroredOpExpr& op_expr,
                                                  const TensorTuple& inputs, TensorTuple* outputs,
                                                  const OpExprInterpContext& ctx) const {
  OF_UNIMPLEMENTED();
}

Maybe<void> EagerConsistentInterpreter::ApplyImpl(const CastFromMirroredOpExpr& op_expr,
                                                  const TensorTuple& inputs, TensorTuple* outputs,
                                                  const OpExprInterpContext& ctx) const {
  OF_UNIMPLEMENTED();
}

Maybe<void> EagerConsistentInterpreter::ApplyImpl(const DistributeSplitOpExpr& op_expr,
                                                  const TensorTuple& inputs, TensorTuple* outputs,
                                                  const OpExprInterpContext& ctx) const {
  OF_UNIMPLEMENTED();
}

Maybe<void> EagerConsistentInterpreter::ApplyImpl(const DistributeCloneOpExpr& op_expr,
                                                  const TensorTuple& inputs, TensorTuple* outputs,
                                                  const OpExprInterpContext& ctx) const {
  OF_UNIMPLEMENTED();
}

Maybe<void> EagerConsistentInterpreter::ApplyImpl(const DistributeConcatOpExpr& op_expr,
                                                  const TensorTuple& inputs, TensorTuple* outputs,
                                                  const OpExprInterpContext& ctx) const {
  OF_UNIMPLEMENTED();
}

Maybe<void> EagerConsistentInterpreter::ApplyImpl(const DistributeAddOpExpr& op_expr,
                                                  const TensorTuple& inputs, TensorTuple* outputs,
                                                  const OpExprInterpContext& ctx) const {
  OF_UNIMPLEMENTED();
}

Maybe<void> EagerConsistentInterpreter::ApplyImpl(const SelectFirstOpExpr& op_expr,
                                                  const TensorTuple& inputs, TensorTuple* outputs,
                                                  const OpExprInterpContext& ctx) const {
  OF_UNIMPLEMENTED();
}

}  // namespace one
}  // namespace oneflow<|MERGE_RESOLUTION|>--- conflicted
+++ resolved
@@ -64,23 +64,6 @@
   return ss.str();
 }
 
-<<<<<<< HEAD
-namespace {
-
-Maybe<Tensor> GetBoxingOutput(const std::shared_ptr<Tensor>& input,
-                              Symbol<cfg::ParallelDistribution> nd_sbp) {
-  const auto& ctx = JUST(LaunchTensorMetaConsistencyCheck(*input));
-  // Eager boxing
-  const auto& boxing_interpreter =
-      JUST(Global<EagerBoxingInterpreterManager>::Get()->GetEagerBoxingInterpreter(
-          JUST(input->nd_sbp()), nd_sbp, JUST(input->parallel_desc()),
-          JUST(input->parallel_desc())));
-  const auto& output = JUST(boxing_interpreter->Interpret(input, JUST(input->nd_sbp()), nd_sbp,
-                                                          JUST(input->parallel_desc()),
-                                                          JUST(input->parallel_desc())));
-  JUST(TransportUtil::WaitUntilDoneOrTimeout(*ctx, TransportUtil::TimeoutSeconds()));
-  JUST(ctx->Check());
-=======
 Maybe<Tensor> CalcBoxingOutput(const std::shared_ptr<Tensor>& input, Symbol<cfg::NdSbp> out_nd_sbp,
                                bool current_rank_local_is_valid) {
   if (!current_rank_local_is_valid) { return input; }
@@ -93,7 +76,6 @@
       mgr->GetEagerBoxingInterpreter(in_nd_sbp, out_nd_sbp, in_parallel_desc, out_parallel_desc));
   const auto& output = JUST(boxing_interpreter->Interpret(input, in_nd_sbp, out_nd_sbp,
                                                           in_parallel_desc, out_parallel_desc));
->>>>>>> 924fb9f7
   return output;
 }
 
@@ -131,11 +113,7 @@
     std::shared_ptr<Tensor> input = inputs.at(i);
     const auto& infered_input_meta = result->input_tensor_metas().at(i);
     if (infered_input_meta->nd_sbp() != JUST(input->nd_sbp())) {
-<<<<<<< HEAD
-      input = JUST(GetBoxingOutput(input, infered_input_meta->nd_sbp()));
-=======
       input = JUST(GetBoxingOutput(input, infered_input_meta->nd_sbp(), parallel_id.has_value()));
->>>>>>> 924fb9f7
     }
     const auto& local_tensor = JUST(input->cur_rank_phy_tensor());
     input_eager_blob_objects->at(i) = JUST(local_tensor->eager_blob_object());
