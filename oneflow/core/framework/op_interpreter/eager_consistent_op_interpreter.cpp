--- conflicted
+++ resolved
@@ -126,11 +126,7 @@
     for (int i = 0; i < outputs->size(); ++i) {
       if ((*outputs)[i]) {
         const auto& nd_sbp = JUST((*outputs)[i]->nd_sbp());
-<<<<<<< HEAD
-        (*outputs)[i]->set_consumer_nd_sbp_constraint(nd_sbp);
-=======
         JUST((*outputs)[i]->set_consumer_nd_sbp_constraint(nd_sbp));
->>>>>>> b48fac40
       }
     }
     const auto& infer_args = JUST(ConsistentTensorMetaInferArgs::New(ctx.attrs, inputs));
@@ -145,11 +141,7 @@
           output_tensor_metas.at(i), tensor_device, parallel_id, false, false));
       (*outputs)[i].reset(new ConsistentTensor(tensor_impl));
     } else {
-<<<<<<< HEAD
-      (*outputs)[i]->set_consumer_nd_sbp_constraint(NullOpt);
-=======
       JUST((*outputs)[i]->set_consumer_nd_sbp_constraint(NullOpt));
->>>>>>> b48fac40
     }
   }
   // Do nothing if output_tensors has 0-size shape. Since the input of some ops is 0-size but the
