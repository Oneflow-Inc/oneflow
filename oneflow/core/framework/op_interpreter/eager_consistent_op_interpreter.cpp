/*
Copyright 2020 The OneFlow Authors. All rights reserved.

Licensed under the Apache License, Version 2.0 (the "License");
you may not use this file except in compliance with the License.
You may obtain a copy of the License at

    http://www.apache.org/licenses/LICENSE-2.0

Unless required by applicable law or agreed to in writing, software
distributed under the License is distributed on an "AS IS" BASIS,
WITHOUT WARRANTIES OR CONDITIONS OF ANY KIND, either express or implied.
See the License for the specific language governing permissions and
limitations under the License.
*/

#include <sstream>
#include "oneflow/core/framework/to_string.h"
#include "oneflow/core/framework/op_interpreter.h"
#include "oneflow/core/framework/op_interpreter/op_interpreter_util.h"
#include "oneflow/core/framework/instructions_builder.h"
#include "oneflow/core/framework/op_arg_util.h"
#include "oneflow/core/framework/scope_util.h"
#include "oneflow/core/framework/session_util.h"
#include "oneflow/core/framework/symbol_storage_util.h"
#include "oneflow/core/framework/tensor.h"
#include "oneflow/core/framework/tensor_name_scope.h"
#include "oneflow/core/framework/tensor_tuple.h"
#include "oneflow/core/framework/consistent_tensor_infer_cache.h"
#include "oneflow/core/eager/foreign_boxing_util.h"
#include "oneflow/core/operator/operator.h"
#include "oneflow/core/autograd/autograd_mode.h"
#include "oneflow/core/framework/op_interpreter/boxing/eager_boxing_interpreter_mgr.h"
#include "oneflow/user/kernels/stateful_local_opkernel.h"
#include "oneflow/core/framework/tensor_rpc_util.h"

namespace oneflow {
namespace one {

namespace {

Maybe<Symbol<ParallelDesc>> GetParallelDesc(const TensorTuple& inputs,
                                            const OpExprInterpContext& ctx) {
  if (!inputs.empty()) { return inputs.at(0)->parallel_desc(); }
  return ctx.parallel_desc.value();
}

std::string GetDynamicOpConsistentFailedDebugString(const UserOpExpr& user_op_expr,
                                                    const StatefulLocalOpKernel& kernel) {
  CHECK(!kernel.output_tuple_indexes4mut2_obns().empty());
  std::string plentysuffix = kernel.output_tuple_indexes4mut2_obns().size() == 1 ? "s" : "";
  std::stringstream ss;
  ss << "operator `" << user_op_expr.op_type_name() << "`"
     << " does not support consistent mode because the shape" << plentysuffix << " of output tensor"
     << plentysuffix << " ";
  int i = 0;
  for (const auto& out_index : kernel.output_tuple_indexes4mut2_obns()) {
    if (i++ > 0) { ss << ", "; }
    ss << out_index;
  }
  ss << " are not infered before op computation.";
  return ss.str();
}

namespace {

Maybe<Tensor> GetBoxingOutput(const std::shared_ptr<Tensor>& input,
                              Symbol<cfg::ParallelDistribution> parallel_distribution) {
  const auto& ctx = JUST(LaunchTensorMetaConsistencyCheck(*input));
  // Eager boxing
  const auto& boxing_interpreter =
      JUST(Global<EagerBoxingInterpreterManager>::Get()->GetEagerBoxingInterpreter(
          JUST(input->parallel_distribution()), parallel_distribution, JUST(input->parallel_desc()),
          JUST(input->parallel_desc())));
  const auto& output = JUST(boxing_interpreter->Interpret(
      input, JUST(input->parallel_distribution()), parallel_distribution,
      JUST(input->parallel_desc()), JUST(input->parallel_desc())));
  JUST(TransportUtil::WaitUntilDoneOrTimeout(*ctx, TransportUtil::TimeoutSeconds()));
  JUST(ctx->Check());
  return output;
}

}  // namespace

}  // namespace

Maybe<void> Interpret(const UserOpExpr& user_op_expr, const TensorTuple& inputs,
                      TensorTuple* outputs, const OpExprInterpContext& ctx) {
  CHECK_EQ_OR_RETURN(outputs->size(), user_op_expr.output_size());
  const auto& parallel_desc = JUST(GetParallelDesc(inputs, ctx));
  std::shared_ptr<const ConsistentTensorInferResult> result;
  if (inputs.empty()) {
    const auto& infer_args = JUST(SrcOpConsistentTensorMetaInferArgs::New(
        ctx.attrs, parallel_desc, JUST(ctx.parallel_distribution.value())));
    result = JUST(user_op_expr.mut_consistent_tensor_infer_cache()->GetOrInfer(*infer_args));
  } else {
    const auto& infer_args = JUST(ConsistentTensorMetaInferArgs::New(ctx.attrs, inputs));
    result = JUST(user_op_expr.mut_consistent_tensor_infer_cache()->GetOrInfer(*infer_args));
  }
  const auto& output_tensor_metas = result->output_tensor_metas();
  Optional<int64_t> parallel_id;
  const auto& device = JUST(GetDevice4CurrentProcessCtx(parallel_desc, &parallel_id));
  for (int i = 0; i < outputs->size(); ++i) {
    const auto& tensor_impl = JUST(EagerConsistentTensorImpl::New(output_tensor_metas.at(i), device,
                                                                  parallel_id, false, false));
    const auto& transport_token = JUST(TransportToken::NewMetaTransportToken());
    JUST(tensor_impl->set_transport_token(transport_token));
    outputs->at(i).reset(new ConsistentTensor(tensor_impl));
  }
  // Do nothing if the `parallel_desc` doesn't cover current ProcessCtx.
  if (!parallel_id.has_value()) { return Maybe<void>::Ok(); }
  // Run instruction LocalCallOpKernel
  const auto& kernel = JUST(user_op_expr.MutKernel4Device(*device));
  CHECK_EQ_OR_RETURN(kernel->output_tuple_indexes4mut2_obns().size(), 0)
      << Error::Unimplemented() << GetDynamicOpConsistentFailedDebugString(user_op_expr, *kernel);
  std::shared_ptr<EagerBlobObjectList> input_eager_blob_objects =
      std::make_shared<EagerBlobObjectList>(inputs.size());
  for (int i = 0; i < inputs.size(); ++i) {
<<<<<<< HEAD
    // Eager boxing
    const auto& boxing_interpreter =
        JUST(Global<EagerBoxingInterpreterManager>::Get()->GetEagerBoxingInterpreter(
            JUST(inputs.at(i)->parallel_distribution()),
            result->input_parallel_distributions().at(i), JUST(inputs.at(i)->parallel_desc()),
            JUST(inputs.at(i)->parallel_desc())));
    const auto& boxing_output = JUST(boxing_interpreter->Interpret(
        inputs.at(i), JUST(inputs.at(i)->parallel_distribution()),
        result->input_parallel_distributions().at(i), JUST(inputs.at(i)->parallel_desc()),
        JUST(inputs.at(i)->parallel_desc())));
    const auto& local_tensor = JUST(boxing_output->cur_rank_phy_tensor());
=======
    std::shared_ptr<Tensor> input = inputs.at(i);
    if (result->input_parallel_distributions().at(i) != JUST(input->parallel_distribution())) {
      input = JUST(GetBoxingOutput(input, result->input_parallel_distributions().at(i)));
    }
    const auto& local_tensor = JUST(input->cur_rank_phy_tensor());
>>>>>>> 7630d94b
    input_eager_blob_objects->at(i) = JUST(local_tensor->eager_blob_object());
  }
  std::shared_ptr<EagerBlobObjectList> output_eager_blob_objects =
      std::make_shared<EagerBlobObjectList>(outputs->size());
  for (int i = 0; i < outputs->size(); ++i) {
    const auto& local_tensor = JUST(outputs->at(i)->cur_rank_phy_tensor());
    output_eager_blob_objects->at(i) = JUST(local_tensor->eager_blob_object());
  }
  const auto& instr_type_name = JUST(GetLocalCallInstructionName(parallel_desc->device_tag()));
  JUST(PhysicalRun([&](InstructionsBuilder* builder) -> Maybe<void> {
    return builder->LocalCallOpKernel(kernel, input_eager_blob_objects, output_eager_blob_objects,
                                      ctx, parallel_desc.shared_from_symbol(), instr_type_name);
  }));
  return Maybe<void>::Ok();
}

Maybe<void> EagerConsistentInterpreter::ApplyImpl(const UserOpExpr& op_expr,
                                                  const TensorTuple& inputs, TensorTuple* outputs,
                                                  const OpExprInterpContext& ctx) const {
  return Interpret(op_expr, inputs, outputs, ctx);
}

Maybe<void> EagerConsistentInterpreter::ApplyImpl(const VariableOpExpr& op_expr,
                                                  const TensorTuple& inputs, TensorTuple* outputs,
                                                  const OpExprInterpContext& ctx) const {
  OF_UNIMPLEMENTED();
}

Maybe<void> EagerConsistentInterpreter::ApplyImpl(const CastToConsistentOpExpr& op_expr,
                                                  const TensorTuple& inputs, TensorTuple* outputs,
                                                  const OpExprInterpContext& ctx) const {
  OF_UNIMPLEMENTED();
}

Maybe<void> EagerConsistentInterpreter::ApplyImpl(const CastFromConsistentOpExpr& op_expr,
                                                  const TensorTuple& inputs, TensorTuple* outputs,
                                                  const OpExprInterpContext& ctx) const {
  CHECK_EQ_OR_RETURN(inputs.size(), 1);
  const auto& input_tensor = inputs.at(0);
  const auto& mirrored_tensor = JUST(JUST(input_tensor->cur_rank_phy_tensor())->detach());
  bool requires_grad = autograd::GradMode::is_enabled() && input_tensor->requires_grad();
  mirrored_tensor->set_requires_grad(requires_grad);
  mirrored_tensor->set_is_leaf(!requires_grad);
  outputs->at(0) = mirrored_tensor;
  return Maybe<void>::Ok();
}

Maybe<void> EagerConsistentInterpreter::ApplyImpl(const CastToMirroredOpExpr& op_expr,
                                                  const TensorTuple& inputs, TensorTuple* outputs,
                                                  const OpExprInterpContext& ctx) const {
  OF_UNIMPLEMENTED();
}

Maybe<void> EagerConsistentInterpreter::ApplyImpl(const CastFromMirroredOpExpr& op_expr,
                                                  const TensorTuple& inputs, TensorTuple* outputs,
                                                  const OpExprInterpContext& ctx) const {
  OF_UNIMPLEMENTED();
}

Maybe<void> EagerConsistentInterpreter::ApplyImpl(const DistributeSplitOpExpr& op_expr,
                                                  const TensorTuple& inputs, TensorTuple* outputs,
                                                  const OpExprInterpContext& ctx) const {
  OF_UNIMPLEMENTED();
}

Maybe<void> EagerConsistentInterpreter::ApplyImpl(const DistributeCloneOpExpr& op_expr,
                                                  const TensorTuple& inputs, TensorTuple* outputs,
                                                  const OpExprInterpContext& ctx) const {
  OF_UNIMPLEMENTED();
}

Maybe<void> EagerConsistentInterpreter::ApplyImpl(const DistributeConcatOpExpr& op_expr,
                                                  const TensorTuple& inputs, TensorTuple* outputs,
                                                  const OpExprInterpContext& ctx) const {
  OF_UNIMPLEMENTED();
}

Maybe<void> EagerConsistentInterpreter::ApplyImpl(const DistributeAddOpExpr& op_expr,
                                                  const TensorTuple& inputs, TensorTuple* outputs,
                                                  const OpExprInterpContext& ctx) const {
  OF_UNIMPLEMENTED();
}

Maybe<void> EagerConsistentInterpreter::ApplyImpl(const SelectFirstOpExpr& op_expr,
                                                  const TensorTuple& inputs, TensorTuple* outputs,
                                                  const OpExprInterpContext& ctx) const {
  OF_UNIMPLEMENTED();
}

}  // namespace one
}  // namespace oneflow<|MERGE_RESOLUTION|>--- conflicted
+++ resolved
@@ -116,25 +116,11 @@
   std::shared_ptr<EagerBlobObjectList> input_eager_blob_objects =
       std::make_shared<EagerBlobObjectList>(inputs.size());
   for (int i = 0; i < inputs.size(); ++i) {
-<<<<<<< HEAD
-    // Eager boxing
-    const auto& boxing_interpreter =
-        JUST(Global<EagerBoxingInterpreterManager>::Get()->GetEagerBoxingInterpreter(
-            JUST(inputs.at(i)->parallel_distribution()),
-            result->input_parallel_distributions().at(i), JUST(inputs.at(i)->parallel_desc()),
-            JUST(inputs.at(i)->parallel_desc())));
-    const auto& boxing_output = JUST(boxing_interpreter->Interpret(
-        inputs.at(i), JUST(inputs.at(i)->parallel_distribution()),
-        result->input_parallel_distributions().at(i), JUST(inputs.at(i)->parallel_desc()),
-        JUST(inputs.at(i)->parallel_desc())));
-    const auto& local_tensor = JUST(boxing_output->cur_rank_phy_tensor());
-=======
     std::shared_ptr<Tensor> input = inputs.at(i);
     if (result->input_parallel_distributions().at(i) != JUST(input->parallel_distribution())) {
       input = JUST(GetBoxingOutput(input, result->input_parallel_distributions().at(i)));
     }
     const auto& local_tensor = JUST(input->cur_rank_phy_tensor());
->>>>>>> 7630d94b
     input_eager_blob_objects->at(i) = JUST(local_tensor->eager_blob_object());
   }
   std::shared_ptr<EagerBlobObjectList> output_eager_blob_objects =
