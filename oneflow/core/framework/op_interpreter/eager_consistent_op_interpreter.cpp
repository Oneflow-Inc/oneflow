/*
Copyright 2020 The OneFlow Authors. All rights reserved.

Licensed under the Apache License, Version 2.0 (the "License");
you may not use this file except in compliance with the License.
You may obtain a copy of the License at

    http://www.apache.org/licenses/LICENSE-2.0

Unless required by applicable law or agreed to in writing, software
distributed under the License is distributed on an "AS IS" BASIS,
WITHOUT WARRANTIES OR CONDITIONS OF ANY KIND, either express or implied.
See the License for the specific language governing permissions and
limitations under the License.
*/

#include <sstream>
#include "oneflow/core/framework/to_string.h"
#include "oneflow/core/framework/op_interpreter.h"
#include "oneflow/core/framework/op_interpreter/op_interpreter_util.h"
#include "oneflow/core/framework/instructions_builder.h"
#include "oneflow/core/framework/op_arg_util.h"
#include "oneflow/core/framework/scope_util.h"
#include "oneflow/core/framework/session_util.h"
#include "oneflow/core/framework/symbol_storage_util.h"
#include "oneflow/core/framework/tensor.h"
#include "oneflow/core/framework/tensor_name_scope.h"
#include "oneflow/core/framework/tensor_tuple.h"
#include "oneflow/core/framework/consistent_tensor_infer_cache.h"
#include "oneflow/core/eager/foreign_boxing_util.h"
#include "oneflow/core/operator/operator.h"
#include "oneflow/core/autograd/autograd_mode.h"
#include "oneflow/core/framework/op_interpreter/boxing/eager_boxing_interpreter_mgr.h"
#include "oneflow/user/kernels/stateful_local_opkernel.h"
#include "oneflow/core/framework/tensor_rpc_util.h"
#include "oneflow/core/framework/tensor_consistent_id.h"
#include "oneflow/core/framework/nd_sbp.h"
#include "oneflow/core/common/decorator.h"

namespace oneflow {
namespace one {

namespace {

Maybe<Symbol<ParallelDesc>> GetParallelDesc(const TensorTuple& inputs,
                                            const OpExprInterpContext& ctx) {
  if (!inputs.empty()) { return inputs.at(0)->parallel_desc(); }
  return ctx.parallel_desc.value();
}

std::string GetDynamicOpConsistentFailedDebugString(const UserOpExpr& user_op_expr,
                                                    const StatefulLocalOpKernel& kernel) {
  CHECK(!kernel.output_tuple_indexes4mut2_obns().empty());
  std::string plentysuffix = kernel.output_tuple_indexes4mut2_obns().size() == 1 ? "s" : "";
  std::stringstream ss;
  ss << "operator `" << user_op_expr.op_type_name() << "`"
     << " does not support consistent mode because the shape" << plentysuffix << " of output tensor"
     << plentysuffix << " ";
  int i = 0;
  for (const auto& out_index : kernel.output_tuple_indexes4mut2_obns()) {
    if (i++ > 0) { ss << ", "; }
    ss << out_index;
  }
  ss << " are not infered before op computation.";
  return ss.str();
}

Maybe<Tensor> CalcBoxingOutput(const std::shared_ptr<Tensor>& input, Symbol<cfg::NdSbp> out_nd_sbp,
                               Symbol<ParallelDesc> out_parallel_desc,
                               bool current_rank_local_is_valid) {
  if (!current_rank_local_is_valid) { return input; }
  const auto* mgr = Global<EagerBoxingInterpreterManager>::Get();
  // Eager boxing
  const auto& in_nd_sbp = JUST(input->nd_sbp());
  const auto& in_parallel_desc = JUST(input->parallel_desc());
  const auto& boxing_interpreter = JUST(
      mgr->GetEagerBoxingInterpreter(in_nd_sbp, out_nd_sbp, in_parallel_desc, out_parallel_desc));
  const auto& output = JUST(boxing_interpreter->Interpret(input, in_nd_sbp, out_nd_sbp,
                                                          in_parallel_desc, out_parallel_desc));
  return output;
}

auto* GetBoxingOutput =
    DECORATE(DECORATE(&CalcBoxingOutput, CheckConsistentTensorMeta), DisableRecusiveBoxingCall);

Maybe<void> Interpret(const UserOpExpr& user_op_expr, const TensorTuple& inputs,
                      TensorTuple* outputs, const OpExprInterpContext& ctx) {
  CHECK_EQ_OR_RETURN(outputs->size(), user_op_expr.output_size());
  const auto& parallel_desc = JUST(GetParallelDesc(inputs, ctx));
  std::shared_ptr<const ConsistentTensorInferResult> result;
  if (inputs.empty()) {
    const auto& infer_args = JUST(SrcOpConsistentTensorMetaInferArgs::New(
        ctx.attrs, parallel_desc, JUST(ctx.nd_sbp.value())));
    result = JUST(user_op_expr.mut_consistent_tensor_infer_cache()->GetOrInfer(*infer_args));
  } else {
    const auto& infer_args = JUST(ConsistentTensorMetaInferArgs::New(ctx.attrs, inputs));
    result = JUST(user_op_expr.mut_consistent_tensor_infer_cache()->GetOrInfer(*infer_args));
  }
  const auto& output_tensor_metas = result->output_tensor_metas();
  Optional<int64_t> parallel_id;
  const auto& device = JUST(GetDevice4CurrentProcessCtx(parallel_desc, &parallel_id));
  for (int i = 0; i < outputs->size(); ++i) {
    const auto& tensor_impl = JUST(EagerConsistentTensorImpl::New(output_tensor_metas.at(i), device,
                                                                  parallel_id, false, false));
    outputs->at(i).reset(new ConsistentTensor(tensor_impl));
  }
  // Run instruction LocalCallOpKernel
  const auto& kernel = JUST(user_op_expr.MutKernel4Device(*device));
  CHECK_EQ_OR_RETURN(kernel->output_tuple_indexes4mut2_obns().size(), 0)
      << Error::Unimplemented() << GetDynamicOpConsistentFailedDebugString(user_op_expr, *kernel);
  std::shared_ptr<EagerBlobObjectList> input_eager_blob_objects =
      std::make_shared<EagerBlobObjectList>(inputs.size());
  for (int i = 0; i < inputs.size(); ++i) {
    std::shared_ptr<Tensor> input = inputs.at(i);
    const auto& infered_input_meta = result->input_tensor_metas().at(i);
    const auto& input_parallel_desc = JUST(input->parallel_desc());
    CHECK_OR_RETURN(input_parallel_desc == infered_input_meta->parallel_desc());
    if (infered_input_meta->nd_sbp() != JUST(input->nd_sbp())) {
      input = JUST(GetBoxingOutput(input, infered_input_meta->nd_sbp(),
                                   infered_input_meta->parallel_desc(), parallel_id.has_value()));
    }
    const auto& local_tensor = JUST(input->cur_rank_phy_tensor());
    input_eager_blob_objects->at(i) = JUST(local_tensor->eager_blob_object());
  }
  // Do nothing if the `parallel_desc` doesn't cover current ProcessCtx.
  if (!parallel_id.has_value()) { return Maybe<void>::Ok(); }
  std::shared_ptr<EagerBlobObjectList> output_eager_blob_objects =
      std::make_shared<EagerBlobObjectList>(outputs->size());
  for (int i = 0; i < outputs->size(); ++i) {
    const auto& local_tensor = JUST(outputs->at(i)->cur_rank_phy_tensor());
    output_eager_blob_objects->at(i) = JUST(local_tensor->eager_blob_object());
  }
  const auto& instr_type_name = JUST(GetLocalCallInstructionName(parallel_desc->device_tag()));
  JUST(PhysicalRun([&](InstructionsBuilder* builder) -> Maybe<void> {
    return builder->LocalCallOpKernel(kernel, input_eager_blob_objects, output_eager_blob_objects,
                                      result, ctx, parallel_desc.shared_from_symbol(),
                                      instr_type_name);
  }));
  return Maybe<void>::Ok();
}

auto* InterpretThenInitConsistentId = DECORATE(&Interpret, NonRecursiveInitConsistentId);

}  // namespace

Maybe<void> EagerConsistentInterpreter::ApplyImpl(const UserOpExpr& op_expr,
                                                  const TensorTuple& inputs, TensorTuple* outputs,
                                                  const OpExprInterpContext& ctx) const {
  return InterpretThenInitConsistentId(op_expr, inputs, outputs, ctx);
}

Maybe<void> EagerConsistentInterpreter::ApplyImpl(const VariableOpExpr& op_expr,
                                                  const TensorTuple& inputs, TensorTuple* outputs,
                                                  const OpExprInterpContext& ctx) const {
  OF_UNIMPLEMENTED();
}

namespace {

static constexpr auto* RecursiveGetBoxingOutput =
    DECORATE(&CalcBoxingOutput, CheckConsistentTensorMeta);

<<<<<<< HEAD
Maybe<void> ConsistentToConsistent(const ConsistentToConsistentOpExpr& op_expr,
                                   const TensorTuple& inputs, TensorTuple* outputs,
                                   const OpExprInterpContext& ctx) {
=======
Maybe<void> RawConsistentToConsistent(const ConsistentToConsistentOpExpr& op_expr,
                                      const TensorTuple& inputs, TensorTuple* outputs,
                                      const OpExprInterpContext& ctx) {
>>>>>>> 261c4767
  CHECK_EQ_OR_RETURN(inputs.size(), 1);
  CHECK_EQ_OR_RETURN(outputs->size(), 1);
  const auto& input = inputs.at(0);
  CHECK_OR_RETURN(input->is_consistent());
  CHECK_OR_RETURN(ctx.parallel_desc.has_value());
  CHECK_OR_RETURN(ctx.nd_sbp.has_value());
  const auto& in_parallel_desc = JUST(input->parallel_desc());
  const auto& out_nd_sbp = JUST(ctx.nd_sbp.value());
  const auto& out_parallel_desc = JUST(ctx.parallel_desc.value());
  const auto& in_parallel_id = JUST(GetParallelId4CurrentProcessCtx(in_parallel_desc));
  const auto& out_parallel_id = JUST(GetParallelId4CurrentProcessCtx(out_parallel_desc));
  const auto& tensor =
      JUST(RecursiveGetBoxingOutput(input, out_nd_sbp, out_parallel_desc,
                                    in_parallel_id->has_value() || out_parallel_id->has_value()));
<<<<<<< HEAD
  if (out_parallel_id->has_value()) {
    const auto& nd_sbp = JUST(tensor->nd_sbp());
    const auto& parallel_desc = JUST(tensor->parallel_desc());
    CHECK_OR_RETURN(nd_sbp == out_nd_sbp);
    CHECK_OR_RETURN(parallel_desc == out_parallel_desc);
    outputs->at(0) = tensor;
  } else {
    ConsistentTensorMeta tensor_meta(tensor->shape(), tensor->dtype(), out_nd_sbp,
=======
  CHECK_OR_RETURN(tensor);
  if (out_parallel_id->has_value()) {
    const auto& nd_sbp = JUST(tensor->nd_sbp());
    const auto& parallel_desc = JUST(tensor->parallel_desc());
    CHECK_OR_RETURN(nd_sbp == out_nd_sbp) << ". nd_sbp: " << *JUST(NdSbpToString(nd_sbp))
                                          << ", out_nd_sbp" << *JUST(NdSbpToString(out_nd_sbp));
    CHECK_OR_RETURN(parallel_desc == out_parallel_desc);
    outputs->at(0) = tensor;
  } else {
    ConsistentTensorMeta tensor_meta(tensor->shape(), tensor->dtype()->data_type(), out_nd_sbp,
>>>>>>> 261c4767
                                     out_parallel_desc);
    const auto& tensor_impl =
        JUST(EagerConsistentTensorImpl::New(SymbolOf(tensor_meta), tensor->requires_grad(), false));
    outputs->at(0).reset(new ConsistentTensor(tensor_impl));
  }
<<<<<<< HEAD
  return Maybe<void>::Ok();
}

=======
  CHECK_OR_RETURN(outputs->at(0));
  return Maybe<void>::Ok();
}

static constexpr auto* ConsistentToConsistent =
    DECORATE(&RawConsistentToConsistent, NonRecursiveInitConsistentId);

>>>>>>> 261c4767
}  // namespace

Maybe<void> EagerConsistentInterpreter::ApplyImpl(const ConsistentToConsistentOpExpr& op_expr,
                                                  const TensorTuple& inputs, TensorTuple* outputs,
                                                  const OpExprInterpContext& ctx) const {
<<<<<<< HEAD
  return DECORATE(&ConsistentToConsistent, NonRecursiveInitConsistentId)(op_expr, inputs, outputs,
                                                                         ctx);
=======
  JUST(ConsistentToConsistent(op_expr, inputs, outputs, ctx));
  return Maybe<void>::Ok();
>>>>>>> 261c4767
}

Maybe<void> EagerConsistentInterpreter::ApplyImpl(const CastToConsistentOpExpr& op_expr,
                                                  const TensorTuple& inputs, TensorTuple* outputs,
                                                  const OpExprInterpContext& ctx) const {
  OF_UNIMPLEMENTED();
}

Maybe<void> EagerConsistentInterpreter::ApplyImpl(const CastFromConsistentOpExpr& op_expr,
                                                  const TensorTuple& inputs, TensorTuple* outputs,
                                                  const OpExprInterpContext& ctx) const {
  CHECK_EQ_OR_RETURN(inputs.size(), 1);
  const auto& input_tensor = inputs.at(0);
  const auto& mirrored_tensor = JUST(JUST(input_tensor->cur_rank_phy_tensor())->detach());
  bool requires_grad = autograd::GradMode::is_enabled() && input_tensor->requires_grad();
  mirrored_tensor->set_requires_grad(requires_grad);
  mirrored_tensor->set_is_leaf(!requires_grad);
  outputs->at(0) = mirrored_tensor;
  return Maybe<void>::Ok();
}

Maybe<void> EagerConsistentInterpreter::ApplyImpl(const CastToMirroredOpExpr& op_expr,
                                                  const TensorTuple& inputs, TensorTuple* outputs,
                                                  const OpExprInterpContext& ctx) const {
  OF_UNIMPLEMENTED();
}

Maybe<void> EagerConsistentInterpreter::ApplyImpl(const CastFromMirroredOpExpr& op_expr,
                                                  const TensorTuple& inputs, TensorTuple* outputs,
                                                  const OpExprInterpContext& ctx) const {
  OF_UNIMPLEMENTED();
}

Maybe<void> EagerConsistentInterpreter::ApplyImpl(const DistributeSplitOpExpr& op_expr,
                                                  const TensorTuple& inputs, TensorTuple* outputs,
                                                  const OpExprInterpContext& ctx) const {
  OF_UNIMPLEMENTED();
}

Maybe<void> EagerConsistentInterpreter::ApplyImpl(const DistributeCloneOpExpr& op_expr,
                                                  const TensorTuple& inputs, TensorTuple* outputs,
                                                  const OpExprInterpContext& ctx) const {
  OF_UNIMPLEMENTED();
}

Maybe<void> EagerConsistentInterpreter::ApplyImpl(const DistributeConcatOpExpr& op_expr,
                                                  const TensorTuple& inputs, TensorTuple* outputs,
                                                  const OpExprInterpContext& ctx) const {
  OF_UNIMPLEMENTED();
}

Maybe<void> EagerConsistentInterpreter::ApplyImpl(const DistributeAddOpExpr& op_expr,
                                                  const TensorTuple& inputs, TensorTuple* outputs,
                                                  const OpExprInterpContext& ctx) const {
  OF_UNIMPLEMENTED();
}

Maybe<void> EagerConsistentInterpreter::ApplyImpl(const SelectFirstOpExpr& op_expr,
                                                  const TensorTuple& inputs, TensorTuple* outputs,
                                                  const OpExprInterpContext& ctx) const {
  OF_UNIMPLEMENTED();
}

}  // namespace one
}  // namespace oneflow<|MERGE_RESOLUTION|>--- conflicted
+++ resolved
@@ -160,15 +160,9 @@
 static constexpr auto* RecursiveGetBoxingOutput =
     DECORATE(&CalcBoxingOutput, CheckConsistentTensorMeta);
 
-<<<<<<< HEAD
-Maybe<void> ConsistentToConsistent(const ConsistentToConsistentOpExpr& op_expr,
-                                   const TensorTuple& inputs, TensorTuple* outputs,
-                                   const OpExprInterpContext& ctx) {
-=======
 Maybe<void> RawConsistentToConsistent(const ConsistentToConsistentOpExpr& op_expr,
                                       const TensorTuple& inputs, TensorTuple* outputs,
                                       const OpExprInterpContext& ctx) {
->>>>>>> 261c4767
   CHECK_EQ_OR_RETURN(inputs.size(), 1);
   CHECK_EQ_OR_RETURN(outputs->size(), 1);
   const auto& input = inputs.at(0);
@@ -183,16 +177,6 @@
   const auto& tensor =
       JUST(RecursiveGetBoxingOutput(input, out_nd_sbp, out_parallel_desc,
                                     in_parallel_id->has_value() || out_parallel_id->has_value()));
-<<<<<<< HEAD
-  if (out_parallel_id->has_value()) {
-    const auto& nd_sbp = JUST(tensor->nd_sbp());
-    const auto& parallel_desc = JUST(tensor->parallel_desc());
-    CHECK_OR_RETURN(nd_sbp == out_nd_sbp);
-    CHECK_OR_RETURN(parallel_desc == out_parallel_desc);
-    outputs->at(0) = tensor;
-  } else {
-    ConsistentTensorMeta tensor_meta(tensor->shape(), tensor->dtype(), out_nd_sbp,
-=======
   CHECK_OR_RETURN(tensor);
   if (out_parallel_id->has_value()) {
     const auto& nd_sbp = JUST(tensor->nd_sbp());
@@ -203,17 +187,11 @@
     outputs->at(0) = tensor;
   } else {
     ConsistentTensorMeta tensor_meta(tensor->shape(), tensor->dtype()->data_type(), out_nd_sbp,
->>>>>>> 261c4767
                                      out_parallel_desc);
     const auto& tensor_impl =
         JUST(EagerConsistentTensorImpl::New(SymbolOf(tensor_meta), tensor->requires_grad(), false));
     outputs->at(0).reset(new ConsistentTensor(tensor_impl));
   }
-<<<<<<< HEAD
-  return Maybe<void>::Ok();
-}
-
-=======
   CHECK_OR_RETURN(outputs->at(0));
   return Maybe<void>::Ok();
 }
@@ -221,19 +199,13 @@
 static constexpr auto* ConsistentToConsistent =
     DECORATE(&RawConsistentToConsistent, NonRecursiveInitConsistentId);
 
->>>>>>> 261c4767
 }  // namespace
 
 Maybe<void> EagerConsistentInterpreter::ApplyImpl(const ConsistentToConsistentOpExpr& op_expr,
                                                   const TensorTuple& inputs, TensorTuple* outputs,
                                                   const OpExprInterpContext& ctx) const {
-<<<<<<< HEAD
-  return DECORATE(&ConsistentToConsistent, NonRecursiveInitConsistentId)(op_expr, inputs, outputs,
-                                                                         ctx);
-=======
   JUST(ConsistentToConsistent(op_expr, inputs, outputs, ctx));
   return Maybe<void>::Ok();
->>>>>>> 261c4767
 }
 
 Maybe<void> EagerConsistentInterpreter::ApplyImpl(const CastToConsistentOpExpr& op_expr,
