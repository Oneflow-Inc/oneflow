--- conflicted
+++ resolved
@@ -65,11 +65,7 @@
 namespace {
 
 Maybe<Tensor> GetBoxingOutput(const std::shared_ptr<Tensor>& input,
-<<<<<<< HEAD
-                              Symbol<cfg::NdSbp> parallel_distribution) {
-=======
                               Symbol<cfg::ParallelDistribution> nd_sbp) {
->>>>>>> 131d3bb4
   const auto& ctx = JUST(LaunchTensorMetaConsistencyCheck(*input));
   // Eager boxing
   const auto& boxing_interpreter =
