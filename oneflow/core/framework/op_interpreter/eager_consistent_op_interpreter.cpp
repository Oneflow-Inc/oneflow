--- conflicted
+++ resolved
@@ -64,38 +64,19 @@
   return ss.str();
 }
 
-<<<<<<< HEAD
 Maybe<Tensor> CalcBoxingOutput(const std::shared_ptr<Tensor>& input,
-                               Symbol<cfg::ParallelDistribution> out_parallel_distribution,
+                               Symbol<cfg::ParallelDistribution> out_nd_sbp,
                                bool current_rank_local_is_valid) {
   if (!current_rank_local_is_valid) { return input; }
   const auto* mgr = Global<EagerBoxingInterpreterManager>::Get();
   // Eager boxing
-  const auto& in_parallel_distribution = JUST(input->parallel_distribution());
+  const auto& in_nd_sbp = JUST(input->nd_sbp());
   const auto& in_parallel_desc = JUST(input->parallel_desc());
   const auto& out_parallel_desc = in_parallel_desc;
-  const auto& boxing_interpreter = JUST(mgr->GetEagerBoxingInterpreter(
-      in_parallel_distribution, out_parallel_distribution, in_parallel_desc, out_parallel_desc));
-  const auto& output =
-      JUST(boxing_interpreter->Interpret(input, in_parallel_distribution, out_parallel_distribution,
-                                         in_parallel_desc, out_parallel_desc));
-=======
-namespace {
-
-Maybe<Tensor> GetBoxingOutput(const std::shared_ptr<Tensor>& input,
-                              Symbol<cfg::ParallelDistribution> nd_sbp) {
-  const auto& ctx = JUST(LaunchTensorMetaConsistencyCheck(*input));
-  // Eager boxing
-  const auto& boxing_interpreter =
-      JUST(Global<EagerBoxingInterpreterManager>::Get()->GetEagerBoxingInterpreter(
-          JUST(input->nd_sbp()), nd_sbp, JUST(input->parallel_desc()),
-          JUST(input->parallel_desc())));
-  const auto& output = JUST(boxing_interpreter->Interpret(input, JUST(input->nd_sbp()), nd_sbp,
-                                                          JUST(input->parallel_desc()),
-                                                          JUST(input->parallel_desc())));
-  JUST(TransportUtil::WaitUntilDoneOrTimeout(*ctx, TransportUtil::TimeoutSeconds()));
-  JUST(ctx->Check());
->>>>>>> c9df868c
+  const auto& boxing_interpreter = JUST(
+      mgr->GetEagerBoxingInterpreter(in_nd_sbp, out_nd_sbp, in_parallel_desc, out_parallel_desc));
+  const auto& output = JUST(boxing_interpreter->Interpret(input, in_nd_sbp, out_nd_sbp,
+                                                          in_parallel_desc, out_parallel_desc));
   return output;
 }
 
@@ -132,14 +113,8 @@
   for (int i = 0; i < inputs.size(); ++i) {
     std::shared_ptr<Tensor> input = inputs.at(i);
     const auto& infered_input_meta = result->input_tensor_metas().at(i);
-<<<<<<< HEAD
-    if (infered_input_meta->parallel_distribution() != JUST(input->parallel_distribution())) {
-      input = JUST(GetBoxingOutput(input, infered_input_meta->parallel_distribution(),
-                                   parallel_id.has_value()));
-=======
     if (infered_input_meta->nd_sbp() != JUST(input->nd_sbp())) {
-      input = JUST(GetBoxingOutput(input, infered_input_meta->nd_sbp()));
->>>>>>> c9df868c
+      input = JUST(GetBoxingOutput(input, infered_input_meta->nd_sbp(), parallel_id.has_value()));
     }
     const auto& local_tensor = JUST(input->cur_rank_phy_tensor());
     input_eager_blob_objects->at(i) = JUST(local_tensor->eager_blob_object());
