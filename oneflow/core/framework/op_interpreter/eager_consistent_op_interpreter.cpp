--- conflicted
+++ resolved
@@ -35,12 +35,12 @@
 
 namespace {
 
-<<<<<<< HEAD
 Maybe<Symbol<ParallelDesc>> GetParallelDesc(const TensorTuple& inputs,
                                             const OpExprInterpContext& ctx) {
   if (!inputs.empty()) { return inputs.at(0)->parallel_desc(); }
   return ctx.parallel_desc.value();
-=======
+}
+
 std::string GetDynamicOpConsistentFailedDebugString(const UserOpExpr& user_op_expr,
                                                     const StatefulLocalOpKernel& kernel) {
   CHECK(!kernel.output_tuple_indexes4mut2_obns().empty());
@@ -56,7 +56,6 @@
   }
   ss << " are not infered before op computation.";
   return ss.str();
->>>>>>> fbb5bfca
 }
 
 }  // namespace
