--- conflicted
+++ resolved
@@ -45,11 +45,7 @@
 Maybe<Symbol<ParallelDesc>> GetParallelDesc(const TensorTuple& inputs,
                                             const OpExprInterpContext& ctx) {
   if (!inputs.empty()) { return inputs.at(0)->parallel_desc(); }
-<<<<<<< HEAD
-  return ctx.parallel_desc.to_maybe();
-=======
   return JUST(ctx.parallel_desc);
->>>>>>> 7388d218
 }
 
 std::string GetDynamicOpConsistentFailedDebugString(const UserOpExpr& user_op_expr,
