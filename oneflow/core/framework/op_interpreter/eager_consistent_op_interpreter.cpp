/*
Copyright 2020 The OneFlow Authors. All rights reserved.

Licensed under the Apache License, Version 2.0 (the "License");
you may not use this file except in compliance with the License.
You may obtain a copy of the License at

    http://www.apache.org/licenses/LICENSE-2.0

Unless required by applicable law or agreed to in writing, software
distributed under the License is distributed on an "AS IS" BASIS,
WITHOUT WARRANTIES OR CONDITIONS OF ANY KIND, either express or implied.
See the License for the specific language governing permissions and
limitations under the License.
*/

#include <sstream>
#include "oneflow/core/framework/to_string.h"
#include "oneflow/core/framework/op_interpreter.h"
#include "oneflow/core/framework/op_interpreter/op_interpreter_util.h"
#include "oneflow/core/framework/instructions_builder.h"
#include "oneflow/core/framework/op_arg_util.h"
#include "oneflow/core/framework/scope_util.h"
#include "oneflow/core/framework/session_util.h"
#include "oneflow/core/framework/symbol_storage_util.h"
#include "oneflow/core/framework/tensor.h"
#include "oneflow/core/framework/tensor_name_scope.h"
#include "oneflow/core/framework/tensor_tuple.h"
#include "oneflow/core/framework/consistent_tensor_infer_cache.h"
#include "oneflow/core/eager/foreign_boxing_util.h"
#include "oneflow/core/operator/operator.h"
#include "oneflow/core/autograd/autograd_mode.h"
#include "oneflow/core/framework/op_interpreter/boxing/eager_boxing_interpreter_mgr.h"
#include "oneflow/user/kernels/stateful_local_opkernel.h"
#include "oneflow/core/framework/tensor_rpc_util.h"

namespace oneflow {
namespace one {

namespace {

Maybe<Symbol<ParallelDesc>> GetParallelDesc(const TensorTuple& inputs,
                                            const OpExprInterpContext& ctx) {
  if (!inputs.empty()) { return inputs.at(0)->parallel_desc(); }
  return ctx.parallel_desc.value();
}

std::string GetDynamicOpConsistentFailedDebugString(const UserOpExpr& user_op_expr,
                                                    const StatefulLocalOpKernel& kernel) {
  CHECK(!kernel.output_tuple_indexes4mut2_obns().empty());
  std::string plentysuffix = kernel.output_tuple_indexes4mut2_obns().size() == 1 ? "s" : "";
  std::stringstream ss;
  ss << "operator `" << user_op_expr.op_type_name() << "`"
     << " does not support consistent mode because the shape" << plentysuffix << " of output tensor"
     << plentysuffix << " ";
  int i = 0;
  for (const auto& out_index : kernel.output_tuple_indexes4mut2_obns()) {
    if (i++ > 0) { ss << ", "; }
    ss << out_index;
  }
  ss << " are not infered before op computation.";
  return ss.str();
}

namespace {

Maybe<Tensor> GetBoxingOutput(const std::shared_ptr<Tensor>& input,
<<<<<<< HEAD
                              Symbol<cfg::ParallelDistribution> out_parallel_distribution) {
=======
                              Symbol<cfg::ParallelDistribution> nd_sbp) {
>>>>>>> 1ba13974
  const auto& ctx = JUST(LaunchTensorMetaConsistencyCheck(*input));
  const auto* mgr = Global<EagerBoxingInterpreterManager>::Get();
  // Eager boxing
<<<<<<< HEAD
  const auto& in_parallel_distribution = JUST(input->parallel_distribution());
  const auto& in_parallel_desc = JUST(input->parallel_desc());
  const auto& out_parallel_desc = in_parallel_desc;
  const auto& boxing_interpreter = JUST(mgr->GetEagerBoxingInterpreter(
      in_parallel_distribution, out_parallel_distribution, in_parallel_desc, out_parallel_desc));
  const auto& output =
      JUST(boxing_interpreter->Interpret(input, in_parallel_distribution, out_parallel_distribution,
                                         in_parallel_desc, out_parallel_desc));
=======
  const auto& boxing_interpreter =
      JUST(Global<EagerBoxingInterpreterManager>::Get()->GetEagerBoxingInterpreter(
          JUST(input->nd_sbp()), nd_sbp, JUST(input->parallel_desc()),
          JUST(input->parallel_desc())));
  const auto& output = JUST(boxing_interpreter->Interpret(input, JUST(input->nd_sbp()), nd_sbp,
                                                          JUST(input->parallel_desc()),
                                                          JUST(input->parallel_desc())));
>>>>>>> 1ba13974
  JUST(TransportUtil::WaitUntilDoneOrTimeout(*ctx, TransportUtil::TimeoutSeconds()));
  JUST(ctx->Check());
  return output;
}

}  // namespace

}  // namespace

Maybe<void> Interpret(const UserOpExpr& user_op_expr, const TensorTuple& inputs,
                      TensorTuple* outputs, const OpExprInterpContext& ctx) {
  CHECK_EQ_OR_RETURN(outputs->size(), user_op_expr.output_size());
  const auto& parallel_desc = JUST(GetParallelDesc(inputs, ctx));
  std::shared_ptr<const ConsistentTensorInferResult> result;
  if (inputs.empty()) {
    const auto& infer_args = JUST(SrcOpConsistentTensorMetaInferArgs::New(
        ctx.attrs, parallel_desc, JUST(ctx.nd_sbp.value())));
    result = JUST(user_op_expr.mut_consistent_tensor_infer_cache()->GetOrInfer(*infer_args));
  } else {
    const auto& infer_args = JUST(ConsistentTensorMetaInferArgs::New(ctx.attrs, inputs));
    result = JUST(user_op_expr.mut_consistent_tensor_infer_cache()->GetOrInfer(*infer_args));
  }
  const auto& output_tensor_metas = result->output_tensor_metas();
  Optional<int64_t> parallel_id;
  const auto& device = JUST(GetDevice4CurrentProcessCtx(parallel_desc, &parallel_id));
  for (int i = 0; i < outputs->size(); ++i) {
    const auto& tensor_impl = JUST(EagerConsistentTensorImpl::New(output_tensor_metas.at(i), device,
                                                                  parallel_id, false, false));
    const auto& transport_token = JUST(TransportToken::NewMetaTransportToken());
    JUST(tensor_impl->set_transport_token(transport_token));
    outputs->at(i).reset(new ConsistentTensor(tensor_impl));
  }
  // Do nothing if the `parallel_desc` doesn't cover current ProcessCtx.
  if (!parallel_id.has_value()) { return Maybe<void>::Ok(); }
  // Run instruction LocalCallOpKernel
  const auto& kernel = JUST(user_op_expr.MutKernel4Device(*device));
  CHECK_EQ_OR_RETURN(kernel->output_tuple_indexes4mut2_obns().size(), 0)
      << Error::Unimplemented() << GetDynamicOpConsistentFailedDebugString(user_op_expr, *kernel);
  std::shared_ptr<EagerBlobObjectList> input_eager_blob_objects =
      std::make_shared<EagerBlobObjectList>(inputs.size());
  for (int i = 0; i < inputs.size(); ++i) {
    std::shared_ptr<Tensor> input = inputs.at(i);
    const auto& infered_input_meta = result->input_tensor_metas().at(i);
    if (infered_input_meta->nd_sbp() != JUST(input->nd_sbp())) {
      input = JUST(GetBoxingOutput(input, infered_input_meta->nd_sbp()));
    }
    const auto& local_tensor = JUST(input->cur_rank_phy_tensor());
    input_eager_blob_objects->at(i) = JUST(local_tensor->eager_blob_object());
  }
  std::shared_ptr<EagerBlobObjectList> output_eager_blob_objects =
      std::make_shared<EagerBlobObjectList>(outputs->size());
  for (int i = 0; i < outputs->size(); ++i) {
    const auto& local_tensor = JUST(outputs->at(i)->cur_rank_phy_tensor());
    output_eager_blob_objects->at(i) = JUST(local_tensor->eager_blob_object());
  }
  const auto& instr_type_name = JUST(GetLocalCallInstructionName(parallel_desc->device_tag()));
  JUST(PhysicalRun([&](InstructionsBuilder* builder) -> Maybe<void> {
    return builder->LocalCallOpKernel(kernel, input_eager_blob_objects, output_eager_blob_objects,
                                      result, ctx, parallel_desc.shared_from_symbol(),
                                      instr_type_name);
  }));
  return Maybe<void>::Ok();
}

Maybe<void> EagerConsistentInterpreter::ApplyImpl(const UserOpExpr& op_expr,
                                                  const TensorTuple& inputs, TensorTuple* outputs,
                                                  const OpExprInterpContext& ctx) const {
  return Interpret(op_expr, inputs, outputs, ctx);
}

Maybe<void> EagerConsistentInterpreter::ApplyImpl(const VariableOpExpr& op_expr,
                                                  const TensorTuple& inputs, TensorTuple* outputs,
                                                  const OpExprInterpContext& ctx) const {
  OF_UNIMPLEMENTED();
}

Maybe<void> EagerConsistentInterpreter::ApplyImpl(const CastToConsistentOpExpr& op_expr,
                                                  const TensorTuple& inputs, TensorTuple* outputs,
                                                  const OpExprInterpContext& ctx) const {
  OF_UNIMPLEMENTED();
}

Maybe<void> EagerConsistentInterpreter::ApplyImpl(const CastFromConsistentOpExpr& op_expr,
                                                  const TensorTuple& inputs, TensorTuple* outputs,
                                                  const OpExprInterpContext& ctx) const {
  CHECK_EQ_OR_RETURN(inputs.size(), 1);
  const auto& input_tensor = inputs.at(0);
  const auto& mirrored_tensor = JUST(JUST(input_tensor->cur_rank_phy_tensor())->detach());
  bool requires_grad = autograd::GradMode::is_enabled() && input_tensor->requires_grad();
  mirrored_tensor->set_requires_grad(requires_grad);
  mirrored_tensor->set_is_leaf(!requires_grad);
  outputs->at(0) = mirrored_tensor;
  return Maybe<void>::Ok();
}

Maybe<void> EagerConsistentInterpreter::ApplyImpl(const CastToMirroredOpExpr& op_expr,
                                                  const TensorTuple& inputs, TensorTuple* outputs,
                                                  const OpExprInterpContext& ctx) const {
  OF_UNIMPLEMENTED();
}

Maybe<void> EagerConsistentInterpreter::ApplyImpl(const CastFromMirroredOpExpr& op_expr,
                                                  const TensorTuple& inputs, TensorTuple* outputs,
                                                  const OpExprInterpContext& ctx) const {
  OF_UNIMPLEMENTED();
}

Maybe<void> EagerConsistentInterpreter::ApplyImpl(const DistributeSplitOpExpr& op_expr,
                                                  const TensorTuple& inputs, TensorTuple* outputs,
                                                  const OpExprInterpContext& ctx) const {
  OF_UNIMPLEMENTED();
}

Maybe<void> EagerConsistentInterpreter::ApplyImpl(const DistributeCloneOpExpr& op_expr,
                                                  const TensorTuple& inputs, TensorTuple* outputs,
                                                  const OpExprInterpContext& ctx) const {
  OF_UNIMPLEMENTED();
}

Maybe<void> EagerConsistentInterpreter::ApplyImpl(const DistributeConcatOpExpr& op_expr,
                                                  const TensorTuple& inputs, TensorTuple* outputs,
                                                  const OpExprInterpContext& ctx) const {
  OF_UNIMPLEMENTED();
}

Maybe<void> EagerConsistentInterpreter::ApplyImpl(const DistributeAddOpExpr& op_expr,
                                                  const TensorTuple& inputs, TensorTuple* outputs,
                                                  const OpExprInterpContext& ctx) const {
  OF_UNIMPLEMENTED();
}

Maybe<void> EagerConsistentInterpreter::ApplyImpl(const SelectFirstOpExpr& op_expr,
                                                  const TensorTuple& inputs, TensorTuple* outputs,
                                                  const OpExprInterpContext& ctx) const {
  OF_UNIMPLEMENTED();
}

}  // namespace one
}  // namespace oneflow<|MERGE_RESOLUTION|>--- conflicted
+++ resolved
@@ -65,24 +65,10 @@
 namespace {
 
 Maybe<Tensor> GetBoxingOutput(const std::shared_ptr<Tensor>& input,
-<<<<<<< HEAD
-                              Symbol<cfg::ParallelDistribution> out_parallel_distribution) {
-=======
                               Symbol<cfg::ParallelDistribution> nd_sbp) {
->>>>>>> 1ba13974
   const auto& ctx = JUST(LaunchTensorMetaConsistencyCheck(*input));
   const auto* mgr = Global<EagerBoxingInterpreterManager>::Get();
   // Eager boxing
-<<<<<<< HEAD
-  const auto& in_parallel_distribution = JUST(input->parallel_distribution());
-  const auto& in_parallel_desc = JUST(input->parallel_desc());
-  const auto& out_parallel_desc = in_parallel_desc;
-  const auto& boxing_interpreter = JUST(mgr->GetEagerBoxingInterpreter(
-      in_parallel_distribution, out_parallel_distribution, in_parallel_desc, out_parallel_desc));
-  const auto& output =
-      JUST(boxing_interpreter->Interpret(input, in_parallel_distribution, out_parallel_distribution,
-                                         in_parallel_desc, out_parallel_desc));
-=======
   const auto& boxing_interpreter =
       JUST(Global<EagerBoxingInterpreterManager>::Get()->GetEagerBoxingInterpreter(
           JUST(input->nd_sbp()), nd_sbp, JUST(input->parallel_desc()),
@@ -90,7 +76,6 @@
   const auto& output = JUST(boxing_interpreter->Interpret(input, JUST(input->nd_sbp()), nd_sbp,
                                                           JUST(input->parallel_desc()),
                                                           JUST(input->parallel_desc())));
->>>>>>> 1ba13974
   JUST(TransportUtil::WaitUntilDoneOrTimeout(*ctx, TransportUtil::TimeoutSeconds()));
   JUST(ctx->Check());
   return output;
