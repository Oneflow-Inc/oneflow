--- conflicted
+++ resolved
@@ -64,18 +64,10 @@
   return ss.str();
 }
 
-<<<<<<< HEAD
-namespace {
-
-Maybe<Tensor> GetBoxingOutput(const std::shared_ptr<Tensor>& input,
-                              Symbol<cfg::ParallelDistribution> nd_sbp) {
-  const auto& ctx = JUST(LaunchTensorMetaConsistencyCheck(*input));
-=======
 Maybe<Tensor> CalcBoxingOutput(const std::shared_ptr<Tensor>& input,
                                Symbol<cfg::ParallelDistribution> out_nd_sbp,
                                bool current_rank_local_is_valid) {
   if (!current_rank_local_is_valid) { return input; }
->>>>>>> c071635f
   const auto* mgr = Global<EagerBoxingInterpreterManager>::Get();
   // Eager boxing
   const auto& in_nd_sbp = JUST(input->nd_sbp());
