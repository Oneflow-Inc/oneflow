/*
Copyright 2020 The OneFlow Authors. All rights reserved.

Licensed under the Apache License, Version 2.0 (the "License");
you may not use this file except in compliance with the License.
You may obtain a copy of the License at

    http://www.apache.org/licenses/LICENSE-2.0

Unless required by applicable law or agreed to in writing, software
distributed under the License is distributed on an "AS IS" BASIS,
WITHOUT WARRANTIES OR CONDITIONS OF ANY KIND, either express or implied.
See the License for the specific language governing permissions and
limitations under the License.
*/
#include "oneflow/core/framework/op_interpreter.h"

#include "oneflow/core/autograd/autograd_engine.h"
#include "oneflow/core/autograd/autograd_mode.h"
#include "oneflow/core/framework/op_interpreter/op_interpreter_util.h"
#include "oneflow/core/framework/instructions_builder.h"
#include "oneflow/core/framework/op_expr_grad_function.h"
#include "oneflow/core/framework/tensor.h"
#include "oneflow/core/framework/tensor_tuple.h"
#include "oneflow/core/job/lazy_mode.h"
#include "oneflow/core/profiler/profiler.h"

namespace oneflow {
namespace one {

Maybe<void> LazyInterpreter::Apply(const OpExpr& op_expr, const TensorTuple& inputs,
                                   TensorTuple* outputs, const OpExprInterpContext& ctx) const {
#define APPLY_IF(op_type)                                              \
  if (const auto* op = dynamic_cast<const op_type##Expr*>(&op_expr)) { \
    return ApplyImpl(*op, inputs, outputs, ctx);                       \
  }

  APPLY_IF(FeedInputOp);
  APPLY_IF(FeedVariableOp);
  APPLY_IF(FetchOutputOp);
  APPLY_IF(UserOp);
  APPLY_IF(GlobalToGlobalOp);
  APPLY_IF(FunctionOp);
  APPLY_IF(ImageDecoderRandomCropResizeOp);
#undef APPLY_IF

  OF_UNIMPLEMENTED() << "The type " << op_expr.op_type_name()
                     << " has not been supported in LazyInterpreter::Apply.";
}

Maybe<void> EagerInterpreter::Apply(const OpExpr& op_expr, const TensorTuple& inputs,
                                    TensorTuple* outputs, const OpExprInterpContext& ctx) const {
#define APPLY_IF(op_type)                                              \
  if (const auto* op = dynamic_cast<const op_type##Expr*>(&op_expr)) { \
    return ApplyImpl(*op, inputs, outputs, ctx);                       \
  }

  APPLY_IF(UserOp);
  APPLY_IF(VariableOp);
  APPLY_IF(CastToLocalOp);
  APPLY_IF(CastFromLocalOp);
  APPLY_IF(GlobalToGlobalOp);
  APPLY_IF(CastToGlobalOp);
  APPLY_IF(CastFromGlobalOp);
  APPLY_IF(DistributeSplitOp);
  APPLY_IF(DistributeCloneOp);
  APPLY_IF(DistributeConcatOp);
  APPLY_IF(DistributeAddOp);
  APPLY_IF(FunctionOp);
  APPLY_IF(SelectTopNOp)
#undef APPLY_IF

  OF_UNIMPLEMENTED() << "The type " << op_expr.op_type_name()
                     << " has not been supported in EagerInterpreter::Apply.";
}

Maybe<void> EagerInterpreter::ApplyImpl(const FunctionOpExpr& op_expr, const TensorTuple& inputs,
                                        TensorTuple* outputs, const OpExprInterpContext&) const {
  // Must reset ctx in each forward
  op_expr.reset_state();
  std::shared_ptr<FunctionAutoGradCaptureState> ctx = op_expr.state();
  *outputs = *(op_expr.forward()(ctx, inputs));
  return Maybe<void>::Ok();
}

Maybe<void> AutogradInterpreter::Apply(const OpExpr& op_expr, const TensorTuple& inputs,
                                       TensorTuple* outputs, const OpExprInterpContext& ctx) const {
  bool requires_grad = false;
  if (autograd::GradMode::is_enabled() && !JUST(op_expr.IsGradDisabled())) {
    requires_grad =
        std::any_of(inputs.begin(), inputs.end(),
                    [](const std::shared_ptr<Tensor>& tensor) { return tensor->requires_grad(); });
  }
  {
    autograd::AutoGradMode mode(false);
    JUST(internal_->Apply(op_expr, inputs, outputs, ctx));
  }
  // Lazy mode will construct backward compute graph in passes, so disable autograd if lazy mode.
  std::shared_ptr<OpExprGradClosure> grad_closure(nullptr);
  if (requires_grad) {
    OF_PROFILER_RANGE_PUSH("autograd.GetOrCreateOpGradClosure");
    grad_closure = JUST(op_expr.GetOrCreateOpGradClosure());
    auto backward_fn = std::make_shared<BackwardFunction>();
    backward_fn->body = [=](const TensorTuple& out_grads, TensorTuple* in_grads,
                            bool create_graph) -> Maybe<void> {
      autograd::AutoGradMode mode(create_graph);
      JUST(grad_closure->Apply(out_grads, in_grads));
      return Maybe<void>::Ok();
    };
    backward_fn->status = [=]() { return grad_closure->state()->SavedTensors().size() > 0; };
    OF_PROFILER_RANGE_POP();
    OF_PROFILER_RANGE_PUSH("autograd.AddNode");
    JUST(GetThreadLocalAutogradEngine()->AddNode(op_expr.op_type_name() + "_backward", backward_fn,
                                                 inputs, outputs));
    OF_PROFILER_RANGE_POP();
  }

  if (requires_grad && !LazyMode::is_enabled()) {
    OF_PROFILER_RANGE_GUARD("autograd.Capture");
    // Capture inputs and outputs after `AddNode` because of that grad function
    // node has been attached to them.
    JUST(grad_closure->Capture(inputs, *outputs, ctx));
  }
  // Update outputs autograd meta
  // Note: if requires_grad is True, we will create a new autograd meta for each output
  // in `AddNode` to support inplace operation, so the update should after
  // `AddNode`
  for (auto& output : *outputs) {
    output->set_is_leaf(inputs.size() == 0 || !requires_grad);
    // If the output `requires_grad` is true, it means that the output is inplaced.
    // The output `requires_grad` should be determined by this:
    //   - If the inplaced output `requires_grad` is true, then the autograd must be disabled,
    //     so the output `requires_grad` should never be changed.
    //   - If the inplaced output `requires_grad` is false, then the output `requires_grad`
    //     shoule be inferred by autograd mode and inputs. For example,
    //
    //     >>> import oneflow as flow
    //     >>> x = flow.ones(4, 4, requires_grad=False)
    //     >>> y = flow.ones(4, 4, requires_grad=True)
    //     >>> x += y
    //     >>> x.requires_grad
    //     True
    //     >>> with flow.no_grad():
    //     >>>    x += y
    //     >>> x.requires_grad
    //     False
    //
    //   - If there is no inplace, the output `requires_grad` should be inferred by autograd
    //     mode and inputs.
    if (!output->requires_grad()) {
      JUST(output->set_requires_grad(
          requires_grad && IsSupportRequireGradDataType(output->dtype()->data_type())));
    }
  }
<<<<<<< HEAD

  if (requires_grad) {
    OF_PROFILER_RANGE_GUARD("autograd.Capture");
    // Capture inputs and outputs after `AddBackwardFuncPtr` because of that grad function
    // node has been attached to them.
    JUST(grad_closure->Capture(inputs, *outputs, ctx));
  }
=======
>>>>>>> 476a29c2
  return Maybe<void>::Ok();
}

}  // namespace one
}  // namespace oneflow<|MERGE_RESOLUTION|>--- conflicted
+++ resolved
@@ -115,7 +115,7 @@
     OF_PROFILER_RANGE_POP();
   }
 
-  if (requires_grad && !LazyMode::is_enabled()) {
+  if (requires_grad) {
     OF_PROFILER_RANGE_GUARD("autograd.Capture");
     // Capture inputs and outputs after `AddNode` because of that grad function
     // node has been attached to them.
@@ -152,16 +152,6 @@
           requires_grad && IsSupportRequireGradDataType(output->dtype()->data_type())));
     }
   }
-<<<<<<< HEAD
-
-  if (requires_grad) {
-    OF_PROFILER_RANGE_GUARD("autograd.Capture");
-    // Capture inputs and outputs after `AddBackwardFuncPtr` because of that grad function
-    // node has been attached to them.
-    JUST(grad_closure->Capture(inputs, *outputs, ctx));
-  }
-=======
->>>>>>> 476a29c2
   return Maybe<void>::Ok();
 }
 
