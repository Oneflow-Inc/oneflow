--- conflicted
+++ resolved
@@ -92,15 +92,6 @@
                     [](const std::shared_ptr<Tensor>& tensor) { return tensor->requires_grad(); });
   }
 
-<<<<<<< HEAD
-  TensorTuple mut_inputs(op_expr.output_size());
-  if (dtr::is_enabled() && requires_grad) {
-    for (int i = 0; i < outputs->size(); ++i) {
-      if (outputs->at(i)) { mut_inputs.at(i) = outputs->at(i); }
-    }
-  }
-
-=======
 // NOTE: if this op not support stride, then need to tensor->contiguous()
 #define HANDLE_NON_CONTIGUOUS_INPUT(tensor_tuple_ptr)                                       \
   TensorTuple tmp_inputs;                                                                   \
@@ -113,7 +104,13 @@
   const TensorTuple* inputs_ptr = &inputs;
   HANDLE_NON_CONTIGUOUS_INPUT(inputs_ptr);
 
->>>>>>> 86cd93bb
+  TensorTuple mut_inputs(op_expr.output_size());
+  if (dtr::is_enabled() && requires_grad) {
+    for (int i = 0; i < outputs->size(); ++i) {
+      if (outputs->at(i)) { mut_inputs.at(i) = outputs->at(i); }
+    }
+  }
+
   {
     autograd::AutoGradMode mode(false);
     JUST(internal_->Apply(op_expr, *inputs_ptr, outputs, ctx));
@@ -122,17 +119,16 @@
   std::shared_ptr<OpExprGradClosure> grad_closure(nullptr);
   if (requires_grad && !LazyMode::is_enabled()) {
     grad_closure = JUST(op_expr.GetOrCreateOpGradClosure());
-<<<<<<< HEAD
-    auto backward_fn =
-        std::make_shared<std::function<Maybe<void>(const TensorTuple&, TensorTuple*, bool)>>(
-            [=](const TensorTuple& out_grads, TensorTuple* in_grads,
-                bool create_graph) -> Maybe<void> {
-              autograd::AutoGradMode mode(create_graph);
-              JUST(grad_closure->Apply(out_grads, in_grads));
-              return Maybe<void>::Ok();
-            });
-    JUST(GetThreadLocalAutogradEngine()->AddBackwardFuncPtr(op_expr.op_type_name() + "_backward",
-                                                            backward_fn, inputs, outputs));
+    auto backward_fn = std::make_shared<BackwardFunction>();
+    backward_fn->body = [=](const TensorTuple& out_grads, TensorTuple* in_grads,
+                            bool create_graph) -> Maybe<void> {
+      autograd::AutoGradMode mode(create_graph);
+      JUST(grad_closure->Apply(out_grads, in_grads));
+      return Maybe<void>::Ok();
+    };
+    backward_fn->status = [=]() { return grad_closure->state()->SavedTensors().size() > 0; };
+    JUST(GetThreadLocalAutogradEngine()->AddNode(op_expr.op_type_name() + "_backward", backward_fn,
+                                                 *inputs_ptr, outputs));
 
     // With DTR if inplace, set grad_fn_node for inputs(mut_inputs) the same as the outputs
     if (dtr::is_enabled()) {
@@ -143,18 +139,6 @@
         }
       }
     }
-=======
-    auto backward_fn = std::make_shared<BackwardFunction>();
-    backward_fn->body = [=](const TensorTuple& out_grads, TensorTuple* in_grads,
-                            bool create_graph) -> Maybe<void> {
-      autograd::AutoGradMode mode(create_graph);
-      JUST(grad_closure->Apply(out_grads, in_grads));
-      return Maybe<void>::Ok();
-    };
-    backward_fn->status = [=]() { return grad_closure->state()->SavedTensors().size() > 0; };
-    JUST(GetThreadLocalAutogradEngine()->AddNode(op_expr.op_type_name() + "_backward", backward_fn,
-                                                 *inputs_ptr, outputs));
->>>>>>> 86cd93bb
   }
   // Update outputs autograd meta
   // Note: if requires_grad is True, we will create a new autograd meta for each output
