/*
Copyright 2020 The OneFlow Authors. All rights reserved.

Licensed under the Apache License, Version 2.0 (the "License");
you may not use this file except in compliance with the License.
You may obtain a copy of the License at

    http://www.apache.org/licenses/LICENSE-2.0

Unless required by applicable law or agreed to in writing, software
distributed under the License is distributed on an "AS IS" BASIS,
WITHOUT WARRANTIES OR CONDITIONS OF ANY KIND, either express or implied.
See the License for the specific language governing permissions and
limitations under the License.
*/
#include "oneflow/core/framework/op_interpreter.h"

#include "oneflow/core/autograd/autograd_engine.h"
#include "oneflow/core/autograd/autograd_mode.h"
#include "oneflow/core/framework/op_interpreter/op_interpreter_util.h"
#include "oneflow/core/framework/instructions_builder.h"
#include "oneflow/core/framework/op_arg_util.h"
#include "oneflow/core/framework/op_expr_grad_function.h"
#include "oneflow/core/framework/scope_util.h"
#include "oneflow/core/framework/session_util.h"
#include "oneflow/core/framework/symbol_storage_util.h"
#include "oneflow/core/framework/tensor.h"
#include "oneflow/core/framework/tensor_name_scope.h"
#include "oneflow/core/framework/tensor_tuple.h"
#include "oneflow/core/eager/foreign_boxing_util.h"
#include "oneflow/core/operator/operator.h"

namespace oneflow {
namespace one {

Maybe<void> LazyInterpreter::Apply(const OpExpr& op_expr, const TensorTuple& inputs,
                                   TensorTuple* outputs, const AttrValueMap& attrs) const {
#define APPLY_IF(op_type)                                              \
  if (const auto* op = dynamic_cast<const op_type##Expr*>(&op_expr)) { \
    return ApplyImpl(*op, inputs, outputs, attrs);                     \
  }

  APPLY_IF(FunctionOp);
  APPLY_IF(BuiltinOp);
#undef APPLY_IF

  OF_UNIMPLEMENTED() << "The type " << op_expr.type()
                     << " has not been supported in LazyInterpreter::Apply.";
}

Maybe<void> LazyInterpreter::ApplyImpl(const BuiltinOpExpr& op_expr, const TensorTuple& inputs,
                                       TensorTuple* outputs, const AttrValueMap& attrs) const {
  CHECK_EQ_OR_RETURN(inputs.size(), op_expr.input_num());
  const auto& scope = JUST(GetCurrentScope());
  auto op_conf = JUST(OpInterpUtil::GenBuiltinOpConf(op_expr, attrs));
  int64_t symbol_id = JUST(scope->symbol_id());
  op_conf->set_scope_symbol_id(symbol_id);
  if (!op_conf->has_device_tag()) {
    op_conf->set_device_tag(scope->device_parallel_desc_symbol()->device_tag());
  }
  for (int i = 0; i < inputs.size(); ++i) {
    const std::string& ibn = op_expr.indexed_ibns().at(i);
    const std::string& tensor_name = TensorNameScope::Global()->Lookup(inputs[i]);
    ReplaceInputLbnInOpCustomizedConf(op_conf.get(), ibn, tensor_name);
  }
  const auto& session = JUST(GetDefaultSession());
  bool is_mirrored_strategy_enabled = JUST(session->IsMirroredStrategyEnabled());
  const auto& op_attribute =
      JUST(OpInterpUtil::AddOpAndInferOpAttribute(*op_conf, is_mirrored_strategy_enabled));
  OpAttribute proto_op_attribute;
  op_attribute->ToProto(&proto_op_attribute);

  int64_t parallel_desc_sym_id = JUST(scope->GetParallelDescSymbolId(*op_conf));
  const std::shared_ptr<ParallelDesc>& blob_parallel_desc_sym =
      JUST(GetSymbol<cfg::ParallelConf, ParallelDesc>(parallel_desc_sym_id));

  // Check outputs num and setup output tensor properties.
  CHECK_EQ_OR_RETURN(outputs->size(), op_expr.output_num());
  for (int i = 0; i < op_expr.output_num(); ++i) {
    const std::string& obn = op_expr.indexed_obns().at(i);
    const auto& parallel_attr = JUST(
        compatible_py::GetOpArgParallelAttribute(blob_parallel_desc_sym, proto_op_attribute, obn));
    const auto& blob_attr = JUST(compatible_py::GetOpArgBlobAttribute(proto_op_attribute, obn));
    if (!(outputs->at(i).get())) {
      (*outputs)[i] = JUST(OpInterpUtil::BuildTensor(blob_attr, parallel_attr, /*is_lazy=*/true));
    } else {
      // TODO(hjchen2) Reset shape, dtype and so on.
      UNIMPLEMENTED();
    }
    TensorNameScope::Global()->Record(outputs->at(i), op_expr.op_name() + "/" + obn);
  }
  return Maybe<void>::Ok();
}

Maybe<void> LazyInterpreter::ApplyImpl(const FunctionOpExpr& op_expr, const TensorTuple& inputs,
                                       TensorTuple* outputs, const AttrValueMap& attrs) const {
  // TODO(hjchen2)
  UNIMPLEMENTED();
  return Maybe<void>::Ok();
}

Maybe<void> EagerInterpreter::Apply(const OpExpr& op_expr, const TensorTuple& inputs,
                                    TensorTuple* outputs, const AttrValueMap& attrs) const {
#define APPLY_IF(op_type)                                              \
  if (const auto* op = dynamic_cast<const op_type##Expr*>(&op_expr)) { \
    return ApplyImpl(*op, inputs, outputs, attrs);                     \
  }

  APPLY_IF(UserOp);
  APPLY_IF(VariableOp);
  APPLY_IF(CastToMirroredOp);
  APPLY_IF(CastFromMirroredOp);
  APPLY_IF(DistributeSplitOp);
  APPLY_IF(DistributeCloneOp);
  APPLY_IF(DistributeConcatOp);
  APPLY_IF(DistributeAddOp);
  APPLY_IF(FunctionOp);
#undef APPLY_IF

  OF_UNIMPLEMENTED() << "The type " << op_expr.type()
                     << " has not been supported in EagerInterpreter::Apply.";
}

Maybe<void> EagerInterpreter::ApplyImpl(const FunctionOpExpr& op_expr, const TensorTuple& inputs,
                                        TensorTuple* outputs, const AttrValueMap& attrs) const {
  // TODO(hjchen2)
  UNIMPLEMENTED();
  return Maybe<void>::Ok();
}

namespace {

Maybe<void> DetermineIsLeaf(TensorTuple* outputs, const bool& is_leaf, const bool& requires_grad) {
  bool logical_is_leaf = is_leaf || !requires_grad;
  for (auto& output : *outputs) { output->set_is_leaf(logical_is_leaf); }
  return Maybe<void>::Ok();
}

Maybe<void> DetermineRequiresGrad(TensorTuple* outputs, const bool& requires_grad) {
  for (auto& output : *outputs) { output->set_requires_grad(requires_grad); }
  return Maybe<void>::Ok();
}

}  // namespace

Maybe<void> AutogradInterpreter::Apply(const OpExpr& op_expr, const TensorTuple& inputs,
<<<<<<< HEAD
                                       TensorTuple* outputs) const {
  bool requires_grad = false;
  {
    autograd::AutoGradMode mode(false);
    JUST(internal_->Apply(op_expr, inputs, outputs));
=======
                                       TensorTuple* outputs, const AttrValueMap& attrs) const {
  bool requires_grad = false;
  {
    autograd::AutoGradMode mode(false);
    JUST(internal_->Apply(op_expr, inputs, outputs, attrs));
>>>>>>> 68b34b97
    requires_grad =
        std::any_of(inputs.begin(), inputs.end(),
                    [](const std::shared_ptr<Tensor>& tensor) { return tensor->requires_grad(); });
    JUST(DetermineIsLeaf(outputs, inputs.size() == 0, requires_grad));
    JUST(DetermineRequiresGrad(outputs, requires_grad));
  }
<<<<<<< HEAD
  if (autograd::GradMode::is_enabled() && requires_grad) {
    const auto& grad_closure = JUST(op_expr.GetOrCreateOpGradClosure());
    grad_closure->Capture(inputs, *outputs);
=======
  // Although current op `requires_grad` is false, we still need to add a
  // function node for this op since it maybe reset to true by the user later,
  // such as Variable op etc.
  // if (autograd::GradMode::is_enabled() && requires_grad) {
  if (autograd::GradMode::is_enabled()) {
    const auto& grad_closure = JUST(op_expr.GetOrCreateOpGradClosure());
    grad_closure->Capture(inputs, *outputs, attrs);
>>>>>>> 68b34b97

    auto backward_fn =
        std::make_shared<std::function<Maybe<void>(const TensorTuple&, TensorTuple*, bool)>>(
            [=](const TensorTuple& out_grads, TensorTuple* in_grads,
                bool create_graph) -> Maybe<void> {
              autograd::AutoGradMode mode(create_graph);
              JUST(grad_closure->Apply(out_grads, in_grads));
              return Maybe<void>::Ok();
            });
<<<<<<< HEAD
    GetThreadLocalAutogradEngine()->AddBackwardFuncPtr(backward_fn, inputs, *outputs);
=======
    GetThreadLocalAutogradEngine()->AddBackwardFuncPtr(backward_fn, inputs, outputs);
>>>>>>> 68b34b97
  }
  return Maybe<void>::Ok();
}

}  // namespace one
}  // namespace oneflow<|MERGE_RESOLUTION|>--- conflicted
+++ resolved
@@ -144,30 +144,18 @@
 }  // namespace
 
 Maybe<void> AutogradInterpreter::Apply(const OpExpr& op_expr, const TensorTuple& inputs,
-<<<<<<< HEAD
-                                       TensorTuple* outputs) const {
-  bool requires_grad = false;
-  {
-    autograd::AutoGradMode mode(false);
-    JUST(internal_->Apply(op_expr, inputs, outputs));
-=======
-                                       TensorTuple* outputs, const AttrValueMap& attrs) const {
+  TensorTuple* outputs, const AttrValueMap& attrs) const {
   bool requires_grad = false;
   {
     autograd::AutoGradMode mode(false);
     JUST(internal_->Apply(op_expr, inputs, outputs, attrs));
->>>>>>> 68b34b97
     requires_grad =
         std::any_of(inputs.begin(), inputs.end(),
                     [](const std::shared_ptr<Tensor>& tensor) { return tensor->requires_grad(); });
     JUST(DetermineIsLeaf(outputs, inputs.size() == 0, requires_grad));
     JUST(DetermineRequiresGrad(outputs, requires_grad));
   }
-<<<<<<< HEAD
-  if (autograd::GradMode::is_enabled() && requires_grad) {
-    const auto& grad_closure = JUST(op_expr.GetOrCreateOpGradClosure());
-    grad_closure->Capture(inputs, *outputs);
-=======
+  
   // Although current op `requires_grad` is false, we still need to add a
   // function node for this op since it maybe reset to true by the user later,
   // such as Variable op etc.
@@ -175,7 +163,6 @@
   if (autograd::GradMode::is_enabled()) {
     const auto& grad_closure = JUST(op_expr.GetOrCreateOpGradClosure());
     grad_closure->Capture(inputs, *outputs, attrs);
->>>>>>> 68b34b97
 
     auto backward_fn =
         std::make_shared<std::function<Maybe<void>(const TensorTuple&, TensorTuple*, bool)>>(
@@ -185,11 +172,8 @@
               JUST(grad_closure->Apply(out_grads, in_grads));
               return Maybe<void>::Ok();
             });
-<<<<<<< HEAD
-    GetThreadLocalAutogradEngine()->AddBackwardFuncPtr(backward_fn, inputs, *outputs);
-=======
+
     GetThreadLocalAutogradEngine()->AddBackwardFuncPtr(backward_fn, inputs, outputs);
->>>>>>> 68b34b97
   }
   return Maybe<void>::Ok();
 }
