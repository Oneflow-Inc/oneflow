/*
Copyright 2020 The OneFlow Authors. All rights reserved.

Licensed under the Apache License, Version 2.0 (the "License");
you may not use this file except in compliance with the License.
You may obtain a copy of the License at

    http://www.apache.org/licenses/LICENSE-2.0

Unless required by applicable law or agreed to in writing, software
distributed under the License is distributed on an "AS IS" BASIS,
WITHOUT WARRANTIES OR CONDITIONS OF ANY KIND, either express or implied.
See the License for the specific language governing permissions and
limitations under the License.
*/
#include "oneflow/core/framework/op_interpreter.h"

#include "oneflow/core/autograd/autograd_engine.h"
#include "oneflow/core/autograd/autograd_mode.h"
#include "oneflow/core/framework/op_interpreter/op_interpreter_util.h"
#include "oneflow/core/framework/instructions_builder.h"
#include "oneflow/core/framework/op_arg_util.h"
#include "oneflow/core/framework/op_expr_grad_function.h"
#include "oneflow/core/framework/tensor.h"
#include "oneflow/core/framework/tensor_tuple.h"

namespace oneflow {
namespace one {

Maybe<void> LazyInterpreter::Apply(const OpExpr& op_expr, const TensorTuple& inputs,
                                   TensorTuple* outputs, const OpExprInterpContext& ctx) const {
#define APPLY_IF(op_type)                                              \
  if (const auto* op = dynamic_cast<const op_type##Expr*>(&op_expr)) { \
    return ApplyImpl(*op, inputs, outputs, ctx);                       \
  }

  APPLY_IF(FeedInputOp);
  APPLY_IF(FeedVariableOp);
  APPLY_IF(FetchOutputOp);
  APPLY_IF(UserOp);
  APPLY_IF(FunctionOp);
#undef APPLY_IF

  OF_UNIMPLEMENTED() << "The type " << op_expr.op_type_name()
                     << " has not been supported in LazyInterpreter::Apply.";
}

Maybe<void> EagerInterpreter::Apply(const OpExpr& op_expr, const TensorTuple& inputs,
                                    TensorTuple* outputs, const OpExprInterpContext& ctx) const {
#define APPLY_IF(op_type)                                              \
  if (const auto* op = dynamic_cast<const op_type##Expr*>(&op_expr)) { \
    return ApplyImpl(*op, inputs, outputs, ctx);                       \
  }

  APPLY_IF(UserOp);
  APPLY_IF(VariableOp);
  APPLY_IF(CastToMirroredOp);
  APPLY_IF(CastFromMirroredOp);
  APPLY_IF(CastToConsistentOp);
  APPLY_IF(CastFromConsistentOp);
  APPLY_IF(DistributeSplitOp);
  APPLY_IF(DistributeCloneOp);
  APPLY_IF(DistributeConcatOp);
  APPLY_IF(DistributeAddOp);
  APPLY_IF(FunctionOp);
#undef APPLY_IF

  OF_UNIMPLEMENTED() << "The type " << op_expr.op_type_name()
                     << " has not been supported in EagerInterpreter::Apply.";
}

Maybe<void> EagerInterpreter::ApplyImpl(const FunctionOpExpr& op_expr, const TensorTuple& inputs,
                                        TensorTuple* outputs,
                                        const OpExprInterpContext& ctx) const {
  // TODO(hjchen2)
  UNIMPLEMENTED();
  return Maybe<void>::Ok();
}

namespace {

Maybe<void> DetermineIsLeaf(TensorTuple* outputs, const bool& is_leaf, const bool& requires_grad) {
  bool logical_is_leaf = is_leaf || !requires_grad;
  for (auto& output : *outputs) { output->set_is_leaf(logical_is_leaf); }
  return Maybe<void>::Ok();
}

Maybe<void> DetermineRequiresGrad(TensorTuple* outputs, const bool& requires_grad) {
  for (auto& output : *outputs) { output->set_requires_grad(requires_grad); }
  return Maybe<void>::Ok();
}

}  // namespace

Maybe<void> AutogradInterpreter::Apply(const OpExpr& op_expr, const TensorTuple& inputs,
                                       TensorTuple* outputs, const OpExprInterpContext& ctx) const {
  bool requires_grad = false;
  bool is_mirrored_strategy_enabled = internal_->is_mirrored();
  if (autograd::GradMode::is_enabled() && !JUST(op_expr.IsGradDisabled())) {
    requires_grad =
        std::any_of(inputs.begin(), inputs.end(),
                    [](const std::shared_ptr<Tensor>& tensor) { return tensor->requires_grad(); });
  }
  {
    autograd::AutoGradMode mode(false);
    JUST(internal_->Apply(op_expr, inputs, outputs, ctx));
    JUST(DetermineIsLeaf(outputs, inputs.size() == 0, requires_grad));
    JUST(DetermineRequiresGrad(outputs, requires_grad));
  }
  if (requires_grad) {
    const auto& grad_closure = JUST(op_expr.GetOrCreateOpGradClosure());
    JUST(grad_closure->Capture(inputs, *outputs, ctx));

    auto backward_fn =
        std::make_shared<std::function<Maybe<void>(const TensorTuple&, TensorTuple*, bool)>>(
            [=](const TensorTuple& out_grads, TensorTuple* in_grads,
                bool create_graph) -> Maybe<void> {
              const auto& session = JUST(GetDefaultSession());
<<<<<<< HEAD
              session->PushMirroredStrategyEnabled(is_mirrored_strategy_enabled);
=======
>>>>>>> 9947b594
              autograd::AutoGradMode mode(create_graph);
              JUST(grad_closure->Apply(out_grads, in_grads));
              session->PopMirroredStrategyEnabled();
              return Maybe<void>::Ok();
            });
    JUST(GetThreadLocalAutogradEngine()->AddBackwardFuncPtr(op_expr.op_type_name() + "_backward",
                                                            backward_fn, inputs, outputs));
  }
  return Maybe<void>::Ok();
}

}  // namespace one
}  // namespace oneflow<|MERGE_RESOLUTION|>--- conflicted
+++ resolved
@@ -95,7 +95,6 @@
 Maybe<void> AutogradInterpreter::Apply(const OpExpr& op_expr, const TensorTuple& inputs,
                                        TensorTuple* outputs, const OpExprInterpContext& ctx) const {
   bool requires_grad = false;
-  bool is_mirrored_strategy_enabled = internal_->is_mirrored();
   if (autograd::GradMode::is_enabled() && !JUST(op_expr.IsGradDisabled())) {
     requires_grad =
         std::any_of(inputs.begin(), inputs.end(),
@@ -116,13 +115,8 @@
             [=](const TensorTuple& out_grads, TensorTuple* in_grads,
                 bool create_graph) -> Maybe<void> {
               const auto& session = JUST(GetDefaultSession());
-<<<<<<< HEAD
-              session->PushMirroredStrategyEnabled(is_mirrored_strategy_enabled);
-=======
->>>>>>> 9947b594
               autograd::AutoGradMode mode(create_graph);
               JUST(grad_closure->Apply(out_grads, in_grads));
-              session->PopMirroredStrategyEnabled();
               return Maybe<void>::Ok();
             });
     JUST(GetThreadLocalAutogradEngine()->AddBackwardFuncPtr(op_expr.op_type_name() + "_backward",
