/*
Copyright 2020 The OneFlow Authors. All rights reserved.

Licensed under the Apache License, Version 2.0 (the "License");
you may not use this file except in compliance with the License.
You may obtain a copy of the License at

    http://www.apache.org/licenses/LICENSE-2.0

Unless required by applicable law or agreed to in writing, software
distributed under the License is distributed on an "AS IS" BASIS,
WITHOUT WARRANTIES OR CONDITIONS OF ANY KIND, either express or implied.
See the License for the specific language governing permissions and
limitations under the License.
*/
#include "oneflow/core/framework/op_interpreter.h"

#include "oneflow/core/autograd/autograd_engine.h"
#include "oneflow/core/autograd/autograd_mode.h"
#include "oneflow/core/framework/op_interpreter/op_interpreter_util.h"
#include "oneflow/core/framework/instructions_builder.h"
#include "oneflow/core/framework/op_arg_util.h"
#include "oneflow/core/framework/op_expr_grad_function.h"
#include "oneflow/core/framework/tensor.h"
#include "oneflow/core/framework/tensor_tuple.h"
#include "oneflow/core/job/lazy_mode.h"

namespace oneflow {
namespace one {

Maybe<void> LazyInterpreter::Apply(const OpExpr& op_expr, const TensorTuple& inputs,
                                   TensorTuple* outputs, const OpExprInterpContext& ctx) const {
#define APPLY_IF(op_type)                                              \
  if (const auto* op = dynamic_cast<const op_type##Expr*>(&op_expr)) { \
    return ApplyImpl(*op, inputs, outputs, ctx);                       \
  }

  APPLY_IF(FeedInputOp);
  APPLY_IF(FeedVariableOp);
  APPLY_IF(FetchOutputOp);
  APPLY_IF(UserOp);
  APPLY_IF(ConsistentToConsistentOp);
  APPLY_IF(FunctionOp);
  APPLY_IF(ImageDecoderRandomCropResizeOp);
#undef APPLY_IF

  OF_UNIMPLEMENTED() << "The type " << op_expr.op_type_name()
                     << " has not been supported in LazyInterpreter::Apply.";
}

Maybe<void> EagerInterpreter::Apply(const OpExpr& op_expr, const TensorTuple& inputs,
                                    TensorTuple* outputs, const OpExprInterpContext& ctx) const {
#define APPLY_IF(op_type)                                              \
  if (const auto* op = dynamic_cast<const op_type##Expr*>(&op_expr)) { \
    return ApplyImpl(*op, inputs, outputs, ctx);                       \
  }

  APPLY_IF(UserOp);
  APPLY_IF(VariableOp);
  APPLY_IF(CastToMirroredOp);
  APPLY_IF(CastFromMirroredOp);
  APPLY_IF(ConsistentToConsistentOp);
  APPLY_IF(CastToConsistentOp);
  APPLY_IF(CastFromConsistentOp);
  APPLY_IF(DistributeSplitOp);
  APPLY_IF(DistributeCloneOp);
  APPLY_IF(DistributeConcatOp);
  APPLY_IF(DistributeAddOp);
  APPLY_IF(FunctionOp);
  APPLY_IF(SelectTopNOp)
#undef APPLY_IF

  OF_UNIMPLEMENTED() << "The type " << op_expr.op_type_name()
                     << " has not been supported in EagerInterpreter::Apply.";
}

Maybe<void> EagerInterpreter::ApplyImpl(const FunctionOpExpr& op_expr, const TensorTuple& inputs,
                                        TensorTuple* outputs, const OpExprInterpContext&) const {
  // Must reset ctx in each forward
  op_expr.reset_state();
  std::shared_ptr<FunctionAutoGradCaptureState> ctx = op_expr.state();
  *outputs = *(op_expr.forward()(ctx, inputs));
  return Maybe<void>::Ok();
}

Maybe<void> AutogradInterpreter::Apply(const OpExpr& op_expr, const TensorTuple& inputs,
                                       TensorTuple* outputs, const OpExprInterpContext& ctx) const {
  bool requires_grad = false;
  if (autograd::GradMode::is_enabled() && !JUST(op_expr.IsGradDisabled())) {
    requires_grad =
        std::any_of(inputs.begin(), inputs.end(),
                    [](const std::shared_ptr<Tensor>& tensor) { return tensor->requires_grad(); });
  }

  TensorTuple mut_inputs(op_expr.output_size());
  if (oneflow::DTREnabled() && requires_grad) {
    for (int i = 0; i < outputs->size(); ++i) {
      if (outputs->at(i)) { mut_inputs.at(i) = outputs->at(i); }
    }
  }

  {
    autograd::AutoGradMode mode(false);
    JUST(internal_->Apply(op_expr, inputs, outputs, ctx));
  }
<<<<<<< HEAD
  // Lazy mode will construct backward compute graph in passes, so disable autograd if lazy mode.
  if (requires_grad && !LazyMode::is_enabled()) {
=======

  if (requires_grad) {
>>>>>>> 64f4220c
    const auto& grad_closure = JUST(op_expr.GetOrCreateOpGradClosure());
    JUST(grad_closure->Capture(inputs, *outputs, ctx));

    /*
     *  x.add_(1)
     *  x.grad_fn = add_op
     *  ------
     *  y = x.add(1)
     *  y.grad_fn = add_op
     *  x.grad_fn = y.grad_fn
     */

    auto backward_fn =
        std::make_shared<std::function<Maybe<void>(const TensorTuple&, TensorTuple*, bool)>>(
            [=](const TensorTuple& out_grads, TensorTuple* in_grads,
                bool create_graph) -> Maybe<void> {
              autograd::AutoGradMode mode(create_graph);
              JUST(grad_closure->Apply(out_grads, in_grads));
              return Maybe<void>::Ok();
            });
    JUST(GetThreadLocalAutogradEngine()->AddBackwardFuncPtr(op_expr.op_type_name() + "_backward",
                                                            backward_fn, inputs, outputs));

    // With DTR if inplace, set grad_fn_node for inputs(mut_inputs) the same as the outputs
    if (oneflow::DTREnabled()) {
      for (int i = 0; i < outputs->size(); ++i) {
        if (mut_inputs.at(i)) {
          mut_inputs.at(i)->set_grad_fn_node(outputs->at(i)->mut_grad_fn_node());
        }
      }
    }
  }
  for (auto& output : *outputs) {
    output->set_is_leaf(inputs.size() == 0 || !requires_grad);
    // If the output `requires_grad` is true, it means that the output is inplaced.
    // The output `requires_grad` should be determined by this:
    //   - If the inplaced output `requires_grad` is true, then the autograd must be disabled,
    //     so the output `requires_grad` should never be changed.
    //   - If the inplaced output `requires_grad` is false, then the output `requires_grad`
    //     shoule be inferred by autograd mode and inputs. For example,
    //
    //     >>> import oneflow as flow
    //     >>> x = flow.ones(4, 4, requires_grad=False)
    //     >>> y = flow.ones(4, 4, requires_grad=True)
    //     >>> x += y
    //     >>> x.requires_grad
    //     True
    //     >>> with flow.no_grad():
    //     >>>    x += y
    //     >>> x.requires_grad
    //     False
    //
    //   - If there is no inplace, the output `requires_grad` should be inferred by autograd
    //     mode and inputs.
    if (!output->requires_grad()) {
      JUST(output->set_requires_grad(
          requires_grad && IsSupportRequireGradDataType(output->dtype()->data_type())));
    }
  }
  return Maybe<void>::Ok();
}

}  // namespace one
}  // namespace oneflow<|MERGE_RESOLUTION|>--- conflicted
+++ resolved
@@ -93,7 +93,7 @@
   }
 
   TensorTuple mut_inputs(op_expr.output_size());
-  if (oneflow::DTREnabled() && requires_grad) {
+  if (dtr::is_enabled() && requires_grad) {
     for (int i = 0; i < outputs->size(); ++i) {
       if (outputs->at(i)) { mut_inputs.at(i) = outputs->at(i); }
     }
@@ -103,13 +103,8 @@
     autograd::AutoGradMode mode(false);
     JUST(internal_->Apply(op_expr, inputs, outputs, ctx));
   }
-<<<<<<< HEAD
   // Lazy mode will construct backward compute graph in passes, so disable autograd if lazy mode.
   if (requires_grad && !LazyMode::is_enabled()) {
-=======
-
-  if (requires_grad) {
->>>>>>> 64f4220c
     const auto& grad_closure = JUST(op_expr.GetOrCreateOpGradClosure());
     JUST(grad_closure->Capture(inputs, *outputs, ctx));
 
@@ -134,7 +129,7 @@
                                                             backward_fn, inputs, outputs));
 
     // With DTR if inplace, set grad_fn_node for inputs(mut_inputs) the same as the outputs
-    if (oneflow::DTREnabled()) {
+    if (dtr::is_enabled()) {
       for (int i = 0; i < outputs->size(); ++i) {
         if (mut_inputs.at(i)) {
           mut_inputs.at(i)->set_grad_fn_node(outputs->at(i)->mut_grad_fn_node());
