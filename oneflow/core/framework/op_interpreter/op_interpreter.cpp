--- conflicted
+++ resolved
@@ -152,11 +152,7 @@
     requires_grad =
         std::any_of(inputs.begin(), inputs.end(),
                     [](const std::shared_ptr<Tensor>& tensor) { return tensor->requires_grad(); });
-<<<<<<< HEAD
-    JUST(DetermineIsLeaf(outputs, inputs.size() > 0, requires_grad));
-=======
     JUST(DetermineIsLeaf(outputs, inputs.size() == 0, requires_grad));
->>>>>>> 26972b5a
     JUST(DetermineRequiresGrad(outputs, requires_grad));
   }
   // Although current op `requires_grad` is false, we still need to add a
