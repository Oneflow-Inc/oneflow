/*
Copyright 2020 The OneFlow Authors. All rights reserved.

Licensed under the Apache License, Version 2.0 (the "License");
you may not use this file except in compliance with the License.
You may obtain a copy of the License at

    http://www.apache.org/licenses/LICENSE-2.0

Unless required by applicable law or agreed to in writing, software
distributed under the License is distributed on an "AS IS" BASIS,
WITHOUT WARRANTIES OR CONDITIONS OF ANY KIND, either express or implied.
See the License for the specific language governing permissions and
limitations under the License.
*/
#include "oneflow/core/framework/op_interpreter.h"

#include "oneflow/core/autograd/autograd_engine.h"
#include "oneflow/core/autograd/autograd_mode.h"
#include "oneflow/core/framework/op_interpreter/op_interpreter_util.h"
#include "oneflow/core/framework/instructions_builder.h"
#include "oneflow/core/framework/op_arg_util.h"
#include "oneflow/core/framework/op_expr_grad_function.h"
#include "oneflow/core/framework/tensor.h"
#include "oneflow/core/framework/tensor_tuple.h"
#include "oneflow/core/job/lazy_mode.h"

namespace oneflow {
namespace one {

Maybe<void> LazyInterpreter::Apply(const OpExpr& op_expr, const TensorTuple& inputs,
                                   TensorTuple* outputs, const OpExprInterpContext& ctx) const {
#define APPLY_IF(op_type)                                              \
  if (const auto* op = dynamic_cast<const op_type##Expr*>(&op_expr)) { \
    return ApplyImpl(*op, inputs, outputs, ctx);                       \
  }

  APPLY_IF(FeedInputOp);
  APPLY_IF(FeedVariableOp);
  APPLY_IF(FetchOutputOp);
  APPLY_IF(UserOp);
  APPLY_IF(ConsistentToConsistentOp);
  APPLY_IF(FunctionOp);
  APPLY_IF(ImageDecoderRandomCropResizeOp);
#undef APPLY_IF

  OF_UNIMPLEMENTED() << "The type " << op_expr.op_type_name()
                     << " has not been supported in LazyInterpreter::Apply.";
}

Maybe<void> EagerInterpreter::Apply(const OpExpr& op_expr, const TensorTuple& inputs,
                                    TensorTuple* outputs, const OpExprInterpContext& ctx) const {
#define APPLY_IF(op_type)                                              \
  if (const auto* op = dynamic_cast<const op_type##Expr*>(&op_expr)) { \
    return ApplyImpl(*op, inputs, outputs, ctx);                       \
  }

  APPLY_IF(UserOp);
  APPLY_IF(VariableOp);
  APPLY_IF(CastToMirroredOp);
  APPLY_IF(CastFromMirroredOp);
  APPLY_IF(ConsistentToConsistentOp);
  APPLY_IF(CastToConsistentOp);
  APPLY_IF(CastFromConsistentOp);
  APPLY_IF(DistributeSplitOp);
  APPLY_IF(DistributeCloneOp);
  APPLY_IF(DistributeConcatOp);
  APPLY_IF(DistributeAddOp);
  APPLY_IF(FunctionOp);
  APPLY_IF(SelectTopNOp)
#undef APPLY_IF

  OF_UNIMPLEMENTED() << "The type " << op_expr.op_type_name()
                     << " has not been supported in EagerInterpreter::Apply.";
}

Maybe<void> EagerInterpreter::ApplyImpl(const FunctionOpExpr& op_expr, const TensorTuple& inputs,
                                        TensorTuple* outputs, const OpExprInterpContext&) const {
  // Must reset ctx in each forward
  op_expr.reset_state();
  std::shared_ptr<FunctionAutoGradCaptureState> ctx = op_expr.state();
  *outputs = *(op_expr.forward()(ctx, inputs));
  return Maybe<void>::Ok();
}

Maybe<void> AutogradInterpreter::Apply(const OpExpr& op_expr, const TensorTuple& inputs,
                                       TensorTuple* outputs, const OpExprInterpContext& ctx) const {
  bool requires_grad = false;
  if (autograd::GradMode::is_enabled() && !JUST(op_expr.IsGradDisabled())) {
    requires_grad =
        std::any_of(inputs.begin(), inputs.end(),
                    [](const std::shared_ptr<Tensor>& tensor) { return tensor->requires_grad(); });
  }

// NOTE: if this op not support stride, then need to tensor->contiguous()
#define HANDLE_NON_CONTIGUOUS_INPUT(tensor_tuple_ptr)                                       \
  TensorTuple tmp_inputs;                                                                   \
  if (!JUST(op_expr.SupportNonContiguous())) {                                              \
    tmp_inputs.resize(inputs.size());                                                       \
    for (size_t i = 0; i < inputs.size(); i++) { tmp_inputs[i] = inputs[i]->contiguous(); } \
    tensor_tuple_ptr = &tmp_inputs;                                                         \
  }

  const TensorTuple* inputs_ptr = &inputs;
  HANDLE_NON_CONTIGUOUS_INPUT(inputs_ptr);

  {
    autograd::AutoGradMode mode(false);
    JUST(internal_->Apply(op_expr, *inputs_ptr, outputs, ctx));
  }
  // Lazy mode will construct backward compute graph in passes, so disable autograd if lazy mode.
  std::shared_ptr<OpExprGradClosure> grad_closure(nullptr);
  if (requires_grad && !LazyMode::is_enabled()) {
    grad_closure = JUST(op_expr.GetOrCreateOpGradClosure());
<<<<<<< HEAD
    auto backward_fn =
        std::make_shared<std::function<Maybe<void>(const TensorTuple&, TensorTuple*, bool)>>(
            [=](const TensorTuple& out_grads, TensorTuple* in_grads,
                bool create_graph) -> Maybe<void> {
              autograd::AutoGradMode mode(create_graph);
              JUST(grad_closure->Apply(out_grads, in_grads));
              return Maybe<void>::Ok();
            });
    JUST(GetThreadLocalAutogradEngine()->AddBackwardFuncPtr(op_expr.op_type_name() + "_backward",
                                                            backward_fn, *inputs_ptr, outputs));
=======
    auto backward_fn = std::make_shared<BackwardFunction>();
    backward_fn->body = [=](const TensorTuple& out_grads, TensorTuple* in_grads,
                            bool create_graph) -> Maybe<void> {
      autograd::AutoGradMode mode(create_graph);
      JUST(grad_closure->Apply(out_grads, in_grads));
      return Maybe<void>::Ok();
    };
    backward_fn->status = [=]() { return grad_closure->state()->SavedTensors().size() > 0; };
    JUST(GetThreadLocalAutogradEngine()->AddNode(op_expr.op_type_name() + "_backward", backward_fn,
                                                 inputs, outputs));
>>>>>>> a90c81d5
  }
  // Update outputs autograd meta
  // Note: if requires_grad is True, we will create a new autograd meta for each output
  // in `AddBackwardFuncPtr` to support inplace operation, so the update should after
  // `AddBackwardFuncPtr`
  for (auto& output : *outputs) {
    output->set_is_leaf(inputs_ptr->size() == 0 || !requires_grad);
    // If the output `requires_grad` is true, it means that the output is inplaced.
    // The output `requires_grad` should be determined by this:
    //   - If the inplaced output `requires_grad` is true, then the autograd must be disabled,
    //     so the output `requires_grad` should never be changed.
    //   - If the inplaced output `requires_grad` is false, then the output `requires_grad`
    //     shoule be inferred by autograd mode and inputs. For example,
    //
    //     >>> import oneflow as flow
    //     >>> x = flow.ones(4, 4, requires_grad=False)
    //     >>> y = flow.ones(4, 4, requires_grad=True)
    //     >>> x += y
    //     >>> x.requires_grad
    //     True
    //     >>> with flow.no_grad():
    //     >>>    x += y
    //     >>> x.requires_grad
    //     False
    //
    //   - If there is no inplace, the output `requires_grad` should be inferred by autograd
    //     mode and inputs.
    if (!output->requires_grad()) {
      JUST(output->set_requires_grad(
          requires_grad && IsSupportRequireGradDataType(output->dtype()->data_type())));
    }
  }
  if (requires_grad && !LazyMode::is_enabled()) {
    // Capture inputs and outputs after `AddBackwardFuncPtr` because of that grad function
    // node has been attached to them.
    JUST(grad_closure->Capture(*inputs_ptr, *outputs, ctx));
  }
  return Maybe<void>::Ok();
}

}  // namespace one
}  // namespace oneflow<|MERGE_RESOLUTION|>--- conflicted
+++ resolved
@@ -112,18 +112,6 @@
   std::shared_ptr<OpExprGradClosure> grad_closure(nullptr);
   if (requires_grad && !LazyMode::is_enabled()) {
     grad_closure = JUST(op_expr.GetOrCreateOpGradClosure());
-<<<<<<< HEAD
-    auto backward_fn =
-        std::make_shared<std::function<Maybe<void>(const TensorTuple&, TensorTuple*, bool)>>(
-            [=](const TensorTuple& out_grads, TensorTuple* in_grads,
-                bool create_graph) -> Maybe<void> {
-              autograd::AutoGradMode mode(create_graph);
-              JUST(grad_closure->Apply(out_grads, in_grads));
-              return Maybe<void>::Ok();
-            });
-    JUST(GetThreadLocalAutogradEngine()->AddBackwardFuncPtr(op_expr.op_type_name() + "_backward",
-                                                            backward_fn, *inputs_ptr, outputs));
-=======
     auto backward_fn = std::make_shared<BackwardFunction>();
     backward_fn->body = [=](const TensorTuple& out_grads, TensorTuple* in_grads,
                             bool create_graph) -> Maybe<void> {
@@ -133,8 +121,7 @@
     };
     backward_fn->status = [=]() { return grad_closure->state()->SavedTensors().size() > 0; };
     JUST(GetThreadLocalAutogradEngine()->AddNode(op_expr.op_type_name() + "_backward", backward_fn,
-                                                 inputs, outputs));
->>>>>>> a90c81d5
+                                                 *inputs_ptr, outputs));
   }
   // Update outputs autograd meta
   // Note: if requires_grad is True, we will create a new autograd meta for each output
