--- conflicted
+++ resolved
@@ -304,16 +304,9 @@
     consistent_tensor = std::make_shared<ConsistentTensor>(consistent_tensor_impl);
     const auto& ctx = JUST(LaunchTensorMetaConsistencyCheck(*consistent_tensor));
     if (parallel_id.has_value()) {
-<<<<<<< HEAD
-      const auto& synced_tensor = JUST(
-          GetSyncedTensorIfBroadcast(input_mirrored_tensor, parallel_desc, parallel_distribution));
-      consistent_tensor_impl->reset_cur_rank_phy_tensor(JUST(synced_tensor->AsMirroredTensor()));
-=======
       const auto& synced_tensor =
           JUST(GetSyncedTensorIfBroadcast(input_mirrored_tensor, parallel_desc, nd_sbp));
-      consistent_tensor_impl->reset_cur_rank_phy_tensor(
-          std::dynamic_pointer_cast<MirroredTensor>(synced_tensor));
->>>>>>> 131d3bb4
+      consistent_tensor_impl->reset_cur_rank_phy_tensor(JUST(synced_tensor->AsMirroredTensor()));
     }
     JUST(TransportUtil::WaitUntilDoneOrTimeout(*ctx, TransportUtil::TimeoutSeconds()));
     JUST(ctx->Check());
