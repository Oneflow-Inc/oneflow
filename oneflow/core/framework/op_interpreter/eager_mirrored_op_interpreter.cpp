--- conflicted
+++ resolved
@@ -51,7 +51,7 @@
                            const AttrMap& attrs) {
   std::shared_ptr<EagerBlobObjectList> input_eager_blob_objects =
       std::make_shared<EagerBlobObjectList>(inputs.size());
-  for (int i = 0; i < inputs.size(); ++i) {
+  for (int i = 0; i < inputs.size(); i++) {
     const auto& input_device = JUST(inputs.at(i)->device());
     if (i > 0) {
       CHECK_OR_RETURN(*default_device == *input_device) << Error::InputDeviceNotMatchError();
@@ -60,7 +60,7 @@
   }
   std::shared_ptr<EagerBlobObjectList> output_eager_blob_objects =
       std::make_shared<EagerBlobObjectList>(outputs->size());
-  for (int i = 0; i < outputs->size(); ++i) {
+  for (int i = 0; i < outputs->size(); i++) {
     if (!outputs->at(i)) {
       outputs->at(i) =
           std::make_shared<MirroredTensor>(std::make_shared<EagerMirroredTensorImpl>());
@@ -73,66 +73,25 @@
   std::shared_ptr<const ParallelDesc> op_parallel_desc;
   bool need_check_mem_case = true;
   bool need_event_record = false;
-  bool is_inplace =
-      std::all_of(output_eager_blob_objects->begin(), output_eager_blob_objects->end(),
-                  [](const std::shared_ptr<vm::EagerBlobObject>& eager_blob_object) {
-                    return eager_blob_object != nullptr;
-                  });
-  if (is_inplace) {
-    for (int i = 0; i < outputs->size(); ++i) {
-      CHECK_EQ_OR_RETURN(*JUST(outputs->at(i)->device()), *JUST(inputs.at(i)->device()));
-      output_eager_blob_objects->at(i) = JUST(outputs->at(i)->eager_blob_object());
-      CHECK_EQ_OR_RETURN(output_eager_blob_objects->at(i), input_eager_blob_objects->at(i));
-      CHECK_EQ_OR_RETURN(output_eager_blob_objects->at(i)->blob_desc().shape(),
-                         input_eager_blob_objects->at(i)->blob_desc().shape());
-    }
+
+  // Infer devices
+  if (!user_op_expr.has_device_infer_fn()) {
     op_device = default_device;
     op_parallel_desc = op_device->parallel_desc_ptr();
-<<<<<<< HEAD
-=======
     for (int i = 0; i < outputs->size(); i++) {
       auto* tensor_impl = JUST(TensorImpl4Tensor(outputs->at(i)));
       *JUST(tensor_impl->mut_device()) = default_device;
     }
->>>>>>> 91754928
   } else {
-    // Infer devices
-    if (!user_op_expr.has_device_infer_fn()) {
-      op_device = default_device;
-      op_parallel_desc = op_device->parallel_desc_ptr();
-      for (int i = 0; i < outputs->size(); ++i) {
-        auto* tensor_impl = JUST(TensorImpl4Tensor(outputs->at(i)));
-        *tensor_impl->mut_device() = default_device;
-      }
-    } else {
-      need_check_mem_case = false;
-      op_device = JUST(user_op_expr.InferDevices(attrs, inputs, outputs));
-      for (const auto& input_tensor : inputs) {
-        const auto& input_device = JUST(input_tensor->device());
-        need_event_record = need_event_record || !(*op_device == *input_device);
-      }
-      op_device = default_device;
-      op_parallel_desc = op_device->parallel_desc_ptr();
-    }
-
-<<<<<<< HEAD
-    // Infer shapes and dtypes
-    const auto& device_tag = JUST(op_device->of_type());
-    JUST(user_op_expr.InferLogicalShapeAndDType(
-        attrs, device_tag,
-        [&](int32_t i) -> const TensorMeta* {
-          return CHECK_JUST(TensorImpl4Tensor(inputs.at(i)))->tensor_meta().get();
-        },
-        [&](int32_t i) -> TensorMeta* {
-          return CHECK_JUST(TensorImpl4Tensor(outputs->at(i)))->mut_tensor_meta();
-        }));
-
-    for (int i = 0; i < output_eager_blob_objects->size(); ++i) {
-      auto* tensor_impl = JUST(TensorImpl4Tensor(outputs->at(i)));
-      JUST(tensor_impl->InitEagerBlobObject(JUST(outputs->at(i)->device())->mem_case()));
-      output_eager_blob_objects->at(i) = JUST(tensor_impl->eager_blob_object());
-    }
-=======
+    need_check_mem_case = false;
+    op_device = JUST(user_op_expr.InferDevices(attrs, inputs, outputs));
+    for (const auto& input_tensor : inputs) {
+      const auto& input_device = JUST(input_tensor->device());
+      need_event_record = need_event_record || !(*op_device == *input_device);
+    }
+    op_parallel_desc = op_device->parallel_desc_ptr();
+  }
+
   // Infer shapes and dtypes
   const auto& device_tag = JUST(op_device->of_type());
   JUST(user_op_expr.InferLogicalShapeAndDType(
@@ -145,10 +104,11 @@
       }));
 
   for (int i = 0; i < output_eager_blob_objects->size(); i++) {
-    auto* tensor_impl = JUST(TensorImpl4Tensor(outputs->at(i)));
-    JUST(tensor_impl->InitEagerBlobObject(JUST(outputs->at(i)->device())->mem_case()));
-    output_eager_blob_objects->at(i) = JUST(tensor_impl->eager_blob_object());
->>>>>>> 91754928
+    if (!output_eager_blob_objects->at(i)) {
+      auto* tensor_impl = JUST(TensorImpl4Tensor(outputs->at(i)));
+      JUST(tensor_impl->InitEagerBlobObject(JUST(outputs->at(i)->device())->mem_case()));
+      output_eager_blob_objects->at(i) = JUST(tensor_impl->eager_blob_object());
+    }
   }
 
   const auto& kernel = JUST(user_op_expr.MutKernel4Device(*op_device));
