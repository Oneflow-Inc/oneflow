/*
Copyright 2020 The OneFlow Authors. All rights reserved.

Licensed under the Apache License, Version 2.0 (the "License");
you may not use this file except in compliance with the License.
You may obtain a copy of the License at

    http://www.apache.org/licenses/LICENSE-2.0

Unless required by applicable law or agreed to in writing, software
distributed under the License is distributed on an "AS IS" BASIS,
WITHOUT WARRANTIES OR CONDITIONS OF ANY KIND, either express or implied.
See the License for the specific language governing permissions and
limitations under the License.
*/
#include "oneflow/core/common/container_util.h"
#include "oneflow/core/common/decorator.h"
#include "oneflow/core/common/symbol.h"
#include "oneflow/core/framework/device.h"
#include "oneflow/core/framework/op_interpreter.h"
#include "oneflow/core/framework/op_interpreter/op_interpreter_util.h"
#include "oneflow/core/framework/instructions_builder.h"
#include "oneflow/core/framework/scope_util.h"
#include "oneflow/core/framework/session_util.h"
#include "oneflow/core/framework/symbol_storage_util.h"
#include "oneflow/core/framework/tensor.h"
#include "oneflow/core/framework/tensor_name_scope.h"
#include "oneflow/core/framework/tensor_tuple.h"
#include "oneflow/core/common/stride.h"
#include "oneflow/core/memory/memory_case_util.h"
#include "oneflow/core/operator/operator.h"
#include "oneflow/user/kernels/stateful_opkernel.h"
#include "oneflow/core/vm/vm_util.h"
#include "oneflow/core/autograd/autograd_mode.h"
#include "oneflow/core/framework/placement_sbp_util.h"
#include "oneflow/core/framework/tensor_rpc_util.h"
#include "oneflow/core/framework/tensor_consistent_id.h"
#include "oneflow/core/framework/op_builder.h"
#include "oneflow/core/framework/id_util.h"
#include "oneflow/core/functional/functional.h"
#include "oneflow/core/rpc/include/global_process_ctx.h"

namespace oneflow {
namespace one {

namespace {

Maybe<Symbol<Device>> GetDefaultDevice(const OpExprInterpContext& ctx) {
  if (ctx.device.has_value()) { return JUST(ctx.device); }
  return Device::New("cpu", 0);
}

Maybe<EagerMirroredTensorImpl*> TensorImpl4Tensor(const std::shared_ptr<Tensor>& tensor) {
  CHECK_OR_RETURN(static_cast<bool>(tensor));
  return tensor->mut_eager_mirrored_tensor_impl();
}

class MutMirroredTensorMeta : public TensorMeta {
 public:
  MutMirroredTensorMeta()
      : TensorMeta(std::make_shared<const Shape>(), std::make_shared<const Stride>(),
                   kInvalidDataType) {}
  MutMirroredTensorMeta(const MutMirroredTensorMeta&) = default;
  MutMirroredTensorMeta(MutMirroredTensorMeta&&) = default;
  ~MutMirroredTensorMeta() override = default;
};

std::vector<TensorMeta*>* ThreadLocalDefaultOutputMutTensorMetas(int64_t size) {
  static thread_local std::vector<MutMirroredTensorMeta> struct_vec;
  static thread_local std::vector<TensorMeta*> ptr_vec;
  struct_vec.resize(size);
  ptr_vec.resize(size);
  if (size == 1) {
    ptr_vec.at(0) = &struct_vec.at(0);  // unfold loop
  } else if (size == 2) {
    ptr_vec.at(0) = &struct_vec.at(0);  // unfold loop
    ptr_vec.at(1) = &struct_vec.at(1);  // unfold loop
  } else {
    for (int i = 0; i < size; ++i) { ptr_vec.at(i) = &struct_vec.at(i); }
  }
  return &ptr_vec;
}

}  // namespace

Maybe<void> NaiveInterpret(const UserOpExpr& user_op_expr, const TensorTuple& inputs,
                           const Symbol<Device>& default_device, TensorTuple* outputs,
                           const OpExprInterpContext& ctx) {
  const auto& attrs = ctx.attrs;
  std::shared_ptr<EagerBlobObjectList> input_eager_blob_objects =
      std::make_shared<EagerBlobObjectList>(inputs.size());
  for (int i = 0; i < inputs.size(); i++) {
    const auto& input_device = JUST(inputs.at(i)->device());
    if (i > 0) {
      CHECK_OR_RETURN(*default_device == *input_device)
          << Error::RuntimeError()
          << "Expected all tensors to be on the same device, but found at least two devices, "
          << default_device->ToString() << " (positional 0) and " << input_device->ToString()
          << " (positional " << i << ")!";
    }
    input_eager_blob_objects->at(i) = JUST(inputs.at(i)->eager_blob_object());
  }
  std::shared_ptr<EagerBlobObjectList> output_eager_blob_objects =
      std::make_shared<EagerBlobObjectList>(outputs->size());
  auto* output_tensor_metas = ThreadLocalDefaultOutputMutTensorMetas(outputs->size());
  for (int i = 0; i < outputs->size(); i++) {
    if (!outputs->at(i)) {
      const auto& tensor_impl = std::make_shared<EagerMirroredTensorImpl>();
      outputs->at(i) = std::make_shared<MirroredTensor>(tensor_impl);
      output_tensor_metas->at(i) = tensor_impl->mut_tensor_meta();
    } else {
      bool has_eager_blob_object = JUST(outputs->at(i)->has_eager_blob_object());
      CHECK_OR_RETURN(has_eager_blob_object);
      output_eager_blob_objects->at(i) = JUST(outputs->at(i)->eager_blob_object());
    }
  }
  Symbol<Stream> stream;
  bool need_check_mem_case = true;

  // Infer devices
  if (!user_op_expr.has_device_and_stream_infer_fn()) {
    stream = JUST(GetDefaultStreamByDevice(default_device));
    for (int i = 0; i < outputs->size(); i++) {
      auto* tensor_impl = JUST(TensorImpl4Tensor(outputs->at(i)));
      *JUST(tensor_impl->mut_device()) = default_device;
    }
  } else {
    need_check_mem_case = false;
    stream = JUST(user_op_expr.InferDeviceAndStream(attrs, inputs, outputs));
  }

  // Infer shapes and dtypes
  const auto& device_tag = stream->device()->type();
<<<<<<< HEAD
  JUST(user_op_expr.InferPhysicalShapeAndDType(
=======
  JUST(user_op_expr.InferPhysicalTensorDesc(
>>>>>>> 739181f1
      attrs, device_tag,
      [&](int32_t i) -> const TensorMeta* {
        return CHECK_JUST(TensorImpl4Tensor(inputs[i]))->mut_tensor_meta();
      },
      [&](int32_t i) -> TensorMeta* {
        // using thread_local TensorMeta pointer if inplace.
        // using tensor_impl TensorMeta pointer if not inplace.
        return output_tensor_metas->at(i);
      }));

  const bool pin_memory = ctx.pin_memory.value_or(false);
  for (int i = 0; i < output_eager_blob_objects->size(); i++) {
    auto* tensor_impl = JUST(TensorImpl4Tensor(outputs->at(i)));
    if (!output_eager_blob_objects->at(i)) {
      // NOTE: if op support stride(non-contiguous input), then output tensor's stride
      // should be inferred in InferLogicalTensorDesc.
      // otherwise, it will be set here(according to shape).
      if (!JUST(user_op_expr.SupportNonContiguous())) {
        std::shared_ptr<Stride> stride(new Stride(*tensor_impl->shape()));
        tensor_impl->mut_tensor_meta()->set_stride(stride);
      }
      const auto& dep_object = NewLocalDepObject();
      JUST(tensor_impl->InitEagerBlobObject(dep_object, pin_memory));
      output_eager_blob_objects->at(i) = JUST(tensor_impl->eager_blob_object());
    } else {
      // output i is inplaced.
      // check thread_local TensorMeta and tensor_impl TensorMeta.
      CHECK_OR_RETURN(tensor_impl->tensor_meta()->shape() == output_tensor_metas->at(i)->shape());
      // TODO:(thread_local TensorMeta set stride then check)
      // CHECK_OR_RETURN(tensor_impl->tensor_meta()->stride() ==
      // output_tensor_metas->at(i)->stride());
      CHECK_OR_RETURN(tensor_impl->tensor_meta()->dtype() == output_tensor_metas->at(i)->dtype());
    }
  }

  const auto& kernel = JUST(user_op_expr.MutKernel4Stream(stream));
  kernel->set_need_check_mem_case(need_check_mem_case);

  for (int64_t index : kernel->output_tuple_indexes4mut2_obns()) {
    output_eager_blob_objects->at(index)->set_is_shape_synced(false);
  }

  JUST(PhysicalRun([&](InstructionsBuilder* builder) -> Maybe<void> {
    return builder->Call(kernel, input_eager_blob_objects, output_eager_blob_objects, ctx, stream);
  }));
  return Maybe<void>::Ok();
}

static Maybe<void> NaiveInterpret(const UserOpExpr& user_op_expr, const TensorTuple& inputs,
                                  TensorTuple* outputs, const OpExprInterpContext& ctx) {
  CHECK_EQ_OR_RETURN(outputs->size(), user_op_expr.output_size());
  Symbol<Device> default_device;
  if (inputs.empty()) {
    default_device = JUST(GetDefaultDevice(ctx));
  } else {
    default_device = JUST(inputs.at(0)->device());
  }
  return NaiveInterpret(user_op_expr, inputs, default_device, outputs, ctx);
}

Maybe<void> EagerMirroredInterpreter::ApplyImpl(const UserOpExpr& op_expr,
                                                const TensorTuple& inputs, TensorTuple* outputs,
                                                const OpExprInterpContext& ctx) const {
  return NaiveInterpret(op_expr, inputs, outputs, ctx);
}

Maybe<void> EagerMirroredInterpreter::ApplyImpl(const VariableOpExpr& op_expr,
                                                const TensorTuple& inputs, TensorTuple* outputs,
                                                const OpExprInterpContext& ctx) const {
  OF_UNIMPLEMENTED();
}

static Maybe<void> BuildAndRunMirroredCastInstruction(const BuiltinOpExpr& op_expr,
                                                      const TensorTuple& inputs,
                                                      TensorTuple* outputs) {
  // TODO()
  OF_UNIMPLEMENTED();
}

namespace {

Maybe<one::UserOpExpr> EagerNcclBroadcast(Symbol<ParallelDesc> parallel_desc, int64_t root) {
  return one::OpBuilder("eager_nccl_broadcast", *JUST(UniqueStr("eager_nccl_broadcast")))
      .Input("in")
      .Output("out")
      .Attr<std::string>("parallel_conf", PbMessage2TxtString(parallel_desc->parallel_conf()))
      .Attr<int64_t>("root", root)
      .Build();
}

auto* CachedEagerNcclBroadcastOpExpr = DECORATE(&EagerNcclBroadcast, ThreadLocal);

}  // namespace

Maybe<Tensor> Broadcast(const std::shared_ptr<Tensor>& tensor, int64_t src_rank,
                        Symbol<ParallelDesc> parallel_desc, bool inplace) {
  CHECK_OR_RETURN(parallel_desc->containing_current_rank());
  if (parallel_desc->parallel_num() == 1 /* no broadcast */) { return tensor; }
  std::shared_ptr<UserOpExpr> op_expr =
      JUST(CachedEagerNcclBroadcastOpExpr(parallel_desc, src_rank));
  MutableAttrMap attrs;
  JUST(attrs.SetAttr<int64_t>("root", src_rank));
  if (src_rank == GlobalProcessCtx::Rank() || inplace) {
    TensorTuple outputs{tensor};
    JUST(OpInterpUtil::Dispatch(*op_expr, {tensor}, &outputs,
                                one::OpExprInterpContext(attrs, parallel_desc)));
    return tensor;
  } else {
    return JUST(OpInterpUtil::Dispatch<one::Tensor>(
        *op_expr, {tensor}, one::OpExprInterpContext(attrs, parallel_desc)));
  }
}

namespace {

Maybe<Tensor> GetSyncedTensorIfBroadcast(const std::shared_ptr<Tensor>& tensor,
                                         Symbol<ParallelDesc> parallel_desc, Symbol<NdSbp> nd_sbp) {
  Optional<int64_t> parallel_id;
  JUST(GetTensorDevice4CurrentProcessCtx(parallel_desc, &parallel_id));
  if (!parallel_id.has_value()) { return tensor; }
  const auto& broadcast_parallel_desc = JUST(GetBroadcastSubParallelDesc(parallel_desc, nd_sbp));
  int64_t root = JUST(broadcast_parallel_desc->MachineId4ParallelId(0));
  return Broadcast(tensor, root, broadcast_parallel_desc, false);
}

Maybe<Shape> CalcPhysicalShape(Symbol<ConsistentTensorMeta> consistent_tensor_meta) {
  const auto& opt_parallel_id =
      JUST(GetParallelId4CurrentProcessCtx(consistent_tensor_meta->parallel_desc()));
  int64_t parallel_id = JUST(*opt_parallel_id);
  return GetPhysicalShape(consistent_tensor_meta->shape(), *consistent_tensor_meta->nd_sbp(),
                          *consistent_tensor_meta->parallel_desc(), parallel_id);
}

static constexpr auto* GetPhysicalShape = DECORATE(&CalcPhysicalShape, ThreadLocal);

Maybe<Tensor> TryReshapeTensor(const std::shared_ptr<Tensor>& tensor,
                               Symbol<ConsistentTensorMeta> consistent_tensor_meta) {
  CHECK_OR_RETURN(tensor->is_local());
  const auto& physical_shape = JUST(GetPhysicalShape(consistent_tensor_meta));
  if (*physical_shape == *tensor->shape()) { return tensor; }
  CHECK_EQ_OR_RETURN(physical_shape->elem_cnt(), tensor->shape()->elem_cnt());
  // TODO(lixinqi) inplace reshape.
  return tensor;
}

}  // namespace

Maybe<void> EagerMirroredInterpreter::ApplyImpl(const ConsistentToConsistentOpExpr& op_expr,
                                                const TensorTuple& inputs, TensorTuple* outputs,
                                                const OpExprInterpContext& ctx) const {
  OF_UNIMPLEMENTED();
}

namespace {

Maybe<void> RawLocalToConsistent(const CastToConsistentOpExpr& op_expr, const TensorTuple& inputs,
                                 TensorTuple* outputs, const OpExprInterpContext& ctx) {
  std::shared_ptr<MirroredTensor> input_mirrored_tensor;
  {
    CHECK_EQ_OR_RETURN(inputs.size(), 1);
    CHECK_OR_RETURN(!inputs.at(0)->is_consistent());
    const auto& input_tensor = JUST(inputs.at(0)->detach());
    input_mirrored_tensor = JUST(input_tensor->AsMirroredTensor());
    CHECK_OR_RETURN(input_mirrored_tensor) << Error::InvalidValueError("Tensor Cast Error");
    bool requires_grad = autograd::GradMode::is_enabled() && inputs.at(0)->requires_grad();
    JUST(input_mirrored_tensor->set_requires_grad(requires_grad));
    input_mirrored_tensor->set_is_leaf(!requires_grad);
  }
  std::shared_ptr<ConsistentTensor> consistent_tensor;
  {
    CHECK_OR_RETURN(ctx.parallel_desc.has_value());
    CHECK_OR_RETURN(ctx.nd_sbp.has_value());
    const auto& nd_sbp = JUST(ctx.nd_sbp);
    const auto& parallel_desc = JUST(ctx.parallel_desc);
    const auto& logical_shape = JUST(ctx.attrs.GetAttr<Shape>("shape"));
    DataType dtype = JUST(ctx.attrs.GetAttr<DataType>("dtype"));
    ConsistentTensorMeta tensor_meta(std::make_shared<const Shape>(logical_shape), dtype, nd_sbp,
                                     parallel_desc);
    Optional<int64_t> parallel_id{};
    const auto& device = JUST(GetTensorDevice4CurrentProcessCtx(parallel_desc, &parallel_id));
    const auto& consistent_tensor_impl = JUST(EagerConsistentTensorImpl::New(
        SymbolOf(tensor_meta), device, parallel_id, input_mirrored_tensor->requires_grad(),
        !input_mirrored_tensor->requires_grad()));
    consistent_tensor = std::make_shared<ConsistentTensor>(consistent_tensor_impl);
    if (parallel_id.has_value()) {
      const auto& pyhsical_shape = JUST(GetPhysicalShape(tensor_meta));
      const auto& input_mirrored_tensor_shape = input_mirrored_tensor->shape();
      CHECK_EQ_OR_RETURN(*pyhsical_shape, *input_mirrored_tensor_shape);
      CHECK_OR_RETURN(dtype == input_mirrored_tensor->dtype()->data_type());
      consistent_tensor_impl->reset_cur_rank_phy_tensor(input_mirrored_tensor);
    }
  }
  outputs->at(0) = consistent_tensor;
  return Maybe<void>::Ok();
}

static constexpr auto* LocalToConsistent =
    DECORATE(&RawLocalToConsistent, NonRecursiveInitConsistentId);

}  // namespace

Maybe<void> EagerMirroredInterpreter::ApplyImpl(const CastToConsistentOpExpr& op_expr,
                                                const TensorTuple& inputs, TensorTuple* outputs,
                                                const OpExprInterpContext& ctx) const {
  JUST(LocalToConsistent(op_expr, inputs, outputs, ctx));
  const auto& consistent_tensor = JUST(outputs->at(0)->AsConsistentTensor());
  JUST(WithConsistencyChecked(consistent_tensor, [&]() -> Maybe<void> {
    if (IsConsistentTensorMetaCheckDisabled()) { return Maybe<void>::Ok(); }
    const auto& parallel_desc = JUST(ctx.parallel_desc);
    const auto& parallel_id = JUST(GetParallelId4CurrentProcessCtx(parallel_desc));
    if (!parallel_id->has_value()) { return Maybe<void>::Ok(); }
    const auto& nd_sbp = JUST(ctx.nd_sbp);
    const auto& tensor_meta = JUST(consistent_tensor->consistent_tensor_meta());
    const auto& local_tensor = JUST(consistent_tensor->cur_rank_phy_tensor());
    const auto& reshaped_tensor = JUST(TryReshapeTensor(local_tensor, tensor_meta));
    const auto& synced_tensor =
        JUST(GetSyncedTensorIfBroadcast(reshaped_tensor, parallel_desc, nd_sbp));
    auto* consistent_tensor_impl =
        reinterpret_cast<EagerConsistentTensorImpl*>(consistent_tensor->mut_impl());
    CHECK_NOTNULL_OR_RETURN(consistent_tensor_impl);
    consistent_tensor_impl->reset_cur_rank_phy_tensor(JUST(synced_tensor->AsMirroredTensor()));
    return Maybe<void>::Ok();
  }));
  return Maybe<void>::Ok();
}

Maybe<void> EagerMirroredInterpreter::ApplyImpl(const CastFromConsistentOpExpr& op_expr,
                                                const TensorTuple& inputs, TensorTuple* outputs,
                                                const OpExprInterpContext& ctx) const {
  OF_UNIMPLEMENTED();
}

Maybe<void> EagerMirroredInterpreter::ApplyImpl(const CastToMirroredOpExpr& op_expr,
                                                const TensorTuple& inputs, TensorTuple* outputs,
                                                const OpExprInterpContext& ctx) const {
  return BuildAndRunMirroredCastInstruction(op_expr, inputs, outputs);
}

Maybe<void> EagerMirroredInterpreter::ApplyImpl(const CastFromMirroredOpExpr& op_expr,
                                                const TensorTuple& inputs, TensorTuple* outputs,
                                                const OpExprInterpContext& ctx) const {
  return BuildAndRunMirroredCastInstruction(op_expr, inputs, outputs);
}

static Maybe<void> BuildAndRunDistributeSplitOrCloneInstruction(const BuiltinOpExpr& op_expr,
                                                                const TensorTuple& inputs,
                                                                TensorTuple* outputs) {
  // TODO()
  OF_UNIMPLEMENTED();
}

Maybe<void> EagerMirroredInterpreter::ApplyImpl(const DistributeSplitOpExpr& op_expr,
                                                const TensorTuple& inputs, TensorTuple* outputs,
                                                const OpExprInterpContext& ctx) const {
  return BuildAndRunDistributeSplitOrCloneInstruction(op_expr, inputs, outputs);
}

Maybe<void> EagerMirroredInterpreter::ApplyImpl(const DistributeCloneOpExpr& op_expr,
                                                const TensorTuple& inputs, TensorTuple* outputs,
                                                const OpExprInterpContext& ctx) const {
  return BuildAndRunDistributeSplitOrCloneInstruction(op_expr, inputs, outputs);
}

static Maybe<void> BuildAndRunDistributeConcatAndAddInstruction(const BuiltinOpExpr& op_expr,
                                                                const TensorTuple& inputs,
                                                                TensorTuple* outputs) {
  // TODO()
  OF_UNIMPLEMENTED();
}

Maybe<void> EagerMirroredInterpreter::ApplyImpl(const DistributeConcatOpExpr& op_expr,
                                                const TensorTuple& inputs, TensorTuple* outputs,
                                                const OpExprInterpContext& ctx) const {
  return BuildAndRunDistributeConcatAndAddInstruction(op_expr, inputs, outputs);
}

Maybe<void> EagerMirroredInterpreter::ApplyImpl(const DistributeAddOpExpr& op_expr,
                                                const TensorTuple& inputs, TensorTuple* outputs,
                                                const OpExprInterpContext& ctx) const {
  return BuildAndRunDistributeConcatAndAddInstruction(op_expr, inputs, outputs);
}

Maybe<void> EagerMirroredInterpreter::ApplyImpl(const SelectTopNOpExpr& op_expr,
                                                const TensorTuple& inputs, TensorTuple* outputs,
                                                const OpExprInterpContext& ctx) const {
  int top_n = JUST(ctx.attrs.GetAttr<int32_t>("top_n"));
  outputs->resize(top_n);
  for (int i = 0; i < top_n; ++i) { (*outputs)[i] = JUST(JUST(VectorAt(inputs, i))->detach()); }
  return Maybe<void>::Ok();
}

}  // namespace one
}  // namespace oneflow<|MERGE_RESOLUTION|>--- conflicted
+++ resolved
@@ -131,11 +131,7 @@
 
   // Infer shapes and dtypes
   const auto& device_tag = stream->device()->type();
-<<<<<<< HEAD
-  JUST(user_op_expr.InferPhysicalShapeAndDType(
-=======
   JUST(user_op_expr.InferPhysicalTensorDesc(
->>>>>>> 739181f1
       attrs, device_tag,
       [&](int32_t i) -> const TensorMeta* {
         return CHECK_JUST(TensorImpl4Tensor(inputs[i]))->mut_tensor_meta();
