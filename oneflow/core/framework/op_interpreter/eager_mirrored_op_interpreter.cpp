--- conflicted
+++ resolved
@@ -251,11 +251,7 @@
 
 Maybe<Tensor> GetSyncedTensorIfBroadcast(const std::shared_ptr<Tensor>& tensor,
                                          Symbol<ParallelDesc> parallel_desc,
-<<<<<<< HEAD
-                                         Symbol<cfg::ParallelDistribution> nd_sbp) {
-=======
                                          Symbol<cfg::NdSbp> nd_sbp) {
->>>>>>> 924fb9f7
   Optional<int64_t> parallel_id;
   JUST(GetDevice4CurrentProcessCtx(parallel_desc, &parallel_id));
   if (!parallel_id.has_value()) { return tensor; }
@@ -318,14 +314,9 @@
     const auto& nd_sbp = JUST(ctx.nd_sbp.value());
     const auto& parallel_desc = JUST(ctx.parallel_desc.value());
     const auto& logical_shape = JUST(ctx.attrs.GetAttr<Shape>("shape"));
-<<<<<<< HEAD
-    ConsistentTensorMeta tensor_meta(std::make_shared<const Shape>(logical_shape),
-                                     input_mirrored_tensor->dtype(), nd_sbp, parallel_desc);
-=======
     DataType dtype = JUST(ctx.attrs.GetAttr<DataType>("dtype"));
     ConsistentTensorMeta tensor_meta(std::make_shared<const Shape>(logical_shape), dtype, nd_sbp,
                                      parallel_desc);
->>>>>>> 924fb9f7
     Optional<int64_t> parallel_id{};
     const auto& device = JUST(GetDevice4CurrentProcessCtx(parallel_desc, &parallel_id));
     const auto& consistent_tensor_impl = JUST(EagerConsistentTensorImpl::New(
@@ -334,17 +325,6 @@
     const auto& transport_token = JUST(TransportToken::NewMetaTransportToken());
     JUST(consistent_tensor_impl->set_transport_token(transport_token));
     consistent_tensor = std::make_shared<ConsistentTensor>(consistent_tensor_impl);
-<<<<<<< HEAD
-    const auto& ctx = JUST(LaunchTensorMetaConsistencyCheck(*consistent_tensor));
-    if (parallel_id.has_value()) {
-      const auto& synced_tensor =
-          JUST(GetSyncedTensorIfBroadcast(input_mirrored_tensor, parallel_desc, nd_sbp));
-      consistent_tensor_impl->reset_cur_rank_phy_tensor(
-          std::dynamic_pointer_cast<MirroredTensor>(synced_tensor));
-    }
-    JUST(TransportUtil::WaitUntilDoneOrTimeout(*ctx, TransportUtil::TimeoutSeconds()));
-    JUST(ctx->Check());
-=======
     JUST(WithConsistencyChecked(consistent_tensor, [&]() -> Maybe<void> {
       if (!parallel_id.has_value()) { return Maybe<void>::Ok(); }
       const auto& reshaped_tensor = JUST(TryReshapeTensor(input_mirrored_tensor, tensor_meta));
@@ -354,7 +334,6 @@
       consistent_tensor_impl->reset_cur_rank_phy_tensor(JUST(synced_tensor->AsMirroredTensor()));
       return Maybe<void>::Ok();
     }));
->>>>>>> 924fb9f7
   }
   outputs->at(0) = consistent_tensor;
   return Maybe<void>::Ok();
