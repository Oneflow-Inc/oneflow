--- conflicted
+++ resolved
@@ -330,14 +330,8 @@
       const auto& reshaped_tensor = JUST(TryReshapeTensor(input_mirrored_tensor, tensor_meta));
       const auto& synced_tensor =
           JUST(GetSyncedTensorIfBroadcast(reshaped_tensor, parallel_desc, nd_sbp));
-<<<<<<< HEAD
       CHECK_EQ_OR_RETURN(dtype, input_mirrored_tensor->dtype()->data_type());
-      consistent_tensor_impl->reset_cur_rank_phy_tensor(
-          std::dynamic_pointer_cast<MirroredTensor>(synced_tensor));
-=======
-      CHECK_EQ_OR_RETURN(dtype, input_mirrored_tensor->dtype());
       consistent_tensor_impl->reset_cur_rank_phy_tensor(JUST(synced_tensor->AsMirroredTensor()));
->>>>>>> f4a7f739
       return Maybe<void>::Ok();
     }));
   }
