--- conflicted
+++ resolved
@@ -40,16 +40,7 @@
 
 Maybe<EagerMirroredTensorImpl*> TensorImpl4Tensor(const std::shared_ptr<Tensor>& tensor) {
   CHECK_OR_RETURN(static_cast<bool>(tensor));
-<<<<<<< HEAD
   return tensor->mut_eager_mirrored_tensor_impl();
-=======
-  auto* tensor_ptr = dynamic_cast<MirroredTensor*>(tensor.get());
-  CHECK_NOTNULL_OR_RETURN(tensor_ptr);
-  CHECK_NOTNULL_OR_RETURN(tensor_ptr->mut_impl());
-  auto* tensor_impl = dynamic_cast<EagerMirroredTensorImpl*>(tensor_ptr->mut_impl());
-  CHECK_NOTNULL_OR_RETURN(tensor_impl);
-  return tensor_impl;
->>>>>>> 7a21e7ae
 }
 
 }  // namespace
@@ -100,14 +91,6 @@
   // Infer shapes and dtypes
   const auto& device_tag = JUST(op_device->of_type());
   JUST(user_op_expr.InferLogicalShapeAndDType(
-<<<<<<< HEAD
-      attrs, device_tag, [&](int32_t i) { return inputs.at(i)->tensor_meta(); },
-      [&](int32_t i) { return CHECK_JUST(TensorImpl4Tensor(outputs->at(i)))->mut_tensor_meta(); }));
-
-  for (int i = 0; i < output_eager_blob_objects->size(); i++) {
-    auto* tensor_impl = JUST(TensorImpl4Tensor(outputs->at(i)));
-    JUST(tensor_impl->InitEagerBlobObject(op_device->mem_case()));
-=======
       attrs, device_tag,
       [&](int32_t i) -> const TensorMeta* {
         return CHECK_JUST(TensorImpl4Tensor(inputs.at(i)))->mut_tensor_meta();
@@ -119,7 +102,6 @@
   for (int i = 0; i < output_eager_blob_objects->size(); i++) {
     auto* tensor_impl = JUST(TensorImpl4Tensor(outputs->at(i)));
     JUST(tensor_impl->InitEagerBlobObject(JUST(outputs->at(i)->device())->mem_case()));
->>>>>>> 7a21e7ae
     output_eager_blob_objects->at(i) = JUST(tensor_impl->eager_blob_object());
   }
 
