--- conflicted
+++ resolved
@@ -74,7 +74,7 @@
   std::shared_ptr<const ParallelDesc> op_parallel_desc;
   bool need_check_mem_case = true;
   bool need_event_record = false;
-<<<<<<< HEAD
+
   bool is_inplace =
       std::all_of(output_eager_blob_objects->begin(), output_eager_blob_objects->end(),
                   [](const std::shared_ptr<vm::EagerBlobObject>& eager_blob_object) {
@@ -85,75 +85,45 @@
       CHECK_EQ_OR_RETURN(*out_devices->at(i), *JUST(inputs.at(i)->device()));
       CHECK_EQ_OR_RETURN(output_eager_blob_objects->at(i)->blob_desc().shape(),
                          input_eager_blob_objects->at(i)->blob_desc().shape());
-=======
-
-  // Infer devices
-  if (!user_op_expr.has_device_infer_fn()) {
+    }
     op_device = default_device;
     op_parallel_desc = op_device->parallel_desc_ptr();
-    for (int i = 0; i < outputs->size(); i++) {
-      auto* tensor_impl = JUST(TensorImpl4Tensor(outputs->at(i)));
-      *tensor_impl->mut_device() = default_device;
-    }
   } else {
-    need_check_mem_case = false;
-    op_device = JUST(user_op_expr.InferDevices(attrs, inputs, outputs));
-    for (const auto& input_tensor : inputs) {
-      const auto& input_device = JUST(input_tensor->device());
-      need_event_record = need_event_record || !(*op_device == *input_device);
->>>>>>> 3b53c418
-    }
-    op_device = default_device;
-    op_parallel_desc = op_device->parallel_desc_ptr();
-<<<<<<< HEAD
-  } else {
+    // Infer devices
     if (!user_op_expr.has_device_infer_fn()) {
       op_device = default_device;
       op_parallel_desc = op_device->parallel_desc_ptr();
-      for (int i = 0; i < output_eager_blob_objects->size(); i++) {
-        const auto& eager_blob_object = std::make_shared<vm::EagerBlobObject>(
-            op_device->mem_case(), std::make_shared<Shape>(), DataType::kInvalidDataType,
-            std::make_shared<vm::TensorBuffer>(), op_parallel_desc);
-        output_eager_blob_objects->at(i) = eager_blob_object;
-        out_devices->at(i) = default_device;
+      for (int i = 0; i < outputs->size(); i++) {
+        auto* tensor_impl = JUST(TensorImpl4Tensor(outputs->at(i)));
+        *tensor_impl->mut_device() = default_device;
       }
     } else {
       need_check_mem_case = false;
-      op_device = JUST(user_op_expr.InferDevices(attrs, inputs, out_devices));
+      op_device = JUST(user_op_expr.InferDevices(attrs, inputs, outputs));
       for (const auto& input_tensor : inputs) {
         const auto& input_device = JUST(input_tensor->device());
         need_event_record = need_event_record || !(*op_device == *input_device);
       }
+      op_device = default_device;
       op_parallel_desc = op_device->parallel_desc_ptr();
-      for (int i = 0; i < output_eager_blob_objects->size(); ++i) {
-        const auto& tensor_device = out_devices->at(i);
-        CHECK_OR_RETURN(static_cast<bool>(tensor_device));
-        const auto& tensor_parallel_desc = op_device->parallel_desc_ptr();
-        const auto& eager_blob_object = std::make_shared<vm::EagerBlobObject>(
-            tensor_device->mem_case(), std::make_shared<Shape>(), DataType::kInvalidDataType,
-            std::make_shared<vm::TensorBuffer>(), tensor_parallel_desc);
-        output_eager_blob_objects->at(i) = eager_blob_object;
-      }
-    }
-=======
-  }
-
-  // Infer shapes and dtypes
-  const auto& device_tag = JUST(op_device->of_type());
-  JUST(user_op_expr.InferLogicalShapeAndDType(
-      attrs, device_tag,
-      [&](int32_t i) -> const TensorMeta* {
-        return CHECK_JUST(TensorImpl4Tensor(inputs.at(i)))->tensor_meta().get();
-      },
-      [&](int32_t i) -> TensorMeta* {
-        return CHECK_JUST(TensorImpl4Tensor(outputs->at(i)))->mut_tensor_meta();
-      }));
-
-  for (int i = 0; i < output_eager_blob_objects->size(); i++) {
-    auto* tensor_impl = JUST(TensorImpl4Tensor(outputs->at(i)));
-    JUST(tensor_impl->InitEagerBlobObject(JUST(outputs->at(i)->device())->mem_case()));
-    output_eager_blob_objects->at(i) = JUST(tensor_impl->eager_blob_object());
->>>>>>> 3b53c418
+    }
+
+    // Infer shapes and dtypes
+    const auto& device_tag = JUST(op_device->of_type());
+    JUST(user_op_expr.InferLogicalShapeAndDType(
+        attrs, device_tag,
+        [&](int32_t i) -> const TensorMeta* {
+          return CHECK_JUST(TensorImpl4Tensor(inputs.at(i)))->tensor_meta().get();
+        },
+        [&](int32_t i) -> TensorMeta* {
+          return CHECK_JUST(TensorImpl4Tensor(outputs->at(i)))->mut_tensor_meta();
+        }));
+
+    for (int i = 0; i < output_eager_blob_objects->size(); i++) {
+      auto* tensor_impl = JUST(TensorImpl4Tensor(outputs->at(i)));
+      JUST(tensor_impl->InitEagerBlobObject(JUST(outputs->at(i)->device())->mem_case()));
+      output_eager_blob_objects->at(i) = JUST(tensor_impl->eager_blob_object());
+    }
   }
 
   const auto kernel = JUST(user_op_expr.MutKernel4Device(*op_device));
@@ -195,30 +165,12 @@
 
 static Maybe<void> NaiveInterpret(const UserOpExpr& user_op_expr, const TensorTuple& inputs,
                                   TensorTuple* outputs, const AttrMap& attrs) {
-<<<<<<< HEAD
-  std::shared_ptr<EagerBlobObjectList> output_eager_blob_objects =
-      std::make_shared<EagerBlobObjectList>(outputs->size());
-  std::vector<std::shared_ptr<const Device>> out_devices(outputs->size());
-  for (int i = 0; i < outputs->size(); ++i) {
-    if (outputs->at(i)) {
-      output_eager_blob_objects->at(i) = JUST(outputs->at(i)->eager_blob_object());
-      out_devices.at(i) = JUST(outputs->at(i)->device());
-    }
-  }
-  JUST(NaiveInterpret(user_op_expr, inputs, output_eager_blob_objects, attrs, &out_devices));
-  for (int i = 0; i < outputs->size(); ++i) {
-    if (!outputs->at(i)) {
-      outputs->at(i) = JUST(OpInterpUtil::BuildEagerMirroredTensorFromEagerBlobObject(
-          output_eager_blob_objects->at(i), out_devices.at(i)));
-    }
-=======
   CHECK_EQ_OR_RETURN(outputs->size(), user_op_expr.output_size());
   std::shared_ptr<const Device> default_device;
   if (inputs.empty()) {
     default_device = JUST(GetDefaultDevice());
   } else {
     default_device = JUST(inputs.at(0)->device());
->>>>>>> 3b53c418
   }
   return NaiveInterpret(user_op_expr, inputs, default_device, outputs, attrs);
 }
