/*
Copyright 2020 The OneFlow Authors. All rights reserved.

Licensed under the Apache License, Version 2.0 (the "License");
you may not use this file except in compliance with the License.
You may obtain a copy of the License at

    http://www.apache.org/licenses/LICENSE-2.0

Unless required by applicable law or agreed to in writing, software
distributed under the License is distributed on an "AS IS" BASIS,
WITHOUT WARRANTIES OR CONDITIONS OF ANY KIND, either express or implied.
See the License for the specific language governing permissions and
limitations under the License.
*/
#include "oneflow/core/common/symbol.h"
#include "oneflow/core/framework/device.h"
#include "oneflow/core/framework/op_interpreter.h"
#include "oneflow/core/framework/op_interpreter/op_interpreter_util.h"
#include "oneflow/core/framework/instructions_builder.h"
#include "oneflow/core/framework/op_arg_util.h"
#include "oneflow/core/framework/scope_util.h"
#include "oneflow/core/framework/session_util.h"
#include "oneflow/core/framework/symbol_storage_util.h"
#include "oneflow/core/framework/tensor.h"
#include "oneflow/core/framework/tensor_name_scope.h"
#include "oneflow/core/framework/tensor_tuple.h"
#include "oneflow/core/framework/op_expr_helper.h"
#include "oneflow/core/eager/foreign_boxing_util.h"
#include "oneflow/core/memory/memory_case_util.h"
#include "oneflow/core/operator/operator.h"
#include "oneflow/user/kernels/stateful_local_opkernel.h"
#include "oneflow/core/vm/vm_util.h"

namespace oneflow {
namespace one {

namespace {

Maybe<Symbol<Device>> GetDefaultDevice(const OpExprInterpContext& ctx) {
<<<<<<< HEAD
  if (TRY(ctx.device).IsOk()) { return ctx.device; }
=======
  if (ctx.device.has_value()) { return ctx.device.value(); }
>>>>>>> 43a2ac5f
  return Device::New("cpu", 0);
}

Maybe<EagerMirroredTensorImpl*> TensorImpl4Tensor(const std::shared_ptr<Tensor>& tensor) {
  CHECK_OR_RETURN(static_cast<bool>(tensor));
  return tensor->mut_eager_mirrored_tensor_impl();
}

}  // namespace

Maybe<void> NaiveInterpret(const UserOpExpr& user_op_expr, const TensorTuple& inputs,
                           const Symbol<Device>& default_device, TensorTuple* outputs,
                           const OpExprInterpContext& ctx) {
  const auto& attrs = ctx.attrs;
  std::shared_ptr<EagerBlobObjectList> input_eager_blob_objects =
      std::make_shared<EagerBlobObjectList>(inputs.size());
  for (int i = 0; i < inputs.size(); i++) {
    const auto& input_device = JUST(inputs.at(i)->device());
    if (i > 0) {
      CHECK_OR_RETURN(*default_device == *input_device) << Error::InputDeviceNotMatchError();
    }
    input_eager_blob_objects->at(i) = JUST(inputs.at(i)->eager_blob_object());
  }
  std::shared_ptr<EagerBlobObjectList> output_eager_blob_objects =
      std::make_shared<EagerBlobObjectList>(outputs->size());
  for (int i = 0; i < outputs->size(); i++) {
    if (!outputs->at(i)) {
      outputs->at(i) =
          std::make_shared<MirroredTensor>(std::make_shared<EagerMirroredTensorImpl>());
    }
    if (JUST(outputs->at(i)->has_eager_blob_object())) {
      output_eager_blob_objects->at(i) = JUST(outputs->at(i)->eager_blob_object());
    }
  }
  Symbol<Device> op_device;
  std::shared_ptr<const ParallelDesc> op_parallel_desc;
  bool need_check_mem_case = true;
  bool need_event_record = false;

  // Infer devices
  if (!user_op_expr.has_device_infer_fn()) {
    op_device = default_device;
    op_parallel_desc = op_device->parallel_desc_ptr();
    for (int i = 0; i < outputs->size(); i++) {
      auto* tensor_impl = JUST(TensorImpl4Tensor(outputs->at(i)));
      *JUST(tensor_impl->mut_device()) = default_device;
    }
  } else {
    need_check_mem_case = false;
    op_device = JUST(user_op_expr.InferDevices(attrs, inputs, outputs));
    for (const auto& input_tensor : inputs) {
      const auto& input_device = JUST(input_tensor->device());
      need_event_record = need_event_record || !(*op_device == *input_device);
    }
    op_parallel_desc = op_device->parallel_desc_ptr();
  }

  // Infer shapes and dtypes
  const auto& device_tag = JUST(op_device->of_type());
  JUST(user_op_expr.InferLogicalShapeAndDType(
      attrs, device_tag,
      [&](int32_t i) -> const TensorMeta* {
        return CHECK_JUST(TensorImpl4Tensor(inputs.at(i)))->mut_tensor_meta();
      },
      [&](int32_t i) -> TensorMeta* {
        return CHECK_JUST(TensorImpl4Tensor(outputs->at(i)))->mut_tensor_meta();
      }));

  for (int i = 0; i < output_eager_blob_objects->size(); i++) {
    if (!output_eager_blob_objects->at(i)) {
      auto* tensor_impl = JUST(TensorImpl4Tensor(outputs->at(i)));
      JUST(tensor_impl->InitEagerBlobObject(JUST(outputs->at(i)->device())->mem_case()));
      output_eager_blob_objects->at(i) = JUST(tensor_impl->eager_blob_object());
    }
  }

  const auto& kernel = JUST(user_op_expr.MutKernel4Device(*op_device));
  kernel->set_need_check_mem_case(need_check_mem_case);

  for (int64_t index : kernel->output_tuple_indexes4mut2_obns()) {
    output_eager_blob_objects->at(index)->set_is_shape_synced(false);
  }

  const auto& instr_type_name = JUST(op_device->local_call_instruction_name());
  JUST(PhysicalRun([&](InstructionsBuilder* builder) -> Maybe<void> {
    if (need_event_record) {
      for (const auto& input_tensor : inputs) {
        const auto& tensor = std::dynamic_pointer_cast<one::MirroredTensor>(input_tensor);
        CHECK_OR_RETURN(static_cast<bool>(tensor));
        // Instruction `SoftSyncStream` records event which can be used to synchronize cuda
        // stream
        JUST(builder->SoftSyncStream(JUST(tensor->compute_local_dep_object()), "mut",
                                     JUST(tensor->device())->parallel_desc_ptr()));
      }
    }
    return builder->LocalCallOpKernel(kernel, input_eager_blob_objects, output_eager_blob_objects,
                                      ctx, op_parallel_desc, instr_type_name);
  }));
  return Maybe<void>::Ok();
}

Maybe<void> RunEmptyOp(TensorTuple* outputs) {
  CHECK_EQ_OR_RETURN(outputs->size(), 1);
  auto* tensor_impl = JUST(TensorImpl4Tensor(outputs->at(0)));
  const auto& shape = tensor_impl->tensor_meta()->shape_ptr();
  const auto& data_type = tensor_impl->dtype();
  const auto& device = tensor_impl->device();
  const auto empty_expr = JUST(op_expr_helper::EmptyOp(*shape, data_type));
  std::shared_ptr<TensorTuple> inputs = std::make_shared<TensorTuple>();
  JUST(NaiveInterpret(*empty_expr, *inputs, device, outputs, OpExprInterpContext(AttrMap{})));
  return Maybe<void>::Ok();
}

static Maybe<void> NaiveInterpret(const UserOpExpr& user_op_expr, const TensorTuple& inputs,
                                  TensorTuple* outputs, const OpExprInterpContext& ctx) {
  CHECK_EQ_OR_RETURN(outputs->size(), user_op_expr.output_size());
  Symbol<Device> default_device;
  if (inputs.empty()) {
    default_device = JUST(GetDefaultDevice(ctx));
  } else {
    default_device = JUST(inputs.at(0)->device());
  }
  return NaiveInterpret(user_op_expr, inputs, default_device, outputs, ctx);
}

Maybe<void> EagerMirroredInterpreter::ApplyImpl(const UserOpExpr& op_expr,
                                                const TensorTuple& inputs, TensorTuple* outputs,
                                                const OpExprInterpContext& ctx) const {
  return NaiveInterpret(op_expr, inputs, outputs, ctx);
}

Maybe<void> EagerMirroredInterpreter::ApplyImpl(const VariableOpExpr& op_expr,
                                                const TensorTuple& inputs, TensorTuple* outputs,
                                                const OpExprInterpContext& ctx) const {
  OF_UNIMPLEMENTED();
}

static Maybe<void> BuildAndRunMirroredCastInstruction(const BuiltinOpExpr& op_expr,
                                                      const TensorTuple& inputs,
                                                      TensorTuple* outputs) {
  // TODO()
  OF_UNIMPLEMENTED();
}

Maybe<void> EagerMirroredInterpreter::ApplyImpl(const CastToMirroredOpExpr& op_expr,
                                                const TensorTuple& inputs, TensorTuple* outputs,
                                                const OpExprInterpContext& ctx) const {
  return BuildAndRunMirroredCastInstruction(op_expr, inputs, outputs);
}

Maybe<void> EagerMirroredInterpreter::ApplyImpl(const CastFromMirroredOpExpr& op_expr,
                                                const TensorTuple& inputs, TensorTuple* outputs,
                                                const OpExprInterpContext& ctx) const {
  return BuildAndRunMirroredCastInstruction(op_expr, inputs, outputs);
}

static Maybe<void> BuildAndRunDistributeSplitOrCloneInstruction(const BuiltinOpExpr& op_expr,
                                                                const TensorTuple& inputs,
                                                                TensorTuple* outputs) {
  // TODO()
  OF_UNIMPLEMENTED();
}

Maybe<void> EagerMirroredInterpreter::ApplyImpl(const DistributeSplitOpExpr& op_expr,
                                                const TensorTuple& inputs, TensorTuple* outputs,
                                                const OpExprInterpContext& ctx) const {
  return BuildAndRunDistributeSplitOrCloneInstruction(op_expr, inputs, outputs);
}

Maybe<void> EagerMirroredInterpreter::ApplyImpl(const DistributeCloneOpExpr& op_expr,
                                                const TensorTuple& inputs, TensorTuple* outputs,
                                                const OpExprInterpContext& ctx) const {
  return BuildAndRunDistributeSplitOrCloneInstruction(op_expr, inputs, outputs);
}

static Maybe<void> BuildAndRunDistributeConcatAndAddInstruction(const BuiltinOpExpr& op_expr,
                                                                const TensorTuple& inputs,
                                                                TensorTuple* outputs) {
  // TODO()
  OF_UNIMPLEMENTED();
}

Maybe<void> EagerMirroredInterpreter::ApplyImpl(const DistributeConcatOpExpr& op_expr,
                                                const TensorTuple& inputs, TensorTuple* outputs,
                                                const OpExprInterpContext& ctx) const {
  return BuildAndRunDistributeConcatAndAddInstruction(op_expr, inputs, outputs);
}

Maybe<void> EagerMirroredInterpreter::ApplyImpl(const DistributeAddOpExpr& op_expr,
                                                const TensorTuple& inputs, TensorTuple* outputs,
                                                const OpExprInterpContext& ctx) const {
  return BuildAndRunDistributeConcatAndAddInstruction(op_expr, inputs, outputs);
}

}  // namespace one
}  // namespace oneflow<|MERGE_RESOLUTION|>--- conflicted
+++ resolved
@@ -38,11 +38,7 @@
 namespace {
 
 Maybe<Symbol<Device>> GetDefaultDevice(const OpExprInterpContext& ctx) {
-<<<<<<< HEAD
-  if (TRY(ctx.device).IsOk()) { return ctx.device; }
-=======
   if (ctx.device.has_value()) { return ctx.device.value(); }
->>>>>>> 43a2ac5f
   return Device::New("cpu", 0);
 }
 
