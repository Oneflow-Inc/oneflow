/*
Copyright 2020 The OneFlow Authors. All rights reserved.

Licensed under the Apache License, Version 2.0 (the "License");
you may not use this file except in compliance with the License.
You may obtain a copy of the License at

    http://www.apache.org/licenses/LICENSE-2.0

Unless required by applicable law or agreed to in writing, software
distributed under the License is distributed on an "AS IS" BASIS,
WITHOUT WARRANTIES OR CONDITIONS OF ANY KIND, either express or implied.
See the License for the specific language governing permissions and
limitations under the License.
*/
#include "oneflow/core/framework/device.h"
#include "oneflow/core/framework/op_interpreter.h"
#include "oneflow/core/framework/op_interpreter/op_interpreter_util.h"
#include "oneflow/core/framework/instructions_builder.h"
#include "oneflow/core/framework/op_arg_util.h"
#include "oneflow/core/framework/scope_util.h"
#include "oneflow/core/framework/session_util.h"
#include "oneflow/core/framework/symbol_storage_util.h"
#include "oneflow/core/framework/tensor.h"
#include "oneflow/core/framework/tensor_name_scope.h"
#include "oneflow/core/framework/tensor_tuple.h"
#include "oneflow/core/framework/op_expr_helper.h"
#include "oneflow/core/eager/foreign_boxing_util.h"
#include "oneflow/core/memory/memory_case_util.h"
#include "oneflow/core/operator/operator.h"
#include "oneflow/user/kernels/stateful_local_opkernel.h"
#include "oneflow/core/vm/vm_util.h"

namespace oneflow {
namespace one {

namespace {
std::shared_ptr<Device> GetDefaultDevice() { return std::make_shared<Device>("cuda", 0); }
}  // namespace

Maybe<void> NaiveInterpret(
    const UserOpExpr& user_op_expr,
    const std::shared_ptr<std::vector<std::shared_ptr<eager::EagerBlobObject>>>&
        input_eager_blob_objects,
    const std::shared_ptr<std::vector<std::shared_ptr<eager::EagerBlobObject>>>&
        output_eager_blob_objects,
    const AttrValueMap& attrs, std::shared_ptr<const ParallelDesc> parallel_desc) {
  for (int i = 0; i < output_eager_blob_objects->size(); i++) {
    auto mem_case = user_op_expr.mut_kernel()->mem_case();

    auto eager_blob_object = std::make_shared<eager::EagerBlobObject>(
        mem_case, std::make_shared<Shape>(), DataType::kInvalidDataType,
        std::make_shared<eager::TensorBuffer>(), parallel_desc);
    output_eager_blob_objects->at(i) = eager_blob_object;
  }
  auto build_instruction = [&](const std::shared_ptr<InstructionsBuilder>& builder) -> Maybe<void> {
    JUST(builder->LocalCallOpKernel(user_op_expr.mut_kernel(), input_eager_blob_objects,
                                    output_eager_blob_objects, parallel_desc));
    return Maybe<void>::Ok();
  };
  JUST(PhysicalRun(build_instruction));
  return Maybe<void>::Ok();
}

Maybe<eager::EagerBlobObject> GenerateAllocatedEagerBlobObject(DataType data_type,
                                                               const Shape& shape) {
  const auto zeros_expr = JUST(op_expr_helper::ZerosOp(data_type, shape));
  std::shared_ptr<std::vector<std::shared_ptr<eager::EagerBlobObject>>> input_eager_blob_objects =
      std::make_shared<std::vector<std::shared_ptr<eager::EagerBlobObject>>>(0);
  std::shared_ptr<std::vector<std::shared_ptr<eager::EagerBlobObject>>> output_eager_blob_objects =
      std::make_shared<std::vector<std::shared_ptr<eager::EagerBlobObject>>>(1);

  const auto device = GetDefaultDevice();
  std::shared_ptr<const ParallelDesc> parallel_desc =
      JUST(Device::MakeParallelDescByDevice(*device));

  JUST(NaiveInterpret(*zeros_expr, input_eager_blob_objects, output_eager_blob_objects,
                      AttrValueMap{}, parallel_desc));
  return output_eager_blob_objects->at(0);
}

static Maybe<void> NaiveInterpret(const BuiltinOpExpr& op_expr, const TensorTuple& inputs,
                                  TensorTuple* outputs, const AttrValueMap& attrs) {
  std::shared_ptr<const Device> device;
  if (inputs.empty()) {
<<<<<<< HEAD
    // TODO: align with pytorch: default cpu
    device = GetDefaultDevice();
=======
    // TODO: align with pytorch (default cpu) when tensor.to() is ready
    device = std::make_shared<Device>("cuda", 0);
>>>>>>> d0230327
  } else {
    device = inputs.at(0)->device();
    for (int i = 1; i < inputs.size(); i++) { CHECK(*device == *inputs.at(i)->device()); }
  }
  std::shared_ptr<const ParallelDesc> parallel_desc =
      JUST(Device::MakeParallelDescByDevice(*device));
  const auto& user_op_expr = dynamic_cast<const UserOpExpr&>(op_expr);
  std::shared_ptr<std::vector<std::shared_ptr<eager::EagerBlobObject>>> input_eager_blob_objects =
      std::make_shared<std::vector<std::shared_ptr<eager::EagerBlobObject>>>(inputs.size());
  for (int i = 0; i < inputs.size(); i++) {
    input_eager_blob_objects->at(i) = JUST(inputs.at(i)->eager_blob_object());
  }
  std::shared_ptr<std::vector<std::shared_ptr<eager::EagerBlobObject>>> output_eager_blob_objects =
      std::make_shared<std::vector<std::shared_ptr<eager::EagerBlobObject>>>(outputs->size());
<<<<<<< HEAD
  NaiveInterpret(user_op_expr, input_eager_blob_objects, output_eager_blob_objects, attrs,
                 parallel_desc);
=======
  const auto kernel = JUST(user_op_expr.MutKernel4Device(*device));
  const auto mem_case = kernel->mem_case();
  for (int i = 0; i < outputs->size(); i++) {
    auto eager_blob_object = std::make_shared<eager::EagerBlobObject>(
        mem_case, std::make_shared<Shape>(), DataType::kInvalidDataType,
        std::make_shared<eager::TensorBuffer>(), parallel_desc);
    output_eager_blob_objects->at(i) = eager_blob_object;
  }
  const auto build_instruction =
      [&](const std::shared_ptr<InstructionsBuilder>& builder) -> Maybe<void> {
    JUST(builder->LocalCallOpKernel(kernel, input_eager_blob_objects, output_eager_blob_objects,
                                    parallel_desc));
    return Maybe<void>::Ok();
  };
  JUST(PhysicalRun(build_instruction));
  // TODO: remove sync when tensor is ready
  JUST(vm::SingleClientSync());
>>>>>>> d0230327
  for (int i = 0; i < outputs->size(); ++i) {
    outputs->at(i) = JUST(OpInterpUtil::BuildEagerMirroredTensorFromEagerBlobObject(
        output_eager_blob_objects->at(i), device));
  }
  return Maybe<void>::Ok();
}

Maybe<void> EagerMirroredInterpreter::ApplyImpl(const UserOpExpr& op_expr,
                                                const TensorTuple& inputs, TensorTuple* outputs,
                                                const AttrValueMap& attrs) const {
  return NaiveInterpret(op_expr, inputs, outputs, attrs);
}

Maybe<void> EagerMirroredInterpreter::ApplyImpl(const VariableOpExpr& op_expr,
                                                const TensorTuple& inputs, TensorTuple* outputs,
                                                const AttrValueMap& attrs) const {
  CHECK_EQ_OR_RETURN(inputs.size(), 0);
  CHECK_EQ_OR_RETURN(outputs->size(), 1);
  return NaiveInterpret(op_expr, inputs, outputs, attrs);
}

static Maybe<void> BuildAndRunMirroredCastInstruction(const BuiltinOpExpr& op_expr,
                                                      const TensorTuple& inputs,
                                                      TensorTuple* outputs) {
  // TODO()
  OF_UNIMPLEMENTED();
}

Maybe<void> EagerMirroredInterpreter::ApplyImpl(const CastToMirroredOpExpr& op_expr,
                                                const TensorTuple& inputs, TensorTuple* outputs,
                                                const AttrValueMap& attrs) const {
  return BuildAndRunMirroredCastInstruction(op_expr, inputs, outputs);
}

Maybe<void> EagerMirroredInterpreter::ApplyImpl(const CastFromMirroredOpExpr& op_expr,
                                                const TensorTuple& inputs, TensorTuple* outputs,
                                                const AttrValueMap& attrs) const {
  return BuildAndRunMirroredCastInstruction(op_expr, inputs, outputs);
}

static Maybe<void> BuildAndRunDistributeSplitOrCloneInstruction(const BuiltinOpExpr& op_expr,
                                                                const TensorTuple& inputs,
                                                                TensorTuple* outputs) {
  // TODO()
  OF_UNIMPLEMENTED();
}

Maybe<void> EagerMirroredInterpreter::ApplyImpl(const DistributeSplitOpExpr& op_expr,
                                                const TensorTuple& inputs, TensorTuple* outputs,
                                                const AttrValueMap& attrs) const {
  return BuildAndRunDistributeSplitOrCloneInstruction(op_expr, inputs, outputs);
}

Maybe<void> EagerMirroredInterpreter::ApplyImpl(const DistributeCloneOpExpr& op_expr,
                                                const TensorTuple& inputs, TensorTuple* outputs,
                                                const AttrValueMap& attrs) const {
  return BuildAndRunDistributeSplitOrCloneInstruction(op_expr, inputs, outputs);
}

static Maybe<void> BuildAndRunDistributeConcatAndAddInstruction(const BuiltinOpExpr& op_expr,
                                                                const TensorTuple& inputs,
                                                                TensorTuple* outputs) {
  // TODO()
  OF_UNIMPLEMENTED();
}

Maybe<void> EagerMirroredInterpreter::ApplyImpl(const DistributeConcatOpExpr& op_expr,
                                                const TensorTuple& inputs, TensorTuple* outputs,
                                                const AttrValueMap& attrs) const {
  return BuildAndRunDistributeConcatAndAddInstruction(op_expr, inputs, outputs);
}

Maybe<void> EagerMirroredInterpreter::ApplyImpl(const DistributeAddOpExpr& op_expr,
                                                const TensorTuple& inputs, TensorTuple* outputs,
                                                const AttrValueMap& attrs) const {
  return BuildAndRunDistributeConcatAndAddInstruction(op_expr, inputs, outputs);
}

}  // namespace one
}  // namespace oneflow<|MERGE_RESOLUTION|>--- conflicted
+++ resolved
@@ -44,18 +44,19 @@
         input_eager_blob_objects,
     const std::shared_ptr<std::vector<std::shared_ptr<eager::EagerBlobObject>>>&
         output_eager_blob_objects,
-    const AttrValueMap& attrs, std::shared_ptr<const ParallelDesc> parallel_desc) {
+    const AttrValueMap& attrs, const std::shared_ptr<const Device> device,
+    std::shared_ptr<const ParallelDesc> parallel_desc) {
+  const auto kernel = JUST(user_op_expr.MutKernel4Device(*device));
+  const auto mem_case = kernel->mem_case();
   for (int i = 0; i < output_eager_blob_objects->size(); i++) {
-    auto mem_case = user_op_expr.mut_kernel()->mem_case();
-
     auto eager_blob_object = std::make_shared<eager::EagerBlobObject>(
         mem_case, std::make_shared<Shape>(), DataType::kInvalidDataType,
         std::make_shared<eager::TensorBuffer>(), parallel_desc);
     output_eager_blob_objects->at(i) = eager_blob_object;
   }
   auto build_instruction = [&](const std::shared_ptr<InstructionsBuilder>& builder) -> Maybe<void> {
-    JUST(builder->LocalCallOpKernel(user_op_expr.mut_kernel(), input_eager_blob_objects,
-                                    output_eager_blob_objects, parallel_desc));
+    JUST(builder->LocalCallOpKernel(kernel, input_eager_blob_objects, output_eager_blob_objects,
+                                    parallel_desc));
     return Maybe<void>::Ok();
   };
   JUST(PhysicalRun(build_instruction));
@@ -64,7 +65,7 @@
 
 Maybe<eager::EagerBlobObject> GenerateAllocatedEagerBlobObject(DataType data_type,
                                                                const Shape& shape) {
-  const auto zeros_expr = JUST(op_expr_helper::ZerosOp(data_type, shape));
+  const auto zeros_expr = JUST(op_expr_helper::ZerosOp(shape, data_type));
   std::shared_ptr<std::vector<std::shared_ptr<eager::EagerBlobObject>>> input_eager_blob_objects =
       std::make_shared<std::vector<std::shared_ptr<eager::EagerBlobObject>>>(0);
   std::shared_ptr<std::vector<std::shared_ptr<eager::EagerBlobObject>>> output_eager_blob_objects =
@@ -75,7 +76,7 @@
       JUST(Device::MakeParallelDescByDevice(*device));
 
   JUST(NaiveInterpret(*zeros_expr, input_eager_blob_objects, output_eager_blob_objects,
-                      AttrValueMap{}, parallel_desc));
+                      AttrValueMap{}, device, parallel_desc));
   return output_eager_blob_objects->at(0);
 }
 
@@ -83,13 +84,8 @@
                                   TensorTuple* outputs, const AttrValueMap& attrs) {
   std::shared_ptr<const Device> device;
   if (inputs.empty()) {
-<<<<<<< HEAD
-    // TODO: align with pytorch: default cpu
+    // TODO: align with pytorch (default cpu) when tensor.to() is ready
     device = GetDefaultDevice();
-=======
-    // TODO: align with pytorch (default cpu) when tensor.to() is ready
-    device = std::make_shared<Device>("cuda", 0);
->>>>>>> d0230327
   } else {
     device = inputs.at(0)->device();
     for (int i = 1; i < inputs.size(); i++) { CHECK(*device == *inputs.at(i)->device()); }
@@ -104,28 +100,8 @@
   }
   std::shared_ptr<std::vector<std::shared_ptr<eager::EagerBlobObject>>> output_eager_blob_objects =
       std::make_shared<std::vector<std::shared_ptr<eager::EagerBlobObject>>>(outputs->size());
-<<<<<<< HEAD
-  NaiveInterpret(user_op_expr, input_eager_blob_objects, output_eager_blob_objects, attrs,
+  NaiveInterpret(user_op_expr, input_eager_blob_objects, output_eager_blob_objects, attrs, device,
                  parallel_desc);
-=======
-  const auto kernel = JUST(user_op_expr.MutKernel4Device(*device));
-  const auto mem_case = kernel->mem_case();
-  for (int i = 0; i < outputs->size(); i++) {
-    auto eager_blob_object = std::make_shared<eager::EagerBlobObject>(
-        mem_case, std::make_shared<Shape>(), DataType::kInvalidDataType,
-        std::make_shared<eager::TensorBuffer>(), parallel_desc);
-    output_eager_blob_objects->at(i) = eager_blob_object;
-  }
-  const auto build_instruction =
-      [&](const std::shared_ptr<InstructionsBuilder>& builder) -> Maybe<void> {
-    JUST(builder->LocalCallOpKernel(kernel, input_eager_blob_objects, output_eager_blob_objects,
-                                    parallel_desc));
-    return Maybe<void>::Ok();
-  };
-  JUST(PhysicalRun(build_instruction));
-  // TODO: remove sync when tensor is ready
-  JUST(vm::SingleClientSync());
->>>>>>> d0230327
   for (int i = 0; i < outputs->size(); ++i) {
     outputs->at(i) = JUST(OpInterpUtil::BuildEagerMirroredTensorFromEagerBlobObject(
         output_eager_blob_objects->at(i), device));
