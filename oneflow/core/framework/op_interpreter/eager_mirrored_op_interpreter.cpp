--- conflicted
+++ resolved
@@ -314,13 +314,8 @@
     const auto& nd_sbp = JUST(ctx.nd_sbp.value());
     const auto& parallel_desc = JUST(ctx.parallel_desc.value());
     const auto& logical_shape = JUST(ctx.attrs.GetAttr<Shape>("shape"));
-<<<<<<< HEAD
-    DataType dtype = JUST(ctx.attrs.GetAttr<DataType>("dtype"));
-    ConsistentTensorMeta tensor_meta(std::make_shared<const Shape>(logical_shape), dtype, nd_sbp,
-=======
     ConsistentTensorMeta tensor_meta(std::make_shared<const Shape>(logical_shape),
                                      input_mirrored_tensor->dtype()->data_type(), nd_sbp,
->>>>>>> 75ee595e
                                      parallel_desc);
     Optional<int64_t> parallel_id{};
     const auto& device = JUST(GetDevice4CurrentProcessCtx(parallel_desc, &parallel_id));
