/*
Copyright 2020 The OneFlow Authors. All rights reserved.

Licensed under the Apache License, Version 2.0 (the "License");
you may not use this file except in compliance with the License.
You may obtain a copy of the License at

    http://www.apache.org/licenses/LICENSE-2.0

Unless required by applicable law or agreed to in writing, software
distributed under the License is distributed on an "AS IS" BASIS,
WITHOUT WARRANTIES OR CONDITIONS OF ANY KIND, either express or implied.
See the License for the specific language governing permissions and
limitations under the License.
*/
#include "oneflow/core/framework/device.h"
#include "oneflow/core/framework/op_interpreter.h"
#include "oneflow/core/framework/op_interpreter/op_interpreter_util.h"
#include "oneflow/core/framework/instructions_builder.h"
#include "oneflow/core/framework/op_arg_util.h"
#include "oneflow/core/framework/scope_util.h"
#include "oneflow/core/framework/session_util.h"
#include "oneflow/core/framework/symbol_storage_util.h"
#include "oneflow/core/framework/tensor.h"
#include "oneflow/core/framework/tensor_name_scope.h"
#include "oneflow/core/framework/tensor_tuple.h"
#include "oneflow/core/framework/op_expr_helper.h"
#include "oneflow/core/eager/foreign_boxing_util.h"
#include "oneflow/core/memory/memory_case_util.h"
#include "oneflow/core/operator/operator.h"
#include "oneflow/user/kernels/stateful_local_opkernel.h"
#include "oneflow/core/vm/vm_util.h"

namespace oneflow {
namespace one {

namespace {
Maybe<const Device> GetDefaultDevice() {
  // TODO: align with pytorch (default cpu) when tensor.to() is ready
  return Device::New("cuda", 0);
}
}  // namespace

Maybe<void> NaiveInterpret(const UserOpExpr& user_op_expr, const TensorTuple& inputs,
                           const std::shared_ptr<EagerBlobObjectList>& output_eager_blob_objects,
                           const AttrMap& attrs,
                           std::vector<std::shared_ptr<const Device>>* out_devices) {
  std::shared_ptr<EagerBlobObjectList> input_eager_blob_objects =
      std::make_shared<EagerBlobObjectList>(inputs.size());
  std::shared_ptr<const Device> default_device;
  if (inputs.empty()) {
    default_device = JUST(GetDefaultDevice());
  } else {
    default_device = inputs.at(0)->device();
  }
  for (int i = 0; i < inputs.size(); i++) {
    if (i > 0) { CHECK_OR_RETURN(*default_device == *inputs.at(i)->device()); }
    input_eager_blob_objects->at(i) = JUST(inputs.at(i)->eager_blob_object());
  }
<<<<<<< HEAD
  kernel->ResetDynamicOpAttrs(attrs);
  kernel->InferDataType(input_eager_blob_objects, output_eager_blob_objects,
                        kernel->op_infer_ctx_2());
  kernel->InferTensorDesc(input_eager_blob_objects, output_eager_blob_objects,
                          kernel->op_infer_ctx_2());
=======
  std::shared_ptr<const Device> op_device;
  std::shared_ptr<const ParallelDesc> op_parallel_desc;
  CHECK_EQ(out_devices->size(), output_eager_blob_objects->size());
  if (!user_op_expr.has_device_infer_fn()) {
    op_device = default_device;
    op_parallel_desc = JUST(Device::MakeParallelDescByDevice(*op_device));
    for (int i = 0; i < output_eager_blob_objects->size(); i++) {
      const auto& eager_blob_object = std::make_shared<vm::EagerBlobObject>(
          op_device->mem_case(), std::make_shared<Shape>(), DataType::kInvalidDataType,
          std::make_shared<vm::TensorBuffer>(), op_parallel_desc);
      output_eager_blob_objects->at(i) = eager_blob_object;
      out_devices->at(i) = default_device;
    }
  } else {
    op_device = JUST(user_op_expr.InferDevices(attrs, inputs, out_devices));
    op_parallel_desc = JUST(Device::MakeParallelDescByDevice(*op_device));
    for (int i = 0; i < output_eager_blob_objects->size(); i++) {
      const auto& tensor_device = out_devices->at(i);
      CHECK_OR_RETURN(static_cast<bool>(tensor_device));
      const auto& tensor_parallel_desc = JUST(Device::MakeParallelDescByDevice(*op_device));
      const auto& eager_blob_object = std::make_shared<vm::EagerBlobObject>(
          tensor_device->mem_case(), std::make_shared<Shape>(), DataType::kInvalidDataType,
          std::make_shared<vm::TensorBuffer>(), tensor_parallel_desc);
      output_eager_blob_objects->at(i) = eager_blob_object;
    }
  }

  const auto kernel = JUST(user_op_expr.MutKernel4Device(*op_device));
  kernel->InferDataType(input_eager_blob_objects, output_eager_blob_objects);
>>>>>>> d3ca113b

  const auto& instr_type_name = JUST(op_device->local_call_instruction_name());
  JUST(PhysicalRun([&](InstructionsBuilder* builder) -> Maybe<void> {
    return builder->LocalCallOpKernel(kernel, input_eager_blob_objects, output_eager_blob_objects,
                                      attrs, op_parallel_desc, instr_type_name);
  }));
  return Maybe<void>::Ok();
}

Maybe<vm::EagerBlobObject> GenerateAllocatedEagerBlobObject(DataType data_type,
                                                            const Shape& shape) {
  const auto zeros_expr = JUST(op_expr_helper::ZerosOp(shape, data_type));
  std::shared_ptr<TensorTuple> inputs = std::make_shared<TensorTuple>();
  std::shared_ptr<EagerBlobObjectList> output_eager_blob_objects =
      std::make_shared<EagerBlobObjectList>(1);
  std::vector<std::shared_ptr<const Device>> out_devices(1);
  JUST(NaiveInterpret(*zeros_expr, *inputs, output_eager_blob_objects, AttrMap{}, &out_devices));
  return output_eager_blob_objects->at(0);
}

static Maybe<void> NaiveInterpret(const UserOpExpr& user_op_expr, const TensorTuple& inputs,
                                  TensorTuple* outputs, const AttrMap& attrs) {
  std::shared_ptr<EagerBlobObjectList> output_eager_blob_objects =
      std::make_shared<EagerBlobObjectList>(outputs->size());
  std::vector<std::shared_ptr<const Device>> out_devices(outputs->size());
  NaiveInterpret(user_op_expr, inputs, output_eager_blob_objects, attrs, &out_devices);
  for (int i = 0; i < outputs->size(); ++i) {
    outputs->at(i) = JUST(OpInterpUtil::BuildEagerMirroredTensorFromEagerBlobObject(
        output_eager_blob_objects->at(i), out_devices.at(i)));
  }
  return Maybe<void>::Ok();
}

Maybe<void> EagerMirroredInterpreter::ApplyImpl(const UserOpExpr& op_expr,
                                                const TensorTuple& inputs, TensorTuple* outputs,
                                                const AttrMap& attrs) const {
  return NaiveInterpret(op_expr, inputs, outputs, attrs);
}

Maybe<void> EagerMirroredInterpreter::ApplyImpl(const VariableOpExpr& op_expr,
                                                const TensorTuple& inputs, TensorTuple* outputs,
                                                const AttrMap& attrs) const {
  OF_UNIMPLEMENTED();
}

static Maybe<void> BuildAndRunMirroredCastInstruction(const BuiltinOpExpr& op_expr,
                                                      const TensorTuple& inputs,
                                                      TensorTuple* outputs) {
  // TODO()
  OF_UNIMPLEMENTED();
}

Maybe<void> EagerMirroredInterpreter::ApplyImpl(const CastToMirroredOpExpr& op_expr,
                                                const TensorTuple& inputs, TensorTuple* outputs,
                                                const AttrMap& attrs) const {
  return BuildAndRunMirroredCastInstruction(op_expr, inputs, outputs);
}

Maybe<void> EagerMirroredInterpreter::ApplyImpl(const CastFromMirroredOpExpr& op_expr,
                                                const TensorTuple& inputs, TensorTuple* outputs,
                                                const AttrMap& attrs) const {
  return BuildAndRunMirroredCastInstruction(op_expr, inputs, outputs);
}

static Maybe<void> BuildAndRunDistributeSplitOrCloneInstruction(const BuiltinOpExpr& op_expr,
                                                                const TensorTuple& inputs,
                                                                TensorTuple* outputs) {
  // TODO()
  OF_UNIMPLEMENTED();
}

Maybe<void> EagerMirroredInterpreter::ApplyImpl(const DistributeSplitOpExpr& op_expr,
                                                const TensorTuple& inputs, TensorTuple* outputs,
                                                const AttrMap& attrs) const {
  return BuildAndRunDistributeSplitOrCloneInstruction(op_expr, inputs, outputs);
}

Maybe<void> EagerMirroredInterpreter::ApplyImpl(const DistributeCloneOpExpr& op_expr,
                                                const TensorTuple& inputs, TensorTuple* outputs,
                                                const AttrMap& attrs) const {
  return BuildAndRunDistributeSplitOrCloneInstruction(op_expr, inputs, outputs);
}

static Maybe<void> BuildAndRunDistributeConcatAndAddInstruction(const BuiltinOpExpr& op_expr,
                                                                const TensorTuple& inputs,
                                                                TensorTuple* outputs) {
  // TODO()
  OF_UNIMPLEMENTED();
}

Maybe<void> EagerMirroredInterpreter::ApplyImpl(const DistributeConcatOpExpr& op_expr,
                                                const TensorTuple& inputs, TensorTuple* outputs,
                                                const AttrMap& attrs) const {
  return BuildAndRunDistributeConcatAndAddInstruction(op_expr, inputs, outputs);
}

Maybe<void> EagerMirroredInterpreter::ApplyImpl(const DistributeAddOpExpr& op_expr,
                                                const TensorTuple& inputs, TensorTuple* outputs,
                                                const AttrMap& attrs) const {
  return BuildAndRunDistributeConcatAndAddInstruction(op_expr, inputs, outputs);
}

}  // namespace one
}  // namespace oneflow<|MERGE_RESOLUTION|>--- conflicted
+++ resolved
@@ -57,13 +57,6 @@
     if (i > 0) { CHECK_OR_RETURN(*default_device == *inputs.at(i)->device()); }
     input_eager_blob_objects->at(i) = JUST(inputs.at(i)->eager_blob_object());
   }
-<<<<<<< HEAD
-  kernel->ResetDynamicOpAttrs(attrs);
-  kernel->InferDataType(input_eager_blob_objects, output_eager_blob_objects,
-                        kernel->op_infer_ctx_2());
-  kernel->InferTensorDesc(input_eager_blob_objects, output_eager_blob_objects,
-                          kernel->op_infer_ctx_2());
-=======
   std::shared_ptr<const Device> op_device;
   std::shared_ptr<const ParallelDesc> op_parallel_desc;
   CHECK_EQ(out_devices->size(), output_eager_blob_objects->size());
@@ -92,8 +85,11 @@
   }
 
   const auto kernel = JUST(user_op_expr.MutKernel4Device(*op_device));
-  kernel->InferDataType(input_eager_blob_objects, output_eager_blob_objects);
->>>>>>> d3ca113b
+  kernel->ResetDynamicOpAttrs(attrs);
+  kernel->InferDataType(input_eager_blob_objects, output_eager_blob_objects,
+                        kernel->op_infer_ctx_2());
+  kernel->InferTensorDesc(input_eager_blob_objects, output_eager_blob_objects,
+                          kernel->op_infer_ctx_2());
 
   const auto& instr_type_name = JUST(op_device->local_call_instruction_name());
   JUST(PhysicalRun([&](InstructionsBuilder* builder) -> Maybe<void> {
