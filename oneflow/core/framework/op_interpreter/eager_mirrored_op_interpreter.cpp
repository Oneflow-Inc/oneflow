--- conflicted
+++ resolved
@@ -34,8 +34,7 @@
 namespace one {
 
 static Maybe<void> NaiveInterpret(const BuiltinOpExpr& op_expr, const TensorTuple& inputs,
-<<<<<<< HEAD
-                                  TensorTuple* outputs) {
+                                  TensorTuple* outputs, const AttrValueMap& attrs) {
   std::shared_ptr<const ParallelDesc> parallel_desc;
   std::shared_ptr<const Device> device;
   const auto& scope = JUST(GetCurrentScope());
@@ -59,11 +58,6 @@
         (*eager_blob_objects)[i], device));
   }
   return Maybe<void>::Ok();
-=======
-                                  TensorTuple* outputs, const AttrValueMap& attrs) {
-  // TODO()
-  OF_UNIMPLEMENTED();
->>>>>>> d9809b3a
 }
 
 Maybe<void> EagerMirroredInterpreter::ApplyImpl(const UserOpExpr& op_expr,
