--- conflicted
+++ resolved
@@ -74,13 +74,9 @@
       output_eager_blob_objects->at(i) = JUST(outputs->at(i)->eager_blob_object());
     }
   }
-<<<<<<< HEAD
-  std::shared_ptr<const Device> op_device;
-=======
   std::shared_ptr<EagerBlobObjectList> output_eager_blob_objects =
       std::make_shared<EagerBlobObjectList>(outputs->size());
   Symbol<Device> op_device;
->>>>>>> 10117199
   std::shared_ptr<const ParallelDesc> op_parallel_desc;
   bool need_check_mem_case = true;
   bool need_event_record = false;
