--- conflicted
+++ resolved
@@ -293,12 +293,7 @@
     const auto& parallel_desc = JUST(ctx.parallel_desc.value());
     const auto& logical_shape = JUST(ctx.attrs.GetAttr<Shape>("shape"));
     ConsistentTensorMeta tensor_meta(std::make_shared<const Shape>(logical_shape),
-<<<<<<< HEAD
-                                     input_mirrored_tensor->dtype()->data_type(),
-                                     parallel_distribution, parallel_desc);
-=======
-                                     input_mirrored_tensor->dtype(), nd_sbp, parallel_desc);
->>>>>>> c9df868c
+                                     input_mirrored_tensor->dtype()->data_type(), nd_sbp, parallel_desc);
     Optional<int64_t> parallel_id{};
     const auto& device = JUST(GetDevice4CurrentProcessCtx(parallel_desc, &parallel_id));
     const auto& consistent_tensor_impl = JUST(EagerConsistentTensorImpl::New(
