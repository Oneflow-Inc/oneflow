--- conflicted
+++ resolved
@@ -48,11 +48,7 @@
 namespace {
 
 Maybe<Symbol<Device>> GetDefaultDevice(const OpExprInterpContext& ctx) {
-<<<<<<< HEAD
-  if (ctx.device.has_value()) { return ctx.device.to_maybe(); }
-=======
   if (ctx.device.has_value()) { return JUST(ctx.device); }
->>>>>>> 7388d218
   return Device::New("cpu", 0);
 }
 
