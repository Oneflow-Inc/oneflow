--- conflicted
+++ resolved
@@ -90,19 +90,11 @@
   const auto kernel = JUST(user_op_expr.MutKernel4Device(*op_device));
   kernel->InferDataType(input_eager_blob_objects, output_eager_blob_objects);
 
-<<<<<<< HEAD
   const auto& instr_type_name = JUST(op_device->local_call_instruction_name());
-  auto build_instruction = [&](const std::shared_ptr<InstructionsBuilder>& builder) -> Maybe<void> {
+  JUST(PhysicalRun([&](InstructionsBuilder* builder) -> Maybe<void> {
     return builder->LocalCallOpKernel(kernel, input_eager_blob_objects, output_eager_blob_objects,
                                       op_parallel_desc, instr_type_name);
-=======
-  auto build_instruction = [&](InstructionsBuilder* builder) -> Maybe<void> {
-    JUST(builder->LocalCallOpKernel(kernel, input_eager_blob_objects, output_eager_blob_objects,
-                                    parallel_desc));
-    return Maybe<void>::Ok();
->>>>>>> e4cbac0c
-  };
-  JUST(PhysicalRun(build_instruction));
+  }));
   return Maybe<void>::Ok();
 }
 
