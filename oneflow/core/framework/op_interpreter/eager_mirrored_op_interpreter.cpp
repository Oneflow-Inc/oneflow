/*
Copyright 2020 The OneFlow Authors. All rights reserved.

Licensed under the Apache License, Version 2.0 (the "License");
you may not use this file except in compliance with the License.
You may obtain a copy of the License at

    http://www.apache.org/licenses/LICENSE-2.0

Unless required by applicable law or agreed to in writing, software
distributed under the License is distributed on an "AS IS" BASIS,
WITHOUT WARRANTIES OR CONDITIONS OF ANY KIND, either express or implied.
See the License for the specific language governing permissions and
limitations under the License.
*/
#include "oneflow/core/common/symbol.h"
#include "oneflow/core/common/decorator.h"
#include "oneflow/core/eager/dtr_eager_blob_object.h"
#include "oneflow/core/eager/dtr_util.h"
#include "oneflow/core/framework/device.h"
#include "oneflow/core/framework/op_interpreter.h"
#include "oneflow/core/framework/op_interpreter/op_interpreter_util.h"
#include "oneflow/core/framework/instructions_builder.h"
#include "oneflow/core/framework/op_arg_util.h"
#include "oneflow/core/framework/scope_util.h"
#include "oneflow/core/framework/session_util.h"
#include "oneflow/core/framework/symbol_storage_util.h"
#include "oneflow/core/framework/tensor.h"
#include "oneflow/core/framework/tensor_name_scope.h"
#include "oneflow/core/framework/tensor_tuple.h"
#include "oneflow/core/framework/stride.h"
#include "oneflow/core/eager/foreign_boxing_util.h"
#include "oneflow/core/memory/memory_case_util.h"
#include "oneflow/core/operator/operator.h"
#include "oneflow/user/kernels/stateful_local_opkernel.h"
#include "oneflow/core/vm/vm_util.h"
#include "oneflow/core/autograd/autograd_mode.h"
#include "oneflow/core/framework/placement_sbp_util.h"
#include "oneflow/core/framework/tensor_rpc_util.h"
#include "oneflow/core/framework/tensor_consistent_id.h"
#include "oneflow/core/framework/op_builder.h"
#include "oneflow/core/framework/id_util.h"
#include "oneflow/core/functional/functional.h"
#include "oneflow/core/rpc/include/global_process_ctx.h"

namespace oneflow {
namespace one {

namespace {

Maybe<Symbol<Device>> GetDefaultDevice(const OpExprInterpContext& ctx) {
  if (ctx.device.has_value()) { return JUST(ctx.device); }
  return Device::New("cpu", 0);
}

Maybe<EagerMirroredTensorImpl*> TensorImpl4Tensor(const std::shared_ptr<Tensor>& tensor) {
  CHECK_OR_RETURN(static_cast<bool>(tensor));
  return tensor->mut_eager_mirrored_tensor_impl();
}

class MutMirroredTensorMeta : public TensorMeta {
 public:
  MutMirroredTensorMeta() : TensorMeta(std::make_shared<const Shape>(), kInvalidDataType) {}
  MutMirroredTensorMeta(const MutMirroredTensorMeta&) = default;
  MutMirroredTensorMeta(MutMirroredTensorMeta&&) = default;
  ~MutMirroredTensorMeta() override = default;
};

std::vector<TensorMeta*>* ThreadLocalDefaultOutputMutTensorMetas(int64_t size) {
  static thread_local std::vector<MutMirroredTensorMeta> struct_vec;
  static thread_local std::vector<TensorMeta*> ptr_vec;
  struct_vec.resize(size);
  ptr_vec.resize(size);
  if (size == 1) {
    ptr_vec.at(0) = &struct_vec.at(0);  // unfold loop
  } else if (size == 2) {
    ptr_vec.at(0) = &struct_vec.at(0);  // unfold loop
    ptr_vec.at(1) = &struct_vec.at(1);  // unfold loop
  } else {
    for (int i = 0; i < size; ++i) { ptr_vec.at(i) = &struct_vec.at(i); }
  }
  return &ptr_vec;
}

}  // namespace

Maybe<void> NaiveInterpret(const UserOpExpr& user_op_expr, const TensorTuple& inputs,
                           const Symbol<Device>& default_device, TensorTuple* outputs,
                           const OpExprInterpContext& ctx) {
  const auto& attrs = ctx.attrs;
  std::shared_ptr<EagerBlobObjectList> input_eager_blob_objects =
      std::make_shared<EagerBlobObjectList>(inputs.size());
  for (int i = 0; i < inputs.size(); i++) {
    const auto& input_device = JUST(inputs.at(i)->device());
    if (i > 0) {
      CHECK_OR_RETURN(*default_device == *input_device) << Error::InputDeviceNotMatchError();
    }
    input_eager_blob_objects->at(i) = JUST(inputs.at(i)->eager_blob_object());
  }
  std::shared_ptr<EagerBlobObjectList> output_eager_blob_objects =
      std::make_shared<EagerBlobObjectList>(outputs->size());
  auto* output_tensor_metas = ThreadLocalDefaultOutputMutTensorMetas(outputs->size());
  std::vector<bool> inplace_flag(outputs->size());
  for (int i = 0; i < outputs->size(); i++) {
<<<<<<< HEAD
    if (!outputs->at(i)) {
      if (dtr::is_enabled()) {
        const auto& tensor_impl = std::make_shared<DTREagerMirroredTensorImpl>();
        outputs->at(i) = std::make_shared<DTRMirroredTensor>(tensor_impl);
        output_tensor_metas->at(i) = tensor_impl->mut_tensor_meta();
        // if (inputs.size() > 0) {
        //   auto dtr_mirrored_tensor = dynamic_cast<one::DTRMirroredTensor*>(outputs->at(i).get());
        //   CHECK_NOTNULL_OR_RETURN(dtr_mirrored_tensor);
        //   dtr_mirrored_tensor->set_tensor_inputs(inputs);
        // }
=======
    if (oneflow::DTREnabled()) {
      if (!outputs->at(i)) {
        inplace_flag[i] = false;
>>>>>>> 64f4220c
      } else {
        inplace_flag[i] = true;
      }
      const auto& tensor_impl = std::make_shared<DTREagerMirroredTensorImpl>();
      outputs->at(i) = std::make_shared<DTRMirroredTensor>(tensor_impl);
      output_tensor_metas->at(i) = tensor_impl->mut_tensor_meta();
    } else {
      if (!outputs->at(i)) {
        const auto& tensor_impl = std::make_shared<EagerMirroredTensorImpl>();
        outputs->at(i) = std::make_shared<MirroredTensor>(tensor_impl);
        output_tensor_metas->at(i) = tensor_impl->mut_tensor_meta();
      } else {
        bool has_eager_blob_object = JUST(outputs->at(i)->has_eager_blob_object());
        CHECK_OR_RETURN(has_eager_blob_object);
        output_eager_blob_objects->at(i) = JUST(outputs->at(i)->eager_blob_object());
      }
    }
  }
  Symbol<Stream> stream;
  bool need_check_mem_case = true;

  // Infer devices
  if (!user_op_expr.has_device_and_stream_infer_fn()) {
    stream = GetDefaultStreamByDevice(default_device);
    for (int i = 0; i < outputs->size(); i++) {
      auto* tensor_impl = JUST(TensorImpl4Tensor(outputs->at(i)));
      *JUST(tensor_impl->mut_device()) = default_device;
    }
  } else {
    need_check_mem_case = false;
    stream = JUST(user_op_expr.InferDeviceAndStream(attrs, inputs, outputs));
  }

  // Infer shapes and dtypes
  const auto& device_tag = JUST(stream->device()->of_type());
  JUST(user_op_expr.InferPhysicalShapeAndDType(
      attrs, device_tag,
      [&](int32_t i) -> const TensorMeta* {
        return CHECK_JUST(TensorImpl4Tensor(inputs.at(i)))->mut_tensor_meta();
      },
      [&](int32_t i) -> TensorMeta* {
        // using thread_local TensorMeta pointer if inplace.
        // using tensor_impl TensorMeta pointer if not inplace.
        return output_tensor_metas->at(i);
      }));

  for (int i = 0; i < output_eager_blob_objects->size(); i++) {
    auto* tensor_impl = JUST(TensorImpl4Tensor(outputs->at(i)));
    if (!output_eager_blob_objects->at(i)) {
      tensor_impl->mut_tensor_meta()->set_stride(std::make_shared<Stride>(*tensor_impl->shape()));
      const auto& dep_object = NewLocalDepObject();
      JUST(tensor_impl->InitEagerBlobObject(dep_object));
      output_eager_blob_objects->at(i) = JUST(tensor_impl->eager_blob_object());
    } else {
      // output i is inplaced.
      // check thread_local TensorMeta and tensor_impl TensorMeta.
      CHECK_OR_RETURN(tensor_impl->tensor_meta()->shape() == output_tensor_metas->at(i)->shape());
      CHECK_OR_RETURN(tensor_impl->tensor_meta()->dtype() == output_tensor_metas->at(i)->dtype());
    }
  }
  if (dtr::is_enabled()) {
    for (int i =0; i < input_eager_blob_objects->size(); i++) {
      const auto& x = (*input_eager_blob_objects)[i];
      if (std::dynamic_pointer_cast<vm::DTREagerBlobObject>(x) == nullptr) {
        LOG(FATAL) << "not debo, " << i << ", op typename " << JUST(user_op_expr.MutKernel4Stream(stream))->op_type_name() << std::endl;
      }
    }
    for (int i = 0; i < output_eager_blob_objects->size(); i++) {
      const auto& x = (*output_eager_blob_objects)[i];
      if (std::dynamic_pointer_cast<vm::DTREagerBlobObject>(x) == nullptr) {
        LOG(FATAL) << "not debo, " << i << ", op typename " << JUST(user_op_expr.MutKernel4Stream(stream))->op_type_name() << std::endl;
      }
    }
  }

  const auto& kernel = JUST(user_op_expr.MutKernel4Stream(stream));
  kernel->set_need_check_mem_case(need_check_mem_case);

  for (int64_t index : kernel->output_tuple_indexes4mut2_obns()) {
    output_eager_blob_objects->at(index)->set_is_shape_synced(false);
  }

  for (const auto& output : *outputs) {
    if (auto dtr_output = std::dynamic_pointer_cast<DTRMirroredTensor>(output)) {
      JUST(dtr_output->set_tensor_inputs(inputs));
    }
  }

  JUST(PhysicalRun([&](InstructionsBuilder* builder) -> Maybe<void> {
    return builder->LocalCallOpKernel(kernel, input_eager_blob_objects, output_eager_blob_objects,
                                      ctx, stream);
  }));

  // if inplace: outputs.size() should equal to inputs.size()
  if (oneflow::DTREnabled()) {
    for (int i = 0; i < outputs->size(); i++) {
      if (inplace_flag[i]) {
        CHECK_NOTNULL_OR_RETURN(inputs.at(i));
        JUST(inputs.at(i)->set_data(outputs->at(i)));
      }
    }
  }
  return Maybe<void>::Ok();
}

Maybe<void> RunEmptyOp(TensorTuple* outputs) {
  CHECK_EQ_OR_RETURN(outputs->size(), 1);
  auto* tensor_impl = JUST(TensorImpl4Tensor(outputs->at(0)));
  const auto& shape = tensor_impl->tensor_meta()->shape_ptr();
  const auto& data_type = tensor_impl->dtype();
  const auto& device = tensor_impl->device();
  outputs->at(0) = JUST(functional::Empty(*shape, DType(data_type), device));
  return Maybe<void>::Ok();
}

static Maybe<void> NaiveInterpret(const UserOpExpr& user_op_expr, const TensorTuple& inputs,
                                  TensorTuple* outputs, const OpExprInterpContext& ctx) {
  CHECK_EQ_OR_RETURN(outputs->size(), user_op_expr.output_size());
  Symbol<Device> default_device;
  if (inputs.empty()) {
    default_device = JUST(GetDefaultDevice(ctx));
  } else {
    default_device = JUST(inputs.at(0)->device());
  }
  return NaiveInterpret(user_op_expr, inputs, default_device, outputs, ctx);
}

Maybe<void> EagerMirroredInterpreter::ApplyImpl(const UserOpExpr& op_expr,
                                                const TensorTuple& inputs, TensorTuple* outputs,
                                                const OpExprInterpContext& ctx) const {
  return NaiveInterpret(op_expr, inputs, outputs, ctx);
}

Maybe<void> EagerMirroredInterpreter::ApplyImpl(const VariableOpExpr& op_expr,
                                                const TensorTuple& inputs, TensorTuple* outputs,
                                                const OpExprInterpContext& ctx) const {
  OF_UNIMPLEMENTED();
}

static Maybe<void> BuildAndRunMirroredCastInstruction(const BuiltinOpExpr& op_expr,
                                                      const TensorTuple& inputs,
                                                      TensorTuple* outputs) {
  // TODO()
  OF_UNIMPLEMENTED();
}

namespace {

Maybe<one::UserOpExpr> EagerNcclBroadcast(Symbol<ParallelDesc> parallel_desc, int64_t root) {
  return one::OpBuilder("eager_nccl_broadcast", *JUST(UniqueStr("eager_nccl_broadcast")))
      .Input("in")
      .Output("out")
      .Attr<std::string>("parallel_conf", PbMessage2TxtString(parallel_desc->parallel_conf()))
      .Attr<int64_t>("root", root)
      .Build();
}

auto* CachedEagerNcclBroadcastOpExpr = DECORATE(&EagerNcclBroadcast, ThreadLocal);

}  // namespace

Maybe<Tensor> Broadcast(const std::shared_ptr<Tensor>& tensor, int64_t src_rank,
                        Symbol<ParallelDesc> parallel_desc, bool inplace) {
  CHECK_OR_RETURN(parallel_desc->containing_current_rank());
  if (parallel_desc->parallel_num() == 1 /* no broadcast */) { return tensor; }
  std::shared_ptr<UserOpExpr> op_expr =
      JUST(CachedEagerNcclBroadcastOpExpr(parallel_desc, src_rank));
  MutableAttrMap attrs;
  JUST(attrs.SetAttr<int64_t>("root", src_rank));
  if (src_rank == GlobalProcessCtx::Rank() || inplace) {
    TensorTuple outputs{tensor};
    JUST(OpInterpUtil::Dispatch(*op_expr, {tensor}, &outputs,
                                one::OpExprInterpContext(attrs, parallel_desc)));
    return tensor;
  } else {
    return JUST(OpInterpUtil::Dispatch<one::Tensor>(
        *op_expr, {tensor}, one::OpExprInterpContext(attrs, parallel_desc)));
  }
}

namespace {

Maybe<Tensor> GetSyncedTensorIfBroadcast(const std::shared_ptr<Tensor>& tensor,
                                         Symbol<ParallelDesc> parallel_desc, Symbol<NdSbp> nd_sbp) {
  Optional<int64_t> parallel_id;
  JUST(GetTensorDevice4CurrentProcessCtx(parallel_desc, &parallel_id));
  if (!parallel_id.has_value()) { return tensor; }
  const auto& broadcast_parallel_desc = JUST(GetBroadcastSubParallelDesc(parallel_desc, nd_sbp));
  int64_t root = JUST(broadcast_parallel_desc->MachineId4ParallelId(0));
  return Broadcast(tensor, root, broadcast_parallel_desc, false);
}

Maybe<Shape> CalcPhysicalShape(Symbol<ConsistentTensorMeta> consistent_tensor_meta) {
  const auto& opt_parallel_id =
      JUST(GetParallelId4CurrentProcessCtx(consistent_tensor_meta->parallel_desc()));
  int64_t parallel_id = JUST(*opt_parallel_id);
  return GetPhysicalShape(consistent_tensor_meta->shape(), *consistent_tensor_meta->nd_sbp(),
                          *consistent_tensor_meta->parallel_desc(), parallel_id);
}

static constexpr auto* GetPhysicalShape = DECORATE(&CalcPhysicalShape, ThreadLocal);

Maybe<Tensor> TryReshapeTensor(const std::shared_ptr<Tensor>& tensor,
                               Symbol<ConsistentTensorMeta> consistent_tensor_meta) {
  CHECK_OR_RETURN(tensor->is_local());
  const auto& physical_shape = JUST(GetPhysicalShape(consistent_tensor_meta));
  if (*physical_shape == *tensor->shape()) { return tensor; }
  CHECK_EQ_OR_RETURN(physical_shape->elem_cnt(), tensor->shape()->elem_cnt());
  // TODO(lixinqi) inplace reshape.
  return tensor;
}

}  // namespace

Maybe<void> EagerMirroredInterpreter::ApplyImpl(const ConsistentToConsistentOpExpr& op_expr,
                                                const TensorTuple& inputs, TensorTuple* outputs,
                                                const OpExprInterpContext& ctx) const {
  OF_UNIMPLEMENTED();
}

namespace {

Maybe<void> RawLocalToConsistent(const CastToConsistentOpExpr& op_expr, const TensorTuple& inputs,
                                 TensorTuple* outputs, const OpExprInterpContext& ctx) {
  std::shared_ptr<MirroredTensor> input_mirrored_tensor;
  {
    CHECK_EQ_OR_RETURN(inputs.size(), 1);
    CHECK_OR_RETURN(!inputs.at(0)->is_consistent());
    const auto& input_tensor = JUST(inputs.at(0)->detach());
    input_mirrored_tensor = JUST(input_tensor->AsMirroredTensor());
    CHECK_OR_RETURN(input_mirrored_tensor) << Error::InvalidValueError("Tensor Cast Error");
    bool requires_grad = autograd::GradMode::is_enabled() && inputs.at(0)->requires_grad();
    JUST(input_mirrored_tensor->set_requires_grad(requires_grad));
    input_mirrored_tensor->set_is_leaf(!requires_grad);
  }
  std::shared_ptr<ConsistentTensor> consistent_tensor;
  {
    CHECK_OR_RETURN(ctx.parallel_desc.has_value());
    CHECK_OR_RETURN(ctx.nd_sbp.has_value());
    const auto& nd_sbp = JUST(ctx.nd_sbp);
    const auto& parallel_desc = JUST(ctx.parallel_desc);
    const auto& logical_shape = JUST(ctx.attrs.GetAttr<Shape>("shape"));
    DataType dtype = JUST(ctx.attrs.GetAttr<DataType>("dtype"));
    ConsistentTensorMeta tensor_meta(std::make_shared<const Shape>(logical_shape), dtype, nd_sbp,
                                     parallel_desc);
    Optional<int64_t> parallel_id{};
    const auto& device = JUST(GetTensorDevice4CurrentProcessCtx(parallel_desc, &parallel_id));
    const auto& consistent_tensor_impl = JUST(EagerConsistentTensorImpl::New(
        SymbolOf(tensor_meta), device, parallel_id, input_mirrored_tensor->requires_grad(),
        !input_mirrored_tensor->requires_grad()));
    consistent_tensor = std::make_shared<ConsistentTensor>(consistent_tensor_impl);
    if (parallel_id.has_value()) {
      const auto& pyhsical_shape = JUST(GetPhysicalShape(tensor_meta));
      const auto& input_mirrored_tensor_shape = input_mirrored_tensor->shape();
      CHECK_EQ_OR_RETURN(*pyhsical_shape, *input_mirrored_tensor_shape);
      CHECK_OR_RETURN(dtype == input_mirrored_tensor->dtype()->data_type());
      consistent_tensor_impl->reset_cur_rank_phy_tensor(input_mirrored_tensor);
    }
  }
  outputs->at(0) = consistent_tensor;
  return Maybe<void>::Ok();
}

static constexpr auto* LocalToConsistent =
    DECORATE(&RawLocalToConsistent, NonRecursiveInitConsistentId);

}  // namespace

Maybe<void> EagerMirroredInterpreter::ApplyImpl(const CastToConsistentOpExpr& op_expr,
                                                const TensorTuple& inputs, TensorTuple* outputs,
                                                const OpExprInterpContext& ctx) const {
  JUST(LocalToConsistent(op_expr, inputs, outputs, ctx));
  const auto& consistent_tensor = JUST(outputs->at(0)->AsConsistentTensor());
  JUST(WithConsistencyChecked(consistent_tensor, [&]() -> Maybe<void> {
    if (IsConsistentTensorMetaCheckDisabled()) { return Maybe<void>::Ok(); }
    const auto& parallel_desc = JUST(ctx.parallel_desc);
    const auto& parallel_id = JUST(GetParallelId4CurrentProcessCtx(parallel_desc));
    if (!parallel_id->has_value()) { return Maybe<void>::Ok(); }
    const auto& nd_sbp = JUST(ctx.nd_sbp);
    const auto& tensor_meta = JUST(consistent_tensor->consistent_tensor_meta());
    const auto& local_tensor = JUST(consistent_tensor->cur_rank_phy_tensor());
    const auto& reshaped_tensor = JUST(TryReshapeTensor(local_tensor, tensor_meta));
    const auto& synced_tensor =
        JUST(GetSyncedTensorIfBroadcast(reshaped_tensor, parallel_desc, nd_sbp));
    auto* consistent_tensor_impl =
        reinterpret_cast<EagerConsistentTensorImpl*>(consistent_tensor->mut_impl());
    CHECK_NOTNULL_OR_RETURN(consistent_tensor_impl);
    consistent_tensor_impl->reset_cur_rank_phy_tensor(JUST(synced_tensor->AsMirroredTensor()));
    return Maybe<void>::Ok();
  }));
  return Maybe<void>::Ok();
}

Maybe<void> EagerMirroredInterpreter::ApplyImpl(const CastFromConsistentOpExpr& op_expr,
                                                const TensorTuple& inputs, TensorTuple* outputs,
                                                const OpExprInterpContext& ctx) const {
  OF_UNIMPLEMENTED();
}

Maybe<void> EagerMirroredInterpreter::ApplyImpl(const CastToMirroredOpExpr& op_expr,
                                                const TensorTuple& inputs, TensorTuple* outputs,
                                                const OpExprInterpContext& ctx) const {
  return BuildAndRunMirroredCastInstruction(op_expr, inputs, outputs);
}

Maybe<void> EagerMirroredInterpreter::ApplyImpl(const CastFromMirroredOpExpr& op_expr,
                                                const TensorTuple& inputs, TensorTuple* outputs,
                                                const OpExprInterpContext& ctx) const {
  return BuildAndRunMirroredCastInstruction(op_expr, inputs, outputs);
}

static Maybe<void> BuildAndRunDistributeSplitOrCloneInstruction(const BuiltinOpExpr& op_expr,
                                                                const TensorTuple& inputs,
                                                                TensorTuple* outputs) {
  // TODO()
  OF_UNIMPLEMENTED();
}

Maybe<void> EagerMirroredInterpreter::ApplyImpl(const DistributeSplitOpExpr& op_expr,
                                                const TensorTuple& inputs, TensorTuple* outputs,
                                                const OpExprInterpContext& ctx) const {
  return BuildAndRunDistributeSplitOrCloneInstruction(op_expr, inputs, outputs);
}

Maybe<void> EagerMirroredInterpreter::ApplyImpl(const DistributeCloneOpExpr& op_expr,
                                                const TensorTuple& inputs, TensorTuple* outputs,
                                                const OpExprInterpContext& ctx) const {
  return BuildAndRunDistributeSplitOrCloneInstruction(op_expr, inputs, outputs);
}

static Maybe<void> BuildAndRunDistributeConcatAndAddInstruction(const BuiltinOpExpr& op_expr,
                                                                const TensorTuple& inputs,
                                                                TensorTuple* outputs) {
  // TODO()
  OF_UNIMPLEMENTED();
}

Maybe<void> EagerMirroredInterpreter::ApplyImpl(const DistributeConcatOpExpr& op_expr,
                                                const TensorTuple& inputs, TensorTuple* outputs,
                                                const OpExprInterpContext& ctx) const {
  return BuildAndRunDistributeConcatAndAddInstruction(op_expr, inputs, outputs);
}

Maybe<void> EagerMirroredInterpreter::ApplyImpl(const DistributeAddOpExpr& op_expr,
                                                const TensorTuple& inputs, TensorTuple* outputs,
                                                const OpExprInterpContext& ctx) const {
  return BuildAndRunDistributeConcatAndAddInstruction(op_expr, inputs, outputs);
}

Maybe<void> EagerMirroredInterpreter::ApplyImpl(const SelectTopNOpExpr& op_expr,
                                                const TensorTuple& inputs, TensorTuple* outputs,
                                                const OpExprInterpContext& ctx) const {
  int top_n = JUST(ctx.attrs.GetAttr<int32_t>("top_n"));
  outputs->assign(inputs.begin(), inputs.begin() + top_n);
  return Maybe<void>::Ok();
}

}  // namespace one
}  // namespace oneflow<|MERGE_RESOLUTION|>--- conflicted
+++ resolved
@@ -102,22 +102,9 @@
   auto* output_tensor_metas = ThreadLocalDefaultOutputMutTensorMetas(outputs->size());
   std::vector<bool> inplace_flag(outputs->size());
   for (int i = 0; i < outputs->size(); i++) {
-<<<<<<< HEAD
-    if (!outputs->at(i)) {
-      if (dtr::is_enabled()) {
-        const auto& tensor_impl = std::make_shared<DTREagerMirroredTensorImpl>();
-        outputs->at(i) = std::make_shared<DTRMirroredTensor>(tensor_impl);
-        output_tensor_metas->at(i) = tensor_impl->mut_tensor_meta();
-        // if (inputs.size() > 0) {
-        //   auto dtr_mirrored_tensor = dynamic_cast<one::DTRMirroredTensor*>(outputs->at(i).get());
-        //   CHECK_NOTNULL_OR_RETURN(dtr_mirrored_tensor);
-        //   dtr_mirrored_tensor->set_tensor_inputs(inputs);
-        // }
-=======
-    if (oneflow::DTREnabled()) {
+    if (dtr::is_enabled()) {
       if (!outputs->at(i)) {
         inplace_flag[i] = false;
->>>>>>> 64f4220c
       } else {
         inplace_flag[i] = true;
       }
@@ -212,7 +199,7 @@
   }));
 
   // if inplace: outputs.size() should equal to inputs.size()
-  if (oneflow::DTREnabled()) {
+  if (dtr::is_enabled()) {
     for (int i = 0; i < outputs->size(); i++) {
       if (inplace_flag[i]) {
         CHECK_NOTNULL_OR_RETURN(inputs.at(i));
