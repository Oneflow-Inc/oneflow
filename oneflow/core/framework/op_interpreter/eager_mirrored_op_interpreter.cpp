--- conflicted
+++ resolved
@@ -102,32 +102,10 @@
   for (int i = 0; i < inputs.size(); i++) {
     input_eager_blob_objects->at(i) = JUST(inputs.at(i)->eager_blob_object());
   }
-<<<<<<< HEAD
-  std::shared_ptr<std::vector<std::shared_ptr<vm::EagerBlobObject>>> output_eager_blob_objects =
-      std::make_shared<std::vector<std::shared_ptr<vm::EagerBlobObject>>>(outputs->size());
-  const auto kernel = JUST(user_op_expr.MutKernel4Device(*device));
-  const auto mem_case = kernel->mem_case();
-  for (int i = 0; i < outputs->size(); i++) {
-    auto eager_blob_object = std::make_shared<vm::EagerBlobObject>(
-        mem_case, std::make_shared<Shape>(), DataType::kInvalidDataType,
-        std::make_shared<vm::TensorBuffer>(), parallel_desc);
-    output_eager_blob_objects->at(i) = eager_blob_object;
-  }
-  const auto build_instruction =
-      [&](const std::shared_ptr<InstructionsBuilder>& builder) -> Maybe<void> {
-    JUST(builder->LocalCallOpKernel(kernel, input_eager_blob_objects, output_eager_blob_objects,
-                                    parallel_desc));
-    return Maybe<void>::Ok();
-  };
-  JUST(PhysicalRun(build_instruction));
-  // TODO: remove sync when tensor is ready
-  JUST(vm::SingleClientSync());
-=======
   std::shared_ptr<std::vector<std::shared_ptr<eager::EagerBlobObject>>> output_eager_blob_objects =
       std::make_shared<std::vector<std::shared_ptr<eager::EagerBlobObject>>>(outputs->size());
   NaiveInterpret(user_op_expr, input_eager_blob_objects, output_eager_blob_objects, attrs, device,
                  parallel_desc);
->>>>>>> 8b0abc80
   for (int i = 0; i < outputs->size(); ++i) {
     outputs->at(i) = JUST(OpInterpUtil::BuildEagerMirroredTensorFromEagerBlobObject(
         output_eager_blob_objects->at(i), device));
