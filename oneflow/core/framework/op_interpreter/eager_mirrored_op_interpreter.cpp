/*
Copyright 2020 The OneFlow Authors. All rights reserved.

Licensed under the Apache License, Version 2.0 (the "License");
you may not use this file except in compliance with the License.
You may obtain a copy of the License at

    http://www.apache.org/licenses/LICENSE-2.0

Unless required by applicable law or agreed to in writing, software
distributed under the License is distributed on an "AS IS" BASIS,
WITHOUT WARRANTIES OR CONDITIONS OF ANY KIND, either express or implied.
See the License for the specific language governing permissions and
limitations under the License.
*/
#include "oneflow/core/common/symbol.h"
#include "oneflow/core/framework/device.h"
#include "oneflow/core/framework/op_interpreter.h"
#include "oneflow/core/framework/op_interpreter/op_interpreter_util.h"
#include "oneflow/core/framework/instructions_builder.h"
#include "oneflow/core/framework/op_arg_util.h"
#include "oneflow/core/framework/scope_util.h"
#include "oneflow/core/framework/session_util.h"
#include "oneflow/core/framework/symbol_storage_util.h"
#include "oneflow/core/framework/tensor.h"
#include "oneflow/core/framework/tensor_name_scope.h"
#include "oneflow/core/framework/tensor_tuple.h"
#include "oneflow/core/framework/stride.h"
#include "oneflow/core/framework/op_expr_helper.h"
#include "oneflow/core/eager/foreign_boxing_util.h"
#include "oneflow/core/memory/memory_case_util.h"
#include "oneflow/core/operator/operator.h"
#include "oneflow/user/kernels/stateful_local_opkernel.h"
#include "oneflow/core/vm/vm_util.h"
#include "oneflow/core/autograd/autograd_mode.h"
#include "oneflow/core/framework/placement_sbp_util.h"
#include "oneflow/core/framework/tensor_rpc_util.h"
#include "oneflow/core/framework/op_builder.h"
#include "oneflow/core/framework/id_util.h"
#include "oneflow/core/functional/functional.h"
#include "oneflow/core/rpc/include/global_process_ctx.h"

namespace oneflow {
namespace one {

namespace {

Maybe<Symbol<Device>> GetDefaultDevice(const OpExprInterpContext& ctx) {
  if (ctx.device.has_value()) { return ctx.device.value(); }
  return Device::New("cpu", 0);
}

Maybe<EagerMirroredTensorImpl*> TensorImpl4Tensor(const std::shared_ptr<Tensor>& tensor) {
  CHECK_OR_RETURN(static_cast<bool>(tensor));
  return tensor->mut_eager_mirrored_tensor_impl();
}

class MutMirroredTensorMeta : public TensorMeta {
 public:
  MutMirroredTensorMeta() : TensorMeta(std::make_shared<const Shape>(), kInvalidDataType) {}
  MutMirroredTensorMeta(const MutMirroredTensorMeta&) = default;
  MutMirroredTensorMeta(MutMirroredTensorMeta&&) = default;
  ~MutMirroredTensorMeta() override = default;
};

std::vector<TensorMeta*>* ThreadLocalDefaultOutputMutTensorMetas(int64_t size) {
  static thread_local std::vector<MutMirroredTensorMeta> struct_vec;
  static thread_local std::vector<TensorMeta*> ptr_vec;
  struct_vec.resize(size);
  ptr_vec.resize(size);
  if (size == 1) {
    ptr_vec.at(0) = &struct_vec.at(0);  // unfold loop
  } else if (size == 2) {
    ptr_vec.at(0) = &struct_vec.at(0);  // unfold loop
    ptr_vec.at(1) = &struct_vec.at(1);  // unfold loop
  } else {
    for (int i = 0; i < size; ++i) { ptr_vec.at(i) = &struct_vec.at(i); }
  }
  return &ptr_vec;
}

}  // namespace

Maybe<void> NaiveInterpret(const UserOpExpr& user_op_expr, const TensorTuple& inputs,
                           const Symbol<Device>& default_device, TensorTuple* outputs,
                           const OpExprInterpContext& ctx) {
  const auto& attrs = ctx.attrs;
  std::shared_ptr<EagerBlobObjectList> input_eager_blob_objects =
      std::make_shared<EagerBlobObjectList>(inputs.size());
  for (int i = 0; i < inputs.size(); i++) {
    const auto& input_device = JUST(inputs.at(i)->device());
    if (i > 0) {
      CHECK_OR_RETURN(*default_device == *input_device) << Error::InputDeviceNotMatchError();
    }
    input_eager_blob_objects->at(i) = JUST(inputs.at(i)->eager_blob_object());
  }
  std::shared_ptr<EagerBlobObjectList> output_eager_blob_objects =
      std::make_shared<EagerBlobObjectList>(outputs->size());
  auto* output_tensor_metas = ThreadLocalDefaultOutputMutTensorMetas(outputs->size());
  for (int i = 0; i < outputs->size(); i++) {
    if (!outputs->at(i)) {
      const auto& tensor_impl = std::make_shared<EagerMirroredTensorImpl>();
      outputs->at(i) = std::make_shared<MirroredTensor>(tensor_impl);
      output_tensor_metas->at(i) = tensor_impl->mut_tensor_meta();
    } else {
      bool has_eager_blob_object = JUST(outputs->at(i)->has_eager_blob_object());
      CHECK_OR_RETURN(has_eager_blob_object);
      output_eager_blob_objects->at(i) = JUST(outputs->at(i)->eager_blob_object());
    }
  }
  Symbol<Device> op_device;
  std::shared_ptr<const ParallelDesc> op_parallel_desc;
  bool need_check_mem_case = true;
  bool need_event_record = false;

  // Infer devices
  if (!user_op_expr.has_device_infer_fn()) {
    op_device = default_device;
    op_parallel_desc = op_device->parallel_desc_ptr();
    for (int i = 0; i < outputs->size(); i++) {
      auto* tensor_impl = JUST(TensorImpl4Tensor(outputs->at(i)));
      *JUST(tensor_impl->mut_device()) = default_device;
    }
  } else {
    need_check_mem_case = false;
    op_device = JUST(user_op_expr.InferDevices(attrs, inputs, outputs));
    for (const auto& input_tensor : inputs) {
      const auto& input_device = JUST(input_tensor->device());
      need_event_record = need_event_record || !(*op_device == *input_device);
    }
    op_parallel_desc = op_device->parallel_desc_ptr();
  }

  // Infer shapes and dtypes
  const auto& device_tag = JUST(op_device->of_type());
  JUST(user_op_expr.InferLogicalShapeAndDType(
      attrs, device_tag,
      [&](int32_t i) -> const TensorMeta* {
        return CHECK_JUST(TensorImpl4Tensor(inputs.at(i)))->mut_tensor_meta();
      },
      [&](int32_t i) -> TensorMeta* {
        // using thread_local TensorMeta pointer if inplace.
        // using tensor_impl TensorMeta pointer if not inplace.
        return output_tensor_metas->at(i);
      }));

  for (int i = 0; i < output_eager_blob_objects->size(); i++) {
    auto* tensor_impl = JUST(TensorImpl4Tensor(outputs->at(i)));
    if (!output_eager_blob_objects->at(i)) {
      tensor_impl->mut_tensor_meta()->set_stride(std::make_shared<Stride>(*tensor_impl->shape()));
      JUST(tensor_impl->InitEagerBlobObject(JUST(outputs->at(i)->device())->mem_case()));
      output_eager_blob_objects->at(i) = JUST(tensor_impl->eager_blob_object());
    } else {
      // output i is inplaced.
      // check thread_local TensorMeta and tensor_impl TensorMeta.
      CHECK_OR_RETURN(tensor_impl->tensor_meta()->shape() == output_tensor_metas->at(i)->shape());
      CHECK_OR_RETURN(tensor_impl->tensor_meta()->dtype() == output_tensor_metas->at(i)->dtype());
    }
  }

  const auto& kernel = JUST(user_op_expr.MutKernel4Device(*op_device));
  kernel->set_need_check_mem_case(need_check_mem_case);

  for (int64_t index : kernel->output_tuple_indexes4mut2_obns()) {
    output_eager_blob_objects->at(index)->set_is_shape_synced(false);
  }

  const auto& instr_type_name = JUST(op_device->local_call_instruction_name());
  JUST(PhysicalRun([&](InstructionsBuilder* builder) -> Maybe<void> {
    if (need_event_record) {
      for (const auto& input_tensor : inputs) {
        const auto& tensor = JUST(input_tensor->AsMirroredTensor());
        CHECK_OR_RETURN(static_cast<bool>(tensor));
        // Instruction `SoftSyncStream` records event which can be used to synchronize cuda
        // stream
        JUST(builder->SoftSyncStream(JUST(tensor->compute_local_dep_object()), "mut",
                                     JUST(tensor->device())->parallel_desc_ptr()));
      }
    }
    return builder->LocalCallOpKernel(kernel, input_eager_blob_objects, output_eager_blob_objects,
                                      ctx, op_parallel_desc, instr_type_name);
  }));
  return Maybe<void>::Ok();
}

Maybe<void> RunEmptyOp(TensorTuple* outputs) {
  CHECK_EQ_OR_RETURN(outputs->size(), 1);
  auto* tensor_impl = JUST(TensorImpl4Tensor(outputs->at(0)));
  const auto& shape = tensor_impl->tensor_meta()->shape_ptr();
  const auto& data_type = tensor_impl->dtype();
  const auto& device = tensor_impl->device();
  const auto empty_expr = JUST(op_expr_helper::EmptyOp(*shape, data_type));
  std::shared_ptr<TensorTuple> inputs = std::make_shared<TensorTuple>();
  JUST(NaiveInterpret(*empty_expr, *inputs, device, outputs, OpExprInterpContext(AttrMap{})));
  return Maybe<void>::Ok();
}

static Maybe<void> NaiveInterpret(const UserOpExpr& user_op_expr, const TensorTuple& inputs,
                                  TensorTuple* outputs, const OpExprInterpContext& ctx) {
  CHECK_EQ_OR_RETURN(outputs->size(), user_op_expr.output_size());
  Symbol<Device> default_device;
  if (inputs.empty()) {
    default_device = JUST(GetDefaultDevice(ctx));
  } else {
    default_device = JUST(inputs.at(0)->device());
  }
  return NaiveInterpret(user_op_expr, inputs, default_device, outputs, ctx);
}

Maybe<void> EagerMirroredInterpreter::ApplyImpl(const UserOpExpr& op_expr,
                                                const TensorTuple& inputs, TensorTuple* outputs,
                                                const OpExprInterpContext& ctx) const {
  return NaiveInterpret(op_expr, inputs, outputs, ctx);
}

Maybe<void> EagerMirroredInterpreter::ApplyImpl(const VariableOpExpr& op_expr,
                                                const TensorTuple& inputs, TensorTuple* outputs,
                                                const OpExprInterpContext& ctx) const {
  OF_UNIMPLEMENTED();
}

static Maybe<void> BuildAndRunMirroredCastInstruction(const BuiltinOpExpr& op_expr,
                                                      const TensorTuple& inputs,
                                                      TensorTuple* outputs) {
  // TODO()
  OF_UNIMPLEMENTED();
}

namespace {

Maybe<one::UserOpExpr> EagerNcclBroadcast(Symbol<ParallelDesc> parallel_desc, int64_t root) {
  return one::OpBuilder("eager_nccl_broadcast", *JUST(UniqueStr("eager_nccl_broadcast")))
      .Input("in")
      .Output("out")
      .Attr<std::string>("parallel_conf", PbMessage2TxtString(parallel_desc->parallel_conf()))
      .Attr<int64_t>("root", root)
      .Build();
}

Maybe<one::UserOpExpr> FindOrCreatEagerNcclBroadcastOpExpr(Symbol<ParallelDesc> parallel_desc) {
  static thread_local HashMap<Symbol<ParallelDesc>, std::shared_ptr<one::UserOpExpr>>
      parallel_desc2eager_nccl_broadcast;
  auto iter = parallel_desc2eager_nccl_broadcast.find(parallel_desc);
  if (iter == parallel_desc2eager_nccl_broadcast.end()) {
    int64_t root = JUST(parallel_desc->MachineId4ParallelId(0));
    std::shared_ptr<UserOpExpr> op_expr = JUST(EagerNcclBroadcast(parallel_desc, root));
    iter = parallel_desc2eager_nccl_broadcast.emplace(parallel_desc, op_expr).first;
  }
  return iter->second;
}

Maybe<Tensor> GetSyncedTensorIfBroadcast(const std::shared_ptr<Tensor>& tensor,
                                         Symbol<ParallelDesc> parallel_desc,
                                         Symbol<cfg::ParallelDistribution> nd_sbp) {
  Optional<int64_t> parallel_id;
  JUST(GetDevice4CurrentProcessCtx(parallel_desc, &parallel_id));
  if (!parallel_id.has_value()) { return tensor; }
  const auto& broadcast_parallel_desc = JUST(GetBroadcastSubParallelDesc(parallel_desc, nd_sbp));
  if (broadcast_parallel_desc->parallel_num() == 1 /* no broadcast */) { return tensor; }
  std::shared_ptr<UserOpExpr> op_expr =
      JUST(FindOrCreatEagerNcclBroadcastOpExpr(broadcast_parallel_desc));
  if (JUST(broadcast_parallel_desc->MachineId4ParallelId(0)) == GlobalProcessCtx::Rank()) {
    // inplace.
    TensorTuple outputs{tensor};
    JUST(OpInterpUtil::Dispatch(*op_expr, {tensor}, &outputs,
                                one::OpExprInterpContext(AttrMap{}, broadcast_parallel_desc)));
    return tensor;
  } else {
    return JUST(OpInterpUtil::Dispatch<one::Tensor>(
        *op_expr, {tensor}, one::OpExprInterpContext(AttrMap{}, broadcast_parallel_desc)));
  }
}

Maybe<Shape> CalcPhysicalShape(Symbol<ConsistentTensorMeta> consistent_tensor_meta) {
  const auto& opt_parallel_id =
      JUST(GetParallelId4CurrentProcessCtx(consistent_tensor_meta->parallel_desc()));
  int64_t parallel_id = JUST(opt_parallel_id->value());
  return GetPhysicalShape(consistent_tensor_meta->shape(), *consistent_tensor_meta->nd_sbp(),
                          *consistent_tensor_meta->parallel_desc(), parallel_id);
}

static constexpr auto* GetPhysicalShape = DECORATE(&CalcPhysicalShape, ThreadLocal);

Maybe<Tensor> TryReshapeTensor(const std::shared_ptr<Tensor>& tensor,
                               Symbol<ConsistentTensorMeta> consistent_tensor_meta) {
  CHECK_OR_RETURN(tensor->is_local());
  const auto& physical_shape = JUST(GetPhysicalShape(consistent_tensor_meta));
  if (*physical_shape == *tensor->shape()) { return tensor; }
  CHECK_EQ_OR_RETURN(physical_shape->elem_cnt(), tensor->shape()->elem_cnt());
  // TODO(lixinqi) inplace reshape.
  return tensor;
}

}  // namespace

Maybe<void> EagerMirroredInterpreter::ApplyImpl(const CastToConsistentOpExpr& op_expr,
                                                const TensorTuple& inputs, TensorTuple* outputs,
                                                const OpExprInterpContext& ctx) const {
  std::shared_ptr<MirroredTensor> input_mirrored_tensor;
  {
    CHECK_EQ_OR_RETURN(inputs.size(), 1);
    CHECK_OR_RETURN(!inputs.at(0)->is_consistent());
    const auto& input_tensor = JUST(inputs.at(0)->detach());
    input_mirrored_tensor = std::dynamic_pointer_cast<MirroredTensor>(input_tensor);
    CHECK_OR_RETURN(input_mirrored_tensor) << Error::ValueError("Tensor Cast Error");
    bool requires_grad = autograd::GradMode::is_enabled() && inputs.at(0)->requires_grad();
    input_mirrored_tensor->set_requires_grad(requires_grad);
    input_mirrored_tensor->set_is_leaf(!requires_grad);
  }
  std::shared_ptr<ConsistentTensor> consistent_tensor;
  {
    CHECK_OR_RETURN(ctx.parallel_desc.has_value());
    CHECK_OR_RETURN(ctx.nd_sbp.has_value());
    const auto& nd_sbp = JUST(ctx.nd_sbp.value());
    const auto& parallel_desc = JUST(ctx.parallel_desc.value());
    const auto& logical_shape = JUST(ctx.attrs.GetAttr<Shape>("shape"));
<<<<<<< HEAD
    ConsistentTensorMeta tensor_meta(std::make_shared<const Shape>(logical_shape),
                                     input_mirrored_tensor->dtype()->data_type(), nd_sbp, parallel_desc);
=======
    DataType dtype = JUST(ctx.attrs.GetAttr<DataType>("dtype"));
    ConsistentTensorMeta tensor_meta(std::make_shared<const Shape>(logical_shape), dtype, nd_sbp,
                                     parallel_desc);
>>>>>>> 34c4d250
    Optional<int64_t> parallel_id{};
    const auto& device = JUST(GetDevice4CurrentProcessCtx(parallel_desc, &parallel_id));
    const auto& consistent_tensor_impl = JUST(EagerConsistentTensorImpl::New(
        SymbolOf(tensor_meta), device, parallel_id, input_mirrored_tensor->requires_grad(),
        !input_mirrored_tensor->requires_grad()));
    const auto& transport_token = JUST(TransportToken::NewMetaTransportToken());
    JUST(consistent_tensor_impl->set_transport_token(transport_token));
    consistent_tensor = std::make_shared<ConsistentTensor>(consistent_tensor_impl);
    JUST(WithConsistencyChecked(consistent_tensor, [&]() -> Maybe<void> {
      if (!parallel_id.has_value()) { return Maybe<void>::Ok(); }
      const auto& reshaped_tensor = JUST(TryReshapeTensor(input_mirrored_tensor, tensor_meta));
      const auto& synced_tensor =
          JUST(GetSyncedTensorIfBroadcast(reshaped_tensor, parallel_desc, nd_sbp));
      CHECK_EQ_OR_RETURN(dtype, input_mirrored_tensor->dtype());
      consistent_tensor_impl->reset_cur_rank_phy_tensor(
          std::dynamic_pointer_cast<MirroredTensor>(synced_tensor));
      return Maybe<void>::Ok();
    }));
  }
  outputs->at(0) = consistent_tensor;
  return Maybe<void>::Ok();
}

Maybe<void> EagerMirroredInterpreter::ApplyImpl(const CastFromConsistentOpExpr& op_expr,
                                                const TensorTuple& inputs, TensorTuple* outputs,
                                                const OpExprInterpContext& ctx) const {
  OF_UNIMPLEMENTED();
}

Maybe<void> EagerMirroredInterpreter::ApplyImpl(const CastToMirroredOpExpr& op_expr,
                                                const TensorTuple& inputs, TensorTuple* outputs,
                                                const OpExprInterpContext& ctx) const {
  return BuildAndRunMirroredCastInstruction(op_expr, inputs, outputs);
}

Maybe<void> EagerMirroredInterpreter::ApplyImpl(const CastFromMirroredOpExpr& op_expr,
                                                const TensorTuple& inputs, TensorTuple* outputs,
                                                const OpExprInterpContext& ctx) const {
  return BuildAndRunMirroredCastInstruction(op_expr, inputs, outputs);
}

static Maybe<void> BuildAndRunDistributeSplitOrCloneInstruction(const BuiltinOpExpr& op_expr,
                                                                const TensorTuple& inputs,
                                                                TensorTuple* outputs) {
  // TODO()
  OF_UNIMPLEMENTED();
}

Maybe<void> EagerMirroredInterpreter::ApplyImpl(const DistributeSplitOpExpr& op_expr,
                                                const TensorTuple& inputs, TensorTuple* outputs,
                                                const OpExprInterpContext& ctx) const {
  return BuildAndRunDistributeSplitOrCloneInstruction(op_expr, inputs, outputs);
}

Maybe<void> EagerMirroredInterpreter::ApplyImpl(const DistributeCloneOpExpr& op_expr,
                                                const TensorTuple& inputs, TensorTuple* outputs,
                                                const OpExprInterpContext& ctx) const {
  return BuildAndRunDistributeSplitOrCloneInstruction(op_expr, inputs, outputs);
}

static Maybe<void> BuildAndRunDistributeConcatAndAddInstruction(const BuiltinOpExpr& op_expr,
                                                                const TensorTuple& inputs,
                                                                TensorTuple* outputs) {
  // TODO()
  OF_UNIMPLEMENTED();
}

Maybe<void> EagerMirroredInterpreter::ApplyImpl(const DistributeConcatOpExpr& op_expr,
                                                const TensorTuple& inputs, TensorTuple* outputs,
                                                const OpExprInterpContext& ctx) const {
  return BuildAndRunDistributeConcatAndAddInstruction(op_expr, inputs, outputs);
}

Maybe<void> EagerMirroredInterpreter::ApplyImpl(const DistributeAddOpExpr& op_expr,
                                                const TensorTuple& inputs, TensorTuple* outputs,
                                                const OpExprInterpContext& ctx) const {
  return BuildAndRunDistributeConcatAndAddInstruction(op_expr, inputs, outputs);
}

Maybe<void> EagerMirroredInterpreter::ApplyImpl(const SelectFirstOpExpr& op_expr,
                                                const TensorTuple& inputs, TensorTuple* outputs,
                                                const OpExprInterpContext& ctx) const {
  CHECK_EQ_OR_RETURN(outputs->size(), 1);
  outputs->at(0) = inputs.at(0);
  return Maybe<void>::Ok();
}

}  // namespace one
}  // namespace oneflow<|MERGE_RESOLUTION|>--- conflicted
+++ resolved
@@ -314,14 +314,9 @@
     const auto& nd_sbp = JUST(ctx.nd_sbp.value());
     const auto& parallel_desc = JUST(ctx.parallel_desc.value());
     const auto& logical_shape = JUST(ctx.attrs.GetAttr<Shape>("shape"));
-<<<<<<< HEAD
-    ConsistentTensorMeta tensor_meta(std::make_shared<const Shape>(logical_shape),
-                                     input_mirrored_tensor->dtype()->data_type(), nd_sbp, parallel_desc);
-=======
     DataType dtype = JUST(ctx.attrs.GetAttr<DataType>("dtype"));
     ConsistentTensorMeta tensor_meta(std::make_shared<const Shape>(logical_shape), dtype, nd_sbp,
                                      parallel_desc);
->>>>>>> 34c4d250
     Optional<int64_t> parallel_id{};
     const auto& device = JUST(GetDevice4CurrentProcessCtx(parallel_desc, &parallel_id));
     const auto& consistent_tensor_impl = JUST(EagerConsistentTensorImpl::New(
@@ -335,7 +330,7 @@
       const auto& reshaped_tensor = JUST(TryReshapeTensor(input_mirrored_tensor, tensor_meta));
       const auto& synced_tensor =
           JUST(GetSyncedTensorIfBroadcast(reshaped_tensor, parallel_desc, nd_sbp));
-      CHECK_EQ_OR_RETURN(dtype, input_mirrored_tensor->dtype());
+      CHECK_EQ_OR_RETURN(dtype, input_mirrored_tensor->dtype()->data_type());
       consistent_tensor_impl->reset_cur_rank_phy_tensor(
           std::dynamic_pointer_cast<MirroredTensor>(synced_tensor));
       return Maybe<void>::Ok();
