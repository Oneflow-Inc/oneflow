--- conflicted
+++ resolved
@@ -329,11 +329,7 @@
       if (!parallel_id.has_value()) { return Maybe<void>::Ok(); }
       const auto& reshaped_tensor = JUST(TryReshapeTensor(input_mirrored_tensor, tensor_meta));
       const auto& synced_tensor =
-<<<<<<< HEAD
-          JUST(GetSyncedTensorIfBroadcast(input_mirrored_tensor, parallel_desc, nd_sbp));
-=======
           JUST(GetSyncedTensorIfBroadcast(reshaped_tensor, parallel_desc, nd_sbp));
->>>>>>> c071635f
       CHECK_EQ_OR_RETURN(dtype, input_mirrored_tensor->dtype());
       consistent_tensor_impl->reset_cur_rank_phy_tensor(
           std::dynamic_pointer_cast<MirroredTensor>(synced_tensor));
