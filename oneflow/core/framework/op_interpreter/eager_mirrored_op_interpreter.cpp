--- conflicted
+++ resolved
@@ -296,15 +296,6 @@
 }  // namespace
 
 Maybe<void> EagerMirroredInterpreter::ApplyImpl(const ConsistentToConsistentOpExpr& op_expr,
-<<<<<<< HEAD
-                                                const TensorTuple& inputs, TensorTuple* outputs,
-                                                const OpExprInterpContext& ctx) const {
-  OF_UNIMPLEMENTED();
-}
-
-Maybe<void> EagerMirroredInterpreter::ApplyImpl(const CastToConsistentOpExpr& op_expr,
-=======
->>>>>>> 261c4767
                                                 const TensorTuple& inputs, TensorTuple* outputs,
                                                 const OpExprInterpContext& ctx) const {
   OF_UNIMPLEMENTED();
