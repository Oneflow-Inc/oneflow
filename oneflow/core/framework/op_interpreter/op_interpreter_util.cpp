--- conflicted
+++ resolved
@@ -150,21 +150,12 @@
         blob_attr->shape(), dtype, device, is_lazy, /*requires_grad=*/false, /*is_leaf=*/true));
     return static_cast<std::shared_ptr<Tensor>>(tensor);
   } else {
-<<<<<<< HEAD
-    const auto& parallel_distribution = std::make_shared<cfg::NdSbp>();
-    *parallel_distribution->mutable_sbp_parallel()->Add() = *(parallel_attr->sbp_parallel());
-    const auto& tensor = JUST(
-        ConsistentTensor::MakeTensor(blob_attr->shape(), dtype, SymbolOf(*parallel_distribution),
-                                     SymbolOf(*parallel_attr->parallel_desc_symbol()), is_lazy,
-                                     /*requires_grad=*/false, /*is_leaf=*/true));
-=======
     const auto& nd_sbp = std::make_shared<cfg::ParallelDistribution>();
     *nd_sbp->mutable_sbp_parallel()->Add() = *(parallel_attr->sbp_parallel());
     const auto& tensor =
         JUST(ConsistentTensor::MakeTensor(blob_attr->shape(), dtype, SymbolOf(*nd_sbp),
                                           SymbolOf(*parallel_attr->parallel_desc_symbol()), is_lazy,
                                           /*requires_grad=*/false, /*is_leaf=*/true));
->>>>>>> 131d3bb4
     return static_cast<std::shared_ptr<Tensor>>(tensor);
   }
 }
@@ -186,15 +177,9 @@
         JUST(Device::MakeDeviceByParallelDesc(*parallel_attr->parallel_desc_symbol()));
     CHECK_EQ_OR_RETURN(JUST(tensor->device()), device);
   } else {
-<<<<<<< HEAD
-    const auto& parallel_distribution = std::make_shared<cfg::NdSbp>();
-    *parallel_distribution->mutable_sbp_parallel()->Add() = *(parallel_attr->sbp_parallel());
-    CHECK_EQ_OR_RETURN(JUST(tensor->parallel_distribution()), SymbolOf(*parallel_distribution));
-=======
     const auto& nd_sbp = std::make_shared<cfg::ParallelDistribution>();
     *nd_sbp->mutable_sbp_parallel()->Add() = *(parallel_attr->sbp_parallel());
     CHECK_EQ_OR_RETURN(JUST(tensor->nd_sbp()), SymbolOf(*nd_sbp));
->>>>>>> 131d3bb4
     CHECK_EQ_OR_RETURN(JUST(tensor->parallel_desc()),
                        SymbolOf(*parallel_attr->parallel_desc_symbol()));
   }
