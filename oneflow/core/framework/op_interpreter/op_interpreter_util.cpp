/*
Copyright 2020 The OneFlow Authors. All rights reserved.

Licensed under the Apache License, Version 2.0 (the "License");
you may not use this file except in compliance with the License.
You may obtain a copy of the License at

    http://www.apache.org/licenses/LICENSE-2.0

Unless required by applicable law or agreed to in writing, software
distributed under the License is distributed on an "AS IS" BASIS,
WITHOUT WARRANTIES OR CONDITIONS OF ANY KIND, either express or implied.
See the License for the specific language governing permissions and
limitations under the License.
*/
#include "oneflow/core/framework/op_interpreter/op_interpreter_util.h"

#include "oneflow/core/eager/eager_blob_object.h"
#include "oneflow/core/eager/foreign_boxing_util.h"
#include "oneflow/core/framework/device.h"
#include "oneflow/core/framework/dtype.h"
#include "oneflow/core/framework/py_distribute.h"
#include "oneflow/core/framework/tensor_impl.h"
#include "oneflow/core/job/lazy_mode.h"
#include "oneflow/core/job/job_build_and_infer_ctx_mgr.h"
#include "oneflow/core/operator/operator.h"

namespace oneflow {
namespace one {

namespace {

std::shared_ptr<AutogradInterpreter> BuildEagerInterpreter(const bool& is_mirrored) {
  std::shared_ptr<OpExprInterpreter> internal;
  if (is_mirrored) {
    internal = std::make_shared<EagerMirroredInterpreter>();
  } else {
    internal = std::make_shared<EagerConsistentInterpreter>();
  }
  return std::make_shared<AutogradInterpreter>(internal);
}

std::shared_ptr<AutogradInterpreter> BuildLazyInterpreter() {
  auto internal = std::make_shared<LazyInterpreter>();
  return std::make_shared<AutogradInterpreter>(internal);
}

Maybe<AutogradInterpreter> GetInterpreter(const TensorTuple& inputs,
                                          const OpExprInterpContext& ctx) {
  static const auto& g_lazy_interpreter = BuildLazyInterpreter();
  static const auto& g_eager_consistent_interpreter = BuildEagerInterpreter(/*is_mirrored=*/false);
  static const auto& g_eager_mirrored_interpreter = BuildEagerInterpreter(/*is_mirrored=*/true);
  if (!LazyMode::is_enabled()) {
    if (inputs.empty()) {
<<<<<<< HEAD
      if (TRY(ctx.parallel_desc).IsOk()) {
        JUST(ctx.parallel_distribution);
        CHECK_OR_RETURN(!TRY(ctx.device).IsOk());
        return g_eager_consistent_interpreter;
      } else {
        CHECK_OR_RETURN(!TRY(ctx.parallel_distribution).IsOk());
=======
      if (ctx.parallel_desc.has_value()) {
        JUST(ctx.parallel_distribution.value());
        CHECK_OR_RETURN(!ctx.device.has_value());
        return g_eager_consistent_interpreter;
      } else {
        CHECK_OR_RETURN(!ctx.parallel_distribution.has_value());
>>>>>>> 43a2ac5f
        return g_eager_mirrored_interpreter;
      }
    } else {
      if (inputs.at(0)->is_consistent()) {
        if (inputs.size() == 1) {
          // do nothing
        } else if (inputs.size() == 2) {
          CHECK_OR_RETURN(inputs.at(1)->is_consistent());  // unroll loop for efficiency
        } else if (inputs.size() == 3) {
          CHECK_OR_RETURN(inputs.at(1)->is_consistent());  // unroll loop for efficiency
          CHECK_OR_RETURN(inputs.at(2)->is_consistent());  // unroll loop for efficiency
        } else {
          for (const auto& tensor : inputs) { CHECK_OR_RETURN(tensor->is_consistent()); }
        }
        return g_eager_consistent_interpreter;
      } else {
        if (inputs.size() == 1) {
          // do nothing
        } else if (inputs.size() == 2) {
          CHECK_OR_RETURN(inputs.at(1)->is_local());  // unroll loop for efficiency
        } else if (inputs.size() == 3) {
          CHECK_OR_RETURN(inputs.at(1)->is_local());  // unroll loop for efficiency
          CHECK_OR_RETURN(inputs.at(2)->is_local());  // unroll loop for efficiency
        } else {
          for (const auto& tensor : inputs) { CHECK_OR_RETURN(tensor->is_local()); }
        }
        return g_eager_mirrored_interpreter;
      }
    }
    UNIMPLEMENTED_THEN_RETURN();
  }
  return g_lazy_interpreter;
}

}  // namespace

template<>
/* static */ Maybe<TensorTuple> OpInterpUtil::Dispatch<TensorTuple>(
    const OpExpr& op_expr, const TensorTuple& inputs, const OpExprInterpContext& ctx) {
  auto outputs = std::make_shared<TensorTuple>(op_expr.output_size());
  JUST(Dispatch(op_expr, inputs, outputs.get(), ctx));
  return outputs;
}

template<>
/* static */ Maybe<Tensor> OpInterpUtil::Dispatch<Tensor>(const OpExpr& op_expr,
                                                          const TensorTuple& inputs,
                                                          const OpExprInterpContext& ctx) {
  return JUST(Dispatch<TensorTuple>(op_expr, inputs, ctx))->at(0);
}

/* static */ Maybe<void> OpInterpUtil::Dispatch(const OpExpr& op_expr, const TensorTuple& inputs,
                                                TensorTuple* outputs,
                                                const OpExprInterpContext& ctx) {
  return JUST(GetInterpreter(inputs, ctx))->Apply(op_expr, inputs, outputs, ctx);
}

/* static */ Maybe<cfg::OpAttribute> OpInterpUtil::AddOpAndInferOpAttribute(
    const OperatorConf& op_conf, const bool is_mirrored_strategy_enabled) {
  std::shared_ptr<OpAttribute> op_attribute = JUST([&]() -> Maybe<OpAttribute> {
    auto infer_ctx = JUST(GetCurInferCtx());
    if (is_mirrored_strategy_enabled) {
      return infer_ctx->AddAndInferMirroredOp(op_conf);
    } else {
      return infer_ctx->AddAndInferConsistentOp(op_conf);
    }
  }());
  return std::make_shared<cfg::OpAttribute>(*op_attribute);
}

/* static */ Maybe<OperatorConf> OpInterpUtil::GenBuiltinOpConf(const BuiltinOpExpr& op_expr,
                                                                const AttrMap& attrs) {
  auto op_conf = std::make_shared<OperatorConf>();
  JUST(op_expr.BuildOpConf(op_conf.get(), attrs));
  return op_conf;
}

/* static */ Maybe<Tensor> OpInterpUtil::BuildTensor(
    const std::shared_ptr<compatible_py::OpArgBlobAttribute>& blob_attr,
    const std::shared_ptr<compatible_py::OpArgParallelAttribute>& parallel_attr, const bool is_lazy,
    const bool is_local) {
  const auto& dtype = DataType(blob_attr->get_dtype());
  if (is_local) {
    const auto& device =
        JUST(Device::MakeDeviceByParallelDesc(*parallel_attr->parallel_desc_symbol()));
    const auto& tensor = JUST(MirroredTensor::MakeTensor(
        blob_attr->shape(), dtype, device, is_lazy, /*requires_grad=*/false, /*is_leaf=*/false));
    return static_cast<std::shared_ptr<Tensor>>(tensor);
  } else {
    const auto& parallel_distribution = std::make_shared<cfg::ParallelDistribution>();
    *parallel_distribution->mutable_sbp_parallel()->Add() = *(parallel_attr->sbp_parallel());
    const auto& tensor = JUST(
        ConsistentTensor::MakeTensor(blob_attr->shape(), dtype, SymbolOf(*parallel_distribution),
                                     SymbolOf(*parallel_attr->parallel_desc_symbol()), is_lazy,
                                     /*requires_grad=*/false, /*is_leaf=*/false));
    return static_cast<std::shared_ptr<Tensor>>(tensor);
  }
}

}  // namespace one
}  // namespace oneflow<|MERGE_RESOLUTION|>--- conflicted
+++ resolved
@@ -52,21 +52,12 @@
   static const auto& g_eager_mirrored_interpreter = BuildEagerInterpreter(/*is_mirrored=*/true);
   if (!LazyMode::is_enabled()) {
     if (inputs.empty()) {
-<<<<<<< HEAD
-      if (TRY(ctx.parallel_desc).IsOk()) {
-        JUST(ctx.parallel_distribution);
-        CHECK_OR_RETURN(!TRY(ctx.device).IsOk());
-        return g_eager_consistent_interpreter;
-      } else {
-        CHECK_OR_RETURN(!TRY(ctx.parallel_distribution).IsOk());
-=======
       if (ctx.parallel_desc.has_value()) {
         JUST(ctx.parallel_distribution.value());
         CHECK_OR_RETURN(!ctx.device.has_value());
         return g_eager_consistent_interpreter;
       } else {
         CHECK_OR_RETURN(!ctx.parallel_distribution.has_value());
->>>>>>> 43a2ac5f
         return g_eager_mirrored_interpreter;
       }
     } else {
