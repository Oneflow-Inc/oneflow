/*
Copyright 2020 The OneFlow Authors. All rights reserved.

Licensed under the Apache License, Version 2.0 (the "License");
you may not use this file except in compliance with the License.
You may obtain a copy of the License at

    http://www.apache.org/licenses/LICENSE-2.0

Unless required by applicable law or agreed to in writing, software
distributed under the License is distributed on an "AS IS" BASIS,
WITHOUT WARRANTIES OR CONDITIONS OF ANY KIND, either express or implied.
See the License for the specific language governing permissions and
limitations under the License.
*/
#include "oneflow/core/framework/op_interpreter/op_interpreter_util.h"
#include <cstddef>
#include <memory>

#include "oneflow/core/common/maybe.h"
#include "oneflow/core/eager/eager_blob_object.h"
#include "oneflow/core/eager/foreign_boxing_util.h"
#include "oneflow/core/framework/device.h"
#include "oneflow/core/framework/dtype.h"
#include "oneflow/core/framework/py_distribute.h"
#include "oneflow/core/framework/tensor_impl.h"
#include "oneflow/core/job/lazy_mode.h"
#include "oneflow/core/job/job_build_and_infer_ctx_mgr.h"
#include "oneflow/core/operator/operator.h"

namespace oneflow {
namespace one {

namespace {

std::shared_ptr<AutogradInterpreter> BuildEagerInterpreter(const bool& is_mirrored) {
  std::shared_ptr<OpExprInterpreter> internal;
  if (is_mirrored) {
    internal = std::make_shared<EagerMirroredInterpreter>();
  } else {
    internal = std::make_shared<EagerConsistentInterpreter>();
  }
  return std::make_shared<AutogradInterpreter>(internal);
}

std::shared_ptr<AutogradInterpreter> BuildLazyInterpreter() {
  auto internal = std::make_shared<LazyInterpreter>();
  return std::make_shared<AutogradInterpreter>(internal);
}

std::string ErrorString4Inputs(const TensorTuple& inputs, const OpExpr& op_expr) {
  std::stringstream error_str;
  error_str << "Got input tensors with inconsistent attributes!\n"
            << "op_type_name: " << op_expr.op_type_name() << "\n"
            << "attributes of inputs is:\n";
  int32_t idx = 0;
  for (const auto& tensor : inputs) {
    if (tensor->is_local()) {
      error_str << "local";
    } else {
      error_str << "consistent";
    }
    if (++idx != inputs.size()) { error_str << ", "; }
  }
  return error_str.str();
}

Maybe<AutogradInterpreter> GetInterpreter(const TensorTuple& inputs, const OpExprInterpContext& ctx,
                                          const OpExpr& op_expr) {
  static const auto& g_lazy_interpreter = BuildLazyInterpreter();
  static const auto& g_eager_consistent_interpreter = BuildEagerInterpreter(/*is_mirrored=*/false);
  static const auto& g_eager_mirrored_interpreter = BuildEagerInterpreter(/*is_mirrored=*/true);
  if (!LazyMode::is_enabled()) {
    if (inputs.empty()) {
      if (ctx.parallel_desc.has_value()) {
        JUST(ctx.nd_sbp.value());
        CHECK_OR_RETURN(!ctx.device.has_value());
        return g_eager_consistent_interpreter;
      } else {
        CHECK_OR_RETURN(!ctx.nd_sbp.has_value());
        return g_eager_mirrored_interpreter;
      }
    } else {
      if (inputs.at(0)->is_consistent()) {
        if (inputs.size() == 1) {
          // do nothing
        } else if (inputs.size() == 2) {
          CHECK_OR_RETURN(inputs.at(1)->is_consistent())
              << ErrorString4Inputs(inputs, op_expr);  // unroll loop for efficiency
        } else if (inputs.size() == 3) {
          CHECK_OR_RETURN(inputs.at(1)->is_consistent())
              << ErrorString4Inputs(inputs, op_expr);  // unroll loop for efficiency
          CHECK_OR_RETURN(inputs.at(2)->is_consistent())
              << ErrorString4Inputs(inputs, op_expr);  // unroll loop for efficiency
        } else {
          for (const auto& tensor : inputs) {
            CHECK_OR_RETURN(tensor->is_consistent()) << ErrorString4Inputs(inputs, op_expr);
          }
        }
        return g_eager_consistent_interpreter;
      } else {
        if (inputs.size() == 1) {
          // do nothing
        } else if (inputs.size() == 2) {
          CHECK_OR_RETURN(inputs.at(1)->is_local())
              << ErrorString4Inputs(inputs, op_expr);  // unroll loop for efficiency
        } else if (inputs.size() == 3) {
          CHECK_OR_RETURN(inputs.at(1)->is_local())
              << ErrorString4Inputs(inputs, op_expr);  // unroll loop for efficiency
          CHECK_OR_RETURN(inputs.at(2)->is_local())
              << ErrorString4Inputs(inputs, op_expr);  // unroll loop for efficiency
        } else {
          for (const auto& tensor : inputs) {
            CHECK_OR_RETURN(tensor->is_local()) << ErrorString4Inputs(inputs, op_expr);
          }
        }
        return g_eager_mirrored_interpreter;
      }
    }
    UNIMPLEMENTED_THEN_RETURN();
  }
  return g_lazy_interpreter;
}

}  // namespace

template<>
/* static */ Maybe<TensorTuple> OpInterpUtil::Dispatch<TensorTuple>(
    const OpExpr& op_expr, const TensorTuple& inputs, const OpExprInterpContext& ctx) {
  auto outputs = std::make_shared<TensorTuple>(op_expr.output_size());
  JUST(Dispatch(op_expr, inputs, outputs.get(), ctx));
  return outputs;
}

template<>
/* static */ Maybe<Tensor> OpInterpUtil::Dispatch<Tensor>(const OpExpr& op_expr,
                                                          const TensorTuple& inputs,
                                                          const OpExprInterpContext& ctx) {
  return JUST(Dispatch<TensorTuple>(op_expr, inputs, ctx))->at(0);
}

/* static */ Maybe<void> OpInterpUtil::Dispatch(const OpExpr& op_expr, const TensorTuple& inputs,
                                                TensorTuple* outputs,
                                                const OpExprInterpContext& ctx) {
  return JUST(GetInterpreter(inputs, ctx, op_expr))->Apply(op_expr, inputs, outputs, ctx);
}

/* static */ Maybe<cfg::OpAttribute> OpInterpUtil::AddOpAndInferOpAttribute(
    const OperatorConf& op_conf, const bool is_mirrored_strategy_enabled) {
  std::shared_ptr<OpAttribute> op_attribute = JUST([&]() -> Maybe<OpAttribute> {
    auto infer_ctx = JUST(GetCurInferCtx());
    if (is_mirrored_strategy_enabled) {
      return infer_ctx->AddAndInferMirroredOp(op_conf);
    } else {
      return infer_ctx->AddAndInferConsistentOp(op_conf);
    }
  }());
  return std::make_shared<cfg::OpAttribute>(*op_attribute);
}

/* static */ Maybe<OperatorConf> OpInterpUtil::GenBuiltinOpConf(const BuiltinOpExpr& op_expr,
                                                                const AttrMap& attrs) {
  auto op_conf = std::make_shared<OperatorConf>();
  JUST(op_expr.BuildOpConf(op_conf.get(), attrs));
  return op_conf;
}

/* static */ Maybe<Tensor> OpInterpUtil::BuildTensor(
    const std::shared_ptr<compatible_py::OpArgBlobAttribute>& blob_attr,
    const std::shared_ptr<compatible_py::OpArgParallelAttribute>& parallel_attr, const bool is_lazy,
    const bool is_local) {
  const auto& dtype = DataType(blob_attr->get_dtype());
  if (is_local) {
    const auto& device =
        JUST(Device::MakeDeviceByParallelDesc(*parallel_attr->parallel_desc_symbol()));
    const auto& tensor = JUST(MirroredTensor::MakeTensor(
        blob_attr->shape(), dtype, device, is_lazy, /*requires_grad=*/false, /*is_leaf=*/true));
    return static_cast<std::shared_ptr<Tensor>>(tensor);
  } else {
<<<<<<< HEAD
    const auto& nd_sbp = std::make_shared<cfg::ParallelDistribution>();
=======
    const auto& nd_sbp = std::make_shared<cfg::NdSbp>();
>>>>>>> 924fb9f7
    *nd_sbp->mutable_sbp_parallel()->Add() = *(parallel_attr->sbp_parallel());
    const auto& tensor =
        JUST(ConsistentTensor::MakeTensor(blob_attr->shape(), dtype, SymbolOf(*nd_sbp),
                                          SymbolOf(*parallel_attr->parallel_desc_symbol()), is_lazy,
                                          /*requires_grad=*/false, /*is_leaf=*/true));
    return static_cast<std::shared_ptr<Tensor>>(tensor);
  }
}

/* static */ Maybe<void> OpInterpUtil::CheckTensorMatchAttr(
    const std::shared_ptr<Tensor>& tensor,
    const std::shared_ptr<compatible_py::OpArgBlobAttribute>& blob_attr,
    const std::shared_ptr<compatible_py::OpArgParallelAttribute>& parallel_attr, const bool is_lazy,
    const bool is_local, const bool requires_grad, const bool is_leaf) {
  CHECK_EQ_OR_RETURN(*tensor->shape(), *blob_attr->shape());
  CHECK_EQ_OR_RETURN(tensor->is_lazy(), is_lazy);
  CHECK_EQ_OR_RETURN(tensor->is_local(), is_local);
  const auto& dtype = DataType(blob_attr->get_dtype());
  CHECK_EQ_OR_RETURN(tensor->dtype(), dtype);
  CHECK_EQ_OR_RETURN(tensor->requires_grad(), requires_grad);
  CHECK_EQ_OR_RETURN(tensor->is_leaf(), is_leaf);
  if (is_local) {
    const auto& device =
        JUST(Device::MakeDeviceByParallelDesc(*parallel_attr->parallel_desc_symbol()));
    CHECK_EQ_OR_RETURN(JUST(tensor->device()), device);
  } else {
<<<<<<< HEAD
    const auto& nd_sbp = std::make_shared<cfg::ParallelDistribution>();
=======
    const auto& nd_sbp = std::make_shared<cfg::NdSbp>();
>>>>>>> 924fb9f7
    *nd_sbp->mutable_sbp_parallel()->Add() = *(parallel_attr->sbp_parallel());
    CHECK_EQ_OR_RETURN(JUST(tensor->nd_sbp()), SymbolOf(*nd_sbp));
    CHECK_EQ_OR_RETURN(JUST(tensor->parallel_desc()),
                       SymbolOf(*parallel_attr->parallel_desc_symbol()));
  }
  return Maybe<void>::Ok();
}

}  // namespace one
}  // namespace oneflow<|MERGE_RESOLUTION|>--- conflicted
+++ resolved
@@ -177,11 +177,7 @@
         blob_attr->shape(), dtype, device, is_lazy, /*requires_grad=*/false, /*is_leaf=*/true));
     return static_cast<std::shared_ptr<Tensor>>(tensor);
   } else {
-<<<<<<< HEAD
-    const auto& nd_sbp = std::make_shared<cfg::ParallelDistribution>();
-=======
     const auto& nd_sbp = std::make_shared<cfg::NdSbp>();
->>>>>>> 924fb9f7
     *nd_sbp->mutable_sbp_parallel()->Add() = *(parallel_attr->sbp_parallel());
     const auto& tensor =
         JUST(ConsistentTensor::MakeTensor(blob_attr->shape(), dtype, SymbolOf(*nd_sbp),
@@ -208,11 +204,7 @@
         JUST(Device::MakeDeviceByParallelDesc(*parallel_attr->parallel_desc_symbol()));
     CHECK_EQ_OR_RETURN(JUST(tensor->device()), device);
   } else {
-<<<<<<< HEAD
-    const auto& nd_sbp = std::make_shared<cfg::ParallelDistribution>();
-=======
     const auto& nd_sbp = std::make_shared<cfg::NdSbp>();
->>>>>>> 924fb9f7
     *nd_sbp->mutable_sbp_parallel()->Add() = *(parallel_attr->sbp_parallel());
     CHECK_EQ_OR_RETURN(JUST(tensor->nd_sbp()), SymbolOf(*nd_sbp));
     CHECK_EQ_OR_RETURN(JUST(tensor->parallel_desc()),
