/*
Copyright 2020 The OneFlow Authors. All rights reserved.

Licensed under the Apache License, Version 2.0 (the "License");
you may not use this file except in compliance with the License.
You may obtain a copy of the License at

    http://www.apache.org/licenses/LICENSE-2.0

Unless required by applicable law or agreed to in writing, software
distributed under the License is distributed on an "AS IS" BASIS,
WITHOUT WARRANTIES OR CONDITIONS OF ANY KIND, either express or implied.
See the License for the specific language governing permissions and
limitations under the License.
*/
#ifndef ONEFLOW_CORE_FRAMEWORK_OP_INTERPRETER_BOXING_EAGER_BOXING_INTERPRETER_H_
#define ONEFLOW_CORE_FRAMEWORK_OP_INTERPRETER_BOXING_EAGER_BOXING_INTERPRETER_H_

#include "oneflow/core/common/symbol.h"
#include "oneflow/core/framework/tensor_tuple.h"
#include "oneflow/core/framework/tensor.h"
#include "oneflow/core/job/parallel_desc.h"
#include "oneflow/core/job/sbp_parallel.cfg.h"

namespace oneflow {

namespace {
inline Maybe<void> CheckEagerBoxingDataType(DataType val) {
  CHECK_OR_RETURN(val != DataType::kTensorBuffer && val != DataType::kOFRecord)
      << "EagerBoxing only support POD data type.";
  return Maybe<void>::Ok();
}
}  // namespace

class EagerBoxingInterpreter {
 public:
  OF_DISALLOW_COPY_AND_MOVE(EagerBoxingInterpreter);
  EagerBoxingInterpreter() = default;
  virtual ~EagerBoxingInterpreter() = default;

  Maybe<one::Tensor> Interpret(const std::shared_ptr<one::Tensor>& input,
<<<<<<< HEAD
                               Symbol<cfg::ParallelDistribution> in_nd_sbp,
                               Symbol<cfg::ParallelDistribution> out_nd_sbp,
=======
                               Symbol<cfg::NdSbp> in_nd_sbp, Symbol<cfg::NdSbp> out_nd_sbp,
>>>>>>> 924fb9f7
                               Symbol<ParallelDesc> in_parallel_desc,
                               Symbol<ParallelDesc> out_parallel_desc) {
    JUST(CheckEagerBoxingDataType(input->dtype()));
    return InterpretImpl(input, in_nd_sbp, out_nd_sbp, in_parallel_desc, out_parallel_desc);
  }

 protected:
  virtual Maybe<one::Tensor> InterpretImpl(const std::shared_ptr<one::Tensor>& input,
<<<<<<< HEAD
                                           Symbol<cfg::ParallelDistribution> in_nd_sbp,
                                           Symbol<cfg::ParallelDistribution> out_nd_sbp,
=======
                                           Symbol<cfg::NdSbp> in_nd_sbp,
                                           Symbol<cfg::NdSbp> out_nd_sbp,
>>>>>>> 924fb9f7
                                           Symbol<ParallelDesc> in_parallel_desc,
                                           Symbol<ParallelDesc> out_parallel_desc) const = 0;
};

}  // namespace oneflow

#endif  // ONEFLOW_CORE_FRAMEWORK_OP_INTERPRETER_BOXING_EAGER_BOXING_INTERPRETER_H_<|MERGE_RESOLUTION|>--- conflicted
+++ resolved
@@ -39,12 +39,7 @@
   virtual ~EagerBoxingInterpreter() = default;
 
   Maybe<one::Tensor> Interpret(const std::shared_ptr<one::Tensor>& input,
-<<<<<<< HEAD
-                               Symbol<cfg::ParallelDistribution> in_nd_sbp,
-                               Symbol<cfg::ParallelDistribution> out_nd_sbp,
-=======
                                Symbol<cfg::NdSbp> in_nd_sbp, Symbol<cfg::NdSbp> out_nd_sbp,
->>>>>>> 924fb9f7
                                Symbol<ParallelDesc> in_parallel_desc,
                                Symbol<ParallelDesc> out_parallel_desc) {
     JUST(CheckEagerBoxingDataType(input->dtype()));
@@ -53,13 +48,8 @@
 
  protected:
   virtual Maybe<one::Tensor> InterpretImpl(const std::shared_ptr<one::Tensor>& input,
-<<<<<<< HEAD
-                                           Symbol<cfg::ParallelDistribution> in_nd_sbp,
-                                           Symbol<cfg::ParallelDistribution> out_nd_sbp,
-=======
                                            Symbol<cfg::NdSbp> in_nd_sbp,
                                            Symbol<cfg::NdSbp> out_nd_sbp,
->>>>>>> 924fb9f7
                                            Symbol<ParallelDesc> in_parallel_desc,
                                            Symbol<ParallelDesc> out_parallel_desc) const = 0;
 };
