/*
Copyright 2020 The OneFlow Authors. All rights reserved.

Licensed under the Apache License, Version 2.0 (the "License");
you may not use this file except in compliance with the License.
You may obtain a copy of the License at

    http://www.apache.org/licenses/LICENSE-2.0

Unless required by applicable law or agreed to in writing, software
distributed under the License is distributed on an "AS IS" BASIS,
WITHOUT WARRANTIES OR CONDITIONS OF ANY KIND, either express or implied.
See the License for the specific language governing permissions and
limitations under the License.
*/
#include "oneflow/core/framework/id_util.h"
#include "oneflow/core/framework/op_builder.h"
#include "oneflow/core/framework/op_interpreter/op_interpreter_util.h"
#include "oneflow/core/framework/op_expr.h"
#include "oneflow/core/framework/op_interpreter/boxing/eager_boxing_interpreter.h"
#include "oneflow/core/framework/op_interpreter/boxing/eager_boxing_interpreter_util.h"
#include "oneflow/core/common/decorator.h"

namespace oneflow {

namespace {

Maybe<void> RawCheckSymmetricXToB(Symbol<PlacedNdSbp> in, Symbol<PlacedNdSbp> out) {
  CHECK_EQ_OR_RETURN(in->nd_sbp()->sbp_parallel_size(), 1);
  CHECK_EQ_OR_RETURN(out->nd_sbp()->sbp_parallel_size(), 1);
  CHECK_OR_RETURN(EagerBoxingInterpreterUtil::IsAllBroadcastNdSbp(out->nd_sbp()));
  CHECK_OR_RETURN(in->placement() == out->placement());
  CHECK_OR_RETURN(in->placement()->device_type() == DeviceType::kGPU);
  return Maybe<void>::Ok();
}

<<<<<<< HEAD
static constexpr auto* CheckSymXToB = DECORATE(&RawCheckSymXToB, ThreadLocal);
=======
static constexpr auto* CheckSymmetricXToB = DECORATE(&RawCheckSymmetricXToB, ThreadLocal);
>>>>>>> 69caea81

}  // namespace

Maybe<one::Tensor> SymmetricXToB(const std::shared_ptr<one::Tensor>& tensor, Symbol<PlacedNdSbp> in,
                                 Symbol<PlacedNdSbp> out) {
  const auto& tensor_nd_sbp = JUST(tensor->nd_sbp());
  CHECK_OR_RETURN(tensor_nd_sbp == in->nd_sbp());
  const auto& tensor_placement = JUST(tensor->parallel_desc());
  CHECK_OR_RETURN(tensor_placement == in->placement());
  if (EagerBoxingInterpreterUtil::IsBroadcastSbp(tensor_nd_sbp->sbp_parallel(0))) { return tensor; }
  if (EagerBoxingInterpreterUtil::IsPartialSumSbp(tensor_nd_sbp->sbp_parallel(0))) {
    const auto& NcclPToBBoxingFunction = *JUST(GetBoxingFunction("nccl-p-to-b", in, out));
    return JUST(NcclPToBBoxingFunction(tensor, in, out));
  }
  if (EagerBoxingInterpreterUtil::IsSplitSbp(tensor_nd_sbp->sbp_parallel(0), 0)) {
    const auto& NcclSToBBoxingFunction = *JUST(GetBoxingFunction("nccl-s-to-b", in, out));
    return JUST(NcclSToBBoxingFunction(tensor, in, out));
  }
  UNIMPLEMENTED_THEN_RETURN();
}

COMMAND(RegisterBoxingFunction("symmetric-x-to-b", CheckSymmetricXToB, &SymmetricXToB));

}  // namespace oneflow<|MERGE_RESOLUTION|>--- conflicted
+++ resolved
@@ -34,11 +34,7 @@
   return Maybe<void>::Ok();
 }
 
-<<<<<<< HEAD
-static constexpr auto* CheckSymXToB = DECORATE(&RawCheckSymXToB, ThreadLocal);
-=======
 static constexpr auto* CheckSymmetricXToB = DECORATE(&RawCheckSymmetricXToB, ThreadLocal);
->>>>>>> 69caea81
 
 }  // namespace
 
