/*
Copyright 2020 The OneFlow Authors. All rights reserved.

Licensed under the Apache License, Version 2.0 (the "License");
you may not use this file except in compliance with the License.
You may obtain a copy of the License at

    http://www.apache.org/licenses/LICENSE-2.0

Unless required by applicable law or agreed to in writing, software
distributed under the License is distributed on an "AS IS" BASIS,
WITHOUT WARRANTIES OR CONDITIONS OF ANY KIND, either express or implied.
See the License for the specific language governing permissions and
limitations under the License.
*/
#include "oneflow/core/framework/op_interpreter/boxing/identity_boxing_interpreter.h"

namespace oneflow {

Maybe<one::Tensor> IdentityBoxingInterpreter::InterpretImpl(
<<<<<<< HEAD
    const std::shared_ptr<one::Tensor>& input, Symbol<cfg::ParallelDistribution> in_nd_sbp,
    Symbol<cfg::ParallelDistribution> out_nd_sbp, Symbol<ParallelDesc> in_parallel_desc,
    Symbol<ParallelDesc> out_parallel_desc) const {
  CHECK_EQ_OR_RETURN(in_nd_sbp, out_nd_sbp);
=======
    const std::shared_ptr<one::Tensor>& input, Symbol<cfg::NdSbp> in_nd_sbp,
    Symbol<cfg::NdSbp> out_nd_sbp, Symbol<ParallelDesc> in_parallel_desc,
    Symbol<ParallelDesc> out_parallel_desc) const {
>>>>>>> 924fb9f7
  CHECK_EQ_OR_RETURN(in_parallel_desc, out_parallel_desc);
  CHECK_OR_RETURN(in_parallel_desc->parallel_num() == 1 || in_nd_sbp == out_nd_sbp);
  return input;
}

}  // namespace oneflow<|MERGE_RESOLUTION|>--- conflicted
+++ resolved
@@ -18,16 +18,9 @@
 namespace oneflow {
 
 Maybe<one::Tensor> IdentityBoxingInterpreter::InterpretImpl(
-<<<<<<< HEAD
-    const std::shared_ptr<one::Tensor>& input, Symbol<cfg::ParallelDistribution> in_nd_sbp,
-    Symbol<cfg::ParallelDistribution> out_nd_sbp, Symbol<ParallelDesc> in_parallel_desc,
-    Symbol<ParallelDesc> out_parallel_desc) const {
-  CHECK_EQ_OR_RETURN(in_nd_sbp, out_nd_sbp);
-=======
     const std::shared_ptr<one::Tensor>& input, Symbol<cfg::NdSbp> in_nd_sbp,
     Symbol<cfg::NdSbp> out_nd_sbp, Symbol<ParallelDesc> in_parallel_desc,
     Symbol<ParallelDesc> out_parallel_desc) const {
->>>>>>> 924fb9f7
   CHECK_EQ_OR_RETURN(in_parallel_desc, out_parallel_desc);
   CHECK_OR_RETURN(in_parallel_desc->parallel_num() == 1 || in_nd_sbp == out_nd_sbp);
   return input;
