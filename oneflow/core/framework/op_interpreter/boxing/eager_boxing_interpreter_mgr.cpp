/*
Copyright 2020 The OneFlow Authors. All rights reserved.

Licensed under the Apache License, Version 2.0 (the "License");
you may not use this file except in compliance with the License.
You may obtain a copy of the License at

    http://www.apache.org/licenses/LICENSE-2.0

Unless required by applicable law or agreed to in writing, software
distributed under the License is distributed on an "AS IS" BASIS,
WITHOUT WARRANTIES OR CONDITIONS OF ANY KIND, either express or implied.
See the License for the specific language governing permissions and
limitations under the License.
*/
#include <utility>
#include "oneflow/core/common/constant.h"
#include "oneflow/core/common/decorator.h"
#include "oneflow/core/common/container_util.h"
#include "oneflow/core/job/sbp_parallel.h"
#include "oneflow/core/framework/op_interpreter/boxing/eager_boxing_interpreter_mgr.h"
#include "oneflow/core/framework/op_interpreter/boxing/eager_boxing_interpreter_util.h"
#include "oneflow/core/framework/op_interpreter/boxing/collective_boxing_interpreter.h"
#include "oneflow/core/framework/op_interpreter/boxing/identity_boxing_interpreter.h"
#include "oneflow/core/framework/op_interpreter/boxing/naive_b2p_boxing_interpreter.h"
#include "oneflow/core/framework/op_interpreter/boxing/naive_s2p_boxing_interpreter.h"

namespace oneflow {

namespace {
using SbpPair2EagerBoxingInterpreter =
    HashMap<std::pair<cfg::SbpParallel, cfg::SbpParallel>, std::shared_ptr<EagerBoxingInterpreter>>;

Maybe<Symbol<cfg::SbpParallel>> GetSplitSbpParallel(int axis) {
  CHECK_LT_OR_RETURN(axis, kMaxSplitAxis);
  cfg::SbpParallel split_sbp_parallel;
  split_sbp_parallel.mutable_split_parallel()->set_axis(axis);
  return SymbolOf(split_sbp_parallel);
}

Maybe<Symbol<cfg::SbpParallel>> MakeBroadcastSbpParallel() {
  cfg::SbpParallel broadcast_sbp;
  broadcast_sbp.mutable_broadcast_parallel();
  return SymbolOf(broadcast_sbp);
}

Maybe<Symbol<cfg::SbpParallel>> MakePartialSumSbpParallel() {
  cfg::SbpParallel partial_sum_sbp;
  partial_sum_sbp.mutable_partial_sum_parallel();
  return SymbolOf(partial_sum_sbp);
}

std::string GetSupportedBoxingTypeInfo() {
  static std::string supported_boxing_type_info =
      "============ Supported eager boxing type============\n"
      "\'[S(0)] -> [B]\' on GPU\n"
      "\'[S(0)] -> [P]\' on GPU\n"
      "\'[P] -> [B]\' on GPU\n"
      "\'[P] -> [S(0)]\' on GPU\n"
      "\'[B] -> [S(0)]\' on GPU\n"
      "\'[B] -> [P]\' on GPU or CPU";
  return supported_boxing_type_info;
}

Maybe<EagerBoxingInterpreter> GetOneDimNcclCollectiveEagerBoxingInterpreter(
<<<<<<< HEAD
    Symbol<cfg::ParallelDistribution> in_nd_sbp, Symbol<cfg::ParallelDistribution> out_nd_sbp) {
=======
    Symbol<cfg::NdSbp> in_nd_sbp, Symbol<cfg::NdSbp> out_nd_sbp) {
>>>>>>> 924fb9f7
  static SbpPair2EagerBoxingInterpreter sbp_pair2eager_boxing_interpreter = {
      {{*JUST(GetSplitSbpParallel(0)), *JUST(MakeBroadcastSbpParallel())},  // S(0) -> B
       std::make_shared<NcclCollectiveAllGatherBoxingInterpreter>()},
      {{*JUST(MakeBroadcastSbpParallel()), *JUST(GetSplitSbpParallel(0))},  // B -> S(0)
       std::make_shared<NcclCollectiveReduceScatterBoxingInterpreter>("max")},
      {{*JUST(MakePartialSumSbpParallel()), *JUST(MakeBroadcastSbpParallel())},  // P -> B
       std::make_shared<NcclCollectiveAllReduceBoxingInterpreter>()},
      {{*JUST(MakePartialSumSbpParallel()), *JUST(GetSplitSbpParallel(0))},  // P -> S(0)
       std::make_shared<NcclCollectiveReduceScatterBoxingInterpreter>("sum")},
      {{*JUST(GetSplitSbpParallel(0)), *JUST(MakePartialSumSbpParallel())},  // S(0) -> P
       std::make_shared<NcclS2PBoxingInterpreter>()},
  };
<<<<<<< HEAD
  return JUST(MapAt(sbp_pair2eager_boxing_interpreter,
                    std::make_pair(in_nd_sbp->sbp_parallel(0), out_nd_sbp->sbp_parallel(0))));
}

Maybe<EagerBoxingInterpreter> GetBoxingInterpreter(Symbol<cfg::ParallelDistribution> in_nd_sbp,
                                                   Symbol<cfg::ParallelDistribution> out_nd_sbp,
                                                   Symbol<ParallelDesc> in_parallel_desc,
                                                   Symbol<ParallelDesc> out_parallel_desc) {
  if (in_nd_sbp == out_nd_sbp && in_parallel_desc == out_parallel_desc) {
=======
  const auto& key = std::make_pair(in_nd_sbp->sbp_parallel(0), out_nd_sbp->sbp_parallel(0));
  CHECK_OR_RETURN(sbp_pair2eager_boxing_interpreter.find(key)
                  != sbp_pair2eager_boxing_interpreter.end())
      << "Eager boxing type \'" << NdSbpToString(in_nd_sbp) << " -> " << NdSbpToString(out_nd_sbp)
      << "\'"
      << " not support yet\n"
      << GetSupportedBoxingTypeInfo();

  return JUST(MapAt(sbp_pair2eager_boxing_interpreter, key));
}

Maybe<EagerBoxingInterpreter> GetBoxingInterpreter(Symbol<cfg::NdSbp> in_nd_sbp,
                                                   Symbol<cfg::NdSbp> out_nd_sbp,
                                                   Symbol<ParallelDesc> in_parallel_desc,
                                                   Symbol<ParallelDesc> out_parallel_desc) {
  if (in_parallel_desc == out_parallel_desc
      && (in_parallel_desc->parallel_num() == 1 || in_nd_sbp == out_nd_sbp)) {
>>>>>>> 924fb9f7
    static std::shared_ptr<EagerBoxingInterpreter> identity_boxing_interpreter =
        std::make_shared<IdentityBoxingInterpreter>();
    return identity_boxing_interpreter;
  }
  if (in_nd_sbp->sbp_parallel_size() == 1 && out_nd_sbp->sbp_parallel_size() == 1) {
    if (in_parallel_desc == out_parallel_desc) {
      if (EagerBoxingInterpreterUtil::IsBoxingB2P(in_nd_sbp->sbp_parallel(0),
                                                  out_nd_sbp->sbp_parallel(0))) {
        std::shared_ptr<EagerBoxingInterpreter> naive_bp_boxing_interpreter =
            std::make_shared<NaiveB2PBoxingInterpreter>();
        return naive_bp_boxing_interpreter;
      } else if (in_parallel_desc->device_type() == DeviceType::kGPU) {
        return GetOneDimNcclCollectiveEagerBoxingInterpreter(in_nd_sbp, out_nd_sbp);
      } else {
        UNIMPLEMENTED_THEN_RETURN() << "Eager boxing type \'" << NdSbpToString(in_nd_sbp) << " -> "
                                    << NdSbpToString(out_nd_sbp) << "\'"
                                    << " not support yet\n"
                                    << GetSupportedBoxingTypeInfo();
      }
    } else {
      UNIMPLEMENTED_THEN_RETURN() << "Eager boxing with different placement not support yet\n"
                                  << GetSupportedBoxingTypeInfo();
    }
  } else {
    UNIMPLEMENTED_THEN_RETURN() << "N-dim eager boxing type \'" << NdSbpToString(in_nd_sbp)
                                << " -> " << NdSbpToString(out_nd_sbp) << "\'"
                                << " not support yet\n"
                                << GetSupportedBoxingTypeInfo();
  }
}

auto* CachedGetBoxingInterpreter = DECORATE(&GetBoxingInterpreter, ThreadLocal);

}  // namespace

Maybe<EagerBoxingInterpreter> EagerBoxingInterpreterManager::GetEagerBoxingInterpreter(
<<<<<<< HEAD
    Symbol<cfg::ParallelDistribution> in_nd_sbp, Symbol<cfg::ParallelDistribution> out_nd_sbp,
=======
    Symbol<cfg::NdSbp> in_nd_sbp, Symbol<cfg::NdSbp> out_nd_sbp,
>>>>>>> 924fb9f7
    Symbol<ParallelDesc> in_parallel_desc, Symbol<ParallelDesc> out_parallel_desc) const {
  return CachedGetBoxingInterpreter(in_nd_sbp, out_nd_sbp, in_parallel_desc, out_parallel_desc);
}

COMMAND(Global<EagerBoxingInterpreterManager>::SetAllocated(new EagerBoxingInterpreterManager()));

}  // namespace oneflow<|MERGE_RESOLUTION|>--- conflicted
+++ resolved
@@ -63,11 +63,7 @@
 }
 
 Maybe<EagerBoxingInterpreter> GetOneDimNcclCollectiveEagerBoxingInterpreter(
-<<<<<<< HEAD
-    Symbol<cfg::ParallelDistribution> in_nd_sbp, Symbol<cfg::ParallelDistribution> out_nd_sbp) {
-=======
     Symbol<cfg::NdSbp> in_nd_sbp, Symbol<cfg::NdSbp> out_nd_sbp) {
->>>>>>> 924fb9f7
   static SbpPair2EagerBoxingInterpreter sbp_pair2eager_boxing_interpreter = {
       {{*JUST(GetSplitSbpParallel(0)), *JUST(MakeBroadcastSbpParallel())},  // S(0) -> B
        std::make_shared<NcclCollectiveAllGatherBoxingInterpreter>()},
@@ -80,17 +76,6 @@
       {{*JUST(GetSplitSbpParallel(0)), *JUST(MakePartialSumSbpParallel())},  // S(0) -> P
        std::make_shared<NcclS2PBoxingInterpreter>()},
   };
-<<<<<<< HEAD
-  return JUST(MapAt(sbp_pair2eager_boxing_interpreter,
-                    std::make_pair(in_nd_sbp->sbp_parallel(0), out_nd_sbp->sbp_parallel(0))));
-}
-
-Maybe<EagerBoxingInterpreter> GetBoxingInterpreter(Symbol<cfg::ParallelDistribution> in_nd_sbp,
-                                                   Symbol<cfg::ParallelDistribution> out_nd_sbp,
-                                                   Symbol<ParallelDesc> in_parallel_desc,
-                                                   Symbol<ParallelDesc> out_parallel_desc) {
-  if (in_nd_sbp == out_nd_sbp && in_parallel_desc == out_parallel_desc) {
-=======
   const auto& key = std::make_pair(in_nd_sbp->sbp_parallel(0), out_nd_sbp->sbp_parallel(0));
   CHECK_OR_RETURN(sbp_pair2eager_boxing_interpreter.find(key)
                   != sbp_pair2eager_boxing_interpreter.end())
@@ -108,7 +93,6 @@
                                                    Symbol<ParallelDesc> out_parallel_desc) {
   if (in_parallel_desc == out_parallel_desc
       && (in_parallel_desc->parallel_num() == 1 || in_nd_sbp == out_nd_sbp)) {
->>>>>>> 924fb9f7
     static std::shared_ptr<EagerBoxingInterpreter> identity_boxing_interpreter =
         std::make_shared<IdentityBoxingInterpreter>();
     return identity_boxing_interpreter;
@@ -145,11 +129,7 @@
 }  // namespace
 
 Maybe<EagerBoxingInterpreter> EagerBoxingInterpreterManager::GetEagerBoxingInterpreter(
-<<<<<<< HEAD
-    Symbol<cfg::ParallelDistribution> in_nd_sbp, Symbol<cfg::ParallelDistribution> out_nd_sbp,
-=======
     Symbol<cfg::NdSbp> in_nd_sbp, Symbol<cfg::NdSbp> out_nd_sbp,
->>>>>>> 924fb9f7
     Symbol<ParallelDesc> in_parallel_desc, Symbol<ParallelDesc> out_parallel_desc) const {
   return CachedGetBoxingInterpreter(in_nd_sbp, out_nd_sbp, in_parallel_desc, out_parallel_desc);
 }
