/*
Copyright 2020 The OneFlow Authors. All rights reserved.

Licensed under the Apache License, Version 2.0 (the "License");
you may not use this file except in compliance with the License.
You may obtain a copy of the License at

    http://www.apache.org/licenses/LICENSE-2.0

Unless required by applicable law or agreed to in writing, software
distributed under the License is distributed on an "AS IS" BASIS,
WITHOUT WARRANTIES OR CONDITIONS OF ANY KIND, either express or implied.
See the License for the specific language governing permissions and
limitations under the License.
*/
#include <utility>
#include "oneflow/core/common/constant.h"
#include "oneflow/core/common/decorator.h"
#include "oneflow/core/common/container_util.h"
#include "oneflow/core/job/sbp_parallel.h"
#include "oneflow/core/framework/op_interpreter/boxing/eager_boxing_interpreter_mgr.h"
#include "oneflow/core/framework/op_interpreter/boxing/eager_boxing_interpreter_util.h"
#include "oneflow/core/framework/op_interpreter/boxing/collective_boxing_interpreter.h"
#include "oneflow/core/framework/op_interpreter/boxing/identity_boxing_interpreter.h"
#include "oneflow/core/framework/op_interpreter/boxing/naive_b2p_boxing_interpreter.h"
#include "oneflow/core/framework/op_interpreter/boxing/naive_s2p_boxing_interpreter.h"
#include "oneflow/core/framework/op_interpreter/boxing/cuda_copy_boxing_interpreter.h"
#include "oneflow/core/framework/op_interpreter/boxing/cuda_based_cpu_mpi_boxing_interpreter.h"

namespace oneflow {

namespace {
using SbpPair2EagerBoxingInterpreter =
    HashMap<std::pair<cfg::SbpParallel, cfg::SbpParallel>, std::shared_ptr<EagerBoxingInterpreter>>;

Maybe<Symbol<cfg::SbpParallel>> GetSplitSbpParallel(int axis) {
  CHECK_LT_OR_RETURN(axis, kMaxSplitAxis);
  cfg::SbpParallel split_sbp_parallel;
  split_sbp_parallel.mutable_split_parallel()->set_axis(axis);
  return SymbolOf(split_sbp_parallel);
}

Maybe<Symbol<cfg::SbpParallel>> MakeBroadcastSbpParallel() {
  cfg::SbpParallel broadcast_sbp;
  broadcast_sbp.mutable_broadcast_parallel();
  return SymbolOf(broadcast_sbp);
}

Maybe<Symbol<cfg::SbpParallel>> MakePartialSumSbpParallel() {
  cfg::SbpParallel partial_sum_sbp;
  partial_sum_sbp.mutable_partial_sum_parallel();
  return SymbolOf(partial_sum_sbp);
}

std::string GetSupportedBoxingTypeInfo() {
  static std::string supported_boxing_type_info =
      "============ Supported eager boxing type============\n"
      "\'[S(0)] -> [B]\' on GPU\n"
      "\'[S(0)] -> [P]\' on GPU\n"
      "\'[P] -> [B]\' on GPU\n"
      "\'[P] -> [S(0)]\' on GPU\n"
      "\'[B] -> [S(0)]\' on GPU\n"
      "\'[B] -> [P]\' on GPU or CPU";
  return supported_boxing_type_info;
}

Maybe<EagerBoxingInterpreter> GetOneDimNcclCollectiveEagerBoxingInterpreter(
    Symbol<cfg::NdSbp> in_nd_sbp, Symbol<cfg::NdSbp> out_nd_sbp) {
  static SbpPair2EagerBoxingInterpreter sbp_pair2eager_boxing_interpreter = {
      {{*JUST(GetSplitSbpParallel(0)), *JUST(MakeBroadcastSbpParallel())},  // S(0) -> B
       std::make_shared<NcclCollectiveAllGatherBoxingInterpreter>()},
      {{*JUST(MakeBroadcastSbpParallel()), *JUST(GetSplitSbpParallel(0))},  // B -> S(0)
       std::make_shared<NcclCollectiveReduceScatterBoxingInterpreter>("max")},
      {{*JUST(MakePartialSumSbpParallel()), *JUST(MakeBroadcastSbpParallel())},  // P -> B
       std::make_shared<NcclCollectiveAllReduceBoxingInterpreter>()},
      {{*JUST(MakePartialSumSbpParallel()), *JUST(GetSplitSbpParallel(0))},  // P -> S(0)
       std::make_shared<NcclCollectiveReduceScatterBoxingInterpreter>("sum")},
      {{*JUST(GetSplitSbpParallel(0)), *JUST(MakePartialSumSbpParallel())},  // S(0) -> P
       std::make_shared<NcclS2PBoxingInterpreter>()},
  };
  const auto& key = std::make_pair(in_nd_sbp->sbp_parallel(0), out_nd_sbp->sbp_parallel(0));
  CHECK_OR_RETURN(sbp_pair2eager_boxing_interpreter.find(key)
                  != sbp_pair2eager_boxing_interpreter.end())
      << "Eager boxing type \'" << NdSbpToString(in_nd_sbp) << " -> " << NdSbpToString(out_nd_sbp)
      << "\'"
      << " not support yet\n"
      << GetSupportedBoxingTypeInfo();

  return JUST(MapAt(sbp_pair2eager_boxing_interpreter, key));
}

<<<<<<< HEAD
Maybe<Optional<EagerBoxingInterpreter>> GetCudaBasedCpuMpiBoxingInterpreter(
    Symbol<cfg::ParallelDistribution> in_nd_sbp, Symbol<cfg::ParallelDistribution> out_nd_sbp,
    Symbol<ParallelDesc> in_parallel_desc, Symbol<ParallelDesc> out_parallel_desc) {
  CHECK_OR_RETURN(in_nd_sbp != out_nd_sbp);
  const auto& gpu_in_parallel_desc = JUST(ReplaceDeviceType(in_parallel_desc, DeviceType::kGPU));
  const auto& gpu_out_parallel_desc = JUST(ReplaceDeviceType(out_parallel_desc, DeviceType::kGPU));
  CHECK_OR_RETURN(gpu_in_parallel_desc == gpu_out_parallel_desc);
  const auto& gpu_boxing_interpreter =
      TRY(GetOneDimNcclCollectiveEagerBoxingInterpreter(in_nd_sbp, out_nd_sbp));
  if (gpu_boxing_interpreter.IsOk()) {
    return Optional<EagerBoxingInterpreter>(
        std::shared_ptr<EagerBoxingInterpreter>(new CudaBasedCpuMpiBoxingInterpreter()));
  } else {
    return Optional<EagerBoxingInterpreter>();
  }
}

Maybe<bool> IgnoringDeviceTypeEqual(Symbol<ParallelDesc> lhs, Symbol<ParallelDesc> rhs) {
  if (lhs == rhs) { return true; }
  return lhs == JUST(ReplaceDeviceType(rhs, lhs->device_type()));
}

Maybe<EagerBoxingInterpreter> GetBoxingInterpreter(Symbol<cfg::ParallelDistribution> in_nd_sbp,
                                                   Symbol<cfg::ParallelDistribution> out_nd_sbp,
=======
Maybe<EagerBoxingInterpreter> GetBoxingInterpreter(Symbol<cfg::NdSbp> in_nd_sbp,
                                                   Symbol<cfg::NdSbp> out_nd_sbp,
>>>>>>> d89a53bd
                                                   Symbol<ParallelDesc> in_parallel_desc,
                                                   Symbol<ParallelDesc> out_parallel_desc) {
  if (in_parallel_desc == out_parallel_desc
      && (in_parallel_desc->parallel_num() == 1 || in_nd_sbp == out_nd_sbp)) {
    return std::shared_ptr<EagerBoxingInterpreter>(new IdentityBoxingInterpreter());
  } else if (in_nd_sbp->sbp_parallel_size() == 1 && out_nd_sbp->sbp_parallel_size() == 1) {
    if (in_parallel_desc == out_parallel_desc) {
      if (EagerBoxingInterpreterUtil::IsBoxingB2P(in_nd_sbp->sbp_parallel(0),
                                                  out_nd_sbp->sbp_parallel(0))) {
        return std::shared_ptr<EagerBoxingInterpreter>(new NaiveB2PBoxingInterpreter());
      } else if (in_parallel_desc->device_type() == DeviceType::kGPU) {
        return GetOneDimNcclCollectiveEagerBoxingInterpreter(in_nd_sbp, out_nd_sbp);
      } else if (in_parallel_desc->device_type() == DeviceType::kCPU) {
        const auto& opt_interpreter = JUST(GetCudaBasedCpuMpiBoxingInterpreter(
            in_nd_sbp, out_nd_sbp, in_parallel_desc, out_parallel_desc));
        if (opt_interpreter->has_value()) {
          return opt_interpreter->value();
        } else {
          UNIMPLEMENTED_THEN_RETURN()
              << "Eager boxing type \'" << ParallelDistributionToString(in_nd_sbp) << " -> "
              << ParallelDistributionToString(out_nd_sbp) << "\'"
              << " not support yet\n"
              << GetSupportedBoxingTypeInfo();
        }
      } else {
        UNIMPLEMENTED_THEN_RETURN()
            << "Eager boxing type \'" << ParallelDistributionToString(in_nd_sbp) << " -> "
            << ParallelDistributionToString(out_nd_sbp) << "\'"
            << " not support yet\n"
            << GetSupportedBoxingTypeInfo();
      }
    } else if (JUST(IgnoringDeviceTypeEqual(in_parallel_desc, out_parallel_desc))) {
      if ((in_parallel_desc->device_type() == DeviceType::kGPU
           && out_parallel_desc->device_type() == DeviceType::kCPU)
          || (in_parallel_desc->device_type() == DeviceType::kCPU
              && out_parallel_desc->device_type() == DeviceType::kGPU)) {
        if (in_nd_sbp == out_nd_sbp) {
          return std::shared_ptr<EagerBoxingInterpreter>(new CudaCopyBoxingInterpreter());
        } else {
          const auto& opt_interpreter = JUST(GetCudaBasedCpuMpiBoxingInterpreter(
              in_nd_sbp, out_nd_sbp, in_parallel_desc, out_parallel_desc));
          if (opt_interpreter->has_value()) {
            return opt_interpreter->value();
          } else {
            UNIMPLEMENTED_THEN_RETURN()
                << "Eager boxing type \'" << ParallelDistributionToString(in_nd_sbp) << " -> "
                << ParallelDistributionToString(out_nd_sbp) << "\'"
                << " not support yet\n"
                << GetSupportedBoxingTypeInfo();
          }
        }
      } else {
        UNIMPLEMENTED_THEN_RETURN() << "Eager boxing type \'" << NdSbpToString(in_nd_sbp) << " -> "
                                    << NdSbpToString(out_nd_sbp) << "\'"
                                    << " not support yet\n"
                                    << GetSupportedBoxingTypeInfo();
      }
    } else {
      UNIMPLEMENTED_THEN_RETURN() << "Eager boxing with different placement not support yet\n"
                                  << GetSupportedBoxingTypeInfo();
    }
  } else {
    UNIMPLEMENTED_THEN_RETURN() << "N-dim eager boxing type \'" << NdSbpToString(in_nd_sbp)
                                << " -> " << NdSbpToString(out_nd_sbp) << "\'"
                                << " not support yet\n"
                                << GetSupportedBoxingTypeInfo();
  }
  UNIMPLEMENTED_THEN_RETURN();
}

static constexpr auto* CachedGetBoxingInterpreter = DECORATE(&GetBoxingInterpreter, ThreadLocal);

}  // namespace

Maybe<EagerBoxingInterpreter> EagerBoxingInterpreterManager::GetEagerBoxingInterpreter(
    Symbol<cfg::NdSbp> in_nd_sbp, Symbol<cfg::NdSbp> out_nd_sbp,
    Symbol<ParallelDesc> in_parallel_desc, Symbol<ParallelDesc> out_parallel_desc) const {
  return CachedGetBoxingInterpreter(in_nd_sbp, out_nd_sbp, in_parallel_desc, out_parallel_desc);
}

COMMAND(Global<EagerBoxingInterpreterManager>::SetAllocated(new EagerBoxingInterpreterManager()));

}  // namespace oneflow<|MERGE_RESOLUTION|>--- conflicted
+++ resolved
@@ -17,7 +17,7 @@
 #include "oneflow/core/common/constant.h"
 #include "oneflow/core/common/decorator.h"
 #include "oneflow/core/common/container_util.h"
-#include "oneflow/core/job/sbp_parallel.h"
+#include "oneflow/core/framework/nd_sbp.h"
 #include "oneflow/core/framework/op_interpreter/boxing/eager_boxing_interpreter_mgr.h"
 #include "oneflow/core/framework/op_interpreter/boxing/eager_boxing_interpreter_util.h"
 #include "oneflow/core/framework/op_interpreter/boxing/collective_boxing_interpreter.h"
@@ -81,17 +81,16 @@
   const auto& key = std::make_pair(in_nd_sbp->sbp_parallel(0), out_nd_sbp->sbp_parallel(0));
   CHECK_OR_RETURN(sbp_pair2eager_boxing_interpreter.find(key)
                   != sbp_pair2eager_boxing_interpreter.end())
-      << "Eager boxing type \'" << NdSbpToString(in_nd_sbp) << " -> " << NdSbpToString(out_nd_sbp)
-      << "\'"
+      << "Eager boxing type \'" << *JUST(NdSbpToString(in_nd_sbp)) << " -> "
+      << *JUST(NdSbpToString(out_nd_sbp)) << "\'"
       << " not support yet\n"
       << GetSupportedBoxingTypeInfo();
 
   return JUST(MapAt(sbp_pair2eager_boxing_interpreter, key));
 }
 
-<<<<<<< HEAD
 Maybe<Optional<EagerBoxingInterpreter>> GetCudaBasedCpuMpiBoxingInterpreter(
-    Symbol<cfg::ParallelDistribution> in_nd_sbp, Symbol<cfg::ParallelDistribution> out_nd_sbp,
+    Symbol<cfg::NdSbp> in_nd_sbp, Symbol<cfg::NdSbp> out_nd_sbp,
     Symbol<ParallelDesc> in_parallel_desc, Symbol<ParallelDesc> out_parallel_desc) {
   CHECK_OR_RETURN(in_nd_sbp != out_nd_sbp);
   const auto& gpu_in_parallel_desc = JUST(ReplaceDeviceType(in_parallel_desc, DeviceType::kGPU));
@@ -112,12 +111,8 @@
   return lhs == JUST(ReplaceDeviceType(rhs, lhs->device_type()));
 }
 
-Maybe<EagerBoxingInterpreter> GetBoxingInterpreter(Symbol<cfg::ParallelDistribution> in_nd_sbp,
-                                                   Symbol<cfg::ParallelDistribution> out_nd_sbp,
-=======
 Maybe<EagerBoxingInterpreter> GetBoxingInterpreter(Symbol<cfg::NdSbp> in_nd_sbp,
                                                    Symbol<cfg::NdSbp> out_nd_sbp,
->>>>>>> d89a53bd
                                                    Symbol<ParallelDesc> in_parallel_desc,
                                                    Symbol<ParallelDesc> out_parallel_desc) {
   if (in_parallel_desc == out_parallel_desc
@@ -136,18 +131,16 @@
         if (opt_interpreter->has_value()) {
           return opt_interpreter->value();
         } else {
-          UNIMPLEMENTED_THEN_RETURN()
-              << "Eager boxing type \'" << ParallelDistributionToString(in_nd_sbp) << " -> "
-              << ParallelDistributionToString(out_nd_sbp) << "\'"
-              << " not support yet\n"
-              << GetSupportedBoxingTypeInfo();
+          UNIMPLEMENTED_THEN_RETURN() << "Eager boxing type \'" << *JUST(NdSbpToString(in_nd_sbp))
+                                      << " -> " << *JUST(NdSbpToString(out_nd_sbp)) << "\'"
+                                      << " not support yet\n"
+                                      << GetSupportedBoxingTypeInfo();
         }
       } else {
-        UNIMPLEMENTED_THEN_RETURN()
-            << "Eager boxing type \'" << ParallelDistributionToString(in_nd_sbp) << " -> "
-            << ParallelDistributionToString(out_nd_sbp) << "\'"
-            << " not support yet\n"
-            << GetSupportedBoxingTypeInfo();
+        UNIMPLEMENTED_THEN_RETURN() << "Eager boxing type \'" << *JUST(NdSbpToString(in_nd_sbp))
+                                    << " -> " << *JUST(NdSbpToString(out_nd_sbp)) << "\'"
+                                    << " not support yet\n"
+                                    << GetSupportedBoxingTypeInfo();
       }
     } else if (JUST(IgnoringDeviceTypeEqual(in_parallel_desc, out_parallel_desc))) {
       if ((in_parallel_desc->device_type() == DeviceType::kGPU
@@ -162,16 +155,15 @@
           if (opt_interpreter->has_value()) {
             return opt_interpreter->value();
           } else {
-            UNIMPLEMENTED_THEN_RETURN()
-                << "Eager boxing type \'" << ParallelDistributionToString(in_nd_sbp) << " -> "
-                << ParallelDistributionToString(out_nd_sbp) << "\'"
-                << " not support yet\n"
-                << GetSupportedBoxingTypeInfo();
+            UNIMPLEMENTED_THEN_RETURN() << "Eager boxing type \'" << *JUST(NdSbpToString(in_nd_sbp))
+                                        << " -> " << *JUST(NdSbpToString(out_nd_sbp)) << "\'"
+                                        << " not support yet\n"
+                                        << GetSupportedBoxingTypeInfo();
           }
         }
       } else {
-        UNIMPLEMENTED_THEN_RETURN() << "Eager boxing type \'" << NdSbpToString(in_nd_sbp) << " -> "
-                                    << NdSbpToString(out_nd_sbp) << "\'"
+        UNIMPLEMENTED_THEN_RETURN() << "Eager boxing type \'" << *JUST(NdSbpToString(in_nd_sbp))
+                                    << " -> " << *JUST(NdSbpToString(out_nd_sbp)) << "\'"
                                     << " not support yet\n"
                                     << GetSupportedBoxingTypeInfo();
       }
@@ -180,8 +172,8 @@
                                   << GetSupportedBoxingTypeInfo();
     }
   } else {
-    UNIMPLEMENTED_THEN_RETURN() << "N-dim eager boxing type \'" << NdSbpToString(in_nd_sbp)
-                                << " -> " << NdSbpToString(out_nd_sbp) << "\'"
+    UNIMPLEMENTED_THEN_RETURN() << "N-dim eager boxing type \'" << *JUST(NdSbpToString(in_nd_sbp))
+                                << " -> " << *JUST(NdSbpToString(out_nd_sbp)) << "\'"
                                 << " not support yet\n"
                                 << GetSupportedBoxingTypeInfo();
   }
