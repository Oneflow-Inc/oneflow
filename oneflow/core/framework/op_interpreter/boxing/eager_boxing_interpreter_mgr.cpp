--- conflicted
+++ resolved
@@ -107,44 +107,6 @@
                                                    Symbol<cfg::NdSbp> out_nd_sbp,
                                                    Symbol<ParallelDesc> in_parallel_desc,
                                                    Symbol<ParallelDesc> out_parallel_desc) {
-<<<<<<< HEAD
-  if (in_nd_sbp->sbp_parallel_size() == 1 && out_nd_sbp->sbp_parallel_size() == 1
-      && in_parallel_desc == out_parallel_desc
-      && EagerBoxingInterpreterUtil::IsBoxingB2P(in_nd_sbp->sbp_parallel(0),
-                                                 out_nd_sbp->sbp_parallel(0))) {
-    return std::shared_ptr<EagerBoxingInterpreter>(new NaiveB2PBoxingInterpreter());
-  }
-  if (in_nd_sbp->sbp_parallel_size() == 1 && out_nd_sbp->sbp_parallel_size() == 1
-      && in_parallel_desc == out_parallel_desc
-      && in_parallel_desc->device_type() == DeviceType::kCPU) {
-    const auto& interpreter = TRY(GetCudaBasedCpuMpiBoxingInterpreter(
-        in_nd_sbp, out_nd_sbp, in_parallel_desc, out_parallel_desc));
-    if (interpreter.IsOk()) { return JUST(interpreter); }
-  }
-  if (in_nd_sbp->sbp_parallel_size() == 1 && out_nd_sbp->sbp_parallel_size() == 1
-      && JUST(IgnoringDeviceTypeEqual(in_parallel_desc, out_parallel_desc))
-      && ((in_parallel_desc->device_type() == DeviceType::kGPU
-           && out_parallel_desc->device_type() == DeviceType::kCPU)
-          || (in_parallel_desc->device_type() == DeviceType::kCPU
-              && out_parallel_desc->device_type() == DeviceType::kGPU))
-      && in_nd_sbp == out_nd_sbp) {
-    return std::shared_ptr<EagerBoxingInterpreter>(new CudaCopyBoxingInterpreter());
-  }
-
-  if (in_nd_sbp->sbp_parallel_size() == 1 && out_nd_sbp->sbp_parallel_size() == 1
-      && JUST(IgnoringDeviceTypeEqual(in_parallel_desc, out_parallel_desc))
-      && ((in_parallel_desc->device_type() == DeviceType::kGPU
-           && out_parallel_desc->device_type() == DeviceType::kCPU)
-          || (in_parallel_desc->device_type() == DeviceType::kCPU
-              && out_parallel_desc->device_type() == DeviceType::kGPU))
-      && in_nd_sbp != out_nd_sbp) {
-    const auto& interpreter = TRY(GetCudaBasedCpuMpiBoxingInterpreter(
-        in_nd_sbp, out_nd_sbp, in_parallel_desc, out_parallel_desc));
-    if (interpreter.IsOk()) { return JUST(interpreter); }
-  }
-
-=======
->>>>>>> 5987caf9
   const auto& in = JUST(PlacedNdSbp::New(in_nd_sbp, in_parallel_desc));
   const auto& out = JUST(PlacedNdSbp::New(out_nd_sbp, out_parallel_desc));
   const auto& main_boxing_expr = JUST(MainBoxingExpr());
