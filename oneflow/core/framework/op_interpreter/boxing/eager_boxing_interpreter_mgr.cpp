--- conflicted
+++ resolved
@@ -131,25 +131,11 @@
   }
   if (out_parallel_desc->parallel_num() == 1 && out_nd_sbp->sbp_parallel_size() == 1) {
     if (EagerBoxingInterpreterUtil::IsBroadcastNdSbp(in_nd_sbp)) {
-<<<<<<< HEAD
-      static std::shared_ptr<EagerBoxingInterpreter> nccl_bto1_boxing_interpreter =
-          std::make_shared<NcclBTo1BoxingInterpreter>();
-      return nccl_bto1_boxing_interpreter;
-    } else if (EagerBoxingInterpreterUtil::IsPartialSumNdSbp(in_nd_sbp)) {
-      static std::shared_ptr<EagerBoxingInterpreter> nccl_pto1_boxing_interpreter =
-          std::make_shared<NcclPTo1BoxingInterpreter>();
-      return nccl_pto1_boxing_interpreter;
-    } else if (EagerBoxingInterpreterUtil::IsSplitNdSbp(in_nd_sbp, 0)) {
-      static std::shared_ptr<EagerBoxingInterpreter> nccl_sto1_boxing_interpreter =
-          std::make_shared<NcclSTo1BoxingInterpreter>();
-      return nccl_sto1_boxing_interpreter;
-=======
       return std::shared_ptr<EagerBoxingInterpreter>(new NcclBTo1BoxingInterpreter());
     } else if (EagerBoxingInterpreterUtil::IsPartialSumNdSbp(in_nd_sbp)) {
       return std::shared_ptr<EagerBoxingInterpreter>(new NcclPTo1BoxingInterpreter());
     } else if (EagerBoxingInterpreterUtil::IsSplitNdSbp(in_nd_sbp, 0)) {
       return std::shared_ptr<EagerBoxingInterpreter>(new NcclSTo1BoxingInterpreter());
->>>>>>> d2aeae17
     }
   }
   UNIMPLEMENTED_THEN_RETURN() << Error::BoxingNotSupportedError()
