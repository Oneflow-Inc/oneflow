/*
Copyright 2020 The OneFlow Authors. All rights reserved.

Licensed under the Apache License, Version 2.0 (the "License");
you may not use this file except in compliance with the License.
You may obtain a copy of the License at

    http://www.apache.org/licenses/LICENSE-2.0

Unless required by applicable law or agreed to in writing, software
distributed under the License is distributed on an "AS IS" BASIS,
WITHOUT WARRANTIES OR CONDITIONS OF ANY KIND, either express or implied.
See the License for the specific language governing permissions and
limitations under the License.
*/
#include <utility>
#include "oneflow/core/common/constant.h"
#include "oneflow/core/common/decorator.h"
#include "oneflow/core/common/container_util.h"
#include "oneflow/core/framework/nd_sbp.h"
#include "oneflow/core/framework/op_interpreter/boxing/eager_boxing_interpreter_mgr.h"
#include "oneflow/core/framework/op_interpreter/boxing/eager_boxing_interpreter_util.h"
#include "oneflow/core/framework/op_interpreter/boxing/collective_boxing_interpreter.h"
#include "oneflow/core/framework/op_interpreter/boxing/identity_boxing_interpreter.h"
#include "oneflow/core/framework/op_interpreter/boxing/naive_b2p_boxing_interpreter.h"
#include "oneflow/core/framework/op_interpreter/boxing/naive_s2p_boxing_interpreter.h"
#include "oneflow/core/framework/op_interpreter/boxing/cuda_copy_boxing_interpreter.h"
#include "oneflow/core/framework/op_interpreter/boxing/cuda_based_cpu_mpi_boxing_interpreter.h"
#include "oneflow/core/framework/op_interpreter/boxing/boxing_dividor_util.h"

namespace oneflow {

namespace {
using SbpPair2EagerBoxingInterpreter =
    HashMap<std::pair<cfg::SbpParallel, cfg::SbpParallel>, std::shared_ptr<EagerBoxingInterpreter>>;

Maybe<EagerBoxingInterpreter> GetOneDimNcclCollectiveEagerBoxingInterpreter(
    Symbol<cfg::NdSbp> in_nd_sbp, Symbol<cfg::NdSbp> out_nd_sbp) {
  static SbpPair2EagerBoxingInterpreter sbp_pair2eager_boxing_interpreter = {
      {{*JUST(MakeSplitSbpParallel(0)), *JUST(MakeBroadcastSbpParallel())},  // S(0) -> B
       std::make_shared<NcclCollectiveAllGatherBoxingInterpreter>()},
      {{*JUST(MakeBroadcastSbpParallel()), *JUST(MakeSplitSbpParallel(0))},  // B -> S(0)
       std::make_shared<NcclCollectiveReduceScatterBoxingInterpreter>("max")},
      {{*JUST(MakePartialSumSbpParallel()), *JUST(MakeBroadcastSbpParallel())},  // P -> B
       std::make_shared<NcclCollectiveAllReduceBoxingInterpreter>()},
      {{*JUST(MakePartialSumSbpParallel()), *JUST(MakeSplitSbpParallel(0))},  // P -> S(0)
       std::make_shared<NcclCollectiveReduceScatterBoxingInterpreter>("sum")},
      {{*JUST(MakeSplitSbpParallel(0)), *JUST(MakePartialSumSbpParallel())},  // S(0) -> P
       std::make_shared<NcclS2PBoxingInterpreter>()},
  };
  const auto& key = std::make_pair(in_nd_sbp->sbp_parallel(0), out_nd_sbp->sbp_parallel(0));
  return JUST(MapAt(sbp_pair2eager_boxing_interpreter, key));
}

Maybe<EagerBoxingInterpreter> GetCudaBasedCpuMpiBoxingInterpreter(
    Symbol<cfg::NdSbp> in_nd_sbp, Symbol<cfg::NdSbp> out_nd_sbp,
    Symbol<ParallelDesc> in_parallel_desc, Symbol<ParallelDesc> out_parallel_desc) {
  CHECK_OR_RETURN(in_nd_sbp != out_nd_sbp);
  const auto& gpu_in_parallel_desc = JUST(ReplaceDeviceType(in_parallel_desc, DeviceType::kGPU));
  const auto& gpu_out_parallel_desc = JUST(ReplaceDeviceType(out_parallel_desc, DeviceType::kGPU));
  CHECK_OR_RETURN(gpu_in_parallel_desc == gpu_out_parallel_desc);
  const auto& gpu_boxing_interpreter =
      JUST(GetOneDimNcclCollectiveEagerBoxingInterpreter(in_nd_sbp, out_nd_sbp));
  return std::shared_ptr<EagerBoxingInterpreter>(new CudaBasedCpuMpiBoxingInterpreter());
}

Maybe<bool> IgnoringDeviceTypeEqual(Symbol<ParallelDesc> lhs, Symbol<ParallelDesc> rhs) {
  if (lhs == rhs) { return true; }
  return lhs == JUST(ReplaceDeviceType(rhs, lhs->device_type()));
}

namespace {

Maybe<BoxingExprIf> OptionalCudaCopy(const std::shared_ptr<BoxingExprIf>& core_boxing_expr) {
  return JUST(
      BoxingExpr(JUST(ReplaceInDeviceType(DeviceType::kGPU)), JUST(OptionalBoxing("cuda-copy-h2d")),
                 JUST(BoxingExpr(JUST(ReplaceOutDeviceType(DeviceType::kGPU)), core_boxing_expr,
                                 JUST(OptionalBoxing("cuda-copy-d2h"))))));
}

Maybe<BoxingExprIf> NcclSxToBBoxingExpr() {
  return JUST(BoxingExpr(JUST(InPlacementAndSplit(0)), JUST(OptionalBoxing("nccl-s-to-s")),
                         JUST(BoxingExpr("nccl-s-to-b"))));
}

Maybe<BoxingExprIf> NcclBToSxBoxingExpr() {
  return JUST(BoxingExpr(JUST(InPlacementAndSplit(0)), JUST(BoxingExpr("nccl-b-to-s")),
                         JUST(OptionalBoxing("nccl-s-to-s"))));
}

Maybe<BoxingExprIf> NcclPToSxBoxingExpr() {
  return JUST(BoxingExpr(JUST(OutPlacementAndSplit(0)), JUST(BoxingExpr("nccl-p-to-s")),
                         JUST(OptionalBoxing("nccl-s-to-s"))));
}

Maybe<BoxingExprIf> NToOneBoxingExpr() {
  return JUST(BoxingExpr(
      JUST(InPlacementAndBroadcast()),
      JUST(BoxingExpr("nccl-p-to-b")) | JUST(NcclSxToBBoxingExpr()) | JUST(BoxingExpr("identity")),
      JUST(BoxingExpr("naive-b-to-1"))));
}

Maybe<BoxingExprIf> OneToNBoxingExpr() {
  return JUST(BoxingExpr(JUST(OutPlacementAndPartialSum()), JUST(BoxingExpr("naive-1-to-p")),
                         JUST(BoxingExpr("nccl-p-to-b")) | JUST(NcclPToSxBoxingExpr())
                             | JUST(BoxingExpr("identity"))));
}

Maybe<BoxingExprIf> GenericBoxingExpr() {
  // in_placement contain out_placement or out_placement contain in_placement
  const auto& boxing_expr_with_inclusive_placement =
      JUST(BoxingExpr(JUST(OutPlacementAndBroadcast()), JUST(BoxingExpr("asymmetric-x-to-b")),
                      JUST(BoxingExpr("identity")) | JUST(BoxingExpr("naive-b-to-p"))
                          | JUST(NcclBToSxBoxingExpr())));
  // in_placement and out_placement have no containment relationship
  // n to 1
  const auto& lhs_boxing = JUST(NToOneBoxingExpr());
  // 1 to 1 -> 1 to n
  const auto& rhs_boxing =
      JUST(BoxingExpr(JUST(OutFirstDeviceAndAllBroadcast()), JUST(OptionalBoxing("naive-1-to-1")),
                      JUST(OneToNBoxingExpr())));
  const auto& core =
      boxing_expr_with_inclusive_placement
      | JUST(BoxingExpr(JUST(InFirstDeviceAndAllBroadcast()), lhs_boxing, rhs_boxing));

  return core | JUST(OptionalCudaCopy(core));
}

Maybe<BoxingExprIf> RawMainBoxingExpr() {
  const auto& core =
      JUST(BoxingExpr("identity")) | JUST(BoxingExpr("flatten-hierarchy"))
<<<<<<< HEAD
      | JUST(BoxingExpr("asymmetric-x-to-b")) | JUST(BoxingExpr("naive-1-to-p"))
      | JUST(BoxingExpr("symmetric-nd-sbp-to-nd-sbp"))
      | JUST(BoxingExpr(JUST(OutPlacementAndPartialSum()), JUST(BoxingExpr("naive-1-to-p")),
                        JUST(BoxingExpr("nccl-p-to-b")) | JUST(BoxingExpr("nccl-p-to-s"))))
      | JUST(BoxingExpr("naive-b-to-1"))
      | JUST(BoxingExpr(JUST(InPlacementAndBroadcast()),
                        JUST(BoxingExpr("nccl-p-to-b")) | JUST(BoxingExpr("nccl-s-to-b")),
                        JUST(BoxingExpr("naive-b-to-1"))));
  return core | JUST(OptionalCudaCopy(core));
=======
      | JUST(BoxingExpr("nccl-p-to-b")) | JUST(BoxingExpr("nccl-p-to-s"))
      | JUST(BoxingExpr("nccl-b-to-s")) | JUST(BoxingExpr("nccl-s-to-b"))
      | JUST(BoxingExpr("nccl-s-to-s")) | JUST(BoxingExpr("naive-b-to-p"))
      | JUST(BoxingExpr(JUST(InPlacementAndBroadcast()), JUST(BoxingExpr("nccl-s-to-b")),
                        JUST(BoxingExpr("naive-b-to-p"))))
      | JUST(BoxingExpr("asymmetric-x-to-b")) | JUST(OneToNBoxingExpr()) | JUST(NToOneBoxingExpr())
      | JUST(BoxingExpr("naive-1-to-1"));
  return core | JUST(OptionalCudaCopy(core)) | JUST(GenericBoxingExpr());
>>>>>>> 0fd79aa8
}

}  // namespace

static constexpr auto* MainBoxingExpr = DECORATE(&RawMainBoxingExpr, ThreadLocal);

Maybe<EagerBoxingInterpreter> GetBoxingInterpreter(Symbol<cfg::NdSbp> in_nd_sbp,
                                                   Symbol<cfg::NdSbp> out_nd_sbp,
                                                   Symbol<ParallelDesc> in_parallel_desc,
                                                   Symbol<ParallelDesc> out_parallel_desc) {
  if (in_nd_sbp->sbp_parallel_size() == 1 && out_nd_sbp->sbp_parallel_size() == 1
      && in_parallel_desc == out_parallel_desc
      && EagerBoxingInterpreterUtil::IsBoxingB2P(in_nd_sbp->sbp_parallel(0),
                                                 out_nd_sbp->sbp_parallel(0))) {
    return std::shared_ptr<EagerBoxingInterpreter>(new NaiveB2PBoxingInterpreter());
  }
  if (in_nd_sbp->sbp_parallel_size() == 1 && out_nd_sbp->sbp_parallel_size() == 1
      && in_parallel_desc == out_parallel_desc
      && in_parallel_desc->device_type() == DeviceType::kCPU) {
    const auto& interpreter = TRY(GetCudaBasedCpuMpiBoxingInterpreter(
        in_nd_sbp, out_nd_sbp, in_parallel_desc, out_parallel_desc));
    if (interpreter.IsOk()) { return JUST(interpreter); }
  }
  if (in_nd_sbp->sbp_parallel_size() == 1 && out_nd_sbp->sbp_parallel_size() == 1
      && JUST(IgnoringDeviceTypeEqual(in_parallel_desc, out_parallel_desc))
      && ((in_parallel_desc->device_type() == DeviceType::kGPU
           && out_parallel_desc->device_type() == DeviceType::kCPU)
          || (in_parallel_desc->device_type() == DeviceType::kCPU
              && out_parallel_desc->device_type() == DeviceType::kGPU))
      && in_nd_sbp == out_nd_sbp) {
    return std::shared_ptr<EagerBoxingInterpreter>(new CudaCopyBoxingInterpreter());
  }

  if (in_nd_sbp->sbp_parallel_size() == 1 && out_nd_sbp->sbp_parallel_size() == 1
      && JUST(IgnoringDeviceTypeEqual(in_parallel_desc, out_parallel_desc))
      && ((in_parallel_desc->device_type() == DeviceType::kGPU
           && out_parallel_desc->device_type() == DeviceType::kCPU)
          || (in_parallel_desc->device_type() == DeviceType::kCPU
              && out_parallel_desc->device_type() == DeviceType::kGPU))
      && in_nd_sbp != out_nd_sbp) {
    const auto& interpreter = TRY(GetCudaBasedCpuMpiBoxingInterpreter(
        in_nd_sbp, out_nd_sbp, in_parallel_desc, out_parallel_desc));
    if (interpreter.IsOk()) { return JUST(interpreter); }
  }

  const auto& in = JUST(PlacedNdSbp::New(in_nd_sbp, in_parallel_desc));
  const auto& out = JUST(PlacedNdSbp::New(out_nd_sbp, out_parallel_desc));
  const auto& main_boxing_expr = JUST(MainBoxingExpr());
  if (TRY(main_boxing_expr->Check(in, out)).IsOk()) {
    const auto& boxing_func = JUST(main_boxing_expr->GetBoxingFunction(in, out));
    return std::shared_ptr<EagerBoxingInterpreter>(new NaiveEagerBoxingInterpreter(boxing_func));
  }

  UNIMPLEMENTED_THEN_RETURN() << Error::BoxingNotSupportedError()
                              << "consistent-to-consistent not supported"
                              << ". from_nd_sbp: " << *JUST(NdSbpToString(in_nd_sbp))
                              << ", to_nd_sbp: " << *JUST(NdSbpToString(out_nd_sbp))
                              << ", from_placement: " << *JUST(PlacementToString(in_parallel_desc))
                              << ", to_placement: " << *JUST(PlacementToString(out_parallel_desc));
}

static constexpr auto* CachedGetBoxingInterpreter = DECORATE(&GetBoxingInterpreter, ThreadLocal);

}  // namespace

Maybe<EagerBoxingInterpreter> EagerBoxingInterpreterManager::GetEagerBoxingInterpreter(
    Symbol<cfg::NdSbp> in_nd_sbp, Symbol<cfg::NdSbp> out_nd_sbp,
    Symbol<ParallelDesc> in_parallel_desc, Symbol<ParallelDesc> out_parallel_desc) const {
  return CachedGetBoxingInterpreter(in_nd_sbp, out_nd_sbp, in_parallel_desc, out_parallel_desc);
}

COMMAND(Global<EagerBoxingInterpreterManager>::SetAllocated(new EagerBoxingInterpreterManager()));

}  // namespace oneflow<|MERGE_RESOLUTION|>--- conflicted
+++ resolved
@@ -129,26 +129,15 @@
 Maybe<BoxingExprIf> RawMainBoxingExpr() {
   const auto& core =
       JUST(BoxingExpr("identity")) | JUST(BoxingExpr("flatten-hierarchy"))
-<<<<<<< HEAD
-      | JUST(BoxingExpr("asymmetric-x-to-b")) | JUST(BoxingExpr("naive-1-to-p"))
-      | JUST(BoxingExpr("symmetric-nd-sbp-to-nd-sbp"))
-      | JUST(BoxingExpr(JUST(OutPlacementAndPartialSum()), JUST(BoxingExpr("naive-1-to-p")),
-                        JUST(BoxingExpr("nccl-p-to-b")) | JUST(BoxingExpr("nccl-p-to-s"))))
-      | JUST(BoxingExpr("naive-b-to-1"))
-      | JUST(BoxingExpr(JUST(InPlacementAndBroadcast()),
-                        JUST(BoxingExpr("nccl-p-to-b")) | JUST(BoxingExpr("nccl-s-to-b")),
-                        JUST(BoxingExpr("naive-b-to-1"))));
-  return core | JUST(OptionalCudaCopy(core));
-=======
       | JUST(BoxingExpr("nccl-p-to-b")) | JUST(BoxingExpr("nccl-p-to-s"))
       | JUST(BoxingExpr("nccl-b-to-s")) | JUST(BoxingExpr("nccl-s-to-b"))
       | JUST(BoxingExpr("nccl-s-to-s")) | JUST(BoxingExpr("naive-b-to-p"))
+      | JUST(BoxingExpr("symmetric-nd-sbp-to-nd-sbp"))
       | JUST(BoxingExpr(JUST(InPlacementAndBroadcast()), JUST(BoxingExpr("nccl-s-to-b")),
                         JUST(BoxingExpr("naive-b-to-p"))))
       | JUST(BoxingExpr("asymmetric-x-to-b")) | JUST(OneToNBoxingExpr()) | JUST(NToOneBoxingExpr())
       | JUST(BoxingExpr("naive-1-to-1"));
   return core | JUST(OptionalCudaCopy(core)) | JUST(GenericBoxingExpr());
->>>>>>> 0fd79aa8
 }
 
 }  // namespace
