--- conflicted
+++ resolved
@@ -67,21 +67,12 @@
                     std::make_pair(in_nd_sbp->sbp_parallel(0), out_nd_sbp->sbp_parallel(0))));
 }
 
-<<<<<<< HEAD
-Maybe<EagerBoxingInterpreter> GetBoxingInterpreter(
-    Symbol<cfg::ParallelDistribution> in_parallel_distribution,
-    Symbol<cfg::ParallelDistribution> out_parallel_distribution,
-    Symbol<ParallelDesc> in_parallel_desc, Symbol<ParallelDesc> out_parallel_desc) {
-  if (in_parallel_desc == out_parallel_desc
-      && (in_parallel_desc->parallel_num() == 1
-          || in_parallel_distribution == out_parallel_distribution)) {
-=======
 Maybe<EagerBoxingInterpreter> GetBoxingInterpreter(Symbol<cfg::ParallelDistribution> in_nd_sbp,
                                                    Symbol<cfg::ParallelDistribution> out_nd_sbp,
                                                    Symbol<ParallelDesc> in_parallel_desc,
                                                    Symbol<ParallelDesc> out_parallel_desc) {
-  if (in_nd_sbp == out_nd_sbp && in_parallel_desc == out_parallel_desc) {
->>>>>>> c9df868c
+  if (in_parallel_desc == out_parallel_desc
+      && (in_parallel_desc->parallel_num() == 1 || in_nd_sbp == out_nd_sbp)) {
     static std::shared_ptr<EagerBoxingInterpreter> identity_boxing_interpreter =
         std::make_shared<IdentityBoxingInterpreter>();
     return identity_boxing_interpreter;
