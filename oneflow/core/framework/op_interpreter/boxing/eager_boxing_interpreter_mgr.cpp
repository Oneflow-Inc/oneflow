--- conflicted
+++ resolved
@@ -84,14 +84,11 @@
       | JUST(BoxingExpr("asymmetric-x-to-b")) | JUST(BoxingExpr("naive-1-to-p"))
       | JUST(BoxingExpr(JUST(OutPlacementAndPartialSum()), JUST(BoxingExpr("naive-1-to-p")),
                         JUST(BoxingExpr("nccl-p-to-b")) | JUST(BoxingExpr("nccl-p-to-s"))))
-<<<<<<< HEAD
-      | JUST(BoxingExpr("naive-1-to-1"));
-=======
       | JUST(BoxingExpr("naive-b-to-1"))
       | JUST(BoxingExpr(JUST(InPlacementAndBroadcast()),
                         JUST(BoxingExpr("nccl-p-to-b")) | JUST(BoxingExpr("nccl-s-to-b")),
-                        JUST(BoxingExpr("naive-b-to-1"))));
->>>>>>> 81798300
+                        JUST(BoxingExpr("naive-b-to-1"))))
+      | JUST(BoxingExpr("naive-1-to-1"));
   return core | JUST(OptionalCudaCopy(core));
 }
 
