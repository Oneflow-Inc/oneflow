--- conflicted
+++ resolved
@@ -79,19 +79,13 @@
 }
 
 Maybe<BoxingExprIf> RawMainBoxingExpr() {
-<<<<<<< HEAD
-  const auto& core = JUST(BoxingExpr("identity")) | JUST(BoxingExpr("flatten-hierarchy"))
-                     | JUST(BoxingExpr("asymmetric-x-to-b")) | JUST(BoxingExpr("naive-1-to-p"))
-                     | JUST(BoxingExpr("naive-1-to-b")) | JUST(BoxingExpr("naive-1-to-s"))
-                     | JUST(BoxingExpr("naive-b-to-1")) | JUST(BoxingExpr("naive-p-to-1"))
-                     | JUST(BoxingExpr("naive-s-to-1"));
-=======
   const auto& core =
       JUST(BoxingExpr("identity")) | JUST(BoxingExpr("flatten-hierarchy"))
       | JUST(BoxingExpr("asymmetric-x-to-b")) | JUST(BoxingExpr("naive-1-to-p"))
       | JUST(BoxingExpr(JUST(OutPlacementAndPartialSum()), JUST(BoxingExpr("naive-1-to-p")),
-                        JUST(BoxingExpr("nccl-p-to-b")) | JUST(BoxingExpr("nccl-p-to-s"))));
->>>>>>> 69caea81
+                        JUST(BoxingExpr("nccl-p-to-b")) | JUST(BoxingExpr("nccl-p-to-s"))))
+      | JUST(BoxingExpr("naive-b-to-1")) | JUST(BoxingExpr("naive-p-to-1"))
+      | JUST(BoxingExpr("naive-s-to-1"));
   return core | JUST(OptionalCudaCopy(core));
 }
 
