/*
Copyright 2020 The OneFlow Authors. All rights reserved.

Licensed under the Apache License, Version 2.0 (the "License");
you may not use this file except in compliance with the License.
You may obtain a copy of the License at

    http://www.apache.org/licenses/LICENSE-2.0

Unless required by applicable law or agreed to in writing, software
distributed under the License is distributed on an "AS IS" BASIS,
WITHOUT WARRANTIES OR CONDITIONS OF ANY KIND, either express or implied.
See the License for the specific language governing permissions and
limitations under the License.
*/
#include "oneflow/core/framework/op_interpreter/boxing/naive_s2p_boxing_interpreter.h"
#include "oneflow/core/framework/op_interpreter/boxing/naive_b2p_boxing_interpreter.h"
#include "oneflow/core/framework/op_interpreter/boxing/collective_boxing_interpreter.h"
#include "oneflow/core/framework/op_interpreter/boxing/eager_boxing_interpreter_util.h"

namespace oneflow {

namespace {

<<<<<<< HEAD
Maybe<Symbol<cfg::NdSbp>> GetBroadcastNdSbp() {
  cfg::NdSbp broadcast_parallel_distribution;
  broadcast_parallel_distribution.mutable_sbp_parallel()->Add()->mutable_broadcast_parallel();
  return SymbolOf(broadcast_parallel_distribution);
=======
Maybe<Symbol<cfg::ParallelDistribution>> GetBroadcastParallelDistribution() {
  cfg::ParallelDistribution broadcast_nd_sbp;
  broadcast_nd_sbp.mutable_sbp_parallel()->Add()->mutable_broadcast_parallel();
  return SymbolOf(broadcast_nd_sbp);
>>>>>>> 131d3bb4
}

}  // namespace

Maybe<one::Tensor> NcclS2PBoxingInterpreter::InterpretImpl(
<<<<<<< HEAD
    const std::shared_ptr<one::Tensor>& input,
    Symbol<cfg::NdSbp> in_parallel_distribution,
    Symbol<cfg::NdSbp> out_parallel_distribution,
    Symbol<ParallelDesc> in_parallel_desc, Symbol<ParallelDesc> out_parallel_desc) const {
  CHECK_OR_RETURN(EagerBoxingInterpreterUtil::IsBoxingS2P(
      in_parallel_distribution->sbp_parallel(0), out_parallel_distribution->sbp_parallel(0)));
  CHECK_EQ_OR_RETURN(in_parallel_desc, out_parallel_desc);
  static Symbol<cfg::NdSbp> mid_parallel_distribution =
      JUST(GetBroadcastNdSbp());
=======
    const std::shared_ptr<one::Tensor>& input, Symbol<cfg::ParallelDistribution> in_nd_sbp,
    Symbol<cfg::ParallelDistribution> out_nd_sbp, Symbol<ParallelDesc> in_parallel_desc,
    Symbol<ParallelDesc> out_parallel_desc) const {
  CHECK_OR_RETURN(EagerBoxingInterpreterUtil::IsBoxingS2P(in_nd_sbp->sbp_parallel(0),
                                                          out_nd_sbp->sbp_parallel(0)));
  CHECK_EQ_OR_RETURN(in_parallel_desc, out_parallel_desc);
  static Symbol<cfg::ParallelDistribution> mid_nd_sbp = JUST(GetBroadcastParallelDistribution());
>>>>>>> 131d3bb4
  static std::shared_ptr<NcclCollectiveAllGatherBoxingInterpreter> s2b_interpreter =
      std::make_shared<NcclCollectiveAllGatherBoxingInterpreter>();
  static std::shared_ptr<NaiveB2PBoxingInterpreter> b2p_interpreter =
      std::make_shared<NaiveB2PBoxingInterpreter>();
  const auto& mid_tesnor = JUST(s2b_interpreter->Interpret(input, in_nd_sbp, mid_nd_sbp,
                                                           in_parallel_desc, out_parallel_desc));
  return JUST(b2p_interpreter->Interpret(mid_tesnor, mid_nd_sbp, out_nd_sbp, in_parallel_desc,
                                         out_parallel_desc));
}

}  // namespace oneflow<|MERGE_RESOLUTION|>--- conflicted
+++ resolved
@@ -22,33 +22,15 @@
 
 namespace {
 
-<<<<<<< HEAD
-Maybe<Symbol<cfg::NdSbp>> GetBroadcastNdSbp() {
-  cfg::NdSbp broadcast_parallel_distribution;
-  broadcast_parallel_distribution.mutable_sbp_parallel()->Add()->mutable_broadcast_parallel();
-  return SymbolOf(broadcast_parallel_distribution);
-=======
 Maybe<Symbol<cfg::ParallelDistribution>> GetBroadcastParallelDistribution() {
   cfg::ParallelDistribution broadcast_nd_sbp;
   broadcast_nd_sbp.mutable_sbp_parallel()->Add()->mutable_broadcast_parallel();
   return SymbolOf(broadcast_nd_sbp);
->>>>>>> 131d3bb4
 }
 
 }  // namespace
 
 Maybe<one::Tensor> NcclS2PBoxingInterpreter::InterpretImpl(
-<<<<<<< HEAD
-    const std::shared_ptr<one::Tensor>& input,
-    Symbol<cfg::NdSbp> in_parallel_distribution,
-    Symbol<cfg::NdSbp> out_parallel_distribution,
-    Symbol<ParallelDesc> in_parallel_desc, Symbol<ParallelDesc> out_parallel_desc) const {
-  CHECK_OR_RETURN(EagerBoxingInterpreterUtil::IsBoxingS2P(
-      in_parallel_distribution->sbp_parallel(0), out_parallel_distribution->sbp_parallel(0)));
-  CHECK_EQ_OR_RETURN(in_parallel_desc, out_parallel_desc);
-  static Symbol<cfg::NdSbp> mid_parallel_distribution =
-      JUST(GetBroadcastNdSbp());
-=======
     const std::shared_ptr<one::Tensor>& input, Symbol<cfg::ParallelDistribution> in_nd_sbp,
     Symbol<cfg::ParallelDistribution> out_nd_sbp, Symbol<ParallelDesc> in_parallel_desc,
     Symbol<ParallelDesc> out_parallel_desc) const {
@@ -56,7 +38,6 @@
                                                           out_nd_sbp->sbp_parallel(0)));
   CHECK_EQ_OR_RETURN(in_parallel_desc, out_parallel_desc);
   static Symbol<cfg::ParallelDistribution> mid_nd_sbp = JUST(GetBroadcastParallelDistribution());
->>>>>>> 131d3bb4
   static std::shared_ptr<NcclCollectiveAllGatherBoxingInterpreter> s2b_interpreter =
       std::make_shared<NcclCollectiveAllGatherBoxingInterpreter>();
   static std::shared_ptr<NaiveB2PBoxingInterpreter> b2p_interpreter =
