--- conflicted
+++ resolved
@@ -439,19 +439,11 @@
     ParallelConf parallel_conf = JUST(input_tensor->parallel_desc())->parallel_conf();
     parallel_conf.set_device_tag(GetDeviceTagByDeviceTypeStr(device_type));
     ParallelDesc parallel_desc(parallel_conf);
-<<<<<<< HEAD
-    (*outputs)[0] = JUST(ConsistentTensor::MakeTensor(
-        input_tensor->shape(), input_tensor->dtype()->data_type(),
-        JUST(input_tensor->parallel_distribution()), SymbolOf(parallel_desc),
-        /* is_lazy= */ true,
-        /*requires_grad=*/false, /*is_leaf=*/true));
-=======
     (*outputs)[0] =
-        JUST(ConsistentTensor::MakeTensor(input_tensor->shape(), input_tensor->dtype(),
+        JUST(ConsistentTensor::MakeTensor(input_tensor->shape(), input_tensor->dtype()->data_type(),
                                           JUST(input_tensor->nd_sbp()), SymbolOf(parallel_desc),
                                           /* is_lazy= */ true,
                                           /*requires_grad=*/false, /*is_leaf=*/true));
->>>>>>> c9df868c
   }
   // NOTE(chengcheng): output tensor lbn is SAME with input tensor.
   TensorNameScope::Global()->Record(outputs->at(0), input_lbn);
