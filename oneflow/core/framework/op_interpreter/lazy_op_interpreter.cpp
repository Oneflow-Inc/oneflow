/*
Copyright 2020 The OneFlow Authors. All rights reserved.

Licensed under the Apache License, Version 2.0 (the "License");
you may not use this file except in compliance with the License.
You may obtain a copy of the License at

    http://www.apache.org/licenses/LICENSE-2.0

Unless required by applicable law or agreed to in writing, software
distributed under the License is distributed on an "AS IS" BASIS,
WITHOUT WARRANTIES OR CONDITIONS OF ANY KIND, either express or implied.
See the License for the specific language governing permissions and
limitations under the License.
*/
<<<<<<< HEAD
=======
#include <memory>
>>>>>>> 55c4c608
#include "oneflow/core/common/cpp_attribute.h"
#include "oneflow/core/common/maybe.h"
#include "oneflow/core/common/cpp_attribute.h"
#include "oneflow/core/framework/consistency_check.h"
<<<<<<< HEAD
=======
#include "oneflow/core/framework/user_op_conf.h"
>>>>>>> 55c4c608
#include "oneflow/core/framework/op_expr.h"
#include "oneflow/core/framework/op_builder.h"
#include "oneflow/core/framework/multi_client_session_context.h"
#include "oneflow/core/framework/op_interpreter.h"
#include "oneflow/core/framework/op_interpreter/op_interpreter_util.h"
#include "oneflow/core/framework/instructions_builder.h"
#include "oneflow/core/framework/op_arg_util.h"
#include "oneflow/core/framework/scope_util.h"
#include "oneflow/core/framework/session_util.h"
#include "oneflow/core/framework/symbol_storage_util.h"
#include "oneflow/core/framework/tensor.h"
#include "oneflow/core/framework/tensor_name_scope.h"
#include "oneflow/core/framework/tensor_tuple.h"
#include "oneflow/core/framework/user_op_registry.h"
#include "oneflow/core/framework/nd_sbp.h"
#include "oneflow/core/eager/foreign_boxing_util.h"
#include "oneflow/core/operator/operator.h"
#include "oneflow/core/job/sbp_parallel.h"
#include "oneflow/core/job/job_build_and_infer_ctx_mgr.h"
#include "oneflow/core/vm/vm_util.h"

namespace oneflow {

namespace one {

namespace {

Maybe<Tensor> BuildTensor(const OpAttribute& op_attribute, const std::string& bn_in_op,
                          const std::shared_ptr<ParallelDesc>& parallel_desc, const bool is_lazy,
                          const bool is_local) {
  CHECK_OR_RETURN(op_attribute.has_logical_blob_desc_signature());
  const auto& blob_desc_sign_map = op_attribute.logical_blob_desc_signature().bn_in_op2blob_desc();
  auto blob_desc_it = blob_desc_sign_map.find(bn_in_op);
  CHECK_OR_RETURN(blob_desc_it != blob_desc_sign_map.end())
      << "blob_desc of " << bn_in_op << " not found in op " << op_attribute.op_conf().name();

  auto shape = std::make_shared<Shape>(blob_desc_it->second.shape());
  auto dtype = blob_desc_it->second.data_type();
  if (is_local) {
    const auto& device = JUST(Device::MakeDeviceByParallelDesc(*parallel_desc));
    const auto& tensor =
        JUST(MirroredTensor::MakeTensor(shape, dtype, device, is_lazy,
                                        /* requires_grad= */ false, /* is_leaf= */ true));
    return static_cast<std::shared_ptr<Tensor>>(tensor);
  } else {
    const auto& nd_sbp_sign_map = op_attribute.nd_sbp_signature().bn_in_op2nd_sbp();
    auto nd_sbp_it = nd_sbp_sign_map.find(bn_in_op);
    CHECK_OR_RETURN(nd_sbp_it != nd_sbp_sign_map.end())
        << "nd_sbp of " << bn_in_op << " not found in op " << op_attribute.op_conf().name();
    NdSbp nd_sbp(nd_sbp_it->second);
    const auto& tensor = JUST(ConsistentTensor::MakeTensor(
        shape, dtype, SymbolOf(nd_sbp), SymbolOf(*parallel_desc), is_lazy,
        /*requires_grad=*/false, /*is_leaf=*/true));
    return static_cast<std::shared_ptr<Tensor>>(tensor);
  }
}

Maybe<void> CheckTensorMatchAttr(const std::shared_ptr<Tensor>& tensor,
                                 const OpAttribute& op_attribute, const std::string& bn_in_op,
                                 const std::shared_ptr<ParallelDesc>& parallel_desc,
                                 const bool is_local) {
  CHECK_EQ_OR_RETURN(tensor->is_local(), is_local);

  CHECK_OR_RETURN(op_attribute.has_logical_blob_desc_signature());
  const auto& blob_desc_sign_map = op_attribute.logical_blob_desc_signature().bn_in_op2blob_desc();
  auto blob_desc_it = blob_desc_sign_map.find(bn_in_op);
  CHECK_OR_RETURN(blob_desc_it != blob_desc_sign_map.end())
      << "blob_desc of " << bn_in_op << " not found in op " << op_attribute.op_conf().name();

  auto shape = std::make_shared<Shape>(blob_desc_it->second.shape());
  auto dtype = blob_desc_it->second.data_type();
  CHECK_EQ_OR_RETURN(*tensor->shape(), *shape);
  CHECK_EQ_OR_RETURN(tensor->dtype()->data_type(), dtype);

  if (is_local) {
    const auto& device = JUST(Device::MakeDeviceByParallelDesc(*parallel_desc));
    CHECK_OR_RETURN(JUST(tensor->device()) == device);
  } else {
    const auto& nd_sbp_sign_map = op_attribute.nd_sbp_signature().bn_in_op2nd_sbp();
    auto nd_sbp_it = nd_sbp_sign_map.find(bn_in_op);
    CHECK_OR_RETURN(nd_sbp_it != nd_sbp_sign_map.end())
        << "nd_sbp of " << bn_in_op << " not found in op " << op_attribute.op_conf().name();
<<<<<<< HEAD
    cfg::NdSbp nd_sbp(nd_sbp_it->second);
=======
    NdSbp nd_sbp(nd_sbp_it->second);
>>>>>>> 55c4c608
    CHECK_OR_RETURN(JUST(tensor->nd_sbp()) == SymbolOf(nd_sbp))
        << "The input sbp is not valid for an inplace operation, please try to use non-inplace.";
    CHECK_OR_RETURN(JUST(tensor->parallel_desc()) == SymbolOf(*parallel_desc));
  }
  return Maybe<void>::Ok();
}

std::string GetDeviceTagOfTensor(const std::shared_ptr<Tensor>& tensor) {
  if (tensor->is_cuda()) {
    return "gpu";
  } else {
    return "cpu";
  }
}

std::string GetDeviceTagByDeviceTypeStr(const std::string& device_type) {
  if (device_type == "cuda") {
    return "gpu";
  } else {
    return "cpu";
  }
}

bool GetIsDynamicOfTensor(const std::shared_ptr<Tensor>& tensor) {
  if (tensor->is_consistent()) {
    return false;
  } else {
    return true;
  }
}

Maybe<void> GenNdSbpByTensor(NdSbp* nd_sbp, const std::shared_ptr<Tensor>& tensor) {
  nd_sbp->clear_sbp_parallel();
  if (tensor->is_local()) {
    // NOTE(chengcheng):
    //   OneFlow Lazy is always consistent. LocalTensor is a special case of ConsistentTensor which
    //   placement is only this rank, and SbpParallel is Broadcast.
    nd_sbp->add_sbp_parallel()->mutable_broadcast_parallel();
  } else {
    *nd_sbp = *JUST(tensor->nd_sbp());
  }
  return Maybe<void>::Ok();
}

Maybe<void> GenVariableOpConfNdSbpStringByTensor(VariableOpConf* var_conf,
                                                 const std::shared_ptr<Tensor>& tensor) {
  var_conf->clear_nd_sbp();
  if (tensor->is_local()) {
    SbpParallel broadcast;
    broadcast.mutable_broadcast_parallel();
    var_conf->add_nd_sbp(SbpParallelToString(broadcast));
  } else {
    const NdSbp& nd_sbp = *JUST(tensor->nd_sbp());
    for (const auto& sbp_parallel : nd_sbp.sbp_parallel()) {
      var_conf->add_nd_sbp(SbpParallelToString(sbp_parallel));
    }
  }
  return Maybe<void>::Ok();
}

Maybe<const ParallelDesc> GetParallelDescOfTensor(const std::shared_ptr<Tensor>& tensor) {
  if (tensor->is_local()) {
    const auto& device = JUST(tensor->device());
    const auto& placement = JUST(Placement4Device(device));
    return placement.shared_from_symbol();
  } else {
    return JUST(tensor->parallel_desc()).shared_from_symbol();
  }
}

Maybe<Scope> NewScopeWithParallelConfAndCurScope(
    const std::shared_ptr<cfg::ParallelConf>& parallel_conf) {
  std::shared_ptr<Scope> new_scope;
  const auto& old_scope = JUST(GetCurrentScope());
  JUST(PhysicalRun([&](InstructionsBuilder* builder) -> Maybe<void> {
    new_scope = JUST(builder->BuildScopeWithNewParallelConf(old_scope, parallel_conf));
    return Maybe<void>::Ok();
  }));
  // NOTE(chengcheng): need sync vm for get scope right now
  JUST(vm::CurrentRankSync());
  CHECK_OR_RETURN(new_scope);
  return new_scope;
}

Maybe<Scope> NewScopeWithParallelDescByTensor(const std::shared_ptr<Tensor>& tensor) {
  std::shared_ptr<cfg::ParallelConf> parallel_conf = std::make_shared<cfg::ParallelConf>();
  parallel_conf->InitFromProto(JUST(GetParallelDescOfTensor(tensor))->parallel_conf());
  return NewScopeWithParallelConfAndCurScope(parallel_conf);
}

int32_t GetGradAccStep(const JobConfigProto& job_conf) {
  if (job_conf.has_train_conf() && job_conf.has_num_gradient_accumulation_steps()
      && job_conf.num_gradient_accumulation_steps() > 1) {
    return job_conf.num_gradient_accumulation_steps();
  } else {
    return 1;
  }
}

Maybe<Tensor> GradAccTryInsertUnpackAfterInput(
    const OperatorConf& input_conf, const std::shared_ptr<ParallelDesc>& blob_parallel_desc,
    const std::shared_ptr<Tensor>& input_tensor) {
  auto infer_ctx = JUST(GetCurInferCtx());
  int64_t grad_acc_step = GetGradAccStep(infer_ctx->job().job_conf());
  if (grad_acc_step > 1) {
    // NOTE(chengcheng):
    //   We assume that the input data is one mini-batch which containing multi micro-batches.
    //   So we need unpack input data for each micro-batch.
    VLOG(2)
        << " Current OneFlow nn.Graph grad acc semantics is different from Torch. \n"
        << " Once call nn.Graph in OneFlow, it indicates a mini-batch. When grad acc steps > 1, \n"
        << " the input tensor of nn.Graph will be unpacked by 0th dim into multiple micro-batches "
        << " and exec them in order.\n";

    user_op::UserOpConfWrapperBuilder unpack_builder("System-GradientAccumulation-InputUnpack-"
                                                     + input_conf.name() + "-" + NewUniqueId());
    const std::string input_tensor_lbn = GenLogicalBlobName(input_conf.name(), "out");
    const auto unpack_op = unpack_builder.OpTypeName("unpack")
                               .Input("in", input_tensor_lbn)
                               .Output("out")
                               .Attr<int32_t>("unpack_num", grad_acc_step)
                               .ScopeSymbolId(input_conf.scope_symbol_id())
                               .DeviceTag(input_conf.device_tag())
                               .Build();

    OpAttribute unpack_op_attr = *JUST(infer_ctx->AddAndInferConsistentOp(unpack_op.op_conf()));
    VLOG(2) << "Lazy nn.Graph name " << infer_ctx->job().job_conf().job_name() << " add op: \n"
            << unpack_op.op_conf().DebugString() << std::endl;
    VLOG(3) << "Lazy nn.Graph name " << infer_ctx->job().job_conf().job_name()
            << " infer and and op attr : \n"
            << unpack_op_attr.DebugString() << std::endl;

    const std::string unpack_lbn = unpack_op.output("out", 0);
    auto unpack_input =
        JUST(BuildTensor(unpack_op_attr, "out_0", blob_parallel_desc, /* is_lazy= */ true,
                         /* is_local= */ input_tensor->is_local()));
    TensorNameScope::Global()->Record(unpack_input, unpack_lbn);
    return unpack_input;
  } else {
    return input_tensor;
  }
}

Maybe<Tensor> GradAccTryInsertRepeatAfterVar(
    const OperatorConf& var_conf, const std::shared_ptr<ParallelDesc>& blob_parallel_desc,
    const std::shared_ptr<Tensor>& var_tensor) {
  auto infer_ctx = JUST(GetCurInferCtx());
  int64_t grad_acc_step = GetGradAccStep(infer_ctx->job().job_conf());
  if (grad_acc_step > 1) {
    // NOTE(chengcheng):
    //   We assume that the nn.Graph once call is one mini-batch which containing multi
    //   micro-batches. So we just repeat variable tensor for each micro-batch.
    VLOG(2)
        << " Current OneFlow nn.Graph grad acc semantics is different from Torch. \n"
        << " Once call nn.Graph in OneFlow, it indicates a mini-batch. When grad acc steps > 1, \n"
        << " the var tensor of nn.Graph will be repeated exec for multiple micro-batches. \n";

    const std::string var_tensor_lbn = GenLogicalBlobName(var_conf.name(), "out");
    user_op::UserOpConfWrapperBuilder repeat_builder("System-GradientAccumulation-VariableRepeat-"
                                                     + var_conf.name() + "-" + NewUniqueId());
    const auto repeat_op = repeat_builder.OpTypeName("repeat")
                               .Input("in", var_tensor_lbn)
                               .Output("out")
                               .Attr<int32_t>("repeat_num", grad_acc_step)
                               .ScopeSymbolId(var_conf.scope_symbol_id())
                               .DeviceTag(var_conf.device_tag())
                               .Build();

    OpAttribute repeat_op_attr = *JUST(infer_ctx->AddAndInferConsistentOp(repeat_op.op_conf()));
    VLOG(2) << "Lazy nn.Graph name " << infer_ctx->job().job_conf().job_name() << " add op: \n"
            << repeat_op.op_conf().DebugString() << std::endl;
    VLOG(3) << "Lazy nn.Graph name " << infer_ctx->job().job_conf().job_name()
            << " infer and and op attr : \n"
            << repeat_op_attr.DebugString() << std::endl;

    const std::string repeat_lbn = repeat_op.output("out", 0);
    auto repeat_var =
        JUST(BuildTensor(repeat_op_attr, "out_0", blob_parallel_desc, /* is_lazy= */ true,
                         /* is_local= */ var_tensor->is_local()));
    TensorNameScope::Global()->Record(repeat_var, repeat_lbn);
    return repeat_var;
  } else {
    return var_tensor;
  }
}

Maybe<Tensor> GradAccTryInsertPackBeforeOutput(const std::shared_ptr<Scope>& scope,
                                               const std::string& output_in_lbn,
                                               const std::string& output_op_name,
                                               const std::shared_ptr<Tensor>& output_tensor) {
  auto infer_ctx = JUST(GetCurInferCtx());
  int64_t grad_acc_step = GetGradAccStep(infer_ctx->job().job_conf());
  if (grad_acc_step > 1) {
    // NOTE(chengcheng):
    //   We assume that the nn.Graph once call is one mini-batch which containing multi
    //   micro-batches. So we need pack output tensor for each micro-batch to one micro-batch.
    VLOG(2)
        << " Current OneFlow nn.Graph grad acc semantics is different from Torch. \n"
        << " Once call nn.Graph in OneFlow, it indicates a mini-batch. When grad acc steps > 1, \n"
        << " the output tensor of nn.Graph will be packed to a big tensor by 0th dim, after exec \n"
        << " for multiple micro-batches. \n";

    user_op::UserOpConfWrapperBuilder pack_builder("System-GradientAccumulation-OutputPack-"
                                                   + output_op_name);
    const auto output_pack_op = pack_builder.OpTypeName("pack")
                                    .Input("in", output_in_lbn)
                                    .Output("out")
                                    .Attr<int32_t>("pack_num", grad_acc_step)
                                    .ScopeSymbolId(JUST(scope->symbol_id()))
                                    .DeviceTag(GetDeviceTagOfTensor(output_tensor))
                                    .Build();

    int64_t parallel_desc_sym_id = JUST(scope->GetParallelDescSymbolId(output_pack_op.op_conf()));
    auto blob_parallel_desc =
        JUST(GetSymbol<cfg::ParallelConf, ParallelDesc>(parallel_desc_sym_id));

    OpAttribute pack_op_attr = *JUST(infer_ctx->AddAndInferConsistentOp(output_pack_op.op_conf()));
    VLOG(2) << "Lazy nn.Graph name " << infer_ctx->job().job_conf().job_name() << " add op: \n"
            << output_pack_op.op_conf().DebugString() << std::endl;
    VLOG(3) << "Lazy nn.Graph name " << infer_ctx->job().job_conf().job_name()
            << " infer and and op attr : \n"
            << pack_op_attr.DebugString() << std::endl;

    const std::string pack_lbn = output_pack_op.output("out", 0);
    auto packed_output =
        JUST(BuildTensor(pack_op_attr, "out_0", blob_parallel_desc, /* is_lazy= */ true,
                         /* is_local= */ output_tensor->is_local()));
    TensorNameScope::Global()->Record(packed_output, pack_lbn);
    return packed_output;
  } else {
    return output_tensor;
  }
}

Maybe<void> GradAccTryInsertRepeatTickBeforeSource(
    const std::shared_ptr<OperatorConf>& source_op_conf) {
  auto infer_ctx = JUST(GetCurInferCtx());
  int64_t grad_acc_step = GetGradAccStep(infer_ctx->job().job_conf());
  if (grad_acc_step > 1) {
    // NOTE(chengcheng):
    //   We assume that the nn.Graph once call is one mini-batch which containing multi
    //   micro-batches. So we need repeat source op for each micro-batch in one micro-batch.
    VLOG(2)
        << " Current OneFlow nn.Graph grad acc semantics is different from Torch. \n"
        << " Once call nn.Graph in OneFlow, it indicates a mini-batch. When grad acc steps > 1, \n"
        << " the source op of nn.Graph will be repeated exec n-times for multiple micro-batches.\n";

    // Insert Tick
    OperatorConf tick_conf{};
    tick_conf.set_name("System-GradientAccumulation-RepeatTick-DeviceTick-"
                       + source_op_conf->name());
    tick_conf.set_device_tag(source_op_conf->device_tag());
    tick_conf.mutable_device_tick_conf()->set_out("out");
    tick_conf.set_scope_symbol_id(source_op_conf->scope_symbol_id());
    auto tick_lbn = GenLogicalBlobName(tick_conf.name(), tick_conf.device_tick_conf().out());
    OpAttribute tick_op_attr = *JUST(infer_ctx->AddAndInferConsistentOp(tick_conf));
    VLOG(2) << "Lazy nn.Graph name " << infer_ctx->job().job_conf().job_name() << " add op: \n"
            << tick_conf.DebugString() << std::endl;
    VLOG(3) << "Lazy nn.Graph name " << infer_ctx->job().job_conf().job_name()
            << " infer and and op attr : \n"
            << tick_op_attr.DebugString() << std::endl;

    user_op::UserOpConfWrapperBuilder repeat_builder(
        "System-GradientAccumulation-RepeatTick-Repeat-" + source_op_conf->name());
    const auto repeat_op = repeat_builder.OpTypeName("repeat")
                               .Input("in", tick_lbn)
                               .Output("out")
                               .Attr<int32_t>("repeat_num", grad_acc_step)
                               .ScopeSymbolId(source_op_conf->scope_symbol_id())
                               .DeviceTag(source_op_conf->device_tag())
                               .Build();

    OpAttribute repeat_op_attr = *JUST(infer_ctx->AddAndInferConsistentOp(repeat_op.op_conf()));
    VLOG(2) << "Lazy nn.Graph name " << infer_ctx->job().job_conf().job_name() << " add op: \n"
            << repeat_op.op_conf().DebugString() << std::endl;
    VLOG(3) << "Lazy nn.Graph name " << infer_ctx->job().job_conf().job_name()
            << " infer and and op attr : \n"
            << repeat_op_attr.DebugString() << std::endl;

    const std::string repeat_tick_lbn = repeat_op.output("out", 0);
    (*source_op_conf->mutable_user_conf()->mutable_input())[user_op::kUserSourceOpTickInputArgName]
        .add_s(repeat_op.output("out", 0));
  }
  return Maybe<void>::Ok();
}

Maybe<std::string> GradAccTryInsertRepeatAfterFreeVar(const OperatorConf& var_conf) {
  const std::string var_tensor_lbn = GenLogicalBlobName(var_conf.name(), "out");
  auto infer_ctx = JUST(GetCurInferCtx());
  int64_t grad_acc_step = GetGradAccStep(infer_ctx->job().job_conf());
  if (grad_acc_step > 1) {
    // NOTE(chengcheng):
    //   We assume that the nn.Graph once call is one mini-batch which containing multi
    //   micro-batches. So we just repeat variable tensor for each micro-batch.
    VLOG(2)
        << " Current OneFlow nn.Graph grad acc semantics is different from Torch. \n"
        << " Once call nn.Graph in OneFlow, it indicates a mini-batch. When grad acc steps > 1, \n"
        << " the free var tensor of nn.Graph will be repeated exec for multiple micro-batches. \n";

    user_op::UserOpConfWrapperBuilder repeat_builder("System-GradientAccumulation-VariableRepeat-"
                                                     + var_conf.name() + "-" + NewUniqueId());
    const auto repeat_op = repeat_builder.OpTypeName("repeat")
                               .Input("in", var_tensor_lbn)
                               .Output("out")
                               .Attr<int32_t>("repeat_num", grad_acc_step)
                               .ScopeSymbolId(var_conf.scope_symbol_id())
                               .DeviceTag(var_conf.device_tag())
                               .Build();

    OpAttribute repeat_op_attr = *JUST(infer_ctx->AddAndInferConsistentOp(repeat_op.op_conf()));
    VLOG(2) << "Lazy nn.Graph name " << infer_ctx->job().job_conf().job_name() << " add op: \n"
            << repeat_op.op_conf().DebugString() << std::endl;
    VLOG(3) << "Lazy nn.Graph name " << infer_ctx->job().job_conf().job_name()
            << " infer and and op attr : \n"
            << repeat_op_attr.DebugString() << std::endl;

    const std::string repeat_lbn = repeat_op.output("out", 0);
    return repeat_lbn;
  } else {
    return var_tensor_lbn;
  }
}

Maybe<void> AddFreeEagerTensorToVariableOp(const std::shared_ptr<Tensor>& input_tensor) {
  CHECK_OR_RETURN(input_tensor->is_eager());
  const std::string& empty_lbn = TensorNameScope::Global()->Lookup(input_tensor);
  CHECK_OR_RETURN(empty_lbn.empty());
  std::shared_ptr<Scope> scope = JUST(NewScopeWithParallelDescByTensor(input_tensor));
  OperatorConf op_conf;
  op_conf.set_scope_symbol_id(JUST(scope->symbol_id()));
  op_conf.set_device_tag(GetDeviceTagOfTensor(input_tensor));
  VariableOpConf* var_conf = op_conf.mutable_variable_conf();
  var_conf->set_out("out");
  input_tensor->shape()->ToProto(var_conf->mutable_shape());
  var_conf->set_data_type(input_tensor->dtype()->data_type());
  // NOTE(chengcheng): VariableOpConf initializer_conf is useless because variable is inited
  //   by EagerTensor.
  var_conf->mutable_initializer()->mutable_empty_conf();
  JUST(GenVariableOpConfNdSbpStringByTensor(var_conf, input_tensor));
  // NOTE(chengcheng): Free EagerTensor not trainable
  var_conf->set_trainable(false);

  auto infer_ctx = JUST(GetCurInferCtx());
  // NOTE(chengcheng): MUST reset unique op name before InferCtx::AddOp, FreeEagerTensor has no
  //  name so just new a unique name for it.
  const std::string new_op_name = *JUST(infer_ctx->NewUniqueOpNameByFunctionalOpConf(op_conf));
  op_conf.set_name(new_op_name);

  VLOG(2) << "Lazy nn.Graph name " << infer_ctx->job().job_conf().job_name() << " try to add op: \n"
          << op_conf.DebugString() << std::endl;
  OpAttribute op_attr = *JUST(infer_ctx->AddAndInferConsistentOp(op_conf));
  VLOG(2) << "Lazy nn.Graph name " << infer_ctx->job().job_conf().job_name() << " add op : \n"
          << op_conf.name() << " for FreeEagerTensor.\n";
  VLOG(3) << "Lazy nn.Graph name " << infer_ctx->job().job_conf().job_name()
          << " infer and and op attr : \n"
          << op_attr.DebugString() << " for FreeEagerTensor.\n";

  // NOTE(chengcheng): MUST store this tensor to MultiClientSessionContext for graph runtime bind.
  const std::string graph_name = *JUST(JUST(GlobalJobBuildAndInferCtxMgr())->GetCurrentJobName());
  const std::string lbn = GenLogicalBlobName(new_op_name, "out");
  Global<MultiClientSessionContext>::Get()->StoreFreeEagerTensorWithNameByGraphName(
      graph_name, input_tensor, new_op_name);
  // NOTE(chengcheng): MUST record this eager_tensor name as new variable output lbn.
  // NOTE(chengcheng): in GradAcc FreeEagerTensor need insert repeat op, but there is no need to
  //  create a new tensor for repeat op out. We just set repeat lbn as this free eager tensor's lbn.
  TensorNameScope::Global()->Record(input_tensor,
                                    *JUST(GradAccTryInsertRepeatAfterFreeVar(op_conf)));

  return Maybe<void>::Ok();
}

}  // namespace

Maybe<void> LazyInterpreter::ApplyImpl(const FeedInputOpExpr& op_expr, const TensorTuple& inputs,
                                       TensorTuple* outputs, const OpExprInterpContext& ctx) const {
  // NOTE(chengcheng): inputs[0] is the EagerTensor
  CHECK_EQ_OR_RETURN(inputs.size(), 1);
  CHECK_EQ_OR_RETURN(op_expr.input_size(), 1);
  const std::shared_ptr<Tensor>& input_tensor = inputs.at(0);
  CHECK_OR_RETURN(input_tensor->is_eager());

  std::shared_ptr<Scope> scope = JUST(NewScopeWithParallelDescByTensor(input_tensor));

  OperatorConf op_conf;
  op_conf.set_name(op_expr.op_name());  // construct by python nn.Graph
  op_conf.set_scope_symbol_id(JUST(scope->symbol_id()));
  op_conf.set_device_tag(GetDeviceTagOfTensor(input_tensor));
  // NOTE(chengcheng):
  //   We contruct InputOpConf instead of FeedInputOpConf because FeedInputOpExpr JUST for getting
  //   input EagerTensor.
  InputOpConf* input_conf = op_conf.mutable_input_conf();
  input_conf->set_out("out");
  InterfaceBlobConf* blob_conf = input_conf->mutable_blob_conf();

  input_tensor->shape()->ToProto(blob_conf->mutable_shape());
  blob_conf->set_data_type(input_tensor->dtype()->data_type());
  // NOTE(chengcheng): is_dynamic true has conflict in consistent lazy job even if world size 1.
  //     this flag will be removed in the future.
  // blob_conf->set_is_dynamic(GetIsDynamicOfTensor(input_tensor));
  blob_conf->set_is_dynamic(false);
  JUST(GenNdSbpByTensor(blob_conf->mutable_nd_sbp(), input_tensor));

  auto infer_ctx = JUST(GetCurInferCtx());
  VLOG(2) << "Lazy nn.Graph name " << infer_ctx->job().job_conf().job_name()
          << " try to add op: \n: " << op_conf.DebugString() << std::endl;
  OpAttribute op_attr = *JUST(infer_ctx->AddAndInferConsistentOp(op_conf));
  VLOG(2) << "Lazy nn.Graph name " << infer_ctx->job().job_conf().job_name() << " add op : \n"
          << op_conf.name() << std::endl;
  VLOG(3) << "Lazy nn.Graph name " << infer_ctx->job().job_conf().job_name()
          << " infer and and op attr : \n"
          << op_attr.DebugString() << std::endl;

  int64_t parallel_desc_sym_id = JUST(scope->GetParallelDescSymbolId(op_conf));
  auto blob_parallel_desc = JUST(GetSymbol<cfg::ParallelConf, ParallelDesc>(parallel_desc_sym_id));

  // Check outputs num and setup output tensor properties.
  CHECK_EQ_OR_RETURN(outputs->size(), 1);
  CHECK_EQ_OR_RETURN(op_expr.output_size(), 1);
  CHECK_OR_RETURN(!(*outputs)[0]);
  const std::string obn = "out";  // NOTE(chengcheng): obn is NOT op_expr.indexed_obns
  auto origin_input = JUST(BuildTensor(op_attr, obn, blob_parallel_desc, /* is_lazy= */ true,
                                       /* is_local= */ input_tensor->is_local()));
  TensorNameScope::Global()->Record(origin_input, GenLogicalBlobName(op_conf.name(), obn));

  // NOTE(chengcheng): Do GradAcc pass when add input op.
  (*outputs)[0] = JUST(GradAccTryInsertUnpackAfterInput(op_conf, blob_parallel_desc, origin_input));
  return Maybe<void>::Ok();
}

Maybe<void> LazyInterpreter::ApplyImpl(const FeedVariableOpExpr& op_expr, const TensorTuple& inputs,
                                       TensorTuple* outputs, const OpExprInterpContext& ctx) const {
  // NOTE(chengcheng): inputs[0] is the EagerTensor
  CHECK_EQ_OR_RETURN(inputs.size(), 1);
  CHECK_EQ_OR_RETURN(op_expr.input_size(), 1);
  const std::shared_ptr<Tensor>& input_tensor = inputs.at(0);
  CHECK_OR_RETURN(input_tensor->is_eager());

  std::shared_ptr<Scope> scope = JUST(NewScopeWithParallelDescByTensor(input_tensor));

  OperatorConf op_conf;
  op_conf.set_name(op_expr.op_name());  // construct by python nn.Graph
  op_conf.set_scope_symbol_id(JUST(scope->symbol_id()));
  op_conf.set_device_tag(GetDeviceTagOfTensor(input_tensor));
  // NOTE(chengcheng):
  //   We contruct VariableOpConf instead of FeedVariableOpConf because FeedVariableOpExpr JUST
  //   for getting input EagerTensor.
  VariableOpConf* var_conf = op_conf.mutable_variable_conf();
  var_conf->set_out("out");
  input_tensor->shape()->ToProto(var_conf->mutable_shape());
  var_conf->set_data_type(input_tensor->dtype()->data_type());
  // NOTE(chengcheng): VariableOpConf initializer_conf is useless because variable is inited
  //   by EagerTensor.
  var_conf->mutable_initializer()->mutable_empty_conf();
  JUST(GenVariableOpConfNdSbpStringByTensor(var_conf, input_tensor));
  if (!input_tensor->requires_grad()) { var_conf->set_trainable(false); }
  if (input_tensor->requires_grad()) {
    double l2 = JUST(ctx.attrs.GetAttr<double>("l2"));
    if (unlikely(l2 != 0.0)) { var_conf->mutable_regularizer()->mutable_l1_l2_conf()->set_l2(l2); }
  }

  auto infer_ctx = JUST(GetCurInferCtx());
  VLOG(2) << "Lazy nn.Graph name " << infer_ctx->job().job_conf().job_name()
          << " try to add op: \n: " << op_conf.DebugString() << std::endl;
  OpAttribute op_attr = *JUST(infer_ctx->AddAndInferConsistentOp(op_conf));
  VLOG(2) << "Lazy nn.Graph name " << infer_ctx->job().job_conf().job_name() << " add op : \n"
          << op_conf.name() << std::endl;
  VLOG(3) << "Lazy nn.Graph name " << infer_ctx->job().job_conf().job_name()
          << " infer and and op attr : \n"
          << op_attr.DebugString() << std::endl;

  int64_t parallel_desc_sym_id = JUST(scope->GetParallelDescSymbolId(op_conf));
  auto blob_parallel_desc = JUST(GetSymbol<cfg::ParallelConf, ParallelDesc>(parallel_desc_sym_id));

  // Check outputs num and setup output tensor properties.
  CHECK_EQ_OR_RETURN(outputs->size(), 1);
  CHECK_EQ_OR_RETURN(op_expr.output_size(), 1);
  CHECK_OR_RETURN(!(*outputs)[0]);

  const std::string obn = "out";  // NOTE(chengcheng): obn is NOT op_expr.indexed_obns
  auto origin_var = JUST(BuildTensor(op_attr, obn, blob_parallel_desc, /* is_lazy= */ true,
                                     /* is_local */ input_tensor->is_local()));

  // NOTE(chengcheng): Record variable op output LazyTenosr
  TensorNameScope::Global()->Record(origin_var, GenLogicalBlobName(op_conf.name(), obn));
  // NOTE(chengcheng): Record EagerTensor as variable tensor name
  TensorNameScope::Global()->Record(input_tensor, GenLogicalBlobName(op_conf.name(), obn));

  (*outputs)[0] = JUST(GradAccTryInsertRepeatAfterVar(op_conf, blob_parallel_desc, origin_var));
  return Maybe<void>::Ok();
}

Maybe<void> LazyInterpreter::ApplyImpl(const FetchOutputOpExpr& op_expr, const TensorTuple& inputs,
                                       TensorTuple* outputs, const OpExprInterpContext& ctx) const {
  // NOTE(chengcheng): inputs[0] is the LazyTensor
  CHECK_EQ_OR_RETURN(inputs.size(), 1);
  CHECK_EQ_OR_RETURN(op_expr.input_size(), 1);
  const std::shared_ptr<Tensor>& input_tensor = inputs.at(0);
  std::string input_lbn = TensorNameScope::Global()->Lookup(input_tensor);
  // Lazy tensor must has lbn.
  // Eager tensor may has lbn if it has already been treated as an output of a variable op
  // or an output of an inplace op.
  if (input_lbn.empty()) {
    CHECK_OR_RETURN(input_tensor->is_eager());
    // This output tensor is a new free eager tensor, so treat it as a new variable op output.
    JUST(AddFreeEagerTensorToVariableOp(input_tensor));
    input_lbn = TensorNameScope::Global()->Lookup(input_tensor);
  }
  CHECK_OR_RETURN(!input_lbn.empty());  // lbn must exist.

  std::shared_ptr<Scope> scope = JUST(NewScopeWithParallelDescByTensor(input_tensor));

  std::shared_ptr<Tensor> output_tensor =
      JUST(GradAccTryInsertPackBeforeOutput(scope, input_lbn, op_expr.op_name(), input_tensor));

  const std::string output_lbn = TensorNameScope::Global()->Lookup(output_tensor);

  OperatorConf op_conf;
  op_conf.set_name(op_expr.op_name());  // construct by python nn.Graph
  op_conf.set_scope_symbol_id(JUST(scope->symbol_id()));
  op_conf.set_device_tag(GetDeviceTagOfTensor(output_tensor));
  // NOTE(chengcheng):
  //   We contruct OutputOpConf instead of FetchOutputOpConf because FetchOutputOpExpr JUST
  //   for get nn.Graph output LazyTensor.
  OutputOpConf* output_conf = op_conf.mutable_output_conf();
  output_conf->set_in(output_lbn);
  output_conf->set_out("out");
  InterfaceBlobConf* blob_conf = output_conf->mutable_blob_conf();
  output_tensor->shape()->ToProto(blob_conf->mutable_shape());
  blob_conf->set_data_type(output_tensor->dtype()->data_type());
  // NOTE(chengcheng): is_dynamic true has conflict in consistent lazy job even if world size 1.
  //     this flag will be removed in the future.
  // blob_conf->set_is_dynamic(GetIsDynamicOfTensor(output_tensor));
  blob_conf->set_is_dynamic(false);
  JUST(GenNdSbpByTensor(blob_conf->mutable_nd_sbp(), output_tensor));

  auto infer_ctx = JUST(GetCurInferCtx());
  VLOG(2) << "Lazy nn.Graph name " << infer_ctx->job().job_conf().job_name() << " try to add op: \n"
          << op_conf.DebugString() << std::endl;
  OpAttribute op_attr = *JUST(infer_ctx->AddAndInferConsistentOp(op_conf));
  VLOG(2) << "Lazy nn.Graph name " << infer_ctx->job().job_conf().job_name() << " add op : \n"
          << op_conf.name() << std::endl;
  VLOG(3) << "Lazy nn.Graph name " << infer_ctx->job().job_conf().job_name()
          << " infer and and op attr : \n"
          << op_attr.DebugString() << std::endl;

  int64_t parallel_desc_sym_id = JUST(scope->GetParallelDescSymbolId(op_conf));
  auto blob_parallel_desc = JUST(GetSymbol<cfg::ParallelConf, ParallelDesc>(parallel_desc_sym_id));

  // Check outputs num and setup output tensor properties.
  CHECK_EQ_OR_RETURN(outputs->size(), 1);
  CHECK_EQ_OR_RETURN(op_expr.output_size(), 1);
  CHECK_OR_RETURN(!(*outputs)[0]);
  const std::string obn = "out";  // NOTE(chengcheng): obn is NOT op_expr.indexed_obns
  (*outputs)[0] = JUST(BuildTensor(op_attr, obn, blob_parallel_desc, /* is_lazy= */ false,
                                   /* is_local= */ output_tensor->is_local()));
  return Maybe<void>::Ok();
}

Maybe<void> LazyInterpreter::ApplyImpl(const ImageDecoderRandomCropResizeOpExpr& op_expr,
                                       const TensorTuple& inputs, TensorTuple* outputs,
                                       const OpExprInterpContext& ctx) const {
  CHECK_EQ_OR_RETURN(inputs.size(), 1);
  CHECK_EQ_OR_RETURN(op_expr.input_size(), 1);
  const std::shared_ptr<Tensor>& input_tensor = inputs.at(0);
  const std::string& input_lbn = TensorNameScope::Global()->Lookup(input_tensor);
  CHECK_OR_RETURN(!input_lbn.empty());  // lbn must exist.

  auto op_conf = JUST(OpInterpUtil::GenBuiltinOpConf(op_expr, ctx.attrs));
  std::string device_tag;
  if (IsCpuOnly(*op_conf)) {
    device_tag = "cpu";
  } else {
    device_tag = "gpu";
  }

  std::shared_ptr<cfg::ParallelConf> parallel_conf = std::make_shared<cfg::ParallelConf>();
  parallel_conf->InitFromProto(JUST(GetParallelDescOfTensor(input_tensor))->parallel_conf());
  parallel_conf->set_device_tag(device_tag);  // NOTE(chengcheng): only support gpu decode.
  const auto& scope = JUST(NewScopeWithParallelConfAndCurScope(parallel_conf));

  op_conf->set_scope_symbol_id(JUST(scope->symbol_id()));
  op_conf->set_device_tag(device_tag);

  // NOTE(chengcheng): replace right input_lbn and obn
  ReplaceInputLbnInOpCustomizedConf(op_conf.get(), /* ibn */ "in", input_lbn);
  op_conf->mutable_image_decoder_random_crop_resize_conf()->set_out("out");

  auto infer_ctx = JUST(GetCurInferCtx());
  // NOTE(chengcheng): MUST reset unique op name before InferCtx::AddOp
  const std::string new_op_name = *JUST(infer_ctx->NewUniqueOpNameByFunctionalOpConf(*op_conf));
  op_conf->set_name(new_op_name);
  VLOG(2) << "Lazy nn.Graph name " << infer_ctx->job().job_conf().job_name() << " try to add op: \n"
          << op_conf->DebugString() << std::endl;
  OpAttribute op_attr = *JUST(infer_ctx->AddAndInferConsistentOp(*op_conf));
  VLOG(2) << "Lazy nn.Graph name " << infer_ctx->job().job_conf().job_name() << " add op : \n"
          << op_conf->name() << std::endl;
  VLOG(3) << "Lazy nn.Graph name " << infer_ctx->job().job_conf().job_name()
          << " infer and and op attr : \n"
          << op_attr.DebugString() << std::endl;

  int64_t parallel_desc_sym_id = JUST(scope->GetParallelDescSymbolId(*op_conf));
  auto blob_parallel_desc = JUST(GetSymbol<cfg::ParallelConf, ParallelDesc>(parallel_desc_sym_id));

  // Check outputs num and setup output tensor properties.
  CHECK_EQ_OR_RETURN(outputs->size(), 1);
  CHECK_EQ_OR_RETURN(op_expr.output_size(), 1);
  CHECK_OR_RETURN(!(*outputs)[0]);
  const std::string obn = "out";  // NOTE(chengcheng): obn is NOT op_expr.indexed_obns
  (*outputs)[0] = JUST(BuildTensor(op_attr, obn, blob_parallel_desc, /* is_lazy= */ true,
                                   /* is_local= */ input_tensor->is_local()));
  TensorNameScope::Global()->Record((*outputs)[0], GenLogicalBlobName(new_op_name, obn));
  return Maybe<void>::Ok();
}

namespace {

Maybe<void> LazyInterpreterApplyImplForSourceUserOpExpr(const UserOpExpr& op_expr,
                                                        TensorTuple* outputs,
                                                        const OpExprInterpContext& ctx) {
  NonRecursiveMetaInfoConsistencyCheckScope non_scope;
  bool is_local;
  std::shared_ptr<const ParallelDesc> parallel_desc;
  if (ctx.parallel_desc.has_value()) {
    // NOTE(chengcheng): consistent
    CHECK_OR_RETURN(!ctx.device.has_value());
    const auto& parallel_desc_sym = JUST(ctx.parallel_desc);
    parallel_desc = parallel_desc_sym.shared_from_symbol();
    JUST(MetaInfoConsistencyCheck(parallel_desc_sym, ctx.nd_sbp));
    is_local = false;
  } else {
    // NOTE(chengcheng): local
    CHECK_OR_RETURN(!ctx.nd_sbp.has_value());
    if (ctx.device.has_value()) {
      const auto& device = JUST(ctx.device);
      const auto& placement = JUST(Placement4Device(device));
      parallel_desc = placement.shared_from_symbol();
    } else {
      // NOTE(chengcheng): if functor NOT set device, using cpu device default.
      const auto& device = JUST(Device::New("cpu"));
      const auto& placement = JUST(Placement4Device(device));
      parallel_desc = placement.shared_from_symbol();
    }
    is_local = true;
  }
  std::shared_ptr<cfg::ParallelConf> parallel_conf = std::make_shared<cfg::ParallelConf>();
  parallel_conf->InitFromProto(parallel_desc->parallel_conf());
  const auto& scope = JUST(NewScopeWithParallelConfAndCurScope(parallel_conf));
  auto op_conf = JUST(OpInterpUtil::GenBuiltinOpConf(op_expr, ctx.attrs));
  op_conf->set_scope_symbol_id(JUST(scope->symbol_id()));
  op_conf->set_device_tag(parallel_conf->device_tag());

  auto infer_ctx = JUST(GetCurInferCtx());
  // NOTE(chengcheng): MUST reset unique op name before InferCtx::AddOp
  const std::string new_op_name = *JUST(infer_ctx->NewUniqueOpNameByFunctionalOpConf(*op_conf));

  // NOTE(chengcheng): for UserOp, NOT only reset op_name, but also the output values.
  op_conf->set_name(new_op_name);
  for (auto& pair : *(op_conf->mutable_user_conf()->mutable_output())) {
    auto& list_s = pair.second;
    for (int i = 0; i < list_s.s_size(); ++i) {
      std::string old_lbn = list_s.s(i);
      LogicalBlobId old_lbi = GenLogicalBlobId(old_lbn);
      // NOTE(chengcheng): MUST change the old_lbn to new op name.
      std::string new_lbn = GenLogicalBlobName(new_op_name, old_lbi.blob_name());
      list_s.set_s(i, new_lbn);
    }
  }

  JUST(GradAccTryInsertRepeatTickBeforeSource(op_conf));

  VLOG(2) << "Lazy nn.Graph name " << infer_ctx->job().job_conf().job_name() << " try to add op: \n"
          << op_conf->DebugString() << std::endl;
  OpAttribute op_attr = *JUST(infer_ctx->AddAndInferConsistentOp(*op_conf));
  VLOG(2) << "Lazy nn.Graph name " << infer_ctx->job().job_conf().job_name() << " add op : \n"
          << op_conf->name() << std::endl;
  VLOG(3) << "Lazy nn.Graph name " << infer_ctx->job().job_conf().job_name()
          << " infer and and op attr : \n"
          << op_attr.DebugString() << std::endl;

  int64_t parallel_desc_sym_id = JUST(scope->GetParallelDescSymbolId(*op_conf));
  auto blob_parallel_desc = JUST(GetSymbol<cfg::ParallelConf, ParallelDesc>(parallel_desc_sym_id));

  // Check outputs num and setup output tensor properties.
  CHECK_EQ_OR_RETURN(outputs->size(), op_expr.output_size());
  for (int i = 0; i < op_expr.output_size(); ++i) {
    CHECK_OR_RETURN(!(*outputs)[i]);
    const std::string& obn = op_expr.indexed_obns().at(i);
    (*outputs)[i] =
        JUST(BuildTensor(op_attr, obn, blob_parallel_desc, /* is_lazy= */ true, is_local));
    TensorNameScope::Global()->Record((*outputs)[i], GenLogicalBlobName(new_op_name, obn));
  }
  return Maybe<void>::Ok();
}

Maybe<void> LazyInterpreterApplyImplForCopyUserOpExpr(const UserOpExpr& op_expr,
                                                      const TensorTuple& inputs,
                                                      TensorTuple* outputs,
                                                      const OpExprInterpContext& ctx) {
  CHECK_OR_RETURN(op_expr.op_type_name() == "copy");
  CHECK_EQ_OR_RETURN(inputs.size(), 1);
  CHECK_EQ_OR_RETURN(op_expr.input_size(), 1);
  const std::shared_ptr<Tensor>& input_tensor = inputs.at(0);
  std::string input_lbn = TensorNameScope::Global()->Lookup(input_tensor);
  if (input_lbn.empty()) {
    JUST(AddFreeEagerTensorToVariableOp(input_tensor));
    input_lbn = TensorNameScope::Global()->Lookup(input_tensor);
  }
  CHECK_OR_RETURN(!input_lbn.empty());  // lbn must exist.
  std::string device_type = JUST(ctx.attrs.GetAttr<std::string>("device_type"));
  int64_t device_id = JUST(ctx.attrs.GetAttr<int64_t>("device_id"));

  CHECK_EQ_OR_RETURN(outputs->size(), 1);
  CHECK_EQ_OR_RETURN(op_expr.output_size(), 1);
  if (input_tensor->is_local()) {
    (*outputs)[0] =
        JUST(MirroredTensor::MakeTensor(input_tensor->shape(), input_tensor->dtype()->data_type(),
                                        JUST(Device::New(device_type, device_id)),
                                        /* is_lazy= */ true,
                                        /*requires_grad=*/false, /*is_leaf=*/true));
  } else {
    ParallelConf parallel_conf = JUST(input_tensor->parallel_desc())->parallel_conf();
    parallel_conf.set_device_tag(GetDeviceTagByDeviceTypeStr(device_type));
    ParallelDesc parallel_desc(parallel_conf);
    (*outputs)[0] =
        JUST(ConsistentTensor::MakeTensor(input_tensor->shape(), input_tensor->dtype()->data_type(),
                                          JUST(input_tensor->nd_sbp()), SymbolOf(parallel_desc),
                                          /* is_lazy= */ true,
                                          /*requires_grad=*/false, /*is_leaf=*/true));
  }
  // NOTE(chengcheng): output tensor lbn is SAME with input tensor.
  TensorNameScope::Global()->Record(outputs->at(0), input_lbn);
  return Maybe<void>::Ok();
}

}  // namespace

Maybe<void> LazyInterpreter::ApplyImpl(const UserOpExpr& op_expr, const TensorTuple& inputs,
                                       TensorTuple* outputs, const OpExprInterpContext& ctx) const {
  CHECK_EQ_OR_RETURN(inputs.size(), op_expr.input_size());

  // NOTE(chengcheng): Handle special UserOp such as:
  //     1. [Source UserOp] : OFRecordReader, CoinFlip
  //     2. [Change Placement/ParallelDesc UserOp] : to(copy)/to_global/parallel_cast
  //     3. [Multi-Inputs & Different ParallelDesc for each input UserOp] : like there are 2 inputs,
  //             one from CPU and the other from GPU.
  //     ..., etc.
  //
  //     Need add if for each special UserOp for infer:
  //     1. op_conf: device_tag,
  //     2. output tensor: is_local,
  //     3. op_parallel_conf for build new scope with parallel_desc
  //     4. output blob (different with tensor) -> parallel_conf
  //     5. need add to JobBuildAndInferCtx (like copy will NOT need)
  if (inputs.size() == 0) {
    // NOTE(chengcheng): handle for source UserOp like OFRecordReader, CoinFlip
    return LazyInterpreterApplyImplForSourceUserOpExpr(op_expr, outputs, ctx);
  }
  if (op_expr.op_type_name() == "copy") {
    // NOTE(chengcheng): handle for copy UserOp which will NOT add op to job.
    return LazyInterpreterApplyImplForCopyUserOpExpr(op_expr, inputs, outputs, ctx);
  }

  // NOTE(chengcheng):
  //   Normal UserOp inputs size >= 1 for infer parallel_desc.
  CHECK_GE_OR_RETURN(inputs.size(), 1);
  auto op_conf = JUST(OpInterpUtil::GenBuiltinOpConf(op_expr, ctx.attrs));
  std::shared_ptr<Scope> scope = JUST(NewScopeWithParallelDescByTensor(inputs.at(0)));
  op_conf->set_scope_symbol_id(JUST(scope->symbol_id()));
  const std::string device_tag = GetDeviceTagOfTensor(inputs.at(0));
  const bool is_local = inputs.at(0)->is_local();
  const std::shared_ptr<const ParallelDesc> parallel_desc =
      JUST(GetParallelDescOfTensor(inputs.at(0)));

  op_conf->set_device_tag(device_tag);
  auto infer_ctx = JUST(GetCurInferCtx());
  // NOTE(chengcheng): MUST reset unique op name before InferCtx::AddOp
  const std::string new_op_name = *JUST(infer_ctx->NewUniqueOpNameByFunctionalOpConf(*op_conf));
  const std::string graph_name = infer_ctx->job().job_conf().job_name();

  for (int i = 0; i < inputs.size(); ++i) {
    const auto& input_tensor = inputs.at(i);
    CHECK_OR_RETURN(device_tag == GetDeviceTagOfTensor(input_tensor))
        << " Lazy nn.Graph name : " << graph_name << " encountered ERROR where multi-input tensor"
        << " has different device type in module/op_name: " << new_op_name
        << ". Please use tensor.to() or tensor.to_global() to make all input with same device.";
    CHECK_OR_RETURN(parallel_desc->Equals(*JUST(GetParallelDescOfTensor(input_tensor))));
    CHECK_EQ_OR_RETURN(is_local, input_tensor->is_local());
    const std::string& ibn = op_expr.indexed_ibns().at(i);
    std::string lbn = TensorNameScope::Global()->Lookup(input_tensor);
    if (lbn.empty()) {
      JUST(AddFreeEagerTensorToVariableOp(input_tensor));
      lbn = TensorNameScope::Global()->Lookup(input_tensor);
    }
    CHECK_OR_RETURN(!lbn.empty());  // NOTE(chengcheng): lbn must not empty now.
    ReplaceInputLbnInOpCustomizedConf(op_conf.get(), ibn, lbn);
  }

  // NOTE(chengcheng): for UserOp, NOT only reset op_name, but also the output values.
  op_conf->set_name(new_op_name);
  for (auto& pair : *(op_conf->mutable_user_conf()->mutable_output())) {
    auto& list_s = pair.second;
    for (int i = 0; i < list_s.s_size(); ++i) {
      std::string old_lbn = list_s.s(i);
      LogicalBlobId old_lbi = GenLogicalBlobId(old_lbn);
      // NOTE(chengcheng): MUST change the old_lbn to new op name.
      std::string new_lbn = GenLogicalBlobName(new_op_name, old_lbi.blob_name());
      list_s.set_s(i, new_lbn);
    }
  }

  // Check outputs num and setup output tensor properties.
  CHECK_EQ_OR_RETURN(outputs->size(), op_expr.output_size());

  // Disable boxing if the computation is inplace.
  for (int i = 0; i < op_expr.output_size(); ++i) {
    const auto& output = outputs->at(i);
    if (output) {
      const std::string& lbn = TensorNameScope::Global()->Lookup(output);
      CHECK_OR_RETURN(!lbn.empty()) << "The output which index is " << i
                                    << " has no tensor name, please check whether the inplaced "
                                       "output is also an input of the operation "
                                    << new_op_name;
      JUST(infer_ctx->DisableBoxing(lbn));
    }
  }
  VLOG(2) << "Lazy nn.Graph name " << graph_name << " try to add op: \n"
          << op_conf->DebugString() << std::endl;
  OpAttribute op_attr = *JUST(infer_ctx->AddAndInferConsistentOp(*op_conf));
  VLOG(2) << "Lazy nn.Graph name " << graph_name << " add op : \n" << op_conf->name() << std::endl;
  VLOG(3) << "Lazy nn.Graph name " << graph_name << " infer and and op attr : \n"
          << op_attr.DebugString() << std::endl;

  int64_t parallel_desc_sym_id = JUST(scope->GetParallelDescSymbolId(*op_conf));
  auto blob_parallel_desc = JUST(GetSymbol<cfg::ParallelConf, ParallelDesc>(parallel_desc_sym_id));
  for (int i = 0; i < op_expr.output_size(); ++i) {
    const std::string& obn = op_expr.indexed_obns().at(i);
    if (!(*outputs)[i]) {
      (*outputs)[i] =
          JUST(BuildTensor(op_attr, obn, blob_parallel_desc, /* is_lazy= */ true, is_local));
    } else {
      VLOG(2) << "Lazy nn.Graph name " << graph_name << " op name " << new_op_name
              << " run with inplace.";
      const std::shared_ptr<Tensor>& inplace_out = (*outputs)[i];
      JUST(CheckTensorMatchAttr(inplace_out, op_attr, obn, blob_parallel_desc, is_local));
    }
    TensorNameScope::Global()->Record((*outputs)[i], GenLogicalBlobName(new_op_name, obn));
  }
  return Maybe<void>::Ok();
}

Maybe<void> LazyInterpreter::ApplyImpl(const FunctionOpExpr& op_expr, const TensorTuple& inputs,
                                       TensorTuple* outputs, const OpExprInterpContext& ctx) const {
  // TODO(hjchen2)
  OF_UNIMPLEMENTED() << "The type " << op_expr.op_type_name()
                     << " has not been supported in LazyInterpreter::Apply.";
  return Maybe<void>::Ok();
}

Maybe<void> LazyInterpreter::ApplyImpl(const ConsistentToConsistentOpExpr& op_expr,
                                       const TensorTuple& inputs, TensorTuple* outputs,
                                       const OpExprInterpContext& ctx) const {
  CHECK_EQ_OR_RETURN(op_expr.input_size(), 1);
  CHECK_EQ_OR_RETURN(inputs.size(), 1);
  const auto& input_tensor = inputs[0];
  CHECK_OR_RETURN(input_tensor->is_consistent());

  CHECK_OR_RETURN(ctx.parallel_desc.has_value());
  const auto& parallel_desc_sym = JUST(ctx.parallel_desc);
  CHECK_OR_RETURN(ctx.nd_sbp.has_value());
  const auto& sbp_sym = JUST(ctx.nd_sbp);

  std::string input_lbn = TensorNameScope::Global()->Lookup(input_tensor);
  if (input_lbn.empty()) {
    JUST(AddFreeEagerTensorToVariableOp(input_tensor));
    input_lbn = TensorNameScope::Global()->Lookup(input_tensor);
    CHECK_OR_RETURN(!input_lbn.empty());
  }

  std::shared_ptr<Tensor> input_proxy;
  if (!JUST(GetParallelDescOfTensor(input_tensor))
           ->Equals(*parallel_desc_sym.shared_from_symbol())) {
    // NOTE(zwx): The input tensor's parallel_desc is not equal to that of op's,
    // create a proxy input with the parallel_desc that is the same as op's
    input_proxy =
        JUST(ConsistentTensor::MakeTensor(input_tensor->shape(), input_tensor->dtype()->data_type(),
                                          JUST(input_tensor->nd_sbp()), parallel_desc_sym,
                                          /* is_lazy= */ true,
                                          /*requires_grad=*/false, /*is_leaf=*/true));
    TensorNameScope::Global()->Record(input_proxy, input_lbn);
  }

  CHECK_EQ_OR_RETURN(op_expr.output_size(), 1);
  CHECK_EQ_OR_RETURN(outputs->size(), 1);
  CHECK_OR_RETURN(!(*outputs)[0]);

  if (!op_expr.grad_nd_sbp().has_value() && sbp_sym == JUST(input_tensor->nd_sbp())) {
    // NOTE(chengcheng):  if to_global ONLY change placement (nd_sbp and grad_nd_sbp is same),
    //    there is no need to build hierarchical_parallel_cast op.
    if (input_proxy) {
      (*outputs)[0] = input_proxy;
    } else {
      (*outputs)[0] = input_tensor;
    }
    return Maybe<void>::Ok();
  }

  // build parallel cast op expr
  std::shared_ptr<std::vector<std::string>> sbp_list_ptr = JUST(GetNdSbpStrList(sbp_sym));
  std::string grad_mode;
  std::vector<std::string> grad_sbp_str_list;
  if (op_expr.grad_nd_sbp().has_value()) {
    grad_mode = "manual";
    grad_sbp_str_list = *JUST(GetNdSbpStrList(JUST(op_expr.grad_nd_sbp())));
  } else {
    grad_mode = "identity";
  }
  std::shared_ptr<UserOpExpr> parallel_cast_op_expr =
      JUST(OpBuilder("hierarchical_parallel_cast", "trivial_op_name")
               .Input("in")
               .Output("out")
               .Attr<std::vector<std::string>>("nd_sbp", *sbp_list_ptr)
               .Attr<std::string>("grad_mode", grad_mode)
               .Attr<std::vector<std::string>>("grad_nd_sbp", grad_sbp_str_list)
               .Build());

  if (input_proxy) {
    (*outputs)[0] =
        JUST(OpInterpUtil::Dispatch<one::Tensor>(*parallel_cast_op_expr, {input_proxy}));
  } else {
    (*outputs)[0] =
        JUST(OpInterpUtil::Dispatch<one::Tensor>(*parallel_cast_op_expr, {input_tensor}));
  }

  return Maybe<void>::Ok();
}

}  // namespace one
}  // namespace oneflow<|MERGE_RESOLUTION|>--- conflicted
+++ resolved
@@ -13,18 +13,12 @@
 See the License for the specific language governing permissions and
 limitations under the License.
 */
-<<<<<<< HEAD
-=======
 #include <memory>
->>>>>>> 55c4c608
 #include "oneflow/core/common/cpp_attribute.h"
 #include "oneflow/core/common/maybe.h"
 #include "oneflow/core/common/cpp_attribute.h"
 #include "oneflow/core/framework/consistency_check.h"
-<<<<<<< HEAD
-=======
 #include "oneflow/core/framework/user_op_conf.h"
->>>>>>> 55c4c608
 #include "oneflow/core/framework/op_expr.h"
 #include "oneflow/core/framework/op_builder.h"
 #include "oneflow/core/framework/multi_client_session_context.h"
@@ -107,11 +101,7 @@
     auto nd_sbp_it = nd_sbp_sign_map.find(bn_in_op);
     CHECK_OR_RETURN(nd_sbp_it != nd_sbp_sign_map.end())
         << "nd_sbp of " << bn_in_op << " not found in op " << op_attribute.op_conf().name();
-<<<<<<< HEAD
-    cfg::NdSbp nd_sbp(nd_sbp_it->second);
-=======
     NdSbp nd_sbp(nd_sbp_it->second);
->>>>>>> 55c4c608
     CHECK_OR_RETURN(JUST(tensor->nd_sbp()) == SymbolOf(nd_sbp))
         << "The input sbp is not valid for an inplace operation, please try to use non-inplace.";
     CHECK_OR_RETURN(JUST(tensor->parallel_desc()) == SymbolOf(*parallel_desc));
