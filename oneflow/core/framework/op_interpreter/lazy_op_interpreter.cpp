/*
Copyright 2020 The OneFlow Authors. All rights reserved.

Licensed under the Apache License, Version 2.0 (the "License");
you may not use this file except in compliance with the License.
You may obtain a copy of the License at

    http://www.apache.org/licenses/LICENSE-2.0

Unless required by applicable law or agreed to in writing, software
distributed under the License is distributed on an "AS IS" BASIS,
WITHOUT WARRANTIES OR CONDITIONS OF ANY KIND, either express or implied.
See the License for the specific language governing permissions and
limitations under the License.
*/
#include "oneflow/core/common/maybe.h"
#include "oneflow/core/framework/op_expr.h"
#include "oneflow/core/framework/op_builder.h"
#include "oneflow/core/framework/multi_client_session_context.h"
#include "oneflow/core/framework/op_interpreter.h"
#include "oneflow/core/framework/op_interpreter/op_interpreter_util.h"
#include "oneflow/core/framework/instructions_builder.h"
#include "oneflow/core/framework/op_arg_util.h"
#include "oneflow/core/framework/scope_util.h"
#include "oneflow/core/framework/session_util.h"
#include "oneflow/core/framework/symbol_storage_util.h"
#include "oneflow/core/framework/tensor.h"
#include "oneflow/core/framework/tensor_name_scope.h"
#include "oneflow/core/framework/tensor_tuple.h"
#include "oneflow/core/framework/nd_sbp.h"
#include "oneflow/core/eager/foreign_boxing_util.h"
#include "oneflow/core/operator/operator.h"
#include "oneflow/core/job/job_build_and_infer_ctx_mgr.h"
#include "oneflow/core/vm/vm_util.h"

namespace oneflow {

namespace one {

std::string GetDeviceTagOfTensor(const std::shared_ptr<Tensor>& tensor) {
  if (tensor->is_cuda()) {
    return "gpu";
  } else {
    return "cpu";
  }
}

std::string GetDeviceTagByDeviceTypeStr(const std::string& device_type) {
  if (device_type == "cuda") {
    return "gpu";
  } else {
    return "cpu";
  }
}

bool GetIsDynamicOfTensor(const std::shared_ptr<Tensor>& tensor) {
  if (tensor->is_consistent()) {
    return false;
  } else {
    return true;
  }
}

Maybe<void> GenNdSbpByTensor(NdSbp* nd_sbp, const std::shared_ptr<Tensor>& tensor) {
  nd_sbp->clear_sbp_parallel();
  if (tensor->is_local()) {
    // NOTE(chengcheng):
    //   OneFlow Lazy is always consistent. LocalTensor is a special case of ConsistentTensor which
    //   placement is only this rank, and SbpParallel is Broadcast.
    nd_sbp->add_sbp_parallel()->mutable_broadcast_parallel();
  } else {
    JUST(tensor->nd_sbp())->ToProto(nd_sbp);
  }
  return Maybe<void>::Ok();
}

Maybe<void> GenVariableOpConfNdSbpStringByTensor(VariableOpConf* var_conf,
                                                 const std::shared_ptr<Tensor>& tensor) {
  var_conf->clear_nd_sbp();
  if (tensor->is_local()) {
    cfg::SbpParallel broadcast;
    broadcast.mutable_broadcast_parallel();
    var_conf->add_nd_sbp(SbpParallelToString(broadcast));
  } else {
    const cfg::NdSbp& nd_sbp = *JUST(tensor->nd_sbp());
    for (const auto& sbp_parallel : nd_sbp.sbp_parallel()) {
      var_conf->add_nd_sbp(SbpParallelToString(sbp_parallel));
    }
  }
  return Maybe<void>::Ok();
}

Maybe<const ParallelDesc> GetParallelDescOfTensor(const std::shared_ptr<Tensor>& tensor) {
  if (tensor->is_local()) {
    return JUST(tensor->device())->parallel_desc_ptr();
  } else {
    return JUST(tensor->parallel_desc()).shared_from_symbol();
  }
}

Maybe<Scope> NewScopeWithParallelConfAndCurScope(
    const std::shared_ptr<cfg::ParallelConf>& parallel_conf) {
  std::shared_ptr<Scope> new_scope;
  const auto& old_scope = JUST(GetCurrentScope());
  JUST(PhysicalRun([&](InstructionsBuilder* builder) -> Maybe<void> {
    new_scope = JUST(builder->BuildScopeWithNewParallelConf(old_scope, parallel_conf));
    return Maybe<void>::Ok();
  }));
  // NOTE(chengcheng): need sync vm for get scope right now
  JUST(vm::MultiClientSync());
  CHECK_OR_RETURN(new_scope);
  return new_scope;
}

Maybe<Scope> NewScopeWithParallelDescByTensor(const std::shared_ptr<Tensor>& tensor) {
  std::shared_ptr<cfg::ParallelConf> parallel_conf = std::make_shared<cfg::ParallelConf>();
  parallel_conf->InitFromProto(JUST(GetParallelDescOfTensor(tensor))->parallel_conf());
  return NewScopeWithParallelConfAndCurScope(parallel_conf);
}

Maybe<void> LazyInterpreter::ApplyImpl(const FeedInputOpExpr& op_expr, const TensorTuple& inputs,
                                       TensorTuple* outputs, const OpExprInterpContext& ctx) const {
  // NOTE(chengcheng): inputs[0] is the EagerTensor
  CHECK_EQ_OR_RETURN(inputs.size(), 1);
  CHECK_EQ_OR_RETURN(op_expr.input_size(), 1);
  const std::shared_ptr<Tensor>& input_tensor = inputs.at(0);
  CHECK_OR_RETURN(input_tensor->is_eager());

  std::shared_ptr<Scope> scope = JUST(NewScopeWithParallelDescByTensor(input_tensor));

  OperatorConf op_conf;
  op_conf.set_name(op_expr.op_name());  // construct by python nn.Graph
  op_conf.set_scope_symbol_id(JUST(scope->symbol_id()));
  op_conf.set_device_tag(GetDeviceTagOfTensor(input_tensor));
  // NOTE(chengcheng):
  //   We contruct InputOpConf instead of FeedInputOpConf because FeedInputOpExpr JUST for getting
  //   input EagerTensor.
  InputOpConf* input_conf = op_conf.mutable_input_conf();
  input_conf->set_out("out");
  InterfaceBlobConf* blob_conf = input_conf->mutable_blob_conf();

  input_tensor->shape()->ToProto(blob_conf->mutable_shape());
  blob_conf->set_data_type(input_tensor->dtype()->data_type());
  // NOTE(chengcheng): is_dynamic true has conflict in consistent lazy job even if world size 1.
  //     this flag will be removed in the future.
  // blob_conf->set_is_dynamic(GetIsDynamicOfTensor(input_tensor));
  blob_conf->set_is_dynamic(false);
  JUST(GenNdSbpByTensor(blob_conf->mutable_nd_sbp(), input_tensor));

  auto infer_ctx = JUST(GetCurInferCtx());
  OpAttribute op_attr = *JUST(infer_ctx->AddAndInferConsistentOp(op_conf));

  VLOG(2) << "Lazy nn.Graph name " << infer_ctx->job().job_conf().job_name() << " add op : \n"
          << op_conf.DebugString() << std::endl;
  VLOG(3) << "Lazy nn.Graph name " << infer_ctx->job().job_conf().job_name()
          << " infer and and op attr : \n"
          << op_attr.DebugString() << std::endl;

  int64_t parallel_desc_sym_id = JUST(scope->GetParallelDescSymbolId(op_conf));
  const std::shared_ptr<ParallelDesc>& blob_parallel_desc_sym =
      JUST(GetSymbol<cfg::ParallelConf, ParallelDesc>(parallel_desc_sym_id));

  // Check outputs num and setup output tensor properties.
  CHECK_EQ_OR_RETURN(outputs->size(), 1);
  CHECK_EQ_OR_RETURN(op_expr.output_size(), 1);

  const std::string obn = "out";  // NOTE(chengcheng): obn is NOT op_expr.indexed_obns
  const auto& parallel_attr =
      JUST(compatible_py::GetOpArgParallelAttribute(blob_parallel_desc_sym, op_attr, obn));
  const auto& blob_attr = JUST(compatible_py::GetOpArgBlobAttribute(op_attr, obn));

  CHECK_OR_RETURN(!outputs->at(0).get());
  (*outputs)[0] = JUST(OpInterpUtil::BuildTensor(blob_attr, parallel_attr, /* is_lazy= */ true,
                                                 /* is_local= */ input_tensor->is_local()));
  TensorNameScope::Global()->Record(outputs->at(0), GenLogicalBlobName(op_conf.name(), obn));
  return Maybe<void>::Ok();
}

Maybe<void> LazyInterpreter::ApplyImpl(const FeedVariableOpExpr& op_expr, const TensorTuple& inputs,
                                       TensorTuple* outputs, const OpExprInterpContext& ctx) const {
  // NOTE(chengcheng): inputs[0] is the EagerTensor
  CHECK_EQ_OR_RETURN(inputs.size(), 1);
  CHECK_EQ_OR_RETURN(op_expr.input_size(), 1);
  const std::shared_ptr<Tensor>& input_tensor = inputs.at(0);
  CHECK_OR_RETURN(input_tensor->is_eager());

  std::shared_ptr<Scope> scope = JUST(NewScopeWithParallelDescByTensor(input_tensor));

  OperatorConf op_conf;
  op_conf.set_name(op_expr.op_name());  // construct by python nn.Graph
  op_conf.set_scope_symbol_id(JUST(scope->symbol_id()));
  op_conf.set_device_tag(GetDeviceTagOfTensor(input_tensor));
  // NOTE(chengcheng):
  //   We contruct VariableOpConf instead of FeedVariableOpConf because FeedVariableOpExpr JUST
  //   for getting input EagerTensor.
  VariableOpConf* var_conf = op_conf.mutable_variable_conf();
  var_conf->set_out("out");
  input_tensor->shape()->ToProto(var_conf->mutable_shape());
  var_conf->set_data_type(input_tensor->dtype()->data_type());
  // NOTE(chengcheng): VariableOpConf initializer_conf is useless because variable is inited
  //   by EagerTensor.
  var_conf->mutable_initializer()->mutable_empty_conf();
  JUST(GenVariableOpConfNdSbpStringByTensor(var_conf, input_tensor));
  if (!input_tensor->requires_grad()) { var_conf->set_trainable(false); }
  if (input_tensor->requires_grad()) {
    double l2 = JUST(ctx.attrs.GetAttr<double>("l2"));
    var_conf->mutable_regularizer()->mutable_l1_l2_conf()->set_l2(l2);
  }

  auto infer_ctx = JUST(GetCurInferCtx());
  OpAttribute op_attr = *JUST(infer_ctx->AddAndInferConsistentOp(op_conf));

  VLOG(2) << "Lazy nn.Graph name " << infer_ctx->job().job_conf().job_name() << " add op : \n"
          << op_conf.DebugString() << std::endl;
  VLOG(3) << "Lazy nn.Graph name " << infer_ctx->job().job_conf().job_name()
          << " infer and and op attr : \n"
          << op_attr.DebugString() << std::endl;

  int64_t parallel_desc_sym_id = JUST(scope->GetParallelDescSymbolId(op_conf));
  const std::shared_ptr<ParallelDesc>& blob_parallel_desc_sym =
      JUST(GetSymbol<cfg::ParallelConf, ParallelDesc>(parallel_desc_sym_id));

  // Check outputs num and setup output tensor properties.
  CHECK_EQ_OR_RETURN(outputs->size(), 1);
  CHECK_EQ_OR_RETURN(op_expr.output_size(), 1);

  const std::string obn = "out";  // NOTE(chengcheng): obn is NOT op_expr.indexed_obns
  const auto& parallel_attr =
      JUST(compatible_py::GetOpArgParallelAttribute(blob_parallel_desc_sym, op_attr, obn));
  const auto& blob_attr = JUST(compatible_py::GetOpArgBlobAttribute(op_attr, obn));

  CHECK_OR_RETURN(!outputs->at(0).get());
  (*outputs)[0] = JUST(OpInterpUtil::BuildTensor(blob_attr, parallel_attr, /* is_lazy= */ true,
                                                 /* is_local */ input_tensor->is_local()));
  // NOTE(chengcheng): Record variable op output LazyTenosr
  TensorNameScope::Global()->Record(outputs->at(0), GenLogicalBlobName(op_conf.name(), obn));
  // NOTE(chengcheng): Record EagerTensor as variable tensor name
  TensorNameScope::Global()->Record(input_tensor, GenLogicalBlobName(op_conf.name(), obn));
  return Maybe<void>::Ok();
}

Maybe<void> LazyInterpreter::ApplyImpl(const FetchOutputOpExpr& op_expr, const TensorTuple& inputs,
                                       TensorTuple* outputs, const OpExprInterpContext& ctx) const {
  // NOTE(chengcheng): inputs[0] is the LazyTensor
  CHECK_EQ_OR_RETURN(inputs.size(), 1);
  CHECK_EQ_OR_RETURN(op_expr.input_size(), 1);
  const std::shared_ptr<Tensor>& input_tensor = inputs.at(0);
  CHECK_OR_RETURN(input_tensor->is_lazy());
  const std::string& input_lbn = TensorNameScope::Global()->Lookup(input_tensor);
  CHECK_OR_RETURN(!input_lbn.empty());  // lbn must exist.

  std::shared_ptr<Scope> scope = JUST(NewScopeWithParallelDescByTensor(input_tensor));

  OperatorConf op_conf;
  op_conf.set_name(op_expr.op_name());  // construct by python nn.Graph
  op_conf.set_scope_symbol_id(JUST(scope->symbol_id()));
  op_conf.set_device_tag(GetDeviceTagOfTensor(input_tensor));
  // NOTE(chengcheng):
  //   We contruct OutputOpConf instead of FetchOutputOpConf because FetchOutputOpExpr JUST
  //   for get nn.Graph output LazyTensor.
  OutputOpConf* output_conf = op_conf.mutable_output_conf();
  output_conf->set_in(input_lbn);
  output_conf->set_out("out");
  InterfaceBlobConf* blob_conf = output_conf->mutable_blob_conf();
  input_tensor->shape()->ToProto(blob_conf->mutable_shape());
  blob_conf->set_data_type(input_tensor->dtype()->data_type());
  // NOTE(chengcheng): is_dynamic true has conflict in consistent lazy job even if world size 1.
  //     this flag will be removed in the future.
  // blob_conf->set_is_dynamic(GetIsDynamicOfTensor(input_tensor));
  blob_conf->set_is_dynamic(false);
  JUST(GenNdSbpByTensor(blob_conf->mutable_nd_sbp(), input_tensor));

  auto infer_ctx = JUST(GetCurInferCtx());
  OpAttribute op_attr = *JUST(infer_ctx->AddAndInferConsistentOp(op_conf));

  VLOG(2) << "Lazy nn.Graph name " << infer_ctx->job().job_conf().job_name() << " add op : \n"
          << op_conf.DebugString() << std::endl;
  VLOG(3) << "Lazy nn.Graph name " << infer_ctx->job().job_conf().job_name()
          << " infer and and op attr : \n"
          << op_attr.DebugString() << std::endl;

  int64_t parallel_desc_sym_id = JUST(scope->GetParallelDescSymbolId(op_conf));
  const std::shared_ptr<ParallelDesc>& blob_parallel_desc_sym =
      JUST(GetSymbol<cfg::ParallelConf, ParallelDesc>(parallel_desc_sym_id));

  // Check outputs num and setup output tensor properties.
  CHECK_EQ_OR_RETURN(outputs->size(), 1);
  CHECK_EQ_OR_RETURN(op_expr.output_size(), 1);

  const std::string obn = "out";  // NOTE(chengcheng): obn is NOT op_expr.indexed_obns
  const auto& parallel_attr =
      JUST(compatible_py::GetOpArgParallelAttribute(blob_parallel_desc_sym, op_attr, obn));
  const auto& blob_attr = JUST(compatible_py::GetOpArgBlobAttribute(op_attr, obn));

  CHECK_OR_RETURN(!outputs->at(0).get());
  // TODO(chengcheng): Build EagerLocalTensor if parllel attr is this rank.
  (*outputs)[0] = JUST(OpInterpUtil::BuildTensor(blob_attr, parallel_attr, /* is_lazy= */ false,
                                                 /* is_local= */ input_tensor->is_local()));
  return Maybe<void>::Ok();
}

namespace {

Maybe<void> LazyInterpreterApplyImplForSourceUserOpExpr(const UserOpExpr& op_expr,
                                                        TensorTuple* outputs,
                                                        const OpExprInterpContext& ctx) {
  bool is_local;
  std::shared_ptr<const ParallelDesc> parallel_desc;
  if (ctx.parallel_desc.has_value()) {
    // NOTE(chengcheng): consistent
    CHECK_OR_RETURN(!ctx.device.has_value());
    parallel_desc = JUST(ctx.parallel_desc.value()).shared_from_symbol();
    is_local = false;
  } else {
    // NOTE(chengcheng): local
    CHECK_OR_RETURN(!ctx.nd_sbp.has_value());
    if (ctx.device.has_value()) {
      parallel_desc = JUST(ctx.device.value())->parallel_desc_ptr();
    } else {
      // NOTE(chengcheng): if functor NOT set device, using cpu device default.
      parallel_desc = JUST(Device::New("cpu"))->parallel_desc_ptr();
    }
    is_local = true;
  }
  std::shared_ptr<cfg::ParallelConf> parallel_conf = std::make_shared<cfg::ParallelConf>();
  parallel_conf->InitFromProto(parallel_desc->parallel_conf());
  const auto& scope = JUST(NewScopeWithParallelConfAndCurScope(parallel_conf));
  auto op_conf = JUST(OpInterpUtil::GenBuiltinOpConf(op_expr, ctx.attrs));
  op_conf->set_scope_symbol_id(JUST(scope->symbol_id()));
  op_conf->set_device_tag(parallel_conf->device_tag());

  auto infer_ctx = JUST(GetCurInferCtx());
  // NOTE(chengcheng): MUST reset unique op name before InferCtx::AddOp
  const std::string new_op_name = *JUST(infer_ctx->NewUniqueOpNameByFunctionalOpConf(*op_conf));

  // NOTE(chengcheng): for UserOp, NOT only reset op_name, but also the output values.
  op_conf->set_name(new_op_name);
  for (auto& pair : *(op_conf->mutable_user_conf()->mutable_output())) {
    auto& list_s = pair.second;
    for (int i = 0; i < list_s.s_size(); ++i) {
      std::string old_lbn = list_s.s(i);
      LogicalBlobId old_lbi = GenLogicalBlobId(old_lbn);
      // NOTE(chengcheng): MUST change the old_lbn to new op name.
      std::string new_lbn = GenLogicalBlobName(new_op_name, old_lbi.blob_name());
      list_s.set_s(i, new_lbn);
    }
  }

  OpAttribute op_attr = *JUST(infer_ctx->AddAndInferConsistentOp(*op_conf));

  VLOG(2) << "Lazy nn.Graph name " << infer_ctx->job().job_conf().job_name() << " add op : \n"
          << op_conf->DebugString() << std::endl;
  VLOG(3) << "Lazy nn.Graph name " << infer_ctx->job().job_conf().job_name()
          << " infer and and op attr : \n"
          << op_attr.DebugString() << std::endl;

  int64_t parallel_desc_sym_id = JUST(scope->GetParallelDescSymbolId(*op_conf));
  const std::shared_ptr<ParallelDesc>& blob_parallel_desc_sym =
      JUST(GetSymbol<cfg::ParallelConf, ParallelDesc>(parallel_desc_sym_id));

  // Check outputs num and setup output tensor properties.
  CHECK_EQ_OR_RETURN(outputs->size(), op_expr.output_size());
  for (int i = 0; i < op_expr.output_size(); ++i) {
    const std::string& obn = op_expr.indexed_obns().at(i);
    const auto& parallel_attr =
        JUST(compatible_py::GetOpArgParallelAttribute(blob_parallel_desc_sym, op_attr, obn));
    const auto& blob_attr = JUST(compatible_py::GetOpArgBlobAttribute(op_attr, obn));
    CHECK_OR_RETURN(!outputs->at(i).get());
    (*outputs)[i] = JUST(OpInterpUtil::BuildTensor(blob_attr, parallel_attr,
                                                   /* is_lazy= */ true, is_local));
    TensorNameScope::Global()->Record(outputs->at(i), GenLogicalBlobName(new_op_name, obn));
  }
  return Maybe<void>::Ok();
}

Maybe<void> AddFreeEagerTensorToVariableOp(const std::shared_ptr<Tensor>& input_tensor) {
  CHECK_OR_RETURN(input_tensor->is_eager());
  const std::string& empty_lbn = TensorNameScope::Global()->Lookup(input_tensor);
  CHECK_OR_RETURN(empty_lbn.empty());
  std::shared_ptr<Scope> scope = JUST(NewScopeWithParallelDescByTensor(input_tensor));
  OperatorConf op_conf;
  op_conf.set_scope_symbol_id(JUST(scope->symbol_id()));
  op_conf.set_device_tag(GetDeviceTagOfTensor(input_tensor));
  VariableOpConf* var_conf = op_conf.mutable_variable_conf();
  var_conf->set_out("out");
  input_tensor->shape()->ToProto(var_conf->mutable_shape());
  var_conf->set_data_type(input_tensor->dtype()->data_type());
  // NOTE(chengcheng): VariableOpConf initializer_conf is useless because variable is inited
  //   by EagerTensor.
  var_conf->mutable_initializer()->mutable_empty_conf();
  JUST(GenVariableOpConfNdSbpStringByTensor(var_conf, input_tensor));
  // NOTE(chengcheng): Free EagerTensor not trainable
  var_conf->set_trainable(false);

  auto infer_ctx = JUST(GetCurInferCtx());
  // NOTE(chengcheng): MUST reset unique op name before InferCtx::AddOp, FreeEagerTensor has no
  //  name so just new a unique name for it.
  const std::string new_op_name = *JUST(infer_ctx->NewUniqueOpNameByFunctionalOpConf(op_conf));
  op_conf.set_name(new_op_name);

  OpAttribute op_attr = *JUST(infer_ctx->AddAndInferConsistentOp(op_conf));

  VLOG(2) << "Lazy nn.Graph name " << infer_ctx->job().job_conf().job_name() << " add op : \n"
          << op_conf.DebugString() << " for FreeEagerTensor.\n";
  VLOG(3) << "Lazy nn.Graph name " << infer_ctx->job().job_conf().job_name()
          << " infer and and op attr : \n"
          << op_attr.DebugString() << " for FreeEagerTensor.\n";

  // NOTE(chengcheng): MUST store this tensor to MultiClientSessionContext for graph runtime bind.
  const std::string graph_name = *JUST(JUST(GlobalJobBuildAndInferCtxMgr())->GetCurrentJobName());
  const std::string lbn = GenLogicalBlobName(new_op_name, "out");
  Global<MultiClientSessionContext>::Get()->StoreFreeEagerTensorWithNameByGraphName(
      graph_name, input_tensor, new_op_name);
  // NOTE(chengcheng): MUST record this eager_tensor name as new variable output lbn.
  TensorNameScope::Global()->Record(input_tensor, lbn);

  return Maybe<void>::Ok();
}

Maybe<void> LazyInterpreterApplyImplForCopyUserOpExpr(const UserOpExpr& op_expr,
                                                      const TensorTuple& inputs,
                                                      TensorTuple* outputs,
                                                      const OpExprInterpContext& ctx) {
  CHECK_OR_RETURN(op_expr.op_type_name() == "copy");
  CHECK_EQ_OR_RETURN(inputs.size(), 1);
  CHECK_EQ_OR_RETURN(op_expr.input_size(), 1);
  const std::shared_ptr<Tensor>& input_tensor = inputs.at(0);
  CHECK_OR_RETURN(input_tensor->is_lazy());
  std::string input_lbn = TensorNameScope::Global()->Lookup(input_tensor);
  if (input_lbn.empty()) {
    JUST(AddFreeEagerTensorToVariableOp(input_tensor));
    input_lbn = TensorNameScope::Global()->Lookup(input_tensor);
  }
  CHECK_OR_RETURN(!input_lbn.empty());  // lbn must exist.
  std::string device_type = JUST(ctx.attrs.GetAttr<std::string>("device_type"));
  int64_t device_id = JUST(ctx.attrs.GetAttr<int64_t>("device_id"));

  CHECK_EQ_OR_RETURN(outputs->size(), 1);
  CHECK_EQ_OR_RETURN(op_expr.output_size(), 1);
  if (input_tensor->is_local()) {
    (*outputs)[0] =
        JUST(MirroredTensor::MakeTensor(input_tensor->shape(), input_tensor->dtype()->data_type(),
                                        JUST(Device::New(device_type, device_id)),
                                        /* is_lazy= */ true,
                                        /*requires_grad=*/false, /*is_leaf=*/true));
  } else {
    ParallelConf parallel_conf = JUST(input_tensor->parallel_desc())->parallel_conf();
    parallel_conf.set_device_tag(GetDeviceTagByDeviceTypeStr(device_type));
    ParallelDesc parallel_desc(parallel_conf);
    (*outputs)[0] =
        JUST(ConsistentTensor::MakeTensor(input_tensor->shape(), input_tensor->dtype()->data_type(),
                                          JUST(input_tensor->nd_sbp()), SymbolOf(parallel_desc),
                                          /* is_lazy= */ true,
                                          /*requires_grad=*/false, /*is_leaf=*/true));
  }
  // NOTE(chengcheng): output tensor lbn is SAME with input tensor.
  TensorNameScope::Global()->Record(outputs->at(0), input_lbn);
  return Maybe<void>::Ok();
}

}  // namespace

Maybe<void> LazyInterpreter::ApplyImpl(const UserOpExpr& op_expr, const TensorTuple& inputs,
                                       TensorTuple* outputs, const OpExprInterpContext& ctx) const {
  CHECK_EQ_OR_RETURN(inputs.size(), op_expr.input_size());

  // NOTE(chengcheng): Handle special UserOp such as:
  //     1. [Source UserOp] : OFRecordReader, CoinFlip
  //     2. [Change Placement/ParallelDesc UserOp] : to(copy)/to_consistent/parallel_cast
  //     3. [Multi-Inputs & Different ParallelDesc for each input UserOp] : like there are 2 inputs,
  //             one from CPU and the other from GPU.
  //     ..., etc.
  //
  //     Need add if for each special UserOp for infer:
  //     1. op_conf: device_tag,
  //     2. output tensor: is_local,
  //     3. op_parallel_conf for build new scope with parallel_desc
  //     4. output blob (different with tensor) -> parallel_conf
  //     5. need add to JobBuildAndInferCtx (like copy will NOT need)
  if (inputs.size() == 0) {
    // NOTE(chengcheng): handle for source UserOp like OFRecordReader, CoinFlip
    return LazyInterpreterApplyImplForSourceUserOpExpr(op_expr, outputs, ctx);
  }
  if (op_expr.op_type_name() == "copy") {
    // NOTE(chengcheng): handle for copy UserOp which will NOT add op to job.
    return LazyInterpreterApplyImplForCopyUserOpExpr(op_expr, inputs, outputs, ctx);
  }

  // NOTE(chengcheng):
  //   Normal UserOp inputs size >= 1 for infer parallel_desc.
  CHECK_GE_OR_RETURN(inputs.size(), 1);
  auto op_conf = JUST(OpInterpUtil::GenBuiltinOpConf(op_expr, ctx.attrs));
  std::shared_ptr<Scope> scope = JUST(NewScopeWithParallelDescByTensor(inputs.at(0)));
  op_conf->set_scope_symbol_id(JUST(scope->symbol_id()));
  const std::string device_tag = GetDeviceTagOfTensor(inputs.at(0));
  const bool is_local = inputs.at(0)->is_local();
  const std::shared_ptr<const ParallelDesc> parallel_desc =
      JUST(GetParallelDescOfTensor(inputs.at(0)));

  op_conf->set_device_tag(device_tag);
  for (int i = 0; i < inputs.size(); ++i) {
    const auto& input_tensor = inputs.at(i);
    CHECK_OR_RETURN(device_tag == GetDeviceTagOfTensor(input_tensor));
    CHECK_OR_RETURN(
        parallel_desc->EqualsIgnoringHierarchy(*JUST(GetParallelDescOfTensor(input_tensor))));
    CHECK_EQ_OR_RETURN(is_local, input_tensor->is_local());
    const std::string& ibn = op_expr.indexed_ibns().at(i);
    std::string lbn = TensorNameScope::Global()->Lookup(input_tensor);
    if (lbn.empty()) {
      JUST(AddFreeEagerTensorToVariableOp(input_tensor));
      lbn = TensorNameScope::Global()->Lookup(input_tensor);
    }
    CHECK_OR_RETURN(!lbn.empty());  // NOTE(chengcheng): lbn must not empty now.
    ReplaceInputLbnInOpCustomizedConf(op_conf.get(), ibn, lbn);
  }

  auto infer_ctx = JUST(GetCurInferCtx());
  // NOTE(chengcheng): MUST reset unique op name before InferCtx::AddOp
  const std::string new_op_name = *JUST(infer_ctx->NewUniqueOpNameByFunctionalOpConf(*op_conf));

  // NOTE(chengcheng): for UserOp, NOT only reset op_name, but also the output values.
  op_conf->set_name(new_op_name);
  for (auto& pair : *(op_conf->mutable_user_conf()->mutable_output())) {
    auto& list_s = pair.second;
    for (int i = 0; i < list_s.s_size(); ++i) {
      std::string old_lbn = list_s.s(i);
      LogicalBlobId old_lbi = GenLogicalBlobId(old_lbn);
      // NOTE(chengcheng): MUST change the old_lbn to new op name.
      std::string new_lbn = GenLogicalBlobName(new_op_name, old_lbi.blob_name());
      list_s.set_s(i, new_lbn);
    }
  }

  OpAttribute op_attr = *JUST(infer_ctx->AddAndInferConsistentOp(*op_conf));

  VLOG(2) << "Lazy nn.Graph name " << infer_ctx->job().job_conf().job_name() << " add op : \n"
          << op_conf->DebugString() << std::endl;
  VLOG(3) << "Lazy nn.Graph name " << infer_ctx->job().job_conf().job_name()
          << " infer and and op attr : \n"
          << op_attr.DebugString() << std::endl;

  int64_t parallel_desc_sym_id = JUST(scope->GetParallelDescSymbolId(*op_conf));
  const std::shared_ptr<ParallelDesc>& blob_parallel_desc_sym =
      JUST(GetSymbol<cfg::ParallelConf, ParallelDesc>(parallel_desc_sym_id));

  // Check outputs num and setup output tensor properties.
  CHECK_EQ_OR_RETURN(outputs->size(), op_expr.output_size());
  for (int i = 0; i < op_expr.output_size(); ++i) {
    const std::string& obn = op_expr.indexed_obns().at(i);
    const auto& parallel_attr =
        JUST(compatible_py::GetOpArgParallelAttribute(blob_parallel_desc_sym, op_attr, obn));
    const auto& blob_attr = JUST(compatible_py::GetOpArgBlobAttribute(op_attr, obn));
    if (!(outputs->at(i).get())) {
      (*outputs)[i] = JUST(OpInterpUtil::BuildTensor(blob_attr, parallel_attr,
                                                     /* is_lazy= */ true, is_local));
    } else {
      const std::shared_ptr<Tensor>& inplace_out = outputs->at(i);
      JUST(OpInterpUtil::CheckTensorMatchAttr(inplace_out, blob_attr, parallel_attr,
                                              /* is_lazy= */ true, is_local,
                                              /* requires_grad */ false,
                                              /* is_leaf */ true));
    }
    TensorNameScope::Global()->Record(outputs->at(i), GenLogicalBlobName(new_op_name, obn));
  }
  return Maybe<void>::Ok();
}

Maybe<void> LazyInterpreter::ApplyImpl(const FunctionOpExpr& op_expr, const TensorTuple& inputs,
                                       TensorTuple* outputs, const OpExprInterpContext& ctx) const {
  // TODO(hjchen2)
  OF_UNIMPLEMENTED() << "The type " << op_expr.op_type_name()
                     << " has not been supported in LazyInterpreter::Apply.";
  return Maybe<void>::Ok();
}

Maybe<void> LazyInterpreter::ApplyImpl(const ConsistentToConsistentOpExpr& op_expr,
                                       const TensorTuple& inputs, TensorTuple* outputs,
                                       const OpExprInterpContext& ctx) const {
  CHECK_EQ_OR_RETURN(op_expr.input_size(), 1);
  CHECK_EQ_OR_RETURN(inputs.size(), 1);
  const auto& input_tensor = inputs[0];
  CHECK_OR_RETURN(input_tensor->is_lazy());
  CHECK_OR_RETURN(input_tensor->is_consistent());

  bool identity_grad = JUST(ctx.attrs.GetAttr<bool>("identity_grad"));
  const auto& grad_sbp_list = JUST(ctx.attrs.GetAttr<std::vector<std::string>>("grad_sbp"));

  CHECK_OR_RETURN(ctx.parallel_desc.has_value());
  const auto& parallel_desc_sym = JUST(ctx.parallel_desc.value());
  CHECK_OR_RETURN(ctx.nd_sbp.has_value());
  const auto& sbp_sym = JUST(ctx.nd_sbp.value());

  std::string input_lbn = TensorNameScope::Global()->Lookup(input_tensor);
  if (input_lbn.empty()) {
    JUST(AddFreeEagerTensorToVariableOp(input_tensor));
    input_lbn = TensorNameScope::Global()->Lookup(input_tensor);
    CHECK_OR_RETURN(!input_lbn.empty());
  }

  std::shared_ptr<Tensor> input_proxy;
  if (!JUST(GetParallelDescOfTensor(input_tensor))
           ->EqualsIgnoringHierarchy(*parallel_desc_sym.shared_from_symbol())) {
    // NOTE(zwx): The input tensor's parallel_desc is not equal to that of op's,
    // create a proxy input with the parallel_desc that is the same as op's
<<<<<<< HEAD
    input_proxy = JUST(ConsistentTensor::MakeTensor(input_tensor->shape(), input_tensor->dtype()->data_type(),
                                                    JUST(input_tensor->nd_sbp()), parallel_desc_sym,
                                                    /* is_lazy= */ true,
                                                    /*requires_grad=*/false, /*is_leaf=*/true));
=======
    input_proxy =
        JUST(ConsistentTensor::MakeTensor(input_tensor->shape(), input_tensor->dtype()->data_type(),
                                          JUST(input_tensor->nd_sbp()), parallel_desc_sym,
                                          /* is_lazy= */ true,
                                          /*requires_grad=*/false, /*is_leaf=*/true));
>>>>>>> bdfc4138
    TensorNameScope::Global()->Record(input_proxy, input_lbn);
  }

  // build parallel cast op expr
  std::string grad_mode;
  std::vector<std::string> grad_parallel_distribution;
  if (identity_grad) {
    grad_mode = "identity";
  } else if (grad_sbp_list.size() > 0) {
    grad_mode = "manual";
    grad_parallel_distribution = grad_sbp_list;
  } else {
    grad_mode = "restore";
  }
  auto sbp_list_ptr = JUST(GetNdSbpStrList(sbp_sym));
  std::shared_ptr<UserOpExpr> parallel_cast_op_expr =
      JUST(OpBuilder("hierarchical_parallel_cast", "trivial_op_name")
               .Input("in")
               .Output("out")
               .Attr<std::vector<std::string>>("nd_sbp", *sbp_list_ptr)
               .Attr<std::string>("grad_mode", grad_mode)
               .Attr<std::vector<std::string>>("grad_nd_sbp", grad_parallel_distribution)
               .Build());

  CHECK_EQ_OR_RETURN(op_expr.output_size(), 1);
  CHECK_EQ_OR_RETURN(outputs->size(), 1);
  CHECK_OR_RETURN(!(*outputs)[0]);
  if (input_proxy) {
    (*outputs)[0] =
        JUST(OpInterpUtil::Dispatch<one::Tensor>(*parallel_cast_op_expr, {input_proxy}));
  } else {
    (*outputs)[0] =
        JUST(OpInterpUtil::Dispatch<one::Tensor>(*parallel_cast_op_expr, {input_tensor}));
  }

  return Maybe<void>::Ok();
}

}  // namespace one
}  // namespace oneflow<|MERGE_RESOLUTION|>--- conflicted
+++ resolved
@@ -602,18 +602,11 @@
            ->EqualsIgnoringHierarchy(*parallel_desc_sym.shared_from_symbol())) {
     // NOTE(zwx): The input tensor's parallel_desc is not equal to that of op's,
     // create a proxy input with the parallel_desc that is the same as op's
-<<<<<<< HEAD
-    input_proxy = JUST(ConsistentTensor::MakeTensor(input_tensor->shape(), input_tensor->dtype()->data_type(),
-                                                    JUST(input_tensor->nd_sbp()), parallel_desc_sym,
-                                                    /* is_lazy= */ true,
-                                                    /*requires_grad=*/false, /*is_leaf=*/true));
-=======
     input_proxy =
         JUST(ConsistentTensor::MakeTensor(input_tensor->shape(), input_tensor->dtype()->data_type(),
                                           JUST(input_tensor->nd_sbp()), parallel_desc_sym,
                                           /* is_lazy= */ true,
                                           /*requires_grad=*/false, /*is_leaf=*/true));
->>>>>>> bdfc4138
     TensorNameScope::Global()->Record(input_proxy, input_lbn);
   }
 
