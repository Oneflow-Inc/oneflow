--- conflicted
+++ resolved
@@ -419,11 +419,7 @@
   if (ctx.parallel_desc.has_value()) {
     // NOTE(chengcheng): consistent
     CHECK_OR_RETURN(!ctx.device.has_value());
-<<<<<<< HEAD
-    parallel_desc = JUST(ctx.parallel_desc.value());
-=======
     parallel_desc = JUST(ctx.parallel_desc).shared_from_symbol();
->>>>>>> 2dcc2b97
     is_local = false;
   } else {
     // NOTE(chengcheng): local
