--- conflicted
+++ resolved
@@ -273,13 +273,8 @@
   JUST(GenVariableOpConfNdSbpStringByTensor(var_conf, input_tensor));
   if (!input_tensor->requires_grad()) { var_conf->set_trainable(false); }
   if (input_tensor->requires_grad()) {
-<<<<<<< HEAD
     double l2 = JUST(ctx->GetAttr<double>("l2"));
-    var_conf->mutable_regularizer()->mutable_l1_l2_conf()->set_l2(l2);
-=======
-    double l2 = JUST(ctx.attrs.GetAttr<double>("l2"));
     if (unlikely(l2 != 0.0)) { var_conf->mutable_regularizer()->mutable_l1_l2_conf()->set_l2(l2); }
->>>>>>> 203ef5ec
   }
 
   auto infer_ctx = JUST(GetCurInferCtx());
