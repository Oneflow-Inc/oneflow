--- conflicted
+++ resolved
@@ -58,11 +58,7 @@
   }
 }
 
-<<<<<<< HEAD
-Maybe<void> GenNdSbpByTensor(NdSbp* parallel_distribution,
-=======
 Maybe<void> GenParallelDistributionByTensor(ParallelDistribution* nd_sbp,
->>>>>>> 131d3bb4
                                             const std::shared_ptr<Tensor>& tensor) {
   nd_sbp->clear_sbp_parallel();
   if (tensor->is_local()) {
@@ -76,7 +72,7 @@
   return Maybe<void>::Ok();
 }
 
-Maybe<void> GenVariableOpConfNdSbpStringByTensor(
+Maybe<void> GenVariableOpConfParallelDistributionStringByTensor(
     VariableOpConf* var_conf, const std::shared_ptr<Tensor>& tensor) {
   var_conf->clear_nd_sbp();
   if (tensor->is_local()) {
@@ -84,15 +80,9 @@
     broadcast.mutable_broadcast_parallel();
     var_conf->add_nd_sbp(SbpParallelToString(broadcast));
   } else {
-<<<<<<< HEAD
-    const cfg::NdSbp& parallel_distribution = *JUST(tensor->parallel_distribution());
-    for (const auto& sbp_parallel : parallel_distribution.sbp_parallel()) {
-      var_conf->add_parallel_distribution(SbpParallelToString(sbp_parallel));
-=======
     const cfg::ParallelDistribution& nd_sbp = *JUST(tensor->nd_sbp());
     for (const auto& sbp_parallel : nd_sbp.sbp_parallel()) {
       var_conf->add_nd_sbp(SbpParallelToString(sbp_parallel));
->>>>>>> 131d3bb4
     }
   }
   return Maybe<void>::Ok();
@@ -153,11 +143,7 @@
   //     this flag will be removed in the future.
   // blob_conf->set_is_dynamic(GetIsDynamicOfTensor(input_tensor));
   blob_conf->set_is_dynamic(false);
-<<<<<<< HEAD
-  JUST(GenNdSbpByTensor(blob_conf->mutable_parallel_distribution(), input_tensor));
-=======
   JUST(GenParallelDistributionByTensor(blob_conf->mutable_nd_sbp(), input_tensor));
->>>>>>> 131d3bb4
 
   auto infer_ctx = JUST(GetCurInferCtx());
   OpAttribute op_attr = *JUST(infer_ctx->AddAndInferConsistentOp(op_conf));
@@ -212,7 +198,7 @@
   // NOTE(chengcheng): VariableOpConf initializer_conf is useless because variable is inited
   //   by EagerTensor.
   var_conf->mutable_initializer()->mutable_empty_conf();
-  JUST(GenVariableOpConfNdSbpStringByTensor(var_conf, input_tensor));
+  JUST(GenVariableOpConfParallelDistributionStringByTensor(var_conf, input_tensor));
   if (!input_tensor->requires_grad()) { var_conf->set_trainable(false); }
   if (input_tensor->requires_grad()) {
     double l2 = JUST(ctx.attrs.GetAttr<double>("l2"));
@@ -280,11 +266,7 @@
   //     this flag will be removed in the future.
   // blob_conf->set_is_dynamic(GetIsDynamicOfTensor(input_tensor));
   blob_conf->set_is_dynamic(false);
-<<<<<<< HEAD
-  JUST(GenNdSbpByTensor(blob_conf->mutable_parallel_distribution(), input_tensor));
-=======
   JUST(GenParallelDistributionByTensor(blob_conf->mutable_nd_sbp(), input_tensor));
->>>>>>> 131d3bb4
 
   auto infer_ctx = JUST(GetCurInferCtx());
   OpAttribute op_attr = *JUST(infer_ctx->AddAndInferConsistentOp(op_conf));
