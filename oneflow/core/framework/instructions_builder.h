--- conflicted
+++ resolved
@@ -16,11 +16,7 @@
 #ifndef ONEFLOW_CORE_FRAMEWORK_INSTRUCTIONS_BUILDER_H_
 #define ONEFLOW_CORE_FRAMEWORK_INSTRUCTIONS_BUILDER_H_
 
-<<<<<<< HEAD
-#include "oneflow/core/eager/call_phy_instr_operand.h"
-=======
 #include "oneflow/core/eager/op_call_phy_instr_operand.h"
->>>>>>> 739181f1
 #include "oneflow/core/eager/lazy_job_phy_instr_operand.h"
 #include "oneflow/core/vm/instruction.h"
 #include "oneflow/core/job/job_desc.h"
@@ -76,18 +72,6 @@
 
   Maybe<OperatorConfSymbol> GetOpConfSymbol(const OperatorConf& op_conf);
 
-<<<<<<< HEAD
-  Maybe<JobDesc> GetJobConfSymbol(const std::shared_ptr<cfg::JobConfigProto>& job_conf);
-
-  Maybe<ParallelDesc> GetParallelDescSymbol(
-      const std::shared_ptr<cfg::ParallelConf>& parallel_conf);
-
-  Maybe<Scope> GetScopeSymbol(const std::shared_ptr<cfg::ScopeProto>& scope_proto);
-
-  Maybe<OperatorConfSymbol> GetOpConfSymbol(const std::shared_ptr<cfg::OperatorConf>& op_conf);
-
-=======
->>>>>>> 739181f1
   Maybe<void> ReleaseTensor(const std::shared_ptr<vm::EagerBlobObject>& eager_blob_object);
 
   template<typename T>
@@ -99,12 +83,6 @@
   Maybe<void> AccessBlobByCallback(const T tensor, const std::function<void(uint64_t)>& callback,
                                    const std::string& modifier);
 
-<<<<<<< HEAD
-  template<typename T>
-  Maybe<void> TensorView(const T input_tensor, const T view_tensor);
-
-=======
->>>>>>> 739181f1
   Maybe<void> GlobalSync();
   Maybe<void> Barrier(const std::function<void()>& callback);
 
@@ -133,31 +111,17 @@
       const std::shared_ptr<Scope>& scope,
       const std::function<void(const std::shared_ptr<ScopeProto>&)>& Setter);
 
-<<<<<<< HEAD
-  template<typename T>
-  Maybe<int64_t> FindOrCreateSymbolId(const T& conf) {
-    auto* id_cache = Global<symbol::IdCache<T>>::Get();
-    return id_cache->FindOrCreate(conf, [&] { return this->CreateSymbolId(conf); });
-  }
-
-  Maybe<void> Call(const std::shared_ptr<one::StatefulLocalOpKernel>& opkernel,
-=======
   Maybe<Scope> BuildScopeByProtoStrSetter(
       const std::shared_ptr<Scope>& scope,
       const std::function<std::string(const std::string&)>& StrSetter);
 
   Maybe<void> Call(const std::shared_ptr<one::StatefulOpKernel>& opkernel,
->>>>>>> 739181f1
                    const one::EagerBlobObjectListPtr& input_eager_blob_objects,
                    const one::EagerBlobObjectListPtr& output_eager_blob_objects,
                    const one::OpExprInterpContext& ctx, Symbol<Stream> stream);
 
   Maybe<void> Call(
-<<<<<<< HEAD
-      const std::shared_ptr<one::StatefulLocalOpKernel>& opkernel,
-=======
       const std::shared_ptr<one::StatefulOpKernel>& opkernel,
->>>>>>> 739181f1
       const one::EagerBlobObjectListPtr& input_eager_blob_objects,
       const one::EagerBlobObjectListPtr& output_eager_blob_objects,
       const std::shared_ptr<const one::ConsistentTensorInferResult>& consistent_tensor_infer_result,
