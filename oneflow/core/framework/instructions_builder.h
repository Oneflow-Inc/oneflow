/*
Copyright 2020 The OneFlow Authors. All rights reserved.

Licensed under the Apache License, Version 2.0 (the "License");
you may not use this file except in compliance with the License.
You may obtain a copy of the License at

    http://www.apache.org/licenses/LICENSE-2.0

Unless required by applicable law or agreed to in writing, software
distributed under the License is distributed on an "AS IS" BASIS,
WITHOUT WARRANTIES OR CONDITIONS OF ANY KIND, either express or implied.
See the License for the specific language governing permissions and
limitations under the License.
*/
#ifndef ONEFLOW_CORE_FRAMEWORK_INSTRUCTIONS_BUILDER_H_
#define ONEFLOW_CORE_FRAMEWORK_INSTRUCTIONS_BUILDER_H_

#include "oneflow/core/vm/instruction.cfg.h"
#include "oneflow/core/vm/id_generator.h"
#include "oneflow/core/vm/string_symbol.h"
#include "oneflow/core/job/job_desc.h"
#include "oneflow/core/job/parallel_desc.h"
#include "oneflow/core/job/scope.h"
#include "oneflow/core/job/scope.cfg.h"
#include "oneflow/core/job/scope.pb.h"
#include "oneflow/core/eager/eager_symbol.cfg.h"
#include "oneflow/core/framework/symbol_id_cache.h"
#include "oneflow/core/common/global.h"
#include "oneflow/core/common/maybe.h"
#include "oneflow/core/framework/object.h"
#include "oneflow/core/operator/op_conf_symbol.h"
#include "oneflow/core/framework/opkernel_object.h"
#include "oneflow/core/operator/op_node_signature_desc.h"
#include "oneflow/core/operator/op_attribute.cfg.h"
#include "oneflow/core/operator/arg_modifier_signature.cfg.h"
#include "oneflow/core/job/parallel_signature.cfg.h"

namespace oneflow {

namespace detail {

template<typename T>
struct CreateSymbolIdHelper {
  static Maybe<int64_t> Call(vm::IdGenerator* id_generator,
                             vm::cfg::InstructionListProto* instruction_list,
                             eager::cfg::EagerSymbolList* eager_symbol_list, const T& conf);
};

}  // namespace detail

class InstructionsBuilder : public std::enable_shared_from_this<InstructionsBuilder> {
 public:
  InstructionsBuilder(const InstructionsBuilder&) = delete;
  InstructionsBuilder(InstructionsBuilder&&) = delete;
  explicit InstructionsBuilder(const std::shared_ptr<vm::IdGenerator>& id_generator)
      : id_generator_(id_generator),
        instruction_list_(std::make_shared<vm::cfg::InstructionListProto>()),
        eager_symbol_list_(std::make_shared<eager::cfg::EagerSymbolList>()),
        release_object_([](compatible_py::Object*) {}) {}
  InstructionsBuilder(const std::shared_ptr<vm::IdGenerator>& id_generator,
                      const std::shared_ptr<vm::cfg::InstructionListProto>& instruction_list,
                      const std::shared_ptr<eager::cfg::EagerSymbolList>& symbol_list,
                      const std::function<void(compatible_py::Object*)>& release_object)
      : id_generator_(id_generator),
        instruction_list_(instruction_list),
        eager_symbol_list_(symbol_list),
        release_object_(release_object) {}
  ~InstructionsBuilder() = default;

  std::shared_ptr<vm::IdGenerator> id_generator() const { return id_generator_; }
  std::shared_ptr<vm::cfg::InstructionListProto> instruction_list() const {
    return instruction_list_;
  }
  std::shared_ptr<eager::cfg::EagerSymbolList> eager_symbol_list() const {
    return eager_symbol_list_;
  }

  const std::function<void(compatible_py::Object*)>& object_releaser() const {
    return release_object_;
  }

  Maybe<compatible_py::BlobObject> PackPhysicalBlobsToLogicalBlob(
      const std::vector<std::shared_ptr<compatible_py::BlobObject>>& physical_blob_objects,
      const std::shared_ptr<compatible_py::OpArgParallelAttribute>& op_arg_parallel_attr,
      const std::shared_ptr<compatible_py::OpArgBlobAttribute>& op_arg_blob_attr);

  Maybe<StringSymbol> GetSymbol4String(std::string str);

  Maybe<JobDesc> GetJobConfSymbol(const std::shared_ptr<cfg::JobConfigProto>& job_conf);

  Maybe<ParallelDesc> GetParallelDescSymbol(
      const std::shared_ptr<cfg::ParallelConf>& parallel_conf);

  Maybe<Scope> GetScopeSymbol(const std::shared_ptr<cfg::ScopeProto>& scope_proto);

  Maybe<void> DeleteObject(compatible_py::Object* blob_object);

  Maybe<std::vector<std::shared_ptr<ParallelDesc>>> GetPhysicalParallelDescSymbols(
      const std::shared_ptr<ParallelDesc>& parallel_desc_symbol);

  Maybe<std::vector<std::shared_ptr<compatible_py::BlobObject>>> UnpackLogicalBlobToPhysicalBlobs(
      const std::shared_ptr<compatible_py::BlobObject>& blob_object);

  Maybe<compatible_py::BlobObject> MakeReferenceBlobObject(
      const std::shared_ptr<compatible_py::BlobObject>& blob_object,
      const std::shared_ptr<compatible_py::OpArgParallelAttribute>& op_arg_parallel_attr);

  Maybe<Scope> BuildInitialScope(int64_t session_id,
                                 const std::shared_ptr<cfg::JobConfigProto>& job_conf,
                                 const std::string& device_tag,
                                 const std::vector<std::string>& machine_device_ids,
                                 bool is_mirrored);

  Maybe<Scope> BuildScopeWithNewParallelDesc(const std::shared_ptr<Scope>& scope,
                                             const std::string& device_tag,
                                             const std::vector<std::string>& machine_device_ids);

  Maybe<Scope> BuildScopeWithNewParallelConf(
      const std::shared_ptr<Scope>& scope, const std::shared_ptr<cfg::ParallelConf>& parallel_conf);

  Maybe<Scope> BuildScopeWithNewIsMirrored(const std::shared_ptr<Scope>& scope, bool is_mirrored);

  Maybe<Scope> BuildScopeWithNewScopeName(const std::shared_ptr<Scope>& scope,
                                          std::string scope_name);

  Maybe<Scope> BuildScopeByProtoSetter(
      const std::shared_ptr<Scope>& scope,
      const std::function<void(const std::shared_ptr<cfg::ScopeProto>&)>& Setter);

  Maybe<compatible_py::BlobObject> BroadcastBlobReference(
      const std::shared_ptr<compatible_py::BlobObject>& sole_mirrored_blob_object,
      const std::shared_ptr<ParallelDesc>& parallel_desc_sym);

  Maybe<void> Build121AssignInstruction(
      const std::shared_ptr<compatible_py::BlobObject>& ref_blob_object,
      const std::shared_ptr<compatible_py::BlobObject>& value_blob_object);

  Maybe<void> CudaHostRegisterBlob(const std::shared_ptr<compatible_py::BlobObject>& blob_object);

  Maybe<void> CudaHostUnregisterBlob(const std::shared_ptr<compatible_py::BlobObject>& blob_object);

  Maybe<compatible_py::OpKernelObject> NewOpKernelObject(
      const std::shared_ptr<cfg::OperatorConf>& op_conf);

  Maybe<compatible_py::BlobObject> MakeLazyRefBlobObject(
      const std::string& interface_op_name, const std::shared_ptr<cfg::OpAttribute>& op_attribute,
      const std::shared_ptr<cfg::ParallelConf>& parallel_conf);

  Maybe<compatible_py::Object> GetSharedOpKernelObject4ParallelConfSymbol(
      const std::shared_ptr<ParallelDesc>& parallel_desc_sym);

  Maybe<void> InsertRemoveForeignCallbackInstruction(int64_t object_id, int64_t callback_id);

  Maybe<void> FetchBlobHeader(const std::shared_ptr<compatible_py::BlobObject>& blob_object,
                              int64_t callback_id);

  Maybe<void> FetchBlobBody(const std::shared_ptr<compatible_py::BlobObject>& blob_object,
                            int64_t callback_id);

  Maybe<void> FeedBlob(const std::shared_ptr<compatible_py::BlobObject>& blob_object,
                       int64_t callback_id);

  using FindOrCreateDelegateBlobObjectFun =
      std::function<std::shared_ptr<compatible_py::BlobObject>(
          const std::shared_ptr<InstructionsBuilder>&,
          const std::function<std::shared_ptr<compatible_py::BlobObject>(
              const std::shared_ptr<compatible_py::BlobObject>&,
              const std::shared_ptr<compatible_py::OpArgParallelAttribute>&)>&,
          const std::shared_ptr<compatible_py::BlobObject>&,
          const std::shared_ptr<compatible_py::OpArgParallelAttribute>&)>;

  Maybe<void> StatefulCall(
      const std::shared_ptr<cfg::OpAttribute>& op_attribute,
      const std::shared_ptr<compatible_py::OpKernelObject>& opkernel_object,
      const std::shared_ptr<HashMap<std::string, std::shared_ptr<compatible_py::BlobObject>>>&
          bn_in_op2blob_object,
      const std::function<std::shared_ptr<compatible_py::BlobObject>(
          const std::shared_ptr<InstructionsBuilder>&,
          const std::shared_ptr<compatible_py::BlobObject>&,
<<<<<<< HEAD
          const std::shared_ptr<compatible_py::OpArgParallelAttribute>&)>& BoxingTo,
      const FindOrCreateDelegateBlobObjectFun& FindOrCreateDelegateBlobObject);
=======
          const std::shared_ptr<compatible_py::OpArgParallelAttribute>&)>& boxing_to,
      const FindOrCreateDelegateBlobObjectFun& find_or_creat_delegate_blob_object);
>>>>>>> 53d9f001

  Maybe<void> StatelessCall(
      const std::shared_ptr<cfg::OpAttribute>& op_attribute,
      const std::shared_ptr<cfg::ParallelConf>& parallel_conf,
      const std::shared_ptr<HashMap<std::string, std::shared_ptr<compatible_py::BlobObject>>>&
          bn_in_op2blob_object,
      const std::function<std::shared_ptr<compatible_py::BlobObject>(
          const std::shared_ptr<InstructionsBuilder>&,
          const std::shared_ptr<compatible_py::BlobObject>&,
          const std::shared_ptr<compatible_py::OpArgParallelAttribute>&)>& BoxingTo,
      const FindOrCreateDelegateBlobObjectFun& FindOrCreateDelegateBlobObject);

  Maybe<void> NoBoxingStatelessCall(
      const std::shared_ptr<cfg::OpAttribute>& op_attribute,
      const std::shared_ptr<cfg::ParallelConf>& parallel_conf,
      const std::shared_ptr<HashMap<std::string, std::shared_ptr<compatible_py::BlobObject>>>&
          bn_in_op2blob_object,
      const FindOrCreateDelegateBlobObjectFun& FindOrCreateDelegateBlobObject);

  Maybe<void> NoBoxingCudaD2HStatelessCall(
      const std::shared_ptr<cfg::OpAttribute>& op_attribute,
      const std::shared_ptr<cfg::ParallelConf>& in_parallel_conf,
      const std::shared_ptr<HashMap<std::string, std::shared_ptr<compatible_py::BlobObject>>>&
          bn_in_op2blob_object,
      const std::function<std::shared_ptr<ParallelDesc>(const std::shared_ptr<InstructionsBuilder>&,
                                                        const std::shared_ptr<ParallelDesc>&,
                                                        const std::string&)>& TryReplaceDeviceTag);

  Maybe<void> NoBoxingCudaH2DStatelessCall(
      const std::shared_ptr<cfg::OpAttribute>& op_attribute,
      const std::shared_ptr<cfg::ParallelConf>& out_parallel_conf,
      const std::shared_ptr<HashMap<std::string, std::shared_ptr<compatible_py::BlobObject>>>&
          bn_in_op2blob_object);

  Maybe<void> RawStatelessCall(
      const std::shared_ptr<cfg::OpAttribute>& op_attribute,
      const std::shared_ptr<cfg::ParallelConf>& parallel_conf,
      const std::shared_ptr<HashMap<std::string, std::shared_ptr<compatible_py::BlobObject>>>&
          bn_in_op2blob_object);

  Maybe<compatible_py::BlobObject> Build121To(
      const std::shared_ptr<compatible_py::BlobObject>& blob_object,
      const std::shared_ptr<ParallelDesc>& parallel_desc_symbol);

  template<typename T>
  Maybe<int64_t> FindOrCreateSymbolId(const T& conf) {
    auto* id_cache = Global<symbol::IdCache<T>>::Get();
    return id_cache->FindOrCreate(conf, [&] { return CreateSymbolId<T>(conf); });
  }

 private:
  Maybe<std::vector<std::shared_ptr<compatible_py::OpArgBlobAttribute>>> GetPhysicalOpArgBlobAttrs(
      const std::shared_ptr<compatible_py::BlobObject>& logical_blob_object) const;

  Maybe<int64_t> NewSymbolId4String(std::string str);

  Maybe<int64_t> NewSymbolId4JobConf(const std::shared_ptr<cfg::JobConfigProto>& job_conf);

  Maybe<int64_t> NewSymbolId4ParallelConf(const std::shared_ptr<cfg::ParallelConf>& parallel_conf);

  Maybe<int64_t> NewSymbolId4Scope(const std::shared_ptr<cfg::ScopeProto>& scope_proto);

  Maybe<int64_t> NewSymbolId4OpConf(const std::shared_ptr<cfg::OperatorConf> op_conf);

  Maybe<int64_t> NewSharedOpKernelObjectId4ParallelConfSymbolId(
      const std::shared_ptr<ParallelDesc>& parallel_desc_sym);

  Maybe<int64_t> _NewOpKernelObject(const std::shared_ptr<ParallelDesc>& parallel_desc_symbol,
                                    const std::shared_ptr<JobDesc>& job_desc_sym,
                                    const std::shared_ptr<OperatorConfSymbol>& op_conf_sym);

  Maybe<void> BuildSendInstruction(
      const std::shared_ptr<ParallelDesc>& dst_parallel_desc_symbol,
      const std::shared_ptr<compatible_py::BlobObject>& src_blob_object,
      const std::tuple<std::vector<uint64_t>, std::vector<uint64_t>>& token_ids);

  Maybe<void> BuildRecvInstruction(
      const std::shared_ptr<ParallelDesc>& src_parallel_desc_symbol,
      const std::shared_ptr<compatible_py::BlobObject>& dst_blob_object,
      const std::tuple<std::vector<uint64_t>, std::vector<uint64_t>>& token_ids);

  Maybe<void> InitOpConfSymbol(int64_t symbol_id,
                               const std::shared_ptr<cfg::OperatorConf>& op_conf);

  Maybe<void> _TryClearObject(compatible_py::Object* blob_object);

  Maybe<void> _DeleteObject(compatible_py::Object* blob_object);

<<<<<<< HEAD
=======
  Maybe<void> _StatefulCallOpKernel(
      const std::string& instr_name, const std::shared_ptr<ParallelDesc>& parallel_desc_sym,
      const std::shared_ptr<compatible_py::OpKernelObject> opkernel_object,
      const std::shared_ptr<OpNodeSignatureDesc> op_node_signature_sym,
      const std::vector<
          std::pair<std::shared_ptr<StringSymbol>, std::shared_ptr<compatible_py::BlobObject>>>&
          const_input_operand_blob_objects,
      const std::vector<
          std::pair<std::shared_ptr<StringSymbol>, std::shared_ptr<compatible_py::BlobObject>>>&
          mutable_input_operand_blob_objects,
      const std::vector<
          std::pair<std::shared_ptr<StringSymbol>, std::shared_ptr<compatible_py::BlobObject>>>&
          mut1_operand_blob_objects,
      const std::vector<
          std::pair<std::shared_ptr<StringSymbol>, std::shared_ptr<compatible_py::BlobObject>>>&
          mut2_operand_blob_objects);

>>>>>>> 53d9f001
  Maybe<std::vector<
      std::pair<std::shared_ptr<StringSymbol>, std::shared_ptr<compatible_py::BlobObject>>>>
  GetConstInputOperandBlobObjects(
      const std::shared_ptr<cfg::OpAttribute>& op_attribute,
<<<<<<< HEAD
      const std::function<Maybe<compatible_py::BlobObject>(const std::string&)>& BlobObject4Ibn);
=======
      const std::function<Maybe<compatible_py::BlobObject>(const std::string&)>& blob_object4ibn);
>>>>>>> 53d9f001

  Maybe<std::vector<
      std::pair<std::shared_ptr<StringSymbol>, std::shared_ptr<compatible_py::BlobObject>>>>
  GetMutableInputOperandBlobObjects(
      const std::shared_ptr<cfg::OpAttribute>& op_attribute,
<<<<<<< HEAD
      const std::function<Maybe<compatible_py::BlobObject>(const std::string&)>& BlobObject4Ibn);
=======
      const std::function<Maybe<compatible_py::BlobObject>(const std::string&)>& blob_object4ibn);
>>>>>>> 53d9f001

  Maybe<std::vector<
      std::pair<std::shared_ptr<StringSymbol>, std::shared_ptr<compatible_py::BlobObject>>>>
  GetMut1OperandBlobObjects(
      const std::shared_ptr<cfg::OpAttribute>& op_attribute,
      const std::shared_ptr<ParallelDesc>& parallel_desc_sym,
      const std::shared_ptr<HashMap<std::string, std::shared_ptr<compatible_py::BlobObject>>>&
          bn_in_op2blob_object);

  Maybe<void> CheckRefInBlobObjectParallelDesc(
      const std::shared_ptr<cfg::OpAttribute>& op_attribute,
      const std::shared_ptr<ParallelDesc>& op_parallel_desc_sym,
      const std::shared_ptr<HashMap<std::string, std::shared_ptr<compatible_py::BlobObject>>>&
          bn_in_op2blob_object);

  Maybe<std::vector<
      std::pair<std::shared_ptr<StringSymbol>, std::shared_ptr<compatible_py::BlobObject>>>>
  GetMut2OperandBlobObjects(
      const std::shared_ptr<cfg::OpAttribute>& op_attribute,
      const std::shared_ptr<ParallelDesc>& parallel_desc_sym,
      const std::shared_ptr<HashMap<std::string, std::shared_ptr<compatible_py::BlobObject>>>&
          bn_in_op2blob_object);

<<<<<<< HEAD
  Maybe<void> _StatefulCallOpKernel(
      const std::string& instr_name, const std::shared_ptr<ParallelDesc>& parallel_desc_sym,
      const std::shared_ptr<compatible_py::OpKernelObject> opkernel_object,
      const std::shared_ptr<OpNodeSignatureDesc> op_node_signature_sym,
      const std::vector<
          std::pair<std::shared_ptr<StringSymbol>, std::shared_ptr<compatible_py::BlobObject>>>&
          const_input_operand_blob_objects,
      const std::vector<
          std::pair<std::shared_ptr<StringSymbol>, std::shared_ptr<compatible_py::BlobObject>>>&
          mutable_input_operand_blob_objects,
      const std::vector<
          std::pair<std::shared_ptr<StringSymbol>, std::shared_ptr<compatible_py::BlobObject>>>&
          mut1_operand_blob_objects,
      const std::vector<
          std::pair<std::shared_ptr<StringSymbol>, std::shared_ptr<compatible_py::BlobObject>>>&
          mut2_operand_blob_objects);

=======
>>>>>>> 53d9f001
  Maybe<void> _StatelessCallOpKernel(
      const std::string& instr_name, const std::shared_ptr<ParallelDesc>& parallel_desc_sym,
      const std::shared_ptr<JobDesc>& job_desc_sym,
      const std::shared_ptr<OperatorConfSymbol>& op_conf_sym,
      const std::shared_ptr<OpNodeSignatureDesc>& op_node_signature_sym,
      const std::shared_ptr<compatible_py::Object>& shared_opkernel_obj,
      const std::vector<
          std::pair<std::shared_ptr<StringSymbol>, std::shared_ptr<compatible_py::BlobObject>>>&
          const_input_operand_blob_objects,
      const std::vector<
          std::pair<std::shared_ptr<StringSymbol>, std::shared_ptr<compatible_py::BlobObject>>>&
          mutable_input_operand_blob_objects,
      const std::vector<
          std::pair<std::shared_ptr<StringSymbol>, std::shared_ptr<compatible_py::BlobObject>>>&
          mut1_operand_blob_objects,
      const std::vector<
          std::pair<std::shared_ptr<StringSymbol>, std::shared_ptr<compatible_py::BlobObject>>>&
          mut2_operand_blob_objects);

  Maybe<void> _StatefulCall(
      const std::shared_ptr<cfg::OpAttribute>& op_attribute,
      const std::shared_ptr<compatible_py::OpKernelObject>& opkernel_object,
      const std::shared_ptr<HashMap<std::string, std::shared_ptr<compatible_py::BlobObject>>>&
          bn_in_op2blob_object,
      const std::function<Maybe<compatible_py::BlobObject>(
          const std::shared_ptr<compatible_py::BlobObject>&,
<<<<<<< HEAD
          const std::shared_ptr<compatible_py::OpArgParallelAttribute>&)>& GetDelegateBlobObject);
=======
          const std::shared_ptr<compatible_py::OpArgParallelAttribute>&)>&
          get_delegate_blob_object);
>>>>>>> 53d9f001

  Maybe<void> _StatelessCall(
      const std::string& stream_tag, const std::shared_ptr<cfg::OpAttribute>& op_attribute,
      std::shared_ptr<ParallelDesc> op_parallel_desc_sym,
      const std::shared_ptr<ParallelDesc>& blob_parallel_desc_sym,
      const std::shared_ptr<HashMap<std::string, std::shared_ptr<compatible_py::BlobObject>>>&
          bn_in_op2blob_object,
      const std::function<Maybe<compatible_py::BlobObject>(
          const std::shared_ptr<compatible_py::BlobObject>&,
<<<<<<< HEAD
          const std::shared_ptr<compatible_py::OpArgParallelAttribute>&)>& GetDelegateBlobObject);
=======
          const std::shared_ptr<compatible_py::OpArgParallelAttribute>&)>&
          get_delegate_blob_object);
>>>>>>> 53d9f001

  Maybe<void> _FetchBlob(const std::string& instruction_name,
                         const std::shared_ptr<compatible_py::BlobObject>& blob_object,
                         int64_t callback_id);

  Maybe<OperatorConfSymbol> GetOpConfSymbol(const std::shared_ptr<cfg::OperatorConf>& op_conf);

  Maybe<OpNodeSignatureDesc> GetOpNodeSignatureSymbol(
      const std::shared_ptr<cfg::OpAttribute>& op_attribute);

  Maybe<compatible_py::BlobObject> NewBlobObject(
      const std::shared_ptr<compatible_py::OpArgParallelAttribute>& op_arg_parallel_attr,
      const std::shared_ptr<compatible_py::OpArgBlobAttribute>& op_arg_blob_attr);

  Maybe<int64_t> NewSymbolId4OpNodeSignature(
      const std::shared_ptr<cfg::OpNodeSignature>& op_node_signature_sym);

  Maybe<int64_t> NewSymbolId();

  Maybe<int64_t> NewObjectId(const std::shared_ptr<ParallelDesc>& parallel_desc_sym);

  Maybe<void> LazyReference(const std::shared_ptr<compatible_py::BlobObject>& blob_object,
                            const std::string& interface_op_name);

  Maybe<int64_t> BroadcastObjectReference(
      const std::shared_ptr<compatible_py::BlobObject>& sole_mirrored_object,
      const std::shared_ptr<ParallelDesc>& parallel_desc_sym);

  Maybe<void> InitStringSymbol(int64_t symbol_id, std::string str);

  Maybe<void> NewParallelConfSymbol(int64_t symbol_id,
                                    const std::shared_ptr<cfg::ParallelConf>& parallel_conf);

  Maybe<void> NewScopeSymbol(int64_t symbol_id,
                             const std::shared_ptr<cfg::ScopeProto>& scope_proto);

  Maybe<void> InitJobConfSymbol(int64_t symbol_id,
                                const std::shared_ptr<cfg::JobConfigProto>& job_conf);

  Maybe<void> InitOpNodeSignatureDescSymbol(
      int64_t symbol_id, const std::shared_ptr<cfg::OpNodeSignature>& op_node_signature_sym);

  Maybe<void> ReplaceMirrored(
      const std::shared_ptr<ParallelDesc>& parallel_desc_sym,
      const std::vector<std::shared_ptr<compatible_py::BlobObject>>& lhs_objects,
      const std::vector<std::shared_ptr<compatible_py::BlobObject>>& rhs_objects);

  template<typename T>
  Maybe<int64_t> CreateSymbolId(const T& conf) {
    return detail::CreateSymbolIdHelper<T>::Call(mut_id_generator(), mut_instruction_list(),
                                                 mut_eager_symbol_list(), conf);
  }

  vm::cfg::InstructionListProto* mut_instruction_list() { return instruction_list_.get(); }
  eager::cfg::EagerSymbolList* mut_eager_symbol_list() { return eager_symbol_list_.get(); }

  vm::IdGenerator* mut_id_generator() { return id_generator_.get(); }

  std::shared_ptr<vm::IdGenerator> id_generator_;
  std::shared_ptr<vm::cfg::InstructionListProto> instruction_list_;
  std::shared_ptr<eager::cfg::EagerSymbolList> eager_symbol_list_;
  std::function<void(compatible_py::Object*)> release_object_;
};

}  // namespace oneflow

#endif  // ONEFLOW_CORE_FRAMEWORK_INSTRUCTIONS_BUILDER_H_<|MERGE_RESOLUTION|>--- conflicted
+++ resolved
@@ -178,13 +178,8 @@
       const std::function<std::shared_ptr<compatible_py::BlobObject>(
           const std::shared_ptr<InstructionsBuilder>&,
           const std::shared_ptr<compatible_py::BlobObject>&,
-<<<<<<< HEAD
           const std::shared_ptr<compatible_py::OpArgParallelAttribute>&)>& BoxingTo,
       const FindOrCreateDelegateBlobObjectFun& FindOrCreateDelegateBlobObject);
-=======
-          const std::shared_ptr<compatible_py::OpArgParallelAttribute>&)>& boxing_to,
-      const FindOrCreateDelegateBlobObjectFun& find_or_creat_delegate_blob_object);
->>>>>>> 53d9f001
 
   Maybe<void> StatelessCall(
       const std::shared_ptr<cfg::OpAttribute>& op_attribute,
@@ -273,8 +268,6 @@
 
   Maybe<void> _DeleteObject(compatible_py::Object* blob_object);
 
-<<<<<<< HEAD
-=======
   Maybe<void> _StatefulCallOpKernel(
       const std::string& instr_name, const std::shared_ptr<ParallelDesc>& parallel_desc_sym,
       const std::shared_ptr<compatible_py::OpKernelObject> opkernel_object,
@@ -292,26 +285,17 @@
           std::pair<std::shared_ptr<StringSymbol>, std::shared_ptr<compatible_py::BlobObject>>>&
           mut2_operand_blob_objects);
 
->>>>>>> 53d9f001
   Maybe<std::vector<
       std::pair<std::shared_ptr<StringSymbol>, std::shared_ptr<compatible_py::BlobObject>>>>
   GetConstInputOperandBlobObjects(
       const std::shared_ptr<cfg::OpAttribute>& op_attribute,
-<<<<<<< HEAD
       const std::function<Maybe<compatible_py::BlobObject>(const std::string&)>& BlobObject4Ibn);
-=======
-      const std::function<Maybe<compatible_py::BlobObject>(const std::string&)>& blob_object4ibn);
->>>>>>> 53d9f001
 
   Maybe<std::vector<
       std::pair<std::shared_ptr<StringSymbol>, std::shared_ptr<compatible_py::BlobObject>>>>
   GetMutableInputOperandBlobObjects(
       const std::shared_ptr<cfg::OpAttribute>& op_attribute,
-<<<<<<< HEAD
       const std::function<Maybe<compatible_py::BlobObject>(const std::string&)>& BlobObject4Ibn);
-=======
-      const std::function<Maybe<compatible_py::BlobObject>(const std::string&)>& blob_object4ibn);
->>>>>>> 53d9f001
 
   Maybe<std::vector<
       std::pair<std::shared_ptr<StringSymbol>, std::shared_ptr<compatible_py::BlobObject>>>>
@@ -335,26 +319,6 @@
       const std::shared_ptr<HashMap<std::string, std::shared_ptr<compatible_py::BlobObject>>>&
           bn_in_op2blob_object);
 
-<<<<<<< HEAD
-  Maybe<void> _StatefulCallOpKernel(
-      const std::string& instr_name, const std::shared_ptr<ParallelDesc>& parallel_desc_sym,
-      const std::shared_ptr<compatible_py::OpKernelObject> opkernel_object,
-      const std::shared_ptr<OpNodeSignatureDesc> op_node_signature_sym,
-      const std::vector<
-          std::pair<std::shared_ptr<StringSymbol>, std::shared_ptr<compatible_py::BlobObject>>>&
-          const_input_operand_blob_objects,
-      const std::vector<
-          std::pair<std::shared_ptr<StringSymbol>, std::shared_ptr<compatible_py::BlobObject>>>&
-          mutable_input_operand_blob_objects,
-      const std::vector<
-          std::pair<std::shared_ptr<StringSymbol>, std::shared_ptr<compatible_py::BlobObject>>>&
-          mut1_operand_blob_objects,
-      const std::vector<
-          std::pair<std::shared_ptr<StringSymbol>, std::shared_ptr<compatible_py::BlobObject>>>&
-          mut2_operand_blob_objects);
-
-=======
->>>>>>> 53d9f001
   Maybe<void> _StatelessCallOpKernel(
       const std::string& instr_name, const std::shared_ptr<ParallelDesc>& parallel_desc_sym,
       const std::shared_ptr<JobDesc>& job_desc_sym,
@@ -381,12 +345,7 @@
           bn_in_op2blob_object,
       const std::function<Maybe<compatible_py::BlobObject>(
           const std::shared_ptr<compatible_py::BlobObject>&,
-<<<<<<< HEAD
           const std::shared_ptr<compatible_py::OpArgParallelAttribute>&)>& GetDelegateBlobObject);
-=======
-          const std::shared_ptr<compatible_py::OpArgParallelAttribute>&)>&
-          get_delegate_blob_object);
->>>>>>> 53d9f001
 
   Maybe<void> _StatelessCall(
       const std::string& stream_tag, const std::shared_ptr<cfg::OpAttribute>& op_attribute,
@@ -396,12 +355,7 @@
           bn_in_op2blob_object,
       const std::function<Maybe<compatible_py::BlobObject>(
           const std::shared_ptr<compatible_py::BlobObject>&,
-<<<<<<< HEAD
           const std::shared_ptr<compatible_py::OpArgParallelAttribute>&)>& GetDelegateBlobObject);
-=======
-          const std::shared_ptr<compatible_py::OpArgParallelAttribute>&)>&
-          get_delegate_blob_object);
->>>>>>> 53d9f001
 
   Maybe<void> _FetchBlob(const std::string& instruction_name,
                          const std::shared_ptr<compatible_py::BlobObject>& blob_object,
