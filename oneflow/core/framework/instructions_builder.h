/*
Copyright 2020 The OneFlow Authors. All rights reserved.

Licensed under the Apache License, Version 2.0 (the "License");
you may not use this file except in compliance with the License.
You may obtain a copy of the License at

    http://www.apache.org/licenses/LICENSE-2.0

Unless required by applicable law or agreed to in writing, software
distributed under the License is distributed on an "AS IS" BASIS,
WITHOUT WARRANTIES OR CONDITIONS OF ANY KIND, either express or implied.
See the License for the specific language governing permissions and
limitations under the License.
*/
#ifndef ONEFLOW_CORE_FRAMEWORK_INSTRUCTIONS_BUILDER_H_
#define ONEFLOW_CORE_FRAMEWORK_INSTRUCTIONS_BUILDER_H_

#include "oneflow/core/eager/local_call_opkernel_phy_instr_operand.h"
#include "oneflow/core/eager/lazy_job_phy_instr_operand.h"
#include "oneflow/core/vm/instruction.cfg.h"
#include "oneflow/core/vm/instruction.msg.h"
#include "oneflow/core/vm/id_generator.h"
#include "oneflow/core/vm/string_symbol.h"
#include "oneflow/core/job/job_desc.h"
#include "oneflow/core/job/parallel_desc.h"
#include "oneflow/core/job/scope.h"
#include "oneflow/core/job/scope.cfg.h"
#include "oneflow/core/job/scope.pb.h"
#include "oneflow/core/eager/eager_symbol.cfg.h"
#include "oneflow/core/framework/symbol_id_cache.h"
#include "oneflow/core/common/global.h"
#include "oneflow/core/common/maybe.h"
#include "oneflow/core/common/shape.h"
#include "oneflow/core/common/spin_counter.h"
#include "oneflow/core/framework/object.h"
#include "oneflow/core/operator/op_conf_symbol.h"
#include "oneflow/core/framework/opkernel_object.h"
#include "oneflow/core/operator/op_node_signature_desc.h"
#include "oneflow/core/operator/op_attribute.cfg.h"
#include "oneflow/core/operator/arg_modifier_signature.cfg.h"
#include "oneflow/core/job/parallel_signature.cfg.h"

namespace oneflow {

namespace one {
class StatefulLocalOpKernel;
class TensorTuple;
class MirroredTensor;
class ConsistentTensorInferResult;
}  // namespace one

class NNGraphIf;

namespace detail {

template<typename T>
struct CreateSymbolIdHelper {
  static Maybe<int64_t> Call(vm::IdGenerator* id_generator,
                             vm::InstructionMsgList* instruction_list,
                             vm::cfg::EagerSymbolList* eager_symbol_list, const T& conf);
};

}  // namespace detail

class SharedEventRecord;

class InstructionsBuilder : public std::enable_shared_from_this<InstructionsBuilder> {
 public:
  InstructionsBuilder(const InstructionsBuilder&) = delete;
  InstructionsBuilder(InstructionsBuilder&&) = delete;
  explicit InstructionsBuilder(const std::shared_ptr<vm::IdGenerator>& id_generator,
                               vm::InstructionMsgList* instruction_list,
                               vm::cfg::EagerSymbolList* eager_symbol_list)
      : id_generator_(id_generator),
        instruction_list_(instruction_list),
        eager_symbol_list_(eager_symbol_list),
        release_object_([](compatible_py::Object*) {}) {}
  InstructionsBuilder(const std::shared_ptr<vm::IdGenerator>& id_generator,
                      vm::InstructionMsgList* instruction_list,
                      vm::cfg::EagerSymbolList* eager_symbol_list,
                      const std::function<void(compatible_py::Object*)>& release_object)
      : id_generator_(id_generator),
        instruction_list_(instruction_list),
        eager_symbol_list_(eager_symbol_list),
        release_object_(release_object) {}
  ~InstructionsBuilder() {
    instruction_list_->Clear();
    eager_symbol_list_->clear_eager_symbol();
  }

  const std::shared_ptr<vm::IdGenerator>& id_generator() const { return id_generator_; }
  const vm::InstructionMsgList& instruction_list() const { return *instruction_list_; }
  const vm::cfg::EagerSymbolList& eager_symbol_list() const { return *eager_symbol_list_; }

  const std::function<void(compatible_py::Object*)>& object_releaser() const {
    return release_object_;
  }

  vm::InstructionMsgList* mut_instruction_list() { return instruction_list_; }

  // Build VM execution instructions with NNGraph's inputs/outputs/parameters for NNGraph execution.
  Maybe<void> LaunchLazyJob(const one::EagerBlobObjectListPtr& inputs,
                            const one::EagerBlobObjectListPtr& outputs,
                            const one::EagerBlobObjectListPtr& parameters,
                            const std::shared_ptr<NNGraphIf>& nn_graph);

  // soft sync for inputs/outputs buffers of NNGraph
  Maybe<void> SoftSyncNNGraphBuffers(const one::EagerBlobObjectListPtr& eager_blob_objects,
                                     const std::shared_ptr<NNGraphIf>& nn_graph);

  Maybe<compatible_py::BlobObject> PackPhysicalBlobsToLogicalBlob(
      const std::vector<std::shared_ptr<compatible_py::BlobObject>>& physical_blob_objects,
      const std::shared_ptr<compatible_py::OpArgParallelAttribute>& op_arg_parallel_attr,
      const std::shared_ptr<compatible_py::OpArgBlobAttribute>& op_arg_blob_attr);

  Maybe<StringSymbol> GetSymbol4String(std::string str);

  Maybe<JobDesc> GetJobConfSymbol(const std::shared_ptr<cfg::JobConfigProto>& job_conf);

  Maybe<ParallelDesc> GetParallelDescSymbol(
      const std::shared_ptr<cfg::ParallelConf>& parallel_conf);

  Maybe<Scope> GetScopeSymbol(const std::shared_ptr<cfg::ScopeProto>& scope_proto);

  Maybe<void> DeleteObject(compatible_py::Object* blob_object);

  Maybe<std::vector<std::shared_ptr<ParallelDesc>>> GetPhysicalParallelDescSymbols(
      const std::shared_ptr<ParallelDesc>& parallel_desc_symbol);

  Maybe<std::vector<std::shared_ptr<compatible_py::BlobObject>>> UnpackLogicalBlobToPhysicalBlobs(
      const std::shared_ptr<compatible_py::BlobObject>& blob_object);

  Maybe<compatible_py::BlobObject> MakeReferenceBlobObject(
      const std::shared_ptr<compatible_py::BlobObject>& blob_object,
      const std::shared_ptr<compatible_py::OpArgParallelAttribute>& op_arg_parallel_attr);

  Maybe<void> ReleaseTensor(const std::shared_ptr<vm::EagerBlobObject>& eager_blob_object,
                            const Symbol<ParallelDesc>& parallel_desc);

<<<<<<< HEAD
  Maybe<void> SoftSyncStream(LocalDepObject* compute_local_dep_object, const std::string& modifier,
                             const Symbol<ParallelDesc>& parallel_desc);

=======
>>>>>>> 2dcc2b97
  template<typename T>
  Maybe<void> SyncAccessBlobByCallback(const T tensor,
                                       const std::shared_ptr<SpinCounter>& spin_counter,
                                       std::shared_ptr<std::function<void(uint64_t)>> callback,
                                       const std::string& modifier);

  template<typename T>
  Maybe<void> AccessBlobByCallback(const T tensor, const std::function<void(uint64_t)>& callback,
                                   const std::string& modifier);

  Maybe<void> ComputeRankFrontSeqCallback(const std::function<void()>& callback);

  Maybe<void> ComputeGlobalFrontSeqBarrier();

  Maybe<Scope> BuildInitialScope(int64_t session_id,
                                 const std::shared_ptr<cfg::JobConfigProto>& job_conf,
                                 const std::string& device_tag,
                                 const std::vector<std::string>& machine_device_ids,
                                 const std::shared_ptr<Shape>& hierarchy, bool is_mirrored);

  Maybe<Scope> BuildScopeWithNewParallelDesc(const std::shared_ptr<Scope>& scope,
                                             const std::string& device_tag,
                                             const std::vector<std::string>& machine_device_ids,
                                             const std::shared_ptr<Shape>& hierarchy);

  Maybe<Scope> BuildScopeWithNewParallelConf(
      const std::shared_ptr<Scope>& scope, const std::shared_ptr<cfg::ParallelConf>& parallel_conf);

  Maybe<Scope> BuildScopeWithNewIsMirrored(const std::shared_ptr<Scope>& scope, bool is_mirrored);

  Maybe<Scope> BuildScopeWithNewScopeName(const std::shared_ptr<Scope>& scope,
                                          std::string scope_name);

  Maybe<Scope> BuildScopeByProtoSetter(
      const std::shared_ptr<Scope>& scope,
      const std::function<void(const std::shared_ptr<cfg::ScopeProto>&)>& Setter);

  Maybe<compatible_py::BlobObject> BroadcastBlobReference(
      const std::shared_ptr<compatible_py::BlobObject>& sole_mirrored_blob_object,
      const std::shared_ptr<ParallelDesc>& parallel_desc_sym);

  Maybe<void> Build121AssignInstruction(
      const std::shared_ptr<compatible_py::BlobObject>& ref_blob_object,
      const std::shared_ptr<compatible_py::BlobObject>& value_blob_object);

  Maybe<void> CudaHostRegisterBlob(const std::shared_ptr<compatible_py::BlobObject>& blob_object);

  Maybe<void> CudaHostUnregisterBlob(const std::shared_ptr<compatible_py::BlobObject>& blob_object);

  Maybe<compatible_py::OpKernelObject> NewOpKernelObject(
      const std::shared_ptr<cfg::OperatorConf>& op_conf);

  Maybe<compatible_py::BlobObject> MakeLazyRefBlobObject(
      const std::string& interface_op_name, const std::shared_ptr<cfg::OpAttribute>& op_attribute,
      const std::shared_ptr<cfg::ParallelConf>& parallel_conf);

  Maybe<compatible_py::Object> GetSharedOpKernelObject4ParallelConfSymbol(
      const std::shared_ptr<ParallelDesc>& parallel_desc_sym);

  Maybe<void> InsertRemoveForeignCallbackInstruction(int64_t object_id, int64_t callback_id);

  Maybe<void> FetchBlobHeader(const std::shared_ptr<compatible_py::BlobObject>& blob_object,
                              int64_t callback_id);

  Maybe<void> FetchBlobBody(const std::shared_ptr<compatible_py::BlobObject>& blob_object,
                            int64_t callback_id);

  Maybe<void> FeedBlob(const std::shared_ptr<compatible_py::BlobObject>& blob_object,
                       int64_t callback_id);

  Maybe<void> StatefulCall(
      const std::shared_ptr<cfg::OpAttribute>& op_attribute,
      const std::shared_ptr<compatible_py::OpKernelObject>& opkernel_object,
      const std::shared_ptr<HashMap<std::string, std::shared_ptr<compatible_py::BlobObject>>>&
          bn_in_op2blob_object,
      const std::function<std::shared_ptr<compatible_py::BlobObject>(
          InstructionsBuilder*, const std::shared_ptr<compatible_py::BlobObject>&,
          const std::shared_ptr<compatible_py::OpArgParallelAttribute>&)>& BoxingTo);

  Maybe<void> StatelessCall(
      const std::shared_ptr<cfg::OpAttribute>& op_attribute,
      const std::shared_ptr<cfg::ParallelConf>& parallel_conf,
      const std::shared_ptr<HashMap<std::string, std::shared_ptr<compatible_py::BlobObject>>>&
          bn_in_op2blob_object,
      const std::function<std::shared_ptr<compatible_py::BlobObject>(
          InstructionsBuilder*, const std::shared_ptr<compatible_py::BlobObject>&,
          const std::shared_ptr<compatible_py::OpArgParallelAttribute>&)>& BoxingTo);

  Maybe<void> NoBoxingStatelessCall(
      const std::shared_ptr<cfg::OpAttribute>& op_attribute,
      const std::shared_ptr<cfg::ParallelConf>& parallel_conf,
      const std::shared_ptr<HashMap<std::string, std::shared_ptr<compatible_py::BlobObject>>>&
          bn_in_op2blob_object);

  Maybe<void> NoBoxingCudaD2HStatelessCall(
      const std::shared_ptr<cfg::OpAttribute>& op_attribute,
      const std::shared_ptr<cfg::ParallelConf>& in_parallel_conf,
      const std::shared_ptr<HashMap<std::string, std::shared_ptr<compatible_py::BlobObject>>>&
          bn_in_op2blob_object,
      const std::function<std::shared_ptr<ParallelDesc>(InstructionsBuilder*,
                                                        const std::shared_ptr<ParallelDesc>&,
                                                        const std::string&)>& TryReplaceDeviceTag);

  Maybe<void> NoBoxingCudaH2DStatelessCall(
      const std::shared_ptr<cfg::OpAttribute>& op_attribute,
      const std::shared_ptr<cfg::ParallelConf>& out_parallel_conf,
      const std::shared_ptr<HashMap<std::string, std::shared_ptr<compatible_py::BlobObject>>>&
          bn_in_op2blob_object);

  Maybe<void> RawStatelessCall(
      const std::shared_ptr<cfg::OpAttribute>& op_attribute,
      const std::shared_ptr<cfg::ParallelConf>& parallel_conf,
      const std::shared_ptr<HashMap<std::string, std::shared_ptr<compatible_py::BlobObject>>>&
          bn_in_op2blob_object);

  Maybe<compatible_py::BlobObject> Build121To(
      const std::shared_ptr<compatible_py::BlobObject>& blob_object,
      const std::shared_ptr<ParallelDesc>& parallel_desc_symbol);

  template<typename T>
  Maybe<int64_t> FindOrCreateSymbolId(const T& conf) {
    auto* id_cache = Global<symbol::IdCache<T>>::Get();
    return id_cache->FindOrCreate(conf, [&] { return CreateSymbolId<T>(conf); });
  }

  Maybe<void> LocalCallOpKernel(const std::shared_ptr<one::StatefulLocalOpKernel>& opkernel,
                                const one::EagerBlobObjectListPtr& input_eager_blob_objects,
                                const one::EagerBlobObjectListPtr& output_eager_blob_objects,
<<<<<<< HEAD
                                const one::OpExprInterpContext& ctx,
                                const Symbol<ParallelDesc>& parallel_desc_sym,
                                const std::string& instr_type_name);
=======
                                const one::OpExprInterpContext& ctx, Symbol<Device> op_device);
>>>>>>> 2dcc2b97

  Maybe<void> LocalCallOpKernel(
      const std::shared_ptr<one::StatefulLocalOpKernel>& opkernel,
      const one::EagerBlobObjectListPtr& input_eager_blob_objects,
      const one::EagerBlobObjectListPtr& output_eager_blob_objects,
      const std::shared_ptr<const one::ConsistentTensorInferResult>& consistent_tensor_infer_result,
<<<<<<< HEAD
      const one::OpExprInterpContext& ctx, const Symbol<ParallelDesc>& parallel_desc_sym,
      const std::string& instr_type_name);
=======
      const one::OpExprInterpContext& ctx, Symbol<Device> op_device);
>>>>>>> 2dcc2b97

 private:
  Maybe<void> RankFrontSeqCallback(const std::string& instruction_name,
                                   const std::function<void()>& callback);

  Maybe<std::vector<std::shared_ptr<compatible_py::OpArgBlobAttribute>>> GetPhysicalOpArgBlobAttrs(
      const std::shared_ptr<compatible_py::BlobObject>& logical_blob_object) const;

  Maybe<int64_t> NewSymbolId4String(std::string str);

  Maybe<int64_t> NewSymbolId4JobConf(const std::shared_ptr<cfg::JobConfigProto>& job_conf);

  Maybe<int64_t> NewSymbolId4ParallelConf(const std::shared_ptr<cfg::ParallelConf>& parallel_conf);

  Maybe<int64_t> NewSymbolId4Scope(const std::shared_ptr<cfg::ScopeProto>& scope_proto);

  Maybe<int64_t> NewSymbolId4OpConf(const std::shared_ptr<cfg::OperatorConf> op_conf);

  Maybe<int64_t> NewSharedOpKernelObjectId4ParallelConfSymbolId(
      const std::shared_ptr<ParallelDesc>& parallel_desc_sym);

  Maybe<int64_t> _NewOpKernelObject(const std::shared_ptr<ParallelDesc>& parallel_desc_symbol,
                                    const std::shared_ptr<JobDesc>& job_desc_sym,
                                    const std::shared_ptr<OperatorConfSymbol>& op_conf_sym);

  Maybe<void> BuildSendInstruction(
      const std::shared_ptr<ParallelDesc>& dst_parallel_desc_symbol,
      const std::shared_ptr<compatible_py::BlobObject>& src_blob_object,
      const std::tuple<std::vector<uint64_t>, std::vector<uint64_t>>& token_ids);

  Maybe<void> BuildRecvInstruction(
      const std::shared_ptr<ParallelDesc>& src_parallel_desc_symbol,
      const std::shared_ptr<compatible_py::BlobObject>& dst_blob_object,
      const std::tuple<std::vector<uint64_t>, std::vector<uint64_t>>& token_ids);

  Maybe<void> InitOpConfSymbol(int64_t symbol_id,
                               const std::shared_ptr<cfg::OperatorConf>& op_conf);

  Maybe<void> _TryClearObject(compatible_py::Object* blob_object);

  Maybe<void> _DeleteObject(compatible_py::Object* blob_object);

  Maybe<std::vector<
      std::pair<std::shared_ptr<StringSymbol>, std::shared_ptr<compatible_py::BlobObject>>>>
  GetConstInputOperandBlobObjects(
      const std::shared_ptr<cfg::OpAttribute>& op_attribute,
      const std::function<Maybe<compatible_py::BlobObject>(const std::string&)>& BlobObject4Ibn);

  Maybe<std::vector<
      std::pair<std::shared_ptr<StringSymbol>, std::shared_ptr<compatible_py::BlobObject>>>>
  GetMutableInputOperandBlobObjects(
      const std::shared_ptr<cfg::OpAttribute>& op_attribute,
      const std::function<Maybe<compatible_py::BlobObject>(const std::string&)>& BlobObject4Ibn);

  Maybe<std::vector<
      std::pair<std::shared_ptr<StringSymbol>, std::shared_ptr<compatible_py::BlobObject>>>>
  GetMut1OperandBlobObjects(
      const std::shared_ptr<cfg::OpAttribute>& op_attribute,
      const std::shared_ptr<ParallelDesc>& parallel_desc_sym,
      const std::shared_ptr<HashMap<std::string, std::shared_ptr<compatible_py::BlobObject>>>&
          bn_in_op2blob_object);

  Maybe<void> CheckRefInBlobObjectParallelDesc(
      const std::shared_ptr<cfg::OpAttribute>& op_attribute,
      const std::shared_ptr<ParallelDesc>& op_parallel_desc_sym,
      const std::shared_ptr<HashMap<std::string, std::shared_ptr<compatible_py::BlobObject>>>&
          bn_in_op2blob_object);

  Maybe<std::vector<
      std::pair<std::shared_ptr<StringSymbol>, std::shared_ptr<compatible_py::BlobObject>>>>
  GetMut2OperandBlobObjects(
      const std::shared_ptr<cfg::OpAttribute>& op_attribute,
      const std::shared_ptr<ParallelDesc>& parallel_desc_sym,
      const std::shared_ptr<HashMap<std::string, std::shared_ptr<compatible_py::BlobObject>>>&
          bn_in_op2blob_object);

  Maybe<void> _StatefulCallOpKernel(
      const std::string& instr_name, const std::shared_ptr<ParallelDesc>& parallel_desc_sym,
      const std::shared_ptr<compatible_py::OpKernelObject> opkernel_object,
      const std::shared_ptr<OpNodeSignatureDesc> op_node_signature_sym,
      const std::vector<
          std::pair<std::shared_ptr<StringSymbol>, std::shared_ptr<compatible_py::BlobObject>>>&
          const_input_operand_blob_objects,
      const std::vector<
          std::pair<std::shared_ptr<StringSymbol>, std::shared_ptr<compatible_py::BlobObject>>>&
          mutable_input_operand_blob_objects,
      const std::vector<
          std::pair<std::shared_ptr<StringSymbol>, std::shared_ptr<compatible_py::BlobObject>>>&
          mut1_operand_blob_objects,
      const std::vector<
          std::pair<std::shared_ptr<StringSymbol>, std::shared_ptr<compatible_py::BlobObject>>>&
          mut2_operand_blob_objects);

  Maybe<void> _StatelessCallOpKernel(
      const std::string& instr_name, const std::shared_ptr<ParallelDesc>& parallel_desc_sym,
      const std::shared_ptr<JobDesc>& job_desc_sym,
      const std::shared_ptr<OperatorConfSymbol>& op_conf_sym,
      const std::shared_ptr<OpNodeSignatureDesc>& op_node_signature_sym,
      const std::shared_ptr<compatible_py::Object>& shared_opkernel_obj,
      const std::vector<
          std::pair<std::shared_ptr<StringSymbol>, std::shared_ptr<compatible_py::BlobObject>>>&
          const_input_operand_blob_objects,
      const std::vector<
          std::pair<std::shared_ptr<StringSymbol>, std::shared_ptr<compatible_py::BlobObject>>>&
          mutable_input_operand_blob_objects,
      const std::vector<
          std::pair<std::shared_ptr<StringSymbol>, std::shared_ptr<compatible_py::BlobObject>>>&
          mut1_operand_blob_objects,
      const std::vector<
          std::pair<std::shared_ptr<StringSymbol>, std::shared_ptr<compatible_py::BlobObject>>>&
          mut2_operand_blob_objects);

  Maybe<void> _StatefulCall(
      const std::shared_ptr<cfg::OpAttribute>& op_attribute,
      const std::shared_ptr<compatible_py::OpKernelObject>& opkernel_object,
      const std::shared_ptr<HashMap<std::string, std::shared_ptr<compatible_py::BlobObject>>>&
          bn_in_op2blob_object,
      const std::function<Maybe<compatible_py::BlobObject>(
          const std::shared_ptr<compatible_py::BlobObject>&,
          const std::shared_ptr<compatible_py::OpArgParallelAttribute>&)>& GetDelegateBlobObject);

  Maybe<void> _StatelessCall(
      const std::string& stream_tag, const std::shared_ptr<cfg::OpAttribute>& op_attribute,
      std::shared_ptr<ParallelDesc> op_parallel_desc_sym,
      const std::shared_ptr<ParallelDesc>& blob_parallel_desc_sym,
      const std::shared_ptr<HashMap<std::string, std::shared_ptr<compatible_py::BlobObject>>>&
          bn_in_op2blob_object,
      const std::function<Maybe<compatible_py::BlobObject>(
          const std::shared_ptr<compatible_py::BlobObject>&,
          const std::shared_ptr<compatible_py::OpArgParallelAttribute>&)>& GetDelegateBlobObject);

  Maybe<void> SoftSyncStream(LocalDepObject* compute_local_dep_object, const std::string& modifier,
                             Symbol<Device> op_device);

  Maybe<void> _FetchBlob(const std::string& instruction_name,
                         const std::shared_ptr<compatible_py::BlobObject>& blob_object,
                         int64_t callback_id);

  Maybe<OperatorConfSymbol> GetOpConfSymbol(const std::shared_ptr<cfg::OperatorConf>& op_conf);

  Maybe<OpNodeSignatureDesc> GetOpNodeSignatureSymbol(
      const std::shared_ptr<cfg::OpAttribute>& op_attribute);

  Maybe<compatible_py::BlobObject> NewBlobObject(
      const std::shared_ptr<compatible_py::OpArgParallelAttribute>& op_arg_parallel_attr,
      const std::shared_ptr<compatible_py::OpArgBlobAttribute>& op_arg_blob_attr);

  Maybe<int64_t> NewSymbolId4OpNodeSignature(
      const std::shared_ptr<cfg::OpNodeSignature>& op_node_signature_sym);

  Maybe<int64_t> NewSymbolId();

  Maybe<int64_t> NewObjectId(const std::shared_ptr<ParallelDesc>& parallel_desc_sym);

  Maybe<void> LazyReference(const std::shared_ptr<compatible_py::BlobObject>& blob_object,
                            const std::string& interface_op_name);

  Maybe<int64_t> BroadcastObjectReference(
      const std::shared_ptr<compatible_py::BlobObject>& sole_mirrored_object,
      const std::shared_ptr<ParallelDesc>& parallel_desc_sym);

  Maybe<void> InitStringSymbol(int64_t symbol_id, std::string str);

  Maybe<void> NewParallelConfSymbol(int64_t symbol_id,
                                    const std::shared_ptr<cfg::ParallelConf>& parallel_conf);

  Maybe<void> NewScopeSymbol(int64_t symbol_id,
                             const std::shared_ptr<cfg::ScopeProto>& scope_proto);

  Maybe<void> InitJobConfSymbol(int64_t symbol_id,
                                const std::shared_ptr<cfg::JobConfigProto>& job_conf);

  Maybe<void> InitOpNodeSignatureDescSymbol(
      int64_t symbol_id, const std::shared_ptr<cfg::OpNodeSignature>& op_node_signature_sym);

  Maybe<void> ReplaceMirrored(
      const std::shared_ptr<ParallelDesc>& parallel_desc_sym,
      const std::vector<std::shared_ptr<compatible_py::BlobObject>>& lhs_objects,
      const std::vector<std::shared_ptr<compatible_py::BlobObject>>& rhs_objects);

  template<typename T>
  Maybe<int64_t> CreateSymbolId(const T& conf) {
    return detail::CreateSymbolIdHelper<T>::Call(mut_id_generator(), mut_instruction_list(),
                                                 mut_eager_symbol_list(), conf);
  }

  vm::cfg::EagerSymbolList* mut_eager_symbol_list() { return eager_symbol_list_; }

  vm::IdGenerator* mut_id_generator() { return id_generator_.get(); }

 private:
  template<typename PhyInstrOperandT>
  Maybe<ObjectMsgPtr<LocalDepObject>> MakeCriticalSectionBegin(
      const one::EagerBlobObjectListPtr& eager_blob_objects);

  template<typename PhyInstrOperandT>
  Maybe<void> MakeCriticalSectionEnd(const std::shared_ptr<vm::EagerBlobObject>& eager_blob_object,
                                     const std::shared_ptr<SharedEventRecord>& event_record);

  std::shared_ptr<vm::IdGenerator> id_generator_;
  vm::InstructionMsgList* instruction_list_;
  vm::cfg::EagerSymbolList* eager_symbol_list_;
  std::function<void(compatible_py::Object*)> release_object_;
};

// Make VM instructions with instruction builder and run instructions with logical/consistent view.
Maybe<void> LogicalRun(const std::function<Maybe<void>(InstructionsBuilder*)>& Build);

// Make VM instructions with instruction builder and run instructions with physical/local view.
Maybe<void> PhysicalRun(const std::function<Maybe<void>(InstructionsBuilder*)>& Build);

}  // namespace oneflow

#endif  // ONEFLOW_CORE_FRAMEWORK_INSTRUCTIONS_BUILDER_H_<|MERGE_RESOLUTION|>--- conflicted
+++ resolved
@@ -138,12 +138,6 @@
   Maybe<void> ReleaseTensor(const std::shared_ptr<vm::EagerBlobObject>& eager_blob_object,
                             const Symbol<ParallelDesc>& parallel_desc);
 
-<<<<<<< HEAD
-  Maybe<void> SoftSyncStream(LocalDepObject* compute_local_dep_object, const std::string& modifier,
-                             const Symbol<ParallelDesc>& parallel_desc);
-
-=======
->>>>>>> 2dcc2b97
   template<typename T>
   Maybe<void> SyncAccessBlobByCallback(const T tensor,
                                        const std::shared_ptr<SpinCounter>& spin_counter,
@@ -272,25 +266,14 @@
   Maybe<void> LocalCallOpKernel(const std::shared_ptr<one::StatefulLocalOpKernel>& opkernel,
                                 const one::EagerBlobObjectListPtr& input_eager_blob_objects,
                                 const one::EagerBlobObjectListPtr& output_eager_blob_objects,
-<<<<<<< HEAD
-                                const one::OpExprInterpContext& ctx,
-                                const Symbol<ParallelDesc>& parallel_desc_sym,
-                                const std::string& instr_type_name);
-=======
                                 const one::OpExprInterpContext& ctx, Symbol<Device> op_device);
->>>>>>> 2dcc2b97
 
   Maybe<void> LocalCallOpKernel(
       const std::shared_ptr<one::StatefulLocalOpKernel>& opkernel,
       const one::EagerBlobObjectListPtr& input_eager_blob_objects,
       const one::EagerBlobObjectListPtr& output_eager_blob_objects,
       const std::shared_ptr<const one::ConsistentTensorInferResult>& consistent_tensor_infer_result,
-<<<<<<< HEAD
-      const one::OpExprInterpContext& ctx, const Symbol<ParallelDesc>& parallel_desc_sym,
-      const std::string& instr_type_name);
-=======
       const one::OpExprInterpContext& ctx, Symbol<Device> op_device);
->>>>>>> 2dcc2b97
 
  private:
   Maybe<void> RankFrontSeqCallback(const std::string& instruction_name,
