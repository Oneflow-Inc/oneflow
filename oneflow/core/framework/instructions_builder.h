/*
Copyright 2020 The OneFlow Authors. All rights reserved.

Licensed under the Apache License, Version 2.0 (the "License");
you may not use this file except in compliance with the License.
You may obtain a copy of the License at

    http://www.apache.org/licenses/LICENSE-2.0

Unless required by applicable law or agreed to in writing, software
distributed under the License is distributed on an "AS IS" BASIS,
WITHOUT WARRANTIES OR CONDITIONS OF ANY KIND, either express or implied.
See the License for the specific language governing permissions and
limitations under the License.
*/
#ifndef ONEFLOW_CORE_FRAMEWORK_INSTRUCTIONS_BUILDER_H_
#define ONEFLOW_CORE_FRAMEWORK_INSTRUCTIONS_BUILDER_H_

#include "oneflow/core/eager/eager_blob_object.h"
#include "oneflow/core/eager/local_dep_object.h"
#include "oneflow/core/framework/op_interpreter.h"
#include "oneflow/core/vm/instruction.h"
#include "oneflow/core/job/job_desc.h"
#include "oneflow/core/job/parallel_desc.h"
#include "oneflow/core/job/scope.h"
#include "oneflow/core/job/scope.pb.h"
#include "oneflow/core/common/singleton.h"
#include "oneflow/core/common/maybe.h"
#include "oneflow/core/common/shape.h"
#include "oneflow/core/common/blocking_then_busy.h"
#include "oneflow/core/operator/op_conf_symbol.h"
#include "oneflow/core/vm/vm_util.h"

namespace oneflow {

namespace one {
class StatefulOpKernel;
class TensorTuple;
class LocalTensor;
class GlobalTensorInferResult;
}  // namespace one

class NNGraphIf;

class SharedEventRecord;

class InstructionsBuilder : public std::enable_shared_from_this<InstructionsBuilder> {
 public:
  InstructionsBuilder(const InstructionsBuilder&) = delete;
  InstructionsBuilder(InstructionsBuilder&&) = delete;
  explicit InstructionsBuilder(vm::InstructionList* instruction_list)
      : instruction_list_(instruction_list) {}
  ~InstructionsBuilder() { instruction_list_->Clear(); }

  const vm::InstructionList& instruction_list() const { return *instruction_list_; }

  vm::InstructionList* mut_instruction_list() { return instruction_list_; }

  // Build VM execution instructions with NNGraph's inputs/outputs/parameters for NNGraph execution.
  Maybe<void> LaunchLazyJob(const vm::EagerBlobObjectListPtr& inputs,
                            const vm::EagerBlobObjectListPtr& outputs,
                            const vm::EagerBlobObjectListPtr& parameters,
                            const std::shared_ptr<NNGraphIf>& nn_graph);

  // soft sync for inputs/outputs buffers of NNGraph
  Maybe<void> SoftSyncNNGraphBuffers(const vm::EagerBlobObjectListPtr& eager_blob_objects,
                                     const std::shared_ptr<NNGraphIf>& nn_graph);

  Maybe<JobDesc> GetJobConfSymbol(const JobConfigProto& job_conf);

  Maybe<ParallelDesc> GetParallelDescSymbol(const ParallelConf& parallel_conf);

  Maybe<Scope> GetScopeSymbol(const ScopeProto& scope_proto);

  Maybe<OperatorConfSymbol> GetOpConfSymbol(const OperatorConf& op_conf);

  Maybe<void> ReleaseTensor(const std::shared_ptr<vm::EagerBlobObject>& eager_blob_object);

  Maybe<void> TouchTensors(const vm::EagerBlobObjectListPtr& eager_blob_objects);

  Maybe<void> TouchTensors(const vm::EagerBlobObjectListPtr& eager_blob_objects,
                           Symbol<Stream> stream);

  template<typename T>
  Maybe<void> SyncAccessBlobByCallback(
      const T tensor, const std::shared_ptr<BlockingThenBusy>& btb,
      const std::function<void(ep::Stream*, const std::shared_ptr<vm::EagerBlobObject>&)>& Callback,
      const std::string& modifier);

  template<typename T>
  Maybe<void> AccessBlobByCallback(
      const T tensor,
      const std::function<void(ep::Stream*, const std::shared_ptr<vm::EagerBlobObject>&)>& callback,
      const std::string& modifier);

  Maybe<void> GlobalSync();
  Maybe<void> Barrier(const std::function<void()>& callback);

  Maybe<Scope> BuildInitialScope(int64_t session_id, const JobConfigProto& job_conf,
                                 const std::string& device_tag,
                                 const std::vector<std::string>& machine_device_ids,
                                 const std::shared_ptr<Shape>& hierarchy, bool is_local);

  Maybe<Scope> BuildInitialScopeWithPlacement(int64_t session_id, const JobConfigProto& job_conf,
                                              Symbol<ParallelDesc> placement, bool is_local);

  Maybe<Scope> BuildScopeWithNewParallelDesc(const std::shared_ptr<Scope>& scope,
                                             const std::string& device_tag,
                                             const std::vector<std::string>& machine_device_ids,
                                             const std::shared_ptr<Shape>& hierarchy);

  Maybe<Scope> BuildScopeWithNewParallelConf(const std::shared_ptr<Scope>& scope,
                                             const ParallelConf& parallel_conf);

  Maybe<Scope> BuildScopeWithNewIsLocal(const std::shared_ptr<Scope>& scope, bool is_local);

  Maybe<Scope> BuildScopeWithNewScopeName(const std::shared_ptr<Scope>& scope,
                                          const std::string& scope_name);

  Maybe<Scope> BuildScopeByProtoSetter(
      const std::shared_ptr<Scope>& scope,
      const std::function<void(const std::shared_ptr<ScopeProto>&)>& Setter);

  Maybe<Scope> BuildScopeByProtoStrSetter(
      const std::shared_ptr<Scope>& scope,
      const std::function<std::string(const std::string&)>& StrSetter);

  Maybe<void> Call(const std::shared_ptr<one::StatefulOpKernel>& opkernel,
                   vm::EagerBlobObjectList&& input_eager_blob_objects,
                   vm::EagerBlobObjectList&& output_eager_blob_objects,
                   const one::OpExprInterpContext& ctx, Symbol<Stream> stream);

  Maybe<void> Call(
      const std::shared_ptr<one::StatefulOpKernel>& opkernel,
      vm::EagerBlobObjectList&& input_eager_blob_objects,
      vm::EagerBlobObjectList&& output_eager_blob_objects,
      const std::shared_ptr<const one::GlobalTensorInferResult>& global_tensor_infer_result,
      const one::OpExprInterpContext& ctx, Symbol<Stream> stream);

<<<<<<< HEAD
=======
 private:
  Maybe<void> AllocateTensors(const vm::EagerBlobObjectList& eager_blob_objects,
                              Symbol<Stream> stream);
>>>>>>> d33298fd
  Maybe<void> SoftSyncStream(const vm::EagerBlobObjectList& eager_blob_objects,
                             Symbol<Stream> stream);

 private:
  Maybe<void> SoftSyncStreamBetween(
      small_vector<intrusive::shared_ptr<LocalDepObject>, kOpArgsReservedSize>&& dependences,
      Symbol<Stream> from_stream, Symbol<Stream> to_stream);

  Maybe<void> StreamWait(
      small_vector<intrusive::shared_ptr<LocalDepObject>, kOpArgsReservedSize>&& dependences,
      Symbol<Stream> from_stream, Symbol<Stream> to_stream);

  Maybe<void> RecordEvent(small_vector<intrusive::shared_ptr<LocalDepObject>, kOpArgsReservedSize>&&
                              compute_local_dep_objects,
                          Symbol<Stream> stream);

  vm::InstructionList* instruction_list_;
};

// Make VM instructions with instruction builder and run instructions with physical/local view.
template<typename CallbackT>
Maybe<void> PhysicalRun(const CallbackT& Build) {
  vm::InstructionList instruction_list;
  InstructionsBuilder instructions_builder(&instruction_list);
  JUST(Build(&instructions_builder));
  JUST(vm::Run(instructions_builder.mut_instruction_list()));
  return Maybe<void>::Ok();
}

template<typename T>
Maybe<void> SyncReadSmallMem(char* mem_ptr, size_t bytes, const T tensor);

}  // namespace oneflow

#endif  // ONEFLOW_CORE_FRAMEWORK_INSTRUCTIONS_BUILDER_H_<|MERGE_RESOLUTION|>--- conflicted
+++ resolved
@@ -137,16 +137,13 @@
       const std::shared_ptr<const one::GlobalTensorInferResult>& global_tensor_infer_result,
       const one::OpExprInterpContext& ctx, Symbol<Stream> stream);
 
-<<<<<<< HEAD
-=======
- private:
-  Maybe<void> AllocateTensors(const vm::EagerBlobObjectList& eager_blob_objects,
-                              Symbol<Stream> stream);
->>>>>>> d33298fd
   Maybe<void> SoftSyncStream(const vm::EagerBlobObjectList& eager_blob_objects,
                              Symbol<Stream> stream);
 
  private:
+  Maybe<void> AllocateTensors(const vm::EagerBlobObjectList& eager_blob_objects,
+                              Symbol<Stream> stream);
+
   Maybe<void> SoftSyncStreamBetween(
       small_vector<intrusive::shared_ptr<LocalDepObject>, kOpArgsReservedSize>&& dependences,
       Symbol<Stream> from_stream, Symbol<Stream> to_stream);
