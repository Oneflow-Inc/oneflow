/*
Copyright 2020 The OneFlow Authors. All rights reserved.

Licensed under the Apache License, Version 2.0 (the "License");
you may not use this file except in compliance with the License.
You may obtain a copy of the License at

    http://www.apache.org/licenses/LICENSE-2.0

Unless required by applicable law or agreed to in writing, software
distributed under the License is distributed on an "AS IS" BASIS,
WITHOUT WARRANTIES OR CONDITIONS OF ANY KIND, either express or implied.
See the License for the specific language governing permissions and
limitations under the License.
*/
#ifndef ONEFLOW_CORE_FRAMEWORK_INSTRUCTIONS_BUILDER_H_
#define ONEFLOW_CORE_FRAMEWORK_INSTRUCTIONS_BUILDER_H_

#include "oneflow/core/eager/call_phy_instr_operand.h"
#include "oneflow/core/eager/lazy_job_phy_instr_operand.h"
#include "oneflow/core/vm/instruction.h"
#include "oneflow/core/job/job_desc.h"
#include "oneflow/core/job/parallel_desc.h"
#include "oneflow/core/job/scope.h"
#include "oneflow/core/job/scope.cfg.h"
#include "oneflow/core/job/scope.pb.h"
#include "oneflow/core/framework/symbol_id_cache.h"
#include "oneflow/core/common/global.h"
#include "oneflow/core/common/maybe.h"
#include "oneflow/core/common/shape.h"
#include "oneflow/core/common/blocking_then_busy.h"
#include "oneflow/core/framework/object.h"
#include "oneflow/core/operator/op_conf_symbol.h"
#include "oneflow/core/framework/opkernel_object.h"
#include "oneflow/core/operator/op_node_signature_desc.h"
#include "oneflow/core/operator/op_attribute.cfg.h"
#include "oneflow/core/operator/arg_modifier_signature.cfg.h"
#include "oneflow/core/job/parallel_signature.cfg.h"

namespace oneflow {

namespace one {
class StatefulLocalOpKernel;
class TensorTuple;
class MirroredTensor;
class ConsistentTensorInferResult;
}  // namespace one

class NNGraphIf;

class SharedEventRecord;

class InstructionsBuilder : public std::enable_shared_from_this<InstructionsBuilder> {
 public:
  InstructionsBuilder(const InstructionsBuilder&) = delete;
  InstructionsBuilder(InstructionsBuilder&&) = delete;
  explicit InstructionsBuilder(vm::InstructionMsgList* instruction_list)
      : instruction_list_(instruction_list) {}
  ~InstructionsBuilder() { instruction_list_->Clear(); }

  const vm::InstructionMsgList& instruction_list() const { return *instruction_list_; }

  vm::InstructionMsgList* mut_instruction_list() { return instruction_list_; }

  // Build VM execution instructions with NNGraph's inputs/outputs/parameters for NNGraph execution.
  Maybe<void> LaunchLazyJob(const one::EagerBlobObjectListPtr& inputs,
                            const one::EagerBlobObjectListPtr& outputs,
                            const one::EagerBlobObjectListPtr& parameters,
                            const std::shared_ptr<NNGraphIf>& nn_graph);

  // soft sync for inputs/outputs buffers of NNGraph
  Maybe<void> SoftSyncNNGraphBuffers(const one::EagerBlobObjectListPtr& eager_blob_objects,
                                     const std::shared_ptr<NNGraphIf>& nn_graph);

  Maybe<int64_t> CreateSymbolId(const cfg::JobConfigProto& job_conf);

  Maybe<int64_t> CreateSymbolId(const cfg::ParallelConf& parallel_conf);

  Maybe<int64_t> CreateSymbolId(const cfg::ScopeProto& scope_proto);

  Maybe<int64_t> CreateSymbolId(const cfg::OperatorConf& op_conf);

  Maybe<JobDesc> GetJobConfSymbol(const std::shared_ptr<cfg::JobConfigProto>& job_conf);

  Maybe<ParallelDesc> GetParallelDescSymbol(
      const std::shared_ptr<cfg::ParallelConf>& parallel_conf);

  Maybe<Scope> GetScopeSymbol(const std::shared_ptr<cfg::ScopeProto>& scope_proto);

  Maybe<OperatorConfSymbol> GetOpConfSymbol(const std::shared_ptr<cfg::OperatorConf>& op_conf);

  Maybe<void> ReleaseTensor(const std::shared_ptr<vm::EagerBlobObject>& eager_blob_object);

  template<typename T>
  Maybe<void> SyncAccessBlobByCallback(const T tensor, const std::shared_ptr<BlockingThenBusy>& btb,
                                       const std::function<void(uint64_t)>& Callback,
                                       const std::string& modifier);

  template<typename T>
  Maybe<void> AccessBlobByCallback(const T tensor, const std::function<void(uint64_t)>& callback,
                                   const std::string& modifier);

<<<<<<< HEAD
  template<typename T>
  Maybe<void> TensorView(const T input_tensor, const T view_tensor);

  Maybe<void> GlobalSync();
  Maybe<void> Barrier(const std::function<void()>& callback);
=======
  Maybe<void> ComputeRankFrontSeqCallback(const std::function<void()>& callback);

  Maybe<void> ComputeGlobalFrontSeqBarrier();
>>>>>>> 58a9ba3d

  Maybe<Scope> BuildInitialScope(int64_t session_id,
                                 const std::shared_ptr<cfg::JobConfigProto>& job_conf,
                                 const std::string& device_tag,
                                 const std::vector<std::string>& machine_device_ids,
                                 const std::shared_ptr<Shape>& hierarchy, bool is_mirrored);

  Maybe<Scope> BuildScopeWithNewParallelDesc(const std::shared_ptr<Scope>& scope,
                                             const std::string& device_tag,
                                             const std::vector<std::string>& machine_device_ids,
                                             const std::shared_ptr<Shape>& hierarchy);

  Maybe<Scope> BuildScopeWithNewParallelConf(
      const std::shared_ptr<Scope>& scope, const std::shared_ptr<cfg::ParallelConf>& parallel_conf);

  Maybe<Scope> BuildScopeWithNewIsMirrored(const std::shared_ptr<Scope>& scope, bool is_mirrored);

  Maybe<Scope> BuildScopeWithNewScopeName(const std::shared_ptr<Scope>& scope,
                                          std::string scope_name);

  Maybe<Scope> BuildScopeByProtoSetter(
      const std::shared_ptr<Scope>& scope,
      const std::function<void(const std::shared_ptr<cfg::ScopeProto>&)>& Setter);

  template<typename T>
  Maybe<int64_t> FindOrCreateSymbolId(const T& conf) {
    auto* id_cache = Global<symbol::IdCache<T>>::Get();
    return id_cache->FindOrCreate(conf, [&] { return this->CreateSymbolId(conf); });
  }

  Maybe<void> Call(const std::shared_ptr<one::StatefulLocalOpKernel>& opkernel,
                   const one::EagerBlobObjectListPtr& input_eager_blob_objects,
                   const one::EagerBlobObjectListPtr& output_eager_blob_objects,
                   const one::OpExprInterpContext& ctx, Symbol<Stream> stream);

  Maybe<void> Call(
      const std::shared_ptr<one::StatefulLocalOpKernel>& opkernel,
      const one::EagerBlobObjectListPtr& input_eager_blob_objects,
      const one::EagerBlobObjectListPtr& output_eager_blob_objects,
      const std::shared_ptr<const one::ConsistentTensorInferResult>& consistent_tensor_infer_result,
      const one::OpExprInterpContext& ctx, Symbol<Stream> stream);

 private:
  Maybe<void> SoftSyncStream(const one::EagerBlobObjectListPtr& eager_blob_objects,
                             Symbol<Stream> stream);
  Maybe<void> SoftSyncStream(
      std::vector<intrusive::shared_ptr<LocalDepObject>>&& compute_local_dep_objects,
      const std::string& modifier, Symbol<Stream> stream);

 private:
  template<typename PhyInstrOperandT>
  Maybe<void> MakeCriticalSectionBegin(const std::shared_ptr<PhyInstrOperandT>& phy_instr_operand);

  template<typename PhyInstrOperandT>
  Maybe<void> MakeCriticalSectionEnd(const std::shared_ptr<PhyInstrOperandT>& phy_instr_operand);

  vm::InstructionMsgList* instruction_list_;
};

// Make VM instructions with instruction builder and run instructions with physical/local view.
Maybe<void> PhysicalRun(const std::function<Maybe<void>(InstructionsBuilder*)>& Build);

}  // namespace oneflow

#endif  // ONEFLOW_CORE_FRAMEWORK_INSTRUCTIONS_BUILDER_H_<|MERGE_RESOLUTION|>--- conflicted
+++ resolved
@@ -100,17 +100,8 @@
   Maybe<void> AccessBlobByCallback(const T tensor, const std::function<void(uint64_t)>& callback,
                                    const std::string& modifier);
 
-<<<<<<< HEAD
-  template<typename T>
-  Maybe<void> TensorView(const T input_tensor, const T view_tensor);
-
   Maybe<void> GlobalSync();
   Maybe<void> Barrier(const std::function<void()>& callback);
-=======
-  Maybe<void> ComputeRankFrontSeqCallback(const std::function<void()>& callback);
-
-  Maybe<void> ComputeGlobalFrontSeqBarrier();
->>>>>>> 58a9ba3d
 
   Maybe<Scope> BuildInitialScope(int64_t session_id,
                                  const std::shared_ptr<cfg::JobConfigProto>& job_conf,
