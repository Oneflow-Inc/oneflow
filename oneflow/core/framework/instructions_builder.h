--- conflicted
+++ resolved
@@ -158,11 +158,7 @@
                              Symbol<Stream> stream);
   Maybe<void> SoftSyncStream(
       std::vector<intrusive::shared_ptr<LocalDepObject>>&& compute_local_dep_objects,
-<<<<<<< HEAD
       const std::string& modifier, Symbol<Stream> stream);
-=======
-      const std::string& modifier, Symbol<Device> op_device);
->>>>>>> 4a454b1e
 
   vm::IdGenerator* mut_id_generator() { return id_generator_.get(); }
 
