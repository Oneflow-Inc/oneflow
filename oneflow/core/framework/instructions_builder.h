--- conflicted
+++ resolved
@@ -271,21 +271,6 @@
       const std::string& instr_name, const std::shared_ptr<ParallelDesc>& parallel_desc_sym,
       const std::shared_ptr<compatible_py::OpKernelObject> opkernel_object,
       const std::shared_ptr<OpNodeSignatureDesc> op_node_signature_sym,
-<<<<<<< HEAD
-      std::vector<
-          std::pair<std::shared_ptr<StringSymbol>, std::shared_ptr<compatible_py::BlobObject>>>
-          const_input_operand_blob_objects,
-      std::vector<
-          std::pair<std::shared_ptr<StringSymbol>, std::shared_ptr<compatible_py::BlobObject>>>
-          mutable_input_operand_blob_objects,
-      std::vector<
-          std::pair<std::shared_ptr<StringSymbol>, std::shared_ptr<compatible_py::BlobObject>>>
-          mut1_operand_blob_objects,
-      std::vector<
-          std::pair<std::shared_ptr<StringSymbol>, std::shared_ptr<compatible_py::BlobObject>>>
-          mut2_operand_blob_objects);
-
-=======
       const std::vector<
           std::pair<std::shared_ptr<StringSymbol>, std::shared_ptr<compatible_py::BlobObject>>>&
           const_input_operand_blob_objects,
@@ -333,38 +318,23 @@
       const std::shared_ptr<HashMap<std::string, std::shared_ptr<compatible_py::BlobObject>>>&
           bn_in_op2blob_object);
 
->>>>>>> fb29fa12
   Maybe<void> _StatelessCallOpKernel(
       const std::string& instr_name, const std::shared_ptr<ParallelDesc>& parallel_desc_sym,
       const std::shared_ptr<JobDesc>& job_desc_sym,
       const std::shared_ptr<OperatorConfSymbol>& op_conf_sym,
       const std::shared_ptr<OpNodeSignatureDesc>& op_node_signature_sym,
       const std::shared_ptr<compatible_py::Object>& shared_opkernel_obj,
-<<<<<<< HEAD
-      std::vector<
-          std::pair<std::shared_ptr<StringSymbol>, std::shared_ptr<compatible_py::BlobObject>>>
+      const std::vector<
+          std::pair<std::shared_ptr<StringSymbol>, std::shared_ptr<compatible_py::BlobObject>>>&
           const_input_operand_blob_objects,
-      std::vector<
-          std::pair<std::shared_ptr<StringSymbol>, std::shared_ptr<compatible_py::BlobObject>>>
+      const std::vector<
+          std::pair<std::shared_ptr<StringSymbol>, std::shared_ptr<compatible_py::BlobObject>>>&
           mutable_input_operand_blob_objects,
-      std::vector<
-          std::pair<std::shared_ptr<StringSymbol>, std::shared_ptr<compatible_py::BlobObject>>>
+      const std::vector<
+          std::pair<std::shared_ptr<StringSymbol>, std::shared_ptr<compatible_py::BlobObject>>>&
           mut1_operand_blob_objects,
-      std::vector<
-          std::pair<std::shared_ptr<StringSymbol>, std::shared_ptr<compatible_py::BlobObject>>>
-=======
-      const std::vector<
-          std::pair<std::shared_ptr<StringSymbol>, std::shared_ptr<compatible_py::BlobObject>>>&
-          const_input_operand_blob_objects,
-      const std::vector<
-          std::pair<std::shared_ptr<StringSymbol>, std::shared_ptr<compatible_py::BlobObject>>>&
-          mutable_input_operand_blob_objects,
-      const std::vector<
-          std::pair<std::shared_ptr<StringSymbol>, std::shared_ptr<compatible_py::BlobObject>>>&
-          mut1_operand_blob_objects,
-      const std::vector<
-          std::pair<std::shared_ptr<StringSymbol>, std::shared_ptr<compatible_py::BlobObject>>>&
->>>>>>> fb29fa12
+      const std::vector<
+          std::pair<std::shared_ptr<StringSymbol>, std::shared_ptr<compatible_py::BlobObject>>>&
           mut2_operand_blob_objects);
 
   Maybe<void> _StatefulCall(
@@ -372,11 +342,7 @@
       const std::shared_ptr<compatible_py::OpKernelObject>& opkernel_object,
       const std::shared_ptr<HashMap<std::string, std::shared_ptr<compatible_py::BlobObject>>>&
           bn_in_op2blob_object,
-<<<<<<< HEAD
-      const std::function<std::shared_ptr<compatible_py::BlobObject>(
-=======
       const std::function<Maybe<compatible_py::BlobObject>(
->>>>>>> fb29fa12
           const std::shared_ptr<compatible_py::BlobObject>&,
           const std::shared_ptr<compatible_py::OpArgParallelAttribute>&)>&
           get_delegate_blob_object);
@@ -387,11 +353,7 @@
       const std::shared_ptr<ParallelDesc>& blob_parallel_desc_sym,
       const std::shared_ptr<HashMap<std::string, std::shared_ptr<compatible_py::BlobObject>>>&
           bn_in_op2blob_object,
-<<<<<<< HEAD
-      const std::function<std::shared_ptr<compatible_py::BlobObject>(
-=======
       const std::function<Maybe<compatible_py::BlobObject>(
->>>>>>> fb29fa12
           const std::shared_ptr<compatible_py::BlobObject>&,
           const std::shared_ptr<compatible_py::OpArgParallelAttribute>&)>&
           get_delegate_blob_object);
@@ -404,7 +366,6 @@
 
   Maybe<OpNodeSignatureDesc> GetOpNodeSignatureSymbol(
       const std::shared_ptr<cfg::OpAttribute>& op_attribute);
-<<<<<<< HEAD
 
   Maybe<compatible_py::BlobObject> NewBlobObject(
       const std::shared_ptr<compatible_py::OpArgParallelAttribute>& op_arg_parallel_attr,
@@ -424,27 +385,6 @@
       const std::shared_ptr<compatible_py::BlobObject>& sole_mirrored_object,
       const std::shared_ptr<ParallelDesc>& parallel_desc_sym);
 
-=======
-
-  Maybe<compatible_py::BlobObject> NewBlobObject(
-      const std::shared_ptr<compatible_py::OpArgParallelAttribute>& op_arg_parallel_attr,
-      const std::shared_ptr<compatible_py::OpArgBlobAttribute>& op_arg_blob_attr);
-
-  Maybe<int64_t> NewSymbolId4OpNodeSignature(
-      const std::shared_ptr<cfg::OpNodeSignature>& op_node_signature_sym);
-
-  Maybe<int64_t> NewSymbolId();
-
-  Maybe<int64_t> NewObjectId(const std::shared_ptr<ParallelDesc>& parallel_desc_sym);
-
-  Maybe<void> LazyReference(const std::shared_ptr<compatible_py::BlobObject>& blob_object,
-                            const std::string& interface_op_name);
-
-  Maybe<int64_t> BroadcastObjectReference(
-      const std::shared_ptr<compatible_py::BlobObject>& sole_mirrored_object,
-      const std::shared_ptr<ParallelDesc>& parallel_desc_sym);
-
->>>>>>> fb29fa12
   Maybe<void> InitStringSymbol(int64_t symbol_id, std::string str);
 
   Maybe<void> NewParallelConfSymbol(int64_t symbol_id,
@@ -459,52 +399,10 @@
   Maybe<void> InitOpNodeSignatureDescSymbol(
       int64_t symbol_id, const std::shared_ptr<cfg::OpNodeSignature>& op_node_signature_sym);
 
-<<<<<<< HEAD
-  Maybe<void> ReplaceMirrored(const std::shared_ptr<ParallelDesc>& parallel_desc_sym,
-                              std::vector<std::shared_ptr<compatible_py::BlobObject>> lhs_objects,
-                              std::vector<std::shared_ptr<compatible_py::BlobObject>> rhs_objects);
-
-  Maybe<std::vector<
-      std::pair<std::shared_ptr<StringSymbol>, std::shared_ptr<compatible_py::BlobObject>>>>
-  GetConstInputOperandBlobObjects(
-      const std::shared_ptr<cfg::OpAttribute>& op_attribute,
-      const std::function<std::shared_ptr<compatible_py::BlobObject>(const std::string&)>&
-          blob_object4ibn);
-
-  Maybe<std::vector<
-      std::pair<std::shared_ptr<StringSymbol>, std::shared_ptr<compatible_py::BlobObject>>>>
-  GetMutableInputOperandBlobObjects(
-      const std::shared_ptr<cfg::OpAttribute>& op_attribute,
-      const std::function<std::shared_ptr<compatible_py::BlobObject>(const std::string&)>&
-          blob_object4ibn);
-
-  Maybe<std::vector<
-      std::pair<std::shared_ptr<StringSymbol>, std::shared_ptr<compatible_py::BlobObject>>>>
-  GetMut1OperandBlobObjects(
-      const std::shared_ptr<cfg::OpAttribute>& op_attribute,
-      const std::shared_ptr<ParallelDesc>& parallel_desc_sym,
-      const std::shared_ptr<HashMap<std::string, std::shared_ptr<compatible_py::BlobObject>>>&
-          bn_in_op2blob_object);
-
-  Maybe<void> CheckRefInBlobObjectParallelDesc(
-      const std::shared_ptr<cfg::OpAttribute>& op_attribute,
-      const std::shared_ptr<ParallelDesc>& op_parallel_desc_sym,
-      const std::shared_ptr<HashMap<std::string, std::shared_ptr<compatible_py::BlobObject>>>&
-          bn_in_op2blob_object);
-
-  Maybe<std::vector<
-      std::pair<std::shared_ptr<StringSymbol>, std::shared_ptr<compatible_py::BlobObject>>>>
-  GetMut2OperandBlobObjects(
-      const std::shared_ptr<cfg::OpAttribute>& op_attribute,
-      const std::shared_ptr<ParallelDesc>& parallel_desc_sym,
-      const std::shared_ptr<HashMap<std::string, std::shared_ptr<compatible_py::BlobObject>>>&
-          bn_in_op2blob_object);
-=======
   Maybe<void> ReplaceMirrored(
       const std::shared_ptr<ParallelDesc>& parallel_desc_sym,
       const std::vector<std::shared_ptr<compatible_py::BlobObject>>& lhs_objects,
       const std::vector<std::shared_ptr<compatible_py::BlobObject>>& rhs_objects);
->>>>>>> fb29fa12
 
   template<typename T>
   Maybe<int64_t> CreateSymbolId(const T& conf) {
