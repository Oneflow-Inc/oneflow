/*
Copyright 2020 The OneFlow Authors. All rights reserved.

Licensed under the Apache License, Version 2.0 (the "License");
you may not use this file except in compliance with the License.
You may obtain a copy of the License at

    http://www.apache.org/licenses/LICENSE-2.0

Unless required by applicable law or agreed to in writing, software
distributed under the License is distributed on an "AS IS" BASIS,
WITHOUT WARRANTIES OR CONDITIONS OF ANY KIND, either express or implied.
See the License for the specific language governing permissions and
limitations under the License.
*/
#ifndef ONEFLOW_CORE_FRAMEWORK_INSTRUCTIONS_BUILDER_H_
#define ONEFLOW_CORE_FRAMEWORK_INSTRUCTIONS_BUILDER_H_

#include "oneflow/core/vm/instruction.cfg.h"
#include "oneflow/core/vm/id_generator.h"
#include "oneflow/core/vm/string_symbol.h"
#include "oneflow/core/job/job_desc.h"
#include "oneflow/core/job/parallel_desc.h"
#include "oneflow/core/job/scope.h"
#include "oneflow/core/job/scope.cfg.h"
#include "oneflow/core/job/scope.pb.h"
#include "oneflow/core/eager/eager_symbol.cfg.h"
#include "oneflow/core/framework/symbol_id_cache.h"
#include "oneflow/core/common/global.h"
#include "oneflow/core/common/maybe.h"
#include "oneflow/core/framework/object.h"

namespace oneflow {

namespace detail {

template<typename T>
struct CreateSymbolIdHelper {
  static Maybe<int64_t> Call(vm::IdGenerator* id_generator,
                             vm::cfg::InstructionListProto* instruction_list,
                             eager::cfg::EagerSymbolList* eager_symbol_list, const T& conf);
};

}  // namespace detail

class InstructionsBuilder {
 public:
  InstructionsBuilder(const InstructionsBuilder&) = delete;
  InstructionsBuilder(InstructionsBuilder&&) = delete;
  explicit InstructionsBuilder(const std::shared_ptr<vm::IdGenerator>& id_generator)
      : id_generator_(id_generator),
        instruction_list_(std::make_shared<vm::cfg::InstructionListProto>()),
        eager_symbol_list_(std::make_shared<eager::cfg::EagerSymbolList>()),
        release_object_([](compatible_py::BlobObject*) {}) {}
  InstructionsBuilder(const std::shared_ptr<vm::IdGenerator>& id_generator,
                      const std::shared_ptr<vm::cfg::InstructionListProto>& instruction_list,
                      const std::shared_ptr<eager::cfg::EagerSymbolList>& symbol_list,
                      const std::function<void(compatible_py::BlobObject*)>& release_object)
      : id_generator_(id_generator),
        instruction_list_(instruction_list),
        eager_symbol_list_(symbol_list),
        release_object_(release_object) {}
  ~InstructionsBuilder() = default;

  std::shared_ptr<vm::IdGenerator> id_generator() const { return id_generator_; }
  std::shared_ptr<vm::cfg::InstructionListProto> instruction_list() const {
    return instruction_list_;
  }
  std::shared_ptr<eager::cfg::EagerSymbolList> eager_symbol_list() const {
    return eager_symbol_list_;
  }

<<<<<<< HEAD
  const std::function<void(compatible_py::BlobObject*)>& release_object() const {
    return release_object_;
  }

  Maybe<int64_t> NewSymbolId();

  Maybe<StringSymbol> GetSymbol4String(std::string str);

  Maybe<JobDesc> GetJobConfSymbol(const std::shared_ptr<cfg::JobConfigProto>& job_conf);

  Maybe<ParallelDesc> GetParallelDescSymbol(
      const std::shared_ptr<cfg::ParallelConf>& parallel_conf);

  Maybe<Scope> GetScopeSymbol(const std::shared_ptr<cfg::ScopeProto>& scope_proto);
=======
  const std::function<void(compatible_py::BlobObject*)>& object_releaser() const {
    return release_object_;
  }
>>>>>>> b32739a0

  template<typename T>
  Maybe<int64_t> FindOrCreateSymbolId(const T& conf) {
    auto* id_cache = Global<symbol::IdCache<T>>::Get();
    return id_cache->FindOrCreate(conf, [&] { return CreateSymbolId<T>(conf); });
  }

 private:
  Maybe<int64_t> NewSymbolId4String(std::string str);

  Maybe<int64_t> NewSymbolId4JobConf(const std::shared_ptr<cfg::JobConfigProto>& job_conf);

  Maybe<int64_t> NewSymbolId4ParallelConf(const std::shared_ptr<cfg::ParallelConf>& parallel_conf);

  Maybe<int64_t> NewSymbolId4Scope(const std::shared_ptr<cfg::ScopeProto>& scope_proto);

  Maybe<void> InitStringSymbol(int64_t symbol_id, std::string str);

  Maybe<void> InitJobConfSymbol(int64_t symbol_id,
                                const std::shared_ptr<cfg::JobConfigProto>& job_conf);

  Maybe<void> NewParallelConfSymbol(int64_t symbol_id,
                                    const std::shared_ptr<cfg::ParallelConf>& parallel_conf);

  Maybe<void> NewScopeSymbol(int64_t symbol_id,
                             const std::shared_ptr<cfg::ScopeProto>& scope_proto);

  template<typename T>
  Maybe<int64_t> CreateSymbolId(const T& conf) {
    return detail::CreateSymbolIdHelper<T>::Call(mut_id_generator(), mut_instruction_list(),
                                                 mut_eager_symbol_list(), conf);
  }

  vm::cfg::InstructionListProto* mut_instruction_list() { return instruction_list_.get(); }
  eager::cfg::EagerSymbolList* mut_eager_symbol_list() { return eager_symbol_list_.get(); }

  vm::IdGenerator* mut_id_generator() { return id_generator_.get(); }

  std::shared_ptr<vm::IdGenerator> id_generator_;
  std::shared_ptr<vm::cfg::InstructionListProto> instruction_list_;
  std::shared_ptr<eager::cfg::EagerSymbolList> eager_symbol_list_;
  std::function<void(compatible_py::BlobObject*)> release_object_;
};

std::shared_ptr<vm::cfg::InstructionOperandProto> DelObjectOperand(int64_t object_id);

std::shared_ptr<vm::cfg::InstructionOperandProto> MutOperand(int64_t object_id);

std::shared_ptr<vm::cfg::InstructionOperandProto> Int64Operand(int64_t val);

std::shared_ptr<vm::cfg::InstructionOperandProto> InitSymbolOperand(int64_t val);

std::shared_ptr<vm::cfg::InstructionOperandProto> SymbolOperand(int64_t val);

std::shared_ptr<vm::cfg::InstructionOperandProto> ConstOperand(int64_t val);

std::shared_ptr<vm::cfg::InstructionOperandProto> OperandSeparator();

std::shared_ptr<vm::cfg::InstructionOperandProto> Uint64Operand(int64_t val);

std::shared_ptr<vm::cfg::InstructionOperandProto> Mut2Operand(int64_t val);

}  // namespace oneflow

#endif  // ONEFLOW_CORE_FRAMEWORK_INSTRUCTIONS_BUILDER_H_<|MERGE_RESOLUTION|>--- conflicted
+++ resolved
@@ -70,8 +70,7 @@
     return eager_symbol_list_;
   }
 
-<<<<<<< HEAD
-  const std::function<void(compatible_py::BlobObject*)>& release_object() const {
+  const std::function<void(compatible_py::BlobObject*)>& object_releaser() const {
     return release_object_;
   }
 
@@ -85,11 +84,6 @@
       const std::shared_ptr<cfg::ParallelConf>& parallel_conf);
 
   Maybe<Scope> GetScopeSymbol(const std::shared_ptr<cfg::ScopeProto>& scope_proto);
-=======
-  const std::function<void(compatible_py::BlobObject*)>& object_releaser() const {
-    return release_object_;
-  }
->>>>>>> b32739a0
 
   template<typename T>
   Maybe<int64_t> FindOrCreateSymbolId(const T& conf) {
