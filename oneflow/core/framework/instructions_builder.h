--- conflicted
+++ resolved
@@ -66,21 +66,12 @@
                                vm::InstructionMsgList* instruction_list,
                                eager::cfg::EagerSymbolList* eager_symbol_list)
       : id_generator_(id_generator),
-<<<<<<< HEAD
-        instruction_list_(std::make_shared<vm::InstructionMsgList>()),
-        eager_symbol_list_(std::make_shared<vm::cfg::EagerSymbolList>()),
-        release_object_([](compatible_py::Object*) {}) {}
-  InstructionsBuilder(const std::shared_ptr<vm::IdGenerator>& id_generator,
-                      const std::shared_ptr<vm::InstructionMsgList>& instruction_list,
-                      const std::shared_ptr<vm::cfg::EagerSymbolList>& symbol_list,
-=======
         instruction_list_(instruction_list),
         eager_symbol_list_(eager_symbol_list),
         release_object_([](compatible_py::Object*) {}) {}
   InstructionsBuilder(const std::shared_ptr<vm::IdGenerator>& id_generator,
                       vm::InstructionMsgList* instruction_list,
                       eager::cfg::EagerSymbolList* eager_symbol_list,
->>>>>>> 8b0abc80
                       const std::function<void(compatible_py::Object*)>& release_object)
       : id_generator_(id_generator),
         instruction_list_(instruction_list),
@@ -92,17 +83,8 @@
   }
 
   const std::shared_ptr<vm::IdGenerator>& id_generator() const { return id_generator_; }
-<<<<<<< HEAD
-  const std::shared_ptr<vm::InstructionMsgList>& instruction_list() const {
-    return instruction_list_;
-  }
-  const std::shared_ptr<vm::cfg::EagerSymbolList>& eager_symbol_list() const {
-    return eager_symbol_list_;
-  }
-=======
   const vm::InstructionMsgList& instruction_list() const { return *instruction_list_; }
   const eager::cfg::EagerSymbolList& eager_symbol_list() const { return *eager_symbol_list_; }
->>>>>>> 8b0abc80
 
   const std::function<void(compatible_py::Object*)>& object_releaser() const {
     return release_object_;
@@ -451,23 +433,13 @@
                                                  mut_eager_symbol_list(), conf);
   }
 
-<<<<<<< HEAD
-  vm::InstructionMsgList* mut_instruction_list() { return instruction_list_.get(); }
-  vm::cfg::EagerSymbolList* mut_eager_symbol_list() { return eager_symbol_list_.get(); }
-=======
   eager::cfg::EagerSymbolList* mut_eager_symbol_list() { return eager_symbol_list_; }
->>>>>>> 8b0abc80
 
   vm::IdGenerator* mut_id_generator() { return id_generator_.get(); }
 
   std::shared_ptr<vm::IdGenerator> id_generator_;
-<<<<<<< HEAD
-  std::shared_ptr<vm::InstructionMsgList> instruction_list_;
-  std::shared_ptr<vm::cfg::EagerSymbolList> eager_symbol_list_;
-=======
   vm::InstructionMsgList* instruction_list_;
   eager::cfg::EagerSymbolList* eager_symbol_list_;
->>>>>>> 8b0abc80
   std::function<void(compatible_py::Object*)> release_object_;
 };
 
