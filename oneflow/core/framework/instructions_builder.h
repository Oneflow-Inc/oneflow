/*
Copyright 2020 The OneFlow Authors. All rights reserved.

Licensed under the Apache License, Version 2.0 (the "License");
you may not use this file except in compliance with the License.
You may obtain a copy of the License at

    http://www.apache.org/licenses/LICENSE-2.0

Unless required by applicable law or agreed to in writing, software
distributed under the License is distributed on an "AS IS" BASIS,
WITHOUT WARRANTIES OR CONDITIONS OF ANY KIND, either express or implied.
See the License for the specific language governing permissions and
limitations under the License.
*/
#ifndef ONEFLOW_CORE_FRAMEWORK_INSTRUCTIONS_BUILDER_H_
#define ONEFLOW_CORE_FRAMEWORK_INSTRUCTIONS_BUILDER_H_

#include "oneflow/core/eager/local_call_opkernel_phy_instr_operand.h"
#include "oneflow/core/vm/instruction.cfg.h"
#include "oneflow/core/vm/instruction.msg.h"
#include "oneflow/core/vm/id_generator.h"
#include "oneflow/core/vm/string_symbol.h"
#include "oneflow/core/job/job_desc.h"
#include "oneflow/core/job/parallel_desc.h"
#include "oneflow/core/job/scope.h"
#include "oneflow/core/job/scope.cfg.h"
#include "oneflow/core/job/scope.pb.h"
#include "oneflow/core/eager/eager_symbol.cfg.h"
#include "oneflow/core/framework/symbol_id_cache.h"
#include "oneflow/core/common/global.h"
#include "oneflow/core/common/maybe.h"
#include "oneflow/core/common/shape.h"
#include "oneflow/core/framework/object.h"
#include "oneflow/core/operator/op_conf_symbol.h"
#include "oneflow/core/framework/opkernel_object.h"
#include "oneflow/core/operator/op_node_signature_desc.h"
#include "oneflow/core/operator/op_attribute.cfg.h"
#include "oneflow/core/operator/arg_modifier_signature.cfg.h"
#include "oneflow/core/job/parallel_signature.cfg.h"

namespace oneflow {

namespace one {
<<<<<<< HEAD
class StatefulOpKernel;
class TensorTuple;
}  // namespace one
=======

class MirroredTensor;
}
>>>>>>> 79554693

namespace detail {

template<typename T>
struct CreateSymbolIdHelper {
  static Maybe<int64_t> Call(vm::IdGenerator* id_generator,
                             vm::InstructionMsgList* instruction_list,
                             eager::cfg::EagerSymbolList* eager_symbol_list, const T& conf);
};

}  // namespace detail

class InstructionsBuilder : public std::enable_shared_from_this<InstructionsBuilder> {
 public:
  InstructionsBuilder(const InstructionsBuilder&) = delete;
  InstructionsBuilder(InstructionsBuilder&&) = delete;
  explicit InstructionsBuilder(const std::shared_ptr<vm::IdGenerator>& id_generator)
      : id_generator_(id_generator),
        instruction_list_(std::make_shared<vm::InstructionMsgList>()),
        eager_symbol_list_(std::make_shared<eager::cfg::EagerSymbolList>()),
        release_object_([](compatible_py::Object*) {}) {}
  InstructionsBuilder(const std::shared_ptr<vm::IdGenerator>& id_generator,
                      const std::shared_ptr<vm::InstructionMsgList>& instruction_list,
                      const std::shared_ptr<eager::cfg::EagerSymbolList>& symbol_list,
                      const std::function<void(compatible_py::Object*)>& release_object)
      : id_generator_(id_generator),
        instruction_list_(instruction_list),
        eager_symbol_list_(symbol_list),
        release_object_(release_object) {}
  ~InstructionsBuilder() = default;

  const std::shared_ptr<vm::IdGenerator>& id_generator() const { return id_generator_; }
  const std::shared_ptr<vm::InstructionMsgList>& instruction_list() const {
    return instruction_list_;
  }
  const std::shared_ptr<eager::cfg::EagerSymbolList>& eager_symbol_list() const {
    return eager_symbol_list_;
  }

  const std::function<void(compatible_py::Object*)>& object_releaser() const {
    return release_object_;
  }

  Maybe<compatible_py::BlobObject> PackPhysicalBlobsToLogicalBlob(
      const std::vector<std::shared_ptr<compatible_py::BlobObject>>& physical_blob_objects,
      const std::shared_ptr<compatible_py::OpArgParallelAttribute>& op_arg_parallel_attr,
      const std::shared_ptr<compatible_py::OpArgBlobAttribute>& op_arg_blob_attr);

  Maybe<StringSymbol> GetSymbol4String(std::string str);

  Maybe<JobDesc> GetJobConfSymbol(const std::shared_ptr<cfg::JobConfigProto>& job_conf);

  Maybe<ParallelDesc> GetParallelDescSymbol(
      const std::shared_ptr<cfg::ParallelConf>& parallel_conf);

  Maybe<Scope> GetScopeSymbol(const std::shared_ptr<cfg::ScopeProto>& scope_proto);

  Maybe<void> DeleteObject(compatible_py::Object* blob_object);

  Maybe<std::vector<std::shared_ptr<ParallelDesc>>> GetPhysicalParallelDescSymbols(
      const std::shared_ptr<ParallelDesc>& parallel_desc_symbol);

  Maybe<std::vector<std::shared_ptr<compatible_py::BlobObject>>> UnpackLogicalBlobToPhysicalBlobs(
      const std::shared_ptr<compatible_py::BlobObject>& blob_object);

  Maybe<compatible_py::BlobObject> MakeReferenceBlobObject(
      const std::shared_ptr<compatible_py::BlobObject>& blob_object,
      const std::shared_ptr<compatible_py::OpArgParallelAttribute>& op_arg_parallel_attr);

  Maybe<void> AccessBlobByCallback(const std::shared_ptr<one::MirroredTensor>& tensor,
                                   const std::function<void(uint64_t)>& callback,
                                   const std::string& modifier);

  Maybe<void> InferRankFrontSeqCallback(const std::function<void()>& callback);
  Maybe<void> ComputeRankFrontSeqCallback(const std::function<void()>& callback);

  Maybe<void> ComputeGlobalFrontSeqBarrier();
  Maybe<void> InferGlobalFrontSeqBarrier();

  Maybe<Scope> BuildInitialScope(int64_t session_id,
                                 const std::shared_ptr<cfg::JobConfigProto>& job_conf,
                                 const std::string& device_tag,
                                 const std::vector<std::string>& machine_device_ids,
                                 const std::shared_ptr<Shape>& hierarchy, bool is_mirrored);

  Maybe<Scope> BuildScopeWithNewParallelDesc(const std::shared_ptr<Scope>& scope,
                                             const std::string& device_tag,
                                             const std::vector<std::string>& machine_device_ids,
                                             const std::shared_ptr<Shape>& hierarchy);

  Maybe<Scope> BuildScopeWithNewParallelConf(
      const std::shared_ptr<Scope>& scope, const std::shared_ptr<cfg::ParallelConf>& parallel_conf);

  Maybe<Scope> BuildScopeWithNewIsMirrored(const std::shared_ptr<Scope>& scope, bool is_mirrored);

  Maybe<Scope> BuildScopeWithNewScopeName(const std::shared_ptr<Scope>& scope,
                                          std::string scope_name);

  Maybe<Scope> BuildScopeByProtoSetter(
      const std::shared_ptr<Scope>& scope,
      const std::function<void(const std::shared_ptr<cfg::ScopeProto>&)>& Setter);

  Maybe<compatible_py::BlobObject> BroadcastBlobReference(
      const std::shared_ptr<compatible_py::BlobObject>& sole_mirrored_blob_object,
      const std::shared_ptr<ParallelDesc>& parallel_desc_sym);

  Maybe<void> Build121AssignInstruction(
      const std::shared_ptr<compatible_py::BlobObject>& ref_blob_object,
      const std::shared_ptr<compatible_py::BlobObject>& value_blob_object);

  Maybe<void> CudaHostRegisterBlob(const std::shared_ptr<compatible_py::BlobObject>& blob_object);

  Maybe<void> CudaHostUnregisterBlob(const std::shared_ptr<compatible_py::BlobObject>& blob_object);

  Maybe<compatible_py::OpKernelObject> NewOpKernelObject(
      const std::shared_ptr<cfg::OperatorConf>& op_conf);

  Maybe<compatible_py::BlobObject> MakeLazyRefBlobObject(
      const std::string& interface_op_name, const std::shared_ptr<cfg::OpAttribute>& op_attribute,
      const std::shared_ptr<cfg::ParallelConf>& parallel_conf);

  Maybe<compatible_py::Object> GetSharedOpKernelObject4ParallelConfSymbol(
      const std::shared_ptr<ParallelDesc>& parallel_desc_sym);

  Maybe<void> InsertRemoveForeignCallbackInstruction(int64_t object_id, int64_t callback_id);

  Maybe<void> FetchBlobHeader(const std::shared_ptr<compatible_py::BlobObject>& blob_object,
                              int64_t callback_id);

  Maybe<void> FetchBlobBody(const std::shared_ptr<compatible_py::BlobObject>& blob_object,
                            int64_t callback_id);

  Maybe<void> FeedBlob(const std::shared_ptr<compatible_py::BlobObject>& blob_object,
                       int64_t callback_id);

  Maybe<void> StatefulCall(
      const std::shared_ptr<cfg::OpAttribute>& op_attribute,
      const std::shared_ptr<compatible_py::OpKernelObject>& opkernel_object,
      const std::shared_ptr<HashMap<std::string, std::shared_ptr<compatible_py::BlobObject>>>&
          bn_in_op2blob_object,
      const std::function<std::shared_ptr<compatible_py::BlobObject>(
          const std::shared_ptr<InstructionsBuilder>&,
          const std::shared_ptr<compatible_py::BlobObject>&,
          const std::shared_ptr<compatible_py::OpArgParallelAttribute>&)>& BoxingTo);

  Maybe<void> StatelessCall(
      const std::shared_ptr<cfg::OpAttribute>& op_attribute,
      const std::shared_ptr<cfg::ParallelConf>& parallel_conf,
      const std::shared_ptr<HashMap<std::string, std::shared_ptr<compatible_py::BlobObject>>>&
          bn_in_op2blob_object,
      const std::function<std::shared_ptr<compatible_py::BlobObject>(
          const std::shared_ptr<InstructionsBuilder>&,
          const std::shared_ptr<compatible_py::BlobObject>&,
          const std::shared_ptr<compatible_py::OpArgParallelAttribute>&)>& BoxingTo);

  Maybe<void> NoBoxingStatelessCall(
      const std::shared_ptr<cfg::OpAttribute>& op_attribute,
      const std::shared_ptr<cfg::ParallelConf>& parallel_conf,
      const std::shared_ptr<HashMap<std::string, std::shared_ptr<compatible_py::BlobObject>>>&
          bn_in_op2blob_object);

  Maybe<void> NoBoxingCudaD2HStatelessCall(
      const std::shared_ptr<cfg::OpAttribute>& op_attribute,
      const std::shared_ptr<cfg::ParallelConf>& in_parallel_conf,
      const std::shared_ptr<HashMap<std::string, std::shared_ptr<compatible_py::BlobObject>>>&
          bn_in_op2blob_object,
      const std::function<std::shared_ptr<ParallelDesc>(const std::shared_ptr<InstructionsBuilder>&,
                                                        const std::shared_ptr<ParallelDesc>&,
                                                        const std::string&)>& TryReplaceDeviceTag);

  Maybe<void> NoBoxingCudaH2DStatelessCall(
      const std::shared_ptr<cfg::OpAttribute>& op_attribute,
      const std::shared_ptr<cfg::ParallelConf>& out_parallel_conf,
      const std::shared_ptr<HashMap<std::string, std::shared_ptr<compatible_py::BlobObject>>>&
          bn_in_op2blob_object);

  Maybe<void> RawStatelessCall(
      const std::shared_ptr<cfg::OpAttribute>& op_attribute,
      const std::shared_ptr<cfg::ParallelConf>& parallel_conf,
      const std::shared_ptr<HashMap<std::string, std::shared_ptr<compatible_py::BlobObject>>>&
          bn_in_op2blob_object);

  Maybe<compatible_py::BlobObject> Build121To(
      const std::shared_ptr<compatible_py::BlobObject>& blob_object,
      const std::shared_ptr<ParallelDesc>& parallel_desc_symbol);

  template<typename T>
  Maybe<int64_t> FindOrCreateSymbolId(const T& conf) {
    auto* id_cache = Global<symbol::IdCache<T>>::Get();
    return id_cache->FindOrCreate(conf, [&] { return CreateSymbolId<T>(conf); });
  }

  Maybe<void> LocalCallOpKernel(const std::shared_ptr<one::StatefulOpKernel>& opkernel,
                                one::EagerBlobObjectList input_eager_blob_objects,
                                one::EagerBlobObjectList output_eager_blob_objects,
                                std::shared_ptr<const ParallelDesc> parallel_desc_sym);

 private:
  Maybe<void> RankFrontSeqCallback(const std::string& instruction_name,
                                   const std::function<void()>& callback);

  Maybe<std::vector<std::shared_ptr<compatible_py::OpArgBlobAttribute>>> GetPhysicalOpArgBlobAttrs(
      const std::shared_ptr<compatible_py::BlobObject>& logical_blob_object) const;

  Maybe<int64_t> NewSymbolId4String(std::string str);

  Maybe<int64_t> NewSymbolId4JobConf(const std::shared_ptr<cfg::JobConfigProto>& job_conf);

  Maybe<int64_t> NewSymbolId4ParallelConf(const std::shared_ptr<cfg::ParallelConf>& parallel_conf);

  Maybe<int64_t> NewSymbolId4Scope(const std::shared_ptr<cfg::ScopeProto>& scope_proto);

  Maybe<int64_t> NewSymbolId4OpConf(const std::shared_ptr<cfg::OperatorConf> op_conf);

  Maybe<int64_t> NewSharedOpKernelObjectId4ParallelConfSymbolId(
      const std::shared_ptr<ParallelDesc>& parallel_desc_sym);

  Maybe<int64_t> _NewOpKernelObject(const std::shared_ptr<ParallelDesc>& parallel_desc_symbol,
                                    const std::shared_ptr<JobDesc>& job_desc_sym,
                                    const std::shared_ptr<OperatorConfSymbol>& op_conf_sym);

  Maybe<void> BuildSendInstruction(
      const std::shared_ptr<ParallelDesc>& dst_parallel_desc_symbol,
      const std::shared_ptr<compatible_py::BlobObject>& src_blob_object,
      const std::tuple<std::vector<uint64_t>, std::vector<uint64_t>>& token_ids);

  Maybe<void> BuildRecvInstruction(
      const std::shared_ptr<ParallelDesc>& src_parallel_desc_symbol,
      const std::shared_ptr<compatible_py::BlobObject>& dst_blob_object,
      const std::tuple<std::vector<uint64_t>, std::vector<uint64_t>>& token_ids);

  Maybe<void> InitOpConfSymbol(int64_t symbol_id,
                               const std::shared_ptr<cfg::OperatorConf>& op_conf);

  Maybe<void> _TryClearObject(compatible_py::Object* blob_object);

  Maybe<void> _DeleteObject(compatible_py::Object* blob_object);

  Maybe<std::vector<
      std::pair<std::shared_ptr<StringSymbol>, std::shared_ptr<compatible_py::BlobObject>>>>
  GetConstInputOperandBlobObjects(
      const std::shared_ptr<cfg::OpAttribute>& op_attribute,
      const std::function<Maybe<compatible_py::BlobObject>(const std::string&)>& BlobObject4Ibn);

  Maybe<std::vector<
      std::pair<std::shared_ptr<StringSymbol>, std::shared_ptr<compatible_py::BlobObject>>>>
  GetMutableInputOperandBlobObjects(
      const std::shared_ptr<cfg::OpAttribute>& op_attribute,
      const std::function<Maybe<compatible_py::BlobObject>(const std::string&)>& BlobObject4Ibn);

  Maybe<std::vector<
      std::pair<std::shared_ptr<StringSymbol>, std::shared_ptr<compatible_py::BlobObject>>>>
  GetMut1OperandBlobObjects(
      const std::shared_ptr<cfg::OpAttribute>& op_attribute,
      const std::shared_ptr<ParallelDesc>& parallel_desc_sym,
      const std::shared_ptr<HashMap<std::string, std::shared_ptr<compatible_py::BlobObject>>>&
          bn_in_op2blob_object);

  Maybe<void> CheckRefInBlobObjectParallelDesc(
      const std::shared_ptr<cfg::OpAttribute>& op_attribute,
      const std::shared_ptr<ParallelDesc>& op_parallel_desc_sym,
      const std::shared_ptr<HashMap<std::string, std::shared_ptr<compatible_py::BlobObject>>>&
          bn_in_op2blob_object);

  Maybe<std::vector<
      std::pair<std::shared_ptr<StringSymbol>, std::shared_ptr<compatible_py::BlobObject>>>>
  GetMut2OperandBlobObjects(
      const std::shared_ptr<cfg::OpAttribute>& op_attribute,
      const std::shared_ptr<ParallelDesc>& parallel_desc_sym,
      const std::shared_ptr<HashMap<std::string, std::shared_ptr<compatible_py::BlobObject>>>&
          bn_in_op2blob_object);

  Maybe<void> _StatefulCallOpKernel(
      const std::string& instr_name, const std::shared_ptr<ParallelDesc>& parallel_desc_sym,
      const std::shared_ptr<compatible_py::OpKernelObject> opkernel_object,
      const std::shared_ptr<OpNodeSignatureDesc> op_node_signature_sym,
      const std::vector<
          std::pair<std::shared_ptr<StringSymbol>, std::shared_ptr<compatible_py::BlobObject>>>&
          const_input_operand_blob_objects,
      const std::vector<
          std::pair<std::shared_ptr<StringSymbol>, std::shared_ptr<compatible_py::BlobObject>>>&
          mutable_input_operand_blob_objects,
      const std::vector<
          std::pair<std::shared_ptr<StringSymbol>, std::shared_ptr<compatible_py::BlobObject>>>&
          mut1_operand_blob_objects,
      const std::vector<
          std::pair<std::shared_ptr<StringSymbol>, std::shared_ptr<compatible_py::BlobObject>>>&
          mut2_operand_blob_objects);

  Maybe<void> _StatelessCallOpKernel(
      const std::string& instr_name, const std::shared_ptr<ParallelDesc>& parallel_desc_sym,
      const std::shared_ptr<JobDesc>& job_desc_sym,
      const std::shared_ptr<OperatorConfSymbol>& op_conf_sym,
      const std::shared_ptr<OpNodeSignatureDesc>& op_node_signature_sym,
      const std::shared_ptr<compatible_py::Object>& shared_opkernel_obj,
      const std::vector<
          std::pair<std::shared_ptr<StringSymbol>, std::shared_ptr<compatible_py::BlobObject>>>&
          const_input_operand_blob_objects,
      const std::vector<
          std::pair<std::shared_ptr<StringSymbol>, std::shared_ptr<compatible_py::BlobObject>>>&
          mutable_input_operand_blob_objects,
      const std::vector<
          std::pair<std::shared_ptr<StringSymbol>, std::shared_ptr<compatible_py::BlobObject>>>&
          mut1_operand_blob_objects,
      const std::vector<
          std::pair<std::shared_ptr<StringSymbol>, std::shared_ptr<compatible_py::BlobObject>>>&
          mut2_operand_blob_objects);

  Maybe<void> _StatefulCall(
      const std::shared_ptr<cfg::OpAttribute>& op_attribute,
      const std::shared_ptr<compatible_py::OpKernelObject>& opkernel_object,
      const std::shared_ptr<HashMap<std::string, std::shared_ptr<compatible_py::BlobObject>>>&
          bn_in_op2blob_object,
      const std::function<Maybe<compatible_py::BlobObject>(
          const std::shared_ptr<compatible_py::BlobObject>&,
          const std::shared_ptr<compatible_py::OpArgParallelAttribute>&)>& GetDelegateBlobObject);

  Maybe<void> _StatelessCall(
      const std::string& stream_tag, const std::shared_ptr<cfg::OpAttribute>& op_attribute,
      std::shared_ptr<ParallelDesc> op_parallel_desc_sym,
      const std::shared_ptr<ParallelDesc>& blob_parallel_desc_sym,
      const std::shared_ptr<HashMap<std::string, std::shared_ptr<compatible_py::BlobObject>>>&
          bn_in_op2blob_object,
      const std::function<Maybe<compatible_py::BlobObject>(
          const std::shared_ptr<compatible_py::BlobObject>&,
          const std::shared_ptr<compatible_py::OpArgParallelAttribute>&)>& GetDelegateBlobObject);

  Maybe<void> _FetchBlob(const std::string& instruction_name,
                         const std::shared_ptr<compatible_py::BlobObject>& blob_object,
                         int64_t callback_id);

  Maybe<OperatorConfSymbol> GetOpConfSymbol(const std::shared_ptr<cfg::OperatorConf>& op_conf);

  Maybe<OpNodeSignatureDesc> GetOpNodeSignatureSymbol(
      const std::shared_ptr<cfg::OpAttribute>& op_attribute);

  Maybe<compatible_py::BlobObject> NewBlobObject(
      const std::shared_ptr<compatible_py::OpArgParallelAttribute>& op_arg_parallel_attr,
      const std::shared_ptr<compatible_py::OpArgBlobAttribute>& op_arg_blob_attr);

  Maybe<int64_t> NewSymbolId4OpNodeSignature(
      const std::shared_ptr<cfg::OpNodeSignature>& op_node_signature_sym);

  Maybe<int64_t> NewSymbolId();

  Maybe<int64_t> NewObjectId(const std::shared_ptr<ParallelDesc>& parallel_desc_sym);

  Maybe<void> LazyReference(const std::shared_ptr<compatible_py::BlobObject>& blob_object,
                            const std::string& interface_op_name);

  Maybe<int64_t> BroadcastObjectReference(
      const std::shared_ptr<compatible_py::BlobObject>& sole_mirrored_object,
      const std::shared_ptr<ParallelDesc>& parallel_desc_sym);

  Maybe<void> InitStringSymbol(int64_t symbol_id, std::string str);

  Maybe<void> NewParallelConfSymbol(int64_t symbol_id,
                                    const std::shared_ptr<cfg::ParallelConf>& parallel_conf);

  Maybe<void> NewScopeSymbol(int64_t symbol_id,
                             const std::shared_ptr<cfg::ScopeProto>& scope_proto);

  Maybe<void> InitJobConfSymbol(int64_t symbol_id,
                                const std::shared_ptr<cfg::JobConfigProto>& job_conf);

  Maybe<void> InitOpNodeSignatureDescSymbol(
      int64_t symbol_id, const std::shared_ptr<cfg::OpNodeSignature>& op_node_signature_sym);

  Maybe<void> ReplaceMirrored(
      const std::shared_ptr<ParallelDesc>& parallel_desc_sym,
      const std::vector<std::shared_ptr<compatible_py::BlobObject>>& lhs_objects,
      const std::vector<std::shared_ptr<compatible_py::BlobObject>>& rhs_objects);

  template<typename T>
  Maybe<int64_t> CreateSymbolId(const T& conf) {
    return detail::CreateSymbolIdHelper<T>::Call(mut_id_generator(), mut_instruction_list(),
                                                 mut_eager_symbol_list(), conf);
  }

  vm::InstructionMsgList* mut_instruction_list() { return instruction_list_.get(); }
  eager::cfg::EagerSymbolList* mut_eager_symbol_list() { return eager_symbol_list_.get(); }

  vm::IdGenerator* mut_id_generator() { return id_generator_.get(); }

  std::shared_ptr<vm::IdGenerator> id_generator_;
  std::shared_ptr<vm::InstructionMsgList> instruction_list_;
  std::shared_ptr<eager::cfg::EagerSymbolList> eager_symbol_list_;
  std::function<void(compatible_py::Object*)> release_object_;
};

Maybe<void> LogicalRun(
    const std::function<void(const std::shared_ptr<InstructionsBuilder>&)>& Build);

Maybe<void> PhysicalRun(
    const std::function<void(const std::shared_ptr<InstructionsBuilder>&)>& Build);

Maybe<void> SingleClientSyncLogicalRun(
    const std::function<void(const std::shared_ptr<InstructionsBuilder>&)>& Build);

Maybe<void> SingleClientSyncPhysicalRun(
    const std::function<void(const std::shared_ptr<InstructionsBuilder>&)>& Build);

}  // namespace oneflow

#endif  // ONEFLOW_CORE_FRAMEWORK_INSTRUCTIONS_BUILDER_H_<|MERGE_RESOLUTION|>--- conflicted
+++ resolved
@@ -42,15 +42,10 @@
 namespace oneflow {
 
 namespace one {
-<<<<<<< HEAD
 class StatefulOpKernel;
 class TensorTuple;
+class MirroredTensor;
 }  // namespace one
-=======
-
-class MirroredTensor;
-}
->>>>>>> 79554693
 
 namespace detail {
 
