/*
Copyright 2020 The OneFlow Authors. All rights reserved.

Licensed under the Apache License, Version 2.0 (the "License");
you may not use this file except in compliance with the License.
You may obtain a copy of the License at

    http://www.apache.org/licenses/LICENSE-2.0

Unless required by applicable law or agreed to in writing, software
distributed under the License is distributed on an "AS IS" BASIS,
WITHOUT WARRANTIES OR CONDITIONS OF ANY KIND, either express or implied.
See the License for the specific language governing permissions and
limitations under the License.
*/
#ifndef ONEFLOW_CORE_FRAMEWORK_INSTRUCTIONS_BUILDER_H_
#define ONEFLOW_CORE_FRAMEWORK_INSTRUCTIONS_BUILDER_H_

#include "oneflow/core/eager/op_call_phy_instr_operand.h"
#include "oneflow/core/eager/lazy_job_phy_instr_operand.h"
#include "oneflow/core/eager/local_dep_object.h"
#include "oneflow/core/vm/instruction.h"
#include "oneflow/core/job/job_desc.h"
#include "oneflow/core/job/parallel_desc.h"
#include "oneflow/core/job/scope.h"
#include "oneflow/core/job/scope.pb.h"
#include "oneflow/core/common/singleton.h"
#include "oneflow/core/common/maybe.h"
#include "oneflow/core/common/shape.h"
#include "oneflow/core/common/blocking_then_busy.h"
#include "oneflow/core/operator/op_conf_symbol.h"
#include "oneflow/core/vm/vm_util.h"

namespace oneflow {

namespace one {
class StatefulOpKernel;
class TensorTuple;
class LocalTensor;
class GlobalTensorInferResult;
}  // namespace one

class NNGraphIf;

class SharedEventRecord;

class InstructionsBuilder : public std::enable_shared_from_this<InstructionsBuilder> {
 public:
  InstructionsBuilder(const InstructionsBuilder&) = delete;
  InstructionsBuilder(InstructionsBuilder&&) = delete;
  explicit InstructionsBuilder(vm::InstructionList* instruction_list)
      : instruction_list_(instruction_list) {}
  ~InstructionsBuilder() { instruction_list_->Clear(); }

  const vm::InstructionList& instruction_list() const { return *instruction_list_; }

  vm::InstructionList* mut_instruction_list() { return instruction_list_; }

  // Build VM execution instructions with NNGraph's inputs/outputs/parameters for NNGraph execution.
  Maybe<void> LaunchLazyJob(const vm::EagerBlobObjectListPtr& inputs,
                            const vm::EagerBlobObjectListPtr& outputs,
                            const vm::EagerBlobObjectListPtr& parameters,
                            const std::shared_ptr<NNGraphIf>& nn_graph);

  // soft sync for inputs/outputs buffers of NNGraph
  Maybe<void> SoftSyncNNGraphBuffers(const vm::EagerBlobObjectListPtr& eager_blob_objects,
                                     const std::shared_ptr<NNGraphIf>& nn_graph);

  Maybe<JobDesc> GetJobConfSymbol(const JobConfigProto& job_conf);

  Maybe<ParallelDesc> GetParallelDescSymbol(const ParallelConf& parallel_conf);

  Maybe<Scope> GetScopeSymbol(const ScopeProto& scope_proto);

  Maybe<OperatorConfSymbol> GetOpConfSymbol(const OperatorConf& op_conf);

  Maybe<void> ReleaseTensor(const std::shared_ptr<vm::EagerBlobObject>& eager_blob_object);

  Maybe<void> TouchTensors(const vm::EagerBlobObjectListPtr& eager_blob_object);

  template<typename T>
  Maybe<void> SyncAccessBlobByCallback(const T tensor, const std::shared_ptr<BlockingThenBusy>& btb,
                                       const std::function<void(uint64_t)>& Callback,
                                       const std::string& modifier);

  template<typename T>
  Maybe<void> AccessBlobByCallback(const T tensor, const std::function<void(uint64_t)>& callback,
                                   const std::string& modifier);

  Maybe<void> GlobalSync();
  Maybe<void> Barrier(const std::function<void()>& callback);

  Maybe<Scope> BuildInitialScope(int64_t session_id, const JobConfigProto& job_conf,
                                 const std::string& device_tag,
                                 const std::vector<std::string>& machine_device_ids,
                                 const std::shared_ptr<Shape>& hierarchy, bool is_local);

  Maybe<Scope> BuildInitialScopeWithPlacement(int64_t session_id, const JobConfigProto& job_conf,
                                              Symbol<ParallelDesc> placement, bool is_local);

  Maybe<Scope> BuildScopeWithNewParallelDesc(const std::shared_ptr<Scope>& scope,
                                             const std::string& device_tag,
                                             const std::vector<std::string>& machine_device_ids,
                                             const std::shared_ptr<Shape>& hierarchy);

  Maybe<Scope> BuildScopeWithNewParallelConf(const std::shared_ptr<Scope>& scope,
                                             const ParallelConf& parallel_conf);

  Maybe<Scope> BuildScopeWithNewIsLocal(const std::shared_ptr<Scope>& scope, bool is_local);

  Maybe<Scope> BuildScopeWithNewScopeName(const std::shared_ptr<Scope>& scope,
                                          const std::string& scope_name);

  Maybe<Scope> BuildScopeByProtoSetter(
      const std::shared_ptr<Scope>& scope,
      const std::function<void(const std::shared_ptr<ScopeProto>&)>& Setter);

  Maybe<Scope> BuildScopeByProtoStrSetter(
      const std::shared_ptr<Scope>& scope,
      const std::function<std::string(const std::string&)>& StrSetter);

  Maybe<void> Call(const std::shared_ptr<one::StatefulOpKernel>& opkernel,
                   vm::EagerBlobObjectList&& input_eager_blob_objects,
                   vm::EagerBlobObjectList&& output_eager_blob_objects,
                   const one::OpExprInterpContext& ctx, Symbol<Stream> stream);

  Maybe<void> Call(
      const std::shared_ptr<one::StatefulOpKernel>& opkernel,
<<<<<<< HEAD
      vm::EagerBlobObjectList&& input_eager_blob_objects,
      vm::EagerBlobObjectList&& output_eager_blob_objects,
      const std::shared_ptr<const one::ConsistentTensorInferResult>& consistent_tensor_infer_result,
=======
      const one::EagerBlobObjectListPtr& input_eager_blob_objects,
      const one::EagerBlobObjectListPtr& output_eager_blob_objects,
      const std::shared_ptr<const one::GlobalTensorInferResult>& global_tensor_infer_result,
>>>>>>> b50e2367
      const one::OpExprInterpContext& ctx, Symbol<Stream> stream);

 private:
  Maybe<void> SoftSyncStream(const vm::EagerBlobObjectList& eager_blob_objects,
                             Symbol<Stream> stream);
  Maybe<void> SoftSyncStream(small_vector<intrusive::shared_ptr<LocalDepObject>,
                                          kOpArgsReservedSize>&& compute_local_dep_objects,
                             const std::string& modifier, Symbol<Stream> stream);

 private:
  template<typename PhyInstrOperandT>
  Maybe<void> MakeCriticalSectionBegin(vm::Stream* vm_stream,
                                       const std::shared_ptr<PhyInstrOperandT>& phy_instr_operand);

  template<typename PhyInstrOperandT>
  Maybe<void> MakeCriticalSectionEnd(vm::Stream* vm_stream,
                                     const std::shared_ptr<PhyInstrOperandT>& phy_instr_operand);

  vm::InstructionList* instruction_list_;
};

// Make VM instructions with instruction builder and run instructions with physical/local view.
template<typename CallbackT>
Maybe<void> PhysicalRun(const CallbackT& Build) {
  vm::InstructionList instruction_list;
  InstructionsBuilder instructions_builder(&instruction_list);
  JUST(Build(&instructions_builder));
  JUST(vm::Run(instructions_builder.mut_instruction_list()));
  return Maybe<void>::Ok();
}

}  // namespace oneflow

#endif  // ONEFLOW_CORE_FRAMEWORK_INSTRUCTIONS_BUILDER_H_<|MERGE_RESOLUTION|>--- conflicted
+++ resolved
@@ -126,15 +126,9 @@
 
   Maybe<void> Call(
       const std::shared_ptr<one::StatefulOpKernel>& opkernel,
-<<<<<<< HEAD
       vm::EagerBlobObjectList&& input_eager_blob_objects,
       vm::EagerBlobObjectList&& output_eager_blob_objects,
-      const std::shared_ptr<const one::ConsistentTensorInferResult>& consistent_tensor_infer_result,
-=======
-      const one::EagerBlobObjectListPtr& input_eager_blob_objects,
-      const one::EagerBlobObjectListPtr& output_eager_blob_objects,
       const std::shared_ptr<const one::GlobalTensorInferResult>& global_tensor_infer_result,
->>>>>>> b50e2367
       const one::OpExprInterpContext& ctx, Symbol<Stream> stream);
 
  private:
