/*
Copyright 2020 The OneFlow Authors. All rights reserved.

Licensed under the Apache License, Version 2.0 (the "License");
you may not use this file except in compliance with the License.
You may obtain a copy of the License at

    http://www.apache.org/licenses/LICENSE-2.0

Unless required by applicable law or agreed to in writing, software
distributed under the License is distributed on an "AS IS" BASIS,
WITHOUT WARRANTIES OR CONDITIONS OF ANY KIND, either express or implied.
See the License for the specific language governing permissions and
limitations under the License.
*/
#ifndef ONEFLOW_CORE_FRAMEWORK_INSTRUCTIONS_BUILDER_H_
#define ONEFLOW_CORE_FRAMEWORK_INSTRUCTIONS_BUILDER_H_

#include "oneflow/core/eager/call_phy_instr_operand.h"
#include "oneflow/core/eager/lazy_job_phy_instr_operand.h"
#include "oneflow/core/vm/instruction.h"
#include "oneflow/core/job/job_desc.h"
#include "oneflow/core/job/parallel_desc.h"
#include "oneflow/core/job/scope.h"
#include "oneflow/core/job/scope.pb.h"
#include "oneflow/core/common/global.h"
#include "oneflow/core/common/maybe.h"
#include "oneflow/core/common/shape.h"
#include "oneflow/core/common/blocking_then_busy.h"
#include "oneflow/core/operator/op_conf_symbol.h"

namespace oneflow {

namespace one {
class StatefulLocalOpKernel;
class TensorTuple;
class MirroredTensor;
class ConsistentTensorInferResult;
}  // namespace one

class NNGraphIf;

class SharedEventRecord;

class InstructionsBuilder : public std::enable_shared_from_this<InstructionsBuilder> {
 public:
  InstructionsBuilder(const InstructionsBuilder&) = delete;
  InstructionsBuilder(InstructionsBuilder&&) = delete;
  explicit InstructionsBuilder(vm::InstructionMsgList* instruction_list)
      : instruction_list_(instruction_list) {}
  ~InstructionsBuilder() { instruction_list_->Clear(); }

  const vm::InstructionMsgList& instruction_list() const { return *instruction_list_; }

  vm::InstructionMsgList* mut_instruction_list() { return instruction_list_; }

  // Build VM execution instructions with NNGraph's inputs/outputs/parameters for NNGraph execution.
  Maybe<void> LaunchLazyJob(const one::EagerBlobObjectListPtr& inputs,
                            const one::EagerBlobObjectListPtr& outputs,
                            const one::EagerBlobObjectListPtr& parameters,
                            const std::shared_ptr<NNGraphIf>& nn_graph);

  // soft sync for inputs/outputs buffers of NNGraph
  Maybe<void> SoftSyncNNGraphBuffers(const one::EagerBlobObjectListPtr& eager_blob_objects,
                                     const std::shared_ptr<NNGraphIf>& nn_graph);

  Maybe<int64_t> CreateSymbolId();

  Maybe<JobDesc> GetJobConfSymbol(const JobConfigProto& job_conf);

  Maybe<ParallelDesc> GetParallelDescSymbol(const ParallelConf& parallel_conf);

  Maybe<Scope> GetScopeSymbol(const ScopeProto& scope_proto);

  Maybe<OperatorConfSymbol> GetOpConfSymbol(const OperatorConf& op_conf);

  Maybe<void> ReleaseTensor(const std::shared_ptr<vm::EagerBlobObject>& eager_blob_object);

  template<typename T>
  Maybe<void> SyncAccessBlobByCallback(const T tensor, const std::shared_ptr<BlockingThenBusy>& btb,
                                       const std::function<void(uint64_t)>& Callback,
                                       const std::string& modifier);

  template<typename T>
  Maybe<void> AccessBlobByCallback(const T tensor, const std::function<void(uint64_t)>& callback,
                                   const std::string& modifier);

  Maybe<void> GlobalSync();
  Maybe<void> Barrier(const std::function<void()>& callback);

  Maybe<Scope> BuildInitialScope(int64_t session_id, const JobConfigProto& job_conf,
                                 const std::string& device_tag,
                                 const std::vector<std::string>& machine_device_ids,
                                 const std::shared_ptr<Shape>& hierarchy, bool is_mirrored);

  Maybe<Scope> BuildInitialScopeWithPlacement(int64_t session_id, const JobConfigProto& job_conf,
                                              Symbol<ParallelDesc> placement, bool is_mirrored);

  Maybe<Scope> BuildScopeWithNewParallelDesc(const std::shared_ptr<Scope>& scope,
                                             const std::string& device_tag,
                                             const std::vector<std::string>& machine_device_ids,
                                             const std::shared_ptr<Shape>& hierarchy);

  Maybe<Scope> BuildScopeWithNewParallelConf(const std::shared_ptr<Scope>& scope,
                                             const ParallelConf& parallel_conf);

  Maybe<Scope> BuildScopeWithNewIsMirrored(const std::shared_ptr<Scope>& scope, bool is_mirrored);

  Maybe<Scope> BuildScopeWithNewScopeName(const std::shared_ptr<Scope>& scope,
                                          const std::string& scope_name);

  Maybe<Scope> BuildScopeByProtoSetter(
      const std::shared_ptr<Scope>& scope,
      const std::function<void(const std::shared_ptr<ScopeProto>&)>& Setter);

  Maybe<Scope> BuildScopeByProtoStrSetter(
      const std::shared_ptr<Scope>& scope,
      const std::function<std::string(const std::string&)>& StrSetter);

<<<<<<< HEAD
  template<typename T>
  Maybe<int64_t> FindOrCreateSymbolId(const T& conf) {
    auto* id_cache = Global<symbol::IdCache<T>>::Get();
    return id_cache->FindOrCreate(conf, [&] { return this->CreateSymbolId(conf); });
  }

  Maybe<void> Call(const std::shared_ptr<one::StatefulLocalOpKernel>& opkernel,
                   const one::EagerBlobObjectListPtr& input_eager_blob_objects,
                   const one::EagerBlobObjectListPtr& output_eager_blob_objects,
                   const one::OpExprInterpContext& ctx, Symbol<Stream> stream);
=======
  Maybe<void> LocalCallOpKernel(const std::shared_ptr<one::StatefulLocalOpKernel>& opkernel,
                                const one::EagerBlobObjectListPtr& input_eager_blob_objects,
                                const one::EagerBlobObjectListPtr& output_eager_blob_objects,
                                const one::OpExprInterpContext& ctx, Symbol<Stream> stream);
>>>>>>> 8aa2e8f1

  Maybe<void> Call(
      const std::shared_ptr<one::StatefulLocalOpKernel>& opkernel,
      const one::EagerBlobObjectListPtr& input_eager_blob_objects,
      const one::EagerBlobObjectListPtr& output_eager_blob_objects,
      const std::shared_ptr<const one::ConsistentTensorInferResult>& consistent_tensor_infer_result,
      const one::OpExprInterpContext& ctx, Symbol<Stream> stream);

 private:
  Maybe<void> SoftSyncStream(const one::EagerBlobObjectListPtr& eager_blob_objects,
                             Symbol<Stream> stream);
  Maybe<void> SoftSyncStream(
      std::vector<intrusive::shared_ptr<LocalDepObject>>&& compute_local_dep_objects,
      const std::string& modifier, Symbol<Stream> stream);

 private:
  template<typename PhyInstrOperandT>
  Maybe<void> MakeCriticalSectionBegin(vm::Stream* vm_stream,
                                       const std::shared_ptr<PhyInstrOperandT>& phy_instr_operand);

  template<typename PhyInstrOperandT>
  Maybe<void> MakeCriticalSectionEnd(vm::Stream* vm_stream,
                                     const std::shared_ptr<PhyInstrOperandT>& phy_instr_operand);

  vm::InstructionMsgList* instruction_list_;
};

// Make VM instructions with instruction builder and run instructions with physical/local view.
Maybe<void> PhysicalRun(const std::function<Maybe<void>(InstructionsBuilder*)>& Build);

}  // namespace oneflow

#endif  // ONEFLOW_CORE_FRAMEWORK_INSTRUCTIONS_BUILDER_H_<|MERGE_RESOLUTION|>--- conflicted
+++ resolved
@@ -64,8 +64,6 @@
   Maybe<void> SoftSyncNNGraphBuffers(const one::EagerBlobObjectListPtr& eager_blob_objects,
                                      const std::shared_ptr<NNGraphIf>& nn_graph);
 
-  Maybe<int64_t> CreateSymbolId();
-
   Maybe<JobDesc> GetJobConfSymbol(const JobConfigProto& job_conf);
 
   Maybe<ParallelDesc> GetParallelDescSymbol(const ParallelConf& parallel_conf);
@@ -117,23 +115,10 @@
       const std::shared_ptr<Scope>& scope,
       const std::function<std::string(const std::string&)>& StrSetter);
 
-<<<<<<< HEAD
-  template<typename T>
-  Maybe<int64_t> FindOrCreateSymbolId(const T& conf) {
-    auto* id_cache = Global<symbol::IdCache<T>>::Get();
-    return id_cache->FindOrCreate(conf, [&] { return this->CreateSymbolId(conf); });
-  }
-
   Maybe<void> Call(const std::shared_ptr<one::StatefulLocalOpKernel>& opkernel,
                    const one::EagerBlobObjectListPtr& input_eager_blob_objects,
                    const one::EagerBlobObjectListPtr& output_eager_blob_objects,
                    const one::OpExprInterpContext& ctx, Symbol<Stream> stream);
-=======
-  Maybe<void> LocalCallOpKernel(const std::shared_ptr<one::StatefulLocalOpKernel>& opkernel,
-                                const one::EagerBlobObjectListPtr& input_eager_blob_objects,
-                                const one::EagerBlobObjectListPtr& output_eager_blob_objects,
-                                const one::OpExprInterpContext& ctx, Symbol<Stream> stream);
->>>>>>> 8aa2e8f1
 
   Maybe<void> Call(
       const std::shared_ptr<one::StatefulLocalOpKernel>& opkernel,
