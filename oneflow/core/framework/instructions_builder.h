--- conflicted
+++ resolved
@@ -134,23 +134,17 @@
  private:
   Maybe<void> SoftSyncStream(const vm::EagerBlobObjectList& eager_blob_objects,
                              Symbol<Stream> stream);
-<<<<<<< HEAD
+  Maybe<void> SoftSyncStreamBetween(
+      small_vector<intrusive::shared_ptr<LocalDepObject>, kOpArgsReservedSize>&& dependences,
+      Symbol<Stream> from_stream, Symbol<Stream> to_stream);
 
-  Maybe<void> SoftSyncStreamBetween(
-      std::vector<intrusive::shared_ptr<LocalDepObject>>&& dependences, Symbol<Stream> from_stream,
-      Symbol<Stream> to_stream);
+  Maybe<void> StreamWait(
+      small_vector<intrusive::shared_ptr<LocalDepObject>, kOpArgsReservedSize>&& dependences,
+      Symbol<Stream> from_stream, Symbol<Stream> to_stream);
 
-  Maybe<void> StreamWait(std::vector<intrusive::shared_ptr<LocalDepObject>>&& dependences,
-                         Symbol<Stream> from_stream, Symbol<Stream> to_stream);
-
-  Maybe<void> RecordEvent(
-      std::vector<intrusive::shared_ptr<LocalDepObject>>&& compute_local_dep_objects,
-      Symbol<Stream> stream);
-=======
-  Maybe<void> SoftSyncStream(small_vector<intrusive::shared_ptr<LocalDepObject>,
-                                          kOpArgsReservedSize>&& compute_local_dep_objects,
-                             const std::string& modifier, Symbol<Stream> stream);
->>>>>>> 4001637e
+  Maybe<void> RecordEvent(small_vector<intrusive::shared_ptr<LocalDepObject>, kOpArgsReservedSize>&&
+                              compute_local_dep_objects,
+                          Symbol<Stream> stream);
 
   template<typename PhyInstrOperandT>
   Maybe<void> MakeCriticalSectionBegin(vm::Stream* vm_stream,
