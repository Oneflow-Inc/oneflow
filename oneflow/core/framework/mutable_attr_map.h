--- conflicted
+++ resolved
@@ -82,12 +82,8 @@
                                                    && !internal::IsOptional<T>::value,
                                                int>::type = 0>
   inline void SetAttrNoThrow(int idx, const T& attr_val) {
-<<<<<<< HEAD
-    if (!attrs_[idx] /* || attrs_[idx]->value_type() != user_op::GetAttrType<T>::value*/
-=======
     valid_masks_[idx] = true;
     if (!attrs_[idx] /*|| attrs_[idx]->type() != user_op::GetAttrType<T>::value*/
->>>>>>> a8ef1d90
         || *static_cast<const T*>(attrs_[idx]->Ptr()) != attr_val) {
       attrs_[idx] = std::make_shared<user_op::TypedAttrVal<T>>(attr_val);
     }
