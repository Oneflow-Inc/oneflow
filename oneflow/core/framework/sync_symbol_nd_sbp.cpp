--- conflicted
+++ resolved
@@ -149,14 +149,8 @@
   FlatNdSbpAsyncTransportCtx ctx(transport_token, symbol_id, symbol);
   JUST(TransportUtil::SendToNextRankInRing(rank_group, transport_token, &ctx));
   JUST(TransportUtil::ReceiveFromPrevRankInRing(rank_group, transport_token, &ctx));
-<<<<<<< HEAD
-  JUST(ctx.WaitDone());
-=======
-  auto ret = TransportUtil::WaitUntilDoneOrTimeout(ctx, TransportUtil::TimeoutSeconds());
-  CHECK_OR_RETURN(ret.IsOk())
-      << "Maybe executing different code in different ranks, please check if "
-         "the code is branched and operates on the global tensor.";
->>>>>>> 23dc864d
+  JUST_MSG(ctx.WaitDone(), "Maybe executing different code in different ranks, please check if "
+                           "the code is branched and operates on the global tensor.");
   JUST(ctx.Check());
   return Maybe<void>::Ok();
 }
