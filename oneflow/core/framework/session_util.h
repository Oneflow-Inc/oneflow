--- conflicted
+++ resolved
@@ -17,8 +17,6 @@
 #define ONEFLOW_CORE_FRAMEWORK_SESSION_UTIL_H_
 
 #include "oneflow/core/common/maybe.h"
-#include "oneflow/core/framework/snapshot_manager.h"
-#include "oneflow/core/framework/tensor.h"
 #include "oneflow/core/vm/instruction.cfg.h"
 #include "oneflow/core/eager/eager_symbol.cfg.h"
 
@@ -30,27 +28,12 @@
           const std::shared_ptr<eager::cfg::EagerSymbolList>& symbol_list);
   Session(const Session&) = delete;
   Session(Session&&) = delete;
-  virtual ~Session() = default;
+  ~Session() = default;
 
   int64_t id() const;
   std::shared_ptr<vm::cfg::InstructionListProto> instruction_list() const;
   std::shared_ptr<eager::cfg::EagerSymbolList> eager_symbol_list() const;
 
-<<<<<<< HEAD
-  const std::shared_ptr<SnapshotManager>& snapshot_mgr() const { return snapshot_mgr_; }
-
-  // Return a pair of global_variable_blob and job_variable_blob.
-  virtual std::pair<std::shared_ptr<one::Tensor>, std::shared_ptr<one::Tensor>>
-  TryGetVariableBlobOfJobFromStash(const std::string& job_name,
-                                   const std::string& variable_name) const {
-    UNIMPLEMENTED();
-  }
-
-  virtual std::string GetJobNameScopePrefix(const std::string& job_name) const { UNIMPLEMENTED(); }
-
-  virtual bool IsMirroredStrategyEnabled() const { UNIMPLEMENTED(); }
-  virtual bool IsConsistentStrategyEnabled() const { UNIMPLEMENTED(); }
-=======
   std::shared_ptr<const std::vector<bool>> is_mirrored_strategy_enabled_stack() const {
     return is_mirrored_strategy_enabled_stack_;
   }
@@ -58,22 +41,17 @@
   Maybe<void> PopMirroredStrategyEnabled();
   Maybe<bool> IsMirroredStrategyEnabled() const;
   Maybe<bool> IsConsistentStrategyEnabled() const;
->>>>>>> d3f40270
 
  private:
   int64_t id_;
   std::shared_ptr<vm::cfg::InstructionListProto> instruction_list_;
   std::shared_ptr<eager::cfg::EagerSymbolList> eager_symbol_list_;
-<<<<<<< HEAD
-  std::shared_ptr<SnapshotManager> snapshot_mgr_;
-=======
   std::shared_ptr<std::vector<bool>> is_mirrored_strategy_enabled_stack_;
->>>>>>> d3f40270
 };
 
 Maybe<int64_t> GetDefaultSessionId();
+Maybe<Session> RegsiterSession(int64_t id);
 Maybe<Session> GetDefaultSession();
-Maybe<void> RegsiterSession(int64_t id, const std::shared_ptr<Session>& sess);
 Maybe<void> ClearSessionById(int64_t id);
 
 }  // namespace oneflow
