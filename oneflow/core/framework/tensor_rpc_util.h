--- conflicted
+++ resolved
@@ -34,25 +34,6 @@
     const one::Tensor& tensor);
 
 Maybe<void> BuzyWaitAndCheck(std::shared_ptr<CheckConsistencyAsyncTransportCtx>& ctx);
-<<<<<<< HEAD
-
-Maybe<void> RunCallback(const std::shared_ptr<one::Tensor>& tensor,
-                        const std::function<Maybe<void>()>& Callback);
-
-}  // namespace private_details
-
-template<typename... Args>
-struct CheckConsistentTensorMeta;
-
-template<typename RetT, typename... Args>
-struct CheckConsistentTensorMeta<RetT, const one::Tensor&, Args...> {
-  static_assert(is_maybe<RetT>::value, "returned value type must be Maybe<T>.");
-  template<RetT (*func)(const one::Tensor&, Args...)>
-  static RetT Call(const one::Tensor& tensor, Args... args) {
-    std::shared_ptr<private_details::CheckConsistencyAsyncTransportCtx> ctx;
-    int64_t* depth = private_details::MutThreadLocalDepth();
-    if (*depth == 0) { ctx = JUST(private_details::LaunchTensorMetaConsistencyCheck(tensor)); }
-=======
 
 Maybe<void> RunCallback(const std::shared_ptr<one::Tensor>& tensor,
                         const std::function<Maybe<void>()>& Callback);
@@ -70,7 +51,6 @@
     std::shared_ptr<private_details::CheckConsistencyAsyncTransportCtx> ctx;
     int64_t* depth = private_details::MutThreadLocalDepth();
     if (*depth == 0) { ctx = JUST(private_details::LaunchTensorMetaConsistencyCheck(*tensor)); }
->>>>>>> c071635f
     ++*depth;
     RetT&& ret = func(tensor, args...);
     --*depth;
@@ -80,26 +60,6 @@
   }
 };
 
-<<<<<<< HEAD
-template<typename RetT, typename... Args>
-struct CheckConsistentTensorMeta<RetT, const std::shared_ptr<one::Tensor>&, Args...> {
-  static_assert(is_maybe<RetT>::value, "returned value type must be Maybe<T>.");
-  template<RetT (*func)(const std::shared_ptr<one::Tensor>&, Args...)>
-  static RetT Call(const std::shared_ptr<one::Tensor>& tensor, Args... args) {
-    std::shared_ptr<private_details::CheckConsistencyAsyncTransportCtx> ctx;
-    int64_t* depth = private_details::MutThreadLocalDepth();
-    if (*depth == 0) { ctx = JUST(private_details::LaunchTensorMetaConsistencyCheck(*tensor)); }
-    ++*depth;
-    RetT&& ret = func(tensor, args...);
-    --*depth;
-    // Always synchronize consistent tensor meta even if `func` failed.
-    if (*depth == 0) { JUST(private_details::BuzyWaitAndCheck(ctx)); }
-    return ret;
-  }
-};
-
-=======
->>>>>>> c071635f
 static constexpr auto* WithConsistencyChecked =
     DECORATE(&private_details::RunCallback, CheckConsistentTensorMeta);
 
