--- conflicted
+++ resolved
@@ -28,11 +28,7 @@
  public:
   CheckConsistencyAsyncTransportCtx(
       const TransportToken& transport_token, Symbol<one::ConsistentTensorMeta> tensor_meta,
-<<<<<<< HEAD
-      const Optional<Symbol<cfg::NdSbp>>& consumer_parallel_distribution_constraint,
-=======
       const Optional<Symbol<cfg::ParallelDistribution>>& consumer_nd_sbp_constraint,
->>>>>>> 131d3bb4
       const TransportToken& tensor_transport_token)
       : AsyncTransportCtx(transport_token),
         tensor_meta_(tensor_meta),
@@ -51,11 +47,7 @@
 
  private:
   Symbol<one::ConsistentTensorMeta> tensor_meta_;
-<<<<<<< HEAD
-  Optional<Symbol<cfg::NdSbp>> consumer_parallel_distribution_constraint_;
-=======
   Optional<Symbol<cfg::ParallelDistribution>> consumer_nd_sbp_constraint_;
->>>>>>> 131d3bb4
   TransportToken tensor_transport_token_;
   std::shared_ptr<FlatTensorConsistency> flat_tensor_consistency_;
 };
