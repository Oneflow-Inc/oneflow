/*
Copyright 2020 The OneFlow Authors. All rights reserved.

Licensed under the Apache License, Version 2.0 (the "License");
you may not use this file except in compliance with the License.
You may obtain a copy of the License at

    http://www.apache.org/licenses/LICENSE-2.0

Unless required by applicable law or agreed to in writing, software
distributed under the License is distributed on an "AS IS" BASIS,
WITHOUT WARRANTIES OR CONDITIONS OF ANY KIND, either express or implied.
See the License for the specific language governing permissions and
limitations under the License.
*/
#ifndef ONEFLOW_CORE_FRAMEWORK_TENSOR_RPC_UTIL_H_
#define ONEFLOW_CORE_FRAMEWORK_TENSOR_RPC_UTIL_H_

#include "oneflow/core/framework/transport_util.h"
#include "oneflow/core/framework/tensor.h"
#include "oneflow/core/common/optional.h"
#include "oneflow/core/common/decorator.h"
#include "oneflow/core/rpc/include/global_process_ctx.h"

namespace oneflow {

namespace private_details {

<<<<<<< HEAD
class CheckConsistencyAsyncTransportCtx : public AsyncTransportCtx {
 public:
  CheckConsistencyAsyncTransportCtx(
      const TransportToken& transport_token, Symbol<one::ConsistentTensorMeta> tensor_meta,
      const Optional<Symbol<cfg::ParallelDistribution>>& consumer_nd_sbp_constraint,
      const TransportToken& tensor_transport_token)
      : AsyncTransportCtx(transport_token),
        tensor_meta_(tensor_meta),
        consumer_nd_sbp_constraint_(consumer_nd_sbp_constraint),
        tensor_transport_token_(tensor_transport_token) {}
=======
class CheckConsistencyAsyncTransportCtx;
>>>>>>> 924fb9f7

int64_t* MutThreadLocalDepth();

Maybe<CheckConsistencyAsyncTransportCtx> LaunchTensorMetaConsistencyCheck(
    const one::Tensor& tensor);

Maybe<void> BuzyWaitAndCheck(std::shared_ptr<CheckConsistencyAsyncTransportCtx>& ctx);

Maybe<void> RunCallback(const std::shared_ptr<one::Tensor>& tensor,
                        const std::function<Maybe<void>()>& Callback);

}  // namespace private_details

<<<<<<< HEAD
 private:
  Symbol<one::ConsistentTensorMeta> tensor_meta_;
  Optional<Symbol<cfg::ParallelDistribution>> consumer_nd_sbp_constraint_;
  TransportToken tensor_transport_token_;
  std::shared_ptr<FlatTensorConsistency> flat_tensor_consistency_;
=======
template<typename... Args>
struct CheckConsistentTensorMeta;

template<typename RetT, typename... Args>
struct CheckConsistentTensorMeta<RetT, const std::shared_ptr<one::Tensor>&, Args...> {
  static_assert(is_maybe<RetT>::value, "returned value type must be Maybe<T>.");
  template<RetT (*func)(const std::shared_ptr<one::Tensor>&, Args...)>
  static RetT Call(const std::shared_ptr<one::Tensor>& tensor, Args... args) {
    std::shared_ptr<private_details::CheckConsistencyAsyncTransportCtx> ctx;
    int64_t* depth = private_details::MutThreadLocalDepth();
    if (*depth == 0) { ctx = JUST(private_details::LaunchTensorMetaConsistencyCheck(*tensor)); }
    ++*depth;
    RetT&& ret = func(tensor, args...);
    --*depth;
    // Always synchronize consistent tensor meta even if `func` failed.
    if (*depth == 0) { JUST(private_details::BuzyWaitAndCheck(ctx)); }
    return ret;
  }
>>>>>>> 924fb9f7
};

static constexpr auto* WithConsistencyChecked =
    DECORATE(&private_details::RunCallback, CheckConsistentTensorMeta);

}  // namespace oneflow

#endif  // ONEFLOW_CORE_FRAMEWORK_TENSOR_RPC_UTIL_H_<|MERGE_RESOLUTION|>--- conflicted
+++ resolved
@@ -26,20 +26,7 @@
 
 namespace private_details {
 
-<<<<<<< HEAD
-class CheckConsistencyAsyncTransportCtx : public AsyncTransportCtx {
- public:
-  CheckConsistencyAsyncTransportCtx(
-      const TransportToken& transport_token, Symbol<one::ConsistentTensorMeta> tensor_meta,
-      const Optional<Symbol<cfg::ParallelDistribution>>& consumer_nd_sbp_constraint,
-      const TransportToken& tensor_transport_token)
-      : AsyncTransportCtx(transport_token),
-        tensor_meta_(tensor_meta),
-        consumer_nd_sbp_constraint_(consumer_nd_sbp_constraint),
-        tensor_transport_token_(tensor_transport_token) {}
-=======
 class CheckConsistencyAsyncTransportCtx;
->>>>>>> 924fb9f7
 
 int64_t* MutThreadLocalDepth();
 
@@ -53,13 +40,6 @@
 
 }  // namespace private_details
 
-<<<<<<< HEAD
- private:
-  Symbol<one::ConsistentTensorMeta> tensor_meta_;
-  Optional<Symbol<cfg::ParallelDistribution>> consumer_nd_sbp_constraint_;
-  TransportToken tensor_transport_token_;
-  std::shared_ptr<FlatTensorConsistency> flat_tensor_consistency_;
-=======
 template<typename... Args>
 struct CheckConsistentTensorMeta;
 
@@ -78,7 +58,6 @@
     if (*depth == 0) { JUST(private_details::BuzyWaitAndCheck(ctx)); }
     return ret;
   }
->>>>>>> 924fb9f7
 };
 
 static constexpr auto* WithConsistencyChecked =
