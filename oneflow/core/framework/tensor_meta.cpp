--- conflicted
+++ resolved
@@ -14,39 +14,28 @@
 limitations under the License.
 */
 #include "oneflow/core/framework/tensor_meta.h"
-<<<<<<< HEAD
 #include "oneflow/core/common/stride.h"
-=======
-#include "oneflow/core/framework/stride.h"
 #include "oneflow/core/framework/device.h"
->>>>>>> 71a75c4d
 
 namespace oneflow {
 namespace one {
 
 MirroredTensorMeta::MirroredTensorMeta()
-    : TensorMeta(std::make_shared<const Shape>(), DataType::kInvalidDataType),
+    : TensorMeta(std::make_shared<const Shape>(), std::make_shared<const Stride>(), DataType::kInvalidDataType),
       device_(Symbol<Device>()),
-      stride_(std::make_shared<const Stride>()),
-      is_contiguous_(true),
       storage_offset_(0) {}
 
 MirroredTensorMeta::MirroredTensorMeta(const std::shared_ptr<const Shape>& shape, DataType dtype,
                                        Symbol<Device> device)
-    : TensorMeta(shape, dtype),
+    : TensorMeta(shape, std::make_shared<const Stride>(*shape), dtype),
       device_(device),
-      stride_(std::make_shared<const Stride>(*shape)),
-      is_contiguous_(true),
       storage_offset_(0) {}
 
-MirroredTensorMeta::MirroredTensorMeta(const std::shared_ptr<const Shape>& shape, DataType dtype,
-                                       Symbol<Device> device,
-                                       const std::shared_ptr<const Stride>& stride,
-                                       int64_t storage_offset)
-    : TensorMeta(shape, dtype),
+MirroredTensorMeta::MirroredTensorMeta(const std::shared_ptr<const Shape>& shape, 
+                                       const std::shared_ptr<const Stride>& stride, DataType dtype,
+                                       Symbol<Device> device, int64_t storage_offset)
+    : TensorMeta(shape, stride, dtype),
       device_(device),
-      stride_(stride),
-      is_contiguous_(IsContiguous(*shape, *stride)),
       storage_offset_(storage_offset) {}
 
 bool MirroredTensorMeta::operator==(const MirroredTensorMeta& other) const {
