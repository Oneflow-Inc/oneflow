/*
Copyright 2020 The OneFlow Authors. All rights reserved.

Licensed under the Apache License, Version 2.0 (the "License");
you may not use this file except in compliance with the License.
You may obtain a copy of the License at

    http://www.apache.org/licenses/LICENSE-2.0

Unless required by applicable law or agreed to in writing, software
distributed under the License is distributed on an "AS IS" BASIS,
WITHOUT WARRANTIES OR CONDITIONS OF ANY KIND, either express or implied.
See the License for the specific language governing permissions and
limitations under the License.
*/
#include <list>
#include "oneflow/core/framework/scope_util.h"

#include "oneflow/core/common/just.h"
#include "oneflow/core/framework/device.h"
#include "oneflow/core/framework/instructions_builder.h"
#include "oneflow/core/framework/session_util.h"
#include "oneflow/core/job/job_conf.pb.h"

namespace oneflow {

namespace {

Maybe<Scope> MakeDefaultScope() {
  JobConfigProto config_proto;
  config_proto.mutable_predict_conf();
  config_proto.set_job_name("");
  return MakeScope(config_proto, *JUST(Device::New("cpu")));
}

std::list<std::shared_ptr<Scope>>* ThreadLocalScopeStack() {
  thread_local static std::list<std::shared_ptr<Scope>> scope_stack{CHECK_JUST(MakeDefaultScope())};
  return &scope_stack;
}

}  // namespace

Maybe<Scope> MakeScope(const JobConfigProto& config_proto, const Device& device) {
  std::shared_ptr<Scope> scope;
  JUST(PhysicalRun([&](InstructionsBuilder* builder) -> Maybe<void> {
    int64_t session_id = JUST(GetDefaultSessionId());
    std::string device_tag = "cpu";
    std::string machine_ids = "0";
    std::string device_ids = "0";
<<<<<<< HEAD
    if (device.type() == "cuda") {
      device_tag = "cuda";
=======
    if (device.type() != "cpu") {
      device_tag = device.type();
>>>>>>> 739181f1
      device_ids = std::to_string(device.device_id());
    }
    scope = JUST(builder->BuildInitialScope(session_id, config_proto, device_tag,
                                            {machine_ids + ":" + device_ids}, nullptr, false));
    return Maybe<void>::Ok();
  }));
  return scope;
}

Maybe<Scope> MakeInitialScope(const JobConfigProto& job_conf, Symbol<ParallelDesc> placement,
                              bool is_mirrored) {
  std::shared_ptr<Scope> scope;
  JUST(PhysicalRun([&scope, &job_conf, placement,
                    is_mirrored](InstructionsBuilder* builder) -> Maybe<void> {
    int64_t session_id = JUST(GetDefaultSessionId());
    scope =
        JUST(builder->BuildInitialScopeWithPlacement(session_id, job_conf, placement, is_mirrored));
    return Maybe<void>::Ok();
  }));
  return scope;
}

Maybe<Scope> GetCurrentScope() {
  auto* scope_stack = ThreadLocalScopeStack();
  CHECK_GT_OR_RETURN(scope_stack->size(), 0);
  return scope_stack->back();
}

Maybe<void> InitThreadLocalScopeStack(const std::shared_ptr<Scope>& scope) {
  auto* scope_stack = ThreadLocalScopeStack();
  scope_stack->clear();
  scope_stack->emplace_back(scope);
  return Maybe<void>::Ok();
}

Maybe<void> ThreadLocalScopeStackPush(const std::shared_ptr<Scope>& scope) {
  auto* scope_stack = ThreadLocalScopeStack();
  scope_stack->emplace_back(scope);
  return Maybe<void>::Ok();
}

Maybe<void> ThreadLocalScopeStackPop() {
  auto* scope_stack = ThreadLocalScopeStack();
  scope_stack->pop_back();
  return Maybe<void>::Ok();
}

}  // namespace oneflow<|MERGE_RESOLUTION|>--- conflicted
+++ resolved
@@ -47,13 +47,8 @@
     std::string device_tag = "cpu";
     std::string machine_ids = "0";
     std::string device_ids = "0";
-<<<<<<< HEAD
-    if (device.type() == "cuda") {
-      device_tag = "cuda";
-=======
     if (device.type() != "cpu") {
       device_tag = device.type();
->>>>>>> 739181f1
       device_ids = std::to_string(device.device_id());
     }
     scope = JUST(builder->BuildInitialScope(session_id, config_proto, device_tag,
