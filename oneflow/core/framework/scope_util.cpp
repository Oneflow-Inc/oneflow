/*
Copyright 2020 The OneFlow Authors. All rights reserved.

Licensed under the Apache License, Version 2.0 (the "License");
you may not use this file except in compliance with the License.
You may obtain a copy of the License at

    http://www.apache.org/licenses/LICENSE-2.0

Unless required by applicable law or agreed to in writing, software
distributed under the License is distributed on an "AS IS" BASIS,
WITHOUT WARRANTIES OR CONDITIONS OF ANY KIND, either express or implied.
See the License for the specific language governing permissions and
limitations under the License.
*/
#include <list>
#include "oneflow/core/framework/scope_util.h"

#include "oneflow/core/common/just.h"
#include "oneflow/core/framework/device.h"
#include "oneflow/core/framework/instructions_builder.h"
#include "oneflow/core/framework/session_util.h"
#include "oneflow/core/job/job_conf.pb.h"

namespace oneflow {

namespace {

Maybe<Scope> MakeDefaultScope() {
  JobConfigProto config_proto;
  config_proto.mutable_predict_conf();
  config_proto.set_job_name("");
  return MakeScope(config_proto, *JUST(Device::New("cpu")));
}

std::list<std::shared_ptr<Scope>>* ThreadLocalScopeStack() {
  thread_local static std::list<std::shared_ptr<Scope>> scope_stack{CHECK_JUST(MakeDefaultScope())};
  return &scope_stack;
}

}  // namespace

Maybe<Scope> MakeScope(const JobConfigProto& config_proto, const Device& device) {
  std::shared_ptr<Scope> scope;
  JUST(PhysicalRun([&](InstructionsBuilder* builder) -> Maybe<void> {
    int64_t session_id = JUST(GetDefaultSessionId());
    std::string device_tag = "cpu";
    std::string machine_ids = "0";
    std::string device_ids = "0";
    if (device.type() != "cpu") {
      device_tag = device.type();
      device_ids = std::to_string(device.device_id());
    }
    scope = JUST(
        builder->BuildInitialScope(session_id, std::make_shared<JobConfigProto>(config_proto),
                                   device_tag, {machine_ids + ":" + device_ids}, nullptr, false));
    return Maybe<void>::Ok();
  }));
  return scope;
}

Maybe<Scope> MakeInitialScope(const JobConfigProto& job_conf, Symbol<ParallelDesc> placement,
                              bool is_mirrored) {
  std::shared_ptr<Scope> scope;
  JUST(PhysicalRun(
      [&scope, &job_conf, placement, is_mirrored](InstructionsBuilder* builder) -> Maybe<void> {
        int64_t session_id = JUST(GetDefaultSessionId());
        scope = JUST(builder->BuildInitialScopeWithPlacement(
<<<<<<< HEAD
            session_id, std::make_shared<JobConfigProto>(job_conf), placement, is_mirrored));
=======
            session_id, std::make_shared<cfg::JobConfigProto>(job_conf), placement, is_mirrored));
>>>>>>> 08e1e0b2
        return Maybe<void>::Ok();
      }));
  return scope;
}

Maybe<Scope> GetCurrentScope() {
  auto* scope_stack = ThreadLocalScopeStack();
  CHECK_GT_OR_RETURN(scope_stack->size(), 0);
  return scope_stack->back();
}

Maybe<void> InitThreadLocalScopeStack(const std::shared_ptr<Scope>& scope) {
  auto* scope_stack = ThreadLocalScopeStack();
  scope_stack->clear();
  scope_stack->emplace_back(scope);
  return Maybe<void>::Ok();
}

Maybe<void> ThreadLocalScopeStackPush(const std::shared_ptr<Scope>& scope) {
  auto* scope_stack = ThreadLocalScopeStack();
  scope_stack->emplace_back(scope);
  return Maybe<void>::Ok();
}

Maybe<void> ThreadLocalScopeStackPop() {
  auto* scope_stack = ThreadLocalScopeStack();
  scope_stack->pop_back();
  return Maybe<void>::Ok();
}

}  // namespace oneflow<|MERGE_RESOLUTION|>--- conflicted
+++ resolved
@@ -66,11 +66,7 @@
       [&scope, &job_conf, placement, is_mirrored](InstructionsBuilder* builder) -> Maybe<void> {
         int64_t session_id = JUST(GetDefaultSessionId());
         scope = JUST(builder->BuildInitialScopeWithPlacement(
-<<<<<<< HEAD
             session_id, std::make_shared<JobConfigProto>(job_conf), placement, is_mirrored));
-=======
-            session_id, std::make_shared<cfg::JobConfigProto>(job_conf), placement, is_mirrored));
->>>>>>> 08e1e0b2
         return Maybe<void>::Ok();
       }));
   return scope;
