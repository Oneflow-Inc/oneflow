--- conflicted
+++ resolved
@@ -29,22 +29,14 @@
     : device_(device),
       stream_role_(stream_role),
       schedule_local_dep_object_(nullptr),
-<<<<<<< HEAD
       transport_local_dep_object_(NullOpt),
       vm_stream_(nullptr) {}
 
 Maybe<void> Stream::Init() {
   auto* vm = JUST(GlobalMaybe<VirtualMachine>());
   schedule_local_dep_object_ = vm->FindOrCreateScheduleLocalDepObject(device_, stream_role_);
-  if (StreamRoleSwitch<StreamIsTransport>(stream_role_)) {
+  if (StreamRoleSwitch<IsCommNetStream>(stream_role_)) {
     transport_local_dep_object_ = vm->FindOrCreateTransportLocalDepObject();
-=======
-      transport_local_dep_object_(NullOpt) {
-  static constexpr auto* GetComputeDep = DECORATE(&RawNewComputeDepObject, StaticGlobalCopiable);
-  schedule_local_dep_object_ = GetComputeDep(device, stream_role).Mutable();
-  if (StreamRoleSwitch<IsCommNetStream>(stream_role)) {
-    transport_local_dep_object_ = GetStaticGlobalTransportLocalDepObject();
->>>>>>> 6007c974
   }
   vm_stream_ = JUST(vm->CreateStream(device_, stream_role_));
   return Maybe<void>::Ok();
