/*
Copyright 2020 The OneFlow Authors. All rights reserved.

Licensed under the Apache License, Version 2.0 (the "License");
you may not use this file except in compliance with the License.
You may obtain a copy of the License at

    http://www.apache.org/licenses/LICENSE-2.0

Unless required by applicable law or agreed to in writing, software
distributed under the License is distributed on an "AS IS" BASIS,
WITHOUT WARRANTIES OR CONDITIONS OF ANY KIND, either express or implied.
See the License for the specific language governing permissions and
limitations under the License.
*/
#ifndef ONEFLOW_CORE_FRAMEWORK_OP_REGISTRY_H_
#define ONEFLOW_CORE_FRAMEWORK_OP_REGISTRY_H_

#include "oneflow/core/common/util.h"
#include "oneflow/core/common/maybe.h"
#include "oneflow/core/common/symbol.h"
#include "oneflow/core/framework/user_op_def.pb.h"
#include "oneflow/core/framework/user_op_attr.pb.h"
#include "oneflow/core/framework/user_op_conf.pb.h"
#include "oneflow/core/operator/op_attribute.pb.h"

namespace oneflow {

class Device;

namespace user_op {

class UserOpDefWrapper;
class UserOpConfWrapper;
class InferContext;
class SbpContext;
class InferSbpSignatureFnContext;
class InferOutputBlobTimeShapeFnContext;
class InferNdSbpFnContext;
class DeviceInferContext;

using CheckAttrFn = std::function<Maybe<void>(const UserOpDefWrapper&, const UserOpConfWrapper&)>;
using TensorDescInferFn = std::function<Maybe<void>(InferContext*)>;
using DataTypeInferFn = std::function<Maybe<void>(InferContext*)>;
using DeviceInferFn = std::function<Maybe<Symbol<Device>>(DeviceInferContext*)>;
using GetSbpFn = std::function<Maybe<void>(SbpContext*)>;
using SbpSignatureInferFn = std::function<Maybe<void>(InferSbpSignatureFnContext*)>;
using InputArgModifier = InputBlobModifier;
using GetInputArgModifier =
    std::function<InputArgModifier*(const std::string& in_arg_name, int32_t in_arg_index)>;
using InputArgModifyFn = std::function<Maybe<void>(GetInputArgModifier, const UserOpConfWrapper&)>;
using OutputArgModifier = OutputBlobModifier;
using GetOutputArgModifier =
    std::function<OutputArgModifier*(const std::string& out_arg_name, int32_t out_arg_index)>;
using OutputArgModifyFn =
    std::function<Maybe<void>(GetOutputArgModifier, const UserOpConfWrapper&)>;
using OutputBlobTimeShapeInferFn = std::function<Maybe<void>(InferOutputBlobTimeShapeFnContext*)>;
using NdSbpInferFn = std::function<Maybe<void>(InferNdSbpFnContext*)>;

struct OpRegistryResult {
  OpRegistryResult() : cpu_only_supported(false), no_grad(false), same_output_regst_num(-1) {}
  ~OpRegistryResult() = default;

  std::string op_type_name;
  bool cpu_only_supported;
  bool no_grad;
  int32_t same_output_regst_num;
  UserOpDef op_def;
  CheckAttrFn check_fn;
  TensorDescInferFn logical_tensor_desc_infer_fn;
  TensorDescInferFn physical_tensor_desc_infer_fn;
  GetSbpFn get_sbp_fn;
  SbpSignatureInferFn sbp_signature_infer_fn;
  DataTypeInferFn data_type_infer_fn;
  DeviceInferFn device_infer_fn;
  // TODO(niuchong): move input_arg_modify_fn out of OpRegistryResult since it is more about
  // performance other than op definition
  InputArgModifyFn input_arg_modify_fn;
  OutputArgModifyFn output_arg_modify_fn;
  OutputBlobTimeShapeInferFn output_blob_time_shape_infer_fn;
<<<<<<< HEAD
  ParallelDistributionInferFn nd_sbp_infer_fn;
=======
  NdSbpInferFn nd_sbp_infer_fn;
>>>>>>> 924fb9f7
};

class OpRegistry final {
 public:
  OpRegistry& Name(const std::string& op_type_name);

  OpRegistry& Input(const std::string& name);
  OpRegistry& Input(const std::string& name, int32_t num);
  OpRegistry& InputWithMinimum(const std::string& name, int32_t min_num);
  OpRegistry& OptionalInput(const std::string& name);
  OpRegistry& OptionalInput(const std::string& name, int32_t num);
  OpRegistry& OptionalInputWithMinimum(const std::string& name, int32_t min_num);

  OpRegistry& Output(const std::string& name);
  OpRegistry& Output(const std::string& name, int32_t num);
  OpRegistry& OutputWithMinimum(const std::string& name, int32_t min_num);
  OpRegistry& OptionalOutput(const std::string& name);
  OpRegistry& OptionalOutput(const std::string& name, int32_t num);
  OpRegistry& OptionalOutputWithMinimum(const std::string& name, int32_t min_num);

  OpRegistry& SupportCpuOnly();
  OpRegistry& NoGrad();
  OpRegistry& SetOutputBufferNum(int32_t num);

  __attribute__((deprecated)) OpRegistry& Attr(const std::string& name, AttrType type);
  template<typename T>
  __attribute__((deprecated)) OpRegistry& Attr(const std::string& name, AttrType type,
                                               const T& default_val);
  template<typename T>
  OpRegistry& Attr(const std::string& name, const T& default_val);
  template<typename T>
  OpRegistry& Attr(const std::string& name);

  OpRegistry& SetTensorDescInferFn(TensorDescInferFn fn);
  OpRegistry& SetLogicalTensorDescInferFn(TensorDescInferFn fn);
  OpRegistry& SetPhysicalTensorDescInferFn(TensorDescInferFn fn);
  OpRegistry& SetGetSbpFn(GetSbpFn fn);
  OpRegistry& SetSbpSignatureInferFn(SbpSignatureInferFn fn);
  OpRegistry& SetInputArgModifyFn(InputArgModifyFn fn);
  OpRegistry& SetOutputArgModifyFn(OutputArgModifyFn fn);
  OpRegistry& SetOutputBlobTimeShapeInferFn(OutputBlobTimeShapeInferFn fn);
  OpRegistry& SetNdSbpInferFn(NdSbpInferFn fn);
  OpRegistry& SetCheckAttrFn(CheckAttrFn fn);
  OpRegistry& SetDataTypeInferFn(DataTypeInferFn fn);
  OpRegistry& SetDeviceInferFn(DeviceInferFn fn);

  Maybe<OpRegistry&> Finish();
  OpRegistryResult GetResult() { return result_; }

 private:
  OpRegistry& ArgImpl(bool is_input, const std::string& name, bool is_optional, int32_t num,
                      bool num_as_min);
  OpRegistry& DefaultedAttr(const std::string& name, AttrType type,
                            const std::function<void(UserOpDef::AttrDef*)>& SetDefault);

 private:
  HashSet<std::string> unique_names_;
  OpRegistryResult result_;
};

static const std::string kUserSourceOpTickInputArgName = "UserSourceOpTickInput";

}  // namespace user_op

}  // namespace oneflow

#endif  // ONEFLOW_CORE_FRAMEWORK_OP_REGISTRY_H_<|MERGE_RESOLUTION|>--- conflicted
+++ resolved
@@ -78,11 +78,7 @@
   InputArgModifyFn input_arg_modify_fn;
   OutputArgModifyFn output_arg_modify_fn;
   OutputBlobTimeShapeInferFn output_blob_time_shape_infer_fn;
-<<<<<<< HEAD
-  ParallelDistributionInferFn nd_sbp_infer_fn;
-=======
   NdSbpInferFn nd_sbp_infer_fn;
->>>>>>> 924fb9f7
 };
 
 class OpRegistry final {
