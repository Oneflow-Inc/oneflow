/*
Copyright 2020 The OneFlow Authors. All rights reserved.

Licensed under the Apache License, Version 2.0 (the "License");
you may not use this file except in compliance with the License.
You may obtain a copy of the License at

    http://www.apache.org/licenses/LICENSE-2.0

Unless required by applicable law or agreed to in writing, software
distributed under the License is distributed on an "AS IS" BASIS,
WITHOUT WARRANTIES OR CONDITIONS OF ANY KIND, either express or implied.
See the License for the specific language governing permissions and
limitations under the License.
*/
#include "oneflow/core/framework/attr_value_accessor.h"
#include "oneflow/core/common/util.h"
#include "oneflow/core/common/shape.h"
#include "oneflow/core/common/stride.h"
#include "oneflow/core/common/protobuf.h"
#include "oneflow/core/framework/attr_value.h"
#include "oneflow/core/framework/device.h"
#include "oneflow/core/framework/to_string.h"
#include "oneflow/core/framework/user_op_conf.h"

namespace oneflow {

namespace user_op {

// Basic and Enum Attr
#define BASIC_AND_ENUM_ATTR_SEQ_ENTRY(field, cpp_type, attr_type)                        \
  template<>                                                                             \
  cpp_type AttrValueAccessor<cpp_type>::Attr(const AttrValue& val) {                     \
    CHECK(val.has_##field());                                                            \
    return val.field();                                                                  \
  }                                                                                      \
  template<>                                                                             \
  void AttrValueAccessor<cpp_type>::Attr(const cpp_type& cpp_val, AttrValue* attr_val) { \
    attr_val->set_##field(cpp_val);                                                      \
  }

#define BASIC_AND_ENUM_ATTR_SEQ \
  BASIC_ATTR_SEQ                \
  ENUM_ATTR_SEQ

OF_PP_FOR_EACH_TUPLE(BASIC_AND_ENUM_ATTR_SEQ_ENTRY, BASIC_AND_ENUM_ATTR_SEQ)

#undef BASIC_AND_ENUM_ATTR_SEQ
#undef BASIC_AND_ENUM_ATTR_SEQ_ENTRY

// Customized Message Attr
template<>
Shape AttrValueAccessor<Shape>::Attr(const AttrValue& val) {
  return Shape(val.at_shape());
}

template<>
void AttrValueAccessor<Shape>::Attr(const Shape& cpp_val, AttrValue* attr_val) {
  cpp_val.ToProto(attr_val->mutable_at_shape());
}

template<>
Stride AttrValueAccessor<Stride>::Attr(const AttrValue& val) {
  return Stride(val.at_stride());
}

template<>
void AttrValueAccessor<Stride>::Attr(const Stride& cpp_val, AttrValue* attr_val) {
  cpp_val.ToProto(attr_val->mutable_at_stride());
}

template<>
Symbol<Device> AttrValueAccessor<Symbol<Device>>::Attr(const AttrValue& val) {
  auto pb_device = val.at_device();
  return CHECK_JUST(Device::New(*CHECK_JUST(DeviceTag4DeviceType(pb_device.device_type())),
                                pb_device.device_id()));
}

template<>
void AttrValueAccessor<Symbol<Device>>::Attr(const Symbol<Device>& cpp_val, AttrValue* attr_val) {
  attr_val->mutable_at_device()->set_device_type(cpp_val->enum_type());
  attr_val->mutable_at_device()->set_device_id(cpp_val->device_id());
}

// List of Basic Attr
#define LIST_BASIC_ATTR_SEQ_ENTRY(field, cpp_type, attr_type)                                   \
  template<>                                                                                    \
  cpp_type AttrValueAccessor<cpp_type>::Attr(const AttrValue& val) {                            \
    return PbRf2StdVec<cpp_type::value_type>(val.field().val());                                \
  }                                                                                             \
  template<>                                                                                    \
  void AttrValueAccessor<cpp_type>::Attr(const cpp_type& cpp_val, AttrValue* attr_val) {        \
    *(attr_val->mutable_##field()->mutable_val()) = StdVec2PbRf<cpp_type::value_type>(cpp_val); \
  }

OF_PP_FOR_EACH_TUPLE(LIST_BASIC_ATTR_SEQ_ENTRY, LIST_BASIC_ATTR_SEQ)

#undef LIST_BASIC_ATTR_SEQ_ENTRY

// List of Enum Attr
#define LIST_ENUM_ATTR_SEQ_ENTRY(field, cpp_type, attr_type)                                   \
  template<>                                                                                   \
  cpp_type AttrValueAccessor<cpp_type>::Attr(const AttrValue& val) {                           \
    std::vector<cpp_type::value_type> ret;                                                     \
    ret.reserve(val.field().val_size());                                                       \
    for (const auto& value : val.field().val()) {                                              \
      ret.emplace_back(static_cast<cpp_type::value_type>(value));                              \
    }                                                                                          \
    return ret;                                                                                \
  }                                                                                            \
  template<>                                                                                   \
  void AttrValueAccessor<cpp_type>::Attr(const cpp_type& cpp_val, AttrValue* attr_val) {       \
    using proto_type = std::remove_reference_t<decltype(attr_val->field().val())>::value_type; \
    std::vector<proto_type> vec;                                                               \
    vec.reserve(cpp_val.size());                                                               \
    for (const auto& value : cpp_val) { vec.emplace_back(static_cast<proto_type>(value)); }    \
    *(attr_val->mutable_##field()->mutable_val()) = StdVec2PbRf<proto_type>(vec);              \
  }

OF_PP_FOR_EACH_TUPLE(LIST_ENUM_ATTR_SEQ_ENTRY, LIST_ENUM_ATTR_SEQ)

#undef LIST_ENUM_ATTR_SEQ_ENTRY

// List of Customized Message Attr
template<>
std::vector<Shape> AttrValueAccessor<std::vector<Shape>>::Attr(const AttrValue& val) {
  std::vector<Shape> ret;
  ret.reserve(val.at_list_shape().val_size());
  for (const auto& value : val.at_list_shape().val()) { ret.emplace_back(value); }
  return ret;
}
template<>
void AttrValueAccessor<std::vector<Shape>>::Attr(const std::vector<Shape>& cpp_val,
                                                 AttrValue* attr_val) {
  attr_val->mutable_at_list_shape()->clear_val();
  FOR_RANGE(int32_t, i, 0, cpp_val.size()) {
    cpp_val.at(i).ToProto(attr_val->mutable_at_list_shape()->add_val());
  }
}
template<>
std::vector<Stride> AttrValueAccessor<std::vector<Stride>>::Attr(const AttrValue& val) {
  std::vector<Stride> ret;
  ret.reserve(val.at_list_stride().val_size());
  for (const auto& value : val.at_list_stride().val()) { ret.emplace_back(value); }
  return ret;
}
template<>
void AttrValueAccessor<std::vector<Stride>>::Attr(const std::vector<Stride>& cpp_val,
                                                  AttrValue* attr_val) {
  attr_val->mutable_at_list_stride()->clear_val();
  FOR_RANGE(int32_t, i, 0, cpp_val.size()) {
    cpp_val.at(i).ToProto(attr_val->mutable_at_list_stride()->add_val());
  }
}
// List of String Attr
template<>
std::vector<std::string> AttrValueAccessor<std::vector<std::string>>::Attr(const AttrValue& val) {
  return PbRpf2StdVec<std::string>(val.at_list_string().val());
}
template<>
void AttrValueAccessor<std::vector<std::string>>::Attr(const std::vector<std::string>& cpp_val,
                                                       AttrValue* attr_val) {
  *(attr_val->mutable_at_list_string()->mutable_val()) = StdVec2PbRpf<std::string>(cpp_val);
}
// ComplexDouble Attr
template<>
std::complex<double> AttrValueAccessor<std::complex<double>>::Attr(const AttrValue& val) {
  std::complex<double> ret{val.at_complex_double().real(), val.at_complex_double().imag()};
  return ret;
}
template<>
void AttrValueAccessor<std::complex<double>>::Attr(const std::complex<double>& cpp_val,
                                                   AttrValue* attr_val) {
<<<<<<< HEAD
  attr_val->mutable_at_complex_double()->clear_real();
  attr_val->mutable_at_complex_double()->set_real(cpp_val.real());
  attr_val->mutable_at_complex_double()->clear_imag();
=======
  attr_val->mutable_at_complex_double()->set_real(cpp_val.real());
>>>>>>> 74a825b9
  attr_val->mutable_at_complex_double()->set_imag(cpp_val.imag());
}

template<typename ProtoT>
Maybe<AttrVal> MakeCppAttrValueFromProtoAttrValue(const ProtoT& attr_value) {
  switch (static_cast<int>(attr_value.value_case())) {
#define MAKE_ENTRY(field, T, attr_type)       \
  case static_cast<int>(attr_type):           \
    return std::static_pointer_cast<AttrVal>( \
        std::make_shared<TypedAttrVal<T>>(AttrValueAccessor<T>::Attr(attr_value)));
    OF_PP_FOR_EACH_TUPLE(MAKE_ENTRY, ATTR_SEQ);
#undef MAKE_ENTRY
    default: OF_UNIMPLEMENTED();
  }
}

/* static */ Maybe<AttrVal> AttrValueUtil::ToCppAttrValue(const AttrValue& proto_attr_value) {
  return MakeCppAttrValueFromProtoAttrValue(proto_attr_value);
}

/* static */ Maybe<void> AttrValueUtil::ToProtoAttrValue(const AttrVal& cpp_attr_value,
                                                         AttrValue* attr_value) {
  if (false) {
// clang-format off
#define MAKE_ENTRY(field, cpp_type, attr_type)                                        \
  }                                                                                   \
  else if (dynamic_cast<const TypedAttrValIf<cpp_type>*>(&cpp_attr_value) != nullptr) { \
    const auto* ptr = dynamic_cast<const TypedAttrValIf<cpp_type>*>(&cpp_attr_value);   \
    AttrValueAccessor<cpp_type>::Attr(ptr->val(), attr_value);
    OF_PP_FOR_EACH_TUPLE(MAKE_ENTRY, ATTR_SEQ);
#undef MAKE_ENTRY
    // clang-format on
  } else {
    OF_UNIMPLEMENTED();
  }
  return Maybe<void>::Ok();
}

}  // namespace user_op

}  // namespace oneflow<|MERGE_RESOLUTION|>--- conflicted
+++ resolved
@@ -171,13 +171,7 @@
 template<>
 void AttrValueAccessor<std::complex<double>>::Attr(const std::complex<double>& cpp_val,
                                                    AttrValue* attr_val) {
-<<<<<<< HEAD
-  attr_val->mutable_at_complex_double()->clear_real();
   attr_val->mutable_at_complex_double()->set_real(cpp_val.real());
-  attr_val->mutable_at_complex_double()->clear_imag();
-=======
-  attr_val->mutable_at_complex_double()->set_real(cpp_val.real());
->>>>>>> 74a825b9
   attr_val->mutable_at_complex_double()->set_imag(cpp_val.imag());
 }
 
