--- conflicted
+++ resolved
@@ -73,18 +73,9 @@
 namespace std {
 
 template<>
-<<<<<<< HEAD
-struct hash<oneflow::DType> {
-  size_t operator()(const oneflow::DType& dtype) const {
-    size_t ret = 0;
-    ret ^= std::hash<int64_t>()(dtype.data_type());
-    ret ^= std::hash<string>()(dtype.name());
-    return ret;
-=======
 struct hash<oneflow::DType> final {
   size_t operator()(const oneflow::DType& dtype) const {
     return static_cast<size_t>(dtype.data_type());
->>>>>>> 816983aa
   }
 };
 
