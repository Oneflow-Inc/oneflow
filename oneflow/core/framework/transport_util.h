/*
Copyright 2020 The OneFlow Authors. All rights reserved.

Licensed under the Apache License, Version 2.0 (the "License");
you may not use this file except in compliance with the License.
You may obtain a copy of the License at

    http://www.apache.org/licenses/LICENSE-2.0

Unless required by applicable law or agreed to in writing, software
distributed under the License is distributed on an "AS IS" BASIS,
WITHOUT WARRANTIES OR CONDITIONS OF ANY KIND, either express or implied.
See the License for the specific language governing permissions and
limitations under the License.
*/
#ifndef ONEFLOW_CORE_FRAMEWORK_RPC_UTIL_H_
#define ONEFLOW_CORE_FRAMEWORK_RPC_UTIL_H_

#include <atomic>
#include "oneflow/core/common/maybe.h"
#include "oneflow/core/common/symbol.h"
<<<<<<< HEAD
#include "oneflow/core/common/env_var.h"
=======
#include "oneflow/core/common/blocking_counter.h"
>>>>>>> c1ad80c1
#include "oneflow/core/framework/transport_token.h"

namespace oneflow {

class AsyncTransportCtx {
 public:
  explicit AsyncTransportCtx(const TransportToken& transport_token)
      : transport_token_(transport_token), blocking_counter_(1) {}
  virtual ~AsyncTransportCtx() = default;

  const TransportToken& transport_token() const { return transport_token_; }
  BlockingCounter* mut_blocking_counter() { return &blocking_counter_; }

  Maybe<void> WaitDone() {
    mut_blocking_counter()->Decrease();
    return mut_blocking_counter()->WaitUntilCntEqualZero([]() -> Maybe<bool> { return true; });
  }

  virtual Maybe<void> PrepareSendBufferAndCallback(int64_t rank, void** buffer, std::size_t* size,
                                                   std::function<void()>* Callback) = 0;

  virtual Maybe<void> PrepareRecvBufferAndCallback(int64_t rank, void** buffer, std::size_t* size,
                                                   std::function<void()>* Callback) = 0;

 private:
  TransportToken transport_token_;
  BlockingCounter blocking_counter_;
};

class NaiveAsyncTransportCtx final : public AsyncTransportCtx {
 public:
  NaiveAsyncTransportCtx(
      const TransportToken& transport_token,
      const std::function<Maybe<void>(void**, std::size_t*, std::function<void()>*)>& PrepareSend,
      const std::function<Maybe<void>(void**, std::size_t*, std::function<void()>*)>& PrepareRecv)
      : AsyncTransportCtx(transport_token),
        prepare_send_(PrepareSend),
        prepare_recv_(PrepareRecv) {}

  NaiveAsyncTransportCtx(
      const TransportToken& transport_token,
      const std::function<Maybe<void>(void**, std::size_t*, std::function<void()>*)>& PrepareSend,
      const std::function<Maybe<void>(int64_t, void**, std::size_t*, std::function<void()>*)>&
          PrepareRecvWithRank)
      : AsyncTransportCtx(transport_token),
        prepare_send_(PrepareSend),
        prepare_recv_with_rank_(PrepareRecvWithRank) {}

  NaiveAsyncTransportCtx(
      const TransportToken& transport_token,
      const std::function<Maybe<void>(int64_t, void**, std::size_t*, std::function<void()>*)>&
          PrepareSendWithRank,
      const std::function<Maybe<void>(void**, std::size_t*, std::function<void()>*)>& PrepareRecv)
      : AsyncTransportCtx(transport_token),
        prepare_send_with_rank_(PrepareSendWithRank),
        prepare_recv_(PrepareRecv) {}

  NaiveAsyncTransportCtx(
      const TransportToken& transport_token,
      const std::function<Maybe<void>(int64_t, void**, std::size_t*, std::function<void()>*)>&
          PrepareSendWithRank,
      const std::function<Maybe<void>(int64_t, void**, std::size_t*, std::function<void()>*)>&
          PrepareRecvWithRank)
      : AsyncTransportCtx(transport_token),
        prepare_send_with_rank_(PrepareSendWithRank),
        prepare_recv_with_rank_(PrepareRecvWithRank) {}

  ~NaiveAsyncTransportCtx() override = default;

  Maybe<void> PrepareSendBufferAndCallback(int64_t rank, void** buffer, std::size_t* size,
                                           std::function<void()>* Callback) override {
    if (prepare_send_with_rank_) { return prepare_send_with_rank_(rank, buffer, size, Callback); }
    return prepare_send_(buffer, size, Callback);
  }

  Maybe<void> PrepareRecvBufferAndCallback(int64_t rank, void** buffer, std::size_t* size,
                                           std::function<void()>* Callback) override {
    if (prepare_recv_with_rank_) { return prepare_recv_with_rank_(rank, buffer, size, Callback); }
    return prepare_recv_(buffer, size, Callback);
  }

 private:
  std::function<Maybe<void>(void**, std::size_t*, std::function<void()>*)> prepare_send_;
  std::function<Maybe<void>(int64_t, void**, std::size_t*, std::function<void()>*)>
      prepare_send_with_rank_;
  std::function<Maybe<void>(void**, std::size_t*, std::function<void()>*)> prepare_recv_;
  std::function<Maybe<void>(int64_t, void**, std::size_t*, std::function<void()>*)>
      prepare_recv_with_rank_;
};

class RankGroup;

struct TransportUtil final {
<<<<<<< HEAD
  static int64_t TimeoutSeconds() { return ThreadLocalEnvInteger<ONEFLOW_TIMEOUT_SECONDS>(); }
  static int64_t BlockingWarningIntervalSeconds() { return 5; }

  static Maybe<void> WaitUntilDoneOrTimeout(const AsyncTransportCtx& ctx, int64_t seconds);

=======
>>>>>>> c1ad80c1
  static Maybe<void> SendToNextRankInRing(Symbol<RankGroup> rank_group, const TransportToken& token,
                                          AsyncTransportCtx* ctx);
  static Maybe<void> ReceiveFromPrevRankInRing(Symbol<RankGroup> rank_group,
                                               const TransportToken& token, AsyncTransportCtx* ctx);

  static Maybe<void> BroadcastToAllOtherRanks(Symbol<RankGroup> rank_group,
                                              const TransportToken& token, AsyncTransportCtx* ctx);

  static Maybe<void> CollectFromAllOtherRanks(Symbol<RankGroup> rank_group,
                                              const TransportToken& token, AsyncTransportCtx* ctx);

  static Maybe<void> BroadcastToOtherRanks(Symbol<RankGroup> src_rank_group,
                                           Symbol<RankGroup> dst_rank_group,
                                           const TransportToken& token, AsyncTransportCtx* ctx);

  static Maybe<void> CollectFromOtherRanks(Symbol<RankGroup> src_rank_group,
                                           Symbol<RankGroup> dst_rank_group,
                                           const TransportToken& token, AsyncTransportCtx* ctx);

  static Maybe<void> SendDataToChildrenInHeap(const std::vector<int64_t>& rank_heap,
                                              const TransportToken& token, AsyncTransportCtx* ctx);
  static Maybe<void> ReceiveDataFromParentInHeap(const std::vector<int64_t>& rank_heap,
                                                 const TransportToken& token,
                                                 AsyncTransportCtx* ctx);
  static Maybe<void> ReceiveDataFromRank(int64_t rank, const TransportToken& token,
                                         AsyncTransportCtx* ctx);
  static Maybe<void> SendDataToRank(int64_t rank, const TransportToken& token,
                                    AsyncTransportCtx* ctx);
};

}  // namespace oneflow

#endif  // ONEFLOW_CORE_FRAMEWORK_RPC_UTIL_H_<|MERGE_RESOLUTION|>--- conflicted
+++ resolved
@@ -19,11 +19,7 @@
 #include <atomic>
 #include "oneflow/core/common/maybe.h"
 #include "oneflow/core/common/symbol.h"
-<<<<<<< HEAD
-#include "oneflow/core/common/env_var.h"
-=======
 #include "oneflow/core/common/blocking_counter.h"
->>>>>>> c1ad80c1
 #include "oneflow/core/framework/transport_token.h"
 
 namespace oneflow {
@@ -117,14 +113,6 @@
 class RankGroup;
 
 struct TransportUtil final {
-<<<<<<< HEAD
-  static int64_t TimeoutSeconds() { return ThreadLocalEnvInteger<ONEFLOW_TIMEOUT_SECONDS>(); }
-  static int64_t BlockingWarningIntervalSeconds() { return 5; }
-
-  static Maybe<void> WaitUntilDoneOrTimeout(const AsyncTransportCtx& ctx, int64_t seconds);
-
-=======
->>>>>>> c1ad80c1
   static Maybe<void> SendToNextRankInRing(Symbol<RankGroup> rank_group, const TransportToken& token,
                                           AsyncTransportCtx* ctx);
   static Maybe<void> ReceiveFromPrevRankInRing(Symbol<RankGroup> rank_group,
