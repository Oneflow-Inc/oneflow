/*
Copyright 2020 The OneFlow Authors. All rights reserved.

Licensed under the Apache License, Version 2.0 (the "License");
you may not use this file except in compliance with the License.
You may obtain a copy of the License at

    http://www.apache.org/licenses/LICENSE-2.0

Unless required by applicable law or agreed to in writing, software
distributed under the License is distributed on an "AS IS" BASIS,
WITHOUT WARRANTIES OR CONDITIONS OF ANY KIND, either express or implied.
See the License for the specific language governing permissions and
limitations under the License.
*/
#include <memory>
#include "oneflow/core/framework/tensor_rpc_util.h"
#include "oneflow/core/framework/sync_symbol_consistent_tensor_meta.h"
#include "oneflow/core/framework/sync_symbol_nd_sbp.h"
#include "oneflow/core/framework/synced_symbol_map.h"
#include "oneflow/core/framework/rank_group_rpc_util.h"
#include "oneflow/core/framework/tensor.h"
#include "oneflow/core/common/flat_shape.h"
#include "oneflow/core/common/shape_vec.h"
#include "oneflow/core/object_msg/flat_msg.h"
#include "oneflow/core/job/rank_group.h"
#include "oneflow/core/job/rank_group_scope.h"

namespace oneflow {
namespace private_details {

class FlatTensorConsistency;

class CheckConsistencyAsyncTransportCtx : public AsyncTransportCtx {
 public:
  CheckConsistencyAsyncTransportCtx(const TransportToken& transport_token,
                                    Symbol<one::ConsistentTensorMeta> tensor_meta,
                                    const Optional<Symbol<cfg::NdSbp>>& consumer_nd_sbp_constraint,
                                    const TransportToken& tensor_transport_token)
      : AsyncTransportCtx(transport_token),
        tensor_meta_(tensor_meta),
        consumer_nd_sbp_constraint_(consumer_nd_sbp_constraint),
        tensor_transport_token_(tensor_transport_token) {}

  ~CheckConsistencyAsyncTransportCtx() override;

  Maybe<void> PrepareSendBufferAndCallback(int64_t rank, void** buffer, std::size_t* size,
                                           std::function<void()>* Callback) override;

  Maybe<void> PrepareRecvBufferAndCallback(int64_t rank, void** buffer, std::size_t* size,
                                           std::function<void()>* Callback) override;

  Maybe<void> Check() const;

 private:
  Symbol<one::ConsistentTensorMeta> tensor_meta_;
  Optional<Symbol<cfg::NdSbp>> consumer_nd_sbp_constraint_;
  TransportToken tensor_transport_token_;
  std::shared_ptr<FlatTensorConsistency> flat_tensor_consistency_;
};

// clang-format off
FLAT_MSG_BEGIN(FlatTensorConsistency);
  OF_PUBLIC static Maybe<FlatTensorConsistency> New() {
    const auto& consistency = std::make_shared<FlatTensorConsistency>();
    consistency->clear();
    return consistency;
  }
  OF_PUBLIC static Maybe<FlatTensorConsistency> New(
      Symbol<one::ConsistentTensorMeta> tensor_meta,
<<<<<<< HEAD
      const Optional<Symbol<cfg::ParallelDistribution>> consumer_nd_sbp_constraint,
=======
      const Optional<Symbol<cfg::NdSbp>> consumer_nd_sbp_constraint,
>>>>>>> 924fb9f7
                                          const TransportToken& tensor_transport_token) {
    const auto& consistency = std::make_shared<FlatTensorConsistency>();
    consistency->clear();
    JUST(consistency->Init(tensor_meta, consumer_nd_sbp_constraint, tensor_transport_token));
    return consistency;
  }

  OF_PUBLIC Maybe<void> Check(Symbol<one::ConsistentTensorMeta> tensor_meta,
<<<<<<< HEAD
    const Optional<Symbol<cfg::ParallelDistribution>> consumer_nd_sbp_constraint,
=======
    const Optional<Symbol<cfg::NdSbp>> consumer_nd_sbp_constraint,
>>>>>>> 924fb9f7
                    const TransportToken& tensor_transport_token) {
    const auto& this_synced_tensor_meta =
        JUST(SyncedSymbolMap<one::ConsistentTensorMeta>::Symbol4SyncedSymbolId(
            this->synced_tensor_meta_symbol_id()));
    CHECK_OR_RETURN(this_synced_tensor_meta == tensor_meta);
    CHECK_EQ_OR_RETURN(consumer_nd_sbp_constraint.has_value(),
                       this->has_consumer_nd_sbp_constraint_symbol_id());
    if (this->has_consumer_nd_sbp_constraint_symbol_id()) {
      const auto& that_rank_constaint =
          JUST(SyncedSymbolMap<one::ConsistentTensorMeta>::Symbol4SyncedSymbolId(
            this->consumer_nd_sbp_constraint_symbol_id()));
      const auto& this_rank_constaint = JUST(consumer_nd_sbp_constraint.value());
      CHECK_OR_RETURN(this_rank_constaint == that_rank_constaint);
    }
    CHECK_EQ_OR_RETURN(this->tensor_transport_token(), tensor_transport_token);
    return Maybe<void>::Ok();
  }

  OF_PRIVATE Maybe<void> Init(Symbol<one::ConsistentTensorMeta> tensor_meta,
<<<<<<< HEAD
    const Optional<Symbol<cfg::ParallelDistribution>> consumer_nd_sbp_constraint,
=======
    const Optional<Symbol<cfg::NdSbp>> consumer_nd_sbp_constraint,
>>>>>>> 924fb9f7
                   const TransportToken& tensor_transport_token) {
    this->set_synced_tensor_meta_symbol_id(JUST(SyncedSymbolMap<one::ConsistentTensorMeta>::FindOrSync(
        tensor_meta, &SyncSymbolConsistentTensorMeta)));
    if (consumer_nd_sbp_constraint.has_value()) {
      const auto& this_rank_constaint = JUST(consumer_nd_sbp_constraint.value());
      this->set_consumer_nd_sbp_constraint_symbol_id(
<<<<<<< HEAD
        JUST(SyncedSymbolMap<cfg::ParallelDistribution>::FindOrSync(
              this_rank_constaint, &SyncSymbolParallelDistribution)));
=======
        JUST(SyncedSymbolMap<cfg::NdSbp>::FindOrSync(
              this_rank_constaint, &SyncSymbolNdSbp)));
>>>>>>> 924fb9f7
    } else {
      this->clear_consumer_nd_sbp_constraint_symbol_id();
    }
    this->set_tensor_transport_token(static_cast<uint64_t>(tensor_transport_token));
    return Maybe<void>::Ok();
  }
  
  FLAT_MSG_DEFINE_OPTIONAL(uint64_t, synced_tensor_meta_symbol_id);
  FLAT_MSG_DEFINE_OPTIONAL(uint64_t, consumer_nd_sbp_constraint_symbol_id);
  FLAT_MSG_DEFINE_OPTIONAL(uint64_t, tensor_transport_token);
FLAT_MSG_END(FlatTensorConsistency);
// clang-format off

CheckConsistencyAsyncTransportCtx::~CheckConsistencyAsyncTransportCtx() {}

Maybe<void> CheckConsistencyAsyncTransportCtx::PrepareSendBufferAndCallback(
    int64_t rank, void** buffer, std::size_t* size, std::function<void()>* Callback) {
  const auto& tensor_consistency =
      JUST(FlatTensorConsistency::New(tensor_meta_, consumer_nd_sbp_constraint_, tensor_transport_token_));
  *buffer = tensor_consistency.get();
  *size = sizeof(FlatTensorConsistency);
  *Callback = [tensor_consistency] {};
  return Maybe<void>::Ok();
}

Maybe<void> CheckConsistencyAsyncTransportCtx::PrepareRecvBufferAndCallback(
    int64_t rank, void** buffer, std::size_t* size, std::function<void()>* Callback) {
  const auto& flat_tensor_consistency = JUST(FlatTensorConsistency::New());
  *buffer = flat_tensor_consistency.get();
  *size = sizeof(FlatTensorConsistency);
  *Callback = [flat_tensor_consistency]() {};
  flat_tensor_consistency_ = flat_tensor_consistency;
  return Maybe<void>::Ok();
}

Maybe<void> CheckConsistencyAsyncTransportCtx::Check() const {
  if (!flat_tensor_consistency_) { return Maybe<void>::Ok(); }
  JUST(flat_tensor_consistency_->Check(
      tensor_meta_, consumer_nd_sbp_constraint_, tensor_transport_token_));
  return Maybe<void>::Ok();
}

int64_t* MutThreadLocalDepth() {
  static thread_local int64_t depth = 0;
  return &depth;
}

Maybe<CheckConsistencyAsyncTransportCtx> LaunchTensorMetaConsistencyCheck(const one::Tensor& tensor) {
  const auto& rank_group = JUST(RankGroupScope::CurrentRankGroup());
  const auto& transport_token =
      JUST(TransportToken::AcquireCtrlTransportToken(kRankGroupCtrlCmdCheckTensorConsistency));
  const auto& tensor_meta = JUST(tensor.consistent_tensor_meta());
  const auto& constaint = JUST(tensor.consumer_nd_sbp_constraint());
  const TransportToken& tensor_transport_token = JUST(tensor.transport_token());
  const auto& ctx = std::make_shared<CheckConsistencyAsyncTransportCtx>(
    transport_token, tensor_meta, constaint, tensor_transport_token);
  JUST(TransportUtil::SendToNextRankInRing(rank_group, transport_token, ctx.get()));
  JUST(TransportUtil::ReceiveFromPrevRankInRing(rank_group, transport_token, ctx.get()));
  return ctx;
}

Maybe<void> BuzyWaitAndCheck(std::shared_ptr<CheckConsistencyAsyncTransportCtx>& ctx) {
  JUST(TransportUtil::WaitUntilDoneOrTimeout(*ctx, TransportUtil::TimeoutSeconds()));
  JUST(ctx->Check());
  return Maybe<void>::Ok();
}

Maybe<void> RunCallback(const std::shared_ptr<one::Tensor>& tensor,
                        const std::function<Maybe<void>()>& Callback) {
  return Callback();
}

}
}  // namespace oneflow<|MERGE_RESOLUTION|>--- conflicted
+++ resolved
@@ -68,11 +68,7 @@
   }
   OF_PUBLIC static Maybe<FlatTensorConsistency> New(
       Symbol<one::ConsistentTensorMeta> tensor_meta,
-<<<<<<< HEAD
-      const Optional<Symbol<cfg::ParallelDistribution>> consumer_nd_sbp_constraint,
-=======
       const Optional<Symbol<cfg::NdSbp>> consumer_nd_sbp_constraint,
->>>>>>> 924fb9f7
                                           const TransportToken& tensor_transport_token) {
     const auto& consistency = std::make_shared<FlatTensorConsistency>();
     consistency->clear();
@@ -81,11 +77,7 @@
   }
 
   OF_PUBLIC Maybe<void> Check(Symbol<one::ConsistentTensorMeta> tensor_meta,
-<<<<<<< HEAD
-    const Optional<Symbol<cfg::ParallelDistribution>> consumer_nd_sbp_constraint,
-=======
     const Optional<Symbol<cfg::NdSbp>> consumer_nd_sbp_constraint,
->>>>>>> 924fb9f7
                     const TransportToken& tensor_transport_token) {
     const auto& this_synced_tensor_meta =
         JUST(SyncedSymbolMap<one::ConsistentTensorMeta>::Symbol4SyncedSymbolId(
@@ -105,24 +97,15 @@
   }
 
   OF_PRIVATE Maybe<void> Init(Symbol<one::ConsistentTensorMeta> tensor_meta,
-<<<<<<< HEAD
-    const Optional<Symbol<cfg::ParallelDistribution>> consumer_nd_sbp_constraint,
-=======
     const Optional<Symbol<cfg::NdSbp>> consumer_nd_sbp_constraint,
->>>>>>> 924fb9f7
                    const TransportToken& tensor_transport_token) {
     this->set_synced_tensor_meta_symbol_id(JUST(SyncedSymbolMap<one::ConsistentTensorMeta>::FindOrSync(
         tensor_meta, &SyncSymbolConsistentTensorMeta)));
     if (consumer_nd_sbp_constraint.has_value()) {
       const auto& this_rank_constaint = JUST(consumer_nd_sbp_constraint.value());
       this->set_consumer_nd_sbp_constraint_symbol_id(
-<<<<<<< HEAD
-        JUST(SyncedSymbolMap<cfg::ParallelDistribution>::FindOrSync(
-              this_rank_constaint, &SyncSymbolParallelDistribution)));
-=======
         JUST(SyncedSymbolMap<cfg::NdSbp>::FindOrSync(
               this_rank_constaint, &SyncSymbolNdSbp)));
->>>>>>> 924fb9f7
     } else {
       this->clear_consumer_nd_sbp_constraint_symbol_id();
     }
