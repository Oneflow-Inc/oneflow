/*
Copyright 2020 The OneFlow Authors. All rights reserved.

Licensed under the Apache License, Version 2.0 (the "License");
you may not use this file except in compliance with the License.
You may obtain a copy of the License at

    http://www.apache.org/licenses/LICENSE-2.0

Unless required by applicable law or agreed to in writing, software
distributed under the License is distributed on an "AS IS" BASIS,
WITHOUT WARRANTIES OR CONDITIONS OF ANY KIND, either express or implied.
See the License for the specific language governing permissions and
limitations under the License.
*/

#include <string>
#include "oneflow/core/common/buffer_manager.h"
#include "oneflow/core/common/maybe.h"
#include "oneflow/core/common/multi_client.h"
#include "oneflow/core/common/protobuf.h"
#include "oneflow/core/framework/multi_client_session_context.h"
#include "oneflow/core/framework/load_library.h"
#include "oneflow/core/job/resource.pb.h"
#include "oneflow/core/job/version.h"
#include "oneflow/core/job/global_for.h"
#include "oneflow/core/job/id_manager.h"
#include "oneflow/core/job/job_instance.h"
#include "oneflow/core/job/critical_section_instance.h"
#include "oneflow/core/job/job_build_and_infer_ctx_mgr.h"
#include "oneflow/core/job/runtime_context.h"
#include "oneflow/core/job/runtime_job_descs.h"
#include "oneflow/core/thread/thread_manager.h"
#include "oneflow/core/memory/memory_allocator.h"
#include "oneflow/core/register/register_manager.h"
#include "oneflow/user/summary/events_writer.h"
#include "oneflow/core/rpc/include/global_process_ctx.h"
#include "oneflow/core/memory/chunk_manager.h"
#include "oneflow/core/vm/vm_util.h"
#include "oneflow/core/job/collective_boxing/scheduler.h"
#include "oneflow/core/graph/task_stream_index_manager.h"
#ifdef WITH_CUDA
#include <cuda.h>
#endif  // WITH_CUDA

namespace oneflow {

namespace {

int32_t GetGpuDeviceNum() {
#ifndef WITH_CUDA
  return 0;
#else
  int device_count = 0;
  cudaGetDeviceCount(&device_count);
  return device_count;
#endif
}

int32_t GetCpuDeviceNum() { return std::thread::hardware_concurrency(); }

}  // namespace

MultiClientSessionContext::MultiClientSessionContext(const std::shared_ptr<EnvGlobalObjectsScope>& env_ctx) {
  env_ctx_ = env_ctx;
  CHECK(Global<MultiClientSessionContext>::Get() == nullptr);
  Global<MultiClientSessionContext>::SetAllocated(this);
}

MultiClientSessionContext::~MultiClientSessionContext() { 
  CHECK_JUST(TryClose()); 
  if (Global<MultiClientSessionContext>::Get() != nullptr) {
    Global<MultiClientSessionContext>::SetAllocated(nullptr);
  }
}

Maybe<void> MultiClientSessionContext::TryInit(const ConfigProto& config_proto) {
  if (!is_inited_) {
    CHECK_OR_RETURN(JUST(IsMultiClient()));
    DumpVersionInfo();

    Resource resource = config_proto.resource();

    {
      // NOTE(chengcheng):
      //   In multi-client, user can NOT config gpu_device_num and cpu_device_num.
      //
      //   cpu_device_num is a confusing name, it should be explained as:
      //       in current rank, assign CPU actor compute stream in this optional range.
      //       That is, the number of independent CPU devices that can be abstracted from
      //       this machine and this process.
      //   gpu_device_num is the number of visible GPUs one current machine.
      //
      //   NOTE: gpu_device_num and cpu_device_num NOT necessarily equal to the num of process
      //       on this machine.
      resource.set_machine_num(GlobalProcessCtx::NodeSize());
      resource.set_gpu_device_num(GetGpuDeviceNum());
      resource.set_cpu_device_num(GetCpuDeviceNum());
    }

    // NOTE(chengcheng): detele first because in EnvGlobalObjectScope has created ResourceDesc.
    if (Global<ResourceDesc, ForSession>::Get() != nullptr) {
      // TODO(chengcheng): reorganize dependency of all Global objects.
      Global<ResourceDesc, ForSession>::Delete();
    }
    Global<ResourceDesc, ForSession>::New(resource, GlobalProcessCtx::NumOfProcessPerNode());
    Global<IDMgr>::New();
    Global<TaskStreamIndexManager>::New();
    // TODO(chengcheng): refactor JobBuildAndInferCtxMgr
    Global<LazyJobBuildAndInferCtxMgr>::New();

    for (const std::string& lib_path : config_proto.load_lib_path()) {
      // TODO(chengcheng): remove load_lib_path in config proto. using LoadLibraryNow
      JUST(LoadLibrary(lib_path));
    }

    {
      // NOTE(chengcheng): init runtime global objects
      Global<BufferMgr<std::shared_ptr<JobInstance>>>::New();
      Global<BufferMgr<std::shared_ptr<CriticalSectionInstance>>>::New();
      Global<RuntimeCtx>::New();
      Global<MemoryAllocator>::New();
      Global<ChunkMgr>::New();
      Global<RegstMgr>::New();
      Global<ActorMsgBus>::New();
      Global<ThreadMgr>::New();
      Global<RuntimeJobDescs>::New();
      Global<summary::EventsWriter>::New();
      Global<boxing::collective::Scheduler>::New();
    }

    is_inited_ = true;
  }
  return Maybe<void>::Ok();
}

Maybe<void> MultiClientSessionContext::TryInit(const std::string& config_proto_str) {
  ConfigProto config_proto;
  CHECK_OR_RETURN(TxtString2PbMessage(config_proto_str, &config_proto))
      << "failed to parse config_proto: " << config_proto_str;
  return TryInit(config_proto);
}

Maybe<void> MultiClientSessionContext::UpdateResource(const Resource& reso_proto) {
  CHECK_NOTNULL_OR_RETURN((Global<ResourceDesc, ForSession>::Get()));
  Global<ResourceDesc, ForSession>::Get()->Update(reso_proto);
  return Maybe<void>::Ok();
}

Maybe<void> MultiClientSessionContext::UpdateResource(const std::string& reso_proto_str) {
  Resource reso_proto;
  CHECK_OR_RETURN(TxtString2PbMessage(reso_proto_str, &reso_proto))
      << "failed to parse config_proto: " << reso_proto_str;
  return UpdateResource(reso_proto);
}

Maybe<void> MultiClientSessionContext::TryClose() {
  if (is_inited_) {
    VLOG(1) << "Try to delete multi client session context." << std::endl;

    // sync before NNGraph release to ensure LaunchLazyJob instruction was completed and released
    JUST(vm::ClusterSync());
<<<<<<< HEAD
=======
    for (const auto& graph : graphs_) {
      VLOG(1) << "Try to close graph: " << graph->job_name() << std::endl;
      JUST(graph->Close());
    }
    graphs_.clear();
>>>>>>> 17a18b90
    {
      // NOTE(chengcheng): delete runtime global objects
      Global<boxing::collective::Scheduler>::Delete();
      Global<summary::EventsWriter>::Delete();
      Global<RuntimeJobDescs>::Delete();
      Global<ThreadMgr>::Delete();
      Global<ActorMsgBus>::Delete();
      Global<RegstMgr>::Delete();
      Global<ChunkMgr>::Delete();
      Global<MemoryAllocator>::Delete();
      Global<RuntimeCtx>::Delete();
      Global<BufferMgr<std::shared_ptr<CriticalSectionInstance>>>::Delete();
      Global<BufferMgr<std::shared_ptr<JobInstance>>>::Delete();
    }

    Global<LazyJobBuildAndInferCtxMgr>::Delete();
    Global<TaskStreamIndexManager>::Delete();
    Global<IDMgr>::Delete();

    // TODO(chengcheng): remove template ForEnv and ForSession
    Global<ResourceDesc, ForSession>::Delete();
    // NOTE(chengcheng): New after delete because in EnvGlobalObjectScope once created ResourceDesc.
    Global<ResourceDesc, ForSession>::New(Global<ResourceDesc, ForEnv>::Get()->resource(),
                                          GlobalProcessCtx::NumOfProcessPerNode());
    is_inited_ = false;
  }
  VLOG(1) << "Finish delete multi client session context." << std::endl;
  return Maybe<void>::Ok();
}

void MultiClientSessionContext::StoreFreeEagerTensorWithNameByGraphName(
    const std::string& graph_name, const std::shared_ptr<one::Tensor>& tensor,
    const std::string& tensor_name) {
  auto it = graph_name2free_eager_tensors_.find(graph_name);
  if (it == graph_name2free_eager_tensors_.end()) {
    it = graph_name2free_eager_tensors_
             .emplace(graph_name,
                      std::vector<std::pair<std::string, std::shared_ptr<one::Tensor>>>())
             .first;
  }
  it->second.emplace_back(std::make_pair(tensor_name, tensor));
}

const std::vector<std::pair<std::string, std::shared_ptr<one::Tensor>>>&
MultiClientSessionContext::GetFreeEagerTensorNamePairByGraphName(const std::string& graph_name) {
  auto it = graph_name2free_eager_tensors_.find(graph_name);
  if (it == graph_name2free_eager_tensors_.end()) {
    it = graph_name2free_eager_tensors_
             .emplace(graph_name,
                      std::vector<std::pair<std::string, std::shared_ptr<one::Tensor>>>())
             .first;
  }
  return it->second;
}

void MultiClientSessionContext::RemoveGraphFreeEagerTensors(const std::string& graph_name) {
  graph_name2free_eager_tensors_.erase(graph_name);
}

}  // namespace oneflow<|MERGE_RESOLUTION|>--- conflicted
+++ resolved
@@ -160,14 +160,6 @@
 
     // sync before NNGraph release to ensure LaunchLazyJob instruction was completed and released
     JUST(vm::ClusterSync());
-<<<<<<< HEAD
-=======
-    for (const auto& graph : graphs_) {
-      VLOG(1) << "Try to close graph: " << graph->job_name() << std::endl;
-      JUST(graph->Close());
-    }
-    graphs_.clear();
->>>>>>> 17a18b90
     {
       // NOTE(chengcheng): delete runtime global objects
       Global<boxing::collective::Scheduler>::Delete();
