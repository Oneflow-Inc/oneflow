/*
Copyright 2020 The OneFlow Authors. All rights reserved.

Licensed under the Apache License, Version 2.0 (the "License");
you may not use this file except in compliance with the License.
You may obtain a copy of the License at

    http://www.apache.org/licenses/LICENSE-2.0

Unless required by applicable law or agreed to in writing, software
distributed under the License is distributed on an "AS IS" BASIS,
WITHOUT WARRANTIES OR CONDITIONS OF ANY KIND, either express or implied.
See the License for the specific language governing permissions and
limitations under the License.
*/

#include "oneflow/core/common/buffer_manager.h"
#include "oneflow/core/common/maybe.h"
#include "oneflow/core/framework/multi_client_session_context.h"
#include "oneflow/core/framework/load_library.h"
#include "oneflow/core/job/resource.pb.h"
#include "oneflow/core/job/version.h"
#include "oneflow/core/job/global_for.h"
#include "oneflow/core/job/id_manager.h"
#include "oneflow/core/job/job_instance.h"
#include "oneflow/core/job/critical_section_instance.h"
#include "oneflow/core/job/job_build_and_infer_ctx_mgr.h"
#include "oneflow/core/job/runtime_context.h"
#include "oneflow/core/job/runtime_job_descs.h"
#include "oneflow/core/thread/thread_manager.h"
#include "oneflow/core/memory/memory_allocator.h"
#include "oneflow/core/register/register_manager.h"
#include "oneflow/user/summary/events_writer.h"
#include "oneflow/core/rpc/include/global_process_ctx.h"
#include "oneflow/core/memory/chunk_manager.h"
#include "oneflow/core/vm/vm_util.h"
#include "oneflow/core/job/collective_boxing/scheduler.h"
#include "oneflow/core/graph/task_stream_index_manager.h"
#ifdef WITH_CUDA
#include <cuda.h>
#endif  // WITH_CUDA

namespace oneflow {

namespace {

int32_t GetGpuDeviceNum() {
#ifndef WITH_CUDA
  return 0;
#else
  int device_count = 0;
  cudaGetDeviceCount(&device_count);
  return device_count;
#endif
}

int32_t GetCpuDeviceNum() { return std::thread::hardware_concurrency(); }

}  // namespace

Maybe<void> MultiClientSessionContext::TryInit(const ConfigProto& config_proto) {
  if (!is_inited_) {
    DumpVersionInfo();

    Resource resource = config_proto.resource();

    {
      // NOTE(chengcheng):
      //   In multi-client, user can NOT config gpu_device_num and cpu_device_num.
      //
      //   cpu_device_num is a confusing name, it should be explained as:
      //       in current rank, assign CPU actor compute stream in this optional range.
      //       That is, the number of independent CPU devices that can be abstracted from
      //       this machine and this process.
      //   gpu_device_num is the number of visible GPUs one current machine.
      //
      //   NOTE: gpu_device_num and cpu_device_num NOT necessarily equal to the num of process
      //       on this machine.
      resource.set_machine_num(GlobalProcessCtx::NodeSize());
      resource.set_gpu_device_num(GetGpuDeviceNum());
      resource.set_cpu_device_num(GetCpuDeviceNum());
    }

    // NOTE(chengcheng): detele first because in EnvGlobalObjectScope has created ResourceDesc.
    if (Global<ResourceDesc, ForSession>::Get() != nullptr) {
      // TODO(chengcheng): reorganize dependency of all Global objects.
      Global<ResourceDesc, ForSession>::Delete();
    }
    Global<ResourceDesc, ForSession>::New(resource, GlobalProcessCtx::NumOfProcessPerNode());
    Global<IDMgr>::New();
    Global<TaskStreamIndexManager>::New();
    // TODO(chengcheng): refactor JobBuildAndInferCtxMgr
    Global<LazyJobBuildAndInferCtxMgr>::New();

    for (const std::string& lib_path : config_proto.load_lib_path()) {
      // TODO(chengcheng): remove load_lib_path in config proto. using LoadLibraryNow
      JUST(LoadLibrary(lib_path));
    }

    {
      // NOTE(chengcheng): init runtime global objects
      Global<BufferMgr<std::shared_ptr<JobInstance>>>::New();
      Global<BufferMgr<std::shared_ptr<CriticalSectionInstance>>>::New();
      Global<RuntimeCtx>::New();
      Global<MemoryAllocator>::New();
      Global<ChunkMgr>::New();
      Global<RegstMgr>::New();
      Global<ActorMsgBus>::New();
      Global<ThreadMgr>::New();
      Global<RuntimeJobDescs>::New();
      Global<summary::EventsWriter>::New();
      Global<boxing::collective::Scheduler>::New();
    }

    // NOTE(chengcheng): val need > 0 for check. So we need decrease first when session close.
    graph_cnt_.reset(new BlockingCounter(1));
    is_inited_ = true;
  }
  return Maybe<void>::Ok();
}

Maybe<void> MultiClientSessionContext::UpdateResource(const Resource& reso_proto) {
  CHECK_OR_RETURN(is_inited_);
  CHECK_NOTNULL_OR_RETURN((Global<ResourceDesc, ForSession>::Get()));
  Global<ResourceDesc, ForSession>::Get()->Update(reso_proto);
  return Maybe<void>::Ok();
}

Maybe<void> MultiClientSessionContext::AddCGraph(
    const std::shared_ptr<oneflow::NNGraph>& c_graph_ptr) {
  CHECK_OR_RETURN(is_inited_);
  graphs_.emplace_back(c_graph_ptr);
  return Maybe<void>::Ok();
}

void MultiClientSessionContext::IncreaseGraphCountWithRuntimeInited() { graph_cnt_->Increase(); }

void MultiClientSessionContext::DecreaseGraphCountWithRuntimeInited() { graph_cnt_->Decrease(); }

Maybe<void> MultiClientSessionContext::TryClose() {
  if (is_inited_) {
    VLOG(1) << "Try to delete multi client session context." << std::endl;

<<<<<<< HEAD
    for (const auto& wk_graph_ptr : graphs_) {
      if (const auto& sh_graph_ptr = wk_graph_ptr.lock()) {
        VLOG(2) << "grap name " << sh_graph_ptr->job_name() << " not closed, try to close it.";
        JUST(sh_graph_ptr->Close());
      }
=======
    // sync before NNGraph release to ensure LaunchLazyJob instruction was completed and released
    JUST(vm::ClusterSync());
    for (const auto& graph : graphs_) {
      VLOG(1) << "Try to close graph: " << graph->job_name() << std::endl;
      JUST(graph->Close());
>>>>>>> b56df226
    }
    // NOTE(chengcheng): graph cnt need decrease first for initial with val 1.
    graph_cnt_->Decrease();
    graph_cnt_->WaitForeverUntilCntEqualZero();

    {
      // NOTE(chengcheng): delete runtime global objects
      Global<boxing::collective::Scheduler>::Delete();
      Global<summary::EventsWriter>::Delete();
      Global<RuntimeJobDescs>::Delete();
      Global<ThreadMgr>::Delete();
      Global<ActorMsgBus>::Delete();
      Global<RegstMgr>::Delete();
      Global<ChunkMgr>::Delete();
      Global<MemoryAllocator>::Delete();
      Global<RuntimeCtx>::Delete();
      Global<BufferMgr<std::shared_ptr<CriticalSectionInstance>>>::Delete();
      Global<BufferMgr<std::shared_ptr<JobInstance>>>::Delete();
    }

    Global<LazyJobBuildAndInferCtxMgr>::Delete();
    Global<TaskStreamIndexManager>::Delete();
    Global<IDMgr>::Delete();

    // TODO(chengcheng): remove template ForEnv and ForSession
    Global<ResourceDesc, ForSession>::Delete();
    // NOTE(chengcheng): New after delete because in EnvGlobalObjectScope once created ResourceDesc.
    Global<ResourceDesc, ForSession>::New(Global<ResourceDesc, ForEnv>::Get()->resource(),
                                          GlobalProcessCtx::NumOfProcessPerNode());
  }
  VLOG(1) << "Finish delete multi client session context." << std::endl;
  return Maybe<void>::Ok();
}

void MultiClientSessionContext::StoreFreeEagerTensorWithNameByGraphName(
    const std::string& graph_name, const std::shared_ptr<one::Tensor>& tensor,
    const std::string& tensor_name) {
  auto it = graph_name2free_eager_tensors_.find(graph_name);
  if (it == graph_name2free_eager_tensors_.end()) {
    it = graph_name2free_eager_tensors_
             .emplace(graph_name,
                      std::vector<std::pair<std::string, std::shared_ptr<one::Tensor>>>())
             .first;
  }
  it->second.emplace_back(std::make_pair(tensor_name, tensor));
}

const std::vector<std::pair<std::string, std::shared_ptr<one::Tensor>>>&
MultiClientSessionContext::GetFreeEagerTensorNamePairByGraphName(const std::string& graph_name) {
  auto it = graph_name2free_eager_tensors_.find(graph_name);
  if (it == graph_name2free_eager_tensors_.end()) {
    it = graph_name2free_eager_tensors_
             .emplace(graph_name,
                      std::vector<std::pair<std::string, std::shared_ptr<one::Tensor>>>())
             .first;
  }
  return it->second;
}

void MultiClientSessionContext::RemoveGraphFreeEagerTensors(const std::string& graph_name) {
  graph_name2free_eager_tensors_.erase(graph_name);
}

}  // namespace oneflow<|MERGE_RESOLUTION|>--- conflicted
+++ resolved
@@ -141,19 +141,11 @@
   if (is_inited_) {
     VLOG(1) << "Try to delete multi client session context." << std::endl;
 
-<<<<<<< HEAD
-    for (const auto& wk_graph_ptr : graphs_) {
-      if (const auto& sh_graph_ptr = wk_graph_ptr.lock()) {
-        VLOG(2) << "grap name " << sh_graph_ptr->job_name() << " not closed, try to close it.";
-        JUST(sh_graph_ptr->Close());
-      }
-=======
     // sync before NNGraph release to ensure LaunchLazyJob instruction was completed and released
     JUST(vm::ClusterSync());
     for (const auto& graph : graphs_) {
       VLOG(1) << "Try to close graph: " << graph->job_name() << std::endl;
       JUST(graph->Close());
->>>>>>> b56df226
     }
     // NOTE(chengcheng): graph cnt need decrease first for initial with val 1.
     graph_cnt_->Decrease();
