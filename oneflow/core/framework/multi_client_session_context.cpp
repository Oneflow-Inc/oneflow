--- conflicted
+++ resolved
@@ -147,19 +147,11 @@
   return Maybe<void>::Ok();
 }
 
-<<<<<<< HEAD
 Maybe<void> MultiClientSessionContext::UpdateResource(const std::string& reso_proto_str) {
   Resource reso_proto;
   CHECK_OR_RETURN(TxtString2PbMessage(reso_proto_str, &reso_proto))
       << "failed to parse config_proto: " << reso_proto_str;
   return UpdateResource(reso_proto);
-=======
-Maybe<void> MultiClientSessionContext::AddCGraph(
-    const std::shared_ptr<oneflow::NNGraph>& c_graph_ptr) {
-  CHECK_OR_RETURN(is_inited_);
-  graphs_.emplace_back(c_graph_ptr);
-  return Maybe<void>::Ok();
->>>>>>> 63cb89f0
 }
 
 Maybe<void> MultiClientSessionContext::TryClose() {
