/*
Copyright 2020 The OneFlow Authors. All rights reserved.

Licensed under the Apache License, Version 2.0 (the "License");
you may not use this file except in compliance with the License.
You may obtain a copy of the License at

    http://www.apache.org/licenses/LICENSE-2.0

Unless required by applicable law or agreed to in writing, software
distributed under the License is distributed on an "AS IS" BASIS,
WITHOUT WARRANTIES OR CONDITIONS OF ANY KIND, either express or implied.
See the License for the specific language governing permissions and
limitations under the License.
*/

#include "oneflow/core/framework/multi_client_session_context.h"
#include "oneflow/core/framework/load_library.h"
#include "oneflow/core/job/version.h"
#include "oneflow/core/job/global_for.h"
#include "oneflow/core/job/id_manager.h"
#include "oneflow/core/job/job_instance.h"
#include "oneflow/core/job/job_build_and_infer_ctx_mgr.h"
#include "oneflow/core/job/runtime_context.h"
#include "oneflow/core/job/runtime_job_descs.h"
#include "oneflow/core/thread/thread_manager.h"
#include "oneflow/core/memory/memory_allocator.h"
#include "oneflow/core/register/register_manager.h"
#include "oneflow/user/summary/events_writer.h"
#include "oneflow/core/common/buffer_manager.h"
#include "oneflow/core/rpc/include/global_process_ctx.h"
#include "oneflow/core/vm/vm_util.h"
#ifdef WITH_CUDA
#include <cuda.h>
#endif  // WITH_CUDA

namespace oneflow {

namespace {

int32_t GetGpuDeviceNum() {
#ifndef WITH_CUDA
  return 0;
#else
  int device_count = 0;
  cudaGetDeviceCount(&device_count);
  return device_count;
#endif
}

}  // namespace

<<<<<<< HEAD
=======
MultiClientSessionContext::~MultiClientSessionContext() {
  if (is_inited_) {
    {
      // NOTE(chengcheng): delete runtime global objects
      Global<summary::EventsWriter>::Delete();
      Global<RuntimeJobDescs>::Delete();
      Global<ThreadMgr>::Delete();
      Global<ActorMsgBus>::Delete();
      Global<RegstMgr>::Delete();
      Global<MemoryAllocator>::Delete();
      Global<RuntimeCtx>::Delete();
      Global<BufferMgr<std::shared_ptr<JobInstance>>>::Delete();
    }

    Global<LazyJobBuildAndInferCtxMgr>::Delete();
    Global<IDMgr>::Delete();
    Global<const ProfilerConf>::Delete();

    // TODO(chengcheng): remove template ForEnv and ForSession
    Global<ResourceDesc, ForSession>::Delete();
    // NOTE(chengcheng): New after delete because in EnvGlobalObjectScope once created ResourceDesc.
    Global<ResourceDesc, ForSession>::New(Global<ResourceDesc, ForEnv>::Get()->resource(),
                                          GlobalProcessCtx::NumOfProcessPerNode());
  }
}

>>>>>>> a1fc52d4
Maybe<void> MultiClientSessionContext::TryInit(const ConfigProto& config_proto) {
  if (!is_inited_) {
    CHECK_OR_RETURN(JUST(GlobalMultiClientEnv()));
    DumpVersionInfo();

    Resource resource = config_proto.resource();

    {
      // NOTE(chengcheng):
      //   In multi-client, user can NOT config gpu_device_num and cpu_device_num.
      //
      //   cpu_device_num is a confusing name, it should be explained as:
      //       gpu_device corresponding host memory and compute stream.
      //   When gpu_device_num == 0 (cpu only), cpu device num should be process num.
      //
      //   gpu_device_num is the number of visible GPUs one current machine.
      //   NOTE: gpu_device_num NOT necessarily equal to the num of process one this machine.
      resource.set_machine_num(GlobalProcessCtx::NodeSize());
      const int32_t gpu_device_num = GetGpuDeviceNum();
      resource.set_gpu_device_num(gpu_device_num);
      if (gpu_device_num == 0) {
        resource.set_cpu_device_num(GlobalProcessCtx::NumOfProcessPerNode());
      } else {
        resource.set_cpu_device_num(gpu_device_num);
      }

      // TODO(chengcheng, guoran): handle CollectiveBoxingExecutor for multi-runtime in
      // Multi-Client.
      resource.clear_collective_boxing_conf();
    }

    // NOTE(chengcheng): detele first because in EnvGlobalObjectScope has created ResourceDesc.
    if (Global<ResourceDesc, ForSession>::Get() != nullptr) {
      // TODO(chengcheng): reorganize dependency of all Global objects.
      Global<ResourceDesc, ForSession>::Delete();
    }
    Global<ResourceDesc, ForSession>::New(resource, GlobalProcessCtx::NumOfProcessPerNode());
    Global<const ProfilerConf>::New(config_proto.profiler_conf());
    Global<IDMgr>::New();
    // TODO(chengcheng): refactor JobBuildAndInferCtxMgr
    Global<LazyJobBuildAndInferCtxMgr>::New();

    for (const std::string& lib_path : config_proto.load_lib_path()) {
      // TODO(chengcheng): remove load_lib_path in config proto. using LoadLibraryNow
      JUST(LoadLibrary(lib_path));
    }

    {
      // NOTE(chengcheng): init runtime global objects
      Global<BufferMgr<std::shared_ptr<JobInstance>>>::New();
      Global<RuntimeCtx>::New();
      Global<MemoryAllocator>::New();
      Global<RegstMgr>::New();
      Global<ActorMsgBus>::New();
      Global<ThreadMgr>::New();
      Global<RuntimeJobDescs>::New();
      Global<summary::EventsWriter>::New();
    }

    is_inited_ = true;
  }
  return Maybe<void>::Ok();
}

Maybe<void> MultiClientSessionContext::TryClose() {
  if (is_inited_) {
    VLOG(2) << "Try to delete multi client session." << std::endl;
    JUST(vm::MultiClientSync());
    VLOG(2) << "Start to delete multi client session." << std::endl;
    {
      // NOTE(chengcheng): delete runtime global objects
      Global<BufferMgr<std::shared_ptr<JobInstance>>>::Delete();
    }

    Global<LazyJobBuildAndInferCtxMgr>::Delete();
    Global<IDMgr>::Delete();
    Global<const ProfilerConf>::Delete();

    // TODO(chengcheng): remove template ForEnv and ForSession
    Global<ResourceDesc, ForSession>::Delete();
    // NOTE(chengcheng): New after delete because in EnvGlobalObjectScope once created ResourceDesc.
    Global<ResourceDesc, ForSession>::New(Global<ResourceDesc, ForEnv>::Get()->resource(),
                                          GlobalProcessCtx::NumOfProcessPerNode());
  }
  return Maybe<void>::Ok();
}

}  // namespace oneflow<|MERGE_RESOLUTION|>--- conflicted
+++ resolved
@@ -50,35 +50,6 @@
 
 }  // namespace
 
-<<<<<<< HEAD
-=======
-MultiClientSessionContext::~MultiClientSessionContext() {
-  if (is_inited_) {
-    {
-      // NOTE(chengcheng): delete runtime global objects
-      Global<summary::EventsWriter>::Delete();
-      Global<RuntimeJobDescs>::Delete();
-      Global<ThreadMgr>::Delete();
-      Global<ActorMsgBus>::Delete();
-      Global<RegstMgr>::Delete();
-      Global<MemoryAllocator>::Delete();
-      Global<RuntimeCtx>::Delete();
-      Global<BufferMgr<std::shared_ptr<JobInstance>>>::Delete();
-    }
-
-    Global<LazyJobBuildAndInferCtxMgr>::Delete();
-    Global<IDMgr>::Delete();
-    Global<const ProfilerConf>::Delete();
-
-    // TODO(chengcheng): remove template ForEnv and ForSession
-    Global<ResourceDesc, ForSession>::Delete();
-    // NOTE(chengcheng): New after delete because in EnvGlobalObjectScope once created ResourceDesc.
-    Global<ResourceDesc, ForSession>::New(Global<ResourceDesc, ForEnv>::Get()->resource(),
-                                          GlobalProcessCtx::NumOfProcessPerNode());
-  }
-}
-
->>>>>>> a1fc52d4
 Maybe<void> MultiClientSessionContext::TryInit(const ConfigProto& config_proto) {
   if (!is_inited_) {
     CHECK_OR_RETURN(JUST(GlobalMultiClientEnv()));
@@ -150,6 +121,13 @@
     VLOG(2) << "Start to delete multi client session." << std::endl;
     {
       // NOTE(chengcheng): delete runtime global objects
+      Global<summary::EventsWriter>::Delete();
+      Global<RuntimeJobDescs>::Delete();
+      Global<ThreadMgr>::Delete();
+      Global<ActorMsgBus>::Delete();
+      Global<RegstMgr>::Delete();
+      Global<MemoryAllocator>::Delete();
+      Global<RuntimeCtx>::Delete();
       Global<BufferMgr<std::shared_ptr<JobInstance>>>::Delete();
     }
 
