/*
Copyright 2020 The OneFlow Authors. All rights reserved.

Licensed under the Apache License, Version 2.0 (the "License");
you may not use this file except in compliance with the License.
You may obtain a copy of the License at

    http://www.apache.org/licenses/LICENSE-2.0

Unless required by applicable law or agreed to in writing, software
distributed under the License is distributed on an "AS IS" BASIS,
WITHOUT WARRANTIES OR CONDITIONS OF ANY KIND, either express or implied.
See the License for the specific language governing permissions and
limitations under the License.
*/

#include "oneflow/core/framework/multi_client_session_context.h"
#include "oneflow/core/framework/load_library.h"
#include "oneflow/core/job/version.h"
#include "oneflow/core/job/global_for.h"
#include "oneflow/core/job/id_manager.h"
#include "oneflow/core/job/job_instance.h"
#include "oneflow/core/job/job_build_and_infer_ctx_mgr.h"
#include "oneflow/core/job/runtime_context.h"
#include "oneflow/core/job/runtime_job_descs.h"
#include "oneflow/core/thread/thread_manager.h"
#include "oneflow/core/memory/memory_allocator.h"
#include "oneflow/core/register/register_manager.h"
#include "oneflow/user/summary/events_writer.h"
#include "oneflow/core/common/buffer_manager.h"
#include "oneflow/core/rpc/include/global_process_ctx.h"
<<<<<<< HEAD
#include "oneflow/core/memory/chunk_manager.h"
=======
#include "oneflow/core/vm/vm_util.h"
>>>>>>> 00b43eb8
#ifdef WITH_CUDA
#include <cuda.h>
#endif  // WITH_CUDA

namespace oneflow {

namespace {

int32_t GetGpuDeviceNum() {
#ifndef WITH_CUDA
  return 0;
#else
  int device_count = 0;
  cudaGetDeviceCount(&device_count);
  return device_count;
#endif
}

}  // namespace

<<<<<<< HEAD
MultiClientSessionContext::~MultiClientSessionContext() {
  if (is_inited_) {
    {
      // NOTE(chengcheng): delete runtime global objects
      Global<BufferMgr<std::shared_ptr<JobInstance>>>::Delete();
    }

    Global<ChunkMgr>::Delete();
    Global<LazyJobBuildAndInferCtxMgr>::Delete();
    Global<IDMgr>::Delete();
    Global<const ProfilerConf>::Delete();

    // TODO(chengcheng): remove template ForEnv and ForSession
    Global<ResourceDesc, ForSession>::Delete();
    // NOTE(chengcheng): New after delete because in EnvGlobalObjectScope once created ResourceDesc.
    Global<ResourceDesc, ForSession>::New(Global<ResourceDesc, ForEnv>::Get()->resource(),
                                          GlobalProcessCtx::NumOfProcessPerNode());
  }
}

=======
>>>>>>> 00b43eb8
Maybe<void> MultiClientSessionContext::TryInit(const ConfigProto& config_proto) {
  if (!is_inited_) {
    CHECK_OR_RETURN(JUST(GlobalMultiClientEnv()));
    DumpVersionInfo();

    Resource resource = config_proto.resource();

    {
      // NOTE(chengcheng):
      //   In multi-client, user can NOT config gpu_device_num and cpu_device_num.
      //
      //   cpu_device_num is a confusing name, it should be explained as:
      //       gpu_device corresponding host memory and compute stream.
      //   When gpu_device_num == 0 (cpu only), cpu device num should be process num.
      //
      //   gpu_device_num is the number of visible GPUs one current machine.
      //   NOTE: gpu_device_num NOT necessarily equal to the num of process one this machine.
      resource.set_machine_num(GlobalProcessCtx::NodeSize());
      const int32_t gpu_device_num = GetGpuDeviceNum();
      resource.set_gpu_device_num(gpu_device_num);
      if (gpu_device_num == 0) {
        resource.set_cpu_device_num(GlobalProcessCtx::NumOfProcessPerNode());
      } else {
        resource.set_cpu_device_num(gpu_device_num);
      }

      // TODO(chengcheng, guoran): handle CollectiveBoxingExecutor for multi-runtime in
      // Multi-Client.
      resource.clear_collective_boxing_conf();
    }

    // NOTE(chengcheng): detele first because in EnvGlobalObjectScope has created ResourceDesc.
    if (Global<ResourceDesc, ForSession>::Get() != nullptr) {
      // TODO(chengcheng): reorganize dependency of all Global objects.
      Global<ResourceDesc, ForSession>::Delete();
    }
    Global<ResourceDesc, ForSession>::New(resource, GlobalProcessCtx::NumOfProcessPerNode());
    Global<const ProfilerConf>::New(config_proto.profiler_conf());
    Global<IDMgr>::New();
    // TODO(chengcheng): refactor JobBuildAndInferCtxMgr
    Global<LazyJobBuildAndInferCtxMgr>::New();
    Global<ChunkMgr>::New();

    for (const std::string& lib_path : config_proto.load_lib_path()) {
      // TODO(chengcheng): remove load_lib_path in config proto. using LoadLibraryNow
      JUST(LoadLibrary(lib_path));
    }

    {
      // NOTE(chengcheng): init runtime global objects
      Global<BufferMgr<std::shared_ptr<JobInstance>>>::New();
      Global<RuntimeCtx>::New();
      Global<MemoryAllocator>::New();
      Global<RegstMgr>::New();
      Global<ActorMsgBus>::New();
      Global<ThreadMgr>::New();
      Global<RuntimeJobDescs>::New();
      Global<summary::EventsWriter>::New();
    }

    is_inited_ = true;
  }
  return Maybe<void>::Ok();
}

Maybe<void> MultiClientSessionContext::TryClose() {
  if (is_inited_) {
    VLOG(2) << "Try to delete multi client session." << std::endl;
    JUST(vm::MultiClientSync());
    VLOG(2) << "Start to delete multi client session." << std::endl;
    {
      // NOTE(chengcheng): delete runtime global objects
      Global<summary::EventsWriter>::Delete();
      Global<RuntimeJobDescs>::Delete();
      Global<ThreadMgr>::Delete();
      Global<ActorMsgBus>::Delete();
      Global<RegstMgr>::Delete();
      Global<MemoryAllocator>::Delete();
      Global<RuntimeCtx>::Delete();
      Global<BufferMgr<std::shared_ptr<JobInstance>>>::Delete();
    }

    Global<LazyJobBuildAndInferCtxMgr>::Delete();
    Global<IDMgr>::Delete();
    Global<const ProfilerConf>::Delete();

    // TODO(chengcheng): remove template ForEnv and ForSession
    Global<ResourceDesc, ForSession>::Delete();
    // NOTE(chengcheng): New after delete because in EnvGlobalObjectScope once created ResourceDesc.
    Global<ResourceDesc, ForSession>::New(Global<ResourceDesc, ForEnv>::Get()->resource(),
                                          GlobalProcessCtx::NumOfProcessPerNode());
  }
  return Maybe<void>::Ok();
}

}  // namespace oneflow<|MERGE_RESOLUTION|>--- conflicted
+++ resolved
@@ -29,11 +29,8 @@
 #include "oneflow/user/summary/events_writer.h"
 #include "oneflow/core/common/buffer_manager.h"
 #include "oneflow/core/rpc/include/global_process_ctx.h"
-<<<<<<< HEAD
 #include "oneflow/core/memory/chunk_manager.h"
-=======
 #include "oneflow/core/vm/vm_util.h"
->>>>>>> 00b43eb8
 #ifdef WITH_CUDA
 #include <cuda.h>
 #endif  // WITH_CUDA
@@ -54,29 +51,6 @@
 
 }  // namespace
 
-<<<<<<< HEAD
-MultiClientSessionContext::~MultiClientSessionContext() {
-  if (is_inited_) {
-    {
-      // NOTE(chengcheng): delete runtime global objects
-      Global<BufferMgr<std::shared_ptr<JobInstance>>>::Delete();
-    }
-
-    Global<ChunkMgr>::Delete();
-    Global<LazyJobBuildAndInferCtxMgr>::Delete();
-    Global<IDMgr>::Delete();
-    Global<const ProfilerConf>::Delete();
-
-    // TODO(chengcheng): remove template ForEnv and ForSession
-    Global<ResourceDesc, ForSession>::Delete();
-    // NOTE(chengcheng): New after delete because in EnvGlobalObjectScope once created ResourceDesc.
-    Global<ResourceDesc, ForSession>::New(Global<ResourceDesc, ForEnv>::Get()->resource(),
-                                          GlobalProcessCtx::NumOfProcessPerNode());
-  }
-}
-
-=======
->>>>>>> 00b43eb8
 Maybe<void> MultiClientSessionContext::TryInit(const ConfigProto& config_proto) {
   if (!is_inited_) {
     CHECK_OR_RETURN(JUST(GlobalMultiClientEnv()));
@@ -118,7 +92,6 @@
     Global<IDMgr>::New();
     // TODO(chengcheng): refactor JobBuildAndInferCtxMgr
     Global<LazyJobBuildAndInferCtxMgr>::New();
-    Global<ChunkMgr>::New();
 
     for (const std::string& lib_path : config_proto.load_lib_path()) {
       // TODO(chengcheng): remove load_lib_path in config proto. using LoadLibraryNow
@@ -130,6 +103,7 @@
       Global<BufferMgr<std::shared_ptr<JobInstance>>>::New();
       Global<RuntimeCtx>::New();
       Global<MemoryAllocator>::New();
+      Global<ChunkMgr>::New();
       Global<RegstMgr>::New();
       Global<ActorMsgBus>::New();
       Global<ThreadMgr>::New();
@@ -154,6 +128,7 @@
       Global<ThreadMgr>::Delete();
       Global<ActorMsgBus>::Delete();
       Global<RegstMgr>::Delete();
+      Global<ChunkMgr>::Delete();
       Global<MemoryAllocator>::Delete();
       Global<RuntimeCtx>::Delete();
       Global<BufferMgr<std::shared_ptr<JobInstance>>>::Delete();
