/*
Copyright 2020 The OneFlow Authors. All rights reserved.

Licensed under the Apache License, Version 2.0 (the "License");
you may not use this file except in compliance with the License.
You may obtain a copy of the License at

    http://www.apache.org/licenses/LICENSE-2.0

Unless required by applicable law or agreed to in writing, software
distributed under the License is distributed on an "AS IS" BASIS,
WITHOUT WARRANTIES OR CONDITIONS OF ANY KIND, either express or implied.
See the License for the specific language governing permissions and
limitations under the License.
*/
#ifndef ONEFLOW_CORE_FRAMEWORK_OP_INTERPRETER_H_
#define ONEFLOW_CORE_FRAMEWORK_OP_INTERPRETER_H_

#include "oneflow/core/framework/attr_map.h"
#include "oneflow/core/framework/op_expr.h"
#include "oneflow/core/framework/tensor.h"
#include "oneflow/core/framework/tensor_tuple.h"
#include "oneflow/core/framework/op_kernel.h"
#include "oneflow/core/common/optional.h"

namespace oneflow {

class Device;
class ParallelDesc;
namespace cfg {
class ParallelDistribution;
}

namespace one {

class OpExprInterpState {
 public:
  OpExprInterpState() = default;
  virtual ~OpExprInterpState() = default;

  const TensorTuple& SavedTensors() const { return saved_tensors_; }

  size_t SaveTensorForBackward(const std::shared_ptr<Tensor>& tensor) {
    size_t offset = saved_tensors_.size();
    saved_tensors_.push_back(tensor);
    return offset;
  }

 private:
  TensorTuple saved_tensors_;
};

struct OpExprInterpContext {
  OpExprInterpContext(const AttrMap& attrs_arg) : attrs(attrs_arg) {}
  OpExprInterpContext(const AttrMap& attrs_arg, Symbol<Device> device_arg)
      : attrs(attrs_arg), device(device_arg) {}
  OpExprInterpContext(const AttrMap& attrs_arg, std::shared_ptr<user_op::OpKernelState> state_arg)
      : attrs(attrs_arg), state(state_arg) {}
  OpExprInterpContext(const AttrMap& attrs_arg, Symbol<Device> device_arg,
                      std::shared_ptr<user_op::OpKernelState> state_arg)
      : attrs(attrs_arg), device(device_arg), state(state_arg) {}
  OpExprInterpContext(const AttrMap& attrs_arg, Symbol<ParallelDesc> parallel_desc_arg)
      : attrs(attrs_arg), parallel_desc(parallel_desc_arg) {}
  OpExprInterpContext(const AttrMap& attrs_arg, Symbol<ParallelDesc> parallel_desc_arg,
<<<<<<< HEAD
                      Symbol<cfg::ParallelDistribution> parallel_distribution_arg,
                      std::shared_ptr<user_op::OpKernelState> state_arg)
      : attrs(attrs_arg),
        parallel_desc(parallel_desc_arg),
        parallel_distribution(parallel_distribution_arg),
        state(state_arg) {}
  OpExprInterpContext(const AttrMap& attrs_arg, Symbol<ParallelDesc> parallel_desc_arg,
                      Symbol<cfg::ParallelDistribution> parallel_distribution_arg)
      : attrs(attrs_arg),
        parallel_desc(parallel_desc_arg),
        parallel_distribution(parallel_distribution_arg) {}
=======
                      Symbol<cfg::ParallelDistribution> nd_sbp_arg)
      : attrs(attrs_arg), parallel_desc(parallel_desc_arg), nd_sbp(nd_sbp_arg) {}
>>>>>>> c071635f
  OpExprInterpContext(const AttrMap& attrs_arg, Symbol<ParallelDesc> parallel_desc_arg,
                      Symbol<cfg::ParallelDistribution> nd_sbp_arg,
                      std::shared_ptr<user_op::OpKernelState> state_arg)
      : attrs(attrs_arg), parallel_desc(parallel_desc_arg), nd_sbp(nd_sbp_arg), state(state_arg) {}

  AttrMap attrs;
  Optional<Symbol<Device>> device;                     // for local op
  Optional<Symbol<ParallelDesc>> parallel_desc;        // for consistent op
  Optional<Symbol<cfg::ParallelDistribution>> nd_sbp;  // for consistent op
  std::shared_ptr<user_op::OpKernelState> state;
};

class OpExprInterpreter {
 public:
  OpExprInterpreter() = default;
  virtual ~OpExprInterpreter() = default;

  Maybe<void> Apply(const OpExpr& op, const TensorTuple& inputs, TensorTuple* outputs,
                    const AttrMap& attrs) const {
    return Apply(op, inputs, outputs, OpExprInterpContext(attrs));
  }

  Maybe<void> Apply(const OpExpr& op, const TensorTuple& inputs, TensorTuple* outputs) const {
    return Apply(op, inputs, outputs, AttrMap{});
  }

  virtual Maybe<void> Apply(const OpExpr& op, const TensorTuple& inputs, TensorTuple* outputs,
                            const OpExprInterpContext& ctx) const = 0;
};

#define FOR_EACH_BUILTIN_OPS(_macro) \
  _macro(UserOp);                    \
  _macro(SelectFirstOp);             \
  _macro(VariableOp);                \
  _macro(CastToMirroredOp);          \
  _macro(CastFromMirroredOp);        \
  _macro(CastToConsistentOp);        \
  _macro(CastFromConsistentOp);      \
  _macro(DistributeSplitOp);         \
  _macro(DistributeCloneOp);         \
  _macro(DistributeConcatOp);        \
  _macro(DistributeAddOp);

#define DECLARE_NORMAL_APPLY_FUNC(op_type)                                               \
  virtual Maybe<void> ApplyImpl(const op_type##Expr& op_expr, const TensorTuple& inputs, \
                                TensorTuple* outputs, const OpExprInterpContext& ctx) const

#define DECLARE_PURE_VIRTUAL_APPLY_FUNC(op_type) DECLARE_NORMAL_APPLY_FUNC(op_type) = 0;

#define DECLARE_OVERRIDE_APPLY_FUNC(op_type)                                     \
  Maybe<void> ApplyImpl(const op_type##Expr& op_expr, const TensorTuple& inputs, \
                        TensorTuple* outputs, const OpExprInterpContext& ctx) const override;

class LazyInterpreter : public OpExprInterpreter {
 public:
  LazyInterpreter() : OpExprInterpreter() {}
  virtual ~LazyInterpreter() = default;

  Maybe<void> Apply(const OpExpr& op_expr, const TensorTuple& inputs, TensorTuple* outputs,
                    const AttrMap& attrs) const {
    return Apply(op_expr, inputs, outputs, OpExprInterpContext(attrs));
  }

  Maybe<void> Apply(const OpExpr& op_expr, const TensorTuple& inputs, TensorTuple* outputs,
                    const OpExprInterpContext& ctx) const override;

 private:
  DECLARE_NORMAL_APPLY_FUNC(UserOp);
  DECLARE_NORMAL_APPLY_FUNC(FeedInputOp);
  DECLARE_NORMAL_APPLY_FUNC(FeedVariableOp);
  DECLARE_NORMAL_APPLY_FUNC(FetchOutputOp);
  DECLARE_NORMAL_APPLY_FUNC(FunctionOp);
};

class EagerInterpreter : public OpExprInterpreter {
 public:
  EagerInterpreter() : OpExprInterpreter() {}
  virtual ~EagerInterpreter() = default;

  Maybe<void> Apply(const OpExpr& op_expr, const TensorTuple& inputs, TensorTuple* outputs,
                    const AttrMap& attrs) const {
    return Apply(op_expr, inputs, outputs, OpExprInterpContext(attrs));
  }

  Maybe<void> Apply(const OpExpr& op_expr, const TensorTuple& inputs, TensorTuple* outputs,
                    const OpExprInterpContext& ctx) const override;

 private:
  FOR_EACH_BUILTIN_OPS(DECLARE_PURE_VIRTUAL_APPLY_FUNC);
  DECLARE_NORMAL_APPLY_FUNC(FunctionOp);
};

class EagerConsistentInterpreter : public EagerInterpreter {
 public:
  EagerConsistentInterpreter() : EagerInterpreter() {}
  virtual ~EagerConsistentInterpreter() = default;

 private:
  FOR_EACH_BUILTIN_OPS(DECLARE_OVERRIDE_APPLY_FUNC);
};

class EagerMirroredInterpreter : public EagerInterpreter {
 public:
  EagerMirroredInterpreter() : EagerInterpreter() {}
  virtual ~EagerMirroredInterpreter() = default;

 private:
  FOR_EACH_BUILTIN_OPS(DECLARE_OVERRIDE_APPLY_FUNC);
};

#undef DECLARE_OVERRIDE_APPLY_FUNC
#undef DECLARE_PURE_VIRTUAL_APPLY_FUNC
#undef DECLARE_NORMAL_APPLY_FUNC
#undef FOR_EACH_BUILTIN_OPS

class AutogradInterpreter {
 public:
  AutogradInterpreter() = delete;
  AutogradInterpreter(const std::shared_ptr<OpExprInterpreter>& internal) : internal_(internal) {}

  virtual ~AutogradInterpreter() = default;

  Maybe<void> Apply(const OpExpr& op_expr, const TensorTuple& inputs, TensorTuple* outputs,
                    const AttrMap& attrs) const {
    return Apply(op_expr, inputs, outputs, OpExprInterpContext(attrs));
  }

  Maybe<void> Apply(const OpExpr& op_expr, const TensorTuple& inputs, TensorTuple* outputs) const {
    return Apply(op_expr, inputs, outputs, OpExprInterpContext(AttrMap{}));
  }

  Maybe<void> Apply(const OpExpr& op_expr, const TensorTuple& inputs, TensorTuple* outputs,
                    const OpExprInterpContext& ctx) const;

 private:
  std::shared_ptr<OpExprInterpreter> internal_;
};

}  // namespace one
}  // namespace oneflow

#endif  // ONEFLOW_CORE_FRAMEWORK_OP_INTERPRETER_H_<|MERGE_RESOLUTION|>--- conflicted
+++ resolved
@@ -62,22 +62,8 @@
   OpExprInterpContext(const AttrMap& attrs_arg, Symbol<ParallelDesc> parallel_desc_arg)
       : attrs(attrs_arg), parallel_desc(parallel_desc_arg) {}
   OpExprInterpContext(const AttrMap& attrs_arg, Symbol<ParallelDesc> parallel_desc_arg,
-<<<<<<< HEAD
-                      Symbol<cfg::ParallelDistribution> parallel_distribution_arg,
-                      std::shared_ptr<user_op::OpKernelState> state_arg)
-      : attrs(attrs_arg),
-        parallel_desc(parallel_desc_arg),
-        parallel_distribution(parallel_distribution_arg),
-        state(state_arg) {}
-  OpExprInterpContext(const AttrMap& attrs_arg, Symbol<ParallelDesc> parallel_desc_arg,
-                      Symbol<cfg::ParallelDistribution> parallel_distribution_arg)
-      : attrs(attrs_arg),
-        parallel_desc(parallel_desc_arg),
-        parallel_distribution(parallel_distribution_arg) {}
-=======
-                      Symbol<cfg::ParallelDistribution> nd_sbp_arg)
+  Symbol<cfg::ParallelDistribution> nd_sbp_arg)
       : attrs(attrs_arg), parallel_desc(parallel_desc_arg), nd_sbp(nd_sbp_arg) {}
->>>>>>> c071635f
   OpExprInterpContext(const AttrMap& attrs_arg, Symbol<ParallelDesc> parallel_desc_arg,
                       Symbol<cfg::ParallelDistribution> nd_sbp_arg,
                       std::shared_ptr<user_op::OpKernelState> state_arg)
