/*
Copyright 2020 The OneFlow Authors. All rights reserved.

Licensed under the Apache License, Version 2.0 (the "License");
you may not use this file except in compliance with the License.
You may obtain a copy of the License at

    http://www.apache.org/licenses/LICENSE-2.0

Unless required by applicable law or agreed to in writing, software
distributed under the License is distributed on an "AS IS" BASIS,
WITHOUT WARRANTIES OR CONDITIONS OF ANY KIND, either express or implied.
See the License for the specific language governing permissions and
limitations under the License.
*/
#ifndef ONEFLOW_CORE_FRAMEWORK_OP_INTERPRETER_H_
#define ONEFLOW_CORE_FRAMEWORK_OP_INTERPRETER_H_

#include "oneflow/core/framework/attr_map.h"
#include "oneflow/core/framework/op_expr.h"
#include "oneflow/core/framework/tensor.h"
#include "oneflow/core/framework/tensor_tuple.h"
#include "oneflow/core/framework/op_kernel.h"
#include "oneflow/core/common/optional.h"

namespace oneflow {

class Device;
class ParallelDesc;
namespace cfg {
class NdSbp;
}

namespace one {

class OpExprInterpState {
 public:
  OpExprInterpState() = default;
  virtual ~OpExprInterpState() = default;

  const TensorTuple& SavedTensors() const { return saved_tensors_; }

  size_t SaveTensorForBackward(const std::shared_ptr<Tensor>& tensor) {
    size_t offset = saved_tensors_.size();
    saved_tensors_.push_back(tensor);
    return offset;
  }

 private:
  TensorTuple saved_tensors_;
};

struct OpExprInterpContext {
  OpExprInterpContext(const AttrMap& attrs_arg) : attrs(attrs_arg) {}
  OpExprInterpContext(const AttrMap& attrs_arg, Symbol<Device> device_arg)
      : attrs(attrs_arg), device(device_arg) {}
  OpExprInterpContext(const AttrMap& attrs_arg, std::shared_ptr<user_op::OpKernelState> state_arg)
      : attrs(attrs_arg), state(state_arg) {}
  OpExprInterpContext(const AttrMap& attrs_arg, Symbol<Device> device_arg,
                      std::shared_ptr<user_op::OpKernelState> state_arg)
      : attrs(attrs_arg), device(device_arg), state(state_arg) {}
  OpExprInterpContext(const AttrMap& attrs_arg, Symbol<ParallelDesc> parallel_desc_arg)
      : attrs(attrs_arg), parallel_desc(parallel_desc_arg) {}
  OpExprInterpContext(const AttrMap& attrs_arg, Symbol<ParallelDesc> parallel_desc_arg,
<<<<<<< HEAD
  Symbol<cfg::ParallelDistribution> nd_sbp_arg)
=======
                      Symbol<cfg::NdSbp> nd_sbp_arg)
>>>>>>> 4227343f
      : attrs(attrs_arg), parallel_desc(parallel_desc_arg), nd_sbp(nd_sbp_arg) {}
  OpExprInterpContext(const AttrMap& attrs_arg, Symbol<ParallelDesc> parallel_desc_arg,
                      Symbol<cfg::NdSbp> nd_sbp_arg,
                      std::shared_ptr<user_op::OpKernelState> state_arg)
      : attrs(attrs_arg), parallel_desc(parallel_desc_arg), nd_sbp(nd_sbp_arg), state(state_arg) {}

  AttrMap attrs;
  Optional<Symbol<Device>> device;               // for local op
  Optional<Symbol<ParallelDesc>> parallel_desc;  // for consistent op
  Optional<Symbol<cfg::NdSbp>> nd_sbp;           // for consistent op
  std::shared_ptr<user_op::OpKernelState> state;
};

class OpExprInterpreter {
 public:
  OpExprInterpreter() = default;
  virtual ~OpExprInterpreter() = default;

  Maybe<void> Apply(const OpExpr& op, const TensorTuple& inputs, TensorTuple* outputs,
                    const AttrMap& attrs) const {
    return Apply(op, inputs, outputs, OpExprInterpContext(attrs));
  }

  Maybe<void> Apply(const OpExpr& op, const TensorTuple& inputs, TensorTuple* outputs) const {
    return Apply(op, inputs, outputs, AttrMap{});
  }

  virtual Maybe<void> Apply(const OpExpr& op, const TensorTuple& inputs, TensorTuple* outputs,
                            const OpExprInterpContext& ctx) const = 0;
};

#define FOR_EACH_BUILTIN_OPS(_macro) \
  _macro(UserOp);                    \
  _macro(SelectFirstOp);             \
  _macro(VariableOp);                \
  _macro(CastToMirroredOp);          \
  _macro(CastFromMirroredOp);        \
  _macro(CastToConsistentOp);        \
  _macro(CastFromConsistentOp);      \
  _macro(DistributeSplitOp);         \
  _macro(DistributeCloneOp);         \
  _macro(DistributeConcatOp);        \
  _macro(DistributeAddOp);

#define DECLARE_NORMAL_APPLY_FUNC(op_type)                                               \
  virtual Maybe<void> ApplyImpl(const op_type##Expr& op_expr, const TensorTuple& inputs, \
                                TensorTuple* outputs, const OpExprInterpContext& ctx) const

#define DECLARE_PURE_VIRTUAL_APPLY_FUNC(op_type) DECLARE_NORMAL_APPLY_FUNC(op_type) = 0;

#define DECLARE_OVERRIDE_APPLY_FUNC(op_type)                                     \
  Maybe<void> ApplyImpl(const op_type##Expr& op_expr, const TensorTuple& inputs, \
                        TensorTuple* outputs, const OpExprInterpContext& ctx) const override;

class LazyInterpreter : public OpExprInterpreter {
 public:
  LazyInterpreter() : OpExprInterpreter() {}
  virtual ~LazyInterpreter() = default;

  Maybe<void> Apply(const OpExpr& op_expr, const TensorTuple& inputs, TensorTuple* outputs,
                    const AttrMap& attrs) const {
    return Apply(op_expr, inputs, outputs, OpExprInterpContext(attrs));
  }

  Maybe<void> Apply(const OpExpr& op_expr, const TensorTuple& inputs, TensorTuple* outputs,
                    const OpExprInterpContext& ctx) const override;

 private:
  DECLARE_NORMAL_APPLY_FUNC(UserOp);
  DECLARE_NORMAL_APPLY_FUNC(FeedInputOp);
  DECLARE_NORMAL_APPLY_FUNC(FeedVariableOp);
  DECLARE_NORMAL_APPLY_FUNC(FetchOutputOp);
  DECLARE_NORMAL_APPLY_FUNC(FunctionOp);
  DECLARE_NORMAL_APPLY_FUNC(ConsistentToConsistentOp);
};

class EagerInterpreter : public OpExprInterpreter {
 public:
  EagerInterpreter() : OpExprInterpreter() {}
  virtual ~EagerInterpreter() = default;

  Maybe<void> Apply(const OpExpr& op_expr, const TensorTuple& inputs, TensorTuple* outputs,
                    const AttrMap& attrs) const {
    return Apply(op_expr, inputs, outputs, OpExprInterpContext(attrs));
  }

  Maybe<void> Apply(const OpExpr& op_expr, const TensorTuple& inputs, TensorTuple* outputs,
                    const OpExprInterpContext& ctx) const override;

 private:
  FOR_EACH_BUILTIN_OPS(DECLARE_PURE_VIRTUAL_APPLY_FUNC);
  DECLARE_NORMAL_APPLY_FUNC(FunctionOp);
};

class EagerConsistentInterpreter : public EagerInterpreter {
 public:
  EagerConsistentInterpreter() : EagerInterpreter() {}
  virtual ~EagerConsistentInterpreter() = default;

 private:
  FOR_EACH_BUILTIN_OPS(DECLARE_OVERRIDE_APPLY_FUNC);
};

class EagerMirroredInterpreter : public EagerInterpreter {
 public:
  EagerMirroredInterpreter() : EagerInterpreter() {}
  virtual ~EagerMirroredInterpreter() = default;

 private:
  FOR_EACH_BUILTIN_OPS(DECLARE_OVERRIDE_APPLY_FUNC);
};

#undef DECLARE_OVERRIDE_APPLY_FUNC
#undef DECLARE_PURE_VIRTUAL_APPLY_FUNC
#undef DECLARE_NORMAL_APPLY_FUNC
#undef FOR_EACH_BUILTIN_OPS

class AutogradInterpreter {
 public:
  AutogradInterpreter() = delete;
  AutogradInterpreter(const std::shared_ptr<OpExprInterpreter>& internal) : internal_(internal) {}

  virtual ~AutogradInterpreter() = default;

  Maybe<void> Apply(const OpExpr& op_expr, const TensorTuple& inputs, TensorTuple* outputs,
                    const AttrMap& attrs) const {
    return Apply(op_expr, inputs, outputs, OpExprInterpContext(attrs));
  }

  Maybe<void> Apply(const OpExpr& op_expr, const TensorTuple& inputs, TensorTuple* outputs) const {
    return Apply(op_expr, inputs, outputs, OpExprInterpContext(AttrMap{}));
  }

  Maybe<void> Apply(const OpExpr& op_expr, const TensorTuple& inputs, TensorTuple* outputs,
                    const OpExprInterpContext& ctx) const;

 private:
  std::shared_ptr<OpExprInterpreter> internal_;
};

}  // namespace one
}  // namespace oneflow

#endif  // ONEFLOW_CORE_FRAMEWORK_OP_INTERPRETER_H_<|MERGE_RESOLUTION|>--- conflicted
+++ resolved
@@ -62,11 +62,7 @@
   OpExprInterpContext(const AttrMap& attrs_arg, Symbol<ParallelDesc> parallel_desc_arg)
       : attrs(attrs_arg), parallel_desc(parallel_desc_arg) {}
   OpExprInterpContext(const AttrMap& attrs_arg, Symbol<ParallelDesc> parallel_desc_arg,
-<<<<<<< HEAD
-  Symbol<cfg::ParallelDistribution> nd_sbp_arg)
-=======
                       Symbol<cfg::NdSbp> nd_sbp_arg)
->>>>>>> 4227343f
       : attrs(attrs_arg), parallel_desc(parallel_desc_arg), nd_sbp(nd_sbp_arg) {}
   OpExprInterpContext(const AttrMap& attrs_arg, Symbol<ParallelDesc> parallel_desc_arg,
                       Symbol<cfg::NdSbp> nd_sbp_arg,
