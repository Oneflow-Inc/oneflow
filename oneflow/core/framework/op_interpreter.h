--- conflicted
+++ resolved
@@ -62,30 +62,17 @@
   OpExprInterpContext(const AttrMap& attrs_arg, Symbol<ParallelDesc> parallel_desc_arg)
       : attrs(attrs_arg), parallel_desc(parallel_desc_arg) {}
   OpExprInterpContext(const AttrMap& attrs_arg, Symbol<ParallelDesc> parallel_desc_arg,
-<<<<<<< HEAD
-                      Symbol<cfg::ParallelDistribution> nd_sbp_arg)
-      : attrs(attrs_arg), parallel_desc(parallel_desc_arg), nd_sbp(nd_sbp_arg) {}
-  OpExprInterpContext(const AttrMap& attrs_arg, Symbol<ParallelDesc> parallel_desc_arg,
-                      Symbol<cfg::ParallelDistribution> nd_sbp_arg,
-=======
                       Symbol<cfg::NdSbp> nd_sbp_arg)
       : attrs(attrs_arg), parallel_desc(parallel_desc_arg), nd_sbp(nd_sbp_arg) {}
   OpExprInterpContext(const AttrMap& attrs_arg, Symbol<ParallelDesc> parallel_desc_arg,
                       Symbol<cfg::NdSbp> nd_sbp_arg,
->>>>>>> 924fb9f7
                       std::shared_ptr<user_op::OpKernelState> state_arg)
       : attrs(attrs_arg), parallel_desc(parallel_desc_arg), nd_sbp(nd_sbp_arg), state(state_arg) {}
 
   AttrMap attrs;
-<<<<<<< HEAD
-  Optional<Symbol<Device>> device;                     // for local op
-  Optional<Symbol<ParallelDesc>> parallel_desc;        // for consistent op
-  Optional<Symbol<cfg::ParallelDistribution>> nd_sbp;  // for consistent op
-=======
   Optional<Symbol<Device>> device;               // for local op
   Optional<Symbol<ParallelDesc>> parallel_desc;  // for consistent op
   Optional<Symbol<cfg::NdSbp>> nd_sbp;           // for consistent op
->>>>>>> 924fb9f7
   std::shared_ptr<user_op::OpKernelState> state;
 };
 
