--- conflicted
+++ resolved
@@ -52,18 +52,13 @@
   OpExprInterpreter() = default;
   virtual ~OpExprInterpreter() = default;
 
-<<<<<<< HEAD
   virtual bool is_lazy() const = 0;
   virtual bool is_mirrored() const = 0;
 
-  virtual Maybe<void> Apply(const OpExpr& op, const TensorTuple& inputs, TensorTuple* outputs,
-                            const AttrMap& attrs) const = 0;
-=======
   Maybe<void> Apply(const OpExpr& op, const TensorTuple& inputs, TensorTuple* outputs,
                     const AttrMap& attrs) const {
     return Apply(op, inputs, outputs, OpExprInterpContext{attrs, nullptr});
   }
->>>>>>> 6de2f548
 
   Maybe<void> Apply(const OpExpr& op, const TensorTuple& inputs, TensorTuple* outputs) const {
     return Apply(op, inputs, outputs, AttrMap{});
@@ -100,19 +95,16 @@
   LazyInterpreter() : OpExprInterpreter() {}
   virtual ~LazyInterpreter() = default;
 
-  Maybe<void> Apply(const OpExpr& op_expr, const TensorTuple& inputs, TensorTuple* outputs,
-<<<<<<< HEAD
-                    const AttrMap& attrs) const override;
   bool is_lazy() const override { return true; }
   bool is_mirrored() const override { UNIMPLEMENTED(); }
-=======
+
+  Maybe<void> Apply(const OpExpr& op_expr, const TensorTuple& inputs, TensorTuple* outputs,
                     const AttrMap& attrs) const {
     return Apply(op_expr, inputs, outputs, OpExprInterpContext{attrs, nullptr});
   }
 
   Maybe<void> Apply(const OpExpr& op_expr, const TensorTuple& inputs, TensorTuple* outputs,
                     const OpExprInterpContext& ctx) const override;
->>>>>>> 6de2f548
 
  private:
   DECLARE_NORMAL_APPLY_FUNC(BuiltinOp);
