/*
Copyright 2020 The OneFlow Authors. All rights reserved.

Licensed under the Apache License, Version 2.0 (the "License");
you may not use this file except in compliance with the License.
You may obtain a copy of the License at

    http://www.apache.org/licenses/LICENSE-2.0

Unless required by applicable law or agreed to in writing, software
distributed under the License is distributed on an "AS IS" BASIS,
WITHOUT WARRANTIES OR CONDITIONS OF ANY KIND, either express or implied.
See the License for the specific language governing permissions and
limitations under the License.
*/
#ifndef ONEFLOW_CORE_FRAMEWORK_OP_INTERPRETER_H_
#define ONEFLOW_CORE_FRAMEWORK_OP_INTERPRETER_H_

#include "oneflow/core/framework/attr_map.h"
#include "oneflow/core/framework/op_expr.h"
#include "oneflow/core/framework/tensor.h"
#include "oneflow/core/framework/tensor_tuple.h"
#include "oneflow/core/framework/op_kernel.h"
#include "oneflow/core/common/optional.h"

namespace oneflow {

class Device;
class ParallelDesc;
namespace cfg {
class ParallelDistribution;
}

namespace one {

class OpExprInterpState {
 public:
  OpExprInterpState() = default;
  virtual ~OpExprInterpState() = default;

  const TensorTuple& SavedTensors() const { return saved_tensors_; }

  size_t SaveTensorForBackward(const std::shared_ptr<Tensor>& tensor) {
    size_t offset = saved_tensors_.size();
    saved_tensors_.push_back(tensor);
    return offset;
  }

 private:
  TensorTuple saved_tensors_;
};

struct OpExprInterpContext {
  OpExprInterpContext(const AttrMap& attrs_arg) : attrs(attrs_arg) {}
  OpExprInterpContext(const AttrMap& attrs_arg, Symbol<Device> device_arg)
      : attrs(attrs_arg), device(device_arg) {}
  OpExprInterpContext(const AttrMap& attrs_arg, std::shared_ptr<user_op::OpKernelState> state_arg)
      : attrs(attrs_arg), state(state_arg) {}
  OpExprInterpContext(const AttrMap& attrs_arg, Symbol<Device> device_arg,
                      std::shared_ptr<user_op::OpKernelState> state_arg)
      : attrs(attrs_arg), device(device_arg), state(state_arg) {}
  OpExprInterpContext(const AttrMap& attrs_arg, Symbol<ParallelDesc> parallel_desc_arg,
                      Symbol<cfg::ParallelDistribution> parallel_distribution_arg)
      : attrs(attrs_arg),
        parallel_desc(parallel_desc_arg),
        parallel_distribution(parallel_distribution_arg) {}

  AttrMap attrs;
<<<<<<< HEAD
  Maybe<Symbol<Device>> device;                                    // for local op
  Maybe<Symbol<ParallelDesc>> parallel_desc;                       // for consistent op
  Maybe<Symbol<cfg::ParallelDistribution>> parallel_distribution;  // for consistent op
=======
  Optional<Symbol<Device>> device;                                    // for local op
  Optional<Symbol<ParallelDesc>> parallel_desc;                       // for consistent op
  Optional<Symbol<cfg::ParallelDistribution>> parallel_distribution;  // for consistent op
>>>>>>> 43a2ac5f
  std::shared_ptr<user_op::OpKernelState> state;
};

class OpExprInterpreter {
 public:
  OpExprInterpreter() = default;
  virtual ~OpExprInterpreter() = default;

  Maybe<void> Apply(const OpExpr& op, const TensorTuple& inputs, TensorTuple* outputs,
                    const AttrMap& attrs) const {
    return Apply(op, inputs, outputs, OpExprInterpContext(attrs));
  }

  Maybe<void> Apply(const OpExpr& op, const TensorTuple& inputs, TensorTuple* outputs) const {
    return Apply(op, inputs, outputs, AttrMap{});
  }

  virtual Maybe<void> Apply(const OpExpr& op, const TensorTuple& inputs, TensorTuple* outputs,
                            const OpExprInterpContext& ctx) const = 0;
};

#define FOR_EACH_BUILTIN_OPS(_macro) \
  _macro(UserOp);                    \
  _macro(VariableOp);                \
  _macro(CastToMirroredOp);          \
  _macro(CastFromMirroredOp);        \
  _macro(DistributeSplitOp);         \
  _macro(DistributeCloneOp);         \
  _macro(DistributeConcatOp);        \
  _macro(DistributeAddOp);

#define DECLARE_NORMAL_APPLY_FUNC(op_type)                                               \
  virtual Maybe<void> ApplyImpl(const op_type##Expr& op_expr, const TensorTuple& inputs, \
                                TensorTuple* outputs, const OpExprInterpContext& ctx) const

#define DECLARE_PURE_VIRTUAL_APPLY_FUNC(op_type) DECLARE_NORMAL_APPLY_FUNC(op_type) = 0;

#define DECLARE_OVERRIDE_APPLY_FUNC(op_type)                                     \
  Maybe<void> ApplyImpl(const op_type##Expr& op_expr, const TensorTuple& inputs, \
                        TensorTuple* outputs, const OpExprInterpContext& ctx) const override;

class LazyInterpreter : public OpExprInterpreter {
 public:
  LazyInterpreter() : OpExprInterpreter() {}
  virtual ~LazyInterpreter() = default;

  Maybe<void> Apply(const OpExpr& op_expr, const TensorTuple& inputs, TensorTuple* outputs,
                    const AttrMap& attrs) const {
    return Apply(op_expr, inputs, outputs, OpExprInterpContext(attrs));
  }

  Maybe<void> Apply(const OpExpr& op_expr, const TensorTuple& inputs, TensorTuple* outputs,
                    const OpExprInterpContext& ctx) const override;

 private:
  DECLARE_NORMAL_APPLY_FUNC(UserOp);
  DECLARE_NORMAL_APPLY_FUNC(FeedInputOp);
  DECLARE_NORMAL_APPLY_FUNC(FeedVariableOp);
  DECLARE_NORMAL_APPLY_FUNC(FetchOutputOp);
  DECLARE_NORMAL_APPLY_FUNC(FunctionOp);
};

class EagerInterpreter : public OpExprInterpreter {
 public:
  EagerInterpreter() : OpExprInterpreter() {}
  virtual ~EagerInterpreter() = default;

  Maybe<void> Apply(const OpExpr& op_expr, const TensorTuple& inputs, TensorTuple* outputs,
                    const AttrMap& attrs) const {
    return Apply(op_expr, inputs, outputs, OpExprInterpContext(attrs));
  }

  Maybe<void> Apply(const OpExpr& op_expr, const TensorTuple& inputs, TensorTuple* outputs,
                    const OpExprInterpContext& ctx) const override;

 private:
  FOR_EACH_BUILTIN_OPS(DECLARE_PURE_VIRTUAL_APPLY_FUNC);
  DECLARE_NORMAL_APPLY_FUNC(FunctionOp);
};

class EagerConsistentInterpreter : public EagerInterpreter {
 public:
  EagerConsistentInterpreter() : EagerInterpreter() {}
  virtual ~EagerConsistentInterpreter() = default;

 private:
  FOR_EACH_BUILTIN_OPS(DECLARE_OVERRIDE_APPLY_FUNC);
};

class EagerMirroredInterpreter : public EagerInterpreter {
 public:
  EagerMirroredInterpreter() : EagerInterpreter() {}
  virtual ~EagerMirroredInterpreter() = default;

 private:
  FOR_EACH_BUILTIN_OPS(DECLARE_OVERRIDE_APPLY_FUNC);
};

#undef DECLARE_OVERRIDE_APPLY_FUNC
#undef DECLARE_PURE_VIRTUAL_APPLY_FUNC
#undef DECLARE_NORMAL_APPLY_FUNC
#undef FOR_EACH_BUILTIN_OPS

class AutogradInterpreter {
 public:
  AutogradInterpreter() = delete;
  AutogradInterpreter(const std::shared_ptr<OpExprInterpreter>& internal) : internal_(internal) {}

  virtual ~AutogradInterpreter() = default;

  Maybe<void> Apply(const OpExpr& op_expr, const TensorTuple& inputs, TensorTuple* outputs,
                    const AttrMap& attrs) const {
    return Apply(op_expr, inputs, outputs, OpExprInterpContext(attrs));
  }

  Maybe<void> Apply(const OpExpr& op_expr, const TensorTuple& inputs, TensorTuple* outputs) const {
    return Apply(op_expr, inputs, outputs, OpExprInterpContext(AttrMap{}));
  }

  Maybe<void> Apply(const OpExpr& op_expr, const TensorTuple& inputs, TensorTuple* outputs,
                    const OpExprInterpContext& ctx) const;

 private:
  std::shared_ptr<OpExprInterpreter> internal_;
};

}  // namespace one
}  // namespace oneflow

#endif  // ONEFLOW_CORE_FRAMEWORK_OP_INTERPRETER_H_<|MERGE_RESOLUTION|>--- conflicted
+++ resolved
@@ -66,15 +66,9 @@
         parallel_distribution(parallel_distribution_arg) {}
 
   AttrMap attrs;
-<<<<<<< HEAD
-  Maybe<Symbol<Device>> device;                                    // for local op
-  Maybe<Symbol<ParallelDesc>> parallel_desc;                       // for consistent op
-  Maybe<Symbol<cfg::ParallelDistribution>> parallel_distribution;  // for consistent op
-=======
   Optional<Symbol<Device>> device;                                    // for local op
   Optional<Symbol<ParallelDesc>> parallel_desc;                       // for consistent op
   Optional<Symbol<cfg::ParallelDistribution>> parallel_distribution;  // for consistent op
->>>>>>> 43a2ac5f
   std::shared_ptr<user_op::OpKernelState> state;
 };
 
