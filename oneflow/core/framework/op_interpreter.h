/*
Copyright 2020 The OneFlow Authors. All rights reserved.

Licensed under the Apache License, Version 2.0 (the "License");
you may not use this file except in compliance with the License.
You may obtain a copy of the License at

    http://www.apache.org/licenses/LICENSE-2.0

Unless required by applicable law or agreed to in writing, software
distributed under the License is distributed on an "AS IS" BASIS,
WITHOUT WARRANTIES OR CONDITIONS OF ANY KIND, either express or implied.
See the License for the specific language governing permissions and
limitations under the License.
*/
#ifndef ONEFLOW_CORE_FRAMEWORK_OP_INTERPRETER_H_
#define ONEFLOW_CORE_FRAMEWORK_OP_INTERPRETER_H_

#include "oneflow/core/framework/attr_map.h"
#include "oneflow/core/framework/op_expr.h"
#include "oneflow/core/framework/tensor.h"
#include "oneflow/core/framework/tensor_tuple.h"
#include "oneflow/core/framework/op_kernel.h"
#include "oneflow/core/common/optional.h"

namespace oneflow {

class Device;
class ParallelDesc;
namespace cfg {
class ParallelDistribution;
}

namespace one {

class OpExprInterpState {
 public:
  OpExprInterpState() = default;
  virtual ~OpExprInterpState() = default;

  const TensorTuple& SavedTensors() const { return saved_tensors_; }

  size_t SaveTensorForBackward(const std::shared_ptr<Tensor>& tensor) {
    size_t offset = saved_tensors_.size();
    saved_tensors_.push_back(tensor);
    return offset;
  }

 private:
  TensorTuple saved_tensors_;
};

struct OpExprInterpContext {
  OpExprInterpContext(const AttrMap& attrs_arg) : attrs(attrs_arg) {}
  OpExprInterpContext(const AttrMap& attrs_arg, Symbol<Device> device_arg)
      : attrs(attrs_arg), device(device_arg) {}
  OpExprInterpContext(const AttrMap& attrs_arg, std::shared_ptr<user_op::OpKernelState> state_arg)
      : attrs(attrs_arg), state(state_arg) {}
  OpExprInterpContext(const AttrMap& attrs_arg, Symbol<Device> device_arg,
                      std::shared_ptr<user_op::OpKernelState> state_arg)
      : attrs(attrs_arg), device(device_arg), state(state_arg) {}
  OpExprInterpContext(const AttrMap& attrs_arg, Symbol<ParallelDesc> parallel_desc_arg)
      : attrs(attrs_arg), parallel_desc(parallel_desc_arg) {}
  OpExprInterpContext(const AttrMap& attrs_arg, Symbol<ParallelDesc> parallel_desc_arg,
<<<<<<< HEAD
                      Symbol<cfg::ParallelDistribution> parallel_distribution_arg)
      : attrs(attrs_arg),
        parallel_desc(parallel_desc_arg),
        parallel_distribution(parallel_distribution_arg) {}
=======
  Symbol<cfg::ParallelDistribution> nd_sbp_arg)
      : attrs(attrs_arg), parallel_desc(parallel_desc_arg), nd_sbp(nd_sbp_arg) {}
>>>>>>> ce0f2122
  OpExprInterpContext(const AttrMap& attrs_arg, Symbol<ParallelDesc> parallel_desc_arg,
                      Symbol<cfg::ParallelDistribution> nd_sbp_arg,
                      std::shared_ptr<user_op::OpKernelState> state_arg)
      : attrs(attrs_arg), parallel_desc(parallel_desc_arg), nd_sbp(nd_sbp_arg), state(state_arg) {}

  AttrMap attrs;
  Optional<Symbol<Device>> device;                     // for local op
  Optional<Symbol<ParallelDesc>> parallel_desc;        // for consistent op
  Optional<Symbol<cfg::ParallelDistribution>> nd_sbp;  // for consistent op
  std::shared_ptr<user_op::OpKernelState> state;
};

class OpExprInterpreter {
 public:
  OpExprInterpreter() = default;
  virtual ~OpExprInterpreter() = default;

  Maybe<void> Apply(const OpExpr& op, const TensorTuple& inputs, TensorTuple* outputs,
                    const AttrMap& attrs) const {
    return Apply(op, inputs, outputs, OpExprInterpContext(attrs));
  }

  Maybe<void> Apply(const OpExpr& op, const TensorTuple& inputs, TensorTuple* outputs) const {
    return Apply(op, inputs, outputs, AttrMap{});
  }

  virtual Maybe<void> Apply(const OpExpr& op, const TensorTuple& inputs, TensorTuple* outputs,
                            const OpExprInterpContext& ctx) const = 0;
};

#define FOR_EACH_BUILTIN_OPS(_macro) \
  _macro(UserOp);                    \
  _macro(SelectFirstOp);             \
  _macro(VariableOp);                \
  _macro(CastToMirroredOp);          \
  _macro(CastFromMirroredOp);        \
  _macro(CastToConsistentOp);        \
  _macro(CastFromConsistentOp);      \
  _macro(DistributeSplitOp);         \
  _macro(DistributeCloneOp);         \
  _macro(DistributeConcatOp);        \
  _macro(DistributeAddOp);

#define DECLARE_NORMAL_APPLY_FUNC(op_type)                                               \
  virtual Maybe<void> ApplyImpl(const op_type##Expr& op_expr, const TensorTuple& inputs, \
                                TensorTuple* outputs, const OpExprInterpContext& ctx) const

#define DECLARE_PURE_VIRTUAL_APPLY_FUNC(op_type) DECLARE_NORMAL_APPLY_FUNC(op_type) = 0;

#define DECLARE_OVERRIDE_APPLY_FUNC(op_type)                                     \
  Maybe<void> ApplyImpl(const op_type##Expr& op_expr, const TensorTuple& inputs, \
                        TensorTuple* outputs, const OpExprInterpContext& ctx) const override;

class LazyInterpreter : public OpExprInterpreter {
 public:
  LazyInterpreter() : OpExprInterpreter() {}
  virtual ~LazyInterpreter() = default;

  Maybe<void> Apply(const OpExpr& op_expr, const TensorTuple& inputs, TensorTuple* outputs,
                    const AttrMap& attrs) const {
    return Apply(op_expr, inputs, outputs, OpExprInterpContext(attrs));
  }

  Maybe<void> Apply(const OpExpr& op_expr, const TensorTuple& inputs, TensorTuple* outputs,
                    const OpExprInterpContext& ctx) const override;

 private:
  DECLARE_NORMAL_APPLY_FUNC(UserOp);
  DECLARE_NORMAL_APPLY_FUNC(FeedInputOp);
  DECLARE_NORMAL_APPLY_FUNC(FeedVariableOp);
  DECLARE_NORMAL_APPLY_FUNC(FetchOutputOp);
  DECLARE_NORMAL_APPLY_FUNC(FunctionOp);
};

class EagerInterpreter : public OpExprInterpreter {
 public:
  EagerInterpreter() : OpExprInterpreter() {}
  virtual ~EagerInterpreter() = default;

  Maybe<void> Apply(const OpExpr& op_expr, const TensorTuple& inputs, TensorTuple* outputs,
                    const AttrMap& attrs) const {
    return Apply(op_expr, inputs, outputs, OpExprInterpContext(attrs));
  }

  Maybe<void> Apply(const OpExpr& op_expr, const TensorTuple& inputs, TensorTuple* outputs,
                    const OpExprInterpContext& ctx) const override;

 private:
  FOR_EACH_BUILTIN_OPS(DECLARE_PURE_VIRTUAL_APPLY_FUNC);
  DECLARE_NORMAL_APPLY_FUNC(FunctionOp);
};

class EagerConsistentInterpreter : public EagerInterpreter {
 public:
  EagerConsistentInterpreter() : EagerInterpreter() {}
  virtual ~EagerConsistentInterpreter() = default;

 private:
  FOR_EACH_BUILTIN_OPS(DECLARE_OVERRIDE_APPLY_FUNC);
};

class EagerMirroredInterpreter : public EagerInterpreter {
 public:
  EagerMirroredInterpreter() : EagerInterpreter() {}
  virtual ~EagerMirroredInterpreter() = default;

 private:
  FOR_EACH_BUILTIN_OPS(DECLARE_OVERRIDE_APPLY_FUNC);
};

#undef DECLARE_OVERRIDE_APPLY_FUNC
#undef DECLARE_PURE_VIRTUAL_APPLY_FUNC
#undef DECLARE_NORMAL_APPLY_FUNC
#undef FOR_EACH_BUILTIN_OPS

class AutogradInterpreter {
 public:
  AutogradInterpreter() = delete;
  AutogradInterpreter(const std::shared_ptr<OpExprInterpreter>& internal) : internal_(internal) {}

  virtual ~AutogradInterpreter() = default;

  Maybe<void> Apply(const OpExpr& op_expr, const TensorTuple& inputs, TensorTuple* outputs,
                    const AttrMap& attrs) const {
    return Apply(op_expr, inputs, outputs, OpExprInterpContext(attrs));
  }

  Maybe<void> Apply(const OpExpr& op_expr, const TensorTuple& inputs, TensorTuple* outputs) const {
    return Apply(op_expr, inputs, outputs, OpExprInterpContext(AttrMap{}));
  }

  Maybe<void> Apply(const OpExpr& op_expr, const TensorTuple& inputs, TensorTuple* outputs,
                    const OpExprInterpContext& ctx) const;

 private:
  std::shared_ptr<OpExprInterpreter> internal_;
};

}  // namespace one
}  // namespace oneflow

#endif  // ONEFLOW_CORE_FRAMEWORK_OP_INTERPRETER_H_<|MERGE_RESOLUTION|>--- conflicted
+++ resolved
@@ -62,15 +62,12 @@
   OpExprInterpContext(const AttrMap& attrs_arg, Symbol<ParallelDesc> parallel_desc_arg)
       : attrs(attrs_arg), parallel_desc(parallel_desc_arg) {}
   OpExprInterpContext(const AttrMap& attrs_arg, Symbol<ParallelDesc> parallel_desc_arg,
-<<<<<<< HEAD
                       Symbol<cfg::ParallelDistribution> parallel_distribution_arg)
       : attrs(attrs_arg),
         parallel_desc(parallel_desc_arg),
         parallel_distribution(parallel_distribution_arg) {}
-=======
   Symbol<cfg::ParallelDistribution> nd_sbp_arg)
       : attrs(attrs_arg), parallel_desc(parallel_desc_arg), nd_sbp(nd_sbp_arg) {}
->>>>>>> ce0f2122
   OpExprInterpContext(const AttrMap& attrs_arg, Symbol<ParallelDesc> parallel_desc_arg,
                       Symbol<cfg::ParallelDistribution> nd_sbp_arg,
                       std::shared_ptr<user_op::OpKernelState> state_arg)
