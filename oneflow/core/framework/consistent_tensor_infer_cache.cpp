/*
Copyright 2020 The OneFlow Authors. All rights reserved.

Licensed under the Apache License, Version 2.0 (the "License");
you may not use this file except in compliance with the License.
You may obtain a copy of the License at

    http://www.apache.org/licenses/LICENSE-2.0

Unless required by applicable law or agreed to in writing, software
distributed under the License is distributed on an "AS IS" BASIS,
WITHOUT WARRANTIES OR CONDITIONS OF ANY KIND, either express or implied.
See the License for the specific language governing permissions and
limitations under the License.
*/
#include "oneflow/core/framework/consistent_tensor_infer_cache.h"
#include "oneflow/core/framework/tensor_tuple.h"
#include "oneflow/core/job/placement_scope.h"
#include "oneflow/core/operator/operator.h"
#include "oneflow/core/framework/to_string.h"
#include "oneflow/core/framework/tensor.h"
#include "oneflow/core/framework/op_expr.h"

namespace oneflow {
namespace one {

size_t InputConsistentTensorMeta::hash_value() const {
  return std::hash<Symbol<ConsistentTensorMeta>>()(tensor_meta())
         ^ std::hash<Symbol<cfg::ParallelDistribution>>()(
             consumer_parallel_distribution_constraint());
}

bool InputConsistentTensorMeta::operator==(const InputConsistentTensorMeta& other) const {
  return this->tensor_meta() == other.tensor_meta()
         && this->consumer_parallel_distribution_constraint()
                == other.consumer_parallel_distribution_constraint();
}

void InputConsistentTensorMeta::assign(
    Symbol<ConsistentTensorMeta> tensor_meta,
    Symbol<cfg::ParallelDistribution> consumer_parallel_distribution_constraint) {
  tensor_meta_ = tensor_meta;
  consumer_parallel_distribution_constraint_ = consumer_parallel_distribution_constraint;
}

Maybe<void> ConsistentTensorMetaInferArgs::Init(const TensorTuple& input_tensors,
                                                Symbol<PlacementScope> placement_scope,
                                                const AttrMap& attrs) {
  input_consistent_tensor_metas_.resize(input_tensors.size());
  placement_scope_ = placement_scope;
  attrs_ = attrs;
  JUST(InitInputConsistentTensorMetas(input_tensors));
  return Maybe<void>::Ok();
}

size_t ConsistentTensorMetaInferArgs::hash_value() const {
  size_t hash_value = std::hash<Symbol<PlacementScope>>()(placement_scope_);
  hash_value ^= std::hash<AttrMap>()(attrs_);
  const auto& tensor_meta_hash_functor = std::hash<InputConsistentTensorMeta>();
  for (const auto& tensor_meta : input_consistent_tensor_metas_) {
    HashCombine(&hash_value, tensor_meta_hash_functor(tensor_meta));
  }
  return hash_value;
}

bool ConsistentTensorMetaInferArgs::operator==(const ConsistentTensorMetaInferArgs& other) const {
  return this->input_consistent_tensor_metas_ == other.input_consistent_tensor_metas_
         && this->placement_scope_ == other.placement_scope_ && this->attrs_ == other.attrs_;
}

Maybe<void> ConsistentTensorMetaInferArgs::MakeParallelDistributionConstraints(
    const UserOpExpr& user_op_expr,
    cfg::ParallelDistributionSignature* parallel_distribution_signature) const {
  const auto& input_arg_tuple = *user_op_expr.input_arg_tuple();
  auto* map = parallel_distribution_signature->mutable_bn_in_op2parallel_distribution();
  for (int i = 0; i < input_arg_tuple.size(); ++i) {
<<<<<<< HEAD
    const auto x = input_consistent_tensor_metas_.at(i).consumer_parallel_distribution_constraint();
    CHECK(x);
    (*map)[input_arg_tuple.indexed_bns().at(i)] =
        *input_consistent_tensor_metas_.at(i).consumer_parallel_distribution_constraint();
=======
    const auto& constaint =
        input_consistent_tensor_metas_.at(i).consumer_parallel_distribution_constraint();
    if (constaint) { (*map)[input_arg_tuple.indexed_bns().at(i)] = *constaint; }
>>>>>>> b82e5b0d
  }
  return Maybe<void>::Ok();
}

Maybe<void> ConsistentTensorMetaInferArgs::MakeInputBlobDescs(
    const UserOpExpr& user_op_expr, std::vector<BlobDesc>* blob_descs) const {
  CHECK_OR_RETURN(blob_descs->empty());
  const auto& input_arg_tuple = *user_op_expr.input_arg_tuple();
  blob_descs->reserve(input_arg_tuple.size());
  for (int i = 0; i < input_arg_tuple.size(); ++i) {
    const auto& tensor_meta = *input_consistent_tensor_metas_.at(i).tensor_meta();
    const auto& shape = std::const_pointer_cast<Shape>(tensor_meta.shape_ptr());
    blob_descs->emplace_back(shape, tensor_meta.data_type());
  }
  return Maybe<void>::Ok();
}

Maybe<void> ConsistentTensorMetaInferArgs::MakeParallelDistributionInferHints(
    const UserOpExpr& user_op_expr, const std::vector<BlobDesc>& blob_descs,
    std::vector<ParallelDistributionInferHint>* hints) const {
  CHECK_OR_RETURN(hints->empty());
  const auto& input_arg_tuple = *user_op_expr.input_arg_tuple();
  hints->reserve(input_arg_tuple.size());
  for (int i = 0; i < input_arg_tuple.size(); ++i) {
    const auto& tensor_meta = *input_consistent_tensor_metas_.at(i).tensor_meta();
    const auto* parallel_desc = &*tensor_meta.parallel_desc();
    const auto* blob_desc = &blob_descs.at(i);
    const auto* parallel_distribution = &*tensor_meta.parallel_distribution();
    hints->emplace_back(parallel_desc, blob_desc, parallel_distribution);
  }
  return Maybe<void>::Ok();
}

Maybe<void> ConsistentTensorMetaInferArgs::InitInputConsistentTensorMetas(
    const TensorTuple& input_tensors) {
  for (int i = 0; i < input_tensors.size(); ++i) {
    const auto& tensor = *input_tensors.at(i);
    const auto& tensor_meta = JUST(tensor.consistent_tensor_meta());
    const auto& constraints = JUST(tensor.consumer_parallel_distribution_constraint());
    input_consistent_tensor_metas_.at(i).assign(tensor_meta, constraints);
  }
  return Maybe<void>::Ok();
}

namespace {

Maybe<Operator> MakeOp(const UserOpExpr& user_op_expr, const AttrMap& attrs,
                       const std::string& device_tag) {
  OperatorConf op_conf;
  JUST(user_op_expr.BuildOpConf(&op_conf, attrs));
  DeviceType device_type = JUST(DeviceType4DeviceTag(device_tag));
  return ConstructOp(op_conf, device_type);
}

}  // namespace

/*static*/ Maybe<const ConsistentTensorInferResult> ConsistentTensorInferCache::Infer(
    const UserOpExpr& user_op_expr, const ConsistentTensorMetaInferArgs& infer_args) {
  Symbol<ParallelDesc> parallel_desc;
  {
    // Get parallel description.
    const auto& placement_scope = infer_args.placement_scope();
    parallel_desc = JUST(placement_scope->GetParallelDesc(user_op_expr.op_type_name()));
  }
  std::vector<OpArgMutConsistentTensorMeta> output_mut_metas(user_op_expr.output_size());
  {
    // Infer OpArgMutConsistentTensorMeta.
    const auto& input_metas = infer_args.input_consistent_tensor_metas();
    JUST(user_op_expr.InferLogicalShapeAndDType(
        infer_args.attrs(), parallel_desc->device_tag(),
        [&](int32_t i) { return &*input_metas.at(i).tensor_meta(); },
        [&](int32_t i) { return output_mut_metas.at(i).mut_tensor_meta(); }));
  }
  const auto& op = JUST(MakeOp(user_op_expr, infer_args.attrs(), parallel_desc->device_tag()));
  {
    // Infer parallel distribution.
    cfg::ParallelDistributionSignature parallel_distribution_constraints;
    JUST(infer_args.MakeParallelDistributionConstraints(user_op_expr,
                                                        &parallel_distribution_constraints));
    std::vector<BlobDesc> blob_descs;
    JUST(infer_args.MakeInputBlobDescs(user_op_expr, &blob_descs));
    std::vector<ParallelDistributionInferHint> pd_infer_hints;
    JUST(infer_args.MakeParallelDistributionInferHints(user_op_expr, blob_descs, &pd_infer_hints));
    const auto& input_arg_tuple = *user_op_expr.input_arg_tuple();
    const auto& ParallelDistributionInferHint4Ibn =
        [&](const std::string& ibn) -> Maybe<const ParallelDistributionInferHint*> {
      int32_t input_index = input_arg_tuple.bn_in_op2tensor_tuple_index().at(ibn);
      CHECK_GE_OR_RETURN(input_index, 0);
      CHECK_LT_OR_RETURN(input_index, pd_infer_hints.size());
      return &pd_infer_hints.at(input_index);
    };
    // The inferred results can be retrieved by op->ParallelDistribution4BnInOp(obn).
    JUST(op->InferParallelDistributionSignatureIf(parallel_distribution_constraints, *parallel_desc,
                                                  ParallelDistributionInferHint4Ibn));
  }
  auto* result =
      new ConsistentTensorInferResult(user_op_expr.input_size(), user_op_expr.output_size());
  auto* input_pd = result->mut_input_parallel_distributions();
  for (int32_t i = 0; i < user_op_expr.input_size(); ++i) {
    const auto& ibn = user_op_expr.input_arg_tuple()->indexed_bns().at(i);
    input_pd->at(i) = SymbolOf(*JUST(op->ParallelDistribution4BnInOp(ibn)));
  }
  auto* output_metas = result->mut_output_tensor_metas();
  for (int32_t i = 0; i < user_op_expr.output_size(); ++i) {
    const auto& output_mut_meta = output_mut_metas.at(i);
    const auto& shape = output_mut_meta.tensor_meta().shape_ptr();
    DataType data_type = output_mut_meta.tensor_meta().data_type();
    const auto& obn = user_op_expr.output_arg_tuple()->indexed_bns().at(i);
    const auto& parallel_distribution = SymbolOf(*JUST(op->ParallelDistribution4BnInOp(obn)));
    ConsistentTensorMeta tensor_meta(shape, data_type, parallel_distribution, parallel_desc);
    output_metas->at(i) = SymbolOf(tensor_meta);
  }
  return std::shared_ptr<const ConsistentTensorInferResult>(result);
}

Maybe<const ConsistentTensorInferResult> ConsistentTensorInferCache::GetOrInfer(
    const ConsistentTensorMetaInferArgs& infer_args) {
  auto iter = cache_.find(infer_args);
  if (iter == cache_.end()) {
    const auto& user_op_expr = user_op_expr_.lock();
    CHECK_OR_RETURN(static_cast<bool>(user_op_expr));
    const auto& output_tensor_metas = JUST(Infer(*user_op_expr, infer_args));
    iter = cache_.emplace(infer_args, output_tensor_metas).first;
  }
  return iter->second;
}

}  // namespace one
}  // namespace oneflow<|MERGE_RESOLUTION|>--- conflicted
+++ resolved
@@ -74,16 +74,9 @@
   const auto& input_arg_tuple = *user_op_expr.input_arg_tuple();
   auto* map = parallel_distribution_signature->mutable_bn_in_op2parallel_distribution();
   for (int i = 0; i < input_arg_tuple.size(); ++i) {
-<<<<<<< HEAD
-    const auto x = input_consistent_tensor_metas_.at(i).consumer_parallel_distribution_constraint();
-    CHECK(x);
-    (*map)[input_arg_tuple.indexed_bns().at(i)] =
-        *input_consistent_tensor_metas_.at(i).consumer_parallel_distribution_constraint();
-=======
     const auto& constaint =
         input_consistent_tensor_metas_.at(i).consumer_parallel_distribution_constraint();
     if (constaint) { (*map)[input_arg_tuple.indexed_bns().at(i)] = *constaint; }
->>>>>>> b82e5b0d
   }
   return Maybe<void>::Ok();
 }
