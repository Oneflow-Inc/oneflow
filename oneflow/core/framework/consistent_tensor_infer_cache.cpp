/*
Copyright 2020 The OneFlow Authors. All rights reserved.

Licensed under the Apache License, Version 2.0 (the "License");
you may not use this file except in compliance with the License.
You may obtain a copy of the License at

    http://www.apache.org/licenses/LICENSE-2.0

Unless required by applicable law or agreed to in writing, software
distributed under the License is distributed on an "AS IS" BASIS,
WITHOUT WARRANTIES OR CONDITIONS OF ANY KIND, either express or implied.
See the License for the specific language governing permissions and
limitations under the License.
*/
#include "oneflow/core/framework/consistent_tensor_infer_cache.h"
#include "oneflow/core/framework/tensor_tuple.h"
#include "oneflow/core/operator/operator.h"
#include "oneflow/core/framework/to_string.h"
#include "oneflow/core/framework/tensor.h"
#include "oneflow/core/framework/op_expr.h"

namespace oneflow {
namespace one {

namespace {

bool OptionalEqual(const Optional<Symbol<cfg::ParallelDistribution>>& lhs,
                   const Optional<Symbol<cfg::ParallelDistribution>>& rhs) {
  if (lhs.has_value() != rhs.has_value()) { return false; }
  if (!lhs.has_value()) { return true; }
  return CHECK_JUST(lhs.value()) == CHECK_JUST(rhs.value());
}

}  // namespace

size_t InputConsistentTensorMeta::hash_value() const {
  size_t hash_value = std::hash<Symbol<ConsistentTensorMeta>>()(tensor_meta());
  if (consumer_parallel_distribution_constraint().has_value()) {
    hash_value ^= std::hash<Symbol<cfg::ParallelDistribution>>()(
        CHECK_JUST(consumer_parallel_distribution_constraint().value()));
  }
  return hash_value;
}

bool InputConsistentTensorMeta::operator==(const InputConsistentTensorMeta& other) const {
  return this->tensor_meta() == other.tensor_meta()
         && OptionalEqual(this->consumer_parallel_distribution_constraint(),
                          other.consumer_parallel_distribution_constraint());
}

void InputConsistentTensorMeta::assign(
    Symbol<ConsistentTensorMeta> tensor_meta,
    const Optional<Symbol<cfg::ParallelDistribution>>& consumer_parallel_distribution_constraint) {
  tensor_meta_ = tensor_meta;
  consumer_parallel_distribution_constraint_ = consumer_parallel_distribution_constraint;
}

size_t ConsistentTensorMetaInferArgs::hash_value() const {
  size_t hash_value = std::hash<AttrMap>()(attrs_);
  const auto& tensor_meta_hash_functor = std::hash<InputConsistentTensorMeta>();
  for (const auto& tensor_meta : input_consistent_tensor_metas_) {
    HashCombine(&hash_value, tensor_meta_hash_functor(tensor_meta));
  }
  return hash_value;
}

size_t SrcOpConsistentTensorMetaInferArgs::hash_value() const {
  size_t hash_value = std::hash<AttrMap>()(attrs_);
  hash_value ^= std::hash<Symbol<ParallelDesc>>()(parallel_desc_);
  hash_value ^= std::hash<Symbol<cfg::ParallelDistribution>>()(parallel_distribution_);
  return hash_value;
}

bool ConsistentTensorMetaInferArgs::operator==(const ConsistentTensorMetaInferArgs& other) const {
  return this->attrs_ == other.attrs_
         && this->input_consistent_tensor_metas_ == other.input_consistent_tensor_metas_;
}

bool SrcOpConsistentTensorMetaInferArgs::operator==(
    const SrcOpConsistentTensorMetaInferArgs& other) const {
  return this->attrs_ == other.attrs_ && this->parallel_desc_ == other.parallel_desc_
         && this->parallel_distribution_ == other.parallel_distribution_;
}

Maybe<void> ConsistentTensorMetaInferArgs::MakeParallelDistributionConstraints(
    const UserOpExpr& user_op_expr,
    cfg::ParallelDistributionSignature* parallel_distribution_signature) const {
  const auto& input_arg_tuple = *user_op_expr.input_arg_tuple();
  auto* map = parallel_distribution_signature->mutable_bn_in_op2parallel_distribution();
  for (int i = 0; i < input_arg_tuple.size(); ++i) {
    const auto& constaint =
        input_consistent_tensor_metas_.at(i).consumer_parallel_distribution_constraint();
    if (constaint.has_value()) {
      (*map)[input_arg_tuple.indexed_bns().at(i)] = *CHECK_JUST(constaint.value());
    }
  }
  return Maybe<void>::Ok();
}

Maybe<void> ConsistentTensorMetaInferArgs::MakeInputBlobDescs(
    const UserOpExpr& user_op_expr, std::vector<BlobDesc>* blob_descs) const {
  CHECK_OR_RETURN(blob_descs->empty());
  const auto& input_arg_tuple = *user_op_expr.input_arg_tuple();
  blob_descs->reserve(input_arg_tuple.size());
  for (int i = 0; i < input_arg_tuple.size(); ++i) {
    const auto& tensor_meta = *input_consistent_tensor_metas_.at(i).tensor_meta();
    const auto& shape = std::const_pointer_cast<Shape>(tensor_meta.shape_ptr());
    blob_descs->emplace_back(shape, tensor_meta.data_type());
  }
  return Maybe<void>::Ok();
}

Maybe<void> ConsistentTensorMetaInferArgs::MakeParallelDistributionInferHints(
    const UserOpExpr& user_op_expr, const std::vector<BlobDesc>& blob_descs,
    std::vector<ParallelDistributionInferHint>* hints) const {
  CHECK_OR_RETURN(hints->empty());
  const auto& input_arg_tuple = *user_op_expr.input_arg_tuple();
  hints->reserve(input_arg_tuple.size());
  for (int i = 0; i < input_arg_tuple.size(); ++i) {
    const auto& tensor_meta = *input_consistent_tensor_metas_.at(i).tensor_meta();
    const auto* parallel_desc = &*tensor_meta.parallel_desc();
    const auto* blob_desc = &blob_descs.at(i);
    const auto* parallel_distribution = &*tensor_meta.parallel_distribution();
    hints->emplace_back(parallel_desc, blob_desc, parallel_distribution);
  }
  return Maybe<void>::Ok();
}

Maybe<ConsistentTensorMetaInferArgs> ConsistentTensorMetaInferArgs::New(
    const AttrMap& attrs, const TensorTuple& input_tensors) {
  std::shared_ptr<ConsistentTensorMetaInferArgs> infer_args(new ConsistentTensorMetaInferArgs());
  infer_args->attrs_ = attrs;
  infer_args->input_consistent_tensor_metas_.resize(input_tensors.size());
  JUST(infer_args->InitInputConsistentTensorMetas(input_tensors));
  return infer_args;
}

Maybe<SrcOpConsistentTensorMetaInferArgs> SrcOpConsistentTensorMetaInferArgs::New(
    const AttrMap& attrs, Symbol<ParallelDesc> parallel_desc,
    Symbol<cfg::ParallelDistribution> parallel_distribution) {
  std::shared_ptr<SrcOpConsistentTensorMetaInferArgs> infer_args(
      new SrcOpConsistentTensorMetaInferArgs());
  infer_args->attrs_ = attrs;
  infer_args->parallel_desc_ = parallel_desc;
  infer_args->parallel_distribution_ = parallel_distribution;
  return infer_args;
}

Maybe<void> ConsistentTensorMetaInferArgs::InitInputConsistentTensorMetas(
    const TensorTuple& input_tensors) {
  for (int i = 0; i < input_tensors.size(); ++i) {
    const auto& tensor = *input_tensors.at(i);
    const auto& tensor_meta = JUST(tensor.consistent_tensor_meta());
    const auto& constraint = JUST(tensor.consumer_parallel_distribution_constraint());
    input_consistent_tensor_metas_.at(i).assign(tensor_meta, constraint);
  }
  return Maybe<void>::Ok();
}

namespace {

Maybe<Operator> MakeOp(const UserOpExpr& user_op_expr, const AttrMap& attrs,
                       const std::string& device_tag) {
  OperatorConf op_conf;
  JUST(user_op_expr.BuildOpConf(&op_conf, attrs));
  DeviceType device_type = JUST(DeviceType4DeviceTag(device_tag));
  return JUST(ConstructOp(op_conf, device_type));
}

Maybe<void> CheckInputParallelDescIdentical(const ConsistentTensorMetaInferArgs& infer_args) {
  if (infer_args.input_consistent_tensor_metas().empty()) { return Maybe<void>::Ok(); }
  const auto& first_parallel_desc =
      infer_args.input_consistent_tensor_metas().begin()->tensor_meta()->parallel_desc();
  for (const auto& input_meta : infer_args.input_consistent_tensor_metas()) {
    CHECK_OR_RETURN(first_parallel_desc == input_meta.tensor_meta()->parallel_desc());
  }
  return Maybe<void>::Ok();
}

Maybe<void> CheckIsDeviceSupportedByOp(const ParallelDesc& parallel_desc,
                                       const std::string& op_type_name) {
  if (IsCpuOnly(op_type_name)) { CHECK_EQ_OR_RETURN(parallel_desc.device_tag(), "cpu"); }
  return Maybe<void>::Ok();
}

}  // namespace

/* static */ Maybe<const ConsistentTensorInferResult> ConsistentTensorInferCache::Infer(
    const UserOpExpr& user_op_expr, const ConsistentTensorMetaInferArgs& infer_args) {
  CHECK_GT_OR_RETURN(infer_args.input_consistent_tensor_metas().size(), 0);
  Symbol<ParallelDesc> parallel_desc =
      infer_args.input_consistent_tensor_metas().at(0).tensor_meta()->parallel_desc();
  JUST(CheckInputParallelDescIdentical(infer_args));
  JUST(CheckIsDeviceSupportedByOp(*parallel_desc, user_op_expr.op_type_name()));
  std::vector<OpArgMutConsistentTensorMeta> output_mut_metas(user_op_expr.output_size());
  {
    // Infer OpArgMutConsistentTensorMeta.
    const auto& input_metas = infer_args.input_consistent_tensor_metas();
    JUST(user_op_expr.InferLogicalShapeAndDType(
        infer_args.attrs(), parallel_desc->device_tag(),
        [&](int32_t i) { return &*input_metas.at(i).tensor_meta(); },
        [&](int32_t i) { return output_mut_metas.at(i).mut_tensor_meta(); }));
  }
  const auto& op = JUST(MakeOp(user_op_expr, infer_args.attrs(), parallel_desc->device_tag()));
  JUST(op->FillOpParallelDesc(parallel_desc.shared_from_symbol()));
  {
    // Infer parallel distribution.
    cfg::ParallelDistributionSignature parallel_distribution_constraints;
    JUST(infer_args.MakeParallelDistributionConstraints(user_op_expr,
                                                        &parallel_distribution_constraints));
    std::vector<BlobDesc> blob_descs;
    JUST(infer_args.MakeInputBlobDescs(user_op_expr, &blob_descs));
    std::vector<ParallelDistributionInferHint> pd_infer_hints;
    JUST(infer_args.MakeParallelDistributionInferHints(user_op_expr, blob_descs, &pd_infer_hints));
    const auto& input_arg_tuple = *user_op_expr.input_arg_tuple();
    const auto& ParallelDistributionInferHint4Ibn =
        [&](const std::string& ibn) -> Maybe<const ParallelDistributionInferHint*> {
      int32_t input_index = input_arg_tuple.bn_in_op2tensor_tuple_index().at(ibn);
      CHECK_GE_OR_RETURN(input_index, 0);
      CHECK_LT_OR_RETURN(input_index, pd_infer_hints.size());
      return &pd_infer_hints.at(input_index);
    };
    // The inferred results can be retrieved by op->ParallelDistribution4BnInOp(obn).
    JUST(op->InferParallelDistributionSignatureIf(parallel_distribution_constraints, *parallel_desc,
                                                  ParallelDistributionInferHint4Ibn));
  }
  auto* result =
      new ConsistentTensorInferResult(user_op_expr.input_size(), user_op_expr.output_size());
  auto* input_pd = result->mut_input_parallel_distributions();
  for (int32_t i = 0; i < user_op_expr.input_size(); ++i) {
    const auto& ibn = user_op_expr.input_arg_tuple()->indexed_bns().at(i);
    input_pd->at(i) = SymbolOf(*JUST(op->ParallelDistribution4BnInOp(ibn)));
  }
  auto* output_metas = result->mut_output_tensor_metas();
  for (int32_t i = 0; i < user_op_expr.output_size(); ++i) {
    const auto& output_mut_meta = output_mut_metas.at(i);
    const auto& shape = output_mut_meta.tensor_meta().shape_ptr();
    DataType data_type = output_mut_meta.tensor_meta().data_type();
    const auto& obn = user_op_expr.output_arg_tuple()->indexed_bns().at(i);
    const auto& parallel_distribution = SymbolOf(*JUST(op->ParallelDistribution4BnInOp(obn)));
    ConsistentTensorMeta tensor_meta(shape, data_type, parallel_distribution, parallel_desc);
    output_metas->at(i) = SymbolOf(tensor_meta);
  }
  return std::shared_ptr<const ConsistentTensorInferResult>(result);
}

/* static */ Maybe<const ConsistentTensorInferResult> ConsistentTensorInferCache::Infer(
    const UserOpExpr& user_op_expr, const SrcOpConsistentTensorMetaInferArgs& infer_args) {
  Symbol<ParallelDesc> parallel_desc = infer_args.parallel_desc();
  JUST(CheckIsDeviceSupportedByOp(*parallel_desc, user_op_expr.op_type_name()));
  std::vector<OpArgMutConsistentTensorMeta> output_mut_metas(user_op_expr.output_size());
  {
    // Infer OpArgMutConsistentTensorMeta.
<<<<<<< HEAD
    const auto& attrs = infer_args.attrs();
    const auto& device_tag = parallel_desc->device_tag();
    const auto& GetInputTensorMeta = [](int32_t i) -> const TensorMeta* {
      UNIMPLEMENTED();
      return nullptr;
    };
    const auto& GetOutputTensorMeta = [&](int32_t i) {
      return output_mut_metas.at(i).mut_tensor_meta();
    };
    JUST(user_op_expr.InferLogicalShapeAndDType(attrs, device_tag, GetInputTensorMeta,
                                                GetOutputTensorMeta));
=======
    const auto& GetInputTensorMeta = [](int32_t i) {
      UNIMPLEMENTED();
      return nullptr;
    };
    JUST(user_op_expr.InferLogicalShapeAndDType(
        infer_args.attrs(), parallel_desc->device_tag(), GetInputTensorMeta,
        [&](int32_t i) { return output_mut_metas.at(i).mut_tensor_meta(); }));
>>>>>>> 43a2ac5f
  }
  auto* result =
      new ConsistentTensorInferResult(user_op_expr.input_size(), user_op_expr.output_size());
  auto* output_metas = result->mut_output_tensor_metas();
  for (int32_t i = 0; i < user_op_expr.output_size(); ++i) {
    const auto& output_mut_meta = output_mut_metas.at(i);
    const auto& shape = output_mut_meta.tensor_meta().shape_ptr();
    DataType data_type = output_mut_meta.tensor_meta().data_type();
    const auto& parallel_distribution = infer_args.parallel_distribution();
    ConsistentTensorMeta tensor_meta(shape, data_type, parallel_distribution, parallel_desc);
    output_metas->at(i) = SymbolOf(tensor_meta);
  }
  return std::shared_ptr<const ConsistentTensorInferResult>(result);
}

Maybe<const ConsistentTensorInferResult> ConsistentTensorInferCache::GetOrInfer(
    const ConsistentTensorMetaInferArgs& infer_args) {
  auto iter = cache_.find(infer_args);
  if (iter == cache_.end()) {
    const auto& user_op_expr = user_op_expr_.lock();
    CHECK_OR_RETURN(static_cast<bool>(user_op_expr));
    const auto& output_tensor_metas = JUST(Infer(*user_op_expr, infer_args));
    iter = cache_.emplace(infer_args, output_tensor_metas).first;
  }
  return iter->second;
}

Maybe<const ConsistentTensorInferResult> ConsistentTensorInferCache::GetOrInfer(
    const SrcOpConsistentTensorMetaInferArgs& infer_args) {
  auto iter = src_op_cache_.find(infer_args);
  if (iter == src_op_cache_.end()) {
    const auto& user_op_expr = user_op_expr_.lock();
    CHECK_OR_RETURN(static_cast<bool>(user_op_expr));
    const auto& output_tensor_metas = JUST(Infer(*user_op_expr, infer_args));
    iter = src_op_cache_.emplace(infer_args, output_tensor_metas).first;
  }
  return iter->second;
}

}  // namespace one
}  // namespace oneflow<|MERGE_RESOLUTION|>--- conflicted
+++ resolved
@@ -252,19 +252,6 @@
   std::vector<OpArgMutConsistentTensorMeta> output_mut_metas(user_op_expr.output_size());
   {
     // Infer OpArgMutConsistentTensorMeta.
-<<<<<<< HEAD
-    const auto& attrs = infer_args.attrs();
-    const auto& device_tag = parallel_desc->device_tag();
-    const auto& GetInputTensorMeta = [](int32_t i) -> const TensorMeta* {
-      UNIMPLEMENTED();
-      return nullptr;
-    };
-    const auto& GetOutputTensorMeta = [&](int32_t i) {
-      return output_mut_metas.at(i).mut_tensor_meta();
-    };
-    JUST(user_op_expr.InferLogicalShapeAndDType(attrs, device_tag, GetInputTensorMeta,
-                                                GetOutputTensorMeta));
-=======
     const auto& GetInputTensorMeta = [](int32_t i) {
       UNIMPLEMENTED();
       return nullptr;
@@ -272,7 +259,6 @@
     JUST(user_op_expr.InferLogicalShapeAndDType(
         infer_args.attrs(), parallel_desc->device_tag(), GetInputTensorMeta,
         [&](int32_t i) { return output_mut_metas.at(i).mut_tensor_meta(); }));
->>>>>>> 43a2ac5f
   }
   auto* result =
       new ConsistentTensorInferResult(user_op_expr.input_size(), user_op_expr.output_size());
