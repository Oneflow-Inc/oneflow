--- conflicted
+++ resolved
@@ -49,15 +49,9 @@
 
 class UserOpExprDeviceAndStreamInferContext final : public user_op::DeviceAndStreamInferContext {
  public:
-<<<<<<< HEAD
-  UserOpExprDeviceAndStreamInferContext(
-      const UserOpExpr* user_op_expr, const LocalTensorMetaInferArgs& infer_args,
-      small_vector<MutLocalTensorMeta, kOpArgsReservedSize>* output_tensor_metas)
-=======
   UserOpExprDeviceAndStreamInferContext(const UserOpExpr* user_op_expr,
                                         const LocalTensorMetaInferArgs& infer_args,
-                                        OpArgsVector<LocalTensorMeta>* output_tensor_metas)
->>>>>>> a2b874b0
+                                        OpArgsVector<MutLocalTensorMeta>* output_tensor_metas)
       : user_op_expr_(user_op_expr),
         composed_attrs_(infer_args.attrs(), user_op_expr->base_attrs()),
         infer_args_(infer_args),
@@ -97,23 +91,13 @@
   const UserOpExpr* user_op_expr_;
   const ComposedAttrMap composed_attrs_;
   const LocalTensorMetaInferArgs& infer_args_;
-<<<<<<< HEAD
-  small_vector<MutLocalTensorMeta, kOpArgsReservedSize>* output_tensor_metas_;
-};
-
-Maybe<Symbol<Stream>> InferDeviceAndStream(
-    const UserOpExpr& user_op_expr, const Symbol<Device>& default_device,
-    const LocalTensorMetaInferArgs& infer_args,
-    small_vector<MutLocalTensorMeta, kOpArgsReservedSize>* output_tensor_metas) {
-=======
-  OpArgsVector<LocalTensorMeta>* output_tensor_metas_;
+  OpArgsVector<MutLocalTensorMeta>* output_tensor_metas_;
 };
 
 Maybe<Symbol<Stream>> InferDeviceAndStream(const UserOpExpr& user_op_expr,
                                            const Symbol<Device>& default_device,
                                            const LocalTensorMetaInferArgs& infer_args,
-                                           OpArgsVector<LocalTensorMeta>* output_tensor_metas) {
->>>>>>> a2b874b0
+                                           OpArgsVector<MutLocalTensorMeta>* output_tensor_metas) {
   Symbol<Stream> stream;
   if (!user_op_expr.has_device_and_stream_infer_fn()) {
     stream = JUST(GetDefaultStreamByDevice(default_device));
@@ -162,14 +146,7 @@
 
 Maybe<void> LocalTensorMetaInferArgs::InitInputLocalTensorMetas(const TensorTuple& input_tensors) {
   for (int i = 0; i < input_tensors.size(); ++i) {
-<<<<<<< HEAD
     input_local_tensor_metas_.at(i) = JUST(input_tensors.at(i)->local_tensor_meta());
-=======
-    LocalTensorMeta* local_tensor_meta =
-        dynamic_cast<LocalTensorMeta*>(input_tensors.at(i)->mut_tensor_meta());
-    CHECK_NOTNULL_OR_RETURN(local_tensor_meta);  // NOLINT
-    input_local_tensor_metas_.at(i) = SymbolOf(*local_tensor_meta);
->>>>>>> a2b874b0
   }
   return Maybe<void>::Ok();
 }
@@ -182,12 +159,7 @@
 
   auto result = std::make_unique<LocalTensorInferResult>(user_op_expr.output_size());
 
-<<<<<<< HEAD
-  small_vector<MutLocalTensorMeta, kOpArgsReservedSize> output_mut_metas(
-      user_op_expr.output_size());
-=======
-  OpArgsVector<LocalTensorMeta> output_mut_metas(user_op_expr.output_size());
->>>>>>> a2b874b0
+  OpArgsVector<MutLocalTensorMeta> output_mut_metas(user_op_expr.output_size());
   // Infer devices
   Symbol<Stream> stream =
       JUST(InferDeviceAndStream(user_op_expr, default_device, infer_args, &output_mut_metas));
