/*
Copyright 2020 The OneFlow Authors. All rights reserved.

Licensed under the Apache License, Version 2.0 (the "License");
you may not use this file except in compliance with the License.
You may obtain a copy of the License at

    http://www.apache.org/licenses/LICENSE-2.0

Unless required by applicable law or agreed to in writing, software
distributed under the License is distributed on an "AS IS" BASIS,
WITHOUT WARRANTIES OR CONDITIONS OF ANY KIND, either express or implied.
See the License for the specific language governing permissions and
limitations under the License.
*/
#include "oneflow/core/framework/local_tensor_infer_cache.h"
#include "oneflow/core/framework/tensor_tuple.h"
#include "oneflow/core/framework/tensor.h"
#include "oneflow/core/operator/operator.h"
#include "oneflow/core/framework/op_expr.h"
#include "oneflow/core/common/container_util.h"
#include "oneflow/core/common/env_var/eager.h"
#include "oneflow/core/framework/infer_util.h"

namespace oneflow {
namespace one {

namespace {

Maybe<void> CheckIsDeviceSupportedByOp(const Device& device, const std::string& op_type_name) {
  if (IsCpuOnly(op_type_name)) { CHECK_EQ_OR_RETURN(device.type(), "cpu"); }
  return Maybe<void>::Ok();
}

Maybe<void> CheckInputDeviceIdentical(const LocalTensorMetaInferArgs& infer_args,
                                      Symbol<Device> default_device) {
  if (infer_args.input_local_tensor_metas().empty()) { return Maybe<void>::Ok(); }
  for (int i = 0; i < infer_args.input_local_tensor_metas().size(); ++i) {
    CHECK_OR_RETURN(default_device
                    == JUST(VectorAt(infer_args.input_local_tensor_metas(), i))->device())
        << Error::RuntimeError()
        << "Expected all tensors to be on the same device, but found "
           "at least two devices, "
        << default_device->ToString() << " (positional 0) and "
        << JUST(VectorAt(infer_args.input_local_tensor_metas(), i))->device()->ToString()
        << " (positional " << i << ")!";
  }
  return Maybe<void>::Ok();
}

class UserOpExprDeviceAndStreamInferContext final : public user_op::DeviceAndStreamInferContext {
 public:
  UserOpExprDeviceAndStreamInferContext(const UserOpExpr* user_op_expr,
<<<<<<< HEAD
                                        const LocalTensorMetaInferArgs* infer_args,
                                        std::vector<MutLocalTensorMeta>* output_tensor_metas)
=======
                                        const LocalTensorMetaInferArgs& infer_args,
                                        std::vector<LocalTensorMeta>& output_tensor_metas)
>>>>>>> 82bbec50
      : user_op_expr_(user_op_expr),
        composed_attrs_(infer_args.attrs(), user_op_expr->base_attrs()),
        infer_args_(infer_args),
        output_tensor_metas_(output_tensor_metas) {}

  const std::vector<std::pair<std::string, int32_t>>& inputs() const override {
    return user_op_expr_->indexed_input_pairs();
  }

  const std::vector<std::pair<std::string, int32_t>>& outputs() const override {
    return user_op_expr_->indexed_output_pairs();
  }

  Symbol<Device>* OutputTensorDevice4ArgNameAndIndex(const std::string& name,
                                                     int64_t index) override {
    const auto& arg_tuple = *user_op_expr_->output_arg_tuple();
    int32_t tuple_index = arg_tuple.TensorTupleIndex4ArgNameAndIndex(name, index);
    CHECK_GE(tuple_index, 0);
    CHECK_LT(tuple_index, user_op_expr_->output_size());
    return output_tensor_metas_.at(tuple_index).mut_device();
  }

  Symbol<Device> InputTensorDevice4ArgNameAndIndex(const std::string& name,
                                                   int64_t index) const override {
    const auto& arg_tuple = *user_op_expr_->input_arg_tuple();
    int32_t tuple_index = arg_tuple.TensorTupleIndex4ArgNameAndIndex(name, index);
    CHECK_GE(tuple_index, 0);
    CHECK_LT(tuple_index, user_op_expr_->input_size());
    return infer_args_.input_local_tensor_metas().at(tuple_index)->device();
  }

 private:
  const std::shared_ptr<const user_op::AttrVal>& Attr4Name(
      const std::string& attr_name) const override {
    return composed_attrs_.Attr4Name(attr_name);
  }
  const UserOpExpr* user_op_expr_;
  const ComposedAttrMap composed_attrs_;
  const LocalTensorMetaInferArgs& infer_args_;
  std::vector<LocalTensorMeta>& output_tensor_metas_;
};

Maybe<Symbol<Stream>> InferDeviceAndStream(const UserOpExpr& user_op_expr,
                                           const Symbol<Device>& default_device,
                                           const LocalTensorMetaInferArgs& infer_args,
<<<<<<< HEAD
                                           std::vector<MutLocalTensorMeta>* output_tensor_metas) {
  if (!user_op_expr.device_and_stream_infer_fn()) {
    Symbol<Device> device = infer_args.input_local_tensor_metas().at(0)->device();
    return GetDefaultStreamByDevice(device);
=======
                                           std::vector<LocalTensorMeta>& output_tensor_metas) {
  Symbol<Stream> stream;
  if (!user_op_expr.has_device_and_stream_infer_fn()) {
    stream = JUST(GetDefaultStreamByDevice(default_device));
    for (int i = 0; i < user_op_expr.output_size(); i++) {
      auto& tensor_meta = output_tensor_metas.at(i);
      *tensor_meta.mut_device() = default_device;
    }
>>>>>>> 82bbec50
  } else {
    if (!user_op_expr.device_and_stream_infer_fn()) {
      Symbol<Device> device = infer_args.input_local_tensor_metas().at(0)->device();
      stream = JUST(GetDefaultStreamByDevice(device));
    } else {
      UserOpExprDeviceAndStreamInferContext device_and_stream_ctx(&user_op_expr, infer_args,
                                                                  output_tensor_metas);
      stream = JUST(user_op_expr.device_and_stream_infer_fn()(&device_and_stream_ctx));
    }
  }
  return stream;
}

}  // namespace

size_t LocalTensorMetaInferArgs::hash_value() const {
  size_t hash_value = std::hash<AttrMap>()(attrs_);
  HashCombine(&hash_value, std::hash<Symbol<Device>>()(default_device_));
  const auto& tensor_meta_hash_functor = std::hash<LocalTensorMeta>();
  for (const auto& tensor_meta : input_local_tensor_metas_) {
    HashCombine(&hash_value, tensor_meta_hash_functor(*tensor_meta));
  }
  return hash_value;
}

bool LocalTensorMetaInferArgs::operator==(const LocalTensorMetaInferArgs& other) const {
  return this->attrs_ == other.attrs_ && this->default_device_ == other.default_device_
         && this->input_local_tensor_metas_ == other.input_local_tensor_metas_;
}

Maybe<void> LocalTensorMetaInferArgs::Init(const AttrMap& attrs, Symbol<Device> default_device,
                                           const TensorTuple& input_tensors) {
  this->attrs_ = attrs;
  this->default_device_ = default_device;
  this->input_local_tensor_metas_.resize(input_tensors.size());
  JUST(this->InitInputLocalTensorMetas(input_tensors));
  return Maybe<void>::Ok();
}

Maybe<void> LocalTensorMetaInferArgs::InitInputLocalTensorMetas(const TensorTuple& input_tensors) {
  for (int i = 0; i < input_tensors.size(); ++i) {
    input_local_tensor_metas_.at(i) = JUST(input_tensors.at(i)->local_tensor_meta());
  }
  return Maybe<void>::Ok();
}

/* static */ Maybe<const LocalTensorInferResult> LocalTensorInferCache::Infer(
    const UserOpExpr& user_op_expr, const LocalTensorMetaInferArgs& infer_args) {
  const auto& default_device = infer_args.default_device();
  JUST(CheckInputDeviceIdentical(infer_args, default_device));
  JUST(CheckIsDeviceSupportedByOp(*default_device, user_op_expr.op_type_name()));

  auto result = std::make_unique<LocalTensorInferResult>(user_op_expr.output_size());

  std::vector<MutLocalTensorMeta> output_mut_metas(user_op_expr.output_size());
  // Infer devices
  Symbol<Stream> stream =
      JUST(InferDeviceAndStream(user_op_expr, default_device, infer_args, output_mut_metas));
  result->set_stream(stream);

  {
    const auto& GetInputTensorMeta = [&](int32_t i) -> const TensorMeta* {
      return infer_args.input_local_tensor_metas().at(i).shared_from_symbol().get();
    };
    JUST(user_op_expr.InferPhysicalTensorDesc(
        infer_args.attrs(), stream->device()->type(), GetInputTensorMeta,
        [&](int32_t i) -> TensorMeta* { return &output_mut_metas.at(i); }));
  }

  auto* mut_output_tensor_metas = result->mut_output_tensor_metas();
  for (int32_t i = 0; i < user_op_expr.output_size(); ++i) {
    if (!JUST(user_op_expr.SupportNonContiguous())) {
      std::shared_ptr<Stride> stride(new Stride(output_mut_metas.at(i).shape()));
      output_mut_metas.at(i).set_stride(stride);
    }
<<<<<<< HEAD
    output_metas->at(i) = SymbolOf(
        LocalTensorMeta(output_mut_metas.at(i).shape_ptr(), output_mut_metas.at(i).stride_ptr(),
                        output_mut_metas.at(i).data_type(), output_mut_metas.at(i).device(),
                        output_mut_metas.at(i).storage_offset()));
=======
    mut_output_tensor_metas->at(i) = SymbolOf(output_mut_metas.at(i));
>>>>>>> 82bbec50
  }
  return std::shared_ptr<const LocalTensorInferResult>(std::move(result));
}

Maybe<const LocalTensorInferResult> LocalTensorInferCache::GetOrInfer(
    const LocalTensorMetaInferArgs& infer_args) {
  if (ThreadLocalEnvBool<ONEFLOW_EAGER_ENABLE_LOCAL_INFER_CACHE>()) {
    auto iter = cache_.find(infer_args);
    if (iter == cache_.end()) {
      const auto& user_op_expr = user_op_expr_.lock();
      CHECK_OR_RETURN(static_cast<bool>(user_op_expr));
      const auto& output_tensor_metas = JUST(Infer(*user_op_expr, infer_args));
      iter = cache_.emplace(infer_args, output_tensor_metas).first;
    }
    return iter->second;
  } else {
    const auto& user_op_expr = user_op_expr_.lock();
    return JUST(Infer(*user_op_expr, infer_args));
  }
}

}  // namespace one
}  // namespace oneflow<|MERGE_RESOLUTION|>--- conflicted
+++ resolved
@@ -51,13 +51,8 @@
 class UserOpExprDeviceAndStreamInferContext final : public user_op::DeviceAndStreamInferContext {
  public:
   UserOpExprDeviceAndStreamInferContext(const UserOpExpr* user_op_expr,
-<<<<<<< HEAD
-                                        const LocalTensorMetaInferArgs* infer_args,
-                                        std::vector<MutLocalTensorMeta>* output_tensor_metas)
-=======
                                         const LocalTensorMetaInferArgs& infer_args,
-                                        std::vector<LocalTensorMeta>& output_tensor_metas)
->>>>>>> 82bbec50
+                                        std::vector<MutLocalTensorMeta>& output_tensor_metas)
       : user_op_expr_(user_op_expr),
         composed_attrs_(infer_args.attrs(), user_op_expr->base_attrs()),
         infer_args_(infer_args),
@@ -97,19 +92,13 @@
   const UserOpExpr* user_op_expr_;
   const ComposedAttrMap composed_attrs_;
   const LocalTensorMetaInferArgs& infer_args_;
-  std::vector<LocalTensorMeta>& output_tensor_metas_;
+  std::vector<MutLocalTensorMeta>& output_tensor_metas_;
 };
 
 Maybe<Symbol<Stream>> InferDeviceAndStream(const UserOpExpr& user_op_expr,
                                            const Symbol<Device>& default_device,
                                            const LocalTensorMetaInferArgs& infer_args,
-<<<<<<< HEAD
-                                           std::vector<MutLocalTensorMeta>* output_tensor_metas) {
-  if (!user_op_expr.device_and_stream_infer_fn()) {
-    Symbol<Device> device = infer_args.input_local_tensor_metas().at(0)->device();
-    return GetDefaultStreamByDevice(device);
-=======
-                                           std::vector<LocalTensorMeta>& output_tensor_metas) {
+                                           std::vector<MutLocalTensorMeta>& output_tensor_metas) {
   Symbol<Stream> stream;
   if (!user_op_expr.has_device_and_stream_infer_fn()) {
     stream = JUST(GetDefaultStreamByDevice(default_device));
@@ -117,7 +106,6 @@
       auto& tensor_meta = output_tensor_metas.at(i);
       *tensor_meta.mut_device() = default_device;
     }
->>>>>>> 82bbec50
   } else {
     if (!user_op_expr.device_and_stream_infer_fn()) {
       Symbol<Device> device = infer_args.input_local_tensor_metas().at(0)->device();
@@ -193,14 +181,10 @@
       std::shared_ptr<Stride> stride(new Stride(output_mut_metas.at(i).shape()));
       output_mut_metas.at(i).set_stride(stride);
     }
-<<<<<<< HEAD
-    output_metas->at(i) = SymbolOf(
+    mut_output_tensor_metas->at(i) = SymbolOf(
         LocalTensorMeta(output_mut_metas.at(i).shape_ptr(), output_mut_metas.at(i).stride_ptr(),
                         output_mut_metas.at(i).data_type(), output_mut_metas.at(i).device(),
                         output_mut_metas.at(i).storage_offset()));
-=======
-    mut_output_tensor_metas->at(i) = SymbolOf(output_mut_metas.at(i));
->>>>>>> 82bbec50
   }
   return std::shared_ptr<const LocalTensorInferResult>(std::move(result));
 }
