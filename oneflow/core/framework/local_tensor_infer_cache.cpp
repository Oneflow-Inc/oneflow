--- conflicted
+++ resolved
@@ -180,15 +180,11 @@
       std::shared_ptr<Stride> stride(new Stride(output_mut_metas.at(i).shape()));
       output_mut_metas.at(i).set_stride(stride);
     }
-<<<<<<< HEAD
     CHECK_OR_RETURN(static_cast<bool>(output_mut_metas.at(i).device())) << "device not infered";
-    mut_output_tensor_metas->at(i) = SymbolOf(output_mut_metas.at(i));
-=======
     mut_output_tensor_metas->at(i) = SymbolOf(
         LocalTensorMeta(output_mut_metas.at(i).shape_ptr(), output_mut_metas.at(i).stride_ptr(),
                         output_mut_metas.at(i).data_type(), output_mut_metas.at(i).device(),
                         output_mut_metas.at(i).storage_offset()));
->>>>>>> 09489b2f
   }
   return std::shared_ptr<const LocalTensorInferResult>(std::move(result));
 }
