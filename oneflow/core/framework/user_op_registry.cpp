--- conflicted
+++ resolved
@@ -193,15 +193,9 @@
   return *this;
 }
 
-<<<<<<< HEAD
-OpRegistry& OpRegistry::SetNdSbpInferFn(
-    NdSbpInferFn parallel_distribution_infer_fn) {
-  result_.parallel_distribution_infer_fn = std::move(parallel_distribution_infer_fn);
-=======
 OpRegistry& OpRegistry::SetParallelDistributionInferFn(
     ParallelDistributionInferFn nd_sbp_infer_fn) {
   result_.nd_sbp_infer_fn = std::move(nd_sbp_infer_fn);
->>>>>>> 131d3bb4
   return *this;
 }
 
@@ -226,12 +220,7 @@
         logical_fn(ctx);
       } else {
         for (const auto& pair : ctx->inputs()) {
-<<<<<<< HEAD
-          const auto& parallel_distribution =
-              ctx->NdSbp4ArgNameAndIndex(pair.first, pair.second);
-=======
           const auto& nd_sbp = ctx->ParallelDistribution4ArgNameAndIndex(pair.first, pair.second);
->>>>>>> 131d3bb4
           const TensorDesc* in_logical =
               ctx->LogicalTensorDesc4ArgNameAndIndex(pair.first, pair.second);
           const TensorDesc* in_physical = ctx->TensorDesc4ArgNameAndIndex(pair.first, pair.second);
@@ -242,16 +231,9 @@
         for (const auto& pair : ctx->outputs()) {
           TensorDesc* desc = ctx->OutputTensorDesc(pair.first, pair.second);
           *desc = *ctx->LogicalTensorDesc4ArgNameAndIndex(pair.first, pair.second);
-<<<<<<< HEAD
-          const auto& parallel_distribution =
-              ctx->NdSbp4ArgNameAndIndex(pair.first, pair.second);
-          *desc->mut_shape() = *JUST(GetPhysicalShape(desc->shape(), parallel_distribution,
-                                                      ctx->parallel_desc(), ctx->parallel_ctx()));
-=======
           const auto& nd_sbp = ctx->ParallelDistribution4ArgNameAndIndex(pair.first, pair.second);
           *desc->mut_shape() = *JUST(
               GetPhysicalShape(desc->shape(), nd_sbp, ctx->parallel_desc(), ctx->parallel_ctx()));
->>>>>>> 131d3bb4
         }
       }
       return Maybe<void>::Ok();
