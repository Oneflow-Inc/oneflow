--- conflicted
+++ resolved
@@ -204,11 +204,6 @@
       << "No TensorDescInfer function for " << result_.op_type_name;
   if (!result_.physical_tensor_desc_infer_fn) {
     const auto& logical_fn = result_.logical_tensor_desc_infer_fn;
-<<<<<<< HEAD
-    CHECK(result_.data_type_infer_fn != nullptr) << "No DataTypeInfer function for " << result_.op_type_name;
-    const auto& data_type_fn = result_.data_type_infer_fn;
-=======
->>>>>>> d9809b3a
     result_.physical_tensor_desc_infer_fn =
         [logical_fn, data_type_fn](user_op::InferContext* ctx) -> Maybe<void> {
       data_type_fn(ctx);
