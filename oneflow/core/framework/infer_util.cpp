--- conflicted
+++ resolved
@@ -29,22 +29,16 @@
 #define KERNEL_CONTETX_ATTR_MEMBER_FUNC(field, cpp_type, attr_type)                  \
   template<>                                                                         \
   const cpp_type& InferContext::Attr<cpp_type>(const std::string& attr_name) const { \
-<<<<<<< HEAD
     const auto* attr = Attr4AttrName(attr_name).get();                               \
-    const auto* typed_attr = dynamic_cast<TypedAttrVal<cpp_type>*>(attr);            \
+    const auto* typed_attr = dynamic_cast<const TypedAttrVal<cpp_type>*>(attr);            \
     return CHECK_NOTNULL(typed_attr)->val();                                         \
   }                                                                                  \
   template<>                                                                         \
   const cpp_type& DeviceInferContext::Attr<cpp_type>(const std::string& attr_name) const { \
     const auto* attr = Attr4AttrName(attr_name).get();                               \
-    const auto* typed_attr = dynamic_cast<TypedAttrVal<cpp_type>*>(attr);            \
+    const auto* typed_attr = dynamic_cast<const TypedAttrVal<cpp_type>*>(attr);            \
     return CHECK_NOTNULL(typed_attr)->val();                                         \
   }                                                                                  
-=======
-    const auto* attr = Attr4Name(attr_name).get();                                   \
-    return CHECK_NOTNULL(dynamic_cast<const TypedAttrVal<cpp_type>*>(attr))->val();  \
-  }
->>>>>>> ecd533b0
 OF_PP_FOR_EACH_TUPLE(KERNEL_CONTETX_ATTR_MEMBER_FUNC, ATTR_SEQ)
 
 #undef KERNEL_CONTETX_ATTR_MEMBER_FUNC
