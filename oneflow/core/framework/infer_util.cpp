/*
Copyright 2020 The OneFlow Authors. All rights reserved.

Licensed under the Apache License, Version 2.0 (the "License");
you may not use this file except in compliance with the License.
You may obtain a copy of the License at

    http://www.apache.org/licenses/LICENSE-2.0

Unless required by applicable law or agreed to in writing, software
distributed under the License is distributed on an "AS IS" BASIS,
WITHOUT WARRANTIES OR CONDITIONS OF ANY KIND, either express or implied.
See the License for the specific language governing permissions and
limitations under the License.
*/
#include "oneflow/core/framework/infer_util.h"
#include "oneflow/core/common/data_type.pb.h"
#include "oneflow/core/framework/user_op_def.pb.h"
#include "oneflow/core/operator/op_conf.pb.h"
#include "oneflow/core/framework/attr_value.h"
#include "oneflow/core/framework/user_op_def.h"
#include "oneflow/core/framework/user_op_conf.h"
#include "oneflow/core/framework/attr_value_accessor.h"

namespace oneflow {

namespace user_op {

Maybe<void> TensorDescInferFnUtil::Unchanged(InferContext* ctx) {
  const TensorDesc* first_tensor_desc = nullptr;
  for (size_t i = 0; i < ctx->inputs().size(); ++i) {
    const std::pair<std::string, int32_t>& input_arg = ctx->inputs().at(i);
    if (first_tensor_desc) {
      const TensorDesc& tensor_desc = ctx->InputTensorDesc(input_arg.first, input_arg.second);
      CHECK_EQ_OR_RETURN(tensor_desc.shape(), first_tensor_desc->shape());
    } else {
      first_tensor_desc = &ctx->InputTensorDesc(input_arg.first, input_arg.second);
    }
  }
  for (size_t i = 0; i < ctx->outputs().size(); ++i) {
    const std::pair<std::string, int32_t>& output_arg = ctx->outputs().at(i);
<<<<<<< HEAD
    *ctx->MutOutputIsDynamic(output_arg.first, output_arg.second) = first_tensor_desc->is_dynamic();
    *ctx->OutputShape(output_arg.first, output_arg.second) = first_tensor_desc->shape();
=======
    *ctx->OutputIsDynamic(output_arg.first, output_arg.second) = first_tensor_desc->is_dynamic();
    *ctx->MutOutputShape(output_arg.first, output_arg.second) = first_tensor_desc->shape();
>>>>>>> d4ac72fc
  }
  return Maybe<void>::Ok();
}

Maybe<void> TensorDescInferFnUtil::UnchangedDataType(InferContext* ctx) {
  const TensorDesc* first_tensor_desc = nullptr;
  for (size_t i = 0; i < ctx->inputs().size(); ++i) {
    const std::pair<std::string, int32_t>& input_arg = ctx->inputs().at(i);
    if (first_tensor_desc) {
      const TensorDesc& tensor_desc = ctx->InputTensorDesc(input_arg.first, input_arg.second);
      CHECK_EQ_OR_RETURN(tensor_desc.data_type(), first_tensor_desc->data_type());
    } else {
      first_tensor_desc = &ctx->InputTensorDesc(input_arg.first, input_arg.second);
    }
  }
  for (size_t i = 0; i < ctx->outputs().size(); ++i) {
    const std::pair<std::string, int32_t>& output_arg = ctx->outputs().at(i);
    *ctx->MutOutputDType(output_arg.first, output_arg.second) = first_tensor_desc->data_type();
  }
  return Maybe<void>::Ok();
}

Maybe<void> TensorDescInferFnUtil::InOutCorrespond(InferContext* ctx) {
  CHECK_EQ_OR_RETURN(ctx->inputs().size(), ctx->outputs().size());
  for (size_t i = 0; i < ctx->inputs().size(); ++i) {
    const auto& input_arg = ctx->inputs().at(i);
    const auto& output_arg = ctx->outputs().at(i);
    *ctx->OutputTensorDesc(output_arg.first, output_arg.second) =
        ctx->InputTensorDesc(input_arg.first, input_arg.second);
  }
  return Maybe<void>::Ok();
}

Maybe<void> CheckAttrFnUtil::NoCheck(const UserOpDefWrapper&, const UserOpConfWrapper&) {
  return Maybe<void>::Ok();
}

size_t TmpSizeInferFnUtil::ZeroTmpSize(InferContext*) { return 0; }

}  // namespace user_op

}  // namespace oneflow<|MERGE_RESOLUTION|>--- conflicted
+++ resolved
@@ -39,13 +39,8 @@
   }
   for (size_t i = 0; i < ctx->outputs().size(); ++i) {
     const std::pair<std::string, int32_t>& output_arg = ctx->outputs().at(i);
-<<<<<<< HEAD
     *ctx->MutOutputIsDynamic(output_arg.first, output_arg.second) = first_tensor_desc->is_dynamic();
-    *ctx->OutputShape(output_arg.first, output_arg.second) = first_tensor_desc->shape();
-=======
-    *ctx->OutputIsDynamic(output_arg.first, output_arg.second) = first_tensor_desc->is_dynamic();
     *ctx->MutOutputShape(output_arg.first, output_arg.second) = first_tensor_desc->shape();
->>>>>>> d4ac72fc
   }
   return Maybe<void>::Ok();
 }
