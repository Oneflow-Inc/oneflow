--- conflicted
+++ resolved
@@ -46,11 +46,7 @@
 
   std::shared_ptr<OpArgBlobAttribute> op_arg_blob_attr() const;
 
-<<<<<<< HEAD
-  void add_releaser(std::function<void(Object*)> release);
-=======
   void add_releaser(const std::function<void(Object*)>& release);
->>>>>>> 47a6f673
 
   void ForceReleaseAll();
 
