/*
Copyright 2020 The OneFlow Authors. All rights reserved.

Licensed under the Apache License, Version 2.0 (the "License");
you may not use this file except in compliance with the License.
You may obtain a copy of the License at

    http://www.apache.org/licenses/LICENSE-2.0

Unless required by applicable law or agreed to in writing, software
distributed under the License is distributed on an "AS IS" BASIS,
WITHOUT WARRANTIES OR CONDITIONS OF ANY KIND, either express or implied.
See the License for the specific language governing permissions and
limitations under the License.
*/

#ifndef ONEFLOW_CORE_FRAMEWORK_TENSOR_METHODS_H_
#define ONEFLOW_CORE_FRAMEWORK_TENSOR_METHODS_H_

#include "oneflow/core/framework/tensor.h"
#include "oneflow/core/framework/attr_map.h"

namespace oneflow {
namespace one {

class Tensor;

namespace view {

bool IsViewApplicable(const std::shared_ptr<Tensor>& input);

Maybe<Tensor> BasicView(const std::shared_ptr<Tensor>& input, const Shape& target_shape,
                        int64_t storage_offset);

Maybe<Tensor> BasicView(const std::shared_ptr<Tensor>& input, const Shape& target_shape,
<<<<<<< HEAD
                        int64_t storage_offset);

Maybe<Tensor> BasicView(const std::shared_ptr<Tensor>& input, const Shape& target_shape,
                        const Stride& target_stride, int64_t storage_offset);

Maybe<Tensor> Reshape(const std::shared_ptr<Tensor>& input, const Shape& target_shape);

Maybe<Tensor> Reshape(const std::shared_ptr<Tensor>& input, const Shape& target_shape, const Stride& target_stride);

Maybe<Tensor> Expand(const std::shared_ptr<Tensor>& input, const std::vector<int32_t>& in_shape,
                     const std::vector<int32_t>& expand_shape);

Maybe<Tensor> Squeeze(const std::shared_ptr<Tensor>& input,
                      const std::vector<int32_t>& squeeze_dims);

Maybe<Tensor> ExpandDims(const std::shared_ptr<Tensor>& input, const int32_t& expand_dim);
=======
                        const Stride& target_stride, int64_t storage_offset);

Maybe<Tensor> Reshape(const std::shared_ptr<Tensor>& input, const Shape& target_shape);

Maybe<Tensor> Reshape(const std::shared_ptr<Tensor>& input, const Shape& target_shape,
                      const Stride& target_stride);
>>>>>>> fa1bb2e9

Maybe<Tensor> Slice(const std::shared_ptr<Tensor>& input, const std::vector<int64_t>& starts,
                    const std::vector<int64_t>& ends, const std::vector<int64_t>& steps);

<<<<<<< HEAD
Maybe<Tensor> Narrow(const std::shared_ptr<Tensor>& input, const int64_t& dim, const int64_t& start,
                     const int64_t& length);

Maybe<Tensor> Transpose(const std::shared_ptr<Tensor>& input, const std::vector<int32_t>& permute);

Maybe<Tensor> UnfoldTensor(const std::shared_ptr<Tensor>& input, const MutableAttrMap& attrs);

Maybe<Tensor> Diagonal(const std::shared_ptr<Tensor>& input, const std::shared_ptr<Tensor>& dx,
                       const int32_t offset, const int32_t dim1, const int32_t dim2);

=======
Maybe<Tensor> Unsqueeze(const std::shared_ptr<Tensor>& input, const int32_t& expand_dim);

Maybe<Tensor> Squeeze(const std::shared_ptr<Tensor>& input,
                      const std::vector<int32_t>& squeeze_dims);
>>>>>>> fa1bb2e9

}  // namespace view
}  // namespace one
}  // namespace oneflow

#endif  // ONEFLOW_CORE_FRAMEWORK_TENSOR_METHOD_H_<|MERGE_RESOLUTION|>--- conflicted
+++ resolved
@@ -33,36 +33,23 @@
                         int64_t storage_offset);
 
 Maybe<Tensor> BasicView(const std::shared_ptr<Tensor>& input, const Shape& target_shape,
-<<<<<<< HEAD
-                        int64_t storage_offset);
-
-Maybe<Tensor> BasicView(const std::shared_ptr<Tensor>& input, const Shape& target_shape,
                         const Stride& target_stride, int64_t storage_offset);
 
 Maybe<Tensor> Reshape(const std::shared_ptr<Tensor>& input, const Shape& target_shape);
 
 Maybe<Tensor> Reshape(const std::shared_ptr<Tensor>& input, const Shape& target_shape, const Stride& target_stride);
 
-Maybe<Tensor> Expand(const std::shared_ptr<Tensor>& input, const std::vector<int32_t>& in_shape,
-                     const std::vector<int32_t>& expand_shape);
+Maybe<Tensor> Slice(const std::shared_ptr<Tensor>& input, const std::vector<int64_t>& starts,
+                    const std::vector<int64_t>& ends, const std::vector<int64_t>& steps);
+
+Maybe<Tensor> Unsqueeze(const std::shared_ptr<Tensor>& input, const int32_t& expand_dim);
 
 Maybe<Tensor> Squeeze(const std::shared_ptr<Tensor>& input,
                       const std::vector<int32_t>& squeeze_dims);
 
-Maybe<Tensor> ExpandDims(const std::shared_ptr<Tensor>& input, const int32_t& expand_dim);
-=======
-                        const Stride& target_stride, int64_t storage_offset);
+Maybe<Tensor> Expand(const std::shared_ptr<Tensor>& input, const std::vector<int32_t>& in_shape,
+                     const std::vector<int32_t>& expand_shape);
 
-Maybe<Tensor> Reshape(const std::shared_ptr<Tensor>& input, const Shape& target_shape);
-
-Maybe<Tensor> Reshape(const std::shared_ptr<Tensor>& input, const Shape& target_shape,
-                      const Stride& target_stride);
->>>>>>> fa1bb2e9
-
-Maybe<Tensor> Slice(const std::shared_ptr<Tensor>& input, const std::vector<int64_t>& starts,
-                    const std::vector<int64_t>& ends, const std::vector<int64_t>& steps);
-
-<<<<<<< HEAD
 Maybe<Tensor> Narrow(const std::shared_ptr<Tensor>& input, const int64_t& dim, const int64_t& start,
                      const int64_t& length);
 
@@ -73,12 +60,6 @@
 Maybe<Tensor> Diagonal(const std::shared_ptr<Tensor>& input, const std::shared_ptr<Tensor>& dx,
                        const int32_t offset, const int32_t dim1, const int32_t dim2);
 
-=======
-Maybe<Tensor> Unsqueeze(const std::shared_ptr<Tensor>& input, const int32_t& expand_dim);
-
-Maybe<Tensor> Squeeze(const std::shared_ptr<Tensor>& input,
-                      const std::vector<int32_t>& squeeze_dims);
->>>>>>> fa1bb2e9
 
 }  // namespace view
 }  // namespace one
