--- conflicted
+++ resolved
@@ -35,7 +35,6 @@
 
 Maybe<Tensor> Reshape(const std::shared_ptr<Tensor>& input, const Shape& shape);
 
-<<<<<<< HEAD
 Maybe<Tensor> Expand(const std::shared_ptr<Tensor>& input, const std::vector<int32_t>& in_shape,
                      const std::vector<int32_t>& expand_shape);
 
@@ -44,8 +43,8 @@
 
 Maybe<Tensor> ExpandDims(const std::shared_ptr<Tensor>& input, const int32_t& expand_dim);
 
-Maybe<Tensor> Slice(const std::shared_ptr<Tensor>& input, const std::vector<int64_t>& start,
-                    const std::vector<int64_t>& end, const std::vector<int64_t>& step);
+Maybe<Tensor> Slice(const std::shared_ptr<Tensor>& input, const std::vector<int64_t>& starts,
+                    const std::vector<int64_t>& ends, const std::vector<int64_t>& steps);
 
 Maybe<Tensor> Narrow(const std::shared_ptr<Tensor>& input, const int64_t& dim, const int64_t& start,
                      const int64_t& length);
@@ -56,10 +55,7 @@
 
 Maybe<Tensor> Diagonal(const std::shared_ptr<Tensor>& input, const std::shared_ptr<Tensor>& dx,
                        const int32_t offset, const int32_t dim1, const int32_t dim2);
-=======
-Maybe<Tensor> Slice(const std::shared_ptr<Tensor>& input, const std::vector<int64_t>& starts,
-                    const std::vector<int64_t>& ends, const std::vector<int64_t>& steps);
->>>>>>> 421750b4
+
 
 }  // namespace view
 }  // namespace one
