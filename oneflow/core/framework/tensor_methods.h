--- conflicted
+++ resolved
@@ -37,12 +37,8 @@
 
 Maybe<Tensor> Reshape(const std::shared_ptr<Tensor>& input, const Shape& target_shape);
 
-<<<<<<< HEAD
-Maybe<Tensor> Reshape(const std::shared_ptr<Tensor>& input, const Shape& target_shape, const Stride& target_stride);
-=======
 Maybe<Tensor> Reshape(const std::shared_ptr<Tensor>& input, const Shape& target_shape,
                       const Stride& target_stride);
->>>>>>> 3a500798
 
 Maybe<Tensor> Slice(const std::shared_ptr<Tensor>& input, const std::vector<int64_t>& starts,
                     const std::vector<int64_t>& ends, const std::vector<int64_t>& steps);
@@ -52,7 +48,6 @@
 Maybe<Tensor> Squeeze(const std::shared_ptr<Tensor>& input,
                       const std::vector<int32_t>& squeeze_dims);
 
-<<<<<<< HEAD
 Maybe<Tensor> Expand(const std::shared_ptr<Tensor>& input, const std::vector<int32_t>& in_shape,
                      const std::vector<int32_t>& expand_shape);
 
@@ -67,8 +62,6 @@
                        const int32_t offset, const int32_t dim1, const int32_t dim2);
 
 
-=======
->>>>>>> 3a500798
 }  // namespace view
 }  // namespace one
 }  // namespace oneflow
