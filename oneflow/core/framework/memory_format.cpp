--- conflicted
+++ resolved
@@ -43,11 +43,7 @@
 }
 
 #define DEFINE_GET_MEMORY_FORMAT_TYPE_FUNCTION(memory_format_type)                  \
-<<<<<<< HEAD
-  Symbol<MemoryFormat> MemoryFormat::memory_format_type() {                  \
-=======
-  const Symbol<MemoryFormat> MemoryFormat::memory_format_type() {                   \
->>>>>>> 70f7814c
+  Symbol<MemoryFormat> MemoryFormat::memory_format_type() {                         \
     static const auto& memory_format =                                              \
         SymbolOf(MemoryFormat(OF_PP_CAT(MemoryFormatType::k, memory_format_type))); \
     return memory_format;                                                           \
