/*
Copyright 2020 The OneFlow Authors. All rights reserved.

Licensed under the Apache License, Version 2.0 (the "License");
you may not use this file except in compliance with the License.
You may obtain a copy of the License at

    http://www.apache.org/licenses/LICENSE-2.0

Unless required by applicable law or agreed to in writing, software
distributed under the License is distributed on an "AS IS" BASIS,
WITHOUT WARRANTIES OR CONDITIONS OF ANY KIND, either express or implied.
See the License for the specific language governing permissions and
limitations under the License.
*/
#ifndef ONEFLOW_CORE_FRAMEWORK_PLACEMENT_SBP_UTIL_H_
#define ONEFLOW_CORE_FRAMEWORK_PLACEMENT_SBP_UTIL_H_

#include "oneflow/core/common/maybe.h"
#include "oneflow/core/common/symbol.h"

namespace oneflow {

class Shape;
class ParallelDesc;

namespace cfg {

class NdSbp;

}

<<<<<<< HEAD
Maybe<Symbol<ParallelDesc>> GetBroadcastSubParallelDesc(
    Symbol<ParallelDesc> parallel_desc, Symbol<cfg::NdSbp> parallel_distribution);
=======
Maybe<Symbol<ParallelDesc>> GetBroadcastSubParallelDesc(Symbol<ParallelDesc> parallel_desc,
                                                        Symbol<cfg::ParallelDistribution> nd_sbp);
>>>>>>> 131d3bb4

Maybe<std::vector<int64_t>> GetBroadcastParallelIds(const Shape& hierarchy_shape,
                                                    const std::vector<bool>& dim2is_broadcast,
                                                    int64_t parallel_id);

}  // namespace oneflow

#endif  // ONEFLOW_CORE_FRAMEWORK_PLACEMENT_SBP_UTIL_H_<|MERGE_RESOLUTION|>--- conflicted
+++ resolved
@@ -26,17 +26,12 @@
 
 namespace cfg {
 
-class NdSbp;
+class ParallelDistribution;
 
 }
 
-<<<<<<< HEAD
-Maybe<Symbol<ParallelDesc>> GetBroadcastSubParallelDesc(
-    Symbol<ParallelDesc> parallel_desc, Symbol<cfg::NdSbp> parallel_distribution);
-=======
 Maybe<Symbol<ParallelDesc>> GetBroadcastSubParallelDesc(Symbol<ParallelDesc> parallel_desc,
                                                         Symbol<cfg::ParallelDistribution> nd_sbp);
->>>>>>> 131d3bb4
 
 Maybe<std::vector<int64_t>> GetBroadcastParallelIds(const Shape& hierarchy_shape,
                                                     const std::vector<bool>& dim2is_broadcast,
