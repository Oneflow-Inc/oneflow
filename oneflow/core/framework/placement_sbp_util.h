/*
Copyright 2020 The OneFlow Authors. All rights reserved.

Licensed under the Apache License, Version 2.0 (the "License");
you may not use this file except in compliance with the License.
You may obtain a copy of the License at

    http://www.apache.org/licenses/LICENSE-2.0

Unless required by applicable law or agreed to in writing, software
distributed under the License is distributed on an "AS IS" BASIS,
WITHOUT WARRANTIES OR CONDITIONS OF ANY KIND, either express or implied.
See the License for the specific language governing permissions and
limitations under the License.
*/
#ifndef ONEFLOW_CORE_FRAMEWORK_PLACEMENT_SBP_UTIL_H_
#define ONEFLOW_CORE_FRAMEWORK_PLACEMENT_SBP_UTIL_H_

#include <unordered_map>
#include "oneflow/core/common/maybe.h"
#include "oneflow/core/common/symbol.h"

namespace oneflow {

class Shape;
class ParallelDesc;

namespace cfg {

class NdSbp;

}

Maybe<Symbol<ParallelDesc>> GetBroadcastSubParallelDesc(Symbol<ParallelDesc> parallel_desc,
<<<<<<< HEAD
                                                        Symbol<cfg::ParallelDistribution> nd_sbp);
=======
                                                        Symbol<cfg::NdSbp> nd_sbp);
>>>>>>> 924fb9f7

Maybe<std::vector<int64_t>> GetBroadcastParallelIds(const Shape& hierarchy_shape,
                                                    const std::vector<bool>& dim2is_broadcast,
                                                    int64_t parallel_id);

Maybe<std::unordered_map<int64_t, Symbol<ParallelDesc>>> GetBroadcastGroup(
    Symbol<ParallelDesc> src_parallel_desc, Symbol<ParallelDesc> dst_parallel_desc);

Maybe<std::unordered_map<int64_t, Symbol<ParallelDesc>>> GetBroadcastGroupWithoutAcrossNode(
    Symbol<ParallelDesc> src_parallel_desc, Symbol<ParallelDesc> dst_parallel_desc);

}  // namespace oneflow

#endif  // ONEFLOW_CORE_FRAMEWORK_PLACEMENT_SBP_UTIL_H_<|MERGE_RESOLUTION|>--- conflicted
+++ resolved
@@ -32,11 +32,7 @@
 }
 
 Maybe<Symbol<ParallelDesc>> GetBroadcastSubParallelDesc(Symbol<ParallelDesc> parallel_desc,
-<<<<<<< HEAD
-                                                        Symbol<cfg::ParallelDistribution> nd_sbp);
-=======
                                                         Symbol<cfg::NdSbp> nd_sbp);
->>>>>>> 924fb9f7
 
 Maybe<std::vector<int64_t>> GetBroadcastParallelIds(const Shape& hierarchy_shape,
                                                     const std::vector<bool>& dim2is_broadcast,
