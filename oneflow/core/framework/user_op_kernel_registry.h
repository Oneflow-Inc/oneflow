/*
Copyright 2020 The OneFlow Authors. All rights reserved.

Licensed under the Apache License, Version 2.0 (the "License");
you may not use this file except in compliance with the License.
You may obtain a copy of the License at

    http://www.apache.org/licenses/LICENSE-2.0

Unless required by applicable law or agreed to in writing, software
distributed under the License is distributed on an "AS IS" BASIS,
WITHOUT WARRANTIES OR CONDITIONS OF ANY KIND, either express or implied.
See the License for the specific language governing permissions and
limitations under the License.
*/
#ifndef ONEFLOW_CORE_FRAMEWORK_USER_OP_KERNEL_REGISTRY_H_
#define ONEFLOW_CORE_FRAMEWORK_USER_OP_KERNEL_REGISTRY_H_

#include "oneflow/core/common/device_type.h"
#include "oneflow/core/common/data_type.pb.h"
#include "oneflow/core/framework/op_kernel.h"
#include "oneflow/core/job/placement.pb.h"
#include "oneflow/core/common/util.h"
#include "oneflow/core/framework/user_op_conf.h"
#include "oneflow/core/common/high_order_bool.h"

namespace oneflow {

namespace user_op {

class OpKernel;
class TensorDesc;
class InferContext;

class KernelRegContext {
 public:
  virtual ~KernelRegContext() = default;

  virtual DeviceType device_type() const = 0;
  virtual const std::string& device_tag() const = 0;
  virtual const ParallelContext& parallel_ctx() const = 0;
  virtual const TensorDesc* TensorDesc4ArgNameAndIndex(const std::string&, int32_t) const = 0;

  virtual const std::vector<std::pair<std::string, int32_t>>& inputs() const = 0;
  virtual const std::vector<std::pair<std::string, int32_t>>& outputs() const = 0;

  virtual const UserOpConfWrapper& user_op_conf() const = 0;

  template<typename T>
<<<<<<< HEAD
  T Attr(const std::string& attr_name) const {
    // return AttrValueCast<T>(*Attr4Name(attr_name));
    return *reinterpret_cast<const T*>(Attr4Name(attr_name));
=======
  const T& Attr(const std::string& attr_name) const {
    return AttrValueCast<T>(*Attr4Name(attr_name));
>>>>>>> 5720138b
  }

 protected:
  KernelRegContext() = default;
  KernelRegContext(const KernelRegContext&) = delete;
  virtual const void* Attr4Name(const std::string& attr_name) const = 0;
};

using OpKernelCreateFn = std::function<const OpKernel*()>;
using InferTmpSizeFn = std::function<size_t(InferContext*)>;
using AddInplaceArgPair = std::function<Maybe<void>(
    const std::string& out_arg_name, int32_t out_arg_index, const std::string& in_arg_name,
    int32_t in_arg_index, bool is_mutable)>;
using InplaceProposalFn = std::function<Maybe<void>(const InferContext&, AddInplaceArgPair)>;
using IsMatchedHob = std::shared_ptr<hob::BaseExpr<user_op::KernelRegContext, bool>>;

struct OpKernelRegistryResult {
  std::string op_type_name;

  OpKernelCreateFn create_fn;
  InferTmpSizeFn infer_tmp_size_fn;
  InplaceProposalFn inplace_proposal_fn;
  IsMatchedHob is_matched_hob;
};

class OpKernelRegistry final {
 public:
  OpKernelRegistry& Name(const std::string& op_type_name);

  template<typename T>
  OpKernelRegistry& SetCreateFn() {
    return SetCreateFn([]() -> const OpKernel* { return NewOpKernel<T>(); });
  }
  template<typename T>
  OpKernelRegistry& SetIsMatchedHob(const T& hob) {
    result_.is_matched_hob = std::make_shared<T>(hob);
    return *this;
  }
  OpKernelRegistry& SetInferTmpSizeFn(InferTmpSizeFn fn);
  OpKernelRegistry& SetInplaceProposalFn(InplaceProposalFn fn);

  Maybe<OpKernelRegistry&> Finish();
  OpKernelRegistryResult GetResult() { return result_; }

  OpKernelRegistry& SetCreateFn(OpKernelCreateFn fn);

 private:
  OpKernelRegistryResult result_;
};

}  // namespace user_op

}  // namespace oneflow

#endif  // ONEFLOW_CORE_FRAMEWORK_USER_OP_KERNEL_REGISTRY_H_<|MERGE_RESOLUTION|>--- conflicted
+++ resolved
@@ -47,14 +47,8 @@
   virtual const UserOpConfWrapper& user_op_conf() const = 0;
 
   template<typename T>
-<<<<<<< HEAD
-  T Attr(const std::string& attr_name) const {
-    // return AttrValueCast<T>(*Attr4Name(attr_name));
+  const T& Attr(const std::string& attr_name) const {
     return *reinterpret_cast<const T*>(Attr4Name(attr_name));
-=======
-  const T& Attr(const std::string& attr_name) const {
-    return AttrValueCast<T>(*Attr4Name(attr_name));
->>>>>>> 5720138b
   }
 
  protected:
