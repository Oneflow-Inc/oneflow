--- conflicted
+++ resolved
@@ -102,19 +102,11 @@
   return none;
 }
 
-<<<<<<< HEAD
-std::string SbpToString(Symbol<cfg::SbpParallel> sbp_sym) { return SbpToString(*sbp_sym); }
-
-std::string NdSbpToString(Symbol<cfg::NdSbp> nd_sbp_sym) { return NdSbpToString(*nd_sbp_sym); }
-
-std::string SbpToString(const cfg::SbpParallel& sbp) {
-=======
 std::string SbpToString(Symbol<SbpParallel> sbp_sym) { return SbpToString(*sbp_sym); }
 
 std::string NdSbpToString(Symbol<NdSbp> nd_sbp_sym) { return NdSbpToString(*nd_sbp_sym); }
 
 std::string SbpToString(const SbpParallel& sbp) {
->>>>>>> 55c4c608
   std::ostringstream ss;
   if (sbp.has_broadcast_parallel()) {
     ss << "B";
@@ -128,11 +120,7 @@
   return ss.str();
 }
 
-<<<<<<< HEAD
-std::string NdSbpToString(const cfg::NdSbp& nd_sbp) {
-=======
 std::string NdSbpToString(const NdSbp& nd_sbp) {
->>>>>>> 55c4c608
   std::ostringstream ss;
   ss << "(";
   for (size_t i = 0; i < nd_sbp.sbp_parallel_size(); ++i) {
