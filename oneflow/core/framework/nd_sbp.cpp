--- conflicted
+++ resolved
@@ -37,7 +37,6 @@
   return iter->second;
 }
 
-<<<<<<< HEAD
 Maybe<std::vector<std::string>> FindOrCreateNdSbpString(
     Symbol<cfg::ParallelDistribution> parallel_distribution) {
   static thread_local auto* parallel_distribution2nd_sbp_str =
@@ -53,9 +52,9 @@
   }
   return iter->second;
 }
-=======
-Maybe<void> GetDualSbpParallel(
-    const cfg::SbpParallel& sbp_parallel, cfg::SbpParallel* dual_sbp_parallel) {
+
+Maybe<void> GetDualSbpParallel(const cfg::SbpParallel& sbp_parallel,
+                               cfg::SbpParallel* dual_sbp_parallel) {
   if (sbp_parallel.has_split_parallel()) {
     *dual_sbp_parallel = sbp_parallel;
   } else if (sbp_parallel.has_broadcast_parallel()) {
@@ -68,11 +67,12 @@
   return Maybe<void>::Ok();
 }
 
->>>>>>> 2001a3e8
 }  // namespace
 
-Maybe<Symbol<cfg::ParallelDistribution>> GetDualNdSbp(Symbol<cfg::ParallelDistribution> parallel_distribution) {
-  static thread_local HashMap<Symbol<cfg::ParallelDistribution>, Symbol<cfg::ParallelDistribution>> map;
+Maybe<Symbol<cfg::ParallelDistribution>> GetDualNdSbp(
+    Symbol<cfg::ParallelDistribution> parallel_distribution) {
+  static thread_local HashMap<Symbol<cfg::ParallelDistribution>, Symbol<cfg::ParallelDistribution>>
+      map;
   auto iter = map.find(parallel_distribution);
   if (iter == map.end()) {
     cfg::ParallelDistribution dual_parallel_distribution;
@@ -100,4 +100,9 @@
   return FindOrCreateNdSbpString(parallel_distribution);
 }
 
+Maybe<std::vector<std::string>> GetDualNdSbpStrList(
+    Symbol<cfg::ParallelDistribution> parallel_distribution) {
+  return GetNdSbpStrList(JUST(GetDualNdSbp(parallel_distribution)));
+}
+
 }  // namespace oneflow