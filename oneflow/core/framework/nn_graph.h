--- conflicted
+++ resolved
@@ -75,8 +75,6 @@
   std::vector<std::string> inputs_tensor_meta_str_;
   std::vector<std::string> outputs_tensor_meta_str_;
   HashMap<std::string, std::shared_ptr<one::Tensor>> variable_op_name2tensor_;
-<<<<<<< HEAD
-=======
   // Additional variables are variable other than model states, such as states in
   // optimizers/lr schedulers or free eager tensors.
   HashSet<std::string> additional_variable_op_name_;
@@ -84,7 +82,6 @@
   // they will be load into job after plan is generated.
   HashMap<std::string, std::shared_ptr<one::Tensor>>
       additional_variable_op_tobe_loaded_name2tensor_;
->>>>>>> 55c4c608
   HashMap<std::string, Blob*> variable_op_name2eager_blob_;
   HashSet<std::string> variable_op_names_;
   Job job_;
