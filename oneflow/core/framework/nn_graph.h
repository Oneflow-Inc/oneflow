/*
Copyright 2020 The OneFlow Authors. All rights reserved.

Licensed under the Apache License, Version 2.0 (the "License");
you may not use this file except in compliance with the License.
You may obtain a copy of the License at

    http://www.apache.org/licenses/LICENSE-2.0

Unless required by applicable law or agreed to in writing, software
distributed under the License is distributed on an "AS IS" BASIS,
WITHOUT WARRANTIES OR CONDITIONS OF ANY KIND, either express or implied.
See the License for the specific language governing permissions and
limitations under the License.
*/
#ifndef ONEFLOW_CORE_FRAMEWORK_NN_GRAPH_H_
#define ONEFLOW_CORE_FRAMEWORK_NN_GRAPH_H_

#include "oneflow/core/framework/nn_graph_if.h"
#include "oneflow/core/framework/tensor.h"
#include "oneflow/core/framework/tensor_tuple.h"
#include "oneflow/core/job/job.pb.h"
#include "oneflow/core/job/plan.pb.h"
#include "oneflow/core/job/runtime.h"

namespace oneflow {

class Blob;

class NNGraph final : public NNGraphIf {
 public:
  explicit NNGraph(const std::string& name)
      : name_(name), runtime_inited_(false), is_closed_(false) {}
  ~NNGraph();

  const std::string& job_name() const override { return name_; }
  const std::vector<std::string>& inputs_op_names() const override;
  const std::vector<std::string>& outputs_op_names() const override;
  const std::vector<bool>& inputs_valid() const override;
  const std::vector<bool>& outputs_valid() const override;
<<<<<<< HEAD
  const std::vector<std::string>& inputs_tensor_meta_str() const;
  const std::vector<std::string>& outputs_tensor_meta_str() const;
=======
  int64_t variable_op_size() const;
>>>>>>> c9e3002f

  Maybe<void> RegisterInputOpNamesAndTensors(
      const std::vector<std::string>& input_op_names,
      const std::vector<std::shared_ptr<one::Tensor>>& input_tensors);
  Maybe<void> RegisterOutputOpNamesAndTensors(
      const std::vector<std::string>& output_op_names,
      const std::vector<std::shared_ptr<one::Tensor>>& output_tensors);
  Maybe<void> RegisterVariableOpNamesAndTensors(
      const std::vector<std::string>& variable_op_names,
      const std::vector<std::shared_ptr<one::Tensor>>& variable_tensors);
  Maybe<void> CompileAndInitRuntime();
  Maybe<void> Close();

 private:
  Maybe<void> RegisterFreeEagerTensorsToVariableOpNames();
  Maybe<void> CreateAndRegisterNewVariableOpInJobPass();

  void NewRuntimeBuffers();
  void CloseRuntimeBuffers();

  std::string name_;
  std::vector<std::string> input_op_names_;
  std::vector<std::string> output_op_names_;
  std::vector<bool> input_tensors_valid_;
  std::vector<bool> output_tensors_valid_;
  std::vector<std::string> inputs_tensor_meta_str_;
  std::vector<std::string> outputs_tensor_meta_str_;
  HashMap<std::string, Blob*> variable_op_name2eager_blob_;
  HashSet<std::string> variable_op_names_;
  Job job_;
  Plan plan_;
  // TODO(chengcheng): temp impl using runtime now, need reimplement for dynamic multi nn.Graph.
  std::unique_ptr<Runtime> runtime_;
  bool runtime_inited_;
  bool is_closed_;
};

Maybe<void> RunLazyNNGraph(const one::TensorTuple& inputs, const one::TensorTuple& outputs,
                           const one::TensorTuple& parameters,
                           const std::shared_ptr<NNGraph>& nn_graph);

}  // namespace oneflow

#endif  // ONEFLOW_CORE_FRAMEWORK_NN_GRAPH_H_<|MERGE_RESOLUTION|>--- conflicted
+++ resolved
@@ -38,12 +38,9 @@
   const std::vector<std::string>& outputs_op_names() const override;
   const std::vector<bool>& inputs_valid() const override;
   const std::vector<bool>& outputs_valid() const override;
-<<<<<<< HEAD
   const std::vector<std::string>& inputs_tensor_meta_str() const;
   const std::vector<std::string>& outputs_tensor_meta_str() const;
-=======
   int64_t variable_op_size() const;
->>>>>>> c9e3002f
 
   Maybe<void> RegisterInputOpNamesAndTensors(
       const std::vector<std::string>& input_op_names,
