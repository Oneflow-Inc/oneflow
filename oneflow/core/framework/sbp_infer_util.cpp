/*
Copyright 2020 The OneFlow Authors. All rights reserved.

Licensed under the Apache License, Version 2.0 (the "License");
you may not use this file except in compliance with the License.
You may obtain a copy of the License at

    http://www.apache.org/licenses/LICENSE-2.0

Unless required by applicable law or agreed to in writing, software
distributed under the License is distributed on an "AS IS" BASIS,
WITHOUT WARRANTIES OR CONDITIONS OF ANY KIND, either express or implied.
See the License for the specific language governing permissions and
limitations under the License.
*/

#include "oneflow/core/framework/sbp_infer_util.h"
#include "oneflow/core/auto_parallel/boxing_collector.h"
#include "oneflow/core/boxing/eager_boxing_interpreter_mgr.h"
#include "oneflow/core/common/device_type.pb.h"
#include "oneflow/core/common/nd_index_offset_helper.h"
#include "oneflow/core/common/util.h"
#include "oneflow/core/job/global_for.h"
#include "oneflow/core/job/lazy_mode.h"
#include "oneflow/core/job/nd_sbp_util.h"
#include "oneflow/core/job/parallel_desc.h"
#include "oneflow/core/job/resource_desc.h"
#include "oneflow/core/job/sbp_parallel.pb.h"

namespace oneflow {

namespace {

static const double kUnsupportedBoxing = GetMaxVal<float>();

// check whether the sbp_parallel is legal
bool CheckSbpParallel(const SbpParallel& sbp_parallel) {
  return sbp_parallel.has_split_parallel() || sbp_parallel.has_broadcast_parallel()
         || sbp_parallel.has_partial_sum_parallel();
}

// check whether the nd_sbp is legal
bool CheckNdSbp(const NdSbp& nd_sbp) {
  if (nd_sbp.sbp_parallel_size() <= 0) { return false; }
  for (const auto& sbp : nd_sbp.sbp_parallel()) {
    if (!CheckSbpParallel(sbp)) { return false; }
  }
  return true;
}

double Penalty4PartialInConsumer(double logical_blob_size, int32_t producer_parallel_num,
                                 int32_t consumer_parallel_num) {
  static const int64_t penalty4partial_in_consumer_tag =
      ParseIntegerFromEnv("ONEFLOW_PENALTY_FOR_PARTIAL_IN_CONSUMER_POLICY", 2);
  if (penalty4partial_in_consumer_tag == Penalty4PartialInConsumerTag::kSlight) {
    return 1.0;
  } else if (penalty4partial_in_consumer_tag == Penalty4PartialInConsumerTag::kMiddle) {
    return 4 * logical_blob_size * (producer_parallel_num + consumer_parallel_num);
  } else {
    return kUnsupportedBoxing;
  }
}

int32_t Ratio4Sbp(const NdSbp& nd_sbp, const ParallelDesc& parallel_desc,
                  const std::function<bool(const SbpParallel&)>& classifier) {
  int32_t ratio = 1;
  for (int32_t sbp_id = 0; sbp_id < nd_sbp.sbp_parallel_size(); sbp_id++) {
    if (classifier(nd_sbp.sbp_parallel(sbp_id))) { ratio *= parallel_desc.hierarchy()->At(sbp_id); }
  }
  return ratio;
}

Maybe<double> ComputCopyCostBetweenTwoSbpParallel(const SbpParallel& producer_sbp_parallel,
                                                  const SbpParallel& consumer_sbp_parallel,
                                                  const BlobDesc& logical_blob_desc,
                                                  const ParallelDesc& producer_parallel_desc,
                                                  const ParallelDesc& consumer_parallel_desc) {
  if (!(CheckSbpParallel(producer_sbp_parallel) && CheckSbpParallel(consumer_sbp_parallel))) {
    return Error::RuntimeError() << "Illegal sbp parallel has been found.";
  }

  // Not supporting S->P for lazy boxing now.
  if (LazyMode::is_enabled()) {
    if (consumer_sbp_parallel.has_partial_sum_parallel()
        && producer_sbp_parallel.has_split_parallel()) {
      return kUnsupportedBoxing;
    }
  }

  // NOTE: A tensor placed on cpu with a consumer operator that accepts cuda inputs would be
  // transfered to cuda later. We might not have correct parallel description at this moment.
  if (producer_parallel_desc == consumer_parallel_desc) {
    // Same sbp, no cost: S->S, B->B, P->P
    if (producer_sbp_parallel == consumer_sbp_parallel) { return 0.0; }
    double logical_blob_size =
        logical_blob_desc.shape().elem_cnt() * GetSizeOfDataType(logical_blob_desc.data_type());
    // S->P for eager. It should be 0 as well.
    // NOTE: Similar to B->P, we just make the other part to be 0. You can consider P as S(i) for an
    // arbitrary i.
    // ? -> P
    if (consumer_sbp_parallel.has_partial_sum_parallel()) {
      return Penalty4PartialInConsumer(logical_blob_size, producer_parallel_desc.parallel_num(),
                                       consumer_parallel_desc.parallel_num());
    }
    // B->S
    if (producer_sbp_parallel.has_broadcast_parallel()) { return 1.0; }

    // has S
    if (consumer_sbp_parallel.has_split_parallel() || producer_sbp_parallel.has_split_parallel()) {
      if (consumer_sbp_parallel.has_split_parallel()
          && producer_sbp_parallel.has_split_parallel()) {
        // S(0)->S(1), S(1)->S(0), etc.
        return logical_blob_size * (producer_parallel_desc.parallel_num() - 1)
               / producer_parallel_desc.parallel_num();
      } else {
        // P->S, S->B/P
        return logical_blob_size * (producer_parallel_desc.parallel_num() - 1);
      }
    }
    // P->B
    return 2 * logical_blob_size * (producer_parallel_desc.parallel_num() - 1);
  } else {
    // Not supporting P->P for different placement
    if (LazyMode::is_enabled()) {
      if (consumer_sbp_parallel.has_partial_sum_parallel()
          && producer_sbp_parallel.has_partial_sum_parallel()) {
        return kUnsupportedBoxing;
      }
    }

    double logical_blob_size =
        logical_blob_desc.shape().elem_cnt() * GetSizeOfDataType(logical_blob_desc.data_type());
    double overall_cost = logical_blob_size;
    // ? -> B
    if (consumer_sbp_parallel.has_broadcast_parallel()) {
      overall_cost += (consumer_parallel_desc.parallel_num() - 1) * logical_blob_size;
    }
    // P -> ?
    if (producer_sbp_parallel.has_partial_sum_parallel()) {
      overall_cost += (producer_parallel_desc.parallel_num() - 1) * logical_blob_size;
    }
    // ? -> P
    if (consumer_sbp_parallel.has_partial_sum_parallel()) {
      overall_cost +=
          Penalty4PartialInConsumer(logical_blob_size, producer_parallel_desc.parallel_num(),
                                    consumer_parallel_desc.parallel_num());
    }
    // For B->S, S->S, overall_cost == logical_blob_size;
    return overall_cost;
  }
}

// compute copy cost for two SBPs.
// They may be either different or on different devices.
double ComputCopyCostBetweenTwoDiffSbpParallel(const SbpParallel& producer_sbp_parallel,
                                               const SbpParallel& consumer_sbp_parallel,
                                               double logical_blob_size, double parallel_num,
                                               bool on_same_devices) {
  // Not supporting S->P for now.
  if (consumer_sbp_parallel.has_partial_sum_parallel()
      && producer_sbp_parallel.has_split_parallel()) {
    return kUnsupportedBoxing;
  }
  if (on_same_devices) {
    // B->P
    if (consumer_sbp_parallel.has_partial_sum_parallel()) {
      return Penalty4PartialInConsumer(logical_blob_size, parallel_num, parallel_num);
    }
    // B->S
    if (producer_sbp_parallel.has_broadcast_parallel()) { return 1; }
    // has S
    if (consumer_sbp_parallel.has_split_parallel() || producer_sbp_parallel.has_split_parallel()) {
      if (consumer_sbp_parallel.has_split_parallel()
          && producer_sbp_parallel.has_split_parallel()) {
        // S(0)->S(1), S(1)->S(0), etc.
        return logical_blob_size * (parallel_num - 1) / parallel_num;
      } else {
        // P->S, S->B
        return logical_blob_size * (parallel_num - 1);
      }
    }
    // P->B (= P->S + S->B)
    return 2 * logical_blob_size * (parallel_num - 1);
  } else {
    // They have the same hierarchy at the transfer dimension.
    double overall_cost = logical_blob_size;
    // ? -> B
    if (consumer_sbp_parallel.has_broadcast_parallel()) {
      overall_cost += logical_blob_size * (parallel_num - 1);
    }
    // P -> ?
    if (producer_sbp_parallel.has_partial_sum_parallel()) {
      overall_cost += logical_blob_size * (parallel_num - 1);
    }
    if (consumer_sbp_parallel.has_partial_sum_parallel()) {
      overall_cost += Penalty4PartialInConsumer(logical_blob_size, parallel_num, parallel_num);
    }
    // For B->P, B->S, S->S, overall_cost == logical_blob_size;
    return overall_cost;
  }
}

Maybe<double> ComputCopyCostBetweenTwoNdSbp(const NdSbp& producer_nd_sbp,
                                            const NdSbp& consumer_nd_sbp, double logical_blob_size,
                                            const std::shared_ptr<Shape>& hierarchy,
                                            bool on_same_devices) {
  if (hierarchy->NumAxes() != 2) { return kUnsupportedBoxing; }
  const auto& producer_sbp_size = producer_nd_sbp.sbp_parallel_size();
  const auto& consumer_sbp_size = consumer_nd_sbp.sbp_parallel_size();
  // One of the SBP should have size 2
  CHECK_OR_RETURN((producer_sbp_size == 1 && consumer_sbp_size == 2)
                  || (producer_sbp_size == 2 && consumer_sbp_size == 1)
                  || (producer_sbp_size == 2 && consumer_sbp_size == 2))
      << "Not supporting such boxing type. Check if we have bugs in auto parallel.";
  for (int32_t dim_same_sbp = 0; dim_same_sbp < 2; dim_same_sbp++) {
    // If the nd_sbp only have size 1, then make its dimension 0
    int32_t dim_producer = dim_same_sbp;
    if (producer_sbp_size == 1) { dim_producer = 0; }
    int32_t dim_consumer = dim_same_sbp;
    if (consumer_sbp_size == 1) { dim_consumer = 0; }
    // The SBP parallel are the same at dimension (dim_same_sbp)
    if (producer_nd_sbp.sbp_parallel(dim_producer) == consumer_nd_sbp.sbp_parallel(dim_consumer)) {
      if (!producer_nd_sbp.sbp_parallel(dim_producer).has_split_parallel()) {
        logical_blob_size *= hierarchy->At(dim_same_sbp);
      }
      // The SBP parallel are different at dimension (dim_diff_sbp)
      int32_t dim_diff_sbp = 1 - dim_same_sbp;
      // If the nd_sbp only have size 1, then make its dimension 0.
      // Since we have already do this before, we just maintain the value.
      // Otherwise, switch the dimension to dim_diff_sbp
      if (producer_sbp_size == 2) { dim_producer = dim_diff_sbp; }
      if (consumer_sbp_size == 2) { dim_consumer = dim_diff_sbp; }
      // Spliting at the same dimension needs special cares!
      // Not supported by nccl
      if (dim_diff_sbp == 0
          && producer_nd_sbp.sbp_parallel(dim_producer)
                 != consumer_nd_sbp.sbp_parallel(dim_consumer)
          && (NdSbpAllSameSplitParallel(producer_nd_sbp)
              || NdSbpAllSameSplitParallel(consumer_nd_sbp))) {
        return kUnsupportedBoxing;
      }
      return ComputCopyCostBetweenTwoDiffSbpParallel(
          producer_nd_sbp.sbp_parallel(dim_producer), consumer_nd_sbp.sbp_parallel(dim_consumer),
          logical_blob_size, hierarchy->At(dim_diff_sbp), on_same_devices);
    }
  }
  return kUnsupportedBoxing;
}

Maybe<double> ComputeEagerCopyCostBetweenNdSbp(const NdSbp& producer_sbp_parallel,
                                               const NdSbp& consumer_sbp_parallel,
                                               const BlobDesc& logical_blob_desc,
                                               const ParallelDesc& producer_parallel_desc,
                                               const ParallelDesc& consumer_parallel_desc,
                                               bool requires_same_sbp) {
  if (!(CheckNdSbp(producer_sbp_parallel) && CheckNdSbp(consumer_sbp_parallel))) {
    return Error::RuntimeError() << "Illegal sbp parallel has been found.";
  }

  // TODO: get copy cost from each EagerBoxingInterpreter
  if (!TRY(Singleton<EagerBoxingInterpreterManager>::Get()->GetEagerBoxingInterpreter(
               producer_sbp_parallel, consumer_sbp_parallel, producer_parallel_desc,
               consumer_parallel_desc, logical_blob_desc.shape()))
           .IsOk()) {
    return kUnsupportedBoxing;
  }

  ParallelDesc reduced_in_parallel_desc = producer_parallel_desc;
  ParallelDesc reduced_out_parallel_desc = consumer_parallel_desc;
  NdSbp reduced_in_nd_sbp;
  NdSbp reduced_out_nd_sbp;
  InOutParallelDimReduce(producer_parallel_desc, consumer_parallel_desc, producer_sbp_parallel,
                         consumer_sbp_parallel, &reduced_in_parallel_desc,
                         &reduced_out_parallel_desc, &reduced_in_nd_sbp, &reduced_out_nd_sbp);

  const auto& in_hierarchy = reduced_in_parallel_desc.hierarchy();
  const auto& out_hierarchy = reduced_out_parallel_desc.hierarchy();

  bool same_nd_sbp = reduced_in_nd_sbp == reduced_out_nd_sbp;
  // Same sbp is always supported.
  if (same_nd_sbp && reduced_in_parallel_desc == reduced_out_parallel_desc) { return 0.0; }
  if (requires_same_sbp) { return kUnsupportedBoxing; }

  int32_t in_dim = in_hierarchy->NumAxes();
  int32_t out_dim = out_hierarchy->NumAxes();
  // We support different hierarchy for 1D sbp
  if (in_dim == 1 && out_dim == 1) {
    return ComputCopyCostBetweenTwoSbpParallel(
        reduced_in_nd_sbp.sbp_parallel(0), reduced_out_nd_sbp.sbp_parallel(0), logical_blob_desc,
        reduced_in_parallel_desc, reduced_out_parallel_desc);
  }

  double total_cost = 1.0;
  if (reduced_in_parallel_desc == reduced_out_parallel_desc) {
    // NOTE: After analysis, transfer cost increase if spliting the same dimension.
    // Example 1: (S(1), S(0), S(1), S(0)) -> (S(0), S(0), S(0), S(0))
    // Example 2: (B, S(0)) -> (S(0), S(0))
    // The cost would be (1-1/n)T, where n is the product of hierarchy number in those splitting
    // dimensions. To give a more precise cost, we add a upper bound of those lost cost back for
    // simplification.
    bool normal_case = true;
    // nd to nd
    for (int32_t i = 0; i < reduced_in_parallel_desc.hierarchy()->NumAxes(); ++i) {
      const auto& in_sbp = reduced_in_nd_sbp.sbp_parallel(i);
      const auto& out_sbp = reduced_out_nd_sbp.sbp_parallel(i);
      // Have bugs here. (B, S0) -> (S0, S0) will give a cost 0.
      // Actually it is (1-1/m)T for hierarchy (n, m)
      // TODO: Fix that after support all sbp combination for eager.
      total_cost += JUST(ComputCopyCostBetweenTwoSbpParallel(
          in_sbp, out_sbp, logical_blob_desc, reduced_in_parallel_desc, reduced_out_parallel_desc));
      // Add the penalty for P in the consumer
      if (out_sbp.has_partial_sum_parallel() && (in_sbp != out_sbp)) {
        total_cost += Penalty4PartialInConsumer(
            logical_blob_desc.shape().elem_cnt() * GetSizeOfDataType(logical_blob_desc.data_type()),
            producer_parallel_desc.parallel_num(), consumer_parallel_desc.parallel_num());
      }
      // detect the cases that splits the same dimension before this splitting
      if (normal_case && in_sbp.has_split_parallel() && in_sbp == out_sbp) {
        for (int32_t j = 0; j < i; j++) {
          const auto& in_sbp_j = reduced_in_nd_sbp.sbp_parallel(j);
          const auto& out_sbp_j = reduced_out_nd_sbp.sbp_parallel(j);
          // in_sbp == out_sbp in this situation
          if ((in_sbp_j != out_sbp_j) && (in_sbp_j == in_sbp || out_sbp_j == in_sbp)) {
            normal_case = false;
            break;
          }
        }
      }
    }
    // Add the cost for the special case
    if (!normal_case) {
      total_cost +=
          logical_blob_desc.shape().elem_cnt() * GetSizeOfDataType(logical_blob_desc.data_type());
    }
  } else {
    double logical_blob_size =
        logical_blob_desc.shape().elem_cnt() * GetSizeOfDataType(logical_blob_desc.data_type());
    {
      double in_cost = 1.0;
      for (int32_t i = 0; i < reduced_in_parallel_desc.hierarchy()->NumAxes(); ++i) {
        // P -> ?
        if (reduced_in_nd_sbp.sbp_parallel(i).has_partial_sum_parallel()) {
          in_cost *= reduced_in_parallel_desc.hierarchy()->At(i);
        }
      }
      total_cost += logical_blob_size * in_cost;
    }
    {
      double out_cost = 1.0;
      for (int32_t i = 0; i < reduced_out_parallel_desc.hierarchy()->NumAxes(); ++i) {
        // ? -> B
        if (reduced_out_nd_sbp.sbp_parallel(i).has_broadcast_parallel()) {
          out_cost *= reduced_out_parallel_desc.hierarchy()->At(i);
        }
        // Add the penalty for P in the consumer
        if (reduced_out_nd_sbp.sbp_parallel(i).has_partial_sum_parallel()) {
          total_cost +=
              Penalty4PartialInConsumer(logical_blob_size, producer_parallel_desc.parallel_num(),
                                        consumer_parallel_desc.parallel_num());
        }
      }
      total_cost += logical_blob_size * out_cost;
    }
  }
  return total_cost;
}

using CopyCostFunc = Maybe<double>(const NdSbp&, const NdSbp&, const BlobDesc&, const ParallelDesc&,
                                   const ParallelDesc&, bool);
Maybe<CopyCostFunc*> GetComputeCopyCostFunc() {
  if (LazyMode::is_enabled()) {
    return &ComputeCopyCostWithMiddleNodes;
  } else {
    return &ComputeEagerCopyCostBetweenNdSbp;
  }
}

void CollaborativeParallelDimReduce(const ParallelDesc& in_parallel_desc,
                                    const ParallelDesc& out_parallel_desc, const NdSbp& in_nd_sbp,
                                    const NdSbp& out_nd_sbp, ParallelDesc* reduced_in_parallel_desc,
                                    ParallelDesc* reduced_out_parallel_desc,
                                    NdSbp* reduced_in_nd_sbp, NdSbp* reduced_out_nd_sbp) {
  const auto& in_hierarchy = in_parallel_desc.hierarchy();
  const auto& out_hierarchy = out_parallel_desc.hierarchy();
  CHECK_EQ(in_hierarchy->NumAxes(), out_hierarchy->NumAxes());

  DimVector reduced_in_hierarchy;
  DimVector reduced_out_hierarchy;
  FOR_RANGE(int64_t, i, 0, in_hierarchy->NumAxes()) {
    if (in_hierarchy->At(i) != 1 || out_hierarchy->At(i) != 1) {
      if (reduced_in_nd_sbp->sbp_parallel().empty()
          || (in_nd_sbp.sbp_parallel(i)
                  != reduced_in_nd_sbp->sbp_parallel(reduced_in_nd_sbp->sbp_parallel_size() - 1)
              || out_nd_sbp.sbp_parallel(i)
                     != reduced_out_nd_sbp->sbp_parallel(reduced_out_nd_sbp->sbp_parallel_size()
                                                         - 1))) {
        reduced_in_hierarchy.emplace_back(in_hierarchy->At(i));
        *reduced_in_nd_sbp->add_sbp_parallel() = in_nd_sbp.sbp_parallel(i);

        reduced_out_hierarchy.emplace_back(out_hierarchy->At(i));
        *reduced_out_nd_sbp->add_sbp_parallel() = out_nd_sbp.sbp_parallel(i);
      } else {
        reduced_in_hierarchy.back() *= in_hierarchy->At(i);
        reduced_out_hierarchy.back() *= out_hierarchy->At(i);
      }
    }
  }
  if (reduced_in_hierarchy.empty()) {
    reduced_in_hierarchy.emplace_back(in_hierarchy->At(0));
    *reduced_in_nd_sbp->add_sbp_parallel() = in_nd_sbp.sbp_parallel(0);

    reduced_out_hierarchy.emplace_back(out_hierarchy->At(0));
    *reduced_out_nd_sbp->add_sbp_parallel() = out_nd_sbp.sbp_parallel(0);
  }

  ParallelConf reduced_in_parallel_conf = in_parallel_desc.parallel_conf();
  Shape(reduced_in_hierarchy).ToProto(reduced_in_parallel_conf.mutable_hierarchy());
  *reduced_in_parallel_desc = ParallelDesc(reduced_in_parallel_conf);

  ParallelConf reduced_out_parallel_conf = out_parallel_desc.parallel_conf();
  Shape(reduced_out_hierarchy).ToProto(reduced_out_parallel_conf.mutable_hierarchy());
  *reduced_out_parallel_desc = ParallelDesc(reduced_out_parallel_conf);
}

}  // namespace

int32_t PartialRatio4Producer(const NdSbp& sbp_producer,
                              const ParallelDesc& producer_parallel_desc) {
  return Ratio4Sbp(sbp_producer, producer_parallel_desc, &SbpParallel::has_partial_sum_parallel);
}

int32_t BroadcastRatio4Consumer(const NdSbp& sbp_consumer,
                                const ParallelDesc& consumer_parallel_desc) {
  return Ratio4Sbp(sbp_consumer, consumer_parallel_desc, &SbpParallel::has_broadcast_parallel);
}

void NdSbpDimReduce(const ParallelDesc& parallel_desc, const NdSbp& nd_sbp,
                    ParallelDesc* reduced_parallel_desc, NdSbp* reduced_nd_sbp) {
  const auto& hierarchy = parallel_desc.hierarchy();
  DimVector reduced_hierarchy;
  FOR_RANGE(int64_t, i, 0, hierarchy->NumAxes()) {
    if (hierarchy->At(i) != 1) {
      if (reduced_nd_sbp->sbp_parallel().empty()
          || (nd_sbp.sbp_parallel(i)
              != reduced_nd_sbp->sbp_parallel(reduced_nd_sbp->sbp_parallel_size() - 1))) {
        reduced_hierarchy.emplace_back(hierarchy->At(i));
        *reduced_nd_sbp->add_sbp_parallel() = nd_sbp.sbp_parallel(i);
      } else {
        reduced_hierarchy.back() *= hierarchy->At(i);
      }
    }
  }
  // [1, 1, ..., 1]: Any --> [1]: (B)
  if (reduced_hierarchy.empty()) {
    reduced_hierarchy.emplace_back(hierarchy->At(0));
    reduced_nd_sbp->add_sbp_parallel()->mutable_broadcast_parallel();
  }
  ParallelConf reduced_parallel_conf = parallel_desc.parallel_conf();
  Shape(reduced_hierarchy).ToProto(reduced_parallel_conf.mutable_hierarchy());
  *reduced_parallel_desc = ParallelDesc(reduced_parallel_conf);
}

void InOutParallelDimReduce(const ParallelDesc& in_parallel_desc,
                            const ParallelDesc& out_parallel_desc, const NdSbp& in_nd_sbp,
                            const NdSbp& out_nd_sbp, ParallelDesc* reduced_in_parallel_desc,
                            ParallelDesc* reduced_out_parallel_desc, NdSbp* reduced_in_nd_sbp,
                            NdSbp* reduced_out_nd_sbp) {
  const int64_t in_hierarchy_axes = in_parallel_desc.hierarchy()->NumAxes();
  const int64_t out_hierarchy_axes = out_parallel_desc.hierarchy()->NumAxes();
  if (in_hierarchy_axes == 1 && out_hierarchy_axes == 1) {
    *reduced_in_parallel_desc = in_parallel_desc;
    *reduced_out_parallel_desc = out_parallel_desc;
    *reduced_in_nd_sbp = in_nd_sbp;
    *reduced_out_nd_sbp = out_nd_sbp;
  } else if (in_hierarchy_axes != out_hierarchy_axes) {
    NdSbpDimReduce(in_parallel_desc, in_nd_sbp, reduced_in_parallel_desc, reduced_in_nd_sbp);
    NdSbpDimReduce(out_parallel_desc, out_nd_sbp, reduced_out_parallel_desc, reduced_out_nd_sbp);
  } else {
    CollaborativeParallelDimReduce(in_parallel_desc, out_parallel_desc, in_nd_sbp, out_nd_sbp,
                                   reduced_in_parallel_desc, reduced_out_parallel_desc,
                                   reduced_in_nd_sbp, reduced_out_nd_sbp);
  }
}

Maybe<double> ComputeLazyCopyCostBetweenNdSbp(const NdSbp& producer_sbp_parallel,
                                              const NdSbp& consumer_sbp_parallel,
                                              const BlobDesc& logical_blob_desc,
                                              const ParallelDesc& producer_parallel_desc,
                                              const ParallelDesc& consumer_parallel_desc,
                                              bool requires_same_sbp) {
  if (!(CheckNdSbp(producer_sbp_parallel) && CheckNdSbp(consumer_sbp_parallel))) {
    return Error::RuntimeError() << "Illegal sbp parallel has been found.";
  }
  ParallelDesc reduced_in_parallel_desc = producer_parallel_desc;
  ParallelDesc reduced_out_parallel_desc = consumer_parallel_desc;
  NdSbp reduced_in_nd_sbp;
  NdSbp reduced_out_nd_sbp;
  InOutParallelDimReduce(producer_parallel_desc, consumer_parallel_desc, producer_sbp_parallel,
                         consumer_sbp_parallel, &reduced_in_parallel_desc,
                         &reduced_out_parallel_desc, &reduced_in_nd_sbp, &reduced_out_nd_sbp);

  const auto& in_hierarchy = reduced_in_parallel_desc.hierarchy();
  const auto& out_hierarchy = reduced_out_parallel_desc.hierarchy();
  int32_t in_dim = in_hierarchy->NumAxes();
  int32_t out_dim = out_hierarchy->NumAxes();
  // Not supporting n-D sbp with n >= 3
  // TODO: Support it in the future
  if (std::min(in_dim, out_dim) <= 0 || std::max(in_dim, out_dim) >= 3) {
    return kUnsupportedBoxing;
  }

  bool same_nd_sbp = reduced_in_nd_sbp == reduced_out_nd_sbp;
  // Same sbp is always supported.
  if (same_nd_sbp && reduced_in_parallel_desc == reduced_out_parallel_desc) { return 0.0; }
  if (requires_same_sbp) { return kUnsupportedBoxing; }

  // We support different hierarchy for 1D sbp
  if (in_dim == 1 && out_dim == 1) {
    return GetTransferCost()
           + JUST(ComputCopyCostBetweenTwoSbpParallel(
               reduced_in_nd_sbp.sbp_parallel(0), reduced_out_nd_sbp.sbp_parallel(0),
               logical_blob_desc, reduced_in_parallel_desc, reduced_out_parallel_desc));
  }

#ifdef WITH_CUDA
  static const bool enable_general_basic_communication =
      ParseBooleanFromEnv("ONEFLOW_BOXING_ENABLE_GENERAL_BASIC_COMMUNICATION", false);
  // Use a general basic communication if no P in the consumer
  if ((((Singleton<ResourceDesc, ForSession>::Get()->nccl_use_compute_stream()
         && producer_parallel_desc == consumer_parallel_desc)
        || enable_general_basic_communication)
       && !NdSbpHasPartialParallel(consumer_sbp_parallel))
      && producer_parallel_desc.device_type() == DeviceType::kCUDA
      && consumer_parallel_desc.device_type() == DeviceType::kCUDA) {
    return Cost4GeneralBasicCommunication(producer_sbp_parallel, consumer_sbp_parallel,
                                          logical_blob_desc, producer_parallel_desc,
                                          consumer_parallel_desc)
           + GetTransferCost();
  }
#endif  // WITH_CUDA

  // Not supporting different hierarchy without general basic communication
  if (in_hierarchy->elem_cnt() != out_hierarchy->elem_cnt()) { return kUnsupportedBoxing; }

  bool on_same_devices =
      reduced_in_parallel_desc.EqualsIgnoringHierarchy(reduced_out_parallel_desc);
  double logical_blob_size =
      logical_blob_desc.shape().elem_cnt() * GetSizeOfDataType(logical_blob_desc.data_type());

  if (in_dim == 2 && out_dim == 2) {
    // Not supporting different hierarchy
    // TODO: Support it in the future
    if (*in_hierarchy != *out_hierarchy) { return kUnsupportedBoxing; }
    return GetTransferCost()
           + JUST(ComputCopyCostBetweenTwoNdSbp(reduced_in_nd_sbp, reduced_out_nd_sbp,
                                                logical_blob_size, in_hierarchy, on_same_devices));
  }

  // (in_dim == 2 && out_dim == 1) || (in_dim == 1 && out_dim == 2)
  if (in_dim == 2 && out_dim == 1) {
    return GetTransferCost()
           + JUST(ComputCopyCostBetweenTwoNdSbp(reduced_in_nd_sbp, reduced_out_nd_sbp,
                                                logical_blob_size, in_hierarchy, on_same_devices));
  }

  if (in_dim == 1 && out_dim == 2) {
    return GetTransferCost()
           + JUST(ComputCopyCostBetweenTwoNdSbp(reduced_in_nd_sbp, reduced_out_nd_sbp,
                                                logical_blob_size, out_hierarchy, on_same_devices));
  }

  return Error::RuntimeError()
         << "Should not reach here. Something went wrong in ComputCopyCostBetweenNdSbp() in "
            "sbp_util.cpp.";
}

double GetValidMaxCopyCost() {
  // We suppose that valid copy cost range is [0, FloatMax*0.8]
  static const double kValidMaxCopyCost = kUnsupportedBoxing * 0.8;
  return kValidMaxCopyCost;
}

double GetTransferCost() {
  // Each transfer would have cost.
  // Except for same parallel description and sbp
  static const double kTransferCost = ParseFloatFromEnv("AUTO_PARALLEL_TRANSFER_COST", 1.65e4);
  return kTransferCost;
}

void ResizeNdSbpSignature(NdSbpSignature& nd_sbp_sig, int32_t size) {
  for (auto& pair : *nd_sbp_sig.mutable_bn_in_op2nd_sbp()) {
    if (pair.second.sbp_parallel_size() > size) { pair.second.clear_sbp_parallel(); }
    while (pair.second.sbp_parallel_size() < size) { pair.second.add_sbp_parallel(); }
  }
}

void SetNdSbpSignature(NdSbpSignature* nd_sbp_signature, const SbpSignature& sbp_signature,
                       int32_t sbp_axis) {
  for (const auto& pair : sbp_signature.bn_in_op2sbp_parallel()) {
    *((*nd_sbp_signature->mutable_bn_in_op2nd_sbp())[pair.first].mutable_sbp_parallel(sbp_axis)) =
        pair.second;
  }
}

void DfsGetNdSbpSignature(NdSbpSignature& nd_sbp_sig, int32_t depth, int32_t dims,
                          const Shape& hierarchy,
<<<<<<< HEAD
                          const HashMap<int32_t, SbpSignatureList>& hierarchy_num2sbp_sig_list,
=======
                          const HashMap<int32_t, SbpSignatureList>& hierarchy_value2sbp_sig_list,
>>>>>>> c586c727
                          std::vector<NdSbpSignature>* nd_sbp_sig_list) {
  if (depth == dims) {
    nd_sbp_sig_list->push_back(nd_sbp_sig);
  } else {
    for (const auto& sbp_signature :
<<<<<<< HEAD
         hierarchy_num2sbp_sig_list.at(hierarchy.At(depth)).sbp_signature()) {
      SetNdSbpSignature(&nd_sbp_sig, sbp_signature, depth);
      DfsGetNdSbpSignature(nd_sbp_sig, depth + 1, dims, hierarchy, hierarchy_num2sbp_sig_list,
=======
         hierarchy_value2sbp_sig_list.at(hierarchy.At(depth)).sbp_signature()) {
      SetNdSbpSignature(&nd_sbp_sig, sbp_signature, depth);
      DfsGetNdSbpSignature(nd_sbp_sig, depth + 1, dims, hierarchy, hierarchy_value2sbp_sig_list,
>>>>>>> c586c727
                           nd_sbp_sig_list);
    }
  }
}

// Compute storage per device for given NdSbp
double Storage4NdSbp(const NdSbp& nd_sbp, Shape& logical_shape, const Shape& parallel_hierarchy) {
  if (nd_sbp.sbp_parallel_size() == 1) {
    double logical_blob_size = logical_shape.elem_cnt();
    // Checking 1D sbp
    const auto& sbp_parallel = nd_sbp.sbp_parallel(0);
    if (sbp_parallel.has_split_parallel()) {
      const int64_t axis = sbp_parallel.split_parallel().axis();
      if (axis >= logical_shape.NumAxes()) { return kUnsupportedBoxing; }
      if (logical_shape.At(axis) < parallel_hierarchy.At(0)) { return kUnsupportedBoxing; }
      logical_blob_size /= parallel_hierarchy.At(0);
    }
    return logical_blob_size;
  } else {
    for (int32_t dim_sbp = 0; dim_sbp < nd_sbp.sbp_parallel_size(); ++dim_sbp) {
      const auto& sbp_parallel = nd_sbp.sbp_parallel(dim_sbp);
      if (sbp_parallel.has_split_parallel()) {
        // Split axis and store result back to logical shape
        const int64_t axis = sbp_parallel.split_parallel().axis();
        if (axis >= logical_shape.NumAxes()) { return kUnsupportedBoxing; }
        // Use completely average split to count the storage
        if (logical_shape.At(axis) < parallel_hierarchy.At(dim_sbp)) { return kUnsupportedBoxing; }
        logical_shape.Set(axis, logical_shape.At(axis) / parallel_hierarchy.At(dim_sbp));
      }
    }
    return logical_shape.elem_cnt();
  }
}

// Judge whether an NdSbp could be applied on a tensor with given logical shape
// True means this NdSbp is not valid.
Maybe<bool> FilterNdSbpByLogicalShape(const NdSbp& nd_sbp, Shape& logical_shape,
                                      const Shape& parallel_hierarchy) {
  return Storage4NdSbp(nd_sbp, logical_shape, parallel_hierarchy) > GetValidMaxCopyCost();
}

Maybe<double> ComputeCopyCostBetweenNdSbp(const NdSbp& producer_sbp_parallel,
                                          const NdSbp& consumer_sbp_parallel,
                                          const BlobDesc& logical_blob_desc,
                                          const ParallelDesc& producer_parallel_desc,
                                          const ParallelDesc& consumer_parallel_desc,
                                          bool requires_same_sbp) {
  return JUST(GetComputeCopyCostFunc())(producer_sbp_parallel, consumer_sbp_parallel,
                                        logical_blob_desc, producer_parallel_desc,
                                        consumer_parallel_desc, requires_same_sbp);
}

Maybe<double> ComputeCopyCostWithMiddleNodes(const NdSbp& producer_sbp_parallel,
                                             const NdSbp& consumer_sbp_parallel,
                                             const BlobDesc& logical_blob_desc,
                                             const ParallelDesc& producer_parallel_desc,
                                             const ParallelDesc& consumer_parallel_desc,
                                             bool requires_same_sbp) {
  // Reduce before cost computation
  ParallelDesc reduced_in_parallel_desc = producer_parallel_desc;
  NdSbp reduced_in_nd_sbp;
  NdSbpDimReduce(producer_parallel_desc, producer_sbp_parallel, &reduced_in_parallel_desc,
                 &reduced_in_nd_sbp);

  ParallelDesc reduced_out_parallel_desc = consumer_parallel_desc;
  NdSbp reduced_out_nd_sbp;
  NdSbpDimReduce(consumer_parallel_desc, consumer_sbp_parallel, &reduced_out_parallel_desc,
                 &reduced_out_nd_sbp);
  // In 90% of the transfer, we would have the same parallel description for producer and consumer
  // We need to speed it up and give an approximation of the cost
  if (reduced_in_parallel_desc == reduced_out_parallel_desc
      && reduced_in_nd_sbp == reduced_out_nd_sbp) {
    if (producer_sbp_parallel == consumer_sbp_parallel) {
      return 0.0;
    } else {
      return 1.0;
    }
  }
  if (requires_same_sbp) { return kUnsupportedBoxing; }
#ifdef WITH_CUDA
  static const bool enable_general_basic_communication =
      ParseBooleanFromEnv("ONEFLOW_BOXING_ENABLE_GENERAL_BASIC_COMMUNICATION", false);
  // Use a general basic communication if no P in the consumer
  if ((((Singleton<ResourceDesc, ForSession>::Get()->nccl_use_compute_stream()
         && producer_parallel_desc == consumer_parallel_desc)
        || enable_general_basic_communication)
       && !NdSbpHasPartialParallel(consumer_sbp_parallel))
      && producer_parallel_desc.device_type() == DeviceType::kCUDA
      && consumer_parallel_desc.device_type() == DeviceType::kCUDA) {
    return Cost4GeneralBasicCommunication(producer_sbp_parallel, consumer_sbp_parallel,
                                          logical_blob_desc, producer_parallel_desc,
                                          consumer_parallel_desc)
           + GetTransferCost();
  }
#endif  // WITH_CUDA

  // Initialize boxing collector
  constexpr int32_t kRegularMaxSplitAxes = 6;
  static thread_local BoxingCollector boxing_collector(kRegularMaxSplitAxes);
  std::vector<NdSbp> middle_sbps;
  // Ask for middle nodes
  int32_t diag_node = 0;
  JUST(boxing_collector.AskSbpCombination(
      producer_sbp_parallel, consumer_sbp_parallel, logical_blob_desc, producer_parallel_desc,
      consumer_parallel_desc, /*is_customized=*/false, middle_sbps, &diag_node,
      /*compute_cost=*/true));
  // Parameters
  double total_cost = 0.0;
  // Set up the information of the first node in the first connection
  const NdSbp* pre_nd_sbp = &producer_sbp_parallel;
  const ParallelDesc* pre_parallel_desc = &producer_parallel_desc;
  const ParallelDesc* middle_parallel_desc = nullptr;
  // Connection for the next middle node
  for (int32_t middle_node_id = 0; middle_node_id < middle_sbps.size(); middle_node_id++) {
    const auto& middle_sbp = middle_sbps[middle_node_id];
    if (middle_node_id < diag_node) {
      middle_parallel_desc = &producer_parallel_desc;
    } else {
      middle_parallel_desc = &consumer_parallel_desc;
    }
    // We use the parallel description of consumer as the parallel description for all the middle
    // nodes, following the same procedure in boxing_with_middle_nodes.cpp
    // TODO: Needs more effort if dealing with different placement
    total_cost += JUST(ComputeLazyCopyCostBetweenNdSbp(*pre_nd_sbp, middle_sbp, logical_blob_desc,
                                                       *pre_parallel_desc, *middle_parallel_desc,
                                                       requires_same_sbp));
    // Set up the information of the first node in the next connection
    pre_nd_sbp = &middle_sbp;
    pre_parallel_desc = middle_parallel_desc;
  }
  // Connection between the last middle node and consumer
  total_cost += JUST(ComputeLazyCopyCostBetweenNdSbp(*pre_nd_sbp, consumer_sbp_parallel,
                                                     logical_blob_desc, *pre_parallel_desc,
                                                     consumer_parallel_desc, requires_same_sbp));

  return total_cost;
}

// Decide the priority to infer sbp
double ComputeSbpInferPriority(const NdSbp& producer_nd_sbp, const NdSbp& consumer_nd_sbp,
                               const ParallelDesc& producer_parallel_desc,
                               const ParallelDesc& consumer_parallel_desc, bool requires_same_sbp) {
  if (producer_nd_sbp == consumer_nd_sbp && producer_parallel_desc == consumer_parallel_desc) {
    // Highest priority: this blob have the same placement and sbp on both the producer and
    // consumer
    return 0.0;
  }
  // Dim reduction for producer
  ParallelDesc reduced_in_parallel_desc = producer_parallel_desc;
  NdSbp reduced_in_nd_sbp;
  NdSbpDimReduce(producer_parallel_desc, producer_nd_sbp, &reduced_in_parallel_desc,
                 &reduced_in_nd_sbp);

  // Dim reduction for consumer
  ParallelDesc reduced_out_parallel_desc = consumer_parallel_desc;
  NdSbp reduced_out_nd_sbp;
  NdSbpDimReduce(consumer_parallel_desc, consumer_nd_sbp, &reduced_out_parallel_desc,
                 &reduced_out_nd_sbp);

  if (requires_same_sbp) {
    // This blob does not support boxing
    if (reduced_in_nd_sbp == reduced_out_nd_sbp
        && reduced_in_parallel_desc == reduced_out_parallel_desc) {
      // Normal priority: No transfer occurs but we have different sbp
      // For example: [1]:S0 -> [1]:B
      // [1, 2]:(P, S0) -> [1, 2]:(S0, S0)
      return 1.0;
    } else {
      // Penality: this blob have different placements and sbps but it does not support boxing
      return 2.0;
    }
  } else {
    // This blob supports boxing
    if (producer_nd_sbp.sbp_parallel_size() == consumer_nd_sbp.sbp_parallel_size()) {
      if (producer_nd_sbp == consumer_nd_sbp) {
        // Highest priority: this blob have the same sbp on both the producer and consumer
        // Not just [0-3] -> [4-7], but also cpu:[0] -> cuda:[0-3]
        return 0.0;
      }
    } else {
      if (reduced_in_nd_sbp == reduced_out_nd_sbp) {
        // Highest priority: this blob have the same sbp on both the producer and consumer
        // [2, 2]: (S0, S0) -> [2]: S0
        // (learning rate) [1]: B -> [2, 2]: (B, B)
        return 0.0;
      }
    }
    // Normal priority: transfer might occurs
    // Or might not: [1, 2]: (P, S0) -> [1, 2]: (B, S0)
    // No transfer but not highest priority
    return 1.0;
  }
}

// The transfer ratio for general basic communication
// Cost = ratio * data amount
// When we get the this function, either producer_sbp_parallel != consumer_sbp_parallel
// or producer_parallel_desc != consumer_parallel_desc
double Cost4GeneralBasicCommunication(const NdSbp& producer_sbp_parallel,
                                      const NdSbp& consumer_sbp_parallel,
                                      const BlobDesc& logical_blob_desc,
                                      const ParallelDesc& producer_parallel_desc,
                                      const ParallelDesc& consumer_parallel_desc) {
  // The upper bound of the amount of the transferred data
  int32_t producer_partial_ratio =
      PartialRatio4Producer(producer_sbp_parallel, producer_parallel_desc);
  int32_t consumer_broadcast_ratio =
      BroadcastRatio4Consumer(consumer_sbp_parallel, consumer_parallel_desc);
  // More intersection on the same devices
  bool on_same_devices = producer_parallel_desc.EqualsIgnoringHierarchy(consumer_parallel_desc);
  // approximate intersection ratio
  double intersection_ratio = 1.0;
  // (?, P, ?)->(Si, Sj)->(?, B, ?), two-step transfer
  if (producer_partial_ratio > 1 && consumer_broadcast_ratio > 1) {
    if (on_same_devices) {
      // Pure P in the producer or B in the consumer
      // (P, P, P) -> ? or ? -> (B, B)
      if (producer_partial_ratio == producer_parallel_desc.parallel_num()
          || consumer_broadcast_ratio == consumer_parallel_desc.parallel_num()) {
        // There some cases which is not applicable to this ratio
        // We just take the one with the largest possibility
        // For example: (P, S0) -> (B, B) for 1-D blob with machine hierarchy [n, m]
        // The path should be (P, S0) -> (S0, S0) -> (B, B)
        // true intersection ratio = 1/m + 1
        intersection_ratio = 2.0;
      } else {
        // sbp_consumer = (B, Si) or (Si, B)
        for (int32_t sbp_id = 0; sbp_id < std::min(producer_sbp_parallel.sbp_parallel_size(),
                                                   consumer_sbp_parallel.sbp_parallel_size());
             sbp_id++) {
          if (consumer_sbp_parallel.sbp_parallel(sbp_id).has_split_parallel()) {
            const auto& producer_sbp4sbp_id = producer_sbp_parallel.sbp_parallel(sbp_id);
            // (B, P) or (Si, P) -> (Si, B)
            // (P, B) or (P, Si) -> (B, Si)
            if (producer_sbp4sbp_id.has_broadcast_parallel()
                || producer_sbp4sbp_id == consumer_sbp_parallel.sbp_parallel(sbp_id)) {
              intersection_ratio = 2.0;
              break;
            }
          }
        }
        // Judge whether the intersection ratio is given a value (2.0)
        if (intersection_ratio == 1.0) {
          // The true intersection ratio range from 0 to 2,
          // we just take a middle point of the range as the approximation
          // For example: (P, S0) -> (S0, B), Path: (P, S0) -> (S1, S0) -> (S0, B)
          // true intersection ratio = 1 + 1/m
          // For example: (P, S0) -> (S1, B), Path: (P, S0) -> (S1, S0) -> (S1, B)
          // true intersection ratio = 1 + 1
          // For example: (P, S0) -> (B, S0), with a 1D blob
          // true intersection ratio = (n+p-1)/nm + (n+p-1)/nm
          // For example: (S0, P) -> (B, S0), Path: (S0, P) -> (S0, S1) -> (B, S0)
          // true intersection ratio = 1 + 1/n

          // We use the approximation 1 + (1/n + 1/m)/2
          intersection_ratio = 1.0 + 0.5 / producer_parallel_desc.hierarchy()->At(0)
                               + 0.5 / producer_parallel_desc.hierarchy()->At(1);
        }
      }
    }
    // Otherwise, on different devices
    // intersection_ratio = 1.0;
  } else {
    // No P in the producer or no B in the consumer, one-step transfer
    if (on_same_devices) {
      // We use simulation for nD sbp with n=1,2,3,...
      TensorSliceView in_second_slice =
          GetTensorSliceView4ParallelId(*producer_parallel_desc.hierarchy(), producer_sbp_parallel,
                                        logical_blob_desc.shape(), /*parallel_id=*/1);
      TensorSliceView out_second_slice =
          GetTensorSliceView4ParallelId(*consumer_parallel_desc.hierarchy(), consumer_sbp_parallel,
                                        logical_blob_desc.shape(), /*parallel_id=*/1);
      const TensorSliceView& intersection = in_second_slice.Intersect(out_second_slice);
      // The intersection ratio is design for two steps.
      // However, we only have one step here, we would increase the ratio by 1.0
      // to eliminate the unused step
      intersection_ratio += std::min(
          1.0, (double)(intersection.shape().elem_cnt() * producer_parallel_desc.parallel_num())
                   / logical_blob_desc.shape().elem_cnt());
    }
    // Otherwise, on different devices
    // intersection_ratio = 1.0;
  }
  // Subtract the intersection part
  return (producer_partial_ratio + consumer_broadcast_ratio - intersection_ratio)
         * logical_blob_desc.shape().elem_cnt() * GetSizeOfDataType(logical_blob_desc.data_type());
}

}  // namespace oneflow<|MERGE_RESOLUTION|>--- conflicted
+++ resolved
@@ -604,25 +604,15 @@
 
 void DfsGetNdSbpSignature(NdSbpSignature& nd_sbp_sig, int32_t depth, int32_t dims,
                           const Shape& hierarchy,
-<<<<<<< HEAD
-                          const HashMap<int32_t, SbpSignatureList>& hierarchy_num2sbp_sig_list,
-=======
                           const HashMap<int32_t, SbpSignatureList>& hierarchy_value2sbp_sig_list,
->>>>>>> c586c727
                           std::vector<NdSbpSignature>* nd_sbp_sig_list) {
   if (depth == dims) {
     nd_sbp_sig_list->push_back(nd_sbp_sig);
   } else {
     for (const auto& sbp_signature :
-<<<<<<< HEAD
-         hierarchy_num2sbp_sig_list.at(hierarchy.At(depth)).sbp_signature()) {
-      SetNdSbpSignature(&nd_sbp_sig, sbp_signature, depth);
-      DfsGetNdSbpSignature(nd_sbp_sig, depth + 1, dims, hierarchy, hierarchy_num2sbp_sig_list,
-=======
          hierarchy_value2sbp_sig_list.at(hierarchy.At(depth)).sbp_signature()) {
       SetNdSbpSignature(&nd_sbp_sig, sbp_signature, depth);
       DfsGetNdSbpSignature(nd_sbp_sig, depth + 1, dims, hierarchy, hierarchy_value2sbp_sig_list,
->>>>>>> c586c727
                            nd_sbp_sig_list);
     }
   }
