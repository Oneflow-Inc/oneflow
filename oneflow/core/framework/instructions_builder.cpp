/*
Copyright 2020 The OneFlow Authors. All rights reserved.

Licensed under the Apache License, Version 2.0 (the "License");
you may not use this file except in compliance with the License.
You may obtain a copy of the License at

    http://www.apache.org/licenses/LICENSE-2.0

Unless required by applicable law or agreed to in writing, software
distributed under the License is distributed on an "AS IS" BASIS,
WITHOUT WARRANTIES OR CONDITIONS OF ANY KIND, either express or implied.
See the License for the specific language governing permissions and
limitations under the License.
*/
#include <atomic>
#include "oneflow/core/framework/instructions_builder.h"
#include "oneflow/core/framework/symbol_storage_util.h"
#include "oneflow/core/device/event_record.h"
#include "oneflow/core/framework/parallel_conf_util.h"
#include "oneflow/core/operator/op_node_signature.pb.h"
#include "oneflow/core/operator/operator.h"
#include "oneflow/core/framework/id_util.h"
#include "oneflow/core/framework/scope_util.h"
#include "oneflow/core/framework/session_util.h"
#include "oneflow/core/common/container_util.h"
#include "oneflow/core/common/decorator.h"
#include "oneflow/core/common/blocking_counter.h"
#include "oneflow/core/common/singleton_ptr.h"
#include "oneflow/core/rpc/include/global_process_ctx.h"
#include "oneflow/core/vm/access_blob_arg_cb_instruction_policy.h"
#include "oneflow/core/vm/ep_record_event_instruction_policy.h"
#include "oneflow/core/vm/op_call_instruction_policy.h"
#include "oneflow/core/vm/barrier_instruction_policy.h"
<<<<<<< HEAD
#include "oneflow/core/eager/release_tensor_instruction_type.h"
#include "oneflow/core/vm/critical_section_instruction_policy.h"
=======
#include "oneflow/core/vm/release_tensor_instruction_policy.h"
>>>>>>> d3fba10b
#include "oneflow/core/vm/lazy_job_instruction_policy.h"
#include "oneflow/core/vm/global_sync_instruction_policy.h"
#include "oneflow/core/vm/op_call_instruction_policy.h"
#include "oneflow/core/vm/touch_tensors_instruction_policy.h"
#include "oneflow/core/vm/virtual_machine.h"
#include "oneflow/core/vm/naive_instruction_policy.h"
#include "oneflow/core/vm/vm_util.h"
#include "oneflow/core/framework/global_tensor_infer_cache.h"
#include "oneflow/core/eager/local_dep_object.h"
#include "oneflow/core/framework/tensor.h"
#include "oneflow/core/framework/device.h"
#include "oneflow/core/framework/stream.h"
#include "oneflow/core/framework/stream_need_soft_sync.h"
#include "oneflow/core/framework/stream_is_comm_net_stream.h"
#include "oneflow/core/job/env_desc.h"
#include "oneflow/core/profiler/profiler.h"
#include "oneflow/core/platform/include/pthread_fork.h"

namespace oneflow {

namespace {

Maybe<Symbol<Stream>> RawGetCriticalSectionStream() {
  return Stream::New(JUST(Device::New("cpu")), StreamRole::kCriticalSection);
}

static constexpr auto* GetCriticalSectionStream =
    DECORATE(&RawGetCriticalSectionStream, ThreadLocal);

Maybe<Symbol<Stream>> RawGetLazyJobLauncherStream() {
  return Stream::New(JUST(Device::New("cpu")), StreamRole::kLazyJobLauncher);
}

static constexpr auto* GetLazyJobLauncherStream =
    DECORATE(&RawGetLazyJobLauncherStream, ThreadLocal);

}  // namespace

// clang-format off
// Job e.g.:
//                                    [wait_and_send_ids]
//                                             |
//                                             V
//                                             |
//                         +-------------------+
//                         |                   |
//                         V             [cpu_decoder]
//                         |                   |
//             [critcial_section_wait]         V
//                         |                   |
//                         V            [forward_ops...]
//                         |                   |
//                         |                   V
//                         +-------------------+
//                                             |
//                                        [copy_loss]
//                                             |
//                                             +-----------------------+
//                                             |                       |
//                                             V                       V
//                                             |                       |
//                                     [backward_ops...]               |
//                                             |                       |
//                                             V            [critical_section_callback]
//                                             |                       |
//                                     [optimizer_ops...]              V
//                                             |                       |
//                                             V                       |
//                                             |                       |
//                                             +-----------------------+
//                                             |                       
//                                     [callback_notifier]                       
// 
//
// clang-format on
// critcial_section_wait is a blocking opkernel which waits tick signal from instruction
// CriticalSectionBegin.
// critical_section_callback is a non-blocking opkernel which notifies instruction
// CriticalSectionEnd done.
Maybe<void> InstructionsBuilder::LaunchLazyJob(const vm::EagerBlobObjectListPtr& inputs,
                                               const vm::EagerBlobObjectListPtr& outputs,
                                               const vm::EagerBlobObjectListPtr& parameters,
                                               const std::shared_ptr<NNGraphIf>& nn_graph) {
  JUST(SoftSyncNNGraphBuffers(inputs, nn_graph));
  JUST(SoftSyncNNGraphBuffers(outputs, nn_graph));
  JUST(SoftSyncNNGraphBuffers(parameters, nn_graph));
  {
    // instruction chain: [CriticalSectionBegin] -> [CriticalSectionEnd]
    // instructions LaunchLazyJob are launched independent from instruction chains
    // [CriticalSectionBegin] -> [CriticalSectionEnd]
    const auto& input_op_name2end_event_record =
        std::make_shared<HashMap<std::string, std::shared_ptr<SharedEventRecord>>>();
    {
      for (const auto& op_name : nn_graph->inputs_op_names()) {
        const auto& event_record = std::make_shared<SharedEventRecord>();
        CHECK_OR_RETURN(input_op_name2end_event_record->emplace(op_name, event_record).second);
      }

      auto stream = JUST(GetCriticalSectionStream());
      auto* vm_stream = JUST(Singleton<VirtualMachine>::Get()->GetVmStream(stream));
      auto instruction = intrusive::make_shared<vm::Instruction>(
          vm_stream, std::make_shared<vm::InputCriticalSectionBeginInstructionPolicy>(
                         nn_graph, inputs, input_op_name2end_event_record, vm_stream));
      instruction_list_->EmplaceBack(std::move(instruction));
    }
    const auto& output_op_name2end_event_record =
        std::make_shared<HashMap<std::string, std::shared_ptr<SharedEventRecord>>>();
    {
      for (const auto& op_name : nn_graph->outputs_op_names()) {
        const auto& event_record = std::make_shared<SharedEventRecord>();
        CHECK_OR_RETURN(output_op_name2end_event_record->emplace(op_name, event_record).second);
      }
      auto stream = JUST(GetCriticalSectionStream());
      auto* vm_stream = JUST(Singleton<VirtualMachine>::Get()->GetVmStream(stream));
      auto instruction = intrusive::make_shared<vm::Instruction>(
          vm_stream, std::make_shared<vm::OutputCriticalSectionBeginInstructionPolicy>(
                         nn_graph, outputs, output_op_name2end_event_record, vm_stream));
      instruction_list_->EmplaceBack(std::move(instruction));
    }
    {
      auto stream = JUST(GetLazyJobLauncherStream());
      auto* vm_stream = JUST(Singleton<VirtualMachine>::Get()->GetVmStream(stream));
      auto instruction = intrusive::make_shared<vm::Instruction>(
          vm_stream, std::make_shared<vm::LaunchLazyJobInstructionPolicy>(nn_graph, parameters));
      instruction_list_->EmplaceBack(std::move(instruction));
    }
    auto stream = JUST(GetCriticalSectionStream());
    auto* vm_stream = JUST(Singleton<VirtualMachine>::Get()->GetVmStream(stream));
    for (int i = 0; i < nn_graph->inputs_op_names().size(); ++i) {
      const auto& eager_blob_object = inputs->at(i);
      const auto& op_name = nn_graph->inputs_op_names().at(i);
      const auto& event_record = JUST(MapAt(*input_op_name2end_event_record, op_name));
      auto instruction = intrusive::make_shared<vm::Instruction>(
          vm_stream, std::make_shared<vm::InputCriticalSectionEndInstructionPolicy>(
                         eager_blob_object, event_record, vm_stream));
      instruction_list_->EmplaceBack(std::move(instruction));
    }
    for (int i = 0; i < nn_graph->outputs_op_names().size(); ++i) {
      const auto& eager_blob_object = outputs->at(i);
      const auto& op_name = nn_graph->outputs_op_names().at(i);
      const auto& event_record = JUST(MapAt(*output_op_name2end_event_record, op_name));
      auto instruction = intrusive::make_shared<vm::Instruction>(
          vm_stream, std::make_shared<vm::OutputCriticalSectionEndInstructionPolicy>(
                         eager_blob_object, event_record, vm_stream));
      instruction_list_->EmplaceBack(std::move(instruction));
    }
  }
  return Maybe<void>::Ok();
}

Maybe<void> InstructionsBuilder::SoftSyncNNGraphBuffers(
    const vm::EagerBlobObjectListPtr& eager_blob_objects,
    const std::shared_ptr<NNGraphIf>& nn_graph) {
  const auto& stream = JUST(GetCriticalSectionStream());
  JUST(SoftSyncStream(*eager_blob_objects, stream));
  return Maybe<void>::Ok();
}

namespace {

int64_t NewSymbolId() {
  static std::atomic<int64_t> cnt(0);
  return cnt.fetch_add(1, std::memory_order_relaxed);
}

}  // namespace

Maybe<JobDesc> InstructionsBuilder::GetJobConfSymbol(const JobConfigProto& job_conf) {
  return Singleton<symbol::Storage<JobDesc>>::Get()->FindOrCreate(job_conf, &NewSymbolId);
}

Maybe<ParallelDesc> InstructionsBuilder::GetParallelDescSymbol(const ParallelConf& parallel_conf) {
  return Singleton<symbol::Storage<ParallelDesc>>::Get()->FindOrCreate(parallel_conf, &NewSymbolId);
}

Maybe<Scope> InstructionsBuilder::GetScopeSymbol(const ScopeProto& scope_proto) {
  return Singleton<symbol::Storage<Scope>>::Get()->FindOrCreate(scope_proto, &NewSymbolId);
}

Maybe<OperatorConfSymbol> InstructionsBuilder::GetOpConfSymbol(const OperatorConf& op_conf) {
  return Singleton<symbol::Storage<OperatorConfSymbol>>::Get()->FindOrCreate(op_conf, &NewSymbolId);
}

Maybe<Scope> InstructionsBuilder::BuildInitialScope(
    int64_t session_id, const JobConfigProto& job_conf, const std::string& device_tag,
    const std::vector<std::string>& machine_device_ids, const std::shared_ptr<Shape>& hierarchy,
    bool is_local) {
  ScopeProto scope_proto;
  scope_proto.set_session_id(session_id);
  std::shared_ptr<JobDesc> job_conf_sym = JUST(GetJobConfSymbol(job_conf));
  scope_proto.set_job_desc_symbol_id(JUST(job_conf_sym->symbol_id()));
  std::shared_ptr<ParallelConf> parallel_conf =
      JUST(MakeParallelConf(device_tag, machine_device_ids, hierarchy));
  std::shared_ptr<ParallelDesc> device_parallel_desc_sym =
      JUST(GetParallelDescSymbol(*parallel_conf));
  scope_proto.set_device_parallel_desc_symbol_id(JUST(device_parallel_desc_sym->symbol_id()));
  parallel_conf = JUST(MakeParallelConf("cpu", machine_device_ids, hierarchy));
  std::shared_ptr<ParallelDesc> host_parallel_desc_sym =
      JUST(GetParallelDescSymbol(*parallel_conf));
  scope_proto.set_host_parallel_desc_symbol_id(JUST(host_parallel_desc_sym->symbol_id()));
  if (is_local) {
    scope_proto.mutable_opt_local_parallel_conf()->mutable_local_parallel();
  } else {
    scope_proto.mutable_opt_local_parallel_conf()->clear_local_parallel();
  }
  return GetScopeSymbol(scope_proto);
}

Maybe<Scope> InstructionsBuilder::BuildInitialScopeWithPlacement(int64_t session_id,
                                                                 const JobConfigProto& job_conf,
                                                                 Symbol<ParallelDesc> placement,
                                                                 bool is_local) {
  ScopeProto scope_proto;
  scope_proto.set_session_id(session_id);
  std::shared_ptr<JobDesc> job_conf_sym = JUST(GetJobConfSymbol(job_conf));
  scope_proto.set_job_desc_symbol_id(JUST(job_conf_sym->symbol_id()));

  std::shared_ptr<ParallelDesc> device_parallel_desc_sym =
      JUST(GetParallelDescSymbol(placement->parallel_conf()));
  scope_proto.set_device_parallel_desc_symbol_id(JUST(device_parallel_desc_sym->symbol_id()));

  Symbol<ParallelDesc> new_placement = JUST(ReplaceDeviceType(placement, DeviceType::kCPU));
  std::shared_ptr<ParallelDesc> host_parallel_desc_sym =
      JUST(GetParallelDescSymbol(new_placement->parallel_conf()));
  scope_proto.set_host_parallel_desc_symbol_id(JUST(host_parallel_desc_sym->symbol_id()));
  if (is_local) {
    scope_proto.mutable_opt_local_parallel_conf()->mutable_local_parallel();
  } else {
    scope_proto.mutable_opt_local_parallel_conf()->clear_local_parallel();
  }
  return GetScopeSymbol(scope_proto);
}

Maybe<Scope> InstructionsBuilder::BuildScopeWithNewParallelDesc(
    const std::shared_ptr<Scope>& scope, const std::string& device_tag,
    const std::vector<std::string>& machine_device_ids, const std::shared_ptr<Shape>& hierarchy) {
  const auto SetScopeProto = [this, &device_tag, &machine_device_ids,
                              &hierarchy](const std::shared_ptr<ScopeProto>& scope_proto) {
    std::shared_ptr<ParallelConf> parallel_conf =
        CHECK_JUST(MakeParallelConf(device_tag, machine_device_ids, hierarchy));
    std::shared_ptr<ParallelDesc> device_parallel_desc_sym =
        CHECK_JUST(GetParallelDescSymbol(*parallel_conf));
    parallel_conf = CHECK_JUST(MakeParallelConf("cpu", machine_device_ids, hierarchy));
    std::shared_ptr<ParallelDesc> host_parallel_desc_sym =
        CHECK_JUST(GetParallelDescSymbol(*parallel_conf));
    scope_proto->set_device_parallel_desc_symbol_id(
        CHECK_JUST(device_parallel_desc_sym->symbol_id()));
    scope_proto->set_host_parallel_desc_symbol_id(CHECK_JUST(host_parallel_desc_sym->symbol_id()));
  };

  return BuildScopeByProtoSetter(scope, SetScopeProto);
}

Maybe<Scope> InstructionsBuilder::BuildScopeWithNewParallelConf(const std::shared_ptr<Scope>& scope,
                                                                const ParallelConf& parallel_conf) {
  const std::shared_ptr<std::tuple<std::string, std::vector<std::string>,
                                   std::shared_ptr<ShapeProto>>>& tag_and_dev_ids_and_hierarchy =
      JUST(GetDeviceTagAndMachineDeviceIdsAndHierarchy(parallel_conf));
  std::shared_ptr<Shape> hierarchy;
  if (std::get<2>(*tag_and_dev_ids_and_hierarchy)) {
    hierarchy.reset(new Shape(parallel_conf.hierarchy()));
  }
  return BuildScopeWithNewParallelDesc(scope, std::get<0>(*tag_and_dev_ids_and_hierarchy),
                                       std::get<1>(*tag_and_dev_ids_and_hierarchy), hierarchy);
}

Maybe<Scope> InstructionsBuilder::BuildScopeWithNewIsLocal(const std::shared_ptr<Scope>& scope,
                                                           bool is_local) {
  const auto SetScopeProto = [is_local](const std::shared_ptr<ScopeProto>& scope_proto) {
    if (is_local) {
      scope_proto->mutable_opt_local_parallel_conf()->mutable_local_parallel();
    } else {
      scope_proto->mutable_opt_local_parallel_conf()->clear_local_parallel();
    }
  };

  return BuildScopeByProtoSetter(scope, SetScopeProto);
}

Maybe<Scope> InstructionsBuilder::BuildScopeWithNewScopeName(const std::shared_ptr<Scope>& scope,
                                                             const std::string& scope_name) {
  const auto SetScopeProto = [&scope_name](const std::shared_ptr<ScopeProto>& scope_proto) {
    scope_proto->add_scope_op_name_prefixes(scope_name);
  };

  return BuildScopeByProtoSetter(scope, SetScopeProto);
}

Maybe<Scope> InstructionsBuilder::BuildScopeByProtoSetter(
    const std::shared_ptr<Scope>& scope,
    const std::function<void(const std::shared_ptr<ScopeProto>&)>& Setter) {
  std::shared_ptr<ScopeProto> scope_proto = JUST(scope->MakeChildScopeProto());
  Setter(scope_proto);
  return GetScopeSymbol(*scope_proto);
}

Maybe<Scope> InstructionsBuilder::BuildScopeByProtoStrSetter(
    const std::shared_ptr<Scope>& scope,
    const std::function<std::string(const std::string&)>& StrSetter) {
  std::shared_ptr<ScopeProto> scope_proto = JUST(scope->MakeChildScopeProto());
  std::string serialized_scope_proto = PbMessage2TxtString(*scope_proto);
  std::string new_serialized_scope_proto = StrSetter(serialized_scope_proto);
  CHECK_OR_RETURN(TxtString2PbMessage(new_serialized_scope_proto, scope_proto.get()))
      << Error::RuntimeError() << "scope_proto parse failed";
  return GetScopeSymbol(*scope_proto);
}

Maybe<void> InstructionsBuilder::Call(const std::shared_ptr<one::StatefulOpKernel>& opkernel,
                                      vm::EagerBlobObjectList&& input_eager_blob_objects,
                                      vm::EagerBlobObjectList&& output_eager_blob_objects,
                                      const one::OpExprInterpContext& ctx, Symbol<Stream> stream) {
  return Call(opkernel, std::move(input_eager_blob_objects), std::move(output_eager_blob_objects),
              nullptr, ctx, stream);
}

Maybe<void> InstructionsBuilder::Call(
    const std::shared_ptr<one::StatefulOpKernel>& opkernel,
    vm::EagerBlobObjectList&& input_eager_blob_objects,
    vm::EagerBlobObjectList&& output_eager_blob_objects,
    const std::shared_ptr<const one::GlobalTensorInferResult>& global_tensor_infer_result,
    const one::OpExprInterpContext& ctx, Symbol<Stream> stream) {
  JUST(SoftSyncStream(output_eager_blob_objects, stream));
  JUST(SoftSyncStream(input_eager_blob_objects, stream));
  for (const auto& output : output_eager_blob_objects) {
    if (!output->producer_stream().has_value()) { JUST(output->init_producer_stream(stream)); }
    output->set_last_used_stream(stream);
  }
  auto* vm_stream = JUST(Singleton<VirtualMachine>::Get()->GetVmStream(stream));
  auto instruction = intrusive::make_shared<vm::Instruction>(
      vm_stream, std::make_shared<vm::OpCallInstructionPolicy>(
                     vm_stream, opkernel, std::move(input_eager_blob_objects),
                     std::move(output_eager_blob_objects), global_tensor_infer_result, ctx,
                     *one::CurrentDevVmDepObjectConsumeMode()));
  instruction_list_->EmplaceBack(std::move(instruction));
  return Maybe<void>::Ok();
}

Maybe<void> InstructionsBuilder::ReleaseTensor(
    const std::shared_ptr<vm::EagerBlobObject>& eager_blob_object) {
  const auto& last_used_stream = JUST(eager_blob_object->last_used_stream());
  const auto& producer_stream = JUST(eager_blob_object->producer_stream());
  if (pthread_fork::IsForkedSubProcess()
      && producer_stream->device()->enum_type() != DeviceType::kCPU) {
    return Maybe<void>::Ok();
  }
  if (last_used_stream != producer_stream) {
    JUST(SoftSyncStream({JUST(eager_blob_object->compute_local_dep_object())}, "mut",
                        last_used_stream));
  }
  Optional<Symbol<Stream>> stream{};
  if (*one::CurrentDevVmDepObjectConsumeMode() == one::DevVmDepObjectConsumeMode::NONE) {
    stream = Optional<Symbol<Stream>>(NullOpt);
  } else if (IsCommNetStream::Visit(last_used_stream->stream_role())) {
    // Disable inter-device instruction sequential for tensor used by communicative stream.
    // It's not acceptable for us that cuda compute stream is blocked by cuda nccl stream.
    stream = Optional<Symbol<Stream>>(NullOpt);
  } else if (IsCommNetStream::Visit(producer_stream->stream_role())) {
    // Disable inter-device instruction sequential for tensor produced by communicative stream.
    stream = Optional<Symbol<Stream>>(NullOpt);
  } else {
    stream = producer_stream;
  }
  auto vm_stream = stream.map([](Symbol<Stream> stream) -> vm::Stream* {
    return CHECK_JUST(Singleton<VirtualMachine>::Get()->GetVmStream(stream));
  });
  StreamRole stream_role = producer_stream->stream_role();
  DataType data_type = eager_blob_object->data_type();
  auto instruction = intrusive::make_shared<vm::Instruction>(
      JUST(Singleton<VirtualMachine>::Get()->GetVmStream(producer_stream)),
<<<<<<< HEAD
      std::make_shared<vm::NaiveInstructionPolicy>(
          JUST(GetReleaseInstructionType::Visit(stream_role, data_type)), phy_instr_operand));
=======
      vm::MakeReleaseTensorInstructionPolicy::Visit(stream_role, data_type, eager_blob_object,
                                                    vm_stream));
>>>>>>> d3fba10b
  instruction_list_->EmplaceBack(std::move(instruction));

  return Maybe<void>::Ok();
}

Maybe<void> InstructionsBuilder::TouchTensors(const vm::EagerBlobObjectListPtr& eager_blob_object) {
  Symbol<Device> device = JUST(Device::New("cpu"));
  Symbol<Stream> stream = JUST(GetDefaultStreamByDevice(device));
  auto instruction = intrusive::make_shared<vm::Instruction>(
      JUST(Singleton<VirtualMachine>::Get()->GetVmStream(stream)),
      std::make_shared<vm::TouchTensorsInstructionPolicy>(*eager_blob_object));
  instruction_list_->EmplaceBack(std::move(instruction));
  return Maybe<void>::Ok();
}

namespace {

template<typename T>
using SmallSet = small_vector<T, kOpArgsReservedSize>;

template<typename T>
std::pair<typename SmallSet<T>::iterator, bool> SmallSetInsert(SmallSet<T>* vec, const T& elem) {
  for (auto iter = vec->begin(); iter != vec->end(); ++iter) {
    if (*iter == elem) { return std::make_pair(iter, false); }
  }
  vec->push_back(elem);
  return std::make_pair(vec->end() - 1, true);
}

template<typename DoEachT>
Maybe<void> ForEachEagerBlobObjectsNeedingSoftSync(
    const vm::EagerBlobObjectList& eager_blob_objects, Symbol<Stream> stream,
    const DoEachT& DoEach) {
  if (eager_blob_objects.size() <= kOpArgsReservedSize) {
    for (const auto& eager_blob_object : eager_blob_objects) {
      const auto& opt_last_used_stream = eager_blob_object->last_used_stream();
      if (unlikely(!opt_last_used_stream.has_value())) { continue; }
      const auto& last_used_stream = JUST(opt_last_used_stream);
      if (last_used_stream != stream) {
        small_vector<intrusive::shared_ptr<LocalDepObject>, kOpArgsReservedSize> dep_objects{
            intrusive::shared_ptr<LocalDepObject>(
                JUST(eager_blob_object->compute_local_dep_object()))};
        JUST(DoEach(last_used_stream, std::move(dep_objects)));
      }
    }
  } else {
    SmallSet<Symbol<Stream>> last_used_streams;
    for (const auto& eager_blob_object : eager_blob_objects) {
      const auto& opt_last_used_stream = eager_blob_object->last_used_stream();
      if (unlikely(!opt_last_used_stream.has_value())) { continue; }
      const auto& last_used_stream = JUST(opt_last_used_stream);
      if (last_used_stream != stream) { SmallSetInsert(&last_used_streams, last_used_stream); }
    }
    for (const auto& last_used_stream : last_used_streams) {
      small_vector<intrusive::shared_ptr<LocalDepObject>, kOpArgsReservedSize> dep_objects{};
      for (const auto& eager_blob_object : eager_blob_objects) {
        const auto& opt_stream = eager_blob_object->last_used_stream();
        if (unlikely(!opt_stream.has_value())) { continue; }
        if (JUST(opt_stream) == last_used_stream) {
          dep_objects.emplace_back(JUST(eager_blob_object->compute_local_dep_object()));
        }
      }
      JUST(DoEach(last_used_stream, std::move(dep_objects)));
    }
  }
  return Maybe<void>::Ok();
}

}  // namespace

Maybe<void> InstructionsBuilder::SoftSyncStream(const vm::EagerBlobObjectList& eager_blob_objects,
                                                Symbol<Stream> stream) {
  JUST(ForEachEagerBlobObjectsNeedingSoftSync(
      eager_blob_objects, stream,
      [&](Symbol<Stream> last_used_stream, auto&& dep_objects) -> Maybe<void> {
        return SoftSyncStream(std::move(dep_objects), "mut", last_used_stream);
      }));
  for (const auto& eager_blob_object : eager_blob_objects) {
    eager_blob_object->set_last_used_stream(stream);
  }
  return Maybe<void>::Ok();
}

Maybe<void> InstructionsBuilder::SoftSyncStream(
    small_vector<intrusive::shared_ptr<LocalDepObject>, kOpArgsReservedSize>&&
        compute_local_dep_objects,
    const std::string& modifier, Symbol<Stream> last_used_stream) {
  DeviceType device_type = last_used_stream->device()->enum_type();
  if (!NeedSoftSync::Visit(last_used_stream->stream_role(), device_type)) {
    return Maybe<void>::Ok();
  }
  OF_PROFILER_RANGE_GUARD("SoftStream");
  StreamRole stream_role = last_used_stream->stream_role();
  auto instruction = intrusive::make_shared<vm::Instruction>(
      JUST(Singleton<VirtualMachine>::Get()->GetVmStream(last_used_stream)),
      JUST(GetRecordEventInstructionPolicy::Visit(stream_role, device_type,
                                                  std::move(compute_local_dep_objects), modifier)));
  instruction_list_->EmplaceBack(std::move(instruction));
  return Maybe<void>::Ok();
}

template<typename T>
Maybe<void> InstructionsBuilder::SyncAccessBlobByCallback(
    const T tensor, const std::shared_ptr<BlockingThenBusy>& btb,
    const std::function<void(uint64_t)>& Callback, const std::string& modifier) {
  // We want balance the cpu overhead and notification latency.
  //
  // balanced timeline here:
  //
  //   B: blocking wait
  //   W: wake up
  //   S: spin wait
  //
  //   vm thread:    |<--------------- prev ops ------------------>|<- Callback() ->|
  //
  //   main thread:  |<-------------------- B -------------------->|<- W ->|<- S  ->|
  //
  // bad timeline with more notification latency:
  //
  //   B: blocking wait
  //   W: wake up
  //   S: spin wait
  //
  //   vm thread:    |<--------------- prev ops ------------------>|<- Callback() ->|
  //
  //   main thread:  |<---------------------------- B ----------------------------->|<- W ->|
  //
  // bad timeline with more cpu overhead:
  //
  //   B: blocking wait
  //   W: wake up
  //   S: spin wait
  //
  //   vm thread:    |<--------------- prev ops ------------------>|<- Callback() ->|
  //                 |                                             |                |
  //   main thread:  |<---------------------------- S ----------------------------->|

  const auto& CallbackWrapper = [btb, Callback](uint64_t ofblob_ptr) {
    btb->mut_blocking_counter()->Decrease();
    Callback(ofblob_ptr);
    btb->mut_spin_counter()->Decrease();
  };
  return AccessBlobByCallback(tensor, CallbackWrapper, modifier);
}

template Maybe<void> InstructionsBuilder::SyncAccessBlobByCallback(
    const std::shared_ptr<one::LocalTensor> tensor, const std::shared_ptr<BlockingThenBusy>& btb,
    const std::function<void(uint64_t)>& Callback, const std::string& modifier);

template Maybe<void> InstructionsBuilder::SyncAccessBlobByCallback(
    const one::EagerLocalTensorImpl* tensor, const std::shared_ptr<BlockingThenBusy>& btb,
    const std::function<void(uint64_t)>& Callback, const std::string& modifier);

namespace {

Maybe<Symbol<Device>> GetDevice(const std::shared_ptr<one::LocalTensor>& tensor) {
  return tensor->device();  // return Maybe<Symbol<Device>>
}

Maybe<Symbol<Device>> GetDevice(const one::EagerLocalTensorImpl* tensor) {
  return tensor->device();  // return const Symbol<Device>&
}

}  // namespace

template<typename T>
Maybe<void> InstructionsBuilder::AccessBlobByCallback(const T tensor,
                                                      const std::function<void(uint64_t)>& callback,
                                                      const std::string& modifier) {
  const std::shared_ptr<vm::EagerBlobObject>& eager_blob_object = JUST(tensor->eager_blob_object());
  Symbol<Device> device = JUST(GetDevice(tensor));
  Symbol<Stream> stream = JUST(GetDefaultStreamByDevice(device));
  // Do not use producer_stream or last_used_stream.
  // Bug case when using producer_stream or last_used_stream:
  //
  // ```python
  // tensor = oneflow.ones((1024, 1024, 1024), device='cuda').cpu()
  // ndarray = tensor.numpy() # share memory
  //
  // ```
  // `ndarray` may not be ones because instruction AccessBlobByCallback is prescheduled before
  // oneflow.ones actually finished.
  auto instruction = intrusive::make_shared<vm::Instruction>(
      // Never replace `stream` with producer_stream or last_used_stream.
      JUST(Singleton<VirtualMachine>::Get()->GetVmStream(stream)),
      std::make_shared<vm::AccessBlobArgCbInstructionPolicy>(eager_blob_object, callback,
                                                             modifier));
  instruction_list_->EmplaceBack(std::move(instruction));
  return Maybe<void>::Ok();
}

template Maybe<void> InstructionsBuilder::AccessBlobByCallback(
    const std::shared_ptr<one::LocalTensor> tensor, const std::function<void(uint64_t)>& callback,
    const std::string& modifier);

template Maybe<void> InstructionsBuilder::AccessBlobByCallback(
    const one::EagerLocalTensorImpl* tensor, const std::function<void(uint64_t)>& callback,
    const std::string& modifier);

namespace {

Maybe<Symbol<Stream>> GetBarrierStream() {
  auto device = JUST(Device::New("cpu"));
  return Stream::New(device, StreamRole::kBarrier);
}

}  // namespace

Maybe<void> InstructionsBuilder::GlobalSync() {
  auto stream = JUST(GetBarrierStream());
  auto instruction = intrusive::make_shared<vm::Instruction>(
      JUST(Singleton<VirtualMachine>::Get()->GetVmStream(stream)),
      std::make_shared<vm::GlobalSyncInstructionPolicy>());
  instruction_list_->PushBack(instruction.Mutable());
  return Maybe<void>::Ok();
}

Maybe<void> InstructionsBuilder::Barrier(const std::function<void()>& Callback) {
  auto stream = JUST(GetBarrierStream());
  auto instruction = intrusive::make_shared<vm::Instruction>(
      JUST(Singleton<VirtualMachine>::Get()->GetVmStream(stream)),
      std::make_shared<vm::BarrierInstructionPolicy>(Callback));
  instruction_list_->PushBack(instruction.Mutable());
  return Maybe<void>::Ok();
}

}  // namespace oneflow<|MERGE_RESOLUTION|>--- conflicted
+++ resolved
@@ -32,12 +32,8 @@
 #include "oneflow/core/vm/ep_record_event_instruction_policy.h"
 #include "oneflow/core/vm/op_call_instruction_policy.h"
 #include "oneflow/core/vm/barrier_instruction_policy.h"
-<<<<<<< HEAD
-#include "oneflow/core/eager/release_tensor_instruction_type.h"
 #include "oneflow/core/vm/critical_section_instruction_policy.h"
-=======
 #include "oneflow/core/vm/release_tensor_instruction_policy.h"
->>>>>>> d3fba10b
 #include "oneflow/core/vm/lazy_job_instruction_policy.h"
 #include "oneflow/core/vm/global_sync_instruction_policy.h"
 #include "oneflow/core/vm/op_call_instruction_policy.h"
@@ -407,13 +403,8 @@
   DataType data_type = eager_blob_object->data_type();
   auto instruction = intrusive::make_shared<vm::Instruction>(
       JUST(Singleton<VirtualMachine>::Get()->GetVmStream(producer_stream)),
-<<<<<<< HEAD
-      std::make_shared<vm::NaiveInstructionPolicy>(
-          JUST(GetReleaseInstructionType::Visit(stream_role, data_type)), phy_instr_operand));
-=======
-      vm::MakeReleaseTensorInstructionPolicy::Visit(stream_role, data_type, eager_blob_object,
-                                                    vm_stream));
->>>>>>> d3fba10b
+      JUST(vm::MakeReleaseTensorInstructionPolicy::Visit(stream_role, data_type, eager_blob_object,
+                                                    vm_stream)));
   instruction_list_->EmplaceBack(std::move(instruction));
 
   return Maybe<void>::Ok();
