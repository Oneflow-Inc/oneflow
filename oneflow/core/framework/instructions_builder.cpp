--- conflicted
+++ resolved
@@ -252,25 +252,14 @@
 
 }  // namespace
 
-<<<<<<< HEAD
 template<typename PhyInstrOperandT>
-Maybe<ObjectMsgPtr<LocalDepObject>> InstructionsBuilder::MakeCriticalSectionBegin(
+Maybe<intrusive::shared_ptr<LocalDepObject>> InstructionsBuilder::MakeCriticalSectionBegin(
     const std::shared_ptr<PhyInstrOperandT>& phy_instr_operand) {
-=======
-template<typename T>
-Maybe<intrusive::shared_ptr<LocalDepObject>> InstructionsBuilder::MakeCriticalSectionBegin(
-    const one::EagerBlobObjectListPtr& eager_blob_objects) {
->>>>>>> 006d8a8d
   static std::string instr_name("CriticalSectionBegin");
   auto instruction = intrusive::make_shared<vm::InstructionMsg>(instr_name);
   const auto& device = JUST(GetCriticalSectionDevice());
   const auto local_dep_object = JUST(LocalDepObject::New(*device));
-<<<<<<< HEAD
-  *instruction->mutable_phy_instr_operand() = phy_instr_operand;
-=======
-  const auto& operand = std::make_shared<T>(eager_blob_objects, *local_dep_object);
-  *instruction->mut_phy_instr_operand() = operand;
->>>>>>> 006d8a8d
+  *instruction->mut_phy_instr_operand() = phy_instr_operand;
   instruction_list_->EmplaceBack(std::move(instruction));
   return local_dep_object;
 }
@@ -279,14 +268,8 @@
 Maybe<void> InstructionsBuilder::MakeCriticalSectionEnd(
     const std::shared_ptr<PhyInstrOperandT>& phy_instr_operand) {
   static std::string instr_name("CriticalSectionEnd");
-<<<<<<< HEAD
-  auto instruction = ObjectMsgPtr<vm::InstructionMsg>::New(instr_name);
-  *instruction->mutable_phy_instr_operand() = phy_instr_operand;
-=======
   auto instruction = intrusive::make_shared<vm::InstructionMsg>(instr_name);
-  const auto& operand = std::make_shared<PhyInstrOperandT>(eager_blob_object, event_record);
-  *instruction->mut_phy_instr_operand() = operand;
->>>>>>> 006d8a8d
+  *instruction->mut_phy_instr_operand() = phy_instr_operand;
   instruction_list_->EmplaceBack(std::move(instruction));
   return Maybe<void>::Ok();
 }
@@ -328,18 +311,10 @@
     }
     {
       static std::string instr_name("LaunchLazyJob");
-<<<<<<< HEAD
-      ObjectMsgPtr<vm::InstructionMsg> instruction =
-          ObjectMsgPtr<vm::InstructionMsg>::New(instr_name);
-      *instruction->mutable_phy_instr_operand() =
-          std::make_shared<vm::LaunchLazyJobPhyInstrOperand>(nn_graph, parameters);
-=======
       intrusive::shared_ptr<vm::InstructionMsg> instruction =
           intrusive::make_shared<vm::InstructionMsg>(instr_name);
-      *instruction->mut_phy_instr_operand() = std::make_shared<vm::LaunchLazyJobPhyInstrOperand>(
-          *in_local_dep_object, *out_local_dep_object, op_name2end_event_record, inputs, outputs,
-          parameters, nn_graph);
->>>>>>> 006d8a8d
+      *instruction->mut_phy_instr_operand() =
+          std::make_shared<vm::LaunchLazyJobPhyInstrOperand>(nn_graph, parameters);
       instruction_list_->EmplaceBack(std::move(instruction));
     }
     for (int i = 0; i < nn_graph->inputs_op_names().size(); ++i) {
