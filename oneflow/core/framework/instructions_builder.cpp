/*
Copyright 2020 The OneFlow Authors. All rights reserved.

Licensed under the Apache License, Version 2.0 (the "License");
you may not use this file except in compliance with the License.
You may obtain a copy of the License at

    http://www.apache.org/licenses/LICENSE-2.0

Unless required by applicable law or agreed to in writing, software
distributed under the License is distributed on an "AS IS" BASIS,
WITHOUT WARRANTIES OR CONDITIONS OF ANY KIND, either express or implied.
See the License for the specific language governing permissions and
limitations under the License.
*/
#include <atomic>
#include "oneflow/core/framework/instructions_builder.h"
#include "oneflow/core/framework/symbol_storage_util.h"
#include "oneflow/core/eager/eager_symbol.cfg.h"
#include "oneflow/core/job/job_conf.cfg.h"
#include "oneflow/core/job/placement.cfg.h"
#include "oneflow/core/job/scope.cfg.h"
#include "oneflow/core/framework/parallel_conf_util.h"
#include "oneflow/core/framework/object_storage.h"
#include "oneflow/core/operator/op_node_signature.cfg.h"
#include "oneflow/core/operator/operator.h"
#include "oneflow/core/framework/id_util.h"
#include "oneflow/core/operator/interface_blob_conf.cfg.h"
#include "oneflow/core/framework/scope_util.h"
#include "oneflow/core/framework/session_util.h"
#include "oneflow/core/eager/eager_oneflow.h"
#include "oneflow/core/common/container_util.h"
#include "oneflow/core/rpc/include/global_process_ctx.h"
#include "oneflow/core/vm/no_arg_cb_phy_instr_operand.h"
#include "oneflow/core/vm/access_blob_arg_cb_phy_instr_operand.h"
#include "oneflow/core/vm/release_tensor_arg_phy_instr_operand.h"
#include "oneflow/core/vm/soft_sync_stream_phy_instr_operand.h"
#include "oneflow/core/framework/consistent_tensor_infer_cache.h"
#include "oneflow/core/framework/vm_local_dep_object.h"
#include "oneflow/core/framework/tensor.h"
#include "oneflow/core/framework/device.h"
#include "oneflow/core/framework/instruction_replay.h"
#include "oneflow/core/job/env_desc.h"

namespace oneflow {

namespace {

Maybe<int64_t> NewSymbolId(vm::IdGenerator* id_generator,
                           vm::InstructionMsgList* instruction_list) {
  int64_t symbol_id = JUST(id_generator->NewSymbolId());
  ObjectMsgPtr<vm::InstructionMsg> instruction = ObjectMsgPtr<vm::InstructionMsg>::New("NewSymbol");
  instruction->add_int64_operand(symbol_id);
  instruction_list->PushBack(instruction.Mutable());
  return symbol_id;
}

template<typename T>
const char* GetInstrTypeName();

template<>
const char* GetInstrTypeName<cfg::JobConfigProto>() {
  return "InitJobDescSymbol";
}
template<>
const char* GetInstrTypeName<cfg::ParallelConf>() {
  return "NewParallelDescSymbol";
}
template<>
const char* GetInstrTypeName<cfg::ScopeProto>() {
  return "InitScopeSymbol";
}

template<typename T>
T* MutEagerSymbolConf(vm::cfg::EagerSymbol*);

template<>
cfg::JobConfigProto* MutEagerSymbolConf<cfg::JobConfigProto>(vm::cfg::EagerSymbol* eager_symbol) {
  return eager_symbol->mutable_job_conf_symbol();
}

template<>
cfg::ParallelConf* MutEagerSymbolConf<cfg::ParallelConf>(vm::cfg::EagerSymbol* eager_symbol) {
  return eager_symbol->mutable_parallel_conf_symbol();
}

template<>
cfg::ScopeProto* MutEagerSymbolConf<cfg::ScopeProto>(vm::cfg::EagerSymbol* eager_symbol) {
  return eager_symbol->mutable_scope_symbol();
}

Maybe<void> AddStringSymbol(int64_t symbol_id, const std::string& data) {
  JUST(Global<symbol::Storage<StringSymbol>>::Get()->Add(symbol_id, data));
  auto* id_cache = JUST(GlobalMaybe<symbol::IdCache<std::string>>());
  CHECK_OR_RETURN(!id_cache->Has(data));
  JUST(id_cache->FindOrCreate(data, [&symbol_id]() -> Maybe<int64_t> { return symbol_id; }));
  return Maybe<void>::Ok();
}

uint64_t NewTokenId() {
  static std::atomic<uint64_t> token_id(0);
  token_id++;
  return token_id;
}

using IntList = std::vector<int64_t>;
using Int2IntListMap = HashMap<int64_t, std::shared_ptr<IntList>>;
// This function is used to determine whether the machine_id2sorted_dev_phy_ids of ParallelDesc are
// equal
bool Int2IntListMapContaining(const Int2IntListMap& bigger, const Int2IntListMap& smaller) {
  for (const auto& pair : smaller) {
    if (bigger.find(pair.first) == bigger.end()) { return false; }
    const auto& bigger_device_ids = bigger.find(pair.first)->second;
    std::vector<int64_t>::iterator ret;
    for (int64_t device_id : *pair.second) {
      ret = std::find(bigger_device_ids->begin(), bigger_device_ids->end(), device_id);
      if (ret == bigger_device_ids->end()) { return false; }
    }
  }
  return true;
}

Maybe<compatible_py::BlobObject> MakeNewBlobObjectLike(
    InstructionsBuilder* builder, const std::shared_ptr<compatible_py::BlobObject>& blob_object,
    const std::shared_ptr<ParallelDesc>& new_parallel_desc_symbol) {
  OperatorConf op_conf;
  op_conf.set_name(*JUST(UniqueStr("Input")));
  op_conf.set_device_tag(new_parallel_desc_symbol->device_tag());
  op_conf.mutable_input_conf()->set_out("out");
  std::shared_ptr<cfg::InterfaceBlobConf> cfg_interface_blob_conf =
      std::make_shared<cfg::InterfaceBlobConf>();
  blob_object->op_arg_parallel_attr()->DumpToInterfaceBlobConf(cfg_interface_blob_conf);
  blob_object->op_arg_blob_attr()->DumpToInterfaceBlobConf(cfg_interface_blob_conf);
  cfg_interface_blob_conf->ToProto(op_conf.mutable_input_conf()->mutable_blob_conf());
  std::shared_ptr<Scope> cur_scope = JUST(GetCurrentScope());
  op_conf.set_scope_symbol_id(JUST(cur_scope->symbol_id()));
  OpNodeSignature upstream_signature;
  const auto& op = JUST(ConstructAndInferOp(op_conf, upstream_signature, *cur_scope));
  const auto& op_attribute = op->GetOpAttributeWithoutOpNameAndLbn();
  std::shared_ptr<cfg::ParallelConf> parallel_conf = new_parallel_desc_symbol->cfg_parallel_conf();
  std::shared_ptr<HashMap<std::string, std::shared_ptr<compatible_py::BlobObject>>>
      bn_in_op2blob_object =
          std::make_shared<HashMap<std::string, std::shared_ptr<compatible_py::BlobObject>>>();
  JUST(builder->RawStatelessCall(std::make_shared<cfg::OpAttribute>(*op_attribute), parallel_conf,
                                 bn_in_op2blob_object));
  return JUST(MapAt(*bn_in_op2blob_object, "out"));
}

Maybe<void> _ReleaseLogicalObject(compatible_py::Object* obj) {
  JUST(LogicalRun([&obj](InstructionsBuilder* build) -> Maybe<void> {
    JUST(build->DeleteObject(obj));
    return Maybe<void>::Ok();
  }));
  return Maybe<void>::Ok();
}

Maybe<void> _ReleasePhysicalObject(compatible_py::Object* obj) {
  JUST(PhysicalRun([&obj](InstructionsBuilder* build) -> Maybe<void> {
    JUST(build->DeleteObject(obj));
    return Maybe<void>::Ok();
  }));
  return Maybe<void>::Ok();
}

Maybe<compatible_py::BlobObject> CreateDelegateBlobObject(
    const std::function<std::shared_ptr<compatible_py::BlobObject>(
        const std::shared_ptr<compatible_py::BlobObject>&,
        const std::shared_ptr<compatible_py::OpArgParallelAttribute>&)>& Fetch,
    const std::shared_ptr<compatible_py::BlobObject>& x_blob_object,
    const std::shared_ptr<compatible_py::OpArgParallelAttribute>& op_arg_parallel_attr) {
  if ((*x_blob_object->op_arg_parallel_attr()) == (*op_arg_parallel_attr)) { return x_blob_object; }
  return Fetch(x_blob_object, op_arg_parallel_attr);
}

}  // namespace

namespace detail {

template<typename T>
Maybe<int64_t> CreateSymbolIdHelper<T>::Call(vm::IdGenerator* id_generator,
                                             vm::InstructionMsgList* instruction_list,
                                             vm::cfg::EagerSymbolList* eager_symbol_list,
                                             const T& conf) {
  int64_t symbol_id = JUST(NewSymbolId(id_generator, instruction_list));
  {
    ObjectMsgPtr<vm::InstructionMsg> instruction =
        ObjectMsgPtr<vm::InstructionMsg>::New(GetInstrTypeName<T>());
    instruction->add_init_symbol_operand(symbol_id);
    instruction_list->PushBack(instruction.Mutable());
  }
  {
    auto* eager_symbol = eager_symbol_list->mutable_eager_symbol()->Add();
    eager_symbol->set_symbol_id(symbol_id);
    MutEagerSymbolConf<T>(eager_symbol)->CopyFrom(conf);
  }
  return symbol_id;
}

template struct CreateSymbolIdHelper<cfg::JobConfigProto>;
template struct CreateSymbolIdHelper<cfg::ScopeProto>;

template<>
Maybe<int64_t> CreateSymbolIdHelper<cfg::ParallelConf>::Call(
    vm::IdGenerator* id_generator, vm::InstructionMsgList* instruction_list,
    vm::cfg::EagerSymbolList* eager_symbol_list, const cfg::ParallelConf& conf) {
  int64_t symbol_id = JUST(id_generator->NewSymbolId());
  {
    ObjectMsgPtr<vm::InstructionMsg> instruction =
        ObjectMsgPtr<vm::InstructionMsg>::New(GetInstrTypeName<cfg::ParallelConf>());
    instruction->add_int64_operand(symbol_id);
    instruction_list->PushBack(instruction.Mutable());
  }
  {
    auto* eager_symbol = eager_symbol_list->mutable_eager_symbol()->Add();
    eager_symbol->set_symbol_id(symbol_id);
    MutEagerSymbolConf<cfg::ParallelConf>(eager_symbol)->CopyFrom(conf);
  }
  return symbol_id;
}

}  // namespace detail

Maybe<int64_t> InstructionsBuilder::NewSymbolId() {
  ObjectMsgPtr<vm::InstructionMsg> instruction = ObjectMsgPtr<vm::InstructionMsg>::New("NewSymbol");
  int64_t symbol_id = JUST(id_generator_->NewSymbolId());
  instruction->add_int64_operand(symbol_id);
  instruction_list_->PushBack(instruction.Mutable());
  return symbol_id;
}

Maybe<int64_t> InstructionsBuilder::NewObjectId(
    const std::shared_ptr<ParallelDesc>& parallel_desc_sym) {
  int64_t object_id = JUST(id_generator_->NewObjectId());
  ObjectMsgPtr<vm::InstructionMsg> instruction = ObjectMsgPtr<vm::InstructionMsg>::New("NewObject");
  instruction->add_parallel_desc(JUST(parallel_desc_sym->symbol_id()));
  instruction->add_int64_operand(object_id);
  instruction_list_->PushBack(instruction.Mutable());
  return object_id;
}

Maybe<void> InstructionsBuilder::RunLazyJob(const one::EagerBlobObjectListPtr& inputs,
                                            const one::EagerBlobObjectListPtr& outputs,
                                            const one::EagerBlobObjectListPtr& parameters,
                                            const std::shared_ptr<NNGraphIf>& nn_graph) const {
  static std::string instr_name("RunLazyJob");
  ObjectMsgPtr<vm::InstructionMsg> instruction = ObjectMsgPtr<vm::InstructionMsg>::New(instr_name);
  *instruction->mutable_phy_instr_operand() =
      std::make_shared<vm::RunLazyJobPhyInstrOperand>(inputs, outputs, parameters, nn_graph);
  instruction_list_->EmplaceBack(std::move(instruction));
  return Maybe<void>::Ok();
}

Maybe<compatible_py::BlobObject> InstructionsBuilder::PackPhysicalBlobsToLogicalBlob(
    const std::vector<std::shared_ptr<compatible_py::BlobObject>>& physical_blob_objects,
    const std::shared_ptr<compatible_py::OpArgParallelAttribute>& op_arg_parallel_attr,
    const std::shared_ptr<compatible_py::OpArgBlobAttribute>& op_arg_blob_attr) {
  std::shared_ptr<ParallelDesc> parallel_desc_symbol = op_arg_parallel_attr->parallel_desc_symbol();
  std::shared_ptr<HashMap<int64_t, std::shared_ptr<std::vector<int64_t>>>> machine_id2device_ids =
      parallel_desc_symbol->machine_id2sorted_dev_phy_ids();
  std::string device_tag = parallel_desc_symbol->parallel_conf().device_tag();
  HashSet<std::pair<int64_t, int64_t>> machine_device_ids;
  for (const auto& physical_blob_object : physical_blob_objects) {
    std::shared_ptr<ParallelDesc> phy_paralle_desc_sym =
        physical_blob_object->parallel_desc_symbol();
    CHECK_EQ_OR_RETURN(phy_paralle_desc_sym->parallel_num(), 1);
    CHECK_EQ_OR_RETURN(phy_paralle_desc_sym->device_tag(), device_tag);
    std::shared_ptr<HashMap<int64_t, std::shared_ptr<std::vector<int64_t>>>>
        phy_machine_id2device_ids = phy_paralle_desc_sym->machine_id2sorted_dev_phy_ids();
    int64_t machine_id = phy_machine_id2device_ids->begin()->first;
    machine_device_ids.insert(
        std::make_pair(machine_id, phy_machine_id2device_ids->at(machine_id)->at(0)));
  }
  for (const auto& pair : *machine_id2device_ids) {
    int64_t machine_id = pair.first;
    for (const auto& device_id : *(pair.second)) {
      CHECK(machine_device_ids.find(std::make_pair(machine_id, device_id))
            != machine_device_ids.end());
    }
  }
  std::shared_ptr<compatible_py::BlobObject> logical_blob_object =
      JUST(NewBlobObject(op_arg_parallel_attr, op_arg_blob_attr));
  JUST(ReplaceMirrored(op_arg_parallel_attr->parallel_desc_symbol(), {logical_blob_object},
                       physical_blob_objects));
  return logical_blob_object;
}

Maybe<StringSymbol> InstructionsBuilder::GetSymbol4String(std::string str) {
  if (JUST(HasSymbol<std::string>(str))) { return GetSymbol<std::string, StringSymbol>(str); }
  int64_t symbol_id = JUST(NewSymbolId4String(str));
  JUST(AddStringSymbol(symbol_id, str));
  return GetSymbol<std::string, StringSymbol>(str);
}

Maybe<JobDesc> InstructionsBuilder::GetJobConfSymbol(
    const std::shared_ptr<cfg::JobConfigProto>& job_conf) {
  if (JUST(HasSymbol<cfg::JobConfigProto>(*job_conf))) {
    return GetSymbol<cfg::JobConfigProto, JobDesc>(*job_conf);
  }
  int64_t symbol_id = JUST(NewSymbolId4JobConf(job_conf));
  JUST(AddSymbol<cfg::JobConfigProto, JobConfigProto, JobDesc>(symbol_id, *job_conf));
  return GetSymbol<cfg::JobConfigProto, JobDesc>(*job_conf);
}

Maybe<ParallelDesc> InstructionsBuilder::GetParallelDescSymbol(
    const std::shared_ptr<cfg::ParallelConf>& parallel_conf) {
  if (JUST(HasSymbol<cfg::ParallelConf>(*parallel_conf))) {
    return GetSymbol<cfg::ParallelConf, ParallelDesc>(*parallel_conf);
  }
  int64_t symbol_id = JUST(NewSymbolId4ParallelConf(parallel_conf));
  JUST(AddSymbol<cfg::ParallelConf, ParallelConf, ParallelDesc>(symbol_id, *parallel_conf));
  return GetSymbol<cfg::ParallelConf, ParallelDesc>(*parallel_conf);
}

Maybe<Scope> InstructionsBuilder::GetScopeSymbol(
    const std::shared_ptr<cfg::ScopeProto>& scope_proto) {
  if (JUST(HasSymbol<cfg::ScopeProto>(*scope_proto))) {
    return GetSymbol<cfg::ScopeProto, Scope>(*scope_proto);
  }
  int64_t symbol_id = JUST(NewSymbolId4Scope(scope_proto));
  JUST(AddSymbol<cfg::ScopeProto, ScopeProto, Scope>(symbol_id, *scope_proto));
  return GetSymbol<cfg::ScopeProto, Scope>(*scope_proto);
}

Maybe<OperatorConfSymbol> InstructionsBuilder::GetOpConfSymbol(
    const std::shared_ptr<cfg::OperatorConf>& op_conf) {
  if (JUST(HasSymbol<cfg::OperatorConf>(*op_conf))) {
    return GetSymbol<cfg::OperatorConf, OperatorConfSymbol>(*op_conf);
  }
  int64_t symbol_id = JUST(NewSymbolId4OpConf(op_conf));
  JUST(AddSymbol<cfg::OperatorConf, OperatorConf, OperatorConfSymbol>(symbol_id, *op_conf));
  return GetSymbol<cfg::OperatorConf, OperatorConfSymbol>(*op_conf);
}

Maybe<int64_t> InstructionsBuilder::NewSymbolId4String(std::string str) {
  int64_t symbol_id = JUST(NewSymbolId());
  JUST(InitStringSymbol(symbol_id, str));
  return symbol_id;
}

Maybe<int64_t> InstructionsBuilder::NewSymbolId4JobConf(
    const std::shared_ptr<cfg::JobConfigProto>& job_conf) {
  int64_t symbol_id = JUST(NewSymbolId());
  JUST(InitJobConfSymbol(symbol_id, job_conf));
  return symbol_id;
}

Maybe<int64_t> InstructionsBuilder::NewSymbolId4ParallelConf(
    const std::shared_ptr<cfg::ParallelConf>& parallel_conf) {
  int64_t symbol_id = JUST(id_generator_->NewSymbolId());
  JUST(NewParallelConfSymbol(symbol_id, parallel_conf));
  return symbol_id;
}

Maybe<int64_t> InstructionsBuilder::NewSymbolId4Scope(
    const std::shared_ptr<cfg::ScopeProto>& scope_proto) {
  int64_t symbol_id = JUST(NewSymbolId());
  JUST(NewScopeSymbol(symbol_id, scope_proto));
  return symbol_id;
}

Maybe<int64_t> InstructionsBuilder::NewSymbolId4OpConf(
    const std::shared_ptr<cfg::OperatorConf> op_conf) {
  int64_t symbol_id = JUST(NewSymbolId());
  JUST(InitOpConfSymbol(symbol_id, op_conf));
  return symbol_id;
}

Maybe<compatible_py::BlobObject> InstructionsBuilder::NewBlobObject(
    const std::shared_ptr<compatible_py::OpArgParallelAttribute>& op_arg_parallel_attr,
    const std::shared_ptr<compatible_py::OpArgBlobAttribute>& op_arg_blob_attr) {
  int64_t object_id = JUST(NewObjectId(op_arg_parallel_attr->parallel_desc_symbol()));
  std::shared_ptr<compatible_py::BlobObject> obj = std::make_shared<compatible_py::BlobObject>(
      object_id, op_arg_parallel_attr, op_arg_blob_attr);
  obj->add_releaser(release_object_);
  return obj;
}

Maybe<int64_t> InstructionsBuilder::NewSymbolId4OpNodeSignature(
    const std::shared_ptr<cfg::OpNodeSignature>& op_node_signature_sym) {
  int64_t symbol_id = JUST(NewSymbolId());
  JUST(InitOpNodeSignatureDescSymbol(symbol_id, op_node_signature_sym));
  return symbol_id;
}

Maybe<int64_t> InstructionsBuilder::NewSharedOpKernelObjectId4ParallelConfSymbolId(
    const std::shared_ptr<ParallelDesc>& parallel_desc_sym) {
  return NewObjectId(parallel_desc_sym);
}

Maybe<void> InstructionsBuilder::DeleteObject(compatible_py::Object* blob_object) {
  JUST(_TryClearObject(blob_object));
  JUST(_DeleteObject(blob_object));
  return Maybe<void>::Ok();
}

Maybe<std::vector<std::shared_ptr<ParallelDesc>>>
InstructionsBuilder::GetPhysicalParallelDescSymbols(
    const std::shared_ptr<ParallelDesc>& parallel_desc_symbol) {
  std::string device_tag = parallel_desc_symbol->parallel_conf().device_tag();
  std::vector<std::shared_ptr<ParallelDesc>> phy_parallel_desc_symbols;
  const auto AppendPhyParallelDescSymbol = [this, &phy_parallel_desc_symbols, &device_tag](
                                               int64_t machine_id,
                                               int64_t device_id) -> Maybe<void> {
    std::shared_ptr<cfg::ParallelConf> parallel_conf = std::make_shared<cfg::ParallelConf>();
    parallel_conf->set_device_tag(device_tag);
    parallel_conf->add_device_name(std::string("@") + std::to_string(machine_id) + ":"
                                   + std::to_string(device_id));
    phy_parallel_desc_symbols.emplace_back(JUST(GetParallelDescSymbol(parallel_conf)));
    return Maybe<void>::Ok();
  };

  for (const int64_t machine_id : parallel_desc_symbol->sorted_machine_ids()) {
    for (const int64_t device_id : parallel_desc_symbol->sorted_dev_phy_ids(machine_id)) {
      JUST(AppendPhyParallelDescSymbol(machine_id, device_id));
    }
  }

  return phy_parallel_desc_symbols;
}

Maybe<std::vector<std::shared_ptr<compatible_py::OpArgBlobAttribute>>>
InstructionsBuilder::GetPhysicalOpArgBlobAttrs(
    const std::shared_ptr<compatible_py::BlobObject>& logical_blob_object) const {
  int64_t parallel_num = logical_blob_object->parallel_desc_symbol()->parallel_num();
  std::shared_ptr<compatible_py::OpArgBlobAttribute> logical_blob_attr =
      logical_blob_object->op_arg_blob_attr();
  std::shared_ptr<cfg::SbpParallel> sbp_parallel =
      logical_blob_object->op_arg_parallel_attr()->sbp_parallel();
  std::vector<std::shared_ptr<compatible_py::OpArgBlobAttribute>> pyh_op_arg_blob_attrs;
  if (sbp_parallel->has_split_parallel()) {
    int64_t split_axis = sbp_parallel->split_parallel().axis();
    for (int64_t i = 0; i < parallel_num; ++i) {
      pyh_op_arg_blob_attrs.emplace_back(
          logical_blob_attr->GetPhysicalOpArgBlobAttr(split_axis, parallel_num, i));
    }
  } else {
    for (int64_t i = 0; i < parallel_num; ++i) {
      pyh_op_arg_blob_attrs.emplace_back(logical_blob_attr);
    }
  }
  return pyh_op_arg_blob_attrs;
}

Maybe<std::vector<std::shared_ptr<compatible_py::BlobObject>>>
InstructionsBuilder::UnpackLogicalBlobToPhysicalBlobs(
    const std::shared_ptr<compatible_py::BlobObject>& blob_object) {
  std::vector<std::shared_ptr<ParallelDesc>> phy_parallel_desc_symbols =
      *JUST(GetPhysicalParallelDescSymbols(blob_object->parallel_desc_symbol()));
  auto phy_op_arg_blob_attrs = JUST(GetPhysicalOpArgBlobAttrs(blob_object));
  const auto GetPhysicalBlob =
      [this](const std::shared_ptr<ParallelDesc>& parallel_desc_sym,
             const std::shared_ptr<compatible_py::OpArgBlobAttribute>& blob_attr)
      -> Maybe<compatible_py::BlobObject> {
    std::shared_ptr<compatible_py::OpArgParallelAttribute> op_arg_parallel_attr =
        JUST(compatible_py::MakeMirroredOpArgParallelAttribute(parallel_desc_sym));
    std::shared_ptr<compatible_py::BlobObject> pyhsical_blob_object =
        JUST(NewBlobObject(op_arg_parallel_attr, blob_attr));
    return pyhsical_blob_object;
  };
  std::vector<std::shared_ptr<compatible_py::BlobObject>> physical_blob_objects;
  for (int64_t i = 0; i < phy_parallel_desc_symbols.size(); ++i) {
    physical_blob_objects.emplace_back(JUST(GetPhysicalBlob(
        JUST(VectorAt(phy_parallel_desc_symbols, i)), JUST(VectorAt(*phy_op_arg_blob_attrs, i)))));
  }
  JUST(ReplaceMirrored(blob_object->parallel_desc_symbol(), physical_blob_objects, {blob_object}));
  return physical_blob_objects;
}

Maybe<compatible_py::BlobObject> InstructionsBuilder::MakeReferenceBlobObject(
    const std::shared_ptr<compatible_py::BlobObject>& blob_object,
    const std::shared_ptr<compatible_py::OpArgParallelAttribute>& op_arg_parallel_attr) {
  std::shared_ptr<ParallelDesc> parallel_desc_symbol = blob_object->parallel_desc_symbol();
  CHECK((*parallel_desc_symbol) == (*op_arg_parallel_attr->parallel_desc_symbol()));
  std::shared_ptr<compatible_py::BlobObject> ref_blob_object =
      JUST(NewBlobObject(op_arg_parallel_attr, blob_object->op_arg_blob_attr()));
  JUST(ReplaceMirrored(parallel_desc_symbol, {ref_blob_object}, {blob_object}));
  return ref_blob_object;
}

Maybe<void> InstructionsBuilder::ReplaceMirrored(
    const std::shared_ptr<ParallelDesc>& parallel_desc_sym,
    const std::vector<std::shared_ptr<compatible_py::BlobObject>>& lhs_objects,
    const std::vector<std::shared_ptr<compatible_py::BlobObject>>& rhs_objects) {
  ObjectMsgPtr<vm::InstructionMsg> instruction =
      ObjectMsgPtr<vm::InstructionMsg>::New("ReplaceMirrored");
  instruction->set_parallel_desc_symbol_id(JUST(parallel_desc_sym->symbol_id()));
  for (const auto& lhs_object : lhs_objects) {
    instruction->add_int64_operand(lhs_object->object_id());
  }
  instruction->add_separator();
  for (const auto& rhs_object : rhs_objects) {
    instruction->add_int64_operand(rhs_object->object_id());
  }
  instruction_list_->PushBack(instruction.Mutable());
  return Maybe<void>::Ok();
}

Maybe<Scope> InstructionsBuilder::BuildInitialScope(
    int64_t session_id, const std::shared_ptr<cfg::JobConfigProto>& job_conf,
    const std::string& device_tag, const std::vector<std::string>& machine_device_ids,
    const std::shared_ptr<Shape>& hierarchy, bool is_mirrored) {
  std::shared_ptr<cfg::ScopeProto> scope_proto = std::make_shared<cfg::ScopeProto>();
  scope_proto->set_session_id(session_id);
  std::shared_ptr<JobDesc> job_conf_sym = JUST(GetJobConfSymbol(job_conf));
  scope_proto->set_job_desc_symbol_id(JUST(job_conf_sym->symbol_id()));
  std::shared_ptr<cfg::ParallelConf> parallel_conf =
      JUST(MakeParallelConf(device_tag, machine_device_ids, hierarchy));
  std::shared_ptr<ParallelDesc> device_parallel_desc_sym =
      JUST(GetParallelDescSymbol(parallel_conf));
  scope_proto->set_device_parallel_desc_symbol_id(JUST(device_parallel_desc_sym->symbol_id()));
  parallel_conf = JUST(MakeParallelConf("cpu", machine_device_ids, hierarchy));
  std::shared_ptr<ParallelDesc> host_parallel_desc_sym = JUST(GetParallelDescSymbol(parallel_conf));
  scope_proto->set_host_parallel_desc_symbol_id(JUST(host_parallel_desc_sym->symbol_id()));
  if (is_mirrored) {
    scope_proto->mutable_opt_mirrored_parallel_conf()->mutable_mirrored_parallel();
  } else {
    scope_proto->mutable_opt_mirrored_parallel_conf()->clear_mirrored_parallel();
  }
  return GetScopeSymbol(scope_proto);
}

Maybe<Scope> InstructionsBuilder::BuildScopeWithNewParallelDesc(
    const std::shared_ptr<Scope>& scope, const std::string& device_tag,
    const std::vector<std::string>& machine_device_ids, const std::shared_ptr<Shape>& hierarchy) {
  const auto SetScopeProto = [this, &device_tag, &machine_device_ids,
                              &hierarchy](const std::shared_ptr<cfg::ScopeProto>& scope_proto) {
    std::shared_ptr<cfg::ParallelConf> parallel_conf =
        CHECK_JUST(MakeParallelConf(device_tag, machine_device_ids, hierarchy));
    std::shared_ptr<ParallelDesc> device_parallel_desc_sym =
        CHECK_JUST(GetParallelDescSymbol(parallel_conf));
    parallel_conf = CHECK_JUST(MakeParallelConf("cpu", machine_device_ids, hierarchy));
    std::shared_ptr<ParallelDesc> host_parallel_desc_sym =
        CHECK_JUST(GetParallelDescSymbol(parallel_conf));
    scope_proto->set_device_parallel_desc_symbol_id(
        CHECK_JUST(device_parallel_desc_sym->symbol_id()));
    scope_proto->set_host_parallel_desc_symbol_id(CHECK_JUST(host_parallel_desc_sym->symbol_id()));
  };

  return BuildScopeByProtoSetter(scope, SetScopeProto);
}

Maybe<Scope> InstructionsBuilder::BuildScopeWithNewParallelConf(
    const std::shared_ptr<Scope>& scope, const std::shared_ptr<cfg::ParallelConf>& parallel_conf) {
  const std::shared_ptr<
      std::tuple<std::string, std::vector<std::string>, std::shared_ptr<cfg::ShapeProto>>>&
      tag_and_dev_ids_and_hierarchy =
          JUST(GetDeviceTagAndMachineDeviceIdsAndHierarchy(parallel_conf));
  std::shared_ptr<Shape> hierarchy;
  if (std::get<2>(*tag_and_dev_ids_and_hierarchy)) {
    ShapeProto hierarchy_proto;
    parallel_conf->hierarchy().ToProto(&hierarchy_proto);
    hierarchy.reset(new Shape(hierarchy_proto));
  }
  return BuildScopeWithNewParallelDesc(scope, std::get<0>(*tag_and_dev_ids_and_hierarchy),
                                       std::get<1>(*tag_and_dev_ids_and_hierarchy), hierarchy);
}

Maybe<Scope> InstructionsBuilder::BuildScopeWithNewIsMirrored(const std::shared_ptr<Scope>& scope,
                                                              bool is_mirrored) {
  const auto SetScopeProto = [is_mirrored](const std::shared_ptr<cfg::ScopeProto>& scope_proto) {
    if (is_mirrored) {
      scope_proto->mutable_opt_mirrored_parallel_conf()->mutable_mirrored_parallel();
    } else {
      scope_proto->mutable_opt_mirrored_parallel_conf()->clear_mirrored_parallel();
    }
  };

  return BuildScopeByProtoSetter(scope, SetScopeProto);
}

Maybe<Scope> InstructionsBuilder::BuildScopeWithNewScopeName(const std::shared_ptr<Scope>& scope,
                                                             std::string scope_name) {
  const auto SetScopeProto = [&scope_name](const std::shared_ptr<cfg::ScopeProto>& scope_proto) {
    scope_proto->add_scope_op_name_prefixes(scope_name);
  };

  return BuildScopeByProtoSetter(scope, SetScopeProto);
}

Maybe<Scope> InstructionsBuilder::BuildScopeByProtoSetter(
    const std::shared_ptr<Scope>& scope,
    const std::function<void(const std::shared_ptr<cfg::ScopeProto>&)>& Setter) {
  std::shared_ptr<cfg::ScopeProto> scope_proto = JUST(scope->MakeChildScopeProto());
  Setter(scope_proto);
  return GetScopeSymbol(scope_proto);
}

Maybe<compatible_py::BlobObject> InstructionsBuilder::BroadcastBlobReference(
    const std::shared_ptr<compatible_py::BlobObject>& sole_mirrored_blob_object,
    const std::shared_ptr<ParallelDesc>& parallel_desc_sym) {
  std::shared_ptr<HashMap<int64_t, std::shared_ptr<std::vector<int64_t>>>> device_ids =
      sole_mirrored_blob_object->parallel_desc_symbol()->machine_id2sorted_dev_phy_ids();
  for (const auto& pair : *device_ids) { CHECK_EQ_OR_RETURN(pair.second->size(), 1); }
  int64_t object_id = JUST(BroadcastObjectReference(sole_mirrored_blob_object, parallel_desc_sym));
  std::shared_ptr<compatible_py::OpArgParallelAttribute> op_arg_parallel_attr =
      JUST(compatible_py::MakeBroadcastOpArgParallelAttribute(parallel_desc_sym));
  std::shared_ptr<compatible_py::BlobObject> obj = std::make_shared<compatible_py::BlobObject>(
      object_id, op_arg_parallel_attr, sole_mirrored_blob_object->op_arg_blob_attr());
  obj->add_releaser(release_object_);
  return obj;
}

Maybe<int64_t> InstructionsBuilder::BroadcastObjectReference(
    const std::shared_ptr<compatible_py::BlobObject>& sole_mirrored_object,
    const std::shared_ptr<ParallelDesc>& parallel_desc_sym) {
  int64_t object_id = JUST(id_generator_->NewObjectId());
  ObjectMsgPtr<vm::InstructionMsg> instruction =
      ObjectMsgPtr<vm::InstructionMsg>::New("BroadcastObjectReference");
  instruction->set_parallel_desc_symbol_id(JUST(parallel_desc_sym->symbol_id()));
  instruction->add_int64_operand(object_id);
  instruction->add_int64_operand(sole_mirrored_object->object_id());
  instruction_list_->PushBack(instruction.Mutable());
  return object_id;
}

Maybe<void> InstructionsBuilder::Build121AssignInstruction(
    const std::shared_ptr<compatible_py::BlobObject>& ref_blob_object,
    const std::shared_ptr<compatible_py::BlobObject>& value_blob_object) {
  int64_t parallel_num = ref_blob_object->parallel_desc_symbol()->parallel_num();
  CHECK_EQ_OR_RETURN(parallel_num, value_blob_object->parallel_desc_symbol()->parallel_num());
  std::vector<uint64_t> token_id_0;
  std::vector<uint64_t> token_id_1;
  for (int64_t i = 0; i < parallel_num; ++i) { token_id_0.emplace_back(NewTokenId()); }
  for (int64_t i = 0; i < parallel_num; ++i) { token_id_1.emplace_back(NewTokenId()); }
  std::tuple<std::vector<uint64_t>, std::vector<uint64_t>> token_ids =
      std::make_tuple(token_id_0, token_id_1);
  JUST(BuildSendInstruction(ref_blob_object->parallel_desc_symbol(), value_blob_object, token_ids));
  JUST(BuildRecvInstruction(value_blob_object->parallel_desc_symbol(), ref_blob_object, token_ids));
  return Maybe<void>::Ok();
}

Maybe<void> InstructionsBuilder::BuildSendInstruction(
    const std::shared_ptr<ParallelDesc>& dst_parallel_desc_symbol,
    const std::shared_ptr<compatible_py::BlobObject>& src_blob_object,
    const std::tuple<std::vector<uint64_t>, std::vector<uint64_t>>& token_ids) {
  ObjectMsgPtr<vm::InstructionMsg> instruction = ObjectMsgPtr<vm::InstructionMsg>::New("SendBlob");
  instruction->set_parallel_desc_symbol_id(
      JUST(src_blob_object->parallel_desc_symbol()->symbol_id()));
  instruction->add_symbol_operand(JUST(dst_parallel_desc_symbol->symbol_id()));
  instruction->add_const_operand(src_blob_object->object_id());
  instruction->add_separator();
  for (uint64_t token_id : std::get<0>(token_ids)) { instruction->add_uint64_operand(token_id); }
  instruction->add_separator();
  for (uint64_t token_id : std::get<1>(token_ids)) { instruction->add_uint64_operand(token_id); }
  instruction_list_->PushBack(instruction.Mutable());
  return Maybe<void>::Ok();
}

Maybe<void> InstructionsBuilder::BuildRecvInstruction(
    const std::shared_ptr<ParallelDesc>& src_parallel_desc_symbol,
    const std::shared_ptr<compatible_py::BlobObject>& dst_blob_object,
    const std::tuple<std::vector<uint64_t>, std::vector<uint64_t>>& token_ids) {
  ObjectMsgPtr<vm::InstructionMsg> instruction =
      ObjectMsgPtr<vm::InstructionMsg>::New("ReceiveBlob");
  instruction->set_parallel_desc_symbol_id(
      JUST(dst_blob_object->parallel_desc_symbol()->symbol_id()));
  instruction->add_symbol_operand(JUST(src_parallel_desc_symbol->symbol_id()));
  instruction->add_mut2_operand(dst_blob_object->object_id());
  instruction->add_separator();
  for (uint64_t token_id : std::get<0>(token_ids)) { instruction->add_uint64_operand(token_id); }
  instruction->add_separator();
  for (uint64_t token_id : std::get<1>(token_ids)) { instruction->add_uint64_operand(token_id); }
  instruction_list_->PushBack(instruction.Mutable());
  return Maybe<void>::Ok();
}

Maybe<void> InstructionsBuilder::LocalCallOpKernel(
    const std::shared_ptr<one::StatefulLocalOpKernel>& opkernel,
    const one::EagerBlobObjectListPtr& input_eager_blob_objects,
    const one::EagerBlobObjectListPtr& output_eager_blob_objects,
    const one::OpExprInterpContext& ctx,
    const std::shared_ptr<const ParallelDesc>& parallel_desc_sym,
    const std::string& instr_type_name) {
<<<<<<< HEAD
  printf("\ninstructions_builder.cpp >> ::LocalCallOpKernel() >> instr_type_name: %s", instr_type_name.c_str());
=======
  return LocalCallOpKernel(opkernel, input_eager_blob_objects, output_eager_blob_objects, nullptr,
                           ctx, parallel_desc_sym, instr_type_name);
}

Maybe<void> InstructionsBuilder::LocalCallOpKernel(
    const std::shared_ptr<one::StatefulLocalOpKernel>& opkernel,
    const one::EagerBlobObjectListPtr& input_eager_blob_objects,
    const one::EagerBlobObjectListPtr& output_eager_blob_objects,
    const std::shared_ptr<const one::ConsistentTensorInferResult>& consistent_tensor_infer_result,
    const one::OpExprInterpContext& ctx,
    const std::shared_ptr<const ParallelDesc>& parallel_desc_sym,
    const std::string& instr_type_name) {
>>>>>>> 706db38c
  ObjectMsgPtr<vm::InstructionMsg> instruction =
      ObjectMsgPtr<vm::InstructionMsg>::New(instr_type_name);
  auto phy_instr_operand = std::make_shared<vm::LocalCallOpKernelPhyInstrOperand>(
      opkernel, input_eager_blob_objects, output_eager_blob_objects, consistent_tensor_infer_result,
      ctx, *one::CurrentDevVmDepObjectConsumeMode());
  *instruction->mut_parallel_desc() = parallel_desc_sym;
  *instruction->mutable_phy_instr_operand() = phy_instr_operand;
  instruction_list_->EmplaceBack(std::move(instruction));
  return Maybe<void>::Ok();
}

Maybe<void> InstructionsBuilder::CudaHostRegisterBlob(
    const std::shared_ptr<compatible_py::BlobObject>& blob_object) {
  ObjectMsgPtr<vm::InstructionMsg> instruction =
      ObjectMsgPtr<vm::InstructionMsg>::New("CudaHostRegisterBlob");
  instruction->set_parallel_desc_symbol_id(JUST(blob_object->parallel_desc_symbol()->symbol_id()));
  instruction->add_mut_operand(blob_object->object_id());
  instruction_list_->PushBack(instruction.Mutable());
  return Maybe<void>::Ok();
}

Maybe<void> InstructionsBuilder::CudaHostUnregisterBlob(
    const std::shared_ptr<compatible_py::BlobObject>& blob_object) {
  ObjectMsgPtr<vm::InstructionMsg> instruction =
      ObjectMsgPtr<vm::InstructionMsg>::New("CudaHostUnregisterBlob");
  instruction->set_parallel_desc_symbol_id(JUST(blob_object->parallel_desc_symbol()->symbol_id()));
  instruction->add_mut_operand(blob_object->object_id());
  instruction_list_->PushBack(instruction.Mutable());
  return Maybe<void>::Ok();
}

Maybe<compatible_py::OpKernelObject> InstructionsBuilder::NewOpKernelObject(
    const std::shared_ptr<cfg::OperatorConf>& op_conf) {
  CHECK_OR_RETURN(op_conf->has_scope_symbol_id());
  std::shared_ptr<Scope> scope_symbol =
      JUST(GetSymbol<cfg::ScopeProto, Scope>(op_conf->scope_symbol_id()));
  std::shared_ptr<OperatorConfSymbol> op_conf_sym = JUST(GetOpConfSymbol(op_conf));
  const auto& scope = Global<symbol::Storage<Scope>>::Get()->Get(op_conf->scope_symbol_id());
  OperatorConf pb_op_conf;
  op_conf->ToProto(&pb_op_conf);
  int64_t parallel_desc_sym_id = JUST(scope.GetParallelDescSymbolId(pb_op_conf));
  std::shared_ptr<ParallelDesc> parallel_desc_symbol =
      JUST(GetSymbol<cfg::ParallelConf, ParallelDesc>(parallel_desc_sym_id));
  int64_t object_id =
      JUST(_NewOpKernelObject(parallel_desc_symbol, scope_symbol->job_desc_symbol(), op_conf_sym));
  return std::make_shared<compatible_py::OpKernelObject>(object_id, op_conf, release_object_);
}

Maybe<void> InstructionsBuilder::LazyReference(
    const std::shared_ptr<compatible_py::BlobObject>& blob_object,
    const std::string& interface_op_name) {
  std::string device_tag = blob_object->parallel_desc_symbol()->device_tag();
  ObjectMsgPtr<vm::InstructionMsg> instruction =
      ObjectMsgPtr<vm::InstructionMsg>::New(device_tag + ".LazyReference");
  instruction->set_parallel_desc_symbol_id(JUST(blob_object->parallel_desc_symbol()->symbol_id()));
  instruction->add_mut_operand(blob_object->object_id());
  std::shared_ptr<StringSymbol> interface_op_name_sym =
      JUST(GetSymbol4String(blob_object->op_arg_blob_attr()->logical_blob_name()));
  instruction->add_symbol_operand(JUST(interface_op_name_sym->symbol_id()));
  instruction_list_->PushBack(instruction.Mutable());
  return Maybe<void>::Ok();
}

Maybe<compatible_py::BlobObject> InstructionsBuilder::MakeLazyRefBlobObject(
    const std::string& interface_op_name, const std::shared_ptr<cfg::OpAttribute>& op_attribute,
    const std::shared_ptr<cfg::ParallelConf>& parallel_conf) {
  CHECK_EQ_OR_RETURN(op_attribute->output_bns().size(), 1);
  const std::string& obn = op_attribute->output_bns().at(0);
  std::shared_ptr<ParallelDesc> blob_parallel_desc_sym = JUST(GetParallelDescSymbol(parallel_conf));
  OpAttribute pb_op_attribute;
  op_attribute->ToProto(&pb_op_attribute);
  std::shared_ptr<compatible_py::OpArgParallelAttribute> op_arg_parallel_attr =
      JUST(compatible_py::GetOpArgParallelAttribute(blob_parallel_desc_sym, pb_op_attribute, obn));
  std::shared_ptr<compatible_py::OpArgBlobAttribute> op_arg_blob_attr =
      JUST(compatible_py::GetOpArgBlobAttribute(pb_op_attribute, obn));
  std::shared_ptr<compatible_py::BlobObject> blob_object =
      JUST(NewBlobObject(op_arg_parallel_attr, op_arg_blob_attr));
  JUST(LazyReference(blob_object, interface_op_name));
  return blob_object;
}

Maybe<compatible_py::Object> InstructionsBuilder::GetSharedOpKernelObject4ParallelConfSymbol(
    const std::shared_ptr<ParallelDesc>& parallel_desc_sym) {
  if (JUST(HasSharedOpKernelObject4ParallelConfSymbol(parallel_desc_sym))) {
    return GetOpKernelObject4ParallelConfSymbol(parallel_desc_sym);
  }
  int64_t object_id = JUST(NewSharedOpKernelObjectId4ParallelConfSymbolId(parallel_desc_sym));
  std::shared_ptr<compatible_py::Object> obj =
      std::make_shared<compatible_py::Object>(object_id, parallel_desc_sym);
  JUST(SetSharedOpKernelObject4ParallelConfSymbol(parallel_desc_sym, obj));
  return obj;
}

Maybe<void> InstructionsBuilder::InitStringSymbol(int64_t symbol_id, std::string str) {
  ObjectMsgPtr<vm::InstructionMsg> instruction =
      ObjectMsgPtr<vm::InstructionMsg>::New("InitStringSymbol");
  instruction->add_init_symbol_operand(symbol_id);
  instruction_list_->PushBack(instruction.Mutable());
  vm::cfg::EagerSymbol eager_symbol;
  eager_symbol.set_symbol_id(symbol_id);
  eager_symbol.set_string_symbol(str);
  eager_symbol_list_->mutable_eager_symbol()->Add()->CopyFrom(eager_symbol);
  return Maybe<void>::Ok();
}

Maybe<void> InstructionsBuilder::InitJobConfSymbol(
    int64_t symbol_id, const std::shared_ptr<cfg::JobConfigProto>& job_conf) {
  ObjectMsgPtr<vm::InstructionMsg> instruction =
      ObjectMsgPtr<vm::InstructionMsg>::New("InitJobDescSymbol");
  instruction->add_init_symbol_operand(symbol_id);
  instruction_list_->PushBack(instruction.Mutable());
  vm::cfg::EagerSymbol eager_symbol;
  eager_symbol.set_symbol_id(symbol_id);
  eager_symbol.mutable_job_conf_symbol()->CopyFrom(*job_conf);
  eager_symbol_list_->mutable_eager_symbol()->Add()->CopyFrom(eager_symbol);
  return Maybe<void>::Ok();
}

Maybe<void> InstructionsBuilder::NewParallelConfSymbol(
    int64_t symbol_id, const std::shared_ptr<cfg::ParallelConf>& parallel_conf) {
  ObjectMsgPtr<vm::InstructionMsg> instruction =
      ObjectMsgPtr<vm::InstructionMsg>::New("NewParallelDescSymbol");
  instruction->add_int64_operand(symbol_id);
  instruction_list_->PushBack(instruction.Mutable());
  vm::cfg::EagerSymbol eager_symbol;
  eager_symbol.set_symbol_id(symbol_id);
  eager_symbol.mutable_parallel_conf_symbol()->CopyFrom(*parallel_conf);
  eager_symbol_list_->mutable_eager_symbol()->Add()->CopyFrom(eager_symbol);
  return Maybe<void>::Ok();
}

Maybe<void> InstructionsBuilder::NewScopeSymbol(
    int64_t symbol_id, const std::shared_ptr<cfg::ScopeProto>& scope_proto) {
  ObjectMsgPtr<vm::InstructionMsg> instruction =
      ObjectMsgPtr<vm::InstructionMsg>::New("InitScopeSymbol");
  instruction->add_init_symbol_operand(symbol_id);
  instruction_list_->PushBack(instruction.Mutable());
  vm::cfg::EagerSymbol eager_symbol;
  eager_symbol.set_symbol_id(symbol_id);
  eager_symbol.mutable_scope_symbol()->CopyFrom(*scope_proto);
  eager_symbol_list_->mutable_eager_symbol()->Add()->CopyFrom(eager_symbol);
  return Maybe<void>::Ok();
}

Maybe<int64_t> InstructionsBuilder::_NewOpKernelObject(
    const std::shared_ptr<ParallelDesc>& parallel_desc_symbol,
    const std::shared_ptr<JobDesc>& job_desc_sym,
    const std::shared_ptr<OperatorConfSymbol>& op_conf_sym) {
  int64_t object_id = JUST(NewObjectId(parallel_desc_symbol));
  ObjectMsgPtr<vm::InstructionMsg> instruction =
      ObjectMsgPtr<vm::InstructionMsg>::New("InitOpKernelObject");
  instruction->set_parallel_desc_symbol_id(JUST(parallel_desc_symbol->symbol_id()));
  instruction->add_symbol_operand(JUST(job_desc_sym->symbol_id()));
  instruction->add_symbol_operand(JUST(op_conf_sym->symbol_id()));
  instruction->add_mut_operand(object_id);
  instruction_list_->PushBack(instruction.Mutable());
  return object_id;
}

Maybe<void> InstructionsBuilder::InitOpNodeSignatureDescSymbol(
    int64_t symbol_id, const std::shared_ptr<cfg::OpNodeSignature>& op_node_signature_sym) {
  ObjectMsgPtr<vm::InstructionMsg> instruction =
      ObjectMsgPtr<vm::InstructionMsg>::New("InitOpNodeSignatureDescSymbol");
  instruction->add_init_symbol_operand(symbol_id);
  instruction_list_->PushBack(instruction.Mutable());
  vm::cfg::EagerSymbol eager_symbol;
  eager_symbol.set_symbol_id(symbol_id);
  eager_symbol.mutable_op_node_signature_symbol()->CopyFrom(*op_node_signature_sym);
  eager_symbol_list_->mutable_eager_symbol()->Add()->CopyFrom(eager_symbol);
  return Maybe<void>::Ok();
}

Maybe<void> InstructionsBuilder::InitOpConfSymbol(
    int64_t symbol_id, const std::shared_ptr<cfg::OperatorConf>& op_conf) {
  ObjectMsgPtr<vm::InstructionMsg> instruction =
      ObjectMsgPtr<vm::InstructionMsg>::New("InitOperatorConfSymbol");
  instruction->add_init_symbol_operand(symbol_id);
  instruction_list_->PushBack(instruction.Mutable());
  vm::cfg::EagerSymbol eager_symbol;
  eager_symbol.set_symbol_id(symbol_id);
  eager_symbol.mutable_op_conf_symbol()->CopyFrom(*op_conf);
  eager_symbol_list_->mutable_eager_symbol()->Add()->CopyFrom(eager_symbol);
  return Maybe<void>::Ok();
}

Maybe<void> InstructionsBuilder::InsertRemoveForeignCallbackInstruction(int64_t object_id,
                                                                        int64_t callback_id) {
  ObjectMsgPtr<vm::InstructionMsg> instruction =
      ObjectMsgPtr<vm::InstructionMsg>::New("RemoveForeignCallback");
  instruction->add_mut_operand(object_id, vm::AllMirroredObject());
  instruction->add_int64_operand(callback_id);
  instruction_list_->PushBack(instruction.Mutable());
  return Maybe<void>::Ok();
}

Maybe<void> InstructionsBuilder::_FetchBlob(
    const std::string& instruction_name,
    const std::shared_ptr<compatible_py::BlobObject>& blob_object, int64_t callback_id) {
  const std::string& device_tag = blob_object->parallel_desc_symbol()->device_tag();
  ObjectMsgPtr<vm::InstructionMsg> instruction =
      ObjectMsgPtr<vm::InstructionMsg>::New(device_tag + "." + instruction_name);
  instruction->set_parallel_desc_symbol_id(JUST(blob_object->parallel_desc_symbol()->symbol_id()));
  instruction->add_const_operand(blob_object->object_id());
  instruction->add_int64_operand(callback_id);
  instruction_list_->PushBack(instruction.Mutable());
  return Maybe<void>::Ok();
}

Maybe<void> InstructionsBuilder::FeedBlob(
    const std::shared_ptr<compatible_py::BlobObject>& blob_object, int64_t callback_id) {
  const std::string& device_tag = blob_object->parallel_desc_symbol()->device_tag();
  ObjectMsgPtr<vm::InstructionMsg> instruction =
      ObjectMsgPtr<vm::InstructionMsg>::New(device_tag + "." + "FeedBlob");
  instruction->set_parallel_desc_symbol_id(JUST(blob_object->parallel_desc_symbol()->symbol_id()));
  instruction->add_mut2_operand(blob_object->object_id());
  instruction->add_int64_operand(callback_id);
  instruction_list_->PushBack(instruction.Mutable());
  return Maybe<void>::Ok();
}

Maybe<void> InstructionsBuilder::ReleaseTensor(
    const std::shared_ptr<vm::EagerBlobObject>& eager_blob_object,
    const std::shared_ptr<const ParallelDesc>& parallel_desc) {
  std::string instr_name = parallel_desc->device_tag() + ".ReleaseTensor";
  ObjectMsgPtr<vm::InstructionMsg> instruction = ObjectMsgPtr<vm::InstructionMsg>::New(instr_name);
  const std::shared_ptr<VmLocalDepObject>& compute_local_dep_object =
      JUST(eager_blob_object->compute_local_dep_object());
  *instruction->mutable_phy_instr_operand() = std::make_shared<vm::ReleaseTensorArgPhyInstrOperand>(
      eager_blob_object, compute_local_dep_object);
  *instruction->mut_parallel_desc() = parallel_desc;
  instruction_list_->EmplaceBack(std::move(instruction));
  return Maybe<void>::Ok();
}

Maybe<void> InstructionsBuilder::SoftSyncStream(
    const std::shared_ptr<VmLocalDepObject> compute_local_dep_object, const std::string& modifier,
    const std::shared_ptr<const ParallelDesc>& parallel_desc) {
  ObjectMsgPtr<vm::InstructionMsg> instruction =
      ObjectMsgPtr<vm::InstructionMsg>::New(parallel_desc->device_tag() + ".SoftSyncStream");
  *instruction->mutable_phy_instr_operand() =
      std::make_shared<vm::SoftSyncStreamPhyInstrOperand>(compute_local_dep_object, modifier);
  *instruction->mut_parallel_desc() = parallel_desc;
  instruction_list_->EmplaceBack(std::move(instruction));
  return Maybe<void>::Ok();
}

namespace {

const std::shared_ptr<const ParallelDesc>& GetParallelDesc(
    const std::shared_ptr<one::MirroredTensor> tensor) {
  return CHECK_JUST(tensor->device())->parallel_desc_ptr();
}

const std::shared_ptr<const ParallelDesc>& GetParallelDesc(
    const one::EagerMirroredTensorImpl* tensor) {
  return tensor->device()->parallel_desc_ptr();
}

}  // namespace

template<typename T>
Maybe<void> InstructionsBuilder::AccessBlobByCallback(const T tensor,
                                                      const std::function<void(uint64_t)>& callback,
                                                      const std::string& modifier) {
  const auto& parallel_desc = GetParallelDesc(tensor);
  std::string instr_name = parallel_desc->device_tag() + ".AccessBlobByCallback";
  ObjectMsgPtr<vm::InstructionMsg> instruction = ObjectMsgPtr<vm::InstructionMsg>::New(instr_name);
  const std::shared_ptr<vm::EagerBlobObject>& eager_blob_object = JUST(tensor->eager_blob_object());
  const std::shared_ptr<VmLocalDepObject>& compute_local_dep_object =
      JUST(tensor->compute_local_dep_object());
  *instruction->mutable_phy_instr_operand() = std::make_shared<vm::AccessBlobArgCbPhyInstrOperand>(
      eager_blob_object, compute_local_dep_object, callback, modifier);
  *instruction->mut_parallel_desc() = parallel_desc;
  instruction_list_->EmplaceBack(std::move(instruction));
  return Maybe<void>::Ok();
}

template Maybe<void> InstructionsBuilder::AccessBlobByCallback(
    const std::shared_ptr<one::MirroredTensor> tensor,
    const std::function<void(uint64_t)>& callback, const std::string& modifier);

template Maybe<void> InstructionsBuilder::AccessBlobByCallback(
    const one::EagerMirroredTensorImpl* tensor, const std::function<void(uint64_t)>& callback,
    const std::string& modifier);

Maybe<void> InstructionsBuilder::ComputeRankFrontSeqCallback(
    const std::function<void()>& callback) {
  ObjectMsgPtr<vm::InstructionMsg> instruction =
      ObjectMsgPtr<vm::InstructionMsg>::New("ComputeRankFrontSeqCallback");
  instruction->add_int64_operand(GlobalProcessCtx::Rank());
  *instruction->mutable_phy_instr_operand() =
      std::make_shared<vm::NoArgCbPhyInstrOperand>(callback);
  instruction_list_->PushBack(instruction.Mutable());
  return Maybe<void>::Ok();
}

Maybe<void> InstructionsBuilder::ComputeGlobalFrontSeqBarrier() {
  ObjectMsgPtr<vm::InstructionMsg> instruction =
      ObjectMsgPtr<vm::InstructionMsg>::New("ComputeGlobalFrontSeqBarrier");
  instruction_list_->PushBack(instruction.Mutable());
  return Maybe<void>::Ok();
}

Maybe<void> InstructionsBuilder::FetchBlobHeader(
    const std::shared_ptr<compatible_py::BlobObject>& blob_object, int64_t callback_id) {
  JUST(_FetchBlob("FetchBlobHeader", blob_object, callback_id));
  return Maybe<void>::Ok();
}

Maybe<void> InstructionsBuilder::FetchBlobBody(
    const std::shared_ptr<compatible_py::BlobObject>& blob_object, int64_t callback_id) {
  JUST(_FetchBlob("FetchBlobBody", blob_object, callback_id));
  return Maybe<void>::Ok();
}

Maybe<void> InstructionsBuilder::_TryClearObject(compatible_py::Object* blob_object) {
  ObjectMsgPtr<vm::InstructionMsg> instruction =
      ObjectMsgPtr<vm::InstructionMsg>::New("TryClearObject");
  instruction->set_parallel_desc_symbol_id(JUST(blob_object->parallel_desc_symbol()->symbol_id()));
  instruction->add_mut_operand(blob_object->object_id());
  instruction_list_->PushBack(instruction.Mutable());
  return Maybe<void>::Ok();
}

Maybe<void> InstructionsBuilder::_DeleteObject(compatible_py::Object* blob_object) {
  ObjectMsgPtr<vm::InstructionMsg> instruction =
      ObjectMsgPtr<vm::InstructionMsg>::New("DeleteObject");
  instruction->set_parallel_desc_symbol_id(JUST(blob_object->parallel_desc_symbol()->symbol_id()));
  instruction->add_del_operand(blob_object->object_id());
  instruction_list_->PushBack(instruction.Mutable());
  return Maybe<void>::Ok();
}

Maybe<void> InstructionsBuilder::_StatefulCallOpKernel(
    const std::string& instr_name, const std::shared_ptr<ParallelDesc>& parallel_desc_sym,
    const std::shared_ptr<compatible_py::OpKernelObject> opkernel_object,
    const std::shared_ptr<OpNodeSignatureDesc> op_node_signature_sym,
    const std::vector<
        std::pair<std::shared_ptr<StringSymbol>, std::shared_ptr<compatible_py::BlobObject>>>&
        const_input_operand_blob_objects,
    const std::vector<
        std::pair<std::shared_ptr<StringSymbol>, std::shared_ptr<compatible_py::BlobObject>>>&
        mutable_input_operand_blob_objects,
    const std::vector<
        std::pair<std::shared_ptr<StringSymbol>, std::shared_ptr<compatible_py::BlobObject>>>&
        mut1_operand_blob_objects,
    const std::vector<
        std::pair<std::shared_ptr<StringSymbol>, std::shared_ptr<compatible_py::BlobObject>>>&
        mut2_operand_blob_objects) {
  ObjectMsgPtr<vm::InstructionMsg> instruction =
      ObjectMsgPtr<vm::InstructionMsg>::New(parallel_desc_sym->device_tag() + "." + instr_name);
  instruction->set_parallel_desc_symbol_id(JUST(parallel_desc_sym->symbol_id()));
  instruction->add_mut_operand(opkernel_object->object_id());
  instruction->add_symbol_operand(JUST(op_node_signature_sym->symbol_id()));
  instruction->add_separator();

  for (const auto& pair : const_input_operand_blob_objects) {
    instruction->add_symbol_operand(JUST(pair.first->symbol_id()));
  }
  for (const auto& pair : const_input_operand_blob_objects) {
    instruction->add_const_operand(pair.second->object_id());
  }
  instruction->add_separator();

  for (const auto& pair : mutable_input_operand_blob_objects) {
    instruction->add_symbol_operand(JUST(pair.first->symbol_id()));
  }
  for (const auto& pair : mutable_input_operand_blob_objects) {
    instruction->add_mut_operand(pair.second->object_id());
  }
  instruction->add_separator();

  for (const auto& pair : mut1_operand_blob_objects) {
    instruction->add_symbol_operand(JUST(pair.first->symbol_id()));
  }
  for (const auto& pair : mut1_operand_blob_objects) {
    instruction->add_mut_operand(pair.second->object_id());
  }
  instruction->add_separator();

  for (const auto& pair : mut2_operand_blob_objects) {
    instruction->add_symbol_operand(JUST(pair.first->symbol_id()));
  }
  for (const auto& pair : mut2_operand_blob_objects) {
    instruction->add_mut2_operand(pair.second->object_id());
  }

  instruction_list_->PushBack(instruction.Mutable());
  return Maybe<void>::Ok();
}

Maybe<void> InstructionsBuilder::_StatelessCallOpKernel(
    const std::string& instr_name, const std::shared_ptr<ParallelDesc>& parallel_desc_sym,
    const std::shared_ptr<JobDesc>& job_desc_sym,
    const std::shared_ptr<OperatorConfSymbol>& op_conf_sym,
    const std::shared_ptr<OpNodeSignatureDesc>& op_node_signature_sym,
    const std::shared_ptr<compatible_py::Object>& shared_opkernel_obj,
    const std::vector<
        std::pair<std::shared_ptr<StringSymbol>, std::shared_ptr<compatible_py::BlobObject>>>&
        const_input_operand_blob_objects,
    const std::vector<
        std::pair<std::shared_ptr<StringSymbol>, std::shared_ptr<compatible_py::BlobObject>>>&
        mutable_input_operand_blob_objects,
    const std::vector<
        std::pair<std::shared_ptr<StringSymbol>, std::shared_ptr<compatible_py::BlobObject>>>&
        mut1_operand_blob_objects,
    const std::vector<
        std::pair<std::shared_ptr<StringSymbol>, std::shared_ptr<compatible_py::BlobObject>>>&
        mut2_operand_blob_objects) {
  ObjectMsgPtr<vm::InstructionMsg> instruction =
      ObjectMsgPtr<vm::InstructionMsg>::New(parallel_desc_sym->device_tag() + "." + instr_name);
  instruction->set_parallel_desc_symbol_id(JUST(parallel_desc_sym->symbol_id()));
  instruction->add_symbol_operand(JUST(job_desc_sym->symbol_id()));
  instruction->add_symbol_operand(JUST(op_conf_sym->symbol_id()));
  instruction->add_symbol_operand(JUST(op_node_signature_sym->symbol_id()));
  instruction->add_mut_operand(shared_opkernel_obj->object_id());
  instruction->add_separator();

  for (const auto& pair : const_input_operand_blob_objects) {
    instruction->add_symbol_operand(JUST(pair.first->symbol_id()));
  }
  for (const auto& pair : const_input_operand_blob_objects) {
    instruction->add_const_operand(pair.second->object_id());
  }
  instruction->add_separator();

  for (const auto& pair : mutable_input_operand_blob_objects) {
    instruction->add_symbol_operand(JUST(pair.first->symbol_id()));
  }
  for (const auto& pair : mutable_input_operand_blob_objects) {
    instruction->add_mut_operand(pair.second->object_id());
  }
  instruction->add_separator();

  for (const auto& pair : mut1_operand_blob_objects) {
    instruction->add_symbol_operand(JUST(pair.first->symbol_id()));
  }
  for (const auto& pair : mut1_operand_blob_objects) {
    instruction->add_mut_operand(pair.second->object_id());
  }
  instruction->add_separator();

  for (const auto& pair : mut2_operand_blob_objects) {
    instruction->add_symbol_operand(JUST(pair.first->symbol_id()));
  }
  for (const auto& pair : mut2_operand_blob_objects) {
    instruction->add_mut2_operand(pair.second->object_id());
  }

  instruction_list_->PushBack(instruction.Mutable());
  return Maybe<void>::Ok();
}

Maybe<OpNodeSignatureDesc> InstructionsBuilder::GetOpNodeSignatureSymbol(
    const std::shared_ptr<cfg::OpAttribute>& op_attribute) {
  std::shared_ptr<cfg::OpNodeSignature> op_node_signature =
      std::make_shared<cfg::OpNodeSignature>();
  {
    op_node_signature->mutable_sbp_signature()->CopyFrom(op_attribute->sbp_signature());
    op_node_signature->mutable_mirrored_signature()->CopyFrom(op_attribute->mirrored_signature());
    op_node_signature->mutable_logical_blob_desc_signature()->CopyFrom(
        op_attribute->logical_blob_desc_signature());
    op_node_signature->mutable_parallel_signature()->CopyFrom(op_attribute->parallel_signature());
  }
  if (JUST(HasSymbol<cfg::OpNodeSignature>(*op_node_signature))) {
    return GetSymbol<cfg::OpNodeSignature, OpNodeSignatureDesc>(*op_node_signature);
  }
  int64_t symbol_id = JUST(NewSymbolId4OpNodeSignature(op_node_signature));
  JUST(AddSymbol<cfg::OpNodeSignature, OpNodeSignature, OpNodeSignatureDesc>(symbol_id,
                                                                             *op_node_signature));
  return GetSymbol<cfg::OpNodeSignature, OpNodeSignatureDesc>(*op_node_signature);
}

Maybe<void> InstructionsBuilder::StatefulCall(
    const std::shared_ptr<cfg::OpAttribute>& op_attribute,
    const std::shared_ptr<compatible_py::OpKernelObject>& opkernel_object,
    const std::shared_ptr<HashMap<std::string, std::shared_ptr<compatible_py::BlobObject>>>&
        bn_in_op2blob_object,
    const std::function<std::shared_ptr<compatible_py::BlobObject>(
        InstructionsBuilder*, const std::shared_ptr<compatible_py::BlobObject>&,
        const std::shared_ptr<compatible_py::OpArgParallelAttribute>&)>& BoxingTo) {
  std::shared_ptr<ParallelDesc> op_parallel_desc_sym = opkernel_object->parallel_desc_symbol();
  const auto& parallel_sig = op_attribute->parallel_signature();
  CHECK_OR_RETURN(parallel_sig.has_op_parallel_desc_symbol_id());
  CHECK_OR_RETURN(JUST(op_parallel_desc_sym->symbol_id())
                  == parallel_sig.op_parallel_desc_symbol_id());
  JUST(CheckRefInBlobObjectParallelDesc(op_attribute, op_parallel_desc_sym, bn_in_op2blob_object));
  const auto FetchDelegateBlobObject =
      [this, &BoxingTo](
          const std::shared_ptr<compatible_py::BlobObject>& x_blob_object,
          const std::shared_ptr<compatible_py::OpArgParallelAttribute>& op_arg_parallel_attr)
      -> std::shared_ptr<compatible_py::BlobObject> {
    return BoxingTo(this, x_blob_object, op_arg_parallel_attr);
  };

  const auto GetDelegateBlobObject =
      [&FetchDelegateBlobObject](
          const std::shared_ptr<compatible_py::BlobObject>& blob_object,
          const std::shared_ptr<compatible_py::OpArgParallelAttribute>& op_arg_parallel_attr)
      -> Maybe<compatible_py::BlobObject> {
    return CreateDelegateBlobObject(FetchDelegateBlobObject, blob_object, op_arg_parallel_attr);
  };

  JUST(_StatefulCall(op_attribute, opkernel_object, bn_in_op2blob_object, GetDelegateBlobObject));

  return Maybe<void>::Ok();
}

Maybe<void> InstructionsBuilder::StatelessCall(
    const std::shared_ptr<cfg::OpAttribute>& op_attribute,
    const std::shared_ptr<cfg::ParallelConf>& parallel_conf,
    const std::shared_ptr<HashMap<std::string, std::shared_ptr<compatible_py::BlobObject>>>&
        bn_in_op2blob_object,
    const std::function<std::shared_ptr<compatible_py::BlobObject>(
        InstructionsBuilder*, const std::shared_ptr<compatible_py::BlobObject>&,
        const std::shared_ptr<compatible_py::OpArgParallelAttribute>&)>& BoxingTo) {
  std::shared_ptr<ParallelDesc> op_parallel_desc_sym = JUST(GetParallelDescSymbol(parallel_conf));
  JUST(CheckRefInBlobObjectParallelDesc(op_attribute, op_parallel_desc_sym, bn_in_op2blob_object));

  const auto FetchDelegateBlobObject =
      [this, &BoxingTo](
          const std::shared_ptr<compatible_py::BlobObject>& x_blob_object,
          const std::shared_ptr<compatible_py::OpArgParallelAttribute>& op_arg_parallel_attr)
      -> std::shared_ptr<compatible_py::BlobObject> {
    // TODO(hanbinbin): use Maybe as return after blobcache is migrated
    return BoxingTo(this, x_blob_object, op_arg_parallel_attr);
  };

  const auto GetDelegateBlobObject =
      [&FetchDelegateBlobObject](
          const std::shared_ptr<compatible_py::BlobObject>& blob_object,
          const std::shared_ptr<compatible_py::OpArgParallelAttribute>& op_arg_parallel_attr)
      -> Maybe<compatible_py::BlobObject> {
    return CreateDelegateBlobObject(FetchDelegateBlobObject, blob_object, op_arg_parallel_attr);
  };

  JUST(_StatelessCall("compute", op_attribute, op_parallel_desc_sym, op_parallel_desc_sym,
                      bn_in_op2blob_object, GetDelegateBlobObject));

  return Maybe<void>::Ok();
}

Maybe<void> InstructionsBuilder::NoBoxingStatelessCall(
    const std::shared_ptr<cfg::OpAttribute>& op_attribute,
    const std::shared_ptr<cfg::ParallelConf>& parallel_conf,
    const std::shared_ptr<HashMap<std::string, std::shared_ptr<compatible_py::BlobObject>>>&
        bn_in_op2blob_object) {
  std::shared_ptr<ParallelDesc> op_parallel_desc_sym = JUST(GetParallelDescSymbol(parallel_conf));
  JUST(CheckRefInBlobObjectParallelDesc(op_attribute, op_parallel_desc_sym, bn_in_op2blob_object));

  const auto FetchDelegateBlobObject =
      [this](const std::shared_ptr<compatible_py::BlobObject>& blob_object,
             const std::shared_ptr<compatible_py::OpArgParallelAttribute>& op_arg_parallel_attr)
      -> std::shared_ptr<compatible_py::BlobObject> {
    std::shared_ptr<ParallelDesc> from_pd = blob_object->parallel_desc_symbol();
    std::shared_ptr<ParallelDesc> to_pd = op_arg_parallel_attr->parallel_desc_symbol();
    if (*from_pd == *to_pd) { return blob_object; }
    CHECK(from_pd->device_tag() == "cpu");
    CHECK(to_pd->device_tag() == "cpu");
    CHECK(from_pd->parallel_num() == to_pd->parallel_num());

    auto from_machine_ids = from_pd->machine_id2sorted_dev_phy_ids();
    auto to_machine_ids = to_pd->machine_id2sorted_dev_phy_ids();
    if ((from_pd->machine_id2sorted_dev_phy_ids()->size() == from_pd->parallel_num())
        && (Int2IntListMapContaining(*from_machine_ids, *to_machine_ids))
        && (Int2IntListMapContaining(*to_machine_ids, *from_machine_ids))) {
      return CHECK_JUST(BroadcastBlobReference(blob_object, to_pd));
    }
    return CHECK_JUST(Build121To(blob_object, to_pd));
  };

  const auto GetDirectOr121BlobObject =
      [&FetchDelegateBlobObject](
          const std::shared_ptr<compatible_py::BlobObject>& blob_object,
          const std::shared_ptr<compatible_py::OpArgParallelAttribute>& op_arg_parallel_attr)
      -> Maybe<compatible_py::BlobObject> {
    return CreateDelegateBlobObject(FetchDelegateBlobObject, blob_object, op_arg_parallel_attr);
  };
  JUST(_StatelessCall("compute", op_attribute, op_parallel_desc_sym, op_parallel_desc_sym,
                      bn_in_op2blob_object, GetDirectOr121BlobObject));

  return Maybe<void>::Ok();
}

Maybe<void> InstructionsBuilder::NoBoxingCudaD2HStatelessCall(
    const std::shared_ptr<cfg::OpAttribute>& op_attribute,
    const std::shared_ptr<cfg::ParallelConf>& in_parallel_conf,
    const std::shared_ptr<HashMap<std::string, std::shared_ptr<compatible_py::BlobObject>>>&
        bn_in_op2blob_object,
    const std::function<std::shared_ptr<ParallelDesc>(InstructionsBuilder*,
                                                      const std::shared_ptr<ParallelDesc>&,
                                                      const std::string&)>& TryReplaceDeviceTag) {
  std::shared_ptr<ParallelDesc> op_parallel_desc_sym =
      JUST(GetParallelDescSymbol(in_parallel_conf));
  std::shared_ptr<ParallelDesc> blob_parallel_desc_sym =
      TryReplaceDeviceTag(this, op_parallel_desc_sym, "cpu");
  JUST(CheckRefInBlobObjectParallelDesc(op_attribute, op_parallel_desc_sym, bn_in_op2blob_object));
  const auto GetDirectBlobObject =
      [](const std::shared_ptr<compatible_py::BlobObject>& blob_object,
         const std::shared_ptr<compatible_py::OpArgParallelAttribute>& op_arg_parallel_attr)
      -> Maybe<compatible_py::BlobObject> { return blob_object; };

  JUST(_StatelessCall("copy_d2h", op_attribute, op_parallel_desc_sym, blob_parallel_desc_sym,
                      bn_in_op2blob_object, GetDirectBlobObject));

  return Maybe<void>::Ok();
}

Maybe<void> InstructionsBuilder::NoBoxingCudaH2DStatelessCall(
    const std::shared_ptr<cfg::OpAttribute>& op_attribute,
    const std::shared_ptr<cfg::ParallelConf>& out_parallel_conf,
    const std::shared_ptr<HashMap<std::string, std::shared_ptr<compatible_py::BlobObject>>>&
        bn_in_op2blob_object) {
  std::shared_ptr<ParallelDesc> op_parallel_desc_sym =
      JUST(GetParallelDescSymbol(out_parallel_conf));
  JUST(CheckRefInBlobObjectParallelDesc(op_attribute, op_parallel_desc_sym, bn_in_op2blob_object));

  const auto GetDirectBlobObject =
      [](const std::shared_ptr<compatible_py::BlobObject>& blob_object,
         const std::shared_ptr<compatible_py::OpArgParallelAttribute>& op_arg_parallel_attr)
      -> Maybe<compatible_py::BlobObject> { return blob_object; };

  JUST(_StatelessCall("copy_h2d", op_attribute, op_parallel_desc_sym, op_parallel_desc_sym,
                      bn_in_op2blob_object, GetDirectBlobObject));

  return Maybe<void>::Ok();
}

Maybe<void> InstructionsBuilder::RawStatelessCall(
    const std::shared_ptr<cfg::OpAttribute>& op_attribute,
    const std::shared_ptr<cfg::ParallelConf>& parallel_conf,
    const std::shared_ptr<HashMap<std::string, std::shared_ptr<compatible_py::BlobObject>>>&
        bn_in_op2blob_object) {
  std::shared_ptr<ParallelDesc> op_parallel_desc_sym = JUST(GetParallelDescSymbol(parallel_conf));
  JUST(CheckRefInBlobObjectParallelDesc(op_attribute, op_parallel_desc_sym, bn_in_op2blob_object));

  const auto GetDirectBlobObject =
      [](const std::shared_ptr<compatible_py::BlobObject>& blob_object,
         const std::shared_ptr<compatible_py::OpArgParallelAttribute>& op_arg_parallel_attr)
      -> Maybe<compatible_py::BlobObject> { return blob_object; };

  JUST(_StatelessCall("compute", op_attribute, op_parallel_desc_sym, op_parallel_desc_sym,
                      bn_in_op2blob_object, GetDirectBlobObject));

  return Maybe<void>::Ok();
}

Maybe<void> InstructionsBuilder::_StatefulCall(
    const std::shared_ptr<cfg::OpAttribute>& op_attribute,
    const std::shared_ptr<compatible_py::OpKernelObject>& opkernel_object,
    const std::shared_ptr<HashMap<std::string, std::shared_ptr<compatible_py::BlobObject>>>&
        bn_in_op2blob_object,
    const std::function<Maybe<compatible_py::BlobObject>(
        const std::shared_ptr<compatible_py::BlobObject>&,
        const std::shared_ptr<compatible_py::OpArgParallelAttribute>&)>& GetDelegateBlobObject) {
  std::shared_ptr<ParallelDesc> op_parallel_desc_sym = opkernel_object->parallel_desc_symbol();

  const auto DelegateBlobObject4Ibn =
      [&op_attribute, &bn_in_op2blob_object, &op_parallel_desc_sym,
       &GetDelegateBlobObject](const std::string& ibn) -> Maybe<compatible_py::BlobObject> {
    OpAttribute pb_op_attribute;
    op_attribute->ToProto(&pb_op_attribute);
    std::shared_ptr<compatible_py::OpArgParallelAttribute> op_arg_parallel_attr =
        JUST(compatible_py::GetOpArgParallelAttribute(op_parallel_desc_sym, pb_op_attribute, ibn));
    return GetDelegateBlobObject(JUST(MapAt(*bn_in_op2blob_object, ibn)), op_arg_parallel_attr);
  };

  std::shared_ptr<OpNodeSignatureDesc> op_node_signature_sym =
      JUST(GetOpNodeSignatureSymbol(op_attribute));

  const auto& const_input_operand_blob_objects =
      JUST(GetConstInputOperandBlobObjects(op_attribute, DelegateBlobObject4Ibn));
  const auto& mutable_input_operand_blob_objects =
      JUST(GetMutableInputOperandBlobObjects(op_attribute, DelegateBlobObject4Ibn));
  const auto& mut1_operand_blob_objects =
      JUST(GetMut1OperandBlobObjects(op_attribute, op_parallel_desc_sym, bn_in_op2blob_object));
  const auto& mut2_operand_blob_objects =
      JUST(GetMut2OperandBlobObjects(op_attribute, op_parallel_desc_sym, bn_in_op2blob_object));

  std::string instruction_prefix;
  {
    bool is_user_op = op_attribute->op_conf().has_user_conf();
    CHECK_OR_RETURN(is_user_op);
    if (is_user_op) {
      instruction_prefix = "";
    } else {
      instruction_prefix = "System";
    }
  }

  JUST(_StatefulCallOpKernel(instruction_prefix + "CallOpKernel", op_parallel_desc_sym,
                             opkernel_object, op_node_signature_sym,
                             *const_input_operand_blob_objects, *mutable_input_operand_blob_objects,
                             *mut1_operand_blob_objects, *mut2_operand_blob_objects));

  return Maybe<void>::Ok();
}

Maybe<void> InstructionsBuilder::_StatelessCall(
    const std::string& stream_tag, const std::shared_ptr<cfg::OpAttribute>& op_attribute,
    std::shared_ptr<ParallelDesc> op_parallel_desc_sym,
    const std::shared_ptr<ParallelDesc>& blob_parallel_desc_sym,
    const std::shared_ptr<HashMap<std::string, std::shared_ptr<compatible_py::BlobObject>>>&
        bn_in_op2blob_object,
    const std::function<Maybe<compatible_py::BlobObject>(
        const std::shared_ptr<compatible_py::BlobObject>&,
        const std::shared_ptr<compatible_py::OpArgParallelAttribute>&)>& GetDelegateBlobObject) {
  if (op_attribute->parallel_signature().has_op_parallel_desc_symbol_id()) {
    int64_t symbol_id = op_attribute->parallel_signature().op_parallel_desc_symbol_id();
    op_parallel_desc_sym = JUST(GetSymbol<cfg::ParallelConf, ParallelDesc>(symbol_id));
  }
  CHECK_OR_RETURN(op_parallel_desc_sym);
  const auto DelegateBlobObject4Ibn =
      [&op_attribute, &bn_in_op2blob_object, &GetDelegateBlobObject,
       op_parallel_desc_sym](const std::string& ibn) -> Maybe<compatible_py::BlobObject> {
    OpAttribute pb_op_attribute;
    op_attribute->ToProto(&pb_op_attribute);
    std::shared_ptr<compatible_py::OpArgParallelAttribute> op_arg_parallel_attr =
        JUST(compatible_py::GetOpArgParallelAttribute(op_parallel_desc_sym, pb_op_attribute, ibn));
    return GetDelegateBlobObject(JUST(MapAt(*bn_in_op2blob_object, ibn)), op_arg_parallel_attr);
  };

  const auto& op_conf = op_attribute->op_conf();
  CHECK_OR_RETURN(op_conf.has_scope_symbol_id());
  std::shared_ptr<Scope> scope_symbol =
      JUST(GetSymbol<cfg::ScopeProto, Scope>(op_conf.scope_symbol_id()));
  std::shared_ptr<JobDesc> job_desc_sym = scope_symbol->job_desc_symbol();
  std::shared_ptr<OperatorConfSymbol> op_conf_sym =
      JUST(GetOpConfSymbol(std::make_shared<cfg::OperatorConf>(op_conf)));
  std::shared_ptr<OpNodeSignatureDesc> op_node_signature_sym =
      JUST(GetOpNodeSignatureSymbol(op_attribute));
  std::shared_ptr<compatible_py::Object> opkernel_obj =
      JUST(GetSharedOpKernelObject4ParallelConfSymbol(op_parallel_desc_sym));
  CHECK_OR_RETURN((*opkernel_obj->parallel_desc_symbol()) == *op_parallel_desc_sym);
  const auto& const_input_operand_blob_objects =
      JUST(GetConstInputOperandBlobObjects(op_attribute, DelegateBlobObject4Ibn));
  const auto& mutable_input_operand_blob_objects =
      JUST(GetMutableInputOperandBlobObjects(op_attribute, DelegateBlobObject4Ibn));
  const auto& mut1_operand_blob_objects =
      JUST(GetMut1OperandBlobObjects(op_attribute, blob_parallel_desc_sym, bn_in_op2blob_object));
  const auto& mut2_operand_blob_objects =
      JUST(GetMut2OperandBlobObjects(op_attribute, blob_parallel_desc_sym, bn_in_op2blob_object));
  std::string instruction_prefix;
  {
    bool is_user_op = op_attribute->op_conf().has_user_conf();
    if (is_user_op) {
      instruction_prefix = "User";
    } else {
      instruction_prefix = "System";
    }
  }
  JUST(_StatelessCallOpKernel(
      stream_tag + "." + instruction_prefix + "StatelessCallOpKernel", op_parallel_desc_sym,
      job_desc_sym, op_conf_sym, op_node_signature_sym, opkernel_obj,
      *const_input_operand_blob_objects, *mutable_input_operand_blob_objects,
      *mut1_operand_blob_objects, *mut2_operand_blob_objects));
  return Maybe<void>::Ok();
}

Maybe<compatible_py::BlobObject> InstructionsBuilder::Build121To(
    const std::shared_ptr<compatible_py::BlobObject>& blob_object,
    const std::shared_ptr<ParallelDesc>& parallel_desc_symbol) {
  std::shared_ptr<compatible_py::BlobObject> ref_blob_object =
      JUST(MakeNewBlobObjectLike(this, blob_object, parallel_desc_symbol));
  JUST(Build121AssignInstruction(ref_blob_object, blob_object));
  return ref_blob_object;
}

Maybe<std::vector<
    std::pair<std::shared_ptr<StringSymbol>, std::shared_ptr<compatible_py::BlobObject>>>>
InstructionsBuilder::GetConstInputOperandBlobObjects(
    const std::shared_ptr<cfg::OpAttribute>& op_attribute,
    const std::function<Maybe<compatible_py::BlobObject>(const std::string&)>& BlobObject4Ibn) {
  std::shared_ptr<std::vector<
      std::pair<std::shared_ptr<StringSymbol>, std::shared_ptr<compatible_py::BlobObject>>>>
      const_input_operand_blob_objects = std::make_shared<std::vector<
          std::pair<std::shared_ptr<StringSymbol>, std::shared_ptr<compatible_py::BlobObject>>>>();
  for (const auto& ibn : op_attribute->input_bns()) {
    const auto& ibn2modifier = op_attribute->arg_modifier_signature().ibn2input_blob_modifier();
    if (JUST(MapAt(ibn2modifier, ibn)).is_mutable()) { continue; }
    std::shared_ptr<StringSymbol> ibn_sym = JUST(GetSymbol4String(ibn));
    std::shared_ptr<compatible_py::BlobObject> in_object = JUST(BlobObject4Ibn(ibn));
    const_input_operand_blob_objects->emplace_back(std::make_pair(ibn_sym, in_object));
  }
  return const_input_operand_blob_objects;
}

Maybe<std::vector<
    std::pair<std::shared_ptr<StringSymbol>, std::shared_ptr<compatible_py::BlobObject>>>>
InstructionsBuilder::GetMutableInputOperandBlobObjects(
    const std::shared_ptr<cfg::OpAttribute>& op_attribute,
    const std::function<Maybe<compatible_py::BlobObject>(const std::string&)>& BlobObject4Ibn) {
  std::shared_ptr<std::vector<
      std::pair<std::shared_ptr<StringSymbol>, std::shared_ptr<compatible_py::BlobObject>>>>
      mutable_input_operand_blob_objects = std::make_shared<std::vector<
          std::pair<std::shared_ptr<StringSymbol>, std::shared_ptr<compatible_py::BlobObject>>>>();
  for (const auto& ibn : op_attribute->input_bns()) {
    const auto& ibn2modifier = op_attribute->arg_modifier_signature().ibn2input_blob_modifier();
    if (!(JUST(MapAt(ibn2modifier, ibn)).is_mutable())) { continue; }
    std::shared_ptr<StringSymbol> ibn_sym = JUST(GetSymbol4String(ibn));
    std::shared_ptr<compatible_py::BlobObject> in_object = JUST(BlobObject4Ibn(ibn));
    mutable_input_operand_blob_objects->emplace_back(std::make_pair(ibn_sym, in_object));
  }
  return mutable_input_operand_blob_objects;
}

Maybe<std::vector<
    std::pair<std::shared_ptr<StringSymbol>, std::shared_ptr<compatible_py::BlobObject>>>>
InstructionsBuilder::GetMut1OperandBlobObjects(
    const std::shared_ptr<cfg::OpAttribute>& op_attribute,
    const std::shared_ptr<ParallelDesc>& parallel_desc_sym,
    const std::shared_ptr<HashMap<std::string, std::shared_ptr<compatible_py::BlobObject>>>&
        bn_in_op2blob_object) {
  std::shared_ptr<std::vector<
      std::pair<std::shared_ptr<StringSymbol>, std::shared_ptr<compatible_py::BlobObject>>>>
      mut1_operand_blob_objects = std::make_shared<std::vector<
          std::pair<std::shared_ptr<StringSymbol>, std::shared_ptr<compatible_py::BlobObject>>>>();
  const auto GetOutBlobParallelDescSymbol =
      [&op_attribute, &parallel_desc_sym](const std::string& obn) -> Maybe<ParallelDesc> {
    const auto& parallel_signature = op_attribute->parallel_signature();
    const auto& bn2symbol_id = parallel_signature.bn_in_op2parallel_desc_symbol_id();
    if (bn2symbol_id.find(obn) != bn2symbol_id.end()) {
      return GetSymbol<cfg::ParallelConf, ParallelDesc>(bn2symbol_id.at(obn));
    } else {
      return parallel_desc_sym;
    }
  };
  const auto OutputBns = [&op_attribute]() -> std::vector<std::string> {
    const auto& obn2modifier = op_attribute->arg_modifier_signature().obn2output_blob_modifier();
    std::vector<std::string> output_bns;
    for (const auto& obn : op_attribute->output_bns()) {
      if (obn2modifier.at(obn).header_infered_before_compute()) { output_bns.emplace_back(obn); }
    }
    for (const auto& tmp_bn : op_attribute->tmp_bns()) { output_bns.emplace_back(tmp_bn); }
    return output_bns;
  };
  OpAttribute pb_op_attribute;
  op_attribute->ToProto(&pb_op_attribute);
  for (const auto& obn : OutputBns()) {
    std::shared_ptr<StringSymbol> obn_sym = JUST(GetSymbol4String(obn));
    std::shared_ptr<compatible_py::OpArgParallelAttribute> op_arg_parallel_attr =
        JUST(compatible_py::GetOpArgParallelAttribute(JUST(GetOutBlobParallelDescSymbol(obn)),
                                                      pb_op_attribute, obn));
    std::shared_ptr<compatible_py::OpArgBlobAttribute> op_arg_blob_attr =
        JUST(compatible_py::GetOpArgBlobAttribute(pb_op_attribute, obn));
    std::shared_ptr<compatible_py::BlobObject> out_blob_object =
        JUST(NewBlobObject(op_arg_parallel_attr, op_arg_blob_attr));
    (*bn_in_op2blob_object)[obn] = out_blob_object;
    mut1_operand_blob_objects->emplace_back(std::make_pair(obn_sym, out_blob_object));
  }
  return mut1_operand_blob_objects;
}

Maybe<void> InstructionsBuilder::CheckRefInBlobObjectParallelDesc(
    const std::shared_ptr<cfg::OpAttribute>& op_attribute,
    const std::shared_ptr<ParallelDesc>& op_parallel_desc_sym,
    const std::shared_ptr<HashMap<std::string, std::shared_ptr<compatible_py::BlobObject>>>&
        bn_in_op2blob_object) {
  for (const std::string& ibn : op_attribute->input_bns()) {
    const auto& ibn2modifier = op_attribute->arg_modifier_signature().ibn2input_blob_modifier();
    if (!(JUST(MapAt(ibn2modifier, ibn)).is_mutable())) { continue; }
    std::shared_ptr<compatible_py::BlobObject> ref_blob_object = bn_in_op2blob_object->at(ibn);
    CHECK_OR_RETURN(*op_parallel_desc_sym == *ref_blob_object->parallel_desc_symbol());
  }
  return Maybe<void>::Ok();
}

Maybe<std::vector<
    std::pair<std::shared_ptr<StringSymbol>, std::shared_ptr<compatible_py::BlobObject>>>>
InstructionsBuilder::GetMut2OperandBlobObjects(
    const std::shared_ptr<cfg::OpAttribute>& op_attribute,
    const std::shared_ptr<ParallelDesc>& parallel_desc_sym,
    const std::shared_ptr<HashMap<std::string, std::shared_ptr<compatible_py::BlobObject>>>&
        bn_in_op2blob_object) {
  std::shared_ptr<std::vector<
      std::pair<std::shared_ptr<StringSymbol>, std::shared_ptr<compatible_py::BlobObject>>>>
      mut2_operand_blob_objects = std::make_shared<std::vector<
          std::pair<std::shared_ptr<StringSymbol>, std::shared_ptr<compatible_py::BlobObject>>>>();
  const auto GetOutBlobParallelDescSymbol =
      [&op_attribute, &parallel_desc_sym](const std::string& obn) -> Maybe<ParallelDesc> {
    const auto& parallel_signature = op_attribute->parallel_signature();
    const auto& bn2symbol_id = parallel_signature.bn_in_op2parallel_desc_symbol_id();
    if (bn2symbol_id.find(obn) != bn2symbol_id.end()) {
      return GetSymbol<cfg::ParallelConf, ParallelDesc>(JUST(MapAt(bn2symbol_id, obn)));
    } else {
      return parallel_desc_sym;
    }
  };
  OpAttribute pb_op_attribute;
  op_attribute->ToProto(&pb_op_attribute);
  for (const auto& obn : op_attribute->output_bns()) {
    const auto& obn2modifier = op_attribute->arg_modifier_signature().obn2output_blob_modifier();
    if (JUST(MapAt(obn2modifier, obn)).header_infered_before_compute()) { continue; }
    std::shared_ptr<StringSymbol> obn_sym = JUST(GetSymbol4String(obn));

    std::shared_ptr<compatible_py::OpArgParallelAttribute> op_arg_parallel_attr =
        JUST(compatible_py::GetOpArgParallelAttribute(JUST(GetOutBlobParallelDescSymbol(obn)),
                                                      pb_op_attribute, obn));
    std::shared_ptr<compatible_py::OpArgBlobAttribute> op_arg_blob_attr =
        JUST(compatible_py::GetOpArgBlobAttribute(pb_op_attribute, obn));
    std::shared_ptr<compatible_py::BlobObject> out_blob_object =
        JUST(NewBlobObject(op_arg_parallel_attr, op_arg_blob_attr));
    (*bn_in_op2blob_object)[obn] = out_blob_object;
    mut2_operand_blob_objects->emplace_back(std::make_pair(obn_sym, out_blob_object));
  }
  return mut2_operand_blob_objects;
}

Maybe<void> LogicalRun(const std::function<Maybe<void>(InstructionsBuilder*)>& Build) {
  if (JUST(GlobalMultiClientEnv())) {
    // NOTE(chengcheng): in Multi-Client LogicalRun will degenerate directly to PhysicalRun,
    //   because each rank will process instructions ONLY from itself, NOT the master.
    return PhysicalRun(Build);
  }

  const std::shared_ptr<vm::LogicalIdGenerator> id_generator =
      std::make_shared<vm::LogicalIdGenerator>();
  std::shared_ptr<Session> sess = JUST(GetDefaultSession());
  const auto& instruction_list = sess->instruction_list();
  const auto& eager_symbol_list = sess->eager_symbol_list();
  InstructionsBuilder instructions_builder(id_generator, instruction_list.get(),
                                           eager_symbol_list.get(), _ReleaseLogicalObject);
  JUST(Build(&instructions_builder));
  JUST(Global<vm::EagerOneflow>::Get()->RunLogicalInstruction(
      instructions_builder.mut_instruction_list(), instructions_builder.eager_symbol_list()));
  return Maybe<void>::Ok();
}

Maybe<void> PhysicalRun(const std::function<Maybe<void>(InstructionsBuilder*)>& Build) {
  printf("\ninstructions_build.cpp >> PhysicalRun()");
  vm::InstructionMsgList instruction_list;
  vm::cfg::EagerSymbolList eager_symbol_list;
  InstructionsBuilder instructions_builder(std::make_shared<vm::PhysicalIdGenerator>(),
                                           &instruction_list, &eager_symbol_list,
                                           _ReleasePhysicalObject);
  JUST(Build(&instructions_builder));
  if (debug::RecordingInstructions()) {
    OBJECT_MSG_LIST_FOR_EACH(instructions_builder.mut_instruction_list(), instruction_msg) {
      debug::RecordInstruction(instruction_msg);
    }
  }
  JUST(Global<vm::EagerOneflow>::Get()->RunPhysicalInstruction(
      instructions_builder.mut_instruction_list(), instructions_builder.eager_symbol_list()));
  return Maybe<void>::Ok();
}

}  // namespace oneflow<|MERGE_RESOLUTION|>--- conflicted
+++ resolved
@@ -671,9 +671,7 @@
     const one::OpExprInterpContext& ctx,
     const std::shared_ptr<const ParallelDesc>& parallel_desc_sym,
     const std::string& instr_type_name) {
-<<<<<<< HEAD
   printf("\ninstructions_builder.cpp >> ::LocalCallOpKernel() >> instr_type_name: %s", instr_type_name.c_str());
-=======
   return LocalCallOpKernel(opkernel, input_eager_blob_objects, output_eager_blob_objects, nullptr,
                            ctx, parallel_desc_sym, instr_type_name);
 }
@@ -686,7 +684,7 @@
     const one::OpExprInterpContext& ctx,
     const std::shared_ptr<const ParallelDesc>& parallel_desc_sym,
     const std::string& instr_type_name) {
->>>>>>> 706db38c
+  printf("\ninstructions_builder.cpp >> ::LocalCallOpKernel() >> instr_type_name: %s", instr_type_name.c_str());
   ObjectMsgPtr<vm::InstructionMsg> instruction =
       ObjectMsgPtr<vm::InstructionMsg>::New(instr_type_name);
   auto phy_instr_operand = std::make_shared<vm::LocalCallOpKernelPhyInstrOperand>(
