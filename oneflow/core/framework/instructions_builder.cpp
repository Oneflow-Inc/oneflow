/*
Copyright 2020 The OneFlow Authors. All rights reserved.

Licensed under the Apache License, Version 2.0 (the "License");
you may not use this file except in compliance with the License.
You may obtain a copy of the License at

    http://www.apache.org/licenses/LICENSE-2.0

Unless required by applicable law or agreed to in writing, software
distributed under the License is distributed on an "AS IS" BASIS,
WITHOUT WARRANTIES OR CONDITIONS OF ANY KIND, either express or implied.
See the License for the specific language governing permissions and
limitations under the License.
*/
#include <atomic>
#include "oneflow/core/common/multi_client.h"
#include "oneflow/core/framework/instructions_builder.h"
#include "oneflow/core/framework/symbol_storage_util.h"
#include "oneflow/core/eager/eager_symbol.cfg.h"
#include "oneflow/core/device/event_record.h"
#include "oneflow/core/job/job_conf.cfg.h"
#include "oneflow/core/job/placement.cfg.h"
#include "oneflow/core/job/scope.cfg.h"
#include "oneflow/core/framework/parallel_conf_util.h"
#include "oneflow/core/framework/object_storage.h"
#include "oneflow/core/operator/op_node_signature.cfg.h"
#include "oneflow/core/operator/operator.h"
#include "oneflow/core/framework/id_util.h"
#include "oneflow/core/operator/interface_blob_conf.cfg.h"
#include "oneflow/core/framework/scope_util.h"
#include "oneflow/core/framework/session_util.h"
#include "oneflow/core/eager/eager_oneflow.h"
#include "oneflow/core/common/container_util.h"
#include "oneflow/core/common/decorator.h"
#include "oneflow/core/rpc/include/global_process_ctx.h"
#include "oneflow/core/vm/no_arg_cb_phy_instr_operand.h"
#include "oneflow/core/vm/access_blob_arg_cb_phy_instr_operand.h"
#include "oneflow/core/vm/consume_local_dep_object_phy_instr_operand.h"
#include "oneflow/core/eager/release_tensor_arg_phy_instr_operand.h"
#include "oneflow/core/vm/virtual_machine.h"
#include "oneflow/core/framework/consistent_tensor_infer_cache.h"
#include "oneflow/core/eager/local_dep_object.h"
#include "oneflow/core/framework/tensor.h"
#include "oneflow/core/framework/device.h"
#include "oneflow/core/framework/instruction_replay.h"
#include "oneflow/core/job/env_desc.h"
#include "oneflow/core/profiler/profiler.h"
#include "oneflow/core/vm/tensor_view_operand.h"

namespace oneflow {

namespace {

Maybe<int64_t> NewSymbolId(vm::IdGenerator* id_generator,
                           vm::InstructionMsgList* instruction_list) {
  int64_t symbol_id = JUST(id_generator->NewSymbolId());
  intrusive::shared_ptr<vm::InstructionMsg> instruction =
      intrusive::make_shared<vm::InstructionMsg>("NewSymbol");
  instruction->add_int64_operand(symbol_id);
  instruction_list->PushBack(instruction.Mutable());
  return symbol_id;
}

template<typename T>
const char* GetInstrTypeName();

template<>
const char* GetInstrTypeName<cfg::JobConfigProto>() {
  return "InitJobDescSymbol";
}
template<>
const char* GetInstrTypeName<cfg::ParallelConf>() {
  return "NewParallelDescSymbol";
}
template<>
const char* GetInstrTypeName<cfg::ScopeProto>() {
  return "InitScopeSymbol";
}

template<typename T>
T* MutEagerSymbolConf(vm::cfg::EagerSymbol*);

template<>
cfg::JobConfigProto* MutEagerSymbolConf<cfg::JobConfigProto>(vm::cfg::EagerSymbol* eager_symbol) {
  return eager_symbol->mutable_job_conf_symbol();
}

template<>
cfg::ParallelConf* MutEagerSymbolConf<cfg::ParallelConf>(vm::cfg::EagerSymbol* eager_symbol) {
  return eager_symbol->mutable_parallel_conf_symbol();
}

template<>
cfg::ScopeProto* MutEagerSymbolConf<cfg::ScopeProto>(vm::cfg::EagerSymbol* eager_symbol) {
  return eager_symbol->mutable_scope_symbol();
}

Maybe<void> AddStringSymbol(int64_t symbol_id, const std::string& data) {
  JUST(Global<symbol::Storage<StringSymbol>>::Get()->Add(symbol_id, data));
  auto* id_cache = JUST(GlobalMaybe<symbol::IdCache<std::string>>());
  CHECK_OR_RETURN(!id_cache->Has(data));
  JUST(id_cache->FindOrCreate(data, [&symbol_id]() -> Maybe<int64_t> { return symbol_id; }));
  return Maybe<void>::Ok();
}

uint64_t NewTokenId() {
  static std::atomic<uint64_t> token_id(0);
  token_id++;
  return token_id;
}

using IntList = std::vector<int64_t>;
using Int2IntListMap = HashMap<int64_t, std::shared_ptr<IntList>>;
// This function is used to determine whether the machine_id2sorted_dev_phy_ids of ParallelDesc are
// equal
bool Int2IntListMapContaining(const Int2IntListMap& bigger, const Int2IntListMap& smaller) {
  for (const auto& pair : smaller) {
    if (bigger.find(pair.first) == bigger.end()) { return false; }
    const auto& bigger_device_ids = bigger.find(pair.first)->second;
    std::vector<int64_t>::iterator ret;
    for (int64_t device_id : *pair.second) {
      ret = std::find(bigger_device_ids->begin(), bigger_device_ids->end(), device_id);
      if (ret == bigger_device_ids->end()) { return false; }
    }
  }
  return true;
}

Maybe<compatible_py::BlobObject> MakeNewBlobObjectLike(
    InstructionsBuilder* builder, const std::shared_ptr<compatible_py::BlobObject>& blob_object,
    const std::shared_ptr<ParallelDesc>& new_parallel_desc_symbol) {
  OperatorConf op_conf;
  op_conf.set_name(*JUST(UniqueStr("Input")));
  op_conf.set_device_tag(new_parallel_desc_symbol->device_tag());
  op_conf.mutable_input_conf()->set_out("out");
  std::shared_ptr<cfg::InterfaceBlobConf> cfg_interface_blob_conf =
      std::make_shared<cfg::InterfaceBlobConf>();
  blob_object->op_arg_parallel_attr()->DumpToInterfaceBlobConf(cfg_interface_blob_conf);
  blob_object->op_arg_blob_attr()->DumpToInterfaceBlobConf(cfg_interface_blob_conf);
  cfg_interface_blob_conf->ToProto(op_conf.mutable_input_conf()->mutable_blob_conf());
  std::shared_ptr<Scope> cur_scope = JUST(GetCurrentScope());
  op_conf.set_scope_symbol_id(JUST(cur_scope->symbol_id()));
  OpNodeSignature upstream_signature;
  const auto& op = JUST(ConstructAndInferOp(op_conf, upstream_signature, *cur_scope));
  const auto& op_attribute = op->GetOpAttributeWithoutOpNameAndLbn();
  std::shared_ptr<cfg::ParallelConf> parallel_conf = new_parallel_desc_symbol->cfg_parallel_conf();
  std::shared_ptr<HashMap<std::string, std::shared_ptr<compatible_py::BlobObject>>>
      bn_in_op2blob_object =
          std::make_shared<HashMap<std::string, std::shared_ptr<compatible_py::BlobObject>>>();
  JUST(builder->RawStatelessCall(std::make_shared<cfg::OpAttribute>(*op_attribute), parallel_conf,
                                 bn_in_op2blob_object));
  return JUST(MapAt(*bn_in_op2blob_object, "out"));
}

Maybe<void> _ReleaseLogicalObject(compatible_py::Object* obj) {
  JUST(LogicalRun([&obj](InstructionsBuilder* build) -> Maybe<void> {
    JUST(build->DeleteObject(obj));
    return Maybe<void>::Ok();
  }));
  return Maybe<void>::Ok();
}

Maybe<void> _ReleasePhysicalObject(compatible_py::Object* obj) {
  JUST(PhysicalRun([&obj](InstructionsBuilder* build) -> Maybe<void> {
    JUST(build->DeleteObject(obj));
    return Maybe<void>::Ok();
  }));
  return Maybe<void>::Ok();
}

Maybe<compatible_py::BlobObject> CreateDelegateBlobObject(
    const std::function<std::shared_ptr<compatible_py::BlobObject>(
        const std::shared_ptr<compatible_py::BlobObject>&,
        const std::shared_ptr<compatible_py::OpArgParallelAttribute>&)>& Fetch,
    const std::shared_ptr<compatible_py::BlobObject>& x_blob_object,
    const std::shared_ptr<compatible_py::OpArgParallelAttribute>& op_arg_parallel_attr) {
  if ((*x_blob_object->op_arg_parallel_attr()) == (*op_arg_parallel_attr)) { return x_blob_object; }
  return Fetch(x_blob_object, op_arg_parallel_attr);
}

}  // namespace

namespace detail {

template<typename T>
Maybe<int64_t> CreateSymbolIdHelper<T>::Call(vm::IdGenerator* id_generator,
                                             vm::InstructionMsgList* instruction_list,
                                             vm::cfg::EagerSymbolList* eager_symbol_list,
                                             const T& conf) {
  int64_t symbol_id = JUST(NewSymbolId(id_generator, instruction_list));
  {
    intrusive::shared_ptr<vm::InstructionMsg> instruction =
        intrusive::make_shared<vm::InstructionMsg>(GetInstrTypeName<T>());
    instruction->add_init_symbol_operand(symbol_id);
    instruction_list->PushBack(instruction.Mutable());
  }
  {
    auto* eager_symbol = eager_symbol_list->mutable_eager_symbol()->Add();
    eager_symbol->set_symbol_id(symbol_id);
    MutEagerSymbolConf<T>(eager_symbol)->CopyFrom(conf);
  }
  return symbol_id;
}

template struct CreateSymbolIdHelper<cfg::JobConfigProto>;
template struct CreateSymbolIdHelper<cfg::ScopeProto>;

template<>
Maybe<int64_t> CreateSymbolIdHelper<cfg::ParallelConf>::Call(
    vm::IdGenerator* id_generator, vm::InstructionMsgList* instruction_list,
    vm::cfg::EagerSymbolList* eager_symbol_list, const cfg::ParallelConf& conf) {
  int64_t symbol_id = JUST(id_generator->NewSymbolId());
  {
    intrusive::shared_ptr<vm::InstructionMsg> instruction =
        intrusive::make_shared<vm::InstructionMsg>(GetInstrTypeName<cfg::ParallelConf>());
    instruction->add_int64_operand(symbol_id);
    instruction_list->PushBack(instruction.Mutable());
  }
  {
    auto* eager_symbol = eager_symbol_list->mutable_eager_symbol()->Add();
    eager_symbol->set_symbol_id(symbol_id);
    MutEagerSymbolConf<cfg::ParallelConf>(eager_symbol)->CopyFrom(conf);
  }
  return symbol_id;
}

}  // namespace detail

Maybe<int64_t> InstructionsBuilder::NewSymbolId() {
  intrusive::shared_ptr<vm::InstructionMsg> instruction =
      intrusive::make_shared<vm::InstructionMsg>("NewSymbol");
  int64_t symbol_id = JUST(id_generator_->NewSymbolId());
  instruction->add_int64_operand(symbol_id);
  instruction_list_->PushBack(instruction.Mutable());
  return symbol_id;
}

Maybe<int64_t> InstructionsBuilder::NewObjectId(
    const std::shared_ptr<ParallelDesc>& parallel_desc_sym) {
  int64_t object_id = JUST(id_generator_->NewObjectId());
  intrusive::shared_ptr<vm::InstructionMsg> instruction =
      intrusive::make_shared<vm::InstructionMsg>("NewObject");
  instruction->add_parallel_desc(JUST(parallel_desc_sym->symbol_id()));
  instruction->add_int64_operand(object_id);
  instruction_list_->PushBack(instruction.Mutable());
  return object_id;
}

namespace {

Maybe<Symbol<Device>> RawGetCriticalSectionDevice() { return Device::New("critical_section"); }

static constexpr auto* GetCriticalSectionDevice =
    DECORATE(&RawGetCriticalSectionDevice, ThreadLocal);

}  // namespace

template<typename PhyInstrOperandT>
Maybe<void> InstructionsBuilder::MakeCriticalSectionBegin(
    const std::shared_ptr<PhyInstrOperandT>& phy_instr_operand) {
  auto instruction = intrusive::make_shared<vm::InstructionMsg>(
      Global<VirtualMachine>::Get()->mut_vm(), "CriticalSectionBegin",
      std::shared_ptr<const ParallelDesc>(), phy_instr_operand);
  instruction_list_->EmplaceBack(std::move(instruction));
  return Maybe<void>::Ok();
}

template<typename PhyInstrOperandT>
Maybe<void> InstructionsBuilder::MakeCriticalSectionEnd(
    const std::shared_ptr<PhyInstrOperandT>& phy_instr_operand) {
  auto instruction = intrusive::make_shared<vm::InstructionMsg>(
      Global<VirtualMachine>::Get()->mut_vm(), "CriticalSectionEnd",
      std::shared_ptr<const ParallelDesc>(), phy_instr_operand);
  instruction_list_->EmplaceBack(std::move(instruction));
  return Maybe<void>::Ok();
}

// clang-format off
// Job e.g.:
//                                    [wait_and_send_ids]
//                                             |
//                                             V
//                                             |
//                         +-------------------+
//                         |                   |
//                         V             [cpu_decoder]
//                         |                   |
//             [critcial_section_wait]         V
//                         |                   |
//                         V            [forward_ops...]
//                         |                   |
//                         |                   V
//                         +-------------------+
//                                             |
//                                        [copy_loss]
//                                             |
//                                             +-----------------------+
//                                             |                       |
//                                             V                       V
//                                             |                       |
//                                     [backward_ops...]               |
//                                             |                       |
//                                             V            [critical_section_callback]
//                                             |                       |
//                                     [optimizer_ops...]              V
//                                             |                       |
//                                             V                       |
//                                             |                       |
//                                             +-----------------------+
//                                             |                       
//                                     [callback_notifier]                       
// 
//
// clang-format on
// critcial_section_wait is a blocking opkernel which waits tick signal from instruction
// CriticalSectionBegin.
// critical_section_callback is a non-blocking opkernel which notifies instruction
// CriticalSectionEnd done.
Maybe<void> InstructionsBuilder::LaunchLazyJob(const one::EagerBlobObjectListPtr& inputs,
                                               const one::EagerBlobObjectListPtr& outputs,
                                               const one::EagerBlobObjectListPtr& parameters,
                                               const std::shared_ptr<NNGraphIf>& nn_graph) {
  JUST(SoftSyncNNGraphBuffers(inputs, nn_graph));
  JUST(SoftSyncNNGraphBuffers(outputs, nn_graph));
  JUST(SoftSyncNNGraphBuffers(parameters, nn_graph));
  {
    // instruction chain: [CriticalSectionBegin] -> [CriticalSectionEnd]
    // instructions LaunchLazyJob are launched independent from instruction chains
    // [CriticalSectionBegin] -> [CriticalSectionEnd]
    const auto& input_op_name2end_event_record =
        std::make_shared<HashMap<std::string, std::shared_ptr<SharedEventRecord>>>();
    {
      for (const auto& op_name : nn_graph->inputs_op_names()) {
        const auto& event_record = std::make_shared<SharedEventRecord>();
        CHECK_OR_RETURN(input_op_name2end_event_record->emplace(op_name, event_record).second);
      }
      const auto& phy_instr_operand =
          std::make_shared<vm::InputCriticalSectionBeginPhyInstrOperand>(
              nn_graph, inputs, input_op_name2end_event_record);
      JUST(MakeCriticalSectionBegin(phy_instr_operand));
    }
    const auto& output_op_name2end_event_record =
        std::make_shared<HashMap<std::string, std::shared_ptr<SharedEventRecord>>>();
    {
      for (const auto& op_name : nn_graph->outputs_op_names()) {
        const auto& event_record = std::make_shared<SharedEventRecord>();
        CHECK_OR_RETURN(output_op_name2end_event_record->emplace(op_name, event_record).second);
      }
      const auto& phy_instr_operand =
          std::make_shared<vm::OutputCriticalSectionBeginPhyInstrOperand>(
              nn_graph, outputs, output_op_name2end_event_record);
      JUST(MakeCriticalSectionBegin(phy_instr_operand));
    }
    {
      const auto& phy_instr_operand =
          std::make_shared<vm::LaunchLazyJobPhyInstrOperand>(nn_graph, parameters);
      auto instruction = intrusive::make_shared<vm::InstructionMsg>(
          Global<VirtualMachine>::Get()->mut_vm(), "LaunchLazyJob",
          std::shared_ptr<const ParallelDesc>(), phy_instr_operand);
      instruction_list_->EmplaceBack(std::move(instruction));
    }
    for (int i = 0; i < nn_graph->inputs_op_names().size(); ++i) {
      const auto& eager_blob_object = inputs->at(i);
      const auto& op_name = nn_graph->inputs_op_names().at(i);
      const auto& event_record = JUST(MapAt(*input_op_name2end_event_record, op_name));
      const auto& phy_instr_operand = std::make_shared<vm::InputCriticalSecondEndPhyInstrOperand>(
          eager_blob_object, event_record);
      JUST(MakeCriticalSectionEnd(phy_instr_operand));
    }
    for (int i = 0; i < nn_graph->outputs_op_names().size(); ++i) {
      const auto& eager_blob_object = outputs->at(i);
      const auto& op_name = nn_graph->outputs_op_names().at(i);
      const auto& event_record = JUST(MapAt(*output_op_name2end_event_record, op_name));
      const auto& phy_instr_operand = std::make_shared<vm::OutputCriticalSecondEndPhyInstrOperand>(
          eager_blob_object, event_record);
      JUST(MakeCriticalSectionEnd(phy_instr_operand));
    }
  }
  return Maybe<void>::Ok();
}

Maybe<void> InstructionsBuilder::SoftSyncNNGraphBuffers(
    const one::EagerBlobObjectListPtr& eager_blob_objects,
    const std::shared_ptr<NNGraphIf>& nn_graph) {
  const auto& op_device = JUST(GetCriticalSectionDevice());
  JUST(SoftSyncStream(eager_blob_objects, op_device));
  return Maybe<void>::Ok();
}

Maybe<compatible_py::BlobObject> InstructionsBuilder::PackPhysicalBlobsToLogicalBlob(
    const std::vector<std::shared_ptr<compatible_py::BlobObject>>& physical_blob_objects,
    const std::shared_ptr<compatible_py::OpArgParallelAttribute>& op_arg_parallel_attr,
    const std::shared_ptr<compatible_py::OpArgBlobAttribute>& op_arg_blob_attr) {
  std::shared_ptr<ParallelDesc> parallel_desc_symbol = op_arg_parallel_attr->parallel_desc_symbol();
  std::shared_ptr<HashMap<int64_t, std::shared_ptr<std::vector<int64_t>>>> machine_id2device_ids =
      parallel_desc_symbol->machine_id2sorted_dev_phy_ids();
  std::string device_tag = parallel_desc_symbol->parallel_conf().device_tag();
  HashSet<std::pair<int64_t, int64_t>> machine_device_ids;
  for (const auto& physical_blob_object : physical_blob_objects) {
    std::shared_ptr<ParallelDesc> phy_paralle_desc_sym =
        physical_blob_object->parallel_desc_symbol();
    CHECK_EQ_OR_RETURN(phy_paralle_desc_sym->parallel_num(), 1);
    CHECK_EQ_OR_RETURN(phy_paralle_desc_sym->device_tag(), device_tag);
    std::shared_ptr<HashMap<int64_t, std::shared_ptr<std::vector<int64_t>>>>
        phy_machine_id2device_ids = phy_paralle_desc_sym->machine_id2sorted_dev_phy_ids();
    int64_t machine_id = phy_machine_id2device_ids->begin()->first;
    machine_device_ids.insert(
        std::make_pair(machine_id, phy_machine_id2device_ids->at(machine_id)->at(0)));
  }
  for (const auto& pair : *machine_id2device_ids) {
    int64_t machine_id = pair.first;
    for (const auto& device_id : *(pair.second)) {
      CHECK(machine_device_ids.find(std::make_pair(machine_id, device_id))
            != machine_device_ids.end());
    }
  }
  std::shared_ptr<compatible_py::BlobObject> logical_blob_object =
      JUST(NewBlobObject(op_arg_parallel_attr, op_arg_blob_attr));
  JUST(ReplaceMirrored(op_arg_parallel_attr->parallel_desc_symbol(), {logical_blob_object},
                       physical_blob_objects));
  return logical_blob_object;
}

Maybe<StringSymbol> InstructionsBuilder::GetSymbol4String(std::string str) {
  if (JUST(HasSymbol<std::string>(str))) { return GetSymbol<std::string, StringSymbol>(str); }
  int64_t symbol_id = JUST(NewSymbolId4String(str));
  JUST(AddStringSymbol(symbol_id, str));
  return GetSymbol<std::string, StringSymbol>(str);
}

Maybe<JobDesc> InstructionsBuilder::GetJobConfSymbol(
    const std::shared_ptr<cfg::JobConfigProto>& job_conf) {
  if (JUST(HasSymbol<cfg::JobConfigProto>(*job_conf))) {
    return GetSymbol<cfg::JobConfigProto, JobDesc>(*job_conf);
  }
  int64_t symbol_id = JUST(NewSymbolId4JobConf(job_conf));
  JUST(AddSymbol<cfg::JobConfigProto, JobConfigProto, JobDesc>(symbol_id, *job_conf));
  return GetSymbol<cfg::JobConfigProto, JobDesc>(*job_conf);
}

Maybe<ParallelDesc> InstructionsBuilder::GetParallelDescSymbol(
    const std::shared_ptr<cfg::ParallelConf>& parallel_conf) {
  if (JUST(HasSymbol<cfg::ParallelConf>(*parallel_conf))) {
    return GetSymbol<cfg::ParallelConf, ParallelDesc>(*parallel_conf);
  }
  int64_t symbol_id = JUST(NewSymbolId4ParallelConf(parallel_conf));
  JUST(AddSymbol<cfg::ParallelConf, ParallelConf, ParallelDesc>(symbol_id, *parallel_conf));
  return GetSymbol<cfg::ParallelConf, ParallelDesc>(*parallel_conf);
}

Maybe<Scope> InstructionsBuilder::GetScopeSymbol(
    const std::shared_ptr<cfg::ScopeProto>& scope_proto) {
  if (JUST(HasSymbol<cfg::ScopeProto>(*scope_proto))) {
    return GetSymbol<cfg::ScopeProto, Scope>(*scope_proto);
  }
  int64_t symbol_id = JUST(NewSymbolId4Scope(scope_proto));
  JUST(AddSymbol<cfg::ScopeProto, ScopeProto, Scope>(symbol_id, *scope_proto));
  return GetSymbol<cfg::ScopeProto, Scope>(*scope_proto);
}

Maybe<OperatorConfSymbol> InstructionsBuilder::GetOpConfSymbol(
    const std::shared_ptr<cfg::OperatorConf>& op_conf) {
  if (JUST(HasSymbol<cfg::OperatorConf>(*op_conf))) {
    return GetSymbol<cfg::OperatorConf, OperatorConfSymbol>(*op_conf);
  }
  int64_t symbol_id = JUST(NewSymbolId4OpConf(op_conf));
  JUST(AddSymbol<cfg::OperatorConf, OperatorConf, OperatorConfSymbol>(symbol_id, *op_conf));
  return GetSymbol<cfg::OperatorConf, OperatorConfSymbol>(*op_conf);
}

Maybe<int64_t> InstructionsBuilder::NewSymbolId4String(std::string str) {
  int64_t symbol_id = JUST(NewSymbolId());
  JUST(InitStringSymbol(symbol_id, str));
  return symbol_id;
}

Maybe<int64_t> InstructionsBuilder::NewSymbolId4JobConf(
    const std::shared_ptr<cfg::JobConfigProto>& job_conf) {
  int64_t symbol_id = JUST(NewSymbolId());
  JUST(InitJobConfSymbol(symbol_id, job_conf));
  return symbol_id;
}

Maybe<int64_t> InstructionsBuilder::NewSymbolId4ParallelConf(
    const std::shared_ptr<cfg::ParallelConf>& parallel_conf) {
  int64_t symbol_id = JUST(id_generator_->NewSymbolId());
  JUST(NewParallelConfSymbol(symbol_id, parallel_conf));
  return symbol_id;
}

Maybe<int64_t> InstructionsBuilder::NewSymbolId4Scope(
    const std::shared_ptr<cfg::ScopeProto>& scope_proto) {
  int64_t symbol_id = JUST(NewSymbolId());
  JUST(NewScopeSymbol(symbol_id, scope_proto));
  return symbol_id;
}

Maybe<int64_t> InstructionsBuilder::NewSymbolId4OpConf(
    const std::shared_ptr<cfg::OperatorConf> op_conf) {
  int64_t symbol_id = JUST(NewSymbolId());
  JUST(InitOpConfSymbol(symbol_id, op_conf));
  return symbol_id;
}

Maybe<compatible_py::BlobObject> InstructionsBuilder::NewBlobObject(
    const std::shared_ptr<compatible_py::OpArgParallelAttribute>& op_arg_parallel_attr,
    const std::shared_ptr<compatible_py::OpArgBlobAttribute>& op_arg_blob_attr) {
  int64_t object_id = JUST(NewObjectId(op_arg_parallel_attr->parallel_desc_symbol()));
  std::shared_ptr<compatible_py::BlobObject> obj = std::make_shared<compatible_py::BlobObject>(
      object_id, op_arg_parallel_attr, op_arg_blob_attr);
  obj->add_releaser(release_object_);
  return obj;
}

Maybe<int64_t> InstructionsBuilder::NewSymbolId4OpNodeSignature(
    const std::shared_ptr<cfg::OpNodeSignature>& op_node_signature_sym) {
  int64_t symbol_id = JUST(NewSymbolId());
  JUST(InitOpNodeSignatureDescSymbol(symbol_id, op_node_signature_sym));
  return symbol_id;
}

Maybe<int64_t> InstructionsBuilder::NewSharedOpKernelObjectId4ParallelConfSymbolId(
    const std::shared_ptr<ParallelDesc>& parallel_desc_sym) {
  return NewObjectId(parallel_desc_sym);
}

Maybe<void> InstructionsBuilder::DeleteObject(compatible_py::Object* blob_object) {
  JUST(_TryClearObject(blob_object));
  JUST(_DeleteObject(blob_object));
  return Maybe<void>::Ok();
}

Maybe<std::vector<std::shared_ptr<ParallelDesc>>>
InstructionsBuilder::GetPhysicalParallelDescSymbols(
    const std::shared_ptr<ParallelDesc>& parallel_desc_symbol) {
  std::string device_tag = parallel_desc_symbol->parallel_conf().device_tag();
  std::vector<std::shared_ptr<ParallelDesc>> phy_parallel_desc_symbols;
  const auto AppendPhyParallelDescSymbol = [this, &phy_parallel_desc_symbols, &device_tag](
                                               int64_t machine_id,
                                               int64_t device_id) -> Maybe<void> {
    std::shared_ptr<cfg::ParallelConf> parallel_conf = std::make_shared<cfg::ParallelConf>();
    parallel_conf->set_device_tag(device_tag);
    parallel_conf->add_device_name(std::string("@") + std::to_string(machine_id) + ":"
                                   + std::to_string(device_id));
    phy_parallel_desc_symbols.emplace_back(JUST(GetParallelDescSymbol(parallel_conf)));
    return Maybe<void>::Ok();
  };

  for (const int64_t machine_id : parallel_desc_symbol->sorted_machine_ids()) {
    for (const int64_t device_id : parallel_desc_symbol->sorted_dev_phy_ids(machine_id)) {
      JUST(AppendPhyParallelDescSymbol(machine_id, device_id));
    }
  }

  return phy_parallel_desc_symbols;
}

Maybe<std::vector<std::shared_ptr<compatible_py::OpArgBlobAttribute>>>
InstructionsBuilder::GetPhysicalOpArgBlobAttrs(
    const std::shared_ptr<compatible_py::BlobObject>& logical_blob_object) const {
  int64_t parallel_num = logical_blob_object->parallel_desc_symbol()->parallel_num();
  std::shared_ptr<compatible_py::OpArgBlobAttribute> logical_blob_attr =
      logical_blob_object->op_arg_blob_attr();
  std::shared_ptr<cfg::SbpParallel> sbp_parallel =
      logical_blob_object->op_arg_parallel_attr()->sbp_parallel();
  std::vector<std::shared_ptr<compatible_py::OpArgBlobAttribute>> pyh_op_arg_blob_attrs;
  pyh_op_arg_blob_attrs.reserve(parallel_num);
  if (sbp_parallel->has_split_parallel()) {
    int64_t split_axis = sbp_parallel->split_parallel().axis();
    for (int64_t i = 0; i < parallel_num; ++i) {
      pyh_op_arg_blob_attrs.emplace_back(
          logical_blob_attr->GetPhysicalOpArgBlobAttr(split_axis, parallel_num, i));
    }
  } else {
    for (int64_t i = 0; i < parallel_num; ++i) {
      pyh_op_arg_blob_attrs.emplace_back(logical_blob_attr);
    }
  }
  return pyh_op_arg_blob_attrs;
}

Maybe<std::vector<std::shared_ptr<compatible_py::BlobObject>>>
InstructionsBuilder::UnpackLogicalBlobToPhysicalBlobs(
    const std::shared_ptr<compatible_py::BlobObject>& blob_object) {
  std::vector<std::shared_ptr<ParallelDesc>> phy_parallel_desc_symbols =
      *JUST(GetPhysicalParallelDescSymbols(blob_object->parallel_desc_symbol()));
  auto phy_op_arg_blob_attrs = JUST(GetPhysicalOpArgBlobAttrs(blob_object));
  const auto GetPhysicalBlob =
      [this](const std::shared_ptr<ParallelDesc>& parallel_desc_sym,
             const std::shared_ptr<compatible_py::OpArgBlobAttribute>& blob_attr)
      -> Maybe<compatible_py::BlobObject> {
    std::shared_ptr<compatible_py::OpArgParallelAttribute> op_arg_parallel_attr =
        JUST(compatible_py::MakeMirroredOpArgParallelAttribute(parallel_desc_sym));
    std::shared_ptr<compatible_py::BlobObject> pyhsical_blob_object =
        JUST(NewBlobObject(op_arg_parallel_attr, blob_attr));
    return pyhsical_blob_object;
  };
  std::vector<std::shared_ptr<compatible_py::BlobObject>> physical_blob_objects;
  physical_blob_objects.reserve(phy_parallel_desc_symbols.size());
  for (int64_t i = 0; i < phy_parallel_desc_symbols.size(); ++i) {
    physical_blob_objects.emplace_back(JUST(GetPhysicalBlob(
        JUST(VectorAt(phy_parallel_desc_symbols, i)), JUST(VectorAt(*phy_op_arg_blob_attrs, i)))));
  }
  JUST(ReplaceMirrored(blob_object->parallel_desc_symbol(), physical_blob_objects, {blob_object}));
  return physical_blob_objects;
}

Maybe<compatible_py::BlobObject> InstructionsBuilder::MakeReferenceBlobObject(
    const std::shared_ptr<compatible_py::BlobObject>& blob_object,
    const std::shared_ptr<compatible_py::OpArgParallelAttribute>& op_arg_parallel_attr) {
  std::shared_ptr<ParallelDesc> parallel_desc_symbol = blob_object->parallel_desc_symbol();
  CHECK((*parallel_desc_symbol) == (*op_arg_parallel_attr->parallel_desc_symbol()));
  std::shared_ptr<compatible_py::BlobObject> ref_blob_object =
      JUST(NewBlobObject(op_arg_parallel_attr, blob_object->op_arg_blob_attr()));
  JUST(ReplaceMirrored(parallel_desc_symbol, {ref_blob_object}, {blob_object}));
  return ref_blob_object;
}

Maybe<void> InstructionsBuilder::ReplaceMirrored(
    const std::shared_ptr<ParallelDesc>& parallel_desc_sym,
    const std::vector<std::shared_ptr<compatible_py::BlobObject>>& lhs_objects,
    const std::vector<std::shared_ptr<compatible_py::BlobObject>>& rhs_objects) {
  intrusive::shared_ptr<vm::InstructionMsg> instruction =
      intrusive::make_shared<vm::InstructionMsg>("ReplaceMirrored");
  instruction->set_parallel_desc_symbol_id(JUST(parallel_desc_sym->symbol_id()));
  for (const auto& lhs_object : lhs_objects) {
    instruction->add_int64_operand(lhs_object->object_id());
  }
  instruction->add_separator();
  for (const auto& rhs_object : rhs_objects) {
    instruction->add_int64_operand(rhs_object->object_id());
  }
  instruction_list_->PushBack(instruction.Mutable());
  return Maybe<void>::Ok();
}

Maybe<Scope> InstructionsBuilder::BuildInitialScope(
    int64_t session_id, const std::shared_ptr<cfg::JobConfigProto>& job_conf,
    const std::string& device_tag, const std::vector<std::string>& machine_device_ids,
    const std::shared_ptr<Shape>& hierarchy, bool is_mirrored) {
  std::shared_ptr<cfg::ScopeProto> scope_proto = std::make_shared<cfg::ScopeProto>();
  scope_proto->set_session_id(session_id);
  std::shared_ptr<JobDesc> job_conf_sym = JUST(GetJobConfSymbol(job_conf));
  scope_proto->set_job_desc_symbol_id(JUST(job_conf_sym->symbol_id()));
  std::shared_ptr<cfg::ParallelConf> parallel_conf =
      JUST(MakeParallelConf(device_tag, machine_device_ids, hierarchy));
  std::shared_ptr<ParallelDesc> device_parallel_desc_sym =
      JUST(GetParallelDescSymbol(parallel_conf));
  scope_proto->set_device_parallel_desc_symbol_id(JUST(device_parallel_desc_sym->symbol_id()));
  parallel_conf = JUST(MakeParallelConf("cpu", machine_device_ids, hierarchy));
  std::shared_ptr<ParallelDesc> host_parallel_desc_sym = JUST(GetParallelDescSymbol(parallel_conf));
  scope_proto->set_host_parallel_desc_symbol_id(JUST(host_parallel_desc_sym->symbol_id()));
  if (is_mirrored) {
    scope_proto->mutable_opt_mirrored_parallel_conf()->mutable_mirrored_parallel();
  } else {
    scope_proto->mutable_opt_mirrored_parallel_conf()->clear_mirrored_parallel();
  }
  return GetScopeSymbol(scope_proto);
}

Maybe<Scope> InstructionsBuilder::BuildScopeWithNewParallelDesc(
    const std::shared_ptr<Scope>& scope, const std::string& device_tag,
    const std::vector<std::string>& machine_device_ids, const std::shared_ptr<Shape>& hierarchy) {
  const auto SetScopeProto = [this, &device_tag, &machine_device_ids,
                              &hierarchy](const std::shared_ptr<cfg::ScopeProto>& scope_proto) {
    std::shared_ptr<cfg::ParallelConf> parallel_conf =
        CHECK_JUST(MakeParallelConf(device_tag, machine_device_ids, hierarchy));
    std::shared_ptr<ParallelDesc> device_parallel_desc_sym =
        CHECK_JUST(GetParallelDescSymbol(parallel_conf));
    parallel_conf = CHECK_JUST(MakeParallelConf("cpu", machine_device_ids, hierarchy));
    std::shared_ptr<ParallelDesc> host_parallel_desc_sym =
        CHECK_JUST(GetParallelDescSymbol(parallel_conf));
    scope_proto->set_device_parallel_desc_symbol_id(
        CHECK_JUST(device_parallel_desc_sym->symbol_id()));
    scope_proto->set_host_parallel_desc_symbol_id(CHECK_JUST(host_parallel_desc_sym->symbol_id()));
  };

  return BuildScopeByProtoSetter(scope, SetScopeProto);
}

Maybe<Scope> InstructionsBuilder::BuildScopeWithNewParallelConf(
    const std::shared_ptr<Scope>& scope, const std::shared_ptr<cfg::ParallelConf>& parallel_conf) {
  const std::shared_ptr<
      std::tuple<std::string, std::vector<std::string>, std::shared_ptr<cfg::ShapeProto>>>&
      tag_and_dev_ids_and_hierarchy =
          JUST(GetDeviceTagAndMachineDeviceIdsAndHierarchy(parallel_conf));
  std::shared_ptr<Shape> hierarchy;
  if (std::get<2>(*tag_and_dev_ids_and_hierarchy)) {
    ShapeProto hierarchy_proto;
    parallel_conf->hierarchy().ToProto(&hierarchy_proto);
    hierarchy.reset(new Shape(hierarchy_proto));
  }
  return BuildScopeWithNewParallelDesc(scope, std::get<0>(*tag_and_dev_ids_and_hierarchy),
                                       std::get<1>(*tag_and_dev_ids_and_hierarchy), hierarchy);
}

Maybe<Scope> InstructionsBuilder::BuildScopeWithNewIsMirrored(const std::shared_ptr<Scope>& scope,
                                                              bool is_mirrored) {
  const auto SetScopeProto = [is_mirrored](const std::shared_ptr<cfg::ScopeProto>& scope_proto) {
    if (is_mirrored) {
      scope_proto->mutable_opt_mirrored_parallel_conf()->mutable_mirrored_parallel();
    } else {
      scope_proto->mutable_opt_mirrored_parallel_conf()->clear_mirrored_parallel();
    }
  };

  return BuildScopeByProtoSetter(scope, SetScopeProto);
}

Maybe<Scope> InstructionsBuilder::BuildScopeWithNewScopeName(const std::shared_ptr<Scope>& scope,
                                                             std::string scope_name) {
  const auto SetScopeProto = [&scope_name](const std::shared_ptr<cfg::ScopeProto>& scope_proto) {
    scope_proto->add_scope_op_name_prefixes(scope_name);
  };

  return BuildScopeByProtoSetter(scope, SetScopeProto);
}

Maybe<Scope> InstructionsBuilder::BuildScopeByProtoSetter(
    const std::shared_ptr<Scope>& scope,
    const std::function<void(const std::shared_ptr<cfg::ScopeProto>&)>& Setter) {
  std::shared_ptr<cfg::ScopeProto> scope_proto = JUST(scope->MakeChildScopeProto());
  Setter(scope_proto);
  return GetScopeSymbol(scope_proto);
}

Maybe<compatible_py::BlobObject> InstructionsBuilder::BroadcastBlobReference(
    const std::shared_ptr<compatible_py::BlobObject>& sole_mirrored_blob_object,
    const std::shared_ptr<ParallelDesc>& parallel_desc_sym) {
  std::shared_ptr<HashMap<int64_t, std::shared_ptr<std::vector<int64_t>>>> device_ids =
      sole_mirrored_blob_object->parallel_desc_symbol()->machine_id2sorted_dev_phy_ids();
  for (const auto& pair : *device_ids) { CHECK_EQ_OR_RETURN(pair.second->size(), 1); }
  int64_t object_id = JUST(BroadcastObjectReference(sole_mirrored_blob_object, parallel_desc_sym));
  std::shared_ptr<compatible_py::OpArgParallelAttribute> op_arg_parallel_attr =
      JUST(compatible_py::MakeBroadcastOpArgParallelAttribute(parallel_desc_sym));
  std::shared_ptr<compatible_py::BlobObject> obj = std::make_shared<compatible_py::BlobObject>(
      object_id, op_arg_parallel_attr, sole_mirrored_blob_object->op_arg_blob_attr());
  obj->add_releaser(release_object_);
  return obj;
}

Maybe<int64_t> InstructionsBuilder::BroadcastObjectReference(
    const std::shared_ptr<compatible_py::BlobObject>& sole_mirrored_object,
    const std::shared_ptr<ParallelDesc>& parallel_desc_sym) {
  int64_t object_id = JUST(id_generator_->NewObjectId());
  intrusive::shared_ptr<vm::InstructionMsg> instruction =
      intrusive::make_shared<vm::InstructionMsg>("BroadcastObjectReference");
  instruction->set_parallel_desc_symbol_id(JUST(parallel_desc_sym->symbol_id()));
  instruction->add_int64_operand(object_id);
  instruction->add_int64_operand(sole_mirrored_object->object_id());
  instruction_list_->PushBack(instruction.Mutable());
  return object_id;
}

Maybe<void> InstructionsBuilder::Build121AssignInstruction(
    const std::shared_ptr<compatible_py::BlobObject>& ref_blob_object,
    const std::shared_ptr<compatible_py::BlobObject>& value_blob_object) {
  int64_t parallel_num = ref_blob_object->parallel_desc_symbol()->parallel_num();
  CHECK_EQ_OR_RETURN(parallel_num, value_blob_object->parallel_desc_symbol()->parallel_num());
  std::vector<uint64_t> token_id_0;
  token_id_0.reserve(parallel_num);
  std::vector<uint64_t> token_id_1;
  token_id_1.reserve(parallel_num);
  for (int64_t i = 0; i < parallel_num; ++i) { token_id_0.emplace_back(NewTokenId()); }
  for (int64_t i = 0; i < parallel_num; ++i) { token_id_1.emplace_back(NewTokenId()); }
  std::tuple<std::vector<uint64_t>, std::vector<uint64_t>> token_ids =
      std::make_tuple(token_id_0, token_id_1);
  JUST(BuildSendInstruction(ref_blob_object->parallel_desc_symbol(), value_blob_object, token_ids));
  JUST(BuildRecvInstruction(value_blob_object->parallel_desc_symbol(), ref_blob_object, token_ids));
  return Maybe<void>::Ok();
}

Maybe<void> InstructionsBuilder::BuildSendInstruction(
    const std::shared_ptr<ParallelDesc>& dst_parallel_desc_symbol,
    const std::shared_ptr<compatible_py::BlobObject>& src_blob_object,
    const std::tuple<std::vector<uint64_t>, std::vector<uint64_t>>& token_ids) {
  intrusive::shared_ptr<vm::InstructionMsg> instruction =
      intrusive::make_shared<vm::InstructionMsg>("SendBlob");
  instruction->set_parallel_desc_symbol_id(
      JUST(src_blob_object->parallel_desc_symbol()->symbol_id()));
  instruction->add_symbol_operand(JUST(dst_parallel_desc_symbol->symbol_id()));
  instruction->add_const_operand(src_blob_object->object_id());
  instruction->add_separator();
  for (uint64_t token_id : std::get<0>(token_ids)) { instruction->add_uint64_operand(token_id); }
  instruction->add_separator();
  for (uint64_t token_id : std::get<1>(token_ids)) { instruction->add_uint64_operand(token_id); }
  instruction_list_->PushBack(instruction.Mutable());
  return Maybe<void>::Ok();
}

Maybe<void> InstructionsBuilder::BuildRecvInstruction(
    const std::shared_ptr<ParallelDesc>& src_parallel_desc_symbol,
    const std::shared_ptr<compatible_py::BlobObject>& dst_blob_object,
    const std::tuple<std::vector<uint64_t>, std::vector<uint64_t>>& token_ids) {
  intrusive::shared_ptr<vm::InstructionMsg> instruction =
      intrusive::make_shared<vm::InstructionMsg>("ReceiveBlob");
  instruction->set_parallel_desc_symbol_id(
      JUST(dst_blob_object->parallel_desc_symbol()->symbol_id()));
  instruction->add_symbol_operand(JUST(src_parallel_desc_symbol->symbol_id()));
  instruction->add_mut2_operand(dst_blob_object->object_id());
  instruction->add_separator();
  for (uint64_t token_id : std::get<0>(token_ids)) { instruction->add_uint64_operand(token_id); }
  instruction->add_separator();
  for (uint64_t token_id : std::get<1>(token_ids)) { instruction->add_uint64_operand(token_id); }
  instruction_list_->PushBack(instruction.Mutable());
  return Maybe<void>::Ok();
}

Maybe<void> InstructionsBuilder::LocalCallOpKernel(
    const std::shared_ptr<one::StatefulLocalOpKernel>& opkernel,
    const one::EagerBlobObjectListPtr& input_eager_blob_objects,
    const one::EagerBlobObjectListPtr& output_eager_blob_objects,
    const one::OpExprInterpContext& ctx, Symbol<Device> op_device) {
  return LocalCallOpKernel(opkernel, input_eager_blob_objects, output_eager_blob_objects, nullptr,
                           ctx, op_device);
}

Maybe<void> InstructionsBuilder::LocalCallOpKernel(
    const std::shared_ptr<one::StatefulLocalOpKernel>& opkernel,
    const one::EagerBlobObjectListPtr& input_eager_blob_objects,
    const one::EagerBlobObjectListPtr& output_eager_blob_objects,
    const std::shared_ptr<const one::ConsistentTensorInferResult>& consistent_tensor_infer_result,
    const one::OpExprInterpContext& ctx, Symbol<Device> op_device) {
  const auto& parallel_desc_sym = JUST(Placement4Device(op_device)).shared_from_symbol();
  JUST(SoftSyncStream(output_eager_blob_objects, op_device));
  JUST(SoftSyncStream(input_eager_blob_objects, op_device));
  auto phy_instr_operand = JUST(vm::LocalCallOpKernelPhyInstrOperand::New(
      opkernel, input_eager_blob_objects, output_eager_blob_objects, consistent_tensor_infer_result,
      ctx, *one::CurrentDevVmDepObjectConsumeMode()));
  auto instruction = intrusive::make_shared<vm::InstructionMsg>(
      Global<VirtualMachine>::Get()->mut_vm(), JUST(op_device->local_call_instruction_name()),
      parallel_desc_sym, phy_instr_operand);
  instruction_list_->EmplaceBack(std::move(instruction));
  for (const auto& output : *output_eager_blob_objects) {
    if (!output->producer_op_device().has_value()) {
      JUST(output->init_producer_op_device(op_device));
    }
    output->set_last_used_device(op_device);
  }
  return Maybe<void>::Ok();
}

Maybe<void> InstructionsBuilder::CudaHostRegisterBlob(
    const std::shared_ptr<compatible_py::BlobObject>& blob_object) {
  intrusive::shared_ptr<vm::InstructionMsg> instruction =
      intrusive::make_shared<vm::InstructionMsg>("CudaHostRegisterBlob");
  instruction->set_parallel_desc_symbol_id(JUST(blob_object->parallel_desc_symbol()->symbol_id()));
  instruction->add_mut_operand(blob_object->object_id());
  instruction_list_->PushBack(instruction.Mutable());
  return Maybe<void>::Ok();
}

Maybe<void> InstructionsBuilder::CudaHostUnregisterBlob(
    const std::shared_ptr<compatible_py::BlobObject>& blob_object) {
  intrusive::shared_ptr<vm::InstructionMsg> instruction =
      intrusive::make_shared<vm::InstructionMsg>("CudaHostUnregisterBlob");
  instruction->set_parallel_desc_symbol_id(JUST(blob_object->parallel_desc_symbol()->symbol_id()));
  instruction->add_mut_operand(blob_object->object_id());
  instruction_list_->PushBack(instruction.Mutable());
  return Maybe<void>::Ok();
}

Maybe<compatible_py::OpKernelObject> InstructionsBuilder::NewOpKernelObject(
    const std::shared_ptr<cfg::OperatorConf>& op_conf) {
  CHECK_OR_RETURN(op_conf->has_scope_symbol_id());
  std::shared_ptr<Scope> scope_symbol =
      JUST(GetSymbol<cfg::ScopeProto, Scope>(op_conf->scope_symbol_id()));
  std::shared_ptr<OperatorConfSymbol> op_conf_sym = JUST(GetOpConfSymbol(op_conf));
  const auto& scope = Global<symbol::Storage<Scope>>::Get()->Get(op_conf->scope_symbol_id());
  OperatorConf pb_op_conf;
  op_conf->ToProto(&pb_op_conf);
  int64_t parallel_desc_sym_id = JUST(scope.GetParallelDescSymbolId(pb_op_conf));
  std::shared_ptr<ParallelDesc> parallel_desc_symbol =
      JUST(GetSymbol<cfg::ParallelConf, ParallelDesc>(parallel_desc_sym_id));
  int64_t object_id =
      JUST(_NewOpKernelObject(parallel_desc_symbol, scope_symbol->job_desc_symbol(), op_conf_sym));
  return std::make_shared<compatible_py::OpKernelObject>(object_id, op_conf, release_object_);
}

Maybe<void> InstructionsBuilder::LazyReference(
    const std::shared_ptr<compatible_py::BlobObject>& blob_object,
    const std::string& interface_op_name) {
  std::string device_tag = blob_object->parallel_desc_symbol()->device_tag();
  intrusive::shared_ptr<vm::InstructionMsg> instruction =
      intrusive::make_shared<vm::InstructionMsg>(device_tag + ".LazyReference");
  instruction->set_parallel_desc_symbol_id(JUST(blob_object->parallel_desc_symbol()->symbol_id()));
  instruction->add_mut_operand(blob_object->object_id());
  std::shared_ptr<StringSymbol> interface_op_name_sym =
      JUST(GetSymbol4String(blob_object->op_arg_blob_attr()->logical_blob_name()));
  instruction->add_symbol_operand(JUST(interface_op_name_sym->symbol_id()));
  instruction_list_->PushBack(instruction.Mutable());
  return Maybe<void>::Ok();
}

Maybe<compatible_py::BlobObject> InstructionsBuilder::MakeLazyRefBlobObject(
    const std::string& interface_op_name, const std::shared_ptr<cfg::OpAttribute>& op_attribute,
    const std::shared_ptr<cfg::ParallelConf>& parallel_conf) {
  CHECK_EQ_OR_RETURN(op_attribute->output_bns().size(), 1);
  const std::string& obn = op_attribute->output_bns().at(0);
  std::shared_ptr<ParallelDesc> blob_parallel_desc_sym = JUST(GetParallelDescSymbol(parallel_conf));
  OpAttribute pb_op_attribute;
  op_attribute->ToProto(&pb_op_attribute);
  std::shared_ptr<compatible_py::OpArgParallelAttribute> op_arg_parallel_attr =
      JUST(compatible_py::GetOpArgParallelAttribute(blob_parallel_desc_sym, pb_op_attribute, obn));
  std::shared_ptr<compatible_py::OpArgBlobAttribute> op_arg_blob_attr =
      JUST(compatible_py::GetOpArgBlobAttribute(pb_op_attribute, obn));
  std::shared_ptr<compatible_py::BlobObject> blob_object =
      JUST(NewBlobObject(op_arg_parallel_attr, op_arg_blob_attr));
  JUST(LazyReference(blob_object, interface_op_name));
  return blob_object;
}

Maybe<compatible_py::Object> InstructionsBuilder::GetSharedOpKernelObject4ParallelConfSymbol(
    const std::shared_ptr<ParallelDesc>& parallel_desc_sym) {
  if (JUST(HasSharedOpKernelObject4ParallelConfSymbol(parallel_desc_sym))) {
    return GetOpKernelObject4ParallelConfSymbol(parallel_desc_sym);
  }
  int64_t object_id = JUST(NewSharedOpKernelObjectId4ParallelConfSymbolId(parallel_desc_sym));
  std::shared_ptr<compatible_py::Object> obj =
      std::make_shared<compatible_py::Object>(object_id, parallel_desc_sym);
  JUST(SetSharedOpKernelObject4ParallelConfSymbol(parallel_desc_sym, obj));
  return obj;
}

Maybe<void> InstructionsBuilder::InitStringSymbol(int64_t symbol_id, std::string str) {
  intrusive::shared_ptr<vm::InstructionMsg> instruction =
      intrusive::make_shared<vm::InstructionMsg>("InitStringSymbol");
  instruction->add_init_symbol_operand(symbol_id);
  instruction_list_->PushBack(instruction.Mutable());
  vm::cfg::EagerSymbol eager_symbol;
  eager_symbol.set_symbol_id(symbol_id);
  eager_symbol.set_string_symbol(str);
  eager_symbol_list_->mutable_eager_symbol()->Add()->CopyFrom(eager_symbol);
  return Maybe<void>::Ok();
}

Maybe<void> InstructionsBuilder::InitJobConfSymbol(
    int64_t symbol_id, const std::shared_ptr<cfg::JobConfigProto>& job_conf) {
  intrusive::shared_ptr<vm::InstructionMsg> instruction =
      intrusive::make_shared<vm::InstructionMsg>("InitJobDescSymbol");
  instruction->add_init_symbol_operand(symbol_id);
  instruction_list_->PushBack(instruction.Mutable());
  vm::cfg::EagerSymbol eager_symbol;
  eager_symbol.set_symbol_id(symbol_id);
  eager_symbol.mutable_job_conf_symbol()->CopyFrom(*job_conf);
  eager_symbol_list_->mutable_eager_symbol()->Add()->CopyFrom(eager_symbol);
  return Maybe<void>::Ok();
}

Maybe<void> InstructionsBuilder::NewParallelConfSymbol(
    int64_t symbol_id, const std::shared_ptr<cfg::ParallelConf>& parallel_conf) {
  intrusive::shared_ptr<vm::InstructionMsg> instruction =
      intrusive::make_shared<vm::InstructionMsg>("NewParallelDescSymbol");
  instruction->add_int64_operand(symbol_id);
  instruction_list_->PushBack(instruction.Mutable());
  vm::cfg::EagerSymbol eager_symbol;
  eager_symbol.set_symbol_id(symbol_id);
  eager_symbol.mutable_parallel_conf_symbol()->CopyFrom(*parallel_conf);
  eager_symbol_list_->mutable_eager_symbol()->Add()->CopyFrom(eager_symbol);
  return Maybe<void>::Ok();
}

Maybe<void> InstructionsBuilder::NewScopeSymbol(
    int64_t symbol_id, const std::shared_ptr<cfg::ScopeProto>& scope_proto) {
  intrusive::shared_ptr<vm::InstructionMsg> instruction =
      intrusive::make_shared<vm::InstructionMsg>("InitScopeSymbol");
  instruction->add_init_symbol_operand(symbol_id);
  instruction_list_->PushBack(instruction.Mutable());
  vm::cfg::EagerSymbol eager_symbol;
  eager_symbol.set_symbol_id(symbol_id);
  eager_symbol.mutable_scope_symbol()->CopyFrom(*scope_proto);
  eager_symbol_list_->mutable_eager_symbol()->Add()->CopyFrom(eager_symbol);
  return Maybe<void>::Ok();
}

Maybe<int64_t> InstructionsBuilder::_NewOpKernelObject(
    const std::shared_ptr<ParallelDesc>& parallel_desc_symbol,
    const std::shared_ptr<JobDesc>& job_desc_sym,
    const std::shared_ptr<OperatorConfSymbol>& op_conf_sym) {
  int64_t object_id = JUST(NewObjectId(parallel_desc_symbol));
  intrusive::shared_ptr<vm::InstructionMsg> instruction =
      intrusive::make_shared<vm::InstructionMsg>("InitOpKernelObject");
  instruction->set_parallel_desc_symbol_id(JUST(parallel_desc_symbol->symbol_id()));
  instruction->add_symbol_operand(JUST(job_desc_sym->symbol_id()));
  instruction->add_symbol_operand(JUST(op_conf_sym->symbol_id()));
  instruction->add_mut_operand(object_id);
  instruction_list_->PushBack(instruction.Mutable());
  return object_id;
}

Maybe<void> InstructionsBuilder::InitOpNodeSignatureDescSymbol(
    int64_t symbol_id, const std::shared_ptr<cfg::OpNodeSignature>& op_node_signature_sym) {
  intrusive::shared_ptr<vm::InstructionMsg> instruction =
      intrusive::make_shared<vm::InstructionMsg>("InitOpNodeSignatureDescSymbol");
  instruction->add_init_symbol_operand(symbol_id);
  instruction_list_->PushBack(instruction.Mutable());
  vm::cfg::EagerSymbol eager_symbol;
  eager_symbol.set_symbol_id(symbol_id);
  eager_symbol.mutable_op_node_signature_symbol()->CopyFrom(*op_node_signature_sym);
  eager_symbol_list_->mutable_eager_symbol()->Add()->CopyFrom(eager_symbol);
  return Maybe<void>::Ok();
}

Maybe<void> InstructionsBuilder::InitOpConfSymbol(
    int64_t symbol_id, const std::shared_ptr<cfg::OperatorConf>& op_conf) {
  intrusive::shared_ptr<vm::InstructionMsg> instruction =
      intrusive::make_shared<vm::InstructionMsg>("InitOperatorConfSymbol");
  instruction->add_init_symbol_operand(symbol_id);
  instruction_list_->PushBack(instruction.Mutable());
  vm::cfg::EagerSymbol eager_symbol;
  eager_symbol.set_symbol_id(symbol_id);
  eager_symbol.mutable_op_conf_symbol()->CopyFrom(*op_conf);
  eager_symbol_list_->mutable_eager_symbol()->Add()->CopyFrom(eager_symbol);
  return Maybe<void>::Ok();
}

Maybe<void> InstructionsBuilder::InsertRemoveForeignCallbackInstruction(int64_t object_id,
                                                                        int64_t callback_id) {
  intrusive::shared_ptr<vm::InstructionMsg> instruction =
      intrusive::make_shared<vm::InstructionMsg>("RemoveForeignCallback");
  instruction->add_mut_operand(object_id, vm::AllMirroredObject());
  instruction->add_int64_operand(callback_id);
  instruction_list_->PushBack(instruction.Mutable());
  return Maybe<void>::Ok();
}

Maybe<void> InstructionsBuilder::_FetchBlob(
    const std::string& instruction_name,
    const std::shared_ptr<compatible_py::BlobObject>& blob_object, int64_t callback_id) {
  const std::string& device_tag = blob_object->parallel_desc_symbol()->device_tag();
  intrusive::shared_ptr<vm::InstructionMsg> instruction =
      intrusive::make_shared<vm::InstructionMsg>(device_tag + "." + instruction_name);
  instruction->set_parallel_desc_symbol_id(JUST(blob_object->parallel_desc_symbol()->symbol_id()));
  instruction->add_const_operand(blob_object->object_id());
  instruction->add_int64_operand(callback_id);
  instruction_list_->PushBack(instruction.Mutable());
  return Maybe<void>::Ok();
}

Maybe<void> InstructionsBuilder::FeedBlob(
    const std::shared_ptr<compatible_py::BlobObject>& blob_object, int64_t callback_id) {
  const std::string& device_tag = blob_object->parallel_desc_symbol()->device_tag();
  intrusive::shared_ptr<vm::InstructionMsg> instruction =
      intrusive::make_shared<vm::InstructionMsg>(device_tag + "." + "FeedBlob");
  instruction->set_parallel_desc_symbol_id(JUST(blob_object->parallel_desc_symbol()->symbol_id()));
  instruction->add_mut2_operand(blob_object->object_id());
  instruction->add_int64_operand(callback_id);
  instruction_list_->PushBack(instruction.Mutable());
  return Maybe<void>::Ok();
}

Maybe<void> InstructionsBuilder::ReleaseTensor(
    const std::shared_ptr<vm::EagerBlobObject>& eager_blob_object,
    const std::shared_ptr<const ParallelDesc>& parallel_desc) {
  const auto& last_used_device = JUST(eager_blob_object->last_used_device());
  const auto& producer_op_device = JUST(eager_blob_object->producer_op_device());
  if (last_used_device != producer_op_device) {
<<<<<<< HEAD
    JUST(SoftSyncStream({JUST(eager_blob_object->compute_local_dep_object())}, "mut",
                        last_used_device));
  }
  Optional<Symbol<Device>> op_device{};
  if (*one::CurrentDevVmDepObjectConsumeMode() == one::DevVmDepObjectConsumeMode::NONE) {
    op_device = Optional<Symbol<Device>>(NullOpt);
  } else if (last_used_device->type() == "async_launched_nccl"
             && (producer_op_device->type() == "cuda" || producer_op_device->type() == "gpu")) {
    // Disable inter-device instruction sequential for tensor used by nccl stream.
    // It's not acceptable for us that cuda compute stream is blocked by cuda nccl stream.
    op_device = Optional<Symbol<Device>>(NullOpt);
  } else {
    op_device = producer_op_device;
  }
=======
    JUST(SoftSyncStream(JUST(eager_blob_object->compute_local_dep_object()), "mut",
                        last_used_device));
  }
  Optional<Symbol<Device>> op_device{};
  if (*one::CurrentDevVmDepObjectConsumeMode() == one::DevVmDepObjectConsumeMode::NONE) {
    op_device = Optional<Symbol<Device>>(NullOpt);
  } else if (last_used_device->type() == "async_launched_nccl"
             && (producer_op_device->type() == "cuda" || producer_op_device->type() == "gpu")) {
    // Disable inter-device instruction sequential for tensor used by nccl stream.
    // It's not acceptable for us that cuda compute stream is blocked by cuda nccl stream.
    op_device = Optional<Symbol<Device>>(NullOpt);
  } else {
    op_device = producer_op_device;
  }
>>>>>>> 9bb6710d
  const auto& phy_instr_operand =
      std::make_shared<vm::ReleaseTensorArgPhyInstrOperand>(eager_blob_object, op_device);
  auto instruction = intrusive::make_shared<vm::InstructionMsg>(
      Global<VirtualMachine>::Get()->mut_vm(), producer_op_device->type() + ".ReleaseTensor",
      parallel_desc, phy_instr_operand);
  instruction_list_->EmplaceBack(std::move(instruction));
  return Maybe<void>::Ok();
}

Maybe<void> InstructionsBuilder::SoftSyncStream(
    const one::EagerBlobObjectListPtr& eager_blob_objects, Symbol<Device> op_device) {
  SmallSet<Symbol<Device>> last_used_devices;
  for (const auto& eager_blob_object : *eager_blob_objects) {
    const auto& opt_last_used_device = eager_blob_object->last_used_device();
    if (unlikely(!opt_last_used_device.has_value())) { continue; }
    const auto& last_used_device = JUST(opt_last_used_device);
    if (last_used_device != op_device) { SmallSetInsert(&last_used_devices, last_used_device); }
  }
  for (const auto& last_used_device : last_used_devices) {
    std::vector<intrusive::shared_ptr<LocalDepObject>> dep_objects;
    dep_objects.reserve(eager_blob_objects->size());
    for (const auto& eager_blob_object : *eager_blob_objects) {
      const auto& opt_last_used_device = eager_blob_object->last_used_device();
      if (unlikely(!opt_last_used_device.has_value())) { continue; }
      if (JUST(opt_last_used_device) == last_used_device) {
        dep_objects.push_back(JUST(eager_blob_object->compute_local_dep_object()));
      }
      eager_blob_object->set_last_used_device(op_device);
    }
    JUST(SoftSyncStream(std::move(dep_objects), "mut", last_used_device));
  }
  return Maybe<void>::Ok();
}

Maybe<void> InstructionsBuilder::SoftSyncStream(
    std::vector<intrusive::shared_ptr<LocalDepObject>>&& compute_local_dep_object,
    const std::string& modifier, Symbol<Device> op_device) {
  if (!JUST(op_device->need_soft_sync_stream())) { return Maybe<void>::Ok(); }
  OF_PROFILER_RANGE_PUSH("SoftStream");
  const auto& parallel_desc = JUST(Placement4Device(op_device)).shared_from_symbol();
  const auto& phy_instr_operand = std::make_shared<vm::ConsumeLocalDepObjectPhyInstrOperand>(
<<<<<<< HEAD
      std::move(compute_local_dep_object), modifier);
=======
      compute_local_dep_object, modifier);
>>>>>>> 9bb6710d
  auto instruction = intrusive::make_shared<vm::InstructionMsg>(
      Global<VirtualMachine>::Get()->mut_vm(), parallel_desc->device_tag() + ".RecordEvent",
      parallel_desc, phy_instr_operand);
  instruction_list_->EmplaceBack(std::move(instruction));
  OF_PROFILER_RANGE_POP();
  return Maybe<void>::Ok();
}

namespace {

const std::shared_ptr<const ParallelDesc>& GetParallelDesc(
    const std::shared_ptr<one::MirroredTensor> tensor) {
  const auto& device = CHECK_JUST(tensor->device());
  const auto& placement = CHECK_JUST(Placement4Device(device));
  return placement.shared_from_symbol();
}

const std::shared_ptr<const ParallelDesc>& GetParallelDesc(
    const one::EagerMirroredTensorImpl* tensor) {
  const auto& placement = CHECK_JUST(Placement4Device(tensor->device()));
  return placement.shared_from_symbol();
}

}  // namespace

template<typename T>
Maybe<void> InstructionsBuilder::TensorView(const T input_tensor, const T view_tensor) {
  /**
   * TensorView instruction assign the data pointer of input tensor to output view tensor,
   * so they can share memory.
   */
  const auto& parallel_desc = GetParallelDesc(input_tensor);
  const std::shared_ptr<vm::EagerBlobObject>& eager_blob_object =
      JUST(input_tensor->eager_blob_object());
  const std::shared_ptr<vm::EagerBlobObject>& view_eager_blob_object =
      JUST(view_tensor->eager_blob_object());
  // init view blob (with empty data pointer)
  JUST(view_eager_blob_object->TryInitBlob());
  view_eager_blob_object->set_is_shape_synced(true);
  view_eager_blob_object->set_last_used_device(JUST(input_tensor->device()));
  // prepare instruction operand
  const auto& phy_instr_operand =
      std::make_shared<vm::TensorViewOperand>(eager_blob_object, view_eager_blob_object);
  // prepare instruction
  auto instruction = intrusive::make_shared<vm::InstructionMsg>(
      Global<VirtualMachine>::Get()->mut_vm(), parallel_desc->device_tag() + ".TensorView",
      parallel_desc, phy_instr_operand);
  // assign the data pointer to output view blob
  instruction_list_->EmplaceBack(std::move(instruction));
  return Maybe<void>::Ok();
}

template Maybe<void> InstructionsBuilder::TensorView(
    const std::shared_ptr<one::MirroredTensor> input_tensor,
    const std::shared_ptr<one::MirroredTensor> view_tensor);

template<typename T>
Maybe<void> InstructionsBuilder::SyncAccessBlobByCallback(
    const T tensor, const std::shared_ptr<SpinCounter>& spin_counter,
    std::shared_ptr<std::function<void(uint64_t)>> Callback, const std::string& modifier) {
  const auto& CallbackWrapper = [spin_counter, Callback](uint64_t ofblob_ptr) {
    (*Callback)(ofblob_ptr);
    CHECK_GT(Callback.use_count(), 1);
    // What we want to do here is dereferencing the `Callback` in scheduler thread, because we don't
    // want any python objects destructed in scheduler thread.
    const_cast<std::shared_ptr<std::function<void(uint64_t)>>*>(&Callback)->reset();
    spin_counter->Decrease();
  };
  return AccessBlobByCallback(tensor, CallbackWrapper, modifier);
}

template Maybe<void> InstructionsBuilder::SyncAccessBlobByCallback(
    const std::shared_ptr<one::MirroredTensor> tensor,
    const std::shared_ptr<SpinCounter>& spin_counter,
    std::shared_ptr<std::function<void(uint64_t)>> callback, const std::string& modifier);

template Maybe<void> InstructionsBuilder::SyncAccessBlobByCallback(
    const one::EagerMirroredTensorImpl* tensor, const std::shared_ptr<SpinCounter>& spin_counter,
    std::shared_ptr<std::function<void(uint64_t)>> callback, const std::string& modifier);

template<typename T>
Maybe<void> InstructionsBuilder::AccessBlobByCallback(const T tensor,
                                                      const std::function<void(uint64_t)>& callback,
                                                      const std::string& modifier) {
  const auto& parallel_desc = GetParallelDesc(tensor);
  const std::shared_ptr<vm::EagerBlobObject>& eager_blob_object = JUST(tensor->eager_blob_object());
  const auto& phy_instr_operand =
      std::make_shared<vm::AccessBlobArgCbPhyInstrOperand>(eager_blob_object, callback, modifier);
  auto instruction = intrusive::make_shared<vm::InstructionMsg>(
      Global<VirtualMachine>::Get()->mut_vm(),
      parallel_desc->device_tag() + ".AccessBlobByCallback", parallel_desc, phy_instr_operand);
  instruction_list_->EmplaceBack(std::move(instruction));
  return Maybe<void>::Ok();
}

template Maybe<void> InstructionsBuilder::AccessBlobByCallback(
    const std::shared_ptr<one::MirroredTensor> tensor,
    const std::function<void(uint64_t)>& callback, const std::string& modifier);

template Maybe<void> InstructionsBuilder::AccessBlobByCallback(
    const one::EagerMirroredTensorImpl* tensor, const std::function<void(uint64_t)>& callback,
    const std::string& modifier);

Maybe<void> InstructionsBuilder::ComputeRankFrontSeqCallback(
    const std::function<void()>& callback) {
  const auto& phy_instr_operand = std::make_shared<vm::NoArgCbPhyInstrOperand>(callback);
  auto instruction = intrusive::make_shared<vm::InstructionMsg>(
      Global<VirtualMachine>::Get()->mut_vm(), "ComputeRankFrontSeqCallback",
      std::shared_ptr<const ParallelDesc>(), phy_instr_operand);
  instruction->add_int64_operand(GlobalProcessCtx::Rank());
  instruction_list_->PushBack(instruction.Mutable());
  return Maybe<void>::Ok();
}

Maybe<void> InstructionsBuilder::ComputeGlobalFrontSeqBarrier() {
  intrusive::shared_ptr<vm::InstructionMsg> instruction =
      intrusive::make_shared<vm::InstructionMsg>("ComputeGlobalFrontSeqBarrier");
  instruction_list_->PushBack(instruction.Mutable());
  return Maybe<void>::Ok();
}

Maybe<void> InstructionsBuilder::FetchBlobHeader(
    const std::shared_ptr<compatible_py::BlobObject>& blob_object, int64_t callback_id) {
  JUST(_FetchBlob("FetchBlobHeader", blob_object, callback_id));
  return Maybe<void>::Ok();
}

Maybe<void> InstructionsBuilder::FetchBlobBody(
    const std::shared_ptr<compatible_py::BlobObject>& blob_object, int64_t callback_id) {
  JUST(_FetchBlob("FetchBlobBody", blob_object, callback_id));
  return Maybe<void>::Ok();
}

Maybe<void> InstructionsBuilder::_TryClearObject(compatible_py::Object* blob_object) {
  intrusive::shared_ptr<vm::InstructionMsg> instruction =
      intrusive::make_shared<vm::InstructionMsg>("TryClearObject");
  instruction->set_parallel_desc_symbol_id(JUST(blob_object->parallel_desc_symbol()->symbol_id()));
  instruction->add_mut_operand(blob_object->object_id());
  instruction_list_->PushBack(instruction.Mutable());
  return Maybe<void>::Ok();
}

Maybe<void> InstructionsBuilder::_DeleteObject(compatible_py::Object* blob_object) {
  intrusive::shared_ptr<vm::InstructionMsg> instruction =
      intrusive::make_shared<vm::InstructionMsg>("DeleteObject");
  instruction->set_parallel_desc_symbol_id(JUST(blob_object->parallel_desc_symbol()->symbol_id()));
  instruction->add_del_operand(blob_object->object_id());
  instruction_list_->PushBack(instruction.Mutable());
  return Maybe<void>::Ok();
}

Maybe<void> InstructionsBuilder::_StatefulCallOpKernel(
    const std::string& instr_name, const std::shared_ptr<ParallelDesc>& parallel_desc_sym,
    const std::shared_ptr<compatible_py::OpKernelObject> opkernel_object,
    const std::shared_ptr<OpNodeSignatureDesc> op_node_signature_sym,
    const std::vector<
        std::pair<std::shared_ptr<StringSymbol>, std::shared_ptr<compatible_py::BlobObject>>>&
        const_input_operand_blob_objects,
    const std::vector<
        std::pair<std::shared_ptr<StringSymbol>, std::shared_ptr<compatible_py::BlobObject>>>&
        mutable_input_operand_blob_objects,
    const std::vector<
        std::pair<std::shared_ptr<StringSymbol>, std::shared_ptr<compatible_py::BlobObject>>>&
        mut1_operand_blob_objects,
    const std::vector<
        std::pair<std::shared_ptr<StringSymbol>, std::shared_ptr<compatible_py::BlobObject>>>&
        mut2_operand_blob_objects) {
  intrusive::shared_ptr<vm::InstructionMsg> instruction =
      intrusive::make_shared<vm::InstructionMsg>(parallel_desc_sym->device_tag() + "."
                                                 + instr_name);
  instruction->set_parallel_desc_symbol_id(JUST(parallel_desc_sym->symbol_id()));
  instruction->add_mut_operand(opkernel_object->object_id());
  instruction->add_symbol_operand(JUST(op_node_signature_sym->symbol_id()));
  instruction->add_separator();

  for (const auto& pair : const_input_operand_blob_objects) {
    instruction->add_symbol_operand(JUST(pair.first->symbol_id()));
  }
  for (const auto& pair : const_input_operand_blob_objects) {
    instruction->add_const_operand(pair.second->object_id());
  }
  instruction->add_separator();

  for (const auto& pair : mutable_input_operand_blob_objects) {
    instruction->add_symbol_operand(JUST(pair.first->symbol_id()));
  }
  for (const auto& pair : mutable_input_operand_blob_objects) {
    instruction->add_mut_operand(pair.second->object_id());
  }
  instruction->add_separator();

  for (const auto& pair : mut1_operand_blob_objects) {
    instruction->add_symbol_operand(JUST(pair.first->symbol_id()));
  }
  for (const auto& pair : mut1_operand_blob_objects) {
    instruction->add_mut_operand(pair.second->object_id());
  }
  instruction->add_separator();

  for (const auto& pair : mut2_operand_blob_objects) {
    instruction->add_symbol_operand(JUST(pair.first->symbol_id()));
  }
  for (const auto& pair : mut2_operand_blob_objects) {
    instruction->add_mut2_operand(pair.second->object_id());
  }

  instruction_list_->PushBack(instruction.Mutable());
  return Maybe<void>::Ok();
}

Maybe<void> InstructionsBuilder::_StatelessCallOpKernel(
    const std::string& instr_name, const std::shared_ptr<ParallelDesc>& parallel_desc_sym,
    const std::shared_ptr<JobDesc>& job_desc_sym,
    const std::shared_ptr<OperatorConfSymbol>& op_conf_sym,
    const std::shared_ptr<OpNodeSignatureDesc>& op_node_signature_sym,
    const std::shared_ptr<compatible_py::Object>& shared_opkernel_obj,
    const std::vector<
        std::pair<std::shared_ptr<StringSymbol>, std::shared_ptr<compatible_py::BlobObject>>>&
        const_input_operand_blob_objects,
    const std::vector<
        std::pair<std::shared_ptr<StringSymbol>, std::shared_ptr<compatible_py::BlobObject>>>&
        mutable_input_operand_blob_objects,
    const std::vector<
        std::pair<std::shared_ptr<StringSymbol>, std::shared_ptr<compatible_py::BlobObject>>>&
        mut1_operand_blob_objects,
    const std::vector<
        std::pair<std::shared_ptr<StringSymbol>, std::shared_ptr<compatible_py::BlobObject>>>&
        mut2_operand_blob_objects) {
  intrusive::shared_ptr<vm::InstructionMsg> instruction =
      intrusive::make_shared<vm::InstructionMsg>(parallel_desc_sym->device_tag() + "."
                                                 + instr_name);
  instruction->set_parallel_desc_symbol_id(JUST(parallel_desc_sym->symbol_id()));
  instruction->add_symbol_operand(JUST(job_desc_sym->symbol_id()));
  instruction->add_symbol_operand(JUST(op_conf_sym->symbol_id()));
  instruction->add_symbol_operand(JUST(op_node_signature_sym->symbol_id()));
  instruction->add_mut_operand(shared_opkernel_obj->object_id());
  instruction->add_separator();

  for (const auto& pair : const_input_operand_blob_objects) {
    instruction->add_symbol_operand(JUST(pair.first->symbol_id()));
  }
  for (const auto& pair : const_input_operand_blob_objects) {
    instruction->add_const_operand(pair.second->object_id());
  }
  instruction->add_separator();

  for (const auto& pair : mutable_input_operand_blob_objects) {
    instruction->add_symbol_operand(JUST(pair.first->symbol_id()));
  }
  for (const auto& pair : mutable_input_operand_blob_objects) {
    instruction->add_mut_operand(pair.second->object_id());
  }
  instruction->add_separator();

  for (const auto& pair : mut1_operand_blob_objects) {
    instruction->add_symbol_operand(JUST(pair.first->symbol_id()));
  }
  for (const auto& pair : mut1_operand_blob_objects) {
    instruction->add_mut_operand(pair.second->object_id());
  }
  instruction->add_separator();

  for (const auto& pair : mut2_operand_blob_objects) {
    instruction->add_symbol_operand(JUST(pair.first->symbol_id()));
  }
  for (const auto& pair : mut2_operand_blob_objects) {
    instruction->add_mut2_operand(pair.second->object_id());
  }

  instruction_list_->PushBack(instruction.Mutable());
  return Maybe<void>::Ok();
}

Maybe<OpNodeSignatureDesc> InstructionsBuilder::GetOpNodeSignatureSymbol(
    const std::shared_ptr<cfg::OpAttribute>& op_attribute) {
  std::shared_ptr<cfg::OpNodeSignature> op_node_signature =
      std::make_shared<cfg::OpNodeSignature>();
  {
    op_node_signature->mutable_sbp_signature()->CopyFrom(op_attribute->sbp_signature());
    op_node_signature->mutable_mirrored_signature()->CopyFrom(op_attribute->mirrored_signature());
    op_node_signature->mutable_logical_blob_desc_signature()->CopyFrom(
        op_attribute->logical_blob_desc_signature());
    op_node_signature->mutable_parallel_signature()->CopyFrom(op_attribute->parallel_signature());
  }
  if (JUST(HasSymbol<cfg::OpNodeSignature>(*op_node_signature))) {
    return GetSymbol<cfg::OpNodeSignature, OpNodeSignatureDesc>(*op_node_signature);
  }
  int64_t symbol_id = JUST(NewSymbolId4OpNodeSignature(op_node_signature));
  JUST(AddSymbol<cfg::OpNodeSignature, OpNodeSignature, OpNodeSignatureDesc>(symbol_id,
                                                                             *op_node_signature));
  return GetSymbol<cfg::OpNodeSignature, OpNodeSignatureDesc>(*op_node_signature);
}

Maybe<void> InstructionsBuilder::StatefulCall(
    const std::shared_ptr<cfg::OpAttribute>& op_attribute,
    const std::shared_ptr<compatible_py::OpKernelObject>& opkernel_object,
    const std::shared_ptr<HashMap<std::string, std::shared_ptr<compatible_py::BlobObject>>>&
        bn_in_op2blob_object,
    const std::function<std::shared_ptr<compatible_py::BlobObject>(
        InstructionsBuilder*, const std::shared_ptr<compatible_py::BlobObject>&,
        const std::shared_ptr<compatible_py::OpArgParallelAttribute>&)>& BoxingTo) {
  std::shared_ptr<ParallelDesc> op_parallel_desc_sym = opkernel_object->parallel_desc_symbol();
  const auto& parallel_sig = op_attribute->parallel_signature();
  CHECK_OR_RETURN(parallel_sig.has_op_parallel_desc_symbol_id());
  CHECK_OR_RETURN(JUST(op_parallel_desc_sym->symbol_id())
                  == parallel_sig.op_parallel_desc_symbol_id());
  JUST(CheckRefInBlobObjectParallelDesc(op_attribute, op_parallel_desc_sym, bn_in_op2blob_object));
  const auto FetchDelegateBlobObject =
      [this, &BoxingTo](
          const std::shared_ptr<compatible_py::BlobObject>& x_blob_object,
          const std::shared_ptr<compatible_py::OpArgParallelAttribute>& op_arg_parallel_attr)
      -> std::shared_ptr<compatible_py::BlobObject> {
    return BoxingTo(this, x_blob_object, op_arg_parallel_attr);
  };

  const auto GetDelegateBlobObject =
      [&FetchDelegateBlobObject](
          const std::shared_ptr<compatible_py::BlobObject>& blob_object,
          const std::shared_ptr<compatible_py::OpArgParallelAttribute>& op_arg_parallel_attr)
      -> Maybe<compatible_py::BlobObject> {
    return CreateDelegateBlobObject(FetchDelegateBlobObject, blob_object, op_arg_parallel_attr);
  };

  JUST(_StatefulCall(op_attribute, opkernel_object, bn_in_op2blob_object, GetDelegateBlobObject));

  return Maybe<void>::Ok();
}

Maybe<void> InstructionsBuilder::StatelessCall(
    const std::shared_ptr<cfg::OpAttribute>& op_attribute,
    const std::shared_ptr<cfg::ParallelConf>& parallel_conf,
    const std::shared_ptr<HashMap<std::string, std::shared_ptr<compatible_py::BlobObject>>>&
        bn_in_op2blob_object,
    const std::function<std::shared_ptr<compatible_py::BlobObject>(
        InstructionsBuilder*, const std::shared_ptr<compatible_py::BlobObject>&,
        const std::shared_ptr<compatible_py::OpArgParallelAttribute>&)>& BoxingTo) {
  std::shared_ptr<ParallelDesc> op_parallel_desc_sym = JUST(GetParallelDescSymbol(parallel_conf));
  JUST(CheckRefInBlobObjectParallelDesc(op_attribute, op_parallel_desc_sym, bn_in_op2blob_object));

  const auto FetchDelegateBlobObject =
      [this, &BoxingTo](
          const std::shared_ptr<compatible_py::BlobObject>& x_blob_object,
          const std::shared_ptr<compatible_py::OpArgParallelAttribute>& op_arg_parallel_attr)
      -> std::shared_ptr<compatible_py::BlobObject> {
    // TODO(hanbinbin): use Maybe as return after blobcache is migrated
    return BoxingTo(this, x_blob_object, op_arg_parallel_attr);
  };

  const auto GetDelegateBlobObject =
      [&FetchDelegateBlobObject](
          const std::shared_ptr<compatible_py::BlobObject>& blob_object,
          const std::shared_ptr<compatible_py::OpArgParallelAttribute>& op_arg_parallel_attr)
      -> Maybe<compatible_py::BlobObject> {
    return CreateDelegateBlobObject(FetchDelegateBlobObject, blob_object, op_arg_parallel_attr);
  };

  JUST(_StatelessCall("compute", op_attribute, op_parallel_desc_sym, op_parallel_desc_sym,
                      bn_in_op2blob_object, GetDelegateBlobObject));

  return Maybe<void>::Ok();
}

Maybe<void> InstructionsBuilder::NoBoxingStatelessCall(
    const std::shared_ptr<cfg::OpAttribute>& op_attribute,
    const std::shared_ptr<cfg::ParallelConf>& parallel_conf,
    const std::shared_ptr<HashMap<std::string, std::shared_ptr<compatible_py::BlobObject>>>&
        bn_in_op2blob_object) {
  std::shared_ptr<ParallelDesc> op_parallel_desc_sym = JUST(GetParallelDescSymbol(parallel_conf));
  JUST(CheckRefInBlobObjectParallelDesc(op_attribute, op_parallel_desc_sym, bn_in_op2blob_object));

  const auto FetchDelegateBlobObject =
      [this](const std::shared_ptr<compatible_py::BlobObject>& blob_object,
             const std::shared_ptr<compatible_py::OpArgParallelAttribute>& op_arg_parallel_attr)
      -> std::shared_ptr<compatible_py::BlobObject> {
    std::shared_ptr<ParallelDesc> from_pd = blob_object->parallel_desc_symbol();
    std::shared_ptr<ParallelDesc> to_pd = op_arg_parallel_attr->parallel_desc_symbol();
    if (*from_pd == *to_pd) { return blob_object; }
    CHECK(from_pd->device_tag() == "cpu");
    CHECK(to_pd->device_tag() == "cpu");
    CHECK(from_pd->parallel_num() == to_pd->parallel_num());

    auto from_machine_ids = from_pd->machine_id2sorted_dev_phy_ids();
    auto to_machine_ids = to_pd->machine_id2sorted_dev_phy_ids();
    if ((from_pd->machine_id2sorted_dev_phy_ids()->size() == from_pd->parallel_num())
        && (Int2IntListMapContaining(*from_machine_ids, *to_machine_ids))
        && (Int2IntListMapContaining(*to_machine_ids, *from_machine_ids))) {
      return CHECK_JUST(BroadcastBlobReference(blob_object, to_pd));
    }
    return CHECK_JUST(Build121To(blob_object, to_pd));
  };

  const auto GetDirectOr121BlobObject =
      [&FetchDelegateBlobObject](
          const std::shared_ptr<compatible_py::BlobObject>& blob_object,
          const std::shared_ptr<compatible_py::OpArgParallelAttribute>& op_arg_parallel_attr)
      -> Maybe<compatible_py::BlobObject> {
    return CreateDelegateBlobObject(FetchDelegateBlobObject, blob_object, op_arg_parallel_attr);
  };
  JUST(_StatelessCall("compute", op_attribute, op_parallel_desc_sym, op_parallel_desc_sym,
                      bn_in_op2blob_object, GetDirectOr121BlobObject));

  return Maybe<void>::Ok();
}

Maybe<void> InstructionsBuilder::NoBoxingCudaD2HStatelessCall(
    const std::shared_ptr<cfg::OpAttribute>& op_attribute,
    const std::shared_ptr<cfg::ParallelConf>& in_parallel_conf,
    const std::shared_ptr<HashMap<std::string, std::shared_ptr<compatible_py::BlobObject>>>&
        bn_in_op2blob_object,
    const std::function<std::shared_ptr<ParallelDesc>(InstructionsBuilder*,
                                                      const std::shared_ptr<ParallelDesc>&,
                                                      const std::string&)>& TryReplaceDeviceTag) {
  std::shared_ptr<ParallelDesc> op_parallel_desc_sym =
      JUST(GetParallelDescSymbol(in_parallel_conf));
  std::shared_ptr<ParallelDesc> blob_parallel_desc_sym =
      TryReplaceDeviceTag(this, op_parallel_desc_sym, "cpu");
  JUST(CheckRefInBlobObjectParallelDesc(op_attribute, op_parallel_desc_sym, bn_in_op2blob_object));
  const auto GetDirectBlobObject =
      [](const std::shared_ptr<compatible_py::BlobObject>& blob_object,
         const std::shared_ptr<compatible_py::OpArgParallelAttribute>& op_arg_parallel_attr)
      -> Maybe<compatible_py::BlobObject> { return blob_object; };

  JUST(_StatelessCall("copy_d2h", op_attribute, op_parallel_desc_sym, blob_parallel_desc_sym,
                      bn_in_op2blob_object, GetDirectBlobObject));

  return Maybe<void>::Ok();
}

Maybe<void> InstructionsBuilder::NoBoxingCudaH2DStatelessCall(
    const std::shared_ptr<cfg::OpAttribute>& op_attribute,
    const std::shared_ptr<cfg::ParallelConf>& out_parallel_conf,
    const std::shared_ptr<HashMap<std::string, std::shared_ptr<compatible_py::BlobObject>>>&
        bn_in_op2blob_object) {
  std::shared_ptr<ParallelDesc> op_parallel_desc_sym =
      JUST(GetParallelDescSymbol(out_parallel_conf));
  JUST(CheckRefInBlobObjectParallelDesc(op_attribute, op_parallel_desc_sym, bn_in_op2blob_object));

  const auto GetDirectBlobObject =
      [](const std::shared_ptr<compatible_py::BlobObject>& blob_object,
         const std::shared_ptr<compatible_py::OpArgParallelAttribute>& op_arg_parallel_attr)
      -> Maybe<compatible_py::BlobObject> { return blob_object; };

  JUST(_StatelessCall("copy_h2d", op_attribute, op_parallel_desc_sym, op_parallel_desc_sym,
                      bn_in_op2blob_object, GetDirectBlobObject));

  return Maybe<void>::Ok();
}

Maybe<void> InstructionsBuilder::RawStatelessCall(
    const std::shared_ptr<cfg::OpAttribute>& op_attribute,
    const std::shared_ptr<cfg::ParallelConf>& parallel_conf,
    const std::shared_ptr<HashMap<std::string, std::shared_ptr<compatible_py::BlobObject>>>&
        bn_in_op2blob_object) {
  std::shared_ptr<ParallelDesc> op_parallel_desc_sym = JUST(GetParallelDescSymbol(parallel_conf));
  JUST(CheckRefInBlobObjectParallelDesc(op_attribute, op_parallel_desc_sym, bn_in_op2blob_object));

  const auto GetDirectBlobObject =
      [](const std::shared_ptr<compatible_py::BlobObject>& blob_object,
         const std::shared_ptr<compatible_py::OpArgParallelAttribute>& op_arg_parallel_attr)
      -> Maybe<compatible_py::BlobObject> { return blob_object; };

  JUST(_StatelessCall("compute", op_attribute, op_parallel_desc_sym, op_parallel_desc_sym,
                      bn_in_op2blob_object, GetDirectBlobObject));

  return Maybe<void>::Ok();
}

Maybe<void> InstructionsBuilder::_StatefulCall(
    const std::shared_ptr<cfg::OpAttribute>& op_attribute,
    const std::shared_ptr<compatible_py::OpKernelObject>& opkernel_object,
    const std::shared_ptr<HashMap<std::string, std::shared_ptr<compatible_py::BlobObject>>>&
        bn_in_op2blob_object,
    const std::function<Maybe<compatible_py::BlobObject>(
        const std::shared_ptr<compatible_py::BlobObject>&,
        const std::shared_ptr<compatible_py::OpArgParallelAttribute>&)>& GetDelegateBlobObject) {
  std::shared_ptr<ParallelDesc> op_parallel_desc_sym = opkernel_object->parallel_desc_symbol();

  const auto DelegateBlobObject4Ibn =
      [&op_attribute, &bn_in_op2blob_object, &op_parallel_desc_sym,
       &GetDelegateBlobObject](const std::string& ibn) -> Maybe<compatible_py::BlobObject> {
    OpAttribute pb_op_attribute;
    op_attribute->ToProto(&pb_op_attribute);
    std::shared_ptr<compatible_py::OpArgParallelAttribute> op_arg_parallel_attr =
        JUST(compatible_py::GetOpArgParallelAttribute(op_parallel_desc_sym, pb_op_attribute, ibn));
    return GetDelegateBlobObject(JUST(MapAt(*bn_in_op2blob_object, ibn)), op_arg_parallel_attr);
  };

  std::shared_ptr<OpNodeSignatureDesc> op_node_signature_sym =
      JUST(GetOpNodeSignatureSymbol(op_attribute));

  const auto& const_input_operand_blob_objects =
      JUST(GetConstInputOperandBlobObjects(op_attribute, DelegateBlobObject4Ibn));
  const auto& mutable_input_operand_blob_objects =
      JUST(GetMutableInputOperandBlobObjects(op_attribute, DelegateBlobObject4Ibn));
  const auto& mut1_operand_blob_objects =
      JUST(GetMut1OperandBlobObjects(op_attribute, op_parallel_desc_sym, bn_in_op2blob_object));
  const auto& mut2_operand_blob_objects =
      JUST(GetMut2OperandBlobObjects(op_attribute, op_parallel_desc_sym, bn_in_op2blob_object));

  std::string instruction_prefix;
  {
    bool is_user_op = op_attribute->op_conf().has_user_conf();
    CHECK_OR_RETURN(is_user_op);
    if (is_user_op) {
      instruction_prefix = "";
    } else {
      instruction_prefix = "System";
    }
  }

  JUST(_StatefulCallOpKernel(instruction_prefix + "CallOpKernel", op_parallel_desc_sym,
                             opkernel_object, op_node_signature_sym,
                             *const_input_operand_blob_objects, *mutable_input_operand_blob_objects,
                             *mut1_operand_blob_objects, *mut2_operand_blob_objects));

  return Maybe<void>::Ok();
}

Maybe<void> InstructionsBuilder::_StatelessCall(
    const std::string& stream_tag, const std::shared_ptr<cfg::OpAttribute>& op_attribute,
    std::shared_ptr<ParallelDesc> op_parallel_desc_sym,
    const std::shared_ptr<ParallelDesc>& blob_parallel_desc_sym,
    const std::shared_ptr<HashMap<std::string, std::shared_ptr<compatible_py::BlobObject>>>&
        bn_in_op2blob_object,
    const std::function<Maybe<compatible_py::BlobObject>(
        const std::shared_ptr<compatible_py::BlobObject>&,
        const std::shared_ptr<compatible_py::OpArgParallelAttribute>&)>& GetDelegateBlobObject) {
  if (op_attribute->parallel_signature().has_op_parallel_desc_symbol_id()) {
    int64_t symbol_id = op_attribute->parallel_signature().op_parallel_desc_symbol_id();
    op_parallel_desc_sym = JUST(GetSymbol<cfg::ParallelConf, ParallelDesc>(symbol_id));
  }
  CHECK_OR_RETURN(op_parallel_desc_sym);
  const auto DelegateBlobObject4Ibn =
      [&op_attribute, &bn_in_op2blob_object, &GetDelegateBlobObject,
       op_parallel_desc_sym](const std::string& ibn) -> Maybe<compatible_py::BlobObject> {
    OpAttribute pb_op_attribute;
    op_attribute->ToProto(&pb_op_attribute);
    std::shared_ptr<compatible_py::OpArgParallelAttribute> op_arg_parallel_attr =
        JUST(compatible_py::GetOpArgParallelAttribute(op_parallel_desc_sym, pb_op_attribute, ibn));
    return GetDelegateBlobObject(JUST(MapAt(*bn_in_op2blob_object, ibn)), op_arg_parallel_attr);
  };

  const auto& op_conf = op_attribute->op_conf();
  CHECK_OR_RETURN(op_conf.has_scope_symbol_id());
  std::shared_ptr<Scope> scope_symbol =
      JUST(GetSymbol<cfg::ScopeProto, Scope>(op_conf.scope_symbol_id()));
  std::shared_ptr<JobDesc> job_desc_sym = scope_symbol->job_desc_symbol();
  std::shared_ptr<OperatorConfSymbol> op_conf_sym =
      JUST(GetOpConfSymbol(std::make_shared<cfg::OperatorConf>(op_conf)));
  std::shared_ptr<OpNodeSignatureDesc> op_node_signature_sym =
      JUST(GetOpNodeSignatureSymbol(op_attribute));
  std::shared_ptr<compatible_py::Object> opkernel_obj =
      JUST(GetSharedOpKernelObject4ParallelConfSymbol(op_parallel_desc_sym));
  CHECK_OR_RETURN((*opkernel_obj->parallel_desc_symbol()) == *op_parallel_desc_sym);
  const auto& const_input_operand_blob_objects =
      JUST(GetConstInputOperandBlobObjects(op_attribute, DelegateBlobObject4Ibn));
  const auto& mutable_input_operand_blob_objects =
      JUST(GetMutableInputOperandBlobObjects(op_attribute, DelegateBlobObject4Ibn));
  const auto& mut1_operand_blob_objects =
      JUST(GetMut1OperandBlobObjects(op_attribute, blob_parallel_desc_sym, bn_in_op2blob_object));
  const auto& mut2_operand_blob_objects =
      JUST(GetMut2OperandBlobObjects(op_attribute, blob_parallel_desc_sym, bn_in_op2blob_object));
  std::string instruction_prefix;
  {
    bool is_user_op = op_attribute->op_conf().has_user_conf();
    if (is_user_op) {
      instruction_prefix = "User";
    } else {
      instruction_prefix = "System";
    }
  }
  JUST(_StatelessCallOpKernel(
      stream_tag + "." + instruction_prefix + "StatelessCallOpKernel", op_parallel_desc_sym,
      job_desc_sym, op_conf_sym, op_node_signature_sym, opkernel_obj,
      *const_input_operand_blob_objects, *mutable_input_operand_blob_objects,
      *mut1_operand_blob_objects, *mut2_operand_blob_objects));
  return Maybe<void>::Ok();
}

Maybe<compatible_py::BlobObject> InstructionsBuilder::Build121To(
    const std::shared_ptr<compatible_py::BlobObject>& blob_object,
    const std::shared_ptr<ParallelDesc>& parallel_desc_symbol) {
  std::shared_ptr<compatible_py::BlobObject> ref_blob_object =
      JUST(MakeNewBlobObjectLike(this, blob_object, parallel_desc_symbol));
  JUST(Build121AssignInstruction(ref_blob_object, blob_object));
  return ref_blob_object;
}

Maybe<std::vector<
    std::pair<std::shared_ptr<StringSymbol>, std::shared_ptr<compatible_py::BlobObject>>>>
InstructionsBuilder::GetConstInputOperandBlobObjects(
    const std::shared_ptr<cfg::OpAttribute>& op_attribute,
    const std::function<Maybe<compatible_py::BlobObject>(const std::string&)>& BlobObject4Ibn) {
  std::shared_ptr<std::vector<
      std::pair<std::shared_ptr<StringSymbol>, std::shared_ptr<compatible_py::BlobObject>>>>
      const_input_operand_blob_objects = std::make_shared<std::vector<
          std::pair<std::shared_ptr<StringSymbol>, std::shared_ptr<compatible_py::BlobObject>>>>();
  for (const auto& ibn : op_attribute->input_bns()) {
    const auto& ibn2modifier = op_attribute->arg_modifier_signature().ibn2input_blob_modifier();
    if (JUST(MapAt(ibn2modifier, ibn)).is_mutable()) { continue; }
    std::shared_ptr<StringSymbol> ibn_sym = JUST(GetSymbol4String(ibn));
    std::shared_ptr<compatible_py::BlobObject> in_object = JUST(BlobObject4Ibn(ibn));
    const_input_operand_blob_objects->emplace_back(std::make_pair(ibn_sym, in_object));
  }
  return const_input_operand_blob_objects;
}

Maybe<std::vector<
    std::pair<std::shared_ptr<StringSymbol>, std::shared_ptr<compatible_py::BlobObject>>>>
InstructionsBuilder::GetMutableInputOperandBlobObjects(
    const std::shared_ptr<cfg::OpAttribute>& op_attribute,
    const std::function<Maybe<compatible_py::BlobObject>(const std::string&)>& BlobObject4Ibn) {
  std::shared_ptr<std::vector<
      std::pair<std::shared_ptr<StringSymbol>, std::shared_ptr<compatible_py::BlobObject>>>>
      mutable_input_operand_blob_objects = std::make_shared<std::vector<
          std::pair<std::shared_ptr<StringSymbol>, std::shared_ptr<compatible_py::BlobObject>>>>();
  for (const auto& ibn : op_attribute->input_bns()) {
    const auto& ibn2modifier = op_attribute->arg_modifier_signature().ibn2input_blob_modifier();
    if (!(JUST(MapAt(ibn2modifier, ibn)).is_mutable())) { continue; }
    std::shared_ptr<StringSymbol> ibn_sym = JUST(GetSymbol4String(ibn));
    std::shared_ptr<compatible_py::BlobObject> in_object = JUST(BlobObject4Ibn(ibn));
    mutable_input_operand_blob_objects->emplace_back(std::make_pair(ibn_sym, in_object));
  }
  return mutable_input_operand_blob_objects;
}

Maybe<std::vector<
    std::pair<std::shared_ptr<StringSymbol>, std::shared_ptr<compatible_py::BlobObject>>>>
InstructionsBuilder::GetMut1OperandBlobObjects(
    const std::shared_ptr<cfg::OpAttribute>& op_attribute,
    const std::shared_ptr<ParallelDesc>& parallel_desc_sym,
    const std::shared_ptr<HashMap<std::string, std::shared_ptr<compatible_py::BlobObject>>>&
        bn_in_op2blob_object) {
  std::shared_ptr<std::vector<
      std::pair<std::shared_ptr<StringSymbol>, std::shared_ptr<compatible_py::BlobObject>>>>
      mut1_operand_blob_objects = std::make_shared<std::vector<
          std::pair<std::shared_ptr<StringSymbol>, std::shared_ptr<compatible_py::BlobObject>>>>();
  const auto GetOutBlobParallelDescSymbol =
      [&op_attribute, &parallel_desc_sym](const std::string& obn) -> Maybe<ParallelDesc> {
    const auto& parallel_signature = op_attribute->parallel_signature();
    const auto& bn2symbol_id = parallel_signature.bn_in_op2parallel_desc_symbol_id();
    if (bn2symbol_id.find(obn) != bn2symbol_id.end()) {
      return GetSymbol<cfg::ParallelConf, ParallelDesc>(bn2symbol_id.at(obn));
    } else {
      return parallel_desc_sym;
    }
  };
  const auto OutputBns = [&op_attribute]() -> std::vector<std::string> {
    const auto& obn2modifier = op_attribute->arg_modifier_signature().obn2output_blob_modifier();
    std::vector<std::string> output_bns;
    output_bns.reserve(op_attribute->output_bns().size() + op_attribute->tmp_bns().size());
    for (const auto& obn : op_attribute->output_bns()) {
      if (obn2modifier.at(obn).header_infered_before_compute()) { output_bns.emplace_back(obn); }
    }
    for (const auto& tmp_bn : op_attribute->tmp_bns()) { output_bns.emplace_back(tmp_bn); }
    return output_bns;
  };
  OpAttribute pb_op_attribute;
  op_attribute->ToProto(&pb_op_attribute);
  for (const auto& obn : OutputBns()) {
    std::shared_ptr<StringSymbol> obn_sym = JUST(GetSymbol4String(obn));
    std::shared_ptr<compatible_py::OpArgParallelAttribute> op_arg_parallel_attr =
        JUST(compatible_py::GetOpArgParallelAttribute(JUST(GetOutBlobParallelDescSymbol(obn)),
                                                      pb_op_attribute, obn));
    std::shared_ptr<compatible_py::OpArgBlobAttribute> op_arg_blob_attr =
        JUST(compatible_py::GetOpArgBlobAttribute(pb_op_attribute, obn));
    std::shared_ptr<compatible_py::BlobObject> out_blob_object =
        JUST(NewBlobObject(op_arg_parallel_attr, op_arg_blob_attr));
    (*bn_in_op2blob_object)[obn] = out_blob_object;
    mut1_operand_blob_objects->emplace_back(std::make_pair(obn_sym, out_blob_object));
  }
  return mut1_operand_blob_objects;
}

Maybe<void> InstructionsBuilder::CheckRefInBlobObjectParallelDesc(
    const std::shared_ptr<cfg::OpAttribute>& op_attribute,
    const std::shared_ptr<ParallelDesc>& op_parallel_desc_sym,
    const std::shared_ptr<HashMap<std::string, std::shared_ptr<compatible_py::BlobObject>>>&
        bn_in_op2blob_object) {
  for (const std::string& ibn : op_attribute->input_bns()) {
    const auto& ibn2modifier = op_attribute->arg_modifier_signature().ibn2input_blob_modifier();
    if (!(JUST(MapAt(ibn2modifier, ibn)).is_mutable())) { continue; }
    std::shared_ptr<compatible_py::BlobObject> ref_blob_object = bn_in_op2blob_object->at(ibn);
    CHECK_OR_RETURN(*op_parallel_desc_sym == *ref_blob_object->parallel_desc_symbol());
  }
  return Maybe<void>::Ok();
}

Maybe<std::vector<
    std::pair<std::shared_ptr<StringSymbol>, std::shared_ptr<compatible_py::BlobObject>>>>
InstructionsBuilder::GetMut2OperandBlobObjects(
    const std::shared_ptr<cfg::OpAttribute>& op_attribute,
    const std::shared_ptr<ParallelDesc>& parallel_desc_sym,
    const std::shared_ptr<HashMap<std::string, std::shared_ptr<compatible_py::BlobObject>>>&
        bn_in_op2blob_object) {
  std::shared_ptr<std::vector<
      std::pair<std::shared_ptr<StringSymbol>, std::shared_ptr<compatible_py::BlobObject>>>>
      mut2_operand_blob_objects = std::make_shared<std::vector<
          std::pair<std::shared_ptr<StringSymbol>, std::shared_ptr<compatible_py::BlobObject>>>>();
  const auto GetOutBlobParallelDescSymbol =
      [&op_attribute, &parallel_desc_sym](const std::string& obn) -> Maybe<ParallelDesc> {
    const auto& parallel_signature = op_attribute->parallel_signature();
    const auto& bn2symbol_id = parallel_signature.bn_in_op2parallel_desc_symbol_id();
    if (bn2symbol_id.find(obn) != bn2symbol_id.end()) {
      return GetSymbol<cfg::ParallelConf, ParallelDesc>(JUST(MapAt(bn2symbol_id, obn)));
    } else {
      return parallel_desc_sym;
    }
  };
  OpAttribute pb_op_attribute;
  op_attribute->ToProto(&pb_op_attribute);
  for (const auto& obn : op_attribute->output_bns()) {
    const auto& obn2modifier = op_attribute->arg_modifier_signature().obn2output_blob_modifier();
    if (JUST(MapAt(obn2modifier, obn)).header_infered_before_compute()) { continue; }
    std::shared_ptr<StringSymbol> obn_sym = JUST(GetSymbol4String(obn));

    std::shared_ptr<compatible_py::OpArgParallelAttribute> op_arg_parallel_attr =
        JUST(compatible_py::GetOpArgParallelAttribute(JUST(GetOutBlobParallelDescSymbol(obn)),
                                                      pb_op_attribute, obn));
    std::shared_ptr<compatible_py::OpArgBlobAttribute> op_arg_blob_attr =
        JUST(compatible_py::GetOpArgBlobAttribute(pb_op_attribute, obn));
    std::shared_ptr<compatible_py::BlobObject> out_blob_object =
        JUST(NewBlobObject(op_arg_parallel_attr, op_arg_blob_attr));
    (*bn_in_op2blob_object)[obn] = out_blob_object;
    mut2_operand_blob_objects->emplace_back(std::make_pair(obn_sym, out_blob_object));
  }
  return mut2_operand_blob_objects;
}

Maybe<void> LogicalRun(const std::function<Maybe<void>(InstructionsBuilder*)>& Build) {
  if (JUST(IsMultiClient())) {
    // NOTE(chengcheng): in Multi-Client LogicalRun will degenerate directly to PhysicalRun,
    //   because each rank will process instructions ONLY from itself, NOT the master.
    return PhysicalRun(Build);
  }

  const std::shared_ptr<vm::LogicalIdGenerator> id_generator =
      std::make_shared<vm::LogicalIdGenerator>();
  std::shared_ptr<Session> sess = JUST(GetDefaultSession());
  const auto& instruction_list = sess->instruction_list();
  const auto& eager_symbol_list = sess->eager_symbol_list();
  InstructionsBuilder instructions_builder(id_generator, instruction_list.get(),
                                           eager_symbol_list.get(), _ReleaseLogicalObject);
  JUST(Build(&instructions_builder));
  JUST(Global<vm::EagerOneflow>::Get()->RunLogicalInstruction(
      instructions_builder.mut_instruction_list(), instructions_builder.eager_symbol_list()));
  return Maybe<void>::Ok();
}

Maybe<void> PhysicalRun(const std::function<Maybe<void>(InstructionsBuilder*)>& Build) {
  vm::InstructionMsgList instruction_list;
  vm::cfg::EagerSymbolList eager_symbol_list;
  InstructionsBuilder instructions_builder(std::make_shared<vm::PhysicalIdGenerator>(),
                                           &instruction_list, &eager_symbol_list,
                                           _ReleasePhysicalObject);
  JUST(Build(&instructions_builder));
  if (debug::RecordingInstructions()) {
    INTRUSIVE_FOR_EACH(instruction_msg, instructions_builder.mut_instruction_list()) {
      debug::RecordInstruction(instruction_msg);
    }
  }
  JUST(Global<vm::EagerOneflow>::Get()->RunPhysicalInstruction(
      instructions_builder.mut_instruction_list(), instructions_builder.eager_symbol_list()));
  return Maybe<void>::Ok();
}

}  // namespace oneflow<|MERGE_RESOLUTION|>--- conflicted
+++ resolved
@@ -1056,7 +1056,6 @@
   const auto& last_used_device = JUST(eager_blob_object->last_used_device());
   const auto& producer_op_device = JUST(eager_blob_object->producer_op_device());
   if (last_used_device != producer_op_device) {
-<<<<<<< HEAD
     JUST(SoftSyncStream({JUST(eager_blob_object->compute_local_dep_object())}, "mut",
                         last_used_device));
   }
@@ -1071,22 +1070,6 @@
   } else {
     op_device = producer_op_device;
   }
-=======
-    JUST(SoftSyncStream(JUST(eager_blob_object->compute_local_dep_object()), "mut",
-                        last_used_device));
-  }
-  Optional<Symbol<Device>> op_device{};
-  if (*one::CurrentDevVmDepObjectConsumeMode() == one::DevVmDepObjectConsumeMode::NONE) {
-    op_device = Optional<Symbol<Device>>(NullOpt);
-  } else if (last_used_device->type() == "async_launched_nccl"
-             && (producer_op_device->type() == "cuda" || producer_op_device->type() == "gpu")) {
-    // Disable inter-device instruction sequential for tensor used by nccl stream.
-    // It's not acceptable for us that cuda compute stream is blocked by cuda nccl stream.
-    op_device = Optional<Symbol<Device>>(NullOpt);
-  } else {
-    op_device = producer_op_device;
-  }
->>>>>>> 9bb6710d
   const auto& phy_instr_operand =
       std::make_shared<vm::ReleaseTensorArgPhyInstrOperand>(eager_blob_object, op_device);
   auto instruction = intrusive::make_shared<vm::InstructionMsg>(
@@ -1122,17 +1105,13 @@
 }
 
 Maybe<void> InstructionsBuilder::SoftSyncStream(
-    std::vector<intrusive::shared_ptr<LocalDepObject>>&& compute_local_dep_object,
+    std::vector<intrusive::shared_ptr<LocalDepObject>>&& compute_local_dep_objects,
     const std::string& modifier, Symbol<Device> op_device) {
   if (!JUST(op_device->need_soft_sync_stream())) { return Maybe<void>::Ok(); }
   OF_PROFILER_RANGE_PUSH("SoftStream");
   const auto& parallel_desc = JUST(Placement4Device(op_device)).shared_from_symbol();
   const auto& phy_instr_operand = std::make_shared<vm::ConsumeLocalDepObjectPhyInstrOperand>(
-<<<<<<< HEAD
-      std::move(compute_local_dep_object), modifier);
-=======
-      compute_local_dep_object, modifier);
->>>>>>> 9bb6710d
+      std::move(compute_local_dep_objects), modifier);
   auto instruction = intrusive::make_shared<vm::InstructionMsg>(
       Global<VirtualMachine>::Get()->mut_vm(), parallel_desc->device_tag() + ".RecordEvent",
       parallel_desc, phy_instr_operand);
