/*
Copyright 2020 The OneFlow Authors. All rights reserved.

Licensed under the Apache License, Version 2.0 (the "License");
you may not use this file except in compliance with the License.
You may obtain a copy of the License at

    http://www.apache.org/licenses/LICENSE-2.0

Unless required by applicable law or agreed to in writing, software
distributed under the License is distributed on an "AS IS" BASIS,
WITHOUT WARRANTIES OR CONDITIONS OF ANY KIND, either express or implied.
See the License for the specific language governing permissions and
limitations under the License.
*/
#include <atomic>
#include "oneflow/core/framework/instructions_builder.h"
#include "oneflow/core/framework/symbol_storage_util.h"
#include "oneflow/core/device/event_record.h"
#include "oneflow/core/framework/parallel_conf_util.h"
#include "oneflow/core/operator/op_node_signature.pb.h"
#include "oneflow/core/operator/operator.h"
#include "oneflow/core/framework/id_util.h"
#include "oneflow/core/framework/scope_util.h"
#include "oneflow/core/framework/session_util.h"
#include "oneflow/core/common/container_util.h"
#include "oneflow/core/common/decorator.h"
#include "oneflow/core/common/blocking_counter.h"
#include "oneflow/core/common/singleton_ptr.h"
#include "oneflow/core/common/env_var/vm.h"
#include "oneflow/core/rpc/include/global_process_ctx.h"
#include "oneflow/core/vm/access_blob_arg_cb_instruction_policy.h"
#include "oneflow/core/vm/ep_record_event_instruction_policy.h"
#include "oneflow/core/vm/op_call_instruction_policy.h"
#include "oneflow/core/vm/barrier_instruction_policy.h"
#include "oneflow/core/vm/critical_section_instruction_policy.h"
#include "oneflow/core/vm/release_tensor_instruction_policy.h"
#include "oneflow/core/vm/lazy_job_instruction_policy.h"
#include "oneflow/core/vm/global_sync_instruction_policy.h"
#include "oneflow/core/vm/op_call_instruction_policy.h"
#include "oneflow/core/vm/stream_wait_instruction_policy.h"
#include "oneflow/core/vm/touch_tensors_instruction_policy.h"
#include "oneflow/core/vm/virtual_machine.h"
#include "oneflow/core/vm/vm_util.h"
#include "oneflow/core/framework/global_tensor_infer_cache.h"
#include "oneflow/core/eager/local_dep_object.h"
#include "oneflow/core/framework/tensor.h"
#include "oneflow/core/framework/device.h"
#include "oneflow/core/framework/stream.h"
#include "oneflow/core/framework/stream_need_soft_sync.h"
#include "oneflow/core/framework/stream_is_comm_net_stream.h"
#include "oneflow/core/framework/stream_support_stream_wait.h"
#include "oneflow/core/framework/stream_on_independent_thread.h"
#include "oneflow/core/job/env_desc.h"
#include "oneflow/core/profiler/profiler.h"
#include "oneflow/core/platform/include/pthread_fork.h"

namespace oneflow {

namespace {

Maybe<Symbol<Stream>> RawGetCriticalSectionStream() {
  return Stream::New(JUST(Device::New("cpu")), StreamType::kCriticalSection);
}

static constexpr auto* GetCriticalSectionStream =
    DECORATE(&RawGetCriticalSectionStream, ThreadLocal);

Maybe<Symbol<Stream>> RawGetLazyJobLauncherStream() {
  return Stream::New(JUST(Device::New("cpu")), StreamType::kLazyJobLauncher);
}

static constexpr auto* GetLazyJobLauncherStream =
    DECORATE(&RawGetLazyJobLauncherStream, ThreadLocal);

}  // namespace

// clang-format off
// Job e.g.:
//                                    [wait_and_send_ids]
//                                             |
//                                             V
//                                             |
//                         +-------------------+
//                         |                   |
//                         V             [cpu_decoder]
//                         |                   |
//             [critcial_section_wait]         V
//                         |                   |
//                         V            [forward_ops...]
//                         |                   |
//                         |                   V
//                         +-------------------+
//                                             |
//                                        [copy_loss]
//                                             |
//                                             +-----------------------+
//                                             |                       |
//                                             V                       V
//                                             |                       |
//                                     [backward_ops...]               |
//                                             |                       |
//                                             V            [critical_section_callback]
//                                             |                       |
//                                     [optimizer_ops...]              V
//                                             |                       |
//                                             V                       |
//                                             |                       |
//                                             +-----------------------+
//                                             |                       
//                                     [callback_notifier]                       
// 
//
// clang-format on
// critcial_section_wait is a blocking opkernel which waits tick signal from instruction
// CriticalSectionBegin.
// critical_section_callback is a non-blocking opkernel which notifies instruction
// CriticalSectionEnd done.
Maybe<void> InstructionsBuilder::LaunchLazyJob(const vm::EagerBlobObjectListPtr& inputs,
                                               const vm::EagerBlobObjectListPtr& outputs,
                                               const vm::EagerBlobObjectListPtr& parameters,
                                               const std::shared_ptr<NNGraphIf>& nn_graph) {
  JUST(SoftSyncNNGraphBuffers(inputs, nn_graph));
  JUST(SoftSyncNNGraphBuffers(outputs, nn_graph));
  JUST(SoftSyncNNGraphBuffers(parameters, nn_graph));
  {
    // instruction chain: [CriticalSectionBegin] -> [CriticalSectionEnd]
    // instructions LaunchLazyJob are launched independent from instruction chains
    // [CriticalSectionBegin] -> [CriticalSectionEnd]
    const auto& input_op_name2end_event_record =
        std::make_shared<HashMap<std::string, std::shared_ptr<SharedEventRecord>>>();
    {
      for (const auto& op_name : nn_graph->inputs_op_names()) {
        const auto& event_record = std::make_shared<SharedEventRecord>();
        CHECK_OR_RETURN(input_op_name2end_event_record->emplace(op_name, event_record).second);
      }

      auto stream = JUST(GetCriticalSectionStream());
      auto* vm_stream = JUST(Singleton<VirtualMachine>::Get()->GetVmStream(stream));
      auto instruction = intrusive::make_shared<vm::Instruction>(
          vm_stream, std::make_shared<vm::InputCriticalSectionBeginInstructionPolicy>(
                         nn_graph, inputs, input_op_name2end_event_record, vm_stream));
      instruction_list_->EmplaceBack(std::move(instruction));
    }
    const auto& output_op_name2end_event_record =
        std::make_shared<HashMap<std::string, std::shared_ptr<SharedEventRecord>>>();
    {
      for (const auto& op_name : nn_graph->outputs_op_names()) {
        const auto& event_record = std::make_shared<SharedEventRecord>();
        CHECK_OR_RETURN(output_op_name2end_event_record->emplace(op_name, event_record).second);
      }
      auto stream = JUST(GetCriticalSectionStream());
      auto* vm_stream = JUST(Singleton<VirtualMachine>::Get()->GetVmStream(stream));
      auto instruction = intrusive::make_shared<vm::Instruction>(
          vm_stream, std::make_shared<vm::OutputCriticalSectionBeginInstructionPolicy>(
                         nn_graph, outputs, output_op_name2end_event_record, vm_stream));
      instruction_list_->EmplaceBack(std::move(instruction));
    }
    {
      auto stream = JUST(GetLazyJobLauncherStream());
      auto* vm_stream = JUST(Singleton<VirtualMachine>::Get()->GetVmStream(stream));
      auto instruction = intrusive::make_shared<vm::Instruction>(
          vm_stream, std::make_shared<vm::LaunchLazyJobInstructionPolicy>(nn_graph, parameters));
      instruction_list_->EmplaceBack(std::move(instruction));
    }
    auto stream = JUST(GetCriticalSectionStream());
    auto* vm_stream = JUST(Singleton<VirtualMachine>::Get()->GetVmStream(stream));
    for (int i = 0; i < nn_graph->inputs_op_names().size(); ++i) {
      const auto& eager_blob_object = inputs->at(i);
      const auto& op_name = nn_graph->inputs_op_names().at(i);
      const auto& event_record = JUST(MapAt(*input_op_name2end_event_record, op_name));
      auto instruction = intrusive::make_shared<vm::Instruction>(
          vm_stream, std::make_shared<vm::InputCriticalSectionEndInstructionPolicy>(
                         eager_blob_object, event_record, vm_stream));
      instruction_list_->EmplaceBack(std::move(instruction));
    }
    for (int i = 0; i < nn_graph->outputs_op_names().size(); ++i) {
      const auto& eager_blob_object = outputs->at(i);
      const auto& op_name = nn_graph->outputs_op_names().at(i);
      const auto& event_record = JUST(MapAt(*output_op_name2end_event_record, op_name));
      auto instruction = intrusive::make_shared<vm::Instruction>(
          vm_stream, std::make_shared<vm::OutputCriticalSectionEndInstructionPolicy>(
                         eager_blob_object, event_record, vm_stream));
      instruction_list_->EmplaceBack(std::move(instruction));
    }
  }
  return Maybe<void>::Ok();
}

Maybe<void> InstructionsBuilder::SoftSyncNNGraphBuffers(
    const vm::EagerBlobObjectListPtr& eager_blob_objects,
    const std::shared_ptr<NNGraphIf>& nn_graph) {
  const auto& stream = JUST(GetCriticalSectionStream());
  JUST(SoftSyncStream(*eager_blob_objects, stream));
  return Maybe<void>::Ok();
}

namespace {

int64_t NewSymbolId() {
  static std::atomic<int64_t> cnt(0);
  return cnt.fetch_add(1, std::memory_order_relaxed);
}

}  // namespace

Maybe<JobDesc> InstructionsBuilder::GetJobConfSymbol(const JobConfigProto& job_conf) {
  return Singleton<symbol::Storage<JobDesc>>::Get()->FindOrCreate(job_conf, &NewSymbolId);
}

Maybe<ParallelDesc> InstructionsBuilder::GetParallelDescSymbol(const ParallelConf& parallel_conf) {
  return Singleton<symbol::Storage<ParallelDesc>>::Get()->FindOrCreate(parallel_conf, &NewSymbolId);
}

Maybe<Scope> InstructionsBuilder::GetScopeSymbol(const ScopeProto& scope_proto) {
  return Singleton<symbol::Storage<Scope>>::Get()->FindOrCreate(scope_proto, &NewSymbolId);
}

Maybe<OperatorConfSymbol> InstructionsBuilder::GetOpConfSymbol(const OperatorConf& op_conf) {
  return Singleton<symbol::Storage<OperatorConfSymbol>>::Get()->FindOrCreate(op_conf, &NewSymbolId);
}

Maybe<Scope> InstructionsBuilder::BuildInitialScope(
    int64_t session_id, const JobConfigProto& job_conf, const std::string& device_tag,
    const std::vector<std::string>& machine_device_ids, const std::shared_ptr<Shape>& hierarchy,
    bool is_local) {
  ScopeProto scope_proto;
  scope_proto.set_session_id(session_id);
  std::shared_ptr<JobDesc> job_conf_sym = JUST(GetJobConfSymbol(job_conf));
  scope_proto.set_job_desc_symbol_id(JUST(job_conf_sym->symbol_id()));
  std::shared_ptr<ParallelConf> parallel_conf =
      JUST(MakeParallelConf(device_tag, machine_device_ids, hierarchy));
  std::shared_ptr<ParallelDesc> device_parallel_desc_sym =
      JUST(GetParallelDescSymbol(*parallel_conf));
  scope_proto.set_device_parallel_desc_symbol_id(JUST(device_parallel_desc_sym->symbol_id()));
  parallel_conf = JUST(MakeParallelConf("cpu", machine_device_ids, hierarchy));
  std::shared_ptr<ParallelDesc> host_parallel_desc_sym =
      JUST(GetParallelDescSymbol(*parallel_conf));
  scope_proto.set_host_parallel_desc_symbol_id(JUST(host_parallel_desc_sym->symbol_id()));
  if (is_local) {
    scope_proto.mutable_opt_local_parallel_conf()->mutable_local_parallel();
  } else {
    scope_proto.mutable_opt_local_parallel_conf()->clear_local_parallel();
  }
  return GetScopeSymbol(scope_proto);
}

Maybe<Scope> InstructionsBuilder::BuildInitialScopeWithPlacement(int64_t session_id,
                                                                 const JobConfigProto& job_conf,
                                                                 Symbol<ParallelDesc> placement,
                                                                 bool is_local) {
  ScopeProto scope_proto;
  scope_proto.set_session_id(session_id);
  std::shared_ptr<JobDesc> job_conf_sym = JUST(GetJobConfSymbol(job_conf));
  scope_proto.set_job_desc_symbol_id(JUST(job_conf_sym->symbol_id()));

  std::shared_ptr<ParallelDesc> device_parallel_desc_sym =
      JUST(GetParallelDescSymbol(placement->parallel_conf()));
  scope_proto.set_device_parallel_desc_symbol_id(JUST(device_parallel_desc_sym->symbol_id()));

  Symbol<ParallelDesc> new_placement = JUST(ReplaceDeviceType(placement, DeviceType::kCPU));
  std::shared_ptr<ParallelDesc> host_parallel_desc_sym =
      JUST(GetParallelDescSymbol(new_placement->parallel_conf()));
  scope_proto.set_host_parallel_desc_symbol_id(JUST(host_parallel_desc_sym->symbol_id()));
  if (is_local) {
    scope_proto.mutable_opt_local_parallel_conf()->mutable_local_parallel();
  } else {
    scope_proto.mutable_opt_local_parallel_conf()->clear_local_parallel();
  }
  return GetScopeSymbol(scope_proto);
}

Maybe<Scope> InstructionsBuilder::BuildScopeWithNewParallelDesc(
    const std::shared_ptr<Scope>& scope, const std::string& device_tag,
    const std::vector<std::string>& machine_device_ids, const std::shared_ptr<Shape>& hierarchy) {
  const auto SetScopeProto = [this, &device_tag, &machine_device_ids,
                              &hierarchy](const std::shared_ptr<ScopeProto>& scope_proto) {
    std::shared_ptr<ParallelConf> parallel_conf =
        CHECK_JUST(MakeParallelConf(device_tag, machine_device_ids, hierarchy));
    std::shared_ptr<ParallelDesc> device_parallel_desc_sym =
        CHECK_JUST(GetParallelDescSymbol(*parallel_conf));
    parallel_conf = CHECK_JUST(MakeParallelConf("cpu", machine_device_ids, hierarchy));
    std::shared_ptr<ParallelDesc> host_parallel_desc_sym =
        CHECK_JUST(GetParallelDescSymbol(*parallel_conf));
    scope_proto->set_device_parallel_desc_symbol_id(
        CHECK_JUST(device_parallel_desc_sym->symbol_id()));
    scope_proto->set_host_parallel_desc_symbol_id(CHECK_JUST(host_parallel_desc_sym->symbol_id()));
  };

  return BuildScopeByProtoSetter(scope, SetScopeProto);
}

Maybe<Scope> InstructionsBuilder::BuildScopeWithNewParallelConf(const std::shared_ptr<Scope>& scope,
                                                                const ParallelConf& parallel_conf) {
  const std::shared_ptr<std::tuple<std::string, std::vector<std::string>,
                                   std::shared_ptr<ShapeProto>>>& tag_and_dev_ids_and_hierarchy =
      JUST(GetDeviceTagAndMachineDeviceIdsAndHierarchy(parallel_conf));
  std::shared_ptr<Shape> hierarchy;
  if (std::get<2>(*tag_and_dev_ids_and_hierarchy)) {
    hierarchy.reset(new Shape(parallel_conf.hierarchy()));
  }
  return BuildScopeWithNewParallelDesc(scope, std::get<0>(*tag_and_dev_ids_and_hierarchy),
                                       std::get<1>(*tag_and_dev_ids_and_hierarchy), hierarchy);
}

Maybe<Scope> InstructionsBuilder::BuildScopeWithNewIsLocal(const std::shared_ptr<Scope>& scope,
                                                           bool is_local) {
  const auto SetScopeProto = [is_local](const std::shared_ptr<ScopeProto>& scope_proto) {
    if (is_local) {
      scope_proto->mutable_opt_local_parallel_conf()->mutable_local_parallel();
    } else {
      scope_proto->mutable_opt_local_parallel_conf()->clear_local_parallel();
    }
  };

  return BuildScopeByProtoSetter(scope, SetScopeProto);
}

Maybe<Scope> InstructionsBuilder::BuildScopeWithNewScopeName(const std::shared_ptr<Scope>& scope,
                                                             const std::string& scope_name) {
  const auto SetScopeProto = [&scope_name](const std::shared_ptr<ScopeProto>& scope_proto) {
    scope_proto->add_scope_op_name_prefixes(scope_name);
  };

  return BuildScopeByProtoSetter(scope, SetScopeProto);
}

Maybe<Scope> InstructionsBuilder::BuildScopeByProtoSetter(
    const std::shared_ptr<Scope>& scope,
    const std::function<void(const std::shared_ptr<ScopeProto>&)>& Setter) {
  std::shared_ptr<ScopeProto> scope_proto = JUST(scope->MakeChildScopeProto());
  Setter(scope_proto);
  return GetScopeSymbol(*scope_proto);
}

Maybe<Scope> InstructionsBuilder::BuildScopeByProtoStrSetter(
    const std::shared_ptr<Scope>& scope,
    const std::function<std::string(const std::string&)>& StrSetter) {
  std::shared_ptr<ScopeProto> scope_proto = JUST(scope->MakeChildScopeProto());
  std::string serialized_scope_proto = PbMessage2TxtString(*scope_proto);
  std::string new_serialized_scope_proto = StrSetter(serialized_scope_proto);
  CHECK_OR_RETURN(TxtString2PbMessage(new_serialized_scope_proto, scope_proto.get()))
      << Error::RuntimeError() << "scope_proto parse failed";
  return GetScopeSymbol(*scope_proto);
}

Maybe<void> InstructionsBuilder::Call(const std::shared_ptr<one::StatefulOpKernel>& opkernel,
                                      vm::EagerBlobObjectList&& input_eager_blob_objects,
                                      vm::EagerBlobObjectList&& output_eager_blob_objects,
                                      const one::OpExprInterpContext& ctx, Symbol<Stream> stream) {
  return Call(opkernel, std::move(input_eager_blob_objects), std::move(output_eager_blob_objects),
              nullptr, ctx, stream);
}

Maybe<void> InstructionsBuilder::Call(
    const std::shared_ptr<one::StatefulOpKernel>& opkernel,
    vm::EagerBlobObjectList&& input_eager_blob_objects,
    vm::EagerBlobObjectList&& output_eager_blob_objects,
    const std::shared_ptr<const one::GlobalTensorInferResult>& global_tensor_infer_result,
    const one::OpExprInterpContext& ctx, Symbol<Stream> stream) {
  JUST(SoftSyncStream(output_eager_blob_objects, stream));
  JUST(SoftSyncStream(input_eager_blob_objects, stream));
  for (const auto& output : output_eager_blob_objects) {
    if (!output->producer_stream().has_value()) { JUST(output->init_producer_stream(stream)); }
    output->set_last_used_stream(stream);
  }
  auto* vm_stream = JUST(Singleton<VirtualMachine>::Get()->GetVmStream(stream));
  auto instruction = intrusive::make_shared<vm::Instruction>(
      vm_stream, std::make_shared<vm::OpCallInstructionPolicy>(
                     vm_stream, opkernel, std::move(input_eager_blob_objects),
                     std::move(output_eager_blob_objects), global_tensor_infer_result, ctx,
                     *one::CurrentDevVmDepObjectConsumeMode()));
  instruction_list_->EmplaceBack(std::move(instruction));
  return Maybe<void>::Ok();
}

Maybe<void> InstructionsBuilder::ReleaseTensor(
    const std::shared_ptr<vm::EagerBlobObject>& eager_blob_object) {
  const auto& last_used_stream = JUST(eager_blob_object->last_used_stream());
  const auto& producer_stream = JUST(eager_blob_object->producer_stream());
  if (pthread_fork::IsForkedSubProcess()
      && producer_stream->device()->enum_type() != DeviceType::kCPU) {
    return Maybe<void>::Ok();
  }
  if (last_used_stream != producer_stream) {
    JUST(RecordEvent({JUST(eager_blob_object->compute_local_dep_object())}, last_used_stream));
  }
  Optional<Symbol<Stream>> stream{};
  if (*one::CurrentDevVmDepObjectConsumeMode() == one::DevVmDepObjectConsumeMode::NONE) {
    stream = Optional<Symbol<Stream>>(NullOpt);
  } else if (IsCommNetStream::Visit(last_used_stream->stream_type())) {
    // Disable inter-device instruction sequential for tensor used by communicative stream.
    // It's not acceptable for us that cuda compute stream is blocked by cuda nccl stream.
    stream = Optional<Symbol<Stream>>(NullOpt);
  } else if (IsCommNetStream::Visit(producer_stream->stream_type())) {
    // Disable inter-device instruction sequential for tensor produced by communicative stream.
    stream = Optional<Symbol<Stream>>(NullOpt);
  } else {
    stream = producer_stream;
  }
  auto vm_stream = stream.map([](Symbol<Stream> stream) -> vm::Stream* {
    return CHECK_JUST(Singleton<VirtualMachine>::Get()->GetVmStream(stream));
  });
  StreamType stream_type = producer_stream->stream_type();
  DataType data_type = eager_blob_object->data_type();
  auto instruction = intrusive::make_shared<vm::Instruction>(
      JUST(Singleton<VirtualMachine>::Get()->GetVmStream(producer_stream)),
      JUST(vm::MakeReleaseTensorInstructionPolicy::Visit(stream_type, data_type, eager_blob_object,
                                                         vm_stream)));
  instruction_list_->EmplaceBack(std::move(instruction));

  return Maybe<void>::Ok();
}

Maybe<void> InstructionsBuilder::TouchTensors(
    const vm::EagerBlobObjectListPtr& eager_blob_objects) {
  Symbol<Device> device = JUST(Device::New("cpu"));
  Symbol<Stream> stream = JUST(GetDefaultStreamByDevice(device));
  return TouchTensors(eager_blob_objects, stream);
}

Maybe<void> InstructionsBuilder::TouchTensors(const vm::EagerBlobObjectListPtr& eager_blob_objects,
                                              Symbol<Stream> stream) {
  JUST(SoftSyncStream(*eager_blob_objects, stream));
  auto instruction = intrusive::make_shared<vm::Instruction>(
      JUST(Singleton<VirtualMachine>::Get()->GetVmStream(stream)),
      std::make_unique<vm::TouchTensorsInstructionPolicy>(*eager_blob_objects));
  instruction_list_->EmplaceBack(std::move(instruction));
  return Maybe<void>::Ok();
}

namespace {

template<typename T>
using SmallSet = small_vector<T, kOpArgsReservedSize>;

template<typename T>
std::pair<typename SmallSet<T>::iterator, bool> SmallSetInsert(SmallSet<T>* vec, const T& elem) {
  for (auto iter = vec->begin(); iter != vec->end(); ++iter) {
    if (*iter == elem) { return std::make_pair(iter, false); }
  }
  vec->push_back(elem);
  return std::make_pair(vec->end() - 1, true);
}

template<typename DoEachT>
Maybe<void> ForEachEagerBlobObjectsNeedingSoftSync(
    const vm::EagerBlobObjectList& eager_blob_objects, Symbol<Stream> stream,
    const DoEachT& DoEach) {
  if (eager_blob_objects.size() <= kOpArgsReservedSize) {
    for (const auto& eager_blob_object : eager_blob_objects) {
      const auto& opt_last_used_stream = eager_blob_object->last_used_stream();
      if (unlikely(!opt_last_used_stream.has_value())) { continue; }
      const auto& last_used_stream = JUST(opt_last_used_stream);
      if (last_used_stream != stream) {
        small_vector<intrusive::shared_ptr<LocalDepObject>, kOpArgsReservedSize> dep_objects{
            intrusive::shared_ptr<LocalDepObject>(
                JUST(eager_blob_object->compute_local_dep_object()))};
        JUST(DoEach(last_used_stream, std::move(dep_objects)));
      }
    }
  } else {
    SmallSet<Symbol<Stream>> last_used_streams;
    for (const auto& eager_blob_object : eager_blob_objects) {
      const auto& opt_last_used_stream = eager_blob_object->last_used_stream();
      if (unlikely(!opt_last_used_stream.has_value())) { continue; }
      const auto& last_used_stream = JUST(opt_last_used_stream);
      if (last_used_stream != stream) { SmallSetInsert(&last_used_streams, last_used_stream); }
    }
    for (const auto& last_used_stream : last_used_streams) {
      small_vector<intrusive::shared_ptr<LocalDepObject>, kOpArgsReservedSize> dep_objects{};
      for (const auto& eager_blob_object : eager_blob_objects) {
        const auto& opt_stream = eager_blob_object->last_used_stream();
        if (unlikely(!opt_stream.has_value())) { continue; }
        if (JUST(opt_stream) == last_used_stream) {
          dep_objects.emplace_back(JUST(eager_blob_object->compute_local_dep_object()));
        }
      }
      JUST(DoEach(last_used_stream, std::move(dep_objects)));
    }
  }
  return Maybe<void>::Ok();
}

}  // namespace

Maybe<void> InstructionsBuilder::SoftSyncStream(const vm::EagerBlobObjectList& eager_blob_objects,
                                                Symbol<Stream> stream) {
  JUST(ForEachEagerBlobObjectsNeedingSoftSync(
      eager_blob_objects, stream,
      [&](Symbol<Stream> last_used_stream, auto&& dep_objects) -> Maybe<void> {
        return SoftSyncStreamBetween(std::move(dep_objects), last_used_stream, stream);
      }));
  for (const auto& eager_blob_object : eager_blob_objects) {
    eager_blob_object->set_last_used_stream(stream);
  }
  return Maybe<void>::Ok();
}

namespace {

bool SupportingStreamWait(Symbol<Stream> from_stream, Symbol<Stream> to_stream) {
  if (unlikely(!ThreadLocalEnvBool<ONEFLOW_VM_ENABLE_STREAM_WAIT>())) { return false; }
  DeviceType from_device_type = from_stream->device()->enum_type();
  DeviceType to_device_type = from_stream->device()->enum_type();
  return from_stream->device() == to_stream->device() && from_device_type == DeviceType::kCUDA
         && StreamSupportStreamWait::Visit(from_stream->stream_role(), from_device_type)
         && StreamSupportStreamWait::Visit(to_stream->stream_role(), to_device_type)
         && !StreamOnIndependentThread::Visit(from_stream->stream_role())
         && !StreamOnIndependentThread::Visit(to_stream->stream_role());
}

}  // namespace

Maybe<void> InstructionsBuilder::SoftSyncStreamBetween(
    small_vector<intrusive::shared_ptr<LocalDepObject>, kOpArgsReservedSize>&& dependences,
    Symbol<Stream> from_stream, Symbol<Stream> to_stream) {
  CHECK(from_stream != to_stream) << "synchronization is unnecessary";
  if (SupportingStreamWait(from_stream, to_stream)) {
    JUST(StreamWait(std::move(dependences), from_stream, to_stream));
  } else {
    JUST(RecordEvent(std::move(dependences), from_stream));
  }
  return Maybe<void>::Ok();
}

Maybe<void> InstructionsBuilder::StreamWait(
    small_vector<intrusive::shared_ptr<LocalDepObject>, kOpArgsReservedSize>&& dependences,
    Symbol<Stream> from_stream, Symbol<Stream> to_stream) {
  auto* from_vm_stream = JUST(Singleton<VirtualMachine>::Get()->GetVmStream(from_stream));
  auto* to_vm_stream = JUST(Singleton<VirtualMachine>::Get()->GetVmStream(to_stream));
  auto instruction = intrusive::make_shared<vm::Instruction>(
      to_vm_stream, std::make_unique<vm::StreamWaitInstructionPolicy>(
                        std::move(dependences), from_vm_stream, to_vm_stream));
  instruction_list_->EmplaceBack(std::move(instruction));
  return Maybe<void>::Ok();
}

Maybe<void> InstructionsBuilder::RecordEvent(
    small_vector<intrusive::shared_ptr<LocalDepObject>, kOpArgsReservedSize>&&
        compute_local_dep_objects,
    Symbol<Stream> last_used_stream) {
  DeviceType device_type = last_used_stream->device()->enum_type();
  if (!NeedSoftSync::Visit(last_used_stream->stream_type(), device_type)) {
    return Maybe<void>::Ok();
  }
<<<<<<< HEAD
  std::string modifier = "mut";
  StreamRole stream_role = last_used_stream->stream_role();
=======
  OF_PROFILER_RANGE_GUARD("SoftStream");
  StreamType stream_type = last_used_stream->stream_type();
>>>>>>> 50bc3ede
  auto instruction = intrusive::make_shared<vm::Instruction>(
      JUST(Singleton<VirtualMachine>::Get()->GetVmStream(last_used_stream)),
      JUST(GetRecordEventInstructionPolicy::Visit(stream_type, device_type,
                                                  std::move(compute_local_dep_objects), modifier)));
  instruction_list_->EmplaceBack(std::move(instruction));
  return Maybe<void>::Ok();
}

template<typename T>
Maybe<void> InstructionsBuilder::SyncAccessBlobByCallback(
    const T tensor, const std::shared_ptr<BlockingThenBusy>& btb,
    const std::function<void(ep::Stream*, const std::shared_ptr<vm::EagerBlobObject>&)>& Callback,
    const std::string& modifier) {
  // We want balance the cpu overhead and notification latency.
  //
  // balanced timeline here:
  //
  //   B: blocking wait
  //   W: wake up
  //   S: spin wait
  //
  //   vm thread:    |<--------------- prev ops ------------------>|<- Callback() ->|
  //
  //   main thread:  |<-------------------- B -------------------->|<- W ->|<- S  ->|
  //
  // bad timeline with more notification latency:
  //
  //   B: blocking wait
  //   W: wake up
  //   S: spin wait
  //
  //   vm thread:    |<--------------- prev ops ------------------>|<- Callback() ->|
  //
  //   main thread:  |<---------------------------- B ----------------------------->|<- W ->|
  //
  // bad timeline with more cpu overhead:
  //
  //   B: blocking wait
  //   W: wake up
  //   S: spin wait
  //
  //   vm thread:    |<--------------- prev ops ------------------>|<- Callback() ->|
  //                 |                                             |                |
  //   main thread:  |<---------------------------- S ----------------------------->|

  const auto& CallbackWrapper = [btb, Callback](
                                    ep::Stream* stream,
                                    const std::shared_ptr<vm::EagerBlobObject>& eager_blob_object) {
    btb->mut_blocking_counter()->Decrease();
    Callback(stream, eager_blob_object);
    btb->mut_spin_counter()->Decrease();
  };
  return AccessBlobByCallback(tensor, CallbackWrapper, modifier);
}

template Maybe<void> InstructionsBuilder::SyncAccessBlobByCallback(
    const std::shared_ptr<one::LocalTensor> tensor, const std::shared_ptr<BlockingThenBusy>& btb,
    const std::function<void(ep::Stream*, const std::shared_ptr<vm::EagerBlobObject>&)>& Callback,
    const std::string& modifier);

template Maybe<void> InstructionsBuilder::SyncAccessBlobByCallback(
    const one::EagerLocalTensorImpl* tensor, const std::shared_ptr<BlockingThenBusy>& btb,
    const std::function<void(ep::Stream*, const std::shared_ptr<vm::EagerBlobObject>&)>& Callback,
    const std::string& modifier);

namespace {

Maybe<Symbol<Device>> GetDevice(const std::shared_ptr<one::LocalTensor>& tensor) {
  return tensor->device();  // return Maybe<Symbol<Device>>
}

Maybe<Symbol<Device>> GetDevice(const one::EagerLocalTensorImpl* tensor) {
  return tensor->device();  // return const Symbol<Device>&
}

}  // namespace

template<typename T>
Maybe<void> InstructionsBuilder::AccessBlobByCallback(
    const T tensor,
    const std::function<void(ep::Stream*, const std::shared_ptr<vm::EagerBlobObject>&)>& callback,
    const std::string& modifier) {
  const std::shared_ptr<vm::EagerBlobObject>& eager_blob_object = JUST(tensor->eager_blob_object());
  Symbol<Device> device = JUST(GetDevice(tensor));
  // Do not use producer_stream or last_used_stream.
  // Bug case when using producer_stream or last_used_stream:
  //
  // ```python
  // tensor = oneflow.ones((1024, 1024, 1024), device='cuda').cpu()
  // ndarray = tensor.numpy() # share memory
  //
  // ```
  // `ndarray` may not be ones because instruction AccessBlobByCallback is prescheduled before
  // oneflow.ones actually finished.
  Symbol<Stream> stream = JUST(GetDefaultStreamByDevice(device));
  JUST(SoftSyncStream({eager_blob_object}, stream));
  auto instruction = intrusive::make_shared<vm::Instruction>(
      // Never replace `stream` with producer_stream or last_used_stream.
      JUST(Singleton<VirtualMachine>::Get()->GetVmStream(stream)),
      std::make_shared<vm::AccessBlobArgCbInstructionPolicy>(eager_blob_object, callback,
                                                             modifier));
  instruction_list_->EmplaceBack(std::move(instruction));
  return Maybe<void>::Ok();
}

template Maybe<void> InstructionsBuilder::AccessBlobByCallback(
    const std::shared_ptr<one::LocalTensor> tensor,
    const std::function<void(ep::Stream*, const std::shared_ptr<vm::EagerBlobObject>&)>& callback,
    const std::string& modifier);

template Maybe<void> InstructionsBuilder::AccessBlobByCallback(
    const one::EagerLocalTensorImpl* tensor,
    const std::function<void(ep::Stream*, const std::shared_ptr<vm::EagerBlobObject>&)>& callback,
    const std::string& modifier);

namespace {

Maybe<Symbol<Stream>> GetBarrierStream() {
  auto device = JUST(Device::New("cpu"));
  return Stream::New(device, StreamType::kBarrier);
}

}  // namespace

Maybe<void> InstructionsBuilder::GlobalSync() {
  auto stream = JUST(GetBarrierStream());
  auto instruction = intrusive::make_shared<vm::Instruction>(
      JUST(Singleton<VirtualMachine>::Get()->GetVmStream(stream)),
      std::make_shared<vm::GlobalSyncInstructionPolicy>());
  instruction_list_->PushBack(instruction.Mutable());
  return Maybe<void>::Ok();
}

Maybe<void> InstructionsBuilder::Barrier(const std::function<void()>& Callback) {
  auto stream = JUST(GetBarrierStream());
  auto instruction = intrusive::make_shared<vm::Instruction>(
      JUST(Singleton<VirtualMachine>::Get()->GetVmStream(stream)),
      std::make_shared<vm::BarrierInstructionPolicy>(Callback));
  instruction_list_->PushBack(instruction.Mutable());
  return Maybe<void>::Ok();
}

}  // namespace oneflow<|MERGE_RESOLUTION|>--- conflicted
+++ resolved
@@ -504,10 +504,10 @@
   DeviceType from_device_type = from_stream->device()->enum_type();
   DeviceType to_device_type = from_stream->device()->enum_type();
   return from_stream->device() == to_stream->device() && from_device_type == DeviceType::kCUDA
-         && StreamSupportStreamWait::Visit(from_stream->stream_role(), from_device_type)
-         && StreamSupportStreamWait::Visit(to_stream->stream_role(), to_device_type)
-         && !StreamOnIndependentThread::Visit(from_stream->stream_role())
-         && !StreamOnIndependentThread::Visit(to_stream->stream_role());
+         && StreamSupportStreamWait::Visit(from_stream->stream_type(), from_device_type)
+         && StreamSupportStreamWait::Visit(to_stream->stream_type(), to_device_type)
+         && !StreamOnIndependentThread::Visit(from_stream->stream_type())
+         && !StreamOnIndependentThread::Visit(to_stream->stream_type());
 }
 
 }  // namespace
@@ -544,13 +544,8 @@
   if (!NeedSoftSync::Visit(last_used_stream->stream_type(), device_type)) {
     return Maybe<void>::Ok();
   }
-<<<<<<< HEAD
   std::string modifier = "mut";
-  StreamRole stream_role = last_used_stream->stream_role();
-=======
-  OF_PROFILER_RANGE_GUARD("SoftStream");
   StreamType stream_type = last_used_stream->stream_type();
->>>>>>> 50bc3ede
   auto instruction = intrusive::make_shared<vm::Instruction>(
       JUST(Singleton<VirtualMachine>::Get()->GetVmStream(last_used_stream)),
       JUST(GetRecordEventInstructionPolicy::Visit(stream_type, device_type,
