--- conflicted
+++ resolved
@@ -434,22 +434,16 @@
   return Maybe<void>::Ok();
 }
 
-<<<<<<< HEAD
 Maybe<void> InstructionsBuilder::TouchTensors(
-    const one::EagerBlobObjectListPtr& eager_blob_objects) {
-=======
-Maybe<void> InstructionsBuilder::TouchTensors(const vm::EagerBlobObjectListPtr& eager_blob_object) {
-  const auto& phy_instr_operand =
-      std::make_shared<vm::TouchTensorsPhyInstrOperand>(*eager_blob_object);
->>>>>>> 7fdc675f
+    const vm::EagerBlobObjectListPtr& eager_blob_objects) {
   Symbol<Device> device = JUST(Device::New("cpu"));
   Symbol<Stream> stream = JUST(GetDefaultStreamByDevice(device));
   return TouchTensors(eager_blob_objects, stream);
 }
 
-Maybe<void> InstructionsBuilder::TouchTensors(const one::EagerBlobObjectListPtr& eager_blob_objects,
+Maybe<void> InstructionsBuilder::TouchTensors(const vm::EagerBlobObjectListPtr& eager_blob_objects,
                                               Symbol<Stream> stream) {
-  JUST(SoftSyncStream(eager_blob_objects, stream));
+  JUST(SoftSyncStream(*eager_blob_objects, stream));
   const auto& phy_instr_operand =
       std::make_shared<vm::TouchTensorsPhyInstrOperand>(*eager_blob_objects);
   auto instruction = intrusive::make_shared<vm::Instruction>(
