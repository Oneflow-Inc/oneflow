/*
Copyright 2020 The OneFlow Authors. All rights reserved.

Licensed under the Apache License, Version 2.0 (the "License");
you may not use this file except in compliance with the License.
You may obtain a copy of the License at

    http://www.apache.org/licenses/LICENSE-2.0

Unless required by applicable law or agreed to in writing, software
distributed under the License is distributed on an "AS IS" BASIS,
WITHOUT WARRANTIES OR CONDITIONS OF ANY KIND, either express or implied.
See the License for the specific language governing permissions and
limitations under the License.
*/
#include <atomic>
#include "oneflow/core/common/multi_client.h"
#include "oneflow/core/framework/instructions_builder.h"
#include "oneflow/core/framework/symbol_storage_util.h"
#include "oneflow/core/eager/eager_symbol.cfg.h"
#include "oneflow/core/device/event_record.h"
#include "oneflow/core/job/job_conf.cfg.h"
#include "oneflow/core/job/placement.cfg.h"
#include "oneflow/core/job/scope.cfg.h"
#include "oneflow/core/framework/parallel_conf_util.h"
#include "oneflow/core/framework/object_storage.h"
#include "oneflow/core/operator/op_node_signature.cfg.h"
#include "oneflow/core/operator/operator.h"
#include "oneflow/core/framework/id_util.h"
#include "oneflow/core/operator/interface_blob_conf.cfg.h"
#include "oneflow/core/framework/scope_util.h"
#include "oneflow/core/framework/session_util.h"
#include "oneflow/core/eager/eager_oneflow.h"
#include "oneflow/core/common/container_util.h"
#include "oneflow/core/common/decorator.h"
#include "oneflow/core/rpc/include/global_process_ctx.h"
#include "oneflow/core/vm/no_arg_cb_phy_instr_operand.h"
#include "oneflow/core/vm/access_blob_arg_cb_phy_instr_operand.h"
#include "oneflow/core/vm/consume_local_dep_object_phy_instr_operand.h"
#include "oneflow/core/eager/release_tensor_arg_phy_instr_operand.h"
#include "oneflow/core/vm/virtual_machine.h"
#include "oneflow/core/framework/consistent_tensor_infer_cache.h"
#include "oneflow/core/eager/local_dep_object.h"
#include "oneflow/core/framework/tensor.h"
#include "oneflow/core/framework/device.h"
#include "oneflow/core/framework/instruction_replay.h"
#include "oneflow/core/vm/tensor_view_operand.h"

namespace oneflow {

namespace {

Maybe<int64_t> NewSymbolId(vm::IdGenerator* id_generator,
                           vm::InstructionMsgList* instruction_list) {
  int64_t symbol_id = JUST(id_generator->NewSymbolId());
  intrusive::shared_ptr<vm::InstructionMsg> instruction =
      intrusive::make_shared<vm::InstructionMsg>("NewSymbol");
  instruction->add_int64_operand(symbol_id);
  instruction_list->PushBack(instruction.Mutable());
  return symbol_id;
}

template<typename T>
const char* GetInstrTypeName();

template<>
const char* GetInstrTypeName<cfg::JobConfigProto>() {
  return "InitJobDescSymbol";
}
template<>
const char* GetInstrTypeName<cfg::ParallelConf>() {
  return "NewParallelDescSymbol";
}
template<>
const char* GetInstrTypeName<cfg::ScopeProto>() {
  return "InitScopeSymbol";
}

template<typename T>
T* MutEagerSymbolConf(vm::cfg::EagerSymbol*);

template<>
cfg::JobConfigProto* MutEagerSymbolConf<cfg::JobConfigProto>(vm::cfg::EagerSymbol* eager_symbol) {
  return eager_symbol->mutable_job_conf_symbol();
}

template<>
cfg::ParallelConf* MutEagerSymbolConf<cfg::ParallelConf>(vm::cfg::EagerSymbol* eager_symbol) {
  return eager_symbol->mutable_parallel_conf_symbol();
}

template<>
cfg::ScopeProto* MutEagerSymbolConf<cfg::ScopeProto>(vm::cfg::EagerSymbol* eager_symbol) {
  return eager_symbol->mutable_scope_symbol();
}

Maybe<void> AddStringSymbol(int64_t symbol_id, const std::string& data) {
  JUST(Global<symbol::Storage<StringSymbol>>::Get()->Add(symbol_id, data));
  auto* id_cache = JUST(GlobalMaybe<symbol::IdCache<std::string>>());
  CHECK_OR_RETURN(!id_cache->Has(data));
  JUST(id_cache->FindOrCreate(data, [&symbol_id]() -> Maybe<int64_t> { return symbol_id; }));
  return Maybe<void>::Ok();
}

uint64_t NewTokenId() {
  static std::atomic<uint64_t> token_id(0);
  token_id++;
  return token_id;
}

using IntList = std::vector<int64_t>;
using Int2IntListMap = HashMap<int64_t, std::shared_ptr<IntList>>;
// This function is used to determine whether the machine_id2sorted_dev_phy_ids of ParallelDesc are
// equal
bool Int2IntListMapContaining(const Int2IntListMap& bigger, const Int2IntListMap& smaller) {
  for (const auto& pair : smaller) {
    if (bigger.find(pair.first) == bigger.end()) { return false; }
    const auto& bigger_device_ids = bigger.find(pair.first)->second;
    std::vector<int64_t>::iterator ret;
    for (int64_t device_id : *pair.second) {
      ret = std::find(bigger_device_ids->begin(), bigger_device_ids->end(), device_id);
      if (ret == bigger_device_ids->end()) { return false; }
    }
  }
  return true;
}

Maybe<compatible_py::BlobObject> MakeNewBlobObjectLike(
    InstructionsBuilder* builder, const std::shared_ptr<compatible_py::BlobObject>& blob_object,
    const std::shared_ptr<ParallelDesc>& new_parallel_desc_symbol) {
  OperatorConf op_conf;
  op_conf.set_name(*JUST(UniqueStr("Input")));
  op_conf.set_device_tag(new_parallel_desc_symbol->device_tag());
  op_conf.mutable_input_conf()->set_out("out");
  std::shared_ptr<cfg::InterfaceBlobConf> cfg_interface_blob_conf =
      std::make_shared<cfg::InterfaceBlobConf>();
  blob_object->op_arg_parallel_attr()->DumpToInterfaceBlobConf(cfg_interface_blob_conf);
  blob_object->op_arg_blob_attr()->DumpToInterfaceBlobConf(cfg_interface_blob_conf);
  cfg_interface_blob_conf->ToProto(op_conf.mutable_input_conf()->mutable_blob_conf());
  std::shared_ptr<Scope> cur_scope = JUST(GetCurrentScope());
  op_conf.set_scope_symbol_id(JUST(cur_scope->symbol_id()));
  OpNodeSignature upstream_signature;
  const auto& op = JUST(ConstructAndInferOp(op_conf, upstream_signature, *cur_scope));
  const auto& op_attribute = op->GetOpAttributeWithoutOpNameAndLbn();
  std::shared_ptr<cfg::ParallelConf> parallel_conf = new_parallel_desc_symbol->cfg_parallel_conf();
  std::shared_ptr<HashMap<std::string, std::shared_ptr<compatible_py::BlobObject>>>
      bn_in_op2blob_object =
          std::make_shared<HashMap<std::string, std::shared_ptr<compatible_py::BlobObject>>>();
  JUST(builder->RawStatelessCall(std::make_shared<cfg::OpAttribute>(*op_attribute), parallel_conf,
                                 bn_in_op2blob_object));
  return JUST(MapAt(*bn_in_op2blob_object, "out"));
}

Maybe<void> _ReleaseLogicalObject(compatible_py::Object* obj) {
  JUST(LogicalRun([&obj](InstructionsBuilder* build) -> Maybe<void> {
    JUST(build->DeleteObject(obj));
    return Maybe<void>::Ok();
  }));
  return Maybe<void>::Ok();
}

Maybe<void> _ReleasePhysicalObject(compatible_py::Object* obj) {
  JUST(PhysicalRun([&obj](InstructionsBuilder* build) -> Maybe<void> {
    JUST(build->DeleteObject(obj));
    return Maybe<void>::Ok();
  }));
  return Maybe<void>::Ok();
}

Maybe<compatible_py::BlobObject> CreateDelegateBlobObject(
    const std::function<std::shared_ptr<compatible_py::BlobObject>(
        const std::shared_ptr<compatible_py::BlobObject>&,
        const std::shared_ptr<compatible_py::OpArgParallelAttribute>&)>& Fetch,
    const std::shared_ptr<compatible_py::BlobObject>& x_blob_object,
    const std::shared_ptr<compatible_py::OpArgParallelAttribute>& op_arg_parallel_attr) {
  if ((*x_blob_object->op_arg_parallel_attr()) == (*op_arg_parallel_attr)) { return x_blob_object; }
  return Fetch(x_blob_object, op_arg_parallel_attr);
}

}  // namespace

namespace detail {

template<typename T>
Maybe<int64_t> CreateSymbolIdHelper<T>::Call(vm::IdGenerator* id_generator,
                                             vm::InstructionMsgList* instruction_list,
                                             vm::cfg::EagerSymbolList* eager_symbol_list,
                                             const T& conf) {
  int64_t symbol_id = JUST(NewSymbolId(id_generator, instruction_list));
  {
    intrusive::shared_ptr<vm::InstructionMsg> instruction =
        intrusive::make_shared<vm::InstructionMsg>(GetInstrTypeName<T>());
    instruction->add_init_symbol_operand(symbol_id);
    instruction_list->PushBack(instruction.Mutable());
  }
  {
    auto* eager_symbol = eager_symbol_list->mutable_eager_symbol()->Add();
    eager_symbol->set_symbol_id(symbol_id);
    MutEagerSymbolConf<T>(eager_symbol)->CopyFrom(conf);
  }
  return symbol_id;
}

template struct CreateSymbolIdHelper<cfg::JobConfigProto>;
template struct CreateSymbolIdHelper<cfg::ScopeProto>;

template<>
Maybe<int64_t> CreateSymbolIdHelper<cfg::ParallelConf>::Call(
    vm::IdGenerator* id_generator, vm::InstructionMsgList* instruction_list,
    vm::cfg::EagerSymbolList* eager_symbol_list, const cfg::ParallelConf& conf) {
  int64_t symbol_id = JUST(id_generator->NewSymbolId());
  {
    intrusive::shared_ptr<vm::InstructionMsg> instruction =
        intrusive::make_shared<vm::InstructionMsg>(GetInstrTypeName<cfg::ParallelConf>());
    instruction->add_int64_operand(symbol_id);
    instruction_list->PushBack(instruction.Mutable());
  }
  {
    auto* eager_symbol = eager_symbol_list->mutable_eager_symbol()->Add();
    eager_symbol->set_symbol_id(symbol_id);
    MutEagerSymbolConf<cfg::ParallelConf>(eager_symbol)->CopyFrom(conf);
  }
  return symbol_id;
}

}  // namespace detail

Maybe<int64_t> InstructionsBuilder::NewSymbolId() {
  intrusive::shared_ptr<vm::InstructionMsg> instruction =
      intrusive::make_shared<vm::InstructionMsg>("NewSymbol");
  int64_t symbol_id = JUST(id_generator_->NewSymbolId());
  instruction->add_int64_operand(symbol_id);
  instruction_list_->PushBack(instruction.Mutable());
  return symbol_id;
}

Maybe<int64_t> InstructionsBuilder::NewObjectId(
    const std::shared_ptr<ParallelDesc>& parallel_desc_sym) {
  int64_t object_id = JUST(id_generator_->NewObjectId());
  intrusive::shared_ptr<vm::InstructionMsg> instruction =
      intrusive::make_shared<vm::InstructionMsg>("NewObject");
  instruction->add_parallel_desc(JUST(parallel_desc_sym->symbol_id()));
  instruction->add_int64_operand(object_id);
  instruction_list_->PushBack(instruction.Mutable());
  return object_id;
}

namespace {

Maybe<Symbol<Device>> RawGetCriticalSectionDevice() { return Device::New("critical_section"); }

static constexpr auto* GetCriticalSectionDevice =
    DECORATE(&RawGetCriticalSectionDevice, ThreadLocal);

}  // namespace

template<typename T>
Maybe<intrusive::shared_ptr<LocalDepObject>> InstructionsBuilder::MakeCriticalSectionBegin(
    const one::EagerBlobObjectListPtr& eager_blob_objects) {
  const auto local_dep_object = NewLocalDepObject();
  const auto& phy_instr_operand = std::make_shared<T>(eager_blob_objects, local_dep_object);
  auto instruction = intrusive::make_shared<vm::InstructionMsg>(
      Global<VirtualMachine>::Get()->mut_vm(), "CriticalSectionBegin",
      std::shared_ptr<const ParallelDesc>(), phy_instr_operand);
  instruction_list_->EmplaceBack(std::move(instruction));
  return local_dep_object;
}

template<typename PhyInstrOperandT>
Maybe<void> InstructionsBuilder::MakeCriticalSectionEnd(
    const std::shared_ptr<vm::EagerBlobObject>& eager_blob_object,
    const std::shared_ptr<SharedEventRecord>& event_record) {
  const auto& operand = std::make_shared<PhyInstrOperandT>(eager_blob_object, event_record);
  auto instruction = intrusive::make_shared<vm::InstructionMsg>(
      Global<VirtualMachine>::Get()->mut_vm(), "CriticalSectionEnd",
      std::shared_ptr<const ParallelDesc>(), operand);
  instruction_list_->EmplaceBack(std::move(instruction));
  return Maybe<void>::Ok();
}

Maybe<void> InstructionsBuilder::LaunchLazyJob(const one::EagerBlobObjectListPtr& inputs,
                                               const one::EagerBlobObjectListPtr& outputs,
                                               const one::EagerBlobObjectListPtr& parameters,
                                               const std::shared_ptr<NNGraphIf>& nn_graph) {
  JUST(SoftSyncNNGraphBuffers(inputs, nn_graph));
  JUST(SoftSyncNNGraphBuffers(outputs, nn_graph));
  JUST(SoftSyncNNGraphBuffers(parameters, nn_graph));
  {
    // instruction list: [CriticalSectionBegin] -> LaunchLazyJob -> [CriticalSectionEnd]
    const auto& in_local_dep_object =
        JUST(MakeCriticalSectionBegin<vm::InputCriticalSectionBeginPhyInstrOperand>(inputs));
    const auto& out_local_dep_object =
        JUST(MakeCriticalSectionBegin<vm::OutputCriticalSectionBeginPhyInstrOperand>(outputs));
    const auto& op_name2end_event_record =
        std::make_shared<HashMap<std::string, std::shared_ptr<SharedEventRecord>>>();
    for (const auto& op_name : nn_graph->inputs_op_names()) {
      const auto& event_record = std::make_shared<SharedEventRecord>();
      CHECK_OR_RETURN(op_name2end_event_record->emplace(op_name, event_record).second);
    }
    for (const auto& op_name : nn_graph->outputs_op_names()) {
      const auto& event_record = std::make_shared<SharedEventRecord>();
      CHECK_OR_RETURN(op_name2end_event_record->emplace(op_name, event_record).second);
    }
    {
      const auto& phy_instr_operand = std::make_shared<vm::LaunchLazyJobPhyInstrOperand>(
          *in_local_dep_object, *out_local_dep_object, op_name2end_event_record, inputs, outputs,
          parameters, nn_graph);
      auto instruction = intrusive::make_shared<vm::InstructionMsg>(
          Global<VirtualMachine>::Get()->mut_vm(), "LaunchLazyJob",
          std::shared_ptr<const ParallelDesc>(), phy_instr_operand);
      instruction_list_->EmplaceBack(std::move(instruction));
    }
    for (int i = 0; i < nn_graph->inputs_op_names().size(); ++i) {
      const auto& eager_blob_object = inputs->at(i);
      const auto& op_name = nn_graph->inputs_op_names().at(i);
      const auto& event_record = JUST(MapAt(*op_name2end_event_record, op_name));
      JUST(MakeCriticalSectionEnd<vm::InputCriticalSecondEndPhyInstrOperand>(eager_blob_object,
                                                                             event_record));
    }
    for (int i = 0; i < nn_graph->outputs_op_names().size(); ++i) {
      const auto& eager_blob_object = outputs->at(i);
      const auto& op_name = nn_graph->outputs_op_names().at(i);
      const auto& event_record = JUST(MapAt(*op_name2end_event_record, op_name));
      JUST(MakeCriticalSectionEnd<vm::OutputCriticalSecondEndPhyInstrOperand>(eager_blob_object,
                                                                              event_record));
    }
  }
  return Maybe<void>::Ok();
}

Maybe<void> InstructionsBuilder::SoftSyncNNGraphBuffers(
    const one::EagerBlobObjectListPtr& eager_blob_objects,
    const std::shared_ptr<NNGraphIf>& nn_graph) {
  const auto& op_device = JUST(GetCriticalSectionDevice());
  for (const auto& eager_blob_object : *eager_blob_objects) {
    const auto& blob_last_used_device = JUST(eager_blob_object->last_used_device());
    if (blob_last_used_device != op_device) {
      auto* dep_object = JUST(eager_blob_object->compute_local_dep_object());
      JUST(SoftSyncStream(dep_object, "mut", blob_last_used_device));
    }
    eager_blob_object->set_last_used_device(op_device);
  }
  return Maybe<void>::Ok();
}

Maybe<compatible_py::BlobObject> InstructionsBuilder::PackPhysicalBlobsToLogicalBlob(
    const std::vector<std::shared_ptr<compatible_py::BlobObject>>& physical_blob_objects,
    const std::shared_ptr<compatible_py::OpArgParallelAttribute>& op_arg_parallel_attr,
    const std::shared_ptr<compatible_py::OpArgBlobAttribute>& op_arg_blob_attr) {
  std::shared_ptr<ParallelDesc> parallel_desc_symbol = op_arg_parallel_attr->parallel_desc_symbol();
  std::shared_ptr<HashMap<int64_t, std::shared_ptr<std::vector<int64_t>>>> machine_id2device_ids =
      parallel_desc_symbol->machine_id2sorted_dev_phy_ids();
  std::string device_tag = parallel_desc_symbol->parallel_conf().device_tag();
  HashSet<std::pair<int64_t, int64_t>> machine_device_ids;
  for (const auto& physical_blob_object : physical_blob_objects) {
    std::shared_ptr<ParallelDesc> phy_paralle_desc_sym =
        physical_blob_object->parallel_desc_symbol();
    CHECK_EQ_OR_RETURN(phy_paralle_desc_sym->parallel_num(), 1);
    CHECK_EQ_OR_RETURN(phy_paralle_desc_sym->device_tag(), device_tag);
    std::shared_ptr<HashMap<int64_t, std::shared_ptr<std::vector<int64_t>>>>
        phy_machine_id2device_ids = phy_paralle_desc_sym->machine_id2sorted_dev_phy_ids();
    int64_t machine_id = phy_machine_id2device_ids->begin()->first;
    machine_device_ids.insert(
        std::make_pair(machine_id, phy_machine_id2device_ids->at(machine_id)->at(0)));
  }
  for (const auto& pair : *machine_id2device_ids) {
    int64_t machine_id = pair.first;
    for (const auto& device_id : *(pair.second)) {
      CHECK(machine_device_ids.find(std::make_pair(machine_id, device_id))
            != machine_device_ids.end());
    }
  }
  std::shared_ptr<compatible_py::BlobObject> logical_blob_object =
      JUST(NewBlobObject(op_arg_parallel_attr, op_arg_blob_attr));
  JUST(ReplaceMirrored(op_arg_parallel_attr->parallel_desc_symbol(), {logical_blob_object},
                       physical_blob_objects));
  return logical_blob_object;
}

Maybe<StringSymbol> InstructionsBuilder::GetSymbol4String(std::string str) {
  if (JUST(HasSymbol<std::string>(str))) { return GetSymbol<std::string, StringSymbol>(str); }
  int64_t symbol_id = JUST(NewSymbolId4String(str));
  JUST(AddStringSymbol(symbol_id, str));
  return GetSymbol<std::string, StringSymbol>(str);
}

Maybe<JobDesc> InstructionsBuilder::GetJobConfSymbol(
    const std::shared_ptr<cfg::JobConfigProto>& job_conf) {
  if (JUST(HasSymbol<cfg::JobConfigProto>(*job_conf))) {
    return GetSymbol<cfg::JobConfigProto, JobDesc>(*job_conf);
  }
  int64_t symbol_id = JUST(NewSymbolId4JobConf(job_conf));
  JUST(AddSymbol<cfg::JobConfigProto, JobConfigProto, JobDesc>(symbol_id, *job_conf));
  return GetSymbol<cfg::JobConfigProto, JobDesc>(*job_conf);
}

Maybe<ParallelDesc> InstructionsBuilder::GetParallelDescSymbol(
    const std::shared_ptr<cfg::ParallelConf>& parallel_conf) {
  if (JUST(HasSymbol<cfg::ParallelConf>(*parallel_conf))) {
    return GetSymbol<cfg::ParallelConf, ParallelDesc>(*parallel_conf);
  }
  int64_t symbol_id = JUST(NewSymbolId4ParallelConf(parallel_conf));
  JUST(AddSymbol<cfg::ParallelConf, ParallelConf, ParallelDesc>(symbol_id, *parallel_conf));
  return GetSymbol<cfg::ParallelConf, ParallelDesc>(*parallel_conf);
}

Maybe<Scope> InstructionsBuilder::GetScopeSymbol(
    const std::shared_ptr<cfg::ScopeProto>& scope_proto) {
  if (JUST(HasSymbol<cfg::ScopeProto>(*scope_proto))) {
    return GetSymbol<cfg::ScopeProto, Scope>(*scope_proto);
  }
  int64_t symbol_id = JUST(NewSymbolId4Scope(scope_proto));
  JUST(AddSymbol<cfg::ScopeProto, ScopeProto, Scope>(symbol_id, *scope_proto));
  return GetSymbol<cfg::ScopeProto, Scope>(*scope_proto);
}

Maybe<OperatorConfSymbol> InstructionsBuilder::GetOpConfSymbol(
    const std::shared_ptr<cfg::OperatorConf>& op_conf) {
  if (JUST(HasSymbol<cfg::OperatorConf>(*op_conf))) {
    return GetSymbol<cfg::OperatorConf, OperatorConfSymbol>(*op_conf);
  }
  int64_t symbol_id = JUST(NewSymbolId4OpConf(op_conf));
  JUST(AddSymbol<cfg::OperatorConf, OperatorConf, OperatorConfSymbol>(symbol_id, *op_conf));
  return GetSymbol<cfg::OperatorConf, OperatorConfSymbol>(*op_conf);
}

Maybe<int64_t> InstructionsBuilder::NewSymbolId4String(std::string str) {
  int64_t symbol_id = JUST(NewSymbolId());
  JUST(InitStringSymbol(symbol_id, str));
  return symbol_id;
}

Maybe<int64_t> InstructionsBuilder::NewSymbolId4JobConf(
    const std::shared_ptr<cfg::JobConfigProto>& job_conf) {
  int64_t symbol_id = JUST(NewSymbolId());
  JUST(InitJobConfSymbol(symbol_id, job_conf));
  return symbol_id;
}

Maybe<int64_t> InstructionsBuilder::NewSymbolId4ParallelConf(
    const std::shared_ptr<cfg::ParallelConf>& parallel_conf) {
  int64_t symbol_id = JUST(id_generator_->NewSymbolId());
  JUST(NewParallelConfSymbol(symbol_id, parallel_conf));
  return symbol_id;
}

Maybe<int64_t> InstructionsBuilder::NewSymbolId4Scope(
    const std::shared_ptr<cfg::ScopeProto>& scope_proto) {
  int64_t symbol_id = JUST(NewSymbolId());
  JUST(NewScopeSymbol(symbol_id, scope_proto));
  return symbol_id;
}

Maybe<int64_t> InstructionsBuilder::NewSymbolId4OpConf(
    const std::shared_ptr<cfg::OperatorConf> op_conf) {
  int64_t symbol_id = JUST(NewSymbolId());
  JUST(InitOpConfSymbol(symbol_id, op_conf));
  return symbol_id;
}

Maybe<compatible_py::BlobObject> InstructionsBuilder::NewBlobObject(
    const std::shared_ptr<compatible_py::OpArgParallelAttribute>& op_arg_parallel_attr,
    const std::shared_ptr<compatible_py::OpArgBlobAttribute>& op_arg_blob_attr) {
  int64_t object_id = JUST(NewObjectId(op_arg_parallel_attr->parallel_desc_symbol()));
  std::shared_ptr<compatible_py::BlobObject> obj = std::make_shared<compatible_py::BlobObject>(
      object_id, op_arg_parallel_attr, op_arg_blob_attr);
  obj->add_releaser(release_object_);
  return obj;
}

Maybe<int64_t> InstructionsBuilder::NewSymbolId4OpNodeSignature(
    const std::shared_ptr<cfg::OpNodeSignature>& op_node_signature_sym) {
  int64_t symbol_id = JUST(NewSymbolId());
  JUST(InitOpNodeSignatureDescSymbol(symbol_id, op_node_signature_sym));
  return symbol_id;
}

Maybe<int64_t> InstructionsBuilder::NewSharedOpKernelObjectId4ParallelConfSymbolId(
    const std::shared_ptr<ParallelDesc>& parallel_desc_sym) {
  return NewObjectId(parallel_desc_sym);
}

Maybe<void> InstructionsBuilder::DeleteObject(compatible_py::Object* blob_object) {
  JUST(_TryClearObject(blob_object));
  JUST(_DeleteObject(blob_object));
  return Maybe<void>::Ok();
}

Maybe<std::vector<std::shared_ptr<ParallelDesc>>>
InstructionsBuilder::GetPhysicalParallelDescSymbols(
    const std::shared_ptr<ParallelDesc>& parallel_desc_symbol) {
  std::string device_tag = parallel_desc_symbol->parallel_conf().device_tag();
  std::vector<std::shared_ptr<ParallelDesc>> phy_parallel_desc_symbols;
  const auto AppendPhyParallelDescSymbol = [this, &phy_parallel_desc_symbols, &device_tag](
                                               int64_t machine_id,
                                               int64_t device_id) -> Maybe<void> {
    std::shared_ptr<cfg::ParallelConf> parallel_conf = std::make_shared<cfg::ParallelConf>();
    parallel_conf->set_device_tag(device_tag);
    parallel_conf->add_device_name(std::string("@") + std::to_string(machine_id) + ":"
                                   + std::to_string(device_id));
    phy_parallel_desc_symbols.emplace_back(JUST(GetParallelDescSymbol(parallel_conf)));
    return Maybe<void>::Ok();
  };

  for (const int64_t machine_id : parallel_desc_symbol->sorted_machine_ids()) {
    for (const int64_t device_id : parallel_desc_symbol->sorted_dev_phy_ids(machine_id)) {
      JUST(AppendPhyParallelDescSymbol(machine_id, device_id));
    }
  }

  return phy_parallel_desc_symbols;
}

Maybe<std::vector<std::shared_ptr<compatible_py::OpArgBlobAttribute>>>
InstructionsBuilder::GetPhysicalOpArgBlobAttrs(
    const std::shared_ptr<compatible_py::BlobObject>& logical_blob_object) const {
  int64_t parallel_num = logical_blob_object->parallel_desc_symbol()->parallel_num();
  std::shared_ptr<compatible_py::OpArgBlobAttribute> logical_blob_attr =
      logical_blob_object->op_arg_blob_attr();
  std::shared_ptr<cfg::SbpParallel> sbp_parallel =
      logical_blob_object->op_arg_parallel_attr()->sbp_parallel();
  std::vector<std::shared_ptr<compatible_py::OpArgBlobAttribute>> pyh_op_arg_blob_attrs;
  pyh_op_arg_blob_attrs.reserve(parallel_num);
  if (sbp_parallel->has_split_parallel()) {
    int64_t split_axis = sbp_parallel->split_parallel().axis();
    for (int64_t i = 0; i < parallel_num; ++i) {
      pyh_op_arg_blob_attrs.emplace_back(
          logical_blob_attr->GetPhysicalOpArgBlobAttr(split_axis, parallel_num, i));
    }
  } else {
    for (int64_t i = 0; i < parallel_num; ++i) {
      pyh_op_arg_blob_attrs.emplace_back(logical_blob_attr);
    }
  }
  return pyh_op_arg_blob_attrs;
}

Maybe<std::vector<std::shared_ptr<compatible_py::BlobObject>>>
InstructionsBuilder::UnpackLogicalBlobToPhysicalBlobs(
    const std::shared_ptr<compatible_py::BlobObject>& blob_object) {
  std::vector<std::shared_ptr<ParallelDesc>> phy_parallel_desc_symbols =
      *JUST(GetPhysicalParallelDescSymbols(blob_object->parallel_desc_symbol()));
  auto phy_op_arg_blob_attrs = JUST(GetPhysicalOpArgBlobAttrs(blob_object));
  const auto GetPhysicalBlob =
      [this](const std::shared_ptr<ParallelDesc>& parallel_desc_sym,
             const std::shared_ptr<compatible_py::OpArgBlobAttribute>& blob_attr)
      -> Maybe<compatible_py::BlobObject> {
    std::shared_ptr<compatible_py::OpArgParallelAttribute> op_arg_parallel_attr =
        JUST(compatible_py::MakeMirroredOpArgParallelAttribute(parallel_desc_sym));
    std::shared_ptr<compatible_py::BlobObject> pyhsical_blob_object =
        JUST(NewBlobObject(op_arg_parallel_attr, blob_attr));
    return pyhsical_blob_object;
  };
  std::vector<std::shared_ptr<compatible_py::BlobObject>> physical_blob_objects;
  physical_blob_objects.reserve(phy_parallel_desc_symbols.size());
  for (int64_t i = 0; i < phy_parallel_desc_symbols.size(); ++i) {
    physical_blob_objects.emplace_back(JUST(GetPhysicalBlob(
        JUST(VectorAt(phy_parallel_desc_symbols, i)), JUST(VectorAt(*phy_op_arg_blob_attrs, i)))));
  }
  JUST(ReplaceMirrored(blob_object->parallel_desc_symbol(), physical_blob_objects, {blob_object}));
  return physical_blob_objects;
}

Maybe<compatible_py::BlobObject> InstructionsBuilder::MakeReferenceBlobObject(
    const std::shared_ptr<compatible_py::BlobObject>& blob_object,
    const std::shared_ptr<compatible_py::OpArgParallelAttribute>& op_arg_parallel_attr) {
  std::shared_ptr<ParallelDesc> parallel_desc_symbol = blob_object->parallel_desc_symbol();
  CHECK((*parallel_desc_symbol) == (*op_arg_parallel_attr->parallel_desc_symbol()));
  std::shared_ptr<compatible_py::BlobObject> ref_blob_object =
      JUST(NewBlobObject(op_arg_parallel_attr, blob_object->op_arg_blob_attr()));
  JUST(ReplaceMirrored(parallel_desc_symbol, {ref_blob_object}, {blob_object}));
  return ref_blob_object;
}

Maybe<void> InstructionsBuilder::ReplaceMirrored(
    const std::shared_ptr<ParallelDesc>& parallel_desc_sym,
    const std::vector<std::shared_ptr<compatible_py::BlobObject>>& lhs_objects,
    const std::vector<std::shared_ptr<compatible_py::BlobObject>>& rhs_objects) {
  intrusive::shared_ptr<vm::InstructionMsg> instruction =
      intrusive::make_shared<vm::InstructionMsg>("ReplaceMirrored");
  instruction->set_parallel_desc_symbol_id(JUST(parallel_desc_sym->symbol_id()));
  for (const auto& lhs_object : lhs_objects) {
    instruction->add_int64_operand(lhs_object->object_id());
  }
  instruction->add_separator();
  for (const auto& rhs_object : rhs_objects) {
    instruction->add_int64_operand(rhs_object->object_id());
  }
  instruction_list_->PushBack(instruction.Mutable());
  return Maybe<void>::Ok();
}

Maybe<Scope> InstructionsBuilder::BuildInitialScope(
    int64_t session_id, const std::shared_ptr<cfg::JobConfigProto>& job_conf,
    const std::string& device_tag, const std::vector<std::string>& machine_device_ids,
    const std::shared_ptr<Shape>& hierarchy, bool is_mirrored) {
  std::shared_ptr<cfg::ScopeProto> scope_proto = std::make_shared<cfg::ScopeProto>();
  scope_proto->set_session_id(session_id);
  std::shared_ptr<JobDesc> job_conf_sym = JUST(GetJobConfSymbol(job_conf));
  scope_proto->set_job_desc_symbol_id(JUST(job_conf_sym->symbol_id()));
  std::shared_ptr<cfg::ParallelConf> parallel_conf =
      JUST(MakeParallelConf(device_tag, machine_device_ids, hierarchy));
  std::shared_ptr<ParallelDesc> device_parallel_desc_sym =
      JUST(GetParallelDescSymbol(parallel_conf));
  scope_proto->set_device_parallel_desc_symbol_id(JUST(device_parallel_desc_sym->symbol_id()));
  parallel_conf = JUST(MakeParallelConf("cpu", machine_device_ids, hierarchy));
  std::shared_ptr<ParallelDesc> host_parallel_desc_sym = JUST(GetParallelDescSymbol(parallel_conf));
  scope_proto->set_host_parallel_desc_symbol_id(JUST(host_parallel_desc_sym->symbol_id()));
  if (is_mirrored) {
    scope_proto->mutable_opt_mirrored_parallel_conf()->mutable_mirrored_parallel();
  } else {
    scope_proto->mutable_opt_mirrored_parallel_conf()->clear_mirrored_parallel();
  }
  return GetScopeSymbol(scope_proto);
}

Maybe<Scope> InstructionsBuilder::BuildScopeWithNewParallelDesc(
    const std::shared_ptr<Scope>& scope, const std::string& device_tag,
    const std::vector<std::string>& machine_device_ids, const std::shared_ptr<Shape>& hierarchy) {
  const auto SetScopeProto = [this, &device_tag, &machine_device_ids,
                              &hierarchy](const std::shared_ptr<cfg::ScopeProto>& scope_proto) {
    std::shared_ptr<cfg::ParallelConf> parallel_conf =
        CHECK_JUST(MakeParallelConf(device_tag, machine_device_ids, hierarchy));
    std::shared_ptr<ParallelDesc> device_parallel_desc_sym =
        CHECK_JUST(GetParallelDescSymbol(parallel_conf));
    parallel_conf = CHECK_JUST(MakeParallelConf("cpu", machine_device_ids, hierarchy));
    std::shared_ptr<ParallelDesc> host_parallel_desc_sym =
        CHECK_JUST(GetParallelDescSymbol(parallel_conf));
    scope_proto->set_device_parallel_desc_symbol_id(
        CHECK_JUST(device_parallel_desc_sym->symbol_id()));
    scope_proto->set_host_parallel_desc_symbol_id(CHECK_JUST(host_parallel_desc_sym->symbol_id()));
  };

  return BuildScopeByProtoSetter(scope, SetScopeProto);
}

Maybe<Scope> InstructionsBuilder::BuildScopeWithNewParallelConf(
    const std::shared_ptr<Scope>& scope, const std::shared_ptr<cfg::ParallelConf>& parallel_conf) {
  const std::shared_ptr<
      std::tuple<std::string, std::vector<std::string>, std::shared_ptr<cfg::ShapeProto>>>&
      tag_and_dev_ids_and_hierarchy =
          JUST(GetDeviceTagAndMachineDeviceIdsAndHierarchy(parallel_conf));
  std::shared_ptr<Shape> hierarchy;
  if (std::get<2>(*tag_and_dev_ids_and_hierarchy)) {
    ShapeProto hierarchy_proto;
    parallel_conf->hierarchy().ToProto(&hierarchy_proto);
    hierarchy.reset(new Shape(hierarchy_proto));
  }
  return BuildScopeWithNewParallelDesc(scope, std::get<0>(*tag_and_dev_ids_and_hierarchy),
                                       std::get<1>(*tag_and_dev_ids_and_hierarchy), hierarchy);
}

Maybe<Scope> InstructionsBuilder::BuildScopeWithNewIsMirrored(const std::shared_ptr<Scope>& scope,
                                                              bool is_mirrored) {
  const auto SetScopeProto = [is_mirrored](const std::shared_ptr<cfg::ScopeProto>& scope_proto) {
    if (is_mirrored) {
      scope_proto->mutable_opt_mirrored_parallel_conf()->mutable_mirrored_parallel();
    } else {
      scope_proto->mutable_opt_mirrored_parallel_conf()->clear_mirrored_parallel();
    }
  };

  return BuildScopeByProtoSetter(scope, SetScopeProto);
}

Maybe<Scope> InstructionsBuilder::BuildScopeWithNewScopeName(const std::shared_ptr<Scope>& scope,
                                                             std::string scope_name) {
  const auto SetScopeProto = [&scope_name](const std::shared_ptr<cfg::ScopeProto>& scope_proto) {
    scope_proto->add_scope_op_name_prefixes(scope_name);
  };

  return BuildScopeByProtoSetter(scope, SetScopeProto);
}

Maybe<Scope> InstructionsBuilder::BuildScopeByProtoSetter(
    const std::shared_ptr<Scope>& scope,
    const std::function<void(const std::shared_ptr<cfg::ScopeProto>&)>& Setter) {
  std::shared_ptr<cfg::ScopeProto> scope_proto = JUST(scope->MakeChildScopeProto());
  Setter(scope_proto);
  return GetScopeSymbol(scope_proto);
}

Maybe<compatible_py::BlobObject> InstructionsBuilder::BroadcastBlobReference(
    const std::shared_ptr<compatible_py::BlobObject>& sole_mirrored_blob_object,
    const std::shared_ptr<ParallelDesc>& parallel_desc_sym) {
  std::shared_ptr<HashMap<int64_t, std::shared_ptr<std::vector<int64_t>>>> device_ids =
      sole_mirrored_blob_object->parallel_desc_symbol()->machine_id2sorted_dev_phy_ids();
  for (const auto& pair : *device_ids) { CHECK_EQ_OR_RETURN(pair.second->size(), 1); }
  int64_t object_id = JUST(BroadcastObjectReference(sole_mirrored_blob_object, parallel_desc_sym));
  std::shared_ptr<compatible_py::OpArgParallelAttribute> op_arg_parallel_attr =
      JUST(compatible_py::MakeBroadcastOpArgParallelAttribute(parallel_desc_sym));
  std::shared_ptr<compatible_py::BlobObject> obj = std::make_shared<compatible_py::BlobObject>(
      object_id, op_arg_parallel_attr, sole_mirrored_blob_object->op_arg_blob_attr());
  obj->add_releaser(release_object_);
  return obj;
}

Maybe<int64_t> InstructionsBuilder::BroadcastObjectReference(
    const std::shared_ptr<compatible_py::BlobObject>& sole_mirrored_object,
    const std::shared_ptr<ParallelDesc>& parallel_desc_sym) {
  int64_t object_id = JUST(id_generator_->NewObjectId());
  intrusive::shared_ptr<vm::InstructionMsg> instruction =
      intrusive::make_shared<vm::InstructionMsg>("BroadcastObjectReference");
  instruction->set_parallel_desc_symbol_id(JUST(parallel_desc_sym->symbol_id()));
  instruction->add_int64_operand(object_id);
  instruction->add_int64_operand(sole_mirrored_object->object_id());
  instruction_list_->PushBack(instruction.Mutable());
  return object_id;
}

Maybe<void> InstructionsBuilder::Build121AssignInstruction(
    const std::shared_ptr<compatible_py::BlobObject>& ref_blob_object,
    const std::shared_ptr<compatible_py::BlobObject>& value_blob_object) {
  int64_t parallel_num = ref_blob_object->parallel_desc_symbol()->parallel_num();
  CHECK_EQ_OR_RETURN(parallel_num, value_blob_object->parallel_desc_symbol()->parallel_num());
  std::vector<uint64_t> token_id_0;
  token_id_0.reserve(parallel_num);
  std::vector<uint64_t> token_id_1;
  token_id_1.reserve(parallel_num);
  for (int64_t i = 0; i < parallel_num; ++i) { token_id_0.emplace_back(NewTokenId()); }
  for (int64_t i = 0; i < parallel_num; ++i) { token_id_1.emplace_back(NewTokenId()); }
  std::tuple<std::vector<uint64_t>, std::vector<uint64_t>> token_ids =
      std::make_tuple(token_id_0, token_id_1);
  JUST(BuildSendInstruction(ref_blob_object->parallel_desc_symbol(), value_blob_object, token_ids));
  JUST(BuildRecvInstruction(value_blob_object->parallel_desc_symbol(), ref_blob_object, token_ids));
  return Maybe<void>::Ok();
}

Maybe<void> InstructionsBuilder::BuildSendInstruction(
    const std::shared_ptr<ParallelDesc>& dst_parallel_desc_symbol,
    const std::shared_ptr<compatible_py::BlobObject>& src_blob_object,
    const std::tuple<std::vector<uint64_t>, std::vector<uint64_t>>& token_ids) {
  intrusive::shared_ptr<vm::InstructionMsg> instruction =
      intrusive::make_shared<vm::InstructionMsg>("SendBlob");
  instruction->set_parallel_desc_symbol_id(
      JUST(src_blob_object->parallel_desc_symbol()->symbol_id()));
  instruction->add_symbol_operand(JUST(dst_parallel_desc_symbol->symbol_id()));
  instruction->add_const_operand(src_blob_object->object_id());
  instruction->add_separator();
  for (uint64_t token_id : std::get<0>(token_ids)) { instruction->add_uint64_operand(token_id); }
  instruction->add_separator();
  for (uint64_t token_id : std::get<1>(token_ids)) { instruction->add_uint64_operand(token_id); }
  instruction_list_->PushBack(instruction.Mutable());
  return Maybe<void>::Ok();
}

Maybe<void> InstructionsBuilder::BuildRecvInstruction(
    const std::shared_ptr<ParallelDesc>& src_parallel_desc_symbol,
    const std::shared_ptr<compatible_py::BlobObject>& dst_blob_object,
    const std::tuple<std::vector<uint64_t>, std::vector<uint64_t>>& token_ids) {
  intrusive::shared_ptr<vm::InstructionMsg> instruction =
      intrusive::make_shared<vm::InstructionMsg>("ReceiveBlob");
  instruction->set_parallel_desc_symbol_id(
      JUST(dst_blob_object->parallel_desc_symbol()->symbol_id()));
  instruction->add_symbol_operand(JUST(src_parallel_desc_symbol->symbol_id()));
  instruction->add_mut2_operand(dst_blob_object->object_id());
  instruction->add_separator();
  for (uint64_t token_id : std::get<0>(token_ids)) { instruction->add_uint64_operand(token_id); }
  instruction->add_separator();
  for (uint64_t token_id : std::get<1>(token_ids)) { instruction->add_uint64_operand(token_id); }
  instruction_list_->PushBack(instruction.Mutable());
  return Maybe<void>::Ok();
}

Maybe<void> InstructionsBuilder::LocalCallOpKernel(
    const std::shared_ptr<one::StatefulLocalOpKernel>& opkernel,
    const one::EagerBlobObjectListPtr& input_eager_blob_objects,
    const one::EagerBlobObjectListPtr& output_eager_blob_objects,
    const one::OpExprInterpContext& ctx, Symbol<Device> op_device) {
  return LocalCallOpKernel(opkernel, input_eager_blob_objects, output_eager_blob_objects, nullptr,
                           ctx, op_device);
}

Maybe<void> InstructionsBuilder::LocalCallOpKernel(
    const std::shared_ptr<one::StatefulLocalOpKernel>& opkernel,
    const one::EagerBlobObjectListPtr& input_eager_blob_objects,
    const one::EagerBlobObjectListPtr& output_eager_blob_objects,
    const std::shared_ptr<const one::ConsistentTensorInferResult>& consistent_tensor_infer_result,
    const one::OpExprInterpContext& ctx, Symbol<Device> op_device) {
  const auto& parallel_desc_sym = JUST(Placement4Device(op_device)).shared_from_symbol();
  for (const auto& input : *input_eager_blob_objects) {
    const auto& blob_last_used_device = JUST(input->last_used_device());
    if (blob_last_used_device != op_device) {
      auto* dep_object = JUST(input->compute_local_dep_object());
      JUST(SoftSyncStream(dep_object, "mut", blob_last_used_device));
    }
    input->set_last_used_device(op_device);
  }
  auto phy_instr_operand = JUST(vm::LocalCallOpKernelPhyInstrOperand::New(
      opkernel, input_eager_blob_objects, output_eager_blob_objects, consistent_tensor_infer_result,
      ctx, *one::CurrentDevVmDepObjectConsumeMode()));
  auto instruction = intrusive::make_shared<vm::InstructionMsg>(
      Global<VirtualMachine>::Get()->mut_vm(), JUST(op_device->local_call_instruction_name()),
      parallel_desc_sym, phy_instr_operand);
  instruction_list_->EmplaceBack(std::move(instruction));
  for (const auto& output : *output_eager_blob_objects) {
    if (!output->producer_op_device().has_value()) {
      JUST(output->init_producer_op_device(op_device));
    }
    output->set_last_used_device(op_device);
  }
  return Maybe<void>::Ok();
}

Maybe<void> InstructionsBuilder::CudaHostRegisterBlob(
    const std::shared_ptr<compatible_py::BlobObject>& blob_object) {
  intrusive::shared_ptr<vm::InstructionMsg> instruction =
      intrusive::make_shared<vm::InstructionMsg>("CudaHostRegisterBlob");
  instruction->set_parallel_desc_symbol_id(JUST(blob_object->parallel_desc_symbol()->symbol_id()));
  instruction->add_mut_operand(blob_object->object_id());
  instruction_list_->PushBack(instruction.Mutable());
  return Maybe<void>::Ok();
}

Maybe<void> InstructionsBuilder::CudaHostUnregisterBlob(
    const std::shared_ptr<compatible_py::BlobObject>& blob_object) {
  intrusive::shared_ptr<vm::InstructionMsg> instruction =
      intrusive::make_shared<vm::InstructionMsg>("CudaHostUnregisterBlob");
  instruction->set_parallel_desc_symbol_id(JUST(blob_object->parallel_desc_symbol()->symbol_id()));
  instruction->add_mut_operand(blob_object->object_id());
  instruction_list_->PushBack(instruction.Mutable());
  return Maybe<void>::Ok();
}

Maybe<compatible_py::OpKernelObject> InstructionsBuilder::NewOpKernelObject(
    const std::shared_ptr<cfg::OperatorConf>& op_conf) {
  CHECK_OR_RETURN(op_conf->has_scope_symbol_id());
  std::shared_ptr<Scope> scope_symbol =
      JUST(GetSymbol<cfg::ScopeProto, Scope>(op_conf->scope_symbol_id()));
  std::shared_ptr<OperatorConfSymbol> op_conf_sym = JUST(GetOpConfSymbol(op_conf));
  const auto& scope = Global<symbol::Storage<Scope>>::Get()->Get(op_conf->scope_symbol_id());
  OperatorConf pb_op_conf;
  op_conf->ToProto(&pb_op_conf);
  int64_t parallel_desc_sym_id = JUST(scope.GetParallelDescSymbolId(pb_op_conf));
  std::shared_ptr<ParallelDesc> parallel_desc_symbol =
      JUST(GetSymbol<cfg::ParallelConf, ParallelDesc>(parallel_desc_sym_id));
  int64_t object_id =
      JUST(_NewOpKernelObject(parallel_desc_symbol, scope_symbol->job_desc_symbol(), op_conf_sym));
  return std::make_shared<compatible_py::OpKernelObject>(object_id, op_conf, release_object_);
}

Maybe<void> InstructionsBuilder::LazyReference(
    const std::shared_ptr<compatible_py::BlobObject>& blob_object,
    const std::string& interface_op_name) {
  std::string device_tag = blob_object->parallel_desc_symbol()->device_tag();
  intrusive::shared_ptr<vm::InstructionMsg> instruction =
      intrusive::make_shared<vm::InstructionMsg>(device_tag + ".LazyReference");
  instruction->set_parallel_desc_symbol_id(JUST(blob_object->parallel_desc_symbol()->symbol_id()));
  instruction->add_mut_operand(blob_object->object_id());
  std::shared_ptr<StringSymbol> interface_op_name_sym =
      JUST(GetSymbol4String(blob_object->op_arg_blob_attr()->logical_blob_name()));
  instruction->add_symbol_operand(JUST(interface_op_name_sym->symbol_id()));
  instruction_list_->PushBack(instruction.Mutable());
  return Maybe<void>::Ok();
}

Maybe<compatible_py::BlobObject> InstructionsBuilder::MakeLazyRefBlobObject(
    const std::string& interface_op_name, const std::shared_ptr<cfg::OpAttribute>& op_attribute,
    const std::shared_ptr<cfg::ParallelConf>& parallel_conf) {
  CHECK_EQ_OR_RETURN(op_attribute->output_bns().size(), 1);
  const std::string& obn = op_attribute->output_bns().at(0);
  std::shared_ptr<ParallelDesc> blob_parallel_desc_sym = JUST(GetParallelDescSymbol(parallel_conf));
  OpAttribute pb_op_attribute;
  op_attribute->ToProto(&pb_op_attribute);
  std::shared_ptr<compatible_py::OpArgParallelAttribute> op_arg_parallel_attr =
      JUST(compatible_py::GetOpArgParallelAttribute(blob_parallel_desc_sym, pb_op_attribute, obn));
  std::shared_ptr<compatible_py::OpArgBlobAttribute> op_arg_blob_attr =
      JUST(compatible_py::GetOpArgBlobAttribute(pb_op_attribute, obn));
  std::shared_ptr<compatible_py::BlobObject> blob_object =
      JUST(NewBlobObject(op_arg_parallel_attr, op_arg_blob_attr));
  JUST(LazyReference(blob_object, interface_op_name));
  return blob_object;
}

Maybe<compatible_py::Object> InstructionsBuilder::GetSharedOpKernelObject4ParallelConfSymbol(
    const std::shared_ptr<ParallelDesc>& parallel_desc_sym) {
  if (JUST(HasSharedOpKernelObject4ParallelConfSymbol(parallel_desc_sym))) {
    return GetOpKernelObject4ParallelConfSymbol(parallel_desc_sym);
  }
  int64_t object_id = JUST(NewSharedOpKernelObjectId4ParallelConfSymbolId(parallel_desc_sym));
  std::shared_ptr<compatible_py::Object> obj =
      std::make_shared<compatible_py::Object>(object_id, parallel_desc_sym);
  JUST(SetSharedOpKernelObject4ParallelConfSymbol(parallel_desc_sym, obj));
  return obj;
}

Maybe<void> InstructionsBuilder::InitStringSymbol(int64_t symbol_id, std::string str) {
  intrusive::shared_ptr<vm::InstructionMsg> instruction =
      intrusive::make_shared<vm::InstructionMsg>("InitStringSymbol");
  instruction->add_init_symbol_operand(symbol_id);
  instruction_list_->PushBack(instruction.Mutable());
  vm::cfg::EagerSymbol eager_symbol;
  eager_symbol.set_symbol_id(symbol_id);
  eager_symbol.set_string_symbol(str);
  eager_symbol_list_->mutable_eager_symbol()->Add()->CopyFrom(eager_symbol);
  return Maybe<void>::Ok();
}

Maybe<void> InstructionsBuilder::InitJobConfSymbol(
    int64_t symbol_id, const std::shared_ptr<cfg::JobConfigProto>& job_conf) {
  intrusive::shared_ptr<vm::InstructionMsg> instruction =
      intrusive::make_shared<vm::InstructionMsg>("InitJobDescSymbol");
  instruction->add_init_symbol_operand(symbol_id);
  instruction_list_->PushBack(instruction.Mutable());
  vm::cfg::EagerSymbol eager_symbol;
  eager_symbol.set_symbol_id(symbol_id);
  eager_symbol.mutable_job_conf_symbol()->CopyFrom(*job_conf);
  eager_symbol_list_->mutable_eager_symbol()->Add()->CopyFrom(eager_symbol);
  return Maybe<void>::Ok();
}

Maybe<void> InstructionsBuilder::NewParallelConfSymbol(
    int64_t symbol_id, const std::shared_ptr<cfg::ParallelConf>& parallel_conf) {
  intrusive::shared_ptr<vm::InstructionMsg> instruction =
      intrusive::make_shared<vm::InstructionMsg>("NewParallelDescSymbol");
  instruction->add_int64_operand(symbol_id);
  instruction_list_->PushBack(instruction.Mutable());
  vm::cfg::EagerSymbol eager_symbol;
  eager_symbol.set_symbol_id(symbol_id);
  eager_symbol.mutable_parallel_conf_symbol()->CopyFrom(*parallel_conf);
  eager_symbol_list_->mutable_eager_symbol()->Add()->CopyFrom(eager_symbol);
  return Maybe<void>::Ok();
}

Maybe<void> InstructionsBuilder::NewScopeSymbol(
    int64_t symbol_id, const std::shared_ptr<cfg::ScopeProto>& scope_proto) {
  intrusive::shared_ptr<vm::InstructionMsg> instruction =
      intrusive::make_shared<vm::InstructionMsg>("InitScopeSymbol");
  instruction->add_init_symbol_operand(symbol_id);
  instruction_list_->PushBack(instruction.Mutable());
  vm::cfg::EagerSymbol eager_symbol;
  eager_symbol.set_symbol_id(symbol_id);
  eager_symbol.mutable_scope_symbol()->CopyFrom(*scope_proto);
  eager_symbol_list_->mutable_eager_symbol()->Add()->CopyFrom(eager_symbol);
  return Maybe<void>::Ok();
}

Maybe<int64_t> InstructionsBuilder::_NewOpKernelObject(
    const std::shared_ptr<ParallelDesc>& parallel_desc_symbol,
    const std::shared_ptr<JobDesc>& job_desc_sym,
    const std::shared_ptr<OperatorConfSymbol>& op_conf_sym) {
  int64_t object_id = JUST(NewObjectId(parallel_desc_symbol));
  intrusive::shared_ptr<vm::InstructionMsg> instruction =
      intrusive::make_shared<vm::InstructionMsg>("InitOpKernelObject");
  instruction->set_parallel_desc_symbol_id(JUST(parallel_desc_symbol->symbol_id()));
  instruction->add_symbol_operand(JUST(job_desc_sym->symbol_id()));
  instruction->add_symbol_operand(JUST(op_conf_sym->symbol_id()));
  instruction->add_mut_operand(object_id);
  instruction_list_->PushBack(instruction.Mutable());
  return object_id;
}

Maybe<void> InstructionsBuilder::InitOpNodeSignatureDescSymbol(
    int64_t symbol_id, const std::shared_ptr<cfg::OpNodeSignature>& op_node_signature_sym) {
  intrusive::shared_ptr<vm::InstructionMsg> instruction =
      intrusive::make_shared<vm::InstructionMsg>("InitOpNodeSignatureDescSymbol");
  instruction->add_init_symbol_operand(symbol_id);
  instruction_list_->PushBack(instruction.Mutable());
  vm::cfg::EagerSymbol eager_symbol;
  eager_symbol.set_symbol_id(symbol_id);
  eager_symbol.mutable_op_node_signature_symbol()->CopyFrom(*op_node_signature_sym);
  eager_symbol_list_->mutable_eager_symbol()->Add()->CopyFrom(eager_symbol);
  return Maybe<void>::Ok();
}

Maybe<void> InstructionsBuilder::InitOpConfSymbol(
    int64_t symbol_id, const std::shared_ptr<cfg::OperatorConf>& op_conf) {
  intrusive::shared_ptr<vm::InstructionMsg> instruction =
      intrusive::make_shared<vm::InstructionMsg>("InitOperatorConfSymbol");
  instruction->add_init_symbol_operand(symbol_id);
  instruction_list_->PushBack(instruction.Mutable());
  vm::cfg::EagerSymbol eager_symbol;
  eager_symbol.set_symbol_id(symbol_id);
  eager_symbol.mutable_op_conf_symbol()->CopyFrom(*op_conf);
  eager_symbol_list_->mutable_eager_symbol()->Add()->CopyFrom(eager_symbol);
  return Maybe<void>::Ok();
}

Maybe<void> InstructionsBuilder::InsertRemoveForeignCallbackInstruction(int64_t object_id,
                                                                        int64_t callback_id) {
  intrusive::shared_ptr<vm::InstructionMsg> instruction =
      intrusive::make_shared<vm::InstructionMsg>("RemoveForeignCallback");
  instruction->add_mut_operand(object_id, vm::AllMirroredObject());
  instruction->add_int64_operand(callback_id);
  instruction_list_->PushBack(instruction.Mutable());
  return Maybe<void>::Ok();
}

Maybe<void> InstructionsBuilder::_FetchBlob(
    const std::string& instruction_name,
    const std::shared_ptr<compatible_py::BlobObject>& blob_object, int64_t callback_id) {
  const std::string& device_tag = blob_object->parallel_desc_symbol()->device_tag();
  intrusive::shared_ptr<vm::InstructionMsg> instruction =
      intrusive::make_shared<vm::InstructionMsg>(device_tag + "." + instruction_name);
  instruction->set_parallel_desc_symbol_id(JUST(blob_object->parallel_desc_symbol()->symbol_id()));
  instruction->add_const_operand(blob_object->object_id());
  instruction->add_int64_operand(callback_id);
  instruction_list_->PushBack(instruction.Mutable());
  return Maybe<void>::Ok();
}

Maybe<void> InstructionsBuilder::FeedBlob(
    const std::shared_ptr<compatible_py::BlobObject>& blob_object, int64_t callback_id) {
  const std::string& device_tag = blob_object->parallel_desc_symbol()->device_tag();
  intrusive::shared_ptr<vm::InstructionMsg> instruction =
      intrusive::make_shared<vm::InstructionMsg>(device_tag + "." + "FeedBlob");
  instruction->set_parallel_desc_symbol_id(JUST(blob_object->parallel_desc_symbol()->symbol_id()));
  instruction->add_mut2_operand(blob_object->object_id());
  instruction->add_int64_operand(callback_id);
  instruction_list_->PushBack(instruction.Mutable());
  return Maybe<void>::Ok();
}

Maybe<void> InstructionsBuilder::ReleaseTensor(
    const std::shared_ptr<vm::EagerBlobObject>& eager_blob_object,
    const std::shared_ptr<const ParallelDesc>& parallel_desc) {
  const auto& last_used_device = JUST(eager_blob_object->last_used_device());
  const auto& producer_op_device = JUST(eager_blob_object->producer_op_device());
  if (last_used_device != producer_op_device) {
    JUST(SoftSyncStream(JUST(eager_blob_object->compute_local_dep_object()), "mut",
                        last_used_device));
  }
  Optional<Symbol<Device>> op_device{};
<<<<<<< HEAD
  // Disable inter-device instruction sequential for tensor used by nccl stream.
  // It's not acceptable for us that cuda compute stream is blocked by cuda nccl stream.
=======
>>>>>>> 15e72d08
  if (*one::CurrentDevVmDepObjectConsumeMode() == one::DevVmDepObjectConsumeMode::NONE) {
    op_device = Optional<Symbol<Device>>(NullOpt);
  } else if (last_used_device->type() == "async_launched_nccl"
             && (producer_op_device->type() == "cuda" || producer_op_device->type() == "gpu")) {
<<<<<<< HEAD
=======
    // Disable inter-device instruction sequential for tensor used by nccl stream.
    // It's not acceptable for us that cuda compute stream is blocked by cuda nccl stream.
>>>>>>> 15e72d08
    op_device = Optional<Symbol<Device>>(NullOpt);
  } else {
    op_device = producer_op_device;
  }
  const auto& phy_instr_operand =
      std::make_shared<vm::ReleaseTensorArgPhyInstrOperand>(eager_blob_object, op_device);
  auto instruction = intrusive::make_shared<vm::InstructionMsg>(
      Global<VirtualMachine>::Get()->mut_vm(), producer_op_device->type() + ".ReleaseTensor",
      parallel_desc, phy_instr_operand);
  instruction_list_->EmplaceBack(std::move(instruction));
  return Maybe<void>::Ok();
}

Maybe<void> InstructionsBuilder::SoftSyncStream(
    const intrusive::shared_ptr<LocalDepObject>& compute_local_dep_object,
    const std::string& modifier, Symbol<Device> op_device) {
  if (!JUST(op_device->need_soft_sync_stream())) { return Maybe<void>::Ok(); }

  const auto& parallel_desc = JUST(Placement4Device(op_device)).shared_from_symbol();

  {
    const auto& phy_instr_operand = std::make_shared<vm::ConsumeLocalDepObjectPhyInstrOperand>(
        compute_local_dep_object, modifier);
    auto instruction = intrusive::make_shared<vm::InstructionMsg>(
        Global<VirtualMachine>::Get()->mut_vm(), parallel_desc->device_tag() + ".RecordEvent",
        parallel_desc, phy_instr_operand);
    instruction_list_->EmplaceBack(std::move(instruction));
  }
  {
    const auto& phy_instr_operand = std::make_shared<vm::ConsumeLocalDepObjectPhyInstrOperand>(
        compute_local_dep_object, modifier);
    auto instruction = intrusive::make_shared<vm::InstructionMsg>(
        Global<VirtualMachine>::Get()->mut_vm(), "Touch", parallel_desc, phy_instr_operand);
    instruction_list_->EmplaceBack(std::move(instruction));
  }
  return Maybe<void>::Ok();
}

namespace {

const std::shared_ptr<const ParallelDesc>& GetParallelDesc(
    const std::shared_ptr<one::MirroredTensor> tensor) {
  const auto& device = CHECK_JUST(tensor->device());
  const auto& placement = CHECK_JUST(Placement4Device(device));
  return placement.shared_from_symbol();
}

const std::shared_ptr<const ParallelDesc>& GetParallelDesc(
    const one::EagerMirroredTensorImpl* tensor) {
  const auto& placement = CHECK_JUST(Placement4Device(tensor->device()));
  return placement.shared_from_symbol();
}

}  // namespace

template<typename T>
Maybe<void> InstructionsBuilder::TensorView(const T input_tensor, const T view_tensor) {
  /**
   * TensorView instruction assign the data pointer of input tensor to output view tensor,
   * so they can share memory.
   */
  const auto& parallel_desc = GetParallelDesc(input_tensor);
  const std::shared_ptr<vm::EagerBlobObject>& eager_blob_object =
      JUST(input_tensor->eager_blob_object());
  const std::shared_ptr<vm::EagerBlobObject>& view_eager_blob_object =
      JUST(view_tensor->eager_blob_object());
  // init view blob (with empty data pointer)
  JUST(view_eager_blob_object->TryInitBlob());
  view_eager_blob_object->set_is_shape_synced(true);
  view_eager_blob_object->set_last_used_device(JUST(input_tensor->device()));
  // prepare instruction operand
  const auto& phy_instr_operand =
      std::make_shared<vm::TensorViewOperand>(eager_blob_object, view_eager_blob_object);
  // prepare instruction
  auto instruction = intrusive::make_shared<vm::InstructionMsg>(
      Global<VirtualMachine>::Get()->mut_vm(), parallel_desc->device_tag() + ".TensorView",
      parallel_desc, phy_instr_operand);
  // assign the data pointer to output view blob
  instruction_list_->EmplaceBack(std::move(instruction));
  return Maybe<void>::Ok();
}

template Maybe<void> InstructionsBuilder::TensorView(
    const std::shared_ptr<one::MirroredTensor> input_tensor,
    const std::shared_ptr<one::MirroredTensor> view_tensor);

template<typename T>
Maybe<void> InstructionsBuilder::SyncAccessBlobByCallback(
    const T tensor, const std::shared_ptr<SpinCounter>& spin_counter,
    std::shared_ptr<std::function<void(uint64_t)>> Callback, const std::string& modifier) {
  const auto& CallbackWrapper = [spin_counter, Callback](uint64_t ofblob_ptr) {
    (*Callback)(ofblob_ptr);
    CHECK_GT(Callback.use_count(), 1);
    // What we want to do here is dereferencing the `Callback` in scheduler thread, because we don't
    // want any python objects destructed in scheduler thread.
    const_cast<std::shared_ptr<std::function<void(uint64_t)>>*>(&Callback)->reset();
    spin_counter->Decrease();
  };
  return AccessBlobByCallback(tensor, CallbackWrapper, modifier);
}

template Maybe<void> InstructionsBuilder::SyncAccessBlobByCallback(
    const std::shared_ptr<one::MirroredTensor> tensor,
    const std::shared_ptr<SpinCounter>& spin_counter,
    std::shared_ptr<std::function<void(uint64_t)>> callback, const std::string& modifier);

template Maybe<void> InstructionsBuilder::SyncAccessBlobByCallback(
    const one::EagerMirroredTensorImpl* tensor, const std::shared_ptr<SpinCounter>& spin_counter,
    std::shared_ptr<std::function<void(uint64_t)>> callback, const std::string& modifier);

template<typename T>
Maybe<void> InstructionsBuilder::AccessBlobByCallback(const T tensor,
                                                      const std::function<void(uint64_t)>& callback,
                                                      const std::string& modifier) {
  const auto& parallel_desc = GetParallelDesc(tensor);
  const std::shared_ptr<vm::EagerBlobObject>& eager_blob_object = JUST(tensor->eager_blob_object());
  const auto& phy_instr_operand =
      std::make_shared<vm::AccessBlobArgCbPhyInstrOperand>(eager_blob_object, callback, modifier);
  auto instruction = intrusive::make_shared<vm::InstructionMsg>(
      Global<VirtualMachine>::Get()->mut_vm(),
      parallel_desc->device_tag() + ".AccessBlobByCallback", parallel_desc, phy_instr_operand);
  instruction_list_->EmplaceBack(std::move(instruction));
  return Maybe<void>::Ok();
}

template Maybe<void> InstructionsBuilder::AccessBlobByCallback(
    const std::shared_ptr<one::MirroredTensor> tensor,
    const std::function<void(uint64_t)>& callback, const std::string& modifier);

template Maybe<void> InstructionsBuilder::AccessBlobByCallback(
    const one::EagerMirroredTensorImpl* tensor, const std::function<void(uint64_t)>& callback,
    const std::string& modifier);

Maybe<void> InstructionsBuilder::ComputeRankFrontSeqCallback(
    const std::function<void()>& callback) {
  const auto& phy_instr_operand = std::make_shared<vm::NoArgCbPhyInstrOperand>(callback);
  auto instruction = intrusive::make_shared<vm::InstructionMsg>(
      Global<VirtualMachine>::Get()->mut_vm(), "ComputeRankFrontSeqCallback",
      std::shared_ptr<const ParallelDesc>(), phy_instr_operand);
  instruction->add_int64_operand(GlobalProcessCtx::Rank());
  instruction_list_->PushBack(instruction.Mutable());
  return Maybe<void>::Ok();
}

Maybe<void> InstructionsBuilder::ComputeGlobalFrontSeqBarrier() {
  intrusive::shared_ptr<vm::InstructionMsg> instruction =
      intrusive::make_shared<vm::InstructionMsg>("ComputeGlobalFrontSeqBarrier");
  instruction_list_->PushBack(instruction.Mutable());
  return Maybe<void>::Ok();
}

Maybe<void> InstructionsBuilder::FetchBlobHeader(
    const std::shared_ptr<compatible_py::BlobObject>& blob_object, int64_t callback_id) {
  JUST(_FetchBlob("FetchBlobHeader", blob_object, callback_id));
  return Maybe<void>::Ok();
}

Maybe<void> InstructionsBuilder::FetchBlobBody(
    const std::shared_ptr<compatible_py::BlobObject>& blob_object, int64_t callback_id) {
  JUST(_FetchBlob("FetchBlobBody", blob_object, callback_id));
  return Maybe<void>::Ok();
}

Maybe<void> InstructionsBuilder::_TryClearObject(compatible_py::Object* blob_object) {
  intrusive::shared_ptr<vm::InstructionMsg> instruction =
      intrusive::make_shared<vm::InstructionMsg>("TryClearObject");
  instruction->set_parallel_desc_symbol_id(JUST(blob_object->parallel_desc_symbol()->symbol_id()));
  instruction->add_mut_operand(blob_object->object_id());
  instruction_list_->PushBack(instruction.Mutable());
  return Maybe<void>::Ok();
}

Maybe<void> InstructionsBuilder::_DeleteObject(compatible_py::Object* blob_object) {
  intrusive::shared_ptr<vm::InstructionMsg> instruction =
      intrusive::make_shared<vm::InstructionMsg>("DeleteObject");
  instruction->set_parallel_desc_symbol_id(JUST(blob_object->parallel_desc_symbol()->symbol_id()));
  instruction->add_del_operand(blob_object->object_id());
  instruction_list_->PushBack(instruction.Mutable());
  return Maybe<void>::Ok();
}

Maybe<void> InstructionsBuilder::_StatefulCallOpKernel(
    const std::string& instr_name, const std::shared_ptr<ParallelDesc>& parallel_desc_sym,
    const std::shared_ptr<compatible_py::OpKernelObject> opkernel_object,
    const std::shared_ptr<OpNodeSignatureDesc> op_node_signature_sym,
    const std::vector<
        std::pair<std::shared_ptr<StringSymbol>, std::shared_ptr<compatible_py::BlobObject>>>&
        const_input_operand_blob_objects,
    const std::vector<
        std::pair<std::shared_ptr<StringSymbol>, std::shared_ptr<compatible_py::BlobObject>>>&
        mutable_input_operand_blob_objects,
    const std::vector<
        std::pair<std::shared_ptr<StringSymbol>, std::shared_ptr<compatible_py::BlobObject>>>&
        mut1_operand_blob_objects,
    const std::vector<
        std::pair<std::shared_ptr<StringSymbol>, std::shared_ptr<compatible_py::BlobObject>>>&
        mut2_operand_blob_objects) {
  intrusive::shared_ptr<vm::InstructionMsg> instruction =
      intrusive::make_shared<vm::InstructionMsg>(parallel_desc_sym->device_tag() + "."
                                                 + instr_name);
  instruction->set_parallel_desc_symbol_id(JUST(parallel_desc_sym->symbol_id()));
  instruction->add_mut_operand(opkernel_object->object_id());
  instruction->add_symbol_operand(JUST(op_node_signature_sym->symbol_id()));
  instruction->add_separator();

  for (const auto& pair : const_input_operand_blob_objects) {
    instruction->add_symbol_operand(JUST(pair.first->symbol_id()));
  }
  for (const auto& pair : const_input_operand_blob_objects) {
    instruction->add_const_operand(pair.second->object_id());
  }
  instruction->add_separator();

  for (const auto& pair : mutable_input_operand_blob_objects) {
    instruction->add_symbol_operand(JUST(pair.first->symbol_id()));
  }
  for (const auto& pair : mutable_input_operand_blob_objects) {
    instruction->add_mut_operand(pair.second->object_id());
  }
  instruction->add_separator();

  for (const auto& pair : mut1_operand_blob_objects) {
    instruction->add_symbol_operand(JUST(pair.first->symbol_id()));
  }
  for (const auto& pair : mut1_operand_blob_objects) {
    instruction->add_mut_operand(pair.second->object_id());
  }
  instruction->add_separator();

  for (const auto& pair : mut2_operand_blob_objects) {
    instruction->add_symbol_operand(JUST(pair.first->symbol_id()));
  }
  for (const auto& pair : mut2_operand_blob_objects) {
    instruction->add_mut2_operand(pair.second->object_id());
  }

  instruction_list_->PushBack(instruction.Mutable());
  return Maybe<void>::Ok();
}

Maybe<void> InstructionsBuilder::_StatelessCallOpKernel(
    const std::string& instr_name, const std::shared_ptr<ParallelDesc>& parallel_desc_sym,
    const std::shared_ptr<JobDesc>& job_desc_sym,
    const std::shared_ptr<OperatorConfSymbol>& op_conf_sym,
    const std::shared_ptr<OpNodeSignatureDesc>& op_node_signature_sym,
    const std::shared_ptr<compatible_py::Object>& shared_opkernel_obj,
    const std::vector<
        std::pair<std::shared_ptr<StringSymbol>, std::shared_ptr<compatible_py::BlobObject>>>&
        const_input_operand_blob_objects,
    const std::vector<
        std::pair<std::shared_ptr<StringSymbol>, std::shared_ptr<compatible_py::BlobObject>>>&
        mutable_input_operand_blob_objects,
    const std::vector<
        std::pair<std::shared_ptr<StringSymbol>, std::shared_ptr<compatible_py::BlobObject>>>&
        mut1_operand_blob_objects,
    const std::vector<
        std::pair<std::shared_ptr<StringSymbol>, std::shared_ptr<compatible_py::BlobObject>>>&
        mut2_operand_blob_objects) {
  intrusive::shared_ptr<vm::InstructionMsg> instruction =
      intrusive::make_shared<vm::InstructionMsg>(parallel_desc_sym->device_tag() + "."
                                                 + instr_name);
  instruction->set_parallel_desc_symbol_id(JUST(parallel_desc_sym->symbol_id()));
  instruction->add_symbol_operand(JUST(job_desc_sym->symbol_id()));
  instruction->add_symbol_operand(JUST(op_conf_sym->symbol_id()));
  instruction->add_symbol_operand(JUST(op_node_signature_sym->symbol_id()));
  instruction->add_mut_operand(shared_opkernel_obj->object_id());
  instruction->add_separator();

  for (const auto& pair : const_input_operand_blob_objects) {
    instruction->add_symbol_operand(JUST(pair.first->symbol_id()));
  }
  for (const auto& pair : const_input_operand_blob_objects) {
    instruction->add_const_operand(pair.second->object_id());
  }
  instruction->add_separator();

  for (const auto& pair : mutable_input_operand_blob_objects) {
    instruction->add_symbol_operand(JUST(pair.first->symbol_id()));
  }
  for (const auto& pair : mutable_input_operand_blob_objects) {
    instruction->add_mut_operand(pair.second->object_id());
  }
  instruction->add_separator();

  for (const auto& pair : mut1_operand_blob_objects) {
    instruction->add_symbol_operand(JUST(pair.first->symbol_id()));
  }
  for (const auto& pair : mut1_operand_blob_objects) {
    instruction->add_mut_operand(pair.second->object_id());
  }
  instruction->add_separator();

  for (const auto& pair : mut2_operand_blob_objects) {
    instruction->add_symbol_operand(JUST(pair.first->symbol_id()));
  }
  for (const auto& pair : mut2_operand_blob_objects) {
    instruction->add_mut2_operand(pair.second->object_id());
  }

  instruction_list_->PushBack(instruction.Mutable());
  return Maybe<void>::Ok();
}

Maybe<OpNodeSignatureDesc> InstructionsBuilder::GetOpNodeSignatureSymbol(
    const std::shared_ptr<cfg::OpAttribute>& op_attribute) {
  std::shared_ptr<cfg::OpNodeSignature> op_node_signature =
      std::make_shared<cfg::OpNodeSignature>();
  {
    op_node_signature->mutable_sbp_signature()->CopyFrom(op_attribute->sbp_signature());
    op_node_signature->mutable_mirrored_signature()->CopyFrom(op_attribute->mirrored_signature());
    op_node_signature->mutable_logical_blob_desc_signature()->CopyFrom(
        op_attribute->logical_blob_desc_signature());
    op_node_signature->mutable_parallel_signature()->CopyFrom(op_attribute->parallel_signature());
  }
  if (JUST(HasSymbol<cfg::OpNodeSignature>(*op_node_signature))) {
    return GetSymbol<cfg::OpNodeSignature, OpNodeSignatureDesc>(*op_node_signature);
  }
  int64_t symbol_id = JUST(NewSymbolId4OpNodeSignature(op_node_signature));
  JUST(AddSymbol<cfg::OpNodeSignature, OpNodeSignature, OpNodeSignatureDesc>(symbol_id,
                                                                             *op_node_signature));
  return GetSymbol<cfg::OpNodeSignature, OpNodeSignatureDesc>(*op_node_signature);
}

Maybe<void> InstructionsBuilder::StatefulCall(
    const std::shared_ptr<cfg::OpAttribute>& op_attribute,
    const std::shared_ptr<compatible_py::OpKernelObject>& opkernel_object,
    const std::shared_ptr<HashMap<std::string, std::shared_ptr<compatible_py::BlobObject>>>&
        bn_in_op2blob_object,
    const std::function<std::shared_ptr<compatible_py::BlobObject>(
        InstructionsBuilder*, const std::shared_ptr<compatible_py::BlobObject>&,
        const std::shared_ptr<compatible_py::OpArgParallelAttribute>&)>& BoxingTo) {
  std::shared_ptr<ParallelDesc> op_parallel_desc_sym = opkernel_object->parallel_desc_symbol();
  const auto& parallel_sig = op_attribute->parallel_signature();
  CHECK_OR_RETURN(parallel_sig.has_op_parallel_desc_symbol_id());
  CHECK_OR_RETURN(JUST(op_parallel_desc_sym->symbol_id())
                  == parallel_sig.op_parallel_desc_symbol_id());
  JUST(CheckRefInBlobObjectParallelDesc(op_attribute, op_parallel_desc_sym, bn_in_op2blob_object));
  const auto FetchDelegateBlobObject =
      [this, &BoxingTo](
          const std::shared_ptr<compatible_py::BlobObject>& x_blob_object,
          const std::shared_ptr<compatible_py::OpArgParallelAttribute>& op_arg_parallel_attr)
      -> std::shared_ptr<compatible_py::BlobObject> {
    return BoxingTo(this, x_blob_object, op_arg_parallel_attr);
  };

  const auto GetDelegateBlobObject =
      [&FetchDelegateBlobObject](
          const std::shared_ptr<compatible_py::BlobObject>& blob_object,
          const std::shared_ptr<compatible_py::OpArgParallelAttribute>& op_arg_parallel_attr)
      -> Maybe<compatible_py::BlobObject> {
    return CreateDelegateBlobObject(FetchDelegateBlobObject, blob_object, op_arg_parallel_attr);
  };

  JUST(_StatefulCall(op_attribute, opkernel_object, bn_in_op2blob_object, GetDelegateBlobObject));

  return Maybe<void>::Ok();
}

Maybe<void> InstructionsBuilder::StatelessCall(
    const std::shared_ptr<cfg::OpAttribute>& op_attribute,
    const std::shared_ptr<cfg::ParallelConf>& parallel_conf,
    const std::shared_ptr<HashMap<std::string, std::shared_ptr<compatible_py::BlobObject>>>&
        bn_in_op2blob_object,
    const std::function<std::shared_ptr<compatible_py::BlobObject>(
        InstructionsBuilder*, const std::shared_ptr<compatible_py::BlobObject>&,
        const std::shared_ptr<compatible_py::OpArgParallelAttribute>&)>& BoxingTo) {
  std::shared_ptr<ParallelDesc> op_parallel_desc_sym = JUST(GetParallelDescSymbol(parallel_conf));
  JUST(CheckRefInBlobObjectParallelDesc(op_attribute, op_parallel_desc_sym, bn_in_op2blob_object));

  const auto FetchDelegateBlobObject =
      [this, &BoxingTo](
          const std::shared_ptr<compatible_py::BlobObject>& x_blob_object,
          const std::shared_ptr<compatible_py::OpArgParallelAttribute>& op_arg_parallel_attr)
      -> std::shared_ptr<compatible_py::BlobObject> {
    // TODO(hanbinbin): use Maybe as return after blobcache is migrated
    return BoxingTo(this, x_blob_object, op_arg_parallel_attr);
  };

  const auto GetDelegateBlobObject =
      [&FetchDelegateBlobObject](
          const std::shared_ptr<compatible_py::BlobObject>& blob_object,
          const std::shared_ptr<compatible_py::OpArgParallelAttribute>& op_arg_parallel_attr)
      -> Maybe<compatible_py::BlobObject> {
    return CreateDelegateBlobObject(FetchDelegateBlobObject, blob_object, op_arg_parallel_attr);
  };

  JUST(_StatelessCall("compute", op_attribute, op_parallel_desc_sym, op_parallel_desc_sym,
                      bn_in_op2blob_object, GetDelegateBlobObject));

  return Maybe<void>::Ok();
}

Maybe<void> InstructionsBuilder::NoBoxingStatelessCall(
    const std::shared_ptr<cfg::OpAttribute>& op_attribute,
    const std::shared_ptr<cfg::ParallelConf>& parallel_conf,
    const std::shared_ptr<HashMap<std::string, std::shared_ptr<compatible_py::BlobObject>>>&
        bn_in_op2blob_object) {
  std::shared_ptr<ParallelDesc> op_parallel_desc_sym = JUST(GetParallelDescSymbol(parallel_conf));
  JUST(CheckRefInBlobObjectParallelDesc(op_attribute, op_parallel_desc_sym, bn_in_op2blob_object));

  const auto FetchDelegateBlobObject =
      [this](const std::shared_ptr<compatible_py::BlobObject>& blob_object,
             const std::shared_ptr<compatible_py::OpArgParallelAttribute>& op_arg_parallel_attr)
      -> std::shared_ptr<compatible_py::BlobObject> {
    std::shared_ptr<ParallelDesc> from_pd = blob_object->parallel_desc_symbol();
    std::shared_ptr<ParallelDesc> to_pd = op_arg_parallel_attr->parallel_desc_symbol();
    if (*from_pd == *to_pd) { return blob_object; }
    CHECK(from_pd->device_tag() == "cpu");
    CHECK(to_pd->device_tag() == "cpu");
    CHECK(from_pd->parallel_num() == to_pd->parallel_num());

    auto from_machine_ids = from_pd->machine_id2sorted_dev_phy_ids();
    auto to_machine_ids = to_pd->machine_id2sorted_dev_phy_ids();
    if ((from_pd->machine_id2sorted_dev_phy_ids()->size() == from_pd->parallel_num())
        && (Int2IntListMapContaining(*from_machine_ids, *to_machine_ids))
        && (Int2IntListMapContaining(*to_machine_ids, *from_machine_ids))) {
      return CHECK_JUST(BroadcastBlobReference(blob_object, to_pd));
    }
    return CHECK_JUST(Build121To(blob_object, to_pd));
  };

  const auto GetDirectOr121BlobObject =
      [&FetchDelegateBlobObject](
          const std::shared_ptr<compatible_py::BlobObject>& blob_object,
          const std::shared_ptr<compatible_py::OpArgParallelAttribute>& op_arg_parallel_attr)
      -> Maybe<compatible_py::BlobObject> {
    return CreateDelegateBlobObject(FetchDelegateBlobObject, blob_object, op_arg_parallel_attr);
  };
  JUST(_StatelessCall("compute", op_attribute, op_parallel_desc_sym, op_parallel_desc_sym,
                      bn_in_op2blob_object, GetDirectOr121BlobObject));

  return Maybe<void>::Ok();
}

Maybe<void> InstructionsBuilder::NoBoxingCudaD2HStatelessCall(
    const std::shared_ptr<cfg::OpAttribute>& op_attribute,
    const std::shared_ptr<cfg::ParallelConf>& in_parallel_conf,
    const std::shared_ptr<HashMap<std::string, std::shared_ptr<compatible_py::BlobObject>>>&
        bn_in_op2blob_object,
    const std::function<std::shared_ptr<ParallelDesc>(InstructionsBuilder*,
                                                      const std::shared_ptr<ParallelDesc>&,
                                                      const std::string&)>& TryReplaceDeviceTag) {
  std::shared_ptr<ParallelDesc> op_parallel_desc_sym =
      JUST(GetParallelDescSymbol(in_parallel_conf));
  std::shared_ptr<ParallelDesc> blob_parallel_desc_sym =
      TryReplaceDeviceTag(this, op_parallel_desc_sym, "cpu");
  JUST(CheckRefInBlobObjectParallelDesc(op_attribute, op_parallel_desc_sym, bn_in_op2blob_object));
  const auto GetDirectBlobObject =
      [](const std::shared_ptr<compatible_py::BlobObject>& blob_object,
         const std::shared_ptr<compatible_py::OpArgParallelAttribute>& op_arg_parallel_attr)
      -> Maybe<compatible_py::BlobObject> { return blob_object; };

  JUST(_StatelessCall("copy_d2h", op_attribute, op_parallel_desc_sym, blob_parallel_desc_sym,
                      bn_in_op2blob_object, GetDirectBlobObject));

  return Maybe<void>::Ok();
}

Maybe<void> InstructionsBuilder::NoBoxingCudaH2DStatelessCall(
    const std::shared_ptr<cfg::OpAttribute>& op_attribute,
    const std::shared_ptr<cfg::ParallelConf>& out_parallel_conf,
    const std::shared_ptr<HashMap<std::string, std::shared_ptr<compatible_py::BlobObject>>>&
        bn_in_op2blob_object) {
  std::shared_ptr<ParallelDesc> op_parallel_desc_sym =
      JUST(GetParallelDescSymbol(out_parallel_conf));
  JUST(CheckRefInBlobObjectParallelDesc(op_attribute, op_parallel_desc_sym, bn_in_op2blob_object));

  const auto GetDirectBlobObject =
      [](const std::shared_ptr<compatible_py::BlobObject>& blob_object,
         const std::shared_ptr<compatible_py::OpArgParallelAttribute>& op_arg_parallel_attr)
      -> Maybe<compatible_py::BlobObject> { return blob_object; };

  JUST(_StatelessCall("copy_h2d", op_attribute, op_parallel_desc_sym, op_parallel_desc_sym,
                      bn_in_op2blob_object, GetDirectBlobObject));

  return Maybe<void>::Ok();
}

Maybe<void> InstructionsBuilder::RawStatelessCall(
    const std::shared_ptr<cfg::OpAttribute>& op_attribute,
    const std::shared_ptr<cfg::ParallelConf>& parallel_conf,
    const std::shared_ptr<HashMap<std::string, std::shared_ptr<compatible_py::BlobObject>>>&
        bn_in_op2blob_object) {
  std::shared_ptr<ParallelDesc> op_parallel_desc_sym = JUST(GetParallelDescSymbol(parallel_conf));
  JUST(CheckRefInBlobObjectParallelDesc(op_attribute, op_parallel_desc_sym, bn_in_op2blob_object));

  const auto GetDirectBlobObject =
      [](const std::shared_ptr<compatible_py::BlobObject>& blob_object,
         const std::shared_ptr<compatible_py::OpArgParallelAttribute>& op_arg_parallel_attr)
      -> Maybe<compatible_py::BlobObject> { return blob_object; };

  JUST(_StatelessCall("compute", op_attribute, op_parallel_desc_sym, op_parallel_desc_sym,
                      bn_in_op2blob_object, GetDirectBlobObject));

  return Maybe<void>::Ok();
}

Maybe<void> InstructionsBuilder::_StatefulCall(
    const std::shared_ptr<cfg::OpAttribute>& op_attribute,
    const std::shared_ptr<compatible_py::OpKernelObject>& opkernel_object,
    const std::shared_ptr<HashMap<std::string, std::shared_ptr<compatible_py::BlobObject>>>&
        bn_in_op2blob_object,
    const std::function<Maybe<compatible_py::BlobObject>(
        const std::shared_ptr<compatible_py::BlobObject>&,
        const std::shared_ptr<compatible_py::OpArgParallelAttribute>&)>& GetDelegateBlobObject) {
  std::shared_ptr<ParallelDesc> op_parallel_desc_sym = opkernel_object->parallel_desc_symbol();

  const auto DelegateBlobObject4Ibn =
      [&op_attribute, &bn_in_op2blob_object, &op_parallel_desc_sym,
       &GetDelegateBlobObject](const std::string& ibn) -> Maybe<compatible_py::BlobObject> {
    OpAttribute pb_op_attribute;
    op_attribute->ToProto(&pb_op_attribute);
    std::shared_ptr<compatible_py::OpArgParallelAttribute> op_arg_parallel_attr =
        JUST(compatible_py::GetOpArgParallelAttribute(op_parallel_desc_sym, pb_op_attribute, ibn));
    return GetDelegateBlobObject(JUST(MapAt(*bn_in_op2blob_object, ibn)), op_arg_parallel_attr);
  };

  std::shared_ptr<OpNodeSignatureDesc> op_node_signature_sym =
      JUST(GetOpNodeSignatureSymbol(op_attribute));

  const auto& const_input_operand_blob_objects =
      JUST(GetConstInputOperandBlobObjects(op_attribute, DelegateBlobObject4Ibn));
  const auto& mutable_input_operand_blob_objects =
      JUST(GetMutableInputOperandBlobObjects(op_attribute, DelegateBlobObject4Ibn));
  const auto& mut1_operand_blob_objects =
      JUST(GetMut1OperandBlobObjects(op_attribute, op_parallel_desc_sym, bn_in_op2blob_object));
  const auto& mut2_operand_blob_objects =
      JUST(GetMut2OperandBlobObjects(op_attribute, op_parallel_desc_sym, bn_in_op2blob_object));

  std::string instruction_prefix;
  {
    bool is_user_op = op_attribute->op_conf().has_user_conf();
    CHECK_OR_RETURN(is_user_op);
    if (is_user_op) {
      instruction_prefix = "";
    } else {
      instruction_prefix = "System";
    }
  }

  JUST(_StatefulCallOpKernel(instruction_prefix + "CallOpKernel", op_parallel_desc_sym,
                             opkernel_object, op_node_signature_sym,
                             *const_input_operand_blob_objects, *mutable_input_operand_blob_objects,
                             *mut1_operand_blob_objects, *mut2_operand_blob_objects));

  return Maybe<void>::Ok();
}

Maybe<void> InstructionsBuilder::_StatelessCall(
    const std::string& stream_tag, const std::shared_ptr<cfg::OpAttribute>& op_attribute,
    std::shared_ptr<ParallelDesc> op_parallel_desc_sym,
    const std::shared_ptr<ParallelDesc>& blob_parallel_desc_sym,
    const std::shared_ptr<HashMap<std::string, std::shared_ptr<compatible_py::BlobObject>>>&
        bn_in_op2blob_object,
    const std::function<Maybe<compatible_py::BlobObject>(
        const std::shared_ptr<compatible_py::BlobObject>&,
        const std::shared_ptr<compatible_py::OpArgParallelAttribute>&)>& GetDelegateBlobObject) {
  if (op_attribute->parallel_signature().has_op_parallel_desc_symbol_id()) {
    int64_t symbol_id = op_attribute->parallel_signature().op_parallel_desc_symbol_id();
    op_parallel_desc_sym = JUST(GetSymbol<cfg::ParallelConf, ParallelDesc>(symbol_id));
  }
  CHECK_OR_RETURN(op_parallel_desc_sym);
  const auto DelegateBlobObject4Ibn =
      [&op_attribute, &bn_in_op2blob_object, &GetDelegateBlobObject,
       op_parallel_desc_sym](const std::string& ibn) -> Maybe<compatible_py::BlobObject> {
    OpAttribute pb_op_attribute;
    op_attribute->ToProto(&pb_op_attribute);
    std::shared_ptr<compatible_py::OpArgParallelAttribute> op_arg_parallel_attr =
        JUST(compatible_py::GetOpArgParallelAttribute(op_parallel_desc_sym, pb_op_attribute, ibn));
    return GetDelegateBlobObject(JUST(MapAt(*bn_in_op2blob_object, ibn)), op_arg_parallel_attr);
  };

  const auto& op_conf = op_attribute->op_conf();
  CHECK_OR_RETURN(op_conf.has_scope_symbol_id());
  std::shared_ptr<Scope> scope_symbol =
      JUST(GetSymbol<cfg::ScopeProto, Scope>(op_conf.scope_symbol_id()));
  std::shared_ptr<JobDesc> job_desc_sym = scope_symbol->job_desc_symbol();
  std::shared_ptr<OperatorConfSymbol> op_conf_sym =
      JUST(GetOpConfSymbol(std::make_shared<cfg::OperatorConf>(op_conf)));
  std::shared_ptr<OpNodeSignatureDesc> op_node_signature_sym =
      JUST(GetOpNodeSignatureSymbol(op_attribute));
  std::shared_ptr<compatible_py::Object> opkernel_obj =
      JUST(GetSharedOpKernelObject4ParallelConfSymbol(op_parallel_desc_sym));
  CHECK_OR_RETURN((*opkernel_obj->parallel_desc_symbol()) == *op_parallel_desc_sym);
  const auto& const_input_operand_blob_objects =
      JUST(GetConstInputOperandBlobObjects(op_attribute, DelegateBlobObject4Ibn));
  const auto& mutable_input_operand_blob_objects =
      JUST(GetMutableInputOperandBlobObjects(op_attribute, DelegateBlobObject4Ibn));
  const auto& mut1_operand_blob_objects =
      JUST(GetMut1OperandBlobObjects(op_attribute, blob_parallel_desc_sym, bn_in_op2blob_object));
  const auto& mut2_operand_blob_objects =
      JUST(GetMut2OperandBlobObjects(op_attribute, blob_parallel_desc_sym, bn_in_op2blob_object));
  std::string instruction_prefix;
  {
    bool is_user_op = op_attribute->op_conf().has_user_conf();
    if (is_user_op) {
      instruction_prefix = "User";
    } else {
      instruction_prefix = "System";
    }
  }
  JUST(_StatelessCallOpKernel(
      stream_tag + "." + instruction_prefix + "StatelessCallOpKernel", op_parallel_desc_sym,
      job_desc_sym, op_conf_sym, op_node_signature_sym, opkernel_obj,
      *const_input_operand_blob_objects, *mutable_input_operand_blob_objects,
      *mut1_operand_blob_objects, *mut2_operand_blob_objects));
  return Maybe<void>::Ok();
}

Maybe<compatible_py::BlobObject> InstructionsBuilder::Build121To(
    const std::shared_ptr<compatible_py::BlobObject>& blob_object,
    const std::shared_ptr<ParallelDesc>& parallel_desc_symbol) {
  std::shared_ptr<compatible_py::BlobObject> ref_blob_object =
      JUST(MakeNewBlobObjectLike(this, blob_object, parallel_desc_symbol));
  JUST(Build121AssignInstruction(ref_blob_object, blob_object));
  return ref_blob_object;
}

Maybe<std::vector<
    std::pair<std::shared_ptr<StringSymbol>, std::shared_ptr<compatible_py::BlobObject>>>>
InstructionsBuilder::GetConstInputOperandBlobObjects(
    const std::shared_ptr<cfg::OpAttribute>& op_attribute,
    const std::function<Maybe<compatible_py::BlobObject>(const std::string&)>& BlobObject4Ibn) {
  std::shared_ptr<std::vector<
      std::pair<std::shared_ptr<StringSymbol>, std::shared_ptr<compatible_py::BlobObject>>>>
      const_input_operand_blob_objects = std::make_shared<std::vector<
          std::pair<std::shared_ptr<StringSymbol>, std::shared_ptr<compatible_py::BlobObject>>>>();
  for (const auto& ibn : op_attribute->input_bns()) {
    const auto& ibn2modifier = op_attribute->arg_modifier_signature().ibn2input_blob_modifier();
    if (JUST(MapAt(ibn2modifier, ibn)).is_mutable()) { continue; }
    std::shared_ptr<StringSymbol> ibn_sym = JUST(GetSymbol4String(ibn));
    std::shared_ptr<compatible_py::BlobObject> in_object = JUST(BlobObject4Ibn(ibn));
    const_input_operand_blob_objects->emplace_back(std::make_pair(ibn_sym, in_object));
  }
  return const_input_operand_blob_objects;
}

Maybe<std::vector<
    std::pair<std::shared_ptr<StringSymbol>, std::shared_ptr<compatible_py::BlobObject>>>>
InstructionsBuilder::GetMutableInputOperandBlobObjects(
    const std::shared_ptr<cfg::OpAttribute>& op_attribute,
    const std::function<Maybe<compatible_py::BlobObject>(const std::string&)>& BlobObject4Ibn) {
  std::shared_ptr<std::vector<
      std::pair<std::shared_ptr<StringSymbol>, std::shared_ptr<compatible_py::BlobObject>>>>
      mutable_input_operand_blob_objects = std::make_shared<std::vector<
          std::pair<std::shared_ptr<StringSymbol>, std::shared_ptr<compatible_py::BlobObject>>>>();
  for (const auto& ibn : op_attribute->input_bns()) {
    const auto& ibn2modifier = op_attribute->arg_modifier_signature().ibn2input_blob_modifier();
    if (!(JUST(MapAt(ibn2modifier, ibn)).is_mutable())) { continue; }
    std::shared_ptr<StringSymbol> ibn_sym = JUST(GetSymbol4String(ibn));
    std::shared_ptr<compatible_py::BlobObject> in_object = JUST(BlobObject4Ibn(ibn));
    mutable_input_operand_blob_objects->emplace_back(std::make_pair(ibn_sym, in_object));
  }
  return mutable_input_operand_blob_objects;
}

Maybe<std::vector<
    std::pair<std::shared_ptr<StringSymbol>, std::shared_ptr<compatible_py::BlobObject>>>>
InstructionsBuilder::GetMut1OperandBlobObjects(
    const std::shared_ptr<cfg::OpAttribute>& op_attribute,
    const std::shared_ptr<ParallelDesc>& parallel_desc_sym,
    const std::shared_ptr<HashMap<std::string, std::shared_ptr<compatible_py::BlobObject>>>&
        bn_in_op2blob_object) {
  std::shared_ptr<std::vector<
      std::pair<std::shared_ptr<StringSymbol>, std::shared_ptr<compatible_py::BlobObject>>>>
      mut1_operand_blob_objects = std::make_shared<std::vector<
          std::pair<std::shared_ptr<StringSymbol>, std::shared_ptr<compatible_py::BlobObject>>>>();
  const auto GetOutBlobParallelDescSymbol =
      [&op_attribute, &parallel_desc_sym](const std::string& obn) -> Maybe<ParallelDesc> {
    const auto& parallel_signature = op_attribute->parallel_signature();
    const auto& bn2symbol_id = parallel_signature.bn_in_op2parallel_desc_symbol_id();
    if (bn2symbol_id.find(obn) != bn2symbol_id.end()) {
      return GetSymbol<cfg::ParallelConf, ParallelDesc>(bn2symbol_id.at(obn));
    } else {
      return parallel_desc_sym;
    }
  };
  const auto OutputBns = [&op_attribute]() -> std::vector<std::string> {
    const auto& obn2modifier = op_attribute->arg_modifier_signature().obn2output_blob_modifier();
    std::vector<std::string> output_bns;
    output_bns.reserve(op_attribute->output_bns().size() + op_attribute->tmp_bns().size());
    for (const auto& obn : op_attribute->output_bns()) {
      if (obn2modifier.at(obn).header_infered_before_compute()) { output_bns.emplace_back(obn); }
    }
    for (const auto& tmp_bn : op_attribute->tmp_bns()) { output_bns.emplace_back(tmp_bn); }
    return output_bns;
  };
  OpAttribute pb_op_attribute;
  op_attribute->ToProto(&pb_op_attribute);
  for (const auto& obn : OutputBns()) {
    std::shared_ptr<StringSymbol> obn_sym = JUST(GetSymbol4String(obn));
    std::shared_ptr<compatible_py::OpArgParallelAttribute> op_arg_parallel_attr =
        JUST(compatible_py::GetOpArgParallelAttribute(JUST(GetOutBlobParallelDescSymbol(obn)),
                                                      pb_op_attribute, obn));
    std::shared_ptr<compatible_py::OpArgBlobAttribute> op_arg_blob_attr =
        JUST(compatible_py::GetOpArgBlobAttribute(pb_op_attribute, obn));
    std::shared_ptr<compatible_py::BlobObject> out_blob_object =
        JUST(NewBlobObject(op_arg_parallel_attr, op_arg_blob_attr));
    (*bn_in_op2blob_object)[obn] = out_blob_object;
    mut1_operand_blob_objects->emplace_back(std::make_pair(obn_sym, out_blob_object));
  }
  return mut1_operand_blob_objects;
}

Maybe<void> InstructionsBuilder::CheckRefInBlobObjectParallelDesc(
    const std::shared_ptr<cfg::OpAttribute>& op_attribute,
    const std::shared_ptr<ParallelDesc>& op_parallel_desc_sym,
    const std::shared_ptr<HashMap<std::string, std::shared_ptr<compatible_py::BlobObject>>>&
        bn_in_op2blob_object) {
  for (const std::string& ibn : op_attribute->input_bns()) {
    const auto& ibn2modifier = op_attribute->arg_modifier_signature().ibn2input_blob_modifier();
    if (!(JUST(MapAt(ibn2modifier, ibn)).is_mutable())) { continue; }
    std::shared_ptr<compatible_py::BlobObject> ref_blob_object = bn_in_op2blob_object->at(ibn);
    CHECK_OR_RETURN(*op_parallel_desc_sym == *ref_blob_object->parallel_desc_symbol());
  }
  return Maybe<void>::Ok();
}

Maybe<std::vector<
    std::pair<std::shared_ptr<StringSymbol>, std::shared_ptr<compatible_py::BlobObject>>>>
InstructionsBuilder::GetMut2OperandBlobObjects(
    const std::shared_ptr<cfg::OpAttribute>& op_attribute,
    const std::shared_ptr<ParallelDesc>& parallel_desc_sym,
    const std::shared_ptr<HashMap<std::string, std::shared_ptr<compatible_py::BlobObject>>>&
        bn_in_op2blob_object) {
  std::shared_ptr<std::vector<
      std::pair<std::shared_ptr<StringSymbol>, std::shared_ptr<compatible_py::BlobObject>>>>
      mut2_operand_blob_objects = std::make_shared<std::vector<
          std::pair<std::shared_ptr<StringSymbol>, std::shared_ptr<compatible_py::BlobObject>>>>();
  const auto GetOutBlobParallelDescSymbol =
      [&op_attribute, &parallel_desc_sym](const std::string& obn) -> Maybe<ParallelDesc> {
    const auto& parallel_signature = op_attribute->parallel_signature();
    const auto& bn2symbol_id = parallel_signature.bn_in_op2parallel_desc_symbol_id();
    if (bn2symbol_id.find(obn) != bn2symbol_id.end()) {
      return GetSymbol<cfg::ParallelConf, ParallelDesc>(JUST(MapAt(bn2symbol_id, obn)));
    } else {
      return parallel_desc_sym;
    }
  };
  OpAttribute pb_op_attribute;
  op_attribute->ToProto(&pb_op_attribute);
  for (const auto& obn : op_attribute->output_bns()) {
    const auto& obn2modifier = op_attribute->arg_modifier_signature().obn2output_blob_modifier();
    if (JUST(MapAt(obn2modifier, obn)).header_infered_before_compute()) { continue; }
    std::shared_ptr<StringSymbol> obn_sym = JUST(GetSymbol4String(obn));

    std::shared_ptr<compatible_py::OpArgParallelAttribute> op_arg_parallel_attr =
        JUST(compatible_py::GetOpArgParallelAttribute(JUST(GetOutBlobParallelDescSymbol(obn)),
                                                      pb_op_attribute, obn));
    std::shared_ptr<compatible_py::OpArgBlobAttribute> op_arg_blob_attr =
        JUST(compatible_py::GetOpArgBlobAttribute(pb_op_attribute, obn));
    std::shared_ptr<compatible_py::BlobObject> out_blob_object =
        JUST(NewBlobObject(op_arg_parallel_attr, op_arg_blob_attr));
    (*bn_in_op2blob_object)[obn] = out_blob_object;
    mut2_operand_blob_objects->emplace_back(std::make_pair(obn_sym, out_blob_object));
  }
  return mut2_operand_blob_objects;
}

Maybe<void> LogicalRun(const std::function<Maybe<void>(InstructionsBuilder*)>& Build) {
  if (JUST(IsMultiClient())) {
    // NOTE(chengcheng): in Multi-Client LogicalRun will degenerate directly to PhysicalRun,
    //   because each rank will process instructions ONLY from itself, NOT the master.
    return PhysicalRun(Build);
  }

  const std::shared_ptr<vm::LogicalIdGenerator> id_generator =
      std::make_shared<vm::LogicalIdGenerator>();
  std::shared_ptr<Session> sess = JUST(GetDefaultSession());
  const auto& instruction_list = sess->instruction_list();
  const auto& eager_symbol_list = sess->eager_symbol_list();
  InstructionsBuilder instructions_builder(id_generator, instruction_list.get(),
                                           eager_symbol_list.get(), _ReleaseLogicalObject);
  JUST(Build(&instructions_builder));
  JUST(Global<vm::EagerOneflow>::Get()->RunLogicalInstruction(
      instructions_builder.mut_instruction_list(), instructions_builder.eager_symbol_list()));
  return Maybe<void>::Ok();
}

Maybe<void> PhysicalRun(const std::function<Maybe<void>(InstructionsBuilder*)>& Build) {
  vm::InstructionMsgList instruction_list;
  vm::cfg::EagerSymbolList eager_symbol_list;
  InstructionsBuilder instructions_builder(std::make_shared<vm::PhysicalIdGenerator>(),
                                           &instruction_list, &eager_symbol_list,
                                           _ReleasePhysicalObject);
  JUST(Build(&instructions_builder));
  if (debug::RecordingInstructions()) {
    INTRUSIVE_FOR_EACH(instruction_msg, instructions_builder.mut_instruction_list()) {
      debug::RecordInstruction(instruction_msg);
    }
  }
  JUST(Global<vm::EagerOneflow>::Get()->RunPhysicalInstruction(
      instructions_builder.mut_instruction_list(), instructions_builder.eager_symbol_list()));
  return Maybe<void>::Ok();
}

}  // namespace oneflow<|MERGE_RESOLUTION|>--- conflicted
+++ resolved
@@ -1021,20 +1021,12 @@
                         last_used_device));
   }
   Optional<Symbol<Device>> op_device{};
-<<<<<<< HEAD
-  // Disable inter-device instruction sequential for tensor used by nccl stream.
-  // It's not acceptable for us that cuda compute stream is blocked by cuda nccl stream.
-=======
->>>>>>> 15e72d08
   if (*one::CurrentDevVmDepObjectConsumeMode() == one::DevVmDepObjectConsumeMode::NONE) {
     op_device = Optional<Symbol<Device>>(NullOpt);
   } else if (last_used_device->type() == "async_launched_nccl"
              && (producer_op_device->type() == "cuda" || producer_op_device->type() == "gpu")) {
-<<<<<<< HEAD
-=======
     // Disable inter-device instruction sequential for tensor used by nccl stream.
     // It's not acceptable for us that cuda compute stream is blocked by cuda nccl stream.
->>>>>>> 15e72d08
     op_device = Optional<Symbol<Device>>(NullOpt);
   } else {
     op_device = producer_op_device;
