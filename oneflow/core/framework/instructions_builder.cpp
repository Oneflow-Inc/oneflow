--- conflicted
+++ resolved
@@ -238,50 +238,6 @@
   return object_id;
 }
 
-<<<<<<< HEAD
-Maybe<vm::InputCriticalSectionPhyInstrOperand> InstructionsBuilder::MakeInputCriticalSection(const one::EagerBlobObjectListPtr& eager_blob_object, const std::shared_ptr<NNGraphIf>& nn_graph) const {
-  static std::string instr_name("InputCriticalSection");
-  ObjectMsgPtr<vm::InstructionMsg> instruction = ObjectMsgPtr<vm::InstructionMsg>::New(instr_name);
-  const auto& operand = std::make_shared<vm::InputCriticalSectionPhyInstrOperand>(eager_blob_object, nn_graph);
-  *instruction->mutable_phy_instr_operand() = operand;
-  instruction_list_->EmplaceBack(std::move(instruction));
-  return operand;
-}
-
-Maybe<vm::ParameterCriticalSectionPhyInstrOperand> InstructionsBuilder::MakeParameterCriticalSection(const one::EagerBlobObjectListPtr& eager_blob_object, const std::shared_ptr<NNGraphIf>& nn_graph) const {
-  static std::string instr_name("ParameterCriticalSection");
-  ObjectMsgPtr<vm::InstructionMsg> instruction = ObjectMsgPtr<vm::InstructionMsg>::New(instr_name);
-  const auto& operand = std::make_shared<vm::ParameterCriticalSectionPhyInstrOperand>(eager_blob_object, nn_graph);
-  *instruction->mutable_phy_instr_operand() = operand;
-  instruction_list_->EmplaceBack(std::move(instruction));
-  return operand;
-}
-
-Maybe<vm::OutputCriticalSectionPhyInstrOperand> InstructionsBuilder::MakeOutputCriticalSection(const one::EagerBlobObjectListPtr& eager_blob_object, const std::shared_ptr<NNGraphIf>& nn_graph) const {
-  static std::string instr_name("OutputCriticalSection");
-  ObjectMsgPtr<vm::InstructionMsg> instruction = ObjectMsgPtr<vm::InstructionMsg>::New(instr_name);
-  const auto& operand = std::make_shared<vm::OutputCriticalSectionPhyInstrOperand>(eager_blob_object, nn_graph);
-  *instruction->mutable_phy_instr_operand() = operand;
-  instruction_list_->EmplaceBack(std::move(instruction));
-  return operand;
-}
-
-Maybe<vm::NcclCriticalSectionPhyInstrOperand> InstructionsBuilder::MakeNcclCriticalSection() const {
-  static std::string instr_name("NcclCriticalSection");
-  ObjectMsgPtr<vm::InstructionMsg> instruction = ObjectMsgPtr<vm::InstructionMsg>::New(instr_name);
-  const auto& operand = std::make_shared<vm::NcclCriticalSectionPhyInstrOperand>();
-  *instruction->mutable_phy_instr_operand() = operand;
-  instruction_list_->EmplaceBack(std::move(instruction));
-  return operand;
-}
-
-Maybe<void> InstructionsBuilder::LaunchLazyJob(const one::EagerBlobObjectListPtr& inputs,
-                                            const one::EagerBlobObjectListPtr& outputs,
-                                            const one::EagerBlobObjectListPtr& parameters,
-                                            const std::shared_ptr<NNGraphIf>& nn_graph) const {
-  static std::string instr_name("LaunchLazyJob");
-  ObjectMsgPtr<vm::InstructionMsg> instruction = ObjectMsgPtr<vm::InstructionMsg>::New(instr_name);
-=======
 Maybe<vm::InputCriticalSectionPhyInstrOperand> InstructionsBuilder::MakeInputCriticalSection(
     const one::EagerBlobObjectListPtr& eager_blob_object,
     const std::shared_ptr<NNGraphIf>& nn_graph) const {
@@ -334,19 +290,13 @@
                                                const std::shared_ptr<NNGraphIf>& nn_graph) const {
   static std::string instr_name("LaunchLazyJob");
   ObjectMsgPtr<vm::InstructionMsg> instruction = ObjectMsgPtr<vm::InstructionMsg>::New(instr_name);
->>>>>>> 8abf0228
   const auto& in_critical_section = JUST(MakeInputCriticalSection(inputs, nn_graph));
   const auto& out_critical_section = JUST(MakeOutputCriticalSection(outputs, nn_graph));
   const auto& param_critical_section = JUST(MakeParameterCriticalSection(parameters, nn_graph));
   const auto& nccl_critical_section = JUST(MakeNcclCriticalSection());
-<<<<<<< HEAD
-  *instruction->mutable_phy_instr_operand() =
-      std::make_shared<vm::LaunchLazyJobPhyInstrOperand>(in_critical_section, out_critical_section, param_critical_section, nccl_critical_section, nn_graph);
-=======
   *instruction->mutable_phy_instr_operand() = std::make_shared<vm::LaunchLazyJobPhyInstrOperand>(
       in_critical_section, out_critical_section, param_critical_section, nccl_critical_section,
       nn_graph);
->>>>>>> 8abf0228
   instruction_list_->EmplaceBack(std::move(instruction));
   return Maybe<void>::Ok();
 }
