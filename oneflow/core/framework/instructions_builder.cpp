--- conflicted
+++ resolved
@@ -589,11 +589,7 @@
 }  // namespace
 
 Maybe<void> InstructionsBuilder::GlobalSync() {
-<<<<<<< HEAD
-  const auto& phy_instr_operand = std::make_shared<vm::NoArgCbPhyInstrOperand>([]() {});
-=======
   const auto& phy_instr_operand = std::make_shared<vm::BarrierPhyInstrOperand>([]() {});
->>>>>>> d4b391e8
   auto stream = CHECK_JUST(GetBarrierStream());
   auto instruction = intrusive::make_shared<vm::Instruction>(
       stream->mut_vm_stream(), SingletonPtr<vm::GlobalSyncInstructionType>(), phy_instr_operand);
