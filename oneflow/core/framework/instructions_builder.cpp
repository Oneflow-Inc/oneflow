--- conflicted
+++ resolved
@@ -1080,7 +1080,7 @@
 }  // namespace
 
 template<typename T>
-Maybe<void> InstructionsBuilder::TensorView(const T input_tensor, const T view_tensor, const int64_t offset) {
+Maybe<void> InstructionsBuilder::TensorView(const T input_tensor, const T view_tensor) {
   /**
    * TensorView instruction assign the data pointer of input tensor to output view tensor,
    * so they can share memory.
@@ -1092,11 +1092,7 @@
   const std::shared_ptr<vm::EagerBlobObject>& view_eager_blob_object =
       JUST(view_tensor->eager_blob_object());
   // init view blob (with empty data pointer)
-<<<<<<< HEAD
-  JUST(view_eager_blob_object->InitBlobWithOffset(offset));
-=======
   JUST(view_eager_blob_object->InitBlobWithOffset(JUST(view_tensor->storage_offset())));
->>>>>>> fe8a608b
   view_eager_blob_object->set_is_shape_synced(true);
   // prepare instruction operand
   const auto& phy_instr_operand = std::make_shared<vm::TensorViewOperand>(
@@ -1112,14 +1108,8 @@
 
 template Maybe<void> InstructionsBuilder::TensorView(
     const std::shared_ptr<one::MirroredTensor> input_tensor,
-<<<<<<< HEAD
-    const std::shared_ptr<one::MirroredTensor> view_tensor,
-    const int64_t offset
-    );
-=======
     const std::shared_ptr<one::MirroredTensor> view_tensor
 );
->>>>>>> fe8a608b
 
 template<typename T>
 Maybe<void> InstructionsBuilder::SyncAccessBlobByCallback(
