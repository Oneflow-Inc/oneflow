/*
Copyright 2020 The OneFlow Authors. All rights reserved.

Licensed under the Apache License, Version 2.0 (the "License");
you may not use this file except in compliance with the License.
You may obtain a copy of the License at

    http://www.apache.org/licenses/LICENSE-2.0

Unless required by applicable law or agreed to in writing, software
distributed under the License is distributed on an "AS IS" BASIS,
WITHOUT WARRANTIES OR CONDITIONS OF ANY KIND, either express or implied.
See the License for the specific language governing permissions and
limitations under the License.
*/
#include <atomic>
#include "oneflow/core/framework/instructions_builder.h"
#include "oneflow/core/framework/symbol_storage_util.h"
#include "oneflow/core/eager/eager_symbol.cfg.h"
#include "oneflow/core/job/job_conf.cfg.h"
#include "oneflow/core/job/placement.cfg.h"
#include "oneflow/core/job/scope.cfg.h"
#include "oneflow/core/framework/parallel_conf_util.h"
#include "oneflow/core/framework/object_storage.h"
#include "oneflow/core/operator/op_node_signature.cfg.h"
#include "oneflow/core/operator/operator.h"
#include "oneflow/core/framework/id_util.h"
#include "oneflow/core/operator/interface_blob_conf.cfg.h"
#include "oneflow/core/framework/scope_util.h"
#include "oneflow/core/framework/session_util.h"
#include "oneflow/core/eager/eager_oneflow.h"
<<<<<<< HEAD
#include "oneflow/core/framework/blob_cache.h"
=======
>>>>>>> 5e8dab88
#include "oneflow/core/common/container_util.h"

namespace oneflow {

namespace {

void SetSoleMirroredOperand(vm::cfg::OperandProto* operand, int64_t symbol_id) {
  operand->set_logical_object_id(symbol_id);
  operand->mutable_sole_mirrored_object();
}

void SetInitSymbolOperand(vm::cfg::InstructionOperandProto* instr_operand, int64_t symbol_id) {
  SetSoleMirroredOperand(instr_operand->mutable_init_symbol_operand(), symbol_id);
}

void SetInt64Operand(vm::cfg::InstructionOperandProto* instr_operand, int64_t symbol_id) {
  instr_operand->set_int64_operand(symbol_id);
}

void SetAllMirroredOperand(vm::cfg::OperandProto* operand, int64_t object_id) {
  operand->set_logical_object_id(object_id);
  operand->mutable_all_mirrored_object();
}

void SetMirroredOperand(vm::cfg::OperandProto* operand, int64_t object_id) {
  operand->set_logical_object_id(object_id);
  operand->mutable_current_global_device_id();
}

std::shared_ptr<vm::cfg::InstructionOperandProto> DelObjectOperand(int64_t object_id) {
  std::shared_ptr<vm::cfg::InstructionOperandProto> operand =
      std::make_shared<vm::cfg::InstructionOperandProto>();
  SetAllMirroredOperand(operand->mutable_mut_operand(), object_id);
  return operand;
}

std::shared_ptr<vm::cfg::InstructionOperandProto> MutOperand(int64_t object_id) {
  std::shared_ptr<vm::cfg::InstructionOperandProto> operand =
      std::make_shared<vm::cfg::InstructionOperandProto>();
  SetMirroredOperand(operand->mutable_mut_operand(), object_id);
  return operand;
}

std::shared_ptr<vm::cfg::InstructionOperandProto> Int64Operand(int64_t val) {
  std::shared_ptr<vm::cfg::InstructionOperandProto> operand =
      std::make_shared<vm::cfg::InstructionOperandProto>();
  operand->set_int64_operand(val);
  return operand;
}

std::shared_ptr<vm::cfg::InstructionOperandProto> InitSymbolOperand(int64_t val) {
  std::shared_ptr<vm::cfg::InstructionOperandProto> operand =
      std::make_shared<vm::cfg::InstructionOperandProto>();
  SetSoleMirroredOperand(operand->mutable_init_symbol_operand(), val);
  return operand;
}

std::shared_ptr<vm::cfg::InstructionOperandProto> SymbolOperand(int64_t val) {
  std::shared_ptr<vm::cfg::InstructionOperandProto> operand =
      std::make_shared<vm::cfg::InstructionOperandProto>();
  SetSoleMirroredOperand(operand->mutable_symbol_operand(), val);
  return operand;
}

std::shared_ptr<vm::cfg::InstructionOperandProto> ConstOperand(int64_t val) {
  std::shared_ptr<vm::cfg::InstructionOperandProto> operand =
      std::make_shared<vm::cfg::InstructionOperandProto>();
  SetMirroredOperand(operand->mutable_const_operand(), val);
  return operand;
}

std::shared_ptr<vm::cfg::InstructionOperandProto> OperandSeparator() {
  std::shared_ptr<vm::cfg::InstructionOperandProto> operand =
      std::make_shared<vm::cfg::InstructionOperandProto>();
  operand->mutable_separator();
  return operand;
}

std::shared_ptr<vm::cfg::InstructionOperandProto> Uint64Operand(int64_t val) {
  std::shared_ptr<vm::cfg::InstructionOperandProto> operand =
      std::make_shared<vm::cfg::InstructionOperandProto>();
  operand->set_uint64_operand(val);
  return operand;
}

std::shared_ptr<vm::cfg::InstructionOperandProto> Mut2Operand(int64_t val) {
  std::shared_ptr<vm::cfg::InstructionOperandProto> operand =
      std::make_shared<vm::cfg::InstructionOperandProto>();
  SetMirroredOperand(operand->mutable_mut2_operand(), val);
  return operand;
}

Maybe<int64_t> NewSymbolId(vm::IdGenerator* id_generator,
                           vm::cfg::InstructionListProto* instruction_list) {
  int64_t symbol_id = JUST(id_generator->NewSymbolId());
  auto* instruction = instruction_list->mutable_instruction()->Add();
  instruction->set_instr_type_name("NewSymbol");
  SetInt64Operand(instruction->mutable_operand()->Add(), symbol_id);
  return symbol_id;
}

template<typename T>
const char* GetInstrTypeName();

template<>
const char* GetInstrTypeName<cfg::JobConfigProto>() {
  return "InitJobDescSymbol";
}
template<>
const char* GetInstrTypeName<cfg::ParallelConf>() {
  return "NewParallelDescSymbol";
}
template<>
const char* GetInstrTypeName<cfg::ScopeProto>() {
  return "InitScopeSymbol";
}

template<typename T>
T* MutEagerSymbolConf(eager::cfg::EagerSymbol*);

template<>
cfg::JobConfigProto* MutEagerSymbolConf<cfg::JobConfigProto>(
    eager::cfg::EagerSymbol* eager_symbol) {
  return eager_symbol->mutable_job_conf_symbol();
}

template<>
cfg::ParallelConf* MutEagerSymbolConf<cfg::ParallelConf>(eager::cfg::EagerSymbol* eager_symbol) {
  return eager_symbol->mutable_parallel_conf_symbol();
}

template<>
cfg::ScopeProto* MutEagerSymbolConf<cfg::ScopeProto>(eager::cfg::EagerSymbol* eager_symbol) {
  return eager_symbol->mutable_scope_symbol();
}

Maybe<void> AddStringSymbol(int64_t symbol_id, const std::string& data) {
  JUST(Global<symbol::Storage<StringSymbol>>::Get()->Add(symbol_id, data));
  auto* id_cache = JUST(GlobalMaybe<symbol::IdCache<std::string>>());
  CHECK_OR_RETURN(!id_cache->Has(data));
  JUST(id_cache->FindOrCreate(data, [&symbol_id]() -> Maybe<int64_t> { return symbol_id; }));
  return Maybe<void>::Ok();
}

uint64_t NewTokenId() {
  static std::atomic<uint64_t> token_id(0);
  token_id++;
  return token_id;
}

using IntList = std::vector<int64_t>;
using Int2IntListMap = HashMap<int64_t, std::shared_ptr<IntList>>;
// This function is used to determine whether the machine_id2sorted_dev_phy_ids of ParallelDesc are
// equal
bool Int2IntListMapContaining(const Int2IntListMap& bigger, const Int2IntListMap& smaller) {
  for (const auto& pair : smaller) {
    if (bigger.find(pair.first) == bigger.end()) { return false; }
    const auto& bigger_device_ids = bigger.find(pair.first)->second;
    std::vector<int64_t>::iterator ret;
    for (int64_t device_id : *pair.second) {
      ret = std::find(bigger_device_ids->begin(), bigger_device_ids->end(), device_id);
      if (ret == bigger_device_ids->end()) { return false; }
    }
  }
  return true;
}

Maybe<compatible_py::BlobObject> MakeNewBlobObjectLike(
    const std::shared_ptr<InstructionsBuilder>& builder,
    const std::shared_ptr<compatible_py::BlobObject>& blob_object,
    const std::shared_ptr<ParallelDesc>& new_parallel_desc_symbol) {
  OperatorConf op_conf;
  op_conf.set_name(*JUST(UniqueStr("Input")));
  op_conf.set_device_tag(new_parallel_desc_symbol->device_tag());
  op_conf.mutable_input_conf()->set_out("out");
  std::shared_ptr<cfg::InterfaceBlobConf> cfg_interface_blob_conf =
      std::make_shared<cfg::InterfaceBlobConf>();
  blob_object->op_arg_parallel_attr()->DumpToInterfaceBlobConf(cfg_interface_blob_conf);
  blob_object->op_arg_blob_attr()->DumpToInterfaceBlobConf(cfg_interface_blob_conf);
  cfg_interface_blob_conf->ToProto(op_conf.mutable_input_conf()->mutable_blob_conf());
  std::shared_ptr<Scope> cur_scope = JUST(GetCurrentScope());
  op_conf.set_scope_symbol_id(JUST(cur_scope->symbol_id()));
  OpNodeSignature upstream_signature;
  const auto& op = JUST(ConstructAndInferOp(op_conf, upstream_signature, *cur_scope));
  const auto& op_attribute = op->GetOpAttributeWithoutOpNameAndLbn();
  std::shared_ptr<cfg::ParallelConf> parallel_conf = new_parallel_desc_symbol->cfg_parallel_conf();
  std::shared_ptr<HashMap<std::string, std::shared_ptr<compatible_py::BlobObject>>>
      bn_in_op2blob_object =
          std::make_shared<HashMap<std::string, std::shared_ptr<compatible_py::BlobObject>>>();
  builder->RawStatelessCall(std::make_shared<cfg::OpAttribute>(*op_attribute), parallel_conf,
                            bn_in_op2blob_object);
  return JUST(MapAt(*bn_in_op2blob_object, "out"));
}

Maybe<void> _Run(
<<<<<<< HEAD
    const std::function<void(const std::shared_ptr<InstructionsBuilder>&)>& build,
    const std::shared_ptr<vm::IdGenerator>& id_generator,
    const std::function<Maybe<void>(const std::shared_ptr<vm::cfg::InstructionListProto>&,
                                    const std::shared_ptr<eager::cfg::EagerSymbolList>&)>& run_api,
    const std::function<void(compatible_py::Object*)>& release_object) {
  std::shared_ptr<Session> sess = JUST(GetDefaultSession());
  std::shared_ptr<vm::cfg::InstructionListProto> instruction_list = sess->instruction_list();
  std::shared_ptr<eager::cfg::EagerSymbolList> eager_symbol_list = sess->eager_symbol_list();
  build(std::make_shared<InstructionsBuilder>(id_generator, instruction_list, eager_symbol_list,
                                              release_object));
  JUST(run_api(instruction_list, eager_symbol_list));
=======
    const std::function<void(const std::shared_ptr<InstructionsBuilder>&)>& Build,
    const std::shared_ptr<vm::IdGenerator>& id_generator,
    const std::function<Maybe<void>(const std::shared_ptr<vm::cfg::InstructionListProto>&,
                                    const std::shared_ptr<eager::cfg::EagerSymbolList>&)>&
        RunInstruction,
    const std::function<Maybe<void>(compatible_py::Object*)>& ReleaseObject) {
  std::shared_ptr<Session> sess = JUST(GetDefaultSession());
  std::shared_ptr<vm::cfg::InstructionListProto> instruction_list = sess->instruction_list();
  std::shared_ptr<eager::cfg::EagerSymbolList> eager_symbol_list = sess->eager_symbol_list();
  Build(std::make_shared<InstructionsBuilder>(id_generator, instruction_list, eager_symbol_list,
                                              ReleaseObject));
  JUST(RunInstruction(instruction_list, eager_symbol_list));
>>>>>>> 5e8dab88
  instruction_list->clear_instruction();
  eager_symbol_list->clear_eager_symbol();
  return Maybe<void>::Ok();
}

<<<<<<< HEAD
void _ReleaseLogicalObject(compatible_py::Object* obj) {
  CHECK_JUST(LogicalRun(
      [&obj](const std::shared_ptr<InstructionsBuilder>& build) { build->DeleteObject(obj); }));
}

void _ReleasePhysicalObject(compatible_py::Object* obj) {
  CHECK_JUST(PhysicalRun(
      [&obj](const std::shared_ptr<InstructionsBuilder>& build) { build->DeleteObject(obj); }));
=======
Maybe<void> _ReleaseLogicalObject(compatible_py::Object* obj) {
  JUST(LogicalRun(
      [&obj](const std::shared_ptr<InstructionsBuilder>& build) { build->DeleteObject(obj); }));
  return Maybe<void>::Ok();
}

Maybe<void> _ReleasePhysicalObject(compatible_py::Object* obj) {
  JUST(PhysicalRun(
      [&obj](const std::shared_ptr<InstructionsBuilder>& build) { build->DeleteObject(obj); }));
  return Maybe<void>::Ok();
>>>>>>> 5e8dab88
}

}  // namespace

namespace detail {

template<typename T>
Maybe<int64_t> CreateSymbolIdHelper<T>::Call(vm::IdGenerator* id_generator,
                                             vm::cfg::InstructionListProto* instruction_list,
                                             eager::cfg::EagerSymbolList* eager_symbol_list,
                                             const T& conf) {
  int64_t symbol_id = JUST(NewSymbolId(id_generator, instruction_list));
  {
    auto* instruction = instruction_list->mutable_instruction()->Add();
    instruction->set_instr_type_name(GetInstrTypeName<T>());
    SetInitSymbolOperand(instruction->mutable_operand()->Add(), symbol_id);
  }
  {
    auto* eager_symbol = eager_symbol_list->mutable_eager_symbol()->Add();
    eager_symbol->set_symbol_id(symbol_id);
    MutEagerSymbolConf<T>(eager_symbol)->CopyFrom(conf);
  }
  return symbol_id;
}

template struct CreateSymbolIdHelper<cfg::JobConfigProto>;
template struct CreateSymbolIdHelper<cfg::ScopeProto>;

template<>
Maybe<int64_t> CreateSymbolIdHelper<cfg::ParallelConf>::Call(
    vm::IdGenerator* id_generator, vm::cfg::InstructionListProto* instruction_list,
    eager::cfg::EagerSymbolList* eager_symbol_list, const cfg::ParallelConf& conf) {
  int64_t symbol_id = JUST(id_generator->NewSymbolId());
  {
    auto* instruction = instruction_list->mutable_instruction()->Add();
    instruction->set_instr_type_name(GetInstrTypeName<cfg::ParallelConf>());
    SetInt64Operand(instruction->mutable_operand()->Add(), symbol_id);
  }
  {
    auto* eager_symbol = eager_symbol_list->mutable_eager_symbol()->Add();
    eager_symbol->set_symbol_id(symbol_id);
    MutEagerSymbolConf<cfg::ParallelConf>(eager_symbol)->CopyFrom(conf);
  }
  return symbol_id;
}

}  // namespace detail

Maybe<int64_t> InstructionsBuilder::NewSymbolId() {
  int64_t symbol_id = JUST(id_generator_->NewSymbolId());
  vm::cfg::InstructionProto instruction;
  instruction.set_instr_type_name("NewSymbol");
  instruction.mutable_operand()->Add()->CopyFrom(*Int64Operand(symbol_id));
  instruction_list_->mutable_instruction()->Add()->CopyFrom(instruction);
  return symbol_id;
}

Maybe<int64_t> InstructionsBuilder::NewObjectId(
    const std::shared_ptr<ParallelDesc>& parallel_desc_sym) {
  int64_t object_id = JUST(id_generator_->NewObjectId());
  vm::cfg::InstructionProto instruction;
  instruction.set_instr_type_name("NewObject");
  instruction.set_parallel_desc_symbol_id(JUST(parallel_desc_sym->symbol_id()));
  instruction.mutable_operand()->Add()->CopyFrom(*Int64Operand(object_id));
  instruction_list_->mutable_instruction()->Add()->CopyFrom(instruction);
  return object_id;
}

Maybe<compatible_py::BlobObject> InstructionsBuilder::PackPhysicalBlobsToLogicalBlob(
    const std::vector<std::shared_ptr<compatible_py::BlobObject>>& physical_blob_objects,
    const std::shared_ptr<compatible_py::OpArgParallelAttribute>& op_arg_parallel_attr,
    const std::shared_ptr<compatible_py::OpArgBlobAttribute>& op_arg_blob_attr) {
  std::shared_ptr<ParallelDesc> parallel_desc_symbol = op_arg_parallel_attr->parallel_desc_symbol();
  std::shared_ptr<HashMap<int64_t, std::shared_ptr<std::vector<int64_t>>>> machine_id2device_ids =
      parallel_desc_symbol->machine_id2sorted_dev_phy_ids();
  std::string device_tag = parallel_desc_symbol->parallel_conf().device_tag();
  HashSet<std::pair<int64_t, int64_t>> machine_device_ids;
  for (const auto& physical_blob_object : physical_blob_objects) {
    std::shared_ptr<ParallelDesc> phy_paralle_desc_sym =
        physical_blob_object->parallel_desc_symbol();
    CHECK_EQ_OR_RETURN(phy_paralle_desc_sym->parallel_num(), 1);
    CHECK_EQ_OR_RETURN(phy_paralle_desc_sym->device_tag(), device_tag);
    std::shared_ptr<HashMap<int64_t, std::shared_ptr<std::vector<int64_t>>>>
        phy_machine_id2device_ids = phy_paralle_desc_sym->machine_id2sorted_dev_phy_ids();
    int64_t machine_id = phy_machine_id2device_ids->begin()->first;
    machine_device_ids.insert(
        std::make_pair(machine_id, phy_machine_id2device_ids->at(machine_id)->at(0)));
  }
  for (const auto& pair : *machine_id2device_ids) {
    int64_t machine_id = pair.first;
    for (const auto& device_id : *(pair.second)) {
      CHECK(machine_device_ids.find(std::make_pair(machine_id, device_id))
            != machine_device_ids.end());
    }
  }
  std::shared_ptr<compatible_py::BlobObject> logical_blob_object =
      JUST(NewBlobObject(op_arg_parallel_attr, op_arg_blob_attr));
  JUST(ReplaceMirrored(op_arg_parallel_attr->parallel_desc_symbol(), {logical_blob_object},
                       physical_blob_objects));
  return logical_blob_object;
}

Maybe<StringSymbol> InstructionsBuilder::GetSymbol4String(std::string str) {
  if (JUST(HasSymbol<std::string>(str))) { return GetSymbol<std::string, StringSymbol>(str); }
  int64_t symbol_id = JUST(NewSymbolId4String(str));
  JUST(AddStringSymbol(symbol_id, str));
  return GetSymbol<std::string, StringSymbol>(str);
}

Maybe<JobDesc> InstructionsBuilder::GetJobConfSymbol(
    const std::shared_ptr<cfg::JobConfigProto>& job_conf) {
  if (JUST(HasSymbol<cfg::JobConfigProto>(*job_conf))) {
    return GetSymbol<cfg::JobConfigProto, JobDesc>(*job_conf);
  }
  int64_t symbol_id = JUST(NewSymbolId4JobConf(job_conf));
  JUST(AddSymbol<cfg::JobConfigProto, JobConfigProto, JobDesc>(symbol_id, *job_conf));
  return GetSymbol<cfg::JobConfigProto, JobDesc>(*job_conf);
}

Maybe<ParallelDesc> InstructionsBuilder::GetParallelDescSymbol(
    const std::shared_ptr<cfg::ParallelConf>& parallel_conf) {
  if (JUST(HasSymbol<cfg::ParallelConf>(*parallel_conf))) {
    return GetSymbol<cfg::ParallelConf, ParallelDesc>(*parallel_conf);
  }
  int64_t symbol_id = JUST(NewSymbolId4ParallelConf(parallel_conf));
  JUST(AddSymbol<cfg::ParallelConf, ParallelConf, ParallelDesc>(symbol_id, *parallel_conf));
  return GetSymbol<cfg::ParallelConf, ParallelDesc>(*parallel_conf);
}

Maybe<Scope> InstructionsBuilder::GetScopeSymbol(
    const std::shared_ptr<cfg::ScopeProto>& scope_proto) {
  if (JUST(HasSymbol<cfg::ScopeProto>(*scope_proto))) {
    return GetSymbol<cfg::ScopeProto, Scope>(*scope_proto);
  }
  int64_t symbol_id = JUST(NewSymbolId4Scope(scope_proto));
  JUST(AddSymbol<cfg::ScopeProto, ScopeProto, Scope>(symbol_id, *scope_proto));
  return GetSymbol<cfg::ScopeProto, Scope>(*scope_proto);
}

Maybe<OperatorConfSymbol> InstructionsBuilder::GetOpConfSymbol(
    const std::shared_ptr<cfg::OperatorConf>& op_conf) {
  if (JUST(HasSymbol<cfg::OperatorConf>(*op_conf))) {
    return GetSymbol<cfg::OperatorConf, OperatorConfSymbol>(*op_conf);
  }
  int64_t symbol_id = JUST(NewSymbolId4OpConf(op_conf));
  JUST(AddSymbol<cfg::OperatorConf, OperatorConf, OperatorConfSymbol>(symbol_id, *op_conf));
  return GetSymbol<cfg::OperatorConf, OperatorConfSymbol>(*op_conf);
}

Maybe<int64_t> InstructionsBuilder::NewSymbolId4String(std::string str) {
  int64_t symbol_id = JUST(NewSymbolId());
  JUST(InitStringSymbol(symbol_id, str));
  return symbol_id;
}

Maybe<int64_t> InstructionsBuilder::NewSymbolId4JobConf(
    const std::shared_ptr<cfg::JobConfigProto>& job_conf) {
  int64_t symbol_id = JUST(NewSymbolId());
  JUST(InitJobConfSymbol(symbol_id, job_conf));
  return symbol_id;
}

Maybe<int64_t> InstructionsBuilder::NewSymbolId4ParallelConf(
    const std::shared_ptr<cfg::ParallelConf>& parallel_conf) {
  int64_t symbol_id = JUST(id_generator_->NewSymbolId());
  JUST(NewParallelConfSymbol(symbol_id, parallel_conf));
  return symbol_id;
}

Maybe<int64_t> InstructionsBuilder::NewSymbolId4Scope(
    const std::shared_ptr<cfg::ScopeProto>& scope_proto) {
  int64_t symbol_id = JUST(NewSymbolId());
  JUST(NewScopeSymbol(symbol_id, scope_proto));
  return symbol_id;
}

Maybe<int64_t> InstructionsBuilder::NewSymbolId4OpConf(
    const std::shared_ptr<cfg::OperatorConf> op_conf) {
  int64_t symbol_id = JUST(NewSymbolId());
  JUST(InitOpConfSymbol(symbol_id, op_conf));
  return symbol_id;
}

Maybe<compatible_py::BlobObject> InstructionsBuilder::NewBlobObject(
    const std::shared_ptr<compatible_py::OpArgParallelAttribute>& op_arg_parallel_attr,
    const std::shared_ptr<compatible_py::OpArgBlobAttribute>& op_arg_blob_attr) {
  int64_t object_id = JUST(NewObjectId(op_arg_parallel_attr->parallel_desc_symbol()));
  std::shared_ptr<compatible_py::BlobObject> obj = std::make_shared<compatible_py::BlobObject>(
      object_id, op_arg_parallel_attr, op_arg_blob_attr);
  obj->add_releaser(release_object_);
  return obj;
}

Maybe<int64_t> InstructionsBuilder::NewSymbolId4OpNodeSignature(
    const std::shared_ptr<cfg::OpNodeSignature>& op_node_signature_sym) {
  int64_t symbol_id = JUST(NewSymbolId());
  JUST(InitOpNodeSignatureDescSymbol(symbol_id, op_node_signature_sym));
  return symbol_id;
}

Maybe<int64_t> InstructionsBuilder::NewSharedOpKernelObjectId4ParallelConfSymbolId(
    const std::shared_ptr<ParallelDesc>& parallel_desc_sym) {
  return NewObjectId(parallel_desc_sym);
}

Maybe<void> InstructionsBuilder::DeleteObject(compatible_py::Object* blob_object) {
  JUST(_TryClearObject(blob_object));
  JUST(_DeleteObject(blob_object));
  return Maybe<void>::Ok();
}

Maybe<std::vector<std::shared_ptr<ParallelDesc>>>
InstructionsBuilder::GetPhysicalParallelDescSymbols(
    const std::shared_ptr<ParallelDesc>& parallel_desc_symbol) {
  const auto& machine_id2device_ids = parallel_desc_symbol->machine_id2sorted_dev_phy_ids();
  std::string device_tag = parallel_desc_symbol->parallel_conf().device_tag();
  std::vector<std::shared_ptr<ParallelDesc>> phy_parallel_desc_symbols;
  const auto AppendPhyParallelDescSymbol = [this, &phy_parallel_desc_symbols, &device_tag](
                                               int64_t machine_id,
                                               int64_t device_id) -> Maybe<void> {
    std::shared_ptr<cfg::ParallelConf> parallel_conf = std::make_shared<cfg::ParallelConf>();
    parallel_conf->set_device_tag(device_tag);
    parallel_conf->add_device_name(std::to_string(machine_id) + ":" + std::to_string(device_id));
    phy_parallel_desc_symbols.emplace_back(JUST(GetParallelDescSymbol(parallel_conf)));
    return Maybe<void>::Ok();
  };

  for (const auto& pair : *machine_id2device_ids) {
    for (int64_t device_id : *pair.second) {
      JUST(AppendPhyParallelDescSymbol(pair.first, device_id));
    }
  }
  return phy_parallel_desc_symbols;
}

Maybe<std::vector<std::shared_ptr<compatible_py::OpArgBlobAttribute>>>
InstructionsBuilder::GetPhysicalOpArgBlobAttrs(
    const std::shared_ptr<compatible_py::BlobObject>& logical_blob_object) const {
  int64_t parallel_num = logical_blob_object->parallel_desc_symbol()->parallel_num();
  std::shared_ptr<compatible_py::OpArgBlobAttribute> logical_blob_attr =
      logical_blob_object->op_arg_blob_attr();
  std::shared_ptr<cfg::SbpParallel> sbp_parallel =
      logical_blob_object->op_arg_parallel_attr()->sbp_parallel();
  std::vector<std::shared_ptr<compatible_py::OpArgBlobAttribute>> pyh_op_arg_blob_attrs;
  if (sbp_parallel->has_split_parallel()) {
    int64_t split_axis = sbp_parallel->split_parallel().axis();
    for (int64_t i = 0; i < parallel_num; ++i) {
      pyh_op_arg_blob_attrs.emplace_back(
          logical_blob_attr->GetPhysicalOpArgBlobAttr(split_axis, parallel_num, i));
    }
  } else {
    for (int64_t i = 0; i < parallel_num; ++i) {
      pyh_op_arg_blob_attrs.emplace_back(logical_blob_attr);
    }
  }
  return pyh_op_arg_blob_attrs;
}

Maybe<std::vector<std::shared_ptr<compatible_py::BlobObject>>>
InstructionsBuilder::UnpackLogicalBlobToPhysicalBlobs(
    const std::shared_ptr<compatible_py::BlobObject>& blob_object) {
  std::vector<std::shared_ptr<ParallelDesc>> phy_parallel_desc_symbols =
      *JUST(GetPhysicalParallelDescSymbols(blob_object->parallel_desc_symbol()));
  auto phy_op_arg_blob_attrs = JUST(GetPhysicalOpArgBlobAttrs(blob_object));
  const auto GetPhysicalBlob =
      [this](const std::shared_ptr<ParallelDesc>& parallel_desc_sym,
             const std::shared_ptr<compatible_py::OpArgBlobAttribute>& blob_attr)
      -> Maybe<compatible_py::BlobObject> {
    std::shared_ptr<compatible_py::OpArgParallelAttribute> op_arg_parallel_attr =
        JUST(compatible_py::MakeMirroredOpArgParallelAttribute(parallel_desc_sym));
    std::shared_ptr<compatible_py::BlobObject> pyhsical_blob_object =
        JUST(NewBlobObject(op_arg_parallel_attr, blob_attr));
    return pyhsical_blob_object;
  };
  std::vector<std::shared_ptr<compatible_py::BlobObject>> physical_blob_objects;
  for (int64_t i = 0; i < phy_parallel_desc_symbols.size(); ++i) {
    physical_blob_objects.emplace_back(JUST(GetPhysicalBlob(
        JUST(VectorAt(phy_parallel_desc_symbols, i)), JUST(VectorAt(*phy_op_arg_blob_attrs, i)))));
  }
  JUST(ReplaceMirrored(blob_object->parallel_desc_symbol(), physical_blob_objects, {blob_object}));
  return physical_blob_objects;
}

Maybe<compatible_py::BlobObject> InstructionsBuilder::MakeReferenceBlobObject(
    const std::shared_ptr<compatible_py::BlobObject>& blob_object,
    const std::shared_ptr<compatible_py::OpArgParallelAttribute>& op_arg_parallel_attr) {
  std::shared_ptr<ParallelDesc> parallel_desc_symbol = blob_object->parallel_desc_symbol();
  CHECK((*parallel_desc_symbol) == (*op_arg_parallel_attr->parallel_desc_symbol()));
  std::shared_ptr<compatible_py::BlobObject> ref_blob_object =
      JUST(NewBlobObject(op_arg_parallel_attr, blob_object->op_arg_blob_attr()));
  ReplaceMirrored(parallel_desc_symbol, {ref_blob_object}, {blob_object});
  return ref_blob_object;
}

Maybe<void> InstructionsBuilder::ReplaceMirrored(
    const std::shared_ptr<ParallelDesc>& parallel_desc_sym,
    const std::vector<std::shared_ptr<compatible_py::BlobObject>>& lhs_objects,
    const std::vector<std::shared_ptr<compatible_py::BlobObject>>& rhs_objects) {
  vm::cfg::InstructionProto instruction;
  instruction.set_instr_type_name("ReplaceMirrored");
  instruction.set_parallel_desc_symbol_id(JUST(parallel_desc_sym->symbol_id()));
  for (const auto& lhs_object : lhs_objects) {
    instruction.mutable_operand()->Add()->CopyFrom(*Int64Operand(lhs_object->object_id()));
  }
  instruction.mutable_operand()->Add()->CopyFrom(*OperandSeparator());
  for (const auto& rhs_object : rhs_objects) {
    instruction.mutable_operand()->Add()->CopyFrom(*Int64Operand(rhs_object->object_id()));
  }
  instruction_list_->mutable_instruction()->Add()->CopyFrom(instruction);
  return Maybe<void>::Ok();
}

Maybe<Scope> InstructionsBuilder::BuildInitialScope(
    int64_t session_id, const std::shared_ptr<cfg::JobConfigProto>& job_conf,
    const std::string& device_tag, const std::vector<std::string>& machine_device_ids,
    bool is_mirrored) {
  std::shared_ptr<cfg::ScopeProto> scope_proto = std::make_shared<cfg::ScopeProto>();
  scope_proto->set_session_id(session_id);
  std::shared_ptr<JobDesc> job_conf_sym = JUST(GetJobConfSymbol(job_conf));
  scope_proto->set_job_desc_symbol_id(JUST(job_conf_sym->symbol_id()));
  std::shared_ptr<cfg::ParallelConf> parallel_conf =
      JUST(MakeParallelConf(device_tag, machine_device_ids));
  std::shared_ptr<ParallelDesc> device_parallel_desc_sym =
      JUST(GetParallelDescSymbol(parallel_conf));
  scope_proto->set_device_parallel_desc_symbol_id(JUST(device_parallel_desc_sym->symbol_id()));
  parallel_conf = JUST(MakeParallelConf("cpu", machine_device_ids));
  std::shared_ptr<ParallelDesc> host_parallel_desc_sym = JUST(GetParallelDescSymbol(parallel_conf));
  scope_proto->set_host_parallel_desc_symbol_id(JUST(host_parallel_desc_sym->symbol_id()));
  if (is_mirrored) {
    scope_proto->mutable_opt_mirrored_parallel_conf()->mutable_mirrored_parallel();
  } else {
    scope_proto->mutable_opt_mirrored_parallel_conf()->clear_mirrored_parallel();
  }
  return GetScopeSymbol(scope_proto);
}

Maybe<Scope> InstructionsBuilder::BuildScopeWithNewParallelDesc(
    const std::shared_ptr<Scope>& scope, const std::string& device_tag,
    const std::vector<std::string>& machine_device_ids) {
  const auto SetScopeProto =
      [this, &device_tag,
       &machine_device_ids](const std::shared_ptr<cfg::ScopeProto>& scope_proto) -> Maybe<void> {
    std::shared_ptr<cfg::ParallelConf> parallel_conf =
        JUST(MakeParallelConf(device_tag, machine_device_ids));
    std::shared_ptr<ParallelDesc> device_parallel_desc_sym =
        JUST(GetParallelDescSymbol(parallel_conf));
    parallel_conf = JUST(MakeParallelConf("cpu", machine_device_ids));
    std::shared_ptr<ParallelDesc> host_parallel_desc_sym =
        JUST(GetParallelDescSymbol(parallel_conf));
    scope_proto->set_device_parallel_desc_symbol_id(JUST(device_parallel_desc_sym->symbol_id()));
    scope_proto->set_host_parallel_desc_symbol_id(JUST(host_parallel_desc_sym->symbol_id()));
    return Maybe<void>::Ok();
  };

  return BuildScopeByProtoSetter(scope, SetScopeProto);
}

Maybe<Scope> InstructionsBuilder::BuildScopeWithNewParallelConf(
    const std::shared_ptr<Scope>& scope, const std::shared_ptr<cfg::ParallelConf>& parallel_conf) {
  std::pair<std::string, std::vector<std::string>> tag_and_dev_ids =
      *JUST(GetDeviceTagAndMachineDeviceIds(parallel_conf));
  return BuildScopeWithNewParallelDesc(scope, tag_and_dev_ids.first, tag_and_dev_ids.second);
}

Maybe<Scope> InstructionsBuilder::BuildScopeWithNewIsMirrored(const std::shared_ptr<Scope>& scope,
                                                              bool is_mirrored) {
  const auto SetScopeProto = [is_mirrored](const std::shared_ptr<cfg::ScopeProto>& scope_proto) {
    if (is_mirrored) {
      scope_proto->mutable_opt_mirrored_parallel_conf()->mutable_mirrored_parallel();
    } else {
      scope_proto->mutable_opt_mirrored_parallel_conf()->clear_mirrored_parallel();
    }
  };

  return BuildScopeByProtoSetter(scope, SetScopeProto);
}

Maybe<Scope> InstructionsBuilder::BuildScopeWithNewScopeName(const std::shared_ptr<Scope>& scope,
                                                             std::string scope_name) {
  const auto SetScopeProto = [&scope_name](const std::shared_ptr<cfg::ScopeProto>& scope_proto) {
    scope_proto->add_scope_op_name_prefixes(scope_name);
  };

  return BuildScopeByProtoSetter(scope, SetScopeProto);
}

Maybe<Scope> InstructionsBuilder::BuildScopeByProtoSetter(
    const std::shared_ptr<Scope>& scope,
    const std::function<void(const std::shared_ptr<cfg::ScopeProto>&)>& Setter) {
  std::shared_ptr<cfg::ScopeProto> scope_proto = JUST(scope->MakeChildScopeProto());
  Setter(scope_proto);
  return GetScopeSymbol(scope_proto);
}

Maybe<compatible_py::BlobObject> InstructionsBuilder::BroadcastBlobReference(
    const std::shared_ptr<compatible_py::BlobObject>& sole_mirrored_blob_object,
    const std::shared_ptr<ParallelDesc>& parallel_desc_sym) {
  std::shared_ptr<HashMap<int64_t, std::shared_ptr<std::vector<int64_t>>>> device_ids =
      sole_mirrored_blob_object->parallel_desc_symbol()->machine_id2sorted_dev_phy_ids();
  for (const auto& pair : *device_ids) { CHECK_EQ_OR_RETURN(pair.second->size(), 1); }
  int64_t object_id = JUST(BroadcastObjectReference(sole_mirrored_blob_object, parallel_desc_sym));
  std::shared_ptr<compatible_py::OpArgParallelAttribute> op_arg_parallel_attr =
      JUST(compatible_py::MakeBroadcastOpArgParallelAttribute(parallel_desc_sym));
  std::shared_ptr<compatible_py::BlobObject> obj = std::make_shared<compatible_py::BlobObject>(
      object_id, op_arg_parallel_attr, sole_mirrored_blob_object->op_arg_blob_attr());
  obj->add_releaser(release_object_);
  return obj;
}

Maybe<int64_t> InstructionsBuilder::BroadcastObjectReference(
    const std::shared_ptr<compatible_py::BlobObject>& sole_mirrored_object,
    const std::shared_ptr<ParallelDesc>& parallel_desc_sym) {
  int64_t object_id = JUST(id_generator_->NewObjectId());
  vm::cfg::InstructionProto instruction;
  instruction.set_instr_type_name("BroadcastObjectReference");
  instruction.set_parallel_desc_symbol_id(JUST(parallel_desc_sym->symbol_id()));
  instruction.mutable_operand()->Add()->CopyFrom(*Int64Operand(object_id));
  instruction.mutable_operand()->Add()->CopyFrom(*Int64Operand(sole_mirrored_object->object_id()));
  instruction_list_->mutable_instruction()->Add()->CopyFrom(instruction);
  return object_id;
}

Maybe<void> InstructionsBuilder::Build121AssignInstruction(
    const std::shared_ptr<compatible_py::BlobObject>& ref_blob_object,
    const std::shared_ptr<compatible_py::BlobObject>& value_blob_object) {
  int64_t parallel_num = ref_blob_object->parallel_desc_symbol()->parallel_num();
  CHECK_EQ_OR_RETURN(parallel_num, value_blob_object->parallel_desc_symbol()->parallel_num());
  std::vector<uint64_t> token_id_0;
  std::vector<uint64_t> token_id_1;
  for (int64_t i = 0; i < parallel_num; ++i) { token_id_0.emplace_back(NewTokenId()); }
  for (int64_t i = 0; i < parallel_num; ++i) { token_id_1.emplace_back(NewTokenId()); }
  std::tuple<std::vector<uint64_t>, std::vector<uint64_t>> token_ids =
      std::make_tuple(token_id_0, token_id_1);
  BuildSendInstruction(ref_blob_object->parallel_desc_symbol(), value_blob_object, token_ids);
  BuildRecvInstruction(value_blob_object->parallel_desc_symbol(), ref_blob_object, token_ids);
  return Maybe<void>::Ok();
}

Maybe<void> InstructionsBuilder::BuildSendInstruction(
    const std::shared_ptr<ParallelDesc>& dst_parallel_desc_symbol,
    const std::shared_ptr<compatible_py::BlobObject>& src_blob_object,
    const std::tuple<std::vector<uint64_t>, std::vector<uint64_t>>& token_ids) {
  vm::cfg::InstructionProto instruction;
  instruction.set_instr_type_name("SendBlob");
  instruction.set_parallel_desc_symbol_id(
      JUST(src_blob_object->parallel_desc_symbol()->symbol_id()));
  instruction.mutable_operand()->Add()->CopyFrom(
      *SymbolOperand(JUST(dst_parallel_desc_symbol->symbol_id())));
  instruction.mutable_operand()->Add()->CopyFrom(*ConstOperand(src_blob_object->object_id()));
  instruction.mutable_operand()->Add()->CopyFrom(*OperandSeparator());
  for (uint64_t token_id : std::get<0>(token_ids)) {
    instruction.mutable_operand()->Add()->CopyFrom(*Uint64Operand(token_id));
  }
  instruction.mutable_operand()->Add()->CopyFrom(*OperandSeparator());
  for (uint64_t token_id : std::get<1>(token_ids)) {
    instruction.mutable_operand()->Add()->CopyFrom(*Uint64Operand(token_id));
  }
  instruction_list_->mutable_instruction()->Add()->CopyFrom(instruction);
  return Maybe<void>::Ok();
}

Maybe<void> InstructionsBuilder::BuildRecvInstruction(
    const std::shared_ptr<ParallelDesc>& src_parallel_desc_symbol,
    const std::shared_ptr<compatible_py::BlobObject>& dst_blob_object,
    const std::tuple<std::vector<uint64_t>, std::vector<uint64_t>>& token_ids) {
  vm::cfg::InstructionProto instruction;
  instruction.set_instr_type_name("ReceiveBlob");
  instruction.set_parallel_desc_symbol_id(
      JUST(dst_blob_object->parallel_desc_symbol()->symbol_id()));
  instruction.mutable_operand()->Add()->CopyFrom(
      *SymbolOperand(JUST(src_parallel_desc_symbol->symbol_id())));
  instruction.mutable_operand()->Add()->CopyFrom(*Mut2Operand(dst_blob_object->object_id()));
  instruction.mutable_operand()->Add()->CopyFrom(*OperandSeparator());
  for (uint64_t token_id : std::get<0>(token_ids)) {
    instruction.mutable_operand()->Add()->CopyFrom(*Uint64Operand(token_id));
  }
  instruction.mutable_operand()->Add()->CopyFrom(*OperandSeparator());
  for (uint64_t token_id : std::get<1>(token_ids)) {
    instruction.mutable_operand()->Add()->CopyFrom(*Uint64Operand(token_id));
  }
  instruction_list_->mutable_instruction()->Add()->CopyFrom(instruction);
  return Maybe<void>::Ok();
}

Maybe<void> InstructionsBuilder::CudaHostRegisterBlob(
    const std::shared_ptr<compatible_py::BlobObject>& blob_object) {
  vm::cfg::InstructionProto instruction;
  instruction.set_instr_type_name("CudaHostRegisterBlob");
  instruction.set_parallel_desc_symbol_id(JUST(blob_object->parallel_desc_symbol()->symbol_id()));
  instruction.mutable_operand()->Add()->CopyFrom(*MutOperand(blob_object->object_id()));
  instruction_list_->mutable_instruction()->Add()->CopyFrom(instruction);
  return Maybe<void>::Ok();
}

Maybe<void> InstructionsBuilder::CudaHostUnregisterBlob(
    const std::shared_ptr<compatible_py::BlobObject>& blob_object) {
  vm::cfg::InstructionProto instruction;
  instruction.set_instr_type_name("CudaHostUnregisterBlob");
  instruction.set_parallel_desc_symbol_id(JUST(blob_object->parallel_desc_symbol()->symbol_id()));
  instruction.mutable_operand()->Add()->CopyFrom(*MutOperand(blob_object->object_id()));
  instruction_list_->mutable_instruction()->Add()->CopyFrom(instruction);
  return Maybe<void>::Ok();
}

Maybe<compatible_py::OpKernelObject> InstructionsBuilder::NewOpKernelObject(
    const std::shared_ptr<cfg::OperatorConf>& op_conf) {
  CHECK_OR_RETURN(op_conf->has_scope_symbol_id());
  std::shared_ptr<Scope> scope_symbol =
      JUST(GetSymbol<cfg::ScopeProto, Scope>(op_conf->scope_symbol_id()));
  std::shared_ptr<OperatorConfSymbol> op_conf_sym = JUST(GetOpConfSymbol(op_conf));
  const auto& scope = Global<symbol::Storage<Scope>>::Get()->Get(op_conf->scope_symbol_id());
  OperatorConf pb_op_conf;
  op_conf->ToProto(&pb_op_conf);
  int64_t parallel_desc_sym_id = JUST(scope.GetParallelDescSymbolId(pb_op_conf));
  std::shared_ptr<ParallelDesc> parallel_desc_symbol =
      JUST(GetSymbol<cfg::ParallelConf, ParallelDesc>(parallel_desc_sym_id));
  int64_t object_id =
      JUST(_NewOpKernelObject(parallel_desc_symbol, scope_symbol->job_desc_symbol(), op_conf_sym));
  return std::make_shared<compatible_py::OpKernelObject>(object_id, op_conf, release_object_);
}

Maybe<void> InstructionsBuilder::LazyReference(
    const std::shared_ptr<compatible_py::BlobObject>& blob_object,
    const std::string& interface_op_name) {
  vm::cfg::InstructionProto instruction;
  std::string device_tag = blob_object->parallel_desc_symbol()->device_tag();
  instruction.set_instr_type_name(device_tag + ".LazyReference");
  instruction.set_parallel_desc_symbol_id(JUST(blob_object->parallel_desc_symbol()->symbol_id()));
  instruction.mutable_operand()->Add()->CopyFrom(*MutOperand(blob_object->object_id()));
  std::shared_ptr<StringSymbol> interface_op_name_sym =
      JUST(GetSymbol4String(blob_object->op_arg_blob_attr()->logical_blob_name()));
  instruction.mutable_operand()->Add()->CopyFrom(
      *SymbolOperand(JUST(interface_op_name_sym->symbol_id())));
  instruction_list_->mutable_instruction()->Add()->CopyFrom(instruction);
  return Maybe<void>::Ok();
}

Maybe<compatible_py::BlobObject> InstructionsBuilder::MakeLazyRefBlobObject(
    const std::string& interface_op_name, const std::shared_ptr<cfg::OpAttribute>& op_attribute,
    const std::shared_ptr<cfg::ParallelConf>& parallel_conf) {
  CHECK_EQ_OR_RETURN(op_attribute->output_bns().size(), 1);
<<<<<<< HEAD
  std::string obn = op_attribute->output_bns().at(0);
=======
  const std::string& obn = op_attribute->output_bns().at(0);
>>>>>>> 5e8dab88
  std::shared_ptr<ParallelDesc> blob_parallel_desc_sym = JUST(GetParallelDescSymbol(parallel_conf));
  OpAttribute pb_op_attribute;
  op_attribute->ToProto(&pb_op_attribute);
  std::shared_ptr<compatible_py::OpArgParallelAttribute> op_arg_parallel_attr =
      JUST(compatible_py::GetOpArgParallelAttribute(blob_parallel_desc_sym, pb_op_attribute, obn));
  std::shared_ptr<compatible_py::OpArgBlobAttribute> op_arg_blob_attr =
      JUST(compatible_py::GetOpArgBlobAttribute(pb_op_attribute, obn));
  std::shared_ptr<compatible_py::BlobObject> blob_object =
      JUST(NewBlobObject(op_arg_parallel_attr, op_arg_blob_attr));
  JUST(LazyReference(blob_object, interface_op_name));
  return blob_object;
}

Maybe<compatible_py::Object> InstructionsBuilder::GetSharedOpKernelObject4ParallelConfSymbol(
    const std::shared_ptr<ParallelDesc>& parallel_desc_sym) {
  if (JUST(HasSharedOpKernelObject4ParallelConfSymbol(parallel_desc_sym))) {
    return GetOpKernelObject4ParallelConfSymbol(parallel_desc_sym);
  }
  int64_t object_id = JUST(NewSharedOpKernelObjectId4ParallelConfSymbolId(parallel_desc_sym));
  std::shared_ptr<compatible_py::Object> obj =
      std::make_shared<compatible_py::Object>(object_id, parallel_desc_sym);
  JUST(SetSharedOpKernelObject4ParallelConfSymbol(parallel_desc_sym, obj));
  return obj;
}

Maybe<void> InstructionsBuilder::InitStringSymbol(int64_t symbol_id, std::string str) {
  vm::cfg::InstructionProto instruction;
  instruction.set_instr_type_name("InitStringSymbol");
  instruction.mutable_operand()->Add()->CopyFrom(*InitSymbolOperand(symbol_id));
  instruction_list_->mutable_instruction()->Add()->CopyFrom(instruction);
  eager::cfg::EagerSymbol eager_symbol;
  eager_symbol.set_symbol_id(symbol_id);
  eager_symbol.set_string_symbol(str);
  eager_symbol_list_->mutable_eager_symbol()->Add()->CopyFrom(eager_symbol);
  return Maybe<void>::Ok();
}

Maybe<void> InstructionsBuilder::InitJobConfSymbol(
    int64_t symbol_id, const std::shared_ptr<cfg::JobConfigProto>& job_conf) {
  vm::cfg::InstructionProto instruction;
  instruction.set_instr_type_name("InitJobDescSymbol");
  instruction.mutable_operand()->Add()->CopyFrom(*InitSymbolOperand(symbol_id));
  instruction_list_->mutable_instruction()->Add()->CopyFrom(instruction);
  eager::cfg::EagerSymbol eager_symbol;
  eager_symbol.set_symbol_id(symbol_id);
  eager_symbol.mutable_job_conf_symbol()->CopyFrom(*job_conf);
  eager_symbol_list_->mutable_eager_symbol()->Add()->CopyFrom(eager_symbol);
  return Maybe<void>::Ok();
}

Maybe<void> InstructionsBuilder::NewParallelConfSymbol(
    int64_t symbol_id, const std::shared_ptr<cfg::ParallelConf>& parallel_conf) {
  vm::cfg::InstructionProto instruction;
  instruction.set_instr_type_name("NewParallelDescSymbol");
  instruction.mutable_operand()->Add()->CopyFrom(*Int64Operand(symbol_id));
  instruction_list_->mutable_instruction()->Add()->CopyFrom(instruction);
  eager::cfg::EagerSymbol eager_symbol;
  eager_symbol.set_symbol_id(symbol_id);
  eager_symbol.mutable_parallel_conf_symbol()->CopyFrom(*parallel_conf);
  eager_symbol_list_->mutable_eager_symbol()->Add()->CopyFrom(eager_symbol);
  return Maybe<void>::Ok();
}

Maybe<void> InstructionsBuilder::NewScopeSymbol(
    int64_t symbol_id, const std::shared_ptr<cfg::ScopeProto>& scope_proto) {
  vm::cfg::InstructionProto instruction;
  instruction.set_instr_type_name("InitScopeSymbol");
  instruction.mutable_operand()->Add()->CopyFrom(*InitSymbolOperand(symbol_id));
  instruction_list_->mutable_instruction()->Add()->CopyFrom(instruction);
  eager::cfg::EagerSymbol eager_symbol;
  eager_symbol.set_symbol_id(symbol_id);
  eager_symbol.mutable_scope_symbol()->CopyFrom(*scope_proto);
  eager_symbol_list_->mutable_eager_symbol()->Add()->CopyFrom(eager_symbol);
  return Maybe<void>::Ok();
}

Maybe<int64_t> InstructionsBuilder::_NewOpKernelObject(
    const std::shared_ptr<ParallelDesc>& parallel_desc_symbol,
    const std::shared_ptr<JobDesc>& job_desc_sym,
    const std::shared_ptr<OperatorConfSymbol>& op_conf_sym) {
  int64_t object_id = JUST(NewObjectId(parallel_desc_symbol));
  vm::cfg::InstructionProto instruction;
  instruction.set_instr_type_name("InitOpKernelObject");
  instruction.set_parallel_desc_symbol_id(JUST(parallel_desc_symbol->symbol_id()));
  instruction.mutable_operand()->Add()->CopyFrom(*SymbolOperand(JUST(job_desc_sym->symbol_id())));
  instruction.mutable_operand()->Add()->CopyFrom(*SymbolOperand(JUST(op_conf_sym->symbol_id())));
  instruction.mutable_operand()->Add()->CopyFrom(*MutOperand(object_id));
  instruction_list_->mutable_instruction()->Add()->CopyFrom(instruction);
  return object_id;
}

Maybe<void> InstructionsBuilder::InitOpNodeSignatureDescSymbol(
    int64_t symbol_id, const std::shared_ptr<cfg::OpNodeSignature>& op_node_signature_sym) {
  vm::cfg::InstructionProto instruction;
  instruction.set_instr_type_name("InitOpNodeSignatureDescSymbol");
  instruction.mutable_operand()->Add()->CopyFrom(*InitSymbolOperand(symbol_id));
  instruction_list_->mutable_instruction()->Add()->CopyFrom(instruction);
  eager::cfg::EagerSymbol eager_symbol;
  eager_symbol.set_symbol_id(symbol_id);
  eager_symbol.mutable_op_node_signature_symbol()->CopyFrom(*op_node_signature_sym);
  eager_symbol_list_->mutable_eager_symbol()->Add()->CopyFrom(eager_symbol);
  return Maybe<void>::Ok();
}

Maybe<void> InstructionsBuilder::InitOpConfSymbol(
    int64_t symbol_id, const std::shared_ptr<cfg::OperatorConf>& op_conf) {
  vm::cfg::InstructionProto instruction;
  instruction.set_instr_type_name("InitOperatorConfSymbol");
  instruction.mutable_operand()->Add()->CopyFrom(*InitSymbolOperand(symbol_id));
  instruction_list_->mutable_instruction()->Add()->CopyFrom(instruction);
  eager::cfg::EagerSymbol eager_symbol;
  eager_symbol.set_symbol_id(symbol_id);
  eager_symbol.mutable_op_conf_symbol()->CopyFrom(*op_conf);
  eager_symbol_list_->mutable_eager_symbol()->Add()->CopyFrom(eager_symbol);
  return Maybe<void>::Ok();
}

Maybe<void> InstructionsBuilder::InsertRemoveForeignCallbackInstruction(int64_t object_id,
                                                                        int64_t callback_id) {
  vm::cfg::InstructionProto instruction;
  instruction.set_instr_type_name("RemoveForeignCallback");
  instruction.mutable_operand()->Add()->CopyFrom(*DelObjectOperand(object_id));
  instruction.mutable_operand()->Add()->CopyFrom(*Int64Operand(callback_id));
  instruction_list_->mutable_instruction()->Add()->CopyFrom(instruction);
  return Maybe<void>::Ok();
}

Maybe<void> InstructionsBuilder::_FetchBlob(
    const std::string& instruction_name,
    const std::shared_ptr<compatible_py::BlobObject>& blob_object, int64_t callback_id) {
  vm::cfg::InstructionProto instruction;
  const std::string& device_tag = blob_object->parallel_desc_symbol()->device_tag();
  instruction.set_instr_type_name(device_tag + "." + instruction_name);
  instruction.set_parallel_desc_symbol_id(JUST(blob_object->parallel_desc_symbol()->symbol_id()));
  instruction.mutable_operand()->Add()->CopyFrom(*ConstOperand(blob_object->object_id()));
  instruction.mutable_operand()->Add()->CopyFrom(*Int64Operand(callback_id));
  instruction_list_->mutable_instruction()->Add()->CopyFrom(instruction);
  return Maybe<void>::Ok();
}

Maybe<void> InstructionsBuilder::FeedBlob(
    const std::shared_ptr<compatible_py::BlobObject>& blob_object, int64_t callback_id) {
  vm::cfg::InstructionProto instruction;
  const std::string& device_tag = blob_object->parallel_desc_symbol()->device_tag();
  instruction.set_instr_type_name(device_tag + "." + "FeedBlob");
  instruction.set_parallel_desc_symbol_id(JUST(blob_object->parallel_desc_symbol()->symbol_id()));
  instruction.mutable_operand()->Add()->CopyFrom(*Mut2Operand(blob_object->object_id()));
  instruction.mutable_operand()->Add()->CopyFrom(*Int64Operand(callback_id));
  instruction_list_->mutable_instruction()->Add()->CopyFrom(instruction);
  return Maybe<void>::Ok();
}

Maybe<void> InstructionsBuilder::FetchBlobHeader(
    const std::shared_ptr<compatible_py::BlobObject>& blob_object, int64_t callback_id) {
  JUST(_FetchBlob("FetchBlobHeader", blob_object, callback_id));
  return Maybe<void>::Ok();
}

Maybe<void> InstructionsBuilder::FetchBlobBody(
    const std::shared_ptr<compatible_py::BlobObject>& blob_object, int64_t callback_id) {
  JUST(_FetchBlob("FetchBlobBody", blob_object, callback_id));
  return Maybe<void>::Ok();
}

Maybe<void> InstructionsBuilder::_TryClearObject(compatible_py::Object* blob_object) {
  vm::cfg::InstructionProto instruction;
  instruction.set_instr_type_name("TryClearObject");
  instruction.set_parallel_desc_symbol_id(JUST(blob_object->parallel_desc_symbol()->symbol_id()));
  instruction.mutable_operand()->Add()->CopyFrom(*MutOperand(blob_object->object_id()));
  instruction_list_->mutable_instruction()->Add()->CopyFrom(instruction);
  return Maybe<void>::Ok();
}

Maybe<void> InstructionsBuilder::_DeleteObject(compatible_py::Object* blob_object) {
  vm::cfg::InstructionProto instruction;
  instruction.set_instr_type_name("DeleteObject");
  instruction.set_parallel_desc_symbol_id(JUST(blob_object->parallel_desc_symbol()->symbol_id()));
  instruction.mutable_operand()->Add()->CopyFrom(*DelObjectOperand(blob_object->object_id()));
  instruction_list_->mutable_instruction()->Add()->CopyFrom(instruction);
  return Maybe<void>::Ok();
}

Maybe<void> InstructionsBuilder::_StatefulCallOpKernel(
    const std::string& instr_name, const std::shared_ptr<ParallelDesc>& parallel_desc_sym,
    const std::shared_ptr<compatible_py::OpKernelObject> opkernel_object,
    const std::shared_ptr<OpNodeSignatureDesc> op_node_signature_sym,
    const std::vector<
        std::pair<std::shared_ptr<StringSymbol>, std::shared_ptr<compatible_py::BlobObject>>>&
        const_input_operand_blob_objects,
    const std::vector<
        std::pair<std::shared_ptr<StringSymbol>, std::shared_ptr<compatible_py::BlobObject>>>&
        mutable_input_operand_blob_objects,
    const std::vector<
        std::pair<std::shared_ptr<StringSymbol>, std::shared_ptr<compatible_py::BlobObject>>>&
        mut1_operand_blob_objects,
    const std::vector<
        std::pair<std::shared_ptr<StringSymbol>, std::shared_ptr<compatible_py::BlobObject>>>&
        mut2_operand_blob_objects) {
  vm::cfg::InstructionProto instruction;
  instruction.set_instr_type_name(parallel_desc_sym->device_tag() + "." + instr_name);
  instruction.set_parallel_desc_symbol_id(JUST(parallel_desc_sym->symbol_id()));
  instruction.mutable_operand()->Add()->CopyFrom(*MutOperand(opkernel_object->object_id()));
  instruction.mutable_operand()->Add()->CopyFrom(
      *SymbolOperand(JUST(op_node_signature_sym->symbol_id())));
  instruction.mutable_operand()->Add()->CopyFrom(*OperandSeparator());

  for (const auto& pair : const_input_operand_blob_objects) {
    instruction.mutable_operand()->Add()->CopyFrom(*SymbolOperand(JUST(pair.first->symbol_id())));
  }
  for (const auto& pair : const_input_operand_blob_objects) {
    instruction.mutable_operand()->Add()->CopyFrom(*ConstOperand(pair.second->object_id()));
  }
  instruction.mutable_operand()->Add()->CopyFrom(*OperandSeparator());

  for (const auto& pair : mutable_input_operand_blob_objects) {
    instruction.mutable_operand()->Add()->CopyFrom(*SymbolOperand(JUST(pair.first->symbol_id())));
  }
  for (const auto& pair : mutable_input_operand_blob_objects) {
    instruction.mutable_operand()->Add()->CopyFrom(*MutOperand(pair.second->object_id()));
  }
  instruction.mutable_operand()->Add()->CopyFrom(*OperandSeparator());

  for (const auto& pair : mut1_operand_blob_objects) {
    instruction.mutable_operand()->Add()->CopyFrom(*SymbolOperand(JUST(pair.first->symbol_id())));
  }
  for (const auto& pair : mut1_operand_blob_objects) {
    instruction.mutable_operand()->Add()->CopyFrom(*MutOperand(pair.second->object_id()));
  }
  instruction.mutable_operand()->Add()->CopyFrom(*OperandSeparator());

  for (const auto& pair : mut2_operand_blob_objects) {
    instruction.mutable_operand()->Add()->CopyFrom(*SymbolOperand(JUST(pair.first->symbol_id())));
  }
  for (const auto& pair : mut2_operand_blob_objects) {
    instruction.mutable_operand()->Add()->CopyFrom(*Mut2Operand(pair.second->object_id()));
  }

  instruction_list_->mutable_instruction()->Add()->CopyFrom(instruction);
  return Maybe<void>::Ok();
}

Maybe<void> InstructionsBuilder::_StatelessCallOpKernel(
    const std::string& instr_name, const std::shared_ptr<ParallelDesc>& parallel_desc_sym,
    const std::shared_ptr<JobDesc>& job_desc_sym,
    const std::shared_ptr<OperatorConfSymbol>& op_conf_sym,
    const std::shared_ptr<OpNodeSignatureDesc>& op_node_signature_sym,
    const std::shared_ptr<compatible_py::Object>& shared_opkernel_obj,
    const std::vector<
        std::pair<std::shared_ptr<StringSymbol>, std::shared_ptr<compatible_py::BlobObject>>>&
        const_input_operand_blob_objects,
    const std::vector<
        std::pair<std::shared_ptr<StringSymbol>, std::shared_ptr<compatible_py::BlobObject>>>&
        mutable_input_operand_blob_objects,
    const std::vector<
        std::pair<std::shared_ptr<StringSymbol>, std::shared_ptr<compatible_py::BlobObject>>>&
        mut1_operand_blob_objects,
    const std::vector<
        std::pair<std::shared_ptr<StringSymbol>, std::shared_ptr<compatible_py::BlobObject>>>&
        mut2_operand_blob_objects) {
  vm::cfg::InstructionProto instruction;
  instruction.set_instr_type_name(parallel_desc_sym->device_tag() + "." + instr_name);
  instruction.set_parallel_desc_symbol_id(JUST(parallel_desc_sym->symbol_id()));
  instruction.mutable_operand()->Add()->CopyFrom(*SymbolOperand(JUST(job_desc_sym->symbol_id())));
  instruction.mutable_operand()->Add()->CopyFrom(*SymbolOperand(JUST(op_conf_sym->symbol_id())));
  instruction.mutable_operand()->Add()->CopyFrom(
      *SymbolOperand(JUST(op_node_signature_sym->symbol_id())));
  instruction.mutable_operand()->Add()->CopyFrom(*MutOperand(shared_opkernel_obj->object_id()));
  instruction.mutable_operand()->Add()->CopyFrom(*OperandSeparator());

  for (const auto& pair : const_input_operand_blob_objects) {
    instruction.mutable_operand()->Add()->CopyFrom(*SymbolOperand(JUST(pair.first->symbol_id())));
  }
  for (const auto& pair : const_input_operand_blob_objects) {
    instruction.mutable_operand()->Add()->CopyFrom(*ConstOperand(pair.second->object_id()));
  }
  instruction.mutable_operand()->Add()->CopyFrom(*OperandSeparator());

  for (const auto& pair : mutable_input_operand_blob_objects) {
    instruction.mutable_operand()->Add()->CopyFrom(*SymbolOperand(JUST(pair.first->symbol_id())));
  }
  for (const auto& pair : mutable_input_operand_blob_objects) {
    instruction.mutable_operand()->Add()->CopyFrom(*MutOperand(pair.second->object_id()));
  }
  instruction.mutable_operand()->Add()->CopyFrom(*OperandSeparator());

  for (const auto& pair : mut1_operand_blob_objects) {
    instruction.mutable_operand()->Add()->CopyFrom(*SymbolOperand(JUST(pair.first->symbol_id())));
  }
  for (const auto& pair : mut1_operand_blob_objects) {
    instruction.mutable_operand()->Add()->CopyFrom(*MutOperand(pair.second->object_id()));
  }
  instruction.mutable_operand()->Add()->CopyFrom(*OperandSeparator());

  for (const auto& pair : mut2_operand_blob_objects) {
    instruction.mutable_operand()->Add()->CopyFrom(*SymbolOperand(JUST(pair.first->symbol_id())));
  }
  for (const auto& pair : mut2_operand_blob_objects) {
    instruction.mutable_operand()->Add()->CopyFrom(*Mut2Operand(pair.second->object_id()));
  }

  instruction_list_->mutable_instruction()->Add()->CopyFrom(instruction);
  return Maybe<void>::Ok();
}

Maybe<OpNodeSignatureDesc> InstructionsBuilder::GetOpNodeSignatureSymbol(
    const std::shared_ptr<cfg::OpAttribute>& op_attribute) {
  std::shared_ptr<cfg::OpNodeSignature> op_node_signature =
      std::make_shared<cfg::OpNodeSignature>();
  {
    op_node_signature->mutable_sbp_signature()->CopyFrom(op_attribute->sbp_signature());
    op_node_signature->mutable_mirrored_signature()->CopyFrom(op_attribute->mirrored_signature());
    op_node_signature->mutable_logical_blob_desc_signature()->CopyFrom(
        op_attribute->logical_blob_desc_signature());
    op_node_signature->mutable_parallel_signature()->CopyFrom(op_attribute->parallel_signature());
  }
  if (JUST(HasSymbol<cfg::OpNodeSignature>(*op_node_signature))) {
    return GetSymbol<cfg::OpNodeSignature, OpNodeSignatureDesc>(*op_node_signature);
  }
  int64_t symbol_id = JUST(NewSymbolId4OpNodeSignature(op_node_signature));
  JUST(AddSymbol<cfg::OpNodeSignature, OpNodeSignature, OpNodeSignatureDesc>(symbol_id,
                                                                             *op_node_signature));
  return GetSymbol<cfg::OpNodeSignature, OpNodeSignatureDesc>(*op_node_signature);
}

<<<<<<< HEAD
Maybe<void> InstructionsBuilder::StatefulCall(
    const std::shared_ptr<cfg::OpAttribute>& op_attribute,
    const std::shared_ptr<compatible_py::OpKernelObject>& opkernel_object,
    const std::shared_ptr<HashMap<std::string, std::shared_ptr<compatible_py::BlobObject>>>&
        bn_in_op2blob_object,
=======
// signature of python fun _FindOrCreateDelegateBlobObject, it will be removed after blobcache is
// migrated
using FindOrCreateDelegateBlobObjectFun = std::function<std::shared_ptr<compatible_py::BlobObject>(
>>>>>>> 5e8dab88
    const std::function<std::shared_ptr<compatible_py::BlobObject>(
        const std::shared_ptr<InstructionsBuilder>&,
        const std::shared_ptr<compatible_py::BlobObject>&,
        const std::shared_ptr<compatible_py::OpArgParallelAttribute>&)>& boxing_to) {
  std::shared_ptr<ParallelDesc> op_parallel_desc_sym = opkernel_object->parallel_desc_symbol();
  const auto& parallel_sig = op_attribute->parallel_signature();
  CHECK_OR_RETURN(parallel_sig.has_op_parallel_desc_symbol_id());
  CHECK_OR_RETURN(JUST(op_parallel_desc_sym->symbol_id())
                  == parallel_sig.op_parallel_desc_symbol_id());
  JUST(CheckRefInBlobObjectParallelDesc(op_attribute, op_parallel_desc_sym, bn_in_op2blob_object));
  const auto FetchDelegateBlobObject =
      [this, &boxing_to](
          const std::shared_ptr<compatible_py::BlobObject>& x_blob_object,
          const std::shared_ptr<compatible_py::OpArgParallelAttribute>& op_arg_parallel_attr)
      -> std::shared_ptr<compatible_py::BlobObject> {
    return boxing_to(shared_from_this(), x_blob_object, op_arg_parallel_attr);
  };

  const auto GetDelegateBlobObject =
      [this, &FetchDelegateBlobObject](
          const std::shared_ptr<compatible_py::BlobObject>& blob_object,
          const std::shared_ptr<compatible_py::OpArgParallelAttribute>& op_arg_parallel_attr)
      -> std::shared_ptr<compatible_py::BlobObject> {
    return FindOrCreateDelegateBlobObject(FetchDelegateBlobObject, blob_object,
                                          op_arg_parallel_attr);
  };

  JUST(_StatefulCall(op_attribute, opkernel_object, bn_in_op2blob_object, GetDelegateBlobObject));

  return Maybe<void>::Ok();
}

Maybe<void> InstructionsBuilder::StatefulCall(
    const std::shared_ptr<cfg::OpAttribute>& op_attribute,
    const std::shared_ptr<compatible_py::OpKernelObject>& opkernel_object,
    const std::shared_ptr<HashMap<std::string, std::shared_ptr<compatible_py::BlobObject>>>&
        bn_in_op2blob_object,
    const std::function<std::shared_ptr<compatible_py::BlobObject>(
        const std::shared_ptr<InstructionsBuilder>&,
        const std::shared_ptr<compatible_py::BlobObject>&,
        const std::shared_ptr<compatible_py::OpArgParallelAttribute>&)>& BoxingTo,
    const FindOrCreateDelegateBlobObjectFun& FindOrCreateDelegateBlobObject) {
  std::shared_ptr<ParallelDesc> op_parallel_desc_sym = opkernel_object->parallel_desc_symbol();
  const auto& parallel_sig = op_attribute->parallel_signature();
  CHECK_OR_RETURN(parallel_sig.has_op_parallel_desc_symbol_id());
  CHECK_OR_RETURN(JUST(op_parallel_desc_sym->symbol_id())
                  == parallel_sig.op_parallel_desc_symbol_id());
  JUST(CheckRefInBlobObjectParallelDesc(op_attribute, op_parallel_desc_sym, bn_in_op2blob_object));
  const auto FetchDelegateBlobObject =
      [this, &BoxingTo](
          const std::shared_ptr<compatible_py::BlobObject>& x_blob_object,
          const std::shared_ptr<compatible_py::OpArgParallelAttribute>& op_arg_parallel_attr)
      -> std::shared_ptr<compatible_py::BlobObject> {
    return BoxingTo(shared_from_this(), x_blob_object, op_arg_parallel_attr);
  };

  const auto GetDelegateBlobObject =
      [this, &FindOrCreateDelegateBlobObject, &FetchDelegateBlobObject](
          const std::shared_ptr<compatible_py::BlobObject>& blob_object,
          const std::shared_ptr<compatible_py::OpArgParallelAttribute>& op_arg_parallel_attr)
      -> Maybe<compatible_py::BlobObject> {
    return FindOrCreateDelegateBlobObject(FetchDelegateBlobObject, blob_object,
                                          op_arg_parallel_attr);
  };

  JUST(_StatefulCall(op_attribute, opkernel_object, bn_in_op2blob_object, GetDelegateBlobObject));

  return Maybe<void>::Ok();
}

Maybe<void> InstructionsBuilder::StatelessCall(
    const std::shared_ptr<cfg::OpAttribute>& op_attribute,
    const std::shared_ptr<cfg::ParallelConf>& parallel_conf,
    const std::shared_ptr<HashMap<std::string, std::shared_ptr<compatible_py::BlobObject>>>&
        bn_in_op2blob_object,
    const std::function<std::shared_ptr<compatible_py::BlobObject>(
        const std::shared_ptr<InstructionsBuilder>&,
        const std::shared_ptr<compatible_py::BlobObject>&,
<<<<<<< HEAD
        const std::shared_ptr<compatible_py::OpArgParallelAttribute>&)>& boxing_to) {
=======
        const std::shared_ptr<compatible_py::OpArgParallelAttribute>&)>& BoxingTo,
    const FindOrCreateDelegateBlobObjectFun& FindOrCreateDelegateBlobObject) {
>>>>>>> 5e8dab88
  std::shared_ptr<ParallelDesc> op_parallel_desc_sym = JUST(GetParallelDescSymbol(parallel_conf));
  JUST(CheckRefInBlobObjectParallelDesc(op_attribute, op_parallel_desc_sym, bn_in_op2blob_object));

  const auto FetchDelegateBlobObject =
      [this, &BoxingTo](
          const std::shared_ptr<compatible_py::BlobObject>& x_blob_object,
          const std::shared_ptr<compatible_py::OpArgParallelAttribute>& op_arg_parallel_attr)
      -> std::shared_ptr<compatible_py::BlobObject> {
    // TODO(hanbinbin): use Maybe as return after blobcache is migrated
    return BoxingTo(shared_from_this(), x_blob_object, op_arg_parallel_attr);
  };

  const auto GetDelegateBlobObject =
<<<<<<< HEAD
      [this, &FetchDelegateBlobObject](
          const std::shared_ptr<compatible_py::BlobObject>& blob_object,
          const std::shared_ptr<compatible_py::OpArgParallelAttribute>& op_arg_parallel_attr)
      -> std::shared_ptr<compatible_py::BlobObject> {
=======
      [this, &FindOrCreateDelegateBlobObject, &FetchDelegateBlobObject](
          const std::shared_ptr<compatible_py::BlobObject>& blob_object,
          const std::shared_ptr<compatible_py::OpArgParallelAttribute>& op_arg_parallel_attr)
      -> Maybe<compatible_py::BlobObject> {
>>>>>>> 5e8dab88
    return FindOrCreateDelegateBlobObject(FetchDelegateBlobObject, blob_object,
                                          op_arg_parallel_attr);
  };

  JUST(_StatelessCall("compute", op_attribute, op_parallel_desc_sym, op_parallel_desc_sym,
                      bn_in_op2blob_object, GetDelegateBlobObject));

  return Maybe<void>::Ok();
}

Maybe<void> InstructionsBuilder::NoBoxingStatelessCall(
    const std::shared_ptr<cfg::OpAttribute>& op_attribute,
    const std::shared_ptr<cfg::ParallelConf>& parallel_conf,
    const std::shared_ptr<HashMap<std::string, std::shared_ptr<compatible_py::BlobObject>>>&
<<<<<<< HEAD
        bn_in_op2blob_object) {
=======
        bn_in_op2blob_object,
    const FindOrCreateDelegateBlobObjectFun& FindOrCreateDelegateBlobObject) {
>>>>>>> 5e8dab88
  std::shared_ptr<ParallelDesc> op_parallel_desc_sym = JUST(GetParallelDescSymbol(parallel_conf));
  JUST(CheckRefInBlobObjectParallelDesc(op_attribute, op_parallel_desc_sym, bn_in_op2blob_object));

  const auto FetchDelegateBlobObject =
      [this](const std::shared_ptr<compatible_py::BlobObject>& blob_object,
             const std::shared_ptr<compatible_py::OpArgParallelAttribute>& op_arg_parallel_attr)
      -> std::shared_ptr<compatible_py::BlobObject> {
    std::shared_ptr<ParallelDesc> from_pd = blob_object->parallel_desc_symbol();
    std::shared_ptr<ParallelDesc> to_pd = op_arg_parallel_attr->parallel_desc_symbol();
    if (*from_pd == *to_pd) { return blob_object; }
    CHECK(from_pd->device_tag() == "cpu");
    CHECK(to_pd->device_tag() == "cpu");
    CHECK(from_pd->parallel_num() == to_pd->parallel_num());

    auto from_machine_ids = from_pd->machine_id2sorted_dev_phy_ids();
    auto to_machine_ids = to_pd->machine_id2sorted_dev_phy_ids();
    if ((from_pd->machine_id2sorted_dev_phy_ids()->size() == from_pd->parallel_num())
        && (Int2IntListMapContaining(*from_machine_ids, *to_machine_ids))
        && (Int2IntListMapContaining(*to_machine_ids, *from_machine_ids))) {
      return CHECK_JUST(BroadcastBlobReference(blob_object, to_pd));
    }
    return CHECK_JUST(Build121To(blob_object, to_pd));
  };

  const auto GetDirectOr121BlobObject =
<<<<<<< HEAD
      [this, &FetchDelegateBlobObject](
          const std::shared_ptr<compatible_py::BlobObject>& blob_object,
          const std::shared_ptr<compatible_py::OpArgParallelAttribute>& op_arg_parallel_attr)
      -> std::shared_ptr<compatible_py::BlobObject> {
=======
      [this, &FindOrCreateDelegateBlobObject, &FetchDelegateBlobObject](
          const std::shared_ptr<compatible_py::BlobObject>& blob_object,
          const std::shared_ptr<compatible_py::OpArgParallelAttribute>& op_arg_parallel_attr)
      -> Maybe<compatible_py::BlobObject> {
>>>>>>> 5e8dab88
    return FindOrCreateDelegateBlobObject(FetchDelegateBlobObject, blob_object,
                                          op_arg_parallel_attr);
  };
  JUST(_StatelessCall("compute", op_attribute, op_parallel_desc_sym, op_parallel_desc_sym,
                      bn_in_op2blob_object, GetDirectOr121BlobObject));

  return Maybe<void>::Ok();
}

Maybe<void> InstructionsBuilder::NoBoxingCudaD2HStatelessCall(
    const std::shared_ptr<cfg::OpAttribute>& op_attribute,
    const std::shared_ptr<cfg::ParallelConf>& in_parallel_conf,
    const std::shared_ptr<HashMap<std::string, std::shared_ptr<compatible_py::BlobObject>>>&
        bn_in_op2blob_object,
    const std::function<std::shared_ptr<ParallelDesc>(const std::shared_ptr<InstructionsBuilder>&,
                                                      const std::shared_ptr<ParallelDesc>&,
                                                      const std::string&)>& TryReplaceDeviceTag) {
  std::shared_ptr<ParallelDesc> op_parallel_desc_sym =
      JUST(GetParallelDescSymbol(in_parallel_conf));
  std::shared_ptr<ParallelDesc> blob_parallel_desc_sym =
      TryReplaceDeviceTag(shared_from_this(), op_parallel_desc_sym, "cpu");
  JUST(CheckRefInBlobObjectParallelDesc(op_attribute, op_parallel_desc_sym, bn_in_op2blob_object));
  const auto GetDirectBlobObject =
      [](const std::shared_ptr<compatible_py::BlobObject>& blob_object,
         const std::shared_ptr<compatible_py::OpArgParallelAttribute>& op_arg_parallel_attr)
      -> Maybe<compatible_py::BlobObject> { return blob_object; };

  JUST(_StatelessCall("copy_d2h", op_attribute, op_parallel_desc_sym, blob_parallel_desc_sym,
                      bn_in_op2blob_object, GetDirectBlobObject));

  return Maybe<void>::Ok();
}

Maybe<void> InstructionsBuilder::NoBoxingCudaH2DStatelessCall(
    const std::shared_ptr<cfg::OpAttribute>& op_attribute,
    const std::shared_ptr<cfg::ParallelConf>& out_parallel_conf,
    const std::shared_ptr<HashMap<std::string, std::shared_ptr<compatible_py::BlobObject>>>&
        bn_in_op2blob_object) {
  std::shared_ptr<ParallelDesc> op_parallel_desc_sym =
      JUST(GetParallelDescSymbol(out_parallel_conf));
  JUST(CheckRefInBlobObjectParallelDesc(op_attribute, op_parallel_desc_sym, bn_in_op2blob_object));

  const auto GetDirectBlobObject =
      [](const std::shared_ptr<compatible_py::BlobObject>& blob_object,
         const std::shared_ptr<compatible_py::OpArgParallelAttribute>& op_arg_parallel_attr)
      -> Maybe<compatible_py::BlobObject> { return blob_object; };

  JUST(_StatelessCall("copy_h2d", op_attribute, op_parallel_desc_sym, op_parallel_desc_sym,
                      bn_in_op2blob_object, GetDirectBlobObject));

  return Maybe<void>::Ok();
}

Maybe<void> InstructionsBuilder::RawStatelessCall(
    const std::shared_ptr<cfg::OpAttribute>& op_attribute,
    const std::shared_ptr<cfg::ParallelConf>& parallel_conf,
    const std::shared_ptr<HashMap<std::string, std::shared_ptr<compatible_py::BlobObject>>>&
        bn_in_op2blob_object) {
  std::shared_ptr<ParallelDesc> op_parallel_desc_sym = JUST(GetParallelDescSymbol(parallel_conf));
  JUST(CheckRefInBlobObjectParallelDesc(op_attribute, op_parallel_desc_sym, bn_in_op2blob_object));

  const auto GetDirectBlobObject =
      [](const std::shared_ptr<compatible_py::BlobObject>& blob_object,
         const std::shared_ptr<compatible_py::OpArgParallelAttribute>& op_arg_parallel_attr)
      -> Maybe<compatible_py::BlobObject> { return blob_object; };

  JUST(_StatelessCall("compute", op_attribute, op_parallel_desc_sym, op_parallel_desc_sym,
                      bn_in_op2blob_object, GetDirectBlobObject));

  return Maybe<void>::Ok();
}

Maybe<void> InstructionsBuilder::_StatefulCall(
    const std::shared_ptr<cfg::OpAttribute>& op_attribute,
    const std::shared_ptr<compatible_py::OpKernelObject>& opkernel_object,
    const std::shared_ptr<HashMap<std::string, std::shared_ptr<compatible_py::BlobObject>>>&
        bn_in_op2blob_object,
    const std::function<Maybe<compatible_py::BlobObject>(
        const std::shared_ptr<compatible_py::BlobObject>&,
<<<<<<< HEAD
        const std::shared_ptr<compatible_py::OpArgParallelAttribute>&)>& get_delegate_blob_object) {
=======
        const std::shared_ptr<compatible_py::OpArgParallelAttribute>&)>& GetDelegateBlobObject) {
>>>>>>> 5e8dab88
  std::shared_ptr<ParallelDesc> op_parallel_desc_sym = opkernel_object->parallel_desc_symbol();

  const auto DelegateBlobObject4Ibn =
      [&op_attribute, &bn_in_op2blob_object, &op_parallel_desc_sym,
<<<<<<< HEAD
       &get_delegate_blob_object](const std::string& ibn) -> Maybe<compatible_py::BlobObject> {
=======
       &GetDelegateBlobObject](const std::string& ibn) -> Maybe<compatible_py::BlobObject> {
>>>>>>> 5e8dab88
    OpAttribute pb_op_attribute;
    op_attribute->ToProto(&pb_op_attribute);
    std::shared_ptr<compatible_py::OpArgParallelAttribute> op_arg_parallel_attr =
        JUST(compatible_py::GetOpArgParallelAttribute(op_parallel_desc_sym, pb_op_attribute, ibn));
<<<<<<< HEAD
    return get_delegate_blob_object(JUST(MapAt(*bn_in_op2blob_object, ibn)), op_arg_parallel_attr);
=======
    return GetDelegateBlobObject(JUST(MapAt(*bn_in_op2blob_object, ibn)), op_arg_parallel_attr);
>>>>>>> 5e8dab88
  };

  std::shared_ptr<OpNodeSignatureDesc> op_node_signature_sym =
      JUST(GetOpNodeSignatureSymbol(op_attribute));

  const auto& const_input_operand_blob_objects =
      JUST(GetConstInputOperandBlobObjects(op_attribute, DelegateBlobObject4Ibn));
  const auto& mutable_input_operand_blob_objects =
      JUST(GetMutableInputOperandBlobObjects(op_attribute, DelegateBlobObject4Ibn));
  const auto& mut1_operand_blob_objects =
      JUST(GetMut1OperandBlobObjects(op_attribute, op_parallel_desc_sym, bn_in_op2blob_object));
  const auto& mut2_operand_blob_objects =
      JUST(GetMut2OperandBlobObjects(op_attribute, op_parallel_desc_sym, bn_in_op2blob_object));

  std::string instruction_prefix;
  {
    bool is_user_op = op_attribute->op_conf().has_user_conf();
    CHECK_OR_RETURN(is_user_op);
    if (is_user_op) {
      instruction_prefix = "";
    } else {
      instruction_prefix = "System";
    }
  }

  JUST(_StatefulCallOpKernel(instruction_prefix + "CallOpKernel", op_parallel_desc_sym,
                             opkernel_object, op_node_signature_sym,
                             *const_input_operand_blob_objects, *mutable_input_operand_blob_objects,
                             *mut1_operand_blob_objects, *mut2_operand_blob_objects));

  return Maybe<void>::Ok();
}

Maybe<void> InstructionsBuilder::_StatelessCall(
    const std::string& stream_tag, const std::shared_ptr<cfg::OpAttribute>& op_attribute,
    std::shared_ptr<ParallelDesc> op_parallel_desc_sym,
    const std::shared_ptr<ParallelDesc>& blob_parallel_desc_sym,
    const std::shared_ptr<HashMap<std::string, std::shared_ptr<compatible_py::BlobObject>>>&
        bn_in_op2blob_object,
    const std::function<Maybe<compatible_py::BlobObject>(
        const std::shared_ptr<compatible_py::BlobObject>&,
        const std::shared_ptr<compatible_py::OpArgParallelAttribute>&)>& GetDelegateBlobObject) {
  if (op_attribute->parallel_signature().has_op_parallel_desc_symbol_id()) {
    int64_t symbol_id = op_attribute->parallel_signature().op_parallel_desc_symbol_id();
    op_parallel_desc_sym = JUST(GetSymbol<cfg::ParallelConf, ParallelDesc>(symbol_id));
  }
  CHECK_OR_RETURN(op_parallel_desc_sym);
  const auto DelegateBlobObject4Ibn =
<<<<<<< HEAD
      [&op_attribute, &bn_in_op2blob_object, &get_delegate_blob_object,
=======
      [&op_attribute, &bn_in_op2blob_object, &GetDelegateBlobObject,
>>>>>>> 5e8dab88
       op_parallel_desc_sym](const std::string& ibn) -> Maybe<compatible_py::BlobObject> {
    OpAttribute pb_op_attribute;
    op_attribute->ToProto(&pb_op_attribute);
    std::shared_ptr<compatible_py::OpArgParallelAttribute> op_arg_parallel_attr =
        JUST(compatible_py::GetOpArgParallelAttribute(op_parallel_desc_sym, pb_op_attribute, ibn));
<<<<<<< HEAD
    return get_delegate_blob_object(JUST(MapAt(*bn_in_op2blob_object, ibn)), op_arg_parallel_attr);
=======
    return GetDelegateBlobObject(JUST(MapAt(*bn_in_op2blob_object, ibn)), op_arg_parallel_attr);
>>>>>>> 5e8dab88
  };

  const auto& op_conf = op_attribute->op_conf();
  CHECK_OR_RETURN(op_conf.has_scope_symbol_id());
  std::shared_ptr<Scope> scope_symbol =
      JUST(GetSymbol<cfg::ScopeProto, Scope>(op_conf.scope_symbol_id()));
  std::shared_ptr<JobDesc> job_desc_sym = scope_symbol->job_desc_symbol();
  std::shared_ptr<OperatorConfSymbol> op_conf_sym =
      JUST(GetOpConfSymbol(std::make_shared<cfg::OperatorConf>(op_conf)));
  std::shared_ptr<OpNodeSignatureDesc> op_node_signature_sym =
      JUST(GetOpNodeSignatureSymbol(op_attribute));
  std::shared_ptr<compatible_py::Object> opkernel_obj =
      JUST(GetSharedOpKernelObject4ParallelConfSymbol(op_parallel_desc_sym));
  CHECK_OR_RETURN((*opkernel_obj->parallel_desc_symbol()) == *op_parallel_desc_sym);
  const auto& const_input_operand_blob_objects =
      JUST(GetConstInputOperandBlobObjects(op_attribute, DelegateBlobObject4Ibn));
  const auto& mutable_input_operand_blob_objects =
      JUST(GetMutableInputOperandBlobObjects(op_attribute, DelegateBlobObject4Ibn));
  const auto& mut1_operand_blob_objects =
      JUST(GetMut1OperandBlobObjects(op_attribute, blob_parallel_desc_sym, bn_in_op2blob_object));
  const auto& mut2_operand_blob_objects =
      JUST(GetMut2OperandBlobObjects(op_attribute, blob_parallel_desc_sym, bn_in_op2blob_object));
  std::string instruction_prefix;
  {
    bool is_user_op = op_attribute->op_conf().has_user_conf();
    if (is_user_op) {
      instruction_prefix = "User";
    } else {
      instruction_prefix = "System";
    }
  }
  JUST(_StatelessCallOpKernel(
      stream_tag + "." + instruction_prefix + "StatelessCallOpKernel", op_parallel_desc_sym,
      job_desc_sym, op_conf_sym, op_node_signature_sym, opkernel_obj,
      *const_input_operand_blob_objects, *mutable_input_operand_blob_objects,
      *mut1_operand_blob_objects, *mut2_operand_blob_objects));
  return Maybe<void>::Ok();
}

Maybe<compatible_py::BlobObject> InstructionsBuilder::Build121To(
    const std::shared_ptr<compatible_py::BlobObject>& blob_object,
    const std::shared_ptr<ParallelDesc>& parallel_desc_symbol) {
  std::shared_ptr<compatible_py::BlobObject> ref_blob_object =
      JUST(MakeNewBlobObjectLike(shared_from_this(), blob_object, parallel_desc_symbol));
  JUST(Build121AssignInstruction(ref_blob_object, blob_object));
  return ref_blob_object;
}

Maybe<std::vector<
    std::pair<std::shared_ptr<StringSymbol>, std::shared_ptr<compatible_py::BlobObject>>>>
InstructionsBuilder::GetConstInputOperandBlobObjects(
    const std::shared_ptr<cfg::OpAttribute>& op_attribute,
<<<<<<< HEAD
    const std::function<Maybe<compatible_py::BlobObject>(const std::string&)>& blob_object4ibn) {
=======
    const std::function<Maybe<compatible_py::BlobObject>(const std::string&)>& BlobObject4Ibn) {
>>>>>>> 5e8dab88
  std::shared_ptr<std::vector<
      std::pair<std::shared_ptr<StringSymbol>, std::shared_ptr<compatible_py::BlobObject>>>>
      const_input_operand_blob_objects = std::make_shared<std::vector<
          std::pair<std::shared_ptr<StringSymbol>, std::shared_ptr<compatible_py::BlobObject>>>>();
  for (const auto& ibn : op_attribute->input_bns()) {
    const auto& ibn2modifier = op_attribute->arg_modifier_signature().ibn2input_blob_modifier();
    if (JUST(MapAt(ibn2modifier, ibn)).is_mutable()) { continue; }
    std::shared_ptr<StringSymbol> ibn_sym = JUST(GetSymbol4String(ibn));
<<<<<<< HEAD
    std::shared_ptr<compatible_py::BlobObject> in_object = JUST(blob_object4ibn(ibn));
=======
    std::shared_ptr<compatible_py::BlobObject> in_object = JUST(BlobObject4Ibn(ibn));
>>>>>>> 5e8dab88
    const_input_operand_blob_objects->emplace_back(std::make_pair(ibn_sym, in_object));
  }
  return const_input_operand_blob_objects;
}

Maybe<std::vector<
    std::pair<std::shared_ptr<StringSymbol>, std::shared_ptr<compatible_py::BlobObject>>>>
InstructionsBuilder::GetMutableInputOperandBlobObjects(
    const std::shared_ptr<cfg::OpAttribute>& op_attribute,
<<<<<<< HEAD
    const std::function<Maybe<compatible_py::BlobObject>(const std::string&)>& blob_object4ibn) {
=======
    const std::function<Maybe<compatible_py::BlobObject>(const std::string&)>& BlobObject4Ibn) {
>>>>>>> 5e8dab88
  std::shared_ptr<std::vector<
      std::pair<std::shared_ptr<StringSymbol>, std::shared_ptr<compatible_py::BlobObject>>>>
      mutable_input_operand_blob_objects = std::make_shared<std::vector<
          std::pair<std::shared_ptr<StringSymbol>, std::shared_ptr<compatible_py::BlobObject>>>>();
  for (const auto& ibn : op_attribute->input_bns()) {
    const auto& ibn2modifier = op_attribute->arg_modifier_signature().ibn2input_blob_modifier();
    if (!(JUST(MapAt(ibn2modifier, ibn)).is_mutable())) { continue; }
    std::shared_ptr<StringSymbol> ibn_sym = JUST(GetSymbol4String(ibn));
<<<<<<< HEAD
    std::shared_ptr<compatible_py::BlobObject> in_object = JUST(blob_object4ibn(ibn));
=======
    std::shared_ptr<compatible_py::BlobObject> in_object = JUST(BlobObject4Ibn(ibn));
>>>>>>> 5e8dab88
    mutable_input_operand_blob_objects->emplace_back(std::make_pair(ibn_sym, in_object));
  }
  return mutable_input_operand_blob_objects;
}

Maybe<std::vector<
    std::pair<std::shared_ptr<StringSymbol>, std::shared_ptr<compatible_py::BlobObject>>>>
InstructionsBuilder::GetMut1OperandBlobObjects(
    const std::shared_ptr<cfg::OpAttribute>& op_attribute,
    const std::shared_ptr<ParallelDesc>& parallel_desc_sym,
    const std::shared_ptr<HashMap<std::string, std::shared_ptr<compatible_py::BlobObject>>>&
        bn_in_op2blob_object) {
  std::shared_ptr<std::vector<
      std::pair<std::shared_ptr<StringSymbol>, std::shared_ptr<compatible_py::BlobObject>>>>
      mut1_operand_blob_objects = std::make_shared<std::vector<
          std::pair<std::shared_ptr<StringSymbol>, std::shared_ptr<compatible_py::BlobObject>>>>();
  const auto GetOutBlobParallelDescSymbol =
      [&op_attribute, &parallel_desc_sym](const std::string& obn) -> Maybe<ParallelDesc> {
    const auto& parallel_signature = op_attribute->parallel_signature();
    const auto& bn2symbol_id = parallel_signature.bn_in_op2parallel_desc_symbol_id();
    if (bn2symbol_id.find(obn) != bn2symbol_id.end()) {
      return GetSymbol<cfg::ParallelConf, ParallelDesc>(bn2symbol_id.at(obn));
    } else {
      return parallel_desc_sym;
    }
  };
  const auto OutputBns = [&op_attribute]() -> std::vector<std::string> {
    const auto& obn2modifier = op_attribute->arg_modifier_signature().obn2output_blob_modifier();
    std::vector<std::string> output_bns;
    for (const auto& obn : op_attribute->output_bns()) {
      if (obn2modifier.at(obn).header_infered_before_compute()) { output_bns.emplace_back(obn); }
    }
    for (const auto& tmp_bn : op_attribute->tmp_bns()) { output_bns.emplace_back(tmp_bn); }
    return output_bns;
  };
  OpAttribute pb_op_attribute;
  op_attribute->ToProto(&pb_op_attribute);
  for (const auto& obn : OutputBns()) {
    std::shared_ptr<StringSymbol> obn_sym = JUST(GetSymbol4String(obn));
    std::shared_ptr<compatible_py::OpArgParallelAttribute> op_arg_parallel_attr =
        JUST(compatible_py::GetOpArgParallelAttribute(JUST(GetOutBlobParallelDescSymbol(obn)),
                                                      pb_op_attribute, obn));
    std::shared_ptr<compatible_py::OpArgBlobAttribute> op_arg_blob_attr =
        JUST(compatible_py::GetOpArgBlobAttribute(pb_op_attribute, obn));
    std::shared_ptr<compatible_py::BlobObject> out_blob_object =
        JUST(NewBlobObject(op_arg_parallel_attr, op_arg_blob_attr));
    (*bn_in_op2blob_object)[obn] = out_blob_object;
    mut1_operand_blob_objects->emplace_back(std::make_pair(obn_sym, out_blob_object));
  }
  return mut1_operand_blob_objects;
}

Maybe<void> InstructionsBuilder::CheckRefInBlobObjectParallelDesc(
    const std::shared_ptr<cfg::OpAttribute>& op_attribute,
    const std::shared_ptr<ParallelDesc>& op_parallel_desc_sym,
    const std::shared_ptr<HashMap<std::string, std::shared_ptr<compatible_py::BlobObject>>>&
        bn_in_op2blob_object) {
  for (const std::string& ibn : op_attribute->input_bns()) {
    const auto& ibn2modifier = op_attribute->arg_modifier_signature().ibn2input_blob_modifier();
    if (!(JUST(MapAt(ibn2modifier, ibn)).is_mutable())) { continue; }
    std::shared_ptr<compatible_py::BlobObject> ref_blob_object = bn_in_op2blob_object->at(ibn);
    CHECK_OR_RETURN(*op_parallel_desc_sym == *ref_blob_object->parallel_desc_symbol());
  }
  return Maybe<void>::Ok();
}

Maybe<std::vector<
    std::pair<std::shared_ptr<StringSymbol>, std::shared_ptr<compatible_py::BlobObject>>>>
InstructionsBuilder::GetMut2OperandBlobObjects(
    const std::shared_ptr<cfg::OpAttribute>& op_attribute,
    const std::shared_ptr<ParallelDesc>& parallel_desc_sym,
    const std::shared_ptr<HashMap<std::string, std::shared_ptr<compatible_py::BlobObject>>>&
        bn_in_op2blob_object) {
  std::shared_ptr<std::vector<
      std::pair<std::shared_ptr<StringSymbol>, std::shared_ptr<compatible_py::BlobObject>>>>
      mut2_operand_blob_objects = std::make_shared<std::vector<
          std::pair<std::shared_ptr<StringSymbol>, std::shared_ptr<compatible_py::BlobObject>>>>();
  const auto GetOutBlobParallelDescSymbol =
      [&op_attribute, &parallel_desc_sym](const std::string& obn) -> Maybe<ParallelDesc> {
    const auto& parallel_signature = op_attribute->parallel_signature();
    const auto& bn2symbol_id = parallel_signature.bn_in_op2parallel_desc_symbol_id();
    if (bn2symbol_id.find(obn) != bn2symbol_id.end()) {
      return GetSymbol<cfg::ParallelConf, ParallelDesc>(JUST(MapAt(bn2symbol_id, obn)));
    } else {
      return parallel_desc_sym;
    }
  };
  OpAttribute pb_op_attribute;
  op_attribute->ToProto(&pb_op_attribute);
  for (const auto& obn : op_attribute->output_bns()) {
    const auto& obn2modifier = op_attribute->arg_modifier_signature().obn2output_blob_modifier();
    if (JUST(MapAt(obn2modifier, obn)).header_infered_before_compute()) { continue; }
    std::shared_ptr<StringSymbol> obn_sym = JUST(GetSymbol4String(obn));

    std::shared_ptr<compatible_py::OpArgParallelAttribute> op_arg_parallel_attr =
        JUST(compatible_py::GetOpArgParallelAttribute(JUST(GetOutBlobParallelDescSymbol(obn)),
                                                      pb_op_attribute, obn));
    std::shared_ptr<compatible_py::OpArgBlobAttribute> op_arg_blob_attr =
        JUST(compatible_py::GetOpArgBlobAttribute(pb_op_attribute, obn));
    std::shared_ptr<compatible_py::BlobObject> out_blob_object =
        JUST(NewBlobObject(op_arg_parallel_attr, op_arg_blob_attr));
    (*bn_in_op2blob_object)[obn] = out_blob_object;
    mut2_operand_blob_objects->emplace_back(std::make_pair(obn_sym, out_blob_object));
  }
  return mut2_operand_blob_objects;
}

Maybe<void> LogicalRun(
<<<<<<< HEAD
    const std::function<void(const std::shared_ptr<InstructionsBuilder>&)>& build) {
  const auto& run_api =
=======
    const std::function<void(const std::shared_ptr<InstructionsBuilder>&)>& Build) {
  const auto& RunInstruction =
>>>>>>> 5e8dab88
      [](const std::shared_ptr<vm::cfg::InstructionListProto>& instruction_list,
         const std::shared_ptr<eager::cfg::EagerSymbolList>& eager_symbol_list) -> Maybe<void> {
    JUST(Global<eager::EagerOneflow>::Get()->RunLogicalInstruction(instruction_list,
                                                                   eager_symbol_list));
    return Maybe<void>::Ok();
  };
<<<<<<< HEAD
  JUST(_Run(build, std::make_shared<vm::LogicalIdGenerator>(), run_api, _ReleaseLogicalObject));
=======
  JUST(_Run(Build, std::make_shared<vm::LogicalIdGenerator>(), RunInstruction,
            _ReleaseLogicalObject));
>>>>>>> 5e8dab88
  return Maybe<void>::Ok();
}

Maybe<void> PhysicalRun(
<<<<<<< HEAD
    const std::function<void(const std::shared_ptr<InstructionsBuilder>&)>& build) {
  const auto& run_api =
=======
    const std::function<void(const std::shared_ptr<InstructionsBuilder>&)>& Build) {
  const auto& RunInstruction =
>>>>>>> 5e8dab88
      [](const std::shared_ptr<vm::cfg::InstructionListProto>& instruction_list,
         const std::shared_ptr<eager::cfg::EagerSymbolList>& eager_symbol_list) -> Maybe<void> {
    JUST(Global<eager::EagerOneflow>::Get()->RunPhysicalInstruction(instruction_list,
                                                                    eager_symbol_list));
    return Maybe<void>::Ok();
  };
<<<<<<< HEAD
  JUST(_Run(build, std::make_shared<vm::PhysicalIdGenerator>(), run_api, _ReleasePhysicalObject));
=======
  JUST(_Run(Build, std::make_shared<vm::PhysicalIdGenerator>(), RunInstruction,
            _ReleasePhysicalObject));
>>>>>>> 5e8dab88
  return Maybe<void>::Ok();
}

}  // namespace oneflow<|MERGE_RESOLUTION|>--- conflicted
+++ resolved
@@ -29,10 +29,7 @@
 #include "oneflow/core/framework/scope_util.h"
 #include "oneflow/core/framework/session_util.h"
 #include "oneflow/core/eager/eager_oneflow.h"
-<<<<<<< HEAD
 #include "oneflow/core/framework/blob_cache.h"
-=======
->>>>>>> 5e8dab88
 #include "oneflow/core/common/container_util.h"
 
 namespace oneflow {
@@ -228,19 +225,6 @@
 }
 
 Maybe<void> _Run(
-<<<<<<< HEAD
-    const std::function<void(const std::shared_ptr<InstructionsBuilder>&)>& build,
-    const std::shared_ptr<vm::IdGenerator>& id_generator,
-    const std::function<Maybe<void>(const std::shared_ptr<vm::cfg::InstructionListProto>&,
-                                    const std::shared_ptr<eager::cfg::EagerSymbolList>&)>& run_api,
-    const std::function<void(compatible_py::Object*)>& release_object) {
-  std::shared_ptr<Session> sess = JUST(GetDefaultSession());
-  std::shared_ptr<vm::cfg::InstructionListProto> instruction_list = sess->instruction_list();
-  std::shared_ptr<eager::cfg::EagerSymbolList> eager_symbol_list = sess->eager_symbol_list();
-  build(std::make_shared<InstructionsBuilder>(id_generator, instruction_list, eager_symbol_list,
-                                              release_object));
-  JUST(run_api(instruction_list, eager_symbol_list));
-=======
     const std::function<void(const std::shared_ptr<InstructionsBuilder>&)>& Build,
     const std::shared_ptr<vm::IdGenerator>& id_generator,
     const std::function<Maybe<void>(const std::shared_ptr<vm::cfg::InstructionListProto>&,
@@ -253,22 +237,11 @@
   Build(std::make_shared<InstructionsBuilder>(id_generator, instruction_list, eager_symbol_list,
                                               ReleaseObject));
   JUST(RunInstruction(instruction_list, eager_symbol_list));
->>>>>>> 5e8dab88
   instruction_list->clear_instruction();
   eager_symbol_list->clear_eager_symbol();
   return Maybe<void>::Ok();
 }
 
-<<<<<<< HEAD
-void _ReleaseLogicalObject(compatible_py::Object* obj) {
-  CHECK_JUST(LogicalRun(
-      [&obj](const std::shared_ptr<InstructionsBuilder>& build) { build->DeleteObject(obj); }));
-}
-
-void _ReleasePhysicalObject(compatible_py::Object* obj) {
-  CHECK_JUST(PhysicalRun(
-      [&obj](const std::shared_ptr<InstructionsBuilder>& build) { build->DeleteObject(obj); }));
-=======
 Maybe<void> _ReleaseLogicalObject(compatible_py::Object* obj) {
   JUST(LogicalRun(
       [&obj](const std::shared_ptr<InstructionsBuilder>& build) { build->DeleteObject(obj); }));
@@ -279,7 +252,6 @@
   JUST(PhysicalRun(
       [&obj](const std::shared_ptr<InstructionsBuilder>& build) { build->DeleteObject(obj); }));
   return Maybe<void>::Ok();
->>>>>>> 5e8dab88
 }
 
 }  // namespace
@@ -821,11 +793,7 @@
     const std::string& interface_op_name, const std::shared_ptr<cfg::OpAttribute>& op_attribute,
     const std::shared_ptr<cfg::ParallelConf>& parallel_conf) {
   CHECK_EQ_OR_RETURN(op_attribute->output_bns().size(), 1);
-<<<<<<< HEAD
-  std::string obn = op_attribute->output_bns().at(0);
-=======
   const std::string& obn = op_attribute->output_bns().at(0);
->>>>>>> 5e8dab88
   std::shared_ptr<ParallelDesc> blob_parallel_desc_sym = JUST(GetParallelDescSymbol(parallel_conf));
   OpAttribute pb_op_attribute;
   op_attribute->ToProto(&pb_op_attribute);
@@ -1150,49 +1118,6 @@
   return GetSymbol<cfg::OpNodeSignature, OpNodeSignatureDesc>(*op_node_signature);
 }
 
-<<<<<<< HEAD
-Maybe<void> InstructionsBuilder::StatefulCall(
-    const std::shared_ptr<cfg::OpAttribute>& op_attribute,
-    const std::shared_ptr<compatible_py::OpKernelObject>& opkernel_object,
-    const std::shared_ptr<HashMap<std::string, std::shared_ptr<compatible_py::BlobObject>>>&
-        bn_in_op2blob_object,
-=======
-// signature of python fun _FindOrCreateDelegateBlobObject, it will be removed after blobcache is
-// migrated
-using FindOrCreateDelegateBlobObjectFun = std::function<std::shared_ptr<compatible_py::BlobObject>(
->>>>>>> 5e8dab88
-    const std::function<std::shared_ptr<compatible_py::BlobObject>(
-        const std::shared_ptr<InstructionsBuilder>&,
-        const std::shared_ptr<compatible_py::BlobObject>&,
-        const std::shared_ptr<compatible_py::OpArgParallelAttribute>&)>& boxing_to) {
-  std::shared_ptr<ParallelDesc> op_parallel_desc_sym = opkernel_object->parallel_desc_symbol();
-  const auto& parallel_sig = op_attribute->parallel_signature();
-  CHECK_OR_RETURN(parallel_sig.has_op_parallel_desc_symbol_id());
-  CHECK_OR_RETURN(JUST(op_parallel_desc_sym->symbol_id())
-                  == parallel_sig.op_parallel_desc_symbol_id());
-  JUST(CheckRefInBlobObjectParallelDesc(op_attribute, op_parallel_desc_sym, bn_in_op2blob_object));
-  const auto FetchDelegateBlobObject =
-      [this, &boxing_to](
-          const std::shared_ptr<compatible_py::BlobObject>& x_blob_object,
-          const std::shared_ptr<compatible_py::OpArgParallelAttribute>& op_arg_parallel_attr)
-      -> std::shared_ptr<compatible_py::BlobObject> {
-    return boxing_to(shared_from_this(), x_blob_object, op_arg_parallel_attr);
-  };
-
-  const auto GetDelegateBlobObject =
-      [this, &FetchDelegateBlobObject](
-          const std::shared_ptr<compatible_py::BlobObject>& blob_object,
-          const std::shared_ptr<compatible_py::OpArgParallelAttribute>& op_arg_parallel_attr)
-      -> std::shared_ptr<compatible_py::BlobObject> {
-    return FindOrCreateDelegateBlobObject(FetchDelegateBlobObject, blob_object,
-                                          op_arg_parallel_attr);
-  };
-
-  JUST(_StatefulCall(op_attribute, opkernel_object, bn_in_op2blob_object, GetDelegateBlobObject));
-
-  return Maybe<void>::Ok();
-}
-
 Maybe<void> InstructionsBuilder::StatefulCall(
     const std::shared_ptr<cfg::OpAttribute>& op_attribute,
     const std::shared_ptr<compatible_py::OpKernelObject>& opkernel_object,
@@ -1201,8 +1126,7 @@
     const std::function<std::shared_ptr<compatible_py::BlobObject>(
         const std::shared_ptr<InstructionsBuilder>&,
         const std::shared_ptr<compatible_py::BlobObject>&,
-        const std::shared_ptr<compatible_py::OpArgParallelAttribute>&)>& BoxingTo,
-    const FindOrCreateDelegateBlobObjectFun& FindOrCreateDelegateBlobObject) {
+        const std::shared_ptr<compatible_py::OpArgParallelAttribute>&)>& BoxingTo) {
   std::shared_ptr<ParallelDesc> op_parallel_desc_sym = opkernel_object->parallel_desc_symbol();
   const auto& parallel_sig = op_attribute->parallel_signature();
   CHECK_OR_RETURN(parallel_sig.has_op_parallel_desc_symbol_id());
@@ -1218,7 +1142,7 @@
   };
 
   const auto GetDelegateBlobObject =
-      [this, &FindOrCreateDelegateBlobObject, &FetchDelegateBlobObject](
+      [this, &FetchDelegateBlobObject](
           const std::shared_ptr<compatible_py::BlobObject>& blob_object,
           const std::shared_ptr<compatible_py::OpArgParallelAttribute>& op_arg_parallel_attr)
       -> Maybe<compatible_py::BlobObject> {
@@ -1239,12 +1163,7 @@
     const std::function<std::shared_ptr<compatible_py::BlobObject>(
         const std::shared_ptr<InstructionsBuilder>&,
         const std::shared_ptr<compatible_py::BlobObject>&,
-<<<<<<< HEAD
-        const std::shared_ptr<compatible_py::OpArgParallelAttribute>&)>& boxing_to) {
-=======
-        const std::shared_ptr<compatible_py::OpArgParallelAttribute>&)>& BoxingTo,
-    const FindOrCreateDelegateBlobObjectFun& FindOrCreateDelegateBlobObject) {
->>>>>>> 5e8dab88
+        const std::shared_ptr<compatible_py::OpArgParallelAttribute>&)>& BoxingTo) {
   std::shared_ptr<ParallelDesc> op_parallel_desc_sym = JUST(GetParallelDescSymbol(parallel_conf));
   JUST(CheckRefInBlobObjectParallelDesc(op_attribute, op_parallel_desc_sym, bn_in_op2blob_object));
 
@@ -1258,17 +1177,10 @@
   };
 
   const auto GetDelegateBlobObject =
-<<<<<<< HEAD
       [this, &FetchDelegateBlobObject](
           const std::shared_ptr<compatible_py::BlobObject>& blob_object,
           const std::shared_ptr<compatible_py::OpArgParallelAttribute>& op_arg_parallel_attr)
-      -> std::shared_ptr<compatible_py::BlobObject> {
-=======
-      [this, &FindOrCreateDelegateBlobObject, &FetchDelegateBlobObject](
-          const std::shared_ptr<compatible_py::BlobObject>& blob_object,
-          const std::shared_ptr<compatible_py::OpArgParallelAttribute>& op_arg_parallel_attr)
       -> Maybe<compatible_py::BlobObject> {
->>>>>>> 5e8dab88
     return FindOrCreateDelegateBlobObject(FetchDelegateBlobObject, blob_object,
                                           op_arg_parallel_attr);
   };
@@ -1283,12 +1195,7 @@
     const std::shared_ptr<cfg::OpAttribute>& op_attribute,
     const std::shared_ptr<cfg::ParallelConf>& parallel_conf,
     const std::shared_ptr<HashMap<std::string, std::shared_ptr<compatible_py::BlobObject>>>&
-<<<<<<< HEAD
         bn_in_op2blob_object) {
-=======
-        bn_in_op2blob_object,
-    const FindOrCreateDelegateBlobObjectFun& FindOrCreateDelegateBlobObject) {
->>>>>>> 5e8dab88
   std::shared_ptr<ParallelDesc> op_parallel_desc_sym = JUST(GetParallelDescSymbol(parallel_conf));
   JUST(CheckRefInBlobObjectParallelDesc(op_attribute, op_parallel_desc_sym, bn_in_op2blob_object));
 
@@ -1314,17 +1221,10 @@
   };
 
   const auto GetDirectOr121BlobObject =
-<<<<<<< HEAD
       [this, &FetchDelegateBlobObject](
           const std::shared_ptr<compatible_py::BlobObject>& blob_object,
           const std::shared_ptr<compatible_py::OpArgParallelAttribute>& op_arg_parallel_attr)
-      -> std::shared_ptr<compatible_py::BlobObject> {
-=======
-      [this, &FindOrCreateDelegateBlobObject, &FetchDelegateBlobObject](
-          const std::shared_ptr<compatible_py::BlobObject>& blob_object,
-          const std::shared_ptr<compatible_py::OpArgParallelAttribute>& op_arg_parallel_attr)
       -> Maybe<compatible_py::BlobObject> {
->>>>>>> 5e8dab88
     return FindOrCreateDelegateBlobObject(FetchDelegateBlobObject, blob_object,
                                           op_arg_parallel_attr);
   };
@@ -1404,29 +1304,17 @@
         bn_in_op2blob_object,
     const std::function<Maybe<compatible_py::BlobObject>(
         const std::shared_ptr<compatible_py::BlobObject>&,
-<<<<<<< HEAD
-        const std::shared_ptr<compatible_py::OpArgParallelAttribute>&)>& get_delegate_blob_object) {
-=======
         const std::shared_ptr<compatible_py::OpArgParallelAttribute>&)>& GetDelegateBlobObject) {
->>>>>>> 5e8dab88
   std::shared_ptr<ParallelDesc> op_parallel_desc_sym = opkernel_object->parallel_desc_symbol();
 
   const auto DelegateBlobObject4Ibn =
       [&op_attribute, &bn_in_op2blob_object, &op_parallel_desc_sym,
-<<<<<<< HEAD
-       &get_delegate_blob_object](const std::string& ibn) -> Maybe<compatible_py::BlobObject> {
-=======
        &GetDelegateBlobObject](const std::string& ibn) -> Maybe<compatible_py::BlobObject> {
->>>>>>> 5e8dab88
     OpAttribute pb_op_attribute;
     op_attribute->ToProto(&pb_op_attribute);
     std::shared_ptr<compatible_py::OpArgParallelAttribute> op_arg_parallel_attr =
         JUST(compatible_py::GetOpArgParallelAttribute(op_parallel_desc_sym, pb_op_attribute, ibn));
-<<<<<<< HEAD
-    return get_delegate_blob_object(JUST(MapAt(*bn_in_op2blob_object, ibn)), op_arg_parallel_attr);
-=======
     return GetDelegateBlobObject(JUST(MapAt(*bn_in_op2blob_object, ibn)), op_arg_parallel_attr);
->>>>>>> 5e8dab88
   };
 
   std::shared_ptr<OpNodeSignatureDesc> op_node_signature_sym =
@@ -1475,21 +1363,13 @@
   }
   CHECK_OR_RETURN(op_parallel_desc_sym);
   const auto DelegateBlobObject4Ibn =
-<<<<<<< HEAD
-      [&op_attribute, &bn_in_op2blob_object, &get_delegate_blob_object,
-=======
       [&op_attribute, &bn_in_op2blob_object, &GetDelegateBlobObject,
->>>>>>> 5e8dab88
        op_parallel_desc_sym](const std::string& ibn) -> Maybe<compatible_py::BlobObject> {
     OpAttribute pb_op_attribute;
     op_attribute->ToProto(&pb_op_attribute);
     std::shared_ptr<compatible_py::OpArgParallelAttribute> op_arg_parallel_attr =
         JUST(compatible_py::GetOpArgParallelAttribute(op_parallel_desc_sym, pb_op_attribute, ibn));
-<<<<<<< HEAD
-    return get_delegate_blob_object(JUST(MapAt(*bn_in_op2blob_object, ibn)), op_arg_parallel_attr);
-=======
     return GetDelegateBlobObject(JUST(MapAt(*bn_in_op2blob_object, ibn)), op_arg_parallel_attr);
->>>>>>> 5e8dab88
   };
 
   const auto& op_conf = op_attribute->op_conf();
@@ -1542,11 +1422,7 @@
     std::pair<std::shared_ptr<StringSymbol>, std::shared_ptr<compatible_py::BlobObject>>>>
 InstructionsBuilder::GetConstInputOperandBlobObjects(
     const std::shared_ptr<cfg::OpAttribute>& op_attribute,
-<<<<<<< HEAD
-    const std::function<Maybe<compatible_py::BlobObject>(const std::string&)>& blob_object4ibn) {
-=======
     const std::function<Maybe<compatible_py::BlobObject>(const std::string&)>& BlobObject4Ibn) {
->>>>>>> 5e8dab88
   std::shared_ptr<std::vector<
       std::pair<std::shared_ptr<StringSymbol>, std::shared_ptr<compatible_py::BlobObject>>>>
       const_input_operand_blob_objects = std::make_shared<std::vector<
@@ -1555,11 +1431,7 @@
     const auto& ibn2modifier = op_attribute->arg_modifier_signature().ibn2input_blob_modifier();
     if (JUST(MapAt(ibn2modifier, ibn)).is_mutable()) { continue; }
     std::shared_ptr<StringSymbol> ibn_sym = JUST(GetSymbol4String(ibn));
-<<<<<<< HEAD
-    std::shared_ptr<compatible_py::BlobObject> in_object = JUST(blob_object4ibn(ibn));
-=======
     std::shared_ptr<compatible_py::BlobObject> in_object = JUST(BlobObject4Ibn(ibn));
->>>>>>> 5e8dab88
     const_input_operand_blob_objects->emplace_back(std::make_pair(ibn_sym, in_object));
   }
   return const_input_operand_blob_objects;
@@ -1569,11 +1441,7 @@
     std::pair<std::shared_ptr<StringSymbol>, std::shared_ptr<compatible_py::BlobObject>>>>
 InstructionsBuilder::GetMutableInputOperandBlobObjects(
     const std::shared_ptr<cfg::OpAttribute>& op_attribute,
-<<<<<<< HEAD
-    const std::function<Maybe<compatible_py::BlobObject>(const std::string&)>& blob_object4ibn) {
-=======
     const std::function<Maybe<compatible_py::BlobObject>(const std::string&)>& BlobObject4Ibn) {
->>>>>>> 5e8dab88
   std::shared_ptr<std::vector<
       std::pair<std::shared_ptr<StringSymbol>, std::shared_ptr<compatible_py::BlobObject>>>>
       mutable_input_operand_blob_objects = std::make_shared<std::vector<
@@ -1582,11 +1450,7 @@
     const auto& ibn2modifier = op_attribute->arg_modifier_signature().ibn2input_blob_modifier();
     if (!(JUST(MapAt(ibn2modifier, ibn)).is_mutable())) { continue; }
     std::shared_ptr<StringSymbol> ibn_sym = JUST(GetSymbol4String(ibn));
-<<<<<<< HEAD
-    std::shared_ptr<compatible_py::BlobObject> in_object = JUST(blob_object4ibn(ibn));
-=======
     std::shared_ptr<compatible_py::BlobObject> in_object = JUST(BlobObject4Ibn(ibn));
->>>>>>> 5e8dab88
     mutable_input_operand_blob_objects->emplace_back(std::make_pair(ibn_sym, in_object));
   }
   return mutable_input_operand_blob_objects;
@@ -1695,48 +1559,30 @@
 }
 
 Maybe<void> LogicalRun(
-<<<<<<< HEAD
-    const std::function<void(const std::shared_ptr<InstructionsBuilder>&)>& build) {
-  const auto& run_api =
-=======
     const std::function<void(const std::shared_ptr<InstructionsBuilder>&)>& Build) {
   const auto& RunInstruction =
->>>>>>> 5e8dab88
       [](const std::shared_ptr<vm::cfg::InstructionListProto>& instruction_list,
          const std::shared_ptr<eager::cfg::EagerSymbolList>& eager_symbol_list) -> Maybe<void> {
     JUST(Global<eager::EagerOneflow>::Get()->RunLogicalInstruction(instruction_list,
                                                                    eager_symbol_list));
     return Maybe<void>::Ok();
   };
-<<<<<<< HEAD
-  JUST(_Run(build, std::make_shared<vm::LogicalIdGenerator>(), run_api, _ReleaseLogicalObject));
-=======
   JUST(_Run(Build, std::make_shared<vm::LogicalIdGenerator>(), RunInstruction,
             _ReleaseLogicalObject));
->>>>>>> 5e8dab88
   return Maybe<void>::Ok();
 }
 
 Maybe<void> PhysicalRun(
-<<<<<<< HEAD
-    const std::function<void(const std::shared_ptr<InstructionsBuilder>&)>& build) {
-  const auto& run_api =
-=======
     const std::function<void(const std::shared_ptr<InstructionsBuilder>&)>& Build) {
   const auto& RunInstruction =
->>>>>>> 5e8dab88
       [](const std::shared_ptr<vm::cfg::InstructionListProto>& instruction_list,
          const std::shared_ptr<eager::cfg::EagerSymbolList>& eager_symbol_list) -> Maybe<void> {
     JUST(Global<eager::EagerOneflow>::Get()->RunPhysicalInstruction(instruction_list,
                                                                     eager_symbol_list));
     return Maybe<void>::Ok();
   };
-<<<<<<< HEAD
-  JUST(_Run(build, std::make_shared<vm::PhysicalIdGenerator>(), run_api, _ReleasePhysicalObject));
-=======
   JUST(_Run(Build, std::make_shared<vm::PhysicalIdGenerator>(), RunInstruction,
             _ReleasePhysicalObject));
->>>>>>> 5e8dab88
   return Maybe<void>::Ok();
 }
 
