--- conflicted
+++ resolved
@@ -782,22 +782,12 @@
     }
     input->set_last_used_device(op_device);
   }
-<<<<<<< HEAD
-  intrusive::shared_ptr<vm::InstructionMsg> instruction =
-      intrusive::make_shared<vm::InstructionMsg>(instr_type_name);
   auto phy_instr_operand = JUST(vm::LocalCallOpKernelPhyInstrOperand::New(
       opkernel, input_eager_blob_objects, output_eager_blob_objects, consistent_tensor_infer_result,
       ctx, *one::CurrentDevVmDepObjectConsumeMode()));
-  *instruction->mut_parallel_desc() = parallel_desc_sym;
-  *instruction->mut_phy_instr_operand() = phy_instr_operand;
-=======
-  const auto& phy_instr_operand = std::make_shared<vm::LocalCallOpKernelPhyInstrOperand>(
-      opkernel, input_eager_blob_objects, output_eager_blob_objects, consistent_tensor_infer_result,
-      ctx, *one::CurrentDevVmDepObjectConsumeMode());
   auto instruction = intrusive::make_shared<vm::InstructionMsg>(
       Global<OneflowVM>::Get()->mut_vm(), JUST(op_device->local_call_instruction_name()),
       parallel_desc_sym, phy_instr_operand);
->>>>>>> fdfed7fc
   instruction_list_->EmplaceBack(std::move(instruction));
   for (const auto& output : *output_eager_blob_objects) {
     if (!output->producer_op_device().has_value()) {
