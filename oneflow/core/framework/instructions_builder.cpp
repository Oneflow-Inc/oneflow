/*
Copyright 2020 The OneFlow Authors. All rights reserved.

Licensed under the Apache License, Version 2.0 (the "License");
you may not use this file except in compliance with the License.
You may obtain a copy of the License at

    http://www.apache.org/licenses/LICENSE-2.0

Unless required by applicable law or agreed to in writing, software
distributed under the License is distributed on an "AS IS" BASIS,
WITHOUT WARRANTIES OR CONDITIONS OF ANY KIND, either express or implied.
See the License for the specific language governing permissions and
limitations under the License.
*/
#include <atomic>
#include "oneflow/core/framework/instructions_builder.h"
#include "oneflow/core/framework/symbol_storage_util.h"
#include "oneflow/core/eager/eager_symbol.cfg.h"
#include "oneflow/core/job/job_conf.cfg.h"
#include "oneflow/core/job/placement.cfg.h"
#include "oneflow/core/job/scope.cfg.h"
#include "oneflow/core/framework/parallel_conf_util.h"
#include "oneflow/core/framework/object_storage.h"
#include "oneflow/core/operator/op_node_signature.cfg.h"
#include "oneflow/core/operator/operator.h"
#include "oneflow/core/framework/id_util.h"
#include "oneflow/core/operator/interface_blob_conf.cfg.h"
#include "oneflow/core/framework/scope_util.h"
#include "oneflow/core/framework/session_util.h"
#include "oneflow/core/eager/eager_oneflow.h"
#include "oneflow/core/common/container_util.h"
#include "oneflow/core/rpc/include/global_process_ctx.h"
#include "oneflow/core/vm/no_arg_cb_phy_instr_operand.h"
#include "oneflow/core/vm/access_blob_arg_cb_phy_instr_operand.h"
#include "oneflow/core/vm/release_tensor_arg_phy_instr_operand.h"
#include "oneflow/core/vm/soft_sync_stream_phy_instr_operand.h"
#include "oneflow/core/framework/vm_local_dep_object.h"
#include "oneflow/core/framework/tensor.h"
#include "oneflow/core/framework/device.h"

namespace oneflow {

namespace {

Maybe<int64_t> NewSymbolId(vm::IdGenerator* id_generator,
                           vm::InstructionMsgList* instruction_list) {
  int64_t symbol_id = JUST(id_generator->NewSymbolId());
  ObjectMsgPtr<vm::InstructionMsg> instruction = ObjectMsgPtr<vm::InstructionMsg>::New("NewSymbol");
  instruction->add_int64_operand(symbol_id);
  instruction_list->PushBack(instruction.Mutable());
  return symbol_id;
}

template<typename T>
const char* GetInstrTypeName();

template<>
const char* GetInstrTypeName<cfg::JobConfigProto>() {
  return "InitJobDescSymbol";
}
template<>
const char* GetInstrTypeName<cfg::ParallelConf>() {
  return "NewParallelDescSymbol";
}
template<>
const char* GetInstrTypeName<cfg::ScopeProto>() {
  return "InitScopeSymbol";
}

template<typename T>
T* MutEagerSymbolConf(vm::cfg::EagerSymbol*);

template<>
cfg::JobConfigProto* MutEagerSymbolConf<cfg::JobConfigProto>(vm::cfg::EagerSymbol* eager_symbol) {
  return eager_symbol->mutable_job_conf_symbol();
}

template<>
cfg::ParallelConf* MutEagerSymbolConf<cfg::ParallelConf>(vm::cfg::EagerSymbol* eager_symbol) {
  return eager_symbol->mutable_parallel_conf_symbol();
}

template<>
cfg::ScopeProto* MutEagerSymbolConf<cfg::ScopeProto>(vm::cfg::EagerSymbol* eager_symbol) {
  return eager_symbol->mutable_scope_symbol();
}

Maybe<void> AddStringSymbol(int64_t symbol_id, const std::string& data) {
  JUST(Global<symbol::Storage<StringSymbol>>::Get()->Add(symbol_id, data));
  auto* id_cache = JUST(GlobalMaybe<symbol::IdCache<std::string>>());
  CHECK_OR_RETURN(!id_cache->Has(data));
  JUST(id_cache->FindOrCreate(data, [&symbol_id]() -> Maybe<int64_t> { return symbol_id; }));
  return Maybe<void>::Ok();
}

uint64_t NewTokenId() {
  static std::atomic<uint64_t> token_id(0);
  token_id++;
  return token_id;
}

using IntList = std::vector<int64_t>;
using Int2IntListMap = HashMap<int64_t, std::shared_ptr<IntList>>;
// This function is used to determine whether the machine_id2sorted_dev_phy_ids of ParallelDesc are
// equal
bool Int2IntListMapContaining(const Int2IntListMap& bigger, const Int2IntListMap& smaller) {
  for (const auto& pair : smaller) {
    if (bigger.find(pair.first) == bigger.end()) { return false; }
    const auto& bigger_device_ids = bigger.find(pair.first)->second;
    std::vector<int64_t>::iterator ret;
    for (int64_t device_id : *pair.second) {
      ret = std::find(bigger_device_ids->begin(), bigger_device_ids->end(), device_id);
      if (ret == bigger_device_ids->end()) { return false; }
    }
  }
  return true;
}

Maybe<compatible_py::BlobObject> MakeNewBlobObjectLike(
    InstructionsBuilder* builder, const std::shared_ptr<compatible_py::BlobObject>& blob_object,
    const std::shared_ptr<ParallelDesc>& new_parallel_desc_symbol) {
  OperatorConf op_conf;
  op_conf.set_name(*JUST(UniqueStr("Input")));
  op_conf.set_device_tag(new_parallel_desc_symbol->device_tag());
  op_conf.mutable_input_conf()->set_out("out");
  std::shared_ptr<cfg::InterfaceBlobConf> cfg_interface_blob_conf =
      std::make_shared<cfg::InterfaceBlobConf>();
  blob_object->op_arg_parallel_attr()->DumpToInterfaceBlobConf(cfg_interface_blob_conf);
  blob_object->op_arg_blob_attr()->DumpToInterfaceBlobConf(cfg_interface_blob_conf);
  cfg_interface_blob_conf->ToProto(op_conf.mutable_input_conf()->mutable_blob_conf());
  std::shared_ptr<Scope> cur_scope = JUST(GetCurrentScope());
  op_conf.set_scope_symbol_id(JUST(cur_scope->symbol_id()));
  OpNodeSignature upstream_signature;
  const auto& op = JUST(ConstructAndInferOp(op_conf, upstream_signature, *cur_scope));
  const auto& op_attribute = op->GetOpAttributeWithoutOpNameAndLbn();
  std::shared_ptr<cfg::ParallelConf> parallel_conf = new_parallel_desc_symbol->cfg_parallel_conf();
  std::shared_ptr<HashMap<std::string, std::shared_ptr<compatible_py::BlobObject>>>
      bn_in_op2blob_object =
          std::make_shared<HashMap<std::string, std::shared_ptr<compatible_py::BlobObject>>>();
  builder->RawStatelessCall(std::make_shared<cfg::OpAttribute>(*op_attribute), parallel_conf,
                            bn_in_op2blob_object);
  return JUST(MapAt(*bn_in_op2blob_object, "out"));
}

Maybe<void> _ReleaseLogicalObject(compatible_py::Object* obj) {
  JUST(LogicalRun([&obj](InstructionsBuilder* build) { build->DeleteObject(obj); }));
  return Maybe<void>::Ok();
}

Maybe<void> _ReleasePhysicalObject(compatible_py::Object* obj) {
  JUST(PhysicalRun([&obj](InstructionsBuilder* build) { build->DeleteObject(obj); }));
  return Maybe<void>::Ok();
}

Maybe<compatible_py::BlobObject> CreateDelegateBlobObject(
    const std::function<std::shared_ptr<compatible_py::BlobObject>(
        const std::shared_ptr<compatible_py::BlobObject>&,
        const std::shared_ptr<compatible_py::OpArgParallelAttribute>&)>& Fetch,
    const std::shared_ptr<compatible_py::BlobObject>& x_blob_object,
    const std::shared_ptr<compatible_py::OpArgParallelAttribute>& op_arg_parallel_attr) {
  if ((*x_blob_object->op_arg_parallel_attr()) == (*op_arg_parallel_attr)) { return x_blob_object; }
  return Fetch(x_blob_object, op_arg_parallel_attr);
}

}  // namespace

namespace detail {

template<typename T>
Maybe<int64_t> CreateSymbolIdHelper<T>::Call(vm::IdGenerator* id_generator,
                                             vm::InstructionMsgList* instruction_list,
                                             vm::cfg::EagerSymbolList* eager_symbol_list,
                                             const T& conf) {
  int64_t symbol_id = JUST(NewSymbolId(id_generator, instruction_list));
  {
    ObjectMsgPtr<vm::InstructionMsg> instruction =
        ObjectMsgPtr<vm::InstructionMsg>::New(GetInstrTypeName<T>());
    instruction->add_init_symbol_operand(symbol_id);
    instruction_list->PushBack(instruction.Mutable());
  }
  {
    auto* eager_symbol = eager_symbol_list->mutable_eager_symbol()->Add();
    eager_symbol->set_symbol_id(symbol_id);
    MutEagerSymbolConf<T>(eager_symbol)->CopyFrom(conf);
  }
  return symbol_id;
}

template struct CreateSymbolIdHelper<cfg::JobConfigProto>;
template struct CreateSymbolIdHelper<cfg::ScopeProto>;

template<>
Maybe<int64_t> CreateSymbolIdHelper<cfg::ParallelConf>::Call(
    vm::IdGenerator* id_generator, vm::InstructionMsgList* instruction_list,
    vm::cfg::EagerSymbolList* eager_symbol_list, const cfg::ParallelConf& conf) {
  int64_t symbol_id = JUST(id_generator->NewSymbolId());
  {
    ObjectMsgPtr<vm::InstructionMsg> instruction =
        ObjectMsgPtr<vm::InstructionMsg>::New(GetInstrTypeName<cfg::ParallelConf>());
    instruction->add_int64_operand(symbol_id);
    instruction_list->PushBack(instruction.Mutable());
  }
  {
    auto* eager_symbol = eager_symbol_list->mutable_eager_symbol()->Add();
    eager_symbol->set_symbol_id(symbol_id);
    MutEagerSymbolConf<cfg::ParallelConf>(eager_symbol)->CopyFrom(conf);
  }
  return symbol_id;
}

}  // namespace detail

Maybe<int64_t> InstructionsBuilder::NewSymbolId() {
  ObjectMsgPtr<vm::InstructionMsg> instruction = ObjectMsgPtr<vm::InstructionMsg>::New("NewSymbol");
  int64_t symbol_id = JUST(id_generator_->NewSymbolId());
  instruction->add_int64_operand(symbol_id);
  instruction_list_->PushBack(instruction.Mutable());
  return symbol_id;
}

Maybe<int64_t> InstructionsBuilder::NewObjectId(
    const std::shared_ptr<ParallelDesc>& parallel_desc_sym) {
  int64_t object_id = JUST(id_generator_->NewObjectId());
  ObjectMsgPtr<vm::InstructionMsg> instruction = ObjectMsgPtr<vm::InstructionMsg>::New("NewObject");
  instruction->add_parallel_desc(JUST(parallel_desc_sym->symbol_id()));
  instruction->add_int64_operand(object_id);
  instruction_list_->PushBack(instruction.Mutable());
  return object_id;
}

Maybe<compatible_py::BlobObject> InstructionsBuilder::PackPhysicalBlobsToLogicalBlob(
    const std::vector<std::shared_ptr<compatible_py::BlobObject>>& physical_blob_objects,
    const std::shared_ptr<compatible_py::OpArgParallelAttribute>& op_arg_parallel_attr,
    const std::shared_ptr<compatible_py::OpArgBlobAttribute>& op_arg_blob_attr) {
  std::shared_ptr<ParallelDesc> parallel_desc_symbol = op_arg_parallel_attr->parallel_desc_symbol();
  std::shared_ptr<HashMap<int64_t, std::shared_ptr<std::vector<int64_t>>>> machine_id2device_ids =
      parallel_desc_symbol->machine_id2sorted_dev_phy_ids();
  std::string device_tag = parallel_desc_symbol->parallel_conf().device_tag();
  HashSet<std::pair<int64_t, int64_t>> machine_device_ids;
  for (const auto& physical_blob_object : physical_blob_objects) {
    std::shared_ptr<ParallelDesc> phy_paralle_desc_sym =
        physical_blob_object->parallel_desc_symbol();
    CHECK_EQ_OR_RETURN(phy_paralle_desc_sym->parallel_num(), 1);
    CHECK_EQ_OR_RETURN(phy_paralle_desc_sym->device_tag(), device_tag);
    std::shared_ptr<HashMap<int64_t, std::shared_ptr<std::vector<int64_t>>>>
        phy_machine_id2device_ids = phy_paralle_desc_sym->machine_id2sorted_dev_phy_ids();
    int64_t machine_id = phy_machine_id2device_ids->begin()->first;
    machine_device_ids.insert(
        std::make_pair(machine_id, phy_machine_id2device_ids->at(machine_id)->at(0)));
  }
  for (const auto& pair : *machine_id2device_ids) {
    int64_t machine_id = pair.first;
    for (const auto& device_id : *(pair.second)) {
      CHECK(machine_device_ids.find(std::make_pair(machine_id, device_id))
            != machine_device_ids.end());
    }
  }
  std::shared_ptr<compatible_py::BlobObject> logical_blob_object =
      JUST(NewBlobObject(op_arg_parallel_attr, op_arg_blob_attr));
  JUST(ReplaceMirrored(op_arg_parallel_attr->parallel_desc_symbol(), {logical_blob_object},
                       physical_blob_objects));
  return logical_blob_object;
}

Maybe<StringSymbol> InstructionsBuilder::GetSymbol4String(std::string str) {
  if (JUST(HasSymbol<std::string>(str))) { return GetSymbol<std::string, StringSymbol>(str); }
  int64_t symbol_id = JUST(NewSymbolId4String(str));
  JUST(AddStringSymbol(symbol_id, str));
  return GetSymbol<std::string, StringSymbol>(str);
}

Maybe<JobDesc> InstructionsBuilder::GetJobConfSymbol(
    const std::shared_ptr<cfg::JobConfigProto>& job_conf) {
  if (JUST(HasSymbol<cfg::JobConfigProto>(*job_conf))) {
    return GetSymbol<cfg::JobConfigProto, JobDesc>(*job_conf);
  }
  int64_t symbol_id = JUST(NewSymbolId4JobConf(job_conf));
  JUST(AddSymbol<cfg::JobConfigProto, JobConfigProto, JobDesc>(symbol_id, *job_conf));
  return GetSymbol<cfg::JobConfigProto, JobDesc>(*job_conf);
}

Maybe<ParallelDesc> InstructionsBuilder::GetParallelDescSymbol(
    const std::shared_ptr<cfg::ParallelConf>& parallel_conf) {
  if (JUST(HasSymbol<cfg::ParallelConf>(*parallel_conf))) {
    return GetSymbol<cfg::ParallelConf, ParallelDesc>(*parallel_conf);
  }
  int64_t symbol_id = JUST(NewSymbolId4ParallelConf(parallel_conf));
  JUST(AddSymbol<cfg::ParallelConf, ParallelConf, ParallelDesc>(symbol_id, *parallel_conf));
  return GetSymbol<cfg::ParallelConf, ParallelDesc>(*parallel_conf);
}

Maybe<Scope> InstructionsBuilder::GetScopeSymbol(
    const std::shared_ptr<cfg::ScopeProto>& scope_proto) {
  if (JUST(HasSymbol<cfg::ScopeProto>(*scope_proto))) {
    return GetSymbol<cfg::ScopeProto, Scope>(*scope_proto);
  }
  int64_t symbol_id = JUST(NewSymbolId4Scope(scope_proto));
  JUST(AddSymbol<cfg::ScopeProto, ScopeProto, Scope>(symbol_id, *scope_proto));
  return GetSymbol<cfg::ScopeProto, Scope>(*scope_proto);
}

Maybe<OperatorConfSymbol> InstructionsBuilder::GetOpConfSymbol(
    const std::shared_ptr<cfg::OperatorConf>& op_conf) {
  if (JUST(HasSymbol<cfg::OperatorConf>(*op_conf))) {
    return GetSymbol<cfg::OperatorConf, OperatorConfSymbol>(*op_conf);
  }
  int64_t symbol_id = JUST(NewSymbolId4OpConf(op_conf));
  JUST(AddSymbol<cfg::OperatorConf, OperatorConf, OperatorConfSymbol>(symbol_id, *op_conf));
  return GetSymbol<cfg::OperatorConf, OperatorConfSymbol>(*op_conf);
}

Maybe<int64_t> InstructionsBuilder::NewSymbolId4String(std::string str) {
  int64_t symbol_id = JUST(NewSymbolId());
  JUST(InitStringSymbol(symbol_id, str));
  return symbol_id;
}

Maybe<int64_t> InstructionsBuilder::NewSymbolId4JobConf(
    const std::shared_ptr<cfg::JobConfigProto>& job_conf) {
  int64_t symbol_id = JUST(NewSymbolId());
  JUST(InitJobConfSymbol(symbol_id, job_conf));
  return symbol_id;
}

Maybe<int64_t> InstructionsBuilder::NewSymbolId4ParallelConf(
    const std::shared_ptr<cfg::ParallelConf>& parallel_conf) {
  int64_t symbol_id = JUST(id_generator_->NewSymbolId());
  JUST(NewParallelConfSymbol(symbol_id, parallel_conf));
  return symbol_id;
}

Maybe<int64_t> InstructionsBuilder::NewSymbolId4Scope(
    const std::shared_ptr<cfg::ScopeProto>& scope_proto) {
  int64_t symbol_id = JUST(NewSymbolId());
  JUST(NewScopeSymbol(symbol_id, scope_proto));
  return symbol_id;
}

Maybe<int64_t> InstructionsBuilder::NewSymbolId4OpConf(
    const std::shared_ptr<cfg::OperatorConf> op_conf) {
  int64_t symbol_id = JUST(NewSymbolId());
  JUST(InitOpConfSymbol(symbol_id, op_conf));
  return symbol_id;
}

Maybe<compatible_py::BlobObject> InstructionsBuilder::NewBlobObject(
    const std::shared_ptr<compatible_py::OpArgParallelAttribute>& op_arg_parallel_attr,
    const std::shared_ptr<compatible_py::OpArgBlobAttribute>& op_arg_blob_attr) {
  int64_t object_id = JUST(NewObjectId(op_arg_parallel_attr->parallel_desc_symbol()));
  std::shared_ptr<compatible_py::BlobObject> obj = std::make_shared<compatible_py::BlobObject>(
      object_id, op_arg_parallel_attr, op_arg_blob_attr);
  obj->add_releaser(release_object_);
  return obj;
}

Maybe<int64_t> InstructionsBuilder::NewSymbolId4OpNodeSignature(
    const std::shared_ptr<cfg::OpNodeSignature>& op_node_signature_sym) {
  int64_t symbol_id = JUST(NewSymbolId());
  JUST(InitOpNodeSignatureDescSymbol(symbol_id, op_node_signature_sym));
  return symbol_id;
}

Maybe<int64_t> InstructionsBuilder::NewSharedOpKernelObjectId4ParallelConfSymbolId(
    const std::shared_ptr<ParallelDesc>& parallel_desc_sym) {
  return NewObjectId(parallel_desc_sym);
}

Maybe<void> InstructionsBuilder::DeleteObject(compatible_py::Object* blob_object) {
  JUST(_TryClearObject(blob_object));
  JUST(_DeleteObject(blob_object));
  return Maybe<void>::Ok();
}

Maybe<std::vector<std::shared_ptr<ParallelDesc>>>
InstructionsBuilder::GetPhysicalParallelDescSymbols(
    const std::shared_ptr<ParallelDesc>& parallel_desc_symbol) {
  std::string device_tag = parallel_desc_symbol->parallel_conf().device_tag();
  std::vector<std::shared_ptr<ParallelDesc>> phy_parallel_desc_symbols;
  const auto AppendPhyParallelDescSymbol = [this, &phy_parallel_desc_symbols, &device_tag](
                                               int64_t machine_id,
                                               int64_t device_id) -> Maybe<void> {
    std::shared_ptr<cfg::ParallelConf> parallel_conf = std::make_shared<cfg::ParallelConf>();
    parallel_conf->set_device_tag(device_tag);
    parallel_conf->add_device_name(std::string("@") + std::to_string(machine_id) + ":"
                                   + std::to_string(device_id));
    phy_parallel_desc_symbols.emplace_back(JUST(GetParallelDescSymbol(parallel_conf)));
    return Maybe<void>::Ok();
  };

  for (const int64_t machine_id : parallel_desc_symbol->sorted_machine_ids()) {
    for (const int64_t device_id : parallel_desc_symbol->sorted_dev_phy_ids(machine_id)) {
      JUST(AppendPhyParallelDescSymbol(machine_id, device_id));
    }
  }

  return phy_parallel_desc_symbols;
}

Maybe<std::vector<std::shared_ptr<compatible_py::OpArgBlobAttribute>>>
InstructionsBuilder::GetPhysicalOpArgBlobAttrs(
    const std::shared_ptr<compatible_py::BlobObject>& logical_blob_object) const {
  int64_t parallel_num = logical_blob_object->parallel_desc_symbol()->parallel_num();
  std::shared_ptr<compatible_py::OpArgBlobAttribute> logical_blob_attr =
      logical_blob_object->op_arg_blob_attr();
  std::shared_ptr<cfg::SbpParallel> sbp_parallel =
      logical_blob_object->op_arg_parallel_attr()->sbp_parallel();
  std::vector<std::shared_ptr<compatible_py::OpArgBlobAttribute>> pyh_op_arg_blob_attrs;
  if (sbp_parallel->has_split_parallel()) {
    int64_t split_axis = sbp_parallel->split_parallel().axis();
    for (int64_t i = 0; i < parallel_num; ++i) {
      pyh_op_arg_blob_attrs.emplace_back(
          logical_blob_attr->GetPhysicalOpArgBlobAttr(split_axis, parallel_num, i));
    }
  } else {
    for (int64_t i = 0; i < parallel_num; ++i) {
      pyh_op_arg_blob_attrs.emplace_back(logical_blob_attr);
    }
  }
  return pyh_op_arg_blob_attrs;
}

Maybe<std::vector<std::shared_ptr<compatible_py::BlobObject>>>
InstructionsBuilder::UnpackLogicalBlobToPhysicalBlobs(
    const std::shared_ptr<compatible_py::BlobObject>& blob_object) {
  std::vector<std::shared_ptr<ParallelDesc>> phy_parallel_desc_symbols =
      *JUST(GetPhysicalParallelDescSymbols(blob_object->parallel_desc_symbol()));
  auto phy_op_arg_blob_attrs = JUST(GetPhysicalOpArgBlobAttrs(blob_object));
  const auto GetPhysicalBlob =
      [this](const std::shared_ptr<ParallelDesc>& parallel_desc_sym,
             const std::shared_ptr<compatible_py::OpArgBlobAttribute>& blob_attr)
      -> Maybe<compatible_py::BlobObject> {
    std::shared_ptr<compatible_py::OpArgParallelAttribute> op_arg_parallel_attr =
        JUST(compatible_py::MakeMirroredOpArgParallelAttribute(parallel_desc_sym));
    std::shared_ptr<compatible_py::BlobObject> pyhsical_blob_object =
        JUST(NewBlobObject(op_arg_parallel_attr, blob_attr));
    return pyhsical_blob_object;
  };
  std::vector<std::shared_ptr<compatible_py::BlobObject>> physical_blob_objects;
  for (int64_t i = 0; i < phy_parallel_desc_symbols.size(); ++i) {
    physical_blob_objects.emplace_back(JUST(GetPhysicalBlob(
        JUST(VectorAt(phy_parallel_desc_symbols, i)), JUST(VectorAt(*phy_op_arg_blob_attrs, i)))));
  }
  JUST(ReplaceMirrored(blob_object->parallel_desc_symbol(), physical_blob_objects, {blob_object}));
  return physical_blob_objects;
}

Maybe<compatible_py::BlobObject> InstructionsBuilder::MakeReferenceBlobObject(
    const std::shared_ptr<compatible_py::BlobObject>& blob_object,
    const std::shared_ptr<compatible_py::OpArgParallelAttribute>& op_arg_parallel_attr) {
  std::shared_ptr<ParallelDesc> parallel_desc_symbol = blob_object->parallel_desc_symbol();
  CHECK((*parallel_desc_symbol) == (*op_arg_parallel_attr->parallel_desc_symbol()));
  std::shared_ptr<compatible_py::BlobObject> ref_blob_object =
      JUST(NewBlobObject(op_arg_parallel_attr, blob_object->op_arg_blob_attr()));
  ReplaceMirrored(parallel_desc_symbol, {ref_blob_object}, {blob_object});
  return ref_blob_object;
}

Maybe<void> InstructionsBuilder::ReplaceMirrored(
    const std::shared_ptr<ParallelDesc>& parallel_desc_sym,
    const std::vector<std::shared_ptr<compatible_py::BlobObject>>& lhs_objects,
    const std::vector<std::shared_ptr<compatible_py::BlobObject>>& rhs_objects) {
  ObjectMsgPtr<vm::InstructionMsg> instruction =
      ObjectMsgPtr<vm::InstructionMsg>::New("ReplaceMirrored");
  instruction->set_parallel_desc_symbol_id(JUST(parallel_desc_sym->symbol_id()));
  for (const auto& lhs_object : lhs_objects) {
    instruction->add_int64_operand(lhs_object->object_id());
  }
  instruction->add_separator();
  for (const auto& rhs_object : rhs_objects) {
    instruction->add_int64_operand(rhs_object->object_id());
  }
  instruction_list_->PushBack(instruction.Mutable());
  return Maybe<void>::Ok();
}

Maybe<Scope> InstructionsBuilder::BuildInitialScope(
    int64_t session_id, const std::shared_ptr<cfg::JobConfigProto>& job_conf,
    const std::string& device_tag, const std::vector<std::string>& machine_device_ids,
    const std::shared_ptr<Shape>& hierarchy, bool is_mirrored) {
  std::shared_ptr<cfg::ScopeProto> scope_proto = std::make_shared<cfg::ScopeProto>();
  scope_proto->set_session_id(session_id);
  std::shared_ptr<JobDesc> job_conf_sym = JUST(GetJobConfSymbol(job_conf));
  scope_proto->set_job_desc_symbol_id(JUST(job_conf_sym->symbol_id()));
  std::shared_ptr<cfg::ParallelConf> parallel_conf =
      JUST(MakeParallelConf(device_tag, machine_device_ids, hierarchy));
  std::shared_ptr<ParallelDesc> device_parallel_desc_sym =
      JUST(GetParallelDescSymbol(parallel_conf));
  scope_proto->set_device_parallel_desc_symbol_id(JUST(device_parallel_desc_sym->symbol_id()));
  parallel_conf = JUST(MakeParallelConf("cpu", machine_device_ids, hierarchy));
  std::shared_ptr<ParallelDesc> host_parallel_desc_sym = JUST(GetParallelDescSymbol(parallel_conf));
  scope_proto->set_host_parallel_desc_symbol_id(JUST(host_parallel_desc_sym->symbol_id()));
  if (is_mirrored) {
    scope_proto->mutable_opt_mirrored_parallel_conf()->mutable_mirrored_parallel();
  } else {
    scope_proto->mutable_opt_mirrored_parallel_conf()->clear_mirrored_parallel();
  }
  return GetScopeSymbol(scope_proto);
}

Maybe<Scope> InstructionsBuilder::BuildScopeWithNewParallelDesc(
    const std::shared_ptr<Scope>& scope, const std::string& device_tag,
    const std::vector<std::string>& machine_device_ids, const std::shared_ptr<Shape>& hierarchy) {
  const auto SetScopeProto =
      [this, &device_tag, &machine_device_ids,
       &hierarchy](const std::shared_ptr<cfg::ScopeProto>& scope_proto) -> Maybe<void> {
    std::shared_ptr<cfg::ParallelConf> parallel_conf =
        JUST(MakeParallelConf(device_tag, machine_device_ids, hierarchy));
    std::shared_ptr<ParallelDesc> device_parallel_desc_sym =
        JUST(GetParallelDescSymbol(parallel_conf));
    parallel_conf = JUST(MakeParallelConf("cpu", machine_device_ids, hierarchy));
    std::shared_ptr<ParallelDesc> host_parallel_desc_sym =
        JUST(GetParallelDescSymbol(parallel_conf));
    scope_proto->set_device_parallel_desc_symbol_id(JUST(device_parallel_desc_sym->symbol_id()));
    scope_proto->set_host_parallel_desc_symbol_id(JUST(host_parallel_desc_sym->symbol_id()));
    return Maybe<void>::Ok();
  };

  return BuildScopeByProtoSetter(scope, SetScopeProto);
}

Maybe<Scope> InstructionsBuilder::BuildScopeWithNewParallelConf(
    const std::shared_ptr<Scope>& scope, const std::shared_ptr<cfg::ParallelConf>& parallel_conf) {
  const std::shared_ptr<
      std::tuple<std::string, std::vector<std::string>, std::shared_ptr<cfg::ShapeProto>>>&
      tag_and_dev_ids_and_hierarchy =
          JUST(GetDeviceTagAndMachineDeviceIdsAndHierarchy(parallel_conf));
  std::shared_ptr<Shape> hierarchy;
  if (std::get<2>(*tag_and_dev_ids_and_hierarchy)) {
    ShapeProto hierarchy_proto;
    parallel_conf->hierarchy().ToProto(&hierarchy_proto);
    hierarchy.reset(new Shape(hierarchy_proto));
  }
  return BuildScopeWithNewParallelDesc(scope, std::get<0>(*tag_and_dev_ids_and_hierarchy),
                                       std::get<1>(*tag_and_dev_ids_and_hierarchy), hierarchy);
}

Maybe<Scope> InstructionsBuilder::BuildScopeWithNewIsMirrored(const std::shared_ptr<Scope>& scope,
                                                              bool is_mirrored) {
  const auto SetScopeProto = [is_mirrored](const std::shared_ptr<cfg::ScopeProto>& scope_proto) {
    if (is_mirrored) {
      scope_proto->mutable_opt_mirrored_parallel_conf()->mutable_mirrored_parallel();
    } else {
      scope_proto->mutable_opt_mirrored_parallel_conf()->clear_mirrored_parallel();
    }
  };

  return BuildScopeByProtoSetter(scope, SetScopeProto);
}

Maybe<Scope> InstructionsBuilder::BuildScopeWithNewScopeName(const std::shared_ptr<Scope>& scope,
                                                             std::string scope_name) {
  const auto SetScopeProto = [&scope_name](const std::shared_ptr<cfg::ScopeProto>& scope_proto) {
    scope_proto->add_scope_op_name_prefixes(scope_name);
  };

  return BuildScopeByProtoSetter(scope, SetScopeProto);
}

Maybe<Scope> InstructionsBuilder::BuildScopeByProtoSetter(
    const std::shared_ptr<Scope>& scope,
    const std::function<void(const std::shared_ptr<cfg::ScopeProto>&)>& Setter) {
  std::shared_ptr<cfg::ScopeProto> scope_proto = JUST(scope->MakeChildScopeProto());
  Setter(scope_proto);
  return GetScopeSymbol(scope_proto);
}

Maybe<compatible_py::BlobObject> InstructionsBuilder::BroadcastBlobReference(
    const std::shared_ptr<compatible_py::BlobObject>& sole_mirrored_blob_object,
    const std::shared_ptr<ParallelDesc>& parallel_desc_sym) {
  std::shared_ptr<HashMap<int64_t, std::shared_ptr<std::vector<int64_t>>>> device_ids =
      sole_mirrored_blob_object->parallel_desc_symbol()->machine_id2sorted_dev_phy_ids();
  for (const auto& pair : *device_ids) { CHECK_EQ_OR_RETURN(pair.second->size(), 1); }
  int64_t object_id = JUST(BroadcastObjectReference(sole_mirrored_blob_object, parallel_desc_sym));
  std::shared_ptr<compatible_py::OpArgParallelAttribute> op_arg_parallel_attr =
      JUST(compatible_py::MakeBroadcastOpArgParallelAttribute(parallel_desc_sym));
  std::shared_ptr<compatible_py::BlobObject> obj = std::make_shared<compatible_py::BlobObject>(
      object_id, op_arg_parallel_attr, sole_mirrored_blob_object->op_arg_blob_attr());
  obj->add_releaser(release_object_);
  return obj;
}

Maybe<int64_t> InstructionsBuilder::BroadcastObjectReference(
    const std::shared_ptr<compatible_py::BlobObject>& sole_mirrored_object,
    const std::shared_ptr<ParallelDesc>& parallel_desc_sym) {
  int64_t object_id = JUST(id_generator_->NewObjectId());
  ObjectMsgPtr<vm::InstructionMsg> instruction =
      ObjectMsgPtr<vm::InstructionMsg>::New("BroadcastObjectReference");
  instruction->set_parallel_desc_symbol_id(JUST(parallel_desc_sym->symbol_id()));
  instruction->add_int64_operand(object_id);
  instruction->add_int64_operand(sole_mirrored_object->object_id());
  instruction_list_->PushBack(instruction.Mutable());
  return object_id;
}

Maybe<void> InstructionsBuilder::Build121AssignInstruction(
    const std::shared_ptr<compatible_py::BlobObject>& ref_blob_object,
    const std::shared_ptr<compatible_py::BlobObject>& value_blob_object) {
  int64_t parallel_num = ref_blob_object->parallel_desc_symbol()->parallel_num();
  CHECK_EQ_OR_RETURN(parallel_num, value_blob_object->parallel_desc_symbol()->parallel_num());
  std::vector<uint64_t> token_id_0;
  std::vector<uint64_t> token_id_1;
  for (int64_t i = 0; i < parallel_num; ++i) { token_id_0.emplace_back(NewTokenId()); }
  for (int64_t i = 0; i < parallel_num; ++i) { token_id_1.emplace_back(NewTokenId()); }
  std::tuple<std::vector<uint64_t>, std::vector<uint64_t>> token_ids =
      std::make_tuple(token_id_0, token_id_1);
  BuildSendInstruction(ref_blob_object->parallel_desc_symbol(), value_blob_object, token_ids);
  BuildRecvInstruction(value_blob_object->parallel_desc_symbol(), ref_blob_object, token_ids);
  return Maybe<void>::Ok();
}

Maybe<void> InstructionsBuilder::BuildSendInstruction(
    const std::shared_ptr<ParallelDesc>& dst_parallel_desc_symbol,
    const std::shared_ptr<compatible_py::BlobObject>& src_blob_object,
    const std::tuple<std::vector<uint64_t>, std::vector<uint64_t>>& token_ids) {
  ObjectMsgPtr<vm::InstructionMsg> instruction = ObjectMsgPtr<vm::InstructionMsg>::New("SendBlob");
  instruction->set_parallel_desc_symbol_id(
      JUST(src_blob_object->parallel_desc_symbol()->symbol_id()));
  instruction->add_symbol_operand(JUST(dst_parallel_desc_symbol->symbol_id()));
  instruction->add_const_operand(src_blob_object->object_id());
  instruction->add_separator();
  for (uint64_t token_id : std::get<0>(token_ids)) { instruction->add_uint64_operand(token_id); }
  instruction->add_separator();
  for (uint64_t token_id : std::get<1>(token_ids)) { instruction->add_uint64_operand(token_id); }
  instruction_list_->PushBack(instruction.Mutable());
  return Maybe<void>::Ok();
}

Maybe<void> InstructionsBuilder::BuildRecvInstruction(
    const std::shared_ptr<ParallelDesc>& src_parallel_desc_symbol,
    const std::shared_ptr<compatible_py::BlobObject>& dst_blob_object,
    const std::tuple<std::vector<uint64_t>, std::vector<uint64_t>>& token_ids) {
  ObjectMsgPtr<vm::InstructionMsg> instruction =
      ObjectMsgPtr<vm::InstructionMsg>::New("ReceiveBlob");
  instruction->set_parallel_desc_symbol_id(
      JUST(dst_blob_object->parallel_desc_symbol()->symbol_id()));
  instruction->add_symbol_operand(JUST(src_parallel_desc_symbol->symbol_id()));
  instruction->add_mut2_operand(dst_blob_object->object_id());
  instruction->add_separator();
  for (uint64_t token_id : std::get<0>(token_ids)) { instruction->add_uint64_operand(token_id); }
  instruction->add_separator();
  for (uint64_t token_id : std::get<1>(token_ids)) { instruction->add_uint64_operand(token_id); }
  instruction_list_->PushBack(instruction.Mutable());
  return Maybe<void>::Ok();
}

Maybe<void> InstructionsBuilder::LocalCallOpKernel(
    const std::shared_ptr<one::StatefulLocalOpKernel>& opkernel,
    const one::EagerBlobObjectListPtr& input_eager_blob_objects,
    const one::EagerBlobObjectListPtr& output_eager_blob_objects, const AttrMap& attrs,
    const std::shared_ptr<const ParallelDesc>& parallel_desc_sym,
    const std::string& instr_type_name) {
  ObjectMsgPtr<vm::InstructionMsg> instruction =
      ObjectMsgPtr<vm::InstructionMsg>::New(instr_type_name);
  auto phy_instr_operand = std::make_shared<vm::LocalCallOpKernelPhyInstrOperand>(
      opkernel, input_eager_blob_objects, output_eager_blob_objects, attrs);
  *instruction->mut_parallel_desc() = parallel_desc_sym;
  *instruction->mutable_phy_instr_operand() = phy_instr_operand;
  instruction_list_->EmplaceBack(std::move(instruction));
  return Maybe<void>::Ok();
}

Maybe<void> InstructionsBuilder::CudaHostRegisterBlob(
    const std::shared_ptr<compatible_py::BlobObject>& blob_object) {
  ObjectMsgPtr<vm::InstructionMsg> instruction =
      ObjectMsgPtr<vm::InstructionMsg>::New("CudaHostRegisterBlob");
  instruction->set_parallel_desc_symbol_id(JUST(blob_object->parallel_desc_symbol()->symbol_id()));
  instruction->add_mut_operand(blob_object->object_id());
  instruction_list_->PushBack(instruction.Mutable());
  return Maybe<void>::Ok();
}

Maybe<void> InstructionsBuilder::CudaHostUnregisterBlob(
    const std::shared_ptr<compatible_py::BlobObject>& blob_object) {
  ObjectMsgPtr<vm::InstructionMsg> instruction =
      ObjectMsgPtr<vm::InstructionMsg>::New("CudaHostUnregisterBlob");
  instruction->set_parallel_desc_symbol_id(JUST(blob_object->parallel_desc_symbol()->symbol_id()));
  instruction->add_mut_operand(blob_object->object_id());
  instruction_list_->PushBack(instruction.Mutable());
  return Maybe<void>::Ok();
}

Maybe<compatible_py::OpKernelObject> InstructionsBuilder::NewOpKernelObject(
    const std::shared_ptr<cfg::OperatorConf>& op_conf) {
  CHECK_OR_RETURN(op_conf->has_scope_symbol_id());
  std::shared_ptr<Scope> scope_symbol =
      JUST(GetSymbol<cfg::ScopeProto, Scope>(op_conf->scope_symbol_id()));
  std::shared_ptr<OperatorConfSymbol> op_conf_sym = JUST(GetOpConfSymbol(op_conf));
  const auto& scope = Global<symbol::Storage<Scope>>::Get()->Get(op_conf->scope_symbol_id());
  OperatorConf pb_op_conf;
  op_conf->ToProto(&pb_op_conf);
  int64_t parallel_desc_sym_id = JUST(scope.GetParallelDescSymbolId(pb_op_conf));
  std::shared_ptr<ParallelDesc> parallel_desc_symbol =
      JUST(GetSymbol<cfg::ParallelConf, ParallelDesc>(parallel_desc_sym_id));
  int64_t object_id =
      JUST(_NewOpKernelObject(parallel_desc_symbol, scope_symbol->job_desc_symbol(), op_conf_sym));
  return std::make_shared<compatible_py::OpKernelObject>(object_id, op_conf, release_object_);
}

Maybe<void> InstructionsBuilder::LazyReference(
    const std::shared_ptr<compatible_py::BlobObject>& blob_object,
    const std::string& interface_op_name) {
  std::string device_tag = blob_object->parallel_desc_symbol()->device_tag();
  ObjectMsgPtr<vm::InstructionMsg> instruction =
      ObjectMsgPtr<vm::InstructionMsg>::New(device_tag + ".LazyReference");
  instruction->set_parallel_desc_symbol_id(JUST(blob_object->parallel_desc_symbol()->symbol_id()));
  instruction->add_mut_operand(blob_object->object_id());
  std::shared_ptr<StringSymbol> interface_op_name_sym =
      JUST(GetSymbol4String(blob_object->op_arg_blob_attr()->logical_blob_name()));
  instruction->add_symbol_operand(JUST(interface_op_name_sym->symbol_id()));
  instruction_list_->PushBack(instruction.Mutable());
  return Maybe<void>::Ok();
}

Maybe<compatible_py::BlobObject> InstructionsBuilder::MakeLazyRefBlobObject(
    const std::string& interface_op_name, const std::shared_ptr<cfg::OpAttribute>& op_attribute,
    const std::shared_ptr<cfg::ParallelConf>& parallel_conf) {
  CHECK_EQ_OR_RETURN(op_attribute->output_bns().size(), 1);
  const std::string& obn = op_attribute->output_bns().at(0);
  std::shared_ptr<ParallelDesc> blob_parallel_desc_sym = JUST(GetParallelDescSymbol(parallel_conf));
  OpAttribute pb_op_attribute;
  op_attribute->ToProto(&pb_op_attribute);
  std::shared_ptr<compatible_py::OpArgParallelAttribute> op_arg_parallel_attr =
      JUST(compatible_py::GetOpArgParallelAttribute(blob_parallel_desc_sym, pb_op_attribute, obn));
  std::shared_ptr<compatible_py::OpArgBlobAttribute> op_arg_blob_attr =
      JUST(compatible_py::GetOpArgBlobAttribute(pb_op_attribute, obn));
  std::shared_ptr<compatible_py::BlobObject> blob_object =
      JUST(NewBlobObject(op_arg_parallel_attr, op_arg_blob_attr));
  JUST(LazyReference(blob_object, interface_op_name));
  return blob_object;
}

Maybe<compatible_py::Object> InstructionsBuilder::GetSharedOpKernelObject4ParallelConfSymbol(
    const std::shared_ptr<ParallelDesc>& parallel_desc_sym) {
  if (JUST(HasSharedOpKernelObject4ParallelConfSymbol(parallel_desc_sym))) {
    return GetOpKernelObject4ParallelConfSymbol(parallel_desc_sym);
  }
  int64_t object_id = JUST(NewSharedOpKernelObjectId4ParallelConfSymbolId(parallel_desc_sym));
  std::shared_ptr<compatible_py::Object> obj =
      std::make_shared<compatible_py::Object>(object_id, parallel_desc_sym);
  JUST(SetSharedOpKernelObject4ParallelConfSymbol(parallel_desc_sym, obj));
  return obj;
}

Maybe<void> InstructionsBuilder::InitStringSymbol(int64_t symbol_id, std::string str) {
  ObjectMsgPtr<vm::InstructionMsg> instruction =
      ObjectMsgPtr<vm::InstructionMsg>::New("InitStringSymbol");
  instruction->add_init_symbol_operand(symbol_id);
  instruction_list_->PushBack(instruction.Mutable());
  vm::cfg::EagerSymbol eager_symbol;
  eager_symbol.set_symbol_id(symbol_id);
  eager_symbol.set_string_symbol(str);
  eager_symbol_list_->mutable_eager_symbol()->Add()->CopyFrom(eager_symbol);
  return Maybe<void>::Ok();
}

Maybe<void> InstructionsBuilder::InitJobConfSymbol(
    int64_t symbol_id, const std::shared_ptr<cfg::JobConfigProto>& job_conf) {
  ObjectMsgPtr<vm::InstructionMsg> instruction =
      ObjectMsgPtr<vm::InstructionMsg>::New("InitJobDescSymbol");
  instruction->add_init_symbol_operand(symbol_id);
  instruction_list_->PushBack(instruction.Mutable());
  vm::cfg::EagerSymbol eager_symbol;
  eager_symbol.set_symbol_id(symbol_id);
  eager_symbol.mutable_job_conf_symbol()->CopyFrom(*job_conf);
  eager_symbol_list_->mutable_eager_symbol()->Add()->CopyFrom(eager_symbol);
  return Maybe<void>::Ok();
}

Maybe<void> InstructionsBuilder::NewParallelConfSymbol(
    int64_t symbol_id, const std::shared_ptr<cfg::ParallelConf>& parallel_conf) {
  ObjectMsgPtr<vm::InstructionMsg> instruction =
      ObjectMsgPtr<vm::InstructionMsg>::New("NewParallelDescSymbol");
  instruction->add_int64_operand(symbol_id);
  instruction_list_->PushBack(instruction.Mutable());
  vm::cfg::EagerSymbol eager_symbol;
  eager_symbol.set_symbol_id(symbol_id);
  eager_symbol.mutable_parallel_conf_symbol()->CopyFrom(*parallel_conf);
  eager_symbol_list_->mutable_eager_symbol()->Add()->CopyFrom(eager_symbol);
  return Maybe<void>::Ok();
}

Maybe<void> InstructionsBuilder::NewScopeSymbol(
    int64_t symbol_id, const std::shared_ptr<cfg::ScopeProto>& scope_proto) {
  ObjectMsgPtr<vm::InstructionMsg> instruction =
      ObjectMsgPtr<vm::InstructionMsg>::New("InitScopeSymbol");
  instruction->add_init_symbol_operand(symbol_id);
  instruction_list_->PushBack(instruction.Mutable());
  vm::cfg::EagerSymbol eager_symbol;
  eager_symbol.set_symbol_id(symbol_id);
  eager_symbol.mutable_scope_symbol()->CopyFrom(*scope_proto);
  eager_symbol_list_->mutable_eager_symbol()->Add()->CopyFrom(eager_symbol);
  return Maybe<void>::Ok();
}

Maybe<int64_t> InstructionsBuilder::_NewOpKernelObject(
    const std::shared_ptr<ParallelDesc>& parallel_desc_symbol,
    const std::shared_ptr<JobDesc>& job_desc_sym,
    const std::shared_ptr<OperatorConfSymbol>& op_conf_sym) {
  int64_t object_id = JUST(NewObjectId(parallel_desc_symbol));
  ObjectMsgPtr<vm::InstructionMsg> instruction =
      ObjectMsgPtr<vm::InstructionMsg>::New("InitOpKernelObject");
  instruction->set_parallel_desc_symbol_id(JUST(parallel_desc_symbol->symbol_id()));
  instruction->add_symbol_operand(JUST(job_desc_sym->symbol_id()));
  instruction->add_symbol_operand(JUST(op_conf_sym->symbol_id()));
  instruction->add_mut_operand(object_id);
  instruction_list_->PushBack(instruction.Mutable());
  return object_id;
}

Maybe<void> InstructionsBuilder::InitOpNodeSignatureDescSymbol(
    int64_t symbol_id, const std::shared_ptr<cfg::OpNodeSignature>& op_node_signature_sym) {
  ObjectMsgPtr<vm::InstructionMsg> instruction =
      ObjectMsgPtr<vm::InstructionMsg>::New("InitOpNodeSignatureDescSymbol");
  instruction->add_init_symbol_operand(symbol_id);
  instruction_list_->PushBack(instruction.Mutable());
  vm::cfg::EagerSymbol eager_symbol;
  eager_symbol.set_symbol_id(symbol_id);
  eager_symbol.mutable_op_node_signature_symbol()->CopyFrom(*op_node_signature_sym);
  eager_symbol_list_->mutable_eager_symbol()->Add()->CopyFrom(eager_symbol);
  return Maybe<void>::Ok();
}

Maybe<void> InstructionsBuilder::InitOpConfSymbol(
    int64_t symbol_id, const std::shared_ptr<cfg::OperatorConf>& op_conf) {
  ObjectMsgPtr<vm::InstructionMsg> instruction =
      ObjectMsgPtr<vm::InstructionMsg>::New("InitOperatorConfSymbol");
  instruction->add_init_symbol_operand(symbol_id);
  instruction_list_->PushBack(instruction.Mutable());
  vm::cfg::EagerSymbol eager_symbol;
  eager_symbol.set_symbol_id(symbol_id);
  eager_symbol.mutable_op_conf_symbol()->CopyFrom(*op_conf);
  eager_symbol_list_->mutable_eager_symbol()->Add()->CopyFrom(eager_symbol);
  return Maybe<void>::Ok();
}

Maybe<void> InstructionsBuilder::InsertRemoveForeignCallbackInstruction(int64_t object_id,
                                                                        int64_t callback_id) {
  ObjectMsgPtr<vm::InstructionMsg> instruction =
      ObjectMsgPtr<vm::InstructionMsg>::New("RemoveForeignCallback");
  instruction->add_mut_operand(object_id, vm::AllMirroredObject());
  instruction->add_int64_operand(callback_id);
  instruction_list_->PushBack(instruction.Mutable());
  return Maybe<void>::Ok();
}

Maybe<void> InstructionsBuilder::_FetchBlob(
    const std::string& instruction_name,
    const std::shared_ptr<compatible_py::BlobObject>& blob_object, int64_t callback_id) {
  const std::string& device_tag = blob_object->parallel_desc_symbol()->device_tag();
  ObjectMsgPtr<vm::InstructionMsg> instruction =
      ObjectMsgPtr<vm::InstructionMsg>::New(device_tag + "." + instruction_name);
  instruction->set_parallel_desc_symbol_id(JUST(blob_object->parallel_desc_symbol()->symbol_id()));
  instruction->add_const_operand(blob_object->object_id());
  instruction->add_int64_operand(callback_id);
  instruction_list_->PushBack(instruction.Mutable());
  return Maybe<void>::Ok();
}

Maybe<void> InstructionsBuilder::FeedBlob(
    const std::shared_ptr<compatible_py::BlobObject>& blob_object, int64_t callback_id) {
  const std::string& device_tag = blob_object->parallel_desc_symbol()->device_tag();
  ObjectMsgPtr<vm::InstructionMsg> instruction =
      ObjectMsgPtr<vm::InstructionMsg>::New(device_tag + "." + "FeedBlob");
  instruction->set_parallel_desc_symbol_id(JUST(blob_object->parallel_desc_symbol()->symbol_id()));
  instruction->add_mut2_operand(blob_object->object_id());
  instruction->add_int64_operand(callback_id);
  instruction_list_->PushBack(instruction.Mutable());
  return Maybe<void>::Ok();
}

Maybe<void> InstructionsBuilder::ReleaseTensor(
    const std::shared_ptr<vm::EagerBlobObject>& eager_blob_object,
    const std::shared_ptr<const ParallelDesc>& parallel_desc) {
  std::string instr_name = parallel_desc->device_tag() + ".ReleaseTensor";
  ObjectMsgPtr<vm::InstructionMsg> instruction = ObjectMsgPtr<vm::InstructionMsg>::New(instr_name);
  const std::shared_ptr<VmLocalDepObject>& compute_local_dep_object =
      JUST(eager_blob_object->compute_local_dep_object());
  *instruction->mutable_phy_instr_operand() = std::make_shared<vm::ReleaseTensorArgPhyInstrOperand>(
      eager_blob_object, compute_local_dep_object);
  *instruction->mut_parallel_desc() = parallel_desc;
  instruction_list_->EmplaceBack(std::move(instruction.Mutable()));
  return Maybe<void>::Ok();
}

<<<<<<< HEAD
Maybe<void> InstructionsBuilder::SoftSyncStream(
    const std::shared_ptr<VmLocalDepObject> compute_local_dep_object, const std::string& modifier,
    const std::shared_ptr<const ParallelDesc>& parallel_desc) {
  ObjectMsgPtr<vm::InstructionMsg> instruction =
      ObjectMsgPtr<vm::InstructionMsg>::New(parallel_desc->device_tag() + ".SoftSyncStream");
  *instruction->mutable_phy_instr_operand() =
      std::make_shared<vm::SoftSyncStreamPhyInstrOperand>(compute_local_dep_object, modifier);
  *instruction->mut_parallel_desc() = parallel_desc;
  instruction_list_->EmplaceBack(std::move(instruction.Mutable()));
  return Maybe<void>::Ok();
}

=======
namespace {

const std::shared_ptr<const ParallelDesc>& GetParallelDesc(
    const std::shared_ptr<one::MirroredTensor> tensor) {
  return CHECK_JUST(tensor->device())->parallel_desc_ptr();
}

const std::shared_ptr<const ParallelDesc>& GetParallelDesc(
    const one::EagerMirroredTensorImpl* tensor) {
  return tensor->device()->parallel_desc_ptr();
}

}  // namespace

>>>>>>> 4dfc375a
template<typename T>
Maybe<void> InstructionsBuilder::AccessBlobByCallback(const T tensor,
                                                      const std::function<void(uint64_t)>& callback,
                                                      const std::string& modifier) {
  const auto& parallel_desc = GetParallelDesc(tensor);
  std::string instr_name = parallel_desc->device_tag() + ".AccessBlobByCallback";
  ObjectMsgPtr<vm::InstructionMsg> instruction = ObjectMsgPtr<vm::InstructionMsg>::New(instr_name);
  const std::shared_ptr<vm::EagerBlobObject>& eager_blob_object = JUST(tensor->eager_blob_object());
  const std::shared_ptr<VmLocalDepObject>& compute_local_dep_object =
      JUST(tensor->compute_local_dep_object());
  *instruction->mutable_phy_instr_operand() = std::make_shared<vm::AccessBlobArgCbPhyInstrOperand>(
      eager_blob_object, compute_local_dep_object, callback, modifier);
  *instruction->mut_parallel_desc() = parallel_desc;
  instruction_list_->EmplaceBack(std::move(instruction.Mutable()));
  return Maybe<void>::Ok();
}

template Maybe<void> InstructionsBuilder::AccessBlobByCallback(
    const std::shared_ptr<one::MirroredTensor> tensor,
    const std::function<void(uint64_t)>& callback, const std::string& modifier);

template Maybe<void> InstructionsBuilder::AccessBlobByCallback(
    const one::EagerMirroredTensorImpl* tensor, const std::function<void(uint64_t)>& callback,
    const std::string& modifier);

Maybe<void> InstructionsBuilder::ComputeRankFrontSeqCallback(
    const std::function<void()>& callback) {
  ObjectMsgPtr<vm::InstructionMsg> instruction =
      ObjectMsgPtr<vm::InstructionMsg>::New("ComputeRankFrontSeqCallback");
  instruction->add_int64_operand(GlobalProcessCtx::Rank());
  *instruction->mutable_phy_instr_operand() =
      std::make_shared<vm::NoArgCbPhyInstrOperand>(callback);
  instruction_list_->PushBack(instruction.Mutable());
  return Maybe<void>::Ok();
}

Maybe<void> InstructionsBuilder::ComputeGlobalFrontSeqBarrier() {
  ObjectMsgPtr<vm::InstructionMsg> instruction =
      ObjectMsgPtr<vm::InstructionMsg>::New("ComputeGlobalFrontSeqBarrier");
  instruction_list_->PushBack(instruction.Mutable());
  return Maybe<void>::Ok();
}

Maybe<void> InstructionsBuilder::FetchBlobHeader(
    const std::shared_ptr<compatible_py::BlobObject>& blob_object, int64_t callback_id) {
  JUST(_FetchBlob("FetchBlobHeader", blob_object, callback_id));
  return Maybe<void>::Ok();
}

Maybe<void> InstructionsBuilder::FetchBlobBody(
    const std::shared_ptr<compatible_py::BlobObject>& blob_object, int64_t callback_id) {
  JUST(_FetchBlob("FetchBlobBody", blob_object, callback_id));
  return Maybe<void>::Ok();
}

Maybe<void> InstructionsBuilder::_TryClearObject(compatible_py::Object* blob_object) {
  ObjectMsgPtr<vm::InstructionMsg> instruction =
      ObjectMsgPtr<vm::InstructionMsg>::New("TryClearObject");
  instruction->set_parallel_desc_symbol_id(JUST(blob_object->parallel_desc_symbol()->symbol_id()));
  instruction->add_mut_operand(blob_object->object_id());
  instruction_list_->PushBack(instruction.Mutable());
  return Maybe<void>::Ok();
}

Maybe<void> InstructionsBuilder::_DeleteObject(compatible_py::Object* blob_object) {
  ObjectMsgPtr<vm::InstructionMsg> instruction =
      ObjectMsgPtr<vm::InstructionMsg>::New("DeleteObject");
  instruction->set_parallel_desc_symbol_id(JUST(blob_object->parallel_desc_symbol()->symbol_id()));
  instruction->add_del_operand(blob_object->object_id());
  instruction_list_->PushBack(instruction.Mutable());
  return Maybe<void>::Ok();
}

Maybe<void> InstructionsBuilder::_StatefulCallOpKernel(
    const std::string& instr_name, const std::shared_ptr<ParallelDesc>& parallel_desc_sym,
    const std::shared_ptr<compatible_py::OpKernelObject> opkernel_object,
    const std::shared_ptr<OpNodeSignatureDesc> op_node_signature_sym,
    const std::vector<
        std::pair<std::shared_ptr<StringSymbol>, std::shared_ptr<compatible_py::BlobObject>>>&
        const_input_operand_blob_objects,
    const std::vector<
        std::pair<std::shared_ptr<StringSymbol>, std::shared_ptr<compatible_py::BlobObject>>>&
        mutable_input_operand_blob_objects,
    const std::vector<
        std::pair<std::shared_ptr<StringSymbol>, std::shared_ptr<compatible_py::BlobObject>>>&
        mut1_operand_blob_objects,
    const std::vector<
        std::pair<std::shared_ptr<StringSymbol>, std::shared_ptr<compatible_py::BlobObject>>>&
        mut2_operand_blob_objects) {
  ObjectMsgPtr<vm::InstructionMsg> instruction =
      ObjectMsgPtr<vm::InstructionMsg>::New(parallel_desc_sym->device_tag() + "." + instr_name);
  instruction->set_parallel_desc_symbol_id(JUST(parallel_desc_sym->symbol_id()));
  instruction->add_mut_operand(opkernel_object->object_id());
  instruction->add_symbol_operand(JUST(op_node_signature_sym->symbol_id()));
  instruction->add_separator();

  for (const auto& pair : const_input_operand_blob_objects) {
    instruction->add_symbol_operand(JUST(pair.first->symbol_id()));
  }
  for (const auto& pair : const_input_operand_blob_objects) {
    instruction->add_const_operand(pair.second->object_id());
  }
  instruction->add_separator();

  for (const auto& pair : mutable_input_operand_blob_objects) {
    instruction->add_symbol_operand(JUST(pair.first->symbol_id()));
  }
  for (const auto& pair : mutable_input_operand_blob_objects) {
    instruction->add_mut_operand(pair.second->object_id());
  }
  instruction->add_separator();

  for (const auto& pair : mut1_operand_blob_objects) {
    instruction->add_symbol_operand(JUST(pair.first->symbol_id()));
  }
  for (const auto& pair : mut1_operand_blob_objects) {
    instruction->add_mut_operand(pair.second->object_id());
  }
  instruction->add_separator();

  for (const auto& pair : mut2_operand_blob_objects) {
    instruction->add_symbol_operand(JUST(pair.first->symbol_id()));
  }
  for (const auto& pair : mut2_operand_blob_objects) {
    instruction->add_mut2_operand(pair.second->object_id());
  }

  instruction_list_->PushBack(instruction.Mutable());
  return Maybe<void>::Ok();
}

Maybe<void> InstructionsBuilder::_StatelessCallOpKernel(
    const std::string& instr_name, const std::shared_ptr<ParallelDesc>& parallel_desc_sym,
    const std::shared_ptr<JobDesc>& job_desc_sym,
    const std::shared_ptr<OperatorConfSymbol>& op_conf_sym,
    const std::shared_ptr<OpNodeSignatureDesc>& op_node_signature_sym,
    const std::shared_ptr<compatible_py::Object>& shared_opkernel_obj,
    const std::vector<
        std::pair<std::shared_ptr<StringSymbol>, std::shared_ptr<compatible_py::BlobObject>>>&
        const_input_operand_blob_objects,
    const std::vector<
        std::pair<std::shared_ptr<StringSymbol>, std::shared_ptr<compatible_py::BlobObject>>>&
        mutable_input_operand_blob_objects,
    const std::vector<
        std::pair<std::shared_ptr<StringSymbol>, std::shared_ptr<compatible_py::BlobObject>>>&
        mut1_operand_blob_objects,
    const std::vector<
        std::pair<std::shared_ptr<StringSymbol>, std::shared_ptr<compatible_py::BlobObject>>>&
        mut2_operand_blob_objects) {
  ObjectMsgPtr<vm::InstructionMsg> instruction =
      ObjectMsgPtr<vm::InstructionMsg>::New(parallel_desc_sym->device_tag() + "." + instr_name);
  instruction->set_parallel_desc_symbol_id(JUST(parallel_desc_sym->symbol_id()));
  instruction->add_symbol_operand(JUST(job_desc_sym->symbol_id()));
  instruction->add_symbol_operand(JUST(op_conf_sym->symbol_id()));
  instruction->add_symbol_operand(JUST(op_node_signature_sym->symbol_id()));
  instruction->add_mut_operand(shared_opkernel_obj->object_id());
  instruction->add_separator();

  for (const auto& pair : const_input_operand_blob_objects) {
    instruction->add_symbol_operand(JUST(pair.first->symbol_id()));
  }
  for (const auto& pair : const_input_operand_blob_objects) {
    instruction->add_const_operand(pair.second->object_id());
  }
  instruction->add_separator();

  for (const auto& pair : mutable_input_operand_blob_objects) {
    instruction->add_symbol_operand(JUST(pair.first->symbol_id()));
  }
  for (const auto& pair : mutable_input_operand_blob_objects) {
    instruction->add_mut_operand(pair.second->object_id());
  }
  instruction->add_separator();

  for (const auto& pair : mut1_operand_blob_objects) {
    instruction->add_symbol_operand(JUST(pair.first->symbol_id()));
  }
  for (const auto& pair : mut1_operand_blob_objects) {
    instruction->add_mut_operand(pair.second->object_id());
  }
  instruction->add_separator();

  for (const auto& pair : mut2_operand_blob_objects) {
    instruction->add_symbol_operand(JUST(pair.first->symbol_id()));
  }
  for (const auto& pair : mut2_operand_blob_objects) {
    instruction->add_mut2_operand(pair.second->object_id());
  }

  instruction_list_->PushBack(instruction.Mutable());
  return Maybe<void>::Ok();
}

Maybe<OpNodeSignatureDesc> InstructionsBuilder::GetOpNodeSignatureSymbol(
    const std::shared_ptr<cfg::OpAttribute>& op_attribute) {
  std::shared_ptr<cfg::OpNodeSignature> op_node_signature =
      std::make_shared<cfg::OpNodeSignature>();
  {
    op_node_signature->mutable_sbp_signature()->CopyFrom(op_attribute->sbp_signature());
    op_node_signature->mutable_mirrored_signature()->CopyFrom(op_attribute->mirrored_signature());
    op_node_signature->mutable_logical_blob_desc_signature()->CopyFrom(
        op_attribute->logical_blob_desc_signature());
    op_node_signature->mutable_parallel_signature()->CopyFrom(op_attribute->parallel_signature());
  }
  if (JUST(HasSymbol<cfg::OpNodeSignature>(*op_node_signature))) {
    return GetSymbol<cfg::OpNodeSignature, OpNodeSignatureDesc>(*op_node_signature);
  }
  int64_t symbol_id = JUST(NewSymbolId4OpNodeSignature(op_node_signature));
  JUST(AddSymbol<cfg::OpNodeSignature, OpNodeSignature, OpNodeSignatureDesc>(symbol_id,
                                                                             *op_node_signature));
  return GetSymbol<cfg::OpNodeSignature, OpNodeSignatureDesc>(*op_node_signature);
}

Maybe<void> InstructionsBuilder::StatefulCall(
    const std::shared_ptr<cfg::OpAttribute>& op_attribute,
    const std::shared_ptr<compatible_py::OpKernelObject>& opkernel_object,
    const std::shared_ptr<HashMap<std::string, std::shared_ptr<compatible_py::BlobObject>>>&
        bn_in_op2blob_object,
    const std::function<std::shared_ptr<compatible_py::BlobObject>(
        InstructionsBuilder*, const std::shared_ptr<compatible_py::BlobObject>&,
        const std::shared_ptr<compatible_py::OpArgParallelAttribute>&)>& BoxingTo) {
  std::shared_ptr<ParallelDesc> op_parallel_desc_sym = opkernel_object->parallel_desc_symbol();
  const auto& parallel_sig = op_attribute->parallel_signature();
  CHECK_OR_RETURN(parallel_sig.has_op_parallel_desc_symbol_id());
  CHECK_OR_RETURN(JUST(op_parallel_desc_sym->symbol_id())
                  == parallel_sig.op_parallel_desc_symbol_id());
  JUST(CheckRefInBlobObjectParallelDesc(op_attribute, op_parallel_desc_sym, bn_in_op2blob_object));
  const auto FetchDelegateBlobObject =
      [this, &BoxingTo](
          const std::shared_ptr<compatible_py::BlobObject>& x_blob_object,
          const std::shared_ptr<compatible_py::OpArgParallelAttribute>& op_arg_parallel_attr)
      -> std::shared_ptr<compatible_py::BlobObject> {
    return BoxingTo(this, x_blob_object, op_arg_parallel_attr);
  };

  const auto GetDelegateBlobObject =
      [this, &FetchDelegateBlobObject](
          const std::shared_ptr<compatible_py::BlobObject>& blob_object,
          const std::shared_ptr<compatible_py::OpArgParallelAttribute>& op_arg_parallel_attr)
      -> Maybe<compatible_py::BlobObject> {
    return CreateDelegateBlobObject(FetchDelegateBlobObject, blob_object, op_arg_parallel_attr);
  };

  JUST(_StatefulCall(op_attribute, opkernel_object, bn_in_op2blob_object, GetDelegateBlobObject));

  return Maybe<void>::Ok();
}

Maybe<void> InstructionsBuilder::StatelessCall(
    const std::shared_ptr<cfg::OpAttribute>& op_attribute,
    const std::shared_ptr<cfg::ParallelConf>& parallel_conf,
    const std::shared_ptr<HashMap<std::string, std::shared_ptr<compatible_py::BlobObject>>>&
        bn_in_op2blob_object,
    const std::function<std::shared_ptr<compatible_py::BlobObject>(
        InstructionsBuilder*, const std::shared_ptr<compatible_py::BlobObject>&,
        const std::shared_ptr<compatible_py::OpArgParallelAttribute>&)>& BoxingTo) {
  std::shared_ptr<ParallelDesc> op_parallel_desc_sym = JUST(GetParallelDescSymbol(parallel_conf));
  JUST(CheckRefInBlobObjectParallelDesc(op_attribute, op_parallel_desc_sym, bn_in_op2blob_object));

  const auto FetchDelegateBlobObject =
      [this, &BoxingTo](
          const std::shared_ptr<compatible_py::BlobObject>& x_blob_object,
          const std::shared_ptr<compatible_py::OpArgParallelAttribute>& op_arg_parallel_attr)
      -> std::shared_ptr<compatible_py::BlobObject> {
    // TODO(hanbinbin): use Maybe as return after blobcache is migrated
    return BoxingTo(this, x_blob_object, op_arg_parallel_attr);
  };

  const auto GetDelegateBlobObject =
      [this, &FetchDelegateBlobObject](
          const std::shared_ptr<compatible_py::BlobObject>& blob_object,
          const std::shared_ptr<compatible_py::OpArgParallelAttribute>& op_arg_parallel_attr)
      -> Maybe<compatible_py::BlobObject> {
    return CreateDelegateBlobObject(FetchDelegateBlobObject, blob_object, op_arg_parallel_attr);
  };

  JUST(_StatelessCall("compute", op_attribute, op_parallel_desc_sym, op_parallel_desc_sym,
                      bn_in_op2blob_object, GetDelegateBlobObject));

  return Maybe<void>::Ok();
}

Maybe<void> InstructionsBuilder::NoBoxingStatelessCall(
    const std::shared_ptr<cfg::OpAttribute>& op_attribute,
    const std::shared_ptr<cfg::ParallelConf>& parallel_conf,
    const std::shared_ptr<HashMap<std::string, std::shared_ptr<compatible_py::BlobObject>>>&
        bn_in_op2blob_object) {
  std::shared_ptr<ParallelDesc> op_parallel_desc_sym = JUST(GetParallelDescSymbol(parallel_conf));
  JUST(CheckRefInBlobObjectParallelDesc(op_attribute, op_parallel_desc_sym, bn_in_op2blob_object));

  const auto FetchDelegateBlobObject =
      [this](const std::shared_ptr<compatible_py::BlobObject>& blob_object,
             const std::shared_ptr<compatible_py::OpArgParallelAttribute>& op_arg_parallel_attr)
      -> std::shared_ptr<compatible_py::BlobObject> {
    std::shared_ptr<ParallelDesc> from_pd = blob_object->parallel_desc_symbol();
    std::shared_ptr<ParallelDesc> to_pd = op_arg_parallel_attr->parallel_desc_symbol();
    if (*from_pd == *to_pd) { return blob_object; }
    CHECK(from_pd->device_tag() == "cpu");
    CHECK(to_pd->device_tag() == "cpu");
    CHECK(from_pd->parallel_num() == to_pd->parallel_num());

    auto from_machine_ids = from_pd->machine_id2sorted_dev_phy_ids();
    auto to_machine_ids = to_pd->machine_id2sorted_dev_phy_ids();
    if ((from_pd->machine_id2sorted_dev_phy_ids()->size() == from_pd->parallel_num())
        && (Int2IntListMapContaining(*from_machine_ids, *to_machine_ids))
        && (Int2IntListMapContaining(*to_machine_ids, *from_machine_ids))) {
      return CHECK_JUST(BroadcastBlobReference(blob_object, to_pd));
    }
    return CHECK_JUST(Build121To(blob_object, to_pd));
  };

  const auto GetDirectOr121BlobObject =
      [this, &FetchDelegateBlobObject](
          const std::shared_ptr<compatible_py::BlobObject>& blob_object,
          const std::shared_ptr<compatible_py::OpArgParallelAttribute>& op_arg_parallel_attr)
      -> Maybe<compatible_py::BlobObject> {
    return CreateDelegateBlobObject(FetchDelegateBlobObject, blob_object, op_arg_parallel_attr);
  };
  JUST(_StatelessCall("compute", op_attribute, op_parallel_desc_sym, op_parallel_desc_sym,
                      bn_in_op2blob_object, GetDirectOr121BlobObject));

  return Maybe<void>::Ok();
}

Maybe<void> InstructionsBuilder::NoBoxingCudaD2HStatelessCall(
    const std::shared_ptr<cfg::OpAttribute>& op_attribute,
    const std::shared_ptr<cfg::ParallelConf>& in_parallel_conf,
    const std::shared_ptr<HashMap<std::string, std::shared_ptr<compatible_py::BlobObject>>>&
        bn_in_op2blob_object,
    const std::function<std::shared_ptr<ParallelDesc>(InstructionsBuilder*,
                                                      const std::shared_ptr<ParallelDesc>&,
                                                      const std::string&)>& TryReplaceDeviceTag) {
  std::shared_ptr<ParallelDesc> op_parallel_desc_sym =
      JUST(GetParallelDescSymbol(in_parallel_conf));
  std::shared_ptr<ParallelDesc> blob_parallel_desc_sym =
      TryReplaceDeviceTag(this, op_parallel_desc_sym, "cpu");
  JUST(CheckRefInBlobObjectParallelDesc(op_attribute, op_parallel_desc_sym, bn_in_op2blob_object));
  const auto GetDirectBlobObject =
      [](const std::shared_ptr<compatible_py::BlobObject>& blob_object,
         const std::shared_ptr<compatible_py::OpArgParallelAttribute>& op_arg_parallel_attr)
      -> Maybe<compatible_py::BlobObject> { return blob_object; };

  JUST(_StatelessCall("copy_d2h", op_attribute, op_parallel_desc_sym, blob_parallel_desc_sym,
                      bn_in_op2blob_object, GetDirectBlobObject));

  return Maybe<void>::Ok();
}

Maybe<void> InstructionsBuilder::NoBoxingCudaH2DStatelessCall(
    const std::shared_ptr<cfg::OpAttribute>& op_attribute,
    const std::shared_ptr<cfg::ParallelConf>& out_parallel_conf,
    const std::shared_ptr<HashMap<std::string, std::shared_ptr<compatible_py::BlobObject>>>&
        bn_in_op2blob_object) {
  std::shared_ptr<ParallelDesc> op_parallel_desc_sym =
      JUST(GetParallelDescSymbol(out_parallel_conf));
  JUST(CheckRefInBlobObjectParallelDesc(op_attribute, op_parallel_desc_sym, bn_in_op2blob_object));

  const auto GetDirectBlobObject =
      [](const std::shared_ptr<compatible_py::BlobObject>& blob_object,
         const std::shared_ptr<compatible_py::OpArgParallelAttribute>& op_arg_parallel_attr)
      -> Maybe<compatible_py::BlobObject> { return blob_object; };

  JUST(_StatelessCall("copy_h2d", op_attribute, op_parallel_desc_sym, op_parallel_desc_sym,
                      bn_in_op2blob_object, GetDirectBlobObject));

  return Maybe<void>::Ok();
}

Maybe<void> InstructionsBuilder::RawStatelessCall(
    const std::shared_ptr<cfg::OpAttribute>& op_attribute,
    const std::shared_ptr<cfg::ParallelConf>& parallel_conf,
    const std::shared_ptr<HashMap<std::string, std::shared_ptr<compatible_py::BlobObject>>>&
        bn_in_op2blob_object) {
  std::shared_ptr<ParallelDesc> op_parallel_desc_sym = JUST(GetParallelDescSymbol(parallel_conf));
  JUST(CheckRefInBlobObjectParallelDesc(op_attribute, op_parallel_desc_sym, bn_in_op2blob_object));

  const auto GetDirectBlobObject =
      [](const std::shared_ptr<compatible_py::BlobObject>& blob_object,
         const std::shared_ptr<compatible_py::OpArgParallelAttribute>& op_arg_parallel_attr)
      -> Maybe<compatible_py::BlobObject> { return blob_object; };

  JUST(_StatelessCall("compute", op_attribute, op_parallel_desc_sym, op_parallel_desc_sym,
                      bn_in_op2blob_object, GetDirectBlobObject));

  return Maybe<void>::Ok();
}

Maybe<void> InstructionsBuilder::_StatefulCall(
    const std::shared_ptr<cfg::OpAttribute>& op_attribute,
    const std::shared_ptr<compatible_py::OpKernelObject>& opkernel_object,
    const std::shared_ptr<HashMap<std::string, std::shared_ptr<compatible_py::BlobObject>>>&
        bn_in_op2blob_object,
    const std::function<Maybe<compatible_py::BlobObject>(
        const std::shared_ptr<compatible_py::BlobObject>&,
        const std::shared_ptr<compatible_py::OpArgParallelAttribute>&)>& GetDelegateBlobObject) {
  std::shared_ptr<ParallelDesc> op_parallel_desc_sym = opkernel_object->parallel_desc_symbol();

  const auto DelegateBlobObject4Ibn =
      [&op_attribute, &bn_in_op2blob_object, &op_parallel_desc_sym,
       &GetDelegateBlobObject](const std::string& ibn) -> Maybe<compatible_py::BlobObject> {
    OpAttribute pb_op_attribute;
    op_attribute->ToProto(&pb_op_attribute);
    std::shared_ptr<compatible_py::OpArgParallelAttribute> op_arg_parallel_attr =
        JUST(compatible_py::GetOpArgParallelAttribute(op_parallel_desc_sym, pb_op_attribute, ibn));
    return GetDelegateBlobObject(JUST(MapAt(*bn_in_op2blob_object, ibn)), op_arg_parallel_attr);
  };

  std::shared_ptr<OpNodeSignatureDesc> op_node_signature_sym =
      JUST(GetOpNodeSignatureSymbol(op_attribute));

  const auto& const_input_operand_blob_objects =
      JUST(GetConstInputOperandBlobObjects(op_attribute, DelegateBlobObject4Ibn));
  const auto& mutable_input_operand_blob_objects =
      JUST(GetMutableInputOperandBlobObjects(op_attribute, DelegateBlobObject4Ibn));
  const auto& mut1_operand_blob_objects =
      JUST(GetMut1OperandBlobObjects(op_attribute, op_parallel_desc_sym, bn_in_op2blob_object));
  const auto& mut2_operand_blob_objects =
      JUST(GetMut2OperandBlobObjects(op_attribute, op_parallel_desc_sym, bn_in_op2blob_object));

  std::string instruction_prefix;
  {
    bool is_user_op = op_attribute->op_conf().has_user_conf();
    CHECK_OR_RETURN(is_user_op);
    if (is_user_op) {
      instruction_prefix = "";
    } else {
      instruction_prefix = "System";
    }
  }

  JUST(_StatefulCallOpKernel(instruction_prefix + "CallOpKernel", op_parallel_desc_sym,
                             opkernel_object, op_node_signature_sym,
                             *const_input_operand_blob_objects, *mutable_input_operand_blob_objects,
                             *mut1_operand_blob_objects, *mut2_operand_blob_objects));

  return Maybe<void>::Ok();
}

Maybe<void> InstructionsBuilder::_StatelessCall(
    const std::string& stream_tag, const std::shared_ptr<cfg::OpAttribute>& op_attribute,
    std::shared_ptr<ParallelDesc> op_parallel_desc_sym,
    const std::shared_ptr<ParallelDesc>& blob_parallel_desc_sym,
    const std::shared_ptr<HashMap<std::string, std::shared_ptr<compatible_py::BlobObject>>>&
        bn_in_op2blob_object,
    const std::function<Maybe<compatible_py::BlobObject>(
        const std::shared_ptr<compatible_py::BlobObject>&,
        const std::shared_ptr<compatible_py::OpArgParallelAttribute>&)>& GetDelegateBlobObject) {
  if (op_attribute->parallel_signature().has_op_parallel_desc_symbol_id()) {
    int64_t symbol_id = op_attribute->parallel_signature().op_parallel_desc_symbol_id();
    op_parallel_desc_sym = JUST(GetSymbol<cfg::ParallelConf, ParallelDesc>(symbol_id));
  }
  CHECK_OR_RETURN(op_parallel_desc_sym);
  const auto DelegateBlobObject4Ibn =
      [&op_attribute, &bn_in_op2blob_object, &GetDelegateBlobObject,
       op_parallel_desc_sym](const std::string& ibn) -> Maybe<compatible_py::BlobObject> {
    OpAttribute pb_op_attribute;
    op_attribute->ToProto(&pb_op_attribute);
    std::shared_ptr<compatible_py::OpArgParallelAttribute> op_arg_parallel_attr =
        JUST(compatible_py::GetOpArgParallelAttribute(op_parallel_desc_sym, pb_op_attribute, ibn));
    return GetDelegateBlobObject(JUST(MapAt(*bn_in_op2blob_object, ibn)), op_arg_parallel_attr);
  };

  const auto& op_conf = op_attribute->op_conf();
  CHECK_OR_RETURN(op_conf.has_scope_symbol_id());
  std::shared_ptr<Scope> scope_symbol =
      JUST(GetSymbol<cfg::ScopeProto, Scope>(op_conf.scope_symbol_id()));
  std::shared_ptr<JobDesc> job_desc_sym = scope_symbol->job_desc_symbol();
  std::shared_ptr<OperatorConfSymbol> op_conf_sym =
      JUST(GetOpConfSymbol(std::make_shared<cfg::OperatorConf>(op_conf)));
  std::shared_ptr<OpNodeSignatureDesc> op_node_signature_sym =
      JUST(GetOpNodeSignatureSymbol(op_attribute));
  std::shared_ptr<compatible_py::Object> opkernel_obj =
      JUST(GetSharedOpKernelObject4ParallelConfSymbol(op_parallel_desc_sym));
  CHECK_OR_RETURN((*opkernel_obj->parallel_desc_symbol()) == *op_parallel_desc_sym);
  const auto& const_input_operand_blob_objects =
      JUST(GetConstInputOperandBlobObjects(op_attribute, DelegateBlobObject4Ibn));
  const auto& mutable_input_operand_blob_objects =
      JUST(GetMutableInputOperandBlobObjects(op_attribute, DelegateBlobObject4Ibn));
  const auto& mut1_operand_blob_objects =
      JUST(GetMut1OperandBlobObjects(op_attribute, blob_parallel_desc_sym, bn_in_op2blob_object));
  const auto& mut2_operand_blob_objects =
      JUST(GetMut2OperandBlobObjects(op_attribute, blob_parallel_desc_sym, bn_in_op2blob_object));
  std::string instruction_prefix;
  {
    bool is_user_op = op_attribute->op_conf().has_user_conf();
    if (is_user_op) {
      instruction_prefix = "User";
    } else {
      instruction_prefix = "System";
    }
  }
  JUST(_StatelessCallOpKernel(
      stream_tag + "." + instruction_prefix + "StatelessCallOpKernel", op_parallel_desc_sym,
      job_desc_sym, op_conf_sym, op_node_signature_sym, opkernel_obj,
      *const_input_operand_blob_objects, *mutable_input_operand_blob_objects,
      *mut1_operand_blob_objects, *mut2_operand_blob_objects));
  return Maybe<void>::Ok();
}

Maybe<compatible_py::BlobObject> InstructionsBuilder::Build121To(
    const std::shared_ptr<compatible_py::BlobObject>& blob_object,
    const std::shared_ptr<ParallelDesc>& parallel_desc_symbol) {
  std::shared_ptr<compatible_py::BlobObject> ref_blob_object =
      JUST(MakeNewBlobObjectLike(this, blob_object, parallel_desc_symbol));
  JUST(Build121AssignInstruction(ref_blob_object, blob_object));
  return ref_blob_object;
}

Maybe<std::vector<
    std::pair<std::shared_ptr<StringSymbol>, std::shared_ptr<compatible_py::BlobObject>>>>
InstructionsBuilder::GetConstInputOperandBlobObjects(
    const std::shared_ptr<cfg::OpAttribute>& op_attribute,
    const std::function<Maybe<compatible_py::BlobObject>(const std::string&)>& BlobObject4Ibn) {
  std::shared_ptr<std::vector<
      std::pair<std::shared_ptr<StringSymbol>, std::shared_ptr<compatible_py::BlobObject>>>>
      const_input_operand_blob_objects = std::make_shared<std::vector<
          std::pair<std::shared_ptr<StringSymbol>, std::shared_ptr<compatible_py::BlobObject>>>>();
  for (const auto& ibn : op_attribute->input_bns()) {
    const auto& ibn2modifier = op_attribute->arg_modifier_signature().ibn2input_blob_modifier();
    if (JUST(MapAt(ibn2modifier, ibn)).is_mutable()) { continue; }
    std::shared_ptr<StringSymbol> ibn_sym = JUST(GetSymbol4String(ibn));
    std::shared_ptr<compatible_py::BlobObject> in_object = JUST(BlobObject4Ibn(ibn));
    const_input_operand_blob_objects->emplace_back(std::make_pair(ibn_sym, in_object));
  }
  return const_input_operand_blob_objects;
}

Maybe<std::vector<
    std::pair<std::shared_ptr<StringSymbol>, std::shared_ptr<compatible_py::BlobObject>>>>
InstructionsBuilder::GetMutableInputOperandBlobObjects(
    const std::shared_ptr<cfg::OpAttribute>& op_attribute,
    const std::function<Maybe<compatible_py::BlobObject>(const std::string&)>& BlobObject4Ibn) {
  std::shared_ptr<std::vector<
      std::pair<std::shared_ptr<StringSymbol>, std::shared_ptr<compatible_py::BlobObject>>>>
      mutable_input_operand_blob_objects = std::make_shared<std::vector<
          std::pair<std::shared_ptr<StringSymbol>, std::shared_ptr<compatible_py::BlobObject>>>>();
  for (const auto& ibn : op_attribute->input_bns()) {
    const auto& ibn2modifier = op_attribute->arg_modifier_signature().ibn2input_blob_modifier();
    if (!(JUST(MapAt(ibn2modifier, ibn)).is_mutable())) { continue; }
    std::shared_ptr<StringSymbol> ibn_sym = JUST(GetSymbol4String(ibn));
    std::shared_ptr<compatible_py::BlobObject> in_object = JUST(BlobObject4Ibn(ibn));
    mutable_input_operand_blob_objects->emplace_back(std::make_pair(ibn_sym, in_object));
  }
  return mutable_input_operand_blob_objects;
}

Maybe<std::vector<
    std::pair<std::shared_ptr<StringSymbol>, std::shared_ptr<compatible_py::BlobObject>>>>
InstructionsBuilder::GetMut1OperandBlobObjects(
    const std::shared_ptr<cfg::OpAttribute>& op_attribute,
    const std::shared_ptr<ParallelDesc>& parallel_desc_sym,
    const std::shared_ptr<HashMap<std::string, std::shared_ptr<compatible_py::BlobObject>>>&
        bn_in_op2blob_object) {
  std::shared_ptr<std::vector<
      std::pair<std::shared_ptr<StringSymbol>, std::shared_ptr<compatible_py::BlobObject>>>>
      mut1_operand_blob_objects = std::make_shared<std::vector<
          std::pair<std::shared_ptr<StringSymbol>, std::shared_ptr<compatible_py::BlobObject>>>>();
  const auto GetOutBlobParallelDescSymbol =
      [&op_attribute, &parallel_desc_sym](const std::string& obn) -> Maybe<ParallelDesc> {
    const auto& parallel_signature = op_attribute->parallel_signature();
    const auto& bn2symbol_id = parallel_signature.bn_in_op2parallel_desc_symbol_id();
    if (bn2symbol_id.find(obn) != bn2symbol_id.end()) {
      return GetSymbol<cfg::ParallelConf, ParallelDesc>(bn2symbol_id.at(obn));
    } else {
      return parallel_desc_sym;
    }
  };
  const auto OutputBns = [&op_attribute]() -> std::vector<std::string> {
    const auto& obn2modifier = op_attribute->arg_modifier_signature().obn2output_blob_modifier();
    std::vector<std::string> output_bns;
    for (const auto& obn : op_attribute->output_bns()) {
      if (obn2modifier.at(obn).header_infered_before_compute()) { output_bns.emplace_back(obn); }
    }
    for (const auto& tmp_bn : op_attribute->tmp_bns()) { output_bns.emplace_back(tmp_bn); }
    return output_bns;
  };
  OpAttribute pb_op_attribute;
  op_attribute->ToProto(&pb_op_attribute);
  for (const auto& obn : OutputBns()) {
    std::shared_ptr<StringSymbol> obn_sym = JUST(GetSymbol4String(obn));
    std::shared_ptr<compatible_py::OpArgParallelAttribute> op_arg_parallel_attr =
        JUST(compatible_py::GetOpArgParallelAttribute(JUST(GetOutBlobParallelDescSymbol(obn)),
                                                      pb_op_attribute, obn));
    std::shared_ptr<compatible_py::OpArgBlobAttribute> op_arg_blob_attr =
        JUST(compatible_py::GetOpArgBlobAttribute(pb_op_attribute, obn));
    std::shared_ptr<compatible_py::BlobObject> out_blob_object =
        JUST(NewBlobObject(op_arg_parallel_attr, op_arg_blob_attr));
    (*bn_in_op2blob_object)[obn] = out_blob_object;
    mut1_operand_blob_objects->emplace_back(std::make_pair(obn_sym, out_blob_object));
  }
  return mut1_operand_blob_objects;
}

Maybe<void> InstructionsBuilder::CheckRefInBlobObjectParallelDesc(
    const std::shared_ptr<cfg::OpAttribute>& op_attribute,
    const std::shared_ptr<ParallelDesc>& op_parallel_desc_sym,
    const std::shared_ptr<HashMap<std::string, std::shared_ptr<compatible_py::BlobObject>>>&
        bn_in_op2blob_object) {
  for (const std::string& ibn : op_attribute->input_bns()) {
    const auto& ibn2modifier = op_attribute->arg_modifier_signature().ibn2input_blob_modifier();
    if (!(JUST(MapAt(ibn2modifier, ibn)).is_mutable())) { continue; }
    std::shared_ptr<compatible_py::BlobObject> ref_blob_object = bn_in_op2blob_object->at(ibn);
    CHECK_OR_RETURN(*op_parallel_desc_sym == *ref_blob_object->parallel_desc_symbol());
  }
  return Maybe<void>::Ok();
}

Maybe<std::vector<
    std::pair<std::shared_ptr<StringSymbol>, std::shared_ptr<compatible_py::BlobObject>>>>
InstructionsBuilder::GetMut2OperandBlobObjects(
    const std::shared_ptr<cfg::OpAttribute>& op_attribute,
    const std::shared_ptr<ParallelDesc>& parallel_desc_sym,
    const std::shared_ptr<HashMap<std::string, std::shared_ptr<compatible_py::BlobObject>>>&
        bn_in_op2blob_object) {
  std::shared_ptr<std::vector<
      std::pair<std::shared_ptr<StringSymbol>, std::shared_ptr<compatible_py::BlobObject>>>>
      mut2_operand_blob_objects = std::make_shared<std::vector<
          std::pair<std::shared_ptr<StringSymbol>, std::shared_ptr<compatible_py::BlobObject>>>>();
  const auto GetOutBlobParallelDescSymbol =
      [&op_attribute, &parallel_desc_sym](const std::string& obn) -> Maybe<ParallelDesc> {
    const auto& parallel_signature = op_attribute->parallel_signature();
    const auto& bn2symbol_id = parallel_signature.bn_in_op2parallel_desc_symbol_id();
    if (bn2symbol_id.find(obn) != bn2symbol_id.end()) {
      return GetSymbol<cfg::ParallelConf, ParallelDesc>(JUST(MapAt(bn2symbol_id, obn)));
    } else {
      return parallel_desc_sym;
    }
  };
  OpAttribute pb_op_attribute;
  op_attribute->ToProto(&pb_op_attribute);
  for (const auto& obn : op_attribute->output_bns()) {
    const auto& obn2modifier = op_attribute->arg_modifier_signature().obn2output_blob_modifier();
    if (JUST(MapAt(obn2modifier, obn)).header_infered_before_compute()) { continue; }
    std::shared_ptr<StringSymbol> obn_sym = JUST(GetSymbol4String(obn));

    std::shared_ptr<compatible_py::OpArgParallelAttribute> op_arg_parallel_attr =
        JUST(compatible_py::GetOpArgParallelAttribute(JUST(GetOutBlobParallelDescSymbol(obn)),
                                                      pb_op_attribute, obn));
    std::shared_ptr<compatible_py::OpArgBlobAttribute> op_arg_blob_attr =
        JUST(compatible_py::GetOpArgBlobAttribute(pb_op_attribute, obn));
    std::shared_ptr<compatible_py::BlobObject> out_blob_object =
        JUST(NewBlobObject(op_arg_parallel_attr, op_arg_blob_attr));
    (*bn_in_op2blob_object)[obn] = out_blob_object;
    mut2_operand_blob_objects->emplace_back(std::make_pair(obn_sym, out_blob_object));
  }
  return mut2_operand_blob_objects;
}

Maybe<void> LogicalRun(const std::function<void(InstructionsBuilder*)>& Build) {
  const std::shared_ptr<vm::LogicalIdGenerator> id_generator =
      std::make_shared<vm::LogicalIdGenerator>();
  std::shared_ptr<Session> sess = JUST(GetDefaultSession());
  const auto& instruction_list = sess->instruction_list();
  const auto& eager_symbol_list = sess->eager_symbol_list();
  InstructionsBuilder instructions_builder(id_generator, instruction_list.get(),
                                           eager_symbol_list.get(), _ReleaseLogicalObject);
  Build(&instructions_builder);
  JUST(Global<vm::EagerOneflow>::Get()->RunLogicalInstruction(
      instructions_builder.mut_instruction_list(), instructions_builder.eager_symbol_list()));
  return Maybe<void>::Ok();
}

Maybe<void> PhysicalRun(const std::function<void(InstructionsBuilder*)>& Build) {
  vm::InstructionMsgList instruction_list;
  vm::cfg::EagerSymbolList eager_symbol_list;
  InstructionsBuilder instructions_builder(std::shared_ptr<vm::PhysicalIdGenerator>(),
                                           &instruction_list, &eager_symbol_list,
                                           _ReleasePhysicalObject);
  Build(&instructions_builder);
  JUST(Global<vm::EagerOneflow>::Get()->RunPhysicalInstruction(
      instructions_builder.mut_instruction_list(), instructions_builder.eager_symbol_list()));
  return Maybe<void>::Ok();
}

}  // namespace oneflow<|MERGE_RESOLUTION|>--- conflicted
+++ resolved
@@ -883,7 +883,6 @@
   return Maybe<void>::Ok();
 }
 
-<<<<<<< HEAD
 Maybe<void> InstructionsBuilder::SoftSyncStream(
     const std::shared_ptr<VmLocalDepObject> compute_local_dep_object, const std::string& modifier,
     const std::shared_ptr<const ParallelDesc>& parallel_desc) {
@@ -896,7 +895,6 @@
   return Maybe<void>::Ok();
 }
 
-=======
 namespace {
 
 const std::shared_ptr<const ParallelDesc>& GetParallelDesc(
@@ -911,7 +909,6 @@
 
 }  // namespace
 
->>>>>>> 4dfc375a
 template<typename T>
 Maybe<void> InstructionsBuilder::AccessBlobByCallback(const T tensor,
                                                       const std::function<void(uint64_t)>& callback,
