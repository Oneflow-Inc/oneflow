/*
Copyright 2020 The OneFlow Authors. All rights reserved.

Licensed under the Apache License, Version 2.0 (the "License");
you may not use this file except in compliance with the License.
You may obtain a copy of the License at

    http://www.apache.org/licenses/LICENSE-2.0

Unless required by applicable law or agreed to in writing, software
distributed under the License is distributed on an "AS IS" BASIS,
WITHOUT WARRANTIES OR CONDITIONS OF ANY KIND, either express or implied.
See the License for the specific language governing permissions and
limitations under the License.
*/
#include <atomic>
#include "oneflow/core/framework/instructions_builder.h"
#include "oneflow/core/framework/symbol_storage_util.h"
#include "oneflow/core/eager/eager_symbol.cfg.h"
#include "oneflow/core/job/job_conf.cfg.h"
#include "oneflow/core/job/placement.cfg.h"
#include "oneflow/core/job/scope.cfg.h"
#include "oneflow/core/framework/parallel_conf_util.h"
#include "oneflow/core/framework/object_storage.h"
#include "oneflow/core/operator/op_node_signature.cfg.h"
#include "oneflow/core/operator/operator.h"
#include "oneflow/core/framework/id_util.h"
#include "oneflow/core/operator/interface_blob_conf.cfg.h"
#include "oneflow/core/framework/scope_util.h"
#include "oneflow/core/framework/session_util.h"
#include "oneflow/core/eager/eager_oneflow.h"
#include "oneflow/core/framework/blob_cache.h"
#include "oneflow/core/common/container_util.h"

namespace oneflow {

namespace {

void SetSoleMirroredOperand(vm::cfg::OperandProto* operand, int64_t symbol_id) {
  operand->set_logical_object_id(symbol_id);
  operand->mutable_sole_mirrored_object();
}

void SetInitSymbolOperand(vm::cfg::InstructionOperandProto* instr_operand, int64_t symbol_id) {
  SetSoleMirroredOperand(instr_operand->mutable_init_symbol_operand(), symbol_id);
}

void SetInt64Operand(vm::cfg::InstructionOperandProto* instr_operand, int64_t symbol_id) {
  instr_operand->set_int64_operand(symbol_id);
}

void SetAllMirroredOperand(vm::cfg::OperandProto* operand, int64_t object_id) {
  operand->set_logical_object_id(object_id);
  operand->mutable_all_mirrored_object();
}

void SetMirroredOperand(vm::cfg::OperandProto* operand, int64_t object_id) {
  operand->set_logical_object_id(object_id);
  operand->mutable_current_global_device_id();
}

std::shared_ptr<vm::cfg::InstructionOperandProto> DelObjectOperand(int64_t object_id) {
  std::shared_ptr<vm::cfg::InstructionOperandProto> operand =
      std::make_shared<vm::cfg::InstructionOperandProto>();
  SetAllMirroredOperand(operand->mutable_mut_operand(), object_id);
  return operand;
}

std::shared_ptr<vm::cfg::InstructionOperandProto> MutOperand(int64_t object_id) {
  std::shared_ptr<vm::cfg::InstructionOperandProto> operand =
      std::make_shared<vm::cfg::InstructionOperandProto>();
  SetMirroredOperand(operand->mutable_mut_operand(), object_id);
  return operand;
}

std::shared_ptr<vm::cfg::InstructionOperandProto> Int64Operand(int64_t val) {
  std::shared_ptr<vm::cfg::InstructionOperandProto> operand =
      std::make_shared<vm::cfg::InstructionOperandProto>();
  operand->set_int64_operand(val);
  return operand;
}

std::shared_ptr<vm::cfg::InstructionOperandProto> InitSymbolOperand(int64_t val) {
  std::shared_ptr<vm::cfg::InstructionOperandProto> operand =
      std::make_shared<vm::cfg::InstructionOperandProto>();
  SetSoleMirroredOperand(operand->mutable_init_symbol_operand(), val);
  return operand;
}

std::shared_ptr<vm::cfg::InstructionOperandProto> SymbolOperand(int64_t val) {
  std::shared_ptr<vm::cfg::InstructionOperandProto> operand =
      std::make_shared<vm::cfg::InstructionOperandProto>();
  SetSoleMirroredOperand(operand->mutable_symbol_operand(), val);
  return operand;
}

std::shared_ptr<vm::cfg::InstructionOperandProto> ConstOperand(int64_t val) {
  std::shared_ptr<vm::cfg::InstructionOperandProto> operand =
      std::make_shared<vm::cfg::InstructionOperandProto>();
  SetMirroredOperand(operand->mutable_const_operand(), val);
  return operand;
}

std::shared_ptr<vm::cfg::InstructionOperandProto> OperandSeparator() {
  std::shared_ptr<vm::cfg::InstructionOperandProto> operand =
      std::make_shared<vm::cfg::InstructionOperandProto>();
  operand->mutable_separator();
  return operand;
}

std::shared_ptr<vm::cfg::InstructionOperandProto> Uint64Operand(int64_t val) {
  std::shared_ptr<vm::cfg::InstructionOperandProto> operand =
      std::make_shared<vm::cfg::InstructionOperandProto>();
  operand->set_uint64_operand(val);
  return operand;
}

std::shared_ptr<vm::cfg::InstructionOperandProto> Mut2Operand(int64_t val) {
  std::shared_ptr<vm::cfg::InstructionOperandProto> operand =
      std::make_shared<vm::cfg::InstructionOperandProto>();
  SetMirroredOperand(operand->mutable_mut2_operand(), val);
  return operand;
}

Maybe<int64_t> NewSymbolId(vm::IdGenerator* id_generator,
                           vm::cfg::InstructionListProto* instruction_list) {
  int64_t symbol_id = JUST(id_generator->NewSymbolId());
  auto* instruction = instruction_list->mutable_instruction()->Add();
  instruction->set_instr_type_name("NewSymbol");
  SetInt64Operand(instruction->mutable_operand()->Add(), symbol_id);
  return symbol_id;
}

template<typename T>
const char* GetInstrTypeName();

template<>
const char* GetInstrTypeName<cfg::JobConfigProto>() {
  return "InitJobDescSymbol";
}
template<>
const char* GetInstrTypeName<cfg::ParallelConf>() {
  return "NewParallelDescSymbol";
}
template<>
const char* GetInstrTypeName<cfg::ScopeProto>() {
  return "InitScopeSymbol";
}

template<typename T>
T* MutEagerSymbolConf(eager::cfg::EagerSymbol*);

template<>
cfg::JobConfigProto* MutEagerSymbolConf<cfg::JobConfigProto>(
    eager::cfg::EagerSymbol* eager_symbol) {
  return eager_symbol->mutable_job_conf_symbol();
}

template<>
cfg::ParallelConf* MutEagerSymbolConf<cfg::ParallelConf>(eager::cfg::EagerSymbol* eager_symbol) {
  return eager_symbol->mutable_parallel_conf_symbol();
}

template<>
cfg::ScopeProto* MutEagerSymbolConf<cfg::ScopeProto>(eager::cfg::EagerSymbol* eager_symbol) {
  return eager_symbol->mutable_scope_symbol();
}

Maybe<void> AddStringSymbol(int64_t symbol_id, const std::string& data) {
  JUST(Global<symbol::Storage<StringSymbol>>::Get()->Add(symbol_id, data));
  auto* id_cache = JUST(GlobalMaybe<symbol::IdCache<std::string>>());
  CHECK_OR_RETURN(!id_cache->Has(data));
  JUST(id_cache->FindOrCreate(data, [&symbol_id]() -> Maybe<int64_t> { return symbol_id; }));
  return Maybe<void>::Ok();
}

uint64_t NewTokenId() {
  static std::atomic<uint64_t> token_id(0);
  token_id++;
  return token_id;
}

using IntList = std::vector<int64_t>;
using Int2IntListMap = HashMap<int64_t, std::shared_ptr<IntList>>;
// This function is used to determine whether the machine_id2sorted_dev_phy_ids of ParallelDesc are
// equal
bool Int2IntListMapContaining(const Int2IntListMap& bigger, const Int2IntListMap& smaller) {
  for (const auto& pair : smaller) {
    if (bigger.find(pair.first) == bigger.end()) { return false; }
    const auto& bigger_device_ids = bigger.find(pair.first)->second;
    std::vector<int64_t>::iterator ret;
    for (int64_t device_id : *pair.second) {
      ret = std::find(bigger_device_ids->begin(), bigger_device_ids->end(), device_id);
      if (ret == bigger_device_ids->end()) { return false; }
    }
  }
  return true;
}

Maybe<compatible_py::BlobObject> MakeNewBlobObjectLike(
    const std::shared_ptr<InstructionsBuilder>& builder,
    const std::shared_ptr<compatible_py::BlobObject>& blob_object,
    const std::shared_ptr<ParallelDesc>& new_parallel_desc_symbol) {
  OperatorConf op_conf;
  op_conf.set_name(*JUST(UniqueStr("Input")));
  op_conf.set_device_tag(new_parallel_desc_symbol->device_tag());
  op_conf.mutable_input_conf()->set_out("out");
  std::shared_ptr<cfg::InterfaceBlobConf> cfg_interface_blob_conf =
      std::make_shared<cfg::InterfaceBlobConf>();
  blob_object->op_arg_parallel_attr()->DumpToInterfaceBlobConf(cfg_interface_blob_conf);
  blob_object->op_arg_blob_attr()->DumpToInterfaceBlobConf(cfg_interface_blob_conf);
  cfg_interface_blob_conf->ToProto(op_conf.mutable_input_conf()->mutable_blob_conf());
  std::shared_ptr<Scope> cur_scope = JUST(GetCurrentScope());
  op_conf.set_scope_symbol_id(JUST(cur_scope->symbol_id()));
  OpNodeSignature upstream_signature;
  const auto& op = JUST(ConstructAndInferOp(op_conf, upstream_signature, *cur_scope));
  const auto& op_attribute = op->GetOpAttributeWithoutOpNameAndLbn();
  std::shared_ptr<cfg::ParallelConf> parallel_conf = new_parallel_desc_symbol->cfg_parallel_conf();
  std::shared_ptr<HashMap<std::string, std::shared_ptr<compatible_py::BlobObject>>>
      bn_in_op2blob_object =
          std::make_shared<HashMap<std::string, std::shared_ptr<compatible_py::BlobObject>>>();
  builder->RawStatelessCall(std::make_shared<cfg::OpAttribute>(*op_attribute), parallel_conf,
                            bn_in_op2blob_object);
  return JUST(MapAt(*bn_in_op2blob_object, "out"));
}

Maybe<void> _Run(
<<<<<<< HEAD
    const std::function<void(const std::shared_ptr<InstructionsBuilder>&)>& build,
    const std::shared_ptr<vm::IdGenerator>& id_generator,
    const std::function<Maybe<void>(const std::shared_ptr<vm::cfg::InstructionListProto>&,
                                    const std::shared_ptr<eager::cfg::EagerSymbolList>&)>& run_api,
    const std::function<void(compatible_py::Object*)>& release_object) {
  std::shared_ptr<Session> sess = JUST(GetDefaultSession());
  std::shared_ptr<vm::cfg::InstructionListProto> instruction_list = sess->instruction_list();
  std::shared_ptr<eager::cfg::EagerSymbolList> eager_symbol_list = sess->eager_symbol_list();
  build(std::make_shared<InstructionsBuilder>(id_generator, instruction_list, eager_symbol_list,
                                              release_object));
  JUST(run_api(instruction_list, eager_symbol_list));
=======
    const std::function<void(const std::shared_ptr<InstructionsBuilder>&)>& Build,
    const std::shared_ptr<vm::IdGenerator>& id_generator,
    const std::function<Maybe<void>(const std::shared_ptr<vm::cfg::InstructionListProto>&,
                                    const std::shared_ptr<eager::cfg::EagerSymbolList>&)>&
        RunInstruction,
    const std::function<Maybe<void>(compatible_py::Object*)>& ReleaseObject) {
  std::shared_ptr<Session> sess = JUST(GetDefaultSession());
  std::shared_ptr<vm::cfg::InstructionListProto> instruction_list = sess->instruction_list();
  std::shared_ptr<eager::cfg::EagerSymbolList> eager_symbol_list = sess->eager_symbol_list();
  Build(std::make_shared<InstructionsBuilder>(id_generator, instruction_list, eager_symbol_list,
                                              ReleaseObject));
  JUST(RunInstruction(instruction_list, eager_symbol_list));
>>>>>>> 2f3b191e
  instruction_list->clear_instruction();
  eager_symbol_list->clear_eager_symbol();
  return Maybe<void>::Ok();
}

<<<<<<< HEAD
void _ReleaseLogicalObject(compatible_py::Object* obj) {
  CHECK_JUST(LogicalRun(
      [&obj](const std::shared_ptr<InstructionsBuilder>& build) { build->DeleteObject(obj); }));
}

void _ReleasePhysicalObject(compatible_py::Object* obj) {
  CHECK_JUST(PhysicalRun(
      [&obj](const std::shared_ptr<InstructionsBuilder>& build) { build->DeleteObject(obj); }));
=======
Maybe<void> _ReleaseLogicalObject(compatible_py::Object* obj) {
  JUST(LogicalRun(
      [&obj](const std::shared_ptr<InstructionsBuilder>& build) { build->DeleteObject(obj); }));
  return Maybe<void>::Ok();
}

Maybe<void> _ReleasePhysicalObject(compatible_py::Object* obj) {
  JUST(PhysicalRun(
      [&obj](const std::shared_ptr<InstructionsBuilder>& build) { build->DeleteObject(obj); }));
  return Maybe<void>::Ok();
>>>>>>> 2f3b191e
}

}  // namespace

namespace detail {

template<typename T>
Maybe<int64_t> CreateSymbolIdHelper<T>::Call(vm::IdGenerator* id_generator,
                                             vm::cfg::InstructionListProto* instruction_list,
                                             eager::cfg::EagerSymbolList* eager_symbol_list,
                                             const T& conf) {
  int64_t symbol_id = JUST(NewSymbolId(id_generator, instruction_list));
  {
    auto* instruction = instruction_list->mutable_instruction()->Add();
    instruction->set_instr_type_name(GetInstrTypeName<T>());
    SetInitSymbolOperand(instruction->mutable_operand()->Add(), symbol_id);
  }
  {
    auto* eager_symbol = eager_symbol_list->mutable_eager_symbol()->Add();
    eager_symbol->set_symbol_id(symbol_id);
    MutEagerSymbolConf<T>(eager_symbol)->CopyFrom(conf);
  }
  return symbol_id;
}

template struct CreateSymbolIdHelper<cfg::JobConfigProto>;
template struct CreateSymbolIdHelper<cfg::ScopeProto>;

template<>
Maybe<int64_t> CreateSymbolIdHelper<cfg::ParallelConf>::Call(
    vm::IdGenerator* id_generator, vm::cfg::InstructionListProto* instruction_list,
    eager::cfg::EagerSymbolList* eager_symbol_list, const cfg::ParallelConf& conf) {
  int64_t symbol_id = JUST(id_generator->NewSymbolId());
  {
    auto* instruction = instruction_list->mutable_instruction()->Add();
    instruction->set_instr_type_name(GetInstrTypeName<cfg::ParallelConf>());
    SetInt64Operand(instruction->mutable_operand()->Add(), symbol_id);
  }
  {
    auto* eager_symbol = eager_symbol_list->mutable_eager_symbol()->Add();
    eager_symbol->set_symbol_id(symbol_id);
    MutEagerSymbolConf<cfg::ParallelConf>(eager_symbol)->CopyFrom(conf);
  }
  return symbol_id;
}

}  // namespace detail

Maybe<int64_t> InstructionsBuilder::NewSymbolId() {
  int64_t symbol_id = JUST(id_generator_->NewSymbolId());
  vm::cfg::InstructionProto instruction;
  instruction.set_instr_type_name("NewSymbol");
  instruction.mutable_operand()->Add()->CopyFrom(*Int64Operand(symbol_id));
  instruction_list_->mutable_instruction()->Add()->CopyFrom(instruction);
  return symbol_id;
}

Maybe<int64_t> InstructionsBuilder::NewObjectId(
    const std::shared_ptr<ParallelDesc>& parallel_desc_sym) {
  int64_t object_id = JUST(id_generator_->NewObjectId());
  vm::cfg::InstructionProto instruction;
  instruction.set_instr_type_name("NewObject");
  instruction.set_parallel_desc_symbol_id(JUST(parallel_desc_sym->symbol_id()));
  instruction.mutable_operand()->Add()->CopyFrom(*Int64Operand(object_id));
  instruction_list_->mutable_instruction()->Add()->CopyFrom(instruction);
  return object_id;
}

Maybe<compatible_py::BlobObject> InstructionsBuilder::PackPhysicalBlobsToLogicalBlob(
    const std::vector<std::shared_ptr<compatible_py::BlobObject>>& physical_blob_objects,
    const std::shared_ptr<compatible_py::OpArgParallelAttribute>& op_arg_parallel_attr,
    const std::shared_ptr<compatible_py::OpArgBlobAttribute>& op_arg_blob_attr) {
  std::shared_ptr<ParallelDesc> parallel_desc_symbol = op_arg_parallel_attr->parallel_desc_symbol();
  std::shared_ptr<HashMap<int64_t, std::shared_ptr<std::vector<int64_t>>>> machine_id2device_ids =
      parallel_desc_symbol->machine_id2sorted_dev_phy_ids();
  std::string device_tag = parallel_desc_symbol->parallel_conf().device_tag();
  HashSet<std::pair<int64_t, int64_t>> machine_device_ids;
  for (const auto& physical_blob_object : physical_blob_objects) {
    std::shared_ptr<ParallelDesc> phy_paralle_desc_sym =
        physical_blob_object->parallel_desc_symbol();
    CHECK_EQ_OR_RETURN(phy_paralle_desc_sym->parallel_num(), 1);
    CHECK_EQ_OR_RETURN(phy_paralle_desc_sym->device_tag(), device_tag);
    std::shared_ptr<HashMap<int64_t, std::shared_ptr<std::vector<int64_t>>>>
        phy_machine_id2device_ids = phy_paralle_desc_sym->machine_id2sorted_dev_phy_ids();
    int64_t machine_id = phy_machine_id2device_ids->begin()->first;
    machine_device_ids.insert(
        std::make_pair(machine_id, phy_machine_id2device_ids->at(machine_id)->at(0)));
  }
  for (const auto& pair : *machine_id2device_ids) {
    int64_t machine_id = pair.first;
    for (const auto& device_id : *(pair.second)) {
      CHECK(machine_device_ids.find(std::make_pair(machine_id, device_id))
            != machine_device_ids.end());
    }
  }
  std::shared_ptr<compatible_py::BlobObject> logical_blob_object =
      JUST(NewBlobObject(op_arg_parallel_attr, op_arg_blob_attr));
  JUST(ReplaceMirrored(op_arg_parallel_attr->parallel_desc_symbol(), {logical_blob_object},
                       physical_blob_objects));
  return logical_blob_object;
}

Maybe<StringSymbol> InstructionsBuilder::GetSymbol4String(std::string str) {
  if (JUST(HasSymbol<std::string>(str))) { return GetSymbol<std::string, StringSymbol>(str); }
  int64_t symbol_id = JUST(NewSymbolId4String(str));
  JUST(AddStringSymbol(symbol_id, str));
  return GetSymbol<std::string, StringSymbol>(str);
}

Maybe<JobDesc> InstructionsBuilder::GetJobConfSymbol(
    const std::shared_ptr<cfg::JobConfigProto>& job_conf) {
  if (JUST(HasSymbol<cfg::JobConfigProto>(*job_conf))) {
    return GetSymbol<cfg::JobConfigProto, JobDesc>(*job_conf);
  }
  int64_t symbol_id = JUST(NewSymbolId4JobConf(job_conf));
  JUST(AddSymbol<cfg::JobConfigProto, JobConfigProto, JobDesc>(symbol_id, *job_conf));
  return GetSymbol<cfg::JobConfigProto, JobDesc>(*job_conf);
}

Maybe<ParallelDesc> InstructionsBuilder::GetParallelDescSymbol(
    const std::shared_ptr<cfg::ParallelConf>& parallel_conf) {
  if (JUST(HasSymbol<cfg::ParallelConf>(*parallel_conf))) {
    return GetSymbol<cfg::ParallelConf, ParallelDesc>(*parallel_conf);
  }
  int64_t symbol_id = JUST(NewSymbolId4ParallelConf(parallel_conf));
  JUST(AddSymbol<cfg::ParallelConf, ParallelConf, ParallelDesc>(symbol_id, *parallel_conf));
  return GetSymbol<cfg::ParallelConf, ParallelDesc>(*parallel_conf);
}

Maybe<Scope> InstructionsBuilder::GetScopeSymbol(
    const std::shared_ptr<cfg::ScopeProto>& scope_proto) {
  if (JUST(HasSymbol<cfg::ScopeProto>(*scope_proto))) {
    return GetSymbol<cfg::ScopeProto, Scope>(*scope_proto);
  }
  int64_t symbol_id = JUST(NewSymbolId4Scope(scope_proto));
  JUST(AddSymbol<cfg::ScopeProto, ScopeProto, Scope>(symbol_id, *scope_proto));
  return GetSymbol<cfg::ScopeProto, Scope>(*scope_proto);
}

Maybe<OperatorConfSymbol> InstructionsBuilder::GetOpConfSymbol(
    const std::shared_ptr<cfg::OperatorConf>& op_conf) {
  if (JUST(HasSymbol<cfg::OperatorConf>(*op_conf))) {
    return GetSymbol<cfg::OperatorConf, OperatorConfSymbol>(*op_conf);
  }
  int64_t symbol_id = JUST(NewSymbolId4OpConf(op_conf));
  JUST(AddSymbol<cfg::OperatorConf, OperatorConf, OperatorConfSymbol>(symbol_id, *op_conf));
  return GetSymbol<cfg::OperatorConf, OperatorConfSymbol>(*op_conf);
}

Maybe<int64_t> InstructionsBuilder::NewSymbolId4String(std::string str) {
  int64_t symbol_id = JUST(NewSymbolId());
  JUST(InitStringSymbol(symbol_id, str));
  return symbol_id;
}

Maybe<int64_t> InstructionsBuilder::NewSymbolId4JobConf(
    const std::shared_ptr<cfg::JobConfigProto>& job_conf) {
  int64_t symbol_id = JUST(NewSymbolId());
  JUST(InitJobConfSymbol(symbol_id, job_conf));
  return symbol_id;
}

Maybe<int64_t> InstructionsBuilder::NewSymbolId4ParallelConf(
    const std::shared_ptr<cfg::ParallelConf>& parallel_conf) {
  int64_t symbol_id = JUST(id_generator_->NewSymbolId());
  JUST(NewParallelConfSymbol(symbol_id, parallel_conf));
  return symbol_id;
}

Maybe<int64_t> InstructionsBuilder::NewSymbolId4Scope(
    const std::shared_ptr<cfg::ScopeProto>& scope_proto) {
  int64_t symbol_id = JUST(NewSymbolId());
  JUST(NewScopeSymbol(symbol_id, scope_proto));
  return symbol_id;
}

Maybe<int64_t> InstructionsBuilder::NewSymbolId4OpConf(
    const std::shared_ptr<cfg::OperatorConf> op_conf) {
  int64_t symbol_id = JUST(NewSymbolId());
  JUST(InitOpConfSymbol(symbol_id, op_conf));
  return symbol_id;
}

Maybe<compatible_py::BlobObject> InstructionsBuilder::NewBlobObject(
    const std::shared_ptr<compatible_py::OpArgParallelAttribute>& op_arg_parallel_attr,
    const std::shared_ptr<compatible_py::OpArgBlobAttribute>& op_arg_blob_attr) {
  int64_t object_id = JUST(NewObjectId(op_arg_parallel_attr->parallel_desc_symbol()));
  std::shared_ptr<compatible_py::BlobObject> obj = std::make_shared<compatible_py::BlobObject>(
      object_id, op_arg_parallel_attr, op_arg_blob_attr);
  obj->add_releaser(release_object_);
  return obj;
}

Maybe<int64_t> InstructionsBuilder::NewSymbolId4OpNodeSignature(
    const std::shared_ptr<cfg::OpNodeSignature>& op_node_signature_sym) {
  int64_t symbol_id = JUST(NewSymbolId());
  JUST(InitOpNodeSignatureDescSymbol(symbol_id, op_node_signature_sym));
  return symbol_id;
}

Maybe<int64_t> InstructionsBuilder::NewSharedOpKernelObjectId4ParallelConfSymbolId(
    const std::shared_ptr<ParallelDesc>& parallel_desc_sym) {
  return NewObjectId(parallel_desc_sym);
}

Maybe<void> InstructionsBuilder::DeleteObject(compatible_py::Object* blob_object) {
  JUST(_TryClearObject(blob_object));
  JUST(_DeleteObject(blob_object));
  return Maybe<void>::Ok();
}

Maybe<std::vector<std::shared_ptr<ParallelDesc>>>
InstructionsBuilder::GetPhysicalParallelDescSymbols(
    const std::shared_ptr<ParallelDesc>& parallel_desc_symbol) {
  const auto& machine_id2device_ids = parallel_desc_symbol->machine_id2sorted_dev_phy_ids();
  std::string device_tag = parallel_desc_symbol->parallel_conf().device_tag();
  std::vector<std::shared_ptr<ParallelDesc>> phy_parallel_desc_symbols;
  const auto AppendPhyParallelDescSymbol = [this, &phy_parallel_desc_symbols, &device_tag](
                                               int64_t machine_id,
                                               int64_t device_id) -> Maybe<void> {
    std::shared_ptr<cfg::ParallelConf> parallel_conf = std::make_shared<cfg::ParallelConf>();
    parallel_conf->set_device_tag(device_tag);
    parallel_conf->add_device_name(std::to_string(machine_id) + ":" + std::to_string(device_id));
    phy_parallel_desc_symbols.emplace_back(JUST(GetParallelDescSymbol(parallel_conf)));
    return Maybe<void>::Ok();
  };

  for (const auto& pair : *machine_id2device_ids) {
    for (int64_t device_id : *pair.second) {
      JUST(AppendPhyParallelDescSymbol(pair.first, device_id));
    }
  }
  return phy_parallel_desc_symbols;
}

Maybe<std::vector<std::shared_ptr<compatible_py::OpArgBlobAttribute>>>
InstructionsBuilder::GetPhysicalOpArgBlobAttrs(
    const std::shared_ptr<compatible_py::BlobObject>& logical_blob_object) const {
  int64_t parallel_num = logical_blob_object->parallel_desc_symbol()->parallel_num();
  std::shared_ptr<compatible_py::OpArgBlobAttribute> logical_blob_attr =
      logical_blob_object->op_arg_blob_attr();
  std::shared_ptr<cfg::SbpParallel> sbp_parallel =
      logical_blob_object->op_arg_parallel_attr()->sbp_parallel();
  std::vector<std::shared_ptr<compatible_py::OpArgBlobAttribute>> pyh_op_arg_blob_attrs;
  if (sbp_parallel->has_split_parallel()) {
    int64_t split_axis = sbp_parallel->split_parallel().axis();
    for (int64_t i = 0; i < parallel_num; ++i) {
      pyh_op_arg_blob_attrs.emplace_back(
          logical_blob_attr->GetPhysicalOpArgBlobAttr(split_axis, parallel_num, i));
    }
  } else {
    for (int64_t i = 0; i < parallel_num; ++i) {
      pyh_op_arg_blob_attrs.emplace_back(logical_blob_attr);
    }
  }
  return pyh_op_arg_blob_attrs;
}

Maybe<std::vector<std::shared_ptr<compatible_py::BlobObject>>>
InstructionsBuilder::UnpackLogicalBlobToPhysicalBlobs(
    const std::shared_ptr<compatible_py::BlobObject>& blob_object) {
  std::vector<std::shared_ptr<ParallelDesc>> phy_parallel_desc_symbols =
      *JUST(GetPhysicalParallelDescSymbols(blob_object->parallel_desc_symbol()));
  auto phy_op_arg_blob_attrs = JUST(GetPhysicalOpArgBlobAttrs(blob_object));
  const auto GetPhysicalBlob =
      [this](const std::shared_ptr<ParallelDesc>& parallel_desc_sym,
             const std::shared_ptr<compatible_py::OpArgBlobAttribute>& blob_attr)
      -> Maybe<compatible_py::BlobObject> {
    std::shared_ptr<compatible_py::OpArgParallelAttribute> op_arg_parallel_attr =
        JUST(compatible_py::MakeMirroredOpArgParallelAttribute(parallel_desc_sym));
    std::shared_ptr<compatible_py::BlobObject> pyhsical_blob_object =
        JUST(NewBlobObject(op_arg_parallel_attr, blob_attr));
    return pyhsical_blob_object;
  };
  std::vector<std::shared_ptr<compatible_py::BlobObject>> physical_blob_objects;
  for (int64_t i = 0; i < phy_parallel_desc_symbols.size(); ++i) {
    physical_blob_objects.emplace_back(JUST(GetPhysicalBlob(
        JUST(VectorAt(phy_parallel_desc_symbols, i)), JUST(VectorAt(*phy_op_arg_blob_attrs, i)))));
  }
  JUST(ReplaceMirrored(blob_object->parallel_desc_symbol(), physical_blob_objects, {blob_object}));
  return physical_blob_objects;
}

Maybe<compatible_py::BlobObject> InstructionsBuilder::MakeReferenceBlobObject(
    const std::shared_ptr<compatible_py::BlobObject>& blob_object,
    const std::shared_ptr<compatible_py::OpArgParallelAttribute>& op_arg_parallel_attr) {
  std::shared_ptr<ParallelDesc> parallel_desc_symbol = blob_object->parallel_desc_symbol();
  CHECK((*parallel_desc_symbol) == (*op_arg_parallel_attr->parallel_desc_symbol()));
  std::shared_ptr<compatible_py::BlobObject> ref_blob_object =
      JUST(NewBlobObject(op_arg_parallel_attr, blob_object->op_arg_blob_attr()));
  ReplaceMirrored(parallel_desc_symbol, {ref_blob_object}, {blob_object});
  return ref_blob_object;
}

Maybe<void> InstructionsBuilder::ReplaceMirrored(
    const std::shared_ptr<ParallelDesc>& parallel_desc_sym,
    const std::vector<std::shared_ptr<compatible_py::BlobObject>>& lhs_objects,
    const std::vector<std::shared_ptr<compatible_py::BlobObject>>& rhs_objects) {
  vm::cfg::InstructionProto instruction;
  instruction.set_instr_type_name("ReplaceMirrored");
  instruction.set_parallel_desc_symbol_id(JUST(parallel_desc_sym->symbol_id()));
  for (const auto& lhs_object : lhs_objects) {
    instruction.mutable_operand()->Add()->CopyFrom(*Int64Operand(lhs_object->object_id()));
  }
  instruction.mutable_operand()->Add()->CopyFrom(*OperandSeparator());
  for (const auto& rhs_object : rhs_objects) {
    instruction.mutable_operand()->Add()->CopyFrom(*Int64Operand(rhs_object->object_id()));
  }
  instruction_list_->mutable_instruction()->Add()->CopyFrom(instruction);
  return Maybe<void>::Ok();
}

Maybe<Scope> InstructionsBuilder::BuildInitialScope(
    int64_t session_id, const std::shared_ptr<cfg::JobConfigProto>& job_conf,
    const std::string& device_tag, const std::vector<std::string>& machine_device_ids,
    bool is_mirrored) {
  std::shared_ptr<cfg::ScopeProto> scope_proto = std::make_shared<cfg::ScopeProto>();
  scope_proto->set_session_id(session_id);
  std::shared_ptr<JobDesc> job_conf_sym = JUST(GetJobConfSymbol(job_conf));
  scope_proto->set_job_desc_symbol_id(JUST(job_conf_sym->symbol_id()));
  std::shared_ptr<cfg::ParallelConf> parallel_conf =
      JUST(MakeParallelConf(device_tag, machine_device_ids));
  std::shared_ptr<ParallelDesc> device_parallel_desc_sym =
      JUST(GetParallelDescSymbol(parallel_conf));
  scope_proto->set_device_parallel_desc_symbol_id(JUST(device_parallel_desc_sym->symbol_id()));
  parallel_conf = JUST(MakeParallelConf("cpu", machine_device_ids));
  std::shared_ptr<ParallelDesc> host_parallel_desc_sym = JUST(GetParallelDescSymbol(parallel_conf));
  scope_proto->set_host_parallel_desc_symbol_id(JUST(host_parallel_desc_sym->symbol_id()));
  if (is_mirrored) {
    scope_proto->mutable_opt_mirrored_parallel_conf()->mutable_mirrored_parallel();
  } else {
    scope_proto->mutable_opt_mirrored_parallel_conf()->clear_mirrored_parallel();
  }
  return GetScopeSymbol(scope_proto);
}

Maybe<Scope> InstructionsBuilder::BuildScopeWithNewParallelDesc(
    const std::shared_ptr<Scope>& scope, const std::string& device_tag,
    const std::vector<std::string>& machine_device_ids) {
  const auto SetScopeProto =
      [this, &device_tag,
       &machine_device_ids](const std::shared_ptr<cfg::ScopeProto>& scope_proto) -> Maybe<void> {
    std::shared_ptr<cfg::ParallelConf> parallel_conf =
        JUST(MakeParallelConf(device_tag, machine_device_ids));
    std::shared_ptr<ParallelDesc> device_parallel_desc_sym =
        JUST(GetParallelDescSymbol(parallel_conf));
    parallel_conf = JUST(MakeParallelConf("cpu", machine_device_ids));
    std::shared_ptr<ParallelDesc> host_parallel_desc_sym =
        JUST(GetParallelDescSymbol(parallel_conf));
    scope_proto->set_device_parallel_desc_symbol_id(JUST(device_parallel_desc_sym->symbol_id()));
    scope_proto->set_host_parallel_desc_symbol_id(JUST(host_parallel_desc_sym->symbol_id()));
    return Maybe<void>::Ok();
  };

  return BuildScopeByProtoSetter(scope, SetScopeProto);
}

Maybe<Scope> InstructionsBuilder::BuildScopeWithNewParallelConf(
    const std::shared_ptr<Scope>& scope, const std::shared_ptr<cfg::ParallelConf>& parallel_conf) {
  std::pair<std::string, std::vector<std::string>> tag_and_dev_ids =
      *JUST(GetDeviceTagAndMachineDeviceIds(parallel_conf));
  return BuildScopeWithNewParallelDesc(scope, tag_and_dev_ids.first, tag_and_dev_ids.second);
}

Maybe<Scope> InstructionsBuilder::BuildScopeWithNewIsMirrored(const std::shared_ptr<Scope>& scope,
                                                              bool is_mirrored) {
  const auto SetScopeProto = [is_mirrored](const std::shared_ptr<cfg::ScopeProto>& scope_proto) {
    if (is_mirrored) {
      scope_proto->mutable_opt_mirrored_parallel_conf()->mutable_mirrored_parallel();
    } else {
      scope_proto->mutable_opt_mirrored_parallel_conf()->clear_mirrored_parallel();
    }
  };

  return BuildScopeByProtoSetter(scope, SetScopeProto);
}

Maybe<Scope> InstructionsBuilder::BuildScopeWithNewScopeName(const std::shared_ptr<Scope>& scope,
                                                             std::string scope_name) {
  const auto SetScopeProto = [&scope_name](const std::shared_ptr<cfg::ScopeProto>& scope_proto) {
    scope_proto->add_scope_op_name_prefixes(scope_name);
  };

  return BuildScopeByProtoSetter(scope, SetScopeProto);
}

Maybe<Scope> InstructionsBuilder::BuildScopeByProtoSetter(
    const std::shared_ptr<Scope>& scope,
    const std::function<void(const std::shared_ptr<cfg::ScopeProto>&)>& Setter) {
  std::shared_ptr<cfg::ScopeProto> scope_proto = JUST(scope->MakeChildScopeProto());
  Setter(scope_proto);
  return GetScopeSymbol(scope_proto);
}

Maybe<compatible_py::BlobObject> InstructionsBuilder::BroadcastBlobReference(
    const std::shared_ptr<compatible_py::BlobObject>& sole_mirrored_blob_object,
    const std::shared_ptr<ParallelDesc>& parallel_desc_sym) {
  std::shared_ptr<HashMap<int64_t, std::shared_ptr<std::vector<int64_t>>>> device_ids =
      sole_mirrored_blob_object->parallel_desc_symbol()->machine_id2sorted_dev_phy_ids();
  for (const auto& pair : *device_ids) { CHECK_EQ_OR_RETURN(pair.second->size(), 1); }
  int64_t object_id = JUST(BroadcastObjectReference(sole_mirrored_blob_object, parallel_desc_sym));
  std::shared_ptr<compatible_py::OpArgParallelAttribute> op_arg_parallel_attr =
      JUST(compatible_py::MakeBroadcastOpArgParallelAttribute(parallel_desc_sym));
  std::shared_ptr<compatible_py::BlobObject> obj = std::make_shared<compatible_py::BlobObject>(
      object_id, op_arg_parallel_attr, sole_mirrored_blob_object->op_arg_blob_attr());
  obj->add_releaser(release_object_);
  return obj;
}

Maybe<int64_t> InstructionsBuilder::BroadcastObjectReference(
    const std::shared_ptr<compatible_py::BlobObject>& sole_mirrored_object,
    const std::shared_ptr<ParallelDesc>& parallel_desc_sym) {
  int64_t object_id = JUST(id_generator_->NewObjectId());
  vm::cfg::InstructionProto instruction;
  instruction.set_instr_type_name("BroadcastObjectReference");
  instruction.set_parallel_desc_symbol_id(JUST(parallel_desc_sym->symbol_id()));
  instruction.mutable_operand()->Add()->CopyFrom(*Int64Operand(object_id));
  instruction.mutable_operand()->Add()->CopyFrom(*Int64Operand(sole_mirrored_object->object_id()));
  instruction_list_->mutable_instruction()->Add()->CopyFrom(instruction);
  return object_id;
}

Maybe<void> InstructionsBuilder::Build121AssignInstruction(
    const std::shared_ptr<compatible_py::BlobObject>& ref_blob_object,
    const std::shared_ptr<compatible_py::BlobObject>& value_blob_object) {
  int64_t parallel_num = ref_blob_object->parallel_desc_symbol()->parallel_num();
  CHECK_EQ_OR_RETURN(parallel_num, value_blob_object->parallel_desc_symbol()->parallel_num());
  std::vector<uint64_t> token_id_0;
  std::vector<uint64_t> token_id_1;
  for (int64_t i = 0; i < parallel_num; ++i) { token_id_0.emplace_back(NewTokenId()); }
  for (int64_t i = 0; i < parallel_num; ++i) { token_id_1.emplace_back(NewTokenId()); }
  std::tuple<std::vector<uint64_t>, std::vector<uint64_t>> token_ids =
      std::make_tuple(token_id_0, token_id_1);
  BuildSendInstruction(ref_blob_object->parallel_desc_symbol(), value_blob_object, token_ids);
  BuildRecvInstruction(value_blob_object->parallel_desc_symbol(), ref_blob_object, token_ids);
  return Maybe<void>::Ok();
}

Maybe<void> InstructionsBuilder::BuildSendInstruction(
    const std::shared_ptr<ParallelDesc>& dst_parallel_desc_symbol,
    const std::shared_ptr<compatible_py::BlobObject>& src_blob_object,
    const std::tuple<std::vector<uint64_t>, std::vector<uint64_t>>& token_ids) {
  vm::cfg::InstructionProto instruction;
  instruction.set_instr_type_name("SendBlob");
  instruction.set_parallel_desc_symbol_id(
      JUST(src_blob_object->parallel_desc_symbol()->symbol_id()));
  instruction.mutable_operand()->Add()->CopyFrom(
      *SymbolOperand(JUST(dst_parallel_desc_symbol->symbol_id())));
  instruction.mutable_operand()->Add()->CopyFrom(*ConstOperand(src_blob_object->object_id()));
  instruction.mutable_operand()->Add()->CopyFrom(*OperandSeparator());
  for (uint64_t token_id : std::get<0>(token_ids)) {
    instruction.mutable_operand()->Add()->CopyFrom(*Uint64Operand(token_id));
  }
  instruction.mutable_operand()->Add()->CopyFrom(*OperandSeparator());
  for (uint64_t token_id : std::get<1>(token_ids)) {
    instruction.mutable_operand()->Add()->CopyFrom(*Uint64Operand(token_id));
  }
  instruction_list_->mutable_instruction()->Add()->CopyFrom(instruction);
  return Maybe<void>::Ok();
}

Maybe<void> InstructionsBuilder::BuildRecvInstruction(
    const std::shared_ptr<ParallelDesc>& src_parallel_desc_symbol,
    const std::shared_ptr<compatible_py::BlobObject>& dst_blob_object,
    const std::tuple<std::vector<uint64_t>, std::vector<uint64_t>>& token_ids) {
  vm::cfg::InstructionProto instruction;
  instruction.set_instr_type_name("ReceiveBlob");
  instruction.set_parallel_desc_symbol_id(
      JUST(dst_blob_object->parallel_desc_symbol()->symbol_id()));
  instruction.mutable_operand()->Add()->CopyFrom(
      *SymbolOperand(JUST(src_parallel_desc_symbol->symbol_id())));
  instruction.mutable_operand()->Add()->CopyFrom(*Mut2Operand(dst_blob_object->object_id()));
  instruction.mutable_operand()->Add()->CopyFrom(*OperandSeparator());
  for (uint64_t token_id : std::get<0>(token_ids)) {
    instruction.mutable_operand()->Add()->CopyFrom(*Uint64Operand(token_id));
  }
  instruction.mutable_operand()->Add()->CopyFrom(*OperandSeparator());
  for (uint64_t token_id : std::get<1>(token_ids)) {
    instruction.mutable_operand()->Add()->CopyFrom(*Uint64Operand(token_id));
  }
  instruction_list_->mutable_instruction()->Add()->CopyFrom(instruction);
  return Maybe<void>::Ok();
}

Maybe<void> InstructionsBuilder::CudaHostRegisterBlob(
    const std::shared_ptr<compatible_py::BlobObject>& blob_object) {
  vm::cfg::InstructionProto instruction;
  instruction.set_instr_type_name("CudaHostRegisterBlob");
  instruction.set_parallel_desc_symbol_id(JUST(blob_object->parallel_desc_symbol()->symbol_id()));
  instruction.mutable_operand()->Add()->CopyFrom(*MutOperand(blob_object->object_id()));
  instruction_list_->mutable_instruction()->Add()->CopyFrom(instruction);
  return Maybe<void>::Ok();
}

Maybe<void> InstructionsBuilder::CudaHostUnregisterBlob(
    const std::shared_ptr<compatible_py::BlobObject>& blob_object) {
  vm::cfg::InstructionProto instruction;
  instruction.set_instr_type_name("CudaHostUnregisterBlob");
  instruction.set_parallel_desc_symbol_id(JUST(blob_object->parallel_desc_symbol()->symbol_id()));
  instruction.mutable_operand()->Add()->CopyFrom(*MutOperand(blob_object->object_id()));
  instruction_list_->mutable_instruction()->Add()->CopyFrom(instruction);
  return Maybe<void>::Ok();
}

Maybe<compatible_py::OpKernelObject> InstructionsBuilder::NewOpKernelObject(
    const std::shared_ptr<cfg::OperatorConf>& op_conf) {
  CHECK_OR_RETURN(op_conf->has_scope_symbol_id());
  std::shared_ptr<Scope> scope_symbol =
      JUST(GetSymbol<cfg::ScopeProto, Scope>(op_conf->scope_symbol_id()));
  std::shared_ptr<OperatorConfSymbol> op_conf_sym = JUST(GetOpConfSymbol(op_conf));
  const auto& scope = Global<symbol::Storage<Scope>>::Get()->Get(op_conf->scope_symbol_id());
  OperatorConf pb_op_conf;
  op_conf->ToProto(&pb_op_conf);
  int64_t parallel_desc_sym_id = JUST(scope.GetParallelDescSymbolId(pb_op_conf));
  std::shared_ptr<ParallelDesc> parallel_desc_symbol =
      JUST(GetSymbol<cfg::ParallelConf, ParallelDesc>(parallel_desc_sym_id));
  int64_t object_id =
      JUST(_NewOpKernelObject(parallel_desc_symbol, scope_symbol->job_desc_symbol(), op_conf_sym));
  return std::make_shared<compatible_py::OpKernelObject>(object_id, op_conf, release_object_);
}

Maybe<void> InstructionsBuilder::LazyReference(
    const std::shared_ptr<compatible_py::BlobObject>& blob_object,
    const std::string& interface_op_name) {
  vm::cfg::InstructionProto instruction;
  std::string device_tag = blob_object->parallel_desc_symbol()->device_tag();
  instruction.set_instr_type_name(device_tag + ".LazyReference");
  instruction.set_parallel_desc_symbol_id(JUST(blob_object->parallel_desc_symbol()->symbol_id()));
  instruction.mutable_operand()->Add()->CopyFrom(*MutOperand(blob_object->object_id()));
  std::shared_ptr<StringSymbol> interface_op_name_sym =
      JUST(GetSymbol4String(blob_object->op_arg_blob_attr()->logical_blob_name()));
  instruction.mutable_operand()->Add()->CopyFrom(
      *SymbolOperand(JUST(interface_op_name_sym->symbol_id())));
  instruction_list_->mutable_instruction()->Add()->CopyFrom(instruction);
  return Maybe<void>::Ok();
}

Maybe<compatible_py::BlobObject> InstructionsBuilder::MakeLazyRefBlobObject(
    const std::string& interface_op_name, const std::shared_ptr<cfg::OpAttribute>& op_attribute,
    const std::shared_ptr<cfg::ParallelConf>& parallel_conf) {
  CHECK_EQ_OR_RETURN(op_attribute->output_bns().size(), 1);
<<<<<<< HEAD
  std::string obn = op_attribute->output_bns().at(0);
=======
  const std::string& obn = op_attribute->output_bns().at(0);
>>>>>>> 2f3b191e
  std::shared_ptr<ParallelDesc> blob_parallel_desc_sym = JUST(GetParallelDescSymbol(parallel_conf));
  OpAttribute pb_op_attribute;
  op_attribute->ToProto(&pb_op_attribute);
  std::shared_ptr<compatible_py::OpArgParallelAttribute> op_arg_parallel_attr =
      JUST(compatible_py::GetOpArgParallelAttribute(blob_parallel_desc_sym, pb_op_attribute, obn));
  std::shared_ptr<compatible_py::OpArgBlobAttribute> op_arg_blob_attr =
      JUST(compatible_py::GetOpArgBlobAttribute(pb_op_attribute, obn));
  std::shared_ptr<compatible_py::BlobObject> blob_object =
      JUST(NewBlobObject(op_arg_parallel_attr, op_arg_blob_attr));
  JUST(LazyReference(blob_object, interface_op_name));
  return blob_object;
}

Maybe<compatible_py::Object> InstructionsBuilder::GetSharedOpKernelObject4ParallelConfSymbol(
    const std::shared_ptr<ParallelDesc>& parallel_desc_sym) {
  if (JUST(HasSharedOpKernelObject4ParallelConfSymbol(parallel_desc_sym))) {
    return GetOpKernelObject4ParallelConfSymbol(parallel_desc_sym);
  }
  int64_t object_id = JUST(NewSharedOpKernelObjectId4ParallelConfSymbolId(parallel_desc_sym));
  std::shared_ptr<compatible_py::Object> obj =
      std::make_shared<compatible_py::Object>(object_id, parallel_desc_sym);
  JUST(SetSharedOpKernelObject4ParallelConfSymbol(parallel_desc_sym, obj));
  return obj;
}

Maybe<void> InstructionsBuilder::InitStringSymbol(int64_t symbol_id, std::string str) {
  vm::cfg::InstructionProto instruction;
  instruction.set_instr_type_name("InitStringSymbol");
  instruction.mutable_operand()->Add()->CopyFrom(*InitSymbolOperand(symbol_id));
  instruction_list_->mutable_instruction()->Add()->CopyFrom(instruction);
  eager::cfg::EagerSymbol eager_symbol;
  eager_symbol.set_symbol_id(symbol_id);
  eager_symbol.set_string_symbol(str);
  eager_symbol_list_->mutable_eager_symbol()->Add()->CopyFrom(eager_symbol);
  return Maybe<void>::Ok();
}

Maybe<void> InstructionsBuilder::InitJobConfSymbol(
    int64_t symbol_id, const std::shared_ptr<cfg::JobConfigProto>& job_conf) {
  vm::cfg::InstructionProto instruction;
  instruction.set_instr_type_name("InitJobDescSymbol");
  instruction.mutable_operand()->Add()->CopyFrom(*InitSymbolOperand(symbol_id));
  instruction_list_->mutable_instruction()->Add()->CopyFrom(instruction);
  eager::cfg::EagerSymbol eager_symbol;
  eager_symbol.set_symbol_id(symbol_id);
  eager_symbol.mutable_job_conf_symbol()->CopyFrom(*job_conf);
  eager_symbol_list_->mutable_eager_symbol()->Add()->CopyFrom(eager_symbol);
  return Maybe<void>::Ok();
}

Maybe<void> InstructionsBuilder::NewParallelConfSymbol(
    int64_t symbol_id, const std::shared_ptr<cfg::ParallelConf>& parallel_conf) {
  vm::cfg::InstructionProto instruction;
  instruction.set_instr_type_name("NewParallelDescSymbol");
  instruction.mutable_operand()->Add()->CopyFrom(*Int64Operand(symbol_id));
  instruction_list_->mutable_instruction()->Add()->CopyFrom(instruction);
  eager::cfg::EagerSymbol eager_symbol;
  eager_symbol.set_symbol_id(symbol_id);
  eager_symbol.mutable_parallel_conf_symbol()->CopyFrom(*parallel_conf);
  eager_symbol_list_->mutable_eager_symbol()->Add()->CopyFrom(eager_symbol);
  return Maybe<void>::Ok();
}

Maybe<void> InstructionsBuilder::NewScopeSymbol(
    int64_t symbol_id, const std::shared_ptr<cfg::ScopeProto>& scope_proto) {
  vm::cfg::InstructionProto instruction;
  instruction.set_instr_type_name("InitScopeSymbol");
  instruction.mutable_operand()->Add()->CopyFrom(*InitSymbolOperand(symbol_id));
  instruction_list_->mutable_instruction()->Add()->CopyFrom(instruction);
  eager::cfg::EagerSymbol eager_symbol;
  eager_symbol.set_symbol_id(symbol_id);
  eager_symbol.mutable_scope_symbol()->CopyFrom(*scope_proto);
  eager_symbol_list_->mutable_eager_symbol()->Add()->CopyFrom(eager_symbol);
  return Maybe<void>::Ok();
}

Maybe<int64_t> InstructionsBuilder::_NewOpKernelObject(
    const std::shared_ptr<ParallelDesc>& parallel_desc_symbol,
    const std::shared_ptr<JobDesc>& job_desc_sym,
    const std::shared_ptr<OperatorConfSymbol>& op_conf_sym) {
  int64_t object_id = JUST(NewObjectId(parallel_desc_symbol));
  vm::cfg::InstructionProto instruction;
  instruction.set_instr_type_name("InitOpKernelObject");
  instruction.set_parallel_desc_symbol_id(JUST(parallel_desc_symbol->symbol_id()));
  instruction.mutable_operand()->Add()->CopyFrom(*SymbolOperand(JUST(job_desc_sym->symbol_id())));
  instruction.mutable_operand()->Add()->CopyFrom(*SymbolOperand(JUST(op_conf_sym->symbol_id())));
  instruction.mutable_operand()->Add()->CopyFrom(*MutOperand(object_id));
  instruction_list_->mutable_instruction()->Add()->CopyFrom(instruction);
  return object_id;
}

Maybe<void> InstructionsBuilder::InitOpNodeSignatureDescSymbol(
    int64_t symbol_id, const std::shared_ptr<cfg::OpNodeSignature>& op_node_signature_sym) {
  vm::cfg::InstructionProto instruction;
  instruction.set_instr_type_name("InitOpNodeSignatureDescSymbol");
  instruction.mutable_operand()->Add()->CopyFrom(*InitSymbolOperand(symbol_id));
  instruction_list_->mutable_instruction()->Add()->CopyFrom(instruction);
  eager::cfg::EagerSymbol eager_symbol;
  eager_symbol.set_symbol_id(symbol_id);
  eager_symbol.mutable_op_node_signature_symbol()->CopyFrom(*op_node_signature_sym);
  eager_symbol_list_->mutable_eager_symbol()->Add()->CopyFrom(eager_symbol);
  return Maybe<void>::Ok();
}

Maybe<void> InstructionsBuilder::InitOpConfSymbol(
    int64_t symbol_id, const std::shared_ptr<cfg::OperatorConf>& op_conf) {
  vm::cfg::InstructionProto instruction;
  instruction.set_instr_type_name("InitOperatorConfSymbol");
  instruction.mutable_operand()->Add()->CopyFrom(*InitSymbolOperand(symbol_id));
  instruction_list_->mutable_instruction()->Add()->CopyFrom(instruction);
  eager::cfg::EagerSymbol eager_symbol;
  eager_symbol.set_symbol_id(symbol_id);
  eager_symbol.mutable_op_conf_symbol()->CopyFrom(*op_conf);
  eager_symbol_list_->mutable_eager_symbol()->Add()->CopyFrom(eager_symbol);
  return Maybe<void>::Ok();
}

Maybe<void> InstructionsBuilder::InsertRemoveForeignCallbackInstruction(int64_t object_id,
                                                                        int64_t callback_id) {
  vm::cfg::InstructionProto instruction;
  instruction.set_instr_type_name("RemoveForeignCallback");
  instruction.mutable_operand()->Add()->CopyFrom(*DelObjectOperand(object_id));
  instruction.mutable_operand()->Add()->CopyFrom(*Int64Operand(callback_id));
  instruction_list_->mutable_instruction()->Add()->CopyFrom(instruction);
  return Maybe<void>::Ok();
}

Maybe<void> InstructionsBuilder::_FetchBlob(
    const std::string& instruction_name,
    const std::shared_ptr<compatible_py::BlobObject>& blob_object, int64_t callback_id) {
  vm::cfg::InstructionProto instruction;
  const std::string& device_tag = blob_object->parallel_desc_symbol()->device_tag();
  instruction.set_instr_type_name(device_tag + "." + instruction_name);
  instruction.set_parallel_desc_symbol_id(JUST(blob_object->parallel_desc_symbol()->symbol_id()));
  instruction.mutable_operand()->Add()->CopyFrom(*ConstOperand(blob_object->object_id()));
  instruction.mutable_operand()->Add()->CopyFrom(*Int64Operand(callback_id));
  instruction_list_->mutable_instruction()->Add()->CopyFrom(instruction);
  return Maybe<void>::Ok();
}

Maybe<void> InstructionsBuilder::FeedBlob(
    const std::shared_ptr<compatible_py::BlobObject>& blob_object, int64_t callback_id) {
  vm::cfg::InstructionProto instruction;
  const std::string& device_tag = blob_object->parallel_desc_symbol()->device_tag();
  instruction.set_instr_type_name(device_tag + "." + "FeedBlob");
  instruction.set_parallel_desc_symbol_id(JUST(blob_object->parallel_desc_symbol()->symbol_id()));
  instruction.mutable_operand()->Add()->CopyFrom(*Mut2Operand(blob_object->object_id()));
  instruction.mutable_operand()->Add()->CopyFrom(*Int64Operand(callback_id));
  instruction_list_->mutable_instruction()->Add()->CopyFrom(instruction);
  return Maybe<void>::Ok();
}

Maybe<void> InstructionsBuilder::FetchBlobHeader(
    const std::shared_ptr<compatible_py::BlobObject>& blob_object, int64_t callback_id) {
  JUST(_FetchBlob("FetchBlobHeader", blob_object, callback_id));
  return Maybe<void>::Ok();
}

Maybe<void> InstructionsBuilder::FetchBlobBody(
    const std::shared_ptr<compatible_py::BlobObject>& blob_object, int64_t callback_id) {
  JUST(_FetchBlob("FetchBlobBody", blob_object, callback_id));
  return Maybe<void>::Ok();
}

Maybe<void> InstructionsBuilder::_TryClearObject(compatible_py::Object* blob_object) {
  vm::cfg::InstructionProto instruction;
  instruction.set_instr_type_name("TryClearObject");
  instruction.set_parallel_desc_symbol_id(JUST(blob_object->parallel_desc_symbol()->symbol_id()));
  instruction.mutable_operand()->Add()->CopyFrom(*MutOperand(blob_object->object_id()));
  instruction_list_->mutable_instruction()->Add()->CopyFrom(instruction);
  return Maybe<void>::Ok();
}

Maybe<void> InstructionsBuilder::_DeleteObject(compatible_py::Object* blob_object) {
  vm::cfg::InstructionProto instruction;
  instruction.set_instr_type_name("DeleteObject");
  instruction.set_parallel_desc_symbol_id(JUST(blob_object->parallel_desc_symbol()->symbol_id()));
  instruction.mutable_operand()->Add()->CopyFrom(*DelObjectOperand(blob_object->object_id()));
  instruction_list_->mutable_instruction()->Add()->CopyFrom(instruction);
  return Maybe<void>::Ok();
}

Maybe<void> InstructionsBuilder::_StatefulCallOpKernel(
    const std::string& instr_name, const std::shared_ptr<ParallelDesc>& parallel_desc_sym,
    const std::shared_ptr<compatible_py::OpKernelObject> opkernel_object,
    const std::shared_ptr<OpNodeSignatureDesc> op_node_signature_sym,
    const std::vector<
        std::pair<std::shared_ptr<StringSymbol>, std::shared_ptr<compatible_py::BlobObject>>>&
        const_input_operand_blob_objects,
    const std::vector<
        std::pair<std::shared_ptr<StringSymbol>, std::shared_ptr<compatible_py::BlobObject>>>&
        mutable_input_operand_blob_objects,
    const std::vector<
        std::pair<std::shared_ptr<StringSymbol>, std::shared_ptr<compatible_py::BlobObject>>>&
        mut1_operand_blob_objects,
    const std::vector<
        std::pair<std::shared_ptr<StringSymbol>, std::shared_ptr<compatible_py::BlobObject>>>&
        mut2_operand_blob_objects) {
  vm::cfg::InstructionProto instruction;
  instruction.set_instr_type_name(parallel_desc_sym->device_tag() + "." + instr_name);
  instruction.set_parallel_desc_symbol_id(JUST(parallel_desc_sym->symbol_id()));
  instruction.mutable_operand()->Add()->CopyFrom(*MutOperand(opkernel_object->object_id()));
  instruction.mutable_operand()->Add()->CopyFrom(
      *SymbolOperand(JUST(op_node_signature_sym->symbol_id())));
  instruction.mutable_operand()->Add()->CopyFrom(*OperandSeparator());

  for (const auto& pair : const_input_operand_blob_objects) {
    instruction.mutable_operand()->Add()->CopyFrom(*SymbolOperand(JUST(pair.first->symbol_id())));
  }
  for (const auto& pair : const_input_operand_blob_objects) {
    instruction.mutable_operand()->Add()->CopyFrom(*ConstOperand(pair.second->object_id()));
  }
  instruction.mutable_operand()->Add()->CopyFrom(*OperandSeparator());

  for (const auto& pair : mutable_input_operand_blob_objects) {
    instruction.mutable_operand()->Add()->CopyFrom(*SymbolOperand(JUST(pair.first->symbol_id())));
  }
  for (const auto& pair : mutable_input_operand_blob_objects) {
    instruction.mutable_operand()->Add()->CopyFrom(*MutOperand(pair.second->object_id()));
  }
  instruction.mutable_operand()->Add()->CopyFrom(*OperandSeparator());

  for (const auto& pair : mut1_operand_blob_objects) {
    instruction.mutable_operand()->Add()->CopyFrom(*SymbolOperand(JUST(pair.first->symbol_id())));
  }
  for (const auto& pair : mut1_operand_blob_objects) {
    instruction.mutable_operand()->Add()->CopyFrom(*MutOperand(pair.second->object_id()));
  }
  instruction.mutable_operand()->Add()->CopyFrom(*OperandSeparator());

  for (const auto& pair : mut2_operand_blob_objects) {
    instruction.mutable_operand()->Add()->CopyFrom(*SymbolOperand(JUST(pair.first->symbol_id())));
  }
  for (const auto& pair : mut2_operand_blob_objects) {
    instruction.mutable_operand()->Add()->CopyFrom(*Mut2Operand(pair.second->object_id()));
  }

  instruction_list_->mutable_instruction()->Add()->CopyFrom(instruction);
  return Maybe<void>::Ok();
}

Maybe<void> InstructionsBuilder::_StatelessCallOpKernel(
    const std::string& instr_name, const std::shared_ptr<ParallelDesc>& parallel_desc_sym,
    const std::shared_ptr<JobDesc>& job_desc_sym,
    const std::shared_ptr<OperatorConfSymbol>& op_conf_sym,
    const std::shared_ptr<OpNodeSignatureDesc>& op_node_signature_sym,
    const std::shared_ptr<compatible_py::Object>& shared_opkernel_obj,
    const std::vector<
        std::pair<std::shared_ptr<StringSymbol>, std::shared_ptr<compatible_py::BlobObject>>>&
        const_input_operand_blob_objects,
    const std::vector<
        std::pair<std::shared_ptr<StringSymbol>, std::shared_ptr<compatible_py::BlobObject>>>&
        mutable_input_operand_blob_objects,
    const std::vector<
        std::pair<std::shared_ptr<StringSymbol>, std::shared_ptr<compatible_py::BlobObject>>>&
        mut1_operand_blob_objects,
    const std::vector<
        std::pair<std::shared_ptr<StringSymbol>, std::shared_ptr<compatible_py::BlobObject>>>&
        mut2_operand_blob_objects) {
  vm::cfg::InstructionProto instruction;
  instruction.set_instr_type_name(parallel_desc_sym->device_tag() + "." + instr_name);
  instruction.set_parallel_desc_symbol_id(JUST(parallel_desc_sym->symbol_id()));
  instruction.mutable_operand()->Add()->CopyFrom(*SymbolOperand(JUST(job_desc_sym->symbol_id())));
  instruction.mutable_operand()->Add()->CopyFrom(*SymbolOperand(JUST(op_conf_sym->symbol_id())));
  instruction.mutable_operand()->Add()->CopyFrom(
      *SymbolOperand(JUST(op_node_signature_sym->symbol_id())));
  instruction.mutable_operand()->Add()->CopyFrom(*MutOperand(shared_opkernel_obj->object_id()));
  instruction.mutable_operand()->Add()->CopyFrom(*OperandSeparator());

  for (const auto& pair : const_input_operand_blob_objects) {
    instruction.mutable_operand()->Add()->CopyFrom(*SymbolOperand(JUST(pair.first->symbol_id())));
  }
  for (const auto& pair : const_input_operand_blob_objects) {
    instruction.mutable_operand()->Add()->CopyFrom(*ConstOperand(pair.second->object_id()));
  }
  instruction.mutable_operand()->Add()->CopyFrom(*OperandSeparator());

  for (const auto& pair : mutable_input_operand_blob_objects) {
    instruction.mutable_operand()->Add()->CopyFrom(*SymbolOperand(JUST(pair.first->symbol_id())));
  }
  for (const auto& pair : mutable_input_operand_blob_objects) {
    instruction.mutable_operand()->Add()->CopyFrom(*MutOperand(pair.second->object_id()));
  }
  instruction.mutable_operand()->Add()->CopyFrom(*OperandSeparator());

  for (const auto& pair : mut1_operand_blob_objects) {
    instruction.mutable_operand()->Add()->CopyFrom(*SymbolOperand(JUST(pair.first->symbol_id())));
  }
  for (const auto& pair : mut1_operand_blob_objects) {
    instruction.mutable_operand()->Add()->CopyFrom(*MutOperand(pair.second->object_id()));
  }
  instruction.mutable_operand()->Add()->CopyFrom(*OperandSeparator());

  for (const auto& pair : mut2_operand_blob_objects) {
    instruction.mutable_operand()->Add()->CopyFrom(*SymbolOperand(JUST(pair.first->symbol_id())));
  }
  for (const auto& pair : mut2_operand_blob_objects) {
    instruction.mutable_operand()->Add()->CopyFrom(*Mut2Operand(pair.second->object_id()));
  }

  instruction_list_->mutable_instruction()->Add()->CopyFrom(instruction);
  return Maybe<void>::Ok();
}

Maybe<OpNodeSignatureDesc> InstructionsBuilder::GetOpNodeSignatureSymbol(
    const std::shared_ptr<cfg::OpAttribute>& op_attribute) {
  std::shared_ptr<cfg::OpNodeSignature> op_node_signature =
      std::make_shared<cfg::OpNodeSignature>();
  {
    op_node_signature->mutable_sbp_signature()->CopyFrom(op_attribute->sbp_signature());
    op_node_signature->mutable_mirrored_signature()->CopyFrom(op_attribute->mirrored_signature());
    op_node_signature->mutable_logical_blob_desc_signature()->CopyFrom(
        op_attribute->logical_blob_desc_signature());
    op_node_signature->mutable_parallel_signature()->CopyFrom(op_attribute->parallel_signature());
  }
  if (JUST(HasSymbol<cfg::OpNodeSignature>(*op_node_signature))) {
    return GetSymbol<cfg::OpNodeSignature, OpNodeSignatureDesc>(*op_node_signature);
  }
  int64_t symbol_id = JUST(NewSymbolId4OpNodeSignature(op_node_signature));
  JUST(AddSymbol<cfg::OpNodeSignature, OpNodeSignature, OpNodeSignatureDesc>(symbol_id,
                                                                             *op_node_signature));
  return GetSymbol<cfg::OpNodeSignature, OpNodeSignatureDesc>(*op_node_signature);
}

Maybe<void> InstructionsBuilder::StatefulCall(
    const std::shared_ptr<cfg::OpAttribute>& op_attribute,
    const std::shared_ptr<compatible_py::OpKernelObject>& opkernel_object,
    const std::shared_ptr<HashMap<std::string, std::shared_ptr<compatible_py::BlobObject>>>&
        bn_in_op2blob_object,
    const std::function<std::shared_ptr<compatible_py::BlobObject>(
        const std::shared_ptr<InstructionsBuilder>&,
        const std::shared_ptr<compatible_py::BlobObject>&,
<<<<<<< HEAD
        const std::shared_ptr<compatible_py::OpArgParallelAttribute>&)>& boxing_to) {
=======
        const std::shared_ptr<compatible_py::OpArgParallelAttribute>&)>& BoxingTo) {
>>>>>>> 2f3b191e
  std::shared_ptr<ParallelDesc> op_parallel_desc_sym = opkernel_object->parallel_desc_symbol();
  const auto& parallel_sig = op_attribute->parallel_signature();
  CHECK_OR_RETURN(parallel_sig.has_op_parallel_desc_symbol_id());
  CHECK_OR_RETURN(JUST(op_parallel_desc_sym->symbol_id())
                  == parallel_sig.op_parallel_desc_symbol_id());
  JUST(CheckRefInBlobObjectParallelDesc(op_attribute, op_parallel_desc_sym, bn_in_op2blob_object));
  const auto FetchDelegateBlobObject =
<<<<<<< HEAD
      [this, &boxing_to](
          const std::shared_ptr<compatible_py::BlobObject>& x_blob_object,
          const std::shared_ptr<compatible_py::OpArgParallelAttribute>& op_arg_parallel_attr)
      -> std::shared_ptr<compatible_py::BlobObject> {
    return boxing_to(shared_from_this(), x_blob_object, op_arg_parallel_attr);
=======
      [this, &BoxingTo](
          const std::shared_ptr<compatible_py::BlobObject>& x_blob_object,
          const std::shared_ptr<compatible_py::OpArgParallelAttribute>& op_arg_parallel_attr)
      -> std::shared_ptr<compatible_py::BlobObject> {
    return BoxingTo(shared_from_this(), x_blob_object, op_arg_parallel_attr);
>>>>>>> 2f3b191e
  };

  const auto GetDelegateBlobObject =
      [this, &FetchDelegateBlobObject](
          const std::shared_ptr<compatible_py::BlobObject>& blob_object,
          const std::shared_ptr<compatible_py::OpArgParallelAttribute>& op_arg_parallel_attr)
<<<<<<< HEAD
      -> std::shared_ptr<compatible_py::BlobObject> {
=======
      -> Maybe<compatible_py::BlobObject> {
>>>>>>> 2f3b191e
    return FindOrCreateDelegateBlobObject(FetchDelegateBlobObject, blob_object,
                                          op_arg_parallel_attr);
  };

  JUST(_StatefulCall(op_attribute, opkernel_object, bn_in_op2blob_object, GetDelegateBlobObject));

  return Maybe<void>::Ok();
}

Maybe<void> InstructionsBuilder::StatelessCall(
    const std::shared_ptr<cfg::OpAttribute>& op_attribute,
    const std::shared_ptr<cfg::ParallelConf>& parallel_conf,
    const std::shared_ptr<HashMap<std::string, std::shared_ptr<compatible_py::BlobObject>>>&
        bn_in_op2blob_object,
    const std::function<std::shared_ptr<compatible_py::BlobObject>(
        const std::shared_ptr<InstructionsBuilder>&,
        const std::shared_ptr<compatible_py::BlobObject>&,
<<<<<<< HEAD
        const std::shared_ptr<compatible_py::OpArgParallelAttribute>&)>& boxing_to) {
=======
        const std::shared_ptr<compatible_py::OpArgParallelAttribute>&)>& BoxingTo) {
>>>>>>> 2f3b191e
  std::shared_ptr<ParallelDesc> op_parallel_desc_sym = JUST(GetParallelDescSymbol(parallel_conf));
  JUST(CheckRefInBlobObjectParallelDesc(op_attribute, op_parallel_desc_sym, bn_in_op2blob_object));

  const auto FetchDelegateBlobObject =
      [this, &BoxingTo](
          const std::shared_ptr<compatible_py::BlobObject>& x_blob_object,
          const std::shared_ptr<compatible_py::OpArgParallelAttribute>& op_arg_parallel_attr)
      -> std::shared_ptr<compatible_py::BlobObject> {
    // TODO(hanbinbin): use Maybe as return after blobcache is migrated
    return BoxingTo(shared_from_this(), x_blob_object, op_arg_parallel_attr);
  };

  const auto GetDelegateBlobObject =
      [this, &FetchDelegateBlobObject](
          const std::shared_ptr<compatible_py::BlobObject>& blob_object,
          const std::shared_ptr<compatible_py::OpArgParallelAttribute>& op_arg_parallel_attr)
<<<<<<< HEAD
      -> std::shared_ptr<compatible_py::BlobObject> {
=======
      -> Maybe<compatible_py::BlobObject> {
>>>>>>> 2f3b191e
    return FindOrCreateDelegateBlobObject(FetchDelegateBlobObject, blob_object,
                                          op_arg_parallel_attr);
  };

  JUST(_StatelessCall("compute", op_attribute, op_parallel_desc_sym, op_parallel_desc_sym,
                      bn_in_op2blob_object, GetDelegateBlobObject));

  return Maybe<void>::Ok();
}

Maybe<void> InstructionsBuilder::NoBoxingStatelessCall(
    const std::shared_ptr<cfg::OpAttribute>& op_attribute,
    const std::shared_ptr<cfg::ParallelConf>& parallel_conf,
    const std::shared_ptr<HashMap<std::string, std::shared_ptr<compatible_py::BlobObject>>>&
        bn_in_op2blob_object) {
  std::shared_ptr<ParallelDesc> op_parallel_desc_sym = JUST(GetParallelDescSymbol(parallel_conf));
  JUST(CheckRefInBlobObjectParallelDesc(op_attribute, op_parallel_desc_sym, bn_in_op2blob_object));

  const auto FetchDelegateBlobObject =
      [this](const std::shared_ptr<compatible_py::BlobObject>& blob_object,
             const std::shared_ptr<compatible_py::OpArgParallelAttribute>& op_arg_parallel_attr)
      -> std::shared_ptr<compatible_py::BlobObject> {
    std::shared_ptr<ParallelDesc> from_pd = blob_object->parallel_desc_symbol();
    std::shared_ptr<ParallelDesc> to_pd = op_arg_parallel_attr->parallel_desc_symbol();
    if (*from_pd == *to_pd) { return blob_object; }
    CHECK(from_pd->device_tag() == "cpu");
    CHECK(to_pd->device_tag() == "cpu");
    CHECK(from_pd->parallel_num() == to_pd->parallel_num());

    auto from_machine_ids = from_pd->machine_id2sorted_dev_phy_ids();
    auto to_machine_ids = to_pd->machine_id2sorted_dev_phy_ids();
    if ((from_pd->machine_id2sorted_dev_phy_ids()->size() == from_pd->parallel_num())
        && (Int2IntListMapContaining(*from_machine_ids, *to_machine_ids))
        && (Int2IntListMapContaining(*to_machine_ids, *from_machine_ids))) {
      return CHECK_JUST(BroadcastBlobReference(blob_object, to_pd));
    }
    return CHECK_JUST(Build121To(blob_object, to_pd));
  };

  const auto GetDirectOr121BlobObject =
      [this, &FetchDelegateBlobObject](
          const std::shared_ptr<compatible_py::BlobObject>& blob_object,
          const std::shared_ptr<compatible_py::OpArgParallelAttribute>& op_arg_parallel_attr)
<<<<<<< HEAD
      -> std::shared_ptr<compatible_py::BlobObject> {
=======
      -> Maybe<compatible_py::BlobObject> {
>>>>>>> 2f3b191e
    return FindOrCreateDelegateBlobObject(FetchDelegateBlobObject, blob_object,
                                          op_arg_parallel_attr);
  };
  JUST(_StatelessCall("compute", op_attribute, op_parallel_desc_sym, op_parallel_desc_sym,
                      bn_in_op2blob_object, GetDirectOr121BlobObject));

  return Maybe<void>::Ok();
}

Maybe<void> InstructionsBuilder::NoBoxingCudaD2HStatelessCall(
    const std::shared_ptr<cfg::OpAttribute>& op_attribute,
    const std::shared_ptr<cfg::ParallelConf>& in_parallel_conf,
    const std::shared_ptr<HashMap<std::string, std::shared_ptr<compatible_py::BlobObject>>>&
        bn_in_op2blob_object,
    const std::function<std::shared_ptr<ParallelDesc>(const std::shared_ptr<InstructionsBuilder>&,
                                                      const std::shared_ptr<ParallelDesc>&,
                                                      const std::string&)>& TryReplaceDeviceTag) {
  std::shared_ptr<ParallelDesc> op_parallel_desc_sym =
      JUST(GetParallelDescSymbol(in_parallel_conf));
  std::shared_ptr<ParallelDesc> blob_parallel_desc_sym =
      TryReplaceDeviceTag(shared_from_this(), op_parallel_desc_sym, "cpu");
  JUST(CheckRefInBlobObjectParallelDesc(op_attribute, op_parallel_desc_sym, bn_in_op2blob_object));
  const auto GetDirectBlobObject =
      [](const std::shared_ptr<compatible_py::BlobObject>& blob_object,
         const std::shared_ptr<compatible_py::OpArgParallelAttribute>& op_arg_parallel_attr)
      -> Maybe<compatible_py::BlobObject> { return blob_object; };

  JUST(_StatelessCall("copy_d2h", op_attribute, op_parallel_desc_sym, blob_parallel_desc_sym,
                      bn_in_op2blob_object, GetDirectBlobObject));

  return Maybe<void>::Ok();
}

Maybe<void> InstructionsBuilder::NoBoxingCudaH2DStatelessCall(
    const std::shared_ptr<cfg::OpAttribute>& op_attribute,
    const std::shared_ptr<cfg::ParallelConf>& out_parallel_conf,
    const std::shared_ptr<HashMap<std::string, std::shared_ptr<compatible_py::BlobObject>>>&
        bn_in_op2blob_object) {
  std::shared_ptr<ParallelDesc> op_parallel_desc_sym =
      JUST(GetParallelDescSymbol(out_parallel_conf));
  JUST(CheckRefInBlobObjectParallelDesc(op_attribute, op_parallel_desc_sym, bn_in_op2blob_object));

  const auto GetDirectBlobObject =
      [](const std::shared_ptr<compatible_py::BlobObject>& blob_object,
         const std::shared_ptr<compatible_py::OpArgParallelAttribute>& op_arg_parallel_attr)
      -> Maybe<compatible_py::BlobObject> { return blob_object; };

  JUST(_StatelessCall("copy_h2d", op_attribute, op_parallel_desc_sym, op_parallel_desc_sym,
                      bn_in_op2blob_object, GetDirectBlobObject));

  return Maybe<void>::Ok();
}

Maybe<void> InstructionsBuilder::RawStatelessCall(
    const std::shared_ptr<cfg::OpAttribute>& op_attribute,
    const std::shared_ptr<cfg::ParallelConf>& parallel_conf,
    const std::shared_ptr<HashMap<std::string, std::shared_ptr<compatible_py::BlobObject>>>&
        bn_in_op2blob_object) {
  std::shared_ptr<ParallelDesc> op_parallel_desc_sym = JUST(GetParallelDescSymbol(parallel_conf));
  JUST(CheckRefInBlobObjectParallelDesc(op_attribute, op_parallel_desc_sym, bn_in_op2blob_object));

  const auto GetDirectBlobObject =
      [](const std::shared_ptr<compatible_py::BlobObject>& blob_object,
         const std::shared_ptr<compatible_py::OpArgParallelAttribute>& op_arg_parallel_attr)
      -> Maybe<compatible_py::BlobObject> { return blob_object; };

  JUST(_StatelessCall("compute", op_attribute, op_parallel_desc_sym, op_parallel_desc_sym,
                      bn_in_op2blob_object, GetDirectBlobObject));

  return Maybe<void>::Ok();
}

Maybe<void> InstructionsBuilder::_StatefulCall(
    const std::shared_ptr<cfg::OpAttribute>& op_attribute,
    const std::shared_ptr<compatible_py::OpKernelObject>& opkernel_object,
    const std::shared_ptr<HashMap<std::string, std::shared_ptr<compatible_py::BlobObject>>>&
        bn_in_op2blob_object,
    const std::function<Maybe<compatible_py::BlobObject>(
        const std::shared_ptr<compatible_py::BlobObject>&,
<<<<<<< HEAD
        const std::shared_ptr<compatible_py::OpArgParallelAttribute>&)>& get_delegate_blob_object) {
=======
        const std::shared_ptr<compatible_py::OpArgParallelAttribute>&)>& GetDelegateBlobObject) {
>>>>>>> 2f3b191e
  std::shared_ptr<ParallelDesc> op_parallel_desc_sym = opkernel_object->parallel_desc_symbol();

  const auto DelegateBlobObject4Ibn =
      [&op_attribute, &bn_in_op2blob_object, &op_parallel_desc_sym,
<<<<<<< HEAD
       &get_delegate_blob_object](const std::string& ibn) -> Maybe<compatible_py::BlobObject> {
=======
       &GetDelegateBlobObject](const std::string& ibn) -> Maybe<compatible_py::BlobObject> {
>>>>>>> 2f3b191e
    OpAttribute pb_op_attribute;
    op_attribute->ToProto(&pb_op_attribute);
    std::shared_ptr<compatible_py::OpArgParallelAttribute> op_arg_parallel_attr =
        JUST(compatible_py::GetOpArgParallelAttribute(op_parallel_desc_sym, pb_op_attribute, ibn));
<<<<<<< HEAD
    return get_delegate_blob_object(JUST(MapAt(*bn_in_op2blob_object, ibn)), op_arg_parallel_attr);
=======
    return GetDelegateBlobObject(JUST(MapAt(*bn_in_op2blob_object, ibn)), op_arg_parallel_attr);
>>>>>>> 2f3b191e
  };

  std::shared_ptr<OpNodeSignatureDesc> op_node_signature_sym =
      JUST(GetOpNodeSignatureSymbol(op_attribute));

  const auto& const_input_operand_blob_objects =
      JUST(GetConstInputOperandBlobObjects(op_attribute, DelegateBlobObject4Ibn));
  const auto& mutable_input_operand_blob_objects =
      JUST(GetMutableInputOperandBlobObjects(op_attribute, DelegateBlobObject4Ibn));
  const auto& mut1_operand_blob_objects =
      JUST(GetMut1OperandBlobObjects(op_attribute, op_parallel_desc_sym, bn_in_op2blob_object));
  const auto& mut2_operand_blob_objects =
      JUST(GetMut2OperandBlobObjects(op_attribute, op_parallel_desc_sym, bn_in_op2blob_object));

  std::string instruction_prefix;
  {
    bool is_user_op = op_attribute->op_conf().has_user_conf();
    CHECK_OR_RETURN(is_user_op);
    if (is_user_op) {
      instruction_prefix = "";
    } else {
      instruction_prefix = "System";
    }
  }

  JUST(_StatefulCallOpKernel(instruction_prefix + "CallOpKernel", op_parallel_desc_sym,
                             opkernel_object, op_node_signature_sym,
                             *const_input_operand_blob_objects, *mutable_input_operand_blob_objects,
                             *mut1_operand_blob_objects, *mut2_operand_blob_objects));

  return Maybe<void>::Ok();
}

Maybe<void> InstructionsBuilder::_StatelessCall(
    const std::string& stream_tag, const std::shared_ptr<cfg::OpAttribute>& op_attribute,
    std::shared_ptr<ParallelDesc> op_parallel_desc_sym,
    const std::shared_ptr<ParallelDesc>& blob_parallel_desc_sym,
    const std::shared_ptr<HashMap<std::string, std::shared_ptr<compatible_py::BlobObject>>>&
        bn_in_op2blob_object,
    const std::function<Maybe<compatible_py::BlobObject>(
        const std::shared_ptr<compatible_py::BlobObject>&,
        const std::shared_ptr<compatible_py::OpArgParallelAttribute>&)>& GetDelegateBlobObject) {
  if (op_attribute->parallel_signature().has_op_parallel_desc_symbol_id()) {
    int64_t symbol_id = op_attribute->parallel_signature().op_parallel_desc_symbol_id();
    op_parallel_desc_sym = JUST(GetSymbol<cfg::ParallelConf, ParallelDesc>(symbol_id));
  }
  CHECK_OR_RETURN(op_parallel_desc_sym);
  const auto DelegateBlobObject4Ibn =
<<<<<<< HEAD
      [&op_attribute, &bn_in_op2blob_object, &get_delegate_blob_object,
=======
      [&op_attribute, &bn_in_op2blob_object, &GetDelegateBlobObject,
>>>>>>> 2f3b191e
       op_parallel_desc_sym](const std::string& ibn) -> Maybe<compatible_py::BlobObject> {
    OpAttribute pb_op_attribute;
    op_attribute->ToProto(&pb_op_attribute);
    std::shared_ptr<compatible_py::OpArgParallelAttribute> op_arg_parallel_attr =
        JUST(compatible_py::GetOpArgParallelAttribute(op_parallel_desc_sym, pb_op_attribute, ibn));
<<<<<<< HEAD
    return get_delegate_blob_object(JUST(MapAt(*bn_in_op2blob_object, ibn)), op_arg_parallel_attr);
=======
    return GetDelegateBlobObject(JUST(MapAt(*bn_in_op2blob_object, ibn)), op_arg_parallel_attr);
>>>>>>> 2f3b191e
  };

  const auto& op_conf = op_attribute->op_conf();
  CHECK_OR_RETURN(op_conf.has_scope_symbol_id());
  std::shared_ptr<Scope> scope_symbol =
      JUST(GetSymbol<cfg::ScopeProto, Scope>(op_conf.scope_symbol_id()));
  std::shared_ptr<JobDesc> job_desc_sym = scope_symbol->job_desc_symbol();
  std::shared_ptr<OperatorConfSymbol> op_conf_sym =
      JUST(GetOpConfSymbol(std::make_shared<cfg::OperatorConf>(op_conf)));
  std::shared_ptr<OpNodeSignatureDesc> op_node_signature_sym =
      JUST(GetOpNodeSignatureSymbol(op_attribute));
  std::shared_ptr<compatible_py::Object> opkernel_obj =
      JUST(GetSharedOpKernelObject4ParallelConfSymbol(op_parallel_desc_sym));
  CHECK_OR_RETURN((*opkernel_obj->parallel_desc_symbol()) == *op_parallel_desc_sym);
  const auto& const_input_operand_blob_objects =
      JUST(GetConstInputOperandBlobObjects(op_attribute, DelegateBlobObject4Ibn));
  const auto& mutable_input_operand_blob_objects =
      JUST(GetMutableInputOperandBlobObjects(op_attribute, DelegateBlobObject4Ibn));
  const auto& mut1_operand_blob_objects =
      JUST(GetMut1OperandBlobObjects(op_attribute, blob_parallel_desc_sym, bn_in_op2blob_object));
  const auto& mut2_operand_blob_objects =
      JUST(GetMut2OperandBlobObjects(op_attribute, blob_parallel_desc_sym, bn_in_op2blob_object));
  std::string instruction_prefix;
  {
    bool is_user_op = op_attribute->op_conf().has_user_conf();
    if (is_user_op) {
      instruction_prefix = "User";
    } else {
      instruction_prefix = "System";
    }
  }
  JUST(_StatelessCallOpKernel(
      stream_tag + "." + instruction_prefix + "StatelessCallOpKernel", op_parallel_desc_sym,
      job_desc_sym, op_conf_sym, op_node_signature_sym, opkernel_obj,
      *const_input_operand_blob_objects, *mutable_input_operand_blob_objects,
      *mut1_operand_blob_objects, *mut2_operand_blob_objects));
  return Maybe<void>::Ok();
}

Maybe<compatible_py::BlobObject> InstructionsBuilder::Build121To(
    const std::shared_ptr<compatible_py::BlobObject>& blob_object,
    const std::shared_ptr<ParallelDesc>& parallel_desc_symbol) {
  std::shared_ptr<compatible_py::BlobObject> ref_blob_object =
      JUST(MakeNewBlobObjectLike(shared_from_this(), blob_object, parallel_desc_symbol));
  JUST(Build121AssignInstruction(ref_blob_object, blob_object));
  return ref_blob_object;
}

Maybe<std::vector<
    std::pair<std::shared_ptr<StringSymbol>, std::shared_ptr<compatible_py::BlobObject>>>>
InstructionsBuilder::GetConstInputOperandBlobObjects(
    const std::shared_ptr<cfg::OpAttribute>& op_attribute,
<<<<<<< HEAD
    const std::function<Maybe<compatible_py::BlobObject>(const std::string&)>& blob_object4ibn) {
=======
    const std::function<Maybe<compatible_py::BlobObject>(const std::string&)>& BlobObject4Ibn) {
>>>>>>> 2f3b191e
  std::shared_ptr<std::vector<
      std::pair<std::shared_ptr<StringSymbol>, std::shared_ptr<compatible_py::BlobObject>>>>
      const_input_operand_blob_objects = std::make_shared<std::vector<
          std::pair<std::shared_ptr<StringSymbol>, std::shared_ptr<compatible_py::BlobObject>>>>();
  for (const auto& ibn : op_attribute->input_bns()) {
    const auto& ibn2modifier = op_attribute->arg_modifier_signature().ibn2input_blob_modifier();
    if (JUST(MapAt(ibn2modifier, ibn)).is_mutable()) { continue; }
    std::shared_ptr<StringSymbol> ibn_sym = JUST(GetSymbol4String(ibn));
<<<<<<< HEAD
    std::shared_ptr<compatible_py::BlobObject> in_object = JUST(blob_object4ibn(ibn));
=======
    std::shared_ptr<compatible_py::BlobObject> in_object = JUST(BlobObject4Ibn(ibn));
>>>>>>> 2f3b191e
    const_input_operand_blob_objects->emplace_back(std::make_pair(ibn_sym, in_object));
  }
  return const_input_operand_blob_objects;
}

Maybe<std::vector<
    std::pair<std::shared_ptr<StringSymbol>, std::shared_ptr<compatible_py::BlobObject>>>>
InstructionsBuilder::GetMutableInputOperandBlobObjects(
    const std::shared_ptr<cfg::OpAttribute>& op_attribute,
<<<<<<< HEAD
    const std::function<Maybe<compatible_py::BlobObject>(const std::string&)>& blob_object4ibn) {
=======
    const std::function<Maybe<compatible_py::BlobObject>(const std::string&)>& BlobObject4Ibn) {
>>>>>>> 2f3b191e
  std::shared_ptr<std::vector<
      std::pair<std::shared_ptr<StringSymbol>, std::shared_ptr<compatible_py::BlobObject>>>>
      mutable_input_operand_blob_objects = std::make_shared<std::vector<
          std::pair<std::shared_ptr<StringSymbol>, std::shared_ptr<compatible_py::BlobObject>>>>();
  for (const auto& ibn : op_attribute->input_bns()) {
    const auto& ibn2modifier = op_attribute->arg_modifier_signature().ibn2input_blob_modifier();
    if (!(JUST(MapAt(ibn2modifier, ibn)).is_mutable())) { continue; }
    std::shared_ptr<StringSymbol> ibn_sym = JUST(GetSymbol4String(ibn));
<<<<<<< HEAD
    std::shared_ptr<compatible_py::BlobObject> in_object = JUST(blob_object4ibn(ibn));
=======
    std::shared_ptr<compatible_py::BlobObject> in_object = JUST(BlobObject4Ibn(ibn));
>>>>>>> 2f3b191e
    mutable_input_operand_blob_objects->emplace_back(std::make_pair(ibn_sym, in_object));
  }
  return mutable_input_operand_blob_objects;
}

Maybe<std::vector<
    std::pair<std::shared_ptr<StringSymbol>, std::shared_ptr<compatible_py::BlobObject>>>>
InstructionsBuilder::GetMut1OperandBlobObjects(
    const std::shared_ptr<cfg::OpAttribute>& op_attribute,
    const std::shared_ptr<ParallelDesc>& parallel_desc_sym,
    const std::shared_ptr<HashMap<std::string, std::shared_ptr<compatible_py::BlobObject>>>&
        bn_in_op2blob_object) {
  std::shared_ptr<std::vector<
      std::pair<std::shared_ptr<StringSymbol>, std::shared_ptr<compatible_py::BlobObject>>>>
      mut1_operand_blob_objects = std::make_shared<std::vector<
          std::pair<std::shared_ptr<StringSymbol>, std::shared_ptr<compatible_py::BlobObject>>>>();
  const auto GetOutBlobParallelDescSymbol =
      [&op_attribute, &parallel_desc_sym](const std::string& obn) -> Maybe<ParallelDesc> {
    const auto& parallel_signature = op_attribute->parallel_signature();
    const auto& bn2symbol_id = parallel_signature.bn_in_op2parallel_desc_symbol_id();
    if (bn2symbol_id.find(obn) != bn2symbol_id.end()) {
      return GetSymbol<cfg::ParallelConf, ParallelDesc>(bn2symbol_id.at(obn));
    } else {
      return parallel_desc_sym;
    }
  };
  const auto OutputBns = [&op_attribute]() -> std::vector<std::string> {
    const auto& obn2modifier = op_attribute->arg_modifier_signature().obn2output_blob_modifier();
    std::vector<std::string> output_bns;
    for (const auto& obn : op_attribute->output_bns()) {
      if (obn2modifier.at(obn).header_infered_before_compute()) { output_bns.emplace_back(obn); }
    }
    for (const auto& tmp_bn : op_attribute->tmp_bns()) { output_bns.emplace_back(tmp_bn); }
    return output_bns;
  };
  OpAttribute pb_op_attribute;
  op_attribute->ToProto(&pb_op_attribute);
  for (const auto& obn : OutputBns()) {
    std::shared_ptr<StringSymbol> obn_sym = JUST(GetSymbol4String(obn));
    std::shared_ptr<compatible_py::OpArgParallelAttribute> op_arg_parallel_attr =
        JUST(compatible_py::GetOpArgParallelAttribute(JUST(GetOutBlobParallelDescSymbol(obn)),
                                                      pb_op_attribute, obn));
    std::shared_ptr<compatible_py::OpArgBlobAttribute> op_arg_blob_attr =
        JUST(compatible_py::GetOpArgBlobAttribute(pb_op_attribute, obn));
    std::shared_ptr<compatible_py::BlobObject> out_blob_object =
        JUST(NewBlobObject(op_arg_parallel_attr, op_arg_blob_attr));
    (*bn_in_op2blob_object)[obn] = out_blob_object;
    mut1_operand_blob_objects->emplace_back(std::make_pair(obn_sym, out_blob_object));
  }
  return mut1_operand_blob_objects;
}

Maybe<void> InstructionsBuilder::CheckRefInBlobObjectParallelDesc(
    const std::shared_ptr<cfg::OpAttribute>& op_attribute,
    const std::shared_ptr<ParallelDesc>& op_parallel_desc_sym,
    const std::shared_ptr<HashMap<std::string, std::shared_ptr<compatible_py::BlobObject>>>&
        bn_in_op2blob_object) {
  for (const std::string& ibn : op_attribute->input_bns()) {
    const auto& ibn2modifier = op_attribute->arg_modifier_signature().ibn2input_blob_modifier();
    if (!(JUST(MapAt(ibn2modifier, ibn)).is_mutable())) { continue; }
    std::shared_ptr<compatible_py::BlobObject> ref_blob_object = bn_in_op2blob_object->at(ibn);
    CHECK_OR_RETURN(*op_parallel_desc_sym == *ref_blob_object->parallel_desc_symbol());
  }
  return Maybe<void>::Ok();
}

Maybe<std::vector<
    std::pair<std::shared_ptr<StringSymbol>, std::shared_ptr<compatible_py::BlobObject>>>>
InstructionsBuilder::GetMut2OperandBlobObjects(
    const std::shared_ptr<cfg::OpAttribute>& op_attribute,
    const std::shared_ptr<ParallelDesc>& parallel_desc_sym,
    const std::shared_ptr<HashMap<std::string, std::shared_ptr<compatible_py::BlobObject>>>&
        bn_in_op2blob_object) {
  std::shared_ptr<std::vector<
      std::pair<std::shared_ptr<StringSymbol>, std::shared_ptr<compatible_py::BlobObject>>>>
      mut2_operand_blob_objects = std::make_shared<std::vector<
          std::pair<std::shared_ptr<StringSymbol>, std::shared_ptr<compatible_py::BlobObject>>>>();
  const auto GetOutBlobParallelDescSymbol =
      [&op_attribute, &parallel_desc_sym](const std::string& obn) -> Maybe<ParallelDesc> {
    const auto& parallel_signature = op_attribute->parallel_signature();
    const auto& bn2symbol_id = parallel_signature.bn_in_op2parallel_desc_symbol_id();
    if (bn2symbol_id.find(obn) != bn2symbol_id.end()) {
      return GetSymbol<cfg::ParallelConf, ParallelDesc>(JUST(MapAt(bn2symbol_id, obn)));
    } else {
      return parallel_desc_sym;
    }
  };
  OpAttribute pb_op_attribute;
  op_attribute->ToProto(&pb_op_attribute);
  for (const auto& obn : op_attribute->output_bns()) {
    const auto& obn2modifier = op_attribute->arg_modifier_signature().obn2output_blob_modifier();
    if (JUST(MapAt(obn2modifier, obn)).header_infered_before_compute()) { continue; }
    std::shared_ptr<StringSymbol> obn_sym = JUST(GetSymbol4String(obn));

    std::shared_ptr<compatible_py::OpArgParallelAttribute> op_arg_parallel_attr =
        JUST(compatible_py::GetOpArgParallelAttribute(JUST(GetOutBlobParallelDescSymbol(obn)),
                                                      pb_op_attribute, obn));
    std::shared_ptr<compatible_py::OpArgBlobAttribute> op_arg_blob_attr =
        JUST(compatible_py::GetOpArgBlobAttribute(pb_op_attribute, obn));
    std::shared_ptr<compatible_py::BlobObject> out_blob_object =
        JUST(NewBlobObject(op_arg_parallel_attr, op_arg_blob_attr));
    (*bn_in_op2blob_object)[obn] = out_blob_object;
    mut2_operand_blob_objects->emplace_back(std::make_pair(obn_sym, out_blob_object));
  }
  return mut2_operand_blob_objects;
}

Maybe<void> LogicalRun(
<<<<<<< HEAD
    const std::function<void(const std::shared_ptr<InstructionsBuilder>&)>& build) {
  const auto& run_api =
=======
    const std::function<void(const std::shared_ptr<InstructionsBuilder>&)>& Build) {
  const auto& RunInstruction =
>>>>>>> 2f3b191e
      [](const std::shared_ptr<vm::cfg::InstructionListProto>& instruction_list,
         const std::shared_ptr<eager::cfg::EagerSymbolList>& eager_symbol_list) -> Maybe<void> {
    JUST(Global<eager::EagerOneflow>::Get()->RunLogicalInstruction(instruction_list,
                                                                   eager_symbol_list));
    return Maybe<void>::Ok();
  };
<<<<<<< HEAD
  JUST(_Run(build, std::make_shared<vm::LogicalIdGenerator>(), run_api, _ReleaseLogicalObject));
=======
  JUST(_Run(Build, std::make_shared<vm::LogicalIdGenerator>(), RunInstruction,
            _ReleaseLogicalObject));
>>>>>>> 2f3b191e
  return Maybe<void>::Ok();
}

Maybe<void> PhysicalRun(
<<<<<<< HEAD
    const std::function<void(const std::shared_ptr<InstructionsBuilder>&)>& build) {
  const auto& run_api =
=======
    const std::function<void(const std::shared_ptr<InstructionsBuilder>&)>& Build) {
  const auto& RunInstruction =
>>>>>>> 2f3b191e
      [](const std::shared_ptr<vm::cfg::InstructionListProto>& instruction_list,
         const std::shared_ptr<eager::cfg::EagerSymbolList>& eager_symbol_list) -> Maybe<void> {
    JUST(Global<eager::EagerOneflow>::Get()->RunPhysicalInstruction(instruction_list,
                                                                    eager_symbol_list));
    return Maybe<void>::Ok();
  };
<<<<<<< HEAD
  JUST(_Run(build, std::make_shared<vm::PhysicalIdGenerator>(), run_api, _ReleasePhysicalObject));
=======
  JUST(_Run(Build, std::make_shared<vm::PhysicalIdGenerator>(), RunInstruction,
            _ReleasePhysicalObject));
>>>>>>> 2f3b191e
  return Maybe<void>::Ok();
}

}  // namespace oneflow<|MERGE_RESOLUTION|>--- conflicted
+++ resolved
@@ -225,19 +225,6 @@
 }
 
 Maybe<void> _Run(
-<<<<<<< HEAD
-    const std::function<void(const std::shared_ptr<InstructionsBuilder>&)>& build,
-    const std::shared_ptr<vm::IdGenerator>& id_generator,
-    const std::function<Maybe<void>(const std::shared_ptr<vm::cfg::InstructionListProto>&,
-                                    const std::shared_ptr<eager::cfg::EagerSymbolList>&)>& run_api,
-    const std::function<void(compatible_py::Object*)>& release_object) {
-  std::shared_ptr<Session> sess = JUST(GetDefaultSession());
-  std::shared_ptr<vm::cfg::InstructionListProto> instruction_list = sess->instruction_list();
-  std::shared_ptr<eager::cfg::EagerSymbolList> eager_symbol_list = sess->eager_symbol_list();
-  build(std::make_shared<InstructionsBuilder>(id_generator, instruction_list, eager_symbol_list,
-                                              release_object));
-  JUST(run_api(instruction_list, eager_symbol_list));
-=======
     const std::function<void(const std::shared_ptr<InstructionsBuilder>&)>& Build,
     const std::shared_ptr<vm::IdGenerator>& id_generator,
     const std::function<Maybe<void>(const std::shared_ptr<vm::cfg::InstructionListProto>&,
@@ -250,22 +237,11 @@
   Build(std::make_shared<InstructionsBuilder>(id_generator, instruction_list, eager_symbol_list,
                                               ReleaseObject));
   JUST(RunInstruction(instruction_list, eager_symbol_list));
->>>>>>> 2f3b191e
   instruction_list->clear_instruction();
   eager_symbol_list->clear_eager_symbol();
   return Maybe<void>::Ok();
 }
 
-<<<<<<< HEAD
-void _ReleaseLogicalObject(compatible_py::Object* obj) {
-  CHECK_JUST(LogicalRun(
-      [&obj](const std::shared_ptr<InstructionsBuilder>& build) { build->DeleteObject(obj); }));
-}
-
-void _ReleasePhysicalObject(compatible_py::Object* obj) {
-  CHECK_JUST(PhysicalRun(
-      [&obj](const std::shared_ptr<InstructionsBuilder>& build) { build->DeleteObject(obj); }));
-=======
 Maybe<void> _ReleaseLogicalObject(compatible_py::Object* obj) {
   JUST(LogicalRun(
       [&obj](const std::shared_ptr<InstructionsBuilder>& build) { build->DeleteObject(obj); }));
@@ -276,7 +252,6 @@
   JUST(PhysicalRun(
       [&obj](const std::shared_ptr<InstructionsBuilder>& build) { build->DeleteObject(obj); }));
   return Maybe<void>::Ok();
->>>>>>> 2f3b191e
 }
 
 }  // namespace
@@ -818,11 +793,7 @@
     const std::string& interface_op_name, const std::shared_ptr<cfg::OpAttribute>& op_attribute,
     const std::shared_ptr<cfg::ParallelConf>& parallel_conf) {
   CHECK_EQ_OR_RETURN(op_attribute->output_bns().size(), 1);
-<<<<<<< HEAD
-  std::string obn = op_attribute->output_bns().at(0);
-=======
   const std::string& obn = op_attribute->output_bns().at(0);
->>>>>>> 2f3b191e
   std::shared_ptr<ParallelDesc> blob_parallel_desc_sym = JUST(GetParallelDescSymbol(parallel_conf));
   OpAttribute pb_op_attribute;
   op_attribute->ToProto(&pb_op_attribute);
@@ -1155,11 +1126,7 @@
     const std::function<std::shared_ptr<compatible_py::BlobObject>(
         const std::shared_ptr<InstructionsBuilder>&,
         const std::shared_ptr<compatible_py::BlobObject>&,
-<<<<<<< HEAD
-        const std::shared_ptr<compatible_py::OpArgParallelAttribute>&)>& boxing_to) {
-=======
         const std::shared_ptr<compatible_py::OpArgParallelAttribute>&)>& BoxingTo) {
->>>>>>> 2f3b191e
   std::shared_ptr<ParallelDesc> op_parallel_desc_sym = opkernel_object->parallel_desc_symbol();
   const auto& parallel_sig = op_attribute->parallel_signature();
   CHECK_OR_RETURN(parallel_sig.has_op_parallel_desc_symbol_id());
@@ -1167,30 +1134,18 @@
                   == parallel_sig.op_parallel_desc_symbol_id());
   JUST(CheckRefInBlobObjectParallelDesc(op_attribute, op_parallel_desc_sym, bn_in_op2blob_object));
   const auto FetchDelegateBlobObject =
-<<<<<<< HEAD
-      [this, &boxing_to](
-          const std::shared_ptr<compatible_py::BlobObject>& x_blob_object,
-          const std::shared_ptr<compatible_py::OpArgParallelAttribute>& op_arg_parallel_attr)
-      -> std::shared_ptr<compatible_py::BlobObject> {
-    return boxing_to(shared_from_this(), x_blob_object, op_arg_parallel_attr);
-=======
       [this, &BoxingTo](
           const std::shared_ptr<compatible_py::BlobObject>& x_blob_object,
           const std::shared_ptr<compatible_py::OpArgParallelAttribute>& op_arg_parallel_attr)
       -> std::shared_ptr<compatible_py::BlobObject> {
     return BoxingTo(shared_from_this(), x_blob_object, op_arg_parallel_attr);
->>>>>>> 2f3b191e
   };
 
   const auto GetDelegateBlobObject =
       [this, &FetchDelegateBlobObject](
           const std::shared_ptr<compatible_py::BlobObject>& blob_object,
           const std::shared_ptr<compatible_py::OpArgParallelAttribute>& op_arg_parallel_attr)
-<<<<<<< HEAD
-      -> std::shared_ptr<compatible_py::BlobObject> {
-=======
       -> Maybe<compatible_py::BlobObject> {
->>>>>>> 2f3b191e
     return FindOrCreateDelegateBlobObject(FetchDelegateBlobObject, blob_object,
                                           op_arg_parallel_attr);
   };
@@ -1208,11 +1163,7 @@
     const std::function<std::shared_ptr<compatible_py::BlobObject>(
         const std::shared_ptr<InstructionsBuilder>&,
         const std::shared_ptr<compatible_py::BlobObject>&,
-<<<<<<< HEAD
-        const std::shared_ptr<compatible_py::OpArgParallelAttribute>&)>& boxing_to) {
-=======
         const std::shared_ptr<compatible_py::OpArgParallelAttribute>&)>& BoxingTo) {
->>>>>>> 2f3b191e
   std::shared_ptr<ParallelDesc> op_parallel_desc_sym = JUST(GetParallelDescSymbol(parallel_conf));
   JUST(CheckRefInBlobObjectParallelDesc(op_attribute, op_parallel_desc_sym, bn_in_op2blob_object));
 
@@ -1229,11 +1180,7 @@
       [this, &FetchDelegateBlobObject](
           const std::shared_ptr<compatible_py::BlobObject>& blob_object,
           const std::shared_ptr<compatible_py::OpArgParallelAttribute>& op_arg_parallel_attr)
-<<<<<<< HEAD
-      -> std::shared_ptr<compatible_py::BlobObject> {
-=======
       -> Maybe<compatible_py::BlobObject> {
->>>>>>> 2f3b191e
     return FindOrCreateDelegateBlobObject(FetchDelegateBlobObject, blob_object,
                                           op_arg_parallel_attr);
   };
@@ -1277,11 +1224,7 @@
       [this, &FetchDelegateBlobObject](
           const std::shared_ptr<compatible_py::BlobObject>& blob_object,
           const std::shared_ptr<compatible_py::OpArgParallelAttribute>& op_arg_parallel_attr)
-<<<<<<< HEAD
-      -> std::shared_ptr<compatible_py::BlobObject> {
-=======
       -> Maybe<compatible_py::BlobObject> {
->>>>>>> 2f3b191e
     return FindOrCreateDelegateBlobObject(FetchDelegateBlobObject, blob_object,
                                           op_arg_parallel_attr);
   };
@@ -1361,29 +1304,17 @@
         bn_in_op2blob_object,
     const std::function<Maybe<compatible_py::BlobObject>(
         const std::shared_ptr<compatible_py::BlobObject>&,
-<<<<<<< HEAD
-        const std::shared_ptr<compatible_py::OpArgParallelAttribute>&)>& get_delegate_blob_object) {
-=======
         const std::shared_ptr<compatible_py::OpArgParallelAttribute>&)>& GetDelegateBlobObject) {
->>>>>>> 2f3b191e
   std::shared_ptr<ParallelDesc> op_parallel_desc_sym = opkernel_object->parallel_desc_symbol();
 
   const auto DelegateBlobObject4Ibn =
       [&op_attribute, &bn_in_op2blob_object, &op_parallel_desc_sym,
-<<<<<<< HEAD
-       &get_delegate_blob_object](const std::string& ibn) -> Maybe<compatible_py::BlobObject> {
-=======
        &GetDelegateBlobObject](const std::string& ibn) -> Maybe<compatible_py::BlobObject> {
->>>>>>> 2f3b191e
     OpAttribute pb_op_attribute;
     op_attribute->ToProto(&pb_op_attribute);
     std::shared_ptr<compatible_py::OpArgParallelAttribute> op_arg_parallel_attr =
         JUST(compatible_py::GetOpArgParallelAttribute(op_parallel_desc_sym, pb_op_attribute, ibn));
-<<<<<<< HEAD
-    return get_delegate_blob_object(JUST(MapAt(*bn_in_op2blob_object, ibn)), op_arg_parallel_attr);
-=======
     return GetDelegateBlobObject(JUST(MapAt(*bn_in_op2blob_object, ibn)), op_arg_parallel_attr);
->>>>>>> 2f3b191e
   };
 
   std::shared_ptr<OpNodeSignatureDesc> op_node_signature_sym =
@@ -1432,21 +1363,13 @@
   }
   CHECK_OR_RETURN(op_parallel_desc_sym);
   const auto DelegateBlobObject4Ibn =
-<<<<<<< HEAD
-      [&op_attribute, &bn_in_op2blob_object, &get_delegate_blob_object,
-=======
       [&op_attribute, &bn_in_op2blob_object, &GetDelegateBlobObject,
->>>>>>> 2f3b191e
        op_parallel_desc_sym](const std::string& ibn) -> Maybe<compatible_py::BlobObject> {
     OpAttribute pb_op_attribute;
     op_attribute->ToProto(&pb_op_attribute);
     std::shared_ptr<compatible_py::OpArgParallelAttribute> op_arg_parallel_attr =
         JUST(compatible_py::GetOpArgParallelAttribute(op_parallel_desc_sym, pb_op_attribute, ibn));
-<<<<<<< HEAD
-    return get_delegate_blob_object(JUST(MapAt(*bn_in_op2blob_object, ibn)), op_arg_parallel_attr);
-=======
     return GetDelegateBlobObject(JUST(MapAt(*bn_in_op2blob_object, ibn)), op_arg_parallel_attr);
->>>>>>> 2f3b191e
   };
 
   const auto& op_conf = op_attribute->op_conf();
@@ -1499,11 +1422,7 @@
     std::pair<std::shared_ptr<StringSymbol>, std::shared_ptr<compatible_py::BlobObject>>>>
 InstructionsBuilder::GetConstInputOperandBlobObjects(
     const std::shared_ptr<cfg::OpAttribute>& op_attribute,
-<<<<<<< HEAD
-    const std::function<Maybe<compatible_py::BlobObject>(const std::string&)>& blob_object4ibn) {
-=======
     const std::function<Maybe<compatible_py::BlobObject>(const std::string&)>& BlobObject4Ibn) {
->>>>>>> 2f3b191e
   std::shared_ptr<std::vector<
       std::pair<std::shared_ptr<StringSymbol>, std::shared_ptr<compatible_py::BlobObject>>>>
       const_input_operand_blob_objects = std::make_shared<std::vector<
@@ -1512,11 +1431,7 @@
     const auto& ibn2modifier = op_attribute->arg_modifier_signature().ibn2input_blob_modifier();
     if (JUST(MapAt(ibn2modifier, ibn)).is_mutable()) { continue; }
     std::shared_ptr<StringSymbol> ibn_sym = JUST(GetSymbol4String(ibn));
-<<<<<<< HEAD
-    std::shared_ptr<compatible_py::BlobObject> in_object = JUST(blob_object4ibn(ibn));
-=======
     std::shared_ptr<compatible_py::BlobObject> in_object = JUST(BlobObject4Ibn(ibn));
->>>>>>> 2f3b191e
     const_input_operand_blob_objects->emplace_back(std::make_pair(ibn_sym, in_object));
   }
   return const_input_operand_blob_objects;
@@ -1526,11 +1441,7 @@
     std::pair<std::shared_ptr<StringSymbol>, std::shared_ptr<compatible_py::BlobObject>>>>
 InstructionsBuilder::GetMutableInputOperandBlobObjects(
     const std::shared_ptr<cfg::OpAttribute>& op_attribute,
-<<<<<<< HEAD
-    const std::function<Maybe<compatible_py::BlobObject>(const std::string&)>& blob_object4ibn) {
-=======
     const std::function<Maybe<compatible_py::BlobObject>(const std::string&)>& BlobObject4Ibn) {
->>>>>>> 2f3b191e
   std::shared_ptr<std::vector<
       std::pair<std::shared_ptr<StringSymbol>, std::shared_ptr<compatible_py::BlobObject>>>>
       mutable_input_operand_blob_objects = std::make_shared<std::vector<
@@ -1539,11 +1450,7 @@
     const auto& ibn2modifier = op_attribute->arg_modifier_signature().ibn2input_blob_modifier();
     if (!(JUST(MapAt(ibn2modifier, ibn)).is_mutable())) { continue; }
     std::shared_ptr<StringSymbol> ibn_sym = JUST(GetSymbol4String(ibn));
-<<<<<<< HEAD
-    std::shared_ptr<compatible_py::BlobObject> in_object = JUST(blob_object4ibn(ibn));
-=======
     std::shared_ptr<compatible_py::BlobObject> in_object = JUST(BlobObject4Ibn(ibn));
->>>>>>> 2f3b191e
     mutable_input_operand_blob_objects->emplace_back(std::make_pair(ibn_sym, in_object));
   }
   return mutable_input_operand_blob_objects;
@@ -1652,48 +1559,30 @@
 }
 
 Maybe<void> LogicalRun(
-<<<<<<< HEAD
-    const std::function<void(const std::shared_ptr<InstructionsBuilder>&)>& build) {
-  const auto& run_api =
-=======
     const std::function<void(const std::shared_ptr<InstructionsBuilder>&)>& Build) {
   const auto& RunInstruction =
->>>>>>> 2f3b191e
       [](const std::shared_ptr<vm::cfg::InstructionListProto>& instruction_list,
          const std::shared_ptr<eager::cfg::EagerSymbolList>& eager_symbol_list) -> Maybe<void> {
     JUST(Global<eager::EagerOneflow>::Get()->RunLogicalInstruction(instruction_list,
                                                                    eager_symbol_list));
     return Maybe<void>::Ok();
   };
-<<<<<<< HEAD
-  JUST(_Run(build, std::make_shared<vm::LogicalIdGenerator>(), run_api, _ReleaseLogicalObject));
-=======
   JUST(_Run(Build, std::make_shared<vm::LogicalIdGenerator>(), RunInstruction,
             _ReleaseLogicalObject));
->>>>>>> 2f3b191e
   return Maybe<void>::Ok();
 }
 
 Maybe<void> PhysicalRun(
-<<<<<<< HEAD
-    const std::function<void(const std::shared_ptr<InstructionsBuilder>&)>& build) {
-  const auto& run_api =
-=======
     const std::function<void(const std::shared_ptr<InstructionsBuilder>&)>& Build) {
   const auto& RunInstruction =
->>>>>>> 2f3b191e
       [](const std::shared_ptr<vm::cfg::InstructionListProto>& instruction_list,
          const std::shared_ptr<eager::cfg::EagerSymbolList>& eager_symbol_list) -> Maybe<void> {
     JUST(Global<eager::EagerOneflow>::Get()->RunPhysicalInstruction(instruction_list,
                                                                     eager_symbol_list));
     return Maybe<void>::Ok();
   };
-<<<<<<< HEAD
-  JUST(_Run(build, std::make_shared<vm::PhysicalIdGenerator>(), run_api, _ReleasePhysicalObject));
-=======
   JUST(_Run(Build, std::make_shared<vm::PhysicalIdGenerator>(), RunInstruction,
             _ReleasePhysicalObject));
->>>>>>> 2f3b191e
   return Maybe<void>::Ok();
 }
 
