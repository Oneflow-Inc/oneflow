/*
Copyright 2020 The OneFlow Authors. All rights reserved.

Licensed under the Apache License, Version 2.0 (the "License");
you may not use this file except in compliance with the License.
You may obtain a copy of the License at

    http://www.apache.org/licenses/LICENSE-2.0

Unless required by applicable law or agreed to in writing, software
distributed under the License is distributed on an "AS IS" BASIS,
WITHOUT WARRANTIES OR CONDITIONS OF ANY KIND, either express or implied.
See the License for the specific language governing permissions and
limitations under the License.
*/
#include <atomic>
#include "oneflow/core/framework/instructions_builder.h"
#include "oneflow/core/framework/symbol_storage_util.h"
#include "oneflow/core/eager/eager_symbol.cfg.h"
#include "oneflow/core/job/job_conf.cfg.h"
#include "oneflow/core/job/placement.cfg.h"
#include "oneflow/core/job/scope.cfg.h"
#include "oneflow/core/framework/parallel_conf_util.h"
#include "oneflow/core/framework/object_storage.h"
#include "oneflow/core/operator/op_node_signature.cfg.h"
#include "oneflow/core/operator/operator.h"
#include "oneflow/core/framework/id_util.h"
#include "oneflow/core/operator/interface_blob_conf.cfg.h"
#include "oneflow/core/framework/scope_util.h"
<<<<<<< HEAD
=======
#include "oneflow/core/common/container_util.h"
>>>>>>> 6d9a9dd2

namespace oneflow {

namespace {

void SetSoleMirroredOperand(vm::cfg::OperandProto* operand, int64_t symbol_id) {
  operand->set_logical_object_id(symbol_id);
  operand->mutable_sole_mirrored_object();
}

void SetInitSymbolOperand(vm::cfg::InstructionOperandProto* instr_operand, int64_t symbol_id) {
  SetSoleMirroredOperand(instr_operand->mutable_init_symbol_operand(), symbol_id);
}

void SetInt64Operand(vm::cfg::InstructionOperandProto* instr_operand, int64_t symbol_id) {
  instr_operand->set_int64_operand(symbol_id);
}

void SetAllMirroredOperand(vm::cfg::OperandProto* operand, int64_t object_id) {
  operand->set_logical_object_id(object_id);
  operand->mutable_all_mirrored_object();
}

void SetMirroredOperand(vm::cfg::OperandProto* operand, int64_t object_id) {
  operand->set_logical_object_id(object_id);
  operand->mutable_current_global_device_id();
}

Maybe<int64_t> NewSymbolId(vm::IdGenerator* id_generator,
                           vm::cfg::InstructionListProto* instruction_list) {
  int64_t symbol_id = JUST(id_generator->NewSymbolId());
  auto* instruction = instruction_list->mutable_instruction()->Add();
  instruction->set_instr_type_name("NewSymbol");
  SetInt64Operand(instruction->mutable_operand()->Add(), symbol_id);
  return symbol_id;
}

template<typename T>
const char* GetInstrTypeName();

template<>
const char* GetInstrTypeName<cfg::JobConfigProto>() {
  return "InitJobDescSymbol";
}
template<>
const char* GetInstrTypeName<cfg::ParallelConf>() {
  return "NewParallelDescSymbol";
}
template<>
const char* GetInstrTypeName<cfg::ScopeProto>() {
  return "InitScopeSymbol";
}

template<typename T>
T* MutEagerSymbolConf(eager::cfg::EagerSymbol*);

template<>
cfg::JobConfigProto* MutEagerSymbolConf<cfg::JobConfigProto>(
    eager::cfg::EagerSymbol* eager_symbol) {
  return eager_symbol->mutable_job_conf_symbol();
}

template<>
cfg::ParallelConf* MutEagerSymbolConf<cfg::ParallelConf>(eager::cfg::EagerSymbol* eager_symbol) {
  return eager_symbol->mutable_parallel_conf_symbol();
}

template<>
cfg::ScopeProto* MutEagerSymbolConf<cfg::ScopeProto>(eager::cfg::EagerSymbol* eager_symbol) {
  return eager_symbol->mutable_scope_symbol();
}

Maybe<void> AddStringSymbol(int64_t symbol_id, const std::string& data) {
  JUST(Global<symbol::Storage<StringSymbol>>::Get()->Add(symbol_id, data));
  auto* id_cache = JUST(GlobalMaybe<symbol::IdCache<std::string>>());
  CHECK_OR_RETURN(!id_cache->Has(data));
  JUST(id_cache->FindOrCreate(data, [&symbol_id]() -> Maybe<int64_t> { return symbol_id; }));
  return Maybe<void>::Ok();
}

uint64_t NewTokenId() {
  static std::atomic<uint64_t> token_id(0);
  token_id++;
  return token_id;
}

using IntList = std::vector<int64_t>;
using Int2IntListMap = HashMap<int64_t, std::shared_ptr<IntList>>;
<<<<<<< HEAD

=======
// This function is used to determine whether the machine_id2sorted_dev_phy_ids of ParallelDesc are
// equal
>>>>>>> 6d9a9dd2
bool Int2IntListMapContaining(const Int2IntListMap& bigger, const Int2IntListMap& smaller) {
  for (const auto& pair : smaller) {
    if (bigger.find(pair.first) == bigger.end()) { return false; }
    const auto& bigger_device_ids = bigger.find(pair.first)->second;
    std::vector<int64_t>::iterator ret;
    for (int64_t device_id : *pair.second) {
      ret = std::find(bigger_device_ids->begin(), bigger_device_ids->end(), device_id);
      if (ret == bigger_device_ids->end()) { return false; }
    }
  }
  return true;
}

<<<<<<< HEAD
std::shared_ptr<compatible_py::BlobObject> _MakeNewBlobObjectLike(
=======
Maybe<compatible_py::BlobObject> MakeNewBlobObjectLike(
>>>>>>> 6d9a9dd2
    const std::shared_ptr<InstructionsBuilder>& builder,
    const std::shared_ptr<compatible_py::BlobObject>& blob_object,
    const std::shared_ptr<ParallelDesc>& new_parallel_desc_symbol) {
  OperatorConf op_conf;
<<<<<<< HEAD
  op_conf.set_name(*CHECK_JUST(UniqueStr("Input")));
=======
  op_conf.set_name(*JUST(UniqueStr("Input")));
>>>>>>> 6d9a9dd2
  op_conf.set_device_tag(new_parallel_desc_symbol->device_tag());
  op_conf.mutable_input_conf()->set_out("out");
  std::shared_ptr<cfg::InterfaceBlobConf> cfg_interface_blob_conf =
      std::make_shared<cfg::InterfaceBlobConf>();
  blob_object->op_arg_parallel_attr()->DumpToInterfaceBlobConf(cfg_interface_blob_conf);
  blob_object->op_arg_blob_attr()->DumpToInterfaceBlobConf(cfg_interface_blob_conf);
  cfg_interface_blob_conf->ToProto(op_conf.mutable_input_conf()->mutable_blob_conf());
<<<<<<< HEAD
  std::shared_ptr<Scope> cur_scope = CHECK_JUST(GetCurrentScope());
  op_conf.set_scope_symbol_id(CHECK_JUST(cur_scope->symbol_id()));
  OpNodeSignature upstream_signature;
  const auto& scope_storage = *Global<symbol::Storage<Scope>>::Get();
  const auto& scope = scope_storage.Get(op_conf.scope_symbol_id());
  const auto& op = CHECK_JUST(ConstructAndInferOp(op_conf, upstream_signature, scope));
=======
  std::shared_ptr<Scope> cur_scope = JUST(GetCurrentScope());
  op_conf.set_scope_symbol_id(JUST(cur_scope->symbol_id()));
  OpNodeSignature upstream_signature;
  const auto& op = JUST(ConstructAndInferOp(op_conf, upstream_signature, *cur_scope));
>>>>>>> 6d9a9dd2
  const auto& op_attribute = op->GetOpAttributeWithoutOpNameAndLbn();
  std::shared_ptr<cfg::ParallelConf> parallel_conf = new_parallel_desc_symbol->cfg_parallel_conf();
  std::shared_ptr<HashMap<std::string, std::shared_ptr<compatible_py::BlobObject>>>
      bn_in_op2blob_object =
          std::make_shared<HashMap<std::string, std::shared_ptr<compatible_py::BlobObject>>>();
  builder->RawStatelessCall(std::make_shared<cfg::OpAttribute>(*op_attribute), parallel_conf,
                            bn_in_op2blob_object);
  return (*bn_in_op2blob_object)["out"];
}

}  // namespace

namespace detail {

template<typename T>
Maybe<int64_t> CreateSymbolIdHelper<T>::Call(vm::IdGenerator* id_generator,
                                             vm::cfg::InstructionListProto* instruction_list,
                                             eager::cfg::EagerSymbolList* eager_symbol_list,
                                             const T& conf) {
  int64_t symbol_id = JUST(NewSymbolId(id_generator, instruction_list));
  {
    auto* instruction = instruction_list->mutable_instruction()->Add();
    instruction->set_instr_type_name(GetInstrTypeName<T>());
    SetInitSymbolOperand(instruction->mutable_operand()->Add(), symbol_id);
  }
  {
    auto* eager_symbol = eager_symbol_list->mutable_eager_symbol()->Add();
    eager_symbol->set_symbol_id(symbol_id);
    MutEagerSymbolConf<T>(eager_symbol)->CopyFrom(conf);
  }
  return symbol_id;
}

template struct CreateSymbolIdHelper<cfg::JobConfigProto>;
template struct CreateSymbolIdHelper<cfg::ScopeProto>;

template<>
Maybe<int64_t> CreateSymbolIdHelper<cfg::ParallelConf>::Call(
    vm::IdGenerator* id_generator, vm::cfg::InstructionListProto* instruction_list,
    eager::cfg::EagerSymbolList* eager_symbol_list, const cfg::ParallelConf& conf) {
  int64_t symbol_id = JUST(id_generator->NewSymbolId());
  {
    auto* instruction = instruction_list->mutable_instruction()->Add();
    instruction->set_instr_type_name(GetInstrTypeName<cfg::ParallelConf>());
    SetInt64Operand(instruction->mutable_operand()->Add(), symbol_id);
  }
  {
    auto* eager_symbol = eager_symbol_list->mutable_eager_symbol()->Add();
    eager_symbol->set_symbol_id(symbol_id);
    MutEagerSymbolConf<cfg::ParallelConf>(eager_symbol)->CopyFrom(conf);
  }
  return symbol_id;
}

}  // namespace detail

Maybe<int64_t> InstructionsBuilder::NewSymbolId() {
  int64_t symbol_id = JUST(id_generator_->NewSymbolId());
  vm::cfg::InstructionProto instruction;
  instruction.set_instr_type_name("NewSymbol");
  instruction.mutable_operand()->Add()->CopyFrom(*Int64Operand(symbol_id));
  instruction_list_->mutable_instruction()->Add()->CopyFrom(instruction);
  return symbol_id;
}

Maybe<int64_t> InstructionsBuilder::NewObjectId(
    const std::shared_ptr<ParallelDesc>& parallel_desc_sym) {
  int64_t object_id = JUST(id_generator_->NewObjectId());
  vm::cfg::InstructionProto instruction;
  instruction.set_instr_type_name("NewObject");
  instruction.set_parallel_desc_symbol_id(JUST(parallel_desc_sym->symbol_id()));
  instruction.mutable_operand()->Add()->CopyFrom(*Int64Operand(object_id));
  instruction_list_->mutable_instruction()->Add()->CopyFrom(instruction);
  return object_id;
}

Maybe<compatible_py::BlobObject> InstructionsBuilder::PackPhysicalBlobsToLogicalBlob(
    const std::vector<std::shared_ptr<compatible_py::BlobObject>>& physical_blob_objects,
    const std::shared_ptr<compatible_py::OpArgParallelAttribute>& op_arg_parallel_attr,
    const std::shared_ptr<compatible_py::OpArgBlobAttribute>& op_arg_blob_attr) {
  std::shared_ptr<ParallelDesc> parallel_desc_symbol = op_arg_parallel_attr->parallel_desc_symbol();
  std::shared_ptr<HashMap<int64_t, std::shared_ptr<std::vector<int64_t>>>> machine_id2device_ids =
      parallel_desc_symbol->machine_id2sorted_dev_phy_ids();
  std::string device_tag = parallel_desc_symbol->parallel_conf().device_tag();
  HashSet<std::pair<int64_t, int64_t>> machine_device_ids;
  for (const auto& physical_blob_object : physical_blob_objects) {
    std::shared_ptr<ParallelDesc> phy_paralle_desc_sym =
        physical_blob_object->parallel_desc_symbol();
    CHECK_EQ_OR_RETURN(phy_paralle_desc_sym->parallel_num(), 1);
    CHECK_EQ_OR_RETURN(phy_paralle_desc_sym->device_tag(), device_tag);
    std::shared_ptr<HashMap<int64_t, std::shared_ptr<std::vector<int64_t>>>>
        phy_machine_id2device_ids = phy_paralle_desc_sym->machine_id2sorted_dev_phy_ids();
    int64_t machine_id = phy_machine_id2device_ids->begin()->first;
    machine_device_ids.insert(
        std::make_pair(machine_id, phy_machine_id2device_ids->at(machine_id)->at(0)));
  }
  for (const auto& pair : *machine_id2device_ids) {
    int64_t machine_id = pair.first;
    for (const auto& device_id : *(pair.second)) {
      CHECK(machine_device_ids.find(std::make_pair(machine_id, device_id))
            != machine_device_ids.end());
    }
  }
  std::shared_ptr<compatible_py::BlobObject> logical_blob_object =
      JUST(NewBlobObject(op_arg_parallel_attr, op_arg_blob_attr));
  JUST(ReplaceMirrored(op_arg_parallel_attr->parallel_desc_symbol(), {logical_blob_object},
                       physical_blob_objects));
  return logical_blob_object;
}

Maybe<StringSymbol> InstructionsBuilder::GetSymbol4String(std::string str) {
  if (JUST(HasSymbol<std::string>(str))) { return GetSymbol<std::string, StringSymbol>(str); }
  int64_t symbol_id = JUST(NewSymbolId4String(str));
  JUST(AddStringSymbol(symbol_id, str));
  return GetSymbol<std::string, StringSymbol>(str);
}

Maybe<JobDesc> InstructionsBuilder::GetJobConfSymbol(
    const std::shared_ptr<cfg::JobConfigProto>& job_conf) {
  if (JUST(HasSymbol<cfg::JobConfigProto>(*job_conf))) {
    return GetSymbol<cfg::JobConfigProto, JobDesc>(*job_conf);
  }
  int64_t symbol_id = JUST(NewSymbolId4JobConf(job_conf));
  JUST(AddSymbol<cfg::JobConfigProto, JobConfigProto, JobDesc>(symbol_id, *job_conf));
  return GetSymbol<cfg::JobConfigProto, JobDesc>(*job_conf);
}

Maybe<ParallelDesc> InstructionsBuilder::GetParallelDescSymbol(
    const std::shared_ptr<cfg::ParallelConf>& parallel_conf) {
  if (JUST(HasSymbol<cfg::ParallelConf>(*parallel_conf))) {
    return GetSymbol<cfg::ParallelConf, ParallelDesc>(*parallel_conf);
  }
  int64_t symbol_id = JUST(NewSymbolId4ParallelConf(parallel_conf));
  JUST(AddSymbol<cfg::ParallelConf, ParallelConf, ParallelDesc>(symbol_id, *parallel_conf));
  return GetSymbol<cfg::ParallelConf, ParallelDesc>(*parallel_conf);
}

Maybe<Scope> InstructionsBuilder::GetScopeSymbol(
    const std::shared_ptr<cfg::ScopeProto>& scope_proto) {
  if (JUST(HasSymbol<cfg::ScopeProto>(*scope_proto))) {
    return GetSymbol<cfg::ScopeProto, Scope>(*scope_proto);
  }
  int64_t symbol_id = JUST(NewSymbolId4Scope(scope_proto));
  JUST(AddSymbol<cfg::ScopeProto, ScopeProto, Scope>(symbol_id, *scope_proto));
  return GetSymbol<cfg::ScopeProto, Scope>(*scope_proto);
}

Maybe<OperatorConfSymbol> InstructionsBuilder::GetOpConfSymbol(
    const std::shared_ptr<cfg::OperatorConf>& op_conf) {
  if (JUST(HasSymbol<cfg::OperatorConf>(*op_conf))) {
    return GetSymbol<cfg::OperatorConf, OperatorConfSymbol>(*op_conf);
  }
  int64_t symbol_id = JUST(NewSymbolId4OpConf(op_conf));
  JUST(AddSymbol<cfg::OperatorConf, OperatorConf, OperatorConfSymbol>(symbol_id, *op_conf));
  return GetSymbol<cfg::OperatorConf, OperatorConfSymbol>(*op_conf);
}

Maybe<int64_t> InstructionsBuilder::NewSymbolId4String(std::string str) {
  int64_t symbol_id = JUST(NewSymbolId());
  JUST(InitStringSymbol(symbol_id, str));
  return symbol_id;
}

Maybe<int64_t> InstructionsBuilder::NewSymbolId4JobConf(
    const std::shared_ptr<cfg::JobConfigProto>& job_conf) {
  int64_t symbol_id = JUST(NewSymbolId());
  JUST(InitJobConfSymbol(symbol_id, job_conf));
  return symbol_id;
}

Maybe<int64_t> InstructionsBuilder::NewSymbolId4ParallelConf(
    const std::shared_ptr<cfg::ParallelConf>& parallel_conf) {
  int64_t symbol_id = JUST(id_generator_->NewSymbolId());
  JUST(NewParallelConfSymbol(symbol_id, parallel_conf));
  return symbol_id;
}

Maybe<int64_t> InstructionsBuilder::NewSymbolId4Scope(
    const std::shared_ptr<cfg::ScopeProto>& scope_proto) {
  int64_t symbol_id = JUST(NewSymbolId());
  JUST(NewScopeSymbol(symbol_id, scope_proto));
  return symbol_id;
}

Maybe<int64_t> InstructionsBuilder::NewSymbolId4OpConf(
    const std::shared_ptr<cfg::OperatorConf> op_conf) {
  int64_t symbol_id = JUST(NewSymbolId());
  JUST(InitOpConfSymbol(symbol_id, op_conf));
  return symbol_id;
}

Maybe<compatible_py::BlobObject> InstructionsBuilder::NewBlobObject(
    const std::shared_ptr<compatible_py::OpArgParallelAttribute>& op_arg_parallel_attr,
    const std::shared_ptr<compatible_py::OpArgBlobAttribute>& op_arg_blob_attr) {
  int64_t object_id = JUST(NewObjectId(op_arg_parallel_attr->parallel_desc_symbol()));
  std::shared_ptr<compatible_py::BlobObject> obj = std::make_shared<compatible_py::BlobObject>(
      object_id, op_arg_parallel_attr, op_arg_blob_attr);
  obj->add_releaser(release_object_);
  return obj;
}

Maybe<int64_t> InstructionsBuilder::NewSymbolId4OpNodeSignature(
    const std::shared_ptr<cfg::OpNodeSignature>& op_node_signature_sym) {
  int64_t symbol_id = JUST(NewSymbolId());
  JUST(InitOpNodeSignatureDescSymbol(symbol_id, op_node_signature_sym));
  return symbol_id;
}

Maybe<int64_t> InstructionsBuilder::NewSharedOpKernelObjectId4ParallelConfSymbolId(
    const std::shared_ptr<ParallelDesc>& parallel_desc_sym) {
  return NewObjectId(parallel_desc_sym);
}

Maybe<void> InstructionsBuilder::DeleteObject(compatible_py::Object* blob_object) {
  JUST(_TryClearObject(blob_object));
  JUST(_DeleteObject(blob_object));
  return Maybe<void>::Ok();
}

Maybe<std::vector<std::shared_ptr<ParallelDesc>>>
InstructionsBuilder::GetPhysicalParallelDescSymbols(
    const std::shared_ptr<ParallelDesc>& parallel_desc_symbol) {
  const auto& machine_id2device_ids = parallel_desc_symbol->machine_id2sorted_dev_phy_ids();
  std::string device_tag = parallel_desc_symbol->parallel_conf().device_tag();
  std::vector<std::shared_ptr<ParallelDesc>> phy_parallel_desc_symbols;
  const auto AppendPhyParallelDescSymbol = [this, &phy_parallel_desc_symbols, &device_tag](
                                               int64_t machine_id,
                                               int64_t device_id) -> Maybe<void> {
    std::shared_ptr<cfg::ParallelConf> parallel_conf = std::make_shared<cfg::ParallelConf>();
    parallel_conf->set_device_tag(device_tag);
    parallel_conf->add_device_name(std::to_string(machine_id) + ":" + std::to_string(device_id));
    phy_parallel_desc_symbols.emplace_back(JUST(GetParallelDescSymbol(parallel_conf)));
    return Maybe<void>::Ok();
  };

  for (const auto& pair : *machine_id2device_ids) {
    for (int64_t device_id : *pair.second) {
      JUST(AppendPhyParallelDescSymbol(pair.first, device_id));
    }
  }
  return phy_parallel_desc_symbols;
}

Maybe<std::vector<std::shared_ptr<compatible_py::OpArgBlobAttribute>>>
InstructionsBuilder::GetPhysicalOpArgBlobAttrs(
    const std::shared_ptr<compatible_py::BlobObject>& logical_blob_object) const {
  int64_t parallel_num = logical_blob_object->parallel_desc_symbol()->parallel_num();
  std::shared_ptr<compatible_py::OpArgBlobAttribute> logical_blob_attr =
      logical_blob_object->op_arg_blob_attr();
  std::shared_ptr<cfg::SbpParallel> sbp_parallel =
      logical_blob_object->op_arg_parallel_attr()->sbp_parallel();
  std::vector<std::shared_ptr<compatible_py::OpArgBlobAttribute>> pyh_op_arg_blob_attrs;
  if (sbp_parallel->has_split_parallel()) {
    int64_t split_axis = sbp_parallel->split_parallel().axis();
    for (int64_t i = 0; i < parallel_num; ++i) {
      pyh_op_arg_blob_attrs.emplace_back(
          logical_blob_attr->GetPhysicalOpArgBlobAttr(split_axis, parallel_num, i));
    }
  } else {
    for (int64_t i = 0; i < parallel_num; ++i) {
      pyh_op_arg_blob_attrs.emplace_back(logical_blob_attr);
    }
  }
  return pyh_op_arg_blob_attrs;
}

Maybe<std::vector<std::shared_ptr<compatible_py::BlobObject>>>
InstructionsBuilder::UnpackLogicalBlobToPhysicalBlobs(
    const std::shared_ptr<compatible_py::BlobObject>& blob_object) {
  std::vector<std::shared_ptr<ParallelDesc>> phy_parallel_desc_symbols =
      *JUST(GetPhysicalParallelDescSymbols(blob_object->parallel_desc_symbol()));
  auto phy_op_arg_blob_attrs = JUST(GetPhysicalOpArgBlobAttrs(blob_object));
  const auto GetPhysicalBlob =
      [this](const std::shared_ptr<ParallelDesc>& parallel_desc_sym,
             const std::shared_ptr<compatible_py::OpArgBlobAttribute>& blob_attr)
      -> Maybe<compatible_py::BlobObject> {
    std::shared_ptr<compatible_py::OpArgParallelAttribute> op_arg_parallel_attr =
        JUST(compatible_py::MakeMirroredOpArgParallelAttribute(parallel_desc_sym));
    std::shared_ptr<compatible_py::BlobObject> pyhsical_blob_object =
        JUST(NewBlobObject(op_arg_parallel_attr, blob_attr));
    return pyhsical_blob_object;
  };
  std::vector<std::shared_ptr<compatible_py::BlobObject>> physical_blob_objects;
  for (int64_t i = 0; i < phy_parallel_desc_symbols.size(); ++i) {
    physical_blob_objects.emplace_back(JUST(GetPhysicalBlob(
        JUST(VectorAt(phy_parallel_desc_symbols, i)), JUST(VectorAt(*phy_op_arg_blob_attrs, i)))));
  }
  JUST(ReplaceMirrored(blob_object->parallel_desc_symbol(), physical_blob_objects, {blob_object}));
  return physical_blob_objects;
}

Maybe<compatible_py::BlobObject> InstructionsBuilder::MakeReferenceBlobObject(
    const std::shared_ptr<compatible_py::BlobObject>& blob_object,
    const std::shared_ptr<compatible_py::OpArgParallelAttribute>& op_arg_parallel_attr) {
  std::shared_ptr<ParallelDesc> parallel_desc_symbol = blob_object->parallel_desc_symbol();
  CHECK((*parallel_desc_symbol) == (*op_arg_parallel_attr->parallel_desc_symbol()));
  std::shared_ptr<compatible_py::BlobObject> ref_blob_object =
      JUST(NewBlobObject(op_arg_parallel_attr, blob_object->op_arg_blob_attr()));
  ReplaceMirrored(parallel_desc_symbol, {ref_blob_object}, {blob_object});
  return ref_blob_object;
}

Maybe<void> InstructionsBuilder::ReplaceMirrored(
    const std::shared_ptr<ParallelDesc>& parallel_desc_sym,
    const std::vector<std::shared_ptr<compatible_py::BlobObject>>& lhs_objects,
    const std::vector<std::shared_ptr<compatible_py::BlobObject>>& rhs_objects) {
  vm::cfg::InstructionProto instruction;
  instruction.set_instr_type_name("ReplaceMirrored");
  instruction.set_parallel_desc_symbol_id(JUST(parallel_desc_sym->symbol_id()));
  for (const auto& lhs_object : lhs_objects) {
    instruction.mutable_operand()->Add()->CopyFrom(*Int64Operand(lhs_object->object_id()));
  }
  instruction.mutable_operand()->Add()->CopyFrom(*OperandSeparator());
  for (const auto& rhs_object : rhs_objects) {
    instruction.mutable_operand()->Add()->CopyFrom(*Int64Operand(rhs_object->object_id()));
  }
  instruction_list_->mutable_instruction()->Add()->CopyFrom(instruction);
  return Maybe<void>::Ok();
}

Maybe<Scope> InstructionsBuilder::BuildInitialScope(
    int64_t session_id, const std::shared_ptr<cfg::JobConfigProto>& job_conf,
    const std::string& device_tag, const std::vector<std::string>& machine_device_ids,
    bool is_mirrored) {
  std::shared_ptr<cfg::ScopeProto> scope_proto = std::make_shared<cfg::ScopeProto>();
  scope_proto->set_session_id(session_id);
  std::shared_ptr<JobDesc> job_conf_sym = JUST(GetJobConfSymbol(job_conf));
  scope_proto->set_job_desc_symbol_id(JUST(job_conf_sym->symbol_id()));
  std::shared_ptr<cfg::ParallelConf> parallel_conf =
      JUST(MakeParallelConf(device_tag, machine_device_ids));
  std::shared_ptr<ParallelDesc> device_parallel_desc_sym =
      JUST(GetParallelDescSymbol(parallel_conf));
  scope_proto->set_device_parallel_desc_symbol_id(JUST(device_parallel_desc_sym->symbol_id()));
  parallel_conf = JUST(MakeParallelConf("cpu", machine_device_ids));
  std::shared_ptr<ParallelDesc> host_parallel_desc_sym = JUST(GetParallelDescSymbol(parallel_conf));
  scope_proto->set_host_parallel_desc_symbol_id(JUST(host_parallel_desc_sym->symbol_id()));
  if (is_mirrored) {
    scope_proto->mutable_opt_mirrored_parallel_conf()->mutable_mirrored_parallel();
  } else {
    scope_proto->mutable_opt_mirrored_parallel_conf()->clear_mirrored_parallel();
  }
  return GetScopeSymbol(scope_proto);
}

Maybe<Scope> InstructionsBuilder::BuildScopeWithNewParallelDesc(
    const std::shared_ptr<Scope>& scope, const std::string& device_tag,
    const std::vector<std::string>& machine_device_ids) {
  const auto SetScopeProto =
      [this, &device_tag,
       &machine_device_ids](const std::shared_ptr<cfg::ScopeProto>& scope_proto) -> Maybe<void> {
    std::shared_ptr<cfg::ParallelConf> parallel_conf =
        JUST(MakeParallelConf(device_tag, machine_device_ids));
    std::shared_ptr<ParallelDesc> device_parallel_desc_sym =
        JUST(GetParallelDescSymbol(parallel_conf));
    parallel_conf = JUST(MakeParallelConf("cpu", machine_device_ids));
    std::shared_ptr<ParallelDesc> host_parallel_desc_sym =
        JUST(GetParallelDescSymbol(parallel_conf));
    scope_proto->set_device_parallel_desc_symbol_id(JUST(device_parallel_desc_sym->symbol_id()));
    scope_proto->set_host_parallel_desc_symbol_id(JUST(host_parallel_desc_sym->symbol_id()));
    return Maybe<void>::Ok();
  };

  return BuildScopeByProtoSetter(scope, SetScopeProto);
}

Maybe<Scope> InstructionsBuilder::BuildScopeWithNewParallelConf(
    const std::shared_ptr<Scope>& scope, const std::shared_ptr<cfg::ParallelConf>& parallel_conf) {
  std::pair<std::string, std::vector<std::string>> tag_and_dev_ids =
      *JUST(GetDeviceTagAndMachineDeviceIds(parallel_conf));
  return BuildScopeWithNewParallelDesc(scope, tag_and_dev_ids.first, tag_and_dev_ids.second);
}

Maybe<Scope> InstructionsBuilder::BuildScopeWithNewIsMirrored(const std::shared_ptr<Scope>& scope,
                                                              bool is_mirrored) {
  const auto SetScopeProto = [is_mirrored](const std::shared_ptr<cfg::ScopeProto>& scope_proto) {
    if (is_mirrored) {
      scope_proto->mutable_opt_mirrored_parallel_conf()->mutable_mirrored_parallel();
    } else {
      scope_proto->mutable_opt_mirrored_parallel_conf()->clear_mirrored_parallel();
    }
  };

  return BuildScopeByProtoSetter(scope, SetScopeProto);
}

Maybe<Scope> InstructionsBuilder::BuildScopeWithNewScopeName(const std::shared_ptr<Scope>& scope,
                                                             std::string scope_name) {
  const auto SetScopeProto = [&scope_name](const std::shared_ptr<cfg::ScopeProto>& scope_proto) {
    scope_proto->add_scope_op_name_prefixes(scope_name);
  };

  return BuildScopeByProtoSetter(scope, SetScopeProto);
}

Maybe<Scope> InstructionsBuilder::BuildScopeByProtoSetter(
    const std::shared_ptr<Scope>& scope,
    const std::function<void(const std::shared_ptr<cfg::ScopeProto>&)>& setter) {
  std::shared_ptr<cfg::ScopeProto> scope_proto = JUST(scope->MakeChildScopeProto());
  setter(scope_proto);
  return GetScopeSymbol(scope_proto);
}

Maybe<compatible_py::BlobObject> InstructionsBuilder::BroadcastBlobReference(
    const std::shared_ptr<compatible_py::BlobObject>& sole_mirrored_blob_object,
    const std::shared_ptr<ParallelDesc>& parallel_desc_sym) {
  std::shared_ptr<HashMap<int64_t, std::shared_ptr<std::vector<int64_t>>>> device_ids =
      sole_mirrored_blob_object->parallel_desc_symbol()->machine_id2sorted_dev_phy_ids();
  for (const auto& pair : *device_ids) { CHECK_EQ_OR_RETURN(pair.second->size(), 1); }
  int64_t object_id = JUST(BroadcastObjectReference(sole_mirrored_blob_object, parallel_desc_sym));
  std::shared_ptr<compatible_py::OpArgParallelAttribute> op_arg_parallel_attr =
      JUST(compatible_py::MakeBroadcastOpArgParallelAttribute(parallel_desc_sym));
  std::shared_ptr<compatible_py::BlobObject> obj = std::make_shared<compatible_py::BlobObject>(
      object_id, op_arg_parallel_attr, sole_mirrored_blob_object->op_arg_blob_attr());
  obj->add_releaser(release_object_);
  return obj;
}

Maybe<int64_t> InstructionsBuilder::BroadcastObjectReference(
    const std::shared_ptr<compatible_py::BlobObject>& sole_mirrored_object,
    const std::shared_ptr<ParallelDesc>& parallel_desc_sym) {
  int64_t object_id = JUST(id_generator_->NewObjectId());
  vm::cfg::InstructionProto instruction;
  instruction.set_instr_type_name("BroadcastObjectReference");
  instruction.set_parallel_desc_symbol_id(JUST(parallel_desc_sym->symbol_id()));
  instruction.mutable_operand()->Add()->CopyFrom(*Int64Operand(object_id));
  instruction.mutable_operand()->Add()->CopyFrom(*Int64Operand(sole_mirrored_object->object_id()));
  instruction_list_->mutable_instruction()->Add()->CopyFrom(instruction);
  return object_id;
}

Maybe<void> InstructionsBuilder::Build121AssignInstruction(
    const std::shared_ptr<compatible_py::BlobObject>& ref_blob_object,
    const std::shared_ptr<compatible_py::BlobObject>& value_blob_object) {
  int64_t parallel_num = ref_blob_object->parallel_desc_symbol()->parallel_num();
  CHECK_EQ_OR_RETURN(parallel_num, value_blob_object->parallel_desc_symbol()->parallel_num());
  std::vector<uint64_t> token_id_0;
  std::vector<uint64_t> token_id_1;
  for (int64_t i = 0; i < parallel_num; ++i) { token_id_0.emplace_back(NewTokenId()); }
  for (int64_t i = 0; i < parallel_num; ++i) { token_id_1.emplace_back(NewTokenId()); }
  std::tuple<std::vector<uint64_t>, std::vector<uint64_t>> token_ids =
      std::make_tuple(token_id_0, token_id_1);
  BuildSendInstruction(ref_blob_object->parallel_desc_symbol(), value_blob_object, token_ids);
  BuildRecvInstruction(value_blob_object->parallel_desc_symbol(), ref_blob_object, token_ids);
  return Maybe<void>::Ok();
}

Maybe<void> InstructionsBuilder::BuildSendInstruction(
    const std::shared_ptr<ParallelDesc>& dst_parallel_desc_symbol,
    const std::shared_ptr<compatible_py::BlobObject>& src_blob_object,
    const std::tuple<std::vector<uint64_t>, std::vector<uint64_t>>& token_ids) {
  vm::cfg::InstructionProto instruction;
  instruction.set_instr_type_name("SendBlob");
  instruction.set_parallel_desc_symbol_id(
      JUST(src_blob_object->parallel_desc_symbol()->symbol_id()));
  instruction.mutable_operand()->Add()->CopyFrom(
      *SymbolOperand(JUST(dst_parallel_desc_symbol->symbol_id())));
  instruction.mutable_operand()->Add()->CopyFrom(*ConstOperand(src_blob_object->object_id()));
  instruction.mutable_operand()->Add()->CopyFrom(*OperandSeparator());
  for (uint64_t token_id : std::get<0>(token_ids)) {
    instruction.mutable_operand()->Add()->CopyFrom(*Uint64Operand(token_id));
  }
  instruction.mutable_operand()->Add()->CopyFrom(*OperandSeparator());
  for (uint64_t token_id : std::get<1>(token_ids)) {
    instruction.mutable_operand()->Add()->CopyFrom(*Uint64Operand(token_id));
  }
  instruction_list_->mutable_instruction()->Add()->CopyFrom(instruction);
  return Maybe<void>::Ok();
}

Maybe<void> InstructionsBuilder::BuildRecvInstruction(
    const std::shared_ptr<ParallelDesc>& src_parallel_desc_symbol,
    const std::shared_ptr<compatible_py::BlobObject>& dst_blob_object,
    const std::tuple<std::vector<uint64_t>, std::vector<uint64_t>>& token_ids) {
  vm::cfg::InstructionProto instruction;
  instruction.set_instr_type_name("ReceiveBlob");
  instruction.set_parallel_desc_symbol_id(
      JUST(dst_blob_object->parallel_desc_symbol()->symbol_id()));
  instruction.mutable_operand()->Add()->CopyFrom(
      *SymbolOperand(JUST(src_parallel_desc_symbol->symbol_id())));
  instruction.mutable_operand()->Add()->CopyFrom(*Mut2Operand(dst_blob_object->object_id()));
  instruction.mutable_operand()->Add()->CopyFrom(*OperandSeparator());
  for (uint64_t token_id : std::get<0>(token_ids)) {
    instruction.mutable_operand()->Add()->CopyFrom(*Uint64Operand(token_id));
  }
  instruction.mutable_operand()->Add()->CopyFrom(*OperandSeparator());
  for (uint64_t token_id : std::get<1>(token_ids)) {
    instruction.mutable_operand()->Add()->CopyFrom(*Uint64Operand(token_id));
  }
  instruction_list_->mutable_instruction()->Add()->CopyFrom(instruction);
  return Maybe<void>::Ok();
}

Maybe<void> InstructionsBuilder::CudaHostRegisterBlob(
    const std::shared_ptr<compatible_py::BlobObject>& blob_object) {
  vm::cfg::InstructionProto instruction;
  instruction.set_instr_type_name("CudaHostRegisterBlob");
  instruction.set_parallel_desc_symbol_id(JUST(blob_object->parallel_desc_symbol()->symbol_id()));
  instruction.mutable_operand()->Add()->CopyFrom(*MutOperand(blob_object->object_id()));
  instruction_list_->mutable_instruction()->Add()->CopyFrom(instruction);
  return Maybe<void>::Ok();
}

Maybe<void> InstructionsBuilder::CudaHostUnregisterBlob(
    const std::shared_ptr<compatible_py::BlobObject>& blob_object) {
  vm::cfg::InstructionProto instruction;
  instruction.set_instr_type_name("CudaHostUnregisterBlob");
  instruction.set_parallel_desc_symbol_id(JUST(blob_object->parallel_desc_symbol()->symbol_id()));
  instruction.mutable_operand()->Add()->CopyFrom(*MutOperand(blob_object->object_id()));
  instruction_list_->mutable_instruction()->Add()->CopyFrom(instruction);
  return Maybe<void>::Ok();
}

Maybe<compatible_py::OpKernelObject> InstructionsBuilder::NewOpKernelObject(
    const std::shared_ptr<cfg::OperatorConf>& op_conf) {
  CHECK_OR_RETURN(op_conf->has_scope_symbol_id());
  std::shared_ptr<Scope> scope_symbol =
      JUST(GetSymbol<cfg::ScopeProto, Scope>(op_conf->scope_symbol_id()));
  std::shared_ptr<OperatorConfSymbol> op_conf_sym = JUST(GetOpConfSymbol(op_conf));
  const auto& scope = Global<symbol::Storage<Scope>>::Get()->Get(op_conf->scope_symbol_id());
  OperatorConf pb_op_conf;
  op_conf->ToProto(&pb_op_conf);
  int64_t parallel_desc_sym_id = JUST(scope.GetParallelDescSymbolId(pb_op_conf));
  std::shared_ptr<ParallelDesc> parallel_desc_symbol =
      JUST(GetSymbol<cfg::ParallelConf, ParallelDesc>(parallel_desc_sym_id));
  int64_t object_id =
      JUST(_NewOpKernelObject(parallel_desc_symbol, scope_symbol->job_desc_symbol(), op_conf_sym));
  return std::make_shared<compatible_py::OpKernelObject>(object_id, op_conf, release_object_);
}

Maybe<void> InstructionsBuilder::LazyReference(
    const std::shared_ptr<compatible_py::BlobObject>& blob_object, std::string interface_op_name) {
  vm::cfg::InstructionProto instruction;
  std::string device_tag = blob_object->parallel_desc_symbol()->device_tag();
  instruction.set_instr_type_name(device_tag + ".LazyReference");
  instruction.set_parallel_desc_symbol_id(JUST(blob_object->parallel_desc_symbol()->symbol_id()));
  instruction.mutable_operand()->Add()->CopyFrom(*MutOperand(blob_object->object_id()));
  std::shared_ptr<StringSymbol> interface_op_name_sym =
      JUST(GetSymbol4String(blob_object->op_arg_blob_attr()->logical_blob_name()));
  instruction.mutable_operand()->Add()->CopyFrom(
      *SymbolOperand(JUST(interface_op_name_sym->symbol_id())));
  instruction_list_->mutable_instruction()->Add()->CopyFrom(instruction);
  return Maybe<void>::Ok();
}

Maybe<compatible_py::Object> InstructionsBuilder::GetSharedOpKernelObject4ParallelConfSymbol(
    const std::shared_ptr<ParallelDesc>& parallel_desc_sym) {
  if (JUST(HasSharedOpKernelObject4ParallelConfSymbol(parallel_desc_sym))) {
    return GetOpKernelObject4ParallelConfSymbol(parallel_desc_sym);
  }
  int64_t object_id = JUST(NewSharedOpKernelObjectId4ParallelConfSymbolId(parallel_desc_sym));
  std::shared_ptr<compatible_py::Object> obj =
      std::make_shared<compatible_py::Object>(object_id, parallel_desc_sym);
  JUST(SetSharedOpKernelObject4ParallelConfSymbol(parallel_desc_sym, obj));
  return obj;
}

Maybe<void> InstructionsBuilder::InitStringSymbol(int64_t symbol_id, std::string str) {
  vm::cfg::InstructionProto instruction;
  instruction.set_instr_type_name("InitStringSymbol");
  instruction.mutable_operand()->Add()->CopyFrom(*InitSymbolOperand(symbol_id));
  instruction_list_->mutable_instruction()->Add()->CopyFrom(instruction);
  eager::cfg::EagerSymbol eager_symbol;
  eager_symbol.set_symbol_id(symbol_id);
  eager_symbol.set_string_symbol(str);
  eager_symbol_list_->mutable_eager_symbol()->Add()->CopyFrom(eager_symbol);
  return Maybe<void>::Ok();
}

Maybe<void> InstructionsBuilder::InitJobConfSymbol(
    int64_t symbol_id, const std::shared_ptr<cfg::JobConfigProto>& job_conf) {
  vm::cfg::InstructionProto instruction;
  instruction.set_instr_type_name("InitJobDescSymbol");
  instruction.mutable_operand()->Add()->CopyFrom(*InitSymbolOperand(symbol_id));
  instruction_list_->mutable_instruction()->Add()->CopyFrom(instruction);
  eager::cfg::EagerSymbol eager_symbol;
  eager_symbol.set_symbol_id(symbol_id);
  eager_symbol.mutable_job_conf_symbol()->CopyFrom(*job_conf);
  eager_symbol_list_->mutable_eager_symbol()->Add()->CopyFrom(eager_symbol);
  return Maybe<void>::Ok();
}

Maybe<void> InstructionsBuilder::NewParallelConfSymbol(
    int64_t symbol_id, const std::shared_ptr<cfg::ParallelConf>& parallel_conf) {
  vm::cfg::InstructionProto instruction;
  instruction.set_instr_type_name("NewParallelDescSymbol");
  instruction.mutable_operand()->Add()->CopyFrom(*Int64Operand(symbol_id));
  instruction_list_->mutable_instruction()->Add()->CopyFrom(instruction);
  eager::cfg::EagerSymbol eager_symbol;
  eager_symbol.set_symbol_id(symbol_id);
  eager_symbol.mutable_parallel_conf_symbol()->CopyFrom(*parallel_conf);
  eager_symbol_list_->mutable_eager_symbol()->Add()->CopyFrom(eager_symbol);
  return Maybe<void>::Ok();
}

Maybe<void> InstructionsBuilder::NewScopeSymbol(
    int64_t symbol_id, const std::shared_ptr<cfg::ScopeProto>& scope_proto) {
  vm::cfg::InstructionProto instruction;
  instruction.set_instr_type_name("InitScopeSymbol");
  instruction.mutable_operand()->Add()->CopyFrom(*InitSymbolOperand(symbol_id));
  instruction_list_->mutable_instruction()->Add()->CopyFrom(instruction);
  eager::cfg::EagerSymbol eager_symbol;
  eager_symbol.set_symbol_id(symbol_id);
  eager_symbol.mutable_scope_symbol()->CopyFrom(*scope_proto);
  eager_symbol_list_->mutable_eager_symbol()->Add()->CopyFrom(eager_symbol);
  return Maybe<void>::Ok();
}

Maybe<int64_t> InstructionsBuilder::_NewOpKernelObject(
    const std::shared_ptr<ParallelDesc>& parallel_desc_symbol,
    const std::shared_ptr<JobDesc>& job_desc_sym,
    const std::shared_ptr<OperatorConfSymbol>& op_conf_sym) {
  int64_t object_id = JUST(NewObjectId(parallel_desc_symbol));
  vm::cfg::InstructionProto instruction;
  instruction.set_instr_type_name("InitOpKernelObject");
  instruction.set_parallel_desc_symbol_id(JUST(parallel_desc_symbol->symbol_id()));
  instruction.mutable_operand()->Add()->CopyFrom(*SymbolOperand(JUST(job_desc_sym->symbol_id())));
  instruction.mutable_operand()->Add()->CopyFrom(*SymbolOperand(JUST(op_conf_sym->symbol_id())));
  instruction.mutable_operand()->Add()->CopyFrom(*MutOperand(object_id));
  instruction_list_->mutable_instruction()->Add()->CopyFrom(instruction);
  return object_id;
}

Maybe<void> InstructionsBuilder::InitOpNodeSignatureDescSymbol(
    int64_t symbol_id, const std::shared_ptr<cfg::OpNodeSignature>& op_node_signature_sym) {
  vm::cfg::InstructionProto instruction;
  instruction.set_instr_type_name("InitOpNodeSignatureDescSymbol");
  instruction.mutable_operand()->Add()->CopyFrom(*InitSymbolOperand(symbol_id));
  instruction_list_->mutable_instruction()->Add()->CopyFrom(instruction);
  eager::cfg::EagerSymbol eager_symbol;
  eager_symbol.set_symbol_id(symbol_id);
  eager_symbol.mutable_op_node_signature_symbol()->CopyFrom(*op_node_signature_sym);
  eager_symbol_list_->mutable_eager_symbol()->Add()->CopyFrom(eager_symbol);
  return Maybe<void>::Ok();
}

Maybe<void> InstructionsBuilder::InitOpConfSymbol(
    int64_t symbol_id, const std::shared_ptr<cfg::OperatorConf>& op_conf) {
  vm::cfg::InstructionProto instruction;
  instruction.set_instr_type_name("InitOperatorConfSymbol");
  instruction.mutable_operand()->Add()->CopyFrom(*InitSymbolOperand(symbol_id));
  instruction_list_->mutable_instruction()->Add()->CopyFrom(instruction);
  eager::cfg::EagerSymbol eager_symbol;
  eager_symbol.set_symbol_id(symbol_id);
  eager_symbol.mutable_op_conf_symbol()->CopyFrom(*op_conf);
  eager_symbol_list_->mutable_eager_symbol()->Add()->CopyFrom(eager_symbol);
  return Maybe<void>::Ok();
}

Maybe<void> InstructionsBuilder::_TryClearObject(compatible_py::Object* blob_object) {
  vm::cfg::InstructionProto instruction;
  instruction.set_instr_type_name("TryClearObject");
  instruction.set_parallel_desc_symbol_id(JUST(blob_object->parallel_desc_symbol()->symbol_id()));
  instruction.mutable_operand()->Add()->CopyFrom(*MutOperand(blob_object->object_id()));
  instruction_list_->mutable_instruction()->Add()->CopyFrom(instruction);
  return Maybe<void>::Ok();
}

Maybe<void> InstructionsBuilder::_DeleteObject(compatible_py::Object* blob_object) {
  vm::cfg::InstructionProto instruction;
  instruction.set_instr_type_name("DeleteObject");
  instruction.set_parallel_desc_symbol_id(JUST(blob_object->parallel_desc_symbol()->symbol_id()));
  instruction.mutable_operand()->Add()->CopyFrom(*DelObjectOperand(blob_object->object_id()));
  instruction_list_->mutable_instruction()->Add()->CopyFrom(instruction);
  return Maybe<void>::Ok();
}

Maybe<void> InstructionsBuilder::_StatefulCallOpKernel(
    const std::string& instr_name, const std::shared_ptr<ParallelDesc>& parallel_desc_sym,
    const std::shared_ptr<compatible_py::OpKernelObject> opkernel_object,
    const std::shared_ptr<OpNodeSignatureDesc> op_node_signature_sym,
<<<<<<< HEAD
    std::vector<
        std::pair<std::shared_ptr<StringSymbol>, std::shared_ptr<compatible_py::BlobObject>>>
        const_input_operand_blob_objects,
    std::vector<
        std::pair<std::shared_ptr<StringSymbol>, std::shared_ptr<compatible_py::BlobObject>>>
        mutable_input_operand_blob_objects,
    std::vector<
        std::pair<std::shared_ptr<StringSymbol>, std::shared_ptr<compatible_py::BlobObject>>>
        mut1_operand_blob_objects,
    std::vector<
        std::pair<std::shared_ptr<StringSymbol>, std::shared_ptr<compatible_py::BlobObject>>>
=======
    const std::vector<
        std::pair<std::shared_ptr<StringSymbol>, std::shared_ptr<compatible_py::BlobObject>>>&
        const_input_operand_blob_objects,
    const std::vector<
        std::pair<std::shared_ptr<StringSymbol>, std::shared_ptr<compatible_py::BlobObject>>>&
        mutable_input_operand_blob_objects,
    const std::vector<
        std::pair<std::shared_ptr<StringSymbol>, std::shared_ptr<compatible_py::BlobObject>>>&
        mut1_operand_blob_objects,
    const std::vector<
        std::pair<std::shared_ptr<StringSymbol>, std::shared_ptr<compatible_py::BlobObject>>>&
>>>>>>> 6d9a9dd2
        mut2_operand_blob_objects) {
  vm::cfg::InstructionProto instruction;
  instruction.set_instr_type_name(parallel_desc_sym->device_tag() + "." + instr_name);
  instruction.set_parallel_desc_symbol_id(JUST(parallel_desc_sym->symbol_id()));
  instruction.mutable_operand()->Add()->CopyFrom(*MutOperand(opkernel_object->object_id()));
  instruction.mutable_operand()->Add()->CopyFrom(
      *SymbolOperand(JUST(op_node_signature_sym->symbol_id())));
  instruction.mutable_operand()->Add()->CopyFrom(*OperandSeparator());

  for (const auto& pair : const_input_operand_blob_objects) {
    instruction.mutable_operand()->Add()->CopyFrom(*SymbolOperand(JUST(pair.first->symbol_id())));
  }
  for (const auto& pair : const_input_operand_blob_objects) {
    instruction.mutable_operand()->Add()->CopyFrom(*ConstOperand(pair.second->object_id()));
  }
  instruction.mutable_operand()->Add()->CopyFrom(*OperandSeparator());

  for (const auto& pair : mutable_input_operand_blob_objects) {
    instruction.mutable_operand()->Add()->CopyFrom(*SymbolOperand(JUST(pair.first->symbol_id())));
  }
  for (const auto& pair : mutable_input_operand_blob_objects) {
    instruction.mutable_operand()->Add()->CopyFrom(*MutOperand(pair.second->object_id()));
  }
  instruction.mutable_operand()->Add()->CopyFrom(*OperandSeparator());

  for (const auto& pair : mut1_operand_blob_objects) {
    instruction.mutable_operand()->Add()->CopyFrom(*SymbolOperand(JUST(pair.first->symbol_id())));
  }
  for (const auto& pair : mut1_operand_blob_objects) {
    instruction.mutable_operand()->Add()->CopyFrom(*MutOperand(pair.second->object_id()));
  }
  instruction.mutable_operand()->Add()->CopyFrom(*OperandSeparator());

  for (const auto& pair : mut2_operand_blob_objects) {
    instruction.mutable_operand()->Add()->CopyFrom(*SymbolOperand(JUST(pair.first->symbol_id())));
  }
  for (const auto& pair : mut2_operand_blob_objects) {
    instruction.mutable_operand()->Add()->CopyFrom(*Mut2Operand(pair.second->object_id()));
  }

  instruction_list_->mutable_instruction()->Add()->CopyFrom(instruction);
  return Maybe<void>::Ok();
}

Maybe<void> InstructionsBuilder::_StatelessCallOpKernel(
    const std::string& instr_name, const std::shared_ptr<ParallelDesc>& parallel_desc_sym,
    const std::shared_ptr<JobDesc>& job_desc_sym,
    const std::shared_ptr<OperatorConfSymbol>& op_conf_sym,
    const std::shared_ptr<OpNodeSignatureDesc>& op_node_signature_sym,
    const std::shared_ptr<compatible_py::Object>& shared_opkernel_obj,
<<<<<<< HEAD
    std::vector<
        std::pair<std::shared_ptr<StringSymbol>, std::shared_ptr<compatible_py::BlobObject>>>
        const_input_operand_blob_objects,
    std::vector<
        std::pair<std::shared_ptr<StringSymbol>, std::shared_ptr<compatible_py::BlobObject>>>
        mutable_input_operand_blob_objects,
    std::vector<
        std::pair<std::shared_ptr<StringSymbol>, std::shared_ptr<compatible_py::BlobObject>>>
        mut1_operand_blob_objects,
    std::vector<
        std::pair<std::shared_ptr<StringSymbol>, std::shared_ptr<compatible_py::BlobObject>>>
=======
    const std::vector<
        std::pair<std::shared_ptr<StringSymbol>, std::shared_ptr<compatible_py::BlobObject>>>&
        const_input_operand_blob_objects,
    const std::vector<
        std::pair<std::shared_ptr<StringSymbol>, std::shared_ptr<compatible_py::BlobObject>>>&
        mutable_input_operand_blob_objects,
    const std::vector<
        std::pair<std::shared_ptr<StringSymbol>, std::shared_ptr<compatible_py::BlobObject>>>&
        mut1_operand_blob_objects,
    const std::vector<
        std::pair<std::shared_ptr<StringSymbol>, std::shared_ptr<compatible_py::BlobObject>>>&
>>>>>>> 6d9a9dd2
        mut2_operand_blob_objects) {
  vm::cfg::InstructionProto instruction;
  instruction.set_instr_type_name(parallel_desc_sym->device_tag() + "." + instr_name);
  instruction.set_parallel_desc_symbol_id(JUST(parallel_desc_sym->symbol_id()));
  instruction.mutable_operand()->Add()->CopyFrom(*SymbolOperand(JUST(job_desc_sym->symbol_id())));
  instruction.mutable_operand()->Add()->CopyFrom(*SymbolOperand(JUST(op_conf_sym->symbol_id())));
  instruction.mutable_operand()->Add()->CopyFrom(
      *SymbolOperand(JUST(op_node_signature_sym->symbol_id())));
  instruction.mutable_operand()->Add()->CopyFrom(*MutOperand(shared_opkernel_obj->object_id()));
  instruction.mutable_operand()->Add()->CopyFrom(*OperandSeparator());

  for (const auto& pair : const_input_operand_blob_objects) {
    instruction.mutable_operand()->Add()->CopyFrom(*SymbolOperand(JUST(pair.first->symbol_id())));
  }
  for (const auto& pair : const_input_operand_blob_objects) {
    instruction.mutable_operand()->Add()->CopyFrom(*ConstOperand(pair.second->object_id()));
  }
  instruction.mutable_operand()->Add()->CopyFrom(*OperandSeparator());

  for (const auto& pair : mutable_input_operand_blob_objects) {
    instruction.mutable_operand()->Add()->CopyFrom(*SymbolOperand(JUST(pair.first->symbol_id())));
  }
  for (const auto& pair : mutable_input_operand_blob_objects) {
    instruction.mutable_operand()->Add()->CopyFrom(*MutOperand(pair.second->object_id()));
  }
  instruction.mutable_operand()->Add()->CopyFrom(*OperandSeparator());

  for (const auto& pair : mut1_operand_blob_objects) {
    instruction.mutable_operand()->Add()->CopyFrom(*SymbolOperand(JUST(pair.first->symbol_id())));
  }
  for (const auto& pair : mut1_operand_blob_objects) {
    instruction.mutable_operand()->Add()->CopyFrom(*MutOperand(pair.second->object_id()));
  }
  instruction.mutable_operand()->Add()->CopyFrom(*OperandSeparator());

  for (const auto& pair : mut2_operand_blob_objects) {
    instruction.mutable_operand()->Add()->CopyFrom(*SymbolOperand(JUST(pair.first->symbol_id())));
  }
  for (const auto& pair : mut2_operand_blob_objects) {
    instruction.mutable_operand()->Add()->CopyFrom(*Mut2Operand(pair.second->object_id()));
  }

  instruction_list_->mutable_instruction()->Add()->CopyFrom(instruction);
  return Maybe<void>::Ok();
}

Maybe<OpNodeSignatureDesc> InstructionsBuilder::GetOpNodeSignatureSymbol(
    const std::shared_ptr<cfg::OpAttribute>& op_attribute) {
  std::shared_ptr<cfg::OpNodeSignature> op_node_signature =
      std::make_shared<cfg::OpNodeSignature>();
  {
    op_node_signature->mutable_sbp_signature()->CopyFrom(op_attribute->sbp_signature());
    op_node_signature->mutable_mirrored_signature()->CopyFrom(op_attribute->mirrored_signature());
    op_node_signature->mutable_logical_blob_desc_signature()->CopyFrom(
        op_attribute->logical_blob_desc_signature());
<<<<<<< HEAD
    op_node_signature->mutable_batch_axis_signature()->CopyFrom(
        op_attribute->batch_axis_signature());
=======
>>>>>>> 6d9a9dd2
    op_node_signature->mutable_parallel_signature()->CopyFrom(op_attribute->parallel_signature());
  }
  if (JUST(HasSymbol<cfg::OpNodeSignature>(*op_node_signature))) {
    return GetSymbol<cfg::OpNodeSignature, OpNodeSignatureDesc>(*op_node_signature);
  }
  int64_t symbol_id = JUST(NewSymbolId4OpNodeSignature(op_node_signature));
  JUST(AddSymbol<cfg::OpNodeSignature, OpNodeSignature, OpNodeSignatureDesc>(symbol_id,
                                                                             *op_node_signature));
  return GetSymbol<cfg::OpNodeSignature, OpNodeSignatureDesc>(*op_node_signature);
}

<<<<<<< HEAD
=======
// signature of python func _FindOrCreateDelegateBlobObject, it will be removed after blobcache is
// migrated
>>>>>>> 6d9a9dd2
using FindOrCreateDelegateBlobObjectFun = std::function<std::shared_ptr<compatible_py::BlobObject>(
    const std::shared_ptr<InstructionsBuilder>&,
    const std::function<std::shared_ptr<compatible_py::BlobObject>(
        const std::shared_ptr<compatible_py::BlobObject>&,
        const std::shared_ptr<compatible_py::OpArgParallelAttribute>&)>&,
    const std::shared_ptr<compatible_py::BlobObject>&,
    const std::shared_ptr<compatible_py::OpArgParallelAttribute>&)>;

<<<<<<< HEAD
Maybe<void> InstructionsBuilder::StatefulCall(
    const std::shared_ptr<cfg::OpAttribute>& op_attribute,
    const std::shared_ptr<compatible_py::OpKernelObject>& opkernel_object,
    const std::shared_ptr<HashMap<std::string, std::shared_ptr<compatible_py::BlobObject>>>&
        bn_in_op2blob_object,
    const std::function<std::shared_ptr<compatible_py::BlobObject>(
        const std::shared_ptr<InstructionsBuilder>&,
        const std::shared_ptr<compatible_py::BlobObject>&,
        const std::shared_ptr<compatible_py::OpArgParallelAttribute>&)>& boxing_to,
    const FindOrCreateDelegateBlobObjectFun& find_or_creat_delegate_blob_object) {
  std::shared_ptr<ParallelDesc> op_parallel_desc_sym = opkernel_object->parallel_desc_symbol();
  const auto& parallel_sig = op_attribute->parallel_signature();
  CHECK_OR_RETURN(parallel_sig.has_op_parallel_desc_symbol_id());
  CHECK_OR_RETURN(JUST(op_parallel_desc_sym->symbol_id())
                  == parallel_sig.op_parallel_desc_symbol_id());
  JUST(CheckRefInBlobObjectParallelDesc(op_attribute, op_parallel_desc_sym, bn_in_op2blob_object));
  const auto FetchDelegateBlobObject =
      [this, &boxing_to](
          const std::shared_ptr<compatible_py::BlobObject>& x_blob_object,
          const std::shared_ptr<compatible_py::OpArgParallelAttribute>& op_arg_parallel_attr)
      -> std::shared_ptr<compatible_py::BlobObject> {
    return boxing_to(shared_from_this(), x_blob_object, op_arg_parallel_attr);
  };

  const auto GetDelegateBlobObject =
      [this, find_or_creat_delegate_blob_object, &FetchDelegateBlobObject](
          const std::shared_ptr<compatible_py::BlobObject>& blob_object,
          const std::shared_ptr<compatible_py::OpArgParallelAttribute>& op_arg_parallel_attr)
      -> std::shared_ptr<compatible_py::BlobObject> {
    return find_or_creat_delegate_blob_object(shared_from_this(), FetchDelegateBlobObject,
                                              blob_object, op_arg_parallel_attr);
  };

  JUST(_StatefulCall(op_attribute, opkernel_object, bn_in_op2blob_object, GetDelegateBlobObject));

  return Maybe<void>::Ok();
}

=======
>>>>>>> 6d9a9dd2
Maybe<void> InstructionsBuilder::StatelessCall(
    const std::shared_ptr<cfg::OpAttribute>& op_attribute,
    const std::shared_ptr<cfg::ParallelConf>& parallel_conf,
    const std::shared_ptr<HashMap<std::string, std::shared_ptr<compatible_py::BlobObject>>>&
        bn_in_op2blob_object,
    const std::function<std::shared_ptr<compatible_py::BlobObject>(
        const std::shared_ptr<InstructionsBuilder>&,
        const std::shared_ptr<compatible_py::BlobObject>&,
        const std::shared_ptr<compatible_py::OpArgParallelAttribute>&)>& boxing_to,
    const FindOrCreateDelegateBlobObjectFun& find_or_creat_delegate_blob_object) {
  std::shared_ptr<ParallelDesc> op_parallel_desc_sym = JUST(GetParallelDescSymbol(parallel_conf));
  JUST(CheckRefInBlobObjectParallelDesc(op_attribute, op_parallel_desc_sym, bn_in_op2blob_object));

  const auto FetchDelegateBlobObject =
      [this, &boxing_to](
          const std::shared_ptr<compatible_py::BlobObject>& x_blob_object,
          const std::shared_ptr<compatible_py::OpArgParallelAttribute>& op_arg_parallel_attr)
      -> std::shared_ptr<compatible_py::BlobObject> {
<<<<<<< HEAD
=======
    // TODO(hanbinbin): use Maybe as return after blobcache is migrated
>>>>>>> 6d9a9dd2
    return boxing_to(shared_from_this(), x_blob_object, op_arg_parallel_attr);
  };

  const auto GetDelegateBlobObject =
      [this, find_or_creat_delegate_blob_object, &FetchDelegateBlobObject](
          const std::shared_ptr<compatible_py::BlobObject>& blob_object,
          const std::shared_ptr<compatible_py::OpArgParallelAttribute>& op_arg_parallel_attr)
<<<<<<< HEAD
      -> std::shared_ptr<compatible_py::BlobObject> {
=======
      -> Maybe<compatible_py::BlobObject> {
>>>>>>> 6d9a9dd2
    return find_or_creat_delegate_blob_object(shared_from_this(), FetchDelegateBlobObject,
                                              blob_object, op_arg_parallel_attr);
  };

  JUST(_StatelessCall("compute", op_attribute, op_parallel_desc_sym, op_parallel_desc_sym,
                      bn_in_op2blob_object, GetDelegateBlobObject));

  return Maybe<void>::Ok();
}

Maybe<void> InstructionsBuilder::NoBoxingStatelessCall(
    const std::shared_ptr<cfg::OpAttribute>& op_attribute,
    const std::shared_ptr<cfg::ParallelConf>& parallel_conf,
    const std::shared_ptr<HashMap<std::string, std::shared_ptr<compatible_py::BlobObject>>>&
        bn_in_op2blob_object,
    const FindOrCreateDelegateBlobObjectFun& find_or_creat_delegate_blob_object) {
  std::shared_ptr<ParallelDesc> op_parallel_desc_sym = JUST(GetParallelDescSymbol(parallel_conf));
  JUST(CheckRefInBlobObjectParallelDesc(op_attribute, op_parallel_desc_sym, bn_in_op2blob_object));

  const auto FetchDelegateBlobObject =
      [this](const std::shared_ptr<compatible_py::BlobObject>& blob_object,
             const std::shared_ptr<compatible_py::OpArgParallelAttribute>& op_arg_parallel_attr)
      -> std::shared_ptr<compatible_py::BlobObject> {
    std::shared_ptr<ParallelDesc> from_pd = blob_object->parallel_desc_symbol();
    std::shared_ptr<ParallelDesc> to_pd = op_arg_parallel_attr->parallel_desc_symbol();
    if (*from_pd == *to_pd) { return blob_object; }
    CHECK(from_pd->device_tag() == "cpu");
    CHECK(to_pd->device_tag() == "cpu");
    CHECK(from_pd->parallel_num() == to_pd->parallel_num());

    auto from_machine_ids = from_pd->machine_id2sorted_dev_phy_ids();
    auto to_machine_ids = to_pd->machine_id2sorted_dev_phy_ids();
    if ((from_pd->machine_id2sorted_dev_phy_ids()->size() == from_pd->parallel_num())
        && (Int2IntListMapContaining(*from_machine_ids, *to_machine_ids))
        && (Int2IntListMapContaining(*to_machine_ids, *from_machine_ids))) {
      return CHECK_JUST(BroadcastBlobReference(blob_object, to_pd));
    }
    return CHECK_JUST(Build121To(blob_object, to_pd));
  };

  const auto GetDirectOr121BlobObject =
      [this, find_or_creat_delegate_blob_object, &FetchDelegateBlobObject](
          const std::shared_ptr<compatible_py::BlobObject>& blob_object,
          const std::shared_ptr<compatible_py::OpArgParallelAttribute>& op_arg_parallel_attr)
<<<<<<< HEAD
      -> std::shared_ptr<compatible_py::BlobObject> {
=======
      -> Maybe<compatible_py::BlobObject> {
>>>>>>> 6d9a9dd2
    return find_or_creat_delegate_blob_object(shared_from_this(), FetchDelegateBlobObject,
                                              blob_object, op_arg_parallel_attr);
  };
  JUST(_StatelessCall("compute", op_attribute, op_parallel_desc_sym, op_parallel_desc_sym,
                      bn_in_op2blob_object, GetDirectOr121BlobObject));

  return Maybe<void>::Ok();
}

Maybe<void> InstructionsBuilder::NoBoxingCudaD2HStatelessCall(
    const std::shared_ptr<cfg::OpAttribute>& op_attribute,
    const std::shared_ptr<cfg::ParallelConf>& in_parallel_conf,
    const std::shared_ptr<HashMap<std::string, std::shared_ptr<compatible_py::BlobObject>>>&
        bn_in_op2blob_object,
    const std::function<std::shared_ptr<ParallelDesc>(
        const std::shared_ptr<InstructionsBuilder>&, const std::shared_ptr<ParallelDesc>&,
        const std::string&)>& try_replace_device_tag) {
  std::shared_ptr<ParallelDesc> op_parallel_desc_sym =
      JUST(GetParallelDescSymbol(in_parallel_conf));
  std::shared_ptr<ParallelDesc> blob_parallel_desc_sym =
      try_replace_device_tag(shared_from_this(), op_parallel_desc_sym, "cpu");
  JUST(CheckRefInBlobObjectParallelDesc(op_attribute, op_parallel_desc_sym, bn_in_op2blob_object));
  const auto GetDirectBlobObject =
      [](const std::shared_ptr<compatible_py::BlobObject>& blob_object,
         const std::shared_ptr<compatible_py::OpArgParallelAttribute>& op_arg_parallel_attr)
<<<<<<< HEAD
      -> std::shared_ptr<compatible_py::BlobObject> { return blob_object; };
=======
      -> Maybe<compatible_py::BlobObject> { return blob_object; };
>>>>>>> 6d9a9dd2

  JUST(_StatelessCall("copy_d2h", op_attribute, op_parallel_desc_sym, blob_parallel_desc_sym,
                      bn_in_op2blob_object, GetDirectBlobObject));

  return Maybe<void>::Ok();
}

Maybe<void> InstructionsBuilder::NoBoxingCudaH2DStatelessCall(
    const std::shared_ptr<cfg::OpAttribute>& op_attribute,
    const std::shared_ptr<cfg::ParallelConf>& out_parallel_conf,
    const std::shared_ptr<HashMap<std::string, std::shared_ptr<compatible_py::BlobObject>>>&
        bn_in_op2blob_object) {
  std::shared_ptr<ParallelDesc> op_parallel_desc_sym =
      JUST(GetParallelDescSymbol(out_parallel_conf));
  JUST(CheckRefInBlobObjectParallelDesc(op_attribute, op_parallel_desc_sym, bn_in_op2blob_object));

  const auto GetDirectBlobObject =
      [](const std::shared_ptr<compatible_py::BlobObject>& blob_object,
         const std::shared_ptr<compatible_py::OpArgParallelAttribute>& op_arg_parallel_attr)
<<<<<<< HEAD
      -> std::shared_ptr<compatible_py::BlobObject> { return blob_object; };
=======
      -> Maybe<compatible_py::BlobObject> { return blob_object; };
>>>>>>> 6d9a9dd2

  JUST(_StatelessCall("copy_h2d", op_attribute, op_parallel_desc_sym, op_parallel_desc_sym,
                      bn_in_op2blob_object, GetDirectBlobObject));

  return Maybe<void>::Ok();
}

Maybe<void> InstructionsBuilder::RawStatelessCall(
    const std::shared_ptr<cfg::OpAttribute>& op_attribute,
    const std::shared_ptr<cfg::ParallelConf>& parallel_conf,
    const std::shared_ptr<HashMap<std::string, std::shared_ptr<compatible_py::BlobObject>>>&
        bn_in_op2blob_object) {
  std::shared_ptr<ParallelDesc> op_parallel_desc_sym = JUST(GetParallelDescSymbol(parallel_conf));
  JUST(CheckRefInBlobObjectParallelDesc(op_attribute, op_parallel_desc_sym, bn_in_op2blob_object));

  const auto GetDirectBlobObject =
      [](const std::shared_ptr<compatible_py::BlobObject>& blob_object,
         const std::shared_ptr<compatible_py::OpArgParallelAttribute>& op_arg_parallel_attr)
<<<<<<< HEAD
      -> std::shared_ptr<compatible_py::BlobObject> { return blob_object; };
=======
      -> Maybe<compatible_py::BlobObject> { return blob_object; };
>>>>>>> 6d9a9dd2

  JUST(_StatelessCall("compute", op_attribute, op_parallel_desc_sym, op_parallel_desc_sym,
                      bn_in_op2blob_object, GetDirectBlobObject));

  return Maybe<void>::Ok();
}

<<<<<<< HEAD
Maybe<void> InstructionsBuilder::_StatefulCall(
    const std::shared_ptr<cfg::OpAttribute>& op_attribute,
    const std::shared_ptr<compatible_py::OpKernelObject>& opkernel_object,
    const std::shared_ptr<HashMap<std::string, std::shared_ptr<compatible_py::BlobObject>>>&
        bn_in_op2blob_object,
    const std::function<std::shared_ptr<compatible_py::BlobObject>(
        const std::shared_ptr<compatible_py::BlobObject>&,
        const std::shared_ptr<compatible_py::OpArgParallelAttribute>&)>& get_delegate_blob_object) {
  std::shared_ptr<ParallelDesc> op_parallel_desc_sym = opkernel_object->parallel_desc_symbol();

  const auto DelegateBlobObject4Ibn = [&op_attribute, &bn_in_op2blob_object, &op_parallel_desc_sym,
                                       &get_delegate_blob_object](const std::string& ibn) {
    OpAttribute pb_op_attribute;
    op_attribute->ToProto(&pb_op_attribute);
    std::shared_ptr<compatible_py::OpArgParallelAttribute> op_arg_parallel_attr = CHECK_JUST(
        compatible_py::GetOpArgParallelAttribute(op_parallel_desc_sym, pb_op_attribute, ibn));
    return get_delegate_blob_object((*bn_in_op2blob_object)[ibn], op_arg_parallel_attr);
  };

  std::shared_ptr<OpNodeSignatureDesc> op_node_signature_sym =
      JUST(GetOpNodeSignatureSymbol(op_attribute));

  auto const_input_operand_blob_objects =
      JUST(GetConstInputOperandBlobObjects(op_attribute, DelegateBlobObject4Ibn));
  auto mutable_input_operand_blob_objects =
      JUST(GetMutableInputOperandBlobObjects(op_attribute, DelegateBlobObject4Ibn));
  auto mut1_operand_blob_objects =
      JUST(GetMut1OperandBlobObjects(op_attribute, op_parallel_desc_sym, bn_in_op2blob_object));
  auto mut2_operand_blob_objects =
      JUST(GetMut2OperandBlobObjects(op_attribute, op_parallel_desc_sym, bn_in_op2blob_object));

  std::string instruction_prefix;
  {
    bool is_user_op = op_attribute->op_conf().has_user_conf();
    CHECK_OR_RETURN(is_user_op);
    if (is_user_op) {
      instruction_prefix = "";
    } else {
      instruction_prefix = "System";
    }
  }

  JUST(_StatefulCallOpKernel(instruction_prefix + "CallOpKernel", op_parallel_desc_sym,
                             opkernel_object, op_node_signature_sym,
                             *const_input_operand_blob_objects, *mutable_input_operand_blob_objects,
                             *mut1_operand_blob_objects, *mut2_operand_blob_objects));

  return Maybe<void>::Ok();
}

=======
>>>>>>> 6d9a9dd2
Maybe<void> InstructionsBuilder::_StatelessCall(
    const std::string& stream_tag, const std::shared_ptr<cfg::OpAttribute>& op_attribute,
    std::shared_ptr<ParallelDesc> op_parallel_desc_sym,
    const std::shared_ptr<ParallelDesc>& blob_parallel_desc_sym,
    const std::shared_ptr<HashMap<std::string, std::shared_ptr<compatible_py::BlobObject>>>&
        bn_in_op2blob_object,
<<<<<<< HEAD
    const std::function<std::shared_ptr<compatible_py::BlobObject>(
=======
    const std::function<Maybe<compatible_py::BlobObject>(
>>>>>>> 6d9a9dd2
        const std::shared_ptr<compatible_py::BlobObject>&,
        const std::shared_ptr<compatible_py::OpArgParallelAttribute>&)>& get_delegate_blob_object) {
  if (op_attribute->parallel_signature().has_op_parallel_desc_symbol_id()) {
    int64_t symbol_id = op_attribute->parallel_signature().op_parallel_desc_symbol_id();
    op_parallel_desc_sym = JUST(GetSymbol<cfg::ParallelConf, ParallelDesc>(symbol_id));
  }
  CHECK_OR_RETURN(op_parallel_desc_sym);
<<<<<<< HEAD

=======
  // TODO(hanbinbin): use Maybe as return after StatefulCall is migrated
>>>>>>> 6d9a9dd2
  const auto DelegateBlobObject4Ibn =
      [&op_attribute, &bn_in_op2blob_object, &get_delegate_blob_object,
       op_parallel_desc_sym](const std::string& ibn) -> std::shared_ptr<compatible_py::BlobObject> {
    OpAttribute pb_op_attribute;
    op_attribute->ToProto(&pb_op_attribute);
    std::shared_ptr<compatible_py::OpArgParallelAttribute> op_arg_parallel_attr = CHECK_JUST(
        compatible_py::GetOpArgParallelAttribute(op_parallel_desc_sym, pb_op_attribute, ibn));
<<<<<<< HEAD
    return get_delegate_blob_object((*bn_in_op2blob_object)[ibn], op_arg_parallel_attr);
=======
    return CHECK_JUST(get_delegate_blob_object(CHECK_JUST(MapAt(*bn_in_op2blob_object, ibn)),
                                               op_arg_parallel_attr));
>>>>>>> 6d9a9dd2
  };

  const auto& op_conf = op_attribute->op_conf();
  CHECK_OR_RETURN(op_conf.has_scope_symbol_id());
  std::shared_ptr<Scope> scope_symbol =
      JUST(GetSymbol<cfg::ScopeProto, Scope>(op_conf.scope_symbol_id()));
  std::shared_ptr<JobDesc> job_desc_sym = scope_symbol->job_desc_symbol();
  std::shared_ptr<OperatorConfSymbol> op_conf_sym =
      JUST(GetOpConfSymbol(std::make_shared<cfg::OperatorConf>(op_conf)));
  std::shared_ptr<OpNodeSignatureDesc> op_node_signature_sym =
      JUST(GetOpNodeSignatureSymbol(op_attribute));
  std::shared_ptr<compatible_py::Object> opkernel_obj =
      JUST(GetSharedOpKernelObject4ParallelConfSymbol(op_parallel_desc_sym));
  CHECK_OR_RETURN((*opkernel_obj->parallel_desc_symbol()) == *op_parallel_desc_sym);
  auto const_input_operand_blob_objects =
      JUST(GetConstInputOperandBlobObjects(op_attribute, DelegateBlobObject4Ibn));
  auto mutable_input_operand_blob_objects =
      JUST(GetMutableInputOperandBlobObjects(op_attribute, DelegateBlobObject4Ibn));
  auto mut1_operand_blob_objects =
      JUST(GetMut1OperandBlobObjects(op_attribute, blob_parallel_desc_sym, bn_in_op2blob_object));
  auto mut2_operand_blob_objects =
      JUST(GetMut2OperandBlobObjects(op_attribute, blob_parallel_desc_sym, bn_in_op2blob_object));
  std::string instruction_prefix;
  {
    bool is_user_op = op_attribute->op_conf().has_user_conf();
    if (is_user_op) {
      instruction_prefix = "User";
    } else {
      instruction_prefix = "System";
    }
  }
  JUST(_StatelessCallOpKernel(
      stream_tag + "." + instruction_prefix + "StatelessCallOpKernel", op_parallel_desc_sym,
      job_desc_sym, op_conf_sym, op_node_signature_sym, opkernel_obj,
      *const_input_operand_blob_objects, *mutable_input_operand_blob_objects,
      *mut1_operand_blob_objects, *mut2_operand_blob_objects));
  return Maybe<void>::Ok();
}

Maybe<compatible_py::BlobObject> InstructionsBuilder::Build121To(
    const std::shared_ptr<compatible_py::BlobObject>& blob_object,
    const std::shared_ptr<ParallelDesc>& parallel_desc_symbol) {
  std::shared_ptr<compatible_py::BlobObject> ref_blob_object =
<<<<<<< HEAD
      _MakeNewBlobObjectLike(shared_from_this(), blob_object, parallel_desc_symbol);
=======
      JUST(MakeNewBlobObjectLike(shared_from_this(), blob_object, parallel_desc_symbol));
>>>>>>> 6d9a9dd2
  JUST(Build121AssignInstruction(ref_blob_object, blob_object));
  return ref_blob_object;
}

Maybe<std::vector<
    std::pair<std::shared_ptr<StringSymbol>, std::shared_ptr<compatible_py::BlobObject>>>>
InstructionsBuilder::GetConstInputOperandBlobObjects(
    const std::shared_ptr<cfg::OpAttribute>& op_attribute,
    const std::function<std::shared_ptr<compatible_py::BlobObject>(const std::string&)>&
        blob_object4ibn) {
<<<<<<< HEAD
  std::vector<std::pair<std::shared_ptr<StringSymbol>, std::shared_ptr<compatible_py::BlobObject>>>
      const_input_operand_blob_objects;
  for (const auto& ibn : op_attribute->input_bns()) {
    const auto& ibn2modifier = op_attribute->arg_modifier_signature().ibn2input_blob_modifier();
    if (ibn2modifier[ibn].is_mutable()) { continue; }
    std::shared_ptr<StringSymbol> ibn_sym = JUST(GetSymbol4String(ibn));
    std::shared_ptr<compatible_py::BlobObject> in_object = blob_object4ibn(ibn);
    const_input_operand_blob_objects.emplace_back(std::make_pair(ibn_sym, in_object));
=======
  std::shared_ptr<std::vector<
      std::pair<std::shared_ptr<StringSymbol>, std::shared_ptr<compatible_py::BlobObject>>>>
      const_input_operand_blob_objects = std::make_shared<std::vector<
          std::pair<std::shared_ptr<StringSymbol>, std::shared_ptr<compatible_py::BlobObject>>>>();
  for (const auto& ibn : op_attribute->input_bns()) {
    const auto& ibn2modifier = op_attribute->arg_modifier_signature().ibn2input_blob_modifier();
    if (JUST(MapAt(ibn2modifier, ibn)).is_mutable()) { continue; }
    std::shared_ptr<StringSymbol> ibn_sym = JUST(GetSymbol4String(ibn));
    std::shared_ptr<compatible_py::BlobObject> in_object = blob_object4ibn(ibn);
    const_input_operand_blob_objects->emplace_back(std::make_pair(ibn_sym, in_object));
>>>>>>> 6d9a9dd2
  }
  return const_input_operand_blob_objects;
}

Maybe<std::vector<
    std::pair<std::shared_ptr<StringSymbol>, std::shared_ptr<compatible_py::BlobObject>>>>
InstructionsBuilder::GetMutableInputOperandBlobObjects(
    const std::shared_ptr<cfg::OpAttribute>& op_attribute,
    const std::function<std::shared_ptr<compatible_py::BlobObject>(const std::string&)>&
        blob_object4ibn) {
<<<<<<< HEAD
  std::vector<std::pair<std::shared_ptr<StringSymbol>, std::shared_ptr<compatible_py::BlobObject>>>
      mutable_input_operand_blob_objects;
  for (const auto& ibn : op_attribute->input_bns()) {
    const auto& ibn2modifier = op_attribute->arg_modifier_signature().ibn2input_blob_modifier();
    if (!(ibn2modifier[ibn].is_mutable())) { continue; }
    std::shared_ptr<StringSymbol> ibn_sym = JUST(GetSymbol4String(ibn));
    std::shared_ptr<compatible_py::BlobObject> in_object = blob_object4ibn(ibn);
    mutable_input_operand_blob_objects.emplace_back(std::make_pair(ibn_sym, in_object));
=======
  std::shared_ptr<std::vector<
      std::pair<std::shared_ptr<StringSymbol>, std::shared_ptr<compatible_py::BlobObject>>>>
      mutable_input_operand_blob_objects = std::make_shared<std::vector<
          std::pair<std::shared_ptr<StringSymbol>, std::shared_ptr<compatible_py::BlobObject>>>>();
  for (const auto& ibn : op_attribute->input_bns()) {
    const auto& ibn2modifier = op_attribute->arg_modifier_signature().ibn2input_blob_modifier();
    if (!(JUST(MapAt(ibn2modifier, ibn)).is_mutable())) { continue; }
    std::shared_ptr<StringSymbol> ibn_sym = JUST(GetSymbol4String(ibn));
    std::shared_ptr<compatible_py::BlobObject> in_object = blob_object4ibn(ibn);
    mutable_input_operand_blob_objects->emplace_back(std::make_pair(ibn_sym, in_object));
>>>>>>> 6d9a9dd2
  }
  return mutable_input_operand_blob_objects;
}

Maybe<std::vector<
    std::pair<std::shared_ptr<StringSymbol>, std::shared_ptr<compatible_py::BlobObject>>>>
InstructionsBuilder::GetMut1OperandBlobObjects(
    const std::shared_ptr<cfg::OpAttribute>& op_attribute,
    const std::shared_ptr<ParallelDesc>& parallel_desc_sym,
    const std::shared_ptr<HashMap<std::string, std::shared_ptr<compatible_py::BlobObject>>>&
        bn_in_op2blob_object) {
<<<<<<< HEAD
  std::vector<std::pair<std::shared_ptr<StringSymbol>, std::shared_ptr<compatible_py::BlobObject>>>
      mut1_operand_blob_objects;
=======
  std::shared_ptr<std::vector<
      std::pair<std::shared_ptr<StringSymbol>, std::shared_ptr<compatible_py::BlobObject>>>>
      mut1_operand_blob_objects = std::make_shared<std::vector<
          std::pair<std::shared_ptr<StringSymbol>, std::shared_ptr<compatible_py::BlobObject>>>>();
>>>>>>> 6d9a9dd2
  const auto GetOutBlobParallelDescSymbol =
      [&op_attribute, &parallel_desc_sym](const std::string& obn) -> Maybe<ParallelDesc> {
    const auto& parallel_signature = op_attribute->parallel_signature();
    const auto& bn2symbol_id = parallel_signature.bn_in_op2parallel_desc_symbol_id();
    if (bn2symbol_id.find(obn) != bn2symbol_id.end()) {
      return GetSymbol<cfg::ParallelConf, ParallelDesc>(bn2symbol_id.at(obn));
    } else {
      return parallel_desc_sym;
    }
  };
  const auto OutputBns = [&op_attribute]() -> std::vector<std::string> {
    const auto& obn2modifier = op_attribute->arg_modifier_signature().obn2output_blob_modifier();
    std::vector<std::string> output_bns;
    for (const auto& obn : op_attribute->output_bns()) {
      if (obn2modifier.at(obn).header_infered_before_compute()) { output_bns.emplace_back(obn); }
    }
    for (const auto& tmp_bn : op_attribute->tmp_bns()) { output_bns.emplace_back(tmp_bn); }
    return output_bns;
  };
  OpAttribute pb_op_attribute;
  op_attribute->ToProto(&pb_op_attribute);
  for (const auto& obn : OutputBns()) {
    std::shared_ptr<StringSymbol> obn_sym = JUST(GetSymbol4String(obn));
    std::shared_ptr<compatible_py::OpArgParallelAttribute> op_arg_parallel_attr =
        JUST(compatible_py::GetOpArgParallelAttribute(JUST(GetOutBlobParallelDescSymbol(obn)),
                                                      pb_op_attribute, obn));
    std::shared_ptr<compatible_py::OpArgBlobAttribute> op_arg_blob_attr =
        JUST(compatible_py::GetOpArgBlobAttribute(pb_op_attribute, obn));
    std::shared_ptr<compatible_py::BlobObject> out_blob_object =
        JUST(NewBlobObject(op_arg_parallel_attr, op_arg_blob_attr));
    (*bn_in_op2blob_object)[obn] = out_blob_object;
<<<<<<< HEAD
    mut1_operand_blob_objects.emplace_back(std::make_pair(obn_sym, out_blob_object));
=======
    mut1_operand_blob_objects->emplace_back(std::make_pair(obn_sym, out_blob_object));
>>>>>>> 6d9a9dd2
  }
  return mut1_operand_blob_objects;
}

Maybe<void> InstructionsBuilder::CheckRefInBlobObjectParallelDesc(
    const std::shared_ptr<cfg::OpAttribute>& op_attribute,
    const std::shared_ptr<ParallelDesc>& op_parallel_desc_sym,
    const std::shared_ptr<HashMap<std::string, std::shared_ptr<compatible_py::BlobObject>>>&
        bn_in_op2blob_object) {
  for (const std::string& ibn : op_attribute->input_bns()) {
    const auto& ibn2modifier = op_attribute->arg_modifier_signature().ibn2input_blob_modifier();
<<<<<<< HEAD
    if (!(ibn2modifier[ibn].is_mutable())) { continue; }
=======
    if (!(JUST(MapAt(ibn2modifier, ibn)).is_mutable())) { continue; }
>>>>>>> 6d9a9dd2
    std::shared_ptr<compatible_py::BlobObject> ref_blob_object = bn_in_op2blob_object->at(ibn);
    CHECK_OR_RETURN(*op_parallel_desc_sym == *ref_blob_object->parallel_desc_symbol());
  }
  return Maybe<void>::Ok();
}

Maybe<std::vector<
    std::pair<std::shared_ptr<StringSymbol>, std::shared_ptr<compatible_py::BlobObject>>>>
InstructionsBuilder::GetMut2OperandBlobObjects(
    const std::shared_ptr<cfg::OpAttribute>& op_attribute,
    const std::shared_ptr<ParallelDesc>& parallel_desc_sym,
    const std::shared_ptr<HashMap<std::string, std::shared_ptr<compatible_py::BlobObject>>>&
        bn_in_op2blob_object) {
<<<<<<< HEAD
  std::vector<std::pair<std::shared_ptr<StringSymbol>, std::shared_ptr<compatible_py::BlobObject>>>
      mut2_operand_blob_objects;
=======
  std::shared_ptr<std::vector<
      std::pair<std::shared_ptr<StringSymbol>, std::shared_ptr<compatible_py::BlobObject>>>>
      mut2_operand_blob_objects = std::make_shared<std::vector<
          std::pair<std::shared_ptr<StringSymbol>, std::shared_ptr<compatible_py::BlobObject>>>>();
>>>>>>> 6d9a9dd2
  const auto GetOutBlobParallelDescSymbol =
      [&op_attribute, &parallel_desc_sym](const std::string& obn) -> Maybe<ParallelDesc> {
    const auto& parallel_signature = op_attribute->parallel_signature();
    const auto& bn2symbol_id = parallel_signature.bn_in_op2parallel_desc_symbol_id();
    if (bn2symbol_id.find(obn) != bn2symbol_id.end()) {
<<<<<<< HEAD
      return GetSymbol<cfg::ParallelConf, ParallelDesc>(bn2symbol_id[obn]);
=======
      return GetSymbol<cfg::ParallelConf, ParallelDesc>(JUST(MapAt(bn2symbol_id, obn)));
>>>>>>> 6d9a9dd2
    } else {
      return parallel_desc_sym;
    }
  };
  OpAttribute pb_op_attribute;
  op_attribute->ToProto(&pb_op_attribute);
  for (const auto& obn : op_attribute->output_bns()) {
    const auto& obn2modifier = op_attribute->arg_modifier_signature().obn2output_blob_modifier();
<<<<<<< HEAD
    if (obn2modifier[obn].header_infered_before_compute()) { continue; }
=======
    if (JUST(MapAt(obn2modifier, obn)).header_infered_before_compute()) { continue; }
>>>>>>> 6d9a9dd2
    std::shared_ptr<StringSymbol> obn_sym = JUST(GetSymbol4String(obn));

    std::shared_ptr<compatible_py::OpArgParallelAttribute> op_arg_parallel_attr =
        JUST(compatible_py::GetOpArgParallelAttribute(JUST(GetOutBlobParallelDescSymbol(obn)),
                                                      pb_op_attribute, obn));
    std::shared_ptr<compatible_py::OpArgBlobAttribute> op_arg_blob_attr =
        JUST(compatible_py::GetOpArgBlobAttribute(pb_op_attribute, obn));
    std::shared_ptr<compatible_py::BlobObject> out_blob_object =
        JUST(NewBlobObject(op_arg_parallel_attr, op_arg_blob_attr));
    (*bn_in_op2blob_object)[obn] = out_blob_object;
<<<<<<< HEAD
    mut2_operand_blob_objects.emplace_back(std::make_pair(obn_sym, out_blob_object));
=======
    mut2_operand_blob_objects->emplace_back(std::make_pair(obn_sym, out_blob_object));
>>>>>>> 6d9a9dd2
  }
  return mut2_operand_blob_objects;
}

std::shared_ptr<vm::cfg::InstructionOperandProto> DelObjectOperand(int64_t object_id) {
  std::shared_ptr<vm::cfg::InstructionOperandProto> operand =
      std::make_shared<vm::cfg::InstructionOperandProto>();
  SetAllMirroredOperand(operand->mutable_mut_operand(), object_id);
  return operand;
}

std::shared_ptr<vm::cfg::InstructionOperandProto> MutOperand(int64_t object_id) {
  std::shared_ptr<vm::cfg::InstructionOperandProto> operand =
      std::make_shared<vm::cfg::InstructionOperandProto>();
  SetMirroredOperand(operand->mutable_mut_operand(), object_id);
  return operand;
}

std::shared_ptr<vm::cfg::InstructionOperandProto> Int64Operand(int64_t val) {
  std::shared_ptr<vm::cfg::InstructionOperandProto> operand =
      std::make_shared<vm::cfg::InstructionOperandProto>();
  operand->set_int64_operand(val);
  return operand;
}

std::shared_ptr<vm::cfg::InstructionOperandProto> InitSymbolOperand(int64_t val) {
  std::shared_ptr<vm::cfg::InstructionOperandProto> operand =
      std::make_shared<vm::cfg::InstructionOperandProto>();
  SetSoleMirroredOperand(operand->mutable_init_symbol_operand(), val);
  return operand;
}

std::shared_ptr<vm::cfg::InstructionOperandProto> SymbolOperand(int64_t val) {
  std::shared_ptr<vm::cfg::InstructionOperandProto> operand =
      std::make_shared<vm::cfg::InstructionOperandProto>();
  SetSoleMirroredOperand(operand->mutable_symbol_operand(), val);
  return operand;
}

std::shared_ptr<vm::cfg::InstructionOperandProto> ConstOperand(int64_t val) {
  std::shared_ptr<vm::cfg::InstructionOperandProto> operand =
      std::make_shared<vm::cfg::InstructionOperandProto>();
  SetMirroredOperand(operand->mutable_const_operand(), val);
  return operand;
}

std::shared_ptr<vm::cfg::InstructionOperandProto> OperandSeparator() {
  std::shared_ptr<vm::cfg::InstructionOperandProto> operand =
      std::make_shared<vm::cfg::InstructionOperandProto>();
  operand->mutable_separator();
  return operand;
}

std::shared_ptr<vm::cfg::InstructionOperandProto> Uint64Operand(int64_t val) {
  std::shared_ptr<vm::cfg::InstructionOperandProto> operand =
      std::make_shared<vm::cfg::InstructionOperandProto>();
  operand->set_uint64_operand(val);
  return operand;
}

std::shared_ptr<vm::cfg::InstructionOperandProto> Mut2Operand(int64_t val) {
  std::shared_ptr<vm::cfg::InstructionOperandProto> operand =
      std::make_shared<vm::cfg::InstructionOperandProto>();
  SetMirroredOperand(operand->mutable_mut2_operand(), val);
  return operand;
}

}  // namespace oneflow<|MERGE_RESOLUTION|>--- conflicted
+++ resolved
@@ -27,10 +27,7 @@
 #include "oneflow/core/framework/id_util.h"
 #include "oneflow/core/operator/interface_blob_conf.cfg.h"
 #include "oneflow/core/framework/scope_util.h"
-<<<<<<< HEAD
-=======
 #include "oneflow/core/common/container_util.h"
->>>>>>> 6d9a9dd2
 
 namespace oneflow {
 
@@ -119,12 +116,8 @@
 
 using IntList = std::vector<int64_t>;
 using Int2IntListMap = HashMap<int64_t, std::shared_ptr<IntList>>;
-<<<<<<< HEAD
-
-=======
 // This function is used to determine whether the machine_id2sorted_dev_phy_ids of ParallelDesc are
 // equal
->>>>>>> 6d9a9dd2
 bool Int2IntListMapContaining(const Int2IntListMap& bigger, const Int2IntListMap& smaller) {
   for (const auto& pair : smaller) {
     if (bigger.find(pair.first) == bigger.end()) { return false; }
@@ -138,20 +131,12 @@
   return true;
 }
 
-<<<<<<< HEAD
-std::shared_ptr<compatible_py::BlobObject> _MakeNewBlobObjectLike(
-=======
 Maybe<compatible_py::BlobObject> MakeNewBlobObjectLike(
->>>>>>> 6d9a9dd2
     const std::shared_ptr<InstructionsBuilder>& builder,
     const std::shared_ptr<compatible_py::BlobObject>& blob_object,
     const std::shared_ptr<ParallelDesc>& new_parallel_desc_symbol) {
   OperatorConf op_conf;
-<<<<<<< HEAD
-  op_conf.set_name(*CHECK_JUST(UniqueStr("Input")));
-=======
   op_conf.set_name(*JUST(UniqueStr("Input")));
->>>>>>> 6d9a9dd2
   op_conf.set_device_tag(new_parallel_desc_symbol->device_tag());
   op_conf.mutable_input_conf()->set_out("out");
   std::shared_ptr<cfg::InterfaceBlobConf> cfg_interface_blob_conf =
@@ -159,19 +144,10 @@
   blob_object->op_arg_parallel_attr()->DumpToInterfaceBlobConf(cfg_interface_blob_conf);
   blob_object->op_arg_blob_attr()->DumpToInterfaceBlobConf(cfg_interface_blob_conf);
   cfg_interface_blob_conf->ToProto(op_conf.mutable_input_conf()->mutable_blob_conf());
-<<<<<<< HEAD
-  std::shared_ptr<Scope> cur_scope = CHECK_JUST(GetCurrentScope());
-  op_conf.set_scope_symbol_id(CHECK_JUST(cur_scope->symbol_id()));
-  OpNodeSignature upstream_signature;
-  const auto& scope_storage = *Global<symbol::Storage<Scope>>::Get();
-  const auto& scope = scope_storage.Get(op_conf.scope_symbol_id());
-  const auto& op = CHECK_JUST(ConstructAndInferOp(op_conf, upstream_signature, scope));
-=======
   std::shared_ptr<Scope> cur_scope = JUST(GetCurrentScope());
   op_conf.set_scope_symbol_id(JUST(cur_scope->symbol_id()));
   OpNodeSignature upstream_signature;
   const auto& op = JUST(ConstructAndInferOp(op_conf, upstream_signature, *cur_scope));
->>>>>>> 6d9a9dd2
   const auto& op_attribute = op->GetOpAttributeWithoutOpNameAndLbn();
   std::shared_ptr<cfg::ParallelConf> parallel_conf = new_parallel_desc_symbol->cfg_parallel_conf();
   std::shared_ptr<HashMap<std::string, std::shared_ptr<compatible_py::BlobObject>>>
@@ -842,19 +818,6 @@
     const std::string& instr_name, const std::shared_ptr<ParallelDesc>& parallel_desc_sym,
     const std::shared_ptr<compatible_py::OpKernelObject> opkernel_object,
     const std::shared_ptr<OpNodeSignatureDesc> op_node_signature_sym,
-<<<<<<< HEAD
-    std::vector<
-        std::pair<std::shared_ptr<StringSymbol>, std::shared_ptr<compatible_py::BlobObject>>>
-        const_input_operand_blob_objects,
-    std::vector<
-        std::pair<std::shared_ptr<StringSymbol>, std::shared_ptr<compatible_py::BlobObject>>>
-        mutable_input_operand_blob_objects,
-    std::vector<
-        std::pair<std::shared_ptr<StringSymbol>, std::shared_ptr<compatible_py::BlobObject>>>
-        mut1_operand_blob_objects,
-    std::vector<
-        std::pair<std::shared_ptr<StringSymbol>, std::shared_ptr<compatible_py::BlobObject>>>
-=======
     const std::vector<
         std::pair<std::shared_ptr<StringSymbol>, std::shared_ptr<compatible_py::BlobObject>>>&
         const_input_operand_blob_objects,
@@ -866,7 +829,6 @@
         mut1_operand_blob_objects,
     const std::vector<
         std::pair<std::shared_ptr<StringSymbol>, std::shared_ptr<compatible_py::BlobObject>>>&
->>>>>>> 6d9a9dd2
         mut2_operand_blob_objects) {
   vm::cfg::InstructionProto instruction;
   instruction.set_instr_type_name(parallel_desc_sym->device_tag() + "." + instr_name);
@@ -917,19 +879,6 @@
     const std::shared_ptr<OperatorConfSymbol>& op_conf_sym,
     const std::shared_ptr<OpNodeSignatureDesc>& op_node_signature_sym,
     const std::shared_ptr<compatible_py::Object>& shared_opkernel_obj,
-<<<<<<< HEAD
-    std::vector<
-        std::pair<std::shared_ptr<StringSymbol>, std::shared_ptr<compatible_py::BlobObject>>>
-        const_input_operand_blob_objects,
-    std::vector<
-        std::pair<std::shared_ptr<StringSymbol>, std::shared_ptr<compatible_py::BlobObject>>>
-        mutable_input_operand_blob_objects,
-    std::vector<
-        std::pair<std::shared_ptr<StringSymbol>, std::shared_ptr<compatible_py::BlobObject>>>
-        mut1_operand_blob_objects,
-    std::vector<
-        std::pair<std::shared_ptr<StringSymbol>, std::shared_ptr<compatible_py::BlobObject>>>
-=======
     const std::vector<
         std::pair<std::shared_ptr<StringSymbol>, std::shared_ptr<compatible_py::BlobObject>>>&
         const_input_operand_blob_objects,
@@ -941,7 +890,6 @@
         mut1_operand_blob_objects,
     const std::vector<
         std::pair<std::shared_ptr<StringSymbol>, std::shared_ptr<compatible_py::BlobObject>>>&
->>>>>>> 6d9a9dd2
         mut2_operand_blob_objects) {
   vm::cfg::InstructionProto instruction;
   instruction.set_instr_type_name(parallel_desc_sym->device_tag() + "." + instr_name);
@@ -997,11 +945,6 @@
     op_node_signature->mutable_mirrored_signature()->CopyFrom(op_attribute->mirrored_signature());
     op_node_signature->mutable_logical_blob_desc_signature()->CopyFrom(
         op_attribute->logical_blob_desc_signature());
-<<<<<<< HEAD
-    op_node_signature->mutable_batch_axis_signature()->CopyFrom(
-        op_attribute->batch_axis_signature());
-=======
->>>>>>> 6d9a9dd2
     op_node_signature->mutable_parallel_signature()->CopyFrom(op_attribute->parallel_signature());
   }
   if (JUST(HasSymbol<cfg::OpNodeSignature>(*op_node_signature))) {
@@ -1013,11 +956,8 @@
   return GetSymbol<cfg::OpNodeSignature, OpNodeSignatureDesc>(*op_node_signature);
 }
 
-<<<<<<< HEAD
-=======
 // signature of python func _FindOrCreateDelegateBlobObject, it will be removed after blobcache is
 // migrated
->>>>>>> 6d9a9dd2
 using FindOrCreateDelegateBlobObjectFun = std::function<std::shared_ptr<compatible_py::BlobObject>(
     const std::shared_ptr<InstructionsBuilder>&,
     const std::function<std::shared_ptr<compatible_py::BlobObject>(
@@ -1026,7 +966,6 @@
     const std::shared_ptr<compatible_py::BlobObject>&,
     const std::shared_ptr<compatible_py::OpArgParallelAttribute>&)>;
 
-<<<<<<< HEAD
 Maybe<void> InstructionsBuilder::StatefulCall(
     const std::shared_ptr<cfg::OpAttribute>& op_attribute,
     const std::shared_ptr<compatible_py::OpKernelObject>& opkernel_object,
@@ -1065,8 +1004,6 @@
   return Maybe<void>::Ok();
 }
 
-=======
->>>>>>> 6d9a9dd2
 Maybe<void> InstructionsBuilder::StatelessCall(
     const std::shared_ptr<cfg::OpAttribute>& op_attribute,
     const std::shared_ptr<cfg::ParallelConf>& parallel_conf,
@@ -1085,10 +1022,7 @@
           const std::shared_ptr<compatible_py::BlobObject>& x_blob_object,
           const std::shared_ptr<compatible_py::OpArgParallelAttribute>& op_arg_parallel_attr)
       -> std::shared_ptr<compatible_py::BlobObject> {
-<<<<<<< HEAD
-=======
     // TODO(hanbinbin): use Maybe as return after blobcache is migrated
->>>>>>> 6d9a9dd2
     return boxing_to(shared_from_this(), x_blob_object, op_arg_parallel_attr);
   };
 
@@ -1096,11 +1030,7 @@
       [this, find_or_creat_delegate_blob_object, &FetchDelegateBlobObject](
           const std::shared_ptr<compatible_py::BlobObject>& blob_object,
           const std::shared_ptr<compatible_py::OpArgParallelAttribute>& op_arg_parallel_attr)
-<<<<<<< HEAD
-      -> std::shared_ptr<compatible_py::BlobObject> {
-=======
       -> Maybe<compatible_py::BlobObject> {
->>>>>>> 6d9a9dd2
     return find_or_creat_delegate_blob_object(shared_from_this(), FetchDelegateBlobObject,
                                               blob_object, op_arg_parallel_attr);
   };
@@ -1145,11 +1075,7 @@
       [this, find_or_creat_delegate_blob_object, &FetchDelegateBlobObject](
           const std::shared_ptr<compatible_py::BlobObject>& blob_object,
           const std::shared_ptr<compatible_py::OpArgParallelAttribute>& op_arg_parallel_attr)
-<<<<<<< HEAD
-      -> std::shared_ptr<compatible_py::BlobObject> {
-=======
       -> Maybe<compatible_py::BlobObject> {
->>>>>>> 6d9a9dd2
     return find_or_creat_delegate_blob_object(shared_from_this(), FetchDelegateBlobObject,
                                               blob_object, op_arg_parallel_attr);
   };
@@ -1175,11 +1101,7 @@
   const auto GetDirectBlobObject =
       [](const std::shared_ptr<compatible_py::BlobObject>& blob_object,
          const std::shared_ptr<compatible_py::OpArgParallelAttribute>& op_arg_parallel_attr)
-<<<<<<< HEAD
-      -> std::shared_ptr<compatible_py::BlobObject> { return blob_object; };
-=======
       -> Maybe<compatible_py::BlobObject> { return blob_object; };
->>>>>>> 6d9a9dd2
 
   JUST(_StatelessCall("copy_d2h", op_attribute, op_parallel_desc_sym, blob_parallel_desc_sym,
                       bn_in_op2blob_object, GetDirectBlobObject));
@@ -1199,11 +1121,7 @@
   const auto GetDirectBlobObject =
       [](const std::shared_ptr<compatible_py::BlobObject>& blob_object,
          const std::shared_ptr<compatible_py::OpArgParallelAttribute>& op_arg_parallel_attr)
-<<<<<<< HEAD
-      -> std::shared_ptr<compatible_py::BlobObject> { return blob_object; };
-=======
       -> Maybe<compatible_py::BlobObject> { return blob_object; };
->>>>>>> 6d9a9dd2
 
   JUST(_StatelessCall("copy_h2d", op_attribute, op_parallel_desc_sym, op_parallel_desc_sym,
                       bn_in_op2blob_object, GetDirectBlobObject));
@@ -1222,11 +1140,7 @@
   const auto GetDirectBlobObject =
       [](const std::shared_ptr<compatible_py::BlobObject>& blob_object,
          const std::shared_ptr<compatible_py::OpArgParallelAttribute>& op_arg_parallel_attr)
-<<<<<<< HEAD
-      -> std::shared_ptr<compatible_py::BlobObject> { return blob_object; };
-=======
       -> Maybe<compatible_py::BlobObject> { return blob_object; };
->>>>>>> 6d9a9dd2
 
   JUST(_StatelessCall("compute", op_attribute, op_parallel_desc_sym, op_parallel_desc_sym,
                       bn_in_op2blob_object, GetDirectBlobObject));
@@ -1234,7 +1148,6 @@
   return Maybe<void>::Ok();
 }
 
-<<<<<<< HEAD
 Maybe<void> InstructionsBuilder::_StatefulCall(
     const std::shared_ptr<cfg::OpAttribute>& op_attribute,
     const std::shared_ptr<compatible_py::OpKernelObject>& opkernel_object,
@@ -1285,19 +1198,13 @@
   return Maybe<void>::Ok();
 }
 
-=======
->>>>>>> 6d9a9dd2
 Maybe<void> InstructionsBuilder::_StatelessCall(
     const std::string& stream_tag, const std::shared_ptr<cfg::OpAttribute>& op_attribute,
     std::shared_ptr<ParallelDesc> op_parallel_desc_sym,
     const std::shared_ptr<ParallelDesc>& blob_parallel_desc_sym,
     const std::shared_ptr<HashMap<std::string, std::shared_ptr<compatible_py::BlobObject>>>&
         bn_in_op2blob_object,
-<<<<<<< HEAD
-    const std::function<std::shared_ptr<compatible_py::BlobObject>(
-=======
     const std::function<Maybe<compatible_py::BlobObject>(
->>>>>>> 6d9a9dd2
         const std::shared_ptr<compatible_py::BlobObject>&,
         const std::shared_ptr<compatible_py::OpArgParallelAttribute>&)>& get_delegate_blob_object) {
   if (op_attribute->parallel_signature().has_op_parallel_desc_symbol_id()) {
@@ -1305,11 +1212,7 @@
     op_parallel_desc_sym = JUST(GetSymbol<cfg::ParallelConf, ParallelDesc>(symbol_id));
   }
   CHECK_OR_RETURN(op_parallel_desc_sym);
-<<<<<<< HEAD
-
-=======
   // TODO(hanbinbin): use Maybe as return after StatefulCall is migrated
->>>>>>> 6d9a9dd2
   const auto DelegateBlobObject4Ibn =
       [&op_attribute, &bn_in_op2blob_object, &get_delegate_blob_object,
        op_parallel_desc_sym](const std::string& ibn) -> std::shared_ptr<compatible_py::BlobObject> {
@@ -1317,12 +1220,8 @@
     op_attribute->ToProto(&pb_op_attribute);
     std::shared_ptr<compatible_py::OpArgParallelAttribute> op_arg_parallel_attr = CHECK_JUST(
         compatible_py::GetOpArgParallelAttribute(op_parallel_desc_sym, pb_op_attribute, ibn));
-<<<<<<< HEAD
-    return get_delegate_blob_object((*bn_in_op2blob_object)[ibn], op_arg_parallel_attr);
-=======
     return CHECK_JUST(get_delegate_blob_object(CHECK_JUST(MapAt(*bn_in_op2blob_object, ibn)),
                                                op_arg_parallel_attr));
->>>>>>> 6d9a9dd2
   };
 
   const auto& op_conf = op_attribute->op_conf();
@@ -1366,11 +1265,7 @@
     const std::shared_ptr<compatible_py::BlobObject>& blob_object,
     const std::shared_ptr<ParallelDesc>& parallel_desc_symbol) {
   std::shared_ptr<compatible_py::BlobObject> ref_blob_object =
-<<<<<<< HEAD
-      _MakeNewBlobObjectLike(shared_from_this(), blob_object, parallel_desc_symbol);
-=======
       JUST(MakeNewBlobObjectLike(shared_from_this(), blob_object, parallel_desc_symbol));
->>>>>>> 6d9a9dd2
   JUST(Build121AssignInstruction(ref_blob_object, blob_object));
   return ref_blob_object;
 }
@@ -1381,16 +1276,6 @@
     const std::shared_ptr<cfg::OpAttribute>& op_attribute,
     const std::function<std::shared_ptr<compatible_py::BlobObject>(const std::string&)>&
         blob_object4ibn) {
-<<<<<<< HEAD
-  std::vector<std::pair<std::shared_ptr<StringSymbol>, std::shared_ptr<compatible_py::BlobObject>>>
-      const_input_operand_blob_objects;
-  for (const auto& ibn : op_attribute->input_bns()) {
-    const auto& ibn2modifier = op_attribute->arg_modifier_signature().ibn2input_blob_modifier();
-    if (ibn2modifier[ibn].is_mutable()) { continue; }
-    std::shared_ptr<StringSymbol> ibn_sym = JUST(GetSymbol4String(ibn));
-    std::shared_ptr<compatible_py::BlobObject> in_object = blob_object4ibn(ibn);
-    const_input_operand_blob_objects.emplace_back(std::make_pair(ibn_sym, in_object));
-=======
   std::shared_ptr<std::vector<
       std::pair<std::shared_ptr<StringSymbol>, std::shared_ptr<compatible_py::BlobObject>>>>
       const_input_operand_blob_objects = std::make_shared<std::vector<
@@ -1401,7 +1286,6 @@
     std::shared_ptr<StringSymbol> ibn_sym = JUST(GetSymbol4String(ibn));
     std::shared_ptr<compatible_py::BlobObject> in_object = blob_object4ibn(ibn);
     const_input_operand_blob_objects->emplace_back(std::make_pair(ibn_sym, in_object));
->>>>>>> 6d9a9dd2
   }
   return const_input_operand_blob_objects;
 }
@@ -1412,16 +1296,6 @@
     const std::shared_ptr<cfg::OpAttribute>& op_attribute,
     const std::function<std::shared_ptr<compatible_py::BlobObject>(const std::string&)>&
         blob_object4ibn) {
-<<<<<<< HEAD
-  std::vector<std::pair<std::shared_ptr<StringSymbol>, std::shared_ptr<compatible_py::BlobObject>>>
-      mutable_input_operand_blob_objects;
-  for (const auto& ibn : op_attribute->input_bns()) {
-    const auto& ibn2modifier = op_attribute->arg_modifier_signature().ibn2input_blob_modifier();
-    if (!(ibn2modifier[ibn].is_mutable())) { continue; }
-    std::shared_ptr<StringSymbol> ibn_sym = JUST(GetSymbol4String(ibn));
-    std::shared_ptr<compatible_py::BlobObject> in_object = blob_object4ibn(ibn);
-    mutable_input_operand_blob_objects.emplace_back(std::make_pair(ibn_sym, in_object));
-=======
   std::shared_ptr<std::vector<
       std::pair<std::shared_ptr<StringSymbol>, std::shared_ptr<compatible_py::BlobObject>>>>
       mutable_input_operand_blob_objects = std::make_shared<std::vector<
@@ -1432,7 +1306,6 @@
     std::shared_ptr<StringSymbol> ibn_sym = JUST(GetSymbol4String(ibn));
     std::shared_ptr<compatible_py::BlobObject> in_object = blob_object4ibn(ibn);
     mutable_input_operand_blob_objects->emplace_back(std::make_pair(ibn_sym, in_object));
->>>>>>> 6d9a9dd2
   }
   return mutable_input_operand_blob_objects;
 }
@@ -1444,15 +1317,10 @@
     const std::shared_ptr<ParallelDesc>& parallel_desc_sym,
     const std::shared_ptr<HashMap<std::string, std::shared_ptr<compatible_py::BlobObject>>>&
         bn_in_op2blob_object) {
-<<<<<<< HEAD
-  std::vector<std::pair<std::shared_ptr<StringSymbol>, std::shared_ptr<compatible_py::BlobObject>>>
-      mut1_operand_blob_objects;
-=======
   std::shared_ptr<std::vector<
       std::pair<std::shared_ptr<StringSymbol>, std::shared_ptr<compatible_py::BlobObject>>>>
       mut1_operand_blob_objects = std::make_shared<std::vector<
           std::pair<std::shared_ptr<StringSymbol>, std::shared_ptr<compatible_py::BlobObject>>>>();
->>>>>>> 6d9a9dd2
   const auto GetOutBlobParallelDescSymbol =
       [&op_attribute, &parallel_desc_sym](const std::string& obn) -> Maybe<ParallelDesc> {
     const auto& parallel_signature = op_attribute->parallel_signature();
@@ -1484,11 +1352,7 @@
     std::shared_ptr<compatible_py::BlobObject> out_blob_object =
         JUST(NewBlobObject(op_arg_parallel_attr, op_arg_blob_attr));
     (*bn_in_op2blob_object)[obn] = out_blob_object;
-<<<<<<< HEAD
-    mut1_operand_blob_objects.emplace_back(std::make_pair(obn_sym, out_blob_object));
-=======
     mut1_operand_blob_objects->emplace_back(std::make_pair(obn_sym, out_blob_object));
->>>>>>> 6d9a9dd2
   }
   return mut1_operand_blob_objects;
 }
@@ -1500,11 +1364,7 @@
         bn_in_op2blob_object) {
   for (const std::string& ibn : op_attribute->input_bns()) {
     const auto& ibn2modifier = op_attribute->arg_modifier_signature().ibn2input_blob_modifier();
-<<<<<<< HEAD
-    if (!(ibn2modifier[ibn].is_mutable())) { continue; }
-=======
     if (!(JUST(MapAt(ibn2modifier, ibn)).is_mutable())) { continue; }
->>>>>>> 6d9a9dd2
     std::shared_ptr<compatible_py::BlobObject> ref_blob_object = bn_in_op2blob_object->at(ibn);
     CHECK_OR_RETURN(*op_parallel_desc_sym == *ref_blob_object->parallel_desc_symbol());
   }
@@ -1518,25 +1378,16 @@
     const std::shared_ptr<ParallelDesc>& parallel_desc_sym,
     const std::shared_ptr<HashMap<std::string, std::shared_ptr<compatible_py::BlobObject>>>&
         bn_in_op2blob_object) {
-<<<<<<< HEAD
-  std::vector<std::pair<std::shared_ptr<StringSymbol>, std::shared_ptr<compatible_py::BlobObject>>>
-      mut2_operand_blob_objects;
-=======
   std::shared_ptr<std::vector<
       std::pair<std::shared_ptr<StringSymbol>, std::shared_ptr<compatible_py::BlobObject>>>>
       mut2_operand_blob_objects = std::make_shared<std::vector<
           std::pair<std::shared_ptr<StringSymbol>, std::shared_ptr<compatible_py::BlobObject>>>>();
->>>>>>> 6d9a9dd2
   const auto GetOutBlobParallelDescSymbol =
       [&op_attribute, &parallel_desc_sym](const std::string& obn) -> Maybe<ParallelDesc> {
     const auto& parallel_signature = op_attribute->parallel_signature();
     const auto& bn2symbol_id = parallel_signature.bn_in_op2parallel_desc_symbol_id();
     if (bn2symbol_id.find(obn) != bn2symbol_id.end()) {
-<<<<<<< HEAD
-      return GetSymbol<cfg::ParallelConf, ParallelDesc>(bn2symbol_id[obn]);
-=======
       return GetSymbol<cfg::ParallelConf, ParallelDesc>(JUST(MapAt(bn2symbol_id, obn)));
->>>>>>> 6d9a9dd2
     } else {
       return parallel_desc_sym;
     }
@@ -1545,11 +1396,7 @@
   op_attribute->ToProto(&pb_op_attribute);
   for (const auto& obn : op_attribute->output_bns()) {
     const auto& obn2modifier = op_attribute->arg_modifier_signature().obn2output_blob_modifier();
-<<<<<<< HEAD
-    if (obn2modifier[obn].header_infered_before_compute()) { continue; }
-=======
     if (JUST(MapAt(obn2modifier, obn)).header_infered_before_compute()) { continue; }
->>>>>>> 6d9a9dd2
     std::shared_ptr<StringSymbol> obn_sym = JUST(GetSymbol4String(obn));
 
     std::shared_ptr<compatible_py::OpArgParallelAttribute> op_arg_parallel_attr =
@@ -1560,11 +1407,7 @@
     std::shared_ptr<compatible_py::BlobObject> out_blob_object =
         JUST(NewBlobObject(op_arg_parallel_attr, op_arg_blob_attr));
     (*bn_in_op2blob_object)[obn] = out_blob_object;
-<<<<<<< HEAD
-    mut2_operand_blob_objects.emplace_back(std::make_pair(obn_sym, out_blob_object));
-=======
     mut2_operand_blob_objects->emplace_back(std::make_pair(obn_sym, out_blob_object));
->>>>>>> 6d9a9dd2
   }
   return mut2_operand_blob_objects;
 }
