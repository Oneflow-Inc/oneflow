--- conflicted
+++ resolved
@@ -57,16 +57,12 @@
 
 namespace {
 
-<<<<<<< HEAD
-Maybe<Symbol<Stream>> RawGetCriticalSectionDevice() {
+Maybe<Symbol<Stream>> RawGetCriticalSectionStream() {
   return Stream::New(JUST(Device::New("cpu")), StreamRole::kCriticalSection);
 }
-=======
-Maybe<Symbol<Device>> RawGetCriticalSectionDevice() { return Device::New("critical_section"); }
->>>>>>> 4a454b1e
-
-static constexpr auto* GetCriticalSectionDevice =
-    DECORATE(&RawGetCriticalSectionDevice, ThreadLocal);
+
+static constexpr auto* GetCriticalSectionStream =
+    DECORATE(&RawGetCriticalSectionStream, ThreadLocal);
 
 }  // namespace
 
@@ -197,7 +193,7 @@
 Maybe<void> InstructionsBuilder::SoftSyncNNGraphBuffers(
     const one::EagerBlobObjectListPtr& eager_blob_objects,
     const std::shared_ptr<NNGraphIf>& nn_graph) {
-  const auto& stream = JUST(GetCriticalSectionDevice());
+  const auto& stream = JUST(GetCriticalSectionStream());
   JUST(SoftSyncStream(eager_blob_objects, stream));
   return Maybe<void>::Ok();
 }
