--- conflicted
+++ resolved
@@ -426,12 +426,8 @@
   DataType data_type = eager_blob_object->data_type();
   auto instruction = intrusive::make_shared<vm::Instruction>(
       JUST(Singleton<VirtualMachine>::Get()->GetVmStream(producer_stream)),
-<<<<<<< HEAD
       std::make_unique<vm::NaiveInstructionPolicy>(
-          JUST(GetReleaseInstructionType::Visit(stream_role, device_type)), phy_instr_operand));
-=======
-      JUST(GetReleaseInstructionType::Visit(stream_role, data_type)), phy_instr_operand);
->>>>>>> 6cf1baec
+          JUST(GetReleaseInstructionType::Visit(stream_role, data_type)), phy_instr_operand));
   instruction_list_->EmplaceBack(std::move(instruction));
   return Maybe<void>::Ok();
 }
