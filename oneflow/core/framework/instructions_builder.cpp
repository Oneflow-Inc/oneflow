/*
Copyright 2020 The OneFlow Authors. All rights reserved.

Licensed under the Apache License, Version 2.0 (the "License");
you may not use this file except in compliance with the License.
You may obtain a copy of the License at

    http://www.apache.org/licenses/LICENSE-2.0

Unless required by applicable law or agreed to in writing, software
distributed under the License is distributed on an "AS IS" BASIS,
WITHOUT WARRANTIES OR CONDITIONS OF ANY KIND, either express or implied.
See the License for the specific language governing permissions and
limitations under the License.
*/
#include <atomic>
#include "oneflow/core/framework/instructions_builder.h"
#include "oneflow/core/framework/symbol_storage_util.h"
#include "oneflow/core/eager/eager_symbol.cfg.h"
#include "oneflow/core/job/job_conf.cfg.h"
#include "oneflow/core/job/placement.cfg.h"
#include "oneflow/core/job/scope.cfg.h"
#include "oneflow/core/framework/parallel_conf_util.h"
#include "oneflow/core/framework/object_storage.h"
#include "oneflow/core/operator/op_node_signature.cfg.h"
#include "oneflow/core/operator/operator.h"
#include "oneflow/core/framework/id_util.h"
#include "oneflow/core/operator/interface_blob_conf.cfg.h"
#include "oneflow/core/framework/scope_util.h"
#include "oneflow/core/framework/session_util.h"
#include "oneflow/core/eager/eager_oneflow.h"
#include "oneflow/core/common/container_util.h"
#include "oneflow/core/rpc/include/global_process_ctx.h"
#include "oneflow/core/vm/read_tensor_shape_arg_cb_phy_instr_operand.h"
#include "oneflow/core/vm/no_arg_cb_phy_instr_operand.h"
#include "oneflow/core/vm/access_blob_arg_cb_phy_instr_operand.h"
#include "oneflow/core/vm/release_tensor_arg_phy_instr_operand.h"
#include "oneflow/core/framework/vm_local_dep_object.h"
#include "oneflow/core/framework/tensor.h"

namespace oneflow {

namespace {

Maybe<int64_t> NewSymbolId(vm::IdGenerator* id_generator,
                           vm::InstructionMsgList* instruction_list) {
  int64_t symbol_id = JUST(id_generator->NewSymbolId());
  ObjectMsgPtr<vm::InstructionMsg> instruction = ObjectMsgPtr<vm::InstructionMsg>::New("NewSymbol");
  instruction->add_int64_operand(symbol_id);
  instruction_list->PushBack(instruction.Mutable());
  return symbol_id;
}

template<typename T>
const char* GetInstrTypeName();

template<>
const char* GetInstrTypeName<cfg::JobConfigProto>() {
  return "InitJobDescSymbol";
}
template<>
const char* GetInstrTypeName<cfg::ParallelConf>() {
  return "NewParallelDescSymbol";
}
template<>
const char* GetInstrTypeName<cfg::ScopeProto>() {
  return "InitScopeSymbol";
}

template<typename T>
T* MutEagerSymbolConf(vm::cfg::EagerSymbol*);

template<>
cfg::JobConfigProto* MutEagerSymbolConf<cfg::JobConfigProto>(vm::cfg::EagerSymbol* eager_symbol) {
  return eager_symbol->mutable_job_conf_symbol();
}

template<>
cfg::ParallelConf* MutEagerSymbolConf<cfg::ParallelConf>(vm::cfg::EagerSymbol* eager_symbol) {
  return eager_symbol->mutable_parallel_conf_symbol();
}

template<>
cfg::ScopeProto* MutEagerSymbolConf<cfg::ScopeProto>(vm::cfg::EagerSymbol* eager_symbol) {
  return eager_symbol->mutable_scope_symbol();
}

Maybe<void> AddStringSymbol(int64_t symbol_id, const std::string& data) {
  JUST(Global<symbol::Storage<StringSymbol>>::Get()->Add(symbol_id, data));
  auto* id_cache = JUST(GlobalMaybe<symbol::IdCache<std::string>>());
  CHECK_OR_RETURN(!id_cache->Has(data));
  JUST(id_cache->FindOrCreate(data, [&symbol_id]() -> Maybe<int64_t> { return symbol_id; }));
  return Maybe<void>::Ok();
}

uint64_t NewTokenId() {
  static std::atomic<uint64_t> token_id(0);
  token_id++;
  return token_id;
}

using IntList = std::vector<int64_t>;
using Int2IntListMap = HashMap<int64_t, std::shared_ptr<IntList>>;
// This function is used to determine whether the machine_id2sorted_dev_phy_ids of ParallelDesc are
// equal
bool Int2IntListMapContaining(const Int2IntListMap& bigger, const Int2IntListMap& smaller) {
  for (const auto& pair : smaller) {
    if (bigger.find(pair.first) == bigger.end()) { return false; }
    const auto& bigger_device_ids = bigger.find(pair.first)->second;
    std::vector<int64_t>::iterator ret;
    for (int64_t device_id : *pair.second) {
      ret = std::find(bigger_device_ids->begin(), bigger_device_ids->end(), device_id);
      if (ret == bigger_device_ids->end()) { return false; }
    }
  }
  return true;
}

Maybe<compatible_py::BlobObject> MakeNewBlobObjectLike(
    InstructionsBuilder* builder, const std::shared_ptr<compatible_py::BlobObject>& blob_object,
    const std::shared_ptr<ParallelDesc>& new_parallel_desc_symbol) {
  OperatorConf op_conf;
  op_conf.set_name(*JUST(UniqueStr("Input")));
  op_conf.set_device_tag(new_parallel_desc_symbol->device_tag());
  op_conf.mutable_input_conf()->set_out("out");
  std::shared_ptr<cfg::InterfaceBlobConf> cfg_interface_blob_conf =
      std::make_shared<cfg::InterfaceBlobConf>();
  blob_object->op_arg_parallel_attr()->DumpToInterfaceBlobConf(cfg_interface_blob_conf);
  blob_object->op_arg_blob_attr()->DumpToInterfaceBlobConf(cfg_interface_blob_conf);
  cfg_interface_blob_conf->ToProto(op_conf.mutable_input_conf()->mutable_blob_conf());
  std::shared_ptr<Scope> cur_scope = JUST(GetCurrentScope());
  op_conf.set_scope_symbol_id(JUST(cur_scope->symbol_id()));
  OpNodeSignature upstream_signature;
  const auto& op = JUST(ConstructAndInferOp(op_conf, upstream_signature, *cur_scope));
  const auto& op_attribute = op->GetOpAttributeWithoutOpNameAndLbn();
  std::shared_ptr<cfg::ParallelConf> parallel_conf = new_parallel_desc_symbol->cfg_parallel_conf();
  std::shared_ptr<HashMap<std::string, std::shared_ptr<compatible_py::BlobObject>>>
      bn_in_op2blob_object =
          std::make_shared<HashMap<std::string, std::shared_ptr<compatible_py::BlobObject>>>();
  builder->RawStatelessCall(std::make_shared<cfg::OpAttribute>(*op_attribute), parallel_conf,
                            bn_in_op2blob_object);
  return JUST(MapAt(*bn_in_op2blob_object, "out"));
}

<<<<<<< HEAD
Maybe<void> _Run(const std::function<void(const std::shared_ptr<InstructionsBuilder>&)>& Build,
                 const std::shared_ptr<vm::IdGenerator>& id_generator,
                 const std::function<Maybe<void>(const std::shared_ptr<vm::InstructionMsgList>&,
                                                 const std::shared_ptr<vm::cfg::EagerSymbolList>&)>&
                     RunInstruction,
                 const std::function<Maybe<void>(compatible_py::Object*)>& ReleaseObject) {
  std::shared_ptr<Session> sess = JUST(GetDefaultSession());
  std::shared_ptr<vm::InstructionMsgList> instruction_list = sess->instruction_list();
  std::shared_ptr<vm::cfg::EagerSymbolList> eager_symbol_list = sess->eager_symbol_list();
  Build(std::make_shared<InstructionsBuilder>(id_generator, instruction_list, eager_symbol_list,
                                              ReleaseObject));
  JUST(RunInstruction(instruction_list, eager_symbol_list));
  instruction_list->Clear();
  eager_symbol_list->clear_eager_symbol();
  return Maybe<void>::Ok();
}

=======
>>>>>>> 8b0abc80
Maybe<void> _ReleaseLogicalObject(compatible_py::Object* obj) {
  JUST(LogicalRun([&obj](InstructionsBuilder* build) { build->DeleteObject(obj); }));
  return Maybe<void>::Ok();
}

Maybe<void> _ReleasePhysicalObject(compatible_py::Object* obj) {
  JUST(PhysicalRun([&obj](InstructionsBuilder* build) { build->DeleteObject(obj); }));
  return Maybe<void>::Ok();
}

Maybe<compatible_py::BlobObject> CreateDelegateBlobObject(
    const std::function<std::shared_ptr<compatible_py::BlobObject>(
        const std::shared_ptr<compatible_py::BlobObject>&,
        const std::shared_ptr<compatible_py::OpArgParallelAttribute>&)>& Fetch,
    const std::shared_ptr<compatible_py::BlobObject>& x_blob_object,
    const std::shared_ptr<compatible_py::OpArgParallelAttribute>& op_arg_parallel_attr) {
  if ((*x_blob_object->op_arg_parallel_attr()) == (*op_arg_parallel_attr)) { return x_blob_object; }
  return Fetch(x_blob_object, op_arg_parallel_attr);
}

}  // namespace

namespace detail {

template<typename T>
Maybe<int64_t> CreateSymbolIdHelper<T>::Call(vm::IdGenerator* id_generator,
                                             vm::InstructionMsgList* instruction_list,
                                             vm::cfg::EagerSymbolList* eager_symbol_list,
                                             const T& conf) {
  int64_t symbol_id = JUST(NewSymbolId(id_generator, instruction_list));
  {
    ObjectMsgPtr<vm::InstructionMsg> instruction =
        ObjectMsgPtr<vm::InstructionMsg>::New(GetInstrTypeName<T>());
    instruction->add_init_symbol_operand(symbol_id);
    instruction_list->PushBack(instruction.Mutable());
  }
  {
    auto* eager_symbol = eager_symbol_list->mutable_eager_symbol()->Add();
    eager_symbol->set_symbol_id(symbol_id);
    MutEagerSymbolConf<T>(eager_symbol)->CopyFrom(conf);
  }
  return symbol_id;
}

template struct CreateSymbolIdHelper<cfg::JobConfigProto>;
template struct CreateSymbolIdHelper<cfg::ScopeProto>;

template<>
Maybe<int64_t> CreateSymbolIdHelper<cfg::ParallelConf>::Call(
    vm::IdGenerator* id_generator, vm::InstructionMsgList* instruction_list,
    vm::cfg::EagerSymbolList* eager_symbol_list, const cfg::ParallelConf& conf) {
  int64_t symbol_id = JUST(id_generator->NewSymbolId());
  {
    ObjectMsgPtr<vm::InstructionMsg> instruction =
        ObjectMsgPtr<vm::InstructionMsg>::New(GetInstrTypeName<cfg::ParallelConf>());
    instruction->add_int64_operand(symbol_id);
    instruction_list->PushBack(instruction.Mutable());
  }
  {
    auto* eager_symbol = eager_symbol_list->mutable_eager_symbol()->Add();
    eager_symbol->set_symbol_id(symbol_id);
    MutEagerSymbolConf<cfg::ParallelConf>(eager_symbol)->CopyFrom(conf);
  }
  return symbol_id;
}

}  // namespace detail

Maybe<int64_t> InstructionsBuilder::NewSymbolId() {
  ObjectMsgPtr<vm::InstructionMsg> instruction = ObjectMsgPtr<vm::InstructionMsg>::New("NewSymbol");
  int64_t symbol_id = JUST(id_generator_->NewSymbolId());
  instruction->add_int64_operand(symbol_id);
  instruction_list_->PushBack(instruction.Mutable());
  return symbol_id;
}

Maybe<int64_t> InstructionsBuilder::NewObjectId(
    const std::shared_ptr<ParallelDesc>& parallel_desc_sym) {
  int64_t object_id = JUST(id_generator_->NewObjectId());
  ObjectMsgPtr<vm::InstructionMsg> instruction = ObjectMsgPtr<vm::InstructionMsg>::New("NewObject");
  instruction->add_parallel_desc(JUST(parallel_desc_sym->symbol_id()));
  instruction->add_int64_operand(object_id);
  instruction_list_->PushBack(instruction.Mutable());
  return object_id;
}

Maybe<compatible_py::BlobObject> InstructionsBuilder::PackPhysicalBlobsToLogicalBlob(
    const std::vector<std::shared_ptr<compatible_py::BlobObject>>& physical_blob_objects,
    const std::shared_ptr<compatible_py::OpArgParallelAttribute>& op_arg_parallel_attr,
    const std::shared_ptr<compatible_py::OpArgBlobAttribute>& op_arg_blob_attr) {
  std::shared_ptr<ParallelDesc> parallel_desc_symbol = op_arg_parallel_attr->parallel_desc_symbol();
  std::shared_ptr<HashMap<int64_t, std::shared_ptr<std::vector<int64_t>>>> machine_id2device_ids =
      parallel_desc_symbol->machine_id2sorted_dev_phy_ids();
  std::string device_tag = parallel_desc_symbol->parallel_conf().device_tag();
  HashSet<std::pair<int64_t, int64_t>> machine_device_ids;
  for (const auto& physical_blob_object : physical_blob_objects) {
    std::shared_ptr<ParallelDesc> phy_paralle_desc_sym =
        physical_blob_object->parallel_desc_symbol();
    CHECK_EQ_OR_RETURN(phy_paralle_desc_sym->parallel_num(), 1);
    CHECK_EQ_OR_RETURN(phy_paralle_desc_sym->device_tag(), device_tag);
    std::shared_ptr<HashMap<int64_t, std::shared_ptr<std::vector<int64_t>>>>
        phy_machine_id2device_ids = phy_paralle_desc_sym->machine_id2sorted_dev_phy_ids();
    int64_t machine_id = phy_machine_id2device_ids->begin()->first;
    machine_device_ids.insert(
        std::make_pair(machine_id, phy_machine_id2device_ids->at(machine_id)->at(0)));
  }
  for (const auto& pair : *machine_id2device_ids) {
    int64_t machine_id = pair.first;
    for (const auto& device_id : *(pair.second)) {
      CHECK(machine_device_ids.find(std::make_pair(machine_id, device_id))
            != machine_device_ids.end());
    }
  }
  std::shared_ptr<compatible_py::BlobObject> logical_blob_object =
      JUST(NewBlobObject(op_arg_parallel_attr, op_arg_blob_attr));
  JUST(ReplaceMirrored(op_arg_parallel_attr->parallel_desc_symbol(), {logical_blob_object},
                       physical_blob_objects));
  return logical_blob_object;
}

Maybe<StringSymbol> InstructionsBuilder::GetSymbol4String(std::string str) {
  if (JUST(HasSymbol<std::string>(str))) { return GetSymbol<std::string, StringSymbol>(str); }
  int64_t symbol_id = JUST(NewSymbolId4String(str));
  JUST(AddStringSymbol(symbol_id, str));
  return GetSymbol<std::string, StringSymbol>(str);
}

Maybe<JobDesc> InstructionsBuilder::GetJobConfSymbol(
    const std::shared_ptr<cfg::JobConfigProto>& job_conf) {
  if (JUST(HasSymbol<cfg::JobConfigProto>(*job_conf))) {
    return GetSymbol<cfg::JobConfigProto, JobDesc>(*job_conf);
  }
  int64_t symbol_id = JUST(NewSymbolId4JobConf(job_conf));
  JUST(AddSymbol<cfg::JobConfigProto, JobConfigProto, JobDesc>(symbol_id, *job_conf));
  return GetSymbol<cfg::JobConfigProto, JobDesc>(*job_conf);
}

Maybe<ParallelDesc> InstructionsBuilder::GetParallelDescSymbol(
    const std::shared_ptr<cfg::ParallelConf>& parallel_conf) {
  if (JUST(HasSymbol<cfg::ParallelConf>(*parallel_conf))) {
    return GetSymbol<cfg::ParallelConf, ParallelDesc>(*parallel_conf);
  }
  int64_t symbol_id = JUST(NewSymbolId4ParallelConf(parallel_conf));
  JUST(AddSymbol<cfg::ParallelConf, ParallelConf, ParallelDesc>(symbol_id, *parallel_conf));
  return GetSymbol<cfg::ParallelConf, ParallelDesc>(*parallel_conf);
}

Maybe<Scope> InstructionsBuilder::GetScopeSymbol(
    const std::shared_ptr<cfg::ScopeProto>& scope_proto) {
  if (JUST(HasSymbol<cfg::ScopeProto>(*scope_proto))) {
    return GetSymbol<cfg::ScopeProto, Scope>(*scope_proto);
  }
  int64_t symbol_id = JUST(NewSymbolId4Scope(scope_proto));
  JUST(AddSymbol<cfg::ScopeProto, ScopeProto, Scope>(symbol_id, *scope_proto));
  return GetSymbol<cfg::ScopeProto, Scope>(*scope_proto);
}

Maybe<OperatorConfSymbol> InstructionsBuilder::GetOpConfSymbol(
    const std::shared_ptr<cfg::OperatorConf>& op_conf) {
  if (JUST(HasSymbol<cfg::OperatorConf>(*op_conf))) {
    return GetSymbol<cfg::OperatorConf, OperatorConfSymbol>(*op_conf);
  }
  int64_t symbol_id = JUST(NewSymbolId4OpConf(op_conf));
  JUST(AddSymbol<cfg::OperatorConf, OperatorConf, OperatorConfSymbol>(symbol_id, *op_conf));
  return GetSymbol<cfg::OperatorConf, OperatorConfSymbol>(*op_conf);
}

Maybe<int64_t> InstructionsBuilder::NewSymbolId4String(std::string str) {
  int64_t symbol_id = JUST(NewSymbolId());
  JUST(InitStringSymbol(symbol_id, str));
  return symbol_id;
}

Maybe<int64_t> InstructionsBuilder::NewSymbolId4JobConf(
    const std::shared_ptr<cfg::JobConfigProto>& job_conf) {
  int64_t symbol_id = JUST(NewSymbolId());
  JUST(InitJobConfSymbol(symbol_id, job_conf));
  return symbol_id;
}

Maybe<int64_t> InstructionsBuilder::NewSymbolId4ParallelConf(
    const std::shared_ptr<cfg::ParallelConf>& parallel_conf) {
  int64_t symbol_id = JUST(id_generator_->NewSymbolId());
  JUST(NewParallelConfSymbol(symbol_id, parallel_conf));
  return symbol_id;
}

Maybe<int64_t> InstructionsBuilder::NewSymbolId4Scope(
    const std::shared_ptr<cfg::ScopeProto>& scope_proto) {
  int64_t symbol_id = JUST(NewSymbolId());
  JUST(NewScopeSymbol(symbol_id, scope_proto));
  return symbol_id;
}

Maybe<int64_t> InstructionsBuilder::NewSymbolId4OpConf(
    const std::shared_ptr<cfg::OperatorConf> op_conf) {
  int64_t symbol_id = JUST(NewSymbolId());
  JUST(InitOpConfSymbol(symbol_id, op_conf));
  return symbol_id;
}

Maybe<compatible_py::BlobObject> InstructionsBuilder::NewBlobObject(
    const std::shared_ptr<compatible_py::OpArgParallelAttribute>& op_arg_parallel_attr,
    const std::shared_ptr<compatible_py::OpArgBlobAttribute>& op_arg_blob_attr) {
  int64_t object_id = JUST(NewObjectId(op_arg_parallel_attr->parallel_desc_symbol()));
  std::shared_ptr<compatible_py::BlobObject> obj = std::make_shared<compatible_py::BlobObject>(
      object_id, op_arg_parallel_attr, op_arg_blob_attr);
  obj->add_releaser(release_object_);
  return obj;
}

Maybe<int64_t> InstructionsBuilder::NewSymbolId4OpNodeSignature(
    const std::shared_ptr<cfg::OpNodeSignature>& op_node_signature_sym) {
  int64_t symbol_id = JUST(NewSymbolId());
  JUST(InitOpNodeSignatureDescSymbol(symbol_id, op_node_signature_sym));
  return symbol_id;
}

Maybe<int64_t> InstructionsBuilder::NewSharedOpKernelObjectId4ParallelConfSymbolId(
    const std::shared_ptr<ParallelDesc>& parallel_desc_sym) {
  return NewObjectId(parallel_desc_sym);
}

Maybe<void> InstructionsBuilder::DeleteObject(compatible_py::Object* blob_object) {
  JUST(_TryClearObject(blob_object));
  JUST(_DeleteObject(blob_object));
  return Maybe<void>::Ok();
}

Maybe<std::vector<std::shared_ptr<ParallelDesc>>>
InstructionsBuilder::GetPhysicalParallelDescSymbols(
    const std::shared_ptr<ParallelDesc>& parallel_desc_symbol) {
  std::string device_tag = parallel_desc_symbol->parallel_conf().device_tag();
  std::vector<std::shared_ptr<ParallelDesc>> phy_parallel_desc_symbols;
  const auto AppendPhyParallelDescSymbol = [this, &phy_parallel_desc_symbols, &device_tag](
                                               int64_t machine_id,
                                               int64_t device_id) -> Maybe<void> {
    std::shared_ptr<cfg::ParallelConf> parallel_conf = std::make_shared<cfg::ParallelConf>();
    parallel_conf->set_device_tag(device_tag);
    parallel_conf->add_device_name(std::string("@") + std::to_string(machine_id) + ":"
                                   + std::to_string(device_id));
    phy_parallel_desc_symbols.emplace_back(JUST(GetParallelDescSymbol(parallel_conf)));
    return Maybe<void>::Ok();
  };

  for (const int64_t machine_id : parallel_desc_symbol->sorted_machine_ids()) {
    for (const int64_t device_id : parallel_desc_symbol->sorted_dev_phy_ids(machine_id)) {
      JUST(AppendPhyParallelDescSymbol(machine_id, device_id));
    }
  }

  return phy_parallel_desc_symbols;
}

Maybe<std::vector<std::shared_ptr<compatible_py::OpArgBlobAttribute>>>
InstructionsBuilder::GetPhysicalOpArgBlobAttrs(
    const std::shared_ptr<compatible_py::BlobObject>& logical_blob_object) const {
  int64_t parallel_num = logical_blob_object->parallel_desc_symbol()->parallel_num();
  std::shared_ptr<compatible_py::OpArgBlobAttribute> logical_blob_attr =
      logical_blob_object->op_arg_blob_attr();
  std::shared_ptr<cfg::SbpParallel> sbp_parallel =
      logical_blob_object->op_arg_parallel_attr()->sbp_parallel();
  std::vector<std::shared_ptr<compatible_py::OpArgBlobAttribute>> pyh_op_arg_blob_attrs;
  if (sbp_parallel->has_split_parallel()) {
    int64_t split_axis = sbp_parallel->split_parallel().axis();
    for (int64_t i = 0; i < parallel_num; ++i) {
      pyh_op_arg_blob_attrs.emplace_back(
          logical_blob_attr->GetPhysicalOpArgBlobAttr(split_axis, parallel_num, i));
    }
  } else {
    for (int64_t i = 0; i < parallel_num; ++i) {
      pyh_op_arg_blob_attrs.emplace_back(logical_blob_attr);
    }
  }
  return pyh_op_arg_blob_attrs;
}

Maybe<std::vector<std::shared_ptr<compatible_py::BlobObject>>>
InstructionsBuilder::UnpackLogicalBlobToPhysicalBlobs(
    const std::shared_ptr<compatible_py::BlobObject>& blob_object) {
  std::vector<std::shared_ptr<ParallelDesc>> phy_parallel_desc_symbols =
      *JUST(GetPhysicalParallelDescSymbols(blob_object->parallel_desc_symbol()));
  auto phy_op_arg_blob_attrs = JUST(GetPhysicalOpArgBlobAttrs(blob_object));
  const auto GetPhysicalBlob =
      [this](const std::shared_ptr<ParallelDesc>& parallel_desc_sym,
             const std::shared_ptr<compatible_py::OpArgBlobAttribute>& blob_attr)
      -> Maybe<compatible_py::BlobObject> {
    std::shared_ptr<compatible_py::OpArgParallelAttribute> op_arg_parallel_attr =
        JUST(compatible_py::MakeMirroredOpArgParallelAttribute(parallel_desc_sym));
    std::shared_ptr<compatible_py::BlobObject> pyhsical_blob_object =
        JUST(NewBlobObject(op_arg_parallel_attr, blob_attr));
    return pyhsical_blob_object;
  };
  std::vector<std::shared_ptr<compatible_py::BlobObject>> physical_blob_objects;
  for (int64_t i = 0; i < phy_parallel_desc_symbols.size(); ++i) {
    physical_blob_objects.emplace_back(JUST(GetPhysicalBlob(
        JUST(VectorAt(phy_parallel_desc_symbols, i)), JUST(VectorAt(*phy_op_arg_blob_attrs, i)))));
  }
  JUST(ReplaceMirrored(blob_object->parallel_desc_symbol(), physical_blob_objects, {blob_object}));
  return physical_blob_objects;
}

Maybe<compatible_py::BlobObject> InstructionsBuilder::MakeReferenceBlobObject(
    const std::shared_ptr<compatible_py::BlobObject>& blob_object,
    const std::shared_ptr<compatible_py::OpArgParallelAttribute>& op_arg_parallel_attr) {
  std::shared_ptr<ParallelDesc> parallel_desc_symbol = blob_object->parallel_desc_symbol();
  CHECK((*parallel_desc_symbol) == (*op_arg_parallel_attr->parallel_desc_symbol()));
  std::shared_ptr<compatible_py::BlobObject> ref_blob_object =
      JUST(NewBlobObject(op_arg_parallel_attr, blob_object->op_arg_blob_attr()));
  ReplaceMirrored(parallel_desc_symbol, {ref_blob_object}, {blob_object});
  return ref_blob_object;
}

Maybe<void> InstructionsBuilder::ReplaceMirrored(
    const std::shared_ptr<ParallelDesc>& parallel_desc_sym,
    const std::vector<std::shared_ptr<compatible_py::BlobObject>>& lhs_objects,
    const std::vector<std::shared_ptr<compatible_py::BlobObject>>& rhs_objects) {
  ObjectMsgPtr<vm::InstructionMsg> instruction =
      ObjectMsgPtr<vm::InstructionMsg>::New("ReplaceMirrored");
  instruction->set_parallel_desc_symbol_id(JUST(parallel_desc_sym->symbol_id()));
  for (const auto& lhs_object : lhs_objects) {
    instruction->add_int64_operand(lhs_object->object_id());
  }
  instruction->add_separator();
  for (const auto& rhs_object : rhs_objects) {
    instruction->add_int64_operand(rhs_object->object_id());
  }
  instruction_list_->PushBack(instruction.Mutable());
  return Maybe<void>::Ok();
}

Maybe<Scope> InstructionsBuilder::BuildInitialScope(
    int64_t session_id, const std::shared_ptr<cfg::JobConfigProto>& job_conf,
    const std::string& device_tag, const std::vector<std::string>& machine_device_ids,
    const std::shared_ptr<Shape>& hierarchy, bool is_mirrored) {
  std::shared_ptr<cfg::ScopeProto> scope_proto = std::make_shared<cfg::ScopeProto>();
  scope_proto->set_session_id(session_id);
  std::shared_ptr<JobDesc> job_conf_sym = JUST(GetJobConfSymbol(job_conf));
  scope_proto->set_job_desc_symbol_id(JUST(job_conf_sym->symbol_id()));
  std::shared_ptr<cfg::ParallelConf> parallel_conf =
      JUST(MakeParallelConf(device_tag, machine_device_ids, hierarchy));
  std::shared_ptr<ParallelDesc> device_parallel_desc_sym =
      JUST(GetParallelDescSymbol(parallel_conf));
  scope_proto->set_device_parallel_desc_symbol_id(JUST(device_parallel_desc_sym->symbol_id()));
  parallel_conf = JUST(MakeParallelConf("cpu", machine_device_ids, hierarchy));
  std::shared_ptr<ParallelDesc> host_parallel_desc_sym = JUST(GetParallelDescSymbol(parallel_conf));
  scope_proto->set_host_parallel_desc_symbol_id(JUST(host_parallel_desc_sym->symbol_id()));
  if (is_mirrored) {
    scope_proto->mutable_opt_mirrored_parallel_conf()->mutable_mirrored_parallel();
  } else {
    scope_proto->mutable_opt_mirrored_parallel_conf()->clear_mirrored_parallel();
  }
  return GetScopeSymbol(scope_proto);
}

Maybe<Scope> InstructionsBuilder::BuildScopeWithNewParallelDesc(
    const std::shared_ptr<Scope>& scope, const std::string& device_tag,
    const std::vector<std::string>& machine_device_ids, const std::shared_ptr<Shape>& hierarchy) {
  const auto SetScopeProto =
      [this, &device_tag, &machine_device_ids,
       &hierarchy](const std::shared_ptr<cfg::ScopeProto>& scope_proto) -> Maybe<void> {
    std::shared_ptr<cfg::ParallelConf> parallel_conf =
        JUST(MakeParallelConf(device_tag, machine_device_ids, hierarchy));
    std::shared_ptr<ParallelDesc> device_parallel_desc_sym =
        JUST(GetParallelDescSymbol(parallel_conf));
    parallel_conf = JUST(MakeParallelConf("cpu", machine_device_ids, hierarchy));
    std::shared_ptr<ParallelDesc> host_parallel_desc_sym =
        JUST(GetParallelDescSymbol(parallel_conf));
    scope_proto->set_device_parallel_desc_symbol_id(JUST(device_parallel_desc_sym->symbol_id()));
    scope_proto->set_host_parallel_desc_symbol_id(JUST(host_parallel_desc_sym->symbol_id()));
    return Maybe<void>::Ok();
  };

  return BuildScopeByProtoSetter(scope, SetScopeProto);
}

Maybe<Scope> InstructionsBuilder::BuildScopeWithNewParallelConf(
    const std::shared_ptr<Scope>& scope, const std::shared_ptr<cfg::ParallelConf>& parallel_conf) {
  const std::shared_ptr<
      std::tuple<std::string, std::vector<std::string>, std::shared_ptr<cfg::ShapeProto>>>&
      tag_and_dev_ids_and_hierarchy =
          JUST(GetDeviceTagAndMachineDeviceIdsAndHierarchy(parallel_conf));
  std::shared_ptr<Shape> hierarchy;
  if (std::get<2>(*tag_and_dev_ids_and_hierarchy)) {
    ShapeProto hierarchy_proto;
    parallel_conf->hierarchy().ToProto(&hierarchy_proto);
    hierarchy.reset(new Shape(hierarchy_proto));
  }
  return BuildScopeWithNewParallelDesc(scope, std::get<0>(*tag_and_dev_ids_and_hierarchy),
                                       std::get<1>(*tag_and_dev_ids_and_hierarchy), hierarchy);
}

Maybe<Scope> InstructionsBuilder::BuildScopeWithNewIsMirrored(const std::shared_ptr<Scope>& scope,
                                                              bool is_mirrored) {
  const auto SetScopeProto = [is_mirrored](const std::shared_ptr<cfg::ScopeProto>& scope_proto) {
    if (is_mirrored) {
      scope_proto->mutable_opt_mirrored_parallel_conf()->mutable_mirrored_parallel();
    } else {
      scope_proto->mutable_opt_mirrored_parallel_conf()->clear_mirrored_parallel();
    }
  };

  return BuildScopeByProtoSetter(scope, SetScopeProto);
}

Maybe<Scope> InstructionsBuilder::BuildScopeWithNewScopeName(const std::shared_ptr<Scope>& scope,
                                                             std::string scope_name) {
  const auto SetScopeProto = [&scope_name](const std::shared_ptr<cfg::ScopeProto>& scope_proto) {
    scope_proto->add_scope_op_name_prefixes(scope_name);
  };

  return BuildScopeByProtoSetter(scope, SetScopeProto);
}

Maybe<Scope> InstructionsBuilder::BuildScopeByProtoSetter(
    const std::shared_ptr<Scope>& scope,
    const std::function<void(const std::shared_ptr<cfg::ScopeProto>&)>& Setter) {
  std::shared_ptr<cfg::ScopeProto> scope_proto = JUST(scope->MakeChildScopeProto());
  Setter(scope_proto);
  return GetScopeSymbol(scope_proto);
}

Maybe<compatible_py::BlobObject> InstructionsBuilder::BroadcastBlobReference(
    const std::shared_ptr<compatible_py::BlobObject>& sole_mirrored_blob_object,
    const std::shared_ptr<ParallelDesc>& parallel_desc_sym) {
  std::shared_ptr<HashMap<int64_t, std::shared_ptr<std::vector<int64_t>>>> device_ids =
      sole_mirrored_blob_object->parallel_desc_symbol()->machine_id2sorted_dev_phy_ids();
  for (const auto& pair : *device_ids) { CHECK_EQ_OR_RETURN(pair.second->size(), 1); }
  int64_t object_id = JUST(BroadcastObjectReference(sole_mirrored_blob_object, parallel_desc_sym));
  std::shared_ptr<compatible_py::OpArgParallelAttribute> op_arg_parallel_attr =
      JUST(compatible_py::MakeBroadcastOpArgParallelAttribute(parallel_desc_sym));
  std::shared_ptr<compatible_py::BlobObject> obj = std::make_shared<compatible_py::BlobObject>(
      object_id, op_arg_parallel_attr, sole_mirrored_blob_object->op_arg_blob_attr());
  obj->add_releaser(release_object_);
  return obj;
}

Maybe<int64_t> InstructionsBuilder::BroadcastObjectReference(
    const std::shared_ptr<compatible_py::BlobObject>& sole_mirrored_object,
    const std::shared_ptr<ParallelDesc>& parallel_desc_sym) {
  int64_t object_id = JUST(id_generator_->NewObjectId());
  ObjectMsgPtr<vm::InstructionMsg> instruction =
      ObjectMsgPtr<vm::InstructionMsg>::New("BroadcastObjectReference");
  instruction->set_parallel_desc_symbol_id(JUST(parallel_desc_sym->symbol_id()));
  instruction->add_int64_operand(object_id);
  instruction->add_int64_operand(sole_mirrored_object->object_id());
  instruction_list_->PushBack(instruction.Mutable());
  return object_id;
}

Maybe<void> InstructionsBuilder::Build121AssignInstruction(
    const std::shared_ptr<compatible_py::BlobObject>& ref_blob_object,
    const std::shared_ptr<compatible_py::BlobObject>& value_blob_object) {
  int64_t parallel_num = ref_blob_object->parallel_desc_symbol()->parallel_num();
  CHECK_EQ_OR_RETURN(parallel_num, value_blob_object->parallel_desc_symbol()->parallel_num());
  std::vector<uint64_t> token_id_0;
  std::vector<uint64_t> token_id_1;
  for (int64_t i = 0; i < parallel_num; ++i) { token_id_0.emplace_back(NewTokenId()); }
  for (int64_t i = 0; i < parallel_num; ++i) { token_id_1.emplace_back(NewTokenId()); }
  std::tuple<std::vector<uint64_t>, std::vector<uint64_t>> token_ids =
      std::make_tuple(token_id_0, token_id_1);
  BuildSendInstruction(ref_blob_object->parallel_desc_symbol(), value_blob_object, token_ids);
  BuildRecvInstruction(value_blob_object->parallel_desc_symbol(), ref_blob_object, token_ids);
  return Maybe<void>::Ok();
}

Maybe<void> InstructionsBuilder::BuildSendInstruction(
    const std::shared_ptr<ParallelDesc>& dst_parallel_desc_symbol,
    const std::shared_ptr<compatible_py::BlobObject>& src_blob_object,
    const std::tuple<std::vector<uint64_t>, std::vector<uint64_t>>& token_ids) {
  ObjectMsgPtr<vm::InstructionMsg> instruction = ObjectMsgPtr<vm::InstructionMsg>::New("SendBlob");
  instruction->set_parallel_desc_symbol_id(
      JUST(src_blob_object->parallel_desc_symbol()->symbol_id()));
  instruction->add_symbol_operand(JUST(dst_parallel_desc_symbol->symbol_id()));
  instruction->add_const_operand(src_blob_object->object_id());
  instruction->add_separator();
  for (uint64_t token_id : std::get<0>(token_ids)) { instruction->add_uint64_operand(token_id); }
  instruction->add_separator();
  for (uint64_t token_id : std::get<1>(token_ids)) { instruction->add_uint64_operand(token_id); }
  instruction_list_->PushBack(instruction.Mutable());
  return Maybe<void>::Ok();
}

Maybe<void> InstructionsBuilder::BuildRecvInstruction(
    const std::shared_ptr<ParallelDesc>& src_parallel_desc_symbol,
    const std::shared_ptr<compatible_py::BlobObject>& dst_blob_object,
    const std::tuple<std::vector<uint64_t>, std::vector<uint64_t>>& token_ids) {
  ObjectMsgPtr<vm::InstructionMsg> instruction =
      ObjectMsgPtr<vm::InstructionMsg>::New("ReceiveBlob");
  instruction->set_parallel_desc_symbol_id(
      JUST(dst_blob_object->parallel_desc_symbol()->symbol_id()));
  instruction->add_symbol_operand(JUST(src_parallel_desc_symbol->symbol_id()));
  instruction->add_mut2_operand(dst_blob_object->object_id());
  instruction->add_separator();
  for (uint64_t token_id : std::get<0>(token_ids)) { instruction->add_uint64_operand(token_id); }
  instruction->add_separator();
  for (uint64_t token_id : std::get<1>(token_ids)) { instruction->add_uint64_operand(token_id); }
  instruction_list_->PushBack(instruction.Mutable());
  return Maybe<void>::Ok();
}

Maybe<void> InstructionsBuilder::LocalCallOpKernel(
    const std::shared_ptr<one::StatefulOpKernel>& opkernel,
    one::EagerBlobObjectList input_eager_blob_objects,
    one::EagerBlobObjectList output_eager_blob_objects,
    const std::shared_ptr<const ParallelDesc>& parallel_desc_sym) {
  ObjectMsgPtr<vm::InstructionMsg> instruction =
      ObjectMsgPtr<vm::InstructionMsg>::New(parallel_desc_sym->device_tag() + ".LocalCallOpKernel");
  auto phy_instr_operand = std::make_shared<vm::LocalCallOpKernelPhyInstrOperand>(
      opkernel, input_eager_blob_objects, output_eager_blob_objects);
  instruction->set_parallel_desc_symbol_id(JUST(parallel_desc_sym->symbol_id()));
  *instruction->mutable_phy_instr_operand() = phy_instr_operand;
  instruction_list_->EmplaceBack(std::move(instruction));
  return Maybe<void>::Ok();
}

Maybe<void> InstructionsBuilder::CudaHostRegisterBlob(
    const std::shared_ptr<compatible_py::BlobObject>& blob_object) {
  ObjectMsgPtr<vm::InstructionMsg> instruction =
      ObjectMsgPtr<vm::InstructionMsg>::New("CudaHostRegisterBlob");
  instruction->set_parallel_desc_symbol_id(JUST(blob_object->parallel_desc_symbol()->symbol_id()));
  instruction->add_mut_operand(blob_object->object_id());
  instruction_list_->PushBack(instruction.Mutable());
  return Maybe<void>::Ok();
}

Maybe<void> InstructionsBuilder::CudaHostUnregisterBlob(
    const std::shared_ptr<compatible_py::BlobObject>& blob_object) {
  ObjectMsgPtr<vm::InstructionMsg> instruction =
      ObjectMsgPtr<vm::InstructionMsg>::New("CudaHostUnregisterBlob");
  instruction->set_parallel_desc_symbol_id(JUST(blob_object->parallel_desc_symbol()->symbol_id()));
  instruction->add_mut_operand(blob_object->object_id());
  instruction_list_->PushBack(instruction.Mutable());
  return Maybe<void>::Ok();
}

Maybe<compatible_py::OpKernelObject> InstructionsBuilder::NewOpKernelObject(
    const std::shared_ptr<cfg::OperatorConf>& op_conf) {
  CHECK_OR_RETURN(op_conf->has_scope_symbol_id());
  std::shared_ptr<Scope> scope_symbol =
      JUST(GetSymbol<cfg::ScopeProto, Scope>(op_conf->scope_symbol_id()));
  std::shared_ptr<OperatorConfSymbol> op_conf_sym = JUST(GetOpConfSymbol(op_conf));
  const auto& scope = Global<symbol::Storage<Scope>>::Get()->Get(op_conf->scope_symbol_id());
  OperatorConf pb_op_conf;
  op_conf->ToProto(&pb_op_conf);
  int64_t parallel_desc_sym_id = JUST(scope.GetParallelDescSymbolId(pb_op_conf));
  std::shared_ptr<ParallelDesc> parallel_desc_symbol =
      JUST(GetSymbol<cfg::ParallelConf, ParallelDesc>(parallel_desc_sym_id));
  int64_t object_id =
      JUST(_NewOpKernelObject(parallel_desc_symbol, scope_symbol->job_desc_symbol(), op_conf_sym));
  return std::make_shared<compatible_py::OpKernelObject>(object_id, op_conf, release_object_);
}

Maybe<void> InstructionsBuilder::LazyReference(
    const std::shared_ptr<compatible_py::BlobObject>& blob_object,
    const std::string& interface_op_name) {
  std::string device_tag = blob_object->parallel_desc_symbol()->device_tag();
  ObjectMsgPtr<vm::InstructionMsg> instruction =
      ObjectMsgPtr<vm::InstructionMsg>::New(device_tag + ".LazyReference");
  instruction->set_parallel_desc_symbol_id(JUST(blob_object->parallel_desc_symbol()->symbol_id()));
  instruction->add_mut_operand(blob_object->object_id());
  std::shared_ptr<StringSymbol> interface_op_name_sym =
      JUST(GetSymbol4String(blob_object->op_arg_blob_attr()->logical_blob_name()));
  instruction->add_symbol_operand(JUST(interface_op_name_sym->symbol_id()));
  instruction_list_->PushBack(instruction.Mutable());
  return Maybe<void>::Ok();
}

Maybe<compatible_py::BlobObject> InstructionsBuilder::MakeLazyRefBlobObject(
    const std::string& interface_op_name, const std::shared_ptr<cfg::OpAttribute>& op_attribute,
    const std::shared_ptr<cfg::ParallelConf>& parallel_conf) {
  CHECK_EQ_OR_RETURN(op_attribute->output_bns().size(), 1);
  const std::string& obn = op_attribute->output_bns().at(0);
  std::shared_ptr<ParallelDesc> blob_parallel_desc_sym = JUST(GetParallelDescSymbol(parallel_conf));
  OpAttribute pb_op_attribute;
  op_attribute->ToProto(&pb_op_attribute);
  std::shared_ptr<compatible_py::OpArgParallelAttribute> op_arg_parallel_attr =
      JUST(compatible_py::GetOpArgParallelAttribute(blob_parallel_desc_sym, pb_op_attribute, obn));
  std::shared_ptr<compatible_py::OpArgBlobAttribute> op_arg_blob_attr =
      JUST(compatible_py::GetOpArgBlobAttribute(pb_op_attribute, obn));
  std::shared_ptr<compatible_py::BlobObject> blob_object =
      JUST(NewBlobObject(op_arg_parallel_attr, op_arg_blob_attr));
  JUST(LazyReference(blob_object, interface_op_name));
  return blob_object;
}

Maybe<compatible_py::Object> InstructionsBuilder::GetSharedOpKernelObject4ParallelConfSymbol(
    const std::shared_ptr<ParallelDesc>& parallel_desc_sym) {
  if (JUST(HasSharedOpKernelObject4ParallelConfSymbol(parallel_desc_sym))) {
    return GetOpKernelObject4ParallelConfSymbol(parallel_desc_sym);
  }
  int64_t object_id = JUST(NewSharedOpKernelObjectId4ParallelConfSymbolId(parallel_desc_sym));
  std::shared_ptr<compatible_py::Object> obj =
      std::make_shared<compatible_py::Object>(object_id, parallel_desc_sym);
  JUST(SetSharedOpKernelObject4ParallelConfSymbol(parallel_desc_sym, obj));
  return obj;
}

Maybe<void> InstructionsBuilder::InitStringSymbol(int64_t symbol_id, std::string str) {
  ObjectMsgPtr<vm::InstructionMsg> instruction =
      ObjectMsgPtr<vm::InstructionMsg>::New("InitStringSymbol");
  instruction->add_init_symbol_operand(symbol_id);
  instruction_list_->PushBack(instruction.Mutable());
  vm::cfg::EagerSymbol eager_symbol;
  eager_symbol.set_symbol_id(symbol_id);
  eager_symbol.set_string_symbol(str);
  eager_symbol_list_->mutable_eager_symbol()->Add()->CopyFrom(eager_symbol);
  return Maybe<void>::Ok();
}

Maybe<void> InstructionsBuilder::InitJobConfSymbol(
    int64_t symbol_id, const std::shared_ptr<cfg::JobConfigProto>& job_conf) {
  ObjectMsgPtr<vm::InstructionMsg> instruction =
      ObjectMsgPtr<vm::InstructionMsg>::New("InitJobDescSymbol");
  instruction->add_init_symbol_operand(symbol_id);
  instruction_list_->PushBack(instruction.Mutable());
  vm::cfg::EagerSymbol eager_symbol;
  eager_symbol.set_symbol_id(symbol_id);
  eager_symbol.mutable_job_conf_symbol()->CopyFrom(*job_conf);
  eager_symbol_list_->mutable_eager_symbol()->Add()->CopyFrom(eager_symbol);
  return Maybe<void>::Ok();
}

Maybe<void> InstructionsBuilder::NewParallelConfSymbol(
    int64_t symbol_id, const std::shared_ptr<cfg::ParallelConf>& parallel_conf) {
  ObjectMsgPtr<vm::InstructionMsg> instruction =
      ObjectMsgPtr<vm::InstructionMsg>::New("NewParallelDescSymbol");
  instruction->add_int64_operand(symbol_id);
  instruction_list_->PushBack(instruction.Mutable());
  vm::cfg::EagerSymbol eager_symbol;
  eager_symbol.set_symbol_id(symbol_id);
  eager_symbol.mutable_parallel_conf_symbol()->CopyFrom(*parallel_conf);
  eager_symbol_list_->mutable_eager_symbol()->Add()->CopyFrom(eager_symbol);
  return Maybe<void>::Ok();
}

Maybe<void> InstructionsBuilder::NewScopeSymbol(
    int64_t symbol_id, const std::shared_ptr<cfg::ScopeProto>& scope_proto) {
  ObjectMsgPtr<vm::InstructionMsg> instruction =
      ObjectMsgPtr<vm::InstructionMsg>::New("InitScopeSymbol");
  instruction->add_init_symbol_operand(symbol_id);
  instruction_list_->PushBack(instruction.Mutable());
  vm::cfg::EagerSymbol eager_symbol;
  eager_symbol.set_symbol_id(symbol_id);
  eager_symbol.mutable_scope_symbol()->CopyFrom(*scope_proto);
  eager_symbol_list_->mutable_eager_symbol()->Add()->CopyFrom(eager_symbol);
  return Maybe<void>::Ok();
}

Maybe<int64_t> InstructionsBuilder::_NewOpKernelObject(
    const std::shared_ptr<ParallelDesc>& parallel_desc_symbol,
    const std::shared_ptr<JobDesc>& job_desc_sym,
    const std::shared_ptr<OperatorConfSymbol>& op_conf_sym) {
  int64_t object_id = JUST(NewObjectId(parallel_desc_symbol));
  ObjectMsgPtr<vm::InstructionMsg> instruction =
      ObjectMsgPtr<vm::InstructionMsg>::New("InitOpKernelObject");
  instruction->set_parallel_desc_symbol_id(JUST(parallel_desc_symbol->symbol_id()));
  instruction->add_symbol_operand(JUST(job_desc_sym->symbol_id()));
  instruction->add_symbol_operand(JUST(op_conf_sym->symbol_id()));
  instruction->add_mut_operand(object_id);
  instruction_list_->PushBack(instruction.Mutable());
  return object_id;
}

Maybe<void> InstructionsBuilder::InitOpNodeSignatureDescSymbol(
    int64_t symbol_id, const std::shared_ptr<cfg::OpNodeSignature>& op_node_signature_sym) {
  ObjectMsgPtr<vm::InstructionMsg> instruction =
      ObjectMsgPtr<vm::InstructionMsg>::New("InitOpNodeSignatureDescSymbol");
  instruction->add_init_symbol_operand(symbol_id);
  instruction_list_->PushBack(instruction.Mutable());
  vm::cfg::EagerSymbol eager_symbol;
  eager_symbol.set_symbol_id(symbol_id);
  eager_symbol.mutable_op_node_signature_symbol()->CopyFrom(*op_node_signature_sym);
  eager_symbol_list_->mutable_eager_symbol()->Add()->CopyFrom(eager_symbol);
  return Maybe<void>::Ok();
}

Maybe<void> InstructionsBuilder::InitOpConfSymbol(
    int64_t symbol_id, const std::shared_ptr<cfg::OperatorConf>& op_conf) {
  ObjectMsgPtr<vm::InstructionMsg> instruction =
      ObjectMsgPtr<vm::InstructionMsg>::New("InitOperatorConfSymbol");
  instruction->add_init_symbol_operand(symbol_id);
  instruction_list_->PushBack(instruction.Mutable());
  vm::cfg::EagerSymbol eager_symbol;
  eager_symbol.set_symbol_id(symbol_id);
  eager_symbol.mutable_op_conf_symbol()->CopyFrom(*op_conf);
  eager_symbol_list_->mutable_eager_symbol()->Add()->CopyFrom(eager_symbol);
  return Maybe<void>::Ok();
}

Maybe<void> InstructionsBuilder::InsertRemoveForeignCallbackInstruction(int64_t object_id,
                                                                        int64_t callback_id) {
  ObjectMsgPtr<vm::InstructionMsg> instruction =
      ObjectMsgPtr<vm::InstructionMsg>::New("RemoveForeignCallback");
  instruction->add_mut_operand(object_id, vm::AllMirroredObject());
  instruction->add_int64_operand(callback_id);
  instruction_list_->PushBack(instruction.Mutable());
  return Maybe<void>::Ok();
}

Maybe<void> InstructionsBuilder::_FetchBlob(
    const std::string& instruction_name,
    const std::shared_ptr<compatible_py::BlobObject>& blob_object, int64_t callback_id) {
  const std::string& device_tag = blob_object->parallel_desc_symbol()->device_tag();
  ObjectMsgPtr<vm::InstructionMsg> instruction =
      ObjectMsgPtr<vm::InstructionMsg>::New(device_tag + "." + instruction_name);
  instruction->set_parallel_desc_symbol_id(JUST(blob_object->parallel_desc_symbol()->symbol_id()));
  instruction->add_const_operand(blob_object->object_id());
  instruction->add_int64_operand(callback_id);
  instruction_list_->PushBack(instruction.Mutable());
  return Maybe<void>::Ok();
}

Maybe<void> InstructionsBuilder::FeedBlob(
    const std::shared_ptr<compatible_py::BlobObject>& blob_object, int64_t callback_id) {
  const std::string& device_tag = blob_object->parallel_desc_symbol()->device_tag();
  ObjectMsgPtr<vm::InstructionMsg> instruction =
      ObjectMsgPtr<vm::InstructionMsg>::New(device_tag + "." + "FeedBlob");
  instruction->set_parallel_desc_symbol_id(JUST(blob_object->parallel_desc_symbol()->symbol_id()));
  instruction->add_mut2_operand(blob_object->object_id());
  instruction->add_int64_operand(callback_id);
  instruction_list_->PushBack(instruction.Mutable());
  return Maybe<void>::Ok();
}

Maybe<void> InstructionsBuilder::ReleaseTensor(
    const std::shared_ptr<eager::EagerBlobObject>& eager_blob_object,
    const std::shared_ptr<const ParallelDesc>& parallel_desc) {
  std::string instr_name = parallel_desc->device_tag() + ".ReleaseTensor";
  ObjectMsgPtr<vm::InstructionMsg> instruction = ObjectMsgPtr<vm::InstructionMsg>::New(instr_name);
  const std::shared_ptr<VmLocalDepObject>& infer_local_dep_object =
      JUST(eager_blob_object->infer_local_dep_object());
  const std::shared_ptr<VmLocalDepObject>& compute_local_dep_object =
      JUST(eager_blob_object->compute_local_dep_object());
  *instruction->mutable_phy_instr_operand() = std::make_shared<vm::ReleaseTensorArgPhyInstrOperand>(
      eager_blob_object, infer_local_dep_object, compute_local_dep_object);
  instruction->set_parallel_desc_symbol_id(JUST(parallel_desc->symbol_id()));
  instruction_list_->EmplaceBack(std::move(instruction.Mutable()));
  return Maybe<void>::Ok();
}

Maybe<void> InstructionsBuilder::AccessBlobByCallback(
    const std::shared_ptr<one::MirroredTensor>& tensor,
    const std::function<void(uint64_t)>& callback, const std::string& modifier) {
  std::string instr_name = tensor->parallel_desc()->device_tag() + ".AccessBlobByCallback";
  ObjectMsgPtr<vm::InstructionMsg> instruction = ObjectMsgPtr<vm::InstructionMsg>::New(instr_name);
  const std::shared_ptr<vm::EagerBlobObject>& eager_blob_object = JUST(tensor->eager_blob_object());
  const std::shared_ptr<VmLocalDepObject>& infer_local_dep_object =
      JUST(tensor->infer_local_dep_object());
  const std::shared_ptr<VmLocalDepObject>& compute_local_dep_object =
      JUST(tensor->compute_local_dep_object());
  *instruction->mutable_phy_instr_operand() = std::make_shared<vm::AccessBlobArgCbPhyInstrOperand>(
      eager_blob_object, infer_local_dep_object, compute_local_dep_object, callback, modifier);
  instruction->set_parallel_desc_symbol_id(JUST(tensor->parallel_desc()->symbol_id()));
  instruction_list_->EmplaceBack(std::move(instruction.Mutable()));
  return Maybe<void>::Ok();
}

Maybe<void> InstructionsBuilder::ReadTensorShapeByCallback(
    const std::shared_ptr<eager::EagerBlobObject>& eager_blob_object,
    const std::function<void(const std::shared_ptr<const Shape>&)>& callback) {
  std::string instr_name = "ReadTensorShapeByCallback";
  ObjectMsgPtr<vm::InstructionMsg> instruction = ObjectMsgPtr<vm::InstructionMsg>::New(instr_name);
  *instruction->mutable_phy_instr_operand() =
      std::make_shared<vm::ReadTensorShapeArgCbPhyInstrOperand>(eager_blob_object, callback);
  instruction_list_->EmplaceBack(std::move(instruction.Mutable()));
  return Maybe<void>::Ok();
}

Maybe<void> InstructionsBuilder::RankFrontSeqCallback(const std::string& instruction_name,
                                                      const std::function<void()>& callback) {
  ObjectMsgPtr<vm::InstructionMsg> instruction =
      ObjectMsgPtr<vm::InstructionMsg>::New(instruction_name);
  instruction->add_int64_operand(GlobalProcessCtx::Rank());
  *instruction->mutable_phy_instr_operand() =
      std::make_shared<vm::NoArgCbPhyInstrOperand>(callback);
  instruction_list_->PushBack(instruction.Mutable());
  return Maybe<void>::Ok();
}

Maybe<void> InstructionsBuilder::InferRankFrontSeqCallback(const std::function<void()>& callback) {
  return RankFrontSeqCallback("InferRankFrontSeqCallback", callback);
}

Maybe<void> InstructionsBuilder::ComputeRankFrontSeqCallback(
    const std::function<void()>& callback) {
  return RankFrontSeqCallback("ComputeRankFrontSeqCallback", callback);
}

Maybe<void> InstructionsBuilder::InferGlobalFrontSeqBarrier() {
  ObjectMsgPtr<vm::InstructionMsg> instruction =
      ObjectMsgPtr<vm::InstructionMsg>::New("InferGlobalFrontSeqBarrier");
  instruction_list_->PushBack(instruction.Mutable());
  return Maybe<void>::Ok();
}

Maybe<void> InstructionsBuilder::ComputeGlobalFrontSeqBarrier() {
  ObjectMsgPtr<vm::InstructionMsg> instruction =
      ObjectMsgPtr<vm::InstructionMsg>::New("ComputeGlobalFrontSeqBarrier");
  instruction_list_->PushBack(instruction.Mutable());
  return Maybe<void>::Ok();
}

Maybe<void> InstructionsBuilder::FetchBlobHeader(
    const std::shared_ptr<compatible_py::BlobObject>& blob_object, int64_t callback_id) {
  JUST(_FetchBlob("FetchBlobHeader", blob_object, callback_id));
  return Maybe<void>::Ok();
}

Maybe<void> InstructionsBuilder::FetchBlobBody(
    const std::shared_ptr<compatible_py::BlobObject>& blob_object, int64_t callback_id) {
  JUST(_FetchBlob("FetchBlobBody", blob_object, callback_id));
  return Maybe<void>::Ok();
}

Maybe<void> InstructionsBuilder::_TryClearObject(compatible_py::Object* blob_object) {
  ObjectMsgPtr<vm::InstructionMsg> instruction =
      ObjectMsgPtr<vm::InstructionMsg>::New("TryClearObject");
  instruction->set_parallel_desc_symbol_id(JUST(blob_object->parallel_desc_symbol()->symbol_id()));
  instruction->add_mut_operand(blob_object->object_id());
  instruction_list_->PushBack(instruction.Mutable());
  return Maybe<void>::Ok();
}

Maybe<void> InstructionsBuilder::_DeleteObject(compatible_py::Object* blob_object) {
  ObjectMsgPtr<vm::InstructionMsg> instruction =
      ObjectMsgPtr<vm::InstructionMsg>::New("DeleteObject");
  instruction->set_parallel_desc_symbol_id(JUST(blob_object->parallel_desc_symbol()->symbol_id()));
  instruction->add_del_operand(blob_object->object_id());
  instruction_list_->PushBack(instruction.Mutable());
  return Maybe<void>::Ok();
}

Maybe<void> InstructionsBuilder::_StatefulCallOpKernel(
    const std::string& instr_name, const std::shared_ptr<ParallelDesc>& parallel_desc_sym,
    const std::shared_ptr<compatible_py::OpKernelObject> opkernel_object,
    const std::shared_ptr<OpNodeSignatureDesc> op_node_signature_sym,
    const std::vector<
        std::pair<std::shared_ptr<StringSymbol>, std::shared_ptr<compatible_py::BlobObject>>>&
        const_input_operand_blob_objects,
    const std::vector<
        std::pair<std::shared_ptr<StringSymbol>, std::shared_ptr<compatible_py::BlobObject>>>&
        mutable_input_operand_blob_objects,
    const std::vector<
        std::pair<std::shared_ptr<StringSymbol>, std::shared_ptr<compatible_py::BlobObject>>>&
        mut1_operand_blob_objects,
    const std::vector<
        std::pair<std::shared_ptr<StringSymbol>, std::shared_ptr<compatible_py::BlobObject>>>&
        mut2_operand_blob_objects) {
  ObjectMsgPtr<vm::InstructionMsg> instruction =
      ObjectMsgPtr<vm::InstructionMsg>::New(parallel_desc_sym->device_tag() + "." + instr_name);
  instruction->set_parallel_desc_symbol_id(JUST(parallel_desc_sym->symbol_id()));
  instruction->add_mut_operand(opkernel_object->object_id());
  instruction->add_symbol_operand(JUST(op_node_signature_sym->symbol_id()));
  instruction->add_separator();

  for (const auto& pair : const_input_operand_blob_objects) {
    instruction->add_symbol_operand(JUST(pair.first->symbol_id()));
  }
  for (const auto& pair : const_input_operand_blob_objects) {
    instruction->add_const_operand(pair.second->object_id());
  }
  instruction->add_separator();

  for (const auto& pair : mutable_input_operand_blob_objects) {
    instruction->add_symbol_operand(JUST(pair.first->symbol_id()));
  }
  for (const auto& pair : mutable_input_operand_blob_objects) {
    instruction->add_mut_operand(pair.second->object_id());
  }
  instruction->add_separator();

  for (const auto& pair : mut1_operand_blob_objects) {
    instruction->add_symbol_operand(JUST(pair.first->symbol_id()));
  }
  for (const auto& pair : mut1_operand_blob_objects) {
    instruction->add_mut_operand(pair.second->object_id());
  }
  instruction->add_separator();

  for (const auto& pair : mut2_operand_blob_objects) {
    instruction->add_symbol_operand(JUST(pair.first->symbol_id()));
  }
  for (const auto& pair : mut2_operand_blob_objects) {
    instruction->add_mut2_operand(pair.second->object_id());
  }

  instruction_list_->PushBack(instruction.Mutable());
  return Maybe<void>::Ok();
}

Maybe<void> InstructionsBuilder::_StatelessCallOpKernel(
    const std::string& instr_name, const std::shared_ptr<ParallelDesc>& parallel_desc_sym,
    const std::shared_ptr<JobDesc>& job_desc_sym,
    const std::shared_ptr<OperatorConfSymbol>& op_conf_sym,
    const std::shared_ptr<OpNodeSignatureDesc>& op_node_signature_sym,
    const std::shared_ptr<compatible_py::Object>& shared_opkernel_obj,
    const std::vector<
        std::pair<std::shared_ptr<StringSymbol>, std::shared_ptr<compatible_py::BlobObject>>>&
        const_input_operand_blob_objects,
    const std::vector<
        std::pair<std::shared_ptr<StringSymbol>, std::shared_ptr<compatible_py::BlobObject>>>&
        mutable_input_operand_blob_objects,
    const std::vector<
        std::pair<std::shared_ptr<StringSymbol>, std::shared_ptr<compatible_py::BlobObject>>>&
        mut1_operand_blob_objects,
    const std::vector<
        std::pair<std::shared_ptr<StringSymbol>, std::shared_ptr<compatible_py::BlobObject>>>&
        mut2_operand_blob_objects) {
  ObjectMsgPtr<vm::InstructionMsg> instruction =
      ObjectMsgPtr<vm::InstructionMsg>::New(parallel_desc_sym->device_tag() + "." + instr_name);
  instruction->set_parallel_desc_symbol_id(JUST(parallel_desc_sym->symbol_id()));
  instruction->add_symbol_operand(JUST(job_desc_sym->symbol_id()));
  instruction->add_symbol_operand(JUST(op_conf_sym->symbol_id()));
  instruction->add_symbol_operand(JUST(op_node_signature_sym->symbol_id()));
  instruction->add_mut_operand(shared_opkernel_obj->object_id());
  instruction->add_separator();

  for (const auto& pair : const_input_operand_blob_objects) {
    instruction->add_symbol_operand(JUST(pair.first->symbol_id()));
  }
  for (const auto& pair : const_input_operand_blob_objects) {
    instruction->add_const_operand(pair.second->object_id());
  }
  instruction->add_separator();

  for (const auto& pair : mutable_input_operand_blob_objects) {
    instruction->add_symbol_operand(JUST(pair.first->symbol_id()));
  }
  for (const auto& pair : mutable_input_operand_blob_objects) {
    instruction->add_mut_operand(pair.second->object_id());
  }
  instruction->add_separator();

  for (const auto& pair : mut1_operand_blob_objects) {
    instruction->add_symbol_operand(JUST(pair.first->symbol_id()));
  }
  for (const auto& pair : mut1_operand_blob_objects) {
    instruction->add_mut_operand(pair.second->object_id());
  }
  instruction->add_separator();

  for (const auto& pair : mut2_operand_blob_objects) {
    instruction->add_symbol_operand(JUST(pair.first->symbol_id()));
  }
  for (const auto& pair : mut2_operand_blob_objects) {
    instruction->add_mut2_operand(pair.second->object_id());
  }

  instruction_list_->PushBack(instruction.Mutable());
  return Maybe<void>::Ok();
}

Maybe<OpNodeSignatureDesc> InstructionsBuilder::GetOpNodeSignatureSymbol(
    const std::shared_ptr<cfg::OpAttribute>& op_attribute) {
  std::shared_ptr<cfg::OpNodeSignature> op_node_signature =
      std::make_shared<cfg::OpNodeSignature>();
  {
    op_node_signature->mutable_sbp_signature()->CopyFrom(op_attribute->sbp_signature());
    op_node_signature->mutable_mirrored_signature()->CopyFrom(op_attribute->mirrored_signature());
    op_node_signature->mutable_logical_blob_desc_signature()->CopyFrom(
        op_attribute->logical_blob_desc_signature());
    op_node_signature->mutable_parallel_signature()->CopyFrom(op_attribute->parallel_signature());
  }
  if (JUST(HasSymbol<cfg::OpNodeSignature>(*op_node_signature))) {
    return GetSymbol<cfg::OpNodeSignature, OpNodeSignatureDesc>(*op_node_signature);
  }
  int64_t symbol_id = JUST(NewSymbolId4OpNodeSignature(op_node_signature));
  JUST(AddSymbol<cfg::OpNodeSignature, OpNodeSignature, OpNodeSignatureDesc>(symbol_id,
                                                                             *op_node_signature));
  return GetSymbol<cfg::OpNodeSignature, OpNodeSignatureDesc>(*op_node_signature);
}

Maybe<void> InstructionsBuilder::StatefulCall(
    const std::shared_ptr<cfg::OpAttribute>& op_attribute,
    const std::shared_ptr<compatible_py::OpKernelObject>& opkernel_object,
    const std::shared_ptr<HashMap<std::string, std::shared_ptr<compatible_py::BlobObject>>>&
        bn_in_op2blob_object,
    const std::function<std::shared_ptr<compatible_py::BlobObject>(
        InstructionsBuilder*, const std::shared_ptr<compatible_py::BlobObject>&,
        const std::shared_ptr<compatible_py::OpArgParallelAttribute>&)>& BoxingTo) {
  std::shared_ptr<ParallelDesc> op_parallel_desc_sym = opkernel_object->parallel_desc_symbol();
  const auto& parallel_sig = op_attribute->parallel_signature();
  CHECK_OR_RETURN(parallel_sig.has_op_parallel_desc_symbol_id());
  CHECK_OR_RETURN(JUST(op_parallel_desc_sym->symbol_id())
                  == parallel_sig.op_parallel_desc_symbol_id());
  JUST(CheckRefInBlobObjectParallelDesc(op_attribute, op_parallel_desc_sym, bn_in_op2blob_object));
  const auto FetchDelegateBlobObject =
      [this, &BoxingTo](
          const std::shared_ptr<compatible_py::BlobObject>& x_blob_object,
          const std::shared_ptr<compatible_py::OpArgParallelAttribute>& op_arg_parallel_attr)
      -> std::shared_ptr<compatible_py::BlobObject> {
    return BoxingTo(this, x_blob_object, op_arg_parallel_attr);
  };

  const auto GetDelegateBlobObject =
      [this, &FetchDelegateBlobObject](
          const std::shared_ptr<compatible_py::BlobObject>& blob_object,
          const std::shared_ptr<compatible_py::OpArgParallelAttribute>& op_arg_parallel_attr)
      -> Maybe<compatible_py::BlobObject> {
    return CreateDelegateBlobObject(FetchDelegateBlobObject, blob_object, op_arg_parallel_attr);
  };

  JUST(_StatefulCall(op_attribute, opkernel_object, bn_in_op2blob_object, GetDelegateBlobObject));

  return Maybe<void>::Ok();
}

Maybe<void> InstructionsBuilder::StatelessCall(
    const std::shared_ptr<cfg::OpAttribute>& op_attribute,
    const std::shared_ptr<cfg::ParallelConf>& parallel_conf,
    const std::shared_ptr<HashMap<std::string, std::shared_ptr<compatible_py::BlobObject>>>&
        bn_in_op2blob_object,
    const std::function<std::shared_ptr<compatible_py::BlobObject>(
        InstructionsBuilder*, const std::shared_ptr<compatible_py::BlobObject>&,
        const std::shared_ptr<compatible_py::OpArgParallelAttribute>&)>& BoxingTo) {
  std::shared_ptr<ParallelDesc> op_parallel_desc_sym = JUST(GetParallelDescSymbol(parallel_conf));
  JUST(CheckRefInBlobObjectParallelDesc(op_attribute, op_parallel_desc_sym, bn_in_op2blob_object));

  const auto FetchDelegateBlobObject =
      [this, &BoxingTo](
          const std::shared_ptr<compatible_py::BlobObject>& x_blob_object,
          const std::shared_ptr<compatible_py::OpArgParallelAttribute>& op_arg_parallel_attr)
      -> std::shared_ptr<compatible_py::BlobObject> {
    // TODO(hanbinbin): use Maybe as return after blobcache is migrated
    return BoxingTo(this, x_blob_object, op_arg_parallel_attr);
  };

  const auto GetDelegateBlobObject =
      [this, &FetchDelegateBlobObject](
          const std::shared_ptr<compatible_py::BlobObject>& blob_object,
          const std::shared_ptr<compatible_py::OpArgParallelAttribute>& op_arg_parallel_attr)
      -> Maybe<compatible_py::BlobObject> {
    return CreateDelegateBlobObject(FetchDelegateBlobObject, blob_object, op_arg_parallel_attr);
  };

  JUST(_StatelessCall("compute", op_attribute, op_parallel_desc_sym, op_parallel_desc_sym,
                      bn_in_op2blob_object, GetDelegateBlobObject));

  return Maybe<void>::Ok();
}

Maybe<void> InstructionsBuilder::NoBoxingStatelessCall(
    const std::shared_ptr<cfg::OpAttribute>& op_attribute,
    const std::shared_ptr<cfg::ParallelConf>& parallel_conf,
    const std::shared_ptr<HashMap<std::string, std::shared_ptr<compatible_py::BlobObject>>>&
        bn_in_op2blob_object) {
  std::shared_ptr<ParallelDesc> op_parallel_desc_sym = JUST(GetParallelDescSymbol(parallel_conf));
  JUST(CheckRefInBlobObjectParallelDesc(op_attribute, op_parallel_desc_sym, bn_in_op2blob_object));

  const auto FetchDelegateBlobObject =
      [this](const std::shared_ptr<compatible_py::BlobObject>& blob_object,
             const std::shared_ptr<compatible_py::OpArgParallelAttribute>& op_arg_parallel_attr)
      -> std::shared_ptr<compatible_py::BlobObject> {
    std::shared_ptr<ParallelDesc> from_pd = blob_object->parallel_desc_symbol();
    std::shared_ptr<ParallelDesc> to_pd = op_arg_parallel_attr->parallel_desc_symbol();
    if (*from_pd == *to_pd) { return blob_object; }
    CHECK(from_pd->device_tag() == "cpu");
    CHECK(to_pd->device_tag() == "cpu");
    CHECK(from_pd->parallel_num() == to_pd->parallel_num());

    auto from_machine_ids = from_pd->machine_id2sorted_dev_phy_ids();
    auto to_machine_ids = to_pd->machine_id2sorted_dev_phy_ids();
    if ((from_pd->machine_id2sorted_dev_phy_ids()->size() == from_pd->parallel_num())
        && (Int2IntListMapContaining(*from_machine_ids, *to_machine_ids))
        && (Int2IntListMapContaining(*to_machine_ids, *from_machine_ids))) {
      return CHECK_JUST(BroadcastBlobReference(blob_object, to_pd));
    }
    return CHECK_JUST(Build121To(blob_object, to_pd));
  };

  const auto GetDirectOr121BlobObject =
      [this, &FetchDelegateBlobObject](
          const std::shared_ptr<compatible_py::BlobObject>& blob_object,
          const std::shared_ptr<compatible_py::OpArgParallelAttribute>& op_arg_parallel_attr)
      -> Maybe<compatible_py::BlobObject> {
    return CreateDelegateBlobObject(FetchDelegateBlobObject, blob_object, op_arg_parallel_attr);
  };
  JUST(_StatelessCall("compute", op_attribute, op_parallel_desc_sym, op_parallel_desc_sym,
                      bn_in_op2blob_object, GetDirectOr121BlobObject));

  return Maybe<void>::Ok();
}

Maybe<void> InstructionsBuilder::NoBoxingCudaD2HStatelessCall(
    const std::shared_ptr<cfg::OpAttribute>& op_attribute,
    const std::shared_ptr<cfg::ParallelConf>& in_parallel_conf,
    const std::shared_ptr<HashMap<std::string, std::shared_ptr<compatible_py::BlobObject>>>&
        bn_in_op2blob_object,
    const std::function<std::shared_ptr<ParallelDesc>(InstructionsBuilder*,
                                                      const std::shared_ptr<ParallelDesc>&,
                                                      const std::string&)>& TryReplaceDeviceTag) {
  std::shared_ptr<ParallelDesc> op_parallel_desc_sym =
      JUST(GetParallelDescSymbol(in_parallel_conf));
  std::shared_ptr<ParallelDesc> blob_parallel_desc_sym =
      TryReplaceDeviceTag(this, op_parallel_desc_sym, "cpu");
  JUST(CheckRefInBlobObjectParallelDesc(op_attribute, op_parallel_desc_sym, bn_in_op2blob_object));
  const auto GetDirectBlobObject =
      [](const std::shared_ptr<compatible_py::BlobObject>& blob_object,
         const std::shared_ptr<compatible_py::OpArgParallelAttribute>& op_arg_parallel_attr)
      -> Maybe<compatible_py::BlobObject> { return blob_object; };

  JUST(_StatelessCall("copy_d2h", op_attribute, op_parallel_desc_sym, blob_parallel_desc_sym,
                      bn_in_op2blob_object, GetDirectBlobObject));

  return Maybe<void>::Ok();
}

Maybe<void> InstructionsBuilder::NoBoxingCudaH2DStatelessCall(
    const std::shared_ptr<cfg::OpAttribute>& op_attribute,
    const std::shared_ptr<cfg::ParallelConf>& out_parallel_conf,
    const std::shared_ptr<HashMap<std::string, std::shared_ptr<compatible_py::BlobObject>>>&
        bn_in_op2blob_object) {
  std::shared_ptr<ParallelDesc> op_parallel_desc_sym =
      JUST(GetParallelDescSymbol(out_parallel_conf));
  JUST(CheckRefInBlobObjectParallelDesc(op_attribute, op_parallel_desc_sym, bn_in_op2blob_object));

  const auto GetDirectBlobObject =
      [](const std::shared_ptr<compatible_py::BlobObject>& blob_object,
         const std::shared_ptr<compatible_py::OpArgParallelAttribute>& op_arg_parallel_attr)
      -> Maybe<compatible_py::BlobObject> { return blob_object; };

  JUST(_StatelessCall("copy_h2d", op_attribute, op_parallel_desc_sym, op_parallel_desc_sym,
                      bn_in_op2blob_object, GetDirectBlobObject));

  return Maybe<void>::Ok();
}

Maybe<void> InstructionsBuilder::RawStatelessCall(
    const std::shared_ptr<cfg::OpAttribute>& op_attribute,
    const std::shared_ptr<cfg::ParallelConf>& parallel_conf,
    const std::shared_ptr<HashMap<std::string, std::shared_ptr<compatible_py::BlobObject>>>&
        bn_in_op2blob_object) {
  std::shared_ptr<ParallelDesc> op_parallel_desc_sym = JUST(GetParallelDescSymbol(parallel_conf));
  JUST(CheckRefInBlobObjectParallelDesc(op_attribute, op_parallel_desc_sym, bn_in_op2blob_object));

  const auto GetDirectBlobObject =
      [](const std::shared_ptr<compatible_py::BlobObject>& blob_object,
         const std::shared_ptr<compatible_py::OpArgParallelAttribute>& op_arg_parallel_attr)
      -> Maybe<compatible_py::BlobObject> { return blob_object; };

  JUST(_StatelessCall("compute", op_attribute, op_parallel_desc_sym, op_parallel_desc_sym,
                      bn_in_op2blob_object, GetDirectBlobObject));

  return Maybe<void>::Ok();
}

Maybe<void> InstructionsBuilder::_StatefulCall(
    const std::shared_ptr<cfg::OpAttribute>& op_attribute,
    const std::shared_ptr<compatible_py::OpKernelObject>& opkernel_object,
    const std::shared_ptr<HashMap<std::string, std::shared_ptr<compatible_py::BlobObject>>>&
        bn_in_op2blob_object,
    const std::function<Maybe<compatible_py::BlobObject>(
        const std::shared_ptr<compatible_py::BlobObject>&,
        const std::shared_ptr<compatible_py::OpArgParallelAttribute>&)>& GetDelegateBlobObject) {
  std::shared_ptr<ParallelDesc> op_parallel_desc_sym = opkernel_object->parallel_desc_symbol();

  const auto DelegateBlobObject4Ibn =
      [&op_attribute, &bn_in_op2blob_object, &op_parallel_desc_sym,
       &GetDelegateBlobObject](const std::string& ibn) -> Maybe<compatible_py::BlobObject> {
    OpAttribute pb_op_attribute;
    op_attribute->ToProto(&pb_op_attribute);
    std::shared_ptr<compatible_py::OpArgParallelAttribute> op_arg_parallel_attr =
        JUST(compatible_py::GetOpArgParallelAttribute(op_parallel_desc_sym, pb_op_attribute, ibn));
    return GetDelegateBlobObject(JUST(MapAt(*bn_in_op2blob_object, ibn)), op_arg_parallel_attr);
  };

  std::shared_ptr<OpNodeSignatureDesc> op_node_signature_sym =
      JUST(GetOpNodeSignatureSymbol(op_attribute));

  const auto& const_input_operand_blob_objects =
      JUST(GetConstInputOperandBlobObjects(op_attribute, DelegateBlobObject4Ibn));
  const auto& mutable_input_operand_blob_objects =
      JUST(GetMutableInputOperandBlobObjects(op_attribute, DelegateBlobObject4Ibn));
  const auto& mut1_operand_blob_objects =
      JUST(GetMut1OperandBlobObjects(op_attribute, op_parallel_desc_sym, bn_in_op2blob_object));
  const auto& mut2_operand_blob_objects =
      JUST(GetMut2OperandBlobObjects(op_attribute, op_parallel_desc_sym, bn_in_op2blob_object));

  std::string instruction_prefix;
  {
    bool is_user_op = op_attribute->op_conf().has_user_conf();
    CHECK_OR_RETURN(is_user_op);
    if (is_user_op) {
      instruction_prefix = "";
    } else {
      instruction_prefix = "System";
    }
  }

  JUST(_StatefulCallOpKernel(instruction_prefix + "CallOpKernel", op_parallel_desc_sym,
                             opkernel_object, op_node_signature_sym,
                             *const_input_operand_blob_objects, *mutable_input_operand_blob_objects,
                             *mut1_operand_blob_objects, *mut2_operand_blob_objects));

  return Maybe<void>::Ok();
}

Maybe<void> InstructionsBuilder::_StatelessCall(
    const std::string& stream_tag, const std::shared_ptr<cfg::OpAttribute>& op_attribute,
    std::shared_ptr<ParallelDesc> op_parallel_desc_sym,
    const std::shared_ptr<ParallelDesc>& blob_parallel_desc_sym,
    const std::shared_ptr<HashMap<std::string, std::shared_ptr<compatible_py::BlobObject>>>&
        bn_in_op2blob_object,
    const std::function<Maybe<compatible_py::BlobObject>(
        const std::shared_ptr<compatible_py::BlobObject>&,
        const std::shared_ptr<compatible_py::OpArgParallelAttribute>&)>& GetDelegateBlobObject) {
  if (op_attribute->parallel_signature().has_op_parallel_desc_symbol_id()) {
    int64_t symbol_id = op_attribute->parallel_signature().op_parallel_desc_symbol_id();
    op_parallel_desc_sym = JUST(GetSymbol<cfg::ParallelConf, ParallelDesc>(symbol_id));
  }
  CHECK_OR_RETURN(op_parallel_desc_sym);
  const auto DelegateBlobObject4Ibn =
      [&op_attribute, &bn_in_op2blob_object, &GetDelegateBlobObject,
       op_parallel_desc_sym](const std::string& ibn) -> Maybe<compatible_py::BlobObject> {
    OpAttribute pb_op_attribute;
    op_attribute->ToProto(&pb_op_attribute);
    std::shared_ptr<compatible_py::OpArgParallelAttribute> op_arg_parallel_attr =
        JUST(compatible_py::GetOpArgParallelAttribute(op_parallel_desc_sym, pb_op_attribute, ibn));
    return GetDelegateBlobObject(JUST(MapAt(*bn_in_op2blob_object, ibn)), op_arg_parallel_attr);
  };

  const auto& op_conf = op_attribute->op_conf();
  CHECK_OR_RETURN(op_conf.has_scope_symbol_id());
  std::shared_ptr<Scope> scope_symbol =
      JUST(GetSymbol<cfg::ScopeProto, Scope>(op_conf.scope_symbol_id()));
  std::shared_ptr<JobDesc> job_desc_sym = scope_symbol->job_desc_symbol();
  std::shared_ptr<OperatorConfSymbol> op_conf_sym =
      JUST(GetOpConfSymbol(std::make_shared<cfg::OperatorConf>(op_conf)));
  std::shared_ptr<OpNodeSignatureDesc> op_node_signature_sym =
      JUST(GetOpNodeSignatureSymbol(op_attribute));
  std::shared_ptr<compatible_py::Object> opkernel_obj =
      JUST(GetSharedOpKernelObject4ParallelConfSymbol(op_parallel_desc_sym));
  CHECK_OR_RETURN((*opkernel_obj->parallel_desc_symbol()) == *op_parallel_desc_sym);
  const auto& const_input_operand_blob_objects =
      JUST(GetConstInputOperandBlobObjects(op_attribute, DelegateBlobObject4Ibn));
  const auto& mutable_input_operand_blob_objects =
      JUST(GetMutableInputOperandBlobObjects(op_attribute, DelegateBlobObject4Ibn));
  const auto& mut1_operand_blob_objects =
      JUST(GetMut1OperandBlobObjects(op_attribute, blob_parallel_desc_sym, bn_in_op2blob_object));
  const auto& mut2_operand_blob_objects =
      JUST(GetMut2OperandBlobObjects(op_attribute, blob_parallel_desc_sym, bn_in_op2blob_object));
  std::string instruction_prefix;
  {
    bool is_user_op = op_attribute->op_conf().has_user_conf();
    if (is_user_op) {
      instruction_prefix = "User";
    } else {
      instruction_prefix = "System";
    }
  }
  JUST(_StatelessCallOpKernel(
      stream_tag + "." + instruction_prefix + "StatelessCallOpKernel", op_parallel_desc_sym,
      job_desc_sym, op_conf_sym, op_node_signature_sym, opkernel_obj,
      *const_input_operand_blob_objects, *mutable_input_operand_blob_objects,
      *mut1_operand_blob_objects, *mut2_operand_blob_objects));
  return Maybe<void>::Ok();
}

Maybe<compatible_py::BlobObject> InstructionsBuilder::Build121To(
    const std::shared_ptr<compatible_py::BlobObject>& blob_object,
    const std::shared_ptr<ParallelDesc>& parallel_desc_symbol) {
  std::shared_ptr<compatible_py::BlobObject> ref_blob_object =
      JUST(MakeNewBlobObjectLike(this, blob_object, parallel_desc_symbol));
  JUST(Build121AssignInstruction(ref_blob_object, blob_object));
  return ref_blob_object;
}

Maybe<std::vector<
    std::pair<std::shared_ptr<StringSymbol>, std::shared_ptr<compatible_py::BlobObject>>>>
InstructionsBuilder::GetConstInputOperandBlobObjects(
    const std::shared_ptr<cfg::OpAttribute>& op_attribute,
    const std::function<Maybe<compatible_py::BlobObject>(const std::string&)>& BlobObject4Ibn) {
  std::shared_ptr<std::vector<
      std::pair<std::shared_ptr<StringSymbol>, std::shared_ptr<compatible_py::BlobObject>>>>
      const_input_operand_blob_objects = std::make_shared<std::vector<
          std::pair<std::shared_ptr<StringSymbol>, std::shared_ptr<compatible_py::BlobObject>>>>();
  for (const auto& ibn : op_attribute->input_bns()) {
    const auto& ibn2modifier = op_attribute->arg_modifier_signature().ibn2input_blob_modifier();
    if (JUST(MapAt(ibn2modifier, ibn)).is_mutable()) { continue; }
    std::shared_ptr<StringSymbol> ibn_sym = JUST(GetSymbol4String(ibn));
    std::shared_ptr<compatible_py::BlobObject> in_object = JUST(BlobObject4Ibn(ibn));
    const_input_operand_blob_objects->emplace_back(std::make_pair(ibn_sym, in_object));
  }
  return const_input_operand_blob_objects;
}

Maybe<std::vector<
    std::pair<std::shared_ptr<StringSymbol>, std::shared_ptr<compatible_py::BlobObject>>>>
InstructionsBuilder::GetMutableInputOperandBlobObjects(
    const std::shared_ptr<cfg::OpAttribute>& op_attribute,
    const std::function<Maybe<compatible_py::BlobObject>(const std::string&)>& BlobObject4Ibn) {
  std::shared_ptr<std::vector<
      std::pair<std::shared_ptr<StringSymbol>, std::shared_ptr<compatible_py::BlobObject>>>>
      mutable_input_operand_blob_objects = std::make_shared<std::vector<
          std::pair<std::shared_ptr<StringSymbol>, std::shared_ptr<compatible_py::BlobObject>>>>();
  for (const auto& ibn : op_attribute->input_bns()) {
    const auto& ibn2modifier = op_attribute->arg_modifier_signature().ibn2input_blob_modifier();
    if (!(JUST(MapAt(ibn2modifier, ibn)).is_mutable())) { continue; }
    std::shared_ptr<StringSymbol> ibn_sym = JUST(GetSymbol4String(ibn));
    std::shared_ptr<compatible_py::BlobObject> in_object = JUST(BlobObject4Ibn(ibn));
    mutable_input_operand_blob_objects->emplace_back(std::make_pair(ibn_sym, in_object));
  }
  return mutable_input_operand_blob_objects;
}

Maybe<std::vector<
    std::pair<std::shared_ptr<StringSymbol>, std::shared_ptr<compatible_py::BlobObject>>>>
InstructionsBuilder::GetMut1OperandBlobObjects(
    const std::shared_ptr<cfg::OpAttribute>& op_attribute,
    const std::shared_ptr<ParallelDesc>& parallel_desc_sym,
    const std::shared_ptr<HashMap<std::string, std::shared_ptr<compatible_py::BlobObject>>>&
        bn_in_op2blob_object) {
  std::shared_ptr<std::vector<
      std::pair<std::shared_ptr<StringSymbol>, std::shared_ptr<compatible_py::BlobObject>>>>
      mut1_operand_blob_objects = std::make_shared<std::vector<
          std::pair<std::shared_ptr<StringSymbol>, std::shared_ptr<compatible_py::BlobObject>>>>();
  const auto GetOutBlobParallelDescSymbol =
      [&op_attribute, &parallel_desc_sym](const std::string& obn) -> Maybe<ParallelDesc> {
    const auto& parallel_signature = op_attribute->parallel_signature();
    const auto& bn2symbol_id = parallel_signature.bn_in_op2parallel_desc_symbol_id();
    if (bn2symbol_id.find(obn) != bn2symbol_id.end()) {
      return GetSymbol<cfg::ParallelConf, ParallelDesc>(bn2symbol_id.at(obn));
    } else {
      return parallel_desc_sym;
    }
  };
  const auto OutputBns = [&op_attribute]() -> std::vector<std::string> {
    const auto& obn2modifier = op_attribute->arg_modifier_signature().obn2output_blob_modifier();
    std::vector<std::string> output_bns;
    for (const auto& obn : op_attribute->output_bns()) {
      if (obn2modifier.at(obn).header_infered_before_compute()) { output_bns.emplace_back(obn); }
    }
    for (const auto& tmp_bn : op_attribute->tmp_bns()) { output_bns.emplace_back(tmp_bn); }
    return output_bns;
  };
  OpAttribute pb_op_attribute;
  op_attribute->ToProto(&pb_op_attribute);
  for (const auto& obn : OutputBns()) {
    std::shared_ptr<StringSymbol> obn_sym = JUST(GetSymbol4String(obn));
    std::shared_ptr<compatible_py::OpArgParallelAttribute> op_arg_parallel_attr =
        JUST(compatible_py::GetOpArgParallelAttribute(JUST(GetOutBlobParallelDescSymbol(obn)),
                                                      pb_op_attribute, obn));
    std::shared_ptr<compatible_py::OpArgBlobAttribute> op_arg_blob_attr =
        JUST(compatible_py::GetOpArgBlobAttribute(pb_op_attribute, obn));
    std::shared_ptr<compatible_py::BlobObject> out_blob_object =
        JUST(NewBlobObject(op_arg_parallel_attr, op_arg_blob_attr));
    (*bn_in_op2blob_object)[obn] = out_blob_object;
    mut1_operand_blob_objects->emplace_back(std::make_pair(obn_sym, out_blob_object));
  }
  return mut1_operand_blob_objects;
}

Maybe<void> InstructionsBuilder::CheckRefInBlobObjectParallelDesc(
    const std::shared_ptr<cfg::OpAttribute>& op_attribute,
    const std::shared_ptr<ParallelDesc>& op_parallel_desc_sym,
    const std::shared_ptr<HashMap<std::string, std::shared_ptr<compatible_py::BlobObject>>>&
        bn_in_op2blob_object) {
  for (const std::string& ibn : op_attribute->input_bns()) {
    const auto& ibn2modifier = op_attribute->arg_modifier_signature().ibn2input_blob_modifier();
    if (!(JUST(MapAt(ibn2modifier, ibn)).is_mutable())) { continue; }
    std::shared_ptr<compatible_py::BlobObject> ref_blob_object = bn_in_op2blob_object->at(ibn);
    CHECK_OR_RETURN(*op_parallel_desc_sym == *ref_blob_object->parallel_desc_symbol());
  }
  return Maybe<void>::Ok();
}

Maybe<std::vector<
    std::pair<std::shared_ptr<StringSymbol>, std::shared_ptr<compatible_py::BlobObject>>>>
InstructionsBuilder::GetMut2OperandBlobObjects(
    const std::shared_ptr<cfg::OpAttribute>& op_attribute,
    const std::shared_ptr<ParallelDesc>& parallel_desc_sym,
    const std::shared_ptr<HashMap<std::string, std::shared_ptr<compatible_py::BlobObject>>>&
        bn_in_op2blob_object) {
  std::shared_ptr<std::vector<
      std::pair<std::shared_ptr<StringSymbol>, std::shared_ptr<compatible_py::BlobObject>>>>
      mut2_operand_blob_objects = std::make_shared<std::vector<
          std::pair<std::shared_ptr<StringSymbol>, std::shared_ptr<compatible_py::BlobObject>>>>();
  const auto GetOutBlobParallelDescSymbol =
      [&op_attribute, &parallel_desc_sym](const std::string& obn) -> Maybe<ParallelDesc> {
    const auto& parallel_signature = op_attribute->parallel_signature();
    const auto& bn2symbol_id = parallel_signature.bn_in_op2parallel_desc_symbol_id();
    if (bn2symbol_id.find(obn) != bn2symbol_id.end()) {
      return GetSymbol<cfg::ParallelConf, ParallelDesc>(JUST(MapAt(bn2symbol_id, obn)));
    } else {
      return parallel_desc_sym;
    }
  };
  OpAttribute pb_op_attribute;
  op_attribute->ToProto(&pb_op_attribute);
  for (const auto& obn : op_attribute->output_bns()) {
    const auto& obn2modifier = op_attribute->arg_modifier_signature().obn2output_blob_modifier();
    if (JUST(MapAt(obn2modifier, obn)).header_infered_before_compute()) { continue; }
    std::shared_ptr<StringSymbol> obn_sym = JUST(GetSymbol4String(obn));

    std::shared_ptr<compatible_py::OpArgParallelAttribute> op_arg_parallel_attr =
        JUST(compatible_py::GetOpArgParallelAttribute(JUST(GetOutBlobParallelDescSymbol(obn)),
                                                      pb_op_attribute, obn));
    std::shared_ptr<compatible_py::OpArgBlobAttribute> op_arg_blob_attr =
        JUST(compatible_py::GetOpArgBlobAttribute(pb_op_attribute, obn));
    std::shared_ptr<compatible_py::BlobObject> out_blob_object =
        JUST(NewBlobObject(op_arg_parallel_attr, op_arg_blob_attr));
    (*bn_in_op2blob_object)[obn] = out_blob_object;
    mut2_operand_blob_objects->emplace_back(std::make_pair(obn_sym, out_blob_object));
  }
  return mut2_operand_blob_objects;
}

<<<<<<< HEAD
Maybe<void> LogicalRun(
    const std::function<void(const std::shared_ptr<InstructionsBuilder>&)>& Build) {
  const auto& RunInstruction =
      [](const std::shared_ptr<vm::InstructionMsgList>& instruction_list,
         const std::shared_ptr<vm::cfg::EagerSymbolList>& eager_symbol_list) -> Maybe<void> {
    JUST(Global<vm::EagerOneflow>::Get()->RunLogicalInstruction(instruction_list,
                                                                eager_symbol_list));
    return Maybe<void>::Ok();
  };
  JUST(_Run(Build, std::make_shared<vm::LogicalIdGenerator>(), RunInstruction,
            _ReleaseLogicalObject));
  return Maybe<void>::Ok();
}

Maybe<void> PhysicalRun(
    const std::function<void(const std::shared_ptr<InstructionsBuilder>&)>& Build) {
  const auto& RunInstruction =
      [](const std::shared_ptr<vm::InstructionMsgList>& instruction_list,
         const std::shared_ptr<vm::cfg::EagerSymbolList>& eager_symbol_list) -> Maybe<void> {
    JUST(Global<vm::EagerOneflow>::Get()->RunPhysicalInstruction(instruction_list,
                                                                 eager_symbol_list));
    return Maybe<void>::Ok();
  };
  JUST(_Run(Build, std::make_shared<vm::PhysicalIdGenerator>(), RunInstruction,
            _ReleasePhysicalObject));
=======
Maybe<void> LogicalRun(const std::function<void(InstructionsBuilder*)>& Build) {
  const std::shared_ptr<vm::LogicalIdGenerator> id_generator =
      std::make_shared<vm::LogicalIdGenerator>();
  std::shared_ptr<Session> sess = JUST(GetDefaultSession());
  const auto& instruction_list = sess->instruction_list();
  const auto& eager_symbol_list = sess->eager_symbol_list();
  InstructionsBuilder instructions_builder(id_generator, instruction_list.get(),
                                           eager_symbol_list.get(), _ReleaseLogicalObject);
  Build(&instructions_builder);
  JUST(Global<eager::EagerOneflow>::Get()->RunLogicalInstruction(
      instructions_builder.mut_instruction_list(), instructions_builder.eager_symbol_list()));
  return Maybe<void>::Ok();
}

Maybe<void> PhysicalRun(const std::function<void(InstructionsBuilder*)>& Build) {
  vm::InstructionMsgList instruction_list;
  eager::cfg::EagerSymbolList eager_symbol_list;
  InstructionsBuilder instructions_builder(std::shared_ptr<vm::PhysicalIdGenerator>(),
                                           &instruction_list, &eager_symbol_list,
                                           _ReleasePhysicalObject);
  Build(&instructions_builder);
  JUST(Global<eager::EagerOneflow>::Get()->RunPhysicalInstruction(
      instructions_builder.mut_instruction_list(), instructions_builder.eager_symbol_list()));
>>>>>>> 8b0abc80
  return Maybe<void>::Ok();
}

}  // namespace oneflow<|MERGE_RESOLUTION|>--- conflicted
+++ resolved
@@ -142,26 +142,6 @@
   return JUST(MapAt(*bn_in_op2blob_object, "out"));
 }
 
-<<<<<<< HEAD
-Maybe<void> _Run(const std::function<void(const std::shared_ptr<InstructionsBuilder>&)>& Build,
-                 const std::shared_ptr<vm::IdGenerator>& id_generator,
-                 const std::function<Maybe<void>(const std::shared_ptr<vm::InstructionMsgList>&,
-                                                 const std::shared_ptr<vm::cfg::EagerSymbolList>&)>&
-                     RunInstruction,
-                 const std::function<Maybe<void>(compatible_py::Object*)>& ReleaseObject) {
-  std::shared_ptr<Session> sess = JUST(GetDefaultSession());
-  std::shared_ptr<vm::InstructionMsgList> instruction_list = sess->instruction_list();
-  std::shared_ptr<vm::cfg::EagerSymbolList> eager_symbol_list = sess->eager_symbol_list();
-  Build(std::make_shared<InstructionsBuilder>(id_generator, instruction_list, eager_symbol_list,
-                                              ReleaseObject));
-  JUST(RunInstruction(instruction_list, eager_symbol_list));
-  instruction_list->Clear();
-  eager_symbol_list->clear_eager_symbol();
-  return Maybe<void>::Ok();
-}
-
-=======
->>>>>>> 8b0abc80
 Maybe<void> _ReleaseLogicalObject(compatible_py::Object* obj) {
   JUST(LogicalRun([&obj](InstructionsBuilder* build) { build->DeleteObject(obj); }));
   return Maybe<void>::Ok();
@@ -1570,33 +1550,6 @@
   return mut2_operand_blob_objects;
 }
 
-<<<<<<< HEAD
-Maybe<void> LogicalRun(
-    const std::function<void(const std::shared_ptr<InstructionsBuilder>&)>& Build) {
-  const auto& RunInstruction =
-      [](const std::shared_ptr<vm::InstructionMsgList>& instruction_list,
-         const std::shared_ptr<vm::cfg::EagerSymbolList>& eager_symbol_list) -> Maybe<void> {
-    JUST(Global<vm::EagerOneflow>::Get()->RunLogicalInstruction(instruction_list,
-                                                                eager_symbol_list));
-    return Maybe<void>::Ok();
-  };
-  JUST(_Run(Build, std::make_shared<vm::LogicalIdGenerator>(), RunInstruction,
-            _ReleaseLogicalObject));
-  return Maybe<void>::Ok();
-}
-
-Maybe<void> PhysicalRun(
-    const std::function<void(const std::shared_ptr<InstructionsBuilder>&)>& Build) {
-  const auto& RunInstruction =
-      [](const std::shared_ptr<vm::InstructionMsgList>& instruction_list,
-         const std::shared_ptr<vm::cfg::EagerSymbolList>& eager_symbol_list) -> Maybe<void> {
-    JUST(Global<vm::EagerOneflow>::Get()->RunPhysicalInstruction(instruction_list,
-                                                                 eager_symbol_list));
-    return Maybe<void>::Ok();
-  };
-  JUST(_Run(Build, std::make_shared<vm::PhysicalIdGenerator>(), RunInstruction,
-            _ReleasePhysicalObject));
-=======
 Maybe<void> LogicalRun(const std::function<void(InstructionsBuilder*)>& Build) {
   const std::shared_ptr<vm::LogicalIdGenerator> id_generator =
       std::make_shared<vm::LogicalIdGenerator>();
@@ -1620,7 +1573,6 @@
   Build(&instructions_builder);
   JUST(Global<eager::EagerOneflow>::Get()->RunPhysicalInstruction(
       instructions_builder.mut_instruction_list(), instructions_builder.eager_symbol_list()));
->>>>>>> 8b0abc80
   return Maybe<void>::Ok();
 }
 
