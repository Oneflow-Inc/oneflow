--- conflicted
+++ resolved
@@ -72,34 +72,18 @@
 
 template<typename PhyInstrOperandT>
 Maybe<void> InstructionsBuilder::MakeCriticalSectionBegin(
-<<<<<<< HEAD
-    const std::shared_ptr<PhyInstrOperandT>& phy_instr_operand) {
-  auto stream = JUST(GetCriticalSectionStream());
-  auto instruction = intrusive::make_shared<vm::Instruction>(
-      stream->mut_vm_stream(), SingletonPtr<vm::CriticalSectionBeginInstructionType>(),
-      phy_instr_operand);
-=======
     vm::Stream* vm_stream, const std::shared_ptr<PhyInstrOperandT>& phy_instr_operand) {
-  auto instruction = intrusive::make_shared<vm::InstructionMsg>(
+  auto instruction = intrusive::make_shared<vm::Instruction>(
       vm_stream, SingletonPtr<vm::CriticalSectionBeginInstructionType>(), phy_instr_operand);
->>>>>>> f1ab361b
   instruction_list_->EmplaceBack(std::move(instruction));
   return Maybe<void>::Ok();
 }
 
 template<typename PhyInstrOperandT>
 Maybe<void> InstructionsBuilder::MakeCriticalSectionEnd(
-<<<<<<< HEAD
-    const std::shared_ptr<PhyInstrOperandT>& phy_instr_operand) {
-  auto stream = JUST(GetCriticalSectionStream());
-  auto instruction = intrusive::make_shared<vm::Instruction>(
-      stream->mut_vm_stream(), SingletonPtr<vm::CriticalSectionEndInstructionType>(),
-      phy_instr_operand);
-=======
     vm::Stream* vm_stream, const std::shared_ptr<PhyInstrOperandT>& phy_instr_operand) {
-  auto instruction = intrusive::make_shared<vm::InstructionMsg>(
+  auto instruction = intrusive::make_shared<vm::Instruction>(
       vm_stream, SingletonPtr<vm::CriticalSectionEndInstructionType>(), phy_instr_operand);
->>>>>>> f1ab361b
   instruction_list_->EmplaceBack(std::move(instruction));
   return Maybe<void>::Ok();
 }
@@ -189,15 +173,9 @@
       const auto& phy_instr_operand =
           std::make_shared<vm::LaunchLazyJobPhyInstrOperand>(nn_graph, parameters);
       auto stream = JUST(GetLazyJobLauncherStream());
-<<<<<<< HEAD
+      auto* vm_stream = JUST(Global<VirtualMachine>::Get()->GetVmStream(stream));
       auto instruction = intrusive::make_shared<vm::Instruction>(
-          stream->mut_vm_stream(), SingletonPtr<vm::LaunchLazyJobInstructionType>(),
-          phy_instr_operand);
-=======
-      auto* vm_stream = JUST(Global<VirtualMachine>::Get()->GetVmStream(stream));
-      auto instruction = intrusive::make_shared<vm::InstructionMsg>(
           vm_stream, SingletonPtr<vm::LaunchLazyJobInstructionType>(), phy_instr_operand);
->>>>>>> f1ab361b
       instruction_list_->EmplaceBack(std::move(instruction));
     }
     auto stream = JUST(GetCriticalSectionStream());
@@ -394,20 +372,12 @@
     const one::OpExprInterpContext& ctx, Symbol<Stream> stream) {
   JUST(SoftSyncStream(output_eager_blob_objects, stream));
   JUST(SoftSyncStream(input_eager_blob_objects, stream));
-<<<<<<< HEAD
-  auto phy_instr_operand = JUST(vm::CallPhyInstrOperand::New(
-      opkernel, input_eager_blob_objects, output_eager_blob_objects, consistent_tensor_infer_result,
-      ctx, *one::CurrentDevVmDepObjectConsumeMode()));
-  auto instruction = intrusive::make_shared<vm::Instruction>(
-      stream->mut_vm_stream(), SingletonPtr<vm::CallInstructionType>(), phy_instr_operand);
-=======
   auto* vm_stream = JUST(Global<VirtualMachine>::Get()->GetVmStream(stream));
   auto phy_instr_operand = JUST(vm::OpCallPhyInstrOperand::New(
       vm_stream, opkernel, input_eager_blob_objects, output_eager_blob_objects,
       consistent_tensor_infer_result, ctx, *one::CurrentDevVmDepObjectConsumeMode()));
-  auto instruction = intrusive::make_shared<vm::InstructionMsg>(
+  auto instruction = intrusive::make_shared<vm::Instruction>(
       vm_stream, SingletonPtr<vm::OpCallInstructionType>(), phy_instr_operand);
->>>>>>> f1ab361b
   instruction_list_->EmplaceBack(std::move(instruction));
   for (const auto& output : *output_eager_blob_objects) {
     if (!output->producer_stream().has_value()) { JUST(output->init_producer_stream(stream)); }
@@ -448,16 +418,9 @@
       std::make_shared<vm::ReleaseTensorArgPhyInstrOperand>(eager_blob_object, vm_stream);
   StreamRole stream_role = producer_stream->stream_role();
   DeviceType device_type = producer_stream->device()->enum_type();
-<<<<<<< HEAD
-  auto instruction = intrusive::make_shared<vm::Instruction>(
-      producer_stream->mut_vm_stream(),
-      JUST(StreamRoleSwitch<GetReleaseInstructionType>(stream_role, device_type)),
-      phy_instr_operand);
-=======
-  auto instruction = intrusive::make_shared<vm::InstructionMsg>(
+  auto instruction = intrusive::make_shared<vm::Instruction>(
       JUST(Global<VirtualMachine>::Get()->GetVmStream(producer_stream)),
       JUST(GetReleaseInstructionType::Visit(stream_role, device_type)), phy_instr_operand);
->>>>>>> f1ab361b
   instruction_list_->EmplaceBack(std::move(instruction));
   return Maybe<void>::Ok();
 }
@@ -498,55 +461,14 @@
   const auto& phy_instr_operand = std::make_shared<vm::ConsumeLocalDepObjectPhyInstrOperand>(
       std::move(compute_local_dep_objects), modifier);
   StreamRole stream_role = last_used_stream->stream_role();
-<<<<<<< HEAD
-  auto instruction = intrusive::make_shared<vm::Instruction>(
-      last_used_stream->mut_vm_stream(),
-      JUST(StreamRoleSwitch<GetRecordEventInstructionType>(stream_role, device_type)),
-      phy_instr_operand);
-=======
-  auto instruction = intrusive::make_shared<vm::InstructionMsg>(
+  auto instruction = intrusive::make_shared<vm::Instruction>(
       JUST(Global<VirtualMachine>::Get()->GetVmStream(last_used_stream)),
       JUST(GetRecordEventInstructionType::Visit(stream_role, device_type)), phy_instr_operand);
->>>>>>> f1ab361b
   instruction_list_->EmplaceBack(std::move(instruction));
   return Maybe<void>::Ok();
 }
 
 template<typename T>
-<<<<<<< HEAD
-Maybe<void> InstructionsBuilder::TensorView(const T input_tensor, const T view_tensor) {
-  /**
-   * TensorView instruction assign the data pointer of input tensor to output view tensor,
-   * so they can share memory.
-   */
-  const std::shared_ptr<vm::EagerBlobObject>& eager_blob_object =
-      JUST(input_tensor->eager_blob_object());
-  const std::shared_ptr<vm::EagerBlobObject>& view_eager_blob_object =
-      JUST(view_tensor->eager_blob_object());
-  // init view blob (with empty data pointer)
-  JUST(view_eager_blob_object->InitBlobWithOffset(JUST(view_tensor->storage_offset())));
-  view_eager_blob_object->set_is_shape_synced(true);
-  view_eager_blob_object->set_last_used_stream(JUST(eager_blob_object->last_used_stream()));
-
-  const auto& stream = JUST(eager_blob_object->producer_stream());
-  // prepare instruction operand
-  const auto& phy_instr_operand =
-      std::make_shared<vm::TensorViewOperand>(eager_blob_object, view_eager_blob_object);
-  // prepare instruction
-  auto instruction = intrusive::make_shared<vm::Instruction>(
-      stream->mut_vm_stream(), SingletonPtr<vm::TensorViewInstructionType>(), phy_instr_operand);
-  // assign the data pointer to output view blob
-  instruction_list_->EmplaceBack(std::move(instruction));
-  return Maybe<void>::Ok();
-}
-
-template Maybe<void> InstructionsBuilder::TensorView(
-    const std::shared_ptr<one::MirroredTensor> input_tensor,
-    const std::shared_ptr<one::MirroredTensor> view_tensor);
-
-template<typename T>
-=======
->>>>>>> f1ab361b
 Maybe<void> InstructionsBuilder::SyncAccessBlobByCallback(
     const T tensor, const std::shared_ptr<BlockingThenBusy>& btb,
     const std::function<void(uint64_t)>& Callback, const std::string& modifier) {
@@ -617,11 +539,6 @@
   const std::shared_ptr<vm::EagerBlobObject>& eager_blob_object = JUST(tensor->eager_blob_object());
   const auto& phy_instr_operand =
       std::make_shared<vm::AccessBlobArgCbPhyInstrOperand>(eager_blob_object, callback, modifier);
-<<<<<<< HEAD
-  auto instruction = intrusive::make_shared<vm::Instruction>(
-      producer_stream->mut_vm_stream(), SingletonPtr<vm::AccessBlobByCallbackInstructionType>(),
-      phy_instr_operand);
-=======
   Symbol<Device> device = JUST(GetDevice(tensor));
   Symbol<Stream> stream = JUST(GetDefaultStreamByDevice(device));
   // Do not use producer_stream or last_used_stream.
@@ -634,11 +551,10 @@
   // ```
   // `ndarray` may not be ones because instruction AccessBlobByCallback is prescheduled before
   // oneflow.ones actually finished.
-  auto instruction = intrusive::make_shared<vm::InstructionMsg>(
+  auto instruction = intrusive::make_shared<vm::Instruction>(
       // Never replace `stream` with producer_stream or last_used_stream.
       JUST(Global<VirtualMachine>::Get()->GetVmStream(stream)),
       SingletonPtr<vm::AccessBlobByCallbackInstructionType>(), phy_instr_operand);
->>>>>>> f1ab361b
   instruction_list_->EmplaceBack(std::move(instruction));
   return Maybe<void>::Ok();
 }
@@ -662,32 +578,20 @@
 
 Maybe<void> InstructionsBuilder::GlobalSync() {
   const auto& phy_instr_operand = std::make_shared<vm::BarrierPhyInstrOperand>([]() {});
-<<<<<<< HEAD
-  auto stream = CHECK_JUST(GetBarrierStream());
-  auto instruction = intrusive::make_shared<vm::Instruction>(
-      stream->mut_vm_stream(), SingletonPtr<vm::GlobalSyncInstructionType>(), phy_instr_operand);
-=======
   auto stream = JUST(GetBarrierStream());
-  auto instruction = intrusive::make_shared<vm::InstructionMsg>(
+  auto instruction = intrusive::make_shared<vm::Instruction>(
       JUST(Global<VirtualMachine>::Get()->GetVmStream(stream)),
       SingletonPtr<vm::GlobalSyncInstructionType>(), phy_instr_operand);
->>>>>>> f1ab361b
   instruction_list_->PushBack(instruction.Mutable());
   return Maybe<void>::Ok();
 }
 
 Maybe<void> InstructionsBuilder::Barrier(const std::function<void()>& Callback) {
   const auto& phy_instr_operand = std::make_shared<vm::BarrierPhyInstrOperand>(Callback);
-<<<<<<< HEAD
-  auto stream = CHECK_JUST(GetBarrierStream());
-  auto instruction = intrusive::make_shared<vm::Instruction>(
-      stream->mut_vm_stream(), SingletonPtr<vm::BarrierInstructionType>(), phy_instr_operand);
-=======
   auto stream = JUST(GetBarrierStream());
-  auto instruction = intrusive::make_shared<vm::InstructionMsg>(
+  auto instruction = intrusive::make_shared<vm::Instruction>(
       JUST(Global<VirtualMachine>::Get()->GetVmStream(stream)),
       SingletonPtr<vm::BarrierInstructionType>(), phy_instr_operand);
->>>>>>> f1ab361b
   instruction_list_->PushBack(instruction.Mutable());
   return Maybe<void>::Ok();
 }
