--- conflicted
+++ resolved
@@ -118,26 +118,7 @@
 
 static auto* GetSelectedSubParallelDesc = DECORATE(&CalcSelectedSubParallelDesc, ThreadLocal);
 
-<<<<<<< HEAD
 }  // namespace
-=======
-Maybe<Symbol<ParallelDesc>> GetBroadcastSubParallelDesc(Symbol<ParallelDesc> parallel_desc,
-                                                        Symbol<cfg::NdSbp> nd_sbp) {
-  using PlacementSbp = std::pair<Symbol<ParallelDesc>, Symbol<cfg::NdSbp>>;
-  static thread_local HashMap<PlacementSbp, Symbol<ParallelDesc>> map;
-  const auto& key = std::make_pair(parallel_desc, nd_sbp);
-  auto iter = map.find(key);
-  if (iter == map.end()) {
-    Optional<int64_t> opt_parallel_id;
-    JUST(GetTensorDevice4CurrentProcessCtx(parallel_desc, &opt_parallel_id));
-    int64_t parallel_id = JUST(opt_parallel_id.value());
-    const auto& sub_parallel_desc =
-        JUST(GetBroadcastSubParallelDesc(*parallel_desc, *nd_sbp, parallel_id));
-    iter = map.emplace(key, sub_parallel_desc).first;
-  }
-  return iter->second;
-}
->>>>>>> d51d893b
 
 Maybe<std::vector<int64_t>> GetSelectedParallelIds(const Shape& hierarchy_shape,
                                                    const std::vector<int>& axis2is_selected,
@@ -458,7 +439,7 @@
                                               dst_nd_sbp));
   bool is_acyclic = JUST(
       IsNdSbpBoxingAcyclic(src_nd_sbp->sbp_parallel_size(), ExclusiveSrcNdSbpAxis4DstNdSbpAxis));
-  CHECK_OR_RETURN(is_acyclic) << Error::Unimplemented()
+  CHECK_OR_RETURN(is_acyclic) << Error::UnimplementedError()
                               << "cyclic split axis boxing are not supported";
   std::vector<int64_t> nd_sbp_axis_sequence;
   JUST(InitNdSbpValidTransformationAxisSequence(&nd_sbp_axis_sequence, src_nd_sbp, dst_nd_sbp,
@@ -540,7 +521,7 @@
                                                 dst_nd_sbp));
     bool is_acyclic = JUST(
         IsNdSbpBoxingAcyclic(src_nd_sbp->sbp_parallel_size(), ExclusiveSrcNdSbpAxis4DstNdSbpAxis));
-    CHECK_OR_RETURN(is_acyclic) << Error::Unimplemented()
+    CHECK_OR_RETURN(is_acyclic) << Error::UnimplementedError()
                                 << GetCyclicBoxingDebugString(src_nd_sbp, dst_nd_sbp,
                                                               ExclusiveSrcNdSbpAxis4DstNdSbpAxis);
     JUST(InitNdSbpValidTransformationAxisSequence(&nd_sbp_axis_sequence, src_nd_sbp, dst_nd_sbp,
@@ -649,7 +630,7 @@
                                               dst_nd_sbp));
   bool is_acyclic = JUST(
       IsNdSbpBoxingAcyclic(src_nd_sbp->sbp_parallel_size(), ExclusiveSrcNdSbpAxis4DstNdSbpAxis));
-  CHECK_OR_RETURN(is_acyclic) << Error::Unimplemented()
+  CHECK_OR_RETURN(is_acyclic) << Error::UnimplementedError()
                               << GetCyclicBoxingDebugString(src_nd_sbp, dst_nd_sbp,
                                                             ExclusiveSrcNdSbpAxis4DstNdSbpAxis);
   return Maybe<void>::Ok();
