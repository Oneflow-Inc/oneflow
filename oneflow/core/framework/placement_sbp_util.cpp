/*
Copyright 2020 The OneFlow Authors. All rights reserved.

Licensed under the Apache License, Version 2.0 (the "License");
you may not use this file except in compliance with the License.
You may obtain a copy of the License at

    http://www.apache.org/licenses/LICENSE-2.0

Unless required by applicable law or agreed to in writing, software
distributed under the License is distributed on an "AS IS" BASIS,
WITHOUT WARRANTIES OR CONDITIONS OF ANY KIND, either express or implied.
See the License for the specific language governing permissions and
limitations under the License.
*/
#include <tuple>
#include <algorithm>
#include "oneflow/core/framework/placement_sbp_util.h"
#include "oneflow/core/framework/placed_nd_sbp.h"
#include "oneflow/core/framework/tensor_meta.h"
#include "oneflow/core/framework/nd_sbp.h"
#include "oneflow/core/common/shape.h"
#include "oneflow/core/common/util.h"
#include "oneflow/core/job/parallel_desc.h"
#include "oneflow/core/job/sbp_parallel.h"
#include "oneflow/core/common/decorator.h"
#include "oneflow/core/common/optional.h"
#include "oneflow/core/common/util.h"
#include "oneflow/core/common/math_util.h"
#include "oneflow/core/common/container_util.h"
#include "oneflow/core/operator/operator.h"
#include "oneflow/core/rpc/include/global_process_ctx.h"

namespace oneflow {

namespace private_details {

namespace {

using IndexVector = DimVector;
using StrideVector = DimVector;

void GetStrideVector(const Shape& shape, StrideVector* strides) {
  strides->resize(shape.NumAxes());
  for (int i = 0; i < shape.NumAxes(); ++i) { strides->at(i) = shape.Count(i + 1); }
}

Maybe<void> GetIndexesFromOffset(const StrideVector& strides, int64_t offset,
                                 IndexVector* indexes) {
  indexes->resize(strides.size());
  for (int i = 0; i < strides.size(); ++i) {
    indexes->at(i) = offset / strides.at(i);
    offset = offset % strides.at(i);
  }
  CHECK_EQ_OR_RETURN(offset, 0);
  return Maybe<void>::Ok();
}

Maybe<void> GetOffsetFromIndexes(const StrideVector& strides, const IndexVector& indexes,
                                 int64_t* offset) {
  CHECK_EQ_OR_RETURN(strides.size(), indexes.size());
  *offset = 0;
  for (int i = 0; i < strides.size(); ++i) { *offset += indexes.at(i) * strides.at(i); }
  return Maybe<void>::Ok();
}

Maybe<void> GetSelectedIndex2OriginIndex(
    const IndexVector& indexes, const std::vector<int>& axis2is_selected,
    std::function<void(const DimVector&, DimVector*)>* SelectedIndex2OriginIndex) {
  CHECK_EQ_OR_RETURN(axis2is_selected.size(), indexes.size());
  *SelectedIndex2OriginIndex = [=](const DimVector& broadcast, DimVector* origin) {
    origin->resize(indexes.size());
    for (int i = 0; i < indexes.size(); ++i) {
      origin->at(i) = axis2is_selected.at(i) ? broadcast.at(i) : indexes.at(i);
    }
  };
  return Maybe<void>::Ok();
}

Maybe<const Shape> GetSelectedShape(const Shape& hierarchy_shape,
                                    const std::vector<int>& axis2is_selected) {
  CHECK_EQ_OR_RETURN(hierarchy_shape.NumAxes(), axis2is_selected.size());
  DimVector dim_vec = hierarchy_shape.dim_vec();
  for (int i = 0; i < axis2is_selected.size(); ++i) {
    if (!axis2is_selected.at(i)) { dim_vec.at(i) = 1; }
  }
  return std::make_shared<const Shape>(dim_vec);
}

Maybe<Symbol<std::vector<int>>> CalcAxis2IsBroadcast(Symbol<NdSbp> nd_sbp) {
  std::vector<int> axis2is_selected(nd_sbp->sbp_parallel_size());
  for (int i = 0; i < axis2is_selected.size(); ++i) {
    axis2is_selected.at(i) = nd_sbp->sbp_parallel(i).has_broadcast_parallel();
  }
  return SymbolOf(axis2is_selected);
}

static auto* GetAxis2IsBroadcast = DECORATE(&CalcAxis2IsBroadcast, ThreadLocal);

Maybe<Symbol<ParallelDesc>> CalcSelectedSubParallelDesc(Symbol<ParallelDesc> parallel_desc,
                                                        Symbol<std::vector<int>> axis2is_selected) {
  const auto& opt_parallel_id = JUST(GetParallelId4CurrentProcessCtx(parallel_desc));
  int64_t parallel_id = JUST(*opt_parallel_id);
  const auto& hierarchy_shape = *parallel_desc->hierarchy();
  const auto& broadcast_parallel_ids =
      JUST(GetSelectedParallelIds(hierarchy_shape, *axis2is_selected, parallel_id));
  ParallelConf parallel_conf;
  parallel_conf.set_device_tag(parallel_desc->device_tag());
  bool found_parallel_id = false;
  for (int64_t i : *broadcast_parallel_ids) {
    found_parallel_id = found_parallel_id || (i == parallel_id);
    int64_t machine_id = JUST(parallel_desc->MachineId4ParallelId(i));
    int64_t device_id = JUST(parallel_desc->DeviceId4ParallelId(i));
    parallel_conf.add_device_name(std::string("@") + std::to_string(machine_id) + ":"
                                  + std::to_string(device_id));
  }
  CHECK_OR_RETURN(found_parallel_id);
  return SymbolOf(ParallelDesc(parallel_conf));
}

static auto* GetSelectedSubParallelDesc = DECORATE(&CalcSelectedSubParallelDesc, ThreadLocal);

}  // namespace

Maybe<std::vector<int64_t>> GetSelectedParallelIds(const Shape& hierarchy_shape,
                                                   const std::vector<int>& axis2is_selected,
                                                   int64_t parallel_id) {
  CHECK_EQ_OR_RETURN(hierarchy_shape.NumAxes(), axis2is_selected.size());
  StrideVector hierarchy_strides{};
  GetStrideVector(hierarchy_shape, &hierarchy_strides);
  IndexVector indexes{};
  JUST(GetIndexesFromOffset(hierarchy_strides, parallel_id, &indexes));
  std::function<void(const DimVector&, DimVector*)> SelectedIndex2OriginIndex;
  JUST(GetSelectedIndex2OriginIndex(indexes, axis2is_selected, &SelectedIndex2OriginIndex));
  const auto& broadcast_shape = JUST(GetSelectedShape(hierarchy_shape, axis2is_selected));
  StrideVector broadcast_strides{};
  GetStrideVector(*broadcast_shape, &broadcast_strides);
  const auto& origin_offsets = std::make_shared<std::vector<int64_t>>(broadcast_shape->elem_cnt());
  for (int64_t i = 0; i < broadcast_shape->elem_cnt(); ++i) {
    IndexVector broadcast_indexes{};
    JUST(GetIndexesFromOffset(broadcast_strides, i, &broadcast_indexes));
    IndexVector origin_indexes{};
    SelectedIndex2OriginIndex(broadcast_indexes, &origin_indexes);
    int64_t origin_offset = -1;
    JUST(GetOffsetFromIndexes(hierarchy_strides, origin_indexes, &origin_offset));
    origin_offsets->at(i) = origin_offset;
  }
  return origin_offsets;
}

Maybe<Symbol<ParallelDesc>> GetBroadcastSubParallelDesc(Symbol<ParallelDesc> parallel_desc,
                                                        Symbol<NdSbp> nd_sbp) {
  const auto& axis2is_selected = JUST(GetAxis2IsBroadcast(nd_sbp));
  return GetSelectedSubParallelDesc(parallel_desc, axis2is_selected);
}

namespace {

Maybe<Symbol<NdSbp>> MakeNdSbp(const SbpParallel& sbp) {
  NdSbp nd_sbp;
  nd_sbp.mutable_sbp_parallel()->Add()->CopyFrom(sbp);
  return SymbolOf(nd_sbp);
}

Maybe<void> InitShapeAxis2NdSbpIndexes(
    Symbol<NdSbp> nd_sbp, std::vector<std::vector<int64_t>>* shape_axis2nd_sbp_indexes) {
  for (int i = 0; i < nd_sbp->sbp_parallel_size(); ++i) {
    const auto& sbp = nd_sbp->sbp_parallel(i);
    if (sbp.has_split_parallel()) {
      int64_t axis = sbp.split_parallel().axis();
      CHECK_GE_OR_RETURN(axis, 0);
      CHECK_LT_OR_RETURN(axis, shape_axis2nd_sbp_indexes->size());
      shape_axis2nd_sbp_indexes->at(axis).emplace_back(i);
    }
  }
  return Maybe<void>::Ok();
}

Maybe<void> CheckSplitAxisExpandable(
    const Shape& hierarchy, const std::vector<std::vector<int64_t>>& shape_axis2src_nd_sbp_indexes,
    const std::vector<std::vector<int64_t>>& shape_axis2dst_nd_sbp_indexes) {
  const auto& GetHierarchyDim = [&](int64_t axis) { return hierarchy.At(axis); };
  for (int i = 0; i < shape_axis2src_nd_sbp_indexes.size(); ++i) {
    const auto& src_nd_sbp_indexes = JUST(VectorAt(shape_axis2src_nd_sbp_indexes, i));
    if (src_nd_sbp_indexes.empty()) { continue; }
    const auto& dst_nd_sbp_indexes = JUST(VectorAt(shape_axis2dst_nd_sbp_indexes, i));
    if (dst_nd_sbp_indexes.empty()) { continue; }
    std::vector<int64_t> src_nd_sbp_dims{};
    src_nd_sbp_dims.reserve(src_nd_sbp_indexes.size());
    std::transform(src_nd_sbp_indexes.begin(), src_nd_sbp_indexes.end(),
                   std::back_inserter(src_nd_sbp_dims), GetHierarchyDim);
    std::vector<int64_t> dst_nd_sbp_dims{};
    dst_nd_sbp_dims.reserve(dst_nd_sbp_indexes.size());
    std::transform(dst_nd_sbp_indexes.begin(), dst_nd_sbp_indexes.end(),
                   std::back_inserter(dst_nd_sbp_dims), GetHierarchyDim);
    CHECK_OR_RETURN(src_nd_sbp_dims == dst_nd_sbp_dims) << Error::BoxingNotSupportedError();
  }
  return Maybe<void>::Ok();
}

Maybe<void> InitShapAxis2ExpandedDim(
    std::vector<DimVector>* shape_axis2expanded_dims, const Shape& shape, const Shape& hierarchy,
    const std::vector<std::vector<int64_t>>& shape_axis2src_nd_sbp_indexes,
    const std::vector<std::vector<int64_t>>& shape_axis2dst_nd_sbp_indexes) {
  std::vector<DimVector> shape_axis2required_dim(shape.NumAxes());
  for (int i = 0; i < shape.NumAxes(); ++i) {
    const auto& src_nd_sbp_indexes = shape_axis2src_nd_sbp_indexes.at(i);
    const auto& dst_nd_sbp_indexes = shape_axis2dst_nd_sbp_indexes.at(i);
    int64_t max_used_cnt = std::max<size_t>(src_nd_sbp_indexes.size(), dst_nd_sbp_indexes.size());
    for (int j = 0; j < max_used_cnt; ++j) {
      if (j < src_nd_sbp_indexes.size() && j < dst_nd_sbp_indexes.size()) {
        int64_t m = hierarchy.At(src_nd_sbp_indexes.at(j));
        int64_t n = hierarchy.At(dst_nd_sbp_indexes.at(j));
        shape_axis2required_dim.at(i).emplace_back(Lcm(m, n));
      } else if (j < src_nd_sbp_indexes.size()) {
        shape_axis2required_dim.at(i).emplace_back(hierarchy.At(src_nd_sbp_indexes.at(j)));
      } else if (j < dst_nd_sbp_indexes.size()) {
        shape_axis2required_dim.at(i).emplace_back(hierarchy.At(dst_nd_sbp_indexes.at(j)));
      } else {
        UNIMPLEMENTED_THEN_RETURN();
      }
    }
  }
  for (int i = 0; i < shape.NumAxes(); ++i) {
    int64_t total_dim = shape.At(i);
    shape_axis2expanded_dims->at(i).clear();
    if (shape_axis2required_dim.at(i).empty()) {
      shape_axis2expanded_dims->at(i).emplace_back(total_dim);
    } else {
      Shape inner_shape(shape_axis2required_dim.at(i));
      CHECK_EQ_OR_RETURN(total_dim % inner_shape.elem_cnt(), 0)
          << "dim " << total_dim << "(axis " << i << " in shape " << shape.ToString() << ")"
          << " cannot be reshape into exapanded shape " << inner_shape.ToString();
      auto* dim_vec = &shape_axis2expanded_dims->at(i);
      *dim_vec = shape_axis2required_dim.at(i);
      dim_vec->at(dim_vec->size() - 1) *= total_dim / inner_shape.elem_cnt();
    }
  }
  return Maybe<void>::Ok();
}

Maybe<const Shape> Flatten(const std::vector<DimVector>& shape_axis2expanded_dims) {
  DimVector dim_vec;
  for (const auto& expanded_dims : shape_axis2expanded_dims) {
    CHECK_OR_RETURN(!expanded_dims.empty());
    dim_vec.insert(dim_vec.end(), expanded_dims.begin(), expanded_dims.end());
  }
  return std::make_shared<const Shape>(dim_vec);
}

Maybe<void> InitOldAxis2NewAxisOffset(std::vector<int64_t>* old_axis2new_axis_offset,
                                      const std::vector<DimVector>& shape_axis2expanded_dims) {
  for (int i = 0, offset = 0; i < shape_axis2expanded_dims.size(); ++i) {
    old_axis2new_axis_offset->at(i) = offset;
    offset += shape_axis2expanded_dims.at(i).size();
  }
  return Maybe<void>::Ok();
}

Maybe<Symbol<NdSbp>> ShiftSplitAxis(
    Symbol<NdSbp> nd_sbp, const std::vector<std::vector<int64_t>>& shape_axis2nd_sbp_indexes,
    const std::vector<int64_t>& old_axis2new_axis_offset) {
  CHECK_EQ_OR_RETURN(shape_axis2nd_sbp_indexes.size(), old_axis2new_axis_offset.size());
  NdSbp new_nd_sbp(*nd_sbp);
  for (int axis = 0; axis < shape_axis2nd_sbp_indexes.size(); ++axis) {
    int64_t offset = old_axis2new_axis_offset.at(axis);
    for (int64_t j = 0; j < shape_axis2nd_sbp_indexes.at(axis).size(); ++j) {
      int64_t nd_sbp_index = shape_axis2nd_sbp_indexes.at(axis).at(j);
      CHECK_GE_OR_RETURN(nd_sbp_index, 0);
      CHECK_LT_OR_RETURN(nd_sbp_index, new_nd_sbp.sbp_parallel_size());
      auto* sbp_parallel = new_nd_sbp.mutable_sbp_parallel(nd_sbp_index);
      CHECK_OR_RETURN(sbp_parallel->has_split_parallel());
      CHECK_EQ_OR_RETURN(sbp_parallel->split_parallel().axis(), axis);
      sbp_parallel->mutable_split_parallel()->set_axis(offset + j);
    }
  }
  return SymbolOf(new_nd_sbp);
}

}  // namespace

Maybe<std::tuple<std::shared_ptr<const Shape>, Symbol<NdSbp>, Symbol<NdSbp>>>
CalcDecomposableEquivalentShapeAndNdSbpPair(const Shape& shape, const Shape& hierarchy,
                                            Symbol<NdSbp> src_nd_sbp, Symbol<NdSbp> dst_nd_sbp) {
  CHECK_EQ_OR_RETURN(src_nd_sbp->sbp_parallel_size(), dst_nd_sbp->sbp_parallel_size());
  std::vector<std::vector<int64_t>> shape_axis2src_nd_sbp_indexes(shape.NumAxes());
  JUST(InitShapeAxis2NdSbpIndexes(src_nd_sbp, &shape_axis2src_nd_sbp_indexes));
  std::vector<std::vector<int64_t>> shape_axis2dst_nd_sbp_indexes(shape.NumAxes());
  JUST(InitShapeAxis2NdSbpIndexes(dst_nd_sbp, &shape_axis2dst_nd_sbp_indexes));
  std::vector<DimVector> shape_axis2expanded_dims(shape.NumAxes());
  CHECK_EQ_OR_RETURN(hierarchy.NumAxes(), src_nd_sbp->sbp_parallel_size());
  JUST(CheckSplitAxisExpandable(hierarchy, shape_axis2src_nd_sbp_indexes,
                                shape_axis2dst_nd_sbp_indexes));
  JUST(InitShapAxis2ExpandedDim(&shape_axis2expanded_dims, shape, hierarchy,
                                shape_axis2src_nd_sbp_indexes, shape_axis2dst_nd_sbp_indexes));
  std::shared_ptr<const Shape> new_shape = JUST(Flatten(shape_axis2expanded_dims));
  CHECK_EQ_OR_RETURN(new_shape->elem_cnt(), shape.elem_cnt());
  std::vector<int64_t> old_axis2new_axis_offset(shape.NumAxes());
  JUST(InitOldAxis2NewAxisOffset(&old_axis2new_axis_offset, shape_axis2expanded_dims));
  Symbol<NdSbp> new_src_nd_sbp =
      JUST(ShiftSplitAxis(src_nd_sbp, shape_axis2src_nd_sbp_indexes, old_axis2new_axis_offset));
  Symbol<NdSbp> new_dst_nd_sbp =
      JUST(ShiftSplitAxis(dst_nd_sbp, shape_axis2dst_nd_sbp_indexes, old_axis2new_axis_offset));
  return std::make_tuple(new_shape, new_src_nd_sbp, new_dst_nd_sbp);
}

namespace {

// nd_sbp is called decomposable if no particular axis is used to split tensor more than once.
// e.g.
// 1) (S0, S1) is decomposable.
// 2) (S0, S0) is not decomposable.
// 3) (S1, S1) is not decomposable.
// although `nd_sbp (S0, S0) on shape (4, 4)` is not decomposable, they could be transformed into a
// decomposable form: `n_sbp (S0, S1) on shape (2, 2, 4)`.
Maybe<std::pair<Symbol<one::ConsistentTensorMeta>, Symbol<NdSbp>>> CalcDecomposableEquivalent(
    Symbol<one::ConsistentTensorMeta> tensor_meta, Symbol<NdSbp> dst_nd_sbp) {
  std::shared_ptr<const Shape> shape = tensor_meta->shape_ptr();
  Symbol<NdSbp> src_nd_sbp = tensor_meta->nd_sbp();
  const auto& hierarchy = tensor_meta->parallel_desc()->hierarchy();
  std::tie(shape, src_nd_sbp, dst_nd_sbp) = *JUST(
      CalcDecomposableEquivalentShapeAndNdSbpPair(*shape, *hierarchy, src_nd_sbp, dst_nd_sbp));

  one::ConsistentTensorMeta decomposible_tensor_meta(shape, tensor_meta->dtype(), src_nd_sbp,
                                                     tensor_meta->parallel_desc());
  return std::make_pair(SymbolOf(decomposible_tensor_meta), dst_nd_sbp);
}

static constexpr auto* GetDecomposableEquivalent =
    DECORATE(&CalcDecomposableEquivalent, ThreadLocal);

Maybe<void> InitDstNdSbpAxis2ExclusiveSrcNdSbpAxis(
    HashMap<int64_t, int64_t>* dst_nd_sbp_axis2exclusive_src_nd_sbp_axis, Symbol<NdSbp> src_nd_sbp,
    Symbol<NdSbp> dst_nd_sbp) {
  HashMap<int64_t, int64_t> split_axis2src_nd_sbp_axis;
  for (int i = 0; i < src_nd_sbp->sbp_parallel_size(); ++i) {
    const auto& sbp_parallel = src_nd_sbp->sbp_parallel(i);
    if (sbp_parallel.has_split_parallel()) {
      split_axis2src_nd_sbp_axis[sbp_parallel.split_parallel().axis()] = i;
    }
  }
  for (int i = 0; i < dst_nd_sbp->sbp_parallel_size(); ++i) {
    const auto& sbp_parallel = dst_nd_sbp->sbp_parallel(i);
    if (sbp_parallel.has_split_parallel()) {
      int64_t axis = sbp_parallel.split_parallel().axis();
      const auto& iter = split_axis2src_nd_sbp_axis.find(axis);
      if (iter != split_axis2src_nd_sbp_axis.end() && iter->second != i) {
        (*dst_nd_sbp_axis2exclusive_src_nd_sbp_axis)[i] = iter->second;
      }
    }
  }
  return Maybe<void>::Ok();
}

Maybe<void> MakeExclusiveSrcNdSbpAxis4DstNdSbpAxis(
    std::function<Maybe<Optional<int64_t>>(int64_t)>* ExclusiveSrcNdSbpAxis4DstNdSbpAxis,
    Symbol<NdSbp> src_nd_sbp, Symbol<NdSbp> dst_nd_sbp) {
  CHECK_EQ_OR_RETURN(src_nd_sbp->sbp_parallel_size(), dst_nd_sbp->sbp_parallel_size());
  HashMap<int64_t, int64_t> split_axis2src_nd_sbp_axis;
  for (int i = 0; i < src_nd_sbp->sbp_parallel_size(); ++i) {
    const auto& sbp_parallel = src_nd_sbp->sbp_parallel(i);
    if (sbp_parallel.has_split_parallel()) {
      int64_t split_axis = sbp_parallel.split_parallel().axis();
      CHECK_OR_RETURN(split_axis2src_nd_sbp_axis.emplace(split_axis, i).second);
    }
  }
  {
    // check split_axis used only once.
    HashMap<int64_t, int64_t> split_axis2dst_nd_sbp_axis;
    for (int i = 0; i < dst_nd_sbp->sbp_parallel_size(); ++i) {
      const auto& sbp_parallel = dst_nd_sbp->sbp_parallel(i);
      if (sbp_parallel.has_split_parallel()) {
        int64_t split_axis = sbp_parallel.split_parallel().axis();
        CHECK_OR_RETURN(split_axis2dst_nd_sbp_axis.emplace(split_axis, i).second);
      }
    }
  }
  *ExclusiveSrcNdSbpAxis4DstNdSbpAxis = [split_axis2src_nd_sbp_axis, src_nd_sbp,
                                         dst_nd_sbp](int64_t dst_axis) -> Maybe<Optional<int64_t>> {
    CHECK_GE_OR_RETURN(dst_axis, 0);
    CHECK_LT_OR_RETURN(dst_axis, dst_nd_sbp->sbp_parallel_size());
    const auto& dst_sbp_parallel = dst_nd_sbp->sbp_parallel(dst_axis);
    if (!dst_sbp_parallel.has_split_parallel()) { return Optional<int64_t>(); }
    int64_t split_axis = dst_sbp_parallel.split_parallel().axis();
    const auto& src_iter = split_axis2src_nd_sbp_axis.find(split_axis);
    if (src_iter == split_axis2src_nd_sbp_axis.end()) { return Optional<int64_t>(); }
    int64_t src_axis = src_iter->second;
    CHECK_GE_OR_RETURN(src_axis, 0);
    CHECK_LT_OR_RETURN(src_axis, dst_nd_sbp->sbp_parallel_size());
    const auto& src_sbp_parallel = src_nd_sbp->sbp_parallel(src_axis);
    CHECK_OR_RETURN(src_sbp_parallel.has_split_parallel());
    CHECK_EQ_OR_RETURN(src_sbp_parallel.split_parallel().axis(), split_axis);
    if (src_axis == dst_axis) { return Optional<int64_t>(); }
    return Optional<int64_t>(src_axis);
  };
  return Maybe<void>::Ok();
}

Maybe<bool> IsNdSbpBoxingAcyclic(
    int64_t num_axes,
    const std::function<Maybe<Optional<int64_t>>(int64_t)>& ExclusiveSrcNdSbpAxis4DstNdSbpAxis) {
  for (int start_axis = 0; start_axis < num_axes; ++start_axis) {
    int64_t axis = start_axis;
    HashSet<int64_t> visited_axes;
    for (int i = 0; i < num_axes + 1; ++i) {
      const auto& opt_axis = JUST(ExclusiveSrcNdSbpAxis4DstNdSbpAxis(axis));
      if (!opt_axis->has_value()) { break; }
      axis = JUST(*opt_axis);
      if (!visited_axes.insert(axis).second) { return false; }
    }
  }
  return true;
}

Maybe<void> InitNdSbpValidTransformationAxisSequence(
    std::vector<int64_t>* nd_sbp_axis_sequence, Symbol<NdSbp> src_nd_sbp, Symbol<NdSbp> dst_nd_sbp,
    const std::function<Maybe<Optional<int64_t>>(int64_t)>& ExclusiveSrcNdSbpAxis4DstNdSbpAxis) {
  CHECK_EQ_OR_RETURN(src_nd_sbp->sbp_parallel_size(), dst_nd_sbp->sbp_parallel_size());
  int64_t num_axes = src_nd_sbp->sbp_parallel_size();
  HashSet<int64_t> handled_axes;
  nd_sbp_axis_sequence->reserve(num_axes);
  const auto& HasNoExclusiveSrcNdSbpAxis = [&](int64_t axis) -> Maybe<bool> {
    const auto& opt_src_axis = JUST(ExclusiveSrcNdSbpAxis4DstNdSbpAxis(axis));
    if (!opt_src_axis->has_value()) { return true; }
    return handled_axes.count(JUST(*opt_src_axis)) > 0;
  };
  for (int i = 0; i < num_axes; ++i) {
    for (int axis = 0; axis < num_axes; ++axis) {
      if (handled_axes.count(axis) == 0 && JUST(HasNoExclusiveSrcNdSbpAxis(axis))) {
        if (!(src_nd_sbp->sbp_parallel(axis) == dst_nd_sbp->sbp_parallel(axis))) {
          nd_sbp_axis_sequence->emplace_back(axis);
        }
        handled_axes.insert(axis);
      }
    }
  }
  CHECK_EQ_OR_RETURN(handled_axes.size(), num_axes);
  return Maybe<void>::Ok();
}

}  // namespace

Maybe<bool> IsNdSbpBoxingAcyclic(Symbol<NdSbp> src_nd_sbp, Symbol<NdSbp> dst_nd_sbp) {
  std::function<Maybe<Optional<int64_t>>(int64_t)> ExclusiveSrcNdSbpAxis4DstNdSbpAxis;
  JUST(MakeExclusiveSrcNdSbpAxis4DstNdSbpAxis(&ExclusiveSrcNdSbpAxis4DstNdSbpAxis, src_nd_sbp,
                                              dst_nd_sbp));
  return IsNdSbpBoxingAcyclic(src_nd_sbp->sbp_parallel_size(), ExclusiveSrcNdSbpAxis4DstNdSbpAxis);
}

Maybe<std::vector<int64_t>> GetNdSbpValidTransformationAxisSequence(Symbol<NdSbp> src_nd_sbp,
                                                                    Symbol<NdSbp> dst_nd_sbp) {
  HashMap<int64_t, int64_t> dst_nd_sbp_axis2exclusive_src_nd_sbp_axis;
  std::function<Maybe<Optional<int64_t>>(int64_t)> ExclusiveSrcNdSbpAxis4DstNdSbpAxis;
  JUST(MakeExclusiveSrcNdSbpAxis4DstNdSbpAxis(&ExclusiveSrcNdSbpAxis4DstNdSbpAxis, src_nd_sbp,
                                              dst_nd_sbp));
  bool is_acyclic = JUST(
      IsNdSbpBoxingAcyclic(src_nd_sbp->sbp_parallel_size(), ExclusiveSrcNdSbpAxis4DstNdSbpAxis));
  CHECK_OR_RETURN(is_acyclic) << Error::UnimplementedError()
                              << "cyclic split axis boxing are not supported";
  std::vector<int64_t> nd_sbp_axis_sequence;
  JUST(InitNdSbpValidTransformationAxisSequence(&nd_sbp_axis_sequence, src_nd_sbp, dst_nd_sbp,
                                                ExclusiveSrcNdSbpAxis4DstNdSbpAxis));
  return nd_sbp_axis_sequence;
}

std::string GetCyclicBoxingDebugString(
    Symbol<NdSbp> src_nd_sbp, Symbol<NdSbp> dst_nd_sbp,
    const std::function<Maybe<Optional<int64_t>>(int64_t)>& ExclusiveSrcNdSbpAxis4DstNdSbpAxis) {
  CHECK_EQ(src_nd_sbp->sbp_parallel_size(), dst_nd_sbp->sbp_parallel_size());
  std::stringstream ss;
  ss << "cyclic split axis boxing are not supported. "
     << "src_nd_sbp: " << NdSbpToString(src_nd_sbp) << ", dst_nd_sbp: " << NdSbpToString(dst_nd_sbp)
     << ". "
     << "dst_nd_sbp axis to exclusive src_nd_sbp axis: ";
  ss << "[";
  for (int i = 0; i < src_nd_sbp->sbp_parallel_size(); ++i) {
    const auto& opt_axis = CHECK_JUST(ExclusiveSrcNdSbpAxis4DstNdSbpAxis(i));
    if (i) { ss << ", "; }
    if (opt_axis->has_value()) {
      ss << CHECK_JUST(*opt_axis);
    } else {
      ss << "None";
    }
  }
  ss << "]";
  return ss.str();
}

Maybe<Shape> GetPhysicalShape(const Shape& shape, Symbol<NdSbp> nd_sbp,
                              Symbol<ParallelDesc> parallel_desc) {
  const auto& parallel_id = JUST(GetParallelId4CurrentProcessCtx(parallel_desc));
  return GetPhysicalShape(shape, *nd_sbp, *parallel_desc, JUST(*parallel_id));
}

Maybe<Symbol<one::ConsistentTensorMeta>> CalcSubConsistentTensorMeta(
    Symbol<one::ConsistentTensorMeta> tensor_meta, Symbol<ParallelDesc> sub_parallel_desc,
    Symbol<NdSbp> sub_nd_sbp) {
  const auto& physical_shape = JUST(
      GetPhysicalShape(tensor_meta->shape(), tensor_meta->nd_sbp(), tensor_meta->parallel_desc()));
  const auto& logical_shape =
      JUST(GetLogicalShape(*physical_shape, *sub_nd_sbp, *sub_parallel_desc));
  one::ConsistentTensorMeta sub_consistent_tensor_meta(logical_shape, tensor_meta->dtype(),
                                                       sub_nd_sbp, sub_parallel_desc);
  return SymbolOf(sub_consistent_tensor_meta);
}

static constexpr auto* GetSubConsistentTensorMeta =
    DECORATE(&CalcSubConsistentTensorMeta, ThreadLocal);

Maybe<Symbol<NdSbp>> ReplaceNdSbpComponent(Symbol<NdSbp> nd_sbp, int64_t axis,
                                           Symbol<NdSbp> component) {
  CHECK_GE_OR_RETURN(axis, 0);
  CHECK_LT_OR_RETURN(axis, nd_sbp->sbp_parallel_size());
  CHECK_EQ_OR_RETURN(component->sbp_parallel_size(), 1);
  NdSbp new_nd_sbp(*nd_sbp);
  *new_nd_sbp.mutable_sbp_parallel(axis) = component->sbp_parallel(0);
  return SymbolOf(new_nd_sbp);
}

Maybe<Symbol<one::ConsistentTensorMeta>> ReplaceNdSbp(Symbol<one::ConsistentTensorMeta> tensor_meta,
                                                      Symbol<NdSbp> nd_sbp) {
  one::ConsistentTensorMeta new_tensor_meta(tensor_meta->shape_ptr(), tensor_meta->dtype(), nd_sbp,
                                            tensor_meta->parallel_desc());
  return SymbolOf(new_tensor_meta);
}

Maybe<std::vector<NaiveBoxingTransformation>> DecomposeIntoNaiveTransformations(
    Symbol<one::ConsistentTensorMeta> tensor_meta, Symbol<NdSbp> dst_nd_sbp) {
  std::tie(tensor_meta, dst_nd_sbp) = *JUST(GetDecomposableEquivalent(tensor_meta, dst_nd_sbp));
  const auto& parallel_desc = tensor_meta->parallel_desc();
  const auto& src_nd_sbp = tensor_meta->nd_sbp();
  CHECK_EQ_OR_RETURN(src_nd_sbp->sbp_parallel_size(), dst_nd_sbp->sbp_parallel_size());
  std::vector<int64_t> nd_sbp_axis_sequence;
  {
    std::function<Maybe<Optional<int64_t>>(int64_t)> ExclusiveSrcNdSbpAxis4DstNdSbpAxis;
    JUST(MakeExclusiveSrcNdSbpAxis4DstNdSbpAxis(&ExclusiveSrcNdSbpAxis4DstNdSbpAxis, src_nd_sbp,
                                                dst_nd_sbp));
    bool is_acyclic = JUST(
        IsNdSbpBoxingAcyclic(src_nd_sbp->sbp_parallel_size(), ExclusiveSrcNdSbpAxis4DstNdSbpAxis));
    CHECK_OR_RETURN(is_acyclic) << Error::UnimplementedError()
                                << GetCyclicBoxingDebugString(src_nd_sbp, dst_nd_sbp,
                                                              ExclusiveSrcNdSbpAxis4DstNdSbpAxis);
    JUST(InitNdSbpValidTransformationAxisSequence(&nd_sbp_axis_sequence, src_nd_sbp, dst_nd_sbp,
                                                  ExclusiveSrcNdSbpAxis4DstNdSbpAxis));
  }
  const auto& transformations = std::make_shared<std::vector<NaiveBoxingTransformation>>();
  for (int axis : nd_sbp_axis_sequence) {
    const auto& src_sbp = src_nd_sbp->sbp_parallel(axis);
    const auto& dst_sbp = dst_nd_sbp->sbp_parallel(axis);
    if (src_sbp == dst_sbp) { continue; }
    std::vector<int> axis2selected(src_nd_sbp->sbp_parallel_size());
    axis2selected[axis] = 1;
    const auto& sub_parallel_desc =
        JUST(GetSelectedSubParallelDesc(parallel_desc, SymbolOf(axis2selected)));
    const auto& sub_src_nd_sbp = JUST(MakeNdSbp(src_sbp));
    const auto& sub_dst_nd_sbp = JUST(MakeNdSbp(dst_sbp));
    const auto& sub_consistent_tensor_meta =
        JUST(GetSubConsistentTensorMeta(tensor_meta, sub_parallel_desc, sub_src_nd_sbp));
    const auto& new_src_nd_sbp =
        JUST(ReplaceNdSbpComponent(tensor_meta->nd_sbp(), axis, sub_dst_nd_sbp));
    tensor_meta = JUST(ReplaceNdSbp(tensor_meta, new_src_nd_sbp));
    transformations->emplace_back(NaiveBoxingTransformation{
        .consistent_tensor_meta = sub_consistent_tensor_meta,
        .dst_nd_sbp = sub_dst_nd_sbp,
    });
  }
  return transformations;
}

}  // namespace private_details

namespace {

Maybe<std::unordered_map<int64_t, Symbol<ParallelDesc>>> CalcBroadcastGroup(
    Symbol<ParallelDesc> src_parallel_desc, Symbol<ParallelDesc> dst_parallel_desc,
    bool allow_across_node) {
  CHECK_EQ_OR_RETURN(src_parallel_desc->parallel_num(),
                     src_parallel_desc->sorted_machine_ids().size());
  CHECK_EQ_OR_RETURN(dst_parallel_desc->parallel_num(),
                     dst_parallel_desc->sorted_machine_ids().size());
  CHECK_EQ_OR_RETURN(src_parallel_desc->device_type(), dst_parallel_desc->device_type());
  CHECK_LE_OR_RETURN(src_parallel_desc->parallel_num(), dst_parallel_desc->parallel_num());
  const auto& src_process_ids = src_parallel_desc->sorted_machine_ids();
  HashMap<int64_t, std::vector<int64_t>> process_id2group{};
  HashMap<int64_t, std::vector<int64_t>> node_id2src_process_id{};
  for (int64_t process_id : src_process_ids) {
    std::vector<int64_t> vec{process_id};
    CHECK_OR_RETURN(process_id2group.emplace(process_id, vec).second);
    CHECK_OR_RETURN(dst_parallel_desc->ContainingMachineId(process_id));
    node_id2src_process_id[GlobalProcessCtx::NodeId(process_id)].emplace_back(process_id);
  }
  std::vector<int64_t> remainder_process_ids{};
  remainder_process_ids.reserve(dst_parallel_desc->sorted_machine_ids().size());
  HashMap<int64_t, int64_t> node_id2counter{};
  for (int64_t process_id : dst_parallel_desc->sorted_machine_ids()) {
    if (!src_parallel_desc->ContainingMachineId(process_id)) {
      const auto& node_iter = node_id2src_process_id.find(GlobalProcessCtx::NodeId(process_id));
      if (node_iter == node_id2src_process_id.end()) {
        CHECK_OR_RETURN(allow_across_node)
            << Error::UnimplementedError() << "\n----[src_placement]----\n"
            << src_parallel_desc->parallel_conf().DebugString() << "\n----[dst_placement]----\n"
            << dst_parallel_desc->parallel_conf().DebugString();
        // handle `process_id` later.
        remainder_process_ids.emplace_back(process_id);
      } else {
        // balancedly put `process_id` into the groups within the same node..
        int64_t node_id = node_iter->first;
        const auto& src_process_ids = node_iter->second;
        int64_t src_process_index = (node_id2counter[node_id]++) % src_process_ids.size();
        int64_t src_process_id = src_process_ids.at(src_process_index);
        JUST(MapAt(&process_id2group, src_process_id))->emplace_back(process_id);
      }
    }
  }
  // put remainder process ids into src groups.
  for (int i = 0; i < remainder_process_ids.size(); ++i) {
    int64_t src_process_id = src_process_ids.at(i % src_process_ids.size());
    JUST(MapAt(&process_id2group, src_process_id))->emplace_back(remainder_process_ids.at(i));
  }
  const auto& map = std::make_shared<std::unordered_map<int64_t, Symbol<ParallelDesc>>>();
  for (const auto& pair : process_id2group) {
    const auto& group = pair.second;
    ParallelConf parallel_conf;
    parallel_conf.set_device_tag(dst_parallel_desc->parallel_conf().device_tag());
    for (int64_t process_id : group) {
      const auto& device_ids = dst_parallel_desc->sorted_dev_phy_ids(process_id);
      CHECK_EQ_OR_RETURN(device_ids.size(), 1);
      parallel_conf.add_device_name(std::string("@") + std::to_string(process_id) + ":"
                                    + std::to_string(device_ids.at(0)));
    }
    const auto& parallel_desc = SymbolOf(ParallelDesc(parallel_conf));
    for (int64_t process_id : group) {
      CHECK_OR_RETURN(map->emplace(process_id, parallel_desc).second);
    }
  }
  return map;
}
auto* CachedBroadcastGroup = DECORATE(&CalcBroadcastGroup, ThreadLocal);

Maybe<void> RawCheckIsNdSbpBoxingAcyclic(Symbol<PlacedNdSbp> in, Symbol<PlacedNdSbp> out) {
  using namespace private_details;
  const auto& src_nd_sbp = in->nd_sbp();
  const auto& dst_nd_sbp = out->nd_sbp();
  std::function<Maybe<Optional<int64_t>>(int64_t)> ExclusiveSrcNdSbpAxis4DstNdSbpAxis;
  JUST(MakeExclusiveSrcNdSbpAxis4DstNdSbpAxis(&ExclusiveSrcNdSbpAxis4DstNdSbpAxis, src_nd_sbp,
                                              dst_nd_sbp));
  bool is_acyclic = JUST(
      IsNdSbpBoxingAcyclic(src_nd_sbp->sbp_parallel_size(), ExclusiveSrcNdSbpAxis4DstNdSbpAxis));
  CHECK_OR_RETURN(is_acyclic) << Error::UnimplementedError()
                              << GetCyclicBoxingDebugString(src_nd_sbp, dst_nd_sbp,
                                                            ExclusiveSrcNdSbpAxis4DstNdSbpAxis);
  return Maybe<void>::Ok();
}

Maybe<void> RawCheckIsNdSbpBoxingAcyclicWithDecompose(Symbol<PlacedNdSbp> in,
                                                      Symbol<PlacedNdSbp> out,
                                                      const Shape& logical_shape) {
  using namespace private_details;
<<<<<<< HEAD
  Symbol<cfg::NdSbp> src_nd_sbp = in->nd_sbp();
  Symbol<cfg::NdSbp> dst_nd_sbp = out->nd_sbp();
=======
  Symbol<NdSbp> src_nd_sbp = in->nd_sbp();
  Symbol<NdSbp> dst_nd_sbp = out->nd_sbp();
>>>>>>> 55c4c608
  const auto& hierarchy = in->placement()->hierarchy();
  std::shared_ptr<const Shape> shape;

  std::tie(shape, src_nd_sbp, dst_nd_sbp) = *JUST(CalcDecomposableEquivalentShapeAndNdSbpPair(
      logical_shape, *hierarchy, src_nd_sbp, dst_nd_sbp));

  std::function<Maybe<Optional<int64_t>>(int64_t)> ExclusiveSrcNdSbpAxis4DstNdSbpAxis;
  JUST(MakeExclusiveSrcNdSbpAxis4DstNdSbpAxis(&ExclusiveSrcNdSbpAxis4DstNdSbpAxis, src_nd_sbp,
                                              dst_nd_sbp));
  bool is_acyclic = JUST(
      IsNdSbpBoxingAcyclic(src_nd_sbp->sbp_parallel_size(), ExclusiveSrcNdSbpAxis4DstNdSbpAxis));
  CHECK_OR_RETURN(is_acyclic) << Error::UnimplementedError()
                              << GetCyclicBoxingDebugString(src_nd_sbp, dst_nd_sbp,
                                                            ExclusiveSrcNdSbpAxis4DstNdSbpAxis);
  return Maybe<void>::Ok();
}

}  // namespace

decltype(CheckIsNdSbpBoxingAcyclic) CheckIsNdSbpBoxingAcyclic =
    DECORATE(&RawCheckIsNdSbpBoxingAcyclic, ThreadLocal);

decltype(CheckIsNdSbpBoxingAcyclicWithDecompose) CheckIsNdSbpBoxingAcyclicWithDecompose =
    DECORATE(&RawCheckIsNdSbpBoxingAcyclicWithDecompose, ThreadLocalCopiable);

Maybe<std::unordered_map<int64_t, Symbol<ParallelDesc>>> GetBroadcastGroup(
    Symbol<ParallelDesc> src_parallel_desc, Symbol<ParallelDesc> dst_parallel_desc) {
  return CachedBroadcastGroup(src_parallel_desc, dst_parallel_desc, true);
}

Maybe<std::unordered_map<int64_t, Symbol<ParallelDesc>>> GetBroadcastGroupWithoutAcrossNode(
    Symbol<ParallelDesc> src_parallel_desc, Symbol<ParallelDesc> dst_parallel_desc) {
  return CachedBroadcastGroup(src_parallel_desc, dst_parallel_desc, false);
}

}  // namespace oneflow<|MERGE_RESOLUTION|>--- conflicted
+++ resolved
@@ -656,13 +656,8 @@
                                                       Symbol<PlacedNdSbp> out,
                                                       const Shape& logical_shape) {
   using namespace private_details;
-<<<<<<< HEAD
-  Symbol<cfg::NdSbp> src_nd_sbp = in->nd_sbp();
-  Symbol<cfg::NdSbp> dst_nd_sbp = out->nd_sbp();
-=======
   Symbol<NdSbp> src_nd_sbp = in->nd_sbp();
   Symbol<NdSbp> dst_nd_sbp = out->nd_sbp();
->>>>>>> 55c4c608
   const auto& hierarchy = in->placement()->hierarchy();
   std::shared_ptr<const Shape> shape;
 
