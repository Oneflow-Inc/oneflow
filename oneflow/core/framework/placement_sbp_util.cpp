--- conflicted
+++ resolved
@@ -78,11 +78,7 @@
 }
 
 Maybe<Symbol<ParallelDesc>> GetBroadcastSubParallelDesc(const ParallelDesc& parallel_desc,
-<<<<<<< HEAD
-                                                        const cfg::ParallelDistribution& nd_sbp,
-=======
                                                         const cfg::NdSbp& nd_sbp,
->>>>>>> 924fb9f7
                                                         int64_t parallel_id) {
   const auto& hierarchy_shape = *parallel_desc.hierarchy();
   std::vector<bool> dim2is_broadcast(nd_sbp.sbp_parallel_size());
@@ -108,13 +104,8 @@
 }  // namespace
 
 Maybe<Symbol<ParallelDesc>> GetBroadcastSubParallelDesc(Symbol<ParallelDesc> parallel_desc,
-<<<<<<< HEAD
-                                                        Symbol<cfg::ParallelDistribution> nd_sbp) {
-  using PlacementSbp = std::pair<Symbol<ParallelDesc>, Symbol<cfg::ParallelDistribution>>;
-=======
                                                         Symbol<cfg::NdSbp> nd_sbp) {
   using PlacementSbp = std::pair<Symbol<ParallelDesc>, Symbol<cfg::NdSbp>>;
->>>>>>> 924fb9f7
   static thread_local HashMap<PlacementSbp, Symbol<ParallelDesc>> map;
   const auto& key = std::make_pair(parallel_desc, nd_sbp);
   auto iter = map.find(key);
