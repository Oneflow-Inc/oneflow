/*
Copyright 2020 The OneFlow Authors. All rights reserved.

Licensed under the Apache License, Version 2.0 (the "License");
you may not use this file except in compliance with the License.
You may obtain a copy of the License at

    http://www.apache.org/licenses/LICENSE-2.0

Unless required by applicable law or agreed to in writing, software
distributed under the License is distributed on an "AS IS" BASIS,
WITHOUT WARRANTIES OR CONDITIONS OF ANY KIND, either express or implied.
See the License for the specific language governing permissions and
limitations under the License.
*/
#include <tuple>
#include "oneflow/core/framework/placement_sbp_util.h"
#include "oneflow/core/framework/tensor_meta.h"
#include "oneflow/core/framework/nd_sbp.h"
#include "oneflow/core/common/shape.h"
#include "oneflow/core/common/util.h"
#include "oneflow/core/job/parallel_desc.h"
#include "oneflow/core/job/sbp_parallel.cfg.h"
#include "oneflow/core/common/decorator.h"
#include "oneflow/core/common/optional.h"
#include "oneflow/core/common/util.h"
#include "oneflow/core/common/container_util.h"
#include "oneflow/core/operator/operator.h"
#include "oneflow/core/rpc/include/global_process_ctx.h"

namespace oneflow {

namespace private_details {

namespace {

using IndexVector = DimVector;
using StrideVector = DimVector;

void GetStrideVector(const Shape& shape, StrideVector* strides) {
  strides->resize(shape.NumAxes());
  for (int i = 0; i < shape.NumAxes(); ++i) { strides->at(i) = shape.Count(i + 1); }
}

Maybe<void> GetIndexesFromOffset(const StrideVector& strides, int64_t offset,
                                 IndexVector* indexes) {
  indexes->resize(strides.size());
  for (int i = 0; i < strides.size(); ++i) {
    indexes->at(i) = offset / strides.at(i);
    offset = offset % strides.at(i);
  }
  CHECK_EQ_OR_RETURN(offset, 0);
  return Maybe<void>::Ok();
}

Maybe<void> GetOffsetFromIndexes(const StrideVector& strides, const IndexVector& indexes,
                                 int64_t* offset) {
  CHECK_EQ_OR_RETURN(strides.size(), indexes.size());
  *offset = 0;
  for (int i = 0; i < strides.size(); ++i) { *offset += indexes.at(i) * strides.at(i); }
  return Maybe<void>::Ok();
}

Maybe<void> GetSelectedIndex2OriginIndex(
    const IndexVector& indexes, const std::vector<int>& axis2is_selected,
    std::function<void(const DimVector&, DimVector*)>* SelectedIndex2OriginIndex) {
  CHECK_EQ_OR_RETURN(axis2is_selected.size(), indexes.size());
  *SelectedIndex2OriginIndex = [=](const DimVector& broadcast, DimVector* origin) {
    origin->resize(indexes.size());
    for (int i = 0; i < indexes.size(); ++i) {
      origin->at(i) = axis2is_selected.at(i) ? broadcast.at(i) : indexes.at(i);
    }
  };
  return Maybe<void>::Ok();
}

Maybe<const Shape> GetSelectedShape(const Shape& hierarchy_shape,
                                    const std::vector<int>& axis2is_selected) {
  CHECK_EQ_OR_RETURN(hierarchy_shape.NumAxes(), axis2is_selected.size());
  DimVector dim_vec = hierarchy_shape.dim_vec();
  for (int i = 0; i < axis2is_selected.size(); ++i) {
    if (!axis2is_selected.at(i)) { dim_vec.at(i) = 1; }
  }
  return std::make_shared<const Shape>(dim_vec);
}

<<<<<<< HEAD
Maybe<Symbol<std::vector<int>>> CalcAxis2IsBroadcast(Symbol<cfg::ParallelDistribution> nd_sbp) {
  std::vector<int> axis2is_selected(nd_sbp->sbp_parallel_size());
  for (int i = 0; i < axis2is_selected.size(); ++i) {
    axis2is_selected.at(i) = nd_sbp->sbp_parallel(i).has_broadcast_parallel();
=======
Maybe<Symbol<ParallelDesc>> GetBroadcastSubParallelDesc(const ParallelDesc& parallel_desc,
                                                        const cfg::NdSbp& nd_sbp,
                                                        int64_t parallel_id) {
  const auto& hierarchy_shape = *parallel_desc.hierarchy();
  std::vector<bool> dim2is_broadcast(nd_sbp.sbp_parallel_size());
  for (int i = 0; i < dim2is_broadcast.size(); ++i) {
    dim2is_broadcast.at(i) = nd_sbp.sbp_parallel(i).has_broadcast_parallel();
>>>>>>> 8b307752
  }
  return SymbolOf(axis2is_selected);
}

static auto* GetAxis2IsBroadcast = DECORATE(&CalcAxis2IsBroadcast, ThreadLocal);

Maybe<Symbol<ParallelDesc>> CalcSelectedSubParallelDesc(Symbol<ParallelDesc> parallel_desc,
                                                        Symbol<std::vector<int>> axis2is_selected) {
  const auto& opt_parallel_id = JUST(GetParallelId4CurrentProcessCtx(parallel_desc));
  int64_t parallel_id = JUST(opt_parallel_id->value());
  const auto& hierarchy_shape = *parallel_desc->hierarchy();
  const auto& broadcast_parallel_ids =
      JUST(GetSelectedParallelIds(hierarchy_shape, *axis2is_selected, parallel_id));
  ParallelConf parallel_conf;
  parallel_conf.set_device_tag(parallel_desc->device_tag());
  bool found_parallel_id = false;
  for (int64_t i : *broadcast_parallel_ids) {
    found_parallel_id = found_parallel_id || (i == parallel_id);
    int64_t machine_id = JUST(parallel_desc->MachineId4ParallelId(i));
    int64_t device_id = JUST(parallel_desc->DeviceId4ParallelId(i));
    parallel_conf.add_device_name(std::string("@") + std::to_string(machine_id) + ":"
                                  + std::to_string(device_id));
  }
  CHECK_OR_RETURN(found_parallel_id);
  return SymbolOf(ParallelDesc(parallel_conf));
}

static auto* GetSelectedSubParallelDesc = DECORATE(&CalcSelectedSubParallelDesc, ThreadLocal);

<<<<<<< HEAD
}  // namespace
=======
Maybe<Symbol<ParallelDesc>> GetBroadcastSubParallelDesc(Symbol<ParallelDesc> parallel_desc,
                                                        Symbol<cfg::NdSbp> nd_sbp) {
  using PlacementSbp = std::pair<Symbol<ParallelDesc>, Symbol<cfg::NdSbp>>;
  static thread_local HashMap<PlacementSbp, Symbol<ParallelDesc>> map;
  const auto& key = std::make_pair(parallel_desc, nd_sbp);
  auto iter = map.find(key);
  if (iter == map.end()) {
    Optional<int64_t> opt_parallel_id;
    JUST(GetDevice4CurrentProcessCtx(parallel_desc, &opt_parallel_id));
    int64_t parallel_id = JUST(opt_parallel_id.value());
    const auto& sub_parallel_desc =
        JUST(GetBroadcastSubParallelDesc(*parallel_desc, *nd_sbp, parallel_id));
    iter = map.emplace(key, sub_parallel_desc).first;
  }
  return iter->second;
}
>>>>>>> 8b307752

Maybe<std::vector<int64_t>> GetSelectedParallelIds(const Shape& hierarchy_shape,
                                                   const std::vector<int>& axis2is_selected,
                                                   int64_t parallel_id) {
  CHECK_EQ_OR_RETURN(hierarchy_shape.NumAxes(), axis2is_selected.size());
  StrideVector hierarchy_strides{};
  GetStrideVector(hierarchy_shape, &hierarchy_strides);
  IndexVector indexes{};
  JUST(GetIndexesFromOffset(hierarchy_strides, parallel_id, &indexes));
  std::function<void(const DimVector&, DimVector*)> SelectedIndex2OriginIndex;
  JUST(GetSelectedIndex2OriginIndex(indexes, axis2is_selected, &SelectedIndex2OriginIndex));
  const auto& broadcast_shape = JUST(GetSelectedShape(hierarchy_shape, axis2is_selected));
  StrideVector broadcast_strides{};
  GetStrideVector(*broadcast_shape, &broadcast_strides);
  const auto& origin_offsets = std::make_shared<std::vector<int64_t>>(broadcast_shape->elem_cnt());
  for (int64_t i = 0; i < broadcast_shape->elem_cnt(); ++i) {
    IndexVector broadcast_indexes{};
    JUST(GetIndexesFromOffset(broadcast_strides, i, &broadcast_indexes));
    IndexVector origin_indexes{};
    SelectedIndex2OriginIndex(broadcast_indexes, &origin_indexes);
    int64_t origin_offset = -1;
    JUST(GetOffsetFromIndexes(hierarchy_strides, origin_indexes, &origin_offset));
    origin_offsets->at(i) = origin_offset;
  }
  return origin_offsets;
}

Maybe<Symbol<ParallelDesc>> GetBroadcastSubParallelDesc(Symbol<ParallelDesc> parallel_desc,
                                                        Symbol<cfg::ParallelDistribution> nd_sbp) {
  const auto& axis2is_selected = JUST(GetAxis2IsBroadcast(nd_sbp));
  return GetSelectedSubParallelDesc(parallel_desc, axis2is_selected);
}

namespace {

Maybe<Symbol<cfg::ParallelDistribution>> MakeNdSbp(const cfg::SbpParallel& sbp) {
  cfg::ParallelDistribution nd_sbp;
  nd_sbp.mutable_sbp_parallel()->Add()->CopyFrom(sbp);
  return SymbolOf(nd_sbp);
}

Maybe<void> InitShapeAxis2NdSbpIndexes(
    Symbol<cfg::ParallelDistribution> nd_sbp,
    std::vector<std::vector<int64_t>>* shape_axis2nd_sbp_indexes) {
  for (int i = 0; i < nd_sbp->sbp_parallel_size(); ++i) {
    const auto& sbp = nd_sbp->sbp_parallel(i);
    if (sbp.has_split_parallel()) {
      int64_t axis = sbp.split_parallel().axis();
      CHECK_GE_OR_RETURN(axis, 0);
      CHECK_LT_OR_RETURN(axis, shape_axis2nd_sbp_indexes->size());
      shape_axis2nd_sbp_indexes->at(axis).push_back(i);
    }
  }
  return Maybe<void>::Ok();
}

int64_t Gcd(int64_t m, int64_t n) {
  if (n == 0) { return m; }
  CHECK_GT(m, 0);
  CHECK_GT(n, 0);
  return Gcd(n, m % n);
}

int64_t Lcm(int64_t m, int64_t n) { return m * n / Gcd(m, n); }

Maybe<void> InitShapAxis2ExpandedDim(
    std::vector<DimVector>* shape_axis2expanded_dims, const Shape& shape, const Shape& hierarchy,
    const std::vector<std::vector<int64_t>>& shape_axis2src_nd_sbp_indexes,
    const std::vector<std::vector<int64_t>>& shape_axis2dst_nd_sbp_indexes) {
  std::vector<DimVector> shape_axis2required_dim(shape.NumAxes());
  for (int i = 0; i < shape.NumAxes(); ++i) {
    const auto& src_nd_sbp_indexes = shape_axis2src_nd_sbp_indexes.at(i);
    const auto& dst_nd_sbp_indexes = shape_axis2dst_nd_sbp_indexes.at(i);
    int64_t max_used_cnt = std::max<size_t>(src_nd_sbp_indexes.size(), dst_nd_sbp_indexes.size());
    for (int j = 0; j < max_used_cnt; ++j) {
      if (j < src_nd_sbp_indexes.size() && j < dst_nd_sbp_indexes.size()) {
        int64_t m = hierarchy.At(src_nd_sbp_indexes.at(j));
        int64_t n = hierarchy.At(dst_nd_sbp_indexes.at(j));
        shape_axis2required_dim.at(i).push_back(Lcm(m, n));
      } else if (j < src_nd_sbp_indexes.size()) {
        shape_axis2required_dim.at(i).push_back(hierarchy.At(src_nd_sbp_indexes.at(j)));
      } else if (j < dst_nd_sbp_indexes.size()) {
        shape_axis2required_dim.at(i).push_back(hierarchy.At(dst_nd_sbp_indexes.at(j)));
      } else {
        UNIMPLEMENTED_THEN_RETURN();
      }
    }
  }
  for (int i = 0; i < shape.NumAxes(); ++i) {
    int64_t total_dim = shape.At(i);
    shape_axis2expanded_dims->at(i).clear();
    if (shape_axis2required_dim.at(i).empty()) {
      shape_axis2expanded_dims->at(i).push_back(total_dim);
    } else {
      Shape inner_shape(shape_axis2required_dim.at(i));
      CHECK_EQ_OR_RETURN(total_dim % inner_shape.elem_cnt(), 0)
          << "dim " << total_dim << "(axis " << i << " in shape " << shape.ToString() << ")"
          << " cannot be reshape into exapanded shape " << inner_shape.ToString();
      auto* dim_vec = &shape_axis2expanded_dims->at(i);
      *dim_vec = shape_axis2required_dim.at(i);
      dim_vec->at(dim_vec->size() - 1) *= total_dim / inner_shape.elem_cnt();
    }
  }
  return Maybe<void>::Ok();
}

Maybe<const Shape> Flatten(const std::vector<DimVector>& shape_axis2expanded_dims) {
  DimVector dim_vec;
  for (const auto& expanded_dims : shape_axis2expanded_dims) {
    CHECK_OR_RETURN(!expanded_dims.empty());
    dim_vec.insert(dim_vec.end(), expanded_dims.begin(), expanded_dims.end());
  }
  return std::make_shared<const Shape>(dim_vec);
}

Maybe<void> InitOldAxis2NewAxisOffset(std::vector<int64_t>* old_axis2new_axis_offset,
                                      const std::vector<DimVector>& shape_axis2expanded_dims) {
  for (int i = 0, offset = 0; i < shape_axis2expanded_dims.size(); ++i) {
    old_axis2new_axis_offset->at(i) = offset;
    offset += shape_axis2expanded_dims.at(i).size();
  }
  return Maybe<void>::Ok();
}

Maybe<Symbol<cfg::ParallelDistribution>> ShiftSplitAxis(
    Symbol<cfg::ParallelDistribution> nd_sbp,
    const std::vector<std::vector<int64_t>>& shape_axis2nd_sbp_indexes,
    const std::vector<int64_t>& old_axis2new_axis_offset) {
  CHECK_EQ_OR_RETURN(shape_axis2nd_sbp_indexes.size(), old_axis2new_axis_offset.size());
  cfg::ParallelDistribution new_nd_sbp(*nd_sbp);
  for (int axis = 0; axis < shape_axis2nd_sbp_indexes.size(); ++axis) {
    int64_t offset = old_axis2new_axis_offset.at(axis);
    for (int64_t j = 0; j < shape_axis2nd_sbp_indexes.at(axis).size(); ++j) {
      int64_t nd_sbp_index = shape_axis2nd_sbp_indexes.at(axis).at(j);
      CHECK_GE_OR_RETURN(nd_sbp_index, 0);
      CHECK_LT_OR_RETURN(nd_sbp_index, new_nd_sbp.sbp_parallel_size());
      auto* sbp_parallel = new_nd_sbp.mutable_sbp_parallel(nd_sbp_index);
      CHECK_OR_RETURN(sbp_parallel->has_split_parallel());
      CHECK_EQ_OR_RETURN(sbp_parallel->split_parallel().axis(), axis);
      sbp_parallel->mutable_split_parallel()->set_axis(offset + j);
    }
  }
  return SymbolOf(new_nd_sbp);
}

}  // namespace

Maybe<std::tuple<std::shared_ptr<const Shape>, Symbol<cfg::ParallelDistribution>,
                 Symbol<cfg::ParallelDistribution>>>
CalcDecomposableEquivalentShapeAndNdSbpPair(const Shape& shape, const Shape& hierarchy,
                                            Symbol<cfg::ParallelDistribution> src_nd_sbp,
                                            Symbol<cfg::ParallelDistribution> dst_nd_sbp) {
  CHECK_EQ_OR_RETURN(src_nd_sbp->sbp_parallel_size(), dst_nd_sbp->sbp_parallel_size());
  std::vector<std::vector<int64_t>> shape_axis2src_nd_sbp_indexes(shape.NumAxes());
  JUST(InitShapeAxis2NdSbpIndexes(src_nd_sbp, &shape_axis2src_nd_sbp_indexes));
  std::vector<std::vector<int64_t>> shape_axis2dst_nd_sbp_indexes(shape.NumAxes());
  JUST(InitShapeAxis2NdSbpIndexes(dst_nd_sbp, &shape_axis2dst_nd_sbp_indexes));
  std::vector<DimVector> shape_axis2expanded_dims(shape.NumAxes());
  CHECK_EQ_OR_RETURN(hierarchy.NumAxes(), src_nd_sbp->sbp_parallel_size());
  JUST(InitShapAxis2ExpandedDim(&shape_axis2expanded_dims, shape, hierarchy,
                                shape_axis2src_nd_sbp_indexes, shape_axis2dst_nd_sbp_indexes));
  std::shared_ptr<const Shape> new_shape = JUST(Flatten(shape_axis2expanded_dims));
  CHECK_EQ_OR_RETURN(new_shape->elem_cnt(), shape.elem_cnt());
  std::vector<int64_t> old_axis2new_axis_offset(shape.NumAxes());
  JUST(InitOldAxis2NewAxisOffset(&old_axis2new_axis_offset, shape_axis2expanded_dims));
  Symbol<cfg::ParallelDistribution> new_src_nd_sbp =
      JUST(ShiftSplitAxis(src_nd_sbp, shape_axis2src_nd_sbp_indexes, old_axis2new_axis_offset));
  Symbol<cfg::ParallelDistribution> new_dst_nd_sbp =
      JUST(ShiftSplitAxis(dst_nd_sbp, shape_axis2dst_nd_sbp_indexes, old_axis2new_axis_offset));
  return std::make_tuple(new_shape, new_src_nd_sbp, new_dst_nd_sbp);
}

namespace {

// nd_sbp is called decomposable if no particular axis is used to split tensor more than once.
// e.g.
// 1) (S0, S1) is decomposable.
// 2) (S0, S0) is not decomposable.
// 3) (S1, S1) is not decomposable.
// although `nd_sbp (S0, S0) on shape (4, 4)` is not decomposable, they could be transformed into a
// decomposable form: `n_sbp (S0, S1) on shape (2, 2, 4)`.
Maybe<std::pair<Symbol<one::ConsistentTensorMeta>, Symbol<cfg::ParallelDistribution>>>
CalcDecomposableEquivalent(Symbol<one::ConsistentTensorMeta> tensor_meta,
                           Symbol<cfg::ParallelDistribution> dst_nd_sbp) {
  std::shared_ptr<const Shape> shape = tensor_meta->shape_ptr();
  Symbol<cfg::ParallelDistribution> src_nd_sbp = tensor_meta->nd_sbp();
  const auto& hierarchy = tensor_meta->parallel_desc()->hierarchy();
  std::tie(shape, src_nd_sbp, dst_nd_sbp) = *JUST(
      CalcDecomposableEquivalentShapeAndNdSbpPair(*shape, *hierarchy, src_nd_sbp, dst_nd_sbp));

  one::ConsistentTensorMeta decomposible_tensor_meta(shape, tensor_meta->dtype(), src_nd_sbp,
                                                     tensor_meta->parallel_desc());
  return std::make_pair(SymbolOf(decomposible_tensor_meta), dst_nd_sbp);
}

static constexpr auto* GetDecomposableEquivalent =
    DECORATE(&CalcDecomposableEquivalent, ThreadLocal);

Maybe<void> InitDstNdSbpAxis2ExclusiveSrcNdSbpAxis(
    HashMap<int64_t, int64_t>* dst_nd_sbp_axis2exclusive_src_nd_sbp_axis,
    Symbol<cfg::ParallelDistribution> src_nd_sbp, Symbol<cfg::ParallelDistribution> dst_nd_sbp) {
  HashMap<int64_t, int64_t> split_axis2src_nd_sbp_axis;
  for (int i = 0; i < src_nd_sbp->sbp_parallel_size(); ++i) {
    const auto& sbp_parallel = src_nd_sbp->sbp_parallel(i);
    if (sbp_parallel.has_split_parallel()) {
      split_axis2src_nd_sbp_axis[sbp_parallel.split_parallel().axis()] = i;
    }
  }
  for (int i = 0; i < dst_nd_sbp->sbp_parallel_size(); ++i) {
    const auto& sbp_parallel = dst_nd_sbp->sbp_parallel(i);
    if (sbp_parallel.has_split_parallel()) {
      int64_t axis = sbp_parallel.split_parallel().axis();
      const auto& iter = split_axis2src_nd_sbp_axis.find(axis);
      if (iter != split_axis2src_nd_sbp_axis.end() && iter->second != i) {
        (*dst_nd_sbp_axis2exclusive_src_nd_sbp_axis)[i] = iter->second;
      }
    }
  }
  return Maybe<void>::Ok();
}

Maybe<void> MakeExclusiveSrcNdSbpAxis4DstNdSbpAxis(
    std::function<Maybe<Optional<int64_t>>(int64_t)>* ExclusiveSrcNdSbpAxis4DstNdSbpAxis,
    Symbol<cfg::ParallelDistribution> src_nd_sbp, Symbol<cfg::ParallelDistribution> dst_nd_sbp) {
  CHECK_EQ_OR_RETURN(src_nd_sbp->sbp_parallel_size(), dst_nd_sbp->sbp_parallel_size());
  HashMap<int64_t, int64_t> split_axis2src_nd_sbp_axis;
  for (int i = 0; i < src_nd_sbp->sbp_parallel_size(); ++i) {
    const auto& sbp_parallel = src_nd_sbp->sbp_parallel(i);
    if (sbp_parallel.has_split_parallel()) {
      int64_t split_axis = sbp_parallel.split_parallel().axis();
      CHECK_OR_RETURN(split_axis2src_nd_sbp_axis.emplace(split_axis, i).second);
    }
  }
  {
    // check split_axis used only once.
    HashMap<int64_t, int64_t> split_axis2dst_nd_sbp_axis;
    for (int i = 0; i < dst_nd_sbp->sbp_parallel_size(); ++i) {
      const auto& sbp_parallel = dst_nd_sbp->sbp_parallel(i);
      if (sbp_parallel.has_split_parallel()) {
        int64_t split_axis = sbp_parallel.split_parallel().axis();
        CHECK_OR_RETURN(split_axis2dst_nd_sbp_axis.emplace(split_axis, i).second);
      }
    }
  }
  *ExclusiveSrcNdSbpAxis4DstNdSbpAxis = [split_axis2src_nd_sbp_axis, src_nd_sbp,
                                         dst_nd_sbp](int64_t dst_axis) -> Maybe<Optional<int64_t>> {
    CHECK_GE_OR_RETURN(dst_axis, 0);
    CHECK_LT_OR_RETURN(dst_axis, dst_nd_sbp->sbp_parallel_size());
    const auto& dst_sbp_parallel = dst_nd_sbp->sbp_parallel(dst_axis);
    if (!dst_sbp_parallel.has_split_parallel()) { return Optional<int64_t>(); }
    int64_t split_axis = dst_sbp_parallel.split_parallel().axis();
    const auto& src_iter = split_axis2src_nd_sbp_axis.find(split_axis);
    if (src_iter == split_axis2src_nd_sbp_axis.end()) { return Optional<int64_t>(); }
    int64_t src_axis = src_iter->second;
    CHECK_GE_OR_RETURN(src_axis, 0);
    CHECK_LT_OR_RETURN(src_axis, dst_nd_sbp->sbp_parallel_size());
    const auto& src_sbp_parallel = src_nd_sbp->sbp_parallel(src_axis);
    CHECK_OR_RETURN(src_sbp_parallel.has_split_parallel());
    CHECK_EQ_OR_RETURN(src_sbp_parallel.split_parallel().axis(), split_axis);
    if (src_axis == dst_axis) { return Optional<int64_t>(); }
    return Optional<int64_t>(src_axis);
  };
  return Maybe<void>::Ok();
}

Maybe<bool> IsNdSbpBoxingAcyclic(
    int64_t num_axes,
    const std::function<Maybe<Optional<int64_t>>(int64_t)>& ExclusiveSrcNdSbpAxis4DstNdSbpAxis) {
  for (int start_axis = 0; start_axis < num_axes; ++start_axis) {
    int64_t axis = start_axis;
    HashSet<int64_t> visited_axes;
    for (int i = 0; i < num_axes + 1; ++i) {
      const auto& opt_axis = JUST(ExclusiveSrcNdSbpAxis4DstNdSbpAxis(axis));
      if (!opt_axis->has_value()) { break; }
      axis = JUST(opt_axis->value());
      if (!visited_axes.insert(axis).second) { return false; }
    }
  }
  return true;
}

Maybe<void> InitNdSbpValidTransformationAxisSequence(
    std::vector<int64_t>* nd_sbp_axis_sequence, Symbol<cfg::ParallelDistribution> src_nd_sbp,
    Symbol<cfg::ParallelDistribution> dst_nd_sbp,
    const std::function<Maybe<Optional<int64_t>>(int64_t)>& ExclusiveSrcNdSbpAxis4DstNdSbpAxis) {
  CHECK_EQ_OR_RETURN(src_nd_sbp->sbp_parallel_size(), dst_nd_sbp->sbp_parallel_size());
  int64_t num_axes = src_nd_sbp->sbp_parallel_size();
  HashSet<int64_t> handled_axes;
  const auto& HasNoExclusiveSrcNdSbpAxis = [&](int64_t axis) -> Maybe<bool> {
    const auto& opt_src_axis = JUST(ExclusiveSrcNdSbpAxis4DstNdSbpAxis(axis));
    if (!opt_src_axis->has_value()) { return true; }
    return handled_axes.count(JUST(opt_src_axis->value())) > 0;
  };
  for (int i = 0; i < num_axes; ++i) {
    for (int axis = 0; axis < num_axes; ++axis) {
      if (handled_axes.count(axis) == 0 && JUST(HasNoExclusiveSrcNdSbpAxis(axis))) {
        if (!(src_nd_sbp->sbp_parallel(axis) == dst_nd_sbp->sbp_parallel(axis))) {
          nd_sbp_axis_sequence->push_back(axis);
        }
        handled_axes.insert(axis);
      }
    }
  }
  CHECK_EQ_OR_RETURN(handled_axes.size(), num_axes);
  return Maybe<void>::Ok();
}

}  // namespace

Maybe<bool> IsNdSbpBoxingAcyclic(Symbol<cfg::ParallelDistribution> src_nd_sbp,
                                 Symbol<cfg::ParallelDistribution> dst_nd_sbp) {
  std::function<Maybe<Optional<int64_t>>(int64_t)> ExclusiveSrcNdSbpAxis4DstNdSbpAxis;
  JUST(MakeExclusiveSrcNdSbpAxis4DstNdSbpAxis(&ExclusiveSrcNdSbpAxis4DstNdSbpAxis, src_nd_sbp,
                                              dst_nd_sbp));
  return IsNdSbpBoxingAcyclic(src_nd_sbp->sbp_parallel_size(), ExclusiveSrcNdSbpAxis4DstNdSbpAxis);
}

Maybe<std::vector<int64_t>> GetNdSbpValidTransformationAxisSequence(
    Symbol<cfg::ParallelDistribution> src_nd_sbp, Symbol<cfg::ParallelDistribution> dst_nd_sbp) {
  HashMap<int64_t, int64_t> dst_nd_sbp_axis2exclusive_src_nd_sbp_axis;
  std::function<Maybe<Optional<int64_t>>(int64_t)> ExclusiveSrcNdSbpAxis4DstNdSbpAxis;
  JUST(MakeExclusiveSrcNdSbpAxis4DstNdSbpAxis(&ExclusiveSrcNdSbpAxis4DstNdSbpAxis, src_nd_sbp,
                                              dst_nd_sbp));
  bool is_acyclic = JUST(
      IsNdSbpBoxingAcyclic(src_nd_sbp->sbp_parallel_size(), ExclusiveSrcNdSbpAxis4DstNdSbpAxis));
  CHECK_OR_RETURN(is_acyclic) << Error::Unimplemented()
                              << "cyclic split axis boxing are not supported";
  std::vector<int64_t> nd_sbp_axis_sequence;
  JUST(InitNdSbpValidTransformationAxisSequence(&nd_sbp_axis_sequence, src_nd_sbp, dst_nd_sbp,
                                                ExclusiveSrcNdSbpAxis4DstNdSbpAxis));
  return nd_sbp_axis_sequence;
}

std::string GetCyclicBoxingDebugString(
    Symbol<cfg::ParallelDistribution> src_nd_sbp, Symbol<cfg::ParallelDistribution> dst_nd_sbp,
    const std::function<Maybe<Optional<int64_t>>(int64_t)>& ExclusiveSrcNdSbpAxis4DstNdSbpAxis) {
  CHECK_EQ(src_nd_sbp->sbp_parallel_size(), dst_nd_sbp->sbp_parallel_size());
  std::stringstream ss;
  ss << "cyclic split axis boxing are not supported. "
     << "src_nd_sbp: " << CHECK_JUST(ToString(src_nd_sbp))
     << ", dst_nd_sbp: " << CHECK_JUST(ToString(dst_nd_sbp)) << ". "
     << "dst_nd_sbp axis to exclusive src_nd_sbp axis: ";
  ss << "[";
  for (int i = 0; i < src_nd_sbp->sbp_parallel_size(); ++i) {
    const auto& opt_axis = CHECK_JUST(ExclusiveSrcNdSbpAxis4DstNdSbpAxis(i));
    if (i) { ss << ", "; }
    if (opt_axis->has_value()) {
      ss << CHECK_JUST(opt_axis->value());
    } else {
      ss << "None";
    }
  }
  ss << "]";
  return ss.str();
}

Maybe<Shape> GetPhysicalShape(const Shape& shape, Symbol<cfg::ParallelDistribution> nd_sbp,
                              Symbol<ParallelDesc> parallel_desc) {
  const auto& parallel_id = JUST(GetParallelId4CurrentProcessCtx(parallel_desc));
  return GetPhysicalShape(shape, *nd_sbp, *parallel_desc, JUST(parallel_id->value()));
}

Maybe<Symbol<one::ConsistentTensorMeta>> CalcSubConsistentTensorMeta(
    Symbol<one::ConsistentTensorMeta> tensor_meta, Symbol<ParallelDesc> sub_parallel_desc,
    Symbol<cfg::ParallelDistribution> sub_nd_sbp) {
  const auto& physical_shape = JUST(
      GetPhysicalShape(tensor_meta->shape(), tensor_meta->nd_sbp(), tensor_meta->parallel_desc()));
  const auto& logical_shape =
      JUST(GetLogicalShape(*physical_shape, *sub_nd_sbp, *sub_parallel_desc));
  one::ConsistentTensorMeta sub_consistent_tensor_meta(logical_shape, tensor_meta->dtype(),
                                                       sub_nd_sbp, sub_parallel_desc);
  return SymbolOf(sub_consistent_tensor_meta);
}

static constexpr auto* GetSubConsistentTensorMeta =
    DECORATE(&CalcSubConsistentTensorMeta, ThreadLocal);

Maybe<Symbol<cfg::ParallelDistribution>> ReplaceNdSbpComponent(
    Symbol<cfg::ParallelDistribution> nd_sbp, int64_t axis,
    Symbol<cfg::ParallelDistribution> component) {
  CHECK_GE_OR_RETURN(axis, 0);
  CHECK_LT_OR_RETURN(axis, nd_sbp->sbp_parallel_size());
  CHECK_EQ_OR_RETURN(component->sbp_parallel_size(), 1);
  cfg::ParallelDistribution new_nd_sbp(*nd_sbp);
  *new_nd_sbp.mutable_sbp_parallel(axis) = component->sbp_parallel(0);
  return SymbolOf(new_nd_sbp);
}

Maybe<Symbol<one::ConsistentTensorMeta>> ReplaceNdSbp(Symbol<one::ConsistentTensorMeta> tensor_meta,
                                                      Symbol<cfg::ParallelDistribution> nd_sbp) {
  one::ConsistentTensorMeta new_tensor_meta(tensor_meta->shape_ptr(), tensor_meta->dtype(), nd_sbp,
                                            tensor_meta->parallel_desc());
  return SymbolOf(new_tensor_meta);
}

Maybe<std::vector<NaiveBoxingTransformation>> DecomposeIntoNaiveTransformations(
    Symbol<one::ConsistentTensorMeta> tensor_meta, Symbol<cfg::ParallelDistribution> dst_nd_sbp) {
  std::tie(tensor_meta, dst_nd_sbp) = *JUST(GetDecomposableEquivalent(tensor_meta, dst_nd_sbp));
  const auto& parallel_desc = tensor_meta->parallel_desc();
  const auto& src_nd_sbp = tensor_meta->nd_sbp();
  CHECK_EQ_OR_RETURN(src_nd_sbp->sbp_parallel_size(), dst_nd_sbp->sbp_parallel_size());
  std::vector<int64_t> nd_sbp_axis_sequence;
  {
    std::function<Maybe<Optional<int64_t>>(int64_t)> ExclusiveSrcNdSbpAxis4DstNdSbpAxis;
    JUST(MakeExclusiveSrcNdSbpAxis4DstNdSbpAxis(&ExclusiveSrcNdSbpAxis4DstNdSbpAxis, src_nd_sbp,
                                                dst_nd_sbp));
    bool is_acyclic = JUST(
        IsNdSbpBoxingAcyclic(src_nd_sbp->sbp_parallel_size(), ExclusiveSrcNdSbpAxis4DstNdSbpAxis));
    CHECK_OR_RETURN(is_acyclic) << Error::Unimplemented()
                                << GetCyclicBoxingDebugString(src_nd_sbp, dst_nd_sbp,
                                                              ExclusiveSrcNdSbpAxis4DstNdSbpAxis);
    JUST(InitNdSbpValidTransformationAxisSequence(&nd_sbp_axis_sequence, src_nd_sbp, dst_nd_sbp,
                                                  ExclusiveSrcNdSbpAxis4DstNdSbpAxis));
  }
  const auto& transformations = std::make_shared<std::vector<NaiveBoxingTransformation>>();
  for (int axis : nd_sbp_axis_sequence) {
    const auto& src_sbp = src_nd_sbp->sbp_parallel(axis);
    const auto& dst_sbp = dst_nd_sbp->sbp_parallel(axis);
    if (src_sbp == dst_sbp) { continue; }
    std::vector<int> axis2selected(src_nd_sbp->sbp_parallel_size());
    axis2selected[axis] = 1;
    const auto& sub_parallel_desc =
        JUST(GetSelectedSubParallelDesc(parallel_desc, SymbolOf(axis2selected)));
    const auto& sub_src_nd_sbp = JUST(MakeNdSbp(src_sbp));
    const auto& sub_dst_nd_sbp = JUST(MakeNdSbp(dst_sbp));
    const auto& sub_consistent_tensor_meta =
        JUST(GetSubConsistentTensorMeta(tensor_meta, sub_parallel_desc, sub_src_nd_sbp));
    const auto& new_src_nd_sbp =
        JUST(ReplaceNdSbpComponent(tensor_meta->nd_sbp(), axis, sub_dst_nd_sbp));
    tensor_meta = JUST(ReplaceNdSbp(tensor_meta, new_src_nd_sbp));
    transformations->push_back(NaiveBoxingTransformation{
        .consistent_tensor_meta = sub_consistent_tensor_meta,
        .dst_nd_sbp = sub_dst_nd_sbp,
    });
  }
  return transformations;
}

}  // namespace private_details

namespace {

Maybe<std::unordered_map<int64_t, Symbol<ParallelDesc>>> CalcBroadcastGroup(
    Symbol<ParallelDesc> src_parallel_desc, Symbol<ParallelDesc> dst_parallel_desc,
    bool allow_across_node) {
  CHECK_EQ_OR_RETURN(src_parallel_desc->parallel_num(),
                     src_parallel_desc->sorted_machine_ids().size());
  CHECK_EQ_OR_RETURN(dst_parallel_desc->parallel_num(),
                     dst_parallel_desc->sorted_machine_ids().size());
  CHECK_EQ_OR_RETURN(src_parallel_desc->device_type(), dst_parallel_desc->device_type());
  CHECK_LE_OR_RETURN(src_parallel_desc->parallel_num(), dst_parallel_desc->parallel_num());
  const auto& src_process_ids = src_parallel_desc->sorted_machine_ids();
  HashMap<int64_t, std::vector<int64_t>> process_id2group{};
  HashMap<int64_t, std::vector<int64_t>> node_id2src_process_id{};
  for (int64_t process_id : src_process_ids) {
    std::vector<int64_t> vec{process_id};
    CHECK_OR_RETURN(process_id2group.emplace(process_id, vec).second);
    CHECK_OR_RETURN(dst_parallel_desc->ContainingMachineId(process_id));
    node_id2src_process_id[GlobalProcessCtx::NodeId(process_id)].push_back(process_id);
  }
  std::vector<int64_t> remainder_process_ids{};
  remainder_process_ids.reserve(dst_parallel_desc->sorted_machine_ids().size());
  HashMap<int64_t, int64_t> node_id2counter{};
  for (int64_t process_id : dst_parallel_desc->sorted_machine_ids()) {
    if (!src_parallel_desc->ContainingMachineId(process_id)) {
      const auto& node_iter = node_id2src_process_id.find(GlobalProcessCtx::NodeId(process_id));
      if (node_iter == node_id2src_process_id.end()) {
        CHECK_OR_RETURN(allow_across_node)
            << Error::Unimplemented() << "\n----[src_placement]----\n"
            << src_parallel_desc->parallel_conf().DebugString() << "\n----[dst_placement]----\n"
            << dst_parallel_desc->parallel_conf().DebugString();
        // handle `process_id` later.
        remainder_process_ids.push_back(process_id);
      } else {
        // balancedly put `process_id` into the groups within the same node..
        int64_t node_id = node_iter->first;
        const auto& src_process_ids = node_iter->second;
        int64_t src_process_index = (node_id2counter[node_id]++) % src_process_ids.size();
        int64_t src_process_id = src_process_ids.at(src_process_index);
        JUST(MutMapAt(&process_id2group, src_process_id))->push_back(process_id);
      }
    }
  }
  // put remainder process ids into src groups.
  for (int i = 0; i < remainder_process_ids.size(); ++i) {
    int64_t src_process_id = src_process_ids.at(i % src_process_ids.size());
    JUST(MutMapAt(&process_id2group, src_process_id))->push_back(remainder_process_ids.at(i));
  }
  const auto& map = std::make_shared<std::unordered_map<int64_t, Symbol<ParallelDesc>>>();
  for (const auto& pair : process_id2group) {
    const auto& group = pair.second;
    ParallelConf parallel_conf;
    parallel_conf.set_device_tag(dst_parallel_desc->parallel_conf().device_tag());
    for (int64_t process_id : group) {
      const auto& device_ids = dst_parallel_desc->sorted_dev_phy_ids(process_id);
      CHECK_EQ_OR_RETURN(device_ids.size(), 1);
      parallel_conf.add_device_name(std::string("@") + std::to_string(process_id) + ":"
                                    + std::to_string(device_ids.at(0)));
    }
    const auto& parallel_desc = SymbolOf(ParallelDesc(parallel_conf));
    for (int64_t process_id : group) {
      CHECK_OR_RETURN(map->emplace(process_id, parallel_desc).second);
    }
  }
  return map;
}
auto* CachedBroadcastGroup = DECORATE(&CalcBroadcastGroup, ThreadLocal);

}  // namespace

Maybe<std::unordered_map<int64_t, Symbol<ParallelDesc>>> GetBroadcastGroup(
    Symbol<ParallelDesc> src_parallel_desc, Symbol<ParallelDesc> dst_parallel_desc) {
  return CachedBroadcastGroup(src_parallel_desc, dst_parallel_desc, true);
}

Maybe<std::unordered_map<int64_t, Symbol<ParallelDesc>>> GetBroadcastGroupWithoutAcrossNode(
    Symbol<ParallelDesc> src_parallel_desc, Symbol<ParallelDesc> dst_parallel_desc) {
  return CachedBroadcastGroup(src_parallel_desc, dst_parallel_desc, false);
}

}  // namespace oneflow<|MERGE_RESOLUTION|>--- conflicted
+++ resolved
@@ -84,20 +84,10 @@
   return std::make_shared<const Shape>(dim_vec);
 }
 
-<<<<<<< HEAD
-Maybe<Symbol<std::vector<int>>> CalcAxis2IsBroadcast(Symbol<cfg::ParallelDistribution> nd_sbp) {
+Maybe<Symbol<std::vector<int>>> CalcAxis2IsBroadcast(Symbol<cfg::NdSbp> nd_sbp) {
   std::vector<int> axis2is_selected(nd_sbp->sbp_parallel_size());
   for (int i = 0; i < axis2is_selected.size(); ++i) {
     axis2is_selected.at(i) = nd_sbp->sbp_parallel(i).has_broadcast_parallel();
-=======
-Maybe<Symbol<ParallelDesc>> GetBroadcastSubParallelDesc(const ParallelDesc& parallel_desc,
-                                                        const cfg::NdSbp& nd_sbp,
-                                                        int64_t parallel_id) {
-  const auto& hierarchy_shape = *parallel_desc.hierarchy();
-  std::vector<bool> dim2is_broadcast(nd_sbp.sbp_parallel_size());
-  for (int i = 0; i < dim2is_broadcast.size(); ++i) {
-    dim2is_broadcast.at(i) = nd_sbp.sbp_parallel(i).has_broadcast_parallel();
->>>>>>> 8b307752
   }
   return SymbolOf(axis2is_selected);
 }
@@ -127,26 +117,7 @@
 
 static auto* GetSelectedSubParallelDesc = DECORATE(&CalcSelectedSubParallelDesc, ThreadLocal);
 
-<<<<<<< HEAD
 }  // namespace
-=======
-Maybe<Symbol<ParallelDesc>> GetBroadcastSubParallelDesc(Symbol<ParallelDesc> parallel_desc,
-                                                        Symbol<cfg::NdSbp> nd_sbp) {
-  using PlacementSbp = std::pair<Symbol<ParallelDesc>, Symbol<cfg::NdSbp>>;
-  static thread_local HashMap<PlacementSbp, Symbol<ParallelDesc>> map;
-  const auto& key = std::make_pair(parallel_desc, nd_sbp);
-  auto iter = map.find(key);
-  if (iter == map.end()) {
-    Optional<int64_t> opt_parallel_id;
-    JUST(GetDevice4CurrentProcessCtx(parallel_desc, &opt_parallel_id));
-    int64_t parallel_id = JUST(opt_parallel_id.value());
-    const auto& sub_parallel_desc =
-        JUST(GetBroadcastSubParallelDesc(*parallel_desc, *nd_sbp, parallel_id));
-    iter = map.emplace(key, sub_parallel_desc).first;
-  }
-  return iter->second;
-}
->>>>>>> 8b307752
 
 Maybe<std::vector<int64_t>> GetSelectedParallelIds(const Shape& hierarchy_shape,
                                                    const std::vector<int>& axis2is_selected,
@@ -175,22 +146,21 @@
 }
 
 Maybe<Symbol<ParallelDesc>> GetBroadcastSubParallelDesc(Symbol<ParallelDesc> parallel_desc,
-                                                        Symbol<cfg::ParallelDistribution> nd_sbp) {
+                                                        Symbol<cfg::NdSbp> nd_sbp) {
   const auto& axis2is_selected = JUST(GetAxis2IsBroadcast(nd_sbp));
   return GetSelectedSubParallelDesc(parallel_desc, axis2is_selected);
 }
 
 namespace {
 
-Maybe<Symbol<cfg::ParallelDistribution>> MakeNdSbp(const cfg::SbpParallel& sbp) {
-  cfg::ParallelDistribution nd_sbp;
+Maybe<Symbol<cfg::NdSbp>> MakeNdSbp(const cfg::SbpParallel& sbp) {
+  cfg::NdSbp nd_sbp;
   nd_sbp.mutable_sbp_parallel()->Add()->CopyFrom(sbp);
   return SymbolOf(nd_sbp);
 }
 
 Maybe<void> InitShapeAxis2NdSbpIndexes(
-    Symbol<cfg::ParallelDistribution> nd_sbp,
-    std::vector<std::vector<int64_t>>* shape_axis2nd_sbp_indexes) {
+    Symbol<cfg::NdSbp> nd_sbp, std::vector<std::vector<int64_t>>* shape_axis2nd_sbp_indexes) {
   for (int i = 0; i < nd_sbp->sbp_parallel_size(); ++i) {
     const auto& sbp = nd_sbp->sbp_parallel(i);
     if (sbp.has_split_parallel()) {
@@ -271,12 +241,11 @@
   return Maybe<void>::Ok();
 }
 
-Maybe<Symbol<cfg::ParallelDistribution>> ShiftSplitAxis(
-    Symbol<cfg::ParallelDistribution> nd_sbp,
-    const std::vector<std::vector<int64_t>>& shape_axis2nd_sbp_indexes,
+Maybe<Symbol<cfg::NdSbp>> ShiftSplitAxis(
+    Symbol<cfg::NdSbp> nd_sbp, const std::vector<std::vector<int64_t>>& shape_axis2nd_sbp_indexes,
     const std::vector<int64_t>& old_axis2new_axis_offset) {
   CHECK_EQ_OR_RETURN(shape_axis2nd_sbp_indexes.size(), old_axis2new_axis_offset.size());
-  cfg::ParallelDistribution new_nd_sbp(*nd_sbp);
+  cfg::NdSbp new_nd_sbp(*nd_sbp);
   for (int axis = 0; axis < shape_axis2nd_sbp_indexes.size(); ++axis) {
     int64_t offset = old_axis2new_axis_offset.at(axis);
     for (int64_t j = 0; j < shape_axis2nd_sbp_indexes.at(axis).size(); ++j) {
@@ -294,11 +263,10 @@
 
 }  // namespace
 
-Maybe<std::tuple<std::shared_ptr<const Shape>, Symbol<cfg::ParallelDistribution>,
-                 Symbol<cfg::ParallelDistribution>>>
+Maybe<std::tuple<std::shared_ptr<const Shape>, Symbol<cfg::NdSbp>, Symbol<cfg::NdSbp>>>
 CalcDecomposableEquivalentShapeAndNdSbpPair(const Shape& shape, const Shape& hierarchy,
-                                            Symbol<cfg::ParallelDistribution> src_nd_sbp,
-                                            Symbol<cfg::ParallelDistribution> dst_nd_sbp) {
+                                            Symbol<cfg::NdSbp> src_nd_sbp,
+                                            Symbol<cfg::NdSbp> dst_nd_sbp) {
   CHECK_EQ_OR_RETURN(src_nd_sbp->sbp_parallel_size(), dst_nd_sbp->sbp_parallel_size());
   std::vector<std::vector<int64_t>> shape_axis2src_nd_sbp_indexes(shape.NumAxes());
   JUST(InitShapeAxis2NdSbpIndexes(src_nd_sbp, &shape_axis2src_nd_sbp_indexes));
@@ -312,9 +280,9 @@
   CHECK_EQ_OR_RETURN(new_shape->elem_cnt(), shape.elem_cnt());
   std::vector<int64_t> old_axis2new_axis_offset(shape.NumAxes());
   JUST(InitOldAxis2NewAxisOffset(&old_axis2new_axis_offset, shape_axis2expanded_dims));
-  Symbol<cfg::ParallelDistribution> new_src_nd_sbp =
+  Symbol<cfg::NdSbp> new_src_nd_sbp =
       JUST(ShiftSplitAxis(src_nd_sbp, shape_axis2src_nd_sbp_indexes, old_axis2new_axis_offset));
-  Symbol<cfg::ParallelDistribution> new_dst_nd_sbp =
+  Symbol<cfg::NdSbp> new_dst_nd_sbp =
       JUST(ShiftSplitAxis(dst_nd_sbp, shape_axis2dst_nd_sbp_indexes, old_axis2new_axis_offset));
   return std::make_tuple(new_shape, new_src_nd_sbp, new_dst_nd_sbp);
 }
@@ -328,11 +296,10 @@
 // 3) (S1, S1) is not decomposable.
 // although `nd_sbp (S0, S0) on shape (4, 4)` is not decomposable, they could be transformed into a
 // decomposable form: `n_sbp (S0, S1) on shape (2, 2, 4)`.
-Maybe<std::pair<Symbol<one::ConsistentTensorMeta>, Symbol<cfg::ParallelDistribution>>>
-CalcDecomposableEquivalent(Symbol<one::ConsistentTensorMeta> tensor_meta,
-                           Symbol<cfg::ParallelDistribution> dst_nd_sbp) {
+Maybe<std::pair<Symbol<one::ConsistentTensorMeta>, Symbol<cfg::NdSbp>>> CalcDecomposableEquivalent(
+    Symbol<one::ConsistentTensorMeta> tensor_meta, Symbol<cfg::NdSbp> dst_nd_sbp) {
   std::shared_ptr<const Shape> shape = tensor_meta->shape_ptr();
-  Symbol<cfg::ParallelDistribution> src_nd_sbp = tensor_meta->nd_sbp();
+  Symbol<cfg::NdSbp> src_nd_sbp = tensor_meta->nd_sbp();
   const auto& hierarchy = tensor_meta->parallel_desc()->hierarchy();
   std::tie(shape, src_nd_sbp, dst_nd_sbp) = *JUST(
       CalcDecomposableEquivalentShapeAndNdSbpPair(*shape, *hierarchy, src_nd_sbp, dst_nd_sbp));
@@ -347,7 +314,7 @@
 
 Maybe<void> InitDstNdSbpAxis2ExclusiveSrcNdSbpAxis(
     HashMap<int64_t, int64_t>* dst_nd_sbp_axis2exclusive_src_nd_sbp_axis,
-    Symbol<cfg::ParallelDistribution> src_nd_sbp, Symbol<cfg::ParallelDistribution> dst_nd_sbp) {
+    Symbol<cfg::NdSbp> src_nd_sbp, Symbol<cfg::NdSbp> dst_nd_sbp) {
   HashMap<int64_t, int64_t> split_axis2src_nd_sbp_axis;
   for (int i = 0; i < src_nd_sbp->sbp_parallel_size(); ++i) {
     const auto& sbp_parallel = src_nd_sbp->sbp_parallel(i);
@@ -370,7 +337,7 @@
 
 Maybe<void> MakeExclusiveSrcNdSbpAxis4DstNdSbpAxis(
     std::function<Maybe<Optional<int64_t>>(int64_t)>* ExclusiveSrcNdSbpAxis4DstNdSbpAxis,
-    Symbol<cfg::ParallelDistribution> src_nd_sbp, Symbol<cfg::ParallelDistribution> dst_nd_sbp) {
+    Symbol<cfg::NdSbp> src_nd_sbp, Symbol<cfg::NdSbp> dst_nd_sbp) {
   CHECK_EQ_OR_RETURN(src_nd_sbp->sbp_parallel_size(), dst_nd_sbp->sbp_parallel_size());
   HashMap<int64_t, int64_t> split_axis2src_nd_sbp_axis;
   for (int i = 0; i < src_nd_sbp->sbp_parallel_size(); ++i) {
@@ -429,8 +396,8 @@
 }
 
 Maybe<void> InitNdSbpValidTransformationAxisSequence(
-    std::vector<int64_t>* nd_sbp_axis_sequence, Symbol<cfg::ParallelDistribution> src_nd_sbp,
-    Symbol<cfg::ParallelDistribution> dst_nd_sbp,
+    std::vector<int64_t>* nd_sbp_axis_sequence, Symbol<cfg::NdSbp> src_nd_sbp,
+    Symbol<cfg::NdSbp> dst_nd_sbp,
     const std::function<Maybe<Optional<int64_t>>(int64_t)>& ExclusiveSrcNdSbpAxis4DstNdSbpAxis) {
   CHECK_EQ_OR_RETURN(src_nd_sbp->sbp_parallel_size(), dst_nd_sbp->sbp_parallel_size());
   int64_t num_axes = src_nd_sbp->sbp_parallel_size();
@@ -456,16 +423,15 @@
 
 }  // namespace
 
-Maybe<bool> IsNdSbpBoxingAcyclic(Symbol<cfg::ParallelDistribution> src_nd_sbp,
-                                 Symbol<cfg::ParallelDistribution> dst_nd_sbp) {
+Maybe<bool> IsNdSbpBoxingAcyclic(Symbol<cfg::NdSbp> src_nd_sbp, Symbol<cfg::NdSbp> dst_nd_sbp) {
   std::function<Maybe<Optional<int64_t>>(int64_t)> ExclusiveSrcNdSbpAxis4DstNdSbpAxis;
   JUST(MakeExclusiveSrcNdSbpAxis4DstNdSbpAxis(&ExclusiveSrcNdSbpAxis4DstNdSbpAxis, src_nd_sbp,
                                               dst_nd_sbp));
   return IsNdSbpBoxingAcyclic(src_nd_sbp->sbp_parallel_size(), ExclusiveSrcNdSbpAxis4DstNdSbpAxis);
 }
 
-Maybe<std::vector<int64_t>> GetNdSbpValidTransformationAxisSequence(
-    Symbol<cfg::ParallelDistribution> src_nd_sbp, Symbol<cfg::ParallelDistribution> dst_nd_sbp) {
+Maybe<std::vector<int64_t>> GetNdSbpValidTransformationAxisSequence(Symbol<cfg::NdSbp> src_nd_sbp,
+                                                                    Symbol<cfg::NdSbp> dst_nd_sbp) {
   HashMap<int64_t, int64_t> dst_nd_sbp_axis2exclusive_src_nd_sbp_axis;
   std::function<Maybe<Optional<int64_t>>(int64_t)> ExclusiveSrcNdSbpAxis4DstNdSbpAxis;
   JUST(MakeExclusiveSrcNdSbpAxis4DstNdSbpAxis(&ExclusiveSrcNdSbpAxis4DstNdSbpAxis, src_nd_sbp,
@@ -481,13 +447,13 @@
 }
 
 std::string GetCyclicBoxingDebugString(
-    Symbol<cfg::ParallelDistribution> src_nd_sbp, Symbol<cfg::ParallelDistribution> dst_nd_sbp,
+    Symbol<cfg::NdSbp> src_nd_sbp, Symbol<cfg::NdSbp> dst_nd_sbp,
     const std::function<Maybe<Optional<int64_t>>(int64_t)>& ExclusiveSrcNdSbpAxis4DstNdSbpAxis) {
   CHECK_EQ(src_nd_sbp->sbp_parallel_size(), dst_nd_sbp->sbp_parallel_size());
   std::stringstream ss;
   ss << "cyclic split axis boxing are not supported. "
-     << "src_nd_sbp: " << CHECK_JUST(ToString(src_nd_sbp))
-     << ", dst_nd_sbp: " << CHECK_JUST(ToString(dst_nd_sbp)) << ". "
+     << "src_nd_sbp: " << CHECK_JUST(NdSbpToString(src_nd_sbp))
+     << ", dst_nd_sbp: " << CHECK_JUST(NdSbpToString(dst_nd_sbp)) << ". "
      << "dst_nd_sbp axis to exclusive src_nd_sbp axis: ";
   ss << "[";
   for (int i = 0; i < src_nd_sbp->sbp_parallel_size(); ++i) {
@@ -503,7 +469,7 @@
   return ss.str();
 }
 
-Maybe<Shape> GetPhysicalShape(const Shape& shape, Symbol<cfg::ParallelDistribution> nd_sbp,
+Maybe<Shape> GetPhysicalShape(const Shape& shape, Symbol<cfg::NdSbp> nd_sbp,
                               Symbol<ParallelDesc> parallel_desc) {
   const auto& parallel_id = JUST(GetParallelId4CurrentProcessCtx(parallel_desc));
   return GetPhysicalShape(shape, *nd_sbp, *parallel_desc, JUST(parallel_id->value()));
@@ -511,7 +477,7 @@
 
 Maybe<Symbol<one::ConsistentTensorMeta>> CalcSubConsistentTensorMeta(
     Symbol<one::ConsistentTensorMeta> tensor_meta, Symbol<ParallelDesc> sub_parallel_desc,
-    Symbol<cfg::ParallelDistribution> sub_nd_sbp) {
+    Symbol<cfg::NdSbp> sub_nd_sbp) {
   const auto& physical_shape = JUST(
       GetPhysicalShape(tensor_meta->shape(), tensor_meta->nd_sbp(), tensor_meta->parallel_desc()));
   const auto& logical_shape =
@@ -524,26 +490,25 @@
 static constexpr auto* GetSubConsistentTensorMeta =
     DECORATE(&CalcSubConsistentTensorMeta, ThreadLocal);
 
-Maybe<Symbol<cfg::ParallelDistribution>> ReplaceNdSbpComponent(
-    Symbol<cfg::ParallelDistribution> nd_sbp, int64_t axis,
-    Symbol<cfg::ParallelDistribution> component) {
+Maybe<Symbol<cfg::NdSbp>> ReplaceNdSbpComponent(Symbol<cfg::NdSbp> nd_sbp, int64_t axis,
+                                                Symbol<cfg::NdSbp> component) {
   CHECK_GE_OR_RETURN(axis, 0);
   CHECK_LT_OR_RETURN(axis, nd_sbp->sbp_parallel_size());
   CHECK_EQ_OR_RETURN(component->sbp_parallel_size(), 1);
-  cfg::ParallelDistribution new_nd_sbp(*nd_sbp);
+  cfg::NdSbp new_nd_sbp(*nd_sbp);
   *new_nd_sbp.mutable_sbp_parallel(axis) = component->sbp_parallel(0);
   return SymbolOf(new_nd_sbp);
 }
 
 Maybe<Symbol<one::ConsistentTensorMeta>> ReplaceNdSbp(Symbol<one::ConsistentTensorMeta> tensor_meta,
-                                                      Symbol<cfg::ParallelDistribution> nd_sbp) {
+                                                      Symbol<cfg::NdSbp> nd_sbp) {
   one::ConsistentTensorMeta new_tensor_meta(tensor_meta->shape_ptr(), tensor_meta->dtype(), nd_sbp,
                                             tensor_meta->parallel_desc());
   return SymbolOf(new_tensor_meta);
 }
 
 Maybe<std::vector<NaiveBoxingTransformation>> DecomposeIntoNaiveTransformations(
-    Symbol<one::ConsistentTensorMeta> tensor_meta, Symbol<cfg::ParallelDistribution> dst_nd_sbp) {
+    Symbol<one::ConsistentTensorMeta> tensor_meta, Symbol<cfg::NdSbp> dst_nd_sbp) {
   std::tie(tensor_meta, dst_nd_sbp) = *JUST(GetDecomposableEquivalent(tensor_meta, dst_nd_sbp));
   const auto& parallel_desc = tensor_meta->parallel_desc();
   const auto& src_nd_sbp = tensor_meta->nd_sbp();
