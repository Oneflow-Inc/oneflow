/*
Copyright 2020 The OneFlow Authors. All rights reserved.

Licensed under the Apache License, Version 2.0 (the "License");
you may not use this file except in compliance with the License.
You may obtain a copy of the License at

    http://www.apache.org/licenses/LICENSE-2.0

Unless required by applicable law or agreed to in writing, software
distributed under the License is distributed on an "AS IS" BASIS,
WITHOUT WARRANTIES OR CONDITIONS OF ANY KIND, either express or implied.
See the License for the specific language governing permissions and
limitations under the License.
*/

#ifndef ONEFLOW_CORE_FRAMEWORK_TENSOR_IMPL_H_
#define ONEFLOW_CORE_FRAMEWORK_TENSOR_IMPL_H_

#include "oneflow/core/common/util.h"
#include "oneflow/core/common/data_type.h"
#include "oneflow/core/common/optional.h"
#include "oneflow/core/framework/tensor_storage.h"
#include "oneflow/core/framework/tensor_desc.h"
#include "oneflow/core/framework/tensor_meta.h"
#include "oneflow/core/framework/transport_token.h"
#include "oneflow/core/autograd/autograd_meta.h"
#include "oneflow/core/common/symbol.h"
#include "oneflow/core/intrusive/intrusive.h"
#include "oneflow/core/eager/local_dep_object.h"

namespace oneflow {

class MemoryCase;

class Shape;
class Stride;
class Device;

namespace vm {
class EagerBlobObject;
class TensorStorage;
}  // namespace vm

namespace one {

class Tensor;
class TensorArg;

class TensorImpl {
 public:
  virtual ~TensorImpl() = default;

  // Getters
  virtual std::shared_ptr<const Shape> shape() const = 0;
  virtual std::shared_ptr<const Stride> stride() const = 0;
  virtual DataType dtype() const = 0;
  virtual bool is_lazy() const = 0;

  // Getters valid only for EagerLocalTensorImpl
  virtual Maybe<vm::EagerBlobObject> eager_blob_object() const = 0;
  virtual Maybe<LocalDepObject*> compute_local_dep_object() const = 0;
  virtual Maybe<TensorStorage> tensor_storage() const { OF_UNIMPLEMENTED(); }
  virtual Maybe<bool> has_eager_blob_object() const = 0;
  virtual Maybe<int64_t> storage_offset() const { OF_UNIMPLEMENTED(); }
  virtual bool is_contiguous() const = 0;
  virtual Maybe<bool> is_pinned() const { OF_UNIMPLEMENTED(); }

  // Getters for autograd
  Maybe<Tensor> acc_grad() const;
  Maybe<TensorArg> current_grad() const;
  bool requires_grad() const { return autograd_meta_->requires_grad(); }
  bool is_leaf() const { return autograd_meta_->is_leaf(); }
  bool retain_grad() const { return autograd_meta_->retain_grad(); }

  // Setters for autograd
  Maybe<void> set_acc_grad(const std::shared_ptr<Tensor>& grad);
  Maybe<Tensor> mut_acc_grad();
  Maybe<void> set_requires_grad(bool requires_grad);
  Maybe<void> set_retain_grad(bool retain_grad);

  void set_is_leaf(bool is_leaf) { autograd_meta_->set_is_leaf(is_leaf); }

  std::shared_ptr<const AutogradMeta> autograd_meta() const { return autograd_meta_; }
  std::shared_ptr<AutogradMeta> mut_autograd_meta() { return autograd_meta_; }
  void set_autograd_meta(const std::shared_ptr<AutogradMeta>& autograd_meta) {
    autograd_meta_ = autograd_meta;
  }

  virtual Maybe<void> RegisterStorageDeleteHook(const std::function<void()>& hook) {
    OF_UNIMPLEMENTED();
  }

 protected:
  TensorImpl(bool requires_grad, bool is_leaf)
      : autograd_meta_(std::make_shared<AutogradMeta>(requires_grad, is_leaf)) {}

 protected:
  std::shared_ptr<AutogradMeta> autograd_meta_;
};

class EagerLocalTensorImpl;
class LocalTensorImpl : public TensorImpl {
 public:
  virtual ~LocalTensorImpl() = default;

  // Getters
  DataType dtype() const override { return tensor_meta_->dtype(); }
  const Symbol<Device>& device() const { return tensor_meta_->device(); }
  const std::shared_ptr<const LocalTensorMeta>& tensor_meta() const { return tensor_meta_; }
  bool is_contiguous() const override { return tensor_meta_->is_contiguous(); }

  // Setters
  LocalTensorMeta* mut_tensor_meta() { return const_cast<LocalTensorMeta*>(tensor_meta_.get()); }
  Maybe<Symbol<Device>*> mut_device() { return mut_tensor_meta()->mut_device(); }
  virtual Maybe<EagerLocalTensorImpl*> mut_eager_local_tensor_impl() {
    RETURN_ERROR_WITH_BUG_PROMPT();
  }

  virtual Maybe<LocalTensorImpl> detach() const { RETURN_ERROR_WITH_BUG_PROMPT(); }

 protected:
  LocalTensorImpl(const std::shared_ptr<const LocalTensorMeta>& tensor_meta, bool requires_grad,
                  bool is_leaf)
      : TensorImpl(requires_grad, is_leaf), tensor_meta_(tensor_meta) {}

  std::shared_ptr<const LocalTensorMeta> tensor_meta_;
};

class LocalTensor;

class GlobalTensorImpl : public TensorImpl {
 public:
  virtual ~GlobalTensorImpl() = default;

  // Getters
  std::shared_ptr<const Shape> shape() const override { return tensor_meta_->shape_ptr(); }
  std::shared_ptr<const Stride> stride() const override { return tensor_meta_->stride_ptr(); }
  DataType dtype() const override { return tensor_meta_->dtype(); }
  Symbol<NdSbp> nd_sbp() const { return tensor_meta_->nd_sbp(); }
  Symbol<ParallelDesc> parallel_desc() const { return tensor_meta_->parallel_desc(); }
  const Optional<Symbol<NdSbp>>& consumer_nd_sbp_constraint() const {
    return consumer_nd_sbp_constraint_;
  }
<<<<<<< HEAD
  virtual Maybe<MirroredTensor> cur_rank_phy_tensor() const { RETURN_ERROR_WITH_BUG_PROMPT(); }
  Symbol<GlobalTensorMeta> tensor_meta() const { return tensor_meta_; }
=======
  virtual Maybe<LocalTensor> cur_rank_phy_tensor() const { RETURN_ERROR_WITH_BUG_PROMPT(); }
  Symbol<ConsistentTensorMeta> tensor_meta() const { return tensor_meta_; }
>>>>>>> c4b69122

  // Getters valid only for EagerLocalTensorImpl
  Maybe<vm::EagerBlobObject> eager_blob_object() const override { RETURN_ERROR_WITH_BUG_PROMPT(); }
  Maybe<LocalDepObject*> compute_local_dep_object() const override {
    RETURN_ERROR_WITH_BUG_PROMPT();
  }
  Maybe<bool> has_eager_blob_object() const override { RETURN_ERROR_WITH_BUG_PROMPT(); }

  // Setters
  void set_consumer_nd_sbp_constraint(const Optional<Symbol<NdSbp>>& val) {
    consumer_nd_sbp_constraint_ = val;
  }

  GlobalTensorMeta* mut_tensor_meta() {
    PRINT_BUG_PROMPT_AND_ABORT();
    return nullptr;
  }

  Maybe<TransportToken> transport_token() const { return JUST(transport_token_); }

  Maybe<void> set_transport_token(const TransportToken& transport_token) {
    transport_token_ = transport_token;
    return Maybe<void>::Ok();
  }

  virtual Maybe<GlobalTensorImpl> detach() const { RETURN_ERROR_WITH_BUG_PROMPT(); }

 protected:
  GlobalTensorImpl(Symbol<GlobalTensorMeta> tensor_meta, bool requires_grad, bool is_leaf)
      : TensorImpl(requires_grad, is_leaf),
        tensor_meta_(tensor_meta),
        consumer_nd_sbp_constraint_(),
        transport_token_() {}

  Symbol<GlobalTensorMeta> tensor_meta_;
  Optional<Symbol<NdSbp>> consumer_nd_sbp_constraint_;
  Optional<TransportToken> transport_token_;
};

class LazyLocalTensorImpl final : public LocalTensorImpl {
 public:
  OF_DISALLOW_COPY_AND_MOVE(LazyLocalTensorImpl);
  LazyLocalTensorImpl(const std::shared_ptr<const LocalTensorMeta>& tensor_meta, bool requires_grad,
                      bool is_leaf)
      : LocalTensorImpl(tensor_meta, requires_grad, is_leaf) {}
  ~LazyLocalTensorImpl() override = default;

  // Getters
  std::shared_ptr<const Shape> shape() const override { return tensor_meta()->shape_ptr(); }
  std::shared_ptr<const Stride> stride() const override { return tensor_meta()->stride_ptr(); }
  bool is_lazy() const override { return true; }
  bool is_contiguous() const override {
    // TODO:(zhaoluyang) default return true for now,
    // but should return real status while stride/view mechanism is ready in lazy-local mode
    return true;
  }
  Maybe<bool> is_pinned() const override { return false; }

  // Getters valid only for EagerLocalTensorImpl
  Maybe<vm::EagerBlobObject> eager_blob_object() const override { RETURN_ERROR_WITH_BUG_PROMPT(); }
  Maybe<LocalDepObject*> compute_local_dep_object() const override {
    RETURN_ERROR_WITH_BUG_PROMPT();
  }
  Maybe<TensorStorage> tensor_storage() const override { RETURN_ERROR_WITH_BUG_PROMPT(); }
  Maybe<bool> has_eager_blob_object() const override { RETURN_ERROR_WITH_BUG_PROMPT(); }
  Maybe<LocalTensorImpl> detach() const override;
};

class EagerLocalTensorImpl final : public LocalTensorImpl {
 public:
  OF_DISALLOW_COPY_AND_MOVE(EagerLocalTensorImpl);
  EagerLocalTensorImpl();
  EagerLocalTensorImpl(const std::shared_ptr<const LocalTensorMeta>& tensor_meta,
                       bool requires_grad, bool is_leaf);
  EagerLocalTensorImpl(const std::shared_ptr<const LocalTensorMeta>& tensor_meta,
                       const std::shared_ptr<TensorStorage>& tensor_storage, bool requires_grad,
                       bool is_leaf);
  ~EagerLocalTensorImpl() override;

  // Getters
  std::shared_ptr<const Shape> shape() const override;
  std::shared_ptr<const Stride> stride() const override;
  Maybe<LocalTensorImpl> detach() const override;
  bool is_lazy() const override { return false; }
  bool is_contiguous() const override { return tensor_meta_->is_contiguous(); }
  Maybe<bool> is_pinned() const override;

  // Getters valid only for EagerLocalTensorImpl
  Maybe<vm::EagerBlobObject> eager_blob_object() const override {
    CHECK_OR_RETURN(eager_blob_object_);
    return eager_blob_object_;
  }
  Maybe<LocalDepObject*> compute_local_dep_object() const override;
  Maybe<TensorStorage> tensor_storage() const override {
    CHECK_OR_RETURN(eager_blob_object_);
    return tensor_storage_;
  }
  Maybe<bool> has_eager_blob_object() const override { return eager_blob_object_.get(); }
  Maybe<int64_t> storage_offset() const override { return tensor_meta_->storage_offset(); }

  // Setters
  TensorStorage* mut_tensor_storage() { return tensor_storage_.get(); }

  Maybe<void> InitEagerBlobObject(const intrusive::shared_ptr<LocalDepObject>& dep_object);
  Maybe<EagerLocalTensorImpl*> mut_eager_local_tensor_impl() override { return this; }

  Maybe<void> RegisterStorageDeleteHook(const std::function<void()>& hook) override;

 private:
  Maybe<void> UpdateTensorStorage();
  Maybe<void> set_eager_blob_object(std::shared_ptr<vm::EagerBlobObject> eager_blob_object);

  std::shared_ptr<TensorStorage> tensor_storage_;
  std::shared_ptr<vm::EagerBlobObject> eager_blob_object_;
};

class LazyGlobalTensorImpl final : public GlobalTensorImpl {
 public:
  OF_DISALLOW_COPY_AND_MOVE(LazyGlobalTensorImpl);
  LazyGlobalTensorImpl(Symbol<GlobalTensorMeta> global_tensor_meta, bool requires_grad,
                       bool is_leaf)
      : GlobalTensorImpl(global_tensor_meta, requires_grad, is_leaf) {}
  ~LazyGlobalTensorImpl() override = default;

  // Getters
  bool is_lazy() const override { return true; }

  bool is_contiguous() const override {
    // TODO:(zhaoluyang) default return true for now,
    // but should return real status while stride/view mechanism is ready in lazy-global mode
    return true;
  }

  Maybe<GlobalTensorImpl> detach() const override;
};

class EagerGlobalTensorImpl final : public GlobalTensorImpl {
 public:
  OF_DISALLOW_COPY_AND_MOVE(EagerGlobalTensorImpl);
  ~EagerGlobalTensorImpl() override = default;

  // Getters
  std::shared_ptr<const Stride> stride() const override;
  bool is_lazy() const override { return false; }

  bool is_contiguous() const override {
    // TODO:(zhaoluyang) default return true for now,
    // but should return real status while stride/view mechanism is ready in eager-global mode
    return true;
  }

  Maybe<LocalTensor> cur_rank_phy_tensor() const override { return cur_rank_phy_tensor_; }
  void reset_cur_rank_phy_tensor(const std::shared_ptr<LocalTensor>& val) {
    cur_rank_phy_tensor_ = val;
  }

  static Maybe<EagerGlobalTensorImpl> New(Symbol<GlobalTensorMeta> global_tensor_meta,
                                          bool requires_grad, bool is_leaf);

  static Maybe<EagerGlobalTensorImpl> New(Symbol<GlobalTensorMeta> global_tensor_meta,
                                          Symbol<Device> device,
                                          const Optional<int64_t>& parallel_id, bool requires_grad,
                                          bool is_leaf);

  Maybe<GlobalTensorImpl> detach() const override;

 private:
<<<<<<< HEAD
  EagerGlobalTensorImpl(Symbol<GlobalTensorMeta> global_tensor_meta, bool requires_grad,
                        bool is_leaf, const std::shared_ptr<MirroredTensor>& cur_rank_phy_tensor);
=======
  EagerConsistentTensorImpl(Symbol<ConsistentTensorMeta> consistent_tensor_meta, bool requires_grad,
                            bool is_leaf, const std::shared_ptr<LocalTensor>& cur_rank_phy_tensor);
>>>>>>> c4b69122

  std::shared_ptr<LocalTensor> cur_rank_phy_tensor_;
};

}  // namespace one

}  // namespace oneflow

#endif  // ONEFLOW_CORE_FRAMEWORK_TENSOR_IMPL_H_<|MERGE_RESOLUTION|>--- conflicted
+++ resolved
@@ -142,13 +142,8 @@
   const Optional<Symbol<NdSbp>>& consumer_nd_sbp_constraint() const {
     return consumer_nd_sbp_constraint_;
   }
-<<<<<<< HEAD
-  virtual Maybe<MirroredTensor> cur_rank_phy_tensor() const { RETURN_ERROR_WITH_BUG_PROMPT(); }
+  virtual Maybe<LocalTensor> cur_rank_phy_tensor() const { RETURN_ERROR_WITH_BUG_PROMPT(); }
   Symbol<GlobalTensorMeta> tensor_meta() const { return tensor_meta_; }
-=======
-  virtual Maybe<LocalTensor> cur_rank_phy_tensor() const { RETURN_ERROR_WITH_BUG_PROMPT(); }
-  Symbol<ConsistentTensorMeta> tensor_meta() const { return tensor_meta_; }
->>>>>>> c4b69122
 
   // Getters valid only for EagerLocalTensorImpl
   Maybe<vm::EagerBlobObject> eager_blob_object() const override { RETURN_ERROR_WITH_BUG_PROMPT(); }
@@ -316,13 +311,8 @@
   Maybe<GlobalTensorImpl> detach() const override;
 
  private:
-<<<<<<< HEAD
   EagerGlobalTensorImpl(Symbol<GlobalTensorMeta> global_tensor_meta, bool requires_grad,
-                        bool is_leaf, const std::shared_ptr<MirroredTensor>& cur_rank_phy_tensor);
-=======
-  EagerConsistentTensorImpl(Symbol<ConsistentTensorMeta> consistent_tensor_meta, bool requires_grad,
-                            bool is_leaf, const std::shared_ptr<LocalTensor>& cur_rank_phy_tensor);
->>>>>>> c4b69122
+                        bool is_leaf, const std::shared_ptr<LocalTensor>& cur_rank_phy_tensor);
 
   std::shared_ptr<LocalTensor> cur_rank_phy_tensor_;
 };
