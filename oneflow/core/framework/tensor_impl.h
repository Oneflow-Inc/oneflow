--- conflicted
+++ resolved
@@ -23,10 +23,7 @@
 #include "oneflow/core/framework/object.h"
 #include "oneflow/core/framework/tensor_storage.h"
 #include "oneflow/core/framework/tensor_desc.h"
-<<<<<<< HEAD
 #include "oneflow/core/framework/tensor_meta.h"
-=======
->>>>>>> b61e07b3
 #include "oneflow/core/autograd/autograd_meta.h"
 #include "oneflow/core/common/symbol.h"
 
@@ -51,35 +48,6 @@
 
 class Tensor;
 class TensorArg;
-
-class TensorMeta : public user_op::TensorDesc {
- public:
-  TensorMeta(const std::shared_ptr<const Shape>& shape, DataType dtype)
-      : shape_(shape), data_type_(dtype), is_dynamic_(false) {}
-  TensorMeta(const TensorMeta&) = default;
-  TensorMeta(TensorMeta&&) = default;
-  ~TensorMeta() = default;
-
-  const std::shared_ptr<const Shape>& shape_ptr() const { return shape_; }
-
-  const Shape& shape() const override { return *shape_; }
-  DataType dtype() const { return data_type_; }
-  DataType data_type() const override { return data_type_; }
-  bool is_dynamic() const override { return is_dynamic_; }
-
-  void set_shape(const std::shared_ptr<const Shape>& val) { shape_ = val; }
-  Shape* mut_shape() override { return const_cast<Shape*>(shape_.get()); }
-  DataType* mut_dtype() { return &data_type_; }
-  void set_dtype(DataType data_type) { data_type_ = data_type; }
-  DataType* mut_data_type() override { return &data_type_; }
-  bool* mut_is_dynamic() override { return &is_dynamic_; }
-  void set_is_dynamic(bool val) override { is_dynamic_ = val; }
-
- private:
-  std::shared_ptr<const Shape> shape_;
-  DataType data_type_;
-  bool is_dynamic_;
-};
 
 class TensorImpl {
  public:
@@ -117,27 +85,7 @@
   std::shared_ptr<AutogradMeta> autograd_meta_;
 };
 
-<<<<<<< HEAD
 class EagerMirroredTensorImpl;
-=======
-class MirroredTensorMeta : public TensorMeta {
- public:
-  MirroredTensorMeta(const std::shared_ptr<const Shape>& shape, DataType dtype,
-                     const std::shared_ptr<const Device>& device)
-      : TensorMeta(shape, dtype), device_(device) {}
-
-  const std::shared_ptr<const Device>& device() const { return device_; }
-
-  std::shared_ptr<const Device>* mut_device() { return &device_; }
-
-  bool operator==(const MirroredTensorMeta& other) const;
-  size_t CalcHashValue() const;
-
- private:
-  std::shared_ptr<const Device> device_;
-};
->>>>>>> b61e07b3
-
 class MirroredTensorImpl : public TensorImpl {
  public:
   virtual ~MirroredTensorImpl() = default;
@@ -151,13 +99,8 @@
   MirroredTensorMeta* mut_tensor_meta() {
     return const_cast<MirroredTensorMeta*>(tensor_meta_.get());
   }
-<<<<<<< HEAD
   Maybe<std::shared_ptr<const Device>*> mut_device() { return mut_tensor_meta()->mut_device(); }
   virtual Maybe<EagerMirroredTensorImpl*> mut_eager_mirrored_tensor_impl() { OF_UNIMPLEMENTED(); }
-=======
-  std::shared_ptr<const Device>* mut_device() { return mut_tensor_meta()->mut_device(); }
-  virtual Maybe<void> set_tensor_storage(std::shared_ptr<TensorStorage> tensor_storage) = 0;
->>>>>>> b61e07b3
 
   virtual Maybe<MirroredTensorImpl> detach() const { OF_UNIMPLEMENTED(); }
 
@@ -169,33 +112,7 @@
   std::shared_ptr<const MirroredTensorMeta> tensor_meta_;
 };
 
-<<<<<<< HEAD
 class MirroredTensor;
-=======
-class ConsistentTensorMeta : public TensorMeta {
- public:
-  ConsistentTensorMeta(const std::shared_ptr<const Shape>& shape, DataType dtype,
-                       Symbol<cfg::ParallelDistribution> parallel_distribution,
-                       Symbol<ParallelDesc> parallel_desc)
-      : TensorMeta(shape, dtype),
-        parallel_distribution_(parallel_distribution),
-        parallel_desc_(parallel_desc) {}
-  ConsistentTensorMeta(const ConsistentTensorMeta&) = default;
-  ConsistentTensorMeta(ConsistentTensorMeta&&) = default;
-  ~ConsistentTensorMeta() = default;
-
-  bool operator==(const ConsistentTensorMeta& other) const;
-
-  Symbol<cfg::ParallelDistribution> parallel_distribution() const { return parallel_distribution_; }
-  Symbol<ParallelDesc> parallel_desc() const { return parallel_desc_; }
-
-  size_t CalcHashValue() const;
-
- private:
-  Symbol<cfg::ParallelDistribution> parallel_distribution_;
-  Symbol<ParallelDesc> parallel_desc_;
-};
->>>>>>> b61e07b3
 
 class ConsistentTensorImpl : public TensorImpl {
  public:
@@ -208,29 +125,12 @@
     return tensor_meta_->parallel_distribution();
   }
   Symbol<ParallelDesc> parallel_desc() const { return tensor_meta_->parallel_desc(); }
-<<<<<<< HEAD
   Symbol<cfg::ParallelDistribution> consumer_parallel_distribution_constraint() const {
     return consumer_parallel_distribution_constraint_;
-=======
-  Symbol<cfg::ParallelDistribution> consumer_forced_parallel_distribution() const {
-    return consumer_forced_parallel_distribution_;
-  }
-  Symbol<ConsistentTensorMeta> tensor_meta() const { return tensor_meta_; }
-
-  // Getters valid only for EagerMirroredTensorImpl
-  Maybe<vm::EagerBlobObject> eager_blob_object() const override { OF_UNIMPLEMENTED(); }
-  Maybe<VmLocalDepObject> compute_local_dep_object() const override { OF_UNIMPLEMENTED(); }
-  Maybe<TensorStorage> tensor_storage() const override { OF_UNIMPLEMENTED(); }
-
-  // Setters
-  void set_consumer_forced_parallel_distribution(Symbol<cfg::ParallelDistribution> val) {
-    consumer_forced_parallel_distribution_ = val;
->>>>>>> b61e07b3
   }
   virtual Maybe<MirroredTensor> cur_rank_phy_tensor() const { OF_UNIMPLEMENTED(); }
   Symbol<ConsistentTensorMeta> tensor_meta() const { return tensor_meta_; }
 
-<<<<<<< HEAD
   // Getters valid only for EagerMirroredTensorImpl
   Maybe<vm::EagerBlobObject> eager_blob_object() const override { OF_UNIMPLEMENTED(); }
   Maybe<VmLocalDepObject> compute_local_dep_object() const override { OF_UNIMPLEMENTED(); }
@@ -240,8 +140,6 @@
     consumer_parallel_distribution_constraint_ = val;
   }
 
-=======
->>>>>>> b61e07b3
   ConsistentTensorMeta* mut_tensor_meta() {
     UNIMPLEMENTED();
     return nullptr;
@@ -273,14 +171,6 @@
   // Getters valid only for EagerMirroredTensorImpl
   Maybe<vm::EagerBlobObject> eager_blob_object() const override { OF_UNIMPLEMENTED(); }
   Maybe<VmLocalDepObject> compute_local_dep_object() const override { OF_UNIMPLEMENTED(); }
-<<<<<<< HEAD
-=======
-  Maybe<TensorStorage> tensor_storage() const override { OF_UNIMPLEMENTED(); }
-
-  Maybe<void> set_tensor_storage(std::shared_ptr<TensorStorage> tensor_storage) override {
-    return Error::Unimplemented();
-  }
->>>>>>> b61e07b3
 };
 
 class EagerMirroredTensorImpl final : public MirroredTensorImpl {
@@ -291,12 +181,9 @@
                           const std::shared_ptr<AutogradMeta>& autograd_meta);
   EagerMirroredTensorImpl(const std::shared_ptr<const MirroredTensorMeta>& tensor_meta,
                           bool requires_grad, bool is_leaf);
-<<<<<<< HEAD
-=======
   EagerMirroredTensorImpl(const std::shared_ptr<const MirroredTensorMeta>& tensor_meta,
                           const std::shared_ptr<TensorStorage> tensor_storage, bool requires_grad,
                           bool is_leaf);
->>>>>>> b61e07b3
   ~EagerMirroredTensorImpl() override;
 
   // Getters
@@ -315,7 +202,6 @@
   }
 
   // Setters
-<<<<<<< HEAD
   TensorStorage* mut_tensor_storage() { return tensor_storage_.get(); }
 
   Maybe<void> InitEagerBlobObject(const std::shared_ptr<MemoryCase>& mem_case);
@@ -326,24 +212,12 @@
 
  private:
   void UpdateTensorStorage();
-=======
-  Maybe<void> set_tensor_storage(std::shared_ptr<TensorStorage> tensor_storage) override {
-    CHECK_OR_RETURN(!tensor_storage_);
-    tensor_storage_ = tensor_storage;
-    return Maybe<void>::Ok();
-  }
-
-  Maybe<void> InitEagerBlobObject(const std::shared_ptr<MemoryCase>& mem_case);
-
   Maybe<MirroredTensorImpl> detach() const override {
     auto* detached_impl = new EagerMirroredTensorImpl(tensor_meta_, tensor_storage_, false, true);
     detached_impl->eager_blob_object_ = eager_blob_object_;
     return std::shared_ptr<MirroredTensorImpl>(detached_impl);
   }
 
- private:
-  Maybe<void> UpdateTensorStorage();
->>>>>>> b61e07b3
   Maybe<void> set_eager_blob_object(std::shared_ptr<vm::EagerBlobObject> eager_blob_object);
 
   std::shared_ptr<TensorStorage> tensor_storage_;
