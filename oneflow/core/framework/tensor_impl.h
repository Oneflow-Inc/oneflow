--- conflicted
+++ resolved
@@ -82,12 +82,10 @@
   Maybe<Tensor> mut_acc_grad();
   Maybe<void> set_requires_grad(bool requires_grad);
   Maybe<void> set_retain_grad(bool retain_grad);
-<<<<<<< HEAD
+
   void set_is_leaf(bool is_leaf) { autograd_meta_->set_is_leaf(is_leaf); }
-=======
-  void set_is_leaf(bool is_leaf) { is_leaf_ = is_leaf; }
+
   std::shared_ptr<const AutogradMeta> autograd_meta() const { return autograd_meta_; }
->>>>>>> 1a366681
   std::shared_ptr<AutogradMeta> mut_autograd_meta() { return autograd_meta_; }
   void set_autograd_meta(const std::shared_ptr<AutogradMeta>& autograd_meta) {
     autograd_meta_ = autograd_meta;
