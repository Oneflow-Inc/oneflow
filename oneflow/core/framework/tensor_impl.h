--- conflicted
+++ resolved
@@ -209,14 +209,7 @@
   const std::shared_ptr<const Shape>& shape() const override { return shape_; }
   const std::shared_ptr<const DType>& dtype() const override { return dtype_; }
   bool is_lazy() const override { return false; }
-<<<<<<< HEAD
   Maybe<eager::EagerBlobObject> eager_blob_object() const override { return eager_blob_object_; }
-  Maybe<int64_t> blob_object_id() const { return blob_object_id_; }
-=======
-  const std::shared_ptr<eager::EagerBlobObject>& eager_blob_object() const {
-    return eager_blob_object_;
-  }
->>>>>>> 1691120e
 
   // Setters
   void set_shape(const std::shared_ptr<const Shape>& shape) override { shape_ = shape; }
