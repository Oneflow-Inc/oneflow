/*
Copyright 2020 The OneFlow Authors. All rights reserved.

Licensed under the Apache License, Version 2.0 (the "License");
you may not use this file except in compliance with the License.
You may obtain a copy of the License at

    http://www.apache.org/licenses/LICENSE-2.0

Unless required by applicable law or agreed to in writing, software
distributed under the License is distributed on an "AS IS" BASIS,
WITHOUT WARRANTIES OR CONDITIONS OF ANY KIND, either express or implied.
See the License for the specific language governing permissions and
limitations under the License.
*/

#ifndef ONEFLOW_CORE_FRAMEWORK_TENSOR_IMPL_H_
#define ONEFLOW_CORE_FRAMEWORK_TENSOR_IMPL_H_

#include "oneflow/core/common/util.h"
#include "oneflow/core/common/data_type.h"
#include "oneflow/core/common/optional.h"
#include "oneflow/core/job/placement.cfg.h"
#include "oneflow/core/framework/object.h"
#include "oneflow/core/framework/tensor_storage.h"
#include "oneflow/core/framework/tensor_desc.h"
#include "oneflow/core/framework/tensor_meta.h"
#include "oneflow/core/framework/transport_token.h"
#include "oneflow/core/autograd/autograd_meta.h"
#include "oneflow/core/common/symbol.h"

namespace oneflow {

class MemoryCase;
class VmLocalDepObject;

namespace cfg {

class ParallelDistribution;
}

class Shape;
class Device;

namespace vm {
class EagerBlobObject;
}  // namespace vm

namespace one {

class Tensor;
class TensorArg;

class TensorImpl {
 public:
  virtual ~TensorImpl() = default;

  // Getters
  virtual const std::shared_ptr<const Shape>& shape() const = 0;
  virtual DataType dtype() const = 0;
  virtual bool is_lazy() const = 0;

  // Getters valid only for EagerMirroredTensorImpl
  virtual Maybe<vm::EagerBlobObject> eager_blob_object() const = 0;
  virtual Maybe<VmLocalDepObject> compute_local_dep_object() const = 0;
  virtual Maybe<TensorStorage> tensor_storage() const { OF_UNIMPLEMENTED(); }
  virtual Maybe<bool> has_eager_blob_object() const = 0;
  virtual Maybe<const Stride> stride() const { OF_UNIMPLEMENTED(); }
  virtual Maybe<int64_t> storage_offset() const { OF_UNIMPLEMENTED(); }

  // Getters for autograd
  Maybe<Tensor> acc_grad() const;
  Maybe<TensorArg> current_grad() const;
  bool requires_grad() const { return requires_grad_; }
  bool is_leaf() const { return is_leaf_; }
  bool retain_grad() const { return autograd_meta_->retain_grad(); }

  // Setters for autograd
  Maybe<void> set_acc_grad(const std::shared_ptr<Tensor>& grad);
  Maybe<Tensor> mut_acc_grad();
  void set_requires_grad(bool requires_grad) { requires_grad_ = requires_grad; }
  Maybe<void> set_retain_grad(bool retain_grad);
  void set_is_leaf(bool is_leaf) { is_leaf_ = is_leaf; }
  std::shared_ptr<AutogradMeta> mut_autograd_meta() { return autograd_meta_; }
  void set_autograd_meta(const std::shared_ptr<AutogradMeta>& autograd_meta) {
    autograd_meta_ = autograd_meta;
  }
  bool has_autograd_meta() const { return autograd_meta_.get(); }

 protected:
  TensorImpl(bool requires_grad, bool is_leaf) : requires_grad_(requires_grad), is_leaf_(is_leaf) {}

 protected:
  bool requires_grad_;
  bool is_leaf_;
  std::shared_ptr<AutogradMeta> autograd_meta_;
};

class EagerMirroredTensorImpl;
class MirroredTensorImpl : public TensorImpl {
 public:
  virtual ~MirroredTensorImpl() = default;

  // Getters
  DataType dtype() const override { return tensor_meta_->dtype(); }
  const Symbol<Device>& device() const { return tensor_meta_->device(); }
  const std::shared_ptr<const MirroredTensorMeta>& tensor_meta() const { return tensor_meta_; }

  // Setters
  MirroredTensorMeta* mut_tensor_meta() {
    return const_cast<MirroredTensorMeta*>(tensor_meta_.get());
  }
  Maybe<Symbol<Device>*> mut_device() { return mut_tensor_meta()->mut_device(); }
  virtual Maybe<EagerMirroredTensorImpl*> mut_eager_mirrored_tensor_impl() { OF_UNIMPLEMENTED(); }

  virtual Maybe<MirroredTensorImpl> detach() const { OF_UNIMPLEMENTED(); }

 protected:
  MirroredTensorImpl(const std::shared_ptr<const MirroredTensorMeta>& tensor_meta,
                     bool requires_grad, bool is_leaf)
      : TensorImpl(requires_grad, is_leaf), tensor_meta_(tensor_meta) {}

  std::shared_ptr<const MirroredTensorMeta> tensor_meta_;
};

class MirroredTensor;

class ConsistentTensorImpl : public TensorImpl {
 public:
  virtual ~ConsistentTensorImpl() = default;

  // Getters
  const std::shared_ptr<const Shape>& shape() const override { return tensor_meta_->shape_ptr(); }
  DataType dtype() const override { return tensor_meta_->dtype(); }
  Symbol<cfg::ParallelDistribution> nd_sbp() const { return tensor_meta_->nd_sbp(); }
  Symbol<ParallelDesc> parallel_desc() const { return tensor_meta_->parallel_desc(); }
  const Optional<Symbol<cfg::ParallelDistribution>>& consumer_nd_sbp_constraint() const {
    return consumer_nd_sbp_constraint_;
  }
  virtual Maybe<MirroredTensor> cur_rank_phy_tensor() const { OF_UNIMPLEMENTED(); }
  Symbol<ConsistentTensorMeta> tensor_meta() const { return tensor_meta_; }

  // Getters valid only for EagerMirroredTensorImpl
  Maybe<vm::EagerBlobObject> eager_blob_object() const override { OF_UNIMPLEMENTED(); }
  Maybe<VmLocalDepObject> compute_local_dep_object() const override { OF_UNIMPLEMENTED(); }
  Maybe<bool> has_eager_blob_object() const override { OF_UNIMPLEMENTED(); }

  // Setters
  void set_consumer_nd_sbp_constraint(Symbol<cfg::ParallelDistribution> val) {
    consumer_nd_sbp_constraint_ = val;
  }

  ConsistentTensorMeta* mut_tensor_meta() {
    UNIMPLEMENTED();
    return nullptr;
  }

  Maybe<TransportToken> transport_token() const { return transport_token_.value(); }

  Maybe<void> set_transport_token(const TransportToken& transport_token) {
    CHECK_OR_RETURN(!transport_token_.has_value());
    transport_token_ = transport_token;
    return Maybe<void>::Ok();
  }

 protected:
  ConsistentTensorImpl(Symbol<ConsistentTensorMeta> tensor_meta, bool requires_grad, bool is_leaf)
      : TensorImpl(requires_grad, is_leaf),
        tensor_meta_(tensor_meta),
<<<<<<< HEAD
        consumer_parallel_distribution_constraint_(),
        transport_token_() {}

  Symbol<ConsistentTensorMeta> tensor_meta_;
  Optional<Symbol<cfg::ParallelDistribution>> consumer_parallel_distribution_constraint_;
  Optional<TransportToken> transport_token_;
=======
        consumer_nd_sbp_constraint_(),
        transport_token_(Error::ValueError("invalid rpc token")) {}

  Symbol<ConsistentTensorMeta> tensor_meta_;
  Optional<Symbol<cfg::ParallelDistribution>> consumer_nd_sbp_constraint_;
  Maybe<TransportToken> transport_token_;
>>>>>>> c9df868c
};

class LazyMirroredTensorImpl final : public MirroredTensorImpl {
 public:
  OF_DISALLOW_COPY_AND_MOVE(LazyMirroredTensorImpl);
  LazyMirroredTensorImpl(const std::shared_ptr<const MirroredTensorMeta>& tensor_meta,
                         bool requires_grad, bool is_leaf)
      : MirroredTensorImpl(tensor_meta, requires_grad, is_leaf) {}
  ~LazyMirroredTensorImpl() override = default;

  // Getters
  const std::shared_ptr<const Shape>& shape() const override { return tensor_meta()->shape_ptr(); }
  bool is_lazy() const override { return true; }

  // Getters valid only for EagerMirroredTensorImpl
  Maybe<vm::EagerBlobObject> eager_blob_object() const override { OF_UNIMPLEMENTED(); }
  Maybe<VmLocalDepObject> compute_local_dep_object() const override { OF_UNIMPLEMENTED(); }
  Maybe<TensorStorage> tensor_storage() const override { OF_UNIMPLEMENTED(); }
  Maybe<bool> has_eager_blob_object() const override { OF_UNIMPLEMENTED(); }
  Maybe<MirroredTensorImpl> detach() const override;
};

class EagerMirroredTensorImpl final : public MirroredTensorImpl {
 public:
  OF_DISALLOW_COPY_AND_MOVE(EagerMirroredTensorImpl);
  EagerMirroredTensorImpl();
  EagerMirroredTensorImpl(const std::shared_ptr<const MirroredTensorMeta>& tensor_meta,
                          bool requires_grad, bool is_leaf);
  EagerMirroredTensorImpl(const std::shared_ptr<const MirroredTensorMeta>& tensor_meta,
                          const std::shared_ptr<TensorStorage> tensor_storage, bool requires_grad,
                          bool is_leaf);
  ~EagerMirroredTensorImpl() override;

  // Getters
  const std::shared_ptr<const Shape>& shape() const override;
  Maybe<MirroredTensorImpl> detach() const override;
  bool is_lazy() const override { return false; }

  // Getters valid only for EagerMirroredTensorImpl
  Maybe<vm::EagerBlobObject> eager_blob_object() const override {
    CHECK_OR_RETURN(eager_blob_object_);
    return eager_blob_object_;
  }
  Maybe<VmLocalDepObject> compute_local_dep_object() const override;
  Maybe<TensorStorage> tensor_storage() const override {
    CHECK_OR_RETURN(eager_blob_object_);
    return tensor_storage_;
  }
  Maybe<bool> has_eager_blob_object() const override { return eager_blob_object_.get(); }
  Maybe<const Stride> stride() const override { return tensor_meta_->stride_ptr(); }
  Maybe<int64_t> storage_offset() const override { return tensor_meta_->storage_offset(); }

  // Setters
  TensorStorage* mut_tensor_storage() { return tensor_storage_.get(); }

  Maybe<void> InitEagerBlobObject(const std::shared_ptr<MemoryCase>& mem_case);
  Maybe<void> InitEagerBlobObjectAndTensorStorage(
      const std::shared_ptr<vm::EagerBlobObject>& eager_blob_object,
      const std::shared_ptr<TensorStorage>& tensor_storage);
  Maybe<EagerMirroredTensorImpl*> mut_eager_mirrored_tensor_impl() override { return this; }

 private:
  Maybe<void> UpdateTensorStorage();
  Maybe<void> set_eager_blob_object(std::shared_ptr<vm::EagerBlobObject> eager_blob_object);

  std::shared_ptr<TensorStorage> tensor_storage_;
  std::shared_ptr<vm::EagerBlobObject> eager_blob_object_;
};

class LazyConsistentTensorImpl final : public ConsistentTensorImpl {
 public:
  OF_DISALLOW_COPY_AND_MOVE(LazyConsistentTensorImpl);
  LazyConsistentTensorImpl(Symbol<ConsistentTensorMeta> consistent_tensor_meta, bool requires_grad,
                           bool is_leaf)
      : ConsistentTensorImpl(consistent_tensor_meta, requires_grad, is_leaf) {}
  ~LazyConsistentTensorImpl() override = default;

  // Getters
  bool is_lazy() const override { return true; }
};

class EagerConsistentTensorImpl final : public ConsistentTensorImpl {
 public:
  OF_DISALLOW_COPY_AND_MOVE(EagerConsistentTensorImpl);
  ~EagerConsistentTensorImpl() override = default;

  // Getters
  bool is_lazy() const override { return false; }

  Maybe<MirroredTensor> cur_rank_phy_tensor() const override { return cur_rank_phy_tensor_; }
  void reset_cur_rank_phy_tensor(const std::shared_ptr<MirroredTensor>& val) {
    cur_rank_phy_tensor_ = val;
  }

  static Maybe<EagerConsistentTensorImpl> New(Symbol<ConsistentTensorMeta> consistent_tensor_meta,
                                              bool requires_grad, bool is_leaf);

  static Maybe<EagerConsistentTensorImpl> New(Symbol<ConsistentTensorMeta> consistent_tensor_meta,
                                              Symbol<Device> device,
                                              const Optional<int64_t>& parallel_id,
                                              bool requires_grad, bool is_leaf);

 private:
  EagerConsistentTensorImpl(Symbol<ConsistentTensorMeta> consistent_tensor_meta, bool requires_grad,
                            bool is_leaf,
                            const std::shared_ptr<MirroredTensor>& cur_rank_phy_tensor);

  std::shared_ptr<MirroredTensor> cur_rank_phy_tensor_;
};

}  // namespace one

}  // namespace oneflow

#endif  // ONEFLOW_CORE_FRAMEWORK_TENSOR_IMPL_H_<|MERGE_RESOLUTION|>--- conflicted
+++ resolved
@@ -167,21 +167,12 @@
   ConsistentTensorImpl(Symbol<ConsistentTensorMeta> tensor_meta, bool requires_grad, bool is_leaf)
       : TensorImpl(requires_grad, is_leaf),
         tensor_meta_(tensor_meta),
-<<<<<<< HEAD
-        consumer_parallel_distribution_constraint_(),
+        consumer_nd_sbp_constraint_(),
         transport_token_() {}
-
-  Symbol<ConsistentTensorMeta> tensor_meta_;
-  Optional<Symbol<cfg::ParallelDistribution>> consumer_parallel_distribution_constraint_;
-  Optional<TransportToken> transport_token_;
-=======
-        consumer_nd_sbp_constraint_(),
-        transport_token_(Error::ValueError("invalid rpc token")) {}
 
   Symbol<ConsistentTensorMeta> tensor_meta_;
   Optional<Symbol<cfg::ParallelDistribution>> consumer_nd_sbp_constraint_;
-  Maybe<TransportToken> transport_token_;
->>>>>>> c9df868c
+  Optional<TransportToken> transport_token_;
 };
 
 class LazyMirroredTensorImpl final : public MirroredTensorImpl {
