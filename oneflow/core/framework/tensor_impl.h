--- conflicted
+++ resolved
@@ -254,13 +254,8 @@
   // Setters
   TensorStorage* mut_tensor_storage() { return tensor_storage_.get(); }
 
-<<<<<<< HEAD
-  virtual Maybe<void> InitEagerBlobObject(const intrusive::shared_ptr<LocalDepObject>& dep_object);
-=======
-  Maybe<void> InitEagerBlobObject(const intrusive::shared_ptr<LocalDepObject>& dep_object);
-  Maybe<void> InitEagerBlobObject(const intrusive::shared_ptr<LocalDepObject>& dep_object,
-                                  const bool pin_memory);
->>>>>>> b826253a
+  virtual Maybe<void> InitEagerBlobObject(const intrusive::shared_ptr<LocalDepObject>& dep_object,
+                                          const bool pin_memory);
   Maybe<EagerMirroredTensorImpl*> mut_eager_mirrored_tensor_impl() override { return this; }
   int eager_blob_object_count() { return eager_blob_object_.use_count(); }
 
@@ -289,14 +284,10 @@
                              bool is_leaf)
       : EagerMirroredTensorImpl(tensor_meta, tensor_storage, requires_grad, is_leaf),
         evict_trigger_(evict_trigger) {}
-  // ~DTREagerMirroredTensorImpl() {}
   ~DTREagerMirroredTensorImpl() override {}
 
   Maybe<MirroredTensorImpl> detach() const override;
-  Maybe<void> InitEagerBlobObject(const intrusive::shared_ptr<LocalDepObject>& dep_object) override;
-  // Maybe<void> InitEagerBlobObjectAndTensorStorage(
-  //     const std::shared_ptr<vm::DTREagerBlobObject>& eager_blob_object,
-  //     const std::shared_ptr<TensorStorage>& tensor_storage);
+  Maybe<void> InitEagerBlobObject(const intrusive::shared_ptr<LocalDepObject>& dep_object, const bool pin_memory) override;
 
  private:
   Maybe<void> UpdateEvictTrigger();
