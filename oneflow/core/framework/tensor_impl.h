--- conflicted
+++ resolved
@@ -228,12 +228,8 @@
 
   // Getters
   std::shared_ptr<const Shape> shape() const override;
-<<<<<<< HEAD
+  std::shared_ptr<const Stride> stride() const override;
   virtual Maybe<MirroredTensorImpl> detach() const override;
-=======
-  std::shared_ptr<const Stride> stride() const override;
-  Maybe<MirroredTensorImpl> detach() const override;
->>>>>>> 6a713be1
   bool is_lazy() const override { return false; }
   bool is_contiguous() const override { return tensor_meta_->is_contiguous(); }
 
