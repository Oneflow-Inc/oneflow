--- conflicted
+++ resolved
@@ -152,16 +152,8 @@
   virtual Maybe<MirroredTensorImpl> detach() const { OF_UNIMPLEMENTED(); }
 
  protected:
-<<<<<<< HEAD
   MirroredTensorImpl(const std::shared_ptr<const Device>& device, bool requires_grad, bool is_leaf)
-      : TensorImpl(requires_grad, is_leaf) {
-    set_device(device);
-  }
-=======
-  MirroredTensorImpl(const std::shared_ptr<const MirroredTensorMeta>& tensor_meta,
-                     const std::shared_ptr<AutogradMeta>& autograd_meta)
-      : TensorImpl(autograd_meta), tensor_meta_(tensor_meta) {}
->>>>>>> 3b53c418
+      : TensorImpl(requires_grad, is_leaf), tensor_meta_(tensor_meta) {}
 
   std::shared_ptr<const MirroredTensorMeta> tensor_meta_;
 };
@@ -234,16 +226,9 @@
 class LazyMirroredTensorImpl final : public MirroredTensorImpl {
  public:
   OF_DISALLOW_COPY_AND_MOVE(LazyMirroredTensorImpl);
-<<<<<<< HEAD
-  LazyMirroredTensorImpl(const std::shared_ptr<const Shape>& shape, DataType dtype,
-                         const std::shared_ptr<const Device>& device, bool requires_grad,
-                         bool is_leaf)
-      : MirroredTensorImpl(device, requires_grad, is_leaf), shape_(shape), dtype_(dtype) {}
-=======
   LazyMirroredTensorImpl(const std::shared_ptr<const MirroredTensorMeta>& tensor_meta,
                          bool requires_grad, bool is_leaf)
-      : MirroredTensorImpl(tensor_meta, NewAutogradMeta(requires_grad, is_leaf)) {}
->>>>>>> 3b53c418
+      : MirroredTensorImpl(tensor_meta, requires_grad, is_leaf) {}
   ~LazyMirroredTensorImpl() override = default;
 
   // Getters
@@ -263,20 +248,10 @@
 class EagerMirroredTensorImpl final : public MirroredTensorImpl {
  public:
   OF_DISALLOW_COPY_AND_MOVE(EagerMirroredTensorImpl);
-<<<<<<< HEAD
-  EagerMirroredTensorImpl(const std::shared_ptr<vm::EagerBlobObject> eager_blob_object,
-                          const std::shared_ptr<const Device>& device, bool requires_grad,
-                          bool is_leaf);
-  EagerMirroredTensorImpl(const std::shared_ptr<vm::EagerBlobObject> eager_blob_object,
-                          const std::shared_ptr<const Device>& device,
-=======
   EagerMirroredTensorImpl();
-  EagerMirroredTensorImpl(const std::shared_ptr<const MirroredTensorMeta>& tensor_meta,
-                          const std::shared_ptr<AutogradMeta>& autograd_meta);
   EagerMirroredTensorImpl(const std::shared_ptr<const MirroredTensorMeta>& tensor_meta,
                           bool requires_grad, bool is_leaf);
   EagerMirroredTensorImpl(const std::shared_ptr<const MirroredTensorMeta>& tensor_meta,
->>>>>>> 3b53c418
                           const std::shared_ptr<TensorStorage> tensor_storage, bool requires_grad,
                           bool is_leaf);
   ~EagerMirroredTensorImpl() override;
