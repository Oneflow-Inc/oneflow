--- conflicted
+++ resolved
@@ -49,23 +49,23 @@
 
 class TensorMeta {
  public:
-  TensorMeta(const std::shared_ptr<const Shape>& shape, const std::shared_ptr<const DType>& dtype)
+  TensorMeta(const std::shared_ptr<const Shape>& shape, DataType dtype)
       : shape_(shape), dtype_(dtype), is_dynmiac_(false) {}
   TensorMeta(const TensorMeta&) = default;
   TensorMeta(TensorMeta&&) = default;
   ~TensorMeta() = default;
 
   const std::shared_ptr<const Shape>& shape() const { return shape_; }
-  const std::shared_ptr<const DType>& dtype() const { return dtype_; }
+  DataType dtype() const { return dtype_; }
 
   Shape* mut_shape() { return const_cast<Shape*>(shpae_.get()); }
-  DType* mut_dtype() { return const_cast<DType*>(shpae_.get()); }
+  DataType* mut_dtype() { return &data_type_; }
   bool* mut_is_dynamic() { return &is_dynamic_; }
 
 
  private:
   std::shared_ptr<const Shape> shape_;
-  std::shared_ptr<const DType> dtype_;
+  DataType dtype_;
   bool is_dynamic_;
 };
 
@@ -89,13 +89,6 @@
   bool is_leaf() const { return autograd_meta_->is_leaf(); }
   bool retain_grad() const { return autograd_meta_->retain_grad(); }
 
-<<<<<<< HEAD
-=======
-  // Setters
-  virtual void set_shape(const std::shared_ptr<const Shape>& shape) = 0;
-  virtual void set_dtype(DataType dtype) = 0;
-
->>>>>>> fe551f7c
   // Setters for autograd
   void set_acc_grad(const std::shared_ptr<Tensor>& grad) { autograd_meta_->set_acc_grad(grad); }
   std::shared_ptr<Tensor> mut_acc_grad() { return autograd_meta_->mut_acc_grad(); }
@@ -114,8 +107,7 @@
 class MirroredTensorMeta : public TensorMeta {
  public:
   MirroredTensorMeta(
-      const std::shared_ptr<const Shape>& shape,
-      const std::shared_ptr<const DType>& dtype,
+      const std::shared_ptr<const Shape>& shape, DataType dtype,
       const std::shared_ptr<const Device>& device)
     : TensorMeta(shape, dtype), device_(device) {}
 
@@ -135,7 +127,7 @@
   virtual ~MirroredTensorImpl() = default;
 
   // Getters
-  const std::shared_ptr<const DType>& dtype() const override { return tensor_meta_->dtype(); }
+  DataType dtype() const override { return tensor_meta_->dtype(); }
   const std::shared_ptr<const Device>& device() const { return tensor_meta_->device(); }
   const std::shared_ptr<const MirroredTensorMeta>& tensor_meta() const { return tensor_meta_; }
 
@@ -165,22 +157,12 @@
 
   bool operator==(const ConsistentTensorMeta& other) const;
 
-<<<<<<< HEAD
-=======
-  const std::shared_ptr<const Shape>& shape() const { return shape_; }
-  DataType dtype() const { return dtype_; }
->>>>>>> fe551f7c
   Symbol<cfg::ParallelDistribution> parallel_distribution() const { return parallel_distribution_; }
   Symbol<ParallelDesc> parallel_desc() const { return parallel_desc_; }
 
   size_t CalcHashValue() const;
 
  private:
-<<<<<<< HEAD
-=======
-  std::shared_ptr<const Shape> shape_;
-  DataType dtype_;
->>>>>>> fe551f7c
   Symbol<cfg::ParallelDistribution> parallel_distribution_;
   Symbol<ParallelDesc> parallel_desc_;
 };
@@ -201,11 +183,6 @@
   }
 
   // Setters
-<<<<<<< HEAD
-=======
-  void set_shape(const std::shared_ptr<const Shape>& shape) override { UNIMPLEMENTED(); }
-  void set_dtype(DataType dtype) override { UNIMPLEMENTED(); }
->>>>>>> fe551f7c
   void set_consumer_forced_parallel_distribution(Symbol<cfg::ParallelDistribution> val) {
     consumer_forced_parallel_distribution_ = val;
   }
@@ -228,7 +205,6 @@
 class LazyMirroredTensorImpl final : public MirroredTensorImpl {
  public:
   OF_DISALLOW_COPY_AND_MOVE(LazyMirroredTensorImpl);
-<<<<<<< HEAD
   LazyMirroredTensorImpl(const std::shared_ptr<const MirroredTensorMeta>& tensor_meta,
                          bool requires_grad, bool is_leaf)
       : MirroredTensorImpl(tensor_meta, NewAutogradMeta(requires_grad, is_leaf)) {}
@@ -236,40 +212,11 @@
 
   // Getters
   const std::shared_ptr<const Shape>& shape() const { return tensor_meta()->shape(); }
-=======
-  LazyMirroredTensorImpl(const std::shared_ptr<const Shape>& shape, DataType dtype,
-                         const std::shared_ptr<const Device>& device, bool requires_grad,
-                         bool is_leaf)
-      : MirroredTensorImpl(device, NewAutogradMeta(requires_grad, is_leaf)),
-        shape_(shape),
-        dtype_(dtype) {}
-  ~LazyMirroredTensorImpl() override = default;
-
-  // Getters
-  const std::shared_ptr<const Shape>& shape() const override { return shape_; }
-  DataType dtype() const override { return dtype_; }
-  const std::shared_ptr<const Device>& device() const { return device_; }
->>>>>>> fe551f7c
   bool is_lazy() const override { return true; }
 
   // Getters valid only for EagerMirroredTensorImpl
   Maybe<vm::EagerBlobObject> eager_blob_object() const override { OF_UNIMPLEMENTED(); }
   Maybe<VmLocalDepObject> compute_local_dep_object() const override { OF_UNIMPLEMENTED(); }
-<<<<<<< HEAD
-=======
-
-  // Setters
-  void set_shape(const std::shared_ptr<const Shape>& shape) override { shape_ = shape; }
-  void set_dtype(DataType dtype) override { dtype_ = dtype; }
-  Maybe<void> set_eager_blob_object(
-      std::shared_ptr<vm::EagerBlobObject> eager_blob_object) override {
-    return Error::Unimplemented();
-  }
-
- private:
-  std::shared_ptr<const Shape> shape_;
-  DataType dtype_;
->>>>>>> fe551f7c
 };
 
 class EagerMirroredTensorImpl final : public MirroredTensorImpl {
@@ -284,10 +231,6 @@
 
   // Getters
   const std::shared_ptr<const Shape>& shape() const override;
-<<<<<<< HEAD
-=======
-  DataType dtype() const override { return dtype_; }
->>>>>>> fe551f7c
   bool is_lazy() const override { return false; }
 
   // Getters valid only for EagerMirroredTensorImpl
@@ -295,11 +238,6 @@
   Maybe<VmLocalDepObject> compute_local_dep_object() const override;
 
   // Setters
-<<<<<<< HEAD
-=======
-  void set_shape(const std::shared_ptr<const Shape>& shape) override { UNIMPLEMENTED(); }
-  void set_dtype(DataType dtype) override { UNIMPLEMENTED(); }
->>>>>>> fe551f7c
   TensorStorage* mut_tensor_storage() { return tensor_storage_.get(); }
   void set_eager_blob_object(
       std::shared_ptr<vm::EagerBlobObject> eager_blob_object);
@@ -307,11 +245,6 @@
  private:
   void UpdateTensorStorage();
 
-<<<<<<< HEAD
-=======
-  std::shared_ptr<const Shape> shape_;
-  DataType dtype_;
->>>>>>> fe551f7c
   std::shared_ptr<TensorStorage> tensor_storage_;
   std::shared_ptr<vm::EagerBlobObject> eager_blob_object_;
 };
