/*
Copyright 2020 The OneFlow Authors. All rights reserved.

Licensed under the Apache License, Version 2.0 (the "License");
you may not use this file except in compliance with the License.
You may obtain a copy of the License at

    http://www.apache.org/licenses/LICENSE-2.0

Unless required by applicable law or agreed to in writing, software
distributed under the License is distributed on an "AS IS" BASIS,
WITHOUT WARRANTIES OR CONDITIONS OF ANY KIND, either express or implied.
See the License for the specific language governing permissions and
limitations under the License.
*/

#ifndef ONEFLOW_CORE_FRAMEWORK_TENSOR_IMPL_H_
#define ONEFLOW_CORE_FRAMEWORK_TENSOR_IMPL_H_

#include "oneflow/core/common/util.h"
#include "oneflow/core/common/data_type.h"
#include "oneflow/core/job/placement.cfg.h"
#include "oneflow/core/framework/compatible_py/object.h"
#include "oneflow/core/framework/tensor_storage.h"
#include "oneflow/core/autograd/autograd_meta.h"
#include "oneflow/core/common/symbol.h"

namespace oneflow {

class MemoryCase;
class VmLocalDepObject;

<<<<<<< HEAD
namespace compatible_py {
class Distribute;
}  // namespace compatible_py
=======
namespace cfg {

class ParallelDistribution;
}
>>>>>>> 7b0ce296

class Shape;
class Device;

namespace vm {
class EagerBlobObject;
}  // namespace vm

namespace one {

class Tensor;
class TensorArg;

class TensorImpl {
 public:
  virtual ~TensorImpl() = default;

  // Getters
  virtual const std::shared_ptr<const Shape>& shape() const = 0;
  virtual DataType dtype() const = 0;
  virtual bool is_lazy() const = 0;

  // Getters valid only for EagerMirroredTensorImpl
  virtual Maybe<vm::EagerBlobObject> eager_blob_object() const = 0;
  virtual Maybe<VmLocalDepObject> compute_local_dep_object() const = 0;
  virtual Maybe<TensorStorage> tensor_storage() const = 0;

  // Getters for autograd
  const std::shared_ptr<Tensor>& acc_grad() const { return autograd_meta_->acc_grad(); }
  const std::shared_ptr<TensorArg>& now_grad_arg() const { return autograd_meta_->now_grad_arg(); }
  bool requires_grad() const { return autograd_meta_->requires_grad(); }
  bool is_leaf() const { return autograd_meta_->is_leaf(); }
  bool retain_grad() const { return autograd_meta_->retain_grad(); }

  // Setters
  virtual void set_shape(const std::shared_ptr<const Shape>& shape) = 0;
  virtual void set_dtype(DataType dtype) = 0;

  // Setters for autograd
  void set_acc_grad(const std::shared_ptr<Tensor>& grad) { autograd_meta_->set_acc_grad(grad); }
  std::shared_ptr<Tensor> mut_acc_grad() { return autograd_meta_->mut_acc_grad(); }
  void set_requires_grad(bool requires_grad) { autograd_meta_->set_requires_grad(requires_grad); }
  void set_retain_grad(bool retain_grad) { autograd_meta_->set_retain_grad(retain_grad); }
  void set_is_leaf(bool is_leaf) { autograd_meta_->set_is_leaf(is_leaf); }
  std::shared_ptr<AutogradMeta> mut_autograd_meta() { return autograd_meta_; }

 protected:
  TensorImpl(const std::shared_ptr<AutogradMeta>& autograd_meta) : autograd_meta_(autograd_meta) {}

 protected:
  std::shared_ptr<AutogradMeta> autograd_meta_;
};

class MirroredTensorImpl : public TensorImpl {
 public:
  virtual ~MirroredTensorImpl() = default;

  // Getters
  const std::shared_ptr<const Device>& device() const { return device_; }

  // Setters
  Maybe<void> set_device(const std::shared_ptr<const Device>& device);
  virtual Maybe<void> set_eager_blob_object(
      std::shared_ptr<vm::EagerBlobObject> eager_blob_object) = 0;
  virtual Maybe<void> set_tensor_storage(std::shared_ptr<TensorStorage> tensor_storage) = 0;

 protected:
  MirroredTensorImpl(const std::shared_ptr<const Device>& device,
                     const std::shared_ptr<AutogradMeta>& autograd_meta)
      : TensorImpl(autograd_meta) {
    set_device(device);
  }

  std::shared_ptr<const Device> device_;
};

class ConsistentTensorMeta {
 public:
  ConsistentTensorMeta(const std::shared_ptr<const Shape>& shape, DataType dtype,
                       Symbol<cfg::ParallelDistribution> parallel_distribution,
                       Symbol<ParallelDesc> parallel_desc)
      : shape_(shape),
        dtype_(dtype),
        parallel_distribution_(parallel_distribution),
        parallel_desc_(parallel_desc) {}
  ConsistentTensorMeta(const ConsistentTensorMeta&) = default;
  ConsistentTensorMeta(ConsistentTensorMeta&&) = default;
  ~ConsistentTensorMeta() = default;

  bool operator==(const ConsistentTensorMeta& other) const;

  const std::shared_ptr<const Shape>& shape() const { return shape_; }
  DataType dtype() const { return dtype_; }
  Symbol<cfg::ParallelDistribution> parallel_distribution() const { return parallel_distribution_; }
  Symbol<ParallelDesc> parallel_desc() const { return parallel_desc_; }

  size_t CalcHashValue() const;

 private:
  std::shared_ptr<const Shape> shape_;
  DataType dtype_;
  Symbol<cfg::ParallelDistribution> parallel_distribution_;
  Symbol<ParallelDesc> parallel_desc_;
};

class ConsistentTensorImpl : public TensorImpl {
 public:
  virtual ~ConsistentTensorImpl() = default;

  // Getters
  const std::shared_ptr<const Shape>& shape() const override { return tensor_meta_->shape(); }
  DataType dtype() const override { return tensor_meta_->dtype(); }
  Symbol<cfg::ParallelDistribution> parallel_distribution() const {
    return tensor_meta_->parallel_distribution();
  }
  Symbol<ParallelDesc> parallel_desc() const { return tensor_meta_->parallel_desc(); }
  Symbol<cfg::ParallelDistribution> consumer_forced_parallel_distribution() const {
    return consumer_forced_parallel_distribution_;
  }

  // Setters
  void set_shape(const std::shared_ptr<const Shape>& shape) override { UNIMPLEMENTED(); }
  void set_dtype(DataType dtype) override { UNIMPLEMENTED(); }
  void set_consumer_forced_parallel_distribution(Symbol<cfg::ParallelDistribution> val) {
    consumer_forced_parallel_distribution_ = val;
  }

  // Getters valid only for EagerMirroredTensorImpl
  Maybe<vm::EagerBlobObject> eager_blob_object() const override { OF_UNIMPLEMENTED(); }
  Maybe<VmLocalDepObject> compute_local_dep_object() const override { OF_UNIMPLEMENTED(); }
  Maybe<TensorStorage> tensor_storage() const override { OF_UNIMPLEMENTED(); }

 protected:
  ConsistentTensorImpl(Symbol<ConsistentTensorMeta> tensor_meta,
                       const std::shared_ptr<AutogradMeta>& autograd_meta)
      : TensorImpl(autograd_meta),
        tensor_meta_(tensor_meta),
        consumer_forced_parallel_distribution_() {}

  Symbol<ConsistentTensorMeta> tensor_meta_;
  Symbol<cfg::ParallelDistribution> consumer_forced_parallel_distribution_;
};

class LazyMirroredTensorImpl final : public MirroredTensorImpl {
 public:
  OF_DISALLOW_COPY_AND_MOVE(LazyMirroredTensorImpl);
  LazyMirroredTensorImpl(const std::shared_ptr<const Shape>& shape, DataType dtype,
                         const std::shared_ptr<const Device>& device, bool requires_grad,
                         bool is_leaf)
      : MirroredTensorImpl(device, NewAutogradMeta(requires_grad, is_leaf)),
        shape_(shape),
        dtype_(dtype) {}
  ~LazyMirroredTensorImpl() override = default;

  // Getters
  const std::shared_ptr<const Shape>& shape() const override { return shape_; }
  DataType dtype() const override { return dtype_; }
  const std::shared_ptr<const Device>& device() const { return device_; }
  bool is_lazy() const override { return true; }

  // Getters valid only for EagerMirroredTensorImpl
  Maybe<vm::EagerBlobObject> eager_blob_object() const override { OF_UNIMPLEMENTED(); }
  Maybe<VmLocalDepObject> compute_local_dep_object() const override { OF_UNIMPLEMENTED(); }
  Maybe<TensorStorage> tensor_storage() const override { OF_UNIMPLEMENTED(); }

  // Setters
  void set_shape(const std::shared_ptr<const Shape>& shape) override { shape_ = shape; }
  void set_dtype(DataType dtype) override { dtype_ = dtype; }
  Maybe<void> set_eager_blob_object(
      std::shared_ptr<vm::EagerBlobObject> eager_blob_object) override {
    return Error::Unimplemented();
  }
  Maybe<void> set_tensor_storage(std::shared_ptr<TensorStorage> tensor_storage) override {
    return Error::Unimplemented();
  }

 private:
  std::shared_ptr<const Shape> shape_;
  DataType dtype_;
};

class EagerMirroredTensorImpl final : public MirroredTensorImpl {
 public:
  OF_DISALLOW_COPY_AND_MOVE(EagerMirroredTensorImpl);
  EagerMirroredTensorImpl(const std::shared_ptr<vm::EagerBlobObject> eager_blob_object,
                          const std::shared_ptr<const Device>& device,
                          const std::shared_ptr<AutogradMeta>& autograd_meta);
  EagerMirroredTensorImpl(const std::shared_ptr<vm::EagerBlobObject> eager_blob_object,
                          const std::shared_ptr<const Device>& device, bool requires_grad,
                          bool is_leaf);
  EagerMirroredTensorImpl(const std::shared_ptr<vm::EagerBlobObject> eager_blob_object,
                          const std::shared_ptr<const Device>& device,
                          const std::shared_ptr<TensorStorage> tensor_storage, bool requires_grad,
                          bool is_leaf);
  ~EagerMirroredTensorImpl() override;

  // Getters
  const std::shared_ptr<const Shape>& shape() const override;
  DataType dtype() const override { return dtype_; }
  bool is_lazy() const override { return false; }

  // Getters valid only for EagerMirroredTensorImpl
  Maybe<vm::EagerBlobObject> eager_blob_object() const override { return eager_blob_object_; }
  Maybe<VmLocalDepObject> compute_local_dep_object() const override;
  Maybe<TensorStorage> tensor_storage() const override { return tensor_storage_; }

  // Setters
  void set_shape(const std::shared_ptr<const Shape>& shape) override { UNIMPLEMENTED(); }
  void set_dtype(DataType dtype) override { UNIMPLEMENTED(); }
  Maybe<void> set_tensor_storage(std::shared_ptr<TensorStorage> tensor_storage) override {
    tensor_storage_ = tensor_storage;
    return Maybe<void>::Ok();
  }
  Maybe<void> set_eager_blob_object(
      std::shared_ptr<vm::EagerBlobObject> eager_blob_object) override {
    eager_blob_object_ = eager_blob_object;
    return Maybe<void>::Ok();
  }

 private:
  void Init();

  std::shared_ptr<const Shape> shape_;
  DataType dtype_;
  std::shared_ptr<TensorStorage> tensor_storage_;
  std::shared_ptr<vm::EagerBlobObject> eager_blob_object_;
};

class LazyConsistentTensorImpl final : public ConsistentTensorImpl {
 public:
  OF_DISALLOW_COPY_AND_MOVE(LazyConsistentTensorImpl);
  LazyConsistentTensorImpl(Symbol<ConsistentTensorMeta> consistent_tensor_meta, bool requires_grad,
                           bool is_leaf)
      : ConsistentTensorImpl(consistent_tensor_meta, NewAutogradMeta(requires_grad, is_leaf)) {}
  ~LazyConsistentTensorImpl() override = default;

  // Getters
  bool is_lazy() const override { return true; }
};

class MirroredTensor;

class EagerConsistentTensorImpl final : public ConsistentTensorImpl {
 public:
  OF_DISALLOW_COPY_AND_MOVE(EagerConsistentTensorImpl);
  ~EagerConsistentTensorImpl() override = default;

  // Getters
  bool is_lazy() const override { return false; }

  const std::shared_ptr<MirroredTensor>& cur_rank_phy_tensor() const {
    return cur_rank_phy_tensor_;
  }

  static Maybe<EagerConsistentTensorImpl> New(
      const std::shared_ptr<MirroredTensor>& cur_rank_phy_tensor,
      Symbol<cfg::ParallelDistribution> parallel_distribution, Symbol<ParallelDesc> parallel_desc);

  static Maybe<EagerConsistentTensorImpl> New(Symbol<ConsistentTensorMeta> consistent_tensor_meta,
                                              bool requires_grad, bool is_leaf);

 private:
  EagerConsistentTensorImpl(Symbol<ConsistentTensorMeta> consistent_tensor_meta,
                            const std::shared_ptr<MirroredTensor>& cur_rank_phy_tensor);

  std::shared_ptr<MirroredTensor> cur_rank_phy_tensor_;
};

}  // namespace one

}  // namespace oneflow

namespace std {

template<>
struct hash<oneflow::one::ConsistentTensorMeta> final {
  size_t operator()(const oneflow::one::ConsistentTensorMeta& other) const {
    return other.CalcHashValue();
  }
};

}  // namespace std

#endif  // ONEFLOW_CORE_FRAMEWORK_TENSOR_IMPL_H_<|MERGE_RESOLUTION|>--- conflicted
+++ resolved
@@ -30,16 +30,10 @@
 class MemoryCase;
 class VmLocalDepObject;
 
-<<<<<<< HEAD
-namespace compatible_py {
-class Distribute;
-}  // namespace compatible_py
-=======
+
 namespace cfg {
-
 class ParallelDistribution;
 }
->>>>>>> 7b0ce296
 
 class Shape;
 class Device;
