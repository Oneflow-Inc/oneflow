/*
Copyright 2020 The OneFlow Authors. All rights reserved.

Licensed under the Apache License, Version 2.0 (the "License");
you may not use this file except in compliance with the License.
You may obtain a copy of the License at

    http://www.apache.org/licenses/LICENSE-2.0

Unless required by applicable law or agreed to in writing, software
distributed under the License is distributed on an "AS IS" BASIS,
WITHOUT WARRANTIES OR CONDITIONS OF ANY KIND, either express or implied.
See the License for the specific language governing permissions and
limitations under the License.
*/

#ifndef ONEFLOW_CORE_FRAMEWORK_TENSOR_IMPL_H_
#define ONEFLOW_CORE_FRAMEWORK_TENSOR_IMPL_H_

#include "oneflow/core/common/util.h"
#include "oneflow/core/common/data_type.h"
#include "oneflow/core/common/optional.h"
#include "oneflow/core/job/placement.cfg.h"
#include "oneflow/core/framework/object.h"
#include "oneflow/core/framework/tensor_storage.h"
#include "oneflow/core/framework/tensor_desc.h"
#include "oneflow/core/framework/tensor_meta.h"
#include "oneflow/core/framework/transport_token.h"
#include "oneflow/core/autograd/autograd_meta.h"
#include "oneflow/core/common/symbol.h"
#include "oneflow/core/intrusive/intrusive.h"
#include "oneflow/core/eager/local_dep_object.h"

namespace oneflow {

class MemoryCase;

namespace cfg {

class NdSbp;
}

class Shape;
class Device;

namespace vm {
class EagerBlobObject;
class DTREagerBlobObject;
class TensorStorage;
}  // namespace vm

namespace one {

class Tensor;
class TensorArg;

class TensorImpl {
 public:
  virtual ~TensorImpl() = default;

  // Getters
  virtual std::shared_ptr<const Shape> shape() const = 0;
  virtual DataType dtype() const = 0;
  virtual bool is_lazy() const = 0;

  // Getters valid only for EagerMirroredTensorImpl
  virtual Maybe<vm::EagerBlobObject> eager_blob_object() const = 0;
  virtual Maybe<LocalDepObject*> compute_local_dep_object() const = 0;
  virtual Maybe<TensorStorage> tensor_storage() const { OF_UNIMPLEMENTED(); }
  virtual Maybe<bool> has_eager_blob_object() const = 0;
  virtual Maybe<const Stride> stride() const { OF_UNIMPLEMENTED(); }
  virtual Maybe<int64_t> storage_offset() const { OF_UNIMPLEMENTED(); }
  virtual bool is_contiguous() const = 0;

  // Getters for autograd
  Maybe<Tensor> acc_grad() const;
  Maybe<TensorArg> current_grad() const;
  bool requires_grad() const { return autograd_meta_->requires_grad(); }
  bool is_leaf() const { return autograd_meta_->is_leaf(); }
  bool retain_grad() const { return autograd_meta_->retain_grad(); }

  // Setters for autograd
  Maybe<void> set_acc_grad(const std::shared_ptr<Tensor>& grad);
  Maybe<Tensor> mut_acc_grad();
  Maybe<void> set_requires_grad(bool requires_grad);
  Maybe<void> set_retain_grad(bool retain_grad);

  void set_is_leaf(bool is_leaf) { autograd_meta_->set_is_leaf(is_leaf); }

  std::shared_ptr<const AutogradMeta> autograd_meta() const { return autograd_meta_; }
  std::shared_ptr<AutogradMeta> mut_autograd_meta() { return autograd_meta_; }
  bool has_autograd_meta() { return autograd_meta_ != nullptr; }
  void set_autograd_meta(const std::shared_ptr<AutogradMeta>& autograd_meta) {
    autograd_meta_ = autograd_meta;
  }

  virtual Maybe<void> RegisterStorageDeleteHook(const std::function<void()>& hook) {
    OF_UNIMPLEMENTED();
  }

 protected:
  TensorImpl(bool requires_grad, bool is_leaf)
      : autograd_meta_(std::make_shared<AutogradMeta>(requires_grad, is_leaf)) {}

 protected:
  std::shared_ptr<AutogradMeta> autograd_meta_;
};

class EagerMirroredTensorImpl;
class DTREagerMirroredTensorImpl;
class MirroredTensorImpl : public TensorImpl {
 public:
  virtual ~MirroredTensorImpl() = default;

  // Getters
  DataType dtype() const override { return tensor_meta_->dtype(); }
  const Symbol<Device>& device() const { return tensor_meta_->device(); }
  const std::shared_ptr<const MirroredTensorMeta>& tensor_meta() const { return tensor_meta_; }
  bool is_contiguous() const override { return tensor_meta_->is_contiguous(); }

  // Setters
  MirroredTensorMeta* mut_tensor_meta() {
    return const_cast<MirroredTensorMeta*>(tensor_meta_.get());
  }
  Maybe<Symbol<Device>*> mut_device() { return mut_tensor_meta()->mut_device(); }
  virtual Maybe<EagerMirroredTensorImpl*> mut_eager_mirrored_tensor_impl() {
    RETURN_ERROR_WITH_BUG_PROMPT();
  }

  virtual Maybe<MirroredTensorImpl> detach() const { RETURN_ERROR_WITH_BUG_PROMPT(); }

 protected:
  MirroredTensorImpl(const std::shared_ptr<const MirroredTensorMeta>& tensor_meta,
                     bool requires_grad, bool is_leaf)
      : TensorImpl(requires_grad, is_leaf), tensor_meta_(tensor_meta) {}

  std::shared_ptr<const MirroredTensorMeta> tensor_meta_;
};

class MirroredTensor;
class DTRMirroredTensor;

class ConsistentTensorImpl : public TensorImpl {
 public:
  virtual ~ConsistentTensorImpl() = default;

  // Getters
  std::shared_ptr<const Shape> shape() const override { return tensor_meta_->shape_ptr(); }
  DataType dtype() const override { return tensor_meta_->dtype(); }
  Symbol<NdSbp> nd_sbp() const { return tensor_meta_->nd_sbp(); }
  Symbol<ParallelDesc> parallel_desc() const { return tensor_meta_->parallel_desc(); }
  const Optional<Symbol<NdSbp>>& consumer_nd_sbp_constraint() const {
    return consumer_nd_sbp_constraint_;
  }
  virtual Maybe<MirroredTensor> cur_rank_phy_tensor() const { RETURN_ERROR_WITH_BUG_PROMPT(); }
  Symbol<ConsistentTensorMeta> tensor_meta() const { return tensor_meta_; }

  // Getters valid only for EagerMirroredTensorImpl
  Maybe<vm::EagerBlobObject> eager_blob_object() const override { RETURN_ERROR_WITH_BUG_PROMPT(); }
  Maybe<LocalDepObject*> compute_local_dep_object() const override {
    RETURN_ERROR_WITH_BUG_PROMPT();
  }
  Maybe<bool> has_eager_blob_object() const override { RETURN_ERROR_WITH_BUG_PROMPT(); }

  // Setters
  void set_consumer_nd_sbp_constraint(const Optional<Symbol<NdSbp>>& val) {
    consumer_nd_sbp_constraint_ = val;
  }

  ConsistentTensorMeta* mut_tensor_meta() {
    PRINT_BUG_PROMPT_AND_ABORT();
    return nullptr;
  }

  Maybe<TransportToken> transport_token() const { return JUST(transport_token_); }

  Maybe<void> set_transport_token(const TransportToken& transport_token) {
    transport_token_ = transport_token;
    return Maybe<void>::Ok();
  }

  virtual Maybe<ConsistentTensorImpl> detach() const { RETURN_ERROR_WITH_BUG_PROMPT(); }

 protected:
  ConsistentTensorImpl(Symbol<ConsistentTensorMeta> tensor_meta, bool requires_grad, bool is_leaf)
      : TensorImpl(requires_grad, is_leaf),
        tensor_meta_(tensor_meta),
        consumer_nd_sbp_constraint_(),
        transport_token_() {}

  Symbol<ConsistentTensorMeta> tensor_meta_;
  Optional<Symbol<NdSbp>> consumer_nd_sbp_constraint_;
  Optional<TransportToken> transport_token_;
};

class LazyMirroredTensorImpl final : public MirroredTensorImpl {
 public:
  OF_DISALLOW_COPY_AND_MOVE(LazyMirroredTensorImpl);
  LazyMirroredTensorImpl(const std::shared_ptr<const MirroredTensorMeta>& tensor_meta,
                         bool requires_grad, bool is_leaf)
      : MirroredTensorImpl(tensor_meta, requires_grad, is_leaf) {}
  ~LazyMirroredTensorImpl() override = default;

  // Getters
  std::shared_ptr<const Shape> shape() const override { return tensor_meta()->shape_ptr(); }
  bool is_lazy() const override { return true; }
  bool is_contiguous() const override {
    // TODO:(zhaoluyang) default return true for now,
    // but should return real status while stride/view mechanism is ready in lazy-mirrored mode
    return true;
  }

  // Getters valid only for EagerMirroredTensorImpl
  Maybe<vm::EagerBlobObject> eager_blob_object() const override { RETURN_ERROR_WITH_BUG_PROMPT(); }
  Maybe<LocalDepObject*> compute_local_dep_object() const override {
    RETURN_ERROR_WITH_BUG_PROMPT();
  }
  Maybe<TensorStorage> tensor_storage() const override { RETURN_ERROR_WITH_BUG_PROMPT(); }
  Maybe<bool> has_eager_blob_object() const override { RETURN_ERROR_WITH_BUG_PROMPT(); }
  Maybe<MirroredTensorImpl> detach() const override;
};

class EagerMirroredTensorImpl : public MirroredTensorImpl {
 public:
  OF_DISALLOW_COPY_AND_MOVE(EagerMirroredTensorImpl);
  EagerMirroredTensorImpl();
  EagerMirroredTensorImpl(const std::shared_ptr<const MirroredTensorMeta>& tensor_meta,
                          bool requires_grad, bool is_leaf);
  EagerMirroredTensorImpl(const std::shared_ptr<const MirroredTensorMeta>& tensor_meta,
                          const std::shared_ptr<TensorStorage>& tensor_storage, bool requires_grad,
                          bool is_leaf);
  ~EagerMirroredTensorImpl() override;

  // Getters
<<<<<<< HEAD
  const std::shared_ptr<const Shape>& shape() const override;
  virtual Maybe<MirroredTensorImpl> detach() const override;
=======
  std::shared_ptr<const Shape> shape() const override;
  Maybe<MirroredTensorImpl> detach() const override;
>>>>>>> 86cd93bb
  bool is_lazy() const override { return false; }
  bool is_contiguous() const override { return tensor_meta_->is_contiguous(); }

  // Getters valid only for EagerMirroredTensorImpl
  Maybe<vm::EagerBlobObject> eager_blob_object() const override {
    CHECK_OR_RETURN(eager_blob_object_);
    return eager_blob_object_;
  }
  Maybe<LocalDepObject*> compute_local_dep_object() const override;
  Maybe<TensorStorage> tensor_storage() const override {
    CHECK_OR_RETURN(eager_blob_object_);
    return tensor_storage_;
  }
  Maybe<bool> has_eager_blob_object() const override { return eager_blob_object_.get(); }
  Maybe<const Stride> stride() const override { return tensor_meta_->stride_ptr(); }
  Maybe<int64_t> storage_offset() const override { return tensor_meta_->storage_offset(); }

  // Setters
  TensorStorage* mut_tensor_storage() { return tensor_storage_.get(); }

  virtual Maybe<void> InitEagerBlobObject(const intrusive::shared_ptr<LocalDepObject>& dep_object);
  Maybe<EagerMirroredTensorImpl*> mut_eager_mirrored_tensor_impl() override { return this; }
  int eager_blob_object_count() { return eager_blob_object_.use_count(); }

  Maybe<void> RegisterStorageDeleteHook(const std::function<void()>& hook) override;

 protected:
  Maybe<void> UpdateTensorStorage();
  Maybe<void> set_eager_blob_object(std::shared_ptr<vm::EagerBlobObject> eager_blob_object);

  std::shared_ptr<TensorStorage> tensor_storage_;
  std::shared_ptr<vm::EagerBlobObject> eager_blob_object_;
};

class EvictTrigger;

class DTREagerMirroredTensorImpl final : public EagerMirroredTensorImpl {
 public:
  OF_DISALLOW_COPY_AND_MOVE(DTREagerMirroredTensorImpl);
  DTREagerMirroredTensorImpl() {}
  DTREagerMirroredTensorImpl(const std::shared_ptr<const MirroredTensorMeta>& tensor_meta,
                             bool requires_grad, bool is_leaf)
      : EagerMirroredTensorImpl(tensor_meta, requires_grad, is_leaf) {}
  DTREagerMirroredTensorImpl(const std::shared_ptr<const MirroredTensorMeta>& tensor_meta,
                             const std::shared_ptr<TensorStorage>& tensor_storage,
                             const std::shared_ptr<EvictTrigger>& evict_trigger, bool requires_grad,
                             bool is_leaf)
      : EagerMirroredTensorImpl(tensor_meta, tensor_storage, requires_grad, is_leaf),
        evict_trigger_(evict_trigger) {}
  // ~DTREagerMirroredTensorImpl() {}
  ~DTREagerMirroredTensorImpl() override {}

  Maybe<MirroredTensorImpl> detach() const override;
  Maybe<void> InitEagerBlobObject(const intrusive::shared_ptr<LocalDepObject>& dep_object) override;
  // Maybe<void> InitEagerBlobObjectAndTensorStorage(
  //     const std::shared_ptr<vm::DTREagerBlobObject>& eager_blob_object,
  //     const std::shared_ptr<TensorStorage>& tensor_storage);

 private:
  Maybe<void> UpdateEvictTrigger();

  std::shared_ptr<EvictTrigger> evict_trigger_;
  Maybe<void> set_eager_blob_object(std::shared_ptr<vm::DTREagerBlobObject> eager_blob_object);
};

class LazyConsistentTensorImpl final : public ConsistentTensorImpl {
 public:
  OF_DISALLOW_COPY_AND_MOVE(LazyConsistentTensorImpl);
  LazyConsistentTensorImpl(Symbol<ConsistentTensorMeta> consistent_tensor_meta, bool requires_grad,
                           bool is_leaf)
      : ConsistentTensorImpl(consistent_tensor_meta, requires_grad, is_leaf) {}
  ~LazyConsistentTensorImpl() override = default;

  // Getters
  bool is_lazy() const override { return true; }

  bool is_contiguous() const override {
    // TODO:(zhaoluyang) default return true for now,
    // but should return real status while stride/view mechanism is ready in lazy-consistent mode
    return true;
  }

  Maybe<ConsistentTensorImpl> detach() const override;
};

class EagerConsistentTensorImpl final : public ConsistentTensorImpl {
 public:
  OF_DISALLOW_COPY_AND_MOVE(EagerConsistentTensorImpl);
  ~EagerConsistentTensorImpl() override = default;

  // Getters
  bool is_lazy() const override { return false; }

  bool is_contiguous() const override {
    // TODO:(zhaoluyang) default return true for now,
    // but should return real status while stride/view mechanism is ready in eager-consistent mode
    return true;
  }

  Maybe<MirroredTensor> cur_rank_phy_tensor() const override { return cur_rank_phy_tensor_; }
  void reset_cur_rank_phy_tensor(const std::shared_ptr<MirroredTensor>& val) {
    cur_rank_phy_tensor_ = val;
  }

  static Maybe<EagerConsistentTensorImpl> New(Symbol<ConsistentTensorMeta> consistent_tensor_meta,
                                              bool requires_grad, bool is_leaf);

  static Maybe<EagerConsistentTensorImpl> New(Symbol<ConsistentTensorMeta> consistent_tensor_meta,
                                              Symbol<Device> device,
                                              const Optional<int64_t>& parallel_id,
                                              bool requires_grad, bool is_leaf);

  Maybe<ConsistentTensorImpl> detach() const override;

 private:
  EagerConsistentTensorImpl(Symbol<ConsistentTensorMeta> consistent_tensor_meta, bool requires_grad,
                            bool is_leaf,
                            const std::shared_ptr<MirroredTensor>& cur_rank_phy_tensor);

  std::shared_ptr<MirroredTensor> cur_rank_phy_tensor_;
};

}  // namespace one

}  // namespace oneflow

#endif  // ONEFLOW_CORE_FRAMEWORK_TENSOR_IMPL_H_<|MERGE_RESOLUTION|>--- conflicted
+++ resolved
@@ -232,13 +232,8 @@
   ~EagerMirroredTensorImpl() override;
 
   // Getters
-<<<<<<< HEAD
-  const std::shared_ptr<const Shape>& shape() const override;
+  std::shared_ptr<const Shape> shape() const override;
   virtual Maybe<MirroredTensorImpl> detach() const override;
-=======
-  std::shared_ptr<const Shape> shape() const override;
-  Maybe<MirroredTensorImpl> detach() const override;
->>>>>>> 86cd93bb
   bool is_lazy() const override { return false; }
   bool is_contiguous() const override { return tensor_meta_->is_contiguous(); }
 
