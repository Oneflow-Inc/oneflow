/*
Copyright 2020 The OneFlow Authors. All rights reserved.

Licensed under the Apache License, Version 2.0 (the "License");
you may not use this file except in compliance with the License.
You may obtain a copy of the License at

    http://www.apache.org/licenses/LICENSE-2.0

Unless required by applicable law or agreed to in writing, software
distributed under the License is distributed on an "AS IS" BASIS,
WITHOUT WARRANTIES OR CONDITIONS OF ANY KIND, either express or implied.
See the License for the specific language governing permissions and
limitations under the License.
*/

#ifndef ONEFLOW_CORE_FRAMEWORK_TENSOR_IMPL_H_
#define ONEFLOW_CORE_FRAMEWORK_TENSOR_IMPL_H_

#include "oneflow/core/common/util.h"
#include "oneflow/core/common/data_type.h"
#include "oneflow/core/common/optional.h"
#include "oneflow/core/job/placement.cfg.h"
#include "oneflow/core/framework/object.h"
#include "oneflow/core/framework/tensor_storage.h"
#include "oneflow/core/framework/tensor_desc.h"
#include "oneflow/core/framework/tensor_meta.h"
#include "oneflow/core/framework/transport_token.h"
#include "oneflow/core/autograd/autograd_meta.h"
#include "oneflow/core/common/symbol.h"
#include "oneflow/core/intrusive/intrusive.h"
#include "oneflow/core/eager/local_dep_object.h"

namespace oneflow {

class MemoryCase;

namespace cfg {

class NdSbp;
}

class Shape;
class Device;

namespace vm {
class EagerBlobObject;
class DTREagerBlobObject;
class TensorStorage;
}  // namespace vm

namespace one {

class Tensor;
class TensorArg;

class TensorImpl {
 public:
  virtual ~TensorImpl() = default;

  // Getters
  virtual std::shared_ptr<const Shape> shape() const = 0;
  virtual DataType dtype() const = 0;
  virtual bool is_lazy() const = 0;

  // Getters valid only for EagerMirroredTensorImpl
  virtual Maybe<vm::EagerBlobObject> eager_blob_object() const = 0;
  virtual Maybe<LocalDepObject*> compute_local_dep_object() const = 0;
  virtual Maybe<TensorStorage> tensor_storage() const { OF_UNIMPLEMENTED(); }
  virtual Maybe<bool> has_eager_blob_object() const = 0;
  virtual Maybe<const Stride> stride() const { OF_UNIMPLEMENTED(); }
  virtual Maybe<int64_t> storage_offset() const { OF_UNIMPLEMENTED(); }
  virtual bool is_contiguous() const = 0;

  // Getters for autograd
  Maybe<Tensor> acc_grad() const;
  Maybe<TensorArg> current_grad() const;
  bool requires_grad() const { return autograd_meta_->requires_grad(); }
  bool is_leaf() const { return autograd_meta_->is_leaf(); }
  bool retain_grad() const { return autograd_meta_->retain_grad(); }

  // Setters for autograd
  Maybe<void> set_acc_grad(const std::shared_ptr<Tensor>& grad);
  Maybe<Tensor> mut_acc_grad();
  Maybe<void> set_requires_grad(bool requires_grad);
  Maybe<void> set_retain_grad(bool retain_grad);

  void set_is_leaf(bool is_leaf) { autograd_meta_->set_is_leaf(is_leaf); }

  std::shared_ptr<const AutogradMeta> autograd_meta() const { return autograd_meta_; }
  std::shared_ptr<AutogradMeta> mut_autograd_meta() { return autograd_meta_; }
  bool has_autograd_meta() { return autograd_meta_ != nullptr; }
  void set_autograd_meta(const std::shared_ptr<AutogradMeta>& autograd_meta) {
    autograd_meta_ = autograd_meta;
  }

  virtual Maybe<void> RegisterStorageDeleteHook(const std::function<void()>& hook) {
    OF_UNIMPLEMENTED();
  }

 protected:
  TensorImpl(bool requires_grad, bool is_leaf)
      : autograd_meta_(std::make_shared<AutogradMeta>(requires_grad, is_leaf)) {}

 protected:
  std::shared_ptr<AutogradMeta> autograd_meta_;
};

class EagerMirroredTensorImpl;
class DTREagerMirroredTensorImpl;
class MirroredTensorImpl : public TensorImpl {
 public:
  virtual ~MirroredTensorImpl() = default;

  // Getters
  DataType dtype() const override { return tensor_meta_->dtype(); }
  const Symbol<Device>& device() const { return tensor_meta_->device(); }
  const std::shared_ptr<const MirroredTensorMeta>& tensor_meta() const { return tensor_meta_; }
  bool is_contiguous() const override { return tensor_meta_->is_contiguous(); }

  // Setters
  MirroredTensorMeta* mut_tensor_meta() {
    return const_cast<MirroredTensorMeta*>(tensor_meta_.get());
  }
  Maybe<Symbol<Device>*> mut_device() { return mut_tensor_meta()->mut_device(); }
  virtual Maybe<EagerMirroredTensorImpl*> mut_eager_mirrored_tensor_impl() {
    RETURN_ERROR_WITH_BUG_PROMPT();
  }

  virtual Maybe<MirroredTensorImpl> detach() const { RETURN_ERROR_WITH_BUG_PROMPT(); }

 protected:
  MirroredTensorImpl(const std::shared_ptr<const MirroredTensorMeta>& tensor_meta,
                     bool requires_grad, bool is_leaf)
      : TensorImpl(requires_grad, is_leaf), tensor_meta_(tensor_meta) {}

  std::shared_ptr<const MirroredTensorMeta> tensor_meta_;
};

class MirroredTensor;
class DTRMirroredTensor;

class ConsistentTensorImpl : public TensorImpl {
 public:
  virtual ~ConsistentTensorImpl() = default;

  // Getters
  std::shared_ptr<const Shape> shape() const override { return tensor_meta_->shape_ptr(); }
  DataType dtype() const override { return tensor_meta_->dtype(); }
  Symbol<NdSbp> nd_sbp() const { return tensor_meta_->nd_sbp(); }
  Symbol<ParallelDesc> parallel_desc() const { return tensor_meta_->parallel_desc(); }
  const Optional<Symbol<NdSbp>>& consumer_nd_sbp_constraint() const {
    return consumer_nd_sbp_constraint_;
  }
  virtual Maybe<MirroredTensor> cur_rank_phy_tensor() const { RETURN_ERROR_WITH_BUG_PROMPT(); }
  Symbol<ConsistentTensorMeta> tensor_meta() const { return tensor_meta_; }

  // Getters valid only for EagerMirroredTensorImpl
  Maybe<vm::EagerBlobObject> eager_blob_object() const override { RETURN_ERROR_WITH_BUG_PROMPT(); }
  Maybe<LocalDepObject*> compute_local_dep_object() const override {
    RETURN_ERROR_WITH_BUG_PROMPT();
  }
  Maybe<bool> has_eager_blob_object() const override { RETURN_ERROR_WITH_BUG_PROMPT(); }

  // Setters
  void set_consumer_nd_sbp_constraint(const Optional<Symbol<NdSbp>>& val) {
    consumer_nd_sbp_constraint_ = val;
  }

  ConsistentTensorMeta* mut_tensor_meta() {
    PRINT_BUG_PROMPT_AND_ABORT();
    return nullptr;
  }

  Maybe<TransportToken> transport_token() const { return JUST(transport_token_); }

  Maybe<void> set_transport_token(const TransportToken& transport_token) {
    transport_token_ = transport_token;
    return Maybe<void>::Ok();
  }

  virtual Maybe<ConsistentTensorImpl> detach() const { RETURN_ERROR_WITH_BUG_PROMPT(); }

 protected:
  ConsistentTensorImpl(Symbol<ConsistentTensorMeta> tensor_meta, bool requires_grad, bool is_leaf)
      : TensorImpl(requires_grad, is_leaf),
        tensor_meta_(tensor_meta),
        consumer_nd_sbp_constraint_(),
        transport_token_() {}

  Symbol<ConsistentTensorMeta> tensor_meta_;
  Optional<Symbol<NdSbp>> consumer_nd_sbp_constraint_;
  Optional<TransportToken> transport_token_;
};

class LazyMirroredTensorImpl final : public MirroredTensorImpl {
 public:
  OF_DISALLOW_COPY_AND_MOVE(LazyMirroredTensorImpl);
  LazyMirroredTensorImpl(const std::shared_ptr<const MirroredTensorMeta>& tensor_meta,
                         bool requires_grad, bool is_leaf)
      : MirroredTensorImpl(tensor_meta, requires_grad, is_leaf) {}
  ~LazyMirroredTensorImpl() override = default;

  // Getters
  std::shared_ptr<const Shape> shape() const override { return tensor_meta()->shape_ptr(); }
  bool is_lazy() const override { return true; }
  bool is_contiguous() const override {
    // TODO:(zhaoluyang) default return true for now,
    // but should return real status while stride/view mechanism is ready in lazy-mirrored mode
    return true;
  }

  // Getters valid only for EagerMirroredTensorImpl
  Maybe<vm::EagerBlobObject> eager_blob_object() const override { RETURN_ERROR_WITH_BUG_PROMPT(); }
  Maybe<LocalDepObject*> compute_local_dep_object() const override {
    RETURN_ERROR_WITH_BUG_PROMPT();
  }
  Maybe<TensorStorage> tensor_storage() const override { RETURN_ERROR_WITH_BUG_PROMPT(); }
  Maybe<bool> has_eager_blob_object() const override { RETURN_ERROR_WITH_BUG_PROMPT(); }
  Maybe<MirroredTensorImpl> detach() const override;
};

class EagerMirroredTensorImpl : public MirroredTensorImpl {
 public:
  OF_DISALLOW_COPY_AND_MOVE(EagerMirroredTensorImpl);
  EagerMirroredTensorImpl();
  EagerMirroredTensorImpl(const std::shared_ptr<const MirroredTensorMeta>& tensor_meta,
                          bool requires_grad, bool is_leaf);
  EagerMirroredTensorImpl(const std::shared_ptr<const MirroredTensorMeta>& tensor_meta,
                          const std::shared_ptr<TensorStorage>& tensor_storage, bool requires_grad,
                          bool is_leaf);
  ~EagerMirroredTensorImpl() override;

  // Getters
  std::shared_ptr<const Shape> shape() const override;
  virtual Maybe<MirroredTensorImpl> detach() const override;
  bool is_lazy() const override { return false; }
  bool is_contiguous() const override { return tensor_meta_->is_contiguous(); }

  // Getters valid only for EagerMirroredTensorImpl
  Maybe<vm::EagerBlobObject> eager_blob_object() const override {
    CHECK_OR_RETURN(eager_blob_object_);
    return eager_blob_object_;
  }
  Maybe<LocalDepObject*> compute_local_dep_object() const override;
  Maybe<TensorStorage> tensor_storage() const override {
    CHECK_OR_RETURN(eager_blob_object_);
    return tensor_storage_;
  }
  Maybe<bool> has_eager_blob_object() const override { return eager_blob_object_.get(); }
  Maybe<const Stride> stride() const override { return tensor_meta_->stride_ptr(); }
  Maybe<int64_t> storage_offset() const override { return tensor_meta_->storage_offset(); }

  // Setters
  TensorStorage* mut_tensor_storage() { return tensor_storage_.get(); }

<<<<<<< HEAD
  virtual Maybe<void> InitEagerBlobObject(const intrusive::shared_ptr<LocalDepObject>& dep_object);
=======
  Maybe<void> InitEagerBlobObject(const intrusive::shared_ptr<LocalDepObject>& dep_object);
  Maybe<void> InitEagerBlobObject(const intrusive::shared_ptr<LocalDepObject>& dep_object,
                                  const bool pin_memory);
>>>>>>> b826253a
  Maybe<EagerMirroredTensorImpl*> mut_eager_mirrored_tensor_impl() override { return this; }
  int eager_blob_object_count() { return eager_blob_object_.use_count(); }

  Maybe<void> RegisterStorageDeleteHook(const std::function<void()>& hook) override;

 protected:
  Maybe<void> UpdateTensorStorage();
  Maybe<void> set_eager_blob_object(std::shared_ptr<vm::EagerBlobObject> eager_blob_object);

  std::shared_ptr<TensorStorage> tensor_storage_;
  std::shared_ptr<vm::EagerBlobObject> eager_blob_object_;
};

class EvictTrigger;

class DTREagerMirroredTensorImpl final : public EagerMirroredTensorImpl {
 public:
  OF_DISALLOW_COPY_AND_MOVE(DTREagerMirroredTensorImpl);
  DTREagerMirroredTensorImpl() {}
  DTREagerMirroredTensorImpl(const std::shared_ptr<const MirroredTensorMeta>& tensor_meta,
                             bool requires_grad, bool is_leaf)
      : EagerMirroredTensorImpl(tensor_meta, requires_grad, is_leaf) {}
  DTREagerMirroredTensorImpl(const std::shared_ptr<const MirroredTensorMeta>& tensor_meta,
                             const std::shared_ptr<TensorStorage>& tensor_storage,
                             const std::shared_ptr<EvictTrigger>& evict_trigger, bool requires_grad,
                             bool is_leaf)
      : EagerMirroredTensorImpl(tensor_meta, tensor_storage, requires_grad, is_leaf),
        evict_trigger_(evict_trigger) {}
  // ~DTREagerMirroredTensorImpl() {}
  ~DTREagerMirroredTensorImpl() override {}

  Maybe<MirroredTensorImpl> detach() const override;
  Maybe<void> InitEagerBlobObject(const intrusive::shared_ptr<LocalDepObject>& dep_object) override;
  // Maybe<void> InitEagerBlobObjectAndTensorStorage(
  //     const std::shared_ptr<vm::DTREagerBlobObject>& eager_blob_object,
  //     const std::shared_ptr<TensorStorage>& tensor_storage);

 private:
  Maybe<void> UpdateEvictTrigger();

  std::shared_ptr<EvictTrigger> evict_trigger_;
  Maybe<void> set_eager_blob_object(std::shared_ptr<vm::DTREagerBlobObject> eager_blob_object);
};

class LazyConsistentTensorImpl final : public ConsistentTensorImpl {
 public:
  OF_DISALLOW_COPY_AND_MOVE(LazyConsistentTensorImpl);
  LazyConsistentTensorImpl(Symbol<ConsistentTensorMeta> consistent_tensor_meta, bool requires_grad,
                           bool is_leaf)
      : ConsistentTensorImpl(consistent_tensor_meta, requires_grad, is_leaf) {}
  ~LazyConsistentTensorImpl() override = default;

  // Getters
  bool is_lazy() const override { return true; }

  bool is_contiguous() const override {
    // TODO:(zhaoluyang) default return true for now,
    // but should return real status while stride/view mechanism is ready in lazy-consistent mode
    return true;
  }

  Maybe<ConsistentTensorImpl> detach() const override;
};

class EagerConsistentTensorImpl final : public ConsistentTensorImpl {
 public:
  OF_DISALLOW_COPY_AND_MOVE(EagerConsistentTensorImpl);
  ~EagerConsistentTensorImpl() override = default;

  // Getters
  bool is_lazy() const override { return false; }

  bool is_contiguous() const override {
    // TODO:(zhaoluyang) default return true for now,
    // but should return real status while stride/view mechanism is ready in eager-consistent mode
    return true;
  }

  Maybe<MirroredTensor> cur_rank_phy_tensor() const override { return cur_rank_phy_tensor_; }
  void reset_cur_rank_phy_tensor(const std::shared_ptr<MirroredTensor>& val) {
    cur_rank_phy_tensor_ = val;
  }

  static Maybe<EagerConsistentTensorImpl> New(Symbol<ConsistentTensorMeta> consistent_tensor_meta,
                                              bool requires_grad, bool is_leaf);

  static Maybe<EagerConsistentTensorImpl> New(Symbol<ConsistentTensorMeta> consistent_tensor_meta,
                                              Symbol<Device> device,
                                              const Optional<int64_t>& parallel_id,
                                              bool requires_grad, bool is_leaf);

  Maybe<ConsistentTensorImpl> detach() const override;

 private:
  EagerConsistentTensorImpl(Symbol<ConsistentTensorMeta> consistent_tensor_meta, bool requires_grad,
                            bool is_leaf,
                            const std::shared_ptr<MirroredTensor>& cur_rank_phy_tensor);

  std::shared_ptr<MirroredTensor> cur_rank_phy_tensor_;
};

}  // namespace one

}  // namespace oneflow

#endif  // ONEFLOW_CORE_FRAMEWORK_TENSOR_IMPL_H_<|MERGE_RESOLUTION|>--- conflicted
+++ resolved
@@ -254,13 +254,8 @@
   // Setters
   TensorStorage* mut_tensor_storage() { return tensor_storage_.get(); }
 
-<<<<<<< HEAD
-  virtual Maybe<void> InitEagerBlobObject(const intrusive::shared_ptr<LocalDepObject>& dep_object);
-=======
-  Maybe<void> InitEagerBlobObject(const intrusive::shared_ptr<LocalDepObject>& dep_object);
-  Maybe<void> InitEagerBlobObject(const intrusive::shared_ptr<LocalDepObject>& dep_object,
-                                  const bool pin_memory);
->>>>>>> b826253a
+  virtual Maybe<void> InitEagerBlobObject(const intrusive::shared_ptr<LocalDepObject>& dep_object,
+                                          const bool pin_memory);
   Maybe<EagerMirroredTensorImpl*> mut_eager_mirrored_tensor_impl() override { return this; }
   int eager_blob_object_count() { return eager_blob_object_.use_count(); }
 
