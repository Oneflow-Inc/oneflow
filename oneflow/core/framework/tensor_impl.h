/*
Copyright 2020 The OneFlow Authors. All rights reserved.

Licensed under the Apache License, Version 2.0 (the "License");
you may not use this file except in compliance with the License.
You may obtain a copy of the License at

    http://www.apache.org/licenses/LICENSE-2.0

Unless required by applicable law or agreed to in writing, software
distributed under the License is distributed on an "AS IS" BASIS,
WITHOUT WARRANTIES OR CONDITIONS OF ANY KIND, either express or implied.
See the License for the specific language governing permissions and
limitations under the License.
*/

#ifndef ONEFLOW_CORE_FRAMEWORK_TENSOR_IMPL_H_
#define ONEFLOW_CORE_FRAMEWORK_TENSOR_IMPL_H_

#include "oneflow/core/common/util.h"
#include "oneflow/core/common/data_type.h"
#include "oneflow/core/job/placement.cfg.h"
#include "oneflow/core/framework/object.h"
#include "oneflow/core/framework/tensor_storage.h"
#include "oneflow/core/framework/tensor_desc.h"
#include "oneflow/core/framework/tensor_meta.h"
#include "oneflow/core/autograd/autograd_meta.h"
#include "oneflow/core/common/symbol.h"

namespace oneflow {

class MemoryCase;
class VmLocalDepObject;

namespace cfg {

class ParallelDistribution;
}

class Shape;
class Device;

namespace vm {
class EagerBlobObject;
}  // namespace vm

namespace one {

class Tensor;
class TensorArg;

class TensorImpl {
 public:
  virtual ~TensorImpl() = default;

  // Getters
  virtual const std::shared_ptr<const Shape>& shape() const = 0;
  virtual DataType dtype() const = 0;
  virtual bool is_lazy() const = 0;

  // Getters valid only for EagerMirroredTensorImpl
  virtual Maybe<vm::EagerBlobObject> eager_blob_object() const = 0;
  virtual Maybe<VmLocalDepObject> compute_local_dep_object() const = 0;
<<<<<<< HEAD
  virtual Maybe<TensorStorage> tensor_storage() const = 0;
  virtual Maybe<bool> has_eager_blob_object() const = 0;
=======
  virtual Maybe<TensorStorage> tensor_storage() const { OF_UNIMPLEMENTED(); }
>>>>>>> 91754928

  // Getters for autograd
  Maybe<Tensor> acc_grad() const;
  Maybe<TensorArg> now_grad_arg() const;
  bool requires_grad() const { return requires_grad_; }
  bool is_leaf() const { return is_leaf_; }
  bool retain_grad() const { return autograd_meta_->retain_grad(); }

  // Setters for autograd
  Maybe<void> set_acc_grad(const std::shared_ptr<Tensor>& grad);
  Maybe<Tensor> mut_acc_grad();
  void set_requires_grad(bool requires_grad) { requires_grad_ = requires_grad; }
  Maybe<void> set_retain_grad(bool retain_grad);
  void set_is_leaf(bool is_leaf) { is_leaf_ = is_leaf; }
  std::shared_ptr<AutogradMeta> mut_autograd_meta() { return autograd_meta_; }
  void set_autograd_meta(const std::shared_ptr<AutogradMeta>& autograd_meta) {
    autograd_meta_ = autograd_meta;
  }
  bool has_autograd_meta() const { return autograd_meta_.get(); }

 protected:
  TensorImpl(bool requires_grad, bool is_leaf) : requires_grad_(requires_grad), is_leaf_(is_leaf) {}

 protected:
  bool requires_grad_;
  bool is_leaf_;
  std::shared_ptr<AutogradMeta> autograd_meta_;
};

class EagerMirroredTensorImpl;
class MirroredTensorImpl : public TensorImpl {
 public:
  virtual ~MirroredTensorImpl() = default;

  // Getters
  DataType dtype() const override { return tensor_meta_->dtype(); }
  const Symbol<Device>& device() const { return tensor_meta_->device(); }
  const std::shared_ptr<const MirroredTensorMeta>& tensor_meta() const { return tensor_meta_; }

  // Setters
  MirroredTensorMeta* mut_tensor_meta() {
    return const_cast<MirroredTensorMeta*>(tensor_meta_.get());
  }
  Maybe<Symbol<Device>*> mut_device() { return mut_tensor_meta()->mut_device(); }
  virtual Maybe<EagerMirroredTensorImpl*> mut_eager_mirrored_tensor_impl() { OF_UNIMPLEMENTED(); }

  virtual Maybe<MirroredTensorImpl> detach() const { OF_UNIMPLEMENTED(); }

 protected:
  MirroredTensorImpl(const std::shared_ptr<const MirroredTensorMeta>& tensor_meta,
                     bool requires_grad, bool is_leaf)
      : TensorImpl(requires_grad, is_leaf), tensor_meta_(tensor_meta) {}

  std::shared_ptr<const MirroredTensorMeta> tensor_meta_;
};

class MirroredTensor;

class ConsistentTensorImpl : public TensorImpl {
 public:
  virtual ~ConsistentTensorImpl() = default;

  // Getters
  const std::shared_ptr<const Shape>& shape() const override { return tensor_meta_->shape_ptr(); }
  DataType dtype() const override { return tensor_meta_->dtype(); }
  Symbol<cfg::ParallelDistribution> parallel_distribution() const {
    return tensor_meta_->parallel_distribution();
  }
  Symbol<ParallelDesc> parallel_desc() const { return tensor_meta_->parallel_desc(); }
  Symbol<cfg::ParallelDistribution> consumer_parallel_distribution_constraint() const {
    return consumer_parallel_distribution_constraint_;
  }
  virtual Maybe<MirroredTensor> cur_rank_phy_tensor() const { OF_UNIMPLEMENTED(); }
  Symbol<ConsistentTensorMeta> tensor_meta() const { return tensor_meta_; }

  // Getters valid only for EagerMirroredTensorImpl
  Maybe<vm::EagerBlobObject> eager_blob_object() const override { OF_UNIMPLEMENTED(); }
  Maybe<bool> has_eager_blob_object() const override { OF_UNIMPLEMENTED(); }
  Maybe<VmLocalDepObject> compute_local_dep_object() const override { OF_UNIMPLEMENTED(); }

  // Setters
  void set_consumer_parallel_distribution_constraint(Symbol<cfg::ParallelDistribution> val) {
    consumer_parallel_distribution_constraint_ = val;
  }

  ConsistentTensorMeta* mut_tensor_meta() {
    UNIMPLEMENTED();
    return nullptr;
  }

 protected:
  ConsistentTensorImpl(Symbol<ConsistentTensorMeta> tensor_meta, bool requires_grad, bool is_leaf)
      : TensorImpl(requires_grad, is_leaf),
        tensor_meta_(tensor_meta),
        consumer_parallel_distribution_constraint_() {}

  Symbol<ConsistentTensorMeta> tensor_meta_;
  Symbol<cfg::ParallelDistribution> consumer_parallel_distribution_constraint_;
};

class LazyMirroredTensorImpl final : public MirroredTensorImpl {
 public:
  OF_DISALLOW_COPY_AND_MOVE(LazyMirroredTensorImpl);
  LazyMirroredTensorImpl(const std::shared_ptr<const MirroredTensorMeta>& tensor_meta,
                         bool requires_grad, bool is_leaf)
      : MirroredTensorImpl(tensor_meta, requires_grad, is_leaf) {}
  ~LazyMirroredTensorImpl() override = default;

  // Getters
  const std::shared_ptr<const Shape>& shape() const { return tensor_meta()->shape_ptr(); }
  bool is_lazy() const override { return true; }

  // Getters valid only for EagerMirroredTensorImpl
  Maybe<vm::EagerBlobObject> eager_blob_object() const override { OF_UNIMPLEMENTED(); }
  Maybe<VmLocalDepObject> compute_local_dep_object() const override { OF_UNIMPLEMENTED(); }
  Maybe<TensorStorage> tensor_storage() const override { OF_UNIMPLEMENTED(); }
  Maybe<MirroredTensorImpl> detach() const override;
<<<<<<< HEAD
  Maybe<void> set_tensor_storage(std::shared_ptr<TensorStorage> tensor_storage) override {
    return Error::Unimplemented();
  }
  Maybe<bool> has_eager_blob_object() const override { OF_UNIMPLEMENTED(); }
=======
>>>>>>> 91754928
};

class EagerMirroredTensorImpl final : public MirroredTensorImpl {
 public:
  OF_DISALLOW_COPY_AND_MOVE(EagerMirroredTensorImpl);
  EagerMirroredTensorImpl();
  EagerMirroredTensorImpl(const std::shared_ptr<const MirroredTensorMeta>& tensor_meta,
                          bool requires_grad, bool is_leaf);
  EagerMirroredTensorImpl(const std::shared_ptr<const MirroredTensorMeta>& tensor_meta,
                          const std::shared_ptr<TensorStorage> tensor_storage, bool requires_grad,
                          bool is_leaf);
  ~EagerMirroredTensorImpl() override;

  // Getters
  const std::shared_ptr<const Shape>& shape() const override;
  Maybe<MirroredTensorImpl> detach() const override;
  bool is_lazy() const override { return false; }

  // Getters valid only for EagerMirroredTensorImpl
  Maybe<vm::EagerBlobObject> eager_blob_object() const override {
    CHECK_OR_RETURN(eager_blob_object_);
    return eager_blob_object_;
  }
  Maybe<VmLocalDepObject> compute_local_dep_object() const override;
  Maybe<TensorStorage> tensor_storage() const override {
    CHECK_OR_RETURN(eager_blob_object_);
    return tensor_storage_;
  }
  Maybe<bool> has_eager_blob_object() const override { return eager_blob_object_.get(); }

  // Setters
  TensorStorage* mut_tensor_storage() { return tensor_storage_.get(); }

  Maybe<void> InitEagerBlobObject(const std::shared_ptr<MemoryCase>& mem_case);
  Maybe<void> InitEagerBlobObjectAndTensorStorage(
      const std::shared_ptr<vm::EagerBlobObject>& eager_blob_object,
      const std::shared_ptr<TensorStorage>& tensor_storage);
  Maybe<EagerMirroredTensorImpl*> mut_eager_mirrored_tensor_impl() override { return this; }

 private:
  Maybe<void> UpdateTensorStorage();
  Maybe<void> set_eager_blob_object(std::shared_ptr<vm::EagerBlobObject> eager_blob_object);

  std::shared_ptr<TensorStorage> tensor_storage_;
  std::shared_ptr<vm::EagerBlobObject> eager_blob_object_;
};

class LazyConsistentTensorImpl final : public ConsistentTensorImpl {
 public:
  OF_DISALLOW_COPY_AND_MOVE(LazyConsistentTensorImpl);
  LazyConsistentTensorImpl(Symbol<ConsistentTensorMeta> consistent_tensor_meta, bool requires_grad,
                           bool is_leaf)
      : ConsistentTensorImpl(consistent_tensor_meta, requires_grad, is_leaf) {}
  ~LazyConsistentTensorImpl() override = default;

  // Getters
  bool is_lazy() const override { return true; }
};

class EagerConsistentTensorImpl final : public ConsistentTensorImpl {
 public:
  OF_DISALLOW_COPY_AND_MOVE(EagerConsistentTensorImpl);
  ~EagerConsistentTensorImpl() override = default;

  // Getters
  bool is_lazy() const override { return false; }

  Maybe<MirroredTensor> cur_rank_phy_tensor() const override { return cur_rank_phy_tensor_; }

  static Maybe<EagerConsistentTensorImpl> New(
      const std::shared_ptr<MirroredTensor>& cur_rank_phy_tensor,
      Symbol<cfg::ParallelDistribution> parallel_distribution, Symbol<ParallelDesc> parallel_desc);

  static Maybe<EagerConsistentTensorImpl> New(Symbol<ConsistentTensorMeta> consistent_tensor_meta,
                                              bool requires_grad, bool is_leaf);

  static Maybe<EagerConsistentTensorImpl> NewWithPhyTensor(
      Symbol<ConsistentTensorMeta> consistent_tensor_meta, Symbol<Device> device,
      int64_t parallel_id, bool requires_grad, bool is_leaf);

  static Maybe<EagerConsistentTensorImpl> NewWithoutPhyTensor(
      Symbol<ConsistentTensorMeta> consistent_tensor_meta, Symbol<Device> device,
      int64_t parallel_id, bool requires_grad, bool is_leaf);

  typedef Maybe<EagerConsistentTensorImpl> (*NewMethod)(Symbol<ConsistentTensorMeta>,
                                                        Symbol<Device>, int64_t, bool, bool);

 private:
  EagerConsistentTensorImpl(Symbol<ConsistentTensorMeta> consistent_tensor_meta,
                            const std::shared_ptr<AutogradMeta>& autograd_meta,
                            const std::shared_ptr<MirroredTensor>& cur_rank_phy_tensor);

  std::shared_ptr<MirroredTensor> cur_rank_phy_tensor_;
};

}  // namespace one

}  // namespace oneflow

#endif  // ONEFLOW_CORE_FRAMEWORK_TENSOR_IMPL_H_<|MERGE_RESOLUTION|>--- conflicted
+++ resolved
@@ -61,12 +61,8 @@
   // Getters valid only for EagerMirroredTensorImpl
   virtual Maybe<vm::EagerBlobObject> eager_blob_object() const = 0;
   virtual Maybe<VmLocalDepObject> compute_local_dep_object() const = 0;
-<<<<<<< HEAD
-  virtual Maybe<TensorStorage> tensor_storage() const = 0;
+  virtual Maybe<TensorStorage> tensor_storage() const { OF_UNIMPLEMENTED(); }
   virtual Maybe<bool> has_eager_blob_object() const = 0;
-=======
-  virtual Maybe<TensorStorage> tensor_storage() const { OF_UNIMPLEMENTED(); }
->>>>>>> 91754928
 
   // Getters for autograd
   Maybe<Tensor> acc_grad() const;
@@ -144,8 +140,8 @@
 
   // Getters valid only for EagerMirroredTensorImpl
   Maybe<vm::EagerBlobObject> eager_blob_object() const override { OF_UNIMPLEMENTED(); }
+  Maybe<VmLocalDepObject> compute_local_dep_object() const override { OF_UNIMPLEMENTED(); }
   Maybe<bool> has_eager_blob_object() const override { OF_UNIMPLEMENTED(); }
-  Maybe<VmLocalDepObject> compute_local_dep_object() const override { OF_UNIMPLEMENTED(); }
 
   // Setters
   void set_consumer_parallel_distribution_constraint(Symbol<cfg::ParallelDistribution> val) {
@@ -176,21 +172,15 @@
   ~LazyMirroredTensorImpl() override = default;
 
   // Getters
-  const std::shared_ptr<const Shape>& shape() const { return tensor_meta()->shape_ptr(); }
+  const std::shared_ptr<const Shape>& shape() const override { return tensor_meta()->shape_ptr(); }
   bool is_lazy() const override { return true; }
 
   // Getters valid only for EagerMirroredTensorImpl
   Maybe<vm::EagerBlobObject> eager_blob_object() const override { OF_UNIMPLEMENTED(); }
   Maybe<VmLocalDepObject> compute_local_dep_object() const override { OF_UNIMPLEMENTED(); }
   Maybe<TensorStorage> tensor_storage() const override { OF_UNIMPLEMENTED(); }
+  Maybe<bool> has_eager_blob_object() const override { OF_UNIMPLEMENTED(); }
   Maybe<MirroredTensorImpl> detach() const override;
-<<<<<<< HEAD
-  Maybe<void> set_tensor_storage(std::shared_ptr<TensorStorage> tensor_storage) override {
-    return Error::Unimplemented();
-  }
-  Maybe<bool> has_eager_blob_object() const override { OF_UNIMPLEMENTED(); }
-=======
->>>>>>> 91754928
 };
 
 class EagerMirroredTensorImpl final : public MirroredTensorImpl {
@@ -279,8 +269,8 @@
                                                         Symbol<Device>, int64_t, bool, bool);
 
  private:
-  EagerConsistentTensorImpl(Symbol<ConsistentTensorMeta> consistent_tensor_meta,
-                            const std::shared_ptr<AutogradMeta>& autograd_meta,
+  EagerConsistentTensorImpl(Symbol<ConsistentTensorMeta> consistent_tensor_meta, bool requires_grad,
+                            bool is_leaf,
                             const std::shared_ptr<MirroredTensor>& cur_rank_phy_tensor);
 
   std::shared_ptr<MirroredTensor> cur_rank_phy_tensor_;
