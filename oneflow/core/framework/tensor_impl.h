--- conflicted
+++ resolved
@@ -202,16 +202,12 @@
   OF_DISALLOW_COPY_AND_MOVE(EagerMirroredTensorImpl);
   EagerMirroredTensorImpl(const std::shared_ptr<eager::EagerBlobObject> eager_blob_object,
                           const std::shared_ptr<const Device>& device, bool requires_grad,
-<<<<<<< HEAD
                           bool is_leaf);
   EagerMirroredTensorImpl(const std::shared_ptr<const Shape>& shape,
                           const std::shared_ptr<const DType>& dtype,
                           const std::shared_ptr<const Device>& device,
                           const std::shared_ptr<TensorStorage>& tensor_storage, bool requires_grad,
                           bool is_leaf);
-=======
-                          bool is_leaf, bool retain_grad);
->>>>>>> 99d45d87
   ~EagerMirroredTensorImpl() override;
 
   // Getters
