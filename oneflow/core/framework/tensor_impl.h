/*
Copyright 2020 The OneFlow Authors. All rights reserved.

Licensed under the Apache License, Version 2.0 (the "License");
you may not use this file except in compliance with the License.
You may obtain a copy of the License at

    http://www.apache.org/licenses/LICENSE-2.0

Unless required by applicable law or agreed to in writing, software
distributed under the License is distributed on an "AS IS" BASIS,
WITHOUT WARRANTIES OR CONDITIONS OF ANY KIND, either express or implied.
See the License for the specific language governing permissions and
limitations under the License.
*/

#ifndef ONEFLOW_CORE_FRAMEWORK_TENSOR_IMPL_H_
#define ONEFLOW_CORE_FRAMEWORK_TENSOR_IMPL_H_

#include "oneflow/core/common/util.h"
#include "oneflow/core/common/data_type.h"
#include "oneflow/core/common/shape.h"
#include "oneflow/core/job/placement.cfg.h"
#include "oneflow/core/framework/object.h"

namespace oneflow {

namespace compatible_py {

class Distribute;
}

class Device;

namespace one {

class Tensor;
class TensorArg;
class FunctionNode;

class TensorImpl {
 public:
  virtual ~TensorImpl() = default;

  // Getters
  virtual const std::shared_ptr<const Shape>& shape() const = 0;
  virtual DataType dtype() const = 0;
  virtual const std::shared_ptr<const ParallelDesc>& parallel_desc() const = 0;
  virtual bool is_lazy() const = 0;
  virtual const std::shared_ptr<Tensor>& acc_grad() const = 0;
  virtual const std::shared_ptr<TensorArg>& now_grad() const = 0;
  virtual const std::shared_ptr<FunctionNode>& grad_fn_node() const = 0;
  virtual bool requires_grad() const = 0;
  virtual bool is_leaf() const = 0;
  virtual bool retain_grad() const = 0;

  // Setters
  virtual void set_shape(const std::shared_ptr<const Shape>& shape) = 0;
  virtual void set_dtype(DataType dtype) = 0;
<<<<<<< HEAD
  virtual void set_parallel_conf(const std::shared_ptr<const cfg::ParallelConf>& parallel_conf) = 0;
  virtual void set_acc_grad(const std::shared_ptr<Tensor>& grad) = 0;
  virtual void set_grad_fn_node(const std::shared_ptr<FunctionNode>& grad_fn_node) = 0;
  virtual void set_requires_grad(bool requires_grad) = 0;
  virtual void set_retain_grad(bool retain_grad) = 0;
=======
  virtual void set_parallel_desc(const std::shared_ptr<const ParallelDesc>& parallel_desc) = 0;
>>>>>>> 1114fb4b

  // Getters to be deprecated
  virtual const std::shared_ptr<compatible_py::BlobObject>& blob_object() const = 0;

  // Setters to be deprecated
  virtual void set_blob_object(const std::shared_ptr<compatible_py::BlobObject>& blob_object) = 0;

 protected:
  TensorImpl() = default;
};

class MirroredTensorImpl : public TensorImpl {
 public:
  virtual ~MirroredTensorImpl() = default;

  // Getters
  virtual const std::shared_ptr<const Device>& device() const = 0;

  // Setters
  virtual void set_device(const std::shared_ptr<const Device>& device) = 0;

 protected:
  MirroredTensorImpl() = default;
};

class ConsistentTensorImpl : public TensorImpl {
 public:
  virtual ~ConsistentTensorImpl() = default;

  // Getters
  virtual const std::shared_ptr<const compatible_py::Distribute>& distribute() const = 0;

  // Setters
  virtual void set_distribute(
      const std::shared_ptr<const compatible_py::Distribute>& distribute) = 0;

 protected:
  ConsistentTensorImpl() = default;
};

class LazyMirroredTensorImpl final : public MirroredTensorImpl {
 public:
  OF_DISALLOW_COPY_AND_MOVE(LazyMirroredTensorImpl);
  LazyMirroredTensorImpl(const std::shared_ptr<const Shape>& shape, DataType dtype,
                         const std::shared_ptr<const Device>& device)
      : shape_(shape), dtype_(dtype), device_(device) {}
  ~LazyMirroredTensorImpl() = default;

  // Getters
  const std::shared_ptr<const Shape>& shape() const override { return shape_; }
  DataType dtype() const override { return dtype_; }
  const std::shared_ptr<const ParallelDesc>& parallel_desc() const override {
    return parallel_desc_;
  }
  const std::shared_ptr<const Device>& device() const override { return device_; }
  bool is_lazy() const override { return true; }
  const std::shared_ptr<Tensor>& acc_grad() const override { return acc_grad_; }
  const std::shared_ptr<TensorArg>& now_grad() const override { return now_grad_; }
  const std::shared_ptr<FunctionNode>& grad_fn_node() const override { return grad_fn_node_; }
  bool requires_grad() const override { return requires_grad_; }
  bool is_leaf() const override { return is_leaf_; }
  bool retain_grad() const override { return retain_grad_; }

  // Setters
  void set_shape(const std::shared_ptr<const Shape>& shape) override { shape_ = shape; }
  void set_dtype(DataType dtype) override { dtype_ = dtype; }
  void set_parallel_desc(const std::shared_ptr<const ParallelDesc>& parallel_desc) override {
    parallel_desc_ = parallel_desc;
  }
  void set_device(const std::shared_ptr<const Device>& device) override { device_ = device; }
  void set_acc_grad(const std::shared_ptr<Tensor>& grad) override { acc_grad_ = grad; }
  void set_grad_fn_node(const std::shared_ptr<FunctionNode>& grad_fn_node) override {
    grad_fn_node_ = grad_fn_node;
  }
  void set_requires_grad(bool requires_grad) override { requires_grad_ = requires_grad; }
  void set_retain_grad(bool retain_grad) override { retain_grad_ = retain_grad; }

  // Getters to be deprecated
  const std::shared_ptr<compatible_py::BlobObject>& blob_object() const override {
    UNIMPLEMENTED();
  }

  // Setters to be deprecated
  void set_blob_object(const std::shared_ptr<compatible_py::BlobObject>& blob_object) override {
    UNIMPLEMENTED();
  }

 private:
  std::shared_ptr<const Shape> shape_;
  DataType dtype_;
  std::shared_ptr<const Device> device_;
<<<<<<< HEAD
  std::shared_ptr<const cfg::ParallelConf> parallel_conf_;
  // Autograd
  std::shared_ptr<Tensor> acc_grad_;
  std::shared_ptr<TensorArg> now_grad_;
  std::shared_ptr<FunctionNode> grad_fn_node_;
  bool requires_grad_;
  bool is_leaf_;
  bool retain_grad_ = false;
=======
  std::shared_ptr<const ParallelDesc> parallel_desc_;
>>>>>>> 1114fb4b
};

class EagerMirroredTensorImpl final : public MirroredTensorImpl {
 public:
  OF_DISALLOW_COPY_AND_MOVE(EagerMirroredTensorImpl);
  EagerMirroredTensorImpl(const std::shared_ptr<const Shape>& shape, DataType dtype,
                          const std::shared_ptr<const Device>& device)
      : shape_(shape), dtype_(dtype), device_(device) {}
  ~EagerMirroredTensorImpl() = default;

  // Getters
  const std::shared_ptr<const Shape>& shape() const override { return shape_; }
  DataType dtype() const override { return dtype_; }
  const std::shared_ptr<const ParallelDesc>& parallel_desc() const override {
    return parallel_desc_;
  }
  const std::shared_ptr<const Device>& device() const override { return device_; }
  bool is_lazy() const override { return false; }
  const std::shared_ptr<Tensor>& acc_grad() const override { return acc_grad_; }
  const std::shared_ptr<TensorArg>& now_grad() const override { return now_grad_; }
  const std::shared_ptr<FunctionNode>& grad_fn_node() const override { return grad_fn_node_; }
  bool requires_grad() const override { return requires_grad_; }
  bool is_leaf() const override { return is_leaf_; }
  bool retain_grad() const override { return retain_grad_; }

  // Setters
  void set_shape(const std::shared_ptr<const Shape>& shape) override { shape_ = shape; }
  void set_dtype(DataType dtype) override { dtype_ = dtype; }
  void set_parallel_desc(const std::shared_ptr<const ParallelDesc>& parallel_desc) override {
    parallel_desc_ = parallel_desc;
  }
  void set_device(const std::shared_ptr<const Device>& device) override { device_ = device; }
  void set_acc_grad(const std::shared_ptr<Tensor>& grad) override { acc_grad_ = grad; }
  void set_grad_fn_node(const std::shared_ptr<FunctionNode>& grad_fn_node) override {
    grad_fn_node_ = grad_fn_node;
  }
  void set_requires_grad(bool requires_grad) override { requires_grad_ = requires_grad; }
  void set_retain_grad(bool retain_grad) override { retain_grad_ = retain_grad; }

  // Getters to be deprecated
  const std::shared_ptr<compatible_py::BlobObject>& blob_object() const override {
    return blob_object_;
  }

  // Setters to be deprecated
  void set_blob_object(const std::shared_ptr<compatible_py::BlobObject>& blob_object) override {
    blob_object_ = blob_object;
  }

 private:
  std::shared_ptr<const Shape> shape_;
  DataType dtype_;
  std::shared_ptr<const Device> device_;
<<<<<<< HEAD
  std::shared_ptr<const cfg::ParallelConf> parallel_conf_;
  std::shared_ptr<const compatible_py::BlobObject> blob_object_;
  // Autograd
  std::shared_ptr<Tensor> acc_grad_;
  std::shared_ptr<TensorArg> now_grad_;
  std::shared_ptr<FunctionNode> grad_fn_node_;
  bool requires_grad_;
  bool is_leaf_;
  bool retain_grad_ = false;
=======
  std::shared_ptr<const ParallelDesc> parallel_desc_;
  std::shared_ptr<compatible_py::BlobObject> blob_object_;
>>>>>>> 1114fb4b
};

class LazyConsistentTensorImpl final : public ConsistentTensorImpl {
 public:
  OF_DISALLOW_COPY_AND_MOVE(LazyConsistentTensorImpl);
  LazyConsistentTensorImpl(const std::shared_ptr<const Shape>& shape, DataType dtype,
                           const std::shared_ptr<const compatible_py::Distribute>& distribute,
                           const std::shared_ptr<const ParallelDesc>& parallel_desc)
      : shape_(shape), dtype_(dtype), parallel_desc_(parallel_desc), distribute_(distribute) {}
  ~LazyConsistentTensorImpl() = default;

  // Getters
  const std::shared_ptr<const Shape>& shape() const override { return shape_; }
  DataType dtype() const override { return dtype_; }
  const std::shared_ptr<const ParallelDesc>& parallel_desc() const override {
    return parallel_desc_;
  }
  const std::shared_ptr<const compatible_py::Distribute>& distribute() const override {
    return distribute_;
  }
  bool is_lazy() const override { return true; }
  const std::shared_ptr<Tensor>& acc_grad() const override { return acc_grad_; }
  const std::shared_ptr<TensorArg>& now_grad() const override { return now_grad_; }
  const std::shared_ptr<FunctionNode>& grad_fn_node() const override { return grad_fn_node_; }
  bool requires_grad() const override { return requires_grad_; }
  bool is_leaf() const override { return is_leaf_; }
  bool retain_grad() const override { return retain_grad_; }

  // Setters
  void set_shape(const std::shared_ptr<const Shape>& shape) override { shape_ = shape; }
  void set_dtype(DataType dtype) override { dtype_ = dtype; }
  void set_parallel_desc(const std::shared_ptr<const ParallelDesc>& parallel_desc) override {
    parallel_desc_ = parallel_desc;
  }
  void set_distribute(const std::shared_ptr<const compatible_py::Distribute>& distribute) override {
    distribute_ = distribute;
  }
  void set_acc_grad(const std::shared_ptr<Tensor>& grad) override { acc_grad_ = grad; }
  void set_grad_fn_node(const std::shared_ptr<FunctionNode>& grad_fn_node) override {
    grad_fn_node_ = grad_fn_node;
  }
  void set_requires_grad(bool requires_grad) override { requires_grad_ = requires_grad; }
  void set_retain_grad(bool retain_grad) override { retain_grad_ = retain_grad; }

  // Getters to be deprecated
  const std::shared_ptr<compatible_py::BlobObject>& blob_object() const override {
    UNIMPLEMENTED();
  }

  // Setters to be deprecated
  void set_blob_object(const std::shared_ptr<compatible_py::BlobObject>& blob_object) override {
    UNIMPLEMENTED();
  }

 private:
  std::shared_ptr<const Shape> shape_;
  DataType dtype_;
  std::shared_ptr<const ParallelDesc> parallel_desc_;
  std::shared_ptr<const compatible_py::Distribute> distribute_;
  // Autograd
  std::shared_ptr<Tensor> acc_grad_;
  std::shared_ptr<TensorArg> now_grad_;
  std::shared_ptr<FunctionNode> grad_fn_node_;
  bool requires_grad_;
  bool is_leaf_;
  bool retain_grad_ = false;
};

class EagerConsistentTensorImpl final : public ConsistentTensorImpl {
 public:
  OF_DISALLOW_COPY_AND_MOVE(EagerConsistentTensorImpl);
  EagerConsistentTensorImpl(const std::shared_ptr<const Shape>& shape, DataType dtype,
                            const std::shared_ptr<const compatible_py::Distribute>& distribute,
                            const std::shared_ptr<const ParallelDesc>& parallel_desc)
      : shape_(shape), dtype_(dtype), parallel_desc_(parallel_desc), distribute_(distribute) {}
  ~EagerConsistentTensorImpl() = default;

  // Getters
  const std::shared_ptr<const Shape>& shape() const override { return shape_; }
  DataType dtype() const override { return dtype_; }
  const std::shared_ptr<const ParallelDesc>& parallel_desc() const override {
    return parallel_desc_;
  }
  const std::shared_ptr<const compatible_py::Distribute>& distribute() const override {
    return distribute_;
  }
  bool is_lazy() const override { return false; }
  const std::shared_ptr<Tensor>& acc_grad() const override { return acc_grad_; }
  const std::shared_ptr<TensorArg>& now_grad() const override { return now_grad_; }
  const std::shared_ptr<FunctionNode>& grad_fn_node() const override { return grad_fn_node_; }
  bool requires_grad() const override { return requires_grad_; }
  bool is_leaf() const override { return is_leaf_; }
  bool retain_grad() const override { return retain_grad_; }

  // Setters
  void set_shape(const std::shared_ptr<const Shape>& shape) override { shape_ = shape; }
  void set_dtype(DataType dtype) override { dtype_ = dtype; }
  void set_parallel_desc(const std::shared_ptr<const ParallelDesc>& parallel_desc) override {
    parallel_desc_ = parallel_desc;
  }
  void set_distribute(const std::shared_ptr<const compatible_py::Distribute>& distribute) override {
    distribute_ = distribute;
  }
  void set_acc_grad(const std::shared_ptr<Tensor>& grad) override { acc_grad_ = grad; }
  void set_grad_fn_node(const std::shared_ptr<FunctionNode>& grad_fn_node) override {
    grad_fn_node_ = grad_fn_node;
  }
  void set_requires_grad(bool requires_grad) override { requires_grad_ = requires_grad; }
  void set_retain_grad(bool retain_grad) override { retain_grad_ = retain_grad; }

  // Getters to be deprecated
  const std::shared_ptr<compatible_py::BlobObject>& blob_object() const override {
    return blob_object_;
  }

  // Setters to be deprecated
  void set_blob_object(const std::shared_ptr<compatible_py::BlobObject>& blob_object) override {
    blob_object_ = blob_object;
  }

 private:
  std::shared_ptr<const Shape> shape_;
  DataType dtype_;
  std::shared_ptr<const ParallelDesc> parallel_desc_;
  std::shared_ptr<const compatible_py::Distribute> distribute_;
<<<<<<< HEAD
  std::shared_ptr<const compatible_py::BlobObject> blob_object_;
  // Autograd
  std::shared_ptr<Tensor> acc_grad_;
  std::shared_ptr<TensorArg> now_grad_;
  std::shared_ptr<FunctionNode> grad_fn_node_;
  bool requires_grad_;
  bool is_leaf_;
  bool retain_grad_ = false;
=======
  std::shared_ptr<compatible_py::BlobObject> blob_object_;
>>>>>>> 1114fb4b
};

}  // namespace one

}  // namespace oneflow

#endif  // ONEFLOW_CORE_FRAMEWORK_TENSOR_IMPL_H_<|MERGE_RESOLUTION|>--- conflicted
+++ resolved
@@ -57,15 +57,11 @@
   // Setters
   virtual void set_shape(const std::shared_ptr<const Shape>& shape) = 0;
   virtual void set_dtype(DataType dtype) = 0;
-<<<<<<< HEAD
-  virtual void set_parallel_conf(const std::shared_ptr<const cfg::ParallelConf>& parallel_conf) = 0;
+  virtual void set_parallel_desc(const std::shared_ptr<const ParallelDesc>& parallel_desc) = 0;
   virtual void set_acc_grad(const std::shared_ptr<Tensor>& grad) = 0;
   virtual void set_grad_fn_node(const std::shared_ptr<FunctionNode>& grad_fn_node) = 0;
   virtual void set_requires_grad(bool requires_grad) = 0;
   virtual void set_retain_grad(bool retain_grad) = 0;
-=======
-  virtual void set_parallel_desc(const std::shared_ptr<const ParallelDesc>& parallel_desc) = 0;
->>>>>>> 1114fb4b
 
   // Getters to be deprecated
   virtual const std::shared_ptr<compatible_py::BlobObject>& blob_object() const = 0;
@@ -157,8 +153,7 @@
   std::shared_ptr<const Shape> shape_;
   DataType dtype_;
   std::shared_ptr<const Device> device_;
-<<<<<<< HEAD
-  std::shared_ptr<const cfg::ParallelConf> parallel_conf_;
+  std::shared_ptr<const ParallelDesc> parallel_desc_;
   // Autograd
   std::shared_ptr<Tensor> acc_grad_;
   std::shared_ptr<TensorArg> now_grad_;
@@ -166,9 +161,6 @@
   bool requires_grad_;
   bool is_leaf_;
   bool retain_grad_ = false;
-=======
-  std::shared_ptr<const ParallelDesc> parallel_desc_;
->>>>>>> 1114fb4b
 };
 
 class EagerMirroredTensorImpl final : public MirroredTensorImpl {
@@ -222,9 +214,8 @@
   std::shared_ptr<const Shape> shape_;
   DataType dtype_;
   std::shared_ptr<const Device> device_;
-<<<<<<< HEAD
-  std::shared_ptr<const cfg::ParallelConf> parallel_conf_;
-  std::shared_ptr<const compatible_py::BlobObject> blob_object_;
+  std::shared_ptr<const ParallelDesc> parallel_desc_;
+  std::shared_ptr<compatible_py::BlobObject> blob_object_;
   // Autograd
   std::shared_ptr<Tensor> acc_grad_;
   std::shared_ptr<TensorArg> now_grad_;
@@ -232,10 +223,6 @@
   bool requires_grad_;
   bool is_leaf_;
   bool retain_grad_ = false;
-=======
-  std::shared_ptr<const ParallelDesc> parallel_desc_;
-  std::shared_ptr<compatible_py::BlobObject> blob_object_;
->>>>>>> 1114fb4b
 };
 
 class LazyConsistentTensorImpl final : public ConsistentTensorImpl {
@@ -361,8 +348,7 @@
   DataType dtype_;
   std::shared_ptr<const ParallelDesc> parallel_desc_;
   std::shared_ptr<const compatible_py::Distribute> distribute_;
-<<<<<<< HEAD
-  std::shared_ptr<const compatible_py::BlobObject> blob_object_;
+  std::shared_ptr<compatible_py::BlobObject> blob_object_;
   // Autograd
   std::shared_ptr<Tensor> acc_grad_;
   std::shared_ptr<TensorArg> now_grad_;
@@ -370,9 +356,6 @@
   bool requires_grad_;
   bool is_leaf_;
   bool retain_grad_ = false;
-=======
-  std::shared_ptr<compatible_py::BlobObject> blob_object_;
->>>>>>> 1114fb4b
 };
 
 }  // namespace one
