--- conflicted
+++ resolved
@@ -248,13 +248,7 @@
   TensorStorage* mut_tensor_storage() { return tensor_storage_.get(); }
 
   Maybe<void> InitEagerBlobObject(const intrusive::shared_ptr<LocalDepObject>& dep_object);
-<<<<<<< HEAD
-  Maybe<void> InitEagerBlobObject(const intrusive::shared_ptr<LocalDepObject>& dep_object,
-                                  const bool pin_memory);
   Maybe<EagerLocalTensorImpl*> mut_eager_local_tensor_impl() override { return this; }
-=======
-  Maybe<EagerMirroredTensorImpl*> mut_eager_mirrored_tensor_impl() override { return this; }
->>>>>>> 41fc1ad7
 
   Maybe<void> RegisterStorageDeleteHook(const std::function<void()>& hook) override;
 
