--- conflicted
+++ resolved
@@ -66,11 +66,7 @@
 
   // Getters for autograd
   Maybe<Tensor> acc_grad() const;
-<<<<<<< HEAD
-  Maybe<TensorArg> now_grad_arg() const;
-=======
   Maybe<TensorArg> current_grad() const;
->>>>>>> 1ad13912
   bool requires_grad() const { return requires_grad_; }
   bool is_leaf() const { return is_leaf_; }
   bool retain_grad() const { return autograd_meta_->retain_grad(); }
