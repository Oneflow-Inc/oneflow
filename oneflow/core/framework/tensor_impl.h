/*
Copyright 2020 The OneFlow Authors. All rights reserved.

Licensed under the Apache License, Version 2.0 (the "License");
you may not use this file except in compliance with the License.
You may obtain a copy of the License at

    http://www.apache.org/licenses/LICENSE-2.0

Unless required by applicable law or agreed to in writing, software
distributed under the License is distributed on an "AS IS" BASIS,
WITHOUT WARRANTIES OR CONDITIONS OF ANY KIND, either express or implied.
See the License for the specific language governing permissions and
limitations under the License.
*/

#ifndef ONEFLOW_CORE_FRAMEWORK_TENSOR_IMPL_H_
#define ONEFLOW_CORE_FRAMEWORK_TENSOR_IMPL_H_

#include "oneflow/core/common/util.h"
#include "oneflow/core/common/data_type.h"
#include "oneflow/core/common/optional.h"
#include "oneflow/core/job/placement.cfg.h"
#include "oneflow/core/framework/object.h"
#include "oneflow/core/framework/tensor_storage.h"
#include "oneflow/core/framework/tensor_desc.h"
#include "oneflow/core/framework/tensor_meta.h"
#include "oneflow/core/framework/transport_token.h"
#include "oneflow/core/autograd/autograd_meta.h"
#include "oneflow/core/common/symbol.h"

namespace oneflow {

class MemoryCase;
class VmLocalDepObject;

namespace cfg {

class NdSbp;
}

class Shape;
class Device;

namespace vm {
class EagerBlobObject;
}  // namespace vm

namespace one {

class Tensor;
class TensorArg;

class TensorImpl {
 public:
  virtual ~TensorImpl() = default;

  // Getters
  virtual const std::shared_ptr<const Shape>& shape() const = 0;
  virtual DataType dtype() const = 0;
  virtual bool is_lazy() const = 0;

  // Getters valid only for EagerMirroredTensorImpl
  virtual Maybe<vm::EagerBlobObject> eager_blob_object() const = 0;
  virtual Maybe<VmLocalDepObject> compute_local_dep_object() const = 0;
  virtual Maybe<TensorStorage> tensor_storage() const { OF_UNIMPLEMENTED(); }
  virtual Maybe<bool> has_eager_blob_object() const = 0;
  virtual Maybe<const Stride> stride() const { OF_UNIMPLEMENTED(); }
  virtual Maybe<int64_t> storage_offset() const { OF_UNIMPLEMENTED(); }

  // Getters for autograd
  Maybe<Tensor> acc_grad() const;
  Maybe<TensorArg> current_grad() const;
  bool requires_grad() const { return requires_grad_; }
  bool is_leaf() const { return is_leaf_; }
  bool retain_grad() const { return autograd_meta_->retain_grad(); }

  // Setters for autograd
  Maybe<void> set_acc_grad(const std::shared_ptr<Tensor>& grad);
  Maybe<Tensor> mut_acc_grad();
  void set_requires_grad(bool requires_grad) { requires_grad_ = requires_grad; }
  Maybe<void> set_retain_grad(bool retain_grad);
  void set_is_leaf(bool is_leaf) { is_leaf_ = is_leaf; }
  std::shared_ptr<AutogradMeta> mut_autograd_meta() { return autograd_meta_; }
  void set_autograd_meta(const std::shared_ptr<AutogradMeta>& autograd_meta) {
    autograd_meta_ = autograd_meta;
  }
  bool has_autograd_meta() const { return autograd_meta_.get(); }

 protected:
  TensorImpl(bool requires_grad, bool is_leaf) : requires_grad_(requires_grad), is_leaf_(is_leaf) {}

 protected:
  bool requires_grad_;
  bool is_leaf_;
  std::shared_ptr<AutogradMeta> autograd_meta_;
};

class EagerMirroredTensorImpl;
class MirroredTensorImpl : public TensorImpl {
 public:
  virtual ~MirroredTensorImpl() = default;

  // Getters
  DataType dtype() const override { return tensor_meta_->dtype(); }
  const Symbol<Device>& device() const { return tensor_meta_->device(); }
  const std::shared_ptr<const MirroredTensorMeta>& tensor_meta() const { return tensor_meta_; }

  // Setters
  MirroredTensorMeta* mut_tensor_meta() {
    return const_cast<MirroredTensorMeta*>(tensor_meta_.get());
  }
  Maybe<Symbol<Device>*> mut_device() { return mut_tensor_meta()->mut_device(); }
  virtual Maybe<EagerMirroredTensorImpl*> mut_eager_mirrored_tensor_impl() { OF_UNIMPLEMENTED(); }

  virtual Maybe<MirroredTensorImpl> detach() const { OF_UNIMPLEMENTED(); }

 protected:
  MirroredTensorImpl(const std::shared_ptr<const MirroredTensorMeta>& tensor_meta,
                     bool requires_grad, bool is_leaf)
      : TensorImpl(requires_grad, is_leaf), tensor_meta_(tensor_meta) {}

  std::shared_ptr<const MirroredTensorMeta> tensor_meta_;
};

class MirroredTensor;

class ConsistentTensorImpl : public TensorImpl {
 public:
  virtual ~ConsistentTensorImpl() = default;

  // Getters
  const std::shared_ptr<const Shape>& shape() const override { return tensor_meta_->shape_ptr(); }
  DataType dtype() const override { return tensor_meta_->dtype(); }
<<<<<<< HEAD
  Symbol<cfg::NdSbp> parallel_distribution() const {
    return tensor_meta_->parallel_distribution();
  }
  Symbol<ParallelDesc> parallel_desc() const { return tensor_meta_->parallel_desc(); }
  const Optional<Symbol<cfg::NdSbp>>& consumer_parallel_distribution_constraint()
      const {
    return consumer_parallel_distribution_constraint_;
=======
  Symbol<cfg::ParallelDistribution> nd_sbp() const { return tensor_meta_->nd_sbp(); }
  Symbol<ParallelDesc> parallel_desc() const { return tensor_meta_->parallel_desc(); }
  const Optional<Symbol<cfg::ParallelDistribution>>& consumer_nd_sbp_constraint() const {
    return consumer_nd_sbp_constraint_;
>>>>>>> 131d3bb4
  }
  virtual Maybe<MirroredTensor> cur_rank_phy_tensor() const { OF_UNIMPLEMENTED(); }
  Symbol<ConsistentTensorMeta> tensor_meta() const { return tensor_meta_; }

  // Getters valid only for EagerMirroredTensorImpl
  Maybe<vm::EagerBlobObject> eager_blob_object() const override { OF_UNIMPLEMENTED(); }
  Maybe<VmLocalDepObject> compute_local_dep_object() const override { OF_UNIMPLEMENTED(); }
  Maybe<bool> has_eager_blob_object() const override { OF_UNIMPLEMENTED(); }

  // Setters
<<<<<<< HEAD
  void set_consumer_parallel_distribution_constraint(Symbol<cfg::NdSbp> val) {
    consumer_parallel_distribution_constraint_ = val;
=======
  void set_consumer_nd_sbp_constraint(Symbol<cfg::ParallelDistribution> val) {
    consumer_nd_sbp_constraint_ = val;
>>>>>>> 131d3bb4
  }

  ConsistentTensorMeta* mut_tensor_meta() {
    UNIMPLEMENTED();
    return nullptr;
  }

  const Maybe<TransportToken> transport_token() const { return transport_token_; }

  Maybe<void> set_transport_token(const TransportToken& transport_token) {
    CHECK_OR_RETURN(!transport_token_.IsOk()) << "transport_token_ is initiliazed";
    transport_token_ = transport_token;
    return Maybe<void>::Ok();
  }

 protected:
  ConsistentTensorImpl(Symbol<ConsistentTensorMeta> tensor_meta, bool requires_grad, bool is_leaf)
      : TensorImpl(requires_grad, is_leaf),
        tensor_meta_(tensor_meta),
        consumer_nd_sbp_constraint_(),
        transport_token_(Error::ValueError("invalid rpc token")) {}

  Symbol<ConsistentTensorMeta> tensor_meta_;
<<<<<<< HEAD
  Optional<Symbol<cfg::NdSbp>> consumer_parallel_distribution_constraint_;
=======
  Optional<Symbol<cfg::ParallelDistribution>> consumer_nd_sbp_constraint_;
>>>>>>> 131d3bb4
  Maybe<TransportToken> transport_token_;
};

class LazyMirroredTensorImpl final : public MirroredTensorImpl {
 public:
  OF_DISALLOW_COPY_AND_MOVE(LazyMirroredTensorImpl);
  LazyMirroredTensorImpl(const std::shared_ptr<const MirroredTensorMeta>& tensor_meta,
                         bool requires_grad, bool is_leaf)
      : MirroredTensorImpl(tensor_meta, requires_grad, is_leaf) {}
  ~LazyMirroredTensorImpl() override = default;

  // Getters
  const std::shared_ptr<const Shape>& shape() const override { return tensor_meta()->shape_ptr(); }
  bool is_lazy() const override { return true; }

  // Getters valid only for EagerMirroredTensorImpl
  Maybe<vm::EagerBlobObject> eager_blob_object() const override { OF_UNIMPLEMENTED(); }
  Maybe<VmLocalDepObject> compute_local_dep_object() const override { OF_UNIMPLEMENTED(); }
  Maybe<TensorStorage> tensor_storage() const override { OF_UNIMPLEMENTED(); }
  Maybe<bool> has_eager_blob_object() const override { OF_UNIMPLEMENTED(); }
  Maybe<MirroredTensorImpl> detach() const override;
};

class EagerMirroredTensorImpl final : public MirroredTensorImpl {
 public:
  OF_DISALLOW_COPY_AND_MOVE(EagerMirroredTensorImpl);
  EagerMirroredTensorImpl();
  EagerMirroredTensorImpl(const std::shared_ptr<const MirroredTensorMeta>& tensor_meta,
                          bool requires_grad, bool is_leaf);
  EagerMirroredTensorImpl(const std::shared_ptr<const MirroredTensorMeta>& tensor_meta,
                          const std::shared_ptr<TensorStorage> tensor_storage, bool requires_grad,
                          bool is_leaf);
  ~EagerMirroredTensorImpl() override;

  // Getters
  const std::shared_ptr<const Shape>& shape() const override;
  Maybe<MirroredTensorImpl> detach() const override;
  bool is_lazy() const override { return false; }

  // Getters valid only for EagerMirroredTensorImpl
  Maybe<vm::EagerBlobObject> eager_blob_object() const override {
    CHECK_OR_RETURN(eager_blob_object_);
    return eager_blob_object_;
  }
  Maybe<VmLocalDepObject> compute_local_dep_object() const override;
  Maybe<TensorStorage> tensor_storage() const override {
    CHECK_OR_RETURN(eager_blob_object_);
    return tensor_storage_;
  }
  Maybe<bool> has_eager_blob_object() const override { return eager_blob_object_.get(); }
  Maybe<const Stride> stride() const override { return tensor_meta_->stride_ptr(); }
  Maybe<int64_t> storage_offset() const override { return tensor_meta_->storage_offset(); }

  // Setters
  TensorStorage* mut_tensor_storage() { return tensor_storage_.get(); }

  Maybe<void> InitEagerBlobObject(const std::shared_ptr<MemoryCase>& mem_case);
  Maybe<void> InitEagerBlobObjectAndTensorStorage(
      const std::shared_ptr<vm::EagerBlobObject>& eager_blob_object,
      const std::shared_ptr<TensorStorage>& tensor_storage);
  Maybe<EagerMirroredTensorImpl*> mut_eager_mirrored_tensor_impl() override { return this; }

 private:
  Maybe<void> UpdateTensorStorage();
  Maybe<void> set_eager_blob_object(std::shared_ptr<vm::EagerBlobObject> eager_blob_object);

  std::shared_ptr<TensorStorage> tensor_storage_;
  std::shared_ptr<vm::EagerBlobObject> eager_blob_object_;
};

class LazyConsistentTensorImpl final : public ConsistentTensorImpl {
 public:
  OF_DISALLOW_COPY_AND_MOVE(LazyConsistentTensorImpl);
  LazyConsistentTensorImpl(Symbol<ConsistentTensorMeta> consistent_tensor_meta, bool requires_grad,
                           bool is_leaf)
      : ConsistentTensorImpl(consistent_tensor_meta, requires_grad, is_leaf) {}
  ~LazyConsistentTensorImpl() override = default;

  // Getters
  bool is_lazy() const override { return true; }
};

class EagerConsistentTensorImpl final : public ConsistentTensorImpl {
 public:
  OF_DISALLOW_COPY_AND_MOVE(EagerConsistentTensorImpl);
  ~EagerConsistentTensorImpl() override = default;

  // Getters
  bool is_lazy() const override { return false; }

  Maybe<MirroredTensor> cur_rank_phy_tensor() const override { return cur_rank_phy_tensor_; }
  void reset_cur_rank_phy_tensor(const std::shared_ptr<MirroredTensor>& val) {
    cur_rank_phy_tensor_ = val;
  }

  static Maybe<EagerConsistentTensorImpl> New(Symbol<ConsistentTensorMeta> consistent_tensor_meta,
                                              bool requires_grad, bool is_leaf);

  static Maybe<EagerConsistentTensorImpl> New(Symbol<ConsistentTensorMeta> consistent_tensor_meta,
                                              Symbol<Device> device,
                                              const Optional<int64_t>& parallel_id,
                                              bool requires_grad, bool is_leaf);

 private:
  EagerConsistentTensorImpl(Symbol<ConsistentTensorMeta> consistent_tensor_meta, bool requires_grad,
                            bool is_leaf,
                            const std::shared_ptr<MirroredTensor>& cur_rank_phy_tensor);

  std::shared_ptr<MirroredTensor> cur_rank_phy_tensor_;
};

}  // namespace one

}  // namespace oneflow

#endif  // ONEFLOW_CORE_FRAMEWORK_TENSOR_IMPL_H_<|MERGE_RESOLUTION|>--- conflicted
+++ resolved
@@ -36,7 +36,7 @@
 
 namespace cfg {
 
-class NdSbp;
+class ParallelDistribution;
 }
 
 class Shape;
@@ -132,20 +132,10 @@
   // Getters
   const std::shared_ptr<const Shape>& shape() const override { return tensor_meta_->shape_ptr(); }
   DataType dtype() const override { return tensor_meta_->dtype(); }
-<<<<<<< HEAD
-  Symbol<cfg::NdSbp> parallel_distribution() const {
-    return tensor_meta_->parallel_distribution();
-  }
-  Symbol<ParallelDesc> parallel_desc() const { return tensor_meta_->parallel_desc(); }
-  const Optional<Symbol<cfg::NdSbp>>& consumer_parallel_distribution_constraint()
-      const {
-    return consumer_parallel_distribution_constraint_;
-=======
   Symbol<cfg::ParallelDistribution> nd_sbp() const { return tensor_meta_->nd_sbp(); }
   Symbol<ParallelDesc> parallel_desc() const { return tensor_meta_->parallel_desc(); }
   const Optional<Symbol<cfg::ParallelDistribution>>& consumer_nd_sbp_constraint() const {
     return consumer_nd_sbp_constraint_;
->>>>>>> 131d3bb4
   }
   virtual Maybe<MirroredTensor> cur_rank_phy_tensor() const { OF_UNIMPLEMENTED(); }
   Symbol<ConsistentTensorMeta> tensor_meta() const { return tensor_meta_; }
@@ -156,13 +146,8 @@
   Maybe<bool> has_eager_blob_object() const override { OF_UNIMPLEMENTED(); }
 
   // Setters
-<<<<<<< HEAD
-  void set_consumer_parallel_distribution_constraint(Symbol<cfg::NdSbp> val) {
-    consumer_parallel_distribution_constraint_ = val;
-=======
   void set_consumer_nd_sbp_constraint(Symbol<cfg::ParallelDistribution> val) {
     consumer_nd_sbp_constraint_ = val;
->>>>>>> 131d3bb4
   }
 
   ConsistentTensorMeta* mut_tensor_meta() {
@@ -186,11 +171,7 @@
         transport_token_(Error::ValueError("invalid rpc token")) {}
 
   Symbol<ConsistentTensorMeta> tensor_meta_;
-<<<<<<< HEAD
-  Optional<Symbol<cfg::NdSbp>> consumer_parallel_distribution_constraint_;
-=======
   Optional<Symbol<cfg::ParallelDistribution>> consumer_nd_sbp_constraint_;
->>>>>>> 131d3bb4
   Maybe<TransportToken> transport_token_;
 };
 
