/*
Copyright 2020 The OneFlow Authors. All rights reserved.

Licensed under the Apache License, Version 2.0 (the "License");
you may not use this file except in compliance with the License.
You may obtain a copy of the License at

    http://www.apache.org/licenses/LICENSE-2.0

Unless required by applicable law or agreed to in writing, software
distributed under the License is distributed on an "AS IS" BASIS,
WITHOUT WARRANTIES OR CONDITIONS OF ANY KIND, either express or implied.
See the License for the specific language governing permissions and
limitations under the License.
*/

#ifndef ONEFLOW_CORE_FRAMEWORK_TENSOR_IMPL_H_
#define ONEFLOW_CORE_FRAMEWORK_TENSOR_IMPL_H_

#include "oneflow/core/common/util.h"
#include "oneflow/core/common/data_type.h"
#include "oneflow/core/common/optional.h"
#include "oneflow/core/job/placement.cfg.h"
#include "oneflow/core/framework/object.h"
#include "oneflow/core/framework/tensor_storage.h"
#include "oneflow/core/framework/tensor_desc.h"
#include "oneflow/core/framework/tensor_meta.h"
#include "oneflow/core/framework/transport_token.h"
#include "oneflow/core/autograd/autograd_meta.h"
#include "oneflow/core/common/symbol.h"
#include "oneflow/core/intrusive/intrusive.h"
#include "oneflow/core/eager/local_dep_object.h"

namespace oneflow {

class MemoryCase;

namespace cfg {

class NdSbp;
}

class Shape;
class Stride;
class Device;

namespace vm {
class EagerBlobObject;
class TensorStorage;
}  // namespace vm

namespace one {

class Tensor;
class TensorArg;

class TensorImpl {
 public:
  virtual ~TensorImpl() = default;

  // Getters
<<<<<<< HEAD
  virtual const std::shared_ptr<const Shape>& shape() const = 0;
  virtual const std::shared_ptr<const Stride>& stride() const = 0;
=======
  virtual std::shared_ptr<const Shape> shape() const = 0;
>>>>>>> 85ba7d0a
  virtual DataType dtype() const = 0;
  virtual bool is_lazy() const = 0;

  // Getters valid only for EagerMirroredTensorImpl
  virtual Maybe<vm::EagerBlobObject> eager_blob_object() const = 0;
  virtual Maybe<LocalDepObject*> compute_local_dep_object() const = 0;
  virtual Maybe<TensorStorage> tensor_storage() const { OF_UNIMPLEMENTED(); }
  virtual Maybe<bool> has_eager_blob_object() const = 0;
  virtual Maybe<int64_t> storage_offset() const { OF_UNIMPLEMENTED(); }
  virtual bool is_contiguous() const = 0;

  // Getters for autograd
  Maybe<Tensor> acc_grad() const;
  Maybe<TensorArg> current_grad() const;
  bool requires_grad() const { return autograd_meta_->requires_grad(); }
  bool is_leaf() const { return autograd_meta_->is_leaf(); }
  bool retain_grad() const { return autograd_meta_->retain_grad(); }

  // Setters for autograd
  Maybe<void> set_acc_grad(const std::shared_ptr<Tensor>& grad);
  Maybe<Tensor> mut_acc_grad();
  Maybe<void> set_requires_grad(bool requires_grad);
  Maybe<void> set_retain_grad(bool retain_grad);

  void set_is_leaf(bool is_leaf) { autograd_meta_->set_is_leaf(is_leaf); }

  std::shared_ptr<const AutogradMeta> autograd_meta() const { return autograd_meta_; }
  std::shared_ptr<AutogradMeta> mut_autograd_meta() { return autograd_meta_; }
  void set_autograd_meta(const std::shared_ptr<AutogradMeta>& autograd_meta) {
    autograd_meta_ = autograd_meta;
  }

  virtual Maybe<void> RegisterStorageDeleteHook(const std::function<void()>& hook) {
    OF_UNIMPLEMENTED();
  }

 protected:
  TensorImpl(bool requires_grad, bool is_leaf)
      : autograd_meta_(std::make_shared<AutogradMeta>(requires_grad, is_leaf)) {}

 protected:
  std::shared_ptr<AutogradMeta> autograd_meta_;
};

class EagerMirroredTensorImpl;
class MirroredTensorImpl : public TensorImpl {
 public:
  virtual ~MirroredTensorImpl() = default;

  // Getters
  DataType dtype() const override { return tensor_meta_->dtype(); }
  const Symbol<Device>& device() const { return tensor_meta_->device(); }
  const std::shared_ptr<const MirroredTensorMeta>& tensor_meta() const { return tensor_meta_; }
  bool is_contiguous() const override { return tensor_meta_->is_contiguous(); }

  // Setters
  MirroredTensorMeta* mut_tensor_meta() {
    return const_cast<MirroredTensorMeta*>(tensor_meta_.get());
  }
  Maybe<Symbol<Device>*> mut_device() { return mut_tensor_meta()->mut_device(); }
  virtual Maybe<EagerMirroredTensorImpl*> mut_eager_mirrored_tensor_impl() {
    RETURN_ERROR_WITH_BUG_PROMPT();
  }

  virtual Maybe<MirroredTensorImpl> detach() const { RETURN_ERROR_WITH_BUG_PROMPT(); }

 protected:
  MirroredTensorImpl(const std::shared_ptr<const MirroredTensorMeta>& tensor_meta,
                     bool requires_grad, bool is_leaf)
      : TensorImpl(requires_grad, is_leaf), tensor_meta_(tensor_meta) {}

  std::shared_ptr<const MirroredTensorMeta> tensor_meta_;
};

class MirroredTensor;

class ConsistentTensorImpl : public TensorImpl {
 public:
  virtual ~ConsistentTensorImpl() = default;

  // Getters
<<<<<<< HEAD
  const std::shared_ptr<const Shape>& shape() const override { return tensor_meta_->shape_ptr(); }
  const std::shared_ptr<const Stride>& stride() const override {
    return tensor_meta_->stride_ptr();
  }
=======
  std::shared_ptr<const Shape> shape() const override { return tensor_meta_->shape_ptr(); }
>>>>>>> 85ba7d0a
  DataType dtype() const override { return tensor_meta_->dtype(); }
  Symbol<NdSbp> nd_sbp() const { return tensor_meta_->nd_sbp(); }
  Symbol<ParallelDesc> parallel_desc() const { return tensor_meta_->parallel_desc(); }
  const Optional<Symbol<NdSbp>>& consumer_nd_sbp_constraint() const {
    return consumer_nd_sbp_constraint_;
  }
  virtual Maybe<MirroredTensor> cur_rank_phy_tensor() const { RETURN_ERROR_WITH_BUG_PROMPT(); }
  Symbol<ConsistentTensorMeta> tensor_meta() const { return tensor_meta_; }

  // Getters valid only for EagerMirroredTensorImpl
  Maybe<vm::EagerBlobObject> eager_blob_object() const override { RETURN_ERROR_WITH_BUG_PROMPT(); }
  Maybe<LocalDepObject*> compute_local_dep_object() const override {
    RETURN_ERROR_WITH_BUG_PROMPT();
  }
  Maybe<bool> has_eager_blob_object() const override { RETURN_ERROR_WITH_BUG_PROMPT(); }

  // Setters
  void set_consumer_nd_sbp_constraint(const Optional<Symbol<NdSbp>>& val) {
    consumer_nd_sbp_constraint_ = val;
  }

  ConsistentTensorMeta* mut_tensor_meta() {
    // return const_cast<ConsistentTensorMeta*>(tensor_meta_.get());
    PRINT_BUG_PROMPT_AND_ABORT();
    return nullptr;
  }

  Maybe<TransportToken> transport_token() const { return JUST(transport_token_); }

  Maybe<void> set_transport_token(const TransportToken& transport_token) {
    transport_token_ = transport_token;
    return Maybe<void>::Ok();
  }

  virtual Maybe<ConsistentTensorImpl> detach() const { RETURN_ERROR_WITH_BUG_PROMPT(); }

 protected:
  ConsistentTensorImpl(Symbol<ConsistentTensorMeta> tensor_meta, bool requires_grad, bool is_leaf)
      : TensorImpl(requires_grad, is_leaf),
        tensor_meta_(tensor_meta),
        consumer_nd_sbp_constraint_(),
        transport_token_() {}

  Symbol<ConsistentTensorMeta> tensor_meta_;
  Optional<Symbol<NdSbp>> consumer_nd_sbp_constraint_;
  Optional<TransportToken> transport_token_;
};

class LazyMirroredTensorImpl final : public MirroredTensorImpl {
 public:
  OF_DISALLOW_COPY_AND_MOVE(LazyMirroredTensorImpl);
  LazyMirroredTensorImpl(const std::shared_ptr<const MirroredTensorMeta>& tensor_meta,
                         bool requires_grad, bool is_leaf)
      : MirroredTensorImpl(tensor_meta, requires_grad, is_leaf) {}
  ~LazyMirroredTensorImpl() override = default;

  // Getters
<<<<<<< HEAD
  const std::shared_ptr<const Shape>& shape() const override { return tensor_meta()->shape_ptr(); }
  const std::shared_ptr<const Stride>& stride() const override {
    return tensor_meta()->stride_ptr();
  }
=======
  std::shared_ptr<const Shape> shape() const override { return tensor_meta()->shape_ptr(); }
>>>>>>> 85ba7d0a
  bool is_lazy() const override { return true; }
  bool is_contiguous() const override {
    // TODO:(zhaoluyang) default return true for now,
    // but should return real status while stride/view mechanism is ready in lazy-mirrored mode
    return true;
  }

  // Getters valid only for EagerMirroredTensorImpl
  Maybe<vm::EagerBlobObject> eager_blob_object() const override { RETURN_ERROR_WITH_BUG_PROMPT(); }
  Maybe<LocalDepObject*> compute_local_dep_object() const override {
    RETURN_ERROR_WITH_BUG_PROMPT();
  }
  Maybe<TensorStorage> tensor_storage() const override { RETURN_ERROR_WITH_BUG_PROMPT(); }
  Maybe<bool> has_eager_blob_object() const override { RETURN_ERROR_WITH_BUG_PROMPT(); }
  Maybe<MirroredTensorImpl> detach() const override;
};

class EagerMirroredTensorImpl final : public MirroredTensorImpl {
 public:
  OF_DISALLOW_COPY_AND_MOVE(EagerMirroredTensorImpl);
  EagerMirroredTensorImpl();
  EagerMirroredTensorImpl(const std::shared_ptr<const MirroredTensorMeta>& tensor_meta,
                          bool requires_grad, bool is_leaf);
  EagerMirroredTensorImpl(const std::shared_ptr<const MirroredTensorMeta>& tensor_meta,
                          const std::shared_ptr<TensorStorage>& tensor_storage, bool requires_grad,
                          bool is_leaf);
  ~EagerMirroredTensorImpl() override;

  // Getters
<<<<<<< HEAD
  const std::shared_ptr<const Shape>& shape() const override;
  const std::shared_ptr<const Stride>& stride() const override;
=======
  std::shared_ptr<const Shape> shape() const override;
>>>>>>> 85ba7d0a
  Maybe<MirroredTensorImpl> detach() const override;
  bool is_lazy() const override { return false; }
  bool is_contiguous() const override { return tensor_meta_->is_contiguous(); }

  // Getters valid only for EagerMirroredTensorImpl
  Maybe<vm::EagerBlobObject> eager_blob_object() const override {
    CHECK_OR_RETURN(eager_blob_object_);
    return eager_blob_object_;
  }
  Maybe<LocalDepObject*> compute_local_dep_object() const override;
  Maybe<TensorStorage> tensor_storage() const override {
    CHECK_OR_RETURN(eager_blob_object_);
    return tensor_storage_;
  }
  Maybe<bool> has_eager_blob_object() const override { return eager_blob_object_.get(); }
  Maybe<int64_t> storage_offset() const override { return tensor_meta_->storage_offset(); }

  // Setters
  TensorStorage* mut_tensor_storage() { return tensor_storage_.get(); }

  Maybe<void> InitEagerBlobObject(const intrusive::shared_ptr<LocalDepObject>& dep_object);
  Maybe<EagerMirroredTensorImpl*> mut_eager_mirrored_tensor_impl() override { return this; }

  Maybe<void> RegisterStorageDeleteHook(const std::function<void()>& hook) override;

 private:
  Maybe<void> UpdateTensorStorage();
  Maybe<void> set_eager_blob_object(std::shared_ptr<vm::EagerBlobObject> eager_blob_object);

  std::shared_ptr<TensorStorage> tensor_storage_;
  std::shared_ptr<vm::EagerBlobObject> eager_blob_object_;
};

class LazyConsistentTensorImpl final : public ConsistentTensorImpl {
 public:
  OF_DISALLOW_COPY_AND_MOVE(LazyConsistentTensorImpl);
  LazyConsistentTensorImpl(Symbol<ConsistentTensorMeta> consistent_tensor_meta, bool requires_grad,
                           bool is_leaf)
      : ConsistentTensorImpl(consistent_tensor_meta, requires_grad, is_leaf) {}
  ~LazyConsistentTensorImpl() override = default;

  // Getters
  bool is_lazy() const override { return true; }

  bool is_contiguous() const override {
    // TODO:(zhaoluyang) default return true for now,
    // but should return real status while stride/view mechanism is ready in lazy-consistent mode
    return true;
  }

  Maybe<ConsistentTensorImpl> detach() const override;
};

class EagerConsistentTensorImpl final : public ConsistentTensorImpl {
 public:
  OF_DISALLOW_COPY_AND_MOVE(EagerConsistentTensorImpl);
  ~EagerConsistentTensorImpl() override = default;

  // Getters
  const std::shared_ptr<const Stride>& stride() const override;
  bool is_lazy() const override { return false; }

  bool is_contiguous() const override {
    // TODO:(zhaoluyang) default return true for now,
    // but should return real status while stride/view mechanism is ready in eager-consistent mode
    return true;
  }

  Maybe<MirroredTensor> cur_rank_phy_tensor() const override { return cur_rank_phy_tensor_; }
  void reset_cur_rank_phy_tensor(const std::shared_ptr<MirroredTensor>& val) {
    cur_rank_phy_tensor_ = val;
  }

  static Maybe<EagerConsistentTensorImpl> New(Symbol<ConsistentTensorMeta> consistent_tensor_meta,
                                              bool requires_grad, bool is_leaf);

  static Maybe<EagerConsistentTensorImpl> New(Symbol<ConsistentTensorMeta> consistent_tensor_meta,
                                              Symbol<Device> device,
                                              const Optional<int64_t>& parallel_id,
                                              bool requires_grad, bool is_leaf);

  Maybe<ConsistentTensorImpl> detach() const override;

 private:
  EagerConsistentTensorImpl(Symbol<ConsistentTensorMeta> consistent_tensor_meta, bool requires_grad,
                            bool is_leaf,
                            const std::shared_ptr<MirroredTensor>& cur_rank_phy_tensor);

  std::shared_ptr<MirroredTensor> cur_rank_phy_tensor_;
};

}  // namespace one

}  // namespace oneflow

#endif  // ONEFLOW_CORE_FRAMEWORK_TENSOR_IMPL_H_<|MERGE_RESOLUTION|>--- conflicted
+++ resolved
@@ -59,12 +59,8 @@
   virtual ~TensorImpl() = default;
 
   // Getters
-<<<<<<< HEAD
-  virtual const std::shared_ptr<const Shape>& shape() const = 0;
-  virtual const std::shared_ptr<const Stride>& stride() const = 0;
-=======
   virtual std::shared_ptr<const Shape> shape() const = 0;
->>>>>>> 85ba7d0a
+  virtual std::shared_ptr<const Stride> stride() const = 0;
   virtual DataType dtype() const = 0;
   virtual bool is_lazy() const = 0;
 
@@ -146,14 +142,10 @@
   virtual ~ConsistentTensorImpl() = default;
 
   // Getters
-<<<<<<< HEAD
-  const std::shared_ptr<const Shape>& shape() const override { return tensor_meta_->shape_ptr(); }
-  const std::shared_ptr<const Stride>& stride() const override {
+  std::shared_ptr<const Shape> shape() const override { return tensor_meta_->shape_ptr(); }
+  std::shared_ptr<const Stride> stride() const override {
     return tensor_meta_->stride_ptr();
   }
-=======
-  std::shared_ptr<const Shape> shape() const override { return tensor_meta_->shape_ptr(); }
->>>>>>> 85ba7d0a
   DataType dtype() const override { return tensor_meta_->dtype(); }
   Symbol<NdSbp> nd_sbp() const { return tensor_meta_->nd_sbp(); }
   Symbol<ParallelDesc> parallel_desc() const { return tensor_meta_->parallel_desc(); }
@@ -211,14 +203,10 @@
   ~LazyMirroredTensorImpl() override = default;
 
   // Getters
-<<<<<<< HEAD
-  const std::shared_ptr<const Shape>& shape() const override { return tensor_meta()->shape_ptr(); }
-  const std::shared_ptr<const Stride>& stride() const override {
+  std::shared_ptr<const Shape> shape() const override { return tensor_meta()->shape_ptr(); }
+  std::shared_ptr<const Stride> stride() const override {
     return tensor_meta()->stride_ptr();
   }
-=======
-  std::shared_ptr<const Shape> shape() const override { return tensor_meta()->shape_ptr(); }
->>>>>>> 85ba7d0a
   bool is_lazy() const override { return true; }
   bool is_contiguous() const override {
     // TODO:(zhaoluyang) default return true for now,
@@ -248,12 +236,8 @@
   ~EagerMirroredTensorImpl() override;
 
   // Getters
-<<<<<<< HEAD
-  const std::shared_ptr<const Shape>& shape() const override;
-  const std::shared_ptr<const Stride>& stride() const override;
-=======
   std::shared_ptr<const Shape> shape() const override;
->>>>>>> 85ba7d0a
+  std::shared_ptr<const Stride> stride() const override;
   Maybe<MirroredTensorImpl> detach() const override;
   bool is_lazy() const override { return false; }
   bool is_contiguous() const override { return tensor_meta_->is_contiguous(); }
@@ -313,7 +297,7 @@
   ~EagerConsistentTensorImpl() override = default;
 
   // Getters
-  const std::shared_ptr<const Stride>& stride() const override;
+  std::shared_ptr<const Stride> stride() const override;
   bool is_lazy() const override { return false; }
 
   bool is_contiguous() const override {
