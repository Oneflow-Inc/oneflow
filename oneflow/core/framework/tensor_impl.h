/*
Copyright 2020 The OneFlow Authors. All rights reserved.

Licensed under the Apache License, Version 2.0 (the "License");
you may not use this file except in compliance with the License.
You may obtain a copy of the License at

    http://www.apache.org/licenses/LICENSE-2.0

Unless required by applicable law or agreed to in writing, software
distributed under the License is distributed on an "AS IS" BASIS,
WITHOUT WARRANTIES OR CONDITIONS OF ANY KIND, either express or implied.
See the License for the specific language governing permissions and
limitations under the License.
*/

#ifndef ONEFLOW_CORE_FRAMEWORK_TENSOR_IMPL_H_
#define ONEFLOW_CORE_FRAMEWORK_TENSOR_IMPL_H_

#include "oneflow/core/common/util.h"
#include "oneflow/core/common/data_type.h"
#include "oneflow/core/job/placement.cfg.h"
#include "oneflow/core/framework/object.h"
#include "oneflow/core/framework/tensor_storage.h"
#include "oneflow/core/framework/tensor_desc.h"
#include "oneflow/core/framework/tensor_meta.h"
#include "oneflow/core/autograd/autograd_meta.h"
#include "oneflow/core/common/symbol.h"

namespace oneflow {

class MemoryCase;
class VmLocalDepObject;

namespace cfg {

class ParallelDistribution;
}

class Shape;
class Device;

namespace vm {
class EagerBlobObject;
}  // namespace vm

namespace one {

class Tensor;
class TensorArg;

class TensorImpl {
 public:
  virtual ~TensorImpl() = default;

  // Getters
  virtual const std::shared_ptr<const Shape>& shape() const = 0;
  virtual DataType dtype() const = 0;
  virtual bool is_lazy() const = 0;

  // Getters valid only for EagerMirroredTensorImpl
  virtual Maybe<vm::EagerBlobObject> eager_blob_object() const = 0;
  virtual Maybe<VmLocalDepObject> compute_local_dep_object() const = 0;
  virtual Maybe<TensorStorage> tensor_storage() const { OF_UNIMPLEMENTED(); }

  // Getters for autograd
  const std::shared_ptr<Tensor>& acc_grad() const { return autograd_meta_->acc_grad(); }
  const std::shared_ptr<TensorArg>& now_grad_arg() const { return autograd_meta_->now_grad_arg(); }
  bool requires_grad() const { return autograd_meta_->requires_grad(); }
  bool is_leaf() const { return autograd_meta_->is_leaf(); }
  bool retain_grad() const { return autograd_meta_->retain_grad(); }

  // Setters for autograd
  void set_acc_grad(const std::shared_ptr<Tensor>& grad) { autograd_meta_->set_acc_grad(grad); }
  std::shared_ptr<Tensor> mut_acc_grad() { return autograd_meta_->mut_acc_grad(); }
  void set_requires_grad(bool requires_grad) { autograd_meta_->set_requires_grad(requires_grad); }
  void set_retain_grad(bool retain_grad) { autograd_meta_->set_retain_grad(retain_grad); }
  void set_is_leaf(bool is_leaf) { autograd_meta_->set_is_leaf(is_leaf); }
  std::shared_ptr<AutogradMeta> mut_autograd_meta() { return autograd_meta_; }

 protected:
  TensorImpl(const std::shared_ptr<AutogradMeta>& autograd_meta) : autograd_meta_(autograd_meta) {}

 protected:
  std::shared_ptr<AutogradMeta> autograd_meta_;
};

class EagerMirroredTensorImpl;
class MirroredTensorImpl : public TensorImpl {
 public:
  virtual ~MirroredTensorImpl() = default;

  // Getters
  DataType dtype() const override { return tensor_meta_->dtype(); }
  const std::shared_ptr<const Device>& device() const { return tensor_meta_->device(); }
  const std::shared_ptr<const MirroredTensorMeta>& tensor_meta() const { return tensor_meta_; }

  // Setters
  MirroredTensorMeta* mut_tensor_meta() {
    return const_cast<MirroredTensorMeta*>(tensor_meta_.get());
  }
  Maybe<std::shared_ptr<const Device>*> mut_device() { return mut_tensor_meta()->mut_device(); }
  virtual Maybe<EagerMirroredTensorImpl*> mut_eager_mirrored_tensor_impl() { OF_UNIMPLEMENTED(); }

  virtual Maybe<MirroredTensorImpl> detach() const { OF_UNIMPLEMENTED(); }

 protected:
  MirroredTensorImpl(const std::shared_ptr<const MirroredTensorMeta>& tensor_meta,
                     const std::shared_ptr<AutogradMeta>& autograd_meta)
      : TensorImpl(autograd_meta), tensor_meta_(tensor_meta) {}

  std::shared_ptr<const MirroredTensorMeta> tensor_meta_;
};

class MirroredTensor;

class ConsistentTensorImpl : public TensorImpl {
 public:
  virtual ~ConsistentTensorImpl() = default;

  // Getters
  const std::shared_ptr<const Shape>& shape() const override { return tensor_meta_->shape_ptr(); }
  DataType dtype() const override { return tensor_meta_->dtype(); }
  Symbol<cfg::ParallelDistribution> parallel_distribution() const {
    return tensor_meta_->parallel_distribution();
  }
  Symbol<ParallelDesc> parallel_desc() const { return tensor_meta_->parallel_desc(); }
  Symbol<cfg::ParallelDistribution> consumer_parallel_distribution_constraint() const {
    return consumer_parallel_distribution_constraint_;
  }
  virtual Maybe<MirroredTensor> cur_rank_phy_tensor() const { OF_UNIMPLEMENTED(); }
  Symbol<ConsistentTensorMeta> tensor_meta() const { return tensor_meta_; }

  // Getters valid only for EagerMirroredTensorImpl
  Maybe<vm::EagerBlobObject> eager_blob_object() const override { OF_UNIMPLEMENTED(); }
  Maybe<VmLocalDepObject> compute_local_dep_object() const override { OF_UNIMPLEMENTED(); }

  // Setters
  void set_consumer_parallel_distribution_constraint(Symbol<cfg::ParallelDistribution> val) {
    consumer_parallel_distribution_constraint_ = val;
  }

  ConsistentTensorMeta* mut_tensor_meta() {
    UNIMPLEMENTED();
    return nullptr;
  }

 protected:
  ConsistentTensorImpl(Symbol<ConsistentTensorMeta> tensor_meta,
                       const std::shared_ptr<AutogradMeta>& autograd_meta)
      : TensorImpl(autograd_meta),
        tensor_meta_(tensor_meta),
        consumer_parallel_distribution_constraint_() {}

  Symbol<ConsistentTensorMeta> tensor_meta_;
  Symbol<cfg::ParallelDistribution> consumer_parallel_distribution_constraint_;
};

class LazyMirroredTensorImpl final : public MirroredTensorImpl {
 public:
  OF_DISALLOW_COPY_AND_MOVE(LazyMirroredTensorImpl);
  LazyMirroredTensorImpl(const std::shared_ptr<const MirroredTensorMeta>& tensor_meta,
                         bool requires_grad, bool is_leaf)
      : MirroredTensorImpl(tensor_meta, NewAutogradMeta(requires_grad, is_leaf)) {}
  ~LazyMirroredTensorImpl() override = default;

  // Getters
  const std::shared_ptr<const Shape>& shape() const { return tensor_meta()->shape_ptr(); }
  bool is_lazy() const override { return true; }

  // Getters valid only for EagerMirroredTensorImpl
  Maybe<vm::EagerBlobObject> eager_blob_object() const override { OF_UNIMPLEMENTED(); }
  Maybe<VmLocalDepObject> compute_local_dep_object() const override { OF_UNIMPLEMENTED(); }
<<<<<<< HEAD
=======
  Maybe<TensorStorage> tensor_storage() const override { OF_UNIMPLEMENTED(); }
  Maybe<MirroredTensorImpl> detach() const override;
  Maybe<void> set_tensor_storage(std::shared_ptr<TensorStorage> tensor_storage) override {
    return Error::Unimplemented();
  }
>>>>>>> b234ca7a
};

class EagerMirroredTensorImpl final : public MirroredTensorImpl {
 public:
  OF_DISALLOW_COPY_AND_MOVE(EagerMirroredTensorImpl);
  EagerMirroredTensorImpl();
  EagerMirroredTensorImpl(const std::shared_ptr<const MirroredTensorMeta>& tensor_meta,
                          const std::shared_ptr<AutogradMeta>& autograd_meta);
  EagerMirroredTensorImpl(const std::shared_ptr<const MirroredTensorMeta>& tensor_meta,
                          bool requires_grad, bool is_leaf);
  EagerMirroredTensorImpl(const std::shared_ptr<const MirroredTensorMeta>& tensor_meta,
                          const std::shared_ptr<TensorStorage> tensor_storage, bool requires_grad,
                          bool is_leaf);
  ~EagerMirroredTensorImpl() override;

  // Getters
  const std::shared_ptr<const Shape>& shape() const override;
  Maybe<MirroredTensorImpl> detach() const override;
  bool is_lazy() const override { return false; }

  // Getters valid only for EagerMirroredTensorImpl
  Maybe<vm::EagerBlobObject> eager_blob_object() const override {
    CHECK_OR_RETURN(eager_blob_object_);
    return eager_blob_object_;
  }
  Maybe<VmLocalDepObject> compute_local_dep_object() const override;
  Maybe<TensorStorage> tensor_storage() const override {
    CHECK_OR_RETURN(eager_blob_object_);
    return tensor_storage_;
  }

  // Setters
  TensorStorage* mut_tensor_storage() { return tensor_storage_.get(); }

  Maybe<void> InitEagerBlobObject(const std::shared_ptr<MemoryCase>& mem_case);
  Maybe<void> InitEagerBlobObjectAndTensorStorage(
      const std::shared_ptr<vm::EagerBlobObject>& eager_blob_object,
      const std::shared_ptr<TensorStorage>& tensor_storage);
  Maybe<EagerMirroredTensorImpl*> mut_eager_mirrored_tensor_impl() override { return this; }

 private:
<<<<<<< HEAD
  void UpdateTensorStorage();
  Maybe<MirroredTensorImpl> detach() const override {
    auto* detached_impl = new EagerMirroredTensorImpl(tensor_meta_, tensor_storage_, false, true);
    detached_impl->eager_blob_object_ = eager_blob_object_;
    return std::shared_ptr<MirroredTensorImpl>(detached_impl);
  }

=======
  Maybe<void> UpdateTensorStorage();
>>>>>>> b234ca7a
  Maybe<void> set_eager_blob_object(std::shared_ptr<vm::EagerBlobObject> eager_blob_object);

  std::shared_ptr<TensorStorage> tensor_storage_;
  std::shared_ptr<vm::EagerBlobObject> eager_blob_object_;
};

class LazyConsistentTensorImpl final : public ConsistentTensorImpl {
 public:
  OF_DISALLOW_COPY_AND_MOVE(LazyConsistentTensorImpl);
  LazyConsistentTensorImpl(Symbol<ConsistentTensorMeta> consistent_tensor_meta, bool requires_grad,
                           bool is_leaf)
      : ConsistentTensorImpl(consistent_tensor_meta, NewAutogradMeta(requires_grad, is_leaf)) {}
  ~LazyConsistentTensorImpl() override = default;

  // Getters
  bool is_lazy() const override { return true; }
};

class EagerConsistentTensorImpl final : public ConsistentTensorImpl {
 public:
  OF_DISALLOW_COPY_AND_MOVE(EagerConsistentTensorImpl);
  ~EagerConsistentTensorImpl() override = default;

  // Getters
  bool is_lazy() const override { return false; }

  Maybe<MirroredTensor> cur_rank_phy_tensor() const override { return cur_rank_phy_tensor_; }

  static Maybe<EagerConsistentTensorImpl> New(
      const std::shared_ptr<MirroredTensor>& cur_rank_phy_tensor,
      Symbol<cfg::ParallelDistribution> parallel_distribution, Symbol<ParallelDesc> parallel_desc);

  static Maybe<EagerConsistentTensorImpl> New(Symbol<ConsistentTensorMeta> consistent_tensor_meta,
                                              bool requires_grad, bool is_leaf);

  static Maybe<EagerConsistentTensorImpl> NewWithPhyTensor(
      Symbol<ConsistentTensorMeta> consistent_tensor_meta,
      const std::shared_ptr<const Device>& device, int64_t parallel_id, bool requires_grad,
      bool is_leaf);

  static Maybe<EagerConsistentTensorImpl> NewWithoutPhyTensor(
      Symbol<ConsistentTensorMeta> consistent_tensor_meta,
      const std::shared_ptr<const Device>& device, int64_t parallel_id, bool requires_grad,
      bool is_leaf);

  typedef Maybe<EagerConsistentTensorImpl> (*NewMethod)(Symbol<ConsistentTensorMeta>,
                                                        const std::shared_ptr<const Device>&,
                                                        int64_t, bool, bool);

 private:
  EagerConsistentTensorImpl(Symbol<ConsistentTensorMeta> consistent_tensor_meta,
                            const std::shared_ptr<AutogradMeta>& autograd_meta,
                            const std::shared_ptr<MirroredTensor>& cur_rank_phy_tensor);

  std::shared_ptr<MirroredTensor> cur_rank_phy_tensor_;
};

}  // namespace one

}  // namespace oneflow

#endif  // ONEFLOW_CORE_FRAMEWORK_TENSOR_IMPL_H_<|MERGE_RESOLUTION|>--- conflicted
+++ resolved
@@ -171,14 +171,8 @@
   // Getters valid only for EagerMirroredTensorImpl
   Maybe<vm::EagerBlobObject> eager_blob_object() const override { OF_UNIMPLEMENTED(); }
   Maybe<VmLocalDepObject> compute_local_dep_object() const override { OF_UNIMPLEMENTED(); }
-<<<<<<< HEAD
-=======
   Maybe<TensorStorage> tensor_storage() const override { OF_UNIMPLEMENTED(); }
   Maybe<MirroredTensorImpl> detach() const override;
-  Maybe<void> set_tensor_storage(std::shared_ptr<TensorStorage> tensor_storage) override {
-    return Error::Unimplemented();
-  }
->>>>>>> b234ca7a
 };
 
 class EagerMirroredTensorImpl final : public MirroredTensorImpl {
@@ -220,17 +214,7 @@
   Maybe<EagerMirroredTensorImpl*> mut_eager_mirrored_tensor_impl() override { return this; }
 
  private:
-<<<<<<< HEAD
   void UpdateTensorStorage();
-  Maybe<MirroredTensorImpl> detach() const override {
-    auto* detached_impl = new EagerMirroredTensorImpl(tensor_meta_, tensor_storage_, false, true);
-    detached_impl->eager_blob_object_ = eager_blob_object_;
-    return std::shared_ptr<MirroredTensorImpl>(detached_impl);
-  }
-
-=======
-  Maybe<void> UpdateTensorStorage();
->>>>>>> b234ca7a
   Maybe<void> set_eager_blob_object(std::shared_ptr<vm::EagerBlobObject> eager_blob_object);
 
   std::shared_ptr<TensorStorage> tensor_storage_;
