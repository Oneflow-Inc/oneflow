/*
Copyright 2020 The OneFlow Authors. All rights reserved.

Licensed under the Apache License, Version 2.0 (the "License");
you may not use this file except in compliance with the License.
You may obtain a copy of the License at

    http://www.apache.org/licenses/LICENSE-2.0

Unless required by applicable law or agreed to in writing, software
distributed under the License is distributed on an "AS IS" BASIS,
WITHOUT WARRANTIES OR CONDITIONS OF ANY KIND, either express or implied.
See the License for the specific language governing permissions and
limitations under the License.
*/
#include <typeinfo>
#include "oneflow/core/vm/oneflow_vm.h"
#include "oneflow/core/vm/instruction.msg.h"
#include "oneflow/core/vm/no_arg_cb_phy_instr_operand.h"
#include "oneflow/core/vm/vm_util.h"
#include "oneflow/core/common/blocking_counter.h"
#include "oneflow/core/control/global_process_ctx.h"
#include "oneflow/core/job/global_for.h"
#include "oneflow/core/thread/thread_consistent_id.h"
#include "oneflow/core/framework/transport_token.h"

namespace oneflow {

namespace {

<<<<<<< HEAD
Maybe<void> ForEachThreadCtx(vm::VirtualMachine* vm,
                             const std::function<Maybe<void>(vm::ThreadCtx*)>& DoEach) {
  OBJECT_MSG_LIST_UNSAFE_FOR_EACH_PTR(vm->mut_thread_ctx_list(), thread_ctx) {
    const auto& stream_type = thread_ctx->stream_rt_desc().stream_type_id().stream_type();
    if (stream_type.SharingVirtualMachineThread()) { continue; }
    JUST(DoEach(thread_ctx));
  }
  return Maybe<void>::Ok();
=======
static constexpr int kSchedulerThreadUniqueConsistentId =
    (1 << kCtrlTransportTokenThreadConsistentUIdBit);

void GetSchedulerThreadInitializer(std::function<void()>* Initializer) {
  *Initializer = []() {
    CHECK_JUST(InitThisThreadUniqueConsistentId(kSchedulerThreadUniqueConsistentId, "scheduler"));
  };
}

std::type_index GetStreamTypeIndex(const vm::ThreadCtx* thread_ctx) {
  const auto& stream_rt_desc = thread_ctx->stream_rt_desc();
  const auto& stream_type_id = stream_rt_desc.stream_type_id();
  const auto& stream_type = stream_type_id.stream_type();
  return typeid(stream_type);
}

// Threads with the same stream_type share a thread_consistent_id.
// e.g.
//   Given there are 8 gpu thread in a single process.
//   thread #0 is active in process #0, while others are not.
//   thread #1 is active in process #1, while others are not.
//   ...
//   thread #7 is active in process #7, while others are not.
//   to make them communicate with each other, we can allocate thread_consistent_id 1 to all those
//   gpu threads in all processes.
void GetWorkerThreadInitializer(ObjectMsgPtr<vm::VirtualMachine> vm,
                                std::function<void(vm::ThreadCtx*)>* Initializer) {
  int64_t thread_consistent_id = kSchedulerThreadUniqueConsistentId + 1;
  HashMap<std::type_index, int64_t> stream_type_index2consistent_id;
  OBJECT_MSG_LIST_UNSAFE_FOR_EACH_PTR(vm->mut_thread_ctx_list(), thread_ctx) {
    const auto& stream_type_index = GetStreamTypeIndex(thread_ctx);
    if (stream_type_index2consistent_id.count(stream_type_index) > 0) { continue; }
    stream_type_index2consistent_id[stream_type_index] = thread_consistent_id++;
  }
  *Initializer = [stream_type_index2consistent_id](vm::ThreadCtx* thread_ctx) {
    const auto& stream_type_index = GetStreamTypeIndex(thread_ctx);
    int64_t thread_consistent_id = stream_type_index2consistent_id.at(stream_type_index);
    CHECK_JUST(InitThisThreadConsistentId(thread_consistent_id, stream_type_index.name()));
  };
>>>>>>> 500e384d
}

}  // namespace

OneflowVM::OneflowVM(const Resource& resource, int64_t this_machine_id)
    : vm_(ObjectMsgPtr<vm::VirtualMachine>::New(vm::MakeVmDesc(resource, this_machine_id).Get())) {
<<<<<<< HEAD
  CHECK_JUST(ForEachThreadCtx(vm_.Mutable(), [&](vm::ThreadCtx* thread_ctx) -> Maybe<void> {
    auto thread = std::make_unique<std::thread>(&vm::ThreadCtx::LoopRun, thread_ctx);
=======
  std::function<void(vm::ThreadCtx*)> WorkerInitializer;
  GetWorkerThreadInitializer(vm_, &WorkerInitializer);
  OBJECT_MSG_LIST_UNSAFE_FOR_EACH_PTR(vm_->mut_thread_ctx_list(), thread_ctx) {
    auto thread =
        std::make_unique<std::thread>(&vm::ThreadCtx::LoopRun, thread_ctx, WorkerInitializer);
>>>>>>> 500e384d
    worker_threads_.push_back(std::move(thread));
    return Maybe<void>::Ok();
  }));
  exiting_ = false;
  std::function<void()> SchedulerInitializer;
  GetSchedulerThreadInitializer(&SchedulerInitializer);
  schedule_thread_ = std::thread(&OneflowVM::Loop, this, SchedulerInitializer);
}

namespace {

void MakeCtrlSeqInstructions(vm::InstructionMsgList* list,
                             const std::function<void()>& ComputeCallback) {
  auto instruction = vm::NewInstruction("CtrlComputeRankFrontSeqCallback");
  instruction->add_int64_operand(GlobalProcessCtx::Rank());
  *instruction->mutable_phy_instr_operand() =
      std::make_shared<vm::NoArgCbPhyInstrOperand>(ComputeCallback);
  list->EmplaceBack(std::move(instruction));
}

void ControlSync(vm::VirtualMachine* vm) {
  BlockingCounter bc(1);
  vm::InstructionMsgList list;
  MakeCtrlSeqInstructions(&list, [&] { bc.Decrease(); });
  CHECK_JUST(vm->Receive(&list));
  bc.WaitUntilCntEqualZero();
}

}  // namespace

OneflowVM::~OneflowVM() {
  ControlSync(mut_vm());
  exiting_ = true;
  schedule_thread_.join();
  CHECK(!vm_);
}

void OneflowVM::Loop(const std::function<void()>& Initializer) {
  Initializer();
  auto* vm = mut_vm();
  while (!exiting_) { vm->Schedule(); }
  while (!mut_vm()->Empty()) { vm->Schedule(); }
  CHECK_JUST(ForEachThreadCtx(vm_.Mutable(), [&](vm::ThreadCtx* thread_ctx) -> Maybe<void> {
    thread_ctx->mut_pending_instruction_list()->Close();
    return Maybe<void>::Ok();
  }));
  for (const auto& worker_thread : worker_threads_) { worker_thread->join(); }
  vm_.Reset();
}

}  // namespace oneflow<|MERGE_RESOLUTION|>--- conflicted
+++ resolved
@@ -28,7 +28,6 @@
 
 namespace {
 
-<<<<<<< HEAD
 Maybe<void> ForEachThreadCtx(vm::VirtualMachine* vm,
                              const std::function<Maybe<void>(vm::ThreadCtx*)>& DoEach) {
   OBJECT_MSG_LIST_UNSAFE_FOR_EACH_PTR(vm->mut_thread_ctx_list(), thread_ctx) {
@@ -37,13 +36,13 @@
     JUST(DoEach(thread_ctx));
   }
   return Maybe<void>::Ok();
-=======
-static constexpr int kSchedulerThreadUniqueConsistentId =
-    (1 << kCtrlTransportTokenThreadConsistentUIdBit);
+}
 
-void GetSchedulerThreadInitializer(std::function<void()>* Initializer) {
-  *Initializer = []() {
-    CHECK_JUST(InitThisThreadUniqueConsistentId(kSchedulerThreadUniqueConsistentId, "scheduler"));
+void GetSchedulerThreadInitializer(int64_t* scheduler_thread_consistent_id,
+                                   std::function<void()>* Initializer) {
+  *scheduler_thread_consistent_id = GetThreadConsistentIdCount();
+  *Initializer = [&]() {
+    CHECK_JUST(InitThisThreadUniqueConsistentId(*scheduler_thread_consistent_id, "scheduler"));
   };
 }
 
@@ -64,8 +63,9 @@
 //   to make them communicate with each other, we can allocate thread_consistent_id 1 to all those
 //   gpu threads in all processes.
 void GetWorkerThreadInitializer(ObjectMsgPtr<vm::VirtualMachine> vm,
+                                int64_t scheduler_thread_consistent_id,
                                 std::function<void(vm::ThreadCtx*)>* Initializer) {
-  int64_t thread_consistent_id = kSchedulerThreadUniqueConsistentId + 1;
+  int64_t thread_consistent_id = scheduler_thread_consistent_id + 1;
   HashMap<std::type_index, int64_t> stream_type_index2consistent_id;
   OBJECT_MSG_LIST_UNSAFE_FOR_EACH_PTR(vm->mut_thread_ctx_list(), thread_ctx) {
     const auto& stream_type_index = GetStreamTypeIndex(thread_ctx);
@@ -77,29 +77,24 @@
     int64_t thread_consistent_id = stream_type_index2consistent_id.at(stream_type_index);
     CHECK_JUST(InitThisThreadConsistentId(thread_consistent_id, stream_type_index.name()));
   };
->>>>>>> 500e384d
 }
 
 }  // namespace
 
 OneflowVM::OneflowVM(const Resource& resource, int64_t this_machine_id)
     : vm_(ObjectMsgPtr<vm::VirtualMachine>::New(vm::MakeVmDesc(resource, this_machine_id).Get())) {
-<<<<<<< HEAD
+  int64_t scheduler_thread_consistent_id = -1;
+  std::function<void()> SchedulerInitializer;
+  GetSchedulerThreadInitializer(&scheduler_thread_consistent_id, &SchedulerInitializer);
+  std::function<void(vm::ThreadCtx*)> WorkerInitializer;
+  GetWorkerThreadInitializer(vm_, scheduler_thread_consistent_id, &WorkerInitializer);
   CHECK_JUST(ForEachThreadCtx(vm_.Mutable(), [&](vm::ThreadCtx* thread_ctx) -> Maybe<void> {
-    auto thread = std::make_unique<std::thread>(&vm::ThreadCtx::LoopRun, thread_ctx);
-=======
-  std::function<void(vm::ThreadCtx*)> WorkerInitializer;
-  GetWorkerThreadInitializer(vm_, &WorkerInitializer);
-  OBJECT_MSG_LIST_UNSAFE_FOR_EACH_PTR(vm_->mut_thread_ctx_list(), thread_ctx) {
     auto thread =
         std::make_unique<std::thread>(&vm::ThreadCtx::LoopRun, thread_ctx, WorkerInitializer);
->>>>>>> 500e384d
     worker_threads_.push_back(std::move(thread));
     return Maybe<void>::Ok();
   }));
   exiting_ = false;
-  std::function<void()> SchedulerInitializer;
-  GetSchedulerThreadInitializer(&SchedulerInitializer);
   schedule_thread_ = std::thread(&OneflowVM::Loop, this, SchedulerInitializer);
 }
 
