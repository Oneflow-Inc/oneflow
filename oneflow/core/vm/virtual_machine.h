--- conflicted
+++ resolved
@@ -21,10 +21,7 @@
 #include "oneflow/core/vm/virtual_machine_engine.h"
 #include "oneflow/core/thread/thread_pool.h"
 #include "oneflow/core/common/stream_role.h"
-<<<<<<< HEAD
-=======
 #include "oneflow/core/common/steady_vector.h"
->>>>>>> 739181f1
 
 namespace oneflow {
 
@@ -40,17 +37,6 @@
 
   static std::function<Maybe<bool>()> GetPredicatorNoMoreInstructionsFinished();
 
-<<<<<<< HEAD
-  Maybe<vm::Stream*> CreateStream(Symbol<Device> device, StreamRole stream_role);
-  vm::MirroredObject* FindOrCreateScheduleLocalDepObject(Symbol<Device> device,
-                                                         StreamRole stream_role);
-  vm::MirroredObject* FindOrCreateTransportLocalDepObject();
-
-  bool NoMoreErasedLivelyInstructions(size_t* last_total_erased_lively_instruction_cnt) const;
-  std::string GetBlockingDebugString();
-
-  Maybe<void> Receive(vm::InstructionList* instr_list);
-=======
   intrusive::shared_ptr<vm::MirroredObject> FindOrCreateTransportLocalDepObject();
 
   std::string GetBlockingDebugString();
@@ -58,7 +44,6 @@
   Maybe<void> Receive(vm::InstructionList* instr_list);
 
   Maybe<void> CloseVMThreads();
->>>>>>> 739181f1
 
   // Never called in vm work threads.
   // VM sync must be called to ensure all working instructions are finished.
@@ -82,22 +67,12 @@
   void ControlSync();
   Maybe<vm::ThreadCtx*> FindOrCreateThreadCtx(Symbol<Device> device, StreamRole stream_role);
   Maybe<vm::ThreadCtx*> CreateThreadCtx(Symbol<Device> device, StreamRole stream_role);
-<<<<<<< HEAD
-=======
   Maybe<vm::Stream*> CreateStream(Symbol<Device> device, StreamRole stream_role);
 
->>>>>>> 739181f1
   Maybe<vm::Stream*> CreateStream(vm::ThreadCtx* thread_ctx, Symbol<Device> device,
                                   StreamRole stream_role);
 
   Maybe<void> RunInCurrentThread(vm::InstructionList* instr_list);
-<<<<<<< HEAD
-
-  bool disable_vm_threads_;
-  bool scheduler_stoped_;
-  intrusive::shared_ptr<vm::VirtualMachineEngine> vm_;
-
-=======
 
   Maybe<void> BlockingRunProbeFunc(const std::function<bool(vm::VirtualMachineEngine*)>& prob_func);
 
@@ -107,7 +82,6 @@
   bool scheduler_stopped_;
   intrusive::shared_ptr<vm::VirtualMachineEngine> engine_;
 
->>>>>>> 739181f1
   // for asynchronized execution
   std::mutex worker_threads_mutex_;
   std::list<std::unique_ptr<std::thread>> worker_threads_;
@@ -120,10 +94,7 @@
   HashMap<std::pair<Symbol<Device>, StreamRole>, intrusive::shared_ptr<vm::MirroredObject>>
       device_stream_role2local_dep_object_;
   intrusive::shared_ptr<vm::MirroredObject> transport_local_dep_object_;
-<<<<<<< HEAD
-=======
   SteadyVector<vm::Stream*> unique_stream_id2vm_stream_;
->>>>>>> 739181f1
 
   std::thread schedule_thread_;
   Notifier pending_notifier_;
