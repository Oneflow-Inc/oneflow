/*
Copyright 2020 The OneFlow Authors. All rights reserved.

Licensed under the Apache License, Version 2.0 (the "License");
you may not use this file except in compliance with the License.
You may obtain a copy of the License at

    http://www.apache.org/licenses/LICENSE-2.0

Unless required by applicable law or agreed to in writing, software
distributed under the License is distributed on an "AS IS" BASIS,
WITHOUT WARRANTIES OR CONDITIONS OF ANY KIND, either express or implied.
See the License for the specific language governing permissions and
limitations under the License.
*/
#ifndef ONEFLOW_CORE_VM_VIRTUAL_MACHINE_H_
#define ONEFLOW_CORE_VM_VIRTUAL_MACHINE_H_

#include <mutex>
#include "oneflow/core/common/notifier.h"
#include "oneflow/core/vm/virtual_machine_engine.h"
#include "oneflow/core/thread/thread_pool.h"
#include "oneflow/core/common/stream_role.h"
<<<<<<< HEAD
=======
#include "oneflow/core/common/steady_vector.h"
>>>>>>> ad8d09ea

namespace oneflow {

class InstructionsBuilder;
class Device;

class VirtualMachine final {
 public:
  VirtualMachine(const VirtualMachine&) = delete;
  VirtualMachine(VirtualMachine&&) = delete;
  VirtualMachine();
  ~VirtualMachine();

  static std::function<Maybe<bool>()> GetPredicatorNoMoreInstructionsFinished();

<<<<<<< HEAD
  Maybe<vm::Stream*> CreateStream(Symbol<Device> device, StreamRole stream_role);
  vm::MirroredObject* FindOrCreateScheduleLocalDepObject(Symbol<Device> device,
                                                         StreamRole stream_role);
  vm::MirroredObject* FindOrCreateTransportLocalDepObject();

  bool NoMoreErasedLivelyInstructions(size_t* last_total_erased_lively_instruction_cnt) const;
  std::string GetBlockingDebugString();

  Maybe<void> Receive(vm::InstructionList* instr_list);
=======
  intrusive::shared_ptr<vm::MirroredObject> FindOrCreateTransportLocalDepObject();

  std::string GetBlockingDebugString();
>>>>>>> ad8d09ea

  Maybe<void> Receive(vm::InstructionList* instr_list);

  Maybe<void> CloseVMThreads();

  // Never called in vm work threads.
  // VM sync must be called to ensure all working instructions are finished.
  Maybe<void> ShrinkAllMem();
  Maybe<vm::Stream*> GetVmStream(Symbol<Stream> stream);

 private:
  friend class InstructionsBuilder;

  void ScheduleLoop(const std::function<void()>& Initializer);

  intrusive::shared_ptr<vm::MirroredObject> FindOrCreateScheduleLocalDepObject(
      Symbol<Device> device, StreamRole stream_role);
  bool NoMoreErasedInstructions(size_t* last_total_erased_instruction_cnt) const;

  const vm::VirtualMachineEngine& engine() const { return *engine_; }
  vm::VirtualMachineEngine* mut_engine() { return engine_.Mutable(); }

  void ControlSync();
  Maybe<vm::ThreadCtx*> FindOrCreateThreadCtx(Symbol<Device> device, StreamRole stream_role);
  Maybe<vm::ThreadCtx*> CreateThreadCtx(Symbol<Device> device, StreamRole stream_role);
<<<<<<< HEAD
=======
  Maybe<vm::Stream*> CreateStream(Symbol<Device> device, StreamRole stream_role);

>>>>>>> ad8d09ea
  Maybe<vm::Stream*> CreateStream(vm::ThreadCtx* thread_ctx, Symbol<Device> device,
                                  StreamRole stream_role);

  Maybe<void> RunInCurrentThread(vm::InstructionList* instr_list);
<<<<<<< HEAD

  bool disable_vm_threads_;
  bool scheduler_stoped_;
  intrusive::shared_ptr<vm::VirtualMachineEngine> vm_;

=======

  Maybe<void> BlockingRunProbeFunc(const std::function<bool(vm::VirtualMachineEngine*)>& prob_func);

  Maybe<void> NotifyOrRunScheduler();

  bool disable_vm_threads_;
  bool scheduler_stopped_;
  intrusive::shared_ptr<vm::VirtualMachineEngine> engine_;

>>>>>>> ad8d09ea
  // for asynchronized execution
  std::mutex worker_threads_mutex_;
  std::list<std::unique_ptr<std::thread>> worker_threads_;

  // for creating vm::Stream and vm::ThreadCtx
  std::recursive_mutex creating_stream_and_thread_ctx_mutex_;
  HashMap<DeviceType, vm::ThreadCtx*> devcie_type2non_independent_thread_ctx_;
  HashMap<std::pair<DeviceType, StreamRole>, vm::ThreadCtx*>
      devcie_type_stream_role_2independent_thread_ctx_;
  HashMap<std::pair<Symbol<Device>, StreamRole>, intrusive::shared_ptr<vm::MirroredObject>>
      device_stream_role2local_dep_object_;
  intrusive::shared_ptr<vm::MirroredObject> transport_local_dep_object_;
<<<<<<< HEAD
=======
  SteadyVector<vm::Stream*> unique_stream_id2vm_stream_;
>>>>>>> ad8d09ea

  std::thread schedule_thread_;
  Notifier pending_notifier_;
};

}  // namespace oneflow

#endif  // ONEFLOW_CORE_VM_VIRTUAL_MACHINE_H_<|MERGE_RESOLUTION|>--- conflicted
+++ resolved
@@ -21,10 +21,7 @@
 #include "oneflow/core/vm/virtual_machine_engine.h"
 #include "oneflow/core/thread/thread_pool.h"
 #include "oneflow/core/common/stream_role.h"
-<<<<<<< HEAD
-=======
 #include "oneflow/core/common/steady_vector.h"
->>>>>>> ad8d09ea
 
 namespace oneflow {
 
@@ -40,21 +37,9 @@
 
   static std::function<Maybe<bool>()> GetPredicatorNoMoreInstructionsFinished();
 
-<<<<<<< HEAD
-  Maybe<vm::Stream*> CreateStream(Symbol<Device> device, StreamRole stream_role);
-  vm::MirroredObject* FindOrCreateScheduleLocalDepObject(Symbol<Device> device,
-                                                         StreamRole stream_role);
-  vm::MirroredObject* FindOrCreateTransportLocalDepObject();
-
-  bool NoMoreErasedLivelyInstructions(size_t* last_total_erased_lively_instruction_cnt) const;
-  std::string GetBlockingDebugString();
-
-  Maybe<void> Receive(vm::InstructionList* instr_list);
-=======
   intrusive::shared_ptr<vm::MirroredObject> FindOrCreateTransportLocalDepObject();
 
   std::string GetBlockingDebugString();
->>>>>>> ad8d09ea
 
   Maybe<void> Receive(vm::InstructionList* instr_list);
 
@@ -80,22 +65,12 @@
   void ControlSync();
   Maybe<vm::ThreadCtx*> FindOrCreateThreadCtx(Symbol<Device> device, StreamRole stream_role);
   Maybe<vm::ThreadCtx*> CreateThreadCtx(Symbol<Device> device, StreamRole stream_role);
-<<<<<<< HEAD
-=======
   Maybe<vm::Stream*> CreateStream(Symbol<Device> device, StreamRole stream_role);
 
->>>>>>> ad8d09ea
   Maybe<vm::Stream*> CreateStream(vm::ThreadCtx* thread_ctx, Symbol<Device> device,
                                   StreamRole stream_role);
 
   Maybe<void> RunInCurrentThread(vm::InstructionList* instr_list);
-<<<<<<< HEAD
-
-  bool disable_vm_threads_;
-  bool scheduler_stoped_;
-  intrusive::shared_ptr<vm::VirtualMachineEngine> vm_;
-
-=======
 
   Maybe<void> BlockingRunProbeFunc(const std::function<bool(vm::VirtualMachineEngine*)>& prob_func);
 
@@ -105,7 +80,6 @@
   bool scheduler_stopped_;
   intrusive::shared_ptr<vm::VirtualMachineEngine> engine_;
 
->>>>>>> ad8d09ea
   // for asynchronized execution
   std::mutex worker_threads_mutex_;
   std::list<std::unique_ptr<std::thread>> worker_threads_;
@@ -118,10 +92,7 @@
   HashMap<std::pair<Symbol<Device>, StreamRole>, intrusive::shared_ptr<vm::MirroredObject>>
       device_stream_role2local_dep_object_;
   intrusive::shared_ptr<vm::MirroredObject> transport_local_dep_object_;
-<<<<<<< HEAD
-=======
   SteadyVector<vm::Stream*> unique_stream_id2vm_stream_;
->>>>>>> ad8d09ea
 
   std::thread schedule_thread_;
   Notifier pending_notifier_;
