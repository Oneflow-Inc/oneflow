/*
Copyright 2020 The OneFlow Authors. All rights reserved.

Licensed under the Apache License, Version 2.0 (the "License");
you may not use this file except in compliance with the License.
You may obtain a copy of the License at

    http://www.apache.org/licenses/LICENSE-2.0

Unless required by applicable law or agreed to in writing, software
distributed under the License is distributed on an "AS IS" BASIS,
WITHOUT WARRANTIES OR CONDITIONS OF ANY KIND, either express or implied.
See the License for the specific language governing permissions and
limitations under the License.
*/
#ifndef ONEFLOW_CORE_VM_VIRTUAL_MACHINE_H_
#define ONEFLOW_CORE_VM_VIRTUAL_MACHINE_H_

#include <mutex>
#include "oneflow/core/common/notifier.h"
#include "oneflow/core/vm/virtual_machine_engine.h"
#include "oneflow/core/thread/thread_pool.h"
#include "oneflow/core/common/stream_role.h"

namespace oneflow {

class InstructionsBuilder;
class Device;

class VirtualMachine final {
 public:
  VirtualMachine(const VirtualMachine&) = delete;
  VirtualMachine(VirtualMachine&&) = delete;
  VirtualMachine();
  ~VirtualMachine();

  static std::function<Maybe<bool>()> GetPredicatorNoMoreInstructionsFinished();

<<<<<<< HEAD
  Maybe<vm::Stream*> CreateStream(Symbol<Device> device, StreamRole stream_role);
  vm::MirroredObject* FindOrCreateScheduleLocalDepObject(Symbol<Device> device,
                                                         StreamRole stream_role);
  vm::MirroredObject* FindOrCreateTransportLocalDepObject();

  bool NoMoreErasedLivelyInstructions(size_t* last_total_erased_lively_instruction_cnt) const;
=======
  bool NoMoreErasedInstructions(size_t* last_total_erased_instruction_cnt) const;
>>>>>>> 58a9ba3d
  std::string GetBlockingDebugString();

  Maybe<void> Receive(vm::InstructionMsgList* instr_list);

  const vm::VirtualMachineEngine& vm() const { return *vm_; }

  Maybe<void> CloseVMThreads();

 private:
  friend class InstructionsBuilder;

  void ScheduleLoop(const std::function<void()>& Initializer);
  void CallbackLoop(const std::function<void()>& Initializer);

  vm::VirtualMachineEngine* mut_vm() { return vm_.Mutable(); }
  void ControlSync();
  Maybe<vm::ThreadCtx*> FindOrCreateThreadCtx(Symbol<Device> device, StreamRole stream_role);
  Maybe<vm::ThreadCtx*> CreateThreadCtx(Symbol<Device> device, StreamRole stream_role);
  Maybe<vm::Stream*> CreateStream(vm::ThreadCtx* thread_ctx, Symbol<Device> device,
                                  StreamRole stream_role);

  Maybe<void> RunInCurrentThread(vm::InstructionMsgList* instr_list);

  bool disable_vm_threads_;
  bool scheduler_stopped_;
  intrusive::shared_ptr<vm::VirtualMachineEngine> vm_;

  // for asynchronized execution
  std::mutex worker_threads_mutex_;
  std::list<std::unique_ptr<std::thread>> worker_threads_;

  // for creating vm::Stream and vm::ThreadCtx
  std::recursive_mutex creating_stream_and_thread_ctx_mutex_;
  HashMap<DeviceType, vm::ThreadCtx*> devcie_type2non_independent_thread_ctx_;
  HashMap<std::pair<DeviceType, StreamRole>, vm::ThreadCtx*>
      devcie_type_stream_role_2independent_thread_ctx_;
  HashMap<std::pair<Symbol<Device>, StreamRole>, intrusive::shared_ptr<vm::MirroredObject>>
      device_stream_role2local_dep_object_;
  intrusive::shared_ptr<vm::MirroredObject> transport_local_dep_object_;

  std::thread schedule_thread_;
  Notifier pending_notifier_;
  std::thread callback_thread_;
  Notifier callback_notifier_;
};

}  // namespace oneflow

#endif  // ONEFLOW_CORE_VM_VIRTUAL_MACHINE_H_<|MERGE_RESOLUTION|>--- conflicted
+++ resolved
@@ -36,16 +36,12 @@
 
   static std::function<Maybe<bool>()> GetPredicatorNoMoreInstructionsFinished();
 
-<<<<<<< HEAD
   Maybe<vm::Stream*> CreateStream(Symbol<Device> device, StreamRole stream_role);
   vm::MirroredObject* FindOrCreateScheduleLocalDepObject(Symbol<Device> device,
                                                          StreamRole stream_role);
   vm::MirroredObject* FindOrCreateTransportLocalDepObject();
 
-  bool NoMoreErasedLivelyInstructions(size_t* last_total_erased_lively_instruction_cnt) const;
-=======
   bool NoMoreErasedInstructions(size_t* last_total_erased_instruction_cnt) const;
->>>>>>> 58a9ba3d
   std::string GetBlockingDebugString();
 
   Maybe<void> Receive(vm::InstructionMsgList* instr_list);
