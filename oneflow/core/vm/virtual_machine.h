/*
Copyright 2020 The OneFlow Authors. All rights reserved.

Licensed under the Apache License, Version 2.0 (the "License");
you may not use this file except in compliance with the License.
You may obtain a copy of the License at

    http://www.apache.org/licenses/LICENSE-2.0

Unless required by applicable law or agreed to in writing, software
distributed under the License is distributed on an "AS IS" BASIS,
WITHOUT WARRANTIES OR CONDITIONS OF ANY KIND, either express or implied.
See the License for the specific language governing permissions and
limitations under the License.
*/
#ifndef ONEFLOW_CORE_VM_VIRTUAL_MACHINE_H_
#define ONEFLOW_CORE_VM_VIRTUAL_MACHINE_H_

#include <mutex>
#include "oneflow/core/common/notifier.h"
#include "oneflow/core/vm/virtual_machine_engine.h"
#include "oneflow/core/thread/thread_pool.h"
#include "oneflow/core/common/stream_role.h"
#include "oneflow/core/common/steady_vector.h"

namespace oneflow {

class InstructionsBuilder;
class Device;

class VirtualMachine final {
 public:
  VirtualMachine(const VirtualMachine&) = delete;
  VirtualMachine(VirtualMachine&&) = delete;
  VirtualMachine();
  ~VirtualMachine();

  static std::function<Maybe<bool>()> GetPredicatorNoMoreInstructionsFinished();

  intrusive::shared_ptr<vm::MirroredObject> FindOrCreateTransportLocalDepObject();

  std::string GetBlockingDebugString();

  Maybe<void> Receive(vm::InstructionMsgList* instr_list);

  Maybe<void> CloseVMThreads();

<<<<<<< HEAD
  // Never called in vm work threads.
  // VM sync must be called to ensure all working instructions are finished.
  Maybe<void> ShrinkAllMem();
=======
  Maybe<vm::Stream*> GetVmStream(Symbol<Stream> stream);
>>>>>>> a4a20016

 private:
  friend class InstructionsBuilder;

  void ScheduleLoop(const std::function<void()>& Initializer);

  intrusive::shared_ptr<vm::MirroredObject> FindOrCreateScheduleLocalDepObject(
      Symbol<Device> device, StreamRole stream_role);
  bool NoMoreErasedInstructions(size_t* last_total_erased_instruction_cnt) const;

  const vm::VirtualMachineEngine& engine() const { return *engine_; }
  vm::VirtualMachineEngine* mut_engine() { return engine_.Mutable(); }

  void ControlSync();
  Maybe<vm::ThreadCtx*> FindOrCreateThreadCtx(Symbol<Device> device, StreamRole stream_role);
  Maybe<vm::ThreadCtx*> CreateThreadCtx(Symbol<Device> device, StreamRole stream_role);
  Maybe<vm::Stream*> CreateStream(Symbol<Device> device, StreamRole stream_role);

  Maybe<vm::Stream*> CreateStream(vm::ThreadCtx* thread_ctx, Symbol<Device> device,
                                  StreamRole stream_role);

  Maybe<void> RunInCurrentThread(vm::InstructionMsgList* instr_list);

<<<<<<< HEAD
  Maybe<void> BlockingRunProbeFunc(const std::function<bool(vm::VirtualMachineEngine*)>& prob_func);

  bool vm_threads_closed_;
  intrusive::shared_ptr<vm::VirtualMachineEngine> vm_;
=======
  Maybe<void> NotifyOrRunScheduler();

  bool disable_vm_threads_;
  bool scheduler_stopped_;
  intrusive::shared_ptr<vm::VirtualMachineEngine> engine_;

>>>>>>> a4a20016
  // for asynchronized execution
  std::mutex worker_threads_mutex_;
  std::list<std::unique_ptr<std::thread>> worker_threads_;

  // for creating vm::Stream and vm::ThreadCtx
  std::recursive_mutex creating_stream_and_thread_ctx_mutex_;
  HashMap<DeviceType, vm::ThreadCtx*> devcie_type2non_independent_thread_ctx_;
  HashMap<std::pair<DeviceType, StreamRole>, vm::ThreadCtx*>
      devcie_type_stream_role_2independent_thread_ctx_;
  HashMap<std::pair<Symbol<Device>, StreamRole>, intrusive::shared_ptr<vm::MirroredObject>>
      device_stream_role2local_dep_object_;
  intrusive::shared_ptr<vm::MirroredObject> transport_local_dep_object_;
  SteadyVector<vm::Stream*> unique_stream_id2vm_stream_;

  std::thread schedule_thread_;
  Notifier pending_notifier_;
};

}  // namespace oneflow

#endif  // ONEFLOW_CORE_VM_VIRTUAL_MACHINE_H_<|MERGE_RESOLUTION|>--- conflicted
+++ resolved
@@ -45,13 +45,10 @@
 
   Maybe<void> CloseVMThreads();
 
-<<<<<<< HEAD
   // Never called in vm work threads.
   // VM sync must be called to ensure all working instructions are finished.
   Maybe<void> ShrinkAllMem();
-=======
   Maybe<vm::Stream*> GetVmStream(Symbol<Stream> stream);
->>>>>>> a4a20016
 
  private:
   friend class InstructionsBuilder;
@@ -75,19 +72,14 @@
 
   Maybe<void> RunInCurrentThread(vm::InstructionMsgList* instr_list);
 
-<<<<<<< HEAD
   Maybe<void> BlockingRunProbeFunc(const std::function<bool(vm::VirtualMachineEngine*)>& prob_func);
 
-  bool vm_threads_closed_;
-  intrusive::shared_ptr<vm::VirtualMachineEngine> vm_;
-=======
   Maybe<void> NotifyOrRunScheduler();
 
   bool disable_vm_threads_;
   bool scheduler_stopped_;
   intrusive::shared_ptr<vm::VirtualMachineEngine> engine_;
 
->>>>>>> a4a20016
   // for asynchronized execution
   std::mutex worker_threads_mutex_;
   std::list<std::unique_ptr<std::thread>> worker_threads_;
