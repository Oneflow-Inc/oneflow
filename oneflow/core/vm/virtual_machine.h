/*
Copyright 2020 The OneFlow Authors. All rights reserved.

Licensed under the Apache License, Version 2.0 (the "License");
you may not use this file except in compliance with the License.
You may obtain a copy of the License at

    http://www.apache.org/licenses/LICENSE-2.0

Unless required by applicable law or agreed to in writing, software
distributed under the License is distributed on an "AS IS" BASIS,
WITHOUT WARRANTIES OR CONDITIONS OF ANY KIND, either express or implied.
See the License for the specific language governing permissions and
limitations under the License.
*/
#ifndef ONEFLOW_CORE_VM_VIRTUAL_MACHINE_H_
#define ONEFLOW_CORE_VM_VIRTUAL_MACHINE_H_

#include "oneflow/core/common/notifier.h"
#include "oneflow/core/vm/vm_desc.h"
#include "oneflow/core/vm/virtual_machine_engine.h"
#include "oneflow/core/thread/thread_pool.h"

namespace oneflow {

class InstructionsBuilder;

class VirtualMachine final {
 public:
  VirtualMachine(const VirtualMachine&) = delete;
  VirtualMachine(VirtualMachine&&) = delete;
  VirtualMachine(const Resource& resource, int64_t this_machine_id);
  ~VirtualMachine();

  static std::function<Maybe<bool>()> GetPredicatorNoMoreInstructionsFinished();

  bool NoMoreErasedLivelyInstructions(size_t* last_total_erased_lively_instruction_cnt) const;
  std::string GetBlockingDebugString();

  Maybe<void> Receive(vm::InstructionMsgList* instr_list);

  const vm::VirtualMachineEngine& vm() const { return *vm_; }

  Maybe<void> CloseVMThreads();

 private:
  friend class InstructionsBuilder;

  void ScheduleLoop(const std::function<void()>& Initializer);
  void CallbackLoop(const std::function<void()>& Initializer);

  vm::VirtualMachineEngine* mut_vm() { return vm_.Mutable(); }
  void ControlSync();

  Maybe<void> RunInCurrentThread(vm::InstructionMsgList* instr_list);

<<<<<<< HEAD
=======
  bool vm_threads_closed_;
>>>>>>> a80aea63
  intrusive::shared_ptr<vm::VirtualMachineEngine> vm_;
  // for asynchronized execution
  std::list<std::unique_ptr<std::thread>> worker_threads_;
  std::thread schedule_thread_;
  Notifier pending_notifier_;
  std::thread callback_thread_;
  Notifier callback_notifier_;
  bool vm_threads_closed_;
};

}  // namespace oneflow

#endif  // ONEFLOW_CORE_VM_VIRTUAL_MACHINE_H_<|MERGE_RESOLUTION|>--- conflicted
+++ resolved
@@ -54,10 +54,7 @@
 
   Maybe<void> RunInCurrentThread(vm::InstructionMsgList* instr_list);
 
-<<<<<<< HEAD
-=======
   bool vm_threads_closed_;
->>>>>>> a80aea63
   intrusive::shared_ptr<vm::VirtualMachineEngine> vm_;
   // for asynchronized execution
   std::list<std::unique_ptr<std::thread>> worker_threads_;
@@ -65,7 +62,6 @@
   Notifier pending_notifier_;
   std::thread callback_thread_;
   Notifier callback_notifier_;
-  bool vm_threads_closed_;
 };
 
 }  // namespace oneflow
