--- conflicted
+++ resolved
@@ -65,18 +65,12 @@
     return delete_logical_object_list_;
   }
   const InstructionList& waiting_instruction_list() const { return waiting_instruction_list_; }
-<<<<<<< HEAD
-  const InstructionList& ready_instruction_list() const { return ready_instruction_list_; }
   const VmStatRunningInstructionList& vm_stat_running_instruction_list() const {
     return vm_stat_running_instruction_list_;
   }
   const FrontSeqInstructionList& front_seq_compute_instr_list() const {
     return front_seq_compute_instr_list_;
   }
-=======
-  const VmStatRunningInstructionList& vm_stat_running_instruction_list() const { return vm_stat_running_instruction_list_; }
-  const FrontSeqInstructionList& front_seq_compute_instr_list() const { return front_seq_compute_instr_list_; }
->>>>>>> e6540a60
   const InstructionMsgMutextList& pending_msg_list() const { return pending_msg_list_; }
   const StreamTypeId2StreamRtDesc& stream_type_id2stream_rt_desc() const {
     return stream_type_id2stream_rt_desc_;
@@ -93,18 +87,12 @@
   ThreadCtxList* mut_thread_ctx_list() { return &thread_ctx_list_; }
   LogicalObjectDeleteList* mut_delete_logical_object_list() { return &delete_logical_object_list_; }
   InstructionList* mut_waiting_instruction_list() { return &waiting_instruction_list_; }
-<<<<<<< HEAD
-  InstructionList* mut_ready_instruction_list() { return &ready_instruction_list_; }
   VmStatRunningInstructionList* mut_vm_stat_running_instruction_list() {
     return &vm_stat_running_instruction_list_;
   }
   FrontSeqInstructionList* mut_front_seq_compute_instr_list() {
     return &front_seq_compute_instr_list_;
   }
-=======
-  VmStatRunningInstructionList* mut_vm_stat_running_instruction_list() { return &vm_stat_running_instruction_list_; }
-  FrontSeqInstructionList* mut_front_seq_compute_instr_list() { return &front_seq_compute_instr_list_; }
->>>>>>> e6540a60
   InstructionMsgMutextList* mut_pending_msg_list() { return &pending_msg_list_; }
   StreamTypeId2StreamRtDesc* mut_stream_type_id2stream_rt_desc() {
     return &stream_type_id2stream_rt_desc_;
@@ -130,29 +118,14 @@
  private:
   using TmpPendingInstrMsgList = intrusive::List<INTRUSIVE_FIELD(InstructionMsg, instr_msg_hook_)>;
   using NewInstructionList = InstructionList;
-<<<<<<< HEAD
-  using PrescheduledInstructionList = InstructionList;
-  using WaitingInstructionList = InstructionList;
-  using ReadyInstructionList = InstructionList;
-
-  template<typename ContainerT>
-  void TryRunFrontSeqInstruction(ContainerT* front_seq_list,
-                                 /*out*/ ReadyInstructionList* ready_instruction_list);
-  void TryRunFrontSeqInstruction(/*out*/ ReadyInstructionList* ready_instruction_list);
-  void ReleaseInstruction(Instruction* instruction,
-                          /*out*/ ReadyInstructionList* ready_instruction_list);
-  void TryReleaseFinishedInstructions(Stream* stream,
-                                      /*out*/ ReadyInstructionList* ready_instruction_list);
-=======
-  using ReadyInstructionList = intrusive::List<INTRUSIVE_FIELD(Instruction, dispatched_instruction_hook_)>;
+  using ReadyInstructionList =
+      intrusive::List<INTRUSIVE_FIELD(Instruction, dispatched_instruction_hook_)>;
 
   ReadyInstructionList* mut_ready_instruction_list() { return &ready_instruction_list_; }
-
 
   void TryRunFrontSeqInstruction();
   void ReleaseInstruction(Instruction* instruction);
   void TryReleaseFinishedInstructions(Stream* stream);
->>>>>>> e6540a60
   void FilterAndRunInstructionsInAdvance(TmpPendingInstrMsgList* instr_msg_list);
   void MakeInstructions(TmpPendingInstrMsgList*, /*out*/ NewInstructionList* ret_instruction_list);
   template<int64_t (*TransformLogicalObjectId)(int64_t), typename DoEachT>
@@ -191,20 +164,9 @@
                                                Instruction* instrution);
   void ConsumeMirroredObjects(Id2LogicalObject* id2logical_object,
                               NewInstructionList* new_instruction_list);
-<<<<<<< HEAD
-  void FilterReadyInstructions(NewInstructionList* new_instruction_list,
-                               /*out*/ ReadyInstructionList* ready_instruction_list);
-  void DispatchAndPrescheduleInstructions(ReadyInstructionList* ready_instruction_list);
-
-  template<typename ReadyList, typename IsEdgeReadyT>
-  void TryMoveWaitingToReady(Instruction* instruction, ReadyList* ready_list,
-                             const IsEdgeReadyT& IsEdgeReady);
-
-=======
   void DispatchAndPrescheduleInstructions();
   void MoveToReadyOrWaiting(NewInstructionList* new_instruction_list);
   void DispatchInstruction(Instruction* instruction);
->>>>>>> e6540a60
   void TryDeleteLogicalObjects();
 
   bool Dispatchable(Instruction* instruction) const;
@@ -229,18 +191,12 @@
         ready_instruction_list_(),
         vm_stat_running_instruction_list_(),
         front_seq_compute_instr_list_() {}
-<<<<<<< HEAD
   intrusive::Ref intrusive_ref_;
-=======
-
-  INTRUSIVE_DEFINE_FIELD(intrusive::Ref, intrusive_ref_);
->>>>>>> e6540a60
   // fields
   intrusive::shared_ptr<VmResourceDesc> vm_resource_desc_;
   Range machine_id_range_;
   std::atomic<int64_t> flying_instruction_cnt_;
   // lists or maps
-<<<<<<< HEAD
   // Do not change the order of the following fields
   ActiveStreamList active_stream_list_;
   ThreadCtxList thread_ctx_list_;
@@ -249,26 +205,10 @@
   LogicalObjectDeleteList delete_logical_object_list_;
   InstructionMsgMutextList pending_msg_list_;
   InstructionList waiting_instruction_list_;
-  InstructionList ready_instruction_list_;
+  ReadyInstructionList ready_instruction_list_;
   VmStatRunningInstructionList vm_stat_running_instruction_list_;
   FrontSeqInstructionList front_seq_compute_instr_list_;
 };
-=======
-  // Do not change the order of the following fields 
-  INTRUSIVE_DEFINE_FIELD(ActiveStreamList, active_stream_list_);
-  INTRUSIVE_DEFINE_FIELD(ThreadCtxList, thread_ctx_list_);
-  INTRUSIVE_DEFINE_FIELD(StreamTypeId2StreamRtDesc, stream_type_id2stream_rt_desc_);
-  INTRUSIVE_DEFINE_FIELD(Id2LogicalObject, id2logical_object_);
-  INTRUSIVE_DEFINE_FIELD(LogicalObjectDeleteList, delete_logical_object_list_);
-  INTRUSIVE_DEFINE_FIELD(InstructionMsgMutextList, pending_msg_list_);
-  INTRUSIVE_DEFINE_FIELD(InstructionList, waiting_instruction_list_);
-  INTRUSIVE_DEFINE_FIELD(ReadyInstructionList, ready_instruction_list_);
-  INTRUSIVE_DEFINE_FIELD(VmStatRunningInstructionList, vm_stat_running_instruction_list_);
-  // TODO(lixinqi): rename to sequential_instruction_list 
-  INTRUSIVE_DEFINE_FIELD(FrontSeqInstructionList, front_seq_compute_instr_list_);
-INTRUSIVE_END(VirtualMachine);
-// clang-format on
->>>>>>> e6540a60
 
 }  // namespace vm
 
