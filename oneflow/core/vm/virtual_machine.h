--- conflicted
+++ resolved
@@ -67,17 +67,10 @@
     return delete_logical_object_list_;
   }
   const InstructionList& waiting_instruction_list() const { return waiting_instruction_list_; }
-<<<<<<< HEAD
   const LivelyInstructionList& lively_instruction_list() const { return lively_instruction_list_; }
-  const BarrierInstructionList& barrier_instruction_list() const { return barrier_instruction_list_; }
-=======
-  const VmStatRunningInstructionList& vm_stat_running_instruction_list() const {
-    return vm_stat_running_instruction_list_;
-  }
-  const FrontSeqInstructionList& front_seq_compute_instr_list() const {
-    return front_seq_compute_instr_list_;
-  }
->>>>>>> 225eec2b
+  const BarrierInstructionList& barrier_instruction_list() const {
+    return barrier_instruction_list_;
+  }
   const InstructionMsgMutextList& pending_msg_list() const { return pending_msg_list_; }
   const StreamTypeId2StreamRtDesc& stream_type_id2stream_rt_desc() const {
     return stream_type_id2stream_rt_desc_;
@@ -93,17 +86,8 @@
   ThreadCtxList* mut_thread_ctx_list() { return &thread_ctx_list_; }
   LogicalObjectDeleteList* mut_delete_logical_object_list() { return &delete_logical_object_list_; }
   InstructionList* mut_waiting_instruction_list() { return &waiting_instruction_list_; }
-<<<<<<< HEAD
   LivelyInstructionList* mut_lively_instruction_list() { return &lively_instruction_list_; }
   BarrierInstructionList* mut_barrier_instruction_list() { return &barrier_instruction_list_; }
-=======
-  VmStatRunningInstructionList* mut_vm_stat_running_instruction_list() {
-    return &vm_stat_running_instruction_list_;
-  }
-  FrontSeqInstructionList* mut_front_seq_compute_instr_list() {
-    return &front_seq_compute_instr_list_;
-  }
->>>>>>> 225eec2b
   InstructionMsgMutextList* mut_pending_msg_list() { return &pending_msg_list_; }
   StreamTypeId2StreamRtDesc* mut_stream_type_id2stream_rt_desc() {
     return &stream_type_id2stream_rt_desc_;
@@ -134,15 +118,11 @@
 
   ReadyInstructionList* mut_ready_instruction_list() { return &ready_instruction_list_; }
 
-<<<<<<< HEAD
   void ReleaseFinishedInstructions();
   void MovePendingToReadyOrWaiting();
   void TryRunBarrierInstruction();
   void DispatchAndPrescheduleInstructions();
 
-=======
-  void TryRunFrontSeqInstruction();
->>>>>>> 225eec2b
   void ReleaseInstruction(Instruction* instruction);
   void FilterAndRunInstructionsInAdvance(TmpPendingInstrMsgList* instr_msg_list);
   void MakeInstructions(TmpPendingInstrMsgList*, /*out*/ NewInstructionList* ret_instruction_list);
@@ -205,32 +185,8 @@
         pending_msg_list_(),
         waiting_instruction_list_(),
         ready_instruction_list_(),
-<<<<<<< HEAD
         lively_instruction_list_(),
         barrier_instruction_list_() {}
-
-  INTRUSIVE_DEFINE_FIELD(intrusive::Ref, intrusive_ref_);
-  // fields
-  INTRUSIVE_DEFINE_FIELD(intrusive::shared_ptr<VmResourceDesc>, vm_resource_desc_);
-  INTRUSIVE_DEFINE_FIELD(Range, machine_id_range_);
-  // lists or maps
-  // Do not change the order of the following fields 
-  INTRUSIVE_DEFINE_FIELD(ActiveStreamList, active_stream_list_);
-  INTRUSIVE_DEFINE_FIELD(ThreadCtxList, thread_ctx_list_);
-  INTRUSIVE_DEFINE_FIELD(StreamTypeId2StreamRtDesc, stream_type_id2stream_rt_desc_);
-  INTRUSIVE_DEFINE_FIELD(Id2LogicalObject, id2logical_object_);
-  INTRUSIVE_DEFINE_FIELD(LogicalObjectDeleteList, delete_logical_object_list_);
-  INTRUSIVE_DEFINE_FIELD(InstructionMsgMutextList, pending_msg_list_);
-  INTRUSIVE_DEFINE_FIELD(InstructionList, waiting_instruction_list_);
-  INTRUSIVE_DEFINE_FIELD(ReadyInstructionList, ready_instruction_list_);
-  INTRUSIVE_DEFINE_FIELD(LivelyInstructionList, lively_instruction_list_);
-  // TODO(lixinqi): rename to barrier_instruction_list 
-  INTRUSIVE_DEFINE_FIELD(BarrierInstructionList, barrier_instruction_list_);
-INTRUSIVE_END(VirtualMachine);
-// clang-format on
-=======
-        vm_stat_running_instruction_list_(),
-        front_seq_compute_instr_list_() {}
   intrusive::Ref intrusive_ref_;
   // fields
   intrusive::shared_ptr<VmResourceDesc> vm_resource_desc_;
@@ -246,10 +202,9 @@
   InstructionMsgMutextList pending_msg_list_;
   InstructionList waiting_instruction_list_;
   ReadyInstructionList ready_instruction_list_;
-  VmStatRunningInstructionList vm_stat_running_instruction_list_;
-  FrontSeqInstructionList front_seq_compute_instr_list_;
+  LivelyInstructionList lively_instruction_list_;
+  BarrierInstructionList barrier_instruction_list_;
 };
->>>>>>> 225eec2b
 
 }  // namespace vm
 
