--- conflicted
+++ resolved
@@ -64,13 +64,8 @@
   // Return true: there are instructions inserted or erased.
   bool Schedule(const vm::ScheduleCtx& schedule_ctx);
 
-<<<<<<< HEAD
-  intrusive::shared_ptr<vm::Dependence> FindOrCreateScheduleLocalDepObject(Symbol<Device> device,
-                                                                           StreamType stream_type);
-=======
   intrusive::shared_ptr<vm::Dependence> FindOrCreateScheduleDependence(Symbol<Stream> stream);
 
->>>>>>> a0d13f3d
   bool NoMoreErasedInstructions(size_t* last_total_erased_instruction_cnt) const;
 
   const vm::VirtualMachineEngine& engine() const { return *engine_; }
