--- conflicted
+++ resolved
@@ -23,14 +23,6 @@
 namespace oneflow {
 namespace vm {
 
-<<<<<<< HEAD
-void Stream::__Init__(ThreadCtx* thread_ctx, Symbol<Device> device, StreamRole stream_role) {
-  set_thread_ctx(thread_ctx);
-  device_ = device;
-  stream_role_ = stream_role;
-  stream_type_ = CHECK_JUST(StreamRoleSwitch<GetStreamType>(stream_role, device->enum_type()));
-  stream_type_->InitDeviceCtx(mut_device_ctx(), this);
-=======
 void Stream::__Init__(
     ThreadCtx* thread_ctx, Symbol<Device> device, StreamRole stream_role,
     const intrusive::shared_ptr<MirroredObject>& schedule_local_dep_object,
@@ -42,7 +34,6 @@
   stream_type_->InitDeviceCtx(mut_device_ctx(), this);
   schedule_local_dep_object_ = schedule_local_dep_object;
   transport_local_dep_object_ = transport_local_dep_object;
->>>>>>> 739181f1
 }
 
 int64_t Stream::device_id() const { return device_->device_id(); }
