--- conflicted
+++ resolved
@@ -42,13 +42,9 @@
   ep::AllocationOptions options{};
   options.SetPinnedDevice(device_type, device_index);
   auto ep_backend_allocator = std::make_unique<EpBackendHostAllocator>(ep_device, options);
-<<<<<<< HEAD
-  device_ctx->reset(new EpDeviceCtx(device, std::move(ep_backend_allocator)));
-=======
   auto bin_allo = std::make_unique<BinAllocator<ThreadSafeLock>>(ep::kMaxAlignmentRequirement,
                                                                  std::move(ep_backend_allocator));
   device_ctx->reset(new EpDeviceCtx(stream->device(), std::move(bin_allo)));
->>>>>>> c4b69122
 }
 
 void PinnedEpStreamType::InitInstructionStatus(const Stream& stream,
