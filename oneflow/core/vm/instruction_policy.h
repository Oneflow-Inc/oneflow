/*
Copyright 2020 The OneFlow Authors. All rights reserved.

Licensed under the Apache License, Version 2.0 (the "License");
you may not use this file except in compliance with the License.
You may obtain a copy of the License at

    http://www.apache.org/licenses/LICENSE-2.0

Unless required by applicable law or agreed to in writing, software
distributed under the License is distributed on an "AS IS" BASIS,
WITHOUT WARRANTIES OR CONDITIONS OF ANY KIND, either express or implied.
See the License for the specific language governing permissions and
limitations under the License.
*/
#ifndef ONEFLOW_CORE_VM_INSTRUCTION_POLICY_H_
#define ONEFLOW_CORE_VM_INSTRUCTION_POLICY_H_

#include <functional>
#include <vector>
#include <memory>
#include "oneflow/core/intrusive/intrusive.h"
#include "oneflow/core/common/maybe.h"
#include "oneflow/core/profiler/profiler.h"
#include "oneflow/core/vm/instruction_fuse_type.h"
#include "oneflow/core/vm/vm_object.h"

namespace oneflow {
namespace vm {

class EagerBlobObject;
<<<<<<< HEAD
class PhyInstrOperand;
class Stream;
=======
>>>>>>> 1d3c62ff

class InstructionPolicy {
 public:
  virtual ~InstructionPolicy() = default;

  // Same stream.
  virtual bool Prescheduleable(const vm::Stream* src, const vm::Stream* dst) const {
    return src == dst;
  }

  virtual const DependenceVector& input_dependences() const = 0;
  virtual const DependenceVector& output_dependences() const = 0;
  virtual Dependence* stream_sequential_dependence() const { return stream_sequential_dependence_; }
  virtual void ForEachInputEagerBlobObjects(void (*DoEach)(EagerBlobObject*)) const = 0;

  virtual bool IsBarrier() const { return false; }
  virtual InstructionFuseType fuse_type() const { return kDisableInstructionFuse; }
  virtual std::string DebugName(const Instruction&) const = 0;

  Maybe<void> PrepareIf(Instruction* instruction) {
    OF_PROFILER_RANGE_GUARD(std::string("Prepare:") + DebugName(*instruction));
    InitOrCheckInputBlobsMemPtrForAllocationCompuationPipelining(instruction);
    return Prepare(instruction);
  }

  void ComputeIf(Instruction* instruction) {
    OF_PROFILER_RANGE_GUARD(std::string("Compute:") + DebugName(*instruction));
    Compute(instruction);
  }

  void InitInstructionStatusIf(Instruction* instruction) { InitInstructionStatus(instruction); }

  void DeleteInstructionStatusIf(Instruction* instruction) { DeleteInstructionStatus(instruction); }

 protected:
  InstructionPolicy() : stream_sequential_dependence_(nullptr) {}

  Dependence* stream_sequential_dependence_;

 private:
  // Usually for Allocating and deallocating tensors.
  virtual Maybe<void> Prepare(Instruction* instruction) = 0;
  virtual void Compute(Instruction* instruction) = 0;
  virtual void InitInstructionStatus(Instruction* instruction);
  virtual void DeleteInstructionStatus(Instruction* instruction);
  void InitOrCheckInputBlobsMemPtrForAllocationCompuationPipelining(Instruction* instruction);
};

}  // namespace vm
}  // namespace oneflow

#endif  // ONEFLOW_CORE_VM_INSTRUCTION_POLICY_H_<|MERGE_RESOLUTION|>--- conflicted
+++ resolved
@@ -29,11 +29,7 @@
 namespace vm {
 
 class EagerBlobObject;
-<<<<<<< HEAD
-class PhyInstrOperand;
 class Stream;
-=======
->>>>>>> 1d3c62ff
 
 class InstructionPolicy {
  public:
