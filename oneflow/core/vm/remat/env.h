/*
Copyright 2020 The OneFlow Authors. All rights reserved.

Licensed under the Apache License, Version 2.0 (the "License");
you may not use this file except in compliance with the License.
You may obtain a copy of the License at

    http://www.apache.org/licenses/LICENSE-2.0

Unless required by applicable law or agreed to in writing, software
distributed under the License is distributed on an "AS IS" BASIS,
WITHOUT WARRANTIES OR CONDITIONS OF ANY KIND, either express or implied.
See the License for the specific language governing permissions and
limitations under the License.
*/
#pragma once

#include "oneflow/core/common/env_var/remat.h"
#include "oneflow/core/common/util.h"

#define VLOG_REMAT(verbose_level) \
  if (Singleton<remat::Env>::Get()->log_enabled()) VLOG(verbose_level)

namespace oneflow {

namespace vm {
class RematableTensorStorage;
class OpCallInstructionPolicy;
class DtrOpCallInstructionPolicy;
}  // namespace vm

namespace remat {

class Env {
 public:
  Env() = default;
  ~Env();
  OF_DISALLOW_COPY_AND_MOVE(Env);
  double time_now() { return time_now_; }
  void add_time(double time) { time_now_ += time; }
  void remove_compute_op(vm::DtrOpCallInstructionPolicy* op) {
    ops.erase(std::remove(ops.begin(), ops.end(), op), ops.end());
  }
  vm::OpCallInstructionPolicy update_tensor_with_storage(
      vm::RematableTensorStorage* storage, const vm::OpCallInstructionPolicy& current_compute_op);

  std::vector<vm::DtrOpCallInstructionPolicy*> ops;

  void add_eviction_num(bool eager_eviction);

  int eager_eviction_num() const { return eager_eviction_num_; }
  int forced_eviction_num() const { return forced_eviction_num_; }

  void add_recomputation_num() { recomputation_num_++; }
  int recomputation_num() const { return recomputation_num_; }

  void clear_stats() {
    time_now_ = 0;
    eager_eviction_num_ = 0;
    forced_eviction_num_ = 0;
    recomputation_num_ = 0;
  }

  std::set<vm::RematableTensorStorage*> need_eager_eviction_storages;

<<<<<<< HEAD
  void set_budget_in_bytes(int64_t budget_in_bytes) { budget_in_bytes_ = budget_in_bytes; }
  int64_t budget_in_bytes() const { return budget_in_bytes_; }
=======
  void set_budget_in_bytes(size_t budget_in_bytes) { budget_in_bytes_ = budget_in_bytes; }
  size_t budget_in_bytes() const { return budget_in_bytes_; }
>>>>>>> 00c0e55e

  void set_small_pieces_optimization(bool enabled) { small_pieces_optimization_ = enabled; }
  bool is_small_pieces_optimization_enabled() const { return small_pieces_optimization_; }

  bool log_enabled() const { return EnvBool<ONEFLOW_REMAT_LOG>(); }

 private:
  double time_now_ = 0;

  int eager_eviction_num_ = 0;
  int forced_eviction_num_ = 0;
  int recomputation_num_ = 0;

  size_t budget_in_bytes_ = 0;
  bool small_pieces_optimization_ = true;
};

struct CurrentOpTypeName {
  std::string value;
};

}  // namespace remat
}  // namespace oneflow<|MERGE_RESOLUTION|>--- conflicted
+++ resolved
@@ -63,13 +63,8 @@
 
   std::set<vm::RematableTensorStorage*> need_eager_eviction_storages;
 
-<<<<<<< HEAD
-  void set_budget_in_bytes(int64_t budget_in_bytes) { budget_in_bytes_ = budget_in_bytes; }
-  int64_t budget_in_bytes() const { return budget_in_bytes_; }
-=======
   void set_budget_in_bytes(size_t budget_in_bytes) { budget_in_bytes_ = budget_in_bytes; }
   size_t budget_in_bytes() const { return budget_in_bytes_; }
->>>>>>> 00c0e55e
 
   void set_small_pieces_optimization(bool enabled) { small_pieces_optimization_ = enabled; }
   bool is_small_pieces_optimization_enabled() const { return small_pieces_optimization_; }
