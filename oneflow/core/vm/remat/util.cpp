--- conflicted
+++ resolved
@@ -392,12 +392,8 @@
 
   if (recompute) { Singleton<remat::Env>::Get()->add_recomputation_num(); }
   Singleton<remat::Env>::Get()->add_time(JUST(remat::GetComputeTime(op_call_instruction_policy_)));
-<<<<<<< HEAD
-  VLOG(1) << "end compute " << op_call_instruction_policy_.opkernel().op_type_name() << std::endl;
-=======
   VLOG_REMAT(1) << "end compute " << op_call_instruction_policy_.opkernel().op_type_name()
                 << std::endl;
->>>>>>> 00c0e55e
   return Maybe<void>::Ok();
 }
 
