/*
Copyright 2020 The OneFlow Authors. All rights reserved.

Licensed under the Apache License, Version 2.0 (the "License");
you may not use this file except in compliance with the License.
You may obtain a copy of the License at

    http://www.apache.org/licenses/LICENSE-2.0

Unless required by applicable law or agreed to in writing, software
distributed under the License is distributed on an "AS IS" BASIS,
WITHOUT WARRANTIES OR CONDITIONS OF ANY KIND, either express or implied.
See the License for the specific language governing permissions and
limitations under the License.
*/
#include "oneflow/core/vm/virtual_machine_engine.h"
#include "oneflow/core/vm/instruction_type.h"
#include "oneflow/core/vm/fuse_instruction_type.h"
#include "oneflow/core/common/util.h"
#include "oneflow/core/common/balanced_splitter.h"
#include "oneflow/core/common/cpp_attribute.h"
#include "oneflow/core/framework/device.h"
#include "oneflow/core/platform/include/pthread_fork.h"
#include "oneflow/core/profiler/profiler.h"
#include "oneflow/core/common/cpp_attribute.h"
#include "oneflow/core/common/global.h"
#include "oneflow/core/common/singleton_ptr.h"

namespace oneflow {
namespace vm {

void VirtualMachineEngine::ReleaseInstruction(Instruction* instruction) {
  OF_PROFILER_RANGE_PUSH("R:" + instruction->DebugName());
  auto* access_list = instruction->mut_access_list();
  INTRUSIVE_FOR_EACH(access, access_list) {
    CHECK_GT(access->ref_cnt(), 1);
    access_list->Erase(access.Mutable());
    auto* mirrored_object = access->mut_mirrored_object();
    if (unlikely(!access->rw_mutexed_object_access_hook().empty())) {
      mirrored_object->mut_access_list()->Erase(access.Mutable());
    }
  }
  auto* out_edges = instruction->mut_out_edges();
  INTRUSIVE_FOR_EACH_PTR(out_edge, out_edges) {
    Instruction* out_instruction = out_edge->mut_dst_instruction();
    // Edges are erased only if the instruction is completed.
    out_edges->Erase(out_edge);
    out_instruction->mut_in_edges()->Erase(out_edge);
    if (Dispatchable(out_instruction)) {
      OF_PROFILER_RANGE_PUSH("E:" + out_instruction->DebugName());
      mut_ready_instruction_list()->PushBack(out_instruction);
      OF_PROFILER_RANGE_POP();
    }
  }
  OF_PROFILER_RANGE_POP();
}

// Handle pending instructions, and try schedule them to ready list.
void VirtualMachineEngine::HandleLocalPending() {
  OF_PROFILER_RANGE_PUSH("HandleLocalPending");
  InstructionList pending_instructions;
  constexpr static int kPendingHandleWindow = 10;
  GetRewritedPendingInstructionsByWindowSize(kPendingHandleWindow, &pending_instructions);
  InitInstructions(&pending_instructions);
  INTRUSIVE_FOR_EACH_PTR(instruction, &pending_instructions) {
    ConsumeMirroredObjects(instruction);
    if (likely(Dispatchable(instruction))) {
      mut_ready_instruction_list()->PushBack(instruction);
      pending_instructions.Erase(instruction);
    }
  }
  OF_PROFILER_RANGE_POP();
}

namespace {

bool FusableBetween(InstructionFuseType fuse_type, Instruction* instruction,
                    Instruction* prev_instruction) {
  if (unlikely(instruction->instruction_type().fuse_type() != fuse_type)) { return false; }
  auto* stream = instruction->mut_stream();
  if (unlikely(stream == nullptr)) { return false; }
  auto* sequential_dep = instruction->phy_instr_operand()->stream_sequential_dependence();
  if (unlikely(sequential_dep == nullptr)) { return false; }

  if (unlikely(prev_instruction == nullptr)) { return true; }
  if (unlikely(stream != prev_instruction->mut_stream())) { return false; }
  if (unlikely(sequential_dep
               != prev_instruction->phy_instr_operand()->stream_sequential_dependence())) {
    return false;
  }
  return true;
}

}  // namespace

void VirtualMachineEngine::MakeAndAppendFusedInstruction(
    InstructionList&& fused_instruction_list, InstructionList* /*out*/ pending_instructions) {
  if (unlikely(fused_instruction_list.size() == 0)) { return; }
  if (unlikely(fused_instruction_list.size() == 1)) {
    fused_instruction_list.MoveTo(pending_instructions);
    return;
  }
  auto* begin = fused_instruction_list.Begin();
  auto phy_instr_operand = std::make_shared<FusePhyInstrOperand>(std::move(fused_instruction_list));
  auto instruction = intrusive::make_shared<Instruction>(
      begin->mut_stream(), SingletonPtr<FuseInstructionType>(), phy_instr_operand);
  pending_instructions->EmplaceBack(std::move(instruction));
}

void VirtualMachineEngine::GetRewritedPendingInstructionsByWindowSize(
    size_t window_size, InstructionList* /*out*/ pending_instructions) {
  InstructionList fused_instruction_list;
  INTRUSIVE_FOR_EACH_PTR(instruction, mut_local_pending_msg_list()) {
    if (window_size-- <= 0) { break; }
    auto* fuse_begin = fused_instruction_list.Begin();
    if (likely(FusableBetween(kEnableInstructionFuseAtAnyPosition, instruction, fuse_begin))) {
      // fuse
      mut_local_pending_msg_list()->MoveToDstBack(instruction, &fused_instruction_list);
    } else if (likely(FusableBetween(kEnableInstructionFuseAsTailOnly, instruction, fuse_begin))) {
      // fuse
      mut_local_pending_msg_list()->MoveToDstBack(instruction, &fused_instruction_list);
      MakeAndAppendFusedInstruction(std::move(fused_instruction_list), pending_instructions);
    } else {
      // no fuse
      MakeAndAppendFusedInstruction(std::move(fused_instruction_list), pending_instructions);
      mut_local_pending_msg_list()->MoveToDstBack(instruction, pending_instructions);
    }
  }
  MakeAndAppendFusedInstruction(std::move(fused_instruction_list), pending_instructions);
}

std::string VirtualMachineEngine::GetLivelyInstructionListDebugString(int64_t debug_cnt) {
  std::stringstream ss;
  INTRUSIVE_UNSAFE_FOR_EACH_PTR(instruction, mut_lively_instruction_list()) {
    if (--debug_cnt <= 0) { break; }
    ss << instruction->DebugName() << "\n";
  }
  return ss.str();
}

void VirtualMachineEngine::LivelyInstructionListPushBack(Instruction* instruction) {
  ++total_inserted_lively_instruction_cnt_;
  mut_lively_instruction_list()->PushBack(instruction);
}

intrusive::shared_ptr<Instruction> VirtualMachineEngine::LivelyInstructionListErase(
    Instruction* instruction) {
  ++total_erased_lively_instruction_cnt_;
  auto ret = mut_lively_instruction_list()->Erase(instruction);
  static constexpr int kProbeInterval = 20;
  if (unlikely(total_erased_lively_instruction_cnt_ % kProbeInterval) == 0) { HandleProbe(); }
  return ret;
}

void VirtualMachineEngine::InsertProbe(
    const std::function<bool(VirtualMachineEngine*)>& ProbeFunction) {
  probe_list_.EmplaceBack(intrusive::make_shared<Probe>(ProbeFunction));
}

void VirtualMachineEngine::HandleProbe() {
  if (unlikely(probe_list_.thread_unsafe_size())) { probe_list_.MoveTo(&local_probe_list_); }
  HandleLocalProbe();
}

void VirtualMachineEngine::HandleLocalProbe() {
  if (unlikely(local_probe_list_.size())) {
    INTRUSIVE_FOR_EACH_PTR(probe, &local_probe_list_) {
      if (probe->probe(this)) { local_probe_list_.Erase(probe); }
    }
  }
}

// Collect ready instructions onto ready_instruction_list_
void VirtualMachineEngine::ReleaseFinishedInstructions() {
  INTRUSIVE_FOR_EACH_PTR(stream, mut_active_stream_list()) {
    while (true) {
      auto* instruction_ptr = stream->mut_running_instruction_list()->Begin();
      if (instruction_ptr == nullptr || !instruction_ptr->Done()) { break; }
      ReleaseInstruction(instruction_ptr);
      // Prevent destructing instruction_ptr.
      intrusive::shared_ptr<Instruction> instruction =
          stream->mut_running_instruction_list()->Erase(instruction_ptr);
      LivelyInstructionListErase(instruction_ptr);
      instruction_ptr->DeleteStatusAndClearEdges();
      MoveInstructionToGarbageList(std::move(instruction));
    }
    if (stream->running_instruction_list().empty()) { mut_active_stream_list()->Erase(stream); }
  }
}

void VirtualMachineEngine::MoveInstructionToGarbageList(
    intrusive::shared_ptr<Instruction>&& instruction) {
  local_garbage_instruction_list_.EmplaceBack(std::move(instruction));
  static constexpr int kWindowSize = 64;
  // local_garbage_instruction_list_ is the cache of garbage_instruction_list_.
  // `kWindowSize` controls the frequency of the usage of mutexed list.
  if (unlikely(local_garbage_instruction_list_.size() > kWindowSize)) {
    MoveToGarbageListAndNotifyGC();
  }
}

void VirtualMachineEngine::MoveToGarbageListAndNotifyGC() {
  garbage_instruction_list_.MoveFrom(&local_garbage_instruction_list_);
  notify_callback_thread_();
}

<<<<<<< HEAD
void VirtualMachineEngine::InitInstructions(InstructionList* pending_instructions) {
  INTRUSIVE_FOR_EACH_PTR(instruction, pending_instructions) {
    const auto& instruction_type = instruction->instruction_type();
    instruction->InitStatus();
    LivelyInstructionListPushBack(instruction);
    if (unlikely(instruction_type.IsFrontSequential())) {
      pending_instructions->Erase(instruction);
      mut_barrier_instruction_list()->PushBack(instruction);
    }
=======
void VirtualMachineEngine::MakeInstructions(InstructionMsg* instr_msg,
                                            /*out*/ InstructionList* new_instruction_list) {
  const auto& instruction_type = instr_msg->instruction_type();
  bool is_barrier_instruction = instruction_type.IsBarrier();
  Stream* stream = CHECK_NOTNULL(instr_msg->mut_stream());
  intrusive::shared_ptr<Instruction> instr = stream->NewInstruction(instr_msg);
  LivelyInstructionListPushBack(instr.Mutable());
  if (unlikely(is_barrier_instruction)) {
    mut_barrier_instruction_list()->PushBack(instr.Mutable());
  } else {
    new_instruction_list->PushBack(instr.Mutable());
>>>>>>> 7096505a
  }
}

DependenceAccess* VirtualMachineEngine::AccessMirroredObject(OperandAccessType access_type,
                                                             MirroredObject* mirrored_object,
                                                             Instruction* instruction) {
  auto access = access_pool_.make_shared(instruction, mirrored_object, access_type);
  auto* ptr = access.Mutable();
  instruction->mut_access_list()->PushBack(ptr);
  mirrored_object->mut_access_list()->EmplaceBack(std::move(access));
  return ptr;
}

void VirtualMachineEngine::TryConnectInstruction(Instruction* src_instruction,
                                                 Instruction* dst_instruction) {
  if (unlikely(src_instruction == dst_instruction)) { return; }
  if (likely(EdgeDispatchable(src_instruction, dst_instruction))) { return; }
  auto edge = instruction_edge_pool_.make_shared(src_instruction, dst_instruction);
  src_instruction->mut_out_edges()->PushBack(edge.Mutable());
  dst_instruction->mut_in_edges()->PushBack(edge.Mutable());
}

void VirtualMachineEngine::ConnectInstructionsByWrite(DependenceAccess* dst_access) {
  CHECK(dst_access->is_mut_operand());
  auto* mirrored_object = dst_access->mut_mirrored_object();
  auto* dst_instruction = dst_access->mut_instruction();
  auto* access_list = mirrored_object->mut_access_list();
  if (likely(access_list->Begin() == dst_access)) { return; }
  INTRUSIVE_FOR_EACH_PTR(src_access, access_list) {
    if (unlikely(src_access == dst_access)) { break; }
    TryConnectInstruction(src_access->mut_instruction(), dst_instruction);
    access_list->Erase(src_access);
  }
}

void VirtualMachineEngine::ConnectInstructionsByRead(DependenceAccess* dst_access) {
  CHECK(dst_access->is_const_operand());
  auto* mirrored_object = dst_access->mut_mirrored_object();
  auto* dst_instruction = dst_access->mut_instruction();
  auto* first = mirrored_object->mut_access_list()->Begin();
  if (first->is_mut_operand()) {
    TryConnectInstruction(first->mut_instruction(), dst_instruction);
  } else if (first->is_const_operand()) {
    // do nothing
  } else {
    UNIMPLEMENTED();
  }
}

void VirtualMachineEngine::ConsumeMirroredObjects(Instruction* instruction) {
  const auto& phy_instr_operand = CHECK_NOTNULL(instruction->phy_instr_operand());
  auto* stream_sequential_dep = phy_instr_operand->stream_sequential_dependence();
  if (likely(stream_sequential_dep != nullptr)) {
    ConnectInstructionsByWrite(
        AccessMirroredObject(kMutableOperandAccess, stream_sequential_dep, instruction));
  }
  // Connect instructions by write before connecting by read.
  for (auto* mirrored_object : phy_instr_operand->output_dependences()) {
    ConnectInstructionsByWrite(
        AccessMirroredObject(kMutableOperandAccess, mirrored_object, instruction));
  }
  for (auto* mirrored_object : phy_instr_operand->input_dependences()) {
    ConnectInstructionsByRead(
        AccessMirroredObject(kConstOperandAccess, mirrored_object, instruction));
  }
}

bool VirtualMachineEngine::EdgeDispatchable(const Instruction* src, const Instruction* dst) const {
  return (&src->stream() == &dst->stream()) /* same stream*/
         && !src->dispatched_instruction_hook().empty() /* dispatched */;
}

bool VirtualMachineEngine::Dispatchable(Instruction* instruction) const {
  if (unlikely(!instruction->dispatched_instruction_hook().empty())) { return false; }
  INTRUSIVE_UNSAFE_FOR_EACH_PTR(edge, instruction->mut_in_edges()) {
    const auto* src_instruction = &edge->src_instruction();
    if (unlikely(!EdgeDispatchable(src_instruction, instruction))) { return false; }
  }
  return true;
}

// Dispatch ready instructions and put prescheduled instructions onto ready_instruction_list_.
void VirtualMachineEngine::DispatchAndPrescheduleInstructions() {
  ReadyInstructionList tmp_ready_instruction_list;
  mut_ready_instruction_list()->MoveTo(&tmp_ready_instruction_list);
  OF_PROFILER_RANGE_PUSH("DispatchAndPrescheduleInstructions");
  INTRUSIVE_FOR_EACH(instruction, &tmp_ready_instruction_list) {
    // Erases `instruction` from tmp_ready_instruction_list before dispatching, because
    // `instruction.dispatched_instruction_hook_` are used in DispatchInstruction.
    tmp_ready_instruction_list.Erase(instruction.Mutable());
    OF_PROFILER_RANGE_PUSH("D:" + instruction->DebugName());
    DispatchInstruction(instruction.Mutable());
    // preschedule instructions
    INTRUSIVE_UNSAFE_FOR_EACH_PTR(edge, instruction->mut_out_edges()) {
      auto* out_instruction = edge->mut_dst_instruction();
      if (Dispatchable(out_instruction)) {
        OF_PROFILER_RANGE_PUSH("P:" + out_instruction->DebugName());
        mut_ready_instruction_list()->PushBack(out_instruction);
        OF_PROFILER_RANGE_POP();
      }
    }
    OF_PROFILER_RANGE_POP();
  }
  OF_PROFILER_RANGE_POP();
}

void VirtualMachineEngine::DispatchInstruction(Instruction* instruction) {
  auto* stream = instruction->mut_stream();
  stream->mut_running_instruction_list()->PushBack(instruction);
  if (stream->active_stream_hook().empty()) { mut_active_stream_list()->PushBack(stream); }
  const auto& stream_type = stream->stream_type();
  if (OnSchedulerThread(stream_type)) {
    stream_type.Run(instruction);
  } else {
    stream->mut_thread_ctx()->mut_worker_pending_instruction_list()->PushBack(instruction);
  }
}

// Returns true if old scheduler_pending_instruction_list is empty
Maybe<bool> VirtualMachineEngine::Receive(InstructionList* compute_instruction_list) {
  OF_PROFILER_RANGE_PUSH("vm:Receive");
  INTRUSIVE_UNSAFE_FOR_EACH_PTR(compute_instruction, compute_instruction_list) {
    OF_PROFILER_RANGE_PUSH(compute_instruction->DebugName());
    OF_PROFILER_RANGE_POP();
  }
  bool old_list_empty = mut_pending_msg_list()->MoveFrom(compute_instruction_list);
  OF_PROFILER_RANGE_POP();
  return old_list_empty;
}

Maybe<bool> VirtualMachineEngine::Receive(
    intrusive::shared_ptr<Instruction>&& compute_instruction) {
  InstructionList instruction_list;
  instruction_list.EmplaceBack(std::move(compute_instruction));
  return Receive(&instruction_list);
}

bool VirtualMachineEngine::OnSchedulerThread(const StreamType& stream_type) {
  return stream_type.OnSchedulerThread() || pthread_fork::IsForkedSubProcess();
}

// Barrier instructions are run after all previous lively instructions.
//
// `instruction.lively_instruction_hook_` is linked to `vm.lively_instruction_list_` for all
// instructions. `instruction.barrier_instruction_list_` is linked to `vm.barrier_instruction_list_`
// only for barrier instructions.
//
//
//  e.g. case0: waiting other instructions done.
//
//  +---------------------------+   +---------------------------+   +---------------------------+
//  |      virtual_machine      |   |        instruction0       |   |        instruction1       |
//  +---------------------------+   +---------------------------+   +---------------------------+
//  |            ...            |   |            ...            |   |            ...            |
//  |---------------------------|   |---------------------------|   |---------------------------|
//  | lively_instruction_list_  |<->| lively_instruction_hook_  |<->| lively_instruction_hook_  |
//  |---------------------------|   |---------------------------|   |---------------------------|
//  |            ...            |   |            ...            |   |            ...            |
//  |---------------------------|   |---------------------------|   |---------------------------|
//  | barrier_instruction_list_ |<+ | barrier_instruction_hook_ | +>| barrier_instruction_hook_ |
//  |---------------------------| | |---------------------------| | |---------------------------|
//  |            ...            | | |            ...            | | |            ...            |
//  +---------------------------+ | +---------------------------+ | +---------------------------+
//                                |                               |
//                                +-------------------------------+
//
// `instruction1` is a barrier instruction with barrier_instruction_hook_ linked, while
// instruction0 is not. From the `virtual_machine`'s view, `barrier_instruction_list_.Begin() !=
// lively_instruction_list_.Begin()`, so it's not the time to run barrier instruction
// `barrier_instruction_list_.Begin()`.
//
//
//  e.g. case1: run barrier instructions.
//
//  +---------------------------+   +---------------------------+   +---------------------------+
//  |      virtual_machine      |   |        instruction0       |   |        instruction1       |
//  +---------------------------+   +---------------------------+   +---------------------------+
//  |            ...            |   |            ...            |   |            ...            |
//  |---------------------------|   |---------------------------|   |---------------------------|
//  | lively_instruction_list_  |<->| lively_instruction_hook_  |<->| lively_instruction_hook_  |
//  |---------------------------|   |---------------------------|   |---------------------------|
//  |            ...            |   |            ...            |   |            ...            |
//  |---------------------------|   |---------------------------|   |---------------------------|
//  | barrier_instruction_list_ |<->| barrier_instruction_hook_ |   | barrier_instruction_hook_ |
//  |---------------------------|   |---------------------------|   |---------------------------|
//  |            ...            |   |            ...            |   |            ...            |
//  +---------------------------+   +---------------------------+   +---------------------------+
//
// `instruction0` is a barrier instruction with barrier_instruction_hook_ linked.
// From the `virtual_machine`'s view, `barrier_instruction_list_.Begin() ==
// lively_instruction_list_.Begin()`, so it's the time to run barrier instruction
// `barrier_instruction_list_.Begin()`.
//
//
// With the introduction of barrier_instruction_list_/barrier_instruction_hook_, the function
// VirtualMachineEngine::Schedule can achive higher performance. For the most cases, barrier
// instructions are scarcely received by vm, there is no need for vm to run
// VirtualMachineEngine::TryRunBarrierInstruction every time VirtualMachineEngine::Schedule run. On
// the other hand, `barrier_instruction_hook_.size() == 0` is more lightweight than
<<<<<<< HEAD
// `lively_instruction_list_.Begin()?->instruction_type().IsFrontSequential()`
=======
// `lively_instruction_list_.Begin()?->instr_msg().instruction_type().IsBarrier()`
>>>>>>> 7096505a
//
void VirtualMachineEngine::TryRunBarrierInstruction() {
  auto* sequnential_instruction = mut_barrier_instruction_list()->Begin();
  CHECK_NOTNULL(sequnential_instruction);
  if (likely(sequnential_instruction != mut_lively_instruction_list()->Begin())) { return; }
  // All instructions before `sequnential_instruction` are handled now, it's time to handle
  // `sequnential_instruction`.
  OF_PROFILER_RANGE_PUSH("RunBarrierInstruction");
<<<<<<< HEAD
  const auto& instruction_type = sequnential_instruction->instruction_type();
  CHECK(instruction_type.IsFrontSequential());
  const StreamType& stream_type = sequnential_instruction->stream().stream_type();
=======
  const auto& instruction_type = sequnential_instruction->instr_msg().instruction_type();
  CHECK(instruction_type.IsBarrier());
  const StreamType& stream_type = sequnential_instruction->instr_msg().stream().stream_type();
>>>>>>> 7096505a
  CHECK(OnSchedulerThread(stream_type));
  stream_type.Run(sequnential_instruction);
  mut_barrier_instruction_list()->Erase(sequnential_instruction);
  LivelyInstructionListErase(sequnential_instruction);
  OF_PROFILER_RANGE_POP();
}

void VirtualMachineEngine::Schedule() {
  // Release finished instructions and try to schedule out instructions in DAG onto ready list.
  if (unlikely(mut_active_stream_list()->size())) { ReleaseFinishedInstructions(); }
  // Try run the first barrier instruction.
  if (unlikely(mut_barrier_instruction_list()->size())) { TryRunBarrierInstruction(); }
  // Handle pending instructions, and try schedule them to ready list.
  // Use thread_unsafe_size to avoid acquiring mutex lock.
  // The inconsistency between pending_msg_list.list_head_.list_head_.container_ and
  // pending_msg_list.list_head_.list_head_.size_ is not a fatal error because
  // VirtualMachineEngine::Schedule is always in a buzy loop. All instructions will get handled
  // eventually.
  //  VirtualMachineEngine::Receive may be less effiencient if the thread safe version
  //  `pending_msg_list().size()` used here, because VirtualMachineEngine::Schedule is more likely
  //  to get the mutex lock.
  if (unlikely(local_pending_msg_list().size())) {
    HandleLocalPending();
  } else if (unlikely(pending_msg_list().thread_unsafe_size())) {
    // MoveTo is under a lock.
    mut_pending_msg_list()->MoveTo(mut_local_pending_msg_list());
    HandleLocalPending();
  }
  // dispatch ready instructions and try to schedule out instructions in DAG onto ready list.
  if (unlikely(mut_ready_instruction_list()->size())) { DispatchAndPrescheduleInstructions(); }
  // handle probes
  if (unlikely(local_probe_list_.size())) {
    HandleLocalProbe();
  } else if (unlikely(probe_list_.thread_unsafe_size())) {
    probe_list_.MoveTo(&local_probe_list_);
    HandleLocalProbe();
  }
}

void VirtualMachineEngine::Callback() {
  InstructionList garbage_instruction_list;
  mut_garbage_instruction_list()->MoveTo(&garbage_instruction_list);
  // destruct garbage_instruction_list.
}

void VirtualMachineEngine::NotifyCallback() { MoveToGarbageListAndNotifyGC(); }

bool VirtualMachineEngine::ThreadUnsafeEmpty() const {
  return local_pending_msg_list().empty() && active_stream_list().empty()
         && flying_instruction_cnt() == 0;
}

bool VirtualMachineEngine::Empty() const {
  // hook and size will be check in pending_msg_list().empty().
  return pending_msg_list().empty() && ThreadUnsafeEmpty();
}

bool VirtualMachineEngine::CallbackEmpty() const { return garbage_instruction_list_.empty(); }

}  // namespace vm
}  // namespace oneflow<|MERGE_RESOLUTION|>--- conflicted
+++ resolved
@@ -204,29 +204,15 @@
   notify_callback_thread_();
 }
 
-<<<<<<< HEAD
 void VirtualMachineEngine::InitInstructions(InstructionList* pending_instructions) {
   INTRUSIVE_FOR_EACH_PTR(instruction, pending_instructions) {
     const auto& instruction_type = instruction->instruction_type();
     instruction->InitStatus();
     LivelyInstructionListPushBack(instruction);
-    if (unlikely(instruction_type.IsFrontSequential())) {
+    if (unlikely(instruction_type.IsBarrier())) {
       pending_instructions->Erase(instruction);
       mut_barrier_instruction_list()->PushBack(instruction);
     }
-=======
-void VirtualMachineEngine::MakeInstructions(InstructionMsg* instr_msg,
-                                            /*out*/ InstructionList* new_instruction_list) {
-  const auto& instruction_type = instr_msg->instruction_type();
-  bool is_barrier_instruction = instruction_type.IsBarrier();
-  Stream* stream = CHECK_NOTNULL(instr_msg->mut_stream());
-  intrusive::shared_ptr<Instruction> instr = stream->NewInstruction(instr_msg);
-  LivelyInstructionListPushBack(instr.Mutable());
-  if (unlikely(is_barrier_instruction)) {
-    mut_barrier_instruction_list()->PushBack(instr.Mutable());
-  } else {
-    new_instruction_list->PushBack(instr.Mutable());
->>>>>>> 7096505a
   }
 }
 
@@ -426,11 +412,7 @@
 // instructions are scarcely received by vm, there is no need for vm to run
 // VirtualMachineEngine::TryRunBarrierInstruction every time VirtualMachineEngine::Schedule run. On
 // the other hand, `barrier_instruction_hook_.size() == 0` is more lightweight than
-<<<<<<< HEAD
-// `lively_instruction_list_.Begin()?->instruction_type().IsFrontSequential()`
-=======
-// `lively_instruction_list_.Begin()?->instr_msg().instruction_type().IsBarrier()`
->>>>>>> 7096505a
+// `lively_instruction_list_.Begin()?->instruction_type().IsBarrier()`
 //
 void VirtualMachineEngine::TryRunBarrierInstruction() {
   auto* sequnential_instruction = mut_barrier_instruction_list()->Begin();
@@ -439,15 +421,9 @@
   // All instructions before `sequnential_instruction` are handled now, it's time to handle
   // `sequnential_instruction`.
   OF_PROFILER_RANGE_PUSH("RunBarrierInstruction");
-<<<<<<< HEAD
   const auto& instruction_type = sequnential_instruction->instruction_type();
-  CHECK(instruction_type.IsFrontSequential());
+  CHECK(instruction_type.IsBarrier());
   const StreamType& stream_type = sequnential_instruction->stream().stream_type();
-=======
-  const auto& instruction_type = sequnential_instruction->instr_msg().instruction_type();
-  CHECK(instruction_type.IsBarrier());
-  const StreamType& stream_type = sequnential_instruction->instr_msg().stream().stream_type();
->>>>>>> 7096505a
   CHECK(OnSchedulerThread(stream_type));
   stream_type.Run(sequnential_instruction);
   mut_barrier_instruction_list()->Erase(sequnential_instruction);
