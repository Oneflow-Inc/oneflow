/*
Copyright 2020 The OneFlow Authors. All rights reserved.

Licensed under the Apache License, Version 2.0 (the "License");
you may not use this file except in compliance with the License.
You may obtain a copy of the License at

    http://www.apache.org/licenses/LICENSE-2.0

Unless required by applicable law or agreed to in writing, software
distributed under the License is distributed on an "AS IS" BASIS,
WITHOUT WARRANTIES OR CONDITIONS OF ANY KIND, either express or implied.
See the License for the specific language governing permissions and
limitations under the License.
*/
#include "oneflow/core/common/foreign_lock_helper.h"
#include "oneflow/core/vm/virtual_machine_engine.h"
#include "oneflow/core/vm/vm_desc.h"
#include "oneflow/core/vm/infer_stream_type.h"
#include "oneflow/core/vm/instruction_type.h"
#include "oneflow/core/vm/object_wrapper.h"
#include "oneflow/core/vm/fuse_phy_instr_operand.h"
#include "oneflow/core/common/util.h"
#include "oneflow/core/common/balanced_splitter.h"
#include "oneflow/core/common/spin_counter.h"
#include "oneflow/core/common/cpp_attribute.h"
#include "oneflow/core/framework/device.h"
#include "oneflow/core/job/parallel_desc.h"
#include "oneflow/core/platform/include/pthread_fork.h"
#include "oneflow/core/profiler/profiler.h"
#include "oneflow/core/common/cpp_attribute.h"
#include "oneflow/core/common/global.h"

namespace oneflow {
namespace vm {

namespace {

bool HasImmediateOperandsOnly(const InstructionMsg& instr_msg) {
  for (const auto& instr_operand : instr_msg.operand()) {
    if (instr_operand->has_const_operand()) { return false; }
    if (instr_operand->has_mut_operand()) { return false; }
    if (instr_operand->has_mut2_operand()) { return false; }
    if (instr_operand->has_del_operand()) { return false; }
    if (instr_operand->has_symbol_operand()) { return false; }
    if (instr_operand->has_init_symbol_operand()) { return false; }
    CHECK(instr_operand->has_separator() || instr_operand->has_double_operand()
          || instr_operand->has_double_operand() || instr_operand->has_int64_operand()
          || instr_operand->has_uint64_operand() || instr_operand->has_bool_operand());
  }
  return true;
}

}  // namespace

void VirtualMachineEngine::ReleaseInstruction(Instruction* instruction) {
  OF_PROFILER_RANGE_PUSH("R:" + instruction->instr_msg().DebugName());
  auto* access_list = instruction->mut_access_list();
  auto* rw_mutexed_object_accesses = instruction->mut_mirrored_object_id2access();
  INTRUSIVE_FOR_EACH(access, access_list) {
    CHECK_GT(access->ref_cnt(), 1);
    access_list->Erase(access.Mutable());
    if (unlikely(access->is_mirrored_object_id_inserted())) {
      rw_mutexed_object_accesses->Erase(access.Mutable());
    }
    auto* mirrored_object = access->mut_mirrored_object();
    if (unlikely(!access->rw_mutexed_object_access_hook().empty())) {
      CHECK_EQ(access->mut_rw_mutexed_object(), mirrored_object->mut_rw_mutexed_object());
      mirrored_object->mut_rw_mutexed_object()->mut_access_list()->Erase(access.Mutable());
    }
  }
  CHECK_EQ(rw_mutexed_object_accesses->size(), 0);
  auto* out_edges = instruction->mut_out_edges();
  INTRUSIVE_FOR_EACH_PTR(out_edge, out_edges) {
    Instruction* out_instruction = out_edge->mut_dst_instruction();
    // Edges are erased only if the instruction is completed.
    out_edges->Erase(out_edge);
    out_instruction->mut_in_edges()->Erase(out_edge);
    if (Dispatchable(out_instruction)) {
      OF_PROFILER_RANGE_PUSH("E:" + out_instruction->instr_msg().DebugName());
      mut_ready_instruction_list()->PushBack(out_instruction);
      OF_PROFILER_RANGE_POP();
    }
  }
  OF_PROFILER_RANGE_POP();
}

// Handle pending instructions, and try schedule them to ready list.
void VirtualMachineEngine::HandlePending() {
  OF_PROFILER_RANGE_PUSH("HandlePending");
  InstructionMsgList pending_instr_msgs;
  constexpr static int kPendingHandleWindow = 10;
  GetRewritedPendingInstructionsByWindowSize(kPendingHandleWindow, &pending_instr_msgs);
  InstructionList new_instruction_list;
  INTRUSIVE_FOR_EACH_PTR(instr_msg, &pending_instr_msgs) {
    if (unlikely(instr_msg->instr_type_id().instruction_type().ResettingIdToObjectMap())) {
      RunInstructionsInAdvance(instr_msg);
    } else {
      MakeInstructions(instr_msg, /*out*/ &new_instruction_list);
    }
    mut_local_pending_msg_list()->Erase(instr_msg);
  }
  INTRUSIVE_FOR_EACH_PTR(instruction, &new_instruction_list) {
    ConsumeMirroredObjects(mut_id2logical_object(), instruction);
    if (likely(Dispatchable(instruction))) {
      mut_ready_instruction_list()->PushBack(instruction);
      new_instruction_list.Erase(instruction);
    }
  }
  OF_PROFILER_RANGE_POP();
}

namespace {

bool FusableBetween(InstructionFuseType fuse_type, InstructionMsg* instr_msg,
                    InstructionMsg* prev_instr_msg) {
  if (unlikely(instr_msg->instr_type_id().instruction_type().fuse_type() != fuse_type)) {
    return false;
  }
  auto* phy_instr_stream = instr_msg->phy_instr_stream();
  if (unlikely(phy_instr_stream == nullptr)) { return false; }
  auto* sequential_dep = instr_msg->phy_instr_operand()->stream_sequential_dependence();
  if (unlikely(sequential_dep == nullptr)) { return false; }

  if (unlikely(prev_instr_msg == nullptr)) { return true; }
  if (unlikely(phy_instr_stream != prev_instr_msg->phy_instr_stream())) { return false; }
  if (unlikely(sequential_dep
               != prev_instr_msg->phy_instr_operand()->stream_sequential_dependence())) {
    return false;
  }
  return true;
}

}  // namespace

void VirtualMachineEngine::MakeAndAppendFusedInstruction(
    InstructionMsgList* fused_instr_msg_list, InstructionMsgList* /*out*/ pending_instr_msgs) {
  if (unlikely(fused_instr_msg_list->size() == 0)) { return; }
  if (unlikely(fused_instr_msg_list->size() == 1)) {
    fused_instr_msg_list->MoveTo(pending_instr_msgs);
    return;
  }
  auto* begin = fused_instr_msg_list->Begin();
  auto phy_instr_operand = std::make_shared<FusePhyInstrOperand>(std::move(*fused_instr_msg_list));
  const auto* stream_tag = begin->phy_instr_stream()->stream_type().stream_tag();
  auto instr_msg = intrusive::make_shared<InstructionMsg>(
      this, std::string(stream_tag) + ".Fuse", begin->phy_instr_parallel_desc(), phy_instr_operand);
  pending_instr_msgs->EmplaceBack(std::move(instr_msg));
}

void VirtualMachineEngine::GetRewritedPendingInstructionsByWindowSize(
    size_t window_size, InstructionMsgList* /*out*/ pending_instr_msgs) {
  InstructionMsgList fused_instr_msg_list;
  INTRUSIVE_FOR_EACH_PTR(instr_msg, mut_local_pending_msg_list()) {
    if (window_size-- <= 0) { break; }
    auto* fuse_begin = fused_instr_msg_list.Begin();
    if (unlikely(instr_msg->instr_type_id().instruction_type().ResettingIdToObjectMap())) {
      // no fuse
      MakeAndAppendFusedInstruction(&fused_instr_msg_list, pending_instr_msgs);
      mut_local_pending_msg_list()->MoveToDstBack(instr_msg, pending_instr_msgs);
    } else if (likely(FusableBetween(kEnableInstructionFuseAtAnyPosition, instr_msg, fuse_begin))) {
      // fuse
      mut_local_pending_msg_list()->MoveToDstBack(instr_msg, &fused_instr_msg_list);
    } else if (likely(FusableBetween(kEnableInstructionFuseAsTailOnly, instr_msg, fuse_begin))) {
      // fuse
      mut_local_pending_msg_list()->MoveToDstBack(instr_msg, &fused_instr_msg_list);
      MakeAndAppendFusedInstruction(&fused_instr_msg_list, pending_instr_msgs);
    } else {
      // no fuse
      MakeAndAppendFusedInstruction(&fused_instr_msg_list, pending_instr_msgs);
      mut_local_pending_msg_list()->MoveToDstBack(instr_msg, pending_instr_msgs);
    }
  }
  MakeAndAppendFusedInstruction(&fused_instr_msg_list, pending_instr_msgs);
}

std::string VirtualMachineEngine::GetLivelyInstructionListDebugString(int64_t debug_cnt) {
  std::stringstream ss;
  INTRUSIVE_UNSAFE_FOR_EACH_PTR(instruction, mut_lively_instruction_list()) {
    if (--debug_cnt <= 0) { break; }
    ss << instruction->instr_msg().DebugName() << "\n";
  }
  return ss.str();
}

void VirtualMachineEngine::LivelyInstructionListPushBack(Instruction* instruction) {
  ++total_inserted_lively_instruction_cnt_;
  mut_lively_instruction_list()->PushBack(instruction);
}

intrusive::shared_ptr<Instruction> VirtualMachineEngine::LivelyInstructionListErase(
    Instruction* instruction) {
  ++total_erased_lively_instruction_cnt_;
  return mut_lively_instruction_list()->Erase(instruction);
}

// Collect ready instructions onto ready_instruction_list_
void VirtualMachineEngine::ReleaseFinishedInstructions() {
  INTRUSIVE_FOR_EACH_PTR(stream, mut_active_stream_list()) {
    while (true) {
      auto* instruction_ptr = stream->mut_running_instruction_list()->Begin();
      if (instruction_ptr == nullptr || !instruction_ptr->Done()) { break; }
      ReleaseInstruction(instruction_ptr);
      stream->mut_running_instruction_list()->Erase(instruction_ptr);
<<<<<<< HEAD
      intrusive::shared_ptr<InstructionMsg> instr_msg(instruction_ptr->mut_instr_msg());
      stream->DeleteInstruction(mut_lively_instruction_list()->Erase(instruction_ptr));
      MoveInstructionMsgToGarbageMsgList(std::move(instr_msg));
=======
      stream->DeleteInstruction(LivelyInstructionListErase(instruction_ptr));
>>>>>>> a45c4a48
    }
    if (stream->running_instruction_list().empty()) { mut_active_stream_list()->Erase(stream); }
  }
}

void VirtualMachineEngine::MoveInstructionMsgToGarbageMsgList(
    intrusive::shared_ptr<InstructionMsg>&& instr_msg) {
  local_garbage_msg_list_.EmplaceBack(std::move(instr_msg));
  static constexpr int kWindowSize = 32;
  if (unlikely(local_garbage_msg_list_.size() > kWindowSize)) { MoveToGarbageMsgListAndNotifyGC(); }
}

void VirtualMachineEngine::MoveToGarbageMsgListAndNotifyGC() {
  garbage_msg_list_.MoveFrom(&local_garbage_msg_list_);
  notify_callback_thread_();
}

void VirtualMachineEngine::RunInstructionsInAdvance(InstructionMsg* instr_msg) {
  const auto& instr_type_id = instr_msg->instr_type_id();
  const StreamType& stream_type = instr_type_id.stream_type_id().stream_type();
  CHECK(stream_type.IsControlStreamType());
  CHECK(HasImmediateOperandsOnly(*instr_msg));
  const auto& parallel_desc = CHECK_JUST(GetInstructionParallelDesc(*instr_msg));
  if (!parallel_desc || parallel_desc->ContainingMachineId(this_machine_id())) {
    stream_type.Run(this, instr_msg);
  }
}

int64_t VirtualMachineEngine::this_machine_id() const {
  CHECK_EQ(machine_id_range().size(), 1);
  return machine_id_range().begin();
}

namespace {

bool IsStreamInParallelDesc(const ParallelDesc* parallel_desc, const Stream& stream) {
  if (parallel_desc == nullptr) { return true; }
  if (stream.stream_type().IsControlStreamType()) {
    return parallel_desc->ContainingMachineId(stream.machine_id());
  }
  return parallel_desc->Containing(stream.machine_id(), stream.device_id());
}

}  // namespace

void VirtualMachineEngine::MakeInstructions(InstructionMsg* instr_msg,
                                            /*out*/ InstructionList* new_instruction_list) {
  const auto& instruction_type = instr_msg->instr_type_id().instruction_type();
  const StreamTypeId& stream_type_id = instr_msg->instr_type_id().stream_type_id();
  bool is_barrier_instruction = instruction_type.IsFrontSequential();
  const auto& NewAndMove = [&](Stream* stream, const std::shared_ptr<const ParallelDesc>& pd) {
    intrusive::shared_ptr<Instruction> instr = stream->NewInstruction(instr_msg, pd);
    LivelyInstructionListPushBack(instr.Mutable());
    if (unlikely(is_barrier_instruction)) {
      mut_barrier_instruction_list()->PushBack(instr.Mutable());
    } else {
      new_instruction_list->PushBack(instr.Mutable());
    }
  };
  if (likely(instr_msg->phy_instr_stream() != nullptr)) {
    NewAndMove(instr_msg->phy_instr_stream(), instr_msg->phy_instr_parallel_desc());
  } else {
    auto* stream_rt_desc = mut_stream_type_id2stream_rt_desc()->FindPtr(stream_type_id);
    if (unlikely(stream_rt_desc == nullptr)) {
      const auto& stream_type = stream_type_id.stream_type();
      LOG(FATAL) << typeid(instruction_type).name() << " " << typeid(stream_type).name();
    }
    if (unlikely(is_barrier_instruction)) {
      CHECK_EQ(stream_rt_desc->device_id2stream().size(), 1);
    }
    const auto& parallel_desc = CHECK_JUST(GetInstructionParallelDesc(*instr_msg));
    for (const auto& stream : stream_rt_desc->device_id2stream()) {
      if (!IsStreamInParallelDesc(parallel_desc.get(), *stream)) { continue; }
      NewAndMove(stream.get(), parallel_desc);
    }
  }
}

Maybe<const ParallelDesc> VirtualMachineEngine::GetInstructionParallelDesc(
    const InstructionMsg& instr_msg) {
  if (instr_msg.phy_instr_parallel_desc()) { return instr_msg.phy_instr_parallel_desc(); }
  static const std::shared_ptr<const ParallelDesc> empty_ptr;
  if (!instr_msg.has_parallel_desc_symbol_id()) { return empty_ptr; }
  int64_t symbol_id = instr_msg.parallel_desc_symbol_id();
  auto* logical_object = mut_id2logical_object()->FindPtr(symbol_id);
  CHECK_NOTNULL_OR_RETURN(logical_object) << "symbol_id: " << symbol_id;
  auto* map = logical_object->mut_global_device_id2mirrored_object();
  CHECK_EQ_OR_RETURN(map->size(), 1);
  const std::shared_ptr<const ParallelDesc> parallel_desc =
      JUST(map->Begin()->rw_mutexed_object().Get<ObjectWrapper<ParallelDesc>>()).GetPtr();
  return parallel_desc;
}

MirroredObject* VirtualMachineEngine::MutMirroredObject(int64_t logical_object_id,
                                                        int64_t global_device_id) {
  auto* logical_object = mut_id2logical_object()->FindPtr(logical_object_id);
  if (logical_object == nullptr) { return nullptr; }
  return logical_object->mut_global_device_id2mirrored_object()->FindPtr(global_device_id);
}

const MirroredObject* VirtualMachineEngine::GetMirroredObject(int64_t logical_object_id,
                                                              int64_t global_device_id) {
  return MutMirroredObject(logical_object_id, global_device_id);
}

template<int64_t (*TransformLogicalObjectId)(int64_t), typename DoEachT>
void VirtualMachineEngine::ForEachMirroredObject(Id2LogicalObject* id2logical_object,
                                                 const Operand& operand, int64_t global_device_id,
                                                 const DoEachT& DoEach) {
  int64_t logical_object_id = operand.logical_object_id();
  logical_object_id = TransformLogicalObjectId(logical_object_id);
  auto* logical_object = id2logical_object->FindPtr(logical_object_id);
  if (logical_object == nullptr) { return; }
  auto* map = logical_object->mut_global_device_id2mirrored_object();
  if (operand.has_all_mirrored_object()) {
    INTRUSIVE_FOR_EACH_PTR(mirrored_object, map) { DoEach(mirrored_object); }
  } else {
    auto* mirrored_object = map->FindPtr(operand.GetGlobalDeviceId(global_device_id));
    if (mirrored_object != nullptr) { DoEach(mirrored_object); }
  }
}

template<OperandMemZoneModifier mem_zone_modifier, typename DoEachT>
void VirtualMachineEngine::ForEachConstMirroredObject(
    InterpretType interpret_type, Id2LogicalObject* id2logical_object,
    const ModifiedOperand<kConstModifier, mem_zone_modifier>& const_operand,
    int64_t global_device_id, const DoEachT& DoEach) {
  const Operand& operand = const_operand.operand();
  if (interpret_type == InterpretType::kCompute) {
    ForEachMirroredObject<&IdUtil::GetTypeId>(id2logical_object, operand, global_device_id, DoEach);
    ForEachMirroredObject<&IdUtil::GetValueId>(id2logical_object, operand, global_device_id,
                                               DoEach);
  } else if (interpret_type == InterpretType::kInfer) {
    ForEachMirroredObject<&IdUtil::GetTypeId>(id2logical_object, operand, global_device_id, DoEach);
  } else {
    UNIMPLEMENTED();
  }
}

template<OperandMemZoneModifier mem_zone_modifier, typename DoEachT>
void VirtualMachineEngine::ForEachConstMirroredObject(
    const InterpretType interpret_type, Id2LogicalObject* id2logical_object,
    const ModifiedOperand<kDataMutableModifier, mem_zone_modifier>& mut_operand,
    int64_t global_device_id, const DoEachT& DoEach) {
  const Operand& operand = mut_operand.operand();
  if (interpret_type == InterpretType::kCompute) {
    ForEachMirroredObject<&IdUtil::GetTypeId>(id2logical_object, operand, global_device_id, DoEach);
  } else if (interpret_type == InterpretType::kInfer) {
    // Do nothing
  } else {
    UNIMPLEMENTED();
  }
}

template<OperandMemZoneModifier mem_zone_modifier, typename DoEachT>
void VirtualMachineEngine::ForEachMutMirroredObject(
    const InterpretType interpret_type, Id2LogicalObject* id2logical_object,
    const ModifiedOperand<kDataMutableModifier, mem_zone_modifier>& mut_operand,
    int64_t global_device_id, const DoEachT& DoEach) {
  const Operand& operand = mut_operand.operand();
  if (interpret_type == InterpretType::kCompute) {
    ForEachMirroredObject<&IdUtil::GetValueId>(id2logical_object, operand, global_device_id,
                                               DoEach);
  } else if (interpret_type == InterpretType::kInfer) {
    ForEachMirroredObject<&IdUtil::GetTypeId>(id2logical_object, operand, global_device_id, DoEach);
  } else {
    UNIMPLEMENTED();
  }
}

template<OperandMemZoneModifier mem_zone_modifier, typename DoEachT>
void VirtualMachineEngine::ForEachMutMirroredObject(
    const InterpretType interpret_type, Id2LogicalObject* id2logical_object,
    const ModifiedOperand<kTypeAndDataMutableModifier, mem_zone_modifier>& mut2_operand,
    int64_t global_device_id, const DoEachT& DoEach) {
  const Operand& operand = mut2_operand.operand();
  if (interpret_type == InterpretType::kCompute) {
    ForEachMirroredObject<&IdUtil::GetTypeId>(id2logical_object, operand, global_device_id, DoEach);
    ForEachMirroredObject<&IdUtil::GetValueId>(id2logical_object, operand, global_device_id,
                                               DoEach);
  } else if (interpret_type == InterpretType::kInfer) {
    ForEachMirroredObject<&IdUtil::GetTypeId>(id2logical_object, operand, global_device_id, DoEach);
  } else {
    UNIMPLEMENTED();
  }
}

template<OperandMemZoneModifier mem_zone_modifier, typename DoEachT>
void VirtualMachineEngine::ForEachMutMirroredObject(
    const InterpretType interpret_type, Id2LogicalObject* id2logical_object,
    const ModifiedOperand<kDeleteModifier, mem_zone_modifier>& mut_operand,
    int64_t global_device_id, const DoEachT& DoEach) {
  const Operand& operand = mut_operand.operand();
  if (interpret_type == InterpretType::kCompute) {
    ForEachMirroredObject<&IdUtil::GetValueId>(id2logical_object, operand, global_device_id,
                                               DoEach);
  } else if (interpret_type == InterpretType::kInfer) {
    ForEachMirroredObject<&IdUtil::GetTypeId>(id2logical_object, operand, global_device_id, DoEach);
  } else {
    UNIMPLEMENTED();
  }
}

RwMutexedObjectAccess* VirtualMachineEngine::AccessMirroredObject(OperandAccessType access_type,
                                                                  MirroredObject* mirrored_object,
                                                                  Instruction* instruction) {
  auto access = access_pool_.make_shared(instruction, mirrored_object, access_type);
  auto* ptr = access.Mutable();
  instruction->mut_access_list()->PushBack(ptr);
  mirrored_object->mut_rw_mutexed_object()->mut_access_list()->EmplaceBack(std::move(access));
  return ptr;
}

void VirtualMachineEngine::TryConnectInstruction(Instruction* src_instruction,
                                                 Instruction* dst_instruction) {
  if (unlikely(src_instruction == dst_instruction)) { return; }
  if (likely(EdgeDispatchable(src_instruction, dst_instruction))) { return; }
  auto edge = instruction_edge_pool_.make_shared(src_instruction, dst_instruction);
  src_instruction->mut_out_edges()->PushBack(edge.Mutable());
  dst_instruction->mut_in_edges()->PushBack(edge.Mutable());
}

void VirtualMachineEngine::ConnectInstructionsByWrite(RwMutexedObjectAccess* dst_access) {
  CHECK(dst_access->is_mut_operand());
  auto* mirrored_object = dst_access->mut_mirrored_object();
  auto* dst_instruction = dst_access->mut_instruction();
  auto* access_list = mirrored_object->mut_rw_mutexed_object()->mut_access_list();
  if (likely(access_list->Begin() == dst_access)) { return; }
  INTRUSIVE_FOR_EACH_PTR(src_access, access_list) {
    if (unlikely(src_access == dst_access)) { break; }
    TryConnectInstruction(src_access->mut_instruction(), dst_instruction);
    CHECK_EQ(src_access->mut_rw_mutexed_object(), mirrored_object->mut_rw_mutexed_object());
    access_list->Erase(src_access);
  }
}

void VirtualMachineEngine::ConnectInstructionsByRead(RwMutexedObjectAccess* dst_access) {
  CHECK(dst_access->is_const_operand());
  auto* mirrored_object = dst_access->mut_mirrored_object();
  auto* dst_instruction = dst_access->mut_instruction();
  auto* first = mirrored_object->mut_rw_mutexed_object()->mut_access_list()->Begin();
  if (first->is_mut_operand()) {
    TryConnectInstruction(first->mut_instruction(), dst_instruction);
  } else if (first->is_const_operand()) {
    // do nothing
  } else {
    UNIMPLEMENTED();
  }
}

void VirtualMachineEngine::ConsumeMirroredObjects(Id2LogicalObject* id2logical_object,
                                                  Instruction* instruction) {
  const auto& phy_instr_operand = instruction->instr_msg().phy_instr_operand();
  if (likely(phy_instr_operand)) {
    auto* stream_sequential_dep = phy_instr_operand->stream_sequential_dependence();
    if (likely(stream_sequential_dep != nullptr)) {
      ConnectInstructionsByWrite(
          AccessMirroredObject(kMutableOperandAccess, stream_sequential_dep, instruction));
    }
    // Connect instructions by write before connecting by read.
    for (auto* mirrored_object : phy_instr_operand->output_dependences()) {
      ConnectInstructionsByWrite(
          AccessMirroredObject(kMutableOperandAccess, mirrored_object, instruction));
    }
    for (auto* mirrored_object : phy_instr_operand->input_dependences()) {
      ConnectInstructionsByRead(
          AccessMirroredObject(kConstOperandAccess, mirrored_object, instruction));
    }
  } else {
    const auto& ConsumeMirroredObject = [&](OperandAccessType access_type,
                                            MirroredObject* mirrored_object) {
      auto* access = AccessMirroredObject(access_type, mirrored_object, instruction);
      instruction->mut_mirrored_object_id2access()->Insert(access);
      return access;
    };
    auto ConsumeConstMirroredObject = [&](MirroredObject* mirrored_object) {
      ConsumeMirroredObject(kConstOperandAccess, mirrored_object);
    };
    auto ConsumeMutMirroredObject = [&](MirroredObject* mirrored_object) {
      ConsumeMirroredObject(kMutableOperandAccess, mirrored_object);
    };
    auto ConsumeDelMirroredObject = [&](MirroredObject* mirrored_object) {
      auto* access = ConsumeMirroredObject(kMutableOperandAccess, mirrored_object);
      CHECK(!mirrored_object->has_deleting_access());
      mirrored_object->set_deleting_access(access);
    };
    const InterpretType interpret_type = instruction->stream().stream_type_id().interpret_type();
    int64_t global_device_id = instruction->stream().global_device_id();
    const auto& operands = instruction->instr_msg().operand();
    for (const auto& operand : operands) {
      if (operand->has_mut_operand()) {
        ForEachMutMirroredObject<kDeviceMemZoneModifier>(interpret_type, id2logical_object,
                                                         operand->mut_operand(), global_device_id,
                                                         ConsumeMutMirroredObject);
      } else if (operand->has_mut2_operand()) {
        ForEachMutMirroredObject<kDeviceMemZoneModifier>(interpret_type, id2logical_object,
                                                         operand->mut2_operand(), global_device_id,
                                                         ConsumeMutMirroredObject);
      } else if (operand->has_del_operand()) {
        ForEachMutMirroredObject<kDeviceMemZoneModifier>(interpret_type, id2logical_object,
                                                         operand->del_operand(), global_device_id,
                                                         ConsumeDelMirroredObject);
      } else if (operand->has_init_symbol_operand()) {
        const auto& symbol_operand = operand->init_symbol_operand().operand();
        CHECK(symbol_operand.has_sole_mirrored_object());
        ForEachMutMirroredObject<kHostConstMemZoneModifier>(interpret_type, id2logical_object,
                                                            operand->init_symbol_operand(), 0,
                                                            ConsumeMutMirroredObject);
      } else {
        // do nothing
      }
    }
    for (const auto& operand : operands) {
      if (operand->has_const_operand()) {
        ForEachConstMirroredObject<kDeviceMemZoneModifier>(
            interpret_type, id2logical_object, operand->const_operand(), global_device_id,
            ConsumeConstMirroredObject);
      } else if (operand->has_mut_operand()) {
        ForEachConstMirroredObject<kDeviceMemZoneModifier>(interpret_type, id2logical_object,
                                                           operand->mut_operand(), global_device_id,
                                                           ConsumeConstMirroredObject);
      } else if (operand->has_symbol_operand()) {
        const auto& symbol_operand = operand->symbol_operand().operand();
        CHECK(symbol_operand.has_sole_mirrored_object());
        ForEachConstMirroredObject<kHostConstMemZoneModifier>(interpret_type, id2logical_object,
                                                              operand->symbol_operand(), 0,
                                                              ConsumeConstMirroredObject);
      } else if (operand->has_init_symbol_operand()) {
        const auto& symbol_operand = operand->init_symbol_operand().operand();
        CHECK(symbol_operand.has_sole_mirrored_object());
        ForEachConstMirroredObject<kHostConstMemZoneModifier>(interpret_type, id2logical_object,
                                                              operand->init_symbol_operand(), 0,
                                                              ConsumeConstMirroredObject);
      } else {
        // do nothing
      }
    }
    auto* rw_mutexed_object_accesses = instruction->mut_mirrored_object_id2access();
    INTRUSIVE_UNSAFE_FOR_EACH_PTR(rw_mutexed_object_access, rw_mutexed_object_accesses) {
      auto* mirrored_object = rw_mutexed_object_access->mut_mirrored_object();
      if (mirrored_object->has_deleting_access()
          && mirrored_object->mut_deleting_access() != rw_mutexed_object_access) {
        UNIMPLEMENTED() << " accessing a deleting object "
                        << mirrored_object->mirrored_object_id().logical_object_id_value();
      }
      if (mirrored_object->rw_mutexed_object().access_list().size() == 1) { continue; }
      if (rw_mutexed_object_access->is_const_operand()) {
        ConnectInstructionsByRead(rw_mutexed_object_access);
      } else {
        ConnectInstructionsByWrite(rw_mutexed_object_access);
      }
    }
  }
}

bool VirtualMachineEngine::EdgeDispatchable(const Instruction* src, const Instruction* dst) const {
  return (&src->stream() == &dst->stream()) /* same stream*/
         && !src->dispatched_instruction_hook().empty() /* dispatched */;
}

bool VirtualMachineEngine::Dispatchable(Instruction* instruction) const {
  if (unlikely(!instruction->dispatched_instruction_hook().empty())) { return false; }
  const auto* stream = &instruction->stream();
  INTRUSIVE_UNSAFE_FOR_EACH_PTR(edge, instruction->mut_in_edges()) {
    const auto* src_instruction = &edge->src_instruction();
    if (unlikely(!EdgeDispatchable(src_instruction, instruction))) { return false; }
  }
  return true;
}

// Dispatch ready instructions and put prescheduled instructions onto ready_instruction_list_.
void VirtualMachineEngine::DispatchAndPrescheduleInstructions() {
  ReadyInstructionList tmp_ready_instruction_list;
  mut_ready_instruction_list()->MoveTo(&tmp_ready_instruction_list);
  OF_PROFILER_RANGE_PUSH("DispatchAndPrescheduleInstructions");
  INTRUSIVE_FOR_EACH(instruction, &tmp_ready_instruction_list) {
    // Erases `instruction` from tmp_ready_instruction_list before dispatching, because
    // `instruction.dispatched_instruction_hook_` are used in DispatchInstruction.
    tmp_ready_instruction_list.Erase(instruction.Mutable());
    OF_PROFILER_RANGE_PUSH("D:" + instruction->instr_msg().DebugName());
    DispatchInstruction(instruction.Mutable());
    // preschedule instructions
    INTRUSIVE_UNSAFE_FOR_EACH_PTR(edge, instruction->mut_out_edges()) {
      auto* out_instruction = edge->mut_dst_instruction();
      if (Dispatchable(out_instruction)) {
        OF_PROFILER_RANGE_PUSH("P:" + out_instruction->instr_msg().DebugName());
        mut_ready_instruction_list()->PushBack(out_instruction);
        OF_PROFILER_RANGE_POP();
      }
    }
    OF_PROFILER_RANGE_POP();
  }
  OF_PROFILER_RANGE_POP();
}

void VirtualMachineEngine::DispatchInstruction(Instruction* instruction) {
  auto* stream = instruction->mut_stream();
  stream->mut_running_instruction_list()->PushBack(instruction);
  if (stream->active_stream_hook().empty()) { mut_active_stream_list()->PushBack(stream); }
  const auto& stream_type = stream->stream_type();
  if (OnSchedulerThread(stream_type)) {
    stream_type.Run(this, instruction);
  } else {
    stream->mut_thread_ctx()->mut_pending_instruction_list()->PushBack(instruction);
  }
}

void VirtualMachineEngine::__Init__(const VmDesc& vm_desc,
                                    const std::function<void()>& notify_callback_thread) {
  notify_callback_thread_ = notify_callback_thread;
  mut_vm_resource_desc()->CopyFrom(vm_desc.vm_resource_desc());
  CHECK_GT(vm_desc.machine_id_range().size(), 0);
  *mut_machine_id_range() = vm_desc.machine_id_range();
  INTRUSIVE_UNSAFE_FOR_EACH_PTR(stream_desc, &vm_desc.stream_type_id2desc()) {
    if (stream_desc->num_threads() == 0) { continue; }
    auto stream_rt_desc = intrusive::make_shared<StreamRtDesc>(stream_desc);
    mut_stream_type_id2stream_rt_desc()->Insert(stream_rt_desc.Mutable());
    BalancedSplitter bs(stream_desc->parallel_num(), stream_desc->num_threads());
    for (int64_t i = 0, rel_global_device_id = 0; i < stream_desc->num_threads(); ++i) {
      auto thread_ctx = intrusive::make_shared<ThreadCtx>(stream_rt_desc.Get());
      mut_thread_ctx_list()->PushBack(thread_ctx.Mutable());
      for (int j = bs.At(i).begin(); j < bs.At(i).end(); ++j, ++rel_global_device_id) {
        StreamId stream_id;
        stream_id.__Init__(stream_desc->stream_type_id(),
                           this_start_global_device_id() + rel_global_device_id);
        auto stream = intrusive::make_shared<Stream>(
            thread_ctx.Mutable(), stream_id, vm_resource_desc().max_device_num_per_machine());
        stream_rt_desc->add_stream(stream);
        thread_ctx->mut_stream_list()->PushBack(stream.Mutable());
      }
    }
  }
}

void VirtualMachineEngine::GetCachedInstrTypeIdAndPhyInstrStream(const std::string& instr_type_name,
                                                                 int device_id,
                                                                 InstrTypeId* instr_type_id,
                                                                 Stream** stream) {
  auto* cache = &instr_type_name2rt_instr_type_id_;
  auto iter = cache->find(instr_type_name);
  if (unlikely(iter == cache->end())) {
    const auto& instr_type_id_val = LookupInstrTypeId(instr_type_name);
    const auto& stream_type_id = instr_type_id_val.stream_type_id();
    auto* stream_rt_desc = this->mut_stream_type_id2stream_rt_desc()->FindPtr(stream_type_id);
    iter = cache->emplace(instr_type_name, RtInstrTypeId(instr_type_id_val, stream_rt_desc)).first;
  }
  instr_type_id->CopyFrom(iter->second.instr_type_id());
  *stream = iter->second.GetStream(device_id);
}

void VirtualMachineEngine::GetInstrTypeIdAndSoleStream(const std::string& instr_type_name,
                                                       InstrTypeId* instr_type_id,
                                                       Stream** stream) {
  instr_type_id->CopyFrom(LookupInstrTypeId(instr_type_name));
  const auto& stream_type_id = instr_type_id->stream_type_id();
  auto* stream_rt_desc = this->mut_stream_type_id2stream_rt_desc()->FindPtr(stream_type_id);
  *stream = stream_rt_desc->GetSoleStream();
}

int64_t InstructionMaxRunningSeconds() { return 60 * 5; }

// Returns true if old pending_instruction_list is empty
Maybe<bool> VirtualMachineEngine::Receive(InstructionMsgList* compute_instr_msg_list) {
  OF_PROFILER_RANGE_PUSH("vm:Receive");
  InstructionMsgList new_instr_msg_list;
  INTRUSIVE_FOR_EACH_PTR(compute_instr_msg, compute_instr_msg_list) {
    if (!compute_instr_msg->phy_instr_operand()) {
      new_instr_msg_list.EmplaceBack(compute_instr_msg->MakeInferInstrMsg());
    } else {
      OF_PROFILER_RANGE_PUSH(compute_instr_msg->DebugName());
      OF_PROFILER_RANGE_POP();
    }
    compute_instr_msg_list->MoveToDstBack(compute_instr_msg, &new_instr_msg_list);
  }
  const int64_t kHighWaterMark = GetInstructionHighWaterMark();
  const int64_t kLowWaterMark = GetInstructionLowWaterMark();
  if (flying_instruction_cnt() > kHighWaterMark) {
    JUST(Global<ForeignLockHelper>::Get()->WithScopedRelease([&, this]() -> Maybe<void> {
      const auto& NeedSpin = [&] { return flying_instruction_cnt() > kLowWaterMark; };
      while (true) {
        int64_t last_cnt = flying_instruction_cnt();
        const auto& ret = TRY(SpinWaitUntilTimeout(NeedSpin, InstructionMaxRunningSeconds()));
        if (ret.IsOk()) { break; }
        CHECK_NE_OR_RETURN(last_cnt, flying_instruction_cnt())
            << Error::UnimplementedError() << "The virtual machine don't respond in "
            << InstructionMaxRunningSeconds() << " seconds.";
      }
      return Maybe<void>::Ok();
    }));
  }
  bool old_list_empty = mut_pending_msg_list()->MoveFrom(&new_instr_msg_list);
  OF_PROFILER_RANGE_POP();
  return old_list_empty;
}

Maybe<bool> VirtualMachineEngine::Receive(
    intrusive::shared_ptr<InstructionMsg>&& compute_instr_msg) {
  InstructionMsgList instr_msg_list;
  instr_msg_list.EmplaceBack(std::move(compute_instr_msg));
  return Receive(&instr_msg_list);
}

bool VirtualMachineEngine::OnSchedulerThread(const StreamType& stream_type) {
  return stream_type.OnSchedulerThread() || pthread_fork::IsForkedSubProcess();
}

// Barrier instructions are run after all previous lively instructions.
//
// `instruction.lively_instruction_hook_` is linked to `vm.lively_instruction_list_` for all
// instructions. `instruction.barrier_instruction_list_` is linked to `vm.barrier_instruction_list_`
// only for barrier instructions.
//
//
//  e.g. case0: waiting other instructions done.
//
//  +---------------------------+   +---------------------------+   +---------------------------+
//  |      virtual_machine      |   |        instruction0       |   |        instruction1       |
//  +---------------------------+   +---------------------------+   +---------------------------+
//  |            ...            |   |            ...            |   |            ...            |
//  |---------------------------|   |---------------------------|   |---------------------------|
//  | lively_instruction_list_  |<->| lively_instruction_hook_  |<->| lively_instruction_hook_  |
//  |---------------------------|   |---------------------------|   |---------------------------|
//  |            ...            |   |            ...            |   |            ...            |
//  |---------------------------|   |---------------------------|   |---------------------------|
//  | barrier_instruction_list_ |<+ | barrier_instruction_hook_ | +>| barrier_instruction_hook_ |
//  |---------------------------| | |---------------------------| | |---------------------------|
//  |            ...            | | |            ...            | | |            ...            |
//  +---------------------------+ | +---------------------------+ | +---------------------------+
//                                |                               |
//                                +-------------------------------+
//
// `instruction1` is a barrier instruction with barrier_instruction_hook_ linked, while
// instruction0 is not. From the `virtual_machine`'s view, `barrier_instruction_list_.Begin() !=
// lively_instruction_list_.Begin()`, so it's not the time to run barrier instruction
// `barrier_instruction_list_.Begin()`.
//
//
//  e.g. case1: run barrier instructions.
//
//  +---------------------------+   +---------------------------+   +---------------------------+
//  |      virtual_machine      |   |        instruction0       |   |        instruction1       |
//  +---------------------------+   +---------------------------+   +---------------------------+
//  |            ...            |   |            ...            |   |            ...            |
//  |---------------------------|   |---------------------------|   |---------------------------|
//  | lively_instruction_list_  |<->| lively_instruction_hook_  |<->| lively_instruction_hook_  |
//  |---------------------------|   |---------------------------|   |---------------------------|
//  |            ...            |   |            ...            |   |            ...            |
//  |---------------------------|   |---------------------------|   |---------------------------|
//  | barrier_instruction_list_ |<->| barrier_instruction_hook_ |   | barrier_instruction_hook_ |
//  |---------------------------|   |---------------------------|   |---------------------------|
//  |            ...            |   |            ...            |   |            ...            |
//  +---------------------------+   +---------------------------+   +---------------------------+
//
// `instruction0` is a barrier instruction with barrier_instruction_hook_ linked.
// From the `virtual_machine`'s view, `barrier_instruction_list_.Begin() ==
// lively_instruction_list_.Begin()`, so it's the time to run barrier instruction
// `barrier_instruction_list_.Begin()`.
//
//
// With the introduction of barrier_instruction_list_/barrier_instruction_hook_, the function
// VirtualMachineEngine::Schedule can achive higher performance. For the most cases, barrier
// instructions are scarcely received by vm, there is no need for vm to run
// VirtualMachineEngine::TryRunBarrierInstruction every time VirtualMachineEngine::Schedule run. On
// the other hand, `barrier_instruction_hook_.size() == 0` is more lightweight than
// `lively_instruction_list_.Begin()?->instr_msg().instr_type_id().instruction_type().IsFrontSequential()`
//
void VirtualMachineEngine::TryRunBarrierInstruction() {
  auto* sequnential_instruction = mut_barrier_instruction_list()->Begin();
  CHECK_NOTNULL(sequnential_instruction);
  if (likely(sequnential_instruction != mut_lively_instruction_list()->Begin())) { return; }
  // All instructions before `sequnential_instruction` are handled now, it's time to handle
  // `sequnential_instruction`.
  OF_PROFILER_RANGE_PUSH("RunBarrierInstruction");
  const auto& instr_type_id = sequnential_instruction->instr_msg().instr_type_id();
  const auto& instruction_type = instr_type_id.instruction_type();
  CHECK(instruction_type.IsFrontSequential());
  const StreamType& stream_type = instr_type_id.stream_type_id().stream_type();
  CHECK(OnSchedulerThread(stream_type));
  stream_type.Run(this, sequnential_instruction);
  mut_barrier_instruction_list()->Erase(sequnential_instruction);
  LivelyInstructionListErase(sequnential_instruction);
  OF_PROFILER_RANGE_POP();
}

void VirtualMachineEngine::TryDeleteLogicalObjects() {
  auto* delete_list = mut_delete_logical_object_list();
  // INTRUSIVE_FOR_EACH_PTR supports removing elements at the end of iteration code
  INTRUSIVE_FOR_EACH_PTR(logical_object, delete_list) {
    auto* global_device_id2mirrored_object = logical_object->mut_global_device_id2mirrored_object();
    INTRUSIVE_FOR_EACH_PTR(mirrored_object, global_device_id2mirrored_object) {
      CHECK_EQ(mirrored_object->ref_cnt(), 1);
      if (mirrored_object->rw_mutexed_object().ref_cnt() == 1) {
        CHECK_EQ(mirrored_object->rw_mutexed_object().access_list().size(), 0);
        // TODO(lixinqi) fix the bug occured when uncommenting the next line
        // CHECK(!mirrored_object->rw_mutexed_object().has_object());
      }
      // `mirrored_object' is deleted by erasing
      global_device_id2mirrored_object->Erase(mirrored_object);
    }
    mut_id2logical_object()->Erase(logical_object);
    CHECK_EQ(logical_object->ref_cnt(), 1);
    // `logical_object' is deleted by erasing
    delete_list->Erase(logical_object);
  }
}

void VirtualMachineEngine::Schedule() {
  // Release finished instructions and try to schedule out instructions in DAG onto ready list.
  if (unlikely(mut_active_stream_list()->size())) { ReleaseFinishedInstructions(); }
  // TODO(lixinqi): remove this line after disabling vm single-client support.
  if (unlikely(mut_delete_logical_object_list()->size())) { TryDeleteLogicalObjects(); }
  // Try run the first barrier instruction.
  if (unlikely(mut_barrier_instruction_list()->size())) { TryRunBarrierInstruction(); }
  // Handle pending instructions, and try schedule them to ready list.
  // Use thread_unsafe_size to avoid acquiring mutex lock.
  // The inconsistency between pending_msg_list.list_head_.list_head_.container_ and
  // pending_msg_list.list_head_.list_head_.size_ is not a fatal error because
  // VirtualMachineEngine::Schedule is always in a buzy loop. All instructions will get handled
  // eventually.
  //  VirtualMachineEngine::Receive may be less effiencient if the thread safe version
  //  `pending_msg_list().size()` used here, because VirtualMachineEngine::Schedule is more likely
  //  to get the mutex lock.
  if (unlikely(local_pending_msg_list().size())) {
    HandlePending();
  } else if (unlikely(pending_msg_list().thread_unsafe_size())) {
    // MoveTo is under a lock.
    mut_pending_msg_list()->MoveTo(mut_local_pending_msg_list());
    HandlePending();
  }
  // dispatch ready instructions and try to schedule out instructions in DAG onto ready list.
  if (unlikely(mut_ready_instruction_list()->size())) { DispatchAndPrescheduleInstructions(); }
}

void VirtualMachineEngine::Callback() {
  InstructionMsgList garbage_msg_list;
  mut_garbage_msg_list()->MoveTo(&garbage_msg_list);
  // destruct garbage_msg_list.
}

void VirtualMachineEngine::ScheduleEnd() { MoveToGarbageMsgListAndNotifyGC(); }

bool VirtualMachineEngine::ThreadUnsafeEmpty() const {
  return local_pending_msg_list().empty() && active_stream_list().empty()
         && flying_instruction_cnt() == 0;
}

bool VirtualMachineEngine::Empty() const {
  // hook and size will be check in pending_msg_list().empty().
  return pending_msg_list().empty() && ThreadUnsafeEmpty();
}

bool VirtualMachineEngine::CallbackEmpty() const { return garbage_msg_list_.empty(); }

}  // namespace vm
}  // namespace oneflow<|MERGE_RESOLUTION|>--- conflicted
+++ resolved
@@ -202,13 +202,9 @@
       if (instruction_ptr == nullptr || !instruction_ptr->Done()) { break; }
       ReleaseInstruction(instruction_ptr);
       stream->mut_running_instruction_list()->Erase(instruction_ptr);
-<<<<<<< HEAD
       intrusive::shared_ptr<InstructionMsg> instr_msg(instruction_ptr->mut_instr_msg());
-      stream->DeleteInstruction(mut_lively_instruction_list()->Erase(instruction_ptr));
+      stream->DeleteInstruction(LivelyInstructionListErase(instruction_ptr));
       MoveInstructionMsgToGarbageMsgList(std::move(instr_msg));
-=======
-      stream->DeleteInstruction(LivelyInstructionListErase(instruction_ptr));
->>>>>>> a45c4a48
     }
     if (stream->running_instruction_list().empty()) { mut_active_stream_list()->Erase(stream); }
   }
