/*
Copyright 2020 The OneFlow Authors. All rights reserved.

Licensed under the Apache License, Version 2.0 (the "License");
you may not use this file except in compliance with the License.
You may obtain a copy of the License at

    http://www.apache.org/licenses/LICENSE-2.0

Unless required by applicable law or agreed to in writing, software
distributed under the License is distributed on an "AS IS" BASIS,
WITHOUT WARRANTIES OR CONDITIONS OF ANY KIND, either express or implied.
See the License for the specific language governing permissions and
limitations under the License.
*/
#include "oneflow/core/common/foreign_lock_helper.h"
#include "oneflow/core/vm/virtual_machine_engine.h"
#include "oneflow/core/vm/vm_desc.h"
#include "oneflow/core/vm/infer_stream_type.h"
#include "oneflow/core/vm/instruction_type.h"
#include "oneflow/core/vm/object_wrapper.h"
#include "oneflow/core/common/util.h"
#include "oneflow/core/common/balanced_splitter.h"
#include "oneflow/core/common/spin_counter.h"
#include "oneflow/core/common/cpp_attribute.h"
#include "oneflow/core/framework/device.h"
#include "oneflow/core/job/parallel_desc.h"
#include "oneflow/core/platform/include/pthread_fork.h"
#include "oneflow/core/profiler/profiler.h"
#include "oneflow/core/common/cpp_attribute.h"
#include "oneflow/core/common/global.h"

namespace oneflow {
namespace vm {

namespace {

bool HasImmediateOperandsOnly(const InstructionMsg& instr_msg) {
  for (const auto& instr_operand : instr_msg.operand()) {
    if (instr_operand->has_const_operand()) { return false; }
    if (instr_operand->has_mut_operand()) { return false; }
    if (instr_operand->has_mut2_operand()) { return false; }
    if (instr_operand->has_del_operand()) { return false; }
    if (instr_operand->has_symbol_operand()) { return false; }
    if (instr_operand->has_init_symbol_operand()) { return false; }
    CHECK(instr_operand->has_separator() || instr_operand->has_double_operand()
          || instr_operand->has_double_operand() || instr_operand->has_int64_operand()
          || instr_operand->has_uint64_operand() || instr_operand->has_bool_operand());
  }
  return true;
}

}  // namespace

void VirtualMachineEngine::ReleaseInstruction(Instruction* instruction) {
  OF_PROFILER_RANGE_PUSH(
      "R:"
      + instruction->instr_msg().instr_type_id().instruction_type().DebugOpTypeName(instruction)
      + ":" + instruction->instr_msg().instr_type_name());
  auto* access_list = instruction->mut_access_list();
  auto* rw_mutexed_object_accesses = instruction->mut_mirrored_object_id2access();
  INTRUSIVE_FOR_EACH(access, access_list) {
    CHECK_GT(access->ref_cnt(), 1);
    access_list->Erase(access.Mutable());
    if (unlikely(access->is_mirrored_object_id_inserted())) {
      rw_mutexed_object_accesses->Erase(access.Mutable());
    }
    auto* mirrored_object = access->mut_mirrored_object();
    if (unlikely(!access->rw_mutexed_object_access_hook().empty())) {
      CHECK_EQ(access->mut_rw_mutexed_object(), mirrored_object->mut_rw_mutexed_object());
      mirrored_object->mut_rw_mutexed_object()->mut_access_list()->Erase(access.Mutable());
    }
  }
  CHECK_EQ(rw_mutexed_object_accesses->size(), 0);
  auto* out_edges = instruction->mut_out_edges();
  INTRUSIVE_FOR_EACH_PTR(out_edge, out_edges) {
    Instruction* out_instruction = out_edge->mut_dst_instruction();
    // Edges are erased only if the instruction is completed.
    out_edges->Erase(out_edge);
    out_instruction->mut_in_edges()->Erase(out_edge);
    if (Dispatchable(out_instruction)) {
      OF_PROFILER_RANGE_PUSH(
          "E:"
          + out_instruction->instr_msg().instr_type_id().instruction_type().DebugOpTypeName(
              out_instruction)
          + ":" + out_instruction->instr_msg().instr_type_name());
      mut_ready_instruction_list()->PushBack(out_instruction);
      OF_PROFILER_RANGE_POP();
    }
  }
  OF_PROFILER_RANGE_POP();
}

// Handle pending instructions, and try schedule them to ready list.
void VirtualMachineEngine::HandlePending() {
  OF_PROFILER_RANGE_PUSH("HandlePending");
  InstructionMsgList tmp_pending_msg_list;
  // MoveTo is under a lock.
  mut_pending_msg_list()->MoveTo(&tmp_pending_msg_list);
  InstructionList new_instruction_list;
  INTRUSIVE_UNSAFE_FOR_EACH_PTR(instr_msg, &tmp_pending_msg_list) {
    if (unlikely(instr_msg->instr_type_id().instruction_type().ResettingIdToObjectMap())) {
      RunInstructionsInAdvance(instr_msg);
    } else {
      MakeInstructions(instr_msg, /*out*/ &new_instruction_list);
    }
  }
  INTRUSIVE_FOR_EACH_PTR(instruction, &new_instruction_list) {
    ConsumeMirroredObjects(mut_id2logical_object(), instruction);
    if (likely(Dispatchable(instruction))) {
      mut_ready_instruction_list()->PushBack(instruction);
      new_instruction_list.Erase(instruction);
    }
  }
  OF_PROFILER_RANGE_POP();
}

std::string VirtualMachineEngine::GetLivelyInstructionListDebugString(int64_t debug_cnt) {
  std::stringstream ss;
  INTRUSIVE_UNSAFE_FOR_EACH_PTR(instruction, mut_lively_instruction_list()) {
    if (--debug_cnt <= 0) { break; }
    ss << instruction->instr_msg().instr_type_id().instruction_type().DebugOpTypeName(instruction)
       << ":" << instruction->instr_msg().instr_type_name() << "\n";
  }
  return ss.str();
}

void VirtualMachineEngine::LivelyInstructionListPushBack(Instruction* instruction) {
  ++total_inserted_lively_instruction_cnt_;
  mut_lively_instruction_list()->PushBack(instruction);
}

intrusive::shared_ptr<Instruction> VirtualMachineEngine::LivelyInstructionListErase(
    Instruction* instruction) {
  ++total_erased_lively_instruction_cnt_;
  return mut_lively_instruction_list()->Erase(instruction);
}

// Collect ready instructions onto ready_instruction_list_
void VirtualMachineEngine::ReleaseFinishedInstructions() {
  INTRUSIVE_FOR_EACH_PTR(stream, mut_active_stream_list()) {
    while (true) {
      auto* instruction_ptr = stream->mut_running_instruction_list()->Begin();
      if (instruction_ptr == nullptr || !instruction_ptr->Done()) { break; }
      ReleaseInstruction(instruction_ptr);
      stream->mut_running_instruction_list()->Erase(instruction_ptr);
<<<<<<< HEAD
      stream->DeleteInstruction(LivelyInstructionListErase(instruction_ptr));
      OF_PROFILER_RANGE_POP();
=======
      stream->DeleteInstruction(mut_lively_instruction_list()->Erase(instruction_ptr));
>>>>>>> 34278aca
    }
    if (stream->running_instruction_list().empty()) { mut_active_stream_list()->Erase(stream); }
  }
}

void VirtualMachineEngine::RunInstructionsInAdvance(InstructionMsg* instr_msg) {
  const auto& instr_type_id = instr_msg->instr_type_id();
  const StreamType& stream_type = instr_type_id.stream_type_id().stream_type();
  CHECK(stream_type.IsControlStreamType());
  CHECK(HasImmediateOperandsOnly(*instr_msg));
  const auto& parallel_desc = CHECK_JUST(GetInstructionParallelDesc(*instr_msg));
  if (!parallel_desc || parallel_desc->ContainingMachineId(this_machine_id())) {
    stream_type.Run(this, instr_msg);
  }
}

int64_t VirtualMachineEngine::this_machine_id() const {
  CHECK_EQ(machine_id_range().size(), 1);
  return machine_id_range().begin();
}

namespace {

bool IsStreamInParallelDesc(const ParallelDesc* parallel_desc, const Stream& stream) {
  if (parallel_desc == nullptr) { return true; }
  if (stream.stream_type().IsControlStreamType()) {
    return parallel_desc->ContainingMachineId(stream.machine_id());
  }
  return parallel_desc->Containing(stream.machine_id(), stream.device_id());
}

}  // namespace

void VirtualMachineEngine::MakeInstructions(InstructionMsg* instr_msg,
                                            /*out*/ InstructionList* new_instruction_list) {
  const auto& instruction_type = instr_msg->instr_type_id().instruction_type();
  const StreamTypeId& stream_type_id = instr_msg->instr_type_id().stream_type_id();
  bool is_barrier_instruction = instruction_type.IsFrontSequential();
  const auto& NewAndMove = [&](Stream* stream, const std::shared_ptr<const ParallelDesc>& pd) {
    intrusive::shared_ptr<Instruction> instr = stream->NewInstruction(instr_msg, pd);
    LivelyInstructionListPushBack(instr.Mutable());
    if (unlikely(is_barrier_instruction)) {
      mut_barrier_instruction_list()->PushBack(instr.Mutable());
    } else {
      new_instruction_list->PushBack(instr.Mutable());
    }
  };
  if (likely(instr_msg->phy_instr_stream() != nullptr)) {
    NewAndMove(instr_msg->phy_instr_stream(), instr_msg->phy_instr_parallel_desc());
  } else {
    auto* stream_rt_desc = mut_stream_type_id2stream_rt_desc()->FindPtr(stream_type_id);
    if (unlikely(stream_rt_desc == nullptr)) {
      const auto& stream_type = stream_type_id.stream_type();
      LOG(FATAL) << typeid(instruction_type).name() << " " << typeid(stream_type).name();
    }
    if (unlikely(is_barrier_instruction)) {
      CHECK_EQ(stream_rt_desc->device_id2stream().size(), 1);
    }
    const auto& parallel_desc = CHECK_JUST(GetInstructionParallelDesc(*instr_msg));
    for (const auto& stream : stream_rt_desc->device_id2stream()) {
      if (!IsStreamInParallelDesc(parallel_desc.get(), *stream)) { continue; }
      NewAndMove(stream.get(), parallel_desc);
    }
  }
}

Maybe<const ParallelDesc> VirtualMachineEngine::GetInstructionParallelDesc(
    const InstructionMsg& instr_msg) {
  if (instr_msg.phy_instr_parallel_desc()) { return instr_msg.phy_instr_parallel_desc(); }
  static const std::shared_ptr<const ParallelDesc> empty_ptr;
  if (!instr_msg.has_parallel_desc_symbol_id()) { return empty_ptr; }
  int64_t symbol_id = instr_msg.parallel_desc_symbol_id();
  auto* logical_object = mut_id2logical_object()->FindPtr(symbol_id);
  CHECK_NOTNULL_OR_RETURN(logical_object) << "symbol_id: " << symbol_id;
  auto* map = logical_object->mut_global_device_id2mirrored_object();
  CHECK_EQ_OR_RETURN(map->size(), 1);
  const std::shared_ptr<const ParallelDesc> parallel_desc =
      JUST(map->Begin()->rw_mutexed_object().Get<ObjectWrapper<ParallelDesc>>()).GetPtr();
  return parallel_desc;
}

MirroredObject* VirtualMachineEngine::MutMirroredObject(int64_t logical_object_id,
                                                        int64_t global_device_id) {
  auto* logical_object = mut_id2logical_object()->FindPtr(logical_object_id);
  if (logical_object == nullptr) { return nullptr; }
  return logical_object->mut_global_device_id2mirrored_object()->FindPtr(global_device_id);
}

const MirroredObject* VirtualMachineEngine::GetMirroredObject(int64_t logical_object_id,
                                                              int64_t global_device_id) {
  return MutMirroredObject(logical_object_id, global_device_id);
}

template<int64_t (*TransformLogicalObjectId)(int64_t), typename DoEachT>
void VirtualMachineEngine::ForEachMirroredObject(Id2LogicalObject* id2logical_object,
                                                 const Operand& operand, int64_t global_device_id,
                                                 const DoEachT& DoEach) {
  int64_t logical_object_id = operand.logical_object_id();
  logical_object_id = TransformLogicalObjectId(logical_object_id);
  auto* logical_object = id2logical_object->FindPtr(logical_object_id);
  if (logical_object == nullptr) { return; }
  auto* map = logical_object->mut_global_device_id2mirrored_object();
  if (operand.has_all_mirrored_object()) {
    INTRUSIVE_FOR_EACH_PTR(mirrored_object, map) { DoEach(mirrored_object); }
  } else {
    auto* mirrored_object = map->FindPtr(operand.GetGlobalDeviceId(global_device_id));
    if (mirrored_object != nullptr) { DoEach(mirrored_object); }
  }
}

template<OperandMemZoneModifier mem_zone_modifier, typename DoEachT>
void VirtualMachineEngine::ForEachConstMirroredObject(
    InterpretType interpret_type, Id2LogicalObject* id2logical_object,
    const ModifiedOperand<kConstModifier, mem_zone_modifier>& const_operand,
    int64_t global_device_id, const DoEachT& DoEach) {
  const Operand& operand = const_operand.operand();
  if (interpret_type == InterpretType::kCompute) {
    ForEachMirroredObject<&IdUtil::GetTypeId>(id2logical_object, operand, global_device_id, DoEach);
    ForEachMirroredObject<&IdUtil::GetValueId>(id2logical_object, operand, global_device_id,
                                               DoEach);
  } else if (interpret_type == InterpretType::kInfer) {
    ForEachMirroredObject<&IdUtil::GetTypeId>(id2logical_object, operand, global_device_id, DoEach);
  } else {
    UNIMPLEMENTED();
  }
}

template<OperandMemZoneModifier mem_zone_modifier, typename DoEachT>
void VirtualMachineEngine::ForEachConstMirroredObject(
    const InterpretType interpret_type, Id2LogicalObject* id2logical_object,
    const ModifiedOperand<kDataMutableModifier, mem_zone_modifier>& mut_operand,
    int64_t global_device_id, const DoEachT& DoEach) {
  const Operand& operand = mut_operand.operand();
  if (interpret_type == InterpretType::kCompute) {
    ForEachMirroredObject<&IdUtil::GetTypeId>(id2logical_object, operand, global_device_id, DoEach);
  } else if (interpret_type == InterpretType::kInfer) {
    // Do nothing
  } else {
    UNIMPLEMENTED();
  }
}

template<OperandMemZoneModifier mem_zone_modifier, typename DoEachT>
void VirtualMachineEngine::ForEachMutMirroredObject(
    const InterpretType interpret_type, Id2LogicalObject* id2logical_object,
    const ModifiedOperand<kDataMutableModifier, mem_zone_modifier>& mut_operand,
    int64_t global_device_id, const DoEachT& DoEach) {
  const Operand& operand = mut_operand.operand();
  if (interpret_type == InterpretType::kCompute) {
    ForEachMirroredObject<&IdUtil::GetValueId>(id2logical_object, operand, global_device_id,
                                               DoEach);
  } else if (interpret_type == InterpretType::kInfer) {
    ForEachMirroredObject<&IdUtil::GetTypeId>(id2logical_object, operand, global_device_id, DoEach);
  } else {
    UNIMPLEMENTED();
  }
}

template<OperandMemZoneModifier mem_zone_modifier, typename DoEachT>
void VirtualMachineEngine::ForEachMutMirroredObject(
    const InterpretType interpret_type, Id2LogicalObject* id2logical_object,
    const ModifiedOperand<kTypeAndDataMutableModifier, mem_zone_modifier>& mut2_operand,
    int64_t global_device_id, const DoEachT& DoEach) {
  const Operand& operand = mut2_operand.operand();
  if (interpret_type == InterpretType::kCompute) {
    ForEachMirroredObject<&IdUtil::GetTypeId>(id2logical_object, operand, global_device_id, DoEach);
    ForEachMirroredObject<&IdUtil::GetValueId>(id2logical_object, operand, global_device_id,
                                               DoEach);
  } else if (interpret_type == InterpretType::kInfer) {
    ForEachMirroredObject<&IdUtil::GetTypeId>(id2logical_object, operand, global_device_id, DoEach);
  } else {
    UNIMPLEMENTED();
  }
}

template<OperandMemZoneModifier mem_zone_modifier, typename DoEachT>
void VirtualMachineEngine::ForEachMutMirroredObject(
    const InterpretType interpret_type, Id2LogicalObject* id2logical_object,
    const ModifiedOperand<kDeleteModifier, mem_zone_modifier>& mut_operand,
    int64_t global_device_id, const DoEachT& DoEach) {
  const Operand& operand = mut_operand.operand();
  if (interpret_type == InterpretType::kCompute) {
    ForEachMirroredObject<&IdUtil::GetValueId>(id2logical_object, operand, global_device_id,
                                               DoEach);
  } else if (interpret_type == InterpretType::kInfer) {
    ForEachMirroredObject<&IdUtil::GetTypeId>(id2logical_object, operand, global_device_id, DoEach);
  } else {
    UNIMPLEMENTED();
  }
}

RwMutexedObjectAccess* VirtualMachineEngine::AccessMirroredObject(OperandAccessType access_type,
                                                                  MirroredObject* mirrored_object,
                                                                  Instruction* instruction) {
  auto access = access_pool_.make_shared(instruction, mirrored_object, access_type);
  auto* ptr = access.Mutable();
  instruction->mut_access_list()->PushBack(ptr);
  mirrored_object->mut_rw_mutexed_object()->mut_access_list()->EmplaceBack(std::move(access));
  return ptr;
}

void VirtualMachineEngine::TryConnectInstruction(Instruction* src_instruction,
                                                 Instruction* dst_instruction) {
  if (unlikely(src_instruction == dst_instruction)) { return; }
  if (likely(EdgeDispatchable(src_instruction, dst_instruction))) { return; }
  auto edge = instruction_edge_pool_.make_shared(src_instruction, dst_instruction);
  src_instruction->mut_out_edges()->PushBack(edge.Mutable());
  dst_instruction->mut_in_edges()->PushBack(edge.Mutable());
}

void VirtualMachineEngine::ConnectInstructionsByWrite(RwMutexedObjectAccess* dst_access) {
  CHECK(dst_access->is_mut_operand());
  auto* mirrored_object = dst_access->mut_mirrored_object();
  auto* dst_instruction = dst_access->mut_instruction();
  auto* access_list = mirrored_object->mut_rw_mutexed_object()->mut_access_list();
  if (likely(access_list->Begin() == dst_access)) { return; }
  INTRUSIVE_FOR_EACH_PTR(src_access, access_list) {
    if (unlikely(src_access == dst_access)) { break; }
    TryConnectInstruction(src_access->mut_instruction(), dst_instruction);
    CHECK_EQ(src_access->mut_rw_mutexed_object(), mirrored_object->mut_rw_mutexed_object());
    access_list->Erase(src_access);
  }
}

void VirtualMachineEngine::ConnectInstructionsByRead(RwMutexedObjectAccess* dst_access) {
  CHECK(dst_access->is_const_operand());
  auto* mirrored_object = dst_access->mut_mirrored_object();
  auto* dst_instruction = dst_access->mut_instruction();
  auto* first = mirrored_object->mut_rw_mutexed_object()->mut_access_list()->Begin();
  if (first->is_mut_operand()) {
    TryConnectInstruction(first->mut_instruction(), dst_instruction);
  } else if (first->is_const_operand()) {
    // do nothing
  } else {
    UNIMPLEMENTED();
  }
}

void VirtualMachineEngine::ConsumeMirroredObjects(Id2LogicalObject* id2logical_object,
                                                  Instruction* instruction) {
  const auto& phy_instr_operand = instruction->instr_msg().phy_instr_operand();
  if (likely(phy_instr_operand)) {
    // Connect instructions by write before connecting by read.
    for (auto* mirrored_object : phy_instr_operand->output_dependences()) {
      ConnectInstructionsByWrite(
          AccessMirroredObject(kMutableOperandAccess, mirrored_object, instruction));
    }
    for (auto* mirrored_object : phy_instr_operand->input_dependences()) {
      ConnectInstructionsByRead(
          AccessMirroredObject(kConstOperandAccess, mirrored_object, instruction));
    }
  } else {
    const auto& ConsumeMirroredObject = [&](OperandAccessType access_type,
                                            MirroredObject* mirrored_object) {
      auto* access = AccessMirroredObject(access_type, mirrored_object, instruction);
      instruction->mut_mirrored_object_id2access()->Insert(access);
      return access;
    };
    auto ConsumeConstMirroredObject = [&](MirroredObject* mirrored_object) {
      ConsumeMirroredObject(kConstOperandAccess, mirrored_object);
    };
    auto ConsumeMutMirroredObject = [&](MirroredObject* mirrored_object) {
      ConsumeMirroredObject(kMutableOperandAccess, mirrored_object);
    };
    auto ConsumeDelMirroredObject = [&](MirroredObject* mirrored_object) {
      auto* access = ConsumeMirroredObject(kMutableOperandAccess, mirrored_object);
      CHECK(!mirrored_object->has_deleting_access());
      mirrored_object->set_deleting_access(access);
    };
    const InterpretType interpret_type = instruction->stream().stream_type_id().interpret_type();
    int64_t global_device_id = instruction->stream().global_device_id();
    const auto& operands = instruction->instr_msg().operand();
    for (const auto& operand : operands) {
      if (operand->has_mut_operand()) {
        ForEachMutMirroredObject<kDeviceMemZoneModifier>(interpret_type, id2logical_object,
                                                         operand->mut_operand(), global_device_id,
                                                         ConsumeMutMirroredObject);
      } else if (operand->has_mut2_operand()) {
        ForEachMutMirroredObject<kDeviceMemZoneModifier>(interpret_type, id2logical_object,
                                                         operand->mut2_operand(), global_device_id,
                                                         ConsumeMutMirroredObject);
      } else if (operand->has_del_operand()) {
        ForEachMutMirroredObject<kDeviceMemZoneModifier>(interpret_type, id2logical_object,
                                                         operand->del_operand(), global_device_id,
                                                         ConsumeDelMirroredObject);
      } else if (operand->has_init_symbol_operand()) {
        const auto& symbol_operand = operand->init_symbol_operand().operand();
        CHECK(symbol_operand.has_sole_mirrored_object());
        ForEachMutMirroredObject<kHostConstMemZoneModifier>(interpret_type, id2logical_object,
                                                            operand->init_symbol_operand(), 0,
                                                            ConsumeMutMirroredObject);
      } else {
        // do nothing
      }
    }
    for (const auto& operand : operands) {
      if (operand->has_const_operand()) {
        ForEachConstMirroredObject<kDeviceMemZoneModifier>(
            interpret_type, id2logical_object, operand->const_operand(), global_device_id,
            ConsumeConstMirroredObject);
      } else if (operand->has_mut_operand()) {
        ForEachConstMirroredObject<kDeviceMemZoneModifier>(interpret_type, id2logical_object,
                                                           operand->mut_operand(), global_device_id,
                                                           ConsumeConstMirroredObject);
      } else if (operand->has_symbol_operand()) {
        const auto& symbol_operand = operand->symbol_operand().operand();
        CHECK(symbol_operand.has_sole_mirrored_object());
        ForEachConstMirroredObject<kHostConstMemZoneModifier>(interpret_type, id2logical_object,
                                                              operand->symbol_operand(), 0,
                                                              ConsumeConstMirroredObject);
      } else if (operand->has_init_symbol_operand()) {
        const auto& symbol_operand = operand->init_symbol_operand().operand();
        CHECK(symbol_operand.has_sole_mirrored_object());
        ForEachConstMirroredObject<kHostConstMemZoneModifier>(interpret_type, id2logical_object,
                                                              operand->init_symbol_operand(), 0,
                                                              ConsumeConstMirroredObject);
      } else {
        // do nothing
      }
    }
    auto* rw_mutexed_object_accesses = instruction->mut_mirrored_object_id2access();
    INTRUSIVE_UNSAFE_FOR_EACH_PTR(rw_mutexed_object_access, rw_mutexed_object_accesses) {
      auto* mirrored_object = rw_mutexed_object_access->mut_mirrored_object();
      if (mirrored_object->has_deleting_access()
          && mirrored_object->mut_deleting_access() != rw_mutexed_object_access) {
        UNIMPLEMENTED() << " accessing a deleting object "
                        << mirrored_object->mirrored_object_id().logical_object_id_value();
      }
      if (mirrored_object->rw_mutexed_object().access_list().size() == 1) { continue; }
      if (rw_mutexed_object_access->is_const_operand()) {
        ConnectInstructionsByRead(rw_mutexed_object_access);
      } else {
        ConnectInstructionsByWrite(rw_mutexed_object_access);
      }
    }
  }
}

bool VirtualMachineEngine::EdgeDispatchable(const Instruction* src, const Instruction* dst) const {
  return (&src->stream() == &dst->stream()) /* same stream*/
         && !src->dispatched_instruction_hook().empty() /* dispatched */;
}

bool VirtualMachineEngine::Dispatchable(Instruction* instruction) const {
  if (unlikely(!instruction->dispatched_instruction_hook().empty())) { return false; }
  const auto* stream = &instruction->stream();
  INTRUSIVE_UNSAFE_FOR_EACH_PTR(edge, instruction->mut_in_edges()) {
    const auto* src_instruction = &edge->src_instruction();
    if (unlikely(!EdgeDispatchable(src_instruction, instruction))) { return false; }
  }
  return true;
}

// Dispatch ready instructions and put prescheduled instructions onto ready_instruction_list_.
void VirtualMachineEngine::DispatchAndPrescheduleInstructions() {
  ReadyInstructionList tmp_ready_instruction_list;
  mut_ready_instruction_list()->MoveTo(&tmp_ready_instruction_list);
  INTRUSIVE_FOR_EACH(instruction, &tmp_ready_instruction_list) {
    // Erases `instruction` from tmp_ready_instruction_list before dispatching, because
    // `instruction.dispatched_instruction_hook_` are used in DispatchInstruction.
    tmp_ready_instruction_list.Erase(instruction.Mutable());
    OF_PROFILER_RANGE_PUSH(
        "D:"
        + instruction->instr_msg().instr_type_id().instruction_type().DebugOpTypeName(
            instruction.Mutable())
        + ":" + instruction->instr_msg().instr_type_name());
    DispatchInstruction(instruction.Mutable());
    // preschedule instructions
    INTRUSIVE_UNSAFE_FOR_EACH_PTR(edge, instruction->mut_out_edges()) {
      auto* out_instruction = edge->mut_dst_instruction();
      if (Dispatchable(out_instruction)) {
        OF_PROFILER_RANGE_PUSH(
            "P:"
            + out_instruction->instr_msg().instr_type_id().instruction_type().DebugOpTypeName(
                out_instruction)
            + ":" + out_instruction->instr_msg().instr_type_name());
        mut_ready_instruction_list()->PushBack(out_instruction);
        OF_PROFILER_RANGE_POP();
      }
    }
    OF_PROFILER_RANGE_POP();
  }
}

void VirtualMachineEngine::DispatchInstruction(Instruction* instruction) {
  auto* stream = instruction->mut_stream();
  stream->mut_running_instruction_list()->PushBack(instruction);
  if (stream->active_stream_hook().empty()) { mut_active_stream_list()->PushBack(stream); }
  const auto& stream_type = stream->stream_type();
  if (OnSchedulerThread(stream_type)) {
    stream_type.Run(this, instruction);
  } else {
    stream->mut_thread_ctx()->mut_pending_instruction_list()->PushBack(instruction);
  }
}

void VirtualMachineEngine::__Init__(const VmDesc& vm_desc) {
  mut_vm_resource_desc()->CopyFrom(vm_desc.vm_resource_desc());
  CHECK_GT(vm_desc.machine_id_range().size(), 0);
  *mut_machine_id_range() = vm_desc.machine_id_range();
  INTRUSIVE_UNSAFE_FOR_EACH_PTR(stream_desc, &vm_desc.stream_type_id2desc()) {
    if (stream_desc->num_threads() == 0) { continue; }
    auto stream_rt_desc = intrusive::make_shared<StreamRtDesc>(stream_desc);
    mut_stream_type_id2stream_rt_desc()->Insert(stream_rt_desc.Mutable());
    BalancedSplitter bs(stream_desc->parallel_num(), stream_desc->num_threads());
    for (int64_t i = 0, rel_global_device_id = 0; i < stream_desc->num_threads(); ++i) {
      auto thread_ctx = intrusive::make_shared<ThreadCtx>(stream_rt_desc.Get());
      mut_thread_ctx_list()->PushBack(thread_ctx.Mutable());
      for (int j = bs.At(i).begin(); j < bs.At(i).end(); ++j, ++rel_global_device_id) {
        StreamId stream_id;
        stream_id.__Init__(stream_desc->stream_type_id(),
                           this_start_global_device_id() + rel_global_device_id);
        auto stream = intrusive::make_shared<Stream>(
            thread_ctx.Mutable(), stream_id, vm_resource_desc().max_device_num_per_machine());
        stream_rt_desc->add_stream(stream);
        thread_ctx->mut_stream_list()->PushBack(stream.Mutable());
      }
    }
  }
}

void VirtualMachineEngine::GetCachedInstrTypeIdAndPhyInstrStream(const std::string& instr_type_name,
                                                                 int device_id,
                                                                 InstrTypeId* instr_type_id,
                                                                 Stream** stream) {
  auto* cache = &instr_type_name2rt_instr_type_id_;
  auto iter = cache->find(instr_type_name);
  if (unlikely(iter == cache->end())) {
    const auto& instr_type_id_val = LookupInstrTypeId(instr_type_name);
    const auto& stream_type_id = instr_type_id_val.stream_type_id();
    auto* stream_rt_desc = this->mut_stream_type_id2stream_rt_desc()->FindPtr(stream_type_id);
    iter = cache->emplace(instr_type_name, RtInstrTypeId(instr_type_id_val, stream_rt_desc)).first;
  }
  instr_type_id->CopyFrom(iter->second.instr_type_id());
  *stream = iter->second.GetStream(device_id);
}

void VirtualMachineEngine::GetInstrTypeIdAndSoleStream(const std::string& instr_type_name,
                                                       InstrTypeId* instr_type_id,
                                                       Stream** stream) {
  instr_type_id->CopyFrom(LookupInstrTypeId(instr_type_name));
  const auto& stream_type_id = instr_type_id->stream_type_id();
  auto* stream_rt_desc = this->mut_stream_type_id2stream_rt_desc()->FindPtr(stream_type_id);
  *stream = stream_rt_desc->GetSoleStream();
}

int64_t InstructionMaxRunningSeconds() { return 60 * 5; }

// Returns true if old pending_instruction_list is empty
Maybe<bool> VirtualMachineEngine::Receive(InstructionMsgList* compute_instr_msg_list) {
  OF_PROFILER_RANGE_PUSH("vm:Receive");
  InstructionMsgList new_instr_msg_list;
  INTRUSIVE_FOR_EACH_PTR(compute_instr_msg, compute_instr_msg_list) {
    if (!compute_instr_msg->phy_instr_operand()) {
      new_instr_msg_list.EmplaceBack(compute_instr_msg->MakeInferInstrMsg());
    }
    compute_instr_msg_list->MoveToDstBack(compute_instr_msg, &new_instr_msg_list);
  }
  const int64_t kHighWaterMark = GetInstructionHighWaterMark();
  const int64_t kLowWaterMark = GetInstructionLowWaterMark();
  if (flying_instruction_cnt() > kHighWaterMark) {
    JUST(Global<ForeignLockHelper>::Get()->WithScopedRelease([&, this]() -> Maybe<void> {
      const auto& NeedSpin = [&] { return flying_instruction_cnt() > kLowWaterMark; };
      while (true) {
        int64_t last_cnt = flying_instruction_cnt();
        const auto& ret = TRY(SpinWaitUntilTimeout(NeedSpin, InstructionMaxRunningSeconds()));
        if (ret.IsOk()) { break; }
        CHECK_NE_OR_RETURN(last_cnt, flying_instruction_cnt())
            << Error::UnimplementedError() << "The virtual machine don't respond in "
            << InstructionMaxRunningSeconds() << " seconds.";
      }
      return Maybe<void>::Ok();
    }));
  }
  bool old_list_empty = mut_pending_msg_list()->MoveFrom(&new_instr_msg_list);
  OF_PROFILER_RANGE_POP();
  return old_list_empty;
}

Maybe<bool> VirtualMachineEngine::Receive(
    intrusive::shared_ptr<InstructionMsg>&& compute_instr_msg) {
  InstructionMsgList instr_msg_list;
  instr_msg_list.EmplaceBack(std::move(compute_instr_msg));
  return Receive(&instr_msg_list);
}

bool VirtualMachineEngine::OnSchedulerThread(const StreamType& stream_type) {
  return stream_type.OnSchedulerThread() || pthread_fork::IsForkedSubProcess();
}

// Barrier instructions are run after all previous lively instructions.
//
// `instruction.lively_instruction_hook_` is linked to `vm.lively_instruction_list_` for all
// instructions. `instruction.barrier_instruction_list_` is linked to `vm.barrier_instruction_list_`
// only for barrier instructions.
//
//
//  e.g. case0: waiting other instructions done.
//
//  +---------------------------+   +---------------------------+   +---------------------------+
//  |      virtual_machine      |   |        instruction0       |   |        instruction1       |
//  +---------------------------+   +---------------------------+   +---------------------------+
//  |            ...            |   |            ...            |   |            ...            |
//  |---------------------------|   |---------------------------|   |---------------------------|
//  | lively_instruction_list_  |<->| lively_instruction_hook_  |<->| lively_instruction_hook_  |
//  |---------------------------|   |---------------------------|   |---------------------------|
//  |            ...            |   |            ...            |   |            ...            |
//  |---------------------------|   |---------------------------|   |---------------------------|
//  | barrier_instruction_list_ |<+ | barrier_instruction_hook_ | +>| barrier_instruction_hook_ |
//  |---------------------------| | |---------------------------| | |---------------------------|
//  |            ...            | | |            ...            | | |            ...            |
//  +---------------------------+ | +---------------------------+ | +---------------------------+
//                                |                               |
//                                +-------------------------------+
//
// `instruction1` is a barrier instruction with barrier_instruction_hook_ linked, while
// instruction0 is not. From the `virtual_machine`'s view, `barrier_instruction_list_.Begin() !=
// lively_instruction_list_.Begin()`, so it's not the time to run barrier instruction
// `barrier_instruction_list_.Begin()`.
//
//
//  e.g. case1: run barrier instructions.
//
//  +---------------------------+   +---------------------------+   +---------------------------+
//  |      virtual_machine      |   |        instruction0       |   |        instruction1       |
//  +---------------------------+   +---------------------------+   +---------------------------+
//  |            ...            |   |            ...            |   |            ...            |
//  |---------------------------|   |---------------------------|   |---------------------------|
//  | lively_instruction_list_  |<->| lively_instruction_hook_  |<->| lively_instruction_hook_  |
//  |---------------------------|   |---------------------------|   |---------------------------|
//  |            ...            |   |            ...            |   |            ...            |
//  |---------------------------|   |---------------------------|   |---------------------------|
//  | barrier_instruction_list_ |<->| barrier_instruction_hook_ |   | barrier_instruction_hook_ |
//  |---------------------------|   |---------------------------|   |---------------------------|
//  |            ...            |   |            ...            |   |            ...            |
//  +---------------------------+   +---------------------------+   +---------------------------+
//
// `instruction0` is a barrier instruction with barrier_instruction_hook_ linked.
// From the `virtual_machine`'s view, `barrier_instruction_list_.Begin() ==
// lively_instruction_list_.Begin()`, so it's the time to run barrier instruction
// `barrier_instruction_list_.Begin()`.
//
//
// With the introduction of barrier_instruction_list_/barrier_instruction_hook_, the function
// VirtualMachineEngine::Schedule can achive higher performance. For the most cases, barrier
// instructions are scarcely received by vm, there is no need for vm to run
// VirtualMachineEngine::TryRunBarrierInstruction every time VirtualMachineEngine::Schedule run. On
// the other hand, `barrier_instruction_hook_.size() == 0` is more lightweight than
// `lively_instruction_list_.Begin()?->instr_msg().instr_type_id().instruction_type().IsFrontSequential()`
//
void VirtualMachineEngine::TryRunBarrierInstruction() {
  auto* sequnential_instruction = mut_barrier_instruction_list()->Begin();
  CHECK_NOTNULL(sequnential_instruction);
  if (likely(sequnential_instruction != mut_lively_instruction_list()->Begin())) { return; }
  // All instructions before `sequnential_instruction` are handled now, it's time to handle
  // `sequnential_instruction`.
  OF_PROFILER_RANGE_PUSH("RunBarrierInstruction");
  const auto& instr_type_id = sequnential_instruction->instr_msg().instr_type_id();
  const auto& instruction_type = instr_type_id.instruction_type();
  CHECK(instruction_type.IsFrontSequential());
  const StreamType& stream_type = instr_type_id.stream_type_id().stream_type();
  CHECK(OnSchedulerThread(stream_type));
  stream_type.Run(this, sequnential_instruction);
  mut_barrier_instruction_list()->Erase(sequnential_instruction);
  LivelyInstructionListErase(sequnential_instruction);
  OF_PROFILER_RANGE_POP();
}

void VirtualMachineEngine::TryDeleteLogicalObjects() {
  auto* delete_list = mut_delete_logical_object_list();
  // INTRUSIVE_FOR_EACH_PTR supports removing elements at the end of iteration code
  INTRUSIVE_FOR_EACH_PTR(logical_object, delete_list) {
    auto* global_device_id2mirrored_object = logical_object->mut_global_device_id2mirrored_object();
    INTRUSIVE_FOR_EACH_PTR(mirrored_object, global_device_id2mirrored_object) {
      CHECK_EQ(mirrored_object->ref_cnt(), 1);
      if (mirrored_object->rw_mutexed_object().ref_cnt() == 1) {
        CHECK_EQ(mirrored_object->rw_mutexed_object().access_list().size(), 0);
        // TODO(lixinqi) fix the bug occured when uncommenting the next line
        // CHECK(!mirrored_object->rw_mutexed_object().has_object());
      }
      // `mirrored_object' is deleted by erasing
      global_device_id2mirrored_object->Erase(mirrored_object);
    }
    mut_id2logical_object()->Erase(logical_object);
    CHECK_EQ(logical_object->ref_cnt(), 1);
    // `logical_object' is deleted by erasing
    delete_list->Erase(logical_object);
  }
}

void VirtualMachineEngine::Schedule() {
  // Release finished instructions and try to schedule out instructions in DAG onto ready list.
  if (unlikely(mut_active_stream_list()->size())) { ReleaseFinishedInstructions(); }
  // TODO(lixinqi): remove this line after disabling vm single-client support.
  if (unlikely(mut_delete_logical_object_list()->size())) { TryDeleteLogicalObjects(); }
  // Try run the first barrier instruction.
  if (unlikely(mut_barrier_instruction_list()->size())) { TryRunBarrierInstruction(); }
  // Handle pending instructions, and try schedule them to ready list.
  // Use thread_unsafe_size to avoid acquiring mutex lock.
  // The inconsistency between pending_msg_list.list_head_.list_head_.container_ and
  // pending_msg_list.list_head_.list_head_.size_ is not a fatal error because
  // VirtualMachineEngine::Schedule is always in a buzy loop. All instructions will get handled
  // eventually.
  //  VirtualMachineEngine::Receive may be less effiencient if the thread safe version
  //  `pending_msg_list().size()` used here, because VirtualMachineEngine::Schedule is more likely
  //  to get the mutex lock.
  if (unlikely(pending_msg_list().thread_unsafe_size())) { HandlePending(); }
  // dispatch ready instructions and try to schedule out instructions in DAG onto ready list.
  if (unlikely(mut_ready_instruction_list()->size())) { DispatchAndPrescheduleInstructions(); }
}

bool VirtualMachineEngine::ThreadUnsafeEmpty() const {
  return active_stream_list().empty() && flying_instruction_cnt() == 0;
}

bool VirtualMachineEngine::Empty() const {
  // hook and size will be check in pending_msg_list().empty().
  return pending_msg_list().empty() && ThreadUnsafeEmpty();
}

}  // namespace vm
}  // namespace oneflow<|MERGE_RESOLUTION|>--- conflicted
+++ resolved
@@ -144,12 +144,7 @@
       if (instruction_ptr == nullptr || !instruction_ptr->Done()) { break; }
       ReleaseInstruction(instruction_ptr);
       stream->mut_running_instruction_list()->Erase(instruction_ptr);
-<<<<<<< HEAD
       stream->DeleteInstruction(LivelyInstructionListErase(instruction_ptr));
-      OF_PROFILER_RANGE_POP();
-=======
-      stream->DeleteInstruction(mut_lively_instruction_list()->Erase(instruction_ptr));
->>>>>>> 34278aca
     }
     if (stream->running_instruction_list().empty()) { mut_active_stream_list()->Erase(stream); }
   }
