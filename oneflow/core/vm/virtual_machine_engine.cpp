/*
Copyright 2020 The OneFlow Authors. All rights reserved.

Licensed under the Apache License, Version 2.0 (the "License");
you may not use this file except in compliance with the License.
You may obtain a copy of the License at

    http://www.apache.org/licenses/LICENSE-2.0

Unless required by applicable law or agreed to in writing, software
distributed under the License is distributed on an "AS IS" BASIS,
WITHOUT WARRANTIES OR CONDITIONS OF ANY KIND, either express or implied.
See the License for the specific language governing permissions and
limitations under the License.
*/
#include "oneflow/core/common/foreign_lock_helper.h"
#include "oneflow/core/vm/virtual_machine_engine.h"
#include "oneflow/core/vm/vm_desc.h"
#include "oneflow/core/vm/infer_stream_type.h"
#include "oneflow/core/vm/instruction_type.h"
#include "oneflow/core/vm/object_wrapper.h"
#include "oneflow/core/common/util.h"
#include "oneflow/core/common/balanced_splitter.h"
#include "oneflow/core/common/spin_counter.h"
#include "oneflow/core/common/cpp_attribute.h"
#include "oneflow/core/framework/device.h"
#include "oneflow/core/job/parallel_desc.h"
#include "oneflow/core/platform/include/pthread_fork.h"
#include "oneflow/core/profiler/profiler.h"
#include "oneflow/core/common/cpp_attribute.h"
#include "oneflow/core/common/global.h"

namespace oneflow {
namespace vm {

namespace {

bool HasImmediateOperandsOnly(const InstructionMsg& instr_msg) {
  for (const auto& instr_operand : instr_msg.operand()) {
    if (instr_operand->has_const_operand()) { return false; }
    if (instr_operand->has_mut_operand()) { return false; }
    if (instr_operand->has_mut2_operand()) { return false; }
    if (instr_operand->has_del_operand()) { return false; }
    if (instr_operand->has_symbol_operand()) { return false; }
    if (instr_operand->has_init_symbol_operand()) { return false; }
    CHECK(instr_operand->has_separator() || instr_operand->has_double_operand()
          || instr_operand->has_double_operand() || instr_operand->has_int64_operand()
          || instr_operand->has_uint64_operand() || instr_operand->has_bool_operand());
  }
  return true;
}

std::string DebugName(Instruction* instruction) {
  std::string op_name =
      instruction->instr_msg().instr_type_id().instruction_type().DebugOpTypeName(instruction);
  if (op_name.empty()) { return instruction->instr_msg().instr_type_name(); }
  return op_name;
}

}  // namespace

void VirtualMachineEngine::ReleaseInstruction(Instruction* instruction) {
  OF_PROFILER_RANGE_PUSH("R:" + DebugName(instruction));
  auto* access_list = instruction->mut_access_list();
  auto* rw_mutexed_object_accesses = instruction->mut_mirrored_object_id2access();
  INTRUSIVE_FOR_EACH(access, access_list) {
    CHECK_GT(access->ref_cnt(), 1);
    access_list->Erase(access.Mutable());
    if (unlikely(access->is_mirrored_object_id_inserted())) {
      rw_mutexed_object_accesses->Erase(access.Mutable());
    }
    auto* mirrored_object = access->mut_mirrored_object();
    if (unlikely(!access->rw_mutexed_object_access_hook().empty())) {
      CHECK_EQ(access->mut_rw_mutexed_object(), mirrored_object->mut_rw_mutexed_object());
      mirrored_object->mut_rw_mutexed_object()->mut_access_list()->Erase(access.Mutable());
    }
  }
  CHECK_EQ(rw_mutexed_object_accesses->size(), 0);
  auto* out_edges = instruction->mut_out_edges();
  INTRUSIVE_FOR_EACH_PTR(out_edge, out_edges) {
    Instruction* out_instruction = out_edge->mut_dst_instruction();
    // Edges are erased only if the instruction is completed.
    out_edges->Erase(out_edge);
    out_instruction->mut_in_edges()->Erase(out_edge);
    if (Dispatchable(out_instruction)) {
      OF_PROFILER_RANGE_PUSH("E:" + DebugName(out_instruction));
      mut_ready_instruction_list()->PushBack(out_instruction);
      OF_PROFILER_RANGE_POP();
    }
  }
  instruction->mut_stream()->DeleteInstruction(mut_lively_instruction_list()->Erase(instruction));
  OF_PROFILER_RANGE_POP();
}

// Handle pending instructions, and try schedule them to ready list.
void VirtualMachineEngine::HandlePending() {
  OF_PROFILER_RANGE_PUSH("HandlePending");
  InstructionMsgList tmp_pending_msg_list;
  // MoveTo is under a lock.
  mut_pending_msg_list()->MoveTo(&tmp_pending_msg_list);
  InstructionList new_instruction_list;
  INTRUSIVE_UNSAFE_FOR_EACH_PTR(instr_msg, &tmp_pending_msg_list) {
    if (unlikely(instr_msg->instr_type_id().instruction_type().ResettingIdToObjectMap())) {
      RunInstructionsInAdvance(instr_msg);
    } else {
      MakeInstructions(instr_msg, /*out*/ &new_instruction_list);
    }
  }
  OF_PROFILER_RANGE_PUSH("ConsumeMirroredObjects");
  INTRUSIVE_FOR_EACH_PTR(instruction, &new_instruction_list) {
    ConsumeMirroredObjects(mut_id2logical_object(), instruction);
    if (likely(Dispatchable(instruction))) {
      mut_ready_instruction_list()->PushBack(instruction);
      new_instruction_list.Erase(instruction);
    }
  }
  OF_PROFILER_RANGE_POP();
  OF_PROFILER_RANGE_POP();
<<<<<<< HEAD
=======
}

void VirtualMachineEngine::ReleaseFinishedRunningInstructions(Stream* stream) {
  while (unlikely(stream->mut_running_instruction_list()->size())) {
    auto* instruction = stream->mut_running_instruction_list()->Begin();
    if (instruction == nullptr || !instruction->QueryDoneAfterLaunched()) { break; }
    stream->mut_running_instruction_list()->Erase(instruction);
    ReleaseInstruction(instruction);
  }
>>>>>>> 16a7b9bd
}

// Collect ready instructions onto ready_instruction_list_
void VirtualMachineEngine::ReleaseFinishedInstructions() {
  INTRUSIVE_FOR_EACH_PTR(stream, mut_active_stream_list()) {
    // Handle finished instructions.
<<<<<<< HEAD
    while (unlikely(stream->mut_running_instruction_list()->size())) {
      auto* instruction = stream->mut_running_instruction_list()->Begin();
      if (instruction == nullptr || !instruction->QueryDoneAfterLaunched()) { break; }
      stream->mut_running_instruction_list()->Erase(instruction);
      ReleaseInstruction(instruction);
    }
=======
    ReleaseFinishedRunningInstructions(stream);
>>>>>>> 16a7b9bd
    // Handle launched instructions.
    while (unlikely(stream->mut_launching_instruction_list()->size())) {
      auto* instruction = stream->mut_launching_instruction_list()->Begin();
      if (instruction == nullptr || !instruction->QueryLaunched()) { break; }
      if (instruction->QueryDoneAfterLaunched()) {
<<<<<<< HEAD
=======
        // Make sure all finished instructions in running_instruction_list released.
        // There is a subtle timeline bug without this line of code:
        //
        //  e.g.:
        //
        //     stream0 ... --> instr00  --> instr01 --> ...
        //                       \              \
        //                        \              \
        //     stream1             \--> instr10   \--> instr11
        //
        // Condition:
        //  1. instr00 on stream0->running_instruction_list.
        //  2. instr01 on stream0->launching_instruction_list.
        //  3. instr01->QueryDoneAfterLaunched() == true.
        //
        // Timeline bug:
        // When the Condition occurs, instr11 will be scheduled before instr10. It's illegal.
        ReleaseFinishedRunningInstructions(stream);

>>>>>>> 16a7b9bd
        stream->mut_launching_instruction_list()->Erase(instruction);
        ReleaseInstruction(instruction);
      } else {
        stream->mut_running_instruction_list()->EmplaceBack(
            stream->mut_launching_instruction_list()->Erase(instruction));
      }
    }
    if (stream->launching_instruction_list().size() == 0
        && stream->running_instruction_list().size() == 0) {
      mut_active_stream_list()->Erase(stream);
    }
  }
}

void VirtualMachineEngine::RunInstructionsInAdvance(InstructionMsg* instr_msg) {
  const auto& instr_type_id = instr_msg->instr_type_id();
  const StreamType& stream_type = instr_type_id.stream_type_id().stream_type();
  CHECK(stream_type.IsControlStreamType());
  CHECK(HasImmediateOperandsOnly(*instr_msg));
  const auto& parallel_desc = CHECK_JUST(GetInstructionParallelDesc(*instr_msg));
  if (!parallel_desc || parallel_desc->ContainingMachineId(this_machine_id())) {
    stream_type.Run(this, instr_msg);
  }
}

int64_t VirtualMachineEngine::this_machine_id() const {
  CHECK_EQ(machine_id_range().size(), 1);
  return machine_id_range().begin();
}

namespace {

bool IsStreamInParallelDesc(const ParallelDesc* parallel_desc, const Stream& stream) {
  if (parallel_desc == nullptr) { return true; }
  if (stream.stream_type().IsControlStreamType()) {
    return parallel_desc->ContainingMachineId(stream.machine_id());
  }
  return parallel_desc->Containing(stream.machine_id(), stream.device_id());
}

}  // namespace

void VirtualMachineEngine::MakeInstructions(InstructionMsg* instr_msg,
                                            /*out*/ InstructionList* new_instruction_list) {
  const auto& instruction_type = instr_msg->instr_type_id().instruction_type();
  const StreamTypeId& stream_type_id = instr_msg->instr_type_id().stream_type_id();
  bool is_barrier_instruction = instruction_type.IsFrontSequential();
  const auto& NewAndMove = [&](Stream* stream, const std::shared_ptr<const ParallelDesc>& pd) {
    intrusive::shared_ptr<Instruction> instr = stream->NewInstruction(instr_msg, pd);
    mut_lively_instruction_list()->PushBack(instr.Mutable());
    if (unlikely(is_barrier_instruction)) {
      mut_barrier_instruction_list()->PushBack(instr.Mutable());
    } else {
      new_instruction_list->PushBack(instr.Mutable());
    }
  };
  if (likely(instr_msg->phy_instr_stream() != nullptr)) {
    NewAndMove(instr_msg->phy_instr_stream(), instr_msg->phy_instr_parallel_desc());
  } else {
    auto* stream_rt_desc = mut_stream_type_id2stream_rt_desc()->FindPtr(stream_type_id);
    if (unlikely(stream_rt_desc == nullptr)) {
      const auto& stream_type = stream_type_id.stream_type();
      LOG(FATAL) << typeid(instruction_type).name() << " " << typeid(stream_type).name();
    }
    if (unlikely(is_barrier_instruction)) {
      CHECK_EQ(stream_rt_desc->device_id2stream().size(), 1);
    }
    const auto& parallel_desc = CHECK_JUST(GetInstructionParallelDesc(*instr_msg));
    for (const auto& stream : stream_rt_desc->device_id2stream()) {
      if (!IsStreamInParallelDesc(parallel_desc.get(), *stream)) { continue; }
      NewAndMove(stream.get(), parallel_desc);
    }
  }
}

Maybe<const ParallelDesc> VirtualMachineEngine::GetInstructionParallelDesc(
    const InstructionMsg& instr_msg) {
  if (instr_msg.phy_instr_parallel_desc()) { return instr_msg.phy_instr_parallel_desc(); }
  static const std::shared_ptr<const ParallelDesc> empty_ptr;
  if (!instr_msg.has_parallel_desc_symbol_id()) { return empty_ptr; }
  int64_t symbol_id = instr_msg.parallel_desc_symbol_id();
  auto* logical_object = mut_id2logical_object()->FindPtr(symbol_id);
  CHECK_NOTNULL_OR_RETURN(logical_object) << "symbol_id: " << symbol_id;
  auto* map = logical_object->mut_global_device_id2mirrored_object();
  CHECK_EQ_OR_RETURN(map->size(), 1);
  const std::shared_ptr<const ParallelDesc> parallel_desc =
      JUST(map->Begin()->rw_mutexed_object().Get<ObjectWrapper<ParallelDesc>>()).GetPtr();
  return parallel_desc;
}

MirroredObject* VirtualMachineEngine::MutMirroredObject(int64_t logical_object_id,
                                                        int64_t global_device_id) {
  auto* logical_object = mut_id2logical_object()->FindPtr(logical_object_id);
  if (logical_object == nullptr) { return nullptr; }
  return logical_object->mut_global_device_id2mirrored_object()->FindPtr(global_device_id);
}

const MirroredObject* VirtualMachineEngine::GetMirroredObject(int64_t logical_object_id,
                                                              int64_t global_device_id) {
  return MutMirroredObject(logical_object_id, global_device_id);
}

template<int64_t (*TransformLogicalObjectId)(int64_t), typename DoEachT>
void VirtualMachineEngine::ForEachMirroredObject(Id2LogicalObject* id2logical_object,
                                                 const Operand& operand, int64_t global_device_id,
                                                 const DoEachT& DoEach) {
  int64_t logical_object_id = operand.logical_object_id();
  logical_object_id = TransformLogicalObjectId(logical_object_id);
  auto* logical_object = id2logical_object->FindPtr(logical_object_id);
  if (logical_object == nullptr) { return; }
  auto* map = logical_object->mut_global_device_id2mirrored_object();
  if (operand.has_all_mirrored_object()) {
    INTRUSIVE_FOR_EACH_PTR(mirrored_object, map) { DoEach(mirrored_object); }
  } else {
    auto* mirrored_object = map->FindPtr(operand.GetGlobalDeviceId(global_device_id));
    if (mirrored_object != nullptr) { DoEach(mirrored_object); }
  }
}

template<OperandMemZoneModifier mem_zone_modifier, typename DoEachT>
void VirtualMachineEngine::ForEachConstMirroredObject(
    InterpretType interpret_type, Id2LogicalObject* id2logical_object,
    const ModifiedOperand<kConstModifier, mem_zone_modifier>& const_operand,
    int64_t global_device_id, const DoEachT& DoEach) {
  const Operand& operand = const_operand.operand();
  if (interpret_type == InterpretType::kCompute) {
    ForEachMirroredObject<&IdUtil::GetTypeId>(id2logical_object, operand, global_device_id, DoEach);
    ForEachMirroredObject<&IdUtil::GetValueId>(id2logical_object, operand, global_device_id,
                                               DoEach);
  } else if (interpret_type == InterpretType::kInfer) {
    ForEachMirroredObject<&IdUtil::GetTypeId>(id2logical_object, operand, global_device_id, DoEach);
  } else {
    UNIMPLEMENTED();
  }
}

template<OperandMemZoneModifier mem_zone_modifier, typename DoEachT>
void VirtualMachineEngine::ForEachConstMirroredObject(
    const InterpretType interpret_type, Id2LogicalObject* id2logical_object,
    const ModifiedOperand<kDataMutableModifier, mem_zone_modifier>& mut_operand,
    int64_t global_device_id, const DoEachT& DoEach) {
  const Operand& operand = mut_operand.operand();
  if (interpret_type == InterpretType::kCompute) {
    ForEachMirroredObject<&IdUtil::GetTypeId>(id2logical_object, operand, global_device_id, DoEach);
  } else if (interpret_type == InterpretType::kInfer) {
    // Do nothing
  } else {
    UNIMPLEMENTED();
  }
}

template<OperandMemZoneModifier mem_zone_modifier, typename DoEachT>
void VirtualMachineEngine::ForEachMutMirroredObject(
    const InterpretType interpret_type, Id2LogicalObject* id2logical_object,
    const ModifiedOperand<kDataMutableModifier, mem_zone_modifier>& mut_operand,
    int64_t global_device_id, const DoEachT& DoEach) {
  const Operand& operand = mut_operand.operand();
  if (interpret_type == InterpretType::kCompute) {
    ForEachMirroredObject<&IdUtil::GetValueId>(id2logical_object, operand, global_device_id,
                                               DoEach);
  } else if (interpret_type == InterpretType::kInfer) {
    ForEachMirroredObject<&IdUtil::GetTypeId>(id2logical_object, operand, global_device_id, DoEach);
  } else {
    UNIMPLEMENTED();
  }
}

template<OperandMemZoneModifier mem_zone_modifier, typename DoEachT>
void VirtualMachineEngine::ForEachMutMirroredObject(
    const InterpretType interpret_type, Id2LogicalObject* id2logical_object,
    const ModifiedOperand<kTypeAndDataMutableModifier, mem_zone_modifier>& mut2_operand,
    int64_t global_device_id, const DoEachT& DoEach) {
  const Operand& operand = mut2_operand.operand();
  if (interpret_type == InterpretType::kCompute) {
    ForEachMirroredObject<&IdUtil::GetTypeId>(id2logical_object, operand, global_device_id, DoEach);
    ForEachMirroredObject<&IdUtil::GetValueId>(id2logical_object, operand, global_device_id,
                                               DoEach);
  } else if (interpret_type == InterpretType::kInfer) {
    ForEachMirroredObject<&IdUtil::GetTypeId>(id2logical_object, operand, global_device_id, DoEach);
  } else {
    UNIMPLEMENTED();
  }
}

template<OperandMemZoneModifier mem_zone_modifier, typename DoEachT>
void VirtualMachineEngine::ForEachMutMirroredObject(
    const InterpretType interpret_type, Id2LogicalObject* id2logical_object,
    const ModifiedOperand<kDeleteModifier, mem_zone_modifier>& mut_operand,
    int64_t global_device_id, const DoEachT& DoEach) {
  const Operand& operand = mut_operand.operand();
  if (interpret_type == InterpretType::kCompute) {
    ForEachMirroredObject<&IdUtil::GetValueId>(id2logical_object, operand, global_device_id,
                                               DoEach);
  } else if (interpret_type == InterpretType::kInfer) {
    ForEachMirroredObject<&IdUtil::GetTypeId>(id2logical_object, operand, global_device_id, DoEach);
  } else {
    UNIMPLEMENTED();
  }
}

RwMutexedObjectAccess* VirtualMachineEngine::AccessMirroredObject(OperandAccessType access_type,
                                                                  MirroredObject* mirrored_object,
                                                                  Instruction* instruction) {
  auto access = access_pool_.make_shared(instruction, mirrored_object, access_type);
  auto* ptr = access.Mutable();
  instruction->mut_access_list()->PushBack(ptr);
  mirrored_object->mut_rw_mutexed_object()->mut_access_list()->EmplaceBack(std::move(access));
  return ptr;
}

void VirtualMachineEngine::TryConnectInstruction(Instruction* src_instruction,
                                                 Instruction* dst_instruction) {
  if (unlikely(src_instruction == dst_instruction)) { return; }
  if (likely(EdgeDispatchable(src_instruction, dst_instruction))) { return; }
  auto edge = instruction_edge_pool_.make_shared(src_instruction, dst_instruction);
  src_instruction->mut_out_edges()->PushBack(edge.Mutable());
  dst_instruction->mut_in_edges()->PushBack(edge.Mutable());
}

void VirtualMachineEngine::ConnectInstructionsByWrite(RwMutexedObjectAccess* dst_access) {
  CHECK(dst_access->is_mut_operand());
  auto* mirrored_object = dst_access->mut_mirrored_object();
  auto* dst_instruction = dst_access->mut_instruction();
  auto* access_list = mirrored_object->mut_rw_mutexed_object()->mut_access_list();
  if (likely(access_list->Begin() == dst_access)) { return; }
  INTRUSIVE_FOR_EACH_PTR(src_access, access_list) {
    if (unlikely(src_access == dst_access)) { break; }
    TryConnectInstruction(src_access->mut_instruction(), dst_instruction);
    CHECK_EQ(src_access->mut_rw_mutexed_object(), mirrored_object->mut_rw_mutexed_object());
    access_list->Erase(src_access);
  }
}

void VirtualMachineEngine::ConnectInstructionsByRead(RwMutexedObjectAccess* dst_access) {
  CHECK(dst_access->is_const_operand());
  auto* mirrored_object = dst_access->mut_mirrored_object();
  auto* dst_instruction = dst_access->mut_instruction();
  auto* first = mirrored_object->mut_rw_mutexed_object()->mut_access_list()->Begin();
  if (first->is_mut_operand()) {
    TryConnectInstruction(first->mut_instruction(), dst_instruction);
  } else if (first->is_const_operand()) {
    // do nothing
  } else {
    UNIMPLEMENTED();
  }
}

void VirtualMachineEngine::ConsumeMirroredObjects(Id2LogicalObject* id2logical_object,
                                                  Instruction* instruction) {
  const auto& phy_instr_operand = instruction->instr_msg().phy_instr_operand();
  if (likely(phy_instr_operand)) {
    // Connect instructions by write before connecting by read.
    for (auto* mirrored_object : phy_instr_operand->output_dependences()) {
      ConnectInstructionsByWrite(
          AccessMirroredObject(kMutableOperandAccess, mirrored_object, instruction));
    }
    for (auto* mirrored_object : phy_instr_operand->input_dependences()) {
      ConnectInstructionsByRead(
          AccessMirroredObject(kConstOperandAccess, mirrored_object, instruction));
    }
  } else {
    const auto& ConsumeMirroredObject = [&](OperandAccessType access_type,
                                            MirroredObject* mirrored_object) {
      auto* access = AccessMirroredObject(access_type, mirrored_object, instruction);
      instruction->mut_mirrored_object_id2access()->Insert(access);
      return access;
    };
    auto ConsumeConstMirroredObject = [&](MirroredObject* mirrored_object) {
      ConsumeMirroredObject(kConstOperandAccess, mirrored_object);
    };
    auto ConsumeMutMirroredObject = [&](MirroredObject* mirrored_object) {
      ConsumeMirroredObject(kMutableOperandAccess, mirrored_object);
    };
    auto ConsumeDelMirroredObject = [&](MirroredObject* mirrored_object) {
      auto* access = ConsumeMirroredObject(kMutableOperandAccess, mirrored_object);
      CHECK(!mirrored_object->has_deleting_access());
      mirrored_object->set_deleting_access(access);
    };
    const InterpretType interpret_type = instruction->stream().stream_type_id().interpret_type();
    int64_t global_device_id = instruction->stream().global_device_id();
    const auto& operands = instruction->instr_msg().operand();
    for (const auto& operand : operands) {
      if (operand->has_mut_operand()) {
        ForEachMutMirroredObject<kDeviceMemZoneModifier>(interpret_type, id2logical_object,
                                                         operand->mut_operand(), global_device_id,
                                                         ConsumeMutMirroredObject);
      } else if (operand->has_mut2_operand()) {
        ForEachMutMirroredObject<kDeviceMemZoneModifier>(interpret_type, id2logical_object,
                                                         operand->mut2_operand(), global_device_id,
                                                         ConsumeMutMirroredObject);
      } else if (operand->has_del_operand()) {
        ForEachMutMirroredObject<kDeviceMemZoneModifier>(interpret_type, id2logical_object,
                                                         operand->del_operand(), global_device_id,
                                                         ConsumeDelMirroredObject);
      } else if (operand->has_init_symbol_operand()) {
        const auto& symbol_operand = operand->init_symbol_operand().operand();
        CHECK(symbol_operand.has_sole_mirrored_object());
        ForEachMutMirroredObject<kHostConstMemZoneModifier>(interpret_type, id2logical_object,
                                                            operand->init_symbol_operand(), 0,
                                                            ConsumeMutMirroredObject);
      } else {
        // do nothing
      }
    }
    for (const auto& operand : operands) {
      if (operand->has_const_operand()) {
        ForEachConstMirroredObject<kDeviceMemZoneModifier>(
            interpret_type, id2logical_object, operand->const_operand(), global_device_id,
            ConsumeConstMirroredObject);
      } else if (operand->has_mut_operand()) {
        ForEachConstMirroredObject<kDeviceMemZoneModifier>(interpret_type, id2logical_object,
                                                           operand->mut_operand(), global_device_id,
                                                           ConsumeConstMirroredObject);
      } else if (operand->has_symbol_operand()) {
        const auto& symbol_operand = operand->symbol_operand().operand();
        CHECK(symbol_operand.has_sole_mirrored_object());
        ForEachConstMirroredObject<kHostConstMemZoneModifier>(interpret_type, id2logical_object,
                                                              operand->symbol_operand(), 0,
                                                              ConsumeConstMirroredObject);
      } else if (operand->has_init_symbol_operand()) {
        const auto& symbol_operand = operand->init_symbol_operand().operand();
        CHECK(symbol_operand.has_sole_mirrored_object());
        ForEachConstMirroredObject<kHostConstMemZoneModifier>(interpret_type, id2logical_object,
                                                              operand->init_symbol_operand(), 0,
                                                              ConsumeConstMirroredObject);
      } else {
        // do nothing
      }
    }
    auto* rw_mutexed_object_accesses = instruction->mut_mirrored_object_id2access();
    INTRUSIVE_UNSAFE_FOR_EACH_PTR(rw_mutexed_object_access, rw_mutexed_object_accesses) {
      auto* mirrored_object = rw_mutexed_object_access->mut_mirrored_object();
      if (mirrored_object->has_deleting_access()
          && mirrored_object->mut_deleting_access() != rw_mutexed_object_access) {
        UNIMPLEMENTED() << " accessing a deleting object "
                        << mirrored_object->mirrored_object_id().logical_object_id_value();
      }
      if (mirrored_object->rw_mutexed_object().access_list().size() == 1) { continue; }
      if (rw_mutexed_object_access->is_const_operand()) {
        ConnectInstructionsByRead(rw_mutexed_object_access);
      } else {
        ConnectInstructionsByWrite(rw_mutexed_object_access);
      }
    }
  }
}

bool VirtualMachineEngine::EdgeDispatchable(const Instruction* src, const Instruction* dst) const {
  return (&src->stream() == &dst->stream()) /* same stream*/
         && !src->dispatched_instruction_hook().empty() /* dispatched */;
}

bool VirtualMachineEngine::Dispatchable(Instruction* instruction) const {
  if (unlikely(!instruction->dispatched_instruction_hook().empty())) { return false; }
  const auto* stream = &instruction->stream();
  INTRUSIVE_UNSAFE_FOR_EACH_PTR(edge, instruction->mut_in_edges()) {
    const auto* src_instruction = &edge->src_instruction();
    if (unlikely(!EdgeDispatchable(src_instruction, instruction))) { return false; }
  }
  return true;
}

// Dispatch ready instructions and put prescheduled instructions onto ready_instruction_list_.
void VirtualMachineEngine::DispatchAndPrescheduleInstructions() {
  OF_PROFILER_RANGE_PUSH("DispatchAndPrescheduleInstructions");
  ReadyInstructionList tmp_ready_instruction_list;
  mut_ready_instruction_list()->MoveTo(&tmp_ready_instruction_list);
  INTRUSIVE_FOR_EACH(instruction, &tmp_ready_instruction_list) {
    // Erases `instruction` from tmp_ready_instruction_list before dispatching, because
    // `instruction.dispatched_instruction_hook_` are used in DispatchInstruction.
    tmp_ready_instruction_list.Erase(instruction.Mutable());
    DispatchInstruction(instruction.Mutable());
    // preschedule instructions
    INTRUSIVE_UNSAFE_FOR_EACH_PTR(edge, instruction->mut_out_edges()) {
      if (Dispatchable(edge->mut_dst_instruction())) {
        mut_ready_instruction_list()->PushBack(edge->mut_dst_instruction());
      }
    }
  }
  OF_PROFILER_RANGE_POP();
}

void VirtualMachineEngine::DispatchInstruction(Instruction* instruction) {
  OF_PROFILER_RANGE_PUSH("D:" + DebugName(instruction));
  auto* stream = instruction->mut_stream();
  stream->mut_launching_instruction_list()->PushBack(instruction);
  if (stream->active_stream_hook().empty()) { mut_active_stream_list()->PushBack(stream); }
  const auto& stream_type = stream->stream_type();
  if (OnSchedulerThread(stream_type)) {
    stream_type.Run(this, instruction);
  } else {
    stream->mut_thread_ctx()->mut_pending_instruction_list()->PushBack(instruction);
  }
  // Eagerly delete in-edges.
  INTRUSIVE_FOR_EACH_PTR(edge, instruction->mut_in_edges()) {
    Instruction* src_instruction = edge->mut_src_instruction();
    src_instruction->mut_out_edges()->Erase(edge);
    instruction->mut_in_edges()->Erase(edge);
  }
  OF_PROFILER_RANGE_POP();
}

void VirtualMachineEngine::__Init__(const VmDesc& vm_desc) {
  mut_vm_resource_desc()->CopyFrom(vm_desc.vm_resource_desc());
  CHECK_GT(vm_desc.machine_id_range().size(), 0);
  *mut_machine_id_range() = vm_desc.machine_id_range();
  INTRUSIVE_UNSAFE_FOR_EACH_PTR(stream_desc, &vm_desc.stream_type_id2desc()) {
    if (stream_desc->num_threads() == 0) { continue; }
    auto stream_rt_desc = intrusive::make_shared<StreamRtDesc>(stream_desc);
    mut_stream_type_id2stream_rt_desc()->Insert(stream_rt_desc.Mutable());
    BalancedSplitter bs(stream_desc->parallel_num(), stream_desc->num_threads());
    for (int64_t i = 0, rel_global_device_id = 0; i < stream_desc->num_threads(); ++i) {
      auto thread_ctx = intrusive::make_shared<ThreadCtx>(stream_rt_desc.Get());
      mut_thread_ctx_list()->PushBack(thread_ctx.Mutable());
      for (int j = bs.At(i).begin(); j < bs.At(i).end(); ++j, ++rel_global_device_id) {
        StreamId stream_id;
        stream_id.__Init__(stream_desc->stream_type_id(),
                           this_start_global_device_id() + rel_global_device_id);
        auto stream = intrusive::make_shared<Stream>(
            thread_ctx.Mutable(), stream_id, vm_resource_desc().max_device_num_per_machine());
        stream_rt_desc->add_stream(stream);
        thread_ctx->mut_stream_list()->PushBack(stream.Mutable());
      }
    }
  }
}

void VirtualMachineEngine::GetCachedInstrTypeIdAndPhyInstrStream(const std::string& instr_type_name,
                                                                 int device_id,
                                                                 InstrTypeId* instr_type_id,
                                                                 Stream** stream) {
  auto* cache = &instr_type_name2rt_instr_type_id_;
  auto iter = cache->find(instr_type_name);
  if (unlikely(iter == cache->end())) {
    const auto& instr_type_id_val = LookupInstrTypeId(instr_type_name);
    const auto& stream_type_id = instr_type_id_val.stream_type_id();
    auto* stream_rt_desc = this->mut_stream_type_id2stream_rt_desc()->FindPtr(stream_type_id);
    iter = cache->emplace(instr_type_name, RtInstrTypeId(instr_type_id_val, stream_rt_desc)).first;
  }
  instr_type_id->CopyFrom(iter->second.instr_type_id());
  *stream = iter->second.GetStream(device_id);
}

void VirtualMachineEngine::GetInstrTypeIdAndSoleStream(const std::string& instr_type_name,
                                                       InstrTypeId* instr_type_id,
                                                       Stream** stream) {
  instr_type_id->CopyFrom(LookupInstrTypeId(instr_type_name));
  const auto& stream_type_id = instr_type_id->stream_type_id();
  auto* stream_rt_desc = this->mut_stream_type_id2stream_rt_desc()->FindPtr(stream_type_id);
  *stream = stream_rt_desc->GetSoleStream();
}

int64_t InstructionMaxRunningSeconds() { return 60 * 5; }

// Returns true if old pending_instruction_list is empty
Maybe<bool> VirtualMachineEngine::Receive(InstructionMsgList* compute_instr_msg_list) {
  OF_PROFILER_RANGE_GUARD("vm:Receive");
  InstructionMsgList new_instr_msg_list;
  INTRUSIVE_FOR_EACH_PTR(compute_instr_msg, compute_instr_msg_list) {
    if (!compute_instr_msg->phy_instr_operand()) {
      new_instr_msg_list.EmplaceBack(compute_instr_msg->MakeInferInstrMsg());
    }
    compute_instr_msg_list->MoveToDstBack(compute_instr_msg, &new_instr_msg_list);
  }
  const int64_t kHighWaterMark = GetInstructionHighWaterMark();
  const int64_t kLowWaterMark = GetInstructionLowWaterMark();
  if (flying_instruction_cnt() > kHighWaterMark) {
    JUST(Global<ForeignLockHelper>::Get()->WithScopedRelease([&, this]() -> Maybe<void> {
      const auto& NeedSpin = [&] { return flying_instruction_cnt() > kLowWaterMark; };
      while (true) {
        int64_t last_cnt = flying_instruction_cnt();
        const auto& ret = TRY(SpinWaitUntilTimeout(NeedSpin, InstructionMaxRunningSeconds()));
        if (ret.IsOk()) { break; }
        CHECK_NE_OR_RETURN(last_cnt, flying_instruction_cnt())
            << Error::UnimplementedError() << "The virtual machine don't respond in "
            << InstructionMaxRunningSeconds() << " seconds.";
      }
      return Maybe<void>::Ok();
    }));
  }
  bool old_list_empty = mut_pending_msg_list()->MoveFrom(&new_instr_msg_list);
  return old_list_empty;
}

Maybe<bool> VirtualMachineEngine::Receive(
    intrusive::shared_ptr<InstructionMsg>&& compute_instr_msg) {
  InstructionMsgList instr_msg_list;
  instr_msg_list.EmplaceBack(std::move(compute_instr_msg));
  return Receive(&instr_msg_list);
}

bool VirtualMachineEngine::OnSchedulerThread(const StreamType& stream_type) {
  return stream_type.OnSchedulerThread() || pthread_fork::IsForkedSubProcess();
}

// Barrier instructions are run after all previous lively instructions.
//
// `instruction.lively_instruction_hook_` is linked to `vm.lively_instruction_list_` for all
// instructions. `instruction.barrier_instruction_list_` is linked to `vm.barrier_instruction_list_`
// only for barrier instructions.
//
//
//  e.g. case0: waiting other instructions done.
//
//  +---------------------------+   +---------------------------+   +---------------------------+
//  |      virtual_machine      |   |        instruction0       |   |        instruction1       |
//  +---------------------------+   +---------------------------+   +---------------------------+
//  |            ...            |   |            ...            |   |            ...            |
//  |---------------------------|   |---------------------------|   |---------------------------|
//  | lively_instruction_list_  |<->| lively_instruction_hook_  |<->| lively_instruction_hook_  |
//  |---------------------------|   |---------------------------|   |---------------------------|
//  |            ...            |   |            ...            |   |            ...            |
//  |---------------------------|   |---------------------------|   |---------------------------|
//  | barrier_instruction_list_ |<+ | barrier_instruction_hook_ | +>| barrier_instruction_hook_ |
//  |---------------------------| | |---------------------------| | |---------------------------|
//  |            ...            | | |            ...            | | |            ...            |
//  +---------------------------+ | +---------------------------+ | +---------------------------+
//                                |                               |
//                                +-------------------------------+
//
// `instruction1` is a barrier instruction with barrier_instruction_hook_ linked, while
// instruction0 is not. From the `virtual_machine`'s view, `barrier_instruction_list_.Begin() !=
// lively_instruction_list_.Begin()`, so it's not the time to run barrier instruction
// `barrier_instruction_list_.Begin()`.
//
//
//  e.g. case1: run barrier instructions.
//
//  +---------------------------+   +---------------------------+   +---------------------------+
//  |      virtual_machine      |   |        instruction0       |   |        instruction1       |
//  +---------------------------+   +---------------------------+   +---------------------------+
//  |            ...            |   |            ...            |   |            ...            |
//  |---------------------------|   |---------------------------|   |---------------------------|
//  | lively_instruction_list_  |<->| lively_instruction_hook_  |<->| lively_instruction_hook_  |
//  |---------------------------|   |---------------------------|   |---------------------------|
//  |            ...            |   |            ...            |   |            ...            |
//  |---------------------------|   |---------------------------|   |---------------------------|
//  | barrier_instruction_list_ |<->| barrier_instruction_hook_ |   | barrier_instruction_hook_ |
//  |---------------------------|   |---------------------------|   |---------------------------|
//  |            ...            |   |            ...            |   |            ...            |
//  +---------------------------+   +---------------------------+   +---------------------------+
//
// `instruction0` is a barrier instruction with barrier_instruction_hook_ linked.
// From the `virtual_machine`'s view, `barrier_instruction_list_.Begin() ==
// lively_instruction_list_.Begin()`, so it's the time to run barrier instruction
// `barrier_instruction_list_.Begin()`.
//
//
// With the introduction of barrier_instruction_list_/barrier_instruction_hook_, the function
// VirtualMachineEngine::Schedule can achive higher performance. For the most cases, barrier
// instructions are scarcely received by vm, there is no need for vm to run
// VirtualMachineEngine::TryRunBarrierInstruction every time VirtualMachineEngine::Schedule run. On
// the other hand, `barrier_instruction_hook_.size() == 0` is more lightweight than
// `lively_instruction_list_.Begin()?->instr_msg().instr_type_id().instruction_type().IsFrontSequential()`
//
void VirtualMachineEngine::TryRunBarrierInstruction() {
  auto* sequnential_instruction = mut_barrier_instruction_list()->Begin();
  CHECK_NOTNULL(sequnential_instruction);
  if (likely(sequnential_instruction != mut_lively_instruction_list()->Begin())) { return; }
  // All instructions before `sequnential_instruction` are handled now, it's time to handle
  // `sequnential_instruction`.
  OF_PROFILER_RANGE_PUSH("RunBarrierInstruction");
  const auto& instr_type_id = sequnential_instruction->instr_msg().instr_type_id();
  const auto& instruction_type = instr_type_id.instruction_type();
  CHECK(instruction_type.IsFrontSequential());
  const StreamType& stream_type = instr_type_id.stream_type_id().stream_type();
  CHECK(OnSchedulerThread(stream_type));
  stream_type.Run(this, sequnential_instruction);
  mut_barrier_instruction_list()->Erase(sequnential_instruction);
  mut_lively_instruction_list()->Erase(sequnential_instruction);
  OF_PROFILER_RANGE_POP();
}

void VirtualMachineEngine::TryDeleteLogicalObjects() {
  auto* delete_list = mut_delete_logical_object_list();
  // INTRUSIVE_FOR_EACH_PTR supports removing elements at the end of iteration code
  INTRUSIVE_FOR_EACH_PTR(logical_object, delete_list) {
    auto* global_device_id2mirrored_object = logical_object->mut_global_device_id2mirrored_object();
    INTRUSIVE_FOR_EACH_PTR(mirrored_object, global_device_id2mirrored_object) {
      CHECK_EQ(mirrored_object->ref_cnt(), 1);
      if (mirrored_object->rw_mutexed_object().ref_cnt() == 1) {
        CHECK_EQ(mirrored_object->rw_mutexed_object().access_list().size(), 0);
        // TODO(lixinqi) fix the bug occured when uncommenting the next line
        // CHECK(!mirrored_object->rw_mutexed_object().has_object());
      }
      // `mirrored_object' is deleted by erasing
      global_device_id2mirrored_object->Erase(mirrored_object);
    }
    mut_id2logical_object()->Erase(logical_object);
    CHECK_EQ(logical_object->ref_cnt(), 1);
    // `logical_object' is deleted by erasing
    delete_list->Erase(logical_object);
  }
}

void VirtualMachineEngine::Schedule() {
  // Release finished instructions and try to schedule out instructions in DAG onto ready list.
  if (unlikely(mut_active_stream_list()->size())) { ReleaseFinishedInstructions(); }
  // TODO(lixinqi): remove this line after disabling vm single-client support.
  if (unlikely(mut_delete_logical_object_list()->size())) { TryDeleteLogicalObjects(); }
  // Try run the first barrier instruction.
  if (unlikely(mut_barrier_instruction_list()->size())) { TryRunBarrierInstruction(); }
  // Handle pending instructions, and try schedule them to ready list.
  // Use thread_unsafe_size to avoid acquiring mutex lock.
  // The inconsistency between pending_msg_list.list_head_.list_head_.container_ and
  // pending_msg_list.list_head_.list_head_.size_ is not a fatal error because
  // VirtualMachineEngine::Schedule is always in a buzy loop. All instructions will get handled
  // eventually.
  //  VirtualMachineEngine::Receive may be less effiencient if the thread safe version
  //  `pending_msg_list().size()` used here, because VirtualMachineEngine::Schedule is more likely
  //  to get the mutex lock.
  if (unlikely(pending_msg_list().thread_unsafe_size())) { HandlePending(); }
  // dispatch ready instructions and try to schedule out instructions in DAG onto ready list.
  if (unlikely(mut_ready_instruction_list()->size())) { DispatchAndPrescheduleInstructions(); }
}

bool VirtualMachineEngine::ThreadUnsafeEmpty() const {
  return active_stream_list().empty() && flying_instruction_cnt() == 0;
}

bool VirtualMachineEngine::Empty() const {
  // hook and size will be check in pending_msg_list().empty().
  return pending_msg_list().empty() && ThreadUnsafeEmpty();
}

}  // namespace vm
}  // namespace oneflow<|MERGE_RESOLUTION|>--- conflicted
+++ resolved
@@ -116,8 +116,6 @@
   }
   OF_PROFILER_RANGE_POP();
   OF_PROFILER_RANGE_POP();
-<<<<<<< HEAD
-=======
 }
 
 void VirtualMachineEngine::ReleaseFinishedRunningInstructions(Stream* stream) {
@@ -127,30 +125,18 @@
     stream->mut_running_instruction_list()->Erase(instruction);
     ReleaseInstruction(instruction);
   }
->>>>>>> 16a7b9bd
 }
 
 // Collect ready instructions onto ready_instruction_list_
 void VirtualMachineEngine::ReleaseFinishedInstructions() {
   INTRUSIVE_FOR_EACH_PTR(stream, mut_active_stream_list()) {
     // Handle finished instructions.
-<<<<<<< HEAD
-    while (unlikely(stream->mut_running_instruction_list()->size())) {
-      auto* instruction = stream->mut_running_instruction_list()->Begin();
-      if (instruction == nullptr || !instruction->QueryDoneAfterLaunched()) { break; }
-      stream->mut_running_instruction_list()->Erase(instruction);
-      ReleaseInstruction(instruction);
-    }
-=======
     ReleaseFinishedRunningInstructions(stream);
->>>>>>> 16a7b9bd
     // Handle launched instructions.
     while (unlikely(stream->mut_launching_instruction_list()->size())) {
       auto* instruction = stream->mut_launching_instruction_list()->Begin();
       if (instruction == nullptr || !instruction->QueryLaunched()) { break; }
       if (instruction->QueryDoneAfterLaunched()) {
-<<<<<<< HEAD
-=======
         // Make sure all finished instructions in running_instruction_list released.
         // There is a subtle timeline bug without this line of code:
         //
@@ -170,7 +156,6 @@
         // When the Condition occurs, instr11 will be scheduled before instr10. It's illegal.
         ReleaseFinishedRunningInstructions(stream);
 
->>>>>>> 16a7b9bd
         stream->mut_launching_instruction_list()->Erase(instruction);
         ReleaseInstruction(instruction);
       } else {
