--- conflicted
+++ resolved
@@ -191,33 +191,21 @@
       // in stream->DeleteInstruction(...)
       intrusive::shared_ptr<InstructionMsg> instr_msg(instruction_ptr->mut_instr_msg());
       stream->DeleteInstruction(LivelyInstructionListErase(instruction_ptr));
-<<<<<<< HEAD
       static constexpr int kFlushWindowSize = 32;
-      MoveInstructionMsgToGarbageMsgList(kFlushWindowSize, std::move(instr_msg));
-=======
-      MoveInstructionMsgToGarbageMsgList(std::move(instr_msg), schedule_ctx);
->>>>>>> 9b5cecc3
+      MoveInstructionMsgToGarbageMsgList(kFlushWindowSize, std::move(instr_msg), schedule_ctx);
     }
     if (stream->running_instruction_list().empty()) { mut_active_stream_list()->Erase(stream); }
   }
 }
 
 void VirtualMachineEngine::MoveInstructionMsgToGarbageMsgList(
-<<<<<<< HEAD
-    int flush_window_size, intrusive::shared_ptr<InstructionMsg>&& instr_msg) {
-=======
-    intrusive::shared_ptr<InstructionMsg>&& instr_msg, const ScheduleCtx& schedule_ctx) {
->>>>>>> 9b5cecc3
+    int flush_window_size, intrusive::shared_ptr<InstructionMsg>&& instr_msg,
+    const ScheduleCtx& schedule_ctx) {
   local_garbage_msg_list_.EmplaceBack(std::move(instr_msg));
   // local_garbage_msg_list_ is the cache of garbage_msg_list_.
   // `kWindowSize` controls the frequency of the usage of mutexed list.
-<<<<<<< HEAD
   if (unlikely(local_garbage_msg_list_.size() > flush_window_size)) {
-    MoveToGarbageMsgListAndNotifyGC();
-=======
-  if (unlikely(local_garbage_msg_list_.size() > kWindowSize)) {
     MoveToGarbageMsgListAndNotifyGC(schedule_ctx);
->>>>>>> 9b5cecc3
   }
 }
 
@@ -502,7 +490,7 @@
 // the other hand, `barrier_instruction_hook_.size() == 0` is more lightweight than
 // `lively_instruction_list_.Begin()?->instr_msg().instr_type_id().instruction_type().IsFrontSequential()`
 //
-void VirtualMachineEngine::TryRunBarrierInstruction() {
+void VirtualMachineEngine::TryRunBarrierInstruction(const ScheduleCtx& schedule_ctx) {
   auto* sequnential_instruction = mut_barrier_instruction_list()->Begin();
   CHECK_NOTNULL(sequnential_instruction);
   if (likely(sequnential_instruction != mut_lively_instruction_list()->Begin())) { return; }
@@ -520,7 +508,7 @@
   LivelyInstructionListErase(sequnential_instruction);
   sequnential_instruction->clear_instr_msg();
   constexpr int kZeroWindowSize = 0;  // flush immediately.
-  MoveInstructionMsgToGarbageMsgList(kZeroWindowSize, std::move(instr_msg));
+  MoveInstructionMsgToGarbageMsgList(kZeroWindowSize, std::move(instr_msg), schedule_ctx);
   OF_PROFILER_RANGE_POP();
 }
 
@@ -528,7 +516,7 @@
   // Release finished instructions and try to schedule out instructions in DAG onto ready list.
   if (unlikely(mut_active_stream_list()->size())) { ReleaseFinishedInstructions(schedule_ctx); }
   // Try run the first barrier instruction.
-  if (unlikely(mut_barrier_instruction_list()->size())) { TryRunBarrierInstruction(); }
+  if (unlikely(mut_barrier_instruction_list()->size())) { TryRunBarrierInstruction(schedule_ctx); }
   // Handle pending instructions, and try schedule them to ready list.
   // Use thread_unsafe_size to avoid acquiring mutex lock.
   // The inconsistency between pending_msg_list.list_head_.list_head_.container_ and
