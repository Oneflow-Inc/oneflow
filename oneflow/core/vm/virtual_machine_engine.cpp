/*
Copyright 2020 The OneFlow Authors. All rights reserved.

Licensed under the Apache License, Version 2.0 (the "License");
you may not use this file except in compliance with the License.
You may obtain a copy of the License at

    http://www.apache.org/licenses/LICENSE-2.0

Unless required by applicable law or agreed to in writing, software
distributed under the License is distributed on an "AS IS" BASIS,
WITHOUT WARRANTIES OR CONDITIONS OF ANY KIND, either express or implied.
See the License for the specific language governing permissions and
limitations under the License.
*/
#include "oneflow/core/vm/virtual_machine_engine.h"
#include "oneflow/core/vm/instruction_type.h"
#include "oneflow/core/vm/fuse_instruction_type.h"
<<<<<<< HEAD
=======
#include "oneflow/core/vm/fuse_phy_instr_operand.h"
#include "oneflow/core/vm/barrier_phy_instr_operand.h"
>>>>>>> 739181f1
#include "oneflow/core/common/util.h"
#include "oneflow/core/common/balanced_splitter.h"
#include "oneflow/core/common/cpp_attribute.h"
#include "oneflow/core/framework/device.h"
#include "oneflow/core/platform/include/pthread_fork.h"
#include "oneflow/core/profiler/profiler.h"
#include "oneflow/core/common/cpp_attribute.h"
#include "oneflow/core/common/global.h"
#include "oneflow/core/common/singleton_ptr.h"
<<<<<<< HEAD
=======
#include "oneflow/core/common/foreign_lock_helper.h"
>>>>>>> 739181f1

namespace oneflow {
namespace vm {

void VirtualMachineEngine::ReleaseInstruction(Instruction* instruction) {
<<<<<<< HEAD
  OF_PROFILER_RANGE_PUSH("R:" + instruction->DebugName());
=======
  OF_PROFILER_RANGE_GUARD("R:" + instruction->DebugName());
>>>>>>> 739181f1
  auto* access_list = instruction->mut_access_list();
  INTRUSIVE_FOR_EACH(access, access_list) {
    CHECK_GT(access->ref_cnt(), 1);
    access_list->Erase(access.Mutable());
    auto* mirrored_object = access->mut_mirrored_object();
    if (unlikely(!access->rw_mutexed_object_access_hook().empty())) {
      mirrored_object->mut_access_list()->Erase(access.Mutable());
    }
  }
  auto* out_edges = instruction->mut_out_edges();
  INTRUSIVE_FOR_EACH_PTR(out_edge, out_edges) {
    Instruction* out_instruction = out_edge->mut_dst_instruction();
    // Edges are erased only if the instruction is completed.
    out_edges->Erase(out_edge);
    out_instruction->mut_in_edges()->Erase(out_edge);
    if (Dispatchable(out_instruction)) {
<<<<<<< HEAD
      OF_PROFILER_RANGE_PUSH("E:" + out_instruction->DebugName());
=======
      OF_PROFILER_RANGE_GUARD("E:" + out_instruction->DebugName());
>>>>>>> 739181f1
      mut_ready_instruction_list()->PushBack(out_instruction);
    }
  }
}

// Handle pending instructions, and try schedule them to ready list.
void VirtualMachineEngine::HandleLocalPending() {
<<<<<<< HEAD
  OF_PROFILER_RANGE_PUSH("HandleLocalPending");
  InstructionList pending_instructions;
  constexpr static int kPendingHandleWindow = 10;
  GetRewritedPendingInstructionsByWindowSize(kPendingHandleWindow, &pending_instructions);
  InitInstructions(&pending_instructions);
  INTRUSIVE_FOR_EACH_PTR(instruction, &pending_instructions) {
    ConsumeMirroredObjects(instruction);
    if (likely(Dispatchable(instruction))) {
      mut_ready_instruction_list()->PushBack(instruction);
      pending_instructions.Erase(instruction);
=======
  OF_PROFILER_RANGE_GUARD("HandleLocalPending");
  InstructionList pending_instructions;
  FetchAndTryFusePendingInstructions(&pending_instructions);
  INTRUSIVE_FOR_EACH_PTR(instruction, &pending_instructions) {
    const auto& instruction_type = instruction->instruction_type();
    instruction->InitStatus();
    LivelyInstructionListPushBack(instruction);
    if (unlikely(instruction_type.IsBarrier())) {
      mut_barrier_instruction_list()->PushBack(instruction);
    } else {
      ConsumeMirroredObjects(instruction);
      if (likely(Dispatchable(instruction))) {
        mut_ready_instruction_list()->PushBack(instruction);
      }
>>>>>>> 739181f1
    }
  }
}

namespace {

bool FusableBetween(InstructionFuseType fuse_type, Instruction* instruction,
                    Instruction* prev_instruction) {
  if (unlikely(instruction->instruction_type().fuse_type() != fuse_type)) { return false; }
  auto* stream = instruction->mut_stream();
  if (unlikely(stream == nullptr)) { return false; }
  auto* sequential_dep = instruction->phy_instr_operand()->stream_sequential_dependence();
  if (unlikely(sequential_dep == nullptr)) { return false; }

  if (unlikely(prev_instruction == nullptr)) { return true; }
  if (unlikely(stream != prev_instruction->mut_stream())) { return false; }
  if (unlikely(sequential_dep
               != prev_instruction->phy_instr_operand()->stream_sequential_dependence())) {
    return false;
  }
  return true;
}

}  // namespace

void VirtualMachineEngine::MakeAndAppendFusedInstruction(
    InstructionList&& fused_instruction_list, InstructionList* /*out*/ pending_instructions) {
  if (unlikely(fused_instruction_list.size() == 0)) { return; }
  if (unlikely(fused_instruction_list.size() == 1)) {
    fused_instruction_list.MoveTo(pending_instructions);
    return;
  }
  auto* begin = fused_instruction_list.Begin();
  auto phy_instr_operand = std::make_shared<FusePhyInstrOperand>(std::move(fused_instruction_list));
  auto instruction = intrusive::make_shared<Instruction>(
      begin->mut_stream(), SingletonPtr<FuseInstructionType>(), phy_instr_operand);
  pending_instructions->EmplaceBack(std::move(instruction));
}

<<<<<<< HEAD
void VirtualMachineEngine::GetRewritedPendingInstructionsByWindowSize(
    size_t window_size, InstructionList* /*out*/ pending_instructions) {
  InstructionList fused_instruction_list;
  INTRUSIVE_FOR_EACH_PTR(instruction, mut_local_pending_msg_list()) {
=======
constexpr static int kPendingHandleWindow = 10;
void VirtualMachineEngine::FetchAndTryFusePendingInstructions(
    InstructionList* /*out*/ pending_instructions) {
  size_t window_size = kPendingHandleWindow;
  InstructionList fused_instruction_list;
  INTRUSIVE_FOR_EACH_PTR(instruction, mut_local_pending_instruction_list()) {
>>>>>>> 739181f1
    if (window_size-- <= 0) { break; }
    auto* fuse_begin = fused_instruction_list.Begin();
    if (likely(FusableBetween(kEnableInstructionFuseAtAnyPosition, instruction, fuse_begin))) {
      // fuse
<<<<<<< HEAD
      mut_local_pending_msg_list()->MoveToDstBack(instruction, &fused_instruction_list);
    } else if (likely(FusableBetween(kEnableInstructionFuseAsTailOnly, instruction, fuse_begin))) {
      // fuse
      mut_local_pending_msg_list()->MoveToDstBack(instruction, &fused_instruction_list);
=======
      mut_local_pending_instruction_list()->MoveToDstBack(instruction, &fused_instruction_list);
    } else if (likely(FusableBetween(kEnableInstructionFuseAsTailOnly, instruction, fuse_begin))) {
      // fuse
      mut_local_pending_instruction_list()->MoveToDstBack(instruction, &fused_instruction_list);
>>>>>>> 739181f1
      MakeAndAppendFusedInstruction(std::move(fused_instruction_list), pending_instructions);
    } else {
      // no fuse
      MakeAndAppendFusedInstruction(std::move(fused_instruction_list), pending_instructions);
<<<<<<< HEAD
      mut_local_pending_msg_list()->MoveToDstBack(instruction, pending_instructions);
=======
      mut_local_pending_instruction_list()->MoveToDstBack(instruction, pending_instructions);
>>>>>>> 739181f1
    }
  }
  MakeAndAppendFusedInstruction(std::move(fused_instruction_list), pending_instructions);
}

std::string VirtualMachineEngine::GetLivelyInstructionListDebugString(int64_t debug_cnt) {
  std::stringstream ss;
  INTRUSIVE_UNSAFE_FOR_EACH_PTR(instruction, mut_lively_instruction_list()) {
    if (--debug_cnt <= 0) { break; }
    ss << instruction->DebugName() << "\n";
  }
  return ss.str();
}

void VirtualMachineEngine::LivelyInstructionListPushBack(Instruction* instruction) {
  ++total_inserted_instruction_cnt_;
  mut_lively_instruction_list()->PushBack(instruction);
}

intrusive::shared_ptr<Instruction> VirtualMachineEngine::LivelyInstructionListErase(
    Instruction* instruction) {
  ++total_erased_lively_instruction_cnt_;
  auto ret = mut_lively_instruction_list()->Erase(instruction);
  static constexpr int kProbeInterval = 20;
  if (unlikely(total_erased_lively_instruction_cnt_ % kProbeInterval) == 0) { HandleProbe(); }
  return ret;
}

void VirtualMachineEngine::InsertProbe(
    const std::function<bool(VirtualMachineEngine*)>& ProbeFunction) {
  probe_list_.EmplaceBack(intrusive::make_shared<VmProbe>(ProbeFunction));
}

void VirtualMachineEngine::HandleLocalProbe() {
  if (unlikely(local_probe_list_.size())) {
    OF_PROFILER_RANGE_PUSH("HandleLocalProbe");
    INTRUSIVE_FOR_EACH_PTR(probe, &local_probe_list_) {
      if (probe->probe_function()(this)) { local_probe_list_.Erase(probe); }
    }
    OF_PROFILER_RANGE_POP();
  }
}

<<<<<<< HEAD
=======
intrusive::shared_ptr<Instruction> VirtualMachineEngine::LivelyInstructionListErase(
    Instruction* instruction) {
  ++total_erased_instruction_cnt_;
  return mut_lively_instruction_list()->Erase(instruction);
}

>>>>>>> 739181f1
// Collect ready instructions onto ready_instruction_list_
void VirtualMachineEngine::ReleaseFinishedInstructions(const ScheduleCtx& schedule_ctx) {
  INTRUSIVE_FOR_EACH_PTR(stream, mut_active_stream_list()) {
    while (true) {
      auto* instruction_ptr = stream->mut_running_instruction_list()->Begin();
      if (instruction_ptr == nullptr || !instruction_ptr->Done()) { break; }
      ReleaseInstruction(instruction_ptr);
      // Prevent destructing instruction_ptr.
      intrusive::shared_ptr<Instruction> instruction =
          stream->mut_running_instruction_list()->Erase(instruction_ptr);
      LivelyInstructionListErase(instruction_ptr);
      instruction_ptr->DeleteStatusAndClearEdges();
<<<<<<< HEAD
      MoveInstructionToGarbageList(std::move(instruction), schedule_ctx);
=======
>>>>>>> 739181f1
    }
    if (stream->running_instruction_list().empty()) { mut_active_stream_list()->Erase(stream); }
  }
}

<<<<<<< HEAD
void VirtualMachineEngine::MoveInstructionToGarbageList(
    intrusive::shared_ptr<Instruction>&& instruction, const ScheduleCtx& schedule_ctx) {
  local_garbage_instruction_list_.EmplaceBack(std::move(instruction));
  static constexpr int kWindowSize = 64;
  // local_garbage_instruction_list_ is the cache of garbage_instruction_list_.
  // `kWindowSize` controls the frequency of the usage of mutexed list.
  if (unlikely(local_garbage_instruction_list_.size() > kWindowSize)) {
    MoveToGarbageListAndNotifyGC(schedule_ctx);
  }
}

void VirtualMachineEngine::FlushGarbageList() {
  garbage_instruction_list_.MoveFrom(&local_garbage_instruction_list_);
}

void VirtualMachineEngine::MoveToGarbageListAndNotifyGC(const ScheduleCtx& schedule_ctx) {
  FlushGarbageList();
  schedule_ctx.OnGarbageInstructionPending();
}

void VirtualMachineEngine::InitInstructions(InstructionList* pending_instructions) {
  INTRUSIVE_FOR_EACH_PTR(instruction, pending_instructions) {
    const auto& instruction_type = instruction->instruction_type();
    instruction->InitStatus();
    LivelyInstructionListPushBack(instruction);
    if (unlikely(instruction_type.IsBarrier())) {
      pending_instructions->Erase(instruction);
      mut_barrier_instruction_list()->PushBack(instruction);
    }
  }
}

=======
>>>>>>> 739181f1
DependenceAccess* VirtualMachineEngine::AccessMirroredObject(OperandAccessType access_type,
                                                             MirroredObject* mirrored_object,
                                                             Instruction* instruction) {
  auto access = access_pool_.make_shared(instruction, mirrored_object, access_type);
  auto* ptr = access.Mutable();
  instruction->mut_access_list()->PushBack(ptr);
  mirrored_object->mut_access_list()->EmplaceBack(std::move(access));
  return ptr;
}

void VirtualMachineEngine::TryConnectInstruction(Instruction* src_instruction,
                                                 Instruction* dst_instruction) {
  if (unlikely(src_instruction == dst_instruction)) { return; }
  if (likely(EdgeDispatchable(src_instruction, dst_instruction))) { return; }
  auto edge = instruction_edge_pool_.make_shared(src_instruction, dst_instruction);
  src_instruction->mut_out_edges()->PushBack(edge.Mutable());
  dst_instruction->mut_in_edges()->PushBack(edge.Mutable());
}

void VirtualMachineEngine::ConnectInstructionsByWrite(DependenceAccess* dst_access) {
  CHECK(dst_access->is_mut_operand());
  auto* mirrored_object = dst_access->mut_mirrored_object();
  auto* dst_instruction = dst_access->mut_instruction();
  auto* access_list = mirrored_object->mut_access_list();
  if (likely(access_list->Begin() == dst_access)) { return; }
  INTRUSIVE_FOR_EACH_PTR(src_access, access_list) {
    if (unlikely(src_access == dst_access)) { break; }
    TryConnectInstruction(src_access->mut_instruction(), dst_instruction);
    access_list->Erase(src_access);
  }
}

void VirtualMachineEngine::ConnectInstructionsByRead(DependenceAccess* dst_access) {
  CHECK(dst_access->is_const_operand());
  auto* mirrored_object = dst_access->mut_mirrored_object();
  auto* dst_instruction = dst_access->mut_instruction();
  auto* first = mirrored_object->mut_access_list()->Begin();
  if (first->is_mut_operand()) {
    TryConnectInstruction(first->mut_instruction(), dst_instruction);
  } else if (first->is_const_operand()) {
    // do nothing
  } else {
    UNIMPLEMENTED();
  }
}

void VirtualMachineEngine::ConsumeMirroredObjects(Instruction* instruction) {
  const auto& phy_instr_operand = CHECK_NOTNULL(instruction->phy_instr_operand());
  auto* stream_sequential_dep = phy_instr_operand->stream_sequential_dependence();
  if (likely(stream_sequential_dep != nullptr)) {
    ConnectInstructionsByWrite(
        AccessMirroredObject(kMutableOperandAccess, stream_sequential_dep, instruction));
  }
  // Connect instructions by write before connecting by read.
  for (auto* mirrored_object : phy_instr_operand->output_dependences()) {
    ConnectInstructionsByWrite(
        AccessMirroredObject(kMutableOperandAccess, mirrored_object, instruction));
  }
  for (auto* mirrored_object : phy_instr_operand->input_dependences()) {
    ConnectInstructionsByRead(
        AccessMirroredObject(kConstOperandAccess, mirrored_object, instruction));
  }
}

bool VirtualMachineEngine::EdgeDispatchable(const Instruction* src, const Instruction* dst) const {
  return (&src->stream() == &dst->stream()) /* same stream*/
         && !src->dispatched_instruction_hook().empty() /* dispatched */;
}

bool VirtualMachineEngine::Dispatchable(Instruction* instruction) const {
  if (unlikely(!instruction->dispatched_instruction_hook().empty())) { return false; }
  INTRUSIVE_UNSAFE_FOR_EACH_PTR(edge, instruction->mut_in_edges()) {
    const auto* src_instruction = &edge->src_instruction();
    if (unlikely(!EdgeDispatchable(src_instruction, instruction))) { return false; }
  }
  return true;
}

// Dispatch ready instructions and put prescheduled instructions onto ready_instruction_list_.
void VirtualMachineEngine::DispatchAndPrescheduleInstructions(const ScheduleCtx& schedule_ctx) {
  ReadyInstructionList tmp_ready_instruction_list;
  mut_ready_instruction_list()->MoveTo(&tmp_ready_instruction_list);
  OF_PROFILER_RANGE_GUARD("DispatchAndPrescheduleInstructions");
  INTRUSIVE_FOR_EACH(instruction, &tmp_ready_instruction_list) {
    // Erases `instruction` from tmp_ready_instruction_list before dispatching, because
    // `instruction.dispatched_instruction_hook_` are used in DispatchInstruction.
    tmp_ready_instruction_list.Erase(instruction.Mutable());
<<<<<<< HEAD
    OF_PROFILER_RANGE_PUSH("D:" + instruction->DebugName());
=======
    OF_PROFILER_RANGE_GUARD("D:" + instruction->DebugName());
>>>>>>> 739181f1
    DispatchInstruction(instruction.Mutable(), schedule_ctx);
    // preschedule instructions
    INTRUSIVE_UNSAFE_FOR_EACH_PTR(edge, instruction->mut_out_edges()) {
      auto* out_instruction = edge->mut_dst_instruction();
      if (Dispatchable(out_instruction)) {
<<<<<<< HEAD
        OF_PROFILER_RANGE_PUSH("P:" + out_instruction->DebugName());
=======
        OF_PROFILER_RANGE_GUARD("P:" + out_instruction->DebugName());
>>>>>>> 739181f1
        mut_ready_instruction_list()->PushBack(out_instruction);
      }
    }
  }
}

void VirtualMachineEngine::DispatchInstruction(Instruction* instruction,
                                               const ScheduleCtx& schedule_ctx) {
  auto* stream = instruction->mut_stream();
  stream->mut_running_instruction_list()->PushBack(instruction);
  if (stream->active_stream_hook().empty()) { mut_active_stream_list()->PushBack(stream); }
  const auto& stream_type = stream->stream_type();
  if (OnSchedulerThread(stream_type)) {
    stream_type.Run(instruction);
  } else {
    stream->mut_thread_ctx()->mut_worker_pending_instruction_list()->PushBack(instruction);
    schedule_ctx.OnWorkerLoadPending(stream->mut_thread_ctx());
  }
}

// Returns true if old scheduler_pending_instruction_list is empty
Maybe<bool> VirtualMachineEngine::Receive(InstructionList* compute_instruction_list) {
<<<<<<< HEAD
  OF_PROFILER_RANGE_PUSH("vm:Receive");
  INTRUSIVE_UNSAFE_FOR_EACH_PTR(compute_instruction, compute_instruction_list) {
    OF_PROFILER_RANGE_PUSH(compute_instruction->DebugName());
    OF_PROFILER_RANGE_POP();
  }
  bool old_list_empty = mut_pending_msg_list()->MoveFrom(compute_instruction_list);
  OF_PROFILER_RANGE_POP();
  return old_list_empty;
}

Maybe<bool> VirtualMachineEngine::Receive(
    intrusive::shared_ptr<Instruction>&& compute_instruction) {
  InstructionList instruction_list;
  instruction_list.EmplaceBack(std::move(compute_instruction));
  return Receive(&instruction_list);
}

=======
  OF_PROFILER_RANGE_GUARD("vm:Receive");
#ifdef OF_ENABLE_PROFILER
  INTRUSIVE_UNSAFE_FOR_EACH_PTR(compute_instruction, compute_instruction_list) {
    OF_PROFILER_RANGE_GUARD(compute_instruction->DebugName());
  }
#endif
  bool old_list_empty = mut_pending_instruction_list()->MoveFrom(compute_instruction_list);
  return old_list_empty;
}

>>>>>>> 739181f1
bool VirtualMachineEngine::OnSchedulerThread(const StreamType& stream_type) {
  return stream_type.OnSchedulerThread() || pthread_fork::IsForkedSubProcess();
}

// Barrier instructions are run after all previous lively instructions.
//
// `instruction.lively_instruction_hook_` is linked to `vm.lively_instruction_list_` for all
// instructions. `instruction.barrier_instruction_list_` is linked to `vm.barrier_instruction_list_`
// only for barrier instructions.
//
//
//  e.g. case0: waiting other instructions done.
//
//  +---------------------------+   +---------------------------+   +---------------------------+
//  |      virtual_machine      |   |        instruction0       |   |        instruction1       |
//  +---------------------------+   +---------------------------+   +---------------------------+
//  |            ...            |   |            ...            |   |            ...            |
//  |---------------------------|   |---------------------------|   |---------------------------|
//  | lively_instruction_list_  |<->| lively_instruction_hook_  |<->| lively_instruction_hook_  |
//  |---------------------------|   |---------------------------|   |---------------------------|
//  |            ...            |   |            ...            |   |            ...            |
//  |---------------------------|   |---------------------------|   |---------------------------|
//  | barrier_instruction_list_ |<+ | barrier_instruction_hook_ | +>| barrier_instruction_hook_ |
//  |---------------------------| | |---------------------------| | |---------------------------|
//  |            ...            | | |            ...            | | |            ...            |
//  +---------------------------+ | +---------------------------+ | +---------------------------+
//                                |                               |
//                                +-------------------------------+
//
// `instruction1` is a barrier instruction with barrier_instruction_hook_ linked, while
// instruction0 is not. From the `virtual_machine`'s view, `barrier_instruction_list_.Begin() !=
// lively_instruction_list_.Begin()`, so it's not the time to run barrier instruction
// `barrier_instruction_list_.Begin()`.
//
//
//  e.g. case1: run barrier instructions.
//
//  +---------------------------+   +---------------------------+   +---------------------------+
//  |      virtual_machine      |   |        instruction0       |   |        instruction1       |
//  +---------------------------+   +---------------------------+   +---------------------------+
//  |            ...            |   |            ...            |   |            ...            |
//  |---------------------------|   |---------------------------|   |---------------------------|
//  | lively_instruction_list_  |<->| lively_instruction_hook_  |<->| lively_instruction_hook_  |
//  |---------------------------|   |---------------------------|   |---------------------------|
//  |            ...            |   |            ...            |   |            ...            |
//  |---------------------------|   |---------------------------|   |---------------------------|
//  | barrier_instruction_list_ |<->| barrier_instruction_hook_ |   | barrier_instruction_hook_ |
//  |---------------------------|   |---------------------------|   |---------------------------|
//  |            ...            |   |            ...            |   |            ...            |
//  +---------------------------+   +---------------------------+   +---------------------------+
//
// `instruction0` is a barrier instruction with barrier_instruction_hook_ linked.
// From the `virtual_machine`'s view, `barrier_instruction_list_.Begin() ==
// lively_instruction_list_.Begin()`, so it's the time to run barrier instruction
// `barrier_instruction_list_.Begin()`.
//
//
// With the introduction of barrier_instruction_list_/barrier_instruction_hook_, the function
// VirtualMachineEngine::Schedule can achive higher performance. For the most cases, barrier
// instructions are scarcely received by vm, there is no need for vm to run
// VirtualMachineEngine::TryRunBarrierInstruction every time VirtualMachineEngine::Schedule run. On
// the other hand, `barrier_instruction_hook_.size() == 0` is more lightweight than
// `lively_instruction_list_.Begin()?->instruction_type().IsBarrier()`
//
void VirtualMachineEngine::TryRunBarrierInstruction(const ScheduleCtx& schedule_ctx) {
  auto* sequnential_instruction = mut_barrier_instruction_list()->Begin();
  CHECK_NOTNULL(sequnential_instruction);
  if (likely(sequnential_instruction != mut_lively_instruction_list()->Begin())) { return; }
  // All instructions before `sequnential_instruction` are handled now, it's time to handle
  // `sequnential_instruction`.
<<<<<<< HEAD
  OF_PROFILER_RANGE_PUSH("RunBarrierInstruction");
=======
  OF_PROFILER_RANGE_GUARD("RunBarrierInstruction");
>>>>>>> 739181f1
  const auto& instruction_type = sequnential_instruction->instruction_type();
  CHECK(instruction_type.IsBarrier());
  const StreamType& stream_type = sequnential_instruction->stream().stream_type();
  CHECK(OnSchedulerThread(stream_type));
  stream_type.Run(sequnential_instruction);
  mut_barrier_instruction_list()->Erase(sequnential_instruction);
  LivelyInstructionListErase(sequnential_instruction);
}

void VirtualMachineEngine::Schedule(const ScheduleCtx& schedule_ctx) {
  // Release finished instructions and try to schedule out instructions in DAG onto ready list.
  if (unlikely(mut_active_stream_list()->size())) { ReleaseFinishedInstructions(schedule_ctx); }
  // Try run the first barrier instruction.
  if (unlikely(mut_barrier_instruction_list()->size())) { TryRunBarrierInstruction(schedule_ctx); }
  // Handle pending instructions, and try schedule them to ready list.
  // Use thread_unsafe_size to avoid acquiring mutex lock.
  // The inconsistency between pending_instruction_list.list_head_.list_head_.container_ and
  // pending_instruction_list.list_head_.list_head_.size_ is not a fatal error because
  // VirtualMachineEngine::Schedule is always in a buzy loop. All instructions will get handled
  // eventually.
  //  VirtualMachineEngine::Receive may be less effiencient if the thread safe version
  //  `pending_instruction_list().size()` used here, because VirtualMachineEngine::Schedule is more
  //  likely to get the mutex lock.
  if (unlikely(local_pending_instruction_list().size())) {
    HandleLocalPending();
  } else if (unlikely(pending_instruction_list().thread_unsafe_size())) {
    // MoveTo is under a lock.
    mut_pending_instruction_list()->MoveTo(mut_local_pending_instruction_list());
    HandleLocalPending();
  }
  // dispatch ready instructions and try to schedule out instructions in DAG onto ready list.
  if (unlikely(mut_ready_instruction_list()->size())) {
    DispatchAndPrescheduleInstructions(schedule_ctx);
  }
<<<<<<< HEAD
  // handle probes
=======
  // handle scheduler probes
>>>>>>> 739181f1
  if (unlikely(local_probe_list_.size())) {
    HandleLocalProbe();
  } else if (unlikely(probe_list_.thread_unsafe_size())) {
    probe_list_.MoveTo(&local_probe_list_);
    HandleLocalProbe();
  }
}

<<<<<<< HEAD
void VirtualMachineEngine::Callback() {
  InstructionList garbage_instruction_list;
  mut_garbage_instruction_list()->MoveTo(&garbage_instruction_list);
  // destruct garbage_instruction_list.
}

bool VirtualMachineEngine::ThreadUnsafeEmpty() const {
  return local_pending_msg_list().empty() && active_stream_list().empty()
         && flying_instruction_cnt() == 0;
}

bool VirtualMachineEngine::Empty() const {
  // hook and size will be check in pending_msg_list().empty().
  return pending_msg_list().empty() && ThreadUnsafeEmpty();
}

bool VirtualMachineEngine::CallbackEmpty() const {
  return garbage_instruction_list_.empty() && local_garbage_instruction_list_.empty();
}

=======
bool VirtualMachineEngine::SchedulerThreadUnsafeEmpty() const {
  return pending_instruction_list().thread_unsafe_size() == 0
         && local_pending_instruction_list().empty() && lively_instruction_list_.empty()
         && active_stream_list().empty() && probe_list_.thread_unsafe_size() == 0
         && local_probe_list_.empty();
}

bool VirtualMachineEngine::SchedulerEmpty() const {
  // hook and size will be check in pending_instruction_list().empty().
  return pending_instruction_list().empty() && probe_list_.empty() && SchedulerThreadUnsafeEmpty();
}

>>>>>>> 739181f1
}  // namespace vm
}  // namespace oneflow<|MERGE_RESOLUTION|>--- conflicted
+++ resolved
@@ -16,11 +16,8 @@
 #include "oneflow/core/vm/virtual_machine_engine.h"
 #include "oneflow/core/vm/instruction_type.h"
 #include "oneflow/core/vm/fuse_instruction_type.h"
-<<<<<<< HEAD
-=======
 #include "oneflow/core/vm/fuse_phy_instr_operand.h"
 #include "oneflow/core/vm/barrier_phy_instr_operand.h"
->>>>>>> 739181f1
 #include "oneflow/core/common/util.h"
 #include "oneflow/core/common/balanced_splitter.h"
 #include "oneflow/core/common/cpp_attribute.h"
@@ -30,20 +27,13 @@
 #include "oneflow/core/common/cpp_attribute.h"
 #include "oneflow/core/common/global.h"
 #include "oneflow/core/common/singleton_ptr.h"
-<<<<<<< HEAD
-=======
 #include "oneflow/core/common/foreign_lock_helper.h"
->>>>>>> 739181f1
 
 namespace oneflow {
 namespace vm {
 
 void VirtualMachineEngine::ReleaseInstruction(Instruction* instruction) {
-<<<<<<< HEAD
-  OF_PROFILER_RANGE_PUSH("R:" + instruction->DebugName());
-=======
   OF_PROFILER_RANGE_GUARD("R:" + instruction->DebugName());
->>>>>>> 739181f1
   auto* access_list = instruction->mut_access_list();
   INTRUSIVE_FOR_EACH(access, access_list) {
     CHECK_GT(access->ref_cnt(), 1);
@@ -60,11 +50,7 @@
     out_edges->Erase(out_edge);
     out_instruction->mut_in_edges()->Erase(out_edge);
     if (Dispatchable(out_instruction)) {
-<<<<<<< HEAD
-      OF_PROFILER_RANGE_PUSH("E:" + out_instruction->DebugName());
-=======
       OF_PROFILER_RANGE_GUARD("E:" + out_instruction->DebugName());
->>>>>>> 739181f1
       mut_ready_instruction_list()->PushBack(out_instruction);
     }
   }
@@ -72,18 +58,6 @@
 
 // Handle pending instructions, and try schedule them to ready list.
 void VirtualMachineEngine::HandleLocalPending() {
-<<<<<<< HEAD
-  OF_PROFILER_RANGE_PUSH("HandleLocalPending");
-  InstructionList pending_instructions;
-  constexpr static int kPendingHandleWindow = 10;
-  GetRewritedPendingInstructionsByWindowSize(kPendingHandleWindow, &pending_instructions);
-  InitInstructions(&pending_instructions);
-  INTRUSIVE_FOR_EACH_PTR(instruction, &pending_instructions) {
-    ConsumeMirroredObjects(instruction);
-    if (likely(Dispatchable(instruction))) {
-      mut_ready_instruction_list()->PushBack(instruction);
-      pending_instructions.Erase(instruction);
-=======
   OF_PROFILER_RANGE_GUARD("HandleLocalPending");
   InstructionList pending_instructions;
   FetchAndTryFusePendingInstructions(&pending_instructions);
@@ -98,7 +72,6 @@
       if (likely(Dispatchable(instruction))) {
         mut_ready_instruction_list()->PushBack(instruction);
       }
->>>>>>> 739181f1
     }
   }
 }
@@ -138,43 +111,25 @@
   pending_instructions->EmplaceBack(std::move(instruction));
 }
 
-<<<<<<< HEAD
-void VirtualMachineEngine::GetRewritedPendingInstructionsByWindowSize(
-    size_t window_size, InstructionList* /*out*/ pending_instructions) {
-  InstructionList fused_instruction_list;
-  INTRUSIVE_FOR_EACH_PTR(instruction, mut_local_pending_msg_list()) {
-=======
 constexpr static int kPendingHandleWindow = 10;
 void VirtualMachineEngine::FetchAndTryFusePendingInstructions(
     InstructionList* /*out*/ pending_instructions) {
   size_t window_size = kPendingHandleWindow;
   InstructionList fused_instruction_list;
   INTRUSIVE_FOR_EACH_PTR(instruction, mut_local_pending_instruction_list()) {
->>>>>>> 739181f1
     if (window_size-- <= 0) { break; }
     auto* fuse_begin = fused_instruction_list.Begin();
     if (likely(FusableBetween(kEnableInstructionFuseAtAnyPosition, instruction, fuse_begin))) {
       // fuse
-<<<<<<< HEAD
-      mut_local_pending_msg_list()->MoveToDstBack(instruction, &fused_instruction_list);
-    } else if (likely(FusableBetween(kEnableInstructionFuseAsTailOnly, instruction, fuse_begin))) {
-      // fuse
-      mut_local_pending_msg_list()->MoveToDstBack(instruction, &fused_instruction_list);
-=======
       mut_local_pending_instruction_list()->MoveToDstBack(instruction, &fused_instruction_list);
     } else if (likely(FusableBetween(kEnableInstructionFuseAsTailOnly, instruction, fuse_begin))) {
       // fuse
       mut_local_pending_instruction_list()->MoveToDstBack(instruction, &fused_instruction_list);
->>>>>>> 739181f1
       MakeAndAppendFusedInstruction(std::move(fused_instruction_list), pending_instructions);
     } else {
       // no fuse
       MakeAndAppendFusedInstruction(std::move(fused_instruction_list), pending_instructions);
-<<<<<<< HEAD
-      mut_local_pending_msg_list()->MoveToDstBack(instruction, pending_instructions);
-=======
       mut_local_pending_instruction_list()->MoveToDstBack(instruction, pending_instructions);
->>>>>>> 739181f1
     }
   }
   MakeAndAppendFusedInstruction(std::move(fused_instruction_list), pending_instructions);
@@ -218,15 +173,12 @@
   }
 }
 
-<<<<<<< HEAD
-=======
 intrusive::shared_ptr<Instruction> VirtualMachineEngine::LivelyInstructionListErase(
     Instruction* instruction) {
   ++total_erased_instruction_cnt_;
   return mut_lively_instruction_list()->Erase(instruction);
 }
 
->>>>>>> 739181f1
 // Collect ready instructions onto ready_instruction_list_
 void VirtualMachineEngine::ReleaseFinishedInstructions(const ScheduleCtx& schedule_ctx) {
   INTRUSIVE_FOR_EACH_PTR(stream, mut_active_stream_list()) {
@@ -239,50 +191,11 @@
           stream->mut_running_instruction_list()->Erase(instruction_ptr);
       LivelyInstructionListErase(instruction_ptr);
       instruction_ptr->DeleteStatusAndClearEdges();
-<<<<<<< HEAD
-      MoveInstructionToGarbageList(std::move(instruction), schedule_ctx);
-=======
->>>>>>> 739181f1
     }
     if (stream->running_instruction_list().empty()) { mut_active_stream_list()->Erase(stream); }
   }
 }
 
-<<<<<<< HEAD
-void VirtualMachineEngine::MoveInstructionToGarbageList(
-    intrusive::shared_ptr<Instruction>&& instruction, const ScheduleCtx& schedule_ctx) {
-  local_garbage_instruction_list_.EmplaceBack(std::move(instruction));
-  static constexpr int kWindowSize = 64;
-  // local_garbage_instruction_list_ is the cache of garbage_instruction_list_.
-  // `kWindowSize` controls the frequency of the usage of mutexed list.
-  if (unlikely(local_garbage_instruction_list_.size() > kWindowSize)) {
-    MoveToGarbageListAndNotifyGC(schedule_ctx);
-  }
-}
-
-void VirtualMachineEngine::FlushGarbageList() {
-  garbage_instruction_list_.MoveFrom(&local_garbage_instruction_list_);
-}
-
-void VirtualMachineEngine::MoveToGarbageListAndNotifyGC(const ScheduleCtx& schedule_ctx) {
-  FlushGarbageList();
-  schedule_ctx.OnGarbageInstructionPending();
-}
-
-void VirtualMachineEngine::InitInstructions(InstructionList* pending_instructions) {
-  INTRUSIVE_FOR_EACH_PTR(instruction, pending_instructions) {
-    const auto& instruction_type = instruction->instruction_type();
-    instruction->InitStatus();
-    LivelyInstructionListPushBack(instruction);
-    if (unlikely(instruction_type.IsBarrier())) {
-      pending_instructions->Erase(instruction);
-      mut_barrier_instruction_list()->PushBack(instruction);
-    }
-  }
-}
-
-=======
->>>>>>> 739181f1
 DependenceAccess* VirtualMachineEngine::AccessMirroredObject(OperandAccessType access_type,
                                                              MirroredObject* mirrored_object,
                                                              Instruction* instruction) {
@@ -370,21 +283,13 @@
     // Erases `instruction` from tmp_ready_instruction_list before dispatching, because
     // `instruction.dispatched_instruction_hook_` are used in DispatchInstruction.
     tmp_ready_instruction_list.Erase(instruction.Mutable());
-<<<<<<< HEAD
-    OF_PROFILER_RANGE_PUSH("D:" + instruction->DebugName());
-=======
     OF_PROFILER_RANGE_GUARD("D:" + instruction->DebugName());
->>>>>>> 739181f1
     DispatchInstruction(instruction.Mutable(), schedule_ctx);
     // preschedule instructions
     INTRUSIVE_UNSAFE_FOR_EACH_PTR(edge, instruction->mut_out_edges()) {
       auto* out_instruction = edge->mut_dst_instruction();
       if (Dispatchable(out_instruction)) {
-<<<<<<< HEAD
-        OF_PROFILER_RANGE_PUSH("P:" + out_instruction->DebugName());
-=======
         OF_PROFILER_RANGE_GUARD("P:" + out_instruction->DebugName());
->>>>>>> 739181f1
         mut_ready_instruction_list()->PushBack(out_instruction);
       }
     }
@@ -407,25 +312,6 @@
 
 // Returns true if old scheduler_pending_instruction_list is empty
 Maybe<bool> VirtualMachineEngine::Receive(InstructionList* compute_instruction_list) {
-<<<<<<< HEAD
-  OF_PROFILER_RANGE_PUSH("vm:Receive");
-  INTRUSIVE_UNSAFE_FOR_EACH_PTR(compute_instruction, compute_instruction_list) {
-    OF_PROFILER_RANGE_PUSH(compute_instruction->DebugName());
-    OF_PROFILER_RANGE_POP();
-  }
-  bool old_list_empty = mut_pending_msg_list()->MoveFrom(compute_instruction_list);
-  OF_PROFILER_RANGE_POP();
-  return old_list_empty;
-}
-
-Maybe<bool> VirtualMachineEngine::Receive(
-    intrusive::shared_ptr<Instruction>&& compute_instruction) {
-  InstructionList instruction_list;
-  instruction_list.EmplaceBack(std::move(compute_instruction));
-  return Receive(&instruction_list);
-}
-
-=======
   OF_PROFILER_RANGE_GUARD("vm:Receive");
 #ifdef OF_ENABLE_PROFILER
   INTRUSIVE_UNSAFE_FOR_EACH_PTR(compute_instruction, compute_instruction_list) {
@@ -436,7 +322,6 @@
   return old_list_empty;
 }
 
->>>>>>> 739181f1
 bool VirtualMachineEngine::OnSchedulerThread(const StreamType& stream_type) {
   return stream_type.OnSchedulerThread() || pthread_fork::IsForkedSubProcess();
 }
@@ -507,11 +392,7 @@
   if (likely(sequnential_instruction != mut_lively_instruction_list()->Begin())) { return; }
   // All instructions before `sequnential_instruction` are handled now, it's time to handle
   // `sequnential_instruction`.
-<<<<<<< HEAD
-  OF_PROFILER_RANGE_PUSH("RunBarrierInstruction");
-=======
   OF_PROFILER_RANGE_GUARD("RunBarrierInstruction");
->>>>>>> 739181f1
   const auto& instruction_type = sequnential_instruction->instruction_type();
   CHECK(instruction_type.IsBarrier());
   const StreamType& stream_type = sequnential_instruction->stream().stream_type();
@@ -546,11 +427,7 @@
   if (unlikely(mut_ready_instruction_list()->size())) {
     DispatchAndPrescheduleInstructions(schedule_ctx);
   }
-<<<<<<< HEAD
-  // handle probes
-=======
   // handle scheduler probes
->>>>>>> 739181f1
   if (unlikely(local_probe_list_.size())) {
     HandleLocalProbe();
   } else if (unlikely(probe_list_.thread_unsafe_size())) {
@@ -559,28 +436,6 @@
   }
 }
 
-<<<<<<< HEAD
-void VirtualMachineEngine::Callback() {
-  InstructionList garbage_instruction_list;
-  mut_garbage_instruction_list()->MoveTo(&garbage_instruction_list);
-  // destruct garbage_instruction_list.
-}
-
-bool VirtualMachineEngine::ThreadUnsafeEmpty() const {
-  return local_pending_msg_list().empty() && active_stream_list().empty()
-         && flying_instruction_cnt() == 0;
-}
-
-bool VirtualMachineEngine::Empty() const {
-  // hook and size will be check in pending_msg_list().empty().
-  return pending_msg_list().empty() && ThreadUnsafeEmpty();
-}
-
-bool VirtualMachineEngine::CallbackEmpty() const {
-  return garbage_instruction_list_.empty() && local_garbage_instruction_list_.empty();
-}
-
-=======
 bool VirtualMachineEngine::SchedulerThreadUnsafeEmpty() const {
   return pending_instruction_list().thread_unsafe_size() == 0
          && local_pending_instruction_list().empty() && lively_instruction_list_.empty()
@@ -593,6 +448,5 @@
   return pending_instruction_list().empty() && probe_list_.empty() && SchedulerThreadUnsafeEmpty();
 }
 
->>>>>>> 739181f1
 }  // namespace vm
 }  // namespace oneflow