--- conflicted
+++ resolved
@@ -178,46 +178,26 @@
       auto* instruction_ptr = stream->mut_running_instruction_list()->Begin();
       if (instruction_ptr == nullptr || !instruction_ptr->Done()) { break; }
       ReleaseInstruction(instruction_ptr);
-<<<<<<< HEAD
       // Prevent destructing instruction_ptr.
       intrusive::shared_ptr<Instruction> instruction =
           stream->mut_running_instruction_list()->Erase(instruction_ptr);
       LivelyInstructionListErase(instruction_ptr);
       instruction_ptr->DeleteStatusAndClearEdges();
-      MoveInstructionToGarbageList(std::move(instruction), schedule_ctx);
-=======
-      stream->mut_running_instruction_list()->Erase(instruction_ptr);
-      // By referencing `instruction_ptr->mut_instr_msg()`, we can avoid instr_msg being destructed
-      // in stream->DeleteInstruction(...)
-      intrusive::shared_ptr<InstructionMsg> instr_msg(instruction_ptr->mut_instr_msg());
-      stream->DeleteInstruction(LivelyInstructionListErase(instruction_ptr));
       static constexpr int kFlushWindowSize = 32;
-      MoveInstructionMsgToGarbageMsgList(kFlushWindowSize, std::move(instr_msg), schedule_ctx);
->>>>>>> 8ad0af97
+      MoveInstructionToGarbageList(kFlushWindowSize, std::move(instruction), schedule_ctx);
     }
     if (stream->running_instruction_list().empty()) { mut_active_stream_list()->Erase(stream); }
   }
 }
 
-<<<<<<< HEAD
 void VirtualMachineEngine::MoveInstructionToGarbageList(
-    intrusive::shared_ptr<Instruction>&& instruction, const ScheduleCtx& schedule_ctx) {
+    int flush_window_size, intrusive::shared_ptr<Instruction>&& instruction,
+    const ScheduleCtx& schedule_ctx) {
   local_garbage_instruction_list_.EmplaceBack(std::move(instruction));
-  static constexpr int kWindowSize = 64;
   // local_garbage_instruction_list_ is the cache of garbage_instruction_list_.
   // `kWindowSize` controls the frequency of the usage of mutexed list.
-  if (unlikely(local_garbage_instruction_list_.size() > kWindowSize)) {
+  if (unlikely(local_garbage_instruction_list_.size() > flush_window_size)) {
     MoveToGarbageListAndNotifyGC(schedule_ctx);
-=======
-void VirtualMachineEngine::MoveInstructionMsgToGarbageMsgList(
-    int flush_window_size, intrusive::shared_ptr<InstructionMsg>&& instr_msg,
-    const ScheduleCtx& schedule_ctx) {
-  local_garbage_msg_list_.EmplaceBack(std::move(instr_msg));
-  // local_garbage_msg_list_ is the cache of garbage_msg_list_.
-  // `kWindowSize` controls the frequency of the usage of mutexed list.
-  if (unlikely(local_garbage_msg_list_.size() > flush_window_size)) {
-    MoveToGarbageMsgListAndNotifyGC(schedule_ctx);
->>>>>>> 8ad0af97
   }
 }
 
@@ -455,10 +435,9 @@
   CHECK(OnSchedulerThread(stream_type));
   stream_type.Run(sequnential_instruction);
   mut_barrier_instruction_list()->Erase(sequnential_instruction);
-  intrusive::shared_ptr<InstructionMsg> instr_msg(sequnential_instruction->mut_instr_msg());
-  LivelyInstructionListErase(sequnential_instruction);
+  auto erased_instruction = LivelyInstructionListErase(sequnential_instruction);
   constexpr int kZeroWindowSize = 0;  // flush immediately.
-  MoveInstructionMsgToGarbageMsgList(kZeroWindowSize, std::move(instr_msg), schedule_ctx);
+  MoveInstructionToGarbageList(kZeroWindowSize, std::move(erased_instruction), schedule_ctx);
   OF_PROFILER_RANGE_POP();
 }
 
@@ -497,16 +476,11 @@
 }
 
 void VirtualMachineEngine::Callback() {
-<<<<<<< HEAD
   InstructionList garbage_instruction_list;
   mut_garbage_instruction_list()->MoveTo(&garbage_instruction_list);
-  // destruct garbage_instruction_list.
-=======
-  InstructionMsgList garbage_msg_list;
-  mut_garbage_msg_list()->MoveTo(&garbage_msg_list);
-  INTRUSIVE_FOR_EACH(garbage, &garbage_msg_list) {
+  INTRUSIVE_FOR_EACH(garbage, &garbage_instruction_list) {
     CHECK_JUST(Global<ForeignLockHelper>::Get()->WithScopedAcquire([&]() -> Maybe<void> {
-      garbage_msg_list.Erase(garbage.Mutable());
+      garbage_instruction_list.Erase(garbage.Mutable());
       // There may be a tiny gap between appending `garbage` to garbage_list and dereferencing
       // `garbage` in scheduler thread or work thread.
       //  e.g.
@@ -532,7 +506,6 @@
       return Maybe<void>::Ok();
     }));
   }
->>>>>>> 8ad0af97
 }
 
 bool VirtualMachineEngine::ThreadUnsafeEmpty() const {
