--- conflicted
+++ resolved
@@ -371,9 +371,6 @@
   }
 }
 
-<<<<<<< HEAD
-int64_t InstructionMaxRunningSeconds() { return 60 * 5 * 5; }
-=======
 void VirtualMachineEngine::GetCachedInstrTypeIdAndPhyInstrStream(const std::string& instr_type_name,
                                                                  int device_id,
                                                                  InstrTypeId* instr_type_id,
@@ -400,7 +397,6 @@
 }
 
 int64_t InstructionMaxRunningSeconds() { return 60 * 5; }
->>>>>>> 66e19573
 
 // Returns true if old pending_instruction_list is empty
 Maybe<bool> VirtualMachineEngine::Receive(InstructionMsgList* compute_instr_msg_list) {
