/*
Copyright 2020 The OneFlow Authors. All rights reserved.

Licensed under the Apache License, Version 2.0 (the "License");
you may not use this file except in compliance with the License.
You may obtain a copy of the License at

    http://www.apache.org/licenses/LICENSE-2.0

Unless required by applicable law or agreed to in writing, software
distributed under the License is distributed on an "AS IS" BASIS,
WITHOUT WARRANTIES OR CONDITIONS OF ANY KIND, either express or implied.
See the License for the specific language governing permissions and
limitations under the License.
*/
#include "oneflow/core/vm/virtual_machine_engine.h"
#include "oneflow/core/vm/instruction_type.h"
#include "oneflow/core/vm/fuse_instruction_type.h"
#include "oneflow/core/common/util.h"
#include "oneflow/core/common/balanced_splitter.h"
#include "oneflow/core/common/cpp_attribute.h"
#include "oneflow/core/framework/device.h"
#include "oneflow/core/platform/include/pthread_fork.h"
#include "oneflow/core/profiler/profiler.h"
#include "oneflow/core/common/cpp_attribute.h"
#include "oneflow/core/common/global.h"
#include "oneflow/core/common/singleton_ptr.h"
<<<<<<< HEAD
#include "oneflow/core/common/env_var/env_var.h"
#include "oneflow/core/vm/allocator.h"
=======
#include "oneflow/core/common/foreign_lock_helper.h"
>>>>>>> d4b391e8

namespace oneflow {

namespace vm {

void VirtualMachineEngine::ReleaseInstruction(Instruction* instruction) {
<<<<<<< HEAD
  OF_PROFILER_RANGE_PUSH_POP_GUARD("R:" + instruction->DebugName());
=======
  OF_PROFILER_RANGE_PUSH("R:" + instruction->DebugName());
>>>>>>> d4b391e8
  auto* access_list = instruction->mut_access_list();
  INTRUSIVE_FOR_EACH(access, access_list) {
    CHECK_GT(access->ref_cnt(), 1);
    access_list->Erase(access.Mutable());
    auto* mirrored_object = access->mut_mirrored_object();
    if (unlikely(!access->rw_mutexed_object_access_hook().empty())) {
      mirrored_object->mut_access_list()->Erase(access.Mutable());
    }
  }
  auto* out_edges = instruction->mut_out_edges();
  INTRUSIVE_FOR_EACH_PTR(out_edge, out_edges) {
    Instruction* out_instruction = out_edge->mut_dst_instruction();
    // Edges are erased only if the instruction is completed.
    out_edges->Erase(out_edge);
    out_instruction->mut_in_edges()->Erase(out_edge);
    if (Dispatchable(out_instruction)) {
<<<<<<< HEAD
      OF_PROFILER_RANGE_PUSH_POP_GUARD("E:" + out_instruction->DebugName());
=======
      OF_PROFILER_RANGE_PUSH("E:" + out_instruction->DebugName());
>>>>>>> d4b391e8
      mut_ready_instruction_list()->PushBack(out_instruction);
    }
  }
}

// Handle pending instructions, and try schedule them to ready list.
void VirtualMachineEngine::HandleLocalPending() {
<<<<<<< HEAD
  OF_PROFILER_RANGE_PUSH_POP_GUARD("HandleLocalPending");
=======
  OF_PROFILER_RANGE_PUSH("HandleLocalPending");
>>>>>>> d4b391e8
  InstructionList pending_instructions;
  constexpr static int kPendingHandleWindow = 10;
  GetRewritedPendingInstructionsByWindowSize(kPendingHandleWindow, &pending_instructions);
  InitInstructions(&pending_instructions);
  INTRUSIVE_FOR_EACH_PTR(instruction, &pending_instructions) {
    ConsumeMirroredObjects(instruction);
    if (likely(Dispatchable(instruction))) {
      mut_ready_instruction_list()->PushBack(instruction);
      pending_instructions.Erase(instruction);
    }
  }
}

namespace {

bool FusableBetween(InstructionFuseType fuse_type, Instruction* instruction,
                    Instruction* prev_instruction) {
  if (unlikely(instruction->instruction_type().fuse_type() != fuse_type)) { return false; }
  auto* stream = instruction->mut_stream();
  if (unlikely(stream == nullptr)) { return false; }
  auto* sequential_dep = instruction->phy_instr_operand()->stream_sequential_dependence();
  if (unlikely(sequential_dep == nullptr)) { return false; }

  if (unlikely(prev_instruction == nullptr)) { return true; }
  if (unlikely(stream != prev_instruction->mut_stream())) { return false; }
  if (unlikely(sequential_dep
               != prev_instruction->phy_instr_operand()->stream_sequential_dependence())) {
    return false;
  }
  return true;
}

}  // namespace

void VirtualMachineEngine::MakeAndAppendFusedInstruction(
    InstructionList&& fused_instruction_list, InstructionList* /*out*/ pending_instructions) {
  if (unlikely(fused_instruction_list.size() == 0)) { return; }
  if (unlikely(fused_instruction_list.size() == 1)) {
    fused_instruction_list.MoveTo(pending_instructions);
    return;
  }
  auto* begin = fused_instruction_list.Begin();
  auto phy_instr_operand = std::make_shared<FusePhyInstrOperand>(std::move(fused_instruction_list));
  auto instruction = intrusive::make_shared<Instruction>(
      begin->mut_stream(), SingletonPtr<FuseInstructionType>(), phy_instr_operand);
  pending_instructions->EmplaceBack(std::move(instruction));
}

void VirtualMachineEngine::GetRewritedPendingInstructionsByWindowSize(
    size_t window_size, InstructionList* /*out*/ pending_instructions) {
  InstructionList fused_instruction_list;
  INTRUSIVE_FOR_EACH_PTR(instruction, mut_local_pending_msg_list()) {
    if (window_size-- <= 0) { break; }
    auto* fuse_begin = fused_instruction_list.Begin();
    if (likely(FusableBetween(kEnableInstructionFuseAtAnyPosition, instruction, fuse_begin))) {
      // fuse
      mut_local_pending_msg_list()->MoveToDstBack(instruction, &fused_instruction_list);
    } else if (likely(FusableBetween(kEnableInstructionFuseAsTailOnly, instruction, fuse_begin))) {
      // fuse
      mut_local_pending_msg_list()->MoveToDstBack(instruction, &fused_instruction_list);
      MakeAndAppendFusedInstruction(std::move(fused_instruction_list), pending_instructions);
    } else {
      // no fuse
      MakeAndAppendFusedInstruction(std::move(fused_instruction_list), pending_instructions);
      mut_local_pending_msg_list()->MoveToDstBack(instruction, pending_instructions);
    }
  }
  MakeAndAppendFusedInstruction(std::move(fused_instruction_list), pending_instructions);
}

std::string VirtualMachineEngine::GetLivelyInstructionListDebugString(int64_t debug_cnt) {
  std::stringstream ss;
  INTRUSIVE_UNSAFE_FOR_EACH_PTR(instruction, mut_lively_instruction_list()) {
    if (--debug_cnt <= 0) { break; }
    ss << instruction->DebugName() << "\n";
  }
  return ss.str();
}

void VirtualMachineEngine::LivelyInstructionListPushBack(Instruction* instruction) {
  ++total_inserted_lively_instruction_cnt_;
  mut_lively_instruction_list()->PushBack(instruction);
}

intrusive::shared_ptr<Instruction> VirtualMachineEngine::LivelyInstructionListErase(
    Instruction* instruction) {
  ++total_erased_lively_instruction_cnt_;
  auto ret = mut_lively_instruction_list()->Erase(instruction);
  static constexpr int kProbeInterval = 20;
  if (unlikely(total_erased_lively_instruction_cnt_ % kProbeInterval) == 0) { HandleProbe(); }
  return ret;
}

void VirtualMachineEngine::InsertProbe(
    const std::function<bool(VirtualMachineEngine*)>& ProbeFunction) {
  probe_list_.EmplaceBack(intrusive::make_shared<Probe>(ProbeFunction));
}

void VirtualMachineEngine::HandleProbe() {
  if (unlikely(probe_list_.thread_unsafe_size())) { probe_list_.MoveTo(&local_probe_list_); }
  HandleLocalProbe();
}

void VirtualMachineEngine::HandleLocalProbe() {
  if (unlikely(local_probe_list_.size())) {
    INTRUSIVE_FOR_EACH_PTR(probe, &local_probe_list_) {
      if (probe->probe(this)) { local_probe_list_.Erase(probe); }
    }
  }
}

// Collect ready instructions onto ready_instruction_list_
void VirtualMachineEngine::ReleaseFinishedInstructions(const ScheduleCtx& schedule_ctx) {
  INTRUSIVE_FOR_EACH_PTR(stream, mut_active_stream_list()) {
    while (true) {
      auto* instruction_ptr = stream->mut_running_instruction_list()->Begin();
      if (instruction_ptr == nullptr || !instruction_ptr->Done()) { break; }
      ReleaseInstruction(instruction_ptr);
      // Prevent destructing instruction_ptr.
      intrusive::shared_ptr<Instruction> instruction =
          stream->mut_running_instruction_list()->Erase(instruction_ptr);
      LivelyInstructionListErase(instruction_ptr);
      instruction_ptr->DeleteStatusAndClearEdges();
<<<<<<< HEAD
      MoveInstructionToGarbageList(std::move(instruction), schedule_ctx);
=======
      static constexpr int kFlushWindowSize = 32;
      MoveInstructionToGarbageList(kFlushWindowSize, std::move(instruction), schedule_ctx);
>>>>>>> d4b391e8
    }
    if (stream->running_instruction_list().empty()) { mut_active_stream_list()->Erase(stream); }
  }
}

void VirtualMachineEngine::MoveInstructionToGarbageList(
<<<<<<< HEAD
    intrusive::shared_ptr<Instruction>&& instruction, const ScheduleCtx& schedule_ctx) {
  local_garbage_instruction_list_.EmplaceBack(std::move(instruction));
  static constexpr int kWindowSize = 64;
  // local_garbage_instruction_list_ is the cache of garbage_instruction_list_.
  // `kWindowSize` controls the frequency of the usage of mutexed list.
  if (unlikely(local_garbage_instruction_list_.size() > kWindowSize)) {
=======
    int flush_window_size, intrusive::shared_ptr<Instruction>&& instruction,
    const ScheduleCtx& schedule_ctx) {
  local_garbage_instruction_list_.EmplaceBack(std::move(instruction));
  // local_garbage_instruction_list_ is the cache of garbage_instruction_list_.
  // `kWindowSize` controls the frequency of the usage of mutexed list.
  if (unlikely(local_garbage_instruction_list_.size() > flush_window_size)) {
>>>>>>> d4b391e8
    MoveToGarbageListAndNotifyGC(schedule_ctx);
  }
}

void VirtualMachineEngine::FlushGarbageList() {
  garbage_instruction_list_.MoveFrom(&local_garbage_instruction_list_);
}

void VirtualMachineEngine::MoveToGarbageListAndNotifyGC(const ScheduleCtx& schedule_ctx) {
  FlushGarbageList();
  schedule_ctx.OnGarbageInstructionPending();
}

void VirtualMachineEngine::InitInstructions(InstructionList* pending_instructions) {
  INTRUSIVE_FOR_EACH_PTR(instruction, pending_instructions) {
    const auto& instruction_type = instruction->instruction_type();
    instruction->InitStatus();
    LivelyInstructionListPushBack(instruction);
    if (unlikely(instruction_type.IsBarrier())) {
      pending_instructions->Erase(instruction);
      mut_barrier_instruction_list()->PushBack(instruction);
    }
  }
}

DependenceAccess* VirtualMachineEngine::AccessMirroredObject(OperandAccessType access_type,
                                                             MirroredObject* mirrored_object,
                                                             Instruction* instruction) {
  auto access = access_pool_.make_shared(instruction, mirrored_object, access_type);
  auto* ptr = access.Mutable();
  instruction->mut_access_list()->PushBack(ptr);
  mirrored_object->mut_access_list()->EmplaceBack(std::move(access));
  return ptr;
}

void VirtualMachineEngine::TryConnectInstruction(Instruction* src_instruction,
                                                 Instruction* dst_instruction) {
  if (unlikely(src_instruction == dst_instruction)) { return; }
  if (likely(EdgeDispatchable(src_instruction, dst_instruction))) { return; }
  auto edge = instruction_edge_pool_.make_shared(src_instruction, dst_instruction);
  src_instruction->mut_out_edges()->PushBack(edge.Mutable());
  dst_instruction->mut_in_edges()->PushBack(edge.Mutable());
}

void VirtualMachineEngine::ConnectInstructionsByWrite(DependenceAccess* dst_access) {
  CHECK(dst_access->is_mut_operand());
  auto* mirrored_object = dst_access->mut_mirrored_object();
  auto* dst_instruction = dst_access->mut_instruction();
  auto* access_list = mirrored_object->mut_access_list();
  if (likely(access_list->Begin() == dst_access)) { return; }
  INTRUSIVE_FOR_EACH_PTR(src_access, access_list) {
    if (unlikely(src_access == dst_access)) { break; }
    TryConnectInstruction(src_access->mut_instruction(), dst_instruction);
    access_list->Erase(src_access);
  }
}

void VirtualMachineEngine::ConnectInstructionsByRead(DependenceAccess* dst_access) {
  CHECK(dst_access->is_const_operand());
  auto* mirrored_object = dst_access->mut_mirrored_object();
  auto* dst_instruction = dst_access->mut_instruction();
  auto* first = mirrored_object->mut_access_list()->Begin();
  if (first->is_mut_operand()) {
    TryConnectInstruction(first->mut_instruction(), dst_instruction);
  } else if (first->is_const_operand()) {
    // do nothing
  } else {
    UNIMPLEMENTED();
  }
}

void VirtualMachineEngine::ConsumeMirroredObjects(Instruction* instruction) {
  const auto& phy_instr_operand = CHECK_NOTNULL(instruction->phy_instr_operand());
  auto* stream_sequential_dep = phy_instr_operand->stream_sequential_dependence();
  if (likely(stream_sequential_dep != nullptr)) {
    ConnectInstructionsByWrite(
        AccessMirroredObject(kMutableOperandAccess, stream_sequential_dep, instruction));
  }
  // Connect instructions by write before connecting by read.
  for (auto* mirrored_object : phy_instr_operand->output_dependences()) {
    ConnectInstructionsByWrite(
        AccessMirroredObject(kMutableOperandAccess, mirrored_object, instruction));
  }
  for (auto* mirrored_object : phy_instr_operand->input_dependences()) {
    ConnectInstructionsByRead(
        AccessMirroredObject(kConstOperandAccess, mirrored_object, instruction));
  }
}

bool VirtualMachineEngine::EdgeDispatchable(const Instruction* src, const Instruction* dst) const {
  return (&src->stream() == &dst->stream()) /* same stream*/
         && !src->dispatched_instruction_hook().empty() /* dispatched */;
}

bool VirtualMachineEngine::Dispatchable(Instruction* instruction) const {
  if (unlikely(!instruction->dispatched_instruction_hook().empty())) { return false; }
  INTRUSIVE_UNSAFE_FOR_EACH_PTR(edge, instruction->mut_in_edges()) {
    const auto* src_instruction = &edge->src_instruction();
    if (unlikely(!EdgeDispatchable(src_instruction, instruction))) { return false; }
  }
  return true;
}

// Dispatch ready instructions and put prescheduled instructions onto ready_instruction_list_.
void VirtualMachineEngine::DispatchAndPrescheduleInstructions(const ScheduleCtx& schedule_ctx) {
  ReadyInstructionList tmp_ready_instruction_list;
  mut_ready_instruction_list()->MoveTo(&tmp_ready_instruction_list);
  OF_PROFILER_RANGE_PUSH_POP_GUARD("DispatchAndPrescheduleInstructions");
  INTRUSIVE_FOR_EACH(instruction, &tmp_ready_instruction_list) {
    // Erases `instruction` from tmp_ready_instruction_list before dispatching, because
    // `instruction.dispatched_instruction_hook_` are used in DispatchInstruction.
    tmp_ready_instruction_list.Erase(instruction.Mutable());
<<<<<<< HEAD
    OF_PROFILER_RANGE_PUSH_POP_GUARD("D:" + instruction->DebugName());
=======
    OF_PROFILER_RANGE_PUSH("D:" + instruction->DebugName());
>>>>>>> d4b391e8
    DispatchInstruction(instruction.Mutable(), schedule_ctx);
    // preschedule instructions
    INTRUSIVE_UNSAFE_FOR_EACH_PTR(edge, instruction->mut_out_edges()) {
      auto* out_instruction = edge->mut_dst_instruction();
      if (Dispatchable(out_instruction)) {
<<<<<<< HEAD
        OF_PROFILER_RANGE_PUSH_POP_GUARD("P:" + out_instruction->DebugName());
=======
        OF_PROFILER_RANGE_PUSH("P:" + out_instruction->DebugName());
>>>>>>> d4b391e8
        mut_ready_instruction_list()->PushBack(out_instruction);
      }
    }
  }
}

<<<<<<< HEAD
namespace {

void StreamWaitPreviousInstructionsDone(vm::Stream* stream, vm::Instruction* instruction) {
  auto* running_list = stream->mut_running_instruction_list();
  CHECK_GE(running_list->size(), 1);
  CHECK_EQ(running_list->Last(), instruction);
  if (running_list->size() == 1) { return; }
  auto* prev = running_list->Prev(instruction);
  // busy wait the previous instruction done.
  while (!prev->Done()) {}
}

std::string DebugDeviceReset(vm::Stream* stream) {
  stream->device_ctx()->mut_allocator()->DeviceReset();
  return "reset device";
}

}  // namespace

=======
>>>>>>> d4b391e8
void VirtualMachineEngine::DispatchInstruction(Instruction* instruction,
                                               const ScheduleCtx& schedule_ctx) {
  auto* stream = instruction->mut_stream();
  stream->mut_running_instruction_list()->PushBack(instruction);
  if (stream->active_stream_hook().empty()) { mut_active_stream_list()->PushBack(stream); }
  // Infer
  {
    const auto& ret = TRY(instruction->instruction_type().InferIf(instruction));
    if (unlikely(!ret.IsOk())) {
      if (ret.error()->has_out_of_memory_error()) {
        // Waits previous instructions done before shrinking memory..
        StreamWaitPreviousInstructionsDone(stream, instruction);
        // Shrinks allocator to reduce fragmentation of memory.
        {
          auto* allocator = stream->device_ctx()->mut_allocator();
          CHECK(allocator->IsCached());
          allocator->Shrink();
        }
        // Infers the instruction again.
        CHECK_JUST_MSG(instruction->instruction_type().InferIf(instruction),
                       std::stringstream() << DebugDeviceReset(stream));
      } else {
        CHECK_JUST(ret);
      }
    }
  }
  // Compute
  if (OnSchedulerThread(*stream)) {
    stream->stream_type().Run(instruction);
  } else {
    stream->mut_thread_ctx()->mut_worker_pending_instruction_list()->PushBack(instruction);
    schedule_ctx.OnWorkerLoadPending(stream->mut_thread_ctx());
  }
}

// Returns true if old scheduler_pending_instruction_list is empty
Maybe<bool> VirtualMachineEngine::Receive(InstructionList* compute_instruction_list) {
<<<<<<< HEAD
  OF_PROFILER_RANGE_PUSH_POP_GUARD("vm:Receive");
  INTRUSIVE_UNSAFE_FOR_EACH_PTR(compute_instruction, compute_instruction_list) {
    OF_PROFILER_RANGE_PUSH_POP_GUARD(compute_instruction->DebugName());
  }
  bool old_list_empty = mut_pending_msg_list()->MoveFrom(compute_instruction_list);
=======
  OF_PROFILER_RANGE_PUSH("vm:Receive");
  INTRUSIVE_UNSAFE_FOR_EACH_PTR(compute_instruction, compute_instruction_list) {
    OF_PROFILER_RANGE_PUSH(compute_instruction->DebugName());
    OF_PROFILER_RANGE_POP();
  }
  bool old_list_empty = mut_pending_msg_list()->MoveFrom(compute_instruction_list);
  OF_PROFILER_RANGE_POP();
>>>>>>> d4b391e8
  return old_list_empty;
}

Maybe<bool> VirtualMachineEngine::Receive(
    intrusive::shared_ptr<Instruction>&& compute_instruction) {
  InstructionList instruction_list;
  instruction_list.EmplaceBack(std::move(compute_instruction));
  return Receive(&instruction_list);
}

bool VirtualMachineEngine::OnSchedulerThread(const vm::Stream& stream) {
  if (unlikely(pthread_fork::IsForkedSubProcess())) { return true; }
  return stream.on_scheduler_thread();
}

// Barrier instructions are run after all previous lively instructions.
//
// `instruction.lively_instruction_hook_` is linked to `vm.lively_instruction_list_` for all
// instructions. `instruction.barrier_instruction_list_` is linked to `vm.barrier_instruction_list_`
// only for barrier instructions.
//
//
//  e.g. case0: waiting other instructions done.
//
//  +---------------------------+   +---------------------------+   +---------------------------+
//  |      virtual_machine      |   |        instruction0       |   |        instruction1       |
//  +---------------------------+   +---------------------------+   +---------------------------+
//  |            ...            |   |            ...            |   |            ...            |
//  |---------------------------|   |---------------------------|   |---------------------------|
//  | lively_instruction_list_  |<->| lively_instruction_hook_  |<->| lively_instruction_hook_  |
//  |---------------------------|   |---------------------------|   |---------------------------|
//  |            ...            |   |            ...            |   |            ...            |
//  |---------------------------|   |---------------------------|   |---------------------------|
//  | barrier_instruction_list_ |<+ | barrier_instruction_hook_ | +>| barrier_instruction_hook_ |
//  |---------------------------| | |---------------------------| | |---------------------------|
//  |            ...            | | |            ...            | | |            ...            |
//  +---------------------------+ | +---------------------------+ | +---------------------------+
//                                |                               |
//                                +-------------------------------+
//
// `instruction1` is a barrier instruction with barrier_instruction_hook_ linked, while
// instruction0 is not. From the `virtual_machine`'s view, `barrier_instruction_list_.Begin() !=
// lively_instruction_list_.Begin()`, so it's not the time to run barrier instruction
// `barrier_instruction_list_.Begin()`.
//
//
//  e.g. case1: run barrier instructions.
//
//  +---------------------------+   +---------------------------+   +---------------------------+
//  |      virtual_machine      |   |        instruction0       |   |        instruction1       |
//  +---------------------------+   +---------------------------+   +---------------------------+
//  |            ...            |   |            ...            |   |            ...            |
//  |---------------------------|   |---------------------------|   |---------------------------|
//  | lively_instruction_list_  |<->| lively_instruction_hook_  |<->| lively_instruction_hook_  |
//  |---------------------------|   |---------------------------|   |---------------------------|
//  |            ...            |   |            ...            |   |            ...            |
//  |---------------------------|   |---------------------------|   |---------------------------|
//  | barrier_instruction_list_ |<->| barrier_instruction_hook_ |   | barrier_instruction_hook_ |
//  |---------------------------|   |---------------------------|   |---------------------------|
//  |            ...            |   |            ...            |   |            ...            |
//  +---------------------------+   +---------------------------+   +---------------------------+
//
// `instruction0` is a barrier instruction with barrier_instruction_hook_ linked.
// From the `virtual_machine`'s view, `barrier_instruction_list_.Begin() ==
// lively_instruction_list_.Begin()`, so it's the time to run barrier instruction
// `barrier_instruction_list_.Begin()`.
//
//
// With the introduction of barrier_instruction_list_/barrier_instruction_hook_, the function
// VirtualMachineEngine::Schedule can achive higher performance. For the most cases, barrier
// instructions are scarcely received by vm, there is no need for vm to run
// VirtualMachineEngine::TryRunBarrierInstruction every time VirtualMachineEngine::Schedule run. On
// the other hand, `barrier_instruction_hook_.size() == 0` is more lightweight than
// `lively_instruction_list_.Begin()?->instruction_type().IsBarrier()`
//
void VirtualMachineEngine::TryRunBarrierInstruction(const ScheduleCtx& schedule_ctx) {
  auto* sequnential_instruction = mut_barrier_instruction_list()->Begin();
  CHECK_NOTNULL(sequnential_instruction);
  if (likely(sequnential_instruction != mut_lively_instruction_list()->Begin())) { return; }
  // All instructions before `sequnential_instruction` are handled now, it's time to handle
  // `sequnential_instruction`.
<<<<<<< HEAD
  OF_PROFILER_RANGE_PUSH_POP_GUARD("RunBarrierInstruction");
  const auto& instruction_type = sequnential_instruction->instruction_type();
  CHECK(instruction_type.IsBarrier());
  CHECK(OnSchedulerThread(sequnential_instruction->stream()));
  const StreamType& stream_type = sequnential_instruction->stream().stream_type();
  stream_type.Run(sequnential_instruction);
  mut_barrier_instruction_list()->Erase(sequnential_instruction);
  LivelyInstructionListErase(sequnential_instruction);
=======
  OF_PROFILER_RANGE_PUSH("RunBarrierInstruction");
  const auto& instruction_type = sequnential_instruction->instruction_type();
  CHECK(instruction_type.IsBarrier());
  const StreamType& stream_type = sequnential_instruction->stream().stream_type();
  CHECK(OnSchedulerThread(stream_type));
  stream_type.Run(sequnential_instruction);
  mut_barrier_instruction_list()->Erase(sequnential_instruction);
  auto erased_instruction = LivelyInstructionListErase(sequnential_instruction);
  constexpr int kZeroWindowSize = 0;  // flush immediately.
  MoveInstructionToGarbageList(kZeroWindowSize, std::move(erased_instruction), schedule_ctx);
  OF_PROFILER_RANGE_POP();
>>>>>>> d4b391e8
}

void VirtualMachineEngine::Schedule(const ScheduleCtx& schedule_ctx) {
  // Release finished instructions and try to schedule out instructions in DAG onto ready list.
  if (unlikely(mut_active_stream_list()->size())) { ReleaseFinishedInstructions(schedule_ctx); }
  // Try run the first barrier instruction.
  if (unlikely(mut_barrier_instruction_list()->size())) { TryRunBarrierInstruction(schedule_ctx); }
  // Handle pending instructions, and try schedule them to ready list.
  // Use thread_unsafe_size to avoid acquiring mutex lock.
  // The inconsistency between pending_msg_list.list_head_.list_head_.container_ and
  // pending_msg_list.list_head_.list_head_.size_ is not a fatal error because
  // VirtualMachineEngine::Schedule is always in a buzy loop. All instructions will get handled
  // eventually.
  //  VirtualMachineEngine::Receive may be less effiencient if the thread safe version
  //  `pending_msg_list().size()` used here, because VirtualMachineEngine::Schedule is more likely
  //  to get the mutex lock.
  if (unlikely(local_pending_msg_list().size())) {
    HandleLocalPending();
  } else if (unlikely(pending_msg_list().thread_unsafe_size())) {
    // MoveTo is under a lock.
    mut_pending_msg_list()->MoveTo(mut_local_pending_msg_list());
    HandleLocalPending();
  }
  // dispatch ready instructions and try to schedule out instructions in DAG onto ready list.
  if (unlikely(mut_ready_instruction_list()->size())) {
    DispatchAndPrescheduleInstructions(schedule_ctx);
  }
  // handle probes
  if (unlikely(local_probe_list_.size())) {
    HandleLocalProbe();
  } else if (unlikely(probe_list_.thread_unsafe_size())) {
    probe_list_.MoveTo(&local_probe_list_);
    HandleLocalProbe();
  }
}

void VirtualMachineEngine::Callback() {
  InstructionList garbage_instruction_list;
  mut_garbage_instruction_list()->MoveTo(&garbage_instruction_list);
<<<<<<< HEAD
  // destruct garbage_instruction_list.
=======
  INTRUSIVE_FOR_EACH(garbage, &garbage_instruction_list) {
    CHECK_JUST(Global<ForeignLockHelper>::Get()->WithScopedAcquire([&]() -> Maybe<void> {
      garbage_instruction_list.Erase(garbage.Mutable());
      // There may be a tiny gap between appending `garbage` to garbage_list and dereferencing
      // `garbage` in scheduler thread or work thread.
      //  e.g.
      //
      //   void Foo() {
      //     auto garbage = GetGarbage();
      //     AppendToGarbageList(garbage);
      //
      //     // **Callback thread maybe handle garbage in the same time**. From it's point view,
      //     ref_cnt > 1.
      //
      //     garbage.reset(); // explicitly dereference garbage for better understood.
      //   }
      //
      while (garbage->ref_cnt() > 1) {
        // Do nothing. Wait until all other threads ref_cnts released.
      }
      CHECK_NOTNULL(garbage->phy_instr_operand());
      while (garbage->phy_instr_operand().use_count() > 1) {
        // Do nothing. Wait until all other threads ref_cnts released.
      }
      // Destruct garbage.
      return Maybe<void>::Ok();
    }));
  }
>>>>>>> d4b391e8
}

bool VirtualMachineEngine::ThreadUnsafeEmpty() const {
  return local_pending_msg_list().empty() && active_stream_list().empty()
         && flying_instruction_cnt() == 0;
}

bool VirtualMachineEngine::Empty() const {
  // hook and size will be check in pending_msg_list().empty().
  return pending_msg_list().empty() && ThreadUnsafeEmpty();
}

bool VirtualMachineEngine::CallbackEmpty() const {
  return garbage_instruction_list_.empty() && local_garbage_instruction_list_.empty();
}

}  // namespace vm
}  // namespace oneflow<|MERGE_RESOLUTION|>--- conflicted
+++ resolved
@@ -25,23 +25,16 @@
 #include "oneflow/core/common/cpp_attribute.h"
 #include "oneflow/core/common/global.h"
 #include "oneflow/core/common/singleton_ptr.h"
-<<<<<<< HEAD
 #include "oneflow/core/common/env_var/env_var.h"
 #include "oneflow/core/vm/allocator.h"
-=======
 #include "oneflow/core/common/foreign_lock_helper.h"
->>>>>>> d4b391e8
 
 namespace oneflow {
 
 namespace vm {
 
 void VirtualMachineEngine::ReleaseInstruction(Instruction* instruction) {
-<<<<<<< HEAD
   OF_PROFILER_RANGE_PUSH_POP_GUARD("R:" + instruction->DebugName());
-=======
-  OF_PROFILER_RANGE_PUSH("R:" + instruction->DebugName());
->>>>>>> d4b391e8
   auto* access_list = instruction->mut_access_list();
   INTRUSIVE_FOR_EACH(access, access_list) {
     CHECK_GT(access->ref_cnt(), 1);
@@ -58,11 +51,7 @@
     out_edges->Erase(out_edge);
     out_instruction->mut_in_edges()->Erase(out_edge);
     if (Dispatchable(out_instruction)) {
-<<<<<<< HEAD
       OF_PROFILER_RANGE_PUSH_POP_GUARD("E:" + out_instruction->DebugName());
-=======
-      OF_PROFILER_RANGE_PUSH("E:" + out_instruction->DebugName());
->>>>>>> d4b391e8
       mut_ready_instruction_list()->PushBack(out_instruction);
     }
   }
@@ -70,11 +59,7 @@
 
 // Handle pending instructions, and try schedule them to ready list.
 void VirtualMachineEngine::HandleLocalPending() {
-<<<<<<< HEAD
   OF_PROFILER_RANGE_PUSH_POP_GUARD("HandleLocalPending");
-=======
-  OF_PROFILER_RANGE_PUSH("HandleLocalPending");
->>>>>>> d4b391e8
   InstructionList pending_instructions;
   constexpr static int kPendingHandleWindow = 10;
   GetRewritedPendingInstructionsByWindowSize(kPendingHandleWindow, &pending_instructions);
@@ -198,33 +183,20 @@
           stream->mut_running_instruction_list()->Erase(instruction_ptr);
       LivelyInstructionListErase(instruction_ptr);
       instruction_ptr->DeleteStatusAndClearEdges();
-<<<<<<< HEAD
-      MoveInstructionToGarbageList(std::move(instruction), schedule_ctx);
-=======
       static constexpr int kFlushWindowSize = 32;
       MoveInstructionToGarbageList(kFlushWindowSize, std::move(instruction), schedule_ctx);
->>>>>>> d4b391e8
     }
     if (stream->running_instruction_list().empty()) { mut_active_stream_list()->Erase(stream); }
   }
 }
 
 void VirtualMachineEngine::MoveInstructionToGarbageList(
-<<<<<<< HEAD
-    intrusive::shared_ptr<Instruction>&& instruction, const ScheduleCtx& schedule_ctx) {
-  local_garbage_instruction_list_.EmplaceBack(std::move(instruction));
-  static constexpr int kWindowSize = 64;
-  // local_garbage_instruction_list_ is the cache of garbage_instruction_list_.
-  // `kWindowSize` controls the frequency of the usage of mutexed list.
-  if (unlikely(local_garbage_instruction_list_.size() > kWindowSize)) {
-=======
     int flush_window_size, intrusive::shared_ptr<Instruction>&& instruction,
     const ScheduleCtx& schedule_ctx) {
   local_garbage_instruction_list_.EmplaceBack(std::move(instruction));
   // local_garbage_instruction_list_ is the cache of garbage_instruction_list_.
   // `kWindowSize` controls the frequency of the usage of mutexed list.
   if (unlikely(local_garbage_instruction_list_.size() > flush_window_size)) {
->>>>>>> d4b391e8
     MoveToGarbageListAndNotifyGC(schedule_ctx);
   }
 }
@@ -337,28 +309,19 @@
     // Erases `instruction` from tmp_ready_instruction_list before dispatching, because
     // `instruction.dispatched_instruction_hook_` are used in DispatchInstruction.
     tmp_ready_instruction_list.Erase(instruction.Mutable());
-<<<<<<< HEAD
     OF_PROFILER_RANGE_PUSH_POP_GUARD("D:" + instruction->DebugName());
-=======
-    OF_PROFILER_RANGE_PUSH("D:" + instruction->DebugName());
->>>>>>> d4b391e8
     DispatchInstruction(instruction.Mutable(), schedule_ctx);
     // preschedule instructions
     INTRUSIVE_UNSAFE_FOR_EACH_PTR(edge, instruction->mut_out_edges()) {
       auto* out_instruction = edge->mut_dst_instruction();
       if (Dispatchable(out_instruction)) {
-<<<<<<< HEAD
         OF_PROFILER_RANGE_PUSH_POP_GUARD("P:" + out_instruction->DebugName());
-=======
-        OF_PROFILER_RANGE_PUSH("P:" + out_instruction->DebugName());
->>>>>>> d4b391e8
         mut_ready_instruction_list()->PushBack(out_instruction);
       }
     }
   }
 }
 
-<<<<<<< HEAD
 namespace {
 
 void StreamWaitPreviousInstructionsDone(vm::Stream* stream, vm::Instruction* instruction) {
@@ -378,8 +341,6 @@
 
 }  // namespace
 
-=======
->>>>>>> d4b391e8
 void VirtualMachineEngine::DispatchInstruction(Instruction* instruction,
                                                const ScheduleCtx& schedule_ctx) {
   auto* stream = instruction->mut_stream();
@@ -417,21 +378,11 @@
 
 // Returns true if old scheduler_pending_instruction_list is empty
 Maybe<bool> VirtualMachineEngine::Receive(InstructionList* compute_instruction_list) {
-<<<<<<< HEAD
   OF_PROFILER_RANGE_PUSH_POP_GUARD("vm:Receive");
   INTRUSIVE_UNSAFE_FOR_EACH_PTR(compute_instruction, compute_instruction_list) {
     OF_PROFILER_RANGE_PUSH_POP_GUARD(compute_instruction->DebugName());
   }
   bool old_list_empty = mut_pending_msg_list()->MoveFrom(compute_instruction_list);
-=======
-  OF_PROFILER_RANGE_PUSH("vm:Receive");
-  INTRUSIVE_UNSAFE_FOR_EACH_PTR(compute_instruction, compute_instruction_list) {
-    OF_PROFILER_RANGE_PUSH(compute_instruction->DebugName());
-    OF_PROFILER_RANGE_POP();
-  }
-  bool old_list_empty = mut_pending_msg_list()->MoveFrom(compute_instruction_list);
-  OF_PROFILER_RANGE_POP();
->>>>>>> d4b391e8
   return old_list_empty;
 }
 
@@ -513,7 +464,6 @@
   if (likely(sequnential_instruction != mut_lively_instruction_list()->Begin())) { return; }
   // All instructions before `sequnential_instruction` are handled now, it's time to handle
   // `sequnential_instruction`.
-<<<<<<< HEAD
   OF_PROFILER_RANGE_PUSH_POP_GUARD("RunBarrierInstruction");
   const auto& instruction_type = sequnential_instruction->instruction_type();
   CHECK(instruction_type.IsBarrier());
@@ -521,20 +471,9 @@
   const StreamType& stream_type = sequnential_instruction->stream().stream_type();
   stream_type.Run(sequnential_instruction);
   mut_barrier_instruction_list()->Erase(sequnential_instruction);
-  LivelyInstructionListErase(sequnential_instruction);
-=======
-  OF_PROFILER_RANGE_PUSH("RunBarrierInstruction");
-  const auto& instruction_type = sequnential_instruction->instruction_type();
-  CHECK(instruction_type.IsBarrier());
-  const StreamType& stream_type = sequnential_instruction->stream().stream_type();
-  CHECK(OnSchedulerThread(stream_type));
-  stream_type.Run(sequnential_instruction);
-  mut_barrier_instruction_list()->Erase(sequnential_instruction);
   auto erased_instruction = LivelyInstructionListErase(sequnential_instruction);
   constexpr int kZeroWindowSize = 0;  // flush immediately.
   MoveInstructionToGarbageList(kZeroWindowSize, std::move(erased_instruction), schedule_ctx);
-  OF_PROFILER_RANGE_POP();
->>>>>>> d4b391e8
 }
 
 void VirtualMachineEngine::Schedule(const ScheduleCtx& schedule_ctx) {
@@ -574,9 +513,6 @@
 void VirtualMachineEngine::Callback() {
   InstructionList garbage_instruction_list;
   mut_garbage_instruction_list()->MoveTo(&garbage_instruction_list);
-<<<<<<< HEAD
-  // destruct garbage_instruction_list.
-=======
   INTRUSIVE_FOR_EACH(garbage, &garbage_instruction_list) {
     CHECK_JUST(Global<ForeignLockHelper>::Get()->WithScopedAcquire([&]() -> Maybe<void> {
       garbage_instruction_list.Erase(garbage.Mutable());
@@ -605,7 +541,6 @@
       return Maybe<void>::Ok();
     }));
   }
->>>>>>> d4b391e8
 }
 
 bool VirtualMachineEngine::ThreadUnsafeEmpty() const {
