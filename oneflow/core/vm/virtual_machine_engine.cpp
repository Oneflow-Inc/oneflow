--- conflicted
+++ resolved
@@ -78,18 +78,12 @@
   }
 }
 
-<<<<<<< HEAD
-// Handle pending instructions, schedule them to waiting list or ready list.
-void VirtualMachineEngine::MovePendingToReadyOrWaiting() {
-=======
 // Handle pending instructions, and try schedule them to ready list.
 void VirtualMachineEngine::HandlePending() {
   OF_PROFILER_RANGE_PUSH("HandlePending");
->>>>>>> 3ca63b58
   InstructionMsgList tmp_pending_msg_list;
   // MoveTo is under a lock.
   mut_pending_msg_list()->MoveTo(&tmp_pending_msg_list);
-  OF_PROFILER_RANGE_PUSH("MovePendingToReadyOrWaiting");
   InstructionList new_instruction_list;
   INTRUSIVE_UNSAFE_FOR_EACH_PTR(instr_msg, &tmp_pending_msg_list) {
     if (unlikely(instr_msg->instr_type_id().instruction_type().ResettingIdToObjectMap())) {
@@ -106,11 +100,6 @@
       new_instruction_list.Erase(instruction);
     }
   }
-<<<<<<< HEAD
-  OF_PROFILER_RANGE_POP();
-  new_instruction_list.MoveTo(mut_waiting_instruction_list());
-=======
->>>>>>> 3ca63b58
   OF_PROFILER_RANGE_POP();
 }
 
