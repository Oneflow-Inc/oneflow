--- conflicted
+++ resolved
@@ -110,7 +110,6 @@
   OF_PROFILER_RANGE_POP();
 }
 
-<<<<<<< HEAD
 namespace {
 
 bool FusableBetween(InstructionFuseType fuse_type, InstructionMsg* instr_msg,
@@ -173,7 +172,8 @@
     }
   }
   MakeAndAppendFusedInstruction(&fused_instr_msg_list, pending_instr_msgs);
-=======
+}
+
 std::string VirtualMachineEngine::GetLivelyInstructionListDebugString(int64_t debug_cnt) {
   std::stringstream ss;
   INTRUSIVE_UNSAFE_FOR_EACH_PTR(instruction, mut_lively_instruction_list()) {
@@ -192,7 +192,6 @@
     Instruction* instruction) {
   ++total_erased_lively_instruction_cnt_;
   return mut_lively_instruction_list()->Erase(instruction);
->>>>>>> e4bc31f9
 }
 
 // Collect ready instructions onto ready_instruction_list_
