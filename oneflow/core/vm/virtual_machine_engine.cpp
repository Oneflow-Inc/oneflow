--- conflicted
+++ resolved
@@ -33,11 +33,7 @@
 namespace vm {
 
 void VirtualMachineEngine::ReleaseInstruction(Instruction* instruction) {
-<<<<<<< HEAD
-  OF_PROFILER_RANGE_PUSH("R:" + instruction->DebugName());
-=======
-  OF_PROFILER_RANGE_GUARD("R:" + instruction->instr_msg().DebugName());
->>>>>>> f1ab361b
+  OF_PROFILER_RANGE_GUARD("R:" + instruction->DebugName());
   auto* access_list = instruction->mut_access_list();
   INTRUSIVE_FOR_EACH(access, access_list) {
     CHECK_GT(access->ref_cnt(), 1);
@@ -54,11 +50,7 @@
     out_edges->Erase(out_edge);
     out_instruction->mut_in_edges()->Erase(out_edge);
     if (Dispatchable(out_instruction)) {
-<<<<<<< HEAD
-      OF_PROFILER_RANGE_PUSH("E:" + out_instruction->DebugName());
-=======
-      OF_PROFILER_RANGE_GUARD("E:" + out_instruction->instr_msg().DebugName());
->>>>>>> f1ab361b
+      OF_PROFILER_RANGE_GUARD("E:" + out_instruction->DebugName());
       mut_ready_instruction_list()->PushBack(out_instruction);
     }
   }
@@ -66,13 +58,8 @@
 
 // Handle pending instructions, and try schedule them to ready list.
 void VirtualMachineEngine::HandleLocalPending() {
-<<<<<<< HEAD
-  OF_PROFILER_RANGE_PUSH("HandleLocalPending");
+  OF_PROFILER_RANGE_GUARD("HandleLocalPending");
   InstructionList pending_instructions;
-=======
-  OF_PROFILER_RANGE_GUARD("HandleLocalPending");
-  InstructionMsgList pending_instr_msgs;
->>>>>>> f1ab361b
   constexpr static int kPendingHandleWindow = 10;
   GetRewritedPendingInstructionsByWindowSize(kPendingHandleWindow, &pending_instructions);
   InitInstructions(&pending_instructions);
@@ -156,15 +143,6 @@
   mut_lively_instruction_list()->PushBack(instruction);
 }
 
-intrusive::shared_ptr<Instruction> VirtualMachineEngine::LivelyInstructionListErase(
-    Instruction* instruction) {
-  ++total_erased_lively_instruction_cnt_;
-  auto ret = mut_lively_instruction_list()->Erase(instruction);
-  static constexpr int kProbeInterval = 20;
-  if (unlikely(total_erased_lively_instruction_cnt_ % kProbeInterval) == 0) { HandleProbe(); }
-  return ret;
-}
-
 void VirtualMachineEngine::InsertProbe(
     const std::function<bool(VirtualMachineEngine*)>& ProbeFunction) {
   probe_list_.EmplaceBack(intrusive::make_shared<VmProbe>(ProbeFunction));
@@ -180,65 +158,27 @@
   }
 }
 
-<<<<<<< HEAD
-=======
 intrusive::shared_ptr<Instruction> VirtualMachineEngine::LivelyInstructionListErase(
-    Instruction* instruction, const ScheduleCtx& schedule_ctx) {
+    Instruction* instruction) {
   ++total_erased_instruction_cnt_;
   return mut_lively_instruction_list()->Erase(instruction);
 }
 
->>>>>>> f1ab361b
 // Collect ready instructions onto ready_instruction_list_
 void VirtualMachineEngine::ReleaseFinishedInstructions(const ScheduleCtx& schedule_ctx) {
-  OF_PROFILER_RANGE_PUSH("ReleaseFinishedInstructions");
   INTRUSIVE_FOR_EACH_PTR(stream, mut_active_stream_list()) {
     while (true) {
       auto* instruction_ptr = stream->mut_running_instruction_list()->Begin();
       if (instruction_ptr == nullptr || !instruction_ptr->Done()) { break; }
       ReleaseInstruction(instruction_ptr);
-<<<<<<< HEAD
       // Prevent destructing instruction_ptr.
       intrusive::shared_ptr<Instruction> instruction =
           stream->mut_running_instruction_list()->Erase(instruction_ptr);
       LivelyInstructionListErase(instruction_ptr);
       instruction_ptr->DeleteStatusAndClearEdges();
-      static constexpr int kFlushWindowSize = 32;
-      MoveInstructionToGarbageList(kFlushWindowSize, std::move(instruction), schedule_ctx);
     }
     if (stream->running_instruction_list().empty()) { mut_active_stream_list()->Erase(stream); }
   }
-}
-
-void VirtualMachineEngine::MoveInstructionToGarbageList(
-    int flush_window_size, intrusive::shared_ptr<Instruction>&& instruction,
-    const ScheduleCtx& schedule_ctx) {
-  local_garbage_instruction_list_.EmplaceBack(std::move(instruction));
-  // local_garbage_instruction_list_ is the cache of garbage_instruction_list_.
-  // `kWindowSize` controls the frequency of the usage of mutexed list.
-  if (unlikely(local_garbage_instruction_list_.size() > flush_window_size)) {
-    MoveToGarbageListAndNotifyGC(schedule_ctx);
-  }
-}
-
-void VirtualMachineEngine::FlushGarbageList() {
-  garbage_instruction_list_.MoveFrom(&local_garbage_instruction_list_);
-}
-
-void VirtualMachineEngine::MoveToGarbageListAndNotifyGC(const ScheduleCtx& schedule_ctx) {
-  FlushGarbageList();
-  schedule_ctx.OnGarbageInstructionPending();
-=======
-      stream->mut_running_instruction_list()->Erase(instruction_ptr);
-      // By referencing `instruction_ptr->mut_instr_msg()`, we can avoid instr_msg being destructed
-      // in stream->DeleteInstruction(...)
-      intrusive::shared_ptr<InstructionMsg> instr_msg(instruction_ptr->mut_instr_msg());
-      stream->DeleteInstruction(LivelyInstructionListErase(instruction_ptr, schedule_ctx));
-    }
-    if (stream->running_instruction_list().empty()) { mut_active_stream_list()->Erase(stream); }
-  }
-  OF_PROFILER_RANGE_POP();
->>>>>>> f1ab361b
 }
 
 void VirtualMachineEngine::InitInstructions(InstructionList* pending_instructions) {
@@ -340,21 +280,13 @@
     // Erases `instruction` from tmp_ready_instruction_list before dispatching, because
     // `instruction.dispatched_instruction_hook_` are used in DispatchInstruction.
     tmp_ready_instruction_list.Erase(instruction.Mutable());
-<<<<<<< HEAD
-    OF_PROFILER_RANGE_PUSH("D:" + instruction->DebugName());
-=======
-    OF_PROFILER_RANGE_GUARD("D:" + instruction->instr_msg().DebugName());
->>>>>>> f1ab361b
+    OF_PROFILER_RANGE_GUARD("D:" + instruction->DebugName());
     DispatchInstruction(instruction.Mutable(), schedule_ctx);
     // preschedule instructions
     INTRUSIVE_UNSAFE_FOR_EACH_PTR(edge, instruction->mut_out_edges()) {
       auto* out_instruction = edge->mut_dst_instruction();
       if (Dispatchable(out_instruction)) {
-<<<<<<< HEAD
-        OF_PROFILER_RANGE_PUSH("P:" + out_instruction->DebugName());
-=======
-        OF_PROFILER_RANGE_GUARD("P:" + out_instruction->instr_msg().DebugName());
->>>>>>> f1ab361b
+        OF_PROFILER_RANGE_GUARD("P:" + out_instruction->DebugName());
         mut_ready_instruction_list()->PushBack(out_instruction);
       }
     }
@@ -375,39 +307,18 @@
   }
 }
 
-<<<<<<< HEAD
 // Returns true if old scheduler_pending_instruction_list is empty
 Maybe<bool> VirtualMachineEngine::Receive(InstructionList* compute_instruction_list) {
-  OF_PROFILER_RANGE_PUSH("vm:Receive");
+  OF_PROFILER_RANGE_GUARD("vm:Receive");
+#ifdef OF_ENABLE_PROFILER
   INTRUSIVE_UNSAFE_FOR_EACH_PTR(compute_instruction, compute_instruction_list) {
-    OF_PROFILER_RANGE_PUSH(compute_instruction->DebugName());
-    OF_PROFILER_RANGE_POP();
-  }
+    OF_PROFILER_RANGE_GUARD(compute_instruction->DebugName());
+  }
+#endif
   bool old_list_empty = mut_pending_msg_list()->MoveFrom(compute_instruction_list);
-  OF_PROFILER_RANGE_POP();
   return old_list_empty;
 }
 
-Maybe<bool> VirtualMachineEngine::Receive(
-    intrusive::shared_ptr<Instruction>&& compute_instruction) {
-  InstructionList instruction_list;
-  instruction_list.EmplaceBack(std::move(compute_instruction));
-  return Receive(&instruction_list);
-}
-
-=======
-// Returns true if old pending_instruction_list is empty
-Maybe<bool> VirtualMachineEngine::Receive(InstructionMsgList* compute_instr_msg_list) {
-  OF_PROFILER_RANGE_GUARD("vm:Receive");
-  INTRUSIVE_UNSAFE_FOR_EACH_PTR(compute_instr_msg, compute_instr_msg_list) {
-    OF_PROFILER_RANGE_PUSH(compute_instr_msg->DebugName());
-    OF_PROFILER_RANGE_POP();
-  }
-  bool old_list_empty = mut_pending_msg_list()->MoveFrom(compute_instr_msg_list);
-  return old_list_empty;
-}
-
->>>>>>> f1ab361b
 bool VirtualMachineEngine::OnSchedulerThread(const StreamType& stream_type) {
   return stream_type.OnSchedulerThread() || pthread_fork::IsForkedSubProcess();
 }
@@ -478,27 +389,14 @@
   if (likely(sequnential_instruction != mut_lively_instruction_list()->Begin())) { return; }
   // All instructions before `sequnential_instruction` are handled now, it's time to handle
   // `sequnential_instruction`.
-<<<<<<< HEAD
-  OF_PROFILER_RANGE_PUSH("RunBarrierInstruction");
+  OF_PROFILER_RANGE_GUARD("RunBarrierInstruction");
   const auto& instruction_type = sequnential_instruction->instruction_type();
-=======
-  OF_PROFILER_RANGE_GUARD("RunBarrierInstruction");
-  const auto& instruction_type = sequnential_instruction->instr_msg().instruction_type();
->>>>>>> f1ab361b
   CHECK(instruction_type.IsBarrier());
   const StreamType& stream_type = sequnential_instruction->stream().stream_type();
   CHECK(OnSchedulerThread(stream_type));
   stream_type.Run(sequnential_instruction);
   mut_barrier_instruction_list()->Erase(sequnential_instruction);
-<<<<<<< HEAD
-  auto erased_instruction = LivelyInstructionListErase(sequnential_instruction);
-  constexpr int kZeroWindowSize = 0;  // flush immediately.
-  MoveInstructionToGarbageList(kZeroWindowSize, std::move(erased_instruction), schedule_ctx);
-  OF_PROFILER_RANGE_POP();
-=======
-  auto* stream = sequnential_instruction->mut_stream();
-  stream->DeleteInstruction(LivelyInstructionListErase(sequnential_instruction, schedule_ctx));
->>>>>>> f1ab361b
+  LivelyInstructionListErase(sequnential_instruction);
 }
 
 void VirtualMachineEngine::Schedule(const ScheduleCtx& schedule_ctx) {
@@ -535,62 +433,15 @@
   }
 }
 
-<<<<<<< HEAD
-void VirtualMachineEngine::Callback() {
-  InstructionList garbage_instruction_list;
-  mut_garbage_instruction_list()->MoveTo(&garbage_instruction_list);
-  INTRUSIVE_FOR_EACH(garbage, &garbage_instruction_list) {
-    CHECK_JUST(Global<ForeignLockHelper>::Get()->WithScopedAcquire([&]() -> Maybe<void> {
-      garbage_instruction_list.Erase(garbage.Mutable());
-      // There may be a tiny gap between appending `garbage` to garbage_list and dereferencing
-      // `garbage` in scheduler thread or work thread.
-      //  e.g.
-      //
-      //   void Foo() {
-      //     auto garbage = GetGarbage();
-      //     AppendToGarbageList(garbage);
-      //
-      //     // **Callback thread maybe handle garbage in the same time**. From it's point view,
-      //     ref_cnt > 1.
-      //
-      //     garbage.reset(); // explicitly dereference garbage for better understood.
-      //   }
-      //
-      while (garbage->ref_cnt() > 1) {
-        // Do nothing. Wait until all other threads ref_cnts released.
-      }
-      CHECK_NOTNULL(garbage->phy_instr_operand());
-      while (garbage->phy_instr_operand().use_count() > 1) {
-        // Do nothing. Wait until all other threads ref_cnts released.
-      }
-      // Destruct garbage.
-      return Maybe<void>::Ok();
-    }));
-  }
-}
-
-bool VirtualMachineEngine::ThreadUnsafeEmpty() const {
-  return local_pending_msg_list().empty() && active_stream_list().empty()
-         && flying_instruction_cnt() == 0;
-=======
 bool VirtualMachineEngine::SchedulerThreadUnsafeEmpty() const {
   return pending_msg_list().thread_unsafe_size() == 0 && local_pending_msg_list().empty()
          && lively_instruction_list_.empty() && active_stream_list().empty()
          && probe_list_.thread_unsafe_size() == 0 && local_probe_list_.empty();
->>>>>>> f1ab361b
 }
 
 bool VirtualMachineEngine::SchedulerEmpty() const {
   // hook and size will be check in pending_msg_list().empty().
-<<<<<<< HEAD
-  return pending_msg_list().empty() && ThreadUnsafeEmpty();
-}
-
-bool VirtualMachineEngine::CallbackEmpty() const {
-  return garbage_instruction_list_.empty() && local_garbage_instruction_list_.empty();
-=======
   return pending_msg_list().empty() && probe_list_.empty() && SchedulerThreadUnsafeEmpty();
->>>>>>> f1ab361b
 }
 
 }  // namespace vm
