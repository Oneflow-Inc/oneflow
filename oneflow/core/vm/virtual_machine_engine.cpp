/*
Copyright 2020 The OneFlow Authors. All rights reserved.

Licensed under the Apache License, Version 2.0 (the "License");
you may not use this file except in compliance with the License.
You may obtain a copy of the License at

    http://www.apache.org/licenses/LICENSE-2.0

Unless required by applicable law or agreed to in writing, software
distributed under the License is distributed on an "AS IS" BASIS,
WITHOUT WARRANTIES OR CONDITIONS OF ANY KIND, either express or implied.
See the License for the specific language governing permissions and
limitations under the License.
*/
#include "oneflow/core/vm/virtual_machine_engine.h"
#include "oneflow/core/vm/vm_desc.h"
#include "oneflow/core/vm/infer_stream_type.h"
#include "oneflow/core/vm/instruction_type.h"
#include "oneflow/core/vm/object_wrapper.h"
#include "oneflow/core/vm/fuse_phy_instr_operand.h"
#include "oneflow/core/common/util.h"
#include "oneflow/core/common/balanced_splitter.h"
#include "oneflow/core/common/cpp_attribute.h"
#include "oneflow/core/framework/device.h"
#include "oneflow/core/job/parallel_desc.h"
#include "oneflow/core/platform/include/pthread_fork.h"
#include "oneflow/core/profiler/profiler.h"
#include "oneflow/core/common/cpp_attribute.h"
#include "oneflow/core/common/global.h"

namespace oneflow {
namespace vm {

namespace {

bool HasImmediateOperandsOnly(const InstructionMsg& instr_msg) {
  for (const auto& instr_operand : instr_msg.operand()) {
    if (instr_operand->has_const_operand()) { return false; }
    if (instr_operand->has_mut_operand()) { return false; }
    if (instr_operand->has_mut2_operand()) { return false; }
    if (instr_operand->has_del_operand()) { return false; }
    if (instr_operand->has_symbol_operand()) { return false; }
    if (instr_operand->has_init_symbol_operand()) { return false; }
    CHECK(instr_operand->has_separator() || instr_operand->has_double_operand()
          || instr_operand->has_double_operand() || instr_operand->has_int64_operand()
          || instr_operand->has_uint64_operand() || instr_operand->has_bool_operand());
  }
  return true;
}

}  // namespace

void VirtualMachineEngine::ReleaseInstruction(Instruction* instruction) {
  OF_PROFILER_RANGE_PUSH("R:" + instruction->instr_msg().DebugName());
  auto* access_list = instruction->mut_access_list();
  auto* rw_mutexed_object_accesses = instruction->mut_mirrored_object_id2access();
  INTRUSIVE_FOR_EACH(access, access_list) {
    CHECK_GT(access->ref_cnt(), 1);
    access_list->Erase(access.Mutable());
    if (unlikely(access->is_mirrored_object_id_inserted())) {
      rw_mutexed_object_accesses->Erase(access.Mutable());
    }
    auto* mirrored_object = access->mut_mirrored_object();
    if (unlikely(!access->rw_mutexed_object_access_hook().empty())) {
      CHECK_EQ(access->mut_rw_mutexed_object(), mirrored_object->mut_rw_mutexed_object());
      mirrored_object->mut_rw_mutexed_object()->mut_access_list()->Erase(access.Mutable());
    }
  }
  CHECK_EQ(rw_mutexed_object_accesses->size(), 0);
  auto* out_edges = instruction->mut_out_edges();
  INTRUSIVE_FOR_EACH_PTR(out_edge, out_edges) {
    Instruction* out_instruction = out_edge->mut_dst_instruction();
    // Edges are erased only if the instruction is completed.
    out_edges->Erase(out_edge);
    out_instruction->mut_in_edges()->Erase(out_edge);
    if (Dispatchable(out_instruction)) {
      OF_PROFILER_RANGE_PUSH("E:" + out_instruction->instr_msg().DebugName());
      mut_ready_instruction_list()->PushBack(out_instruction);
      OF_PROFILER_RANGE_POP();
    }
  }
  OF_PROFILER_RANGE_POP();
}

// Handle pending instructions, and try schedule them to ready list.
void VirtualMachineEngine::HandlePending() {
  OF_PROFILER_RANGE_PUSH("HandlePending");
  InstructionMsgList pending_instr_msgs;
  constexpr static int kPendingHandleWindow = 10;
  GetRewritedPendingInstructionsByWindowSize(kPendingHandleWindow, &pending_instr_msgs);
  InstructionList new_instruction_list;
  INTRUSIVE_FOR_EACH_PTR(instr_msg, &pending_instr_msgs) {
    if (unlikely(instr_msg->instr_type_id().instruction_type().ResettingIdToObjectMap())) {
      RunInstructionsInAdvance(instr_msg);
    } else {
      MakeInstructions(instr_msg, /*out*/ &new_instruction_list);
    }
  }
  INTRUSIVE_FOR_EACH_PTR(instruction, &new_instruction_list) {
    ConsumeMirroredObjects(mut_id2logical_object(), instruction);
    if (likely(Dispatchable(instruction))) {
      mut_ready_instruction_list()->PushBack(instruction);
      new_instruction_list.Erase(instruction);
    }
  }
  OF_PROFILER_RANGE_POP();
}

namespace {

bool FusableBetween(InstructionFuseType fuse_type, InstructionMsg* instr_msg,
                    InstructionMsg* prev_instr_msg) {
  if (unlikely(instr_msg->instr_type_id().instruction_type().fuse_type() != fuse_type)) {
    return false;
  }
  auto* phy_instr_stream = instr_msg->phy_instr_stream();
  if (unlikely(phy_instr_stream == nullptr)) { return false; }
  auto* sequential_dep = instr_msg->phy_instr_operand()->stream_sequential_dependence();
  if (unlikely(sequential_dep == nullptr)) { return false; }

  if (unlikely(prev_instr_msg == nullptr)) { return true; }
  if (unlikely(phy_instr_stream != prev_instr_msg->phy_instr_stream())) { return false; }
  if (unlikely(sequential_dep
               != prev_instr_msg->phy_instr_operand()->stream_sequential_dependence())) {
    return false;
  }
  return true;
}

}  // namespace

void VirtualMachineEngine::MakeAndAppendFusedInstruction(
    InstructionMsgList* fused_instr_msg_list, InstructionMsgList* /*out*/ pending_instr_msgs) {
  if (unlikely(fused_instr_msg_list->size() == 0)) { return; }
  if (unlikely(fused_instr_msg_list->size() == 1)) {
    fused_instr_msg_list->MoveTo(pending_instr_msgs);
    return;
  }
  auto* begin = fused_instr_msg_list->Begin();
  auto phy_instr_operand = std::make_shared<FusePhyInstrOperand>(std::move(*fused_instr_msg_list));
  const auto* stream_tag = begin->phy_instr_stream()->stream_type().stream_tag();
  auto instr_msg = intrusive::make_shared<InstructionMsg>(
      this, std::string(stream_tag) + ".Fuse", begin->phy_instr_parallel_desc(), phy_instr_operand);
  pending_instr_msgs->EmplaceBack(std::move(instr_msg));
}

void VirtualMachineEngine::GetRewritedPendingInstructionsByWindowSize(
    size_t window_size, InstructionMsgList* /*out*/ pending_instr_msgs) {
  InstructionMsgList fused_instr_msg_list;
  INTRUSIVE_FOR_EACH_PTR(instr_msg, mut_local_pending_msg_list()) {
    if (window_size-- <= 0) { break; }
    auto* fuse_begin = fused_instr_msg_list.Begin();
    if (unlikely(instr_msg->instr_type_id().instruction_type().ResettingIdToObjectMap())) {
      // no fuse
      MakeAndAppendFusedInstruction(&fused_instr_msg_list, pending_instr_msgs);
      mut_local_pending_msg_list()->MoveToDstBack(instr_msg, pending_instr_msgs);
    } else if (likely(FusableBetween(kEnableInstructionFuseAtAnyPosition, instr_msg, fuse_begin))) {
      // fuse
      mut_local_pending_msg_list()->MoveToDstBack(instr_msg, &fused_instr_msg_list);
    } else if (likely(FusableBetween(kEnableInstructionFuseAsTailOnly, instr_msg, fuse_begin))) {
      // fuse
      mut_local_pending_msg_list()->MoveToDstBack(instr_msg, &fused_instr_msg_list);
      MakeAndAppendFusedInstruction(&fused_instr_msg_list, pending_instr_msgs);
    } else {
      // no fuse
      MakeAndAppendFusedInstruction(&fused_instr_msg_list, pending_instr_msgs);
      mut_local_pending_msg_list()->MoveToDstBack(instr_msg, pending_instr_msgs);
    }
  }
  MakeAndAppendFusedInstruction(&fused_instr_msg_list, pending_instr_msgs);
}

std::string VirtualMachineEngine::GetLivelyInstructionListDebugString(int64_t debug_cnt) {
  std::stringstream ss;
  INTRUSIVE_UNSAFE_FOR_EACH_PTR(instruction, mut_lively_instruction_list()) {
    if (--debug_cnt <= 0) { break; }
    ss << instruction->instr_msg().DebugName() << "\n";
  }
  return ss.str();
}

void VirtualMachineEngine::LivelyInstructionListPushBack(Instruction* instruction) {
  ++total_inserted_lively_instruction_cnt_;
  mut_lively_instruction_list()->PushBack(instruction);
}

void VirtualMachineEngine::InsertProbe(
    const std::function<bool(VirtualMachineEngine*)>& ProbeFunction) {
  probe_hook_.EmplaceBack(intrusive::make_shared<Probe>(ProbeFunction));
}

void VirtualMachineEngine::HandleProbe() {
  if (unlikely(probe_hook_.thread_unsafe_size())) { probe_hook_.MoveTo(&local_probe_hook_); }
  if (unlikely(local_probe_hook_.size())) {
    INTRUSIVE_FOR_EACH_PTR(probe, &local_probe_hook_) {
      if (probe->probe(this)) { local_probe_hook_.Erase(probe); }
    }
  }
}

intrusive::shared_ptr<Instruction> VirtualMachineEngine::LivelyInstructionListErase(
    Instruction* instruction) {
  ++total_erased_lively_instruction_cnt_;
  auto ret = mut_lively_instruction_list()->Erase(instruction);
  static constexpr int kProbeInterval = 20;
  if (unlikely(total_erased_lively_instruction_cnt_ % kProbeInterval) == 0) { HandleProbe(); }
  return ret;
}

// Collect ready instructions onto ready_instruction_list_
void VirtualMachineEngine::ReleaseFinishedInstructions() {
  INTRUSIVE_FOR_EACH_PTR(stream, mut_active_stream_list()) {
    while (true) {
      auto* instruction_ptr = stream->mut_running_instruction_list()->Begin();
      if (instruction_ptr == nullptr || !instruction_ptr->Done()) { break; }
      ReleaseInstruction(instruction_ptr);
      stream->mut_running_instruction_list()->Erase(instruction_ptr);
<<<<<<< HEAD
      stream->DeleteInstruction(LivelyInstructionListErase(instruction_ptr));
=======
      intrusive::shared_ptr<InstructionMsg> instr_msg(instruction_ptr->mut_instr_msg());
      stream->DeleteInstruction(mut_lively_instruction_list()->Erase(instruction_ptr));
      MoveInstructionMsgToGarbageMsgList(std::move(instr_msg));
>>>>>>> 95ec6fe9
    }
    if (stream->running_instruction_list().empty()) { mut_active_stream_list()->Erase(stream); }
  }
}

void VirtualMachineEngine::MoveInstructionMsgToGarbageMsgList(
    intrusive::shared_ptr<InstructionMsg>&& instr_msg) {
  local_garbage_msg_list_.EmplaceBack(std::move(instr_msg));
  static constexpr int kWindowSize = 32;
  if (unlikely(local_garbage_msg_list_.size() > kWindowSize)) { MoveToGarbageMsgListAndNotifyGC(); }
}

void VirtualMachineEngine::MoveToGarbageMsgListAndNotifyGC() {
  garbage_msg_list_.MoveFrom(&local_garbage_msg_list_);
  notify_callback_thread_();
}

void VirtualMachineEngine::RunInstructionsInAdvance(InstructionMsg* instr_msg) {
  const auto& instr_type_id = instr_msg->instr_type_id();
  const StreamType& stream_type = instr_type_id.stream_type_id().stream_type();
  CHECK(stream_type.IsControlStreamType());
  CHECK(HasImmediateOperandsOnly(*instr_msg));
  const auto& parallel_desc = CHECK_JUST(GetInstructionParallelDesc(*instr_msg));
  if (!parallel_desc || parallel_desc->ContainingMachineId(this_machine_id())) {
    stream_type.Run(this, instr_msg);
  }
}

int64_t VirtualMachineEngine::this_machine_id() const {
  CHECK_EQ(machine_id_range().size(), 1);
  return machine_id_range().begin();
}

namespace {

bool IsStreamInParallelDesc(const ParallelDesc* parallel_desc, const Stream& stream) {
  if (parallel_desc == nullptr) { return true; }
  if (stream.stream_type().IsControlStreamType()) {
    return parallel_desc->ContainingMachineId(stream.machine_id());
  }
  return parallel_desc->Containing(stream.machine_id(), stream.device_id());
}

}  // namespace

void VirtualMachineEngine::MakeInstructions(InstructionMsg* instr_msg,
                                            /*out*/ InstructionList* new_instruction_list) {
  const auto& instruction_type = instr_msg->instr_type_id().instruction_type();
  const StreamTypeId& stream_type_id = instr_msg->instr_type_id().stream_type_id();
  bool is_barrier_instruction = instruction_type.IsFrontSequential();
  const auto& NewAndMove = [&](Stream* stream, const std::shared_ptr<const ParallelDesc>& pd) {
    intrusive::shared_ptr<Instruction> instr = stream->NewInstruction(instr_msg, pd);
    LivelyInstructionListPushBack(instr.Mutable());
    if (unlikely(is_barrier_instruction)) {
      mut_barrier_instruction_list()->PushBack(instr.Mutable());
    } else {
      new_instruction_list->PushBack(instr.Mutable());
    }
  };
  if (likely(instr_msg->phy_instr_stream() != nullptr)) {
    NewAndMove(instr_msg->phy_instr_stream(), instr_msg->phy_instr_parallel_desc());
  } else {
    auto* stream_rt_desc = mut_stream_type_id2stream_rt_desc()->FindPtr(stream_type_id);
    if (unlikely(stream_rt_desc == nullptr)) {
      const auto& stream_type = stream_type_id.stream_type();
      LOG(FATAL) << typeid(instruction_type).name() << " " << typeid(stream_type).name();
    }
    if (unlikely(is_barrier_instruction)) {
      CHECK_EQ(stream_rt_desc->device_id2stream().size(), 1);
    }
    const auto& parallel_desc = CHECK_JUST(GetInstructionParallelDesc(*instr_msg));
    for (const auto& stream : stream_rt_desc->device_id2stream()) {
      if (!IsStreamInParallelDesc(parallel_desc.get(), *stream)) { continue; }
      NewAndMove(stream.get(), parallel_desc);
    }
  }
}

Maybe<const ParallelDesc> VirtualMachineEngine::GetInstructionParallelDesc(
    const InstructionMsg& instr_msg) {
  if (instr_msg.phy_instr_parallel_desc()) { return instr_msg.phy_instr_parallel_desc(); }
  static const std::shared_ptr<const ParallelDesc> empty_ptr;
  if (!instr_msg.has_parallel_desc_symbol_id()) { return empty_ptr; }
  int64_t symbol_id = instr_msg.parallel_desc_symbol_id();
  auto* logical_object = mut_id2logical_object()->FindPtr(symbol_id);
  CHECK_NOTNULL_OR_RETURN(logical_object) << "symbol_id: " << symbol_id;
  auto* map = logical_object->mut_global_device_id2mirrored_object();
  CHECK_EQ_OR_RETURN(map->size(), 1);
  const std::shared_ptr<const ParallelDesc> parallel_desc =
      JUST(map->Begin()->rw_mutexed_object().Get<ObjectWrapper<ParallelDesc>>()).GetPtr();
  return parallel_desc;
}

MirroredObject* VirtualMachineEngine::MutMirroredObject(int64_t logical_object_id,
                                                        int64_t global_device_id) {
  auto* logical_object = mut_id2logical_object()->FindPtr(logical_object_id);
  if (logical_object == nullptr) { return nullptr; }
  return logical_object->mut_global_device_id2mirrored_object()->FindPtr(global_device_id);
}

const MirroredObject* VirtualMachineEngine::GetMirroredObject(int64_t logical_object_id,
                                                              int64_t global_device_id) {
  return MutMirroredObject(logical_object_id, global_device_id);
}

template<int64_t (*TransformLogicalObjectId)(int64_t), typename DoEachT>
void VirtualMachineEngine::ForEachMirroredObject(Id2LogicalObject* id2logical_object,
                                                 const Operand& operand, int64_t global_device_id,
                                                 const DoEachT& DoEach) {
  int64_t logical_object_id = operand.logical_object_id();
  logical_object_id = TransformLogicalObjectId(logical_object_id);
  auto* logical_object = id2logical_object->FindPtr(logical_object_id);
  if (logical_object == nullptr) { return; }
  auto* map = logical_object->mut_global_device_id2mirrored_object();
  if (operand.has_all_mirrored_object()) {
    INTRUSIVE_FOR_EACH_PTR(mirrored_object, map) { DoEach(mirrored_object); }
  } else {
    auto* mirrored_object = map->FindPtr(operand.GetGlobalDeviceId(global_device_id));
    if (mirrored_object != nullptr) { DoEach(mirrored_object); }
  }
}

template<OperandMemZoneModifier mem_zone_modifier, typename DoEachT>
void VirtualMachineEngine::ForEachConstMirroredObject(
    InterpretType interpret_type, Id2LogicalObject* id2logical_object,
    const ModifiedOperand<kConstModifier, mem_zone_modifier>& const_operand,
    int64_t global_device_id, const DoEachT& DoEach) {
  const Operand& operand = const_operand.operand();
  if (interpret_type == InterpretType::kCompute) {
    ForEachMirroredObject<&IdUtil::GetTypeId>(id2logical_object, operand, global_device_id, DoEach);
    ForEachMirroredObject<&IdUtil::GetValueId>(id2logical_object, operand, global_device_id,
                                               DoEach);
  } else if (interpret_type == InterpretType::kInfer) {
    ForEachMirroredObject<&IdUtil::GetTypeId>(id2logical_object, operand, global_device_id, DoEach);
  } else {
    UNIMPLEMENTED();
  }
}

template<OperandMemZoneModifier mem_zone_modifier, typename DoEachT>
void VirtualMachineEngine::ForEachConstMirroredObject(
    const InterpretType interpret_type, Id2LogicalObject* id2logical_object,
    const ModifiedOperand<kDataMutableModifier, mem_zone_modifier>& mut_operand,
    int64_t global_device_id, const DoEachT& DoEach) {
  const Operand& operand = mut_operand.operand();
  if (interpret_type == InterpretType::kCompute) {
    ForEachMirroredObject<&IdUtil::GetTypeId>(id2logical_object, operand, global_device_id, DoEach);
  } else if (interpret_type == InterpretType::kInfer) {
    // Do nothing
  } else {
    UNIMPLEMENTED();
  }
}

template<OperandMemZoneModifier mem_zone_modifier, typename DoEachT>
void VirtualMachineEngine::ForEachMutMirroredObject(
    const InterpretType interpret_type, Id2LogicalObject* id2logical_object,
    const ModifiedOperand<kDataMutableModifier, mem_zone_modifier>& mut_operand,
    int64_t global_device_id, const DoEachT& DoEach) {
  const Operand& operand = mut_operand.operand();
  if (interpret_type == InterpretType::kCompute) {
    ForEachMirroredObject<&IdUtil::GetValueId>(id2logical_object, operand, global_device_id,
                                               DoEach);
  } else if (interpret_type == InterpretType::kInfer) {
    ForEachMirroredObject<&IdUtil::GetTypeId>(id2logical_object, operand, global_device_id, DoEach);
  } else {
    UNIMPLEMENTED();
  }
}

template<OperandMemZoneModifier mem_zone_modifier, typename DoEachT>
void VirtualMachineEngine::ForEachMutMirroredObject(
    const InterpretType interpret_type, Id2LogicalObject* id2logical_object,
    const ModifiedOperand<kTypeAndDataMutableModifier, mem_zone_modifier>& mut2_operand,
    int64_t global_device_id, const DoEachT& DoEach) {
  const Operand& operand = mut2_operand.operand();
  if (interpret_type == InterpretType::kCompute) {
    ForEachMirroredObject<&IdUtil::GetTypeId>(id2logical_object, operand, global_device_id, DoEach);
    ForEachMirroredObject<&IdUtil::GetValueId>(id2logical_object, operand, global_device_id,
                                               DoEach);
  } else if (interpret_type == InterpretType::kInfer) {
    ForEachMirroredObject<&IdUtil::GetTypeId>(id2logical_object, operand, global_device_id, DoEach);
  } else {
    UNIMPLEMENTED();
  }
}

template<OperandMemZoneModifier mem_zone_modifier, typename DoEachT>
void VirtualMachineEngine::ForEachMutMirroredObject(
    const InterpretType interpret_type, Id2LogicalObject* id2logical_object,
    const ModifiedOperand<kDeleteModifier, mem_zone_modifier>& mut_operand,
    int64_t global_device_id, const DoEachT& DoEach) {
  const Operand& operand = mut_operand.operand();
  if (interpret_type == InterpretType::kCompute) {
    ForEachMirroredObject<&IdUtil::GetValueId>(id2logical_object, operand, global_device_id,
                                               DoEach);
  } else if (interpret_type == InterpretType::kInfer) {
    ForEachMirroredObject<&IdUtil::GetTypeId>(id2logical_object, operand, global_device_id, DoEach);
  } else {
    UNIMPLEMENTED();
  }
}

RwMutexedObjectAccess* VirtualMachineEngine::AccessMirroredObject(OperandAccessType access_type,
                                                                  MirroredObject* mirrored_object,
                                                                  Instruction* instruction) {
  auto access = access_pool_.make_shared(instruction, mirrored_object, access_type);
  auto* ptr = access.Mutable();
  instruction->mut_access_list()->PushBack(ptr);
  mirrored_object->mut_rw_mutexed_object()->mut_access_list()->EmplaceBack(std::move(access));
  return ptr;
}

void VirtualMachineEngine::TryConnectInstruction(Instruction* src_instruction,
                                                 Instruction* dst_instruction) {
  if (unlikely(src_instruction == dst_instruction)) { return; }
  if (likely(EdgeDispatchable(src_instruction, dst_instruction))) { return; }
  auto edge = instruction_edge_pool_.make_shared(src_instruction, dst_instruction);
  src_instruction->mut_out_edges()->PushBack(edge.Mutable());
  dst_instruction->mut_in_edges()->PushBack(edge.Mutable());
}

void VirtualMachineEngine::ConnectInstructionsByWrite(RwMutexedObjectAccess* dst_access) {
  CHECK(dst_access->is_mut_operand());
  auto* mirrored_object = dst_access->mut_mirrored_object();
  auto* dst_instruction = dst_access->mut_instruction();
  auto* access_list = mirrored_object->mut_rw_mutexed_object()->mut_access_list();
  if (likely(access_list->Begin() == dst_access)) { return; }
  INTRUSIVE_FOR_EACH_PTR(src_access, access_list) {
    if (unlikely(src_access == dst_access)) { break; }
    TryConnectInstruction(src_access->mut_instruction(), dst_instruction);
    CHECK_EQ(src_access->mut_rw_mutexed_object(), mirrored_object->mut_rw_mutexed_object());
    access_list->Erase(src_access);
  }
}

void VirtualMachineEngine::ConnectInstructionsByRead(RwMutexedObjectAccess* dst_access) {
  CHECK(dst_access->is_const_operand());
  auto* mirrored_object = dst_access->mut_mirrored_object();
  auto* dst_instruction = dst_access->mut_instruction();
  auto* first = mirrored_object->mut_rw_mutexed_object()->mut_access_list()->Begin();
  if (first->is_mut_operand()) {
    TryConnectInstruction(first->mut_instruction(), dst_instruction);
  } else if (first->is_const_operand()) {
    // do nothing
  } else {
    UNIMPLEMENTED();
  }
}

void VirtualMachineEngine::ConsumeMirroredObjects(Id2LogicalObject* id2logical_object,
                                                  Instruction* instruction) {
  const auto& phy_instr_operand = instruction->instr_msg().phy_instr_operand();
  if (likely(phy_instr_operand)) {
    auto* stream_sequential_dep = phy_instr_operand->stream_sequential_dependence();
    if (likely(stream_sequential_dep != nullptr)) {
      ConnectInstructionsByWrite(
          AccessMirroredObject(kMutableOperandAccess, stream_sequential_dep, instruction));
    }
    // Connect instructions by write before connecting by read.
    for (auto* mirrored_object : phy_instr_operand->output_dependences()) {
      ConnectInstructionsByWrite(
          AccessMirroredObject(kMutableOperandAccess, mirrored_object, instruction));
    }
    for (auto* mirrored_object : phy_instr_operand->input_dependences()) {
      ConnectInstructionsByRead(
          AccessMirroredObject(kConstOperandAccess, mirrored_object, instruction));
    }
  } else {
    const auto& ConsumeMirroredObject = [&](OperandAccessType access_type,
                                            MirroredObject* mirrored_object) {
      auto* access = AccessMirroredObject(access_type, mirrored_object, instruction);
      instruction->mut_mirrored_object_id2access()->Insert(access);
      return access;
    };
    auto ConsumeConstMirroredObject = [&](MirroredObject* mirrored_object) {
      ConsumeMirroredObject(kConstOperandAccess, mirrored_object);
    };
    auto ConsumeMutMirroredObject = [&](MirroredObject* mirrored_object) {
      ConsumeMirroredObject(kMutableOperandAccess, mirrored_object);
    };
    auto ConsumeDelMirroredObject = [&](MirroredObject* mirrored_object) {
      auto* access = ConsumeMirroredObject(kMutableOperandAccess, mirrored_object);
      CHECK(!mirrored_object->has_deleting_access());
      mirrored_object->set_deleting_access(access);
    };
    const InterpretType interpret_type = instruction->stream().stream_type_id().interpret_type();
    int64_t global_device_id = instruction->stream().global_device_id();
    const auto& operands = instruction->instr_msg().operand();
    for (const auto& operand : operands) {
      if (operand->has_mut_operand()) {
        ForEachMutMirroredObject<kDeviceMemZoneModifier>(interpret_type, id2logical_object,
                                                         operand->mut_operand(), global_device_id,
                                                         ConsumeMutMirroredObject);
      } else if (operand->has_mut2_operand()) {
        ForEachMutMirroredObject<kDeviceMemZoneModifier>(interpret_type, id2logical_object,
                                                         operand->mut2_operand(), global_device_id,
                                                         ConsumeMutMirroredObject);
      } else if (operand->has_del_operand()) {
        ForEachMutMirroredObject<kDeviceMemZoneModifier>(interpret_type, id2logical_object,
                                                         operand->del_operand(), global_device_id,
                                                         ConsumeDelMirroredObject);
      } else if (operand->has_init_symbol_operand()) {
        const auto& symbol_operand = operand->init_symbol_operand().operand();
        CHECK(symbol_operand.has_sole_mirrored_object());
        ForEachMutMirroredObject<kHostConstMemZoneModifier>(interpret_type, id2logical_object,
                                                            operand->init_symbol_operand(), 0,
                                                            ConsumeMutMirroredObject);
      } else {
        // do nothing
      }
    }
    for (const auto& operand : operands) {
      if (operand->has_const_operand()) {
        ForEachConstMirroredObject<kDeviceMemZoneModifier>(
            interpret_type, id2logical_object, operand->const_operand(), global_device_id,
            ConsumeConstMirroredObject);
      } else if (operand->has_mut_operand()) {
        ForEachConstMirroredObject<kDeviceMemZoneModifier>(interpret_type, id2logical_object,
                                                           operand->mut_operand(), global_device_id,
                                                           ConsumeConstMirroredObject);
      } else if (operand->has_symbol_operand()) {
        const auto& symbol_operand = operand->symbol_operand().operand();
        CHECK(symbol_operand.has_sole_mirrored_object());
        ForEachConstMirroredObject<kHostConstMemZoneModifier>(interpret_type, id2logical_object,
                                                              operand->symbol_operand(), 0,
                                                              ConsumeConstMirroredObject);
      } else if (operand->has_init_symbol_operand()) {
        const auto& symbol_operand = operand->init_symbol_operand().operand();
        CHECK(symbol_operand.has_sole_mirrored_object());
        ForEachConstMirroredObject<kHostConstMemZoneModifier>(interpret_type, id2logical_object,
                                                              operand->init_symbol_operand(), 0,
                                                              ConsumeConstMirroredObject);
      } else {
        // do nothing
      }
    }
    auto* rw_mutexed_object_accesses = instruction->mut_mirrored_object_id2access();
    INTRUSIVE_UNSAFE_FOR_EACH_PTR(rw_mutexed_object_access, rw_mutexed_object_accesses) {
      auto* mirrored_object = rw_mutexed_object_access->mut_mirrored_object();
      if (mirrored_object->has_deleting_access()
          && mirrored_object->mut_deleting_access() != rw_mutexed_object_access) {
        UNIMPLEMENTED() << " accessing a deleting object "
                        << mirrored_object->mirrored_object_id().logical_object_id_value();
      }
      if (mirrored_object->rw_mutexed_object().access_list().size() == 1) { continue; }
      if (rw_mutexed_object_access->is_const_operand()) {
        ConnectInstructionsByRead(rw_mutexed_object_access);
      } else {
        ConnectInstructionsByWrite(rw_mutexed_object_access);
      }
    }
  }
}

bool VirtualMachineEngine::EdgeDispatchable(const Instruction* src, const Instruction* dst) const {
  return (&src->stream() == &dst->stream()) /* same stream*/
         && !src->dispatched_instruction_hook().empty() /* dispatched */;
}

bool VirtualMachineEngine::Dispatchable(Instruction* instruction) const {
  if (unlikely(!instruction->dispatched_instruction_hook().empty())) { return false; }
  const auto* stream = &instruction->stream();
  INTRUSIVE_UNSAFE_FOR_EACH_PTR(edge, instruction->mut_in_edges()) {
    const auto* src_instruction = &edge->src_instruction();
    if (unlikely(!EdgeDispatchable(src_instruction, instruction))) { return false; }
  }
  return true;
}

// Dispatch ready instructions and put prescheduled instructions onto ready_instruction_list_.
void VirtualMachineEngine::DispatchAndPrescheduleInstructions() {
  ReadyInstructionList tmp_ready_instruction_list;
  mut_ready_instruction_list()->MoveTo(&tmp_ready_instruction_list);
  OF_PROFILER_RANGE_PUSH("DispatchAndPrescheduleInstructions");
  INTRUSIVE_FOR_EACH(instruction, &tmp_ready_instruction_list) {
    // Erases `instruction` from tmp_ready_instruction_list before dispatching, because
    // `instruction.dispatched_instruction_hook_` are used in DispatchInstruction.
    tmp_ready_instruction_list.Erase(instruction.Mutable());
    OF_PROFILER_RANGE_PUSH("D:" + instruction->instr_msg().DebugName());
    DispatchInstruction(instruction.Mutable());
    // preschedule instructions
    INTRUSIVE_UNSAFE_FOR_EACH_PTR(edge, instruction->mut_out_edges()) {
      auto* out_instruction = edge->mut_dst_instruction();
      if (Dispatchable(out_instruction)) {
        OF_PROFILER_RANGE_PUSH("P:" + out_instruction->instr_msg().DebugName());
        mut_ready_instruction_list()->PushBack(out_instruction);
        OF_PROFILER_RANGE_POP();
      }
    }
    OF_PROFILER_RANGE_POP();
  }
  OF_PROFILER_RANGE_POP();
}

void VirtualMachineEngine::DispatchInstruction(Instruction* instruction) {
  auto* stream = instruction->mut_stream();
  stream->mut_running_instruction_list()->PushBack(instruction);
  if (stream->active_stream_hook().empty()) { mut_active_stream_list()->PushBack(stream); }
  const auto& stream_type = stream->stream_type();
  instruction->instr_msg().instr_type_id().instruction_type().OnDispatch(instruction->instr_msg());
  if (OnSchedulerThread(stream_type)) {
    stream_type.Run(this, instruction);
  } else {
    stream->mut_thread_ctx()->mut_pending_instruction_list()->PushBack(instruction);
  }
}

void VirtualMachineEngine::__Init__(const VmDesc& vm_desc,
                                    const std::function<void()>& notify_callback_thread) {
  notify_callback_thread_ = notify_callback_thread;
  mut_vm_resource_desc()->CopyFrom(vm_desc.vm_resource_desc());
  CHECK_GT(vm_desc.machine_id_range().size(), 0);
  *mut_machine_id_range() = vm_desc.machine_id_range();
  INTRUSIVE_UNSAFE_FOR_EACH_PTR(stream_desc, &vm_desc.stream_type_id2desc()) {
    if (stream_desc->num_threads() == 0) { continue; }
    auto stream_rt_desc = intrusive::make_shared<StreamRtDesc>(stream_desc);
    mut_stream_type_id2stream_rt_desc()->Insert(stream_rt_desc.Mutable());
    BalancedSplitter bs(stream_desc->parallel_num(), stream_desc->num_threads());
    for (int64_t i = 0, rel_global_device_id = 0; i < stream_desc->num_threads(); ++i) {
      auto thread_ctx = intrusive::make_shared<ThreadCtx>(stream_rt_desc.Get());
      mut_thread_ctx_list()->PushBack(thread_ctx.Mutable());
      for (int j = bs.At(i).begin(); j < bs.At(i).end(); ++j, ++rel_global_device_id) {
        StreamId stream_id;
        stream_id.__Init__(stream_desc->stream_type_id(),
                           this_start_global_device_id() + rel_global_device_id);
        auto stream = intrusive::make_shared<Stream>(
            thread_ctx.Mutable(), stream_id, vm_resource_desc().max_device_num_per_machine());
        stream_rt_desc->add_stream(stream);
        thread_ctx->mut_stream_list()->PushBack(stream.Mutable());
      }
    }
  }
}

void VirtualMachineEngine::GetCachedInstrTypeIdAndPhyInstrStream(const std::string& instr_type_name,
                                                                 int device_id,
                                                                 InstrTypeId* instr_type_id,
                                                                 Stream** stream) {
  auto* cache = &instr_type_name2rt_instr_type_id_;
  auto iter = cache->find(instr_type_name);
  if (unlikely(iter == cache->end())) {
    const auto& instr_type_id_val = LookupInstrTypeId(instr_type_name);
    const auto& stream_type_id = instr_type_id_val.stream_type_id();
    auto* stream_rt_desc = this->mut_stream_type_id2stream_rt_desc()->FindPtr(stream_type_id);
    iter = cache->emplace(instr_type_name, RtInstrTypeId(instr_type_id_val, stream_rt_desc)).first;
  }
  instr_type_id->CopyFrom(iter->second.instr_type_id());
  *stream = iter->second.GetStream(device_id);
}

void VirtualMachineEngine::GetInstrTypeIdAndSoleStream(const std::string& instr_type_name,
                                                       InstrTypeId* instr_type_id,
                                                       Stream** stream) {
  instr_type_id->CopyFrom(LookupInstrTypeId(instr_type_name));
  const auto& stream_type_id = instr_type_id->stream_type_id();
  auto* stream_rt_desc = this->mut_stream_type_id2stream_rt_desc()->FindPtr(stream_type_id);
  *stream = stream_rt_desc->GetSoleStream();
}

int64_t InstructionMaxRunningSeconds() { return 60 * 5; }

// Returns true if old pending_instruction_list is empty
Maybe<bool> VirtualMachineEngine::Receive(InstructionMsgList* compute_instr_msg_list) {
  OF_PROFILER_RANGE_PUSH("vm:Receive");
  InstructionMsgList new_instr_msg_list;
  INTRUSIVE_FOR_EACH_PTR(compute_instr_msg, compute_instr_msg_list) {
    if (!compute_instr_msg->phy_instr_operand()) {
      new_instr_msg_list.EmplaceBack(compute_instr_msg->MakeInferInstrMsg());
    } else {
      OF_PROFILER_RANGE_PUSH(compute_instr_msg->DebugName());
      OF_PROFILER_RANGE_POP();
    }
    compute_instr_msg_list->MoveToDstBack(compute_instr_msg, &new_instr_msg_list);
  }
  bool old_list_empty = mut_pending_msg_list()->MoveFrom(&new_instr_msg_list);
  OF_PROFILER_RANGE_POP();
  return old_list_empty;
}

Maybe<bool> VirtualMachineEngine::Receive(
    intrusive::shared_ptr<InstructionMsg>&& compute_instr_msg) {
  InstructionMsgList instr_msg_list;
  instr_msg_list.EmplaceBack(std::move(compute_instr_msg));
  return Receive(&instr_msg_list);
}

bool VirtualMachineEngine::OnSchedulerThread(const StreamType& stream_type) {
  return stream_type.OnSchedulerThread() || pthread_fork::IsForkedSubProcess();
}

// Barrier instructions are run after all previous lively instructions.
//
// `instruction.lively_instruction_hook_` is linked to `vm.lively_instruction_list_` for all
// instructions. `instruction.barrier_instruction_list_` is linked to `vm.barrier_instruction_list_`
// only for barrier instructions.
//
//
//  e.g. case0: waiting other instructions done.
//
//  +---------------------------+   +---------------------------+   +---------------------------+
//  |      virtual_machine      |   |        instruction0       |   |        instruction1       |
//  +---------------------------+   +---------------------------+   +---------------------------+
//  |            ...            |   |            ...            |   |            ...            |
//  |---------------------------|   |---------------------------|   |---------------------------|
//  | lively_instruction_list_  |<->| lively_instruction_hook_  |<->| lively_instruction_hook_  |
//  |---------------------------|   |---------------------------|   |---------------------------|
//  |            ...            |   |            ...            |   |            ...            |
//  |---------------------------|   |---------------------------|   |---------------------------|
//  | barrier_instruction_list_ |<+ | barrier_instruction_hook_ | +>| barrier_instruction_hook_ |
//  |---------------------------| | |---------------------------| | |---------------------------|
//  |            ...            | | |            ...            | | |            ...            |
//  +---------------------------+ | +---------------------------+ | +---------------------------+
//                                |                               |
//                                +-------------------------------+
//
// `instruction1` is a barrier instruction with barrier_instruction_hook_ linked, while
// instruction0 is not. From the `virtual_machine`'s view, `barrier_instruction_list_.Begin() !=
// lively_instruction_list_.Begin()`, so it's not the time to run barrier instruction
// `barrier_instruction_list_.Begin()`.
//
//
//  e.g. case1: run barrier instructions.
//
//  +---------------------------+   +---------------------------+   +---------------------------+
//  |      virtual_machine      |   |        instruction0       |   |        instruction1       |
//  +---------------------------+   +---------------------------+   +---------------------------+
//  |            ...            |   |            ...            |   |            ...            |
//  |---------------------------|   |---------------------------|   |---------------------------|
//  | lively_instruction_list_  |<->| lively_instruction_hook_  |<->| lively_instruction_hook_  |
//  |---------------------------|   |---------------------------|   |---------------------------|
//  |            ...            |   |            ...            |   |            ...            |
//  |---------------------------|   |---------------------------|   |---------------------------|
//  | barrier_instruction_list_ |<->| barrier_instruction_hook_ |   | barrier_instruction_hook_ |
//  |---------------------------|   |---------------------------|   |---------------------------|
//  |            ...            |   |            ...            |   |            ...            |
//  +---------------------------+   +---------------------------+   +---------------------------+
//
// `instruction0` is a barrier instruction with barrier_instruction_hook_ linked.
// From the `virtual_machine`'s view, `barrier_instruction_list_.Begin() ==
// lively_instruction_list_.Begin()`, so it's the time to run barrier instruction
// `barrier_instruction_list_.Begin()`.
//
//
// With the introduction of barrier_instruction_list_/barrier_instruction_hook_, the function
// VirtualMachineEngine::Schedule can achive higher performance. For the most cases, barrier
// instructions are scarcely received by vm, there is no need for vm to run
// VirtualMachineEngine::TryRunBarrierInstruction every time VirtualMachineEngine::Schedule run. On
// the other hand, `barrier_instruction_hook_.size() == 0` is more lightweight than
// `lively_instruction_list_.Begin()?->instr_msg().instr_type_id().instruction_type().IsFrontSequential()`
//
void VirtualMachineEngine::TryRunBarrierInstruction() {
  auto* sequnential_instruction = mut_barrier_instruction_list()->Begin();
  CHECK_NOTNULL(sequnential_instruction);
  if (likely(sequnential_instruction != mut_lively_instruction_list()->Begin())) { return; }
  // All instructions before `sequnential_instruction` are handled now, it's time to handle
  // `sequnential_instruction`.
  OF_PROFILER_RANGE_PUSH("RunBarrierInstruction");
  const auto& instr_type_id = sequnential_instruction->instr_msg().instr_type_id();
  const auto& instruction_type = instr_type_id.instruction_type();
  CHECK(instruction_type.IsFrontSequential());
  const StreamType& stream_type = instr_type_id.stream_type_id().stream_type();
  CHECK(OnSchedulerThread(stream_type));
  stream_type.Run(this, sequnential_instruction);
  mut_barrier_instruction_list()->Erase(sequnential_instruction);
  LivelyInstructionListErase(sequnential_instruction);
  OF_PROFILER_RANGE_POP();
}

void VirtualMachineEngine::TryDeleteLogicalObjects() {
  auto* delete_list = mut_delete_logical_object_list();
  // INTRUSIVE_FOR_EACH_PTR supports removing elements at the end of iteration code
  INTRUSIVE_FOR_EACH_PTR(logical_object, delete_list) {
    auto* global_device_id2mirrored_object = logical_object->mut_global_device_id2mirrored_object();
    INTRUSIVE_FOR_EACH_PTR(mirrored_object, global_device_id2mirrored_object) {
      CHECK_EQ(mirrored_object->ref_cnt(), 1);
      if (mirrored_object->rw_mutexed_object().ref_cnt() == 1) {
        CHECK_EQ(mirrored_object->rw_mutexed_object().access_list().size(), 0);
        // TODO(lixinqi) fix the bug occured when uncommenting the next line
        // CHECK(!mirrored_object->rw_mutexed_object().has_object());
      }
      // `mirrored_object' is deleted by erasing
      global_device_id2mirrored_object->Erase(mirrored_object);
    }
    mut_id2logical_object()->Erase(logical_object);
    CHECK_EQ(logical_object->ref_cnt(), 1);
    // `logical_object' is deleted by erasing
    delete_list->Erase(logical_object);
  }
}

void VirtualMachineEngine::Schedule() {
  // Release finished instructions and try to schedule out instructions in DAG onto ready list.
  if (unlikely(mut_active_stream_list()->size())) { ReleaseFinishedInstructions(); }
  // TODO(lixinqi): remove this line after disabling vm single-client support.
  if (unlikely(mut_delete_logical_object_list()->size())) { TryDeleteLogicalObjects(); }
  // Try run the first barrier instruction.
  if (unlikely(mut_barrier_instruction_list()->size())) { TryRunBarrierInstruction(); }
  // Handle pending instructions, and try schedule them to ready list.
  // Use thread_unsafe_size to avoid acquiring mutex lock.
  // The inconsistency between pending_msg_list.list_head_.list_head_.container_ and
  // pending_msg_list.list_head_.list_head_.size_ is not a fatal error because
  // VirtualMachineEngine::Schedule is always in a buzy loop. All instructions will get handled
  // eventually.
  //  VirtualMachineEngine::Receive may be less effiencient if the thread safe version
  //  `pending_msg_list().size()` used here, because VirtualMachineEngine::Schedule is more likely
  //  to get the mutex lock.
  if (unlikely(local_pending_msg_list().size())) {
    HandlePending();
  } else if (unlikely(pending_msg_list().thread_unsafe_size())) {
    // MoveTo is under a lock.
    mut_pending_msg_list()->MoveTo(mut_local_pending_msg_list());
    HandlePending();
  }
  // dispatch ready instructions and try to schedule out instructions in DAG onto ready list.
  if (unlikely(mut_ready_instruction_list()->size())) { DispatchAndPrescheduleInstructions(); }
  // handle probes
  if (unlikely(probe_hook_.thread_unsafe_size())) { HandleProbe(); }
  if (unlikely(local_probe_hook_.size())) { HandleProbe(); }
}

void VirtualMachineEngine::Callback() {
  InstructionMsgList garbage_msg_list;
  mut_garbage_msg_list()->MoveTo(&garbage_msg_list);
  // destruct garbage_msg_list.
}

void VirtualMachineEngine::ScheduleEnd() { MoveToGarbageMsgListAndNotifyGC(); }

bool VirtualMachineEngine::ThreadUnsafeEmpty() const {
  return local_pending_msg_list().empty() && active_stream_list().empty()
         && flying_instruction_cnt() == 0;
}

bool VirtualMachineEngine::Empty() const {
  // hook and size will be check in pending_msg_list().empty().
  return pending_msg_list().empty() && ThreadUnsafeEmpty();
}

bool VirtualMachineEngine::CallbackEmpty() const { return garbage_msg_list_.empty(); }

}  // namespace vm
}  // namespace oneflow<|MERGE_RESOLUTION|>--- conflicted
+++ resolved
@@ -187,14 +187,14 @@
 
 void VirtualMachineEngine::InsertProbe(
     const std::function<bool(VirtualMachineEngine*)>& ProbeFunction) {
-  probe_hook_.EmplaceBack(intrusive::make_shared<Probe>(ProbeFunction));
+  probe_list_.EmplaceBack(intrusive::make_shared<Probe>(ProbeFunction));
 }
 
 void VirtualMachineEngine::HandleProbe() {
-  if (unlikely(probe_hook_.thread_unsafe_size())) { probe_hook_.MoveTo(&local_probe_hook_); }
-  if (unlikely(local_probe_hook_.size())) {
-    INTRUSIVE_FOR_EACH_PTR(probe, &local_probe_hook_) {
-      if (probe->probe(this)) { local_probe_hook_.Erase(probe); }
+  if (unlikely(probe_list_.thread_unsafe_size())) { probe_list_.MoveTo(&local_probe_list_); }
+  if (unlikely(local_probe_list_.size())) {
+    INTRUSIVE_FOR_EACH_PTR(probe, &local_probe_list_) {
+      if (probe->probe(this)) { local_probe_list_.Erase(probe); }
     }
   }
 }
@@ -216,13 +216,9 @@
       if (instruction_ptr == nullptr || !instruction_ptr->Done()) { break; }
       ReleaseInstruction(instruction_ptr);
       stream->mut_running_instruction_list()->Erase(instruction_ptr);
-<<<<<<< HEAD
+      intrusive::shared_ptr<InstructionMsg> instr_msg(instruction_ptr->mut_instr_msg());
       stream->DeleteInstruction(LivelyInstructionListErase(instruction_ptr));
-=======
-      intrusive::shared_ptr<InstructionMsg> instr_msg(instruction_ptr->mut_instr_msg());
-      stream->DeleteInstruction(mut_lively_instruction_list()->Erase(instruction_ptr));
       MoveInstructionMsgToGarbageMsgList(std::move(instr_msg));
->>>>>>> 95ec6fe9
     }
     if (stream->running_instruction_list().empty()) { mut_active_stream_list()->Erase(stream); }
   }
@@ -840,8 +836,8 @@
   // dispatch ready instructions and try to schedule out instructions in DAG onto ready list.
   if (unlikely(mut_ready_instruction_list()->size())) { DispatchAndPrescheduleInstructions(); }
   // handle probes
-  if (unlikely(probe_hook_.thread_unsafe_size())) { HandleProbe(); }
-  if (unlikely(local_probe_hook_.size())) { HandleProbe(); }
+  if (unlikely(probe_list_.thread_unsafe_size())) { HandleProbe(); }
+  if (unlikely(local_probe_list_.size())) { HandleProbe(); }
 }
 
 void VirtualMachineEngine::Callback() {
