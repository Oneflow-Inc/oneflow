/*
Copyright 2020 The OneFlow Authors. All rights reserved.

Licensed under the Apache License, Version 2.0 (the "License");
you may not use this file except in compliance with the License.
You may obtain a copy of the License at

    http://www.apache.org/licenses/LICENSE-2.0

Unless required by applicable law or agreed to in writing, software
distributed under the License is distributed on an "AS IS" BASIS,
WITHOUT WARRANTIES OR CONDITIONS OF ANY KIND, either express or implied.
See the License for the specific language governing permissions and
limitations under the License.
*/
#ifndef ONEFLOW_CORE_VM_BARRIER_INSTRUCTION_TYPE_H_
#define ONEFLOW_CORE_VM_BARRIER_INSTRUCTION_TYPE_H_

#include "oneflow/core/common/util.h"
#include "oneflow/core/intrusive/flat_msg_view.h"
#include "oneflow/core/rpc/include/base.h"
#include "oneflow/core/vm/control_stream_type.h"
#include "oneflow/core/vm/instruction_type.h"
#include "oneflow/core/vm/instruction.h"
#include "oneflow/core/vm/virtual_machine_engine.h"
#include "oneflow/core/vm/barrier_phy_instr_operand.h"
#include "oneflow/core/control/global_process_ctx.h"

namespace oneflow {
namespace vm {

class BarrierInstructionType : public InstructionType {
 public:
  BarrierInstructionType() = default;
  virtual ~BarrierInstructionType() override = default;

  bool IsBarrier() const override { return true; }

<<<<<<< HEAD
  std::string DebugName(const vm::Instruction& instruction) const override { return "Barrier"; }
  void Compute(Instruction* instruction) const override { Run(*instruction); }

 protected:
  void Run(const Instruction& instruction) const {
    const auto& phy_instr_operand = instruction.phy_instr_operand();
    CHECK_NOTNULL(dynamic_cast<const BarrierPhyInstrOperand*>(phy_instr_operand.get()));
=======
  std::string DebugName(const vm::InstructionMsg& instr_msg) const override { return "Barrier"; }
  void Compute(Instruction* instruction) const override { Run(instruction->instr_msg()); }
  void ComputeInFuseMode(InstructionMsg* instr_msg) const override { Run(*instr_msg); }

 protected:
  void Run(const InstructionMsg& instr_msg) const {
    const auto* operand =
        dynamic_cast<const BarrierPhyInstrOperand*>(instr_msg.phy_instr_operand().get());
    CHECK_NOTNULL(operand)->callback();
>>>>>>> f1ab361b
  }
};

class GlobalSyncInstructionType : public InstructionType {
 public:
  GlobalSyncInstructionType() = default;
  virtual ~GlobalSyncInstructionType() override = default;

  bool IsBarrier() const override { return true; }

  std::string DebugName(const Instruction& instruction) const override { return "GlobalSync"; }
  void Compute(Instruction* instruction) const override { OF_ENV_BARRIER(); }
  void ComputeInFuseMode(InstructionMsg* instr_msg) const override { OF_ENV_BARRIER(); }
};

}  // namespace vm
}  // namespace oneflow

#endif  // ONEFLOW_CORE_VM_BARRIER_INSTRUCTION_TYPE_H_<|MERGE_RESOLUTION|>--- conflicted
+++ resolved
@@ -36,25 +36,15 @@
 
   bool IsBarrier() const override { return true; }
 
-<<<<<<< HEAD
   std::string DebugName(const vm::Instruction& instruction) const override { return "Barrier"; }
   void Compute(Instruction* instruction) const override { Run(*instruction); }
 
  protected:
   void Run(const Instruction& instruction) const {
     const auto& phy_instr_operand = instruction.phy_instr_operand();
-    CHECK_NOTNULL(dynamic_cast<const BarrierPhyInstrOperand*>(phy_instr_operand.get()));
-=======
-  std::string DebugName(const vm::InstructionMsg& instr_msg) const override { return "Barrier"; }
-  void Compute(Instruction* instruction) const override { Run(instruction->instr_msg()); }
-  void ComputeInFuseMode(InstructionMsg* instr_msg) const override { Run(*instr_msg); }
-
- protected:
-  void Run(const InstructionMsg& instr_msg) const {
     const auto* operand =
-        dynamic_cast<const BarrierPhyInstrOperand*>(instr_msg.phy_instr_operand().get());
+        CHECK_NOTNULL(dynamic_cast<const BarrierPhyInstrOperand*>(phy_instr_operand.get()));
     CHECK_NOTNULL(operand)->callback();
->>>>>>> f1ab361b
   }
 };
 
@@ -67,7 +57,6 @@
 
   std::string DebugName(const Instruction& instruction) const override { return "GlobalSync"; }
   void Compute(Instruction* instruction) const override { OF_ENV_BARRIER(); }
-  void ComputeInFuseMode(InstructionMsg* instr_msg) const override { OF_ENV_BARRIER(); }
 };
 
 }  // namespace vm
