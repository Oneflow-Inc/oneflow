--- conflicted
+++ resolved
@@ -40,18 +40,9 @@
   void Compute(Instruction* instruction) const override { Run(*instruction); }
 
  protected:
-<<<<<<< HEAD
   void Run(const Instruction& instruction) const {
     const auto& phy_instr_operand = instruction.phy_instr_operand();
-    CHECK(static_cast<bool>(phy_instr_operand));
-    const auto* ptr = dynamic_cast<const NoArgCbPhyInstrOperand*>(phy_instr_operand.get());
-    CHECK_NOTNULL(ptr);
-    ptr->callback()();
-=======
-  void Run(const InstructionMsg& instr_msg) const {
-    const auto& phy_instr_operand = instr_msg.phy_instr_operand();
     CHECK_NOTNULL(dynamic_cast<const BarrierPhyInstrOperand*>(phy_instr_operand.get()));
->>>>>>> 8ad0af97
   }
 };
 
