--- conflicted
+++ resolved
@@ -37,23 +37,13 @@
   bool IsBarrier() const override { return true; }
 
   std::string DebugName(const vm::Instruction& instruction) const override { return "Barrier"; }
-<<<<<<< HEAD
   Maybe<void> Infer(Instruction* instruction) const override { return Maybe<void>::Ok(); }
-=======
->>>>>>> d4b391e8
   void Compute(Instruction* instruction) const override { Run(*instruction); }
 
  protected:
   void Run(const Instruction& instruction) const {
     const auto& phy_instr_operand = instruction.phy_instr_operand();
-<<<<<<< HEAD
-    CHECK(static_cast<bool>(phy_instr_operand));
-    const auto* ptr = dynamic_cast<const NoArgCbPhyInstrOperand*>(phy_instr_operand.get());
-    CHECK_NOTNULL(ptr);
-    ptr->callback()();
-=======
     CHECK_NOTNULL(dynamic_cast<const BarrierPhyInstrOperand*>(phy_instr_operand.get()));
->>>>>>> d4b391e8
   }
 };
 
@@ -65,10 +55,7 @@
   bool IsBarrier() const override { return true; }
 
   std::string DebugName(const Instruction& instruction) const override { return "GlobalSync"; }
-<<<<<<< HEAD
   Maybe<void> Infer(Instruction* instruction) const override { return Maybe<void>::Ok(); }
-=======
->>>>>>> d4b391e8
   void Compute(Instruction* instruction) const override { OF_ENV_BARRIER(); }
 };
 
