/*
Copyright 2020 The OneFlow Authors. All rights reserved.

Licensed under the Apache License, Version 2.0 (the "License");
you may not use this file except in compliance with the License.
You may obtain a copy of the License at

    http://www.apache.org/licenses/LICENSE-2.0

Unless required by applicable law or agreed to in writing, software
distributed under the License is distributed on an "AS IS" BASIS,
WITHOUT WARRANTIES OR CONDITIONS OF ANY KIND, either express or implied.
See the License for the specific language governing permissions and
limitations under the License.
*/
#ifndef ONEFLOW_CORE_VM_VM_OBJECT_H_
#define ONEFLOW_CORE_VM_VM_OBJECT_H_

#include "oneflow/core/common/maybe.h"
#include "oneflow/core/intrusive/flat_msg.h"
#include "oneflow/core/intrusive/intrusive.h"
#include "oneflow/core/vm/id_util.h"
#include "oneflow/core/vm/mirrored_object_id.h"
#include "oneflow/core/vm/stream_desc.h"
#include "oneflow/core/vm/object.h"
#include "oneflow/core/job/parallel_desc.h"

namespace oneflow {

namespace vm {

struct Instruction;
struct MirroredObject;
struct RwMutexedObject;

enum OperandAccessType {
  kConstOperandAccess = 0,
  kMutableOperandAccess,
};

class RwMutexedObjectAccess final : public intrusive::Base {
 public:
  void __Init__();
  // Getters
  OperandAccessType access_type() const { return access_type_; }
  bool has_instruction() const { return instruction_ != nullptr; }
  bool has_mirrored_object() const { return mirrored_object_ != nullptr; }
  bool has_rw_mutexed_object() const { return rw_mutexed_object_ != nullptr; }
  const Instruction& instruction() const { return *instruction_; }
  const MirroredObject& mirrored_object() const { return *mirrored_object_; }
  const RwMutexedObject& rw_mutexed_object() const { return *rw_mutexed_object_; }
<<<<<<< HEAD
  const intrusive::ListHook& rw_mutexed_object_access_hook() const { return rw_mutexed_object_access_hook_; }
=======
  const intrusive::ListHook& rw_mutexed_object_access_hook() const {
    return rw_mutexed_object_access_hook_;
  }
>>>>>>> f7b8bb8a
  const MirroredObjectId& mirrored_object_id() const { return mirrored_object_id_.key().Get(); }
  bool is_mirrored_object_id_inserted() const { return !mirrored_object_id_.empty(); }

  // Setters
  void set_access_type(OperandAccessType val) { access_type_ = val; }
  void set_instruction(Instruction* val) { instruction_ = val; }
  void set_mirrored_object(MirroredObject* val) { mirrored_object_ = val; }
  void set_rw_mutexed_object(RwMutexedObject* val) { rw_mutexed_object_ = val; }
  void clear_instruction() { instruction_ = nullptr; }
  void clear_mirrored_object() { mirrored_object_ = nullptr; }
  void clear_rw_mutexed_object() { rw_mutexed_object_ = nullptr; }
  Instruction* mut_instruction() { return instruction_; }
  MirroredObject* mut_mirrored_object() { return mirrored_object_; }
  RwMutexedObject* mut_rw_mutexed_object() { return rw_mutexed_object_; }
  MirroredObjectId* mut_mirrored_object_id() { return mirrored_object_id_.mut_key()->Mutable(); }

  // methods
  void __Init__(Instruction* instruction, MirroredObject* mirrored_object,
                OperandAccessType access_type);

  bool is_const_operand() const;
  bool is_mut_operand() const;

  intrusive::Ref::RefCntType ref_cnt() const { return intrusive_ref_.ref_cnt(); }

 private:
  friend class intrusive::Ref;
  intrusive::Ref* mut_intrusive_ref() { return &intrusive_ref_; }  // NOLINT

  RwMutexedObjectAccess()
      : intrusive_ref_(),
        access_type_(),
        instruction_(),
        mirrored_object_(),
        rw_mutexed_object_(),
        mirrored_object_id_(),
        instruction_access_hook_(),
        rw_mutexed_object_access_hook_() {}
  intrusive::Ref intrusive_ref_;
  // fields
  OperandAccessType access_type_;
  Instruction* instruction_;
  MirroredObject* mirrored_object_;
  RwMutexedObject* rw_mutexed_object_;

 public:
  // skiplist hooks
  intrusive::SkipListHook<FlatMsg<MirroredObjectId>, 10> mirrored_object_id_;
  // list hooks
  intrusive::ListHook instruction_access_hook_;
  intrusive::ListHook rw_mutexed_object_access_hook_;
};  // NOLINT

struct LogicalObject;
class RwMutexedObject final : public intrusive::Base {
 public:
  void __Init__() {}
  // types
  using RwMutexedObjectAccessList =
      intrusive::List<INTRUSIVE_FIELD(RwMutexedObjectAccess, rw_mutexed_object_access_hook_)>;

  // Getters
  const RwMutexedObjectAccessList& access_list() const { return access_list_; }
  // Setters
  RwMutexedObjectAccessList* mut_access_list() { return &access_list_; }

  // methods
  template<typename T>
  bool Has() const {
    return dynamic_cast<const T*>(&object()) != nullptr;
  }
  template<typename T>
  Maybe<const T&> Get() const {
    const T* obj = dynamic_cast<const T*>(&object());
    const auto& origin_obj = *object_ptr_;
    CHECK_NOTNULL_OR_RETURN(obj) << "cast to " << typeid(T).name() << "failed. "
                                 << "type: "
                                 << (object_ptr_ ? typeid(origin_obj).name() : "nullptr");
    return *obj;
  }
  template<typename T>
  Maybe<T*> Mut() {
    T* obj = dynamic_cast<T*>(object_ptr_.get());
    const auto& origin_obj = *object_ptr_;
    CHECK_NOTNULL_OR_RETURN(obj) << "cast to " << typeid(T).name() << "failed. "
                                 << "type: "
                                 << (object_ptr_ ? typeid(origin_obj).name() : "nullptr");
    return obj;
  }
  template<typename T, typename... Args>
  T* Init(Args&&... args) {
    T* object = dynamic_cast<T*>(object_ptr_.get());
    CHECK(object == nullptr);
    object = new T(std::forward<Args>(args)...);
    reset_object(object);
    return object;
  }
  const Object& object() const { return *object_ptr_; }
  bool has_object() const { return static_cast<bool>(object_ptr_); }
  void reset_object(Object* object) { object_ptr_.reset(object); }
  void reset_object() { reset_object(nullptr); }

  intrusive::Ref::RefCntType ref_cnt() const { return intrusive_ref_.ref_cnt(); }

 private:
  friend class intrusive::Ref;
  intrusive::Ref* mut_intrusive_ref() { return &intrusive_ref_; }

  RwMutexedObject() : intrusive_ref_(), object_ptr_(), access_list_() {}
  intrusive::Ref intrusive_ref_;
  // fields
  std::unique_ptr<Object> object_ptr_;

  // list hooks
  RwMutexedObjectAccessList access_list_;
};

class MirroredObject final : public intrusive::Base {
 public:
  // Getters
  bool has_deleting_access() const { return deleting_access_ != nullptr; }
  const RwMutexedObjectAccess& deleting_access() const { return *deleting_access_; }
  const RwMutexedObject& rw_mutexed_object() const {
    if (rw_mutexed_object_) { return rw_mutexed_object_.Get(); }
    static const auto default_val = intrusive::make_shared<RwMutexedObject>();
    return default_val.Get();
  }
  const MirroredObjectId& mirrored_object_id() const { return mirrored_object_id_.Get(); }
  int64_t global_device_id() const { return global_device_id_.key(); }
  // Setters
  void set_deleting_access(RwMutexedObjectAccess* val) { deleting_access_ = val; }
  void clear_deleting_access() { deleting_access_ = nullptr; }
  RwMutexedObjectAccess* mut_deleting_access() { return deleting_access_; }
  RwMutexedObject* mut_rw_mutexed_object() {
    if (!rw_mutexed_object_) { rw_mutexed_object_ = intrusive::make_shared<RwMutexedObject>(); }
    return rw_mutexed_object_.Mutable();
  }
  void reset_rw_mutexed_object(RwMutexedObject* rw_mutexed_object) {
    rw_mutexed_object_.Reset(rw_mutexed_object);
  }
  void reset_rw_mutexed_object(const RwMutexedObject& rw_mutexed_object) {
    rw_mutexed_object_.Reset(const_cast<RwMutexedObject*>(&rw_mutexed_object));
  }
  MirroredObjectId* mut_mirrored_object_id() { return mirrored_object_id_.Mutable(); }
  void set_global_device_id(int64_t val) { *global_device_id_.mut_key() = val; }

  // methods
  void __Init__() { clear_deleting_access(); }
  void __Init__(LogicalObject* logical_object, int64_t global_device_id);

  intrusive::Ref::RefCntType ref_cnt() const { return intrusive_ref_.ref_cnt(); }

 private:
  friend class intrusive::Ref;
  intrusive::Ref* mut_intrusive_ref() { return &intrusive_ref_; }

  MirroredObject()
      : intrusive_ref_(),
        mirrored_object_id_(),
        rw_mutexed_object_(),
        deleting_access_(),
        global_device_id_() {}
  intrusive::Ref intrusive_ref_;
  // fields
  FlatMsg<MirroredObjectId> mirrored_object_id_;
  intrusive::shared_ptr<RwMutexedObject> rw_mutexed_object_;
  RwMutexedObjectAccess* deleting_access_;

 public:
  // skiplist hooks
  intrusive::SkipListHook<int64_t, 10> global_device_id_;
};

struct VirtualMachine;
class LogicalObject final : public intrusive::Base {
 public:
  // types
  using GlobalDeviceId2MirroredObject =
      intrusive::SkipList<INTRUSIVE_FIELD(MirroredObject, global_device_id_)>;
  // Getters
  const std::shared_ptr<const ParallelDesc>& parallel_desc() const { return parallel_desc_; }
  const intrusive::ListHook& delete_hook() const { return delete_hook_; }
  const ObjectId& logical_object_id() const { return logical_object_id_.key(); }
  const GlobalDeviceId2MirroredObject& global_device_id2mirrored_object() const {
    return global_device_id2mirrored_object_;
  }
  // Setters
  std::shared_ptr<const ParallelDesc>* mut_parallel_desc() { return &parallel_desc_; }
  void set_logical_object_id(const ObjectId& val) { *logical_object_id_.mut_key() = val; }
  GlobalDeviceId2MirroredObject* mut_global_device_id2mirrored_object() {
    return &global_device_id2mirrored_object_;
  }

  // methods
  void __Init__() { /* Do nothing */
  }
  void __Init__(const ObjectId& logical_object_id) {
    __Init__(logical_object_id, std::shared_ptr<const ParallelDesc>());
  }
  void __Init__(const ObjectId& logical_object_id,
                const std::shared_ptr<const ParallelDesc>& parallel_desc) {
    set_logical_object_id(logical_object_id);
    *mut_parallel_desc() = parallel_desc;
  }

  intrusive::Ref::RefCntType ref_cnt() const { return intrusive_ref_.ref_cnt(); }

 private:
  friend class intrusive::Ref;
  intrusive::Ref* mut_intrusive_ref() { return &intrusive_ref_; }

  LogicalObject()
      : intrusive_ref_(),
        parallel_desc_(),
        global_device_id2mirrored_object_(),
        logical_object_id_(),
        delete_hook_() {}
  intrusive::Ref intrusive_ref_;
  // fields
  std::shared_ptr<const ParallelDesc> parallel_desc_;
  // maps
  GlobalDeviceId2MirroredObject global_device_id2mirrored_object_;

 public:
  // skiplist hooks
  intrusive::SkipListHook<ObjectId, 24> logical_object_id_;
  // list hooks
  intrusive::ListHook delete_hook_;
};

}  // namespace vm

}  // namespace oneflow

#endif  // ONEFLOW_CORE_VM_VM_OBJECT_H_<|MERGE_RESOLUTION|>--- conflicted
+++ resolved
@@ -49,13 +49,9 @@
   const Instruction& instruction() const { return *instruction_; }
   const MirroredObject& mirrored_object() const { return *mirrored_object_; }
   const RwMutexedObject& rw_mutexed_object() const { return *rw_mutexed_object_; }
-<<<<<<< HEAD
-  const intrusive::ListHook& rw_mutexed_object_access_hook() const { return rw_mutexed_object_access_hook_; }
-=======
   const intrusive::ListHook& rw_mutexed_object_access_hook() const {
     return rw_mutexed_object_access_hook_;
   }
->>>>>>> f7b8bb8a
   const MirroredObjectId& mirrored_object_id() const { return mirrored_object_id_.key().Get(); }
   bool is_mirrored_object_id_inserted() const { return !mirrored_object_id_.empty(); }
 
