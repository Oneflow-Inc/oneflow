/*
Copyright 2020 The OneFlow Authors. All rights reserved.

Licensed under the Apache License, Version 2.0 (the "License");
you may not use this file except in compliance with the License.
You may obtain a copy of the License at

    http://www.apache.org/licenses/LICENSE-2.0

Unless required by applicable law or agreed to in writing, software
distributed under the License is distributed on an "AS IS" BASIS,
WITHOUT WARRANTIES OR CONDITIONS OF ANY KIND, either express or implied.
See the License for the specific language governing permissions and
limitations under the License.
*/
#ifndef ONEFLOW_CORE_VM_VM_OBJECT_H_
#define ONEFLOW_CORE_VM_VM_OBJECT_H_

#include "oneflow/core/common/maybe.h"
#include "oneflow/core/intrusive/flat_msg.h"
#include "oneflow/core/intrusive/intrusive.h"
#include "oneflow/core/vm/id_util.h"
#include "oneflow/core/vm/mirrored_object_id.h"
#include "oneflow/core/vm/stream_desc.h"
#include "oneflow/core/vm/object.h"
#include "oneflow/core/job/parallel_desc.h"

namespace oneflow {

namespace vm {

struct Instruction;
struct MirroredObject;
struct RwMutexedObject;

enum OperandAccessType {
  kConstOperandAccess = 0,
  kMutableOperandAccess,
};

class RwMutexedObjectAccess final : public intrusive::Base {
 public:
  void __Init__();
  // Getters
  OperandAccessType access_type() const { return access_type_; }
  bool has_instruction() const { return instruction_ != nullptr; }
  bool has_mirrored_object() const { return mirrored_object_ != nullptr; }
  bool has_rw_mutexed_object() const { return rw_mutexed_object_ != nullptr; }
  const Instruction& instruction() const { return *instruction_; }
  const MirroredObject& mirrored_object() const { return *mirrored_object_; }
  const RwMutexedObject& rw_mutexed_object() const { return *rw_mutexed_object_; }
<<<<<<< HEAD
  bool is_rw_mutexed_object_access_hook_empty() const {
    return rw_mutexed_object_access_hook_.empty();
  }
=======
  const intrusive::ListHook& rw_mutexed_object_access_hook() const { return rw_mutexed_object_access_hook_; }
>>>>>>> e6540a60
  const MirroredObjectId& mirrored_object_id() const { return mirrored_object_id_.key().Get(); }
  bool is_mirrored_object_id_inserted() const { return !mirrored_object_id_.empty(); }

  // Setters
  void set_access_type(OperandAccessType val) { access_type_ = val; }
  void set_instruction(Instruction* val) { instruction_ = val; }
  void set_mirrored_object(MirroredObject* val) { mirrored_object_ = val; }
  void set_rw_mutexed_object(RwMutexedObject* val) { rw_mutexed_object_ = val; }
  void clear_instruction() { instruction_ = nullptr; }
  void clear_mirrored_object() { mirrored_object_ = nullptr; }
  void clear_rw_mutexed_object() { rw_mutexed_object_ = nullptr; }
  Instruction* mut_instruction() { return instruction_; }
  MirroredObject* mut_mirrored_object() { return mirrored_object_; }
  RwMutexedObject* mut_rw_mutexed_object() { return rw_mutexed_object_; }
  MirroredObjectId* mut_mirrored_object_id() { return mirrored_object_id_.mut_key()->Mutable(); }

  // methods
  void __Init__(Instruction* instruction, MirroredObject* mirrored_object,
                OperandAccessType access_type);

  bool is_const_operand() const;
  bool is_mut_operand() const;

  intrusive::Ref::RefCntType ref_cnt() const { return intrusive_ref_.ref_cnt(); }

 private:
  friend class intrusive::Ref;
  intrusive::Ref* mut_intrusive_ref() { return &intrusive_ref_; }  // NOLINT

  RwMutexedObjectAccess()
      : intrusive_ref_(),
        access_type_(),
        instruction_(),
        mirrored_object_(),
        rw_mutexed_object_(),
        mirrored_object_id_(),
        instruction_access_hook_(),
        rw_mutexed_object_access_hook_() {}
  intrusive::Ref intrusive_ref_;
  // fields
  OperandAccessType access_type_;
  Instruction* instruction_;
  MirroredObject* mirrored_object_;
  RwMutexedObject* rw_mutexed_object_;

 public:
  // skiplist hooks
  intrusive::SkipListHook<FlatMsg<MirroredObjectId>, 10> mirrored_object_id_;
  // list hooks
  intrusive::ListHook instruction_access_hook_;
  intrusive::ListHook rw_mutexed_object_access_hook_;
};  // NOLINT

struct LogicalObject;
class RwMutexedObject final : public intrusive::Base {
 public:
  void __Init__() {}
  // types
  using RwMutexedObjectAccessList =
      intrusive::List<INTRUSIVE_FIELD(RwMutexedObjectAccess, rw_mutexed_object_access_hook_)>;

  // Getters
  const RwMutexedObjectAccessList& access_list() const { return access_list_; }
  // Setters
  RwMutexedObjectAccessList* mut_access_list() { return &access_list_; }

  // methods
  template<typename T>
  bool Has() const {
    return dynamic_cast<const T*>(&object()) != nullptr;
  }
  template<typename T>
  Maybe<const T&> Get() const {
    const T* obj = dynamic_cast<const T*>(&object());
    const auto& origin_obj = *object_ptr_;
    CHECK_NOTNULL_OR_RETURN(obj) << "cast to " << typeid(T).name() << "failed. "
                                 << "type: "
                                 << (object_ptr_ ? typeid(origin_obj).name() : "nullptr");
    return *obj;
  }
  template<typename T>
  Maybe<T*> Mut() {
    T* obj = dynamic_cast<T*>(object_ptr_.get());
    const auto& origin_obj = *object_ptr_;
    CHECK_NOTNULL_OR_RETURN(obj) << "cast to " << typeid(T).name() << "failed. "
                                 << "type: "
                                 << (object_ptr_ ? typeid(origin_obj).name() : "nullptr");
    return obj;
  }
  template<typename T, typename... Args>
  T* Init(Args&&... args) {
    T* object = dynamic_cast<T*>(object_ptr_.get());
    CHECK(object == nullptr);
    object = new T(std::forward<Args>(args)...);
    reset_object(object);
    return object;
  }
  const Object& object() const { return *object_ptr_; }
  bool has_object() const { return static_cast<bool>(object_ptr_); }
  void reset_object(Object* object) { object_ptr_.reset(object); }
  void reset_object() { reset_object(nullptr); }

  intrusive::Ref::RefCntType ref_cnt() const { return intrusive_ref_.ref_cnt(); }

 private:
  friend class intrusive::Ref;
  intrusive::Ref* mut_intrusive_ref() { return &intrusive_ref_; }

  RwMutexedObject() : intrusive_ref_(), object_ptr_(), access_list_() {}
  intrusive::Ref intrusive_ref_;
  // fields
  std::unique_ptr<Object> object_ptr_;

  // list hooks
  RwMutexedObjectAccessList access_list_;
};

class MirroredObject final : public intrusive::Base {
 public:
  // Getters
  bool has_deleting_access() const { return deleting_access_ != nullptr; }
  const RwMutexedObjectAccess& deleting_access() const { return *deleting_access_; }
  const RwMutexedObject& rw_mutexed_object() const {
    if (rw_mutexed_object_) { return rw_mutexed_object_.Get(); }
    static const auto default_val = intrusive::make_shared<RwMutexedObject>();
    return default_val.Get();
  }
  const MirroredObjectId& mirrored_object_id() const { return mirrored_object_id_.Get(); }
  int64_t global_device_id() const { return global_device_id_.key(); }
  // Setters
  void set_deleting_access(RwMutexedObjectAccess* val) { deleting_access_ = val; }
  void clear_deleting_access() { deleting_access_ = nullptr; }
  RwMutexedObjectAccess* mut_deleting_access() { return deleting_access_; }
  RwMutexedObject* mut_rw_mutexed_object() {
    if (!rw_mutexed_object_) { rw_mutexed_object_ = intrusive::make_shared<RwMutexedObject>(); }
    return rw_mutexed_object_.Mutable();
  }
  void reset_rw_mutexed_object(RwMutexedObject* rw_mutexed_object) {
    rw_mutexed_object_.Reset(rw_mutexed_object);
  }
  void reset_rw_mutexed_object(const RwMutexedObject& rw_mutexed_object) {
    rw_mutexed_object_.Reset(const_cast<RwMutexedObject*>(&rw_mutexed_object));
  }
  MirroredObjectId* mut_mirrored_object_id() { return mirrored_object_id_.Mutable(); }
  void set_global_device_id(int64_t val) { *global_device_id_.mut_key() = val; }

  // methods
  void __Init__() { clear_deleting_access(); }
  void __Init__(LogicalObject* logical_object, int64_t global_device_id);

  intrusive::Ref::RefCntType ref_cnt() const { return intrusive_ref_.ref_cnt(); }

 private:
  friend class intrusive::Ref;
  intrusive::Ref* mut_intrusive_ref() { return &intrusive_ref_; }

  MirroredObject()
      : intrusive_ref_(),
        mirrored_object_id_(),
        rw_mutexed_object_(),
        deleting_access_(),
        global_device_id_() {}
  intrusive::Ref intrusive_ref_;
  // fields
  FlatMsg<MirroredObjectId> mirrored_object_id_;
  intrusive::shared_ptr<RwMutexedObject> rw_mutexed_object_;
  RwMutexedObjectAccess* deleting_access_;

 public:
  // skiplist hooks
  intrusive::SkipListHook<int64_t, 10> global_device_id_;
};

struct VirtualMachine;
class LogicalObject final : public intrusive::Base {
 public:
  // types
  using GlobalDeviceId2MirroredObject =
      intrusive::SkipList<INTRUSIVE_FIELD(MirroredObject, global_device_id_)>;
  // Getters
  const std::shared_ptr<const ParallelDesc>& parallel_desc() const { return parallel_desc_; }
  const intrusive::ListHook& delete_hook() const { return delete_hook_; }
  const ObjectId& logical_object_id() const { return logical_object_id_.key(); }
  const GlobalDeviceId2MirroredObject& global_device_id2mirrored_object() const {
    return global_device_id2mirrored_object_;
  }
  // Setters
  std::shared_ptr<const ParallelDesc>* mut_parallel_desc() { return &parallel_desc_; }
  void set_logical_object_id(const ObjectId& val) { *logical_object_id_.mut_key() = val; }
  GlobalDeviceId2MirroredObject* mut_global_device_id2mirrored_object() {
    return &global_device_id2mirrored_object_;
  }

  // methods
  void __Init__() { /* Do nothing */
  }
  void __Init__(const ObjectId& logical_object_id) {
    __Init__(logical_object_id, std::shared_ptr<const ParallelDesc>());
  }
  void __Init__(const ObjectId& logical_object_id,
                const std::shared_ptr<const ParallelDesc>& parallel_desc) {
    set_logical_object_id(logical_object_id);
    *mut_parallel_desc() = parallel_desc;
  }

  intrusive::Ref::RefCntType ref_cnt() const { return intrusive_ref_.ref_cnt(); }

 private:
  friend class intrusive::Ref;
  intrusive::Ref* mut_intrusive_ref() { return &intrusive_ref_; }

  LogicalObject()
      : intrusive_ref_(),
        parallel_desc_(),
        global_device_id2mirrored_object_(),
        logical_object_id_(),
        delete_hook_() {}
  intrusive::Ref intrusive_ref_;
  // fields
  std::shared_ptr<const ParallelDesc> parallel_desc_;
  // maps
  GlobalDeviceId2MirroredObject global_device_id2mirrored_object_;

 public:
  // skiplist hooks
  intrusive::SkipListHook<ObjectId, 24> logical_object_id_;
  // list hooks
  intrusive::ListHook delete_hook_;
};

}  // namespace vm

}  // namespace oneflow

#endif  // ONEFLOW_CORE_VM_VM_OBJECT_H_<|MERGE_RESOLUTION|>--- conflicted
+++ resolved
@@ -49,13 +49,9 @@
   const Instruction& instruction() const { return *instruction_; }
   const MirroredObject& mirrored_object() const { return *mirrored_object_; }
   const RwMutexedObject& rw_mutexed_object() const { return *rw_mutexed_object_; }
-<<<<<<< HEAD
-  bool is_rw_mutexed_object_access_hook_empty() const {
-    return rw_mutexed_object_access_hook_.empty();
-  }
-=======
-  const intrusive::ListHook& rw_mutexed_object_access_hook() const { return rw_mutexed_object_access_hook_; }
->>>>>>> e6540a60
+  const intrusive::ListHook& rw_mutexed_object_access_hook() const {
+    return rw_mutexed_object_access_hook_;
+  }
   const MirroredObjectId& mirrored_object_id() const { return mirrored_object_id_.key().Get(); }
   bool is_mirrored_object_id_inserted() const { return !mirrored_object_id_.empty(); }
 
