--- conflicted
+++ resolved
@@ -110,23 +110,7 @@
         new vm::EpRecordEventInstructionPolicy(std::forward<Args>(args)...));
   }
   template<typename... Args>
-<<<<<<< HEAD
-  static Maybe<vm::InstructionPolicy> VisitAsyncedDevice2Host(DeviceType device_type,
-                                                              Args&&... args) {
-    return VisitDevice2Host(device_type, std::forward<Args>(args)...);
-  }
-  template<typename... Args>
   static Maybe<vm::InstructionPolicy> VisitCcl(DeviceType device_type, Args&&... args) {
-=======
-  static Maybe<vm::InstructionPolicy> VisitSyncedLaunchedCommNet(DeviceType device_type,
-                                                                 Args&&... args) {
-    return std::shared_ptr<vm::InstructionPolicy>(
-        new vm::EpRecordEventInstructionPolicy(std::forward<Args>(args)...));
-  }
-  template<typename... Args>
-  static Maybe<vm::InstructionPolicy> VisitAsyncedLaunchedCommNet(DeviceType device_type,
-                                                                  Args&&... args) {
->>>>>>> 4fefb3e5
     return std::shared_ptr<vm::InstructionPolicy>(
         new vm::EpRecordEventInstructionPolicy(std::forward<Args>(args)...));
   }
