--- conflicted
+++ resolved
@@ -40,17 +40,7 @@
   static Maybe<vm::StreamPolicy> VisitDevice2Host(Symbol<Device> device) {
     return std::shared_ptr<vm::StreamPolicy>(new vm::EpD2HStreamPolicy(device));
   }
-<<<<<<< HEAD
-  static Maybe<vm::StreamPolicy> VisitAsyncedDevice2Host(Symbol<Device> device) {
-    return VisitDevice2Host(device);
-  }
   static Maybe<vm::StreamPolicy> VisitCcl(Symbol<Device> device) {
-=======
-  static Maybe<vm::StreamPolicy> VisitSyncedLaunchedCommNet(Symbol<Device> device) {
-    return std::shared_ptr<vm::StreamPolicy>(new vm::EventRecordedEpStreamPolicy(device));
-  }
-  static Maybe<vm::StreamPolicy> VisitAsyncedLaunchedCommNet(Symbol<Device> device) {
->>>>>>> 4fefb3e5
     return std::shared_ptr<vm::StreamPolicy>(new vm::EventRecordedEpStreamPolicy(device));
   }
   static Maybe<vm::StreamPolicy> VisitBarrier(Symbol<Device> device) {
