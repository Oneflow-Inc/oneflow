--- conflicted
+++ resolved
@@ -45,11 +45,7 @@
   void Compute(Instruction* instruction) const override;
   intrusive::shared_ptr<StreamDesc> MakeStreamDesc(const Resource& resource,
                                                    int64_t this_machine_id) const override;
-<<<<<<< HEAD
-  bool OnSchedulerThread() const override { return false; }
-=======
   bool OnSchedulerThread() const override { return true; }
->>>>>>> dcd5073b
   bool EnableInstructionFuse() const override { return true; }
   bool SupportingTransportInstructions() const override { return true; }
 };
