--- conflicted
+++ resolved
@@ -196,12 +196,7 @@
   size_t free_bytes = -1;
   size_t total_bytes = -1;
   OF_CUDA_CHECK(cudaMemGetInfo(&free_bytes, &total_bytes));
-<<<<<<< HEAD
-  const size_t remain_bytes = 0; // 50 * 1048576;
-  // const size_t available_bytes = free_bytes - remain_bytes;  // remain at least 50MiB memory
-=======
   const size_t remain_bytes = 50 * 1048576;   // remain at least 50MiB memory
->>>>>>> a6ea4bca
   size_t available_bytes = -1;
   if (oneflow::DTREnabled()) {
     if (total_memory_bytes_ + remain_bytes < oneflow::GetDTRMemoryThreshold()) {
@@ -367,13 +362,9 @@
     }
   }
 
-<<<<<<< HEAD
   if (piece == nullptr) { Display(); }
 
   CHECK(piece != nullptr) << "Error! : Out of memory when allocate size : " << size;
-=======
-  CHECK(piece != nullptr) << "Error! : Out of memory when allocate size : " << size / 1024. /1024.;
->>>>>>> a6ea4bca
   CHECK_NOTNULL(piece->ptr);
   CHECK(ptr2piece_.find(piece->ptr) != ptr2piece_.end());
   *mem_ptr = piece->ptr;
