--- conflicted
+++ resolved
@@ -87,13 +87,9 @@
   const one::StatefulOpKernel& opkernel() const { return *opkernel_; }
   const EagerBlobObjectList& inputs() const { return call_ctx_.inputs(); }
   const EagerBlobObjectList& outputs() const { return call_ctx_.outputs(); }
-<<<<<<< HEAD
   EagerBlobObjectList& mut_inputs() { return call_ctx_.mut_inputs(); }
   EagerBlobObjectList& mut_outputs() { return call_ctx_.mut_outputs(); }
-  const AttrMap& attrs() const { return call_ctx_.op_interp_ctx().attrs; }
-=======
   const ComposedAttrMap& composed_attrs() const { return call_ctx_.composed_attrs(); }
->>>>>>> 29b1b4ea
   const one::OpExprInterpContext& op_interp_ctx() const { return call_ctx_.op_interp_ctx(); }
   const one::DevVmDepObjectConsumeMode& dev_vm_dep_object_consume_mode() const {
     return dev_vm_dep_object_consume_mode_;
