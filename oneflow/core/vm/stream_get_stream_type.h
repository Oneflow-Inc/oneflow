/*
Copyright 2020 The OneFlow Authors. All rights reserved.

Licensed under the Apache License, Version 2.0 (the "License");
you may not use this file except in compliance with the License.
You may obtain a copy of the License at

    http://www.apache.org/licenses/LICENSE-2.0

Unless required by applicable law or agreed to in writing, software
distributed under the License is distributed on an "AS IS" BASIS,
WITHOUT WARRANTIES OR CONDITIONS OF ANY KIND, either express or implied.
See the License for the specific language governing permissions and
limitations under the License.
*/
#ifndef ONEFLOW_CORE_VM_STREAM_GET_STREAM_TYPE_H_
#define ONEFLOW_CORE_VM_STREAM_GET_STREAM_TYPE_H_

#include "oneflow/core/common/stream_role.h"
#include "oneflow/core/common/singleton_ptr.h"
<<<<<<< HEAD
#include "oneflow/core/vm/async_cuda_stream_type.h"
#include "oneflow/core/vm/async_ep_stream_type.h"
=======
#include "oneflow/core/vm/event_recorded_cuda_stream_type.h"
>>>>>>> cbef051e
#include "oneflow/core/vm/control_stream_type.h"
#include "oneflow/core/vm/critical_section_stream_type.h"
#include "oneflow/core/vm/ep_d2h_stream_type.h"
#include "oneflow/core/vm/cuda_copy_d2h_stream_type.h"
#include "oneflow/core/vm/cuda_copy_h2d_stream_type.h"
#include "oneflow/core/vm/cuda_stream_type.h"
#include "oneflow/core/vm/ep_stream_type.h"
#include "oneflow/core/vm/lazy_job_stream_type.h"
#include "oneflow/core/vm/stream_get_stream_type.h"
#include "oneflow/core/common/env_var/ep_based_cuda.h"

namespace oneflow {

<<<<<<< HEAD
struct GetStreamType {
  static Maybe<const vm::StreamType*> Case(StreamRoleCase<StreamRole::kInvalid>,
                                           DeviceType device_type) {  // NOLINT
    UNIMPLEMENTED_THEN_RETURN();
  }
  static Maybe<const vm::StreamType*> Case(StreamRoleCase<StreamRole::kCompute>,
                                           DeviceType device_type) {
    if (device_type == DeviceType::kCUDA) {
      if (ThreadLocalEnvBool<ONEFLOW_EP_BASED_CUDA>()) {
        return SingletonPtr<vm::EpStreamType>();
      } else {
#ifdef WITH_CUDA
        return SingletonPtr<vm::CudaStreamType>();
#else
        UNIMPLEMENTED_THEN_RETURN();
#endif
      }
=======
struct GetStreamType final : public StreamRoleVisitor<GetStreamType> {
  static Maybe<const vm::StreamType*> VisitCompute(DeviceType device_type) {
    if (device_type == DeviceType::kCPU) {
      return SingletonPtr<vm::CpuStreamType>();
    } else if (device_type == DeviceType::kCUDA) {
#ifdef WITH_CUDA
      return SingletonPtr<vm::CudaStreamType>();
#else
      UNIMPLEMENTED_THEN_RETURN();
#endif
>>>>>>> cbef051e
    } else {
      return SingletonPtr<vm::EpStreamType>();
    }
  }
  static Maybe<const vm::StreamType*> VisitHost2Device(DeviceType device_type) {
    if (device_type == DeviceType::kCUDA) {
<<<<<<< HEAD
      if (ThreadLocalEnvBool<ONEFLOW_EP_BASED_CUDA>()) {
        return SingletonPtr<vm::EpStreamType>();
      } else {
#ifdef WITH_CUDA
        return SingletonPtr<vm::CudaCopyH2DStreamType>();
#else
        UNIMPLEMENTED_THEN_RETURN();
#endif
      }
=======
#ifdef WITH_CUDA
      return SingletonPtr<vm::CudaCopyH2DStreamType>();
#else
      UNIMPLEMENTED_THEN_RETURN();
#endif
>>>>>>> cbef051e
    } else {
      return SingletonPtr<vm::EpStreamType>();
    }
  }
  static Maybe<const vm::StreamType*> VisitDevice2Host(DeviceType device_type) {
    if (device_type == DeviceType::kCUDA) {
<<<<<<< HEAD
      if (ThreadLocalEnvBool<ONEFLOW_EP_BASED_CUDA>()) {
        return SingletonPtr<vm::EpD2HStreamType>();
      } else {
#ifdef WITH_CUDA
        return SingletonPtr<vm::CudaCopyD2HStreamType>();
#else
        UNIMPLEMENTED_THEN_RETURN();
#endif
      }
=======
#ifdef WITH_CUDA
      return SingletonPtr<vm::CudaCopyD2HStreamType>();
#else
      UNIMPLEMENTED_THEN_RETURN();
#endif
>>>>>>> cbef051e
    } else {
      return SingletonPtr<vm::EpD2HStreamType>();
    }
  }
<<<<<<< HEAD
  static Maybe<const vm::StreamType*> Case(StreamRoleCase<StreamRole::kSyncedLaunchedCommNet>,
                                           DeviceType device_type) {
    if (device_type == DeviceType::kCUDA) {
      if (ThreadLocalEnvBool<ONEFLOW_EP_BASED_CUDA>()) {
        return SingletonPtr<vm::EpStreamType>();
      } else {
#ifdef WITH_CUDA
        return SingletonPtr<vm::CudaStreamType>();
#else
        UNIMPLEMENTED_THEN_RETURN();
#endif
      }
=======
  static Maybe<const vm::StreamType*> VisitSyncedLaunchedCommNet(DeviceType device_type) {
    if (device_type == DeviceType::kCPU) {
      return SingletonPtr<vm::CpuStreamType>();
    } else if (device_type == DeviceType::kCUDA) {
#ifdef WITH_CUDA
      return SingletonPtr<vm::EventRecordedCudaStreamType>();
#else
      UNIMPLEMENTED_THEN_RETURN();
#endif
>>>>>>> cbef051e
    } else {
      return SingletonPtr<vm::EpStreamType>();
    }
  }
<<<<<<< HEAD
  static Maybe<const vm::StreamType*> Case(StreamRoleCase<StreamRole::kAsyncedLaunchedCommNet>,
                                           DeviceType device_type) {
    if (device_type == DeviceType::kCUDA) {
      if (ThreadLocalEnvBool<ONEFLOW_EP_BASED_CUDA>()) {
        return SingletonPtr<vm::AsyncEpStreamType>();
      } else {
#ifdef WITH_CUDA
        return SingletonPtr<vm::AsyncCudaStreamType>();
#else
        UNIMPLEMENTED_THEN_RETURN();
#endif
      }
=======
  static Maybe<const vm::StreamType*> VisitAsyncedLaunchedCommNet(DeviceType device_type) {
    if (device_type == DeviceType::kCPU) {
      return SingletonPtr<vm::CpuStreamType>();
    } else if (device_type == DeviceType::kCUDA) {
#ifdef WITH_CUDA
      return SingletonPtr<vm::EventRecordedCudaStreamType>();
#else
      UNIMPLEMENTED_THEN_RETURN();
#endif
>>>>>>> cbef051e
    } else {
      return SingletonPtr<vm::AsyncEpStreamType>();
    }
  }
  static Maybe<const vm::StreamType*> VisitBarrier(DeviceType device_type) {
    return SingletonPtr<vm::ControlStreamType>();
  }
  static Maybe<const vm::StreamType*> VisitCriticalSection(DeviceType device_type) {
    return SingletonPtr<vm::CriticalSectionStreamType>();
  }
  static Maybe<const vm::StreamType*> VisitLazyJobLauncher(DeviceType device_type) {
    return SingletonPtr<vm::LazyJobStreamType>();
  }
};

}  // namespace oneflow

#endif  // ONEFLOW_CORE_VM_STREAM_GET_STREAM_TYPE_H_<|MERGE_RESOLUTION|>--- conflicted
+++ resolved
@@ -18,12 +18,8 @@
 
 #include "oneflow/core/common/stream_role.h"
 #include "oneflow/core/common/singleton_ptr.h"
-<<<<<<< HEAD
-#include "oneflow/core/vm/async_cuda_stream_type.h"
-#include "oneflow/core/vm/async_ep_stream_type.h"
-=======
 #include "oneflow/core/vm/event_recorded_cuda_stream_type.h"
->>>>>>> cbef051e
+#include "oneflow/core/vm/event_recorded_ep_stream_type.h"
 #include "oneflow/core/vm/control_stream_type.h"
 #include "oneflow/core/vm/critical_section_stream_type.h"
 #include "oneflow/core/vm/ep_d2h_stream_type.h"
@@ -37,14 +33,8 @@
 
 namespace oneflow {
 
-<<<<<<< HEAD
-struct GetStreamType {
-  static Maybe<const vm::StreamType*> Case(StreamRoleCase<StreamRole::kInvalid>,
-                                           DeviceType device_type) {  // NOLINT
-    UNIMPLEMENTED_THEN_RETURN();
-  }
-  static Maybe<const vm::StreamType*> Case(StreamRoleCase<StreamRole::kCompute>,
-                                           DeviceType device_type) {
+struct GetStreamType final : public StreamRoleVisitor<GetStreamType> {
+  static Maybe<const vm::StreamType*> VisitCompute(DeviceType device_type) {
     if (device_type == DeviceType::kCUDA) {
       if (ThreadLocalEnvBool<ONEFLOW_EP_BASED_CUDA>()) {
         return SingletonPtr<vm::EpStreamType>();
@@ -55,25 +45,12 @@
         UNIMPLEMENTED_THEN_RETURN();
 #endif
       }
-=======
-struct GetStreamType final : public StreamRoleVisitor<GetStreamType> {
-  static Maybe<const vm::StreamType*> VisitCompute(DeviceType device_type) {
-    if (device_type == DeviceType::kCPU) {
-      return SingletonPtr<vm::CpuStreamType>();
-    } else if (device_type == DeviceType::kCUDA) {
-#ifdef WITH_CUDA
-      return SingletonPtr<vm::CudaStreamType>();
-#else
-      UNIMPLEMENTED_THEN_RETURN();
-#endif
->>>>>>> cbef051e
     } else {
       return SingletonPtr<vm::EpStreamType>();
     }
   }
   static Maybe<const vm::StreamType*> VisitHost2Device(DeviceType device_type) {
     if (device_type == DeviceType::kCUDA) {
-<<<<<<< HEAD
       if (ThreadLocalEnvBool<ONEFLOW_EP_BASED_CUDA>()) {
         return SingletonPtr<vm::EpStreamType>();
       } else {
@@ -83,20 +60,12 @@
         UNIMPLEMENTED_THEN_RETURN();
 #endif
       }
-=======
-#ifdef WITH_CUDA
-      return SingletonPtr<vm::CudaCopyH2DStreamType>();
-#else
-      UNIMPLEMENTED_THEN_RETURN();
-#endif
->>>>>>> cbef051e
     } else {
       return SingletonPtr<vm::EpStreamType>();
     }
   }
   static Maybe<const vm::StreamType*> VisitDevice2Host(DeviceType device_type) {
     if (device_type == DeviceType::kCUDA) {
-<<<<<<< HEAD
       if (ThreadLocalEnvBool<ONEFLOW_EP_BASED_CUDA>()) {
         return SingletonPtr<vm::EpD2HStreamType>();
       } else {
@@ -106,71 +75,38 @@
         UNIMPLEMENTED_THEN_RETURN();
 #endif
       }
-=======
-#ifdef WITH_CUDA
-      return SingletonPtr<vm::CudaCopyD2HStreamType>();
-#else
-      UNIMPLEMENTED_THEN_RETURN();
-#endif
->>>>>>> cbef051e
     } else {
       return SingletonPtr<vm::EpD2HStreamType>();
     }
   }
-<<<<<<< HEAD
-  static Maybe<const vm::StreamType*> Case(StreamRoleCase<StreamRole::kSyncedLaunchedCommNet>,
-                                           DeviceType device_type) {
+  static Maybe<const vm::StreamType*> VisitSyncedLaunchedCommNet(DeviceType device_type) {
     if (device_type == DeviceType::kCUDA) {
       if (ThreadLocalEnvBool<ONEFLOW_EP_BASED_CUDA>()) {
-        return SingletonPtr<vm::EpStreamType>();
+        return SingletonPtr<vm::EventRecordedEpStreamType>();
       } else {
 #ifdef WITH_CUDA
-        return SingletonPtr<vm::CudaStreamType>();
+        return SingletonPtr<vm::EventRecordedCudaStreamType>();
 #else
         UNIMPLEMENTED_THEN_RETURN();
 #endif
       }
-=======
-  static Maybe<const vm::StreamType*> VisitSyncedLaunchedCommNet(DeviceType device_type) {
-    if (device_type == DeviceType::kCPU) {
-      return SingletonPtr<vm::CpuStreamType>();
-    } else if (device_type == DeviceType::kCUDA) {
-#ifdef WITH_CUDA
-      return SingletonPtr<vm::EventRecordedCudaStreamType>();
-#else
-      UNIMPLEMENTED_THEN_RETURN();
-#endif
->>>>>>> cbef051e
     } else {
-      return SingletonPtr<vm::EpStreamType>();
+      return SingletonPtr<vm::EventRecordedEpStreamType>();
     }
   }
-<<<<<<< HEAD
-  static Maybe<const vm::StreamType*> Case(StreamRoleCase<StreamRole::kAsyncedLaunchedCommNet>,
-                                           DeviceType device_type) {
+  static Maybe<const vm::StreamType*> VisitAsyncedLaunchedCommNet(DeviceType device_type) {
     if (device_type == DeviceType::kCUDA) {
       if (ThreadLocalEnvBool<ONEFLOW_EP_BASED_CUDA>()) {
-        return SingletonPtr<vm::AsyncEpStreamType>();
+        return SingletonPtr<vm::EventRecordedEpStreamType>();
       } else {
 #ifdef WITH_CUDA
-        return SingletonPtr<vm::AsyncCudaStreamType>();
+        return SingletonPtr<vm::EventRecordedCudaStreamType>();
 #else
         UNIMPLEMENTED_THEN_RETURN();
 #endif
       }
-=======
-  static Maybe<const vm::StreamType*> VisitAsyncedLaunchedCommNet(DeviceType device_type) {
-    if (device_type == DeviceType::kCPU) {
-      return SingletonPtr<vm::CpuStreamType>();
-    } else if (device_type == DeviceType::kCUDA) {
-#ifdef WITH_CUDA
-      return SingletonPtr<vm::EventRecordedCudaStreamType>();
-#else
-      UNIMPLEMENTED_THEN_RETURN();
-#endif
->>>>>>> cbef051e
     } else {
-      return SingletonPtr<vm::AsyncEpStreamType>();
+      return SingletonPtr<vm::EventRecordedEpStreamType>();
     }
   }
   static Maybe<const vm::StreamType*> VisitBarrier(DeviceType device_type) {
