--- conflicted
+++ resolved
@@ -69,25 +69,15 @@
   const BarrierInstructionList& barrier_instruction_list() const {
     return barrier_instruction_list_;
   }
-<<<<<<< HEAD
-  const InstructionMutexedList& pending_msg_list() const { return pending_msg_list_; }
-  const InstructionList& local_pending_msg_list() const { return local_pending_msg_list_; }
-=======
   const InstructionMutexedList& pending_instruction_list() const { return pending_instruction_list_; }
   const InstructionList& local_pending_instruction_list() const { return local_pending_instruction_list_; }
->>>>>>> 44e06062
   // Setters
   ActiveStreamList* mut_active_stream_list() { return &active_stream_list_; }
   ThreadCtxList* mut_thread_ctx_list() { return &thread_ctx_list_; }
   LivelyInstructionList* mut_lively_instruction_list() { return &lively_instruction_list_; }
   BarrierInstructionList* mut_barrier_instruction_list() { return &barrier_instruction_list_; }
-<<<<<<< HEAD
-  InstructionMutexedList* mut_pending_msg_list() { return &pending_msg_list_; }
-  InstructionList* mut_local_pending_msg_list() { return &local_pending_msg_list_; }
-=======
   InstructionMutexedList* mut_pending_instruction_list() { return &pending_instruction_list_; }
   InstructionList* mut_local_pending_instruction_list() { return &local_pending_instruction_list_; }
->>>>>>> 44e06062
   // Returns true if old scheduler_pending_instruction_list is empty
   Maybe<bool> Receive(InstructionList* instr_list);
   void Schedule(const ScheduleCtx& schedule_ctx);
@@ -154,17 +144,10 @@
   // Do not change the order of the following fields
   ActiveStreamList active_stream_list_;
   ThreadCtxList thread_ctx_list_;
-<<<<<<< HEAD
-  std::mutex pending_msg_mutex_;
-  InstructionMutexedList pending_msg_list_;
-  // local_pending_msg_list_ should be consider as the cache of pending_msg_list_.
-  InstructionList local_pending_msg_list_;
-=======
   std::mutex pending_instruction_mutex_;
   InstructionMutexedList pending_instruction_list_;
   // local_pending_instruction_list_ should be consider as the cache of pending_instruction_list_.
   InstructionList local_pending_instruction_list_;
->>>>>>> 44e06062
   ReadyInstructionList ready_instruction_list_;
   LivelyInstructionList lively_instruction_list_;
   size_t total_inserted_instruction_cnt_;
