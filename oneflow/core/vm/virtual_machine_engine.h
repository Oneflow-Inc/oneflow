/*
Copyright 2020 The OneFlow Authors. All rights reserved.

Licensed under the Apache License, Version 2.0 (the "License");
you may not use this file except in compliance with the License.
You may obtain a copy of the License at

    http://www.apache.org/licenses/LICENSE-2.0

Unless required by applicable law or agreed to in writing, software
distributed under the License is distributed on an "AS IS" BASIS,
WITHOUT WARRANTIES OR CONDITIONS OF ANY KIND, either express or implied.
See the License for the specific language governing permissions and
limitations under the License.
*/
#ifndef ONEFLOW_CORE_VM_VIRTUAL_MACHINE_ENGINE_H_
#define ONEFLOW_CORE_VM_VIRTUAL_MACHINE_ENGINE_H_

#include <mutex>
#include "oneflow/core/common/maybe.h"
#include "oneflow/core/vm/instruction.h"
#include "oneflow/core/vm/stream.h"
#include "oneflow/core/vm/thread_ctx.h"
#include "oneflow/core/vm/vm_object.h"
#include "oneflow/core/vm/vm_resource_desc.h"
#include "oneflow/core/common/range.h"
#include "oneflow/core/intrusive/mutexed_list.h"
#include "oneflow/core/intrusive/object_pool.h"
#include "oneflow/core/vm/probe.h"

namespace oneflow {

namespace vm {

class ThreadCtx;

class ScheduleCtx {
 public:
  ScheduleCtx() = default;
  virtual ~ScheduleCtx() = default;

<<<<<<< HEAD
  virtual void OnGarbageInstructionPending() const = 0;
=======
>>>>>>> f1ab361b
  virtual void OnWorkerLoadPending(vm::ThreadCtx* thread_ctx) const = 0;
};

class VirtualMachineEngine final : public intrusive::Base {
 public:
  // types
  using ActiveStreamList = intrusive::List<INTRUSIVE_FIELD(Stream, active_stream_hook_)>;
  using ThreadCtxList = intrusive::List<INTRUSIVE_FIELD(ThreadCtx, thread_ctx_hook_)>;
  using InstructionList = intrusive::List<INTRUSIVE_FIELD(Instruction, main_instruction_hook_)>;
  using LivelyInstructionList =
      intrusive::List<INTRUSIVE_FIELD(Instruction, lively_instruction_hook_)>;
  using BarrierInstructionList =
      intrusive::List<INTRUSIVE_FIELD(Instruction, barrier_instruction_hook_)>;
  using InstructionMutexedList =
      intrusive::MutexedList<INTRUSIVE_FIELD(Instruction, Instruction::main_instruction_hook_)>;

  // Getters
  std::size_t flying_instruction_cnt() const {
    return pending_msg_list().thread_unsafe_size() + local_pending_msg_list().size()
           + (total_inserted_instruction_cnt() - total_erased_instruction_cnt());
  }
  size_t total_inserted_instruction_cnt() const { return total_inserted_instruction_cnt_; }
  size_t total_erased_instruction_cnt() const { return total_erased_instruction_cnt_; }
  void InsertProbe(const std::function<bool(VirtualMachineEngine*)>& ProbeFunction);
  const ActiveStreamList& active_stream_list() const { return active_stream_list_; }
  const ThreadCtxList& thread_ctx_list() const { return thread_ctx_list_; }
  const LivelyInstructionList& lively_instruction_list() const { return lively_instruction_list_; }
  const BarrierInstructionList& barrier_instruction_list() const {
    return barrier_instruction_list_;
  }
  const InstructionMutexedList& pending_msg_list() const { return pending_msg_list_; }
  const InstructionList& local_pending_msg_list() const { return local_pending_msg_list_; }
  // Setters
  ActiveStreamList* mut_active_stream_list() { return &active_stream_list_; }
  ThreadCtxList* mut_thread_ctx_list() { return &thread_ctx_list_; }
  LivelyInstructionList* mut_lively_instruction_list() { return &lively_instruction_list_; }
  BarrierInstructionList* mut_barrier_instruction_list() { return &barrier_instruction_list_; }
<<<<<<< HEAD
  InstructionMutexedList* mut_pending_msg_list() { return &pending_msg_list_; }
  InstructionList* mut_local_pending_msg_list() { return &local_pending_msg_list_; }
  InstructionMutexedList* mut_garbage_instruction_list() { return &garbage_instruction_list_; }

  // Returns true if old scheduler_pending_instruction_list is empty
  Maybe<bool> Receive(InstructionList* instr_list);
  // Returns true if old scheduler_pending_instruction_list is empty
  Maybe<bool> Receive(intrusive::shared_ptr<Instruction>&& instruction_msg);
  void Schedule(const ScheduleCtx& schedule_ctx);
  void FlushGarbageList();
  void Callback();
  bool ThreadUnsafeEmpty() const;
  bool Empty() const;
  bool CallbackEmpty() const;
=======
  InstructionMsgMutexedList* mut_pending_msg_list() { return &pending_msg_list_; }
  InstructionMsgList* mut_local_pending_msg_list() { return &local_pending_msg_list_; }

  // Returns true if old pending_instruction_list is empty
  Maybe<bool> Receive(InstructionMsgList* compute_instr_msg_list);
  void Schedule(const ScheduleCtx& schedule_ctx);
  void Callback();
  bool SchedulerThreadUnsafeEmpty() const;
  bool SchedulerEmpty() const;
>>>>>>> f1ab361b
  std::string GetLivelyInstructionListDebugString(int64_t debug_cnt);
  void MoveToGarbageListAndNotifyGC(const ScheduleCtx& schedule_ctx);

 private:
  using ReadyInstructionList =
      intrusive::List<INTRUSIVE_FIELD(Instruction, dispatched_instruction_hook_)>;

  ReadyInstructionList* mut_ready_instruction_list() { return &ready_instruction_list_; }

  void ReleaseFinishedInstructions(const ScheduleCtx& schedule_ctx);
<<<<<<< HEAD
  void MoveInstructionToGarbageList(int flush_window_size,
                                    intrusive::shared_ptr<Instruction>&& instruction,
                                    const ScheduleCtx& schedule_ctx);
=======
>>>>>>> f1ab361b
  void HandleLocalPending();
  void GetRewritedPendingInstructionsByWindowSize(size_t window_size,
                                                  InstructionList* /*out*/ pending_instructions);
  void MakeAndAppendFusedInstruction(InstructionList&& fused_instruction_list,
                                     InstructionList* /*out*/ pending_instructions);
  void TryRunBarrierInstruction(const ScheduleCtx& schedule_ctx);
  void DispatchAndPrescheduleInstructions(const ScheduleCtx& schedule_ctx);
  bool OnSchedulerThread(const StreamType& stream_type);

  void ReleaseInstruction(Instruction* instruction);
  void InitInstructions(InstructionList* pending_instructions);

  void TryConnectInstruction(Instruction* src_instruction, Instruction* dst_instruction);
  void ConnectInstructionsByWrite(DependenceAccess* dst_access);
  void ConnectInstructionsByRead(DependenceAccess* dst_access);
  DependenceAccess* AccessMirroredObject(OperandAccessType access_type,
                                         MirroredObject* mirrored_object, Instruction* instrution);
  void ConsumeMirroredObjects(Instruction* instruction);
  void DispatchInstruction(Instruction* instruction, const ScheduleCtx& schedule_ctx);

  bool EdgeDispatchable(const Instruction* src, const Instruction* dst) const;
  bool Dispatchable(Instruction* instruction) const;
  void TryDispatchReadyInstructions();

  void LivelyInstructionListPushBack(Instruction* instruction);
  intrusive::shared_ptr<Instruction> LivelyInstructionListErase(Instruction* instruction,
                                                                const ScheduleCtx& schedule_ctx);
  void HandleLocalProbe();

  friend class intrusive::Ref;
  intrusive::Ref* mut_intrusive_ref() { return &intrusive_ref_; }

  VirtualMachineEngine()
      : intrusive_ref_(),
        active_stream_list_(),
        thread_ctx_list_(),
        pending_msg_mutex_(),
        pending_msg_list_(&pending_msg_mutex_),
        local_pending_msg_list_(),
<<<<<<< HEAD
        callback_msg_mutex_(),
        garbage_instruction_list_(&callback_msg_mutex_),
        local_garbage_instruction_list_(),
=======
>>>>>>> f1ab361b
        ready_instruction_list_(),
        lively_instruction_list_(),
        total_inserted_instruction_cnt_(0),
        total_erased_instruction_cnt_(0),
        probe_mutex_(),
        probe_list_(&probe_mutex_),
        local_probe_list_(),
        barrier_instruction_list_() {}
  intrusive::Ref intrusive_ref_;
  // lists or maps
  // Do not change the order of the following fields
  ActiveStreamList active_stream_list_;
  ThreadCtxList thread_ctx_list_;
  std::mutex pending_msg_mutex_;
  InstructionMutexedList pending_msg_list_;
  // local_pending_msg_list_ should be consider as the cache of pending_msg_list_.
<<<<<<< HEAD
  InstructionList local_pending_msg_list_;
  std::mutex callback_msg_mutex_;
  InstructionMutexedList garbage_instruction_list_;
  // local_garbage_instruction_list_ should be consider as the cache of garbage_instruction_list_.
  InstructionList local_garbage_instruction_list_;
=======
  InstructionMsgList local_pending_msg_list_;
>>>>>>> f1ab361b
  ReadyInstructionList ready_instruction_list_;
  LivelyInstructionList lively_instruction_list_;
  size_t total_inserted_instruction_cnt_;
  size_t total_erased_instruction_cnt_;

  using VmProbe = Probe<std::function<bool(VirtualMachineEngine*)>>;
  std::mutex probe_mutex_;
  intrusive::MutexedList<INTRUSIVE_FIELD(VmProbe, probe_hook_)> probe_list_;
  intrusive::List<INTRUSIVE_FIELD(VmProbe, probe_hook_)> local_probe_list_;

  BarrierInstructionList barrier_instruction_list_;
  DependenceAccess::object_pool_type access_pool_;
  InstructionEdge::object_pool_type instruction_edge_pool_;
};

}  // namespace vm

}  // namespace oneflow

#endif  // ONEFLOW_CORE_VM_VIRTUAL_MACHINE_ENGINE_H_<|MERGE_RESOLUTION|>--- conflicted
+++ resolved
@@ -39,10 +39,6 @@
   ScheduleCtx() = default;
   virtual ~ScheduleCtx() = default;
 
-<<<<<<< HEAD
-  virtual void OnGarbageInstructionPending() const = 0;
-=======
->>>>>>> f1ab361b
   virtual void OnWorkerLoadPending(vm::ThreadCtx* thread_ctx) const = 0;
 };
 
@@ -80,32 +76,13 @@
   ThreadCtxList* mut_thread_ctx_list() { return &thread_ctx_list_; }
   LivelyInstructionList* mut_lively_instruction_list() { return &lively_instruction_list_; }
   BarrierInstructionList* mut_barrier_instruction_list() { return &barrier_instruction_list_; }
-<<<<<<< HEAD
   InstructionMutexedList* mut_pending_msg_list() { return &pending_msg_list_; }
   InstructionList* mut_local_pending_msg_list() { return &local_pending_msg_list_; }
-  InstructionMutexedList* mut_garbage_instruction_list() { return &garbage_instruction_list_; }
-
   // Returns true if old scheduler_pending_instruction_list is empty
   Maybe<bool> Receive(InstructionList* instr_list);
-  // Returns true if old scheduler_pending_instruction_list is empty
-  Maybe<bool> Receive(intrusive::shared_ptr<Instruction>&& instruction_msg);
   void Schedule(const ScheduleCtx& schedule_ctx);
-  void FlushGarbageList();
-  void Callback();
-  bool ThreadUnsafeEmpty() const;
-  bool Empty() const;
-  bool CallbackEmpty() const;
-=======
-  InstructionMsgMutexedList* mut_pending_msg_list() { return &pending_msg_list_; }
-  InstructionMsgList* mut_local_pending_msg_list() { return &local_pending_msg_list_; }
-
-  // Returns true if old pending_instruction_list is empty
-  Maybe<bool> Receive(InstructionMsgList* compute_instr_msg_list);
-  void Schedule(const ScheduleCtx& schedule_ctx);
-  void Callback();
   bool SchedulerThreadUnsafeEmpty() const;
   bool SchedulerEmpty() const;
->>>>>>> f1ab361b
   std::string GetLivelyInstructionListDebugString(int64_t debug_cnt);
   void MoveToGarbageListAndNotifyGC(const ScheduleCtx& schedule_ctx);
 
@@ -116,12 +93,6 @@
   ReadyInstructionList* mut_ready_instruction_list() { return &ready_instruction_list_; }
 
   void ReleaseFinishedInstructions(const ScheduleCtx& schedule_ctx);
-<<<<<<< HEAD
-  void MoveInstructionToGarbageList(int flush_window_size,
-                                    intrusive::shared_ptr<Instruction>&& instruction,
-                                    const ScheduleCtx& schedule_ctx);
-=======
->>>>>>> f1ab361b
   void HandleLocalPending();
   void GetRewritedPendingInstructionsByWindowSize(size_t window_size,
                                                   InstructionList* /*out*/ pending_instructions);
@@ -147,8 +118,7 @@
   void TryDispatchReadyInstructions();
 
   void LivelyInstructionListPushBack(Instruction* instruction);
-  intrusive::shared_ptr<Instruction> LivelyInstructionListErase(Instruction* instruction,
-                                                                const ScheduleCtx& schedule_ctx);
+  intrusive::shared_ptr<Instruction> LivelyInstructionListErase(Instruction* instruction);
   void HandleLocalProbe();
 
   friend class intrusive::Ref;
@@ -161,12 +131,6 @@
         pending_msg_mutex_(),
         pending_msg_list_(&pending_msg_mutex_),
         local_pending_msg_list_(),
-<<<<<<< HEAD
-        callback_msg_mutex_(),
-        garbage_instruction_list_(&callback_msg_mutex_),
-        local_garbage_instruction_list_(),
-=======
->>>>>>> f1ab361b
         ready_instruction_list_(),
         lively_instruction_list_(),
         total_inserted_instruction_cnt_(0),
@@ -183,15 +147,7 @@
   std::mutex pending_msg_mutex_;
   InstructionMutexedList pending_msg_list_;
   // local_pending_msg_list_ should be consider as the cache of pending_msg_list_.
-<<<<<<< HEAD
   InstructionList local_pending_msg_list_;
-  std::mutex callback_msg_mutex_;
-  InstructionMutexedList garbage_instruction_list_;
-  // local_garbage_instruction_list_ should be consider as the cache of garbage_instruction_list_.
-  InstructionList local_garbage_instruction_list_;
-=======
-  InstructionMsgList local_pending_msg_list_;
->>>>>>> f1ab361b
   ReadyInstructionList ready_instruction_list_;
   LivelyInstructionList lively_instruction_list_;
   size_t total_inserted_instruction_cnt_;
