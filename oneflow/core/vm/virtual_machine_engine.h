/*
Copyright 2020 The OneFlow Authors. All rights reserved.

Licensed under the Apache License, Version 2.0 (the "License");
you may not use this file except in compliance with the License.
You may obtain a copy of the License at

    http://www.apache.org/licenses/LICENSE-2.0

Unless required by applicable law or agreed to in writing, software
distributed under the License is distributed on an "AS IS" BASIS,
WITHOUT WARRANTIES OR CONDITIONS OF ANY KIND, either express or implied.
See the License for the specific language governing permissions and
limitations under the License.
*/
#ifndef ONEFLOW_CORE_VM_VIRTUAL_MACHINE_ENGINE_H_
#define ONEFLOW_CORE_VM_VIRTUAL_MACHINE_ENGINE_H_

#include <mutex>
#include "oneflow/core/common/maybe.h"
#include "oneflow/core/vm/instruction.h"
#include "oneflow/core/vm/stream.h"
#include "oneflow/core/vm/thread_ctx.h"
#include "oneflow/core/vm/vm_object.h"
#include "oneflow/core/vm/vm_resource_desc.h"
#include "oneflow/core/common/range.h"
#include "oneflow/core/intrusive/mutexed_list.h"
#include "oneflow/core/intrusive/object_pool.h"
#include "oneflow/core/vm/probe.h"

namespace oneflow {

namespace vm {

class ThreadCtx;

class ScheduleCtx {
 public:
  ScheduleCtx() = default;
  virtual ~ScheduleCtx() = default;

<<<<<<< HEAD
  virtual void OnGarbageInstructionPending() const = 0;
=======
>>>>>>> ad8d09ea
  virtual void OnWorkerLoadPending(vm::ThreadCtx* thread_ctx) const = 0;
};

class VirtualMachineEngine final : public intrusive::Base {
 public:
  // types
  using ActiveStreamList = intrusive::List<INTRUSIVE_FIELD(Stream, active_stream_hook_)>;
  using ThreadCtxList = intrusive::List<INTRUSIVE_FIELD(ThreadCtx, thread_ctx_hook_)>;
  using InstructionList = intrusive::List<INTRUSIVE_FIELD(Instruction, main_instruction_hook_)>;
  using LivelyInstructionList =
      intrusive::List<INTRUSIVE_FIELD(Instruction, lively_instruction_hook_)>;
  using BarrierInstructionList =
      intrusive::List<INTRUSIVE_FIELD(Instruction, barrier_instruction_hook_)>;
  using InstructionMutexedList =
      intrusive::MutexedList<INTRUSIVE_FIELD(Instruction, Instruction::main_instruction_hook_)>;

  // Getters
  std::size_t flying_instruction_cnt() const {
    return pending_instruction_list().thread_unsafe_size() + local_pending_instruction_list().size()
           + (total_inserted_instruction_cnt() - total_erased_instruction_cnt());
  }
  size_t total_inserted_instruction_cnt() const { return total_inserted_instruction_cnt_; }
  size_t total_erased_instruction_cnt() const { return total_erased_instruction_cnt_; }
  void InsertProbe(const std::function<bool(VirtualMachineEngine*)>& ProbeFunction);
  const ActiveStreamList& active_stream_list() const { return active_stream_list_; }
  const ThreadCtxList& thread_ctx_list() const { return thread_ctx_list_; }
  const LivelyInstructionList& lively_instruction_list() const { return lively_instruction_list_; }
  const BarrierInstructionList& barrier_instruction_list() const {
    return barrier_instruction_list_;
  }
<<<<<<< HEAD
  const InstructionMutexedList& pending_msg_list() const { return pending_msg_list_; }
  const InstructionList& local_pending_msg_list() const { return local_pending_msg_list_; }
=======
  const InstructionMutexedList& pending_instruction_list() const {
    return pending_instruction_list_;
  }
  const InstructionList& local_pending_instruction_list() const {
    return local_pending_instruction_list_;
  }
>>>>>>> ad8d09ea
  // Setters
  ActiveStreamList* mut_active_stream_list() { return &active_stream_list_; }
  ThreadCtxList* mut_thread_ctx_list() { return &thread_ctx_list_; }
  LivelyInstructionList* mut_lively_instruction_list() { return &lively_instruction_list_; }
  BarrierInstructionList* mut_barrier_instruction_list() { return &barrier_instruction_list_; }
<<<<<<< HEAD
  InstructionMutexedList* mut_pending_msg_list() { return &pending_msg_list_; }
  InstructionList* mut_local_pending_msg_list() { return &local_pending_msg_list_; }
  InstructionMutexedList* mut_garbage_instruction_list() { return &garbage_instruction_list_; }

  // Returns true if old scheduler_pending_instruction_list is empty
  Maybe<bool> Receive(InstructionList* instr_list);
  // Returns true if old scheduler_pending_instruction_list is empty
  Maybe<bool> Receive(intrusive::shared_ptr<Instruction>&& instruction_msg);
  void Schedule(const ScheduleCtx& schedule_ctx);
  void FlushGarbageList();
  void Callback();
  bool ThreadUnsafeEmpty() const;
  bool Empty() const;
  bool CallbackEmpty() const;
=======
  InstructionMutexedList* mut_pending_instruction_list() { return &pending_instruction_list_; }
  InstructionList* mut_local_pending_instruction_list() { return &local_pending_instruction_list_; }
  // Returns true if old scheduler_pending_instruction_list is empty
  Maybe<bool> Receive(InstructionList* instr_list);
  void Schedule(const ScheduleCtx& schedule_ctx);
  bool SchedulerThreadUnsafeEmpty() const;
  bool SchedulerEmpty() const;
>>>>>>> ad8d09ea
  std::string GetLivelyInstructionListDebugString(int64_t debug_cnt);
  void MoveToGarbageListAndNotifyGC(const ScheduleCtx& schedule_ctx);

 private:
  using ReadyInstructionList =
      intrusive::List<INTRUSIVE_FIELD(Instruction, dispatched_instruction_hook_)>;

  ReadyInstructionList* mut_ready_instruction_list() { return &ready_instruction_list_; }

  void ReleaseFinishedInstructions(const ScheduleCtx& schedule_ctx);
<<<<<<< HEAD
  void MoveInstructionToGarbageList(int flush_window_size,
                                    intrusive::shared_ptr<Instruction>&& instruction,
                                    const ScheduleCtx& schedule_ctx);
  void HandleLocalPending();
  void GetRewritedPendingInstructionsByWindowSize(size_t window_size,
                                                  InstructionList* /*out*/ pending_instructions);
=======
  void HandleLocalPending();
  void FetchAndTryFusePendingInstructions(InstructionList* /*out*/ pending_instructions);
>>>>>>> ad8d09ea
  void MakeAndAppendFusedInstruction(InstructionList&& fused_instruction_list,
                                     InstructionList* /*out*/ pending_instructions);
  void TryRunBarrierInstruction(const ScheduleCtx& schedule_ctx);
  void DispatchAndPrescheduleInstructions(const ScheduleCtx& schedule_ctx);
  bool OnSchedulerThread(const vm::Stream& stream);

  void ReleaseInstruction(Instruction* instruction);
<<<<<<< HEAD
  void InitInstructions(InstructionList* pending_instructions);
=======
>>>>>>> ad8d09ea

  void TryConnectInstruction(Instruction* src_instruction, Instruction* dst_instruction);
  void ConnectInstructionsByWrite(DependenceAccess* dst_access);
  void ConnectInstructionsByRead(DependenceAccess* dst_access);
  DependenceAccess* AccessMirroredObject(OperandAccessType access_type,
                                         MirroredObject* mirrored_object, Instruction* instrution);
  void ConsumeMirroredObjects(Instruction* instruction);
  void DispatchInstruction(Instruction* instruction, const ScheduleCtx& schedule_ctx);

  bool EdgeDispatchable(const Instruction* src, const Instruction* dst) const;
  bool Dispatchable(Instruction* instruction) const;
  void TryDispatchReadyInstructions();

  void LivelyInstructionListPushBack(Instruction* instruction);
  intrusive::shared_ptr<Instruction> LivelyInstructionListErase(Instruction* instruction);
  void HandleLocalProbe();

  friend class intrusive::Ref;
  intrusive::Ref* mut_intrusive_ref() { return &intrusive_ref_; }

  VirtualMachineEngine()
      : intrusive_ref_(),
        active_stream_list_(),
        thread_ctx_list_(),
<<<<<<< HEAD
        pending_msg_mutex_(),
        pending_msg_list_(&pending_msg_mutex_),
        local_pending_msg_list_(),
        callback_msg_mutex_(),
        garbage_instruction_list_(&callback_msg_mutex_),
        local_garbage_instruction_list_(),
=======
        pending_instruction_mutex_(),
        pending_instruction_list_(&pending_instruction_mutex_),
        local_pending_instruction_list_(),
>>>>>>> ad8d09ea
        ready_instruction_list_(),
        lively_instruction_list_(),
        total_inserted_instruction_cnt_(0),
        total_erased_instruction_cnt_(0),
        probe_mutex_(),
        probe_list_(&probe_mutex_),
        local_probe_list_(),
        barrier_instruction_list_() {}
  intrusive::Ref intrusive_ref_;
<<<<<<< HEAD
  // fields
  std::atomic<int64_t> flying_instruction_cnt_;
=======
>>>>>>> ad8d09ea
  // lists or maps
  // Do not change the order of the following fields
  ActiveStreamList active_stream_list_;
  ThreadCtxList thread_ctx_list_;
<<<<<<< HEAD
  std::mutex pending_msg_mutex_;
  InstructionMutexedList pending_msg_list_;
  // local_pending_msg_list_ should be consider as the cache of pending_msg_list_.
  InstructionList local_pending_msg_list_;
  std::mutex callback_msg_mutex_;
  InstructionMutexedList garbage_instruction_list_;
  // local_garbage_instruction_list_ should be consider as the cache of garbage_instruction_list_.
  InstructionList local_garbage_instruction_list_;
=======
  std::mutex pending_instruction_mutex_;
  InstructionMutexedList pending_instruction_list_;
  // local_pending_instruction_list_ should be consider as the cache of pending_instruction_list_.
  InstructionList local_pending_instruction_list_;
>>>>>>> ad8d09ea
  ReadyInstructionList ready_instruction_list_;
  LivelyInstructionList lively_instruction_list_;
  size_t total_inserted_instruction_cnt_;
  size_t total_erased_instruction_cnt_;

  using VmProbe = Probe<std::function<bool(VirtualMachineEngine*)>>;
  std::mutex probe_mutex_;
  intrusive::MutexedList<INTRUSIVE_FIELD(VmProbe, probe_hook_)> probe_list_;
  intrusive::List<INTRUSIVE_FIELD(VmProbe, probe_hook_)> local_probe_list_;

  BarrierInstructionList barrier_instruction_list_;
  DependenceAccess::object_pool_type access_pool_;
  InstructionEdge::object_pool_type instruction_edge_pool_;
};

}  // namespace vm

}  // namespace oneflow

#endif  // ONEFLOW_CORE_VM_VIRTUAL_MACHINE_ENGINE_H_<|MERGE_RESOLUTION|>--- conflicted
+++ resolved
@@ -39,10 +39,6 @@
   ScheduleCtx() = default;
   virtual ~ScheduleCtx() = default;
 
-<<<<<<< HEAD
-  virtual void OnGarbageInstructionPending() const = 0;
-=======
->>>>>>> ad8d09ea
   virtual void OnWorkerLoadPending(vm::ThreadCtx* thread_ctx) const = 0;
 };
 
@@ -73,38 +69,17 @@
   const BarrierInstructionList& barrier_instruction_list() const {
     return barrier_instruction_list_;
   }
-<<<<<<< HEAD
-  const InstructionMutexedList& pending_msg_list() const { return pending_msg_list_; }
-  const InstructionList& local_pending_msg_list() const { return local_pending_msg_list_; }
-=======
   const InstructionMutexedList& pending_instruction_list() const {
     return pending_instruction_list_;
   }
   const InstructionList& local_pending_instruction_list() const {
     return local_pending_instruction_list_;
   }
->>>>>>> ad8d09ea
   // Setters
   ActiveStreamList* mut_active_stream_list() { return &active_stream_list_; }
   ThreadCtxList* mut_thread_ctx_list() { return &thread_ctx_list_; }
   LivelyInstructionList* mut_lively_instruction_list() { return &lively_instruction_list_; }
   BarrierInstructionList* mut_barrier_instruction_list() { return &barrier_instruction_list_; }
-<<<<<<< HEAD
-  InstructionMutexedList* mut_pending_msg_list() { return &pending_msg_list_; }
-  InstructionList* mut_local_pending_msg_list() { return &local_pending_msg_list_; }
-  InstructionMutexedList* mut_garbage_instruction_list() { return &garbage_instruction_list_; }
-
-  // Returns true if old scheduler_pending_instruction_list is empty
-  Maybe<bool> Receive(InstructionList* instr_list);
-  // Returns true if old scheduler_pending_instruction_list is empty
-  Maybe<bool> Receive(intrusive::shared_ptr<Instruction>&& instruction_msg);
-  void Schedule(const ScheduleCtx& schedule_ctx);
-  void FlushGarbageList();
-  void Callback();
-  bool ThreadUnsafeEmpty() const;
-  bool Empty() const;
-  bool CallbackEmpty() const;
-=======
   InstructionMutexedList* mut_pending_instruction_list() { return &pending_instruction_list_; }
   InstructionList* mut_local_pending_instruction_list() { return &local_pending_instruction_list_; }
   // Returns true if old scheduler_pending_instruction_list is empty
@@ -112,7 +87,6 @@
   void Schedule(const ScheduleCtx& schedule_ctx);
   bool SchedulerThreadUnsafeEmpty() const;
   bool SchedulerEmpty() const;
->>>>>>> ad8d09ea
   std::string GetLivelyInstructionListDebugString(int64_t debug_cnt);
   void MoveToGarbageListAndNotifyGC(const ScheduleCtx& schedule_ctx);
 
@@ -123,17 +97,8 @@
   ReadyInstructionList* mut_ready_instruction_list() { return &ready_instruction_list_; }
 
   void ReleaseFinishedInstructions(const ScheduleCtx& schedule_ctx);
-<<<<<<< HEAD
-  void MoveInstructionToGarbageList(int flush_window_size,
-                                    intrusive::shared_ptr<Instruction>&& instruction,
-                                    const ScheduleCtx& schedule_ctx);
-  void HandleLocalPending();
-  void GetRewritedPendingInstructionsByWindowSize(size_t window_size,
-                                                  InstructionList* /*out*/ pending_instructions);
-=======
   void HandleLocalPending();
   void FetchAndTryFusePendingInstructions(InstructionList* /*out*/ pending_instructions);
->>>>>>> ad8d09ea
   void MakeAndAppendFusedInstruction(InstructionList&& fused_instruction_list,
                                      InstructionList* /*out*/ pending_instructions);
   void TryRunBarrierInstruction(const ScheduleCtx& schedule_ctx);
@@ -141,10 +106,6 @@
   bool OnSchedulerThread(const vm::Stream& stream);
 
   void ReleaseInstruction(Instruction* instruction);
-<<<<<<< HEAD
-  void InitInstructions(InstructionList* pending_instructions);
-=======
->>>>>>> ad8d09ea
 
   void TryConnectInstruction(Instruction* src_instruction, Instruction* dst_instruction);
   void ConnectInstructionsByWrite(DependenceAccess* dst_access);
@@ -169,18 +130,9 @@
       : intrusive_ref_(),
         active_stream_list_(),
         thread_ctx_list_(),
-<<<<<<< HEAD
-        pending_msg_mutex_(),
-        pending_msg_list_(&pending_msg_mutex_),
-        local_pending_msg_list_(),
-        callback_msg_mutex_(),
-        garbage_instruction_list_(&callback_msg_mutex_),
-        local_garbage_instruction_list_(),
-=======
         pending_instruction_mutex_(),
         pending_instruction_list_(&pending_instruction_mutex_),
         local_pending_instruction_list_(),
->>>>>>> ad8d09ea
         ready_instruction_list_(),
         lively_instruction_list_(),
         total_inserted_instruction_cnt_(0),
@@ -190,30 +142,14 @@
         local_probe_list_(),
         barrier_instruction_list_() {}
   intrusive::Ref intrusive_ref_;
-<<<<<<< HEAD
-  // fields
-  std::atomic<int64_t> flying_instruction_cnt_;
-=======
->>>>>>> ad8d09ea
   // lists or maps
   // Do not change the order of the following fields
   ActiveStreamList active_stream_list_;
   ThreadCtxList thread_ctx_list_;
-<<<<<<< HEAD
-  std::mutex pending_msg_mutex_;
-  InstructionMutexedList pending_msg_list_;
-  // local_pending_msg_list_ should be consider as the cache of pending_msg_list_.
-  InstructionList local_pending_msg_list_;
-  std::mutex callback_msg_mutex_;
-  InstructionMutexedList garbage_instruction_list_;
-  // local_garbage_instruction_list_ should be consider as the cache of garbage_instruction_list_.
-  InstructionList local_garbage_instruction_list_;
-=======
   std::mutex pending_instruction_mutex_;
   InstructionMutexedList pending_instruction_list_;
   // local_pending_instruction_list_ should be consider as the cache of pending_instruction_list_.
   InstructionList local_pending_instruction_list_;
->>>>>>> ad8d09ea
   ReadyInstructionList ready_instruction_list_;
   LivelyInstructionList lively_instruction_list_;
   size_t total_inserted_instruction_cnt_;
