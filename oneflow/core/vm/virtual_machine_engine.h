/*
Copyright 2020 The OneFlow Authors. All rights reserved.

Licensed under the Apache License, Version 2.0 (the "License");
you may not use this file except in compliance with the License.
You may obtain a copy of the License at

    http://www.apache.org/licenses/LICENSE-2.0

Unless required by applicable law or agreed to in writing, software
distributed under the License is distributed on an "AS IS" BASIS,
WITHOUT WARRANTIES OR CONDITIONS OF ANY KIND, either express or implied.
See the License for the specific language governing permissions and
limitations under the License.
*/
#ifndef ONEFLOW_CORE_VM_VIRTUAL_MACHINE_ENGINE_H_
#define ONEFLOW_CORE_VM_VIRTUAL_MACHINE_ENGINE_H_

#include <mutex>
#include "oneflow/core/common/maybe.h"
#include "oneflow/core/vm/interpret_type.h"
#include "oneflow/core/vm/instruction.h"
#include "oneflow/core/vm/stream.h"
#include "oneflow/core/vm/stream_runtime_desc.h"
#include "oneflow/core/vm/runtime_instr_type_id.h"
#include "oneflow/core/vm/thread_ctx.h"
#include "oneflow/core/vm/vm_object.h"
#include "oneflow/core/vm/vm_resource_desc.h"
#include "oneflow/core/common/range.h"
#include "oneflow/core/job/parallel_desc.h"
#include "oneflow/core/intrusive/mutexed_list.h"
#include "oneflow/core/intrusive/object_pool.h"
#include "oneflow/core/vm/probe.h"

namespace oneflow {

namespace vm {

struct VmDesc;
class VirtualMachineEngine final : public intrusive::Base {
 public:
  // types
  using ActiveStreamList = intrusive::List<INTRUSIVE_FIELD(Stream, active_stream_hook_)>;
  using ThreadCtxList = intrusive::List<INTRUSIVE_FIELD(ThreadCtx, thread_ctx_hook_)>;
  using LogicalObjectDeleteList = intrusive::List<INTRUSIVE_FIELD(LogicalObject, delete_hook_)>;
  using InstructionList = intrusive::List<INTRUSIVE_FIELD(Instruction, instruction_hook_)>;
  using LivelyInstructionList =
      intrusive::List<INTRUSIVE_FIELD(Instruction, lively_instruction_hook_)>;
  using BarrierInstructionList =
      intrusive::List<INTRUSIVE_FIELD(Instruction, barrier_instruction_hook_)>;
  using InstructionMsgMutexedList =
      intrusive::MutexedList<INTRUSIVE_FIELD(InstructionMsg, InstructionMsg::instr_msg_hook_)>;
  using StreamTypeId2StreamRtDesc =
      intrusive::SkipList<INTRUSIVE_FIELD(StreamRtDesc, stream_type_id_)>;
  using Id2LogicalObject = intrusive::SkipList<INTRUSIVE_FIELD(LogicalObject, logical_object_id_)>;

  // Getters
  const VmResourceDesc& vm_resource_desc() const {
    if (vm_resource_desc_) { return vm_resource_desc_.Get(); }
    static const auto default_val = intrusive::make_shared<VmResourceDesc>();
    return default_val.Get();
  }
  const Range& machine_id_range() const { return machine_id_range_; }
  std::size_t flying_instruction_cnt() const {
    return pending_msg_list().thread_unsafe_size() + lively_instruction_list_.size();
  }
  size_t total_inserted_lively_instruction_cnt() const {
    return total_inserted_lively_instruction_cnt_;
  }
  size_t total_erased_lively_instruction_cnt() const {
    return total_erased_lively_instruction_cnt_;
  }
  void InsertProbe(const std::function<bool(VirtualMachineEngine*)>& ProbeFunction);
  const ActiveStreamList& active_stream_list() const { return active_stream_list_; }
  const ThreadCtxList& thread_ctx_list() const { return thread_ctx_list_; }
  const LogicalObjectDeleteList& delete_logical_object_list() const {
    return delete_logical_object_list_;
  }
  const LivelyInstructionList& lively_instruction_list() const { return lively_instruction_list_; }
  const BarrierInstructionList& barrier_instruction_list() const {
    return barrier_instruction_list_;
  }
  const InstructionMsgMutexedList& pending_msg_list() const { return pending_msg_list_; }
  const InstructionMsgList& local_pending_msg_list() const { return local_pending_msg_list_; }
  const StreamTypeId2StreamRtDesc& stream_type_id2stream_rt_desc() const {
    return stream_type_id2stream_rt_desc_;
  }
  const Id2LogicalObject& id2logical_object() const { return id2logical_object_; }
  // Setters
  VmResourceDesc* mut_vm_resource_desc() {
    if (!vm_resource_desc_) { vm_resource_desc_ = intrusive::make_shared<VmResourceDesc>(); }
    return vm_resource_desc_.Mutable();
  }
  Range* mut_machine_id_range() { return &machine_id_range_; }
  ActiveStreamList* mut_active_stream_list() { return &active_stream_list_; }
  ThreadCtxList* mut_thread_ctx_list() { return &thread_ctx_list_; }
  LogicalObjectDeleteList* mut_delete_logical_object_list() { return &delete_logical_object_list_; }
  LivelyInstructionList* mut_lively_instruction_list() { return &lively_instruction_list_; }
  BarrierInstructionList* mut_barrier_instruction_list() { return &barrier_instruction_list_; }
  InstructionMsgMutexedList* mut_pending_msg_list() { return &pending_msg_list_; }
  InstructionMsgList* mut_local_pending_msg_list() { return &local_pending_msg_list_; }
  InstructionMsgMutexedList* mut_garbage_msg_list() { return &garbage_msg_list_; }
  StreamTypeId2StreamRtDesc* mut_stream_type_id2stream_rt_desc() {
    return &stream_type_id2stream_rt_desc_;
  }
  Id2LogicalObject* mut_id2logical_object() { return &id2logical_object_; }

  // methods
  void __Init__(const VmDesc& vm_desc) {
    __Init__(vm_desc, []() {});
  }
  void __Init__(const VmDesc& vm_desc, const std::function<void()>& notify_callback_thread);
  // Returns true if old pending_instruction_list is empty
  Maybe<bool> Receive(InstructionMsgList* instr_list);
  // Returns true if old pending_instruction_list is empty
  Maybe<bool> Receive(intrusive::shared_ptr<InstructionMsg>&& instruction_msg);
  void Schedule();
  void Callback();
  void ScheduleEnd();
  bool ThreadUnsafeEmpty() const;
  bool Empty() const;
<<<<<<< HEAD
  std::string GetLivelyInstructionListDebugString(int64_t debug_cnt);
=======
  bool CallbackEmpty() const;
>>>>>>> 95ec6fe9
  Maybe<const ParallelDesc> GetInstructionParallelDesc(const InstructionMsg&);
  MirroredObject* MutMirroredObject(int64_t logical_object_id, int64_t global_device_id);
  const MirroredObject* GetMirroredObject(int64_t logical_object_id, int64_t global_device_id);

  int64_t this_machine_id() const;
  int64_t this_start_global_device_id() const {
    return this_machine_id() * vm_resource_desc().max_device_num_per_machine();
  }

  void GetCachedInstrTypeIdAndPhyInstrStream(const std::string& instr_type_name, int device_id,
                                             InstrTypeId* instr_type_id, Stream** stream);

  void GetInstrTypeIdAndSoleStream(const std::string& instr_type_name, InstrTypeId* instr_type_id,
                                   Stream** stream);

 private:
  using ReadyInstructionList =
      intrusive::List<INTRUSIVE_FIELD(Instruction, dispatched_instruction_hook_)>;

  ReadyInstructionList* mut_ready_instruction_list() { return &ready_instruction_list_; }

  void ReleaseFinishedInstructions();
  void MoveInstructionMsgToGarbageMsgList(intrusive::shared_ptr<InstructionMsg>&& instr_msg);
  void MoveToGarbageMsgListAndNotifyGC();
  void HandlePending();
  void GetRewritedPendingInstructionsByWindowSize(size_t window_size,
                                                  InstructionMsgList* /*out*/ pending_instr_msgs);
  void MakeAndAppendFusedInstruction(InstructionMsgList* fused_instr_msg_list,
                                     InstructionMsgList* /*out*/ pending_instr_msgs);
  void TryRunBarrierInstruction();
  void DispatchAndPrescheduleInstructions();
  bool OnSchedulerThread(const StreamType& stream_type);

  void ReleaseInstruction(Instruction* instruction);
  void MakeInstructions(InstructionMsg*, /*out*/ InstructionList* ret_instruction_list);
  void RunInstructionsInAdvance(InstructionMsg* instr_msg);
  template<int64_t (*TransformLogicalObjectId)(int64_t), typename DoEachT>
  void ForEachMirroredObject(Id2LogicalObject* id2logical_object, const Operand& operand,
                             int64_t global_device_id, const DoEachT& DoEach);
  template<OperandMemZoneModifier mem_zone_modifier, typename DoEachT>
  void ForEachConstMirroredObject(
      const InterpretType interpret_type, Id2LogicalObject* id2logical_object,
      const ModifiedOperand<kConstModifier, mem_zone_modifier>& const_operand,
      int64_t global_device_id, const DoEachT& DoEach);
  template<OperandMemZoneModifier mem_zone_modifier, typename DoEachT>
  void ForEachConstMirroredObject(
      const InterpretType interpret_type, Id2LogicalObject* id2logical_object,
      const ModifiedOperand<kDataMutableModifier, mem_zone_modifier>& mutable_operand,
      int64_t global_device_id, const DoEachT& DoEach);
  template<OperandMemZoneModifier mem_zone_modifier, typename DoEachT>
  void ForEachMutMirroredObject(
      const InterpretType interpret_type, Id2LogicalObject* id2logical_object,
      const ModifiedOperand<kDataMutableModifier, mem_zone_modifier>& mutable_operand,
      int64_t global_device_id, const DoEachT& DoEach);
  template<OperandMemZoneModifier mem_zone_modifier, typename DoEachT>
  void ForEachMutMirroredObject(
      const InterpretType interpret_type, Id2LogicalObject* id2logical_object,
      const ModifiedOperand<kTypeAndDataMutableModifier, mem_zone_modifier>& mut2_operand,
      int64_t global_device_id, const DoEachT& DoEach);

  template<OperandMemZoneModifier mem_zone_modifier, typename DoEachT>
  void ForEachMutMirroredObject(
      const InterpretType interpret_type, Id2LogicalObject* id2logical_object,
      const ModifiedOperand<kDeleteModifier, mem_zone_modifier>& mut2_operand,
      int64_t global_device_id, const DoEachT& DoEach);

  void TryConnectInstruction(Instruction* src_instruction, Instruction* dst_instruction);
  void ConnectInstructionsByWrite(RwMutexedObjectAccess* dst_access);
  void ConnectInstructionsByRead(RwMutexedObjectAccess* dst_access);
  RwMutexedObjectAccess* AccessMirroredObject(OperandAccessType access_type,
                                              MirroredObject* mirrored_object,
                                              Instruction* instrution);
  void ConsumeMirroredObjects(Id2LogicalObject* id2logical_object, Instruction* instruction);
  void DispatchInstruction(Instruction* instruction);
  void TryDeleteLogicalObjects();

  bool EdgeDispatchable(const Instruction* src, const Instruction* dst) const;
  bool Dispatchable(Instruction* instruction) const;
  void TryDispatchReadyInstructions();

  void LivelyInstructionListPushBack(Instruction* instruction);
  intrusive::shared_ptr<Instruction> LivelyInstructionListErase(Instruction* instruction);
  void HandleProbe();

  friend class intrusive::Ref;
  intrusive::Ref* mut_intrusive_ref() { return &intrusive_ref_; }

  VirtualMachineEngine()
      : intrusive_ref_(),
        vm_resource_desc_(),
        machine_id_range_(),
        active_stream_list_(),
        thread_ctx_list_(),
        stream_type_id2stream_rt_desc_(),
        id2logical_object_(),
        delete_logical_object_list_(),
        pending_msg_mutex_(),
        pending_msg_list_(&pending_msg_mutex_),
        local_pending_msg_list_(),
        callback_msg_mutex_(),
        garbage_msg_list_(&callback_msg_mutex_),
        local_garbage_msg_list_(),
        notify_callback_thread_([]() {}),
        ready_instruction_list_(),
        lively_instruction_list_(),
        total_inserted_lively_instruction_cnt_(0),
        total_erased_lively_instruction_cnt_(0),
        barrier_instruction_list_() {}
  intrusive::Ref intrusive_ref_;
  // fields
  intrusive::shared_ptr<VmResourceDesc> vm_resource_desc_;
  Range machine_id_range_;
  std::atomic<int64_t> flying_instruction_cnt_;
  // lists or maps
  // Do not change the order of the following fields
  ActiveStreamList active_stream_list_;
  ThreadCtxList thread_ctx_list_;
  StreamTypeId2StreamRtDesc stream_type_id2stream_rt_desc_;
  Id2LogicalObject id2logical_object_;
  LogicalObjectDeleteList delete_logical_object_list_;
  std::mutex pending_msg_mutex_;
  InstructionMsgMutexedList pending_msg_list_;
  InstructionMsgList local_pending_msg_list_;
  std::mutex callback_msg_mutex_;
  InstructionMsgMutexedList garbage_msg_list_;
  InstructionMsgList local_garbage_msg_list_;
  std::function<void()> notify_callback_thread_;
  ReadyInstructionList ready_instruction_list_;
  LivelyInstructionList lively_instruction_list_;
  size_t total_inserted_lively_instruction_cnt_;
  size_t total_erased_lively_instruction_cnt_;
  intrusive::MutexedList<INTRUSIVE_FIELD(Probe, Probe::probe_hook_)> probe_hook_;
  intrusive::List<INTRUSIVE_FIELD(Probe, Probe::probe_hook_)> local_probe_hook_;
  BarrierInstructionList barrier_instruction_list_;
  std::map<std::string, RtInstrTypeId> instr_type_name2rt_instr_type_id_;
  RwMutexedObjectAccess::object_pool_type access_pool_;
  InstructionEdge::object_pool_type instruction_edge_pool_;
};

}  // namespace vm

}  // namespace oneflow

#endif  // ONEFLOW_CORE_VM_VIRTUAL_MACHINE_ENGINE_H_<|MERGE_RESOLUTION|>--- conflicted
+++ resolved
@@ -119,11 +119,8 @@
   void ScheduleEnd();
   bool ThreadUnsafeEmpty() const;
   bool Empty() const;
-<<<<<<< HEAD
   std::string GetLivelyInstructionListDebugString(int64_t debug_cnt);
-=======
   bool CallbackEmpty() const;
->>>>>>> 95ec6fe9
   Maybe<const ParallelDesc> GetInstructionParallelDesc(const InstructionMsg&);
   MirroredObject* MutMirroredObject(int64_t logical_object_id, int64_t global_device_id);
   const MirroredObject* GetMirroredObject(int64_t logical_object_id, int64_t global_device_id);
@@ -231,6 +228,9 @@
         lively_instruction_list_(),
         total_inserted_lively_instruction_cnt_(0),
         total_erased_lively_instruction_cnt_(0),
+        probe_mutex_(),
+        probe_list_(&probe_mutex_),
+        local_probe_list_(),
         barrier_instruction_list_() {}
   intrusive::Ref intrusive_ref_;
   // fields
@@ -255,8 +255,9 @@
   LivelyInstructionList lively_instruction_list_;
   size_t total_inserted_lively_instruction_cnt_;
   size_t total_erased_lively_instruction_cnt_;
-  intrusive::MutexedList<INTRUSIVE_FIELD(Probe, Probe::probe_hook_)> probe_hook_;
-  intrusive::List<INTRUSIVE_FIELD(Probe, Probe::probe_hook_)> local_probe_hook_;
+  std::mutex probe_mutex_;
+  intrusive::MutexedList<INTRUSIVE_FIELD(Probe, Probe::probe_hook_)> probe_list_;
+  intrusive::List<INTRUSIVE_FIELD(Probe, Probe::probe_hook_)> local_probe_list_;
   BarrierInstructionList barrier_instruction_list_;
   std::map<std::string, RtInstrTypeId> instr_type_name2rt_instr_type_id_;
   RwMutexedObjectAccess::object_pool_type access_pool_;
