/*
Copyright 2020 The OneFlow Authors. All rights reserved.

Licensed under the Apache License, Version 2.0 (the "License");
you may not use this file except in compliance with the License.
You may obtain a copy of the License at

    http://www.apache.org/licenses/LICENSE-2.0

Unless required by applicable law or agreed to in writing, software
distributed under the License is distributed on an "AS IS" BASIS,
WITHOUT WARRANTIES OR CONDITIONS OF ANY KIND, either express or implied.
See the License for the specific language governing permissions and
limitations under the License.
*/
#ifndef ONEFLOW_CORE_VM_VIRTUAL_MACHINE_ENGINE_H_
#define ONEFLOW_CORE_VM_VIRTUAL_MACHINE_ENGINE_H_

#include <mutex>
#include "oneflow/core/common/maybe.h"
#include "oneflow/core/vm/instruction.h"
#include "oneflow/core/vm/stream.h"
#include "oneflow/core/vm/stream_runtime_desc.h"
#include "oneflow/core/vm/runtime_instr_type_id.h"
#include "oneflow/core/vm/thread_ctx.h"
#include "oneflow/core/vm/vm_object.h"
#include "oneflow/core/vm/vm_resource_desc.h"
#include "oneflow/core/common/range.h"
#include "oneflow/core/job/parallel_desc.h"
#include "oneflow/core/intrusive/mutexed_list.h"
#include "oneflow/core/intrusive/object_pool.h"
#include "oneflow/core/vm/probe.h"

namespace oneflow {

namespace vm {

class ThreadCtx;

class ScheduleCtx {
 public:
  ScheduleCtx() = default;
  virtual ~ScheduleCtx() = default;

  virtual void OnGarbageMsgPending() const = 0;
  virtual void OnWorkerLoadPending(vm::ThreadCtx* thread_ctx) const = 0;

 private:
};

struct VmDesc;
class VirtualMachineEngine final : public intrusive::Base {
 public:
  // types
  using ActiveStreamList = intrusive::List<INTRUSIVE_FIELD(Stream, active_stream_hook_)>;
  using ThreadCtxList = intrusive::List<INTRUSIVE_FIELD(ThreadCtx, thread_ctx_hook_)>;
  using InstructionList = intrusive::List<INTRUSIVE_FIELD(Instruction, instruction_hook_)>;
  using LivelyInstructionList =
      intrusive::List<INTRUSIVE_FIELD(Instruction, lively_instruction_hook_)>;
  using BarrierInstructionList =
      intrusive::List<INTRUSIVE_FIELD(Instruction, barrier_instruction_hook_)>;
  using InstructionMsgMutexedList =
      intrusive::MutexedList<INTRUSIVE_FIELD(InstructionMsg, InstructionMsg::instr_msg_hook_)>;
  using StreamType2StreamRtDesc =
      intrusive::SkipList<INTRUSIVE_FIELD(StreamRtDesc, stream_type_key_)>;

  // Getters
  const VmResourceDesc& vm_resource_desc() const {
    if (vm_resource_desc_) { return vm_resource_desc_.Get(); }
    static const auto default_val = intrusive::make_shared<VmResourceDesc>();
    return default_val.Get();
  }
  const Range& machine_id_range() const { return machine_id_range_; }
  std::size_t flying_instruction_cnt() const {
    return pending_msg_list().thread_unsafe_size() + lively_instruction_list_.size();
  }
  size_t total_inserted_lively_instruction_cnt() const {
    return total_inserted_lively_instruction_cnt_;
  }
  size_t total_erased_lively_instruction_cnt() const {
    return total_erased_lively_instruction_cnt_;
  }
  void InsertProbe(const std::function<bool(VirtualMachineEngine*)>& ProbeFunction);
  const ActiveStreamList& active_stream_list() const { return active_stream_list_; }
  const ThreadCtxList& thread_ctx_list() const { return thread_ctx_list_; }
  const LivelyInstructionList& lively_instruction_list() const { return lively_instruction_list_; }
  const BarrierInstructionList& barrier_instruction_list() const {
    return barrier_instruction_list_;
  }
  const InstructionMsgMutexedList& pending_msg_list() const { return pending_msg_list_; }
  const InstructionMsgList& local_pending_msg_list() const { return local_pending_msg_list_; }
  const StreamType2StreamRtDesc& stream_type2stream_rt_desc() const {
    return stream_type2stream_rt_desc_;
  }
  // Setters
  VmResourceDesc* mut_vm_resource_desc() {
    if (!vm_resource_desc_) { vm_resource_desc_ = intrusive::make_shared<VmResourceDesc>(); }
    return vm_resource_desc_.Mutable();
  }
  Range* mut_machine_id_range() { return &machine_id_range_; }
  ActiveStreamList* mut_active_stream_list() { return &active_stream_list_; }
  ThreadCtxList* mut_thread_ctx_list() { return &thread_ctx_list_; }
  LivelyInstructionList* mut_lively_instruction_list() { return &lively_instruction_list_; }
  BarrierInstructionList* mut_barrier_instruction_list() { return &barrier_instruction_list_; }
  InstructionMsgMutexedList* mut_pending_msg_list() { return &pending_msg_list_; }
  InstructionMsgList* mut_local_pending_msg_list() { return &local_pending_msg_list_; }
  InstructionMsgMutexedList* mut_garbage_msg_list() { return &garbage_msg_list_; }
  StreamType2StreamRtDesc* mut_stream_type2stream_rt_desc() { return &stream_type2stream_rt_desc_; }

  // methods
  void __Init__(const VmDesc& vm_desc);
  // Returns true if old pending_instruction_list is empty
  Maybe<bool> Receive(InstructionMsgList* instr_list);
  // Returns true if old pending_instruction_list is empty
  Maybe<bool> Receive(intrusive::shared_ptr<InstructionMsg>&& instruction_msg);
<<<<<<< HEAD
  void Schedule();
=======
  void Schedule(const ScheduleCtx& schedule_ctx);
  void FlushGarbageMsgList();
>>>>>>> fe643794
  void Callback();
  bool ThreadUnsafeEmpty() const;
  bool Empty() const;
  bool CallbackEmpty() const;
  void MoveToGarbageMsgListAndNotifyGC(const ScheduleCtx& schedule_ctx);
  std::string GetLivelyInstructionListDebugString(int64_t debug_cnt);

  int64_t this_machine_id() const;
  int64_t this_start_global_device_id() const {
    return this_machine_id() * vm_resource_desc().max_device_num_per_machine();
  }

  void GetCachedInstrTypeIdAndPhyInstrStream(const std::string& instr_type_name, int device_id,
                                             InstrTypeId* instr_type_id, Stream** stream);

  void GetInstrTypeIdAndSoleStream(const std::string& instr_type_name, InstrTypeId* instr_type_id,
                                   Stream** stream);

 private:
  using ReadyInstructionList =
      intrusive::List<INTRUSIVE_FIELD(Instruction, dispatched_instruction_hook_)>;

  ReadyInstructionList* mut_ready_instruction_list() { return &ready_instruction_list_; }

<<<<<<< HEAD
  void ReleaseFinishedInstructions();
  void MoveInstructionMsgToGarbageMsgList(int flush_window_size,
                                          intrusive::shared_ptr<InstructionMsg>&& instr_msg);
  void MoveToGarbageMsgListAndNotifyGC();
=======
  void ReleaseFinishedInstructions(const ScheduleCtx& schedule_ctx);
  void MoveInstructionMsgToGarbageMsgList(intrusive::shared_ptr<InstructionMsg>&& instr_msg,
                                          const ScheduleCtx& schedule_ctx);
>>>>>>> fe643794
  void HandleLocalPending();
  void GetRewritedPendingInstructionsByWindowSize(size_t window_size,
                                                  InstructionMsgList* /*out*/ pending_instr_msgs);
  void MakeAndAppendFusedInstruction(InstructionMsgList&& fused_instr_msg_list,
                                     InstructionMsgList* /*out*/ pending_instr_msgs);
  void TryRunBarrierInstruction();
  void DispatchAndPrescheduleInstructions(const ScheduleCtx& schedule_ctx);
  bool OnSchedulerThread(const StreamType& stream_type);

  void ReleaseInstruction(Instruction* instruction);
  void MakeInstructions(InstructionMsg*, /*out*/ InstructionList* ret_instruction_list);

  void TryConnectInstruction(Instruction* src_instruction, Instruction* dst_instruction);
  void ConnectInstructionsByWrite(DependenceAccess* dst_access);
  void ConnectInstructionsByRead(DependenceAccess* dst_access);
  DependenceAccess* AccessMirroredObject(OperandAccessType access_type,
                                         MirroredObject* mirrored_object, Instruction* instrution);
  void ConsumeMirroredObjects(Instruction* instruction);
  void DispatchInstruction(Instruction* instruction, const ScheduleCtx& schedule_ctx);

  bool EdgeDispatchable(const Instruction* src, const Instruction* dst) const;
  bool Dispatchable(Instruction* instruction) const;
  void TryDispatchReadyInstructions();

  void LivelyInstructionListPushBack(Instruction* instruction);
  intrusive::shared_ptr<Instruction> LivelyInstructionListErase(Instruction* instruction);
  void HandleProbe();
  void HandleLocalProbe();

  friend class intrusive::Ref;
  intrusive::Ref* mut_intrusive_ref() { return &intrusive_ref_; }

  VirtualMachineEngine()
      : intrusive_ref_(),
        vm_resource_desc_(),
        machine_id_range_(),
        active_stream_list_(),
        thread_ctx_list_(),
        stream_type2stream_rt_desc_(),
        pending_msg_mutex_(),
        pending_msg_list_(&pending_msg_mutex_),
        local_pending_msg_list_(),
        callback_msg_mutex_(),
        garbage_msg_list_(&callback_msg_mutex_),
        local_garbage_msg_list_(),
        ready_instruction_list_(),
        lively_instruction_list_(),
        total_inserted_lively_instruction_cnt_(0),
        total_erased_lively_instruction_cnt_(0),
        probe_mutex_(),
        probe_list_(&probe_mutex_),
        local_probe_list_(),
        barrier_instruction_list_() {}
  intrusive::Ref intrusive_ref_;
  // fields
  intrusive::shared_ptr<VmResourceDesc> vm_resource_desc_;
  Range machine_id_range_;
  std::atomic<int64_t> flying_instruction_cnt_;
  // lists or maps
  // Do not change the order of the following fields
  ActiveStreamList active_stream_list_;
  ThreadCtxList thread_ctx_list_;
  StreamType2StreamRtDesc stream_type2stream_rt_desc_;
  std::mutex pending_msg_mutex_;
  InstructionMsgMutexedList pending_msg_list_;
  // local_pending_msg_list_ should be consider as the cache of pending_msg_list_.
  InstructionMsgList local_pending_msg_list_;
  std::mutex callback_msg_mutex_;
  InstructionMsgMutexedList garbage_msg_list_;
  // local_garbage_msg_list_ should be consider as the cache of garbage_msg_list_.
  InstructionMsgList local_garbage_msg_list_;
  ReadyInstructionList ready_instruction_list_;
  LivelyInstructionList lively_instruction_list_;
  size_t total_inserted_lively_instruction_cnt_;
  size_t total_erased_lively_instruction_cnt_;
  std::mutex probe_mutex_;
  intrusive::MutexedList<INTRUSIVE_FIELD(Probe, Probe::probe_hook_)> probe_list_;
  intrusive::List<INTRUSIVE_FIELD(Probe, Probe::probe_hook_)> local_probe_list_;
  BarrierInstructionList barrier_instruction_list_;
  std::map<std::string, RtInstrTypeId> instr_type_name2rt_instr_type_id_;
  DependenceAccess::object_pool_type access_pool_;
  InstructionEdge::object_pool_type instruction_edge_pool_;
};

}  // namespace vm

}  // namespace oneflow

#endif  // ONEFLOW_CORE_VM_VIRTUAL_MACHINE_ENGINE_H_<|MERGE_RESOLUTION|>--- conflicted
+++ resolved
@@ -113,12 +113,8 @@
   Maybe<bool> Receive(InstructionMsgList* instr_list);
   // Returns true if old pending_instruction_list is empty
   Maybe<bool> Receive(intrusive::shared_ptr<InstructionMsg>&& instruction_msg);
-<<<<<<< HEAD
-  void Schedule();
-=======
   void Schedule(const ScheduleCtx& schedule_ctx);
   void FlushGarbageMsgList();
->>>>>>> fe643794
   void Callback();
   bool ThreadUnsafeEmpty() const;
   bool Empty() const;
@@ -143,16 +139,9 @@
 
   ReadyInstructionList* mut_ready_instruction_list() { return &ready_instruction_list_; }
 
-<<<<<<< HEAD
-  void ReleaseFinishedInstructions();
-  void MoveInstructionMsgToGarbageMsgList(int flush_window_size,
-                                          intrusive::shared_ptr<InstructionMsg>&& instr_msg);
-  void MoveToGarbageMsgListAndNotifyGC();
-=======
   void ReleaseFinishedInstructions(const ScheduleCtx& schedule_ctx);
   void MoveInstructionMsgToGarbageMsgList(intrusive::shared_ptr<InstructionMsg>&& instr_msg,
                                           const ScheduleCtx& schedule_ctx);
->>>>>>> fe643794
   void HandleLocalPending();
   void GetRewritedPendingInstructionsByWindowSize(size_t window_size,
                                                   InstructionMsgList* /*out*/ pending_instr_msgs);
