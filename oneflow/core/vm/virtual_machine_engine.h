/*
Copyright 2020 The OneFlow Authors. All rights reserved.

Licensed under the Apache License, Version 2.0 (the "License");
you may not use this file except in compliance with the License.
You may obtain a copy of the License at

    http://www.apache.org/licenses/LICENSE-2.0

Unless required by applicable law or agreed to in writing, software
distributed under the License is distributed on an "AS IS" BASIS,
WITHOUT WARRANTIES OR CONDITIONS OF ANY KIND, either express or implied.
See the License for the specific language governing permissions and
limitations under the License.
*/
#ifndef ONEFLOW_CORE_VM_VIRTUAL_MACHINE_ENGINE_H_
#define ONEFLOW_CORE_VM_VIRTUAL_MACHINE_ENGINE_H_

#include <mutex>
#include "oneflow/core/common/maybe.h"
#include "oneflow/core/vm/instruction.h"
#include "oneflow/core/vm/stream.h"
#include "oneflow/core/vm/stream_runtime_desc.h"
#include "oneflow/core/vm/runtime_instr_type_id.h"
#include "oneflow/core/vm/thread_ctx.h"
#include "oneflow/core/vm/vm_object.h"
#include "oneflow/core/vm/vm_resource_desc.h"
#include "oneflow/core/common/range.h"
#include "oneflow/core/job/parallel_desc.h"
#include "oneflow/core/intrusive/mutexed_list.h"
#include "oneflow/core/intrusive/object_pool.h"

namespace oneflow {

namespace vm {

struct VmDesc;
class VirtualMachineEngine final : public intrusive::Base {
 public:
  // types
  using ActiveStreamList = intrusive::List<INTRUSIVE_FIELD(Stream, active_stream_hook_)>;
  using ThreadCtxList = intrusive::List<INTRUSIVE_FIELD(ThreadCtx, thread_ctx_hook_)>;
  using InstructionList = intrusive::List<INTRUSIVE_FIELD(Instruction, instruction_hook_)>;
  using LivelyInstructionList =
      intrusive::List<INTRUSIVE_FIELD(Instruction, lively_instruction_hook_)>;
  using BarrierInstructionList =
      intrusive::List<INTRUSIVE_FIELD(Instruction, barrier_instruction_hook_)>;
  using InstructionMsgMutexedList =
      intrusive::MutexedList<INTRUSIVE_FIELD(InstructionMsg, InstructionMsg::instr_msg_hook_)>;
  using StreamType2StreamRtDesc =
      intrusive::SkipList<INTRUSIVE_FIELD(StreamRtDesc, stream_type_key_)>;

  // Getters
  const VmResourceDesc& vm_resource_desc() const {
    if (vm_resource_desc_) { return vm_resource_desc_.Get(); }
    static const auto default_val = intrusive::make_shared<VmResourceDesc>();
    return default_val.Get();
  }
  const Range& machine_id_range() const { return machine_id_range_; }
  std::size_t flying_instruction_cnt() const {
    return pending_msg_list().thread_unsafe_size() + lively_instruction_list_.size();
  }
  size_t total_inserted_lively_instruction_cnt() const {
    return total_inserted_lively_instruction_cnt_;
  }
  size_t total_erased_lively_instruction_cnt() const {
    return total_erased_lively_instruction_cnt_;
  }
  const ActiveStreamList& active_stream_list() const { return active_stream_list_; }
  const ThreadCtxList& thread_ctx_list() const { return thread_ctx_list_; }
  const LivelyInstructionList& lively_instruction_list() const { return lively_instruction_list_; }
  const BarrierInstructionList& barrier_instruction_list() const {
    return barrier_instruction_list_;
  }
  const InstructionMsgMutexedList& pending_msg_list() const { return pending_msg_list_; }
  const InstructionMsgList& local_pending_msg_list() const { return local_pending_msg_list_; }
  const StreamType2StreamRtDesc& stream_type2stream_rt_desc() const {
    return stream_type2stream_rt_desc_;
  }
  // Setters
  VmResourceDesc* mut_vm_resource_desc() {
    if (!vm_resource_desc_) { vm_resource_desc_ = intrusive::make_shared<VmResourceDesc>(); }
    return vm_resource_desc_.Mutable();
  }
  Range* mut_machine_id_range() { return &machine_id_range_; }
  ActiveStreamList* mut_active_stream_list() { return &active_stream_list_; }
  ThreadCtxList* mut_thread_ctx_list() { return &thread_ctx_list_; }
  LivelyInstructionList* mut_lively_instruction_list() { return &lively_instruction_list_; }
  BarrierInstructionList* mut_barrier_instruction_list() { return &barrier_instruction_list_; }
  InstructionMsgMutexedList* mut_pending_msg_list() { return &pending_msg_list_; }
  InstructionMsgList* mut_local_pending_msg_list() { return &local_pending_msg_list_; }
<<<<<<< HEAD
  StreamType2StreamRtDesc* mut_stream_type2stream_rt_desc() { return &stream_type2stream_rt_desc_; }
=======
  InstructionMsgMutexedList* mut_garbage_msg_list() { return &garbage_msg_list_; }
  StreamTypeId2StreamRtDesc* mut_stream_type_id2stream_rt_desc() {
    return &stream_type_id2stream_rt_desc_;
  }
  Id2LogicalObject* mut_id2logical_object() { return &id2logical_object_; }
>>>>>>> dfd8f9b3

  // methods
  void __Init__(const VmDesc& vm_desc) {
    __Init__(vm_desc, []() {});
  }
  void __Init__(const VmDesc& vm_desc, const std::function<void()>& notify_callback_thread);
  // Returns true if old pending_instruction_list is empty
  Maybe<bool> Receive(InstructionMsgList* instr_list);
  // Returns true if old pending_instruction_list is empty
  Maybe<bool> Receive(intrusive::shared_ptr<InstructionMsg>&& instruction_msg);
  void Schedule();
  void Callback();
  void NotifyCallback();
  bool ThreadUnsafeEmpty() const;
  bool Empty() const;
  bool CallbackEmpty() const;
  std::string GetLivelyInstructionListDebugString(int64_t debug_cnt);

  int64_t this_machine_id() const;
  int64_t this_start_global_device_id() const {
    return this_machine_id() * vm_resource_desc().max_device_num_per_machine();
  }

  void GetCachedInstrTypeIdAndPhyInstrStream(const std::string& instr_type_name, int device_id,
                                             InstrTypeId* instr_type_id, Stream** stream);

  void GetInstrTypeIdAndSoleStream(const std::string& instr_type_name, InstrTypeId* instr_type_id,
                                   Stream** stream);

 private:
  using ReadyInstructionList =
      intrusive::List<INTRUSIVE_FIELD(Instruction, dispatched_instruction_hook_)>;

  ReadyInstructionList* mut_ready_instruction_list() { return &ready_instruction_list_; }

  void ReleaseFinishedInstructions();
  void MoveInstructionMsgToGarbageMsgList(intrusive::shared_ptr<InstructionMsg>&& instr_msg);
  void MoveToGarbageMsgListAndNotifyGC();
  void HandlePending();
  void GetRewritedPendingInstructionsByWindowSize(size_t window_size,
                                                  InstructionMsgList* /*out*/ pending_instr_msgs);
  void MakeAndAppendFusedInstruction(InstructionMsgList&& fused_instr_msg_list,
                                     InstructionMsgList* /*out*/ pending_instr_msgs);
  void TryRunBarrierInstruction();
  void DispatchAndPrescheduleInstructions();
  bool OnSchedulerThread(const StreamType& stream_type);

  void ReleaseInstruction(Instruction* instruction);
  void MakeInstructions(InstructionMsg*, /*out*/ InstructionList* ret_instruction_list);

  void TryConnectInstruction(Instruction* src_instruction, Instruction* dst_instruction);
  void ConnectInstructionsByWrite(DependenceAccess* dst_access);
  void ConnectInstructionsByRead(DependenceAccess* dst_access);
  DependenceAccess* AccessMirroredObject(OperandAccessType access_type,
                                         MirroredObject* mirrored_object, Instruction* instrution);
  void ConsumeMirroredObjects(Instruction* instruction);
  void DispatchInstruction(Instruction* instruction);

  bool EdgeDispatchable(const Instruction* src, const Instruction* dst) const;
  bool Dispatchable(Instruction* instruction) const;
  void TryDispatchReadyInstructions();

  void LivelyInstructionListPushBack(Instruction* instruction);
  intrusive::shared_ptr<Instruction> LivelyInstructionListErase(Instruction* instruction);

  friend class intrusive::Ref;
  intrusive::Ref* mut_intrusive_ref() { return &intrusive_ref_; }

  VirtualMachineEngine()
      : intrusive_ref_(),
        vm_resource_desc_(),
        machine_id_range_(),
        active_stream_list_(),
        thread_ctx_list_(),
<<<<<<< HEAD
        stream_type2stream_rt_desc_(),
        pending_msg_list_(),
=======
        stream_type_id2stream_rt_desc_(),
        id2logical_object_(),
        delete_logical_object_list_(),
        pending_msg_mutex_(),
        pending_msg_list_(&pending_msg_mutex_),
>>>>>>> dfd8f9b3
        local_pending_msg_list_(),
        callback_msg_mutex_(),
        garbage_msg_list_(&callback_msg_mutex_),
        local_garbage_msg_list_(),
        notify_callback_thread_([]() {}),
        ready_instruction_list_(),
        lively_instruction_list_(),
        total_inserted_lively_instruction_cnt_(0),
        total_erased_lively_instruction_cnt_(0),
        barrier_instruction_list_() {}
  intrusive::Ref intrusive_ref_;
  // fields
  intrusive::shared_ptr<VmResourceDesc> vm_resource_desc_;
  Range machine_id_range_;
  std::atomic<int64_t> flying_instruction_cnt_;
  // lists or maps
  // Do not change the order of the following fields
  ActiveStreamList active_stream_list_;
  ThreadCtxList thread_ctx_list_;
<<<<<<< HEAD
  StreamType2StreamRtDesc stream_type2stream_rt_desc_;
=======
  StreamTypeId2StreamRtDesc stream_type_id2stream_rt_desc_;
  Id2LogicalObject id2logical_object_;
  LogicalObjectDeleteList delete_logical_object_list_;
  std::mutex pending_msg_mutex_;
>>>>>>> dfd8f9b3
  InstructionMsgMutexedList pending_msg_list_;
  // local_pending_msg_list_ should be consider as the cache of pending_msg_list_.
  InstructionMsgList local_pending_msg_list_;
  std::mutex callback_msg_mutex_;
  InstructionMsgMutexedList garbage_msg_list_;
  // local_garbage_msg_list_ should be consider as the cache of garbage_msg_list_.
  InstructionMsgList local_garbage_msg_list_;
  std::function<void()> notify_callback_thread_;
  ReadyInstructionList ready_instruction_list_;
  LivelyInstructionList lively_instruction_list_;
  size_t total_inserted_lively_instruction_cnt_;
  size_t total_erased_lively_instruction_cnt_;
  BarrierInstructionList barrier_instruction_list_;
  std::map<std::string, RtInstrTypeId> instr_type_name2rt_instr_type_id_;
  DependenceAccess::object_pool_type access_pool_;
  InstructionEdge::object_pool_type instruction_edge_pool_;
};

}  // namespace vm

}  // namespace oneflow

#endif  // ONEFLOW_CORE_VM_VIRTUAL_MACHINE_ENGINE_H_<|MERGE_RESOLUTION|>--- conflicted
+++ resolved
@@ -89,15 +89,8 @@
   BarrierInstructionList* mut_barrier_instruction_list() { return &barrier_instruction_list_; }
   InstructionMsgMutexedList* mut_pending_msg_list() { return &pending_msg_list_; }
   InstructionMsgList* mut_local_pending_msg_list() { return &local_pending_msg_list_; }
-<<<<<<< HEAD
+  InstructionMsgMutexedList* mut_garbage_msg_list() { return &garbage_msg_list_; }
   StreamType2StreamRtDesc* mut_stream_type2stream_rt_desc() { return &stream_type2stream_rt_desc_; }
-=======
-  InstructionMsgMutexedList* mut_garbage_msg_list() { return &garbage_msg_list_; }
-  StreamTypeId2StreamRtDesc* mut_stream_type_id2stream_rt_desc() {
-    return &stream_type_id2stream_rt_desc_;
-  }
-  Id2LogicalObject* mut_id2logical_object() { return &id2logical_object_; }
->>>>>>> dfd8f9b3
 
   // methods
   void __Init__(const VmDesc& vm_desc) {
@@ -172,16 +165,9 @@
         machine_id_range_(),
         active_stream_list_(),
         thread_ctx_list_(),
-<<<<<<< HEAD
         stream_type2stream_rt_desc_(),
-        pending_msg_list_(),
-=======
-        stream_type_id2stream_rt_desc_(),
-        id2logical_object_(),
-        delete_logical_object_list_(),
         pending_msg_mutex_(),
         pending_msg_list_(&pending_msg_mutex_),
->>>>>>> dfd8f9b3
         local_pending_msg_list_(),
         callback_msg_mutex_(),
         garbage_msg_list_(&callback_msg_mutex_),
@@ -201,14 +187,8 @@
   // Do not change the order of the following fields
   ActiveStreamList active_stream_list_;
   ThreadCtxList thread_ctx_list_;
-<<<<<<< HEAD
   StreamType2StreamRtDesc stream_type2stream_rt_desc_;
-=======
-  StreamTypeId2StreamRtDesc stream_type_id2stream_rt_desc_;
-  Id2LogicalObject id2logical_object_;
-  LogicalObjectDeleteList delete_logical_object_list_;
   std::mutex pending_msg_mutex_;
->>>>>>> dfd8f9b3
   InstructionMsgMutexedList pending_msg_list_;
   // local_pending_msg_list_ should be consider as the cache of pending_msg_list_.
   InstructionMsgList local_pending_msg_list_;
