--- conflicted
+++ resolved
@@ -104,26 +104,15 @@
   ReadyInstructionList* mut_ready_instruction_list() { return &ready_instruction_list_; }
 
   void ReleaseFinishedInstructions(const ScheduleCtx& schedule_ctx);
-<<<<<<< HEAD
-  void MoveInstructionToGarbageList(intrusive::shared_ptr<Instruction>&& instruction,
+  void MoveInstructionToGarbageList(int flush_window_size,
+                                    intrusive::shared_ptr<Instruction>&& instruction,
                                     const ScheduleCtx& schedule_ctx);
   void HandleLocalPending();
   void GetRewritedPendingInstructionsByWindowSize(size_t window_size,
                                                   InstructionList* /*out*/ pending_instructions);
   void MakeAndAppendFusedInstruction(InstructionList&& fused_instruction_list,
                                      InstructionList* /*out*/ pending_instructions);
-  void TryRunBarrierInstruction();
-=======
-  void MoveInstructionMsgToGarbageMsgList(int flush_window_size,
-                                          intrusive::shared_ptr<InstructionMsg>&& instr_msg,
-                                          const ScheduleCtx& schedule_ctx);
-  void HandleLocalPending();
-  void GetRewritedPendingInstructionsByWindowSize(size_t window_size,
-                                                  InstructionMsgList* /*out*/ pending_instr_msgs);
-  void MakeAndAppendFusedInstruction(InstructionMsgList&& fused_instr_msg_list,
-                                     InstructionMsgList* /*out*/ pending_instr_msgs);
   void TryRunBarrierInstruction(const ScheduleCtx& schedule_ctx);
->>>>>>> 8ad0af97
   void DispatchAndPrescheduleInstructions(const ScheduleCtx& schedule_ctx);
   bool OnSchedulerThread(const StreamType& stream_type);
 
