--- conflicted
+++ resolved
@@ -24,11 +24,7 @@
 namespace oneflow {
 namespace vm {
 
-<<<<<<< HEAD
-struct Instruction;
-=======
 class Instruction;
->>>>>>> ad8d09ea
 
 Maybe<void> Run(vm::InstructionList* instruction_list);
 Maybe<void> ClusterSync();
