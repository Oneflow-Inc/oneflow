/*
Copyright 2020 The OneFlow Authors. All rights reserved.

Licensed under the Apache License, Version 2.0 (the "License");
you may not use this file except in compliance with the License.
You may obtain a copy of the License at

    http://www.apache.org/licenses/LICENSE-2.0

Unless required by applicable law or agreed to in writing, software
distributed under the License is distributed on an "AS IS" BASIS,
WITHOUT WARRANTIES OR CONDITIONS OF ANY KIND, either express or implied.
See the License for the specific language governing permissions and
limitations under the License.
*/
#ifndef ONEFLOW_CORE_VM_H_
#define ONEFLOW_CORE_VM_H_

#include "oneflow/core/common/maybe.h"
#include "oneflow/core/intrusive/intrusive.h"
#include "oneflow/core/vm/instruction.h"
#include "oneflow/core/vm/vm_sync.h"

namespace oneflow {
namespace vm {

<<<<<<< HEAD
struct Instruction;

Maybe<void> Run(vm::InstructionList* instruction_list);
Maybe<void> ClusterSync();
Maybe<void> CurrentRankSync();
=======
class InstructionMsg;

Maybe<void> Run(vm::InstructionMsgList* instr_msg_list);
>>>>>>> f1ab361b

}  // namespace vm
}  // namespace oneflow

#endif  // ONEFLOW_CORE_VM_H_<|MERGE_RESOLUTION|>--- conflicted
+++ resolved
@@ -24,17 +24,11 @@
 namespace oneflow {
 namespace vm {
 
-<<<<<<< HEAD
-struct Instruction;
+class Instruction;
 
 Maybe<void> Run(vm::InstructionList* instruction_list);
 Maybe<void> ClusterSync();
 Maybe<void> CurrentRankSync();
-=======
-class InstructionMsg;
-
-Maybe<void> Run(vm::InstructionMsgList* instr_msg_list);
->>>>>>> f1ab361b
 
 }  // namespace vm
 }  // namespace oneflow
