/*
Copyright 2020 The OneFlow Authors. All rights reserved.

Licensed under the Apache License, Version 2.0 (the "License");
you may not use this file except in compliance with the License.
You may obtain a copy of the License at

    http://www.apache.org/licenses/LICENSE-2.0

Unless required by applicable law or agreed to in writing, software
distributed under the License is distributed on an "AS IS" BASIS,
WITHOUT WARRANTIES OR CONDITIONS OF ANY KIND, either express or implied.
See the License for the specific language governing permissions and
limitations under the License.
*/
#ifndef ONEFLOW_CORE_VM_STREAM_TYPE_H_
#define ONEFLOW_CORE_VM_STREAM_TYPE_H_

#include <string>
#include <typeindex>
#include <glog/logging.h>
#include "oneflow/core/device/device_context.h"
#include "oneflow/core/job/resource.pb.h"
#include "oneflow/core/common/stream_role.h"

namespace oneflow {

namespace vm {

<<<<<<< HEAD
struct Stream;
struct InstructionStatusBuffer;
struct Instruction;
struct Instruction;
=======
class Stream;
class InstructionStatusBuffer;
class Instruction;
>>>>>>> ad8d09ea
class InstructionType;

class StreamType {
 public:
  virtual ~StreamType() = default;

  void Run(Instruction* instruction) const { Compute(instruction); }

  virtual void InitDeviceCtx(std::unique_ptr<DeviceCtx>* device_ctx, Stream* stream) const = 0;

  virtual void InitInstructionStatus(const Stream& stream,
                                     InstructionStatusBuffer* status_buffer) const = 0;
  virtual void DeleteInstructionStatus(const Stream& stream,
                                       InstructionStatusBuffer* status_buffer) const = 0;
  virtual bool QueryInstructionStatusDone(const Stream& stream,
                                          const InstructionStatusBuffer& status_buffer) const = 0;
  virtual void Compute(Instruction* instruction) const = 0;

<<<<<<< HEAD
  virtual bool OnSchedulerThread(StreamRole stream_role) const;
=======
  virtual bool OnSchedulerThread() const = 0;
>>>>>>> ad8d09ea
  virtual bool SupportingTransportInstructions() const = 0;

 protected:
  StreamType() = default;
};

template<typename T>
const StreamType* StaticGlobalStreamType() {
  static const StreamType* stream_type = new T();
  return stream_type;
}

}  // namespace vm
}  // namespace oneflow

#endif  // ONEFLOW_CORE_VM_STREAM_TYPE_H_<|MERGE_RESOLUTION|>--- conflicted
+++ resolved
@@ -27,16 +27,9 @@
 
 namespace vm {
 
-<<<<<<< HEAD
-struct Stream;
-struct InstructionStatusBuffer;
-struct Instruction;
-struct Instruction;
-=======
 class Stream;
 class InstructionStatusBuffer;
 class Instruction;
->>>>>>> ad8d09ea
 class InstructionType;
 
 class StreamType {
@@ -55,11 +48,7 @@
                                           const InstructionStatusBuffer& status_buffer) const = 0;
   virtual void Compute(Instruction* instruction) const = 0;
 
-<<<<<<< HEAD
   virtual bool OnSchedulerThread(StreamRole stream_role) const;
-=======
-  virtual bool OnSchedulerThread() const = 0;
->>>>>>> ad8d09ea
   virtual bool SupportingTransportInstructions() const = 0;
 
  protected:
