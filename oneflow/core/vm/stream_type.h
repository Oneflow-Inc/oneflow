/*
Copyright 2020 The OneFlow Authors. All rights reserved.

Licensed under the Apache License, Version 2.0 (the "License");
you may not use this file except in compliance with the License.
You may obtain a copy of the License at

    http://www.apache.org/licenses/LICENSE-2.0

Unless required by applicable law or agreed to in writing, software
distributed under the License is distributed on an "AS IS" BASIS,
WITHOUT WARRANTIES OR CONDITIONS OF ANY KIND, either express or implied.
See the License for the specific language governing permissions and
limitations under the License.
*/
#ifndef ONEFLOW_CORE_VM_STREAM_TYPE_H_
#define ONEFLOW_CORE_VM_STREAM_TYPE_H_

#include <string>
#include <typeindex>
#include <glog/logging.h>
#include "oneflow/core/device/device_context.h"
#include "oneflow/core/job/resource.pb.h"

namespace oneflow {

namespace vm {

<<<<<<< HEAD
struct Stream;
struct InstructionStatusBuffer;
struct Instruction;
struct Instruction;
=======
class Stream;
class InstructionStatusBuffer;
class Instruction;
>>>>>>> 739181f1
class InstructionType;

class StreamType {
 public:
  virtual ~StreamType() = default;

  void Run(Instruction* instruction) const { Compute(instruction); }

  virtual void InitDeviceCtx(std::unique_ptr<DeviceCtx>* device_ctx, Stream* stream) const = 0;

  virtual void InitInstructionStatus(const Stream& stream,
                                     InstructionStatusBuffer* status_buffer) const = 0;
  virtual void DeleteInstructionStatus(const Stream& stream,
                                       InstructionStatusBuffer* status_buffer) const = 0;
  virtual bool QueryInstructionStatusDone(const Stream& stream,
                                          const InstructionStatusBuffer& status_buffer) const = 0;
  virtual void Compute(Instruction* instruction) const = 0;

  virtual bool OnSchedulerThread() const = 0;
  virtual bool SupportingTransportInstructions() const = 0;
  virtual bool IsControlStreamType() const { return false; }

 protected:
  StreamType() = default;
};

template<typename T>
const StreamType* StaticGlobalStreamType() {
  static const StreamType* stream_type = new T();
  return stream_type;
}

}  // namespace vm
}  // namespace oneflow

#endif  // ONEFLOW_CORE_VM_STREAM_TYPE_H_<|MERGE_RESOLUTION|>--- conflicted
+++ resolved
@@ -26,16 +26,9 @@
 
 namespace vm {
 
-<<<<<<< HEAD
-struct Stream;
-struct InstructionStatusBuffer;
-struct Instruction;
-struct Instruction;
-=======
 class Stream;
 class InstructionStatusBuffer;
 class Instruction;
->>>>>>> 739181f1
 class InstructionType;
 
 class StreamType {
