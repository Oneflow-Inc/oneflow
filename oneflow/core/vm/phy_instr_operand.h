--- conflicted
+++ resolved
@@ -25,12 +25,8 @@
 namespace oneflow {
 namespace vm {
 
-<<<<<<< HEAD
 class Dependence;
-=======
-class MirroredObject;
 class EagerBlobObject;
->>>>>>> 4d106db0
 
 using DependenceVector = std::vector<Dependence*>;
 
