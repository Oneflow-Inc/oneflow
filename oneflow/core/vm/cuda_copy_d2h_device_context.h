/*
Copyright 2020 The OneFlow Authors. All rights reserved.

Licensed under the Apache License, Version 2.0 (the "License");
you may not use this file except in compliance with the License.
You may obtain a copy of the License at

    http://www.apache.org/licenses/LICENSE-2.0

Unless required by applicable law or agreed to in writing, software
distributed under the License is distributed on an "AS IS" BASIS,
WITHOUT WARRANTIES OR CONDITIONS OF ANY KIND, either express or implied.
See the License for the specific language governing permissions and
limitations under the License.
*/
#ifndef ONEFLOW_CORE_DEVICE_CUDA_COPY_D2H_DEVICE_CONTEXT_H_
#define ONEFLOW_CORE_DEVICE_CUDA_COPY_D2H_DEVICE_CONTEXT_H_

#include "oneflow/core/kernel/kernel_context.h"
#include "oneflow/core/device/device_context.h"
#include "oneflow/core/device/cuda_event.h"
#include "oneflow/core/vm/cuda_host_allocator.h"
#include "oneflow/core/ep/cuda/cuda_stream.h"
#include "oneflow/core/common/cpp_attribute.h"
<<<<<<< HEAD
=======
#include "oneflow/core/ep/include/device_manager_registry.h"
#include "oneflow/core/ep/cuda/cuda_device.h"
>>>>>>> 6305cdbd

namespace oneflow {
namespace vm {

#ifdef WITH_CUDA

class CudaCopyD2HDeviceCtx : public DeviceCtx, public SingleThreadQueryCudaEventProvider {
 public:
  OF_DISALLOW_COPY_AND_MOVE(CudaCopyD2HDeviceCtx);
  CudaCopyD2HDeviceCtx() = delete;
  ~CudaCopyD2HDeviceCtx() override {
    if (stream_ != nullptr) {
      CHECK(device_);
      device_->DestroyStream(stream_);
    }
  }

  CudaCopyD2HDeviceCtx(int64_t device_id)
      : DeviceCtx(),
        SingleThreadQueryCudaEventProvider(device_id),
<<<<<<< HEAD
=======
        stream_(nullptr),
>>>>>>> 6305cdbd
        cuda_allocator_(std::make_unique<CudaHostAllocator>(device_id)),
        device_id_(device_id) {}

  cudaStream_t cuda_stream() const override { return GetOrCreateCudaStream()->cuda_stream(); }
  cublasHandle_t cublas_handle() const override { return GetOrCreateCudaStream()->cublas_handle(); }
  cudnnHandle_t cudnn_handle() const override { return GetOrCreateCudaStream()->cudnn_handle(); }

  ep::Stream* stream() override { return GetOrCreateCudaStream(); }

  vm::Allocator* mut_allocator() override { return cuda_allocator_.get(); }

  DeviceType device_type() const override { return DeviceType::kCUDA; }

 private:
  ep::CudaStream* GetOrCreateCudaStream() const {
    if (unlikely(stream_ == nullptr)) {
      CHECK(!device_);
      device_ = std::dynamic_pointer_cast<ep::CudaDevice>(
          Global<ep::DeviceManagerRegistry>::Get()->GetDevice(DeviceType::kCUDA, device_id_));
      CHECK(device_);
      stream_ = dynamic_cast<ep::CudaStream*>(device_->CreateStream());
      CHECK(stream_ != nullptr);
    }
    return stream_;
  }

 private:
  ep::CudaStream* GetOrCreateCudaStream() const {
    if (unlikely(!stream_)) { stream_.reset(new ep::CudaStream(device_id_)); }
    return stream_.get();
  }

 protected:
<<<<<<< HEAD
  mutable std::unique_ptr<ep::CudaStream> stream_;
=======
  mutable std::shared_ptr<ep::CudaDevice> device_;
  mutable ep::CudaStream* stream_;
>>>>>>> 6305cdbd
  std::unique_ptr<CudaHostAllocator> cuda_allocator_;
  int64_t device_id_;
};

#endif  // WITH_CUDA
}  // namespace vm
}  // namespace oneflow

#endif  // ONEFLOW_CORE_DEVICE_CUDA_COPY_D2H_DEVICE_CONTEXT_H_<|MERGE_RESOLUTION|>--- conflicted
+++ resolved
@@ -22,11 +22,8 @@
 #include "oneflow/core/vm/cuda_host_allocator.h"
 #include "oneflow/core/ep/cuda/cuda_stream.h"
 #include "oneflow/core/common/cpp_attribute.h"
-<<<<<<< HEAD
-=======
 #include "oneflow/core/ep/include/device_manager_registry.h"
 #include "oneflow/core/ep/cuda/cuda_device.h"
->>>>>>> 6305cdbd
 
 namespace oneflow {
 namespace vm {
@@ -47,10 +44,7 @@
   CudaCopyD2HDeviceCtx(int64_t device_id)
       : DeviceCtx(),
         SingleThreadQueryCudaEventProvider(device_id),
-<<<<<<< HEAD
-=======
         stream_(nullptr),
->>>>>>> 6305cdbd
         cuda_allocator_(std::make_unique<CudaHostAllocator>(device_id)),
         device_id_(device_id) {}
 
@@ -77,19 +71,9 @@
     return stream_;
   }
 
- private:
-  ep::CudaStream* GetOrCreateCudaStream() const {
-    if (unlikely(!stream_)) { stream_.reset(new ep::CudaStream(device_id_)); }
-    return stream_.get();
-  }
-
  protected:
-<<<<<<< HEAD
-  mutable std::unique_ptr<ep::CudaStream> stream_;
-=======
   mutable std::shared_ptr<ep::CudaDevice> device_;
   mutable ep::CudaStream* stream_;
->>>>>>> 6305cdbd
   std::unique_ptr<CudaHostAllocator> cuda_allocator_;
   int64_t device_id_;
 };
