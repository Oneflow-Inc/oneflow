--- conflicted
+++ resolved
@@ -36,12 +36,8 @@
   CudaCopyD2HDeviceCtx(CallbackMsgListPtr callback_msg_list, int64_t device_id)
       : cuda_handler_(new CudaStreamHandle(nullptr)),
         callback_msg_list_(callback_msg_list),
-<<<<<<< HEAD
-        cuda_allocator_(CudaHostAllocator(device_id)),
+        cuda_allocator_(std::make_unique<CudaHostAllocator>(device_id)),
         device_id_(device_id) {}
-=======
-        cuda_allocator_(std::make_unique<CudaHostAllocator>(device_id)) {}
->>>>>>> 60d6ba9a
 
   cudaStream_t cuda_stream() const override { return cuda_handler_->cuda_stream(); }
   cublasHandle_t cublas_pmh_handle() const override { return cuda_handler_->cublas_pmh_handle(); }
@@ -68,12 +64,8 @@
  protected:
   std::unique_ptr<CudaStreamHandle> cuda_handler_;
   CallbackMsgListPtr callback_msg_list_;
-<<<<<<< HEAD
-  CudaHostAllocator cuda_allocator_;
+  std::unique_ptr<CudaHostAllocator> cuda_allocator_;
   int64_t device_id_;
-=======
-  std::unique_ptr<CudaHostAllocator> cuda_allocator_;
->>>>>>> 60d6ba9a
 };
 
 #endif  // WITH_CUDA
