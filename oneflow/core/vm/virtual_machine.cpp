--- conflicted
+++ resolved
@@ -94,32 +94,22 @@
   return Stream::New(device, StreamRole::kBarrier);
 }
 
-<<<<<<< HEAD
 void MakeBarrierInstructions(vm::InstructionList* list,
-                             const std::function<void()>& ComputeCallback) {
-  const auto& phy_instr_operand = std::make_shared<vm::NoArgCbPhyInstrOperand>(ComputeCallback);
-  auto stream = CHECK_JUST(GetBarrierStream());
-  auto instruction = intrusive::make_shared<vm::Instruction>(
-      stream->mut_vm_stream(), SingletonPtr<vm::BarrierInstructionType>(), phy_instr_operand);
-  list->EmplaceBack(std::move(instruction));
-=======
-void MakeBarrierInstructions(vm::InstructionMsgList* list,
                              const std::function<void()>& BarrierCallback) {
   {
     const auto& phy_instr_operand = std::make_shared<vm::NoArgCbPhyInstrOperand>([]() {});
     auto stream = CHECK_JUST(GetBarrierStream());
-    auto instruction = intrusive::make_shared<vm::InstructionMsg>(
+    auto instruction = intrusive::make_shared<vm::Instruction>(
         stream->mut_vm_stream(), SingletonPtr<vm::GlobalSyncInstructionType>(), phy_instr_operand);
     list->EmplaceBack(std::move(instruction));
   }
   {
     const auto& phy_instr_operand = std::make_shared<vm::NoArgCbPhyInstrOperand>(BarrierCallback);
     auto stream = CHECK_JUST(GetBarrierStream());
-    auto instruction = intrusive::make_shared<vm::InstructionMsg>(
+    auto instruction = intrusive::make_shared<vm::Instruction>(
         stream->mut_vm_stream(), SingletonPtr<vm::BarrierInstructionType>(), phy_instr_operand);
     list->EmplaceBack(std::move(instruction));
   }
->>>>>>> 7096505a
 }
 
 }  // namespace
