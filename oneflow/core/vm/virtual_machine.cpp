--- conflicted
+++ resolved
@@ -135,13 +135,8 @@
 }
 
 VirtualMachine::~VirtualMachine() {
-<<<<<<< HEAD
   if (!disable_vm_threads_) { CHECK_JUST(CloseVMThreads()); }
-  CHECK(vm_->Empty());
-=======
-  if (!vm_threads_closed_) { CHECK_JUST(CloseVMThreads()); }
   CHECK(vm_->SchedulerEmpty());
->>>>>>> 58a9ba3d
   CHECK(vm_->CallbackEmpty());
   vm_.Reset();
   callback_notifier_.Close();
@@ -236,15 +231,10 @@
 }  // namespace
 
 Maybe<void> VirtualMachine::RunInCurrentThread(vm::InstructionMsgList* instr_list) {
-<<<<<<< HEAD
-  CHECK_OR_RETURN(vm_->Empty());
-  CHECK_OR_RETURN(vm_->CallbackEmpty());
-  CHECK_OR_RETURN(scheduler_stopped_);
-=======
   CHECK_OR_RETURN(vm_->SchedulerEmpty()) << "vm scheduler not empty. May be a fatal error occured";
   CHECK_OR_RETURN(vm_->CallbackEmpty())
       << "vm callback handler not empty. May be a fatal error occured";
->>>>>>> 58a9ba3d
+  CHECK_OR_RETURN(scheduler_stopped_);
   JUST(vm_->Receive(instr_list));
   ScheduleUntilVMEmpty(vm_.Mutable(), SingleThreadScheduleCtx(vm_.Mutable()));
   return Maybe<void>::Ok();
@@ -365,12 +355,11 @@
   auto thread_ctx_ptr = std::make_shared<vm::ThreadCtx*>(nullptr);
   {
     auto bc = std::make_shared<BlockingCounter>(1);
-    vm_->InsertProbe([thread_ctx_ptr, bc](vm::VirtualMachineEngine* vm) {
+    vm_->InsertSchedulerProbe([thread_ctx_ptr, bc](vm::VirtualMachineEngine* vm) {
       auto thread_ctx = intrusive::make_shared<vm::ThreadCtx>();
       vm->mut_thread_ctx_list()->PushBack(thread_ctx.Mutable());
       *thread_ctx_ptr = thread_ctx.Mutable();
       bc->Decrease();
-      return true;
     });
     pending_notifier_.Notify();
     JUST(bc->WaitUntilCntEqualZero(VirtualMachine::GetPredicatorNoMoreInstructionsFinished()));
@@ -402,12 +391,11 @@
   // stream_ptr may be used after timout.
   auto stream_ptr = std::make_shared<vm::Stream*>(nullptr);
   auto bc = std::make_shared<BlockingCounter>(1);
-  vm_->InsertProbe([stream_ptr, thread_ctx, device, stream_role, bc](vm::VirtualMachineEngine* vm) {
+  vm_->InsertSchedulerProbe([stream_ptr, thread_ctx, device, stream_role, bc](vm::VirtualMachineEngine* vm) {
     auto stream = intrusive::make_shared<vm::Stream>(thread_ctx, device, stream_role);
     thread_ctx->mut_stream_list()->PushBack(stream.Mutable());
     *stream_ptr = stream.Mutable();
     bc->Decrease();
-    return true;
   });
   pending_notifier_.Notify();
   JUST(bc->WaitUntilCntEqualZero(VirtualMachine::GetPredicatorNoMoreInstructionsFinished()));
