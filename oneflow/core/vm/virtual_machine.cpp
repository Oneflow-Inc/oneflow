/*
Copyright 2020 The OneFlow Authors. All rights reserved.

Licensed under the Apache License, Version 2.0 (the "License");
you may not use this file except in compliance with the License.
You may obtain a copy of the License at

    http://www.apache.org/licenses/LICENSE-2.0

Unless required by applicable law or agreed to in writing, software
distributed under the License is distributed on an "AS IS" BASIS,
WITHOUT WARRANTIES OR CONDITIONS OF ANY KIND, either express or implied.
See the License for the specific language governing permissions and
limitations under the License.
*/
#include <typeinfo>
#include "oneflow/core/vm/virtual_machine.h"
#include "oneflow/core/vm/instruction.h"
#include "oneflow/core/vm/instruction_type.h"
#include "oneflow/core/vm/barrier_phy_instr_operand.h"
#include "oneflow/core/vm/barrier_instruction_type.h"
#include "oneflow/core/vm/barrier_phy_instr_operand.h"
#include "oneflow/core/vm/vm_util.h"
#include "oneflow/core/common/blocking_counter.h"
#include "oneflow/core/common/cpp_attribute.h"
#include "oneflow/core/common/singleton_ptr.h"
#include "oneflow/core/control/global_process_ctx.h"
#include "oneflow/core/job/global_for.h"
#include "oneflow/core/common/foreign_lock_helper.h"
#include "oneflow/core/thread/thread_consistent_id.h"
#include "oneflow/core/framework/transport_token.h"
#include "oneflow/core/framework/to_string.h"
#include "oneflow/core/framework/stream_on_independent_thread.h"
#include "oneflow/core/profiler/profiler.h"
#include "oneflow/core/platform/include/pthread_fork.h"
#include "oneflow/core/common/env_var/env_var.h"
#include "oneflow/core/framework/device.h"
#include "oneflow/core/framework/stream.h"

namespace oneflow {

namespace {

template<typename T>
int MicrosecondsFrom(const T& start) {
  return std::chrono::duration_cast<std::chrono::microseconds>(std::chrono::steady_clock::now()
                                                               - start)
      .count();
}

Maybe<void> ForEachThreadCtx(vm::VirtualMachineEngine* vm,
                             const std::function<Maybe<void>(vm::ThreadCtx*)>& DoEach) {
  INTRUSIVE_UNSAFE_FOR_EACH_PTR(thread_ctx, vm->mut_thread_ctx_list()) { JUST(DoEach(thread_ctx)); }
  return Maybe<void>::Ok();
}

void GetSchedulerThreadInitializer(std::function<void()>* Initializer) {
  *Initializer = [&]() {
    CHECK_JUST(InitThisThreadUniqueConsistentId(kThreadConsistentIdScheduler, "scheduler"));
    OF_PROFILER_NAME_THIS_HOST_THREAD("_VM::Scheduler");
  };
}

void GetCallbackThreadInitializer(std::function<void()>* Initializer) {
  *Initializer = [&]() { OF_PROFILER_NAME_THIS_HOST_THREAD("_VM::Callback"); };
}

void WorkerLoop(vm::ThreadCtx* thread_ctx, const std::function<void(vm::ThreadCtx*)>& Initializer) {
  Initializer(thread_ctx);
  while (thread_ctx->mut_notifier()->WaitAndClearNotifiedCnt() == kNotifierStatusSuccess) {
    while (thread_ctx->TryReceiveAndRun()) {}
  }
}

}  // namespace

<<<<<<< HEAD
VirtualMachine::VirtualMachine() : vm_threads_closed_(false) {
=======
VirtualMachine::VirtualMachine() : disable_vm_threads_(false), scheduler_stoped_(false) {
>>>>>>> 4b77a70a
  // Class VirtualMachineEngine only cares the basic logical of vm, while class VirtualMachine
  // manages threads and condition variables.
  // In order to notify threads in VirtualMachineEngine, a notify callback lambda should be take as
  // an argument for VirtualMachineEngine's constructor.
  vm_ = intrusive::make_shared<vm::VirtualMachineEngine>();
  OF_PROFILER_NAME_THIS_HOST_THREAD("_Main");
  std::function<void()> CallbackInitializer;
  GetCallbackThreadInitializer(&CallbackInitializer);
  callback_thread_ = std::thread(&VirtualMachine::CallbackLoop, this, CallbackInitializer);
  std::function<void()> SchedulerInitializer;
  GetSchedulerThreadInitializer(&SchedulerInitializer);
  schedule_thread_ = std::thread(&VirtualMachine::ScheduleLoop, this, SchedulerInitializer);
  transport_local_dep_object_.Reset();
}

namespace {

Maybe<Symbol<Stream>> GetBarrierStream() {
  auto device = JUST(Device::New("control"));
  return Stream::New(device, StreamRole::kBarrier);
}

void MakeBarrierInstructions(vm::InstructionMsgList* list,
                             const std::function<void()>& BarrierCallback) {
  {
    const auto& phy_instr_operand = std::make_shared<vm::BarrierPhyInstrOperand>([]() {});
    auto stream = CHECK_JUST(GetBarrierStream());
    auto instruction = intrusive::make_shared<vm::InstructionMsg>(
        stream->mut_vm_stream(), SingletonPtr<vm::GlobalSyncInstructionType>(), phy_instr_operand);
    list->EmplaceBack(std::move(instruction));
  }
  {
    const auto& phy_instr_operand = std::make_shared<vm::BarrierPhyInstrOperand>(BarrierCallback);
    auto stream = CHECK_JUST(GetBarrierStream());
    auto instruction = intrusive::make_shared<vm::InstructionMsg>(
        stream->mut_vm_stream(), SingletonPtr<vm::BarrierInstructionType>(), phy_instr_operand);
    list->EmplaceBack(std::move(instruction));
  }
}

}  // namespace

void VirtualMachine::ControlSync() {
  auto bc = std::make_shared<BlockingCounter>(1);
  vm::InstructionMsgList list;
  MakeBarrierInstructions(&list, [bc] { bc->Decrease(); });
  CHECK_JUST(Receive(&list));
  CHECK_JUST(bc->WaitUntilCntEqualZero(VirtualMachine::GetPredicatorNoMoreInstructionsFinished()));
}

Maybe<void> VirtualMachine::CloseVMThreads() {
  CHECK_OR_RETURN(!disable_vm_threads_);
  ControlSync();
  pending_notifier_.Close();
  schedule_thread_.join();
  disable_vm_threads_ = true;
  return Maybe<void>::Ok();
}

VirtualMachine::~VirtualMachine() {
  if (!disable_vm_threads_) { CHECK_JUST(CloseVMThreads()); }
  CHECK(vm_->Empty());
  CHECK(vm_->CallbackEmpty());
  vm_.Reset();
  callback_notifier_.Close();
  callback_thread_.join();
}

std::function<Maybe<bool>()> VirtualMachine::GetPredicatorNoMoreInstructionsFinished() {
  auto last_total_erased = std::make_shared<size_t>(0);
  auto* vm = Global<VirtualMachine>::Get();
  if (vm != nullptr) { *last_total_erased = vm->vm().total_erased_lively_instruction_cnt(); }
  return [last_total_erased]() -> Maybe<bool> {
    auto* vm = Global<VirtualMachine>::Get();
    CHECK_NOTNULL_OR_RETURN(vm) << "virtual machine not initialized.";
    CHECK_OR_RETURN(!vm->NoMoreErasedLivelyInstructions(last_total_erased.get()))
        << "blocking instructions\n"
        << vm->GetBlockingDebugString();
    return false;
  };
}

bool VirtualMachine::NoMoreErasedLivelyInstructions(
    size_t* last_total_erased_lively_instruction_cnt) const {
  size_t cnt = vm_->total_erased_lively_instruction_cnt();
  bool no_more_erased = (*last_total_erased_lively_instruction_cnt == cnt);
  *last_total_erased_lively_instruction_cnt = cnt;
  return no_more_erased;
}

std::string VirtualMachine::GetBlockingDebugString() {
  size_t limit = EnvInteger<ONEFLOW_VM_BLOCKING_DEBUG_INSTRUCTIONS_DISPLAY_LIMIT>();
  return vm_->GetLivelyInstructionListDebugString(limit);
}

Maybe<void> VirtualMachine::Receive(vm::InstructionMsgList* instr_list) {
  if (unlikely(pthread_fork::IsForkedSubProcess())) {
    INTRUSIVE_FOR_EACH_PTR(instr_msg, instr_list) {
      const auto& device = instr_msg->stream().device();
      CHECK_OR_RETURN(device->enum_type() == DeviceType::kCPU)
          << pthread_fork::kOfCudaNotSupportInForkedSubProcess;
      // NOTE: operate `vm_` in forked subprocesses causes mysterious problems.
      // `ComputeInFuseMode` will be replaced by `Compute` soon.
      instr_msg->instruction_type().ComputeInFuseMode(instr_msg);
    }
  } else if (unlikely(disable_vm_threads_)) {
    JUST(RunInCurrentThread(instr_list));
  } else {
    const int64_t kHighWaterMark = GetInstructionHighWaterMark();
    if (vm_->flying_instruction_cnt() > kHighWaterMark) {
      JUST(Global<ForeignLockHelper>::Get()->WithScopedRelease([&, this]() -> Maybe<void> {
        auto bc = std::make_shared<BlockingCounter>(1);
        vm_->InsertProbe([bc](vm::VirtualMachineEngine* vm) {
          const int64_t kLowWaterMark = GetInstructionLowWaterMark();
          if (vm->flying_instruction_cnt() > kLowWaterMark) { return false; }
          bc->Decrease();
          return true;
        });
        pending_notifier_.Notify();
        JUST(bc->WaitUntilCntEqualZero(VirtualMachine::GetPredicatorNoMoreInstructionsFinished()));
        return Maybe<void>::Ok();
      }));
    }
    if (JUST(vm_->Receive(instr_list))) {
      // old pending_instruction_list is empty.
      pending_notifier_.Notify();
    }
  }
  return Maybe<void>::Ok();
}

namespace {

class SingleThreadScheduleCtx : public vm::ScheduleCtx {
 public:
  explicit SingleThreadScheduleCtx(vm::VirtualMachineEngine* vm) : vm_(vm) {}
  ~SingleThreadScheduleCtx() = default;

  void OnGarbageMsgPending() const override { vm_->Callback(); }
  void OnWorkerLoadPending(vm::ThreadCtx* thread_ctx) const override {
    while (thread_ctx->TryReceiveAndRun() > 0) {}
  }

 private:
  vm::VirtualMachineEngine* vm_;
};

void ScheduleUntilVMEmpty(vm::VirtualMachineEngine* vm, const vm::ScheduleCtx& schedule_ctx) {
  while (!(vm->Empty() && vm->CallbackEmpty())) {
    vm->Schedule(schedule_ctx);
    vm->MoveToGarbageMsgListAndNotifyGC(schedule_ctx);
  }
}

}  // namespace

Maybe<void> VirtualMachine::RunInCurrentThread(vm::InstructionMsgList* instr_list) {
  CHECK_OR_RETURN(vm_->Empty());
  CHECK_OR_RETURN(vm_->CallbackEmpty());
  CHECK_OR_RETURN(scheduler_stoped_);
  JUST(vm_->Receive(instr_list));
  ScheduleUntilVMEmpty(vm_.Mutable(), SingleThreadScheduleCtx(vm_.Mutable()));
  return Maybe<void>::Ok();
}

namespace {

class MultiThreadScheduleCtx : public vm::ScheduleCtx {
 public:
  explicit MultiThreadScheduleCtx(Notifier* cb_notifier) : cb_notifier_(cb_notifier) {}
  ~MultiThreadScheduleCtx() = default;

  void OnGarbageMsgPending() const override { cb_notifier_->Notify(); }
  void OnWorkerLoadPending(vm::ThreadCtx* thread_ctx) const override {
    thread_ctx->mut_notifier()->Notify();
  }

 private:
  Notifier* cb_notifier_;
};

}  // namespace

void VirtualMachine::ScheduleLoop(const std::function<void()>& Initializer) {
  Initializer();
  MultiThreadScheduleCtx schedule_ctx(&callback_notifier_);
  auto* vm = mut_vm();
  while (pending_notifier_.WaitAndClearNotifiedCnt() == kNotifierStatusSuccess) {
    OF_PROFILER_RANGE_PUSH("VirtualMachine::ScheduleLoop");
    auto start = std::chrono::steady_clock::now();
    static constexpr int kWorkingMicroseconds = 1000;
    // Every time this thread wakes up, vm is scheduled for about `kWorkingMicroseconds`.
    // The cost of os thread switching is about 5-10 microseconds. Doing more scheduling in
    // a single waiting up can reach higher performance.
    do {
      static constexpr int kNumSchedulingPerTimoutTest = 10000;
      // Every time kWorkingMicroseconds timeout tested, vm is scheduled for about
      // kNumSchedulingPerTimoutTest.
      // The cost of `MicrosecondsFrom(start)` is about 400ns, while the empty scheduling costs
      // about 10ns.
      int i = 0;
      do {
        // Use ThreadUnsafeEmpty to avoid acquiring mutex lock.
        // It's safe to use ThreadUnsafeEmpty here. pending_notifier_.notified_cnt_ will be greater
        // than zero when inconsistency between
        // vm->pending_msg_list.list_head_.list_head_.container_ and
        // vm->pending_msg_list.list_head_.list_head_.size_ occured. hence the pending
        // instructions
        // will get handled in the next iteration.
        //  VirtualMachine::Receive may be less effiencient if the thread safe version `vm->Empty()`
        // used
        //  here, because VirtualMachine::ScheduleLoop is more likely to get the mutex lock.
        do { vm->Schedule(schedule_ctx); } while (!vm->ThreadUnsafeEmpty());
        vm->MoveToGarbageMsgListAndNotifyGC(schedule_ctx);
      } while (++i < kNumSchedulingPerTimoutTest);
    } while (MicrosecondsFrom(start) < kWorkingMicroseconds);
    OF_PROFILER_RANGE_POP();
  }
  ScheduleUntilVMEmpty(vm, schedule_ctx);
  CHECK_JUST(ForEachThreadCtx(vm_.Mutable(), [&](vm::ThreadCtx* thread_ctx) -> Maybe<void> {
    thread_ctx->mut_notifier()->Close();
    return Maybe<void>::Ok();
  }));
  {
    std::unique_lock<std::mutex> lock(worker_threads_mutex_);
    for (const auto& worker_thread : worker_threads_) { worker_thread->join(); }
  }
<<<<<<< HEAD
=======
  scheduler_stoped_ = true;
>>>>>>> 4b77a70a
}

void VirtualMachine::CallbackLoop(const std::function<void()>& Initializer) {
  Initializer();
  auto* vm = mut_vm();
  while (callback_notifier_.WaitAndClearNotifiedCnt() == kNotifierStatusSuccess) { vm->Callback(); }
}

vm::MirroredObject* VirtualMachine::FindOrCreateScheduleLocalDepObject(Symbol<Device> device,
                                                                       StreamRole stream_role) {
  std::unique_lock<std::recursive_mutex> lock(creating_stream_and_thread_ctx_mutex_);
  auto key = std::make_pair(device, stream_role);
  intrusive::shared_ptr<vm::MirroredObject>* ptr = &device_stream_role2local_dep_object_[key];
  if (!*ptr) { *ptr = intrusive::make_shared<vm::MirroredObject>(); }
  return ptr->Mutable();
}

vm::MirroredObject* VirtualMachine::FindOrCreateTransportLocalDepObject() {
  std::unique_lock<std::recursive_mutex> lock(creating_stream_and_thread_ctx_mutex_);
  if (!transport_local_dep_object_) {
    transport_local_dep_object_ = intrusive::make_shared<vm::MirroredObject>();
  }
  return transport_local_dep_object_.Mutable();
}

Maybe<vm::Stream*> VirtualMachine::CreateStream(Symbol<Device> device, StreamRole stream_role) {
  std::unique_lock<std::recursive_mutex> lock(creating_stream_and_thread_ctx_mutex_);
  vm::ThreadCtx* thread_ctx = JUST(FindOrCreateThreadCtx(device, stream_role));
  return JUST(CreateStream(thread_ctx, device, stream_role));
}

Maybe<vm::ThreadCtx*> VirtualMachine::FindOrCreateThreadCtx(Symbol<Device> device,
                                                            StreamRole stream_role) {
  std::unique_lock<std::recursive_mutex> lock(creating_stream_and_thread_ctx_mutex_);
  vm::ThreadCtx** thread_ctx_ptr = nullptr;
  if (StreamRoleSwitch<StreamOnIndependentThread>(stream_role)) {
    auto key = std::make_pair(device->enum_type(), stream_role);
    thread_ctx_ptr = &devcie_type_stream_role_2independent_thread_ctx_[key];
  } else {
    thread_ctx_ptr = &devcie_type2non_independent_thread_ctx_[device->enum_type()];
  }
  if (*thread_ctx_ptr == nullptr) { *thread_ctx_ptr = JUST(CreateThreadCtx(device, stream_role)); }
  return *thread_ctx_ptr;
}

Maybe<vm::ThreadCtx*> VirtualMachine::CreateThreadCtx(Symbol<Device> device,
                                                      StreamRole stream_role) {
  std::unique_lock<std::recursive_mutex> lock(creating_stream_and_thread_ctx_mutex_);
  // thread_ctx_ptr may be used after timout.
  auto thread_ctx_ptr = std::make_shared<vm::ThreadCtx*>(nullptr);
  {
    auto bc = std::make_shared<BlockingCounter>(1);
    vm_->InsertProbe([thread_ctx_ptr, bc](vm::VirtualMachineEngine* vm) {
      auto thread_ctx = intrusive::make_shared<vm::ThreadCtx>();
      vm->mut_thread_ctx_list()->PushBack(thread_ctx.Mutable());
      *thread_ctx_ptr = thread_ctx.Mutable();
      bc->Decrease();
      return true;
    });
    pending_notifier_.Notify();
    JUST(bc->WaitUntilCntEqualZero(VirtualMachine::GetPredicatorNoMoreInstructionsFinished()));
  }
  auto* thread_ctx = *thread_ctx_ptr;
  {
    const auto& WorkerInitializer = [device, stream_role](vm::ThreadCtx* thread_ctx) {
      int device_type_value = static_cast<int>(device->enum_type());
      CHECK_GT(device_type_value, 0);
      std::string device_tag = *CHECK_JUST(DeviceTag4DeviceType(device->enum_type()));
      if (!StreamRoleSwitch<StreamOnIndependentThread>(stream_role)) {
        CHECK_JUST(InitThisThreadConsistentId(device_type_value + kThreadConsistentIdScheduler,
                                              device_tag));
      }
      OF_PROFILER_NAME_THIS_HOST_THREAD("_VM::Worker_" + device_tag);
    };
    auto thread = std::make_unique<std::thread>(&WorkerLoop, thread_ctx, WorkerInitializer);
    {
      std::unique_lock<std::mutex> lock(worker_threads_mutex_);
      worker_threads_.push_back(std::move(thread));
    }
  }
  return thread_ctx;
}

Maybe<vm::Stream*> VirtualMachine::CreateStream(vm::ThreadCtx* thread_ctx, Symbol<Device> device,
                                                StreamRole stream_role) {
  std::unique_lock<std::recursive_mutex> lock(creating_stream_and_thread_ctx_mutex_);
  // stream_ptr may be used after timout.
  auto stream_ptr = std::make_shared<vm::Stream*>(nullptr);
  auto bc = std::make_shared<BlockingCounter>(1);
  vm_->InsertProbe([stream_ptr, thread_ctx, device, stream_role, bc](vm::VirtualMachineEngine* vm) {
    auto stream = intrusive::make_shared<vm::Stream>(thread_ctx, device, stream_role);
    thread_ctx->mut_stream_list()->PushBack(stream.Mutable());
    *stream_ptr = stream.Mutable();
    bc->Decrease();
    return true;
  });
  pending_notifier_.Notify();
  JUST(bc->WaitUntilCntEqualZero(VirtualMachine::GetPredicatorNoMoreInstructionsFinished()));
  return *stream_ptr;
}

}  // namespace oneflow<|MERGE_RESOLUTION|>--- conflicted
+++ resolved
@@ -74,11 +74,7 @@
 
 }  // namespace
 
-<<<<<<< HEAD
-VirtualMachine::VirtualMachine() : vm_threads_closed_(false) {
-=======
 VirtualMachine::VirtualMachine() : disable_vm_threads_(false), scheduler_stoped_(false) {
->>>>>>> 4b77a70a
   // Class VirtualMachineEngine only cares the basic logical of vm, while class VirtualMachine
   // manages threads and condition variables.
   // In order to notify threads in VirtualMachineEngine, a notify callback lambda should be take as
@@ -306,10 +302,7 @@
     std::unique_lock<std::mutex> lock(worker_threads_mutex_);
     for (const auto& worker_thread : worker_threads_) { worker_thread->join(); }
   }
-<<<<<<< HEAD
-=======
   scheduler_stoped_ = true;
->>>>>>> 4b77a70a
 }
 
 void VirtualMachine::CallbackLoop(const std::function<void()>& Initializer) {
