--- conflicted
+++ resolved
@@ -237,12 +237,8 @@
       JUST(instruction->Prepare());
       instruction->Compute();
     }
-<<<<<<< HEAD
+    instruction_list->Clear();
   } else if (unlikely(disable_vm_threads_ || ThreadLocalEnvBool<ONEFLOW_VM_NO_SCHEDULER_THREAD>())) {
-=======
-    instruction_list->Clear();
-  } else if (unlikely(disable_vm_threads_)) {
->>>>>>> cd3b00c6
     JUST(RunInCurrentThread(instruction_list));
   } else {
     const int64_t kHighWaterMark = GetInstructionHighWaterMark();
