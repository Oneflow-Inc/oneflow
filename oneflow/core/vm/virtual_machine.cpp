--- conflicted
+++ resolved
@@ -676,10 +676,6 @@
   TryDeleteLogicalObjects();
   TryRunFrontSeqInstruction(/*out*/ ready_instruction_list);
   auto* waiting_instruction_list = mut_waiting_instruction_list();
-<<<<<<< HEAD
-  if (pending_msg_list().size() > 0) {
-    printf("\npending_msg_list().size() >>>>>>>>>>>>>> %zu",pending_msg_list().size());
-=======
   // Using thread_unsafe_size to avoid acquiring mutex lock.
   // The inconsistency between pending_msg_list.list_head_.list_head_.container_ and
   // pending_msg_list.list_head_.list_head_.size_ is not a fatal error because
@@ -689,7 +685,6 @@
   //  `pending_msg_list().size()` used here, because VirtualMachine::Schedule is more likely to get
   //  the mutex lock.
   if (pending_msg_list().thread_unsafe_size() > 0) {
->>>>>>> 1868c19f
     TmpPendingInstrMsgList tmp_pending_msg_list;
     mut_pending_msg_list()->MoveTo(&tmp_pending_msg_list);
     FilterAndRunInstructionsInAdvance(&tmp_pending_msg_list);
