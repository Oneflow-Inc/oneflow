--- conflicted
+++ resolved
@@ -73,22 +73,12 @@
 
 }  // namespace
 
-<<<<<<< HEAD
-VirtualMachine::VirtualMachine(const Resource& resource, int64_t this_machine_id)
-    : vm_threads_closed_(false) {
-=======
 VirtualMachine::VirtualMachine() {
->>>>>>> 7096505a
   // Class VirtualMachineEngine only cares the basic logical of vm, while class VirtualMachine
   // manages threads and condition variables.
   // In order to notify threads in VirtualMachineEngine, a notify callback lambda should be take as
   // an argument for VirtualMachineEngine's constructor.
-<<<<<<< HEAD
-  vm_ = intrusive::make_shared<vm::VirtualMachineEngine>(
-      vm::MakeVmDesc(resource, this_machine_id).Get());
-=======
-  vm_ = intrusive::make_shared<vm::VirtualMachineEngine>([this]() { callback_notifier_.Notify(); });
->>>>>>> 7096505a
+  vm_ = intrusive::make_shared<vm::VirtualMachineEngine>();
   OF_PROFILER_NAME_THIS_HOST_THREAD("_Main");
   std::function<void()> CallbackInitializer;
   GetCallbackThreadInitializer(&CallbackInitializer);
@@ -306,15 +296,10 @@
     thread_ctx->mut_notifier()->Close();
     return Maybe<void>::Ok();
   }));
-<<<<<<< HEAD
-  for (const auto& worker_thread : worker_threads_) { worker_thread->join(); }
-=======
   {
     std::unique_lock<std::mutex> lock(worker_threads_mutex_);
     for (const auto& worker_thread : worker_threads_) { worker_thread->join(); }
   }
-  vm_.Reset();
->>>>>>> 7096505a
 }
 
 void VirtualMachine::CallbackLoop(const std::function<void()>& Initializer) {
