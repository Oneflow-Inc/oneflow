--- conflicted
+++ resolved
@@ -64,50 +64,6 @@
   };
 }
 
-<<<<<<< HEAD
-void GetCallbackThreadInitializer(std::function<void()>* Initializer) {
-  *Initializer = [&]() { OF_PROFILER_NAME_THIS_HOST_THREAD("_VM::Callback"); };
-=======
-std::type_index GetStreamTypeIndex(const vm::ThreadCtx* thread_ctx) {
-  const auto& stream_rt_desc = thread_ctx->stream_rt_desc();
-  const auto& stream_type = stream_rt_desc.stream_type();
-  return typeid(stream_type);
-}
-
-// Threads with the same stream_type share a thread_consistent_id.
-// e.g.
-//   Given there are 8 gpu thread in a single process.
-//   thread #0 is active in process #0, while others are not.
-//   thread #1 is active in process #1, while others are not.
-//   ...
-//   thread #7 is active in process #7, while others are not.
-//   to make them communicate with each other, we can allocate thread_consistent_id 1 to all those
-//   gpu threads in all processes.
-void GetWorkerThreadInitializer(intrusive::shared_ptr<vm::VirtualMachineEngine> vm,
-                                std::function<void(vm::ThreadCtx*)>* Initializer) {
-  std::set<std::type_index> stream_type_indexes;
-  INTRUSIVE_UNSAFE_FOR_EACH_PTR(thread_ctx, vm->mut_thread_ctx_list()) {
-    const auto& stream_type = thread_ctx->stream_rt_desc().stream_type();
-    if (!stream_type.SupportingTransportInstructions()) { continue; }
-    stream_type_indexes.insert(GetStreamTypeIndex(thread_ctx));
-  }
-  HashMap<std::type_index, int64_t> stream_type_index2consistent_id;
-  int64_t thread_consistent_id = kThreadConsistentIdScheduler + 1;
-  for (const auto& stream_type_index : stream_type_indexes) {
-    VLOG(3) << "transport stream type: " << stream_type_index.name();
-    stream_type_index2consistent_id[stream_type_index] = thread_consistent_id++;
-  }
-  *Initializer = [stream_type_index2consistent_id](vm::ThreadCtx* thread_ctx) {
-    const auto& stream_type_index = GetStreamTypeIndex(thread_ctx);
-    const auto& iter = stream_type_index2consistent_id.find(stream_type_index);
-    if (iter != stream_type_index2consistent_id.end()) {
-      CHECK_JUST(InitThisThreadConsistentId(iter->second, stream_type_index.name()));
-    }
-    OF_PROFILER_NAME_THIS_HOST_THREAD("_VM::Worker");
-  };
->>>>>>> 76125977
-}
-
 void WorkerLoop(vm::ThreadCtx* thread_ctx, const std::function<void(vm::ThreadCtx*)>& Initializer) {
   Initializer(thread_ctx);
   while (thread_ctx->mut_notifier()->WaitAndClearNotifiedCnt() == kNotifierStatusSuccess) {
@@ -124,19 +80,6 @@
   // an argument for VirtualMachineEngine's constructor.
   vm_ = intrusive::make_shared<vm::VirtualMachineEngine>();
   OF_PROFILER_NAME_THIS_HOST_THREAD("_Main");
-<<<<<<< HEAD
-  std::function<void()> CallbackInitializer;
-  GetCallbackThreadInitializer(&CallbackInitializer);
-  callback_thread_ = std::thread(&VirtualMachine::CallbackLoop, this, CallbackInitializer);
-=======
-  std::function<void(vm::ThreadCtx*)> WorkerInitializer;
-  GetWorkerThreadInitializer(vm_, &WorkerInitializer);
-  CHECK_JUST(ForEachThreadCtx(vm_.Mutable(), [&](vm::ThreadCtx* thread_ctx) -> Maybe<void> {
-    auto thread = std::make_unique<std::thread>(&WorkerLoop, thread_ctx, WorkerInitializer);
-    worker_threads_.push_back(std::move(thread));
-    return Maybe<void>::Ok();
-  }));
->>>>>>> 76125977
   std::function<void()> SchedulerInitializer;
   GetSchedulerThreadInitializer(&SchedulerInitializer);
   schedule_thread_ = std::thread(&VirtualMachine::ScheduleLoop, this, SchedulerInitializer);
@@ -278,7 +221,7 @@
 
 Maybe<void> VirtualMachine::NotifyOrRunScheduler() {
   if (unlikely(pthread_fork::IsForkedSubProcess() || disable_vm_threads_)) {
-    ScheduleUntilVMEmpty(vm_.Mutable(), SingleThreadScheduleCtx(vm_.Mutable()));
+    ScheduleUntilVMEmpty(vm_.Mutable(), SingleThreadScheduleCtx());
   } else {
     pending_notifier_.Notify();
   }
@@ -287,12 +230,6 @@
 
 Maybe<void> VirtualMachine::RunInCurrentThread(vm::InstructionMsgList* instr_list) {
   CHECK_OR_RETURN(vm_->SchedulerEmpty()) << "vm scheduler not empty. May be a fatal error occured";
-<<<<<<< HEAD
-  CHECK_OR_RETURN(vm_->CallbackEmpty())
-      << "vm callback handler not empty. May be a fatal error occured";
-  CHECK_OR_RETURN(scheduler_stopped_) << "vm scheduler stopped.";
-=======
->>>>>>> 76125977
   JUST(vm_->Receive(instr_list));
   ScheduleUntilVMEmpty(vm_.Mutable(), SingleThreadScheduleCtx());
   return Maybe<void>::Ok();
@@ -358,13 +295,6 @@
   scheduler_stopped_ = true;
 }
 
-<<<<<<< HEAD
-void VirtualMachine::CallbackLoop(const std::function<void()>& Initializer) {
-  Initializer();
-  auto* vm = mut_vm();
-  while (callback_notifier_.WaitAndClearNotifiedCnt() == kNotifierStatusSuccess) { vm->Callback(); }
-}
-
 intrusive::shared_ptr<vm::MirroredObject> VirtualMachine::FindOrCreateScheduleLocalDepObject(
     Symbol<Device> device, StreamRole stream_role) {
   std::unique_lock<std::recursive_mutex> lock(creating_stream_and_thread_ctx_mutex_);
@@ -426,11 +356,12 @@
   auto thread_ctx_ptr = std::make_shared<vm::ThreadCtx*>(nullptr);
   {
     auto bc = std::make_shared<BlockingCounter>(1);
-    vm_->InsertSchedulerProbe([thread_ctx_ptr, bc](vm::VirtualMachineEngine* vm) {
+    vm_->InsertProbe([thread_ctx_ptr, bc](vm::VirtualMachineEngine* vm) {
       auto thread_ctx = intrusive::make_shared<vm::ThreadCtx>();
       vm->mut_thread_ctx_list()->PushBack(thread_ctx.Mutable());
       *thread_ctx_ptr = thread_ctx.Mutable();
       bc->Decrease();
+      return true;
     });
     JUST(NotifyOrRunScheduler());
     JUST(bc->WaitUntilCntEqualZero(VirtualMachine::GetPredicatorNoMoreInstructionsFinished()));
@@ -468,20 +399,18 @@
   if (IsCommNetStream::Visit(stream_role)) {
     transport_local_dep_object = FindOrCreateTransportLocalDepObject();
   }
-  vm_->InsertSchedulerProbe([stream_ptr, thread_ctx, device, stream_role, bc,
-                             schedule_local_dep_object,
-                             transport_local_dep_object](vm::VirtualMachineEngine* vm) {
+  vm_->InsertProbe([stream_ptr, thread_ctx, device, stream_role, bc, schedule_local_dep_object,
+                    transport_local_dep_object](vm::VirtualMachineEngine* vm) {
     auto stream = intrusive::make_shared<vm::Stream>(
         thread_ctx, device, stream_role, schedule_local_dep_object, transport_local_dep_object);
     thread_ctx->mut_stream_list()->PushBack(stream.Mutable());
     *stream_ptr = stream.Mutable();
     bc->Decrease();
+    return true;
   });
   JUST(NotifyOrRunScheduler());
   JUST(bc->WaitUntilCntEqualZero(VirtualMachine::GetPredicatorNoMoreInstructionsFinished()));
   return *stream_ptr;
 }
 
-=======
->>>>>>> 76125977
 }  // namespace oneflow