--- conflicted
+++ resolved
@@ -26,12 +26,8 @@
 #include "oneflow/core/job/parallel_desc.h"
 #include "oneflow/core/platform/include/pthread_fork.h"
 #include "oneflow/core/profiler/profiler.h"
-<<<<<<< HEAD
 #include "oneflow/core/common/cpp_attribute.h"
 #include "oneflow/core/common/global.h"
-#include "oneflow/core/job/global_for.h"
-=======
->>>>>>> e6540a60
 
 namespace oneflow {
 namespace vm {
@@ -81,7 +77,6 @@
   }
 }
 
-<<<<<<< HEAD
 // Handle pending instructions, schedule them to waiting list or ready list.
 void VirtualMachine::MovePendingToReadyOrWaiting() {
   OF_PROFILER_RANGE_PUSH("MovePendingToReadyOrWaiting");
@@ -93,8 +88,7 @@
   MakeInstructions(&tmp_pending_msg_list, /*out*/ &new_instruction_list);
   ConsumeMirroredObjects(mut_id2logical_object(), &new_instruction_list);
   MoveToReadyOrWaiting(&new_instruction_list);
-  static thread_local bool single_client = !CHECK_JUST(*Global<Maybe<bool>, MultiClient>::Get());
-  if (unlikely(single_client)) { TryDeleteLogicalObjects(); }
+  if (unlikely(mut_delete_logical_object_list()->size())) { TryDeleteLogicalObjects(); }
   OF_PROFILER_RANGE_POP();
 }
 
@@ -109,25 +103,6 @@
       stream->mut_running_instruction_list()->Erase(instruction_ptr);
       stream->DeleteInstruction(mut_lively_instruction_list()->Erase(instruction_ptr));
       OF_PROFILER_RANGE_POP();
-=======
-// Collect ready instructions onto ready_instruction_list_
-void VirtualMachine::TryReleaseFinishedInstructions(Stream* stream) {
-  auto* running_instruction_list = stream->mut_running_instruction_list();
-  auto* front_seq_compute_list = mut_front_seq_compute_instr_list();
-  auto* vm_stat_running_list = mut_vm_stat_running_instruction_list();
-  while (true) {
-    auto* instruction_ptr = running_instruction_list->Begin();
-    if (instruction_ptr == nullptr || !instruction_ptr->Done()) { break; }
-    ReleaseInstruction(instruction_ptr);
-    const auto interpret_type = instruction_ptr->stream().stream_type_id().interpret_type();
-    if (interpret_type == kInfer) {
-      // do nothing
-    } else if (interpret_type == kCompute) {
-      CHECK(!instruction_ptr->front_seq_compute_instr_hook().empty());
-      front_seq_compute_list->Erase(instruction_ptr);
-    } else {
-      UNIMPLEMENTED();
->>>>>>> e6540a60
     }
     if (stream->running_instruction_list().empty()) { mut_active_stream_list()->Erase(stream); }
   }
@@ -542,36 +517,21 @@
 }
 
 bool VirtualMachine::Dispatchable(Instruction* instruction) const {
-<<<<<<< HEAD
-  if (!instruction->is_dispatched_instruction_hook_empty()) { return false; }
-=======
   if (!instruction->dispatched_instruction_hook().empty()) { return false; }
->>>>>>> e6540a60
   const auto* stream = &instruction->stream();
   INTRUSIVE_UNSAFE_FOR_EACH_PTR(edge, instruction->mut_in_edges()) {
     const auto& src_instruction = edge->src_instruction();
     if (!(&src_instruction.stream() == stream /* same stream*/
-<<<<<<< HEAD
-          && !src_instruction.is_dispatched_instruction_hook_empty() /* dispatched */)) {
-=======
           && !src_instruction.dispatched_instruction_hook().empty() /* dispatched */)) {
->>>>>>> e6540a60
       return false;
     }
   }
   return true;
 }
 
-<<<<<<< HEAD
 // Dispatch ready instructions and put prescheduled instructions onto ready_instruction_list_.
 void VirtualMachine::DispatchAndPrescheduleInstructions() {
   OF_PROFILER_RANGE_PUSH("DispatchAndPrescheduleInstructions");
-=======
-// Dispatch ready instructions.
-// Collect prescheduled instructions onto ready_instruction_list_.
-void VirtualMachine::DispatchAndPrescheduleInstructions() {
-  if (mut_ready_instruction_list()->size() == 0) { return; }
->>>>>>> e6540a60
   ReadyInstructionList tmp_ready_instruction_list;
   mut_ready_instruction_list()->MoveTo(&tmp_ready_instruction_list);
   INTRUSIVE_FOR_EACH(instruction, &tmp_ready_instruction_list) {
@@ -582,10 +542,7 @@
       TryMoveFromWaitingToReady(edge->mut_dst_instruction());
     }
   }
-<<<<<<< HEAD
   OF_PROFILER_RANGE_POP();
-=======
->>>>>>> e6540a60
 }
 
 void VirtualMachine::MoveToReadyOrWaiting(NewInstructionList* new_instruction_list) {
@@ -594,30 +551,12 @@
       mut_ready_instruction_list()->PushBack(instruction);
       new_instruction_list->Erase(instruction);
     }
-<<<<<<< HEAD
   }
   new_instruction_list->MoveTo(mut_waiting_instruction_list());
 }
 
 void VirtualMachine::DispatchInstruction(Instruction* instruction) {
   OF_PROFILER_RANGE_PUSH("Dispatch-" + instruction->instr_msg().instr_type_name());
-  auto* stream = instruction->mut_stream();
-  stream->mut_running_instruction_list()->PushBack(instruction);
-  if (stream->is_active_stream_hook_empty()) { mut_active_stream_list()->PushBack(stream); }
-  const auto& stream_type = stream->stream_type();
-  if (stream_type.SharingVirtualMachineThread()) {
-    stream_type.Run(this, instruction);
-  } else {
-    stream->mut_thread_ctx()->mut_pending_instruction_list()->PushBack(instruction);
-  }
-=======
-  }
-  new_instruction_list->MoveTo(mut_waiting_instruction_list());
-}
-
-void VirtualMachine::DispatchInstruction(Instruction* instruction) {
-  OF_PROFILER_RANGE_PUSH("Dispatch-" + instruction->instr_msg().instr_type_name());
-  mut_vm_stat_running_instruction_list()->PushBack(instruction);
   auto* stream = instruction->mut_stream();
   stream->mut_running_instruction_list()->PushBack(instruction);
   if (stream->active_stream_hook().empty()) { mut_active_stream_list()->PushBack(stream); }
@@ -627,7 +566,6 @@
   } else {
     stream->mut_thread_ctx()->mut_pending_instruction_list()->PushBack(instruction);
   }
->>>>>>> e6540a60
   OF_PROFILER_RANGE_POP();
 }
 
@@ -696,10 +634,9 @@
   return Receive(&instr_msg_list);
 }
 
-<<<<<<< HEAD
 void VirtualMachine::TryRunBarrierInstruction() {
   auto* sequnential_instruction = mut_barrier_instruction_list()->Begin();
-  if (likely(sequnential_instruction == nullptr)) { return; }
+  CHECK(sequnential_instruction != nullptr);
   if (likely(sequnential_instruction != mut_lively_instruction_list()->Begin())) { return; }
   // All instructions before `sequnential_instruction` are handled now, it's time to handle
   // `sequnential_instruction`.
@@ -713,26 +650,6 @@
   mut_barrier_instruction_list()->Erase(sequnential_instruction);
   mut_lively_instruction_list()->Erase(sequnential_instruction);
   OF_PROFILER_RANGE_POP();
-=======
-// TODO(lixinqi): refactor to being trigger inside TryReleaseFinishedInstructions
-void VirtualMachine::TryRunFrontSeqInstruction() {
-  auto* instruction = mut_front_seq_compute_instr_list()->Begin();
-  if (instruction == nullptr) { return; }
-  const auto& instr_type_id = instruction->instr_msg().instr_type_id();
-  const auto& instruction_type = instr_type_id.instruction_type();
-  if (!instruction_type.IsFrontSequential()) { return; }
-  // All instructions before `instruction` are handled now, it's time to handle `instruction`.
-  // TODO(lixinqi): Should replace the `if` with
-  // CHECK(instruction->vm_stat_running_instruction_hook().empty()) ?
-  if (!instruction->vm_stat_running_instruction_hook().empty()) { return; }
-  const StreamType& stream_type = instr_type_id.stream_type_id().stream_type();
-  if (stream_type.SharingVirtualMachineThread()) {
-    stream_type.Run(this, instruction);
-    mut_front_seq_compute_instr_list()->Erase(instruction);
-  } else {
-    mut_ready_instruction_list()->PushBack(instruction);
-  }
->>>>>>> e6540a60
 }
 
 void VirtualMachine::TryDeleteLogicalObjects() {
@@ -762,7 +679,6 @@
     // For memory safety, do not swap the following two lines.
     mut_ready_instruction_list()->PushBack(instruction);
     mut_waiting_instruction_list()->Erase(instruction);
-<<<<<<< HEAD
   }
 }
 
@@ -775,43 +691,6 @@
   if (unlikely(mut_barrier_instruction_list()->size())) { TryRunBarrierInstruction(); }
   // dispatch ready instructions and try to schedule out instructions in DAG onto ready list.
   if (unlikely(mut_ready_instruction_list()->size())) { DispatchAndPrescheduleInstructions(); }
-=======
-  }
-}
-
-void VirtualMachine::Schedule() {
-  INTRUSIVE_FOR_EACH_PTR(stream, mut_active_stream_list()) {
-    // Collect ready instructions onto ready_instruction_list_.
-    TryReleaseFinishedInstructions(stream);
-    if (stream->running_instruction_list().empty()) { mut_active_stream_list()->Erase(stream); }
-  }
-  TryDeleteLogicalObjects();
-  // Try run sequential instructions
-  TryRunFrontSeqInstruction();
-  // Use thread_unsafe_size to avoid acquiring mutex lock.
-  // The inconsistency between pending_msg_list.list_head_.list_head_.container_ and
-  // pending_msg_list.list_head_.list_head_.size_ is not a fatal error because
-  // VirtualMachine::Schedule is always in a buzy loop. All instructions will get handled
-  // eventually.
-  //  VirtualMachine::Receive may be less effiencient if the thread safe version
-  //  `pending_msg_list().size()` used here, because VirtualMachine::Schedule is more likely to get
-  //  the mutex lock.
-  if (pending_msg_list().thread_unsafe_size() > 0) {
-    TmpPendingInstrMsgList tmp_pending_msg_list;
-    // MoveTo is under a lock.
-    mut_pending_msg_list()->MoveTo(&tmp_pending_msg_list);
-    FilterAndRunInstructionsInAdvance(&tmp_pending_msg_list);
-    NewInstructionList new_instruction_list;
-    MakeInstructions(&tmp_pending_msg_list, /*out*/ &new_instruction_list);
-    ConsumeMirroredObjects(mut_id2logical_object(), &new_instruction_list);
-    MoveToReadyOrWaiting(&new_instruction_list);
-  }
-  // Dispatch ready instructions and put prescheduled instructions onto ready_instruction_list_.
-  DispatchAndPrescheduleInstructions();
-  *mut_flying_instruction_cnt() = mut_waiting_instruction_list()->size()
-                                  + mut_ready_instruction_list()->size()
-                                  + mut_vm_stat_running_instruction_list()->size();
->>>>>>> e6540a60
 }
 
 bool VirtualMachine::ThreadUnsafeEmpty() const {
