--- conflicted
+++ resolved
@@ -74,11 +74,7 @@
 
 }  // namespace
 
-<<<<<<< HEAD
-VirtualMachine::VirtualMachine() : vm_threads_closed_(false) {
-=======
 VirtualMachine::VirtualMachine() : disable_vm_threads_(false), scheduler_stoped_(false) {
->>>>>>> 1f5a3df1
   // Class VirtualMachineEngine only cares the basic logical of vm, while class VirtualMachine
   // manages threads and condition variables.
   // In order to notify threads in VirtualMachineEngine, a notify callback lambda should be take as
@@ -130,28 +126,16 @@
 }
 
 Maybe<void> VirtualMachine::CloseVMThreads() {
-<<<<<<< HEAD
-  CHECK_OR_RETURN(!vm_threads_closed_);
-  ControlSync();
-  pending_notifier_.Close();
-  schedule_thread_.join();
-  vm_threads_closed_ = true;
-=======
   CHECK_OR_RETURN(!disable_vm_threads_);
   ControlSync();
   pending_notifier_.Close();
   schedule_thread_.join();
   disable_vm_threads_ = true;
->>>>>>> 1f5a3df1
   return Maybe<void>::Ok();
 }
 
 VirtualMachine::~VirtualMachine() {
-<<<<<<< HEAD
-  if (!vm_threads_closed_) { CHECK_JUST(CloseVMThreads()); }
-=======
   if (!disable_vm_threads_) { CHECK_JUST(CloseVMThreads()); }
->>>>>>> 1f5a3df1
   CHECK(vm_->Empty());
   CHECK(vm_->CallbackEmpty());
   vm_.Reset();
@@ -196,11 +180,7 @@
       // `ComputeInFuseMode` will be replaced by `Compute` soon.
       instr_msg->instruction_type().ComputeInFuseMode(instr_msg);
     }
-<<<<<<< HEAD
-  } else if (unlikely(vm_threads_closed_)) {
-=======
   } else if (unlikely(disable_vm_threads_)) {
->>>>>>> 1f5a3df1
     JUST(RunInCurrentThread(instr_list));
   } else {
     const int64_t kHighWaterMark = GetInstructionHighWaterMark();
@@ -254,10 +234,7 @@
 Maybe<void> VirtualMachine::RunInCurrentThread(vm::InstructionMsgList* instr_list) {
   CHECK_OR_RETURN(vm_->Empty());
   CHECK_OR_RETURN(vm_->CallbackEmpty());
-<<<<<<< HEAD
-=======
   CHECK_OR_RETURN(scheduler_stoped_);
->>>>>>> 1f5a3df1
   JUST(vm_->Receive(instr_list));
   ScheduleUntilVMEmpty(vm_.Mutable(), SingleThreadScheduleCtx(vm_.Mutable()));
   return Maybe<void>::Ok();
@@ -325,10 +302,7 @@
     std::unique_lock<std::mutex> lock(worker_threads_mutex_);
     for (const auto& worker_thread : worker_threads_) { worker_thread->join(); }
   }
-<<<<<<< HEAD
-=======
   scheduler_stoped_ = true;
->>>>>>> 1f5a3df1
 }
 
 void VirtualMachine::CallbackLoop(const std::function<void()>& Initializer) {
