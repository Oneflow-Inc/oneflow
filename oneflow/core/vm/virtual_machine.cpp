/*
Copyright 2020 The OneFlow Authors. All rights reserved.

Licensed under the Apache License, Version 2.0 (the "License");
you may not use this file except in compliance with the License.
You may obtain a copy of the License at

    http://www.apache.org/licenses/LICENSE-2.0

Unless required by applicable law or agreed to in writing, software
distributed under the License is distributed on an "AS IS" BASIS,
WITHOUT WARRANTIES OR CONDITIONS OF ANY KIND, either express or implied.
See the License for the specific language governing permissions and
limitations under the License.
*/
#include <typeinfo>
#include "oneflow/core/vm/virtual_machine.h"
#include "oneflow/core/vm/instruction.h"
#include "oneflow/core/vm/no_arg_cb_phy_instr_operand.h"
#include "oneflow/core/vm/vm_util.h"
#include "oneflow/core/common/blocking_counter.h"
#include "oneflow/core/common/multi_client.h"
#include "oneflow/core/common/cpp_attribute.h"
#include "oneflow/core/control/global_process_ctx.h"
#include "oneflow/core/job/global_for.h"
#include "oneflow/core/thread/thread_consistent_id.h"
#include "oneflow/core/framework/transport_token.h"
#include "oneflow/core/profiler/profiler.h"
#include "oneflow/core/platform/include/pthread_fork.h"

namespace oneflow {

namespace {

template<typename T>
int MicrosecondsFrom(const T& start) {
  return std::chrono::duration_cast<std::chrono::microseconds>(std::chrono::steady_clock::now()
                                                               - start)
      .count();
}

Maybe<void> ForEachThreadCtx(vm::VirtualMachineEngine* vm,
                             const std::function<Maybe<void>(vm::ThreadCtx*)>& DoEach) {
  INTRUSIVE_UNSAFE_FOR_EACH_PTR(thread_ctx, vm->mut_thread_ctx_list()) {
    const auto& stream_type = thread_ctx->stream_rt_desc().stream_type_id().stream_type();
    if (stream_type.OnSchedulerThread()) { continue; }
    JUST(DoEach(thread_ctx));
  }
  return Maybe<void>::Ok();
}

void GetSchedulerThreadInitializer(std::function<void()>* Initializer) {
  *Initializer = [&]() {
    if (!CHECK_JUST(IsMultiClient())) { return; }
    CHECK_JUST(InitThisThreadUniqueConsistentId(kThreadConsistentIdScheduler, "scheduler"));
    OF_PROFILER_NAME_THIS_HOST_THREAD("_VM::Scheduler");
  };
}

void GetCallbackThreadInitializer(std::function<void()>* Initializer) {
  *Initializer = [&]() {
    if (!CHECK_JUST(IsMultiClient())) { return; }
    OF_PROFILER_NAME_THIS_HOST_THREAD("_VM::Callback");
  };
}

std::type_index GetStreamTypeIndex(const vm::ThreadCtx* thread_ctx) {
  const auto& stream_rt_desc = thread_ctx->stream_rt_desc();
  const auto& stream_type_id = stream_rt_desc.stream_type_id();
  const auto& stream_type = stream_type_id.stream_type();
  return typeid(stream_type);
}

// Threads with the same stream_type share a thread_consistent_id.
// e.g.
//   Given there are 8 gpu thread in a single process.
//   thread #0 is active in process #0, while others are not.
//   thread #1 is active in process #1, while others are not.
//   ...
//   thread #7 is active in process #7, while others are not.
//   to make them communicate with each other, we can allocate thread_consistent_id 1 to all those
//   gpu threads in all processes.
void GetWorkerThreadInitializer(intrusive::shared_ptr<vm::VirtualMachineEngine> vm,
                                std::function<void(vm::ThreadCtx*)>* Initializer) {
  std::set<std::type_index> stream_type_indexes;
  INTRUSIVE_UNSAFE_FOR_EACH_PTR(thread_ctx, vm->mut_thread_ctx_list()) {
    const auto& stream_type = thread_ctx->stream_rt_desc().stream_type_id().stream_type();
    if (!stream_type.SupportingTransportInstructions()) { continue; }
    stream_type_indexes.insert(GetStreamTypeIndex(thread_ctx));
  }
  HashMap<std::type_index, int64_t> stream_type_index2consistent_id;
  int64_t thread_consistent_id = kThreadConsistentIdScheduler + 1;
  for (const auto& stream_type_index : stream_type_indexes) {
    LOG(INFO) << "transport stream type: " << stream_type_index.name();
    stream_type_index2consistent_id[stream_type_index] = thread_consistent_id++;
  }
  *Initializer = [stream_type_index2consistent_id](vm::ThreadCtx* thread_ctx) {
    if (!CHECK_JUST(IsMultiClient())) { return; }
    const auto& stream_type_index = GetStreamTypeIndex(thread_ctx);
    const auto& iter = stream_type_index2consistent_id.find(stream_type_index);
    if (iter != stream_type_index2consistent_id.end()) {
      CHECK_JUST(InitThisThreadConsistentId(iter->second, stream_type_index.name()));
    }
    OF_PROFILER_NAME_THIS_HOST_THREAD("_VM::Worker");
  };
}

void WorkerLoop(vm::ThreadCtx* thread_ctx, const std::function<void(vm::ThreadCtx*)>& Initializer) {
  Initializer(thread_ctx);
<<<<<<< HEAD
  while (thread_ctx->ReceiveAndRun() == intrusive::kChannelStatusSuccess) {
    for (bool is_continue = true; is_continue;) {
      is_continue = false;
      auto start = std::chrono::steady_clock::now();
      static constexpr int kWorkingMicroseconds = 100;
      // Every time worker threads wake up, there run for about `kWorkingMicroseconds`.
      // The cost of os thread switching is about 5-10 microseconds. Doing more worker in
      // a single waiting up can reach higher performance.
      do {
        static constexpr int kTryCntPerTimoutTest = 10000;
        // Every time kWorkingMicroseconds timeout tested, worker threads run for about
        // kNumSchedulingPerTimoutTest.
        // The cost of `MicrosecondsFrom(start)` is about 400ns, while the empty TryReceiveAndRun
        // costs about 10ns.
        for (int i = 0; i < kTryCntPerTimoutTest; ++i) {
          is_continue = (thread_ctx->TryReceiveAndRun() > 0) || is_continue;
        }
      } while (MicrosecondsFrom(start) < kWorkingMicroseconds);
    }
  }
=======
  while (thread_ctx->ReceiveAndRun() == intrusive::kChannelStatusSuccess) {}
>>>>>>> dcd5073b
}

}  // namespace

<<<<<<< HEAD
VirtualMachine::VirtualMachine(const Resource& resource, int64_t this_machine_id) {
  vm_ = intrusive::make_shared<vm::VirtualMachineEngine>(
      vm::MakeVmDesc(resource, this_machine_id).Get(), [this]() { callback_notifier_.Notify(); });
  OF_PROFILER_NAME_THIS_HOST_THREAD("_Main");
=======
VirtualMachine::VirtualMachine(const Resource& resource, int64_t this_machine_id)
    : vm_(intrusive::make_shared<vm::VirtualMachineEngine>(
        vm::MakeVmDesc(resource, this_machine_id).Get())) {
  OF_PROFILER_NAME_THIS_HOST_THREAD("_Main");
  std::function<void()> SchedulerInitializer;
  GetSchedulerThreadInitializer(&SchedulerInitializer);
>>>>>>> dcd5073b
  std::function<void(vm::ThreadCtx*)> WorkerInitializer;
  GetWorkerThreadInitializer(vm_, &WorkerInitializer);
  CHECK_JUST(ForEachThreadCtx(vm_.Mutable(), [&](vm::ThreadCtx* thread_ctx) -> Maybe<void> {
    auto thread = std::make_unique<std::thread>(&WorkerLoop, thread_ctx, WorkerInitializer);
    worker_threads_.push_back(std::move(thread));
    return Maybe<void>::Ok();
  }));
  std::function<void()> CallbackInitializer;
  GetCallbackThreadInitializer(&CallbackInitializer);
  callback_thread_ = std::thread(&VirtualMachine::CallbackLoop, this, CallbackInitializer);
  std::function<void()> SchedulerInitializer;
  GetSchedulerThreadInitializer(&SchedulerInitializer);
  schedule_thread_ = std::thread(&VirtualMachine::ScheduleLoop, this, SchedulerInitializer);
}

namespace {

void MakeCtrlSeqInstructions(vm::VirtualMachineEngine* vm, vm::InstructionMsgList* list,
                             const std::function<void()>& ComputeCallback) {
  const auto& phy_instr_operand = std::make_shared<vm::NoArgCbPhyInstrOperand>(ComputeCallback);
  auto instruction = intrusive::make_shared<vm::InstructionMsg>(
      vm, "CtrlComputeRankFrontSeqCallback", std::shared_ptr<const ParallelDesc>(),
      phy_instr_operand);
  instruction->add_int64_operand(GlobalProcessCtx::Rank());
  list->EmplaceBack(std::move(instruction));
}

}  // namespace

void VirtualMachine::ControlSync() {
  BlockingCounter bc(1);
  vm::InstructionMsgList list;
  MakeCtrlSeqInstructions(mut_vm(), &list, [&] { bc.Decrease(); });
  CHECK_JUST(Receive(&list));
  bc.WaitUntilCntEqualZero();
}

VirtualMachine::~VirtualMachine() {
  ControlSync();
  pending_notifier_.Close();
  schedule_thread_.join();
  CHECK(!vm_);
  callback_notifier_.Close();
  callback_thread_.join();
}

Maybe<void> VirtualMachine::Receive(vm::InstructionMsgList* instr_list) {
  if (unlikely(pthread_fork::IsForkedSubProcess())) {
    CHECK_OR_RETURN(JUST(IsMultiClient()));
    INTRUSIVE_FOR_EACH_PTR(instr_msg, instr_list) {
      const auto& parallel_desc = instr_msg->phy_instr_parallel_desc();
      CHECK(!parallel_desc || parallel_desc->device_type() == DeviceType::kCPU)
          << pthread_fork::kOfCudaNotSupportInForkedSubProcess;
    }
    JUST(vm_->Receive(instr_list));
    while (!vm_->Empty()) { vm_->Schedule(); }
    vm_->Callback();
    vm::InstructionMsgList garbage_msg_list;
    vm_->mut_garbage_msg_list()->MoveTo(&garbage_msg_list);
  } else {
    if (JUST(vm_->Receive(instr_list))) {
      // old pending_instruction_list is empty.
      pending_notifier_.Notify();
    }
  }
  return Maybe<void>::Ok();
}

<<<<<<< HEAD
void VirtualMachine::ScheduleLoop(const std::function<void()>& Initializer) {
=======
void VirtualMachine::Loop(const std::function<void()>& Initializer) {
>>>>>>> dcd5073b
  Initializer();
  auto* vm = mut_vm();
  while (pending_notifier_.WaitAndClearNotifiedCnt() == kNotifierStatusSuccess) {
    OF_PROFILER_RANGE_PUSH("VirtualMachine::ScheduleLoop");
    auto start = std::chrono::steady_clock::now();
    static constexpr int kWorkingMicroseconds = 1000;
    // Every time this thread wakes up, vm is scheduled for about `kWorkingMicroseconds`.
    // The cost of os thread switching is about 5-10 microseconds. Doing more scheduling in
    // a single waiting up can reach higher performance.
    do {
      static constexpr int kNumSchedulingPerTimoutTest = 10000;
      // Every time kWorkingMicroseconds timeout tested, vm is scheduled for about
      // kNumSchedulingPerTimoutTest.
      // The cost of `MicrosecondsFrom(start)` is about 400ns, while the empty scheduling costs
      // about 10ns.
      int i = 0;
      do {
        // Use ThreadUnsafeEmpty to avoid acquiring mutex lock.
        // It's safe to use ThreadUnsafeEmpty here. pending_notifier_.notified_cnt_ will be greater
        // than zero when inconsistency between
        // vm->pending_msg_list.list_head_.list_head_.container_ and
        // vm->pending_msg_list.list_head_.list_head_.size_ occured. hence the pending
        // instructions
        // will get handled in the next iteration.
        //  VirtualMachine::Receive may be less effiencient if the thread safe version `vm->Empty()`
        // used
        //  here, because VirtualMachine::ScheduleLoop is more likely to get the mutex lock.
        do { vm->Schedule(); } while (!vm->ThreadUnsafeEmpty());
        vm->ScheduleEnd();
      } while (++i < kNumSchedulingPerTimoutTest);
    } while (MicrosecondsFrom(start) < kWorkingMicroseconds);
    OF_PROFILER_RANGE_POP();
  }
  while (!(vm->Empty() && vm->CallbackEmpty())) {
    vm->Schedule();
    vm->ScheduleEnd();
  }
  CHECK_JUST(ForEachThreadCtx(vm_.Mutable(), [&](vm::ThreadCtx* thread_ctx) -> Maybe<void> {
    thread_ctx->mut_pending_instruction_list()->Close();
    return Maybe<void>::Ok();
  }));
  for (const auto& worker_thread : worker_threads_) { worker_thread->join(); }
  vm_.Reset();
}

void VirtualMachine::CallbackLoop(const std::function<void()>& Initializer) {
  Initializer();
  auto* vm = mut_vm();
  while (callback_notifier_.WaitAndClearNotifiedCnt() == kNotifierStatusSuccess) { vm->Callback(); }
}

}  // namespace oneflow<|MERGE_RESOLUTION|>--- conflicted
+++ resolved
@@ -107,47 +107,15 @@
 
 void WorkerLoop(vm::ThreadCtx* thread_ctx, const std::function<void(vm::ThreadCtx*)>& Initializer) {
   Initializer(thread_ctx);
-<<<<<<< HEAD
-  while (thread_ctx->ReceiveAndRun() == intrusive::kChannelStatusSuccess) {
-    for (bool is_continue = true; is_continue;) {
-      is_continue = false;
-      auto start = std::chrono::steady_clock::now();
-      static constexpr int kWorkingMicroseconds = 100;
-      // Every time worker threads wake up, there run for about `kWorkingMicroseconds`.
-      // The cost of os thread switching is about 5-10 microseconds. Doing more worker in
-      // a single waiting up can reach higher performance.
-      do {
-        static constexpr int kTryCntPerTimoutTest = 10000;
-        // Every time kWorkingMicroseconds timeout tested, worker threads run for about
-        // kNumSchedulingPerTimoutTest.
-        // The cost of `MicrosecondsFrom(start)` is about 400ns, while the empty TryReceiveAndRun
-        // costs about 10ns.
-        for (int i = 0; i < kTryCntPerTimoutTest; ++i) {
-          is_continue = (thread_ctx->TryReceiveAndRun() > 0) || is_continue;
-        }
-      } while (MicrosecondsFrom(start) < kWorkingMicroseconds);
-    }
-  }
-=======
   while (thread_ctx->ReceiveAndRun() == intrusive::kChannelStatusSuccess) {}
->>>>>>> dcd5073b
 }
 
 }  // namespace
 
-<<<<<<< HEAD
 VirtualMachine::VirtualMachine(const Resource& resource, int64_t this_machine_id) {
   vm_ = intrusive::make_shared<vm::VirtualMachineEngine>(
       vm::MakeVmDesc(resource, this_machine_id).Get(), [this]() { callback_notifier_.Notify(); });
   OF_PROFILER_NAME_THIS_HOST_THREAD("_Main");
-=======
-VirtualMachine::VirtualMachine(const Resource& resource, int64_t this_machine_id)
-    : vm_(intrusive::make_shared<vm::VirtualMachineEngine>(
-        vm::MakeVmDesc(resource, this_machine_id).Get())) {
-  OF_PROFILER_NAME_THIS_HOST_THREAD("_Main");
-  std::function<void()> SchedulerInitializer;
-  GetSchedulerThreadInitializer(&SchedulerInitializer);
->>>>>>> dcd5073b
   std::function<void(vm::ThreadCtx*)> WorkerInitializer;
   GetWorkerThreadInitializer(vm_, &WorkerInitializer);
   CHECK_JUST(ForEachThreadCtx(vm_.Mutable(), [&](vm::ThreadCtx* thread_ctx) -> Maybe<void> {
@@ -216,11 +184,7 @@
   return Maybe<void>::Ok();
 }
 
-<<<<<<< HEAD
 void VirtualMachine::ScheduleLoop(const std::function<void()>& Initializer) {
-=======
-void VirtualMachine::Loop(const std::function<void()>& Initializer) {
->>>>>>> dcd5073b
   Initializer();
   auto* vm = mut_vm();
   while (pending_notifier_.WaitAndClearNotifiedCnt() == kNotifierStatusSuccess) {
