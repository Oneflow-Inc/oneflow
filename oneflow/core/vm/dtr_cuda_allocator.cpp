/*
Copyright 2020 The OneFlow Authors. All rights reserved.

Licensed under the Apache License, Version 2.0 (the "License");
you may not use this file except in compliance with the License.
You may obtain a copy of the License at

    http://www.apache.org/licenses/LICENSE-2.0

Unless required by applicable law or agreed to in writing, software
distributed under the License is distributed on an "AS IS" BASIS,
WITHOUT WARRANTIES OR CONDITIONS OF ANY KIND, either express or implied.
See the License for the specific language governing permissions and
limitations under the License.
*/

#ifdef WITH_CUDA

#include "oneflow/core/vm/dtr_cuda_allocator.h"
#include "oneflow/core/device/cuda_util.h"
#include "oneflow/core/framework/tensor_pool.h"
#include "oneflow/core/job/env_global_objects_scope.h"
#include "oneflow/core/job/job_build_and_infer_ctx_mgr.h"
#include "oneflow/core/eager/eager_blob_object.h"
#include <iostream>

namespace oneflow {
namespace vm {

namespace {

inline size_t CudaMemAlignedBytes(size_t bytes) { return RoundUp(bytes, kCudaMemAllocAlignSize); }

inline bool IsAlignedSize(size_t size) { return size % kCudaMemAllocAlignSize == 0; }

static const size_t kPieceSplitThreshold = 128 << 20;  // 128MiB

inline double bytes2Mb(size_t bytes) { return bytes * 1. / 1024 / 1024; }

}  // namespace

DtrCudaAllocator::DtrCudaAllocator(int64_t device_id)
    : Allocator(), device_id_(device_id), total_memory_bytes_(0) {
  bins_.resize(kBinNumSize);
  for (int i = 0; i < kBinNumSize; ++i) {
    size_t bin_size = BinSize4BinNum(i);
    bins_.at(i).size = bin_size;
    CHECK_EQ(BinNum4BinSize(bin_size), i);
    CHECK_EQ(BinNum4BinSize(bin_size + kCudaMemAllocAlignSize - 1), i);
    CHECK_EQ(BinNum4BinSize(bin_size * 2 - 1), i);
    CHECK_EQ(BinNum4BinSize(bin_size * 2), i == (kBinNumSize - 1) ? i : i + 1);
  }
}

DtrCudaAllocator::~DtrCudaAllocator() {
  cudaSetDevice(device_id_);
  if (memory_ != nullptr) { OF_CUDA_CHECK(cudaFree(memory_)); }
}

void DtrCudaAllocator::Mark(DTREagerBlobObject* ebo, char* mem_ptr) {
  if (oneflow::DTRDebugEnabled()) { LOG(INFO) << "mark " << ebo << " " << (void*)mem_ptr; }
  Piece* piece = ptr2piece_.at(mem_ptr);
  piece->tensor = ebo;
}

void DtrCudaAllocator::InsertPiece2Bin(Piece* piece) {
  CHECK(piece->is_free && piece->bin_num == kInvalidBinNum);
  int32_t bin_num = BinNum4BinSize(piece->size);
  piece->bin_num = bin_num;
  CHECK(bins_.at(bin_num).pieces.insert(piece).second);
  piece_ordered_by_ptr.insert(piece);
}

void DtrCudaAllocator::RemovePieceFromBin(Piece* piece) {
  CHECK(piece->is_free);
  CHECK_NE(piece->bin_num, kInvalidBinNum);
  CHECK_GT(bins_.at(piece->bin_num).pieces.erase(piece), 0);
  piece->bin_num = kInvalidBinNum;
  piece_ordered_by_ptr.erase(piece);
}

DtrCudaAllocator::Piece* DtrCudaAllocator::AllocatePiece() {
  Piece* piece = new Piece();
  return piece;
}

void DtrCudaAllocator::DeallocatePiece(Piece* piece) {
  free(piece);
}

void DtrCudaAllocator::MarkPiece(Piece* piece) {
  CHECK_NOTNULL(piece->ptr);
  CHECK(ptr2piece_.emplace(piece->ptr, piece).second);
}
void DtrCudaAllocator::UnMarkPiece(Piece* piece) {
  CHECK_NOTNULL(piece->ptr);
  auto it = ptr2piece_.find(piece->ptr);
  CHECK(it != ptr2piece_.end());
  ptr2piece_.erase(it);
}

void DtrCudaAllocator::DisplayAllPieces() {
  for (const auto& pair : ptr2piece_) {
    Piece* piece = pair.second;
    std::stringstream ss;
    ss << "piece " << piece << ", " << (void*)piece->ptr << ", " << piece->size << ", "
       << piece->bin_num;
    if (piece->tensor) {
      ss << ", tensor: " << piece->tensor
         << ", compute op: " << piece->tensor->compute_op_type_name();
    } else {
      ss << ", no tensor";
    }
    LOG(INFO) << ss.str();
  }
}

void DtrCudaAllocator::Display() {
  double total_free_piece_bytes = 0.;
  for (int32_t bin_num = 0; bin_num < kBinNumSize; ++bin_num) {
    Bin* bin = &bins_.at(bin_num);
    for (auto it = bin->pieces.begin(); it != bin->pieces.end(); ++it) {
      Piece* piece = *it;
      CHECK(piece->is_free);
      CHECK_NOTNULL(piece->ptr);
      CHECK_EQ(piece->bin_num, bin_num);
      CHECK(IsAlignedSize(piece->size));
      std::cout << "piece in bin " << bin_num << ", memory: " << piece->size * 1. / 1024 / 1024
                << "MB" << std::endl;
      total_free_piece_bytes += piece->size;
    }
  }
  std::cout << "total_free_piece_bytes: " << bytes2Mb(total_free_piece_bytes) << "MB"
            << ", total allocate bytes: " << bytes2Mb(total_allocate_bytes_) << "MB"
            << ", total deallocate bytes: " << bytes2Mb(total_deallocate_bytes_) << "MB"
            << ", total memory bytes: " << bytes2Mb(total_memory_bytes_) << "MB" << std::endl;
}

DtrCudaAllocator::Piece* DtrCudaAllocator::FindPiece(size_t aligned_size) {
  CHECK(IsAlignedSize(aligned_size));

  if (memory_ == nullptr) {
    const size_t size = oneflow::GetDTRMemoryThreshold();
    OF_CUDA_CHECK(cudaMalloc(&memory_, size));
    Piece* piece = AllocatePiece();
    piece->size = size;
    piece->ptr = static_cast<char*>(memory_);
    piece->prev = nullptr;
    piece->next = nullptr;
    piece->is_free = true;
    piece->tensor = nullptr;
    piece->bin_num = kInvalidBinNum;
    InsertPiece2Bin(piece);
    MarkPiece(piece);
  }

  for (int32_t bin_num = BinNum4BinSize(aligned_size); bin_num < kBinNumSize; ++bin_num) {
    Bin* bin = &bins_.at(bin_num);
    for (auto it = bin->pieces.begin(); it != bin->pieces.end(); ++it) {
      Piece* piece = *it;
      CHECK(piece->is_free);
      CHECK_NOTNULL(piece->ptr);
      CHECK_EQ(piece->bin_num, bin_num);
      CHECK(IsAlignedSize(piece->size));
      if (piece->size >= aligned_size) {
        bin->pieces.erase(it);

        if (piece->size == aligned_size) {
          piece->bin_num = kInvalidBinNum;
          piece->is_free = false;
        } else if (piece->size > aligned_size) {
          const std::string& name = Global<one::DTRTensorPool>::Get()->current_op_type_name();
          const bool choose_left = [&]() {
            if (std::getenv("OF_DTR_NLR") != nullptr) {
              std::vector<std::string> high_compute_cost_names{"conv2d", "conv_data_grad",
                                                               "conv_filter_grad"};
              if (std::find(high_compute_cost_names.cbegin(), high_compute_cost_names.cend(), name)
                  != high_compute_cost_names.cend()) {
                return true;
              }
              return false;

            } else {
              return left_;
            }
          }();
          if (choose_left) {
            if (oneflow::DTRDebugEnabled()) { LOG(INFO) << "left: " << name; }
            piece->bin_num = kInvalidBinNum;
            piece->is_free = false;

            Piece* new_piece = AllocatePiece();
            new_piece->ptr = piece->ptr + aligned_size;
            new_piece->size = piece->size - aligned_size;
            piece->size = aligned_size;

            Piece* next_p = piece->next;
            piece->next = new_piece;
            new_piece->prev = piece;
            new_piece->next = next_p;
            if (next_p != nullptr) { next_p->prev = new_piece; }

            new_piece->is_free = true;
            new_piece->bin_num = kInvalidBinNum;
            CHECK(IsAlignedSize(piece->size));
            CHECK(IsAlignedSize(new_piece->size));
            InsertPiece2Bin(new_piece);
            MarkPiece(new_piece);
          } else {
            // is right
            piece->bin_num = kInvalidBinNum;
            // piece is still free

            Piece* new_piece = AllocatePiece();
            new_piece->ptr = piece->ptr + piece->size - aligned_size;
            new_piece->size = aligned_size;
            piece->size -= aligned_size;

            Piece* next_p = piece->next;
            piece->next = new_piece;
            new_piece->prev = piece;
            new_piece->next = next_p;
            if (next_p != nullptr) { next_p->prev = new_piece; }

            new_piece->is_free = false;
            new_piece->bin_num = kInvalidBinNum;
            CHECK(IsAlignedSize(piece->size));
            CHECK(IsAlignedSize(new_piece->size));
            InsertPiece2Bin(piece);
            MarkPiece(new_piece);
            return new_piece;
          }
        }
        return piece;
      }
    }
  }
  return nullptr;
}

void DtrCudaAllocator::MergeNeighbourFreePiece(Piece* lhs, Piece* rhs) {
  CHECK(lhs->is_free);
  CHECK(rhs->is_free);
  CHECK(lhs->next == rhs);
  CHECK(lhs == rhs->prev);
  CHECK(lhs->ptr + lhs->size == rhs->ptr);

  lhs->size += rhs->size;
  lhs->next = rhs->next;
  if (rhs->next != nullptr) { rhs->next->prev = lhs; }
  UnMarkPiece(rhs);
  DeallocatePiece(rhs);
}

double get_cost(const vm::DTREagerBlobObject* ebo, int coeff) {
  if (ebo == nullptr) { return 0.; }
  const std::string cost_type = "eq_compute_time_and_last_access";
  double cost = CHECK_JUST(ebo->cost(cost_type));
  if (std::getenv("OF_DTR_NO_EE") == nullptr) {
    CHECK(!isinf(cost));
    CHECK(!isnan(cost));
    return cost;
  }
  // const double cost = CHECK_JUST(ebo->cost());
  if (coeff < 0) {
    coeff = ebo->pesudo_cnt();
  }
  cost = cost * coeff;
  CHECK(!isinf(cost));
  CHECK(!isnan(cost));
  return cost;
}

DtrCudaAllocator::Piece* DtrCudaAllocator::EvictAndFindPiece(size_t size) {
  if (oneflow::DTRDebugEnabled()) { LOG(INFO) << "size: " << size; }
  auto start = ptr2piece_.begin();
  auto end = ptr2piece_.begin();
  size_t total_size = 0;
  double cost = 0;
  double min_cost = std::numeric_limits<double>::max();
  auto min_start = start;
  auto min_end = start;
  while (end != ptr2piece_.end()) {
    if (total_size < size) {
      auto* end_tensor = end->second->tensor;
      // const auto* end_tensor = end->second->tensor;
      if (end_tensor != nullptr && (end_tensor->is_pinned() || !end_tensor->is_evictable())) {
        if (oneflow::DTRDebugEnabled()) {
          LOG(INFO) << "skip tensor: " << end_tensor
                    << ", size: " << end_tensor->blob_body_bytes_double() << ", compute op "
                    << end_tensor->compute_op_type_name();
          LOG(INFO) << "num_pinned: " << end_tensor->num_pinned()
                    << ", is_evictable: " << end_tensor->is_evictable();
        }
        end++;
        start = end;
        total_size = 0;
        cost = 0;
        continue;
      }
      total_size += end->second->size;
      // end_tensor is fakely evicted, update_after_pesudo_evict
      if (end_tensor != nullptr) {
        Global<one::DTRTensorPool>::Get()->update_after_pesudo_evict(end_tensor);
      }
      cost += get_cost(end_tensor, -1);
      end++;

      if (oneflow::DTRDebugEnabled()) {
        LOG(INFO) << "move end, compute op: "
                  << (end_tensor != nullptr ? end_tensor->compute_op_type_name() : "no tensor")
                  << ", size: " << end->second->size
                  << ", total_size: " << total_size << ", cost: " << cost;
      }
    } else {
      if (min_cost > cost) {
        min_cost = cost;
        min_start = start;
        min_end = end;
        if (oneflow::DTRDebugEnabled()) { LOG(INFO) << "record, min_cost: " << min_cost; }
      }
      auto* start_tensor = start->second->tensor;
      // const auto* start_tensor = start->second->tensor;
      total_size -= start->second->size;
      // start_tensor is back in the pool, update_after_pesudo_compute
      int coeff = -1;
      if (start_tensor != nullptr) {
        coeff = Global<one::DTRTensorPool>::Get()->update_after_pesudo_compute(start_tensor);
      }
      cost -= get_cost(start_tensor, coeff);
      if (oneflow::DTRDebugEnabled()) {
        LOG(INFO) << "move start, compute op: "
                  << (start_tensor != nullptr ? start_tensor->compute_op_type_name() : "no tensor")
                  << ", size: " << start->second->size
                  << ", total_size: " << total_size << ", cost: " << cost;
      }
      start++;
    }
  }
  // CHECK(min_end != start);
  size_t size2 = 0;
  // collect piece ptrs into a new container, because evict() will devalidate the iterators
  std::vector<Piece*> pieces_to_be_evicted;
  for (auto it = min_start; it != min_end; ++it) {
    Piece* piece = it->second;
    pieces_to_be_evicted.push_back(piece);
  }
  for (auto* piece : pieces_to_be_evicted) {
    if (oneflow::DTRDebugEnabled()) {
<<<<<<< HEAD
      LOG(INFO) << "release ebo: " << piece->tensor << " dptr: " << (void*)piece->ptr << ", size: " << piece->size
                << ", cost: " << get_cost(piece->tensor) << ", compute op: "
=======
      LOG(INFO) << "release dptr: " << (void*)piece->ptr << ", size: " << piece->size
                << ", cost: " << get_cost(piece->tensor, -1) << ", compute op: "
>>>>>>> 1f49dc58
                << (piece->tensor != nullptr ? piece->tensor->compute_op_type_name() : "no tensor");
    }
    size2 += piece->size;
    if (piece->tensor != nullptr) { CHECK_JUST(piece->tensor->evict()); }
  }
  if (oneflow::DTRDebugEnabled()) { LOG(INFO) << "evict size: " << size2; }
  return FindPiece(size);
}

void DtrCudaAllocator::Allocate(char** mem_ptr, std::size_t size) {
  if (size == 0) {
    *mem_ptr = nullptr;
    return;
  }
  size_t aligned_size = CudaMemAlignedBytes(size);

  Piece* piece = FindPiece(aligned_size);

  if (piece == nullptr) { piece = EvictAndFindPiece(aligned_size); }

  if (piece == nullptr) {
    CHECK_JUST(Global<one::DTRTensorPool>::Get()->display2());
    Display();
  }

  CHECK(piece != nullptr) << "Error! : Out of memory when allocate size : " << size;
  CHECK_NOTNULL(piece->ptr);
  CHECK(ptr2piece_.find(piece->ptr) != ptr2piece_.end());
  *mem_ptr = piece->ptr;
  total_allocate_bytes_ += size;

  if (std::getenv("OF_DTR_LR") != nullptr) { left_ = !left_; }
  // if (oneflow::DTRDebugEnabled()) {
  //   std::cout << "aid " << id_ << ", allocate " << (size / 1024. / 1024.)
  //             << "MB, total mem: " << (total_memory_bytes_ / 1024. / 1024.)
  //             << "MB, total allocate bytes: " << (total_allocate_bytes_ / 1024. / 1024.)
  //             << std::endl;
  // }
}

void DtrCudaAllocator::Deallocate(char* mem_ptr, std::size_t size) {
  if (mem_ptr == nullptr) { return; }

  auto it = ptr2piece_.find(mem_ptr);
  CHECK(it != ptr2piece_.end()) << "Error! : Try deallocate mem_ptr non-existent. mem ptr = "
                                << mem_ptr << " size = " << size;
  Piece* piece = it->second;
  CHECK_NOTNULL(piece);
  CHECK_EQ(piece->ptr, mem_ptr);
  CHECK(!piece->is_free);

  piece->is_free = true;
  piece->tensor = nullptr;

  Piece* last_piece_insert_to_bin = piece;
  Piece* next_p = piece->next;
  Piece* prev_p = piece->prev;

  if (next_p != nullptr && next_p->is_free) {
    CHECK_EQ(next_p->ptr, piece->ptr + piece->size);
    RemovePieceFromBin(next_p);
    MergeNeighbourFreePiece(piece, next_p);
  }

  if (prev_p != nullptr && prev_p->is_free) {
    CHECK_EQ(piece->ptr, prev_p->ptr + prev_p->size);
    RemovePieceFromBin(prev_p);
    MergeNeighbourFreePiece(prev_p, piece);
    last_piece_insert_to_bin = prev_p;
  }
  InsertPiece2Bin(last_piece_insert_to_bin);
  total_deallocate_bytes_ += size;
  // if (oneflow::DTRDebugEnabled()) {
  //   std::cout << "id: " << id_ << "deallocate " << (size / 1024. / 1024.)
  //             << "MB, total deallocate bytes: " << (total_deallocate_bytes_ / 1024. / 1024.)
  //             << std::endl;
  // }
}

}  // namespace vm
}  // namespace oneflow

#endif<|MERGE_RESOLUTION|>--- conflicted
+++ resolved
@@ -347,13 +347,8 @@
   }
   for (auto* piece : pieces_to_be_evicted) {
     if (oneflow::DTRDebugEnabled()) {
-<<<<<<< HEAD
-      LOG(INFO) << "release ebo: " << piece->tensor << " dptr: " << (void*)piece->ptr << ", size: " << piece->size
-                << ", cost: " << get_cost(piece->tensor) << ", compute op: "
-=======
-      LOG(INFO) << "release dptr: " << (void*)piece->ptr << ", size: " << piece->size
+      LOG(INFO) << "release ebo: " << piece->tensor << ", dptr: " << (void*)piece->ptr << ", size: " << piece->size
                 << ", cost: " << get_cost(piece->tensor, -1) << ", compute op: "
->>>>>>> 1f49dc58
                 << (piece->tensor != nullptr ? piece->tensor->compute_op_type_name() : "no tensor");
     }
     size2 += piece->size;
