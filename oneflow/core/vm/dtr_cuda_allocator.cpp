/*
Copyright 2020 The OneFlow Authors. All rights reserved.

Licensed under the Apache License, Version 2.0 (the "License");
you may not use this file except in compliance with the License.
You may obtain a copy of the License at

    http://www.apache.org/licenses/LICENSE-2.0

Unless required by applicable law or agreed to in writing, software
distributed under the License is distributed on an "AS IS" BASIS,
WITHOUT WARRANTIES OR CONDITIONS OF ANY KIND, either express or implied.
See the License for the specific language governing permissions and
limitations under the License.
*/

#include <iterator>
#ifdef WITH_CUDA

#include "oneflow/core/common/env_var/dtr.h"
#include "oneflow/core/vm/dtr_cuda_allocator.h"
#include "oneflow/core/device/cuda_util.h"
#include "oneflow/core/framework/tensor_pool.h"
#include "oneflow/core/job/env_global_objects_scope.h"
#include "oneflow/core/job/job_build_and_infer_ctx_mgr.h"
#include "oneflow/core/eager/eager_blob_object.h"
#include <iostream>

namespace oneflow {
namespace vm {

namespace {

inline size_t CudaMemAlignedBytes(size_t bytes) { return RoundUp(bytes, kCudaMemAllocAlignSize); }

inline bool IsAlignedSize(size_t size) { return size % kCudaMemAllocAlignSize == 0; }

inline double bytes2Mb(size_t bytes) { return bytes * 1. / 1024 / 1024; }

static constexpr size_t kSmallPieceThreshold = 10 * 1024;  // 10 KB

inline bool ShouldBeHeldBySmallPiece(size_t size) {
  return EnvBool<ONEFLOW_DTR_SMALL_PIECE>() && size <= kSmallPieceThreshold;
}

}  // namespace

DtrCudaAllocator::DtrCudaAllocator(int64_t device_id)
    : Allocator(), device_id_(device_id), memory_size_(0), recycle_piece_list_(nullptr) {}

DtrCudaAllocator::~DtrCudaAllocator() {
  cudaSetDevice(device_id_);
  if (memory_ != nullptr) { OF_CUDA_CHECK(cudaFree(memory_)); }
}

DtrCudaAllocator::offset_t DtrCudaAllocator::get_offset(const char* mem_ptr) const {
  return mem_ptr - (char*)memory_;
}

void DtrCudaAllocator::Mark(DTREagerBlobObject* ebo, char* mem_ptr) {
  Piece* piece = ptr2piece_.at(mem_ptr);
  piece->tensor = ebo;
  if (dtr::debug_level() >= 1) {
    LOG(INFO) << "tensor " << ebo->id() << " is allocated at " << get_offset(mem_ptr)
              << ", left: " << piece->is_left;
  }
}

bool DtrCudaAllocator::InSmallMemoryArea(void* ptr) {
  CHECK_NOTNULL(small_piece_area_ptr_);
  CHECK_GE(ptr, memory_);
  CHECK_LT(ptr, (char*)memory_ + memory_size_);
  // compare pointer by raw < or > is undefined behavior
  return std::greater_equal<>{}(ptr, small_piece_area_ptr_);
}

DtrCudaAllocator::Piece* DtrCudaAllocator::AllocatePiece() {
  if (recycle_piece_list_) {
    Piece* ret = recycle_piece_list_;
    recycle_piece_list_ = recycle_piece_list_->next;
    return ret;
  } else {
    pieces_.emplace_back(new Piece());
    return pieces_.at(pieces_.size() - 1).get();
  }
}

void DtrCudaAllocator::DeallocatePiece(Piece* piece) {
  piece->ptr = nullptr;
  piece->size = 0;
  CHECK(piece->is_free);
  piece->prev = nullptr;
  piece->next = recycle_piece_list_;
  piece->is_left = true;
  recycle_piece_list_ = piece;
}

void DtrCudaAllocator::InsertPiece2PtrMap(Piece* piece) {
  CHECK_NOTNULL(piece->ptr);
  CHECK(ptr2piece_.emplace(piece->ptr, piece).second);
}

void DtrCudaAllocator::ErasePieceFromPtrMap(Piece* piece) {
  CHECK_NOTNULL(piece->ptr);
  auto it = ptr2piece_.find(piece->ptr);
  CHECK(it != ptr2piece_.end());
  ptr2piece_.erase(it);
}

double get_cost(const vm::DTREagerBlobObject* ebo, int& coeff, size_t size) {
  if (ebo == nullptr) { return 0.; }
  double cost = CHECK_JUST(ebo->cost(size));

  if (!EnvBool<OF_DTR_O_ONE>()) {
    // CHECK(!isinf(cost));
    CHECK(!isnan(cost));
    return cost;
  }
  // const double cost = CHECK_JUST(ebo->cost());
  if (coeff < 0) { coeff = ebo->pesudo_cnt(); }
  cost = cost * coeff;
  // CHECK(!isinf(cost));
  CHECK(!isnan(cost));
  return cost;
}

double get_cost(const vm::DTREagerBlobObject* ebo, int& coeff) { return get_cost(ebo, coeff, 0); }

void DtrCudaAllocator::DisplayAllPieces() {
  for (const auto& pair : ptr2piece_) {
    Piece* piece = pair.second;
    std::stringstream ss;
    ss << "piece " << piece << ", " << (void*)piece->ptr << ", " << piece->size << ", ";
    int coeff = -1;
    if (piece->tensor) {
      ss << "ebo: " << piece->tensor << ", id: " << piece->tensor->id()
         << ", cost: " << get_cost(piece->tensor, coeff)
         << ", pinned: " << piece->tensor->num_pinned()
         << ", evictable: " << piece->tensor->is_evictable()
         << ", compute op: " << piece->tensor->compute_op_type_name();
    } else {
      ss << "no tensor";
    }
    std::cout << ss.str() << std::endl;
  }
}

void DtrCudaAllocator::Display() {
  double total_free_piece_bytes = 0.;
  for (auto it = free_pieces_.begin(); it != free_pieces_.end(); ++it) {
    Piece* piece = *it;
    CHECK(piece->is_free);
    CHECK_NOTNULL(piece->ptr);
    CHECK(IsAlignedSize(piece->size));
    std::cout << "memory: " << piece->size * 1. / 1024 / 1024 << "MB" << std::endl;
    total_free_piece_bytes += piece->size;
  }
  std::cout << "total_free_piece_bytes: " << bytes2Mb(total_free_piece_bytes) << "MB"
            << ", total allocate bytes: " << bytes2Mb(total_allocate_bytes_) << "MB"
            << ", total deallocate bytes: " << bytes2Mb(total_deallocate_bytes_) << "MB"
            << std::endl;
}

DtrCudaAllocator::offset_t DtrCudaAllocator::FindProperPositionInGroup(size_t group_idx,
                                                                       size_t request_size) {
  CHECK_EQ(group_idx, 0);
  if (ShouldBeHeldBySmallPiece(request_size)) {}
  UNIMPLEMENTED();
}

void DtrCudaAllocator::InsertToFreeList(Piece* piece) { free_pieces_.insert(piece); }

void DtrCudaAllocator::EraseFromFreeList(Piece* piece) { free_pieces_.erase(piece); }

auto DtrCudaAllocator::AllocateMemoryInPiece(Piece* piece, offset_t offset_in_piece, size_t size)
    -> Piece* {
  auto SplitPiece = [this](Piece* piece, offset_t offset_in_piece) -> Piece* {
    // offset_in_piece must be less (not equal) than piece->size so that
    // new_piece has size
    CHECK_LE(offset_in_piece, piece->size);
    Piece* new_piece = AllocatePiece();
    new_piece->ptr = piece->ptr + offset_in_piece;
    new_piece->size = piece->size - offset_in_piece;
    piece->size = offset_in_piece;

    Piece* next_p = piece->next;
    piece->next = new_piece;
    new_piece->prev = piece;
    new_piece->next = next_p;
    if (next_p != nullptr) { next_p->prev = new_piece; }
    InsertPiece2PtrMap(new_piece);

    CHECK(IsAlignedSize(piece->size));
    CHECK(IsAlignedSize(new_piece->size));
    return new_piece;
  };
  auto SplitPiece3 = [&SplitPiece](
                         Piece* piece, offset_t offset1_in_piece,
                         offset_t offset2_in_piece) -> std::tuple<Piece*, Piece*, Piece*> {
    Piece* piece1 = nullptr;
    Piece* piece2 = nullptr;
    Piece* piece3 = nullptr;
    bool has_piece3 = offset2_in_piece != piece->size;
    if (offset1_in_piece > 0) {
      piece1 = piece;
      piece2 = SplitPiece(piece, offset1_in_piece);
    } else {
      piece1 = nullptr;
      piece2 = piece;
    }
    if (has_piece3) { piece3 = SplitPiece(piece2, offset2_in_piece - offset1_in_piece); }
    return {piece1, piece2, piece3};
  };
  auto pieces = SplitPiece3(piece, offset_in_piece, offset_in_piece + size);
  Piece *piece1 = std::get<0>(pieces), *piece2 = std::get<1>(pieces), *piece3 = std::get<2>(pieces);
  if (piece1 != nullptr) {
    // piece1 is already free
    InsertToFreeList(piece1);
  }
  piece2->is_free = false;
  if (piece3 != nullptr) {
    piece3->is_free = true;
    InsertToFreeList(piece3);
  }
  return piece2;
}

DtrCudaAllocator::Piece* DtrCudaAllocator::FindPiece(size_t aligned_size, bool after_eviction) {
  CHECK(IsAlignedSize(aligned_size));

  if (memory_ == nullptr) {
    memory_size_ = dtr::memory_threshold();
    if (EnvBool<ONEFLOW_DTR_OPERATION_LOG>()) {
      LOG(INFO) << "****"
                << "BEGINNING-" << memory_size_ << std::endl;
    }
    OF_CUDA_CHECK(cudaMalloc(&memory_, memory_size_));
    const size_t small_piece_area_size =
        EnvBool<ONEFLOW_DTR_SMALL_PIECE>() ? 1024 * kSmallPieceThreshold : 0;
    const size_t normal_area_size = memory_size_ - small_piece_area_size;
    small_piece_area_ptr_ = static_cast<char*>(memory_) + normal_area_size;

    Piece* normal_piece = AllocatePiece();
    normal_piece->size = memory_size_ - small_piece_area_size;
    normal_piece->ptr = static_cast<char*>(memory_);
    normal_piece->prev = nullptr;
    normal_piece->next = nullptr;
    normal_piece->is_free = true;
    normal_piece->tensor = nullptr;
    InsertToFreeList(normal_piece);
    InsertPiece2PtrMap(normal_piece);
    if (small_piece_area_size > 0) {
      Piece* small_piece = AllocatePiece();
      small_piece->size = small_piece_area_size;
      small_piece->ptr = static_cast<char*>(small_piece_area_ptr_);
      small_piece->prev = nullptr;
      small_piece->next = nullptr;
      small_piece->is_free = true;
      small_piece->tensor = nullptr;
      InsertToFreeList(small_piece);
      InsertPiece2PtrMap(small_piece);
    }
  }

<<<<<<< HEAD
  const size_t lower_bound = [&]() {
    if (ShouldBeHeldBySmallPiece(aligned_size)) { return kBinNumSize; }
    return LowerBoundBinId4NormalPiece(aligned_size);
  }();
  const size_t upper_bound = [&]() {
    if (ShouldBeHeldBySmallPiece(aligned_size)) { return kBinNumSize + 1; }
    return UpperBoundBinId4NormalPiece(aligned_size);
  }();
  for (int32_t bin_num = lower_bound; bin_num < upper_bound; ++bin_num) {
    Bin* bin = &bins_.at(bin_num);
    for (auto it = bin->pieces.begin(); it != bin->pieces.end(); ++it) {
      Piece* piece = *it;
      CHECK(piece->is_free);
      CHECK_NOTNULL(piece->ptr);
      CHECK_EQ(piece->bin_num, bin_num);
      CHECK(IsAlignedSize(piece->size));
      if (piece->size >= aligned_size) {
        bin->pieces.erase(it);

        if (piece->size == aligned_size) {
          piece->bin_num = kInvalidBinNum;
          piece->is_free = false;
        } else if (piece->size > aligned_size) {
          const std::string& name = Global<dtr::TensorPool>::Get()->current_op_type_name();
          const bool choose_left = [&]() {
            if (after_eviction) { return true; }
            if (EnvBool<OF_DTR_NLR>()) {
              // CHECK(ParseBooleanFromEnv("OF_DTR_HIGH_CONV", true));
              // CHECK(ParseBooleanFromEnv("OF_DTR_HIGH_ADD_N", true));
              std::vector<std::string> high_compute_cost_names{"conv2d", "conv_data_grad",
                                                               "conv_filter_grad", "add_n"};
              if (std::find(high_compute_cost_names.cbegin(), high_compute_cost_names.cend(), name)
                  != high_compute_cost_names.cend()) {
                return true;
              }
              return false;

            } else {
              return left;
            }
          }();
          if (choose_left) {
            if (dtr::debug_level() >= 2) { LOG(INFO) << "left: " << name; }
            piece->bin_num = kInvalidBinNum;
            piece->is_free = false;

            Piece* new_piece = AllocatePiece();
            new_piece->ptr = piece->ptr + aligned_size;
            new_piece->size = piece->size - aligned_size;
            piece->size = aligned_size;

            Piece* next_p = piece->next;
            piece->next = new_piece;
            new_piece->prev = piece;
            new_piece->next = next_p;
            if (next_p != nullptr) { next_p->prev = new_piece; }

            new_piece->is_free = true;
            new_piece->bin_num = kInvalidBinNum;
            CHECK(IsAlignedSize(piece->size));
            CHECK(IsAlignedSize(new_piece->size));
            InsertPiece2Bin(new_piece);
            InsertPiece2PtrMap(new_piece);
          } else {
            // is right
            piece->bin_num = kInvalidBinNum;
            // piece is still free

            Piece* new_piece = AllocatePiece();
            new_piece->ptr = piece->ptr + piece->size - aligned_size;
            new_piece->size = aligned_size;
            piece->size -= aligned_size;

            Piece* next_p = piece->next;
            piece->next = new_piece;
            new_piece->prev = piece;
            new_piece->next = next_p;
            if (next_p != nullptr) { next_p->prev = new_piece; }

            new_piece->is_free = false;
            new_piece->is_left = false;
            new_piece->bin_num = kInvalidBinNum;
            CHECK(IsAlignedSize(piece->size));
            CHECK(IsAlignedSize(new_piece->size));
            InsertPiece2Bin(piece);
            InsertPiece2PtrMap(new_piece);
            return new_piece;
=======
  for (auto it = free_pieces_.begin(); it != free_pieces_.end(); ++it) {
    Piece* piece = *it;
    CHECK(piece->is_free);
    CHECK_NOTNULL(piece->ptr);
    CHECK(IsAlignedSize(piece->size));
    if (piece->size >= aligned_size) {
      EraseFromFreeList(piece);

      const std::string& name = Global<dtr::TensorPool>::Get()->current_op_type_name();
      const bool choose_left = [&]() {
        if (after_eviction) { return true; }
        if (EnvBool<OF_DTR_NLR>()) {
          // CHECK(ParseBooleanFromEnv("OF_DTR_HIGH_CONV", true));
          // CHECK(ParseBooleanFromEnv("OF_DTR_HIGH_ADD_N", true));
          std::vector<std::string> high_compute_cost_names{"conv2d", "conv_data_grad",
                                                           "conv_filter_grad", "add_n"};
          if (std::find(high_compute_cost_names.cbegin(), high_compute_cost_names.cend(), name)
              != high_compute_cost_names.cend()) {
            return true;
>>>>>>> b8ba7499
          }
          return false;

        } else {
          // left is updated in opkernel_instruction_type.cpp
          return left;
        }
      }();
      const offset_t offset_in_piece = choose_left ? 0 : piece->size - aligned_size;
      return AllocateMemoryInPiece(piece, offset_in_piece, aligned_size);
    }
  }
  return nullptr;
}

void DtrCudaAllocator::MergeNeighbourFreePiece(Piece* lhs, Piece* rhs) {
  CHECK(lhs->is_free);
  CHECK(rhs->is_free);
  CHECK(lhs->next == rhs);
  CHECK(lhs == rhs->prev);
  CHECK(lhs->ptr + lhs->size == rhs->ptr);

  lhs->size += rhs->size;
  lhs->next = rhs->next;
  if (rhs->next != nullptr) { rhs->next->prev = lhs; }
  ErasePieceFromPtrMap(rhs);
  DeallocatePiece(rhs);
}

DtrCudaAllocator::Piece* DtrCudaAllocator::EvictAndFindPieceMegEngineStyle(size_t required_size) {
  if (EnvBool<ONEFLOW_DTR_OPERATION_LOG>()) {
    LOG(INFO) << "****"
              << "START-EvictAndFindPiece" << std::endl;
  }
  if (dtr::debug_level() >= 2) { LOG(INFO) << "required size: " << required_size; }
  auto GetSizeIncludingNeighborhood = [](auto it, auto begin, auto end) -> size_t {
    size_t size = it->second->size;
    if (it != begin) {
      for (auto t = std::prev(it); t->second->tensor == nullptr; t--) {
        size += t->second->size;
        if (t == begin) { break; }
      }
    }
    if (it != end) {
      for (auto t = std::next(it); t != end && t->second->tensor == nullptr; t++) {
        size += t->second->size;
      }
    }
    return size;
  };

  while (true) {
    double min_cost = std::numeric_limits<double>::max();
    vm::DTREagerBlobObject* min_tensor = nullptr;
    for (auto it = ptr2piece_.begin();
         it != ptr2piece_.end() && !InSmallMemoryArea(it->second->ptr); it++) {
      int coeff = -1;
      auto* tensor = it->second->tensor;
      if (tensor != nullptr && !tensor->is_pinned() && tensor->is_evictable()) {
        auto cur_op_cost = get_cost(
            tensor, coeff, GetSizeIncludingNeighborhood(it, ptr2piece_.begin(), ptr2piece_.end()));
        if (cur_op_cost < min_cost) {
          min_cost = cur_op_cost;
          min_tensor = tensor;
        }
      }
    }
    if (min_tensor) {
      CHECK_JUST(min_tensor->evict(false));
      Piece* piece = FindPiece(required_size, true);
      if (piece != nullptr) { return piece; }
    } else {
      LOG(FATAL) << "eviction fail";
    }
  }
}

DtrCudaAllocator::Piece* DtrCudaAllocator::EvictAndFindPieceOnce(size_t required_size) {
  if (EnvBool<ONEFLOW_DTR_OPERATION_LOG>()) {
    LOG(INFO) << "****"
              << "START-EvictAndFindPiece" << std::endl;
  }
  if (dtr::debug_level() >= 2) { LOG(INFO) << "required size: " << required_size; }
  auto start = ptr2piece_.begin();
  auto end = ptr2piece_.begin();
  size_t total_size = 0;
  double cost_except_size = 0;
  double min_cost = std::numeric_limits<double>::max();
  auto min_start = start;
  auto min_end = start;
  while (end != ptr2piece_.end() && !InSmallMemoryArea(end->second->ptr)) {
    if (total_size < required_size) {
      auto* end_tensor = end->second->tensor;
      if (end_tensor != nullptr && (end_tensor->is_pinned() || !end_tensor->is_evictable())) {
        if (dtr::debug_level() >= 2) {
          LOG(INFO) << "skip tensor: " << end_tensor
                    << ", size: " << end_tensor->blob_body_bytes_double() << ", compute op "
                    << end_tensor->compute_op_type_name()
                    << ", num_pinned: " << end_tensor->num_pinned()
                    << ", is_evictable: " << end_tensor->is_evictable();
        }
        end++;
        start = end;
        total_size = 0;
        cost_except_size = 0;
        continue;
      }
      total_size += end->second->size;
      // end_tensor is fakely evicted, update_after_pesudo_evict
      if (end_tensor != nullptr) {
        const char* start_id = start->first;
        const char* end_id = end->first;
        CHECK_JUST(Global<dtr::TensorPool>::Get()->update_after_pesudo_evict(end_tensor, start_id,
                                                                             end_id));
      }
      int coeff = -1;
      auto cur_op_cost = get_cost(end_tensor, coeff);
      cost_except_size += cur_op_cost;
      if (dtr::debug_level() >= 2) {
        LOG(INFO) << "move end, include op: "
                  << (end_tensor != nullptr ? end_tensor->compute_op_type_name() : "no tensor")
                  << ", size: " << end->second->size << ", total_size: " << total_size
                  << ", total cost: " << cost_except_size << ", cur op cost: " << cur_op_cost;
      }
      end++;
    } else {
      auto* start_tensor = start->second->tensor;
      // const auto* start_tensor = start->second->tensor;
      total_size -= start->second->size;
      // start_tensor is back in the pool, update_after_pesudo_compute
      int coeff = -1;
      if (start_tensor != nullptr) {
        coeff = Global<dtr::TensorPool>::Get()->update_after_pesudo_compute(start_tensor);
      }
      auto cur_op_cost = get_cost(start_tensor, coeff);
      cost_except_size -= cur_op_cost;
      if (dtr::debug_level() >= 2) {
        LOG(INFO) << "move start, exclude op: "
                  << (start_tensor != nullptr ? start_tensor->compute_op_type_name() : "no tensor")
                  << ", size: " << start->second->size << ", total_size: " << total_size
                  << ", total cost: " << cost_except_size << ", cur op cost: " << cur_op_cost;
      }
      start++;
    }
    double cost = cost_except_size;
    if (EnvBool<ONEFLOW_DTR_HEURISTIC_WITH_SIZE>()) { cost /= total_size; }
    if (total_size >= required_size && cost < min_cost) {
      min_cost = cost;
      min_start = start;
      min_end = end;
      if (dtr::debug_level() >= 2) { LOG(INFO) << "record, min_cost: " << min_cost; }
    }
  }
  // CHECK(min_end != start);
  // collect piece ptrs into a new container, because evict() will devalidate the iterators
  std::vector<Piece*> pieces_to_be_evicted;
  for (auto it = min_start; it != min_end; ++it) {
    Piece* piece = it->second;
    pieces_to_be_evicted.push_back(piece);
  }
  for (auto* piece : pieces_to_be_evicted) {
    if (dtr::is_enabled_and_debug()) {
      int coeff = -1;
      LOG(INFO) << "release dptr: " << get_offset(piece->ptr) << ", size: " << piece->size
                << ", cost: " << get_cost(piece->tensor, coeff) << ", compute op: "
                << (piece->tensor != nullptr ? piece->tensor->compute_op_type_name() : "no")
                << ", id: "
                << (piece->tensor != nullptr ? std::to_string(piece->tensor->id()) : "no");
    }
  }
  size_t evict_size = 0;
  for (auto* piece : pieces_to_be_evicted) {
    evict_size += piece->size;
    // NOTE: evict will trigger the merge and deallocation of neighbour free pieces,
    // e.g. two contiguous pieces relu, no_tensor, after relu evict, no_tensor will be deallocated.
    // currently deallocation only set tensor to nullptr, not real free,
    // so no bug occurs. It is tricky and fragile.
    if (piece->tensor != nullptr) {
      CHECK(!ShouldBeHeldBySmallPiece(piece->size));
      CHECK_JUST(piece->tensor->evict(false));
    }
  }
  if (dtr::debug_level() >= 2) { LOG(INFO) << "evict size: " << evict_size; }

  if (EnvBool<ONEFLOW_DTR_OPERATION_LOG>()) {
    LOG(INFO) << "****"
              << "END-EvictAndFindPiece" << std::endl;
  }

  if (!pieces_to_be_evicted.empty()) { return CHECK_NOTNULL(FindPiece(required_size, true)); }
  return nullptr;
}

bool first_time = true;

void DtrCudaAllocator::Allocate(char** mem_ptr, std::size_t size) {
  if (size == 0) {
    *mem_ptr = nullptr;
    return;
  }
  size_t aligned_size = CudaMemAlignedBytes(size);

  Piece* piece = FindPiece(aligned_size, false);

  if (piece == nullptr) {
    if (first_time) {
      if (EnvBool<ONEFLOW_DTR_DISPLAY_IN_FIRST_TIME>()) { DisplayAllPieces(); }
      first_time = false;
    }
    if (EnvBool<ONEFLOW_DTR_MEGENGINE_STYLE>()) {
      piece = EvictAndFindPieceMegEngineStyle(aligned_size);
    } else {
      piece = EvictAndFindPieceOnce(aligned_size);
    }
    if (EnvBool<ONEFLOW_DTR_RECORD_MEM_FRAG_RATE>()) {
      size_t free_mem = 0;
      for (const auto& pair : ptr2piece_) {
        Piece* piece = pair.second;
        if (piece->is_free) {
          CHECK_ISNULL(piece->tensor);
          free_mem += piece->size;
        }
      }
      dtr::append_memory_frag_info_and_get(free_mem, dtr::memory_threshold());
    }
  }

  if (piece == nullptr) { DisplayAllPieces(); }

  CHECK(piece != nullptr) << "Error! : Out of memory when allocate size : " << size;
  CHECK_NOTNULL(piece->ptr);
  CHECK(ptr2piece_.find(piece->ptr) != ptr2piece_.end());
  if (dtr::is_enabled_and_debug()) {
    LOG(INFO) << "allocate offset: " << get_offset(piece->ptr) << ", size: " << piece->size
              << std::endl;
  }
  *mem_ptr = piece->ptr;
  total_allocate_bytes_ += size;

  if (EnvBool<ONEFLOW_DTR_OPERATION_LOG>()) {
    LOG(INFO) << "****"
              << "ALLOCATE-" << mem_ptr << "-" << size << std::endl;
  }

  // if (oneflow::DTRDebugEnabled()) {
  //   std::cout << "aid " << id_ << ", allocate " << (size / 1024. / 1024.)
  //             << "MB, total allocate bytes: " << (total_allocate_bytes_ / 1024. / 1024.)
  //             << std::endl;
  // }
}

void DtrCudaAllocator::Deallocate(char* mem_ptr, std::size_t size) {
  if (mem_ptr == nullptr) { return; }

  auto it = ptr2piece_.find(mem_ptr);
  CHECK(it != ptr2piece_.end()) << "Error! : Try deallocate mem_ptr non-existent. mem ptr = "
                                << mem_ptr << " size = " << size;
  Piece* piece = it->second;
  CHECK_NOTNULL(piece);
  CHECK_EQ(piece->ptr, mem_ptr);
  CHECK(!piece->is_free);

  piece->is_free = true;
  piece->tensor = nullptr;
  piece->is_left = true;

  Piece* last_piece_insert_to_free_list = piece;
  Piece* next_p = piece->next;
  Piece* prev_p = piece->prev;

  if (next_p != nullptr && next_p->is_free) {
    CHECK_EQ(next_p->ptr, piece->ptr + piece->size);
    EraseFromFreeList(next_p);
    MergeNeighbourFreePiece(piece, next_p);
  }

  if (prev_p != nullptr && prev_p->is_free) {
    CHECK_EQ(piece->ptr, prev_p->ptr + prev_p->size);
    EraseFromFreeList(prev_p);
    MergeNeighbourFreePiece(prev_p, piece);
    last_piece_insert_to_free_list = prev_p;
  }
  InsertToFreeList(last_piece_insert_to_free_list);
  total_deallocate_bytes_ += size;
  // if (oneflow::DTRDebugEnabled()) {
  //   std::cout << "id: " << id_ << "deallocate " << (size / 1024. / 1024.)
  //             << "MB, total deallocate bytes: " << (total_deallocate_bytes_ / 1024. / 1024.)
  //             << std::endl;
  // }
}

size_t DtrCudaAllocator::allocated_memory() {
  CHECK_GE(total_allocate_bytes_, total_deallocate_bytes_);
  return total_allocate_bytes_ - total_deallocate_bytes_;
}

}  // namespace vm
}  // namespace oneflow

#endif<|MERGE_RESOLUTION|>--- conflicted
+++ resolved
@@ -262,95 +262,6 @@
     }
   }
 
-<<<<<<< HEAD
-  const size_t lower_bound = [&]() {
-    if (ShouldBeHeldBySmallPiece(aligned_size)) { return kBinNumSize; }
-    return LowerBoundBinId4NormalPiece(aligned_size);
-  }();
-  const size_t upper_bound = [&]() {
-    if (ShouldBeHeldBySmallPiece(aligned_size)) { return kBinNumSize + 1; }
-    return UpperBoundBinId4NormalPiece(aligned_size);
-  }();
-  for (int32_t bin_num = lower_bound; bin_num < upper_bound; ++bin_num) {
-    Bin* bin = &bins_.at(bin_num);
-    for (auto it = bin->pieces.begin(); it != bin->pieces.end(); ++it) {
-      Piece* piece = *it;
-      CHECK(piece->is_free);
-      CHECK_NOTNULL(piece->ptr);
-      CHECK_EQ(piece->bin_num, bin_num);
-      CHECK(IsAlignedSize(piece->size));
-      if (piece->size >= aligned_size) {
-        bin->pieces.erase(it);
-
-        if (piece->size == aligned_size) {
-          piece->bin_num = kInvalidBinNum;
-          piece->is_free = false;
-        } else if (piece->size > aligned_size) {
-          const std::string& name = Global<dtr::TensorPool>::Get()->current_op_type_name();
-          const bool choose_left = [&]() {
-            if (after_eviction) { return true; }
-            if (EnvBool<OF_DTR_NLR>()) {
-              // CHECK(ParseBooleanFromEnv("OF_DTR_HIGH_CONV", true));
-              // CHECK(ParseBooleanFromEnv("OF_DTR_HIGH_ADD_N", true));
-              std::vector<std::string> high_compute_cost_names{"conv2d", "conv_data_grad",
-                                                               "conv_filter_grad", "add_n"};
-              if (std::find(high_compute_cost_names.cbegin(), high_compute_cost_names.cend(), name)
-                  != high_compute_cost_names.cend()) {
-                return true;
-              }
-              return false;
-
-            } else {
-              return left;
-            }
-          }();
-          if (choose_left) {
-            if (dtr::debug_level() >= 2) { LOG(INFO) << "left: " << name; }
-            piece->bin_num = kInvalidBinNum;
-            piece->is_free = false;
-
-            Piece* new_piece = AllocatePiece();
-            new_piece->ptr = piece->ptr + aligned_size;
-            new_piece->size = piece->size - aligned_size;
-            piece->size = aligned_size;
-
-            Piece* next_p = piece->next;
-            piece->next = new_piece;
-            new_piece->prev = piece;
-            new_piece->next = next_p;
-            if (next_p != nullptr) { next_p->prev = new_piece; }
-
-            new_piece->is_free = true;
-            new_piece->bin_num = kInvalidBinNum;
-            CHECK(IsAlignedSize(piece->size));
-            CHECK(IsAlignedSize(new_piece->size));
-            InsertPiece2Bin(new_piece);
-            InsertPiece2PtrMap(new_piece);
-          } else {
-            // is right
-            piece->bin_num = kInvalidBinNum;
-            // piece is still free
-
-            Piece* new_piece = AllocatePiece();
-            new_piece->ptr = piece->ptr + piece->size - aligned_size;
-            new_piece->size = aligned_size;
-            piece->size -= aligned_size;
-
-            Piece* next_p = piece->next;
-            piece->next = new_piece;
-            new_piece->prev = piece;
-            new_piece->next = next_p;
-            if (next_p != nullptr) { next_p->prev = new_piece; }
-
-            new_piece->is_free = false;
-            new_piece->is_left = false;
-            new_piece->bin_num = kInvalidBinNum;
-            CHECK(IsAlignedSize(piece->size));
-            CHECK(IsAlignedSize(new_piece->size));
-            InsertPiece2Bin(piece);
-            InsertPiece2PtrMap(new_piece);
-            return new_piece;
-=======
   for (auto it = free_pieces_.begin(); it != free_pieces_.end(); ++it) {
     Piece* piece = *it;
     CHECK(piece->is_free);
@@ -370,7 +281,6 @@
           if (std::find(high_compute_cost_names.cbegin(), high_compute_cost_names.cend(), name)
               != high_compute_cost_names.cend()) {
             return true;
->>>>>>> b8ba7499
           }
           return false;
 
