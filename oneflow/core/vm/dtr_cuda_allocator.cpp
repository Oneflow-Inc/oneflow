/*
Copyright 2020 The OneFlow Authors. All rights reserved.

Licensed under the Apache License, Version 2.0 (the "License");
you may not use this file except in compliance with the License.
You may obtain a copy of the License at

    http://www.apache.org/licenses/LICENSE-2.0

Unless required by applicable law or agreed to in writing, software
distributed under the License is distributed on an "AS IS" BASIS,
WITHOUT WARRANTIES OR CONDITIONS OF ANY KIND, either express or implied.
See the License for the specific language governing permissions and
limitations under the License.
*/

#ifdef WITH_CUDA

#include "oneflow/core/vm/dtr_cuda_allocator.h"
#include "oneflow/core/device/cuda_util.h"
#include "oneflow/core/framework/tensor_pool.h"
#include "oneflow/core/job/env_global_objects_scope.h"
#include "oneflow/core/job/job_build_and_infer_ctx_mgr.h"
#include "oneflow/core/eager/eager_blob_object.h"
#include <iostream>

namespace oneflow {
namespace vm {

namespace {

inline size_t CudaMemAlignedBytes(size_t bytes) { return RoundUp(bytes, kCudaMemAllocAlignSize); }

inline bool IsAlignedSize(size_t size) { return size % kCudaMemAllocAlignSize == 0; }

static const size_t kPieceSplitThreshold = 128 << 20;  // 128MiB

inline double bytes2Mb(size_t bytes) { return bytes * 1. / 1024 / 1024; }

}  // namespace

DtrCudaAllocator::DtrCudaAllocator(int64_t device_id)
    : Allocator(), device_id_(device_id), total_memory_bytes_(0), recycle_piece_list_(nullptr) {
  bins_.resize(kBinNumSize);
  for (int i = 0; i < kBinNumSize; ++i) {
    size_t bin_size = BinSize4BinNum(i);
    bins_.at(i).size = bin_size;
    CHECK_EQ(BinNum4BinSize(bin_size), i);
    CHECK_EQ(BinNum4BinSize(bin_size + kCudaMemAllocAlignSize - 1), i);
    CHECK_EQ(BinNum4BinSize(bin_size * 2 - 1), i);
    CHECK_EQ(BinNum4BinSize(bin_size * 2), i == (kBinNumSize - 1) ? i : i + 1);
  }
}

DtrCudaAllocator::~DtrCudaAllocator() {
  cudaSetDevice(device_id_);
  if (memory_ != nullptr) { OF_CUDA_CHECK(cudaFree(memory_)); }
}

void DtrCudaAllocator::Mark(DTREagerBlobObject* ebo, char* mem_ptr) {
  if (oneflow::DTRDebugEnabled()) { LOG(INFO) << "mark " << ebo << " " << (void*)mem_ptr; }
  Piece* piece = ptr2piece_.at(mem_ptr);
  piece->tensor = ebo;
}

void DtrCudaAllocator::InsertPiece2Bin(Piece* piece) {
  CHECK(piece->is_free && piece->bin_num == kInvalidBinNum);
  int32_t bin_num = BinNum4BinSize(piece->size);
  piece->bin_num = bin_num;
  CHECK(bins_.at(bin_num).pieces.insert(piece).second);
  piece_ordered_by_ptr.insert(piece);
}

void DtrCudaAllocator::RemovePieceFromBin(Piece* piece) {
  CHECK(piece->is_free);
  CHECK_NE(piece->bin_num, kInvalidBinNum);
  CHECK_GT(bins_.at(piece->bin_num).pieces.erase(piece), 0);
  piece->bin_num = kInvalidBinNum;
  piece_ordered_by_ptr.erase(piece);
}

DtrCudaAllocator::Piece* DtrCudaAllocator::AllocatePiece() {
  if (recycle_piece_list_) {
    Piece* ret = recycle_piece_list_;
    recycle_piece_list_ = recycle_piece_list_->next;
    return ret;
  } else {
    pieces_.emplace_back(new Piece());
    return pieces_.at(pieces_.size() - 1).get();
  }
}

void DtrCudaAllocator::DeallocatePiece(Piece* piece) {
  piece->ptr = nullptr;
  piece->size = 0;
  piece->bin_num = kInvalidBinNum;
  CHECK(piece->is_free);
  piece->prev = nullptr;
  piece->next = recycle_piece_list_;
  recycle_piece_list_ = piece;
}

void DtrCudaAllocator::MarkPiece(Piece* piece) {
  CHECK_NOTNULL(piece->ptr);
  CHECK(ptr2piece_.emplace(piece->ptr, piece).second);
}
void DtrCudaAllocator::UnMarkPiece(Piece* piece) {
  CHECK_NOTNULL(piece->ptr);
  auto it = ptr2piece_.find(piece->ptr);
  CHECK(it != ptr2piece_.end());
  ptr2piece_.erase(it);
}

void DtrCudaAllocator::DisplayAllPieces() {
  for (const auto& pair : ptr2piece_) {
    Piece* piece = pair.second;
    std::stringstream ss;
    ss << "piece " << piece << ", " << (void*)piece->ptr << ", " << piece->size << ", "
       << piece->bin_num;
    if (piece->tensor) {
      ss << ", tensor: " << piece->tensor
         << ", compute op: " << piece->tensor->compute_op_type_name();
    } else {
      ss << ", no tensor";
    }
    LOG(INFO) << ss.str();
  }
}

void DtrCudaAllocator::Display() {
  double total_free_piece_bytes = 0.;
  for (int32_t bin_num = 0; bin_num < kBinNumSize; ++bin_num) {
    Bin* bin = &bins_.at(bin_num);
    for (auto it = bin->pieces.begin(); it != bin->pieces.end(); ++it) {
      Piece* piece = *it;
      CHECK(piece->is_free);
      CHECK_NOTNULL(piece->ptr);
      CHECK_EQ(piece->bin_num, bin_num);
      CHECK(IsAlignedSize(piece->size));
      std::cout << "piece in bin " << bin_num << ", memory: " << piece->size * 1. / 1024 / 1024
                << "MB" << std::endl;
      total_free_piece_bytes += piece->size;
    }
  }
  std::cout << "total_free_piece_bytes: " << bytes2Mb(total_free_piece_bytes) << "MB"
            << ", total allocate bytes: " << bytes2Mb(total_allocate_bytes_) << "MB"
            << ", total deallocate bytes: " << bytes2Mb(total_deallocate_bytes_) << "MB"
            << ", total memory bytes: " << bytes2Mb(total_memory_bytes_) << "MB" << std::endl;
}

DtrCudaAllocator::Piece* DtrCudaAllocator::FindPiece(size_t aligned_size) {
  CHECK(IsAlignedSize(aligned_size));

  if (memory_ == nullptr) {
    const size_t size = oneflow::GetDTRMemoryThreshold();
    OF_CUDA_CHECK(cudaMalloc(&memory_, size));
    Piece* piece = AllocatePiece();
    piece->size = size;
    piece->ptr = static_cast<char*>(memory_);
    piece->prev = nullptr;
    piece->next = nullptr;
    piece->is_free = true;
    piece->tensor = nullptr;
    piece->bin_num = kInvalidBinNum;
    InsertPiece2Bin(piece);
    MarkPiece(piece);
  }

  for (int32_t bin_num = BinNum4BinSize(aligned_size); bin_num < kBinNumSize; ++bin_num) {
    Bin* bin = &bins_.at(bin_num);
    for (auto it = bin->pieces.begin(); it != bin->pieces.end(); ++it) {
      Piece* piece = *it;
      CHECK(piece->is_free);
      CHECK_NOTNULL(piece->ptr);
      CHECK_EQ(piece->bin_num, bin_num);
      CHECK(IsAlignedSize(piece->size));
      if (piece->size >= aligned_size) {
        bin->pieces.erase(it);

        if (piece->size == aligned_size) {
          piece->bin_num = kInvalidBinNum;
          piece->is_free = false;
        } else if (piece->size > aligned_size) {
                    const std::string& name = Global<one::DTRTensorPool>::Get()->current_op_type_name();
          const bool choose_left = [&]() {
            if (ParseBooleanFromEnv("OF_DTR_NLR", false)) {
              // CHECK(ParseBooleanFromEnv("OF_DTR_HIGH_CONV", true));
              // CHECK(ParseBooleanFromEnv("OF_DTR_HIGH_ADD_N", true));
              std::vector<std::string> high_compute_cost_names{"conv2d", "conv_data_grad",
                                                               "conv_filter_grad", "add_n"};
              if (std::find(high_compute_cost_names.cbegin(), high_compute_cost_names.cend(), name)
                  != high_compute_cost_names.cend()) {
                return true;
              }
              return false;

            } else {
              return left_;
            }
          }();
          if (choose_left) {
            if (oneflow::DTRDebugEnabled()) { LOG(INFO) << "left: " << name; }
            piece->bin_num = kInvalidBinNum;
            piece->is_free = false;

            Piece* new_piece = AllocatePiece();
            new_piece->ptr = piece->ptr + aligned_size;
            new_piece->size = piece->size - aligned_size;
            piece->size = aligned_size;

            Piece* next_p = piece->next;
            piece->next = new_piece;
            new_piece->prev = piece;
            new_piece->next = next_p;
            if (next_p != nullptr) { next_p->prev = new_piece; }

            new_piece->is_free = true;
            new_piece->bin_num = kInvalidBinNum;
            CHECK(IsAlignedSize(piece->size));
            CHECK(IsAlignedSize(new_piece->size));
            InsertPiece2Bin(new_piece);
            MarkPiece(new_piece);
          } else {
            // is right
            piece->bin_num = kInvalidBinNum;
            // piece is still free

            Piece* new_piece = AllocatePiece();
            new_piece->ptr = piece->ptr + piece->size - aligned_size;
            new_piece->size = aligned_size;
            piece->size -= aligned_size;

            Piece* next_p = piece->next;
            piece->next = new_piece;
            new_piece->prev = piece;
            new_piece->next = next_p;
            if (next_p != nullptr) { next_p->prev = new_piece; }

            new_piece->is_free = false;
            new_piece->bin_num = kInvalidBinNum;
            CHECK(IsAlignedSize(piece->size));
            CHECK(IsAlignedSize(new_piece->size));
            InsertPiece2Bin(piece);
            MarkPiece(new_piece);
            return new_piece;
          }
        }
        return piece;
      }
    }
  }
  return nullptr;
}

void DtrCudaAllocator::MergeNeighbourFreePiece(Piece* lhs, Piece* rhs) {
  CHECK(lhs->is_free);
  CHECK(rhs->is_free);
  CHECK(lhs->next == rhs);
  CHECK(lhs == rhs->prev);
  CHECK(lhs->ptr + lhs->size == rhs->ptr);

  lhs->size += rhs->size;
  lhs->next = rhs->next;
  if (rhs->next != nullptr) { rhs->next->prev = lhs; }
  UnMarkPiece(rhs);
  DeallocatePiece(rhs);
}

double get_cost(const vm::DTREagerBlobObject* ebo, int& coeff) {
  if (ebo == nullptr) { return 0.; }
  const std::string cost_type = "eq_compute_time_and_last_access";
  double cost = CHECK_JUST(ebo->cost(cost_type));
<<<<<<< HEAD
  if (std::getenv("OF_DTR_O_ONE") == nullptr) {
=======
  if (!ParseBooleanFromEnv("OF_DTR_O_ONE", false)) {
>>>>>>> 63b5d299
    CHECK(!isinf(cost));
    CHECK(!isnan(cost));
    return cost;
  }
  // const double cost = CHECK_JUST(ebo->cost());
  if (coeff < 0) {
    coeff = ebo->pesudo_cnt();
  }
  cost = cost * coeff;
  CHECK(!isinf(cost));
  CHECK(!isnan(cost));
  return cost;
}

DtrCudaAllocator::Piece* DtrCudaAllocator::EvictAndFindPiece(size_t size) {
  if (oneflow::DTRDebugEnabled()) { LOG(INFO) << "size: " << size; }
  auto start = ptr2piece_.begin();
  auto end = ptr2piece_.begin();
  size_t total_size = 0;
  double cost = 0;
  double min_cost = std::numeric_limits<double>::max();
  auto min_start = start;
  auto min_end = start;
  while (end != ptr2piece_.end()) {
    if (total_size < size) {
      auto* end_tensor = end->second->tensor;
      // const auto* end_tensor = end->second->tensor;
      if (end_tensor != nullptr && (end_tensor->is_pinned() || !end_tensor->is_evictable())) {
        if (oneflow::DTRDebugEnabled()) {
          LOG(INFO) << "skip tensor: " << end_tensor
                    << ", size: " << end_tensor->blob_body_bytes_double() << ", compute op "
                    << end_tensor->compute_op_type_name() << ", num_pinned: " << end_tensor->num_pinned()
                    << ", is_evictable: " << end_tensor->is_evictable();
        }
        end++;
        start = end;
        total_size = 0;
        cost = 0;
        continue;
      }
      total_size += end->second->size;
      // end_tensor is fakely evicted, update_after_pesudo_evict
      if (end_tensor != nullptr) {
        const char* start_id = start->first;
        const char* end_id = end->first;
        CHECK_JUST(Global<one::DTRTensorPool>::Get()->update_after_pesudo_evict(end_tensor, start_id, end_id));
      }
<<<<<<< HEAD
      int coeff = -1;
      cost += get_cost(end_tensor, coeff);
      end++;

=======
      cost += get_cost(end_tensor, -1);
>>>>>>> 63b5d299
      if (oneflow::DTRDebugEnabled()) {
        LOG(INFO) << "move end, include op: "
                  << (end_tensor != nullptr ? end_tensor->compute_op_type_name() : "no tensor")
<<<<<<< HEAD
                  << ", total_size: " << total_size << ", cost: " << cost << ", coeff: " << coeff;
=======
                  << ", size: " << end->second->size
                  << ", total_size: " << total_size << ", cost: " << cost;
>>>>>>> 63b5d299
      }
      end++;

    } else {
      if (min_cost > cost) {
        min_cost = cost;
        min_start = start;
        min_end = end;
        if (oneflow::DTRDebugEnabled()) { LOG(INFO) << "record, min_cost: " << min_cost; }
      }
      auto* start_tensor = start->second->tensor;
      // const auto* start_tensor = start->second->tensor;
      total_size -= start->second->size;
      // start_tensor is back in the pool, update_after_pesudo_compute
      int coeff = -1;
      if (start_tensor != nullptr) {
        coeff = Global<one::DTRTensorPool>::Get()->update_after_pesudo_compute(start_tensor);
      }
      cost -= get_cost(start_tensor, coeff);
      if (oneflow::DTRDebugEnabled()) {
        LOG(INFO) << "move start, exclude op: "
                  << (start_tensor != nullptr ? start_tensor->compute_op_type_name() : "no tensor")
<<<<<<< HEAD
                  << ", total_size: " << total_size << ", cost: " << cost << ", coeff: " << coeff;
=======
                  << ", size: " << start->second->size
                  << ", total_size: " << total_size << ", cost: " << cost;
>>>>>>> 63b5d299
      }
      start++;
    }
  }
  // CHECK(min_end != start);
  size_t size2 = 0;
  // collect piece ptrs into a new container, because evict() will devalidate the iterators
  std::vector<Piece*> pieces_to_be_evicted;
  for (auto it = min_start; it != min_end; ++it) {
    Piece* piece = it->second;
    pieces_to_be_evicted.push_back(piece);
  }
  for (auto* piece : pieces_to_be_evicted) {
    if (oneflow::DTRDebugEnabled()) {
<<<<<<< HEAD
      int coeff = -1;
      LOG(INFO) << "release dptr: " << (void*)piece->ptr << ", size: " << piece->size
                << ", cost: " << get_cost(piece->tensor, coeff) << ", compute op: "
=======
      LOG(INFO) << "release ebo: " << piece->tensor << ", dptr: " << (void*)piece->ptr << ", size: " << piece->size
                << ", cost: " << get_cost(piece->tensor, -1) << ", compute op: "
>>>>>>> 63b5d299
                << (piece->tensor != nullptr ? piece->tensor->compute_op_type_name() : "no tensor");
    }
    size2 += piece->size;
    // NOTE: evict will trigger the merge and deallocation of neighbour free pieces,
    // currently deallocation only set tensor to nullptr, not real free,
    // so no bug occurs. It is tricky and fragile.
    if (piece->tensor != nullptr) { CHECK_JUST(piece->tensor->evict()); }
  }
  if (oneflow::DTRDebugEnabled()) { LOG(INFO) << "evict size: " << size2; }
  return FindPiece(size);
}

void DtrCudaAllocator::Allocate(char** mem_ptr, std::size_t size) {
  if (size == 0) {
    *mem_ptr = nullptr;
    return;
  }
  size_t aligned_size = CudaMemAlignedBytes(size);

  Piece* piece = FindPiece(aligned_size);

  if (piece == nullptr) { piece = EvictAndFindPiece(aligned_size); }

  if (piece == nullptr) {
    CHECK_JUST(Global<one::DTRTensorPool>::Get()->display2());
    Display();
  }

  CHECK(piece != nullptr) << "Error! : Out of memory when allocate size : " << size;
  CHECK_NOTNULL(piece->ptr);
  CHECK(ptr2piece_.find(piece->ptr) != ptr2piece_.end());
  *mem_ptr = piece->ptr;
  total_allocate_bytes_ += size;

  if (ParseBooleanFromEnv("OF_DTR_LR", true)) { left_ = !left_; }
  // if (oneflow::DTRDebugEnabled()) {
  //   std::cout << "aid " << id_ << ", allocate " << (size / 1024. / 1024.)
  //             << "MB, total mem: " << (total_memory_bytes_ / 1024. / 1024.)
  //             << "MB, total allocate bytes: " << (total_allocate_bytes_ / 1024. / 1024.)
  //             << std::endl;
  // }
}

void DtrCudaAllocator::Deallocate(char* mem_ptr, std::size_t size) {
  if (mem_ptr == nullptr) { return; }

  auto it = ptr2piece_.find(mem_ptr);
  CHECK(it != ptr2piece_.end()) << "Error! : Try deallocate mem_ptr non-existent. mem ptr = "
                                << mem_ptr << " size = " << size;
  Piece* piece = it->second;
  CHECK_NOTNULL(piece);
  CHECK_EQ(piece->ptr, mem_ptr);
  CHECK(!piece->is_free);

  piece->is_free = true;
  piece->tensor = nullptr;

  Piece* last_piece_insert_to_bin = piece;
  Piece* next_p = piece->next;
  Piece* prev_p = piece->prev;

  if (next_p != nullptr && next_p->is_free) {
    CHECK_EQ(next_p->ptr, piece->ptr + piece->size);
    RemovePieceFromBin(next_p);
    MergeNeighbourFreePiece(piece, next_p);
  }

  if (prev_p != nullptr && prev_p->is_free) {
    CHECK_EQ(piece->ptr, prev_p->ptr + prev_p->size);
    RemovePieceFromBin(prev_p);
    MergeNeighbourFreePiece(prev_p, piece);
    last_piece_insert_to_bin = prev_p;
  }
  InsertPiece2Bin(last_piece_insert_to_bin);
  total_deallocate_bytes_ += size;
  // if (oneflow::DTRDebugEnabled()) {
  //   std::cout << "id: " << id_ << "deallocate " << (size / 1024. / 1024.)
  //             << "MB, total deallocate bytes: " << (total_deallocate_bytes_ / 1024. / 1024.)
  //             << std::endl;
  // }
}

}  // namespace vm
}  // namespace oneflow

#endif<|MERGE_RESOLUTION|>--- conflicted
+++ resolved
@@ -270,11 +270,8 @@
   if (ebo == nullptr) { return 0.; }
   const std::string cost_type = "eq_compute_time_and_last_access";
   double cost = CHECK_JUST(ebo->cost(cost_type));
-<<<<<<< HEAD
-  if (std::getenv("OF_DTR_O_ONE") == nullptr) {
-=======
+
   if (!ParseBooleanFromEnv("OF_DTR_O_ONE", false)) {
->>>>>>> 63b5d299
     CHECK(!isinf(cost));
     CHECK(!isnan(cost));
     return cost;
@@ -322,25 +319,15 @@
         const char* end_id = end->first;
         CHECK_JUST(Global<one::DTRTensorPool>::Get()->update_after_pesudo_evict(end_tensor, start_id, end_id));
       }
-<<<<<<< HEAD
       int coeff = -1;
       cost += get_cost(end_tensor, coeff);
       end++;
-
-=======
-      cost += get_cost(end_tensor, -1);
->>>>>>> 63b5d299
       if (oneflow::DTRDebugEnabled()) {
         LOG(INFO) << "move end, include op: "
                   << (end_tensor != nullptr ? end_tensor->compute_op_type_name() : "no tensor")
-<<<<<<< HEAD
-                  << ", total_size: " << total_size << ", cost: " << cost << ", coeff: " << coeff;
-=======
                   << ", size: " << end->second->size
                   << ", total_size: " << total_size << ", cost: " << cost;
->>>>>>> 63b5d299
-      }
-      end++;
+      }
 
     } else {
       if (min_cost > cost) {
@@ -361,12 +348,8 @@
       if (oneflow::DTRDebugEnabled()) {
         LOG(INFO) << "move start, exclude op: "
                   << (start_tensor != nullptr ? start_tensor->compute_op_type_name() : "no tensor")
-<<<<<<< HEAD
-                  << ", total_size: " << total_size << ", cost: " << cost << ", coeff: " << coeff;
-=======
                   << ", size: " << start->second->size
                   << ", total_size: " << total_size << ", cost: " << cost;
->>>>>>> 63b5d299
       }
       start++;
     }
@@ -381,14 +364,9 @@
   }
   for (auto* piece : pieces_to_be_evicted) {
     if (oneflow::DTRDebugEnabled()) {
-<<<<<<< HEAD
       int coeff = -1;
       LOG(INFO) << "release dptr: " << (void*)piece->ptr << ", size: " << piece->size
                 << ", cost: " << get_cost(piece->tensor, coeff) << ", compute op: "
-=======
-      LOG(INFO) << "release ebo: " << piece->tensor << ", dptr: " << (void*)piece->ptr << ", size: " << piece->size
-                << ", cost: " << get_cost(piece->tensor, -1) << ", compute op: "
->>>>>>> 63b5d299
                 << (piece->tensor != nullptr ? piece->tensor->compute_op_type_name() : "no tensor");
     }
     size2 += piece->size;
