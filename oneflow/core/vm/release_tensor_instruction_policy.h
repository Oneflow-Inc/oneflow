--- conflicted
+++ resolved
@@ -145,21 +145,7 @@
       const Optional<vm::Stream*>& stream) {
     return Make(data_type, eager_blob_object, stream);
   }
-<<<<<<< HEAD
-  static Maybe<vm::InstructionPolicy> VisitAsyncedDevice2Host(
-      DataType data_type, const std::shared_ptr<vm::EagerBlobObject>& eager_blob_object,
-      const Optional<vm::Stream*>& stream) {
-    return VisitDevice2Host(data_type, eager_blob_object, stream);
-  }
   static Maybe<vm::InstructionPolicy> VisitCcl(
-=======
-  static Maybe<vm::InstructionPolicy> VisitSyncedLaunchedCommNet(
-      DataType data_type, const std::shared_ptr<vm::EagerBlobObject>& eager_blob_object,
-      const Optional<vm::Stream*>& stream) {
-    return Make(data_type, eager_blob_object, stream);
-  }
-  static Maybe<vm::InstructionPolicy> VisitAsyncedLaunchedCommNet(
->>>>>>> 4fefb3e5
       DataType data_type, const std::shared_ptr<vm::EagerBlobObject>& eager_blob_object,
       const Optional<vm::Stream*>& stream) {
     return Make(data_type, eager_blob_object, stream);
