--- conflicted
+++ resolved
@@ -35,7 +35,6 @@
 
 namespace {
 
-<<<<<<< HEAD
 void InitRankInfoInCluster() {
   Global<RankInfoInCluster>::New()->mutable_num_process_distribution()->add_num_process(1);
   (*Global<RankInfoInCluster>::Get()->mutable_rank2node_id())[0] = 0;
@@ -44,8 +43,6 @@
 
 void DestroyRankInfoInCluster() { Global<RankInfoInCluster>::Delete(); }
 
-=======
->>>>>>> 5a5130c4
 ObjectMsgPtr<VirtualMachine> NaiveNewVirtualMachine(const VmDesc& vm_desc) {
   return ObjectMsgPtr<VirtualMachine>::New(vm_desc);
 }
@@ -103,11 +100,8 @@
 
 void TestNopStreamTypeOneArgument(
     std::function<ObjectMsgPtr<VirtualMachine>(const VmDesc&)> NewVirtualMachine) {
-<<<<<<< HEAD
   InitRankInfoInCluster();
   TestResourceDescScope scope(1, 1);
-=======
->>>>>>> 5a5130c4
   auto vm_desc = ObjectMsgPtr<VmDesc>::New(TestUtil::NewVmResourceDesc().Get());
   TestUtil::AddStreamDescByInstrNames(vm_desc.Mutable(), {"Nop", "NewObject"});
   auto vm = NewVirtualMachine(vm_desc.Get());
@@ -125,10 +119,7 @@
     vm->Schedule();
     OBJECT_MSG_LIST_FOR_EACH_PTR(vm->mut_thread_ctx_list(), t) { t->TryReceiveAndRun(); }
   }
-<<<<<<< HEAD
   DestroyRankInfoInCluster();
-=======
->>>>>>> 5a5130c4
 }
 
 TEST(NopStreamType, one_argument_dispatch) {
@@ -142,11 +133,8 @@
 }
 
 TEST(NopStreamType, one_argument_triger_next_instruction) {
-<<<<<<< HEAD
   InitRankInfoInCluster();
-=======
   TestResourceDescScope scope(1, 1);
->>>>>>> 5a5130c4
   auto vm_desc = ObjectMsgPtr<VmDesc>::New(TestUtil::NewVmResourceDesc().Get());
   TestUtil::AddStreamDescByInstrNames(vm_desc.Mutable(), {"Nop", "NewObject"});
   auto vm = NaiveNewVirtualMachine(vm_desc.Get());
@@ -163,18 +151,12 @@
     vm->Schedule();
     OBJECT_MSG_LIST_FOR_EACH_PTR(vm->mut_thread_ctx_list(), t) { t->TryReceiveAndRun(); }
   }
-<<<<<<< HEAD
   DestroyRankInfoInCluster();
 }
 
 TEST(NopStreamType, one_argument_triger_all_instructions) {
   InitRankInfoInCluster();
-=======
-}
-
-TEST(NopStreamType, one_argument_triger_all_instructions) {
   TestResourceDescScope scope(1, 1);
->>>>>>> 5a5130c4
   auto vm_desc = ObjectMsgPtr<VmDesc>::New(TestUtil::NewVmResourceDesc().Get());
   TestUtil::AddStreamDescByInstrNames(vm_desc.Mutable(), {"Nop", "NewObject"});
   auto vm = NaiveNewVirtualMachine(vm_desc.Get());
@@ -191,10 +173,7 @@
     vm->Schedule();
     OBJECT_MSG_LIST_FOR_EACH_PTR(vm->mut_thread_ctx_list(), t) { t->TryReceiveAndRun(); }
   }
-<<<<<<< HEAD
   DestroyRankInfoInCluster();
-=======
->>>>>>> 5a5130c4
 }
 
 }  // namespace
