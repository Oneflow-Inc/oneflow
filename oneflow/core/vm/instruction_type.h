--- conflicted
+++ resolved
@@ -24,11 +24,7 @@
 namespace oneflow {
 namespace vm {
 
-<<<<<<< HEAD
-struct Instruction;
-=======
 class Instruction;
->>>>>>> ad8d09ea
 
 enum InstructionFuseType {
   kInvalidInstructionFuseType = 0,
@@ -41,23 +37,17 @@
  public:
   virtual ~InstructionType() = default;
 
-<<<<<<< HEAD
   Maybe<void> InferIf(Instruction* instruction) const {
-    OF_PROFILER_RANGE_PUSH_POP_GUARD(std::string("Infer:") + DebugName(*instruction));
+    OF_PROFILER_RANGE_GUARD(std::string("Infer:") + DebugName(*instruction));
     return Infer(instruction);
   }
   void ComputeIf(Instruction* instruction) const {
-    OF_PROFILER_RANGE_PUSH_POP_GUARD(std::string("Compute:") + DebugName(*instruction));
+    OF_PROFILER_RANGE_GUARD(std::string("Compute:") + DebugName(*instruction));
     Compute(instruction);
   }
 
   virtual bool IsBarrier() const { return false; }
   virtual InstructionFuseType fuse_type() const { return kDisableInstructionFuse; }
-=======
-  virtual bool IsBarrier() const { return false; }
-  virtual InstructionFuseType fuse_type() const { return kDisableInstructionFuse; }
-  virtual void Compute(Instruction* instruction) const = 0;
->>>>>>> ad8d09ea
   void InitInstructionStatusIf(Instruction* instruction) const {
     InitInstructionStatus(instruction);
   }
