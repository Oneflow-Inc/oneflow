--- conflicted
+++ resolved
@@ -22,11 +22,7 @@
 namespace oneflow {
 namespace vm {
 
-<<<<<<< HEAD
-struct Instruction;
-=======
 class Instruction;
->>>>>>> 739181f1
 
 class ControlStreamType final : public StreamType {
  public:
