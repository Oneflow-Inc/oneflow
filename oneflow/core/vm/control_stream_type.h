--- conflicted
+++ resolved
@@ -22,11 +22,7 @@
 namespace oneflow {
 namespace vm {
 
-<<<<<<< HEAD
-struct Instruction;
-=======
 class Instruction;
->>>>>>> ad8d09ea
 
 class ControlStreamType final : public StreamType {
  public:
