/*
Copyright 2020 The OneFlow Authors. All rights reserved.

Licensed under the Apache License, Version 2.0 (the "License");
you may not use this file except in compliance with the License.
You may obtain a copy of the License at

    http://www.apache.org/licenses/LICENSE-2.0

Unless required by applicable law or agreed to in writing, software
distributed under the License is distributed on an "AS IS" BASIS,
WITHOUT WARRANTIES OR CONDITIONS OF ANY KIND, either express or implied.
See the License for the specific language governing permissions and
limitations under the License.
*/
#ifndef ONEFLOW_CORE_VM_CONTROL_VM_STREAM_TYPE_H_
#define ONEFLOW_CORE_VM_CONTROL_VM_STREAM_TYPE_H_

#include "oneflow/core/vm/stream_type.h"
#include "oneflow/core/vm/instruction.h"

namespace oneflow {
namespace vm {

<<<<<<< HEAD
struct Instruction;
=======
class InstructionMsg;
>>>>>>> f1ab361b

class ControlStreamType final : public StreamType {
 public:
  ControlStreamType() = default;
  ~ControlStreamType() = default;

  void InitDeviceCtx(std::unique_ptr<DeviceCtx>* device_ctx, Stream* stream) const override {}

  void InitInstructionStatus(const Stream& stream,
                             InstructionStatusBuffer* status_buffer) const override;
  void DeleteInstructionStatus(const Stream& stream,
                               InstructionStatusBuffer* status_buffer) const override;
  bool QueryInstructionStatusDone(const Stream& stream,
                                  const InstructionStatusBuffer& status_buffer) const override;
  void Compute(Instruction* instruction) const override;

  bool OnSchedulerThread() const override { return true; }
  bool SupportingTransportInstructions() const override { return false; }
  bool IsControlStreamType() const override { return true; }
};

}  // namespace vm
}  // namespace oneflow

#endif  // ONEFLOW_CORE_VM_CONTROL_VM_STREAM_TYPE_H_<|MERGE_RESOLUTION|>--- conflicted
+++ resolved
@@ -22,11 +22,7 @@
 namespace oneflow {
 namespace vm {
 
-<<<<<<< HEAD
-struct Instruction;
-=======
-class InstructionMsg;
->>>>>>> f1ab361b
+class Instruction;
 
 class ControlStreamType final : public StreamType {
  public:
