/*
Copyright 2020 The OneFlow Authors. All rights reserved.

Licensed under the Apache License, Version 2.0 (the "License");
you may not use this file except in compliance with the License.
You may obtain a copy of the License at

    http://www.apache.org/licenses/LICENSE-2.0

Unless required by applicable law or agreed to in writing, software
distributed under the License is distributed on an "AS IS" BASIS,
WITHOUT WARRANTIES OR CONDITIONS OF ANY KIND, either express or implied.
See the License for the specific language governing permissions and
limitations under the License.
*/
#ifndef ONEFLOW_CORE_VM_THREAD__H_
#define ONEFLOW_CORE_VM_THREAD__H_

#include <functional>
#include "oneflow/core/intrusive/intrusive.h"
#include "oneflow/core/intrusive/mutexed_list.h"
#include "oneflow/core/common/notifier.h"
#include "oneflow/core/vm/stream.h"

namespace oneflow {
namespace vm {

<<<<<<< HEAD
using PendingInstructionMutexedList =
    intrusive::MutexedList<INTRUSIVE_FIELD(Instruction, pending_instruction_hook_)>;
using PendingInstructionList =
    intrusive::List<INTRUSIVE_FIELD(Instruction, pending_instruction_hook_)>;
=======
using WorkerPendingInstructionChannel =
    intrusive::Channel<INTRUSIVE_FIELD(Instruction, worker_pending_instruction_hook_)>;
using WorkerPendingInstructionList =
    intrusive::List<INTRUSIVE_FIELD(Instruction, worker_pending_instruction_hook_)>;
>>>>>>> 4b8cc3a3

class ThreadCtx final : public intrusive::Base {
 public:
  // types
  using StreamList = intrusive::List<INTRUSIVE_FIELD(Stream, thread_ctx_stream_hook_)>;

  // Getters
  const StreamList& stream_list() const { return stream_list_; }

  // Setters
  StreamList* mut_stream_list() { return &stream_list_; }
<<<<<<< HEAD
  PendingInstructionMutexedList* mut_pending_instruction_list() {
    return &pending_instruction_list_;
=======
  WorkerPendingInstructionChannel* mut_worker_pending_instruction_list() {
    return &worker_pending_instruction_list_;
>>>>>>> 4b8cc3a3
  }

  // methods
  size_t TryReceiveAndRun();

<<<<<<< HEAD
  Notifier* mut_notifier() { return &notifier_; }
=======
 private:
  template<intrusive::ChannelStatus (WorkerPendingInstructionChannel::*Move)(
      WorkerPendingInstructionList*)>
  intrusive::ChannelStatus MoveAndRun(size_t* cnt);
>>>>>>> 4b8cc3a3

 private:
  friend class intrusive::Ref;
  intrusive::Ref* mut_intrusive_ref() { return &intrusive_ref_; }

  ThreadCtx()
<<<<<<< HEAD
      : intrusive_ref_(),
        stream_list_(),
        pending_instruction_mutex_(),
        pending_instruction_list_(&pending_instruction_mutex_),
        notifier_(),
        thread_ctx_hook_() {}
  intrusive::Ref intrusive_ref_;
  // lists
  StreamList stream_list_;
  std::mutex pending_instruction_mutex_;
  PendingInstructionMutexedList pending_instruction_list_;
  Notifier notifier_;
=======
      : intrusive_ref_(), stream_list_(), worker_pending_instruction_list_(), thread_ctx_hook_() {}
  intrusive::Ref intrusive_ref_;
  // lists
  StreamList stream_list_;
  WorkerPendingInstructionChannel worker_pending_instruction_list_;
>>>>>>> 4b8cc3a3

 public:
  // list hooks
  intrusive::ListHook thread_ctx_hook_;
};

}  // namespace vm
}  // namespace oneflow

#endif  // ONEFLOW_CORE_VM_THREAD__H_<|MERGE_RESOLUTION|>--- conflicted
+++ resolved
@@ -25,17 +25,10 @@
 namespace oneflow {
 namespace vm {
 
-<<<<<<< HEAD
-using PendingInstructionMutexedList =
-    intrusive::MutexedList<INTRUSIVE_FIELD(Instruction, pending_instruction_hook_)>;
-using PendingInstructionList =
-    intrusive::List<INTRUSIVE_FIELD(Instruction, pending_instruction_hook_)>;
-=======
-using WorkerPendingInstructionChannel =
-    intrusive::Channel<INTRUSIVE_FIELD(Instruction, worker_pending_instruction_hook_)>;
+using WorkerPendingInstructionMutexedList =
+    intrusive::MutexedList<INTRUSIVE_FIELD(Instruction, worker_pending_instruction_hook_)>;
 using WorkerPendingInstructionList =
     intrusive::List<INTRUSIVE_FIELD(Instruction, worker_pending_instruction_hook_)>;
->>>>>>> 4b8cc3a3
 
 class ThreadCtx final : public intrusive::Base {
  public:
@@ -47,52 +40,32 @@
 
   // Setters
   StreamList* mut_stream_list() { return &stream_list_; }
-<<<<<<< HEAD
-  PendingInstructionMutexedList* mut_pending_instruction_list() {
-    return &pending_instruction_list_;
-=======
-  WorkerPendingInstructionChannel* mut_worker_pending_instruction_list() {
+  WorkerPendingInstructionMutexedList* mut_worker_pending_instruction_list() {
     return &worker_pending_instruction_list_;
->>>>>>> 4b8cc3a3
   }
 
   // methods
   size_t TryReceiveAndRun();
 
-<<<<<<< HEAD
   Notifier* mut_notifier() { return &notifier_; }
-=======
- private:
-  template<intrusive::ChannelStatus (WorkerPendingInstructionChannel::*Move)(
-      WorkerPendingInstructionList*)>
-  intrusive::ChannelStatus MoveAndRun(size_t* cnt);
->>>>>>> 4b8cc3a3
 
  private:
   friend class intrusive::Ref;
   intrusive::Ref* mut_intrusive_ref() { return &intrusive_ref_; }
 
   ThreadCtx()
-<<<<<<< HEAD
       : intrusive_ref_(),
         stream_list_(),
-        pending_instruction_mutex_(),
-        pending_instruction_list_(&pending_instruction_mutex_),
+        worker_pending_instruction_mutex_(),
+        worker_pending_instruction_list_(&worker_pending_instruction_mutex_),
         notifier_(),
         thread_ctx_hook_() {}
   intrusive::Ref intrusive_ref_;
   // lists
   StreamList stream_list_;
-  std::mutex pending_instruction_mutex_;
-  PendingInstructionMutexedList pending_instruction_list_;
+  std::mutex worker_pending_instruction_mutex_;
+  WorkerPendingInstructionMutexedList worker_pending_instruction_list_;
   Notifier notifier_;
-=======
-      : intrusive_ref_(), stream_list_(), worker_pending_instruction_list_(), thread_ctx_hook_() {}
-  intrusive::Ref intrusive_ref_;
-  // lists
-  StreamList stream_list_;
-  WorkerPendingInstructionChannel worker_pending_instruction_list_;
->>>>>>> 4b8cc3a3
 
  public:
   // list hooks
