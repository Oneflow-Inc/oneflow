/*
Copyright 2020 The OneFlow Authors. All rights reserved.

Licensed under the Apache License, Version 2.0 (the "License");
you may not use this file except in compliance with the License.
You may obtain a copy of the License at

    http://www.apache.org/licenses/LICENSE-2.0

Unless required by applicable law or agreed to in writing, software
distributed under the License is distributed on an "AS IS" BASIS,
WITHOUT WARRANTIES OR CONDITIONS OF ANY KIND, either express or implied.
See the License for the specific language governing permissions and
limitations under the License.
*/
#ifndef ONEFLOW_CORE_VM_THREAD__H_
#define ONEFLOW_CORE_VM_THREAD__H_

#include <functional>
#include "oneflow/core/intrusive/intrusive.h"
#include "oneflow/core/intrusive/mutexed_list.h"
#include "oneflow/core/common/notifier.h"
#include "oneflow/core/vm/stream.h"

namespace oneflow {
namespace vm {

using PendingInstructionMutexedList =
    intrusive::MutexedList<INTRUSIVE_FIELD(Instruction, pending_instruction_hook_)>;
using PendingInstructionList =
    intrusive::List<INTRUSIVE_FIELD(Instruction, pending_instruction_hook_)>;

class ThreadCtx final : public intrusive::Base {
 public:
  // types
  using StreamList = intrusive::List<INTRUSIVE_FIELD(Stream, thread_ctx_stream_hook_)>;

  // Getters
  const StreamList& stream_list() const { return stream_list_; }

  // Setters
  StreamList* mut_stream_list() { return &stream_list_; }
  PendingInstructionMutexedList* mut_pending_instruction_list() {
    return &pending_instruction_list_;
  }

  // methods
  size_t TryReceiveAndRun();

  Notifier* mut_notifier() { return &notifier_; }

 private:
  friend class intrusive::Ref;
  intrusive::Ref* mut_intrusive_ref() { return &intrusive_ref_; }

  ThreadCtx()
      : intrusive_ref_(),
        stream_list_(),
        pending_instruction_mutex_(),
        pending_instruction_list_(&pending_instruction_mutex_),
<<<<<<< HEAD
=======
        notifier_(),
>>>>>>> 1f5a3df1
        thread_ctx_hook_() {}
  intrusive::Ref intrusive_ref_;
  // lists
  StreamList stream_list_;
  std::mutex pending_instruction_mutex_;
  PendingInstructionMutexedList pending_instruction_list_;
  Notifier notifier_;

 public:
  // list hooks
  intrusive::ListHook thread_ctx_hook_;
};

}  // namespace vm
}  // namespace oneflow

#endif  // ONEFLOW_CORE_VM_THREAD__H_<|MERGE_RESOLUTION|>--- conflicted
+++ resolved
@@ -58,10 +58,7 @@
         stream_list_(),
         pending_instruction_mutex_(),
         pending_instruction_list_(&pending_instruction_mutex_),
-<<<<<<< HEAD
-=======
         notifier_(),
->>>>>>> 1f5a3df1
         thread_ctx_hook_() {}
   intrusive::Ref intrusive_ref_;
   // lists
