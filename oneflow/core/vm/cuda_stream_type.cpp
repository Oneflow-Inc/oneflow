--- conflicted
+++ resolved
@@ -23,12 +23,9 @@
 #include "oneflow/core/vm/cuda_stream_handle_device_context.h"
 #include "oneflow/core/device/cuda_util.h"
 #include "oneflow/core/common/util.h"
-<<<<<<< HEAD
+#include "oneflow/core/profiler/profiler.h"
 #include "oneflow/core/framework/tensor_pool.h"
 #include "oneflow/core/job/env_global_objects_scope.h"
-=======
-#include "oneflow/core/profiler/profiler.h"
->>>>>>> ce9a773d
 
 namespace oneflow {
 namespace vm {
@@ -57,16 +54,13 @@
 }
 
 void CudaStreamType::Compute(Instruction* instruction) const {
-<<<<<<< HEAD
+  OF_PROFILER_RANGE_PUSH(
+      "S:"
+      + instruction->instr_msg().instr_type_id().instruction_type().DebugOpTypeName(instruction));
   // if (oneflow::DTRDebugEnabled()) {
   //   std::cout << "Begin cuda_stream_type.cpp:CudaStreamType::Compute " << std::endl;
   //   Global<one::DTRTensorPool>::Get()->display();
   // }
-=======
-  OF_PROFILER_RANGE_PUSH(
-      "S:"
-      + instruction->instr_msg().instr_type_id().instruction_type().DebugOpTypeName(instruction));
->>>>>>> ce9a773d
   auto* stream = instruction->mut_stream();
   cudaSetDevice(stream->device_id());
   {
@@ -77,14 +71,11 @@
   }
   char* data_ptr = instruction->mut_status_buffer()->mut_buffer()->mut_data();
   CudaOptionalEventRecordStatusQuerier::MutCast(data_ptr)->SetLaunched(stream->device_ctx().get());
-<<<<<<< HEAD
+  OF_PROFILER_RANGE_POP();
   // if (oneflow::DTRDebugEnabled()) {
   //   std::cout << "End cuda_stream_type.cpp:CudaStreamType::Compute " << std::endl;
   //   Global<one::DTRTensorPool>::Get()->display();
   // }
-=======
-  OF_PROFILER_RANGE_POP();
->>>>>>> ce9a773d
 }
 
 intrusive::shared_ptr<StreamDesc> CudaStreamType::MakeStreamDesc(const Resource& resource,
