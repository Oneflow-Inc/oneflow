/*
Copyright 2020 The OneFlow Authors. All rights reserved.

Licensed under the Apache License, Version 2.0 (the "License");
you may not use this file except in compliance with the License.
You may obtain a copy of the License at

    http://www.apache.org/licenses/LICENSE-2.0

Unless required by applicable law or agreed to in writing, software
distributed under the License is distributed on an "AS IS" BASIS,
WITHOUT WARRANTIES OR CONDITIONS OF ANY KIND, either express or implied.
See the License for the specific language governing permissions and
limitations under the License.
*/
#ifndef ONEFLOW_CORE_VM_VPU_INSTRUCTION__H_
#define ONEFLOW_CORE_VM_VPU_INSTRUCTION__H_

#include <cstring>
#include <mutex>
#include "oneflow/core/common/symbol.h"
#include "oneflow/core/intrusive/intrusive.h"
#include "oneflow/core/intrusive/object_pool.h"
#include "oneflow/core/vm/vm_object.h"
#include "oneflow/core/vm/stream_type.h"
#include "oneflow/core/vm/phy_instr_operand.h"

namespace oneflow {

class Stream;

namespace vm {

static const int kInstructionStatusBufferBytes = 64;

class InstructionStatusBuffer final {
 public:
  InstructionStatusBuffer() = default;
  ~InstructionStatusBuffer() = default;

  const char* buffer() const { return &buffer_[0]; }
  char* mut_buffer() { return &buffer_[0]; }

 private:
  char buffer_[kInstructionStatusBufferBytes];
};

<<<<<<< HEAD
struct Instruction;
=======
class Instruction;
>>>>>>> 739181f1
class InstructionEdge final
    : public intrusive::Base,
      public intrusive::EnableObjectPool<InstructionEdge,
                                         intrusive::kThreadUnsafeAndDisableDestruct> {
 public:
  InstructionEdge()
      : intrusive_ref_(),
        src_instruction_(),
        dst_instruction_(),
        in_edge_hook_(),
        out_edge_hook_() {}
  void __Init__() {
    clear_src_instruction();
    clear_dst_instruction();
  }
  // Getters
  bool has_src_instruction() const { return src_instruction_ != nullptr; }
  bool has_dst_instruction() const { return dst_instruction_ != nullptr; }
  const Instruction& src_instruction() const { return *src_instruction_; }
  const Instruction& dst_instruction() const { return *dst_instruction_; }
  // Setters
  void set_src_instruction(Instruction* val) { src_instruction_ = val; }
  void set_dst_instruction(Instruction* val) { dst_instruction_ = val; }
  void clear_src_instruction() { src_instruction_ = nullptr; }
  void clear_dst_instruction() { dst_instruction_ = nullptr; }
  Instruction* mut_src_instruction() { return src_instruction_; }
  Instruction* mut_dst_instruction() { return dst_instruction_; }
  // methods
  void __Init__(Instruction* src_instruction, Instruction* dst_instruction) {
    __Init__();
    set_src_instruction(src_instruction);
    set_dst_instruction(dst_instruction);
  }

  intrusive::Ref* mut_intrusive_ref() { return &intrusive_ref_; }

 private:
  intrusive::Ref intrusive_ref_;
  // fields
  Instruction* src_instruction_;
  Instruction* dst_instruction_;

 public:
  // list hooks
  intrusive::ListHook in_edge_hook_;
  intrusive::ListHook out_edge_hook_;
};

class Stream;
class Instruction final : public intrusive::Base {
 public:
  // types
  using InEdgeList = intrusive::List<INTRUSIVE_FIELD(InstructionEdge, in_edge_hook_)>;
  using OutEdgeList = intrusive::List<INTRUSIVE_FIELD(InstructionEdge, out_edge_hook_)>;
  using DependenceAccessList =
      intrusive::List<INTRUSIVE_FIELD(DependenceAccess, instruction_access_hook_)>;

  void __Init__(Stream* stream, const InstructionType* instruction_type,
                const std::shared_ptr<PhyInstrOperand>& phy_instr_operand);

  // Getters
  const Stream& stream() const { return *stream_; }
<<<<<<< HEAD
  Stream* mut_stream() { return stream_; }
=======
  const InstructionStatusBuffer& status_buffer() const { return status_buffer_; }
  const intrusive::ListHook& main_instruction_hook() const { return main_instruction_hook_; }
>>>>>>> 739181f1
  const InstructionType& instruction_type() const { return *instruction_type_; }
  const std::shared_ptr<PhyInstrOperand>& phy_instr_operand() const { return phy_instr_operand_; }
  std::string DebugName() const;

<<<<<<< HEAD
  const InstructionStatusBuffer& status_buffer() const { return status_buffer_; }
  const intrusive::ListHook& main_instruction_hook() const { return main_instruction_hook_; }
=======
>>>>>>> 739181f1
  const intrusive::ListHook& dispatched_instruction_hook() const {
    return dispatched_instruction_hook_;
  }
  const intrusive::ListHook& lively_instruction_hook() const { return lively_instruction_hook_; }
  const intrusive::ListHook& worker_pending_instruction_hook() const {
    return worker_pending_instruction_hook_;
  }
  const intrusive::ListHook& barrier_instruction_hook() const { return barrier_instruction_hook_; }
  const InEdgeList& in_edges() const { return in_edges_; }
  const OutEdgeList& out_edges() const { return out_edges_; }
  const DependenceAccessList& access_list() const { return access_list_; }

  // Setters
<<<<<<< HEAD
=======
  Stream* mut_stream() { return stream_; }
>>>>>>> 739181f1
  InstructionStatusBuffer* mut_status_buffer() { return &status_buffer_; }
  InEdgeList* mut_in_edges() { return &in_edges_; }
  OutEdgeList* mut_out_edges() { return &out_edges_; }
  DependenceAccessList* mut_access_list() { return &access_list_; }

  // methods
  void InitStatus();
  void DeleteStatusAndClearEdges();
  bool Done() const;
  const StreamType& stream_type() const;

  intrusive::Ref::RefCntType ref_cnt() const { return intrusive_ref_.ref_cnt(); }

  // used for instructions building, pending to scheduler, constructing DAG, pending to callback
  // thread and so on.
<<<<<<< HEAD
=======
  // lifetime of barrier instructions:
  //
  //   |<-----main_instruction_hook_----->|
  //                                    |<-----------lively_instruction_hook_---------------->|
  //                                          |<---------barrier_instruction_hook_--------->|
  //
  //
  // lifetime of non-barrier instructions:
  //
  //   |<-----main_instruction_hook_----->|
  //                                    |<-----------lively_instruction_hook_---------------->|
  //                                          |<-------dispatched_instruction_hook_-------->|
  //                                               |<--worker_pending_instruction_hook_-->|
  //
  //
>>>>>>> 739181f1
  intrusive::ListHook main_instruction_hook_;
  // dispatched to Stream
  intrusive::ListHook dispatched_instruction_hook_;
  // valid during vm processing
  intrusive::ListHook lively_instruction_hook_;
  // pending to ThreadCtx
  intrusive::ListHook worker_pending_instruction_hook_;
<<<<<<< HEAD
  // for barr
=======
  // for barrier instruction
>>>>>>> 739181f1
  intrusive::ListHook barrier_instruction_hook_;

 private:
  friend class intrusive::Ref;
  intrusive::Ref* mut_intrusive_ref() { return &intrusive_ref_; }

  Instruction()
      : main_instruction_hook_(),
        dispatched_instruction_hook_(),
        lively_instruction_hook_(),
        worker_pending_instruction_hook_(),
        barrier_instruction_hook_(),
        access_list_(),
        in_edges_(),
        out_edges_(),
        intrusive_ref_(),
        stream_(),
        instruction_type_(),
        phy_instr_operand_(),
        status_buffer_() {}

  // lists
  DependenceAccessList access_list_;
  InEdgeList in_edges_;
  OutEdgeList out_edges_;

  // fields
  intrusive::Ref intrusive_ref_;
  Stream* stream_;
  const InstructionType* instruction_type_;
  std::shared_ptr<PhyInstrOperand> phy_instr_operand_;
  InstructionStatusBuffer status_buffer_;
};

using InstructionList = intrusive::List<INTRUSIVE_FIELD(Instruction, main_instruction_hook_)>;

}  // namespace vm
}  // namespace oneflow

#endif  // ONEFLOW_CORE_VM_VPU_INSTRUCTION__H_<|MERGE_RESOLUTION|>--- conflicted
+++ resolved
@@ -45,11 +45,7 @@
   char buffer_[kInstructionStatusBufferBytes];
 };
 
-<<<<<<< HEAD
-struct Instruction;
-=======
 class Instruction;
->>>>>>> 739181f1
 class InstructionEdge final
     : public intrusive::Base,
       public intrusive::EnableObjectPool<InstructionEdge,
@@ -112,21 +108,12 @@
 
   // Getters
   const Stream& stream() const { return *stream_; }
-<<<<<<< HEAD
-  Stream* mut_stream() { return stream_; }
-=======
   const InstructionStatusBuffer& status_buffer() const { return status_buffer_; }
   const intrusive::ListHook& main_instruction_hook() const { return main_instruction_hook_; }
->>>>>>> 739181f1
   const InstructionType& instruction_type() const { return *instruction_type_; }
   const std::shared_ptr<PhyInstrOperand>& phy_instr_operand() const { return phy_instr_operand_; }
   std::string DebugName() const;
 
-<<<<<<< HEAD
-  const InstructionStatusBuffer& status_buffer() const { return status_buffer_; }
-  const intrusive::ListHook& main_instruction_hook() const { return main_instruction_hook_; }
-=======
->>>>>>> 739181f1
   const intrusive::ListHook& dispatched_instruction_hook() const {
     return dispatched_instruction_hook_;
   }
@@ -140,10 +127,7 @@
   const DependenceAccessList& access_list() const { return access_list_; }
 
   // Setters
-<<<<<<< HEAD
-=======
   Stream* mut_stream() { return stream_; }
->>>>>>> 739181f1
   InstructionStatusBuffer* mut_status_buffer() { return &status_buffer_; }
   InEdgeList* mut_in_edges() { return &in_edges_; }
   OutEdgeList* mut_out_edges() { return &out_edges_; }
@@ -159,8 +143,6 @@
 
   // used for instructions building, pending to scheduler, constructing DAG, pending to callback
   // thread and so on.
-<<<<<<< HEAD
-=======
   // lifetime of barrier instructions:
   //
   //   |<-----main_instruction_hook_----->|
@@ -176,7 +158,6 @@
   //                                               |<--worker_pending_instruction_hook_-->|
   //
   //
->>>>>>> 739181f1
   intrusive::ListHook main_instruction_hook_;
   // dispatched to Stream
   intrusive::ListHook dispatched_instruction_hook_;
@@ -184,11 +165,7 @@
   intrusive::ListHook lively_instruction_hook_;
   // pending to ThreadCtx
   intrusive::ListHook worker_pending_instruction_hook_;
-<<<<<<< HEAD
-  // for barr
-=======
   // for barrier instruction
->>>>>>> 739181f1
   intrusive::ListHook barrier_instruction_hook_;
 
  private:
