/*
Copyright 2020 The OneFlow Authors. All rights reserved.

Licensed under the Apache License, Version 2.0 (the "License");
you may not use this file except in compliance with the License.
You may obtain a copy of the License at

    http://www.apache.org/licenses/LICENSE-2.0

Unless required by applicable law or agreed to in writing, software
distributed under the License is distributed on an "AS IS" BASIS,
WITHOUT WARRANTIES OR CONDITIONS OF ANY KIND, either express or implied.
See the License for the specific language governing permissions and
limitations under the License.
*/
#ifndef ONEFLOW_CORE_VM_VPU_INSTRUCTION__H_
#define ONEFLOW_CORE_VM_VPU_INSTRUCTION__H_

#include <cstring>
#include <mutex>
#include "oneflow/core/common/symbol.h"
#include "oneflow/core/intrusive/flat_msg.h"
#include "oneflow/core/intrusive/intrusive.h"
#include "oneflow/core/intrusive/object_pool.h"
#include "oneflow/core/vm/vm_object.h"
#include "oneflow/core/vm/stream_type.h"
#include "oneflow/core/vm/phy_instr_operand.h"

namespace oneflow {

class Stream;

namespace vm {

class InstructionMsg final : public intrusive::Base {
 public:
  // methods
  void __Init__(Stream* stream, const InstructionType* instruction_type,
                const std::shared_ptr<PhyInstrOperand>& phy_instr_operand);

  // Getters
  const Stream& stream() const { return *stream_; }
  Stream* mut_stream() { return stream_; }
  const InstructionType& instruction_type() const { return *instruction_type_; }
  const std::shared_ptr<PhyInstrOperand>& phy_instr_operand() const { return phy_instr_operand_; }

  std::string DebugName() const;

  intrusive::Ref::RefCntType ref_cnt() const { return intrusive_ref_.ref_cnt(); }

 private:
  friend class intrusive::Ref;
  intrusive::Ref* mut_intrusive_ref() { return &intrusive_ref_; }

  InstructionMsg()
      : intrusive_ref_(), stream_(), instruction_type_(), phy_instr_operand_(), instr_msg_hook_() {}
  intrusive::Ref intrusive_ref_;
  // fields
  Stream* stream_;
  const InstructionType* instruction_type_;
  std::shared_ptr<PhyInstrOperand> phy_instr_operand_;

 public:
  // list hooks
  intrusive::ListHook instr_msg_hook_;
};

using InstructionMsgList = intrusive::List<INTRUSIVE_FIELD(InstructionMsg, instr_msg_hook_)>;

static const int kInstructionStatusBufferBytes = 64;

// clang-format off
FLAT_MSG_BEGIN(InstructionStatusBuffer);
  FLAT_MSG_DEFINE_REPEATED(char, buffer, kInstructionStatusBufferBytes);
FLAT_MSG_END(InstructionStatusBuffer);
// clang-format on

class Instruction;
class InstructionEdge final
    : public intrusive::Base,
      public intrusive::EnableObjectPool<InstructionEdge,
                                         intrusive::kThreadUnsafeAndDisableDestruct> {
 public:
  InstructionEdge()
      : intrusive_ref_(),
        src_instruction_(),
        dst_instruction_(),
        in_edge_hook_(),
        out_edge_hook_() {}
  void __Init__() {
    clear_src_instruction();
    clear_dst_instruction();
  }
  // Getters
  bool has_src_instruction() const { return src_instruction_ != nullptr; }
  bool has_dst_instruction() const { return dst_instruction_ != nullptr; }
  const Instruction& src_instruction() const { return *src_instruction_; }
  const Instruction& dst_instruction() const { return *dst_instruction_; }
  // Setters
  void set_src_instruction(Instruction* val) { src_instruction_ = val; }
  void set_dst_instruction(Instruction* val) { dst_instruction_ = val; }
  void clear_src_instruction() { src_instruction_ = nullptr; }
  void clear_dst_instruction() { dst_instruction_ = nullptr; }
  Instruction* mut_src_instruction() { return src_instruction_; }
  Instruction* mut_dst_instruction() { return dst_instruction_; }
  // methods
  void __Init__(Instruction* src_instruction, Instruction* dst_instruction) {
    __Init__();
    set_src_instruction(src_instruction);
    set_dst_instruction(dst_instruction);
  }

  intrusive::Ref* mut_intrusive_ref() { return &intrusive_ref_; }

 private:
  intrusive::Ref intrusive_ref_;
  // fields
  Instruction* src_instruction_;
  Instruction* dst_instruction_;

 public:
  // list hooks
  intrusive::ListHook in_edge_hook_;
  intrusive::ListHook out_edge_hook_;
};

class Stream;
class Instruction final : public intrusive::Base {
 public:
  // types
  using InEdgeList = intrusive::List<INTRUSIVE_FIELD(InstructionEdge, in_edge_hook_)>;
  using OutEdgeList = intrusive::List<INTRUSIVE_FIELD(InstructionEdge, out_edge_hook_)>;
  using DependenceAccessList =
      intrusive::List<INTRUSIVE_FIELD(DependenceAccess, instruction_access_hook_)>;

  // Getters
  const Stream& stream() const { return instr_msg_->stream(); }
  Stream* mut_stream() { return instr_msg_->mut_stream(); }
  const InstructionMsg& instr_msg() const { return instr_msg_.Get(); }
  const InstructionStatusBuffer& status_buffer() const { return status_buffer_.Get(); }
  const intrusive::ListHook& instruction_hook() const { return instruction_hook_; }
  const intrusive::ListHook& dispatched_instruction_hook() const {
    return dispatched_instruction_hook_;
  }
  const intrusive::ListHook& lively_instruction_hook() const { return lively_instruction_hook_; }
  const intrusive::ListHook& pending_instruction_hook() const { return pending_instruction_hook_; }
  const intrusive::ListHook& barrier_instruction_hook() const { return barrier_instruction_hook_; }
  const InEdgeList& in_edges() const { return in_edges_; }
  const OutEdgeList& out_edges() const { return out_edges_; }
  const DependenceAccessList& access_list() const { return access_list_; }

  // Setters
<<<<<<< HEAD
  InstructionMsg* mut_instr_msg() { return instr_msg_.Mutable(); }
=======
  void set_stream(Stream* val) { stream_ = val; }
  void clear_stream() { stream_ = nullptr; }
  Stream* mut_stream() { return stream_; }
  InstructionMsg* mut_instr_msg() { return CHECK_NOTNULL(instr_msg_.Mutable()); }
  void reset_instr_msg(InstructionMsg* instr_msg) { instr_msg_.Reset(instr_msg); }
>>>>>>> 76125977
  void clear_instr_msg() { instr_msg_.Reset(); }
  InstructionStatusBuffer* mut_status_buffer() { return status_buffer_.Mutable(); }
  InEdgeList* mut_in_edges() { return &in_edges_; }
  OutEdgeList* mut_out_edges() { return &out_edges_; }
  DependenceAccessList* mut_access_list() { return &access_list_; }

  // methods
  void Init(InstructionMsg* instr_msg);
  void Delete();
  bool Done() const;
  const StreamType& stream_type() const;

  intrusive::Ref::RefCntType ref_cnt() const { return intrusive_ref_.ref_cnt(); }

 private:
  friend class intrusive::Ref;
  intrusive::Ref* mut_intrusive_ref() { return &intrusive_ref_; }

  Instruction()
      : intrusive_ref_(),
        status_buffer_(),
        instr_msg_(),
        access_list_(),
        in_edges_(),
        out_edges_(),
        instruction_hook_(),
        dispatched_instruction_hook_(),
        lively_instruction_hook_(),
        pending_instruction_hook_(),
        barrier_instruction_hook_() {}
  intrusive::Ref intrusive_ref_;
  // fields
  FlatMsg<InstructionStatusBuffer> status_buffer_;
  intrusive::shared_ptr<InstructionMsg> instr_msg_;
  // lists
  DependenceAccessList access_list_;
  InEdgeList in_edges_;
  OutEdgeList out_edges_;

 public:
  // pending or waiting list hooks
  intrusive::ListHook instruction_hook_;
  // dispatched to Stream
  intrusive::ListHook dispatched_instruction_hook_;
  // valid during vm processing
  intrusive::ListHook lively_instruction_hook_;
  // pending to ThreadCtx
  intrusive::ListHook pending_instruction_hook_;
  intrusive::ListHook barrier_instruction_hook_;
};

}  // namespace vm
}  // namespace oneflow

#endif  // ONEFLOW_CORE_VM_VPU_INSTRUCTION__H_<|MERGE_RESOLUTION|>--- conflicted
+++ resolved
@@ -135,7 +135,6 @@
 
   // Getters
   const Stream& stream() const { return instr_msg_->stream(); }
-  Stream* mut_stream() { return instr_msg_->mut_stream(); }
   const InstructionMsg& instr_msg() const { return instr_msg_.Get(); }
   const InstructionStatusBuffer& status_buffer() const { return status_buffer_.Get(); }
   const intrusive::ListHook& instruction_hook() const { return instruction_hook_; }
@@ -150,15 +149,9 @@
   const DependenceAccessList& access_list() const { return access_list_; }
 
   // Setters
-<<<<<<< HEAD
-  InstructionMsg* mut_instr_msg() { return instr_msg_.Mutable(); }
-=======
-  void set_stream(Stream* val) { stream_ = val; }
-  void clear_stream() { stream_ = nullptr; }
-  Stream* mut_stream() { return stream_; }
+  Stream* mut_stream() { return instr_msg_->mut_stream(); }
   InstructionMsg* mut_instr_msg() { return CHECK_NOTNULL(instr_msg_.Mutable()); }
   void reset_instr_msg(InstructionMsg* instr_msg) { instr_msg_.Reset(instr_msg); }
->>>>>>> 76125977
   void clear_instr_msg() { instr_msg_.Reset(); }
   InstructionStatusBuffer* mut_status_buffer() { return status_buffer_.Mutable(); }
   InEdgeList* mut_in_edges() { return &in_edges_; }
