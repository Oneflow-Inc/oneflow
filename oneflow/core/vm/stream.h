--- conflicted
+++ resolved
@@ -19,10 +19,7 @@
 #include "oneflow/core/vm/instruction.h"
 #include "oneflow/core/device/device_context.h"
 #include "oneflow/core/common/symbol.h"
-<<<<<<< HEAD
-=======
 #include "oneflow/core/common/optional.h"
->>>>>>> ad8d09ea
 #include "oneflow/core/common/stream_role.h"
 
 namespace oneflow {
@@ -31,14 +28,9 @@
 
 namespace vm {
 
-<<<<<<< HEAD
-struct ThreadCtx;
-struct StreamType;
-=======
 class ThreadCtx;
 class StreamType;
 class MirroredObject;
->>>>>>> ad8d09ea
 
 class Stream final : public intrusive::Base {
  public:
@@ -63,18 +55,6 @@
   DispatchedInstructionList* mut_running_instruction_list() { return &running_instruction_list_; }
 
   // methods
-<<<<<<< HEAD
-  void __Init__(ThreadCtx* thread_ctx, Symbol<Device> device, StreamRole stream_role);
-  int64_t device_id() const;
-  Symbol<Device> device() const { return device_; }
-  StreamRole stream_role() const { return stream_role_; }
-  bool on_scheduler_thread() const { return on_scheduler_thread_; }
-  const StreamType& stream_type() const;
-
-  // list hooks
-  intrusive::ListHook active_stream_hook_;
-  intrusive::ListHook thread_ctx_stream_hook_;
-=======
   void __Init__(ThreadCtx* thread_ctx, Symbol<Device> device, StreamRole stream_role,
                 const intrusive::shared_ptr<MirroredObject>& schedule_local_dep_object,
                 const Optional<intrusive::shared_ptr<MirroredObject>>& transport_local_dep_object);
@@ -82,6 +62,7 @@
   Symbol<Device> device() const { return device_; }
   StreamRole stream_role() const { return stream_role_; }
   const StreamType& stream_type() const;
+  bool on_scheduler_thread() const { return on_scheduler_thread_; }
 
   const intrusive::shared_ptr<MirroredObject>& schedule_local_dep_object() const {
     return schedule_local_dep_object_;
@@ -90,7 +71,6 @@
   const Optional<intrusive::shared_ptr<MirroredObject>>& transport_local_dep_object() const {
     return transport_local_dep_object_;
   }
->>>>>>> ad8d09ea
 
  private:
   void MoveToFreeList(intrusive::shared_ptr<Instruction>&& instruction);
@@ -100,33 +80,26 @@
   intrusive::Ref* mut_intrusive_ref() { return &intrusive_ref_; }
 
   Stream()
-      : active_stream_hook_(),
-        thread_ctx_stream_hook_(),
-        intrusive_ref_(),
+      : intrusive_ref_(),
         thread_ctx_(),
         device_(),
         stream_role_(StreamRole::kInvalid),
         stream_type_(),
+        on_scheduler_thread_(false),
         device_ctx_(),
         running_instruction_list_(),
-<<<<<<< HEAD
-        on_scheduler_thread_(false) {}
-=======
         active_stream_hook_(),
         thread_ctx_stream_hook_() {}
->>>>>>> ad8d09ea
   intrusive::Ref intrusive_ref_;
   // fields
   ThreadCtx* thread_ctx_;
   Symbol<Device> device_;
   StreamRole stream_role_;
   const StreamType* stream_type_;
+  bool on_scheduler_thread_;
   std::unique_ptr<DeviceCtx> device_ctx_;
   // lists
   DispatchedInstructionList running_instruction_list_;
-<<<<<<< HEAD
-  bool on_scheduler_thread_;
-=======
 
   intrusive::shared_ptr<MirroredObject> schedule_local_dep_object_;
   Optional<intrusive::shared_ptr<MirroredObject>> transport_local_dep_object_;
@@ -135,7 +108,6 @@
   // list hooks
   intrusive::ListHook active_stream_hook_;
   intrusive::ListHook thread_ctx_stream_hook_;
->>>>>>> ad8d09ea
 };
 
 }  // namespace vm
