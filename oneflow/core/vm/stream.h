--- conflicted
+++ resolved
@@ -36,11 +36,7 @@
   const ThreadCtx& thread_ctx() const { return *thread_ctx_; }
   bool has_thread_ctx() const { return thread_ctx_ != nullptr; }
   const std::unique_ptr<DeviceCtx>& device_ctx() const { return device_ctx_; }
-<<<<<<< HEAD
-  bool is_active_stream_hook_empty() const { return active_stream_hook_.empty(); }
-=======
   const intrusive::ListHook& active_stream_hook() const { return active_stream_hook_; }
->>>>>>> e6540a60
   const DispatchedInstructionList& free_instruction_list() const { return free_instruction_list_; }
   const DispatchedInstructionList& zombie_instruction_list() const { return zombie_instruction_list_; }
   const DispatchedInstructionList& running_instruction_list() const { return running_instruction_list_; }
