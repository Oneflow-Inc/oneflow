/*
Copyright 2020 The OneFlow Authors. All rights reserved.

Licensed under the Apache License, Version 2.0 (the "License");
you may not use this file except in compliance with the License.
You may obtain a copy of the License at

    http://www.apache.org/licenses/LICENSE-2.0

Unless required by applicable law or agreed to in writing, software
distributed under the License is distributed on an "AS IS" BASIS,
WITHOUT WARRANTIES OR CONDITIONS OF ANY KIND, either express or implied.
See the License for the specific language governing permissions and
limitations under the License.
*/
#ifndef ONEFLOW_CORE_VM_STREAM_H_
#define ONEFLOW_CORE_VM_STREAM_H_

#include "oneflow/core/vm/instruction.h"
#include "oneflow/core/device/device_context.h"
#include "oneflow/core/common/symbol.h"
#include "oneflow/core/common/optional.h"
#include "oneflow/core/common/stream_role.h"

namespace oneflow {

class Device;

namespace vm {

class ThreadCtx;
class StreamType;
class MirroredObject;

class Stream final : public intrusive::Base {
 public:
  // types
  using DispatchedInstructionList =
      intrusive::List<INTRUSIVE_FIELD(Instruction, dispatched_instruction_hook_)>;

  // Getters
  const ThreadCtx& thread_ctx() const { return *thread_ctx_; }
  bool has_thread_ctx() const { return thread_ctx_ != nullptr; }
  const std::unique_ptr<DeviceCtx>& device_ctx() const { return device_ctx_; }
  const intrusive::ListHook& active_stream_hook() const { return active_stream_hook_; }
  const DispatchedInstructionList& running_instruction_list() const {
    return running_instruction_list_;
  }

  // Setters
  ThreadCtx* mut_thread_ctx() { return thread_ctx_; }
  void set_thread_ctx(ThreadCtx* val) { thread_ctx_ = val; }
  void clear_thread_ctx() { thread_ctx_ = nullptr; }
  std::unique_ptr<DeviceCtx>* mut_device_ctx() { return &device_ctx_; }
  DispatchedInstructionList* mut_running_instruction_list() { return &running_instruction_list_; }

  // methods
<<<<<<< HEAD
  void __Init__(ThreadCtx* thread_ctx, Symbol<Device> device, StreamRole stream_role);
=======
  void __Init__(ThreadCtx* thread_ctx, Symbol<Device> device, StreamRole stream_role,
                const intrusive::shared_ptr<MirroredObject>& schedule_local_dep_object,
                const Optional<intrusive::shared_ptr<MirroredObject>>& transport_local_dep_object);
  intrusive::shared_ptr<Instruction> NewInstruction(InstructionMsg* instr_msg);
  void DeleteInstruction(intrusive::shared_ptr<Instruction>&&);
>>>>>>> f1ab361b
  int64_t device_id() const;
  Symbol<Device> device() const { return device_; }
  StreamRole stream_role() const { return stream_role_; }
  const StreamType& stream_type() const;

  const intrusive::shared_ptr<MirroredObject>& schedule_local_dep_object() const {
    return schedule_local_dep_object_;
  }

  const Optional<intrusive::shared_ptr<MirroredObject>>& transport_local_dep_object() const {
    return transport_local_dep_object_;
  }

 private:
  void MoveToFreeList(intrusive::shared_ptr<Instruction>&& instruction);
  void MoveFromZombieListToFreeList();

  friend class intrusive::Ref;
  intrusive::Ref* mut_intrusive_ref() { return &intrusive_ref_; }

  Stream()
      : intrusive_ref_(),
        thread_ctx_(),
        device_(),
        stream_role_(StreamRole::kInvalid),
        stream_type_(),
        device_ctx_(),
        running_instruction_list_(),
        active_stream_hook_(),
        thread_ctx_stream_hook_() {}
  intrusive::Ref intrusive_ref_;
  // fields
  ThreadCtx* thread_ctx_;
  Symbol<Device> device_;
  StreamRole stream_role_;
  const StreamType* stream_type_;
  std::unique_ptr<DeviceCtx> device_ctx_;
  // lists
  DispatchedInstructionList running_instruction_list_;

  intrusive::shared_ptr<MirroredObject> schedule_local_dep_object_;
  Optional<intrusive::shared_ptr<MirroredObject>> transport_local_dep_object_;

 public:
  // list hooks
  intrusive::ListHook active_stream_hook_;
  intrusive::ListHook thread_ctx_stream_hook_;
};

}  // namespace vm
}  // namespace oneflow

#endif  // ONEFLOW_CORE_VM_STREAM_H_<|MERGE_RESOLUTION|>--- conflicted
+++ resolved
@@ -55,15 +55,9 @@
   DispatchedInstructionList* mut_running_instruction_list() { return &running_instruction_list_; }
 
   // methods
-<<<<<<< HEAD
-  void __Init__(ThreadCtx* thread_ctx, Symbol<Device> device, StreamRole stream_role);
-=======
   void __Init__(ThreadCtx* thread_ctx, Symbol<Device> device, StreamRole stream_role,
                 const intrusive::shared_ptr<MirroredObject>& schedule_local_dep_object,
                 const Optional<intrusive::shared_ptr<MirroredObject>>& transport_local_dep_object);
-  intrusive::shared_ptr<Instruction> NewInstruction(InstructionMsg* instr_msg);
-  void DeleteInstruction(intrusive::shared_ptr<Instruction>&&);
->>>>>>> f1ab361b
   int64_t device_id() const;
   Symbol<Device> device() const { return device_; }
   StreamRole stream_role() const { return stream_role_; }
