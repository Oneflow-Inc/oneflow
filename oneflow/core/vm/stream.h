/*
Copyright 2020 The OneFlow Authors. All rights reserved.

Licensed under the Apache License, Version 2.0 (the "License");
you may not use this file except in compliance with the License.
You may obtain a copy of the License at

    http://www.apache.org/licenses/LICENSE-2.0

Unless required by applicable law or agreed to in writing, software
distributed under the License is distributed on an "AS IS" BASIS,
WITHOUT WARRANTIES OR CONDITIONS OF ANY KIND, either express or implied.
See the License for the specific language governing permissions and
limitations under the License.
*/
#ifndef ONEFLOW_CORE_VM_STREAM_H_
#define ONEFLOW_CORE_VM_STREAM_H_

#include "oneflow/core/vm/stream_desc.h"
#include "oneflow/core/vm/instruction.h"
#include "oneflow/core/device/device_context.h"

namespace oneflow {
namespace vm {

struct ThreadCtx;

class Stream final : public intrusive::Base {
 public:
  // types
<<<<<<< HEAD
  using DispatchedInstructionList = intrusive::List<INTRUSIVE_FIELD(Instruction, dispatched_instruction_hook_)>;
=======
  using DispatchedInstructionList =
      intrusive::List<INTRUSIVE_FIELD(Instruction, dispatched_instruction_hook_)>;
>>>>>>> f7b8bb8a

  // Getters
  int64_t max_device_num_per_machine() const { return max_device_num_per_machine_; }
  const ThreadCtx& thread_ctx() const { return *thread_ctx_; }
  bool has_thread_ctx() const { return thread_ctx_ != nullptr; }
  const std::unique_ptr<DeviceCtx>& device_ctx() const { return device_ctx_; }
  const intrusive::ListHook& active_stream_hook() const { return active_stream_hook_; }
  const DispatchedInstructionList& free_instruction_list() const { return free_instruction_list_; }
<<<<<<< HEAD
  const DispatchedInstructionList& zombie_instruction_list() const { return zombie_instruction_list_; }
  const DispatchedInstructionList& running_instruction_list() const { return running_instruction_list_; }
=======
  const DispatchedInstructionList& zombie_instruction_list() const {
    return zombie_instruction_list_;
  }
  const DispatchedInstructionList& running_instruction_list() const {
    return running_instruction_list_;
  }
>>>>>>> f7b8bb8a
  const StreamId& stream_id() const { return stream_id_.key(); }

  // Setters
  void set_max_device_num_per_machine(int64_t val) { max_device_num_per_machine_ = val; }
  ThreadCtx* mut_thread_ctx() { return thread_ctx_; }
  void set_thread_ctx(ThreadCtx* val) { thread_ctx_ = val; }
  void clear_thread_ctx() { thread_ctx_ = nullptr; }
  std::unique_ptr<DeviceCtx>* mut_device_ctx() { return &device_ctx_; }
  DispatchedInstructionList* mut_free_instruction_list() { return &free_instruction_list_; }
  DispatchedInstructionList* mut_zombie_instruction_list() { return &zombie_instruction_list_; }
  DispatchedInstructionList* mut_running_instruction_list() { return &running_instruction_list_; }
  StreamId* mut_stream_id() { return stream_id_.mut_key(); }

  // methods
  void __Init__();
  void __Init__(ThreadCtx* thread_ctx, const StreamId& stream_id,
                const int64_t max_device_num_per_machine);
  intrusive::shared_ptr<Instruction> NewInstruction(
      InstructionMsg* instr_msg, const std::shared_ptr<const ParallelDesc>& parallel_desc);
  void DeleteInstruction(intrusive::shared_ptr<Instruction>&&);
  int64_t global_device_id() const { return stream_id().global_device_id(); }
  int64_t machine_id() const;
  int64_t device_id() const;
  const StreamType& stream_type() const;
  const StreamTypeId& stream_type_id() const;

 private:
  void MoveToFreeList(intrusive::shared_ptr<Instruction>&& instruction);
  void MoveFromZombieListToFreeList();

  friend class intrusive::Ref;
  intrusive::Ref* mut_intrusive_ref() { return &intrusive_ref_; }

  Stream()
      : intrusive_ref_(),
        thread_ctx_(),
        device_ctx_(),
        max_device_num_per_machine_(),
        free_instruction_list_(),
        zombie_instruction_list_(),
        running_instruction_list_(),
        stream_id_(),
        active_stream_hook_(),
        thread_ctx_stream_hook_() {}
  intrusive::Ref intrusive_ref_;
  // fields
  ThreadCtx* thread_ctx_;
  std::unique_ptr<DeviceCtx> device_ctx_;
  int64_t max_device_num_per_machine_;
  // lists
  DispatchedInstructionList free_instruction_list_;
  DispatchedInstructionList zombie_instruction_list_;
  DispatchedInstructionList running_instruction_list_;

 public:
  // skiplist hooks
  intrusive::SkipListHook<StreamId, 10> stream_id_;
  // list hooks
<<<<<<< HEAD
  INTRUSIVE_DEFINE_FIELD(intrusive::ListHook, active_stream_hook_);
  INTRUSIVE_DEFINE_FIELD(intrusive::ListHook, thread_ctx_stream_hook_);
  using StreamIdKey = intrusive::SkipListHook<StreamId, 10>;
  INTRUSIVE_DEFINE_FIELD(StreamIdKey, stream_id_);
  // lists 
  INTRUSIVE_DEFINE_FIELD(DispatchedInstructionList, free_instruction_list_);
  INTRUSIVE_DEFINE_FIELD(DispatchedInstructionList, zombie_instruction_list_);
  INTRUSIVE_DEFINE_FIELD(DispatchedInstructionList, running_instruction_list_);
INTRUSIVE_END(Stream);
// clang-format on
=======
  intrusive::ListHook active_stream_hook_;
  intrusive::ListHook thread_ctx_stream_hook_;
};
>>>>>>> f7b8bb8a

}  // namespace vm
}  // namespace oneflow

#endif  // ONEFLOW_CORE_VM_STREAM_H_<|MERGE_RESOLUTION|>--- conflicted
+++ resolved
@@ -28,12 +28,8 @@
 class Stream final : public intrusive::Base {
  public:
   // types
-<<<<<<< HEAD
-  using DispatchedInstructionList = intrusive::List<INTRUSIVE_FIELD(Instruction, dispatched_instruction_hook_)>;
-=======
   using DispatchedInstructionList =
       intrusive::List<INTRUSIVE_FIELD(Instruction, dispatched_instruction_hook_)>;
->>>>>>> f7b8bb8a
 
   // Getters
   int64_t max_device_num_per_machine() const { return max_device_num_per_machine_; }
@@ -42,17 +38,12 @@
   const std::unique_ptr<DeviceCtx>& device_ctx() const { return device_ctx_; }
   const intrusive::ListHook& active_stream_hook() const { return active_stream_hook_; }
   const DispatchedInstructionList& free_instruction_list() const { return free_instruction_list_; }
-<<<<<<< HEAD
-  const DispatchedInstructionList& zombie_instruction_list() const { return zombie_instruction_list_; }
-  const DispatchedInstructionList& running_instruction_list() const { return running_instruction_list_; }
-=======
   const DispatchedInstructionList& zombie_instruction_list() const {
     return zombie_instruction_list_;
   }
   const DispatchedInstructionList& running_instruction_list() const {
     return running_instruction_list_;
   }
->>>>>>> f7b8bb8a
   const StreamId& stream_id() const { return stream_id_.key(); }
 
   // Setters
@@ -111,22 +102,9 @@
   // skiplist hooks
   intrusive::SkipListHook<StreamId, 10> stream_id_;
   // list hooks
-<<<<<<< HEAD
-  INTRUSIVE_DEFINE_FIELD(intrusive::ListHook, active_stream_hook_);
-  INTRUSIVE_DEFINE_FIELD(intrusive::ListHook, thread_ctx_stream_hook_);
-  using StreamIdKey = intrusive::SkipListHook<StreamId, 10>;
-  INTRUSIVE_DEFINE_FIELD(StreamIdKey, stream_id_);
-  // lists 
-  INTRUSIVE_DEFINE_FIELD(DispatchedInstructionList, free_instruction_list_);
-  INTRUSIVE_DEFINE_FIELD(DispatchedInstructionList, zombie_instruction_list_);
-  INTRUSIVE_DEFINE_FIELD(DispatchedInstructionList, running_instruction_list_);
-INTRUSIVE_END(Stream);
-// clang-format on
-=======
   intrusive::ListHook active_stream_hook_;
   intrusive::ListHook thread_ctx_stream_hook_;
 };
->>>>>>> f7b8bb8a
 
 }  // namespace vm
 }  // namespace oneflow
