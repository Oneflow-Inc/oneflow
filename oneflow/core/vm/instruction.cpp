--- conflicted
+++ resolved
@@ -322,16 +322,10 @@
 
 int64_t Instruction::GetOperandDefaultGlobalDeviceId() const { return stream().global_device_id(); }
 
-<<<<<<< HEAD
-void Instruction::__Init__(InstructionMsg* instr_msg, Stream* stream,
-                           const Symbol<ParallelDesc>& parallel_desc) {
-  mutable_status_buffer();
-=======
 void Instruction::Init(InstructionMsg* instr_msg, Stream* stream,
-                       const std::shared_ptr<const ParallelDesc>& parallel_desc) {
+                       const Symbol<ParallelDesc>& parallel_desc) {
   __Init__();
   mut_status_buffer();
->>>>>>> a66f49fe
   reset_instr_msg(instr_msg);
   set_stream(stream);
   instr_msg->instr_type_id().instruction_type().InitInstructionStatusIf(this);
