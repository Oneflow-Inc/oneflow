/*
Copyright 2020 The OneFlow Authors. All rights reserved.

Licensed under the Apache License, Version 2.0 (the "License");
you may not use this file except in compliance with the License.
You may obtain a copy of the License at

    http://www.apache.org/licenses/LICENSE-2.0

Unless required by applicable law or agreed to in writing, software
distributed under the License is distributed on an "AS IS" BASIS,
WITHOUT WARRANTIES OR CONDITIONS OF ANY KIND, either express or implied.
See the License for the specific language governing permissions and
limitations under the License.
*/
#include "oneflow/core/vm/instruction.h"
#include "oneflow/core/vm/stream_type.h"
#include "oneflow/core/vm/instruction_type.h"
#include "oneflow/core/vm/stream.h"
#include "oneflow/core/vm/thread_ctx.h"
#include "oneflow/core/vm/virtual_machine_engine.h"
#include "oneflow/core/common/util.h"
#include "oneflow/core/common/cpp_attribute.h"

namespace oneflow {
namespace vm {

namespace {

static const int kReservedOperandVecSize = 64;

template<InterpretType interpret_type>
int64_t GetObjectId(int64_t);

template<>
int64_t GetObjectId<kCompute>(int64_t val) {
  return IdUtil::GetValueId(val);
}

template<>
int64_t GetObjectId<kInfer>(int64_t val) {
  return IdUtil::GetTypeId(val);
}

template<typename T>
void InitFromProto(InstructionMsg* that, const T& proto) {
  that->__Init__(proto.instr_type_name());
  that->mut_operand()->resize(proto.operand_size());
  if (proto.has_parallel_desc_symbol_id()) {
    that->set_parallel_desc_symbol_id(proto.parallel_desc_symbol_id());
  }
  for (int i = 0; i < proto.operand_size(); ++i) {
    that->mut_operand()->at(i)->__Init__(proto.operand(i));
  }
}

}  // namespace

InstructionOperand* InstructionMsg::add_instr_operand() {
  auto* operand_vec = mut_operand();
  operand_vec->emplace_back();
  return operand_vec->back().Mutable();
}

void InstructionMsg::__Init__() {
  *mut_instr_type_name() = "";
  set_parallel_desc_symbol_id(0);
}

void InstructionMsg::__Init__(const std::string& instr_type_name) {
  __Init__();
  mut_instr_type_id()->CopyFrom(LookupInstrTypeId(instr_type_name));
  *mut_instr_type_name() = instr_type_name;
}

void InstructionMsg::__Init__(VirtualMachineEngine* vm, const std::string& instr_type_name,
                              const std::shared_ptr<const ParallelDesc>& phy_instr_parallel_desc,
                              const std::shared_ptr<PhyInstrOperand>& phy_instr_operand) {
  __Init__();
<<<<<<< HEAD
=======
  // There are instructions without concept of ParallelDesc, like LaunchLazyJob,
  // ComputeGlobalFrontSeqBarrier. If phy_instr_parallel_desc is empty, Instructions are run on the
  // sole stream within the StreamRtDesc.
>>>>>>> d472f67b
  if (likely(phy_instr_parallel_desc)) {
    int device_id = phy_instr_parallel_desc->parallel_id2device_id().at(0);
    vm->GetCachedInstrTypeIdAndPhyInstrStream(instr_type_name, device_id, mut_instr_type_id(),
                                              &phy_instr_stream_);
  } else {
    vm->GetInstrTypeIdAndSoleStream(instr_type_name, mut_instr_type_id(), &phy_instr_stream_);
  }
  *mut_instr_type_name() = instr_type_name;
  phy_instr_parallel_desc_ = phy_instr_parallel_desc;
  phy_instr_operand_ = phy_instr_operand;
}

void InstructionMsg::__Init__(const InstructionProto& proto) { InitFromProto(this, proto); }
void InstructionMsg::__Init__(const cfg::InstructionProto& proto) { InitFromProto(this, proto); }

void InstructionMsg::__Init__(const InstructionMsg& instr_msg) {
  __Init__();
  mut_instr_type_id()->CopyFrom(instr_msg.instr_type_id());
  *mut_instr_type_name() = instr_msg.instr_type_name();
  const auto& parallel_desc = instr_msg.phy_instr_parallel_desc();
  if (parallel_desc) { phy_instr_parallel_desc_ = parallel_desc; }
  if (instr_msg.has_parallel_desc_symbol_id()) {
    set_parallel_desc_symbol_id(instr_msg.parallel_desc_symbol_id());
  }
  reset_operand_list(instr_msg.operand_list());
  phy_instr_operand_ = instr_msg.phy_instr_operand();
  if (instr_msg.phy_instr_stream() != nullptr) { phy_instr_stream_ = instr_msg.phy_instr_stream(); }
}

void InstructionMsg::ToProto(InstructionProto* proto) const {
  proto->set_instr_type_name(instr_type_name());
  if (has_parallel_desc_symbol_id()) {
    proto->set_parallel_desc_symbol_id(parallel_desc_symbol_id());
  }
  proto->mutable_operand()->Clear();
  for (const auto& operand : operand_list().operand()) {
    operand->ToProto(proto->mutable_operand()->Add());
  }
}

intrusive::shared_ptr<InstructionMsg> InstructionMsg::add_parallel_desc(int64_t symbol_id) {
  set_parallel_desc_symbol_id(symbol_id);
  return this;
}

intrusive::shared_ptr<InstructionMsg> InstructionMsg::add_double_operand(double double_operand) {
  add_instr_operand()->set_double_operand(double_operand);
  return this;
}

intrusive::shared_ptr<InstructionMsg> InstructionMsg::add_int64_operand(int64_t int64_operand) {
  add_instr_operand()->set_int64_operand(int64_operand);
  return this;
}

intrusive::shared_ptr<InstructionMsg> InstructionMsg::add_uint64_operand(uint64_t uint64_operand) {
  add_instr_operand()->set_uint64_operand(uint64_operand);
  return this;
}

intrusive::shared_ptr<InstructionMsg> InstructionMsg::add_bool_operand(bool bool_operand) {
  add_instr_operand()->set_bool_operand(bool_operand);
  return this;
}

intrusive::shared_ptr<InstructionMsg> InstructionMsg::add_separator() {
  add_instr_operand()->mut_separator();
  return this;
}

intrusive::shared_ptr<InstructionMsg> InstructionMsg::add_const_operand(
    ObjectId logical_object_id) {
  CHECK(IdUtil::IsObjectId(logical_object_id));
  add_instr_operand()->mut_const_operand()->mut_operand()->__Init__(logical_object_id);
  return this;
}

intrusive::shared_ptr<InstructionMsg> InstructionMsg::add_const_operand(
    ObjectId logical_object_id, const SoleMirroredObject& sole_mirrored_object) {
  CHECK(IdUtil::IsObjectId(logical_object_id));
  add_instr_operand()->mut_const_operand()->mut_operand()->__Init__(logical_object_id,
                                                                    sole_mirrored_object);
  return this;
}

intrusive::shared_ptr<InstructionMsg> InstructionMsg::add_const_operand(
    ObjectId logical_object_id, const AllMirroredObject& all_mirrored_object) {
  CHECK(IdUtil::IsObjectId(logical_object_id));
  add_instr_operand()->mut_const_operand()->mut_operand()->__Init__(logical_object_id,
                                                                    all_mirrored_object);
  return this;
}

intrusive::shared_ptr<InstructionMsg> InstructionMsg::add_symbol_operand(
    ObjectId logical_object_id) {
  CHECK(IdUtil::IsSymbolId(logical_object_id));
  add_instr_operand()->mut_symbol_operand()->mut_operand()->__Init__(logical_object_id,
                                                                     SoleMirroredObject());
  return this;
}

intrusive::shared_ptr<InstructionMsg> InstructionMsg::add_mut_operand(ObjectId logical_object_id) {
  CHECK(IdUtil::IsObjectId(logical_object_id));
  add_instr_operand()->mut_mut_operand()->mut_operand()->__Init__(logical_object_id);
  return this;
}

intrusive::shared_ptr<InstructionMsg> InstructionMsg::add_mut_operand(
    ObjectId logical_object_id, const SoleMirroredObject& sole_mirrored_object) {
  CHECK(IdUtil::IsObjectId(logical_object_id));
  add_instr_operand()->mut_mut_operand()->mut_operand()->__Init__(logical_object_id,
                                                                  sole_mirrored_object);
  return this;
}

intrusive::shared_ptr<InstructionMsg> InstructionMsg::add_mut_operand(
    ObjectId logical_object_id, const AllMirroredObject& all_mirrored_object) {
  CHECK(IdUtil::IsObjectId(logical_object_id));
  add_instr_operand()->mut_mut_operand()->mut_operand()->__Init__(logical_object_id,
                                                                  all_mirrored_object);
  return this;
}

intrusive::shared_ptr<InstructionMsg> InstructionMsg::add_init_symbol_operand(
    ObjectId logical_object_id) {
  CHECK(IdUtil::IsSymbolId(logical_object_id));
  add_instr_operand()->mut_init_symbol_operand()->mut_operand()->__Init__(logical_object_id,
                                                                          SoleMirroredObject());
  return this;
}

intrusive::shared_ptr<InstructionMsg> InstructionMsg::add_mut2_operand(ObjectId logical_object_id) {
  CHECK(IdUtil::IsObjectId(logical_object_id));
  add_instr_operand()->mut_mut2_operand()->mut_operand()->__Init__(logical_object_id);
  return this;
}

intrusive::shared_ptr<InstructionMsg> InstructionMsg::add_mut2_operand(
    ObjectId logical_object_id, const SoleMirroredObject& sole_mirrored_object) {
  CHECK(IdUtil::IsObjectId(logical_object_id));
  add_instr_operand()->mut_mut2_operand()->mut_operand()->__Init__(logical_object_id,
                                                                   sole_mirrored_object);
  return this;
}

intrusive::shared_ptr<InstructionMsg> InstructionMsg::add_mut2_operand(
    ObjectId logical_object_id, const AllMirroredObject& all_mirrored_object) {
  CHECK(IdUtil::IsObjectId(logical_object_id));
  add_instr_operand()->mut_mut2_operand()->mut_operand()->__Init__(logical_object_id,
                                                                   all_mirrored_object);
  return this;
}

intrusive::shared_ptr<InstructionMsg> InstructionMsg::add_del_operand(ObjectId logical_object_id) {
  CHECK(IdUtil::IsObjectId(logical_object_id));
  auto* operand = add_instr_operand()->mut_del_operand()->mut_operand();
  operand->__Init__(logical_object_id, AllMirroredObject());
  return this;
}

intrusive::shared_ptr<InstructionMsg> InstructionMsg::Clone() const {
  return intrusive::make_shared<InstructionMsg>(*this);
}

intrusive::shared_ptr<InstructionMsg> InstructionMsg::MakeInferInstrMsg() const {
  auto infer_instr_msg = intrusive::make_shared<InstructionMsg>(*this);
  auto* stream_type_id = infer_instr_msg->mut_instr_type_id()->mut_stream_type_id();
  CHECK_EQ(stream_type_id->interpret_type(), InterpretType::kCompute);
  stream_type_id->CopyFrom(LookupInferStreamTypeId(*stream_type_id));
  infer_instr_msg->phy_instr_operand_ = phy_instr_operand();
  return infer_instr_msg;
}

template<>
void CheckOperand<kHostConstMemZoneModifier>(const Operand& operand) {
  CHECK(operand.has_sole_mirrored_object());
  CHECK(IdUtil::IsSymbolId(operand.logical_object_id()));
}

template<>
void CheckOperand<kDeviceMemZoneModifier>(const Operand& operand) {
  CHECK(IdUtil::IsObjectId(operand.logical_object_id()));
}

const RwMutexedObject* Instruction::operand_type(const Operand& operand,
                                                 int64_t default_global_device_id) const {
  CHECK(IdUtil::IsValueId(operand.logical_object_id()));
  const auto* mirrored_object =
      GetMirroredObject<&IdUtil::GetTypeId>(operand, default_global_device_id);
  if (mirrored_object == nullptr) { return nullptr; }
  return &mirrored_object->rw_mutexed_object();
}

const RwMutexedObject* Instruction::operand_value(const Operand& operand,
                                                  int64_t default_global_device_id) const {
  CHECK(IdUtil::IsValueId(operand.logical_object_id()));
  CHECK_EQ(instr_msg().instr_type_id().stream_type_id().interpret_type(), InterpretType::kCompute);
  const auto* mirrored_object =
      GetMirroredObject<&IdUtil::GetValueId>(operand, default_global_device_id);
  if (mirrored_object == nullptr) { return nullptr; }
  return &mirrored_object->rw_mutexed_object();
}

RwMutexedObject* Instruction::mut_operand_type(const Operand& operand,
                                               int64_t default_global_device_id) {
  CHECK(IdUtil::IsValueId(operand.logical_object_id()));
  return MutMirroredObject<&IdUtil::GetTypeId>(operand, default_global_device_id)
      ->mut_rw_mutexed_object();
}

RwMutexedObject* Instruction::mut_operand_value(const Operand& operand,
                                                int64_t default_global_device_id) {
  CHECK(IdUtil::IsValueId(operand.logical_object_id()));
  CHECK_EQ(instr_msg().instr_type_id().stream_type_id().interpret_type(), InterpretType::kCompute);
  return MutMirroredObject<&IdUtil::GetValueId>(operand, default_global_device_id)
      ->mut_rw_mutexed_object();
}

template<InterpretType interpret_type>
const MirroredObject* Instruction::MirroredObjectUtil<interpret_type>::Get(
    const Instruction& instruction, const ConstOperand& const_operand) {
  const auto& operand = const_operand.operand();
  CHECK(IdUtil::IsValueId(operand.logical_object_id()));
  int64_t default_device_id = instruction.GetOperandDefaultGlobalDeviceId();
  return instruction.GetMirroredObject<&GetObjectId<interpret_type>>(operand, default_device_id);
}

template<InterpretType interpret_type>
MirroredObject* Instruction::MirroredObjectUtil<interpret_type>::Mut(
    Instruction* instruction, const MutOperand& mut_operand) {
  const auto& operand = mut_operand.operand();
  CHECK(IdUtil::IsValueId(operand.logical_object_id()));
  int64_t default_device_id = instruction->GetOperandDefaultGlobalDeviceId();
  return instruction->MutMirroredObject<&GetObjectId<interpret_type>>(operand, default_device_id);
}

MirroredObject* Instruction::mut_type_mirrored_object(const MutOperand& mut_operand) {
  return MutMirroredObject<kInfer>(mut_operand);
}
MirroredObject* Instruction::mut_value_mirrored_object(const MutOperand& mut_operand) {
  return MutMirroredObject<kCompute>(mut_operand);
}

template<int64_t (*TransformLogicalObjectId)(int64_t)>
MirroredObject* Instruction::MutMirroredObject(const Operand& operand,
                                               int64_t default_global_device_id) {
  FlatMsg<MirroredObjectId> mirrored_object_id;
  mirrored_object_id->__Init__<TransformLogicalObjectId>(operand, default_global_device_id);
  auto* access = mut_mirrored_object_id2access()->FindPtr(mirrored_object_id.Get());
  if (access == nullptr) { return nullptr; }
  return access->mut_mirrored_object();
}

template<int64_t (*TransformLogicalObjectId)(int64_t)>
const MirroredObject* Instruction::GetMirroredObject(const Operand& operand,
                                                     int64_t default_global_device_id) const {
  FlatMsg<MirroredObjectId> mirrored_object_id;
  mirrored_object_id->__Init__<TransformLogicalObjectId>(operand, default_global_device_id);
  const auto* access = mirrored_object_id2access().FindPtr(mirrored_object_id.Get());
  if (access == nullptr) { return nullptr; }
  return &access->mirrored_object();
}

int64_t Instruction::GetOperandDefaultGlobalDeviceId() const { return stream().global_device_id(); }

void Instruction::Init(InstructionMsg* instr_msg, Stream* stream,
                       const std::shared_ptr<const ParallelDesc>& parallel_desc) {
  __Init__();
  reset_instr_msg(instr_msg);
  set_stream(stream);
  instr_msg->instr_type_id().instruction_type().InitInstructionStatusIf(this);
  *mut_parallel_desc() = parallel_desc;
}

void Instruction::Delete() {
  instr_msg().instr_type_id().instruction_type().DeleteInstructionStatusIf(this);
  clear_instr_msg();
  mut_in_edges()->Clear();
  mut_out_edges()->Clear();
}

bool Instruction::Done() const {
  return stream_type().QueryInstructionStatusDone(stream(), status_buffer());
}

const StreamType& Instruction::stream_type() const { return stream().stream_type(); }

}  // namespace vm
}  // namespace oneflow<|MERGE_RESOLUTION|>--- conflicted
+++ resolved
@@ -77,12 +77,9 @@
                               const std::shared_ptr<const ParallelDesc>& phy_instr_parallel_desc,
                               const std::shared_ptr<PhyInstrOperand>& phy_instr_operand) {
   __Init__();
-<<<<<<< HEAD
-=======
   // There are instructions without concept of ParallelDesc, like LaunchLazyJob,
   // ComputeGlobalFrontSeqBarrier. If phy_instr_parallel_desc is empty, Instructions are run on the
   // sole stream within the StreamRtDesc.
->>>>>>> d472f67b
   if (likely(phy_instr_parallel_desc)) {
     int device_id = phy_instr_parallel_desc->parallel_id2device_id().at(0);
     vm->GetCachedInstrTypeIdAndPhyInstrStream(instr_type_name, device_id, mut_instr_type_id(),
