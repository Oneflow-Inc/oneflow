--- conflicted
+++ resolved
@@ -43,18 +43,10 @@
   void Compute(vm::Instruction* instruction) const override {
     const auto& phy_instr_operand = instruction->phy_instr_operand();
     auto* ptr = dynamic_cast<vm::FusePhyInstrOperand*>(phy_instr_operand.get());
-<<<<<<< HEAD
     auto* instruction_list = CHECK_NOTNULL(ptr)->mut_instruction_list();
     INTRUSIVE_UNSAFE_FOR_EACH_PTR(instruction, instruction_list) {
-      OF_PROFILER_RANGE_PUSH("F:" + instruction->DebugName());
+      OF_PROFILER_RANGE_GUARD("F:" + instruction->DebugName());
       instruction->instruction_type().Compute(instruction);
-      OF_PROFILER_RANGE_POP();
-=======
-    auto* instr_msg_list = CHECK_NOTNULL(ptr)->mut_instr_msg_list();
-    INTRUSIVE_UNSAFE_FOR_EACH_PTR(instr_msg, instr_msg_list) {
-      OF_PROFILER_RANGE_GUARD("F:" + instr_msg->DebugName());
-      instr_msg->instruction_type().ComputeInFuseMode(instr_msg);
->>>>>>> f1ab361b
     }
   }
 };
