--- conflicted
+++ resolved
@@ -1,12 +1,9 @@
 /*
 Copyright 2020 The OneFlow Authors. All rights reserved.
-
 Licensed under the Apache License, Version 2.0 (the "License");
 you may not use this file except in compliance with the License.
 You may obtain a copy of the License at
-
     http://www.apache.org/licenses/LICENSE-2.0
-
 Unless required by applicable law or agreed to in writing, software
 distributed under the License is distributed on an "AS IS" BASIS,
 WITHOUT WARRANTIES OR CONDITIONS OF ANY KIND, either express or implied.
@@ -24,11 +21,8 @@
 #include "oneflow/core/common/single_thread_obj_pool.h"
 #include "oneflow/core/ep/cuda/cuda_stream.h"
 #include "oneflow/core/common/cpp_attribute.h"
-<<<<<<< HEAD
 #include "oneflow/core/ep/include/device_manager_registry.h"
 #include "oneflow/core/ep/cuda/cuda_device.h"
-=======
->>>>>>> 0c6bc81b
 
 namespace oneflow {
 namespace vm {
@@ -49,10 +43,7 @@
   CudaStreamHandleDeviceCtx(int64_t device_id)
       : DeviceCtx(),
         SingleThreadQueryCudaEventProvider(device_id),
-<<<<<<< HEAD
         stream_(nullptr),
-=======
->>>>>>> 0c6bc81b
         cuda_allocator_(
             new ThreadSafeAllocator(std::unique_ptr<Allocator>(new CudaAllocator(device_id)))),
         device_id_(device_id) {}
@@ -80,19 +71,9 @@
     return stream_;
   }
 
- private:
-  ep::CudaStream* GetOrCreateCudaStream() const {
-    if (unlikely(!stream_)) { stream_.reset(new ep::CudaStream(device_id_)); }
-    return stream_.get();
-  }
-
  protected:
-<<<<<<< HEAD
   mutable std::shared_ptr<ep::CudaDevice> device_;
   mutable ep::CudaStream* stream_;
-=======
-  mutable std::unique_ptr<ep::CudaStream> stream_;
->>>>>>> 0c6bc81b
   std::unique_ptr<Allocator> cuda_allocator_;
   int64_t device_id_;
 };
