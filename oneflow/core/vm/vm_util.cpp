/*
Copyright 2020 The OneFlow Authors. All rights reserved.

Licensed under the Apache License, Version 2.0 (the "License");
you may not use this file except in compliance with the License.
You may obtain a copy of the License at

    http://www.apache.org/licenses/LICENSE-2.0

Unless required by applicable law or agreed to in writing, software
distributed under the License is distributed on an "AS IS" BASIS,
WITHOUT WARRANTIES OR CONDITIONS OF ANY KIND, either express or implied.
See the License for the specific language governing permissions and
limitations under the License.
*/
#include "oneflow/core/common/blocking_counter.h"
#include "oneflow/core/common/util.h"
#include "oneflow/core/common/protobuf.h"
#include "oneflow/core/job/cluster_instruction.h"
#include "oneflow/core/vm/vm_util.h"
#include "oneflow/core/vm/oneflow_vm.h"
#include "oneflow/core/vm/instruction.pb.h"
#include "oneflow/core/vm/stream_type.h"
#include "oneflow/core/vm/instruction_type.h"
#include "oneflow/core/framework/instructions_builder.h"
#include "oneflow/core/job/resource_desc.h"
#include "oneflow/core/job/global_for.h"

namespace oneflow {
namespace vm {

ObjectMsgPtr<InstructionMsg> NewInstruction(const std::string& instr_type_name) {
  return ObjectMsgPtr<InstructionMsg>::New(instr_type_name);
}

Maybe<void> Run(vm::InstructionMsgList* instr_msg_list) {
  auto* oneflow_vm = JUST(GlobalMaybe<OneflowVM>());
  auto* vm = oneflow_vm->mut_vm();
<<<<<<< HEAD
  vm->Receive(&instr_msg_list);
  if (!Global<ResourceDesc, ForSession>::Get()->async_eager_execution()) {
    while (!vm->Empty()) {
      vm->Schedule();
      oneflow_vm->TryReceiveAndRun();
    }
=======
  vm->Receive(instr_msg_list);
  while (!vm->Empty()) {
    vm->Schedule();
    oneflow_vm->TryReceiveAndRun();
>>>>>>> ee9da254
  }
  return Maybe<void>::Ok();
}

Maybe<void> Sync() {
  bool in_main_thread = true;
  if (!Global<ResourceDesc, ForSession>::Get()->async_eager_execution() && in_main_thread) {
    return Maybe<void>::Ok();
  }

  InstructionMsgList instr_msg_list;
  auto instr_msg = ObjectMsgPtr<vm::InstructionMsg>::New("RankFrontSeqComputeCallback");
  instr_msg->add_int64_operand(0);
  BlockingCounter bc(1);
  *instr_msg->mutable_no_arg_callback() =
      std::make_shared<std::function<void()>>([&bc]() { bc.Decrease(); });
  instr_msg_list.EmplaceBack(std::move(instr_msg));

  auto* oneflow_vm = JUST(GlobalMaybe<OneflowVM>());
  auto* vm = oneflow_vm->mut_vm();
  vm->Receive(&instr_msg_list);

  bc.WaitUntilCntEqualZero();

  // TODO(jianhao): update it when multi client is ready
  ClusterInstruction::MasterSendEagerSync();
  return Maybe<void>::Ok();
}

}  // namespace vm
}  // namespace oneflow<|MERGE_RESOLUTION|>--- conflicted
+++ resolved
@@ -36,19 +36,12 @@
 Maybe<void> Run(vm::InstructionMsgList* instr_msg_list) {
   auto* oneflow_vm = JUST(GlobalMaybe<OneflowVM>());
   auto* vm = oneflow_vm->mut_vm();
-<<<<<<< HEAD
-  vm->Receive(&instr_msg_list);
+  vm->Receive(instr_msg_list);
   if (!Global<ResourceDesc, ForSession>::Get()->async_eager_execution()) {
     while (!vm->Empty()) {
       vm->Schedule();
       oneflow_vm->TryReceiveAndRun();
     }
-=======
-  vm->Receive(instr_msg_list);
-  while (!vm->Empty()) {
-    vm->Schedule();
-    oneflow_vm->TryReceiveAndRun();
->>>>>>> ee9da254
   }
   return Maybe<void>::Ok();
 }
