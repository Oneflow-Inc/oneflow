--- conflicted
+++ resolved
@@ -41,14 +41,9 @@
   return Maybe<void>::Ok();
 }
 
-<<<<<<< HEAD
-Maybe<void> SingleClientSync() {
-  printf("\nvm_util.cpp >>>>>>>>>>>>>>>> SingleClientSync()");
-=======
 Maybe<void> ClusterSync() {
   Maybe<void> (*Run)(const std::function<Maybe<void>(InstructionsBuilder*)>& Build) =
       JUST(*Global<Maybe<bool>, MultiClient>::Get()) ? &PhysicalRun : &LogicalRun;
->>>>>>> 1868c19f
   BlockingCounter bc(1);
   JUST(Run([&bc](InstructionsBuilder* builder) -> Maybe<void> {
     JUST(builder->ComputeGlobalFrontSeqBarrier());
@@ -61,12 +56,7 @@
   return Maybe<void>::Ok();
 }
 
-<<<<<<< HEAD
-Maybe<void> MultiClientSync() {
-  printf("\nvm_util.cpp >>>>>>>>>>>>>>>> MultiClientSync()");
-=======
 Maybe<void> CurrentRankSync() {
->>>>>>> 1868c19f
   BlockingCounter bc(1);
   JUST(PhysicalRun([&bc](InstructionsBuilder* builder) -> Maybe<void> {
     JUST(builder->ComputeRankFrontSeqCallback([&bc]() { bc.Decrease(); }));
