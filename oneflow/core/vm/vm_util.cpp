/*
Copyright 2020 The OneFlow Authors. All rights reserved.

Licensed under the Apache License, Version 2.0 (the "License");
you may not use this file except in compliance with the License.
You may obtain a copy of the License at

    http://www.apache.org/licenses/LICENSE-2.0

Unless required by applicable law or agreed to in writing, software
distributed under the License is distributed on an "AS IS" BASIS,
WITHOUT WARRANTIES OR CONDITIONS OF ANY KIND, either express or implied.
See the License for the specific language governing permissions and
limitations under the License.
*/
#include "oneflow/core/common/blocking_counter.h"

#include "oneflow/core/common/util.h"
#include "oneflow/core/common/protobuf.h"
#include "oneflow/core/job/cluster_instruction.h"
#include "oneflow/core/vm/vm_util.h"
#include "oneflow/core/vm/virtual_machine.h"
#include "oneflow/core/vm/stream_type.h"
#include "oneflow/core/vm/instruction_type.h"
#include "oneflow/core/framework/instructions_builder.h"
#include "oneflow/core/job/resource_desc.h"
#include "oneflow/core/job/global_for.h"
#include "oneflow/core/rpc/include/global_process_ctx.h"

namespace oneflow {
namespace vm {

Maybe<void> Run(vm::InstructionList* instruction_list) {
  auto* virtual_machine = JUST(GlobalMaybe<VirtualMachine>());
  JUST(virtual_machine->Receive(instruction_list));
  return Maybe<void>::Ok();
}

Maybe<void> ClusterSync() {
  auto bc = std::make_shared<BlockingCounter>(1);
  JUST(PhysicalRun([bc](InstructionsBuilder* builder) -> Maybe<void> {
<<<<<<< HEAD
=======
    JUST(builder->GlobalSync());
>>>>>>> ad8d09ea
    JUST(builder->Barrier([bc]() { bc->Decrease(); }));
    return Maybe<void>::Ok();
  }));
  JUST(bc->WaitUntilCntEqualZero(VirtualMachine::GetPredicatorNoMoreInstructionsFinished()));
  return Maybe<void>::Ok();
}

Maybe<void> CurrentRankSync() {
  auto bc = std::make_shared<BlockingCounter>(1);
  JUST(PhysicalRun([bc](InstructionsBuilder* builder) -> Maybe<void> {
    JUST(builder->Barrier([bc]() { bc->Decrease(); }));
    return Maybe<void>::Ok();
  }));
  JUST(bc->WaitUntilCntEqualZero(VirtualMachine::GetPredicatorNoMoreInstructionsFinished()));
  return Maybe<void>::Ok();
}

}  // namespace vm
}  // namespace oneflow<|MERGE_RESOLUTION|>--- conflicted
+++ resolved
@@ -39,10 +39,7 @@
 Maybe<void> ClusterSync() {
   auto bc = std::make_shared<BlockingCounter>(1);
   JUST(PhysicalRun([bc](InstructionsBuilder* builder) -> Maybe<void> {
-<<<<<<< HEAD
-=======
     JUST(builder->GlobalSync());
->>>>>>> ad8d09ea
     JUST(builder->Barrier([bc]() { bc->Decrease(); }));
     return Maybe<void>::Ok();
   }));
