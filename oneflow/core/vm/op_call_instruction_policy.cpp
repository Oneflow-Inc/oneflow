/*
Copyright 2020 The OneFlow Authors. All rights reserved.

Licensed under the Apache License, Version 2.0 (the "License");
you may not use this file except in compliance with the License.
You may obtain a copy of the License at

    http://www.apache.org/licenses/LICENSE-2.0

Unless required by applicable law or agreed to in writing, software
distributed under the License is distributed on an "AS IS" BASIS,
WITHOUT WARRANTIES OR CONDITIONS OF ANY KIND, either express or implied.
See the License for the specific language governing permissions and
limitations under the License.
*/

#include "oneflow/core/vm/op_call_instruction_policy.h"
#include <fmt/format.h>
#include <algorithm>
#include "oneflow/core/common/env_var/vm.h"
#include "oneflow/core/vm/allocator.h"
#include "oneflow/core/vm/remat/allocator.h"
#include "oneflow/core/vm/remat/disjoint_set.h"
#include "oneflow/core/vm/remat/env.h"
#include "oneflow/core/vm/remat/util.h"
#include "oneflow/user/kernels/stateful_opkernel.h"
#include "oneflow/core/eager/dev_vm_dep_object_consume_mode.h"
#include "oneflow/core/eager/tensor_storage.h"
#include "oneflow/core/framework/stream_is_comm_net_stream.h"
#include "oneflow/core/framework/stream_get_stream_type_name.h"
#include "oneflow/core/vm/stream_get_allocator_stream_type.h"
#include "oneflow/core/profiler/profiler.h"
#include "fmt/core.h"

namespace oneflow {
namespace vm {

struct OpCallInstructionUtil final {
  static inline Maybe<void> Prepare(OpCallInstructionPolicy* op_call_instruction_policy,
                                    Instruction* instruction) {
    VLOG_REMAT(1) << "prepare " << op_call_instruction_policy->opkernel().op_type_name()
                  << std::endl;
    if (unlikely(op_call_instruction_policy->need_temp_storage())) {
      InferTempStorageSize(op_call_instruction_policy);
    }
    return Maybe<void>::Ok();
  }

  static inline Maybe<void> Compute(OpCallInstructionPolicy* op_call_instruction_policy,
                                    vm::Stream* vm_stream, bool first, bool recompute) {
    Allocator* allocator = vm_stream->mut_stream_policy()->mut_allocator();
    const auto [remat_helper, inputs_rematable, outputs_rematable] =
        InitRematInfo(op_call_instruction_policy, vm_stream);
    const auto& current_op_type_name = op_call_instruction_policy->opkernel().op_type_name();
    ThreadLocalGuard<remat::CurrentOpTypeName> current_op_type_name_guard({current_op_type_name});
    if (inputs_rematable || outputs_rematable) {
<<<<<<< HEAD
      VLOG(2) << "set current op type name to " << current_op_type_name << std::endl;
      VLOG(2) << "op: " << op_call_instruction_policy->opkernel().op_type_name() << std::endl;
      VLOG(2) << "input_rematable: " << inputs_rematable
              << ", output_rematable: " << outputs_rematable << std::endl;
=======
      VLOG_REMAT(2) << "set current op type name to " << current_op_type_name << std::endl;
      VLOG_REMAT(2) << "op: " << op_call_instruction_policy->opkernel().op_type_name() << std::endl;
      VLOG_REMAT(2) << "input_rematable: " << inputs_rematable
                    << ", output_rematable: " << outputs_rematable << std::endl;
>>>>>>> 00c0e55e
    }
    if (inputs_rematable) { JUST(remat_helper->RematInputs(vm_stream, first, ComputeFnForRemat)); }
    JUST(AllocateOutputBlobsMemory(op_call_instruction_policy, allocator, vm_stream));
    if (unlikely(op_call_instruction_policy->need_temp_storage())) {
      JUST(TryAllocateTempStorage(op_call_instruction_policy, allocator));
    }
    ep::Stream* stream = vm_stream->mut_stream_policy()->stream();
    user_op::OpKernelState* state = nullptr;
    user_op::OpKernelCache* cache = nullptr;
    if (op_call_instruction_policy->user_opkernel()->has_state_or_cache()) {
      TryInitOpKernelStateAndCache(op_call_instruction_policy, stream, &state, &cache);
    }
    OpKernelCompute(op_call_instruction_policy, stream, state, cache);
    if (unlikely(op_call_instruction_policy->need_temp_storage())) {
      DeallocateTempStorage(op_call_instruction_policy, allocator);
    }
    if (inputs_rematable) { JUST(remat_helper->EagerlyEvictRemattedTensors(first)); }
    if (inputs_rematable || outputs_rematable) {
      JUST(remat_helper->UpdateRematInfo(first, recompute, inputs_rematable, outputs_rematable));
    }
    return Maybe<void>::Ok();
  }

 private:
  static inline void InferTempStorageSize(OpCallInstructionPolicy* op_call_instruction_policy) {
    auto* tmp_tensor = op_call_instruction_policy->mut_call_ctx()->mut_tmp_tensor();
    size_t temp_size = op_call_instruction_policy->opkernel().InferTmpSize(
        op_call_instruction_policy->mut_call_ctx(), op_call_instruction_policy->user_opkernel());
    tmp_tensor->set_tmp_buffer_size(temp_size);
  }

  static inline void TryInitOpKernelStateAndCache(
      OpCallInstructionPolicy* op_call_instruction_policy, ep::Stream* stream,
      user_op::OpKernelState** state, user_op::OpKernelCache** cache) {
    OF_PROFILER_RANGE_GUARD("TryInitOpKernelStateAndCache");
    if (likely(op_call_instruction_policy->op_interp_ctx().state)) {
      *state = op_call_instruction_policy->op_interp_ctx().state.get();
      // set state to nullptr so that state initialization in TryInitOpKernelStateAndCache will be
      // skipped.
      state = nullptr;
    }
    op_call_instruction_policy->mut_opkernel()->TryInitOpKernelStateAndCache(
        op_call_instruction_policy->mut_call_ctx(), stream,
        op_call_instruction_policy->user_opkernel(), state, cache);
  }

  // Returns true if allocation happened.
  static inline Maybe<void> AllocateOutputBlobsMemory(
      OpCallInstructionPolicy* op_call_instruction_policy, Allocator* allocator,
      const vm::Stream* vm_stream) {
    OF_PROFILER_RANGE_GUARD("AllocateOutputBlobsMemory");
    StreamType stream_type = vm_stream->stream_type();
    StreamType allocator_stream_type = JUST(GetAllocatorStreamType::Visit(stream_type));
    for (const auto& blob_object : op_call_instruction_policy->outputs()) {
      if (JUST(blob_object->TryAllocateBlobBodyMemory(allocator))) {
        CHECK_OR_RETURN(stream_type == allocator_stream_type)
            << "no allocator supported on stream type " << GetStreamTypeName::Visit(stream_type);
        if (auto* dtr_allocator = dynamic_cast<vm::DtrEpAllocatorProxy*>(allocator)) {
          dtr_allocator->allocator->LinkStorageAndPtr(
              dynamic_cast<RematableTensorStorage*>(blob_object->tensor_storage().get()),
              static_cast<const char*>(blob_object->dptr()));
        }
      }
    }
    return Maybe<void>::Ok();
  }

  static inline Maybe<void> TryAllocateTempStorage(
      OpCallInstructionPolicy* op_call_instruction_policy, Allocator* allocator) {
    OF_PROFILER_RANGE_GUARD("TryAllocateTempStorage");
    auto* tmp_tensor = op_call_instruction_policy->mut_call_ctx()->mut_tmp_tensor();
    size_t byte_size = tmp_tensor->tmp_buffer_size();
    if (byte_size > 0) {
      char* mem_ptr = nullptr;
      JUST(allocator->Allocate(&mem_ptr, byte_size));
      tmp_tensor->set_tmp_buffer_ptr(mem_ptr);
    }
    return Maybe<void>::Ok();
  }

  static inline void DeallocateTempStorage(OpCallInstructionPolicy* op_call_instruction_policy,
                                           Allocator* allocator) {
    auto* tmp_tensor = op_call_instruction_policy->mut_call_ctx()->mut_tmp_tensor();
    allocator->Deallocate(tmp_tensor->mut_tmp_buffer_ptr(), tmp_tensor->tmp_buffer_size());
    tmp_tensor->set_tmp_buffer_ptr(nullptr);
  }

  static inline void OpKernelCompute(OpCallInstructionPolicy* op_call_instruction_policy,
                                     ep::Stream* stream, user_op::OpKernelState* state,
                                     user_op::OpKernelCache* cache) {
    auto* user_kernel = op_call_instruction_policy->user_opkernel();
    op_call_instruction_policy->mut_opkernel()->Compute(op_call_instruction_policy->mut_call_ctx(),
                                                        stream, user_kernel, state, cache);
  }

  static inline Maybe<void> ComputeFnForRemat(OpCallInstructionPolicy* op_call_instruction_policy,
                                              vm::Stream* vm_stream) {
    return Compute(op_call_instruction_policy, vm_stream, false, true);
  }

  static inline std::tuple<std::unique_ptr<RematHelper>, bool, bool> InitRematInfo(
      OpCallInstructionPolicy* op_call_instruction_policy, vm::Stream* vm_stream) {
    bool inputs_rematable = false;
    bool outputs_rematable = false;
    if (op_call_instruction_policy->opkernel().op_type_name() == "copy") {
      inputs_rematable =
          op_call_instruction_policy->inputs()[0]->tensor_storage()->device()->rematable();
      outputs_rematable =
          op_call_instruction_policy->outputs()[0]->tensor_storage()->device()->rematable();
    } else {
      inputs_rematable = vm_stream->device()->rematable();
      outputs_rematable = vm_stream->device()->rematable();
    }
    std::unique_ptr<RematHelper> remat_helper;
    if (inputs_rematable || outputs_rematable) {
      remat_helper = std::make_unique<RematHelper>(*op_call_instruction_policy, inputs_rematable,
                                                   outputs_rematable);
    }
    return std::make_tuple(std::move(remat_helper), inputs_rematable, outputs_rematable);
  }
};

OpCallInstructionPolicy::OpCallInstructionPolicy(
    Stream* vm_stream, const std::shared_ptr<one::StatefulOpKernel>& opkernel,
    EagerBlobObjectList&& inputs, EagerBlobObjectList&& outputs,
    const std::shared_ptr<const one::GlobalTensorInferResult>& global_tensor_infer_result,
    const one::OpExprInterpContext& op_interp_ctx,
    const one::DevVmDepObjectConsumeMode dev_vm_dep_object_consume_mode)
    : vm_stream_(vm_stream),
      call_ctx_(ComposedAttrMap(op_interp_ctx.attrs, opkernel->base_attrs()), std::move(inputs),
                std::move(outputs), global_tensor_infer_result, op_interp_ctx,
                opkernel->mem_case()),
      opkernel_(opkernel),
      user_opkernel_(nullptr),
      infer_tmp_size_fn_(nullptr),
      need_temp_storage_(false),
      dev_vm_dep_object_consume_mode_(dev_vm_dep_object_consume_mode),
      input_dependences_(),
      output_dependences_() {
  ForEachConstDependence([&](auto* dep) { input_dependences_.emplace_back(dep); });
  ForEachMutDependence([&](auto* dep) { output_dependences_.emplace_back(dep); });
  ForEachMut2Dependence([&](auto* dep) { output_dependences_.emplace_back(dep); });
  InitStreamSequentialDependence();
}

Maybe<void> OpCallInstructionPolicy::Init() {
  return mut_opkernel()->ChooseOpKernel(&call_ctx_, &user_opkernel_, &need_temp_storage_);
}

OpCallInstructionPolicy::OpCallInstructionPolicy(const DtrOpCallInstructionPolicy& policy)
    : vm_stream_(policy.vm_stream_),
      call_ctx_(policy.dtr_call_ctx_),
      opkernel_(policy.opkernel_),
      user_opkernel_(policy.user_opkernel_),
      infer_tmp_size_fn_(policy.infer_tmp_size_fn_),
      need_temp_storage_(policy.need_temp_storage_),
      dev_vm_dep_object_consume_mode_(policy.dev_vm_dep_object_consume_mode_),
      input_dependences_(policy.input_dependences_),
      output_dependences_(policy.output_dependences_) {}

template<typename DoEachT>
void OpCallInstructionPolicy::ForEachConstDependence(const DoEachT& DoEach) const {
  const auto& input_list = inputs();
  for (int64_t index : opkernel().input_tuple_indexes4const_ibns()) {
    const auto& input = input_list.at(index);
    DoEach(CHECK_JUST(input->compute_local_dep_object()));
  }
}

void OpCallInstructionPolicy::InitStreamSequentialDependence() {
  auto* device_schedule_dep_object = vm_stream_->schedule_local_dep_object().get();
  if (IsCommNetStream::Visit(vm_stream_->stream_type())) {
    // Sequantialize nccl instructions to avoid deadlock
    stream_sequential_dependence_ = device_schedule_dep_object;
  } else {
    // Sequantialize instructions to avoid explosive memory allocation of source ops
    if (dev_vm_dep_object_consume_mode() == one::DevVmDepObjectConsumeMode::MUTABLE) {
      stream_sequential_dependence_ = device_schedule_dep_object;
    } else if (opkernel().input_tuple_indexes4const_ibns().empty()
               && opkernel().input_tuple_indexes4mut_ibns().empty()) {
      stream_sequential_dependence_ = device_schedule_dep_object;
    }
  }
}

template<typename DoEachT>
void OpCallInstructionPolicy::ForEachMutDependence(const DoEachT& DoEach) const {
  for (const auto& transport_dependence : vm_stream_->transport_dependences()) {
    DoEach(transport_dependence.get());
  }

  const auto& input_list = inputs();
  for (int64_t index : opkernel().input_tuple_indexes4mut_ibns()) {
    const auto& input = input_list.at(index);
    DoEach(CHECK_JUST(input->compute_local_dep_object()));
  }
  const auto& output_list = outputs();
  for (int64_t index : opkernel().output_tuple_indexes4mut_obns()) {
    const auto& output = output_list.at(index);
    DoEach(CHECK_JUST(output->compute_local_dep_object()));
  }
}

template<typename DoEachT>
void OpCallInstructionPolicy::ForEachMut2Dependence(const DoEachT& DoEach) const {
  const auto& output_list = outputs();
  for (int64_t index : opkernel().output_tuple_indexes4mut2_obns()) {
    const auto& output = output_list.at(index);
    DoEach(CHECK_JUST(output->compute_local_dep_object()));
  }
}

Maybe<void> OpCallInstructionPolicy::Prepare(vm::Instruction* instruction) {
  return OpCallInstructionUtil::Prepare(this, instruction);
}

void OpCallInstructionPolicy::Compute(vm::Instruction* instruction) {
  CHECK_JUST_MSG(OpCallInstructionUtil::Compute(this, instruction->mut_stream(), true, false),
                 instruction->DebugName());
}

std::string OpCallInstructionPolicy::DebugName(const vm::Instruction& instruction) const {
  return opkernel().op_type_name() + ":OpCall";
}

Maybe<void> Recompute(OpCallInstructionPolicy* op_call_instruction_policy, vm::Stream* vm_stream) {
  VLOG_REMAT(1) << "recompute " << op_call_instruction_policy->opkernel().op_type_name()
                << " manually";
  return OpCallInstructionUtil::Compute(op_call_instruction_policy, vm_stream, true, true);
}

}  // namespace vm
}  // namespace oneflow<|MERGE_RESOLUTION|>--- conflicted
+++ resolved
@@ -54,17 +54,10 @@
     const auto& current_op_type_name = op_call_instruction_policy->opkernel().op_type_name();
     ThreadLocalGuard<remat::CurrentOpTypeName> current_op_type_name_guard({current_op_type_name});
     if (inputs_rematable || outputs_rematable) {
-<<<<<<< HEAD
-      VLOG(2) << "set current op type name to " << current_op_type_name << std::endl;
-      VLOG(2) << "op: " << op_call_instruction_policy->opkernel().op_type_name() << std::endl;
-      VLOG(2) << "input_rematable: " << inputs_rematable
-              << ", output_rematable: " << outputs_rematable << std::endl;
-=======
       VLOG_REMAT(2) << "set current op type name to " << current_op_type_name << std::endl;
       VLOG_REMAT(2) << "op: " << op_call_instruction_policy->opkernel().op_type_name() << std::endl;
       VLOG_REMAT(2) << "input_rematable: " << inputs_rematable
                     << ", output_rematable: " << outputs_rematable << std::endl;
->>>>>>> 00c0e55e
     }
     if (inputs_rematable) { JUST(remat_helper->RematInputs(vm_stream, first, ComputeFnForRemat)); }
     JUST(AllocateOutputBlobsMemory(op_call_instruction_policy, allocator, vm_stream));
