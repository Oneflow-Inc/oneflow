--- conflicted
+++ resolved
@@ -33,139 +33,6 @@
 
 namespace oneflow {
 namespace vm {
-
-namespace {
-
-<<<<<<< HEAD
-std::string SortKey(const std::string& key) {
-  const auto shape_finish_at = key.rfind(")");
-  if (shape_finish_at == std::string::npos || shape_finish_at + 2 == key.size()) { return key; }
-  const auto name_and_shape = key.substr(0, shape_finish_at + 1);
-  auto attrs = key.substr(shape_finish_at + 2);
-  if (attrs.substr(attrs.size() - 2) == ", ") { attrs = attrs.substr(0, attrs.size() - 2); }
-
-  const auto need_find_next = [](const std::string& s, size_t index) {
-    const size_t final_pos = index + 2;
-    if (final_pos >= s.size()) { return false; }
-    if (s.at(index + 1) != ' ') { return true; }
-    if (!(s.at(final_pos) >= 'a' && s.at(final_pos) <= 'z')) { return true; }
-    return false;
-  };
-
-  const auto split = [&need_find_next](const std::string& s, std::vector<std::string>& tokens,
-                                       const std::string& delimiters) {
-    std::string::size_type lastPos = s.find_first_not_of(delimiters, 0);
-    std::string::size_type pos = s.find_first_of(delimiters, lastPos);
-    while (std::string::npos != pos && need_find_next(s, pos)) {
-      pos = s.find_first_of(delimiters, pos + 1);
-    }
-    while (std::string::npos != pos || std::string::npos != lastPos) {
-      tokens.push_back(s.substr(lastPos, pos - lastPos));
-      lastPos = s.find_first_not_of(delimiters, pos);
-      pos = s.find_first_of(delimiters, lastPos);
-      while (std::string::npos != pos && need_find_next(s, pos)) {
-        pos = s.find_first_of(delimiters, pos + 1);
-      }
-    }
-  };
-  std::vector<std::string> attrs_splited;
-  split(attrs, attrs_splited, ", ");
-  std::sort(attrs_splited.begin(), attrs_splited.end());
-  return fmt::format("{} {}, ", name_and_shape, fmt::join(attrs_splited, ", "));
-}
-
-using json = nlohmann::json;
-
-json LoadTimeDataset() {
-  json j;
-  if (EnvBool<ENABLE_PROFILE_FOR_DTR>()) { return j; }
-  if (const char* c = std::getenv("ONEFLOW_DTR_OP_TIME_DATASET")) {
-    std::ifstream i(c);
-    i >> j;
-    i.close();
-  }
-  json new_j;
-
-  for (json::iterator iter = j.begin(); iter != j.end(); ++iter) {
-    new_j[SortKey(iter.key())] = iter.value();
-  }
-  return new_j;
-}
-
-Maybe<double> GetDatasetComputeTime(const json& j, OpCallInstructionPolicy* operand) {
-  if (operand->outputs().empty()) {
-    LOG(INFO) << operand->opkernel().op_type_name();
-    return 0;
-  }
-  const std::vector<std::string> zero_time_list{"empty",
-                                                "identity",
-                                                "constant",
-                                                "copy",
-                                                "zero_like",
-                                                "expand_dims",
-                                                "flatten",
-                                                "reduce_sum",
-                                                "reshape",
-                                                "reshape_like",
-                                                "squeeze",
-                                                "transpose",
-                                                "nll",
-                                                "nll_grad",
-                                                "uniform",
-                                                "fill_",
-                                                "slice_update",
-                                                "normal",
-                                                "scalar_add",
-                                                "adaptive_avg_pool2d",
-                                                "adaptive_avg_pool2d_grad"};
-  for (const auto& x : zero_time_list) {
-    if (operand->opkernel().op_type_name() == x) { return 0; }
-  }
-
-  const std::string op_type_str = operand->opkernel().op_type_name();
-  const std::string input_shape_str = [&]() {
-    std::stringstream ss;
-    for (size_t i = 0; i < operand->inputs().size(); i++) {
-      ss << operand->inputs().at(i)->shape();
-      if (i != operand->inputs().size() - 1) { ss << ", "; }
-    }
-    return ss.str();
-  }();
-  // const auto& attrs = operand->composed_attrs();
-  // const std::string attr_str = fmt::format(
-  //     "data_format={}, dilation_rate={}, filters={}, groups={}, kernel_size={}, "
-  //     "padding_before={}, strides={}, ",
-  //     attrs.Attr4Name("data_format")->ToString(), attrs.Attr4Name("dilation_rate")->ToString(),
-  //     attrs.Attr4Name("filters")->ToString(), attrs.Attr4Name("groups")->ToString(),
-  //     attrs.Attr4Name("kernel_size")->ToString(), attrs.Attr4Name("padding_before")->ToString(),
-  //     attrs.Attr4Name("strides")->ToString());
-  const std::string attr_str = operand->composed_attrs().ToString();
-  std::string key = op_type_str + " " + input_shape_str + " " + attr_str;
-  key = SortKey(key);
-  CHECK_OR_RETURN(j.contains(key)) << "key " << key << " not found";
-  CHECK_OR_RETURN(j[key].is_number_float()) << "key " << key << " is not float, but " << j[key];
-  return j[key].get<double>();
-}
-
-static Maybe<double> GetEstimatedComputeTime(OpCallInstructionPolicy* operand) {
-  const static json time_dataset = LoadTimeDataset();
-  if (!time_dataset.empty()) { return GetDatasetComputeTime(time_dataset, operand); }
-
-  const auto& inputs = operand->inputs();
-  const auto& outputs = operand->outputs();
-  size_t estimated_compute_time = 0;
-  for (const auto& input : inputs) {
-    estimated_compute_time += input->tensor_storage()->blob_bytes();
-  }
-  for (const auto& output : outputs) {
-    estimated_compute_time += output->tensor_storage()->blob_bytes();
-  }
-  return estimated_compute_time;
-}
-
-=======
->>>>>>> 666ddf6e
-}  // namespace
 
 Maybe<void> _IncReferenceNumOfRecomputedTensor(
     const OpCallInstructionPolicy& op_call_instruction_policy, int& pinned_num,
