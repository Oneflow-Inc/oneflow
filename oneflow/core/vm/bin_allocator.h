/*
Copyright 2020 The OneFlow Authors. All rights reserved.

Licensed under the Apache License, Version 2.0 (the "License");
you may not use this file except in compliance with the License.
You may obtain a copy of the License at

    http://www.apache.org/licenses/LICENSE-2.0

Unless required by applicable law or agreed to in writing, software
distributed under the License is distributed on an "AS IS" BASIS,
WITHOUT WARRANTIES OR CONDITIONS OF ANY KIND, either express or implied.
See the License for the specific language governing permissions and
limitations under the License.
*/
#ifndef ONEFLOW_CORE_VM_BIN_ALLOCATOR_H_
#define ONEFLOW_CORE_VM_BIN_ALLOCATOR_H_

#include <cstdint>
#include "oneflow/core/vm/allocator.h"
#include "oneflow/core/common/util.h"

namespace oneflow {
namespace vm {

class BinAllocator final : public Allocator {
 public:
  explicit BinAllocator(size_t alignment, std::unique_ptr<Allocator>&& backend);
  ~BinAllocator() override;

  Maybe<void> Allocate(char** mem_ptr, std::size_t size) override;
  void Deallocate(char* mem_ptr, std::size_t size) override;
<<<<<<< HEAD
  void ShrinkCache() override { DeallocateFreeBlockForGarbageCollection(); }
=======
  void Shrink() override { DeallocateFreeBlockForGarbageCollection(); }
  void DeviceReset() override { backend_->DeviceReset(); }
>>>>>>> 6f24d92f

 private:
  static constexpr int32_t kInvalidBinNum = -1;
  static constexpr int32_t kBinNumSize = 20;

  // Piece is the basic memory unit of BinAllocator.
  // A Piece is either is free(is_free = true) or in used(is_free = false).
  // If the Piece is_free = true, the pointer to the piece will be stored in the Bin structure of
  // the corresponding BinSize. Pieces are stored in a linked list. The Piece's prev and next are
  // continuous with the current Piece in physical memory.
  struct Piece {
    size_t size = 0;
    char* ptr = nullptr;
    bool is_free = false;
    Piece* prev = nullptr;
    Piece* next = nullptr;
    int32_t bin_num = kInvalidBinNum;
  };

  // Bin is a structure that stores a set of pieces which is free and has similar size, and
  // these Pieces are arger than the size of bin
  //
  // BinAllocator has a set of Bin structures according to the binary multiple increasing relation,
  // which is used to quickly index and find the free Piece of appropriate size when Allocate()
  //
  // The size of the smallest bin is 512 (512 is the smallest unit Allocated by BinAllocator,
  // and the memory size of all Allocated will be multiples of 512, 512 is kCudaMemAllocAlignSize).
  // The size of each Bin is twice the size of the previous Bin, like
  //    BinNum:   Bin0, Bin1, Bin2, Bin3, ..., Bin19
  //    BinSize:  512, 1024, 2048, 4096, ... , 512MB
  struct Bin {
    size_t size = 0;

    struct PieceCmp {
      bool operator()(const Piece* lhs, const Piece* rhs) const {
        if (lhs->size != rhs->size) { return lhs->size < rhs->size; }
        return lhs->ptr < rhs->ptr;
      }
    };
    std::set<Piece*, PieceCmp> pieces;
  };

  // Block is large physical memory that is actually allocated.
  // There maybe many consecutive disjoint Pieces distributed on the Block memory
  struct Block {
    size_t size = 0;
    char* ptr = nullptr;
    Piece* start_piece = nullptr;
    Block(Piece* p) : size(p->size), ptr(p->ptr), start_piece(p) {}
  };

  size_t BinSize4BinNum(int32_t bin_num) { return kCudaMemAllocAlignSize << bin_num; }

  int32_t BinNum4BinSize(size_t size) {
    uint64_t value = std::max(size, kCudaMemAllocAlignSize) >> 9;
    return std::min(kBinNumSize - 1, static_cast<int32_t>(63 ^ __builtin_clzll(value)));
  }

  // Try find free Piece which size is larger than aligned_size in Bins.
  // Return nullptr when find failure
  Piece* FindPiece(size_t aligned_size);

  // Insert the free Piece to the appropriate Bin which bin size is smaller than piece
  void InsertPiece2Bin(Piece* piece);

  // Create new empty Piece or recycle a Piece from recycle_piece_list_
  Piece* AllocatePiece();
  // Delete a Piece and move in the linked list recycle_piece_list_
  void DeallocatePiece(Piece* piece);

  // Insert a {piece->ptr, piece} pair into the ptr2piece_ map for search Piece when call
  // Deallocate()
  void MarkPiece(Piece* piece);
  // Erase the {piece->ptr, piece} pair from ptr2piece_ because the ptr is useless
  // Usually call before DeallocatePiece()
  void UnMarkPiece(Piece* piece);

  void MergeNeighbourFreePiece(Piece* lhs, Piece* rhs);
  void RemovePieceFromBin(Piece* piece);

  Maybe<bool> AllocateBlockToExtendTotalMem(size_t aligned_size);
  bool DeallocateFreeBlockForGarbageCollection();

  const size_t alignment_;
  const std::unique_ptr<Allocator> backend_;
  size_t total_memory_bytes_;
  HashMap<char*, Block> mem_ptr2block_;

  std::vector<Bin> bins_;
  std::vector<std::unique_ptr<Piece>> pieces_;
  HashMap<char*, Piece*> ptr2piece_;
  Piece* recycle_piece_list_;
};

}  // namespace vm
}  // namespace oneflow

#endif  // ONEFLOW_CORE_VM_BIN_ALLOCATOR_H_<|MERGE_RESOLUTION|>--- conflicted
+++ resolved
@@ -30,12 +30,8 @@
 
   Maybe<void> Allocate(char** mem_ptr, std::size_t size) override;
   void Deallocate(char* mem_ptr, std::size_t size) override;
-<<<<<<< HEAD
   void ShrinkCache() override { DeallocateFreeBlockForGarbageCollection(); }
-=======
-  void Shrink() override { DeallocateFreeBlockForGarbageCollection(); }
   void DeviceReset() override { backend_->DeviceReset(); }
->>>>>>> 6f24d92f
 
  private:
   static constexpr int32_t kInvalidBinNum = -1;
