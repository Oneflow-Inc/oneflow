#ifndef ONEFLOW_CORE_REGISTER_RUNTIME_BLOB_DESC_H_
#define ONEFLOW_CORE_REGISTER_RUNTIME_BLOB_DESC_H_

#include "oneflow/core/common/util.h"
#include "oneflow/core/register/field_desc.h"
#include "oneflow/core/register/blob_desc.h"
#include "oneflow/core/register/blob_desc.pb.h"

namespace oneflow {

class RtBlobDesc {
 public:
  OF_DISALLOW_COPY_AND_MOVE(RtBlobDesc);
  RtBlobDesc() = delete;
  ~RtBlobDesc() = default;

  RtBlobDesc(const BlobDesc& blob_desc);
  RtBlobDesc(const BlobDescProto& blob_desc_proto);

  const BlobDescProto& blob_desc_proto() const { return blob_desc_proto_; }
  const Shape& shape() const;  // body shape
  DataType data_type() const;  // body data type
  const Shape* instance_inner_shape() const { return instance_inner_shape_.get(); }

  bool has_data_id_field() const;
  bool has_col_num_field() const;
<<<<<<< HEAD
  bool has_instance_varying_elen_cnt() const { TODO(); }
  bool has_varying_instance_num() const { TODO(); }
=======
  bool has_instance_varying_elem_cnt_field() const;
  bool has_varying_instance_num_field() const;
>>>>>>> 07deedaf
  const StructPodDesc& header_pod_desc() const { return header_pod_desc_; }

  int32_t max_col_num() const { return blob_desc_proto_.header().max_col_num(); }

  size_t ByteSizeOfBlobHeader() const;
  size_t ByteSizeOfBlobBody() const;
  size_t TotalByteSize() const;

  size_t ByteSizeOfDataIdField() const;
  size_t ByteSizeOfColNumField() const;
<<<<<<< HEAD
  size_t ByteSizeOfInstanceVaryingElemCntField() const { TODO(); }
  size_t ByteSizeOfVaryingInstanceNumField() const { TODO(); }
=======
  size_t ByteSizeOfVaryingInstanceNumField() const;
  size_t ByteSizeOfInstanceVaryingElemCntField() const;
>>>>>>> 07deedaf
  size_t ByteSizeOfDataContentField() const;

  bool operator==(const RtBlobDesc& rhs) const;

 private:
  void InitFromProto(const BlobDescProto& proto);

  BlobDescProto blob_desc_proto_;
  FieldDesc body_desc_;
  StructPodDesc header_pod_desc_;
  std::unique_ptr<Shape> instance_inner_shape_;
};

}  // namespace oneflow

#endif  // ONEFLOW_CORE_REGISTER_RUNTIME_BLOB_DESC_H_<|MERGE_RESOLUTION|>--- conflicted
+++ resolved
@@ -24,13 +24,8 @@
 
   bool has_data_id_field() const;
   bool has_col_num_field() const;
-<<<<<<< HEAD
-  bool has_instance_varying_elen_cnt() const { TODO(); }
-  bool has_varying_instance_num() const { TODO(); }
-=======
   bool has_instance_varying_elem_cnt_field() const;
   bool has_varying_instance_num_field() const;
->>>>>>> 07deedaf
   const StructPodDesc& header_pod_desc() const { return header_pod_desc_; }
 
   int32_t max_col_num() const { return blob_desc_proto_.header().max_col_num(); }
@@ -41,13 +36,8 @@
 
   size_t ByteSizeOfDataIdField() const;
   size_t ByteSizeOfColNumField() const;
-<<<<<<< HEAD
-  size_t ByteSizeOfInstanceVaryingElemCntField() const { TODO(); }
-  size_t ByteSizeOfVaryingInstanceNumField() const { TODO(); }
-=======
   size_t ByteSizeOfVaryingInstanceNumField() const;
   size_t ByteSizeOfInstanceVaryingElemCntField() const;
->>>>>>> 07deedaf
   size_t ByteSizeOfDataContentField() const;
 
   bool operator==(const RtBlobDesc& rhs) const;
