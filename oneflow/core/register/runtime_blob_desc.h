#ifndef ONEFLOW_CORE_REGISTER_RUNTIME_BLOB_DESC_H_
#define ONEFLOW_CORE_REGISTER_RUNTIME_BLOB_DESC_H_

#include "oneflow/core/common/util.h"
#include "oneflow/core/register/field_desc.h"
#include "oneflow/core/register/blob_desc.h"
#include "oneflow/core/register/blob_desc.pb.h"

namespace oneflow {

class RtBlobDesc {
 public:
  OF_DISALLOW_COPY_AND_MOVE(RtBlobDesc);
  RtBlobDesc() = delete;
  ~RtBlobDesc() = default;

  RtBlobDesc(const BlobDesc& blob_desc);
  RtBlobDesc(const BlobDescProto& blob_desc_proto);

  const BlobDescProto& blob_desc_proto() const { return blob_desc_proto_; }
  const Shape& shape() const;  // body shape
  DataType data_type() const;  // body data type
  bool has_dim0_inner_shape() const { return bool(dim0_inner_shape_); }
  const Shape& dim0_inner_shape() const { return *dim0_inner_shape_; }

  bool has_data_id_field() const;
  bool has_col_num_field() const;
<<<<<<< HEAD
  bool has_dim1_valid_num_field() const;
  bool has_dim0_valid_num_field() const;
=======
  bool has_dim0_valid_num_field() const;
  bool has_dim1_valid_num_field() const;
  bool has_dim2_valid_num_field() const;
>>>>>>> 1b789672
  const StructPodDesc& header_pod_desc() const { return header_pod_desc_; }

  int32_t max_col_num() const { return blob_desc_proto_.header().max_col_num(); }

  size_t ByteSizeOfBlobHeader() const;
  size_t ByteSizeOfBlobBody() const;
  size_t TotalByteSize() const;

  size_t ByteSizeOfDataIdField() const;
  size_t ByteSizeOfColNumField() const;
  size_t ByteSizeOfDim0ValidNumField() const;
  size_t ByteSizeOfDim1ValidNumField() const;
<<<<<<< HEAD
=======
  size_t ByteSizeOfDim2ValidNumField() const;
>>>>>>> 1b789672
  size_t ByteSizeOfDataContentField() const;

  bool operator==(const RtBlobDesc& rhs) const;

 private:
  void InitFromProto(const BlobDescProto& proto);

  BlobDescProto blob_desc_proto_;
  FieldDesc body_desc_;
  StructPodDesc header_pod_desc_;
  std::unique_ptr<Shape> dim0_inner_shape_;
};

}  // namespace oneflow

#endif  // ONEFLOW_CORE_REGISTER_RUNTIME_BLOB_DESC_H_<|MERGE_RESOLUTION|>--- conflicted
+++ resolved
@@ -25,14 +25,9 @@
 
   bool has_data_id_field() const;
   bool has_col_num_field() const;
-<<<<<<< HEAD
-  bool has_dim1_valid_num_field() const;
-  bool has_dim0_valid_num_field() const;
-=======
   bool has_dim0_valid_num_field() const;
   bool has_dim1_valid_num_field() const;
   bool has_dim2_valid_num_field() const;
->>>>>>> 1b789672
   const StructPodDesc& header_pod_desc() const { return header_pod_desc_; }
 
   int32_t max_col_num() const { return blob_desc_proto_.header().max_col_num(); }
@@ -45,10 +40,7 @@
   size_t ByteSizeOfColNumField() const;
   size_t ByteSizeOfDim0ValidNumField() const;
   size_t ByteSizeOfDim1ValidNumField() const;
-<<<<<<< HEAD
-=======
   size_t ByteSizeOfDim2ValidNumField() const;
->>>>>>> 1b789672
   size_t ByteSizeOfDataContentField() const;
 
   bool operator==(const RtBlobDesc& rhs) const;
