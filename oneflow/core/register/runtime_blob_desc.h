#ifndef ONEFLOW_CORE_REGISTER_RUNTIME_BLOB_DESC_H_
#define ONEFLOW_CORE_REGISTER_RUNTIME_BLOB_DESC_H_

#include "oneflow/core/common/util.h"
#include "oneflow/core/register/field_desc.h"
#include "oneflow/core/register/blob_desc.h"
#include "oneflow/core/register/blob_desc.pb.h"

namespace oneflow {

class RtBlobDesc {
 public:
  OF_DISALLOW_COPY_AND_MOVE(RtBlobDesc);
  RtBlobDesc() = delete;
  ~RtBlobDesc() = default;

  RtBlobDesc(const BlobDesc& blob_desc);
  RtBlobDesc(const BlobDescProto& blob_desc_proto);

  const BlobDescProto& blob_desc_proto() const { return blob_desc_proto_; }
  const Shape& shape() const;  // body shape
  DataType data_type() const;  // body data type
<<<<<<< HEAD
  const Shape* instance_inner_shape() const { return instance_inner_shape_.get(); }

  bool has_data_id_field() const;
  bool has_col_num_field() const;
  bool has_instance_varying_elem_cnt_field() const;
  bool has_varying_instance_num_field() const;
=======
  bool has_dim0_inner_shape() const { return bool(dim0_inner_shape_); }
  const Shape& dim0_inner_shape() const { return *dim0_inner_shape_; }

  bool has_data_id_field() const;
  bool has_col_num_field() const;
  bool has_dim1_valid_num_field() const;
  bool has_dim0_valid_num_field() const;
>>>>>>> d52b33f1
  const StructPodDesc& header_pod_desc() const { return header_pod_desc_; }

  int32_t max_col_num() const { return blob_desc_proto_.header().max_col_num(); }

  size_t ByteSizeOfBlobHeader() const;
  size_t ByteSizeOfBlobBody() const;
  size_t TotalByteSize() const;

  size_t ByteSizeOfDataIdField() const;
  size_t ByteSizeOfColNumField() const;
<<<<<<< HEAD
  size_t ByteSizeOfVaryingInstanceNumField() const;
  size_t ByteSizeOfInstanceVaryingElemCntField() const;
=======
  size_t ByteSizeOfDim0ValidNumField() const;
  size_t ByteSizeOfDim1ValidNumField() const;
>>>>>>> d52b33f1
  size_t ByteSizeOfDataContentField() const;

  bool operator==(const RtBlobDesc& rhs) const;

 private:
  void InitFromProto(const BlobDescProto& proto);

  BlobDescProto blob_desc_proto_;
  FieldDesc body_desc_;
  StructPodDesc header_pod_desc_;
<<<<<<< HEAD
  std::unique_ptr<Shape> instance_inner_shape_;
=======
  std::unique_ptr<Shape> dim0_inner_shape_;
>>>>>>> d52b33f1
};

}  // namespace oneflow

#endif  // ONEFLOW_CORE_REGISTER_RUNTIME_BLOB_DESC_H_<|MERGE_RESOLUTION|>--- conflicted
+++ resolved
@@ -20,14 +20,6 @@
   const BlobDescProto& blob_desc_proto() const { return blob_desc_proto_; }
   const Shape& shape() const;  // body shape
   DataType data_type() const;  // body data type
-<<<<<<< HEAD
-  const Shape* instance_inner_shape() const { return instance_inner_shape_.get(); }
-
-  bool has_data_id_field() const;
-  bool has_col_num_field() const;
-  bool has_instance_varying_elem_cnt_field() const;
-  bool has_varying_instance_num_field() const;
-=======
   bool has_dim0_inner_shape() const { return bool(dim0_inner_shape_); }
   const Shape& dim0_inner_shape() const { return *dim0_inner_shape_; }
 
@@ -35,7 +27,6 @@
   bool has_col_num_field() const;
   bool has_dim1_valid_num_field() const;
   bool has_dim0_valid_num_field() const;
->>>>>>> d52b33f1
   const StructPodDesc& header_pod_desc() const { return header_pod_desc_; }
 
   int32_t max_col_num() const { return blob_desc_proto_.header().max_col_num(); }
@@ -46,13 +37,8 @@
 
   size_t ByteSizeOfDataIdField() const;
   size_t ByteSizeOfColNumField() const;
-<<<<<<< HEAD
-  size_t ByteSizeOfVaryingInstanceNumField() const;
-  size_t ByteSizeOfInstanceVaryingElemCntField() const;
-=======
   size_t ByteSizeOfDim0ValidNumField() const;
   size_t ByteSizeOfDim1ValidNumField() const;
->>>>>>> d52b33f1
   size_t ByteSizeOfDataContentField() const;
 
   bool operator==(const RtBlobDesc& rhs) const;
@@ -63,11 +49,7 @@
   BlobDescProto blob_desc_proto_;
   FieldDesc body_desc_;
   StructPodDesc header_pod_desc_;
-<<<<<<< HEAD
-  std::unique_ptr<Shape> instance_inner_shape_;
-=======
   std::unique_ptr<Shape> dim0_inner_shape_;
->>>>>>> d52b33f1
 };
 
 }  // namespace oneflow
