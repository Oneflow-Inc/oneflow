#ifndef ONEFLOW_CORE_REGISTER_REGISTER_DESC_H_
#define ONEFLOW_CORE_REGISTER_REGISTER_DESC_H_

#include "oneflow/core/register/blob_desc.h"
#include "oneflow/core/register/register_desc.pb.h"

namespace oneflow {

const int32_t kMaxRegisterNum = std::numeric_limits<int32_t>::max();

class TaskNode;

class RegstDesc final {
 public:
  OF_DISALLOW_COPY_AND_MOVE(RegstDesc);
  RegstDesc();
  ~RegstDesc() = default;

  // regst_desc_id
  int64_t regst_desc_id() const { return regst_desc_id_; }

  // producer_, consumers_
  const TaskNode* producer() const { return producer_; }
  void set_producer(const TaskNode* val) { producer_ = val; }
  const HashSet<const TaskNode*>& consumers() const { return consumers_; }
  void AddConsumer(const TaskNode*);

  // min_register_num_, max_register_num_
  int32_t min_register_num() const { return min_register_num_; }
  void UpdtMinRegstNumIfNeed(int32_t val);
  int32_t max_register_num() const { return max_register_num_; }
  void UpdtMaxRegstNumIfNeed(int32_t val);

  // lbi2blob_desc_
  bool IsLocked() const { return is_locked_; }
  void Lock();
  void CopyBlobDescFrom(const RegstDesc*);
  void CopyBlobDescWithoutAddLbi(const RegstDesc*);
  BlobDesc* AddLbi(const LogicalBlobId&);
  const BlobDesc* GetBlobDesc(const LogicalBlobId& lbi) const;
  BlobDesc* MutBlobDesc(const LogicalBlobId& lbi);
  void ForEachLbi(std::function<void(const LogicalBlobId&)> func) const;
  size_t NumOfLbi() const { return lbi2blob_desc_.size(); }

  // mem
  const MemoryCase& mem_case() const { return mem_case_; }
  MemoryCase* mut_mem_case() { return &mem_case_; }

  RegstDescTypeProto* mut_regst_desc_type() { return &regst_desc_type_; }

  // util
  int32_t MaxColNum() const { return packed_blob_desc_->max_col_num(); }
  void EraseZeroSizeBlob();
  void ToProto(RegstDescProto*) const;
  bool HasSameBlobDescs(const RegstDesc*);

 private:
  int64_t regst_desc_id_;
  const TaskNode* producer_;
  HashSet<const TaskNode*> consumers_;
  int32_t min_register_num_;
  int32_t max_register_num_;

  HashMap<LogicalBlobId, std::unique_ptr<BlobDesc>> lbi2blob_desc_;
  std::unique_ptr<BlobDesc> packed_blob_desc_;
  bool is_locked_;

  MemoryCase mem_case_;
  RegstDescTypeProto regst_desc_type_;
<<<<<<< HEAD
  bool enable_mem_sharing_;
  MemSharingInfo mem_sharing_info_;
=======
  MemSharingProto mem_sharing_info_;
>>>>>>> 4e92cc02
};

}  // namespace oneflow

#endif  // ONEFLOW_CORE_REGISTER_REGISTER_DESC_H_<|MERGE_RESOLUTION|>--- conflicted
+++ resolved
@@ -67,12 +67,7 @@
 
   MemoryCase mem_case_;
   RegstDescTypeProto regst_desc_type_;
-<<<<<<< HEAD
-  bool enable_mem_sharing_;
   MemSharingInfo mem_sharing_info_;
-=======
-  MemSharingProto mem_sharing_info_;
->>>>>>> 4e92cc02
 };
 
 }  // namespace oneflow
