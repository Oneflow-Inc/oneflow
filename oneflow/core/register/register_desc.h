--- conflicted
+++ resolved
@@ -51,11 +51,6 @@
   void UpdtMaxRegstNumIfNeed(int32_t val);
 
   // lbi2blob_desc_
-<<<<<<< HEAD
-  bool IsLocked() const { return is_locked_; }
-  void Lock();
-=======
->>>>>>> 809944fc
   void CopyBlobDescFrom(const RegstDesc*);
   void CopyBlobDescWithoutAddLbi(const RegstDesc*);
   BlobDesc* AddLbi(const LogicalBlobId&);
@@ -116,11 +111,6 @@
   int32_t max_register_num_;
 
   HashMap<LogicalBlobId, std::unique_ptr<BlobDesc>> lbi2blob_desc_;
-<<<<<<< HEAD
-  std::unique_ptr<BlobDesc> packed_blob_desc_;
-  bool is_locked_;
-=======
->>>>>>> 809944fc
 
   MemoryCase mem_case_;
   RegstDescTypeProto regst_desc_type_;
