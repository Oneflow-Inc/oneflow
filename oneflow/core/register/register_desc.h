--- conflicted
+++ resolved
@@ -45,7 +45,9 @@
   // mem
   const MemoryCase& mem_case() const { return mem_case_; }
   MemoryCase* mut_mem_case() { return &mem_case_; }
-  void set_enable_mem_sharing(bool enable_mem_sharing) { enable_mem_sharing_ = enable_mem_sharing; }
+  void set_enable_mem_sharing(bool enable_mem_sharing) {
+    mem_sharing_info_.set_enable_mem_sharing(enable_mem_sharing);
+  }
 
   RegstDescTypeProto* mut_regst_desc_type() { return &regst_desc_type_; }
   const RegstDescTypeProto& regst_desc_type() const { return regst_desc_type_; }
@@ -69,11 +71,7 @@
 
   MemoryCase mem_case_;
   RegstDescTypeProto regst_desc_type_;
-<<<<<<< HEAD
-  bool enable_mem_sharing_;
-=======
   MemSharingProto mem_sharing_info_;
->>>>>>> 9deaae87
 };
 
 }  // namespace oneflow
