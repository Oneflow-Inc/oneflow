--- conflicted
+++ resolved
@@ -66,12 +66,9 @@
   bool is_locked_;
 
   MemoryCase mem_case_;
-<<<<<<< HEAD
   RegstDescTypeProto regst_desc_type_;
-=======
   bool enable_mem_sharing_;
   int32_t mem_shared_id_;
->>>>>>> 0b756238
 };
 
 }  // namespace oneflow
