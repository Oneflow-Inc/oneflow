--- conflicted
+++ resolved
@@ -121,21 +121,10 @@
 }
 
 bool BlobDesc::operator==(const BlobDesc& rhs) const {
-<<<<<<< HEAD
-  // BlobDescProto lhs_proto;
-  // this->ToProto(&lhs_proto);
-  // BlobDescProto rhs_proto;
-  // this->ToProto(&lhs_proto);
-  // return lhs_proto == rhs_proto;
-  return body_ == rhs.body_ && header_ == rhs.header_
-         && num_of_lod_levels_ == rhs.num_of_lod_levels_
-         && is_body_disabled_ == rhs.is_body_disabled_;
-=======
   return (body_ == rhs.body_) && (header_ == rhs.header_)
          && (num_of_lod_levels_ == rhs.num_of_lod_levels_)
          && (is_body_disabled_ == rhs.is_body_disabled_) && (opaque_header_ == rhs.opaque_header_)
          && (header_is_opaque_ == rhs.header_is_opaque_);
->>>>>>> 3fd9dca9
 }
 
 }  // namespace oneflow