--- conflicted
+++ resolved
@@ -4,26 +4,22 @@
 namespace oneflow {
 
 BlobDesc::BlobDesc()
-<<<<<<< HEAD
-    : shape_(),
-      data_type_(JobDesc::Singleton()->DefaultDataType()),
-      has_data_id_(false),
-      has_offset_(false),
-      max_seq_size_(1) {}
-=======
-    : BlobDesc(Shape(), JobDesc::Singleton()->DefaultDataType(), false, 1) {}
+    : BlobDesc(Shape(), JobDesc::Singleton()->DefaultDataType(), false, false,
+               1) {}
 
 BlobDesc::BlobDesc(Shape shape, DataType data_type, bool has_data_id,
-                   int32_t max_seq_size)
+                   bool has_seq_len, int32_t max_seq_size)
     : shape_(shape),
       data_type_(data_type),
       has_data_id_(has_data_id),
+      has_seq_len_(has_seq_len),
       max_seq_size_(max_seq_size) {}
 
 BlobDesc::BlobDesc(const BlobDescProto& proto) {
   shape_ = Shape(proto.shape());
   data_type_ = proto.data_type();
   has_data_id_ = proto.has_data_id();
+  has_seq_len_ = proto.has_seq_len();
   max_seq_size_ = proto.max_seq_size();
 }
 
@@ -31,9 +27,9 @@
   shape_.ToProto(proto->mutable_shape());
   proto->set_data_type(data_type_);
   proto->set_has_data_id(has_data_id_);
+  proto->set_has_seq_len(has_seq_len_);
   proto->set_max_seq_size(max_seq_size_);
 }
->>>>>>> 29310feb
 
 size_t BlobDesc::ByteSizeOfDataIdField() const {
   if (has_data_id_) {
@@ -43,9 +39,9 @@
   }
 }
 
-size_t BlobDesc::ByteSizeOfOffsetField() const {
-  if (has_offset_) {
-    return shape_.At(0) * sizeof(OffSetType);
+size_t BlobDesc::ByteSizeOfSeqLenField() const {
+  if (has_seq_len_) {
+    return shape_.At(0) * sizeof(SeqLenType);
   } else {
     return 0;
   }
@@ -56,17 +52,13 @@
 }
 
 size_t BlobDesc::TotalByteSize() const {
-  return ByteSizeOfDataIdField() + ByteSizeOfOffsetField()
+  return ByteSizeOfDataIdField() + ByteSizeOfSeqLenField()
          + ByteSizeOfDataContentField();
 }
 
 bool BlobDesc::operator==(const BlobDesc& rhs) const {
   return shape_ == rhs.shape_ && data_type_ == rhs.data_type_
-<<<<<<< HEAD
-         && has_data_id_ == rhs.has_data_id_ && has_offset_ == rhs.has_offset_
-=======
-         && has_data_id_ == rhs.has_data_id_
->>>>>>> 29310feb
+         && has_data_id_ == rhs.has_data_id_ && has_seq_len_ == rhs.has_seq_len_
          && max_seq_size_ == rhs.max_seq_size_;
 }
 
@@ -74,19 +66,13 @@
   int64_t total_byte_size = 0;
   HashSet<int> data_type_set;
   bool has_data_id = false;
-<<<<<<< HEAD
-  bool has_offset = false;
-=======
->>>>>>> 29310feb
+  bool has_seq_len = false;
   int32_t max_seq_size = -1;
   while (const BlobDesc* blob_desc = NextBlobDesc()) {
     total_byte_size += blob_desc->TotalByteSize();
     data_type_set.insert(static_cast<int>(blob_desc->data_type()));
     has_data_id = has_data_id || blob_desc->has_data_id();
-<<<<<<< HEAD
-    has_offset = has_offset || blob_desc->has_offset();
-=======
->>>>>>> 29310feb
+    has_seq_len = has_seq_len || blob_desc->has_seq_len();
     if (max_seq_size == -1) {
       max_seq_size = blob_desc->max_seq_size();
     } else {
@@ -95,7 +81,7 @@
     }
   }
   BlobDesc ret;
-  if (has_data_id == false && has_offset == false
+  if (has_data_id == false && has_seq_len == false
       && data_type_set.size() == 1) {
     DataType sole_data_type = static_cast<DataType>(*(data_type_set.begin()));
     int64_t size_of_one_elem = GetSizeOfDataType(sole_data_type);
@@ -107,10 +93,7 @@
     ret.set_data_type(DataType::kChar);
   }
   ret.set_has_data_id(false);
-<<<<<<< HEAD
-  ret.set_has_offset(false);
-=======
->>>>>>> 29310feb
+  ret.set_has_seq_len(false);
   ret.set_max_seq_size(max_seq_size);
   return ret;
 }
