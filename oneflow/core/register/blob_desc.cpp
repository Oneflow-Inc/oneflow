--- conflicted
+++ resolved
@@ -12,26 +12,13 @@
     : header_is_opaque_(false),
       has_data_id_(has_data_id),
       has_col_num_(has_col_num),
-<<<<<<< HEAD
-      has_varying_instance_num_(false),
-      has_instance_varying_elem_cnt_(false),
-=======
       has_dim0_valid_num_(false),
       has_dim1_valid_num_(false),
->>>>>>> d52b33f1
       max_col_num_(max_col_num),
       blob_mem_id_(-1),
       body_field_(shape, data_type) {}
 
-<<<<<<< HEAD
-BlobDesc::BlobDesc(const BlobDesc& BlobDesc) {
-  BlobDescProto proto;
-  BlobDesc.ToProto(&proto);
-  InitFromProto(proto);
-}
-=======
 BlobDesc::BlobDesc(const BlobDesc& BlobDesc) { *this = BlobDesc; }
->>>>>>> d52b33f1
 
 void BlobDesc::InitFromProto(const BlobDescProto& proto) {
   body_field_.InitFromProto(proto.body());
@@ -42,32 +29,19 @@
     header_is_opaque_ = true;
     has_data_id_ = false;
     has_col_num_ = false;
-<<<<<<< HEAD
-    has_varying_instance_num_ = false;
-    has_instance_varying_elem_cnt_ = false;
-=======
     has_dim0_valid_num_ = false;
     has_dim1_valid_num_ = false;
->>>>>>> d52b33f1
     opaque_header_ = FieldDesc(proto.header().opaque_header());
   } else {
     CHECK(proto.header().has_field_header());
     header_is_opaque_ = false;
     has_data_id_ = header_pod_desc_.HasField(FieldKey::kDataId);
     has_col_num_ = header_pod_desc_.HasField(FieldKey::kColNum);
-<<<<<<< HEAD
-    has_varying_instance_num_ = header_pod_desc_.HasField(FieldKey::kVaryingInstanceNum);
-    has_instance_varying_elem_cnt_ = header_pod_desc_.HasField(FieldKey::kInstanceVaryingElemCnt);
-  }
-  if (proto.has_instance_inner_shape()) {
-    instance_inner_shape_.reset(new Shape(proto.instance_inner_shape()));
-=======
     has_dim0_valid_num_ = header_pod_desc_.HasField(FieldKey::kDim0ValidNum);
     has_dim1_valid_num_ = header_pod_desc_.HasField(FieldKey::kDim1ValidNum);
   }
   if (proto.has_dim0_inner_shape()) {
     dim0_inner_shape_.reset(new Shape(proto.dim0_inner_shape()));
->>>>>>> d52b33f1
   }
 }
 
@@ -75,13 +49,8 @@
                    const Shape& shape, DataType data_type, int32_t max_col_num)
     : has_data_id_(false),
       has_col_num_(false),
-<<<<<<< HEAD
-      has_varying_instance_num_(false),
-      has_instance_varying_elem_cnt_(false),
-=======
       has_dim0_valid_num_(false),
       has_dim1_valid_num_(false),
->>>>>>> d52b33f1
       max_col_num_(max_col_num),
       blob_mem_id_(-1),
       body_field_(shape, data_type) {
@@ -105,22 +74,6 @@
   has_col_num_ = val;
 }
 
-<<<<<<< HEAD
-void BlobDesc::set_has_instance_varying_elem_cnt_field(bool val) {
-  CHECK(!header_is_opaque_);
-  has_instance_varying_elem_cnt_ = val;
-}
-
-void BlobDesc::set_has_varying_instance_num_field(bool val) {
-  CHECK(!header_is_opaque_);
-  has_varying_instance_num_ = val;
-}
-
-Shape& BlobDesc::mut_instance_inner_shape() {
-  CHECK(!header_is_opaque_);
-  if (!instance_inner_shape_) { instance_inner_shape_.reset(new Shape()); }
-  return *instance_inner_shape_;
-=======
 void BlobDesc::set_has_dim1_valid_num_field(bool val) {
   CHECK(!header_is_opaque_);
   has_dim1_valid_num_ = val;
@@ -135,7 +88,6 @@
   CHECK(!header_is_opaque_);
   if (!dim0_inner_shape_) { dim0_inner_shape_.reset(new Shape()); }
   return *dim0_inner_shape_;
->>>>>>> d52b33f1
 }
 
 void BlobDesc::DataIdFieldToProto(FieldHeaderDesc* proto, StructPodDesc* header_pod_desc) const {
@@ -153,19 +105,6 @@
   header_pod_desc->AddField(FieldKey::kColNum, TensorPodDesc(shape, DataType::kInt32));
 }
 
-<<<<<<< HEAD
-void BlobDesc::InstanceVaryingElemCntToProto(StructPodDesc* header_pod_desc) const {
-  Shape shape({body_field_.shape().At(0)});
-  header_pod_desc->AddField(FieldKey::kInstanceVaryingElemCnt,
-                            TensorPodDesc(shape, DataType::kInt32));
-}
-
-void BlobDesc::VaryingInstanceNumToProto(StructPodDesc* header_pod_desc) const {
-  CHECK(instance_inner_shape_);
-  CHECK_EQ(instance_inner_shape_->elem_cnt(), body_field_.shape().At(0));
-  Shape shape({instance_inner_shape_->At(0)});
-  header_pod_desc->AddField(FieldKey::kVaryingInstanceNum, TensorPodDesc(shape, DataType::kInt32));
-=======
 void BlobDesc::Dim1ValidNumToProto(StructPodDesc* header_pod_desc) const {
   Shape shape({body_field_.shape().At(0)});
   header_pod_desc->AddField(FieldKey::kDim1ValidNum, TensorPodDesc(shape, DataType::kInt32));
@@ -176,7 +115,6 @@
   CHECK_EQ(dim0_inner_shape_->elem_cnt(), body_field_.shape().At(0));
   Shape shape({dim0_inner_shape_->At(0)});
   header_pod_desc->AddField(FieldKey::kDim0ValidNum, TensorPodDesc(shape, DataType::kInt32));
->>>>>>> d52b33f1
 }
 
 void BlobDesc::HeaderToProto(BlobDescProto* proto) const {
@@ -187,13 +125,8 @@
     StructPodDesc header_pod_desc;
     if (has_data_id_field()) { DataIdFieldToProto(field_header, &header_pod_desc); }
     if (has_col_num_field()) { ColNumFieldToProto(field_header, &header_pod_desc); }
-<<<<<<< HEAD
-    if (has_instance_varying_elem_cnt_field()) { InstanceVaryingElemCntToProto(&header_pod_desc); }
-    if (has_varying_instance_num_field()) { VaryingInstanceNumToProto(&header_pod_desc); }
-=======
     if (has_dim1_valid_num_field()) { Dim1ValidNumToProto(&header_pod_desc); }
     if (has_dim0_valid_num_field()) { Dim0ValidNumToProto(&header_pod_desc); }
->>>>>>> d52b33f1
     header_pod_desc.ToProto(proto->mutable_header()->mutable_header_pod_desc());
   } else {
     opaque_header_.ToProto(proto->mutable_header()->mutable_opaque_header());
@@ -204,38 +137,12 @@
 void BlobDesc::ToProto(BlobDescProto* proto) const {
   HeaderToProto(proto);
   body_field_.ToProto(proto->mutable_body());
-<<<<<<< HEAD
-  if (instance_inner_shape_) {
-    instance_inner_shape_->ToProto(proto->mutable_instance_inner_shape());
-  }
-=======
   if (dim0_inner_shape_) { dim0_inner_shape_->ToProto(proto->mutable_dim0_inner_shape()); }
->>>>>>> d52b33f1
 }
 
 bool BlobDesc::operator==(const BlobDesc& rhs) const {
   return header_is_opaque_ == rhs.header_is_opaque_ && opaque_header_ == rhs.opaque_header_
          && header_pod_desc_ == rhs.header_pod_desc_ && has_data_id_ == rhs.has_data_id_
-<<<<<<< HEAD
-         && has_col_num_ == rhs.has_col_num_
-         && has_varying_instance_num_ == rhs.has_varying_instance_num_
-         && has_instance_varying_elem_cnt_ == rhs.has_instance_varying_elem_cnt_
-         && max_col_num_ == rhs.max_col_num_ && blob_mem_id_ == rhs.blob_mem_id_
-         && body_field_ == rhs.body_field_;
-}
-
-BlobDesc& BlobDesc::operator=(const BlobDesc& blob_desc) {
-  header_is_opaque_ = blob_desc.header_is_opaque_;
-  opaque_header_ = blob_desc.opaque_header_;
-  header_pod_desc_ = blob_desc.header_pod_desc_;
-  has_data_id_ = blob_desc.has_data_id_;
-  has_col_num_ = blob_desc.has_col_num_;
-  has_varying_instance_num_ = blob_desc.has_varying_instance_num_;
-  has_instance_varying_elem_cnt_ = blob_desc.has_instance_varying_elem_cnt_;
-  max_col_num_ = blob_desc.max_col_num_;
-  body_field_ = blob_desc.body_field_;
-  blob_mem_id_ = -1;
-=======
          && has_col_num_ == rhs.has_col_num_ && has_dim0_valid_num_ == rhs.has_dim0_valid_num_
          && has_dim1_valid_num_ == rhs.has_dim1_valid_num_ && max_col_num_ == rhs.max_col_num_
          && blob_mem_id_ == rhs.blob_mem_id_ && body_field_ == rhs.body_field_;
@@ -245,7 +152,6 @@
   BlobDescProto proto;
   blob_desc.ToProto(&proto);
   InitFromProto(proto);
->>>>>>> d52b33f1
   return *this;
 }
 
