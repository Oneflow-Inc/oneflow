#ifndef ONEFLOW_CORE_REGISTER_REGISTER_H_
#define ONEFLOW_CORE_REGISTER_REGISTER_H_

#include "oneflow/core/register/blob.h"
#include "oneflow/core/register/runtime_register_desc.h"

namespace oneflow {

class PieceStatus final {
 public:
  PieceStatus() : piece_id_(0), col_id_(0), max_col_id_(-1) {}
  ~PieceStatus() = default;
  PieceStatus(const PieceStatus&) = default;
  PieceStatus& operator=(const PieceStatus&) = default;

  bool operator==(const PieceStatus& other) const {
    return (piece_id_ == other.piece_id_) && (col_id_ == other.col_id_)
           && (max_col_id_ == other.max_col_id_);
  }
  bool operator!=(const PieceStatus& other) const { return !(*this == other); }

  int64_t piece_id() const { return piece_id_; }
  int64_t col_id() const { return col_id_; }
  int64_t max_col_id() const { return max_col_id_; }

  void set_max_col_id(int64_t max_col_id) {
    CHECK_EQ(-1, max_col_id_);  //-1 for unset
    max_col_id_ = max_col_id;
  }

  int GetIntoNextStatus();
  bool IsLast() const;
  bool IsLastCol() const { return col_id_ == max_col_id_; }
  bool IsNextColOf(const PieceStatus& pre) const;

 private:
  int64_t piece_id_;
  int64_t col_id_;
  int64_t max_col_id_;
};

class Regst final {
 public:
  OF_DISALLOW_COPY_AND_MOVE(Regst);
  ~Regst() { deleter_(); }

  // Getters
  const PieceStatus& piece_status() const { return piece_status_; }
  int recurrent_flag() const { return recurrent_flag_; }
  bool is_forward() const { return is_forward_; }
  int64_t piece_id() const { return piece_id_; }
  int64_t model_version_id() const { return model_version_id_; }
  int64_t regst_desc_id() const { return regst_desc_->regst_desc_id(); }
  int64_t producer_actor_id() const { return regst_desc_->producer_actor_id(); }
  int recurrent_flag() const { return recurrent_flag_; }
  bool is_forward() const { return is_forward_; }
  const std::vector<int64_t>& consumers_actor_id() const;
  const RtRegstDesc* regst_desc() const { return regst_desc_; }
  Blob* GetBlobByLbn(const std::string& lbn);
  Blob* packed_blob() { return packed_blob_.get(); }
  const PieceStatus& piece_status() const {
    return lbn2blob_.begin()->second->piece_status();
  }

  // Setters
  void set_piece_id(int64_t val) { piece_id_ = val; }
  void set_model_version_id(int64_t val) { model_version_id_ = val; }
<<<<<<< HEAD
  void set_piece_status(const PieceStatus& pst) { piece_status_ = pst; }
  void set_recurrent_flag(int val) { recurrent_flag_ = val; }
  void set_is_forward(bool val) { is_forward_ = true; }
=======
  void set_recurrent_flag(int val) { recurrent_flag_ = val; }
  void set_is_forward(bool val) { is_forward_ = val; }
>>>>>>> b16db5eb

 private:
  friend class RegstMgr;
  Regst();

  int64_t piece_id_;
  int64_t model_version_id_;
  int recurrent_flag_;
  // 0: no recurrent, 1 recurrent from top, -1 recurrent from bot
  int is_forward_;

  PieceStatus piece_status_;
  int recurrent_flag_;
  // 0: no recurrent, 1 recurrent from top, -1 recurrent from bot
  bool is_forward_;  // true for fw regst, false for bp regst

  const RtRegstDesc* regst_desc_;
  std::function<void()> deleter_;
  HashMap<std::string, std::unique_ptr<Blob>> lbn2blob_;
  std::unique_ptr<Blob> packed_blob_;
};

}  // namespace oneflow

#endif  // ONEFLOW_CORE_REGISTER_REGISTER_H_<|MERGE_RESOLUTION|>--- conflicted
+++ resolved
@@ -6,54 +6,18 @@
 
 namespace oneflow {
 
-class PieceStatus final {
- public:
-  PieceStatus() : piece_id_(0), col_id_(0), max_col_id_(-1) {}
-  ~PieceStatus() = default;
-  PieceStatus(const PieceStatus&) = default;
-  PieceStatus& operator=(const PieceStatus&) = default;
-
-  bool operator==(const PieceStatus& other) const {
-    return (piece_id_ == other.piece_id_) && (col_id_ == other.col_id_)
-           && (max_col_id_ == other.max_col_id_);
-  }
-  bool operator!=(const PieceStatus& other) const { return !(*this == other); }
-
-  int64_t piece_id() const { return piece_id_; }
-  int64_t col_id() const { return col_id_; }
-  int64_t max_col_id() const { return max_col_id_; }
-
-  void set_max_col_id(int64_t max_col_id) {
-    CHECK_EQ(-1, max_col_id_);  //-1 for unset
-    max_col_id_ = max_col_id;
-  }
-
-  int GetIntoNextStatus();
-  bool IsLast() const;
-  bool IsLastCol() const { return col_id_ == max_col_id_; }
-  bool IsNextColOf(const PieceStatus& pre) const;
-
- private:
-  int64_t piece_id_;
-  int64_t col_id_;
-  int64_t max_col_id_;
-};
-
 class Regst final {
  public:
   OF_DISALLOW_COPY_AND_MOVE(Regst);
   ~Regst() { deleter_(); }
 
   // Getters
-  const PieceStatus& piece_status() const { return piece_status_; }
   int recurrent_flag() const { return recurrent_flag_; }
   bool is_forward() const { return is_forward_; }
   int64_t piece_id() const { return piece_id_; }
   int64_t model_version_id() const { return model_version_id_; }
   int64_t regst_desc_id() const { return regst_desc_->regst_desc_id(); }
   int64_t producer_actor_id() const { return regst_desc_->producer_actor_id(); }
-  int recurrent_flag() const { return recurrent_flag_; }
-  bool is_forward() const { return is_forward_; }
   const std::vector<int64_t>& consumers_actor_id() const;
   const RtRegstDesc* regst_desc() const { return regst_desc_; }
   Blob* GetBlobByLbn(const std::string& lbn);
@@ -65,14 +29,8 @@
   // Setters
   void set_piece_id(int64_t val) { piece_id_ = val; }
   void set_model_version_id(int64_t val) { model_version_id_ = val; }
-<<<<<<< HEAD
-  void set_piece_status(const PieceStatus& pst) { piece_status_ = pst; }
-  void set_recurrent_flag(int val) { recurrent_flag_ = val; }
-  void set_is_forward(bool val) { is_forward_ = true; }
-=======
   void set_recurrent_flag(int val) { recurrent_flag_ = val; }
   void set_is_forward(bool val) { is_forward_ = val; }
->>>>>>> b16db5eb
 
  private:
   friend class RegstMgr;
@@ -80,11 +38,7 @@
 
   int64_t piece_id_;
   int64_t model_version_id_;
-  int recurrent_flag_;
-  // 0: no recurrent, 1 recurrent from top, -1 recurrent from bot
-  int is_forward_;
 
-  PieceStatus piece_status_;
   int recurrent_flag_;
   // 0: no recurrent, 1 recurrent from top, -1 recurrent from bot
   bool is_forward_;  // true for fw regst, false for bp regst
