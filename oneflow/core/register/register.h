#ifndef ONEFLOW_CORE_REGISTER_REGISTER_H_
#define ONEFLOW_CORE_REGISTER_REGISTER_H_

#include "oneflow/core/register/blob.h"
#include "oneflow/core/register/runtime_register_desc.h"

namespace oneflow {

struct RegstStatus {
  int64_t piece_id;
  int64_t model_version_id;
  int64_t act_id;
  int32_t col_id;
  int32_t max_col_id;
};

class Regst final {
 public:
  OF_DISALLOW_COPY_AND_MOVE(Regst);
  ~Regst() { deleter_(); }

  // Getters
<<<<<<< HEAD
  int64_t piece_id() const { return piece_id_; }
  int64_t recurrent_flag() const { return recurrent_flag_; }
  int64_t model_version_id() const { return model_version_id_; }
  int64_t act_id() const { return act_id_; }
=======
  const RegstStatus& status() const { return status_; }
  int64_t piece_id() const { return status_.piece_id; }
  int64_t model_version_id() const { return status_.model_version_id; }
  int64_t act_id() const { return status_.act_id; }
  int32_t col_id() const { return status_.col_id; }
  int32_t max_col_id() const { return status_.max_col_id; }

>>>>>>> cad45673
  int64_t regst_desc_id() const { return regst_desc_->regst_desc_id(); }
  int64_t producer_actor_id() const { return regst_desc_->producer_actor_id(); }
  const std::vector<int64_t>& consumers_actor_id() const;
  const RtRegstDesc* regst_desc() const { return regst_desc_; }
  Blob* GetBlobByLbn(const std::string& lbn);
  Blob* packed_blob() { return packed_blob_.get(); }

<<<<<<< HEAD
  int64_t col_id() const { return FirstBlob()->col_id(); }
  int64_t max_col_id() const { return FirstBlob()->max_col_id(); }
  bool IsLastCol() const { return FirstBlob()->IsLastCol(); }
  bool HaveNextPieceColStatusOf(const Regst* other) const;
  bool HaveSamePieceColStatusAs(const Regst* other) const;

  // Setters
  void set_piece_id(int64_t val) { piece_id_ = val; }
  void set_model_version_id(int64_t val) { model_version_id_ = val; }
  void set_act_id(int64_t val) { act_id_ = val; }
  void set_recurrent_flag(int64_t val) { recurrent_flag_ = val; }
=======
  bool IsMaxCol() const { return col_id() == max_col_id(); }

  // Setters
  void set_piece_id(int64_t val) { status_.piece_id = val; }
  void set_model_version_id(int64_t val) { status_.model_version_id = val; }
  void set_act_id(int64_t val) { status_.act_id = val; }
  void set_col_id(int32_t val) { status_.col_id = val; }
  void set_max_col_id(int32_t val) { status_.max_col_id = val; }
>>>>>>> cad45673

 private:
  friend class RegstMgr;
  Regst();

<<<<<<< HEAD
  const Blob* FirstBlob() const { return lbn2blob_.begin()->second.get(); }

  int64_t piece_id_;
  int64_t model_version_id_;
  int64_t act_id_;
  // 0: not set, -1: to cosumer, 1: to producer
  int32_t recurrent_flag_;

=======
  RegstStatus status_;
>>>>>>> cad45673
  const RtRegstDesc* regst_desc_;
  std::function<void()> deleter_;
  HashMap<std::string, std::unique_ptr<Blob>> lbn2blob_;
  std::unique_ptr<Blob> packed_blob_;
};

}  // namespace oneflow

#endif  // ONEFLOW_CORE_REGISTER_REGISTER_H_<|MERGE_RESOLUTION|>--- conflicted
+++ resolved
@@ -20,12 +20,6 @@
   ~Regst() { deleter_(); }
 
   // Getters
-<<<<<<< HEAD
-  int64_t piece_id() const { return piece_id_; }
-  int64_t recurrent_flag() const { return recurrent_flag_; }
-  int64_t model_version_id() const { return model_version_id_; }
-  int64_t act_id() const { return act_id_; }
-=======
   const RegstStatus& status() const { return status_; }
   int64_t piece_id() const { return status_.piece_id; }
   int64_t model_version_id() const { return status_.model_version_id; }
@@ -33,7 +27,6 @@
   int32_t col_id() const { return status_.col_id; }
   int32_t max_col_id() const { return status_.max_col_id; }
 
->>>>>>> cad45673
   int64_t regst_desc_id() const { return regst_desc_->regst_desc_id(); }
   int64_t producer_actor_id() const { return regst_desc_->producer_actor_id(); }
   const std::vector<int64_t>& consumers_actor_id() const;
@@ -41,20 +34,9 @@
   Blob* GetBlobByLbn(const std::string& lbn);
   Blob* packed_blob() { return packed_blob_.get(); }
 
-<<<<<<< HEAD
-  int64_t col_id() const { return FirstBlob()->col_id(); }
-  int64_t max_col_id() const { return FirstBlob()->max_col_id(); }
-  bool IsLastCol() const { return FirstBlob()->IsLastCol(); }
-  bool HaveNextPieceColStatusOf(const Regst* other) const;
-  bool HaveSamePieceColStatusAs(const Regst* other) const;
-
-  // Setters
-  void set_piece_id(int64_t val) { piece_id_ = val; }
-  void set_model_version_id(int64_t val) { model_version_id_ = val; }
-  void set_act_id(int64_t val) { act_id_ = val; }
-  void set_recurrent_flag(int64_t val) { recurrent_flag_ = val; }
-=======
   bool IsMaxCol() const { return col_id() == max_col_id(); }
+  bool HaveNextPieceColStatusOf(const Regst* rhs) const;
+  bool HaveSamePieceColStatusAs(const Regst* rhs) const;
 
   // Setters
   void set_piece_id(int64_t val) { status_.piece_id = val; }
@@ -62,24 +44,12 @@
   void set_act_id(int64_t val) { status_.act_id = val; }
   void set_col_id(int32_t val) { status_.col_id = val; }
   void set_max_col_id(int32_t val) { status_.max_col_id = val; }
->>>>>>> cad45673
 
  private:
   friend class RegstMgr;
   Regst();
 
-<<<<<<< HEAD
-  const Blob* FirstBlob() const { return lbn2blob_.begin()->second.get(); }
-
-  int64_t piece_id_;
-  int64_t model_version_id_;
-  int64_t act_id_;
-  // 0: not set, -1: to cosumer, 1: to producer
-  int32_t recurrent_flag_;
-
-=======
   RegstStatus status_;
->>>>>>> cad45673
   const RtRegstDesc* regst_desc_;
   std::function<void()> deleter_;
   HashMap<std::string, std::unique_ptr<Blob>> lbn2blob_;
