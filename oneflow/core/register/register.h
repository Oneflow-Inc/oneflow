--- conflicted
+++ resolved
@@ -24,26 +24,13 @@
   const RtRegstDesc* regst_desc() const { return regst_desc_; }
   int64_t producer_actor_id() const { return regst_desc_->producer_actor_id(); }
   const std::vector<int64_t>& consumers_actor_id() const;
-<<<<<<< HEAD
 
   const HashMap<LogicalBlobId, std::unique_ptr<BlobIf>>& lbi2blob() const { return lbi2blob_; }
   Blob* packed_blob() const { return static_cast<Blob*>(packed_blob_.get()); }
   void set_packed_blob(BlobIf* packed_blob) { packed_blob_.reset(packed_blob); }
   Blob* GetBlobByLbi(const LogicalBlobId& lbi) const;
   void AddBlob(LogicalBlobId lbi, BlobIf* blob);
-  template<typename RecordType>
-  RecordBlob<RecordType>* GetRecordBlob() {
-    return static_cast<RecordBlob<RecordType>*>(packed_blob_.get());
-  }
-  RecordBlobIf* GetRecordBlobIf() { return static_cast<RecordBlobIf*>(packed_blob_.get()); }
 
-=======
-  const RtRegstDesc* regst_desc() const { return regst_desc_; }
-  Blob* GetBlobByLbi(const LogicalBlobId& lbi);
-  const HashMap<LogicalBlobId, std::unique_ptr<BlobIf>>& lbi2blob() const { return lbi2blob_; }
-  Blob* packed_blob() { return static_cast<Blob*>(packed_blob_.get()); }
-  bool IsMaxCol() const { return col_id() == max_col_id(); }
->>>>>>> 16ed5192
   void* comm_net_token() const { return comm_net_token_; }
   void set_comm_net_token(void* comm_net_token) { comm_net_token_ = comm_net_token; }
 
