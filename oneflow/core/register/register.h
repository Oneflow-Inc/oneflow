/*
Copyright 2020 The OneFlow Authors. All rights reserved.

Licensed under the Apache License, Version 2.0 (the "License");
you may not use this file except in compliance with the License.
You may obtain a copy of the License at

    http://www.apache.org/licenses/LICENSE-2.0

Unless required by applicable law or agreed to in writing, software
distributed under the License is distributed on an "AS IS" BASIS,
WITHOUT WARRANTIES OR CONDITIONS OF ANY KIND, either express or implied.
See the License for the specific language governing permissions and
limitations under the License.
*/
#ifndef ONEFLOW_CORE_REGISTER_REGISTER_H_
#define ONEFLOW_CORE_REGISTER_REGISTER_H_

#include "oneflow/core/register/blob.h"
#include "oneflow/core/register/runtime_register_desc.h"

namespace oneflow {

struct RegstStatus {
  int64_t regst_desc_id;
  int64_t piece_id;
  int64_t act_id;
<<<<<<< HEAD
  int32_t col_id;
  int32_t max_col_id;
=======
>>>>>>> 809944fc
};

class Regst final {
 public:
  OF_DISALLOW_COPY_AND_MOVE(Regst);
  ~Regst();

  // Getters
  const RegstStatus& status() const { return status_; }
  int64_t piece_id() const { return status_.piece_id; }
  int64_t act_id() const { return status_.act_id; }
<<<<<<< HEAD
  int32_t col_id() const { return status_.col_id; }
  int32_t max_col_id() const { return status_.max_col_id; }
=======
>>>>>>> 809944fc
  int64_t regst_desc_id() const {
    CHECK_NE(status_.regst_desc_id, -1);
    return status_.regst_desc_id;
  }

  int64_t producer_actor_id() const { return regst_desc_->producer_actor_id(); }
  const std::vector<int64_t>& consumers_actor_id() const;
  const RtRegstDesc* regst_desc() const { return regst_desc_; }
  Blob* GetBlobByOrdinal(int64_t ordinal);
  Blob* GetBlobByLbi(const LogicalBlobId& lbi);
  const Blob* GetSoleBlob() const;
  Blob* GetMutSoleBlob();
<<<<<<< HEAD
  int64_t GetBlobSize() const { return sorted_blob_vec_.size(); }
  Blob* packed_blob() { return packed_blob_.get(); }
  bool IsMaxCol() const { return col_id() == max_col_id(); }
  void* comm_net_token() const { return comm_net_token_; }
=======
  int64_t GetBlobSize() const { return static_cast<int64_t>(sorted_blob_vec_.size()); }
>>>>>>> 809944fc

  // Setters
  void set_piece_id(int64_t val) { status_.piece_id = val; }
  void set_act_id(int64_t val) { status_.act_id = val; }
<<<<<<< HEAD
  void set_col_id(int32_t val) { status_.col_id = val; }
  void set_max_col_id(int32_t val) { status_.max_col_id = val; }
=======

  void* main_mem_ptr() const { return main_mem_ptr_; }
  void set_main_mem_ptr(void* ptr) { main_mem_ptr_ = ptr; }
  void* separated_header_mem_ptr() const { return separated_header_mem_ptr_; }
  void set_separated_header_mem_ptr(void* ptr) { separated_header_mem_ptr_ = ptr; }
  void* comm_net_token();
>>>>>>> 809944fc

 private:
  friend class RegstMgr;
  Regst();

  void set_regst_desc(const RtRegstDesc* regst_desc);
  void SetBlobByOrdinal(int64_t ordinal, std::unique_ptr<Blob>&& blob);

<<<<<<< HEAD
  void* comm_net_token_;
  RegstStatus status_;
  const RtRegstDesc* regst_desc_;
  std::unique_ptr<Blob> packed_blob_;
  std::vector<std::unique_ptr<Blob>> sorted_blob_vec_;
=======
  RegstStatus status_{};
  const RtRegstDesc* regst_desc_;
  std::vector<std::unique_ptr<Blob>> sorted_blob_vec_;
  void* main_mem_ptr_;
  void* separated_header_mem_ptr_;

  std::atomic<void*> comm_net_token_;
  std::mutex comm_net_token_mutex_;
>>>>>>> 809944fc
};

}  // namespace oneflow

#endif  // ONEFLOW_CORE_REGISTER_REGISTER_H_<|MERGE_RESOLUTION|>--- conflicted
+++ resolved
@@ -25,11 +25,6 @@
   int64_t regst_desc_id;
   int64_t piece_id;
   int64_t act_id;
-<<<<<<< HEAD
-  int32_t col_id;
-  int32_t max_col_id;
-=======
->>>>>>> 809944fc
 };
 
 class Regst final {
@@ -41,11 +36,6 @@
   const RegstStatus& status() const { return status_; }
   int64_t piece_id() const { return status_.piece_id; }
   int64_t act_id() const { return status_.act_id; }
-<<<<<<< HEAD
-  int32_t col_id() const { return status_.col_id; }
-  int32_t max_col_id() const { return status_.max_col_id; }
-=======
->>>>>>> 809944fc
   int64_t regst_desc_id() const {
     CHECK_NE(status_.regst_desc_id, -1);
     return status_.regst_desc_id;
@@ -58,29 +48,17 @@
   Blob* GetBlobByLbi(const LogicalBlobId& lbi);
   const Blob* GetSoleBlob() const;
   Blob* GetMutSoleBlob();
-<<<<<<< HEAD
-  int64_t GetBlobSize() const { return sorted_blob_vec_.size(); }
-  Blob* packed_blob() { return packed_blob_.get(); }
-  bool IsMaxCol() const { return col_id() == max_col_id(); }
-  void* comm_net_token() const { return comm_net_token_; }
-=======
   int64_t GetBlobSize() const { return static_cast<int64_t>(sorted_blob_vec_.size()); }
->>>>>>> 809944fc
 
   // Setters
   void set_piece_id(int64_t val) { status_.piece_id = val; }
   void set_act_id(int64_t val) { status_.act_id = val; }
-<<<<<<< HEAD
-  void set_col_id(int32_t val) { status_.col_id = val; }
-  void set_max_col_id(int32_t val) { status_.max_col_id = val; }
-=======
 
   void* main_mem_ptr() const { return main_mem_ptr_; }
   void set_main_mem_ptr(void* ptr) { main_mem_ptr_ = ptr; }
   void* separated_header_mem_ptr() const { return separated_header_mem_ptr_; }
   void set_separated_header_mem_ptr(void* ptr) { separated_header_mem_ptr_ = ptr; }
   void* comm_net_token();
->>>>>>> 809944fc
 
  private:
   friend class RegstMgr;
@@ -89,13 +67,6 @@
   void set_regst_desc(const RtRegstDesc* regst_desc);
   void SetBlobByOrdinal(int64_t ordinal, std::unique_ptr<Blob>&& blob);
 
-<<<<<<< HEAD
-  void* comm_net_token_;
-  RegstStatus status_;
-  const RtRegstDesc* regst_desc_;
-  std::unique_ptr<Blob> packed_blob_;
-  std::vector<std::unique_ptr<Blob>> sorted_blob_vec_;
-=======
   RegstStatus status_{};
   const RtRegstDesc* regst_desc_;
   std::vector<std::unique_ptr<Blob>> sorted_blob_vec_;
@@ -104,7 +75,6 @@
 
   std::atomic<void*> comm_net_token_;
   std::mutex comm_net_token_mutex_;
->>>>>>> 809944fc
 };
 
 }  // namespace oneflow
