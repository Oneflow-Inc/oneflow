/*
Copyright 2020 The OneFlow Authors. All rights reserved.

Licensed under the Apache License, Version 2.0 (the "License");
you may not use this file except in compliance with the License.
You may obtain a copy of the License at

    http://www.apache.org/licenses/LICENSE-2.0

Unless required by applicable law or agreed to in writing, software
distributed under the License is distributed on an "AS IS" BASIS,
WITHOUT WARRANTIES OR CONDITIONS OF ANY KIND, either express or implied.
See the License for the specific language governing permissions and
limitations under the License.
*/
#include "oneflow/core/register/register_manager.h"
#include "oneflow/core/job/job_desc.h"
#include "oneflow/core/register/blob.h"
#include "oneflow/core/common/str_util.h"
#include "oneflow/core/common/tensor_buffer.h"
#include "oneflow/core/comm_network/comm_network.h"
<<<<<<< HEAD
#include "oneflow/core/job/machine_context.h"
=======
#include "oneflow/core/control/global_process_ctx.h"
>>>>>>> 809944fc
#include "oneflow/core/memory/memory_case.pb.h"
#include "oneflow/core/memory/memory_allocator.h"

namespace oneflow {

namespace {

<<<<<<< HEAD
void CheckBlobInRegstNotDisabled(const RegstDescProto& regst_desc) {
  CHECK(regst_desc.regst_desc_type().has_data_regst_desc());
  CHECK(regst_desc.regst_desc_type().data_regst_desc().packed_blob_desc().is_body_disabled()
        == false);
}
=======
struct PackedChunkInfo {
  MemoryCase mem_case;
  int64_t size;
  std::vector<const MemBlockProto*> blocks;
  PackedChunkInfo(const MemoryCase& mem) {
    mem_case = mem;
    size = 0;
  }
};
>>>>>>> 809944fc

}  // namespace

RegstMgr::RegstMgr(const Plan& plan) {
<<<<<<< HEAD
  int64_t this_machine_id = Global<MachineCtx>::Get()->this_machine_id();
=======
  int64_t this_machine_id = GlobalProcessCtx::Rank();

>>>>>>> 809944fc
  HashMap<int64_t, char*> chunk_id2ptr;
  for (const ChunkProto& chunk : plan.block_chunk_list().chunk()) {
    if (chunk.machine_id() != this_machine_id) { continue; }
    if (chunk.mem_size() == 0) { continue; }
    char* chunk_ptr = Global<MemoryAllocator>::Get()->Allocate(chunk.mem_case(), chunk.mem_size());
    CHECK(chunk_id2ptr.emplace(chunk.chunk_id(), chunk_ptr).second);
  }
<<<<<<< HEAD
  for (const MemBlockProto& mem_block : plan.block_chunk_list().mem_block()) {
    if (mem_block.machine_id() != this_machine_id) { continue; }
    if (mem_block.mem_size() == 0) { continue; }
    char* mem_block_ptr = nullptr;
    if (mem_block.has_chunk_id()) {
      CHECK(mem_block.has_chunk_offset());
      CHECK(chunk_id2ptr.find(mem_block.chunk_id()) != chunk_id2ptr.end());
      mem_block_ptr = chunk_id2ptr.at(mem_block.chunk_id()) + mem_block.chunk_offset();
    } else {
      mem_block_ptr =
          Global<MemoryAllocator>::Get()->Allocate(mem_block.mem_case(), mem_block.mem_size());
    }
    CHECK(mem_block_id2ptr_.emplace(mem_block.mem_block_id(), mem_block_ptr).second);
  }
=======

  HashSet<int64_t> all_block_ids;
  HashMap<int64_t, PackedChunkInfo> zone_id2packed_chunk;
  for (const MemBlockProto& mem_block : plan.block_chunk_list().mem_block()) {
    if (mem_block.machine_id() != this_machine_id) { continue; }
    if (mem_block.mem_size() == 0) { continue; }
    const int64_t mem_block_id = mem_block.mem_block_id();
    CHECK(all_block_ids.insert(mem_block_id).second);
    if (mem_block.has_chunk_id()) {
      CHECK(mem_block.has_chunk_offset());
      CHECK(chunk_id2ptr.find(mem_block.chunk_id()) != chunk_id2ptr.end());
      char* mem_block_ptr = chunk_id2ptr.at(mem_block.chunk_id()) + mem_block.chunk_offset();
      CHECK(mem_block_id2ptr_.emplace(mem_block_id, mem_block_ptr).second);
    } else {
      int64_t zone_id = MemoryCaseUtil::GenMemZoneId(mem_block.mem_case());
      if (zone_id2packed_chunk.find(zone_id) == zone_id2packed_chunk.end()) {
        zone_id2packed_chunk.emplace(zone_id, PackedChunkInfo(mem_block.mem_case()));
      }
      PackedChunkInfo* packed_chunk = &(zone_id2packed_chunk.at(zone_id));
      packed_chunk->blocks.push_back(&mem_block);
      packed_chunk->size += mem_block.mem_size();
      CHECK(packed_chunk->mem_case == mem_block.mem_case());
    }
  }

  for (auto& pair : zone_id2packed_chunk) {
    PackedChunkInfo* packed_chunk = &pair.second;
    char* ptr =
        Global<MemoryAllocator>::Get()->Allocate(packed_chunk->mem_case, packed_chunk->size);
    // sort blocks as thrd id
    std::vector<const MemBlockProto*>* blocks = &(packed_chunk->blocks);
    std::sort(blocks->begin(), blocks->end(),
              [](const MemBlockProto* lhs, const MemBlockProto* rhs) {
                if (lhs->thrd_id_hint() == rhs->thrd_id_hint()) {
                  return lhs->mem_block_id() < rhs->mem_block_id();
                }
                return lhs->thrd_id_hint() < rhs->thrd_id_hint();
              });
    int64_t offset = 0;
    for (const MemBlockProto* block : packed_chunk->blocks) {
      CHECK(mem_block_id2ptr_.emplace(block->mem_block_id(), ptr + offset).second);
      offset += block->mem_size();
    }
    CHECK_EQ(offset, packed_chunk->size);
  }

  for (int64_t mem_block_id : all_block_ids) {
    CHECK(mem_block_id2ptr_.find(mem_block_id) != mem_block_id2ptr_.end());
  }

>>>>>>> 809944fc
  for (const TaskProto& task : plan.task()) {
    if (task.machine_id() != this_machine_id) { continue; }
    for (const auto& pair : task.produced_regst_desc()) {
      const RegstDescProto& regst_desc = pair.second;
      const int64_t regst_desc_id = regst_desc.regst_desc_id();
      CHECK(regst_desc_id2rt_regst_desc_
                .emplace(regst_desc_id, std::make_unique<const RtRegstDesc>(regst_desc))
                .second);
      CHECK(regst_desc_id2parallel_ctx_.emplace(regst_desc_id, task.parallel_ctx()).second);
    }
  }
<<<<<<< HEAD
=======
  for (const auto& pair : plan.ctrl_regst_desc_info().ctrl_regst_desc_id2producer_task_id()) {
    CHECK(ctrl_regst_desc_id2producer_task_id_.emplace(pair.first, pair.second).second);
  }
>>>>>>> 809944fc
}

void RegstMgr::NewRegsts(const RegstDescProto& regst_desc_proto,
                         std::function<void(Regst*)> OneRegstDone) {
  const int64_t regst_desc_id = regst_desc_proto.regst_desc_id();
  const RegstDescTypeProto& regst_desc_type = regst_desc_proto.regst_desc_type();
  const RtRegstDesc* rt_regst_desc = regst_desc_id2rt_regst_desc_.at(regst_desc_id).get();
  char* main_mem_ptr = nullptr;
  char* separated_header_mem_ptr = nullptr;
  int64_t mem_block_id = regst_desc_proto.mem_block_id();
  int64_t header_block_id = regst_desc_proto.separated_header_mem_block_id();
  if (mem_block_id != -1 && mem_block_id2ptr_.find(mem_block_id) != mem_block_id2ptr_.end()) {
    main_mem_ptr = mem_block_id2ptr_.at(mem_block_id) + regst_desc_proto.mem_block_offset();
  }
  if (header_block_id != -1 && mem_block_id2ptr_.find(header_block_id) != mem_block_id2ptr_.end()) {
    separated_header_mem_ptr = mem_block_id2ptr_.at(header_block_id);
  }
  std::vector<LbiBlobDescPair> lbi_pairs;
  if (regst_desc_type.has_data_regst_desc()) {
    for (const LbiBlobDescPair& pair : regst_desc_type.data_regst_desc().lbi2blob_desc()) {
      lbi_pairs.push_back(pair);
    }
    std::sort(lbi_pairs.begin(), lbi_pairs.end(), &CompareLbiBlobDescPair);
    CHECK(!lbi_pairs.empty());
  }
  for (int64_t i = 0; i < rt_regst_desc->register_num(); ++i) {
    Regst* regst = new Regst;
    regst->set_regst_desc(rt_regst_desc);
    if (regst_desc_type.has_data_regst_desc()) {
      NewBlobsInOneRegst(lbi_pairs, regst, rt_regst_desc, main_mem_ptr, separated_header_mem_ptr);
<<<<<<< HEAD
      if (rt_regst_desc->mem_case().has_host_mem()
          && rt_regst_desc->mem_case().host_mem().used_by_network()) {
        CheckBlobInRegstNotDisabled(regst_desc_proto);
        regst->comm_net_token_ = Global<CommNet>::Get()->RegisterMemory(
            main_mem_ptr, rt_regst_desc->MainByteSize4OneRegst());
      }
=======
>>>>>>> 809944fc
      if (main_mem_ptr != nullptr) { main_mem_ptr += rt_regst_desc->MainByteSize4OneRegst(); }
      if (separated_header_mem_ptr != nullptr) {
        separated_header_mem_ptr += rt_regst_desc->SeparatedHeaderByteSize4OneRegst();
      }
    } else if (regst_desc_type.has_ctrl_regst_desc()) {
      // do nothing
    } else {
      UNIMPLEMENTED();
    }
    OneRegstDone(regst);
  }
}

void RegstMgr::NewBlobsInOneRegst(const std::vector<LbiBlobDescPair>& lbis, Regst* regst,
                                  const RtRegstDesc* rt_regst_desc, char* main_mem_ptr,
                                  char* separated_header_mem_ptr) {
  size_t separated_header_mem_size = rt_regst_desc->SeparatedHeaderByteSize4OneRegst();
<<<<<<< HEAD
  const RtBlobDesc* packed_blob_desc = rt_regst_desc->packed_blob_desc();
=======
>>>>>>> 809944fc
  char* cur_body_pointer = nullptr;
  char* cur_header_pointer = nullptr;
  if (separated_header_mem_size > 0) {
    MemoryCase host_mem_case;
    host_mem_case.mutable_host_mem();
    if (separated_header_mem_ptr == nullptr) {
      separated_header_mem_ptr =
          Global<MemoryAllocator>::Get()->Allocate(host_mem_case, separated_header_mem_size);
    }
<<<<<<< HEAD
    regst->packed_blob_.reset(new Blob(regst->regst_desc()->mem_case(), packed_blob_desc,
                                       separated_header_mem_ptr, main_mem_ptr));
=======
>>>>>>> 809944fc
    cur_header_pointer = separated_header_mem_ptr;
    cur_body_pointer = main_mem_ptr;
  } else {
    CHECK(separated_header_mem_ptr == nullptr);
<<<<<<< HEAD
    regst->packed_blob_.reset(
        new Blob(regst->regst_desc()->mem_case(), packed_blob_desc, main_mem_ptr));
    cur_header_pointer = main_mem_ptr;
    if (main_mem_ptr == nullptr || packed_blob_desc->is_body_disabled()) {
      cur_body_pointer = nullptr;
    } else {
      cur_body_pointer = main_mem_ptr + packed_blob_desc->ByteSizeOfBlobHeader();
    }
  }
  rt_regst_desc->ForEachBlobDescOffsetInOnRegst([&](int64_t ordinal, const LogicalBlobId& lbi,
                                                    const RtBlobDesc* blob_desc,
                                                    int64_t body_offset, int64_t header_offset) {
    std::unique_ptr<Blob> blob_ptr;
    if (cur_body_pointer == nullptr) {
      CHECK(rt_regst_desc->is_body_disabled());
      blob_ptr.reset(new Blob(regst->regst_desc()->mem_case(), blob_desc,
                              cur_header_pointer + header_offset, nullptr));
    } else {
      CHECK(rt_regst_desc->is_body_disabled() == false);
=======
    cur_header_pointer = main_mem_ptr;
    if (main_mem_ptr == nullptr) {
      cur_body_pointer = nullptr;
    } else {
      cur_body_pointer =
          main_mem_ptr + rt_regst_desc->GetSoleBlobDesc()->AlignedByteSizeOfBlobHeader();
    }
  }
  regst->set_main_mem_ptr(main_mem_ptr);
  regst->set_separated_header_mem_ptr(separated_header_mem_ptr);
  rt_regst_desc->ForEachBlobDescOffsetInOnRegst([&](int64_t ordinal, const LogicalBlobId& lbi,
                                                    const BlobDesc* blob_desc, int64_t body_offset,
                                                    int64_t header_offset) {
    std::unique_ptr<Blob> blob_ptr;
    if (cur_body_pointer == nullptr) {
      blob_ptr.reset(new Blob(regst->regst_desc()->mem_case(), blob_desc,
                              cur_header_pointer + header_offset, nullptr));
    } else {
>>>>>>> 809944fc
      blob_ptr.reset(new Blob(regst->regst_desc()->mem_case(), blob_desc,
                              cur_header_pointer + header_offset, cur_body_pointer + body_offset));
      InitNonPODTypeBlobIfNeed(Global<MemoryAllocator>::Get(), blob_ptr.get());
    }
    regst->SetBlobByOrdinal(ordinal, std::move(blob_ptr));
    const int64_t regst_desc_id = rt_regst_desc->regst_desc_id();
    const auto& parallel_ctx = regst_desc_id2parallel_ctx_.at(regst_desc_id);
    if (parallel_ctx.has_parallel_id()) {
      const int64_t parallel_id = parallel_ctx.parallel_id();
      {
        std::lock_guard<std::mutex> lock(mutex_);
        lbi2parallel_id2blob_[lbi][parallel_id] = regst->GetBlobByOrdinal(ordinal);
      }
    }
  });
}

const RtRegstDesc& RegstMgr::RegstDesc4RegstDescId(int64_t regst_desc_id) const {
  const auto& it = regst_desc_id2rt_regst_desc_.find(regst_desc_id);
  CHECK(it != regst_desc_id2rt_regst_desc_.end());
  return *it->second;
}

bool RegstMgr::HasRegstDescId(int64_t regst_desc_id) const {
  return regst_desc_id2rt_regst_desc_.find(regst_desc_id) != regst_desc_id2rt_regst_desc_.end();
}

<<<<<<< HEAD
=======
int64_t RegstMgr::ProducerTaskId4RegstDescId(int64_t regst_desc_id) const {
  const auto& it = ctrl_regst_desc_id2producer_task_id_.find(regst_desc_id);
  CHECK(it != ctrl_regst_desc_id2producer_task_id_.end());
  return it->second;
}

bool RegstMgr::HasProducerTaskId4RegstDescId(int64_t regst_desc_id) const {
  return ctrl_regst_desc_id2producer_task_id_.find(regst_desc_id)
         != ctrl_regst_desc_id2producer_task_id_.end();
}

>>>>>>> 809944fc
Blob* RegstMgr::Blob4LbiAndParallelId(const LogicalBlobId& lbi, const int64_t parallel_id) {
  return lbi2parallel_id2blob_.at(lbi).at(parallel_id);
}

}  // namespace oneflow<|MERGE_RESOLUTION|>--- conflicted
+++ resolved
@@ -19,11 +19,7 @@
 #include "oneflow/core/common/str_util.h"
 #include "oneflow/core/common/tensor_buffer.h"
 #include "oneflow/core/comm_network/comm_network.h"
-<<<<<<< HEAD
-#include "oneflow/core/job/machine_context.h"
-=======
 #include "oneflow/core/control/global_process_ctx.h"
->>>>>>> 809944fc
 #include "oneflow/core/memory/memory_case.pb.h"
 #include "oneflow/core/memory/memory_allocator.h"
 
@@ -31,13 +27,6 @@
 
 namespace {
 
-<<<<<<< HEAD
-void CheckBlobInRegstNotDisabled(const RegstDescProto& regst_desc) {
-  CHECK(regst_desc.regst_desc_type().has_data_regst_desc());
-  CHECK(regst_desc.regst_desc_type().data_regst_desc().packed_blob_desc().is_body_disabled()
-        == false);
-}
-=======
 struct PackedChunkInfo {
   MemoryCase mem_case;
   int64_t size;
@@ -47,17 +36,12 @@
     size = 0;
   }
 };
->>>>>>> 809944fc
 
 }  // namespace
 
 RegstMgr::RegstMgr(const Plan& plan) {
-<<<<<<< HEAD
-  int64_t this_machine_id = Global<MachineCtx>::Get()->this_machine_id();
-=======
   int64_t this_machine_id = GlobalProcessCtx::Rank();
 
->>>>>>> 809944fc
   HashMap<int64_t, char*> chunk_id2ptr;
   for (const ChunkProto& chunk : plan.block_chunk_list().chunk()) {
     if (chunk.machine_id() != this_machine_id) { continue; }
@@ -65,22 +49,6 @@
     char* chunk_ptr = Global<MemoryAllocator>::Get()->Allocate(chunk.mem_case(), chunk.mem_size());
     CHECK(chunk_id2ptr.emplace(chunk.chunk_id(), chunk_ptr).second);
   }
-<<<<<<< HEAD
-  for (const MemBlockProto& mem_block : plan.block_chunk_list().mem_block()) {
-    if (mem_block.machine_id() != this_machine_id) { continue; }
-    if (mem_block.mem_size() == 0) { continue; }
-    char* mem_block_ptr = nullptr;
-    if (mem_block.has_chunk_id()) {
-      CHECK(mem_block.has_chunk_offset());
-      CHECK(chunk_id2ptr.find(mem_block.chunk_id()) != chunk_id2ptr.end());
-      mem_block_ptr = chunk_id2ptr.at(mem_block.chunk_id()) + mem_block.chunk_offset();
-    } else {
-      mem_block_ptr =
-          Global<MemoryAllocator>::Get()->Allocate(mem_block.mem_case(), mem_block.mem_size());
-    }
-    CHECK(mem_block_id2ptr_.emplace(mem_block.mem_block_id(), mem_block_ptr).second);
-  }
-=======
 
   HashSet<int64_t> all_block_ids;
   HashMap<int64_t, PackedChunkInfo> zone_id2packed_chunk;
@@ -131,7 +99,6 @@
     CHECK(mem_block_id2ptr_.find(mem_block_id) != mem_block_id2ptr_.end());
   }
 
->>>>>>> 809944fc
   for (const TaskProto& task : plan.task()) {
     if (task.machine_id() != this_machine_id) { continue; }
     for (const auto& pair : task.produced_regst_desc()) {
@@ -143,12 +110,9 @@
       CHECK(regst_desc_id2parallel_ctx_.emplace(regst_desc_id, task.parallel_ctx()).second);
     }
   }
-<<<<<<< HEAD
-=======
   for (const auto& pair : plan.ctrl_regst_desc_info().ctrl_regst_desc_id2producer_task_id()) {
     CHECK(ctrl_regst_desc_id2producer_task_id_.emplace(pair.first, pair.second).second);
   }
->>>>>>> 809944fc
 }
 
 void RegstMgr::NewRegsts(const RegstDescProto& regst_desc_proto,
@@ -179,15 +143,6 @@
     regst->set_regst_desc(rt_regst_desc);
     if (regst_desc_type.has_data_regst_desc()) {
       NewBlobsInOneRegst(lbi_pairs, regst, rt_regst_desc, main_mem_ptr, separated_header_mem_ptr);
-<<<<<<< HEAD
-      if (rt_regst_desc->mem_case().has_host_mem()
-          && rt_regst_desc->mem_case().host_mem().used_by_network()) {
-        CheckBlobInRegstNotDisabled(regst_desc_proto);
-        regst->comm_net_token_ = Global<CommNet>::Get()->RegisterMemory(
-            main_mem_ptr, rt_regst_desc->MainByteSize4OneRegst());
-      }
-=======
->>>>>>> 809944fc
       if (main_mem_ptr != nullptr) { main_mem_ptr += rt_regst_desc->MainByteSize4OneRegst(); }
       if (separated_header_mem_ptr != nullptr) {
         separated_header_mem_ptr += rt_regst_desc->SeparatedHeaderByteSize4OneRegst();
@@ -205,10 +160,6 @@
                                   const RtRegstDesc* rt_regst_desc, char* main_mem_ptr,
                                   char* separated_header_mem_ptr) {
   size_t separated_header_mem_size = rt_regst_desc->SeparatedHeaderByteSize4OneRegst();
-<<<<<<< HEAD
-  const RtBlobDesc* packed_blob_desc = rt_regst_desc->packed_blob_desc();
-=======
->>>>>>> 809944fc
   char* cur_body_pointer = nullptr;
   char* cur_header_pointer = nullptr;
   if (separated_header_mem_size > 0) {
@@ -218,36 +169,10 @@
       separated_header_mem_ptr =
           Global<MemoryAllocator>::Get()->Allocate(host_mem_case, separated_header_mem_size);
     }
-<<<<<<< HEAD
-    regst->packed_blob_.reset(new Blob(regst->regst_desc()->mem_case(), packed_blob_desc,
-                                       separated_header_mem_ptr, main_mem_ptr));
-=======
->>>>>>> 809944fc
     cur_header_pointer = separated_header_mem_ptr;
     cur_body_pointer = main_mem_ptr;
   } else {
     CHECK(separated_header_mem_ptr == nullptr);
-<<<<<<< HEAD
-    regst->packed_blob_.reset(
-        new Blob(regst->regst_desc()->mem_case(), packed_blob_desc, main_mem_ptr));
-    cur_header_pointer = main_mem_ptr;
-    if (main_mem_ptr == nullptr || packed_blob_desc->is_body_disabled()) {
-      cur_body_pointer = nullptr;
-    } else {
-      cur_body_pointer = main_mem_ptr + packed_blob_desc->ByteSizeOfBlobHeader();
-    }
-  }
-  rt_regst_desc->ForEachBlobDescOffsetInOnRegst([&](int64_t ordinal, const LogicalBlobId& lbi,
-                                                    const RtBlobDesc* blob_desc,
-                                                    int64_t body_offset, int64_t header_offset) {
-    std::unique_ptr<Blob> blob_ptr;
-    if (cur_body_pointer == nullptr) {
-      CHECK(rt_regst_desc->is_body_disabled());
-      blob_ptr.reset(new Blob(regst->regst_desc()->mem_case(), blob_desc,
-                              cur_header_pointer + header_offset, nullptr));
-    } else {
-      CHECK(rt_regst_desc->is_body_disabled() == false);
-=======
     cur_header_pointer = main_mem_ptr;
     if (main_mem_ptr == nullptr) {
       cur_body_pointer = nullptr;
@@ -266,7 +191,6 @@
       blob_ptr.reset(new Blob(regst->regst_desc()->mem_case(), blob_desc,
                               cur_header_pointer + header_offset, nullptr));
     } else {
->>>>>>> 809944fc
       blob_ptr.reset(new Blob(regst->regst_desc()->mem_case(), blob_desc,
                               cur_header_pointer + header_offset, cur_body_pointer + body_offset));
       InitNonPODTypeBlobIfNeed(Global<MemoryAllocator>::Get(), blob_ptr.get());
@@ -294,8 +218,6 @@
   return regst_desc_id2rt_regst_desc_.find(regst_desc_id) != regst_desc_id2rt_regst_desc_.end();
 }
 
-<<<<<<< HEAD
-=======
 int64_t RegstMgr::ProducerTaskId4RegstDescId(int64_t regst_desc_id) const {
   const auto& it = ctrl_regst_desc_id2producer_task_id_.find(regst_desc_id);
   CHECK(it != ctrl_regst_desc_id2producer_task_id_.end());
@@ -307,7 +229,6 @@
          != ctrl_regst_desc_id2producer_task_id_.end();
 }
 
->>>>>>> 809944fc
 Blob* RegstMgr::Blob4LbiAndParallelId(const LogicalBlobId& lbi, const int64_t parallel_id) {
   return lbi2parallel_id2blob_.at(lbi).at(parallel_id);
 }
