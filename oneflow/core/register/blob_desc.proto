--- conflicted
+++ resolved
@@ -7,13 +7,7 @@
 message BlobDescProto {
   required ShapeProto shape = 1;
   required DataType data_type = 2;
-<<<<<<< HEAD
-  required bool has_data_id = 3;
-  required bool has_seq_len = 4;
-  required int32 max_seq_len = 5;
-=======
   required bool has_data_id_field = 3;
   required bool has_col_num_field = 4;
   required int32 max_col_num = 5;
->>>>>>> 7c8f9c8f
 }