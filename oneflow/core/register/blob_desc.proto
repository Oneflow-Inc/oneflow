syntax = "proto2";
package oneflow;

import "oneflow/core/common/sequential.proto";
import "oneflow/core/common/data_type.proto";

message BlobDescProto {
<<<<<<< HEAD
  required Int64ListProto shape = 1;
  required DataType data_type = 2;
  required bool is_dynamic = 3;
=======
  required ShapeProto shape = 1;
  required Int64ListProto stride = 2;
  required DataType data_type = 3;
  required bool is_dynamic = 4;
>>>>>>> cdf34dbc
}

message BlobDescSignature {
  map<string, BlobDescProto> bn_in_op2blob_desc = 1;
}<|MERGE_RESOLUTION|>--- conflicted
+++ resolved
@@ -5,16 +5,10 @@
 import "oneflow/core/common/data_type.proto";
 
 message BlobDescProto {
-<<<<<<< HEAD
   required Int64ListProto shape = 1;
-  required DataType data_type = 2;
-  required bool is_dynamic = 3;
-=======
-  required ShapeProto shape = 1;
   required Int64ListProto stride = 2;
   required DataType data_type = 3;
   required bool is_dynamic = 4;
->>>>>>> cdf34dbc
 }
 
 message BlobDescSignature {
