--- conflicted
+++ resolved
@@ -8,16 +8,6 @@
 Blob::Blob(const BlobDesc* blob_desc, char* mem_ptr,
            const void* comm_net_token) {
   mem_ptr_ = mem_ptr;
-<<<<<<< HEAD
-  if (blob_desc->has_header_field()) {
-    blob_header_ = reinterpret_cast<BlobHeader*>(mem_ptr);
-    blob_header_->col_id = -1;
-    blob_header_->max_col_id = -1;
-  } else {
-    blob_header_ = nullptr;
-  }
-=======
->>>>>>> cad45673
   if (blob_desc->has_data_id_field()) {
     data_id_ptr_ = mem_ptr;
   } else {
