#include "oneflow/core/register/blob.h"
#include "oneflow/core/job/job_desc.h"
#include "oneflow/core/kernel/kernel_util.h"
#include "oneflow/core/job/runtime_context.h"
#include "oneflow/core/common/preprocessor.h"

namespace oneflow {

Blob::Blob(Regst* regst, const RtBlobDesc* blob_desc, char* header_ptr)
    : header_pod_ptr_(blob_desc->header_pod_desc(), header_ptr) {
  Init(regst, blob_desc, header_ptr, header_ptr + blob_desc->ByteSizeOfBlobHeader());
}

Blob::Blob(Regst* regst, const RtBlobDesc* blob_desc, char* header_ptr, char* body_ptr)
    : header_pod_ptr_(blob_desc->header_pod_desc(), header_ptr) {
  Init(regst, blob_desc, header_ptr, body_ptr);
}

void Blob::Init(Regst* regst, const RtBlobDesc* blob_desc, char* header_ptr, char* body_ptr) {
  is_contiguous_ = (body_ptr == header_ptr + blob_desc->ByteSizeOfBlobHeader());
  regst_ = regst;
  blob_desc_ = blob_desc;
  header_ptr_ = header_ptr;
  data_id_ptr_ = header_pod_ptr_.MutTensorPtr<char>(FieldKey::kDataId, nullptr);
  col_num_ptr_ = header_pod_ptr_.MutTensorPtr<int32_t>(FieldKey::kColNum, nullptr);
  dim0_valid_num_ptr_ = header_pod_ptr_.MutTensorPtr<int32_t>(FieldKey::kDim0ValidNum, nullptr);
  dim1_valid_num_ptr_ = header_pod_ptr_.MutTensorPtr<int32_t>(FieldKey::kDim1ValidNum, nullptr);
<<<<<<< HEAD
=======
  dim2_valid_num_ptr_ = header_pod_ptr_.MutTensorPtr<int32_t>(FieldKey::kDim2ValidNum, nullptr);
>>>>>>> 1b789672
  dptr_ = body_ptr;
  dynamic_shape_ = blob_desc->shape();
}

const char* Blob::data_id(int32_t no) const {
  CHECK_NOTNULL(data_id_ptr_);
  return data_id_ptr_ + no * Global<JobDesc>::Get()->SizeOfOneDataId();
}

int32_t Blob::col_num(int32_t no) const {
  if (col_num_ptr_ == nullptr) {
    return 1;
  } else {
    return *(col_num_ptr_ + no);
  }
}

void Blob::set_col_num(int32_t no, int32_t val) {
  CHECK_NOTNULL(col_num_ptr_);
  *(col_num_ptr_ + no) = val;
}

<<<<<<< HEAD
=======
int32_t Blob::dim0_valid_num(int32_t no) const {
  CHECK_NOTNULL(dim0_valid_num_ptr_);
  CHECK_GE(no, 0);
  CHECK_LT(no, dim0_inner_shape().At(0));
  int32_t val = dim0_valid_num_ptr_[no];
  CHECK_GE(val, 0);
  CHECK_LE(val, dim0_inner_shape().Count(1));
  return val;
}
void Blob::set_dim0_valid_num(int32_t no, int32_t val) {
  CHECK_NOTNULL(dim0_valid_num_ptr_);
  CHECK_GE(no, 0);
  CHECK_LT(no, dim0_inner_shape().At(0));
  CHECK_GE(val, 0);
  CHECK_LE(val, dim0_inner_shape().Count(1));
  dim0_valid_num_ptr_[no] = val;
}

>>>>>>> 1b789672
int32_t Blob::dim1_valid_num(int32_t no) const {
  CHECK_NOTNULL(dim1_valid_num_ptr_);
  CHECK_GE(no, 0);
  CHECK_LT(no, blob_desc_->shape().At(0));
<<<<<<< HEAD
  return dim1_valid_num_ptr_[no];
}

=======
  int32_t val = dim1_valid_num_ptr_[no];
  CHECK_GE(val, 0);
  CHECK_LE(val, blob_desc_->shape().At(1));
  return val;
}
>>>>>>> 1b789672
void Blob::set_dim1_valid_num(int32_t no, int32_t val) {
  CHECK_NOTNULL(dim1_valid_num_ptr_);
  CHECK_GE(no, 0);
  CHECK_LT(no, blob_desc_->shape().At(0));
  CHECK_GE(val, 0);
  CHECK_LE(val, blob_desc_->shape().At(1));
  dim1_valid_num_ptr_[no] = val;
}

<<<<<<< HEAD
int32_t Blob::dim0_valid_num(int32_t no) const {
  CHECK_NOTNULL(dim0_valid_num_ptr_);
  CHECK_GE(no, 0);
  CHECK_LT(no, dim0_inner_shape().At(0));
  return dim0_valid_num_ptr_[no];
}

void Blob::set_dim0_valid_num(int32_t no, int32_t val) {
  CHECK_NOTNULL(dim0_valid_num_ptr_);
  CHECK_GE(no, 0);
  CHECK_LT(no, dim0_inner_shape().At(0));
  CHECK_GE(val, 0);
  CHECK_LE(val, dim0_inner_shape().Count(1));
  dim0_valid_num_ptr_[no] = val;
=======
int32_t Blob::dim2_valid_num(int32_t dim0_idx, int32_t dim1_idx) const {
  CHECK_NOTNULL(dim2_valid_num_ptr_);
  CHECK_GE(dim0_idx, 0);
  CHECK_LT(dim0_idx, blob_desc_->shape().At(0));
  CHECK_GE(dim1_idx, 0);
  CHECK_LT(dim1_idx, blob_desc_->shape().At(1));
  int32_t val = *(dim2_valid_num_ptr_ + dim0_idx * blob_desc_->shape().At(1) + dim1_idx);
  CHECK_GE(val, 0);
  CHECK_LE(val, blob_desc_->shape().At(2));
  return val;
}
void Blob::set_dim2_valid_num(int32_t dim0_idx, int32_t dim1_idx, int32_t val) {
  CHECK_NOTNULL(dim2_valid_num_ptr_);
  CHECK_GE(dim0_idx, 0);
  CHECK_LT(dim0_idx, blob_desc_->shape().At(0));
  CHECK_GE(dim1_idx, 0);
  CHECK_LT(dim1_idx, blob_desc_->shape().At(1));
  CHECK_GE(val, 0);
  CHECK_LE(val, blob_desc_->shape().At(2));
  *(dim2_valid_num_ptr_ + dim0_idx * blob_desc_->shape().At(1) + dim1_idx) = val;
>>>>>>> 1b789672
}

const Shape& Blob::shape() const {
  if (dim0_valid_num_ptr_ == nullptr) { return static_shape(); }
  return dynamic_shape();
}

<<<<<<< HEAD
const Shape& Blob::dynamic_shape() const {
  size_t last_invalid_instance_num =
      dim0_inner_shape().Count(1) - dim0_valid_num(dim0_inner_shape().At(0) - 1);
  size_t contiguous_instance_num = blob_desc_->shape().At(0) - last_invalid_instance_num;
=======
size_t Blob::ContiguousDim0ValidNum() const {
  size_t contiguous_invalid_instance_num = 0;
  for (int i = dim0_inner_shape().At(0) - 1; i >= 0; ++i) {
    size_t valid_num = dim0_valid_num(i);
    contiguous_invalid_instance_num += dim0_inner_shape().Count(1) - valid_num;
    if (valid_num > 0) { break; }
  }
  return blob_desc_->shape().At(0) - contiguous_invalid_instance_num;
}

bool Blob::IsShapeEmpty() const {
  if (dim0_valid_num_ptr_ == nullptr) { return false; }
  return ContiguousDim0ValidNum() == 0;
}

const Shape& Blob::dynamic_shape() const {
  size_t contiguous_instance_num = ContiguousDim0ValidNum();
  CHECK_GT(contiguous_instance_num, 0);
  CHECK_LE(contiguous_instance_num, static_shape().At(0));
>>>>>>> 1b789672
  if (dynamic_shape_.At(0) != contiguous_instance_num) {
    dynamic_shape_.Set(0, contiguous_instance_num);
  }
  return dynamic_shape_;
}

int32_t Blob::col_id() const { return regst_->col_id(); }
void Blob::set_col_id(int32_t val) { regst_->set_col_id(val); }
int32_t Blob::max_col_id() const { return regst_->max_col_id(); }
void Blob::set_max_col_id(int32_t val) { regst_->set_max_col_id(val); }
const MemoryCase& Blob::mem_case() const { return regst_->regst_desc()->mem_case(); }

void Blob::CopyDataContentFrom(DeviceCtx* device_ctx, const Blob* rhs) {
  if (this == rhs) { return; }
  AutoMemcpy(device_ctx, mut_dptr(), rhs->dptr(), ByteSizeOfDataContentField(), mem_case(),
             rhs->mem_case());
}

void Blob::CopyHeaderFrom(DeviceCtx* device_ctx, const Blob* rhs) {
  if (this == rhs || ByteSizeOfBlobHeader() == 0) { return; }
  CHECK_EQ(ByteSizeOfBlobHeader(), rhs->ByteSizeOfBlobHeader());
  Memcpy<DeviceType::kCPU>(device_ctx, mut_header_ptr(), rhs->header_ptr(), ByteSizeOfBlobHeader());
}

void Blob::CopyDataIdFrom(DeviceCtx* device_ctx, const Blob* rhs) {
  if (this == rhs || ByteSizeOfDataIdField() == 0) { return; }
  CHECK_EQ(ByteSizeOfDataIdField(), rhs->ByteSizeOfDataIdField());
  Memcpy<DeviceType::kCPU>(device_ctx, mut_data_id(), rhs->data_id(), ByteSizeOfDataIdField());
}

void Blob::CopyColNumFrom(DeviceCtx* device_ctx, const Blob* rhs) {
  if (this == rhs || ByteSizeOfColNumField() == 0) { return; }
  CHECK_EQ(ByteSizeOfColNumField(), rhs->ByteSizeOfColNumField());
  Memcpy<DeviceType::kCPU>(device_ctx, mut_col_num(), rhs->col_num(), ByteSizeOfColNumField());
}

size_t Blob::ByteSizeOfDim0ValidNumField() const {
  return blob_desc_->ByteSizeOfDim0ValidNumField();
}

size_t Blob::ByteSizeOfDim1ValidNumField() const {
  return blob_desc_->ByteSizeOfDim1ValidNumField();
}

<<<<<<< HEAD
=======
size_t Blob::ByteSizeOfDim2ValidNumField() const {
  return blob_desc_->ByteSizeOfDim2ValidNumField();
}

>>>>>>> 1b789672
void Blob::CopyDim0ValidNumFrom(DeviceCtx* device_ctx, const Blob* rhs) {
  if (this == rhs || ByteSizeOfDim0ValidNumField() == 0) { return; }
  CHECK_EQ(ByteSizeOfDim0ValidNumField(), rhs->ByteSizeOfDim0ValidNumField());
  Memcpy<DeviceType::kCPU>(device_ctx, mut_dim0_valid_num(), rhs->dim0_valid_num(),
                           ByteSizeOfDim0ValidNumField());
}

void Blob::CopyDim1ValidNumFrom(DeviceCtx* device_ctx, const Blob* rhs) {
<<<<<<< HEAD
  if (this == rhs || ByteSizeOfDim0ValidNumField() == 0) { return; }
=======
  if (this == rhs || ByteSizeOfDim1ValidNumField() == 0) { return; }
>>>>>>> 1b789672
  CHECK_EQ(ByteSizeOfDim1ValidNumField(), rhs->ByteSizeOfDim1ValidNumField());
  Memcpy<DeviceType::kCPU>(device_ctx, mut_dim1_valid_num(), rhs->dim1_valid_num(),
                           ByteSizeOfDim1ValidNumField());
}

<<<<<<< HEAD
=======
void Blob::CopyDim2ValidNumFrom(DeviceCtx* device_ctx, const Blob* rhs) {
  if (this == rhs || ByteSizeOfDim2ValidNumField() == 0) { return; }
  CHECK_EQ(ByteSizeOfDim2ValidNumField(), rhs->ByteSizeOfDim2ValidNumField());
  Memcpy<DeviceType::kCPU>(device_ctx, mut_dim2_valid_num(), rhs->dim2_valid_num(),
                           ByteSizeOfDim2ValidNumField());
}

>>>>>>> 1b789672
void Blob::CopyFrom(DeviceCtx* device_ctx, const Blob* rhs) {
  if (this == rhs) { return; }
  if (is_contiguous_) {
    CHECK_EQ(TotalByteSize(), rhs->TotalByteSize());
    AutoMemcpy(device_ctx, mut_header_ptr(), rhs->header_ptr(), TotalByteSize(), mem_case(),
               rhs->mem_case());
  } else {
    CopyHeaderFrom(device_ctx, rhs);
    CopyDataContentFrom(device_ctx, rhs);
  }
}

}  // namespace oneflow<|MERGE_RESOLUTION|>--- conflicted
+++ resolved
@@ -25,10 +25,7 @@
   col_num_ptr_ = header_pod_ptr_.MutTensorPtr<int32_t>(FieldKey::kColNum, nullptr);
   dim0_valid_num_ptr_ = header_pod_ptr_.MutTensorPtr<int32_t>(FieldKey::kDim0ValidNum, nullptr);
   dim1_valid_num_ptr_ = header_pod_ptr_.MutTensorPtr<int32_t>(FieldKey::kDim1ValidNum, nullptr);
-<<<<<<< HEAD
-=======
   dim2_valid_num_ptr_ = header_pod_ptr_.MutTensorPtr<int32_t>(FieldKey::kDim2ValidNum, nullptr);
->>>>>>> 1b789672
   dptr_ = body_ptr;
   dynamic_shape_ = blob_desc->shape();
 }
@@ -51,8 +48,6 @@
   *(col_num_ptr_ + no) = val;
 }
 
-<<<<<<< HEAD
-=======
 int32_t Blob::dim0_valid_num(int32_t no) const {
   CHECK_NOTNULL(dim0_valid_num_ptr_);
   CHECK_GE(no, 0);
@@ -71,22 +66,15 @@
   dim0_valid_num_ptr_[no] = val;
 }
 
->>>>>>> 1b789672
 int32_t Blob::dim1_valid_num(int32_t no) const {
   CHECK_NOTNULL(dim1_valid_num_ptr_);
   CHECK_GE(no, 0);
   CHECK_LT(no, blob_desc_->shape().At(0));
-<<<<<<< HEAD
-  return dim1_valid_num_ptr_[no];
-}
-
-=======
   int32_t val = dim1_valid_num_ptr_[no];
   CHECK_GE(val, 0);
   CHECK_LE(val, blob_desc_->shape().At(1));
   return val;
 }
->>>>>>> 1b789672
 void Blob::set_dim1_valid_num(int32_t no, int32_t val) {
   CHECK_NOTNULL(dim1_valid_num_ptr_);
   CHECK_GE(no, 0);
@@ -96,22 +84,6 @@
   dim1_valid_num_ptr_[no] = val;
 }
 
-<<<<<<< HEAD
-int32_t Blob::dim0_valid_num(int32_t no) const {
-  CHECK_NOTNULL(dim0_valid_num_ptr_);
-  CHECK_GE(no, 0);
-  CHECK_LT(no, dim0_inner_shape().At(0));
-  return dim0_valid_num_ptr_[no];
-}
-
-void Blob::set_dim0_valid_num(int32_t no, int32_t val) {
-  CHECK_NOTNULL(dim0_valid_num_ptr_);
-  CHECK_GE(no, 0);
-  CHECK_LT(no, dim0_inner_shape().At(0));
-  CHECK_GE(val, 0);
-  CHECK_LE(val, dim0_inner_shape().Count(1));
-  dim0_valid_num_ptr_[no] = val;
-=======
 int32_t Blob::dim2_valid_num(int32_t dim0_idx, int32_t dim1_idx) const {
   CHECK_NOTNULL(dim2_valid_num_ptr_);
   CHECK_GE(dim0_idx, 0);
@@ -132,7 +104,6 @@
   CHECK_GE(val, 0);
   CHECK_LE(val, blob_desc_->shape().At(2));
   *(dim2_valid_num_ptr_ + dim0_idx * blob_desc_->shape().At(1) + dim1_idx) = val;
->>>>>>> 1b789672
 }
 
 const Shape& Blob::shape() const {
@@ -140,12 +111,6 @@
   return dynamic_shape();
 }
 
-<<<<<<< HEAD
-const Shape& Blob::dynamic_shape() const {
-  size_t last_invalid_instance_num =
-      dim0_inner_shape().Count(1) - dim0_valid_num(dim0_inner_shape().At(0) - 1);
-  size_t contiguous_instance_num = blob_desc_->shape().At(0) - last_invalid_instance_num;
-=======
 size_t Blob::ContiguousDim0ValidNum() const {
   size_t contiguous_invalid_instance_num = 0;
   for (int i = dim0_inner_shape().At(0) - 1; i >= 0; ++i) {
@@ -165,7 +130,6 @@
   size_t contiguous_instance_num = ContiguousDim0ValidNum();
   CHECK_GT(contiguous_instance_num, 0);
   CHECK_LE(contiguous_instance_num, static_shape().At(0));
->>>>>>> 1b789672
   if (dynamic_shape_.At(0) != contiguous_instance_num) {
     dynamic_shape_.Set(0, contiguous_instance_num);
   }
@@ -210,13 +174,10 @@
   return blob_desc_->ByteSizeOfDim1ValidNumField();
 }
 
-<<<<<<< HEAD
-=======
 size_t Blob::ByteSizeOfDim2ValidNumField() const {
   return blob_desc_->ByteSizeOfDim2ValidNumField();
 }
 
->>>>>>> 1b789672
 void Blob::CopyDim0ValidNumFrom(DeviceCtx* device_ctx, const Blob* rhs) {
   if (this == rhs || ByteSizeOfDim0ValidNumField() == 0) { return; }
   CHECK_EQ(ByteSizeOfDim0ValidNumField(), rhs->ByteSizeOfDim0ValidNumField());
@@ -225,18 +186,12 @@
 }
 
 void Blob::CopyDim1ValidNumFrom(DeviceCtx* device_ctx, const Blob* rhs) {
-<<<<<<< HEAD
-  if (this == rhs || ByteSizeOfDim0ValidNumField() == 0) { return; }
-=======
   if (this == rhs || ByteSizeOfDim1ValidNumField() == 0) { return; }
->>>>>>> 1b789672
   CHECK_EQ(ByteSizeOfDim1ValidNumField(), rhs->ByteSizeOfDim1ValidNumField());
   Memcpy<DeviceType::kCPU>(device_ctx, mut_dim1_valid_num(), rhs->dim1_valid_num(),
                            ByteSizeOfDim1ValidNumField());
 }
 
-<<<<<<< HEAD
-=======
 void Blob::CopyDim2ValidNumFrom(DeviceCtx* device_ctx, const Blob* rhs) {
   if (this == rhs || ByteSizeOfDim2ValidNumField() == 0) { return; }
   CHECK_EQ(ByteSizeOfDim2ValidNumField(), rhs->ByteSizeOfDim2ValidNumField());
@@ -244,7 +199,6 @@
                            ByteSizeOfDim2ValidNumField());
 }
 
->>>>>>> 1b789672
 void Blob::CopyFrom(DeviceCtx* device_ctx, const Blob* rhs) {
   if (this == rhs) { return; }
   if (is_contiguous_) {
