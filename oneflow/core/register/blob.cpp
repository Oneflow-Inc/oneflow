--- conflicted
+++ resolved
@@ -54,10 +54,6 @@
                            blob_desc().ByteSizeOfBlobHeader());
 }
 
-<<<<<<< HEAD
-bool Blob::IsShapeEmpty() const { return shape().elem_cnt() == 0; }
-=======
 bool Blob::IsBodyEmpty() const { return shape().elem_cnt() == 0; }
->>>>>>> dd2ed123
 
 }  // namespace oneflow