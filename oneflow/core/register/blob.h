--- conflicted
+++ resolved
@@ -6,14 +6,6 @@
 #include "oneflow/core/register/blob_desc.h"
 
 namespace oneflow {
-
-struct BlobHeader {
-  BlobHeader() : piece_id(-1), col_id(-1), max_col_num(-1) {}
-
-  int64_t piece_id;
-  int64_t col_id;
-  int64_t max_col_num;
-};
 
 class Blob final {
  public:
@@ -29,15 +21,10 @@
   const char* data_id() const { return data_id(0); }
   char* mut_data_id() { return mut_data_id(0); }
 
-  int32_t seq_len(int32_t no) const;
-  int32_t* mut_seq_len(int32_t no);
+  int32_t col_num(int32_t no) const;
+  void set_col_num(int32_t no, int32_t val);
 
-  int32_t seq_len() const { return seq_len(0); }
-  int32_t* mut_seq_len() { return mut_seq_len(0); }
-
-  const void* memory_ptr() const {
-    return reinterpret_cast<void*>(blob_header_);
-  }
+  const void* memory_ptr() const;
   void* mut_memory_ptr() { return const_cast<void*>(memory_ptr()); }
 
   template<typename T = void>
@@ -58,24 +45,12 @@
   const BlobDesc* blob_desc_ptr() const { return blob_desc_; }
   const Shape& shape() const { return blob_desc_->shape(); }
   DataType data_type() const { return blob_desc_->data_type(); }
-<<<<<<< HEAD
-  bool has_data_id() const { return blob_desc_->has_data_id(); }
-  bool has_seq_len() const { return blob_desc_->has_seq_len(); }
-  size_t ByteSizeOfBlobHeaderField() const {
-    return blob_desc_->ByteSizeOfBlobHeaderField();
-  }
-=======
   bool has_data_id_field() const { return blob_desc_->has_data_id_field(); }
->>>>>>> 7c8f9c8f
-  size_t ByteSizeOfDataIdField() const {
-    return blob_desc_->ByteSizeOfDataIdField();
-  }
-  size_t ByteSizeOfSeqLenField() const {
-    return blob_desc_->ByteSizeOfSeqLenField();
-  }
-  size_t ByteSizeOfDataContentField() const {
-    return blob_desc_->ByteSizeOfDataContentField();
-  }
+  bool has_col_num_field() const { return blob_desc_->has_col_num_field(); }
+  size_t ByteSizeOfBlobHeaderField() const;
+  size_t ByteSizeOfDataIdField() const;
+  size_t ByteSizeOfColNumField() const;
+  size_t ByteSizeOfDataContentField() const;
   size_t TotalByteSize() const { return blob_desc_->TotalByteSize(); }
 
   template<DeviceType device_type>
@@ -85,34 +60,16 @@
   template<DeviceType device_type>
   void CopyDataIdFrom(DeviceCtx* device_ctx, const Blob* rhs);
   template<DeviceType device_type>
-  void CopySeqLenFrom(DeviceCtx* device_ctx, const Blob* rhs);
+  void CopyColNumFrom(DeviceCtx* device_ctx, const Blob* rhs);
   template<DeviceType device_type>
   void CopyFrom(DeviceCtx* device_ctx, const Blob* rhs);
 
-  int64_t piece_id() const { return blob_header_->piece_id; }
   int64_t col_id() const { return blob_header_->col_id; }
-  int64_t max_col_num() const { return blob_header_->max_col_num; }
+  void set_col_id(int64_t val) { blob_header_->col_id = val; }
+  int64_t max_col_id() const { return blob_header_->max_col_id; }
+  void set_max_col_id(int64_t val) { blob_header_->max_col_id = val; }
 
-  void set_piece_id(int64_t val) { blob_header_->piece_id = val; }
-  void set_col_id(int64_t val) {
-    CHECK_LT(val, blob_header_->max_col_num);
-    blob_header_->col_id = val;
-  }
-  void set_max_col_num(int64_t val) { blob_header_->max_col_num = val; }
-
-  bool HasSamePieceStatus(const Blob& other) const {
-    return piece_id() == other.piece_id() && col_id() == other.col_id()
-           && max_col_num() == other.max_col_num();
-  }
-  bool IsLastCol() const {
-    CHECK_NE(-1, piece_id());
-    return col_id() == max_col_num() - 1;
-  }
-  bool IsNextColOf(const Blob& pre) const {
-    CHECK_NE(-1, piece_id());
-    return piece_id() == pre.piece_id() && max_col_num() == pre.max_col_num()
-           && col_id() == pre.col_id() + 1;
-  }
+  bool IsLastCol() const { return col_id() == max_col_id(); }
 
  private:
   template<typename T>
@@ -126,7 +83,7 @@
 
   BlobHeader* blob_header_;
   char* data_id_ptr_;
-  int32_t* seq_len_ptr_;
+  int32_t* col_num_ptr_;
   void* dptr_;
   const void* comm_net_token_;
   const BlobDesc* blob_desc_;
