--- conflicted
+++ resolved
@@ -49,7 +49,6 @@
     return static_cast<T*>(dptr_);
   }
 
-<<<<<<< HEAD
   template<typename T = void>
   const T* dptr(int64_t dim0) const {
     CHECK_GE(shape().NumAxes(), 1);
@@ -98,8 +97,6 @@
     return mut_dptr<T>(dim0, dim1) + dim2 * shape().Count(3);
   }
 
-=======
->>>>>>> 32053d84
   const RtBlobDesc& blob_desc() const { return *blob_desc_; }
   const RtBlobDesc* blob_desc_ptr() const { return blob_desc_; }
   const Shape& shape() const { return blob_desc_->shape(); }
@@ -126,9 +123,6 @@
   void set_max_col_id(int32_t val);
   bool IsColValid() const { return col_id() <= max_col_id(); }
   const MemoryCase& mem_case() const;
-  const Regst* regst() const { return regst_; }
-
-  const Regst* regst() const { return regst_; }
 
  private:
   template<typename T>
