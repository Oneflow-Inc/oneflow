#ifndef ONEFLOW_CORE_REGISTER_BLOB_IMPLEMENT_H_
#define ONEFLOW_CORE_REGISTER_BLOB_IMPLEMENT_H_

#include "oneflow/core/common/eigen_util.h"
#include "oneflow/core/register/blob.h"
#include "oneflow/core/kernel/kernel_util.h"

namespace oneflow {

template<DeviceType device_type>
class BlobImpl final : public Blob {
 public:
  OF_DISALLOW_COPY_AND_MOVE(BlobImpl);
  BlobImpl(Regst* regst, const BlobDesc* blob_desc, char* mem_ptr)
<<<<<<< HEAD
      : BlobImpl(regst, blob_desc, mem_ptr, nullptr) {}
  BlobImpl(Regst* regst, const BlobDesc* blob_desc, char* mem_ptr, void* comm_net_token)
      : Blob(regst, blob_desc, mem_ptr, comm_net_token) {}
=======
      : Blob(regst, blob_desc, mem_ptr) {
    CHECK_EQ(NDIMS, blob_desc_ptr()->shape().NumAxes());
    for (int32_t d = 0; d < NDIMS; ++d) { dsizes_[d] = blob_desc_ptr()->shape().At(d); }
    tensor_ =
        std::make_unique<EigenTensor<T, NDIMS>>(reinterpret_cast<T*>(mut_memory_ptr()), dsizes_);
    const_tensor_ = std::make_unique<EigenConstTensor<T, NDIMS>>(
        reinterpret_cast<const T*>(memory_ptr()), dsizes_);
  }
>>>>>>> c37985d7
  ~BlobImpl() = default;

  void CopyDataContentFrom(DeviceCtx* device_ctx, const Blob* rhs) override {
    if (this == rhs) { return; }
    Memcpy<device_type>(device_ctx, mut_dptr(), rhs->dptr(), ByteSizeOfDataContentField());
  }
  void CopyDataIdFrom(DeviceCtx* device_ctx, const Blob* rhs) override {
    if (this == rhs) { return; }
    Memcpy<device_type>(device_ctx, mut_data_id(), rhs->data_id(), ByteSizeOfDataIdField());
  }
  void CopyColNumFrom(DeviceCtx* device_ctx, const Blob* rhs) override {
    if (this == rhs) { return; }
    Memcpy<device_type>(device_ctx, mut_col_num(), rhs->col_num(), ByteSizeOfColNumField());
  }
  void CopyFrom(DeviceCtx* device_ctx, const Blob* rhs) override {
    if (this == rhs) { return; }
    Memcpy<device_type>(device_ctx, mut_memory_ptr(), rhs->memory_ptr(), TotalByteSize());
  }

 private:
};

}  // namespace oneflow

#endif  // ONEFLOW_CORE_REGISTER_BLOB_IMPLEMENT_H_<|MERGE_RESOLUTION|>--- conflicted
+++ resolved
@@ -11,21 +11,7 @@
 class BlobImpl final : public Blob {
  public:
   OF_DISALLOW_COPY_AND_MOVE(BlobImpl);
-  BlobImpl(Regst* regst, const BlobDesc* blob_desc, char* mem_ptr)
-<<<<<<< HEAD
-      : BlobImpl(regst, blob_desc, mem_ptr, nullptr) {}
-  BlobImpl(Regst* regst, const BlobDesc* blob_desc, char* mem_ptr, void* comm_net_token)
-      : Blob(regst, blob_desc, mem_ptr, comm_net_token) {}
-=======
-      : Blob(regst, blob_desc, mem_ptr) {
-    CHECK_EQ(NDIMS, blob_desc_ptr()->shape().NumAxes());
-    for (int32_t d = 0; d < NDIMS; ++d) { dsizes_[d] = blob_desc_ptr()->shape().At(d); }
-    tensor_ =
-        std::make_unique<EigenTensor<T, NDIMS>>(reinterpret_cast<T*>(mut_memory_ptr()), dsizes_);
-    const_tensor_ = std::make_unique<EigenConstTensor<T, NDIMS>>(
-        reinterpret_cast<const T*>(memory_ptr()), dsizes_);
-  }
->>>>>>> c37985d7
+  BlobImpl(Regst* regst, const BlobDesc* blob_desc, char* mem_ptr) : Blob(regst, blob_desc, mem_ptr) {}
   ~BlobImpl() = default;
 
   void CopyDataContentFrom(DeviceCtx* device_ctx, const Blob* rhs) override {
