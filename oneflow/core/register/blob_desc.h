#ifndef ONEFLOW_CORE_REGISTER_BLOB_DESC_H_
#define ONEFLOW_CORE_REGISTER_BLOB_DESC_H_

#include "oneflow/core/common/data_type.h"
#include "oneflow/core/common/shape.h"
#include "oneflow/core/register/field_desc.h"
#include "oneflow/core/register/blob_desc.pb.h"
#include "oneflow/core/register/pod_desc.h"
#include "oneflow/core/job/job_desc.h"
#include "oneflow/core/register/register_desc.pb.h"

namespace oneflow {

class BlobDesc {
 public:
  // OF_DISALLOW_COPY_AND_MOVE(BlobDesc);
  ~BlobDesc() = default;

  BlobDesc();
  BlobDesc(const Shape&, DataType, bool has_data_id, bool has_col_num, int32_t max_col_num);
  explicit BlobDesc(const BlobDescProto& proto) { InitFromProto(proto); }
  explicit BlobDesc(const BlobDesc& blob_desc);
  BlobDesc(const StructPodDesc& header_pod_desc, int64_t header_byte_size, const Shape&, DataType,
           int32_t max_col_num);

  const Shape& shape() const { return body_field_.shape(); }
  Shape& mut_shape() { return body_field_.mut_shape(); }

  bool has_dim0_inner_shape() const { return bool(dim0_inner_shape_); }
  const Shape& dim0_inner_shape() const { return *dim0_inner_shape_; }
  Shape& mut_dim0_inner_shape();
  void clear_dim0_inner_shape() { dim0_inner_shape_.reset(nullptr); }

  DataType data_type() const { return body_field_.data_type(); }
  void set_data_type(DataType val) { body_field_.set_data_type(val); }

  bool header_is_opaque() const { return header_is_opaque_; };

  bool has_data_id_field() const { return has_data_id_; }
  void set_has_data_id_field(bool val);

  bool has_dim0_valid_num_field() const { return has_dim0_valid_num_; }
  void set_has_dim0_valid_num_field(bool val);

  bool has_dim1_valid_num_field() const { return has_dim1_valid_num_; }
  void set_has_dim1_valid_num_field(bool val);

  bool has_dim2_valid_num_field() const { return has_dim2_valid_num_; }
  void set_has_dim2_valid_num_field(bool val);

  bool has_record_id_in_device_piece_field() const { return has_record_id_in_device_piece_; }
  void set_has_record_id_in_device_piece_field(bool val);

<<<<<<< HEAD
  bool has_instance_shape_field() const { return has_instance_shape_; }
  void set_has_instance_shape_field(bool val);
=======
  bool has_loss_instance_num_field() const { return has_loss_instance_num_; }
  void set_has_loss_instance_num_field(bool val);
>>>>>>> 59eb55c1

  bool has_col_num_field() const { return has_col_num_; }
  void set_has_col_num_field(bool val);

  int32_t max_col_num() const { return max_col_num_; }
  void set_max_col_num(int32_t val) { max_col_num_ = val; }

  int32_t blob_mem_id() const { return blob_mem_id_; }
  void set_blob_mem_id(int32_t val) { blob_mem_id_ = val; }

  bool operator==(const BlobDesc& rhs) const;
  void ToProto(BlobDescProto* proto) const;
  BlobDesc& operator=(const BlobDesc& blob_desc);

 private:
  void InitFromProto(const BlobDescProto& proto);
  void HeaderToProto(BlobDescProto* proto) const;
  void DataIdFieldToProto(FieldHeaderDesc* proto, StructPodDesc* header_pod_desc) const;
  void ColNumFieldToProto(FieldHeaderDesc* proto, StructPodDesc* header_pod_desc) const;
  void Dim0ValidNumToProto(StructPodDesc* header_pod_desc) const;
  void Dim1ValidNumToProto(StructPodDesc* header_pod_desc) const;
  void Dim2ValidNumToProto(StructPodDesc* header_pod_desc) const;
  void RecordIdInDevicePieceToProto(StructPodDesc* header_pod_desc) const;
<<<<<<< HEAD
  void InstanceShapeToProto(StructPodDesc* header_pod_desc) const;
=======
  void LossInstanceNumToProto(StructPodDesc* header_pod_desc) const;
>>>>>>> 59eb55c1

  bool header_is_opaque_;
  FieldDesc opaque_header_;
  StructPodDesc header_pod_desc_;

  bool has_data_id_;
  bool has_col_num_;
  bool has_dim0_valid_num_;
  bool has_dim1_valid_num_;
  bool has_dim2_valid_num_;
  bool has_record_id_in_device_piece_;
<<<<<<< HEAD
  bool has_instance_shape_;
=======
  bool has_loss_instance_num_;
>>>>>>> 59eb55c1
  int64_t max_col_num_;
  int32_t blob_mem_id_;

  FieldDesc body_field_;
  std::unique_ptr<Shape> dim0_inner_shape_;
};

std::unique_ptr<BlobDesc> ComputePackedBlobDesc(
    const HashMap<LogicalBlobId, std::unique_ptr<BlobDesc>>& lbi2blob_desc);

bool CompareLbiBlobDescPair(const LbiBlobDescPair& lhs, const LbiBlobDescPair& rhs);

}  // namespace oneflow

#endif  // ONEFLOW_CORE_REGISTER_BLOB_DESC_H_<|MERGE_RESOLUTION|>--- conflicted
+++ resolved
@@ -51,13 +51,11 @@
   bool has_record_id_in_device_piece_field() const { return has_record_id_in_device_piece_; }
   void set_has_record_id_in_device_piece_field(bool val);
 
-<<<<<<< HEAD
+  bool has_loss_instance_num_field() const { return has_loss_instance_num_; }
+  void set_has_loss_instance_num_field(bool val);
+
   bool has_instance_shape_field() const { return has_instance_shape_; }
   void set_has_instance_shape_field(bool val);
-=======
-  bool has_loss_instance_num_field() const { return has_loss_instance_num_; }
-  void set_has_loss_instance_num_field(bool val);
->>>>>>> 59eb55c1
 
   bool has_col_num_field() const { return has_col_num_; }
   void set_has_col_num_field(bool val);
@@ -81,11 +79,8 @@
   void Dim1ValidNumToProto(StructPodDesc* header_pod_desc) const;
   void Dim2ValidNumToProto(StructPodDesc* header_pod_desc) const;
   void RecordIdInDevicePieceToProto(StructPodDesc* header_pod_desc) const;
-<<<<<<< HEAD
+  void LossInstanceNumToProto(StructPodDesc* header_pod_desc) const;
   void InstanceShapeToProto(StructPodDesc* header_pod_desc) const;
-=======
-  void LossInstanceNumToProto(StructPodDesc* header_pod_desc) const;
->>>>>>> 59eb55c1
 
   bool header_is_opaque_;
   FieldDesc opaque_header_;
@@ -97,11 +92,8 @@
   bool has_dim1_valid_num_;
   bool has_dim2_valid_num_;
   bool has_record_id_in_device_piece_;
-<<<<<<< HEAD
+  bool has_loss_instance_num_;
   bool has_instance_shape_;
-=======
-  bool has_loss_instance_num_;
->>>>>>> 59eb55c1
   int64_t max_col_num_;
   int32_t blob_mem_id_;
 
