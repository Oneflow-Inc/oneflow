--- conflicted
+++ resolved
@@ -26,10 +26,7 @@
   const Shape& shape() const { return body_field_.shape(); }
   Shape& mut_shape() { return body_field_.mut_shape(); }
 
-<<<<<<< HEAD
-=======
   bool has_instance_inner_shape() const { return bool(instance_inner_shape_); }
->>>>>>> 07deedaf
   const Shape& instance_inner_shape() const { return *instance_inner_shape_; }
   Shape& mut_instance_inner_shape();
 
@@ -39,15 +36,8 @@
   bool header_is_opaque() const { return header_is_opaque_; };
 
   bool has_data_id_field() const { return has_data_id_; }
-  bool has_instance_available_elen_cnt() const { return has_instance_available_elen_cnt_; }
   void set_has_data_id_field(bool val);
   void set_has_instance_available_elen_cnt(bool val);
-
-  bool has_instance_varying_elem_cnt() const { TODO(); }
-  void set_has_instance_varying_elem_cnt(bool val);
-
-  bool has_varying_instance_varying_num() const { TODO(); }
-  bool set_has_varying_instance_varying_num(bool val) const { TODO(); }
 
   bool has_instance_varying_elem_cnt_field() const { return has_instance_varying_elem_cnt_; }
   void set_has_instance_varying_elem_cnt_field(bool val);
@@ -82,12 +72,8 @@
 
   bool has_data_id_;
   bool has_col_num_;
-<<<<<<< HEAD
-  bool has_instance_available_elen_cnt_;
-=======
   bool has_varying_instance_num_;
   bool has_instance_varying_elem_cnt_;
->>>>>>> 07deedaf
   int64_t max_col_num_;
   int32_t blob_mem_id_;
 
