#ifndef ONEFLOW_CORE_REGISTER_BLOB_DESC_H_
#define ONEFLOW_CORE_REGISTER_BLOB_DESC_H_

#include "oneflow/core/common/data_type.h"
#include "oneflow/core/common/shape.h"
#include "oneflow/core/register/blob_desc.pb.h"
#include "oneflow/core/job/job_desc.h"

namespace oneflow {

class BlobDesc final {
 public:
  typedef int64_t OffSetType;

  // OF_DISALLOW_COPY_AND_MOVE(BlobDesc);
  ~BlobDesc() = default;

<<<<<<< HEAD
  BlobDesc(const BlobDescProto& proto) {
    shape_ = Shape(proto.shape());
    data_type_ = proto.data_type();
    has_data_id_ = proto.has_data_id();
    max_seq_size_ = proto.max_seq_size();
    has_offset_ = proto.has_offset();
  }
  BlobDesc(Shape shape, DataType data_type, bool has_data_id, bool has_offset,
           int32_t max_seq_size)
      : shape_(shape),
        data_type_(data_type),
        has_data_id_(has_data_id),
        has_offset_(has_offset),
        max_seq_size_(max_seq_size) {}
=======
  BlobDesc();
  BlobDesc(Shape shape, DataType data_type, bool has_data_id,
           int32_t max_seq_size);
  BlobDesc(Shape shape) : BlobDesc() { shape_ = shape; }
  BlobDesc(const BlobDescProto& proto);
>>>>>>> 29310feb

  const Shape& shape() const { return shape_; }
  Shape& mut_shape() { return shape_; }

  DataType data_type() const { return data_type_; }
  void set_data_type(DataType val) { data_type_ = val; }

  bool has_data_id() const { return has_data_id_; }
  void set_has_data_id(bool val) { has_data_id_ = val; }

<<<<<<< HEAD
  bool has_offset() const { return has_offset_; }
  void set_has_offset(bool val) { has_offset_ = val; }

  int32_t max_seq_size() const { return max_seq_size_; }
  void set_max_seq_size(int32_t val) { max_seq_size_ = val; }

  void ToProto(BlobDescProto* proto) const {
    shape_.ToProto(proto->mutable_shape());
    proto->set_data_type(data_type_);
    proto->set_has_data_id(has_data_id_);
    proto->set_has_offset(has_offset_);
    proto->set_max_seq_size(max_seq_size_);
  }
=======
  int32_t max_seq_size() const { return max_seq_size_; }
  void set_max_seq_size(int32_t val) { max_seq_size_ = val; }

  void ToProto(BlobDescProto* proto) const;
>>>>>>> 29310feb
  size_t ByteSizeOfDataIdField() const;
  size_t ByteSizeOfOffsetField() const;
  size_t ByteSizeOfDataContentField() const;
  size_t TotalByteSize() const;
  bool operator==(const BlobDesc& rhs) const;

 private:
  Shape shape_;
  DataType data_type_;
  bool has_data_id_;
<<<<<<< HEAD
  bool has_offset_;
=======
>>>>>>> 29310feb
  int32_t max_seq_size_;
};

BlobDesc ComputePackedBlobDesc(std::function<const BlobDesc*()> NextBlobDesc);

}  // namespace oneflow

#endif  // ONEFLOW_CORE_REGISTER_BLOB_DESC_H_<|MERGE_RESOLUTION|>--- conflicted
+++ resolved
@@ -10,33 +10,16 @@
 
 class BlobDesc final {
  public:
-  typedef int64_t OffSetType;
+  typedef int32_t SeqLenType;
 
   // OF_DISALLOW_COPY_AND_MOVE(BlobDesc);
   ~BlobDesc() = default;
 
-<<<<<<< HEAD
-  BlobDesc(const BlobDescProto& proto) {
-    shape_ = Shape(proto.shape());
-    data_type_ = proto.data_type();
-    has_data_id_ = proto.has_data_id();
-    max_seq_size_ = proto.max_seq_size();
-    has_offset_ = proto.has_offset();
-  }
-  BlobDesc(Shape shape, DataType data_type, bool has_data_id, bool has_offset,
-           int32_t max_seq_size)
-      : shape_(shape),
-        data_type_(data_type),
-        has_data_id_(has_data_id),
-        has_offset_(has_offset),
-        max_seq_size_(max_seq_size) {}
-=======
   BlobDesc();
-  BlobDesc(Shape shape, DataType data_type, bool has_data_id,
+  BlobDesc(Shape shape, DataType data_type, bool has_data_id, bool has_seq_len,
            int32_t max_seq_size);
   BlobDesc(Shape shape) : BlobDesc() { shape_ = shape; }
   BlobDesc(const BlobDescProto& proto);
->>>>>>> 29310feb
 
   const Shape& shape() const { return shape_; }
   Shape& mut_shape() { return shape_; }
@@ -47,28 +30,15 @@
   bool has_data_id() const { return has_data_id_; }
   void set_has_data_id(bool val) { has_data_id_ = val; }
 
-<<<<<<< HEAD
-  bool has_offset() const { return has_offset_; }
-  void set_has_offset(bool val) { has_offset_ = val; }
+  bool has_seq_len() const { return has_seq_len_; }
+  void set_has_seq_len(bool val) { has_seq_len_ = val; }
 
   int32_t max_seq_size() const { return max_seq_size_; }
   void set_max_seq_size(int32_t val) { max_seq_size_ = val; }
 
-  void ToProto(BlobDescProto* proto) const {
-    shape_.ToProto(proto->mutable_shape());
-    proto->set_data_type(data_type_);
-    proto->set_has_data_id(has_data_id_);
-    proto->set_has_offset(has_offset_);
-    proto->set_max_seq_size(max_seq_size_);
-  }
-=======
-  int32_t max_seq_size() const { return max_seq_size_; }
-  void set_max_seq_size(int32_t val) { max_seq_size_ = val; }
-
   void ToProto(BlobDescProto* proto) const;
->>>>>>> 29310feb
   size_t ByteSizeOfDataIdField() const;
-  size_t ByteSizeOfOffsetField() const;
+  size_t ByteSizeOfSeqLenField() const;
   size_t ByteSizeOfDataContentField() const;
   size_t TotalByteSize() const;
   bool operator==(const BlobDesc& rhs) const;
@@ -77,10 +47,7 @@
   Shape shape_;
   DataType data_type_;
   bool has_data_id_;
-<<<<<<< HEAD
-  bool has_offset_;
-=======
->>>>>>> 29310feb
+  bool has_seq_len_;
   int32_t max_seq_size_;
 };
 
