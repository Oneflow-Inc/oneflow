#ifndef ONEFLOW_CORE_REGISTER_BLOB_DESC_H_
#define ONEFLOW_CORE_REGISTER_BLOB_DESC_H_

#include "oneflow/core/common/data_type.h"
#include "oneflow/core/common/shape.h"
#include "oneflow/core/register/field_desc.h"
#include "oneflow/core/register/blob_desc.pb.h"
#include "oneflow/core/register/pod_desc.h"
#include "oneflow/core/job/job_desc.h"

namespace oneflow {

class BlobDesc {
 public:
  // OF_DISALLOW_COPY_AND_MOVE(BlobDesc);
  ~BlobDesc() = default;

  BlobDesc();
  BlobDesc(const Shape&, DataType, bool has_data_id, bool has_col_num, int32_t max_col_num);
  explicit BlobDesc(const BlobDescProto& proto) { InitFromProto(proto); }
  explicit BlobDesc(const BlobDesc& blob_desc);
  BlobDesc(const StructPodDesc& header_pod_desc, int64_t header_byte_size, const Shape&, DataType,
           int32_t max_col_num);

  const Shape& shape() const { return body_field_.shape(); }
  Shape& mut_shape() { return body_field_.mut_shape(); }

  bool has_dim0_inner_shape() const { return bool(dim0_inner_shape_); }
  const Shape& dim0_inner_shape() const { return *dim0_inner_shape_; }
  Shape& mut_dim0_inner_shape();

  DataType data_type() const { return body_field_.data_type(); }
  void set_data_type(DataType val) { body_field_.set_data_type(val); }

  bool header_is_opaque() const { return header_is_opaque_; };

  bool has_data_id_field() const { return has_data_id_; }
  void set_has_data_id_field(bool val);

<<<<<<< HEAD
  bool has_dim1_valid_num_field() const { return has_dim1_valid_num_; }
  void set_has_dim1_valid_num_field(bool val);

  bool has_dim0_valid_num_field() const { return has_dim0_valid_num_; }
  void set_has_dim0_valid_num_field(bool val);
=======
  bool has_dim0_valid_num_field() const { return has_dim0_valid_num_; }
  void set_has_dim0_valid_num_field(bool val);

  bool has_dim1_valid_num_field() const { return has_dim1_valid_num_; }
  void set_has_dim1_valid_num_field(bool val);

  bool has_dim2_valid_num_field() const { return has_dim2_valid_num_; }
  void set_has_dim2_valid_num_field(bool val);
>>>>>>> 1b789672

  bool has_col_num_field() const { return has_col_num_; }
  void set_has_col_num_field(bool val);

  int32_t max_col_num() const { return max_col_num_; }
  void set_max_col_num(int32_t val) { max_col_num_ = val; }

  int32_t blob_mem_id() const { return blob_mem_id_; }
  void set_blob_mem_id(int32_t val) { blob_mem_id_ = val; }

  bool operator==(const BlobDesc& rhs) const;
  void ToProto(BlobDescProto* proto) const;
  BlobDesc& operator=(const BlobDesc& blob_desc);

 private:
  void InitFromProto(const BlobDescProto& proto);
  void HeaderToProto(BlobDescProto* proto) const;
  void DataIdFieldToProto(FieldHeaderDesc* proto, StructPodDesc* header_pod_desc) const;
  void ColNumFieldToProto(FieldHeaderDesc* proto, StructPodDesc* header_pod_desc) const;
<<<<<<< HEAD
  void Dim1ValidNumToProto(StructPodDesc* header_pod_desc) const;
  void Dim0ValidNumToProto(StructPodDesc* header_pod_desc) const;
=======
  void Dim0ValidNumToProto(StructPodDesc* header_pod_desc) const;
  void Dim1ValidNumToProto(StructPodDesc* header_pod_desc) const;
  void Dim2ValidNumToProto(StructPodDesc* header_pod_desc) const;
>>>>>>> 1b789672

  bool header_is_opaque_;
  FieldDesc opaque_header_;
  StructPodDesc header_pod_desc_;

  bool has_data_id_;
  bool has_col_num_;
  bool has_dim0_valid_num_;
  bool has_dim1_valid_num_;
<<<<<<< HEAD
=======
  bool has_dim2_valid_num_;
>>>>>>> 1b789672
  int64_t max_col_num_;
  int32_t blob_mem_id_;

  FieldDesc body_field_;
  std::unique_ptr<Shape> dim0_inner_shape_;
};

std::unique_ptr<BlobDesc> ComputePackedBlobDesc(
    const HashMap<LogicalBlobId, std::unique_ptr<BlobDesc>>& lbi2blob_desc);

}  // namespace oneflow

#endif  // ONEFLOW_CORE_REGISTER_BLOB_DESC_H_<|MERGE_RESOLUTION|>--- conflicted
+++ resolved
@@ -37,13 +37,6 @@
   bool has_data_id_field() const { return has_data_id_; }
   void set_has_data_id_field(bool val);
 
-<<<<<<< HEAD
-  bool has_dim1_valid_num_field() const { return has_dim1_valid_num_; }
-  void set_has_dim1_valid_num_field(bool val);
-
-  bool has_dim0_valid_num_field() const { return has_dim0_valid_num_; }
-  void set_has_dim0_valid_num_field(bool val);
-=======
   bool has_dim0_valid_num_field() const { return has_dim0_valid_num_; }
   void set_has_dim0_valid_num_field(bool val);
 
@@ -52,7 +45,6 @@
 
   bool has_dim2_valid_num_field() const { return has_dim2_valid_num_; }
   void set_has_dim2_valid_num_field(bool val);
->>>>>>> 1b789672
 
   bool has_col_num_field() const { return has_col_num_; }
   void set_has_col_num_field(bool val);
@@ -72,14 +64,9 @@
   void HeaderToProto(BlobDescProto* proto) const;
   void DataIdFieldToProto(FieldHeaderDesc* proto, StructPodDesc* header_pod_desc) const;
   void ColNumFieldToProto(FieldHeaderDesc* proto, StructPodDesc* header_pod_desc) const;
-<<<<<<< HEAD
-  void Dim1ValidNumToProto(StructPodDesc* header_pod_desc) const;
-  void Dim0ValidNumToProto(StructPodDesc* header_pod_desc) const;
-=======
   void Dim0ValidNumToProto(StructPodDesc* header_pod_desc) const;
   void Dim1ValidNumToProto(StructPodDesc* header_pod_desc) const;
   void Dim2ValidNumToProto(StructPodDesc* header_pod_desc) const;
->>>>>>> 1b789672
 
   bool header_is_opaque_;
   FieldDesc opaque_header_;
@@ -89,10 +76,7 @@
   bool has_col_num_;
   bool has_dim0_valid_num_;
   bool has_dim1_valid_num_;
-<<<<<<< HEAD
-=======
   bool has_dim2_valid_num_;
->>>>>>> 1b789672
   int64_t max_col_num_;
   int32_t blob_mem_id_;
 
