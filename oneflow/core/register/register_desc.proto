syntax = "proto2";
package oneflow;

import "oneflow/core/register/blob_desc.proto";
import "oneflow/core/register/logical_blob_id.proto";
import "oneflow/core/memory/memory_case.proto";
import "oneflow/core/common/shape.proto";

message LbiBlobDescPair {
  required LogicalBlobId lbi = 1;
  required BlobDescProto blob_desc = 2;
}

message DataRegstDesc {
  repeated LbiBlobDescPair lbi2blob_desc = 1;
<<<<<<< HEAD
  required BlobDescProto packed_blob_desc = 2;
=======
>>>>>>> 809944fc
  required ShapeProto time_shape = 3;
}

message CtrlRegstDesc {
<<<<<<< HEAD
  optional int64 reliant_regst_desc_id = 1;
  optional int32 returned_regst_num = 2 [default = 1];
=======
>>>>>>> 809944fc
}

message RegstDescTypeProto {
  oneof type {
    DataRegstDesc data_regst_desc = 1;
    CtrlRegstDesc ctrl_regst_desc = 3;
  }
}

message RegstDescProto {
  required int64 regst_desc_id = 1;
  required int64 producer_task_id = 2;
  repeated int64 consumer_task_id = 3;
  required int32 min_register_num = 4;
  required int32 max_register_num = 5;
  required int32 register_num = 6;
  required MemoryCase mem_case = 7;
  required RegstDescTypeProto regst_desc_type = 8;
  required bool enable_reuse_mem = 9;
  required int64 mem_block_id = 10;
  required int64 mem_block_offset = 11;
  optional int64 separated_header_mem_block_id = 12 [default = -1];
  optional int64 inplace_consumed_regst_desc_id = 13 [default = -1];
  oneof inplace_info_type {
    int64 hint_inplace_consumed_regst_desc_id = 14 [default = -1];
    int64 force_inplace_consumed_regst_desc_id = 15 [default = -1];
  }
}<|MERGE_RESOLUTION|>--- conflicted
+++ resolved
@@ -13,19 +13,10 @@
 
 message DataRegstDesc {
   repeated LbiBlobDescPair lbi2blob_desc = 1;
-<<<<<<< HEAD
-  required BlobDescProto packed_blob_desc = 2;
-=======
->>>>>>> 809944fc
   required ShapeProto time_shape = 3;
 }
 
 message CtrlRegstDesc {
-<<<<<<< HEAD
-  optional int64 reliant_regst_desc_id = 1;
-  optional int32 returned_regst_num = 2 [default = 1];
-=======
->>>>>>> 809944fc
 }
 
 message RegstDescTypeProto {
