#include "oneflow/core/compiler/of2xla/xla_utility.h"
#include "oneflow/core/compiler/of2xla/xla_compiler.h"
#include "oneflow/core/compiler/of2xla/xla_launch_kernel.h"

namespace oneflow {

static ParallelContext LocalParallelContext() {
  ParallelContext parallel_ctx;
  parallel_ctx.set_parallel_id(0);
  parallel_ctx.set_parallel_num(1);
  parallel_ctx.set_policy(kDataParallel);
  return parallel_ctx;
}

template <DeviceType device_type, typename T>
void XlaLaunchKernel<device_type, T>::ForwardDataContent(
                const KernelCtx &ctx,
                std::function<Blob*(const std::string&)> BnInOp2Blob) const {
<<<<<<< HEAD
=======
  xla::XlaBuilder builder(this->op_conf().name());
  mola::XlaLaunchGraph graph(this->op_conf().xla_launch_conf());

  for (auto *node : graph.Nodes()) {
    node->set_backend(mola::Backend<device_type>::to_string());
  }

  std::vector<std::string> input_arg_names;
>>>>>>> 64ecd0cf
  // Prepare setup blob descs
  std::unordered_map<std::string, BlobDesc> setup_blob_descs;
  for (const auto& input_bn : this->op_attribute().input_bns()) {
    const Blob* in_blob = BnInOp2Blob(input_bn);
    const RtBlobDesc &rt_desc = in_blob->blob_desc();
    BlobDesc blob_desc(rt_desc.shape(),
                       rt_desc.data_type(),
                       rt_desc.has_data_id_field(),
                       rt_desc.has_col_num_field(),
                       rt_desc.max_col_num());

    const LogicalBlobId& lbi = this->BnInOp2Lbi(input_bn);
    std::string blob_name = BlobName(lbi);
<<<<<<< HEAD
    setup_blob_descs.emplace(blob_name, blob_desc);
=======
    blob_descs.emplace(blob_name, blob_desc);
    input_arg_names.push_back(blob_name);
>>>>>>> 64ecd0cf
  }

  bool force_compile = true;
<<<<<<< HEAD
  ParallelContext parallel_ctx = LocalParallelContext();
  mola::XlaCompiler compiler(this->op_conf(), device_type, parallel_ctx,
                             setup_blob_descs, force_compile);
  compiler.Compile();
=======
  mola::CompileContext compile_ctx(&graph, &builder, input_arg_names,
                                   blob_descs, force_compile);

  mola::XlaGraphCompiler graph_compiler;
  graph_compiler.Compile(&compile_ctx);
>>>>>>> 64ecd0cf
}

ADD_DEFAULT_KERNEL_CREATOR(OperatorConf::kXlaLaunchConf, XlaLaunchKernel,
                           FLOATING_DATA_TYPE_SEQ);

}  // namespace oneflow<|MERGE_RESOLUTION|>--- conflicted
+++ resolved
@@ -16,17 +16,6 @@
 void XlaLaunchKernel<device_type, T>::ForwardDataContent(
                 const KernelCtx &ctx,
                 std::function<Blob*(const std::string&)> BnInOp2Blob) const {
-<<<<<<< HEAD
-=======
-  xla::XlaBuilder builder(this->op_conf().name());
-  mola::XlaLaunchGraph graph(this->op_conf().xla_launch_conf());
-
-  for (auto *node : graph.Nodes()) {
-    node->set_backend(mola::Backend<device_type>::to_string());
-  }
-
-  std::vector<std::string> input_arg_names;
->>>>>>> 64ecd0cf
   // Prepare setup blob descs
   std::unordered_map<std::string, BlobDesc> setup_blob_descs;
   for (const auto& input_bn : this->op_attribute().input_bns()) {
@@ -40,27 +29,15 @@
 
     const LogicalBlobId& lbi = this->BnInOp2Lbi(input_bn);
     std::string blob_name = BlobName(lbi);
-<<<<<<< HEAD
     setup_blob_descs.emplace(blob_name, blob_desc);
-=======
-    blob_descs.emplace(blob_name, blob_desc);
-    input_arg_names.push_back(blob_name);
->>>>>>> 64ecd0cf
   }
 
   bool force_compile = true;
-<<<<<<< HEAD
-  ParallelContext parallel_ctx = LocalParallelContext();
-  mola::XlaCompiler compiler(this->op_conf(), device_type, parallel_ctx,
-                             setup_blob_descs, force_compile);
-  compiler.Compile();
-=======
   mola::CompileContext compile_ctx(&graph, &builder, input_arg_names,
                                    blob_descs, force_compile);
 
   mola::XlaGraphCompiler graph_compiler;
   graph_compiler.Compile(&compile_ctx);
->>>>>>> 64ecd0cf
 }
 
 ADD_DEFAULT_KERNEL_CREATOR(OperatorConf::kXlaLaunchConf, XlaLaunchKernel,
