/*
Copyright 2020 The OneFlow Authors. All rights reserved.

Licensed under the Apache License, Version 2.0 (the "License");
you may not use this file except in compliance with the License.
You may obtain a copy of the License at

    http://www.apache.org/licenses/LICENSE-2.0

Unless required by applicable law or agreed to in writing, software
distributed under the License is distributed on an "AS IS" BASIS,
WITHOUT WARRANTIES OR CONDITIONS OF ANY KIND, either express or implied.
See the License for the specific language governing permissions and
limitations under the License.
*/
#include "oneflow/core/embedding/embedding_manager.h"
#include "oneflow/core/embedding/persistent_table_key_value_store.h"
#include "oneflow/core/ep/include/device_manager_registry.h"
#include "oneflow/core/embedding/cached_key_value_store.h"

namespace oneflow {

namespace embedding {

#ifdef WITH_CUDA

constexpr size_t kDefaultMaxQueryLength = 65536;

KeyValueStore* EmbeddingManager::GetKeyValueStore(const std::string& embedding_name,
                                                  int64_t rank_id) {
  std::pair<std::string, int64_t> map_key = std::make_pair(embedding_name, rank_id);
  std::unique_lock<std::mutex> lock(mutex_);
  auto it = key_value_store_map_.find(map_key);
  CHECK(it != key_value_store_map_.end())
      << "Can not find embedding: " << embedding_name << "-" << rank_id;
  return it->second.get();
}

void EmbeddingManager::CreateKeyValueStore(const KeyValueStoreOptions& key_value_store_options,
                                           int64_t local_rank_id, int64_t rank_id,
                                           int64_t world_size) {
  CudaCurrentDeviceGuard guard(local_rank_id);
  const std::string& name = key_value_store_options.Name();
  const uint32_t line_size = key_value_store_options.LineSize();
  std::pair<std::string, int64_t> map_key = std::make_pair(name, rank_id);
  std::unique_lock<std::mutex> lock(mutex_);

  std::unique_ptr<KeyValueStore> store;
  PersistentTableKeyValueStoreOptions options{};
  const std::vector<std::string>& persistent_table_paths =
      key_value_store_options.PersistentTablePaths();
  CHECK_EQ(persistent_table_paths.size(), world_size);
  options.table_options.path = persistent_table_paths.at(rank_id);
  options.table_options.value_size = line_size * key_value_store_options.ValueTypeSize();
  options.table_options.key_size = key_value_store_options.KeyTypeSize();
  options.table_options.physical_block_size =
      key_value_store_options.PersistentTablePhysicalBlockSize();
  options.table_options.target_chunk_size_mb = 4 * 1024;
  options.table_options.capacity_hint = key_value_store_options.PersistentTableCapacityHint();
  store = NewPersistentTableKeyValueStore(options);
  const std::vector<CacheOptions>& cache_options = key_value_store_options.GetCachesOptions();
  for (int i = cache_options.size() - 1; i >= 0; --i) {
    std::unique_ptr<Cache> cache = NewCache(cache_options.at(i));
    store = NewCachedKeyValueStore(std::move(store), std::move(cache));
  }
<<<<<<< HEAD
  store->ReserveQueryLength(kDefaultMaxQueryLength);
  key_value_store_map_.emplace(map_key, std::move(store));
=======
  CHECK(key_value_store_map_.emplace(map_key, std::move(store)).second)
      << "Can't create an embedding with same name of an existing embedding, the name: " << name;
>>>>>>> a90c81d5
}

void EmbeddingManager::SaveSnapshot(const std::string& embedding_name, int64_t local_rank_id,
                                    int64_t rank_id, const std::string& snapshot_name) {
  CudaCurrentDeviceGuard guard(local_rank_id);
  std::pair<std::string, int64_t> map_key = std::make_pair(embedding_name, rank_id);
  std::unique_lock<std::mutex> lock(mutex_);

  auto it = key_value_store_map_.find(map_key);
  CHECK(it != key_value_store_map_.end())
      << "Can not find embedding: " << embedding_name << "-" << rank_id;
  it->second->SaveSnapshot(snapshot_name);
}

void EmbeddingManager::LoadSnapshot(const std::string& embedding_name, int64_t local_rank_id,
                                    int64_t rank_id, const std::string& snapshot_name) {
  CudaCurrentDeviceGuard guard(local_rank_id);
  std::pair<std::string, int64_t> map_key = std::make_pair(embedding_name, rank_id);
  auto it = key_value_store_map_.find(map_key);
  CHECK(it != key_value_store_map_.end())
      << "Can not find embedding: " << embedding_name << "-" << rank_id;
  if (it->second->SnapshotExists(snapshot_name)) {
    it->second->LoadSnapshot(snapshot_name);
  } else {
    LOG(ERROR) << "Here Exists Embedding name is: " << embedding_name << "-" << rank_id
               << " but no corresponding snapshot. ";
  }
}

#endif  // WITH_CUDA

}  // namespace embedding

}  // namespace oneflow<|MERGE_RESOLUTION|>--- conflicted
+++ resolved
@@ -63,13 +63,9 @@
     std::unique_ptr<Cache> cache = NewCache(cache_options.at(i));
     store = NewCachedKeyValueStore(std::move(store), std::move(cache));
   }
-<<<<<<< HEAD
   store->ReserveQueryLength(kDefaultMaxQueryLength);
-  key_value_store_map_.emplace(map_key, std::move(store));
-=======
   CHECK(key_value_store_map_.emplace(map_key, std::move(store)).second)
       << "Can't create an embedding with same name of an existing embedding, the name: " << name;
->>>>>>> a90c81d5
 }
 
 void EmbeddingManager::SaveSnapshot(const std::string& embedding_name, int64_t local_rank_id,
