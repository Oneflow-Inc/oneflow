/*
Copyright 2020 The OneFlow Authors. All rights reserved.

Licensed under the Apache License, Version 2.0 (the "License");
you may not use this file except in compliance with the License.
You may obtain a copy of the License at

    http://www.apache.org/licenses/LICENSE-2.0

Unless required by applicable law or agreed to in writing, software
distributed under the License is distributed on an "AS IS" BASIS,
WITHOUT WARRANTIES OR CONDITIONS OF ANY KIND, either express or implied.
See the License for the specific language governing permissions and
limitations under the License.
*/
#include "oneflow/core/ccl/ccl.h"
#include "oneflow/core/device/nccl_util.h"
#include "oneflow/core/framework/transport_util.h"
#include "oneflow/core/job/parallel_desc.h"
#include "oneflow/core/common/data_type.h"
#include "oneflow/core/rpc/include/global_process_ctx.h"
#include "oneflow/core/job/eager_nccl_comm_manager.h"

namespace oneflow {
namespace ccl {

namespace {

Maybe<void> InitBroadcastRankHeap(std::vector<int64_t>* ranks, const ParallelDesc& parallel_desc,
                                  int64_t root) {
  CHECK_EQ_OR_RETURN(parallel_desc.parallel_num(), parallel_desc.sorted_machine_ids().size());
  ranks->resize(parallel_desc.parallel_num());
  int64_t root_index = -1;
  for (int64_t parallel_id = 0; parallel_id < parallel_desc.parallel_num(); ++parallel_id) {
    int64_t machine_id = JUST(parallel_desc.MachineId4ParallelId(parallel_id));
    if (machine_id == root) { root_index = parallel_id; }
    (*ranks)[parallel_id] = machine_id;
  }
  CHECK_NE_OR_RETURN(root_index, -1);
  std::swap((*ranks)[0], (*ranks)[root_index]);
  return Maybe<void>::Ok();
}

}  // namespace

template<>
Maybe<void> Broadcast<DeviceType::kCPU>(const void* in, void* out, size_t elem_cnt, DataType dtype,
                                        int64_t root, Symbol<ParallelDesc> parallel_desc,
                                        DeviceCtx* ctx) {
  CHECK_EQ_OR_RETURN(parallel_desc->device_type(), DeviceType::kCPU);
  CHECK_OR_RETURN(IsPODDataType(dtype));
  size_t buffer_size = elem_cnt * GetSizeOfDataType(dtype);
  const auto& transport_token = JUST(TransportToken::NewTransportToken(kTransportTokenTypeData));
  return CpuBroadcast(in, out, buffer_size, root, parallel_desc, transport_token);
}

Maybe<void> CpuBroadcast(const void* in, void* out, size_t buffer_size, int64_t root,
                         Symbol<ParallelDesc> parallel_desc,
                         const TransportToken& transport_token) {
  static thread_local std::vector<int64_t> rank_heap{};
  JUST(InitBroadcastRankHeap(&rank_heap, *parallel_desc, root));
  NaiveAsyncTransportCtx transport_ctx(
      transport_token,
      [&](void** buffer, std::size_t* size, std::function<void()>* Cb) -> Maybe<void> {
        *buffer = (root == GlobalProcessCtx::Rank() ? const_cast<void*>(in) : out);
        *size = buffer_size;
        *Cb = [] {};
        return Maybe<void>::Ok();
      },
      [&](void** buffer, std::size_t* size, std::function<void()>* Cb) -> Maybe<void> {
        *buffer = out;
        *size = buffer_size;
        *Cb = [] {};
        return Maybe<void>::Ok();
      });
  JUST(TransportUtil::ReceiveDataFromParentInHeap(rank_heap, transport_token, &transport_ctx));
  JUST(TransportUtil::WaitUntilDoneOrTimeout(transport_ctx, TransportUtil::TimeoutSeconds()));
  JUST(TransportUtil::SendDataToChildrenInHeap(rank_heap, transport_token, &transport_ctx));
  if (GlobalProcessCtx::Rank() == root && out != in) { std::memcpy(out, in, buffer_size); }
  JUST(TransportUtil::WaitUntilDoneOrTimeout(transport_ctx, TransportUtil::TimeoutSeconds()));
  return Maybe<void>::Ok();
}

<<<<<<< HEAD
std::pair<ncclComm_t, int64_t> RawGetNcclCommAndNcclRank(int64_t peer_process_id) {
=======
#ifdef WITH_CUDA
std::pair<ncclComm_t, int64_t> RawGetNcclCommAndPeerNcclRank(int64_t peer_process_id) {
>>>>>>> 08637d76
  std::set<std::pair<int64_t, int64_t>> device_set;
  const int64_t& rank = GlobalProcessCtx::Rank();
  const int64_t peer_nccl_rank = (peer_process_id > rank) ? 1 : 0;
  device_set.emplace(rank, GlobalProcessCtx::LocalRank());
  device_set.emplace(peer_process_id, GlobalProcessCtx::LocalRank(peer_process_id));
  return {CHECK_NOTNULL(Global<EagerNcclCommMgr>::Get())->GetCommForDevice(device_set),
          peer_nccl_rank};
}
<<<<<<< HEAD
auto* GetNcclCommAndNcclRank = DECORATE(&RawGetNcclCommAndNcclRank, ThreadLocal);
=======
auto* GetNcclCommAndPeerNcclRank = DECORATE(&RawGetNcclCommAndPeerNcclRank, ThreadLocal);
#endif
>>>>>>> 08637d76

template<>
Maybe<void> Send<DeviceType::kCPU>(const void* in, size_t elem_cnt, DataType dtype, int64_t dst,
                                   DeviceCtx* ctx) {
  CHECK_OR_RETURN(IsPODDataType(dtype));
  size_t buffer_size = elem_cnt * GetSizeOfDataType(dtype);
  TransportToken transport_token = JUST(TransportToken::NewTransportToken(kTransportTokenTypeData));
  NaiveAsyncTransportCtx transport_ctx(
      transport_token,
      [&](void** buffer, std::size_t* size, std::function<void()>* Cb) -> Maybe<void> {
        *buffer = const_cast<void*>(in);
        *size = buffer_size;
        *Cb = [] {};
        return Maybe<void>::Ok();
      },
      [&](void** buffer, std::size_t* size, std::function<void()>* Cb) -> Maybe<void> {
        UNIMPLEMENTED_THEN_RETURN();
      });
  JUST(TransportUtil::SendDataToRank(dst, transport_token, &transport_ctx));
  JUST(TransportUtil::WaitUntilDoneOrTimeout(transport_ctx, TransportUtil::TimeoutSeconds()));
  return Maybe<void>::Ok();
}

<<<<<<< HEAD
template<>
Maybe<void> Send<DeviceType::kGPU>(const void* in, size_t elem_cnt, DataType dtype, int64_t dst,
                                   DeviceCtx* ctx) {
  CHECK_OR_RETURN(IsPODDataType(dtype));
  const auto& comm_and_rank = GetNcclCommAndNcclRank(dst);
  OF_NCCL_CHECK_OR_RETURN(ncclSend(in, elem_cnt, GetNcclDataType(dtype), comm_and_rank.second,
                                   comm_and_rank.first, ctx->cuda_stream()));
  return Maybe<void>::Ok();
}
=======
#ifdef WITH_CUDA
template<>
Maybe<void> Send<DeviceType::kGPU>(const void* in, size_t elem_cnt, DataType dtype, int64_t dst,
                                   DeviceCtx* ctx) {
#if NCCL_VERSION_CODE >= 2700
  CHECK_OR_RETURN(IsPODDataType(dtype));
  const auto& comm_and_peer_rank = GetNcclCommAndPeerNcclRank(dst);
  OF_NCCL_CHECK_OR_RETURN(ncclSend(in, elem_cnt, GetNcclDataType(dtype), comm_and_peer_rank.second,
                                   comm_and_peer_rank.first, ctx->cuda_stream()));
  return Maybe<void>::Ok();
#else
  UNIMPLEMENTED_THEN_RETURN() << "GPU send is only supported when nccl version >= 2.7"
#endif
}
#endif
>>>>>>> 08637d76

template<>
Maybe<void> Recv<DeviceType::kCPU>(void* out, size_t elem_cnt, DataType dtype, int64_t src,
                                   DeviceCtx* ctx) {
  CHECK_OR_RETURN(IsPODDataType(dtype));
  size_t buffer_size = elem_cnt * GetSizeOfDataType(dtype);
  TransportToken transport_token = JUST(TransportToken::NewTransportToken(kTransportTokenTypeData));
  NaiveAsyncTransportCtx transport_ctx(
      transport_token,
      [&](void** buffer, std::size_t* size, std::function<void()>* Cb) -> Maybe<void> {
        UNIMPLEMENTED_THEN_RETURN();
      },
      [&](void** buffer, std::size_t* size, std::function<void()>* Cb) -> Maybe<void> {
        *buffer = out;
        *size = buffer_size;
        *Cb = [] {};
        return Maybe<void>::Ok();
      });
  JUST(TransportUtil::ReceiveDataFromRank(src, transport_token, &transport_ctx));
  JUST(TransportUtil::WaitUntilDoneOrTimeout(transport_ctx, TransportUtil::TimeoutSeconds()));
  return Maybe<void>::Ok();
}

<<<<<<< HEAD
template<>
Maybe<void> Recv<DeviceType::kGPU>(void* out, size_t elem_cnt, DataType dtype, int64_t src,
                                   DeviceCtx* ctx) {
  CHECK_OR_RETURN(IsPODDataType(dtype));
  const auto& comm_and_rank = GetNcclCommAndNcclRank(src);
  OF_NCCL_CHECK_OR_RETURN(ncclRecv(out, elem_cnt, GetNcclDataType(dtype), comm_and_rank.second,
                                   comm_and_rank.first, ctx->cuda_stream()));
  return Maybe<void>::Ok();
}
=======
#ifdef WITH_CUDA
template<>
Maybe<void> Recv<DeviceType::kGPU>(void* out, size_t elem_cnt, DataType dtype, int64_t src,
                                   DeviceCtx* ctx) {
#if NCCL_VERSION_CODE >= 2700
  CHECK_OR_RETURN(IsPODDataType(dtype));
  const auto& comm_and_peer_rank = GetNcclCommAndPeerNcclRank(src);
  OF_NCCL_CHECK_OR_RETURN(ncclRecv(out, elem_cnt, GetNcclDataType(dtype), comm_and_peer_rank.second,
                                   comm_and_peer_rank.first, ctx->cuda_stream()));
  return Maybe<void>::Ok();
#else
  UNIMPLEMENTED_THEN_RETURN() << "GPU recv is only supported when nccl version >= 2.7"
#endif
}
#endif
>>>>>>> 08637d76

}  // namespace ccl
}  // namespace oneflow<|MERGE_RESOLUTION|>--- conflicted
+++ resolved
@@ -81,12 +81,8 @@
   return Maybe<void>::Ok();
 }
 
-<<<<<<< HEAD
-std::pair<ncclComm_t, int64_t> RawGetNcclCommAndNcclRank(int64_t peer_process_id) {
-=======
 #ifdef WITH_CUDA
 std::pair<ncclComm_t, int64_t> RawGetNcclCommAndPeerNcclRank(int64_t peer_process_id) {
->>>>>>> 08637d76
   std::set<std::pair<int64_t, int64_t>> device_set;
   const int64_t& rank = GlobalProcessCtx::Rank();
   const int64_t peer_nccl_rank = (peer_process_id > rank) ? 1 : 0;
@@ -95,12 +91,8 @@
   return {CHECK_NOTNULL(Global<EagerNcclCommMgr>::Get())->GetCommForDevice(device_set),
           peer_nccl_rank};
 }
-<<<<<<< HEAD
-auto* GetNcclCommAndNcclRank = DECORATE(&RawGetNcclCommAndNcclRank, ThreadLocal);
-=======
 auto* GetNcclCommAndPeerNcclRank = DECORATE(&RawGetNcclCommAndPeerNcclRank, ThreadLocal);
 #endif
->>>>>>> 08637d76
 
 template<>
 Maybe<void> Send<DeviceType::kCPU>(const void* in, size_t elem_cnt, DataType dtype, int64_t dst,
@@ -124,17 +116,6 @@
   return Maybe<void>::Ok();
 }
 
-<<<<<<< HEAD
-template<>
-Maybe<void> Send<DeviceType::kGPU>(const void* in, size_t elem_cnt, DataType dtype, int64_t dst,
-                                   DeviceCtx* ctx) {
-  CHECK_OR_RETURN(IsPODDataType(dtype));
-  const auto& comm_and_rank = GetNcclCommAndNcclRank(dst);
-  OF_NCCL_CHECK_OR_RETURN(ncclSend(in, elem_cnt, GetNcclDataType(dtype), comm_and_rank.second,
-                                   comm_and_rank.first, ctx->cuda_stream()));
-  return Maybe<void>::Ok();
-}
-=======
 #ifdef WITH_CUDA
 template<>
 Maybe<void> Send<DeviceType::kGPU>(const void* in, size_t elem_cnt, DataType dtype, int64_t dst,
@@ -150,7 +131,6 @@
 #endif
 }
 #endif
->>>>>>> 08637d76
 
 template<>
 Maybe<void> Recv<DeviceType::kCPU>(void* out, size_t elem_cnt, DataType dtype, int64_t src,
@@ -174,17 +154,6 @@
   return Maybe<void>::Ok();
 }
 
-<<<<<<< HEAD
-template<>
-Maybe<void> Recv<DeviceType::kGPU>(void* out, size_t elem_cnt, DataType dtype, int64_t src,
-                                   DeviceCtx* ctx) {
-  CHECK_OR_RETURN(IsPODDataType(dtype));
-  const auto& comm_and_rank = GetNcclCommAndNcclRank(src);
-  OF_NCCL_CHECK_OR_RETURN(ncclRecv(out, elem_cnt, GetNcclDataType(dtype), comm_and_rank.second,
-                                   comm_and_rank.first, ctx->cuda_stream()));
-  return Maybe<void>::Ok();
-}
-=======
 #ifdef WITH_CUDA
 template<>
 Maybe<void> Recv<DeviceType::kGPU>(void* out, size_t elem_cnt, DataType dtype, int64_t src,
@@ -200,7 +169,6 @@
 #endif
 }
 #endif
->>>>>>> 08637d76
 
 }  // namespace ccl
 }  // namespace oneflow