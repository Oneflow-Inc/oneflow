--- conflicted
+++ resolved
@@ -58,12 +58,9 @@
 Maybe<void> Broadcast(const void* in, void* out, size_t elem_cnt, DataType dtype, int64_t root,
                       Symbol<ParallelDesc> parallel_desc, DeviceCtx* ctx);
 
-<<<<<<< HEAD
-=======
 Maybe<void> CpuBroadcast(const void* in, void* out, size_t buffer_size, int64_t root,
                          Symbol<ParallelDesc> parallel_desc, const TransportToken& transport_token);
 
->>>>>>> ce226529
 }  // namespace ccl
 
 }  // namespace oneflow
