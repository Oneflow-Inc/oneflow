/*
Copyright 2020 The OneFlow Authors. All rights reserved.

Licensed under the Apache License, Version 2.0 (the "License");
you may not use this file except in compliance with the License.
You may obtain a copy of the License at

    http://www.apache.org/licenses/LICENSE-2.0

Unless required by applicable law or agreed to in writing, software
distributed under the License is distributed on an "AS IS" BASIS,
WITHOUT WARRANTIES OR CONDITIONS OF ANY KIND, either express or implied.
See the License for the specific language governing permissions and
limitations under the License.
*/
#include "oneflow/core/job/intra_job_mem_sharing_util.h"
#include <string>
#include "oneflow/core/common/blocking_counter.h"
#include "oneflow/core/common/str_util.h"
#include "oneflow/core/common/time_util.h"
#include "oneflow/core/common/shape.h"
#include "oneflow/core/job/id_manager.h"
#include "oneflow/core/job/memory_share_strategy.h"
#include "oneflow/core/register/runtime_register_desc.h"
#include "oneflow/core/thread/thread_pool.h"
#include "oneflow/core/graph/task_node.h"
#include "oneflow/core/job/plan_util.h"

namespace oneflow {

enum MemAllocAlgoType {
  kMemSizeFirstAlgo = 0,
  kMutualExclusionFirstAlgo = 1,
  kTimeLineAlgo = 2,
};

}  // namespace oneflow

namespace std {

template<>
struct hash<::oneflow::MemAllocAlgoType> {
  std::size_t operator()(const ::oneflow::MemAllocAlgoType& type) const {
    return std::hash<int>()(static_cast<size_t>(type));
  }
};

}  // namespace std

namespace oneflow {

namespace {

struct MemBlockResultInfo {
  size_t mem_block_size;
  HashMap<RegstDescProto*, int64_t> regst_desc2offset;
};

int64_t GenDeviceUniqueId(int64_t machine_id, int64_t device_id) {
  return (machine_id << 32) | device_id;
}

void GenRegstDescId2RegstDesc(Plan* plan,
                              HashMap<int64_t, RegstDescProto*>* regst_desc_id2regst_desc) {
  regst_desc_id2regst_desc->clear();
  for (int i = 0; i < plan->task_size(); i++) {
    TaskProto* task = plan->mutable_task(i);
    for (auto& pair : *task->mutable_produced_regst_desc()) {
      int64_t regst_desc_id = pair.second.regst_desc_id();
      regst_desc_id2regst_desc->insert({regst_desc_id, &pair.second});
    }
  }
}

void TryConnectWithMemSafeGuardCtrlRegstDesc(TaskProto* src_task_proto, TaskProto* dst_task_proto) {
  RegstDescProto* ctrl_regst_desc =
      FindOrCreateProducedCtrlRegstDesc(src_task_proto, "out_ctrl_shared_mem_safe_guard");
  int64_t dst_task_id = dst_task_proto->task_id();
  if (!IsInRepeatedField(ctrl_regst_desc->consumer_task_id(), dst_task_id)) {
    ctrl_regst_desc->add_consumer_task_id(dst_task_id);
    int64_t ctrl_regst_desc_id = ctrl_regst_desc->regst_desc_id();
    RegstDescIdSet* consumed_ctrl_regst_desc_ids =
        FindOrCreateConsumedCtrlRegstDescIdSet(dst_task_proto, "in_ctrl");
    CHECK(!IsInRepeatedField(consumed_ctrl_regst_desc_ids->regst_desc_id(), ctrl_regst_desc_id));
    consumed_ctrl_regst_desc_ids->add_regst_desc_id(ctrl_regst_desc_id);
  }
}

struct MemoryChain {
  std::vector<TaskProto*> sorted_tasks;
  HashSet<RegstDescProto*> mem_reused_regsts;
  int64_t total_mem_reused_size = 0;
  Shape time_shape;
};

void InitMemoryChains(Plan* plan,
                      HashMap<int64_t, HashMap<int64_t, MemoryChain>>* device2chain2mem_chain,
                      HashMap<RegstDescProto*, size_t>* mem_reused_regst2size) {
  for (int64_t i = 0; i < plan->task_size(); ++i) {
    TaskProto* task = plan->mutable_task(i);
    const StreamId stream_id = PlanUtil::GetStreamId(*task);
    int64_t machine_id = task->machine_id();
    DeviceType device_type = stream_id.device_id().device_type();
    // TODO(zwx): eliminate this special 'is cpu' determine
    if (device_type == DeviceType::kCPU) { continue; }
    int64_t device_id = stream_id.device_id().device_index();
    int64_t device_unique_id = GenDeviceUniqueId(machine_id, device_id);
    MemoryChain* mem_chain =
        &((*device2chain2mem_chain)[device_unique_id][task->task_set_info().chain_id()]);
    mem_chain->sorted_tasks.emplace_back(task);
    for (auto& pair : *(task->mutable_produced_regst_desc())) {
      RegstDescProto* regst_desc = &pair.second;
      if (regst_desc->mem_case().device_type() == device_type
          && regst_desc->mem_case().device_id() == device_id && regst_desc->enable_reuse_mem()
          && regst_desc->register_num() == 1 && regst_desc->mem_block_id() == -1
          && regst_desc->mem_block_offset() == -1
          && regst_desc->regst_desc_type().has_data_regst_desc()) {
        CHECK(mem_chain->mem_reused_regsts.insert(regst_desc).second);
        size_t regst_desc_size = RtRegstDesc(*regst_desc).TotalMainByteSize4AllRegst();
        (*mem_reused_regst2size)[regst_desc] = regst_desc_size;
        mem_chain->total_mem_reused_size += regst_desc_size;

        // for time shape in mem chain
        Shape regst_time_shape =
            Shape(regst_desc->regst_desc_type().data_regst_desc().time_shape());
        if (!mem_chain->time_shape.is_initialized()) {
          mem_chain->time_shape = regst_time_shape;
        } else {
          CHECK(mem_chain->time_shape == regst_time_shape);
        }
      }
    }
  }
  for (auto& device_pair : *device2chain2mem_chain) {
    HashMap<int64_t, MemoryChain>* chain2mem_chain = &device_pair.second;
    HashSet<int64_t> useless_chain_ids;
    for (auto& pair : *chain2mem_chain) {
      if (pair.second.mem_reused_regsts.empty()) { useless_chain_ids.insert(pair.first); }
    }
    for (int64_t chain_id : useless_chain_ids) { chain2mem_chain->erase(chain_id); }
    for (auto& pair : *chain2mem_chain) {
      MemoryChain* mem_chain = &pair.second;
      std::sort(mem_chain->sorted_tasks.begin(), mem_chain->sorted_tasks.end(),
                [&](const TaskProto* lhs, const TaskProto* rhs) {
                  int64_t lhs_order_in_graph = lhs->task_set_info().order_in_graph();
                  int64_t rhs_order_in_graph = rhs->task_set_info().order_in_graph();
                  CHECK_NE(lhs_order_in_graph, rhs_order_in_graph);
                  return lhs_order_in_graph < rhs_order_in_graph;
                });
    }
  }
}

bool TryMergeMemChain2MergedChains(
    std::vector<MemoryChain*>* merged_chains, MemoryChain* mem_chain,
    const std::function<bool(const MemoryChain*, const MemoryChain*)>& IsStrictOrderL2R) {
  Shape meta_shape({1, 1});
  std::sort(merged_chains->begin(), merged_chains->end(), [&](MemoryChain* lhs, MemoryChain* rhs) {
    return lhs->total_mem_reused_size > rhs->total_mem_reused_size;
  });
  for (MemoryChain* merged_chain : *merged_chains) {
    if (merged_chain->time_shape == meta_shape && mem_chain->time_shape == meta_shape) {
      if (IsStrictOrderL2R(merged_chain, mem_chain)) {
        merged_chain->sorted_tasks.insert(merged_chain->sorted_tasks.end(),
                                          mem_chain->sorted_tasks.begin(),
                                          mem_chain->sorted_tasks.end());
        merged_chain->mem_reused_regsts.insert(mem_chain->mem_reused_regsts.begin(),
                                               mem_chain->mem_reused_regsts.end());
        merged_chain->total_mem_reused_size += mem_chain->total_mem_reused_size;
        return true;
      }
    }
  }
  return false;
}

bool IsReachableToAnyOtherTask(const TaskProto* src_task, const HashSet<int64_t>& task_ids) {
  for (const auto& pair : src_task->produced_regst_desc()) {
    for (int64_t consumer : pair.second.consumer_task_id()) {
      if (task_ids.find(consumer) != task_ids.end()) { return true; }
    }
  }
  return false;
}

bool IsTaskConnectedL2R(const TaskProto* src, const TaskProto* dst) {
  for (const auto& pair : src->produced_regst_desc()) {
    for (int64_t consumer : pair.second.consumer_task_id()) {
      if (consumer == dst->task_id()) { return true; }
    }
  }
  return false;
}

void GenMemChainTasksAndRegsts(
    Plan* plan,
    const std::function<bool(const std::string&, const std::string&)>& IsOpNameDataOrCtrlReachable,
    HashMap<int64_t, std::vector<TaskProto*>>* mem_chain2sorted_tasks,
    HashMap<int64_t, HashSet<RegstDescProto*>>* mem_chain2mem_reused_regsts,
    HashMap<RegstDescProto*, size_t>* mem_reused_regst2size) {
  mem_chain2sorted_tasks->clear();
  mem_chain2mem_reused_regsts->clear();
  HashMap<int64_t, HashMap<int64_t, MemoryChain>> device2chain2mem_chain;
  InitMemoryChains(plan, &device2chain2mem_chain, mem_reused_regst2size);

  auto TryGetTaskNodeLogicalOpName = [&](const TaskProto* task_proto,
                                         std::string* op_name) -> bool {
    if (task_proto->task_type() == TaskType::kNormalForward
        && task_proto->exec_sequence().exec_node_size() == 1) {
      *op_name = PlanUtil::GetOpName(plan, task_proto->job_id(),
                                     task_proto->exec_sequence().exec_node(0).kernel_conf());
      return true;
    }
    return false;
  };

  auto IsStrictOrderL2R = [&](const MemoryChain* lhs, const MemoryChain* rhs) -> bool {
    const TaskProto* l_chain_sink_task_node = lhs->sorted_tasks.back();
    const TaskProto* r_chain_source_task_node = rhs->sorted_tasks.front();
    std::string l_op_name;
    std::string r_op_name;
    if (TryGetTaskNodeLogicalOpName(l_chain_sink_task_node, &l_op_name)
        && TryGetTaskNodeLogicalOpName(r_chain_source_task_node, &r_op_name)) {
      return IsOpNameDataOrCtrlReachable(l_op_name, r_op_name);
    }
    return false;
  };

  int64_t mem_chain_id = 0;

  bool enable_mem_chain_merge =
      Singleton<ResourceDesc, ForSession>::Get()->resource().enable_mem_chain_merge();

  for (auto& device_chain_pair : device2chain2mem_chain) {
    if (device_chain_pair.second.empty()) { continue; }
    // sort
    std::vector<MemoryChain*> mem_chains;
    mem_chains.reserve(device_chain_pair.second.size());
    std::vector<MemoryChain*> merged_chains;
    for (auto& pair : device_chain_pair.second) { mem_chains.emplace_back(&pair.second); }
    std::sort(mem_chains.begin(), mem_chains.end(), [&](MemoryChain* lhs, MemoryChain* rhs) {
      int64_t lhs_order_in_graph = lhs->sorted_tasks.front()->task_set_info().order_in_graph();
      int64_t rhs_order_in_graph = rhs->sorted_tasks.front()->task_set_info().order_in_graph();
      CHECK_NE(lhs_order_in_graph, rhs_order_in_graph);
      return lhs_order_in_graph < rhs_order_in_graph;
    });
    if (enable_mem_chain_merge) {
      for (MemoryChain* mem_chain : mem_chains) {
        if (!TryMergeMemChain2MergedChains(&merged_chains, mem_chain, IsStrictOrderL2R)) {
          merged_chains.emplace_back(mem_chain);
        }
      }
    } else {
      merged_chains.swap(mem_chains);
    }
    for (MemoryChain* merged_chain : merged_chains) {
      std::vector<TaskProto*>* sorted_tasks = &((*mem_chain2sorted_tasks)[mem_chain_id]);
      CHECK(sorted_tasks->empty());
      sorted_tasks->insert(sorted_tasks->end(), merged_chain->sorted_tasks.begin(),
                           merged_chain->sorted_tasks.end());
      HashSet<RegstDescProto*>* mem_reused_regsts = &((*mem_chain2mem_reused_regsts)[mem_chain_id]);
      CHECK(mem_reused_regsts->empty());
      mem_reused_regsts->insert(merged_chain->mem_reused_regsts.begin(),
                                merged_chain->mem_reused_regsts.end());
      ++mem_chain_id;
    }
  }

  CHECK_EQ(mem_chain2sorted_tasks->size(), mem_chain2mem_reused_regsts->size());

  // NOTE(chengcheng): add ctrl safe guard for each mem chain
  HashMap<int64_t, TaskProto*> task_id2proto;
  for (int64_t i = 0; i < plan->task_size(); ++i) {
    TaskProto* task = plan->mutable_task(i);
    CHECK(task_id2proto.emplace(task->task_id(), task).second);
  }
  for (auto& pair : *mem_chain2sorted_tasks) {
    std::vector<TaskProto*>* sorted_tasks = &(pair.second);
    // NOTE(chengcheng): We CANNOT only add ctrl safe guard between first and last task,
    //  because of the sorted_tasks may connected as a graph, has multi-tail tasks(sink task).
    const HashSet<RegstDescProto*>& mem_reused_regsts = mem_chain2mem_reused_regsts->at(pair.first);
    if (mem_reused_regsts.size() <= 1) { continue; }

    HashSet<int64_t> consumer_task_ids;
    for (const RegstDescProto* regst : mem_reused_regsts) {
      for (int64_t consumer : regst->consumer_task_id()) { consumer_task_ids.insert(consumer); }
    }
    std::vector<TaskProto*> sink_tasks;
    sink_tasks.reserve(consumer_task_ids.size());
    for (int64_t src_task_id : consumer_task_ids) {
      auto it = task_id2proto.find(src_task_id);
      CHECK(it != task_id2proto.end());
      if (!IsReachableToAnyOtherTask(it->second, consumer_task_ids)) {
        sink_tasks.emplace_back(it->second);
      }
    }

    TaskProto* first_task = sorted_tasks->front();
    for (TaskProto* sink_task : sink_tasks) {
      CHECK(first_task != sink_task);
      if (!IsTaskConnectedL2R(first_task, sink_task)) {
        TryConnectWithMemSafeGuardCtrlRegstDesc(first_task, sink_task);
      }
    }
  }
}

void GenRegstAllocFreeTimeLineAndRegstMutualExclusions(
    const std::vector<TaskProto*>& sorted_tasks, const HashSet<RegstDescProto*>& mem_reused_regsts,
    const HashMap<int64_t, RegstDescProto*>& regst_desc_id2regst_desc,
    const HashMap<RegstDescProto*, size_t>& mem_reused_regst2size,
    std::vector<HashSet<RegstDescProto*>>* alloc_regsts_timeline,
    std::vector<HashSet<RegstDescProto*>>* free_regsts_timeline,
    HashMap<RegstDescProto*, std::vector<RegstDescProto*>>* regst2mutual_exclusion_regsts,
    HashMap<RegstDescProto*, RegstDescProto*>* consumer2inplaced_regst, size_t* peak_memory) {
  CHECK(alloc_regsts_timeline->empty() && free_regsts_timeline->empty());
  CHECK(regst2mutual_exclusion_regsts->empty());
  CHECK(consumer2inplaced_regst->empty());
  alloc_regsts_timeline->resize(sorted_tasks.size());
  free_regsts_timeline->resize(sorted_tasks.size());
  HashMap<int64_t, int64_t> task_id2sorted_id;
  for (int64_t i = 0; i < sorted_tasks.size(); ++i) {
    TaskProto* task = sorted_tasks.at(i);
    CHECK(task_id2sorted_id.emplace(task->task_id(), i).second);
  }

  auto FindLastFreeIndexInSortedTasks = [&](RegstDescProto* regst_desc) -> int64_t {
    // temp regst will set free index as same as alloc index
    int64_t free_index = task_id2sorted_id.at(regst_desc->producer_task_id());
    for (int64_t consumer_task_id : regst_desc->consumer_task_id()) {
      // if consumer is not in this mem chain, set free index = last index
      int64_t this_sorted_index = sorted_tasks.size() - 1;
      if (task_id2sorted_id.find(consumer_task_id) != task_id2sorted_id.end()) {
        this_sorted_index = task_id2sorted_id.at(consumer_task_id);
      }
      free_index = std::max(free_index, this_sorted_index);
    }
    return free_index;
  };

  auto TryFindFirstInplacedRegstDesc = [&](RegstDescProto* consumer_regst) -> RegstDescProto* {
    RegstDescProto* inplaced_regst = nullptr;
    while (consumer_regst->has_hint_inplace_consumed_regst_desc_id()
           && consumer_regst->hint_inplace_consumed_regst_desc_id() != -1) {
      RegstDescProto* hint_inplaced_regst =
          regst_desc_id2regst_desc.at(consumer_regst->hint_inplace_consumed_regst_desc_id());
      if (mem_reused_regsts.find(hint_inplaced_regst) != mem_reused_regsts.end()) {
        inplaced_regst = hint_inplaced_regst;
        consumer_regst = hint_inplaced_regst;
      } else {
        break;
      }
    }
    return inplaced_regst;
  };

  HashMap<int64_t, int64_t> regst_desc_id2free_index;
  for (RegstDescProto* regst_desc : mem_reused_regsts) {
    RegstDescProto* inplaced_regst_desc = TryFindFirstInplacedRegstDesc(regst_desc);
    if (inplaced_regst_desc != nullptr) {
      CHECK(consumer2inplaced_regst->emplace(regst_desc, inplaced_regst_desc).second);
      continue;
    }

    CHECK(alloc_regsts_timeline->at(task_id2sorted_id.at(regst_desc->producer_task_id()))
              .insert(regst_desc)
              .second);
    CHECK(regst_desc_id2free_index
              .emplace(regst_desc->regst_desc_id(), FindLastFreeIndexInSortedTasks(regst_desc))
              .second);
  }
  // inplace extend regst free index
  for (auto pair : *consumer2inplaced_regst) {
    RegstDescProto* consumer_regst_desc = pair.first;
    int64_t inplaced_regst_desc_id = pair.second->regst_desc_id();
    CHECK(regst_desc_id2free_index.find(inplaced_regst_desc_id) != regst_desc_id2free_index.end());
    regst_desc_id2free_index.at(inplaced_regst_desc_id) =
        std::max(regst_desc_id2free_index.at(inplaced_regst_desc_id),
                 FindLastFreeIndexInSortedTasks(consumer_regst_desc));
  }
  for (const auto& pair : regst_desc_id2free_index) {
    CHECK(free_regsts_timeline->at(pair.second)
              .insert(regst_desc_id2regst_desc.at(pair.first))
              .second);
  }

  HashSet<RegstDescProto*> remain_regsts;
  size_t remain_memory = 0;
  *peak_memory = 0;
  for (int64_t i = 0; i < sorted_tasks.size(); ++i) {
    for (RegstDescProto* alloc_regst : alloc_regsts_timeline->at(i)) {
      CHECK(regst2mutual_exclusion_regsts->emplace(alloc_regst, std::vector<RegstDescProto*>())
                .second);
      for (RegstDescProto* remain_regst : remain_regsts) {
        regst2mutual_exclusion_regsts->at(alloc_regst).emplace_back(remain_regst);
        regst2mutual_exclusion_regsts->at(remain_regst).emplace_back(alloc_regst);
      }
      CHECK(remain_regsts.insert(alloc_regst).second);
      remain_memory += mem_reused_regst2size.at(alloc_regst);
      // NOTE(chengcheng): insert time line to regst proto
      alloc_regst->set_mem_block_total_actor_count(sorted_tasks.size());
      alloc_regst->set_alloc_before_actor(i);
    }
    // Update the peak of memory during execution
    if (*peak_memory < remain_memory) { *peak_memory = remain_memory; }
    for (RegstDescProto* free_regst : free_regsts_timeline->at(i)) {
      CHECK_EQ(remain_regsts.erase(free_regst), 1);
      free_regst->set_free_after_actor(i);
      remain_memory -= mem_reused_regst2size.at(free_regst);
    }
  }
  CHECK(remain_regsts.empty());
}

struct Piece {
  int64_t begin;
  int64_t end;
  bool is_free;
};
using PieceIt = std::list<Piece>::iterator;

class MemBlockBuffer final {
 public:
  MemBlockBuffer(size_t size) : buffer_size_(size) {
    Piece start_piece;
    start_piece.begin = 0;
    start_piece.end = size;
    start_piece.is_free = true;
    piece_list_.emplace_back(start_piece);
  };
  ~MemBlockBuffer() = default;

  void Occupy(int64_t begin, int64_t end);
  void FindFreeOffsetAndNewBufferSize(int64_t size, int64_t* offset, size_t* new_buffer_size);

 private:
  void CheckValid() {
    CHECK(piece_list_.size() >= 1);
    CHECK(piece_list_.begin()->begin == 0);
    CHECK(std::prev(piece_list_.end())->end == buffer_size_);
    for (auto it = std::next(piece_list_.begin()); it != piece_list_.end(); ++it) {
      auto pre_it = std::prev(it);
      CHECK(pre_it->begin < pre_it->end && pre_it->end == it->begin);
    }
  }

  void MergePieceAndCheckValid() {
    CheckValid();
    for (auto it = std::next(piece_list_.begin()); it != piece_list_.end(); ++it) {
      auto pre_it = std::prev(it);
      if (it->is_free == pre_it->is_free) {
        it->begin = pre_it->begin;
        CHECK(piece_list_.erase(pre_it) == it);
      }
    }
    CheckValid();
  }

  std::list<Piece> piece_list_;
  size_t buffer_size_;
};

void MemBlockBuffer::Occupy(int64_t begin, int64_t end) {
  CHECK(begin <= end && end <= buffer_size_);
  for (auto it = piece_list_.begin(); it != piece_list_.end(); ++it) {
    if (it->end <= begin) { continue; }
    if (end <= it->begin) { break; }
    if (it->is_free) {
      if (begin != it->begin) {
        CHECK(it->begin < begin);
        CHECK(begin < it->end);
        Piece free_piece;
        free_piece.begin = it->begin;
        free_piece.end = begin;
        free_piece.is_free = true;
        it->begin = begin;
        it = piece_list_.insert(it, free_piece);
      } else if (end < it->end) {
        Piece busy_piece;
        busy_piece.begin = it->begin;
        busy_piece.end = end;
        busy_piece.is_free = false;
        it->begin = end;
        it = piece_list_.insert(it, busy_piece);
        begin = end;
      } else {
        it->is_free = false;
        begin = it->end;
      }
    } else {
      begin = it->end;
      end = std::max(begin, end);
    }
  }
  MergePieceAndCheckValid();
}

void MemBlockBuffer::FindFreeOffsetAndNewBufferSize(int64_t size, int64_t* offset,
                                                    size_t* new_buffer_size) {
  CheckValid();
  for (auto it = piece_list_.begin(); it != piece_list_.end(); ++it) {
    if (it->is_free && (it->end - it->begin) >= size) {
      *offset = it->begin;
      *new_buffer_size = buffer_size_;
      return;
    }
  }
  auto last_it = std::prev(piece_list_.end());
  if (last_it->is_free) {
    *offset = last_it->begin;
    *new_buffer_size = buffer_size_ + size - (last_it->end - last_it->begin);
  } else {
    *offset = buffer_size_;
    *new_buffer_size = buffer_size_ + size;
  }
}

void MemReusedAlgorithm_AllocateByOrderAndMutualExclusion(
    const std::vector<RegstDescProto*>& order,
    const HashMap<RegstDescProto*, int64_t>& regst_desc2size,
    const HashMap<RegstDescProto*, std::vector<RegstDescProto*>>& regst2mutual_exclusion_regsts,
    MemBlockResultInfo* result) {
  HashMap<RegstDescProto*, int64_t>* regst_desc2offset = &(result->regst_desc2offset);
  size_t buffer_size = 1;
  for (RegstDescProto* regst_desc : order) {
    MemBlockBuffer buffer(buffer_size);
    for (RegstDescProto* mutual_regst : regst2mutual_exclusion_regsts.at(regst_desc)) {
      if (regst_desc2offset->find(mutual_regst) != regst_desc2offset->end()) {
        int64_t begin = regst_desc2offset->at(mutual_regst);
        int64_t end = begin + regst_desc2size.at(mutual_regst);
        buffer.Occupy(begin, end);
      }
    }
    int64_t offset = -1;
    buffer.FindFreeOffsetAndNewBufferSize(regst_desc2size.at(regst_desc), &offset, &buffer_size);
    CHECK(offset >= 0 && offset <= buffer_size);
    CHECK(regst_desc2offset->emplace(regst_desc, offset).second);
  }
  result->mem_block_size = buffer_size;
}

void MemReusedAlgorithm_MemSizeFirstAlgo(
    const HashMap<RegstDescProto*, std::vector<RegstDescProto*>>& regst2mutual_exclusion_regsts,
    const HashMap<RegstDescProto*, int64_t>& regst2alloc_order,
    const HashMap<RegstDescProto*, size_t>& mem_reused_regst2size, MemBlockResultInfo* result) {
  std::vector<RegstDescProto*> order;
  order.reserve(regst2mutual_exclusion_regsts.size());
  HashMap<RegstDescProto*, int64_t> regst_desc2size;
  for (const auto& pair : regst2mutual_exclusion_regsts) {
    order.emplace_back(pair.first);
    CHECK(regst_desc2size.emplace(pair.first, mem_reused_regst2size.at(pair.first)).second);
  }
  std::sort(order.begin(), order.end(), [&](RegstDescProto* lhs, RegstDescProto* rhs) {
    int64_t l_size = regst_desc2size.at(lhs);
    int64_t r_size = regst_desc2size.at(rhs);
    if (l_size == r_size) { return regst2alloc_order.at(lhs) < regst2alloc_order.at(rhs); }
    return l_size > r_size;
  });
  MemReusedAlgorithm_AllocateByOrderAndMutualExclusion(order, regst_desc2size,
                                                       regst2mutual_exclusion_regsts, result);
}

void MemReusedAlgorithm_MutualExclusionFirstAlgo(
    const HashMap<RegstDescProto*, std::vector<RegstDescProto*>>& regst2mutual_exclusion_regsts,
    const HashMap<RegstDescProto*, int64_t>& regst2alloc_order,
    const HashMap<RegstDescProto*, size_t>& mem_reused_regst2size, MemBlockResultInfo* result) {
  std::vector<RegstDescProto*> order;
  order.reserve(regst2mutual_exclusion_regsts.size());
  HashMap<RegstDescProto*, int64_t> regst_desc2size;
  for (const auto& pair : regst2mutual_exclusion_regsts) {
    order.emplace_back(pair.first);
    CHECK(regst_desc2size.emplace(pair.first, mem_reused_regst2size.at(pair.first)).second);
  }
  std::sort(order.begin(), order.end(), [&](RegstDescProto* lhs, RegstDescProto* rhs) {
    int64_t l_size = regst2mutual_exclusion_regsts.at(lhs).size();
    int64_t r_size = regst2mutual_exclusion_regsts.at(rhs).size();
    if (l_size == r_size) { return regst2alloc_order.at(lhs) < regst2alloc_order.at(rhs); }
    return l_size > r_size;
  });
  MemReusedAlgorithm_AllocateByOrderAndMutualExclusion(order, regst_desc2size,
                                                       regst2mutual_exclusion_regsts, result);
}

class BfcAllocator final {
 public:
  BfcAllocator(int64_t size) : buffer_size_(size) {
    Piece start_piece;
    start_piece.begin = 0;
    start_piece.end = size;
    start_piece.is_free = true;
    piece_list_.emplace_back(start_piece);
  };
  ~BfcAllocator() = default;

  // Return offset of the buffer for this allocate size memory
  int64_t AllocateRaw(int64_t size);
  void FreeRaw(int64_t offset, int64_t size);
  int64_t buffer_size() const { return buffer_size_; }

 private:
  void CheckValid() {
    CHECK(piece_list_.size() >= 1);
    CHECK(piece_list_.front().begin == 0);
    CHECK(piece_list_.back().end == buffer_size_);
    for (auto it = std::next(piece_list_.begin()); it != piece_list_.end(); ++it) {
      auto pre_it = std::prev(it);
      CHECK(pre_it->begin < pre_it->end && pre_it->end == it->begin);
      CHECK(!(pre_it->is_free && it->is_free));
    }
  }

  void MergeFreePieceAndCheckValid() {
    for (auto it = std::next(piece_list_.begin()); it != piece_list_.end(); ++it) {
      auto pre_it = std::prev(it);
      if (it->is_free && pre_it->is_free) {
        it->begin = pre_it->begin;
        CHECK(piece_list_.erase(pre_it) == it);
      }
    }
    CheckValid();
  }

  std::list<Piece> piece_list_;
  int64_t buffer_size_;
  HashMap<int64_t, PieceIt> offset2occupied_piece_;
};

int64_t BfcAllocator::AllocateRaw(int64_t size) {
  int64_t offset = -1;
  PieceIt candidate_piece = piece_list_.end();
  for (auto it = piece_list_.begin(); it != piece_list_.end(); ++it) {
    int64_t piece_size = it->end - it->begin;
    if (it->is_free && piece_size >= size) {
      if (candidate_piece == piece_list_.end()
          || piece_size < (candidate_piece->end - candidate_piece->begin)) {
        candidate_piece = it;
      }
    }
  }
  if (candidate_piece == piece_list_.end()) {
    auto last_it = std::prev(piece_list_.end());
    if (last_it->is_free) {
      offset = last_it->begin;
      buffer_size_ += size - (last_it->end - last_it->begin);
      last_it->end = buffer_size_;
      last_it->is_free = false;
      CHECK(offset2occupied_piece_.emplace(offset, last_it).second);
    } else {
      offset = last_it->end;
      buffer_size_ += size;
      Piece new_piece;
      new_piece.begin = last_it->end;
      new_piece.end = buffer_size_;
      new_piece.is_free = false;
      piece_list_.emplace_back(new_piece);
      CHECK(offset2occupied_piece_.emplace(offset, std::prev(piece_list_.end())).second);
    }
  } else {
    int64_t piece_size = candidate_piece->end - candidate_piece->begin;
    offset = candidate_piece->begin;
    if (piece_size > size) {
      Piece new_piece;
      new_piece.begin = candidate_piece->begin;
      new_piece.end = candidate_piece->begin + size;
      new_piece.is_free = false;
      candidate_piece->begin = new_piece.end;
      PieceIt new_it = piece_list_.insert(candidate_piece, new_piece);
      CHECK(offset2occupied_piece_.emplace(offset, new_it).second);
    } else {
      CHECK_EQ(size, piece_size);
      candidate_piece->is_free = false;
      CHECK(offset2occupied_piece_.emplace(offset, candidate_piece).second);
    }
  }
  CheckValid();
  CHECK_NE(offset, -1);
  CHECK(offset2occupied_piece_.find(offset) != offset2occupied_piece_.end());
  return offset;
}

void BfcAllocator::FreeRaw(int64_t offset, int64_t size) {
  CHECK(offset2occupied_piece_.find(offset) != offset2occupied_piece_.end());
  PieceIt occupied_piece = offset2occupied_piece_.at(offset);
  CHECK(occupied_piece->is_free == false);
  CHECK_EQ((occupied_piece->end - occupied_piece->begin), size);
  occupied_piece->is_free = true;
  CHECK(offset2occupied_piece_.erase(offset) == 1);
  MergeFreePieceAndCheckValid();
}

void MemReusedAlgorithm_TimeLineAlgo(
    const std::vector<HashSet<RegstDescProto*>>& alloc_regsts_timeline,
    const std::vector<HashSet<RegstDescProto*>>& free_regsts_timeline,
    const HashMap<RegstDescProto*, size_t>& mem_reused_regst2size, MemBlockResultInfo* result) {
  HashMap<RegstDescProto*, int64_t>* regst_desc2offset = &(result->regst_desc2offset);
  regst_desc2offset->clear();
  int64_t buffer_size = 1;
  BfcAllocator bfc_allocator(buffer_size);

  CHECK_EQ(alloc_regsts_timeline.size(), free_regsts_timeline.size());
  for (int64_t i = 0; i < alloc_regsts_timeline.size(); ++i) {
    for (RegstDescProto* alloc_regst : alloc_regsts_timeline.at(i)) {
      CHECK(regst_desc2offset
                ->emplace(alloc_regst,
                          bfc_allocator.AllocateRaw(mem_reused_regst2size.at(alloc_regst)))
                .second);
    }
    for (RegstDescProto* free_regst : free_regsts_timeline.at(i)) {
      CHECK(regst_desc2offset->find(free_regst) != regst_desc2offset->end());
      bfc_allocator.FreeRaw(regst_desc2offset->at(free_regst),
                            mem_reused_regst2size.at(free_regst));
    }
  }
  result->mem_block_size = bfc_allocator.buffer_size();
}

void SelectAlgorithmGenMemBlockOffset4Regsts(
    MemAllocAlgoType algo_id, const std::vector<HashSet<RegstDescProto*>>& alloc_regsts_timeline,
    const std::vector<HashSet<RegstDescProto*>>& free_regsts_timeline,
    const HashMap<RegstDescProto*, std::vector<RegstDescProto*>>& regst2mutual_exclusion_regsts,
    const HashMap<RegstDescProto*, size_t>& mem_reused_regst2size, MemBlockResultInfo* result) {
  CHECK_EQ(result->mem_block_size, 0);
  CHECK(result->regst_desc2offset.empty());

  // NOTE(chengcheng): When mem size or exclusion num equal, there need second order by allocate.
  HashMap<RegstDescProto*, int64_t> regst2alloc_order;
  for (int64_t i = 0; i < alloc_regsts_timeline.size(); ++i) {
    const auto& regsts = alloc_regsts_timeline.at(i);
    for (RegstDescProto* regst : regsts) { CHECK(regst2alloc_order.emplace(regst, i).second); }
  }
  switch (algo_id) {
    case kMemSizeFirstAlgo:
      MemReusedAlgorithm_MemSizeFirstAlgo(regst2mutual_exclusion_regsts, regst2alloc_order,
                                          mem_reused_regst2size, result);
      break;
    case kMutualExclusionFirstAlgo:
      MemReusedAlgorithm_MutualExclusionFirstAlgo(regst2mutual_exclusion_regsts, regst2alloc_order,
                                                  mem_reused_regst2size, result);
      break;
    case kTimeLineAlgo:
      MemReusedAlgorithm_TimeLineAlgo(alloc_regsts_timeline, free_regsts_timeline,
                                      mem_reused_regst2size, result);
      break;
    default: UNIMPLEMENTED();
  }
  CHECK_GT(result->mem_block_size, 0);
  CHECK(!result->regst_desc2offset.empty());
}

int64_t CountMemAllocAlgoNum() {
  const MemoryAllocationAlgorithmConf& mem_alloc_algo_conf =
      GlobalJobDesc().job_conf().memory_allocation_algorithm_conf();
  int64_t ret = 0;
  if (mem_alloc_algo_conf.use_mem_size_first_algo()) { ++ret; }
  if (mem_alloc_algo_conf.use_mutual_exclusion_first_algo()) { ++ret; }
  if (mem_alloc_algo_conf.use_time_line_algo()) { ++ret; }
  CHECK_GE(ret, 0);
  return ret;
}

void InitAlgo2Result(HashMap<MemAllocAlgoType, MemBlockResultInfo>* algo2result) {
  CHECK(algo2result->empty());
  const MemoryAllocationAlgorithmConf& mem_alloc_algo_conf =
      GlobalJobDesc().job_conf().memory_allocation_algorithm_conf();
  if (mem_alloc_algo_conf.use_mem_size_first_algo()) {
    CHECK(algo2result->emplace(kMemSizeFirstAlgo, MemBlockResultInfo()).second);
  }
  if (mem_alloc_algo_conf.use_mutual_exclusion_first_algo()) {
    CHECK(algo2result->emplace(kMutualExclusionFirstAlgo, MemBlockResultInfo()).second);
  }
  if (mem_alloc_algo_conf.use_time_line_algo()) {
    CHECK(algo2result->emplace(kTimeLineAlgo, MemBlockResultInfo()).second);
  }
}

}  // namespace

void IntraJobMemSharingUtil::InferMemBlockId4MemReusedRegst(
    Plan* plan, const std::function<bool(const std::string&, const std::string&)>&
                    IsOpNameDataOrCtrlReachable) {
  auto tc = std::make_unique<TimeCounter<std::chrono::milliseconds>>(true);
  // 1 device 1 mem chain
  HashMap<int64_t, std::vector<TaskProto*>> mem_chain2sorted_tasks;
  HashMap<int64_t, HashSet<RegstDescProto*>> mem_chain2mem_reused_regsts;
  HashMap<RegstDescProto*, size_t> mem_reused_regst2size;
  GenMemChainTasksAndRegsts(plan, IsOpNameDataOrCtrlReachable, &mem_chain2sorted_tasks,
<<<<<<< HEAD
                            &mem_chain2mem_reused_regsts);
  tc->Count("GenMemChainTasksAndRegsts", 1);
=======
                            &mem_chain2mem_reused_regsts, &mem_reused_regst2size);
>>>>>>> 1b2879c0
  if (mem_chain2mem_reused_regsts.empty()) { return; }
  HashSet<int64_t> mem_chains;
  for (const auto& pair : mem_chain2mem_reused_regsts) { mem_chains.insert(pair.first); }
  HashMap<int64_t, RegstDescProto*> regst_desc_id2regst_desc;
  GenRegstDescId2RegstDesc(plan, &regst_desc_id2regst_desc);
  tc->Count("GenRegstDescId2RegstDesc", 1);
  // info for algorithm
  HashMap<int64_t, std::vector<HashSet<RegstDescProto*>>> mem_chain2task2alloc_regsts;
  HashMap<int64_t, std::vector<HashSet<RegstDescProto*>>> mem_chain2task2free_regsts;
  HashMap<int64_t, HashMap<RegstDescProto*, std::vector<RegstDescProto*>>>
      mem_chain2regst2mutual_exclusion_regsts;
  // info for inplace
  HashMap<int64_t, HashMap<RegstDescProto*, RegstDescProto*>> mem_chain2consumer2inplaced_regst;
<<<<<<< HEAD
  HashMap<int64_t, HashMap<MemAllocAlgoType, MemBlockResultInfo>> mem_chain2algo2result;
=======
  // info for straighten
  HashMap<int64_t, size_t> mem_chain2peak_memory;
>>>>>>> 1b2879c0

  for (int64_t mem_chain_id : mem_chains) {
    CHECK(mem_chain2task2alloc_regsts[mem_chain_id].empty());
    CHECK(mem_chain2task2free_regsts[mem_chain_id].empty());
    CHECK(mem_chain2regst2mutual_exclusion_regsts[mem_chain_id].empty());
    CHECK(mem_chain2consumer2inplaced_regst[mem_chain_id].empty());
    CHECK(mem_chain2algo2result[mem_chain_id].empty());
  }
  tc->Count("InitForEachMemChain", 1);
  // step 1: generate regst alloc/free queue AND regst mutual exclusions
<<<<<<< HEAD
  {
    int64_t work_size = mem_chain2mem_reused_regsts.size();
    int64_t thread_pool_size = std::min<int64_t>(work_size, std::thread::hardware_concurrency());
    BlockingCounter counter(work_size);
    ThreadPool thread_pool(thread_pool_size);
    // Parallel run between chain
    for (int64_t mem_chain_id : mem_chains) {
      thread_pool.AddWork([&, mem_chain_id]() {
        auto reused = mem_chain2mem_reused_regsts.at(mem_chain_id);
        GenRegstAllocFreeTimeLineAndRegstMutualExclusions(
            mem_chain2sorted_tasks.at(mem_chain_id), reused, regst_desc_id2regst_desc,
            &mem_chain2task2alloc_regsts[mem_chain_id], &mem_chain2task2free_regsts[mem_chain_id],
            &mem_chain2regst2mutual_exclusion_regsts[mem_chain_id],
            &mem_chain2consumer2inplaced_regst[mem_chain_id]);
        InitAlgo2Result(&mem_chain2algo2result[mem_chain_id]);
        counter.Decrease();
      });
    }
    counter.WaitForeverUntilCntEqualZero();
=======
  for (const auto& pair : mem_chain2mem_reused_regsts) {
    GenRegstAllocFreeTimeLineAndRegstMutualExclusions(
        mem_chain2sorted_tasks.at(pair.first), pair.second, regst_desc_id2regst_desc,
        mem_reused_regst2size, &mem_chain2task2alloc_regsts[pair.first],
        &mem_chain2task2free_regsts[pair.first],
        &mem_chain2regst2mutual_exclusion_regsts[pair.first],
        &mem_chain2consumer2inplaced_regst[pair.first], &mem_chain2peak_memory[pair.first]);
>>>>>>> 1b2879c0
  }
  tc->Count("GenRegstAllocFreeTimeLineAndRegstMutualExclusions", 1);
  // step 2: multi-thread run several algorithm for each mem chain
  {
    int64_t work_size = mem_chain2mem_reused_regsts.size() * CountMemAllocAlgoNum();
    int64_t thread_pool_size = std::min<int64_t>(work_size, std::thread::hardware_concurrency());
    BlockingCounter counter(work_size);
    ThreadPool thread_pool(thread_pool_size);
    // Parallel run between chain
    for (int64_t mem_chain_id : mem_chains) {
      // Paralle run between alg
      for (auto& pair : mem_chain2algo2result.at(mem_chain_id)) {
        MemAllocAlgoType algo_id = pair.first;
        MemBlockResultInfo* result = &pair.second;
        thread_pool.AddWork([algo_id, mem_chain_id, &mem_chain2task2alloc_regsts,
                             &mem_chain2task2free_regsts, &mem_chain2regst2mutual_exclusion_regsts,
<<<<<<< HEAD
                             result, &counter]() {
          // auto tc_alg = std::make_unique<TimeCounter<std::chrono::microseconds>>(true);
=======
                             &mem_reused_regst2size, result, &counter]() {
>>>>>>> 1b2879c0
          SelectAlgorithmGenMemBlockOffset4Regsts(
              algo_id, mem_chain2task2alloc_regsts.at(mem_chain_id),
              mem_chain2task2free_regsts.at(mem_chain_id),
              mem_chain2regst2mutual_exclusion_regsts.at(mem_chain_id), mem_reused_regst2size,
              result);
          counter.Decrease();
          // tc_alg->Count("OneAlg " + std::to_string(mem_chain_id) + "_" + std::to_string(algo_id),
          // 1);
        });
      }
    }
    counter.WaitForeverUntilCntEqualZero();
  }
  tc->Count("SelectAlgorithmGenMemBlockOffset4Regsts", 1);

  // step 3: choose best one for each mem chain and set offset for inplace consumer regst
  for (auto& pair : mem_chain2algo2result) {
    MemBlockResultInfo* best_result = nullptr;
    for (auto& algo_result_pair : pair.second) {
      if (!best_result || algo_result_pair.second.mem_block_size < best_result->mem_block_size) {
        best_result = &algo_result_pair.second;
      }
    }
    CHECK(best_result != nullptr);

    // Update the offset with a smaller total memory size if the current size is greater than the
    // lower bound
    {
      MemoryShareStrategy mss;
      mss.AdaptivelyUpdateOffset(mem_reused_regst2size,
                                 mem_chain2regst2mutual_exclusion_regsts.at(pair.first),
                                 mem_chain2peak_memory[pair.first], &best_result->mem_block_size,
                                 &best_result->regst_desc2offset);
    }

    int64_t mem_block_id = Singleton<IDMgr>::Get()->NewMemBlockId();
    CHECK_EQ(mem_chain2mem_reused_regsts.at(pair.first).size(),
             (best_result->regst_desc2offset.size()
              + mem_chain2consumer2inplaced_regst.at(pair.first).size()));
    for (const auto& regst_offset_pair : best_result->regst_desc2offset) {
      RegstDescProto* regst_desc = regst_offset_pair.first;
      CHECK_EQ(regst_desc->mem_block_id(), -1);
      regst_desc->set_mem_block_id(mem_block_id);
      regst_desc->set_mem_block_offset(regst_offset_pair.second);
    }
    // set inplace
    for (auto& consumer_inplace_pair : mem_chain2consumer2inplaced_regst.at(pair.first)) {
      RegstDescProto* consumer_regst_desc = consumer_inplace_pair.first;
      CHECK_EQ(consumer_regst_desc->mem_block_id(), -1);
      RegstDescProto* inplaced_regst_desc = consumer_inplace_pair.second;
      CHECK_EQ(inplaced_regst_desc->mem_block_id(), mem_block_id);
      CHECK_NE(inplaced_regst_desc->mem_block_offset(), -1);
      consumer_regst_desc->set_mem_block_id(inplaced_regst_desc->mem_block_id());
      consumer_regst_desc->set_mem_block_offset(inplaced_regst_desc->mem_block_offset());
    }

    // set inplace hint and check
    for (auto& consumer_inplace_pair : mem_chain2consumer2inplaced_regst.at(pair.first)) {
      RegstDescProto* consumer_regst_desc = consumer_inplace_pair.first;
      RegstDescProto* inplaced_regst_desc = consumer_inplace_pair.second;
      CHECK(consumer_regst_desc->has_inplace_consumed_regst_desc_id() == false);
      CHECK(consumer_regst_desc->has_hint_inplace_consumed_regst_desc_id());
      int64_t hint = consumer_regst_desc->hint_inplace_consumed_regst_desc_id();
      // NOTE(chengcheng): hint regst desc id may NOT the inplaced_regst_desc_id
      //   because of nest inplace.
      auto hint_it = regst_desc_id2regst_desc.find(hint);
      CHECK(hint_it != regst_desc_id2regst_desc.end());
      RegstDescProto* in_regst_desc = hint_it->second;
      CHECK_EQ(consumer_regst_desc->mem_block_id(), in_regst_desc->mem_block_id());
      CHECK_EQ(consumer_regst_desc->mem_block_offset(), in_regst_desc->mem_block_offset());
      CHECK_EQ(in_regst_desc->mem_block_offset(), inplaced_regst_desc->mem_block_offset());
      CHECK_EQ(consumer_regst_desc->register_num(), in_regst_desc->register_num());
      consumer_regst_desc->set_inplace_consumed_regst_desc_id(hint);
    }
  }
  tc->Count("ChooseBestOneForEachMemChain", 1);
}

}  // namespace oneflow<|MERGE_RESOLUTION|>--- conflicted
+++ resolved
@@ -784,12 +784,8 @@
   HashMap<int64_t, HashSet<RegstDescProto*>> mem_chain2mem_reused_regsts;
   HashMap<RegstDescProto*, size_t> mem_reused_regst2size;
   GenMemChainTasksAndRegsts(plan, IsOpNameDataOrCtrlReachable, &mem_chain2sorted_tasks,
-<<<<<<< HEAD
-                            &mem_chain2mem_reused_regsts);
+                            &mem_chain2mem_reused_regsts, &mem_reused_regst2size);
   tc->Count("GenMemChainTasksAndRegsts", 1);
-=======
-                            &mem_chain2mem_reused_regsts, &mem_reused_regst2size);
->>>>>>> 1b2879c0
   if (mem_chain2mem_reused_regsts.empty()) { return; }
   HashSet<int64_t> mem_chains;
   for (const auto& pair : mem_chain2mem_reused_regsts) { mem_chains.insert(pair.first); }
@@ -803,12 +799,9 @@
       mem_chain2regst2mutual_exclusion_regsts;
   // info for inplace
   HashMap<int64_t, HashMap<RegstDescProto*, RegstDescProto*>> mem_chain2consumer2inplaced_regst;
-<<<<<<< HEAD
   HashMap<int64_t, HashMap<MemAllocAlgoType, MemBlockResultInfo>> mem_chain2algo2result;
-=======
   // info for straighten
   HashMap<int64_t, size_t> mem_chain2peak_memory;
->>>>>>> 1b2879c0
 
   for (int64_t mem_chain_id : mem_chains) {
     CHECK(mem_chain2task2alloc_regsts[mem_chain_id].empty());
@@ -819,7 +812,6 @@
   }
   tc->Count("InitForEachMemChain", 1);
   // step 1: generate regst alloc/free queue AND regst mutual exclusions
-<<<<<<< HEAD
   {
     int64_t work_size = mem_chain2mem_reused_regsts.size();
     int64_t thread_pool_size = std::min<int64_t>(work_size, std::thread::hardware_concurrency());
@@ -831,23 +823,15 @@
         auto reused = mem_chain2mem_reused_regsts.at(mem_chain_id);
         GenRegstAllocFreeTimeLineAndRegstMutualExclusions(
             mem_chain2sorted_tasks.at(mem_chain_id), reused, regst_desc_id2regst_desc,
-            &mem_chain2task2alloc_regsts[mem_chain_id], &mem_chain2task2free_regsts[mem_chain_id],
+            mem_reused_regst2size, &mem_chain2task2alloc_regsts[mem_chain_id],
+            &mem_chain2task2free_regsts[mem_chain_id],
             &mem_chain2regst2mutual_exclusion_regsts[mem_chain_id],
-            &mem_chain2consumer2inplaced_regst[mem_chain_id]);
+            &mem_chain2consumer2inplaced_regst[mem_chain_id], &mem_chain2peak_memory[mem_chain_id]);
         InitAlgo2Result(&mem_chain2algo2result[mem_chain_id]);
         counter.Decrease();
       });
     }
     counter.WaitForeverUntilCntEqualZero();
-=======
-  for (const auto& pair : mem_chain2mem_reused_regsts) {
-    GenRegstAllocFreeTimeLineAndRegstMutualExclusions(
-        mem_chain2sorted_tasks.at(pair.first), pair.second, regst_desc_id2regst_desc,
-        mem_reused_regst2size, &mem_chain2task2alloc_regsts[pair.first],
-        &mem_chain2task2free_regsts[pair.first],
-        &mem_chain2regst2mutual_exclusion_regsts[pair.first],
-        &mem_chain2consumer2inplaced_regst[pair.first], &mem_chain2peak_memory[pair.first]);
->>>>>>> 1b2879c0
   }
   tc->Count("GenRegstAllocFreeTimeLineAndRegstMutualExclusions", 1);
   // step 2: multi-thread run several algorithm for each mem chain
@@ -864,20 +848,13 @@
         MemBlockResultInfo* result = &pair.second;
         thread_pool.AddWork([algo_id, mem_chain_id, &mem_chain2task2alloc_regsts,
                              &mem_chain2task2free_regsts, &mem_chain2regst2mutual_exclusion_regsts,
-<<<<<<< HEAD
-                             result, &counter]() {
-          // auto tc_alg = std::make_unique<TimeCounter<std::chrono::microseconds>>(true);
-=======
                              &mem_reused_regst2size, result, &counter]() {
->>>>>>> 1b2879c0
           SelectAlgorithmGenMemBlockOffset4Regsts(
               algo_id, mem_chain2task2alloc_regsts.at(mem_chain_id),
               mem_chain2task2free_regsts.at(mem_chain_id),
               mem_chain2regst2mutual_exclusion_regsts.at(mem_chain_id), mem_reused_regst2size,
               result);
           counter.Decrease();
-          // tc_alg->Count("OneAlg " + std::to_string(mem_chain_id) + "_" + std::to_string(algo_id),
-          // 1);
         });
       }
     }
