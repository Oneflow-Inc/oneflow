--- conflicted
+++ resolved
@@ -174,10 +174,6 @@
     std::vector<MemoryChain*> mem_chains;
     mem_chains.reserve(device_chain_pair.second.size());
     for (auto& pair : device_chain_pair.second) { mem_chains.emplace_back(&pair.second); }
-<<<<<<< HEAD
-
-=======
->>>>>>> ec7d0712
     for (MemoryChain* mem_chain : mem_chains) {
       std::vector<TaskProto*>* sorted_tasks = &((*mem_chain2sorted_tasks)[mem_chain_id]);
       CHECK(sorted_tasks->empty());
