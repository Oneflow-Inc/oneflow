/*
Copyright 2020 The OneFlow Authors. All rights reserved.

Licensed under the Apache License, Version 2.0 (the "License");
you may not use this file except in compliance with the License.
You may obtain a copy of the License at

    http://www.apache.org/licenses/LICENSE-2.0

Unless required by applicable law or agreed to in writing, software
distributed under the License is distributed on an "AS IS" BASIS,
WITHOUT WARRANTIES OR CONDITIONS OF ANY KIND, either express or implied.
See the License for the specific language governing permissions and
limitations under the License.
*/
#include "oneflow/core/job/intra_job_mem_sharing_util.h"
#include "oneflow/core/common/blocking_counter.h"
#include "oneflow/core/common/str_util.h"
#include "oneflow/core/common/shape.h"
#include "oneflow/core/job/id_manager.h"
#include "oneflow/core/job/memory_share_strategy.h"
#include "oneflow/core/register/runtime_register_desc.h"
#include "oneflow/core/thread/thread_pool.h"
#include "oneflow/core/graph/task_node.h"
#include "oneflow/core/job/plan_util.h"

namespace oneflow {

enum MemAllocAlgoType {
  kMemSizeFirstAlgo = 0,
  kMutualExclusionFirstAlgo = 1,
  kTimeLineAlgo = 2,
};

}  // namespace oneflow

namespace std {

template<>
struct hash<::oneflow::MemAllocAlgoType> {
  std::size_t operator()(const ::oneflow::MemAllocAlgoType& type) const {
    return std::hash<int>()(static_cast<size_t>(type));
  }
};

}  // namespace std

namespace oneflow {

namespace {

struct MemBlockResultInfo {
  size_t mem_block_size;
  HashMap<RegstDescProto*, int64_t> regst_desc2offset;
};

int64_t GenDeviceUniqueId(int64_t machine_id, int64_t device_id) {
  return (machine_id << 32) | device_id;
}

void GenRegstDescId2RegstDesc(Plan* plan,
                              HashMap<int64_t, RegstDescProto*>* regst_desc_id2regst_desc) {
  regst_desc_id2regst_desc->clear();
  for (int i = 0; i < plan->task_size(); i++) {
    TaskProto* task = plan->mutable_task(i);
    for (auto& pair : *task->mutable_produced_regst_desc()) {
      int64_t regst_desc_id = pair.second.regst_desc_id();
      regst_desc_id2regst_desc->insert({regst_desc_id, &pair.second});
    }
  }
}

void TryConnectWithMemSafeGuardCtrlRegstDesc(TaskProto* src_task_proto, TaskProto* dst_task_proto) {
  RegstDescProto* ctrl_regst_desc =
      FindOrCreateProducedCtrlRegstDesc(src_task_proto, "out_ctrl_shared_mem_safe_guard");
  int64_t dst_task_id = dst_task_proto->task_id();
  if (!IsInRepeatedField(ctrl_regst_desc->consumer_task_id(), dst_task_id)) {
    ctrl_regst_desc->add_consumer_task_id(dst_task_id);
    int64_t ctrl_regst_desc_id = ctrl_regst_desc->regst_desc_id();
    RegstDescIdSet* consumed_ctrl_regst_desc_ids =
        FindOrCreateConsumedCtrlRegstDescIdSet(dst_task_proto, "in_ctrl");
    CHECK(!IsInRepeatedField(consumed_ctrl_regst_desc_ids->regst_desc_id(), ctrl_regst_desc_id));
    consumed_ctrl_regst_desc_ids->add_regst_desc_id(ctrl_regst_desc_id);
  }
}

struct MemoryChain {
  std::vector<TaskProto*> sorted_tasks;
  HashSet<RegstDescProto*> mem_reused_regsts;
  int64_t total_mem_reused_size = 0;
  Shape time_shape;
};

void InitMemoryChains(Plan* plan,
                      HashMap<int64_t, HashMap<int64_t, MemoryChain>>* device2chain2mem_chain,
                      HashMap<RegstDescProto*, size_t>* mem_reused_regst2size) {
  for (int64_t i = 0; i < plan->task_size(); ++i) {
    TaskProto* task = plan->mutable_task(i);
    const StreamId stream_id = PlanUtil::GetStreamId(*task);
    int64_t machine_id = task->machine_id();
    DeviceType device_type = stream_id.device_id().device_type();
    // TODO(zwx): eliminate this special 'is cpu' determine
    if (device_type == DeviceType::kCPU) { continue; }
    if (!IsValidChainId(task->task_set_info().chain_id())) { continue; }
    int64_t device_id = stream_id.device_id().device_index();
    int64_t device_unique_id = GenDeviceUniqueId(machine_id, device_id);
    MemoryChain* mem_chain =
        &((*device2chain2mem_chain)[device_unique_id][task->task_set_info().chain_id()]);
    mem_chain->sorted_tasks.emplace_back(task);
    for (auto& pair : *(task->mutable_produced_regst_desc())) {
      RegstDescProto* regst_desc = &pair.second;
      int64_t regst_total_main_size = RtRegstDesc(*regst_desc).TotalMainByteSize4AllRegst();
      if (regst_desc->mem_case().device_type() == device_type
          && regst_desc->mem_case().device_id() == device_id && regst_desc->enable_reuse_mem()
          && regst_desc->register_num() == 1 && regst_desc->mem_block_id() == -1
          && regst_desc->mem_block_offset() == -1
          && regst_desc->regst_desc_type().has_data_regst_desc() && regst_total_main_size > 0) {
        CHECK(mem_chain->mem_reused_regsts.insert(regst_desc).second);
<<<<<<< HEAD
        mem_chain->total_mem_reused_size += regst_total_main_size;
=======
        size_t regst_desc_size = RtRegstDesc(*regst_desc).TotalMainByteSize4AllRegst();
        (*mem_reused_regst2size)[regst_desc] = regst_desc_size;
        mem_chain->total_mem_reused_size += regst_desc_size;
>>>>>>> 48d3c78b

        // for time shape in mem chain
        Shape regst_time_shape =
            Shape(regst_desc->regst_desc_type().data_regst_desc().time_shape());
        if (!mem_chain->time_shape.is_initialized()) {
          mem_chain->time_shape = regst_time_shape;
        } else {
          CHECK(mem_chain->time_shape == regst_time_shape);
        }
      }
    }
  }
  for (auto& device_pair : *device2chain2mem_chain) {
    HashMap<int64_t, MemoryChain>* chain2mem_chain = &device_pair.second;
    HashSet<int64_t> useless_chain_ids;
    for (auto& pair : *chain2mem_chain) {
      if (pair.second.mem_reused_regsts.empty()) { useless_chain_ids.insert(pair.first); }
    }
    for (int64_t chain_id : useless_chain_ids) { chain2mem_chain->erase(chain_id); }
    for (auto& pair : *chain2mem_chain) {
      MemoryChain* mem_chain = &pair.second;
      std::sort(mem_chain->sorted_tasks.begin(), mem_chain->sorted_tasks.end(),
                [&](const TaskProto* lhs, const TaskProto* rhs) {
                  int64_t lhs_order_in_graph = lhs->task_set_info().order_in_graph();
                  int64_t rhs_order_in_graph = rhs->task_set_info().order_in_graph();
                  CHECK_NE(lhs_order_in_graph, rhs_order_in_graph);
                  return lhs_order_in_graph < rhs_order_in_graph;
                });
    }
  }
}

bool TryMergeMemChain2MergedChains(
    std::vector<MemoryChain*>* merged_chains, MemoryChain* mem_chain,
    const std::function<bool(const MemoryChain*, const MemoryChain*)>& IsStrictOrderL2R) {
  Shape meta_shape({1, 1});
  std::sort(merged_chains->begin(), merged_chains->end(), [&](MemoryChain* lhs, MemoryChain* rhs) {
    return lhs->total_mem_reused_size > rhs->total_mem_reused_size;
  });
  for (MemoryChain* merged_chain : *merged_chains) {
    if (merged_chain->time_shape == meta_shape && mem_chain->time_shape == meta_shape) {
      if (IsStrictOrderL2R(merged_chain, mem_chain)) {
        merged_chain->sorted_tasks.insert(merged_chain->sorted_tasks.end(),
                                          mem_chain->sorted_tasks.begin(),
                                          mem_chain->sorted_tasks.end());
        merged_chain->mem_reused_regsts.insert(mem_chain->mem_reused_regsts.begin(),
                                               mem_chain->mem_reused_regsts.end());
        merged_chain->total_mem_reused_size += mem_chain->total_mem_reused_size;
        return true;
      }
    }
  }
  return false;
}

bool IsReachableToAnyOtherTask(const TaskProto* src_task, const HashSet<int64_t>& task_ids) {
  for (const auto& pair : src_task->produced_regst_desc()) {
    for (int64_t consumer : pair.second.consumer_task_id()) {
      if (task_ids.find(consumer) != task_ids.end()) { return true; }
    }
  }
  return false;
}

bool IsTaskConnectedL2R(const TaskProto* src, const TaskProto* dst) {
  for (const auto& pair : src->produced_regst_desc()) {
    for (int64_t consumer : pair.second.consumer_task_id()) {
      if (consumer == dst->task_id()) { return true; }
    }
  }
  return false;
}

void GenMemChainTasksAndRegsts(
    Plan* plan,
    const std::function<bool(const std::string&, const std::string&)>& IsOpNameDataOrCtrlReachable,
    HashMap<int64_t, std::vector<TaskProto*>>* mem_chain2sorted_tasks,
    HashMap<int64_t, HashSet<RegstDescProto*>>* mem_chain2mem_reused_regsts,
    HashMap<RegstDescProto*, size_t>* mem_reused_regst2size) {
  mem_chain2sorted_tasks->clear();
  mem_chain2mem_reused_regsts->clear();
  HashMap<int64_t, HashMap<int64_t, MemoryChain>> device2chain2mem_chain;
  InitMemoryChains(plan, &device2chain2mem_chain, mem_reused_regst2size);

  auto TryGetTaskNodeLogicalOpName = [&](const TaskProto* task_proto,
                                         std::string* op_name) -> bool {
    if (task_proto->task_type() == TaskType::kNormalForward
        && task_proto->exec_sequence().exec_node_size() == 1) {
      *op_name = PlanUtil::GetOpAttribute(plan, task_proto->job_id(),
                                          task_proto->exec_sequence().exec_node(0).kernel_conf())
                     .op_conf()
                     .name();
      return true;
    }
    return false;
  };

  auto IsStrictOrderL2R = [&](const MemoryChain* lhs, const MemoryChain* rhs) -> bool {
    const TaskProto* l_chain_sink_task_node = lhs->sorted_tasks.back();
    const TaskProto* r_chain_source_task_node = rhs->sorted_tasks.front();
    std::string l_op_name;
    std::string r_op_name;
    if (TryGetTaskNodeLogicalOpName(l_chain_sink_task_node, &l_op_name)
        && TryGetTaskNodeLogicalOpName(r_chain_source_task_node, &r_op_name)) {
      return IsOpNameDataOrCtrlReachable(l_op_name, r_op_name);
    }
    return false;
  };

  int64_t mem_chain_id = 0;

  bool enable_mem_chain_merge =
      Singleton<ResourceDesc, ForSession>::Get()->resource().enable_mem_chain_merge();

  for (auto& device_chain_pair : device2chain2mem_chain) {
    if (device_chain_pair.second.empty()) { continue; }
    // sort
    std::vector<MemoryChain*> mem_chains;
    mem_chains.reserve(device_chain_pair.second.size());
    std::vector<MemoryChain*> merged_chains;
    for (auto& pair : device_chain_pair.second) { mem_chains.emplace_back(&pair.second); }
    std::sort(mem_chains.begin(), mem_chains.end(), [&](MemoryChain* lhs, MemoryChain* rhs) {
      int64_t lhs_order_in_graph = lhs->sorted_tasks.front()->task_set_info().order_in_graph();
      int64_t rhs_order_in_graph = rhs->sorted_tasks.front()->task_set_info().order_in_graph();
      CHECK_NE(lhs_order_in_graph, rhs_order_in_graph);
      return lhs_order_in_graph < rhs_order_in_graph;
    });
    if (enable_mem_chain_merge) {
      for (MemoryChain* mem_chain : mem_chains) {
        if (!TryMergeMemChain2MergedChains(&merged_chains, mem_chain, IsStrictOrderL2R)) {
          merged_chains.emplace_back(mem_chain);
        }
      }
    } else {
      merged_chains.swap(mem_chains);
    }
    for (MemoryChain* merged_chain : merged_chains) {
      std::vector<TaskProto*>* sorted_tasks = &((*mem_chain2sorted_tasks)[mem_chain_id]);
      CHECK(sorted_tasks->empty());
      sorted_tasks->insert(sorted_tasks->end(), merged_chain->sorted_tasks.begin(),
                           merged_chain->sorted_tasks.end());
      HashSet<RegstDescProto*>* mem_reused_regsts = &((*mem_chain2mem_reused_regsts)[mem_chain_id]);
      CHECK(mem_reused_regsts->empty());
      mem_reused_regsts->insert(merged_chain->mem_reused_regsts.begin(),
                                merged_chain->mem_reused_regsts.end());
      ++mem_chain_id;
    }
  }

  CHECK_EQ(mem_chain2sorted_tasks->size(), mem_chain2mem_reused_regsts->size());

  // NOTE(chengcheng): add ctrl safe guard for each mem chain
  HashMap<int64_t, TaskProto*> task_id2proto;
  for (int64_t i = 0; i < plan->task_size(); ++i) {
    TaskProto* task = plan->mutable_task(i);
    CHECK(task_id2proto.emplace(task->task_id(), task).second);
  }
  for (auto& pair : *mem_chain2sorted_tasks) {
    std::vector<TaskProto*>* sorted_tasks = &(pair.second);
    // NOTE(chengcheng): We CANNOT only add ctrl safe guard between first and last task,
    //  because of the sorted_tasks may connected as a graph, has multi-tail tasks(sink task).
    const HashSet<RegstDescProto*>& mem_reused_regsts = mem_chain2mem_reused_regsts->at(pair.first);
    if (mem_reused_regsts.size() <= 1) { continue; }

    HashSet<int64_t> consumer_task_ids;
    for (const RegstDescProto* regst : mem_reused_regsts) {
      for (int64_t consumer : regst->consumer_task_id()) { consumer_task_ids.insert(consumer); }
    }
    std::vector<TaskProto*> sink_tasks;
    sink_tasks.reserve(consumer_task_ids.size());
    for (int64_t src_task_id : consumer_task_ids) {
      auto it = task_id2proto.find(src_task_id);
      CHECK(it != task_id2proto.end());
      if (!IsReachableToAnyOtherTask(it->second, consumer_task_ids)) {
        sink_tasks.emplace_back(it->second);
      }
    }

    TaskProto* first_task = sorted_tasks->front();
    for (TaskProto* sink_task : sink_tasks) {
      CHECK(first_task != sink_task);
      if (!IsTaskConnectedL2R(first_task, sink_task)) {
        TryConnectWithMemSafeGuardCtrlRegstDesc(first_task, sink_task);
      }
    }
  }
}

void GenRegstAllocFreeTimeLineAndRegstMutualExclusions(
    const std::vector<TaskProto*>& sorted_tasks, const HashSet<RegstDescProto*>& mem_reused_regsts,
    const HashMap<int64_t, RegstDescProto*>& regst_desc_id2regst_desc,
    const HashMap<RegstDescProto*, size_t>& mem_reused_regst2size,
    std::vector<HashSet<RegstDescProto*>>* alloc_regsts_timeline,
    std::vector<HashSet<RegstDescProto*>>* free_regsts_timeline,
    HashMap<RegstDescProto*, std::vector<RegstDescProto*>>* regst2mutual_exclusion_regsts,
    HashMap<RegstDescProto*, RegstDescProto*>* consumer2inplaced_regst, size_t* peak_memory) {
  CHECK(alloc_regsts_timeline->empty() && free_regsts_timeline->empty());
  CHECK(regst2mutual_exclusion_regsts->empty());
  CHECK(consumer2inplaced_regst->empty());
  alloc_regsts_timeline->resize(sorted_tasks.size());
  free_regsts_timeline->resize(sorted_tasks.size());
  HashMap<int64_t, int64_t> task_id2sorted_id;
  for (int64_t i = 0; i < sorted_tasks.size(); ++i) {
    TaskProto* task = sorted_tasks.at(i);
    CHECK(task_id2sorted_id.emplace(task->task_id(), i).second);
  }

  auto FindLastFreeIndexInSortedTasks = [&](RegstDescProto* regst_desc) -> int64_t {
    // temp regst will set free index as same as alloc index
    int64_t free_index = task_id2sorted_id.at(regst_desc->producer_task_id());
    for (int64_t consumer_task_id : regst_desc->consumer_task_id()) {
      // if consumer is not in this mem chain, set free index = last index
      int64_t this_sorted_index = sorted_tasks.size() - 1;
      if (task_id2sorted_id.find(consumer_task_id) != task_id2sorted_id.end()) {
        this_sorted_index = task_id2sorted_id.at(consumer_task_id);
      }
      free_index = std::max(free_index, this_sorted_index);
    }
    return free_index;
  };

  auto TryFindFirstInplacedRegstDesc = [&](RegstDescProto* consumer_regst) -> RegstDescProto* {
    RegstDescProto* inplaced_regst = nullptr;
    while (consumer_regst->has_hint_inplace_consumed_regst_desc_id()
           && consumer_regst->hint_inplace_consumed_regst_desc_id() != -1) {
      RegstDescProto* hint_inplaced_regst =
          regst_desc_id2regst_desc.at(consumer_regst->hint_inplace_consumed_regst_desc_id());
      if (mem_reused_regsts.find(hint_inplaced_regst) != mem_reused_regsts.end()) {
        inplaced_regst = hint_inplaced_regst;
        consumer_regst = hint_inplaced_regst;
      } else {
        break;
      }
    }
    return inplaced_regst;
  };

  HashMap<int64_t, int64_t> regst_desc_id2free_index;
  for (RegstDescProto* regst_desc : mem_reused_regsts) {
    RegstDescProto* inplaced_regst_desc = TryFindFirstInplacedRegstDesc(regst_desc);
    if (inplaced_regst_desc != nullptr) {
      CHECK(consumer2inplaced_regst->emplace(regst_desc, inplaced_regst_desc).second);
      continue;
    }

    CHECK(alloc_regsts_timeline->at(task_id2sorted_id.at(regst_desc->producer_task_id()))
              .insert(regst_desc)
              .second);
    CHECK(regst_desc_id2free_index
              .emplace(regst_desc->regst_desc_id(), FindLastFreeIndexInSortedTasks(regst_desc))
              .second);
  }
  // inplace extend regst free index
  for (auto pair : *consumer2inplaced_regst) {
    RegstDescProto* consumer_regst_desc = pair.first;
    int64_t inplaced_regst_desc_id = pair.second->regst_desc_id();
    CHECK(regst_desc_id2free_index.find(inplaced_regst_desc_id) != regst_desc_id2free_index.end());
    regst_desc_id2free_index.at(inplaced_regst_desc_id) =
        std::max(regst_desc_id2free_index.at(inplaced_regst_desc_id),
                 FindLastFreeIndexInSortedTasks(consumer_regst_desc));
  }
  for (const auto& pair : regst_desc_id2free_index) {
    CHECK(free_regsts_timeline->at(pair.second)
              .insert(regst_desc_id2regst_desc.at(pair.first))
              .second);
  }

  HashSet<RegstDescProto*> remain_regsts;
  size_t remain_memory = 0;
  *peak_memory = 0;
  for (int64_t i = 0; i < sorted_tasks.size(); ++i) {
    for (RegstDescProto* alloc_regst : alloc_regsts_timeline->at(i)) {
      CHECK(regst2mutual_exclusion_regsts->emplace(alloc_regst, std::vector<RegstDescProto*>())
                .second);
      for (RegstDescProto* remain_regst : remain_regsts) {
        regst2mutual_exclusion_regsts->at(alloc_regst).emplace_back(remain_regst);
        regst2mutual_exclusion_regsts->at(remain_regst).emplace_back(alloc_regst);
      }
      CHECK(remain_regsts.insert(alloc_regst).second);
      remain_memory += mem_reused_regst2size.at(alloc_regst);
      // NOTE(chengcheng): insert time line to regst proto
      alloc_regst->set_mem_block_total_actor_count(sorted_tasks.size());
      alloc_regst->set_alloc_before_actor(i);
    }
    // Update the peak of memory during execution
    if (*peak_memory < remain_memory) { *peak_memory = remain_memory; }
    for (RegstDescProto* free_regst : free_regsts_timeline->at(i)) {
      CHECK_EQ(remain_regsts.erase(free_regst), 1);
      free_regst->set_free_after_actor(i);
      remain_memory -= mem_reused_regst2size.at(free_regst);
    }
  }
  CHECK(remain_regsts.empty());
}

struct Piece {
  int64_t begin;
  int64_t end;
  bool is_free;
};
using PieceIt = std::list<Piece>::iterator;

class MemBlockBuffer final {
 public:
  MemBlockBuffer(size_t size) : buffer_size_(size) {
    Piece start_piece;
    start_piece.begin = 0;
    start_piece.end = size;
    start_piece.is_free = true;
    piece_list_.emplace_back(start_piece);
  };
  ~MemBlockBuffer() = default;

  void Occupy(int64_t begin, int64_t end);
  void FindFreeOffsetAndNewBufferSize(int64_t size, int64_t* offset, size_t* new_buffer_size);

 private:
  void CheckValid() {
    CHECK(piece_list_.size() >= 1);
    CHECK(piece_list_.begin()->begin == 0);
    CHECK(std::prev(piece_list_.end())->end == buffer_size_);
    for (auto it = std::next(piece_list_.begin()); it != piece_list_.end(); ++it) {
      auto pre_it = std::prev(it);
      CHECK(pre_it->begin < pre_it->end && pre_it->end == it->begin);
    }
  }

  void MergePieceAndCheckValid() {
    CheckValid();
    for (auto it = std::next(piece_list_.begin()); it != piece_list_.end(); ++it) {
      auto pre_it = std::prev(it);
      if (it->is_free == pre_it->is_free) {
        it->begin = pre_it->begin;
        CHECK(piece_list_.erase(pre_it) == it);
      }
    }
    CheckValid();
  }

  std::list<Piece> piece_list_;
  size_t buffer_size_;
};

void MemBlockBuffer::Occupy(int64_t begin, int64_t end) {
  CHECK(begin <= end && end <= buffer_size_);
  for (auto it = piece_list_.begin(); it != piece_list_.end(); ++it) {
    if (it->end <= begin) { continue; }
    if (end <= it->begin) { break; }
    if (it->is_free) {
      if (begin != it->begin) {
        CHECK(it->begin < begin);
        CHECK(begin < it->end);
        Piece free_piece;
        free_piece.begin = it->begin;
        free_piece.end = begin;
        free_piece.is_free = true;
        it->begin = begin;
        it = piece_list_.insert(it, free_piece);
      } else if (end < it->end) {
        Piece busy_piece;
        busy_piece.begin = it->begin;
        busy_piece.end = end;
        busy_piece.is_free = false;
        it->begin = end;
        it = piece_list_.insert(it, busy_piece);
        begin = end;
      } else {
        it->is_free = false;
        begin = it->end;
      }
    } else {
      begin = it->end;
      end = std::max(begin, end);
    }
  }
  MergePieceAndCheckValid();
}

void MemBlockBuffer::FindFreeOffsetAndNewBufferSize(int64_t size, int64_t* offset,
                                                    size_t* new_buffer_size) {
  CheckValid();
  for (auto it = piece_list_.begin(); it != piece_list_.end(); ++it) {
    if (it->is_free && (it->end - it->begin) >= size) {
      *offset = it->begin;
      *new_buffer_size = buffer_size_;
      return;
    }
  }
  auto last_it = std::prev(piece_list_.end());
  if (last_it->is_free) {
    *offset = last_it->begin;
    *new_buffer_size = buffer_size_ + size - (last_it->end - last_it->begin);
  } else {
    *offset = buffer_size_;
    *new_buffer_size = buffer_size_ + size;
  }
}

void MemReusedAlgorithm_AllocateByOrderAndMutualExclusion(
    const std::vector<RegstDescProto*>& order,
    const HashMap<RegstDescProto*, int64_t>& regst_desc2size,
    const HashMap<RegstDescProto*, std::vector<RegstDescProto*>>& regst2mutual_exclusion_regsts,
    MemBlockResultInfo* result) {
  HashMap<RegstDescProto*, int64_t>* regst_desc2offset = &(result->regst_desc2offset);
  size_t buffer_size = 1;
  for (RegstDescProto* regst_desc : order) {
    MemBlockBuffer buffer(buffer_size);
    for (RegstDescProto* mutual_regst : regst2mutual_exclusion_regsts.at(regst_desc)) {
      if (regst_desc2offset->find(mutual_regst) != regst_desc2offset->end()) {
        int64_t begin = regst_desc2offset->at(mutual_regst);
        int64_t end = begin + regst_desc2size.at(mutual_regst);
        buffer.Occupy(begin, end);
      }
    }
    int64_t offset = -1;
    buffer.FindFreeOffsetAndNewBufferSize(regst_desc2size.at(regst_desc), &offset, &buffer_size);
    CHECK(offset >= 0 && offset <= buffer_size);
    CHECK(regst_desc2offset->emplace(regst_desc, offset).second);
  }
  result->mem_block_size = buffer_size;
}

void MemReusedAlgorithm_MemSizeFirstAlgo(
    const HashMap<RegstDescProto*, std::vector<RegstDescProto*>>& regst2mutual_exclusion_regsts,
    const HashMap<RegstDescProto*, int64_t>& regst2alloc_order,
    const HashMap<RegstDescProto*, size_t>& mem_reused_regst2size, MemBlockResultInfo* result) {
  std::vector<RegstDescProto*> order;
  order.reserve(regst2mutual_exclusion_regsts.size());
  HashMap<RegstDescProto*, int64_t> regst_desc2size;
  for (const auto& pair : regst2mutual_exclusion_regsts) {
    order.emplace_back(pair.first);
    CHECK(regst_desc2size.emplace(pair.first, mem_reused_regst2size.at(pair.first)).second);
  }
  std::sort(order.begin(), order.end(), [&](RegstDescProto* lhs, RegstDescProto* rhs) {
    int64_t l_size = regst_desc2size.at(lhs);
    int64_t r_size = regst_desc2size.at(rhs);
    if (l_size == r_size) { return regst2alloc_order.at(lhs) < regst2alloc_order.at(rhs); }
    return l_size > r_size;
  });
  MemReusedAlgorithm_AllocateByOrderAndMutualExclusion(order, regst_desc2size,
                                                       regst2mutual_exclusion_regsts, result);
}

void MemReusedAlgorithm_MutualExclusionFirstAlgo(
    const HashMap<RegstDescProto*, std::vector<RegstDescProto*>>& regst2mutual_exclusion_regsts,
    const HashMap<RegstDescProto*, int64_t>& regst2alloc_order,
    const HashMap<RegstDescProto*, size_t>& mem_reused_regst2size, MemBlockResultInfo* result) {
  std::vector<RegstDescProto*> order;
  order.reserve(regst2mutual_exclusion_regsts.size());
  HashMap<RegstDescProto*, int64_t> regst_desc2size;
  for (const auto& pair : regst2mutual_exclusion_regsts) {
    order.emplace_back(pair.first);
    CHECK(regst_desc2size.emplace(pair.first, mem_reused_regst2size.at(pair.first)).second);
  }
  std::sort(order.begin(), order.end(), [&](RegstDescProto* lhs, RegstDescProto* rhs) {
    int64_t l_size = regst2mutual_exclusion_regsts.at(lhs).size();
    int64_t r_size = regst2mutual_exclusion_regsts.at(rhs).size();
    if (l_size == r_size) { return regst2alloc_order.at(lhs) < regst2alloc_order.at(rhs); }
    return l_size > r_size;
  });
  MemReusedAlgorithm_AllocateByOrderAndMutualExclusion(order, regst_desc2size,
                                                       regst2mutual_exclusion_regsts, result);
}

class BfcAllocator final {
 public:
  BfcAllocator(int64_t size) : buffer_size_(size) {
    Piece start_piece;
    start_piece.begin = 0;
    start_piece.end = size;
    start_piece.is_free = true;
    piece_list_.emplace_back(start_piece);
  };
  ~BfcAllocator() = default;

  // Return offset of the buffer for this allocate size memory
  int64_t AllocateRaw(int64_t size);
  void FreeRaw(int64_t offset, int64_t size);
  int64_t buffer_size() const { return buffer_size_; }

 private:
  void CheckValid() {
    CHECK(piece_list_.size() >= 1);
    CHECK(piece_list_.front().begin == 0);
    CHECK(piece_list_.back().end == buffer_size_);
    for (auto it = std::next(piece_list_.begin()); it != piece_list_.end(); ++it) {
      auto pre_it = std::prev(it);
      CHECK(pre_it->begin < pre_it->end && pre_it->end == it->begin);
      CHECK(!(pre_it->is_free && it->is_free));
    }
  }

  void MergeFreePieceAndCheckValid() {
    for (auto it = std::next(piece_list_.begin()); it != piece_list_.end(); ++it) {
      auto pre_it = std::prev(it);
      if (it->is_free && pre_it->is_free) {
        it->begin = pre_it->begin;
        CHECK(piece_list_.erase(pre_it) == it);
      }
    }
    CheckValid();
  }

  std::list<Piece> piece_list_;
  int64_t buffer_size_;
  HashMap<int64_t, PieceIt> offset2occupied_piece_;
};

int64_t BfcAllocator::AllocateRaw(int64_t size) {
  int64_t offset = -1;
  PieceIt candidate_piece = piece_list_.end();
  for (auto it = piece_list_.begin(); it != piece_list_.end(); ++it) {
    int64_t piece_size = it->end - it->begin;
    if (it->is_free && piece_size >= size) {
      if (candidate_piece == piece_list_.end()
          || piece_size < (candidate_piece->end - candidate_piece->begin)) {
        candidate_piece = it;
      }
    }
  }
  if (candidate_piece == piece_list_.end()) {
    auto last_it = std::prev(piece_list_.end());
    if (last_it->is_free) {
      offset = last_it->begin;
      buffer_size_ += size - (last_it->end - last_it->begin);
      last_it->end = buffer_size_;
      last_it->is_free = false;
      CHECK(offset2occupied_piece_.emplace(offset, last_it).second);
    } else {
      offset = last_it->end;
      buffer_size_ += size;
      Piece new_piece;
      new_piece.begin = last_it->end;
      new_piece.end = buffer_size_;
      new_piece.is_free = false;
      piece_list_.emplace_back(new_piece);
      CHECK(offset2occupied_piece_.emplace(offset, std::prev(piece_list_.end())).second);
    }
  } else {
    int64_t piece_size = candidate_piece->end - candidate_piece->begin;
    offset = candidate_piece->begin;
    if (piece_size > size) {
      Piece new_piece;
      new_piece.begin = candidate_piece->begin;
      new_piece.end = candidate_piece->begin + size;
      new_piece.is_free = false;
      candidate_piece->begin = new_piece.end;
      PieceIt new_it = piece_list_.insert(candidate_piece, new_piece);
      CHECK(offset2occupied_piece_.emplace(offset, new_it).second);
    } else {
      CHECK_EQ(size, piece_size);
      candidate_piece->is_free = false;
      CHECK(offset2occupied_piece_.emplace(offset, candidate_piece).second);
    }
  }
  CheckValid();
  CHECK_NE(offset, -1);
  CHECK(offset2occupied_piece_.find(offset) != offset2occupied_piece_.end());
  return offset;
}

void BfcAllocator::FreeRaw(int64_t offset, int64_t size) {
  CHECK(offset2occupied_piece_.find(offset) != offset2occupied_piece_.end());
  PieceIt occupied_piece = offset2occupied_piece_.at(offset);
  CHECK(occupied_piece->is_free == false);
  CHECK_EQ((occupied_piece->end - occupied_piece->begin), size);
  occupied_piece->is_free = true;
  CHECK(offset2occupied_piece_.erase(offset) == 1);
  MergeFreePieceAndCheckValid();
}

void MemReusedAlgorithm_TimeLineAlgo(
    const std::vector<HashSet<RegstDescProto*>>& alloc_regsts_timeline,
    const std::vector<HashSet<RegstDescProto*>>& free_regsts_timeline,
    const HashMap<RegstDescProto*, size_t>& mem_reused_regst2size, MemBlockResultInfo* result) {
  HashMap<RegstDescProto*, int64_t>* regst_desc2offset = &(result->regst_desc2offset);
  regst_desc2offset->clear();
  int64_t buffer_size = 1;
  BfcAllocator bfc_allocator(buffer_size);

  CHECK_EQ(alloc_regsts_timeline.size(), free_regsts_timeline.size());
  for (int64_t i = 0; i < alloc_regsts_timeline.size(); ++i) {
    for (RegstDescProto* alloc_regst : alloc_regsts_timeline.at(i)) {
      CHECK(regst_desc2offset
                ->emplace(alloc_regst,
                          bfc_allocator.AllocateRaw(mem_reused_regst2size.at(alloc_regst)))
                .second);
    }
    for (RegstDescProto* free_regst : free_regsts_timeline.at(i)) {
      CHECK(regst_desc2offset->find(free_regst) != regst_desc2offset->end());
      bfc_allocator.FreeRaw(regst_desc2offset->at(free_regst),
                            mem_reused_regst2size.at(free_regst));
    }
  }
  result->mem_block_size = bfc_allocator.buffer_size();
}

void SelectAlgorithmGenMemBlockOffset4Regsts(
    MemAllocAlgoType algo_id, const std::vector<HashSet<RegstDescProto*>>& alloc_regsts_timeline,
    const std::vector<HashSet<RegstDescProto*>>& free_regsts_timeline,
    const HashMap<RegstDescProto*, std::vector<RegstDescProto*>>& regst2mutual_exclusion_regsts,
    const HashMap<RegstDescProto*, size_t>& mem_reused_regst2size, MemBlockResultInfo* result) {
  CHECK_EQ(result->mem_block_size, 0);
  CHECK(result->regst_desc2offset.empty());

  // NOTE(chengcheng): When mem size or exclusion num equal, there need second order by allocate.
  HashMap<RegstDescProto*, int64_t> regst2alloc_order;
  for (int64_t i = 0; i < alloc_regsts_timeline.size(); ++i) {
    const auto& regsts = alloc_regsts_timeline.at(i);
    for (RegstDescProto* regst : regsts) { CHECK(regst2alloc_order.emplace(regst, i).second); }
  }
  switch (algo_id) {
    case kMemSizeFirstAlgo:
      MemReusedAlgorithm_MemSizeFirstAlgo(regst2mutual_exclusion_regsts, regst2alloc_order,
                                          mem_reused_regst2size, result);
      break;
    case kMutualExclusionFirstAlgo:
      MemReusedAlgorithm_MutualExclusionFirstAlgo(regst2mutual_exclusion_regsts, regst2alloc_order,
                                                  mem_reused_regst2size, result);
      break;
    case kTimeLineAlgo:
      MemReusedAlgorithm_TimeLineAlgo(alloc_regsts_timeline, free_regsts_timeline,
                                      mem_reused_regst2size, result);
      break;
    default: UNIMPLEMENTED();
  }
  CHECK_GT(result->mem_block_size, 0);
  CHECK(!result->regst_desc2offset.empty());
}

int64_t CountMemAllocAlgoNum() {
  const MemoryAllocationAlgorithmConf& mem_alloc_algo_conf =
      GlobalJobDesc().job_conf().memory_allocation_algorithm_conf();
  int64_t ret = 0;
  if (mem_alloc_algo_conf.use_mem_size_first_algo()) { ++ret; }
  if (mem_alloc_algo_conf.use_mutual_exclusion_first_algo()) { ++ret; }
  if (mem_alloc_algo_conf.use_time_line_algo()) { ++ret; }
  CHECK_GE(ret, 0);
  return ret;
}

void InitAlgo2Result(HashMap<MemAllocAlgoType, MemBlockResultInfo>* algo2result) {
  CHECK(algo2result->empty());
  const MemoryAllocationAlgorithmConf& mem_alloc_algo_conf =
      GlobalJobDesc().job_conf().memory_allocation_algorithm_conf();
  if (mem_alloc_algo_conf.use_mem_size_first_algo()) {
    CHECK(algo2result->emplace(kMemSizeFirstAlgo, MemBlockResultInfo()).second);
  }
  if (mem_alloc_algo_conf.use_mutual_exclusion_first_algo()) {
    CHECK(algo2result->emplace(kMutualExclusionFirstAlgo, MemBlockResultInfo()).second);
  }
  if (mem_alloc_algo_conf.use_time_line_algo()) {
    CHECK(algo2result->emplace(kTimeLineAlgo, MemBlockResultInfo()).second);
  }
}

}  // namespace

void IntraJobMemSharingUtil::InferMemBlockId4MemReusedRegst(
    Plan* plan, const std::function<bool(const std::string&, const std::string&)>&
                    IsOpNameDataOrCtrlReachable) {
  // 1 device 1 mem chain
  HashMap<int64_t, std::vector<TaskProto*>> mem_chain2sorted_tasks;
  HashMap<int64_t, HashSet<RegstDescProto*>> mem_chain2mem_reused_regsts;
  HashMap<RegstDescProto*, size_t> mem_reused_regst2size;
  GenMemChainTasksAndRegsts(plan, IsOpNameDataOrCtrlReachable, &mem_chain2sorted_tasks,
                            &mem_chain2mem_reused_regsts, &mem_reused_regst2size);
  if (mem_chain2mem_reused_regsts.empty()) { return; }
  HashSet<int64_t> mem_chains;
  for (const auto& pair : mem_chain2mem_reused_regsts) { mem_chains.insert(pair.first); }
  HashMap<int64_t, RegstDescProto*> regst_desc_id2regst_desc;
  GenRegstDescId2RegstDesc(plan, &regst_desc_id2regst_desc);
  // info for algorithm
  HashMap<int64_t, std::vector<HashSet<RegstDescProto*>>> mem_chain2task2alloc_regsts;
  HashMap<int64_t, std::vector<HashSet<RegstDescProto*>>> mem_chain2task2free_regsts;
  HashMap<int64_t, HashMap<RegstDescProto*, std::vector<RegstDescProto*>>>
      mem_chain2regst2mutual_exclusion_regsts;
  // info for inplace
  HashMap<int64_t, HashMap<RegstDescProto*, RegstDescProto*>> mem_chain2consumer2inplaced_regst;
  // info for straighten
  HashMap<int64_t, size_t> mem_chain2peak_memory;

  // step 1: generate regst alloc/free queue AND regst mutual exclusions
  for (const auto& pair : mem_chain2mem_reused_regsts) {
    GenRegstAllocFreeTimeLineAndRegstMutualExclusions(
        mem_chain2sorted_tasks.at(pair.first), pair.second, regst_desc_id2regst_desc,
        mem_reused_regst2size, &mem_chain2task2alloc_regsts[pair.first],
        &mem_chain2task2free_regsts[pair.first],
        &mem_chain2regst2mutual_exclusion_regsts[pair.first],
        &mem_chain2consumer2inplaced_regst[pair.first], &mem_chain2peak_memory[pair.first]);
  }

  // step 2: multi-thread run several algorithm for each mem chain
  HashMap<int64_t, HashMap<MemAllocAlgoType, MemBlockResultInfo>> mem_chain2algo2result;
  {
    int64_t work_size = mem_chain2mem_reused_regsts.size() * CountMemAllocAlgoNum();
    int64_t thread_pool_size = std::min<int64_t>(work_size, std::thread::hardware_concurrency());
    BlockingCounter counter(work_size);
    ThreadPool thread_pool(thread_pool_size);
    for (int64_t mem_chain_id : mem_chains) {
      InitAlgo2Result(&mem_chain2algo2result[mem_chain_id]);
      for (auto& pair : mem_chain2algo2result.at(mem_chain_id)) {
        MemAllocAlgoType algo_id = pair.first;
        MemBlockResultInfo* result = &pair.second;
        thread_pool.AddWork([algo_id, mem_chain_id, &mem_chain2task2alloc_regsts,
                             &mem_chain2task2free_regsts, &mem_chain2regst2mutual_exclusion_regsts,
                             &mem_reused_regst2size, result, &counter]() {
          SelectAlgorithmGenMemBlockOffset4Regsts(
              algo_id, mem_chain2task2alloc_regsts.at(mem_chain_id),
              mem_chain2task2free_regsts.at(mem_chain_id),
              mem_chain2regst2mutual_exclusion_regsts.at(mem_chain_id), mem_reused_regst2size,
              result);
          counter.Decrease();
        });
      }
    }
    counter.WaitForeverUntilCntEqualZero();
  }

  // step 3: choose best one for each mem chain and set offset for inplace consumer regst
  for (auto& pair : mem_chain2algo2result) {
    MemBlockResultInfo* best_result = nullptr;
    for (auto& algo_result_pair : pair.second) {
      if (!best_result || algo_result_pair.second.mem_block_size < best_result->mem_block_size) {
        best_result = &algo_result_pair.second;
      }
    }
    CHECK(best_result != nullptr);

    // Update the offset with a smaller total memory size if the current size is greater than the
    // lower bound
    {
      MemoryShareStrategy mss;
      mss.AdaptivelyUpdateOffset(mem_reused_regst2size,
                                 mem_chain2regst2mutual_exclusion_regsts.at(pair.first),
                                 mem_chain2peak_memory[pair.first], &best_result->mem_block_size,
                                 &best_result->regst_desc2offset);
    }

    int64_t mem_block_id = Singleton<IDMgr>::Get()->NewMemBlockId();
    CHECK_EQ(mem_chain2mem_reused_regsts.at(pair.first).size(),
             (best_result->regst_desc2offset.size()
              + mem_chain2consumer2inplaced_regst.at(pair.first).size()));
    for (const auto& regst_offset_pair : best_result->regst_desc2offset) {
      RegstDescProto* regst_desc = regst_offset_pair.first;
      CHECK_EQ(regst_desc->mem_block_id(), -1);
      regst_desc->set_mem_block_id(mem_block_id);
      regst_desc->set_mem_block_offset(regst_offset_pair.second);
    }
    // set inplace
    for (auto& consumer_inplace_pair : mem_chain2consumer2inplaced_regst.at(pair.first)) {
      RegstDescProto* consumer_regst_desc = consumer_inplace_pair.first;
      CHECK_EQ(consumer_regst_desc->mem_block_id(), -1);
      RegstDescProto* inplaced_regst_desc = consumer_inplace_pair.second;
      CHECK_EQ(inplaced_regst_desc->mem_block_id(), mem_block_id);
      CHECK_NE(inplaced_regst_desc->mem_block_offset(), -1);
      consumer_regst_desc->set_mem_block_id(inplaced_regst_desc->mem_block_id());
      consumer_regst_desc->set_mem_block_offset(inplaced_regst_desc->mem_block_offset());
    }

    // set inplace hint and check
    for (auto& consumer_inplace_pair : mem_chain2consumer2inplaced_regst.at(pair.first)) {
      RegstDescProto* consumer_regst_desc = consumer_inplace_pair.first;
      RegstDescProto* inplaced_regst_desc = consumer_inplace_pair.second;
      CHECK(consumer_regst_desc->has_inplace_consumed_regst_desc_id() == false);
      CHECK(consumer_regst_desc->has_hint_inplace_consumed_regst_desc_id());
      int64_t hint = consumer_regst_desc->hint_inplace_consumed_regst_desc_id();
      // NOTE(chengcheng): hint regst desc id may NOT the inplaced_regst_desc_id
      //   because of nest inplace.
      auto hint_it = regst_desc_id2regst_desc.find(hint);
      CHECK(hint_it != regst_desc_id2regst_desc.end());
      RegstDescProto* in_regst_desc = hint_it->second;
      CHECK_EQ(consumer_regst_desc->mem_block_id(), in_regst_desc->mem_block_id());
      CHECK_EQ(consumer_regst_desc->mem_block_offset(), in_regst_desc->mem_block_offset());
      CHECK_EQ(in_regst_desc->mem_block_offset(), inplaced_regst_desc->mem_block_offset());
      CHECK_EQ(consumer_regst_desc->register_num(), in_regst_desc->register_num());
      consumer_regst_desc->set_inplace_consumed_regst_desc_id(hint);
    }
  }
}

}  // namespace oneflow<|MERGE_RESOLUTION|>--- conflicted
+++ resolved
@@ -116,13 +116,8 @@
           && regst_desc->mem_block_offset() == -1
           && regst_desc->regst_desc_type().has_data_regst_desc() && regst_total_main_size > 0) {
         CHECK(mem_chain->mem_reused_regsts.insert(regst_desc).second);
-<<<<<<< HEAD
+        (*mem_reused_regst2size)[regst_desc] = regst_total_main_size;
         mem_chain->total_mem_reused_size += regst_total_main_size;
-=======
-        size_t regst_desc_size = RtRegstDesc(*regst_desc).TotalMainByteSize4AllRegst();
-        (*mem_reused_regst2size)[regst_desc] = regst_desc_size;
-        mem_chain->total_mem_reused_size += regst_desc_size;
->>>>>>> 48d3c78b
 
         // for time shape in mem chain
         Shape regst_time_shape =
