--- conflicted
+++ resolved
@@ -30,7 +30,7 @@
   return !(lhs == rhs);
 }
 
-inline bool operator!=(const cfg::NdSbp& lhs, const cfg::NdSbp& rhs) {
+inline bool operator!=(const cfg::ParallelDistribution& lhs, const cfg::ParallelDistribution& rhs) {
   return !(lhs == rhs);
 }
 
@@ -52,18 +52,6 @@
 bool ParseSbpParallelFromString(const std::string& sbp_str, cfg::SbpParallel* sbp_parallel);
 std::string SbpParallelToString(const cfg::SbpParallel& sbp_parallel);
 
-<<<<<<< HEAD
-void SbpSignatureToNdSbpSignature(
-    const cfg::SbpSignature& sbp_signature,
-    cfg::NdSbpSignature* parallel_distribution_signature);
-template<typename NdSbpSignatureT>
-void NdSbpSignatureToSbpSignature(
-    const NdSbpSignatureT& parallel_distribution_signature,
-    cfg::SbpSignature* sbp_signature);
-void CheckSbpSignatureAndNdSbpEquals(
-    const cfg::SbpSignature& sbp_sig,
-    const cfg::NdSbpSignature& parallel_distribution_sig);
-=======
 void SbpSignatureToParallelDistributionSignature(
     const cfg::SbpSignature& sbp_signature, cfg::ParallelDistributionSignature* nd_sbp_signature);
 template<typename ParallelDistributionSignatureT>
@@ -71,7 +59,6 @@
     const ParallelDistributionSignatureT& nd_sbp_signature, cfg::SbpSignature* sbp_signature);
 void CheckSbpSignatureAndParallelDistributionEquals(
     const cfg::SbpSignature& sbp_sig, const cfg::ParallelDistributionSignature& nd_sbp_sig);
->>>>>>> 131d3bb4
 }  // namespace oneflow
 
 namespace std {
