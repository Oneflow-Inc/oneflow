/*
Copyright 2020 The OneFlow Authors. All rights reserved.

Licensed under the Apache License, Version 2.0 (the "License");
you may not use this file except in compliance with the License.
You may obtain a copy of the License at

    http://www.apache.org/licenses/LICENSE-2.0

Unless required by applicable law or agreed to in writing, software
distributed under the License is distributed on an "AS IS" BASIS,
WITHOUT WARRANTIES OR CONDITIONS OF ANY KIND, either express or implied.
See the License for the specific language governing permissions and
limitations under the License.
*/
#ifndef ONEFLOW_CORE_JOB_SBP_PARALLEL_H_
#define ONEFLOW_CORE_JOB_SBP_PARALLEL_H_

#include "oneflow/core/job/sbp_parallel.pb.h"
#include "oneflow/core/job/sbp_parallel.cfg.h"
#include "oneflow/core/job/sbp_infer_hint.h"

namespace oneflow {

inline bool operator!=(const cfg::SbpParallel& lhs, const cfg::SbpParallel& rhs) {
  return !(lhs == rhs);
}

inline bool operator!=(const cfg::SbpSignature& lhs, const cfg::SbpSignature& rhs) {
  return !(lhs == rhs);
}

inline bool operator!=(const cfg::NdSbp& lhs, const cfg::NdSbp& rhs) { return !(lhs == rhs); }

cfg::SbpParallel GetDualSbpParallel(const cfg::SbpParallel&);

bool IsSbpSignatureContaining(const cfg::SbpSignature& bigger, const cfg::SbpSignature& smaller);

void FilterSbpSignatureList(const cfg::SbpSignatureList& sbp_sig_list,
                            const cfg::SbpSignature& sbp_sig_conf,
                            cfg::SbpSignatureList* filtered_sbp_sig_list);

void SortSbpSignatureListByCopyCost(
    const cfg::SbpSignatureList& sbp_sig_list, const PbRpf<std::string>& ibns,
    const std::function<Maybe<const SbpInferHint*>(const std::string&)>& SbpInferHint4Ibn,
    const std::function<int32_t(const cfg::SbpSignature&)>& OrderValue4SbpSig,
    std::vector<const cfg::SbpSignature*>* sorted_sbp_signatures);

bool IsValidSbpParallelString(const std::string& sbp_str);
bool ParseSbpParallelFromString(const std::string& sbp_str, cfg::SbpParallel* sbp_parallel);
std::string SbpParallelToString(const cfg::SbpParallel& sbp_parallel);
<<<<<<< HEAD

void SbpSignatureToParallelDistributionSignature(
    const cfg::SbpSignature& sbp_signature, cfg::ParallelDistributionSignature* nd_sbp_signature);
template<typename ParallelDistributionSignatureT>
void ParallelDistributionSignatureToSbpSignature(
    const ParallelDistributionSignatureT& nd_sbp_signature, cfg::SbpSignature* sbp_signature);
void CheckSbpSignatureAndParallelDistributionEquals(
    const cfg::SbpSignature& sbp_sig, const cfg::ParallelDistributionSignature& nd_sbp_sig);
=======
std::string NdSbpToString(const Symbol<cfg::NdSbp> nd_sbp);

void SbpSignatureToNdSbpSignature(const cfg::SbpSignature& sbp_signature,
                                  cfg::NdSbpSignature* nd_sbp_signature);
template<typename NdSbpSignatureT>
void NdSbpSignatureToSbpSignature(const NdSbpSignatureT& nd_sbp_signature,
                                  cfg::SbpSignature* sbp_signature);
void CheckSbpSignatureAndNdSbpEquals(const cfg::SbpSignature& sbp_sig,
                                     const cfg::NdSbpSignature& nd_sbp_sig);
>>>>>>> 924fb9f7
}  // namespace oneflow

namespace std {

template<>
struct hash<oneflow::SbpSignature> {
  size_t operator()(const oneflow::SbpSignature& signature) const {
    std::string serialized_string;
    signature.SerializeToString(&serialized_string);
    return std::hash<std::string>()(serialized_string);
  }
};

}  // namespace std

#endif  // ONEFLOW_CORE_JOB_SBP_PARALLEL_H_<|MERGE_RESOLUTION|>--- conflicted
+++ resolved
@@ -49,16 +49,6 @@
 bool IsValidSbpParallelString(const std::string& sbp_str);
 bool ParseSbpParallelFromString(const std::string& sbp_str, cfg::SbpParallel* sbp_parallel);
 std::string SbpParallelToString(const cfg::SbpParallel& sbp_parallel);
-<<<<<<< HEAD
-
-void SbpSignatureToParallelDistributionSignature(
-    const cfg::SbpSignature& sbp_signature, cfg::ParallelDistributionSignature* nd_sbp_signature);
-template<typename ParallelDistributionSignatureT>
-void ParallelDistributionSignatureToSbpSignature(
-    const ParallelDistributionSignatureT& nd_sbp_signature, cfg::SbpSignature* sbp_signature);
-void CheckSbpSignatureAndParallelDistributionEquals(
-    const cfg::SbpSignature& sbp_sig, const cfg::ParallelDistributionSignature& nd_sbp_sig);
-=======
 std::string NdSbpToString(const Symbol<cfg::NdSbp> nd_sbp);
 
 void SbpSignatureToNdSbpSignature(const cfg::SbpSignature& sbp_signature,
@@ -68,7 +58,6 @@
                                   cfg::SbpSignature* sbp_signature);
 void CheckSbpSignatureAndNdSbpEquals(const cfg::SbpSignature& sbp_sig,
                                      const cfg::NdSbpSignature& nd_sbp_sig);
->>>>>>> 924fb9f7
 }  // namespace oneflow
 
 namespace std {
