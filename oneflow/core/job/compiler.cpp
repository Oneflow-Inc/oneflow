/*
Copyright 2020 The OneFlow Authors. All rights reserved.

Licensed under the Apache License, Version 2.0 (the "License");
you may not use this file except in compliance with the License.
You may obtain a copy of the License at

    http://www.apache.org/licenses/LICENSE-2.0

Unless required by applicable law or agreed to in writing, software
distributed under the License is distributed on an "AS IS" BASIS,
WITHOUT WARRANTIES OR CONDITIONS OF ANY KIND, either express or implied.
See the License for the specific language governing permissions and
limitations under the License.
*/
#include "oneflow/core/job/compiler.h"
#include "oneflow/core/job/global_for.h"
<<<<<<< HEAD
#include "oneflow/core/persistence/tee_persistent_log_stream.h"
#include "oneflow/core/graph/op_graph.h"
=======
#include "oneflow/core/job/intra_job_mem_sharing_util.h"
#include "oneflow/core/job/plan_util.h"
#include "oneflow/core/persistence/tee_persistent_log_stream.h"
#include "oneflow/core/graph/op_graph.h"
#include "oneflow/core/job_rewriter/job_completer.h"
#include "oneflow/core/thread/thread_pool.h"
#include "oneflow/core/common/blocking_counter.h"
>>>>>>> 809944fc

namespace oneflow {

void Compiler::GenNetTopo(Plan* plan) const {
  HashMap<int64_t, int64_t> rid2mid;
  HashMap<int64_t, int64_t> tid2mid;
  std::map<int64_t, std::set<int64_t>> net_topo;

  for (const TaskProto& task_proto : plan->task()) {
    for (const auto& regst_desc_it : task_proto.produced_regst_desc()) {
      rid2mid.emplace(regst_desc_it.second.regst_desc_id(), task_proto.machine_id());
    }
    CHECK(tid2mid.emplace(task_proto.task_id(), task_proto.machine_id()).second);
  }

  for (const TaskProto& task_proto : plan->task()) {
    for (const auto& regst_desc_it : task_proto.produced_regst_desc()) {
      int64_t rid = regst_desc_it.second.regst_desc_id();
      auto rid2mid_it = rid2mid.find(rid);
      CHECK(rid2mid_it != rid2mid.end());
      int64_t producer_mid = rid2mid_it->second;
      for (int64_t consumer_task_id : regst_desc_it.second.consumer_task_id()) {
        auto tid2mid_it = tid2mid.find(consumer_task_id);
        CHECK(tid2mid_it != tid2mid.end());
        int64_t consumer_mid = tid2mid_it->second;
        net_topo[producer_mid].insert(consumer_mid);
        net_topo[consumer_mid].insert(producer_mid);
      }
    }
  }
<<<<<<< HEAD

  HashMap<int64_t, MachineIds> std_net_topo;
  NetTopo& pb_net_topo = *(plan->mutable_net_topo());
  for (auto& pair : net_topo) {
    int64_t src_mid = pair.first;
    if (pair.second.count(src_mid)) { pair.second.erase(src_mid); }
    std::vector<int64_t> peer_mids(pair.second.begin(), pair.second.end());
    MachineIds pb_mids;
    *(pb_mids.mutable_machine_id()) = StdVec2PbRf<int64_t>(peer_mids);
    CHECK(std_net_topo.emplace(src_mid, pb_mids).second);
  }
  *(pb_net_topo.mutable_peer_machine_ids()) = HashMap2PbMap(std_net_topo);
}

void Compiler::Compile(Job* job, Plan* plan, bool need_job_complete) const {
  std::cout << "job name: " << job->job_conf().job_name() << std::endl;
  const JobDesc& job_desc = GlobalJobDesc();
  Global<OpGraph>::New(*job);

  if (Global<ResourceDesc, ForSession>::Get()->enable_debug_mode()) {
    TeePersistentLogStream::Create(StrCat("optimized_job", job_desc.job_id()))->Write(*job);
    Global<OpGraph>::Get()->ToDotWithFilePath("optimized_dlnet_" + std::to_string(job_desc.job_id())
                                              + "_op_graph.dot");
  }
  auto logical_gph = std::make_unique<LogicalGraph>(*job);
  auto task_gph = std::make_unique<TaskGraph>(std::move(logical_gph));
  using std::placeholders::_1;
  task_gph->ForEachNode(std::bind(&TaskNode::ProduceAllRegstsAndBindEdges, _1));
  task_gph->ForEachNode(std::bind(&TaskNode::ConsumeAllRegsts, _1));
  task_gph->ForEachNode(std::bind(&TaskNode::PinConsumedRegst, _1));
  task_gph->TopoForEachNode(&TaskNode::Build);
  task_gph->RemoveEmptyRegsts();
  task_gph->AddOrderingCtrlEdgeInSameChain();
  if (job_desc.enable_inplace()) {
    auto IsReachable = Global<OpGraph>::Get()->MakePredicatorIsOpNameDataOrCtrlReachable();
    task_gph->EnableInplaceMemSharing(IsReachable);
  }
  task_gph->TopoForEachNode(&TaskNode::InferTimeShapeIfMeaningful);

  task_gph->ForEachNode([&](TaskNode* task_node) {
    if (task_node->IsMeaningLess()) { return; }
    task_node->ToProto(plan->mutable_task()->Add());
  });
  {
    auto* job_id2job_conf = plan->mutable_job_confs()->mutable_job_id2job_conf();
    (*job_id2job_conf)[GlobalJobDesc().job_id()] = GlobalJobDesc().job_conf();
  }
=======

  HashMap<int64_t, MachineIds> std_net_topo;
  NetTopo& pb_net_topo = *(plan->mutable_net_topo());
  for (auto& pair : net_topo) {
    int64_t src_mid = pair.first;
    if (pair.second.count(src_mid)) { pair.second.erase(src_mid); }
    std::vector<int64_t> peer_mids(pair.second.begin(), pair.second.end());
    MachineIds pb_mids;
    *(pb_mids.mutable_machine_id()) = StdVec2PbRf<int64_t>(peer_mids);
    CHECK(std_net_topo.emplace(src_mid, pb_mids).second);
  }
  *(pb_net_topo.mutable_peer_machine_ids()) = HashMap2PbMap(std_net_topo);
}

void CreateOpAttributeRef(Plan* plan, int64_t job_id, TaskProto* task_proto) {
  auto* job_id2op_attribute_ref_table = plan->mutable_job_id2op_attribute_ref_table();
  CHECK(task_proto->exec_sequence().exec_node_size() == 1);
  auto* exec_node = task_proto->mutable_exec_sequence()->mutable_exec_node(0);
  CHECK(exec_node->kernel_conf().has_op_attribute());
  const std::string op_name = exec_node->kernel_conf().op_attribute().op_conf().name();
  auto* op_name2op_attribute =
      (*job_id2op_attribute_ref_table)[job_id].mutable_op_name2op_attribute();
  auto find_it = op_name2op_attribute->find(op_name);
  if (find_it == op_name2op_attribute->end()) {
    op_name2op_attribute->insert(
        {op_name, task_proto->exec_sequence().exec_node(0).kernel_conf().op_attribute()});
  }
  auto* kernel_conf =
      task_proto->mutable_exec_sequence()->mutable_exec_node(0)->mutable_kernel_conf();
  kernel_conf->set_op_attribute_ref(op_name);
  // NOTE(levi): memory of op_attribute_ is released here.
  kernel_conf->set_allocated_op_attribute(nullptr);
}

void Compiler::Compile(Job* job, Plan* plan, bool need_job_complete) const {
  // Step1: ensure job is completed.
  if (need_job_complete) { JobCompleter().Complete(job); }

  // Step2: new Global<OpGraph> and set log configs.
  Global<OpGraph>::New(*job);
  const JobDesc& job_desc = GlobalJobDesc();
  if (Global<ResourceDesc, ForSession>::Get()->enable_debug_mode()
      || Global<ResourceDesc, ForSession>::Get()->enable_dry_run()) {
    TeePersistentLogStream::Create(StrCat("optimized_job", job_desc.job_id()))->Write(*job);
    Global<OpGraph>::Get()->ToDotWithFilePath("optimized_dlnet_" + std::to_string(job_desc.job_id())
                                              + "_op_graph.dot");
  }

  // Step3: build task_gph.
  // TODO(levi): we can rewrite this part of code in visitor pattern.
  auto task_gph = std::make_unique<TaskGraph>();
  using std::placeholders::_1;
  task_gph->ForEachNode(std::bind(&TaskNode::ProduceAllRegstsAndBindEdges, _1));
  task_gph->ForEachNode(std::bind(&TaskNode::ConsumeAllRegsts, _1));
  task_gph->ForEachNode(std::bind(&TaskNode::PinConsumedRegst, _1));
  task_gph->TopoForEachNode(&TaskNode::Build);
  task_gph->RemoveEmptyRegsts();
  task_gph->MergeChainAndAddOrderingCtrlEdgeInSameChain();
  auto IsReachable = Global<OpGraph>::Get()->MakePredicatorIsOpNameDataOrCtrlReachable();
  if (job_desc.enable_inplace()) { task_gph->EnableInplaceMemSharing(IsReachable); }
  task_gph->TopoForEachNode(&TaskNode::InferTimeShapeIfMeaningful);
  task_gph->ForEachEdge([&](TaskEdge* task_edge) { task_edge->CheckRegstLbiValid(); });

  // Step4: put infomation from task_gph into plan.
  const int64_t node_num = task_gph->node_num();
  const int64_t cpu_num = std::thread::hardware_concurrency();
  const int64_t thread_pool_size = std::min(node_num, cpu_num);
  BlockingCounter counter(node_num);
  std::mutex mtx;
  ThreadPool thread_pool(thread_pool_size);
  task_gph->ForEachNode([&](TaskNode* task_node) {
    thread_pool.AddWork([task_node, plan, &job_desc, &counter, &mtx]() {
      if (!task_node->IsMeaningLess()) {
        TaskProto task_proto;
        task_node->ToProto(&task_proto);
        {
          std::unique_lock<std::mutex> guard(mtx);
          if (task_node->GetTaskType() == kNormalForward || task_node->GetTaskType() == kRepeat
              || task_node->GetTaskType() == kAcc) {
            CreateOpAttributeRef(plan, job_desc.job_id(), &task_proto);
          }
          plan->mutable_task()->Add(std::move(task_proto));
        }  // guard(mtx)
      }
      counter.Decrease();
    } /* thread_pool.AddWork */);
  } /* task_gph->ForEachNode */);
  counter.WaitUntilCntEqualZero();
  // NOTE(levi): release task_gph here to decrise memory peak.
  task_gph.reset();

  // Step5: post-process for plan and delete Global<OpGraph>.
  auto* job_id2job_conf = plan->mutable_job_confs()->mutable_job_id2job_conf();
  (*job_id2job_conf)[GlobalJobDesc().job_id()] = GlobalJobDesc().job_conf();
  // NOTE(chengcheng): infer mem blob id & set inplace & add ctrl
  IntraJobMemSharingUtil::InferMemBlockId4MemReusedRegst(plan, IsReachable);
  PlanUtil::SetUniqueMemBlockId4UnreusedMemRegst(plan);
  PlanUtil::GenMemBlockAndChunk4Plan(plan);
>>>>>>> 809944fc
  Global<OpGraph>::Delete();
}

}  // namespace oneflow<|MERGE_RESOLUTION|>--- conflicted
+++ resolved
@@ -15,10 +15,6 @@
 */
 #include "oneflow/core/job/compiler.h"
 #include "oneflow/core/job/global_for.h"
-<<<<<<< HEAD
-#include "oneflow/core/persistence/tee_persistent_log_stream.h"
-#include "oneflow/core/graph/op_graph.h"
-=======
 #include "oneflow/core/job/intra_job_mem_sharing_util.h"
 #include "oneflow/core/job/plan_util.h"
 #include "oneflow/core/persistence/tee_persistent_log_stream.h"
@@ -26,7 +22,6 @@
 #include "oneflow/core/job_rewriter/job_completer.h"
 #include "oneflow/core/thread/thread_pool.h"
 #include "oneflow/core/common/blocking_counter.h"
->>>>>>> 809944fc
 
 namespace oneflow {
 
@@ -57,55 +52,6 @@
       }
     }
   }
-<<<<<<< HEAD
-
-  HashMap<int64_t, MachineIds> std_net_topo;
-  NetTopo& pb_net_topo = *(plan->mutable_net_topo());
-  for (auto& pair : net_topo) {
-    int64_t src_mid = pair.first;
-    if (pair.second.count(src_mid)) { pair.second.erase(src_mid); }
-    std::vector<int64_t> peer_mids(pair.second.begin(), pair.second.end());
-    MachineIds pb_mids;
-    *(pb_mids.mutable_machine_id()) = StdVec2PbRf<int64_t>(peer_mids);
-    CHECK(std_net_topo.emplace(src_mid, pb_mids).second);
-  }
-  *(pb_net_topo.mutable_peer_machine_ids()) = HashMap2PbMap(std_net_topo);
-}
-
-void Compiler::Compile(Job* job, Plan* plan, bool need_job_complete) const {
-  std::cout << "job name: " << job->job_conf().job_name() << std::endl;
-  const JobDesc& job_desc = GlobalJobDesc();
-  Global<OpGraph>::New(*job);
-
-  if (Global<ResourceDesc, ForSession>::Get()->enable_debug_mode()) {
-    TeePersistentLogStream::Create(StrCat("optimized_job", job_desc.job_id()))->Write(*job);
-    Global<OpGraph>::Get()->ToDotWithFilePath("optimized_dlnet_" + std::to_string(job_desc.job_id())
-                                              + "_op_graph.dot");
-  }
-  auto logical_gph = std::make_unique<LogicalGraph>(*job);
-  auto task_gph = std::make_unique<TaskGraph>(std::move(logical_gph));
-  using std::placeholders::_1;
-  task_gph->ForEachNode(std::bind(&TaskNode::ProduceAllRegstsAndBindEdges, _1));
-  task_gph->ForEachNode(std::bind(&TaskNode::ConsumeAllRegsts, _1));
-  task_gph->ForEachNode(std::bind(&TaskNode::PinConsumedRegst, _1));
-  task_gph->TopoForEachNode(&TaskNode::Build);
-  task_gph->RemoveEmptyRegsts();
-  task_gph->AddOrderingCtrlEdgeInSameChain();
-  if (job_desc.enable_inplace()) {
-    auto IsReachable = Global<OpGraph>::Get()->MakePredicatorIsOpNameDataOrCtrlReachable();
-    task_gph->EnableInplaceMemSharing(IsReachable);
-  }
-  task_gph->TopoForEachNode(&TaskNode::InferTimeShapeIfMeaningful);
-
-  task_gph->ForEachNode([&](TaskNode* task_node) {
-    if (task_node->IsMeaningLess()) { return; }
-    task_node->ToProto(plan->mutable_task()->Add());
-  });
-  {
-    auto* job_id2job_conf = plan->mutable_job_confs()->mutable_job_id2job_conf();
-    (*job_id2job_conf)[GlobalJobDesc().job_id()] = GlobalJobDesc().job_conf();
-  }
-=======
 
   HashMap<int64_t, MachineIds> std_net_topo;
   NetTopo& pb_net_topo = *(plan->mutable_net_topo());
@@ -204,7 +150,6 @@
   IntraJobMemSharingUtil::InferMemBlockId4MemReusedRegst(plan, IsReachable);
   PlanUtil::SetUniqueMemBlockId4UnreusedMemRegst(plan);
   PlanUtil::GenMemBlockAndChunk4Plan(plan);
->>>>>>> 809944fc
   Global<OpGraph>::Delete();
 }
 
