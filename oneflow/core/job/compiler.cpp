/*
Copyright 2020 The OneFlow Authors. All rights reserved.

Licensed under the Apache License, Version 2.0 (the "License");
you may not use this file except in compliance with the License.
You may obtain a copy of the License at

    http://www.apache.org/licenses/LICENSE-2.0

Unless required by applicable law or agreed to in writing, software
distributed under the License is distributed on an "AS IS" BASIS,
WITHOUT WARRANTIES OR CONDITIONS OF ANY KIND, either express or implied.
See the License for the specific language governing permissions and
limitations under the License.
*/
#include "oneflow/core/job/compiler.h"
#include "oneflow/core/job/global_for.h"
#include "oneflow/core/job/intra_job_mem_sharing_util.h"
#include "oneflow/core/job/plan_util.h"
#include "oneflow/core/persistence/tee_persistent_log_stream.h"
#include "oneflow/core/graph/op_graph.h"
#include "oneflow/core/job_rewriter/job_completer.h"
#include "oneflow/core/thread/thread_pool.h"
#include "oneflow/core/common/blocking_counter.h"
#include "oneflow/core/common/time_util.h"

namespace oneflow {

void CreateOpAttributeRef(Plan* plan, int64_t job_id, TaskProto* task_proto) {
  auto* job_id2op_attribute_ref_table = plan->mutable_job_id2op_attribute_ref_table();
  CHECK(task_proto->exec_sequence().exec_node_size() == 1);
  auto* exec_node = task_proto->mutable_exec_sequence()->mutable_exec_node(0);
  CHECK(exec_node->kernel_conf().has_op_attribute());
  const std::string op_name = exec_node->kernel_conf().op_attribute().op_conf().name();
  auto* op_name2op_attribute =
      (*job_id2op_attribute_ref_table)[job_id].mutable_op_name2op_attribute();
  auto find_it = op_name2op_attribute->find(op_name);
  if (find_it == op_name2op_attribute->end()) {
    op_name2op_attribute->insert(
        {op_name, task_proto->exec_sequence().exec_node(0).kernel_conf().op_attribute()});
  }
  auto* kernel_conf =
      task_proto->mutable_exec_sequence()->mutable_exec_node(0)->mutable_kernel_conf();
  kernel_conf->set_op_attribute_ref(op_name);
  // NOTE(levi): memory of op_attribute_ is released here.
  kernel_conf->set_allocated_op_attribute(nullptr);
}

void Compiler::Compile(Job* job, Plan* plan) const {
<<<<<<< HEAD
  const std::string& job_name = job->job_conf().job_name();
=======
  const std::string job_name = job->job_conf().job_name();
>>>>>>> fda3799e
  auto tc = std::make_unique<TimeCounter<std::chrono::milliseconds>>(true);
  // Step1: new Singleton<OpGraph> and set log configs.
  Singleton<OpGraph>::New(*job);
  tc->Count("Graph name: " + job_name + " NewOpGraph", 1);
  const JobDesc& job_desc = GlobalJobDesc();
  if (Singleton<ResourceDesc, ForSession>::Get()->enable_debug_mode()
      || Singleton<ResourceDesc, ForSession>::Get()->enable_dry_run()) {
    TeePersistentLogStream::Create(StrCat("optimized_job", job_desc.job_id()))->Write(*job);
    Singleton<OpGraph>::Get()->ToDotWithFilePath(
        "optimized_dlnet_" + std::to_string(job_desc.job_id()) + "_op_graph.dot");
  }
<<<<<<< HEAD
  tc->Count("Graph name: " + job_name + " save optimized job", 1);
=======
  tc->Count("Graph name: " + job_name + " LogOptimizedJob", 1);
>>>>>>> fda3799e

  // Step2: build task_gph.
  // TODO(levi): we can rewrite this part of code in visitor pattern.
  auto task_gph =
      std::make_unique<TaskGraph>(job->job_conf().enable_straighten_algorithm_in_task_graph());
  tc->Count("Graph name: " + job_name + " NewTaskGraph", 1);
  using std::placeholders::_1;
  task_gph->ForEachNode(std::bind(&TaskNode::ProduceAllRegstsAndBindEdges, _1));
  tc->Count("Graph name: " + job_name + " ProduceAllRegstsAndBindEdges", 1);
  task_gph->ForEachNode(std::bind(&TaskNode::ConsumeAllRegsts, _1));
  tc->Count("Graph name: " + job_name + " ConsumeAllRegsts", 1);
  task_gph->ForEachNode(std::bind(&TaskNode::PinConsumedRegst, _1));
  tc->Count("Graph name: " + job_name + " PinConsumedRegst", 1);
  task_gph->TopoForEachNode(&TaskNode::Build);
  tc->Count("Graph name: " + job_name + " TaskNode::Build", 1);
  task_gph->RemoveEmptyRegsts();
  tc->Count("Graph name: " + job_name + " RemoveEmptyRegsts", 1);
  task_gph->MergeChainAndAddOrderingCtrlEdgeInSameChain();
  tc->Count("Graph name: " + job_name + " MergeChainAndAddOrderingCtrlEdgeInSameChain", 1);
  auto IsReachable = Singleton<OpGraph>::Get()->MakePredicatorIsOpNameDataOrCtrlReachable();
  if (job_desc.enable_inplace()) { task_gph->EnableInplaceMemSharing(IsReachable); }
  tc->Count("Graph name: " + job_name + " EnableInplaceMemSharing", 1);
  task_gph->TopoForEachNode(&TaskNode::InferTimeShapeIfMeaningful);
  tc->Count("Graph name: " + job_name + " InferTimeShapeIfMeaningful", 1);
  task_gph->ForEachEdge([&](TaskEdge* task_edge) { task_edge->CheckRegstLbiValid(); });
  tc->Count("Graph name: " + job_name + " CheckRegstLbiValid", 1);

  // Step3: put infomation from task_gph into plan.
  const int64_t node_num = task_gph->node_num();
  const int64_t cpu_num = std::thread::hardware_concurrency();
  const int64_t thread_pool_size = std::min(node_num, cpu_num);
  BlockingCounter counter(node_num);
  std::mutex mtx;
  ThreadPool thread_pool(thread_pool_size);
  task_gph->ForEachNode([&](TaskNode* task_node) {
    thread_pool.AddWork([task_node, plan, &job_desc, &counter, &mtx]() {
      if (!task_node->IsMeaningLess()) {
        TaskProto task_proto;
        task_node->ToProto(&task_proto);
        {
          std::unique_lock<std::mutex> guard(mtx);
          if (task_node->GetTaskType() == kNormalForward || task_node->GetTaskType() == kRepeat
              || task_node->GetTaskType() == kAcc) {
            CreateOpAttributeRef(plan, job_desc.job_id(), &task_proto);
          }
          plan->mutable_task()->Add(std::move(task_proto));
        }  // guard(mtx)
      }
      counter.Decrease();
    } /* thread_pool.AddWork */);
  } /* task_gph->ForEachNode */);
  counter.WaitForeverUntilCntEqualZero();
<<<<<<< HEAD
  tc->Count("Graph name: " + job_name + " Add task into plan", 1);
=======
  tc->Count("Graph name: " + job_name + " AddTaskIntoPlan", 1);
>>>>>>> fda3799e
  // NOTE(levi): release task_gph here to decrise memory peak.
  task_gph.reset();
  tc->Count("Graph name: " + job_name + " ReleaseTaskGraph", 1);

  // Step4: post-process for plan and delete Singleton<OpGraph>.
  auto* job_id2job_conf = plan->mutable_job_confs()->mutable_job_id2job_conf();
  (*job_id2job_conf)[GlobalJobDesc().job_id()] = GlobalJobDesc().job_conf();
  // NOTE(chengcheng): infer mem blob id & set inplace & add ctrl
  IntraJobMemSharingUtil::InferMemBlockId4MemReusedRegst(plan, IsReachable);
  tc->Count("Graph name: " + job_name + " InferMemBlockId4MemReusedRegst", 1);
  PlanUtil::SetUniqueMemBlockId4UnreusedMemRegst(plan);
  tc->Count("Graph name: " + job_name + " SetUniqueMemBlockId4UnreusedMemRegst", 1);
  Singleton<OpGraph>::Delete();
  tc->Count("Graph name: " + job_name + " ReleaseOpGraph", 1);
}

}  // namespace oneflow<|MERGE_RESOLUTION|>--- conflicted
+++ resolved
@@ -47,11 +47,7 @@
 }
 
 void Compiler::Compile(Job* job, Plan* plan) const {
-<<<<<<< HEAD
-  const std::string& job_name = job->job_conf().job_name();
-=======
   const std::string job_name = job->job_conf().job_name();
->>>>>>> fda3799e
   auto tc = std::make_unique<TimeCounter<std::chrono::milliseconds>>(true);
   // Step1: new Singleton<OpGraph> and set log configs.
   Singleton<OpGraph>::New(*job);
@@ -63,11 +59,7 @@
     Singleton<OpGraph>::Get()->ToDotWithFilePath(
         "optimized_dlnet_" + std::to_string(job_desc.job_id()) + "_op_graph.dot");
   }
-<<<<<<< HEAD
-  tc->Count("Graph name: " + job_name + " save optimized job", 1);
-=======
   tc->Count("Graph name: " + job_name + " LogOptimizedJob", 1);
->>>>>>> fda3799e
 
   // Step2: build task_gph.
   // TODO(levi): we can rewrite this part of code in visitor pattern.
@@ -120,11 +112,7 @@
     } /* thread_pool.AddWork */);
   } /* task_gph->ForEachNode */);
   counter.WaitForeverUntilCntEqualZero();
-<<<<<<< HEAD
-  tc->Count("Graph name: " + job_name + " Add task into plan", 1);
-=======
   tc->Count("Graph name: " + job_name + " AddTaskIntoPlan", 1);
->>>>>>> fda3799e
   // NOTE(levi): release task_gph here to decrise memory peak.
   task_gph.reset();
   tc->Count("Graph name: " + job_name + " ReleaseTaskGraph", 1);
