--- conflicted
+++ resolved
@@ -119,10 +119,7 @@
     task_node->ToProto(plan.mutable_task()->Add());
   });
   plan.set_total_mbn_num(total_mbn_num);
-<<<<<<< HEAD
-=======
   GenNetTopo(&plan);
->>>>>>> 32053d84
   ToDotFile(plan, JoinPath(LogDir(), "/dot/plan.dot"));
 #ifdef WITH_CUDA
   Global<CudnnConvCtxCache>::Delete();
