--- conflicted
+++ resolved
@@ -27,33 +27,6 @@
 
 namespace oneflow {
 
-<<<<<<< HEAD
-namespace {
-
-void CreateOpAttributeRef(Plan* plan, int64_t job_id, TaskProto* task_proto) {
-  auto* job_id2op_attribute_ref_table = plan->mutable_job_id2op_attribute_ref_table();
-  CHECK(task_proto->exec_sequence().exec_node_size() == 1);
-  auto* exec_node = task_proto->mutable_exec_sequence()->mutable_exec_node(0);
-  CHECK(exec_node->kernel_conf().has_op_attribute());
-  const std::string op_name = exec_node->kernel_conf().op_attribute().op_conf().name();
-  auto* op_name2op_attribute =
-      (*job_id2op_attribute_ref_table)[job_id].mutable_op_name2op_attribute();
-  auto find_it = op_name2op_attribute->find(op_name);
-  if (find_it == op_name2op_attribute->end()) {
-    op_name2op_attribute->insert(
-        {op_name, task_proto->exec_sequence().exec_node(0).kernel_conf().op_attribute()});
-  }
-  auto* kernel_conf =
-      task_proto->mutable_exec_sequence()->mutable_exec_node(0)->mutable_kernel_conf();
-  kernel_conf->set_op_attribute_ref(op_name);
-  // NOTE(levi): memory of op_attribute_ is released here.
-  kernel_conf->set_allocated_op_attribute(nullptr);
-}
-
-}  // namespace
-
-=======
->>>>>>> a9164077
 void Compiler::Compile(Job* job, Plan* plan) const {
   const auto& job_name = job->job_conf().job_name();
   auto compile_tc = std::make_unique<CostCounter<std::chrono::seconds>>(true, true);
