--- conflicted
+++ resolved
@@ -13,10 +13,7 @@
 See the License for the specific language governing permissions and
 limitations under the License.
 */
-<<<<<<< HEAD
-=======
 #include "oneflow/core/control/global_process_ctx.h"
->>>>>>> 809944fc
 #include "oneflow/core/job/id_manager.h"
 #include "oneflow/core/job/global_for.h"
 
@@ -46,73 +43,6 @@
   ret.set_cpu_device_num(5);
   ret.set_comm_net_worker_num(4);
   return ret;
-<<<<<<< HEAD
-}
-
-void New() {
-  Global<EnvDesc>::New(GetEnvProto());
-  Global<ResourceDesc, ForSession>::New(GetResource());
-  Global<IDMgr>::New();
-}
-
-void Delete() {
-  Global<IDMgr>::Delete();
-  Global<ResourceDesc, ForSession>::Delete();
-  Global<EnvDesc>::Delete();
-}
-
-}  // namespace
-
-TEST(IDMgr, compile_task_id) {
-  New();
-  int64_t machine1thrd2 =
-      (static_cast<int64_t>(1) << machine_id_shl) + (static_cast<int64_t>(2) << thread_id_shl);
-  int64_t machine3thrd4 =
-      (static_cast<int64_t>(3) << machine_id_shl) + (static_cast<int64_t>(4) << thread_id_shl);
-  int64_t local_work_stream1 = (static_cast<int64_t>(1) << local_work_stream_shl);
-  int64_t local_work_stream3 = (static_cast<int64_t>(3) << local_work_stream_shl);
-  ASSERT_EQ(Global<IDMgr>::Get()->NewTaskId(1, 2, 0), machine1thrd2 | 0 | 0);
-  ASSERT_EQ(Global<IDMgr>::Get()->NewTaskId(1, 2, 1), machine1thrd2 | local_work_stream1 | 1);
-  ASSERT_EQ(Global<IDMgr>::Get()->NewTaskId(1, 2, 1), machine1thrd2 | local_work_stream1 | 2);
-  ASSERT_EQ(Global<IDMgr>::Get()->NewTaskId(3, 4, 1), machine3thrd4 | local_work_stream1 | 0);
-  ASSERT_EQ(Global<IDMgr>::Get()->NewTaskId(3, 4, 1), machine3thrd4 | local_work_stream1 | 1);
-  ASSERT_EQ(Global<IDMgr>::Get()->NewTaskId(3, 4, 3), machine3thrd4 | local_work_stream3 | 2);
-  Delete();
-}
-
-TEST(IDMgr, compile_regst_desc_id) {
-  New();
-  ASSERT_EQ(Global<IDMgr>::Get()->NewRegstDescId(), 0);
-  ASSERT_EQ(Global<IDMgr>::Get()->NewRegstDescId(), 1);
-  ASSERT_EQ(Global<IDMgr>::Get()->NewRegstDescId(), 2);
-  Delete();
-}
-
-TEST(IDMgr, runtime_machine_id) {
-  New();
-  int64_t actor_id5_machine1thrd3 =
-      (static_cast<int64_t>(1) << machine_id_shl)           // machine_id_1
-      + (static_cast<int64_t>(3) << thread_id_shl)          // thrd_id_3
-      + (static_cast<int64_t>(1) << local_work_stream_shl)  // work_stream_id_1
-      + 5;                                                  // actor_id_5
-  ASSERT_EQ(Global<IDMgr>::Get()->MachineId4ActorId(actor_id5_machine1thrd3), 1);
-  Delete();
-}
-
-TEST(IDMgr, runtime_thrd_id) {
-  New();
-  int64_t actor_id5_machine1thrd3 = (static_cast<int64_t>(1) << machine_id_shl)   // machine_id_1
-                                    + (static_cast<int64_t>(3) << thread_id_shl)  // thrd_id_3
-                                    // work_stream_id_0
-                                    + 5;  // actor_id_5
-  ASSERT_EQ(Global<IDMgr>::Get()->ThrdId4ActorId(actor_id5_machine1thrd3), 3);
-  int64_t actor_id6_machine2thrd4 =
-      (static_cast<int64_t>(2) << machine_id_shl)             // machine_id_2
-      + (static_cast<int64_t>(4) << thread_id_shl)            // thrd_id_4
-      + (static_cast<int64_t>(101) << local_work_stream_shl)  // work_stream_id_101
-      + 6;                                                    // actor_id_6
-  ASSERT_EQ(Global<IDMgr>::Get()->ThrdId4ActorId(actor_id6_machine2thrd4), 4);
-=======
 }
 
 void New() {
@@ -136,7 +66,6 @@
   ASSERT_EQ(Global<IDMgr>::Get()->NewRegstDescId(), 0);
   ASSERT_EQ(Global<IDMgr>::Get()->NewRegstDescId(), 1);
   ASSERT_EQ(Global<IDMgr>::Get()->NewRegstDescId(), 2);
->>>>>>> 809944fc
   Delete();
 }
 
