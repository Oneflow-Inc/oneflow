#ifndef ONEFLOW_CORE_JOB_JOB_DESC_H_
#define ONEFLOW_CORE_JOB_JOB_DESC_H_

#include "oneflow/core/common/protobuf.h"
#include "oneflow/core/job/dlnet_conf.pb.h"
#include "oneflow/core/job/job_conf.pb.h"
#include "oneflow/core/job/placement.pb.h"
#include "oneflow/core/job/resource.pb.h"
#include "oneflow/core/persistence/file_system.h"

namespace oneflow {

class JobDesc final {
 public:
  OF_DISALLOW_COPY_AND_MOVE(JobDesc);
  JobDesc() = default;
  ~JobDesc() = default;

  // Common
  const DLNetConf& dlnet_conf() const { return job_conf_.net(); }
  const Resource& resource() const { return job_conf_.resource(); }
  const Placement& placement() const { return job_conf_.placement(); }
  const OtherConf& other_conf() const { return job_conf_.other(); }
  const std::string& MdLoadSnapshotPath() { return job_conf_.other().model_load_snapshot_path(); }
  DataType DefaultDataType() const { return job_conf_.other().default_data_type(); }
  size_t SizeOfOneDataId() const { return job_conf_.other().max_data_id_length() * sizeof(char); }
  bool use_rdma() const { return job_conf_.other().use_rdma(); }
  bool use_synthetic_data() const { return job_conf_.other().use_synthetic_data(); }
  bool EnableCudnn() const { return job_conf_.other().enable_cudnn(); }
  int64_t TotalMachineNum() const { return job_conf_.resource().machine().size(); }
  int32_t CpuDeviceNum() const { return job_conf_.resource().cpu_device_num(); }
  void SetCpuDeviceNum(int32_t val) { job_conf_.mutable_resource()->set_cpu_device_num(val); }
  int32_t GpuDeviceNum() const { return job_conf_.resource().gpu_device_num(); }
  int32_t MemZoneNum() const { return GpuDeviceNum() + 1; }
  int32_t CommNetWorkerNum() const { return job_conf_.resource().comm_net_worker_num(); }
  int32_t MaxMdSaveWorkerNum() const { return job_conf_.resource().max_mdsave_worker_num(); }
  bool IsTrain() const { return job_conf_.other().has_train_conf(); }
  bool IsPredict() const { return job_conf_.other().has_predict_conf(); }
  int64_t PieceSize() const { return job_conf_.other().piece_size(); }
  int64_t piece_num_of_experiment_phase() const;
  float available_zone_mem_ratio() const;
  size_t persistence_buf_byte() const;
  size_t reserved_host_mem_byte() const;
  size_t reserved_device_mem_byte() const;
  bool save_downloaded_file_to_local_fs() const;
  size_t rdma_mem_block_byte() const;
  size_t rdma_recv_msg_buf_byte() const;
  bool collect_act_event() const { return job_conf_.other().collect_act_event(); }
  bool enable_mem_sharing() const { return job_conf_.other().enable_mem_sharing(); }
  const FileSystemConf& data_fs_conf() const;
  const FileSystemConf& snapshot_fs_conf() const;
  bool enable_write_snapshot() const {
    return IsTrain() && job_conf_.other().enable_write_snapshot();
  }
  bool write_snapshot_to_master() const { return snapshot_fs_conf().has_localfs_conf(); }
  bool enable_blob_mem_sharing() const { return job_conf_.other().enable_blob_mem_sharing(); }
  int64_t reduce_group_size() const { return job_conf_.other().reduce_group_size(); }

  // Train conf
  const std::string& MdSaveSnapshotsPath() const;
  int32_t NumOfBatchesInSnapshot() const;
  int64_t TotalBatchNum() const;
  const InitializerConf* DefaultInitializerConf() const;
  int32_t PieceNumOfPrintLoss() const;
  int32_t PieceNumOfPrintAccuracy() const;
  int64_t BatchSize() const;
  int64_t NumOfPiecesInBatch() const;
  float primary_lr() const;
  float secondary_lr() const;
  float weight_l1() const;
  float bias_l1() const;
  float weight_l2() const;
  float bias_l2() const;
  int32_t DataPartNum() const;

 private:
  friend class Global<JobDesc>;
  JobDesc(const std::string& job_conf_filepath);
<<<<<<< HEAD
  JobDesc(const JobConf1& job_conf);
  void Init();
=======
  void SanityCheck();
>>>>>>> 9fdcf61f
  void SplitDecodeOps();
  void AddRecordLoadOps();

  JobConf1 job_conf_;
};

}  // namespace oneflow

#endif  // ONEFLOW_CORE_JOB_JOB_DESC_H_<|MERGE_RESOLUTION|>--- conflicted
+++ resolved
@@ -76,12 +76,7 @@
  private:
   friend class Global<JobDesc>;
   JobDesc(const std::string& job_conf_filepath);
-<<<<<<< HEAD
-  JobDesc(const JobConf1& job_conf);
-  void Init();
-=======
   void SanityCheck();
->>>>>>> 9fdcf61f
   void SplitDecodeOps();
   void AddRecordLoadOps();
 
