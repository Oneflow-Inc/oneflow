--- conflicted
+++ resolved
@@ -47,15 +47,7 @@
     return job_conf_.enable_non_distributed_optimizer();
   }
   bool prune_parallel_cast_ops() const { return job_conf_.prune_parallel_cast_ops(); }
-<<<<<<< HEAD
-=======
   bool prune_cast_to_static_shape_ops() const { return job_conf_.prune_cast_to_static_shape_ops(); }
-  int64_t all_reduce_group_num() const;
-  int64_t all_reduce_group_min_byte() const;
-  float all_reduce_group_size_warmup() const;
-  float all_reduce_lazy_ratio() const;
-  bool all_reduce_fp16() const;
->>>>>>> 9de10ac1
   int64_t cudnn_buf_limit_mbyte() const { return job_conf_.cudnn_buf_limit_mbyte(); }
 
   bool enable_keep_header_only() const { return job_conf_.enable_keep_header_only(); }
