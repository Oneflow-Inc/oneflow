#ifndef ONEFLOW_CORE_JOB_JOB_DESC_H_
#define ONEFLOW_CORE_JOB_JOB_DESC_H_

#include "oneflow/core/common/protobuf.h"
#include "oneflow/core/job/dlnet_conf.pb.h"
#include "oneflow/core/job/job_conf.pb.h"
#include "oneflow/core/job/placement.pb.h"
#include "oneflow/core/job/resource.pb.h"
#include "oneflow/core/persistence/file_system.h"

namespace oneflow {

class JobDesc final {
 public:
  OF_DISALLOW_COPY_AND_MOVE(JobDesc);
  JobDesc() = default;
  ~JobDesc() = default;

  // Common
  const DLNetConf& dlnet_conf() const { return job_conf_.net(); }
  const Resource& resource() const { return job_conf_.resource(); }
  const Placement& placement() const { return job_conf_.placement(); }
  const OtherConf& other_conf() const { return job_conf_.other(); }
  const std::string& MdLoadSnapshotPath() { return job_conf_.other().model_load_snapshot_path(); }
  DataType DefaultDataType() const { return job_conf_.other().default_data_type(); }
  size_t SizeOfOneDataId() const { return job_conf_.other().max_data_id_length() * sizeof(char); }
  bool use_rdma() const { return job_conf_.other().use_rdma(); }
  bool EnableCudnn() const { return job_conf_.other().enable_cudnn(); }
  int64_t TotalMachineNum() const { return job_conf_.resource().machine().size(); }
  int32_t CpuDeviceNum() const { return job_conf_.resource().cpu_device_num(); }
  void SetCpuDeviceNum(int32_t val) { job_conf_.mutable_resource()->set_cpu_device_num(val); }
  int32_t GpuDeviceNum() const { return job_conf_.resource().gpu_device_num(); }
  int32_t MemZoneNum() const { return GpuDeviceNum() + 1; }
  int32_t CommNetWorkerNum() const { return job_conf_.resource().comm_net_worker_num(); }
  int32_t MaxMdSaveWorkerNum() const { return job_conf_.resource().max_mdsave_worker_num(); }
  bool IsTrain() const { return job_conf_.other().has_train_conf(); }
  bool IsPredict() const { return job_conf_.other().has_predict_conf(); }
  int64_t PieceSize() const { return job_conf_.other().piece_size(); }
  int64_t piece_num_of_experiment_phase() const;
  bool enable_experiment_run() const;
  float available_zone_mem_ratio() const;
  size_t persistence_buf_byte() const;
  size_t reserved_host_mem_byte() const;
  size_t reserved_device_mem_byte() const;
  bool save_downloaded_file_to_local_fs() const;
  size_t rdma_mem_block_byte() const;
  size_t rdma_recv_msg_buf_byte() const;
  bool collect_act_event() const { return job_conf_.other().collect_act_event(); }
  bool enable_mem_sharing() const { return job_conf_.other().enable_mem_sharing(); }
  const FileSystemConf& data_fs_conf() const;
  const FileSystemConf& snapshot_fs_conf() const;
  bool enable_write_snapshot() const {
    return IsTrain() && job_conf_.other().enable_write_snapshot();
  }
  bool write_snapshot_to_master() const { return snapshot_fs_conf().has_localfs_conf(); }
  bool enable_blob_mem_sharing() const { return job_conf_.other().enable_blob_mem_sharing(); }
  bool enable_nccl() const { return job_conf_.other().enable_nccl(); }
  bool use_nccl_inter_node_communication() const {
    return job_conf_.other().use_nccl_inter_node_communication();
  }
  int64_t reduce_group_size() const { return job_conf_.other().reduce_group_size(); }
  float lazy_reduce_ratio() const;
  float reduce_model_update_overlapping_ratio() const;
  int64_t cudnn_buf_limit_mbyte() const { return job_conf_.other().cudnn_buf_limit_mbyte(); }
  int64_t GetMachineId(const std::string& addr) const;

  // Train conf
  const std::string& MdSaveSnapshotsPath() const;
  int32_t NumOfBatchesInSnapshot() const;
  int64_t TotalBatchNum() const;
  const InitializerConf* DefaultInitializerConf() const;
  int32_t PieceNumOfPrintLoss() const;
  int32_t PieceNumOfPrintAccuracy() const;
  int64_t BatchSize() const;
  int64_t NumOfPiecesInBatch() const;
  float primary_lr() const;
  float secondary_lr() const;
  float weight_l1() const;
  float bias_l1() const;
  float weight_l2() const;
  float bias_l2() const;
  int32_t DataPartNum() const;

<<<<<<< HEAD
  // optimization
  void OptimizeDLNet();
=======
  // fix and Optimize
  void FixAndOptimizeDLNet();
>>>>>>> b59e94b6

 private:
  friend class Global<JobDesc>;
  JobDesc(const std::string& job_conf_filepath);
  JobDesc(const JobConf1& job_conf_);
  void Init();
  void SanityCheck();
  void SplitDecodeOps();
  void AddRecordLoadOps();
<<<<<<< HEAD
  void AddIdentityOpForChainMergeOptimization();
  void AddIdentityOpForAllReduceOverlapingUntrainble();
  std::string AddIdentityOp(const std::string& input_op_name,
                            const HashSet<std::string>& input_lbi_blob_names,
                            const ParallelConf& parallel_conf);
=======
  void FixTickOpIfExists();
  void AddIdentityOpIfNeed();
>>>>>>> b59e94b6

  JobConf1 job_conf_;
};

}  // namespace oneflow

#endif  // ONEFLOW_CORE_JOB_JOB_DESC_H_<|MERGE_RESOLUTION|>--- conflicted
+++ resolved
@@ -81,13 +81,8 @@
   float bias_l2() const;
   int32_t DataPartNum() const;
 
-<<<<<<< HEAD
-  // optimization
-  void OptimizeDLNet();
-=======
   // fix and Optimize
   void FixAndOptimizeDLNet();
->>>>>>> b59e94b6
 
  private:
   friend class Global<JobDesc>;
@@ -97,16 +92,12 @@
   void SanityCheck();
   void SplitDecodeOps();
   void AddRecordLoadOps();
-<<<<<<< HEAD
   void AddIdentityOpForChainMergeOptimization();
   void AddIdentityOpForAllReduceOverlapingUntrainble();
   std::string AddIdentityOp(const std::string& input_op_name,
                             const HashSet<std::string>& input_lbi_blob_names,
                             const ParallelConf& parallel_conf);
-=======
   void FixTickOpIfExists();
-  void AddIdentityOpIfNeed();
->>>>>>> b59e94b6
 
   JobConf1 job_conf_;
 };
