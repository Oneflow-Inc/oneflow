#ifndef ONEFLOW_CORE_JOB_JOB_DESC_H_
#define ONEFLOW_CORE_JOB_JOB_DESC_H_

#include "oneflow/core/common/protobuf.h"
#include "oneflow/core/job/dlnet_conf.pb.h"
#include "oneflow/core/job/job_conf.pb.h"
#include "oneflow/core/job/placement.pb.h"
#include "oneflow/core/job/resource.pb.h"
#include "oneflow/core/persistence/file_system.h"

namespace oneflow {

class JobDesc final {
 public:
  OF_DISALLOW_COPY_AND_MOVE(JobDesc);
  JobDesc() = default;
  ~JobDesc() = default;

  // Common
  const DLNetConf& dlnet_conf() const { return job_conf_.net(); }
  const Resource& resource() const { return job_conf_.resource(); }
  const Placement& placement() const { return job_conf_.placement(); }
  const OtherConf& other_conf() const { return job_conf_.other(); }
  const std::string& MdLoadSnapshotPath() { return job_conf_.other().model_load_snapshot_path(); }
  DataType DefaultDataType() const { return job_conf_.other().default_data_type(); }
  size_t SizeOfOneDataId() const { return job_conf_.other().max_data_id_length() * sizeof(char); }
  bool use_rdma() const { return job_conf_.other().use_rdma(); }
  bool use_synthetic_data() const { return job_conf_.other().use_synthetic_data(); }
  bool UseCudnnOnGpu() const { return job_conf_.other().use_cudnn_on_gpu(); }
  int64_t TotalMachineNum() const { return job_conf_.resource().machine().size(); }
  int32_t CpuDeviceNum() const { return job_conf_.resource().cpu_device_num(); }
  void SetCpuDeviceNum(int32_t val) { job_conf_.mutable_resource()->set_cpu_device_num(val); }
  int32_t GpuDeviceNum() const { return job_conf_.resource().gpu_device_num(); }
  int32_t MemZoneNum() const { return GpuDeviceNum() + 1; }
  int32_t CommNetWorkerNum() const { return job_conf_.resource().comm_net_worker_num(); }
  int32_t MaxMdSaveWorkerNum() const { return job_conf_.resource().max_mdsave_worker_num(); }
  bool IsTrain() const { return job_conf_.other().has_train_conf(); }
  bool IsPredict() const { return job_conf_.other().has_predict_conf(); }
  int64_t PieceSize() const { return job_conf_.other().piece_size(); }
  int64_t piece_num_of_experiment_phase() const;
  float available_zone_mem_ratio() const;
  size_t persistence_buf_byte() const;
  size_t reserved_host_mem_byte() const;
  size_t reserved_device_mem_byte() const;
  bool save_downloaded_file_to_local_fs() const;
  size_t rdma_mem_block_byte() const;
  size_t rdma_recv_msg_buf_byte() const;
  bool collect_act_event() const { return job_conf_.other().collect_act_event(); }
  bool enable_mem_sharing() const { return job_conf_.other().enable_mem_sharing(); }
<<<<<<< HEAD
  const FilePathConf& data_path_conf() const;
  const FilePathConf& snapshot_path_conf() const;
=======
  bool enable_write_snapshot() const {
    return IsTrain() && job_conf_.other().enable_write_snapshot();
  }
>>>>>>> f8561470

  // machine_name <-> machine_id
  int64_t MachineID4MachineName(const std::string& machine_name) const;
  const std::string& MachineName4MachineId(int64_t machine_id) const;

  // Train conf
  const std::string& MdSaveSnapshotsPath() const;
  int32_t NumOfBatchesInSnapshot() const;
  int64_t TotalBatchNum() const;
  const InitializerConf* DefaultInitializerConf() const;
  int32_t PieceNumOfPrintLoss() const;
  int32_t PieceNumOfPrintAccuracy() const;
  int64_t BatchSize() const;
  int64_t NumOfPiecesInBatch() const;
  float L1() const;
  float L2() const;
  int32_t DataPartNum() const;

 private:
  friend class Global<JobDesc>;
  JobDesc(const std::string& job_conf_filepath);
  void SplitDecodeOps();
  void AddRecordLoadOps();

  JobConf1 job_conf_;

  HashMap<std::string, int64_t> machine_name2machine_id_;
  HashMap<int64_t, std::string> machine_id2machine_name_;
};

}  // namespace oneflow

#endif  // ONEFLOW_CORE_JOB_JOB_DESC_H_<|MERGE_RESOLUTION|>--- conflicted
+++ resolved
@@ -47,14 +47,11 @@
   size_t rdma_recv_msg_buf_byte() const;
   bool collect_act_event() const { return job_conf_.other().collect_act_event(); }
   bool enable_mem_sharing() const { return job_conf_.other().enable_mem_sharing(); }
-<<<<<<< HEAD
   const FilePathConf& data_path_conf() const;
   const FilePathConf& snapshot_path_conf() const;
-=======
   bool enable_write_snapshot() const {
     return IsTrain() && job_conf_.other().enable_write_snapshot();
   }
->>>>>>> f8561470
 
   // machine_name <-> machine_id
   int64_t MachineID4MachineName(const std::string& machine_name) const;
