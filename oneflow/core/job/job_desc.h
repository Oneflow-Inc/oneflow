--- conflicted
+++ resolved
@@ -23,22 +23,10 @@
   const DLNetConf& dlnet_conf() const { return dlnet_conf_; }
   const Resource& resource() const { return resource_; }
   const Placement& placement() const { return placement_; }
-<<<<<<< HEAD
-  const std::string& md_load_snapshot_path() {
-    return job_conf_.model_load_snapshot_path();
-  }
-  int32_t piece_size() const { return job_conf_.piece_size(); }
-  DataType default_data_type() const { return job_conf_.default_data_type(); }
-  bool use_async_cpu_stream() const { return job_conf_.use_async_cpu_stream(); }
   bool use_rdma() const { return job_conf_.use_rdma(); }
-  size_t SizeOfOneDataId() const {
-    return job_conf_.max_data_id_length() * sizeof(char);
-  }
-=======
   const std::string& MdLoadSnapshotPath();
   DataType DefaultDataType() const { return job_conf_.default_data_type(); }
   size_t SizeOfOneDataId() const;
->>>>>>> ae55c1d8
   int64_t TotalMachineNum() const { return resource_.machine().size(); }
   DeviceType GetDeviceType() const { return resource_.device_type(); }
   int32_t PersistenceWorkerNum() const;
