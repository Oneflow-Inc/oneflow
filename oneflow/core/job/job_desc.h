#ifndef ONEFLOW_CORE_JOB_JOB_DESC_H_
#define ONEFLOW_CORE_JOB_JOB_DESC_H_

#include "oneflow/core/common/protobuf.h"
#include "oneflow/core/job/dlnet_conf.pb.h"
#include "oneflow/core/job/job.pb.h"
#include "oneflow/core/job/placement.pb.h"
#include "oneflow/core/job/inter_user_job_info.pb.h"
#include "oneflow/core/register/logical_blob_id.pb.h"

namespace oneflow {

bool IsInterfaceOpConf(const OperatorConf& op_conf);

class JobDesc final {
 public:
  OF_DISALLOW_COPY_AND_MOVE(JobDesc);
  JobDesc(const JobConfigProto& job_conf, int64_t job_id);
  ~JobDesc() = default;
  // Common
  int64_t job_id() const { return job_id_; }
  const std::string& job_name() const { return job_conf_.job_name(); }
  const PbRpf<std::string>& arg_op_name() const { return job_conf_.arg_op_name(); }
  int64_t concurrency_width() const { return job_conf_.concurrency_width(); }
  const JobConfigProto& job_conf() const { return job_conf_; }
  DataType DefaultDataType() const { return job_conf_.default_data_type(); }
  size_t SizeOfOneDataId() const { return job_conf_.max_data_id_length() * sizeof(char); }
  bool EnableCudnn() const { return job_conf_.enable_cudnn(); }
  bool IsTrain() const { return job_conf_.has_train_conf(); }
  bool IsPredict() const { return job_conf_.has_predict_conf(); }
  int64_t RecordPieceSize() const { return job_conf_.piece_size(); }
  int64_t piece_num_of_experiment_phase() const;
  bool enable_experiment_run() const;
  float available_zone_mem_ratio() const;
  size_t persistence_buf_byte() const;
  size_t reserved_host_mem_byte() const;
  size_t reserved_device_mem_byte() const;
  bool save_downloaded_file_to_local_fs() const;
  size_t rdma_mem_block_byte() const;
  size_t rdma_recv_msg_buf_byte() const;
  bool enable_mem_sharing() const { return job_conf_.enable_mem_sharing(); }
  bool enable_inplace() const { return job_conf_.enable_inplace(); }
  bool enable_true_half_config_when_conv() const {
    return job_conf_.enable_true_half_config_when_conv();
  }
  bool enable_float_compute_for_half_gemm() const {
    return job_conf_.enable_float_compute_for_half_gemm();
  }
  bool enable_auto_mixed_precision() const { return job_conf_.enable_auto_mixed_precision(); }
  const FileSystemConf& data_fs_conf() const;
  const FileSystemConf& snapshot_fs_conf() const;
  bool enable_write_snapshot() const;
  bool write_snapshot_to_master() const { return snapshot_fs_conf().has_localfs_conf(); }
  bool enable_nccl() const { return job_conf_.enable_nccl(); }
  bool use_nccl_inter_node_communication() const {
    return job_conf_.use_nccl_inter_node_communication();
  }
<<<<<<< HEAD
  bool enable_all_reduce_group() const { return job_.job_conf().enable_all_reduce_group(); }
  bool enable_non_distributed_optimizer() const {
    return job_.job_conf().enable_non_distributed_optimizer();
  }
  int64_t non_distributed_optimizer_group_size_mbyte() const {
    return job_.job_conf().non_distributed_optimizer_group_size_mbyte();
  }
=======
  bool enable_all_reduce_group() const { return job_conf_.enable_all_reduce_group(); }
>>>>>>> da3d9420
  int64_t all_reduce_group_num() const;
  int64_t all_reduce_group_min_byte() const;
  float all_reduce_group_size_warmup() const;
  float all_reduce_lazy_ratio() const;
  bool all_reduce_fp16() const;
  int64_t cudnn_buf_limit_mbyte() const { return job_conf_.cudnn_buf_limit_mbyte(); }

  // Train conf
  int32_t NumOfBatchesInSnapshot() const;
  int64_t TotalBatchNum() const;
  int32_t PieceNumOfPrintLoss() const;
  int32_t PieceNumOfPrintAccuracy() const;
  int64_t BatchSize() const;
  int64_t NumOfPiecesInBatch() const;
  float primary_lr() const;
  float secondary_lr() const;
  float weight_l1() const;
  float bias_l1() const;
  float weight_l2() const;
  float bias_l2() const;
  int32_t DataPartNum() const;
  int32_t loss_scale_factor() const;

 private:
  void Init();

  JobConfigProto job_conf_;
  int64_t job_id_;
};

typedef HashMap<std::string, int64_t> JobName2JobId;

class GlobalJobDescScope final {
 public:
  GlobalJobDescScope(const JobConfigProto& job_conf, int64_t job_id);
  ~GlobalJobDescScope();
};
const JobDesc& GlobalJobDesc();

bool IsPullJob(const std::string& job_name, const InterUserJobInfo& inter_user_job_info);
bool IsPushJob(const std::string& job_name, const InterUserJobInfo& inter_user_job_info);

}  // namespace oneflow

#endif  // ONEFLOW_CORE_JOB_JOB_DESC_H_<|MERGE_RESOLUTION|>--- conflicted
+++ resolved
@@ -55,17 +55,13 @@
   bool use_nccl_inter_node_communication() const {
     return job_conf_.use_nccl_inter_node_communication();
   }
-<<<<<<< HEAD
-  bool enable_all_reduce_group() const { return job_.job_conf().enable_all_reduce_group(); }
+  bool enable_all_reduce_group() const { return job_conf_.enable_all_reduce_group(); }
   bool enable_non_distributed_optimizer() const {
-    return job_.job_conf().enable_non_distributed_optimizer();
+    return job_conf_.enable_non_distributed_optimizer();
   }
   int64_t non_distributed_optimizer_group_size_mbyte() const {
-    return job_.job_conf().non_distributed_optimizer_group_size_mbyte();
+    return job_conf_.non_distributed_optimizer_group_size_mbyte();
   }
-=======
-  bool enable_all_reduce_group() const { return job_conf_.enable_all_reduce_group(); }
->>>>>>> da3d9420
   int64_t all_reduce_group_num() const;
   int64_t all_reduce_group_min_byte() const;
   float all_reduce_group_size_warmup() const;
