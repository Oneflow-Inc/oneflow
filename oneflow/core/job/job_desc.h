/*
Copyright 2020 The OneFlow Authors. All rights reserved.

Licensed under the Apache License, Version 2.0 (the "License");
you may not use this file except in compliance with the License.
You may obtain a copy of the License at

    http://www.apache.org/licenses/LICENSE-2.0

Unless required by applicable law or agreed to in writing, software
distributed under the License is distributed on an "AS IS" BASIS,
WITHOUT WARRANTIES OR CONDITIONS OF ANY KIND, either express or implied.
See the License for the specific language governing permissions and
limitations under the License.
*/
#ifndef ONEFLOW_CORE_JOB_JOB_DESC_H_
#define ONEFLOW_CORE_JOB_JOB_DESC_H_

#include "oneflow/core/common/protobuf.h"
#include "oneflow/core/job/dlnet_conf.pb.h"
#include "oneflow/core/job/job.pb.h"
#include "oneflow/core/framework/user_op_attr.pb.h"
#include "oneflow/core/job/placement.pb.h"
#include "oneflow/core/job/inter_user_job_info.pb.h"
#include "oneflow/core/register/logical_blob_id.pb.h"
#include "oneflow/core/framework/config_def.h"

namespace oneflow {

bool IsInterfaceOpConf(const OperatorConf& op_conf);

class JobDesc final {
 public:
  OF_DISALLOW_COPY_AND_MOVE(JobDesc);
  JobDesc(const JobConfigProto& job_conf, int64_t job_id);
  explicit JobDesc(const JobConfigProto& job_conf) : JobDesc(job_conf, -1) {}
  ~JobDesc() = default;
  // Common
  int64_t job_id() const { return job_id_; }
  const std::string& job_name() const { return job_conf_.job_name(); }
  int64_t concurrency_width() const { return job_conf_.concurrency_width(); }
  const JobConfigProto& job_conf() const { return job_conf_; }
  DataType DefaultDataType() const { return job_conf_.default_data_type(); }
  bool EnableCudnn() const { return job_conf_.enable_cudnn(); }
  bool IsTrain() const { return job_conf_.has_train_conf(); }
  bool IsPredict() const { return job_conf_.has_predict_conf(); }
  int64_t piece_num_of_experiment_phase() const;
  bool use_memory_allocation_algorithm_v2() const {
    return job_conf_.use_memory_allocation_algorithm_v2();
  }
  bool enable_experiment_run() const;
  bool enable_reuse_mem() const { return job_conf_.enable_reuse_mem(); }
  bool enable_inplace() const { return job_conf_.enable_inplace(); }
  bool enable_float_compute_for_half_gemm() const {
    return job_conf_.enable_float_compute_for_half_gemm();
  }
  bool enable_auto_mixed_precision() const { return job_conf_.enable_auto_mixed_precision(); }
  bool do_parallel_cast_before_widening_type_cast() const {
    return job_conf_.do_parallel_cast_before_widening_type_cast();
  };
  bool enable_non_distributed_optimizer() const {
    return job_conf_.enable_non_distributed_optimizer();
  }
  bool prune_parallel_cast_ops() const { return job_conf_.prune_parallel_cast_ops(); }
  bool prune_cast_to_static_shape_ops() const { return job_conf_.prune_cast_to_static_shape_ops(); }
  int64_t cudnn_buf_limit_mbyte() const { return job_conf_.cudnn_buf_limit_mbyte(); }

  bool enable_keep_header_only() const { return job_conf_.enable_keep_header_only(); }

  bool has_xrt_config() const { return job_conf_.has_xrt_config(); }
  const XrtConfig& xrt_config() const { return job_conf_.xrt_config(); }

<<<<<<< HEAD
#define DEFINE_JOB_CONFIG_GETTER(T, func_name, field_name)   \
  T func_name(const std::string& key) const {                \
    const UserOpAttrVal& attr_val = GetFunctionFlagVal(key); \
    CHECK(attr_val.has_##field_name());                      \
    return attr_val.field_name();                            \
=======
#define DEFINE_FUNCTION_CONFIG_GETTER(T, func_name, field_name) \
  T func_name(const std::string& field_name) const {            \
    const AttrValue& attr_val = GetFunctionFlagVal(field_name); \
    CHECK(attr_val.has_##field_name());                         \
    return attr_val.field_name();                               \
>>>>>>> 75685a8e
  }
  DEFINE_JOB_CONFIG_GETTER(bool, Bool, at_bool);
  DEFINE_JOB_CONFIG_GETTER(int64_t, Int64, at_int64);
  DEFINE_JOB_CONFIG_GETTER(double, Double, at_double);
  DEFINE_JOB_CONFIG_GETTER(const std::string&, String, at_string);
#undef DEFINE_JOB_CONFIG_GETTER

#define DEFINE_JOB_CONFIG_LIST_GETTER(T, func_name, field_name) \
  const T& func_name(const std::string& key) const {            \
    const UserOpAttrVal& attr_val = GetFunctionFlagVal(key);    \
    CHECK(attr_val.has_##field_name());                         \
    return attr_val.field_name().val();                         \
  }
  DEFINE_JOB_CONFIG_LIST_GETTER(PbRf<int64_t>, ListInt64, at_list_int64);
  DEFINE_JOB_CONFIG_LIST_GETTER(PbRpf<std::string>, ListString, at_list_string);
#undef DEFINE_JOB_CONFIG_GETTER

  // Train conf
  int64_t TotalBatchNum() const;
  int64_t NumOfPiecesInBatch() const;
  int32_t loss_scale_factor() const;

 private:
  void Init();
  const AttrValue& GetFunctionFlagVal(const std::string& field_name) const;

  JobConfigProto job_conf_;
  int64_t job_id_;
};

typedef HashMap<std::string, int64_t> JobName2JobId;

class GlobalJobDescScope final {
 public:
  GlobalJobDescScope(const JobConfigProto& job_conf, int64_t job_id);
  ~GlobalJobDescScope();
};
const JobDesc& GlobalJobDesc();

bool IsPullJob(const std::string& job_name, const InterUserJobInfo& inter_user_job_info);
bool IsPushJob(const std::string& job_name, const InterUserJobInfo& inter_user_job_info);

}  // namespace oneflow

#endif  // ONEFLOW_CORE_JOB_JOB_DESC_H_<|MERGE_RESOLUTION|>--- conflicted
+++ resolved
@@ -70,19 +70,11 @@
   bool has_xrt_config() const { return job_conf_.has_xrt_config(); }
   const XrtConfig& xrt_config() const { return job_conf_.xrt_config(); }
 
-<<<<<<< HEAD
-#define DEFINE_JOB_CONFIG_GETTER(T, func_name, field_name)   \
-  T func_name(const std::string& key) const {                \
-    const UserOpAttrVal& attr_val = GetFunctionFlagVal(key); \
-    CHECK(attr_val.has_##field_name());                      \
-    return attr_val.field_name();                            \
-=======
-#define DEFINE_FUNCTION_CONFIG_GETTER(T, func_name, field_name) \
-  T func_name(const std::string& field_name) const {            \
-    const AttrValue& attr_val = GetFunctionFlagVal(field_name); \
-    CHECK(attr_val.has_##field_name());                         \
-    return attr_val.field_name();                               \
->>>>>>> 75685a8e
+#define DEFINE_JOB_CONFIG_GETTER(T, func_name, field_name) \
+  T func_name(const std::string& key) const {              \
+    const AttrValue& attr_val = GetFunctionFlagVal(key);   \
+    CHECK(attr_val.has_##field_name());                    \
+    return attr_val.field_name();                          \
   }
   DEFINE_JOB_CONFIG_GETTER(bool, Bool, at_bool);
   DEFINE_JOB_CONFIG_GETTER(int64_t, Int64, at_int64);
@@ -92,7 +84,7 @@
 
 #define DEFINE_JOB_CONFIG_LIST_GETTER(T, func_name, field_name) \
   const T& func_name(const std::string& key) const {            \
-    const UserOpAttrVal& attr_val = GetFunctionFlagVal(key);    \
+    const AttrValue& attr_val = GetFunctionFlagVal(key);        \
     CHECK(attr_val.has_##field_name());                         \
     return attr_val.field_name().val();                         \
   }
