--- conflicted
+++ resolved
@@ -39,12 +39,9 @@
   int64_t piece_num_of_experiment_phase() const;
   float available_zone_mem_ratio() const;
   uint64_t persistence_buffer_byte_size() const;
-<<<<<<< HEAD
-=======
   uint64_t reserved_host_mem_byte_size() const;
   uint64_t reserved_device_mem_byte_size() const;
   bool save_downloaded_file_to_local_fs() const;
->>>>>>> d9faf414
 
   // Train conf
   const std::string& MdSaveSnapshotsPath() const;
