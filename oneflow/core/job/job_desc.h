/*
Copyright 2020 The OneFlow Authors. All rights reserved.

Licensed under the Apache License, Version 2.0 (the "License");
you may not use this file except in compliance with the License.
You may obtain a copy of the License at

    http://www.apache.org/licenses/LICENSE-2.0

Unless required by applicable law or agreed to in writing, software
distributed under the License is distributed on an "AS IS" BASIS,
WITHOUT WARRANTIES OR CONDITIONS OF ANY KIND, either express or implied.
See the License for the specific language governing permissions and
limitations under the License.
*/
#ifndef ONEFLOW_CORE_JOB_JOB_DESC_H_
#define ONEFLOW_CORE_JOB_JOB_DESC_H_

#include "oneflow/core/common/protobuf.h"
#include "oneflow/core/job/dlnet_conf.pb.h"
#include "oneflow/core/job/job.pb.h"
#include "oneflow/core/framework/user_op_attr.pb.h"
#include "oneflow/core/job/placement.pb.h"
#include "oneflow/core/job/inter_user_job_info.pb.h"
#include "oneflow/core/register/logical_blob_id.pb.h"
#include "oneflow/core/framework/config_def.h"

namespace oneflow {

<<<<<<< HEAD
=======
namespace cfg {
class JobConfigProto;
}

>>>>>>> 809944fc
bool IsInterfaceOpConf(const OperatorConf& op_conf);

class JobDesc final {
 public:
  OF_DISALLOW_COPY_AND_MOVE(JobDesc);
  JobDesc(const JobConfigProto& job_conf, int64_t job_id);
  explicit JobDesc(const JobConfigProto& job_conf) : JobDesc(job_conf, -1) {}
  ~JobDesc() = default;
<<<<<<< HEAD
=======

  static Maybe<JobDesc> New(int64_t symbol_id, const JobConfigProto& job_conf);
  const Maybe<int64_t>& symbol_id() const { return symbol_id_; }
  const std::shared_ptr<cfg::JobConfigProto>& cfg_job_conf() const { return cfg_job_conf_; }

>>>>>>> 809944fc
  // Common
  int64_t job_id() const { return job_id_; }
  const std::string& job_name() const { return job_conf_.job_name(); }
  int64_t concurrency_width() const { return job_conf_.concurrency_width(); }
  const JobConfigProto& job_conf() const { return job_conf_; }
  DataType DefaultDataType() const { return job_conf_.default_data_type(); }
  bool EnableCudnn() const { return job_conf_.enable_cudnn(); }
  bool IsTrain() const { return job_conf_.has_train_conf(); }
  bool IsPredict() const { return job_conf_.has_predict_conf(); }
<<<<<<< HEAD
  int64_t piece_num_of_experiment_phase() const;
  bool use_memory_allocation_algorithm_v2() const {
    return job_conf_.use_memory_allocation_algorithm_v2();
  }
  bool enable_experiment_run() const;
  bool enable_reuse_mem() const { return job_conf_.enable_reuse_mem(); }
  bool enable_inplace() const { return job_conf_.enable_inplace(); }
  bool enable_float_compute_for_half_gemm() const {
    return job_conf_.enable_float_compute_for_half_gemm();
  }
=======
  bool enable_reuse_mem() const { return job_conf_.enable_reuse_mem(); }
  bool enable_inplace() const { return job_conf_.enable_inplace(); }
>>>>>>> 809944fc
  bool enable_auto_mixed_precision() const { return job_conf_.enable_auto_mixed_precision(); }
  bool do_parallel_cast_before_widening_type_cast() const {
    return job_conf_.do_parallel_cast_before_widening_type_cast();
  };
<<<<<<< HEAD
  bool enable_non_distributed_optimizer() const {
    return job_conf_.enable_non_distributed_optimizer();
  }
  bool prune_parallel_cast_ops() const { return job_conf_.prune_parallel_cast_ops(); }
  bool prune_cast_to_static_shape_ops() const { return job_conf_.prune_cast_to_static_shape_ops(); }
  int64_t cudnn_buf_limit_mbyte() const { return job_conf_.cudnn_buf_limit_mbyte(); }

  bool enable_keep_header_only() const { return job_conf_.enable_keep_header_only(); }

=======
  bool prune_parallel_cast_ops() const { return job_conf_.prune_parallel_cast_ops(); }
  bool prune_cast_to_static_shape_ops() const { return job_conf_.prune_cast_to_static_shape_ops(); }
  bool prune_amp_white_identity_ops() const { return job_conf_.prune_amp_white_identity_ops(); }
  int64_t cudnn_buf_limit_mbyte() const { return job_conf_.cudnn_buf_limit_mbyte(); }

>>>>>>> 809944fc
  bool has_xrt_config() const { return job_conf_.has_xrt_config(); }
  const XrtConfig& xrt_config() const { return job_conf_.xrt_config(); }

#define DEFINE_FUNCTION_CONFIG_GETTER(T, func_name, field_name) \
  T func_name(const std::string& field_name) const {            \
    const AttrValue& attr_val = GetFunctionFlagVal(field_name); \
    CHECK(attr_val.has_##field_name());                         \
    return attr_val.field_name();                               \
  }
  DEFINE_FUNCTION_CONFIG_GETTER(bool, Bool, at_bool);
  DEFINE_FUNCTION_CONFIG_GETTER(int64_t, Int64, at_int64);
  DEFINE_FUNCTION_CONFIG_GETTER(double, Double, at_double);
  DEFINE_FUNCTION_CONFIG_GETTER(const std::string&, String, at_string);
<<<<<<< HEAD

  // Train conf
  int64_t TotalBatchNum() const;
  int64_t NumOfPiecesInBatch() const;
  int32_t loss_scale_factor() const;

 private:
  void Init();
  const AttrValue& GetFunctionFlagVal(const std::string& field_name) const;

  JobConfigProto job_conf_;
  int64_t job_id_;
};

typedef HashMap<std::string, int64_t> JobName2JobId;

class GlobalJobDescScope final {
 public:
  GlobalJobDescScope(const JobConfigProto& job_conf, int64_t job_id);
  ~GlobalJobDescScope();
=======

 private:
  Maybe<void> Init();
  const AttrValue& GetFunctionFlagVal(const std::string& field_name) const;

  JobConfigProto job_conf_;
  int64_t job_id_;
  Maybe<int64_t> symbol_id_;
  // merge job_conf_ and cfg_job_conf_ after cfg::JobConfigProto taken as a constructor argument
  std::shared_ptr<cfg::JobConfigProto> cfg_job_conf_;
>>>>>>> 809944fc
};
const JobDesc& GlobalJobDesc();

bool IsPullJob(const std::string& job_name, const InterUserJobInfo& inter_user_job_info);
bool IsPushJob(const std::string& job_name, const InterUserJobInfo& inter_user_job_info);

typedef HashMap<std::string, int64_t> JobName2JobId;

class GlobalJobDescScope final {
 public:
  GlobalJobDescScope(const JobConfigProto& job_conf, int64_t job_id);
  ~GlobalJobDescScope();
};
const JobDesc& GlobalJobDesc();

bool IsPullJob(const std::string& job_name, const InterUserJobInfo& inter_user_job_info);
bool IsPushJob(const std::string& job_name, const InterUserJobInfo& inter_user_job_info);

}  // namespace oneflow

#endif  // ONEFLOW_CORE_JOB_JOB_DESC_H_<|MERGE_RESOLUTION|>--- conflicted
+++ resolved
@@ -27,13 +27,10 @@
 
 namespace oneflow {
 
-<<<<<<< HEAD
-=======
 namespace cfg {
 class JobConfigProto;
 }
 
->>>>>>> 809944fc
 bool IsInterfaceOpConf(const OperatorConf& op_conf);
 
 class JobDesc final {
@@ -42,14 +39,11 @@
   JobDesc(const JobConfigProto& job_conf, int64_t job_id);
   explicit JobDesc(const JobConfigProto& job_conf) : JobDesc(job_conf, -1) {}
   ~JobDesc() = default;
-<<<<<<< HEAD
-=======
 
   static Maybe<JobDesc> New(int64_t symbol_id, const JobConfigProto& job_conf);
   const Maybe<int64_t>& symbol_id() const { return symbol_id_; }
   const std::shared_ptr<cfg::JobConfigProto>& cfg_job_conf() const { return cfg_job_conf_; }
 
->>>>>>> 809944fc
   // Common
   int64_t job_id() const { return job_id_; }
   const std::string& job_name() const { return job_conf_.job_name(); }
@@ -59,42 +53,17 @@
   bool EnableCudnn() const { return job_conf_.enable_cudnn(); }
   bool IsTrain() const { return job_conf_.has_train_conf(); }
   bool IsPredict() const { return job_conf_.has_predict_conf(); }
-<<<<<<< HEAD
-  int64_t piece_num_of_experiment_phase() const;
-  bool use_memory_allocation_algorithm_v2() const {
-    return job_conf_.use_memory_allocation_algorithm_v2();
-  }
-  bool enable_experiment_run() const;
   bool enable_reuse_mem() const { return job_conf_.enable_reuse_mem(); }
   bool enable_inplace() const { return job_conf_.enable_inplace(); }
-  bool enable_float_compute_for_half_gemm() const {
-    return job_conf_.enable_float_compute_for_half_gemm();
-  }
-=======
-  bool enable_reuse_mem() const { return job_conf_.enable_reuse_mem(); }
-  bool enable_inplace() const { return job_conf_.enable_inplace(); }
->>>>>>> 809944fc
   bool enable_auto_mixed_precision() const { return job_conf_.enable_auto_mixed_precision(); }
   bool do_parallel_cast_before_widening_type_cast() const {
     return job_conf_.do_parallel_cast_before_widening_type_cast();
   };
-<<<<<<< HEAD
-  bool enable_non_distributed_optimizer() const {
-    return job_conf_.enable_non_distributed_optimizer();
-  }
-  bool prune_parallel_cast_ops() const { return job_conf_.prune_parallel_cast_ops(); }
-  bool prune_cast_to_static_shape_ops() const { return job_conf_.prune_cast_to_static_shape_ops(); }
-  int64_t cudnn_buf_limit_mbyte() const { return job_conf_.cudnn_buf_limit_mbyte(); }
-
-  bool enable_keep_header_only() const { return job_conf_.enable_keep_header_only(); }
-
-=======
   bool prune_parallel_cast_ops() const { return job_conf_.prune_parallel_cast_ops(); }
   bool prune_cast_to_static_shape_ops() const { return job_conf_.prune_cast_to_static_shape_ops(); }
   bool prune_amp_white_identity_ops() const { return job_conf_.prune_amp_white_identity_ops(); }
   int64_t cudnn_buf_limit_mbyte() const { return job_conf_.cudnn_buf_limit_mbyte(); }
 
->>>>>>> 809944fc
   bool has_xrt_config() const { return job_conf_.has_xrt_config(); }
   const XrtConfig& xrt_config() const { return job_conf_.xrt_config(); }
 
@@ -108,28 +77,6 @@
   DEFINE_FUNCTION_CONFIG_GETTER(int64_t, Int64, at_int64);
   DEFINE_FUNCTION_CONFIG_GETTER(double, Double, at_double);
   DEFINE_FUNCTION_CONFIG_GETTER(const std::string&, String, at_string);
-<<<<<<< HEAD
-
-  // Train conf
-  int64_t TotalBatchNum() const;
-  int64_t NumOfPiecesInBatch() const;
-  int32_t loss_scale_factor() const;
-
- private:
-  void Init();
-  const AttrValue& GetFunctionFlagVal(const std::string& field_name) const;
-
-  JobConfigProto job_conf_;
-  int64_t job_id_;
-};
-
-typedef HashMap<std::string, int64_t> JobName2JobId;
-
-class GlobalJobDescScope final {
- public:
-  GlobalJobDescScope(const JobConfigProto& job_conf, int64_t job_id);
-  ~GlobalJobDescScope();
-=======
 
  private:
   Maybe<void> Init();
@@ -140,7 +87,6 @@
   Maybe<int64_t> symbol_id_;
   // merge job_conf_ and cfg_job_conf_ after cfg::JobConfigProto taken as a constructor argument
   std::shared_ptr<cfg::JobConfigProto> cfg_job_conf_;
->>>>>>> 809944fc
 };
 const JobDesc& GlobalJobDesc();
 
