--- conflicted
+++ resolved
@@ -64,10 +64,9 @@
   bool all_reduce_fp16() const;
   int64_t cudnn_buf_limit_mbyte() const { return job_conf_.cudnn_buf_limit_mbyte(); }
 
-<<<<<<< HEAD
   ConfigOption use_xla_jit() const { return job_conf_.use_xla_jit(); }
   ConfigOption use_tensorrt() const { return job_conf_.use_tensorrt(); }
-=======
+
 #define DEFINE_FUNCTION_CONFIG_GETTER(T, func_name, field_name)     \
   T func_name(const std::string& field_name) const {                \
     const UserOpAttrVal& attr_val = GetFunctionFlagVal(field_name); \
@@ -78,7 +77,6 @@
   DEFINE_FUNCTION_CONFIG_GETTER(int64_t, Int64, at_int64);
   DEFINE_FUNCTION_CONFIG_GETTER(double, Double, at_double);
   DEFINE_FUNCTION_CONFIG_GETTER(const std::string&, String, at_string);
->>>>>>> 763cff79
 
   // Train conf
   int64_t TotalBatchNum() const;
