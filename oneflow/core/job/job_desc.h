#ifndef ONEFLOW_CORE_JOB_JOB_DESC_H_
#define ONEFLOW_CORE_JOB_JOB_DESC_H_

#include "oneflow/core/common/protobuf.h"
#include "oneflow/core/job/dlnet_conf.pb.h"
#include "oneflow/core/job/job_conf.pb.h"
#include "oneflow/core/job/placement.pb.h"
#include "oneflow/core/job/resource.pb.h"
#include "oneflow/core/persistence/file_system.h"

namespace oneflow {

class JobDesc final {
 public:
  OF_DISALLOW_COPY_AND_MOVE(JobDesc);
  JobDesc() = default;
  ~JobDesc() = default;

  // Common
  const DLNetConf& dlnet_conf() const { return job_conf_.net(); }
  const Resource& resource() const { return job_conf_.resource(); }
  const Placement& placement() const { return job_conf_.placement(); }
  const OtherConf& other_conf() const { return job_conf_.other(); }
  const std::string& MdLoadSnapshotPath() { return job_conf_.other().model_load_snapshot_path(); }
  DataType DefaultDataType() const { return job_conf_.other().default_data_type(); }
  size_t SizeOfOneDataId() const { return job_conf_.other().max_data_id_length() * sizeof(char); }
  bool use_rdma() const { return job_conf_.other().use_rdma(); }
  bool UseCudnnOnGpu() const { return job_conf_.other().use_cudnn_on_gpu(); }
  int64_t TotalMachineNum() const { return job_conf_.resource().machine().size(); }
  int32_t CpuDeviceNum() const { return job_conf_.resource().cpu_device_num(); }
  void SetCpuDeviceNum(int32_t val) { job_conf_.mutable_resource()->set_cpu_device_num(val); }
  int32_t GpuDeviceNum() const { return job_conf_.resource().gpu_device_num(); }
  int32_t MemZoneNum() const { return GpuDeviceNum() + 1; }
  int32_t CommNetWorkerNum() const { return job_conf_.resource().comm_net_worker_num(); }
  int32_t PersistenceWorkerNum() const { return job_conf_.resource().persistence_worker_num(); }
  bool IsTrain() const { return job_conf_.other().has_train_conf(); }
  bool IsPredict() const { return job_conf_.other().has_predict_conf(); }
  int64_t PieceSize() const { return job_conf_.other().piece_size(); }
  int64_t PieceSizeInOneLoader() const;
  int64_t RecordLoaderNum() const;
  void SetRecordLoaderNum(int64_t val);
  int64_t piece_num_of_experiment_phase() const;
  float available_zone_mem_ratio() const;
  size_t persistence_buf_byte() const;
  size_t reserved_host_mem_byte() const;
  size_t reserved_device_mem_byte() const;
  bool save_downloaded_file_to_local_fs() const;
  size_t rdma_mem_block_byte() const;
  size_t rdma_recv_msg_buf_byte() const;
  bool record_act_event() const { return job_conf_.other().record_act_event(); }

  // machine_name <-> machine_id
  int64_t MachineID4MachineName(const std::string& machine_name) const;
  const std::string& MachineName4MachineId(int64_t machine_id) const;

  // Train conf
  const std::string& MdSaveSnapshotsPath() const;
  int32_t NumOfBatchesInSnapshot() const;
  int32_t Staleness() const;
  int64_t TotalBatchNum() const;
  const InitializerConf* DefaultInitializerConf() const;
  int32_t PieceNumOfPrintLoss() const;
  int64_t BatchSize() const;
  int64_t NumOfPiecesInBatch() const;
  float L1() const;
  float L2() const;
  int32_t DataPartNum() const;

 private:
  friend class Global<JobDesc>;
  JobDesc(const std::string& job_conf_filepath);
  void SplitDecodeOps();

  JobConf1 job_conf_;
<<<<<<< HEAD
  int64_t record_loader_num_ = -1;
=======

  HashMap<std::string, int64_t> machine_name2machine_id_;
  HashMap<int64_t, std::string> machine_id2machine_name_;
>>>>>>> d05a7b3c
};

}  // namespace oneflow

#endif  // ONEFLOW_CORE_JOB_JOB_DESC_H_<|MERGE_RESOLUTION|>--- conflicted
+++ resolved
@@ -72,13 +72,10 @@
   void SplitDecodeOps();
 
   JobConf1 job_conf_;
-<<<<<<< HEAD
   int64_t record_loader_num_ = -1;
-=======
 
   HashMap<std::string, int64_t> machine_name2machine_id_;
   HashMap<int64_t, std::string> machine_id2machine_name_;
->>>>>>> d05a7b3c
 };
 
 }  // namespace oneflow
