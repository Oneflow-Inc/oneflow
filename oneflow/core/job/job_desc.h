--- conflicted
+++ resolved
@@ -33,17 +33,8 @@
   void SetCpuDeviceNum(int32_t val) { resource_.set_cpu_device_num(val); }
   int32_t GpuDeviceNum() const { return resource_.gpu_device_num(); }
   int32_t XpuDeviceNum() const { return CpuDeviceNum() + GpuDeviceNum(); }
-<<<<<<< HEAD
-  int32_t DecodeWorkerNum() const;
-  void set_decode_worker_num(int32_t decode_worker_num);
-  int32_t BoxingWorkerNum() const;
-  void set_boxing_worker_num(int32_t boxing_worker_num);
-=======
->>>>>>> dfb7e21b
   int32_t CommNetWorkerNum() const;
-  void set_comm_net_worker_num(int32_t comm_net_worker_num);
   int32_t PersistenceWorkerNum() const;
-  void set_persistence_worker_num(int32_t persistence_worker_num);
   bool IsTrain() const { return job_conf_.has_train_conf(); }
   bool IsPredict() const { return job_conf_.has_predict_conf(); }
   int32_t SinglePieceSize() const { return job_conf_.single_piece_size(); }
