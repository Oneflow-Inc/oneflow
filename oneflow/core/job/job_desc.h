--- conflicted
+++ resolved
@@ -38,12 +38,7 @@
   int32_t MaxMdSaveWorkerNum() const { return job_conf_.resource().max_mdsave_worker_num(); }
   bool IsTrain() const { return job_conf_.other().has_train_conf(); }
   bool IsPredict() const { return job_conf_.other().has_predict_conf(); }
-<<<<<<< HEAD
-  int64_t PieceSize() const { return job_conf_.other().piece_size(); }
-  int64_t DevicePieceSize4ParallelCtx(const ParallelContext& ctx) const;
-=======
   int64_t RecordPieceSize() const { return job_conf_.other().piece_size(); }
->>>>>>> 59eb55c1
   int64_t piece_num_of_experiment_phase() const;
   bool enable_experiment_run() const;
   float available_zone_mem_ratio() const;
