--- conflicted
+++ resolved
@@ -172,58 +172,6 @@
   return false;
 }
 
-<<<<<<< HEAD
-namespace {
-// Go through all the ranks while transfer between two nd sbps with no PartialSum under the same
-// placement.
-// NOTE: We need to make sure no partial sums in the sbps of the producer and consumer.
-void DfsTraverseRanks4NdSbp(
-    int32_t depth, std::vector<int64_t>& in_parallel_ids,
-    const std::vector<int64_t>& out_parallel_ids, const Shape& parallel_hierarchy,
-    const NdIndexOffsetHelper<int64_t, SHAPE_MAX_AXIS_SIZE>& hierarchy_index_helper,
-    const NdSbp& in_nd_sbp, const std::function<void(int32_t)>& visit) {
-  if (depth >= parallel_hierarchy.NumAxes()) {
-    visit(hierarchy_index_helper.NdIndexToOffset(in_parallel_ids.data(),
-                                                 parallel_hierarchy.NumAxes()));
-    return;
-  }
-  if (in_nd_sbp.sbp_parallel(depth).has_broadcast_parallel()) {
-    // If Broadcast in the sbp of the producer, only visit those ranks with the same id as the
-    // current rank along the depth-dimension.
-    in_parallel_ids[depth] = out_parallel_ids[depth];
-    DfsTraverseRanks4NdSbp(depth + 1, in_parallel_ids, out_parallel_ids, parallel_hierarchy,
-                           hierarchy_index_helper, in_nd_sbp, visit);
-  } else {
-    // If Split or PartialSum, go through all the ranks along the depth-dimension.
-    for (int64_t i = 0; i < parallel_hierarchy.dim_vec().at(depth); i++) {
-      in_parallel_ids[depth] = i;
-      DfsTraverseRanks4NdSbp(depth + 1, in_parallel_ids, out_parallel_ids, parallel_hierarchy,
-                             hierarchy_index_helper, in_nd_sbp, visit);
-    }
-  }
-}
-
-void DfsTraverse4NdSbp(int64_t recv_id, const std::shared_ptr<Shape>& parallel_hierarchy,
-                       const NdSbp& in_nd_sbp, const std::function<void(int32_t)>& visit) {
-  int32_t hierarchy_dimension = parallel_hierarchy->NumAxes();
-  const NdIndexOffsetHelper<int64_t, SHAPE_MAX_AXIS_SIZE> hierarchy_index_helper(
-      parallel_hierarchy->dim_vec().data(), hierarchy_dimension);
-  std::vector<int64_t> in_parallel_ids(hierarchy_dimension);
-  std::vector<int64_t> out_parallel_ids(hierarchy_dimension);
-  hierarchy_index_helper.OffsetToNdIndex(recv_id, out_parallel_ids.data(), hierarchy_dimension);
-  DfsTraverseRanks4NdSbp(0, in_parallel_ids, out_parallel_ids, *parallel_hierarchy,
-                         hierarchy_index_helper, in_nd_sbp, visit);
-}
-
-}  // namespace
-
-void GetRankSendRecvIntersection(int64_t parallel_id, const std::shared_ptr<Shape>& parallel_hierarchy,
-                             const NdSbp& src_nd_sbp, const NdSbp& dst_nd_sbp,
-                             const Shape& logical_shape,
-                             std::vector<TensorSliceView>* send_intersections,
-                             std::vector<TensorSliceView>* recv_intersections) {
-  CHECK(parallel_hierarchy);
-=======
 bool NdSbpHasBroadcastParallel(const NdSbp& nd_sbp) {
   CHECK_GT(nd_sbp.sbp_parallel_size(), 0);
   FOR_RANGE(int64_t, i, 0, nd_sbp.sbp_parallel_size()) {
@@ -262,7 +210,6 @@
                                  std::vector<TensorSliceView>* send_intersections,
                                  std::vector<TensorSliceView>* recv_intersections) {
   CHECK(parallel_hierarchy != nullptr);
->>>>>>> efc02f70
   const int64_t parallel_num = parallel_hierarchy->elem_cnt();
   CHECK_LT(parallel_id, parallel_num);
 
