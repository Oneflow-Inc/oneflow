/*
Copyright 2020 The OneFlow Authors. All rights reserved.

Licensed under the Apache License, Version 2.0 (the "License");
you may not use this file except in compliance with the License.
You may obtain a copy of the License at

    http://www.apache.org/licenses/LICENSE-2.0

Unless required by applicable law or agreed to in writing, software
distributed under the License is distributed on an "AS IS" BASIS,
WITHOUT WARRANTIES OR CONDITIONS OF ANY KIND, either express or implied.
See the License for the specific language governing permissions and
limitations under the License.
*/

#include "oneflow/core/job/nd_sbp_util.h"
#include "oneflow/core/common/balanced_splitter.h"
#include "oneflow/core/common/nd_index_offset_helper.h"

namespace oneflow {

std::vector<TensorSliceView> GetTensorSliceView(const int64_t parallel_num,
                                                const SbpParallel& sbp_parallel,
                                                const BlobDesc& blob_desc) {
  const Shape& shape = blob_desc.shape();
  std::vector<Range> ranges(shape.NumAxes());
  FOR_RANGE(int64_t, i, 0, shape.NumAxes()) {
    ranges[i].mut_begin() = 0;
    ranges[i].mut_end() = shape.At(i);
  }
  if (shape.NumAxes() == 0 && shape.elem_cnt() == 1) {
    // NOTE(chengcheng): For Scalar Tensor.
    ranges.emplace_back(0, 1);
  }
  std::vector<TensorSliceView> views;
  views.reserve(parallel_num);
  if (sbp_parallel.has_partial_sum_parallel() || sbp_parallel.has_broadcast_parallel()) {
    FOR_RANGE(int64_t, i, 0, parallel_num) { views.emplace_back(ranges); }
  } else if (sbp_parallel.has_split_parallel()) {
    const int64_t axis = sbp_parallel.split_parallel().axis();
    CHECK_LT(axis, shape.NumAxes());
    const BalancedSplitter bs(shape.At(axis), parallel_num);
    FOR_RANGE(int64_t, i, 0, parallel_num) {
      if (bs.At(i).size() == 0) {
        views.emplace_back();
      } else {
        ranges[axis] = bs.At(i);
        views.emplace_back(ranges);
      }
    }
  } else {
    UNIMPLEMENTED();
  }
  return views;
}

TensorSliceView GetTensorSliceView4ParallelRank(const Shape& parallel_hierarchy,
                                                const NdSbp& nd_sbp, const Shape& logical_shape,
                                                const std::vector<int64_t>& parallel_rank) {
  std::vector<Range> ranges(logical_shape.NumAxes());
  FOR_RANGE(int64_t, i, 0, logical_shape.NumAxes()) {
    ranges[i].mut_begin() = 0;
    ranges[i].mut_end() = logical_shape.At(i);
  }
  if (logical_shape.NumAxes() == 0 && logical_shape.elem_cnt() == 1) {
    // NOTE(chengcheng): For Scalar Tensor.
    ranges.emplace_back(0, 1);
  }
  if (parallel_hierarchy.elem_cnt() == 1) { return TensorSliceView(ranges); }
  if (parallel_hierarchy.NumAxes() == 1) {
    const SbpParallel& sbp_parallel = nd_sbp.sbp_parallel(0);
    if (sbp_parallel.has_split_parallel()) {
      const int64_t split_axis = sbp_parallel.split_parallel().axis();
      CHECK_GE(split_axis, 0);
      CHECK_LT(split_axis, ranges.size());
      const int64_t id = parallel_rank.front();
      CHECK_GE(id, 0);
      CHECK_LT(id, parallel_hierarchy.elem_cnt());
      const BalancedSplitter bs(logical_shape.At(split_axis), parallel_hierarchy.elem_cnt());
      CHECK_GT(bs.At(id).size(), 0);
      ranges[split_axis] = bs.At(id);
    }
  } else {
    FOR_RANGE(int64_t, i, 0, parallel_hierarchy.NumAxes()) {
      const SbpParallel& sbp_parallel = nd_sbp.sbp_parallel(i);
      if (sbp_parallel.has_split_parallel()) {
        const int64_t split_axis = sbp_parallel.split_parallel().axis();
        CHECK_GE(split_axis, 0);
        CHECK_LT(split_axis, ranges.size());
        CHECK_EQ(ranges[split_axis].size() % parallel_hierarchy.At(i), 0);
        const int64_t range_size = ranges[split_axis].size() / parallel_hierarchy.At(i);
        const int64_t dim_start = ranges[split_axis].begin() + parallel_rank.at(i) * range_size;
        ranges[split_axis].mut_begin() = dim_start;
        ranges[split_axis].mut_end() = dim_start + range_size;
      }
    }
  }
  return TensorSliceView(ranges);
}

TensorSliceView GetTensorSliceView4ParallelId(const Shape& parallel_hierarchy, const NdSbp& nd_sbp,
                                              const Shape& logical_shape, int64_t parallel_id) {
  NdIndexOffsetHelper<int64_t, SHAPE_MAX_AXIS_SIZE> hierarchy_index_helper(
      parallel_hierarchy.dim_vec().data(), parallel_hierarchy.NumAxes());
  std::vector<int64_t> parallel_rank(SHAPE_MAX_AXIS_SIZE);
  hierarchy_index_helper.OffsetToNdIndex(parallel_id, parallel_rank.data());
  return GetTensorSliceView4ParallelRank(parallel_hierarchy, nd_sbp, logical_shape, parallel_rank);
}

std::vector<TensorSliceView> GetTensorSliceView(const Shape& parallel_hierarchy,
                                                const NdSbp& nd_sbp, const Shape& logical_shape) {
  std::vector<TensorSliceView> views;
  views.reserve(parallel_hierarchy.elem_cnt());
  FOR_RANGE(int64_t, i, 0, parallel_hierarchy.elem_cnt()) {
    views.emplace_back(GetTensorSliceView4ParallelId(parallel_hierarchy, nd_sbp, logical_shape, i));
  }
  return views;
}

TensorSliceView GetBroadcastTensorSliceView(const BlobDesc& blob_desc) {
  return TensorSliceView(blob_desc.shape());
}

<<<<<<< HEAD
bool NdSbpHasPartialParallel(const NdSbp& nd_sbp) {
  CHECK_GT(nd_sbp.sbp_parallel_size(), 0);
  FOR_RANGE(int64_t, i, 0, nd_sbp.sbp_parallel_size()) {
    if (nd_sbp.sbp_parallel(i).has_partial_sum_parallel()) { return true; }
  }
  return false;
}

bool NdSbpHasBroadcastParallel(const NdSbp& nd_sbp) {
  CHECK_GT(nd_sbp.sbp_parallel_size(), 0);
  FOR_RANGE(int64_t, i, 0, nd_sbp.sbp_parallel_size()) {
    if (nd_sbp.sbp_parallel(i).has_broadcast_parallel()) { return true; }
  }
  return false;
}

namespace {
// Go through all the ranks while transfer between two nd sbps with no PartialSum under the same
// placement.
// NOTE: We need to make sure no partial sums in the sbps of the producer and consumer.
void DfsTraverseRanks4NdSbp(
    int32_t depth, std::vector<int64_t>& in_parallel_ids,
    const std::vector<int64_t>& out_parallel_ids, const Shape& parallel_hierarchy,
    const NdIndexOffsetHelper<int64_t, SHAPE_MAX_AXIS_SIZE>& hierarchy_index_helper,
    const NdSbp& in_nd_sbp, const std::function<void(int32_t)>& visit) {
  if (depth >= parallel_hierarchy.NumAxes()) {
    visit(hierarchy_index_helper.NdIndexToOffset(in_parallel_ids.data(),
                                                 parallel_hierarchy.NumAxes()));
    return;
  }
  if (in_nd_sbp.sbp_parallel(depth).has_broadcast_parallel()) {
    // If Broadcast in the sbp of the producer, only visit those ranks with the same id as the
    // current rank along the depth-dimension.
    in_parallel_ids[depth] = out_parallel_ids[depth];
    DfsTraverseRanks4NdSbp(depth + 1, in_parallel_ids, out_parallel_ids, parallel_hierarchy,
                           hierarchy_index_helper, in_nd_sbp, visit);
  } else {
    // If Split or PartialSum, go through all the ranks along the depth-dimension.
    for (int64_t i = 0; i < parallel_hierarchy.dim_vec().at(depth); i++) {
      in_parallel_ids[depth] = i;
      DfsTraverseRanks4NdSbp(depth + 1, in_parallel_ids, out_parallel_ids, parallel_hierarchy,
                             hierarchy_index_helper, in_nd_sbp, visit);
    }
  }
}

void DfsTraverse4NdSbp(int64_t recv_id, const std::shared_ptr<Shape>& parallel_hierarchy,
                       const NdSbp& in_nd_sbp, const std::function<void(int32_t)>& visit) {
  int32_t hierarchy_dimension = parallel_hierarchy->NumAxes();
  const NdIndexOffsetHelper<int64_t, SHAPE_MAX_AXIS_SIZE> hierarchy_index_helper(
      parallel_hierarchy->dim_vec().data(), hierarchy_dimension);
  std::vector<int64_t> in_parallel_ids(hierarchy_dimension);
  std::vector<int64_t> out_parallel_ids(hierarchy_dimension);
  hierarchy_index_helper.OffsetToNdIndex(recv_id, out_parallel_ids.data(), hierarchy_dimension);
  DfsTraverseRanks4NdSbp(0, in_parallel_ids, out_parallel_ids, *parallel_hierarchy,
                         hierarchy_index_helper, in_nd_sbp, visit);
}

}  // namespace

void GetRankSendRecvIntersection(int64_t parallel_id,
                                 const std::shared_ptr<Shape>& parallel_hierarchy,
                                 const NdSbp& src_nd_sbp, const NdSbp& dst_nd_sbp,
                                 const Shape& logical_shape,
                                 std::vector<TensorSliceView>* send_intersections,
                                 std::vector<TensorSliceView>* recv_intersections) {
  CHECK(parallel_hierarchy);
  const int64_t parallel_num = parallel_hierarchy->elem_cnt();
  CHECK_LT(parallel_id, parallel_num);

  const std::vector<TensorSliceView>& in_slices =
      GetTensorSliceView(*parallel_hierarchy, src_nd_sbp, logical_shape);
  const std::vector<TensorSliceView>& out_slices =
      GetTensorSliceView(*parallel_hierarchy, dst_nd_sbp, logical_shape);

  // cur rank recv from
  recv_intersections->resize(parallel_num);
  const TensorSliceView& cur_rank_out_slice = out_slices.at(parallel_id);
  const auto& add_to_recv_intersections = [&](int32_t send_id) {
    const TensorSliceView& in_slice = in_slices.at(send_id);
    const TensorSliceView& intersection = cur_rank_out_slice.Intersect(in_slice);
    if (intersection.IsEmpty()) { return; }
    recv_intersections->at(send_id) = intersection;
  };
  DfsTraverse4NdSbp(parallel_id, parallel_hierarchy, src_nd_sbp, add_to_recv_intersections);

  // cur rank send to
  send_intersections->resize(parallel_num);
  const TensorSliceView& cur_rank_in_slice = in_slices.at(parallel_id);
  for (int64_t recv_i = 0; recv_i < parallel_num; ++recv_i) {
    const auto& add_to_send_intersections = [&](int32_t send_id) {
      if (send_id != parallel_id) { return; }
      const TensorSliceView& out_slice = out_slices.at(recv_i);
      const TensorSliceView& intersection = out_slice.Intersect(cur_rank_in_slice);
      if (intersection.IsEmpty()) { return; }
      send_intersections->at(recv_i) = intersection;
    };
    DfsTraverse4NdSbp(recv_i, parallel_hierarchy, src_nd_sbp, add_to_send_intersections);
  }
=======
bool IsAllBroadcastNdSbp(const NdSbp& nd_sbp) {
  for (const auto& sbp_parallel : nd_sbp.sbp_parallel()) {
    if (!sbp_parallel.has_broadcast_parallel()) { return false; }
  }
  return true;
}

bool IsAllPartialSumNdSbp(const NdSbp& nd_sbp) {
  for (const auto& sbp_parallel : nd_sbp.sbp_parallel()) {
    if (!sbp_parallel.has_partial_sum_parallel()) { return false; }
  }
  return true;
}

bool IsAllSplitNdSbp(const NdSbp& nd_sbp, int64_t axis) {
  for (const auto& sbp_parallel : nd_sbp.sbp_parallel()) {
    if (!(sbp_parallel.has_split_parallel() && sbp_parallel.split_parallel().axis() == axis)) {
      return false;
    }
  }
  return true;
>>>>>>> 805b3910
}

}  // namespace oneflow<|MERGE_RESOLUTION|>--- conflicted
+++ resolved
@@ -19,6 +19,49 @@
 #include "oneflow/core/common/nd_index_offset_helper.h"
 
 namespace oneflow {
+namespace {
+// Go through all the ranks while transfer between two nd sbps with no PartialSum under the same
+// placement.
+// NOTE: We need to make sure no partial sums in the sbps of the producer and consumer.
+void DfsTraverseRanks4NdSbp(
+    int32_t depth, std::vector<int64_t>& in_parallel_ids,
+    const std::vector<int64_t>& out_parallel_ids, const Shape& parallel_hierarchy,
+    const NdIndexOffsetHelper<int64_t, SHAPE_MAX_AXIS_SIZE>& hierarchy_index_helper,
+    const NdSbp& in_nd_sbp, const std::function<void(int32_t)>& visit) {
+  if (depth >= parallel_hierarchy.NumAxes()) {
+    visit(hierarchy_index_helper.NdIndexToOffset(in_parallel_ids.data(),
+                                                 parallel_hierarchy.NumAxes()));
+    return;
+  }
+  if (in_nd_sbp.sbp_parallel(depth).has_broadcast_parallel()) {
+    // If Broadcast in the sbp of the producer, only visit those ranks with the same id as the
+    // current rank along the depth-dimension.
+    in_parallel_ids[depth] = out_parallel_ids[depth];
+    DfsTraverseRanks4NdSbp(depth + 1, in_parallel_ids, out_parallel_ids, parallel_hierarchy,
+                           hierarchy_index_helper, in_nd_sbp, visit);
+  } else {
+    // If Split or PartialSum, go through all the ranks along the depth-dimension.
+    for (int64_t i = 0; i < parallel_hierarchy.dim_vec().at(depth); i++) {
+      in_parallel_ids[depth] = i;
+      DfsTraverseRanks4NdSbp(depth + 1, in_parallel_ids, out_parallel_ids, parallel_hierarchy,
+                             hierarchy_index_helper, in_nd_sbp, visit);
+    }
+  }
+}
+
+void DfsTraverse4NdSbp(int64_t recv_id, const std::shared_ptr<Shape>& parallel_hierarchy,
+                       const NdSbp& in_nd_sbp, const std::function<void(int32_t)>& visit) {
+  int32_t hierarchy_dimension = parallel_hierarchy->NumAxes();
+  const NdIndexOffsetHelper<int64_t, SHAPE_MAX_AXIS_SIZE> hierarchy_index_helper(
+      parallel_hierarchy->dim_vec().data(), hierarchy_dimension);
+  std::vector<int64_t> in_parallel_ids(hierarchy_dimension);
+  std::vector<int64_t> out_parallel_ids(hierarchy_dimension);
+  hierarchy_index_helper.OffsetToNdIndex(recv_id, out_parallel_ids.data(), hierarchy_dimension);
+  DfsTraverseRanks4NdSbp(0, in_parallel_ids, out_parallel_ids, *parallel_hierarchy,
+                         hierarchy_index_helper, in_nd_sbp, visit);
+}
+}  // namespace
+
 
 std::vector<TensorSliceView> GetTensorSliceView(const int64_t parallel_num,
                                                 const SbpParallel& sbp_parallel,
@@ -122,7 +165,6 @@
   return TensorSliceView(blob_desc.shape());
 }
 
-<<<<<<< HEAD
 bool NdSbpHasPartialParallel(const NdSbp& nd_sbp) {
   CHECK_GT(nd_sbp.sbp_parallel_size(), 0);
   FOR_RANGE(int64_t, i, 0, nd_sbp.sbp_parallel_size()) {
@@ -139,49 +181,28 @@
   return false;
 }
 
-namespace {
-// Go through all the ranks while transfer between two nd sbps with no PartialSum under the same
-// placement.
-// NOTE: We need to make sure no partial sums in the sbps of the producer and consumer.
-void DfsTraverseRanks4NdSbp(
-    int32_t depth, std::vector<int64_t>& in_parallel_ids,
-    const std::vector<int64_t>& out_parallel_ids, const Shape& parallel_hierarchy,
-    const NdIndexOffsetHelper<int64_t, SHAPE_MAX_AXIS_SIZE>& hierarchy_index_helper,
-    const NdSbp& in_nd_sbp, const std::function<void(int32_t)>& visit) {
-  if (depth >= parallel_hierarchy.NumAxes()) {
-    visit(hierarchy_index_helper.NdIndexToOffset(in_parallel_ids.data(),
-                                                 parallel_hierarchy.NumAxes()));
-    return;
-  }
-  if (in_nd_sbp.sbp_parallel(depth).has_broadcast_parallel()) {
-    // If Broadcast in the sbp of the producer, only visit those ranks with the same id as the
-    // current rank along the depth-dimension.
-    in_parallel_ids[depth] = out_parallel_ids[depth];
-    DfsTraverseRanks4NdSbp(depth + 1, in_parallel_ids, out_parallel_ids, parallel_hierarchy,
-                           hierarchy_index_helper, in_nd_sbp, visit);
-  } else {
-    // If Split or PartialSum, go through all the ranks along the depth-dimension.
-    for (int64_t i = 0; i < parallel_hierarchy.dim_vec().at(depth); i++) {
-      in_parallel_ids[depth] = i;
-      DfsTraverseRanks4NdSbp(depth + 1, in_parallel_ids, out_parallel_ids, parallel_hierarchy,
-                             hierarchy_index_helper, in_nd_sbp, visit);
-    }
-  }
-}
-
-void DfsTraverse4NdSbp(int64_t recv_id, const std::shared_ptr<Shape>& parallel_hierarchy,
-                       const NdSbp& in_nd_sbp, const std::function<void(int32_t)>& visit) {
-  int32_t hierarchy_dimension = parallel_hierarchy->NumAxes();
-  const NdIndexOffsetHelper<int64_t, SHAPE_MAX_AXIS_SIZE> hierarchy_index_helper(
-      parallel_hierarchy->dim_vec().data(), hierarchy_dimension);
-  std::vector<int64_t> in_parallel_ids(hierarchy_dimension);
-  std::vector<int64_t> out_parallel_ids(hierarchy_dimension);
-  hierarchy_index_helper.OffsetToNdIndex(recv_id, out_parallel_ids.data(), hierarchy_dimension);
-  DfsTraverseRanks4NdSbp(0, in_parallel_ids, out_parallel_ids, *parallel_hierarchy,
-                         hierarchy_index_helper, in_nd_sbp, visit);
-}
-
-}  // namespace
+bool NdSbpIsAllBroadcast(const NdSbp& nd_sbp) {
+  for (const auto& sbp_parallel : nd_sbp.sbp_parallel()) {
+    if (!sbp_parallel.has_broadcast_parallel()) { return false; }
+  }
+  return true;
+}
+
+bool NdSbpIsAllPartialSum(const NdSbp& nd_sbp) {
+  for (const auto& sbp_parallel : nd_sbp.sbp_parallel()) {
+    if (!sbp_parallel.has_partial_sum_parallel()) { return false; }
+  }
+  return true;
+}
+
+bool NdSbpIsAllSplit(const NdSbp& nd_sbp, int64_t axis) {
+  for (const auto& sbp_parallel : nd_sbp.sbp_parallel()) {
+    if (!(sbp_parallel.has_split_parallel() && sbp_parallel.split_parallel().axis() == axis)) {
+      return false;
+    }
+  }
+  return true;
+}
 
 void GetRankSendRecvIntersection(int64_t parallel_id,
                                  const std::shared_ptr<Shape>& parallel_hierarchy,
@@ -222,29 +243,6 @@
     };
     DfsTraverse4NdSbp(recv_i, parallel_hierarchy, src_nd_sbp, add_to_send_intersections);
   }
-=======
-bool IsAllBroadcastNdSbp(const NdSbp& nd_sbp) {
-  for (const auto& sbp_parallel : nd_sbp.sbp_parallel()) {
-    if (!sbp_parallel.has_broadcast_parallel()) { return false; }
-  }
-  return true;
-}
-
-bool IsAllPartialSumNdSbp(const NdSbp& nd_sbp) {
-  for (const auto& sbp_parallel : nd_sbp.sbp_parallel()) {
-    if (!sbp_parallel.has_partial_sum_parallel()) { return false; }
-  }
-  return true;
-}
-
-bool IsAllSplitNdSbp(const NdSbp& nd_sbp, int64_t axis) {
-  for (const auto& sbp_parallel : nd_sbp.sbp_parallel()) {
-    if (!(sbp_parallel.has_split_parallel() && sbp_parallel.split_parallel().axis() == axis)) {
-      return false;
-    }
-  }
-  return true;
->>>>>>> 805b3910
 }
 
 }  // namespace oneflow