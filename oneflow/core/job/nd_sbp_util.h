/*
Copyright 2020 The OneFlow Authors. All rights reserved.

Licensed under the Apache License, Version 2.0 (the "License");
you may not use this file except in compliance with the License.
You may obtain a copy of the License at

    http://www.apache.org/licenses/LICENSE-2.0

Unless required by applicable law or agreed to in writing, software
distributed under the License is distributed on an "AS IS" BASIS,
WITHOUT WARRANTIES OR CONDITIONS OF ANY KIND, either express or implied.
See the License for the specific language governing permissions and
limitations under the License.
*/
#ifndef ONEFLOW_CORE_JOB_ND_SBP_UTIL_H_
#define ONEFLOW_CORE_JOB_ND_SBP_UTIL_H_

#include "oneflow/core/register/tensor_slice_view.h"
#include "oneflow/core/job/sbp_parallel.h"

namespace oneflow {

std::vector<TensorSliceView> GetTensorSliceView(int64_t parallel_num,
                                                const SbpParallel& sbp_parallel,
                                                const BlobDesc& blob_desc);
std::vector<TensorSliceView> GetTensorSliceView(const Shape& parallel_hierarchy,
                                                const NdSbp& nd_sbp, const Shape& logical_shape);
TensorSliceView GetTensorSliceView4ParallelRank(const Shape& parallel_hierarchy,
                                                const NdSbp& nd_sbp, const Shape& logical_shape,
                                                const std::vector<int64_t>& parallel_rank);
TensorSliceView GetTensorSliceView4ParallelId(const Shape& parallel_hierarchy, const NdSbp& nd_sbp,
                                              const Shape& logical_shape, int64_t parallel_id);
TensorSliceView GetBroadcastTensorSliceView(const BlobDesc& blob_desc);

<<<<<<< HEAD
bool NdSbpHasPartialParallel(const NdSbp& nd_sbp);


void GetRankSendRecvIntersection(int64_t parallel_id, const std::shared_ptr<Shape>& parallel_hierarchy,
                             const NdSbp& src_nd_sbp, const NdSbp& dst_nd_sbp,
                             const Shape& logical_shape,
                             std::vector<TensorSliceView>* send_intersections,
                             std::vector<TensorSliceView>* recv_intersections);

=======
bool NdSbpIsAllBroadcast(const NdSbp& nd_sbp);
bool NdSbpIsAllPartialSum(const NdSbp& nd_sbp);
bool NdSbpIsAllSplit(const NdSbp& nd_sbp, int64_t axis);
bool NdSbpHasPartialParallel(const NdSbp& nd_sbp);
bool NdSbpHasBroadcastParallel(const NdSbp& nd_sbp);

void GetRankSendRecvIntersection(int64_t parallel_id,
                                 const std::shared_ptr<Shape>& parallel_hierarchy,
                                 const NdSbp& src_nd_sbp, const NdSbp& dst_nd_sbp,
                                 const Shape& logical_shape,
                                 std::vector<TensorSliceView>* send_intersections,
                                 std::vector<TensorSliceView>* recv_intersections);
>>>>>>> efc02f70
}  // namespace oneflow

#endif  // ONEFLOW_CORE_JOB_SBP_PARALLEL_H_<|MERGE_RESOLUTION|>--- conflicted
+++ resolved
@@ -33,17 +33,6 @@
                                               const Shape& logical_shape, int64_t parallel_id);
 TensorSliceView GetBroadcastTensorSliceView(const BlobDesc& blob_desc);
 
-<<<<<<< HEAD
-bool NdSbpHasPartialParallel(const NdSbp& nd_sbp);
-
-
-void GetRankSendRecvIntersection(int64_t parallel_id, const std::shared_ptr<Shape>& parallel_hierarchy,
-                             const NdSbp& src_nd_sbp, const NdSbp& dst_nd_sbp,
-                             const Shape& logical_shape,
-                             std::vector<TensorSliceView>* send_intersections,
-                             std::vector<TensorSliceView>* recv_intersections);
-
-=======
 bool NdSbpIsAllBroadcast(const NdSbp& nd_sbp);
 bool NdSbpIsAllPartialSum(const NdSbp& nd_sbp);
 bool NdSbpIsAllSplit(const NdSbp& nd_sbp, int64_t axis);
@@ -56,7 +45,6 @@
                                  const Shape& logical_shape,
                                  std::vector<TensorSliceView>* send_intersections,
                                  std::vector<TensorSliceView>* recv_intersections);
->>>>>>> efc02f70
 }  // namespace oneflow
 
 #endif  // ONEFLOW_CORE_JOB_SBP_PARALLEL_H_