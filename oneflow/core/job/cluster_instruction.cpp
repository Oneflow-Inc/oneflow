--- conflicted
+++ resolved
@@ -126,14 +126,6 @@
   PullClusterInstruction(cluster_instruction);
 }
 
-<<<<<<< HEAD
-void ClusterInstruction::HaltBarrier() {
-  LOG(INFO) << "before barrier";
-  OF_ENV_BARRIER();
-  LOG(INFO) << "after barrier";
-}
-=======
 void ClusterInstruction::HaltBarrier() { OF_ENV_BARRIER(); }
->>>>>>> 5a928df7
 
 }  // namespace oneflow