#ifndef ONEFLOW_CORE_JOB_JOB_CONF_BUILDER_H_
#define ONEFLOW_CORE_JOB_JOB_CONF_BUILDER_H_

#include "oneflow/core/job/job_desc.h"

namespace oneflow {

void SetBnValInOpTypeConf(PbMessage* pb_msg, const std::string& bn, const std::string& old_val,
                     const std::string& new_val);

class JobConfBuilder final {
 public:
  OF_DISALLOW_COPY_AND_MOVE(JobConfBuilder);
  explicit JobConfBuilder(JobConf1* job_conf);
  ~JobConfBuilder() = default;

  void AddOps(const ParallelConf& parallel_conf, const std::vector<OperatorConf>& op_confs) const;
  void MutOps(const std::vector<OperatorConf>& op_confs) const;
  void AddOrMutOps(const ParallelConf& parallel_conf,
                   const std::vector<OperatorConf>& op_confs) const;
<<<<<<< HEAD
  void MutOps(const std::vector<OperatorConf>& op_confs) const;
 private:

=======

 private:
>>>>>>> fb3c307b
  JobConf1* job_conf_;
  HashMap<std::string, OperatorConf*> op_name2op_conf_;
};

}  // namespace oneflow

#endif  // ONEFLOW_CORE_JOB_JOB_CONF_BUILDER_H_<|MERGE_RESOLUTION|>--- conflicted
+++ resolved
@@ -18,14 +18,7 @@
   void MutOps(const std::vector<OperatorConf>& op_confs) const;
   void AddOrMutOps(const ParallelConf& parallel_conf,
                    const std::vector<OperatorConf>& op_confs) const;
-<<<<<<< HEAD
-  void MutOps(const std::vector<OperatorConf>& op_confs) const;
  private:
-
-=======
-
- private:
->>>>>>> fb3c307b
   JobConf1* job_conf_;
   HashMap<std::string, OperatorConf*> op_name2op_conf_;
 };
