--- conflicted
+++ resolved
@@ -35,12 +35,9 @@
   kSliceBoxing = 57;
   kCollectiveBoxingGeneric = 58;
   kBoxingIdentity = 59;
-<<<<<<< HEAD
   kBoxingAll2AllPack = 60;
   kBoxingAll2AllUnpack = 61;
-=======
   kDecodeH2D = 60;
->>>>>>> cbcb8b5c
 };
 
 enum AreaType {
