--- conflicted
+++ resolved
@@ -22,11 +22,8 @@
   kPrint = 13;
   kRnnSource = 14;
   kBasicRnnForward = 15;
-<<<<<<< HEAD
-  kRnnBoxing = 16;
-=======
   kBasicRnnBackward = 16;
->>>>>>> 8b9110ad
+  kRnnBoxing = 17;
 };
 
 message TaskProto {
