syntax = "proto2";
package oneflow;

import "oneflow/core/graph/exec_sequence.proto";
import "oneflow/core/register/register_desc.proto";
import "oneflow/core/job/placement.proto";

enum TaskType {
  kInvalid = 0;
  kNormalForward = 1;
  kDecode = 5;
  kLoss = 6;
  kNormalMdUpdt = 9;
  kMdDiffAcc = 11;
  kCopyHd = 12;
  kCopyCommNet = 13;
  kBoxing = 14;
  kPrint = 15;
  kRecordLoad = 16;
  kReduceAdd = 18;
  kReduceGather = 19;
  kReduceScatter = 20;
  kReduceConcat = 21;
  kReduceSplit = 22;
  kNcclAllReduce = 23;
  kNcclReduceScatter = 24;
  kNcclAllGather = 25;
  kAccuracy = 26;
  kDecodeRandom = 29;
  kPackForward = 30;
  kUnpackForward = 32;
  kRepeatForward = 34;
  kReduceIdentity = 36;
  kAcc = 37;
  kOptimizer = 38;
  kEveryNth = 39;
  kSourceTick = 40;
  kTick = 41;
  kAccTick = 42;
  kCase = 43;
  kEsac = 44;
  kWaitAndSendIds = 45;
  kReentrantLock = 46;
  kCallbackNotify = 47;
  kForeignInput = 48;
  kForeignOutput = 49;
<<<<<<< HEAD
  kDeviceTick = 50;
=======
  kNcclTupleBroadcast = 50;
  kNcclTupleReduce = 51;
  kNcclBoxingReduceScatter = 52;
  kNcclBoxingAllGather = 53;
  kNcclBoxingAllReduce = 54;
  kDistributeConcat = 55;
  kDistributeSplit = 56;
>>>>>>> 4df5315f
};

enum AreaType {
  kInvalidArea = 0;
  kDataPreprocessArea = 1;
  kDataForwardArea = 2;
  // TODO: rename to OptimizerArea
  kMdUpdtArea = 4;
  kPrintArea = 6;
  kBoundaryArea = 7;
}

message RegstDescIdSet {
  repeated int64 regst_desc_id = 1;
}

message TaskSetInfo {
  required int64 area_id = 1;
  required int64 chain_id = 4;
  required int64 order_in_graph = 5;
}

message TaskProto {
  // common
  required TaskType task_type = 1;
  required int64 machine_id = 2;
  required int64 thrd_id = 3;
  required int64 task_id = 4;
  required int64 job_id = 5;
  required TaskSetInfo task_set_info = 6;
  required ExecSequence exec_sequence = 7;
  map<string, RegstDescProto> produced_regst_desc = 8;
  map<string, RegstDescIdSet> consumed_regst_desc_id = 9;
  // compute task
  optional ParallelContext parallel_ctx = 1000; // CompTask
};<|MERGE_RESOLUTION|>--- conflicted
+++ resolved
@@ -26,6 +26,7 @@
   kNcclReduceScatter = 24;
   kNcclAllGather = 25;
   kAccuracy = 26;
+  kDeviceTick = 27;
   kDecodeRandom = 29;
   kPackForward = 30;
   kUnpackForward = 32;
@@ -44,9 +45,6 @@
   kCallbackNotify = 47;
   kForeignInput = 48;
   kForeignOutput = 49;
-<<<<<<< HEAD
-  kDeviceTick = 50;
-=======
   kNcclTupleBroadcast = 50;
   kNcclTupleReduce = 51;
   kNcclBoxingReduceScatter = 52;
@@ -54,7 +52,6 @@
   kNcclBoxingAllReduce = 54;
   kDistributeConcat = 55;
   kDistributeSplit = 56;
->>>>>>> 4df5315f
 };
 
 enum AreaType {
