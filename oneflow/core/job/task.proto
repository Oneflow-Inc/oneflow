--- conflicted
+++ resolved
@@ -42,14 +42,11 @@
   kRepeatForward = 34;
   kRepeatBackward = 35;
   kReduceIdentity = 36;
-<<<<<<< HEAD
-  kDataLoad = 37;
-=======
   kPieceSliceForward = 37;
   kPieceSliceBackward = 38;
   kInstanceStackForward = 39;
   kInstanceStackBackward = 40;
->>>>>>> 194b15d4
+  kDataLoad = 41;
 };
 
 enum AreaType {
