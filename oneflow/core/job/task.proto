--- conflicted
+++ resolved
@@ -51,21 +51,12 @@
   required int64 thrd_id = 3;
   required int64 task_id = 4;
   required int64 job_id = 5;
-<<<<<<< HEAD
-  required int64 chain_id = 10;
-  required int64 order_in_chain = 11;
-  required ExecSequence exec_sequence = 20;
-  map<string, RegstDescProto> produced_regst_desc = 30;
-  map<string, RegstDescIdSet> consumed_regst_desc_id = 31;
-  optional bool all_register_num_eq_one_hint = 42 [default = false];
-=======
   required ExecSequence exec_sequence = 7;
   map<string, RegstDescProto> produced_regst_desc = 8;
   map<string, RegstDescIdSet> consumed_regst_desc_id = 9;
   optional bool all_register_num_eq_one_hint = 10 [default = false];
   required int64 chain_id = 20;
   required int64 order_in_chain = 21;
->>>>>>> ec7d0712
   // compute task
   optional ParallelContext parallel_ctx = 1000; // CompTask
 };