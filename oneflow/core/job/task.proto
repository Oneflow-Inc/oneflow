syntax = "proto2";
package oneflow;

import "oneflow/core/graph/exec_sequence.proto";
import "oneflow/core/register/register_desc.proto";
import "oneflow/core/job/placement.proto";

enum TaskType {
  kInvalid = 0;
  kNormalForward = 1;
  kRecurrentForward = 2;
  kNormalBackward = 3;
  kRecurrentBackward = 4;
  kDecode = 5;
  kLoss = 6;
  kLossAcc = 7;
  kLossPrint = 8;
  kMdUpdt = 9;
  kMdSave = 10;
  kMdDiffAcc = 11;
  kCopyHd = 12;
  kCopyCommNet = 13;
  kBoxing = 14;
  kPrint = 15;
<<<<<<< HEAD
  kEmbeddingLookupBackward = 16;
=======
  kRecordLoad = 16;
>>>>>>> c2a38e85
};

message TaskProto {
  // common
  required TaskType task_type = 1;
  required int64 machine_id = 2;
  required int64 thrd_id = 3;
  required int64 task_id = 4;
  required ExecSequence exec_sequence = 5;
  map<string, RegstDescProto> produced_regst_desc = 6;
  map<string, int64> consumed_regst_desc_id = 7;
  // compute task
  optional ParallelContext parallel_ctx = 1000; // CompTask
  optional int64 random_seed = 1001; // ForwardCompTask
  optional int64 related_save_model_task_id = 1002 [default = -1];
  optional int64 related_init_model_task_id = 1003 [default = -1];
};<|MERGE_RESOLUTION|>--- conflicted
+++ resolved
@@ -22,11 +22,8 @@
   kCopyCommNet = 13;
   kBoxing = 14;
   kPrint = 15;
-<<<<<<< HEAD
-  kEmbeddingLookupBackward = 16;
-=======
   kRecordLoad = 16;
->>>>>>> c2a38e85
+  kEmbeddingLookupBackward = 20;
 };
 
 message TaskProto {
