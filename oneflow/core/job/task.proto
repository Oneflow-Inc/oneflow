--- conflicted
+++ resolved
@@ -8,28 +8,16 @@
 enum TaskType {
   kInvalid = 0;
   kNormalForward = 1;
-<<<<<<< HEAD
-  kDecode = 5;
   kCopyHd = 12;
   kCopyCommNet = 13;
-  kPrint = 15;
-  kRecordLoad = 16;
-=======
-  kCopyHd = 12;
-  kCopyCommNet = 13;
->>>>>>> 809944fc
   kDeviceTick = 27;
   kDecodeRandom = 29;
   kPack = 30;
   kUnpack = 32;
   kRepeat = 34;
   kAcc = 37;
-<<<<<<< HEAD
-  kOptimizer = 38;
-=======
   kSrcSubsetTick = 38;
   kDstSubsetTick = 39;
->>>>>>> 809944fc
   kSourceTick = 40;
   kTick = 41;
   kAccTick = 42;
@@ -46,39 +34,17 @@
   kCollectiveBoxingGeneric = 58;
   kBoxingIdentity = 59;
   kDecodeH2D = 60;
-<<<<<<< HEAD
-  kBoxingS2SAll2AllPack = 61;
-  kBoxingS2SAll2AllUnpack = 62;
-  kSspVariableProxy = 63;
-};
-
-enum AreaType {
-  kInvalidArea = 0;
-  kDataPreprocessArea = 1;
-  kDataForwardArea = 2;
-  // TODO: rename to OptimizerArea
-  kMdUpdtArea = 4;
-  kPrintArea = 6;
-  kBoundaryArea = 7;
-}
-
-=======
   kCollectiveBoxingPack = 61;
   kCollectiveBoxingUnpack = 62;
   kSspVariableProxy = 63;
   kBoxingZeros = 64;
 };
 
->>>>>>> 809944fc
 message RegstDescIdSet {
   repeated int64 regst_desc_id = 1;
 }
 
 message TaskSetInfo {
-<<<<<<< HEAD
-  required int64 area_id = 1;
-=======
->>>>>>> 809944fc
   required int64 chain_id = 4;
   required int64 order_in_graph = 5;
 }
