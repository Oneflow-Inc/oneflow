syntax = "proto2";
package oneflow;

import "oneflow/core/graph/exec_sequence.proto";
import "oneflow/core/register/register_desc.proto";
import "oneflow/core/job/placement.proto";

enum TaskType {
  kInvalid = 0;
  kForward = 1;
  kBackward = 2;
  kSource = 3;
  kLoss = 4;
  kLossAcc = 5;
  kLossPrint = 6;
  kMdUpdt = 7;
  kMdSave = 8;
  kMdDiffAcc = 9;
  kCopyHd = 10;
  kCopyCommNet = 11;
  kBoxing = 12;
  kPrint = 13;
<<<<<<< HEAD
  kRnnBoxing = 20;
=======
  kRnnSource = 14;
  kBasicRnnForward = 15;
>>>>>>> 4c460552
};

message TaskProto {
  // common
  required TaskType task_type = 1;
  required int64 machine_id = 2;
  required int64 thrd_id = 3;
  required int64 task_id = 4;
  required ExecSequence exec_sequence = 5;
  map<string, RegstDescProto> produced_regst_desc = 6;
  map<string, int64> consumed_regst_desc_id = 7;
  // compute task
  optional ParallelContext parallel_ctx = 1000; // CompTask
  optional uint32 random_seed = 1001; // MdUpdtCompTask
  optional int64 related_save_task_id = 1002 [default = -1];
  optional int64 related_fw_task_id = 1003 [default = -1];
};<|MERGE_RESOLUTION|>--- conflicted
+++ resolved
@@ -20,12 +20,9 @@
   kCopyCommNet = 11;
   kBoxing = 12;
   kPrint = 13;
-<<<<<<< HEAD
-  kRnnBoxing = 20;
-=======
   kRnnSource = 14;
   kBasicRnnForward = 15;
->>>>>>> 4c460552
+  kRnnBoxing = 16;
 };
 
 message TaskProto {
