--- conflicted
+++ resolved
@@ -44,15 +44,12 @@
   kCallbackNotify = 47;
   kForeignInput = 48;
   kForeignOutput = 49;
-<<<<<<< HEAD
-  kSliceBoxing = 50;
-  kNcclBoxingReduceScatter = 51;
-  kNcclBoxingAllGather = 52;
-  kNcclBoxingAllReduce = 53;
-=======
   kNcclTupleBroadcast = 50;
   kNcclTupleReduce = 51;
->>>>>>> 2b7c50b0
+  kSliceBoxing = 52;
+  kNcclBoxingReduceScatter = 53;
+  kNcclBoxingAllGather = 54;
+  kNcclBoxingAllReduce = 55;
 };
 
 enum AreaType {
