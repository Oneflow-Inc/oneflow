--- conflicted
+++ resolved
@@ -42,11 +42,8 @@
   kRepeatForward = 34;
   kRepeatBackward = 35;
   kReduceIdentity = 36;
-<<<<<<< HEAD
-  kEveryNth = 37;
-=======
   kAcc = 37;
->>>>>>> b6688d55
+  kEveryNth = 38;
 };
 
 enum AreaType {
