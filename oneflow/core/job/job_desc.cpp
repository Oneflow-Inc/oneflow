--- conflicted
+++ resolved
@@ -9,7 +9,6 @@
 
 namespace {
 
-<<<<<<< HEAD
 std::shared_ptr<Operator> ConstructOp(const OperatorConf& op_conf, DeviceType device_type) {
   OperatorConf dev_op_conf = op_conf;
   dev_op_conf.set_device_type(device_type);
@@ -21,9 +20,16 @@
   auto op_name2parallel_conf = std::make_shared<HashMap<std::string, const ParallelConf*>>();
   for (const auto& placement_group : placement.placement_group()) {
     for (const std::string& op_name : placement_group.op_set().op_name()) {
-      CHECK(op_name2parallel_conf->emplace(op_name, &placement_group.parallel_conf()).second);
-=======
-std::function<ParallelConf*(const std::string&)> MakeGetterParallelConf4OpName(
+      const ParallelConf* parallel_conf = &placement_group.parallel_conf();
+      CHECK(op_name2parallel_conf->emplace(op_name, parallel_conf).second);
+    }
+  }
+  return [op_name2parallel_conf](const std::string& op_name) {
+    return op_name2parallel_conf->at(op_name);
+  };
+}
+
+std::function<ParallelConf*(const std::string&)> MakeGetterMutParallelConf4OpName(
     Placement* placement) {
   auto op_name2parallel_conf = std::make_shared<HashMap<std::string, ParallelConf*>>();
   FOR_RANGE(int, idx, 0, placement->placement_group_size()) {
@@ -31,7 +37,6 @@
     for (const std::string& op_name : placement_group->op_set().op_name()) {
       ParallelConf* parallel_conf = placement_group->mutable_parallel_conf();
       CHECK(op_name2parallel_conf->emplace(op_name, parallel_conf).second);
->>>>>>> b59e94b6
     }
   }
   return [op_name2parallel_conf](const std::string& op_name) {
@@ -443,23 +448,14 @@
   }
 }
 
-<<<<<<< HEAD
-void JobDesc::OptimizeDLNet() {
+void JobDesc::FixAndOptimizeDLNet() {
+  FixTickOpIfExists();
   AddIdentityOpForChainMergeOptimization();
   if (IsTrain()) { AddIdentityOpForAllReduceOverlapingUntrainble(); }
 }
 
 void JobDesc::AddIdentityOpForChainMergeOptimization() {
   auto ParallelConf4OpName = MakeGetterParallelConf4OpName(job_conf_.placement());
-=======
-void JobDesc::FixAndOptimizeDLNet() {
-  FixTickOpIfExists();
-  AddIdentityOpIfNeed();
-}
-
-void JobDesc::AddIdentityOpIfNeed() {
-  auto ParallelConf4OpName = MakeGetterParallelConf4OpName(job_conf_.mutable_placement());
->>>>>>> b59e94b6
   HashMap<std::pair<std::string, ParallelDesc>, HashSet<OperatorConf*>> grouped;
   GroupOpConfByProducerOpNameAndConsumerParallelDesc(&grouped, job_conf_.mutable_net(),
                                                      ParallelConf4OpName);
@@ -468,7 +464,6 @@
     const auto& producer_op_name = pair.first.first;
     ParallelDesc producer_pr(*ParallelConf4OpName(producer_op_name));
     if (producer_pr.parallel_num() == pair.first.second.parallel_num()) { continue; }
-<<<<<<< HEAD
     HashSet<std::string> input_lbi_blob_names;
     CollectInputLbiBlobNamesByProducerOpName(&input_lbi_blob_names, pair.second,
                                              pair.first.second.device_type(), producer_op_name);
@@ -479,27 +474,6 @@
     for (auto* op_conf : pair.second) {
       PbMessage* op_type_conf = MutableMessageInPbMessage(op_conf, op_conf->op_type_case());
       std::shared_ptr<Operator> op = ConstructOp(*op_conf, consumer_op_pr.device_type());
-=======
-    const auto& lbis = CollectInputLbiByProducerOpName(pair.second, pair.first.second.device_type(),
-                                                       producer_op_name);
-    // add identity op
-    OperatorConf* identity_op = job_conf_.mutable_net()->add_op();
-    identity_op->set_name("clone_identity_" + NewUniqueId());
-    IdentityOpConf* identity_op_conf = identity_op->mutable_identity_conf();
-    for (const LogicalBlobId& lbi : lbis) {
-      CHECK_EQ(lbi.op_name(), producer_op_name);
-      identity_op_conf->add_in(GenLogicalBlobName(lbi));
-      identity_op_conf->add_out(lbi.blob_name());
-    }
-    // add placement of identity op
-    PlacementGroup* p_group = job_conf_.mutable_placement()->add_placement_group();
-    *(p_group->mutable_op_set()->add_op_name()) = identity_op->name();
-    *(p_group->mutable_parallel_conf()) = *ParallelConf4OpName((*pair.second.cbegin())->name());
-    // reconnect to identity op
-    for (auto* op_conf : pair.second) {
-      PbMessage* op_type_conf = MutableMessageInPbMessage(op_conf, op_conf->op_type_case());
-      std::shared_ptr<Operator> op = ConstructOp(*op_conf, pair.first.second.device_type());
->>>>>>> b59e94b6
       for (const auto& ibn : op->input_bns()) {
         const LogicalBlobId& lbi = op->BnInOp2Lbi(ibn);
         if (lbi.op_name() != producer_op_name) { continue; }
@@ -510,7 +484,6 @@
   }
 }
 
-<<<<<<< HEAD
 void JobDesc::AddIdentityOpForAllReduceOverlapingUntrainble() {
   HashMap<std::string, OperatorConf*> op_name2op_conf;
   FOR_RANGE(int, idx, 0, job_conf_.net().op_size()) {
@@ -577,9 +550,10 @@
   *(p_group->mutable_op_set()->add_op_name()) = tuple_identity_op->name();
   *(p_group->mutable_parallel_conf()) = parallel_conf;
   return tuple_identity_op->name();
-=======
+}
+
 void JobDesc::FixTickOpIfExists() {
-  auto ParallelConf4OpName = MakeGetterParallelConf4OpName(job_conf_.mutable_placement());
+  auto MutParallelConf4OpName = MakeGetterMutParallelConf4OpName(job_conf_.mutable_placement());
   OperatorConf* tick_op_conf = nullptr;
   FOR_RANGE(int, idx, 0, job_conf_.mutable_net()->op_size()) {
     OperatorConf* op_conf = job_conf_.mutable_net()->mutable_op(idx);
@@ -593,7 +567,7 @@
   FOR_RANGE(int, idx, 0, job_conf_.mutable_net()->op_size()) {
     OperatorConf* op_conf = job_conf_.mutable_net()->mutable_op(idx);
     if (op_conf == tick_op_conf) { continue; }
-    DeviceType device_type = ParallelDesc(*ParallelConf4OpName(op_conf->name())).device_type();
+    DeviceType device_type = ParallelDesc(*MutParallelConf4OpName(op_conf->name())).device_type();
     if (ConstructOp(*op_conf, device_type)->input_bns().size() == 0) {
       op_type_case2source_op_confs[op_conf->op_type_case()].push_back(op_conf);
     }
@@ -604,7 +578,7 @@
   }
   // set input of tick op
   OperatorConf* source_op_conf = op_type_case2source_op_confs.cbegin()->second.at(0);
-  ParallelConf* source_parallel_conf = ParallelConf4OpName(source_op_conf->name());
+  ParallelConf* source_parallel_conf = MutParallelConf4OpName(source_op_conf->name());
   DeviceType device_type = ParallelDesc(*source_parallel_conf).device_type();
   std::shared_ptr<Operator> source_op = ConstructOp(*source_op_conf, device_type);
   CHECK_GE(source_op->output_bns().size(), 1);
@@ -613,7 +587,7 @@
   CHECK_EQ(tick_op_conf->tick_conf().has_in(), false);
   tick_op_conf->mutable_tick_conf()->set_in(source_op_output_lbn);
   // fix tick op placement
-  *ParallelConf4OpName(tick_op_conf->name()) = *source_parallel_conf;
+  *MutParallelConf4OpName(tick_op_conf->name()) = *source_parallel_conf;
   // add log_counter op connecting to tick op, making tick op always consumed
   OperatorConf* tick_log_counter = job_conf_.mutable_net()->add_op();
   tick_log_counter->set_name("tick_log_counter_" + NewUniqueId());
@@ -624,7 +598,6 @@
   PlacementGroup* p_group = job_conf_.mutable_placement()->add_placement_group();
   *(p_group->mutable_op_set()->add_op_name()) = tick_log_counter->name();
   *(p_group->mutable_parallel_conf()) = *source_parallel_conf;
->>>>>>> b59e94b6
 }
 
 }  // namespace oneflow