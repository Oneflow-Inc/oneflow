#include "oneflow/core/common/balanced_splitter.h"
#include "oneflow/core/job/job_desc.h"
#include "oneflow/core/job/parallel_desc.h"
#include "oneflow/core/operator/operator.h"
#include "oneflow/core/common/protobuf.h"
#include "oneflow/core/persistence/hadoop/hadoop_file_system.h"
#include "oneflow/core/graph/graph.h"
#include "oneflow/core/graph/op_graph.h"

namespace oneflow {

<<<<<<< HEAD
std::string JobDesc::MdLoadSnapshotPath() const {
  if (!job_conf_.other().has_train_conf()) { return ""; }
  return job_conf_.other().train_conf().model_load_snapshot_path();
=======
std::function<const ParallelConf*(const std::string&)> MakeGetterParallelConf4OpName(
    const Placement& placement) {
  auto op_name2parallel_conf = std::make_shared<HashMap<std::string, const ParallelConf*>>();
  for (const auto& placement_group : placement.placement_group()) {
    for (const std::string& op_name : placement_group.op_set().op_name()) {
      const ParallelConf* parallel_conf = &placement_group.parallel_conf();
      CHECK(op_name2parallel_conf->emplace(op_name, parallel_conf).second);
    }
  }
  return [op_name2parallel_conf](const std::string& op_name) {
    return op_name2parallel_conf->at(op_name);
  };
}

std::function<ParallelConf*(const std::string&)> MakeGetterMutParallelConf4OpName(
    Placement* placement) {
  auto op_name2parallel_conf = std::make_shared<HashMap<std::string, ParallelConf*>>();
  FOR_RANGE(int, idx, 0, placement->placement_group_size()) {
    auto* placement_group = placement->mutable_placement_group(idx);
    for (const std::string& op_name : placement_group->op_set().op_name()) {
      ParallelConf* parallel_conf = placement_group->mutable_parallel_conf();
      CHECK(op_name2parallel_conf->emplace(op_name, parallel_conf).second);
    }
  }
  return [op_name2parallel_conf](const std::string& op_name) {
    return op_name2parallel_conf->at(op_name);
  };
}

namespace {

std::function<OperatorConf*(const std::string&)> MakeMutableOperatorConf4OpName(
    JobConf1* job_conf) {
  auto op_name2op_conf = std::make_shared<HashMap<std::string, OperatorConf*>>();
  FOR_RANGE(int, idx, 0, job_conf->net().op_size()) {
    OperatorConf* op_conf = job_conf->mutable_net()->mutable_op(idx);
    CHECK(op_name2op_conf->emplace(op_conf->name(), op_conf).second);
  }
  return [op_name2op_conf](const std::string& op_name) { return op_name2op_conf->at(op_name); };
}

void AddIdentityOp(const std::string& prefix, JobConf1* job_conf,
                   const HashSet<LogicalBlobId>& input_lbis,
                   HashMap<LogicalBlobId, LogicalBlobId>* old_lbi2new_lbi,
                   const ParallelConf& parallel_conf) {
  // add tuple identity op
  OperatorConf* tuple_identity_op = job_conf->mutable_net()->add_op();
  tuple_identity_op->set_name(prefix + NewUniqueId());
  TupleIdentityOpConf* tuple_identity_op_conf = tuple_identity_op->mutable_tuple_identity_conf();
  int32_t idx = 0;
  for (const LogicalBlobId& lbi : input_lbis) {
    std::string blob_name = std::string("out_") + std::to_string(idx++);
    {
      LogicalBlobId output_lbi;
      output_lbi.set_op_name(tuple_identity_op->name());
      output_lbi.set_blob_name(blob_name);
      CHECK(old_lbi2new_lbi->emplace(lbi, output_lbi).second);
    }
    tuple_identity_op_conf->add_in(lbi.op_name() + "/" + lbi.blob_name());
    tuple_identity_op_conf->add_out(blob_name);
  }
  // add placement of tuple identity op
  PlacementGroup* p_group = job_conf->mutable_placement()->add_placement_group();
  *(p_group->mutable_op_set()->add_op_name()) = tuple_identity_op->name();
  *(p_group->mutable_parallel_conf()) = parallel_conf;
}

void SetPbMessageField(PbMessage* pb_msg, const std::string& field, const std::string& old_val,
                       const std::string& new_val) {
  const PbFd* fd = pb_msg->GetDescriptor()->FindFieldByName(field);
  if (fd) {
    CHECK_EQ(GetValFromPbMessage<std::string>(*pb_msg, field), old_val);
    SetValInPbMessage<std::string>(pb_msg, field, new_val);
  } else {
    const std::pair<std::string, int32_t> prefix_idx = GenUnRepeatedBn(field);
    CHECK_EQ(GetPbRpfFromPbMessage<std::string>(*pb_msg, prefix_idx.first).Get(prefix_idx.second),
             old_val);
    PbRpf<std::string>* rpf = MutPbRpfFromPbMessage<std::string>(pb_msg, prefix_idx.first);
    *rpf->Mutable(prefix_idx.second) = new_val;
  }
}

void AddIdentityOpAndReconnect(
    const std::string& identity_op_name_prefix, JobConf1* job_conf,
    const std::vector<OpEdge*>& op_edges,
    const std::function<OperatorConf*(const std::string&)>& MutOperatorConf4OpName,
    const ParallelConf& parallel_conf) {
  // add identity op
  HashSet<LogicalBlobId> lbis;
  for (OpEdge* edge : op_edges) { lbis.insert(edge->lbis().begin(), edge->lbis().end()); }
  HashMap<LogicalBlobId, LogicalBlobId> old_lbi2new_lbi;
  AddIdentityOp(identity_op_name_prefix, job_conf, lbis, &old_lbi2new_lbi, parallel_conf);
  // reconnect to identity op
  for (OpEdge* edge : op_edges) {
    OperatorConf* op_conf = MutOperatorConf4OpName(edge->dst_node()->op().op_name());
    PbMessage* op_type_conf = MutableMessageInPbMessage(op_conf, op_conf->op_type_case());
    for (const LogicalBlobId& lbi : edge->lbis()) {
      std::string lbn_check = GenLogicalBlobName(lbi);
      std::string identity_out_lbn = GenLogicalBlobName(old_lbi2new_lbi.at(lbi));
      for (const std::string& ibn : edge->lbi2ibns().at(lbi)) {
        SetPbMessageField(op_type_conf, ibn, lbn_check, identity_out_lbn);
      }
    }
  }
}

}  // namespace

int64_t JobDesc::all_reduce_group_min_byte() const {
  int64_t ret = job_conf_.other().all_reduce_group_min_mbyte() * 1024 * 1024;
  CHECK_GT(ret, 0);
  return ret;
}

float JobDesc::all_reduce_group_size_warmup() const {
  float ret = job_conf_.other().all_reduce_group_size_warmup();
  CHECK_GT(ret, 1);
  return ret;
}

int64_t JobDesc::all_reduce_group_num() const {
  int64_t ret = job_conf_.other().all_reduce_group_num();
  CHECK_GT(ret, 0);
  return ret;
}

float JobDesc::all_reduce_lazy_ratio() const {
  float ratio = job_conf_.other().all_reduce_lazy_ratio();
  CHECK_GE(ratio, 0.0);
  CHECK_LE(ratio, 1.0);
  return ratio;
>>>>>>> 59eb55c1
}

int64_t JobDesc::piece_num_of_experiment_phase() const {
  return job_conf_.other().exp_run_conf().piece_num_of_experiment_phase();
}

bool JobDesc::enable_experiment_run() const {
  return job_conf_.other().exp_run_conf().enable_experiment_run();
}

size_t JobDesc::persistence_buf_byte() const {
  return job_conf_.other().persistence_buf_mbyte() * 1024 * 1024;
}

size_t JobDesc::reserved_host_mem_byte() const {
  return job_conf_.other().reserved_host_mem_mbyte() * 1024 * 1024;
}

size_t JobDesc::reserved_device_mem_byte() const {
  return job_conf_.other().reserved_device_mem_mbyte() * 1024 * 1024;
}

bool JobDesc::save_downloaded_file_to_local_fs() const {
  return job_conf_.other().save_downloaded_file_to_local_fs();
}

size_t JobDesc::rdma_mem_block_byte() const {
  return job_conf_.other().rdma_mem_block_mbyte() * 1024 * 1024;
}

size_t JobDesc::rdma_recv_msg_buf_byte() const {
  return job_conf_.other().rdma_recv_msg_buf_mbyte() * 1024 * 1024;
}

const std::string& JobDesc::MdSaveSnapshotsPath() const {
  CHECK(IsTrain());
  return job_conf_.other().train_conf().model_save_snapshots_path();
}
int32_t JobDesc::NumOfBatchesInSnapshot() const {
  CHECK(IsTrain());
  return job_conf_.other().train_conf().num_of_batches_in_snapshot();
}
int64_t JobDesc::TotalBatchNum() const { return job_conf_.other().total_batch_num(); }
const InitializerConf* JobDesc::DefaultInitializerConf() const {
  CHECK(IsTrain());
  return GetMsgPtrFromPbMessage<InitializerConf>(job_conf_.other().train_conf(),
                                                 "default_initializer_conf");
}
int32_t JobDesc::PieceNumOfPrintLoss() const {
  CHECK(IsTrain());
  return job_conf_.other().train_conf().piece_num_of_print_loss();
}
int32_t JobDesc::PieceNumOfPrintAccuracy() const {
  CHECK(IsTrain());
  return job_conf_.other().train_conf().piece_num_of_print_accuracy();
}
int64_t JobDesc::BatchSize() const {
  CHECK(IsTrain());
  return job_conf_.other().train_conf().batch_size();
}
int64_t JobDesc::NumOfPiecesInBatch() const {
  if (IsPredict()) { return 1; }
  CHECK_EQ(BatchSize() % RecordPieceSize(), 0);
  return BatchSize() / RecordPieceSize();
}
float JobDesc::primary_lr() const {
  CHECK(IsTrain());
  return job_conf_.other().train_conf().primary_lr();
}
float JobDesc::secondary_lr() const {
  CHECK(IsTrain());
  return job_conf_.other().train_conf().secondary_lr();
}
float JobDesc::weight_l1() const {
  CHECK(IsTrain());
  return job_conf_.other().train_conf().weight_l1();
}
float JobDesc::bias_l1() const {
  CHECK(IsTrain());
  return job_conf_.other().train_conf().bias_l1();
}
float JobDesc::weight_l2() const {
  CHECK(IsTrain());
  return job_conf_.other().train_conf().weight_l2();
}
float JobDesc::bias_l2() const {
  CHECK(IsTrain());
  return job_conf_.other().train_conf().bias_l2();
}

int32_t JobDesc::DataPartNum() const { return job_conf_.other().data_part_num(); }

const FileSystemConf& JobDesc::data_fs_conf() const { return job_conf_.other().data_fs_conf(); }
const FileSystemConf& JobDesc::snapshot_fs_conf() const {
  return job_conf_.other().snapshot_fs_conf();
}

JobDesc::JobDesc(const std::string& job_conf_filepath) {
  if (TryParseProtoFromTextFile(job_conf_filepath, &job_conf_) == false) {
    JobConf2 job_conf;
    ParseProtoFromTextFile(job_conf_filepath, &job_conf);
    ParseProtoFromTextFile(job_conf.net(), job_conf_.mutable_net());
    ParseProtoFromTextFile(job_conf.resource(), job_conf_.mutable_resource());
    ParseProtoFromTextFile(job_conf.placement(), job_conf_.mutable_placement());
    ParseProtoFromTextFile(job_conf.other(), job_conf_.mutable_other());
  }
  SanityCheck();
  Init();
}

JobDesc::JobDesc(const JobConf1& job_conf) : job_conf_(job_conf) { Init(); }

void JobDesc::Init() {
  SplitDecodeOps();
  AddRecordLoadOps();
#ifndef WITH_RDMA
  CHECK_EQ(job_conf_.other().use_rdma(), false) << "Please compile ONEFLOW with RDMA";
#endif
#ifndef WITH_CUDA
  CHECK_EQ(job_conf_.other().enable_nccl(), false) << "Please compile ONEFLOW with NCCL";
#endif  // WITH_CUDA
  int64_t piece_exp = job_conf_.other().exp_run_conf().piece_num_of_experiment_phase();
  if (job_conf_.other().has_train_conf()) {
    TrainConf* train_conf = job_conf_.mutable_other()->mutable_train_conf();
    if (train_conf->piece_num_of_print_loss() == -1) {
      train_conf->set_piece_num_of_print_loss(NumOfPiecesInBatch());
    }
    if (train_conf->piece_num_of_print_accuracy() == -1) {
      train_conf->set_piece_num_of_print_accuracy(NumOfPiecesInBatch());
    }
    if (piece_exp == -1) { piece_exp = 19 * NumOfPiecesInBatch(); }
    piece_exp = std::max(piece_exp, NumOfPiecesInBatch());
    piece_exp = std::max(piece_exp, train_conf->piece_num_of_print_loss());
    piece_exp = std::min(piece_exp, job_conf_.other().total_batch_num() * NumOfPiecesInBatch());
  } else {
    if (piece_exp == -1) { piece_exp = 19; }
  }
  LOG(INFO) << "Set piece_num_of_experiment_phase " << piece_exp;
  job_conf_.mutable_other()->mutable_exp_run_conf()->set_piece_num_of_experiment_phase(piece_exp);
#ifndef WITH_CUDA
  CHECK_EQ(job_conf_.resource().gpu_device_num(), 0);
#endif
}

void JobDesc::SanityCheck() {
  int64_t machine_num = job_conf_.resource().machine_size();
  FOR_RANGE(int64_t, i, 0, machine_num) { CHECK_EQ(job_conf_.resource().machine(i).id(), i); }
}

int64_t JobDesc::GetMachineId(const std::string& addr) const {
  int64_t machine_id = -1;
  auto resource_conf = job_conf_.resource();
  int64_t machine_num = resource_conf.machine_size();
  FOR_RANGE(int64_t, i, 0, machine_num) {
    if (addr == resource_conf.machine(i).addr()) {
      machine_id = i;
      break;
    }
  }
  CHECK_GE(machine_id, 0);
  CHECK_LT(machine_id, machine_num);
  return machine_id;
}

void JobDesc::SplitDecodeOps() {
  std::vector<OperatorConf> gen_op_confs;
  for (OperatorConf& op_conf : *(job_conf_.mutable_net()->mutable_op())) {
    if (op_conf.has_decode_ofrecord_conf() == false) { continue; }
    if (op_conf.decode_ofrecord_conf().blob_size() == 1) { continue; }
    const DecodeOFRecordOpConf& decode_conf = op_conf.decode_ofrecord_conf();
    PbRpf<BlobConf>* blobs = op_conf.mutable_decode_ofrecord_conf()->mutable_blob();
    Erase<PbRpf<BlobConf>>(
        *blobs,
        [&](const BlobConf& blob_conf) -> bool { return blob_conf.max_sequence_size() > 1; },
        [&](const BlobConf& blob_conf) {
          gen_op_confs.emplace_back(op_conf);
          DecodeOFRecordOpConf* gen_decode_conf =
              gen_op_confs.back().mutable_decode_ofrecord_conf();
          *gen_decode_conf = decode_conf;
          gen_decode_conf->clear_blob();
          *gen_decode_conf->add_blob() = blob_conf;
        });
  }
  // TODO: erase decode op which has no blob any more
  for (OperatorConf& gen_op_conf : gen_op_confs) {
    *(job_conf_.mutable_net()->add_op()) = gen_op_conf;
  }
}

void JobDesc::AddRecordLoadOps() {
  HashMap<std::pair<std::string, std::string>, std::vector<OperatorConf*>> data_info2decode_ops;
  HashMap<std::pair<std::string, std::string>, int32_t> data_info2suffix_length;
  HashMap<std::pair<std::string, std::string>, const RandomShuffleConf*> data_info2shuffle_conf;
  size_t op_num = job_conf_.net().op_size();
  FOR_RANGE(size_t, idx, 0, op_num) {
    OperatorConf* op_conf = job_conf_.mutable_net()->mutable_op()->Mutable(idx);
    if (op_conf->has_decode_ofrecord_conf() == false) { continue; }
    const DecodeOFRecordOpConf& decode_conf = op_conf->decode_ofrecord_conf();
    if (decode_conf.blob_size() == 0) { continue; }
    std::pair<std::string, std::string> data_info = {decode_conf.data_dir(),
                                                     decode_conf.part_name_prefix()};
    data_info2decode_ops[data_info].emplace_back(op_conf);
    int32_t part_name_suffix_length = decode_conf.part_name_suffix_length();
    if (data_info2suffix_length.find(data_info) != data_info2suffix_length.end()) {
      CHECK_EQ(data_info2suffix_length[data_info], part_name_suffix_length);
    } else {
      data_info2suffix_length[data_info] = part_name_suffix_length;
    }
    const RandomShuffleConf* shuffle_conf =
        decode_conf.has_random_shuffle_conf() ? &decode_conf.random_shuffle_conf() : nullptr;
    if (data_info2shuffle_conf.find(data_info) != data_info2shuffle_conf.end()) {
      if (shuffle_conf == nullptr) {
        CHECK(data_info2shuffle_conf.at(data_info) == nullptr);
      } else {
        CHECK(data_info2shuffle_conf.at(data_info) != nullptr);
        CHECK_EQ(data_info2shuffle_conf.at(data_info)->buffer_size(), shuffle_conf->buffer_size());
      }
    } else {
      CHECK(data_info2shuffle_conf.emplace(data_info, shuffle_conf).second);
    }
  }

  HashMap<std::string, const ParallelConf*> name2parallel_conf;
  for (const PlacementGroup& p_group : job_conf_.placement().placement_group()) {
    for (const std::string& op_name : p_group.op_set().op_name()) {
      CHECK(name2parallel_conf.emplace(op_name, &p_group.parallel_conf()).second);
    }
  }

  for (const auto& pair : data_info2decode_ops) {
    std::vector<const ParallelConf*> parallel_confs;
    for (const OperatorConf* op_conf : pair.second) {
      auto op_parallel_conf_it = name2parallel_conf.find(op_conf->name());
      CHECK(op_parallel_conf_it != name2parallel_conf.end());
      auto iter = std::find_if(
          parallel_confs.begin(), parallel_confs.end(), [&](const ParallelConf* parallel_conf) {
            PbMd message_diff;
            return message_diff.Equivalent(*parallel_conf, *(op_parallel_conf_it->second));
          });
      if (iter == parallel_confs.end()) {
        parallel_confs.emplace_back(op_parallel_conf_it->second);
      }
    }
    LOG_IF(WARNING, parallel_confs.size() > 1)
        << "Operators sharing the same data information belong to different placement groups";
    for (const ParallelConf* parallel_conf : parallel_confs) {
      std::string record_load_op_name = "loader" + NewUniqueId();
      std::string record_load_out_name = "out";
      std::string record_load_lbi_name = record_load_op_name + "/" + record_load_out_name;
      OperatorConf* op = job_conf_.mutable_net()->add_op();
      RecordLoadOpConf* record_load_op = op->mutable_record_load_conf();
      op->set_name(record_load_op_name);
      record_load_op->set_out(record_load_out_name);
      record_load_op->set_data_dir(pair.first.first);
      record_load_op->set_part_name_prefix(pair.first.second);
      record_load_op->set_part_name_suffix_length(data_info2suffix_length.at(pair.first));
      if (data_info2shuffle_conf.at(pair.first) != nullptr) {
        *record_load_op->mutable_random_shuffle_conf() = *data_info2shuffle_conf.at(pair.first);
      }
      PlacementGroup* p_group = job_conf_.mutable_placement()->add_placement_group();
      *(p_group->mutable_op_set()->add_op_name()) = record_load_op_name;
      *(p_group->mutable_parallel_conf()) = *parallel_conf;
      for (OperatorConf* op : pair.second) {
        std::string op_name = op->name();
        auto op_parallel_conf_it = name2parallel_conf.find(op_name);
        CHECK(op_parallel_conf_it != name2parallel_conf.end());
        PbMd message_diff;
        if (!message_diff.Equivalent(*parallel_conf, *(op_parallel_conf_it->second))) { continue; }
        op->mutable_decode_ofrecord_conf()->set_in(record_load_lbi_name);
      }
    }
  }
}

<<<<<<< HEAD
int64_t JobDesc::DevicePieceSize4ParallelCtx(const ParallelContext& ctx) const {
  return BalancedSplitter(PieceSize(), ctx.parallel_num()).At(ctx.parallel_id()).size();
=======
void JobDesc::FixAndOptimizeDLNet() {
  FixTickOpIfExists();
  ConvertPseudoChainToChain();
  if (IsTrain()) { AddIdentityOpForAllReduceOverlapingUntrainble(); }
}

void JobDesc::ConvertPseudoChainToChain() {
  auto GetSourceNodesAndEdges = [&](const HashSet<OpNode*>& chain_nodes,
                                    HashSet<OpNode*>* source_nodes,
                                    std::vector<OpEdge*>* source_edges) {
    for (OpNode* node : chain_nodes) {
      for (OpEdge* edge : node->in_edges()) {
        if (chain_nodes.find(edge->src_node()) == chain_nodes.end()) {
          source_edges->push_back(edge);
          source_nodes->insert(node);
        }
      }
    }
  };
  auto MutOperatorConf4OpName = MakeMutableOperatorConf4OpName(&job_conf_);
  auto ParallelConf4OpName = MakeGetterParallelConf4OpName(job_conf_.placement());
  OpGraph(this).ForEachPseudoChain([&](const HashSet<OpNode*>& chain_nodes) {
    HashSet<OpNode*> source_nodes;
    std::vector<OpEdge*> source_edges;
    GetSourceNodesAndEdges(chain_nodes, &source_nodes, &source_edges);
    if (source_edges.size() <= 1) { return; }
    if (source_nodes.size() <= 1) { return; }
    if (chain_nodes.size() - source_nodes.size() <= 2) { return; }
    const OpNode* first_node = *source_nodes.begin();
    if (first_node->parallel_desc().device_type() == DeviceType::kCPU) { return; }
    HashMap<bool, std::vector<OpEdge*>> has_diff2source_edges;
    for (OpEdge* edge : source_edges) { has_diff2source_edges[edge->has_diff()].push_back(edge); }
    for (const auto& pair : has_diff2source_edges) {
      HashSet<OpNode*> src_nodes;
      HashSet<OpNode*> dst_nodes;
      for (OpEdge* edge : pair.second) {
        src_nodes.emplace(edge->src_node());
        dst_nodes.emplace(edge->dst_node());
      }
      if (src_nodes.size() > 1 && dst_nodes.size() > 1) {
        AddIdentityOpAndReconnect("pseudo_chain_header_", &job_conf_, pair.second,
                                  MutOperatorConf4OpName,
                                  *ParallelConf4OpName(first_node->op().op_name()));
      }
    }
  });
}

void JobDesc::AddIdentityOpForAllReduceOverlapingUntrainble() {
  auto MutOperatorConf4OpName = MakeMutableOperatorConf4OpName(&job_conf_);
  auto ParallelConf4OpName = MakeGetterParallelConf4OpName(job_conf_.placement());
  OpGraph(this).TopoForEachNode([&](OpNode* op_node) {
    if (op_node->HasBackward()) { return; }
    HashMap<bool, std::vector<OpEdge*>> has_bw2out_op_edges;
    for (OpEdge* edge : op_node->out_edges()) {
      has_bw2out_op_edges[edge->dst_node()->HasBackward()].push_back(edge);
    }
    if (has_bw2out_op_edges.size() <= 1) { return; }
    // only handle op_nodes that:
    // a) have no backward node;
    // b) have trainable and untrainble consumers;

    // group out_edge by trainable consumers' ParallelDesc
    HashMap<ParallelDesc, std::vector<OpEdge*>> consumer_op_pr2edges;
    for (OpEdge* edge : has_bw2out_op_edges.at(true)) {
      ParallelDesc pr(*ParallelConf4OpName(edge->dst_node()->op().op_name()));
      consumer_op_pr2edges[pr].push_back(edge);
    }
    for (const auto& pair : consumer_op_pr2edges) {
      AddIdentityOpAndReconnect(
          "all_reduce_overlapping_untrainable_", &job_conf_, pair.second, MutOperatorConf4OpName,
          *ParallelConf4OpName(pair.second.at(0)->dst_node()->op().op_name()));
    }
  });
}

void JobDesc::FixTickOpIfExists() {
  auto MutParallelConf4OpName = MakeGetterMutParallelConf4OpName(job_conf_.mutable_placement());
  OperatorConf* tick_op_conf = nullptr;
  FOR_RANGE(int, idx, 0, job_conf_.mutable_net()->op_size()) {
    OperatorConf* op_conf = job_conf_.mutable_net()->mutable_op(idx);
    if (op_conf->has_tick_conf()) {
      CHECK(tick_op_conf == nullptr);
      tick_op_conf = op_conf;
    }
  }
  if (tick_op_conf == nullptr) { return; }
  std::map<OperatorConf::OpTypeCase, std::vector<OperatorConf*>> op_type_case2source_op_confs;
  FOR_RANGE(int, idx, 0, job_conf_.mutable_net()->op_size()) {
    OperatorConf* op_conf = job_conf_.mutable_net()->mutable_op(idx);
    if (op_conf == tick_op_conf) { continue; }
    DeviceType device_type = ParallelDesc(*MutParallelConf4OpName(op_conf->name())).device_type();
    if (ConstructOp(*op_conf, device_type)->input_bns().size() == 0) {
      op_type_case2source_op_confs[op_conf->op_type_case()].push_back(op_conf);
    }
  }
  if (op_type_case2source_op_confs.find(OperatorConf::kRecordLoadConf)
      != op_type_case2source_op_confs.end()) {
    CHECK_EQ(op_type_case2source_op_confs.size(), 1);
  }
  // set input of tick op
  OperatorConf* source_op_conf = op_type_case2source_op_confs.cbegin()->second.at(0);
  ParallelConf* source_parallel_conf = MutParallelConf4OpName(source_op_conf->name());
  DeviceType device_type = ParallelDesc(*source_parallel_conf).device_type();
  std::shared_ptr<Operator> source_op = ConstructOp(*source_op_conf, device_type);
  CHECK_GE(source_op->output_bns().size(), 1);
  LogicalBlobId src_first_output_lbi = source_op->BnInOp2Lbi(source_op->output_bns().Get(0));
  std::string source_op_output_lbn = GenLogicalBlobName(src_first_output_lbi);
  CHECK_EQ(tick_op_conf->tick_conf().has_in(), false);
  tick_op_conf->mutable_tick_conf()->set_in(source_op_output_lbn);
  // fix tick op placement
  *MutParallelConf4OpName(tick_op_conf->name()) = *source_parallel_conf;
  // add log_counter op connecting to tick op, making tick op always consumed
  OperatorConf* tick_log_counter = job_conf_.mutable_net()->add_op();
  tick_log_counter->set_name("tick_log_counter_" + NewUniqueId());
  LogCounterOpConf* tick_log_counter_conf = tick_log_counter->mutable_log_counter_conf();
  tick_log_counter_conf->set_in(tick_op_conf->name() + "/" + tick_op_conf->tick_conf().out());
  tick_log_counter_conf->set_interval(MaxVal<int32_t>::value);
  // add placement of tick_log_counter op
  PlacementGroup* p_group = job_conf_.mutable_placement()->add_placement_group();
  *(p_group->mutable_op_set()->add_op_name()) = tick_log_counter->name();
  *(p_group->mutable_parallel_conf()) = *source_parallel_conf;
>>>>>>> 59eb55c1
}

}  // namespace oneflow<|MERGE_RESOLUTION|>--- conflicted
+++ resolved
@@ -9,11 +9,6 @@
 
 namespace oneflow {
 
-<<<<<<< HEAD
-std::string JobDesc::MdLoadSnapshotPath() const {
-  if (!job_conf_.other().has_train_conf()) { return ""; }
-  return job_conf_.other().train_conf().model_load_snapshot_path();
-=======
 std::function<const ParallelConf*(const std::string&)> MakeGetterParallelConf4OpName(
     const Placement& placement) {
   auto op_name2parallel_conf = std::make_shared<HashMap<std::string, const ParallelConf*>>();
@@ -145,7 +140,6 @@
   CHECK_GE(ratio, 0.0);
   CHECK_LE(ratio, 1.0);
   return ratio;
->>>>>>> 59eb55c1
 }
 
 int64_t JobDesc::piece_num_of_experiment_phase() const {
@@ -420,10 +414,6 @@
   }
 }
 
-<<<<<<< HEAD
-int64_t JobDesc::DevicePieceSize4ParallelCtx(const ParallelContext& ctx) const {
-  return BalancedSplitter(PieceSize(), ctx.parallel_num()).At(ctx.parallel_id()).size();
-=======
 void JobDesc::FixAndOptimizeDLNet() {
   FixTickOpIfExists();
   ConvertPseudoChainToChain();
@@ -546,7 +536,6 @@
   PlacementGroup* p_group = job_conf_.mutable_placement()->add_placement_group();
   *(p_group->mutable_op_set()->add_op_name()) = tick_log_counter->name();
   *(p_group->mutable_parallel_conf()) = *source_parallel_conf;
->>>>>>> 59eb55c1
 }
 
 }  // namespace oneflow