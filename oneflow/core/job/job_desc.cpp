--- conflicted
+++ resolved
@@ -5,23 +5,11 @@
 
 namespace oneflow {
 
-<<<<<<< HEAD
 std::string JobDesc::MdLoadSnapshotPath() const {
   if (!job_conf_.other().has_train_conf()) { return ""; }
   return job_conf_.other().train_conf().model_load_snapshot_path();
 }
 
-int64_t JobDesc::MachineID4MachineName(const std::string& machine_name) const {
-  auto it = machine_name2machine_id_.find(machine_name);
-  CHECK(it != machine_name2machine_id_.end()) << "Undefined machine name: " << machine_name;
-  return it->second;
-}
-const std::string& JobDesc::MachineName4MachineId(int64_t machine_id) const {
-  return machine_id2machine_name_.at(machine_id);
-}
-
-=======
->>>>>>> baa146bd
 int64_t JobDesc::piece_num_of_experiment_phase() const {
   return job_conf_.other().piece_num_of_experiment_phase();
 }
