#include "oneflow/core/job/improver.h"
#include "oneflow/core/persistence/persistent_in_stream.h"
#include "oneflow/core/graph/task_node.h"
#include "oneflow/core/register/register_desc.pb.h"
#include "oneflow/core/register/register_manager.h"
#include "oneflow/core/job/job_desc.h"
#include "oneflow/core/job/profiler.h"
#include "oneflow/core/graph/plan_task_graph.h"
#include "oneflow/core/graph/regst_lifetime_graph.h"
#include "oneflow/core/actor/act_event_logger.h"

namespace oneflow {

namespace {

bool IsSharableRegstWithoutConsumer(const RegstDescProto& regst_desc) {
  return regst_desc.mem_shared_id() == -1 && regst_desc.consumer_task_id_size() == 0
         && regst_desc.enable_mem_sharing();
}

bool IsConsumersAndProducerInSameChain(const RegstDescProto& regst_desc,
                                       const std::function<int64_t(int64_t)>& ChainId4TaskId) {
  int64_t producer_chain_id = ChainId4TaskId(regst_desc.producer_task_id());
  for (int64_t consumer_task_id : regst_desc.consumer_task_id()) {
    if (ChainId4TaskId(consumer_task_id) != producer_chain_id) { return false; }
  }
  return true;
}

bool IsSharableRegstWithConsumer(const RegstDescProto& regst_desc,
                                 const std::function<int64_t(int64_t)>& ChainId4TaskId) {
  return regst_desc.mem_shared_id() == -1 && regst_desc.consumer_task_id_size() > 0
         && regst_desc.enable_mem_sharing() && regst_desc.register_num() == 1
         && IsConsumersAndProducerInSameChain(regst_desc, ChainId4TaskId);
}

void ForEachSharableStreamRegstDescsWithoutConsumer(
    const Plan& plan, const std::function<void(const std::list<const RegstDescProto*>&)>& Handler) {
  HashMap<int64_t, std::list<const RegstDescProto*>> global_work_stream_id2regst_descs;
  for (const auto& task : plan.task()) {
    int64_t global_work_stream_id = Global<IDMgr>::Get()->GlobalWorkStreamId4TaskId(task.task_id());
    for (const auto& pair : task.produced_regst_desc()) {
      if (IsSharableRegstWithoutConsumer(pair.second)) {
        global_work_stream_id2regst_descs[global_work_stream_id].push_back(&pair.second);
      }
    }
  }
  for (const auto& pair : global_work_stream_id2regst_descs) {
    if (pair.second.size() > 1) { Handler(pair.second); }
  }
}

void ForEachSharableChainRegstDescsWithConsumer(
    const Plan& plan, const std::function<int64_t(int64_t)>& ChainId4TaskId,
    const std::function<void(const std::list<const RegstDescProto*>&)>& Handler) {
  HashMap<int64_t, std::list<const TaskProto*>> chain_id2task_proto;
  for (const TaskProto& task : plan.task()) {
    chain_id2task_proto[task.task_set_info().chain_id()].push_back(&task);
  }
  for (const auto& chain_tasks_pair : chain_id2task_proto) {
    if (chain_tasks_pair.second.size() == 1) { continue; }
    std::list<const RegstDescProto*> regst_descs;
    for (const TaskProto* task : chain_tasks_pair.second) {
      for (const auto& pair : task->produced_regst_desc()) {
        if (IsSharableRegstWithConsumer(pair.second, ChainId4TaskId)) {
          regst_descs.push_back(&pair.second);
        }
      }
    }
    if (regst_descs.size() > 1) { Handler(regst_descs); }
  }
}

void ForEachSameColoredStreamRegstDescWithoutConsumer(
    const Plan& plan, const std::function<void(const std::list<const RegstDescProto*>&)>& Handler) {
  auto GetProducerTaskId = [](const RegstDescProto* regst_desc, HashSet<int64_t>* ret_actor_ids) {
    CHECK(regst_desc->enable_mem_sharing());
    ret_actor_ids->insert(regst_desc->producer_task_id());
  };
  ForEachSharableStreamRegstDescsWithoutConsumer(
      plan, [&](const std::list<const RegstDescProto*>& regst_descs) {
        RegstLifetimeGraph(regst_descs, GetProducerTaskId).ForEachSameColoredRegstDescs(Handler);
      });
}

void ForEachSameColoredChainRegstDescWithConsumer(
    const PlanTaskGraph& plan_task_graph,
    const std::function<void(const std::list<const RegstDescProto*>&)>& Handler) {
  auto ComputeLifetimeSameChainActorIds = [&](const RegstDescProto* regst_desc,
                                              HashSet<int64_t>* ret_actor_ids) {
    CHECK(regst_desc->enable_mem_sharing());
    ret_actor_ids->clear();
    plan_task_graph.ComputeLifetimeSameChainActorIds(regst_desc, ret_actor_ids);
  };
  auto ChainId4TaskId = [&](int64_t task_id) {
    return plan_task_graph.TaskProto4TaskId(task_id)->task_set_info().chain_id();
  };
  const Plan& plan = plan_task_graph.plan();
  ForEachSharableChainRegstDescsWithConsumer(
      plan, ChainId4TaskId, [&](const std::list<const RegstDescProto*>& regst_descs) {
        RegstLifetimeGraph(regst_descs, ComputeLifetimeSameChainActorIds)
            .ForEachSameColoredRegstDescs(Handler);
      });
}

void ForEachImprovedMemSharedId(const PlanTaskGraph& plan_task_graph,
                                const std::function<void(int64_t, int64_t)>& Handler) {
  using RegstDescs = std::list<const RegstDescProto*>;
  const Plan& plan = plan_task_graph.plan();
  auto HandleMemSharedId = [&](const RegstDescs& regst_descs) {
    int64_t mem_shared_id = Global<IDMgr>::Get()->NewMemSharedId();
    for (const RegstDescProto* regst_desc : regst_descs) {
      Handler(regst_desc->regst_desc_id(), mem_shared_id);
    }
  };
  ForEachSameColoredStreamRegstDescWithoutConsumer(plan, HandleMemSharedId);
  ForEachSameColoredChainRegstDescWithConsumer(plan_task_graph, HandleMemSharedId);
}

double CalcRegstNum(double regst_desc_duration, double ii, double ii_scale) {
  return ((ii_scale - 1) * ii + regst_desc_duration) / (ii_scale * ii);
}

double CalcII(double regst_desc_duration, uint64_t regst_num, double ii_scale) {
  return regst_desc_duration / ((regst_num - 1) * ii_scale + 1);
}

uint64_t CalcRegstNum(
    const RegstDescProto& regst_desc,
    const std::function<const HashMap<int64_t, double>&(int64_t)>& PathDurations4RegstDescId,
    double ii,
    const std::function<const HashMap<int64_t, double>&(int64_t)>& PathIIScales4RegstDescId) {
  int64_t regst_desc_id = regst_desc.regst_desc_id();
  const auto& consumer_actor_id2duration = PathDurations4RegstDescId(regst_desc_id);
  const auto& consumer_actor_id2ii_scale = PathIIScales4RegstDescId(regst_desc_id);
  uint64_t regst_num = 0;
  for (const auto& pair : consumer_actor_id2duration) {
    double duration = pair.second;
    double ii_scale = consumer_actor_id2ii_scale.at(pair.first);
    uint64_t cur_path_regst_num = ceil(CalcRegstNum(duration, ii, ii_scale));
    regst_num = std::max(regst_num, cur_path_regst_num);
  }
  regst_num = std::max(regst_num, static_cast<uint64_t>(regst_desc.min_register_num()));
  regst_num = std::min(regst_num, static_cast<uint64_t>(regst_desc.max_register_num()));
  return regst_num;
}

uint64_t CalcMemoryConsumed(
    const std::list<const RegstDescProto*>& regst_descs,
    const std::function<const HashMap<int64_t, double>&(int64_t)>& PathDurations4RegstDescId,
    const std::function<const HashMap<int64_t, double>&(int64_t)>& PathIIScales4RegstDescId,
    double ii) {
  uint64_t mem_consuming = 0;
  HashMap<int64_t, uint64_t> mem_shared_id2max_regst_desc_mem_bytes;
  for (const RegstDescProto* regst_desc : regst_descs) {
    uint64_t regst_num =
        CalcRegstNum(*regst_desc, PathDurations4RegstDescId, ii, PathIIScales4RegstDescId);
    uint64_t total_byte_size = RtRegstDesc(*regst_desc).TotalMainByteSize4AllRegst();
    if (regst_desc->mem_shared_id() == -1) {
      mem_consuming += RoundUp(total_byte_size, kCudaMemAllocAlignSize);
    } else {
      total_byte_size += regst_desc->mem_shared_offset();
      CHECK_EQ(regst_num, 1);
      int32_t mem_shared_id = regst_desc->mem_shared_id();
      auto& max_bytes = mem_shared_id2max_regst_desc_mem_bytes[mem_shared_id];
      max_bytes = std::max(max_bytes, total_byte_size);
    }
  }
  for (const auto& pair : mem_shared_id2max_regst_desc_mem_bytes) {
    mem_consuming += RoundUp(pair.second, kCudaMemAllocAlignSize);
  }
  return mem_consuming;
}

std::shared_ptr<HashMap<int64_t, RegstDescProto*>> MakeRegstDescId2RegstDesc(Plan* plan) {
  auto regst_desc_id2regst_desc = std::make_shared<HashMap<int64_t, RegstDescProto*>>();
  for (int i = 0; i < plan->task_size(); i++) {
    TaskProto* task = plan->mutable_task(i);
    for (auto& pair : *task->mutable_produced_regst_desc()) {
      int64_t regst_desc_id = pair.second.regst_desc_id();
      regst_desc_id2regst_desc->insert({regst_desc_id, &pair.second});
    }
  }
  return regst_desc_id2regst_desc;
}

std::function<uint64_t(int64_t)> MakeGetterGetPlanRegstNum(Plan* plan) {
  auto regst_desc_id2regst_desc = MakeRegstDescId2RegstDesc(plan);
  return [regst_desc_id2regst_desc](int64_t regst_desc_id) {
    return regst_desc_id2regst_desc->at(regst_desc_id)->register_num();
  };
}

std::function<void(int64_t, uint64_t)> MakeSetterSetPlanRegstNum(Plan* plan) {
  auto regst_desc_id2regst_desc = MakeRegstDescId2RegstDesc(plan);
  return [regst_desc_id2regst_desc](int64_t regst_desc_id, uint64_t num) {
    regst_desc_id2regst_desc->at(regst_desc_id)->set_register_num(num);
  };
}

std::function<void(int64_t, int64_t)> MakeSetterSetPlanMemSharedId(Plan* plan) {
  auto regst_desc_id2regst_desc = MakeRegstDescId2RegstDesc(plan);
  return [regst_desc_id2regst_desc](int64_t regst_desc_id, int64_t mem_shared_id) {
    regst_desc_id2regst_desc->at(regst_desc_id)->set_mem_shared_id(mem_shared_id);
    regst_desc_id2regst_desc->at(regst_desc_id)->set_mem_shared_offset(0);
  };
}

std::function<const HashMap<int64_t, double>&(int64_t)> MakeGetterPathDurations4RegstDescId(
    const ChainActGraph& graph) {
  auto regst_desc_id2consumer_id2duration =
      std::make_shared<HashMap<int64_t, HashMap<int64_t, double>>>();
  graph.ForEachRegstDescConsumerPathMeanDuration(
      [&](int64_t regst_desc_id, int64_t consumer_actor_id, double time) {
        (*regst_desc_id2consumer_id2duration)[regst_desc_id][consumer_actor_id] = time;
      });
  auto empty = std::make_shared<const HashMap<int64_t, double>>();
  return [regst_desc_id2consumer_id2duration,
          empty](int64_t regst_desc_id) -> const HashMap<int64_t, double>& {
    const auto& it = regst_desc_id2consumer_id2duration->find(regst_desc_id);
    if (it == regst_desc_id2consumer_id2duration->end()) {
      return *empty;
    } else {
      return it->second;
    }
  };
}

uint64_t NumOfPiecesInSnapshot() {
  return Global<JobDesc>::Get()->NumOfBatchesInSnapshot()
         * Global<JobDesc>::Get()->NumOfPiecesInBatch();
}

double FormalDuration4ExperimentalDuration(TaskType task_type, double duration,
                                           double act_frequency) {
  if (task_type == TaskType::kMdSave) {
    double formal_run_frequency = 1.0 / NumOfPiecesInSnapshot();
    return (duration / act_frequency) * formal_run_frequency;
  }
  return duration;
}

double CalcBaseII(const ChainActGraph& act_graph) {
  int64_t max_act_cnt = 0;
  HashMap<int64_t, int64_t> actor_id2outputed_act_cnt;
  act_graph.ForEachActEvent([&](const ActEvent* act_event) {
    int64_t actor_id = act_event->actor_id();
    if (act_graph.IsActEventWithConsumer(act_event)) {
      ++actor_id2outputed_act_cnt[actor_id];
      max_act_cnt = std::max(max_act_cnt, actor_id2outputed_act_cnt[actor_id]);
    }
  });
  HashMap<int64_t, double> actor_id2act_frequency;
  for (const auto& pair : actor_id2outputed_act_cnt) {
    actor_id2act_frequency[pair.first] = 1.0 * pair.second / max_act_cnt;
  }
  HashMap<int64_t, double> stream_id2total_calc_time;
  act_graph.ForEachActEvent([&](const ActEvent* act_event) {
    int64_t actor_id = act_event->actor_id();
    auto frequence_it = actor_id2act_frequency.find(actor_id);
    if (frequence_it == actor_id2act_frequency.end()) { return; }
    int64_t stream_id = act_event->work_stream_id();
    TaskType task_type = act_graph.GetTaskProto(actor_id).task_type();
    stream_id2total_calc_time[stream_id] += FormalDuration4ExperimentalDuration(
        task_type, Duration4ActEvent(*act_event), frequence_it->second);
  });
  double base_ii = 0;
  for (const auto& pair : stream_id2total_calc_time) {
    base_ii = std::max(base_ii, pair.second / max_act_cnt);
  }
  return base_ii;
}

double IIScale4Actor(TaskType task_type, double default_ii_scale) {
  if (task_type == TaskType::kMdSave) { return NumOfPiecesInSnapshot(); }
  return default_ii_scale;
}

std::function<const HashMap<int64_t, double>&(int64_t)> MakeGetterPathIIScales4RegstDescId(
    const ChainActGraph& graph) {
  auto regst_desc_id2consumer_id2ii_scale =
      std::make_shared<HashMap<int64_t, HashMap<int64_t, double>>>();
  graph.ForEachRegstDescConsumerPathIIScale(
      [&](int64_t regst_desc_id, int64_t consumer_actor_id, double ii_scale) {
        TaskType task_type = graph.GetTaskProto(consumer_actor_id).task_type();
        (*regst_desc_id2consumer_id2ii_scale)[regst_desc_id][consumer_actor_id] =
            IIScale4Actor(task_type, ii_scale);
      });
  auto empty = std::make_shared<const HashMap<int64_t, double>>();
  return [regst_desc_id2consumer_id2ii_scale,
          empty](int64_t regst_desc_id) -> const HashMap<int64_t, double>& {
    const auto& it = regst_desc_id2consumer_id2ii_scale->find(regst_desc_id);
    if (it == regst_desc_id2consumer_id2ii_scale->end()) {
      return *empty;
    } else {
      return it->second;
    }
  };
}

void TryConnectWithMemSafeGuardCtrlRegstDesc(TaskProto* src_task_proto, TaskProto* dst_task_proto) {
  RegstDescProto* ctrl_regst_desc =
      FindOrCreateProducedCtrlRegstDesc(src_task_proto, "out_ctrl_shared_mem_safe_guard");
  int64_t dst_task_id = dst_task_proto->task_id();
  if (!IsInRepeatedField(ctrl_regst_desc->consumer_task_id(), dst_task_id)) {
    ctrl_regst_desc->add_consumer_task_id(dst_task_id);
    int64_t ctrl_regst_desc_id = ctrl_regst_desc->regst_desc_id();
    RegstDescIdSet* consumed_ctrl_regst_desc_ids =
        FindOrCreateConsumedCtrlRegstDescIdSet(dst_task_proto, "in_ctrl");
    CHECK(!IsInRepeatedField(consumed_ctrl_regst_desc_ids->regst_desc_id(), ctrl_regst_desc_id));
    consumed_ctrl_regst_desc_ids->add_regst_desc_id(ctrl_regst_desc_id);
  }
}

void CollectTailRegstConsumerTaskIds(const std::vector<const RegstDescProto*>& shared_mem_regsts,
                                     HashSet<int64_t>* task_ids) {
  for (const RegstDescProto* regst_proto : shared_mem_regsts) {
    if (regst_proto == shared_mem_regsts.front()) { continue; }
    for (int64_t consumer_id : regst_proto->consumer_task_id()) { task_ids->insert(consumer_id); }
  }
}

void CollectSinkTaskIds(const HashSet<int64_t>& task_ids,
                        const std::function<bool(int64_t, int64_t)>& IsReachable,
                        std::list<int64_t>* sink_task_ids) {
  auto IsReachableToAnyOherTask = [&](int64_t src_task_id) -> bool {
    for (int64_t dst_task_id : task_ids) {
      if (src_task_id == dst_task_id) { continue; }
      if (IsReachable(src_task_id, dst_task_id)) { return true; }
    }
    return false;
  };
  sink_task_ids->clear();
  for (int64_t src_task_id : task_ids) {
    if (!IsReachableToAnyOherTask(src_task_id)) { sink_task_ids->push_back(src_task_id); }
  }
}

std::function<void(const std::vector<const RegstDescProto*>&)> MakeSetterAddCtrlRegst(
    Plan* plan, const std::function<bool(int64_t, int64_t)>& IsReachable) {
  auto task_id2task_proto = std::make_shared<HashMap<int64_t, TaskProto*>>();
  for (int i = 0; i < plan->task_size(); i++) {
    TaskProto* task_proto = plan->mutable_task(i);
    CHECK(task_id2task_proto->emplace(task_proto->task_id(), task_proto).second);
  }
  return [task_id2task_proto,
          IsReachable](const std::vector<const RegstDescProto*>& shared_mem_regsts) {
    if (shared_mem_regsts.size() == 1) { return; }
    int64_t header_task_id = shared_mem_regsts.front()->producer_task_id();
    TaskProto* header_task_proto = task_id2task_proto->at(header_task_id);
    HashSet<int64_t> tail_regsts_consumer_task_ids;
    CollectTailRegstConsumerTaskIds(shared_mem_regsts, &tail_regsts_consumer_task_ids);
    std::list<int64_t> sink_task_ids;
    CollectSinkTaskIds(tail_regsts_consumer_task_ids, IsReachable, &sink_task_ids);
    for (int64_t sink_task_id : sink_task_ids) {
      TaskProto* sink_task_proto = task_id2task_proto->at(sink_task_id);
      TryConnectWithMemSafeGuardCtrlRegstDesc(header_task_proto, sink_task_proto);
    }
  };
}

<<<<<<< HEAD
=======
void ForEachMemSharingCriticalSection(
    const Plan& plan, const std::function<int64_t(int64_t)>& OrderInGraph4TaskId,
    const std::function<void(const std::vector<const RegstDescProto*>&)>& Handler) {
  HashMap<int32_t, std::vector<const RegstDescProto*>> mem_sharing_id2regst_descs;
  for (const auto& task : plan.task()) {
    for (const auto& pair : task.produced_regst_desc()) {
      int32_t mem_sharing_id = pair.second.mem_shared_id();
      if (mem_sharing_id != -1 && pair.second.consumer_task_id_size() > 0) {
        CHECK(pair.second.enable_mem_sharing());
        mem_sharing_id2regst_descs[mem_sharing_id].push_back(&pair.second);
      }
    }
  }
  for (auto& pair : mem_sharing_id2regst_descs) {
    std::sort(pair.second.begin(), pair.second.end(),
              [&](const RegstDescProto* lhs, const RegstDescProto* rhs) {
                int64_t lhs_order_in_graph = OrderInGraph4TaskId(lhs->producer_task_id());
                int64_t rhs_order_in_graph = OrderInGraph4TaskId(rhs->producer_task_id());
                return lhs_order_in_graph < rhs_order_in_graph;
              });
    Handler(pair.second);
  }
}

>>>>>>> f8561470
void FixReliantCtrlRegstNum(const Plan& plan, const std::function<uint64_t(int64_t)>& GetRegstNum,
                            const std::function<void(int64_t, uint64_t)>& SetRegstNum) {
  for (const auto& task_proto : plan.task()) {
    for (const auto& pair : task_proto.produced_regst_desc()) {
      const RegstDescProto& regst = pair.second;
      const RegstDescTypeProto& regst_type = regst.regst_desc_type();
      if (regst_type.has_ctrl_regst_desc()
          && regst_type.ctrl_regst_desc().has_reliant_regst_desc_id()) {
        // set ctrl regst num between copyHd and MdUpdt
        CHECK(task_proto.task_type() == kCopyHd);
        uint64_t regst_num = GetRegstNum(regst_type.ctrl_regst_desc().reliant_regst_desc_id())
                             + Global<JobDesc>::Get()->NumOfPiecesInBatch() - 1;
        SetRegstNum(regst.regst_desc_id(), regst_num);
      }
    }
  }
}

}  // namespace

uint64_t Improver::AvailableMemSize(int64_t machine_id, int64_t memory_zone_id) const {
  int64_t mem_size = amd_.machine_amd(machine_id).zone_size(memory_zone_id);
  JobDesc* job_desc = Global<JobDesc>::Get();
  if (memory_zone_id == job_desc->GpuDeviceNum()) {
    mem_size -= job_desc->reserved_host_mem_byte();
    mem_size -= job_desc->persistence_buf_byte() * record_load_task_num_.at(machine_id);
  } else {
    mem_size -= job_desc->reserved_device_mem_byte();
  }
  CHECK_GT(mem_size, 0);
  return static_cast<uint64_t>(mem_size);
}

int64_t Improver::GetMemoryZoneId(const MemoryCase& mem_case) const {
  if (mem_case.has_device_cuda_mem()) {
    return mem_case.device_cuda_mem().device_id();
  } else {
    return Global<JobDesc>::Get()->GpuDeviceNum();
  }
}

void Improver::MakeMemZoneRegstDescs(const Plan& plan, MemZoneRegstDescs* mz2regst_desc) const {
  mz2regst_desc->resize(amd_.machine_amd_size());
  FOR_RANGE(int64_t, machine_id, 0, amd_.machine_amd_size()) {
    mz2regst_desc->at(machine_id).resize(amd_.machine_amd(machine_id).zone_size_size());
  }
  for (const auto& task : plan.task()) {
    for (const auto& pair : task.produced_regst_desc()) {
      int64_t mem_zone_id = GetMemoryZoneId(pair.second.mem_case());
      mz2regst_desc->at(task.machine_id()).at(mem_zone_id).push_back(&pair.second);
    }
  }
}

bool Improver::IsAnyZoneOutOfMemory(
    const MemZoneRegstDescs& mz_regst_descs,
    const std::function<const HashMap<int64_t, double>&(int64_t)>& PathDurations4RegstDescId,
    const std::function<const HashMap<int64_t, double>&(int64_t)>& PathIIScales4RegstDescId,
    double ii) const {
  FOR_RANGE(int64_t, machine_id, 0, mz_regst_descs.size()) {
    FOR_RANGE(int64_t, mem_zone_id, 0, mz_regst_descs[machine_id].size()) {
      const auto& regst_descs = mz_regst_descs[machine_id][mem_zone_id];
      if (CalcMemoryConsumed(regst_descs, PathDurations4RegstDescId, PathIIScales4RegstDescId, ii)
          >= AvailableMemSize(machine_id, mem_zone_id)) {
        return true;
      }
    }
  }
  return false;
}

double Improver::CalcMaxRegstDescDuration(
    const std::function<const HashMap<int64_t, double>&(int64_t)>& PathDurations4RegstDescId,
    const MemZoneRegstDescs& mz_regst_descs) const {
  double max_duration = 0;
  for (const auto& zone_regst_descs : mz_regst_descs) {
    for (const auto& regst_descs : zone_regst_descs) {
      for (const RegstDescProto* regst_desc : regst_descs) {
        for (const auto& pair : PathDurations4RegstDescId(regst_desc->regst_desc_id())) {
          max_duration = std::max(max_duration, pair.second);
        }
      }
    }
  }
  return max_duration;
}

double Improver::BinarySearchII(
    double base_ii,
    const std::function<const HashMap<int64_t, double>&(int64_t)>& PathDurations4RegstDescId,
    const std::function<const HashMap<int64_t, double>&(int64_t)>& PathIIScales4RegstDescId,
    const MemZoneRegstDescs& mz_regst_descs) const {
  double max_duration = CalcMaxRegstDescDuration(PathDurations4RegstDescId, mz_regst_descs);
  CHECK(!IsAnyZoneOutOfMemory(mz_regst_descs, PathDurations4RegstDescId, PathIIScales4RegstDescId,
                              max_duration));
  const double ii_search_threshold = 1;
  double r = max_duration;
  double l = base_ii;
  double mid = base_ii;
  while ((r - l) > ii_search_threshold) {
    mid = (l + r) / 2;
    if (IsAnyZoneOutOfMemory(mz_regst_descs, PathDurations4RegstDescId, PathIIScales4RegstDescId,
                             mid)) {
      l = mid;
    } else {
      r = mid;
    }
  }
  return r;
}

void Improver::ForEachImprovedRegstNum(
    const ChainActGraph& graph, const Plan& plan, bool is_memory_limited,
    const std::function<const HashMap<int64_t, double>&(int64_t)>& PathDurations4RegstDescId,
    const std::function<const HashMap<int64_t, double>&(int64_t)>& PathIIScales4RegstDescId,
    const std::function<void(int64_t, uint64_t)>& Handler) const {
  double ii = CalcBaseII(graph);
  if (is_memory_limited) {
    MemZoneRegstDescs mz_regst_descs;
    MakeMemZoneRegstDescs(plan, &mz_regst_descs);
    ii = BinarySearchII(ii, PathDurations4RegstDescId, PathIIScales4RegstDescId, mz_regst_descs);
  }
  LOG(INFO) << "memory " << (is_memory_limited ? "limited" : "unlimited") << " ii: " << ii;
  for (const auto& task_proto : plan.task()) {
    for (const auto& pair : task_proto.produced_regst_desc()) {
      uint64_t regst_num =
          CalcRegstNum(pair.second, PathDurations4RegstDescId, ii, PathIIScales4RegstDescId);
      Handler(pair.second.regst_desc_id(), regst_num);
    }
  }
}

void Improver::ForEachInferredMemSharingCriticalSection(
    const Plan& plan, const std::function<int64_t(int64_t)>& OrderInGraph4TaskId,
    const std::function<void(const std::vector<const RegstDescProto*>&)>& Handler) const {
  HashMap<int32_t, std::vector<const RegstDescProto*>> mem_sharing_id2regst_descs;
  for (const auto& task : plan.task()) {
    for (const auto& pair : task.produced_regst_desc()) {
      int32_t mem_shared_id = pair.second.mem_shared_id();
      if (mem_shared_id > start_mem_shared_id_ && pair.second.consumer_task_id_size() > 0) {
        CHECK(pair.second.enable_mem_sharing());
        mem_sharing_id2regst_descs[mem_shared_id].push_back(&pair.second);
      }
    }
  }
  for (auto& pair : mem_sharing_id2regst_descs) {
    std::sort(pair.second.begin(), pair.second.end(),
              [&](const RegstDescProto* lhs, const RegstDescProto* rhs) {
                int64_t lhs_order_in_graph = OrderInGraph4TaskId(lhs->producer_task_id());
                int64_t rhs_order_in_graph = OrderInGraph4TaskId(rhs->producer_task_id());
                CHECK_NE(lhs_order_in_graph, rhs_order_in_graph);
                return lhs_order_in_graph < rhs_order_in_graph;
              });
    Handler(pair.second);
  }
}

void Improver::Init(const AvailableMemDesc& amd, const Plan& naive_plan) {
  start_mem_shared_id_ = Global<IDMgr>::Get()->NewMemSharedId();
  amd_ = amd;
  record_load_task_num_.assign(Global<JobDesc>::Get()->TotalMachineNum(), 0);
  for (const TaskProto& task_proto : naive_plan.task()) {
    if (task_proto.task_type() == TaskType::kRecordLoad) {
      record_load_task_num_.at(Global<IDMgr>::Get()->MachineId4ActorId(task_proto.task_id())) += 1;
    }
  }
}

Plan Improver::ImproveMemSharedIdOnly(const AvailableMemDesc& amd, const Plan& naive_plan) {
  Init(amd, naive_plan);
  Plan mem_shared_plan = ImproveMemSharedId(naive_plan);
  // Check if there is any zone out of memory even though all register_num == 1
  MemZoneRegstDescs mz_regst_descs;
  MakeMemZoneRegstDescs(mem_shared_plan, &mz_regst_descs);
  HashMap<int64_t, double> zero2one{{0, 1}};
  auto Zero2One = [&](int64_t) -> const HashMap<int64_t, double>& { return zero2one; };
  CHECK(!IsAnyZoneOutOfMemory(mz_regst_descs, Zero2One, Zero2One, 1));
  return mem_shared_plan;
}

Plan Improver::Improve(const AvailableMemDesc& amd, const Plan& naive_plan,
                       const std::string& act_event_filepath) {
<<<<<<< HEAD
  Init(amd, naive_plan);
  auto act_events = std::make_unique<std::list<ActEvent>>();
  ParseActEvents(act_event_filepath, act_events.get());
  ActGraph act_graph(naive_plan, std::move(act_events));
=======
  InitAvailableMemDesc(amd, naive_plan);
  std::list<std::unique_ptr<ActEvent>> act_events;
  ParseActEvents(act_event_filepath, &act_events);
  ChainActGraph act_graph(naive_plan, std::move(act_events));

>>>>>>> f8561470
  auto PathDurations4RegstDescId = MakeGetterPathDurations4RegstDescId(act_graph);
  auto PathIIScales4RegstDescId = MakeGetterPathIIScales4RegstDescId(act_graph);
  Plan mem_unlimited_plan(naive_plan);
  ForEachImprovedRegstNum(act_graph, naive_plan, false, PathDurations4RegstDescId,
                          PathIIScales4RegstDescId, MakeSetterSetPlanRegstNum(&mem_unlimited_plan));
  Plan mem_shared_plan = ImproveMemSharedId(mem_unlimited_plan);
  Plan plan(mem_shared_plan);
  ForEachImprovedRegstNum(act_graph, mem_shared_plan, true, PathDurations4RegstDescId,
                          PathIIScales4RegstDescId, MakeSetterSetPlanRegstNum(&plan));
  FixReliantCtrlRegstNum(plan, MakeGetterGetPlanRegstNum(&plan), MakeSetterSetPlanRegstNum(&plan));
  return plan;
}

Plan Improver::ImproveMemSharedId(const Plan& naive_plan) const {
  Plan plan(naive_plan);
  PlanTaskGraph plan_task_graph(naive_plan);
  ForEachImprovedMemSharedId(plan_task_graph, MakeSetterSetPlanMemSharedId(&plan));
  auto OrderInGraph4TaskId = [&](int64_t task_id) {
    return plan_task_graph.TaskProto4TaskId(task_id)->task_set_info().order_in_graph();
  };
  auto IsReachable = [&](int64_t src_task_id, int64_t dst_task_id) {
    return plan_task_graph.IsReachableInSameArea(src_task_id, dst_task_id);
  };
  ForEachInferredMemSharingCriticalSection(plan, OrderInGraph4TaskId,
                                           MakeSetterAddCtrlRegst(&plan, IsReachable));
  return plan;
}

}  // namespace oneflow<|MERGE_RESOLUTION|>--- conflicted
+++ resolved
@@ -359,33 +359,6 @@
   };
 }
 
-<<<<<<< HEAD
-=======
-void ForEachMemSharingCriticalSection(
-    const Plan& plan, const std::function<int64_t(int64_t)>& OrderInGraph4TaskId,
-    const std::function<void(const std::vector<const RegstDescProto*>&)>& Handler) {
-  HashMap<int32_t, std::vector<const RegstDescProto*>> mem_sharing_id2regst_descs;
-  for (const auto& task : plan.task()) {
-    for (const auto& pair : task.produced_regst_desc()) {
-      int32_t mem_sharing_id = pair.second.mem_shared_id();
-      if (mem_sharing_id != -1 && pair.second.consumer_task_id_size() > 0) {
-        CHECK(pair.second.enable_mem_sharing());
-        mem_sharing_id2regst_descs[mem_sharing_id].push_back(&pair.second);
-      }
-    }
-  }
-  for (auto& pair : mem_sharing_id2regst_descs) {
-    std::sort(pair.second.begin(), pair.second.end(),
-              [&](const RegstDescProto* lhs, const RegstDescProto* rhs) {
-                int64_t lhs_order_in_graph = OrderInGraph4TaskId(lhs->producer_task_id());
-                int64_t rhs_order_in_graph = OrderInGraph4TaskId(rhs->producer_task_id());
-                return lhs_order_in_graph < rhs_order_in_graph;
-              });
-    Handler(pair.second);
-  }
-}
-
->>>>>>> f8561470
 void FixReliantCtrlRegstNum(const Plan& plan, const std::function<uint64_t(int64_t)>& GetRegstNum,
                             const std::function<void(int64_t, uint64_t)>& SetRegstNum) {
   for (const auto& task_proto : plan.task()) {
@@ -568,18 +541,11 @@
 
 Plan Improver::Improve(const AvailableMemDesc& amd, const Plan& naive_plan,
                        const std::string& act_event_filepath) {
-<<<<<<< HEAD
   Init(amd, naive_plan);
-  auto act_events = std::make_unique<std::list<ActEvent>>();
-  ParseActEvents(act_event_filepath, act_events.get());
-  ActGraph act_graph(naive_plan, std::move(act_events));
-=======
-  InitAvailableMemDesc(amd, naive_plan);
   std::list<std::unique_ptr<ActEvent>> act_events;
   ParseActEvents(act_event_filepath, &act_events);
   ChainActGraph act_graph(naive_plan, std::move(act_events));
 
->>>>>>> f8561470
   auto PathDurations4RegstDescId = MakeGetterPathDurations4RegstDescId(act_graph);
   auto PathIIScales4RegstDescId = MakeGetterPathIIScales4RegstDescId(act_graph);
   Plan mem_unlimited_plan(naive_plan);
