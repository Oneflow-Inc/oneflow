--- conflicted
+++ resolved
@@ -3,10 +3,10 @@
 #include "oneflow/core/persistence/normal_persistent_in_stream.h"
 #include "oneflow/core/register/register_desc.pb.h"
 #include "oneflow/core/register/register_manager.h"
+#include "oneflow/core/job/job_desc.h"
 
 namespace oneflow {
 
-<<<<<<< HEAD
 namespace {
 
 void ParseActEvents(const std::string& act_event_filepath,
@@ -41,7 +41,7 @@
                    const std::list<const RegstDescProto*>& regst_descs,
                    const HashMap<int64_t, double>& regst_desc_id2num) {
   return MemoryConsuming(regst_descs, regst_desc_id2num)
-         >= Improver::Singleton()->MemorySize(machine_id, memory_zone_id);
+         >= Improver::Singleton()->AvailableMemSize(machine_id, memory_zone_id);
 }
 
 void ComputeIIAndRegstDescAvgLifeTime(
@@ -85,8 +85,7 @@
 
 void MakeMemoryDevice2RegstDescs(
     const Plan& plan,
-    HashMap<int64_t, HashMap<int64_t, std::list<const RegstDescProto*>>>*
-        mz2regst_desc) {
+    std::vector<std::vector<std::list<const RegstDescProto*>>>* mz2regst_desc) {
   for (const auto& task : plan.task()) {
     for (const auto& pair : task.produced_regst_desc()) {
       int64_t mem_zone_id =
@@ -124,16 +123,13 @@
   for (const auto& pair : regst_desc_id2life_time) {
     (*regst_desc_id2num)[pair.first] = pair.second / ii;
   }
-  HashMap<int64_t, HashMap<int64_t, std::list<const RegstDescProto*>>>
-      mz2regst_desc;
-  MakeMemoryDevice2RegstDescs(graph.plan(), &mz2regst_desc);
-  for (const auto& machine_regst_desc : mz2regst_desc) {
-    int64_t machine_id = machine_regst_desc.first;
-    const auto& mem_zone_id2regst_desc = machine_regst_desc.second;
-    for (const auto& pair : mem_zone_id2regst_desc) {
+  std::vector<std::vector<std::list<const RegstDescProto*>>> mz_regst_descs;
+  MakeMemoryDevice2RegstDescs(graph.plan(), &mz_regst_descs);
+  FOR_RANGE(int64_t, machine_id, 0, mz_regst_descs.size()) {
+    FOR_RANGE(int64_t, mem_zone_id, 0, mz_regst_descs[machine_id].size()) {
       FindMinRegstNumWithLeastPerformanceLoss(
-          machine_id, pair.first, ii, pair.second, regst_desc_id2life_time,
-          regst_desc_id2num);
+          machine_id, mem_zone_id, ii, mz_regst_descs[machine_id][mem_zone_id],
+          regst_desc_id2life_time, regst_desc_id2num);
     }
   }
 }
@@ -157,22 +153,19 @@
 
 }  // namespace
 
-size_t Improver::MemorySize(int64_t machine_id, int64_t memory_zone_id) const {
-  TODO();
-  return 0;
+size_t Improver::AvailableMemSize(int64_t machine_id,
+                                  int64_t memory_zone_id) const {
+  return amd_.machine_amd(machine_id).zone_size(memory_zone_id) * 0.95;
 }
 
 int64_t Improver::GetMemoryZoneId(const MemoryCase& mem_case) const {
   if (mem_case.has_device_cuda_mem()) {
     return mem_case.device_cuda_mem().device_id();
   }
-  return -1;
+  return JobDesc::Singleton()->resource().device_num_per_machine();
 }
 
 Plan Improver::Improve(const Plan& naive_plan,
-=======
-Plan Improver::Improve(const Plan& naive_plan, const AvailableMemDesc& amd,
->>>>>>> a3ecb0d0
                        const std::string& act_event_filepath) {
   Plan plan(naive_plan);
   auto act_events = of_make_unique<std::list<ActEvent>>();
