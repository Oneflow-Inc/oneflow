--- conflicted
+++ resolved
@@ -303,7 +303,6 @@
   };
 }
 
-<<<<<<< HEAD
 void TryConnectWithMemSafeGuardCtrlRegstDesc(TaskProto* src_task_proto, TaskProto* dst_task_proto) {
   RegstDescProto* ctrl_regst_desc =
       FindOrCreateProducedCtrlRegstDesc(src_task_proto, "out_ctrl_shared_mem_safe_guard");
@@ -398,20 +397,7 @@
   Plan ret(plan);
   ForEachMemSharingCriticalSection(plan, MakeSetterAddCtrlRegst(&ret, IsReachable));
   return ret;
-=======
-void ForEachMemSharingCriticalSection(
-    const Plan& plan,
-    const std::function<void(const std::vector<const RegstDescProto*>&)>& Handler) {
-  TODO();
-}
-
-std::function<void(const std::vector<const RegstDescProto*>&)> MakeSetterAddCtrlRegst(
-    Plan* plan, const std::function<bool(int64_t, int64_t)>& IsReachable) {
-  TODO();
->>>>>>> a385a350
-}
-
-}  // namespace
+}
 
 uint64_t Improver::AvailableMemSize(int64_t machine_id, int64_t memory_zone_id) const {
   int64_t mem_size = amd_.machine_amd(machine_id).zone_size(memory_zone_id);
