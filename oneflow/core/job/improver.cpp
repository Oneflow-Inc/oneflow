--- conflicted
+++ resolved
@@ -561,14 +561,7 @@
           CalcMemoryConsumed(regst_descs, PathDurations4RegstDescId, PathIIScales4RegstDescId, ii);
       const uint64_t available = AvailableMemSize(machine_id, mem_zone_id);
       if (calc >= available) {
-<<<<<<< HEAD
-        const char* device_tag =
-            JUST(DeviceTag4DeviceType(DeserializeMemZoneIdFromInt64(mem_zone_id).device_type()));
-=======
-        const auto* id_mgr = Global<IDMgr>::Get();
-        const std::string device_tag = *JUST(DeviceTag4DeviceType(
-            id_mgr->IsGpuMemZone(mem_zone_id) ? DeviceType::kGPU : DeviceType::kCPU));
->>>>>>> 5b4144ce
+        const std::string device_tag = *JUST(DeviceTag4DeviceType(DeserializeMemZoneIdFromInt64(mem_zone_id).device_type()));
         return Error::MemoryZoneOutOfMemoryError(machine_id, mem_zone_id, calc, available,
                                                  device_tag)
                << "OOM detected at compile time. ";
