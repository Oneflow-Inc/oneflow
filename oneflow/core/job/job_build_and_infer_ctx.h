/*
Copyright 2020 The OneFlow Authors. All rights reserved.

Licensed under the Apache License, Version 2.0 (the "License");
you may not use this file except in compliance with the License.
You may obtain a copy of the License at

    http://www.apache.org/licenses/LICENSE-2.0

Unless required by applicable law or agreed to in writing, software
distributed under the License is distributed on an "AS IS" BASIS,
WITHOUT WARRANTIES OR CONDITIONS OF ANY KIND, either express or implied.
See the License for the specific language governing permissions and
limitations under the License.
*/
#ifndef ONEFLOW_CORE_JOB_JOB_BUILD_AND_INFER_CTX_H_
#define ONEFLOW_CORE_JOB_JOB_BUILD_AND_INFER_CTX_H_

#include "oneflow/core/common/util.h"
#include "oneflow/core/common/maybe.h"
#include "oneflow/core/common/shape.h"
#include "oneflow/core/common/stride.h"
#include "oneflow/core/common/data_type.h"
#include "oneflow/core/job/parallel_desc.h"
#include "oneflow/core/job/job.pb.h"
#include "oneflow/core/operator/operator.h"
#include "oneflow/core/register/blob_desc.h"

namespace oneflow {

class JobBuildAndInferCtx {
 public:
  OF_DISALLOW_COPY_AND_MOVE(JobBuildAndInferCtx);
  JobBuildAndInferCtx(Job* job, int64_t job_id);
  virtual ~JobBuildAndInferCtx() = default;

  Maybe<void> SetJobConf(const JobConfigProto& job_conf);
  Maybe<void> AddLbiAndDiffWatcherUuidPair(const LbiAndDiffWatcherUuidPair& lbi_uuid_pair);
<<<<<<< HEAD
  Maybe<OpAttribute> AddAndInferGlobalOp(const OperatorConf& op_conf);
  Maybe<OpAttribute> AddAndInferMirroredOp(const OperatorConf& op_conf);
=======
  Maybe<OpAttribute> AddAndInferConsistentOp(const OperatorConf& op_conf);
  Maybe<OpAttribute> AddAndInferLocalOp(const OperatorConf& op_conf);
>>>>>>> c4b69122
  Maybe<void> AddLossLogicalBlobName(const std::string& lbn);
  Maybe<void> SetTrainConf(const TrainConf& train_conf);

  bool HasJobConf() const;
  Maybe<Shape> GetStaticShape(const std::string& lbn) const;
  Maybe<DataType> GetDataType(const std::string& lbn) const;
  Maybe<bool> IsDynamic(const std::string& lbn) const;
  Maybe<bool> IsDisableBoxing(const std::string& lbn) const;
  Maybe<void> DisableBoxing(const std::string& lbn);
  Maybe<OptInt64> GetSplitAxisFromProducerView(const std::string& lbn) const;
  Maybe<const ParallelDesc*> GetParallelDescFromProducerView(const std::string& lbn) const;

  bool IsLocalBlob(const std::string& lbn) const;
  Maybe<int> LocalBlobGetNumSubLbi(const std::string& lbn) const;
  Maybe<const LogicalBlobId*> LocalBlobGetSubLbi(const std::string& lbn, int index) const;

  Maybe<Shape> LocalBlobGetStaticShape(const std::string& lbn_with_hint) const;
  Maybe<DataType> LocalBlobGetDataType(const std::string& lbn_with_hint) const;
  Maybe<bool> LocalBlobIsDynamic(const std::string& lbn_with_hint) const;
  Maybe<OptInt64> LocalBlobGetSplitAxisFromProducerView(const std::string& lbn_with_hint) const;
  Maybe<const ParallelDesc*> LocalBlobGetParallelDescFromProducerView(
      const std::string& lbn_with_hint) const;

  const Job& job() const;
  int64_t job_id() const { return job_id_; }
  Maybe<void> CheckJob() const;
  std::string GetJobStructureGraphJson(const std::string& job_name) const;
  Maybe<void> CheckLbnValidAndExist(const std::string& lbn) const;
  Maybe<void> Rebuild();
  Maybe<std::string> GetOpBlobLbn(const std::string& op_name, const std::string& bn_in_op) const;

  // NOTE(chengcheng): Only used in multi-client.
  Maybe<std::string> NewUniqueOpNameByFunctionalOpConf(const OperatorConf& op_conf);

  virtual Maybe<void> Complete() = 0;

 protected:
  virtual Maybe<void> CheckAllInputsWithSameParallelNum(const Operator& op,
                                                        int32_t parallel_num) const = 0;
<<<<<<< HEAD
  virtual std::string GetMirroredOpName(const std::string& op_name, int64_t parallel_id) const = 0;
  virtual int64_t SizeOfSubGlobalOpList(int64_t parallel_num) const = 0;
  virtual ParallelConf GetMirroredOpParallelConf(const ParallelDesc&,
                                                 int64_t parallel_id) const = 0;
  virtual bool GetIsMirroredParallelView() const = 0;
  virtual Maybe<LogicalBlobId> FindOrCreateMirroredLbiFromCompatibleGlobalBlob(
=======
  virtual std::string GetLocalOpName(const std::string& op_name, int64_t parallel_id) const = 0;
  virtual int64_t SizeOfSubConsistentOpList(int64_t parallel_num) const = 0;
  virtual ParallelConf GetLocalOpParallelConf(const ParallelDesc&, int64_t parallel_id) const = 0;
  virtual bool GetIsLocalParallelView() const = 0;
  virtual Maybe<LogicalBlobId> FindOrCreateLocalLbiFromCompatibleConsistentBlob(
>>>>>>> c4b69122
      int64_t scope_symbol_id, const LogicalBlobId& lbn) = 0;

  Job* mut_job() const { return job_; }
  const HashMap<LogicalBlobId, std::vector<LogicalBlobId>>& local_lbi2sub_lbis() const {
    return local_lbi2sub_lbis_;
  }
  HashMap<LogicalBlobId, std::vector<LogicalBlobId>>* mut_local_lbi2sub_lbis() {
    return &local_lbi2sub_lbis_;
  }
  Maybe<const ParallelDesc*> ParallelDesc4Lbi(const LogicalBlobId& lbi) const;
<<<<<<< HEAD
  HashMap<LogicalBlobId, LogicalBlobId>* mut_global_lbi2mirrored_lbi() {
    return &global_lbi2mirrored_lbi_;
=======
  HashMap<LogicalBlobId, LogicalBlobId>* mut_consistent_lbi2local_lbi() {
    return &consistent_lbi2local_lbi_;
>>>>>>> c4b69122
  }
  Maybe<const SbpParallel*> SbpParallel4Lbi(const LogicalBlobId& lbi) const;
  bool IsVariableLbi(const LogicalBlobId& lbi) const;
  Maybe<Operator*> Op4OpName(const std::string& op_name) const;
  Maybe<OpAttribute> AddAndInferOp(const OperatorConf& op_conf, const ParallelConf& parallel_conf,
                                   const JobDesc* job_desc, bool is_local_parallel_view);

 private:
  Maybe<ParallelConf> InferOpParallelConf(
      const Operator& op, const ParallelConf& origin_parallel_conf,
      const HashMap<std::string, bool>& ibn2disable_boxing) const;
  Maybe<void> AddOpNameParallelConf2Placement(const std::string& op_name,
                                              const ParallelConf& parallel_conf);
  void InitIbn2DisableBoxing(const Operator& op, HashMap<std::string, bool>* ibn2disable_boxing);
  Maybe<NdSbpSignature> InitConstraitNdSbpSignature(
      const Operator& op, const HashMap<std::string, bool>& ibn2disable_boxing) const;
  Maybe<OperatorConf> DecodeLbiHintAndReturnNewOpConf(const Operator& op,
                                                      SbpSignature* sbp_sig_conf) const;
  Maybe<void> AddLbiParallelConf2BlobPlacement(
      const Operator* op, std::function<ParallelDesc*(const std::string&)> ParallelDesc4Obn);
  void AddOpAndUpdateJobParallelViewConf(const OperatorConf& operator_conf,
                                         const ParallelDesc& parallel_desc,
                                         const NdSbpSignature& nd_sbp_signature,
                                         bool is_local_parallel_view) const;
  Maybe<void> InferLocalSignature(Operator*, bool is_local_parallel_view_conf, const ParallelDesc&);
  Maybe<void> InferOpOutNdSbp(Operator*, const NdSbpSignature&, const ParallelDesc&);
  Maybe<void> GenOpProducedEmptyLogicalBlobDesc(Operator* op);
  Maybe<void> CheckOpBlobSplitability(Operator*, int64_t parallel_num);
  Maybe<void> CheckPlacement() const;
  Maybe<void> CheckJobConf() const;
  Maybe<void> CheckOpScope() const;
<<<<<<< HEAD
  Maybe<LogicalBlobId> GetMirroredLbi(const std::string& lbn_with_hint) const;
  bool HasAnyMirroredBlobInput(const Operator& op) const;
  Maybe<void> CheckAllInputsConvertableToMirroredBlob(const Operator& op) const;
  Maybe<void> AddLossGlobalBlobName(const std::string& lbn);
  Maybe<void> AddLossMirroredBlobName(const std::string& lbn);
=======
  Maybe<LogicalBlobId> GetLocalLbi(const std::string& lbn_with_hint) const;
  bool HasAnyLocalBlobInput(const Operator& op) const;
  Maybe<void> CheckAllInputsConvertableToLocalBlob(const Operator& op) const;
  Maybe<void> AddLossConsistentBlobName(const std::string& lbn);
  Maybe<void> AddLossLocalBlobName(const std::string& lbn);
>>>>>>> c4b69122
  Maybe<const LogicalBlobId*> GetSubLbi(int64_t scope_symbol_id, const LogicalBlobId& lbi,
                                        int32_t index);
  Maybe<bool> AllInputsBroadcastParallel(const Operator& op) const;
  Maybe<void> InferBlobBackwardSignature(Operator* op);
  Maybe<void> InferBlobBackwardSignature(
      const Operator& op, std::function<bool(const LogicalBlobId&)>* IsLbiBackwardUsed);

  Job* job_;
  int64_t job_id_;
  HashMap<LogicalBlobId, std::unique_ptr<BlobDesc>> lbi2logical_blob_desc_;
  HashMap<LogicalBlobId, NdSbp> lbi2nd_sbp_from_producer_view_;
  HashMap<LogicalBlobId, ParallelDesc> lbi2parallel_desc_from_producer_view_;
  HashMap<LogicalBlobId, bool> lbi2disable_boxing_;
  HashMap<std::string, std::shared_ptr<Operator>> op_name2op_;
  HashMap<ParallelDesc, PlacementGroup*> parallel_desc2placement_group_;
  HashMap<ParallelDesc, BlobPlacementGroup*> parallel_desc2blob_placement_group_;
<<<<<<< HEAD
  HashMap<LogicalBlobId, LogicalBlobId> global_lbi2mirrored_lbi_;
  HashMap<LogicalBlobId, std::vector<LogicalBlobId>> mirrored_lbi2sub_lbis_;
  HashMap<LogicalBlobId, ParallelDesc> mirrored_lbi2parallel_desc_;
  HashMap<LogicalBlobId, SbpParallel> mirrored_lbi2sbp_parallel_;
=======
  HashMap<LogicalBlobId, LogicalBlobId> consistent_lbi2local_lbi_;
  HashMap<LogicalBlobId, std::vector<LogicalBlobId>> local_lbi2sub_lbis_;
  HashMap<LogicalBlobId, ParallelDesc> local_lbi2parallel_desc_;
  HashMap<LogicalBlobId, SbpParallel> local_lbi2sbp_parallel_;
>>>>>>> c4b69122
  bool is_job_conf_frozen_;
  bool has_job_conf_;
  HashMap<std::string, bool> op_name2ancestors_need_no_grad_;
  int64_t unique_op_name_index_;
};

class LazyJobBuildAndInferCtx : public JobBuildAndInferCtx {
 public:
  OF_DISALLOW_COPY_AND_MOVE(LazyJobBuildAndInferCtx);
  LazyJobBuildAndInferCtx(Job* job, int64_t job_id) : JobBuildAndInferCtx(job, job_id) {}
  virtual ~LazyJobBuildAndInferCtx() = default;

 private:
  Maybe<void> Complete() override;
  Maybe<void> CheckAllInputsWithSameParallelNum(const Operator& op,
                                                int32_t parallel_num) const override;
<<<<<<< HEAD
  std::string GetMirroredOpName(const std::string& op_name, int64_t parallel_id) const override;
  int64_t SizeOfSubGlobalOpList(int64_t parallel_num) const override { return parallel_num; }
  ParallelConf GetMirroredOpParallelConf(const ParallelDesc&, int64_t parallel_id) const override;
  bool GetIsMirroredParallelView() const override { return false; }
  Maybe<LogicalBlobId> FindOrCreateMirroredLbiFromCompatibleGlobalBlob(
=======
  std::string GetLocalOpName(const std::string& op_name, int64_t parallel_id) const override;
  int64_t SizeOfSubConsistentOpList(int64_t parallel_num) const override { return parallel_num; }
  ParallelConf GetLocalOpParallelConf(const ParallelDesc&, int64_t parallel_id) const override;
  bool GetIsLocalParallelView() const override { return false; }
  Maybe<LogicalBlobId> FindOrCreateLocalLbiFromCompatibleConsistentBlob(
>>>>>>> c4b69122
      int64_t scope_symbol_id, const LogicalBlobId& lbn) override;
};

class EagerJobBuildAndInferCtx : public JobBuildAndInferCtx {
 public:
  OF_DISALLOW_COPY_AND_MOVE(EagerJobBuildAndInferCtx);
  EagerJobBuildAndInferCtx(Job* job, int64_t job_id) : JobBuildAndInferCtx(job, job_id) {}
  virtual ~EagerJobBuildAndInferCtx() = default;

 private:
  Maybe<void> Complete() override;
  Maybe<void> CheckAllInputsWithSameParallelNum(const Operator& op,
                                                int32_t parallel_num) const override;
<<<<<<< HEAD
  std::string GetMirroredOpName(const std::string& op_name, int64_t parallel_id) const override;
  int64_t SizeOfSubGlobalOpList(int64_t parallel_num) const override { return 1; }
  ParallelConf GetMirroredOpParallelConf(const ParallelDesc&, int64_t parallel_id) const override;
  bool GetIsMirroredParallelView() const override { return true; }
  Maybe<LogicalBlobId> FindOrCreateMirroredLbiFromCompatibleGlobalBlob(
=======
  std::string GetLocalOpName(const std::string& op_name, int64_t parallel_id) const override;
  int64_t SizeOfSubConsistentOpList(int64_t parallel_num) const override { return 1; }
  ParallelConf GetLocalOpParallelConf(const ParallelDesc&, int64_t parallel_id) const override;
  bool GetIsLocalParallelView() const override { return true; }
  Maybe<LogicalBlobId> FindOrCreateLocalLbiFromCompatibleConsistentBlob(
>>>>>>> c4b69122
      int64_t scope_symbol_id, const LogicalBlobId& lbn) override;

  HashSet<std::string> executed_op_names_;
};

}  // namespace oneflow

#endif  // ONEFLOW_CORE_JOB_JOB_BUILD_AND_INFER_CTX_H_<|MERGE_RESOLUTION|>--- conflicted
+++ resolved
@@ -36,13 +36,8 @@
 
   Maybe<void> SetJobConf(const JobConfigProto& job_conf);
   Maybe<void> AddLbiAndDiffWatcherUuidPair(const LbiAndDiffWatcherUuidPair& lbi_uuid_pair);
-<<<<<<< HEAD
   Maybe<OpAttribute> AddAndInferGlobalOp(const OperatorConf& op_conf);
-  Maybe<OpAttribute> AddAndInferMirroredOp(const OperatorConf& op_conf);
-=======
-  Maybe<OpAttribute> AddAndInferConsistentOp(const OperatorConf& op_conf);
   Maybe<OpAttribute> AddAndInferLocalOp(const OperatorConf& op_conf);
->>>>>>> c4b69122
   Maybe<void> AddLossLogicalBlobName(const std::string& lbn);
   Maybe<void> SetTrainConf(const TrainConf& train_conf);
 
@@ -82,20 +77,11 @@
  protected:
   virtual Maybe<void> CheckAllInputsWithSameParallelNum(const Operator& op,
                                                         int32_t parallel_num) const = 0;
-<<<<<<< HEAD
-  virtual std::string GetMirroredOpName(const std::string& op_name, int64_t parallel_id) const = 0;
+  virtual std::string GetLocalOpName(const std::string& op_name, int64_t parallel_id) const = 0;
   virtual int64_t SizeOfSubGlobalOpList(int64_t parallel_num) const = 0;
-  virtual ParallelConf GetMirroredOpParallelConf(const ParallelDesc&,
-                                                 int64_t parallel_id) const = 0;
-  virtual bool GetIsMirroredParallelView() const = 0;
-  virtual Maybe<LogicalBlobId> FindOrCreateMirroredLbiFromCompatibleGlobalBlob(
-=======
-  virtual std::string GetLocalOpName(const std::string& op_name, int64_t parallel_id) const = 0;
-  virtual int64_t SizeOfSubConsistentOpList(int64_t parallel_num) const = 0;
   virtual ParallelConf GetLocalOpParallelConf(const ParallelDesc&, int64_t parallel_id) const = 0;
   virtual bool GetIsLocalParallelView() const = 0;
-  virtual Maybe<LogicalBlobId> FindOrCreateLocalLbiFromCompatibleConsistentBlob(
->>>>>>> c4b69122
+  virtual Maybe<LogicalBlobId> FindOrCreateLocalLbiFromCompatibleGlobalBlob(
       int64_t scope_symbol_id, const LogicalBlobId& lbn) = 0;
 
   Job* mut_job() const { return job_; }
@@ -106,13 +92,8 @@
     return &local_lbi2sub_lbis_;
   }
   Maybe<const ParallelDesc*> ParallelDesc4Lbi(const LogicalBlobId& lbi) const;
-<<<<<<< HEAD
-  HashMap<LogicalBlobId, LogicalBlobId>* mut_global_lbi2mirrored_lbi() {
-    return &global_lbi2mirrored_lbi_;
-=======
-  HashMap<LogicalBlobId, LogicalBlobId>* mut_consistent_lbi2local_lbi() {
-    return &consistent_lbi2local_lbi_;
->>>>>>> c4b69122
+  HashMap<LogicalBlobId, LogicalBlobId>* mut_global_lbi2local_lbi() {
+    return &global_lbi2local_lbi_;
   }
   Maybe<const SbpParallel*> SbpParallel4Lbi(const LogicalBlobId& lbi) const;
   bool IsVariableLbi(const LogicalBlobId& lbi) const;
@@ -144,19 +125,11 @@
   Maybe<void> CheckPlacement() const;
   Maybe<void> CheckJobConf() const;
   Maybe<void> CheckOpScope() const;
-<<<<<<< HEAD
-  Maybe<LogicalBlobId> GetMirroredLbi(const std::string& lbn_with_hint) const;
-  bool HasAnyMirroredBlobInput(const Operator& op) const;
-  Maybe<void> CheckAllInputsConvertableToMirroredBlob(const Operator& op) const;
-  Maybe<void> AddLossGlobalBlobName(const std::string& lbn);
-  Maybe<void> AddLossMirroredBlobName(const std::string& lbn);
-=======
   Maybe<LogicalBlobId> GetLocalLbi(const std::string& lbn_with_hint) const;
   bool HasAnyLocalBlobInput(const Operator& op) const;
   Maybe<void> CheckAllInputsConvertableToLocalBlob(const Operator& op) const;
-  Maybe<void> AddLossConsistentBlobName(const std::string& lbn);
+  Maybe<void> AddLossGlobalBlobName(const std::string& lbn);
   Maybe<void> AddLossLocalBlobName(const std::string& lbn);
->>>>>>> c4b69122
   Maybe<const LogicalBlobId*> GetSubLbi(int64_t scope_symbol_id, const LogicalBlobId& lbi,
                                         int32_t index);
   Maybe<bool> AllInputsBroadcastParallel(const Operator& op) const;
@@ -173,17 +146,10 @@
   HashMap<std::string, std::shared_ptr<Operator>> op_name2op_;
   HashMap<ParallelDesc, PlacementGroup*> parallel_desc2placement_group_;
   HashMap<ParallelDesc, BlobPlacementGroup*> parallel_desc2blob_placement_group_;
-<<<<<<< HEAD
-  HashMap<LogicalBlobId, LogicalBlobId> global_lbi2mirrored_lbi_;
-  HashMap<LogicalBlobId, std::vector<LogicalBlobId>> mirrored_lbi2sub_lbis_;
-  HashMap<LogicalBlobId, ParallelDesc> mirrored_lbi2parallel_desc_;
-  HashMap<LogicalBlobId, SbpParallel> mirrored_lbi2sbp_parallel_;
-=======
-  HashMap<LogicalBlobId, LogicalBlobId> consistent_lbi2local_lbi_;
+  HashMap<LogicalBlobId, LogicalBlobId> global_lbi2local_lbi_;
   HashMap<LogicalBlobId, std::vector<LogicalBlobId>> local_lbi2sub_lbis_;
   HashMap<LogicalBlobId, ParallelDesc> local_lbi2parallel_desc_;
   HashMap<LogicalBlobId, SbpParallel> local_lbi2sbp_parallel_;
->>>>>>> c4b69122
   bool is_job_conf_frozen_;
   bool has_job_conf_;
   HashMap<std::string, bool> op_name2ancestors_need_no_grad_;
@@ -200,19 +166,11 @@
   Maybe<void> Complete() override;
   Maybe<void> CheckAllInputsWithSameParallelNum(const Operator& op,
                                                 int32_t parallel_num) const override;
-<<<<<<< HEAD
-  std::string GetMirroredOpName(const std::string& op_name, int64_t parallel_id) const override;
+  std::string GetLocalOpName(const std::string& op_name, int64_t parallel_id) const override;
   int64_t SizeOfSubGlobalOpList(int64_t parallel_num) const override { return parallel_num; }
-  ParallelConf GetMirroredOpParallelConf(const ParallelDesc&, int64_t parallel_id) const override;
-  bool GetIsMirroredParallelView() const override { return false; }
-  Maybe<LogicalBlobId> FindOrCreateMirroredLbiFromCompatibleGlobalBlob(
-=======
-  std::string GetLocalOpName(const std::string& op_name, int64_t parallel_id) const override;
-  int64_t SizeOfSubConsistentOpList(int64_t parallel_num) const override { return parallel_num; }
   ParallelConf GetLocalOpParallelConf(const ParallelDesc&, int64_t parallel_id) const override;
   bool GetIsLocalParallelView() const override { return false; }
-  Maybe<LogicalBlobId> FindOrCreateLocalLbiFromCompatibleConsistentBlob(
->>>>>>> c4b69122
+  Maybe<LogicalBlobId> FindOrCreateLocalLbiFromCompatibleGlobalBlob(
       int64_t scope_symbol_id, const LogicalBlobId& lbn) override;
 };
 
@@ -226,19 +184,11 @@
   Maybe<void> Complete() override;
   Maybe<void> CheckAllInputsWithSameParallelNum(const Operator& op,
                                                 int32_t parallel_num) const override;
-<<<<<<< HEAD
-  std::string GetMirroredOpName(const std::string& op_name, int64_t parallel_id) const override;
+  std::string GetLocalOpName(const std::string& op_name, int64_t parallel_id) const override;
   int64_t SizeOfSubGlobalOpList(int64_t parallel_num) const override { return 1; }
-  ParallelConf GetMirroredOpParallelConf(const ParallelDesc&, int64_t parallel_id) const override;
-  bool GetIsMirroredParallelView() const override { return true; }
-  Maybe<LogicalBlobId> FindOrCreateMirroredLbiFromCompatibleGlobalBlob(
-=======
-  std::string GetLocalOpName(const std::string& op_name, int64_t parallel_id) const override;
-  int64_t SizeOfSubConsistentOpList(int64_t parallel_num) const override { return 1; }
   ParallelConf GetLocalOpParallelConf(const ParallelDesc&, int64_t parallel_id) const override;
   bool GetIsLocalParallelView() const override { return true; }
-  Maybe<LogicalBlobId> FindOrCreateLocalLbiFromCompatibleConsistentBlob(
->>>>>>> c4b69122
+  Maybe<LogicalBlobId> FindOrCreateLocalLbiFromCompatibleGlobalBlob(
       int64_t scope_symbol_id, const LogicalBlobId& lbn) override;
 
   HashSet<std::string> executed_op_names_;
