/*
Copyright 2020 The OneFlow Authors. All rights reserved.

Licensed under the Apache License, Version 2.0 (the "License");
you may not use this file except in compliance with the License.
You may obtain a copy of the License at

    http://www.apache.org/licenses/LICENSE-2.0

Unless required by applicable law or agreed to in writing, software
distributed under the License is distributed on an "AS IS" BASIS,
WITHOUT WARRANTIES OR CONDITIONS OF ANY KIND, either express or implied.
See the License for the specific language governing permissions and
limitations under the License.
*/
#ifndef ONEFLOW_CORE_JOB_JOB_BUILD_AND_INFER_CTX_H_
#define ONEFLOW_CORE_JOB_JOB_BUILD_AND_INFER_CTX_H_

#include "oneflow/core/common/util.h"
#include "oneflow/core/common/maybe.h"
#include "oneflow/core/common/shape.h"
#include "oneflow/core/common/data_type.h"
#include "oneflow/core/job/parallel_desc.h"
#include "oneflow/core/job/job.pb.h"
#include "oneflow/core/operator/operator.h"
#include "oneflow/core/register/blob_desc.h"

namespace oneflow {

class JobBuildAndInferCtx {
 public:
  OF_DISALLOW_COPY_AND_MOVE(JobBuildAndInferCtx);
  JobBuildAndInferCtx(Job* job, int64_t job_id);
  virtual ~JobBuildAndInferCtx() = default;

  Maybe<void> SetJobConf(const JobConfigProto& job_conf);
  Maybe<void> AddLbiAndDiffWatcherUuidPair(const LbiAndDiffWatcherUuidPair& lbi_uuid_pair);
  Maybe<OpAttribute> AddAndInferConsistentOp(const OperatorConf& op_conf);
  Maybe<OpAttribute> AddAndInferMirroredOp(const OperatorConf& op_conf);
  Maybe<void> AddLossLogicalBlobName(const std::string& lbn);
  Maybe<void> SetTrainConf(const TrainConf& train_conf);

  bool HasJobConf() const;
  Maybe<Shape> GetStaticShape(const std::string& lbn) const;
  Maybe<DataType> GetDataType(const std::string& lbn) const;
  Maybe<bool> IsDynamic(const std::string& lbn) const;
  Maybe<bool> IsDisableBoxing(const std::string& lbn) const;
  Maybe<void> DisableBoxing(const std::string& lbn);
  Maybe<OptInt64> GetSplitAxisFromProducerView(const std::string& lbn) const;
  Maybe<const ParallelDesc*> GetParallelDescFromProducerView(const std::string& lbn) const;

  bool IsMirroredBlob(const std::string& lbn) const;
  Maybe<int> MirroredBlobGetNumSubLbi(const std::string& lbn) const;
  Maybe<const LogicalBlobId*> MirroredBlobGetSubLbi(const std::string& lbn, int index) const;

  Maybe<Shape> MirroredBlobGetStaticShape(const std::string& lbn_with_hint) const;
  Maybe<DataType> MirroredBlobGetDataType(const std::string& lbn_with_hint) const;
  Maybe<bool> MirroredBlobIsDynamic(const std::string& lbn_with_hint) const;
  Maybe<OptInt64> MirroredBlobGetSplitAxisFromProducerView(const std::string& lbn_with_hint) const;
  Maybe<const ParallelDesc*> MirroredBlobGetParallelDescFromProducerView(
      const std::string& lbn_with_hint) const;

  const Job& job() const;
  int64_t job_id() const { return job_id_; }
  Maybe<void> CheckJob() const;
  std::string GetJobStructureGraphJson(const std::string& job_name) const;
  Maybe<void> CheckLbnValidAndExist(const std::string& lbn) const;
  Maybe<void> Rebuild();
  Maybe<std::string> GetOpBlobLbn(const std::string& op_name, const std::string& bn_in_op) const;

  // NOTE(chengcheng): Only used in multi-client.
  Maybe<std::string> NewUniqueOpNameByFunctionalOpConf(const OperatorConf& op_conf);

  virtual Maybe<void> Complete() = 0;

 protected:
  virtual Maybe<void> CheckAllInputsWithSameParallelNum(const Operator& op,
                                                        int32_t parallel_num) const = 0;
  virtual std::string GetMirroredOpName(const std::string& op_name, int64_t parallel_id) const = 0;
  virtual int64_t SizeOfSubConsistentOpList(int64_t parallel_num) const = 0;
  virtual ParallelConf GetMirroredOpParallelConf(const ParallelDesc&,
                                                 int64_t parallel_id) const = 0;
  virtual bool GetIsMirroredParallelView() const = 0;
  virtual Maybe<LogicalBlobId> FindOrCreateMirroredLbiFromCompatibleConsistentBlob(
      int64_t scope_symbol_id, const LogicalBlobId& lbn) = 0;

  Job* mut_job() const { return job_; }
  const HashMap<LogicalBlobId, std::vector<LogicalBlobId>>& mirrored_lbi2sub_lbis() const {
    return mirrored_lbi2sub_lbis_;
  }
  HashMap<LogicalBlobId, std::vector<LogicalBlobId>>* mut_mirrored_lbi2sub_lbis() {
    return &mirrored_lbi2sub_lbis_;
  }
  Maybe<const ParallelDesc*> ParallelDesc4Lbi(const LogicalBlobId& lbi) const;
  HashMap<LogicalBlobId, LogicalBlobId>* mut_consistent_lbi2mirrored_lbi() {
    return &consistent_lbi2mirrored_lbi_;
  }
  Maybe<const SbpParallel*> SbpParallel4Lbi(const LogicalBlobId& lbi) const;
  bool IsVariableLbi(const LogicalBlobId& lbi) const;
  Maybe<Operator*> Op4OpName(const std::string& op_name) const;
  Maybe<OpAttribute> AddAndInferOp(const OperatorConf& op_conf, const ParallelConf& parallel_conf,
                                   const JobDesc* job_desc, bool is_mirrored_parallel_view);

 private:
  Maybe<ParallelConf> InferOpParallelConf(
      const Operator& op, const ParallelConf& origin_parallel_conf,
      const HashMap<std::string, bool>& ibn2disable_boxing) const;
  Maybe<void> AddOpNameParallelConf2Placement(const std::string& op_name,
                                              const ParallelConf& parallel_conf);
  void InitIbn2DisableBoxing(const Operator& op, HashMap<std::string, bool>* ibn2disable_boxing);
<<<<<<< HEAD
  Maybe<cfg::NdSbpSignature> InitConstraitNdSbpSignature(
      const Operator& op, const HashMap<std::string, bool>& ibn2disable_boxing) const;
  Maybe<OperatorConf> DecodeLbiHintAndReturnNewOpConf(const Operator& op,
                                                      cfg::SbpSignature* sbp_sig_conf) const;
=======
  Maybe<NdSbpSignature> InitConstraitNdSbpSignature(
      const Operator& op, const HashMap<std::string, bool>& ibn2disable_boxing) const;
  Maybe<OperatorConf> DecodeLbiHintAndReturnNewOpConf(const Operator& op,
                                                      SbpSignature* sbp_sig_conf) const;
>>>>>>> 55c4c608
  Maybe<void> AddLbiParallelConf2BlobPlacement(
      const Operator* op, std::function<ParallelDesc*(const std::string&)> ParallelDesc4Obn);
  void AddOpAndUpdateJobParallelViewConf(const OperatorConf& operator_conf,
                                         const ParallelDesc& parallel_desc,
                                         const NdSbpSignature& nd_sbp_signature,
                                         bool is_mirrored_parallel_view) const;
  Maybe<void> InferMirroredSignature(Operator*, bool is_mirrored_parallel_view_conf,
                                     const ParallelDesc&);
  Maybe<void> InferOpOutNdSbp(Operator*, const NdSbpSignature&, const ParallelDesc&);
  Maybe<void> GenOpProducedEmptyLogicalBlobDesc(Operator* op);
  Maybe<void> CheckOpBlobSplitability(Operator*, int64_t parallel_num);
  Maybe<void> CheckPlacement() const;
  Maybe<void> CheckJobConf() const;
  Maybe<void> CheckOpScope() const;
  Maybe<LogicalBlobId> GetMirroredLbi(const std::string& lbn_with_hint) const;
  bool HasAnyMirroredBlobInput(const Operator& op) const;
  Maybe<void> CheckAllInputsConvertableToMirroredBlob(const Operator& op) const;
  Maybe<void> AddLossConsistentBlobName(const std::string& lbn);
  Maybe<void> AddLossMirroredBlobName(const std::string& lbn);
  Maybe<const LogicalBlobId*> GetSubLbi(int64_t scope_symbol_id, const LogicalBlobId& lbi,
                                        int32_t index);
  Maybe<bool> AllInputsBroadcastParallel(const Operator& op) const;
  Maybe<void> InferBlobBackwardSignature(Operator* op);
  Maybe<void> InferBlobBackwardSignature(
      const Operator& op, std::function<bool(const LogicalBlobId&)>* IsLbiBackwardUsed);

  Job* job_;
  int64_t job_id_;
  HashMap<LogicalBlobId, std::unique_ptr<BlobDesc>> lbi2logical_blob_desc_;
  HashMap<LogicalBlobId, NdSbp> lbi2nd_sbp_from_producer_view_;
  HashMap<LogicalBlobId, ParallelDesc> lbi2parallel_desc_from_producer_view_;
  HashMap<LogicalBlobId, bool> lbi2disable_boxing_;
  HashMap<std::string, std::shared_ptr<Operator>> op_name2op_;
  HashMap<ParallelDesc, PlacementGroup*> parallel_desc2placement_group_;
  HashMap<ParallelDesc, BlobPlacementGroup*> parallel_desc2blob_placement_group_;
  HashMap<LogicalBlobId, LogicalBlobId> consistent_lbi2mirrored_lbi_;
  HashMap<LogicalBlobId, std::vector<LogicalBlobId>> mirrored_lbi2sub_lbis_;
  HashMap<LogicalBlobId, ParallelDesc> mirrored_lbi2parallel_desc_;
  HashMap<LogicalBlobId, SbpParallel> mirrored_lbi2sbp_parallel_;
  bool is_job_conf_frozen_;
  bool has_job_conf_;
  HashMap<std::string, bool> op_name2ancestors_need_no_grad_;
  int64_t unique_op_name_index_;
};

class LazyJobBuildAndInferCtx : public JobBuildAndInferCtx {
 public:
  OF_DISALLOW_COPY_AND_MOVE(LazyJobBuildAndInferCtx);
  LazyJobBuildAndInferCtx(Job* job, int64_t job_id) : JobBuildAndInferCtx(job, job_id) {}
  virtual ~LazyJobBuildAndInferCtx() = default;

 private:
  Maybe<void> Complete() override;
  Maybe<void> CheckAllInputsWithSameParallelNum(const Operator& op,
                                                int32_t parallel_num) const override;
  std::string GetMirroredOpName(const std::string& op_name, int64_t parallel_id) const override;
  int64_t SizeOfSubConsistentOpList(int64_t parallel_num) const override { return parallel_num; }
  ParallelConf GetMirroredOpParallelConf(const ParallelDesc&, int64_t parallel_id) const override;
  bool GetIsMirroredParallelView() const override { return false; }
  Maybe<LogicalBlobId> FindOrCreateMirroredLbiFromCompatibleConsistentBlob(
      int64_t scope_symbol_id, const LogicalBlobId& lbn) override;
};

class EagerJobBuildAndInferCtx : public JobBuildAndInferCtx {
 public:
  OF_DISALLOW_COPY_AND_MOVE(EagerJobBuildAndInferCtx);
  EagerJobBuildAndInferCtx(Job* job, int64_t job_id) : JobBuildAndInferCtx(job, job_id) {}
  virtual ~EagerJobBuildAndInferCtx() = default;

 private:
  Maybe<void> Complete() override;
  Maybe<void> CheckAllInputsWithSameParallelNum(const Operator& op,
                                                int32_t parallel_num) const override;
  std::string GetMirroredOpName(const std::string& op_name, int64_t parallel_id) const override;
  int64_t SizeOfSubConsistentOpList(int64_t parallel_num) const override { return 1; }
  ParallelConf GetMirroredOpParallelConf(const ParallelDesc&, int64_t parallel_id) const override;
  bool GetIsMirroredParallelView() const override { return true; }
  Maybe<LogicalBlobId> FindOrCreateMirroredLbiFromCompatibleConsistentBlob(
      int64_t scope_symbol_id, const LogicalBlobId& lbn) override;

  HashSet<std::string> executed_op_names_;
};

}  // namespace oneflow

#endif  // ONEFLOW_CORE_JOB_JOB_BUILD_AND_INFER_CTX_H_<|MERGE_RESOLUTION|>--- conflicted
+++ resolved
@@ -108,17 +108,10 @@
   Maybe<void> AddOpNameParallelConf2Placement(const std::string& op_name,
                                               const ParallelConf& parallel_conf);
   void InitIbn2DisableBoxing(const Operator& op, HashMap<std::string, bool>* ibn2disable_boxing);
-<<<<<<< HEAD
-  Maybe<cfg::NdSbpSignature> InitConstraitNdSbpSignature(
-      const Operator& op, const HashMap<std::string, bool>& ibn2disable_boxing) const;
-  Maybe<OperatorConf> DecodeLbiHintAndReturnNewOpConf(const Operator& op,
-                                                      cfg::SbpSignature* sbp_sig_conf) const;
-=======
   Maybe<NdSbpSignature> InitConstraitNdSbpSignature(
       const Operator& op, const HashMap<std::string, bool>& ibn2disable_boxing) const;
   Maybe<OperatorConf> DecodeLbiHintAndReturnNewOpConf(const Operator& op,
                                                       SbpSignature* sbp_sig_conf) const;
->>>>>>> 55c4c608
   Maybe<void> AddLbiParallelConf2BlobPlacement(
       const Operator* op, std::function<ParallelDesc*(const std::string&)> ParallelDesc4Obn);
   void AddOpAndUpdateJobParallelViewConf(const OperatorConf& operator_conf,
