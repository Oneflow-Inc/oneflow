/*
Copyright 2020 The OneFlow Authors. All rights reserved.

Licensed under the Apache License, Version 2.0 (the "License");
you may not use this file except in compliance with the License.
You may obtain a copy of the License at

    http://www.apache.org/licenses/LICENSE-2.0

Unless required by applicable law or agreed to in writing, software
distributed under the License is distributed on an "AS IS" BASIS,
WITHOUT WARRANTIES OR CONDITIONS OF ANY KIND, either express or implied.
See the License for the specific language governing permissions and
limitations under the License.
*/
#ifndef ONEFLOW_CORE_JOB_JOB_BUILD_AND_INFER_CTX_H_
#define ONEFLOW_CORE_JOB_JOB_BUILD_AND_INFER_CTX_H_

#include "oneflow/core/common/util.h"
#include "oneflow/core/common/maybe.h"
#include "oneflow/core/common/shape.h"
#include "oneflow/core/common/data_type.h"
#include "oneflow/core/job/parallel_desc.h"
#include "oneflow/core/job/job.pb.h"
#include "oneflow/core/operator/operator.h"
#include "oneflow/core/register/blob_desc.h"

namespace oneflow {

class JobBuildAndInferCtx {
 public:
  OF_DISALLOW_COPY_AND_MOVE(JobBuildAndInferCtx);
  JobBuildAndInferCtx(Job* job, int64_t job_id);
  virtual ~JobBuildAndInferCtx() = default;

  Maybe<void> SetJobConf(const JobConfigProto& job_conf);
  Maybe<void> AddLbiAndDiffWatcherUuidPair(const LbiAndDiffWatcherUuidPair& lbi_uuid_pair);
  Maybe<OpAttribute> AddAndInferConsistentOp(const OperatorConf& op_conf);
  Maybe<OpAttribute> AddAndInferMirroredOp(const OperatorConf& op_conf);
  Maybe<void> AddLossLogicalBlobName(const std::string& lbn);
  Maybe<void> SetTrainConf(const TrainConf& train_conf);

  bool HasJobConf() const;
  Maybe<Shape> GetStaticShape(const std::string& lbn) const;
  Maybe<DataType> GetDataType(const std::string& lbn) const;
  Maybe<bool> IsDynamic(const std::string& lbn) const;
  Maybe<bool> DisableBoxing(const std::string& lbn) const;
  Maybe<OptInt64> GetSplitAxisFromProducerView(const std::string& lbn) const;
  Maybe<const ParallelDesc*> GetParallelDescFromProducerView(const std::string& lbn) const;

  bool IsMirroredBlob(const std::string& lbn) const;
  Maybe<int> MirroredBlobGetNumSubLbi(const std::string& lbn) const;
  Maybe<const LogicalBlobId*> MirroredBlobGetSubLbi(const std::string& lbn, int index) const;

  Maybe<Shape> MirroredBlobGetStaticShape(const std::string& lbn_with_hint) const;
  Maybe<DataType> MirroredBlobGetDataType(const std::string& lbn_with_hint) const;
  Maybe<bool> MirroredBlobIsDynamic(const std::string& lbn_with_hint) const;
  Maybe<OptInt64> MirroredBlobGetSplitAxisFromProducerView(const std::string& lbn_with_hint) const;
  Maybe<const ParallelDesc*> MirroredBlobGetParallelDescFromProducerView(
      const std::string& lbn_with_hint) const;

  const Job& job() const;
  int64_t job_id() const { return job_id_; }
  Maybe<void> CheckJob() const;
  std::string GetJobStructureGraphJson(const std::string& job_name) const;
  Maybe<void> CheckLbnValidAndExist(const std::string& lbn) const;
  Maybe<void> Rebuild();
  Maybe<std::string> GetOpBlobLbn(const std::string& op_name, const std::string& bn_in_op) const;

  // NOTE(chengcheng): Only used in multi-client.
  Maybe<std::string> NewUniqueOpNameByFunctionalOpConf(const OperatorConf& op_conf);

  virtual Maybe<void> Complete() = 0;

 protected:
  virtual Maybe<void> CheckAllInputsWithSameParallelNum(const Operator& op,
                                                        int32_t parallel_num) const = 0;
  virtual std::string GetMirroredOpName(const std::string& op_name, int64_t parallel_id) const = 0;
  virtual int64_t SizeOfSubConsistentOpList(int64_t parallel_num) const = 0;
  virtual ParallelConf GetMirroredOpParallelConf(const ParallelDesc&,
                                                 int64_t parallel_id) const = 0;
  virtual bool GetIsMirroredParallelView() const = 0;
  virtual Maybe<LogicalBlobId> FindOrCreateMirroredLbiFromCompatibleConsistentBlob(
      int64_t scope_symbol_id, const LogicalBlobId& lbn) = 0;

  Job* mut_job() const { return job_; }
  const HashMap<LogicalBlobId, std::vector<LogicalBlobId>>& mirrored_lbi2sub_lbis() const {
    return mirrored_lbi2sub_lbis_;
  }
  HashMap<LogicalBlobId, std::vector<LogicalBlobId>>* mut_mirrored_lbi2sub_lbis() {
    return &mirrored_lbi2sub_lbis_;
  }
  Maybe<const ParallelDesc*> ParallelDesc4Lbi(const LogicalBlobId& lbi) const;
  HashMap<LogicalBlobId, LogicalBlobId>* mut_consistent_lbi2mirrored_lbi() {
    return &consistent_lbi2mirrored_lbi_;
  }
  Maybe<const cfg::SbpParallel*> SbpParallel4Lbi(const LogicalBlobId& lbi) const;
  bool IsVariableLbi(const LogicalBlobId& lbi) const;
  Maybe<Operator*> Op4OpName(const std::string& op_name) const;
  Maybe<OpAttribute> AddAndInferOp(const OperatorConf& op_conf, const ParallelConf& parallel_conf,
                                   const JobDesc* job_desc, bool is_mirrored_parallel_view);

 private:
  Maybe<ParallelConf> InferOpParallelConf(
      const Operator& op, const ParallelConf& origin_parallel_conf,
      const HashMap<std::string, bool>& ibn2disable_boxing) const;
  Maybe<void> AddOpNameParallelConf2Placement(const std::string& op_name,
                                              const ParallelConf& parallel_conf);
  void InitIbn2DisableBoxing(const Operator& op, HashMap<std::string, bool>* ibn2disable_boxing);
  void UpdateLbi2DisableBoxing(const Operator& op,
                               const HashMap<std::string, bool>& ibn2disable_boxing);
  Maybe<void> AddLbiParallelConf2BlobPlacement(
      const Operator* op, std::function<ParallelDesc*(const std::string&)> ParallelDesc4Obn);
  Maybe<OperatorConf> DecodeLbiHintAndReturnNewOpConf(
      const Operator& op, cfg::SbpSignature* sbp_sig_conf,
      HashMap<std::string, bool>* ibn2disable_boxing) const;
<<<<<<< HEAD
  void AddOpAndUpdateJobParallelViewConf(
      const OperatorConf& operator_conf, const ParallelDesc& parallel_desc,
      const cfg::NdSbpSignature& parallel_distribution_signature,
      bool is_mirrored_parallel_view) const;
=======
  void AddOpAndUpdateJobParallelViewConf(const OperatorConf& operator_conf,
                                         const ParallelDesc& parallel_desc,
                                         const cfg::ParallelDistributionSignature& nd_sbp_signature,
                                         bool is_mirrored_parallel_view) const;
>>>>>>> 131d3bb4
  Maybe<void> InferMirroredSignature(Operator*, bool is_mirrored_parallel_view_conf,
                                     const ParallelDesc&);
  Maybe<void> InferOpOutNdSbp(Operator*, const cfg::NdSbpSignature&,
                                             const ParallelDesc&);
  Maybe<void> GenOpProducedEmptyLogicalBlobDesc(Operator* op);
  Maybe<void> CheckOpBlobSplitability(Operator*, int64_t parallel_num);
  Maybe<void> CheckPlacement() const;
  Maybe<void> CheckJobConf() const;
  Maybe<void> CheckOpScope() const;
  Maybe<LogicalBlobId> GetMirroredLbi(const std::string& lbn_with_hint) const;
  bool HasAnyMirroredBlobInput(const Operator& op) const;
  Maybe<void> CheckAllInputsConvertableToMirroredBlob(const Operator& op) const;
  Maybe<void> AddLossConsistentBlobName(const std::string& lbn);
  Maybe<void> AddLossMirroredBlobName(const std::string& lbn);
  Maybe<const LogicalBlobId*> GetSubLbi(int64_t scope_symbol_id, const LogicalBlobId& lbi,
                                        int32_t index);
  Maybe<bool> AllInputsBroadcastParallel(const Operator& op) const;
  Maybe<void> InferBlobBackwardSignature(Operator* op);
  Maybe<void> InferBlobBackwardSignature(
      const Operator& op, std::function<bool(const LogicalBlobId&)>* IsLbiBackwardUsed);

  Job* job_;
  int64_t job_id_;
  HashMap<LogicalBlobId, std::unique_ptr<BlobDesc>> lbi2logical_blob_desc_;
<<<<<<< HEAD
  HashMap<LogicalBlobId, cfg::NdSbp> lbi2parallel_distribution_from_producer_view_;
=======
  HashMap<LogicalBlobId, cfg::ParallelDistribution> lbi2nd_sbp_from_producer_view_;
>>>>>>> 131d3bb4
  HashMap<LogicalBlobId, ParallelDesc> lbi2parallel_desc_from_producer_view_;
  HashMap<LogicalBlobId, bool> lbi2disable_boxing_;
  HashMap<std::string, std::shared_ptr<Operator>> op_name2op_;
  HashMap<ParallelDesc, PlacementGroup*> parallel_desc2placement_group_;
  HashMap<ParallelDesc, BlobPlacementGroup*> parallel_desc2blob_placement_group_;
  HashMap<LogicalBlobId, LogicalBlobId> consistent_lbi2mirrored_lbi_;
  HashMap<LogicalBlobId, std::vector<LogicalBlobId>> mirrored_lbi2sub_lbis_;
  HashMap<LogicalBlobId, ParallelDesc> mirrored_lbi2parallel_desc_;
  HashMap<LogicalBlobId, cfg::SbpParallel> mirrored_lbi2sbp_parallel_;
  bool is_job_conf_frozen_;
  bool has_job_conf_;
  HashMap<std::string, bool> op_name2ancestors_need_no_grad_;
  int64_t unique_op_name_index_;
};

class LazyJobBuildAndInferCtx : public JobBuildAndInferCtx {
 public:
  OF_DISALLOW_COPY_AND_MOVE(LazyJobBuildAndInferCtx);
  LazyJobBuildAndInferCtx(Job* job, int64_t job_id) : JobBuildAndInferCtx(job, job_id) {}
  virtual ~LazyJobBuildAndInferCtx() = default;

 private:
  Maybe<void> Complete() override;
  Maybe<void> CheckAllInputsWithSameParallelNum(const Operator& op,
                                                int32_t parallel_num) const override;
  std::string GetMirroredOpName(const std::string& op_name, int64_t parallel_id) const override;
  int64_t SizeOfSubConsistentOpList(int64_t parallel_num) const override { return parallel_num; }
  ParallelConf GetMirroredOpParallelConf(const ParallelDesc&, int64_t parallel_id) const override;
  bool GetIsMirroredParallelView() const override { return false; }
  Maybe<LogicalBlobId> FindOrCreateMirroredLbiFromCompatibleConsistentBlob(
      int64_t scope_symbol_id, const LogicalBlobId& lbn) override;
};

class EagerJobBuildAndInferCtx : public JobBuildAndInferCtx {
 public:
  OF_DISALLOW_COPY_AND_MOVE(EagerJobBuildAndInferCtx);
  EagerJobBuildAndInferCtx(Job* job, int64_t job_id) : JobBuildAndInferCtx(job, job_id) {}
  virtual ~EagerJobBuildAndInferCtx() = default;

 private:
  Maybe<void> Complete() override;
  Maybe<void> CheckAllInputsWithSameParallelNum(const Operator& op,
                                                int32_t parallel_num) const override;
  std::string GetMirroredOpName(const std::string& op_name, int64_t parallel_id) const override;
  int64_t SizeOfSubConsistentOpList(int64_t parallel_num) const override { return 1; }
  ParallelConf GetMirroredOpParallelConf(const ParallelDesc&, int64_t parallel_id) const override;
  bool GetIsMirroredParallelView() const override { return true; }
  Maybe<LogicalBlobId> FindOrCreateMirroredLbiFromCompatibleConsistentBlob(
      int64_t scope_symbol_id, const LogicalBlobId& lbn) override;

  HashSet<std::string> executed_op_names_;
};

}  // namespace oneflow

#endif  // ONEFLOW_CORE_JOB_JOB_BUILD_AND_INFER_CTX_H_<|MERGE_RESOLUTION|>--- conflicted
+++ resolved
@@ -114,20 +114,13 @@
   Maybe<OperatorConf> DecodeLbiHintAndReturnNewOpConf(
       const Operator& op, cfg::SbpSignature* sbp_sig_conf,
       HashMap<std::string, bool>* ibn2disable_boxing) const;
-<<<<<<< HEAD
-  void AddOpAndUpdateJobParallelViewConf(
-      const OperatorConf& operator_conf, const ParallelDesc& parallel_desc,
-      const cfg::NdSbpSignature& parallel_distribution_signature,
-      bool is_mirrored_parallel_view) const;
-=======
   void AddOpAndUpdateJobParallelViewConf(const OperatorConf& operator_conf,
                                          const ParallelDesc& parallel_desc,
                                          const cfg::ParallelDistributionSignature& nd_sbp_signature,
                                          bool is_mirrored_parallel_view) const;
->>>>>>> 131d3bb4
   Maybe<void> InferMirroredSignature(Operator*, bool is_mirrored_parallel_view_conf,
                                      const ParallelDesc&);
-  Maybe<void> InferOpOutNdSbp(Operator*, const cfg::NdSbpSignature&,
+  Maybe<void> InferOpOutParallelDistribution(Operator*, const cfg::ParallelDistributionSignature&,
                                              const ParallelDesc&);
   Maybe<void> GenOpProducedEmptyLogicalBlobDesc(Operator* op);
   Maybe<void> CheckOpBlobSplitability(Operator*, int64_t parallel_num);
@@ -149,11 +142,7 @@
   Job* job_;
   int64_t job_id_;
   HashMap<LogicalBlobId, std::unique_ptr<BlobDesc>> lbi2logical_blob_desc_;
-<<<<<<< HEAD
-  HashMap<LogicalBlobId, cfg::NdSbp> lbi2parallel_distribution_from_producer_view_;
-=======
   HashMap<LogicalBlobId, cfg::ParallelDistribution> lbi2nd_sbp_from_producer_view_;
->>>>>>> 131d3bb4
   HashMap<LogicalBlobId, ParallelDesc> lbi2parallel_desc_from_producer_view_;
   HashMap<LogicalBlobId, bool> lbi2disable_boxing_;
   HashMap<std::string, std::shared_ptr<Operator>> op_name2op_;
