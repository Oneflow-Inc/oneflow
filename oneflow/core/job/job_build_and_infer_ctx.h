--- conflicted
+++ resolved
@@ -174,30 +174,6 @@
   Maybe<LogicalBlobId> FindOrCreateLocalLbiFromCompatibleGlobalBlob(
       int64_t scope_symbol_id, const LogicalBlobId& lbn) override;
 };
-
-<<<<<<< HEAD
-=======
-class EagerJobBuildAndInferCtx : public JobBuildAndInferCtx {
- public:
-  OF_DISALLOW_COPY_AND_MOVE(EagerJobBuildAndInferCtx);
-  EagerJobBuildAndInferCtx(Job* job, int64_t job_id) : JobBuildAndInferCtx(job, job_id) {}
-  virtual ~EagerJobBuildAndInferCtx() = default;
-
- private:
-  Maybe<void> Complete() override;
-  Maybe<void> CheckAllInputsWithSameParallelNum(const Operator& op,
-                                                int32_t parallel_num) const override;
-  std::string GetLocalOpName(const std::string& op_name, int64_t parallel_id) const override;
-  int64_t SizeOfSubGlobalOpList(int64_t parallel_num) const override { return 1; }
-  ParallelConf GetLocalOpParallelConf(const ParallelDesc&, int64_t parallel_id) const override;
-  bool GetIsLocalParallelView() const override { return true; }
-  Maybe<LogicalBlobId> FindOrCreateLocalLbiFromCompatibleGlobalBlob(
-      int64_t scope_symbol_id, const LogicalBlobId& lbn) override;
-
-  HashSet<std::string> executed_op_names_;
-};
-
->>>>>>> b8b8eaad
 }  // namespace oneflow
 
 #endif  // ONEFLOW_CORE_JOB_JOB_BUILD_AND_INFER_CTX_H_