/*
Copyright 2020 The OneFlow Authors. All rights reserved.

Licensed under the Apache License, Version 2.0 (the "License");
you may not use this file except in compliance with the License.
You may obtain a copy of the License at

    http://www.apache.org/licenses/LICENSE-2.0

Unless required by applicable law or agreed to in writing, software
distributed under the License is distributed on an "AS IS" BASIS,
WITHOUT WARRANTIES OR CONDITIONS OF ANY KIND, either express or implied.
See the License for the specific language governing permissions and
limitations under the License.
*/
#ifndef ONEFLOW_CORE_JOB_JOB_BUILD_AND_INFER_CTX_H_
#define ONEFLOW_CORE_JOB_JOB_BUILD_AND_INFER_CTX_H_

#include "oneflow/core/common/util.h"
#include "oneflow/core/common/maybe.h"
#include "oneflow/core/common/shape.h"
#include "oneflow/core/common/stride.h"
#include "oneflow/core/common/data_type.h"
#include "oneflow/core/job/parallel_desc.h"
#include "oneflow/core/job/job.pb.h"
#include "oneflow/core/operator/operator.h"
#include "oneflow/core/register/blob_desc.h"

namespace oneflow {

class JobBuildAndInferCtx {
 public:
  OF_DISALLOW_COPY_AND_MOVE(JobBuildAndInferCtx);
  JobBuildAndInferCtx(Job* job, int64_t job_id);
  virtual ~JobBuildAndInferCtx() = default;

  Maybe<void> SetJobConf(const JobConfigProto& job_conf);
  Maybe<OpAttribute> AddAndInferGlobalOp(const OperatorConf& op_conf);
  Maybe<OpAttribute> AddAndInferLocalOp(const OperatorConf& op_conf);
  Maybe<void> AddLossLogicalBlobName(const std::string& lbn);
  Maybe<void> SetTrainConf(const TrainConf& train_conf);
  Maybe<void> MarkVariableGradientBlobNames(
      const HashMap<std::string, std::string>& variable_grad_lbns);
  Maybe<void> MarkOutputGradientBlobNames(
      const HashMap<std::string, std::string>& output_gradient_lbns);

  bool HasJobConf() const;
  Maybe<Shape> GetStaticShape(const std::string& lbn) const;
  Maybe<DataType> GetDataType(const std::string& lbn) const;
  Maybe<bool> IsDynamic(const std::string& lbn) const;
  Maybe<bool> IsDisableBoxing(const std::string& lbn) const;
  Maybe<void> DisableBoxing(const std::string& lbn);
  Maybe<OptInt64> GetSplitAxisFromProducerView(const std::string& lbn) const;
  Maybe<const ParallelDesc*> GetParallelDescFromProducerView(const std::string& lbn) const;

  bool IsLocalBlob(const std::string& lbn) const;
  Maybe<int> LocalBlobGetNumSubLbi(const std::string& lbn) const;
  Maybe<const LogicalBlobId*> LocalBlobGetSubLbi(const std::string& lbn, int index) const;

  Maybe<Shape> LocalBlobGetStaticShape(const std::string& lbn_with_hint) const;
  Maybe<DataType> LocalBlobGetDataType(const std::string& lbn_with_hint) const;
  Maybe<bool> LocalBlobIsDynamic(const std::string& lbn_with_hint) const;
  Maybe<OptInt64> LocalBlobGetSplitAxisFromProducerView(const std::string& lbn_with_hint) const;
  Maybe<const ParallelDesc*> LocalBlobGetParallelDescFromProducerView(
      const std::string& lbn_with_hint) const;

  const Job& job() const;
  int64_t job_id() const { return job_id_; }
  Maybe<void> CheckJob() const;
  std::string GetJobStructureGraphJson(const std::string& job_name) const;
  Maybe<void> CheckLbnValidAndExist(const std::string& lbn) const;
  Maybe<void> Rebuild();
  Maybe<std::string> GetOpBlobLbn(const std::string& op_name, const std::string& bn_in_op) const;

  // NOTE(chengcheng): Only used in multi-client.
  Maybe<std::string> NewUniqueOpNameByFunctionalOpConf(const OperatorConf& op_conf);

  virtual Maybe<void> Complete() = 0;

 protected:
  virtual Maybe<void> CheckAllInputsWithSameParallelNum(const Operator& op,
                                                        int32_t parallel_num) const = 0;
  virtual std::string GetLocalOpName(const std::string& op_name, int64_t parallel_id) const = 0;
  virtual int64_t SizeOfSubGlobalOpList(int64_t parallel_num) const = 0;
  virtual ParallelConf GetLocalOpParallelConf(const ParallelDesc&, int64_t parallel_id) const = 0;
  virtual bool GetIsLocalParallelView() const = 0;
  virtual Maybe<LogicalBlobId> FindOrCreateLocalLbiFromCompatibleGlobalBlob(
      int64_t scope_symbol_id, const LogicalBlobId& lbn) = 0;

  Job* mut_job() const { return job_; }
  const HashMap<LogicalBlobId, std::vector<LogicalBlobId>>& local_lbi2sub_lbis() const {
    return local_lbi2sub_lbis_;
  }
  HashMap<LogicalBlobId, std::vector<LogicalBlobId>>* mut_local_lbi2sub_lbis() {
    return &local_lbi2sub_lbis_;
  }
  Maybe<const ParallelDesc*> ParallelDesc4Lbi(const LogicalBlobId& lbi) const;
  HashMap<LogicalBlobId, LogicalBlobId>* mut_global_lbi2local_lbi() {
    return &global_lbi2local_lbi_;
  }
  Maybe<const SbpParallel*> SbpParallel4Lbi(const LogicalBlobId& lbi) const;
  bool IsVariableLbi(const LogicalBlobId& lbi) const;
  Maybe<Operator*> Op4OpName(const std::string& op_name) const;
  Maybe<OpAttribute> AddAndInferOp(const OperatorConf& op_conf, const ParallelConf& parallel_conf,
                                   const JobDesc* job_desc, bool is_local_parallel_view);

 private:
  Maybe<ParallelConf> InferOpParallelConf(
      const Operator& op, const ParallelConf& origin_parallel_conf,
      const HashMap<std::string, bool>& ibn2disable_boxing) const;
  Maybe<void> AddOpNameParallelConf2Placement(const std::string& op_name,
                                              const ParallelConf& parallel_conf);
  void InitIbn2DisableBoxing(const Operator& op, HashMap<std::string, bool>* ibn2disable_boxing);
  Maybe<NdSbpSignature> InitConstraitNdSbpSignature(
      const Operator& op, const HashMap<std::string, bool>& ibn2disable_boxing) const;
  Maybe<OperatorConf> DecodeLbiHintAndReturnNewOpConf(const Operator& op,
                                                      SbpSignature* sbp_sig_conf) const;
  Maybe<void> AddLbiParallelConf2BlobPlacement(
      const Operator* op, std::function<ParallelDesc*(const std::string&)> ParallelDesc4Obn);
  void AddOpAndUpdateJobParallelViewConf(const OperatorConf& operator_conf,
                                         const ParallelDesc& parallel_desc,
                                         const NdSbpSignature& nd_sbp_signature,
                                         bool is_local_parallel_view) const;
  Maybe<void> InferLocalSignature(Operator*, bool is_local_parallel_view_conf, const ParallelDesc&);
  Maybe<void> InferOpOutNdSbp(Operator*, const NdSbpSignature&, const ParallelDesc&);
  Maybe<void> GenOpProducedEmptyLogicalBlobDesc(Operator* op);
  Maybe<void> CheckOpBlobSplitability(Operator*, int64_t parallel_num);
  Maybe<void> CheckPlacement() const;
  Maybe<void> CheckJobConf() const;
  Maybe<void> CheckOpScope() const;
  Maybe<LogicalBlobId> GetLocalLbi(const std::string& lbn_with_hint) const;
  bool HasAnyLocalBlobInput(const Operator& op) const;
  Maybe<void> CheckAllInputsConvertableToLocalBlob(const Operator& op) const;
  Maybe<void> AddLossGlobalBlobName(const std::string& lbn);
  Maybe<void> AddLossLocalBlobName(const std::string& lbn);
  Maybe<const LogicalBlobId*> GetSubLbi(int64_t scope_symbol_id, const LogicalBlobId& lbi,
                                        int32_t index);
  Maybe<bool> AllInputsBroadcastParallel(const Operator& op) const;

  Job* job_;
  int64_t job_id_;
  HashMap<LogicalBlobId, std::unique_ptr<BlobDesc>> lbi2logical_blob_desc_;
  HashMap<LogicalBlobId, NdSbp> lbi2nd_sbp_from_producer_view_;
  HashMap<LogicalBlobId, ParallelDesc> lbi2parallel_desc_from_producer_view_;
  HashMap<LogicalBlobId, bool> lbi2disable_boxing_;
  HashMap<std::string, std::shared_ptr<Operator>> op_name2op_;
  HashMap<ParallelDesc, PlacementGroup*> parallel_desc2placement_group_;
  HashMap<ParallelDesc, BlobPlacementGroup*> parallel_desc2blob_placement_group_;
  HashMap<LogicalBlobId, LogicalBlobId> global_lbi2local_lbi_;
  HashMap<LogicalBlobId, std::vector<LogicalBlobId>> local_lbi2sub_lbis_;
  HashMap<LogicalBlobId, ParallelDesc> local_lbi2parallel_desc_;
  HashMap<LogicalBlobId, SbpParallel> local_lbi2sbp_parallel_;
  bool is_job_conf_frozen_;
  bool has_job_conf_;
  HashMap<std::string, bool> op_name2ancestors_need_no_grad_;
  int64_t unique_op_name_index_;
};

class LazyJobBuildAndInferCtx : public JobBuildAndInferCtx {
 public:
  OF_DISALLOW_COPY_AND_MOVE(LazyJobBuildAndInferCtx);
  LazyJobBuildAndInferCtx(Job* job, int64_t job_id) : JobBuildAndInferCtx(job, job_id) {}
  virtual ~LazyJobBuildAndInferCtx() = default;

 private:
  Maybe<void> Complete() override;
  Maybe<void> CheckAllInputsWithSameParallelNum(const Operator& op,
                                                int32_t parallel_num) const override;
  std::string GetLocalOpName(const std::string& op_name, int64_t parallel_id) const override;
  int64_t SizeOfSubGlobalOpList(int64_t parallel_num) const override { return parallel_num; }
  ParallelConf GetLocalOpParallelConf(const ParallelDesc&, int64_t parallel_id) const override;
  bool GetIsLocalParallelView() const override { return false; }
  Maybe<LogicalBlobId> FindOrCreateLocalLbiFromCompatibleGlobalBlob(
      int64_t scope_symbol_id, const LogicalBlobId& lbn) override;
};
<<<<<<< HEAD
=======

>>>>>>> b9f449fa
}  // namespace oneflow

#endif  // ONEFLOW_CORE_JOB_JOB_BUILD_AND_INFER_CTX_H_<|MERGE_RESOLUTION|>--- conflicted
+++ resolved
@@ -173,10 +173,7 @@
   Maybe<LogicalBlobId> FindOrCreateLocalLbiFromCompatibleGlobalBlob(
       int64_t scope_symbol_id, const LogicalBlobId& lbn) override;
 };
-<<<<<<< HEAD
-=======
 
->>>>>>> b9f449fa
 }  // namespace oneflow
 
 #endif  // ONEFLOW_CORE_JOB_JOB_BUILD_AND_INFER_CTX_H_