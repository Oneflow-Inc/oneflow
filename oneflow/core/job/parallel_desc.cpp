#include "oneflow/core/job/parallel_desc.h"
#include "oneflow/core/common/util.h"

namespace oneflow {

void ParseDeviceNameConf(const std::string& device_name, int64_t* mchn_id, std::string* device_tag,
                         std::string* device_id_str) {
  size_t second_delimiter_pos = device_name.rfind(":");
  CHECK_NE(second_delimiter_pos, std::string::npos);
  size_t first_delimiter_pos = device_name.rfind(":", second_delimiter_pos - 1);
  CHECK_NE(first_delimiter_pos, std::string::npos);
  *mchn_id = oneflow_cast<int64_t>(device_name.substr(0, first_delimiter_pos));
  *device_tag =
      device_name.substr(first_delimiter_pos + 1, second_delimiter_pos - first_delimiter_pos - 1);
  *device_id_str = device_name.substr(second_delimiter_pos + 1);
}

ParallelDesc::ParallelDesc(const ParallelConf& user_conf) : parallel_conf_(user_conf) {
  HashSet<int64_t> machine_id_set;
  device_type_ = DeviceType::kInvalidDevice;
<<<<<<< HEAD
  int i = 0;
  for (const std::string& device_name : user_conf.device_name()) {
    if (i++ > 0) { device_names_ += ","; }
    device_names_ += device_name;
=======
  for (const std::string& device_name : parallel_conf_.device_name()) {
>>>>>>> 69693085
    int64_t mchn_id;
    std::string device_tag;
    std::string device_id_str;
    ParseDeviceNameConf(device_name, &mchn_id, &device_tag, &device_id_str);
    machine_id_set.insert(mchn_id);
    if (device_tag == "cpu") {
      CHECK(device_type_ == DeviceType::kInvalidDevice || device_type_ == DeviceType::kCPU);
      device_type_ = DeviceType::kCPU;
    } else if (device_tag == "gpu") {
      CHECK(device_type_ == DeviceType::kInvalidDevice || device_type_ == DeviceType::kGPU);
      device_type_ = DeviceType::kGPU;
    } else {
      UNIMPLEMENTED();
    }
    if (machine_id_set.find(mchn_id) == machine_id_set.end()) {
      sorted_machine_ids_.push_back(mchn_id);
    }
    int64_t minus_pos = device_id_str.find("-");
    if (minus_pos == std::string::npos) {
      device_id_str = device_id_str + "-" + device_id_str;
      minus_pos = device_id_str.find("-");
    }
    int64_t min_id = oneflow_cast<int64_t>(device_id_str.substr(0, minus_pos));
    int64_t max_id = oneflow_cast<int64_t>(device_id_str.substr(minus_pos + 1));
    CHECK_LE(min_id, max_id);
    for (int64_t dev_phy_id = min_id; dev_phy_id <= max_id; ++dev_phy_id) {
      if (device_type_ == DeviceType::kGPU) {
        CHECK_LT(dev_phy_id, Global<JobDesc>::Get()->GpuDeviceNum());
      }
      machine_id2sorted_dev_phy_ids_[mchn_id].push_back(dev_phy_id);
    }
  }
  ClearUp();
  SanityCheck();
}

bool ParallelDesc::Equal(const ParallelDesc& rhs) const {
  return device_type_ == rhs.device_type_ && policy() == rhs.policy()
         && sorted_machine_ids_ == rhs.sorted_machine_ids_
         && machine_id2sorted_dev_phy_ids_ == rhs.machine_id2sorted_dev_phy_ids_;
}

void ParallelDesc::ClearUp() {
  EraseIf<int64_t, std::vector<int64_t>>(
      &machine_id2sorted_dev_phy_ids_,
      [](HashMap<int64_t, std::vector<int64_t>>::iterator it) { return it->second.empty(); });
  sorted_machine_ids_.clear();
  parallel_num_ = 0;
  for (auto& pair : machine_id2sorted_dev_phy_ids_) {
    sorted_machine_ids_.push_back(pair.first);
    SortAndRemoveDuplication(&(pair.second));
    parallel_num_ += pair.second.size();
  }
  SortAndRemoveDuplication(&sorted_machine_ids_);
}

void ParallelDesc::SanityCheck() {
  device_num_of_each_machine_ = -1;
  for (auto& pair : machine_id2sorted_dev_phy_ids_) {
    if (device_num_of_each_machine_ == -1) {
      device_num_of_each_machine_ = pair.second.size();
    } else {
      CHECK_EQ(device_num_of_each_machine_, pair.second.size());
    }
  }
}

std::tuple<int32_t, int32_t> GetPartIdAndPartNumFromParallelCtx(
    const ParallelContext* parallel_ctx) {
  if (parallel_ctx->policy() == kDataParallel) {
    return std::make_tuple(0, 1);
  } else if (parallel_ctx->policy() == kModelParallel) {
    return std::make_tuple(parallel_ctx->parallel_id(), parallel_ctx->parallel_num());
  } else {
    UNIMPLEMENTED();
  }
}

}  // namespace oneflow<|MERGE_RESOLUTION|>--- conflicted
+++ resolved
@@ -18,14 +18,10 @@
 ParallelDesc::ParallelDesc(const ParallelConf& user_conf) : parallel_conf_(user_conf) {
   HashSet<int64_t> machine_id_set;
   device_type_ = DeviceType::kInvalidDevice;
-<<<<<<< HEAD
   int i = 0;
-  for (const std::string& device_name : user_conf.device_name()) {
+  for (const std::string& device_name : parallel_conf_.device_name()) {
     if (i++ > 0) { device_names_ += ","; }
     device_names_ += device_name;
-=======
-  for (const std::string& device_name : parallel_conf_.device_name()) {
->>>>>>> 69693085
     int64_t mchn_id;
     std::string device_tag;
     std::string device_id_str;
