--- conflicted
+++ resolved
@@ -3,15 +3,8 @@
 
 namespace oneflow {
 
-<<<<<<< HEAD
-namespace {
-
 void ParseDeviceNameConf(const std::string& device_name, int64_t* mchn_id, std::string* device_tag,
                          std::string* device_id_str) {
-=======
-void ParseDeviceNameConf(const std::string& device_name, std::string* mchn_name,
-                         std::string* device_tag, std::string* device_id_str) {
->>>>>>> 28a6fc98
   size_t second_delimiter_pos = device_name.rfind(":");
   CHECK_NE(second_delimiter_pos, std::string::npos);
   size_t first_delimiter_pos = device_name.rfind(":", second_delimiter_pos - 1);
