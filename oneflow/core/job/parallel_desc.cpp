--- conflicted
+++ resolved
@@ -14,138 +14,6 @@
 limitations under the License.
 */
 #include "oneflow/core/job/parallel_desc.h"
-<<<<<<< HEAD
-#include "oneflow/core/common/util.h"
-#include "oneflow/core/job/global_for.h"
-#include "oneflow/core/job/id_manager.h"
-
-namespace oneflow {
-
-Maybe<void> ParseDeviceNameConf(const std::string& device_name, int64_t* mchn_id,
-                                std::string* device_id_str) {
-  size_t delimiter_pos = device_name.rfind(":");
-  CHECK_NE_OR_RETURN(delimiter_pos, std::string::npos);
-  *mchn_id = oneflow_cast<int64_t>(device_name.substr(0, delimiter_pos));
-  *device_id_str = device_name.substr(delimiter_pos + 1);
-  return Maybe<void>::Ok();
-}
-
-Maybe<OFRecord> ParseMachineAndDeviceIdList(const ParallelConf& parallel_conf) {
-  ParallelDesc parallel_desc;
-  JUST(parallel_desc.MaybeInit(parallel_conf));
-  auto machine2device_list = std::make_shared<OFRecord>();
-  auto* features = machine2device_list->mutable_feature();
-  for (int64_t machine_id : parallel_desc.sorted_machine_ids()) {
-    Int32List* device_id_list = (*features)[std::to_string(machine_id)].mutable_int32_list();
-    for (int64_t device_id : parallel_desc.sorted_dev_phy_ids(machine_id)) {
-      device_id_list->add_value(device_id);
-    }
-  }
-  return machine2device_list;
-}
-
-ParallelDesc::ParallelDesc(const ParallelConf& user_conf) {
-  CHECK_JUST(MaybeInit(user_conf));
-  CHECK_JUST(CheckWithResourceDesc(*(Global<ResourceDesc, ForSession>::Get())));
-}
-
-Maybe<void> ParallelDesc::MaybeInit(const ParallelConf& user_conf) {
-  parallel_conf_ = user_conf;
-  HashSet<int64_t> machine_id_set;
-  device_type_ = DeviceType::kInvalidDevice;
-  const std::string& device_tag = parallel_conf_.device_tag();
-  DeviceType device_type = JUST(DeviceType4DeviceTag(device_tag));
-  CHECK_OR_RETURN(device_type_ == DeviceType::kInvalidDevice || device_type_ == device_type);
-  device_type_ = device_type;
-  for (const std::string& device_name : parallel_conf_.device_name()) {
-    int64_t mchn_id;
-    std::string device_id_str;
-    JUST(ParseDeviceNameConf(device_name, &mchn_id, &device_id_str));
-    machine_id_set.insert(mchn_id);
-    if (machine_id_set.find(mchn_id) == machine_id_set.end()) {
-      sorted_machine_ids_.push_back(mchn_id);
-    }
-    int64_t minus_pos = device_id_str.find("-");
-    if (minus_pos == std::string::npos) {
-      device_id_str = device_id_str + "-" + device_id_str;
-      minus_pos = device_id_str.find("-");
-    }
-    int64_t min_id = oneflow_cast<int64_t>(device_id_str.substr(0, minus_pos));
-    int64_t max_id = oneflow_cast<int64_t>(device_id_str.substr(minus_pos + 1));
-    CHECK_LE_OR_RETURN(min_id, max_id);
-    for (int64_t dev_phy_id = min_id; dev_phy_id <= max_id; ++dev_phy_id) {
-      machine_id2sorted_dev_phy_ids_[mchn_id].push_back(dev_phy_id);
-    }
-  }
-  ClearUp();
-  JUST(SanityCheck());
-  return Maybe<void>::Ok();
-}
-
-Maybe<int64_t> ParallelDesc::ParallelId4MachineDeviceId(int64_t machine_id,
-                                                        int64_t device_id) const {
-  const auto& machine_iter = machine_id2device_id2parallel_id_.find(machine_id);
-  CHECK_OR_RETURN(machine_iter != machine_id2device_id2parallel_id_.end());
-  const auto& device_iter = machine_iter->second.find(device_id);
-  CHECK_OR_RETURN(device_iter != machine_iter->second.end());
-  return device_iter->second;
-}
-
-Maybe<void> ParallelDesc::GetParallelContext(ParallelContext* parallel_ctx, int64_t machine_id,
-                                             int64_t device_id) const {
-  parallel_ctx->set_parallel_num(parallel_num());
-  parallel_ctx->set_parallel_id(JUST(ParallelId4MachineDeviceId(machine_id, device_id)));
-  return Maybe<void>::Ok();
-}
-
-bool ParallelDesc::Equals(const ParallelDesc& rhs) const {
-  return device_type_ == rhs.device_type_ && sorted_machine_ids_ == rhs.sorted_machine_ids_
-         && machine_id2sorted_dev_phy_ids_ == rhs.machine_id2sorted_dev_phy_ids_;
-}
-
-bool ParallelDesc::EqualsIgnoringDeviceType(const ParallelDesc& rhs) const {
-  return sorted_machine_ids_ == rhs.sorted_machine_ids_
-         && machine_id2sorted_dev_phy_ids_ == rhs.machine_id2sorted_dev_phy_ids_;
-}
-
-void ParallelDesc::ClearUp() {
-  EraseIf<int64_t, std::vector<int64_t>>(
-      &machine_id2sorted_dev_phy_ids_,
-      [](HashMap<int64_t, std::vector<int64_t>>::iterator it) { return it->second.empty(); });
-  sorted_machine_ids_.clear();
-  parallel_num_ = 0;
-  for (auto& pair : machine_id2sorted_dev_phy_ids_) {
-    sorted_machine_ids_.push_back(pair.first);
-    SortAndRemoveDuplication(&(pair.second));
-    parallel_num_ += pair.second.size();
-  }
-  SortAndRemoveDuplication(&sorted_machine_ids_);
-  int64_t parallel_id = 0;
-  for (int64_t machine_id : sorted_machine_ids_) {
-    for (int64_t device_id : machine_id2sorted_dev_phy_ids_.at(machine_id)) {
-      parallel_id2machine_id_[parallel_id] = machine_id;
-      parallel_id2device_id_[parallel_id] = device_id;
-      machine_id2device_id2parallel_id_[machine_id][device_id] = parallel_id;
-      parallel_id += 1;
-    }
-  }
-}
-
-void ParallelDesc::set_device_type(DeviceType device_type) {
-  if (device_type == device_type_) { return; }
-  device_type_ = device_type;
-  const char* tag = CHECK_JUST(DeviceTag4DeviceType(device_type));
-  parallel_conf_.set_device_tag(tag);
-}
-
-Maybe<void> ParallelDesc::SanityCheck() {
-  device_num_of_each_machine_ = -1;
-  for (auto& pair : machine_id2sorted_dev_phy_ids_) {
-    if (device_num_of_each_machine_ == -1) {
-      device_num_of_each_machine_ = pair.second.size();
-    } else {
-      CHECK_EQ_OR_RETURN(device_num_of_each_machine_, pair.second.size());
-=======
 #include "oneflow/core/job/placement.cfg.h"
 #include "oneflow/core/common/util.h"
 #include "oneflow/core/job/global_for.h"
@@ -265,21 +133,12 @@
     int64_t mchn_id = dev_phy_id % cols + node_id * cols;
     if (!(*machine_id2sorted_dev_phy_ids_)[mchn_id]) {
       (*machine_id2sorted_dev_phy_ids_)[mchn_id] = std::make_shared<std::vector<int64_t>>();
->>>>>>> 809944fc
     }
     (*machine_id2sorted_dev_phy_ids_)[mchn_id]->push_back(dev_phy_id);
   }
   return Maybe<void>::Ok();
 }
 
-<<<<<<< HEAD
-Maybe<void> ParallelDesc::CheckWithResourceDesc(const ResourceDesc& resource_desc) {
-  if (device_type_ == DeviceType::kGPU) {
-    for (auto& pair : machine_id2sorted_dev_phy_ids_) {
-      for (int64_t dev_phy_id : pair.second) {
-        CHECK_LT_OR_RETURN(dev_phy_id, resource_desc.GpuDeviceNum());
-      }
-=======
 Maybe<int64_t> ParallelDesc::ParallelId4MachineDeviceId(int64_t machine_id,
                                                         int64_t device_id) const {
   const auto& machine_iter = machine_id2device_id2parallel_id_.find(machine_id);
@@ -397,20 +256,11 @@
       device_num_of_each_machine_ = pair.second->size();
     } else {
       CHECK_EQ_OR_RETURN(device_num_of_each_machine_, pair.second->size());
->>>>>>> 809944fc
-    }
-  }
-  return Maybe<void>::Ok();
-}
-
-<<<<<<< HEAD
-ParallelConf ParallelDesc::GetParallelIdOnlyParallelConf(int64_t parallel_id) const {
-  ParallelConf parallel_conf;
-  std::string machine_id = std::to_string(CHECK_JUST(MachineId4ParallelId(parallel_id)));
-  std::string device_id = std::to_string(CHECK_JUST(DeviceId4ParallelId(parallel_id)));
-  parallel_conf.set_device_tag(CHECK_JUST(DeviceTag4DeviceType(device_type())));
-  parallel_conf.add_device_name(machine_id + ":" + device_id);
-=======
+    }
+  }
+  return Maybe<void>::Ok();
+}
+
 Maybe<void> ParallelDesc::CheckWithResourceDesc(const ResourceDesc& resource_desc) {
   if (device_type_ == DeviceType::kGPU) {
     for (auto& pair : *machine_id2sorted_dev_phy_ids_) {
@@ -428,7 +278,6 @@
   std::string device_id = std::to_string(CHECK_JUST(DeviceId4ParallelId(parallel_id)));
   parallel_conf.set_device_tag(*CHECK_JUST(DeviceTag4DeviceType(device_type())));
   parallel_conf.add_device_name(std::string("@") + rank + ":" + device_id);
->>>>>>> 809944fc
   return parallel_conf;
 }
 
@@ -449,16 +298,6 @@
 }
 
 bool ParallelDesc::ContainingMachineId(int64_t machine_id) const {
-<<<<<<< HEAD
-  return machine_id2sorted_dev_phy_ids_.find(machine_id) != machine_id2sorted_dev_phy_ids_.end();
-}
-
-bool ParallelDesc::Containing(int64_t machine_id, int64_t device_id) const {
-  const auto& machine_iter = machine_id2sorted_dev_phy_ids_.find(machine_id);
-  if (machine_iter == machine_id2sorted_dev_phy_ids_.end()) { return false; }
-  const auto& vec = machine_iter->second;
-  return std::find(vec.begin(), vec.end(), device_id) != vec.end();
-=======
   return machine_id2sorted_dev_phy_ids_->find(machine_id) != machine_id2sorted_dev_phy_ids_->end();
 }
 
@@ -473,7 +312,6 @@
   if (device_tag() != rhs.device_tag()) { return false; }
   return GlobalDeviceIdsContaining(machine_id2sorted_dev_phy_ids_,
                                    rhs.machine_id2sorted_dev_phy_ids());
->>>>>>> 809944fc
 }
 
 std::tuple<int32_t, int32_t> GetPartIdAndPartNumFromParallelCtx(
@@ -491,13 +329,8 @@
 ParallelConf GenParallelConfOfCpuZeroOnAllMachines() {
   ParallelConf parallel_conf;
   parallel_conf.set_device_tag("cpu");
-<<<<<<< HEAD
-  FOR_RANGE(int64_t, i, 0, (Global<ResourceDesc, ForSession>::Get()->TotalMachineNum())) {
-    parallel_conf.add_device_name(std::to_string(i) + ":0");
-=======
   for (int64_t i : Global<ResourceDesc, ForSession>::Get()->process_ranks()) {
     parallel_conf.add_device_name(std::string("@") + std::to_string(i) + ":0");
->>>>>>> 809944fc
   }
   return parallel_conf;
 }
