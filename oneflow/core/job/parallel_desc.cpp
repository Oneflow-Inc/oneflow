--- conflicted
+++ resolved
@@ -46,20 +46,6 @@
   return true;
 }
 
-std::shared_ptr<ParallelContext> RawGetParallelContext4CurrentProcessCtx(
-    Symbol<ParallelDesc> parallel_desc) {
-  int64_t machine_id = 0;
-  int64_t device_id = 0;
-  GlobalProcessCtx::GetCurrentMachineIdAndDeviceId(&machine_id, &device_id);
-  int64_t parallel_id_val = -1;
-  bool in_parallel_desc = parallel_desc->TryGetParallelId(machine_id, device_id, &parallel_id_val);
-  CHECK(in_parallel_desc);
-  std::shared_ptr<ParallelContext> parallel_ctx = std::make_shared<ParallelContext>();
-  parallel_ctx->set_parallel_id(parallel_id_val);
-  parallel_ctx->set_parallel_num(parallel_desc->parallel_num());
-  return parallel_ctx;
-}
-
 }  // namespace
 
 Maybe<void> ParseDeviceNameConf(const std::string& device_name, int64_t* mchn_id,
@@ -198,7 +184,6 @@
   return device_iter->second;
 }
 
-<<<<<<< HEAD
 namespace private_details {
 
 Maybe<Optional<int64_t>> CalcParallelId4CurrentProcessCtx(Symbol<ParallelDesc> parallel_desc) {
@@ -213,15 +198,21 @@
   }
 }
 
+Maybe<const ParallelContext> CalcParallelContext4CurrentProcessCtx(
+    Symbol<ParallelDesc> parallel_desc) {
+  int64_t machine_id = 0;
+  int64_t device_id = 0;
+  GlobalProcessCtx::GetCurrentMachineIdAndDeviceId(&machine_id, &device_id);
+  int64_t parallel_id_val = -1;
+  CHECK_OR_RETURN(parallel_desc->TryGetParallelId(machine_id, device_id, &parallel_id_val));
+  std::shared_ptr<ParallelContext> parallel_ctx = std::make_shared<ParallelContext>();
+  parallel_ctx->set_parallel_id(parallel_id_val);
+  parallel_ctx->set_parallel_num(parallel_desc->parallel_num());
+  return std::shared_ptr<const ParallelContext>(parallel_ctx);
+}
+
 }  // namespace private_details
 
-=======
-std::shared_ptr<ParallelContext> GetParallelContext4CurrentProcessCtx(
-    Symbol<ParallelDesc> parallel_desc) {
-  return DECORATE(&RawGetParallelContext4CurrentProcessCtx, ThreadLocal)(parallel_desc);
-}
-
->>>>>>> 24e4ea2b
 bool ParallelDesc::TryGetParallelId(int64_t machine_id, int64_t device_id,
                                     int64_t* parallel_id) const {
   const auto& machine_iter = machine_id2device_id2parallel_id_.find(machine_id);
