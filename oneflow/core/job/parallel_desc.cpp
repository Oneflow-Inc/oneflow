--- conflicted
+++ resolved
@@ -407,8 +407,6 @@
   return SymbolOf(ParallelDesc(parallel_conf));
 }
 
-<<<<<<< HEAD
-=======
 Maybe<std::string> RawPlacementToString(Symbol<ParallelDesc> placement) {
   std::string device_type = placement->device_tag() == "gpu" ? "\"cuda\"" : "\"cpu\"";
   std::vector<int64_t> sorted_node_ids;
@@ -453,6 +451,5 @@
   return placement_str;
 }
 
->>>>>>> b1d463eb
 }  // namespace private_details
 }  // namespace oneflow