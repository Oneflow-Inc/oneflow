--- conflicted
+++ resolved
@@ -56,27 +56,6 @@
   SanityCheck();
 }
 
-<<<<<<< HEAD
-void ParallelDesc::RandomSelectOneDeviceAndRemoveTheOthers() {
-  CHECK_GE(parallel_num_, 1);
-  if (parallel_num_ == 1) { return; }
-  std::mt19937 gen(NewRandomSeed());
-  std::uniform_int_distribution<> machine_selector(0, sorted_machine_ids_.size() - 1);
-  int64_t selected_machine_id = sorted_machine_ids_.at(machine_selector(gen));
-  const auto& devs_on_selected_machine = machine_id2sorted_dev_phy_ids_.at(selected_machine_id);
-  std::uniform_int_distribution<> device_selector(0, devs_on_selected_machine.size() - 1);
-  int64_t selected_dev_id = devs_on_selected_machine.at(device_selector(gen));
-  sorted_machine_ids_ = {selected_machine_id};
-  machine_id2sorted_dev_phy_ids_ = {{selected_machine_id, {selected_dev_id}}};
-  parallel_num_ = 1;
-}
-
-void ParallelDesc::UseCPUDevicesOnMaster() {
-  sorted_machine_ids_ = {0};
-  std::vector<int64_t> sorted_dev_phy_ids(parallel_num_);
-  std::iota(sorted_dev_phy_ids.begin(), sorted_dev_phy_ids.end(), 0);
-  machine_id2sorted_dev_phy_ids_ = {{0, sorted_dev_phy_ids}};
-=======
 void ParallelDesc::RemoveNeedlessDevice(const std::string& op_name, int32_t max_device_num) {
   if (max_device_num >= parallel_num_) { return; }
   LOG_IF(WARNING, op_name != "") << "parallel_num of " << op_name
@@ -111,7 +90,6 @@
                                            return it->first > max_machine_id;
                                          });
   parallel_num_ = max_device_num;
->>>>>>> e0c2ad2b
 }
 
 bool ParallelDesc::Equal(const ParallelDesc& rhs) const {
