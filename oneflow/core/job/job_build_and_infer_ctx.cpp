--- conflicted
+++ resolved
@@ -124,7 +124,10 @@
 
 bool JobBuildAndInferCtx::HasJobConf() const { return has_job_conf_; }
 
-<<<<<<< HEAD
+Maybe<void> JobBuildAndInferCtx::AddPlacementGroup(const PlacementGroup& placement_group) {
+  TODO();
+}
+
 #define GEN_ERROR_WHEN_GET_INFO_FROM_LBN(info_src)                                                 \
   if (lbn.find('/') == std::string::npos) {                                                        \
     return GenJobBuildAndInferError(JobBuildAndInferError::kLogicalBlobNameInvalid, "lbn:" + lbn); \
@@ -134,13 +137,6 @@
     return GenJobBuildAndInferError(JobBuildAndInferError::kLogicalBlobNameNotExist,               \
                                     "lbn:" + lbn);                                                 \
   }
-=======
-Maybe<void> JobBuildAndInferCtx::AddPlacementGroup(const PlacementGroup& placement_group) {
-  TODO();
-}
-
-bool JobBuildAndInferCtx::HasJobConf() const { TODO(); }
->>>>>>> 0ea350cb
 
 Maybe<Shape> JobBuildAndInferCtx::GetStaticShape(const std::string& lbn) const {
   GEN_ERROR_WHEN_GET_INFO_FROM_LBN(lbi2logical_blob_desc_);
