--- conflicted
+++ resolved
@@ -860,31 +860,12 @@
   return op_name + "_" + std::to_string(parallel_id);
 }
 
-<<<<<<< HEAD
-ParallelConf LazyJobBuildAndInferCtx::GetMirroredOpParallelConf(const ParallelDesc& parallel_desc,
-                                                                int64_t parallel_id) const {
-  return parallel_desc.GetParallelIdOnlyParallelConf(parallel_id);
-}
-
-Maybe<LogicalBlobId> LazyJobBuildAndInferCtx::FindOrCreateMirroredLbiFromCompatibleConsistentBlob(
-=======
-std::string EagerJobBuildAndInferCtx::GetLocalOpName(const std::string& op_name,
-                                                     int64_t parallel_id) const {
-  return op_name;
-}
-
 ParallelConf LazyJobBuildAndInferCtx::GetLocalOpParallelConf(const ParallelDesc& parallel_desc,
                                                              int64_t parallel_id) const {
   return parallel_desc.GetParallelIdOnlyParallelConf(parallel_id);
 }
 
-ParallelConf EagerJobBuildAndInferCtx::GetLocalOpParallelConf(const ParallelDesc& parallel_desc,
-                                                              int64_t parallel_id) const {
-  return parallel_desc.parallel_conf();
-}
-
 Maybe<LogicalBlobId> LazyJobBuildAndInferCtx::FindOrCreateLocalLbiFromCompatibleGlobalBlob(
->>>>>>> b8b8eaad
     int64_t scope_symbol_id, const LogicalBlobId& lbi) {
   const std::string& lbn = GenLogicalBlobName(lbi);
   const auto& sbn_it = mut_global_lbi2local_lbi()->find(lbi);
@@ -942,44 +923,6 @@
   return local_lbi;
 }
 
-<<<<<<< HEAD
-=======
-Maybe<LogicalBlobId> EagerJobBuildAndInferCtx::FindOrCreateLocalLbiFromCompatibleGlobalBlob(
-    int64_t scope_symbol_id, const LogicalBlobId& lbi) {
-  const std::string& lbn = GenLogicalBlobName(lbi);
-  const auto& sbn_it = mut_global_lbi2local_lbi()->find(lbi);
-  if (sbn_it != mut_global_lbi2local_lbi()->end()) { return sbn_it->second; }
-  const SbpParallel& sbp = *JUST(SbpParallel4Lbi(lbi));
-  CHECK_OR_RETURN(!sbp.has_partial_sum_parallel())
-      << "`P' global blob is not compatible to local blob";
-  const ParallelDesc& parallel_desc = *JUST(ParallelDesc4Lbi(lbi));
-  OperatorConf op_conf;
-  {
-    // inherit scope_symbol_id from producer
-    const auto& producer_op_conf = JUST(Op4OpName(lbi.op_name()))->op_conf();
-    CHECK_OR_RETURN(producer_op_conf.has_scope_symbol_id());
-    op_conf.set_scope_symbol_id(producer_op_conf.scope_symbol_id());
-  }
-  op_conf.set_scope_symbol_id(scope_symbol_id);
-  op_conf.set_device_tag(*JUST(DeviceTag4DeviceType(parallel_desc.device_type())));
-  op_conf.set_name(kAutoLocalBlobNamePrefix + "-CastToLocal-" + NewUniqueId());
-  auto* cast_to_local_conf = op_conf.mutable_cast_to_local_conf();
-  cast_to_local_conf->set_in(lbn);
-  cast_to_local_conf->set_out("out");
-  *cast_to_local_conf->mutable_sbp_parallel() = sbp;
-  LogicalBlobId local_lbi;
-  local_lbi.set_op_name(op_conf.name());
-  local_lbi.set_blob_name("out");
-  (*mut_global_lbi2local_lbi())[lbi] = local_lbi;
-  (*mut_local_lbi2sub_lbis())[local_lbi].emplace_back(local_lbi);
-  const auto& parallel_conf = parallel_desc.parallel_conf();
-  const auto& op_attribute = JUST(AddAndInferGlobalOp(op_conf));
-  (*JUST(SingletonMaybe<std::shared_ptr<ForeignCallback>>()))
-      ->EagerLocalCast(*op_attribute, parallel_conf);
-  return local_lbi;
-}
-
->>>>>>> b8b8eaad
 Maybe<void> LazyJobBuildAndInferCtx::Complete() {
   CHECK_GT_OR_RETURN(job().net().op_size(), 0)
       << " Sorry, nn.Graph need at least 1 op in net, but get 0 now.";
