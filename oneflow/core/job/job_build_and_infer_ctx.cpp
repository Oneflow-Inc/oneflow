#include "oneflow/core/job/job_build_and_infer_ctx.h"

namespace oneflow {

std::shared_ptr<ErrorProto> GenJobBuildAndInferError(JobBuildAndInferError err_code,
                                                     std::string msg) {
  auto err = std::make_shared<ErrorProto>();
  err->set_msg(msg);
  err->set_job_build_and_infer_error(err_code);
  return err;
}

JobBuildAndInferCtx::JobBuildAndInferCtx(Job* job, int64_t job_id) : job_(job), job_id_(job_id) {
  is_job_conf_frozen_ = false;
  has_job_conf_ = false;
}

Maybe<void> JobBuildAndInferCtx::SetJobConf(const JobConfigProto& job_conf) {
  if (is_job_conf_frozen_) {
    return GenJobBuildAndInferError(JobBuildAndInferError::kJobConfFrozen, "");
  }
  if (has_job_conf_) {
    return GenJobBuildAndInferError(JobBuildAndInferError::kJobConfRepeatedSet, "");
  }
  has_job_conf_ = true;
  if (job_->job_conf().job_name() != job_conf.job_name()) {
    return GenJobBuildAndInferError(
        JobBuildAndInferError::kJobNameNotEqual,
        "job name you set: " + job_conf.job_name()
            + " not equal to origin job name: " + job_->job_conf().job_name());
  }
  job_->mutable_job_conf()->CopyFrom(job_conf);
  CHECK_ISNULL(Global<JobDesc>::Get());
  Global<JobDesc>::New(job_conf, job_id_);
  return Maybe<void>::Ok();
}

Maybe<void> JobBuildAndInferCtx::AddOpNameParallelConf2Placement(
    const std::string& op_name, const ParallelConf& parallel_conf) {
  if (parallel_conf2placement_group_id_.find(parallel_conf)
      == parallel_conf2placement_group_id_.end()) {
    parallel_conf2placement_group_id_.emplace(parallel_conf,
                                              job_->placement().placement_group_size());
    *(job_->mutable_placement()->add_placement_group()->mutable_parallel_conf()) = parallel_conf;
  }
  PlacementGroup* pg = job_->mutable_placement()->mutable_placement_group(
      parallel_conf2placement_group_id_.at(parallel_conf));
  CHECK(pg->parallel_conf() == parallel_conf);
  pg->mutable_op_set()->add_op_name(op_name);
  return Maybe<void>::Ok();
}

Maybe<void> JobBuildAndInferCtx::DecodeSplitHint7AddOp7AddSbpSigConf2Job(
    Operator* op, SbpSignature* sbp_sig_conf) {
  OperatorConf op_conf_without_split_hint = op->op_conf();
  PbMessage* op_type_conf = MutableMessageInPbMessage(&op_conf_without_split_hint,
                                                      op_conf_without_split_hint.op_type_case());
  bool has_user_set_sbp_sig_conf = false;
  for (const std::string& ibn : op->input_bns()) {
    std::string lbn_may_with_split_hint = GetStrValInPbFdOrPbRpf(op->GetCustomizedConf(), ibn);
    if (HasSplitHintInLbn(lbn_may_with_split_hint)) {
      has_user_set_sbp_sig_conf = true;
      SbpParallel sbp_parallel = GetSbpParallelInLbn(lbn_may_with_split_hint);
      (*(sbp_sig_conf->mutable_bn_in_op2sbp_parallel()))[ibn] = sbp_parallel;
      const LogicalBlobId& lbi = op->BnInOp2Lbi(ibn);
      std::string lbn = GenLogicalBlobName(lbi);
      ReplaceStrValInPbFdOrPbRpf(op_type_conf, ibn, lbn_may_with_split_hint, lbn);
    }
  }
  if (has_user_set_sbp_sig_conf) {
    (*(job_->mutable_sbp_conf()->mutable_op_name2sbp_signature_conf()))[op->op_name()] =
        *sbp_sig_conf;
  }
  job_->mutable_net()->add_op()->CopyFrom(op_conf_without_split_hint);
  return Maybe<void>::Ok();
}

Maybe<void> JobBuildAndInferCtx::InferOpOutSbpParallel(Operator* op,
                                                       const SbpSignature& sbp_sig_conf,
                                                       const ParallelDesc& parallel_desc,
                                                       SbpSignature* sbp_sig_to_infer) {
  HashMap<std::string, SbpInferHint> ibn2sbp_infer_hint;
  for (const std::string& ibn : op->input_bns()) {
    const LogicalBlobId& lbi = op->BnInOp2Lbi(ibn);
    if (lbi2logical_blob_desc_.find(lbi) == lbi2logical_blob_desc_.end()) {
      return GenJobBuildAndInferError(
          JobBuildAndInferError::kLogicalBlobNameNotExist,
          "when infer op_name: " + op->op_name() + " consumed op_name: " + lbi.op_name()
              + " blob_name: " + lbi.blob_name() + " not infer blob desc");
    }
    const BlobDesc* logical_blob_desc = lbi2logical_blob_desc_.at(lbi).get();
    if (lbi2sbp_parallel_from_producer_view_.find(lbi)
        == lbi2sbp_parallel_from_producer_view_.end()) {
      return GenJobBuildAndInferError(
          JobBuildAndInferError::kLogicalBlobNameNotExist,
          "when infer op_name: " + op->op_name() + " consumed op_name: " + lbi.op_name()
              + " blob_name: " + lbi.blob_name() + " not infer split axis");
    }
    const SbpParallel& sbp_parallel = lbi2sbp_parallel_from_producer_view_.at(lbi);
    ibn2sbp_infer_hint.emplace(ibn, SbpInferHint(&parallel_desc, logical_blob_desc, sbp_parallel));
  }
  auto SbpInferHint4Ibn = [&](const std::string& ibn) -> Maybe<const SbpInferHint*> {
    auto it = ibn2sbp_infer_hint.find(ibn);
    if (it == ibn2sbp_infer_hint.end()) {
      return Error::CheckFailed() << "cannot find corresponding SbpInferHint for input_blob_name : "
                                  << ibn;
    }
    return &(it->second);
  };
  std::function<int32_t(const SbpSignature&)> CalcOrderValue4SbpSig;
  if (sbp_sig_conf.bn_in_op2sbp_parallel().empty()) {
    auto OrderValue4HasBatchAxis = [&](const std::string& bn,
                                       const SbpParallel& sbp_parallel) -> int32_t {
      const auto& batch_axis = lbi2batch_axis_.at(op->BnInOp2Lbi(bn));
      return -1
             * (batch_axis.has_value() && sbp_parallel.has_split_parallel()
                && sbp_parallel.split_parallel().axis() == batch_axis.value());
    };
    auto OrderValue4HasNoBatchAxis = [&](const std::string& ibn,
                                         const SbpParallel& sbp_parallel) -> int32_t {
      return -2
             * (lbi2batch_axis_.at(op->BnInOp2Lbi(ibn)).has_value() == false
                && CHECK_JUST(SbpInferHint4Ibn(ibn))->sbp_parallel().has_split_parallel() == false
                && sbp_parallel.has_split_parallel() == false);
    };
    CalcOrderValue4SbpSig = [&](const SbpSignature& sbp_signature) -> int32_t {
      int32_t order_value = 0;
      for (const auto& ibn : op->input_bns()) {
        const auto& sbp_parallel_it = sbp_signature.bn_in_op2sbp_parallel().find(ibn);
        CHECK(sbp_parallel_it != sbp_signature.bn_in_op2sbp_parallel().end());
        order_value += OrderValue4HasBatchAxis(ibn, sbp_parallel_it->second);
        order_value += OrderValue4HasNoBatchAxis(ibn, sbp_parallel_it->second);
      }
      for (const auto& obn : op->output_bns()) {
        const auto& sbp_parallel_it = sbp_signature.bn_in_op2sbp_parallel().find(obn);
        CHECK(sbp_parallel_it != sbp_signature.bn_in_op2sbp_parallel().end());
        order_value += OrderValue4HasBatchAxis(obn, sbp_parallel_it->second);
      }
      return order_value;
    };
  } else {
    CalcOrderValue4SbpSig = [](const SbpSignature&) -> int32_t { return 0; };
  }
  JUST(op->InferSbpSignatureIf(sbp_sig_to_infer, sbp_sig_conf, CalcOrderValue4SbpSig,
                               SbpInferHint4Ibn, parallel_desc));

  const auto& bn2sbp_parallel = sbp_sig_to_infer->bn_in_op2sbp_parallel();
  for (const auto& obn : op->output_bns()) {
    const LogicalBlobId& lbi = op->BnInOp2Lbi(obn);
    if (bn2sbp_parallel.find(obn) == bn2sbp_parallel.end()) {
      return GenJobBuildAndInferError(
          JobBuildAndInferError::kBlobSplitAxisInferError,
          "op_name: " + lbi.op_name() + " blob_name: " + lbi.blob_name() + " not infer split axis");
    }
    if (lbi2sbp_parallel_from_producer_view_.emplace(lbi, bn2sbp_parallel.at(obn)).second
        == false) {
      return GenJobBuildAndInferError(JobBuildAndInferError::kBlobSplitAxisInferError,
                                      "op_name: " + lbi.op_name() + " blob_name: " + lbi.blob_name()
                                          + " infer split axis repeated");
    }
    if (lbi2parallel_desc_from_producer_view_.emplace(lbi, parallel_desc).second == false) {
      return GenJobBuildAndInferError(JobBuildAndInferError::kBlobSplitAxisInferError,
                                      "op_name: " + lbi.op_name() + " blob_name: " + lbi.blob_name()
                                          + " add parallel desc repeated");
    }
  }
  return Maybe<void>::Ok();
}

Maybe<void> JobBuildAndInferCtx::GenOpProducedEmptyLogicalBlobDesc(Operator* op) {
  // check consumed blob
  for (const std::string& consumed_bn : op->input_bns()) {
    const LogicalBlobId& lbi = op->BnInOp2Lbi(consumed_bn);
    if (lbi2logical_blob_desc_.find(lbi) == lbi2logical_blob_desc_.end()) {
      return GenJobBuildAndInferError(JobBuildAndInferError::kLogicalBlobNameNotExist,
                                      "op_name: " + op->op_name()
                                          + " consumed_op_name:" + lbi.op_name()
                                          + " blob_name: " + lbi.blob_name() + " not exist");
    }
  }

  // create produced blob
  std::vector<std::string> produced_bns;
  produced_bns.insert(produced_bns.end(), op->output_bns().begin(), op->output_bns().end());
  produced_bns.insert(produced_bns.end(), op->tmp_bns().begin(), op->tmp_bns().end());
  produced_bns.insert(produced_bns.end(), op->const_buf_bns().begin(), op->const_buf_bns().end());
  for (const std::string& produced_bn : produced_bns) {
    const LogicalBlobId& lbi = op->BnInOp2Lbi(produced_bn);
    if (lbi2logical_blob_desc_.find(lbi) != lbi2logical_blob_desc_.end()) {
      return GenJobBuildAndInferError(
          JobBuildAndInferError::kLogicalBlobNameRepeated,
          "op_name: " + lbi.op_name() + " blob_name: " + lbi.blob_name() + " is repeated");
    }
    lbi2logical_blob_desc_.emplace(lbi, std::make_unique<BlobDesc>(DataType::kInvalidDataType));
  }
  return Maybe<void>::Ok();
}

Maybe<void> JobBuildAndInferCtx::CheckOpBlobCanBeSplitedByParallelNum(Operator* op,
                                                                      const SbpSignature& sbp_sig,
                                                                      int64_t parallel_num) {
  for (const auto& pair : sbp_sig.bn_in_op2sbp_parallel()) {
    if (pair.second.has_split_parallel()) {
      int64_t axis = pair.second.split_parallel().axis();
      const LogicalBlobId& lbi = op->BnInOp2Lbi(pair.first);
      const BlobDesc& logical_blob_desc = *(lbi2logical_blob_desc_.at(lbi).get());
      int64_t num_axes = logical_blob_desc.shape().NumAxes();
      if (axis < 0) { axis += num_axes; }
      if (axis < 0 || axis >= num_axes || logical_blob_desc.shape().At(axis) < parallel_num) {
        return GenJobBuildAndInferError(
            JobBuildAndInferError::kUnknownJobBuildAndInferError,
            "op_name: " + lbi.op_name() + " blob_name: " + lbi.blob_name()
                + " cannot split blob by parallel_num: " + std::to_string(parallel_num));
      }
    }
  }
  return Maybe<void>::Ok();
}

// TODO(): add handle error of same interface op blob between jobs
Maybe<void> JobBuildAndInferCtx::AddAndInferOp(const OperatorConf& op_conf,
                                               const ParallelConf& parallel_conf) {
  if (!has_job_conf_) {
    return GenJobBuildAndInferError(JobBuildAndInferError::kJobConfNotSet, "");
  }
  if (!is_job_conf_frozen_) { is_job_conf_frozen_ = true; }

  const std::string& op_name = op_conf.name();
  if (op_name2op_.find(op_name) != op_name2op_.end()) {
    return GenJobBuildAndInferError(
        JobBuildAndInferError::kOpNameExist,
        "op_name: " + op_name + " already exist in job: " + job_->job_conf().job_name());
  }
  if (op_conf.device_type() == DeviceType::kInvalidDevice) {
    return GenJobBuildAndInferError(JobBuildAndInferError::kOpConfDeviceTypeNoSet,
                                    "op_name: " + op_name + " not set device type");
  }

  JUST(AddOpNameParallelConf2Placement(op_name, parallel_conf));

  op_name2op_.emplace(op_name, ConstructOp(op_conf));
  Operator* op = op_name2op_.at(op_name).get();

  SbpSignature sbp_sig_conf;
  JUST(DecodeSplitHint7AddOp7AddSbpSigConf2Job(op, &sbp_sig_conf));

  // infer batch_axis
  auto BatchAxis4BnInOp = [&](const std::string& bn) -> OptInt64* {
    const LogicalBlobId& lbi = op->BnInOp2Lbi(bn);
    return &(lbi2batch_axis_[lbi]);
  };
  auto GetConstBlobDescBnInOp = [&](const std::string& bn) -> const BlobDesc& {
    const LogicalBlobId& lbi = op->BnInOp2Lbi(bn);
    return *(lbi2logical_blob_desc_[lbi].get());
  };
  JUST(op->InferBatchAxisIf(GetConstBlobDescBnInOp, BatchAxis4BnInOp));

  // infer sbp
  ParallelDesc parallel_desc(parallel_conf);
  SbpSignature sbp_sig_to_infer;
  JUST(InferOpOutSbpParallel(op, sbp_sig_conf, parallel_desc, &sbp_sig_to_infer));

  // infer logical blob desc
  JUST(GenOpProducedEmptyLogicalBlobDesc(op));
  auto GetBlobDesc4BnInOp = [&](const std::string& bn) -> BlobDesc* {
    const LogicalBlobId& lbi = op->BnInOp2Lbi(bn);
    if (lbi2logical_blob_desc_.find(lbi) != lbi2logical_blob_desc_.end()) {
      return lbi2logical_blob_desc_.at(lbi).get();
    }
    return nullptr;
  };
  ParallelContext parallel_ctx;
  parallel_ctx.set_parallel_id(0);
  parallel_ctx.set_parallel_num(1);
  parallel_ctx.set_policy(ParallelPolicy::kDataParallel);
  JUST(op->InferOutBlobDescsIf(GetBlobDesc4BnInOp, &parallel_ctx, job_->job_conf().piece_size(),
                               [](OpContext*) {}));

  // check blob can be split
  JUST(CheckOpBlobCanBeSplitedByParallelNum(op, sbp_sig_to_infer, parallel_desc.parallel_num()));

  return Maybe<void>::Ok();
}

Maybe<void> JobBuildAndInferCtx::AddLossLogicalBlobName(const std::string& lbn) {
  if (!(job_->job_conf().has_train_conf())) {
    return GenJobBuildAndInferError(JobBuildAndInferError::kUnknownJobBuildAndInferError,
                                    "job has not TrainConf when add loss logical blob name");
  }
  job_->mutable_job_conf()->mutable_train_conf()->add_loss_lbn(lbn);
  return Maybe<void>::Ok();
}

bool JobBuildAndInferCtx::HasJobConf() const { return has_job_conf_; }

#define GEN_ERROR_WHEN_GET_INFO_FROM_LBN(info_src)                                                 \
  if (lbn.find('/') == std::string::npos) {                                                        \
    return GenJobBuildAndInferError(JobBuildAndInferError::kLogicalBlobNameInvalid, "lbn:" + lbn); \
  }                                                                                                \
  LogicalBlobId lbi = GenLogicalBlobId(lbn);                                                       \
  if (info_src.find(lbi) == info_src.end()) {                                                      \
    return GenJobBuildAndInferError(JobBuildAndInferError::kLogicalBlobNameNotExist,               \
                                    "lbn:" + lbn);                                                 \
  }

Maybe<Shape> JobBuildAndInferCtx::GetStaticShape(const std::string& lbn) const {
  GEN_ERROR_WHEN_GET_INFO_FROM_LBN(lbi2logical_blob_desc_);
  return lbi2logical_blob_desc_.at(lbi)->shape();
}

Maybe<DataType> JobBuildAndInferCtx::GetDataType(const std::string& lbn) const {
  GEN_ERROR_WHEN_GET_INFO_FROM_LBN(lbi2logical_blob_desc_);
  return lbi2logical_blob_desc_.at(lbi)->data_type();
}

Maybe<OptInt64> JobBuildAndInferCtx::GetBatchAxis(const std::string& lbn) const {
  GEN_ERROR_WHEN_GET_INFO_FROM_LBN(lbi2batch_axis_);
  return lbi2batch_axis_.at(lbi);
}

<<<<<<< HEAD
Maybe<bool> JobBuildAndInferCtx::GetHasSplitAxisFromProducerView(const std::string& lbn) const {
  GEN_ERROR_WHEN_GET_INFO_FROM_LBN(lbi2sbp_parallel_from_producer_view_);
  return lbi2sbp_parallel_from_producer_view_.at(lbi).has_split_parallel();
}

Maybe<int64_t> JobBuildAndInferCtx::GetSplitAxisFromProducerView(const std::string& lbn) const {
  GEN_ERROR_WHEN_GET_INFO_FROM_LBN(lbi2sbp_parallel_from_producer_view_);
  const SbpParallel& sbp = lbi2sbp_parallel_from_producer_view_.at(lbi);
  if (sbp.has_split_parallel()) {
    return sbp.split_parallel().axis();
  } else {
    return GenJobBuildAndInferError(JobBuildAndInferError::kLogicalBlobNameInvalid,
                                    "lbn:" + lbn + " has no split axis from producer view ");
  }
=======
Maybe<OptInt64> JobBuildAndInferCtx::GetSplitAxisFromProducerView(const std::string& lbn) const {
  TODO();
>>>>>>> 4cc56af0
}

Maybe<const ParallelDesc*> JobBuildAndInferCtx::GetParallelDescFromProducerView(
    const std::string& lbn) const {
  GEN_ERROR_WHEN_GET_INFO_FROM_LBN(lbi2parallel_desc_from_producer_view_);
  return &(lbi2parallel_desc_from_producer_view_.at(lbi));
}

Maybe<void> JobBuildAndInferCtx::CheckJob() const {
  JUST(CheckPlacement());
  JUST(CheckJobConf());
  return Maybe<void>::Ok();
}

Maybe<void> JobBuildAndInferCtx::CheckPlacement() const {
  HashSet<std::string> op_names_in_net;
  HashSet<std::string> op_names_in_placement;
  for (const OperatorConf& op_conf : job_->net().op()) {
    if (!(op_names_in_net.insert(op_conf.name()).second)) {
      return GenJobBuildAndInferError(JobBuildAndInferError::kOpNameExist,
                                      "op_name: " + op_conf.name() + " already exist in job: "
                                          + job_->job_conf().job_name() + " net");
    }
  }
  for (const PlacementGroup& placement_group : job_->placement().placement_group()) {
    for (const std::string& op_name : placement_group.op_set().op_name()) {
      if (!(op_names_in_placement.insert(op_name).second)) {
        return GenJobBuildAndInferError(JobBuildAndInferError::kOpNameExist,
                                        "op_name: " + op_name + " already exist in job: "
                                            + job_->job_conf().job_name() + " placement");
      }
    }
  }
  if (op_names_in_net.size() != op_names_in_placement.size()) {
    return GenJobBuildAndInferError(
        JobBuildAndInferError::kPlacementError,
        "job: " + job_->job_conf().job_name() + " op number not equal between net and placement");
  }
  for (const std::string& op_name : op_names_in_net) {
    if (op_names_in_placement.find(op_name) == op_names_in_placement.end()) {
      return GenJobBuildAndInferError(JobBuildAndInferError::kPlacementError,
                                      "job: " + job_->job_conf().job_name() + " op_name: " + op_name
                                          + " defined in net cannot find its placement");
    }
  }
  return Maybe<void>::Ok();
}

Maybe<void> JobBuildAndInferCtx::CheckJobConf() const {
  if (job_->job_conf().job_type_case() == JobConfigProto::JOB_TYPE_NOT_SET) {
    return Error::JobTypeNotSet() << "job_type not set, please set predict_conf or train_conf";
  }
  return Maybe<void>::Ok();
}

const Job& JobBuildAndInferCtx::job() const { return *job_; }

}  // namespace oneflow<|MERGE_RESOLUTION|>--- conflicted
+++ resolved
@@ -318,25 +318,17 @@
   return lbi2batch_axis_.at(lbi);
 }
 
-<<<<<<< HEAD
-Maybe<bool> JobBuildAndInferCtx::GetHasSplitAxisFromProducerView(const std::string& lbn) const {
-  GEN_ERROR_WHEN_GET_INFO_FROM_LBN(lbi2sbp_parallel_from_producer_view_);
-  return lbi2sbp_parallel_from_producer_view_.at(lbi).has_split_parallel();
-}
-
-Maybe<int64_t> JobBuildAndInferCtx::GetSplitAxisFromProducerView(const std::string& lbn) const {
-  GEN_ERROR_WHEN_GET_INFO_FROM_LBN(lbi2sbp_parallel_from_producer_view_);
-  const SbpParallel& sbp = lbi2sbp_parallel_from_producer_view_.at(lbi);
-  if (sbp.has_split_parallel()) {
-    return sbp.split_parallel().axis();
-  } else {
-    return GenJobBuildAndInferError(JobBuildAndInferError::kLogicalBlobNameInvalid,
-                                    "lbn:" + lbn + " has no split axis from producer view ");
-  }
-=======
 Maybe<OptInt64> JobBuildAndInferCtx::GetSplitAxisFromProducerView(const std::string& lbn) const {
-  TODO();
->>>>>>> 4cc56af0
+  if (lbn.find('/') == std::string::npos) {
+    return GenJobBuildAndInferError(JobBuildAndInferError::kLogicalBlobNameInvalid, "lbn:" + lbn);
+  }
+  LogicalBlobId lbi = GenLogicalBlobId(lbn);
+  OptInt64 ret;
+  auto sbp_it = lbi2sbp_parallel_from_producer_view_.find(lbi);
+  if (sbp_it != lbi2sbp_parallel_from_producer_view_.end() || sbp_it->second.has_split_parallel()) {
+    ret.set_value(sbp_it->second.split_parallel().axis());
+  }
+  return ret;
 }
 
 Maybe<const ParallelDesc*> JobBuildAndInferCtx::GetParallelDescFromProducerView(
