--- conflicted
+++ resolved
@@ -153,11 +153,7 @@
 }
 
 Maybe<OperatorConf> JobBuildAndInferCtx::DecodeLbiHintAndReturnNewOpConf(
-<<<<<<< HEAD
-    const Operator& op, cfg::SbpSignature* sbp_sig_conf) const {
-=======
     const Operator& op, SbpSignature* sbp_sig_conf) const {
->>>>>>> 55c4c608
   auto op_conf_without_split_hint = std::make_shared<OperatorConf>(op.op_conf());
   for (const std::string& ibn : op.input_bns()) {
     std::string lbn_may_with_hint = GetInputLbnInOpCustomizedConf(op.op_conf(), ibn);
@@ -374,15 +370,9 @@
   }
 }
 
-<<<<<<< HEAD
-Maybe<cfg::NdSbpSignature> JobBuildAndInferCtx::InitConstraitNdSbpSignature(
-    const Operator& op, const HashMap<std::string, bool>& ibn2disable_boxing) const {
-  auto nd_sbp_sig = std::make_shared<cfg::NdSbpSignature>();
-=======
 Maybe<NdSbpSignature> JobBuildAndInferCtx::InitConstraitNdSbpSignature(
     const Operator& op, const HashMap<std::string, bool>& ibn2disable_boxing) const {
   auto nd_sbp_sig = std::make_shared<NdSbpSignature>();
->>>>>>> 55c4c608
   for (const auto& it : ibn2disable_boxing) {
     if (it.second) {
       const auto& ibn = it.first;
@@ -605,11 +595,7 @@
   JUST(InferMirroredSignature(op, is_mirrored_parallel_view, parallel_desc));
 
   // infer nd_sbp signature
-<<<<<<< HEAD
-  cfg::NdSbpSignature nd_sbp_sig_conf = *JUST(InitConstraitNdSbpSignature(*op, ibn2disable_boxing));
-=======
   NdSbpSignature nd_sbp_sig_conf = *JUST(InitConstraitNdSbpSignature(*op, ibn2disable_boxing));
->>>>>>> 55c4c608
   // Override constrait nd_sbp if sbp hint is given
   if (!sbp_sig_conf.bn_in_op2sbp_parallel().empty()) {
     SbpSignatureToNdSbpSignature(sbp_sig_conf, &nd_sbp_sig_conf);
