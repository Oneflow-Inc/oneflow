#include "oneflow/core/job/job_build_and_infer_ctx.h"
#include "oneflow/core/job_completer/op_graph_pass.h"
#include "oneflow/core/framework/config_def.h"
#include "oneflow/core/common/protobuf.h"

namespace oneflow {

static const std::string kAutoMirroredBlobNamePrefix =
    "System-Mirrored-Blob-Auto-Converted-From-Consistent-Blob";

namespace {

void ResetOpConfIbn(OperatorConf* op_conf, const std::string& ibn, const std::string lbn) {
  PbMessage* op_type_conf = MutableMessageInPbMessage(op_conf, op_conf->op_type_case());
  std::string lbn_may_with_hint = GetInputLbnInOpCustomizedConf(*op_type_conf, ibn);
  ReplaceInputLbnInOpCustomizedConf(op_type_conf, ibn, lbn_may_with_hint, lbn);
}

void ResetOpConfName(OperatorConf* op_conf, const std::string& new_op_name) {
  op_conf->set_name(new_op_name);
  PbMessage* op_type_conf = MutableMessageInPbMessage(op_conf, op_conf->op_type_case());
  UserOpConf* user_conf = dynamic_cast<UserOpConf*>(op_type_conf);
  if (user_conf) {
    for (const auto& pair : user_conf->output()) {
      for (const std::string& old_lbn : pair.second.s()) {
        LogicalBlobId old_lbi = GenLogicalBlobId(old_lbn);
        auto blob_name_id_pair = GenUnRepeatedBn(old_lbi.blob_name());
        std::string new_lbn = GenLogicalBlobName(new_op_name, old_lbi.blob_name());
        (*(user_conf->mutable_output()))[pair.first].set_s(blob_name_id_pair.second, new_lbn);
      }
    }
  }
}

}  // namespace

JobBuildAndInferCtx::JobBuildAndInferCtx(Job* job, int64_t job_id) : job_(job), job_id_(job_id) {
  is_job_conf_frozen_ = false;
  has_job_conf_ = false;
}

Maybe<void> JobBuildAndInferCtx::SetJobConf(const JobConfigProto& job_conf) {
  CHECK_OR_RETURN(!is_job_conf_frozen_) << JobBuildAndInferError::kJobConfFrozen;
  CHECK_OR_RETURN(!has_job_conf_) << JobBuildAndInferError::kJobConfRepeatedSet;
  has_job_conf_ = true;
  CHECK_EQ_OR_RETURN(job_->job_conf().job_name(), job_conf.job_name())
      << JobBuildAndInferError::kJobNameNotEqual << "job name you set: " << job_conf.job_name()
      << " not equal to origin job name: " << job_->job_conf().job_name();
  job_->mutable_job_conf()->CopyFrom(job_conf);
  CHECK_ISNULL(Global<JobDesc>::Get());
  Global<JobDesc>::New(job_conf, job_id_);
  return Maybe<void>::Ok();
}

Maybe<void> JobBuildAndInferCtx::Complete() {
  CHECK_NOTNULL(Global<JobDesc>::Get());
  Global<JobDesc>::Delete();
  auto scope = std::make_unique<GlobalJobDescScope>(job_->job_conf(), job_id_);
  auto DoPass = [&](const std::string& pass_name) -> Maybe<void> {
    return FunctionPass(pass_name)(job_);
  };
  if (GlobalJobDesc().Bool("__is_user_function__")) {
<<<<<<< HEAD
    DoPass("CompleteOfrecordDecoder");
    DoPass("SetDefaultVariableConf");
    DoPass("AutoMixedPrecision");
    DoPass("TieUpChainHeadersUnReachableFromAnyVariableOps");
    DoPass("NonDistributedOptimizerPass");
    DoPass("AutoTrainStep");
    DoPass("AutoLearningRate");
    DoPass("GenerateBackwardAndOptimizerOpConfs");
    DoPass("IndexedSlicesOptimizerRewritePass");
    DoPass("HalfBoxingPass");
    DoPass("AddAllReduceGroupPass");
    DoPass("AddLbiDiffWatcherOpConfs");
    DoPass("SequentializeAllReduceGroupPass");
    DoPass("PruneParallelCastOpsPass");
    DoPass("DumpVariableInfoPass");
=======
    JUST(DoPass("CompleteOfrecordDecoder"));
    JUST(DoPass("SetDefaultVariableConf"));
    JUST(DoPass("AutoMixedPrecision"));
    JUST(DoPass("TieUpChainHeadersUnReachableFromAnyVariableOps"));
    JUST(DoPass("NonDistributedOptimizerPass"));
    JUST(DoPass("AutoTrainStep"));
    JUST(DoPass("AutoLearningRate"));
    JUST(DoPass("GenerateBackwardAndOptimizerOpConfs"));
    JUST(DoPass("IndexedSlicesOptimizerRewritePass"));
    JUST(DoPass("AddAllReduceGroupPass"));
    JUST(DoPass("AddLbiDiffWatcherOpConfs"));
    JUST(DoPass("SequentializeAllReduceGroupPass"));
    JUST(DoPass("PruneParallelCastOpsPass"));
    JUST(DoPass("DumpVariableInfoPass"));
>>>>>>> b59005fa
  }
  JUST(DoPass("DumpTimeShapeAndBlobParallelConfPass"));
  return Maybe<void>::Ok();
}

Maybe<void> JobBuildAndInferCtx::AddOpNameParallelConf2Placement(
    const std::string& op_name, const ParallelConf& parallel_conf) {
  ParallelDesc parallel_desc(parallel_conf);
  PlacementGroup* pg = nullptr;
  if (parallel_desc2placement_group_.find(parallel_desc) == parallel_desc2placement_group_.end()) {
    pg = job_->mutable_placement()->add_placement_group();
    parallel_desc2placement_group_.emplace(parallel_desc, pg);
    *(pg->mutable_parallel_conf()) = parallel_conf;
  } else {
    pg = parallel_desc2placement_group_.at(parallel_desc);
  }
  pg->mutable_op_set()->add_op_name(op_name);
  return Maybe<void>::Ok();
}

Maybe<void> JobBuildAndInferCtx::AddLbiParallelConf2BlobPlacement(
    const Operator* op, std::function<ParallelDesc*(const std::string&)> ParallelDesc4Obn) {
  for (const auto& obn : op->output_bns()) {
    const auto& parallel_desc = *ParallelDesc4Obn(obn);
    auto iter = parallel_desc2blob_placement_group_.find(parallel_desc);
    if (iter == parallel_desc2blob_placement_group_.end()) {
      auto* blob_pg = job_->mutable_placement()->add_blob_placement_group();
      *blob_pg->mutable_parallel_conf() = parallel_desc.parallel_conf();
      iter = parallel_desc2blob_placement_group_.emplace(parallel_desc, blob_pg).first;
    }
    const auto& lbi = op->BnInOp2Lbi(obn);
    CHECK_OR_RETURN(std::find(iter->second->lbi().begin(), iter->second->lbi().end(), lbi)
                    == iter->second->lbi().end());
    *iter->second->add_lbi() = lbi;
  }
  return Maybe<void>::Ok();
}

Maybe<OperatorConf> JobBuildAndInferCtx::DecodeLbiHintAndReturnNewOpConf(
    const Operator& op, SbpSignature* sbp_sig_conf,
    HashMap<std::string, bool>* ibn2disable_boxing) const {
  auto op_conf_without_split_hint = std::make_shared<OperatorConf>(op.op_conf());
  PbMessage* op_type_conf = MutableMessageInPbMessage(op_conf_without_split_hint.get(),
                                                      op_conf_without_split_hint->op_type_case());
  for (const std::string& ibn : op.input_bns()) {
    std::string lbn_may_with_hint = GetInputLbnInOpCustomizedConf(op.GetCustomizedConf(), ibn);
    SbpParallel sbp_parallel;
    bool has_sbp_hint = JUST(GetSbpParallelInLbnOrNothing(lbn_may_with_hint, &sbp_parallel));
    bool has_disable_boxing_hint =
        JUST(ParseDisableBoxingFlag(lbn_may_with_hint, &(*ibn2disable_boxing)[ibn]));
    if (has_sbp_hint || has_disable_boxing_hint) {
      (*(sbp_sig_conf->mutable_bn_in_op2sbp_parallel()))[ibn] = sbp_parallel;
      const LogicalBlobId& lbi = op.BnInOp2Lbi(ibn);
      std::string lbn = GenLogicalBlobName(lbi);
      ReplaceInputLbnInOpCustomizedConf(op_type_conf, ibn, lbn_may_with_hint, lbn);
    }
  }
  return op_conf_without_split_hint;
}

void JobBuildAndInferCtx::AddOp7AddSbpSigConf2Job(const OperatorConf& operator_conf,
                                                  const SbpSignature& sbp_signature) const {
  auto* op_name2sbp_sig = job_->mutable_sbp_conf()->mutable_op_name2sbp_signature_conf();
  if (sbp_signature.bn_in_op2sbp_parallel().size() > 0) {
    (*op_name2sbp_sig)[operator_conf.name()] = sbp_signature;
  }
  job_->mutable_net()->add_op()->CopyFrom(operator_conf);
}

Maybe<void> JobBuildAndInferCtx::InferOpOutSbpParallel(Operator* op,
                                                       const SbpSignature& sbp_sig_conf,
                                                       const ParallelDesc& parallel_desc,
                                                       SbpSignature* sbp_sig_to_infer) {
  HashMap<std::string, SbpInferHint> ibn2sbp_infer_hint;
  for (const std::string& ibn : op->input_bns()) {
    const LogicalBlobId& lbi = op->BnInOp2Lbi(ibn);
    CHECK_OR_RETURN(lbi2logical_blob_desc_.find(lbi) != lbi2logical_blob_desc_.end())
        << JobBuildAndInferError::kLogicalBlobNameNotExist << "when infer op_name: \""
        << op->op_name() << "\", consumed op_name: \"" << lbi.op_name() << "\", blob_name: \""
        << lbi.blob_name() << "\" not infer blob desc";
    const ParallelDesc* pd = &lbi2parallel_desc_from_producer_view_.at(lbi);
    const BlobDesc* logical_blob_desc = lbi2logical_blob_desc_.at(lbi).get();
    CHECK_OR_RETURN(lbi2sbp_parallel_from_producer_view_.find(lbi)
                    != lbi2sbp_parallel_from_producer_view_.end())
        << JobBuildAndInferError::kLogicalBlobNameNotExist
        << "when infer op_name: " << op->op_name() << " consumed op_name: " << lbi.op_name()
        << " blob_name: " << lbi.blob_name() << " not infer split axis";
    const SbpParallel* sbp_parallel = &lbi2sbp_parallel_from_producer_view_.at(lbi);
    const OptInt64* batch_axis = &lbi2batch_axis_.at(lbi);
    ibn2sbp_infer_hint.emplace(ibn, SbpInferHint(pd, logical_blob_desc, sbp_parallel, batch_axis));
  }

  auto GetBatchAxis4Lbi = [&](const LogicalBlobId& lbi) -> const OptInt64& {
    return lbi2batch_axis_.at(lbi);
  };

  CHECK_JUST(InferOpSbpSignature(*op, sbp_sig_conf, parallel_desc, ibn2sbp_infer_hint,
                                 GetBatchAxis4Lbi, sbp_sig_to_infer));

  const auto& bn2sbp_parallel = sbp_sig_to_infer->bn_in_op2sbp_parallel();
  for (const auto& obn : op->output_bns()) {
    const LogicalBlobId& lbi = op->BnInOp2Lbi(obn);
    CHECK_OR_RETURN(bn2sbp_parallel.find(obn) != bn2sbp_parallel.end())
        << JobBuildAndInferError::kBlobSplitAxisInferError << "op_name: " << lbi.op_name()
        << " blob_name: " << lbi.blob_name() << " not infer split axis";
    CHECK_OR_RETURN(
        lbi2sbp_parallel_from_producer_view_.emplace(lbi, bn2sbp_parallel.at(obn)).second)
        << JobBuildAndInferError::kBlobSplitAxisInferError << "op_name: " << lbi.op_name()
        << " blob_name: " << lbi.blob_name() << " infer split axis repeated";
    CHECK_OR_RETURN(lbi2parallel_desc_from_producer_view_.emplace(lbi, parallel_desc).second)
        << JobBuildAndInferError::kBlobSplitAxisInferError << "op_name: " << lbi.op_name()
        << " blob_name: " << lbi.blob_name() << " add parallel desc repeated";
  }
  return Maybe<void>::Ok();
}

Maybe<void> JobBuildAndInferCtx::GenOpProducedEmptyLogicalBlobDesc(Operator* op) {
  // check consumed blob
  for (const std::string& consumed_bn : op->input_bns()) {
    const LogicalBlobId& lbi = op->BnInOp2Lbi(consumed_bn);
    CHECK_OR_RETURN(lbi2logical_blob_desc_.find(lbi) != lbi2logical_blob_desc_.end())
        << JobBuildAndInferError::kLogicalBlobNameNotExist << "op_name: " << op->op_name()
        << " consumed_op_name:" << lbi.op_name() << " blob_name: " << lbi.blob_name()
        << " not exist";
  }

  // create produced blob
  std::vector<std::string> produced_bns;
  produced_bns.insert(produced_bns.end(), op->output_bns().begin(), op->output_bns().end());
  produced_bns.insert(produced_bns.end(), op->tmp_bns().begin(), op->tmp_bns().end());
  produced_bns.insert(produced_bns.end(), op->const_buf_bns().begin(), op->const_buf_bns().end());
  for (const std::string& produced_bn : produced_bns) {
    const LogicalBlobId& lbi = op->BnInOp2Lbi(produced_bn);
    CHECK_OR_RETURN(lbi2logical_blob_desc_.find(lbi) == lbi2logical_blob_desc_.end())
        << JobBuildAndInferError::kLogicalBlobNameRepeated << "op_name: " << lbi.op_name()
        << " blob_name: " << lbi.blob_name() << " is repeated";
    lbi2logical_blob_desc_.emplace(lbi, std::make_unique<BlobDesc>(DataType::kInvalidDataType));
  }
  return Maybe<void>::Ok();
}

Maybe<void> JobBuildAndInferCtx::CheckOpBlobSplitability(Operator* op, const SbpSignature& sbp_sig,
                                                         int64_t parallel_num) {
  HashSet<std::string> obns(op->output_bns().begin(), op->output_bns().end());
  auto GetParallelNum = [&](const std::string& bn_in_op) {
    if (obns.find(bn_in_op) == obns.end()) { return parallel_num; }
    return lbi2parallel_desc_from_producer_view_.at(op->BnInOp2Lbi(bn_in_op)).parallel_num();
  };
  for (const auto& pair : sbp_sig.bn_in_op2sbp_parallel()) {
    if (pair.second.has_split_parallel()) {
      int64_t axis = pair.second.split_parallel().axis();
      const LogicalBlobId& lbi = op->BnInOp2Lbi(pair.first);
      int64_t blob_parallel_num = GetParallelNum(pair.first);
      const BlobDesc& logical_blob_desc = *(lbi2logical_blob_desc_.at(lbi).get());
      int64_t num_axes = logical_blob_desc.shape().NumAxes();
      if (axis < 0) { axis += num_axes; }
      CHECK_GE_OR_RETURN(axis, 0);
      CHECK_LT_OR_RETURN(axis, num_axes);
      CHECK_GE_OR_RETURN(logical_blob_desc.shape().At(axis), blob_parallel_num)
          << "op_name: " << lbi.op_name() << " blob_name: " << lbi.blob_name()
          << " cannot split blob by parallel_num: " << std::to_string(blob_parallel_num);
    }
  }
  return Maybe<void>::Ok();
}

Maybe<ParallelConf> JobBuildAndInferCtx::InferOpParallelConf(
    const Operator& op, const ParallelConf& origin_parallel_conf,
    const HashMap<std::string, bool>& ibn2disable_boxing) const {
  const ParallelDesc* parallel_desc = nullptr;
  for (const auto& ibn : op.input_bns()) {
    if (ibn2disable_boxing.at(ibn) == false) { continue; }
    const auto& lbi = op.BnInOp2Lbi(ibn);
    const auto& ibn_parallel_desc = lbi2parallel_desc_from_producer_view_.at(lbi);
    if (parallel_desc == nullptr) {
      parallel_desc = &ibn_parallel_desc;
    } else {
      CHECK_EQ_OR_RETURN(parallel_desc->parallel_num(), ibn_parallel_desc.parallel_num());
    }
  }
  if (parallel_desc == nullptr) { return std::make_shared<ParallelConf>(origin_parallel_conf); }
  return std::make_shared<ParallelConf>(parallel_desc->parallel_conf());
}

void JobBuildAndInferCtx::InitIbn2DisableBoxing(const Operator& op,
                                                HashMap<std::string, bool>* ibn2disable_boxing) {
  for (const auto& ibn : op.input_bns()) {
    (*ibn2disable_boxing)[ibn] = lbi2disable_boxing_[op.BnInOp2Lbi(ibn)];
  }
}

void JobBuildAndInferCtx::UpdateLbi2DisableBoxing(
    const Operator& op, const HashMap<std::string, bool>& ibn2disable_boxing) {
  bool disable_boxing = false;
  for (const auto& ibn : op.input_bns()) {
    if (ibn2disable_boxing.at(ibn)) {
      disable_boxing = true;
      break;
    }
  }
  for (const auto& obn : op.output_bns()) {
    lbi2disable_boxing_[op.BnInOp2Lbi(obn)] = disable_boxing;
  }
}

bool JobBuildAndInferCtx::HasAnyMirroredBlobInput(const Operator& op) const {
  for (const auto& ibn : op.input_bns()) {
    const auto& lbi = op.BnInOp2Lbi(ibn);
    if (mirrored_lbi2sub_lbis_.find(lbi) != mirrored_lbi2sub_lbis_.end()) { return true; }
  }
  return false;
}

Maybe<const SbpParallel*> JobBuildAndInferCtx::SbpParallel4Lbi(const LogicalBlobId& lbi) const {
  const auto& iter = lbi2sbp_parallel_from_producer_view_.find(lbi);
  CHECK_OR_RETURN(iter != lbi2sbp_parallel_from_producer_view_.end())
      << "lbn: " << GenLogicalBlobName(lbi) << " undefined";
  return &iter->second;
}

Maybe<const ParallelDesc*> JobBuildAndInferCtx::ParallelDesc4Lbi(const LogicalBlobId& lbi) const {
  const auto& iter = lbi2parallel_desc_from_producer_view_.find(lbi);
  CHECK_OR_RETURN(iter != lbi2parallel_desc_from_producer_view_.end())
      << "lbn: " << GenLogicalBlobName(lbi) << " undefined";
  return &iter->second;
}

Maybe<bool> JobBuildAndInferCtx::AllInputsBroadcastParallel(const Operator& op) const {
  for (const auto& ibn : op.input_bns()) {
    const LogicalBlobId& lbi = op.BnInOp2Lbi(ibn);
    const auto& iter = mirrored_lbi2sbp_parallel_.find(lbi);
    if (iter != mirrored_lbi2sbp_parallel_.end()) {
      if (!iter->second.has_broadcast_parallel()) { return false; }
    } else {
      if (!JUST(SbpParallel4Lbi(lbi))->has_broadcast_parallel()) { return false; }
    }
  }
  return true;
}

bool JobBuildAndInferCtx::IsVariableLbi(const LogicalBlobId& lbi) const {
  return op_name2op_.at(lbi.op_name())->op_conf().has_variable_conf();
}

Maybe<void> JobBuildAndInferCtx::CheckAllInputsConvertableToMirroredBlob(const Operator& op) const {
  for (const auto& ibn : op.input_bns()) {
    const auto& lbi = op.BnInOp2Lbi(ibn);
    if (mirrored_lbi2sub_lbis_.find(lbi) != mirrored_lbi2sub_lbis_.end()) { continue; }
    const auto& sbp = *JUST(SbpParallel4Lbi(lbi));
    if (sbp.has_broadcast_parallel()) { continue; }
    if (sbp.has_split_parallel() && sbp.split_parallel().axis() == 0) { continue; }
    const std::string& lbn = GenLogicalBlobName(lbi);
    return Error::CheckFailed() << "input lbn: " << lbn << " is not convertable to mirrored blob";
  }
  return Maybe<void>::Ok();
}

Maybe<void> JobBuildAndInferCtx::CheckAllInputsWithSameParallelNum(const Operator& op,
                                                                   int32_t parallel_num) const {
  for (const auto& ibn : op.input_bns()) {
    const auto& lbi = op.BnInOp2Lbi(ibn);
    const auto& iter = mirrored_lbi2sub_lbis_.find(lbi);
    int32_t ibn_parallel_num = 0;
    if (iter != mirrored_lbi2sub_lbis_.end()) {
      ibn_parallel_num = iter->second.size();
    } else {
      ibn_parallel_num = JUST(ParallelDesc4Lbi(lbi))->parallel_num();
    }
    CHECK_EQ_OR_RETURN(ibn_parallel_num, parallel_num)
        << "the parallel_num of input lbn: " << GenLogicalBlobName(lbi)
        << "is not equals to op' parallel_num";
  }
  return Maybe<void>::Ok();
}

Maybe<LogicalBlobId> JobBuildAndInferCtx::FindOrCreateMirroredLbiFromCompatibleConsistentBlob(
    const LogicalBlobId& lbi) {
  const std::string& lbn = GenLogicalBlobName(lbi);
  const auto& sbn_it = consistent_lbi2mirrored_lbi_.find(lbi);
  if (sbn_it != consistent_lbi2mirrored_lbi_.end()) { return sbn_it->second; }
  const SbpParallel& sbp = *CHECK_JUST(SbpParallel4Lbi(lbi));
  const ParallelDesc& parallel_desc = *CHECK_JUST(ParallelDesc4Lbi(lbi));
  LogicalBlobId mirrored_lbi;
  mirrored_lbi.set_op_name(kAutoMirroredBlobNamePrefix + NewUniqueId());
  mirrored_lbi.set_blob_name("out");
  consistent_lbi2mirrored_lbi_[lbi] = mirrored_lbi;
  auto* lbi_vec = &mirrored_lbi2sub_lbis_[mirrored_lbi];
  lbi_vec->reserve(parallel_desc.parallel_num());
  auto PushBackSubLbi = [&](const std::string& op_name, const std::string& blob_name) {
    LogicalBlobId sub_lbi;
    sub_lbi.set_op_name(op_name);
    sub_lbi.set_blob_name(blob_name);
    lbi_vec->push_back(sub_lbi);
  };
  OperatorConf op_conf;
  op_conf.set_device_type(parallel_desc.device_type());
  if (sbp.has_broadcast_parallel()) {
    op_conf.set_name(kAutoMirroredBlobNamePrefix + "-DistributeClone-" + NewUniqueId());
    auto* distribute_clone = op_conf.mutable_distribute_clone_conf();
    distribute_clone->set_in(lbn);
    FOR_RANGE(int32_t, i, 0, parallel_desc.parallel_num()) {
      const std::string& blob_name = "out_" + std::to_string(i);
      distribute_clone->add_out(blob_name);
      distribute_clone->set_is_variable_ref(IsVariableLbi(lbi));
      PushBackSubLbi(op_conf.name(), blob_name);
    }
  } else if (sbp.has_split_parallel()) {
    CHECK_EQ_OR_RETURN(sbp.split_parallel().axis(), 0)
        << "only `S(0)' consistent blob is compatible to mirrored blob";
    op_conf.set_name(kAutoMirroredBlobNamePrefix + "-DistributeSplit-" + NewUniqueId());
    auto* distribute_split = op_conf.mutable_distribute_split_conf();
    distribute_split->set_in(lbn);
    distribute_split->set_axis(0);
    distribute_split->set_is_variable_ref(IsVariableLbi(lbi));
    FOR_RANGE(int32_t, i, 0, parallel_desc.parallel_num()) {
      const std::string& blob_name = "out_" + std::to_string(i);
      distribute_split->add_out(blob_name);
      PushBackSubLbi(op_conf.name(), blob_name);
    }
  } else {
    OF_UNIMPLEMENTED() << "`P' consistant blob is not compatible to mirrored blob";
  }
  CHECK_JUST(AddAndInferConsistentOp(op_conf, parallel_desc.parallel_conf()));
  return mirrored_lbi;
}

Maybe<void> JobBuildAndInferCtx::AddAndInferOp(const OperatorConf& op_conf,
                                               const ParallelConf& origin_parallel_conf) {
  auto op = ConstructOp(op_conf, &GlobalJobDesc());
  if (HasAnyMirroredBlobInput(*op)) { return AddAndInferMirroredOp(op_conf, origin_parallel_conf); }
  return AddAndInferConsistentOp(op_conf, origin_parallel_conf);
}

Maybe<void> JobBuildAndInferCtx::AddAndInferMirroredOp(const OperatorConf& op_conf,
                                                       const ParallelConf& origin_parallel_conf) {
  auto op = ConstructOp(op_conf, &GlobalJobDesc());
  JUST(CheckAllInputsConvertableToMirroredBlob(*op));
  ParallelDesc parallel_desc(origin_parallel_conf);
  int32_t parallel_num = parallel_desc.parallel_num();
  JUST(CheckAllInputsWithSameParallelNum(*op, parallel_num));
  auto GetSubOpName = [&](int index) { return op_conf.name() + "_" + std::to_string(index); };
  OperatorConf sub_op_conf(op_conf);
  int64_t sub_op_list_size = SizeOfSubConsistentOpList(parallel_num);
  FOR_RANGE(int32_t, i, 0, sub_op_list_size) {
    ResetOpConfName(&sub_op_conf, GetSubOpName(i));
    for (const auto& ibn : op->input_bns()) {
      const auto& lbi = *JUST(GetSubLbi(op->BnInOp2Lbi(ibn), i));
      ResetOpConfIbn(&sub_op_conf, ibn, GenLogicalBlobName(lbi));
    }
    AddAndInferConsistentOp(sub_op_conf, parallel_desc.GetParallelIdOnlyParallelConf(i));
  }
  bool is_broadcast = JUST(AllInputsBroadcastParallel(*op));
  for (const auto& obn : op->output_bns()) {
    const auto& lbi = op->BnInOp2Lbi(obn);
    auto* sub_lbis = &mirrored_lbi2sub_lbis_[lbi];
    sub_lbis->resize(sub_op_list_size, op->BnInOp2Lbi(obn));
    FOR_RANGE(int32_t, i, 0, sub_op_list_size) { sub_lbis->at(i).set_op_name(GetSubOpName(i)); }
    CHECK(mirrored_lbi2parallel_desc_.emplace(lbi, parallel_desc).second);
    auto* sbp_parallel = &mirrored_lbi2sbp_parallel_[lbi];
    if (is_broadcast) {
      sbp_parallel->mutable_broadcast_parallel();
    } else {
      sbp_parallel->mutable_split_parallel()->set_axis(0);
    }
  }
  return Maybe<void>::Ok();
}

Maybe<const LogicalBlobId*> JobBuildAndInferCtx::GetSubLbi(const LogicalBlobId& lbi,
                                                           int32_t index) {
  auto lbi_vec_iter = mirrored_lbi2sub_lbis_.find(lbi);
  if (lbi_vec_iter == mirrored_lbi2sub_lbis_.end()) {
    const auto& new_lbi = JUST(FindOrCreateMirroredLbiFromCompatibleConsistentBlob(lbi));
    lbi_vec_iter = mirrored_lbi2sub_lbis_.find(*new_lbi);
    CHECK(lbi_vec_iter != mirrored_lbi2sub_lbis_.end());
  }
  return &lbi_vec_iter->second.at(index);
}

// TODO(): add handle error of same interface op blob between jobs
Maybe<void> JobBuildAndInferCtx::AddAndInferConsistentOp(const OperatorConf& op_conf,
                                                         const ParallelConf& origin_parallel_conf) {
  CHECK_OR_RETURN(has_job_conf_) << JobBuildAndInferError::kJobConfNotSet;
  if (!is_job_conf_frozen_) { is_job_conf_frozen_ = true; }
  const std::string& op_name = op_conf.name();
  CHECK_OR_RETURN(op_name2op_.find(op_name) == op_name2op_.end())
      << JobBuildAndInferError::kOpNameExist << "op_name: " << op_name
      << " already exist in job: " << job_->job_conf().job_name();
  CHECK_NE_OR_RETURN(op_conf.device_type(), DeviceType::kInvalidDevice)
      << JobBuildAndInferError::kOpConfDeviceTypeNoSet << "op_name: " << op_name
      << " not set device type";

  op_name2op_.emplace(op_name, ConstructOp(op_conf, &GlobalJobDesc()));
  Operator* op = op_name2op_.at(op_name).get();

  SbpSignature sbp_sig_conf;
  HashMap<std::string, bool> ibn2disable_boxing;
  InitIbn2DisableBoxing(*op, &ibn2disable_boxing);
  auto new_op_conf = JUST(DecodeLbiHintAndReturnNewOpConf(*op, &sbp_sig_conf, &ibn2disable_boxing));
  AddOp7AddSbpSigConf2Job(*new_op_conf, sbp_sig_conf);
  auto parallel_conf = JUST(InferOpParallelConf(*op, origin_parallel_conf, ibn2disable_boxing));
  JUST(AddOpNameParallelConf2Placement(op_name, *parallel_conf));
  UpdateLbi2DisableBoxing(*op, ibn2disable_boxing);
  // infer batch_axis
  auto BatchAxis4BnInOp = [&](const std::string& bn) -> OptInt64* {
    const LogicalBlobId& lbi = op->BnInOp2Lbi(bn);
    return &(lbi2batch_axis_[lbi]);
  };
  auto GetConstBlobDescBnInOp = [&](const std::string& bn) -> const BlobDesc& {
    const LogicalBlobId& lbi = op->BnInOp2Lbi(bn);
    return *(lbi2logical_blob_desc_[lbi].get());
  };
  JUST(op->InferBatchAxisIf(GetConstBlobDescBnInOp, BatchAxis4BnInOp));

  // infer sbp
  ParallelDesc parallel_desc(*parallel_conf);
  SbpSignature sbp_sig_to_infer;
  JUST(InferOpOutSbpParallel(op, sbp_sig_conf, parallel_desc, &sbp_sig_to_infer));

  // infer logical blob desc
  JUST(GenOpProducedEmptyLogicalBlobDesc(op));
  auto GetBlobDesc4BnInOp = [&](const std::string& bn) -> BlobDesc* {
    const LogicalBlobId& lbi = op->BnInOp2Lbi(bn);
    if (lbi2logical_blob_desc_.find(lbi) != lbi2logical_blob_desc_.end()) {
      return lbi2logical_blob_desc_.at(lbi).get();
    }
    return nullptr;
  };
  ParallelContext parallel_ctx;
  parallel_ctx.set_parallel_id(0);
  parallel_ctx.set_parallel_num(1);
  JUST(op->InferOutBlobDescsIf(GetBlobDesc4BnInOp, &parallel_ctx, &sbp_sig_to_infer,
                               [](OpContext*) {}));
  auto ParallelDesc4Obn = [&](const std::string& obn) -> ParallelDesc* {
    const auto& lbi = op->BnInOp2Lbi(obn);
    auto iter = lbi2parallel_desc_from_producer_view_.find(lbi);
    if (iter == lbi2parallel_desc_from_producer_view_.end()) {
      iter = lbi2parallel_desc_from_producer_view_.emplace(lbi, parallel_desc).first;
    }
    return &iter->second;
  };
  JUST(op->InferOutParallelDescIf(ParallelDesc4Obn, GetBlobDesc4BnInOp, parallel_desc,
                                  &sbp_sig_to_infer));
  JUST(AddLbiParallelConf2BlobPlacement(op, ParallelDesc4Obn));
  // check splitability
  JUST(CheckOpBlobSplitability(op, sbp_sig_to_infer, parallel_desc.parallel_num()));

  return Maybe<void>::Ok();
}

bool JobBuildAndInferCtx::HasJobConf() const { return has_job_conf_; }

Maybe<void> JobBuildAndInferCtx::AddLossLogicalBlobName(const std::string& lbn) {
  if (IsMirroredBlob(lbn)) { return AddLossMirroredBlobName(lbn); }
  return AddLossConsistentBlobName(lbn);
}

Maybe<void> JobBuildAndInferCtx::AddLossConsistentBlobName(const std::string& lbn) {
  JUST(CheckLbnValidAndExist(lbn));
  CHECK_OR_RETURN(job_->job_conf().has_train_conf())
      << JobBuildAndInferError::kUnknownJobBuildAndInferError
      << "job has no TrainConf when adding loss logical blob name";
  job_->mutable_job_conf()->mutable_train_conf()->add_loss_lbn(lbn);
  return Maybe<void>::Ok();
}

Maybe<Shape> JobBuildAndInferCtx::GetStaticShape(const std::string& lbn) const {
  JUST(CheckLbnValidAndExist(lbn));
  return lbi2logical_blob_desc_.at(GenLogicalBlobId(lbn))->shape();
}

Maybe<DataType> JobBuildAndInferCtx::GetDataType(const std::string& lbn) const {
  JUST(CheckLbnValidAndExist(lbn));
  return lbi2logical_blob_desc_.at(GenLogicalBlobId(lbn))->data_type();
}

Maybe<bool> JobBuildAndInferCtx::IsDynamic(const std::string& lbn) const {
  JUST(CheckLbnValidAndExist(lbn));
  return lbi2logical_blob_desc_.at(GenLogicalBlobId(lbn))->is_dynamic();
}

Maybe<bool> JobBuildAndInferCtx::IsTensorList(const std::string& lbn) const {
  JUST(CheckLbnValidAndExist(lbn));
  return lbi2logical_blob_desc_.at(GenLogicalBlobId(lbn))->is_tensor_list();
}

Maybe<bool> JobBuildAndInferCtx::DisableBoxing(const std::string& lbn) const {
  JUST(CheckLbnValidAndExist(lbn));
  LogicalBlobId lbi(GenLogicalBlobId(lbn));
  const auto& iter = lbi2disable_boxing_.find(lbi);
  CHECK_OR_RETURN(iter != lbi2disable_boxing_.end());
  return iter->second;
}

Maybe<OptInt64> JobBuildAndInferCtx::GetBatchAxis(const std::string& lbn) const {
  JUST(CheckLbnValidAndExist(lbn));
  return lbi2batch_axis_.at(GenLogicalBlobId(lbn));
}

Maybe<OptInt64> JobBuildAndInferCtx::GetSplitAxisFromProducerView(const std::string& lbn) const {
  JUST(CheckLbnValidAndExist(lbn));
  OptInt64 ret;
  const auto& sbp = lbi2sbp_parallel_from_producer_view_.at(GenLogicalBlobId(lbn));
  if (sbp.has_split_parallel()) { ret.set_value(sbp.split_parallel().axis()); }
  return ret;
}

Maybe<const ParallelDesc*> JobBuildAndInferCtx::GetParallelDescFromProducerView(
    const std::string& lbn) const {
  JUST(CheckLbnValidAndExist(lbn));
  return &(lbi2parallel_desc_from_producer_view_.at(GenLogicalBlobId(lbn)));
}

Maybe<void> JobBuildAndInferCtx::AddLossMirroredBlobName(const std::string& lbn) {
  const auto& mirrored_lbi = JUST(GetMirroredLbi(lbn));
  CHECK_OR_RETURN(job_->job_conf().has_train_conf())
      << JobBuildAndInferError::kUnknownJobBuildAndInferError
      << "job has no TrainConf when adding loss logical blob name";
  for (const auto& lbi : mirrored_lbi2sub_lbis_.at(*mirrored_lbi)) {
    job_->mutable_job_conf()->mutable_train_conf()->add_loss_lbn(GenLogicalBlobName(lbi));
  }
  return Maybe<void>::Ok();
}

Maybe<LogicalBlobId> JobBuildAndInferCtx::GetMirroredLbi(const std::string& lbn_with_hint) const {
  const LogicalBlobId& lbi = GenLogicalBlobId(lbn_with_hint);
  if (mirrored_lbi2sub_lbis_.find(lbi) != mirrored_lbi2sub_lbis_.end()) { return lbi; }
  return Error::CheckFailed() << lbn_with_hint << " is not a mirrored blob name";
}

Maybe<int> JobBuildAndInferCtx::MirroredBlobGetNumSubLbi(const std::string& lbn_with_hint) const {
  const auto& mirrored_lbi = JUST(GetMirroredLbi(lbn_with_hint));
  return mirrored_lbi2sub_lbis_.at(*mirrored_lbi).size();
}

Maybe<const LogicalBlobId*> JobBuildAndInferCtx::MirroredBlobGetSubLbi(
    const std::string& lbn_with_hint, int index) const {
  const auto& mirrored_lbi = JUST(GetMirroredLbi(lbn_with_hint));
  const auto& vec = mirrored_lbi2sub_lbis_.at(*mirrored_lbi);
  CHECK_GE_OR_RETURN(index, 0);
  CHECK_LT_OR_RETURN(index, vec.size());
  return &vec.at(index);
}

bool JobBuildAndInferCtx::IsMirroredBlob(const std::string& lbn) const {
  return GetMirroredLbi(lbn).IsOk();
}

Maybe<Shape> JobBuildAndInferCtx::MirroredBlobGetStaticShape(
    const std::string& lbn_with_hint) const {
  const auto& lbi = *JUST(MirroredBlobGetSubLbi(lbn_with_hint, 0));
  return lbi2logical_blob_desc_.at(lbi)->shape();
}

Maybe<DataType> JobBuildAndInferCtx::MirroredBlobGetDataType(
    const std::string& lbn_with_hint) const {
  const auto& lbi = *JUST(MirroredBlobGetSubLbi(lbn_with_hint, 0));
  return lbi2logical_blob_desc_.at(lbi)->data_type();
}

Maybe<bool> JobBuildAndInferCtx::MirroredBlobIsDynamic(const std::string& lbn_with_hint) const {
  const auto& lbi = *JUST(MirroredBlobGetSubLbi(lbn_with_hint, 0));
  return lbi2logical_blob_desc_.at(lbi)->is_dynamic();
}

Maybe<bool> JobBuildAndInferCtx::MirroredBlobIsTensorList(const std::string& lbn_with_hint) const {
  const auto& lbi = *JUST(MirroredBlobGetSubLbi(lbn_with_hint, 0));
  return lbi2logical_blob_desc_.at(lbi)->is_tensor_list();
}

Maybe<bool> JobBuildAndInferCtx::MirroredBlobDisableBoxing(const std::string& lbn_with_hint) const {
  CHECK_OR_RETURN(IsMirroredBlob(lbn_with_hint));
  return true;
}

Maybe<OptInt64> JobBuildAndInferCtx::MirroredBlobGetBatchAxis(
    const std::string& lbn_with_hint) const {
  CHECK_OR_RETURN(IsMirroredBlob(lbn_with_hint));
  auto ret = std::make_shared<OptInt64>();
  ret->set_value(0);
  return ret;
}

Maybe<OptInt64> JobBuildAndInferCtx::MirroredBlobGetSplitAxisFromProducerView(
    const std::string& lbn_with_hint) const {
  const auto& lbi = *JUST(MirroredBlobGetSubLbi(lbn_with_hint, 0));
  OptInt64 ret;
  const auto& sbp = lbi2sbp_parallel_from_producer_view_.at(lbi);
  if (sbp.has_split_parallel()) { ret.set_value(sbp.split_parallel().axis()); }
  return ret;
}

Maybe<const ParallelDesc*> JobBuildAndInferCtx::MirroredBlobGetParallelDescFromProducerView(
    const std::string& lbn_with_hint) const {
  const auto& lbi = JUST(GetMirroredLbi(lbn_with_hint));
  return &(mirrored_lbi2parallel_desc_.at(*lbi));
}

Maybe<void> JobBuildAndInferCtx::CheckJob() const {
  JUST(CheckPlacement());
  JUST(CheckJobConf());
  return Maybe<void>::Ok();
}

Maybe<void> JobBuildAndInferCtx::CheckPlacement() const {
  HashSet<std::string> op_names_in_net;
  HashSet<std::string> op_names_in_placement;
  for (const OperatorConf& op_conf : job_->net().op()) {
    CHECK_OR_RETURN(op_names_in_net.insert(op_conf.name()).second)
        << JobBuildAndInferError::kOpNameExist << "op_name: " << op_conf.name()
        << " already exist in job: " << job_->job_conf().job_name() << " net";
  }
  for (const PlacementGroup& placement_group : job_->placement().placement_group()) {
    for (const std::string& op_name : placement_group.op_set().op_name()) {
      CHECK_OR_RETURN(op_names_in_placement.insert(op_name).second)
          << JobBuildAndInferError::kOpNameExist << "op_name: " << op_name
          << " already exist in job: " << job_->job_conf().job_name() << " placement";
    }
  }
  CHECK_EQ_OR_RETURN(op_names_in_net.size(), op_names_in_placement.size())
      << JobBuildAndInferError::kPlacementError << "job: " << job_->job_conf().job_name()
      << " op number not equal between net and placement";
  for (const std::string& op_name : op_names_in_net) {
    CHECK_OR_RETURN(op_names_in_placement.find(op_name) != op_names_in_placement.end())
        << JobBuildAndInferError::kPlacementError << "job: " << job_->job_conf().job_name()
        << " op_name: " << op_name << " defined in net cannot find its placement";
  }
  return Maybe<void>::Ok();
}

Maybe<void> JobBuildAndInferCtx::CheckJobConf() const {
  if (job_->job_conf().job_type_case() == JobConfigProto::JOB_TYPE_NOT_SET) {
    return Error::JobTypeNotSet() << "job_type not set, please set predict_conf or train_conf";
  }
  return Maybe<void>::Ok();
}

Maybe<void> JobBuildAndInferCtx::CheckLbnValidAndExist(const std::string& lbn) const {
  CHECK_OR_RETURN(lbn.find('/') != std::string::npos)
      << JobBuildAndInferError::kLogicalBlobNameInvalid << "lbn:" << lbn;
  LogicalBlobId lbi = GenLogicalBlobId(lbn);

#define CHECK_HAS_LBI_KEY(info_src)                     \
  CHECK_OR_RETURN(info_src.find(lbi) != info_src.end()) \
      << JobBuildAndInferError::kLogicalBlobNameNotExist << "lbn:" << lbn;

  CHECK_HAS_LBI_KEY(lbi2logical_blob_desc_);
  CHECK_HAS_LBI_KEY(lbi2sbp_parallel_from_producer_view_);
  CHECK_HAS_LBI_KEY(lbi2batch_axis_);
  CHECK_HAS_LBI_KEY(lbi2parallel_desc_from_producer_view_);
#undef CHECK_HAS_LBI_KEY

  return Maybe<void>::Ok();
}

const Job& JobBuildAndInferCtx::job() const { return *job_; }

}  // namespace oneflow<|MERGE_RESOLUTION|>--- conflicted
+++ resolved
@@ -60,23 +60,6 @@
     return FunctionPass(pass_name)(job_);
   };
   if (GlobalJobDesc().Bool("__is_user_function__")) {
-<<<<<<< HEAD
-    DoPass("CompleteOfrecordDecoder");
-    DoPass("SetDefaultVariableConf");
-    DoPass("AutoMixedPrecision");
-    DoPass("TieUpChainHeadersUnReachableFromAnyVariableOps");
-    DoPass("NonDistributedOptimizerPass");
-    DoPass("AutoTrainStep");
-    DoPass("AutoLearningRate");
-    DoPass("GenerateBackwardAndOptimizerOpConfs");
-    DoPass("IndexedSlicesOptimizerRewritePass");
-    DoPass("HalfBoxingPass");
-    DoPass("AddAllReduceGroupPass");
-    DoPass("AddLbiDiffWatcherOpConfs");
-    DoPass("SequentializeAllReduceGroupPass");
-    DoPass("PruneParallelCastOpsPass");
-    DoPass("DumpVariableInfoPass");
-=======
     JUST(DoPass("CompleteOfrecordDecoder"));
     JUST(DoPass("SetDefaultVariableConf"));
     JUST(DoPass("AutoMixedPrecision"));
@@ -86,12 +69,12 @@
     JUST(DoPass("AutoLearningRate"));
     JUST(DoPass("GenerateBackwardAndOptimizerOpConfs"));
     JUST(DoPass("IndexedSlicesOptimizerRewritePass"));
+    JUST(DoPass("HalfBoxingPass"));
     JUST(DoPass("AddAllReduceGroupPass"));
     JUST(DoPass("AddLbiDiffWatcherOpConfs"));
     JUST(DoPass("SequentializeAllReduceGroupPass"));
     JUST(DoPass("PruneParallelCastOpsPass"));
     JUST(DoPass("DumpVariableInfoPass"));
->>>>>>> b59005fa
   }
   JUST(DoPass("DumpTimeShapeAndBlobParallelConfPass"));
   return Maybe<void>::Ok();
