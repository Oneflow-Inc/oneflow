--- conflicted
+++ resolved
@@ -449,40 +449,6 @@
   return Maybe<void>::Ok();
 }
 
-<<<<<<< HEAD
-Maybe<void> EagerJobBuildAndInferCtx::CheckAllInputsWithSameParallelNum(
-    const Operator& op, int32_t parallel_num) const {
-  for (const auto& ibn : op.input_bns()) {
-    const auto& lbi = op.BnInOp2Lbi(ibn);
-    int32_t ibn_parallel_num = JUST(ParallelDesc4Lbi(lbi))->parallel_num();
-    CHECK_EQ_OR_RETURN(ibn_parallel_num, parallel_num)
-        << "the parallel_num of input lbn: " << GenLogicalBlobName(lbi)
-        << "is not equals to op' parallel_num";
-  }
-  return Maybe<void>::Ok();
-}
-
-Maybe<void> JobBuildAndInferCtx::AddLbiAndDiffWatcherUuidPair(
-    const LbiAndDiffWatcherUuidPair& lbi_uuid_pair) {
-  const auto job_name = job_->job_conf().job_name();
-  auto* job_helper = job_->mutable_helper();
-  auto* job_name2pairs =
-      job_helper->mutable_lbi_diff_watcher_info()->mutable_job_name2lbi_and_watcher_uuids();
-  LbiAndDiffWatcherUuidPairList* pairs = &(*job_name2pairs)[job_name];
-  auto PairFoundCond = [&](const LbiAndDiffWatcherUuidPair& x) {
-    return x.lbi() == lbi_uuid_pair.lbi() && x.watcher_uuid() == lbi_uuid_pair.watcher_uuid();
-  };
-  auto found_iter = std::find_if(pairs->lbi_and_uuid_pair().begin(),
-                                 pairs->lbi_and_uuid_pair().end(), PairFoundCond);
-  CHECK_OR_RETURN(found_iter == pairs->lbi_and_uuid_pair().end())
-      << "diff blob has been watched. (logical_blob_name: "
-      << GenLogicalBlobName(lbi_uuid_pair.lbi()) << ", job_name: " << job_name << ")";
-  *pairs->mutable_lbi_and_uuid_pair()->Add() = lbi_uuid_pair;
-  return Maybe<void>::Ok();
-}
-
-=======
->>>>>>> 7e71d4cf
 Maybe<OpAttribute> JobBuildAndInferCtx::AddAndInferLocalOp(const OperatorConf& op_conf) {
   CHECK_OR_RETURN(op_conf.has_scope_symbol_id());
   const auto& scope = Singleton<symbol::Storage<Scope>>::Get()->Get(op_conf.scope_symbol_id());
