/*
Copyright 2020 The OneFlow Authors. All rights reserved.

Licensed under the Apache License, Version 2.0 (the "License");
you may not use this file except in compliance with the License.
You may obtain a copy of the License at

    http://www.apache.org/licenses/LICENSE-2.0

Unless required by applicable law or agreed to in writing, software
distributed under the License is distributed on an "AS IS" BASIS,
WITHOUT WARRANTIES OR CONDITIONS OF ANY KIND, either express or implied.
See the License for the specific language governing permissions and
limitations under the License.
*/
#include "oneflow/core/common/protobuf.h"
#include "oneflow/core/vm/symbol_storage.h"
#include "oneflow/core/framework/config_def.h"
#include "oneflow/core/framework/to_string.h"
#include "oneflow/core/job/foreign_callback.h"
#include "oneflow/core/job/job_build_and_infer_ctx.h"
#include "oneflow/core/job/mirrored_sig_infer_hint.h"
#include "oneflow/core/job/scope.h"
#include "oneflow/core/job_rewriter/autograd.h"
#include "oneflow/core/job_rewriter/job_pass.h"
#include "oneflow/user/summary/summary_converter.h"

#include <google/protobuf/text_format.h>
#include <json.hpp>

namespace oneflow {

static const std::string kAutoMirroredBlobNamePrefix =
    "System-Mirrored-Blob-Auto-Converted-From-Consistent-Blob";

namespace {

void ResetOpConfName(OperatorConf* op_conf, const std::string& new_op_name) {
  op_conf->set_name(new_op_name);
  PbMessage* op_type_conf = MutableMessageInPbMessage(op_conf, op_conf->op_type_case());
  UserOpConf* user_conf = dynamic_cast<UserOpConf*>(op_type_conf);
  if (user_conf) {
    for (const auto& pair : user_conf->output()) {
      for (const std::string& old_lbn : pair.second.s()) {
        LogicalBlobId old_lbi = GenLogicalBlobId(old_lbn);
        auto blob_name_id_pair = GenUnRepeatedBn(old_lbi.blob_name());
        std::string new_lbn = GenLogicalBlobName(new_op_name, old_lbi.blob_name());
        (*(user_conf->mutable_output()))[pair.first].set_s(blob_name_id_pair.second, new_lbn);
      }
    }
  }
}

Maybe<void> GetOpNames(const Job& job, HashSet<std::string>* op_names) {
  for (const auto& op_conf : job.net().op()) {
    CHECK_OR_RETURN(op_names->insert(op_conf.name()).second);
  }
  return Maybe<void>::Ok();
}

Maybe<void> EagerRunOps(const Job& job, HashSet<std::string>* op_names,
                        void (ForeignCallback::*interpret)(
                            const std::shared_ptr<cfg::OpAttribute>& op_attribute,
                            const std::shared_ptr<cfg::ParallelConf>& parallel_conf) const) {
  const auto& op_graph = JUST(OpGraph::New(job));
  const auto* foreign_callback = JUST(GlobalMaybe<std::shared_ptr<ForeignCallback>>());
  JUST(op_graph->ForEachOpNode([&](const OpNode& op_node) -> Maybe<void> {
    if (!op_names->insert(op_node.op().op_name()).second) { return Maybe<void>::Ok(); }
    const auto& op_attribute = op_node.op().GetOpAttributeWithoutOpNameAndLbn();
    const auto& parallel_conf = op_node.parallel_desc().parallel_conf();
    {
      const std::shared_ptr<cfg::OpAttribute>& cfg_op_attribute =
          std::make_shared<cfg::OpAttribute>(*op_attribute);
      const std::shared_ptr<cfg::ParallelConf>& cfg_parallel_conf =
          std::make_shared<cfg::ParallelConf>(parallel_conf);
      (foreign_callback->get()->*interpret)(cfg_op_attribute, cfg_parallel_conf);
    }
    return Maybe<void>::Ok();
  }));
  return Maybe<void>::Ok();
}

void UpdateOpName2AncestorsNeedNoGrad(
    const Operator& op, const std::function<const Operator*(const std::string&)>& Op4OpName,
    const bool is_train, HashMap<std::string, bool>* op_name2ancestors_need_no_grad) {
  bool no_grad = !is_train;
  auto IsTrainableVariableLbi = [&](const LogicalBlobId& lbi) {
    const auto& op_conf = Op4OpName(lbi.op_name())->op_conf();
    return op_conf.has_variable_conf() && op_conf.variable_conf().trainable();
  };
  for (const auto& ibn : op.input_bns()) {
    const auto& lbi = op.BnInOp2Lbi(ibn);
    no_grad = no_grad && !IsTrainableVariableLbi(lbi);
    no_grad = no_grad && !op.InputBlobModifier4Ibn(ibn).requires_grad();
    no_grad = no_grad && (*op_name2ancestors_need_no_grad)[lbi.op_name()];
  }
  (*op_name2ancestors_need_no_grad)[op.op_name()] = no_grad;
}

}  // namespace

JobBuildAndInferCtx::JobBuildAndInferCtx(Job* job, int64_t job_id) : job_(job), job_id_(job_id) {
  is_job_conf_frozen_ = false;
  has_job_conf_ = false;
}

Maybe<void> JobBuildAndInferCtx::SetJobConf(const JobConfigProto& job_conf) {
  CHECK_OR_RETURN(!is_job_conf_frozen_) << Error::JobConfFrozenError();
  CHECK_OR_RETURN(!has_job_conf_) << Error::JobConfRepeatedSetError();
  has_job_conf_ = true;
  CHECK_EQ_OR_RETURN(job_->job_conf().job_name(), job_conf.job_name())
      << Error::JobNameNotEqualError() << "job name you set: " << job_conf.job_name()
      << " not equal to origin job name: " << job_->job_conf().job_name();
  job_->mutable_job_conf()->CopyFrom(job_conf);
  CHECK_ISNULL_OR_RETURN(Global<JobDesc>::Get());
  Global<JobDesc>::New(job_conf, job_id_);
  return Maybe<void>::Ok();
}

Maybe<void> JobBuildAndInferCtx::AddOpNameParallelConf2Placement(
    const std::string& op_name, const ParallelConf& parallel_conf) {
  ParallelDesc parallel_desc(parallel_conf);
  PlacementGroup* pg = nullptr;
  if (parallel_desc2placement_group_.find(parallel_desc) == parallel_desc2placement_group_.end()) {
    pg = job_->mutable_placement()->add_placement_group();
    parallel_desc2placement_group_.emplace(parallel_desc, pg);
    *(pg->mutable_parallel_conf()) = parallel_conf;
  } else {
    pg = parallel_desc2placement_group_.at(parallel_desc);
  }
  pg->mutable_op_set()->add_op_name(op_name);
  return Maybe<void>::Ok();
}

Maybe<void> JobBuildAndInferCtx::AddLbiParallelConf2BlobPlacement(
    const Operator* op, std::function<ParallelDesc*(const std::string&)> ParallelDesc4Obn) {
  for (const auto& obn : op->output_bns()) {
    const auto& parallel_desc = *ParallelDesc4Obn(obn);
    auto iter = parallel_desc2blob_placement_group_.find(parallel_desc);
    if (iter == parallel_desc2blob_placement_group_.end()) {
      auto* blob_pg = job_->mutable_placement()->add_blob_placement_group();
      *blob_pg->mutable_parallel_conf() = parallel_desc.parallel_conf();
      iter = parallel_desc2blob_placement_group_.emplace(parallel_desc, blob_pg).first;
    }
    const auto& lbi = op->BnInOp2Lbi(obn);
    CHECK_OR_RETURN(std::find(iter->second->lbi().begin(), iter->second->lbi().end(), lbi)
                    == iter->second->lbi().end());
    *iter->second->add_lbi() = lbi;
  }
  return Maybe<void>::Ok();
}

Maybe<OperatorConf> JobBuildAndInferCtx::DecodeLbiHintAndReturnNewOpConf(
    const Operator& op, SbpSignature* sbp_sig_conf,
    HashMap<std::string, bool>* ibn2disable_boxing) const {
  auto op_conf_without_split_hint = std::make_shared<OperatorConf>(op.op_conf());
  for (const std::string& ibn : op.input_bns()) {
    std::string lbn_may_with_hint = GetInputLbnInOpCustomizedConf(op.op_conf(), ibn);
    SbpParallel sbp_parallel;
    bool has_sbp_hint = JUST(GetSbpParallelInLbnOrNothing(lbn_may_with_hint, &sbp_parallel));
    bool has_disable_boxing_hint =
        JUST(ParseDisableBoxingFlag(lbn_may_with_hint, &(*ibn2disable_boxing)[ibn]));
    if (has_sbp_hint || has_disable_boxing_hint) {
      (*(sbp_sig_conf->mutable_bn_in_op2sbp_parallel()))[ibn] = sbp_parallel;
      const LogicalBlobId& lbi = op.BnInOp2Lbi(ibn);
      std::string lbn = GenLogicalBlobName(lbi);
      CHECK_EQ_OR_RETURN(lbn_may_with_hint, ReplaceInputLbnInOpCustomizedConf(
                                                op_conf_without_split_hint.get(), ibn, lbn));
    }
  }
  return op_conf_without_split_hint;
}

void JobBuildAndInferCtx::AddOpAndUpdateJobParallelViewConf(
    const OperatorConf& operator_conf, const ParallelDesc& parallel_desc,
    const ParallelDistributionSignature& parallel_distribution_signature,
    bool is_mirrored_parallel_view) const {
  auto* op_name2sbp_sig =
      job_->mutable_job_parallel_view_conf()->mutable_op_name2sbp_signature_conf();
  auto* op_name2parallel_distribution_sig =
      job_->mutable_job_parallel_view_conf()
          ->mutable_op_name2parallel_distribution_signature_conf();
  if (parallel_distribution_signature.bn_in_op2parallel_distribution().size() > 0) {
    (*op_name2parallel_distribution_sig)[operator_conf.name()] = parallel_distribution_signature;
    if (parallel_desc.hierarchy()->NumAxes() == 1) {
      SbpSignature sbp_signature;
      ParallelDistributionSignatureToSbpSignature(parallel_distribution_signature, &sbp_signature);
      (*op_name2sbp_sig)[operator_conf.name()] = sbp_signature;
    }
  }
  auto* op_name2is_mirrored_parallel_view =
      job_->mutable_job_parallel_view_conf()->mutable_op_name2is_mirrored_parallel_view();
  if (is_mirrored_parallel_view) {
    (*op_name2is_mirrored_parallel_view)[operator_conf.name()] = true;
  }
  job_->mutable_net()->add_op()->CopyFrom(operator_conf);
}

Maybe<void> JobBuildAndInferCtx::InferMirroredSignature(Operator* op,
                                                        bool is_mirrored_parallel_view_conf,
                                                        const ParallelDesc& parallel_desc) {
  HashMap<std::string, MirroredSigInferHint> ibn2mirrored_sig_infer_hint;
  for (const std::string& ibn : op->input_bns()) {
    const LogicalBlobId& lbi = op->BnInOp2Lbi(ibn);
    CHECK_OR_RETURN(lbi2logical_blob_desc_.find(lbi) != lbi2logical_blob_desc_.end())
        << Error::LogicalBlobNameNotExistError()
        << "infer blob desc not found, when infer op_name: \"" << op->op_name()
        << "\", consumed op_name: \"" << lbi.op_name() << "\", blob_name: \"" << lbi.blob_name();
    const ParallelDesc* pd = &lbi2parallel_desc_from_producer_view_.at(lbi);
    const auto* producer_op = op_name2op_.at(lbi.op_name()).get();
    const auto& producer_obn = *JUST(producer_op->obn4lbi(lbi));
    const auto& opt_mirrored_parallel =
        *CHECK_JUST(producer_op->OptMirroredParallel4BnInOp(producer_obn));
    ibn2mirrored_sig_infer_hint.emplace(
        ibn, MirroredSigInferHint(pd, opt_mirrored_parallel.has_mirrored_parallel()));
  }
  const auto& MirroredSigInferHint4Ibn =
      [&](const std::string& ibn) -> Maybe<const MirroredSigInferHint*> {
    const auto& iter = ibn2mirrored_sig_infer_hint.find(ibn);
    CHECK_OR_RETURN(iter != ibn2mirrored_sig_infer_hint.end())
        << "input blob not found. ibn: " << ibn;
    return &iter->second;
  };
  JUST(op->InferMirroredSignatureIf(MirroredSigInferHint4Ibn, is_mirrored_parallel_view_conf,
                                    parallel_desc));
  return Maybe<void>::Ok();
}

Maybe<void> JobBuildAndInferCtx::InferOpOutParallelDistribution(
    Operator* op, const ParallelDistributionSignature& parallel_distribution_sig_conf,
    const ParallelDesc& parallel_desc) {
  HashMap<std::string, ParallelDistributionInferHint> ibn2parallel_distribution_infer_hint;
  for (const std::string& ibn : op->input_bns()) {
    const LogicalBlobId& lbi = op->BnInOp2Lbi(ibn);
    auto logical_blob_desc_it = lbi2logical_blob_desc_.find(lbi);
    CHECK_OR_RETURN(logical_blob_desc_it != lbi2logical_blob_desc_.end())
        << Error::LogicalBlobNameNotExistError()
        << "infer blob desc not found, when infer op_name: \"" << op->op_name()
        << "\", consumed op_name: \"" << lbi.op_name() << "\", blob_name: \"" << lbi.blob_name();
    const BlobDesc* logical_blob_desc = logical_blob_desc_it->second.get();
    const ParallelDesc* pd = &lbi2parallel_desc_from_producer_view_.at(lbi);
    auto parallel_distribution_it = lbi2parallel_distribution_from_producer_view_.find(lbi);
    CHECK_OR_RETURN(parallel_distribution_it != lbi2parallel_distribution_from_producer_view_.end())
        << Error::LogicalBlobNameNotExistError() << "when infer op_name: " << op->op_name()
        << " consumed op_name: " << lbi.op_name() << " blob_name: " << lbi.blob_name()
        << " not infer parallel distribution";
    const ParallelDistribution* parallel_distribution = &parallel_distribution_it->second;
    ibn2parallel_distribution_infer_hint.emplace(
        ibn, ParallelDistributionInferHint(pd, logical_blob_desc, parallel_distribution));
  }

  const auto ParallelDistributionInferHint4Ibn =
      [&](const std::string& bn) -> Maybe<const ParallelDistributionInferHint*> {
    return &ibn2parallel_distribution_infer_hint.at(bn);
  };

  JUST(op->InferParallelDistributionSignatureIf(parallel_distribution_sig_conf, parallel_desc,
                                                ParallelDistributionInferHint4Ibn));

  const auto& bn2parallel_distribution =
      JUST(op->parallel_distribution_signature())->bn_in_op2parallel_distribution();
  for (const auto& obn : op->output_bns()) {
    const LogicalBlobId& lbi = op->BnInOp2Lbi(obn);
    CHECK_OR_RETURN(bn2parallel_distribution.find(obn) != bn2parallel_distribution.end())
        << Error::BlobSplitAxisInferError() << "op_name: " << lbi.op_name()
        << " blob_name: " << lbi.blob_name() << " not infer split axis";
    CHECK_OR_RETURN(
        lbi2parallel_distribution_from_producer_view_.emplace(lbi, bn2parallel_distribution.at(obn))
            .second)
        << Error::BlobSplitAxisInferError() << "op_name: " << lbi.op_name()
        << " blob_name: " << lbi.blob_name() << " infer split axis repeated";
    CHECK_OR_RETURN(lbi2parallel_desc_from_producer_view_.emplace(lbi, parallel_desc).second)
        << Error::BlobSplitAxisInferError() << "op_name: " << lbi.op_name()
        << " blob_name: " << lbi.blob_name() << " add parallel desc repeated";
  }
  return Maybe<void>::Ok();
}

Maybe<void> JobBuildAndInferCtx::GenOpProducedEmptyLogicalBlobDesc(Operator* op) {
  // check consumed blob
  for (const std::string& consumed_bn : op->input_bns()) {
    const LogicalBlobId& lbi = op->BnInOp2Lbi(consumed_bn);
    CHECK_OR_RETURN(lbi2logical_blob_desc_.find(lbi) != lbi2logical_blob_desc_.end())
        << Error::LogicalBlobNameNotExistError() << "op_name: " << op->op_name()
        << " consumed_op_name:" << lbi.op_name() << " blob_name: " << lbi.blob_name()
        << " not exist";
  }

  // create produced blob
  std::vector<std::string> produced_bns;
  produced_bns.insert(produced_bns.end(), op->output_bns().begin(), op->output_bns().end());
  produced_bns.insert(produced_bns.end(), op->tmp_bns().begin(), op->tmp_bns().end());
  for (const std::string& produced_bn : produced_bns) {
    const LogicalBlobId& lbi = op->BnInOp2Lbi(produced_bn);
    CHECK_OR_RETURN(lbi2logical_blob_desc_.find(lbi) == lbi2logical_blob_desc_.end())
        << Error::LogicalBlobNameExistError()
        << "duplicate logical blob name found. op_name: " << lbi.op_name()
        << " blob_name: " << lbi.blob_name();
    lbi2logical_blob_desc_.emplace(lbi, std::make_unique<BlobDesc>(DataType::kInvalidDataType));
  }
  return Maybe<void>::Ok();
}

Maybe<void> JobBuildAndInferCtx::CheckOpBlobSplitability(Operator* op, int64_t parallel_num) {
  const auto& parallel_hierarchy = JUST(op->GetOpParallelDesc())->hierarchy();
  if (parallel_hierarchy->NumAxes() == 1) {
    HashSet<std::string> obns(op->output_bns().begin(), op->output_bns().end());
    auto GetParallelNum = [&](const std::string& bn_in_op) {
      if (obns.find(bn_in_op) == obns.end()) { return parallel_num; }
      return lbi2parallel_desc_from_producer_view_.at(op->BnInOp2Lbi(bn_in_op)).parallel_num();
    };
    for (const auto& pair : JUST(op->sbp_signature())->bn_in_op2sbp_parallel()) {
      if (!pair.second.has_split_parallel()) { continue; }
      if (JUST(op->OptMirroredParallel4BnInOp(pair.first))->has_mirrored_parallel()) { continue; }
      int64_t axis = pair.second.split_parallel().axis();
      const LogicalBlobId& lbi = op->BnInOp2Lbi(pair.first);
      int64_t blob_parallel_num = GetParallelNum(pair.first);
      const BlobDesc& logical_blob_desc = *(lbi2logical_blob_desc_.at(lbi).get());
      int64_t num_axes = logical_blob_desc.shape().NumAxes();
      if (axis < 0) { axis += num_axes; }
      CHECK_GE_OR_RETURN(axis, 0);
      CHECK_LT_OR_RETURN(axis, num_axes)
          << "op: " << op->op_name() << ", blob: " << pair.first << ", axis: " << axis
          << ", shape: " << logical_blob_desc.shape();
      CHECK_GE_OR_RETURN(logical_blob_desc.shape().At(axis), blob_parallel_num)
          << "op_name: " << lbi.op_name() << " blob_name: " << lbi.blob_name()
          << " cannot split blob by parallel_num: " << std::to_string(blob_parallel_num);
    }
  } else {
    for (const auto& pair :
         JUST(op->parallel_distribution_signature())->bn_in_op2parallel_distribution()) {
      if (JUST(op->OptMirroredParallel4BnInOp(pair.first))->has_mirrored_parallel()) { continue; }
      const LogicalBlobId& lbi = op->BnInOp2Lbi(pair.first);
      const BlobDesc& logical_blob_desc = *(lbi2logical_blob_desc_.at(lbi).get());
      Shape current_shape = logical_blob_desc.shape();
      for (int64_t i = 0; i < pair.second.sbp_parallel_size(); ++i) {
        const SbpParallel& sbp_parallel = pair.second.sbp_parallel(i);
        if (sbp_parallel.has_split_parallel()) {
          const int64_t axis = sbp_parallel.split_parallel().axis();
          CHECK_GT_OR_RETURN(current_shape.At(axis), 0);
          CHECK_EQ_OR_RETURN(current_shape.At(axis) % parallel_hierarchy->At(i), 0)
              << "op_name: " << lbi.op_name() << " blob_name: " << lbi.blob_name()
              << " cannot split blob by parallel_hierarchy: "
              << std::to_string(parallel_hierarchy->At(i));
          current_shape.Set(axis, current_shape.At(axis) / parallel_hierarchy->At(i));
        }
      }
    }
  }

  return Maybe<void>::Ok();
}

Maybe<ParallelConf> JobBuildAndInferCtx::InferOpParallelConf(
    const Operator& op, const ParallelConf& origin_parallel_conf,
    const HashMap<std::string, bool>& ibn2disable_boxing) const {
  const ParallelDesc* parallel_desc = nullptr;
  for (const auto& ibn : op.input_bns()) {
    if (ibn2disable_boxing.at(ibn) == false) { continue; }
    const auto& lbi = op.BnInOp2Lbi(ibn);
    const auto& ibn_parallel_desc = lbi2parallel_desc_from_producer_view_.at(lbi);
    if (parallel_desc == nullptr) {
      parallel_desc = &ibn_parallel_desc;
    } else {
      CHECK_EQ_OR_RETURN(parallel_desc->parallel_num(), ibn_parallel_desc.parallel_num());
    }
  }
  if (parallel_desc == nullptr) { return std::make_shared<ParallelConf>(origin_parallel_conf); }
  return std::make_shared<ParallelConf>(parallel_desc->parallel_conf());
}

void JobBuildAndInferCtx::InitIbn2DisableBoxing(const Operator& op,
                                                HashMap<std::string, bool>* ibn2disable_boxing) {
  for (const auto& ibn : op.input_bns()) {
    (*ibn2disable_boxing)[ibn] = lbi2disable_boxing_[op.BnInOp2Lbi(ibn)];
  }
}

void JobBuildAndInferCtx::UpdateLbi2DisableBoxing(
    const Operator& op, const HashMap<std::string, bool>& ibn2disable_boxing) {
  bool disable_boxing = false;
  for (const auto& ibn : op.input_bns()) {
    if (ibn2disable_boxing.at(ibn)) {
      disable_boxing = true;
      break;
    }
  }
  for (const auto& obn : op.output_bns()) {
    lbi2disable_boxing_[op.BnInOp2Lbi(obn)] = disable_boxing;
  }
}

bool JobBuildAndInferCtx::HasAnyMirroredBlobInput(const Operator& op) const {
  for (const auto& ibn : op.input_bns()) {
    const auto& lbi = op.BnInOp2Lbi(ibn);
    if (mirrored_lbi2sub_lbis_.find(lbi) != mirrored_lbi2sub_lbis_.end()) { return true; }
  }
  return false;
}

Maybe<const SbpParallel*> JobBuildAndInferCtx::SbpParallel4Lbi(const LogicalBlobId& lbi) const {
  const auto& iter = lbi2parallel_distribution_from_producer_view_.find(lbi);
  CHECK_OR_RETURN(iter != lbi2parallel_distribution_from_producer_view_.end())
      << "lbn: " << GenLogicalBlobName(lbi) << " undefined";
  CHECK_EQ_OR_RETURN(iter->second.sbp_parallel_size(), 1);
  return &(iter->second.sbp_parallel(0));
}

Maybe<const ParallelDesc*> JobBuildAndInferCtx::ParallelDesc4Lbi(const LogicalBlobId& lbi) const {
  const auto& iter = lbi2parallel_desc_from_producer_view_.find(lbi);
  CHECK_OR_RETURN(iter != lbi2parallel_desc_from_producer_view_.end())
      << "lbn: " << GenLogicalBlobName(lbi) << " undefined";
  return &iter->second;
}

Maybe<bool> JobBuildAndInferCtx::AllInputsBroadcastParallel(const Operator& op) const {
  for (const auto& ibn : op.input_bns()) {
    const LogicalBlobId& lbi = op.BnInOp2Lbi(ibn);
    const auto& iter = mirrored_lbi2sbp_parallel_.find(lbi);
    if (iter != mirrored_lbi2sbp_parallel_.end()) {
      if (!iter->second.has_broadcast_parallel()) { return false; }
    } else {
      if (!JUST(SbpParallel4Lbi(lbi))->has_broadcast_parallel()) { return false; }
    }
  }
  return true;
}

bool JobBuildAndInferCtx::IsVariableLbi(const LogicalBlobId& lbi) const {
  return op_name2op_.at(lbi.op_name())->op_conf().has_variable_conf();
}

Maybe<void> JobBuildAndInferCtx::CheckAllInputsConvertableToMirroredBlob(const Operator& op) const {
  for (const auto& ibn : op.input_bns()) {
    const auto& lbi = op.BnInOp2Lbi(ibn);
    if (mirrored_lbi2sub_lbis_.find(lbi) != mirrored_lbi2sub_lbis_.end()) { continue; }
    const auto& sbp = *JUST(SbpParallel4Lbi(lbi));
    if (sbp.has_broadcast_parallel()) { continue; }
    if (sbp.has_split_parallel() && sbp.split_parallel().axis() == 0) { continue; }
    const std::string& lbn = GenLogicalBlobName(lbi);
    return Error::CheckFailedError()
           << "input lbn: " << lbn << " is not convertable to mirrored blob";
  }
  return Maybe<void>::Ok();
}

Maybe<void> LazyJobBuildAndInferCtx::CheckAllInputsWithSameParallelNum(const Operator& op,
                                                                       int32_t parallel_num) const {
  for (const auto& ibn : op.input_bns()) {
    const auto& lbi = op.BnInOp2Lbi(ibn);
    const auto& iter = mirrored_lbi2sub_lbis().find(lbi);
    int32_t ibn_parallel_num = 0;
    if (iter != mirrored_lbi2sub_lbis().end()) {
      ibn_parallel_num = iter->second.size();
    } else {
      ibn_parallel_num = JUST(ParallelDesc4Lbi(lbi))->parallel_num();
    }
    CHECK_EQ_OR_RETURN(ibn_parallel_num, parallel_num)
        << "the parallel_num of input lbn: " << GenLogicalBlobName(lbi)
        << " is not equals to op' parallel_num";
  }
  return Maybe<void>::Ok();
}

Maybe<void> EagerJobBuildAndInferCtx::CheckAllInputsWithSameParallelNum(
    const Operator& op, int32_t parallel_num) const {
  for (const auto& ibn : op.input_bns()) {
    const auto& lbi = op.BnInOp2Lbi(ibn);
    int32_t ibn_parallel_num = JUST(ParallelDesc4Lbi(lbi))->parallel_num();
    CHECK_EQ_OR_RETURN(ibn_parallel_num, parallel_num)
        << "the parallel_num of input lbn: " << GenLogicalBlobName(lbi)
        << "is not equals to op' parallel_num";
  }
  return Maybe<void>::Ok();
}

Maybe<void> JobBuildAndInferCtx::AddLbiAndDiffWatcherUuidPair(
    const LbiAndDiffWatcherUuidPair& lbi_uuid_pair) {
  const auto& job_name = job_->job_conf().job_name();
  auto* job_helper = job_->mutable_helper();
  auto* job_name2pairs =
      job_helper->mutable_lbi_diff_watcher_info()->mutable_job_name2lbi_and_watcher_uuids();
  LbiAndDiffWatcherUuidPairList* pairs = &(*job_name2pairs)[job_name];
  auto PairFoundCond = [&](const LbiAndDiffWatcherUuidPair& x) {
    return x.lbi() == lbi_uuid_pair.lbi() && x.watcher_uuid() == lbi_uuid_pair.watcher_uuid();
  };
  auto found_iter = std::find_if(pairs->lbi_and_uuid_pair().begin(),
                                 pairs->lbi_and_uuid_pair().end(), PairFoundCond);
  CHECK_OR_RETURN(found_iter == pairs->lbi_and_uuid_pair().end())
      << "diff blob has been watched. (logical_blob_name: "
      << GenLogicalBlobName(lbi_uuid_pair.lbi()) << ", job_name: " << job_name << ")";
  *pairs->mutable_lbi_and_uuid_pair()->Add() = lbi_uuid_pair;
  return Maybe<void>::Ok();
}

Maybe<OpAttribute> JobBuildAndInferCtx::AddAndInferMirroredOp(const OperatorConf& op_conf) {
  CHECK_OR_RETURN(op_conf.has_scope_symbol_id());
  const auto& scope = Global<symbol::Storage<Scope>>::Get()->Get(op_conf.scope_symbol_id());
  const auto* job_desc = JUST(scope.job_desc());
  const auto& parallel_desc = JUST(scope.GetParallelDesc(op_conf));
  auto op = ConstructOp(op_conf, parallel_desc.device_type());
  JUST(CheckAllInputsConvertableToMirroredBlob(*op));
  int32_t parallel_num = parallel_desc.parallel_num();
  JUST(CheckAllInputsWithSameParallelNum(*op, parallel_num));
  auto GetSubOpName = [&](int index) { return GetMirroredOpName(op_conf.name(), index); };
  OperatorConf sub_op_conf(op_conf);
  int64_t sub_op_list_size = SizeOfSubConsistentOpList(parallel_num);
  auto last_op_attribute = std::make_shared<OpAttribute>();
  FOR_RANGE(int32_t, i, 0, sub_op_list_size) {
    ResetOpConfName(&sub_op_conf, GetSubOpName(i));
    for (const auto& ibn : op->input_bns()) {
      const auto& lbi = *JUST(GetSubLbi(op_conf.scope_symbol_id(), op->BnInOp2Lbi(ibn), i));
      ReplaceInputLbnInOpCustomizedConf(&sub_op_conf, ibn, GenLogicalBlobName(lbi));
    }
    const ParallelConf& parallel_conf = GetMirroredOpParallelConf(parallel_desc, i);
    bool is_mirrored_parallel_view = GetIsMirroredParallelView();
    last_op_attribute =
        JUST(AddAndInferOp(sub_op_conf, parallel_conf, job_desc, is_mirrored_parallel_view));
  }
  bool is_broadcast = JUST(AllInputsBroadcastParallel(*op));
  for (const auto& obn : op->output_bns()) {
    const auto& lbi = op->BnInOp2Lbi(obn);
    auto* sub_lbis = &mirrored_lbi2sub_lbis_[lbi];
    sub_lbis->resize(sub_op_list_size, op->BnInOp2Lbi(obn));
    FOR_RANGE(int32_t, i, 0, sub_op_list_size) { sub_lbis->at(i).set_op_name(GetSubOpName(i)); }
    CHECK(mirrored_lbi2parallel_desc_.emplace(lbi, parallel_desc).second);
    auto* sbp_parallel = &mirrored_lbi2sbp_parallel_[lbi];
    if (is_broadcast) {
      sbp_parallel->mutable_broadcast_parallel();
    } else {
      sbp_parallel->mutable_split_parallel()->set_axis(0);
    }
  }
  return last_op_attribute;
}

Maybe<const LogicalBlobId*> JobBuildAndInferCtx::GetSubLbi(int64_t scope_symbol_id,
                                                           const LogicalBlobId& lbi,
                                                           int32_t index) {
  auto lbi_vec_iter = mirrored_lbi2sub_lbis_.find(lbi);
  if (lbi_vec_iter == mirrored_lbi2sub_lbis_.end()) {
    const auto& new_lbi =
        JUST(FindOrCreateMirroredLbiFromCompatibleConsistentBlob(scope_symbol_id, lbi));
    lbi_vec_iter = mirrored_lbi2sub_lbis_.find(*new_lbi);
    CHECK(lbi_vec_iter != mirrored_lbi2sub_lbis_.end());
  }
  return &lbi_vec_iter->second.at(index);
}

Maybe<OpAttribute> JobBuildAndInferCtx::AddAndInferConsistentOp(const OperatorConf& op_conf) {
  CHECK_OR_RETURN(op_conf.has_scope_symbol_id());
  const auto& scope = Global<symbol::Storage<Scope>>::Get()->Get(op_conf.scope_symbol_id());
  const auto& parallel_desc = JUST(scope.GetParallelDesc(op_conf));
  const auto* job_desc = JUST(scope.job_desc());
  return AddAndInferOp(op_conf, parallel_desc.parallel_conf(), job_desc, false);
}

// TODO(): add handle error of same interface op blob between jobs
Maybe<OpAttribute> JobBuildAndInferCtx::AddAndInferOp(const OperatorConf& op_conf,
                                                      const ParallelConf& origin_parallel_conf,
                                                      const JobDesc* job_desc,
                                                      bool is_mirrored_parallel_view) {
  CHECK_OR_RETURN(has_job_conf_) << Error::JobConfNotSetError();
  if (!is_job_conf_frozen_) { is_job_conf_frozen_ = true; }
  const std::string& op_name = op_conf.name();
  CHECK_OR_RETURN(op_name2op_.find(op_name) == op_name2op_.end())
      << Error::OpNameExistError() << "op_name: " << op_name
      << " already exist in job: " << job_->job_conf().job_name();
  CHECK_NE_OR_RETURN(op_conf.device_tag(), "invalid_device")
      << Error::OpConfDeviceTagNoSetError() << "op_name: " << op_name << " not set device tag";

  op_name2op_.emplace(op_name, ConstructOp(op_conf));
  Operator* op = op_name2op_.at(op_name).get();

  SbpSignature sbp_sig_conf;
  HashMap<std::string, bool> ibn2disable_boxing;
  InitIbn2DisableBoxing(*op, &ibn2disable_boxing);
  auto new_op_conf = JUST(DecodeLbiHintAndReturnNewOpConf(*op, &sbp_sig_conf, &ibn2disable_boxing));
  auto parallel_conf = JUST(InferOpParallelConf(*op, origin_parallel_conf, ibn2disable_boxing));
  ParallelDesc parallel_desc(*parallel_conf);
  JUST(op->FillOpParallelDesc(parallel_desc));
  JUST(AddOpNameParallelConf2Placement(op_name, *parallel_conf));
  UpdateLbi2DisableBoxing(*op, ibn2disable_boxing);

  auto GetBlobDesc4BnInOp = [&](const std::string& bn) -> BlobDesc* {
    const LogicalBlobId& lbi = op->BnInOp2Lbi(bn);
    if (lbi2logical_blob_desc_.find(lbi) != lbi2logical_blob_desc_.end()) {
      return lbi2logical_blob_desc_.at(lbi).get();
    }
    return nullptr;
  };
  JUST(op->FillLogicalInBlobDesc(GetBlobDesc4BnInOp));

  // infer mirrored signature
  JUST(InferMirroredSignature(op, is_mirrored_parallel_view, parallel_desc));

  // infer parallel_distribution signature
  ParallelDistributionSignature parallel_distribution_sig_conf;
  SbpSignatureToParallelDistributionSignature(sbp_sig_conf, &parallel_distribution_sig_conf);
  AddOpAndUpdateJobParallelViewConf(*new_op_conf, parallel_desc, parallel_distribution_sig_conf,
                                    is_mirrored_parallel_view);
  JUST(InferOpOutParallelDistribution(op, parallel_distribution_sig_conf, parallel_desc));

  // infer logical blob desc
  JUST(GenOpProducedEmptyLogicalBlobDesc(op));
  JUST(op->InferLogicalOutBlobDescsIf());
  for (const auto& bn : op->output_bns()) {
    *lbi2logical_blob_desc_.at(op->BnInOp2Lbi(bn)) = *JUST(op->GetLogicalBlobDesc4Obn(bn));
  }
  // Infer ParallelDesc for output blobs.
  auto ParallelDesc4Obn = [&](const std::string& obn) -> ParallelDesc* {
    const auto& lbi = op->BnInOp2Lbi(obn);
    auto iter = lbi2parallel_desc_from_producer_view_.find(lbi);
    if (iter == lbi2parallel_desc_from_producer_view_.end()) {
      iter = lbi2parallel_desc_from_producer_view_.emplace(lbi, parallel_desc).first;
    }
    return &iter->second;
  };
  JUST(op->InferParallelSignatureIf());
  for (const auto& bn : op->output_bns()) {
    lbi2parallel_desc_from_producer_view_.emplace(op->BnInOp2Lbi(bn),
                                                  *JUST(op->GetParallelDesc4BnInOp(bn)));
  }
  JUST(AddLbiParallelConf2BlobPlacement(op, ParallelDesc4Obn));
  // Infer whether input/output blobs are backward used
  InferBlobBackwardSignature(op);
  // Check splitability
  JUST(CheckOpBlobSplitability(op, parallel_desc.parallel_num()));

  return op->GetOpAttributeWithoutOpNameAndLbn();
}

bool JobBuildAndInferCtx::HasJobConf() const { return has_job_conf_; }

Maybe<void> JobBuildAndInferCtx::SetTrainConf(const TrainConf& train_conf) {
  *job_->mutable_job_conf()->mutable_train_conf() = train_conf;
  return Maybe<void>::Ok();
}

Maybe<void> JobBuildAndInferCtx::AddLossLogicalBlobName(const std::string& lbn) {
  if (IsMirroredBlob(lbn)) { return AddLossMirroredBlobName(lbn); }
  return AddLossConsistentBlobName(lbn);
}

Maybe<void> JobBuildAndInferCtx::AddLossConsistentBlobName(const std::string& lbn) {
  JUST(CheckLbnValidAndExist(lbn));
  CHECK_OR_RETURN(job_->job_conf().has_train_conf())
      << Error::UnknownJobBuildAndInferError()
      << "job has no TrainConf when adding loss logical blob name";
  job_->mutable_job_conf()->mutable_train_conf()->add_loss_lbn(lbn);
  return Maybe<void>::Ok();
}

Maybe<Shape> JobBuildAndInferCtx::GetStaticShape(const std::string& lbn) const {
  JUST(CheckLbnValidAndExist(lbn));
  return lbi2logical_blob_desc_.at(GenLogicalBlobId(lbn))->shape();
}

Maybe<DataType> JobBuildAndInferCtx::GetDataType(const std::string& lbn) const {
  JUST(CheckLbnValidAndExist(lbn));
  return lbi2logical_blob_desc_.at(GenLogicalBlobId(lbn))->data_type();
}

Maybe<bool> JobBuildAndInferCtx::IsDynamic(const std::string& lbn) const {
  JUST(CheckLbnValidAndExist(lbn));
  return lbi2logical_blob_desc_.at(GenLogicalBlobId(lbn))->is_dynamic();
}

Maybe<bool> JobBuildAndInferCtx::DisableBoxing(const std::string& lbn) const {
  JUST(CheckLbnValidAndExist(lbn));
  LogicalBlobId lbi(GenLogicalBlobId(lbn));
  const auto& iter = lbi2disable_boxing_.find(lbi);
  CHECK_OR_RETURN(iter != lbi2disable_boxing_.end());
  return iter->second;
}

Maybe<Operator*> JobBuildAndInferCtx::Op4OpName(const std::string& op_name) const {
  const auto& op_iter = op_name2op_.find(op_name);
  CHECK_OR_RETURN(op_iter != op_name2op_.end());
  auto* op = op_iter->second.get();
  CHECK_NOTNULL_OR_RETURN(op);
  return op;
}

Maybe<OptInt64> JobBuildAndInferCtx::GetSplitAxisFromProducerView(const std::string& lbn) const {
  JUST(CheckLbnValidAndExist(lbn));
  OptInt64 ret;
  const auto& parallel_distribution =
      lbi2parallel_distribution_from_producer_view_.at(GenLogicalBlobId(lbn));
  CHECK_EQ_OR_RETURN(parallel_distribution.sbp_parallel_size(), 1);
  const auto& sbp = parallel_distribution.sbp_parallel(0);
  if (sbp.has_split_parallel()) { ret.set_value(sbp.split_parallel().axis()); }
  return ret;
}

Maybe<const ParallelDesc*> JobBuildAndInferCtx::GetParallelDescFromProducerView(
    const std::string& lbn) const {
  JUST(CheckLbnValidAndExist(lbn));
  return &(lbi2parallel_desc_from_producer_view_.at(GenLogicalBlobId(lbn)));
}

Maybe<void> JobBuildAndInferCtx::AddLossMirroredBlobName(const std::string& lbn) {
  const auto& mirrored_lbi = JUST(GetMirroredLbi(lbn));
  CHECK_OR_RETURN(job_->job_conf().has_train_conf())
      << Error::UnknownJobBuildAndInferError()
      << "job has no TrainConf when adding loss logical blob name";
  for (const auto& lbi : mirrored_lbi2sub_lbis_.at(*mirrored_lbi)) {
    job_->mutable_job_conf()->mutable_train_conf()->add_loss_lbn(GenLogicalBlobName(lbi));
  }
  return Maybe<void>::Ok();
}

Maybe<LogicalBlobId> JobBuildAndInferCtx::GetMirroredLbi(const std::string& lbn_with_hint) const {
  const LogicalBlobId& lbi = GenLogicalBlobId(lbn_with_hint);
  if (mirrored_lbi2sub_lbis_.find(lbi) != mirrored_lbi2sub_lbis_.end()) { return lbi; }
  return Error::CheckFailedError() << lbn_with_hint << " is not a mirrored blob name";
}

Maybe<int> JobBuildAndInferCtx::MirroredBlobGetNumSubLbi(const std::string& lbn_with_hint) const {
  const auto& mirrored_lbi = JUST(GetMirroredLbi(lbn_with_hint));
  return mirrored_lbi2sub_lbis_.at(*mirrored_lbi).size();
}

Maybe<const LogicalBlobId*> JobBuildAndInferCtx::MirroredBlobGetSubLbi(
    const std::string& lbn_with_hint, int index) const {
  const auto& mirrored_lbi = JUST(GetMirroredLbi(lbn_with_hint));
  const auto& vec = mirrored_lbi2sub_lbis_.at(*mirrored_lbi);
  CHECK_GE_OR_RETURN(index, 0);
  CHECK_LT_OR_RETURN(index, vec.size());
  return &vec.at(index);
}

bool JobBuildAndInferCtx::IsMirroredBlob(const std::string& lbn) const {
  bool is_mirrored_blob = TRY(GetMirroredLbi(lbn)).IsOk();
  if (is_mirrored_blob) { return is_mirrored_blob; }
  const LogicalBlobId& lbi = GenLogicalBlobId(lbn);
  CHECK(lbi2logical_blob_desc_.find(lbi) != lbi2logical_blob_desc_.end()) << "lbn: " << lbn;
  return false;
}

Maybe<Shape> JobBuildAndInferCtx::MirroredBlobGetStaticShape(
    const std::string& lbn_with_hint) const {
  const auto& lbi = *JUST(MirroredBlobGetSubLbi(lbn_with_hint, 0));
  return lbi2logical_blob_desc_.at(lbi)->shape();
}

Maybe<DataType> JobBuildAndInferCtx::MirroredBlobGetDataType(
    const std::string& lbn_with_hint) const {
  const auto& lbi = *JUST(MirroredBlobGetSubLbi(lbn_with_hint, 0));
  return lbi2logical_blob_desc_.at(lbi)->data_type();
}

Maybe<bool> JobBuildAndInferCtx::MirroredBlobIsDynamic(const std::string& lbn_with_hint) const {
  const auto& lbi = *JUST(MirroredBlobGetSubLbi(lbn_with_hint, 0));
  return lbi2logical_blob_desc_.at(lbi)->is_dynamic();
}

Maybe<OptInt64> JobBuildAndInferCtx::MirroredBlobGetSplitAxisFromProducerView(
    const std::string& lbn_with_hint) const {
  const auto& lbi = *JUST(MirroredBlobGetSubLbi(lbn_with_hint, 0));
  OptInt64 ret;
  const auto& parallel_distribution = lbi2parallel_distribution_from_producer_view_.at(lbi);
  CHECK_EQ_OR_RETURN(parallel_distribution.sbp_parallel_size(), 1);
  const auto& sbp = parallel_distribution.sbp_parallel(0);
  if (sbp.has_split_parallel()) { ret.set_value(sbp.split_parallel().axis()); }
  return ret;
}

Maybe<const ParallelDesc*> JobBuildAndInferCtx::MirroredBlobGetParallelDescFromProducerView(
    const std::string& lbn_with_hint) const {
  const auto& lbi = JUST(GetMirroredLbi(lbn_with_hint));
  return &(mirrored_lbi2parallel_desc_.at(*lbi));
}

Maybe<void> JobBuildAndInferCtx::CheckJob() const {
  JUST(CheckPlacement());
  JUST(CheckJobConf());
  JUST(CheckOpScope());
  return Maybe<void>::Ok();
}

Maybe<void> JobBuildAndInferCtx::CheckPlacement() const {
  HashSet<std::string> op_names_in_net;
  HashSet<std::string> op_names_in_placement;
  for (const OperatorConf& op_conf : job_->net().op()) {
    CHECK_OR_RETURN(op_names_in_net.insert(op_conf.name()).second)
        << Error::OpNameExistError() << "op_name: " << op_conf.name()
        << " already exist in job: " << job_->job_conf().job_name() << " net";
  }
  for (const PlacementGroup& placement_group : job_->placement().placement_group()) {
    for (const std::string& op_name : placement_group.op_set().op_name()) {
      CHECK_OR_RETURN(op_names_in_placement.insert(op_name).second)
          << Error::OpNameExistError() << "op_name: " << op_name
          << " already exist in job: " << job_->job_conf().job_name() << " placement";
    }
  }
  CHECK_EQ_OR_RETURN(op_names_in_net.size(), op_names_in_placement.size())
      << Error::PlacementError() << "job: " << job_->job_conf().job_name()
      << " op number not equal between net and placement";
  for (const std::string& op_name : op_names_in_net) {
    CHECK_OR_RETURN(op_names_in_placement.find(op_name) != op_names_in_placement.end())
        << Error::PlacementError() << "job: " << job_->job_conf().job_name()
        << " op_name: " << op_name << " defined in net cannot find its placement";
  }
  return Maybe<void>::Ok();
}

Maybe<void> JobBuildAndInferCtx::CheckJobConf() const {
  if (job_->job_conf().job_type_case() == JobConfigProto::JOB_TYPE_NOT_SET) {
    return Error::JobTypeNotSetError() << "job_type not set, please set predict_conf or train_conf";
  }
  return Maybe<void>::Ok();
}

Maybe<void> JobBuildAndInferCtx::CheckOpScope() const {
  for (const OperatorConf& op_conf : job_->net().op()) {
    if (!op_conf.has_scope_symbol_id()) {
      // NOTE(chengcheng): LOG(WARNING) instead of CHECK_OR_RETURN() for transition
      LOG(WARNING) << " ERROR! op_name: " << op_conf.name()
                   << " has NOT set scope(scope_symbol_id) in job: " << job_->job_conf().job_name()
                   << " net. \n op_conf = " << op_conf.DebugString();
    }
  }
  return Maybe<void>::Ok();
}

Maybe<void> JobBuildAndInferCtx::CheckLbnValidAndExist(const std::string& lbn) const {
  CHECK_OR_RETURN(lbn.find('/') != std::string::npos)
      << Error::LogicalBlobNameInvalidError() << "lbn:" << lbn;
  LogicalBlobId lbi = GenLogicalBlobId(lbn);

#define CHECK_HAS_LBI_KEY(info_src)                     \
  CHECK_OR_RETURN(info_src.find(lbi) != info_src.end()) \
      << Error::LogicalBlobNameNotExistError() << "lbn:" << lbn;

  CHECK_HAS_LBI_KEY(lbi2logical_blob_desc_);
  CHECK_HAS_LBI_KEY(lbi2parallel_distribution_from_producer_view_);
  CHECK_HAS_LBI_KEY(lbi2parallel_desc_from_producer_view_);
#undef CHECK_HAS_LBI_KEY

  return Maybe<void>::Ok();
}

const Job& JobBuildAndInferCtx::job() const { return *job_; }

std::string LazyJobBuildAndInferCtx::GetMirroredOpName(const std::string& op_name,
                                                       int64_t parallel_id) const {
  return op_name + "_" + std::to_string(parallel_id);
}

std::string EagerJobBuildAndInferCtx::GetMirroredOpName(const std::string& op_name,
                                                        int64_t parallel_id) const {
  return op_name;
}

ParallelConf LazyJobBuildAndInferCtx::GetMirroredOpParallelConf(const ParallelDesc& parallel_desc,
                                                                int64_t parallel_id) const {
  return parallel_desc.GetParallelIdOnlyParallelConf(parallel_id);
}

ParallelConf EagerJobBuildAndInferCtx::GetMirroredOpParallelConf(const ParallelDesc& parallel_desc,
                                                                 int64_t parallel_id) const {
  return parallel_desc.parallel_conf();
}

Maybe<LogicalBlobId> LazyJobBuildAndInferCtx::FindOrCreateMirroredLbiFromCompatibleConsistentBlob(
    int64_t scope_symbol_id, const LogicalBlobId& lbi) {
  const std::string& lbn = GenLogicalBlobName(lbi);
  const auto& sbn_it = mut_consistent_lbi2mirrored_lbi()->find(lbi);
  if (sbn_it != mut_consistent_lbi2mirrored_lbi()->end()) { return sbn_it->second; }
  const SbpParallel& sbp = *JUST(SbpParallel4Lbi(lbi));
  const ParallelDesc& parallel_desc = *JUST(ParallelDesc4Lbi(lbi));
  LogicalBlobId mirrored_lbi;
  mirrored_lbi.set_op_name(kAutoMirroredBlobNamePrefix + NewUniqueId());
  mirrored_lbi.set_blob_name("out");
  (*mut_consistent_lbi2mirrored_lbi())[lbi] = mirrored_lbi;
  auto* lbi_vec = &(*mut_mirrored_lbi2sub_lbis())[mirrored_lbi];
  lbi_vec->reserve(parallel_desc.parallel_num());
  auto PushBackSubLbi = [&](const std::string& op_name, const std::string& blob_name) {
    LogicalBlobId sub_lbi;
    sub_lbi.set_op_name(op_name);
    sub_lbi.set_blob_name(blob_name);
    lbi_vec->push_back(sub_lbi);
  };
  OperatorConf op_conf;
  op_conf.set_scope_symbol_id(scope_symbol_id);
  op_conf.set_device_tag(*JUST(DeviceTag4DeviceType(parallel_desc.device_type())));
  if (sbp.has_broadcast_parallel()) {
    op_conf.set_name(kAutoMirroredBlobNamePrefix + "-DistributeClone-" + NewUniqueId());
    auto* distribute_clone = op_conf.mutable_distribute_clone_conf();
    distribute_clone->set_in(lbn);
    FOR_RANGE(int32_t, i, 0, parallel_desc.parallel_num()) {
      const std::string& blob_name = "out_" + std::to_string(i);
      distribute_clone->add_out(blob_name);
      distribute_clone->set_is_variable_ref(IsVariableLbi(lbi));
      PushBackSubLbi(op_conf.name(), blob_name);
    }
  } else if (sbp.has_split_parallel()) {
    CHECK_EQ_OR_RETURN(sbp.split_parallel().axis(), 0)
        << "only `S(0)' consistent blob is compatible to mirrored blob";
    op_conf.set_name(kAutoMirroredBlobNamePrefix + "-DistributeSplit-" + NewUniqueId());
    auto* distribute_split = op_conf.mutable_distribute_split_conf();
    distribute_split->set_in(lbn);
    distribute_split->set_axis(0);
    distribute_split->set_is_variable_ref(IsVariableLbi(lbi));
    FOR_RANGE(int32_t, i, 0, parallel_desc.parallel_num()) {
      const std::string& blob_name = "out_" + std::to_string(i);
      distribute_split->add_out(blob_name);
      PushBackSubLbi(op_conf.name(), blob_name);
    }
  } else {
    OF_UNIMPLEMENTED() << "`P' consistant blob is not compatible to mirrored blob";
  }
  {
    const auto& producer_op_conf = JUST(Op4OpName(lbi.op_name()))->op_conf();
    CHECK_OR_RETURN(producer_op_conf.has_scope_symbol_id());
    const auto& scope = Global<symbol::Storage<Scope>>::Get()->Get(scope_symbol_id);
    const auto* job_desc = JUST(scope.job_desc());
    JUST(AddAndInferOp(op_conf, parallel_desc.parallel_conf(), job_desc, false));
  }
  return mirrored_lbi;
}

Maybe<LogicalBlobId> EagerJobBuildAndInferCtx::FindOrCreateMirroredLbiFromCompatibleConsistentBlob(
    int64_t scope_symbol_id, const LogicalBlobId& lbi) {
  const std::string& lbn = GenLogicalBlobName(lbi);
  const auto& sbn_it = mut_consistent_lbi2mirrored_lbi()->find(lbi);
  if (sbn_it != mut_consistent_lbi2mirrored_lbi()->end()) { return sbn_it->second; }
  const SbpParallel& sbp = *JUST(SbpParallel4Lbi(lbi));
  CHECK_OR_RETURN(!sbp.has_partial_sum_parallel())
      << "`P' consistant blob is not compatible to mirrored blob";
  const ParallelDesc& parallel_desc = *JUST(ParallelDesc4Lbi(lbi));
  OperatorConf op_conf;
  {
    // inherit scope_symbol_id from producer
    const auto& producer_op_conf = JUST(Op4OpName(lbi.op_name()))->op_conf();
    CHECK_OR_RETURN(producer_op_conf.has_scope_symbol_id());
    op_conf.set_scope_symbol_id(producer_op_conf.scope_symbol_id());
  }
  op_conf.set_scope_symbol_id(scope_symbol_id);
  op_conf.set_device_tag(*JUST(DeviceTag4DeviceType(parallel_desc.device_type())));
  op_conf.set_name(kAutoMirroredBlobNamePrefix + "-CastToMirrored-" + NewUniqueId());
  auto* cast_to_mirrored_conf = op_conf.mutable_cast_to_mirrored_conf();
  cast_to_mirrored_conf->set_in(lbn);
  cast_to_mirrored_conf->set_out("out");
  *cast_to_mirrored_conf->mutable_sbp_parallel() = sbp;
  LogicalBlobId mirrored_lbi;
  mirrored_lbi.set_op_name(op_conf.name());
  mirrored_lbi.set_blob_name("out");
  (*mut_consistent_lbi2mirrored_lbi())[lbi] = mirrored_lbi;
  (*mut_mirrored_lbi2sub_lbis())[mirrored_lbi].push_back(mirrored_lbi);
  const auto& parallel_conf = parallel_desc.parallel_conf();
  const auto& op_attribute = JUST(AddAndInferConsistentOp(op_conf));
  {
    const std::shared_ptr<cfg::OpAttribute>& cfg_op_attribute =
        std::make_shared<cfg::OpAttribute>(*op_attribute);
    const std::shared_ptr<cfg::ParallelConf>& cfg_parallel_conf =
        std::make_shared<cfg::ParallelConf>(parallel_conf);
    (*JUST(GlobalMaybe<std::shared_ptr<ForeignCallback>>()))
        ->EagerMirroredCast(cfg_op_attribute, cfg_parallel_conf);
  }
  return mirrored_lbi;
}

Maybe<void> LazyJobBuildAndInferCtx::Complete() {
  CHECK_NOTNULL(Global<JobDesc>::Get());
  Global<JobDesc>::Delete();
  auto scope = std::make_unique<GlobalJobDescScope>(mut_job()->job_conf(), job_id());
  JobPassCtx job_pass_ctx(GlobalJobDesc());
  auto DoPass = [&](const std::string& pass_name) -> Maybe<void> {
    return JobPass4Name(pass_name)(mut_job(), &job_pass_ctx);
  };
  if (GlobalJobDesc().Bool("__is_user_function__")) {
    JUST(DoPass("ModelUpdateConfCompatiblePass"));
    JUST(DoPass("SetDefaultVariableConf"));
    JUST(DoPass("AddInputOutputOpsPass"));
    JUST(DoPass("NormalizationExponentialAverageAutoTickPass"));
    JUST(DoPass("GradientAccumulationRewritePass"));
#ifdef WITH_CUDA
    JUST(DoPass("AutoMixedPrecision"));
    JUST(DoPass("PruneAmpWhiteIdentityOpPass"));
#endif
    JUST(DoPass("OptimizerPlacementOptimizationPass"));
    JUST(DoPass("DynamicLossScaleSchedulePass"));
    JUST(DoPass("AutoTrainStep"));
    JUST(DoPass("AutoLearningRate"));
    JUST(DoPass("QuantAwareTraining"));
    JUST(DoPass("GenerateBackwardAndOptimizerOpConfs"));
    JUST(DoPass("AddSspVariableProxy"));
    JUST(DoPass("CheckpointingPass"));
    JUST(DoPass("CudnnFusedNormalizationAddReluPass"));
    JUST(DoPass("PruneCastToStaticShapeOpsPass"));
    JUST(DoPass("FuseAddToOutputPass"));
    // run this pass again to fuse ops created in the first run.
    // TODO(guoran): loop multiple times inside the pass
    JUST(DoPass("FuseAddToOutputPass"));
    JUST(DoPass("IndexedSlicesOptimizerRewritePass"));
    JUST(DoPass("SplitSparseSoftmaxCrossEntropyOpPass"));
    JUST(DoPass("DoParallelCastBeforeWideningTypeCast"));
    JUST(DoPass("AddLbiDiffWatcherOpConfs"));
    JUST(DoPass("FuseCastScalePass"));
    JUST(DoPass("PruneParallelCastOpsPass"));
    JUST(DoPass("FuseUpdateOpsPass"));
<<<<<<< HEAD
#ifdef WITH_MLIR
    JUST(DoPass("IRRoundTrip"));
#endif  // WITH_MLIR
=======
    JUST(DoPass("PipelineBufferPass"));
>>>>>>> d5d7ef56
    JUST(DoPass("DumpVariableInfoPass"));
  }
  JUST(DoPass("DumpBlobParallelConfPass"));
  JUST(CheckJob());
  return Maybe<void>::Ok();
}

Maybe<void> EagerJobBuildAndInferCtx::Complete() {
  CHECK_NOTNULL(Global<JobDesc>::Get());
  Global<JobDesc>::Delete();
  JUST(GetOpNames(job(), &executed_op_names_));
  auto scope = std::make_unique<GlobalJobDescScope>(mut_job()->job_conf(), job_id());
  JobPassCtx job_pass_ctx(GlobalJobDesc());
  auto DoPass = [&](const std::string& pass_name) -> Maybe<void> {
    return JobPass4Name(pass_name)(mut_job(), &job_pass_ctx);
  };
  JUST(DoPass("AutoTrainStep"));
  JUST(DoPass("AutoLearningRate"));
  JUST(DoPass("GenerateBackwardAndOptimizerOpConfs"));
  JUST(DoPass("AddLbiDiffWatcherOpConfs"));
  JUST(EagerRunOps(job(), &executed_op_names_, &ForeignCallback::EagerInterpretCompletedOp));
  return Maybe<void>::Ok();
}

void JobBuildAndInferCtx::InferBlobBackwardSignature(Operator* op) {
  std::function<bool(const LogicalBlobId&)> IsLbiBackwardUsed;
  InferBlobBackwardSignature(*op, &IsLbiBackwardUsed);
  auto* map = op->mut_blob_backward_used_signature()->mutable_bn_in_op2blob_backward_used();
  const auto& SetIsBlobBackwardUsed = [&](const std::string& bn_in_op) {
    (*map)[bn_in_op] = IsLbiBackwardUsed(op->BnInOp2Lbi(bn_in_op));
  };
  for (const auto& ibn : op->input_bns()) { SetIsBlobBackwardUsed(ibn); }
  for (const auto& obn : op->output_bns()) { SetIsBlobBackwardUsed(obn); }
}

void JobBuildAndInferCtx::InferBlobBackwardSignature(
    const Operator& op, std::function<bool(const LogicalBlobId&)>* IsLbiBackwardUsed) {
  const bool is_train = job().job_conf().has_train_conf();
  if (is_train) {
    *IsLbiBackwardUsed = [](const LogicalBlobId&) { return false; };
    return;
  }
  const auto& Op4Name = [&](const std::string& op_name) { return CHECK_JUST(Op4OpName(op_name)); };
  UpdateOpName2AncestorsNeedNoGrad(op, Op4Name, is_train, &op_name2ancestors_need_no_grad_);
  // always return true if output_size > 1
  if (op.output_bns().size() > 1) {
    *IsLbiBackwardUsed = [](const LogicalBlobId&) { return true; };
    return;
  }
  std::vector<OperatorConf> bw_op_confs;
  LogicalBlobId fake_diff_lbi;
  fake_diff_lbi.set_op_name("fake_op_name");
  fake_diff_lbi.set_blob_name("fake_blob_name");
  HashMap<std::string, LogicalBlobId> in_diff2lbi;
  const auto& DiffLbi4BnInOp = [&](const std::string& bn) -> LogicalBlobId* {
    const auto& input_bns = op.input_bns();
    const auto& output_bns = op.output_bns();
    if (std::find(input_bns.begin(), input_bns.end(), bn) != input_bns.end()) {
      const auto& lbi = op.BnInOp2Lbi(bn);
      if (op_name2ancestors_need_no_grad_.at(lbi.op_name())) { return nullptr; }
      if (op.InputBlobModifier4Ibn(bn).requires_grad() == false) { return nullptr; }
      return &in_diff2lbi[bn];
    } else if (std::find(output_bns.begin(), output_bns.end(), bn) != output_bns.end()) {
      return &fake_diff_lbi;
    } else {
      LOG(FATAL) << "diff lbi for bn in op not found, bn: " << op.op_name() << "/" << bn;
    }
    return nullptr;
  };
  const auto& FwLogicalBlobDescPtr4Lbi = [&](const LogicalBlobId& lbi) -> const BlobDesc* {
    const auto& iter = lbi2logical_blob_desc_.find(lbi);
    if (iter != lbi2logical_blob_desc_.end()) { return iter->second.get(); }
    return nullptr;
  };
  const auto& LogicalBlobDesc4BnInOp = [&](const std::string& bn) -> const BlobDesc& {
    const LogicalBlobId& lbi = op.BnInOp2Lbi(bn);
    const auto* logical_blob_desc = FwLogicalBlobDescPtr4Lbi(lbi);
    CHECK_NOTNULL(logical_blob_desc);
    return *logical_blob_desc;
  };
  const auto& maybe_ok =
      TRY(GenerateBackwardOpConfIf(op, &bw_op_confs, DiffLbi4BnInOp, LogicalBlobDesc4BnInOp));
  CHECK(maybe_ok.IsOk() || maybe_ok.error()->has_gradient_function_not_found_error());
  // find backward used logical blob ids
  auto backward_used_lbis = std::make_shared<HashSet<LogicalBlobId>>();
  for (const auto& bw_op_conf : bw_op_confs) {
    const auto& bw_op = ConstructOp(bw_op_conf, op.device_type());
    for (const auto& ibn : bw_op->input_bns()) {
      const auto& lbi = bw_op->BnInOp2Lbi(ibn);
      if (FwLogicalBlobDescPtr4Lbi(lbi) != nullptr) { backward_used_lbis->insert(lbi); }
    }
  }
  *IsLbiBackwardUsed = [backward_used_lbis](const LogicalBlobId& lbi) {
    return backward_used_lbis->find(lbi) != backward_used_lbis->end();
  };
}

namespace {

std::string OpConf2ClassName(const OperatorConf& op_conf) {
  if (op_conf.has_user_conf()) {
    return op_conf.user_conf().op_type_name();
  } else if (op_conf.has_variable_conf()) {
    return "variable";
  } else if (op_conf.has_input_conf() && op_conf.has_return_conf()) {
    return "input";
  } else if (op_conf.has_output_conf() && op_conf.has_return_conf()) {
    return "output";
  } else {
    return "system_op";
  }
}

void FormateUserConf(nlohmann::json& json_conf) {
  nlohmann::json user_conf = json_conf["user_conf"];
  if (user_conf.is_null()) {
    json_conf.erase(json_conf.find("user_conf"));
    return;
  }
  std::string nomarl_array[] = {"at_int32",  "at_int64",  "at_bool",  "at_float",
                                "at_double", "at_string", "at_shape", "at_data_type"};
  std::string list_array[] = {"at_list_int32",     "at_list_int64", "at_list_float",
                              "at_list_data_type", "at_list_shape", "at_list_string"};
  nlohmann::json attr_json = user_conf["attr"];
  for (int32_t i = 0; i < attr_json.size(); i++) {
    std::string key = attr_json[i]["key"];
    nlohmann::json value_json = attr_json[i]["value"];
    bool is_found_normal = false;
    for (int32_t j = 0; j < nomarl_array->length(); j++) {
      std::string value_key = nomarl_array[j];
      if (value_json.contains(value_key)) {
        is_found_normal = true;
        if ("at_shape" == value_key) {
          json_conf[key] = value_json[value_key]["dim"];
        } else {
          json_conf[key] = value_json[value_key];
        }
        break;
      }
    }
    if (is_found_normal) { continue; }
    for (int32_t j = 0; j < list_array->length(); j++) {
      std::string value_key = list_array[j];
      if (value_json.contains(value_key)) {
        if (value_json[value_key].contains("val")) {
          json_conf[key] = value_json[value_key]["val"];
          break;
        } else if (value_json[value_key].contains("dim")) {
          json_conf[key] = value_json[value_key]["dim"];
          break;
        }
      }
    }
  }
  json_conf.erase(json_conf.find("user_conf"));
}

void FormateVariableConf(nlohmann::json& json_conf) {
  nlohmann::json variable_conf = json_conf["variable_conf"];
  if (variable_conf == nullptr) {
    json_conf.erase(json_conf.find("variable_conf"));
    return;
  }
  for (nlohmann::json::iterator it = variable_conf.begin(); it != variable_conf.end(); ++it) {
    std::string key = it.key();
    if ("shape" == key) {
      json_conf[key] = it.value()["dim"];
    } else {
      json_conf[key] = it.value();
    }
  }
  json_conf.erase(json_conf.find("variable_conf"));
}

}  // namespace

std::string oneflow::JobBuildAndInferCtx::GetJobStructureGraphJson(
    const std::string& job_name) const {
  HashSet<std::string> input_op_names;
  HashSet<std::string> output_op_names;
  std::vector<nlohmann::json> layers_vec;
  for (const auto& pair : op_name2op_) {
    nlohmann::json json_layers_pair;

    const Operator* op = pair.second.get();
    const std::string& op_name = pair.first;
    HashSet<std::string> inbound_nodes;
    for (const auto& ibn : op->input_bns()) {
      const LogicalBlobId& lbi = op->BnInOp2Lbi(ibn);
      if (op_name2op_.find(lbi.op_name()) != op_name2op_.end()) {
        inbound_nodes.insert(lbi.op_name());
      }
    }

    if (op->op_conf().has_input_conf() && op->op_conf().has_return_conf()) {
      input_op_names.insert(op_name);
    }
    if (op->op_conf().has_output_conf() && op->op_conf().has_return_conf()) {
      output_op_names.insert(op_name);
    }
    json_layers_pair["name"] = op_name;

    std::string class_name = OpConf2ClassName(op->op_conf());
    json_layers_pair["class_name"] = class_name;

    nlohmann::json json_conf;
    summary::ConvertProtobufMsg2Json(json_conf, op->op_conf());
    FormateUserConf(json_conf);
    FormateVariableConf(json_conf);
    json_layers_pair["config"] = json_conf;

    std::vector<std::string> inbound_nodes_vec;
    for (const auto& in_node_name : inbound_nodes) { inbound_nodes_vec.emplace_back(in_node_name); }
    json_layers_pair["inbound_nodes"] = inbound_nodes_vec;

    layers_vec.emplace_back(json_layers_pair);
  }

  nlohmann::json json_pair;
  json_pair["name"] = job_name;
  json_pair["layers"] = layers_vec;
  json_pair["input_layers"] = input_op_names;
  json_pair["output_layers"] = output_op_names;

  return json_pair.dump();
}

Maybe<void> JobBuildAndInferCtx::Rebuild() {
  // clear old state
  lbi2logical_blob_desc_.clear();
  lbi2parallel_distribution_from_producer_view_.clear();
  lbi2parallel_desc_from_producer_view_.clear();
  lbi2disable_boxing_.clear();
  op_name2op_.clear();
  parallel_desc2placement_group_.clear();
  parallel_desc2blob_placement_group_.clear();
  consistent_lbi2mirrored_lbi_.clear();
  mirrored_lbi2sub_lbis_.clear();
  mirrored_lbi2parallel_desc_.clear();
  mirrored_lbi2sbp_parallel_.clear();
  op_name2ancestors_need_no_grad_.clear();
  // record op mirror view
  HashMap<std::string, bool> op_name2is_mirrored;
  CHECK_OR_RETURN(job_->has_job_parallel_view_conf());
  for (const auto& op_conf : job_->net().op()) {
    const auto& op_name = op_conf.name();
    CHECK_OR_RETURN(op_name2is_mirrored.find(op_name) == op_name2is_mirrored.end());
    op_name2is_mirrored[op_name] = false;
    const auto& op_name2is_mirrored_parallel_view =
        job_->job_parallel_view_conf().op_name2is_mirrored_parallel_view();
    if (op_name2is_mirrored_parallel_view.find(op_name)
        != op_name2is_mirrored_parallel_view.end()) {
      if (op_name2is_mirrored_parallel_view.at(op_name)) { op_name2is_mirrored[op_name] = true; }
    }
  }
  // build op graph
  OpGraph op_graph;
  if (Global<JobDesc>::Get()) {
    op_graph.Init(*job_);
  } else {
    auto scope = std::make_unique<GlobalJobDescScope>(job_->job_conf(), job_id());
    op_graph.Init(*job_);
  }
  // clear old job except job_conf
  job_->mutable_net()->Clear();
  job_->mutable_placement()->Clear();
  job_->mutable_job_parallel_view_conf()->Clear();
  job_->mutable_helper()->Clear();
  // topo traverse op_graph to AddAndInferOp
  op_graph.TopoForEachNode([&](OpNode* node) -> void {
    const auto& op_conf = node->op().op_conf();
    CHECK(op_name2is_mirrored.find(op_conf.name()) != op_name2is_mirrored.end());
    bool is_mirrored = op_name2is_mirrored.at(op_conf.name());
    if (is_mirrored) {
      CHECK_JUST(AddAndInferMirroredOp(op_conf));
    } else {
      CHECK_JUST(AddAndInferConsistentOp(op_conf));
    }
  });
  // updata job_helper
  op_graph.DumpLogicalBlobDesc(job_);
  op_graph.DumpParallelDistributionSignature(job_);
  return Maybe<void>::Ok();
}

Maybe<std::string> JobBuildAndInferCtx::GetOpBlobLbn(const std::string& op_name,
                                                     const std::string& bn_in_op) const {
  const auto& lbi = JUST(Op4OpName(op_name))->BnInOp2Lbi(bn_in_op);
  return GenLogicalBlobName(lbi);
}

}  // namespace oneflow<|MERGE_RESOLUTION|>--- conflicted
+++ resolved
@@ -1001,13 +1001,10 @@
     JUST(DoPass("FuseCastScalePass"));
     JUST(DoPass("PruneParallelCastOpsPass"));
     JUST(DoPass("FuseUpdateOpsPass"));
-<<<<<<< HEAD
+    JUST(DoPass("PipelineBufferPass"));
 #ifdef WITH_MLIR
     JUST(DoPass("IRRoundTrip"));
 #endif  // WITH_MLIR
-=======
-    JUST(DoPass("PipelineBufferPass"));
->>>>>>> d5d7ef56
     JUST(DoPass("DumpVariableInfoPass"));
   }
   JUST(DoPass("DumpBlobParallelConfPass"));
