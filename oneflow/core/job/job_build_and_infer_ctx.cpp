/*
Copyright 2020 The OneFlow Authors. All rights reserved.

Licensed under the Apache License, Version 2.0 (the "License");
you may not use this file except in compliance with the License.
You may obtain a copy of the License at

    http://www.apache.org/licenses/LICENSE-2.0

Unless required by applicable law or agreed to in writing, software
distributed under the License is distributed on an "AS IS" BASIS,
WITHOUT WARRANTIES OR CONDITIONS OF ANY KIND, either express or implied.
See the License for the specific language governing permissions and
limitations under the License.
*/
#include "oneflow/core/common/protobuf.h"
#include "oneflow/core/vm/symbol_storage.h"
#include "oneflow/core/framework/config_def.h"
#include "oneflow/core/framework/to_string.h"
#include "oneflow/core/framework/scope_util.h"
#include "oneflow/core/job/foreign_callback.h"
#include "oneflow/core/job/job_build_and_infer_ctx.h"
#include "oneflow/core/job/mirrored_sig_infer_hint.h"
#include "oneflow/core/job/scope.h"
#include "oneflow/core/job_rewriter/autograd.h"
#include "oneflow/core/job_rewriter/job_pass.h"
#include "oneflow/user/summary/summary_converter.h"

#include <google/protobuf/text_format.h>
#include <json.hpp>

namespace oneflow {

static const std::string kAutoMirroredBlobNamePrefix =
    "System-Mirrored-Blob-Auto-Converted-From-Consistent-Blob";

namespace {

void ResetOpConfName(OperatorConf* op_conf, const std::string& new_op_name) {
  op_conf->set_name(new_op_name);
  PbMessage* op_type_conf = MutableMessageInPbMessage(op_conf, op_conf->op_type_case());
  UserOpConf* user_conf = dynamic_cast<UserOpConf*>(op_type_conf);
  if (user_conf) {
    for (const auto& pair : user_conf->output()) {
      for (const std::string& old_lbn : pair.second.s()) {
        LogicalBlobId old_lbi = GenLogicalBlobId(old_lbn);
        auto blob_name_id_pair = GenUnRepeatedBn(old_lbi.blob_name());
        std::string new_lbn = GenLogicalBlobName(new_op_name, old_lbi.blob_name());
        (*(user_conf->mutable_output()))[pair.first].set_s(blob_name_id_pair.second, new_lbn);
      }
    }
  }
}

Maybe<void> GetOpNames(const Job& job, HashSet<std::string>* op_names) {
  for (const auto& op_conf : job.net().op()) {
    CHECK_OR_RETURN(op_names->insert(op_conf.name()).second);
  }
  return Maybe<void>::Ok();
}

Maybe<void> EagerRunOps(const Job& job, HashSet<std::string>* op_names,
                        void (ForeignCallback::*interpret)(
                            const std::shared_ptr<cfg::OpAttribute>& op_attribute,
                            const std::shared_ptr<cfg::ParallelConf>& parallel_conf) const) {
  const auto& op_graph = JUST(OpGraph::New(job));
  const auto* foreign_callback = JUST(GlobalMaybe<std::shared_ptr<ForeignCallback>>());
  JUST(op_graph->ForEachOpNode([&](const OpNode& op_node) -> Maybe<void> {
    if (!op_names->insert(op_node.op().op_name()).second) { return Maybe<void>::Ok(); }
    const auto& op_attribute = op_node.op().GetOpAttributeWithoutOpNameAndLbn();
    const auto& parallel_conf = op_node.parallel_desc().parallel_conf();
    {
      const std::shared_ptr<cfg::OpAttribute>& cfg_op_attribute =
          std::make_shared<cfg::OpAttribute>(*op_attribute);
      const std::shared_ptr<cfg::ParallelConf>& cfg_parallel_conf =
          std::make_shared<cfg::ParallelConf>(parallel_conf);
      (foreign_callback->get()->*interpret)(cfg_op_attribute, cfg_parallel_conf);
    }
    return Maybe<void>::Ok();
  }));
  return Maybe<void>::Ok();
}

void UpdateOpName2AncestorsNeedNoGrad(
    const Operator& op, const std::function<const Operator*(const std::string&)>& Op4OpName,
    const bool is_train, HashMap<std::string, bool>* op_name2ancestors_need_no_grad) {
  bool no_grad = !is_train;
  auto IsTrainableVariableLbi = [&](const LogicalBlobId& lbi) {
    const auto& op_conf = Op4OpName(lbi.op_name())->op_conf();
    return op_conf.has_variable_conf() && op_conf.variable_conf().trainable();
  };
  for (const auto& ibn : op.input_bns()) {
    const auto& lbi = op.BnInOp2Lbi(ibn);
    no_grad = no_grad && !IsTrainableVariableLbi(lbi);
    no_grad = no_grad && !op.InputBlobModifier4Ibn(ibn).requires_grad();
    no_grad = no_grad && (*op_name2ancestors_need_no_grad)[lbi.op_name()];
  }
  (*op_name2ancestors_need_no_grad)[op.op_name()] = no_grad;
}

}  // namespace

JobBuildAndInferCtx::JobBuildAndInferCtx(Job* job, int64_t job_id)
    : job_(job), job_id_(job_id), unique_op_name_index_(0) {
  is_job_conf_frozen_ = false;
  has_job_conf_ = false;
}

Maybe<void> JobBuildAndInferCtx::SetJobConf(const JobConfigProto& job_conf) {
  CHECK_OR_RETURN(!is_job_conf_frozen_) << Error::JobConfFrozenError();
  CHECK_OR_RETURN(!has_job_conf_) << Error::JobConfRepeatedSetError();
  has_job_conf_ = true;
  CHECK_EQ_OR_RETURN(job_->job_conf().job_name(), job_conf.job_name())
      << Error::JobNameNotEqualError() << "job name you set: " << job_conf.job_name()
      << " not equal to origin job name: " << job_->job_conf().job_name();
  job_->mutable_job_conf()->CopyFrom(job_conf);
  CHECK_ISNULL_OR_RETURN(Global<JobDesc>::Get());
  Global<JobDesc>::New(job_conf, job_id_);
  return Maybe<void>::Ok();
}

Maybe<void> JobBuildAndInferCtx::AddOpNameParallelConf2Placement(
    const std::string& op_name, const ParallelConf& parallel_conf) {
  ParallelDesc parallel_desc(parallel_conf);
  PlacementGroup* pg = nullptr;
  if (parallel_desc2placement_group_.find(parallel_desc) == parallel_desc2placement_group_.end()) {
    pg = job_->mutable_placement()->add_placement_group();
    parallel_desc2placement_group_.emplace(parallel_desc, pg);
    *(pg->mutable_parallel_conf()) = parallel_conf;
  } else {
    pg = parallel_desc2placement_group_.at(parallel_desc);
  }
  pg->mutable_op_set()->add_op_name(op_name);
  return Maybe<void>::Ok();
}

Maybe<void> JobBuildAndInferCtx::AddLbiParallelConf2BlobPlacement(
    const Operator* op, std::function<ParallelDesc*(const std::string&)> ParallelDesc4Obn) {
  for (const auto& obn : op->output_bns()) {
    const auto& parallel_desc = *ParallelDesc4Obn(obn);
    auto iter = parallel_desc2blob_placement_group_.find(parallel_desc);
    if (iter == parallel_desc2blob_placement_group_.end()) {
      auto* blob_pg = job_->mutable_placement()->add_blob_placement_group();
      *blob_pg->mutable_parallel_conf() = parallel_desc.parallel_conf();
      iter = parallel_desc2blob_placement_group_.emplace(parallel_desc, blob_pg).first;
    }
    const auto& lbi = op->BnInOp2Lbi(obn);
    CHECK_OR_RETURN(std::find(iter->second->lbi().begin(), iter->second->lbi().end(), lbi)
                    == iter->second->lbi().end());
    *iter->second->add_lbi() = lbi;
  }
  return Maybe<void>::Ok();
}

Maybe<OperatorConf> JobBuildAndInferCtx::DecodeLbiHintAndReturnNewOpConf(
    const Operator& op, cfg::SbpSignature* sbp_sig_conf,
    HashMap<std::string, bool>* ibn2disable_boxing) const {
  auto op_conf_without_split_hint = std::make_shared<OperatorConf>(op.op_conf());
  for (const std::string& ibn : op.input_bns()) {
    std::string lbn_may_with_hint = GetInputLbnInOpCustomizedConf(op.op_conf(), ibn);
    cfg::SbpParallel sbp_parallel;
    bool has_sbp_hint = JUST(GetSbpParallelInLbnOrNothing(lbn_may_with_hint, &sbp_parallel));
    bool has_disable_boxing_hint =
        JUST(ParseDisableBoxingFlag(lbn_may_with_hint, &(*ibn2disable_boxing)[ibn]));
    if (has_sbp_hint || has_disable_boxing_hint) {
      (*(sbp_sig_conf->mutable_bn_in_op2sbp_parallel()))[ibn] = sbp_parallel;
      const LogicalBlobId& lbi = op.BnInOp2Lbi(ibn);
      std::string lbn = GenLogicalBlobName(lbi);
      CHECK_EQ_OR_RETURN(lbn_may_with_hint, ReplaceInputLbnInOpCustomizedConf(
                                                op_conf_without_split_hint.get(), ibn, lbn));
    }
  }
  return op_conf_without_split_hint;
}

void JobBuildAndInferCtx::AddOpAndUpdateJobParallelViewConf(
    const OperatorConf& operator_conf, const ParallelDesc& parallel_desc,
<<<<<<< HEAD
    const cfg::NdSbpSignature& parallel_distribution_signature,
=======
    const cfg::ParallelDistributionSignature& nd_sbp_signature,
>>>>>>> 131d3bb4
    bool is_mirrored_parallel_view) const {
  auto* op_name2sbp_sig =
      job_->mutable_job_parallel_view_conf()->mutable_op_name2sbp_signature_conf();
  auto* op_name2nd_sbp_sig =
      job_->mutable_job_parallel_view_conf()->mutable_op_name2nd_sbp_signature_conf();
  if (nd_sbp_signature.bn_in_op2nd_sbp().size() > 0) {
    nd_sbp_signature.ToProto(&(*op_name2nd_sbp_sig)[operator_conf.name()]);
    if (parallel_desc.hierarchy()->NumAxes() == 1) {
      cfg::SbpSignature sbp_signature;
<<<<<<< HEAD
      NdSbpSignatureToSbpSignature(parallel_distribution_signature, &sbp_signature);
=======
      ParallelDistributionSignatureToSbpSignature(nd_sbp_signature, &sbp_signature);
>>>>>>> 131d3bb4
      sbp_signature.ToProto(&(*op_name2sbp_sig)[operator_conf.name()]);
    }
  }
  auto* op_name2is_mirrored_parallel_view =
      job_->mutable_job_parallel_view_conf()->mutable_op_name2is_mirrored_parallel_view();
  if (is_mirrored_parallel_view) {
    (*op_name2is_mirrored_parallel_view)[operator_conf.name()] = true;
  }
  job_->mutable_net()->add_op()->CopyFrom(operator_conf);
}

Maybe<void> JobBuildAndInferCtx::InferMirroredSignature(Operator* op,
                                                        bool is_mirrored_parallel_view_conf,
                                                        const ParallelDesc& parallel_desc) {
  HashMap<std::string, MirroredSigInferHint> ibn2mirrored_sig_infer_hint;
  for (const std::string& ibn : op->input_bns()) {
    const LogicalBlobId& lbi = op->BnInOp2Lbi(ibn);
    CHECK_OR_RETURN(lbi2logical_blob_desc_.find(lbi) != lbi2logical_blob_desc_.end())
        << Error::LogicalBlobNameNotExistError()
        << "infer blob desc not found, when infer op_name: \"" << op->op_name()
        << "\", consumed op_name: \"" << lbi.op_name() << "\", blob_name: \"" << lbi.blob_name();
    const ParallelDesc* pd = &lbi2parallel_desc_from_producer_view_.at(lbi);
    const auto* producer_op = op_name2op_.at(lbi.op_name()).get();
    const auto& producer_obn = *JUST(producer_op->obn4lbi(lbi));
    const auto& opt_mirrored_parallel =
        *CHECK_JUST(producer_op->OptMirroredParallel4BnInOp(producer_obn));
    ibn2mirrored_sig_infer_hint.emplace(
        ibn, MirroredSigInferHint(pd, opt_mirrored_parallel.has_mirrored_parallel()));
  }
  const auto& MirroredSigInferHint4Ibn =
      [&](const std::string& ibn) -> Maybe<const MirroredSigInferHint*> {
    const auto& iter = ibn2mirrored_sig_infer_hint.find(ibn);
    CHECK_OR_RETURN(iter != ibn2mirrored_sig_infer_hint.end())
        << "input blob not found. ibn: " << ibn;
    return &iter->second;
  };
  JUST(op->InferMirroredSignatureIf(MirroredSigInferHint4Ibn, is_mirrored_parallel_view_conf,
                                    parallel_desc));
  return Maybe<void>::Ok();
}

<<<<<<< HEAD
Maybe<void> JobBuildAndInferCtx::InferOpOutNdSbp(
    Operator* op, const cfg::NdSbpSignature& parallel_distribution_sig_conf,
    const ParallelDesc& parallel_desc) {
  HashMap<std::string, NdSbpInferHint> ibn2parallel_distribution_infer_hint;
=======
Maybe<void> JobBuildAndInferCtx::InferOpOutParallelDistribution(
    Operator* op, const cfg::ParallelDistributionSignature& nd_sbp_sig_conf,
    const ParallelDesc& parallel_desc) {
  HashMap<std::string, ParallelDistributionInferHint> ibn2nd_sbp_infer_hint;
>>>>>>> 131d3bb4
  for (const std::string& ibn : op->input_bns()) {
    const LogicalBlobId& lbi = op->BnInOp2Lbi(ibn);
    auto logical_blob_desc_it = lbi2logical_blob_desc_.find(lbi);
    CHECK_OR_RETURN(logical_blob_desc_it != lbi2logical_blob_desc_.end())
        << Error::LogicalBlobNameNotExistError()
        << "infer blob desc not found, when infer op_name: \"" << op->op_name()
        << "\", consumed op_name: \"" << lbi.op_name() << "\", blob_name: \"" << lbi.blob_name();
    const BlobDesc* logical_blob_desc = logical_blob_desc_it->second.get();
    const ParallelDesc* pd = &lbi2parallel_desc_from_producer_view_.at(lbi);
    auto nd_sbp_it = lbi2nd_sbp_from_producer_view_.find(lbi);
    CHECK_OR_RETURN(nd_sbp_it != lbi2nd_sbp_from_producer_view_.end())
        << Error::LogicalBlobNameNotExistError() << "when infer op_name: " << op->op_name()
        << " consumed op_name: " << lbi.op_name() << " blob_name: " << lbi.blob_name()
        << " not infer parallel distribution";
<<<<<<< HEAD
    const cfg::NdSbp* parallel_distribution = &parallel_distribution_it->second;
    ibn2parallel_distribution_infer_hint.emplace(
        ibn, NdSbpInferHint(pd, logical_blob_desc, parallel_distribution));
  }

  const auto NdSbpInferHint4Ibn =
      [&](const std::string& bn) -> Maybe<const NdSbpInferHint*> {
    return &ibn2parallel_distribution_infer_hint.at(bn);
  };

  JUST(op->InferNdSbpSignatureIf(parallel_distribution_sig_conf, parallel_desc,
                                                NdSbpInferHint4Ibn));
=======
    const cfg::ParallelDistribution* nd_sbp = &nd_sbp_it->second;
    ibn2nd_sbp_infer_hint.emplace(ibn,
                                  ParallelDistributionInferHint(pd, logical_blob_desc, nd_sbp));
  }

  const auto ParallelDistributionInferHint4Ibn =
      [&](const std::string& bn) -> Maybe<const ParallelDistributionInferHint*> {
    return &ibn2nd_sbp_infer_hint.at(bn);
  };

  JUST(op->InferParallelDistributionSignatureIf(nd_sbp_sig_conf, parallel_desc,
                                                ParallelDistributionInferHint4Ibn));
>>>>>>> 131d3bb4

  const auto& bn2nd_sbp = JUST(op->nd_sbp_signature())->bn_in_op2nd_sbp();
  for (const auto& obn : op->output_bns()) {
    const LogicalBlobId& lbi = op->BnInOp2Lbi(obn);
    CHECK_OR_RETURN(bn2nd_sbp.find(obn) != bn2nd_sbp.end())
        << Error::BlobSplitAxisInferError() << "op_name: " << lbi.op_name()
        << " blob_name: " << lbi.blob_name() << " not infer split axis";
    CHECK_OR_RETURN(lbi2nd_sbp_from_producer_view_.emplace(lbi, bn2nd_sbp.at(obn)).second)
        << Error::BlobSplitAxisInferError() << "op_name: " << lbi.op_name()
        << " blob_name: " << lbi.blob_name() << " infer split axis repeated";
    CHECK_OR_RETURN(lbi2parallel_desc_from_producer_view_.emplace(lbi, parallel_desc).second)
        << Error::BlobSplitAxisInferError() << "op_name: " << lbi.op_name()
        << " blob_name: " << lbi.blob_name() << " add parallel desc repeated";
  }
  return Maybe<void>::Ok();
}

Maybe<void> JobBuildAndInferCtx::GenOpProducedEmptyLogicalBlobDesc(Operator* op) {
  // check consumed blob
  for (const std::string& consumed_bn : op->input_bns()) {
    const LogicalBlobId& lbi = op->BnInOp2Lbi(consumed_bn);
    CHECK_OR_RETURN(lbi2logical_blob_desc_.find(lbi) != lbi2logical_blob_desc_.end())
        << Error::LogicalBlobNameNotExistError() << "op_name: " << op->op_name()
        << " consumed_op_name:" << lbi.op_name() << " blob_name: " << lbi.blob_name()
        << " not exist";
  }

  // create produced blob
  std::vector<std::string> produced_bns;
  produced_bns.insert(produced_bns.end(), op->output_bns().begin(), op->output_bns().end());
  produced_bns.insert(produced_bns.end(), op->tmp_bns().begin(), op->tmp_bns().end());
  for (const std::string& produced_bn : produced_bns) {
    const LogicalBlobId& lbi = op->BnInOp2Lbi(produced_bn);
    CHECK_OR_RETURN(lbi2logical_blob_desc_.find(lbi) == lbi2logical_blob_desc_.end())
        << Error::LogicalBlobNameExistError()
        << "duplicate logical blob name found. op_name: " << lbi.op_name()
        << " blob_name: " << lbi.blob_name();
    lbi2logical_blob_desc_.emplace(lbi, std::make_unique<BlobDesc>(DataType::kInvalidDataType));
  }
  return Maybe<void>::Ok();
}

Maybe<void> JobBuildAndInferCtx::CheckOpBlobSplitability(Operator* op, int64_t parallel_num) {
  const auto& parallel_hierarchy = JUST(op->GetOpParallelDesc())->hierarchy();
  if (parallel_hierarchy->NumAxes() == 1) {
    HashSet<std::string> obns(op->output_bns().begin(), op->output_bns().end());
    auto GetParallelNum = [&](const std::string& bn_in_op) {
      if (obns.find(bn_in_op) == obns.end()) { return parallel_num; }
      return lbi2parallel_desc_from_producer_view_.at(op->BnInOp2Lbi(bn_in_op)).parallel_num();
    };
    for (const auto& pair : JUST(op->sbp_signature())->bn_in_op2sbp_parallel()) {
      if (!pair.second.has_split_parallel()) { continue; }
      if (JUST(op->OptMirroredParallel4BnInOp(pair.first))->has_mirrored_parallel()) { continue; }
      int64_t axis = pair.second.split_parallel().axis();
      const LogicalBlobId& lbi = op->BnInOp2Lbi(pair.first);
      int64_t blob_parallel_num = GetParallelNum(pair.first);
      const BlobDesc& logical_blob_desc = *(lbi2logical_blob_desc_.at(lbi).get());
      int64_t num_axes = logical_blob_desc.shape().NumAxes();
      if (axis < 0) { axis += num_axes; }
      CHECK_GE_OR_RETURN(axis, 0);
      CHECK_LE_OR_RETURN(axis, num_axes)
          << "op: " << op->op_name() << ", blob: " << pair.first << ", axis: " << axis
          << ", shape: " << logical_blob_desc.shape();
      if (logical_blob_desc.shape().NumAxes() > 0) {
        CHECK_GE_OR_RETURN(logical_blob_desc.shape().At(axis), blob_parallel_num)
            << "op_name: " << lbi.op_name() << " blob_name: " << lbi.blob_name()
            << " cannot split blob by parallel_num: " << std::to_string(blob_parallel_num);
      }
    }
  } else {
    for (const auto& pair : JUST(op->nd_sbp_signature())->bn_in_op2nd_sbp()) {
      if (JUST(op->OptMirroredParallel4BnInOp(pair.first))->has_mirrored_parallel()) { continue; }
      const LogicalBlobId& lbi = op->BnInOp2Lbi(pair.first);
      const BlobDesc& logical_blob_desc = *(lbi2logical_blob_desc_.at(lbi).get());
      Shape current_shape = logical_blob_desc.shape();
      for (int64_t i = 0; i < pair.second.sbp_parallel_size(); ++i) {
        const cfg::SbpParallel& sbp_parallel = pair.second.sbp_parallel(i);
        if (sbp_parallel.has_split_parallel()) {
          const int64_t axis = sbp_parallel.split_parallel().axis();
          CHECK_GT_OR_RETURN(current_shape.At(axis), 0);
          CHECK_EQ_OR_RETURN(current_shape.At(axis) % parallel_hierarchy->At(i), 0)
              << "op_name: " << lbi.op_name() << " blob_name: " << lbi.blob_name()
              << " cannot split blob by parallel_hierarchy: "
              << std::to_string(parallel_hierarchy->At(i));
          current_shape.Set(axis, current_shape.At(axis) / parallel_hierarchy->At(i));
        }
      }
    }
  }

  return Maybe<void>::Ok();
}

Maybe<ParallelConf> JobBuildAndInferCtx::InferOpParallelConf(
    const Operator& op, const ParallelConf& origin_parallel_conf,
    const HashMap<std::string, bool>& ibn2disable_boxing) const {
  const ParallelDesc* parallel_desc = nullptr;
  for (const auto& ibn : op.input_bns()) {
    if (ibn2disable_boxing.at(ibn) == false) { continue; }
    const auto& lbi = op.BnInOp2Lbi(ibn);
    const auto& ibn_parallel_desc = lbi2parallel_desc_from_producer_view_.at(lbi);
    if (parallel_desc == nullptr) {
      parallel_desc = &ibn_parallel_desc;
    } else {
      CHECK_EQ_OR_RETURN(parallel_desc->parallel_num(), ibn_parallel_desc.parallel_num());
    }
  }
  if (parallel_desc == nullptr) { return std::make_shared<ParallelConf>(origin_parallel_conf); }
  return std::make_shared<ParallelConf>(parallel_desc->parallel_conf());
}

void JobBuildAndInferCtx::InitIbn2DisableBoxing(const Operator& op,
                                                HashMap<std::string, bool>* ibn2disable_boxing) {
  for (const auto& ibn : op.input_bns()) {
    (*ibn2disable_boxing)[ibn] = lbi2disable_boxing_[op.BnInOp2Lbi(ibn)];
  }
}

void JobBuildAndInferCtx::UpdateLbi2DisableBoxing(
    const Operator& op, const HashMap<std::string, bool>& ibn2disable_boxing) {
  bool disable_boxing = false;
  for (const auto& ibn : op.input_bns()) {
    if (ibn2disable_boxing.at(ibn)) {
      disable_boxing = true;
      break;
    }
  }
  for (const auto& obn : op.output_bns()) {
    lbi2disable_boxing_[op.BnInOp2Lbi(obn)] = disable_boxing;
  }
}

bool JobBuildAndInferCtx::HasAnyMirroredBlobInput(const Operator& op) const {
  for (const auto& ibn : op.input_bns()) {
    const auto& lbi = op.BnInOp2Lbi(ibn);
    if (mirrored_lbi2sub_lbis_.find(lbi) != mirrored_lbi2sub_lbis_.end()) { return true; }
  }
  return false;
}

Maybe<const cfg::SbpParallel*> JobBuildAndInferCtx::SbpParallel4Lbi(
    const LogicalBlobId& lbi) const {
  const auto& iter = lbi2nd_sbp_from_producer_view_.find(lbi);
  CHECK_OR_RETURN(iter != lbi2nd_sbp_from_producer_view_.end())
      << "lbn: " << GenLogicalBlobName(lbi) << " undefined";
  CHECK_EQ_OR_RETURN(iter->second.sbp_parallel_size(), 1);
  return &(iter->second.sbp_parallel(0));
}

Maybe<const ParallelDesc*> JobBuildAndInferCtx::ParallelDesc4Lbi(const LogicalBlobId& lbi) const {
  const auto& iter = lbi2parallel_desc_from_producer_view_.find(lbi);
  CHECK_OR_RETURN(iter != lbi2parallel_desc_from_producer_view_.end())
      << "lbn: " << GenLogicalBlobName(lbi) << " undefined";
  return &iter->second;
}

Maybe<bool> JobBuildAndInferCtx::AllInputsBroadcastParallel(const Operator& op) const {
  for (const auto& ibn : op.input_bns()) {
    const LogicalBlobId& lbi = op.BnInOp2Lbi(ibn);
    const auto& iter = mirrored_lbi2sbp_parallel_.find(lbi);
    if (iter != mirrored_lbi2sbp_parallel_.end()) {
      if (!iter->second.has_broadcast_parallel()) { return false; }
    } else {
      if (!JUST(SbpParallel4Lbi(lbi))->has_broadcast_parallel()) { return false; }
    }
  }
  return true;
}

bool JobBuildAndInferCtx::IsVariableLbi(const LogicalBlobId& lbi) const {
  return op_name2op_.at(lbi.op_name())->op_conf().has_variable_conf();
}

Maybe<void> JobBuildAndInferCtx::CheckAllInputsConvertableToMirroredBlob(const Operator& op) const {
  for (const auto& ibn : op.input_bns()) {
    const auto& lbi = op.BnInOp2Lbi(ibn);
    if (mirrored_lbi2sub_lbis_.find(lbi) != mirrored_lbi2sub_lbis_.end()) { continue; }
    const auto& sbp = *JUST(SbpParallel4Lbi(lbi));
    if (sbp.has_broadcast_parallel()) { continue; }
    if (sbp.has_split_parallel() && sbp.split_parallel().axis() == 0) { continue; }
    const std::string& lbn = GenLogicalBlobName(lbi);
    return Error::CheckFailedError()
           << "input lbn: " << lbn << " is not convertable to mirrored blob";
  }
  return Maybe<void>::Ok();
}

Maybe<void> LazyJobBuildAndInferCtx::CheckAllInputsWithSameParallelNum(const Operator& op,
                                                                       int32_t parallel_num) const {
  for (const auto& ibn : op.input_bns()) {
    const auto& lbi = op.BnInOp2Lbi(ibn);
    const auto& iter = mirrored_lbi2sub_lbis().find(lbi);
    int32_t ibn_parallel_num = 0;
    if (iter != mirrored_lbi2sub_lbis().end()) {
      ibn_parallel_num = iter->second.size();
    } else {
      ibn_parallel_num = JUST(ParallelDesc4Lbi(lbi))->parallel_num();
    }
    CHECK_EQ_OR_RETURN(ibn_parallel_num, parallel_num)
        << "the parallel_num of input lbn: " << GenLogicalBlobName(lbi)
        << " is not equals to op' parallel_num";
  }
  return Maybe<void>::Ok();
}

Maybe<void> EagerJobBuildAndInferCtx::CheckAllInputsWithSameParallelNum(
    const Operator& op, int32_t parallel_num) const {
  for (const auto& ibn : op.input_bns()) {
    const auto& lbi = op.BnInOp2Lbi(ibn);
    int32_t ibn_parallel_num = JUST(ParallelDesc4Lbi(lbi))->parallel_num();
    CHECK_EQ_OR_RETURN(ibn_parallel_num, parallel_num)
        << "the parallel_num of input lbn: " << GenLogicalBlobName(lbi)
        << "is not equals to op' parallel_num";
  }
  return Maybe<void>::Ok();
}

Maybe<void> JobBuildAndInferCtx::AddLbiAndDiffWatcherUuidPair(
    const LbiAndDiffWatcherUuidPair& lbi_uuid_pair) {
  const auto& job_name = job_->job_conf().job_name();
  auto* job_helper = job_->mutable_helper();
  auto* job_name2pairs =
      job_helper->mutable_lbi_diff_watcher_info()->mutable_job_name2lbi_and_watcher_uuids();
  LbiAndDiffWatcherUuidPairList* pairs = &(*job_name2pairs)[job_name];
  auto PairFoundCond = [&](const LbiAndDiffWatcherUuidPair& x) {
    return x.lbi() == lbi_uuid_pair.lbi() && x.watcher_uuid() == lbi_uuid_pair.watcher_uuid();
  };
  auto found_iter = std::find_if(pairs->lbi_and_uuid_pair().begin(),
                                 pairs->lbi_and_uuid_pair().end(), PairFoundCond);
  CHECK_OR_RETURN(found_iter == pairs->lbi_and_uuid_pair().end())
      << "diff blob has been watched. (logical_blob_name: "
      << GenLogicalBlobName(lbi_uuid_pair.lbi()) << ", job_name: " << job_name << ")";
  *pairs->mutable_lbi_and_uuid_pair()->Add() = lbi_uuid_pair;
  return Maybe<void>::Ok();
}

Maybe<OpAttribute> JobBuildAndInferCtx::AddAndInferMirroredOp(const OperatorConf& op_conf) {
  CHECK_OR_RETURN(op_conf.has_scope_symbol_id());
  const auto& scope = Global<symbol::Storage<Scope>>::Get()->Get(op_conf.scope_symbol_id());
  const auto* job_desc = JUST(scope.job_desc());
  const auto& parallel_desc = *JUST(scope.GetParallelDesc(op_conf));
  auto op = JUST(ConstructOp(op_conf, parallel_desc.device_type()));
  JUST(CheckAllInputsConvertableToMirroredBlob(*op));
  int32_t parallel_num = parallel_desc.parallel_num();
  JUST(CheckAllInputsWithSameParallelNum(*op, parallel_num));
  auto GetSubOpName = [&](int index) { return GetMirroredOpName(op_conf.name(), index); };
  OperatorConf sub_op_conf(op_conf);
  int64_t sub_op_list_size = SizeOfSubConsistentOpList(parallel_num);
  auto last_op_attribute = std::make_shared<OpAttribute>();
  FOR_RANGE(int32_t, i, 0, sub_op_list_size) {
    ResetOpConfName(&sub_op_conf, GetSubOpName(i));
    for (const auto& ibn : op->input_bns()) {
      const auto& lbi = *JUST(GetSubLbi(op_conf.scope_symbol_id(), op->BnInOp2Lbi(ibn), i));
      ReplaceInputLbnInOpCustomizedConf(&sub_op_conf, ibn, GenLogicalBlobName(lbi));
    }
    const ParallelConf& parallel_conf = GetMirroredOpParallelConf(parallel_desc, i);
    bool is_mirrored_parallel_view = GetIsMirroredParallelView();
    last_op_attribute =
        JUST(AddAndInferOp(sub_op_conf, parallel_conf, job_desc, is_mirrored_parallel_view));
  }
  bool is_broadcast = JUST(AllInputsBroadcastParallel(*op));
  for (const auto& obn : op->output_bns()) {
    const auto& lbi = op->BnInOp2Lbi(obn);
    auto* sub_lbis = &mirrored_lbi2sub_lbis_[lbi];
    sub_lbis->resize(sub_op_list_size, op->BnInOp2Lbi(obn));
    FOR_RANGE(int32_t, i, 0, sub_op_list_size) { sub_lbis->at(i).set_op_name(GetSubOpName(i)); }
    CHECK(mirrored_lbi2parallel_desc_.emplace(lbi, parallel_desc).second);
    auto* sbp_parallel = &mirrored_lbi2sbp_parallel_[lbi];
    if (is_broadcast) {
      sbp_parallel->mutable_broadcast_parallel();
    } else {
      sbp_parallel->mutable_split_parallel()->set_axis(0);
    }
  }
  return last_op_attribute;
}

Maybe<const LogicalBlobId*> JobBuildAndInferCtx::GetSubLbi(int64_t scope_symbol_id,
                                                           const LogicalBlobId& lbi,
                                                           int32_t index) {
  auto lbi_vec_iter = mirrored_lbi2sub_lbis_.find(lbi);
  if (lbi_vec_iter == mirrored_lbi2sub_lbis_.end()) {
    const auto& new_lbi =
        JUST(FindOrCreateMirroredLbiFromCompatibleConsistentBlob(scope_symbol_id, lbi));
    lbi_vec_iter = mirrored_lbi2sub_lbis_.find(*new_lbi);
    CHECK(lbi_vec_iter != mirrored_lbi2sub_lbis_.end());
  }
  return &lbi_vec_iter->second.at(index);
}

Maybe<OpAttribute> JobBuildAndInferCtx::AddAndInferConsistentOp(const OperatorConf& op_conf) {
  CHECK_OR_RETURN(op_conf.has_scope_symbol_id());
  const auto& scope = Global<symbol::Storage<Scope>>::Get()->Get(op_conf.scope_symbol_id());
  const auto& parallel_desc = *JUST(scope.GetParallelDesc(op_conf));
  const auto* job_desc = JUST(scope.job_desc());
  return AddAndInferOp(op_conf, parallel_desc.parallel_conf(), job_desc, false);
}

// TODO(): add handle error of same interface op blob between jobs
Maybe<OpAttribute> JobBuildAndInferCtx::AddAndInferOp(const OperatorConf& op_conf,
                                                      const ParallelConf& origin_parallel_conf,
                                                      const JobDesc* job_desc,
                                                      bool is_mirrored_parallel_view) {
  CHECK_OR_RETURN(has_job_conf_) << Error::JobConfNotSetError();
  if (!is_job_conf_frozen_) { is_job_conf_frozen_ = true; }
  const std::string& op_name = op_conf.name();
  CHECK_OR_RETURN(op_name2op_.find(op_name) == op_name2op_.end())
      << Error::OpNameExistError() << "op_name: " << op_name
      << " already exist in job: " << job_->job_conf().job_name();
  CHECK_NE_OR_RETURN(op_conf.device_tag(), "invalid_device")
      << Error::OpConfDeviceTagNoSetError() << "op_name: " << op_name << " not set device tag";

  op_name2op_.emplace(op_name, JUST(ConstructOp(op_conf)));
  Operator* op = op_name2op_.at(op_name).get();

  cfg::SbpSignature sbp_sig_conf;
  HashMap<std::string, bool> ibn2disable_boxing;
  InitIbn2DisableBoxing(*op, &ibn2disable_boxing);
  auto new_op_conf = JUST(DecodeLbiHintAndReturnNewOpConf(*op, &sbp_sig_conf, &ibn2disable_boxing));
  auto parallel_conf = JUST(InferOpParallelConf(*op, origin_parallel_conf, ibn2disable_boxing));
  ParallelDesc parallel_desc(*parallel_conf);
  JUST(op->FillOpParallelDesc(parallel_desc));
  JUST(AddOpNameParallelConf2Placement(op_name, *parallel_conf));
  UpdateLbi2DisableBoxing(*op, ibn2disable_boxing);

  auto GetBlobDesc4BnInOp = [&](const std::string& bn) -> BlobDesc* {
    const LogicalBlobId& lbi = op->BnInOp2Lbi(bn);
    if (lbi2logical_blob_desc_.find(lbi) != lbi2logical_blob_desc_.end()) {
      return lbi2logical_blob_desc_.at(lbi).get();
    }
    return nullptr;
  };
  JUST(op->FillLogicalInBlobDesc(GetBlobDesc4BnInOp));

  // infer mirrored signature
  JUST(InferMirroredSignature(op, is_mirrored_parallel_view, parallel_desc));

<<<<<<< HEAD
  // infer parallel_distribution signature
  cfg::NdSbpSignature parallel_distribution_sig_conf;
  SbpSignatureToNdSbpSignature(sbp_sig_conf, &parallel_distribution_sig_conf);
  AddOpAndUpdateJobParallelViewConf(*new_op_conf, parallel_desc, parallel_distribution_sig_conf,
                                    is_mirrored_parallel_view);
  JUST(InferOpOutNdSbp(op, parallel_distribution_sig_conf, parallel_desc));
=======
  // infer nd_sbp signature
  cfg::ParallelDistributionSignature nd_sbp_sig_conf;
  SbpSignatureToParallelDistributionSignature(sbp_sig_conf, &nd_sbp_sig_conf);
  AddOpAndUpdateJobParallelViewConf(*new_op_conf, parallel_desc, nd_sbp_sig_conf,
                                    is_mirrored_parallel_view);
  JUST(InferOpOutParallelDistribution(op, nd_sbp_sig_conf, parallel_desc));
>>>>>>> 131d3bb4

  // infer logical blob desc
  JUST(GenOpProducedEmptyLogicalBlobDesc(op));
  JUST(op->InferLogicalOutBlobDescsIf());
  for (const auto& bn : op->output_bns()) {
    *lbi2logical_blob_desc_.at(op->BnInOp2Lbi(bn)) = *JUST(op->GetLogicalBlobDesc4Obn(bn));
  }
  // Infer ParallelDesc for output blobs.
  auto ParallelDesc4Obn = [&](const std::string& obn) -> ParallelDesc* {
    const auto& lbi = op->BnInOp2Lbi(obn);
    auto iter = lbi2parallel_desc_from_producer_view_.find(lbi);
    if (iter == lbi2parallel_desc_from_producer_view_.end()) {
      iter = lbi2parallel_desc_from_producer_view_.emplace(lbi, parallel_desc).first;
    }
    return &iter->second;
  };
  JUST(op->InferParallelSignatureIf());
  for (const auto& bn : op->output_bns()) {
    lbi2parallel_desc_from_producer_view_.emplace(op->BnInOp2Lbi(bn),
                                                  *JUST(op->GetParallelDesc4BnInOp(bn)));
  }
  JUST(AddLbiParallelConf2BlobPlacement(op, ParallelDesc4Obn));
  // Infer whether input/output blobs are backward used
  JUST(InferBlobBackwardSignature(op));
  // Check splitability
  JUST(CheckOpBlobSplitability(op, parallel_desc.parallel_num()));

  return op->GetOpAttributeWithoutOpNameAndLbn();
}

bool JobBuildAndInferCtx::HasJobConf() const { return has_job_conf_; }

Maybe<void> JobBuildAndInferCtx::SetTrainConf(const TrainConf& train_conf) {
  *job_->mutable_job_conf()->mutable_train_conf() = train_conf;
  return Maybe<void>::Ok();
}

Maybe<void> JobBuildAndInferCtx::AddLossLogicalBlobName(const std::string& lbn) {
  if (IsMirroredBlob(lbn)) { return AddLossMirroredBlobName(lbn); }
  return AddLossConsistentBlobName(lbn);
}

Maybe<void> JobBuildAndInferCtx::AddLossConsistentBlobName(const std::string& lbn) {
  JUST(CheckLbnValidAndExist(lbn));
  CHECK_OR_RETURN(job_->job_conf().has_train_conf())
      << Error::UnknownJobBuildAndInferError()
      << "job has no TrainConf when adding loss logical blob name";
  job_->mutable_job_conf()->mutable_train_conf()->add_loss_lbn(lbn);
  return Maybe<void>::Ok();
}

Maybe<Shape> JobBuildAndInferCtx::GetStaticShape(const std::string& lbn) const {
  JUST(CheckLbnValidAndExist(lbn));
  return lbi2logical_blob_desc_.at(GenLogicalBlobId(lbn))->shape();
}

Maybe<DataType> JobBuildAndInferCtx::GetDataType(const std::string& lbn) const {
  JUST(CheckLbnValidAndExist(lbn));
  return lbi2logical_blob_desc_.at(GenLogicalBlobId(lbn))->data_type();
}

Maybe<bool> JobBuildAndInferCtx::IsDynamic(const std::string& lbn) const {
  JUST(CheckLbnValidAndExist(lbn));
  return lbi2logical_blob_desc_.at(GenLogicalBlobId(lbn))->is_dynamic();
}

Maybe<bool> JobBuildAndInferCtx::DisableBoxing(const std::string& lbn) const {
  JUST(CheckLbnValidAndExist(lbn));
  LogicalBlobId lbi(GenLogicalBlobId(lbn));
  const auto& iter = lbi2disable_boxing_.find(lbi);
  CHECK_OR_RETURN(iter != lbi2disable_boxing_.end());
  return iter->second;
}

Maybe<Operator*> JobBuildAndInferCtx::Op4OpName(const std::string& op_name) const {
  const auto& op_iter = op_name2op_.find(op_name);
  CHECK_OR_RETURN(op_iter != op_name2op_.end());
  auto* op = op_iter->second.get();
  CHECK_NOTNULL_OR_RETURN(op);
  return op;
}

Maybe<OptInt64> JobBuildAndInferCtx::GetSplitAxisFromProducerView(const std::string& lbn) const {
  JUST(CheckLbnValidAndExist(lbn));
  OptInt64 ret;
  const auto& nd_sbp = lbi2nd_sbp_from_producer_view_.at(GenLogicalBlobId(lbn));
  CHECK_EQ_OR_RETURN(nd_sbp.sbp_parallel_size(), 1);
  const auto& sbp = nd_sbp.sbp_parallel(0);
  if (sbp.has_split_parallel()) { ret.set_value(sbp.split_parallel().axis()); }
  return ret;
}

Maybe<const ParallelDesc*> JobBuildAndInferCtx::GetParallelDescFromProducerView(
    const std::string& lbn) const {
  JUST(CheckLbnValidAndExist(lbn));
  return &(lbi2parallel_desc_from_producer_view_.at(GenLogicalBlobId(lbn)));
}

Maybe<void> JobBuildAndInferCtx::AddLossMirroredBlobName(const std::string& lbn) {
  const auto& mirrored_lbi = JUST(GetMirroredLbi(lbn));
  CHECK_OR_RETURN(job_->job_conf().has_train_conf())
      << Error::UnknownJobBuildAndInferError()
      << "job has no TrainConf when adding loss logical blob name";
  for (const auto& lbi : mirrored_lbi2sub_lbis_.at(*mirrored_lbi)) {
    job_->mutable_job_conf()->mutable_train_conf()->add_loss_lbn(GenLogicalBlobName(lbi));
  }
  return Maybe<void>::Ok();
}

Maybe<LogicalBlobId> JobBuildAndInferCtx::GetMirroredLbi(const std::string& lbn_with_hint) const {
  const LogicalBlobId& lbi = GenLogicalBlobId(lbn_with_hint);
  if (mirrored_lbi2sub_lbis_.find(lbi) != mirrored_lbi2sub_lbis_.end()) { return lbi; }
  return Error::CheckFailedError() << lbn_with_hint << " is not a mirrored blob name";
}

Maybe<int> JobBuildAndInferCtx::MirroredBlobGetNumSubLbi(const std::string& lbn_with_hint) const {
  const auto& mirrored_lbi = JUST(GetMirroredLbi(lbn_with_hint));
  return mirrored_lbi2sub_lbis_.at(*mirrored_lbi).size();
}

Maybe<const LogicalBlobId*> JobBuildAndInferCtx::MirroredBlobGetSubLbi(
    const std::string& lbn_with_hint, int index) const {
  const auto& mirrored_lbi = JUST(GetMirroredLbi(lbn_with_hint));
  const auto& vec = mirrored_lbi2sub_lbis_.at(*mirrored_lbi);
  CHECK_GE_OR_RETURN(index, 0);
  CHECK_LT_OR_RETURN(index, vec.size());
  return &vec.at(index);
}

bool JobBuildAndInferCtx::IsMirroredBlob(const std::string& lbn) const {
  bool is_mirrored_blob = TRY(GetMirroredLbi(lbn)).IsOk();
  if (is_mirrored_blob) { return is_mirrored_blob; }
  const LogicalBlobId& lbi = GenLogicalBlobId(lbn);
  CHECK(lbi2logical_blob_desc_.find(lbi) != lbi2logical_blob_desc_.end()) << "lbn: " << lbn;
  return false;
}

Maybe<Shape> JobBuildAndInferCtx::MirroredBlobGetStaticShape(
    const std::string& lbn_with_hint) const {
  const auto& lbi = *JUST(MirroredBlobGetSubLbi(lbn_with_hint, 0));
  return lbi2logical_blob_desc_.at(lbi)->shape();
}

Maybe<DataType> JobBuildAndInferCtx::MirroredBlobGetDataType(
    const std::string& lbn_with_hint) const {
  const auto& lbi = *JUST(MirroredBlobGetSubLbi(lbn_with_hint, 0));
  return lbi2logical_blob_desc_.at(lbi)->data_type();
}

Maybe<bool> JobBuildAndInferCtx::MirroredBlobIsDynamic(const std::string& lbn_with_hint) const {
  const auto& lbi = *JUST(MirroredBlobGetSubLbi(lbn_with_hint, 0));
  return lbi2logical_blob_desc_.at(lbi)->is_dynamic();
}

Maybe<OptInt64> JobBuildAndInferCtx::MirroredBlobGetSplitAxisFromProducerView(
    const std::string& lbn_with_hint) const {
  const auto& lbi = *JUST(MirroredBlobGetSubLbi(lbn_with_hint, 0));
  OptInt64 ret;
  const auto& nd_sbp = lbi2nd_sbp_from_producer_view_.at(lbi);
  CHECK_EQ_OR_RETURN(nd_sbp.sbp_parallel_size(), 1);
  const auto& sbp = nd_sbp.sbp_parallel(0);
  if (sbp.has_split_parallel()) { ret.set_value(sbp.split_parallel().axis()); }
  return ret;
}

Maybe<const ParallelDesc*> JobBuildAndInferCtx::MirroredBlobGetParallelDescFromProducerView(
    const std::string& lbn_with_hint) const {
  const auto& lbi = JUST(GetMirroredLbi(lbn_with_hint));
  return &(mirrored_lbi2parallel_desc_.at(*lbi));
}

Maybe<void> JobBuildAndInferCtx::CheckJob() const {
  JUST(CheckPlacement());
  JUST(CheckJobConf());
  JUST(CheckOpScope());
  return Maybe<void>::Ok();
}

Maybe<void> JobBuildAndInferCtx::CheckPlacement() const {
  HashSet<std::string> op_names_in_net;
  HashSet<std::string> op_names_in_placement;
  for (const OperatorConf& op_conf : job_->net().op()) {
    CHECK_OR_RETURN(op_names_in_net.insert(op_conf.name()).second)
        << Error::OpNameExistError() << "op_name: " << op_conf.name()
        << " already exist in job: " << job_->job_conf().job_name() << " net";
  }
  for (const PlacementGroup& placement_group : job_->placement().placement_group()) {
    for (const std::string& op_name : placement_group.op_set().op_name()) {
      CHECK_OR_RETURN(op_names_in_placement.insert(op_name).second)
          << Error::OpNameExistError() << "op_name: " << op_name
          << " already exist in job: " << job_->job_conf().job_name() << " placement";
    }
  }
  CHECK_EQ_OR_RETURN(op_names_in_net.size(), op_names_in_placement.size())
      << Error::PlacementError() << "job: " << job_->job_conf().job_name()
      << " op number not equal between net and placement";
  for (const std::string& op_name : op_names_in_net) {
    CHECK_OR_RETURN(op_names_in_placement.find(op_name) != op_names_in_placement.end())
        << Error::PlacementError() << "job: " << job_->job_conf().job_name()
        << " op_name: " << op_name << " defined in net cannot find its placement";
  }
  return Maybe<void>::Ok();
}

Maybe<void> JobBuildAndInferCtx::CheckJobConf() const {
  if (job_->job_conf().job_type_case() == JobConfigProto::JOB_TYPE_NOT_SET) {
    return Error::JobTypeNotSetError() << "job_type not set, please set predict_conf or train_conf";
  }
  return Maybe<void>::Ok();
}

Maybe<void> JobBuildAndInferCtx::CheckOpScope() const {
  for (const OperatorConf& op_conf : job_->net().op()) {
    if (!op_conf.has_scope_symbol_id()) {
      // NOTE(chengcheng): LOG(WARNING) instead of CHECK_OR_RETURN() for transition
      LOG(WARNING) << " ERROR! op_name: " << op_conf.name()
                   << " has NOT set scope(scope_symbol_id) in job: " << job_->job_conf().job_name()
                   << " net. \n op_conf = " << op_conf.DebugString();
    }
  }
  return Maybe<void>::Ok();
}

Maybe<void> JobBuildAndInferCtx::CheckLbnValidAndExist(const std::string& lbn) const {
  CHECK_OR_RETURN(lbn.find('/') != std::string::npos)
      << Error::LogicalBlobNameInvalidError() << "lbn:" << lbn;
  LogicalBlobId lbi = GenLogicalBlobId(lbn);

#define CHECK_HAS_LBI_KEY(info_src)                     \
  CHECK_OR_RETURN(info_src.find(lbi) != info_src.end()) \
      << Error::LogicalBlobNameNotExistError() << "lbn:" << lbn;

  CHECK_HAS_LBI_KEY(lbi2logical_blob_desc_);
  CHECK_HAS_LBI_KEY(lbi2nd_sbp_from_producer_view_);
  CHECK_HAS_LBI_KEY(lbi2parallel_desc_from_producer_view_);
#undef CHECK_HAS_LBI_KEY

  return Maybe<void>::Ok();
}

const Job& JobBuildAndInferCtx::job() const { return *job_; }

std::string LazyJobBuildAndInferCtx::GetMirroredOpName(const std::string& op_name,
                                                       int64_t parallel_id) const {
  return op_name + "_" + std::to_string(parallel_id);
}

std::string EagerJobBuildAndInferCtx::GetMirroredOpName(const std::string& op_name,
                                                        int64_t parallel_id) const {
  return op_name;
}

ParallelConf LazyJobBuildAndInferCtx::GetMirroredOpParallelConf(const ParallelDesc& parallel_desc,
                                                                int64_t parallel_id) const {
  return parallel_desc.GetParallelIdOnlyParallelConf(parallel_id);
}

ParallelConf EagerJobBuildAndInferCtx::GetMirroredOpParallelConf(const ParallelDesc& parallel_desc,
                                                                 int64_t parallel_id) const {
  return parallel_desc.parallel_conf();
}

Maybe<LogicalBlobId> LazyJobBuildAndInferCtx::FindOrCreateMirroredLbiFromCompatibleConsistentBlob(
    int64_t scope_symbol_id, const LogicalBlobId& lbi) {
  const std::string& lbn = GenLogicalBlobName(lbi);
  const auto& sbn_it = mut_consistent_lbi2mirrored_lbi()->find(lbi);
  if (sbn_it != mut_consistent_lbi2mirrored_lbi()->end()) { return sbn_it->second; }
  const cfg::SbpParallel& sbp = *JUST(SbpParallel4Lbi(lbi));
  const ParallelDesc& parallel_desc = *JUST(ParallelDesc4Lbi(lbi));
  LogicalBlobId mirrored_lbi;
  mirrored_lbi.set_op_name(kAutoMirroredBlobNamePrefix + NewUniqueId());
  mirrored_lbi.set_blob_name("out");
  (*mut_consistent_lbi2mirrored_lbi())[lbi] = mirrored_lbi;
  auto* lbi_vec = &(*mut_mirrored_lbi2sub_lbis())[mirrored_lbi];
  lbi_vec->reserve(parallel_desc.parallel_num());
  auto PushBackSubLbi = [&](const std::string& op_name, const std::string& blob_name) {
    LogicalBlobId sub_lbi;
    sub_lbi.set_op_name(op_name);
    sub_lbi.set_blob_name(blob_name);
    lbi_vec->push_back(sub_lbi);
  };
  OperatorConf op_conf;
  op_conf.set_scope_symbol_id(scope_symbol_id);
  op_conf.set_device_tag(*JUST(DeviceTag4DeviceType(parallel_desc.device_type())));
  if (sbp.has_broadcast_parallel()) {
    op_conf.set_name(kAutoMirroredBlobNamePrefix + "-DistributeClone-" + NewUniqueId());
    auto* distribute_clone = op_conf.mutable_distribute_clone_conf();
    distribute_clone->set_in(lbn);
    FOR_RANGE(int32_t, i, 0, parallel_desc.parallel_num()) {
      const std::string& blob_name = "out_" + std::to_string(i);
      distribute_clone->add_out(blob_name);
      distribute_clone->set_is_variable_ref(IsVariableLbi(lbi));
      PushBackSubLbi(op_conf.name(), blob_name);
    }
  } else if (sbp.has_split_parallel()) {
    CHECK_EQ_OR_RETURN(sbp.split_parallel().axis(), 0)
        << "only `S(0)' consistent blob is compatible to mirrored blob";
    op_conf.set_name(kAutoMirroredBlobNamePrefix + "-DistributeSplit-" + NewUniqueId());
    auto* distribute_split = op_conf.mutable_distribute_split_conf();
    distribute_split->set_in(lbn);
    distribute_split->set_axis(0);
    distribute_split->set_is_variable_ref(IsVariableLbi(lbi));
    FOR_RANGE(int32_t, i, 0, parallel_desc.parallel_num()) {
      const std::string& blob_name = "out_" + std::to_string(i);
      distribute_split->add_out(blob_name);
      PushBackSubLbi(op_conf.name(), blob_name);
    }
  } else {
    OF_UNIMPLEMENTED() << "`P' consistant blob is not compatible to mirrored blob";
  }
  {
    const auto& producer_op_conf = JUST(Op4OpName(lbi.op_name()))->op_conf();
    CHECK_OR_RETURN(producer_op_conf.has_scope_symbol_id());
    const auto& scope = Global<symbol::Storage<Scope>>::Get()->Get(scope_symbol_id);
    const auto* job_desc = JUST(scope.job_desc());
    JUST(AddAndInferOp(op_conf, parallel_desc.parallel_conf(), job_desc, false));
  }
  return mirrored_lbi;
}

Maybe<LogicalBlobId> EagerJobBuildAndInferCtx::FindOrCreateMirroredLbiFromCompatibleConsistentBlob(
    int64_t scope_symbol_id, const LogicalBlobId& lbi) {
  const std::string& lbn = GenLogicalBlobName(lbi);
  const auto& sbn_it = mut_consistent_lbi2mirrored_lbi()->find(lbi);
  if (sbn_it != mut_consistent_lbi2mirrored_lbi()->end()) { return sbn_it->second; }
  const cfg::SbpParallel& sbp = *JUST(SbpParallel4Lbi(lbi));
  CHECK_OR_RETURN(!sbp.has_partial_sum_parallel())
      << "`P' consistant blob is not compatible to mirrored blob";
  const ParallelDesc& parallel_desc = *JUST(ParallelDesc4Lbi(lbi));
  OperatorConf op_conf;
  {
    // inherit scope_symbol_id from producer
    const auto& producer_op_conf = JUST(Op4OpName(lbi.op_name()))->op_conf();
    CHECK_OR_RETURN(producer_op_conf.has_scope_symbol_id());
    op_conf.set_scope_symbol_id(producer_op_conf.scope_symbol_id());
  }
  op_conf.set_scope_symbol_id(scope_symbol_id);
  op_conf.set_device_tag(*JUST(DeviceTag4DeviceType(parallel_desc.device_type())));
  op_conf.set_name(kAutoMirroredBlobNamePrefix + "-CastToMirrored-" + NewUniqueId());
  auto* cast_to_mirrored_conf = op_conf.mutable_cast_to_mirrored_conf();
  cast_to_mirrored_conf->set_in(lbn);
  cast_to_mirrored_conf->set_out("out");
  sbp.ToProto(cast_to_mirrored_conf->mutable_sbp_parallel());
  LogicalBlobId mirrored_lbi;
  mirrored_lbi.set_op_name(op_conf.name());
  mirrored_lbi.set_blob_name("out");
  (*mut_consistent_lbi2mirrored_lbi())[lbi] = mirrored_lbi;
  (*mut_mirrored_lbi2sub_lbis())[mirrored_lbi].push_back(mirrored_lbi);
  const auto& parallel_conf = parallel_desc.parallel_conf();
  const auto& op_attribute = JUST(AddAndInferConsistentOp(op_conf));
  {
    const std::shared_ptr<cfg::OpAttribute>& cfg_op_attribute =
        std::make_shared<cfg::OpAttribute>(*op_attribute);
    const std::shared_ptr<cfg::ParallelConf>& cfg_parallel_conf =
        std::make_shared<cfg::ParallelConf>(parallel_conf);
    (*JUST(GlobalMaybe<std::shared_ptr<ForeignCallback>>()))
        ->EagerMirroredCast(cfg_op_attribute, cfg_parallel_conf);
  }
  return mirrored_lbi;
}

Maybe<void> LazyJobBuildAndInferCtx::Complete() {
  CHECK_GT_OR_RETURN(job().net().op_size(), 0)
      << " Sorry, nn.Graph need at least 1 op in net, but get 0 now.";
  CHECK_NOTNULL(Global<JobDesc>::Get());
  Global<JobDesc>::Delete();
  auto scope = std::make_unique<GlobalJobDescScope>(mut_job()->job_conf(), job_id());
  JobPassCtx job_pass_ctx(GlobalJobDesc());
  auto DoPass = [&](const std::string& pass_name) -> Maybe<void> {
    return JobPass4Name(pass_name)(mut_job(), &job_pass_ctx);
  };
  if (GlobalJobDesc().Bool("__is_user_function__")) {
    JUST(DoPass("ModelUpdateConfCompatiblePass"));
    JUST(DoPass("SetDefaultVariableConf"));
    JUST(DoPass("AddInputOutputOpsPass"));
    JUST(DoPass("NormalizationExponentialAverageAutoTickPass"));
    JUST(DoPass("GradientAccumulationRewritePass"));
#ifdef WITH_CUDA
    JUST(DoPass("AutoMixedPrecision"));
    JUST(DoPass("PruneAmpWhiteIdentityOpPass"));
#endif
    JUST(DoPass("OptimizerPlacementOptimizationPass"));
    JUST(DoPass("DynamicLossScaleSchedulePass"));
    JUST(DoPass("AutoTrainStep"));
    JUST(DoPass("AutoLearningRate"));
    JUST(DoPass("QuantAwareTraining"));
    JUST(DoPass("GenerateBackwardAndOptimizerOpConfs"));
    JUST(DoPass("AddSspVariableProxy"));
    JUST(DoPass("CheckpointingPass"));
    JUST(DoPass("CudnnFusedNormalizationAddReluPass"));
    JUST(DoPass("PruneCastToStaticShapeOpsPass"));
    JUST(DoPass("FuseAddToOutputPass"));
    // run this pass again to fuse ops created in the first run.
    // TODO(guoran): loop multiple times inside the pass
    JUST(DoPass("FuseAddToOutputPass"));
    JUST(DoPass("IndexedSlicesOptimizerRewritePass"));
    JUST(DoPass("SplitSparseSoftmaxCrossEntropyOpPass"));
    JUST(DoPass("DoParallelCastBeforeWideningTypeCast"));
    JUST(DoPass("AddLbiDiffWatcherOpConfs"));
    JUST(DoPass("FuseCastScalePass"));
    JUST(DoPass("PruneParallelCastOpsPass"));
    JUST(DoPass("FuseUpdateOpsPass"));
    JUST(DoPass("PipelineBufferPass"));
    JUST(DoPass("DumpVariableInfoPass"));
  }
  JUST(DoPass("DumpBlobParallelConfPass"));
  JUST(CheckJob());
  return Maybe<void>::Ok();
}

Maybe<void> EagerJobBuildAndInferCtx::Complete() {
  CHECK_NOTNULL(Global<JobDesc>::Get());
  Global<JobDesc>::Delete();
  JUST(GetOpNames(job(), &executed_op_names_));
  auto scope = std::make_unique<GlobalJobDescScope>(mut_job()->job_conf(), job_id());
  JobPassCtx job_pass_ctx(GlobalJobDesc());
  auto DoPass = [&](const std::string& pass_name) -> Maybe<void> {
    return JobPass4Name(pass_name)(mut_job(), &job_pass_ctx);
  };
  JUST(DoPass("AutoTrainStep"));
  JUST(DoPass("AutoLearningRate"));
  JUST(DoPass("GenerateBackwardAndOptimizerOpConfs"));
  JUST(DoPass("AddLbiDiffWatcherOpConfs"));
  JUST(EagerRunOps(job(), &executed_op_names_, &ForeignCallback::EagerInterpretCompletedOp));
  return Maybe<void>::Ok();
}

Maybe<void> JobBuildAndInferCtx::InferBlobBackwardSignature(Operator* op) {
  std::function<bool(const LogicalBlobId&)> IsLbiBackwardUsed;
  JUST(InferBlobBackwardSignature(*op, &IsLbiBackwardUsed));
  auto* map = op->mut_blob_backward_used_signature()->mutable_bn_in_op2blob_backward_used();
  const auto& SetIsBlobBackwardUsed = [&](const std::string& bn_in_op) {
    (*map)[bn_in_op] = IsLbiBackwardUsed(op->BnInOp2Lbi(bn_in_op));
  };
  for (const auto& ibn : op->input_bns()) { SetIsBlobBackwardUsed(ibn); }
  for (const auto& obn : op->output_bns()) { SetIsBlobBackwardUsed(obn); }
  return Maybe<void>::Ok();
}

Maybe<void> JobBuildAndInferCtx::InferBlobBackwardSignature(
    const Operator& op, std::function<bool(const LogicalBlobId&)>* IsLbiBackwardUsed) {
  const bool is_train = job().job_conf().has_train_conf();
  if (!is_train) {
    *IsLbiBackwardUsed = [](const LogicalBlobId&) { return false; };
    return Maybe<void>::Ok();
  }
  const auto& Op4Name = [&](const std::string& op_name) { return CHECK_JUST(Op4OpName(op_name)); };
  UpdateOpName2AncestorsNeedNoGrad(op, Op4Name, is_train, &op_name2ancestors_need_no_grad_);
  // always return true if output_size > 1
  if (op.output_bns().size() > 1) {
    *IsLbiBackwardUsed = [](const LogicalBlobId&) { return true; };
    return Maybe<void>::Ok();
  }
  std::vector<OperatorConf> bw_op_confs;
  LogicalBlobId fake_diff_lbi;
  fake_diff_lbi.set_op_name("fake_op_name");
  fake_diff_lbi.set_blob_name("fake_blob_name");
  HashMap<std::string, LogicalBlobId> in_diff2lbi;
  const auto& DiffLbi4BnInOp = [&](const std::string& bn) -> LogicalBlobId* {
    const auto& input_bns = op.input_bns();
    const auto& output_bns = op.output_bns();
    if (std::find(input_bns.begin(), input_bns.end(), bn) != input_bns.end()) {
      const auto& lbi = op.BnInOp2Lbi(bn);
      if (op_name2ancestors_need_no_grad_.at(lbi.op_name())) { return nullptr; }
      if (op.InputBlobModifier4Ibn(bn).requires_grad() == false) { return nullptr; }
      return &in_diff2lbi[bn];
    } else if (std::find(output_bns.begin(), output_bns.end(), bn) != output_bns.end()) {
      return &fake_diff_lbi;
    } else {
      LOG(FATAL) << "diff lbi for bn in op not found, bn: " << op.op_name() << "/" << bn;
    }
    return nullptr;
  };
  const auto& FwLogicalBlobDescPtr4Lbi = [&](const LogicalBlobId& lbi) -> const BlobDesc* {
    const auto& iter = lbi2logical_blob_desc_.find(lbi);
    if (iter != lbi2logical_blob_desc_.end()) { return iter->second.get(); }
    return nullptr;
  };
  const auto& LogicalBlobDesc4BnInOp = [&](const std::string& bn) -> const BlobDesc& {
    const LogicalBlobId& lbi = op.BnInOp2Lbi(bn);
    const auto* logical_blob_desc = FwLogicalBlobDescPtr4Lbi(lbi);
    CHECK_NOTNULL(logical_blob_desc);
    return *logical_blob_desc;
  };
  const auto& maybe_ok =
      TRY(GenerateBackwardOpConfIf(op, &bw_op_confs, DiffLbi4BnInOp, LogicalBlobDesc4BnInOp));
  CHECK(maybe_ok.IsOk() || maybe_ok.error()->has_gradient_function_not_found_error());
  // find backward used logical blob ids
  auto backward_used_lbis = std::make_shared<HashSet<LogicalBlobId>>();
  for (const auto& bw_op_conf : bw_op_confs) {
    const auto& bw_op = JUST(ConstructOp(bw_op_conf, op.device_type()));
    for (const auto& ibn : bw_op->input_bns()) {
      const auto& lbi = bw_op->BnInOp2Lbi(ibn);
      if (FwLogicalBlobDescPtr4Lbi(lbi) != nullptr) { backward_used_lbis->insert(lbi); }
    }
  }
  *IsLbiBackwardUsed = [backward_used_lbis](const LogicalBlobId& lbi) {
    return backward_used_lbis->find(lbi) != backward_used_lbis->end();
  };
  return Maybe<void>::Ok();
}

namespace {

std::string OpConf2ClassName(const OperatorConf& op_conf) {
  if (op_conf.has_user_conf()) {
    return op_conf.user_conf().op_type_name();
  } else if (op_conf.has_variable_conf()) {
    return "variable";
  } else if (op_conf.has_input_conf() && op_conf.has_return_conf()) {
    return "input";
  } else if (op_conf.has_output_conf() && op_conf.has_return_conf()) {
    return "output";
  } else {
    return "system_op";
  }
}

void FormateUserConf(nlohmann::json& json_conf) {
  nlohmann::json user_conf = json_conf["user_conf"];
  if (user_conf.is_null()) {
    json_conf.erase(json_conf.find("user_conf"));
    return;
  }
  std::string nomarl_array[] = {"at_int32",  "at_int64",  "at_bool",  "at_float",
                                "at_double", "at_string", "at_shape", "at_data_type"};
  std::string list_array[] = {"at_list_int32",     "at_list_int64", "at_list_float",
                              "at_list_data_type", "at_list_shape", "at_list_string"};
  nlohmann::json attr_json = user_conf["attr"];
  for (int32_t i = 0; i < attr_json.size(); i++) {
    std::string key = attr_json[i]["key"];
    nlohmann::json value_json = attr_json[i]["value"];
    bool is_found_normal = false;
    for (int32_t j = 0; j < nomarl_array->length(); j++) {
      std::string value_key = nomarl_array[j];
      if (value_json.contains(value_key)) {
        is_found_normal = true;
        if ("at_shape" == value_key) {
          json_conf[key] = value_json[value_key]["dim"];
        } else {
          json_conf[key] = value_json[value_key];
        }
        break;
      }
    }
    if (is_found_normal) { continue; }
    for (int32_t j = 0; j < list_array->length(); j++) {
      std::string value_key = list_array[j];
      if (value_json.contains(value_key)) {
        if (value_json[value_key].contains("val")) {
          json_conf[key] = value_json[value_key]["val"];
          break;
        } else if (value_json[value_key].contains("dim")) {
          json_conf[key] = value_json[value_key]["dim"];
          break;
        }
      }
    }
  }
  json_conf.erase(json_conf.find("user_conf"));
}

void FormateVariableConf(nlohmann::json& json_conf) {
  nlohmann::json variable_conf = json_conf["variable_conf"];
  if (variable_conf == nullptr) {
    json_conf.erase(json_conf.find("variable_conf"));
    return;
  }
  for (nlohmann::json::iterator it = variable_conf.begin(); it != variable_conf.end(); ++it) {
    std::string key = it.key();
    if ("shape" == key) {
      json_conf[key] = it.value()["dim"];
    } else {
      json_conf[key] = it.value();
    }
  }
  json_conf.erase(json_conf.find("variable_conf"));
}

}  // namespace

std::string oneflow::JobBuildAndInferCtx::GetJobStructureGraphJson(
    const std::string& job_name) const {
  HashSet<std::string> input_op_names;
  HashSet<std::string> output_op_names;
  std::vector<nlohmann::json> layers_vec;
  for (const auto& pair : op_name2op_) {
    nlohmann::json json_layers_pair;

    const Operator* op = pair.second.get();
    const std::string& op_name = pair.first;
    HashSet<std::string> inbound_nodes;
    for (const auto& ibn : op->input_bns()) {
      const LogicalBlobId& lbi = op->BnInOp2Lbi(ibn);
      if (op_name2op_.find(lbi.op_name()) != op_name2op_.end()) {
        inbound_nodes.insert(lbi.op_name());
      }
    }

    if (op->op_conf().has_input_conf() && op->op_conf().has_return_conf()) {
      input_op_names.insert(op_name);
    }
    if (op->op_conf().has_output_conf() && op->op_conf().has_return_conf()) {
      output_op_names.insert(op_name);
    }
    json_layers_pair["name"] = op_name;

    std::string class_name = OpConf2ClassName(op->op_conf());
    json_layers_pair["class_name"] = class_name;

    nlohmann::json json_conf;
    summary::ConvertProtobufMsg2Json(json_conf, op->op_conf());
    FormateUserConf(json_conf);
    FormateVariableConf(json_conf);
    json_layers_pair["config"] = json_conf;

    std::vector<std::string> inbound_nodes_vec;
    for (const auto& in_node_name : inbound_nodes) { inbound_nodes_vec.emplace_back(in_node_name); }
    json_layers_pair["inbound_nodes"] = inbound_nodes_vec;

    layers_vec.emplace_back(json_layers_pair);
  }

  nlohmann::json json_pair;
  json_pair["name"] = job_name;
  json_pair["layers"] = layers_vec;
  json_pair["input_layers"] = input_op_names;
  json_pair["output_layers"] = output_op_names;

  return json_pair.dump();
}

Maybe<void> JobBuildAndInferCtx::Rebuild() {
  // clear old state
  lbi2logical_blob_desc_.clear();
  lbi2nd_sbp_from_producer_view_.clear();
  lbi2parallel_desc_from_producer_view_.clear();
  lbi2disable_boxing_.clear();
  op_name2op_.clear();
  parallel_desc2placement_group_.clear();
  parallel_desc2blob_placement_group_.clear();
  consistent_lbi2mirrored_lbi_.clear();
  mirrored_lbi2sub_lbis_.clear();
  mirrored_lbi2parallel_desc_.clear();
  mirrored_lbi2sbp_parallel_.clear();
  op_name2ancestors_need_no_grad_.clear();
  // record op mirror view
  HashMap<std::string, bool> op_name2is_mirrored;
  CHECK_OR_RETURN(job_->has_job_parallel_view_conf());
  for (const auto& op_conf : job_->net().op()) {
    const auto& op_name = op_conf.name();
    CHECK_OR_RETURN(op_name2is_mirrored.find(op_name) == op_name2is_mirrored.end());
    op_name2is_mirrored[op_name] = false;
    const auto& op_name2is_mirrored_parallel_view =
        job_->job_parallel_view_conf().op_name2is_mirrored_parallel_view();
    if (op_name2is_mirrored_parallel_view.find(op_name)
        != op_name2is_mirrored_parallel_view.end()) {
      if (op_name2is_mirrored_parallel_view.at(op_name)) { op_name2is_mirrored[op_name] = true; }
    }
  }
  // build op graph
  OpGraph op_graph;
  if (Global<JobDesc>::Get()) {
    JUST(op_graph.Init(*job_));
  } else {
    auto scope = std::make_unique<GlobalJobDescScope>(job_->job_conf(), job_id());
    JUST(op_graph.Init(*job_));
  }
  // clear old job except job_conf
  job_->mutable_net()->Clear();
  job_->mutable_placement()->Clear();
  job_->mutable_job_parallel_view_conf()->Clear();
  job_->mutable_helper()->Clear();
  // topo traverse op_graph to AddAndInferOp
  op_graph.TopoForEachNode([&](OpNode* node) -> void {
    const auto& op_conf = node->op().op_conf();
    CHECK(op_name2is_mirrored.find(op_conf.name()) != op_name2is_mirrored.end());
    bool is_mirrored = op_name2is_mirrored.at(op_conf.name());
    if (is_mirrored) {
      CHECK_JUST(AddAndInferMirroredOp(op_conf));
    } else {
      CHECK_JUST(AddAndInferConsistentOp(op_conf));
    }
  });
  // updata job_helper
  op_graph.DumpLogicalBlobDesc(job_);
  op_graph.DumpNdSbpSignature(job_);
  return Maybe<void>::Ok();
}

Maybe<std::string> JobBuildAndInferCtx::GetOpBlobLbn(const std::string& op_name,
                                                     const std::string& bn_in_op) const {
  const auto& lbi = JUST(Op4OpName(op_name))->BnInOp2Lbi(bn_in_op);
  return GenLogicalBlobName(lbi);
}

Maybe<std::string> JobBuildAndInferCtx::NewUniqueOpNameByFunctionalOpConf(
    const OperatorConf& op_conf) {
  // NOTE(chengcheng): arg op_conf has a default global op_name because it is created by
  //  static functional op expr, so we need reset a unique op name for each functional op.
  //  This op_conf can NOT be a input/output/variable op which has set correct name in nn.Graph.
  //  But free eager tensor is treated as a special variable which needs to create name here.
  CHECK_OR_RETURN(!(op_conf.has_input_conf() || op_conf.has_output_conf()));

  const auto& scope = JUST(GetCurrentScope());

  std::string op_name_prefix;
  for (const std::string& prefix : scope->scope_proto().scope_op_name_prefixes()) {
    op_name_prefix += (prefix + "-");
  }
  std::string op_type_name;
  if (op_conf.has_user_conf()) {
    op_type_name = op_conf.user_conf().op_type_name();
  } else if (op_conf.has_variable_conf()) {
    // NOTE(chengcheng): To support Free Eager Tensor caught by nn.Graph
    op_type_name = "FreeEagerTensor";
  } else {
    op_type_name = "SystemOp";
  }
  std::string op_name = op_name_prefix + op_type_name + "_" + std::to_string(unique_op_name_index_);
  ++unique_op_name_index_;

  return op_name;
}

}  // namespace oneflow<|MERGE_RESOLUTION|>--- conflicted
+++ resolved
@@ -175,11 +175,7 @@
 
 void JobBuildAndInferCtx::AddOpAndUpdateJobParallelViewConf(
     const OperatorConf& operator_conf, const ParallelDesc& parallel_desc,
-<<<<<<< HEAD
-    const cfg::NdSbpSignature& parallel_distribution_signature,
-=======
     const cfg::ParallelDistributionSignature& nd_sbp_signature,
->>>>>>> 131d3bb4
     bool is_mirrored_parallel_view) const {
   auto* op_name2sbp_sig =
       job_->mutable_job_parallel_view_conf()->mutable_op_name2sbp_signature_conf();
@@ -189,11 +185,7 @@
     nd_sbp_signature.ToProto(&(*op_name2nd_sbp_sig)[operator_conf.name()]);
     if (parallel_desc.hierarchy()->NumAxes() == 1) {
       cfg::SbpSignature sbp_signature;
-<<<<<<< HEAD
-      NdSbpSignatureToSbpSignature(parallel_distribution_signature, &sbp_signature);
-=======
       ParallelDistributionSignatureToSbpSignature(nd_sbp_signature, &sbp_signature);
->>>>>>> 131d3bb4
       sbp_signature.ToProto(&(*op_name2sbp_sig)[operator_conf.name()]);
     }
   }
@@ -235,17 +227,10 @@
   return Maybe<void>::Ok();
 }
 
-<<<<<<< HEAD
-Maybe<void> JobBuildAndInferCtx::InferOpOutNdSbp(
-    Operator* op, const cfg::NdSbpSignature& parallel_distribution_sig_conf,
-    const ParallelDesc& parallel_desc) {
-  HashMap<std::string, NdSbpInferHint> ibn2parallel_distribution_infer_hint;
-=======
 Maybe<void> JobBuildAndInferCtx::InferOpOutParallelDistribution(
     Operator* op, const cfg::ParallelDistributionSignature& nd_sbp_sig_conf,
     const ParallelDesc& parallel_desc) {
   HashMap<std::string, ParallelDistributionInferHint> ibn2nd_sbp_infer_hint;
->>>>>>> 131d3bb4
   for (const std::string& ibn : op->input_bns()) {
     const LogicalBlobId& lbi = op->BnInOp2Lbi(ibn);
     auto logical_blob_desc_it = lbi2logical_blob_desc_.find(lbi);
@@ -260,20 +245,6 @@
         << Error::LogicalBlobNameNotExistError() << "when infer op_name: " << op->op_name()
         << " consumed op_name: " << lbi.op_name() << " blob_name: " << lbi.blob_name()
         << " not infer parallel distribution";
-<<<<<<< HEAD
-    const cfg::NdSbp* parallel_distribution = &parallel_distribution_it->second;
-    ibn2parallel_distribution_infer_hint.emplace(
-        ibn, NdSbpInferHint(pd, logical_blob_desc, parallel_distribution));
-  }
-
-  const auto NdSbpInferHint4Ibn =
-      [&](const std::string& bn) -> Maybe<const NdSbpInferHint*> {
-    return &ibn2parallel_distribution_infer_hint.at(bn);
-  };
-
-  JUST(op->InferNdSbpSignatureIf(parallel_distribution_sig_conf, parallel_desc,
-                                                NdSbpInferHint4Ibn));
-=======
     const cfg::ParallelDistribution* nd_sbp = &nd_sbp_it->second;
     ibn2nd_sbp_infer_hint.emplace(ibn,
                                   ParallelDistributionInferHint(pd, logical_blob_desc, nd_sbp));
@@ -286,7 +257,6 @@
 
   JUST(op->InferParallelDistributionSignatureIf(nd_sbp_sig_conf, parallel_desc,
                                                 ParallelDistributionInferHint4Ibn));
->>>>>>> 131d3bb4
 
   const auto& bn2nd_sbp = JUST(op->nd_sbp_signature())->bn_in_op2nd_sbp();
   for (const auto& obn : op->output_bns()) {
@@ -624,21 +594,12 @@
   // infer mirrored signature
   JUST(InferMirroredSignature(op, is_mirrored_parallel_view, parallel_desc));
 
-<<<<<<< HEAD
-  // infer parallel_distribution signature
-  cfg::NdSbpSignature parallel_distribution_sig_conf;
-  SbpSignatureToNdSbpSignature(sbp_sig_conf, &parallel_distribution_sig_conf);
-  AddOpAndUpdateJobParallelViewConf(*new_op_conf, parallel_desc, parallel_distribution_sig_conf,
-                                    is_mirrored_parallel_view);
-  JUST(InferOpOutNdSbp(op, parallel_distribution_sig_conf, parallel_desc));
-=======
   // infer nd_sbp signature
   cfg::ParallelDistributionSignature nd_sbp_sig_conf;
   SbpSignatureToParallelDistributionSignature(sbp_sig_conf, &nd_sbp_sig_conf);
   AddOpAndUpdateJobParallelViewConf(*new_op_conf, parallel_desc, nd_sbp_sig_conf,
                                     is_mirrored_parallel_view);
   JUST(InferOpOutParallelDistribution(op, nd_sbp_sig_conf, parallel_desc));
->>>>>>> 131d3bb4
 
   // infer logical blob desc
   JUST(GenOpProducedEmptyLogicalBlobDesc(op));
@@ -1325,7 +1286,7 @@
   });
   // updata job_helper
   op_graph.DumpLogicalBlobDesc(job_);
-  op_graph.DumpNdSbpSignature(job_);
+  op_graph.DumpParallelDistributionSignature(job_);
   return Maybe<void>::Ok();
 }
 
