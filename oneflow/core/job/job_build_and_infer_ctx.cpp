--- conflicted
+++ resolved
@@ -63,11 +63,7 @@
                             const std::shared_ptr<cfg::OpAttribute>& op_attribute,
                             const std::shared_ptr<cfg::ParallelConf>& parallel_conf) const) {
   const auto& op_graph = JUST(OpGraph::New(job));
-<<<<<<< HEAD
-  const auto& foreign_callback = *JUST(GlobalMaybe<std::shared_ptr<ForeignCallback>>());
-=======
   const auto* foreign_callback = JUST(GlobalMaybe<std::shared_ptr<ForeignCallback>>());
->>>>>>> 7de0d9e1
   JUST(op_graph->ForEachOpNode([&](const OpNode& op_node) -> Maybe<void> {
     if (!op_names->insert(op_node.op().op_name()).second) { return Maybe<void>::Ok(); }
     const auto& op_attribute = op_node.op().GetOpAttributeWithoutOpNameAndLbn();
@@ -77,11 +73,7 @@
           std::make_shared<cfg::OpAttribute>(*op_attribute);
       const std::shared_ptr<cfg::ParallelConf>& cfg_parallel_conf =
           std::make_shared<cfg::ParallelConf>(parallel_conf);
-<<<<<<< HEAD
-      (foreign_callback.get()->*interpret)(cfg_op_attribute, cfg_parallel_conf);
-=======
       (foreign_callback->get()->*interpret)(cfg_op_attribute, cfg_parallel_conf);
->>>>>>> 7de0d9e1
     }
     return Maybe<void>::Ok();
   }));
