--- conflicted
+++ resolved
@@ -93,36 +93,6 @@
   return Maybe<void>::Ok();
 }
 
-<<<<<<< HEAD
-Maybe<void> JobBuildAndInferCtx::Complete() {
-  CHECK_NOTNULL(Global<JobDesc>::Get());
-  Global<JobDesc>::Delete();
-  auto scope = std::make_unique<GlobalJobDescScope>(job_->job_conf(), job_id_);
-  auto DoPass = [&](const std::string& pass_name) { FunctionPass(pass_name)(job_); };
-  if (GlobalJobDesc().Bool("__is_user_function__")) {
-    DoPass("CompleteOfrecordDecoder");
-    DoPass("SetDefaultVariableConf");
-    DoPass("AutoMixedPrecision");
-    DoPass("TieUpChainHeadersUnReachableFromAnyVariableOps");
-    DoPass("NonDistributedOptimizerPass");
-    DoPass("AutoTrainStep");
-    DoPass("AutoLearningRate");
-    DoPass("GenerateBackwardAndOptimizerOpConfs");
-    DoPass("IndexedSlicesOptimizerRewritePass");
-    DoPass("SplitSparseSoftmaxCrossEntropyOpPass");
-    DoPass("SequentializeNcclTupleBroadcastReducePass");
-    DoPass("AddAllReduceGroupPass");
-    DoPass("AddLbiDiffWatcherOpConfs");
-    DoPass("SequentializeAllReduceGroupPass");
-    DoPass("PruneParallelCastOpsPass");
-    DoPass("DumpVariableInfoPass");
-  }
-  DoPass("DumpTimeShapeAndBlobParallelConfPass");
-  return Maybe<void>::Ok();
-}
-
-=======
->>>>>>> adcc4eb4
 Maybe<void> JobBuildAndInferCtx::AddOpNameParallelConf2Placement(
     const std::string& op_name, const ParallelConf& parallel_conf) {
   ParallelDesc parallel_desc(parallel_conf);
@@ -909,6 +879,7 @@
     JUST(DoPass("AutoLearningRate"));
     JUST(DoPass("GenerateBackwardAndOptimizerOpConfs"));
     JUST(DoPass("IndexedSlicesOptimizerRewritePass"));
+    JUST(DoPass("SplitSparseSoftmaxCrossEntropyOpPass"));
     JUST(DoPass("DoParallelCastBeforeWideningTypeCast"));
     JUST(DoPass("AddAllReduceGroupPass"));
     JUST(DoPass("AddLbiDiffWatcherOpConfs"));
