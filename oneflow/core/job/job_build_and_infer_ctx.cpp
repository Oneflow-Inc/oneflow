--- conflicted
+++ resolved
@@ -1056,16 +1056,13 @@
     JUST(DoPass("FuseCastScalePass"));
     JUST(DoPass("PruneParallelCastOpsPass"));
     JUST(DoPass("FuseUpdateOpsPass"));
-<<<<<<< HEAD
+    bool do_fuse_optimizer_update_cast_pass = ParseBooleanFromEnv("ONEFLOW_FUSE_OPTIMIZER_UPDATE_CAST", false); 
+    if(do_fuse_optimizer_update_cast_pass){
+      JUST(DoPass("FuseUpdateCastOpsPass"));
+    }
     bool do_multi_tensor_update_pass =
         ParseBooleanFromEnv("ONEFLOW_ENABLE_MULTI_TENSOR_UPDATE", false);
     if (do_multi_tensor_update_pass) { JUST(DoPass("MultiTensorUpdatePass")); }
-=======
-    bool do_fuse_optimizer_update_cast_pass = ParseBooleanFromEnv("ONEFLOW_FUSE_OPTIMIZER_UPDATE_CAST", false); 
-    if(do_fuse_optimizer_update_cast_pass){
-      JUST(DoPass("FuseUpdateCastOpsPass"));
-    }
->>>>>>> f0f055f6
     JUST(DoPass("FixPipelineStageIdPass"));
     JUST(DoPass("PipelineBufferPass"));
     JUST(DoPass("DumpVariableInfoPass"));
