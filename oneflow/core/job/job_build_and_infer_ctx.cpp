--- conflicted
+++ resolved
@@ -449,28 +449,6 @@
   return Maybe<void>::Ok();
 }
 
-<<<<<<< HEAD
-Maybe<void> JobBuildAndInferCtx::AddLbiAndDiffWatcherUuidPair(
-    const LbiAndDiffWatcherUuidPair& lbi_uuid_pair) {
-  const auto& job_name = job_->job_conf().job_name();
-  auto* job_helper = job_->mutable_helper();
-  auto* job_name2pairs =
-      job_helper->mutable_lbi_diff_watcher_info()->mutable_job_name2lbi_and_watcher_uuids();
-  LbiAndDiffWatcherUuidPairList* pairs = &(*job_name2pairs)[job_name];
-  auto PairFoundCond = [&](const LbiAndDiffWatcherUuidPair& x) {
-    return x.lbi() == lbi_uuid_pair.lbi() && x.watcher_uuid() == lbi_uuid_pair.watcher_uuid();
-  };
-  auto found_iter = std::find_if(pairs->lbi_and_uuid_pair().begin(),
-                                 pairs->lbi_and_uuid_pair().end(), PairFoundCond);
-  CHECK_OR_RETURN(found_iter == pairs->lbi_and_uuid_pair().end())
-      << "diff blob has been watched. (logical_blob_name: "
-      << GenLogicalBlobName(lbi_uuid_pair.lbi()) << ", job_name: " << job_name << ")";
-  *pairs->mutable_lbi_and_uuid_pair()->Add() = lbi_uuid_pair;
-  return Maybe<void>::Ok();
-}
-
-=======
->>>>>>> 8bdafee1
 Maybe<OpAttribute> JobBuildAndInferCtx::AddAndInferLocalOp(const OperatorConf& op_conf) {
   CHECK_OR_RETURN(op_conf.has_scope_symbol_id());
   const auto& scope = Singleton<symbol::Storage<Scope>>::Get()->Get(op_conf.scope_symbol_id());
@@ -1000,10 +978,7 @@
   }
   JUST(DoPass("DumpBlobParallelConfPass"));
   JUST(CheckJob());
-<<<<<<< HEAD
   pass_tc->Count("Graph " + job_name + " Compile Pass", 1);
-=======
->>>>>>> 8bdafee1
   return Maybe<void>::Ok();
 }
 
