/*
Copyright 2020 The OneFlow Authors. All rights reserved.

Licensed under the Apache License, Version 2.0 (the "License");
you may not use this file except in compliance with the License.
You may obtain a copy of the License at

    http://www.apache.org/licenses/LICENSE-2.0

Unless required by applicable law or agreed to in writing, software
distributed under the License is distributed on an "AS IS" BASIS,
WITHOUT WARRANTIES OR CONDITIONS OF ANY KIND, either express or implied.
See the License for the specific language governing permissions and
limitations under the License.
*/
#include "oneflow/core/common/protobuf.h"
#include "oneflow/core/eager/eager_symbol_storage.h"
#include "oneflow/core/framework/config_def.h"
#include "oneflow/core/framework/to_string.h"
#include "oneflow/core/job/foreign_callback.h"
#include "oneflow/core/job/job_build_and_infer_ctx.h"
#include "oneflow/core/job/mirrored_sig_infer_hint.h"
#include "oneflow/core/job/scope.h"
#include "oneflow/core/job_rewriter/autograd.h"
#include "oneflow/core/job_rewriter/job_pass.h"
#include "oneflow/user/summary/summary_converter.h"

#include <google/protobuf/text_format.h>
#include <json.hpp>

namespace oneflow {

static const std::string kAutoMirroredBlobNamePrefix =
    "System-Mirrored-Blob-Auto-Converted-From-Consistent-Blob";

namespace {

void ResetOpConfName(OperatorConf* op_conf, const std::string& new_op_name) {
  op_conf->set_name(new_op_name);
  PbMessage* op_type_conf = MutableMessageInPbMessage(op_conf, op_conf->op_type_case());
  UserOpConf* user_conf = dynamic_cast<UserOpConf*>(op_type_conf);
  if (user_conf) {
    for (const auto& pair : user_conf->output()) {
      for (const std::string& old_lbn : pair.second.s()) {
        LogicalBlobId old_lbi = GenLogicalBlobId(old_lbn);
        auto blob_name_id_pair = GenUnRepeatedBn(old_lbi.blob_name());
        std::string new_lbn = GenLogicalBlobName(new_op_name, old_lbi.blob_name());
        (*(user_conf->mutable_output()))[pair.first].set_s(blob_name_id_pair.second, new_lbn);
      }
    }
  }
}

Maybe<void> GetOpNames(const Job& job, HashSet<std::string>* op_names) {
  for (const auto& op_conf : job.net().op()) {
    CHECK_OR_RETURN(op_names->insert(op_conf.name()).second);
  }
  return Maybe<void>::Ok();
}

<<<<<<< HEAD
Maybe<void> EagerRunOps(
    const Job& job, HashSet<std::string>* op_names,
    void (ForeignCallback::*interpret)(std::shared_ptr<cfg::OpAttribute> op_attribute,
                                       std::shared_ptr<cfg::ParallelConf> parallel_conf) const) {
=======
Maybe<void> EagerRunOps(const Job& job, HashSet<std::string>* op_names,
                        void (ForeignCallback::*interpret)(
                            const std::shared_ptr<cfg::OpAttribute>& op_attribute,
                            const std::shared_ptr<cfg::ParallelConf>& parallel_conf) const) {
>>>>>>> a0051e66
  const auto& op_graph = JUST(OpGraph::New(job));
  const auto* foreign_callback = JUST(GlobalMaybe<ForeignCallback>());
  JUST(op_graph->ForEachOpNode([&](const OpNode& op_node) -> Maybe<void> {
    if (!op_names->insert(op_node.op().op_name()).second) { return Maybe<void>::Ok(); }
    const auto& op_attribute = op_node.op().GetOpAttributeWithoutOpNameAndLbn();
    const auto& parallel_conf = op_node.parallel_desc().parallel_conf();
<<<<<<< HEAD
    std::shared_ptr<cfg::OpAttribute> cfg_op_attribute =
        std::make_shared<cfg::OpAttribute>(*op_attribute);
    std::shared_ptr<cfg::ParallelConf> cfg_parallel_conf =
        std::make_shared<cfg::ParallelConf>(parallel_conf);
    (foreign_callback->*interpret)(cfg_op_attribute, cfg_parallel_conf);
=======
    {
      const std::shared_ptr<cfg::OpAttribute>& cfg_op_attribute =
          std::make_shared<cfg::OpAttribute>(*op_attribute);
      const std::shared_ptr<cfg::ParallelConf>& cfg_parallel_conf =
          std::make_shared<cfg::ParallelConf>(parallel_conf);
      (foreign_callback->*interpret)(cfg_op_attribute, cfg_parallel_conf);
    }
>>>>>>> a0051e66
    return Maybe<void>::Ok();
  }));
  return Maybe<void>::Ok();
}

void UpdateOpName2AncestorsNeedNoGrad(
    const Operator& op, const std::function<const Operator*(const std::string&)>& Op4OpName,
    HashMap<std::string, bool>* op_name2ancestors_need_no_grad) {
  bool no_grad = op.job_desc().IsPredict();
  auto IsTrainableVariableLbi = [&](const LogicalBlobId& lbi) {
    const auto& op_conf = Op4OpName(lbi.op_name())->op_conf();
    return op_conf.has_variable_conf() && op_conf.trainable();
  };
  for (const auto& ibn : op.input_bns()) {
    const auto& lbi = op.BnInOp2Lbi(ibn);
    no_grad = no_grad && !IsTrainableVariableLbi(lbi);
    no_grad = no_grad && !op.InputBlobModifier4Ibn(ibn).requires_grad();
    no_grad = no_grad && (*op_name2ancestors_need_no_grad)[lbi.op_name()];
  }
  (*op_name2ancestors_need_no_grad)[op.op_name()] = no_grad;
}

}  // namespace

JobBuildAndInferCtx::JobBuildAndInferCtx(Job* job, int64_t job_id) : job_(job), job_id_(job_id) {
  is_job_conf_frozen_ = false;
  has_job_conf_ = false;
}

Maybe<void> JobBuildAndInferCtx::SetJobConf(const JobConfigProto& job_conf) {
  CHECK_OR_RETURN(!is_job_conf_frozen_) << Error::JobConfFrozenError();
  CHECK_OR_RETURN(!has_job_conf_) << Error::JobConfRepeatedSetError();
  has_job_conf_ = true;
  CHECK_EQ_OR_RETURN(job_->job_conf().job_name(), job_conf.job_name())
      << Error::JobNameNotEqualError() << "job name you set: " << job_conf.job_name()
      << " not equal to origin job name: " << job_->job_conf().job_name();
  job_->mutable_job_conf()->CopyFrom(job_conf);
  CHECK_ISNULL_OR_RETURN(Global<JobDesc>::Get());
  Global<JobDesc>::New(job_conf, job_id_);
  return Maybe<void>::Ok();
}

Maybe<void> JobBuildAndInferCtx::AddOpNameParallelConf2Placement(
    const std::string& op_name, const ParallelConf& parallel_conf) {
  ParallelDesc parallel_desc(parallel_conf);
  PlacementGroup* pg = nullptr;
  if (parallel_desc2placement_group_.find(parallel_desc) == parallel_desc2placement_group_.end()) {
    pg = job_->mutable_placement()->add_placement_group();
    parallel_desc2placement_group_.emplace(parallel_desc, pg);
    *(pg->mutable_parallel_conf()) = parallel_conf;
  } else {
    pg = parallel_desc2placement_group_.at(parallel_desc);
  }
  pg->mutable_op_set()->add_op_name(op_name);
  return Maybe<void>::Ok();
}

Maybe<void> JobBuildAndInferCtx::AddLbiParallelConf2BlobPlacement(
    const Operator* op, std::function<ParallelDesc*(const std::string&)> ParallelDesc4Obn) {
  for (const auto& obn : op->output_bns()) {
    const auto& parallel_desc = *ParallelDesc4Obn(obn);
    auto iter = parallel_desc2blob_placement_group_.find(parallel_desc);
    if (iter == parallel_desc2blob_placement_group_.end()) {
      auto* blob_pg = job_->mutable_placement()->add_blob_placement_group();
      *blob_pg->mutable_parallel_conf() = parallel_desc.parallel_conf();
      iter = parallel_desc2blob_placement_group_.emplace(parallel_desc, blob_pg).first;
    }
    const auto& lbi = op->BnInOp2Lbi(obn);
    CHECK_OR_RETURN(std::find(iter->second->lbi().begin(), iter->second->lbi().end(), lbi)
                    == iter->second->lbi().end());
    *iter->second->add_lbi() = lbi;
  }
  return Maybe<void>::Ok();
}

Maybe<OperatorConf> JobBuildAndInferCtx::DecodeLbiHintAndReturnNewOpConf(
    const Operator& op, SbpSignature* sbp_sig_conf,
    HashMap<std::string, bool>* ibn2disable_boxing) const {
  auto op_conf_without_split_hint = std::make_shared<OperatorConf>(op.op_conf());
  for (const std::string& ibn : op.input_bns()) {
    std::string lbn_may_with_hint = GetInputLbnInOpCustomizedConf(op.op_conf(), ibn);
    SbpParallel sbp_parallel;
    bool has_sbp_hint = JUST(GetSbpParallelInLbnOrNothing(lbn_may_with_hint, &sbp_parallel));
    bool has_disable_boxing_hint =
        JUST(ParseDisableBoxingFlag(lbn_may_with_hint, &(*ibn2disable_boxing)[ibn]));
    if (has_sbp_hint || has_disable_boxing_hint) {
      (*(sbp_sig_conf->mutable_bn_in_op2sbp_parallel()))[ibn] = sbp_parallel;
      const LogicalBlobId& lbi = op.BnInOp2Lbi(ibn);
      std::string lbn = GenLogicalBlobName(lbi);
      CHECK_EQ_OR_RETURN(lbn_may_with_hint, ReplaceInputLbnInOpCustomizedConf(
                                                op_conf_without_split_hint.get(), ibn, lbn));
    }
  }
  return op_conf_without_split_hint;
}

void JobBuildAndInferCtx::AddOpAndUpdateJobParallelViewConf(const OperatorConf& operator_conf,
                                                            const SbpSignature& sbp_signature,
                                                            bool is_mirrored_parallel_view) const {
  auto* op_name2sbp_sig =
      job_->mutable_job_parallel_view_conf()->mutable_op_name2sbp_signature_conf();
  if (sbp_signature.bn_in_op2sbp_parallel().size() > 0) {
    (*op_name2sbp_sig)[operator_conf.name()] = sbp_signature;
  }
  auto* op_name2is_mirrored_parallel_view =
      job_->mutable_job_parallel_view_conf()->mutable_op_name2is_mirrored_parallel_view();
  if (is_mirrored_parallel_view) {
    (*op_name2is_mirrored_parallel_view)[operator_conf.name()] = true;
  }
  job_->mutable_net()->add_op()->CopyFrom(operator_conf);
}

Maybe<void> JobBuildAndInferCtx::InferMirroredSignature(Operator* op,
                                                        bool is_mirrored_parallel_view_conf,
                                                        const ParallelDesc& parallel_desc) {
  HashMap<std::string, MirroredSigInferHint> ibn2mirrored_sig_infer_hint;
  for (const std::string& ibn : op->input_bns()) {
    const LogicalBlobId& lbi = op->BnInOp2Lbi(ibn);
    CHECK_OR_RETURN(lbi2logical_blob_desc_.find(lbi) != lbi2logical_blob_desc_.end())
        << Error::LogicalBlobNameNotExistError()
        << "infer blob desc not found, when infer op_name: \"" << op->op_name()
        << "\", consumed op_name: \"" << lbi.op_name() << "\", blob_name: \"" << lbi.blob_name();
    const ParallelDesc* pd = &lbi2parallel_desc_from_producer_view_.at(lbi);
    const auto* producer_op = op_name2op_.at(lbi.op_name()).get();
    const auto& producer_obn = *JUST(producer_op->obn4lbi(lbi));
    const auto& opt_mirrored_parallel =
        *CHECK_JUST(producer_op->OptMirroredParallel4BnInOp(producer_obn));
    ibn2mirrored_sig_infer_hint.emplace(
        ibn, MirroredSigInferHint(pd, opt_mirrored_parallel.has_mirrored_parallel()));
  }
  const auto& MirroredSigInferHint4Ibn =
      [&](const std::string& ibn) -> Maybe<const MirroredSigInferHint*> {
    const auto& iter = ibn2mirrored_sig_infer_hint.find(ibn);
    CHECK_OR_RETURN(iter != ibn2mirrored_sig_infer_hint.end())
        << "input blob not found. ibn: " << ibn;
    return &iter->second;
  };
  JUST(op->InferMirroredSignatureIf(MirroredSigInferHint4Ibn, is_mirrored_parallel_view_conf,
                                    parallel_desc));
  return Maybe<void>::Ok();
}

Maybe<void> JobBuildAndInferCtx::InferOpOutSbpParallel(Operator* op,
                                                       const SbpSignature& sbp_sig_conf,
                                                       const ParallelDesc& parallel_desc) {
  const auto& BatchAxis4BnInOp = [&](const std::string& bn_in_op) -> Maybe<const OptInt64*> {
    return op->BatchAxis4BnInOp(bn_in_op);
  };
  HashMap<std::string, SbpInferHint> ibn2sbp_infer_hint;
  for (const std::string& ibn : op->input_bns()) {
    const LogicalBlobId& lbi = op->BnInOp2Lbi(ibn);
    CHECK_OR_RETURN(lbi2logical_blob_desc_.find(lbi) != lbi2logical_blob_desc_.end())
        << Error::LogicalBlobNameNotExistError()
        << "infer blob desc not found, when infer op_name: \"" << op->op_name()
        << "\", consumed op_name: \"" << lbi.op_name() << "\", blob_name: \"" << lbi.blob_name();
    const ParallelDesc* pd = &lbi2parallel_desc_from_producer_view_.at(lbi);
    const BlobDesc* logical_blob_desc = lbi2logical_blob_desc_.at(lbi).get();
    CHECK_OR_RETURN(lbi2sbp_parallel_from_producer_view_.find(lbi)
                    != lbi2sbp_parallel_from_producer_view_.end())
        << Error::LogicalBlobNameNotExistError() << "when infer op_name: " << op->op_name()
        << " consumed op_name: " << lbi.op_name() << " blob_name: " << lbi.blob_name()
        << " not infer split axis";
    const SbpParallel* sbp_parallel = &lbi2sbp_parallel_from_producer_view_.at(lbi);
    const OptInt64* batch_axis = JUST(BatchAxis4BnInOp(ibn));
    ibn2sbp_infer_hint.emplace(ibn, SbpInferHint(pd, logical_blob_desc, sbp_parallel, batch_axis));
  }

  JUST(InferOpSbpSignature(op, sbp_sig_conf, parallel_desc, ibn2sbp_infer_hint, BatchAxis4BnInOp));

  const auto& bn2sbp_parallel = JUST(op->sbp_signature())->bn_in_op2sbp_parallel();
  for (const auto& obn : op->output_bns()) {
    const LogicalBlobId& lbi = op->BnInOp2Lbi(obn);
    CHECK_OR_RETURN(bn2sbp_parallel.find(obn) != bn2sbp_parallel.end())
        << Error::BlobSplitAxisInferError() << "op_name: " << lbi.op_name()
        << " blob_name: " << lbi.blob_name() << " not infer split axis";
    CHECK_OR_RETURN(
        lbi2sbp_parallel_from_producer_view_.emplace(lbi, bn2sbp_parallel.at(obn)).second)
        << Error::BlobSplitAxisInferError() << "op_name: " << lbi.op_name()
        << " blob_name: " << lbi.blob_name() << " infer split axis repeated";
    CHECK_OR_RETURN(lbi2parallel_desc_from_producer_view_.emplace(lbi, parallel_desc).second)
        << Error::BlobSplitAxisInferError() << "op_name: " << lbi.op_name()
        << " blob_name: " << lbi.blob_name() << " add parallel desc repeated";
  }
  return Maybe<void>::Ok();
}

Maybe<void> JobBuildAndInferCtx::GenOpProducedEmptyLogicalBlobDesc(Operator* op) {
  // check consumed blob
  for (const std::string& consumed_bn : op->input_bns()) {
    const LogicalBlobId& lbi = op->BnInOp2Lbi(consumed_bn);
    CHECK_OR_RETURN(lbi2logical_blob_desc_.find(lbi) != lbi2logical_blob_desc_.end())
        << Error::LogicalBlobNameNotExistError() << "op_name: " << op->op_name()
        << " consumed_op_name:" << lbi.op_name() << " blob_name: " << lbi.blob_name()
        << " not exist";
  }

  // create produced blob
  std::vector<std::string> produced_bns;
  produced_bns.insert(produced_bns.end(), op->output_bns().begin(), op->output_bns().end());
  produced_bns.insert(produced_bns.end(), op->tmp_bns().begin(), op->tmp_bns().end());
  produced_bns.insert(produced_bns.end(), op->const_buf_bns().begin(), op->const_buf_bns().end());
  for (const std::string& produced_bn : produced_bns) {
    const LogicalBlobId& lbi = op->BnInOp2Lbi(produced_bn);
    CHECK_OR_RETURN(lbi2logical_blob_desc_.find(lbi) == lbi2logical_blob_desc_.end())
        << Error::LogicalBlobNameExistError()
        << "duplicate logical blob name found. op_name: " << lbi.op_name()
        << " blob_name: " << lbi.blob_name();
    lbi2logical_blob_desc_.emplace(lbi, std::make_unique<BlobDesc>(DataType::kInvalidDataType));
  }
  return Maybe<void>::Ok();
}

Maybe<void> JobBuildAndInferCtx::CheckOpBlobSplitability(Operator* op, int64_t parallel_num) {
  HashSet<std::string> obns(op->output_bns().begin(), op->output_bns().end());
  auto GetParallelNum = [&](const std::string& bn_in_op) {
    if (obns.find(bn_in_op) == obns.end()) { return parallel_num; }
    return lbi2parallel_desc_from_producer_view_.at(op->BnInOp2Lbi(bn_in_op)).parallel_num();
  };
  for (const auto& pair : JUST(op->sbp_signature())->bn_in_op2sbp_parallel()) {
    if (!pair.second.has_split_parallel()) { continue; }
    if (JUST(op->OptMirroredParallel4BnInOp(pair.first))->has_mirrored_parallel()) { continue; }
    int64_t axis = pair.second.split_parallel().axis();
    const LogicalBlobId& lbi = op->BnInOp2Lbi(pair.first);
    int64_t blob_parallel_num = GetParallelNum(pair.first);
    const BlobDesc& logical_blob_desc = *(lbi2logical_blob_desc_.at(lbi).get());
    int64_t num_axes = logical_blob_desc.shape().NumAxes();
    if (axis < 0) { axis += num_axes; }
    CHECK_GE_OR_RETURN(axis, 0);
    CHECK_LT_OR_RETURN(axis, num_axes)
        << "op: " << op->op_name() << ", blob: " << pair.first << ", axis: " << axis
        << ", shape: " << logical_blob_desc.shape();
    CHECK_GE_OR_RETURN(logical_blob_desc.shape().At(axis), blob_parallel_num)
        << "op_name: " << lbi.op_name() << " blob_name: " << lbi.blob_name()
        << " cannot split blob by parallel_num: " << std::to_string(blob_parallel_num);
  }
  return Maybe<void>::Ok();
}

Maybe<ParallelConf> JobBuildAndInferCtx::InferOpParallelConf(
    const Operator& op, const ParallelConf& origin_parallel_conf,
    const HashMap<std::string, bool>& ibn2disable_boxing) const {
  const ParallelDesc* parallel_desc = nullptr;
  for (const auto& ibn : op.input_bns()) {
    if (ibn2disable_boxing.at(ibn) == false) { continue; }
    const auto& lbi = op.BnInOp2Lbi(ibn);
    const auto& ibn_parallel_desc = lbi2parallel_desc_from_producer_view_.at(lbi);
    if (parallel_desc == nullptr) {
      parallel_desc = &ibn_parallel_desc;
    } else {
      CHECK_EQ_OR_RETURN(parallel_desc->parallel_num(), ibn_parallel_desc.parallel_num());
    }
  }
  if (parallel_desc == nullptr) { return std::make_shared<ParallelConf>(origin_parallel_conf); }
  return std::make_shared<ParallelConf>(parallel_desc->parallel_conf());
}

void JobBuildAndInferCtx::InitIbn2DisableBoxing(const Operator& op,
                                                HashMap<std::string, bool>* ibn2disable_boxing) {
  for (const auto& ibn : op.input_bns()) {
    (*ibn2disable_boxing)[ibn] = lbi2disable_boxing_[op.BnInOp2Lbi(ibn)];
  }
}

void JobBuildAndInferCtx::UpdateLbi2DisableBoxing(
    const Operator& op, const HashMap<std::string, bool>& ibn2disable_boxing) {
  bool disable_boxing = false;
  for (const auto& ibn : op.input_bns()) {
    if (ibn2disable_boxing.at(ibn)) {
      disable_boxing = true;
      break;
    }
  }
  for (const auto& obn : op.output_bns()) {
    lbi2disable_boxing_[op.BnInOp2Lbi(obn)] = disable_boxing;
  }
}

bool JobBuildAndInferCtx::HasAnyMirroredBlobInput(const Operator& op) const {
  for (const auto& ibn : op.input_bns()) {
    const auto& lbi = op.BnInOp2Lbi(ibn);
    if (mirrored_lbi2sub_lbis_.find(lbi) != mirrored_lbi2sub_lbis_.end()) { return true; }
  }
  return false;
}

Maybe<const SbpParallel*> JobBuildAndInferCtx::SbpParallel4Lbi(const LogicalBlobId& lbi) const {
  const auto& iter = lbi2sbp_parallel_from_producer_view_.find(lbi);
  CHECK_OR_RETURN(iter != lbi2sbp_parallel_from_producer_view_.end())
      << "lbn: " << GenLogicalBlobName(lbi) << " undefined";
  return &iter->second;
}

Maybe<const ParallelDesc*> JobBuildAndInferCtx::ParallelDesc4Lbi(const LogicalBlobId& lbi) const {
  const auto& iter = lbi2parallel_desc_from_producer_view_.find(lbi);
  CHECK_OR_RETURN(iter != lbi2parallel_desc_from_producer_view_.end())
      << "lbn: " << GenLogicalBlobName(lbi) << " undefined";
  return &iter->second;
}

Maybe<bool> JobBuildAndInferCtx::AllInputsBroadcastParallel(const Operator& op) const {
  for (const auto& ibn : op.input_bns()) {
    const LogicalBlobId& lbi = op.BnInOp2Lbi(ibn);
    const auto& iter = mirrored_lbi2sbp_parallel_.find(lbi);
    if (iter != mirrored_lbi2sbp_parallel_.end()) {
      if (!iter->second.has_broadcast_parallel()) { return false; }
    } else {
      if (!JUST(SbpParallel4Lbi(lbi))->has_broadcast_parallel()) { return false; }
    }
  }
  return true;
}

bool JobBuildAndInferCtx::IsVariableLbi(const LogicalBlobId& lbi) const {
  return op_name2op_.at(lbi.op_name())->op_conf().has_variable_conf();
}

Maybe<void> JobBuildAndInferCtx::CheckAllInputsConvertableToMirroredBlob(const Operator& op) const {
  for (const auto& ibn : op.input_bns()) {
    const auto& lbi = op.BnInOp2Lbi(ibn);
    if (mirrored_lbi2sub_lbis_.find(lbi) != mirrored_lbi2sub_lbis_.end()) { continue; }
    const auto& sbp = *JUST(SbpParallel4Lbi(lbi));
    if (sbp.has_broadcast_parallel()) { continue; }
    if (sbp.has_split_parallel() && sbp.split_parallel().axis() == 0) { continue; }
    const std::string& lbn = GenLogicalBlobName(lbi);
    return Error::CheckFailedError()
           << "input lbn: " << lbn << " is not convertable to mirrored blob";
  }
  return Maybe<void>::Ok();
}

Maybe<void> LazyJobBuildAndInferCtx::CheckAllInputsWithSameParallelNum(const Operator& op,
                                                                       int32_t parallel_num) const {
  for (const auto& ibn : op.input_bns()) {
    const auto& lbi = op.BnInOp2Lbi(ibn);
    const auto& iter = mirrored_lbi2sub_lbis().find(lbi);
    int32_t ibn_parallel_num = 0;
    if (iter != mirrored_lbi2sub_lbis().end()) {
      ibn_parallel_num = iter->second.size();
    } else {
      ibn_parallel_num = JUST(ParallelDesc4Lbi(lbi))->parallel_num();
    }
    CHECK_EQ_OR_RETURN(ibn_parallel_num, parallel_num)
        << "the parallel_num of input lbn: " << GenLogicalBlobName(lbi)
        << " is not equals to op' parallel_num";
  }
  return Maybe<void>::Ok();
}

Maybe<void> EagerJobBuildAndInferCtx::CheckAllInputsWithSameParallelNum(
    const Operator& op, int32_t parallel_num) const {
  for (const auto& ibn : op.input_bns()) {
    const auto& lbi = op.BnInOp2Lbi(ibn);
    int32_t ibn_parallel_num = JUST(ParallelDesc4Lbi(lbi))->parallel_num();
    CHECK_EQ_OR_RETURN(ibn_parallel_num, parallel_num)
        << "the parallel_num of input lbn: " << GenLogicalBlobName(lbi)
        << "is not equals to op' parallel_num";
  }
  return Maybe<void>::Ok();
}

Maybe<void> JobBuildAndInferCtx::AddLbiAndDiffWatcherUuidPair(
    const LbiAndDiffWatcherUuidPair& lbi_uuid_pair) {
  const auto& job_name = job_->job_conf().job_name();
  auto* job_helper = job_->mutable_helper();
  auto* job_name2pairs =
      job_helper->mutable_lbi_diff_watcher_info()->mutable_job_name2lbi_and_watcher_uuids();
  LbiAndDiffWatcherUuidPairList* pairs = &(*job_name2pairs)[job_name];
  auto PairFoundCond = [&](const LbiAndDiffWatcherUuidPair& x) {
    return x.lbi() == lbi_uuid_pair.lbi() && x.watcher_uuid() == lbi_uuid_pair.watcher_uuid();
  };
  auto found_iter = std::find_if(pairs->lbi_and_uuid_pair().begin(),
                                 pairs->lbi_and_uuid_pair().end(), PairFoundCond);
  CHECK_OR_RETURN(found_iter == pairs->lbi_and_uuid_pair().end())
      << "diff blob has been watched. (logical_blob_name: "
      << GenLogicalBlobName(lbi_uuid_pair.lbi()) << ", job_name: " << job_name << ")";
  *pairs->mutable_lbi_and_uuid_pair()->Add() = lbi_uuid_pair;
  return Maybe<void>::Ok();
}

Maybe<OpAttribute> JobBuildAndInferCtx::AddAndInferMirroredOp(const OperatorConf& op_conf) {
  CHECK_OR_RETURN(op_conf.has_scope_symbol_id());
  const auto& scope = Global<vm::SymbolStorage<Scope>>::Get()->Get(op_conf.scope_symbol_id());
  const auto* job_desc = JUST(scope.job_desc());
  const auto& parallel_desc = *JUST(scope.GetParallelDesc(op_conf));
  auto op = ConstructOp(op_conf, parallel_desc.device_type(), job_desc);
  JUST(CheckAllInputsConvertableToMirroredBlob(*op));
  int32_t parallel_num = parallel_desc.parallel_num();
  JUST(CheckAllInputsWithSameParallelNum(*op, parallel_num));
  auto GetSubOpName = [&](int index) { return GetMirroredOpName(op_conf.name(), index); };
  OperatorConf sub_op_conf(op_conf);
  int64_t sub_op_list_size = SizeOfSubConsistentOpList(parallel_num);
  auto last_op_attribute = std::make_shared<OpAttribute>();
  FOR_RANGE(int32_t, i, 0, sub_op_list_size) {
    ResetOpConfName(&sub_op_conf, GetSubOpName(i));
    for (const auto& ibn : op->input_bns()) {
      const auto& lbi = *JUST(GetSubLbi(op->BnInOp2Lbi(ibn), i));
      ReplaceInputLbnInOpCustomizedConf(&sub_op_conf, ibn, GenLogicalBlobName(lbi));
    }
    const ParallelConf& parallel_conf = GetMirroredOpParallelConf(parallel_desc, i);
    bool is_mirrored_parallel_view = GetIsMirroredParallelView();
    last_op_attribute =
        JUST(AddAndInferOp(sub_op_conf, parallel_conf, job_desc, is_mirrored_parallel_view));
  }
  bool is_broadcast = JUST(AllInputsBroadcastParallel(*op));
  for (const auto& obn : op->output_bns()) {
    const auto& lbi = op->BnInOp2Lbi(obn);
    auto* sub_lbis = &mirrored_lbi2sub_lbis_[lbi];
    sub_lbis->resize(sub_op_list_size, op->BnInOp2Lbi(obn));
    FOR_RANGE(int32_t, i, 0, sub_op_list_size) { sub_lbis->at(i).set_op_name(GetSubOpName(i)); }
    CHECK(mirrored_lbi2parallel_desc_.emplace(lbi, parallel_desc).second);
    auto* sbp_parallel = &mirrored_lbi2sbp_parallel_[lbi];
    if (is_broadcast) {
      sbp_parallel->mutable_broadcast_parallel();
    } else {
      sbp_parallel->mutable_split_parallel()->set_axis(0);
    }
  }
  return last_op_attribute;
}

Maybe<const LogicalBlobId*> JobBuildAndInferCtx::GetSubLbi(const LogicalBlobId& lbi,
                                                           int32_t index) {
  auto lbi_vec_iter = mirrored_lbi2sub_lbis_.find(lbi);
  if (lbi_vec_iter == mirrored_lbi2sub_lbis_.end()) {
    const auto& new_lbi = JUST(FindOrCreateMirroredLbiFromCompatibleConsistentBlob(lbi));
    lbi_vec_iter = mirrored_lbi2sub_lbis_.find(*new_lbi);
    CHECK(lbi_vec_iter != mirrored_lbi2sub_lbis_.end());
  }
  return &lbi_vec_iter->second.at(index);
}

Maybe<OpAttribute> JobBuildAndInferCtx::AddAndInferConsistentOp(const OperatorConf& op_conf) {
  CHECK_OR_RETURN(op_conf.has_scope_symbol_id());
  const auto& scope = Global<vm::SymbolStorage<Scope>>::Get()->Get(op_conf.scope_symbol_id());
  const auto& parallel_desc = *JUST(scope.GetParallelDesc(op_conf));
  const auto* job_desc = JUST(scope.job_desc());
  return AddAndInferOp(op_conf, parallel_desc.parallel_conf(), job_desc, false);
}

// TODO(): add handle error of same interface op blob between jobs
Maybe<OpAttribute> JobBuildAndInferCtx::AddAndInferOp(const OperatorConf& op_conf,
                                                      const ParallelConf& origin_parallel_conf,
                                                      const JobDesc* job_desc,
                                                      bool is_mirrored_parallel_view) {
  CHECK_OR_RETURN(has_job_conf_) << Error::JobConfNotSetError();
  if (!is_job_conf_frozen_) { is_job_conf_frozen_ = true; }
  const std::string& op_name = op_conf.name();
  CHECK_OR_RETURN(op_name2op_.find(op_name) == op_name2op_.end())
      << Error::OpNameExistError() << "op_name: " << op_name
      << " already exist in job: " << job_->job_conf().job_name();
  CHECK_NE_OR_RETURN(op_conf.device_tag(), "invalid_device")
      << Error::OpConfDeviceTagNoSetError() << "op_name: " << op_name << " not set device tag";

  op_name2op_.emplace(op_name, ConstructOp(op_conf, job_desc));
  Operator* op = op_name2op_.at(op_name).get();

  SbpSignature sbp_sig_conf;
  HashMap<std::string, bool> ibn2disable_boxing;
  InitIbn2DisableBoxing(*op, &ibn2disable_boxing);
  auto new_op_conf = JUST(DecodeLbiHintAndReturnNewOpConf(*op, &sbp_sig_conf, &ibn2disable_boxing));
  AddOpAndUpdateJobParallelViewConf(*new_op_conf, sbp_sig_conf, is_mirrored_parallel_view);
  auto parallel_conf = JUST(InferOpParallelConf(*op, origin_parallel_conf, ibn2disable_boxing));
  JUST(AddOpNameParallelConf2Placement(op_name, *parallel_conf));
  UpdateLbi2DisableBoxing(*op, ibn2disable_boxing);
  // infer batch_axis
  const auto& BatchAxis4Ibn = [&](const std::string& ibn) -> Maybe<const OptInt64*> {
    const LogicalBlobId& lbi = op->BnInOp2Lbi(ibn);
    const auto& op = *JUST(Op4OpName(lbi.op_name()));
    return op.BatchAxis4BnInOp(*JUST(op.obn4lbi(lbi)));
  };
  const auto& GetConstBlobDescBnInOp = [&](const std::string& bn) -> const BlobDesc& {
    const LogicalBlobId& lbi = op->BnInOp2Lbi(bn);
    return *(lbi2logical_blob_desc_[lbi].get());
  };
  JUST(op->InferBatchAxisIf(GetConstBlobDescBnInOp, BatchAxis4Ibn));

  ParallelDesc parallel_desc(*parallel_conf);
  // infer mirrored signature
  JUST(InferMirroredSignature(op, is_mirrored_parallel_view, parallel_desc));
  // infer sbp signature
  JUST(InferOpOutSbpParallel(op, sbp_sig_conf, parallel_desc));

  // infer logical blob desc
  JUST(GenOpProducedEmptyLogicalBlobDesc(op));
  auto GetBlobDesc4BnInOp = [&](const std::string& bn) -> BlobDesc* {
    const LogicalBlobId& lbi = op->BnInOp2Lbi(bn);
    if (lbi2logical_blob_desc_.find(lbi) != lbi2logical_blob_desc_.end()) {
      return lbi2logical_blob_desc_.at(lbi).get();
    }
    return nullptr;
  };
  JUST(op->InferLogicalOutBlobDescsIf(GetBlobDesc4BnInOp, BatchAxis4Ibn, parallel_desc));
  // Fill logical blob_desc signature.
  JUST(op->FillLogicalBlobDescSignature([&](const std::string& bn_in_op) -> Maybe<const BlobDesc&> {
    const auto* blob_desc = GetBlobDesc4BnInOp(bn_in_op);
    CHECK_NOTNULL_OR_RETURN(blob_desc);
    return *blob_desc;
  }));
  // Infer ParallelDesc for output blobs.
  auto ParallelDesc4Obn = [&](const std::string& obn) -> ParallelDesc* {
    const auto& lbi = op->BnInOp2Lbi(obn);
    auto iter = lbi2parallel_desc_from_producer_view_.find(lbi);
    if (iter == lbi2parallel_desc_from_producer_view_.end()) {
      iter = lbi2parallel_desc_from_producer_view_.emplace(lbi, parallel_desc).first;
    }
    return &iter->second;
  };
  JUST(op->InferOutParallelDescIf(ParallelDesc4Obn, GetBlobDesc4BnInOp, parallel_desc,
                                  JUST(op->sbp_signature())));
  // TODO(lixinqi): replace lbi2parallel_desc_from_producer_view_  with ParallelSignature
  JUST(op->InferParallelSignatureIf());
  JUST(AddLbiParallelConf2BlobPlacement(op, ParallelDesc4Obn));
  // Infer whether input/output blobs are backward used
  InferBlobBackwardSignature(op);
  // Check splitability
  JUST(CheckOpBlobSplitability(op, parallel_desc.parallel_num()));

  return op->GetOpAttributeWithoutOpNameAndLbn();
}

bool JobBuildAndInferCtx::HasJobConf() const { return has_job_conf_; }

Maybe<void> JobBuildAndInferCtx::SetTrainConf(const TrainConf& train_conf) {
  *job_->mutable_job_conf()->mutable_train_conf() = train_conf;
  return Maybe<void>::Ok();
}

Maybe<void> JobBuildAndInferCtx::AddLossLogicalBlobName(const std::string& lbn) {
  if (IsMirroredBlob(lbn)) { return AddLossMirroredBlobName(lbn); }
  return AddLossConsistentBlobName(lbn);
}

Maybe<void> JobBuildAndInferCtx::AddLossConsistentBlobName(const std::string& lbn) {
  JUST(CheckLbnValidAndExist(lbn));
  CHECK_OR_RETURN(job_->job_conf().has_train_conf())
      << Error::UnknownJobBuildAndInferError()
      << "job has no TrainConf when adding loss logical blob name";
  job_->mutable_job_conf()->mutable_train_conf()->add_loss_lbn(lbn);
  return Maybe<void>::Ok();
}

Maybe<Shape> JobBuildAndInferCtx::GetStaticShape(const std::string& lbn) const {
  JUST(CheckLbnValidAndExist(lbn));
  return lbi2logical_blob_desc_.at(GenLogicalBlobId(lbn))->shape();
}

Maybe<DataType> JobBuildAndInferCtx::GetDataType(const std::string& lbn) const {
  JUST(CheckLbnValidAndExist(lbn));
  return lbi2logical_blob_desc_.at(GenLogicalBlobId(lbn))->data_type();
}

Maybe<bool> JobBuildAndInferCtx::IsDynamic(const std::string& lbn) const {
  JUST(CheckLbnValidAndExist(lbn));
  return lbi2logical_blob_desc_.at(GenLogicalBlobId(lbn))->is_dynamic();
}

Maybe<bool> JobBuildAndInferCtx::IsTensorList(const std::string& lbn) const {
  JUST(CheckLbnValidAndExist(lbn));
  return lbi2logical_blob_desc_.at(GenLogicalBlobId(lbn))->is_tensor_list();
}

Maybe<bool> JobBuildAndInferCtx::DisableBoxing(const std::string& lbn) const {
  JUST(CheckLbnValidAndExist(lbn));
  LogicalBlobId lbi(GenLogicalBlobId(lbn));
  const auto& iter = lbi2disable_boxing_.find(lbi);
  CHECK_OR_RETURN(iter != lbi2disable_boxing_.end());
  return iter->second;
}

Maybe<OptInt64> JobBuildAndInferCtx::GetBatchAxis(const std::string& lbn) const {
  JUST(CheckLbnValidAndExist(lbn));
  const auto& lbi = GenLogicalBlobId(lbn);
  const auto& op = *JUST(Op4OpName(lbi.op_name()));
  return *JUST(op.BatchAxis4BnInOp(*JUST(op.obn4lbi(lbi))));
}

Maybe<Operator*> JobBuildAndInferCtx::Op4OpName(const std::string& op_name) const {
  const auto& op_iter = op_name2op_.find(op_name);
  CHECK_OR_RETURN(op_iter != op_name2op_.end());
  auto* op = op_iter->second.get();
  CHECK_NOTNULL_OR_RETURN(op);
  return op;
}

Maybe<OptInt64> JobBuildAndInferCtx::GetSplitAxisFromProducerView(const std::string& lbn) const {
  JUST(CheckLbnValidAndExist(lbn));
  OptInt64 ret;
  const auto& sbp = lbi2sbp_parallel_from_producer_view_.at(GenLogicalBlobId(lbn));
  if (sbp.has_split_parallel()) { ret.set_value(sbp.split_parallel().axis()); }
  return ret;
}

Maybe<const ParallelDesc*> JobBuildAndInferCtx::GetParallelDescFromProducerView(
    const std::string& lbn) const {
  JUST(CheckLbnValidAndExist(lbn));
  return &(lbi2parallel_desc_from_producer_view_.at(GenLogicalBlobId(lbn)));
}

Maybe<void> JobBuildAndInferCtx::AddLossMirroredBlobName(const std::string& lbn) {
  const auto& mirrored_lbi = JUST(GetMirroredLbi(lbn));
  CHECK_OR_RETURN(job_->job_conf().has_train_conf())
      << Error::UnknownJobBuildAndInferError()
      << "job has no TrainConf when adding loss logical blob name";
  for (const auto& lbi : mirrored_lbi2sub_lbis_.at(*mirrored_lbi)) {
    job_->mutable_job_conf()->mutable_train_conf()->add_loss_lbn(GenLogicalBlobName(lbi));
  }
  return Maybe<void>::Ok();
}

Maybe<LogicalBlobId> JobBuildAndInferCtx::GetMirroredLbi(const std::string& lbn_with_hint) const {
  const LogicalBlobId& lbi = GenLogicalBlobId(lbn_with_hint);
  if (mirrored_lbi2sub_lbis_.find(lbi) != mirrored_lbi2sub_lbis_.end()) { return lbi; }
  return Error::CheckFailedError() << lbn_with_hint << " is not a mirrored blob name";
}

Maybe<int> JobBuildAndInferCtx::MirroredBlobGetNumSubLbi(const std::string& lbn_with_hint) const {
  const auto& mirrored_lbi = JUST(GetMirroredLbi(lbn_with_hint));
  return mirrored_lbi2sub_lbis_.at(*mirrored_lbi).size();
}

Maybe<const LogicalBlobId*> JobBuildAndInferCtx::MirroredBlobGetSubLbi(
    const std::string& lbn_with_hint, int index) const {
  const auto& mirrored_lbi = JUST(GetMirroredLbi(lbn_with_hint));
  const auto& vec = mirrored_lbi2sub_lbis_.at(*mirrored_lbi);
  CHECK_GE_OR_RETURN(index, 0);
  CHECK_LT_OR_RETURN(index, vec.size());
  return &vec.at(index);
}

bool JobBuildAndInferCtx::IsMirroredBlob(const std::string& lbn) const {
  bool is_mirrored_blob = TRY(GetMirroredLbi(lbn)).IsOk();
  if (is_mirrored_blob) { return is_mirrored_blob; }
  const LogicalBlobId& lbi = GenLogicalBlobId(lbn);
  CHECK(lbi2logical_blob_desc_.find(lbi) != lbi2logical_blob_desc_.end()) << "lbn: " << lbn;
  return false;
}

Maybe<Shape> JobBuildAndInferCtx::MirroredBlobGetStaticShape(
    const std::string& lbn_with_hint) const {
  const auto& lbi = *JUST(MirroredBlobGetSubLbi(lbn_with_hint, 0));
  return lbi2logical_blob_desc_.at(lbi)->shape();
}

Maybe<DataType> JobBuildAndInferCtx::MirroredBlobGetDataType(
    const std::string& lbn_with_hint) const {
  const auto& lbi = *JUST(MirroredBlobGetSubLbi(lbn_with_hint, 0));
  return lbi2logical_blob_desc_.at(lbi)->data_type();
}

Maybe<bool> JobBuildAndInferCtx::MirroredBlobIsDynamic(const std::string& lbn_with_hint) const {
  const auto& lbi = *JUST(MirroredBlobGetSubLbi(lbn_with_hint, 0));
  return lbi2logical_blob_desc_.at(lbi)->is_dynamic();
}

Maybe<bool> JobBuildAndInferCtx::MirroredBlobIsTensorList(const std::string& lbn_with_hint) const {
  const auto& lbi = *JUST(MirroredBlobGetSubLbi(lbn_with_hint, 0));
  return lbi2logical_blob_desc_.at(lbi)->is_tensor_list();
}

Maybe<OptInt64> JobBuildAndInferCtx::MirroredBlobGetBatchAxis(
    const std::string& lbn_with_hint) const {
  CHECK_OR_RETURN(IsMirroredBlob(lbn_with_hint));
  auto ret = std::make_shared<OptInt64>();
  ret->set_value(0);
  return ret;
}

Maybe<OptInt64> JobBuildAndInferCtx::MirroredBlobGetSplitAxisFromProducerView(
    const std::string& lbn_with_hint) const {
  const auto& lbi = *JUST(MirroredBlobGetSubLbi(lbn_with_hint, 0));
  OptInt64 ret;
  const auto& sbp = lbi2sbp_parallel_from_producer_view_.at(lbi);
  if (sbp.has_split_parallel()) { ret.set_value(sbp.split_parallel().axis()); }
  return ret;
}

Maybe<const ParallelDesc*> JobBuildAndInferCtx::MirroredBlobGetParallelDescFromProducerView(
    const std::string& lbn_with_hint) const {
  const auto& lbi = JUST(GetMirroredLbi(lbn_with_hint));
  return &(mirrored_lbi2parallel_desc_.at(*lbi));
}

Maybe<void> JobBuildAndInferCtx::CheckJob() const {
  JUST(CheckPlacement());
  JUST(CheckJobConf());
  return Maybe<void>::Ok();
}

Maybe<void> JobBuildAndInferCtx::CheckPlacement() const {
  HashSet<std::string> op_names_in_net;
  HashSet<std::string> op_names_in_placement;
  for (const OperatorConf& op_conf : job_->net().op()) {
    CHECK_OR_RETURN(op_names_in_net.insert(op_conf.name()).second)
        << Error::OpNameExistError() << "op_name: " << op_conf.name()
        << " already exist in job: " << job_->job_conf().job_name() << " net";
  }
  for (const PlacementGroup& placement_group : job_->placement().placement_group()) {
    for (const std::string& op_name : placement_group.op_set().op_name()) {
      CHECK_OR_RETURN(op_names_in_placement.insert(op_name).second)
          << Error::OpNameExistError() << "op_name: " << op_name
          << " already exist in job: " << job_->job_conf().job_name() << " placement";
    }
  }
  CHECK_EQ_OR_RETURN(op_names_in_net.size(), op_names_in_placement.size())
      << Error::PlacementError() << "job: " << job_->job_conf().job_name()
      << " op number not equal between net and placement";
  for (const std::string& op_name : op_names_in_net) {
    CHECK_OR_RETURN(op_names_in_placement.find(op_name) != op_names_in_placement.end())
        << Error::PlacementError() << "job: " << job_->job_conf().job_name()
        << " op_name: " << op_name << " defined in net cannot find its placement";
  }
  return Maybe<void>::Ok();
}

Maybe<void> JobBuildAndInferCtx::CheckJobConf() const {
  if (job_->job_conf().job_type_case() == JobConfigProto::JOB_TYPE_NOT_SET) {
    return Error::JobTypeNotSetError() << "job_type not set, please set predict_conf or train_conf";
  }
  return Maybe<void>::Ok();
}

Maybe<void> JobBuildAndInferCtx::CheckLbnValidAndExist(const std::string& lbn) const {
  CHECK_OR_RETURN(lbn.find('/') != std::string::npos)
      << Error::LogicalBlobNameInvalidError() << "lbn:" << lbn;
  LogicalBlobId lbi = GenLogicalBlobId(lbn);

#define CHECK_HAS_LBI_KEY(info_src)                     \
  CHECK_OR_RETURN(info_src.find(lbi) != info_src.end()) \
      << Error::LogicalBlobNameNotExistError() << "lbn:" << lbn;

  CHECK_HAS_LBI_KEY(lbi2logical_blob_desc_);
  CHECK_HAS_LBI_KEY(lbi2sbp_parallel_from_producer_view_);
  CHECK_HAS_LBI_KEY(lbi2parallel_desc_from_producer_view_);
#undef CHECK_HAS_LBI_KEY

  return Maybe<void>::Ok();
}

const Job& JobBuildAndInferCtx::job() const { return *job_; }

std::string LazyJobBuildAndInferCtx::GetMirroredOpName(const std::string& op_name,
                                                       int64_t parallel_id) const {
  return op_name + "_" + std::to_string(parallel_id);
}

std::string EagerJobBuildAndInferCtx::GetMirroredOpName(const std::string& op_name,
                                                        int64_t parallel_id) const {
  return op_name;
}

ParallelConf LazyJobBuildAndInferCtx::GetMirroredOpParallelConf(const ParallelDesc& parallel_desc,
                                                                int64_t parallel_id) const {
  return parallel_desc.GetParallelIdOnlyParallelConf(parallel_id);
}

ParallelConf EagerJobBuildAndInferCtx::GetMirroredOpParallelConf(const ParallelDesc& parallel_desc,
                                                                 int64_t parallel_id) const {
  return parallel_desc.parallel_conf();
}

Maybe<LogicalBlobId> LazyJobBuildAndInferCtx::FindOrCreateMirroredLbiFromCompatibleConsistentBlob(
    const LogicalBlobId& lbi) {
  const std::string& lbn = GenLogicalBlobName(lbi);
  const auto& sbn_it = mut_consistent_lbi2mirrored_lbi()->find(lbi);
  if (sbn_it != mut_consistent_lbi2mirrored_lbi()->end()) { return sbn_it->second; }
  const SbpParallel& sbp = *JUST(SbpParallel4Lbi(lbi));
  const ParallelDesc& parallel_desc = *JUST(ParallelDesc4Lbi(lbi));
  LogicalBlobId mirrored_lbi;
  mirrored_lbi.set_op_name(kAutoMirroredBlobNamePrefix + NewUniqueId());
  mirrored_lbi.set_blob_name("out");
  (*mut_consistent_lbi2mirrored_lbi())[lbi] = mirrored_lbi;
  auto* lbi_vec = &(*mut_mirrored_lbi2sub_lbis())[mirrored_lbi];
  lbi_vec->reserve(parallel_desc.parallel_num());
  auto PushBackSubLbi = [&](const std::string& op_name, const std::string& blob_name) {
    LogicalBlobId sub_lbi;
    sub_lbi.set_op_name(op_name);
    sub_lbi.set_blob_name(blob_name);
    lbi_vec->push_back(sub_lbi);
  };
  OperatorConf op_conf;
  op_conf.set_device_tag(CHECK_JUST(DeviceTag4DeviceType(parallel_desc.device_type())));
  if (sbp.has_broadcast_parallel()) {
    op_conf.set_name(kAutoMirroredBlobNamePrefix + "-DistributeClone-" + NewUniqueId());
    auto* distribute_clone = op_conf.mutable_distribute_clone_conf();
    distribute_clone->set_in(lbn);
    FOR_RANGE(int32_t, i, 0, parallel_desc.parallel_num()) {
      const std::string& blob_name = "out_" + std::to_string(i);
      distribute_clone->add_out(blob_name);
      distribute_clone->set_is_variable_ref(IsVariableLbi(lbi));
      PushBackSubLbi(op_conf.name(), blob_name);
    }
  } else if (sbp.has_split_parallel()) {
    CHECK_EQ_OR_RETURN(sbp.split_parallel().axis(), 0)
        << "only `S(0)' consistent blob is compatible to mirrored blob";
    op_conf.set_name(kAutoMirroredBlobNamePrefix + "-DistributeSplit-" + NewUniqueId());
    auto* distribute_split = op_conf.mutable_distribute_split_conf();
    distribute_split->set_in(lbn);
    distribute_split->set_axis(0);
    distribute_split->set_is_variable_ref(IsVariableLbi(lbi));
    FOR_RANGE(int32_t, i, 0, parallel_desc.parallel_num()) {
      const std::string& blob_name = "out_" + std::to_string(i);
      distribute_split->add_out(blob_name);
      PushBackSubLbi(op_conf.name(), blob_name);
    }
  } else {
    OF_UNIMPLEMENTED() << "`P' consistant blob is not compatible to mirrored blob";
  }
  {
    const auto& producer_op_conf = JUST(Op4OpName(lbi.op_name()))->op_conf();
    CHECK_OR_RETURN(producer_op_conf.has_scope_symbol_id());
    int64_t scope_symbol_id = producer_op_conf.scope_symbol_id();
    const auto& scope = Global<vm::SymbolStorage<Scope>>::Get()->Get(scope_symbol_id);
    const auto* job_desc = JUST(scope.job_desc());
    JUST(AddAndInferOp(op_conf, parallel_desc.parallel_conf(), job_desc, false));
  }
  return mirrored_lbi;
}

Maybe<LogicalBlobId> EagerJobBuildAndInferCtx::FindOrCreateMirroredLbiFromCompatibleConsistentBlob(
    const LogicalBlobId& lbi) {
  const std::string& lbn = GenLogicalBlobName(lbi);
  const auto& sbn_it = mut_consistent_lbi2mirrored_lbi()->find(lbi);
  if (sbn_it != mut_consistent_lbi2mirrored_lbi()->end()) { return sbn_it->second; }
  const SbpParallel& sbp = *JUST(SbpParallel4Lbi(lbi));
  CHECK_OR_RETURN(!sbp.has_partial_sum_parallel())
      << "`P' consistant blob is not compatible to mirrored blob";
  const ParallelDesc& parallel_desc = *JUST(ParallelDesc4Lbi(lbi));
  OperatorConf op_conf;
  {
    // inherit scope_symbol_id from producer
    const auto& producer_op_conf = JUST(Op4OpName(lbi.op_name()))->op_conf();
    CHECK_OR_RETURN(producer_op_conf.has_scope_symbol_id());
    op_conf.set_scope_symbol_id(producer_op_conf.scope_symbol_id());
  }
  // const char* device_tag = JUST(DeviceTag4DeviceType(parallel_desc.device_type()));
  op_conf.set_device_tag(JUST(DeviceTag4DeviceType(parallel_desc.device_type())));
  op_conf.set_name(kAutoMirroredBlobNamePrefix + "-CastToMirrored-" + NewUniqueId());
  auto* cast_to_mirrored_conf = op_conf.mutable_cast_to_mirrored_conf();
  cast_to_mirrored_conf->set_in(lbn);
  cast_to_mirrored_conf->set_out("out");
  *cast_to_mirrored_conf->mutable_sbp_parallel() = sbp;
  LogicalBlobId mirrored_lbi;
  mirrored_lbi.set_op_name(op_conf.name());
  mirrored_lbi.set_blob_name("out");
  (*mut_consistent_lbi2mirrored_lbi())[lbi] = mirrored_lbi;
  (*mut_mirrored_lbi2sub_lbis())[mirrored_lbi].push_back(mirrored_lbi);
  const auto& parallel_conf = parallel_desc.parallel_conf();
  const auto& op_attribute = JUST(AddAndInferConsistentOp(op_conf));
<<<<<<< HEAD
  std::shared_ptr<cfg::OpAttribute> cfg_op_attribute =
      std::make_shared<cfg::OpAttribute>(*op_attribute);
  std::shared_ptr<cfg::ParallelConf> cfg_parallel_conf =
      std::make_shared<cfg::ParallelConf>(parallel_conf);
  JUST(GlobalMaybe<ForeignCallback>())->EagerMirroredCast(cfg_op_attribute, cfg_parallel_conf);
=======
  {
    const std::shared_ptr<cfg::OpAttribute>& cfg_op_attribute =
        std::make_shared<cfg::OpAttribute>(*op_attribute);
    const std::shared_ptr<cfg::ParallelConf>& cfg_parallel_conf =
        std::make_shared<cfg::ParallelConf>(parallel_conf);
    JUST(GlobalMaybe<ForeignCallback>())->EagerMirroredCast(cfg_op_attribute, cfg_parallel_conf);
  }
>>>>>>> a0051e66
  return mirrored_lbi;
}

Maybe<void> LazyJobBuildAndInferCtx::Complete() {
  CHECK_NOTNULL(Global<JobDesc>::Get());
  Global<JobDesc>::Delete();
  if (job().job_conf().has_train_conf()) {
    CHECK_OR_RETURN(job().job_conf().train_conf().has_model_update_conf());
    CHECK_OR_RETURN(job().job_conf().train_conf().has_primary_lr());
  }
  auto scope = std::make_unique<GlobalJobDescScope>(mut_job()->job_conf(), job_id());
  JobPassCtx job_pass_ctx(GlobalJobDesc());
  auto DoPass = [&](const std::string& pass_name) -> Maybe<void> {
    return JobPass4Name(pass_name)(mut_job(), &job_pass_ctx);
  };
  if (GlobalJobDesc().Bool("__is_user_function__")) {
    JUST(DoPass("CompleteOfrecordDecoder"));
    JUST(DoPass("SetDefaultVariableConf"));
#ifdef WITH_CUDA
    JUST(DoPass("AutoMixedPrecision"));
#endif
    JUST(DoPass("NonDistributedOptimizerPass"));
    JUST(DoPass("AutoTrainStep"));
    JUST(DoPass("AutoLearningRate"));
    JUST(DoPass("GenerateBackwardAndOptimizerOpConfs"));
    JUST(DoPass("CudnnFusedNormalizationAddReluPass"));
    JUST(DoPass("PruneCastToStaticShapeOpsPass"));
    JUST(DoPass("FuseAddToOutputPass"));
    JUST(DoPass("IndexedSlicesOptimizerRewritePass"));
    JUST(DoPass("SplitSparseSoftmaxCrossEntropyOpPass"));
    JUST(DoPass("DoParallelCastBeforeWideningTypeCast"));
    JUST(DoPass("AddLbiDiffWatcherOpConfs"));
    JUST(DoPass("PruneParallelCastOpsPass"));
    JUST(DoPass("FuseUpdateOpsPass"));
    JUST(DoPass("DumpVariableInfoPass"));
  }
  JUST(DoPass("DumpTimeShapeAndBlobParallelConfPass"));
  return Maybe<void>::Ok();
}

Maybe<void> EagerJobBuildAndInferCtx::Complete() {
  CHECK_NOTNULL(Global<JobDesc>::Get());
  Global<JobDesc>::Delete();
  JUST(GetOpNames(job(), &executed_op_names_));
  auto scope = std::make_unique<GlobalJobDescScope>(mut_job()->job_conf(), job_id());
  JobPassCtx job_pass_ctx(GlobalJobDesc());
  auto DoPass = [&](const std::string& pass_name) -> Maybe<void> {
    return JobPass4Name(pass_name)(mut_job(), &job_pass_ctx);
  };
  JUST(DoPass("AutoTrainStep"));
  JUST(DoPass("AutoLearningRate"));
  JUST(DoPass("GenerateBackwardAndOptimizerOpConfs"));
  JUST(DoPass("AddLbiDiffWatcherOpConfs"));
  JUST(EagerRunOps(job(), &executed_op_names_, &ForeignCallback::EagerInterpretCompletedOp));
  return Maybe<void>::Ok();
}

void JobBuildAndInferCtx::InferBlobBackwardSignature(Operator* op) {
  std::function<bool(const LogicalBlobId&)> IsLbiBackwardUsed;
  InferBlobBackwardSignature(*op, &IsLbiBackwardUsed);
  auto* map = op->mut_blob_backward_used_signature()->mutable_bn_in_op2blob_backward_used();
  const auto& SetIsBlobBackwardUsed = [&](const std::string& bn_in_op) {
    (*map)[bn_in_op] = IsLbiBackwardUsed(op->BnInOp2Lbi(bn_in_op));
  };
  for (const auto& ibn : op->input_bns()) { SetIsBlobBackwardUsed(ibn); }
  for (const auto& obn : op->output_bns()) { SetIsBlobBackwardUsed(obn); }
}

void JobBuildAndInferCtx::InferBlobBackwardSignature(
    const Operator& op, std::function<bool(const LogicalBlobId&)>* IsLbiBackwardUsed) {
  if (op.job_desc().IsPredict()) {
    *IsLbiBackwardUsed = [](const LogicalBlobId&) { return false; };
    return;
  }
  const auto& Op4Name = [&](const std::string& op_name) { return CHECK_JUST(Op4OpName(op_name)); };
  UpdateOpName2AncestorsNeedNoGrad(op, Op4Name, &op_name2ancestors_need_no_grad_);
  std::vector<OperatorConf> bw_op_confs;
  LogicalBlobId fake_diff_lbi;
  fake_diff_lbi.set_op_name("fake_op_name");
  fake_diff_lbi.set_blob_name("fake_blob_name");
  HashMap<std::string, LogicalBlobId> in_diff2lbi;
  const auto& DiffLbi4BnInOp = [&](const std::string& bn) -> LogicalBlobId* {
    const auto& input_bns = op.input_bns();
    const auto& output_bns = op.output_bns();
    if (std::find(input_bns.begin(), input_bns.end(), bn) != input_bns.end()) {
      const auto& lbi = op.BnInOp2Lbi(bn);
      if (op_name2ancestors_need_no_grad_.at(lbi.op_name())) { return nullptr; }
      if (op.InputBlobModifier4Ibn(bn).requires_grad() == false) { return nullptr; }
      return &in_diff2lbi[bn];
    } else if (std::find(output_bns.begin(), output_bns.end(), bn) != output_bns.end()) {
      return &fake_diff_lbi;
    } else {
      LOG(FATAL) << "diff lbi for bn in op not found, bn: " << op.op_name() << "/" << bn;
    }
    return nullptr;
  };
  const auto& FwLogicalBlobDescPtr4Lbi = [&](const LogicalBlobId& lbi) -> const BlobDesc* {
    const auto& iter = lbi2logical_blob_desc_.find(lbi);
    if (iter != lbi2logical_blob_desc_.end()) { return iter->second.get(); }
    return nullptr;
  };
  const auto& LogicalBlobDesc4BnInOp = [&](const std::string& bn) -> const BlobDesc& {
    const LogicalBlobId& lbi = op.BnInOp2Lbi(bn);
    const auto* logical_blob_desc = FwLogicalBlobDescPtr4Lbi(lbi);
    CHECK_NOTNULL(logical_blob_desc);
    return *logical_blob_desc;
  };
  const auto& maybe_ok =
      TRY(GenerateBackwardOpConfIf(op, &bw_op_confs, DiffLbi4BnInOp, LogicalBlobDesc4BnInOp));
  CHECK(maybe_ok.IsOk() || maybe_ok.error()->has_gradient_function_not_found_error());
  // find backward used logical blob ids
  auto backward_used_lbis = std::make_shared<HashSet<LogicalBlobId>>();
  for (const auto& bw_op_conf : bw_op_confs) {
    const auto& bw_op = ConstructOp(bw_op_conf, op.device_type(), Global<JobDesc>::Get());
    for (const auto& ibn : bw_op->input_bns()) {
      const auto& lbi = bw_op->BnInOp2Lbi(ibn);
      if (FwLogicalBlobDescPtr4Lbi(lbi) != nullptr) { backward_used_lbis->insert(lbi); }
    }
  }
  *IsLbiBackwardUsed = [backward_used_lbis](const LogicalBlobId& lbi) {
    return backward_used_lbis->find(lbi) != backward_used_lbis->end();
  };
}

namespace {

std::string OpConf2ClassName(const OperatorConf& op_conf) {
  if (op_conf.has_user_conf()) {
    return op_conf.user_conf().op_type_name();
  } else if (op_conf.has_variable_conf()) {
    return "variable";
  } else if (op_conf.has_decode_ofrecord_conf()) {
    return "decode_ofrecord";
  } else if (op_conf.has_input_conf() && op_conf.has_return_conf()) {
    return "input";
  } else if (op_conf.has_output_conf() && op_conf.has_return_conf()) {
    return "output";
  } else {
    return "system_op";
  }
}

void FormateUserConf(nlohmann::json& json_conf) {
  nlohmann::json user_conf = json_conf["user_conf"];
  if (user_conf.is_null()) {
    json_conf.erase(json_conf.find("user_conf"));
    return;
  }
  std::string nomarl_array[] = {"at_int32",  "at_int64",  "at_bool",  "at_float",
                                "at_double", "at_string", "at_shape", "at_data_type"};
  std::string list_array[] = {"at_list_int32",     "at_list_int64", "at_list_float",
                              "at_list_data_type", "at_list_shape", "at_list_string"};
  nlohmann::json attr_json = user_conf["attr"];
  for (int32_t i = 0; i < attr_json.size(); i++) {
    std::string key = attr_json[i]["key"];
    nlohmann::json value_json = attr_json[i]["value"];
    bool is_found_normal = false;
    for (int32_t j = 0; j < nomarl_array->length(); j++) {
      std::string value_key = nomarl_array[j];
      if (value_json.contains(value_key)) {
        is_found_normal = true;
        if ("at_shape" == value_key) {
          json_conf[key] = value_json[value_key]["dim"];
        } else {
          json_conf[key] = value_json[value_key];
        }
        break;
      }
    }
    if (is_found_normal) { continue; }
    for (int32_t j = 0; j < list_array->length(); j++) {
      std::string value_key = list_array[j];
      if (value_json.contains(value_key)) {
        if (value_json[value_key].contains("val")) {
          json_conf[key] = value_json[value_key]["val"];
          break;
        } else if (value_json[value_key].contains("dim")) {
          json_conf[key] = value_json[value_key]["dim"];
          break;
        }
      }
    }
  }
  json_conf.erase(json_conf.find("user_conf"));
}

void FormateVariableConf(nlohmann::json& json_conf) {
  nlohmann::json variable_conf = json_conf["variable_conf"];
  if (variable_conf == nullptr) {
    json_conf.erase(json_conf.find("variable_conf"));
    return;
  }
  for (nlohmann::json::iterator it = variable_conf.begin(); it != variable_conf.end(); ++it) {
    std::string key = it.key();
    if ("shape" == key) {
      json_conf[key] = it.value()["dim"];
    } else {
      json_conf[key] = it.value();
    }
  }
  json_conf.erase(json_conf.find("variable_conf"));
}

}  // namespace

std::string oneflow::JobBuildAndInferCtx::GetJobStructureGraphJson(
    const std::string& job_name) const {
  HashSet<std::string> input_op_names;
  HashSet<std::string> output_op_names;
  std::vector<nlohmann::json> layers_vec;
  for (const auto& pair : op_name2op_) {
    nlohmann::json json_layers_pair;

    const Operator* op = pair.second.get();
    const std::string& op_name = pair.first;
    HashSet<std::string> inbound_nodes;
    for (const auto& ibn : op->input_bns()) {
      const LogicalBlobId& lbi = op->BnInOp2Lbi(ibn);
      if (op_name2op_.find(lbi.op_name()) != op_name2op_.end()) {
        inbound_nodes.insert(lbi.op_name());
      }
    }

    if (op->op_conf().has_input_conf() && op->op_conf().has_return_conf()) {
      input_op_names.insert(op_name);
    }
    if (op->op_conf().has_output_conf() && op->op_conf().has_return_conf()) {
      output_op_names.insert(op_name);
    }
    json_layers_pair["name"] = op_name;

    std::string class_name = OpConf2ClassName(op->op_conf());
    json_layers_pair["class_name"] = class_name;

    nlohmann::json json_conf;
    summary::ConvertProtobufMsg2Json(json_conf, op->op_conf());
    FormateUserConf(json_conf);
    FormateVariableConf(json_conf);
    json_layers_pair["config"] = json_conf;

    std::vector<std::string> inbound_nodes_vec;
    for (const auto& in_node_name : inbound_nodes) { inbound_nodes_vec.emplace_back(in_node_name); }
    json_layers_pair["inbound_nodes"] = inbound_nodes_vec;

    layers_vec.emplace_back(json_layers_pair);
  }

  nlohmann::json json_pair;
  json_pair["name"] = job_name;
  json_pair["layers"] = layers_vec;
  json_pair["input_layers"] = input_op_names;
  json_pair["output_layers"] = output_op_names;

  return json_pair.dump();
}

}  // namespace oneflow<|MERGE_RESOLUTION|>--- conflicted
+++ resolved
@@ -58,30 +58,16 @@
   return Maybe<void>::Ok();
 }
 
-<<<<<<< HEAD
-Maybe<void> EagerRunOps(
-    const Job& job, HashSet<std::string>* op_names,
-    void (ForeignCallback::*interpret)(std::shared_ptr<cfg::OpAttribute> op_attribute,
-                                       std::shared_ptr<cfg::ParallelConf> parallel_conf) const) {
-=======
 Maybe<void> EagerRunOps(const Job& job, HashSet<std::string>* op_names,
                         void (ForeignCallback::*interpret)(
                             const std::shared_ptr<cfg::OpAttribute>& op_attribute,
                             const std::shared_ptr<cfg::ParallelConf>& parallel_conf) const) {
->>>>>>> a0051e66
   const auto& op_graph = JUST(OpGraph::New(job));
   const auto* foreign_callback = JUST(GlobalMaybe<ForeignCallback>());
   JUST(op_graph->ForEachOpNode([&](const OpNode& op_node) -> Maybe<void> {
     if (!op_names->insert(op_node.op().op_name()).second) { return Maybe<void>::Ok(); }
     const auto& op_attribute = op_node.op().GetOpAttributeWithoutOpNameAndLbn();
     const auto& parallel_conf = op_node.parallel_desc().parallel_conf();
-<<<<<<< HEAD
-    std::shared_ptr<cfg::OpAttribute> cfg_op_attribute =
-        std::make_shared<cfg::OpAttribute>(*op_attribute);
-    std::shared_ptr<cfg::ParallelConf> cfg_parallel_conf =
-        std::make_shared<cfg::ParallelConf>(parallel_conf);
-    (foreign_callback->*interpret)(cfg_op_attribute, cfg_parallel_conf);
-=======
     {
       const std::shared_ptr<cfg::OpAttribute>& cfg_op_attribute =
           std::make_shared<cfg::OpAttribute>(*op_attribute);
@@ -89,7 +75,6 @@
           std::make_shared<cfg::ParallelConf>(parallel_conf);
       (foreign_callback->*interpret)(cfg_op_attribute, cfg_parallel_conf);
     }
->>>>>>> a0051e66
     return Maybe<void>::Ok();
   }));
   return Maybe<void>::Ok();
@@ -938,13 +923,6 @@
   (*mut_mirrored_lbi2sub_lbis())[mirrored_lbi].push_back(mirrored_lbi);
   const auto& parallel_conf = parallel_desc.parallel_conf();
   const auto& op_attribute = JUST(AddAndInferConsistentOp(op_conf));
-<<<<<<< HEAD
-  std::shared_ptr<cfg::OpAttribute> cfg_op_attribute =
-      std::make_shared<cfg::OpAttribute>(*op_attribute);
-  std::shared_ptr<cfg::ParallelConf> cfg_parallel_conf =
-      std::make_shared<cfg::ParallelConf>(parallel_conf);
-  JUST(GlobalMaybe<ForeignCallback>())->EagerMirroredCast(cfg_op_attribute, cfg_parallel_conf);
-=======
   {
     const std::shared_ptr<cfg::OpAttribute>& cfg_op_attribute =
         std::make_shared<cfg::OpAttribute>(*op_attribute);
@@ -952,7 +930,6 @@
         std::make_shared<cfg::ParallelConf>(parallel_conf);
     JUST(GlobalMaybe<ForeignCallback>())->EagerMirroredCast(cfg_op_attribute, cfg_parallel_conf);
   }
->>>>>>> a0051e66
   return mirrored_lbi;
 }
 
