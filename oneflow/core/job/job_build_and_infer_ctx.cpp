--- conflicted
+++ resolved
@@ -52,14 +52,12 @@
   return Maybe<void>::Ok();
 }
 
-<<<<<<< HEAD
-=======
-Maybe<void> JobBuildAndInferCtx::Complete() {
+Maybe<void> LazyJobBuildAndInferCtx::Complete() {
   CHECK_NOTNULL(Global<JobDesc>::Get());
   Global<JobDesc>::Delete();
-  auto scope = std::make_unique<GlobalJobDescScope>(job_->job_conf(), job_id_);
+  auto scope = std::make_unique<GlobalJobDescScope>(mut_job()->job_conf(), job_id());
   auto DoPass = [&](const std::string& pass_name) -> Maybe<void> {
-    return FunctionPass(pass_name)(job_);
+    return FunctionPass(pass_name)(mut_job());
   };
   if (GlobalJobDesc().Bool("__is_user_function__")) {
     JUST(DoPass("CompleteOfrecordDecoder"));
@@ -82,7 +80,6 @@
   return Maybe<void>::Ok();
 }
 
->>>>>>> 794814e5
 Maybe<void> JobBuildAndInferCtx::AddOpNameParallelConf2Placement(
     const std::string& op_name, const ParallelConf& parallel_conf) {
   ParallelDesc parallel_desc(parallel_conf);
@@ -766,38 +763,14 @@
   return parallel_desc.parallel_conf();
 }
 
-Maybe<void> LazyJobBuildAndInferCtx::Complete() {
-  CHECK_NOTNULL(Global<JobDesc>::Get());
-  Global<JobDesc>::Delete();
-  auto scope = std::make_unique<GlobalJobDescScope>(mut_job()->job_conf(), job_id());
-  auto DoPass = [&](const std::string& pass_name) { FunctionPass(pass_name)(mut_job()); };
-  if (GlobalJobDesc().Bool("__is_user_function__")) {
-    DoPass("CompleteOfrecordDecoder");
-    DoPass("SetDefaultVariableConf");
-    DoPass("AutoMixedPrecision");
-    DoPass("TieUpChainHeadersUnReachableFromAnyVariableOps");
-    DoPass("NonDistributedOptimizerPass");
-    DoPass("AutoTrainStep");
-    DoPass("AutoLearningRate");
-    DoPass("GenerateBackwardAndOptimizerOpConfs");
-    DoPass("IndexedSlicesOptimizerRewritePass");
-    DoPass("SequentializeNcclTupleBroadcastReducePass");
-    DoPass("AddAllReduceGroupPass");
-    DoPass("AddLbiDiffWatcherOpConfs");
-    DoPass("SequentializeAllReduceGroupPass");
-    DoPass("PruneParallelCastOpsPass");
-    DoPass("DumpVariableInfoPass");
-  }
-  DoPass("DumpTimeShapeAndBlobParallelConfPass");
-  return Maybe<void>::Ok();
-}
-
 Maybe<void> EagerJobBuildAndInferCtx::Complete() {
   CHECK_NOTNULL(Global<JobDesc>::Get());
   Global<JobDesc>::Delete();
   auto scope = std::make_unique<GlobalJobDescScope>(mut_job()->job_conf(), job_id());
-  auto DoPass = [&](const std::string& pass_name) { FunctionPass(pass_name)(mut_job()); };
-  DoPass("GenerateBackwardAndOptimizerOpConfs");
+  auto DoPass = [&](const std::string& pass_name) -> Maybe<void> {
+    return FunctionPass(pass_name)(mut_job());
+  };
+  JUST(DoPass("GenerateBackwardAndOptimizerOpConfs"));
   return Maybe<void>::Ok();
 }
 
