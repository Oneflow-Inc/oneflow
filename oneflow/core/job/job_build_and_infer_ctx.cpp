--- conflicted
+++ resolved
@@ -198,11 +198,7 @@
       (*module_name2module_conf)[module_name].set_name(scope.scope_proto().module_name());
     }
 
-<<<<<<< HEAD
-    (*module_name2module_conf)[module_name].add_ops()->CopyFrom(operator_conf);
-=======
     *((*module_name2module_conf)[module_name].add_ops()) = operator_conf.name();
->>>>>>> 51b96576
   }
 }
 
