--- conflicted
+++ resolved
@@ -175,12 +175,7 @@
 
 void JobBuildAndInferCtx::AddOpAndUpdateJobParallelViewConf(
     const OperatorConf& operator_conf, const ParallelDesc& parallel_desc,
-<<<<<<< HEAD
-    const cfg::ParallelDistributionSignature& nd_sbp_signature,
-    bool is_mirrored_parallel_view) const {
-=======
     const cfg::NdSbpSignature& nd_sbp_signature, bool is_mirrored_parallel_view) const {
->>>>>>> 924fb9f7
   auto* op_name2sbp_sig =
       job_->mutable_job_parallel_view_conf()->mutable_op_name2sbp_signature_conf();
   auto* op_name2nd_sbp_sig =
@@ -189,11 +184,7 @@
     nd_sbp_signature.ToProto(&(*op_name2nd_sbp_sig)[operator_conf.name()]);
     if (parallel_desc.hierarchy()->NumAxes() == 1) {
       cfg::SbpSignature sbp_signature;
-<<<<<<< HEAD
-      ParallelDistributionSignatureToSbpSignature(nd_sbp_signature, &sbp_signature);
-=======
       NdSbpSignatureToSbpSignature(nd_sbp_signature, &sbp_signature);
->>>>>>> 924fb9f7
       sbp_signature.ToProto(&(*op_name2sbp_sig)[operator_conf.name()]);
     }
   }
@@ -235,17 +226,10 @@
   return Maybe<void>::Ok();
 }
 
-<<<<<<< HEAD
-Maybe<void> JobBuildAndInferCtx::InferOpOutParallelDistribution(
-    Operator* op, const cfg::ParallelDistributionSignature& nd_sbp_sig_conf,
-    const ParallelDesc& parallel_desc) {
-  HashMap<std::string, ParallelDistributionInferHint> ibn2nd_sbp_infer_hint;
-=======
 Maybe<void> JobBuildAndInferCtx::InferOpOutNdSbp(Operator* op,
                                                  const cfg::NdSbpSignature& nd_sbp_sig_conf,
                                                  const ParallelDesc& parallel_desc) {
   HashMap<std::string, NdSbpInferHint> ibn2nd_sbp_infer_hint;
->>>>>>> 924fb9f7
   for (const std::string& ibn : op->input_bns()) {
     const LogicalBlobId& lbi = op->BnInOp2Lbi(ibn);
     auto logical_blob_desc_it = lbi2logical_blob_desc_.find(lbi);
@@ -260,20 +244,6 @@
         << Error::LogicalBlobNameNotExistError() << "when infer op_name: " << op->op_name()
         << " consumed op_name: " << lbi.op_name() << " blob_name: " << lbi.blob_name()
         << " not infer parallel distribution";
-<<<<<<< HEAD
-    const cfg::ParallelDistribution* nd_sbp = &nd_sbp_it->second;
-    ibn2nd_sbp_infer_hint.emplace(ibn,
-                                  ParallelDistributionInferHint(pd, logical_blob_desc, nd_sbp));
-  }
-
-  const auto ParallelDistributionInferHint4Ibn =
-      [&](const std::string& bn) -> Maybe<const ParallelDistributionInferHint*> {
-    return &ibn2nd_sbp_infer_hint.at(bn);
-  };
-
-  JUST(op->InferParallelDistributionSignatureIf(nd_sbp_sig_conf, parallel_desc,
-                                                ParallelDistributionInferHint4Ibn));
-=======
     const cfg::NdSbp* nd_sbp = &nd_sbp_it->second;
     ibn2nd_sbp_infer_hint.emplace(ibn, NdSbpInferHint(pd, logical_blob_desc, nd_sbp));
   }
@@ -283,7 +253,6 @@
   };
 
   JUST(op->InferNdSbpSignatureIf(nd_sbp_sig_conf, parallel_desc, NdSbpInferHint4Ibn));
->>>>>>> 924fb9f7
 
   const auto& bn2nd_sbp = JUST(op->nd_sbp_signature())->bn_in_op2nd_sbp();
   for (const auto& obn : op->output_bns()) {
@@ -622,19 +591,11 @@
   JUST(InferMirroredSignature(op, is_mirrored_parallel_view, parallel_desc));
 
   // infer nd_sbp signature
-<<<<<<< HEAD
-  cfg::ParallelDistributionSignature nd_sbp_sig_conf;
-  SbpSignatureToParallelDistributionSignature(sbp_sig_conf, &nd_sbp_sig_conf);
-  AddOpAndUpdateJobParallelViewConf(*new_op_conf, parallel_desc, nd_sbp_sig_conf,
-                                    is_mirrored_parallel_view);
-  JUST(InferOpOutParallelDistribution(op, nd_sbp_sig_conf, parallel_desc));
-=======
   cfg::NdSbpSignature nd_sbp_sig_conf;
   SbpSignatureToNdSbpSignature(sbp_sig_conf, &nd_sbp_sig_conf);
   AddOpAndUpdateJobParallelViewConf(*new_op_conf, parallel_desc, nd_sbp_sig_conf,
                                     is_mirrored_parallel_view);
   JUST(InferOpOutNdSbp(op, nd_sbp_sig_conf, parallel_desc));
->>>>>>> 924fb9f7
 
   // infer logical blob desc
   JUST(GenOpProducedEmptyLogicalBlobDesc(op));
