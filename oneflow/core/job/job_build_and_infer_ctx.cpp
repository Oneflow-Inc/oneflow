/*
Copyright 2020 The OneFlow Authors. All rights reserved.

Licensed under the Apache License, Version 2.0 (the "License");
you may not use this file except in compliance with the License.
You may obtain a copy of the License at

    http://www.apache.org/licenses/LICENSE-2.0

Unless required by applicable law or agreed to in writing, software
distributed under the License is distributed on an "AS IS" BASIS,
WITHOUT WARRANTIES OR CONDITIONS OF ANY KIND, either express or implied.
See the License for the specific language governing permissions and
limitations under the License.
*/
#include "oneflow/core/common/maybe.h"
#include "oneflow/core/common/protobuf.h"
#include "oneflow/core/vm/symbol_storage.h"
#include "oneflow/core/framework/config_def.h"
#include "oneflow/core/framework/to_string.h"
#include "oneflow/core/framework/scope_util.h"
#include "oneflow/core/job/job_build_and_infer_ctx.h"
#include "oneflow/core/job/local_sig_infer_hint.h"
#include "oneflow/core/job/scope.h"
#include "oneflow/core/job_rewriter/autograd.h"
#include "oneflow/core/job_rewriter/job_pass.h"
#include "oneflow/user/summary/summary_converter.h"

#include <google/protobuf/text_format.h>
#include "nlohmann/json.hpp"

namespace oneflow {

static const std::string kAutoLocalBlobNamePrefix =
    "System-Local-Blob-Auto-Converted-From-Global-Blob";

namespace {

void ResetOpConfName(OperatorConf* op_conf, const std::string& new_op_name) {
  op_conf->set_name(new_op_name);
  PbMessage* op_type_conf = MutableMessageInPbMessage(op_conf, op_conf->op_type_case());
  UserOpConf* user_conf = dynamic_cast<UserOpConf*>(op_type_conf);
  if (user_conf) {
    for (const auto& pair : user_conf->output()) {
      for (const std::string& old_lbn : pair.second.s()) {
        LogicalBlobId old_lbi = GenLogicalBlobId(old_lbn);
        auto blob_name_id_pair = GenUnRepeatedBn(old_lbi.blob_name());
        std::string new_lbn = GenLogicalBlobName(new_op_name, old_lbi.blob_name());
        (*(user_conf->mutable_output()))[pair.first].set_s(blob_name_id_pair.second, new_lbn);
      }
    }
  }
}

Maybe<void> GetOpNames(const Job& job, HashSet<std::string>* op_names) {
  for (const auto& op_conf : job.net().op()) {
    CHECK_OR_RETURN(op_names->insert(op_conf.name()).second);
  }
  return Maybe<void>::Ok();
}

void UpdateOpName2AncestorsNeedNoGrad(
    const Operator& op, const std::function<const Operator*(const std::string&)>& Op4OpName,
    const bool is_train, HashMap<std::string, bool>* op_name2ancestors_need_no_grad) {
  bool no_grad = !is_train;
  auto IsTrainableVariableLbi = [&](const LogicalBlobId& lbi) {
    const auto& op_conf = Op4OpName(lbi.op_name())->op_conf();
    return op_conf.has_variable_conf() && op_conf.variable_conf().trainable();
  };
  for (const auto& ibn : op.input_bns()) {
    const auto& lbi = op.BnInOp2Lbi(ibn);
    no_grad = no_grad && !IsTrainableVariableLbi(lbi);
    no_grad = no_grad && !op.InputBlobModifier4Ibn(ibn).requires_grad();
    no_grad = no_grad && (*op_name2ancestors_need_no_grad)[lbi.op_name()];
  }
  (*op_name2ancestors_need_no_grad)[op.op_name()] = no_grad;
}

}  // namespace

JobBuildAndInferCtx::JobBuildAndInferCtx(Job* job, int64_t job_id)
    : job_(job), job_id_(job_id), unique_op_name_index_(0) {
  is_job_conf_frozen_ = false;
  has_job_conf_ = false;
}

Maybe<void> JobBuildAndInferCtx::SetJobConf(const JobConfigProto& job_conf) {
  CHECK_OR_RETURN(!is_job_conf_frozen_) << Error::JobConfFrozenError();
  CHECK_OR_RETURN(!has_job_conf_) << Error::JobConfRepeatedSetError();
  has_job_conf_ = true;
  CHECK_EQ_OR_RETURN(job_->job_conf().job_name(), job_conf.job_name())
      << Error::JobNameNotEqualError() << "job name you set: " << job_conf.job_name()
      << " not equal to origin job name: " << job_->job_conf().job_name();
  job_->mutable_job_conf()->CopyFrom(job_conf);
  CHECK_ISNULL_OR_RETURN(Singleton<JobDesc>::Get());
  Singleton<JobDesc>::New(job_conf, job_id_);
  return Maybe<void>::Ok();
}

Maybe<void> JobBuildAndInferCtx::AddOpNameParallelConf2Placement(
    const std::string& op_name, const ParallelConf& parallel_conf) {
  ParallelDesc parallel_desc(parallel_conf);
  PlacementGroup* pg = nullptr;
  if (parallel_desc2placement_group_.find(parallel_desc) == parallel_desc2placement_group_.end()) {
    pg = job_->mutable_placement()->add_placement_group();
    parallel_desc2placement_group_.emplace(parallel_desc, pg);
    *(pg->mutable_parallel_conf()) = parallel_conf;
  } else {
    pg = parallel_desc2placement_group_.at(parallel_desc);
  }
  pg->mutable_op_set()->add_op_name(op_name);
  return Maybe<void>::Ok();
}

Maybe<void> JobBuildAndInferCtx::AddLbiParallelConf2BlobPlacement(
    const Operator* op, std::function<ParallelDesc*(const std::string&)> ParallelDesc4Obn) {
  for (const auto& obn : op->output_bns()) {
    const auto& parallel_desc = *ParallelDesc4Obn(obn);
    auto iter = parallel_desc2blob_placement_group_.find(parallel_desc);
    if (iter == parallel_desc2blob_placement_group_.end()) {
      auto* blob_pg = job_->mutable_placement()->add_blob_placement_group();
      *blob_pg->mutable_parallel_conf() = parallel_desc.parallel_conf();
      iter = parallel_desc2blob_placement_group_.emplace(parallel_desc, blob_pg).first;
    }
    const auto& lbi = op->BnInOp2Lbi(obn);
    CHECK_OR_RETURN(std::find(iter->second->lbi().begin(), iter->second->lbi().end(), lbi)
                    == iter->second->lbi().end());
    *iter->second->add_lbi() = lbi;
  }
  return Maybe<void>::Ok();
}

Maybe<OperatorConf> JobBuildAndInferCtx::DecodeLbiHintAndReturnNewOpConf(
    const Operator& op, SbpSignature* sbp_sig_conf) const {
  auto op_conf_without_split_hint = std::make_shared<OperatorConf>(op.op_conf());
  for (const std::string& ibn : op.input_bns()) {
    std::string lbn_may_with_hint = GetInputLbnInOpCustomizedConf(op.op_conf(), ibn);
    SbpParallel sbp_parallel;
    bool has_sbp_hint = JUST(GetSbpParallelInLbnOrNothing(lbn_may_with_hint, &sbp_parallel));
    if (has_sbp_hint) {
      (*(sbp_sig_conf->mutable_bn_in_op2sbp_parallel()))[ibn] = sbp_parallel;
      const LogicalBlobId& lbi = op.BnInOp2Lbi(ibn);
      std::string lbn = GenLogicalBlobName(lbi);
      CHECK_EQ_OR_RETURN(lbn_may_with_hint, ReplaceInputLbnInOpCustomizedConf(
                                                op_conf_without_split_hint.get(), ibn, lbn));
    }
  }
  return op_conf_without_split_hint;
}

void JobBuildAndInferCtx::AddOpAndUpdateJobParallelViewConf(const OperatorConf& operator_conf,
                                                            const ParallelDesc& parallel_desc,
                                                            const NdSbpSignature& nd_sbp_signature,
                                                            bool is_local_parallel_view) const {
  auto* op_name2sbp_sig =
      job_->mutable_job_parallel_view_conf()->mutable_op_name2sbp_signature_conf();
  auto* op_name2nd_sbp_sig =
      job_->mutable_job_parallel_view_conf()->mutable_op_name2nd_sbp_signature_conf();
  if (nd_sbp_signature.bn_in_op2nd_sbp().size() > 0) {
    (*op_name2nd_sbp_sig)[operator_conf.name()] = nd_sbp_signature;
    if (parallel_desc.hierarchy()->NumAxes() == 1) {
      SbpSignature sbp_signature;
      NdSbpSignatureToSbpSignature(nd_sbp_signature, &sbp_signature);
      (*op_name2sbp_sig)[operator_conf.name()] = sbp_signature;
    }
  }
  auto* op_name2is_local_parallel_view =
      job_->mutable_job_parallel_view_conf()->mutable_op_name2is_local_parallel_view();
  if (is_local_parallel_view) { (*op_name2is_local_parallel_view)[operator_conf.name()] = true; }
  job_->mutable_net()->add_op()->CopyFrom(operator_conf);

  // set up the module config
  const auto& scope =
      Singleton<symbol::Storage<Scope>>::Get()->Get(operator_conf.scope_symbol_id());
  if (scope.scope_proto().has_module_name()) {
    const auto& module_name = scope.scope_proto().module_name();
    auto* module_name2module_conf = job_->mutable_module_name2module_conf();
    if (!(*module_name2module_conf)[module_name].has_name()) {
      (*module_name2module_conf)[module_name].set_name(scope.scope_proto().module_name());
    }

    *((*module_name2module_conf)[module_name].add_ops()) = operator_conf.name();
  }
}

Maybe<void> JobBuildAndInferCtx::InferLocalSignature(Operator* op, bool is_local_parallel_view_conf,
                                                     const ParallelDesc& parallel_desc) {
  HashMap<std::string, LocalSigInferHint> ibn2local_sig_infer_hint;
  for (const std::string& ibn : op->input_bns()) {
    const LogicalBlobId& lbi = op->BnInOp2Lbi(ibn);
    CHECK_OR_RETURN(lbi2logical_blob_desc_.find(lbi) != lbi2logical_blob_desc_.end())
        << Error::LogicalBlobNameNotExistError()
        << "infer blob desc not found, when infer op_name: \"" << op->op_name()
        << "\", consumed op_name: \"" << lbi.op_name() << "\", blob_name: \"" << lbi.blob_name();
    const ParallelDesc* pd = &lbi2parallel_desc_from_producer_view_.at(lbi);
    const auto* producer_op = op_name2op_.at(lbi.op_name()).get();
    const auto& producer_obn = *JUST(producer_op->obn4lbi(lbi));
    const auto& opt_local_parallel =
        *CHECK_JUST(producer_op->OptLocalParallel4BnInOp(producer_obn));
    ibn2local_sig_infer_hint.emplace(
        ibn, LocalSigInferHint(pd, opt_local_parallel.has_local_parallel()));
  }
  const auto& LocalSigInferHint4Ibn =
      [&](const std::string& ibn) -> Maybe<const LocalSigInferHint*> {
    const auto& iter = ibn2local_sig_infer_hint.find(ibn);
    CHECK_OR_RETURN(iter != ibn2local_sig_infer_hint.end()) << "input blob not found. ibn: " << ibn;
    return &iter->second;
  };
  JUST(
      op->InferLocalSignatureIf(LocalSigInferHint4Ibn, is_local_parallel_view_conf, parallel_desc));
  return Maybe<void>::Ok();
}

Maybe<void> JobBuildAndInferCtx::InferOpOutNdSbp(Operator* op,
                                                 const NdSbpSignature& nd_sbp_sig_conf,
                                                 const ParallelDesc& parallel_desc) {
  HashMap<std::string, NdSbpInferHint> ibn2nd_sbp_infer_hint;
  for (const std::string& ibn : op->input_bns()) {
    const LogicalBlobId& lbi = op->BnInOp2Lbi(ibn);
    auto logical_blob_desc_it = lbi2logical_blob_desc_.find(lbi);
    CHECK_OR_RETURN(logical_blob_desc_it != lbi2logical_blob_desc_.end())
        << Error::LogicalBlobNameNotExistError()
        << "infer blob desc not found, when infer op_name: \"" << op->op_name()
        << "\", consumed op_name: \"" << lbi.op_name() << "\", blob_name: \"" << lbi.blob_name();
    const BlobDesc* logical_blob_desc = logical_blob_desc_it->second.get();
    const ParallelDesc* pd = &lbi2parallel_desc_from_producer_view_.at(lbi);
    auto nd_sbp_it = lbi2nd_sbp_from_producer_view_.find(lbi);
    CHECK_OR_RETURN(nd_sbp_it != lbi2nd_sbp_from_producer_view_.end())
        << Error::LogicalBlobNameNotExistError() << "when infer op_name: " << op->op_name()
        << " consumed op_name: " << lbi.op_name() << " blob_name: " << lbi.blob_name()
        << " not infer parallel distribution";
    const NdSbp* nd_sbp = &nd_sbp_it->second;
    ibn2nd_sbp_infer_hint.emplace(ibn, NdSbpInferHint(pd, logical_blob_desc, nd_sbp));
  }

  const auto NdSbpInferHint4Ibn = [&](const std::string& bn) -> Maybe<const NdSbpInferHint*> {
    return &ibn2nd_sbp_infer_hint.at(bn);
  };

  JUST(op->InferNdSbpSignatureIf(nd_sbp_sig_conf, parallel_desc, NdSbpInferHint4Ibn));

  const auto& bn2nd_sbp = JUST(op->nd_sbp_signature())->bn_in_op2nd_sbp();
  for (const auto& obn : op->output_bns()) {
    const LogicalBlobId& lbi = op->BnInOp2Lbi(obn);
    CHECK_OR_RETURN(bn2nd_sbp.find(obn) != bn2nd_sbp.end())
        << Error::BlobSplitAxisInferError() << "op_name: " << lbi.op_name()
        << " blob_name: " << lbi.blob_name() << " not infer split axis";
    CHECK_OR_RETURN(lbi2nd_sbp_from_producer_view_.emplace(lbi, bn2nd_sbp.at(obn)).second)
        << Error::BlobSplitAxisInferError() << "op_name: " << lbi.op_name()
        << " blob_name: " << lbi.blob_name() << " infer split axis repeated";
    CHECK_OR_RETURN(lbi2parallel_desc_from_producer_view_.emplace(lbi, parallel_desc).second)
        << Error::BlobSplitAxisInferError() << "op_name: " << lbi.op_name()
        << " blob_name: " << lbi.blob_name() << " add parallel desc repeated";
  }
  return Maybe<void>::Ok();
}

Maybe<void> JobBuildAndInferCtx::GenOpProducedEmptyLogicalBlobDesc(Operator* op) {
  // check consumed blob
  for (const std::string& consumed_bn : op->input_bns()) {
    const LogicalBlobId& lbi = op->BnInOp2Lbi(consumed_bn);
    CHECK_OR_RETURN(lbi2logical_blob_desc_.find(lbi) != lbi2logical_blob_desc_.end())
        << Error::LogicalBlobNameNotExistError() << "op_name: " << op->op_name()
        << " consumed_op_name:" << lbi.op_name() << " blob_name: " << lbi.blob_name()
        << " not exist";
  }

  // create produced blob
  std::vector<std::string> produced_bns;
  produced_bns.reserve(op->output_bns().size() + op->tmp_bns().size());
  produced_bns.insert(produced_bns.end(), op->output_bns().begin(), op->output_bns().end());
  produced_bns.insert(produced_bns.end(), op->tmp_bns().begin(), op->tmp_bns().end());
  for (const std::string& produced_bn : produced_bns) {
    const LogicalBlobId& lbi = op->BnInOp2Lbi(produced_bn);
    CHECK_OR_RETURN(lbi2logical_blob_desc_.find(lbi) == lbi2logical_blob_desc_.end())
        << Error::LogicalBlobNameExistError()
        << "duplicate logical blob name found. op_name: " << lbi.op_name()
        << " blob_name: " << lbi.blob_name();
    lbi2logical_blob_desc_.emplace(lbi, std::make_unique<BlobDesc>(DataType::kInvalidDataType));
  }
  return Maybe<void>::Ok();
}

Maybe<void> JobBuildAndInferCtx::CheckOpBlobSplitability(Operator* op, int64_t parallel_num) {
  const auto& parallel_hierarchy = JUST(op->GetOpParallelDesc())->hierarchy();
  if (parallel_hierarchy->NumAxes() == 1) {
    HashSet<std::string> obns(op->output_bns().begin(), op->output_bns().end());
    auto GetParallelNum = [&](const std::string& bn_in_op) {
      if (obns.find(bn_in_op) == obns.end()) { return parallel_num; }
      return lbi2parallel_desc_from_producer_view_.at(op->BnInOp2Lbi(bn_in_op)).parallel_num();
    };
    for (const auto& pair : JUST(op->sbp_signature())->bn_in_op2sbp_parallel()) {
      if (!pair.second.has_split_parallel()) { continue; }
      if (JUST(op->OptLocalParallel4BnInOp(pair.first))->has_local_parallel()) { continue; }
      int64_t axis = pair.second.split_parallel().axis();
      const LogicalBlobId& lbi = op->BnInOp2Lbi(pair.first);
      int64_t blob_parallel_num = GetParallelNum(pair.first);
      const BlobDesc& logical_blob_desc = *(lbi2logical_blob_desc_.at(lbi).get());
      int64_t num_axes = logical_blob_desc.shape().NumAxes();
      if (axis < 0) { axis += num_axes; }
      CHECK_GE_OR_RETURN(axis, 0);
      CHECK_LE_OR_RETURN(axis, num_axes)
          << "op: " << op->op_name() << ", blob: " << pair.first << ", axis: " << axis
          << ", shape: " << logical_blob_desc.shape();
      if (logical_blob_desc.shape().NumAxes() > 0) {
        CHECK_GE_OR_RETURN(logical_blob_desc.shape().At(axis), blob_parallel_num)
            << "op_name: " << lbi.op_name() << " blob_name: " << lbi.blob_name()
            << " cannot split blob by parallel_num: " << std::to_string(blob_parallel_num);
      }
    }
  } else {
    for (const auto& pair : JUST(op->nd_sbp_signature())->bn_in_op2nd_sbp()) {
      if (JUST(op->OptLocalParallel4BnInOp(pair.first))->has_local_parallel()) { continue; }
      const LogicalBlobId& lbi = op->BnInOp2Lbi(pair.first);
      const BlobDesc& logical_blob_desc = *(lbi2logical_blob_desc_.at(lbi).get());
      Shape current_shape = logical_blob_desc.shape();
      for (int64_t i = 0; i < pair.second.sbp_parallel_size(); ++i) {
        const SbpParallel& sbp_parallel = pair.second.sbp_parallel(i);
        if (sbp_parallel.has_split_parallel()) {
          const int64_t axis = sbp_parallel.split_parallel().axis();
          CHECK_GT_OR_RETURN(current_shape.At(axis), 0);
          CHECK_EQ_OR_RETURN(current_shape.At(axis) % parallel_hierarchy->At(i), 0)
              << "op_name: " << lbi.op_name() << " blob_name: " << lbi.blob_name()
              << " cannot split blob by parallel_hierarchy: "
              << std::to_string(parallel_hierarchy->At(i));
          current_shape.Set(axis, current_shape.At(axis) / parallel_hierarchy->At(i));
        }
      }
    }
  }

  return Maybe<void>::Ok();
}

Maybe<ParallelConf> JobBuildAndInferCtx::InferOpParallelConf(
    const Operator& op, const ParallelConf& origin_parallel_conf,
    const HashMap<std::string, bool>& ibn2disable_boxing) const {
  const ParallelDesc* parallel_desc = nullptr;
  for (const auto& ibn : op.input_bns()) {
    if (ibn2disable_boxing.at(ibn) == false) { continue; }
    const auto& lbi = op.BnInOp2Lbi(ibn);
    const auto& ibn_parallel_desc = lbi2parallel_desc_from_producer_view_.at(lbi);
    if (parallel_desc == nullptr) {
      parallel_desc = &ibn_parallel_desc;
    } else {
      CHECK_EQ_OR_RETURN(parallel_desc->parallel_num(), ibn_parallel_desc.parallel_num());
    }
  }
  if (parallel_desc == nullptr) { return std::make_shared<ParallelConf>(origin_parallel_conf); }
  return std::make_shared<ParallelConf>(parallel_desc->parallel_conf());
}

void JobBuildAndInferCtx::InitIbn2DisableBoxing(const Operator& op,
                                                HashMap<std::string, bool>* ibn2disable_boxing) {
  for (const auto& ibn : op.input_bns()) {
    (*ibn2disable_boxing)[ibn] = lbi2disable_boxing_[op.BnInOp2Lbi(ibn)];
  }
}

Maybe<NdSbpSignature> JobBuildAndInferCtx::InitConstraitNdSbpSignature(
    const Operator& op, const HashMap<std::string, bool>& ibn2disable_boxing) const {
  auto nd_sbp_sig = std::make_shared<NdSbpSignature>();
  for (const auto& it : ibn2disable_boxing) {
    if (it.second) {
      const auto& ibn = it.first;
      const LogicalBlobId& lbi = op.BnInOp2Lbi(ibn);
      const auto& nd_sbp_iter = lbi2nd_sbp_from_producer_view_.find(lbi);
      if (nd_sbp_iter == lbi2nd_sbp_from_producer_view_.end()) {
        return Error::RuntimeError()
               << "The nd_sbp of input " << ibn << " (tensor name is " << GenLogicalBlobName(lbi)
               << ") is not found for operation " << op.op_name()
               << ". It maybe caused by an invalid inplace operation.";
      }
      (*(nd_sbp_sig->mutable_bn_in_op2nd_sbp()))[ibn] = lbi2nd_sbp_from_producer_view_.at(lbi);
    }
  }
  return nd_sbp_sig;
}

bool JobBuildAndInferCtx::HasAnyLocalBlobInput(const Operator& op) const {
  for (const auto& ibn : op.input_bns()) {
    const auto& lbi = op.BnInOp2Lbi(ibn);
    if (local_lbi2sub_lbis_.find(lbi) != local_lbi2sub_lbis_.end()) { return true; }
  }
  return false;
}

Maybe<const SbpParallel*> JobBuildAndInferCtx::SbpParallel4Lbi(const LogicalBlobId& lbi) const {
  const auto& iter = lbi2nd_sbp_from_producer_view_.find(lbi);
  CHECK_OR_RETURN(iter != lbi2nd_sbp_from_producer_view_.end())
      << "lbn: " << GenLogicalBlobName(lbi) << " undefined";
  CHECK_EQ_OR_RETURN(iter->second.sbp_parallel_size(), 1);
  return &(iter->second.sbp_parallel(0));
}

Maybe<const ParallelDesc*> JobBuildAndInferCtx::ParallelDesc4Lbi(const LogicalBlobId& lbi) const {
  const auto& iter = lbi2parallel_desc_from_producer_view_.find(lbi);
  CHECK_OR_RETURN(iter != lbi2parallel_desc_from_producer_view_.end())
      << "lbn: " << GenLogicalBlobName(lbi) << " undefined";
  return &iter->second;
}

Maybe<bool> JobBuildAndInferCtx::AllInputsBroadcastParallel(const Operator& op) const {
  for (const auto& ibn : op.input_bns()) {
    const LogicalBlobId& lbi = op.BnInOp2Lbi(ibn);
    const auto& iter = local_lbi2sbp_parallel_.find(lbi);
    if (iter != local_lbi2sbp_parallel_.end()) {
      if (!iter->second.has_broadcast_parallel()) { return false; }
    } else {
      if (!JUST(SbpParallel4Lbi(lbi))->has_broadcast_parallel()) { return false; }
    }
  }
  return true;
}

bool JobBuildAndInferCtx::IsVariableLbi(const LogicalBlobId& lbi) const {
  return op_name2op_.at(lbi.op_name())->op_conf().has_variable_conf();
}

Maybe<void> JobBuildAndInferCtx::CheckAllInputsConvertableToLocalBlob(const Operator& op) const {
  for (const auto& ibn : op.input_bns()) {
    const auto& lbi = op.BnInOp2Lbi(ibn);
    if (local_lbi2sub_lbis_.find(lbi) != local_lbi2sub_lbis_.end()) { continue; }
    const auto& sbp = *JUST(SbpParallel4Lbi(lbi));
    if (sbp.has_broadcast_parallel()) { continue; }
    if (sbp.has_split_parallel() && sbp.split_parallel().axis() == 0) { continue; }
    const std::string& lbn = GenLogicalBlobName(lbi);
    return Error::CheckFailedError() << "input lbn: " << lbn << " is not convertable to local blob";
  }
  return Maybe<void>::Ok();
}

Maybe<void> LazyJobBuildAndInferCtx::CheckAllInputsWithSameParallelNum(const Operator& op,
                                                                       int32_t parallel_num) const {
  for (const auto& ibn : op.input_bns()) {
    const auto& lbi = op.BnInOp2Lbi(ibn);
    const auto& iter = local_lbi2sub_lbis().find(lbi);
    int32_t ibn_parallel_num = 0;
    if (iter != local_lbi2sub_lbis().end()) {
      ibn_parallel_num = iter->second.size();
    } else {
      ibn_parallel_num = JUST(ParallelDesc4Lbi(lbi))->parallel_num();
    }
    CHECK_EQ_OR_RETURN(ibn_parallel_num, parallel_num)
        << "the parallel_num of input lbn: " << GenLogicalBlobName(lbi)
        << " is not equals to op' parallel_num";
  }
  return Maybe<void>::Ok();
}

<<<<<<< HEAD
Maybe<void> JobBuildAndInferCtx::AddLbiAndDiffWatcherUuidPair(
    const LbiAndDiffWatcherUuidPair& lbi_uuid_pair) {
  const auto& job_name = job_->job_conf().job_name();
  auto* job_helper = job_->mutable_helper();
  auto* job_name2pairs =
      job_helper->mutable_lbi_diff_watcher_info()->mutable_job_name2lbi_and_watcher_uuids();
  LbiAndDiffWatcherUuidPairList* pairs = &(*job_name2pairs)[job_name];
  auto PairFoundCond = [&](const LbiAndDiffWatcherUuidPair& x) {
    return x.lbi() == lbi_uuid_pair.lbi() && x.watcher_uuid() == lbi_uuid_pair.watcher_uuid();
  };
  auto found_iter = std::find_if(pairs->lbi_and_uuid_pair().begin(),
                                 pairs->lbi_and_uuid_pair().end(), PairFoundCond);
  CHECK_OR_RETURN(found_iter == pairs->lbi_and_uuid_pair().end())
      << "diff blob has been watched. (logical_blob_name: "
      << GenLogicalBlobName(lbi_uuid_pair.lbi()) << ", job_name: " << job_name << ")";
  *pairs->mutable_lbi_and_uuid_pair()->Add() = lbi_uuid_pair;
  return Maybe<void>::Ok();
}

=======
>>>>>>> b9f449fa
Maybe<OpAttribute> JobBuildAndInferCtx::AddAndInferLocalOp(const OperatorConf& op_conf) {
  CHECK_OR_RETURN(op_conf.has_scope_symbol_id());
  const auto& scope = Singleton<symbol::Storage<Scope>>::Get()->Get(op_conf.scope_symbol_id());
  const auto* job_desc = JUST(scope.job_desc());
  const auto& parallel_desc = *JUST(scope.GetParallelDesc(op_conf));
  auto op = JUST(ConstructOp(op_conf, parallel_desc.device_type()));
  JUST(CheckAllInputsConvertableToLocalBlob(*op));
  int32_t parallel_num = parallel_desc.parallel_num();
  JUST(CheckAllInputsWithSameParallelNum(*op, parallel_num));
  auto GetSubOpName = [&](int index) { return GetLocalOpName(op_conf.name(), index); };
  OperatorConf sub_op_conf(op_conf);
  int64_t sub_op_list_size = SizeOfSubGlobalOpList(parallel_num);
  auto last_op_attribute = std::make_shared<OpAttribute>();
  FOR_RANGE(int32_t, i, 0, sub_op_list_size) {
    ResetOpConfName(&sub_op_conf, GetSubOpName(i));
    for (const auto& ibn : op->input_bns()) {
      const auto& lbi = *JUST(GetSubLbi(op_conf.scope_symbol_id(), op->BnInOp2Lbi(ibn), i));
      ReplaceInputLbnInOpCustomizedConf(&sub_op_conf, ibn, GenLogicalBlobName(lbi));
    }
    const ParallelConf& parallel_conf = GetLocalOpParallelConf(parallel_desc, i);
    bool is_local_parallel_view = GetIsLocalParallelView();
    last_op_attribute =
        JUST(AddAndInferOp(sub_op_conf, parallel_conf, job_desc, is_local_parallel_view));
  }
  bool is_broadcast = JUST(AllInputsBroadcastParallel(*op));
  for (const auto& obn : op->output_bns()) {
    const auto& lbi = op->BnInOp2Lbi(obn);
    auto* sub_lbis = &local_lbi2sub_lbis_[lbi];
    sub_lbis->resize(sub_op_list_size, op->BnInOp2Lbi(obn));
    FOR_RANGE(int32_t, i, 0, sub_op_list_size) { sub_lbis->at(i).set_op_name(GetSubOpName(i)); }
    CHECK(local_lbi2parallel_desc_.emplace(lbi, parallel_desc).second);
    auto* sbp_parallel = &local_lbi2sbp_parallel_[lbi];
    if (is_broadcast) {
      sbp_parallel->mutable_broadcast_parallel();
    } else {
      sbp_parallel->mutable_split_parallel()->set_axis(0);
    }
  }
  return last_op_attribute;
}

Maybe<const LogicalBlobId*> JobBuildAndInferCtx::GetSubLbi(int64_t scope_symbol_id,
                                                           const LogicalBlobId& lbi,
                                                           int32_t index) {
  auto lbi_vec_iter = local_lbi2sub_lbis_.find(lbi);
  if (lbi_vec_iter == local_lbi2sub_lbis_.end()) {
    const auto& new_lbi = JUST(FindOrCreateLocalLbiFromCompatibleGlobalBlob(scope_symbol_id, lbi));
    lbi_vec_iter = local_lbi2sub_lbis_.find(*new_lbi);
    CHECK(lbi_vec_iter != local_lbi2sub_lbis_.end());
  }
  return &lbi_vec_iter->second.at(index);
}

Maybe<OpAttribute> JobBuildAndInferCtx::AddAndInferGlobalOp(const OperatorConf& op_conf) {
  CHECK_OR_RETURN(op_conf.has_scope_symbol_id());
  const auto& scope = Singleton<symbol::Storage<Scope>>::Get()->Get(op_conf.scope_symbol_id());
  const auto& parallel_desc = *JUST(scope.GetParallelDesc(op_conf));
  const auto* job_desc = JUST(scope.job_desc());
  return AddAndInferOp(op_conf, parallel_desc.parallel_conf(), job_desc, false);
}

// TODO(): add handle error of same interface op blob between jobs
Maybe<OpAttribute> JobBuildAndInferCtx::AddAndInferOp(const OperatorConf& op_conf,
                                                      const ParallelConf& origin_parallel_conf,
                                                      const JobDesc* job_desc,
                                                      bool is_local_parallel_view) {
  CHECK_OR_RETURN(has_job_conf_) << Error::JobConfNotSetError();
  if (!is_job_conf_frozen_) { is_job_conf_frozen_ = true; }
  const std::string& op_name = op_conf.name();
  CHECK_OR_RETURN(op_name2op_.find(op_name) == op_name2op_.end())
      << Error::OpNameExistError() << "op_name: " << op_name
      << " already exist in job: " << job_->job_conf().job_name();
  CHECK_NE_OR_RETURN(op_conf.device_tag(), "invalid_device")
      << Error::OpConfDeviceTagNoSetError() << "op_name: " << op_name << " not set device tag";

  op_name2op_.emplace(op_name, JUST(ConstructOp(op_conf)));
  Operator* op = op_name2op_.at(op_name).get();

  SbpSignature sbp_sig_conf;
  HashMap<std::string, bool> ibn2disable_boxing;
  InitIbn2DisableBoxing(*op, &ibn2disable_boxing);
  auto new_op_conf = JUST(DecodeLbiHintAndReturnNewOpConf(*op, &sbp_sig_conf));
  auto parallel_conf = JUST(InferOpParallelConf(*op, origin_parallel_conf, ibn2disable_boxing));
  ParallelDesc parallel_desc(*parallel_conf);
  JUST(op->FillOpParallelDesc(parallel_desc));
  JUST(AddOpNameParallelConf2Placement(op_name, *parallel_conf));

  auto GetBlobDesc4BnInOp = [&](const std::string& bn) -> BlobDesc* {
    const LogicalBlobId& lbi = op->BnInOp2Lbi(bn);
    if (lbi2logical_blob_desc_.find(lbi) != lbi2logical_blob_desc_.end()) {
      return lbi2logical_blob_desc_.at(lbi).get();
    }
    return nullptr;
  };
  JUST(op->FillLogicalInBlobDesc(GetBlobDesc4BnInOp));
  JUST(op->InferParallelSignatureIf());

  // infer local signature
  JUST(InferLocalSignature(op, is_local_parallel_view, parallel_desc));

  // infer nd_sbp signature
  NdSbpSignature nd_sbp_sig_conf = *JUST(InitConstraitNdSbpSignature(*op, ibn2disable_boxing));
  // Override constrait nd_sbp if sbp hint is given
  if (!sbp_sig_conf.bn_in_op2sbp_parallel().empty()) {
    SbpSignatureToNdSbpSignature(sbp_sig_conf, &nd_sbp_sig_conf);
  }
  AddOpAndUpdateJobParallelViewConf(*new_op_conf, parallel_desc, nd_sbp_sig_conf,
                                    is_local_parallel_view);
  JUST(InferOpOutNdSbp(op, nd_sbp_sig_conf, parallel_desc));

  // infer logical blob desc
  JUST(GenOpProducedEmptyLogicalBlobDesc(op));
  JUST(op->InferLogicalOutBlobDescsIf());
  for (const auto& bn : op->output_bns()) {
    *lbi2logical_blob_desc_.at(op->BnInOp2Lbi(bn)) = *JUST(op->GetLogicalBlobDesc4Obn(bn));
  }
  // Infer ParallelDesc for output blobs.
  auto ParallelDesc4Obn = [&](const std::string& obn) -> ParallelDesc* {
    const auto& lbi = op->BnInOp2Lbi(obn);
    auto iter = lbi2parallel_desc_from_producer_view_.find(lbi);
    if (iter == lbi2parallel_desc_from_producer_view_.end()) {
      iter = lbi2parallel_desc_from_producer_view_.emplace(lbi, parallel_desc).first;
    }
    return &iter->second;
  };
  for (const auto& bn : op->output_bns()) {
    lbi2parallel_desc_from_producer_view_.emplace(op->BnInOp2Lbi(bn),
                                                  *JUST(op->GetParallelDesc4BnInOp(bn)));
  }
  JUST(AddLbiParallelConf2BlobPlacement(op, ParallelDesc4Obn));
  // Check splitability
  JUST(CheckOpBlobSplitability(op, parallel_desc.parallel_num()));

  return op->GetOpAttributeWithoutOpNameAndLbn();
}

bool JobBuildAndInferCtx::HasJobConf() const { return has_job_conf_; }

Maybe<void> JobBuildAndInferCtx::SetTrainConf(const TrainConf& train_conf) {
  *job_->mutable_job_conf()->mutable_train_conf() = train_conf;
  return Maybe<void>::Ok();
}

Maybe<void> JobBuildAndInferCtx::AddLossLogicalBlobName(const std::string& lbn) {
  if (IsLocalBlob(lbn)) { return AddLossLocalBlobName(lbn); }
  return AddLossGlobalBlobName(lbn);
}

Maybe<void> JobBuildAndInferCtx::AddLossGlobalBlobName(const std::string& lbn) {
  JUST(CheckLbnValidAndExist(lbn));
  CHECK_OR_RETURN(job_->job_conf().has_train_conf())
      << Error::UnknownJobBuildAndInferError()
      << "job has no TrainConf when adding loss logical blob name";
  job_->mutable_job_conf()->mutable_train_conf()->add_loss_lbn(lbn);
  return Maybe<void>::Ok();
}

Maybe<void> JobBuildAndInferCtx::MarkVariableGradientBlobNames(
    const HashMap<std::string, std::string>& variable_grad_lbns) {
  CHECK_OR_RETURN(job_->job_conf().has_train_conf())
      << Error::UnknownJobBuildAndInferError()
      << "job has no TrainConf when add variable gradient logical blob name";
  auto* train_conf = job_->mutable_job_conf()->mutable_train_conf();
  for (int i = 0; i < train_conf->optimizer_conf_size(); ++i) {
    auto* optimizer_conf = train_conf->mutable_optimizer_conf(i);
    for (const auto& variable_op_name : optimizer_conf->variable_op_names()) {
      const auto& it = variable_grad_lbns.find(variable_op_name + "/out");
      if (it != variable_grad_lbns.end()) {
        optimizer_conf->add_variable_grad_lbns(it->second);
      } else {
        // add an empty gradient lbn for variable that has no gradient
        optimizer_conf->add_variable_grad_lbns("");
      }
    }
  }
  return Maybe<void>::Ok();
}

Maybe<void> JobBuildAndInferCtx::MarkOutputGradientBlobNames(
    const HashMap<std::string, std::string>& output_gradient_lbns) {
  CHECK_OR_RETURN(job_->job_conf().has_train_conf())
      << Error::UnknownJobBuildAndInferError()
      << "job has no TrainConf when add variable gradient logical blob name";
  auto* train_conf = job_->mutable_job_conf()->mutable_train_conf();
  for (const auto& loss_lbn : train_conf->loss_lbn()) {
    const auto& it = output_gradient_lbns.find(loss_lbn);
    CHECK_OR_RETURN(it != output_gradient_lbns.end())
        << Error::UnknownJobBuildAndInferError() << "gradient is missing for loss " << loss_lbn;
    train_conf->add_loss_grad_lbn(it->second);
  }
  return Maybe<void>::Ok();
}

Maybe<Shape> JobBuildAndInferCtx::GetStaticShape(const std::string& lbn) const {
  JUST(CheckLbnValidAndExist(lbn));
  return lbi2logical_blob_desc_.at(GenLogicalBlobId(lbn))->shape();
}

Maybe<DataType> JobBuildAndInferCtx::GetDataType(const std::string& lbn) const {
  JUST(CheckLbnValidAndExist(lbn));
  return lbi2logical_blob_desc_.at(GenLogicalBlobId(lbn))->data_type();
}

Maybe<bool> JobBuildAndInferCtx::IsDynamic(const std::string& lbn) const {
  JUST(CheckLbnValidAndExist(lbn));
  return lbi2logical_blob_desc_.at(GenLogicalBlobId(lbn))->is_dynamic();
}

Maybe<bool> JobBuildAndInferCtx::IsDisableBoxing(const std::string& lbn) const {
  JUST(CheckLbnValidAndExist(lbn));
  LogicalBlobId lbi(GenLogicalBlobId(lbn));
  const auto& iter = lbi2disable_boxing_.find(lbi);
  CHECK_OR_RETURN(iter != lbi2disable_boxing_.end());
  return iter->second;
}

Maybe<void> JobBuildAndInferCtx::DisableBoxing(const std::string& lbn) {
  JUST(CheckLbnValidAndExist(lbn));
  LogicalBlobId lbi(GenLogicalBlobId(lbn));
  lbi2disable_boxing_[lbi] = true;
  return Maybe<void>::Ok();
}

Maybe<Operator*> JobBuildAndInferCtx::Op4OpName(const std::string& op_name) const {
  const auto& op_iter = op_name2op_.find(op_name);
  CHECK_OR_RETURN(op_iter != op_name2op_.end());
  auto* op = op_iter->second.get();
  CHECK_NOTNULL_OR_RETURN(op);
  return op;
}

Maybe<OptInt64> JobBuildAndInferCtx::GetSplitAxisFromProducerView(const std::string& lbn) const {
  JUST(CheckLbnValidAndExist(lbn));
  OptInt64 ret;
  const auto& nd_sbp = lbi2nd_sbp_from_producer_view_.at(GenLogicalBlobId(lbn));
  CHECK_EQ_OR_RETURN(nd_sbp.sbp_parallel_size(), 1);
  const auto& sbp = nd_sbp.sbp_parallel(0);
  if (sbp.has_split_parallel()) { ret.set_value(sbp.split_parallel().axis()); }
  return ret;
}

Maybe<const ParallelDesc*> JobBuildAndInferCtx::GetParallelDescFromProducerView(
    const std::string& lbn) const {
  JUST(CheckLbnValidAndExist(lbn));
  return &(lbi2parallel_desc_from_producer_view_.at(GenLogicalBlobId(lbn)));
}

Maybe<void> JobBuildAndInferCtx::AddLossLocalBlobName(const std::string& lbn) {
  const auto& local_lbi = JUST(GetLocalLbi(lbn));
  CHECK_OR_RETURN(job_->job_conf().has_train_conf())
      << Error::UnknownJobBuildAndInferError()
      << "job has no TrainConf when adding loss logical blob name";
  for (const auto& lbi : local_lbi2sub_lbis_[*local_lbi]) {
    job_->mutable_job_conf()->mutable_train_conf()->add_loss_lbn(GenLogicalBlobName(lbi));
  }
  return Maybe<void>::Ok();
}

Maybe<LogicalBlobId> JobBuildAndInferCtx::GetLocalLbi(const std::string& lbn_with_hint) const {
  const LogicalBlobId& lbi = GenLogicalBlobId(lbn_with_hint);
  if (local_lbi2sub_lbis_.find(lbi) != local_lbi2sub_lbis_.end()) { return lbi; }
  return Error::CheckFailedError() << lbn_with_hint << " is not a local blob name";
}

Maybe<int> JobBuildAndInferCtx::LocalBlobGetNumSubLbi(const std::string& lbn_with_hint) const {
  const auto& local_lbi = JUST(GetLocalLbi(lbn_with_hint));
  return local_lbi2sub_lbis_.at(*local_lbi).size();  // NOLINT
}

Maybe<const LogicalBlobId*> JobBuildAndInferCtx::LocalBlobGetSubLbi(
    const std::string& lbn_with_hint, int index) const {
  const auto& local_lbi = JUST(GetLocalLbi(lbn_with_hint));
  const auto& vec = local_lbi2sub_lbis_.at(*local_lbi);  // NOLINT
  CHECK_GE_OR_RETURN(index, 0);
  CHECK_LT_OR_RETURN(index, vec.size());
  return &vec.at(index);
}

bool JobBuildAndInferCtx::IsLocalBlob(const std::string& lbn) const {
  bool is_local_blob = TRY(GetLocalLbi(lbn)).IsOk();
  if (is_local_blob) { return is_local_blob; }
  const LogicalBlobId& lbi = GenLogicalBlobId(lbn);
  CHECK(lbi2logical_blob_desc_.find(lbi) != lbi2logical_blob_desc_.end()) << "lbn: " << lbn;
  return false;
}

Maybe<Shape> JobBuildAndInferCtx::LocalBlobGetStaticShape(const std::string& lbn_with_hint) const {
  const auto& lbi = *JUST(LocalBlobGetSubLbi(lbn_with_hint, 0));
  return lbi2logical_blob_desc_.at(lbi)->shape();
}

Maybe<DataType> JobBuildAndInferCtx::LocalBlobGetDataType(const std::string& lbn_with_hint) const {
  const auto& lbi = *JUST(LocalBlobGetSubLbi(lbn_with_hint, 0));
  return lbi2logical_blob_desc_.at(lbi)->data_type();
}

Maybe<bool> JobBuildAndInferCtx::LocalBlobIsDynamic(const std::string& lbn_with_hint) const {
  const auto& lbi = *JUST(LocalBlobGetSubLbi(lbn_with_hint, 0));
  return lbi2logical_blob_desc_.at(lbi)->is_dynamic();
}

Maybe<OptInt64> JobBuildAndInferCtx::LocalBlobGetSplitAxisFromProducerView(
    const std::string& lbn_with_hint) const {
  const auto& lbi = *JUST(LocalBlobGetSubLbi(lbn_with_hint, 0));
  OptInt64 ret;
  const auto& nd_sbp = lbi2nd_sbp_from_producer_view_.at(lbi);
  CHECK_EQ_OR_RETURN(nd_sbp.sbp_parallel_size(), 1);
  const auto& sbp = nd_sbp.sbp_parallel(0);
  if (sbp.has_split_parallel()) { ret.set_value(sbp.split_parallel().axis()); }
  return ret;
}

Maybe<const ParallelDesc*> JobBuildAndInferCtx::LocalBlobGetParallelDescFromProducerView(
    const std::string& lbn_with_hint) const {
  const auto& lbi = JUST(GetLocalLbi(lbn_with_hint));
  return &(local_lbi2parallel_desc_.at(*lbi));  // NOLINT
}

Maybe<void> JobBuildAndInferCtx::CheckJob() const {
  JUST(CheckPlacement());
  JUST(CheckJobConf());
  JUST(CheckOpScope());
  return Maybe<void>::Ok();
}

Maybe<void> JobBuildAndInferCtx::CheckPlacement() const {
  HashSet<std::string> op_names_in_net;
  HashSet<std::string> op_names_in_placement;
  for (const OperatorConf& op_conf : job_->net().op()) {
    CHECK_OR_RETURN(op_names_in_net.insert(op_conf.name()).second)
        << Error::OpNameExistError() << "op_name: " << op_conf.name()
        << " already exist in job: " << job_->job_conf().job_name() << " net";
  }
  for (const PlacementGroup& placement_group : job_->placement().placement_group()) {
    for (const std::string& op_name : placement_group.op_set().op_name()) {
      CHECK_OR_RETURN(op_names_in_placement.insert(op_name).second)
          << Error::OpNameExistError() << "op_name: " << op_name
          << " already exist in job: " << job_->job_conf().job_name() << " placement";
    }
  }
  CHECK_EQ_OR_RETURN(op_names_in_net.size(), op_names_in_placement.size())
      << Error::PlacementError() << "job: " << job_->job_conf().job_name()
      << " op number not equal between net and placement";
  for (const std::string& op_name : op_names_in_net) {
    CHECK_OR_RETURN(op_names_in_placement.find(op_name) != op_names_in_placement.end())
        << Error::PlacementError() << "job: " << job_->job_conf().job_name()
        << " op_name: " << op_name << " defined in net cannot find its placement";
  }
  return Maybe<void>::Ok();
}

Maybe<void> JobBuildAndInferCtx::CheckJobConf() const {
  if (job_->job_conf().job_type_case() == JobConfigProto::JOB_TYPE_NOT_SET) {
    return Error::JobTypeNotSetError() << "job_type not set, please set predict_conf or train_conf";
  }
  return Maybe<void>::Ok();
}

Maybe<void> JobBuildAndInferCtx::CheckOpScope() const {
  for (const OperatorConf& op_conf : job_->net().op()) {
    if (!op_conf.has_scope_symbol_id()) {
      // NOTE(chengcheng): LOG(WARNING) instead of CHECK_OR_RETURN() for transition
      LOG(WARNING) << " ERROR! op_name: " << op_conf.name()
                   << " has NOT set scope(scope_symbol_id) in job: " << job_->job_conf().job_name()
                   << " net. \n op_conf = " << op_conf.DebugString();
    }
  }
  return Maybe<void>::Ok();
}

Maybe<void> JobBuildAndInferCtx::CheckLbnValidAndExist(const std::string& lbn) const {
  CHECK_OR_RETURN(lbn.find('/') != std::string::npos)
      << Error::LogicalBlobNameInvalidError() << "lbn:" << lbn;
  LogicalBlobId lbi = GenLogicalBlobId(lbn);

#define CHECK_HAS_LBI_KEY(info_src)                     \
  CHECK_OR_RETURN(info_src.find(lbi) != info_src.end()) \
      << Error::LogicalBlobNameNotExistError() << "lbn:" << lbn;

  CHECK_HAS_LBI_KEY(lbi2logical_blob_desc_);
  CHECK_HAS_LBI_KEY(lbi2nd_sbp_from_producer_view_);
  CHECK_HAS_LBI_KEY(lbi2parallel_desc_from_producer_view_);
#undef CHECK_HAS_LBI_KEY

  return Maybe<void>::Ok();
}

const Job& JobBuildAndInferCtx::job() const { return *job_; }

std::string LazyJobBuildAndInferCtx::GetLocalOpName(const std::string& op_name,
                                                    int64_t parallel_id) const {
  return op_name + "_" + std::to_string(parallel_id);
}

ParallelConf LazyJobBuildAndInferCtx::GetLocalOpParallelConf(const ParallelDesc& parallel_desc,
                                                             int64_t parallel_id) const {
  return parallel_desc.GetParallelIdOnlyParallelConf(parallel_id);
}

Maybe<LogicalBlobId> LazyJobBuildAndInferCtx::FindOrCreateLocalLbiFromCompatibleGlobalBlob(
    int64_t scope_symbol_id, const LogicalBlobId& lbi) {
  const std::string& lbn = GenLogicalBlobName(lbi);
  const auto& sbn_it = mut_global_lbi2local_lbi()->find(lbi);
  if (sbn_it != mut_global_lbi2local_lbi()->end()) { return sbn_it->second; }
  const SbpParallel& sbp = *JUST(SbpParallel4Lbi(lbi));
  const ParallelDesc& parallel_desc = *JUST(ParallelDesc4Lbi(lbi));
  LogicalBlobId local_lbi;
  local_lbi.set_op_name(kAutoLocalBlobNamePrefix + NewUniqueId());
  local_lbi.set_blob_name("out");
  (*mut_global_lbi2local_lbi())[lbi] = local_lbi;
  auto* lbi_vec = &(*mut_local_lbi2sub_lbis())[local_lbi];
  lbi_vec->reserve(parallel_desc.parallel_num());
  auto PushBackSubLbi = [&](const std::string& op_name, const std::string& blob_name) {
    LogicalBlobId sub_lbi;
    sub_lbi.set_op_name(op_name);
    sub_lbi.set_blob_name(blob_name);
    lbi_vec->emplace_back(sub_lbi);
  };
  OperatorConf op_conf;
  op_conf.set_scope_symbol_id(scope_symbol_id);
  op_conf.set_device_tag(*JUST(DeviceTag4DeviceType(parallel_desc.device_type())));
  if (sbp.has_broadcast_parallel()) {
    op_conf.set_name(kAutoLocalBlobNamePrefix + "-DistributeClone-" + NewUniqueId());
    auto* distribute_clone = op_conf.mutable_distribute_clone_conf();
    distribute_clone->set_in(lbn);
    FOR_RANGE(int32_t, i, 0, parallel_desc.parallel_num()) {
      const std::string& blob_name = "out_" + std::to_string(i);
      distribute_clone->add_out(blob_name);
      distribute_clone->set_is_variable_ref(IsVariableLbi(lbi));
      PushBackSubLbi(op_conf.name(), blob_name);
    }
  } else if (sbp.has_split_parallel()) {
    CHECK_EQ_OR_RETURN(sbp.split_parallel().axis(), 0)
        << "only `S(0)' global blob is compatible to local blob";
    op_conf.set_name(kAutoLocalBlobNamePrefix + "-DistributeSplit-" + NewUniqueId());
    auto* distribute_split = op_conf.mutable_distribute_split_conf();
    distribute_split->set_in(lbn);
    distribute_split->set_axis(0);
    distribute_split->set_is_variable_ref(IsVariableLbi(lbi));
    FOR_RANGE(int32_t, i, 0, parallel_desc.parallel_num()) {
      const std::string& blob_name = "out_" + std::to_string(i);
      distribute_split->add_out(blob_name);
      PushBackSubLbi(op_conf.name(), blob_name);
    }
  } else {
    OF_UNIMPLEMENTED() << "`P' global blob is not compatible to local blob";
  }
  {
    const auto& producer_op_conf = JUST(Op4OpName(lbi.op_name()))->op_conf();
    CHECK_OR_RETURN(producer_op_conf.has_scope_symbol_id());
    const auto& scope = Singleton<symbol::Storage<Scope>>::Get()->Get(scope_symbol_id);
    const auto* job_desc = JUST(scope.job_desc());
    JUST(AddAndInferOp(op_conf, parallel_desc.parallel_conf(), job_desc, false));
  }
  return local_lbi;
}

Maybe<void> LazyJobBuildAndInferCtx::Complete() {
  CHECK_GT_OR_RETURN(job().net().op_size(), 0)
      << " Sorry, nn.Graph need at least 1 op in net, but get 0 now.";
  CHECK_NOTNULL(Singleton<JobDesc>::Get());
  Singleton<JobDesc>::Delete();
  auto scope = std::make_unique<GlobalJobDescScope>(mut_job()->job_conf(), job_id());
  JobPassCtx job_pass_ctx(GlobalJobDesc());
  const auto job_name = job().job_conf().job_name();
  auto LogJob = [&](const std::string& name_suffix) -> void {
    std::string full_log_name =
        job_name + "-job_id_" + std::to_string(job_id()) + "-" + name_suffix;
    TeePersistentLogStream::Create(full_log_name)->Write(job());
    Singleton<OpGraph>::New(job());
    Singleton<OpGraph>::Get()->ToDotWithFilePath(full_log_name + ".dot");
    Singleton<OpGraph>::Delete();
  };
  std::string debug_pass_name = GetStringFromEnv("ONEFLOW_DEBUG_PASS", "");
  auto NeedLogJob = [&](const std::string& pass_name) -> bool {
    if ("ALL" == debug_pass_name) {
      return true;
    } else if (pass_name == debug_pass_name) {
      return true;
    } else {
      return false;
    }
  };
  int32_t pass_cnt = 0;
  const int64_t prev_v = FLAGS_v;
  auto DoPass = [&](const std::string& pass_name, int32_t cnt = 0) -> Maybe<void> {
    VLOG(1) << job_name << " start compiling with pass"
            << " pass_cnt_" + std::to_string(pass_cnt) + "-" + pass_name
            << (cnt > 0 ? std::to_string(cnt) : "");
    if (unlikely(NeedLogJob(pass_name))) {
      std::string cnt_str = cnt > 0 ? std::to_string(cnt) : "";
      LogJob("pass_cnt_" + std::to_string(pass_cnt) + "-" + pass_name + cnt_str + "-before");
      FLAGS_v = 3;
    }
    JUST(JobPass4Name(pass_name)(mut_job(), &job_pass_ctx));
    if (unlikely(NeedLogJob(pass_name))) {
      FLAGS_v = prev_v;
      std::string cnt_str = cnt > 0 ? std::to_string(cnt) : "";
      LogJob("pass_cnt_" + std::to_string(pass_cnt) + "-" + pass_name + cnt_str + "-after");
    }
    VLOG(1) << job_name << " finish compiling with pass"
            << " pass_cnt_" + std::to_string(pass_cnt) + "-" + pass_name
            << (cnt > 0 ? std::to_string(cnt) : "");
    ++pass_cnt;
    return Maybe<void>::Ok();
  };

  if (Singleton<ResourceDesc, ForSession>::Get()->enable_debug_mode()
      || Singleton<ResourceDesc, ForSession>::Get()->enable_dry_run()) {
    TeePersistentLogStream::Create(StrCat("forward_graph", job_id()))->Write(job());
    Singleton<OpGraph>::New(job());
    Singleton<OpGraph>::Get()->ToDotWithFilePath("forward_dlnet_" + std::to_string(job_id())
                                                 + "_op_graph.dot");
    Singleton<OpGraph>::Delete();
  }

  if (GlobalJobDesc().Bool("__is_user_function__")) {
<<<<<<< HEAD
    // insert pinned identity to prevent the loss, loss initial gradient and
    // variable gradient from being eliminated by IRRoundTripBeforeAD pass
    JUST(DoPass("InsertPinnedIdentityOpPass"));
    // prune the dangling constant which are the 0 gradients initialized by
    // the autograd engine for those tensors that have no gradients
    JUST(DoPass("PruneDanglingConstantPass"));
=======
    JUST(DoPass("ModelUpdateConfCompatiblePass"));
>>>>>>> b9f449fa
    JUST(DoPass("NormalizationExponentialAverageAutoTickPass"));
#ifdef WITH_CUDA
    JUST(DoPass("AutoMixedPrecision"));
#endif
    JUST(DoPass("PruneAmpWhiteIdentityOpPass"));
    JUST(DoPass("OptimizerPlacementOptimizationPass"));
    // run FuseAddToOutputPass before IRRoundTripBeforeAD since add_2 maybe
    // fused as add_n in IRRoundTripBeforeAD pass
    JUST(DoPass("FuseAddToOutputPass"));
#ifdef WITH_MLIR
    JUST(DoPass("IRRoundTripBeforeAD"));
#endif  // WITH_MLIR
    // run DynamicLossScaleSchedulePass, AutoTrainStep and AutoLearningRate
    // after IRRoundTripBeforeAD since IRRoundTripBeforeAD will do DCE
    // optimization which could eliminate the nodes inserted by them
    JUST(DoPass("DynamicLossScaleSchedulePass"));
    JUST(DoPass("AutoTrainStep"));
    JUST(DoPass("AutoLearningRate"));
    JUST(DoPass("QuantAwareTraining"));
    JUST(DoPass("GenerateOptimizerOpConfs"));
    // pinned identity can be pruned since GenerateOptimizerOpConfs pass has
    // already construct a complete computational graph
    JUST(DoPass("PrunePinnedIdentityOpPass"));
    JUST(DoPass("ReplaceEmbeddingOps"));
    JUST(DoPass("FuseEmbeddingShuffleInteractionPass"));
    JUST(DoPass("FuseBCEReduceMeanFwBwPass"));
    JUST(DoPass("AddSspVariableProxy"));
    JUST(DoPass("CheckpointingPass"));
    JUST(DoPass("CudnnFusedNormalizationAddReluPass"));
    JUST(DoPass("PruneCastToStaticShapeOpsPass"));
#ifdef WITH_MLIR
    JUST(DoPass("IRRoundTrip"));
#endif  // WITH_MLIR
    // run this pass again to fuse ops created in the first run.
    // TODO(guoran): loop multiple times inside the pass
    JUST(DoPass("FuseAddToOutputPass", 1));
    JUST(DoPass("FuseConsecutiveAddPass"));
    JUST(DoPass("IndexedSlicesOptimizerRewritePass"));
    JUST(DoPass("SplitSparseSoftmaxCrossEntropyOpPass"));
    JUST(DoPass("DoParallelCastBeforeWideningTypeCast"));
    JUST(DoPass("FuseCastScalePass"));
    JUST(DoPass("PruneParallelCastOpsPass"));
    JUST(DoPass("FuseUpdateOpsPass"));
    JUST(DoPass("FuseModelUpdateCastOpsPass"));
    JUST(DoPass("MultiTensorModelUpdatePass"));
    JUST(DoPass("FixPipelineStageIdPass"));
    JUST(DoPass("PipelineBufferPass"));
    JUST(DoPass("DumpVariableInfoPass"));
  }
  JUST(DoPass("DumpBlobParallelConfPass"));
  JUST(CheckJob());
  return Maybe<void>::Ok();
}

<<<<<<< HEAD
=======
Maybe<void> JobBuildAndInferCtx::InferBlobBackwardSignature(Operator* op) {
  std::function<bool(const LogicalBlobId&)> IsLbiBackwardUsed;
  JUST(InferBlobBackwardSignature(*op, &IsLbiBackwardUsed));
  auto* map = op->mut_blob_backward_used_signature()->mutable_bn_in_op2blob_backward_used();
  const auto& SetIsBlobBackwardUsed = [&](const std::string& bn_in_op) {
    (*map)[bn_in_op] = IsLbiBackwardUsed(op->BnInOp2Lbi(bn_in_op));
  };
  for (const auto& ibn : op->input_bns()) { SetIsBlobBackwardUsed(ibn); }
  for (const auto& obn : op->output_bns()) { SetIsBlobBackwardUsed(obn); }
  return Maybe<void>::Ok();
}

Maybe<void> JobBuildAndInferCtx::InferBlobBackwardSignature(
    const Operator& op, std::function<bool(const LogicalBlobId&)>* IsLbiBackwardUsed) {
  const bool is_train = job().job_conf().has_train_conf();
  if (!is_train) {
    *IsLbiBackwardUsed = [](const LogicalBlobId&) { return false; };
    return Maybe<void>::Ok();
  }
  const auto& Op4Name = [&](const std::string& op_name) { return CHECK_JUST(Op4OpName(op_name)); };
  UpdateOpName2AncestorsNeedNoGrad(op, Op4Name, is_train, &op_name2ancestors_need_no_grad_);
  // always return true if output_size > 1
  if (op.output_bns().size() > 1) {
    *IsLbiBackwardUsed = [](const LogicalBlobId&) { return true; };
    return Maybe<void>::Ok();
  }
  std::vector<OperatorConf> bw_op_confs;
  LogicalBlobId fake_diff_lbi;
  fake_diff_lbi.set_op_name("fake_op_name");
  fake_diff_lbi.set_blob_name("fake_blob_name");
  HashMap<std::string, LogicalBlobId> in_diff2lbi;
  const auto& DiffLbi4BnInOp = [&](const std::string& bn) -> LogicalBlobId* {
    const auto& input_bns = op.input_bns();
    const auto& output_bns = op.output_bns();
    if (std::find(input_bns.begin(), input_bns.end(), bn) != input_bns.end()) {
      const auto& lbi = op.BnInOp2Lbi(bn);
      if (op_name2ancestors_need_no_grad_.at(lbi.op_name())) { return nullptr; }
      if (op.InputBlobModifier4Ibn(bn).requires_grad() == false) { return nullptr; }
      return &in_diff2lbi[bn];
    } else if (std::find(output_bns.begin(), output_bns.end(), bn) != output_bns.end()) {
      return &fake_diff_lbi;
    } else {
      LOG(FATAL) << "diff lbi for bn in op not found, bn: " << op.op_name() << "/" << bn;
    }
    return nullptr;
  };
  const auto& FwLogicalBlobDescPtr4Lbi = [&](const LogicalBlobId& lbi) -> const BlobDesc* {
    const auto& iter = lbi2logical_blob_desc_.find(lbi);
    if (iter != lbi2logical_blob_desc_.end()) { return iter->second.get(); }
    return nullptr;
  };
  const auto& LogicalBlobDesc4BnInOp = [&](const std::string& bn) -> const BlobDesc& {
    const LogicalBlobId& lbi = op.BnInOp2Lbi(bn);
    const auto* logical_blob_desc = FwLogicalBlobDescPtr4Lbi(lbi);
    CHECK_NOTNULL(logical_blob_desc);
    return *logical_blob_desc;
  };
  const auto& maybe_ok =
      TRY(GenerateBackwardOpConfIf(op, &bw_op_confs, DiffLbi4BnInOp, LogicalBlobDesc4BnInOp));
  CHECK_OR_RETURN(maybe_ok.IsOk() || maybe_ok.error()->has_gradient_function_not_found_error())
      << GetFormatedSerializedError(::oneflow::private_details::JustGetError(maybe_ok));
  // find backward used logical blob ids
  auto backward_used_lbis = std::make_shared<HashSet<LogicalBlobId>>();
  for (const auto& bw_op_conf : bw_op_confs) {
    const auto& bw_op = JUST(ConstructOp(bw_op_conf, op.device_type()));
    for (const auto& ibn : bw_op->input_bns()) {
      const auto& lbi = bw_op->BnInOp2Lbi(ibn);
      if (FwLogicalBlobDescPtr4Lbi(lbi) != nullptr) { backward_used_lbis->insert(lbi); }
    }
  }
  *IsLbiBackwardUsed = [backward_used_lbis](const LogicalBlobId& lbi) {
    return backward_used_lbis->find(lbi) != backward_used_lbis->end();
  };
  return Maybe<void>::Ok();
}

>>>>>>> b9f449fa
namespace {

std::string OpConf2ClassName(const OperatorConf& op_conf) {
  if (op_conf.has_user_conf()) {
    return op_conf.user_conf().op_type_name();
  } else if (op_conf.has_variable_conf()) {
    return "variable";
  } else if (op_conf.has_input_conf() && op_conf.has_return_conf()) {
    return "input";
  } else if (op_conf.has_output_conf() && op_conf.has_return_conf()) {
    return "output";
  } else {
    return "system_op";
  }
}

void FormateUserConf(nlohmann::json& json_conf) {
  nlohmann::json user_conf = json_conf["user_conf"];
  if (user_conf.is_null()) {
    json_conf.erase(json_conf.find("user_conf"));
    return;
  }
  std::string nomarl_array[] = {"at_int32",  "at_int64", "at_bool",   "at_float",    "at_double",
                                "at_string", "at_shape", "at_stride", "at_data_type"};
  std::string list_array[] = {"at_list_int32",     "at_list_int64", "at_list_float",
                              "at_list_data_type", "at_list_shape", "at_list_stride",
                              "at_list_string"};
  nlohmann::json attr_json = user_conf["attr"];
  for (int32_t i = 0; i < attr_json.size(); i++) {
    std::string key = attr_json[i]["key"];
    nlohmann::json value_json = attr_json[i]["value"];
    bool is_found_normal = false;
    for (int32_t j = 0; j < nomarl_array->length(); j++) {
      std::string value_key = nomarl_array[j];
      if (value_json.contains(value_key)) {
        is_found_normal = true;
        if ("at_shape" == value_key || "at_stride" == value_key) {
          json_conf[key] = value_json[value_key]["dim"];
        } else {
          json_conf[key] = value_json[value_key];
        }
        break;
      }
    }
    if (is_found_normal) { continue; }
    for (int32_t j = 0; j < list_array->length(); j++) {
      std::string value_key = list_array[j];
      if (value_json.contains(value_key)) {
        if (value_json[value_key].contains("val")) {
          json_conf[key] = value_json[value_key]["val"];
          break;
        } else if (value_json[value_key].contains("dim")) {
          json_conf[key] = value_json[value_key]["dim"];
          break;
        }
      }
    }
  }
  json_conf.erase(json_conf.find("user_conf"));
}

void FormateVariableConf(nlohmann::json& json_conf) {
  nlohmann::json variable_conf = json_conf["variable_conf"];
  if (variable_conf == nullptr) {
    json_conf.erase(json_conf.find("variable_conf"));
    return;
  }
  for (nlohmann::json::iterator it = variable_conf.begin(); it != variable_conf.end(); ++it) {
    std::string key = it.key();
    if ("shape" == key) {
      json_conf[key] = it.value()["dim"];
    } else {
      json_conf[key] = it.value();
    }
  }
  json_conf.erase(json_conf.find("variable_conf"));
}

}  // namespace

std::string oneflow::JobBuildAndInferCtx::GetJobStructureGraphJson(
    const std::string& job_name) const {
  HashSet<std::string> inputs_op_names;
  HashSet<std::string> outputs_op_names;
  std::vector<nlohmann::json> layers_vec;
  layers_vec.reserve(op_name2op_.size());
  for (const auto& pair : op_name2op_) {
    nlohmann::json json_layers_pair;

    const Operator* op = pair.second.get();
    const std::string& op_name = pair.first;
    HashSet<std::string> inbound_nodes;
    for (const auto& ibn : op->input_bns()) {
      const LogicalBlobId& lbi = op->BnInOp2Lbi(ibn);
      if (op_name2op_.find(lbi.op_name()) != op_name2op_.end()) {
        inbound_nodes.insert(lbi.op_name());
      }
    }

    if (op->op_conf().has_input_conf() && op->op_conf().has_return_conf()) {
      inputs_op_names.insert(op_name);
    }
    if (op->op_conf().has_output_conf() && op->op_conf().has_return_conf()) {
      outputs_op_names.insert(op_name);
    }
    json_layers_pair["name"] = op_name;

    std::string class_name = OpConf2ClassName(op->op_conf());
    json_layers_pair["class_name"] = class_name;

    nlohmann::json json_conf;
    summary::ConvertProtobufMsg2Json(json_conf, op->op_conf());
    FormateUserConf(json_conf);
    FormateVariableConf(json_conf);
    json_layers_pair["config"] = json_conf;

    std::vector<std::string> inbound_nodes_vec;
    inbound_nodes_vec.reserve(inbound_nodes.size());
    for (const auto& in_node_name : inbound_nodes) { inbound_nodes_vec.emplace_back(in_node_name); }
    json_layers_pair["inbound_nodes"] = inbound_nodes_vec;

    layers_vec.emplace_back(json_layers_pair);
  }

  nlohmann::json json_pair;
  json_pair["name"] = job_name;
  json_pair["layers"] = layers_vec;
  json_pair["input_layers"] = inputs_op_names;
  json_pair["output_layers"] = outputs_op_names;

  return json_pair.dump();
}

Maybe<void> JobBuildAndInferCtx::Rebuild() {
  // clear old state
  lbi2logical_blob_desc_.clear();
  lbi2nd_sbp_from_producer_view_.clear();
  lbi2parallel_desc_from_producer_view_.clear();
  lbi2disable_boxing_.clear();
  op_name2op_.clear();
  parallel_desc2placement_group_.clear();
  parallel_desc2blob_placement_group_.clear();
  global_lbi2local_lbi_.clear();
  local_lbi2sub_lbis_.clear();
  local_lbi2parallel_desc_.clear();
  local_lbi2sbp_parallel_.clear();
  op_name2ancestors_need_no_grad_.clear();
  // record op mirror view
  HashMap<std::string, bool> op_name2is_local;
  CHECK_OR_RETURN(job_->has_job_parallel_view_conf());
  for (const auto& op_conf : job_->net().op()) {
    const auto& op_name = op_conf.name();
    CHECK_OR_RETURN(op_name2is_local.find(op_name) == op_name2is_local.end());  // NOLINT
    op_name2is_local[op_name] = false;
    const auto& op_name2is_local_parallel_view =
        job_->job_parallel_view_conf().op_name2is_local_parallel_view();
    if (op_name2is_local_parallel_view.find(op_name) != op_name2is_local_parallel_view.end()) {
      if (op_name2is_local_parallel_view.at(op_name)) { op_name2is_local[op_name] = true; }
    }
  }
  // build op graph
  OpGraph op_graph;
  if (Singleton<JobDesc>::Get()) {
    JUST(op_graph.Init(*job_));
  } else {
    auto scope = std::make_unique<GlobalJobDescScope>(job_->job_conf(), job_id());
    JUST(op_graph.Init(*job_));
  }
  // clear old job except job_conf
  job_->mutable_net()->Clear();
  job_->mutable_placement()->Clear();
  job_->mutable_job_parallel_view_conf()->Clear();
  job_->mutable_helper()->Clear();
  // topo traverse op_graph to AddAndInferOp
  op_graph.TopoForEachNode([&](OpNode* node) -> void {
    const auto& op_conf = node->op().op_conf();
    CHECK(op_name2is_local.find(op_conf.name()) != op_name2is_local.end());
    bool is_local = op_name2is_local.at(op_conf.name());
    if (is_local) {
      CHECK_JUST(AddAndInferLocalOp(op_conf));
    } else {
      CHECK_JUST(AddAndInferGlobalOp(op_conf));
    }
  });
  // updata job_helper
  op_graph.DumpLogicalBlobDesc(job_);
  op_graph.DumpNdSbpSignature(job_);
  return Maybe<void>::Ok();
}

Maybe<std::string> JobBuildAndInferCtx::GetOpBlobLbn(const std::string& op_name,
                                                     const std::string& bn_in_op) const {
  const auto& lbi = JUST(Op4OpName(op_name))->BnInOp2Lbi(bn_in_op);
  return GenLogicalBlobName(lbi);
}

Maybe<std::string> JobBuildAndInferCtx::NewUniqueOpNameByFunctionalOpConf(
    const OperatorConf& op_conf) {
  // NOTE(chengcheng): arg op_conf has a default global op_name because it is created by
  //  static functional op expr, so we need reset a unique op name for each functional op.
  //  This op_conf can NOT be a input/output/variable op which has set correct name in nn.Graph.
  //  But free eager tensor is treated as a special variable which needs to create name here.
  CHECK_OR_RETURN(!(op_conf.has_input_conf() || op_conf.has_output_conf()));

  const auto& scope = JUST(GetCurrentScope());

  std::string op_name_prefix;
  for (const std::string& prefix : scope->scope_proto().scope_op_name_prefixes()) {
    op_name_prefix += (prefix + "-");
  }
  std::string op_type_name;
  if (op_conf.has_user_conf()) {
    op_type_name = op_conf.user_conf().op_type_name();
  } else if (op_conf.has_variable_conf()) {
    // NOTE(chengcheng): To support Free Eager Tensor caught by nn.Graph
    op_type_name = "FreeEagerTensor";
  } else {
    op_type_name = "SystemOp";
  }
  std::string op_name = op_name_prefix + op_type_name + "-" + std::to_string(unique_op_name_index_);
  ++unique_op_name_index_;

  return op_name;
}

}  // namespace oneflow<|MERGE_RESOLUTION|>--- conflicted
+++ resolved
@@ -448,28 +448,6 @@
   return Maybe<void>::Ok();
 }
 
-<<<<<<< HEAD
-Maybe<void> JobBuildAndInferCtx::AddLbiAndDiffWatcherUuidPair(
-    const LbiAndDiffWatcherUuidPair& lbi_uuid_pair) {
-  const auto& job_name = job_->job_conf().job_name();
-  auto* job_helper = job_->mutable_helper();
-  auto* job_name2pairs =
-      job_helper->mutable_lbi_diff_watcher_info()->mutable_job_name2lbi_and_watcher_uuids();
-  LbiAndDiffWatcherUuidPairList* pairs = &(*job_name2pairs)[job_name];
-  auto PairFoundCond = [&](const LbiAndDiffWatcherUuidPair& x) {
-    return x.lbi() == lbi_uuid_pair.lbi() && x.watcher_uuid() == lbi_uuid_pair.watcher_uuid();
-  };
-  auto found_iter = std::find_if(pairs->lbi_and_uuid_pair().begin(),
-                                 pairs->lbi_and_uuid_pair().end(), PairFoundCond);
-  CHECK_OR_RETURN(found_iter == pairs->lbi_and_uuid_pair().end())
-      << "diff blob has been watched. (logical_blob_name: "
-      << GenLogicalBlobName(lbi_uuid_pair.lbi()) << ", job_name: " << job_name << ")";
-  *pairs->mutable_lbi_and_uuid_pair()->Add() = lbi_uuid_pair;
-  return Maybe<void>::Ok();
-}
-
-=======
->>>>>>> b9f449fa
 Maybe<OpAttribute> JobBuildAndInferCtx::AddAndInferLocalOp(const OperatorConf& op_conf) {
   CHECK_OR_RETURN(op_conf.has_scope_symbol_id());
   const auto& scope = Singleton<symbol::Storage<Scope>>::Get()->Get(op_conf.scope_symbol_id());
@@ -987,16 +965,12 @@
   }
 
   if (GlobalJobDesc().Bool("__is_user_function__")) {
-<<<<<<< HEAD
     // insert pinned identity to prevent the loss, loss initial gradient and
     // variable gradient from being eliminated by IRRoundTripBeforeAD pass
     JUST(DoPass("InsertPinnedIdentityOpPass"));
     // prune the dangling constant which are the 0 gradients initialized by
     // the autograd engine for those tensors that have no gradients
     JUST(DoPass("PruneDanglingConstantPass"));
-=======
-    JUST(DoPass("ModelUpdateConfCompatiblePass"));
->>>>>>> b9f449fa
     JUST(DoPass("NormalizationExponentialAverageAutoTickPass"));
 #ifdef WITH_CUDA
     JUST(DoPass("AutoMixedPrecision"));
@@ -1051,85 +1025,6 @@
   return Maybe<void>::Ok();
 }
 
-<<<<<<< HEAD
-=======
-Maybe<void> JobBuildAndInferCtx::InferBlobBackwardSignature(Operator* op) {
-  std::function<bool(const LogicalBlobId&)> IsLbiBackwardUsed;
-  JUST(InferBlobBackwardSignature(*op, &IsLbiBackwardUsed));
-  auto* map = op->mut_blob_backward_used_signature()->mutable_bn_in_op2blob_backward_used();
-  const auto& SetIsBlobBackwardUsed = [&](const std::string& bn_in_op) {
-    (*map)[bn_in_op] = IsLbiBackwardUsed(op->BnInOp2Lbi(bn_in_op));
-  };
-  for (const auto& ibn : op->input_bns()) { SetIsBlobBackwardUsed(ibn); }
-  for (const auto& obn : op->output_bns()) { SetIsBlobBackwardUsed(obn); }
-  return Maybe<void>::Ok();
-}
-
-Maybe<void> JobBuildAndInferCtx::InferBlobBackwardSignature(
-    const Operator& op, std::function<bool(const LogicalBlobId&)>* IsLbiBackwardUsed) {
-  const bool is_train = job().job_conf().has_train_conf();
-  if (!is_train) {
-    *IsLbiBackwardUsed = [](const LogicalBlobId&) { return false; };
-    return Maybe<void>::Ok();
-  }
-  const auto& Op4Name = [&](const std::string& op_name) { return CHECK_JUST(Op4OpName(op_name)); };
-  UpdateOpName2AncestorsNeedNoGrad(op, Op4Name, is_train, &op_name2ancestors_need_no_grad_);
-  // always return true if output_size > 1
-  if (op.output_bns().size() > 1) {
-    *IsLbiBackwardUsed = [](const LogicalBlobId&) { return true; };
-    return Maybe<void>::Ok();
-  }
-  std::vector<OperatorConf> bw_op_confs;
-  LogicalBlobId fake_diff_lbi;
-  fake_diff_lbi.set_op_name("fake_op_name");
-  fake_diff_lbi.set_blob_name("fake_blob_name");
-  HashMap<std::string, LogicalBlobId> in_diff2lbi;
-  const auto& DiffLbi4BnInOp = [&](const std::string& bn) -> LogicalBlobId* {
-    const auto& input_bns = op.input_bns();
-    const auto& output_bns = op.output_bns();
-    if (std::find(input_bns.begin(), input_bns.end(), bn) != input_bns.end()) {
-      const auto& lbi = op.BnInOp2Lbi(bn);
-      if (op_name2ancestors_need_no_grad_.at(lbi.op_name())) { return nullptr; }
-      if (op.InputBlobModifier4Ibn(bn).requires_grad() == false) { return nullptr; }
-      return &in_diff2lbi[bn];
-    } else if (std::find(output_bns.begin(), output_bns.end(), bn) != output_bns.end()) {
-      return &fake_diff_lbi;
-    } else {
-      LOG(FATAL) << "diff lbi for bn in op not found, bn: " << op.op_name() << "/" << bn;
-    }
-    return nullptr;
-  };
-  const auto& FwLogicalBlobDescPtr4Lbi = [&](const LogicalBlobId& lbi) -> const BlobDesc* {
-    const auto& iter = lbi2logical_blob_desc_.find(lbi);
-    if (iter != lbi2logical_blob_desc_.end()) { return iter->second.get(); }
-    return nullptr;
-  };
-  const auto& LogicalBlobDesc4BnInOp = [&](const std::string& bn) -> const BlobDesc& {
-    const LogicalBlobId& lbi = op.BnInOp2Lbi(bn);
-    const auto* logical_blob_desc = FwLogicalBlobDescPtr4Lbi(lbi);
-    CHECK_NOTNULL(logical_blob_desc);
-    return *logical_blob_desc;
-  };
-  const auto& maybe_ok =
-      TRY(GenerateBackwardOpConfIf(op, &bw_op_confs, DiffLbi4BnInOp, LogicalBlobDesc4BnInOp));
-  CHECK_OR_RETURN(maybe_ok.IsOk() || maybe_ok.error()->has_gradient_function_not_found_error())
-      << GetFormatedSerializedError(::oneflow::private_details::JustGetError(maybe_ok));
-  // find backward used logical blob ids
-  auto backward_used_lbis = std::make_shared<HashSet<LogicalBlobId>>();
-  for (const auto& bw_op_conf : bw_op_confs) {
-    const auto& bw_op = JUST(ConstructOp(bw_op_conf, op.device_type()));
-    for (const auto& ibn : bw_op->input_bns()) {
-      const auto& lbi = bw_op->BnInOp2Lbi(ibn);
-      if (FwLogicalBlobDescPtr4Lbi(lbi) != nullptr) { backward_used_lbis->insert(lbi); }
-    }
-  }
-  *IsLbiBackwardUsed = [backward_used_lbis](const LogicalBlobId& lbi) {
-    return backward_used_lbis->find(lbi) != backward_used_lbis->end();
-  };
-  return Maybe<void>::Ok();
-}
-
->>>>>>> b9f449fa
 namespace {
 
 std::string OpConf2ClassName(const OperatorConf& op_conf) {
