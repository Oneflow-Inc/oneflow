/*
Copyright 2020 The OneFlow Authors. All rights reserved.

Licensed under the Apache License, Version 2.0 (the "License");
you may not use this file except in compliance with the License.
You may obtain a copy of the License at

    http://www.apache.org/licenses/LICENSE-2.0

Unless required by applicable law or agreed to in writing, software
distributed under the License is distributed on an "AS IS" BASIS,
WITHOUT WARRANTIES OR CONDITIONS OF ANY KIND, either express or implied.
See the License for the specific language governing permissions and
limitations under the License.
*/
#include "oneflow/core/job/sbp_parallel.h"
#include "oneflow/core/auto_parallel/sbp_node.h"
#include "oneflow/core/auto_parallel/sbp_util.h"
#include "oneflow/core/common/protobuf.h"
#include "oneflow/core/framework/nd_sbp.h"

namespace oneflow {

bool operator==(const SbpParallel& lhs, const SbpParallel& rhs) {
  if (lhs.parallel_type_case() != rhs.parallel_type_case()) { return false; }
  if (lhs.has_split_parallel()) {
    return lhs.split_parallel().axis() == rhs.split_parallel().axis();
  } else if (lhs.has_broadcast_parallel()) {
    return true;
  } else if (lhs.has_partial_sum_parallel()) {
    return true;
  } else {
    UNIMPLEMENTED();
  }
}

bool operator==(const NdSbp& lhs, const NdSbp& rhs) {
  if (lhs.sbp_parallel_size() != rhs.sbp_parallel_size()) { return false; }
  for (int i = 0; i < lhs.sbp_parallel_size(); ++i) {
    if (lhs.sbp_parallel(i) != rhs.sbp_parallel(i)) { return false; }
  }
  return true;
  ;
}

bool operator==(const SbpSignature& lhs, const SbpSignature& rhs) {
  if (lhs.bn_in_op2sbp_parallel_size() != rhs.bn_in_op2sbp_parallel_size()) { return false; }
  const auto& lhs_map = lhs.bn_in_op2sbp_parallel();
  const auto& rhs_map = rhs.bn_in_op2sbp_parallel();
  for (const auto& lhs_pair : lhs_map) {
    const auto& rhs_iter = rhs_map.find(lhs_pair.first);
    if (rhs_iter == rhs_map.end()) { return false; }
    if (lhs_pair.second != rhs_iter->second) { return false; }
  }
  return true;
}

bool operator==(const NdSbpSignature& lhs, const NdSbpSignature& rhs) {
  if (lhs.bn_in_op2nd_sbp_size() != rhs.bn_in_op2nd_sbp_size()) { return false; }
  const auto& lhs_map = lhs.bn_in_op2nd_sbp();
  const auto& rhs_map = rhs.bn_in_op2nd_sbp();
  for (const auto& lhs_pair : lhs_map) {
    const auto& rhs_iter = rhs_map.find(lhs_pair.first);
    if (rhs_iter == rhs_map.end()) { return false; }
    if (lhs_pair.second != rhs_iter->second) { return false; }
  }
  return true;
}

Maybe<Symbol<SbpParallel>> MakeSplitSbpParallel(int axis) {
  CHECK_LT_OR_RETURN(axis, kMaxSplitAxis);
  SbpParallel split_sbp_parallel;
  split_sbp_parallel.mutable_split_parallel()->set_axis(axis);
  return SymbolOf(split_sbp_parallel);
}

Maybe<Symbol<SbpParallel>> MakeBroadcastSbpParallel() {
  SbpParallel broadcast_sbp;
  broadcast_sbp.mutable_broadcast_parallel();
  return SymbolOf(broadcast_sbp);
}

Maybe<Symbol<SbpParallel>> MakePartialSumSbpParallel() {
  SbpParallel partial_sum_sbp;
  partial_sum_sbp.mutable_partial_sum_parallel();
  return SymbolOf(partial_sum_sbp);
}

//  S -> S
//  P -> B
//  B -> P
SbpParallel GetDualSbpParallel(const SbpParallel& sbp_parallel) {
  SbpParallel ret(sbp_parallel);
  if (sbp_parallel.has_split_parallel()) {
    //  do nothing
  } else if (sbp_parallel.has_broadcast_parallel()) {
    ret.mutable_partial_sum_parallel();
  } else if (sbp_parallel.has_partial_sum_parallel()) {
    ret.mutable_broadcast_parallel();
  } else {
    UNIMPLEMENTED();
  }
  return ret;
}

bool IsSbpSignatureContaining(const SbpSignature& bigger, const SbpSignature& smaller) {
  auto& bn2sbp = bigger.bn_in_op2sbp_parallel();
  for (const auto& pair : smaller.bn_in_op2sbp_parallel()) {
    if (pair.second.parallel_type_case() == SbpParallel::PARALLEL_TYPE_NOT_SET) { continue; }
    CHECK(bn2sbp.find(pair.first) != bn2sbp.end()) << pair.first;
    if (bn2sbp.at(pair.first) != pair.second) { return false; }
  }
  return true;
}

<<<<<<< HEAD
void FilterSbpSignatureList(const cfg::SbpSignatureList& sbp_sig_list,
                            const cfg::SbpSignature& sbp_sig_conf,
                            cfg::SbpSignatureList* filtered_sbp_sig_list) {
=======
void FilterSbpSignatureList(const SbpSignatureList& sbp_sig_list, const SbpSignature& sbp_sig_conf,
                            SbpSignatureList* filtered_sbp_sig_list) {
>>>>>>> 55c4c608
  for (const auto& sbp_signature : sbp_sig_list.sbp_signature()) {
    if (IsSbpSignatureContaining(sbp_signature, sbp_sig_conf)) {
      *filtered_sbp_sig_list->mutable_sbp_signature()->Add() = sbp_signature;
    }
  }
}

double ComputCopyCostBetweenTwoSbpParallel(const SbpInferHint& producer_sbp_infer_hint,
                                           const SbpParallel& consumer_sbp_parallel) {
  if (producer_sbp_infer_hint.sbp_parallel() == consumer_sbp_parallel) { return 0.0; }
  if (consumer_sbp_parallel.has_partial_sum_parallel()) { return GetMaxVal<int64_t>(); }
  if (producer_sbp_infer_hint.sbp_parallel().has_broadcast_parallel()) {
    return GetMaxVal<int32_t>();
  }
  const auto& logical_blob_desc = producer_sbp_infer_hint.logical_blob_desc();
  return logical_blob_desc.shape().elem_cnt() * GetSizeOfDataType(logical_blob_desc.data_type());
}

double ComputeIbnCopyCost4SbpSig(
    const PbRpf<std::string>& ibns,
    const std::function<Maybe<const SbpInferHint*>(const std::string&)>& SbpInferHint4Ibn,
    const SbpSignature& sbp_signature) {
  double cost = 0;
  for (const auto& ibn : ibns) {
    const auto& consumer_sbp_parallel = sbp_signature.bn_in_op2sbp_parallel().find(ibn)->second;
    cost += ComputCopyCostBetweenTwoSbpParallel(*CHECK_JUST(SbpInferHint4Ibn(ibn)),
                                                consumer_sbp_parallel);
  }
  return cost;
}

std::function<double(const SbpSignature*)> MakeGetterIbnCopyCost4SbpSig(
    const PbRpf<std::string>& ibns,
    const std::function<Maybe<const SbpInferHint*>(const std::string&)>& SbpInferHint4Ibn,
    const SbpSignatureList& sbp_sig_list) {
  auto sbp_sig2ibn_copy_cast = std::make_shared<HashMap<const SbpSignature*, double>>();
  for (const auto& sbp_signature : sbp_sig_list.sbp_signature()) {
    double cost = ComputeIbnCopyCost4SbpSig(ibns, SbpInferHint4Ibn, sbp_signature);
    CHECK(sbp_sig2ibn_copy_cast->emplace(&sbp_signature, cost).second);
  }
  return [sbp_sig2ibn_copy_cast](const SbpSignature* sbp_sig) -> double {
    return sbp_sig2ibn_copy_cast->at(sbp_sig);
  };
}

std::function<int32_t(const SbpSignature* sbp_sig)> MakeGetterOrderValue4SbpSig(
    const SbpSignatureList& sbp_sig_list,
    const std::function<int32_t(const SbpSignature&)>& CalcOrderValue4SbpSig) {
  auto sbp_sig2order_value = std::make_shared<HashMap<const SbpSignature*, int32_t>>();
  for (const SbpSignature& sbp_signature : sbp_sig_list.sbp_signature()) {
    sbp_sig2order_value->emplace(&sbp_signature, CalcOrderValue4SbpSig(sbp_signature));
  }
  return [sbp_sig2order_value](const SbpSignature* sbp_sig) {
    return sbp_sig2order_value->at(sbp_sig);
  };
}

void SortSbpSignatureListByCopyCost(
    const SbpSignatureList& sbp_sig_list, const PbRpf<std::string>& ibns,
    const std::function<Maybe<const SbpInferHint*>(const std::string&)>& SbpInferHint4Ibn,
    const std::function<int32_t(const SbpSignature&)>& CalcOrderValue4SbpSig,
    std::vector<const SbpSignature*>* sorted_sbp_signatures) {
  auto OrderValue4SbpSig = MakeGetterOrderValue4SbpSig(sbp_sig_list, CalcOrderValue4SbpSig);
  auto IbnCopyCost4SbpSig = MakeGetterIbnCopyCost4SbpSig(ibns, SbpInferHint4Ibn, sbp_sig_list);
  for (const auto& sbp_signature : sbp_sig_list.sbp_signature()) {
    sorted_sbp_signatures->emplace_back(&sbp_signature);
  }
  std::sort(sorted_sbp_signatures->begin(), sorted_sbp_signatures->end(),
            [&](const SbpSignature* lhs, const SbpSignature* rhs) {
              if (OrderValue4SbpSig(lhs) < OrderValue4SbpSig(rhs)) { return true; }
              if (OrderValue4SbpSig(lhs) > OrderValue4SbpSig(rhs)) { return false; }
              return IbnCopyCost4SbpSig(lhs) < IbnCopyCost4SbpSig(rhs);
            });
}

bool IsValidSbpParallelString(const std::string& sbp_str) {
  SbpParallel sbp_parallel;
  return ParseSbpParallelFromString(sbp_str, &sbp_parallel);
}

bool ParseSbpParallelFromString(const std::string& sbp_str, SbpParallel* sbp_parallel) {
  bool success = false;
  if (sbp_str.length() >= 1) {
    if (sbp_str == "B") {
      sbp_parallel->mutable_broadcast_parallel();
      success = true;
    } else if (sbp_str == "P") {
      sbp_parallel->mutable_partial_sum_parallel();
      success = true;
    } else if (sbp_str[0] == 'S') {
      if (sbp_str.length() >= 4 && sbp_str[1] == '(' && sbp_str[sbp_str.length() - 1] == ')') {
        int split_axis = 0;
        if (sbp_str.length() == 4) {
          split_axis = sbp_str[2] - '0';
          if (split_axis >= 0 && split_axis <= 9) { success = true; }
        } else {
          std::string split_axis_str = sbp_str.substr(2, sbp_str.length() - 3);
          if (std::all_of(split_axis_str.cbegin(), split_axis_str.cend(),
                          [](char ch) { return std::isdigit(ch); })) {
            size_t pos = 0;
            split_axis = std::stoi(split_axis_str, &pos);
            if (pos == split_axis_str.length()) { success = true; }
          }
        }
        if (success) { sbp_parallel->mutable_split_parallel()->set_axis(split_axis); }
      }
    }
  }
  return success;
}

<<<<<<< HEAD
std::string SbpParallelToString(const cfg::SbpParallel& sbp_parallel) {
  return SbpToString(sbp_parallel);
}

std::string NdSbpParallelToString(const cfg::NdSbp& nd_sbp_parallel) {
  std::string sbp_str = "";
  if (nd_sbp_parallel.sbp_parallel_size() == 1) {
    return SbpParallelToString(nd_sbp_parallel.sbp_parallel(0));
  } else if (nd_sbp_parallel.sbp_parallel_size() > 1) {
    sbp_str = "(" + SbpParallelToString(nd_sbp_parallel.sbp_parallel(0));
    for (int32_t k = 1; k < nd_sbp_parallel.sbp_parallel_size(); k++) {
      sbp_str += ", " + SbpParallelToString(nd_sbp_parallel.sbp_parallel(k));
    }
    sbp_str += ")";
  } else {
    UNIMPLEMENTED();
=======
std::string SbpParallelToString(const SbpParallel& sbp_parallel) {
  return SbpToString(sbp_parallel);
}

bool ParseNdSbpFromStringList(const std::vector<std::string>& sbp_str_list, NdSbp* nd_sbp) {
  for (const auto& sbp_str : sbp_str_list) {
    if (!ParseSbpParallelFromString(sbp_str, nd_sbp->add_sbp_parallel())) { return false; }
  }
  return true;
}

std::vector<std::string> NdSbpToStringList(const NdSbp& nd_sbp) {
  std::vector<std::string> sbp_str_list(nd_sbp.sbp_parallel_size());
  for (size_t i = 0; i < sbp_str_list.size(); ++i) {
    sbp_str_list[i] = SbpToString(nd_sbp.sbp_parallel(i));
>>>>>>> 55c4c608
  }
  return sbp_str_list;
}

void SbpSignatureToNdSbpSignature(const SbpSignature& sbp_signature,
                                  NdSbpSignature* nd_sbp_signature) {
  for (const auto& pair : sbp_signature.bn_in_op2sbp_parallel()) {
    *((*nd_sbp_signature->mutable_bn_in_op2nd_sbp())[pair.first].add_sbp_parallel()) = pair.second;
  }
}

void NdSbpSignatureToSbpSignature(const NdSbpSignature& nd_sbp_signature,
                                  SbpSignature* sbp_signature) {
  for (const auto& pair : nd_sbp_signature.bn_in_op2nd_sbp()) {
    CHECK_EQ(pair.second.sbp_parallel_size(), 1);
    (*sbp_signature->mutable_bn_in_op2sbp_parallel())[pair.first] = pair.second.sbp_parallel(0);
  }
}

void CheckSbpSignatureAndNdSbpEquals(const SbpSignature& sbp_sig,
                                     const NdSbpSignature& nd_sbp_sig) {
  CHECK_EQ(sbp_sig.bn_in_op2sbp_parallel_size(), nd_sbp_sig.bn_in_op2nd_sbp_size());
  for (const auto& pair : nd_sbp_sig.bn_in_op2nd_sbp()) {
    const auto& bn_in_op2sbp_parallel = sbp_sig.bn_in_op2sbp_parallel();
    const auto it = bn_in_op2sbp_parallel.find(pair.first);
    CHECK(it != bn_in_op2sbp_parallel.end());
    CHECK_EQ(pair.second.sbp_parallel_size(), 1);
    CHECK(pair.second.sbp_parallel(0) == it->second);
  }
}

<<<<<<< HEAD
Maybe<std::string> NdSbpSignatureListAsString(
    const std::vector<cfg::NdSbpSignature>& nd_sbp_sig_list, const PbRpf<std::string>& inputs,
    const PbRpf<std::string>& outputs) {
=======
Maybe<std::string> NdSbpSignatureListAsString(const std::vector<NdSbpSignature>& nd_sbp_sig_list,
                                              const PbRpf<std::string>& inputs,
                                              const PbRpf<std::string>& outputs) {
>>>>>>> 55c4c608
  std::ostringstream ss;
  if (nd_sbp_sig_list.empty()) { return ss.str(); }

  auto WalkIO =
      [&](const std::function<Maybe<std::string>(const std::string&)>& bn_handler) -> Maybe<void> {
    ss << "(";
    for (size_t i = 0; i < inputs.size(); ++i) {
      ss << *JUST(bn_handler(inputs[i]));
      if (i != inputs.size() - 1) { ss << ", "; }
    }
    ss << ") -> (";
    for (size_t i = 0; i < outputs.size(); ++i) {
      ss << *JUST(bn_handler(outputs[i]));
      if (i != outputs.size() - 1) { ss << ", "; }
    }
    ss << ")";
    return Maybe<void>::Ok();
  };

  JUST(WalkIO([](const std::string& bn) -> Maybe<std::string> { return bn; }));
  ss << ": ";

  ss << "[\n";
  for (const auto& nd_sbp_sig : nd_sbp_sig_list) {
    ss << "\t";
    JUST(WalkIO([&](const std::string& bn) -> Maybe<std::string> {
      auto it = nd_sbp_sig.bn_in_op2nd_sbp().find(bn);
      if (it == nd_sbp_sig.bn_in_op2nd_sbp().end()) {
        return Error::RuntimeError()
               << "can't find " << bn << "in NdSbpSignature: " << nd_sbp_sig.DebugString();
      }
      return NdSbpToString(it->second);
    }));
    ss << ",\n";
  }
  ss << "]";
  return ss.str();
}

<<<<<<< HEAD
=======
bool NdSbpAllSameSplitParallel(const NdSbp& nd_sbp) {
  CHECK_GT(nd_sbp.sbp_parallel_size(), 0);
  const SbpParallel& first_sbp = nd_sbp.sbp_parallel(0);
  if (!first_sbp.has_split_parallel()) { return false; }
  FOR_RANGE(int64_t, i, 1, nd_sbp.sbp_parallel_size()) {
    if (nd_sbp.sbp_parallel(i) != first_sbp) { return false; }
  }
  return true;
}

>>>>>>> 55c4c608
}  // namespace oneflow<|MERGE_RESOLUTION|>--- conflicted
+++ resolved
@@ -113,14 +113,8 @@
   return true;
 }
 
-<<<<<<< HEAD
-void FilterSbpSignatureList(const cfg::SbpSignatureList& sbp_sig_list,
-                            const cfg::SbpSignature& sbp_sig_conf,
-                            cfg::SbpSignatureList* filtered_sbp_sig_list) {
-=======
 void FilterSbpSignatureList(const SbpSignatureList& sbp_sig_list, const SbpSignature& sbp_sig_conf,
                             SbpSignatureList* filtered_sbp_sig_list) {
->>>>>>> 55c4c608
   for (const auto& sbp_signature : sbp_sig_list.sbp_signature()) {
     if (IsSbpSignatureContaining(sbp_signature, sbp_sig_conf)) {
       *filtered_sbp_sig_list->mutable_sbp_signature()->Add() = sbp_signature;
@@ -232,24 +226,6 @@
   return success;
 }
 
-<<<<<<< HEAD
-std::string SbpParallelToString(const cfg::SbpParallel& sbp_parallel) {
-  return SbpToString(sbp_parallel);
-}
-
-std::string NdSbpParallelToString(const cfg::NdSbp& nd_sbp_parallel) {
-  std::string sbp_str = "";
-  if (nd_sbp_parallel.sbp_parallel_size() == 1) {
-    return SbpParallelToString(nd_sbp_parallel.sbp_parallel(0));
-  } else if (nd_sbp_parallel.sbp_parallel_size() > 1) {
-    sbp_str = "(" + SbpParallelToString(nd_sbp_parallel.sbp_parallel(0));
-    for (int32_t k = 1; k < nd_sbp_parallel.sbp_parallel_size(); k++) {
-      sbp_str += ", " + SbpParallelToString(nd_sbp_parallel.sbp_parallel(k));
-    }
-    sbp_str += ")";
-  } else {
-    UNIMPLEMENTED();
-=======
 std::string SbpParallelToString(const SbpParallel& sbp_parallel) {
   return SbpToString(sbp_parallel);
 }
@@ -265,7 +241,6 @@
   std::vector<std::string> sbp_str_list(nd_sbp.sbp_parallel_size());
   for (size_t i = 0; i < sbp_str_list.size(); ++i) {
     sbp_str_list[i] = SbpToString(nd_sbp.sbp_parallel(i));
->>>>>>> 55c4c608
   }
   return sbp_str_list;
 }
@@ -297,15 +272,9 @@
   }
 }
 
-<<<<<<< HEAD
-Maybe<std::string> NdSbpSignatureListAsString(
-    const std::vector<cfg::NdSbpSignature>& nd_sbp_sig_list, const PbRpf<std::string>& inputs,
-    const PbRpf<std::string>& outputs) {
-=======
 Maybe<std::string> NdSbpSignatureListAsString(const std::vector<NdSbpSignature>& nd_sbp_sig_list,
                                               const PbRpf<std::string>& inputs,
                                               const PbRpf<std::string>& outputs) {
->>>>>>> 55c4c608
   std::ostringstream ss;
   if (nd_sbp_sig_list.empty()) { return ss.str(); }
 
@@ -345,8 +314,6 @@
   return ss.str();
 }
 
-<<<<<<< HEAD
-=======
 bool NdSbpAllSameSplitParallel(const NdSbp& nd_sbp) {
   CHECK_GT(nd_sbp.sbp_parallel_size(), 0);
   const SbpParallel& first_sbp = nd_sbp.sbp_parallel(0);
@@ -357,5 +324,4 @@
   return true;
 }
 
->>>>>>> 55c4c608
 }  // namespace oneflow