/*
Copyright 2020 The OneFlow Authors. All rights reserved.

Licensed under the Apache License, Version 2.0 (the "License");
you may not use this file except in compliance with the License.
You may obtain a copy of the License at

    http://www.apache.org/licenses/LICENSE-2.0

Unless required by applicable law or agreed to in writing, software
distributed under the License is distributed on an "AS IS" BASIS,
WITHOUT WARRANTIES OR CONDITIONS OF ANY KIND, either express or implied.
See the License for the specific language governing permissions and
limitations under the License.
*/
#include "oneflow/core/job/sbp_parallel.h"
#include "oneflow/core/auto_parallel/sbp_node.h"
#include "oneflow/core/auto_parallel/sbp_util.h"
#include "oneflow/core/common/protobuf.h"
<<<<<<< HEAD
#include "oneflow/core/job/sbp_parallel.cfg.h"
=======
#include "oneflow/core/framework/nd_sbp.h"
>>>>>>> 4c8da483

namespace oneflow {

Maybe<Symbol<cfg::SbpParallel>> MakeSplitSbpParallel(int axis) {
  CHECK_LT_OR_RETURN(axis, kMaxSplitAxis);
  cfg::SbpParallel split_sbp_parallel;
  split_sbp_parallel.mutable_split_parallel()->set_axis(axis);
  return SymbolOf(split_sbp_parallel);
}

Maybe<Symbol<cfg::SbpParallel>> MakeBroadcastSbpParallel() {
  cfg::SbpParallel broadcast_sbp;
  broadcast_sbp.mutable_broadcast_parallel();
  return SymbolOf(broadcast_sbp);
}

Maybe<Symbol<cfg::SbpParallel>> MakePartialSumSbpParallel() {
  cfg::SbpParallel partial_sum_sbp;
  partial_sum_sbp.mutable_partial_sum_parallel();
  return SymbolOf(partial_sum_sbp);
}

//  S -> S
//  P -> B
//  B -> P
cfg::SbpParallel GetDualSbpParallel(const cfg::SbpParallel& sbp_parallel) {
  cfg::SbpParallel ret(sbp_parallel);
  if (sbp_parallel.has_split_parallel()) {
    //  do nothing
  } else if (sbp_parallel.has_broadcast_parallel()) {
    ret.mutable_partial_sum_parallel();
  } else if (sbp_parallel.has_partial_sum_parallel()) {
    ret.mutable_broadcast_parallel();
  } else {
    UNIMPLEMENTED();
  }
  return ret;
}

bool IsSbpSignatureContaining(const cfg::SbpSignature& bigger, const cfg::SbpSignature& smaller) {
  auto& bn2sbp = bigger.bn_in_op2sbp_parallel();
  for (const auto& pair : smaller.bn_in_op2sbp_parallel()) {
    if (pair.second.parallel_type_case() == cfg::SbpParallel::PARALLEL_TYPE_NOT_SET) { continue; }
    CHECK(bn2sbp.find(pair.first) != bn2sbp.end());
    if (bn2sbp.at(pair.first) != pair.second) { return false; }
  }
  return true;
}

void FilterSbpSignatureList(const cfg::SbpSignatureList& sbp_sig_list,
                            const cfg::SbpSignature& sbp_sig_conf,
                            cfg::SbpSignatureList* filtered_sbp_sig_list) {
  for (const auto& sbp_sigature : sbp_sig_list.sbp_signature()) {
    if (IsSbpSignatureContaining(sbp_sigature, sbp_sig_conf)) {
      *filtered_sbp_sig_list->mutable_sbp_signature()->Add() = sbp_sigature;
    }
  }
}

double ComputCopyCostBetweenTwoSbpParallel(const SbpInferHint& producer_sbp_infer_hint,
                                           const cfg::SbpParallel& consumer_sbp_parallel) {
  if (producer_sbp_infer_hint.sbp_parallel() == consumer_sbp_parallel) { return 0.0; }
  if (consumer_sbp_parallel.has_partial_sum_parallel()) { return GetMaxVal<int64_t>(); }
  if (producer_sbp_infer_hint.sbp_parallel().has_broadcast_parallel()) {
    return GetMaxVal<int32_t>();
  }
  const auto& logical_blob_desc = producer_sbp_infer_hint.logical_blob_desc();
  return logical_blob_desc.shape().elem_cnt() * GetSizeOfDataType(logical_blob_desc.data_type());
}

double ComputeIbnCopyCost4SbpSig(
    const PbRpf<std::string>& ibns,
    const std::function<Maybe<const SbpInferHint*>(const std::string&)>& SbpInferHint4Ibn,
    const cfg::SbpSignature& sbp_signature) {
  double cost = 0;
  for (const auto& ibn : ibns) {
    const auto& consumer_sbp_parallel = sbp_signature.bn_in_op2sbp_parallel().find(ibn)->second;
    cost += ComputCopyCostBetweenTwoSbpParallel(*CHECK_JUST(SbpInferHint4Ibn(ibn)),
                                                consumer_sbp_parallel);
  }
  return cost;
}

std::function<double(const cfg::SbpSignature*)> MakeGetterIbnCopyCost4SbpSig(
    const PbRpf<std::string>& ibns,
    const std::function<Maybe<const SbpInferHint*>(const std::string&)>& SbpInferHint4Ibn,
    const cfg::SbpSignatureList& sbp_sig_list) {
  auto sbp_sig2ibn_copy_cast = std::make_shared<HashMap<const cfg::SbpSignature*, double>>();
  for (const auto& sbp_signature : sbp_sig_list.sbp_signature()) {
    double cost = ComputeIbnCopyCost4SbpSig(ibns, SbpInferHint4Ibn, sbp_signature);
    CHECK(sbp_sig2ibn_copy_cast->emplace(&sbp_signature, cost).second);
  }
  return [sbp_sig2ibn_copy_cast](const cfg::SbpSignature* sbp_sig) -> double {
    return sbp_sig2ibn_copy_cast->at(sbp_sig);
  };
}

std::function<int32_t(const cfg::SbpSignature* sbp_sig)> MakeGetterOrderValue4SbpSig(
    const cfg::SbpSignatureList& sbp_sig_list,
    const std::function<int32_t(const cfg::SbpSignature&)>& CalcOrderValue4SbpSig) {
  auto sbp_sig2order_value = std::make_shared<HashMap<const cfg::SbpSignature*, int32_t>>();
  for (const cfg::SbpSignature& sbp_signature : sbp_sig_list.sbp_signature()) {
    sbp_sig2order_value->emplace(&sbp_signature, CalcOrderValue4SbpSig(sbp_signature));
  }
  return [sbp_sig2order_value](const cfg::SbpSignature* sbp_sig) {
    return sbp_sig2order_value->at(sbp_sig);
  };
}

void SortSbpSignatureListByCopyCost(
    const cfg::SbpSignatureList& sbp_sig_list, const PbRpf<std::string>& ibns,
    const std::function<Maybe<const SbpInferHint*>(const std::string&)>& SbpInferHint4Ibn,
    const std::function<int32_t(const cfg::SbpSignature&)>& CalcOrderValue4SbpSig,
    std::vector<const cfg::SbpSignature*>* sorted_sbp_signatures) {
  auto OrderValue4SbpSig = MakeGetterOrderValue4SbpSig(sbp_sig_list, CalcOrderValue4SbpSig);
  auto IbnCopyCost4SbpSig = MakeGetterIbnCopyCost4SbpSig(ibns, SbpInferHint4Ibn, sbp_sig_list);
  for (const auto& sbp_signature : sbp_sig_list.sbp_signature()) {
    sorted_sbp_signatures->emplace_back(&sbp_signature);
  }
  std::sort(sorted_sbp_signatures->begin(), sorted_sbp_signatures->end(),
            [&](const cfg::SbpSignature* lhs, const cfg::SbpSignature* rhs) {
              if (OrderValue4SbpSig(lhs) < OrderValue4SbpSig(rhs)) { return true; }
              if (OrderValue4SbpSig(lhs) > OrderValue4SbpSig(rhs)) { return false; }
              return IbnCopyCost4SbpSig(lhs) < IbnCopyCost4SbpSig(rhs);
            });
}

bool IsValidSbpParallelString(const std::string& sbp_str) {
  cfg::SbpParallel sbp_parallel;
  return ParseSbpParallelFromString(sbp_str, &sbp_parallel);
}

bool ParseSbpParallelFromString(const std::string& sbp_str, cfg::SbpParallel* sbp_parallel) {
  bool success = false;
  if (sbp_str.length() >= 1) {
    if (sbp_str == "B") {
      sbp_parallel->mutable_broadcast_parallel();
      success = true;
    } else if (sbp_str == "P") {
      sbp_parallel->mutable_partial_sum_parallel();
      success = true;
    } else if (sbp_str[0] == 'S') {
      if (sbp_str.length() >= 4 && sbp_str[1] == '(' && sbp_str[sbp_str.length() - 1] == ')') {
        int split_axis = 0;
        if (sbp_str.length() == 4) {
          split_axis = sbp_str[2] - '0';
          if (split_axis >= 0 && split_axis <= 9) { success = true; }
        } else {
          std::string split_axis_str = sbp_str.substr(2, sbp_str.length() - 3);
          if (std::all_of(split_axis_str.cbegin(), split_axis_str.cend(),
                          [](char ch) { return std::isdigit(ch); })) {
            size_t pos = 0;
            split_axis = std::stoi(split_axis_str, &pos);
            if (pos == split_axis_str.length()) { success = true; }
          }
        }
        if (success) { sbp_parallel->mutable_split_parallel()->set_axis(split_axis); }
      }
    }
  }
  return success;
}

std::string SbpParallelToString(const cfg::SbpParallel& sbp_parallel) {
  return SbpToString(sbp_parallel);
}

std::string NdSbpParallelToString(const cfg::NdSbp& nd_sbp_parallel) {
  std::string sbp_str = "";
  if (nd_sbp_parallel.sbp_parallel_size() == 1) {
    return SbpParallelToString(nd_sbp_parallel.sbp_parallel(0));
  } else if (nd_sbp_parallel.sbp_parallel_size() > 1) {
    sbp_str = "(" + SbpParallelToString(nd_sbp_parallel.sbp_parallel(0));
    for (int32_t k = 1; k < nd_sbp_parallel.sbp_parallel_size(); k++) {
      sbp_str += ", " + SbpParallelToString(nd_sbp_parallel.sbp_parallel(k));
    }
    sbp_str += ")";
  } else {
    UNIMPLEMENTED();
  }
  return sbp_str;
}

void SbpSignatureToNdSbpSignature(const cfg::SbpSignature& sbp_signature,
                                  cfg::NdSbpSignature* nd_sbp_signature) {
  for (const auto& pair : sbp_signature.bn_in_op2sbp_parallel()) {
    *((*nd_sbp_signature->mutable_bn_in_op2nd_sbp())[pair.first].add_sbp_parallel()) = pair.second;
  }
}

template<typename NdSbpSignatureT>
void NdSbpSignatureToSbpSignature(const NdSbpSignatureT& nd_sbp_signature,
                                  cfg::SbpSignature* sbp_signature) {
  for (const auto& pair : nd_sbp_signature.bn_in_op2nd_sbp()) {
    CHECK_EQ(pair.second.sbp_parallel_size(), 1);
    (*sbp_signature->mutable_bn_in_op2sbp_parallel())[pair.first] =
        cfg::SbpParallel(pair.second.sbp_parallel(0));
  }
}

template void NdSbpSignatureToSbpSignature(const NdSbpSignature& nd_sbp_signature,
                                           cfg::SbpSignature* sbp_signature);

template void NdSbpSignatureToSbpSignature(const cfg::NdSbpSignature& nd_sbp_signature,
                                           cfg::SbpSignature* sbp_signature);

void CheckSbpSignatureAndNdSbpEquals(const cfg::SbpSignature& sbp_sig,
                                     const cfg::NdSbpSignature& nd_sbp_sig) {
  CHECK_EQ(sbp_sig.bn_in_op2sbp_parallel_size(), nd_sbp_sig.bn_in_op2nd_sbp_size());
  for (const auto& pair : nd_sbp_sig.bn_in_op2nd_sbp()) {
    const auto& bn_in_op2sbp_parallel = sbp_sig.bn_in_op2sbp_parallel();
    const auto it = bn_in_op2sbp_parallel.find(pair.first);
    CHECK(it != bn_in_op2sbp_parallel.end());
    CHECK_EQ(pair.second.sbp_parallel_size(), 1);
    CHECK(pair.second.sbp_parallel(0) == it->second);
  }
}

<<<<<<< HEAD
void ResizeNdSbpSignature(cfg::NdSbpSignature& nd_sbp_sig, int32_t size) {
  for (auto& pair : *nd_sbp_sig.mutable_bn_in_op2nd_sbp()) {
    if (pair.second.sbp_parallel_size() > size) { pair.second.clear_sbp_parallel(); }
    while (pair.second.sbp_parallel_size() < size) { pair.second.add_sbp_parallel(); }
  }
}

void SetNdSbpSignature(const cfg::SbpSignature& sbp_signature,
                       cfg::NdSbpSignature* nd_sbp_signature, int32_t sbp_axis) {
  for (const auto& pair : sbp_signature.bn_in_op2sbp_parallel()) {
    *((*nd_sbp_signature->mutable_bn_in_op2nd_sbp())[pair.first].mutable_sbp_parallel(sbp_axis)) =
        pair.second;
  }
}

void DfsSetNdSbpSignature(cfg::NdSbpSignature& nd_sbp_sig, int32_t depth, int32_t max_depth,
                          std::vector<cfg::NdSbpSignature>& nd_sbp_sig_list,
                          cfg::SbpSignatureList* sbp_sig_list) {
  CHECK(depth <= max_depth) << "Wrong Dfs while setting ND-Sbp signature";
  if (depth == max_depth) {
    nd_sbp_sig_list.push_back(nd_sbp_sig);
  } else if (depth < max_depth) {
    for (int32_t i = 0; i < sbp_sig_list->sbp_signature_size(); i++) {
      SetNdSbpSignature(sbp_sig_list->sbp_signature(i), &nd_sbp_sig, depth);
      DfsSetNdSbpSignature(nd_sbp_sig, depth + 1, max_depth, nd_sbp_sig_list, sbp_sig_list);
    }
  }
}

// Judge whether an NdSbp could be applied on a tensor with given logical shape
// True means this NdSbp is not valid.
Maybe<bool> FilterNdSbpByLogicalShape(const cfg::NdSbp& nd_sbp, Shape& logical_shape,
                                      const std::shared_ptr<Shape>& parallel_hierarchy) {
  return auto_parallel::Storage4NdSbp(nd_sbp, logical_shape, parallel_hierarchy) > cut_cost;
=======
Maybe<std::string> NdSbpSignatureListAsString(
    const std::vector<cfg::NdSbpSignature>& nd_sbp_sig_list, const PbRpf<std::string>& inputs,
    const PbRpf<std::string>& outputs) {
  std::ostringstream ss;
  if (nd_sbp_sig_list.empty()) { return ss.str(); }

  auto WalkIO =
      [&](const std::function<Maybe<std::string>(const std::string&)>& bn_handler) -> Maybe<void> {
    ss << "(";
    for (size_t i = 0; i < inputs.size(); ++i) {
      ss << *JUST(bn_handler(inputs[i]));
      if (i != inputs.size() - 1) { ss << ", "; }
    }
    ss << ") -> (";
    for (size_t i = 0; i < outputs.size(); ++i) {
      ss << *JUST(bn_handler(outputs[i]));
      if (i != outputs.size() - 1) { ss << ", "; }
    }
    ss << ")";
    return Maybe<void>::Ok();
  };

  JUST(WalkIO([](const std::string& bn) -> Maybe<std::string> { return bn; }));
  ss << ": ";

  ss << "[\n";
  for (const auto& nd_sbp_sig : nd_sbp_sig_list) {
    ss << "\t";
    JUST(WalkIO([&](const std::string& bn) -> Maybe<std::string> {
      auto it = nd_sbp_sig.bn_in_op2nd_sbp().find(bn);
      if (it == nd_sbp_sig.bn_in_op2nd_sbp().end()) {
        return Error::RuntimeError()
               << "can't find " << bn << "in NdSbpSignature: " << nd_sbp_sig.DebugString();
      }
      return NdSbpToString(it->second);
    }));
    ss << ",\n";
  }
  ss << "]";
  return ss.str();
>>>>>>> 4c8da483
}

}  // namespace oneflow<|MERGE_RESOLUTION|>--- conflicted
+++ resolved
@@ -17,11 +17,7 @@
 #include "oneflow/core/auto_parallel/sbp_node.h"
 #include "oneflow/core/auto_parallel/sbp_util.h"
 #include "oneflow/core/common/protobuf.h"
-<<<<<<< HEAD
-#include "oneflow/core/job/sbp_parallel.cfg.h"
-=======
 #include "oneflow/core/framework/nd_sbp.h"
->>>>>>> 4c8da483
 
 namespace oneflow {
 
@@ -240,42 +236,6 @@
   }
 }
 
-<<<<<<< HEAD
-void ResizeNdSbpSignature(cfg::NdSbpSignature& nd_sbp_sig, int32_t size) {
-  for (auto& pair : *nd_sbp_sig.mutable_bn_in_op2nd_sbp()) {
-    if (pair.second.sbp_parallel_size() > size) { pair.second.clear_sbp_parallel(); }
-    while (pair.second.sbp_parallel_size() < size) { pair.second.add_sbp_parallel(); }
-  }
-}
-
-void SetNdSbpSignature(const cfg::SbpSignature& sbp_signature,
-                       cfg::NdSbpSignature* nd_sbp_signature, int32_t sbp_axis) {
-  for (const auto& pair : sbp_signature.bn_in_op2sbp_parallel()) {
-    *((*nd_sbp_signature->mutable_bn_in_op2nd_sbp())[pair.first].mutable_sbp_parallel(sbp_axis)) =
-        pair.second;
-  }
-}
-
-void DfsSetNdSbpSignature(cfg::NdSbpSignature& nd_sbp_sig, int32_t depth, int32_t max_depth,
-                          std::vector<cfg::NdSbpSignature>& nd_sbp_sig_list,
-                          cfg::SbpSignatureList* sbp_sig_list) {
-  CHECK(depth <= max_depth) << "Wrong Dfs while setting ND-Sbp signature";
-  if (depth == max_depth) {
-    nd_sbp_sig_list.push_back(nd_sbp_sig);
-  } else if (depth < max_depth) {
-    for (int32_t i = 0; i < sbp_sig_list->sbp_signature_size(); i++) {
-      SetNdSbpSignature(sbp_sig_list->sbp_signature(i), &nd_sbp_sig, depth);
-      DfsSetNdSbpSignature(nd_sbp_sig, depth + 1, max_depth, nd_sbp_sig_list, sbp_sig_list);
-    }
-  }
-}
-
-// Judge whether an NdSbp could be applied on a tensor with given logical shape
-// True means this NdSbp is not valid.
-Maybe<bool> FilterNdSbpByLogicalShape(const cfg::NdSbp& nd_sbp, Shape& logical_shape,
-                                      const std::shared_ptr<Shape>& parallel_hierarchy) {
-  return auto_parallel::Storage4NdSbp(nd_sbp, logical_shape, parallel_hierarchy) > cut_cost;
-=======
 Maybe<std::string> NdSbpSignatureListAsString(
     const std::vector<cfg::NdSbpSignature>& nd_sbp_sig_list, const PbRpf<std::string>& inputs,
     const PbRpf<std::string>& outputs) {
@@ -316,7 +276,6 @@
   }
   ss << "]";
   return ss.str();
->>>>>>> 4c8da483
 }
 
 }  // namespace oneflow