--- conflicted
+++ resolved
@@ -173,53 +173,23 @@
   return sbp_str;
 }
 
-<<<<<<< HEAD
-void SbpSignatureToNdSbpSignature(
-    const cfg::SbpSignature& sbp_signature,
-    cfg::NdSbpSignature* parallel_distribution_signature) {
-=======
 void SbpSignatureToParallelDistributionSignature(
     const cfg::SbpSignature& sbp_signature, cfg::ParallelDistributionSignature* nd_sbp_signature) {
->>>>>>> 131d3bb4
   for (const auto& pair : sbp_signature.bn_in_op2sbp_parallel()) {
     *((*nd_sbp_signature->mutable_bn_in_op2nd_sbp())[pair.first].add_sbp_parallel()) = pair.second;
   }
 }
 
-<<<<<<< HEAD
-template<typename NdSbpSignatureT>
-void NdSbpSignatureToSbpSignature(
-    const NdSbpSignatureT& parallel_distribution_signature,
-    cfg::SbpSignature* sbp_signature) {
-  for (const auto& pair : parallel_distribution_signature.bn_in_op2parallel_distribution()) {
-=======
 template<typename ParallelDistributionSignatureT>
 void ParallelDistributionSignatureToSbpSignature(
     const ParallelDistributionSignatureT& nd_sbp_signature, cfg::SbpSignature* sbp_signature) {
   for (const auto& pair : nd_sbp_signature.bn_in_op2nd_sbp()) {
->>>>>>> 131d3bb4
     CHECK_EQ(pair.second.sbp_parallel_size(), 1);
     (*sbp_signature->mutable_bn_in_op2sbp_parallel())[pair.first] =
         cfg::SbpParallel(pair.second.sbp_parallel(0));
   }
 }
 
-<<<<<<< HEAD
-template void NdSbpSignatureToSbpSignature(
-    const NdSbpSignature& parallel_distribution_signature,
-    cfg::SbpSignature* sbp_signature);
-
-template void NdSbpSignatureToSbpSignature(
-    const cfg::NdSbpSignature& parallel_distribution_signature,
-    cfg::SbpSignature* sbp_signature);
-
-void CheckSbpSignatureAndNdSbpEquals(
-    const cfg::SbpSignature& sbp_sig,
-    const cfg::NdSbpSignature& parallel_distribution_sig) {
-  CHECK_EQ(sbp_sig.bn_in_op2sbp_parallel_size(),
-           parallel_distribution_sig.bn_in_op2parallel_distribution_size());
-  for (const auto& pair : parallel_distribution_sig.bn_in_op2parallel_distribution()) {
-=======
 template void ParallelDistributionSignatureToSbpSignature(
     const ParallelDistributionSignature& nd_sbp_signature, cfg::SbpSignature* sbp_signature);
 
@@ -230,7 +200,6 @@
     const cfg::SbpSignature& sbp_sig, const cfg::ParallelDistributionSignature& nd_sbp_sig) {
   CHECK_EQ(sbp_sig.bn_in_op2sbp_parallel_size(), nd_sbp_sig.bn_in_op2nd_sbp_size());
   for (const auto& pair : nd_sbp_sig.bn_in_op2nd_sbp()) {
->>>>>>> 131d3bb4
     const auto& bn_in_op2sbp_parallel = sbp_sig.bn_in_op2sbp_parallel();
     const auto it = bn_in_op2sbp_parallel.find(pair.first);
     CHECK(it != bn_in_op2sbp_parallel.end());
