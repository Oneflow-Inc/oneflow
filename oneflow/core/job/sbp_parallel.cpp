--- conflicted
+++ resolved
@@ -173,10 +173,6 @@
   return sbp_str;
 }
 
-<<<<<<< HEAD
-void SbpSignatureToParallelDistributionSignature(
-    const cfg::SbpSignature& sbp_signature, cfg::ParallelDistributionSignature* nd_sbp_signature) {
-=======
 std::string NdSbpToString(const Symbol<cfg::NdSbp> nd_sbp) {
   static HashMap<Symbol<cfg::NdSbp>, std::string>* nd_sbp2str =
       new HashMap<Symbol<cfg::NdSbp>, std::string>();
@@ -197,21 +193,14 @@
 
 void SbpSignatureToNdSbpSignature(const cfg::SbpSignature& sbp_signature,
                                   cfg::NdSbpSignature* nd_sbp_signature) {
->>>>>>> 924fb9f7
   for (const auto& pair : sbp_signature.bn_in_op2sbp_parallel()) {
     *((*nd_sbp_signature->mutable_bn_in_op2nd_sbp())[pair.first].add_sbp_parallel()) = pair.second;
   }
 }
 
-<<<<<<< HEAD
-template<typename ParallelDistributionSignatureT>
-void ParallelDistributionSignatureToSbpSignature(
-    const ParallelDistributionSignatureT& nd_sbp_signature, cfg::SbpSignature* sbp_signature) {
-=======
 template<typename NdSbpSignatureT>
 void NdSbpSignatureToSbpSignature(const NdSbpSignatureT& nd_sbp_signature,
                                   cfg::SbpSignature* sbp_signature) {
->>>>>>> 924fb9f7
   for (const auto& pair : nd_sbp_signature.bn_in_op2nd_sbp()) {
     CHECK_EQ(pair.second.sbp_parallel_size(), 1);
     (*sbp_signature->mutable_bn_in_op2sbp_parallel())[pair.first] =
@@ -219,16 +208,6 @@
   }
 }
 
-<<<<<<< HEAD
-template void ParallelDistributionSignatureToSbpSignature(
-    const ParallelDistributionSignature& nd_sbp_signature, cfg::SbpSignature* sbp_signature);
-
-template void ParallelDistributionSignatureToSbpSignature(
-    const cfg::ParallelDistributionSignature& nd_sbp_signature, cfg::SbpSignature* sbp_signature);
-
-void CheckSbpSignatureAndParallelDistributionEquals(
-    const cfg::SbpSignature& sbp_sig, const cfg::ParallelDistributionSignature& nd_sbp_sig) {
-=======
 template void NdSbpSignatureToSbpSignature(const NdSbpSignature& nd_sbp_signature,
                                            cfg::SbpSignature* sbp_signature);
 
@@ -237,7 +216,6 @@
 
 void CheckSbpSignatureAndNdSbpEquals(const cfg::SbpSignature& sbp_sig,
                                      const cfg::NdSbpSignature& nd_sbp_sig) {
->>>>>>> 924fb9f7
   CHECK_EQ(sbp_sig.bn_in_op2sbp_parallel_size(), nd_sbp_sig.bn_in_op2nd_sbp_size());
   for (const auto& pair : nd_sbp_sig.bn_in_op2nd_sbp()) {
     const auto& bn_in_op2sbp_parallel = sbp_sig.bn_in_op2sbp_parallel();
