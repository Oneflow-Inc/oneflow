syntax = "proto2";
package oneflow;

import "oneflow/core/job/mirrored_parallel.proto";
import "oneflow/core/framework/user_op_attr.proto";

message ScopeProto {
  required int64 symbol_id = 1;
  optional int64 parent_scope_symbol_id = 2;
  required int64 session_id = 3;
  required int64 job_desc_symbol_id = 20;
  required int64 device_parallel_desc_symbol_id = 30;
  required int64 host_parallel_desc_symbol_id = 40; 
  optional bool enable_cpu_alternative_op = 41 [default = true];
  required OptMirroredParallel opt_mirrored_parallel_conf = 50;
  repeated string scope_op_name_prefixes = 60;
<<<<<<< HEAD
=======
  optional int64 parent_scope_symbol_id = 70;
  required int64 session_id = 80;
  map<string, AttrValue> attr_name2attr_value = 90;
>>>>>>> 01c45bfa
}<|MERGE_RESOLUTION|>--- conflicted
+++ resolved
@@ -14,10 +14,5 @@
   optional bool enable_cpu_alternative_op = 41 [default = true];
   required OptMirroredParallel opt_mirrored_parallel_conf = 50;
   repeated string scope_op_name_prefixes = 60;
-<<<<<<< HEAD
-=======
-  optional int64 parent_scope_symbol_id = 70;
-  required int64 session_id = 80;
-  map<string, AttrValue> attr_name2attr_value = 90;
->>>>>>> 01c45bfa
+  map<string, AttrValue> attr_name2attr_value = 70;
 }