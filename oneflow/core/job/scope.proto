--- conflicted
+++ resolved
@@ -5,11 +5,6 @@
 import "oneflow/core/framework/user_op_attr.proto";
 
 message ScopeProto {
-<<<<<<< HEAD
-  // TODO(lixinqi): remove field `symbol_id`, because it breaks the cache
-  optional int64 symbol_id = 10;
-=======
->>>>>>> 0e5ad637
   required int64 job_desc_symbol_id = 20;
   required int64 device_parallel_desc_symbol_id = 30;
   required int64 host_parallel_desc_symbol_id = 40; 
