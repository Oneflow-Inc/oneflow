--- conflicted
+++ resolved
@@ -71,20 +71,13 @@
 
 message ConfigProto {
   required Resource resource = 1;
-<<<<<<< HEAD
-  repeated JobConf job_conf = 2;
-  required IOConf io_conf = 3;
-  required CppFlagsConf cpp_flags_conf = 4;
-  optional ProfileConf profile_conf = 5;
-  optional JobMemSharingStrategy job_mem_sharing_strategy = 6;
-=======
   required IOConf io_conf = 2;
   required CppFlagsConf cpp_flags_conf = 3;
   optional ProfilerConf profiler_conf = 4;
+  optional JobMemSharingStrategy job_mem_sharing_strategy = 5;
 }
 
 message JobSet {
   required ConfigProto config = 1;
   repeated Job job = 2;
->>>>>>> 190beb78
 }