--- conflicted
+++ resolved
@@ -9,12 +9,8 @@
   required FileSystemConf data_fs_conf = 1;
   required FileSystemConf snapshot_fs_conf = 2;
   optional bool save_downloaded_file_to_local_fs = 3 [default = false];
-<<<<<<< HEAD
-  optional uint64 persistence_buf_byte = 4 [default = 67108864]; // 64M
+  optional uint64 persistence_buf_byte = 4;
   optional bool enable_model_io_v2 = 5 [default = false];
-=======
-  optional uint64 persistence_buf_byte = 4;
->>>>>>> 064b1ed2
 }
 
 message ProfilerConf {
