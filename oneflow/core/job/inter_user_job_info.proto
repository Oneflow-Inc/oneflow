syntax = "proto2";
package oneflow;


message ArgPassingJobInfo {
  map<string, int64> output_or_var_op_name2in_index = 1;
  required string intput_or_var_op_name = 2;
  required string arg_passing_job_name = 3;
}

message InterUserJobInfo {
  map<string, string> input_or_var_op_name2push_job_name = 1;
  map<string, string> output_or_var_op_name2pull_job_name = 2;
  map<string, ArgPassingJobInfo> input_or_var_op_name2arg_passing_job_info = 3;
<<<<<<< HEAD
  optional string model_init_job_name = 4;
=======
  required string global_model_save_job_name = 4;
>>>>>>> f1a9544e
}<|MERGE_RESOLUTION|>--- conflicted
+++ resolved
@@ -12,9 +12,6 @@
   map<string, string> input_or_var_op_name2push_job_name = 1;
   map<string, string> output_or_var_op_name2pull_job_name = 2;
   map<string, ArgPassingJobInfo> input_or_var_op_name2arg_passing_job_info = 3;
-<<<<<<< HEAD
   optional string model_init_job_name = 4;
-=======
-  required string global_model_save_job_name = 4;
->>>>>>> f1a9544e
+  required string global_model_save_job_name = 5;
 }