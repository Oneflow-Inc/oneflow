--- conflicted
+++ resolved
@@ -26,13 +26,8 @@
   SbpConf* mutable_sbp_conf() { return job_->mutable_sbp_conf(); }
 
   const OperatorConf& OpConf4OpName(const std::string& op_name) const;
-<<<<<<< HEAD
   OperatorConf* MutableOpConf4OpName(const std::string& op_name);
 
-=======
-  const ParallelConf& ParallelConf4OpName(const std::string& op_name) const;
-  const ParallelConf& ParallelConf4Lbi(const LogicalBlobId& lbi) const;
->>>>>>> 2b4893a9
   void AddOps(const ParallelConf& parallel_conf, const std::vector<OperatorConf>& op_confs);
   void MutOpsOnlyOnce(const std::vector<OperatorConf>& op_confs);
   void MutParallelConfOnlyOnce(const std::string& op_name, const ParallelConf& parallel_conf);
@@ -49,6 +44,7 @@
 
   void ForEachOperator(const std::function<void(const Operator&)>& Handler) const;
 
+  const ParallelConf& ParallelConf4Lbi(const LogicalBlobId& lbi) const;
   const ParallelConf& ParallelConf4OpName(const std::string& op_name) const;
   void AddParallelConf4OpName(const std::string& op_name, const ParallelConf& parallel_conf);
 
