#ifndef ONEFLOW_CORE_JOB_MACHINE_CONTEXT_H_
#define ONEFLOW_CORE_JOB_MACHINE_CONTEXT_H_

#include "oneflow/core/common/util.h"

namespace oneflow {

class MachineCtx final {
 public:
  OF_DISALLOW_COPY_AND_MOVE(MachineCtx);
  MachineCtx() = delete;
  ~MachineCtx() = default;

  int64_t this_machine_id() const { return this_machine_id_; }
  bool IsThisMachineMaster() const { return this_machine_id_ == 0; }
  std::string GetThisCtrlAddr() const { return GetCtrlAddr(this_machine_id_); }
  std::string GetMasterCtrlAddr() const { return GetCtrlAddr(0); }
  std::string GetCtrlAddr(int64_t machine_id) const;

 private:
  friend class Global<MachineCtx>;
<<<<<<< HEAD
  explicit MachineCtx(const std::string& this_mchn_name);
=======
  MachineCtx(int64_t this_mchn_id);
>>>>>>> 9fdcf61f

  int64_t this_machine_id_;
};

}  // namespace oneflow

#endif  // ONEFLOW_CORE_JOB_MACHINE_CONTEXT_H_<|MERGE_RESOLUTION|>--- conflicted
+++ resolved
@@ -19,11 +19,7 @@
 
  private:
   friend class Global<MachineCtx>;
-<<<<<<< HEAD
-  explicit MachineCtx(const std::string& this_mchn_name);
-=======
-  MachineCtx(int64_t this_mchn_id);
->>>>>>> 9fdcf61f
+  explicit MachineCtx(int64_t this_mchn_id);
 
   int64_t this_machine_id_;
 };
