/*
Copyright 2020 The OneFlow Authors. All rights reserved.

Licensed under the Apache License, Version 2.0 (the "License");
you may not use this file except in compliance with the License.
You may obtain a copy of the License at

    http://www.apache.org/licenses/LICENSE-2.0

Unless required by applicable law or agreed to in writing, software
distributed under the License is distributed on an "AS IS" BASIS,
WITHOUT WARRANTIES OR CONDITIONS OF ANY KIND, either express or implied.
See the License for the specific language governing permissions and
limitations under the License.
*/
#ifndef ONEFLOW_CORE_JOB_CLUSTER_OBJECTS_SCOPE_H_
#define ONEFLOW_CORE_JOB_CLUSTER_OBJECTS_SCOPE_H_
#include "oneflow/core/common/util.h"
#include "oneflow/core/common/maybe.h"
#include "oneflow/core/common/optional.h"
#include "oneflow/core/job/env_desc.h"
#include "oneflow/core/framework/device.h"

namespace oneflow {

class ParallelDesc;

class EnvGlobalObjectsScope final {
 public:
  OF_DISALLOW_COPY_AND_MOVE(EnvGlobalObjectsScope);
  explicit EnvGlobalObjectsScope(const std::string& env_proto_str);
  explicit EnvGlobalObjectsScope(const EnvProto& env_proto);
  ~EnvGlobalObjectsScope();

  Maybe<void> init_is_normal_exit(bool is_normal_exit) {
    CHECK_OR_RETURN(!is_normal_exit_.has_value());
    is_normal_exit_ = is_normal_exit;
    return Maybe<void>::Ok();
  }

 private:
  Maybe<void> Init(const EnvProto& env_proto);

<<<<<<< HEAD
  Maybe<void> init_is_normal_exit(bool is_normal_exit) {
    CHECK_OR_RETURN(!is_normal_exit_.has_value());
    is_normal_exit_ = is_normal_exit;
    return Maybe<void>::Ok();
  }

=======
>>>>>>> d4b391e8
 private:
  Optional<bool> is_normal_exit_;
};

}  // namespace oneflow

#endif  // ONEFLOW_CORE_JOB_CLUSTER_OBJECTS_SCOPE_H_<|MERGE_RESOLUTION|>--- conflicted
+++ resolved
@@ -41,15 +41,6 @@
  private:
   Maybe<void> Init(const EnvProto& env_proto);
 
-<<<<<<< HEAD
-  Maybe<void> init_is_normal_exit(bool is_normal_exit) {
-    CHECK_OR_RETURN(!is_normal_exit_.has_value());
-    is_normal_exit_ = is_normal_exit;
-    return Maybe<void>::Ok();
-  }
-
-=======
->>>>>>> d4b391e8
  private:
   Optional<bool> is_normal_exit_;
 };
