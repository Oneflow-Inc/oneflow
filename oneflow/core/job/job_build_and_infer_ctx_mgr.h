/*
Copyright 2020 The OneFlow Authors. All rights reserved.

Licensed under the Apache License, Version 2.0 (the "License");
you may not use this file except in compliance with the License.
You may obtain a copy of the License at

    http://www.apache.org/licenses/LICENSE-2.0

Unless required by applicable law or agreed to in writing, software
distributed under the License is distributed on an "AS IS" BASIS,
WITHOUT WARRANTIES OR CONDITIONS OF ANY KIND, either express or implied.
See the License for the specific language governing permissions and
limitations under the License.
*/
#ifndef ONEFLOW_CORE_JOB_JOB_BUILD_AND_INFER_CXT_MGR_H_
#define ONEFLOW_CORE_JOB_JOB_BUILD_AND_INFER_CXT_MGR_H_

#include "oneflow/core/common/util.h"
#include "oneflow/core/common/maybe.h"
#include "oneflow/core/job/job.pb.h"
#include "oneflow/core/job/job_set.pb.h"
#include "oneflow/core/job/job_build_and_infer_ctx.h"
#include "oneflow/core/job/lbi_diff_watcher_info.pb.h"

namespace oneflow {

class JobBuildAndInferCtxMgr {
 public:
  OF_DISALLOW_COPY_AND_MOVE(JobBuildAndInferCtxMgr);
  virtual ~JobBuildAndInferCtxMgr() = default;

  Maybe<void> OpenJobBuildAndInferCtx(const std::string& job_name);
  Maybe<JobBuildAndInferCtx*> FindJobBuildAndInferCtx(const std::string& job_name);
  Maybe<std::string> GetCurrentJobName() const;
  Maybe<void> CloseCurrentJobBuildAndInferCtx();

  const JobSet& job_set() const { return job_set_; }
  std::string structure_graph() const;

 protected:
  virtual JobBuildAndInferCtx* NewJobBuildAndInferCtx(Job* job, int64_t job_id) const = 0;
  JobBuildAndInferCtxMgr() : has_cur_job_(false) {}
  virtual Maybe<void> VirtualCloseJob() = 0;
  JobSet* mut_job_set() { return &job_set_; }

  void clear_job_name2infer_ctx() { job_name2infer_ctx_.clear(); }

 private:
  JobSet job_set_;
  bool has_cur_job_;
  std::string cur_job_name_;
  HashMap<std::string, std::unique_ptr<JobBuildAndInferCtx>> job_name2infer_ctx_;
};

class LazyJobBuildAndInferCtxMgr : public JobBuildAndInferCtxMgr {
 public:
  OF_DISALLOW_COPY_AND_MOVE(LazyJobBuildAndInferCtxMgr);
  LazyJobBuildAndInferCtxMgr() : JobBuildAndInferCtxMgr() {}
  ~LazyJobBuildAndInferCtxMgr() override = default;

 private:
  friend class Singleton<LazyJobBuildAndInferCtxMgr>;

  Maybe<void> VirtualCloseJob() override;
  JobBuildAndInferCtx* NewJobBuildAndInferCtx(Job* job, int64_t job_id) const override;
};

<<<<<<< HEAD
=======
class EagerJobBuildAndInferCtxMgr : public JobBuildAndInferCtxMgr {
 public:
  OF_DISALLOW_COPY_AND_MOVE(EagerJobBuildAndInferCtxMgr);
  EagerJobBuildAndInferCtxMgr() : JobBuildAndInferCtxMgr() {}
  ~EagerJobBuildAndInferCtxMgr() override = default;

 private:
  friend class Singleton<EagerJobBuildAndInferCtxMgr>;

  Maybe<void> VirtualCloseJob() override;
  JobBuildAndInferCtx* NewJobBuildAndInferCtx(Job* job, int64_t job_id) const override;
};

>>>>>>> 57869e9e
bool EagerExecutionEnabled();

Maybe<JobBuildAndInferCtxMgr*> GlobalJobBuildAndInferCtxMgr();
Maybe<JobBuildAndInferCtx*> GetJobBuildAndInferCtx(const std::string& job_name);
Maybe<JobBuildAndInferCtx*> GetCurInferCtx();

}  // namespace oneflow

#endif  // ONEFLOW_CORE_JOB_JOB_BUILD_AND_INFER_CXT_MGR_H_<|MERGE_RESOLUTION|>--- conflicted
+++ resolved
@@ -66,22 +66,6 @@
   JobBuildAndInferCtx* NewJobBuildAndInferCtx(Job* job, int64_t job_id) const override;
 };
 
-<<<<<<< HEAD
-=======
-class EagerJobBuildAndInferCtxMgr : public JobBuildAndInferCtxMgr {
- public:
-  OF_DISALLOW_COPY_AND_MOVE(EagerJobBuildAndInferCtxMgr);
-  EagerJobBuildAndInferCtxMgr() : JobBuildAndInferCtxMgr() {}
-  ~EagerJobBuildAndInferCtxMgr() override = default;
-
- private:
-  friend class Singleton<EagerJobBuildAndInferCtxMgr>;
-
-  Maybe<void> VirtualCloseJob() override;
-  JobBuildAndInferCtx* NewJobBuildAndInferCtx(Job* job, int64_t job_id) const override;
-};
-
->>>>>>> 57869e9e
 bool EagerExecutionEnabled();
 
 Maybe<JobBuildAndInferCtxMgr*> GlobalJobBuildAndInferCtxMgr();
