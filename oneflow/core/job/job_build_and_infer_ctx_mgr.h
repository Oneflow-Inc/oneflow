--- conflicted
+++ resolved
@@ -18,11 +18,7 @@
   Maybe<JobBuildAndInferCtx> FindJobBuildAndInferCtx(const std::string& job_name);
   Maybe<std::string> GetCurrentJobName();
   Maybe<void> LeaveCurrentJobBuildAndInferCtx();
-<<<<<<< HEAD
-=======
-
-  const JobSet& job_set() const { TODO(); }
->>>>>>> 0ea350cb
+  const JobSet& job_set() const { return job_set_; }
 
  private:
   JobBuildAndInferCtxMgr() : has_cur_job_(false) {}
