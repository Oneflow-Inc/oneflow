/*
Copyright 2020 The OneFlow Authors. All rights reserved.

Licensed under the Apache License, Version 2.0 (the "License");
you may not use this file except in compliance with the License.
You may obtain a copy of the License at

    http://www.apache.org/licenses/LICENSE-2.0

Unless required by applicable law or agreed to in writing, software
distributed under the License is distributed on an "AS IS" BASIS,
WITHOUT WARRANTIES OR CONDITIONS OF ANY KIND, either express or implied.
See the License for the specific language governing permissions and
limitations under the License.
*/
#include "oneflow/core/job/session_global_objects_scope.h"
#include "oneflow/core/control/ctrl_server.h"
#include "oneflow/core/control/global_process_ctx.h"
#include "oneflow/core/device/node_device_descriptor_manager.h"
#include "oneflow/core/framework/load_library.h"
#include "oneflow/core/job/available_memory_desc.pb.h"
#include "oneflow/core/job/collective_boxing_executor.h"
#include "oneflow/core/job/collective_boxing_device_ctx_poller.h"
#include "oneflow/core/job/critical_section_desc.h"
#include "oneflow/core/job/global_for.h"
#include "oneflow/core/job/id_manager.h"
#include "oneflow/core/job/inter_user_job_info.pb.h"
#include "oneflow/core/job/job_build_and_infer_ctx_mgr.h"
#include "oneflow/core/job/job_set_compile_ctx.h"
#include "oneflow/core/job/job_desc.h"
#include "oneflow/core/job/job_instance.h"
#include "oneflow/core/job/resource_desc.h"
#include "oneflow/core/job/runtime_context.h"
#include "oneflow/core/job/runtime_buffer_managers_scope.h"
#include "oneflow/core/job/runtime_job_descs.h"
#include "oneflow/core/job/version.h"
#include "oneflow/core/memory/chunk_manager.h"
#include "oneflow/core/memory/memory_allocator.h"
#include "oneflow/core/register/register_manager.h"
#include "oneflow/user/summary/events_writer.h"
#include "oneflow/core/thread/thread_manager.h"

#ifdef WITH_CUDA
#include "oneflow/core/device/cuda_device_descriptor.h"
#endif  // WITH_CUDA

namespace oneflow {

namespace {

AvailableMemDescOfMachine GetAvailableMemDescOfMachine(int64_t rank) {
  AvailableMemDescOfMachine machine_mem_desc;
  const auto node_desc =
      Global<device::NodeDeviceDescriptorManager>::Get()->GetNodeDeviceDescriptor(rank);
#ifdef WITH_CUDA
  const auto cuda_device_list =
      node_desc->GetDeviceDescriptorList(device::kCudaDeviceDescriptorClassName);
  CHECK(cuda_device_list);
  FOR_RANGE(int, i, 0, (Global<ResourceDesc, ForSession>::Get()->GpuDeviceNum())) {
    if (i >= cuda_device_list->DeviceCount()) {
      LOG(WARNING) << "Invalid CUDA device ordinal: rank " << rank << " ordinal " << i;
      machine_mem_desc.add_zone_size(0);
    } else {
      const auto cuda_device = std::dynamic_pointer_cast<const device::CudaDeviceDescriptor>(
          cuda_device_list->GetDevice(i));
      CHECK(cuda_device);
      machine_mem_desc.add_zone_size(cuda_device->GlobalMemorySizeBytes());
    }
  }
#endif
  machine_mem_desc.add_zone_size(node_desc->HostMemorySizeBytes());
  return machine_mem_desc;
}

AvailableMemDesc GetAvailableMemDesc() {
  AvailableMemDesc ret;
  for (int64_t i : Global<ResourceDesc, ForSession>::Get()->process_ranks()) {
    *ret.add_machine_amd() = GetAvailableMemDescOfMachine(i);
  }
  return ret;
}

AvailableMemDesc GetDryRunAvailableMemDesc() {
  AvailableMemDescOfMachine this_machine_mem_desc;
#ifdef WITH_CUDA
  FOR_RANGE(int, i, 0, (Global<ResourceDesc, ForSession>::Get()->GpuDeviceNum())) {
    this_machine_mem_desc.add_zone_size(std::numeric_limits<size_t>::max());
  }
#endif
  this_machine_mem_desc.add_zone_size(std::numeric_limits<size_t>::max());

  AvailableMemDesc ret;
  AvailableMemDescOfMachine machine_amd_i;
  for (int64_t i : Global<ResourceDesc, ForSession>::Get()->process_ranks()) {
    *ret.add_machine_amd() = this_machine_mem_desc;
  }
  return ret;
}

}  // namespace

SessionGlobalObjectsScope::SessionGlobalObjectsScope() {}

Maybe<void> SessionGlobalObjectsScope::Init(const ConfigProto& config_proto) {
  session_id_ = config_proto.session_id();
  Global<ResourceDesc, ForSession>::Delete();
  DumpVersionInfo();
<<<<<<< HEAD
  Global<ResourceDesc, ForSession>::New(config_proto.resource(), GlobalProcessCtx::WorldSize());
  Global<const ProfilerConf>::New(config_proto.profiler_conf());
=======
  Global<ResourceDesc, ForSession>::New(config_proto.resource(),
                                        GlobalProcessCtx::NumOfProcessPerNode());
>>>>>>> 5a5130c4
  Global<IDMgr>::New();
  if (GlobalProcessCtx::IsThisProcessMaster()) {
    Global<AvailableMemDesc>::New();
    if (Global<ResourceDesc, ForSession>::Get()->enable_dry_run()) {
      *Global<AvailableMemDesc>::Get() = GetDryRunAvailableMemDesc();
    } else {
      *Global<AvailableMemDesc>::Get() = GetAvailableMemDesc();
    }
    Global<JobName2JobId>::New();
    Global<CriticalSectionDesc>::New();
    Global<InterUserJobInfo>::New();
    Global<LazyJobBuildAndInferCtxMgr>::New();
    Global<JobSetCompileCtx>::New();
    Global<RuntimeBufferManagersScope>::New();
  }
  for (const std::string& lib_path : config_proto.load_lib_path()) { JUST(LoadLibrary(lib_path)); }
  {
    // NOTE(chengcheng): Init Global Runtime objects.
    Global<RuntimeCtx>::New();
    Global<MemoryAllocator>::New();
    Global<ChunkMgr>::New();
    Global<RegstMgr>::New();
    Global<ActorMsgBus>::New();
    Global<ThreadMgr>::New();
    Global<RuntimeJobDescs>::New();
    Global<summary::EventsWriter>::New();
    Global<boxing::collective::CollectiveBoxingExecutor>::New();
    Global<boxing::collective::CollectiveBoxingDeviceCtxPoller>::New();
  }

  return Maybe<void>::Ok();
}

Maybe<void> SessionGlobalObjectsScope::EagerInit(const ConfigProto& config_proto) {
  session_id_ = config_proto.session_id();
  Global<ResourceDesc, ForSession>::Delete();
  DumpVersionInfo();
  Global<ResourceDesc, ForSession>::New(config_proto.resource());
  for (const std::string& lib_path : config_proto.load_lib_path()) { JUST(LoadLibrary(lib_path)); }
  return Maybe<void>::Ok();
}

SessionGlobalObjectsScope::~SessionGlobalObjectsScope() {
  {
    // NOTE(chengcheng): Delete Global Runtime objects.
    Global<boxing::collective::CollectiveBoxingDeviceCtxPoller>::Delete();
    Global<boxing::collective::CollectiveBoxingExecutor>::Delete();
    Global<summary::EventsWriter>::Delete();
    Global<RuntimeJobDescs>::Delete();
    Global<ThreadMgr>::Delete();
    Global<ActorMsgBus>::Delete();
    Global<RegstMgr>::Delete();
    Global<ChunkMgr>::Delete();
    Global<MemoryAllocator>::Delete();
    Global<RuntimeCtx>::Delete();
  }

  if (GlobalProcessCtx::IsThisProcessMaster()) {
    Global<RuntimeBufferManagersScope>::Delete();
    Global<JobSetCompileCtx>::Delete();
    Global<LazyJobBuildAndInferCtxMgr>::Delete();
    Global<InterUserJobInfo>::Delete();
    Global<CriticalSectionDesc>::Delete();
    Global<JobName2JobId>::Delete();
    Global<AvailableMemDesc>::Delete();
  }
  Global<IDMgr>::Delete();
  Global<ResourceDesc, ForSession>::Delete();
  Global<ResourceDesc, ForSession>::New(Global<ResourceDesc, ForEnv>::Get()->resource(),
                                        GlobalProcessCtx::WorldSize());
}

}  // namespace oneflow<|MERGE_RESOLUTION|>--- conflicted
+++ resolved
@@ -105,13 +105,8 @@
   session_id_ = config_proto.session_id();
   Global<ResourceDesc, ForSession>::Delete();
   DumpVersionInfo();
-<<<<<<< HEAD
   Global<ResourceDesc, ForSession>::New(config_proto.resource(), GlobalProcessCtx::WorldSize());
   Global<const ProfilerConf>::New(config_proto.profiler_conf());
-=======
-  Global<ResourceDesc, ForSession>::New(config_proto.resource(),
-                                        GlobalProcessCtx::NumOfProcessPerNode());
->>>>>>> 5a5130c4
   Global<IDMgr>::New();
   if (GlobalProcessCtx::IsThisProcessMaster()) {
     Global<AvailableMemDesc>::New();
