#ifndef ONEFLOW_CORE_JOB_IMPROVER_H_
#define ONEFLOW_CORE_JOB_IMPROVER_H_

#include "oneflow/core/job/plan.pb.h"
#include "oneflow/core/common/protobuf.h"
#include "oneflow/core/memory/memory_case.pb.h"
#include "oneflow/core/job/available_memory_desc.pb.h"
#include "oneflow/core/graph/act_graph.h"

namespace oneflow {

class Improver final {
 public:
  OF_DISALLOW_COPY_AND_MOVE(Improver);
  Improver() = default;
  ~Improver() = default;

  Plan Improve(const AvailableMemDesc& amd, const Plan& naive_plan,
               const std::string& act_event_filepath);
  Plan ImproveMemSharedInfoOnly(const Plan& naive_plan) const;

 private:
  void ForEachImprovedRegstNum(const ActGraph& graph, const Plan& plan, bool is_memory_limited,
                               const std::function<void(int64_t, uint64_t)>& Handler) const;
  //  first dimension index of MemZoneRegstDescs is machine_id
  //  second dimension index of MemZoneRegstDescs is mem_zone_id
  using MemZoneRegstDescs = std::vector<std::vector<std::list<const RegstDescProto*>>>;
  bool IsAnyZoneOutOfMemory(
      const MemZoneRegstDescs& mz_regst_descs,
      const std::function<const HashMap<int64_t, double>&(int64_t)>& Duration4RegstDescId,
      const std::function<const HashMap<int64_t, double>&(int64_t)>& Ratio4RegstDescId,
      double ii) const;
  double BinarySearchII(
      double base_ii,
      const std::function<const HashMap<int64_t, double>&(int64_t)>& Duration4RegstDescId,
      const std::function<const HashMap<int64_t, double>&(int64_t)>& Ratio4RegstDescId,
      const MemZoneRegstDescs& mz_regst_descs) const;
  uint64_t AvailableMemSize(int64_t machine_id, int64_t memory_zone_id) const;
  int64_t GetMemoryZoneId(const MemoryCase& mem_case) const;
  void MakeMemZoneRegstDescs(const Plan& plan, MemZoneRegstDescs* mz2regst_desc) const;
  double CalcMaxRegstDescDuration(
      const std::function<const HashMap<int64_t, double>&(int64_t)>& Duration4RegstDescId,
      const MemZoneRegstDescs& mz_regst_descs) const;
<<<<<<< HEAD
  Plan AddCtrlRegstForMemSharingCriticalSection(
      const Plan&, const std::function<bool(int64_t, int64_t)>& IsReachable) const;
=======
>>>>>>> a385a350

  AvailableMemDesc amd_;
  std::vector<int32_t> record_load_task_num_;
};

}  // namespace oneflow

#endif  // ONEFLOW_CORE_JOB_IMPROVER_H_<|MERGE_RESOLUTION|>--- conflicted
+++ resolved
@@ -41,11 +41,8 @@
   double CalcMaxRegstDescDuration(
       const std::function<const HashMap<int64_t, double>&(int64_t)>& Duration4RegstDescId,
       const MemZoneRegstDescs& mz_regst_descs) const;
-<<<<<<< HEAD
   Plan AddCtrlRegstForMemSharingCriticalSection(
       const Plan&, const std::function<bool(int64_t, int64_t)>& IsReachable) const;
-=======
->>>>>>> a385a350
 
   AvailableMemDesc amd_;
   std::vector<int32_t> record_load_task_num_;
