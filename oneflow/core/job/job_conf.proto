--- conflicted
+++ resolved
@@ -56,12 +56,8 @@
   optional uint64 rdma_mem_block_mbyte = 110 [default = 8];
   optional uint64 rdma_recv_msg_buf_mbyte = 111 [default = 6];
 
-<<<<<<< HEAD
-  optional bool record_act_event = 113 [default = false];
+  optional bool collect_act_event = 113 [default = false];
   optional bool enable_mem_sharing = 114 [default = false];
-=======
-  optional bool collect_act_event = 113 [default = false];
->>>>>>> 33104d2b
 
   oneof JobType {
     TrainConf train_conf = 200;
