syntax = "proto2";
package oneflow;

import "oneflow/core/operator/op_conf.proto";
import "oneflow/core/common/data_type.proto";

message TrainConf {
  required string model_save_snapshots_path = 1;
  required int32 num_of_batches_in_snapshot = 2;
  optional int32 staleness = 3 [default = 0]; // -1 means unlimited, 0 means BSP, > 0 means SSP
  required int64 total_batch_num = 4;
  optional InitializerConf default_initializer_conf = 5;
  optional int32 piece_num_of_print_loss = 6 [default = 100];
  required int32 num_of_pieces_in_batch = 7;
<<<<<<< HEAD
  required float l1 = 8 [default = 0];
  required float l2 = 9 [default = 0];
=======
  optional float l1 = 8 [default = 0];
  optional float l2 = 9 [default = 0];
>>>>>>> 18d81860

  oneof ModelUpdateCase {
    NormalModelUpdateOpConf normal_mdupdt_conf = 1000;
    MomentumModelUpdateOpConf momentum_mdupdt_conf = 1001;
    RMSPropModelUpdateOpConf rmsprop_mdupdt_conf = 1002;
  }
}

message PredictConf {
}

message LocalFsConf {
}

message HdfsConf {
  required string namenode = 1;
}

message GlobalFSConf {
  oneof fs_type {
    LocalFsConf localfs_conf = 1;
    HdfsConf hdfs_conf = 2;
  }
}

message JobConf {
  required string dlnet_filepath = 1;
  required string resource_filepath = 2;
  required string placement_filepath = 3;
  required GlobalFSConf global_fs_conf = 4;
  required int32 single_piece_size = 5;
  required int32 data_part_num = 6;
  optional string model_load_snapshot_path = 7 [default = ""];
  optional int32 max_data_id_length = 8 [default = 0];
  optional bool use_rdma = 9 [default = false];

  optional DataType default_data_type = 100 [default = kFloat]; // kFloat or kDouble
  optional int64 piece_num_of_experiment_phase = 101 [default = 100];
  oneof JobType {
    TrainConf train_conf = 1000;
    PredictConf predict_conf = 1001;
  }
}<|MERGE_RESOLUTION|>--- conflicted
+++ resolved
@@ -12,13 +12,8 @@
   optional InitializerConf default_initializer_conf = 5;
   optional int32 piece_num_of_print_loss = 6 [default = 100];
   required int32 num_of_pieces_in_batch = 7;
-<<<<<<< HEAD
-  required float l1 = 8 [default = 0];
-  required float l2 = 9 [default = 0];
-=======
   optional float l1 = 8 [default = 0];
   optional float l2 = 9 [default = 0];
->>>>>>> 18d81860
 
   oneof ModelUpdateCase {
     NormalModelUpdateOpConf normal_mdupdt_conf = 1000;
