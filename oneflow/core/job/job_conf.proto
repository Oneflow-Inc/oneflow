syntax = "proto2";
package oneflow;

import "oneflow/core/common/data_type.proto";
import "oneflow/core/job/placement.proto";
import "oneflow/core/register/blob_desc.proto";
import "oneflow/core/operator/op_conf.proto";
import "oneflow/core/job/sbp_parallel.proto";
import "oneflow/core/framework/user_op_attr.proto";

message DynamicLossScalePolicy {
  optional float initial_loss_scale = 1 [default = 32768.0];
  optional float increment_period = 2 [default = 2000];
  optional float multiplier = 3 [default=2.0];
}

message TrainConf {
  optional NormalModelUpdateOpUserConf model_update_conf = 3;
  repeated string loss_lbn = 6;
  optional string train_step_lbn = 8;
  optional string primary_lr_lbn = 9;
  optional string secondary_lr_lbn = 10;
  oneof loss_scale_policy {
    float loss_scale_factor = 11 [default = 1];
    DynamicLossScalePolicy dynamic_loss_scale_policy = 12;
  }

  optional float primary_lr = 101;
  optional float secondary_lr = 102;
}

message PredictConf {
}

message ExperimentalRunConf {
  optional int64 piece_num_of_experiment_phase = 1 [default = -1];
  optional bool enable_experiment_run = 2 [default = false];
}

message MemoryAllocationAlgorithmConf {
  optional bool use_mem_size_first_algo = 1 [default = true];
  optional bool use_mutual_exclusion_first_algo = 2 [default = true];
  optional bool use_time_line_algo = 3 [default = false];
}

message XrtConfig {
  message XlaConfig {
    // TODO
  }
  message TensorRTConfig {
    optional bool use_fp16 = 1 [default = false];
    optional bool use_int8 = 2 [default = false];
    optional string int8_calibration = 3;
  }
  optional bool use_xla_jit = 1 [default = false];
  optional bool use_tensorrt = 2 [default = false];
  optional XlaConfig xla_config = 3;
  optional TensorRTConfig tensorrt_config = 4;
}

message QatConfig {
  optional bool per_channel_weight_quantization = 1 [default = false];
  optional bool symmetric = 2 [default = true];
  optional float moving_min_max_momentum = 3 [default = 0.95];
  optional float moving_min_max_stop_update_after_iters = 4;
}

message IndexedSlicesOptimizerConf {
  optional bool enable = 1 [default = true];
  required OpNameSet include_op_names = 2;
}

message ParallelBlobConf {
  required BlobDescProto logical_blob_desc_conf = 1;
  required ParallelConf parallel_conf = 2;
  required SbpParallel sbp_conf = 3;
  required OptInt64 batch_axis = 4;
}

message JobConfigProto {
  required string job_name = 1;

  oneof job_type {
    TrainConf train_conf = 3;
    PredictConf predict_conf = 4;
  }
  optional int64 total_batch_num = 7 [default = 1];
  optional DataType default_data_type = 8 [default = kFloat]; // kFloat or kDouble
  oneof default_initialize_conf {
    InitializerConf default_initializer_conf = 10;
    string default_initialize_with_snapshot_path = 11;
  }

  optional ExperimentalRunConf exp_run_conf = 100;
  optional bool use_memory_allocation_algorithm_v2 = 101 [default = true];
  optional MemoryAllocationAlgorithmConf memory_allocation_algorithm_conf = 102;

  optional XrtConfig xrt_config = 103;

  optional IndexedSlicesOptimizerConf indexed_slices_optimizer_conf = 104;
  optional bool enable_fuse_model_update_ops = 105 [default = false];
<<<<<<< HEAD
  optional QatConfig qat_config = 106;
=======
  optional bool enable_gradients_stats_aggregation = 106 [default = true];
  optional string optimizer_placement_optimization_mode = 107;
  optional int64 optimizer_placement_optimization_threshold = 108 [default = 1024];
>>>>>>> 76e16635

  optional bool enable_cudnn = 200 [default = true];
  optional int64 cudnn_buf_limit_mbyte = 201 [default = 1024];  // 1GByte
  optional int32 cudnn_conv_force_fwd_algo = 202;
  optional int32 cudnn_conv_force_bwd_data_algo = 203;
  optional int32 cudnn_conv_force_bwd_filter_algo = 204;
  optional bool cudnn_conv_heuristic_search_algo = 205 [default = true];
  optional bool cudnn_conv_use_deterministic_algo_only = 206 [default = false];
  optional bool enable_cudnn_fused_normalization_add_relu = 207;
  optional bool enable_fuse_add_to_output = 208 [default = false];
  optional bool enable_fuse_cast_scale = 209 [default = false];

  optional bool enable_reuse_mem = 300 [default = true];
  optional bool enable_inplace = 301 [default = true];
  optional bool enable_inplace_in_reduce_struct = 302 [default = true];

  optional bool do_parallel_cast_before_widening_type_cast = 403 [default = true];

  optional bool prune_parallel_cast_ops = 509 [default = true];
  optional bool prune_cast_to_static_shape_ops = 510 [default = true];

  optional bool cudnn_conv_enable_pseudo_half = 600 [default = true];
  optional bool enable_float_compute_for_half_gemm = 601 [default = true];
  optional bool enable_auto_mixed_precision = 602 [default = false];
  optional bool enable_quantization_aware_training = 603 [default = false];
  
  optional bool enable_keep_header_only = 700 [default = false];

  optional int64 concurrency_width = 1000 [default = 128];

  map<string, AttrValue> flag_name2flag_value = 2000;

  optional int64 logical_object_id = 3000;
}<|MERGE_RESOLUTION|>--- conflicted
+++ resolved
@@ -99,13 +99,11 @@
 
   optional IndexedSlicesOptimizerConf indexed_slices_optimizer_conf = 104;
   optional bool enable_fuse_model_update_ops = 105 [default = false];
-<<<<<<< HEAD
-  optional QatConfig qat_config = 106;
-=======
   optional bool enable_gradients_stats_aggregation = 106 [default = true];
   optional string optimizer_placement_optimization_mode = 107;
   optional int64 optimizer_placement_optimization_threshold = 108 [default = 1024];
->>>>>>> 76e16635
+
+  optional QatConfig qat_config = 109;
 
   optional bool enable_cudnn = 200 [default = true];
   optional int64 cudnn_buf_limit_mbyte = 201 [default = 1024];  // 1GByte
