--- conflicted
+++ resolved
@@ -40,24 +40,15 @@
   required string dlnet_filepath = 1;
   required string resource_filepath = 2;
   required string placement_filepath = 3;
-<<<<<<< HEAD
-  optional string model_load_snapshot_path = 4;
-  required int32 piece_size = 5;
-  optional DataType default_data_type = 7 [default = kFloat]; // kFloat or kDouble
-  optional bool use_async_cpu_stream = 8 [default = false];
-  optional bool use_rdma = 9 [default = false];
-  optional int32 max_data_id_length = 10;
-  required GlobalFSConf global_fs_conf = 11;
-=======
   required GlobalFSConf global_fs_conf = 4;
   required int32 single_piece_size = 5;
   required int32 data_part_num = 6;
   optional string model_load_snapshot_path = 7 [default = ""];
   optional int32 max_data_id_length = 8 [default = 0];
+  optional bool use_rdma = 9 [default = false];
   
   optional DataType default_data_type = 100 [default = kFloat]; // kFloat or kDouble
   optional int64 piece_num_of_experiment_phase = 101 [default = 100];
->>>>>>> ae55c1d8
   oneof JobType {
     TrainConf train_conf = 1000;
     PredictConf predict_conf = 1001;
