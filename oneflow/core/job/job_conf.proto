--- conflicted
+++ resolved
@@ -4,22 +4,6 @@
 import "oneflow/core/common/data_type.proto";
 import "oneflow/core/job/placement.proto";
 import "oneflow/core/register/blob_desc.proto";
-<<<<<<< HEAD
-import "oneflow/core/operator/op_conf.proto";
-import "oneflow/core/job/sbp_parallel.proto";
-import "oneflow/core/framework/user_op_attr.proto";
-
-message TrainConf {
-  optional NormalModelUpdateOpUserConf model_update_conf = 3;
-  repeated string loss_lbn = 6;
-  optional int32 loss_scale_factor = 7 [default = 1];
-  optional string train_step_lbn = 8;
-  optional string primary_lr_lbn = 9;
-  optional string secondary_lr_lbn = 10;
-
-  optional float primary_lr = 101;
-  optional float secondary_lr = 102;
-=======
 import "oneflow/core/job/sbp_parallel.proto";
 import "oneflow/core/framework/user_op_attr.proto";
 import "oneflow/core/job/initializer_conf.proto";
@@ -143,52 +127,11 @@
   optional float secondary_lr = 103;
   optional string primary_lr_lbn = 104;
   optional string secondary_lr_lbn = 105;
->>>>>>> 809944fc
 }
 
 message PredictConf {
 }
 
-<<<<<<< HEAD
-message ExperimentalRunConf {
-  optional int64 piece_num_of_experiment_phase = 1 [default = -1];
-  optional bool enable_experiment_run = 2 [default = false];
-}
-
-message MemoryAllocationAlgorithmConf {
-  optional bool use_mem_size_first_algo = 1 [default = true];
-  optional bool use_mutual_exclusion_first_algo = 2 [default = true];
-  optional bool use_time_line_algo = 3 [default = false];
-}
-
-message XrtConfig {
-  message XlaConfig {
-    // TODO
-  }
-  message TensorRTConfig {
-    optional bool use_fp16 = 1 [default = false];
-    optional bool use_int8 = 2 [default = false];
-    optional string int8_calibration = 3;
-  }
-  optional bool use_xla_jit = 1 [default = false];
-  optional bool use_tensorrt = 2 [default = false];
-  optional XlaConfig xla_config = 3;
-  optional TensorRTConfig tensorrt_config = 4;
-}
-
-message IndexedSlicesOptimizerConf {
-  optional bool enable = 1 [default = true];
-  required OpNameSet include_op_names = 2;
-}
-
-message ParallelBlobConf {
-  required BlobDescProto logical_blob_desc_conf = 1;
-  required ParallelConf parallel_conf = 2;
-  required SbpParallel sbp_conf = 3;
-  required OptInt64 batch_axis = 4;
-}
-
-=======
 message MemoryAllocationAlgorithmConf {
   optional bool use_mem_size_first_algo = 1 [default = true];
   optional bool use_mutual_exclusion_first_algo = 2 [default = true];
@@ -243,7 +186,6 @@
   map<string, JobOutputDef> outputs = 2;
 }
 
->>>>>>> 809944fc
 message JobConfigProto {
   required string job_name = 1;
 
@@ -251,35 +193,23 @@
     TrainConf train_conf = 3;
     PredictConf predict_conf = 4;
   }
-<<<<<<< HEAD
-  optional int64 total_batch_num = 7 [default = 1];
-=======
->>>>>>> 809944fc
   optional DataType default_data_type = 8 [default = kFloat]; // kFloat or kDouble
   oneof default_initialize_conf {
     InitializerConf default_initializer_conf = 10;
     string default_initialize_with_snapshot_path = 11;
   }
 
-<<<<<<< HEAD
-  optional ExperimentalRunConf exp_run_conf = 100;
-  optional bool use_memory_allocation_algorithm_v2 = 101 [default = true];
-=======
->>>>>>> 809944fc
   optional MemoryAllocationAlgorithmConf memory_allocation_algorithm_conf = 102;
 
   optional XrtConfig xrt_config = 103;
 
   optional IndexedSlicesOptimizerConf indexed_slices_optimizer_conf = 104;
   optional bool enable_fuse_model_update_ops = 105 [default = false];
-<<<<<<< HEAD
-=======
   optional bool enable_gradients_stats_aggregation = 106 [default = true];
   optional string optimizer_placement_optimization_mode = 107;
   optional int64 optimizer_placement_optimization_threshold = 108 [default = 1024];
 
   optional QatConfig qat_config = 109;
->>>>>>> 809944fc
 
   optional bool enable_cudnn = 200 [default = true];
   optional int64 cudnn_buf_limit_mbyte = 201 [default = 1024];  // 1GByte
@@ -290,11 +220,8 @@
   optional bool cudnn_conv_use_deterministic_algo_only = 206 [default = false];
   optional bool enable_cudnn_fused_normalization_add_relu = 207;
   optional bool enable_fuse_add_to_output = 208 [default = false];
-<<<<<<< HEAD
-=======
   optional bool enable_fuse_cast_scale = 209 [default = false];
   optional int64 num_gradient_accumulation_steps = 210;
->>>>>>> 809944fc
 
   optional bool enable_reuse_mem = 300 [default = true];
   optional bool enable_inplace = 301 [default = true];
@@ -302,18 +229,6 @@
 
   optional bool do_parallel_cast_before_widening_type_cast = 403 [default = true];
 
-<<<<<<< HEAD
-  optional bool enable_non_distributed_optimizer = 506 [default = false];
-  optional bool prune_parallel_cast_ops = 509 [default = true];
-  optional bool prune_cast_to_static_shape_ops = 510 [default = true];
-
-  optional bool cudnn_conv_enable_pseudo_half = 600 [default = true];
-  optional bool enable_float_compute_for_half_gemm = 601 [default = true];
-  optional bool enable_auto_mixed_precision = 602 [default = false];
-  
-  optional bool enable_keep_header_only = 700 [default = true];
-
-=======
   optional bool prune_parallel_cast_ops = 509 [default = true];
   optional bool prune_cast_to_static_shape_ops = 510 [default = true];
   optional bool prune_amp_white_identity_ops = 511 [default = true];
@@ -322,15 +237,11 @@
   optional bool enable_auto_mixed_precision = 602 [default = false];
   optional bool enable_quantization_aware_training = 603 [default = false];
   
->>>>>>> 809944fc
   optional int64 concurrency_width = 1000 [default = 128];
 
   map<string, AttrValue> flag_name2flag_value = 2000;
 
   optional int64 logical_object_id = 3000;
-<<<<<<< HEAD
-=======
 
   optional JobSignatureDef signature = 4000;
->>>>>>> 809944fc
 }