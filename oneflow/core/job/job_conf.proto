--- conflicted
+++ resolved
@@ -48,15 +48,10 @@
   optional DataType default_data_type = 11 [default = kFloat]; // kFloat or kDouble
 
   optional int64 piece_num_of_experiment_phase = 101 [default = -1];
-<<<<<<< HEAD
-  optional float available_zone_mem_ratio = 102 [default = 0.95];
-  optional uint64 persistence_buffer_mbyte_size = 103 [default = 64];
-=======
   optional uint64 persistence_buffer_mbyte_size = 103 [default = 64];
   optional uint64 reserved_host_mem_mbyte_size = 150 [default = 500];
   optional uint64 reserved_device_mem_mbyte_size = 151 [default = 500];
   optional bool save_downloaded_file_to_local_fs = 152 [default = true];
->>>>>>> d9faf414
 
   oneof JobType {
     TrainConf train_conf = 1000;
