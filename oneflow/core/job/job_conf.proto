--- conflicted
+++ resolved
@@ -56,7 +56,6 @@
 }
 
 message IBVerbsConf {
-<<<<<<< HEAD
   optional string device_name = 1 [default = ""];
   optional uint32 port_num = 2 [default = 0];
   optional uint32 sgid_index = 3 [default = 0];
@@ -67,8 +66,6 @@
   optional uint32 sl = 8 [default = 0];
   optional uint32 traffic_class = 9 [default = 0];
   optional uint64 mem_block_mbyte = 10 [default = 8];
-=======
->>>>>>> 5ce194b6
 }
 
 message CommNetworkConf {
@@ -81,11 +78,6 @@
 message OtherConf {
   required FileSystemConf data_fs_conf = 1;
   required FileSystemConf snapshot_fs_conf = 2;
-<<<<<<< HEAD
-
-=======
-  
->>>>>>> 5ce194b6
   optional CommNetworkConf comm_net_conf = 3;
 
   required int64 piece_size = 4;
@@ -101,11 +93,8 @@
   optional uint64 reserved_host_mem_mbyte = 107 [default = 500];
   optional uint64 reserved_device_mem_mbyte = 108 [default = 500];
   optional bool save_downloaded_file_to_local_fs = 109 [default = false];
-<<<<<<< HEAD
-=======
   optional uint64 rdma_mem_block_mbyte = 110 [default = 8];
   optional uint64 rdma_recv_msg_buf_mbyte = 111 [default = 6];
->>>>>>> 5ce194b6
 
   optional bool collect_act_event = 125 [default = false];
   optional bool enable_mem_sharing = 126 [default = true];
