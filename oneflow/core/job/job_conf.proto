syntax = "proto2";
package oneflow;

import "oneflow/core/common/data_type.proto";
import "oneflow/core/job/placement.proto";
import "oneflow/core/register/blob_desc.proto";
import "oneflow/core/job/sbp_parallel.proto";
import "oneflow/core/framework/user_op_attr.proto";
import "oneflow/core/job/initializer_conf.proto";
import "oneflow/core/job/learning_rate_schedule_conf.proto";
import "oneflow/core/register/logical_blob_id.proto";
import "oneflow/core/operator/interface_blob_conf.proto";

message NaiveModelUpdateConf {
}

message MomentumModelUpdateConf {
  optional float beta = 1 [default = 0.9];
  optional float dampening = 2 [default = 0.0];
  optional bool nesterov = 3 [default = false];
  optional bool maximize = 4 [default = false];
}

message RMSPropModelUpdateConf {
  optional float decay_rate = 1 [default = 0.99];
  optional float epsilon = 2 [default = 1e-8];
  optional bool centered = 3 [default = false];
}

message LARSModelUpdateConf {
  optional float momentum_beta = 1 [default = 0.9];
  optional float epsilon = 2 [default = 1e-9];
  optional float lars_coefficient = 3 [default = 0.0001];
}

message AdamModelUpdateConf {
  optional float beta1 = 1 [default = 0.9];
  optional float beta2 = 2 [default = 0.999];
  optional float epsilon = 3 [default = 1e-8];
  optional bool do_bias_correction = 4 [default = true];
  optional bool amsgrad = 5 [default = false];
}

message LazyAdamModelUpdateConf {
  optional float beta1 = 1 [default = 0.9];
  optional float beta2 = 2 [default = 0.999];
  optional float epsilon = 3 [default = 1e-8];
  optional bool do_bias_correction = 4 [default = true];
  optional bool amsgrad = 5 [default = false];
}

message LambModelUpdateConf {
  optional float beta1 = 1 [default = 0.9];
  optional float beta2 = 2 [default = 0.999];
  optional float epsilon = 3 [default = 1e-8];
  optional bool do_bias_correction = 4 [default = true];
}

message AdagradModelUpdateConf {
  required float lr_decay = 1 [default = 0.0];
  required float initial_accumulator_value = 2 [default = 0.0];
  required float epsilon = 3 [default = 1e-10];
}

message FtrlModelUpdateConf {
  required float initial_accumulator_value = 1 [default = 0.1];
  required float lr_power = 2 [default = 0.5];
  optional float lambda1 = 3 [default = 0.0];
  optional float lambda2 = 4 [default = 0.0];
  optional float beta = 5 [default = 0.0];
}

message AdadeltaModelUpdateConf {
  required float rho = 1 [default = 0.9];
  required float epsilon = 2 [default = 1e-6];
  required bool maximize = 3 [default = false];
}

message ClipByGlobalNormConf {
  optional float max_norm = 1 [default = 1.0];
  optional double norm_type = 2 [default = 2.0];
}

message ClipConf {
  oneof type {
    ClipByGlobalNormConf clip_by_global_norm = 1;
  }
}

message WeightDecayFilterPatternSet {
  repeated string pattern = 1;
}

message WeightDecayConf {
  required float weight_decay_rate = 1;
  oneof weight_decay_filter_type {
    WeightDecayFilterPatternSet includes = 2;
    WeightDecayFilterPatternSet excludes = 3;
  }
}

message OptimizerConf {
  repeated string variable_op_names = 1;
  optional float base_learning_rate = 2;
  repeated string variable_grad_lbns = 3;
  optional LearningRateDecayConf learning_rate_decay = 4;
  optional string learning_rate_lbn = 5;
  optional ClipConf clip_conf = 6;
  optional WeightDecayConf weight_decay_conf = 7;
  optional float lr_scale = 8 [default = 1.0];
  oneof normal_mdupdt {
    NaiveModelUpdateConf naive_conf = 1000;
    MomentumModelUpdateConf momentum_conf = 1001;
    RMSPropModelUpdateConf rmsprop_conf = 1002;
    LARSModelUpdateConf lars_conf = 1003;
    AdamModelUpdateConf adam_conf = 1004;
    LazyAdamModelUpdateConf lazy_adam_conf = 1005;
    LambModelUpdateConf lamb_conf = 1006;
    AdagradModelUpdateConf adagrad_conf = 1007;
    FtrlModelUpdateConf ftrl_conf = 1008;
    AdadeltaModelUpdateConf adadelta_conf = 1009; 
  }
}

message NormalModelUpdateOpUserConf {
  optional LearningRateDecayConf learning_rate_decay = 1;
  optional ClipConf clip_conf = 3;
  optional WeightDecayConf weight_decay_conf = 4;
  oneof normal_mdupdt {
    NaiveModelUpdateConf naive_conf = 1000;
    MomentumModelUpdateConf momentum_conf = 1001;
    RMSPropModelUpdateConf rmsprop_conf = 1002;
    LARSModelUpdateConf lars_conf = 1003;
    AdamModelUpdateConf adam_conf = 1004;
    LazyAdamModelUpdateConf lazy_adam_conf = 1005;
    LambModelUpdateConf lamb_conf = 1006;
    AdagradModelUpdateConf adagrad_conf = 1007;
    FtrlModelUpdateConf ftrl_conf = 1008;
  }
}

message DynamicLossScalePolicy {
  optional float initial_loss_scale = 1 [default = 1073741824.0];
  optional float increment_period = 2 [default = 2000];
  optional float multiplier = 3 [default=2.0];
}

message TrainConf {
  repeated OptimizerConf optimizer_conf = 1;
  repeated string loss_lbn = 2;
  repeated string loss_grad_lbn = 6;
  optional string train_step_lbn = 3;
  oneof loss_scale_policy {
    float loss_scale_factor = 4 [default = 1];
    DynamicLossScalePolicy dynamic_loss_scale_policy = 5;
  }
  // Deprecated model update conf, will be removed later.
  optional NormalModelUpdateOpUserConf model_update_conf = 101;
  optional float primary_lr = 102;
  optional float secondary_lr = 103;
  optional string primary_lr_lbn = 104;
  optional string secondary_lr_lbn = 105;
}

message PredictConf {
}

message MemoryAllocationAlgorithmConf {
  optional bool use_mem_size_first_algo = 1 [default = true];
<<<<<<< HEAD
  optional bool use_mutual_exclusion_first_algo = 2 [default = true];
  optional bool use_time_line_algo = 3 [default = true];
=======
  optional bool use_mutual_exclusion_first_algo = 2 [default = false];
  optional bool use_time_line_algo = 3 [default = false];
>>>>>>> c449acbb
}

message QatConfig {
  optional bool per_channel_weight_quantization = 1 [default = false];
  optional bool symmetric = 2 [default = true];
  optional float moving_min_max_momentum = 3 [default = 0.95];
  optional int64 moving_min_max_stop_update_after_iters = 4;
  optional string target_backend = 5 [default = ""];
}

message IndexedSlicesOptimizerConf {
  optional bool enable = 1 [default = true];
  required OpNameSet include_op_names = 2;
}

message ParallelBlobConf {
  required BlobDescProto logical_blob_desc_conf = 1;
  required ParallelConf parallel_conf = 2;
  required NdSbp nd_sbp = 3;
}

message JobInputDef {
  required LogicalBlobId lbi = 1;
  required InterfaceBlobConf blob_conf = 2;
}

message JobOutputDef {
  required LogicalBlobId lbi = 1;
}

message JobSignatureDef {
  map<string, JobInputDef> inputs = 1;
  map<string, JobOutputDef> outputs = 2;
}

enum StraightenAlgorithmTag {
  kDisable = 1;                  
  kOverlap4ModelParallelism = 2;  
  kCompressMemory = 3;            
}

message JobConfigProto {
  required string job_name = 1;

  oneof job_type {
    TrainConf train_conf = 3;
    PredictConf predict_conf = 4;
  }
  optional DataType default_data_type = 8 [default = kFloat]; // kFloat or kDouble
  oneof default_initialize_conf {
    InitializerConf default_initializer_conf = 10;
    string default_initialize_with_snapshot_path = 11;
  }

  optional MemoryAllocationAlgorithmConf memory_allocation_algorithm_conf = 102;

  optional IndexedSlicesOptimizerConf indexed_slices_optimizer_conf = 104;
  optional bool enable_fuse_model_update_ops = 105 [default = false];
  optional bool enable_gradients_stats_aggregation = 106 [default = true];
  optional string optimizer_placement_optimization_mode = 107;
  optional int64 optimizer_placement_optimization_threshold = 108 [default = 1024];
  optional int64 optimizer_placement_optimization_shard_restore_level = 110 [default = 2];

  optional QatConfig qat_config = 109;

  optional bool enable_cudnn = 200 [default = true];
  optional int64 cudnn_buf_limit_mbyte = 201 [default = 1024];  // 1GByte
  optional int32 cudnn_conv_force_fwd_algo = 202;
  optional int32 cudnn_conv_force_bwd_data_algo = 203;
  optional int32 cudnn_conv_force_bwd_filter_algo = 204;
  optional bool cudnn_conv_heuristic_search_algo = 205 [default = true];
  optional bool cudnn_conv_use_deterministic_algo_only = 206 [default = false];
  optional bool enable_cudnn_fused_normalization_add_relu = 207;
  optional bool enable_fuse_add_to_output = 208 [default = false];
  optional bool enable_fuse_cast_scale = 209 [default = false];
  optional int64 num_gradient_accumulation_steps = 210;

  optional bool enable_reuse_mem = 300 [default = true];
  optional bool enable_inplace = 301 [default = true];
  optional bool enable_inplace_in_reduce_struct = 302 [default = true];

  optional bool do_parallel_cast_before_widening_type_cast = 403 [default = true];

  optional bool prune_parallel_cast_ops = 509 [default = true];
  optional bool prune_cast_to_static_shape_ops = 510 [default = true];
  optional bool prune_amp_white_identity_ops = 511 [default = true];

  optional bool cudnn_conv_enable_pseudo_half = 600 [default = true];
  optional bool enable_auto_mixed_precision = 602 [default = false];
  optional bool enable_quantization_aware_training = 603 [default = false];
  optional DataType mixed_precision_data_type = 604 [default = kFloat16]; // kFloat16 or kBFloat16
  optional bool enable_multi_tensor_update = 605 [default = false];
  optional bool enable_fused_model_update_cast = 606 [default = false];

  optional bool enable_auto_parallel = 700 [default = false];
  optional double auto_parallel_computation_cost_ratio = 701 [default = 0.05];
  optional double auto_parallel_wait_time = 702 [default = 1.65e4];
  optional double auto_parallel_transfer_cost = 703 [default = 0.0];
  optional bool enable_auto_parallel_mainstem_algo = 704 [default = true];
  optional bool enable_auto_parallel_sbp_collector = 705 [default = false];
  optional bool enable_auto_parallel_ignore_user_sbp_config = 706 [default = false];
  
  optional StraightenAlgorithmTag straighten_algorithm_tag_in_task_graph = 800 [default = kCompressMemory];

  optional int64 concurrency_width = 1000 [default = 128];

  map<string, AttrValue> flag_name2flag_value = 2000;

  optional int64 logical_object_id = 3000;

  optional JobSignatureDef signature = 4000;
}<|MERGE_RESOLUTION|>--- conflicted
+++ resolved
@@ -167,13 +167,8 @@
 
 message MemoryAllocationAlgorithmConf {
   optional bool use_mem_size_first_algo = 1 [default = true];
-<<<<<<< HEAD
-  optional bool use_mutual_exclusion_first_algo = 2 [default = true];
-  optional bool use_time_line_algo = 3 [default = true];
-=======
   optional bool use_mutual_exclusion_first_algo = 2 [default = false];
   optional bool use_time_line_algo = 3 [default = false];
->>>>>>> c449acbb
 }
 
 message QatConfig {
