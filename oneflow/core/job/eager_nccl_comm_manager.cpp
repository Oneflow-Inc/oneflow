/*
Copyright 2020 The OneFlow Authors. All rights reserved.

Licensed under the Apache License, Version 2.0 (the "License");
you may not use this file except in compliance with the License.
You may obtain a copy of the License at

    http://www.apache.org/licenses/LICENSE-2.0

Unless required by applicable law or agreed to in writing, software
distributed under the License is distributed on an "AS IS" BASIS,
WITHOUT WARRANTIES OR CONDITIONS OF ANY KIND, either express or implied.
See the License for the specific language governing permissions and
limitations under the License.
*/
#include <iomanip>
#include <string>
#include "oneflow/core/control/ctrl_client.h"
#include "oneflow/core/control/global_process_ctx.h"
#include "oneflow/core/job/eager_nccl_comm_manager.h"
#include "oneflow/core/device/nccl_util.h"
#include "oneflow/core/job/id_manager.h"
#include "oneflow/core/job/parallel_desc.h"
#include "oneflow/core/operator/op_conf.pb.h"
#include "oneflow/core/vm/vm_util.h"

#ifdef WITH_CUDA

namespace oneflow {

namespace {

std::string GetNcclUniqueIdRpcKey(const std::vector<std::pair<int64_t, int64_t>>& sorted_devices) {
  std::ostringstream oss;
  oss << "eager_nccl_unique_id_rpc_key";
  for (const auto& pair : sorted_devices) { oss << "," << pair.first << ":" << pair.second; }
  return oss.str();
}

std::string NcclUniqueId2String(const ncclUniqueId& id) {
  std::stringstream ss;
  for (int i = 0; i < NCCL_UNIQUE_ID_BYTES; ++i) {
    ss << std::hex << std::setfill('0') << std::setw(2) << static_cast<int>(id.internal[i]);
  }
  return ss.str();
}

bool CompareDeviceSetPair(const std::pair<int64_t, int64_t>& a,
                          const std::pair<int64_t, int64_t>& b) {
  if (a.first == b.first) {
    return a.second < b.second;
  } else {
    return a.first < b.first;
  }
}

void CreateNcclComm(ncclComm_t* comm, const int dev, const std::string& key,
                    const std::vector<std::pair<int64_t, int64_t>>& device_vec) {
  ncclUniqueId nccl_unique_id{};
  int64_t machine = GlobalProcessCtx::Rank();
  std::pair<int64_t, int64_t> this_device(machine, dev);
  auto it = std::find(device_vec.cbegin(), device_vec.cend(), this_device);
  CHECK(it != device_vec.end());
  int rank = std::distance(device_vec.cbegin(), it);
  if (rank == 0) {
    OF_NCCL_CHECK(ncclGetUniqueId(&nccl_unique_id));
    Singleton<CtrlClient>::Get()->PushKV(
        key, std::string(nccl_unique_id.internal, NCCL_UNIQUE_ID_BYTES));
  } else {
    Singleton<CtrlClient>::Get()->PullKV(key, [&nccl_unique_id](const std::string& val) {
      memcpy(nccl_unique_id.internal, val.data(), NCCL_UNIQUE_ID_BYTES);
    });
  }
  VLOG(2) << " EagerNcclCommMgr::ncclCommInitRank device_vec.size() = " << device_vec.size()
          << ", nccl_unique_id = " << NcclUniqueId2String(nccl_unique_id) << ", rank = " << rank
          << ", key = {" << key << "}\n";
  OF_NCCL_CHECK(ncclCommInitRank(comm, device_vec.size(), nccl_unique_id, rank));
  VLOG(2) << " EagerNcclCommMgr::ncclCommInitRank succeed device_vec.size() = " << device_vec.size()
          << ", nccl_unique_id = " << NcclUniqueId2String(nccl_unique_id) << ", rank = " << rank
          << ", key = {" << key << "}\n";
}

bool NeedUnifiedNcclCommInit(const OperatorConf& op_conf) {
  if (op_conf.has_user_conf()) {
    return UserKernelUnifiedNcclCommInitRegistry::Instance().IsRegistered(
        op_conf.user_conf().op_type_name());
  } else {
    // Please check the .h file for hard-coding of the name
    return UserKernelUnifiedNcclCommInitRegistry::Instance().IsRegistered(
        kSystemOpPrefix + std::to_string(op_conf.op_type_case()));
  }
}

}  // namespace

const std::string EagerNcclCommMgr::kDefaultStreamName = "DEFAULT";

EagerNcclCommMgr::~EagerNcclCommMgr() {
  for (auto& device_set7device_id2comm : device_set2device_id2comm_) {
    for (auto& device_id7comm : device_set7device_id2comm.second) {
      OF_NCCL_CHECK(ncclCommDestroy(device_id7comm.second));
    }
  }
  for (auto& pair : device7stream2device_id2comm_) {
    for (auto& device_id7comm : pair.second) {
      OF_NCCL_CHECK(ncclCommDestroy(device_id7comm.second));
    }
  }
}

ncclComm_t EagerNcclCommMgr::GetCommForDevice(
    const std::set<std::pair<int64_t, int64_t>>& device_set) {
  int dev;
  OF_CUDA_CHECK(cudaGetDevice(&dev));
  {
    std::lock_guard<std::mutex> lock(mutex_);
    auto it = device_set2device_id2comm_.find(device_set);
    if (it != device_set2device_id2comm_.end()) { return it->second.at(dev); }
  }
  std::vector<std::pair<int64_t, int64_t>> device_vec(device_set.cbegin(), device_set.cend());
  std::sort(device_vec.begin(), device_vec.end(), CompareDeviceSetPair);

  ncclComm_t comm;
  std::string nccl_unique_id_rpc_key = GetNcclUniqueIdRpcKey(device_vec);
  CreateNcclComm(&comm, dev, nccl_unique_id_rpc_key, device_vec);

  {
    std::lock_guard<std::mutex> lock(mutex_);
    device_set2device_id2comm_[device_set][dev] = comm;
  }
  return comm;
}

ncclComm_t EagerNcclCommMgr::GetCommForDeviceAndStreamName(
    const std::set<std::pair<int64_t, int64_t>>& device_set, const std::string& stream_name) {
  int dev;
  OF_CUDA_CHECK(cudaGetDevice(&dev));

  std::vector<std::pair<int64_t, int64_t>> device_vec(device_set.cbegin(), device_set.cend());
  std::sort(device_vec.begin(), device_vec.end(), CompareDeviceSetPair);
  std::string key = GetNcclUniqueIdRpcKey(device_vec) + "-stream_name_hint:" + stream_name;

  {
    std::lock_guard<std::mutex> lock(mutex_);
    auto it = device7stream2device_id2comm_.find(key);
    if (it != device7stream2device_id2comm_.end()) { return it->second.at(dev); }
  }

  ncclComm_t comm;
  CreateNcclComm(&comm, dev, key, device_vec);

  {
    std::lock_guard<std::mutex> lock(mutex_);
    device7stream2device_id2comm_[key][dev] = comm;
  }
  return comm;
}

<<<<<<< HEAD
ccl::CclComm EagerNcclCommMgr::GetCclCommForDevice(
    const std::set<std::pair<int64_t, int64_t>>& device_set) {
=======
ccl::CclComm EagerNcclCommMgr::GetCclCommForParallelDesc(const ParallelDesc& parallel_desc) {
  std::set<std::pair<int64_t, int64_t>> device_set;
  FOR_RANGE(int64_t, parallel_id, 0, parallel_desc.parallel_num()) {
    int64_t machine_id = CHECK_JUST(parallel_desc.MachineId4ParallelId(parallel_id));
    int64_t device_id = CHECK_JUST(parallel_desc.DeviceId4ParallelId(parallel_id));
    device_set.emplace(std::make_pair(machine_id, device_id));
  }

>>>>>>> 26a393c9
  ncclComm_t comm = GetCommForDevice(device_set);
  std::shared_ptr<ccl::CommBase> ncclCommAdapter = std::make_shared<ccl::NcclCommAdapter>(comm);
  ccl::CclComm ccl_comm(ncclCommAdapter);
  return ccl_comm;
}

<<<<<<< HEAD
ccl::CclComm EagerNcclCommMgr::GetCclCommForDeviceAndStreamName(
    const std::set<std::pair<int64_t, int64_t>>& device_set, const std::string& stream_name) {
=======
ccl::CclComm EagerNcclCommMgr::GetCclCommForParallelDescAndStreamName(
    const ParallelDesc& parallel_desc, const std::string& stream_name) {
  std::set<std::pair<int64_t, int64_t>> device_set;
  FOR_RANGE(int64_t, parallel_id, 0, parallel_desc.parallel_num()) {
    int64_t machine_id = CHECK_JUST(parallel_desc.MachineId4ParallelId(parallel_id));
    int64_t device_id = CHECK_JUST(parallel_desc.DeviceId4ParallelId(parallel_id));
    device_set.emplace(std::make_pair(machine_id, device_id));
  }

  ncclComm_t comm = GetCommForDeviceAndStreamName(device_set, stream_name);
  std::shared_ptr<ccl::CommBase> ncclCommAdapter = std::make_shared<ccl::NcclCommAdapter>(comm);
  ccl::CclComm ccl_comm(ncclCommAdapter);
  return ccl_comm;
}

ccl::CclComm EagerNcclCommMgr::GetCclCommForParallelDescNdHierarchy(
    const ParallelDesc& parallel_desc, const std::string& stream_name,
    const int64_t this_parallel_id, const std::string& comm_key) {
  std::set<std::pair<int64_t, int64_t>> device_set;
  const Shape& hierarchy = *parallel_desc.hierarchy();
  CHECK_LE(hierarchy.NumAxes(), 2);

  // 1D
  if (hierarchy.NumAxes() == 1) {
    // 1D hierarchy
    for (int64_t parallel_id = 0; parallel_id < parallel_desc.parallel_num(); ++parallel_id) {
      int64_t machine_id = CHECK_JUST(parallel_desc.MachineId4ParallelId(parallel_id));
      int64_t device_id = CHECK_JUST(parallel_desc.DeviceId4ParallelId(parallel_id));
      device_set.emplace(std::make_pair(machine_id, device_id));
    }
  } else if (hierarchy.NumAxes() == 2) {
    // 2D hierarchy
    CHECK(comm_key == "SameDim0" || comm_key == "SameDim1");
    if (comm_key == "SameDim0") {
      const int64_t num_groups = hierarchy.At(0);
      const int64_t group_size = hierarchy.At(1);
      CHECK_EQ(num_groups * group_size, parallel_desc.parallel_num());
      const int64_t this_group_begin_parallel_id = this_parallel_id / group_size * group_size;
      CHECK_EQ(this_group_begin_parallel_id % group_size, 0);
      CHECK_LE(this_group_begin_parallel_id + group_size, parallel_desc.parallel_num());
      for (int64_t id_in_group = 0; id_in_group < group_size; ++id_in_group) {
        const int64_t parallel_id = this_group_begin_parallel_id + id_in_group;
        const int64_t machine_id = CHECK_JUST(parallel_desc.MachineId4ParallelId(parallel_id));
        const int64_t device_id = CHECK_JUST(parallel_desc.DeviceId4ParallelId(parallel_id));
        device_set.emplace(std::make_pair(machine_id, device_id));
      }
    } else if (comm_key == "SameDim1") {
      const int64_t group_size = hierarchy.At(0);
      const int64_t num_groups = hierarchy.At(1);
      CHECK_EQ(num_groups * group_size, parallel_desc.parallel_num());
      const int64_t this_group_begin_parallel_id = this_parallel_id % num_groups;
      CHECK_LT(this_group_begin_parallel_id + (group_size - 1) * num_groups,
               parallel_desc.parallel_num());
      for (int64_t id_in_group = 0; id_in_group < group_size; ++id_in_group) {
        const int64_t parallel_id = this_group_begin_parallel_id + (id_in_group * num_groups);
        const int64_t machine_id = CHECK_JUST(parallel_desc.MachineId4ParallelId(parallel_id));
        const int64_t device_id = CHECK_JUST(parallel_desc.DeviceId4ParallelId(parallel_id));
        device_set.emplace(std::make_pair(machine_id, device_id));
      }
    } else {
      UNIMPLEMENTED();
    }
  }

>>>>>>> 26a393c9
  ncclComm_t comm = GetCommForDeviceAndStreamName(device_set, stream_name);
  std::shared_ptr<ccl::CommBase> ncclCommAdapter = std::make_shared<ccl::NcclCommAdapter>(comm);
  ccl::CclComm ccl_comm(ncclCommAdapter);
  return ccl_comm;
}

void EagerNcclCommMgr::CreateCommFromPlan(const Plan& plan) {
  const int64_t rank = GlobalProcessCtx::Rank();
  const int64_t dev = GlobalProcessCtx::LocalRank();
  std::map<std::string, std::vector<std::pair<int64_t, int64_t>>> nccl_comm_key2devices;

  for (const auto& task_proto : plan.task()) {
    if (task_proto.machine_id() != rank) { continue; }
    if (task_proto.exec_sequence().exec_node_size() != 1) { continue; }
    const auto& kernel_conf = task_proto.exec_sequence().exec_node(0).kernel_conf();
    const OpAttribute* op_attr = nullptr;
    if (kernel_conf.has_op_attribute()) {
      op_attr = &kernel_conf.op_attribute();
    } else if (kernel_conf.has_op_attribute_ref()) {
      const auto& ref_name = kernel_conf.op_attribute_ref();
      op_attr = &plan.job_id2op_attribute_ref_table()
                     .at(task_proto.job_id())
                     .op_name2op_attribute()
                     .at(ref_name);
    } else {
      continue;
    }
    const auto& op_conf = op_attr->op_conf();
    if (!NeedUnifiedNcclCommInit(op_conf)) { continue; }
    if (!op_attr->has_parallel_conf_signature()) { continue; }
    if (!op_attr->parallel_conf_signature().has_op_parallel_conf()) { continue; }

    std::vector<std::pair<int64_t, int64_t>> device_vec;
    ParallelDesc parallel_desc(op_attr->parallel_conf_signature().op_parallel_conf());
    for (int64_t parallel_id = 0; parallel_id < parallel_desc.parallel_num(); ++parallel_id) {
      int64_t machine_id = CHECK_JUST(parallel_desc.MachineId4ParallelId(parallel_id));
      int64_t device_id = CHECK_JUST(parallel_desc.DeviceId4ParallelId(parallel_id));
      device_vec.emplace_back(machine_id, device_id);
    }

    std::string stream_name = kDefaultStreamName;
    if (op_conf.has_stream_name_hint()) { stream_name = op_conf.stream_name_hint(); }
    std::string key = GetNcclUniqueIdRpcKey(device_vec) + "-stream_name_hint:" + stream_name;

    VLOG(3) << " EagerNcclCommMgr create nccl comm for " << op_conf.name() << ", rank = " << rank
            << ", dev = " << dev << ", key = {" << key << "}\n";
    nccl_comm_key2devices.emplace(std::move(key), std::move(device_vec));
  }

  if (nccl_comm_key2devices.size() == 0) { return; }

  CHECK_JUST(vm::CurrentRankSync());
  CudaCurrentDeviceGuard guard(dev);

  for (const auto& pair : nccl_comm_key2devices) {
    const auto& key = pair.first;
    auto device_id2comm_it = device7stream2device_id2comm_.find(key);
    if (device_id2comm_it != device7stream2device_id2comm_.end()) {
      auto comm_it = device_id2comm_it->second.find(dev);
      if (comm_it != device_id2comm_it->second.end()) { continue; }
    }
    ncclComm_t comm;
    CreateNcclComm(&comm, dev, key, pair.second);
    device7stream2device_id2comm_[key][dev] = comm;
  }
}

REGISTER_CCL_COMM_MGR(DeviceType::kCUDA, EagerNcclCommMgr);

}  // namespace oneflow

#endif  // WITH_CUDA<|MERGE_RESOLUTION|>--- conflicted
+++ resolved
@@ -156,10 +156,6 @@
   return comm;
 }
 
-<<<<<<< HEAD
-ccl::CclComm EagerNcclCommMgr::GetCclCommForDevice(
-    const std::set<std::pair<int64_t, int64_t>>& device_set) {
-=======
 ccl::CclComm EagerNcclCommMgr::GetCclCommForParallelDesc(const ParallelDesc& parallel_desc) {
   std::set<std::pair<int64_t, int64_t>> device_set;
   FOR_RANGE(int64_t, parallel_id, 0, parallel_desc.parallel_num()) {
@@ -168,17 +164,12 @@
     device_set.emplace(std::make_pair(machine_id, device_id));
   }
 
->>>>>>> 26a393c9
   ncclComm_t comm = GetCommForDevice(device_set);
   std::shared_ptr<ccl::CommBase> ncclCommAdapter = std::make_shared<ccl::NcclCommAdapter>(comm);
   ccl::CclComm ccl_comm(ncclCommAdapter);
   return ccl_comm;
 }
 
-<<<<<<< HEAD
-ccl::CclComm EagerNcclCommMgr::GetCclCommForDeviceAndStreamName(
-    const std::set<std::pair<int64_t, int64_t>>& device_set, const std::string& stream_name) {
-=======
 ccl::CclComm EagerNcclCommMgr::GetCclCommForParallelDescAndStreamName(
     const ParallelDesc& parallel_desc, const std::string& stream_name) {
   std::set<std::pair<int64_t, int64_t>> device_set;
@@ -243,7 +234,6 @@
     }
   }
 
->>>>>>> 26a393c9
   ncclComm_t comm = GetCommForDeviceAndStreamName(device_set, stream_name);
   std::shared_ptr<ccl::CommBase> ncclCommAdapter = std::make_shared<ccl::NcclCommAdapter>(comm);
   ccl::CclComm ccl_comm(ncclCommAdapter);
