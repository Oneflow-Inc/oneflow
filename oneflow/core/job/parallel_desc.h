--- conflicted
+++ resolved
@@ -12,11 +12,7 @@
 
 std::string DeviceTag4DeviceType(DeviceType device_type);
 Maybe<DeviceType> DeviceType4DeviceTag(const std::string& device_tag);
-<<<<<<< HEAD
-Maybe<long long> GetParallelNum4ParallelConf(const std::string& parallel_conf_str);
-=======
 Maybe<OFRecord> ParseMachineAndDeviceIdList(const ParallelConf& parallel_conf);
->>>>>>> 97b12dca
 
 Maybe<void> ParseDeviceNameConf(const std::string& device_name, int64_t* mchn_id,
                                 std::string* device_tag, std::string* device_id_str);
@@ -54,11 +50,7 @@
   int64_t DeviceIdForParallelId(int64_t parallel_id) const;
 
  private:
-<<<<<<< HEAD
-  friend Maybe<long long> GetParallelNum4ParallelConf(const std::string& parallel_conf_str);
-=======
   friend Maybe<OFRecord> ParseMachineAndDeviceIdList(const ParallelConf& parallel_conf);
->>>>>>> 97b12dca
   ParallelDesc() = default;
   void ClearUp();
   Maybe<void> SanityCheck();
