--- conflicted
+++ resolved
@@ -260,15 +260,9 @@
     if (is_variable_regst) {
       CHECK(!var_name.empty());
       CHECK_EQ(regst_desc->register_num(), 1);
-<<<<<<< HEAD
-      // TODO(chengcheng, wyg): some wrong with these checks in auto_parallel
-      // CHECK_EQ(regst_desc->min_register_num(), 1);
-      // CHECK_EQ(regst_desc->max_register_num(), 1);
-=======
       CHECK_EQ(regst_desc->min_register_num(), 1);
       // NOTE(xuxiaoyu): this check cannot pass when open ZeRO
       // CHECK_EQ(regst_desc->max_register_num(), 1) << var_name;
->>>>>>> 4c8da483
       regst_desc->set_variable_op_name(var_name);
     }
 
