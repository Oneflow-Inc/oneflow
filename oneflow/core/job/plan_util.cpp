--- conflicted
+++ resolved
@@ -1016,42 +1016,7 @@
     all_visited.insert(visited.begin(), visited.end());
     ++dependency_depth;
   }
-<<<<<<< HEAD
-  /*
-  if (request_set->request_size() == 6
-      && request_set->request().at(0).op_desc().name()
-             == "System-Boxing-NcclCollectiveBoxingP2SNoncontinuous-68") {
-    LOG(INFO) << "This is sep test";
-    auto req68 = request_set->request().at(0);
-    auto req67 = request_set->request().at(5);
-    request_set->mutable_request()->erase(request_set->mutable_request()->begin());
-    request_set->mutable_request()->erase(request_set->mutable_request()->end() - 1);
-    request_set->mutable_request()->Add(std::move(req68));
-    request_set->mutable_request()->Add(std::move(req67));
-
-    auto GetReq = [&](int64_t idx) { return request_set->mutable_request()->Mutable(idx); };
-    GetReq(0)->set_order(1);
-    GetReq(0)->set_dependency_depth(0);
-
-    GetReq(1)->set_order(0);
-    GetReq(1)->set_dependency_depth(0);
-
-    GetReq(2)->set_order(3);
-    GetReq(2)->set_dependency_depth(1);
-
-    GetReq(3)->set_order(2);
-    GetReq(3)->set_dependency_depth(1);
-
-    GetReq(4)->set_order(5);
-    GetReq(4)->set_dependency_depth(2);
-
-    GetReq(5)->set_order(4);
-    GetReq(5)->set_dependency_depth(2);
-  }
-  */
-=======
   deallocate_ctx->Deallocate(std::shared_ptr<PlanTaskGraph>(std::move(plan_task_graph_ptr)));
->>>>>>> 6ea96fe7
 }
 
 void PlanUtil::GenRegisterHint(Plan* plan) {
