--- conflicted
+++ resolved
@@ -239,10 +239,6 @@
 
 void PlanUtil::MergeMemBlockIdByLogicalChainId(Plan* plan, const Job& job) {
   if (job.logical_chain_groups_size() == 0) { return; }
-<<<<<<< HEAD
-  HashMap<int64_t, HashSet<RegstDescProto*>> mem_block_id2regsts;
-=======
->>>>>>> 98ae4635
   HashMap<int64_t, HashMap<int64_t, int64_t>> logical_chain_id2machine_id2mem_block_id;
 
   for (int64_t i = 0; i < plan->task_size(); ++i) {
@@ -261,10 +257,6 @@
           && regst_desc->mem_case().device_type() == device_type
           && regst_desc->regst_desc_type().has_data_regst_desc()) {
         int64_t mem_block_id = regst_desc->mem_block_id();
-<<<<<<< HEAD
-        mem_block_id2regsts[mem_block_id].insert(regst_desc);
-=======
->>>>>>> 98ae4635
         auto* rank2blocks = &(logical_chain_id2machine_id2mem_block_id[logical_chain_id]);
         if (rank2blocks->find(machine_id) == rank2blocks->end()) {
           rank2blocks->emplace(machine_id, mem_block_id);
@@ -397,11 +389,7 @@
                 .emplace(mem_block.mem_block_id(), std::make_unique<MemBlockProto>(mem_block))
                 .second);
     } else {
-<<<<<<< HEAD
-      MemBlockProto* mem_block = mem_block_id2mem_block.at(mem_block_id).get();
-=======
       MemBlockProto* mem_block = mem_block_it->second.get();
->>>>>>> 98ae4635
       CHECK_EQ(mem_block->job_id(0), job_id);
       CHECK_EQ(mem_block->machine_id(), machine_id);
       CHECK(mem_block->mem_case() == regst_desc->mem_case());
