--- conflicted
+++ resolved
@@ -253,17 +253,9 @@
 void PlanUtil::ToDotFile(const Plan& plan, const std::string& filepath) {
   const auto& process_ranks = Global<ResourceDesc, ForSession>::Get()->process_ranks();
   size_t gpu_device_num = Global<ResourceDesc, ForSession>::Get()->GpuDeviceNum();
-<<<<<<< HEAD
   std::map<int64_t, std::vector<std::vector<std::string>>> machine_id2device_id2node_list;
   for (size_t i : process_ranks) { machine_id2device_id2node_list[i].resize(gpu_device_num); }
   std::map<int64_t, std::vector<std::string>> machine_id2host_node_list;
-=======
-  std::vector<std::vector<std::vector<std::string>>> machine_id2device_id2node_list(machine_num);
-  for (size_t i = 0; i < machine_num; ++i) {
-    machine_id2device_id2node_list[i].resize(gpu_device_num);
-  }
-  std::vector<std::vector<std::string>> machine_id2host_node_list(machine_num);
->>>>>>> a47f68f2
   std::vector<std::string> main_node_list;
   std::vector<std::string> copy_comm_net_node_list;
   HashSet<int64_t> ctrl_regst_desc_ids;
@@ -272,33 +264,20 @@
 
   auto InsertNodeDefByTaskProto = [&](const TaskProto& task_proto, const std::string& node_def,
                                       const std::string& pass_tag) {
-<<<<<<< HEAD
-    if (pass_tag.empty()) {
-=======
     if (task_proto.task_type() == TaskType::kCopyCommNet) {
       copy_comm_net_node_list.push_back(node_def);
       return;
     }
     if (pass_tag == kNoPassTag) {
->>>>>>> a47f68f2
       if (Global<IDMgr>::Get()->GetDeviceTypeFromThrdId(task_proto.thrd_id()) == DeviceType::kGPU) {
         int64_t device_id = Global<IDMgr>::Get()->GetGpuPhyIdFromThrdId(task_proto.thrd_id());
         machine_id2device_id2node_list[task_proto.machine_id()][device_id].push_back(node_def);
       } else {
         machine_id2host_node_list[task_proto.machine_id()].push_back(node_def);
       }
-<<<<<<< HEAD
-    } else if (pass_tag == "main") {
-      main_node_list.push_back(node_def);
-    } else if (pass_tag == "copy_comm_net") {
-      copy_comm_net_node_list.push_back(node_def);
-    } else {
-      LOG(ERROR) << pass_tag;
-=======
     } else if (pass_tag == kMainOp) {
       main_node_list.push_back(node_def);
     } else {
->>>>>>> a47f68f2
       UNIMPLEMENTED();
     }
   };
@@ -324,22 +303,8 @@
   auto log_stream = TeePersistentLogStream::Create(filepath);
   // task node
   for (const TaskProto& task_proto : plan.task()) {
-<<<<<<< HEAD
     std::string task_id_str = "task" + std::to_string(task_proto.task_id());
     std::string node_def = task_id_str + "[class=\"" + task_id_str + "\",label=\"{{";
-    node_def += std::to_string(task_proto.task_id()) + ":" + std::to_string(task_proto.machine_id())
-                + "\\n";
-    std::string op_name = "";
-    std::string pass_tag = "";
-    for (const ExecNodeProto& exec_node : task_proto.exec_sequence().exec_node()) {
-      const auto& op_conf = exec_node.kernel_conf().op_attribute().op_conf();
-      op_name += op_conf.name();
-      pass_tag = (op_conf.has_pass_tag()) ? op_conf.pass_tag() : "";
-      if (op_conf.name().substr(0, 13) == std::string("copy_comm_net")) {
-        pass_tag = "copy_comm_net";
-      }
-=======
-    std::string node_def = "task" + std::to_string(task_proto.task_id()) + "[label=\"{{";
     node_def += std::to_string(task_proto.task_id()) + ":" + std::to_string(task_proto.machine_id())
                 + "\\n";
     std::string op_name = "";
@@ -348,7 +313,6 @@
       const auto& op_conf = exec_node.kernel_conf().op_attribute().op_conf();
       op_name += op_conf.name();
       if (op_conf.has_pass_tag()) { pass_tag = op_conf.pass_tag(); }
->>>>>>> a47f68f2
     }
     task_id2op_name[task_proto.task_id()] = op_name;
     node_def += op_name;
