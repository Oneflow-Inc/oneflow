--- conflicted
+++ resolved
@@ -1233,11 +1233,7 @@
   }
 }
 
-<<<<<<< HEAD
 void PlanUtil::GenLightPlan(Plan* plan, const std::string& plan_name, int64_t limited_rank) {
-=======
-void PlanUtil::GenLightPlan(Plan* plan, const std::string& plan_name) {
->>>>>>> ec7d0712
   // NOTE(chengcheng): ordered_tasks is NOT exec order, just task id order.
   std::vector<const TaskProto*> ordered_tasks;
   for (const TaskProto& task : plan->task()) { ordered_tasks.push_back(&task); }
@@ -1315,15 +1311,10 @@
           << " task_id2name cannot find" << task_id;
       int64_t thrd_id = task->thrd_id();
       StreamId stream_id = DecodeStreamIdFromInt64(thrd_id);
-<<<<<<< HEAD
-      file_stream << " actor id : " << std::to_string(task_id)
-                  << " name : " << task_id2name.at(task_id) << " thrd : " << std::to_string(thrd_id)
-=======
       file_stream << "i : " << std::to_string(i) << " , actor id : " << std::to_string(task_id)
                   << " thrd : " << std::to_string(thrd_id) << " name : " << task_id2name.at(task_id)
                   << "\n  chain_id : " << std::to_string(task->chain_id())
                   << " order_in_chain : " << std::to_string(task->order_in_chain())
->>>>>>> ec7d0712
                   << " device_type : " << DeviceType_Name(stream_id.device_type())
                   << " stream_index : " << std::to_string(stream_id.stream_index()) << " {\n";
       for (const auto& key2consume_regst : task->consumed_regst_desc_id()) {
