/*
Copyright 2020 The OneFlow Authors. All rights reserved.

Licensed under the Apache License, Version 2.0 (the "License");
you may not use this file except in compliance with the License.
You may obtain a copy of the License at

    http://www.apache.org/licenses/LICENSE-2.0

Unless required by applicable law or agreed to in writing, software
distributed under the License is distributed on an "AS IS" BASIS,
WITHOUT WARRANTIES OR CONDITIONS OF ANY KIND, either express or implied.
See the License for the specific language governing permissions and
limitations under the License.
*/
#include "oneflow/core/common/constant.h"
#include "oneflow/core/common/str_util.h"
#include "oneflow/core/common/env_var/debug_mode.h"
#include "oneflow/core/control/global_process_ctx.h"
#include "oneflow/core/job/plan_util.h"
#include "oneflow/core/job/global_for.h"
#include "oneflow/core/graph/plan_task_graph.h"
#include "oneflow/core/graph/boxing/collective_boxing_util.h"
#include "oneflow/core/memory/chunk_manager.h"
#include "oneflow/core/memory/memory_case_util.h"
#include "oneflow/core/register/runtime_register_desc.h"
#include "oneflow/core/persistence/tee_persistent_log_stream.h"
#include "oneflow/core/ep/include/device_manager_registry.h"

namespace oneflow {

RegstDescProto* PlanUtil::GetSoleProducedDataRegst(TaskProto* task_proto) {
  RegstDescProto* ret = nullptr;
  for (auto& pair : *task_proto->mutable_produced_regst_desc()) {
    RegstDescProto* regst_desc = &pair.second;
    if (regst_desc->regst_desc_type().has_data_regst_desc()) {
      CHECK_ISNULL(ret);
      CHECK_EQ(regst_desc->regst_desc_type().data_regst_desc().lbi2blob_desc_size(), 1);
      ret = regst_desc;
    }
  }
  CHECK_NOTNULL(ret);
  return ret;
}

std::function<const TaskProto*(int64_t)> PlanUtil::MakeGetterTaskProto4TaskId(const Plan& plan) {
  auto task_id2task_proto = std::make_shared<HashMap<int64_t, const TaskProto*>>();
  for (const TaskProto& task_proto : plan.task()) {
    task_id2task_proto->emplace(task_proto.task_id(), &task_proto);
  }
  return [task_id2task_proto](int64_t task_id) { return task_id2task_proto->at(task_id); };
}

void PlanUtil::SetUniqueMemBlockId4UnreusedMemRegst(Plan* plan) {
  for (int i = 0; i < plan->task_size(); i++) {
    TaskProto* task = plan->mutable_task(i);
    for (auto& pair : *task->mutable_produced_regst_desc()) {
      RegstDescProto* regst_desc = &pair.second;
      if (regst_desc->mem_block_id() == -1) {
        CHECK_EQ(regst_desc->mem_block_offset(), -1);
        regst_desc->set_mem_block_id(Global<IDMgr>::Get()->NewMemBlockId());
        regst_desc->set_mem_block_offset(0);
      }
    }
  }
}

void PlanUtil::GenMemBlockAndChunk4Plan(Plan* plan) {
  HashSet<std::string> variable_op_names;
  PlanUtil::GenMemBlockAndChunkWithVariableOpNames4Plan(plan, variable_op_names);
}

namespace {

void GenChunkForMultiNNGraphMemoryReuseInMultiClient(
    Plan* plan, HashMap<int64_t, std::unique_ptr<MemBlockProto>>* mem_block_id2mem_block) {
  HashMap<int64_t, HashSet<MemBlockProto*>> mzuid2mem_blocks;

  for (auto& pair : *mem_block_id2mem_block) {
    MemBlockProto* mem_block = pair.second.get();
    CHECK(mem_block->has_chunk_id() == false);
    CHECK(mem_block->has_chunk_offset() == false);
    if (mem_block->has_variable_op_name()) { continue; }
    if (!mem_block->enable_reuse_mem()) { continue; }
    // NOTE(chengcheng):
    //   only reused mem in cuda device.
    //   special cpu memory like OFRecord pb and TensorBuffer CANNOT reused by another plan.
    if (memory::IsHostMem(mem_block->mem_case())) { continue; }
    int64_t mem_zone_uid =
        memory::GetUniqueMemCaseId(mem_block->machine_id(), mem_block->mem_case());
    auto it = mzuid2mem_blocks.find(mem_zone_uid);
    if (it == mzuid2mem_blocks.end()) {
      it = mzuid2mem_blocks.emplace(mem_zone_uid, HashSet<MemBlockProto*>()).first;
    }
    CHECK(it->second.insert(mem_block).second);
  }

  std::vector<ChunkProto> all_chunks;
  HashSet<int64_t> unique_chunk_ids;

  for (auto& pair : mzuid2mem_blocks) {
    int64_t mem_zone_uid = pair.first;
    std::vector<const ChunkProto*> exist_chunks;
    Global<ChunkMgr>::Get()->GetChunkProtosByMemZoneUniqueId(mem_zone_uid, &exist_chunks);
    auto chunk_it = exist_chunks.begin();
    auto& mem_blocks = pair.second;
    int64_t current_chunk_offset = 0;
    HashSet<MemBlockProto*> remain_blocks;
    for (auto mem_block_it = mem_blocks.begin(); mem_block_it != mem_blocks.end(); ++mem_block_it) {
      if (chunk_it == exist_chunks.end()) {
        // NOTE(chengcheng): it means that exist chunk has run out.
        CHECK(remain_blocks.insert(*mem_block_it).second);
      } else {
        // NOTE(chengcheng): find chunk which has enough space left.
        while (chunk_it != exist_chunks.end()
               && (current_chunk_offset + (*mem_block_it)->mem_size() > (*chunk_it)->mem_size())) {
          // NOTE(chengcheng): current chunk has no space left, so we move to next chunk.
          ++chunk_it;
          current_chunk_offset = 0;
        }
        if (chunk_it != exist_chunks.end()) {
          // NOTE(chengcheng): lucky, we find a appropriate chunk.
          MemBlockProto* mem_block = *mem_block_it;
          const ChunkProto* chunk = *chunk_it;
          CHECK_EQ(mem_block->machine_id(), chunk->machine_id());
          CHECK(mem_block->mem_case() == chunk->mem_case());
          CHECK_LE(current_chunk_offset + mem_block->mem_size(), chunk->mem_size());
          CHECK_GE(current_chunk_offset, 0);
          // CHECK_GT(mem_block->mem_size(), 0); NOTE(chengcheng): has mem block mem size = 0
          CHECK_GE(chunk->mem_size(), 0);
          mem_block->set_chunk_id(chunk->chunk_id());
          mem_block->set_chunk_offset(current_chunk_offset);
          current_chunk_offset += mem_block->mem_size();
          VLOG(3) << "Lazy nn.Graph Reused MemBlock :[" << mem_block->DebugString()
                  << "] to old Chunk :[" << chunk->DebugString() << "]\n";
        } else {
          // NOTE(chengcheng): sad, no chunk can used, so this mem block need to insert in remain.
          CHECK(remain_blocks.insert(*mem_block_it).second);
        }
      }
    }

    for (const ChunkProto* exist_chunk : exist_chunks) {
      all_chunks.emplace_back(*exist_chunk);
      CHECK(unique_chunk_ids.insert(exist_chunk->chunk_id()).second);
    }

    if (!remain_blocks.empty()) {
      auto remain_block_it = remain_blocks.begin();
      MemBlockProto* first_block = *remain_block_it;
      ChunkProto new_chunk;
      new_chunk.set_chunk_id(Global<IDMgr>::Get()->NewChunkId());
      new_chunk.set_machine_id(first_block->machine_id());
      *new_chunk.mutable_mem_case() = first_block->mem_case();
      new_chunk.set_mem_size(first_block->mem_size());
      first_block->set_chunk_id(new_chunk.chunk_id());
      first_block->set_chunk_offset(0);
      ++remain_block_it;
      VLOG(3) << "Lazy nn.Graph Add MemBlock :[" << first_block->DebugString() << "] to NewChunk :["
              << new_chunk.DebugString() << "]\n";

      while (remain_block_it != remain_blocks.end()) {
        MemBlockProto* this_block = *remain_block_it;
        CHECK_EQ(this_block->machine_id(), new_chunk.machine_id());
        CHECK(this_block->mem_case() == new_chunk.mem_case());
        this_block->set_chunk_id(new_chunk.chunk_id());
        this_block->set_chunk_offset(new_chunk.mem_size());
        new_chunk.set_mem_size(new_chunk.mem_size() + this_block->mem_size());
        VLOG(3) << "Lazy nn.Graph Add MemBlock :[" << this_block->DebugString()
                << "] to NewChunk :[" << new_chunk.DebugString() << "]\n";
        ++remain_block_it;
      }

      all_chunks.emplace_back(new_chunk);
      CHECK(unique_chunk_ids.insert(new_chunk.chunk_id()).second);

      Global<ChunkMgr>::Get()->AddChunkProto(new_chunk);
    }
  }

  CHECK_EQ(all_chunks.size(), unique_chunk_ids.size());

  for (const ChunkProto& chunk : all_chunks) {
    *(plan->mutable_block_chunk_list()->add_chunk()) = chunk;
  }
}

}  // namespace

void PlanUtil::GenMemBlockAndChunkWithVariableOpNames4Plan(
    Plan* plan, const HashSet<std::string>& variable_op_names) {
  HashMap<int64_t, std::unique_ptr<MemBlockProto>> mem_block_id2mem_block;

  auto IsVariableRegst = [&](const TaskProto* task, std::string* name) -> bool {
    if (variable_op_names.empty()) { return false; }
    if (task->exec_sequence().exec_node_size() != 1) { return false; }
    const auto& op_conf =
        GetOpAttribute(plan, task->job_id(), task->exec_sequence().exec_node(0).kernel_conf())
            .op_conf();
    if (!op_conf.has_variable_conf()) { return false; }
    const std::string& var_name = op_conf.name();
    if (variable_op_names.find(var_name) == variable_op_names.end()) {
      LOG(WARNING) << " Oh no! Cannot find variable_op_name: " << var_name
                   << " in nn.Graph Compiler bind EagerTensor with VariableOp. "
                   << " \n But each variable need bind with eager tensor for init.";
      return false;
    }
    *name = var_name;
    return true;
  };

  auto GenMemBlock4RegstIfNeed = [&](RegstDescProto* regst_desc, const TaskProto* task) {
    const int64_t job_id = task->job_id();
    const int64_t machine_id = task->machine_id();
    const int64_t thrd_id = task->thrd_id();
    int64_t mem_block_id = regst_desc->mem_block_id();
    int64_t mem_block_offset = regst_desc->mem_block_offset();
    CHECK_NE(mem_block_id, -1);
    CHECK_NE(mem_block_offset, -1);
    CHECK_EQ(regst_desc->separated_header_mem_block_id(), -1);

    std::string var_name;
    bool is_variable_regst = IsVariableRegst(task, &var_name);
    if (is_variable_regst) {
      CHECK(!var_name.empty());
      CHECK_EQ(regst_desc->register_num(), 1);
      CHECK_EQ(regst_desc->min_register_num(), 1);
      // NOTE(xuxiaoyu): this check cannot pass when open ZeRO
      // CHECK_EQ(regst_desc->max_register_num(), 1) << var_name;
      regst_desc->set_variable_op_name(var_name);
    }

    RtRegstDesc rt_regst_desc(*regst_desc);
    int64_t regst_main_size = rt_regst_desc.TotalMainByteSize4AllRegst();
    int64_t regst_separated_size = rt_regst_desc.TotalSeparatedHeaderByteSize4AllRegst();

    if (mem_block_id2mem_block.find(mem_block_id) == mem_block_id2mem_block.end()) {
      MemBlockProto mem_block;
      mem_block.set_mem_block_id(mem_block_id);
      mem_block.add_job_id(job_id);
      mem_block.set_machine_id(machine_id);
      *(mem_block.mutable_mem_case()) = regst_desc->mem_case();
      mem_block.set_enable_reuse_mem(regst_desc->enable_reuse_mem());
      mem_block.set_mem_size(regst_main_size + mem_block_offset);
      mem_block.set_thrd_id_hint(thrd_id);
      if (is_variable_regst) {
        mem_block.set_variable_op_name(var_name);
        mem_block.set_is_separated_header(false);
      }
      CHECK(mem_block_id2mem_block
                .emplace(mem_block.mem_block_id(), std::make_unique<MemBlockProto>(mem_block))
                .second);
    } else {
      MemBlockProto* mem_block = mem_block_id2mem_block.at(mem_block_id).get();
      CHECK(!mem_block->has_variable_op_name());  // variable regst mem block is unique.
      CHECK_EQ(mem_block->job_id(0), job_id);
      CHECK_EQ(mem_block->machine_id(), machine_id);
      CHECK(mem_block->mem_case() == regst_desc->mem_case());
      CHECK_EQ(mem_block->enable_reuse_mem(), regst_desc->enable_reuse_mem());
      mem_block->set_mem_size(std::max(mem_block->mem_size(), regst_main_size + mem_block_offset));
    }

    if (regst_separated_size > 0) {
      int64_t separated_mem_block_id = Global<IDMgr>::Get()->NewMemBlockId();
      regst_desc->set_separated_header_mem_block_id(separated_mem_block_id);
      MemBlockProto mem_block;
      mem_block.set_mem_block_id(separated_mem_block_id);
      mem_block.add_job_id(job_id);
      mem_block.set_machine_id(machine_id);
      *(mem_block.mutable_mem_case()) = memory::GetPinnedHostMemoryCase(regst_desc->mem_case());
      mem_block.set_enable_reuse_mem(false);
      mem_block.set_mem_size(regst_separated_size);
      mem_block.set_thrd_id_hint(thrd_id);
      if (is_variable_regst) {
        mem_block.set_variable_op_name(var_name);
        mem_block.set_is_separated_header(true);
      }
      CHECK(mem_block_id2mem_block
                .emplace(mem_block.mem_block_id(), std::make_unique<MemBlockProto>(mem_block))
                .second);
    }
  };

  for (int i = 0; i < plan->task_size(); i++) {
    TaskProto* task = plan->mutable_task(i);
    for (auto& pair : *task->mutable_produced_regst_desc()) {
      GenMemBlock4RegstIfNeed(&pair.second, task);
    }
  }

  GenChunkForMultiNNGraphMemoryReuseInMultiClient(plan, &mem_block_id2mem_block);

  for (const auto& pair : mem_block_id2mem_block) {
    *(plan->mutable_block_chunk_list()->add_mem_block()) = *(pair.second);
  }
}

void PlanUtil::CleanUselessMemBlockAndCheckValid(Plan* plan) {
  HashMap<int64_t, ChunkProto> chunk_id2chunk;
  HashMap<int64_t, MemBlockProto> mem_block_id2mem_block;
  for (const auto& chunk : plan->block_chunk_list().chunk()) {
    CHECK(chunk_id2chunk.emplace(chunk.chunk_id(), chunk).second);
  }
  for (const auto& mem_block : plan->block_chunk_list().mem_block()) {
    CHECK(mem_block_id2mem_block.emplace(mem_block.mem_block_id(), mem_block).second);
  }
  plan->mutable_block_chunk_list()->clear_mem_block();

  HashMap<int64_t, HashSet<int64_t>> chunk_id2job_ids;
  HashMap<int64_t, HashSet<int64_t>> mem_block_id2job_ids;
  for (const auto& pair : chunk_id2chunk) {
    for (int64_t job_id : pair.second.job_id()) {
      CHECK(chunk_id2job_ids[pair.first].insert(job_id).second);
    }
  }
  for (const auto& pair : mem_block_id2mem_block) {
    for (int64_t job_id : pair.second.job_id()) {
      CHECK(mem_block_id2job_ids[pair.first].insert(job_id).second);
    }
  }

  HashSet<int64_t> valid_mem_block_ids;
  for (const TaskProto& task : plan->task()) {
    for (const auto& pair : task.produced_regst_desc()) {
      const RegstDescProto& regst = pair.second;
      RtRegstDesc rt_regst(regst);
      int64_t regst_size = rt_regst.TotalMainByteSize4AllRegst();
      CHECK(mem_block_id2mem_block.find(regst.mem_block_id()) != mem_block_id2mem_block.end());
      const MemBlockProto& mem_block = mem_block_id2mem_block.at(regst.mem_block_id());
      CHECK_GE(mem_block.mem_size(), regst.mem_block_offset() + regst_size);
      CHECK_EQ(task.machine_id(), mem_block.machine_id());
      CHECK_EQ(mem_block.enable_reuse_mem(), regst.enable_reuse_mem());
      CHECK(mem_block.mem_case() == regst.mem_case());
      const auto& job_ids = mem_block_id2job_ids[regst.mem_block_id()];
      CHECK(job_ids.find(task.job_id()) != job_ids.end());
      valid_mem_block_ids.insert(regst.mem_block_id());

      // separated_header
      int64_t separated_header_mem_size = rt_regst.TotalSeparatedHeaderByteSize4AllRegst();
      if (separated_header_mem_size > 0) {
        int64_t header_block_id = regst.separated_header_mem_block_id();
        CHECK_NE(header_block_id, -1);
        CHECK(mem_block_id2mem_block.find(header_block_id) != mem_block_id2mem_block.end());
        const MemBlockProto& header_mem_block = mem_block_id2mem_block.at(header_block_id);
        CHECK_EQ(header_mem_block.mem_size(), separated_header_mem_size);
        CHECK_EQ(task.machine_id(), header_mem_block.machine_id());
        CHECK(header_mem_block.mem_case() == memory::GetPinnedHostMemoryCase(regst.mem_case()));
        CHECK(header_mem_block.enable_reuse_mem() == false);
        const auto& header_block_job_ids = mem_block_id2job_ids[header_block_id];
        CHECK(header_block_job_ids.find(task.job_id()) != header_block_job_ids.end());
        valid_mem_block_ids.insert(regst.separated_header_mem_block_id());
      }
    }
  }

  HashSet<int64_t> useless_mem_block_ids;
  HashSet<int64_t> valid_chunk_ids;
  for (const auto& pair : mem_block_id2mem_block) {
    if (valid_mem_block_ids.find(pair.first) == valid_mem_block_ids.end()) {
      CHECK(useless_mem_block_ids.insert(pair.first).second);
      continue;
    }
    const MemBlockProto& mem_block = pair.second;
    if (mem_block.has_chunk_id()) {
      CHECK(mem_block.has_chunk_offset());
      CHECK(mem_block.enable_reuse_mem());
      CHECK(chunk_id2chunk.find(mem_block.chunk_id()) != chunk_id2chunk.end());
      const ChunkProto& chunk = chunk_id2chunk.at(mem_block.chunk_id());
      CHECK_GE(chunk.mem_size(), mem_block.chunk_offset() + mem_block.mem_size());
      CHECK_EQ(mem_block.job_id_size(), 1);
      CHECK_GE(chunk.job_id_size(), 1);
      const HashSet<int64_t>& chunk_job_ids = chunk_id2job_ids.at(chunk.chunk_id());
      CHECK(chunk_job_ids.find(mem_block.job_id(0)) != chunk_job_ids.end());
      valid_chunk_ids.insert(mem_block.chunk_id());
    }
  }
  CHECK_EQ(valid_chunk_ids.size(), chunk_id2chunk.size());

  for (int64_t useless_block_id : useless_mem_block_ids) {
    mem_block_id2mem_block.erase(useless_block_id);
  }

  for (const auto& pair : mem_block_id2mem_block) {
    *(plan->mutable_block_chunk_list()->add_mem_block()) = pair.second;
  }
}

void PlanUtil::ToDotFile(const Plan& plan, const std::string& filepath) {
  const auto& process_ranks = Global<ResourceDesc, ForSession>::Get()->process_ranks();
  size_t gpu_device_num =
      Global<ep::DeviceManagerRegistry>::Get()->GetDeviceCount(DeviceType::kCUDA);
  std::map<int64_t, std::map<int64_t, std::vector<std::vector<std::string>>>>
      machine_id2job_id_device_id2node_list;
  for (size_t i : process_ranks) {
    for (const auto& pair : plan.job_confs().job_id2job_conf()) {
      machine_id2job_id_device_id2node_list[i][pair.first].resize(gpu_device_num);
    }
  }
  std::map<int64_t, std::map<int64_t, std::vector<std::string>>> machine_id2job_id2host_node_list;
  std::vector<std::string> main_node_list;
  std::vector<std::string> copy_comm_net_node_list;
  HashSet<int64_t> ctrl_regst_desc_ids;
  HashMap<int64_t, HashMap<int64_t, std::string>> task_id2consumer_regst_id2name;
  HashMap<int64_t, std::string> task_id2op_name;
  HashMap<int64_t, std::vector<int64_t>> task_id2producer_task_ids;
  std::vector<std::set<int64_t>> machine_id2device_id2node_list_job_ids(process_ranks.size());
  std::vector<std::set<int64_t>> machine_id2host_node_list_job_ids(process_ranks.size());

  auto InsertNodeDefByTaskProto = [&](const TaskProto& task_proto, const std::string& node_def,
                                      const std::string& pass_tag) {
    if (task_proto.task_type() == TaskType::kCopyCommNet) {
      copy_comm_net_node_list.emplace_back(node_def);
      return;
    }
    if (pass_tag == kNoPassTag) {
      const StreamId stream_id = PlanUtil::GetStreamId(task_proto);
      if (stream_id.device_id().device_type() == DeviceType::kCUDA) {
        machine_id2job_id_device_id2node_list[task_proto.machine_id()][task_proto.job_id()]
                                             [stream_id.device_id().device_index()]
                                                 .emplace_back(node_def);
        machine_id2device_id2node_list_job_ids[task_proto.machine_id()].insert(task_proto.job_id());
      } else {
        machine_id2job_id2host_node_list[task_proto.machine_id()][task_proto.job_id()].emplace_back(
            node_def);
        machine_id2host_node_list_job_ids[task_proto.machine_id()].insert(task_proto.job_id());
      }
    } else if (pass_tag == kMainOp) {
      main_node_list.emplace_back(node_def);
    } else {
      UNIMPLEMENTED();
    }
  };

  auto GenEdgeColorStr = [](const RegstDescTypeProto& type) {
    if (type.has_ctrl_regst_desc()) { return "fontcolor=\"gray65\",color=\"gray65\""; }
    return "fontcolor=\"gray15\",color=\"gray15\"";
  };

  auto IsEsac2ReentrantLockEdge = [](const std::string& src_name, const std::string& dst_name) {
    if (src_name.find("Esac") != std::string::npos
        && dst_name.find("ReentrantLock") != std::string::npos) {
      return true;
    }
    return false;
  };

  auto IsEsacNode = [](const std::string& name) {
    if (name.find("Esac") != std::string::npos) { return true; }
    return false;
  };

  auto log_stream = TeePersistentLogStream::Create(filepath);
  // task node
  for (const TaskProto& task_proto : plan.task()) {
    for (const auto& pair : task_proto.produced_regst_desc()) {
      const RegstDescProto& regst = pair.second;
      for (int64_t consumer_task_id : regst.consumer_task_id()) {
        task_id2producer_task_ids[consumer_task_id].emplace_back(task_proto.task_id());
      }
    }
  }

  for (const TaskProto& task_proto : plan.task()) {
    std::string task_id_str = "task" + std::to_string(task_proto.task_id());
    std::string task_class = task_id_str;
    for (const auto& in_task_id : task_id2producer_task_ids[task_proto.task_id()]) {
      task_class += " in" + std::to_string(in_task_id);
    }
    for (const auto& pair : task_proto.produced_regst_desc()) {
      const RegstDescProto& regst = pair.second;
      for (int64_t consumer_task_id : regst.consumer_task_id()) {
        task_class += " out" + std::to_string(consumer_task_id);
      }
    }
    task_class += " job_id" + std::to_string(task_proto.job_id());
    task_class += " machine_id" + std::to_string(task_proto.machine_id());
    std::string node_def = task_id_str + "[class=\"" + task_class + "\",label=\"{{";
    node_def += std::to_string(task_proto.task_id()) + ":" + std::to_string(task_proto.machine_id())
                + "\\n";
    std::string op_name = "";
    std::string pass_tag = kNoPassTag;
    for (const ExecNodeProto& exec_node : task_proto.exec_sequence().exec_node()) {
      const auto& op_conf =
          GetOpAttribute(&plan, task_proto.job_id(), exec_node.kernel_conf()).op_conf();
      op_name += op_conf.name();
      if (op_conf.has_pass_tag()) { pass_tag = op_conf.pass_tag(); }
    }
    task_id2op_name[task_proto.task_id()] = op_name;
    node_def += op_name;
    size_t index = 0;
    for (const auto& pair : task_proto.produced_regst_desc()) {
      std::string regst_id = std::to_string(pair.second.regst_desc_id());
      if (index % 2 == 0) {
        node_def += "}|{";
      } else {
        node_def += "|";
      }
      // node_def += "<regst_desc_" + regst_id + ">";
      node_def += (pair.first + ":" + regst_id + ":" + std::to_string(pair.second.register_num()));
      ++index;
    }
    node_def += "}}";
    node_def +=
        ("\",tooltip=\"" + TaskType_Name(task_proto.task_type()) + "  "
         + std::to_string(task_proto.task_id()) + "-" + std::to_string(task_proto.machine_id())
         + ":" + std::to_string(task_proto.thrd_id()) + ":"
         + std::to_string(task_proto.parallel_ctx().parallel_id())
         + "\", shape=record, style=\"rounded,filled\""
         + ",colorscheme=set312, fillcolor=" + std::to_string((task_proto.job_id() % 12) + 1));
    if (IsEsacNode(op_name)) { node_def += ",width=5,height=1.5"; }
    node_def += "];\n";
    InsertNodeDefByTaskProto(task_proto, node_def, pass_tag);
    for (const auto& pair : task_proto.consumed_regst_desc_id()) {
      for (int64_t regst_desc_id : pair.second.regst_desc_id()) {
        task_id2consumer_regst_id2name[task_proto.task_id()][regst_desc_id] = pair.first;
      }
    }
  }

  log_stream << "digraph merged_plan_graph {\n";
  log_stream << "#splines=\"ortho\";\n";
  log_stream << "#rankdir=TB;\n";
  log_stream << "#nodesep=1.3;\n";
  log_stream << "#ranksep=1.3;\n";
  log_stream << "node[color=\"gray\"];\n";
  // main_node and copy_comm_net_node graph
  for (const std::string& main_node : main_node_list) { log_stream << main_node; }
  for (const std::string& copy_comm_net_node : copy_comm_net_node_list) {
    log_stream << copy_comm_net_node;
  }
  // sub graph
  for (size_t machine_id : process_ranks) {
    std::string machine_name = "machine_" + std::to_string(machine_id);
    log_stream << "subgraph cluster_" << machine_name << " { label = \"" << machine_name << "\";\n";
    log_stream << "style=\"rounded\";\n";
    {
      for (const auto& job_id : machine_id2host_node_list_job_ids[machine_id]) {
        std::string job_name = plan.job_confs().job_id2job_conf().at(job_id).job_name();
        job_name += (std::string(":") + std::to_string(job_id));
        if (job_id != plan.job_confs().job_id2job_conf().size() - 1) {
          log_stream << "subgraph cluster_job_" << std::to_string(job_id) << " { label = \""
                     << job_name << "\";\n";
          log_stream << "style=\"rounded\";\n";
        }
        for (const std::string& host_node_def :
             machine_id2job_id2host_node_list[machine_id][job_id]) {
          log_stream << host_node_def;
        }
        if (machine_id2device_id2node_list_job_ids[machine_id].find(job_id)
            != machine_id2device_id2node_list_job_ids[machine_id].end()) {
          for (size_t device_id = 0; device_id < gpu_device_num; ++device_id) {
            std::string device_name = machine_name + "_device_" + std::to_string(device_id);
            log_stream << "#subgraph cluster_" << device_name << " { label = \"" << device_name
                       << "\";\n";
            log_stream << "#color=\"skyblue\";\n";
            log_stream << "#fillcolor=\"azure\";\n";
            log_stream << "#style=\"rounded,filled\";\n";
            for (const auto& device_node_def :
                 machine_id2job_id_device_id2node_list[machine_id][job_id][device_id]) {
              log_stream << device_node_def;
            }
            log_stream << "#}\n";
          }
          machine_id2device_id2node_list_job_ids[machine_id].erase(job_id);
        }

        if (job_id != plan.job_confs().job_id2job_conf().size() - 1) { log_stream << "}\n"; }
      }
      for (const auto& job_id : machine_id2device_id2node_list_job_ids[machine_id]) {
        std::string job_name = plan.job_confs().job_id2job_conf().at(job_id).job_name();
        job_name += (std::string(":") + std::to_string(job_id));
        if (job_id != plan.job_confs().job_id2job_conf().size() - 1) {
          log_stream << "subgraph cluster_job_" << std::to_string(job_id) << " { label = \""
                     << job_name << "\";\n";
          log_stream << "style=\"rounded\";\n";
        }
        for (size_t device_id = 0; device_id < gpu_device_num; ++device_id) {
          std::string device_name = machine_name + "_device_" + std::to_string(device_id);
          log_stream << "#subgraph cluster_" << device_name << " { label = \"" << device_name
                     << "\";\n";
          log_stream << "#color=\"skyblue\";\n";
          log_stream << "#fillcolor=\"azure\";\n";
          log_stream << "#style=\"rounded,filled\";\n";
          for (const auto& device_node_def :
               machine_id2job_id_device_id2node_list[machine_id][job_id][device_id]) {
            log_stream << device_node_def;
          }
          log_stream << "#}\n";
        }
        if (job_id != plan.job_confs().job_id2job_conf().size() - 1) { log_stream << "}\n"; }
      }
    }
    log_stream << "}\n";
  }

  // produce/consume edge
  for (const TaskProto& task_proto : plan.task()) {
    for (const auto& pair : task_proto.produced_regst_desc()) {
      const RegstDescProto& regst = pair.second;
      std::string src_node = "task" + std::to_string(task_proto.task_id());
      // src_node += ":regst_desc_" + std::to_string(regst.regst_desc_id());
      for (int64_t consumer_task_id : regst.consumer_task_id()) {
        std::string dst_node = "task" + std::to_string(consumer_task_id);
        // dst_node +=  ":task_node_" + std::to_string(consumer_task_id);
        std::string consumer_regst_name =
            task_id2consumer_regst_id2name[consumer_task_id][regst.regst_desc_id()];
        std::string consumer_op_name = task_id2op_name[consumer_task_id];
        std::string producer_regst_name = pair.first;
        std::string producer_op_name = task_id2op_name[task_proto.task_id()];
        std::string tooltip = producer_op_name + " : " + producer_regst_name + " -> "
                              + consumer_op_name + " : " + consumer_regst_name;
        if (IsEsac2ReentrantLockEdge(producer_op_name, consumer_op_name)) {
          log_stream << dst_node << "->" << src_node
                     << "[arrowhead=\"invempty\",fontcolor=\"red\",color=\"red\",taillabel=\""
                     << consumer_regst_name << "\",tailtooltip=\"" << tooltip;
        } else {
          log_stream << src_node << "->" << dst_node << "["
                     << GenEdgeColorStr(regst.regst_desc_type()) << ",headlabel=\""
                     << consumer_regst_name << "\",headtooltip=\"" << tooltip;
        }
        log_stream << "\",tooltip=\"" << tooltip << "\",arrowsize=0.5,labeldistance=1.5,penwidth=2"
                   << "];\n";
      }
    }
  }
  log_stream << "}\n";
}

std::function<RegstDescProto*(int64_t)> PlanUtil::MakeMutRegstDesc4Id(Plan* plan) {
  auto regst_desc_id2regst_desc = std::make_shared<HashMap<int64_t, RegstDescProto*>>();
  for (int i = 0; i < plan->task_size(); i++) {
    TaskProto* task = plan->mutable_task(i);
    for (auto& pair : *task->mutable_produced_regst_desc()) {
      int64_t regst_desc_id = pair.second.regst_desc_id();
      regst_desc_id2regst_desc->insert({regst_desc_id, &pair.second});
    }
  }
  return [regst_desc_id2regst_desc](int64_t regst_desc_id) -> RegstDescProto* {
    return regst_desc_id2regst_desc->at(regst_desc_id);
  };
}

void PlanUtil::SetForceInplaceMemBlock(Plan* plan) {
  auto RegstDesc4Id = MakeMutRegstDesc4Id(plan);
  for (int i = 0; i < plan->task_size(); i++) {
    TaskProto* task = plan->mutable_task(i);
    for (auto& pair : *task->mutable_produced_regst_desc()) {
      RegstDescProto* regst_desc = &pair.second;
      if (regst_desc->has_force_inplace_consumed_regst_desc_id()) {
        int64_t force_id = regst_desc->force_inplace_consumed_regst_desc_id();
        const RegstDescProto* in_regst_desc = RegstDesc4Id(force_id);
        CHECK(!in_regst_desc->enable_reuse_mem());
        CHECK(!regst_desc->enable_reuse_mem());
        CHECK_NE(in_regst_desc->mem_block_id(), -1);
        CHECK_EQ(in_regst_desc->mem_block_offset(), 0);
        CHECK_EQ(regst_desc->mem_block_offset(), 0);
        CHECK_EQ(in_regst_desc->register_num(), regst_desc->register_num());
        regst_desc->set_mem_block_id(in_regst_desc->mem_block_id());
        regst_desc->set_inplace_consumed_regst_desc_id(force_id);
      }
    }
  }
}

void PlanUtil::DumpCtrlRegstInfoToPlan(Plan* plan) {
  auto* ctrl_regst_desc_id2producer_task_id =
      plan->mutable_ctrl_regst_desc_info()->mutable_ctrl_regst_desc_id2producer_task_id();
  for (const TaskProto& task : plan->task()) {
    for (const auto& pair : task.produced_regst_desc()) {
      if (pair.second.regst_desc_type().has_ctrl_regst_desc()) {
        ctrl_regst_desc_id2producer_task_id->insert(
            {pair.second.regst_desc_id(), pair.second.producer_task_id()});
      }
    }
  }
}

namespace {

bool IsCollectiveBoxingTaskType(TaskType task_type) {
  return task_type == TaskType::kCollectiveBoxingGeneric;
}

bool IsCollectiveBoxingNode(const PlanTaskNode* node) {
  const TaskType task_type = node->task_proto()->task_type();
  return task_type == TaskType::kCollectiveBoxingGeneric;
}

const boxing::collective::RankDesc& GetRankDesc(const OperatorConf& conf) {
  if (conf.has_collective_boxing_generic_conf()) {
    return conf.collective_boxing_generic_conf().rank_desc();
  } else {
    UNIMPLEMENTED();
  }
}

const boxing::collective::RankDesc& GetRankDesc(Plan* plan, const TaskProto& task_proto) {
  CHECK_EQ(task_proto.exec_sequence().exec_node_size(), 1);
  return GetRankDesc(PlanUtil::GetOpAttribute(plan, task_proto.job_id(),
                                              task_proto.exec_sequence().exec_node(0).kernel_conf())
                         .op_conf());
}

struct CollectiveBoxingRequestInfo {
  boxing::collective::OpDesc op_desc;
  std::map<int64_t, const PlanTaskNode*> rank2node;
  int64_t order;
  int64_t dependency_depth;
};

void GetDeviceDesc(const TaskProto* task_proto, boxing::collective::DeviceDesc* device_desc) {
  device_desc->set_machine_id(task_proto->machine_id());
  const StreamId stream_id = PlanUtil::GetStreamId(*task_proto);
  const DeviceId& device_id = stream_id.device_id();
  device_desc->set_device_type(device_id.device_type());
  device_desc->set_device_id(device_id.device_index());
}

}  // namespace

void PlanUtil::GenCollectiveBoxingPlan(Job* job, Plan* plan) {
  using namespace boxing::collective;

  RequestSet* request_set = &(*plan->mutable_collective_boxing_plan()
                                   ->mutable_job_id2request_set())[GlobalJobDesc().job_id()];
  const int64_t cb_task_count = std::count_if(
      plan->task().cbegin(), plan->task().cend(),
      [](const TaskProto& task) { return IsCollectiveBoxingTaskType(task.task_type()); });
  if (cb_task_count == 0) { return; }

  PlanTaskGraph plan_task_graph(*plan);
  int64_t dependency_depth = 0;
  int64_t order = 0;
  HashSet<const PlanTaskNode*> all_visited;
  while (true) {
    std::list<const PlanTaskNode*> src_nodes;
    plan_task_graph.ForEachNode([&](const PlanTaskNode* node) {
      if (all_visited.count(node) != 0) { return; }
      int64_t in_cnt = 0;
      node->ForEachNodeOnInEdge([&](const PlanTaskNode* node_on_in_edge) {
        if (all_visited.count(node_on_in_edge) != 0) { return; }
        in_cnt += 1;
      });
      if (in_cnt == 0) { src_nodes.emplace_back(node); }
    });
    if (src_nodes.empty()) { break; }
    auto ForEachNodeOnInEdge = [&](const PlanTaskNode* node,
                                   const std::function<void(const PlanTaskNode*)>& Handler) {
      node->ForEachNodeOnInEdge([&](const PlanTaskNode* node_on_in_edge) {
        if (all_visited.count(node_on_in_edge) == 0) { Handler(node_on_in_edge); }
      });
    };
    auto ForEachNodeOnOutEdge = [&](const PlanTaskNode* node,
                                    const std::function<void(const PlanTaskNode*)>& Handler) {
      if (!IsCollectiveBoxingNode(node)) {
        node->ForEachNodeOnOutEdge([&](const PlanTaskNode* node_on_out_edge) {
          bool has_unvisited_collective_boxing_node_on_in_edges = false;
          node_on_out_edge->ForEachNodeOnInEdge([&](const PlanTaskNode* node_on_in_edge) {
            if (!has_unvisited_collective_boxing_node_on_in_edges
                && IsCollectiveBoxingNode(node_on_in_edge)
                && all_visited.count(node_on_in_edge) == 0) {
              has_unvisited_collective_boxing_node_on_in_edges = true;
            }
          });
          if (!has_unvisited_collective_boxing_node_on_in_edges) { Handler(node_on_out_edge); }
        });
      }
    };
    HashSet<const PlanTaskNode*> visited;
    std::vector<const PlanTaskNode*> collective_boxing_nodes;
    plan_task_graph.TopoForEachNode(src_nodes, ForEachNodeOnInEdge, ForEachNodeOnOutEdge,
                                    [&](const PlanTaskNode* node) {
                                      visited.insert(node);
                                      if (IsCollectiveBoxingNode(node)) {
                                        collective_boxing_nodes.emplace_back(node);
                                      }
                                    });
    if (collective_boxing_nodes.empty()) { break; }
    HashMap<std::string, CollectiveBoxingRequestInfo> name2request_info;
    for (const PlanTaskNode* node : collective_boxing_nodes) {
      const TaskProto* task_proto = node->task_proto();
      const RankDesc& rank_desc = GetRankDesc(plan, *task_proto);
      CHECK_GE(rank_desc.rank(), 0);
      CHECK_LT(rank_desc.rank(), rank_desc.op_desc().num_ranks());
      const std::string& name = rank_desc.op_desc().name();
      boxing::collective::DeviceDesc device_desc;
      GetDeviceDesc(task_proto, &device_desc);
      auto it = name2request_info.find(name);
      if (it == name2request_info.end()) {
        CollectiveBoxingRequestInfo request_info{
            .op_desc = rank_desc.op_desc(),
            .rank2node = {std::make_pair(rank_desc.rank(), node)},
            .order = order,
            .dependency_depth = dependency_depth,
        };
        name2request_info.emplace(std::make_pair(name, std::move(request_info)));
        order += 1;
      } else {
        CHECK(it->second.op_desc == rank_desc.op_desc());
        CHECK(it->second.rank2node.emplace(std::make_pair(rank_desc.rank(), node)).second);
      }
    }
    int64_t collected = 0;
    for (const auto& name7request_info : name2request_info) {
      const CollectiveBoxingRequestInfo& info = name7request_info.second;
      if (info.rank2node.size() == info.op_desc.num_ranks()) {
        collected += 1;
        boxing::collective::RequestDesc* request_desc = request_set->mutable_request()->Add();
        *request_desc->mutable_op_desc() = info.op_desc;
        for (int64_t i = 0; i < info.op_desc.num_ranks(); ++i) {
          GetDeviceDesc(info.rank2node.at(i)->task_proto(),
                        request_desc->mutable_device_set()->mutable_device()->Add());
        }
        request_desc->set_order(info.order);
        request_desc->set_dependency_depth(info.dependency_depth);
      } else {
        CHECK_LT(info.rank2node.size(), info.op_desc.num_ranks());
        for (const auto& pair : info.rank2node) { visited.erase(pair.second); }
      }
    }
    CHECK_GT(collected, 0);
    all_visited.insert(visited.begin(), visited.end());
    ++dependency_depth;
  }
}

void PlanUtil::GenRegisterHint(Plan* plan) {
  HashSet<int64_t> multi_regst_regst_desc_ids;
  for (const TaskProto& task : plan->task()) {
    for (const auto& pair : task.produced_regst_desc()) {
      if (pair.second.register_num() != 1 || task.task_type() == TaskType::kRepeat) {
        multi_regst_regst_desc_ids.emplace(pair.second.regst_desc_id());
      }
    }
  }
  for (TaskProto& task : *(plan->mutable_task())) {
    bool all_register_num_eq_one = true;
    for (const auto& pair : task.produced_regst_desc()) {
      if (pair.second.register_num() != 1) {
        all_register_num_eq_one = false;
        break;
      }
    }
    for (const auto& pair : task.consumed_regst_desc_id()) {
      if (!all_register_num_eq_one) { break; }
      for (auto regst_desc_id : pair.second.regst_desc_id()) {
        if (multi_regst_regst_desc_ids.count(regst_desc_id) > 0) {
          all_register_num_eq_one = false;
          break;
        }
      }
    }
    task.set_all_register_num_eq_one_hint(all_register_num_eq_one);
  }
}

namespace {

struct MemBlockMemoryInfo {
  int64_t mem_block_id;
  int64_t mem_block_mem_size;
  bool is_reused;
  std::vector<std::string> ordered_op_names;
  MemBlockMemoryInfo() : mem_block_id(-1), mem_block_mem_size(-1), is_reused(false) {}
};

struct ChunkMemoryInfo {
  int64_t chunk_id;
  int64_t chunk_mem_size;
  std::vector<int64_t> mem_block_ids;
  ChunkMemoryInfo() : chunk_id(-1), chunk_mem_size(-1) {}
};

struct RankDeviceMemoryInfo {
  int64_t rank_id;
  int64_t device_id;
  ChunkMemoryInfo chunk_info;
  int64_t total_mem_size;
  int64_t not_reused_mem_size;
  int64_t eager_variable_total_mem_size;
  std::vector<int64_t> eager_variable_mem_block_ids;
  RankDeviceMemoryInfo()
      : rank_id(-1),
        device_id(-1),
        total_mem_size(0),
        not_reused_mem_size(0),
        eager_variable_total_mem_size(0) {}
};

}  // namespace

void PlanUtil::PlanMemoryLog(Plan* plan, const std::string& plan_name) {
  std::vector<const TaskProto*> ordered_tasks;
  for (const TaskProto& task : plan->task()) { ordered_tasks.push_back(&task); }
  auto CompTask = [](const TaskProto* a, const TaskProto* b) {
    return a->task_set_info().order_in_graph() < b->task_set_info().order_in_graph();
  };
  std::sort(ordered_tasks.begin(), ordered_tasks.end(), CompTask);

  std::vector<RankDeviceMemoryInfo> rank_device_memory_infos(GlobalProcessCtx::WorldSize(),
                                                             RankDeviceMemoryInfo());
  HashMap<int64_t, MemBlockMemoryInfo> mem_block_id2info;

  for (const ChunkProto& chunk : plan->block_chunk_list().chunk()) {
<<<<<<< HEAD
    if (memory::IsHostMem(chunk.mem_case())) { continue; }
    AddMemSizeByRankDeviceIds(chunk.machine_id(), chunk.mem_case().device_id(), chunk.mem_size());
  }

  for (const MemBlockProto& mem_block : plan->block_chunk_list().mem_block()) {
    if (mem_block.has_chunk_id() || mem_block.has_chunk_offset()) { continue; }
    if (memory::IsHostMem(mem_block.mem_case())) { continue; }
    AddMemSizeByRankDeviceIds(mem_block.machine_id(), mem_block.mem_case().device_id(),
                              mem_block.mem_size());
=======
    int64_t rank_id = chunk.machine_id();
    auto& info = rank_device_memory_infos[rank_id];
    info.rank_id = rank_id;
    if (chunk.mem_case().has_device_cuda_mem()) {
      info.device_id = chunk.mem_case().device_cuda_mem().device_id();
    }
    info.total_mem_size += chunk.mem_size();
    info.chunk_info.chunk_id = chunk.chunk_id();
    info.chunk_info.chunk_mem_size = chunk.mem_size();
  }

  for (const MemBlockProto& mem_block : plan->block_chunk_list().mem_block()) {
    int64_t mem_block_id = mem_block.mem_block_id();
    mem_block_id2info.emplace(mem_block_id, MemBlockMemoryInfo());
    auto& info = mem_block_id2info.at(mem_block_id);
    info.mem_block_id = mem_block_id;
    info.mem_block_mem_size = mem_block.mem_size();
    auto& rank_memory_info = rank_device_memory_infos.at(mem_block.machine_id());
    if (mem_block.mem_case().has_device_cuda_mem()) {
      if (mem_block.has_chunk_id()) {
        rank_memory_info.chunk_info.mem_block_ids.push_back(mem_block_id);
        info.is_reused = true;
      } else {
        rank_memory_info.chunk_info.mem_block_ids.push_back(mem_block_id);
        info.is_reused = false;
        rank_memory_info.not_reused_mem_size += mem_block.mem_size();
        rank_memory_info.total_mem_size += mem_block.mem_size();
        if (mem_block.has_variable_op_name()) {
          rank_memory_info.eager_variable_mem_block_ids.push_back(mem_block_id);
          rank_memory_info.eager_variable_total_mem_size += mem_block.mem_size();
        }
      }
    }
  }

  for (const auto* task : ordered_tasks) {
    for (const auto& pair : task->produced_regst_desc()) {
      const auto& regst = pair.second;
      if (regst.regst_desc_type().has_data_regst_desc()
          && mem_block_id2info.find(regst.mem_block_id()) != mem_block_id2info.end()) {
        const auto data_regst = regst.regst_desc_type().data_regst_desc();
        std::string op_name = data_regst.lbi2blob_desc(0).lbi().op_name();
        mem_block_id2info.at(regst.mem_block_id()).ordered_op_names.push_back(op_name);
      }
    }
>>>>>>> 5d74efa4
  }

  auto CompMemBlock = [&](int64_t a, int64_t b) {
    return mem_block_id2info[a].mem_block_mem_size > mem_block_id2info[b].mem_block_mem_size;
  };

  auto B2MiB = [](int64_t val) { return val * 1.0 / 1000000.0; };

  for (auto& rank_memory_info : rank_device_memory_infos) {
    std::sort(rank_memory_info.chunk_info.mem_block_ids.begin(),
              rank_memory_info.chunk_info.mem_block_ids.end(), CompMemBlock);
    LOG(INFO) << " Graph name " << plan_name << " in Rank: " << rank_memory_info.rank_id
              << ", Device: " << rank_memory_info.device_id << " needs to allocate [ "
              << B2MiB(rank_memory_info.total_mem_size)
              << " MiB ] device memory. \n In general, Chunk id: "
              << rank_memory_info.chunk_info.chunk_id << "  memory is [ "
              << B2MiB(rank_memory_info.chunk_info.chunk_mem_size)
              << " MiB ]; \n Memory out of Chunk is  [ "
              << B2MiB(rank_memory_info.not_reused_mem_size)
              << " MiB ]; and in particular: Eager Variable Tensor total memory is [ "
              << B2MiB(rank_memory_info.eager_variable_total_mem_size) << " MiB ].";
  }

  for (const auto& rank_memory_info : rank_device_memory_infos) {
    int64_t chunk_id = rank_memory_info.chunk_info.chunk_id;
    int64_t device_id = rank_memory_info.device_id;
    int64_t not_reuse_size = rank_memory_info.not_reused_mem_size;
    VLOG(2) << " For detail: Chunk id: " << chunk_id << " has "
            << rank_memory_info.chunk_info.mem_block_ids.size() << " MemBlocks"
            << " not reused size = " << B2MiB(not_reuse_size);
    for (int64_t mem_block_id : rank_memory_info.chunk_info.mem_block_ids) {
      CHECK(mem_block_id2info.find(mem_block_id) != mem_block_id2info.end());
      const auto& mem_block_info = mem_block_id2info.at(mem_block_id);
      VLOG(2) << "     In Device: " << device_id << " Chunk id: " << chunk_id
              << " MemBlock id: " << mem_block_id
              << " has num = " << mem_block_info.ordered_op_names.size()
              << " ops with mem size = " << B2MiB(mem_block_info.mem_block_mem_size)
              << " is reused " << mem_block_info.is_reused;
      for (int64_t i = 0; i < mem_block_info.ordered_op_names.size(); ++i) {
        VLOG(3) << "         In Device: " << device_id << " Chunk id: " << chunk_id
                << " In MemBlock id: " << mem_block_id << " order: " << i << " is reused "
                << mem_block_info.is_reused
                << " op_name: " << mem_block_info.ordered_op_names.at(i);
      }
    }
  }
}

void PlanUtil::GenLightPlan(Plan* plan, const std::string& plan_name) {
  std::vector<const TaskProto*> ordered_tasks;
  for (const TaskProto& task : plan->task()) { ordered_tasks.push_back(&task); }
  auto CompTask = [](const TaskProto* a, const TaskProto* b) {
    return a->task_set_info().order_in_graph() < b->task_set_info().order_in_graph();
  };
  std::sort(ordered_tasks.begin(), ordered_tasks.end(), CompTask);

  HashMap<int64_t, std::string> task_id2name;
  HashMap<int64_t, const TaskProto*> task_id2proto;
  HashMap<int64_t, std::string> regst_id2name;
  HashMap<int64_t, const RegstDescProto&> regst_id2proto;
  for (const auto* task : ordered_tasks) {
    const auto& exec_seq = task->exec_sequence();
    std::string name;
    if (exec_seq.exec_node_size() >= 1) {
      const auto& kernel_conf = task->exec_sequence().exec_node(0).kernel_conf();
      if (kernel_conf.has_op_attribute_ref()) {
        name = kernel_conf.op_attribute_ref();
      } else {
        name = kernel_conf.op_attribute().op_conf().name();
      }
    } else {
      name = TaskType_Name(task->task_type());
    }
    task_id2name.emplace(task->task_id(), name);
    task_id2proto.emplace(task->task_id(), task);
    CHECK(!name.empty());
    for (const auto& pair : task->produced_regst_desc()) {
      std::string regst_name = name + "/" + pair.first;
      regst_id2name.emplace(pair.second.regst_desc_id(), regst_name);
      regst_id2proto.emplace(pair.second.regst_desc_id(), pair.second);
    }
  }

  auto RegstId2TensorStr = [&](int64_t regst_id) {
    std::string ret;
    CHECK(regst_id2proto.find(regst_id) != regst_id2proto.end())
        << " regst_id2proto cannot find: " << regst_id;
    const RegstDescProto& regst = regst_id2proto.at(regst_id);
    ret += " regst_num: " + std::to_string(regst.register_num());
    std::string mem = ", cpu ";
    if (regst.mem_case().has_device_cuda_mem()) { mem = ", cuda "; }
    ret += mem;
    if (regst.regst_desc_type().has_data_regst_desc()) {
      const DataRegstDesc& data = regst.regst_desc_type().data_regst_desc();
      ret += ", time_shape: " + Shape(data.time_shape()).ToString();
      const BlobDescProto& blob = data.lbi2blob_desc(0).blob_desc();
      ret += ", shape: " + Shape(blob.shape()).ToString()
             + " , dtype: " + DataType_Name(blob.data_type());
    } else {
      ret += ", ctrl ";
    }
    return ret;
  };
  std::vector<std::vector<const TaskProto*>> rank2ordered_task(GlobalProcessCtx::WorldSize(),
                                                               std::vector<const TaskProto*>());
  for (const auto* task : ordered_tasks) {
    CHECK_LT(task->machine_id(), rank2ordered_task.size());
    rank2ordered_task.at(task->machine_id()).push_back(task);
  }
  for (int64_t rank = 0; rank < GlobalProcessCtx::WorldSize(); ++rank) {
    auto file_stream =
        TeePersistentLogStream::Create(plan_name + "_rank_" + std::to_string(rank) + "_light_plan");
    file_stream << "rank : " << std::to_string(rank) << "\n";
    CHECK_LT(rank, rank2ordered_task.size());
    const auto& ordered_task_in_rank = rank2ordered_task.at(rank);
    for (int64_t i = 0; i < ordered_task_in_rank.size(); ++i) {
      CHECK_LT(i, ordered_task_in_rank.size());
      const auto* task = ordered_task_in_rank.at(i);
      int64_t task_id = task->task_id();
      CHECK(task_id2name.find(task_id) != task_id2name.end())
          << " task_id2name cannot find" << task_id;
      int64_t thrd_id = task->thrd_id();
      StreamId stream_id = DecodeStreamIdFromInt64(thrd_id);
      file_stream << "order : " << std::to_string(i) << " , actor id : " << std::to_string(task_id)
                  << " name : " << task_id2name.at(task_id) << " thrd : " << std::to_string(thrd_id)
                  << " device_type : " << DeviceType_Name(stream_id.device_type())
                  << " stream_index : " << std::to_string(stream_id.stream_index()) << " {\n";
      for (const auto& key2consume_regst : task->consumed_regst_desc_id()) {
        std::string key = key2consume_regst.first;
        for (int64_t consume_regst_id : key2consume_regst.second.regst_desc_id()) {
          std::string other_rank_str = "";
          CHECK(regst_id2proto.find(consume_regst_id) != regst_id2proto.end())
              << " regst_id2proto cannot find: " << consume_regst_id;
          int64_t consume_task_id = regst_id2proto.at(consume_regst_id).producer_task_id();
          CHECK(task_id2proto.find(consume_task_id) != task_id2proto.end())
              << " task_id2proto cannot find: " << consume_task_id;
          int64_t other_rank = task_id2proto.at(consume_task_id)->machine_id();
          if (other_rank != rank) { other_rank_str = " , rank: " + std::to_string(other_rank); }
          CHECK(regst_id2name.find(consume_regst_id) != regst_id2name.end())
              << " regst_id2name cannot find: " << consume_regst_id;
          file_stream << "  consume : " << key << " : <- [ " << regst_id2name.at(consume_regst_id)
                      << " ] ( actor_id: " << std::to_string(consume_task_id) << other_rank_str
                      << ", regst: " << RegstId2TensorStr(consume_regst_id) << " )\n";
        }
      }
      for (const auto& key2produce_regst : task->produced_regst_desc()) {
        const RegstDescProto& regst = key2produce_regst.second;
        file_stream << "  produce : " << key2produce_regst.first
                    << " regst: " << RegstId2TensorStr(regst.regst_desc_id()) << " {\n";
        for (int64_t consumer_task_id : regst.consumer_task_id()) {
          std::string other_rank_str = "";
          CHECK(task_id2proto.find(consumer_task_id) != task_id2proto.end())
              << " task_id2proto cannot find " << consumer_task_id;
          CHECK(task_id2name.find(consumer_task_id) != task_id2name.end())
              << " task_id2name cannot find " << consumer_task_id;
          int64_t other_rank = task_id2proto.at(consumer_task_id)->machine_id();
          if (other_rank != rank) { other_rank_str = " , rank: " + std::to_string(other_rank); }
          file_stream << "    -> [ " << task_id2name.at(consumer_task_id)
                      << " ] ( actor_id: " << std::to_string(consumer_task_id) << other_rank_str
                      << " )\n";
        }
        file_stream << "  }\n";
      }

      file_stream << "}\n";
    }
  }
}

const oneflow::OpAttribute& PlanUtil::GetOpAttribute(const Plan* plan, int64_t job_id,
                                                     const oneflow::KernelConf& kernel_conf) {
  if (kernel_conf.has_op_attribute()) {
    return kernel_conf.op_attribute();
  } else if (kernel_conf.has_op_attribute_ref()) {
    auto table_it = plan->job_id2op_attribute_ref_table().find(job_id);
    CHECK(table_it != plan->job_id2op_attribute_ref_table().end())
        << "op attribute ref table not found for job id: " << job_id;
    ;
    auto it = table_it->second.op_name2op_attribute().find(kernel_conf.op_attribute_ref());
    CHECK(it != table_it->second.op_name2op_attribute().end())
        << "op attribute ref: " << kernel_conf.op_attribute_ref() << " not found";
    return it->second;
  } else {
    UNIMPLEMENTED() << "kernel_conf must has either op_attribute or op_attribute_ref. kernel_conf: "
                    << kernel_conf.DebugString();
  }
}

void PlanUtil::PopulateOpAttribute(
    Plan* plan,
    const PbMap<int64_t, ::oneflow::OpAttributeRefTable>& job_id2op_attribute_ref_table) {
  for (auto& task : *plan->mutable_task()) {
    if (task.exec_sequence().exec_node_size() == 1
        && task.exec_sequence().exec_node(0).kernel_conf().has_op_attribute_ref()) {
      auto* kernel_conf = task.mutable_exec_sequence()->mutable_exec_node(0)->mutable_kernel_conf();
      auto table_it = job_id2op_attribute_ref_table.find(task.job_id());
      CHECK(table_it != job_id2op_attribute_ref_table.end())
          << "op attribute ref table not found for job id: " << task.job_id();
      auto it = table_it->second.op_name2op_attribute().find(kernel_conf->op_attribute_ref());
      CHECK(it != table_it->second.op_name2op_attribute().end())
          << "ref: " << kernel_conf->op_attribute_ref() << " not found";
      *kernel_conf->mutable_op_attribute() = it->second;
      kernel_conf->clear_op_attribute_ref();
    } else {
      for (auto& exec_node : task.exec_sequence().exec_node()) {
        CHECK(exec_node.kernel_conf().has_op_attribute())
            << "op_attribute absent, exec_node: " << exec_node.DebugString();
      }
    }
  }
}

/*static*/ StreamId PlanUtil::GetStreamId(const TaskProto& task) {
  return DecodeStreamIdFromInt64(task.thrd_id());
}

/*static*/ int64_t PlanUtil::GetDeviceIndex(const TaskProto& task) {
  return GetStreamId(task).device_id().device_index();
}

}  // namespace oneflow<|MERGE_RESOLUTION|>--- conflicted
+++ resolved
@@ -902,23 +902,10 @@
   HashMap<int64_t, MemBlockMemoryInfo> mem_block_id2info;
 
   for (const ChunkProto& chunk : plan->block_chunk_list().chunk()) {
-<<<<<<< HEAD
-    if (memory::IsHostMem(chunk.mem_case())) { continue; }
-    AddMemSizeByRankDeviceIds(chunk.machine_id(), chunk.mem_case().device_id(), chunk.mem_size());
-  }
-
-  for (const MemBlockProto& mem_block : plan->block_chunk_list().mem_block()) {
-    if (mem_block.has_chunk_id() || mem_block.has_chunk_offset()) { continue; }
-    if (memory::IsHostMem(mem_block.mem_case())) { continue; }
-    AddMemSizeByRankDeviceIds(mem_block.machine_id(), mem_block.mem_case().device_id(),
-                              mem_block.mem_size());
-=======
     int64_t rank_id = chunk.machine_id();
     auto& info = rank_device_memory_infos[rank_id];
     info.rank_id = rank_id;
-    if (chunk.mem_case().has_device_cuda_mem()) {
-      info.device_id = chunk.mem_case().device_cuda_mem().device_id();
-    }
+    if (!IsHostMem(chunk.mem_case())) { info.device_id = chunk.mem_case().device_id(); }
     info.total_mem_size += chunk.mem_size();
     info.chunk_info.chunk_id = chunk.chunk_id();
     info.chunk_info.chunk_mem_size = chunk.mem_size();
@@ -931,7 +918,7 @@
     info.mem_block_id = mem_block_id;
     info.mem_block_mem_size = mem_block.mem_size();
     auto& rank_memory_info = rank_device_memory_infos.at(mem_block.machine_id());
-    if (mem_block.mem_case().has_device_cuda_mem()) {
+    if (!IsHostMem(chunk.mem_case())) {
       if (mem_block.has_chunk_id()) {
         rank_memory_info.chunk_info.mem_block_ids.push_back(mem_block_id);
         info.is_reused = true;
@@ -958,7 +945,6 @@
         mem_block_id2info.at(regst.mem_block_id()).ordered_op_names.push_back(op_name);
       }
     }
->>>>>>> 5d74efa4
   }
 
   auto CompMemBlock = [&](int64_t a, int64_t b) {
