/*
Copyright 2020 The OneFlow Authors. All rights reserved.

Licensed under the Apache License, Version 2.0 (the "License");
you may not use this file except in compliance with the License.
You may obtain a copy of the License at

    http://www.apache.org/licenses/LICENSE-2.0

Unless required by applicable law or agreed to in writing, software
distributed under the License is distributed on an "AS IS" BASIS,
WITHOUT WARRANTIES OR CONDITIONS OF ANY KIND, either express or implied.
See the License for the specific language governing permissions and
limitations under the License.
*/
#include "oneflow/core/common/constant.h"
#include "oneflow/core/common/str_util.h"
#include "oneflow/core/job/plan_util.h"
#include "oneflow/core/job/global_for.h"
#include "oneflow/core/graph/plan_task_graph.h"
#include "oneflow/core/graph/boxing/collective_boxing_util.h"
#include "oneflow/core/memory/chunk_manager.h"
#include "oneflow/core/memory/memory_case_util.h"
#include "oneflow/core/register/runtime_register_desc.h"
#include "oneflow/core/persistence/tee_persistent_log_stream.h"

namespace oneflow {

RegstDescProto* PlanUtil::GetSoleProducedDataRegst(TaskProto* task_proto) {
  RegstDescProto* ret = nullptr;
  for (auto& pair : *task_proto->mutable_produced_regst_desc()) {
    RegstDescProto* regst_desc = &pair.second;
    if (regst_desc->regst_desc_type().has_data_regst_desc()) {
      CHECK_ISNULL(ret);
      CHECK_EQ(regst_desc->regst_desc_type().data_regst_desc().lbi2blob_desc_size(), 1);
      ret = regst_desc;
    }
  }
  CHECK_NOTNULL(ret);
  return ret;
}

std::function<const TaskProto*(int64_t)> PlanUtil::MakeGetterTaskProto4TaskId(const Plan& plan) {
  auto task_id2task_proto = std::make_shared<HashMap<int64_t, const TaskProto*>>();
  for (const TaskProto& task_proto : plan.task()) {
    task_id2task_proto->emplace(task_proto.task_id(), &task_proto);
  }
  return [task_id2task_proto](int64_t task_id) { return task_id2task_proto->at(task_id); };
}

void PlanUtil::SetUniqueMemBlockId4UnreusedMemRegst(Plan* plan) {
  for (int i = 0; i < plan->task_size(); i++) {
    TaskProto* task = plan->mutable_task(i);
    for (auto& pair : *task->mutable_produced_regst_desc()) {
      RegstDescProto* regst_desc = &pair.second;
      if (regst_desc->mem_block_id() == -1) {
        CHECK_EQ(regst_desc->mem_block_offset(), -1);
        regst_desc->set_mem_block_id(Global<IDMgr>::Get()->NewMemBlockId());
        regst_desc->set_mem_block_offset(0);
      }
    }
  }
}

void PlanUtil::GenMemBlockAndChunk4Plan(Plan* plan) {
  HashSet<std::string> variable_op_names;
  PlanUtil::GenMemBlockAndChunkWithVariableOpNames4Plan(plan, variable_op_names);
}

namespace {

<<<<<<< HEAD
void GenChunkInSingleClient(
    Plan* plan, HashMap<int64_t, std::unique_ptr<MemBlockProto>>* mem_block_id2mem_block) {
  // mzuid = memory zone unique id
  HashMap<int64_t, ChunkProto> mzuid2chunk;
  auto GenChunk4ReusedMemBlockIfNeed = [&](MemBlockProto* mem_block) {
    int64_t mzuid = memcase::GetUniqueMemCaseId(mem_block->machine_id(), mem_block->mem_case());
    if (mzuid2chunk.find(mzuid) == mzuid2chunk.end()) {
      ChunkProto chunk;
      chunk.set_chunk_id(Global<IDMgr>::Get()->NewChunkId());
      chunk.add_job_id(mem_block->job_id(0));
      chunk.set_machine_id(mem_block->machine_id());
      *(chunk.mutable_mem_case()) = mem_block->mem_case();
      chunk.set_mem_size(mem_block->mem_size());
      CHECK(mzuid2chunk.emplace(mzuid, chunk).second);
      mem_block->set_chunk_id(chunk.chunk_id());
      mem_block->set_chunk_offset(0);
    } else {
      ChunkProto* chunk = &(mzuid2chunk.at(mzuid));
      CHECK_EQ(chunk->job_id(0), mem_block->job_id(0));
      mem_block->set_chunk_id(chunk->chunk_id());
      mem_block->set_chunk_offset(chunk->mem_size());
      chunk->set_mem_size(chunk->mem_size() + mem_block->mem_size());
    }
  };

  for (auto& pair : *mem_block_id2mem_block) {
    MemBlockProto* mem_block = pair.second.get();
    CHECK(mem_block->has_chunk_id() == false);
    CHECK(mem_block->has_chunk_offset() == false);
    if (mem_block->enable_reuse_mem()) { GenChunk4ReusedMemBlockIfNeed(mem_block); }
  }

  for (const auto& pair : mzuid2chunk) {
    *(plan->mutable_block_chunk_list()->add_chunk()) = pair.second;
  }
}

=======
>>>>>>> bada333a
void GenChunkForMultiNNGraphMemoryReuseInMultiClient(
    Plan* plan, HashMap<int64_t, std::unique_ptr<MemBlockProto>>* mem_block_id2mem_block) {
  HashMap<int64_t, HashSet<MemBlockProto*>> mzuid2mem_blocks;

  for (auto& pair : *mem_block_id2mem_block) {
    MemBlockProto* mem_block = pair.second.get();
    CHECK(mem_block->has_chunk_id() == false);
    CHECK(mem_block->has_chunk_offset() == false);
    if (mem_block->has_variable_op_name()) { continue; }
    if (!mem_block->enable_reuse_mem()) { continue; }
    // NOTE(chengcheng):
    //   only reused mem in cuda device.
    //   special cpu memory like OFRecord pb and TensorBuffer CANNOT reused by another plan.
    if (memcase::IsHostMem(mem_block->mem_case())) { continue; }
    int64_t mem_zone_uid =
        memcase::GetUniqueMemCaseId(mem_block->machine_id(), mem_block->mem_case());
    auto it = mzuid2mem_blocks.find(mem_zone_uid);
    if (it == mzuid2mem_blocks.end()) {
      it = mzuid2mem_blocks.emplace(mem_zone_uid, HashSet<MemBlockProto*>()).first;
    }
    CHECK(it->second.insert(mem_block).second);
  }

  std::vector<ChunkProto> all_chunks;
  HashSet<int64_t> unique_chunk_ids;

  for (auto& pair : mzuid2mem_blocks) {
    int64_t mem_zone_uid = pair.first;
    std::vector<const ChunkProto*> exist_chunks;
    Global<ChunkMgr>::Get()->GetChunkProtosByMemZoneUniqueId(mem_zone_uid, &exist_chunks);
    auto chunk_it = exist_chunks.begin();
    auto& mem_blocks = pair.second;
    int64_t current_chunk_offset = 0;
    HashSet<MemBlockProto*> remain_blocks;
    for (auto mem_block_it = mem_blocks.begin(); mem_block_it != mem_blocks.end(); ++mem_block_it) {
      if (chunk_it == exist_chunks.end()) {
        // NOTE(chengcheng): it means that exist chunk has run out.
        CHECK(remain_blocks.insert(*mem_block_it).second);
      } else {
        // NOTE(chengcheng): find chunk which has enough space left.
        while (chunk_it != exist_chunks.end()
               && (current_chunk_offset + (*mem_block_it)->mem_size() > (*chunk_it)->mem_size())) {
          // NOTE(chengcheng): current chunk has no space left, so we move to next chunk.
          ++chunk_it;
          current_chunk_offset = 0;
        }
        if (chunk_it != exist_chunks.end()) {
          // NOTE(chengcheng): lucky, we find a appropriate chunk.
          MemBlockProto* mem_block = *mem_block_it;
          const ChunkProto* chunk = *chunk_it;
          CHECK_EQ(mem_block->machine_id(), chunk->machine_id());
          CHECK(mem_block->mem_case() == chunk->mem_case());
          CHECK_LE(current_chunk_offset + mem_block->mem_size(), chunk->mem_size());
          CHECK_GE(current_chunk_offset, 0);
          // CHECK_GT(mem_block->mem_size(), 0); NOTE(chengcheng): has mem block mem size = 0
          CHECK_GE(chunk->mem_size(), 0);
          mem_block->set_chunk_id(chunk->chunk_id());
          mem_block->set_chunk_offset(current_chunk_offset);
          current_chunk_offset += mem_block->mem_size();
          VLOG(3) << "Lazy nn.Graph Reused MemBlock :[" << mem_block->DebugString()
                  << "] to old Chunk :[" << chunk->DebugString() << "]\n";
        } else {
          // NOTE(chengcheng): sad, no chunk can used, so this mem block need to insert in remain.
          CHECK(remain_blocks.insert(*mem_block_it).second);
        }
      }
    }

    for (const ChunkProto* exist_chunk : exist_chunks) {
      all_chunks.emplace_back(*exist_chunk);
      CHECK(unique_chunk_ids.insert(exist_chunk->chunk_id()).second);
    }

    if (!remain_blocks.empty()) {
      auto remain_block_it = remain_blocks.begin();
      MemBlockProto* first_block = *remain_block_it;
      ChunkProto new_chunk;
      new_chunk.set_chunk_id(Global<IDMgr>::Get()->NewChunkId());
      new_chunk.set_machine_id(first_block->machine_id());
      *new_chunk.mutable_mem_case() = first_block->mem_case();
      new_chunk.set_mem_size(first_block->mem_size());
      first_block->set_chunk_id(new_chunk.chunk_id());
      first_block->set_chunk_offset(0);
      ++remain_block_it;
      VLOG(3) << "Lazy nn.Graph Add MemBlock :[" << first_block->DebugString() << "] to NewChunk :["
              << new_chunk.DebugString() << "]\n";

      while (remain_block_it != remain_blocks.end()) {
        MemBlockProto* this_block = *remain_block_it;
        CHECK_EQ(this_block->machine_id(), new_chunk.machine_id());
        CHECK(this_block->mem_case() == new_chunk.mem_case());
        this_block->set_chunk_id(new_chunk.chunk_id());
        this_block->set_chunk_offset(new_chunk.mem_size());
        new_chunk.set_mem_size(new_chunk.mem_size() + this_block->mem_size());
        VLOG(3) << "Lazy nn.Graph Add MemBlock :[" << this_block->DebugString()
                << "] to NewChunk :[" << new_chunk.DebugString() << "]\n";
        ++remain_block_it;
      }

      all_chunks.emplace_back(new_chunk);
      CHECK(unique_chunk_ids.insert(new_chunk.chunk_id()).second);

      Global<ChunkMgr>::Get()->AddChunkProto(new_chunk);
    }
  }

  CHECK_EQ(all_chunks.size(), unique_chunk_ids.size());

  for (const ChunkProto& chunk : all_chunks) {
    *(plan->mutable_block_chunk_list()->add_chunk()) = chunk;
  }
}

}  // namespace

void PlanUtil::GenMemBlockAndChunkWithVariableOpNames4Plan(
    Plan* plan, const HashSet<std::string>& variable_op_names) {
  HashMap<int64_t, std::unique_ptr<MemBlockProto>> mem_block_id2mem_block;

  auto IsVariableRegst = [&](const TaskProto* task, std::string* name) -> bool {
    if (variable_op_names.empty()) { return false; }
    if (task->exec_sequence().exec_node_size() != 1) { return false; }
    const auto& op_conf =
        GetOpAttribute(plan, task->job_id(), task->exec_sequence().exec_node(0).kernel_conf())
            .op_conf();
    if (!op_conf.has_variable_conf()) { return false; }
    const std::string& var_name = op_conf.name();
    if (variable_op_names.find(var_name) == variable_op_names.end()) {
      LOG(WARNING) << " Oh no! Cannot find variable_op_name: " << var_name
                   << " in nn.Graph Compiler bind EagerTensor with VariableOp. "
                   << " \n But each variable need bind with eager tensor for init.";
      return false;
    }
    *name = var_name;
    return true;
  };

  auto GenMemBlock4RegstIfNeed = [&](RegstDescProto* regst_desc, const TaskProto* task) {
    const int64_t job_id = task->job_id();
    const int64_t machine_id = task->machine_id();
    const int64_t thrd_id = task->thrd_id();
    int64_t mem_block_id = regst_desc->mem_block_id();
    int64_t mem_block_offset = regst_desc->mem_block_offset();
    CHECK_NE(mem_block_id, -1);
    CHECK_NE(mem_block_offset, -1);
    CHECK_EQ(regst_desc->separated_header_mem_block_id(), -1);

    std::string var_name;
    bool is_variable_regst = IsVariableRegst(task, &var_name);
    if (is_variable_regst) {
      CHECK(!var_name.empty());
      CHECK_EQ(regst_desc->register_num(), 1);
      CHECK_EQ(regst_desc->min_register_num(), 1);
      // NOTE(xuxiaoyu): this check cannot pass when open ZeRO
      // CHECK_EQ(regst_desc->max_register_num(), 1) << var_name;
      regst_desc->set_variable_op_name(var_name);
    }

    RtRegstDesc rt_regst_desc(*regst_desc);
    int64_t regst_main_size = rt_regst_desc.TotalMainByteSize4AllRegst();
    int64_t regst_separated_size = rt_regst_desc.TotalSeparatedHeaderByteSize4AllRegst();

    if (mem_block_id2mem_block.find(mem_block_id) == mem_block_id2mem_block.end()) {
      MemBlockProto mem_block;
      mem_block.set_mem_block_id(mem_block_id);
      mem_block.add_job_id(job_id);
      mem_block.set_machine_id(machine_id);
      *(mem_block.mutable_mem_case()) = regst_desc->mem_case();
      mem_block.set_enable_reuse_mem(regst_desc->enable_reuse_mem());
      mem_block.set_mem_size(regst_main_size + mem_block_offset);
      mem_block.set_thrd_id_hint(thrd_id);
      if (is_variable_regst) {
        mem_block.set_variable_op_name(var_name);
        mem_block.set_is_separated_header(false);
      }
      CHECK(mem_block_id2mem_block
                .emplace(mem_block.mem_block_id(), std::make_unique<MemBlockProto>(mem_block))
                .second);
    } else {
      MemBlockProto* mem_block = mem_block_id2mem_block.at(mem_block_id).get();
      CHECK(!mem_block->has_variable_op_name());  // variable regst mem block is unique.
      CHECK_EQ(mem_block->job_id(0), job_id);
      CHECK_EQ(mem_block->machine_id(), machine_id);
      CHECK(mem_block->mem_case() == regst_desc->mem_case());
      CHECK_EQ(mem_block->enable_reuse_mem(), regst_desc->enable_reuse_mem());
      mem_block->set_mem_size(std::max(mem_block->mem_size(), regst_main_size + mem_block_offset));
    }

    if (regst_separated_size > 0) {
      int64_t separated_mem_block_id = Global<IDMgr>::Get()->NewMemBlockId();
      regst_desc->set_separated_header_mem_block_id(separated_mem_block_id);
      MemBlockProto mem_block;
      mem_block.set_mem_block_id(separated_mem_block_id);
      mem_block.add_job_id(job_id);
      mem_block.set_machine_id(machine_id);
      *(mem_block.mutable_mem_case()) = memcase::GetPinnedHostMemoryCase(regst_desc->mem_case());
      mem_block.set_enable_reuse_mem(false);
      mem_block.set_mem_size(regst_separated_size);
      mem_block.set_thrd_id_hint(thrd_id);
      if (is_variable_regst) {
        mem_block.set_variable_op_name(var_name);
        mem_block.set_is_separated_header(true);
      }
      CHECK(mem_block_id2mem_block
                .emplace(mem_block.mem_block_id(), std::make_unique<MemBlockProto>(mem_block))
                .second);
    }
  };

  for (int i = 0; i < plan->task_size(); i++) {
    TaskProto* task = plan->mutable_task(i);
    for (auto& pair : *task->mutable_produced_regst_desc()) {
      GenMemBlock4RegstIfNeed(&pair.second, task);
    }
  }

  GenChunkForMultiNNGraphMemoryReuseInMultiClient(plan, &mem_block_id2mem_block);

  for (const auto& pair : mem_block_id2mem_block) {
    *(plan->mutable_block_chunk_list()->add_mem_block()) = *(pair.second);
  }
}

void PlanUtil::CleanUselessMemBlockAndCheckValid(Plan* plan) {
  HashMap<int64_t, ChunkProto> chunk_id2chunk;
  HashMap<int64_t, MemBlockProto> mem_block_id2mem_block;
  for (const auto& chunk : plan->block_chunk_list().chunk()) {
    CHECK(chunk_id2chunk.emplace(chunk.chunk_id(), chunk).second);
  }
  for (const auto& mem_block : plan->block_chunk_list().mem_block()) {
    CHECK(mem_block_id2mem_block.emplace(mem_block.mem_block_id(), mem_block).second);
  }
  plan->mutable_block_chunk_list()->clear_mem_block();

  HashMap<int64_t, HashSet<int64_t>> chunk_id2job_ids;
  HashMap<int64_t, HashSet<int64_t>> mem_block_id2job_ids;
  for (const auto& pair : chunk_id2chunk) {
    for (int64_t job_id : pair.second.job_id()) {
      CHECK(chunk_id2job_ids[pair.first].insert(job_id).second);
    }
  }
  for (const auto& pair : mem_block_id2mem_block) {
    for (int64_t job_id : pair.second.job_id()) {
      CHECK(mem_block_id2job_ids[pair.first].insert(job_id).second);
    }
  }

  HashSet<int64_t> valid_mem_block_ids;
  for (const TaskProto& task : plan->task()) {
    for (const auto& pair : task.produced_regst_desc()) {
      const RegstDescProto& regst = pair.second;
      RtRegstDesc rt_regst(regst);
      int64_t regst_size = rt_regst.TotalMainByteSize4AllRegst();
      CHECK(mem_block_id2mem_block.find(regst.mem_block_id()) != mem_block_id2mem_block.end());
      const MemBlockProto& mem_block = mem_block_id2mem_block.at(regst.mem_block_id());
      CHECK_GE(mem_block.mem_size(), regst.mem_block_offset() + regst_size);
      CHECK_EQ(task.machine_id(), mem_block.machine_id());
      CHECK_EQ(mem_block.enable_reuse_mem(), regst.enable_reuse_mem());
      CHECK(mem_block.mem_case() == regst.mem_case());
      const auto& job_ids = mem_block_id2job_ids[regst.mem_block_id()];
      CHECK(job_ids.find(task.job_id()) != job_ids.end());
      valid_mem_block_ids.insert(regst.mem_block_id());

      // separated_header
      int64_t separated_header_mem_size = rt_regst.TotalSeparatedHeaderByteSize4AllRegst();
      if (separated_header_mem_size > 0) {
        int64_t header_block_id = regst.separated_header_mem_block_id();
        CHECK_NE(header_block_id, -1);
        CHECK(mem_block_id2mem_block.find(header_block_id) != mem_block_id2mem_block.end());
        const MemBlockProto& header_mem_block = mem_block_id2mem_block.at(header_block_id);
        CHECK_EQ(header_mem_block.mem_size(), separated_header_mem_size);
        CHECK_EQ(task.machine_id(), header_mem_block.machine_id());
        CHECK(header_mem_block.mem_case() == memcase::GetPinnedHostMemoryCase(regst.mem_case()));
        CHECK(header_mem_block.enable_reuse_mem() == false);
        const auto& header_block_job_ids = mem_block_id2job_ids[header_block_id];
        CHECK(header_block_job_ids.find(task.job_id()) != header_block_job_ids.end());
        valid_mem_block_ids.insert(regst.separated_header_mem_block_id());
      }
    }
  }

  HashSet<int64_t> useless_mem_block_ids;
  HashSet<int64_t> valid_chunk_ids;
  for (const auto& pair : mem_block_id2mem_block) {
    if (valid_mem_block_ids.find(pair.first) == valid_mem_block_ids.end()) {
      CHECK(useless_mem_block_ids.insert(pair.first).second);
      continue;
    }
    const MemBlockProto& mem_block = pair.second;
    if (mem_block.has_chunk_id()) {
      CHECK(mem_block.has_chunk_offset());
      CHECK(mem_block.enable_reuse_mem());
      CHECK(chunk_id2chunk.find(mem_block.chunk_id()) != chunk_id2chunk.end());
      const ChunkProto& chunk = chunk_id2chunk.at(mem_block.chunk_id());
      CHECK_GE(chunk.mem_size(), mem_block.chunk_offset() + mem_block.mem_size());
      CHECK_EQ(mem_block.job_id_size(), 1);
      CHECK_GE(chunk.job_id_size(), 1);
      const HashSet<int64_t>& chunk_job_ids = chunk_id2job_ids.at(chunk.chunk_id());
      CHECK(chunk_job_ids.find(mem_block.job_id(0)) != chunk_job_ids.end());
      valid_chunk_ids.insert(mem_block.chunk_id());
    }
  }
  CHECK_EQ(valid_chunk_ids.size(), chunk_id2chunk.size());

  for (int64_t useless_block_id : useless_mem_block_ids) {
    mem_block_id2mem_block.erase(useless_block_id);
  }

  for (const auto& pair : mem_block_id2mem_block) {
    *(plan->mutable_block_chunk_list()->add_mem_block()) = pair.second;
  }
}

void PlanUtil::ToDotFile(const Plan& plan, const std::string& filepath) {
  const auto& process_ranks = Global<ResourceDesc, ForSession>::Get()->process_ranks();
  size_t gpu_device_num = Global<ResourceDesc, ForSession>::Get()->GpuDeviceNum();
  std::map<int64_t, std::map<int64_t, std::vector<std::vector<std::string>>>>
      machine_id2job_id_device_id2node_list;
  for (size_t i : process_ranks) {
    for (const auto& pair : plan.job_confs().job_id2job_conf()) {
      machine_id2job_id_device_id2node_list[i][pair.first].resize(gpu_device_num);
    }
  }
  std::map<int64_t, std::map<int64_t, std::vector<std::string>>> machine_id2job_id2host_node_list;
  std::vector<std::string> main_node_list;
  std::vector<std::string> copy_comm_net_node_list;
  HashSet<int64_t> ctrl_regst_desc_ids;
  HashMap<int64_t, HashMap<int64_t, std::string>> task_id2consumer_regst_id2name;
  HashMap<int64_t, std::string> task_id2op_name;
  HashMap<int64_t, std::vector<int64_t>> task_id2producer_task_ids;
  std::vector<std::set<int64_t>> machine_id2device_id2node_list_job_ids(process_ranks.size());
  std::vector<std::set<int64_t>> machine_id2host_node_list_job_ids(process_ranks.size());

  auto InsertNodeDefByTaskProto = [&](const TaskProto& task_proto, const std::string& node_def,
                                      const std::string& pass_tag) {
    if (task_proto.task_type() == TaskType::kCopyCommNet) {
      copy_comm_net_node_list.emplace_back(node_def);
      return;
    }
    if (pass_tag == kNoPassTag) {
      const StreamId stream_id = PlanUtil::GetStreamId(task_proto);
      if (stream_id.device_id().device_type() == DeviceType::kCUDA) {
        machine_id2job_id_device_id2node_list[task_proto.machine_id()][task_proto.job_id()]
                                             [stream_id.device_id().device_index()]
                                                 .emplace_back(node_def);
        machine_id2device_id2node_list_job_ids[task_proto.machine_id()].insert(task_proto.job_id());
      } else {
        machine_id2job_id2host_node_list[task_proto.machine_id()][task_proto.job_id()].emplace_back(
            node_def);
        machine_id2host_node_list_job_ids[task_proto.machine_id()].insert(task_proto.job_id());
      }
    } else if (pass_tag == kMainOp) {
      main_node_list.emplace_back(node_def);
    } else {
      UNIMPLEMENTED();
    }
  };

  auto GenEdgeColorStr = [](const RegstDescTypeProto& type) {
    if (type.has_ctrl_regst_desc()) { return "fontcolor=\"gray65\",color=\"gray65\""; }
    return "fontcolor=\"gray15\",color=\"gray15\"";
  };

  auto IsEsac2ReentrantLockEdge = [](const std::string& src_name, const std::string& dst_name) {
    if (src_name.find("Esac") != std::string::npos
        && dst_name.find("ReentrantLock") != std::string::npos) {
      return true;
    }
    return false;
  };

  auto IsEsacNode = [](const std::string& name) {
    if (name.find("Esac") != std::string::npos) { return true; }
    return false;
  };

  auto log_stream = TeePersistentLogStream::Create(filepath);
  // task node
  for (const TaskProto& task_proto : plan.task()) {
    for (const auto& pair : task_proto.produced_regst_desc()) {
      const RegstDescProto& regst = pair.second;
      for (int64_t consumer_task_id : regst.consumer_task_id()) {
        task_id2producer_task_ids[consumer_task_id].emplace_back(task_proto.task_id());
      }
    }
  }

  for (const TaskProto& task_proto : plan.task()) {
    std::string task_id_str = "task" + std::to_string(task_proto.task_id());
    std::string task_class = task_id_str;
    for (const auto& in_task_id : task_id2producer_task_ids[task_proto.task_id()]) {
      task_class += " in" + std::to_string(in_task_id);
    }
    for (const auto& pair : task_proto.produced_regst_desc()) {
      const RegstDescProto& regst = pair.second;
      for (int64_t consumer_task_id : regst.consumer_task_id()) {
        task_class += " out" + std::to_string(consumer_task_id);
      }
    }
    task_class += " job_id" + std::to_string(task_proto.job_id());
    task_class += " machine_id" + std::to_string(task_proto.machine_id());
    std::string node_def = task_id_str + "[class=\"" + task_class + "\",label=\"{{";
    node_def += std::to_string(task_proto.task_id()) + ":" + std::to_string(task_proto.machine_id())
                + "\\n";
    std::string op_name = "";
    std::string pass_tag = kNoPassTag;
    for (const ExecNodeProto& exec_node : task_proto.exec_sequence().exec_node()) {
      const auto& op_conf =
          GetOpAttribute(&plan, task_proto.job_id(), exec_node.kernel_conf()).op_conf();
      op_name += op_conf.name();
      if (op_conf.has_pass_tag()) { pass_tag = op_conf.pass_tag(); }
    }
    task_id2op_name[task_proto.task_id()] = op_name;
    node_def += op_name;
    size_t index = 0;
    for (const auto& pair : task_proto.produced_regst_desc()) {
      std::string regst_id = std::to_string(pair.second.regst_desc_id());
      if (index % 2 == 0) {
        node_def += "}|{";
      } else {
        node_def += "|";
      }
      // node_def += "<regst_desc_" + regst_id + ">";
      node_def += (pair.first + ":" + regst_id + ":" + std::to_string(pair.second.register_num()));
      ++index;
    }
    node_def += "}}";
    node_def +=
        ("\",tooltip=\"" + TaskType_Name(task_proto.task_type()) + "  "
         + std::to_string(task_proto.task_id()) + "-" + std::to_string(task_proto.machine_id())
         + ":" + std::to_string(task_proto.thrd_id()) + ":"
         + std::to_string(task_proto.parallel_ctx().parallel_id())
         + "\", shape=record, style=\"rounded,filled\""
         + ",colorscheme=set312, fillcolor=" + std::to_string((task_proto.job_id() % 12) + 1));
    if (IsEsacNode(op_name)) { node_def += ",width=5,height=1.5"; }
    node_def += "];\n";
    InsertNodeDefByTaskProto(task_proto, node_def, pass_tag);
    for (const auto& pair : task_proto.consumed_regst_desc_id()) {
      for (int64_t regst_desc_id : pair.second.regst_desc_id()) {
        task_id2consumer_regst_id2name[task_proto.task_id()][regst_desc_id] = pair.first;
      }
    }
  }

  log_stream << "digraph merged_plan_graph {\n";
  log_stream << "#splines=\"ortho\";\n";
  log_stream << "#rankdir=TB;\n";
  log_stream << "#nodesep=1.3;\n";
  log_stream << "#ranksep=1.3;\n";
  log_stream << "node[color=\"gray\"];\n";
  // main_node and copy_comm_net_node graph
  for (const std::string& main_node : main_node_list) { log_stream << main_node; }
  for (const std::string& copy_comm_net_node : copy_comm_net_node_list) {
    log_stream << copy_comm_net_node;
  }
  // sub graph
  for (size_t machine_id : process_ranks) {
    std::string machine_name = "machine_" + std::to_string(machine_id);
    log_stream << "subgraph cluster_" << machine_name << " { label = \"" << machine_name << "\";\n";
    log_stream << "style=\"rounded\";\n";
    {
      for (const auto& job_id : machine_id2host_node_list_job_ids[machine_id]) {
        std::string job_name = plan.job_confs().job_id2job_conf().at(job_id).job_name();
        job_name += (std::string(":") + std::to_string(job_id));
        if (job_id != plan.job_confs().job_id2job_conf().size() - 1) {
          log_stream << "subgraph cluster_job_" << std::to_string(job_id) << " { label = \""
                     << job_name << "\";\n";
          log_stream << "style=\"rounded\";\n";
        }
        for (const std::string& host_node_def :
             machine_id2job_id2host_node_list[machine_id][job_id]) {
          log_stream << host_node_def;
        }
        if (machine_id2device_id2node_list_job_ids[machine_id].find(job_id)
            != machine_id2device_id2node_list_job_ids[machine_id].end()) {
          for (size_t device_id = 0; device_id < gpu_device_num; ++device_id) {
            std::string device_name = machine_name + "_device_" + std::to_string(device_id);
            log_stream << "#subgraph cluster_" << device_name << " { label = \"" << device_name
                       << "\";\n";
            log_stream << "#color=\"skyblue\";\n";
            log_stream << "#fillcolor=\"azure\";\n";
            log_stream << "#style=\"rounded,filled\";\n";
            for (const auto& device_node_def :
                 machine_id2job_id_device_id2node_list[machine_id][job_id][device_id]) {
              log_stream << device_node_def;
            }
            log_stream << "#}\n";
          }
          machine_id2device_id2node_list_job_ids[machine_id].erase(job_id);
        }

        if (job_id != plan.job_confs().job_id2job_conf().size() - 1) { log_stream << "}\n"; }
      }
      for (const auto& job_id : machine_id2device_id2node_list_job_ids[machine_id]) {
        std::string job_name = plan.job_confs().job_id2job_conf().at(job_id).job_name();
        job_name += (std::string(":") + std::to_string(job_id));
        if (job_id != plan.job_confs().job_id2job_conf().size() - 1) {
          log_stream << "subgraph cluster_job_" << std::to_string(job_id) << " { label = \""
                     << job_name << "\";\n";
          log_stream << "style=\"rounded\";\n";
        }
        for (size_t device_id = 0; device_id < gpu_device_num; ++device_id) {
          std::string device_name = machine_name + "_device_" + std::to_string(device_id);
          log_stream << "#subgraph cluster_" << device_name << " { label = \"" << device_name
                     << "\";\n";
          log_stream << "#color=\"skyblue\";\n";
          log_stream << "#fillcolor=\"azure\";\n";
          log_stream << "#style=\"rounded,filled\";\n";
          for (const auto& device_node_def :
               machine_id2job_id_device_id2node_list[machine_id][job_id][device_id]) {
            log_stream << device_node_def;
          }
          log_stream << "#}\n";
        }
        if (job_id != plan.job_confs().job_id2job_conf().size() - 1) { log_stream << "}\n"; }
      }
    }
    log_stream << "}\n";
  }

  // produce/consume edge
  for (const TaskProto& task_proto : plan.task()) {
    for (const auto& pair : task_proto.produced_regst_desc()) {
      const RegstDescProto& regst = pair.second;
      std::string src_node = "task" + std::to_string(task_proto.task_id());
      // src_node += ":regst_desc_" + std::to_string(regst.regst_desc_id());
      for (int64_t consumer_task_id : regst.consumer_task_id()) {
        std::string dst_node = "task" + std::to_string(consumer_task_id);
        // dst_node +=  ":task_node_" + std::to_string(consumer_task_id);
        std::string consumer_regst_name =
            task_id2consumer_regst_id2name[consumer_task_id][regst.regst_desc_id()];
        std::string consumer_op_name = task_id2op_name[consumer_task_id];
        std::string producer_regst_name = pair.first;
        std::string producer_op_name = task_id2op_name[task_proto.task_id()];
        std::string tooltip = producer_op_name + " : " + producer_regst_name + " -> "
                              + consumer_op_name + " : " + consumer_regst_name;
        if (IsEsac2ReentrantLockEdge(producer_op_name, consumer_op_name)) {
          log_stream << dst_node << "->" << src_node
                     << "[arrowhead=\"invempty\",fontcolor=\"red\",color=\"red\",taillabel=\""
                     << consumer_regst_name << "\",tailtooltip=\"" << tooltip;
        } else {
          log_stream << src_node << "->" << dst_node << "["
                     << GenEdgeColorStr(regst.regst_desc_type()) << ",headlabel=\""
                     << consumer_regst_name << "\",headtooltip=\"" << tooltip;
        }
        log_stream << "\",tooltip=\"" << tooltip << "\",arrowsize=0.5,labeldistance=1.5,penwidth=2"
                   << "];\n";
      }
    }
  }
  log_stream << "}\n";
}

std::function<RegstDescProto*(int64_t)> PlanUtil::MakeMutRegstDesc4Id(Plan* plan) {
  auto regst_desc_id2regst_desc = std::make_shared<HashMap<int64_t, RegstDescProto*>>();
  for (int i = 0; i < plan->task_size(); i++) {
    TaskProto* task = plan->mutable_task(i);
    for (auto& pair : *task->mutable_produced_regst_desc()) {
      int64_t regst_desc_id = pair.second.regst_desc_id();
      regst_desc_id2regst_desc->insert({regst_desc_id, &pair.second});
    }
  }
  return [regst_desc_id2regst_desc](int64_t regst_desc_id) -> RegstDescProto* {
    return regst_desc_id2regst_desc->at(regst_desc_id);
  };
}

void PlanUtil::SetForceInplaceMemBlock(Plan* plan) {
  auto RegstDesc4Id = MakeMutRegstDesc4Id(plan);
  for (int i = 0; i < plan->task_size(); i++) {
    TaskProto* task = plan->mutable_task(i);
    for (auto& pair : *task->mutable_produced_regst_desc()) {
      RegstDescProto* regst_desc = &pair.second;
      if (regst_desc->has_force_inplace_consumed_regst_desc_id()) {
        int64_t force_id = regst_desc->force_inplace_consumed_regst_desc_id();
        const RegstDescProto* in_regst_desc = RegstDesc4Id(force_id);
        CHECK(!in_regst_desc->enable_reuse_mem());
        CHECK(!regst_desc->enable_reuse_mem());
        CHECK_NE(in_regst_desc->mem_block_id(), -1);
        CHECK_EQ(in_regst_desc->mem_block_offset(), 0);
        CHECK_EQ(regst_desc->mem_block_offset(), 0);
        CHECK_EQ(in_regst_desc->register_num(), regst_desc->register_num());
        regst_desc->set_mem_block_id(in_regst_desc->mem_block_id());
        regst_desc->set_inplace_consumed_regst_desc_id(force_id);
      }
    }
  }
}

void PlanUtil::DumpCtrlRegstInfoToPlan(Plan* plan) {
  auto* ctrl_regst_desc_id2producer_task_id =
      plan->mutable_ctrl_regst_desc_info()->mutable_ctrl_regst_desc_id2producer_task_id();
  for (const TaskProto& task : plan->task()) {
    for (const auto& pair : task.produced_regst_desc()) {
      if (pair.second.regst_desc_type().has_ctrl_regst_desc()) {
        ctrl_regst_desc_id2producer_task_id->insert(
            {pair.second.regst_desc_id(), pair.second.producer_task_id()});
      }
    }
  }
}

namespace {

bool IsCollectiveBoxingTaskType(TaskType task_type) {
  return task_type == TaskType::kCollectiveBoxingGeneric;
}

bool IsCollectiveBoxingNode(const PlanTaskNode* node) {
  const TaskType task_type = node->task_proto()->task_type();
  return task_type == TaskType::kCollectiveBoxingGeneric;
}

const boxing::collective::RankDesc& GetRankDesc(const OperatorConf& conf) {
  if (conf.has_collective_boxing_generic_conf()) {
    return conf.collective_boxing_generic_conf().rank_desc();
  } else {
    UNIMPLEMENTED();
  }
}

const boxing::collective::RankDesc& GetRankDesc(Plan* plan, const TaskProto& task_proto) {
  CHECK_EQ(task_proto.exec_sequence().exec_node_size(), 1);
  return GetRankDesc(PlanUtil::GetOpAttribute(plan, task_proto.job_id(),
                                              task_proto.exec_sequence().exec_node(0).kernel_conf())
                         .op_conf());
}

struct CollectiveBoxingRequestInfo {
  boxing::collective::OpDesc op_desc;
  std::map<int64_t, const PlanTaskNode*> rank2node;
  int64_t order;
  int64_t dependency_depth;
};

void GetDeviceDesc(const TaskProto* task_proto, boxing::collective::DeviceDesc* device_desc) {
  device_desc->set_machine_id(task_proto->machine_id());
  const StreamId stream_id = PlanUtil::GetStreamId(*task_proto);
  const DeviceId& device_id = stream_id.device_id();
  device_desc->set_device_type(device_id.device_type());
  device_desc->set_device_id(device_id.device_index());
}

}  // namespace

void PlanUtil::GenCollectiveBoxingPlan(Job* job, Plan* plan) {
  using namespace boxing::collective;

  RequestSet* request_set = &(*plan->mutable_collective_boxing_plan()
                                   ->mutable_job_id2request_set())[GlobalJobDesc().job_id()];
  const int64_t cb_task_count = std::count_if(
      plan->task().cbegin(), plan->task().cend(),
      [](const TaskProto& task) { return IsCollectiveBoxingTaskType(task.task_type()); });
  if (cb_task_count == 0) { return; }

  PlanTaskGraph plan_task_graph(*plan);
  int64_t dependency_depth = 0;
  int64_t order = 0;
  HashSet<const PlanTaskNode*> all_visited;
  while (true) {
    std::list<const PlanTaskNode*> src_nodes;
    plan_task_graph.ForEachNode([&](const PlanTaskNode* node) {
      if (all_visited.count(node) != 0) { return; }
      int64_t in_cnt = 0;
      node->ForEachNodeOnInEdge([&](const PlanTaskNode* node_on_in_edge) {
        if (all_visited.count(node_on_in_edge) != 0) { return; }
        in_cnt += 1;
      });
      if (in_cnt == 0) { src_nodes.emplace_back(node); }
    });
    if (src_nodes.empty()) { break; }
    auto ForEachNodeOnInEdge = [&](const PlanTaskNode* node,
                                   const std::function<void(const PlanTaskNode*)>& Handler) {
      node->ForEachNodeOnInEdge([&](const PlanTaskNode* node_on_in_edge) {
        if (all_visited.count(node_on_in_edge) == 0) { Handler(node_on_in_edge); }
      });
    };
    auto ForEachNodeOnOutEdge = [&](const PlanTaskNode* node,
                                    const std::function<void(const PlanTaskNode*)>& Handler) {
      if (!IsCollectiveBoxingNode(node)) {
        node->ForEachNodeOnOutEdge([&](const PlanTaskNode* node_on_out_edge) {
          bool has_unvisited_collective_boxing_node_on_in_edges = false;
          node_on_out_edge->ForEachNodeOnInEdge([&](const PlanTaskNode* node_on_in_edge) {
            if (!has_unvisited_collective_boxing_node_on_in_edges
                && IsCollectiveBoxingNode(node_on_in_edge)
                && all_visited.count(node_on_in_edge) == 0) {
              has_unvisited_collective_boxing_node_on_in_edges = true;
            }
          });
          if (!has_unvisited_collective_boxing_node_on_in_edges) { Handler(node_on_out_edge); }
        });
      }
    };
    HashSet<const PlanTaskNode*> visited;
    std::vector<const PlanTaskNode*> collective_boxing_nodes;
    plan_task_graph.TopoForEachNode(src_nodes, ForEachNodeOnInEdge, ForEachNodeOnOutEdge,
                                    [&](const PlanTaskNode* node) {
                                      visited.insert(node);
                                      if (IsCollectiveBoxingNode(node)) {
                                        collective_boxing_nodes.emplace_back(node);
                                      }
                                    });
    if (collective_boxing_nodes.empty()) { break; }
    HashMap<std::string, CollectiveBoxingRequestInfo> name2request_info;
    for (const PlanTaskNode* node : collective_boxing_nodes) {
      const TaskProto* task_proto = node->task_proto();
      const RankDesc& rank_desc = GetRankDesc(plan, *task_proto);
      CHECK_GE(rank_desc.rank(), 0);
      CHECK_LT(rank_desc.rank(), rank_desc.op_desc().num_ranks());
      const std::string& name = rank_desc.op_desc().name();
      boxing::collective::DeviceDesc device_desc;
      GetDeviceDesc(task_proto, &device_desc);
      auto it = name2request_info.find(name);
      if (it == name2request_info.end()) {
        CollectiveBoxingRequestInfo request_info{
            .op_desc = rank_desc.op_desc(),
            .rank2node = {std::make_pair(rank_desc.rank(), node)},
            .order = order,
            .dependency_depth = dependency_depth,
        };
        name2request_info.emplace(std::make_pair(name, std::move(request_info)));
        order += 1;
      } else {
        CHECK(it->second.op_desc == rank_desc.op_desc());
        CHECK(it->second.rank2node.emplace(std::make_pair(rank_desc.rank(), node)).second);
      }
    }
    int64_t collected = 0;
    for (const auto& name7request_info : name2request_info) {
      const CollectiveBoxingRequestInfo& info = name7request_info.second;
      if (info.rank2node.size() == info.op_desc.num_ranks()) {
        collected += 1;
        boxing::collective::RequestDesc* request_desc = request_set->mutable_request()->Add();
        *request_desc->mutable_op_desc() = info.op_desc;
        for (int64_t i = 0; i < info.op_desc.num_ranks(); ++i) {
          GetDeviceDesc(info.rank2node.at(i)->task_proto(),
                        request_desc->mutable_device_set()->mutable_device()->Add());
        }
        request_desc->set_order(info.order);
        request_desc->set_dependency_depth(info.dependency_depth);
      } else {
        CHECK_LT(info.rank2node.size(), info.op_desc.num_ranks());
        for (const auto& pair : info.rank2node) { visited.erase(pair.second); }
      }
    }
    CHECK_GT(collected, 0);
    all_visited.insert(visited.begin(), visited.end());
    ++dependency_depth;
  }
}

void PlanUtil::GenRegisterHint(Plan* plan) {
  HashSet<int64_t> multi_regst_regst_desc_ids;
  for (const TaskProto& task : plan->task()) {
    for (const auto& pair : task.produced_regst_desc()) {
      if (pair.second.register_num() != 1 || task.task_type() == TaskType::kRepeat) {
        multi_regst_regst_desc_ids.emplace(pair.second.regst_desc_id());
      }
    }
  }
  for (TaskProto& task : *(plan->mutable_task())) {
    bool all_register_num_eq_one = true;
    for (const auto& pair : task.produced_regst_desc()) {
      if (pair.second.register_num() != 1) {
        all_register_num_eq_one = false;
        break;
      }
    }
    for (const auto& pair : task.consumed_regst_desc_id()) {
      if (!all_register_num_eq_one) { break; }
      for (auto regst_desc_id : pair.second.regst_desc_id()) {
        if (multi_regst_regst_desc_ids.count(regst_desc_id) > 0) {
          all_register_num_eq_one = false;
          break;
        }
      }
    }
    task.set_all_register_num_eq_one_hint(all_register_num_eq_one);
  }
}

void PlanUtil::PlanMemoryLog(Plan* plan, const std::string& plan_name) {
  HashMap<std::pair<int64_t, int64_t>, int64_t> rank_device2size;
  auto AddMemSizeByRankDeviceIds = [&](int64_t rank_id, int64_t device_id, int64_t mem_size) {
    auto key = std::make_pair(rank_id, device_id);
    auto it = rank_device2size.find(key);
    if (it == rank_device2size.end()) { it = rank_device2size.emplace(key, 0).first; }
    it->second += mem_size;
  };

  for (const ChunkProto& chunk : plan->block_chunk_list().chunk()) {
    if (memcase::IsHostMem(chunk.mem_case())) { continue; }
    AddMemSizeByRankDeviceIds(chunk.machine_id(), chunk.mem_case().device_id(), chunk.mem_size());
  }

  for (const MemBlockProto& mem_block : plan->block_chunk_list().mem_block()) {
    if (mem_block.has_chunk_id() || mem_block.has_chunk_offset()) { continue; }
    if (memcase::IsHostMem(mem_block.mem_case())) { continue; }
    AddMemSizeByRankDeviceIds(mem_block.machine_id(), mem_block.mem_case().device_id(),
                              mem_block.mem_size());
  }

  for (auto pair : rank_device2size) {
    int64_t rank_id = pair.first.first;
    int64_t device_id = pair.first.second;
    double mem_size = pair.second * 1.0 / 1000000.0;
    LOG(INFO) << "Graph name " << plan_name << " needs to allocate [ " << mem_size
              << " MiB ] device memory in Rank: " << rank_id << " , Device: " << device_id << ".";
  }
}

const oneflow::OpAttribute& PlanUtil::GetOpAttribute(const Plan* plan, int64_t job_id,
                                                     const oneflow::KernelConf& kernel_conf) {
  if (kernel_conf.has_op_attribute()) {
    return kernel_conf.op_attribute();
  } else if (kernel_conf.has_op_attribute_ref()) {
    auto table_it = plan->job_id2op_attribute_ref_table().find(job_id);
    CHECK(table_it != plan->job_id2op_attribute_ref_table().end())
        << "op attribute ref table not found for job id: " << job_id;
    ;
    auto it = table_it->second.op_name2op_attribute().find(kernel_conf.op_attribute_ref());
    CHECK(it != table_it->second.op_name2op_attribute().end())
        << "op attribute ref: " << kernel_conf.op_attribute_ref() << " not found";
    return it->second;
  } else {
    UNIMPLEMENTED() << "kernel_conf must has either op_attribute or op_attribute_ref. kernel_conf: "
                    << kernel_conf.DebugString();
  }
}

void PlanUtil::PopulateOpAttribute(
    Plan* plan,
    const PbMap<int64_t, ::oneflow::OpAttributeRefTable>& job_id2op_attribute_ref_table) {
  for (auto& task : *plan->mutable_task()) {
    if (task.exec_sequence().exec_node_size() == 1
        && task.exec_sequence().exec_node(0).kernel_conf().has_op_attribute_ref()) {
      auto* kernel_conf = task.mutable_exec_sequence()->mutable_exec_node(0)->mutable_kernel_conf();
      auto table_it = job_id2op_attribute_ref_table.find(task.job_id());
      CHECK(table_it != job_id2op_attribute_ref_table.end())
          << "op attribute ref table not found for job id: " << task.job_id();
      auto it = table_it->second.op_name2op_attribute().find(kernel_conf->op_attribute_ref());
      CHECK(it != table_it->second.op_name2op_attribute().end())
          << "ref: " << kernel_conf->op_attribute_ref() << " not found";
      *kernel_conf->mutable_op_attribute() = it->second;
      kernel_conf->clear_op_attribute_ref();
    } else {
      for (auto& exec_node : task.exec_sequence().exec_node()) {
        CHECK(exec_node.kernel_conf().has_op_attribute())
            << "op_attribute absent, exec_node: " << exec_node.DebugString();
      }
    }
  }
}

/*static*/ StreamId PlanUtil::GetStreamId(const TaskProto& task) {
  return DecodeStreamIdFromInt64(task.thrd_id());
}

/*static*/ int64_t PlanUtil::GetDeviceIndex(const TaskProto& task) {
  return GetStreamId(task).device_id().device_index();
}

}  // namespace oneflow<|MERGE_RESOLUTION|>--- conflicted
+++ resolved
@@ -69,46 +69,6 @@
 
 namespace {
 
-<<<<<<< HEAD
-void GenChunkInSingleClient(
-    Plan* plan, HashMap<int64_t, std::unique_ptr<MemBlockProto>>* mem_block_id2mem_block) {
-  // mzuid = memory zone unique id
-  HashMap<int64_t, ChunkProto> mzuid2chunk;
-  auto GenChunk4ReusedMemBlockIfNeed = [&](MemBlockProto* mem_block) {
-    int64_t mzuid = memcase::GetUniqueMemCaseId(mem_block->machine_id(), mem_block->mem_case());
-    if (mzuid2chunk.find(mzuid) == mzuid2chunk.end()) {
-      ChunkProto chunk;
-      chunk.set_chunk_id(Global<IDMgr>::Get()->NewChunkId());
-      chunk.add_job_id(mem_block->job_id(0));
-      chunk.set_machine_id(mem_block->machine_id());
-      *(chunk.mutable_mem_case()) = mem_block->mem_case();
-      chunk.set_mem_size(mem_block->mem_size());
-      CHECK(mzuid2chunk.emplace(mzuid, chunk).second);
-      mem_block->set_chunk_id(chunk.chunk_id());
-      mem_block->set_chunk_offset(0);
-    } else {
-      ChunkProto* chunk = &(mzuid2chunk.at(mzuid));
-      CHECK_EQ(chunk->job_id(0), mem_block->job_id(0));
-      mem_block->set_chunk_id(chunk->chunk_id());
-      mem_block->set_chunk_offset(chunk->mem_size());
-      chunk->set_mem_size(chunk->mem_size() + mem_block->mem_size());
-    }
-  };
-
-  for (auto& pair : *mem_block_id2mem_block) {
-    MemBlockProto* mem_block = pair.second.get();
-    CHECK(mem_block->has_chunk_id() == false);
-    CHECK(mem_block->has_chunk_offset() == false);
-    if (mem_block->enable_reuse_mem()) { GenChunk4ReusedMemBlockIfNeed(mem_block); }
-  }
-
-  for (const auto& pair : mzuid2chunk) {
-    *(plan->mutable_block_chunk_list()->add_chunk()) = pair.second;
-  }
-}
-
-=======
->>>>>>> bada333a
 void GenChunkForMultiNNGraphMemoryReuseInMultiClient(
     Plan* plan, HashMap<int64_t, std::unique_ptr<MemBlockProto>>* mem_block_id2mem_block) {
   HashMap<int64_t, HashSet<MemBlockProto*>> mzuid2mem_blocks;
