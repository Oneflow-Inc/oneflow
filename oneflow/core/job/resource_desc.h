/*
Copyright 2020 The OneFlow Authors. All rights reserved.

Licensed under the Apache License, Version 2.0 (the "License");
you may not use this file except in compliance with the License.
You may obtain a copy of the License at

    http://www.apache.org/licenses/LICENSE-2.0

Unless required by applicable law or agreed to in writing, software
distributed under the License is distributed on an "AS IS" BASIS,
WITHOUT WARRANTIES OR CONDITIONS OF ANY KIND, either express or implied.
See the License for the specific language governing permissions and
limitations under the License.
*/
#ifndef ONEFLOW_CORE_JOB_RESOURCE_DESC_H_
#define ONEFLOW_CORE_JOB_RESOURCE_DESC_H_

#include <set>
#include "oneflow/core/job/resource.pb.h"
#include "oneflow/core/job/env_desc.h"

namespace oneflow {

static const size_t kMB = 1024 * 1024;

class ResourceDesc final {
 public:
  OF_DISALLOW_COPY_AND_MOVE(ResourceDesc);
  ResourceDesc(const Resource& resource, int64_t num_process_per_node);

  ~ResourceDesc() = default;

  const std::set<int64_t>& process_ranks() const { return process_ranks_; }
  __attribute__((deprecated)) Machine machine(int32_t idx) const;
  size_t CommNetWorkerNum() const { return resource_.comm_net_worker_num(); }
  size_t rdma_mem_block_byte() const { return resource_.rdma_mem_block_mbyte() * kMB; }
  size_t rdma_recv_msg_buf_byte() const { return resource_.rdma_recv_msg_buf_mbyte() * kMB; }
  int32_t CpuDeviceNum() const { return resource_.cpu_device_num(); }
  int32_t GpuDeviceNum() const { return resource_.gpu_device_num(); }
  int32_t MemZoneNum() const { return GpuDeviceNum() + 1; }
  int32_t MaxMdSaveWorkerNum() const { return resource_.max_mdsave_worker_num(); }
  size_t reserved_host_mem_byte() const { return resource_.reserved_host_mem_mbyte() * kMB; }
  size_t reserved_device_mem_byte() const { return resource_.reserved_device_mem_mbyte() * kMB; }
  bool use_rdma() const { return resource_.use_rdma(); }
  bool enable_numa_aware_cuda_malloc_host() const {
    return resource_.enable_numa_aware_cuda_malloc_host();
  }
  bool thread_enable_local_message_queue() const {
    return resource_.thread_enable_local_message_queue();
  }
  bool enable_thread_local_cache() const { return resource_.enable_thread_local_cache(); }
  size_t thread_local_cache_max_size() const { return resource_.thread_local_cache_max_size(); }
  int32_t ComputeThreadPoolSize() const;
  bool enable_debug_mode() const;
<<<<<<< HEAD
  bool async_eager_execution() const;
=======
  bool enable_dry_run() const;
>>>>>>> ca743101
  CollectiveBoxingConf collective_boxing_conf() const;
  bool nccl_use_compute_stream() const;

  void SetMachineNum(int32_t val) { resource_.set_machine_num(val); }
  void SetCpuDeviceNum(int32_t val) { resource_.set_cpu_device_num(val); }
  bool enable_tensor_float_32_compute() const { return resource_.enable_tensor_float_32_compute(); }
  const Resource& resource() const { return resource_; }

 private:
  Resource resource_;
  std::set<int64_t> process_ranks_;
};

}  // namespace oneflow

#endif  // ONEFLOW_CORE_JOB_RESOURCE_DESC_H_<|MERGE_RESOLUTION|>--- conflicted
+++ resolved
@@ -53,11 +53,8 @@
   size_t thread_local_cache_max_size() const { return resource_.thread_local_cache_max_size(); }
   int32_t ComputeThreadPoolSize() const;
   bool enable_debug_mode() const;
-<<<<<<< HEAD
   bool async_eager_execution() const;
-=======
   bool enable_dry_run() const;
->>>>>>> ca743101
   CollectiveBoxingConf collective_boxing_conf() const;
   bool nccl_use_compute_stream() const;
 
