#ifndef ONEFLOW_CORE_JOB_RESOURCE_DESC_H_
#define ONEFLOW_CORE_JOB_RESOURCE_DESC_H_

#include "oneflow/core/job/resource.pb.h"
#include "oneflow/core/job/env_desc.h"

namespace oneflow {

static const size_t kMB = 1024 * 1024;

class ResourceDesc final {
 public:
  OF_DISALLOW_COPY_AND_MOVE(ResourceDesc);
  ~ResourceDesc() = default;

  size_t TotalMachineNum() const;
  const Machine& machine(int32_t idx) const;
  size_t CommNetWorkerNum() const { return resource_.comm_net_worker_num(); }
  size_t rdma_mem_block_byte() const { return resource_.rdma_mem_block_mbyte() * kMB; }
  size_t rdma_recv_msg_buf_byte() const { return resource_.rdma_recv_msg_buf_mbyte() * kMB; }
  int32_t CpuDeviceNum() const { return resource_.cpu_device_num(); }
  int32_t GpuDeviceNum() const { return resource_.gpu_device_num(); }
  int32_t MemZoneNum() const { return GpuDeviceNum() + 1; }
  int32_t MaxMdSaveWorkerNum() const { return resource_.max_mdsave_worker_num(); }
  size_t reserved_host_mem_byte() const { return resource_.reserved_host_mem_mbyte() * kMB; }
  size_t reserved_device_mem_byte() const { return resource_.reserved_device_mem_mbyte() * kMB; }
  bool use_rdma() const { return resource_.use_rdma(); }
  bool enable_numa_aware_cuda_malloc_host() const {
    return resource_.enable_numa_aware_cuda_malloc_host();
  }
<<<<<<< HEAD
  bool thread_enable_local_message_queue() const {
    return resource_.thread_enable_local_message_queue();
  }
=======
  bool enable_thread_local_cache() const { return resource_.enable_thread_local_cache(); }
  size_t thread_local_cache_max_size() const { return resource_.thread_local_cache_max_size(); }
>>>>>>> a9cda69a
  int32_t ComputeThreadPoolSize() const;

  void SetMachineNum(int32_t val) { resource_.set_machine_num(val); }
  void SetCpuDeviceNum(int32_t val) { resource_.set_cpu_device_num(val); }

 private:
  friend class Global<ResourceDesc>;
  explicit ResourceDesc(const Resource& resource) : resource_(resource) {}

  Resource resource_;
};

}  // namespace oneflow

#endif  // ONEFLOW_CORE_JOB_RESOURCE_DESC_H_<|MERGE_RESOLUTION|>--- conflicted
+++ resolved
@@ -28,14 +28,11 @@
   bool enable_numa_aware_cuda_malloc_host() const {
     return resource_.enable_numa_aware_cuda_malloc_host();
   }
-<<<<<<< HEAD
   bool thread_enable_local_message_queue() const {
     return resource_.thread_enable_local_message_queue();
   }
-=======
   bool enable_thread_local_cache() const { return resource_.enable_thread_local_cache(); }
   size_t thread_local_cache_max_size() const { return resource_.thread_local_cache_max_size(); }
->>>>>>> a9cda69a
   int32_t ComputeThreadPoolSize() const;
 
   void SetMachineNum(int32_t val) { resource_.set_machine_num(val); }
