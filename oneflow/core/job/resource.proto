--- conflicted
+++ resolved
@@ -2,45 +2,6 @@
 package oneflow;
 
 import public "oneflow/core/common/device_type.proto";
-<<<<<<< HEAD
-
-message CollectiveBoxingConf {
-  // global
-  optional bool enable_fusion = 1 [default = true];
-  optional int64 num_callback_threads = 2 [default = 4];
-
-  // nccl
-  optional int64 nccl_num_streams = 101 [default = 1];
-  optional int64 nccl_fusion_threshold_mb = 102 [default = 16];
-  optional bool nccl_fusion_all_reduce = 103 [default = true];
-  optional bool nccl_fusion_reduce_scatter = 104 [default = false];
-  optional bool nccl_fusion_all_gather = 105 [default = false];
-  optional bool nccl_fusion_reduce = 106 [default = true];
-  optional bool nccl_fusion_broadcast = 107 [default = true];
-  optional bool nccl_fusion_all_reduce_use_buffer = 108 [default = false];
-  optional int64 nccl_fusion_max_ops = 109 [default = 64];
-  optional bool nccl_enable_all_to_all = 110 [default = false];
-}
-
-message Resource {
-  optional int32 machine_num = 1 [default = 0];
-  optional int32 gpu_device_num = 4 [default = 0];
-  optional int32 cpu_device_num = 5 [default = 0];
-  optional int32 comm_net_worker_num = 6 [default = 4];
-  optional int32 max_mdsave_worker_num = 7 [default = 64];
-  optional bool use_rdma = 8 [default = false];
-  optional uint64 rdma_mem_block_mbyte = 9 [default = 8];
-  optional uint64 rdma_recv_msg_buf_mbyte = 10 [default = 6];
-  optional uint64 reserved_host_mem_mbyte = 12 [default = 500];
-  optional uint64 reserved_device_mem_mbyte = 13 [default = 500];
-  optional bool enable_numa_aware_cuda_malloc_host = 14 [default = false];
-  optional int32 compute_thread_pool_size = 15;
-  optional bool thread_enable_local_message_queue = 103 [default = false];
-  optional bool enable_thread_local_cache = 16 [default = true];
-  optional int64 thread_local_cache_max_size = 17 [default = 67108864]; // 64M
-  optional bool enable_debug_mode = 18 [default = false];
-  optional CollectiveBoxingConf collective_boxing_conf = 19;
-=======
 
 message CollectiveBoxingConf {
   // global
@@ -103,5 +64,4 @@
   // io_conf
   optional bool enable_model_io_v2 = 41 [default = false];
   optional bool enable_legacy_model_io = 42 [default = false];
->>>>>>> 809944fc
 }