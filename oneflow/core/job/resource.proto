--- conflicted
+++ resolved
@@ -36,11 +36,6 @@
 
 message Resource {
   optional int32 machine_num = 1 [default = 0];
-<<<<<<< HEAD
-  optional int32 npu_device_num = 3 [default = 0];
-  optional int32 gpu_device_num = 4 [default = 0];
-=======
->>>>>>> 2431e491
   optional int32 cpu_device_num = 5 [default = 0];
   optional int32 comm_net_worker_num = 6 [default = 4];
   optional int32 max_mdsave_worker_num = 7 [default = 64];
