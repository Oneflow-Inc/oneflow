#include "oneflow/core/job/job_build_and_infer_ctx_mgr.h"

namespace oneflow {

Maybe<void> JobBuildAndInferCtxMgr::CreateJobBuildAndInferCtx(const std::string& job_name) {
  if (job_name.empty()) {
    return Maybe<void>(
        GenJobBuildAndInferError(JobBuildAndInferError::kJobNameEmpty, "job name is empty"));
  }
  if (job_name2infer_ctx_.find(job_name) != job_name2infer_ctx_.end()) {
    return Maybe<void>(GenJobBuildAndInferError(JobBuildAndInferError::kJobNameExist,
                                                "job name: " + job_name + " already exist"));
  }
  job_name2infer_ctx_.emplace(job_name, std::make_shared<JobBuildAndInferCtx>(job_name));
  return Maybe<void>();
}

Maybe<JobBuildAndInferCtx> JobBuildAndInferCtxMgr::FindJobBuildAndInferCtx(
    const std::string& job_name) {
<<<<<<< HEAD
  if (job_name2infer_ctx_.find(job_name) == job_name2infer_ctx_.end()) {
    return Maybe<JobBuildAndInferCtx>(GenJobBuildAndInferError(
        JobBuildAndInferError::kNoJobBuildAndInferCtx, "cannot find job name:" + job_name));
  }
  return Maybe<JobBuildAndInferCtx>(job_name2infer_ctx_.at(job_name));
}
=======
  TODO();
}

Maybe<std::string> JobBuildAndInferCtxMgr::GetCurrentJobName() { TODO(); }

void JobBuildAndInferCtxMgr::LeaveCurrentJobBuildAndInferCtx() { TODO(); }
>>>>>>> bdea15d7

}  // namespace oneflow<|MERGE_RESOLUTION|>--- conflicted
+++ resolved
@@ -2,7 +2,11 @@
 
 namespace oneflow {
 
-Maybe<void> JobBuildAndInferCtxMgr::CreateJobBuildAndInferCtx(const std::string& job_name) {
+Maybe<void> JobBuildAndInferCtxMgr::EnterJobBuildAndInferCtx(const std::string& job_name) {
+  if (has_cur_job_) {
+    return GenJobBuildAndInferError(JobBuildAndInferError::kUnknownJobBuildAndInferError,
+                                    "cur job not leave before you enter this job_name:" + job_name);
+  }
   if (job_name.empty()) {
     return Maybe<void>(
         GenJobBuildAndInferError(JobBuildAndInferError::kJobNameEmpty, "job name is empty"));
@@ -12,25 +16,28 @@
                                                 "job name: " + job_name + " already exist"));
   }
   job_name2infer_ctx_.emplace(job_name, std::make_shared<JobBuildAndInferCtx>(job_name));
+  cur_job_name_ = job_name;
+  has_cur_job_ = true;
   return Maybe<void>();
 }
 
 Maybe<JobBuildAndInferCtx> JobBuildAndInferCtxMgr::FindJobBuildAndInferCtx(
     const std::string& job_name) {
-<<<<<<< HEAD
   if (job_name2infer_ctx_.find(job_name) == job_name2infer_ctx_.end()) {
     return Maybe<JobBuildAndInferCtx>(GenJobBuildAndInferError(
         JobBuildAndInferError::kNoJobBuildAndInferCtx, "cannot find job name:" + job_name));
   }
   return Maybe<JobBuildAndInferCtx>(job_name2infer_ctx_.at(job_name));
 }
-=======
-  TODO();
+
+Maybe<std::string> JobBuildAndInferCtxMgr::GetCurrentJobName() {
+  if (!has_cur_job_) {
+    return Maybe<std::string>(GenJobBuildAndInferError(
+        JobBuildAndInferError::kNoJobBuildAndInferCtx, "current has not job name"));
+  }
+  return Maybe<std::string>(cur_job_name_);
 }
 
-Maybe<std::string> JobBuildAndInferCtxMgr::GetCurrentJobName() { TODO(); }
-
-void JobBuildAndInferCtxMgr::LeaveCurrentJobBuildAndInferCtx() { TODO(); }
->>>>>>> bdea15d7
+void JobBuildAndInferCtxMgr::LeaveCurrentJobBuildAndInferCtx() { has_cur_job_ = false; }
 
 }  // namespace oneflow