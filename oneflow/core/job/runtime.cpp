/*
Copyright 2020 The OneFlow Authors. All rights reserved.

Licensed under the Apache License, Version 2.0 (the "License");
you may not use this file except in compliance with the License.
You may obtain a copy of the License at

    http://www.apache.org/licenses/LICENSE-2.0

Unless required by applicable law or agreed to in writing, software
distributed under the License is distributed on an "AS IS" BASIS,
WITHOUT WARRANTIES OR CONDITIONS OF ANY KIND, either express or implied.
See the License for the specific language governing permissions and
limitations under the License.
*/
#include "oneflow/core/job/runtime.h"
#include "oneflow/core/job/global_for.h"
#include "oneflow/core/control/ctrl_client.h"
#include "oneflow/core/control/global_process_ctx.h"
#include "oneflow/core/job/env_desc.h"
#include "oneflow/core/job/resource_desc.h"
#include "oneflow/core/job/global_for.h"
#include "oneflow/core/job/runtime_context.h"
#include "oneflow/core/job/runtime_job_descs.h"
#include "oneflow/core/thread/thread_manager.h"
#include "oneflow/core/graph/task_node.h"
#include "oneflow/core/device/cuda_util.h"
#include "oneflow/core/memory/memory_allocator.h"
#include "oneflow/core/register/register_manager.h"
#include "oneflow/user/summary/events_writer.h"
#include "oneflow/core/job/collective_boxing_executor.h"
#include "oneflow/core/job/collective_boxing_device_ctx_poller.h"

namespace oneflow {

namespace {

void SendCmdMsg(const std::vector<const TaskProto*>& tasks, ActorCmd cmd) {
  for (const TaskProto* task : tasks) {
    ActorMsg msg = ActorMsg::BuildCommandMsg(task->task_id(), cmd);
    Global<ActorMsgBus>::Get()->SendMsg(msg);
  }
}

void HandoutTasks(const std::vector<const TaskProto*>& tasks) {
  for (const TaskProto* task : tasks) {
    Global<ThreadMgr>::Get()->GetThrd(task->thrd_id())->AddTask(*task);
  }
  SendCmdMsg(tasks, ActorCmd::kConstructActor);
}

bool HasNonCtrlConsumedRegstDescId(const TaskProto& task) {
  for (const auto& pair : task.consumed_regst_desc_id()) {
    if (pair.first == "in_ctrl") { continue; }
    return true;
  }
  return false;
}

}  // namespace

Runtime::Runtime(const Plan& plan, const HashMap<std::string, Blob*>& variable_op_name2eager_blob) {
  {
    // NOTE(chengcheng): All runtime Global objects AddPlan
    if (!CHECK_JUST(GlobalMultiClientEnv())) {
      // TODO(chengcheng, guoran) handle CollectiveBoxing Global for multi-runtime add plan.
      Global<boxing::collective::CollectiveBoxingExecutor>::New(plan);
    }
    Global<RegstMgr>::Get()->AddPlan(plan, variable_op_name2eager_blob);
    Global<ThreadMgr>::Get()->AddPlan(plan);
    Global<RuntimeJobDescs>::Get()->AddPlan(plan);
    if (!CHECK_JUST(GlobalMultiClientEnv())) {
      // TODO(chengcheng, guoran) handle CollectiveBoxing Global for multi-runtime add plan.
      Global<boxing::collective::CollectiveBoxingDeviceCtxPoller>::New();
    }
  }
  std::vector<const TaskProto*> source_tasks;
  std::vector<const TaskProto*> other_tasks;
  int64_t this_machine_task_num = 0;
  for (const TaskProto& task : plan.task()) {
    if (task.machine_id() != GlobalProcessCtx::Rank()) { continue; }
    if (!HasNonCtrlConsumedRegstDescId(task)) {
      source_tasks.push_back(&task);
    } else {
      other_tasks.push_back(&task);
    }
    auto it = job_id2actor_size_.find(task.job_id());
    if (it == job_id2actor_size_.end()) {
      auto emplace_ret_pair = job_id2actor_size_.emplace(task.job_id(), 0);
      CHECK(emplace_ret_pair.second);
      it = emplace_ret_pair.first;
    }
    it->second++;
    this_machine_task_num++;
  }
  RuntimeCtx* runtime_ctx = Global<RuntimeCtx>::Get();
  runtime_ctx->NewCounter("constructing_actor_cnt", this_machine_task_num);
  HandoutTasks(source_tasks);
  HandoutTasks(other_tasks);
  runtime_ctx->WaitUntilCntEqualZero("constructing_actor_cnt");
  LOG(INFO) << "Actors on this machine constructed";
  OF_SESSION_BARRIER();
  LOG(INFO) << "Actors on every machine constructed";
  for (auto pair : job_id2actor_size_) {
    runtime_ctx->NewCounter(GetRunningActorCountKeyByJobId(pair.first), pair.second);
  }
  SendCmdMsg(source_tasks, ActorCmd::kStart);
}

Runtime::~Runtime() {
  for (auto pair : job_id2actor_size_) {
    Global<RuntimeCtx>::Get()->WaitUntilCntEqualZero(GetRunningActorCountKeyByJobId(pair.first));
  }
<<<<<<< HEAD
  if (Global<ResourceDesc, ForSession>::Get()->process_ranks().size() > 1) {
#ifdef __linux__
    // NOTE(chengcheng): Global<EpollCommNet> will new in any case, and will new in env start.
    // if use RDMA,
    //   The Global<CommNet> is set allocated by new Global<IBVerbsCommNet>
    // else,
    //   The Global<CommNet> is set allocated by Global<EpollCommNet>
    if (Global<ResourceDesc, ForSession>::Get()->use_rdma()) {
#ifdef WITH_RDMA
      if (ibv::IsAvailable()) {
        Global<IBVerbsCommNet>::New();
        Global<CommNet>::SetAllocated(Global<IBVerbsCommNet>::Get());
      } else {
        LOG(ERROR) << "libibverbs not available, falling back to epoll";
        Global<CommNet>::SetAllocated(Global<EpollCommNet>::Get());
      }
#else
      LOG(FATAL) << "RDMA components not found";
#endif
    } else {
      Global<CommNet>::SetAllocated(Global<EpollCommNet>::Get());
    }
#endif
  }
  collective_boxing_executor_plan_token_ =
      Global<boxing::collective::CollectiveBoxingExecutor>::Get()->AddPlan(plan);
  Global<MemoryAllocator>::New();
  Global<RegstMgr>::New(plan);
  Global<ActorMsgBus>::New();
  Global<ThreadMgr>::New();
  Global<ThreadMgr>::Get()->AddPlan(plan);
  Global<boxing::collective::CollectiveBoxingDeviceCtxPoller>::New();
  Global<RuntimeJobDescs>::New(plan.job_confs().job_id2job_conf());
  Global<summary::EventsWriter>::New();
}

void Runtime::DeleteAllGlobal() {
  Global<RuntimeJobDescs>::Delete();
  Global<boxing::collective::CollectiveBoxingDeviceCtxPoller>::Delete();
  Global<ThreadMgr>::Delete();
  Global<ActorMsgBus>::Delete();
  Global<RegstMgr>::Delete();
  Global<MemoryAllocator>::Delete();
  Global<boxing::collective::CollectiveBoxingExecutor>::Get()->DeletePlan(
      collective_boxing_executor_plan_token_);
  // should be called after Global<Transport>::Delete()
  if (Global<ResourceDesc, ForSession>::Get()->process_ranks().size() > 1) {
#ifdef __linux__
    if (Global<ResourceDesc, ForSession>::Get()->use_rdma()) {
#ifdef WITH_RDMA
      if (ibv::IsAvailable()) {
        CHECK(Global<EpollCommNet>::Get() != static_cast<EpollCommNet*>(Global<CommNet>::Get()));
        // NOTE(chengcheng): it means that
        // Global<CommNet>::SetAllocated(Global<IBVerbsCommNet>::Get())
        // so the Global<CommNet> and Global<EpollCommNet> are NOT same global object
        // then need delete both.
        Global<CommNet>::Delete();
      }
#else
      LOG(FATAL) << "RDMA components not found";
#endif
    } else {
      CHECK(Global<EpollCommNet>::Get() == static_cast<EpollCommNet*>(Global<CommNet>::Get()));
      // NOTE(chengcheng): it means that Global<CommNet>::SetAllocated(Global<EpollCommNet>::Get())
      // so the Global<CommNet> and Global<EpollCommNet> are same global object
      // then only need delete once.
    }
#endif
=======
  OF_SESSION_BARRIER();

  // TODO(chengcheng): move to session delete
  if (!CHECK_JUST(GlobalMultiClientEnv())) {
    Global<boxing::collective::CollectiveBoxingDeviceCtxPoller>::Delete();
    Global<boxing::collective::CollectiveBoxingExecutor>::Delete();
>>>>>>> c071b775
  }
}

}  // namespace oneflow<|MERGE_RESOLUTION|>--- conflicted
+++ resolved
@@ -69,6 +69,8 @@
     Global<RegstMgr>::Get()->AddPlan(plan, variable_op_name2eager_blob);
     Global<ThreadMgr>::Get()->AddPlan(plan);
     Global<RuntimeJobDescs>::Get()->AddPlan(plan);
+    collective_boxing_executor_plan_token_ =
+      Global<boxing::collective::CollectiveBoxingExecutor>::Get()->AddPlan(plan);
     if (!CHECK_JUST(GlobalMultiClientEnv())) {
       // TODO(chengcheng, guoran) handle CollectiveBoxing Global for multi-runtime add plan.
       Global<boxing::collective::CollectiveBoxingDeviceCtxPoller>::New();
@@ -111,83 +113,14 @@
   for (auto pair : job_id2actor_size_) {
     Global<RuntimeCtx>::Get()->WaitUntilCntEqualZero(GetRunningActorCountKeyByJobId(pair.first));
   }
-<<<<<<< HEAD
-  if (Global<ResourceDesc, ForSession>::Get()->process_ranks().size() > 1) {
-#ifdef __linux__
-    // NOTE(chengcheng): Global<EpollCommNet> will new in any case, and will new in env start.
-    // if use RDMA,
-    //   The Global<CommNet> is set allocated by new Global<IBVerbsCommNet>
-    // else,
-    //   The Global<CommNet> is set allocated by Global<EpollCommNet>
-    if (Global<ResourceDesc, ForSession>::Get()->use_rdma()) {
-#ifdef WITH_RDMA
-      if (ibv::IsAvailable()) {
-        Global<IBVerbsCommNet>::New();
-        Global<CommNet>::SetAllocated(Global<IBVerbsCommNet>::Get());
-      } else {
-        LOG(ERROR) << "libibverbs not available, falling back to epoll";
-        Global<CommNet>::SetAllocated(Global<EpollCommNet>::Get());
-      }
-#else
-      LOG(FATAL) << "RDMA components not found";
-#endif
-    } else {
-      Global<CommNet>::SetAllocated(Global<EpollCommNet>::Get());
-    }
-#endif
-  }
-  collective_boxing_executor_plan_token_ =
-      Global<boxing::collective::CollectiveBoxingExecutor>::Get()->AddPlan(plan);
-  Global<MemoryAllocator>::New();
-  Global<RegstMgr>::New(plan);
-  Global<ActorMsgBus>::New();
-  Global<ThreadMgr>::New();
-  Global<ThreadMgr>::Get()->AddPlan(plan);
-  Global<boxing::collective::CollectiveBoxingDeviceCtxPoller>::New();
-  Global<RuntimeJobDescs>::New(plan.job_confs().job_id2job_conf());
-  Global<summary::EventsWriter>::New();
-}
-
-void Runtime::DeleteAllGlobal() {
-  Global<RuntimeJobDescs>::Delete();
-  Global<boxing::collective::CollectiveBoxingDeviceCtxPoller>::Delete();
-  Global<ThreadMgr>::Delete();
-  Global<ActorMsgBus>::Delete();
-  Global<RegstMgr>::Delete();
-  Global<MemoryAllocator>::Delete();
+  OF_SESSION_BARRIER();
   Global<boxing::collective::CollectiveBoxingExecutor>::Get()->DeletePlan(
       collective_boxing_executor_plan_token_);
-  // should be called after Global<Transport>::Delete()
-  if (Global<ResourceDesc, ForSession>::Get()->process_ranks().size() > 1) {
-#ifdef __linux__
-    if (Global<ResourceDesc, ForSession>::Get()->use_rdma()) {
-#ifdef WITH_RDMA
-      if (ibv::IsAvailable()) {
-        CHECK(Global<EpollCommNet>::Get() != static_cast<EpollCommNet*>(Global<CommNet>::Get()));
-        // NOTE(chengcheng): it means that
-        // Global<CommNet>::SetAllocated(Global<IBVerbsCommNet>::Get())
-        // so the Global<CommNet> and Global<EpollCommNet> are NOT same global object
-        // then need delete both.
-        Global<CommNet>::Delete();
-      }
-#else
-      LOG(FATAL) << "RDMA components not found";
-#endif
-    } else {
-      CHECK(Global<EpollCommNet>::Get() == static_cast<EpollCommNet*>(Global<CommNet>::Get()));
-      // NOTE(chengcheng): it means that Global<CommNet>::SetAllocated(Global<EpollCommNet>::Get())
-      // so the Global<CommNet> and Global<EpollCommNet> are same global object
-      // then only need delete once.
-    }
-#endif
-=======
-  OF_SESSION_BARRIER();
 
   // TODO(chengcheng): move to session delete
   if (!CHECK_JUST(GlobalMultiClientEnv())) {
     Global<boxing::collective::CollectiveBoxingDeviceCtxPoller>::Delete();
     Global<boxing::collective::CollectiveBoxingExecutor>::Delete();
->>>>>>> c071b775
   }
 }
 
