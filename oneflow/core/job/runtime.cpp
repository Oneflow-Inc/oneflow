--- conflicted
+++ resolved
@@ -104,17 +104,13 @@
   // this code should be called before Runtime::NewAllGlobal, maybe after Eager ENV init
   // and should be called before Global<Transport>::New()
   if (Global<ResourceDesc, ForSession>::Get()->TotalMachineNum() > 1) {
-<<<<<<< HEAD
 #ifdef OF_PLATFORM_POSIX
-=======
-#ifdef PLATFORM_POSIX
     // NOTE(chengcheng): Global<EpollCommNet> will new in any case.
     // if use RDMA,
     //   The Global<CommNet> is set allocated by new Global<IBVerbsCommNet>
     // else,
     //   The Global<CommNet> is set allocated by Global<EpollCommNet>
     Global<EpollCommNet>::New();
->>>>>>> 95a85c87
     if (Global<ResourceDesc, ForSession>::Get()->use_rdma()) {
 #ifdef WITH_RDMA
       // DEPRECATED
@@ -148,7 +144,7 @@
 
   // should be called after Global<Transport>::Delete()
   if (Global<ResourceDesc, ForSession>::Get()->TotalMachineNum() > 1) {
-#ifdef PLATFORM_POSIX
+#ifdef OF_PLATFORM_POSIX
     if (Global<ResourceDesc, ForSession>::Get()->use_rdma()) {
 #ifdef WITH_RDMA
       CHECK(Global<EpollCommNet>::Get() != static_cast<EpollCommNet*>(Global<CommNet>::Get()));
