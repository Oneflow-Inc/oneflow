--- conflicted
+++ resolved
@@ -26,15 +26,9 @@
 
 }  // namespace
 
-<<<<<<< HEAD
-void Runtime::Run(const Plan& plan, const std::string& this_machine_name) {
-  NewAllSingleton(plan, this_machine_name);
-  CommNet::Singleton()->EstablishNetwork();
-  // find tasks on this machine
-=======
 Runtime::Runtime(const Plan& plan, bool is_experiment_phase) {
   NewAllSingleton(plan, is_experiment_phase);
->>>>>>> ae55c1d8
+  CommNet::Singleton()->EstablishNetwork();
   std::vector<const TaskProto*> mdupdt_tasks;
   std::vector<const TaskProto*> source_tasks;
   std::vector<const TaskProto*> other_tasks;
