--- conflicted
+++ resolved
@@ -73,14 +73,10 @@
           Global<boxing::of_collective::CollectiveMgr>::Get()->AddPlan(plan);
     }
     collective_boxing_scheduler_plan_token_ =
-<<<<<<< HEAD
-          Global<boxing::collective::Scheduler>::Get()->AddPlan(plan);
-=======
         Global<boxing::collective::Scheduler>::Get()->AddPlan(plan);
 #ifdef WITH_CUDA
     Global<EagerNcclCommMgr>::Get()->CreateCommFromPlan(plan);
 #endif  // WITH_CUDA
->>>>>>> f6c3cb6a
   }
   std::vector<const TaskProto*> source_tasks;
   source_tasks.reserve(plan.task().size());
