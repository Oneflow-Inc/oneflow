/*
Copyright 2020 The OneFlow Authors. All rights reserved.

Licensed under the Apache License, Version 2.0 (the "License");
you may not use this file except in compliance with the License.
You may obtain a copy of the License at

    http://www.apache.org/licenses/LICENSE-2.0

Unless required by applicable law or agreed to in writing, software
distributed under the License is distributed on an "AS IS" BASIS,
WITHOUT WARRANTIES OR CONDITIONS OF ANY KIND, either express or implied.
See the License for the specific language governing permissions and
limitations under the License.
*/
#include "oneflow/core/job/runtime.h"
#include "oneflow/core/job/global_for.h"
#include "oneflow/core/control/ctrl_client.h"
#include "oneflow/core/control/global_process_ctx.h"
#include "oneflow/core/eager/eager_blob_object.h"
#include "oneflow/core/job/env_desc.h"
#include "oneflow/core/job/resource_desc.h"
#include "oneflow/core/job/global_for.h"
#include "oneflow/core/job/runtime_context.h"
#include "oneflow/core/job/runtime_job_descs.h"
#include "oneflow/core/job/eager_nccl_comm_manager.h"
#include "oneflow/core/thread/thread_manager.h"
#include "oneflow/core/graph/task_node.h"
#include "oneflow/core/device/cuda_util.h"
#include "oneflow/core/memory/memory_allocator.h"
#include "oneflow/core/register/register_manager.h"
#include "oneflow/user/summary/events_writer.h"

namespace oneflow {

namespace {

void SendCmdMsg(const std::vector<const TaskProto*>& tasks, ActorCmd cmd) {
  for (const TaskProto* task : tasks) {
    ActorMsg msg = ActorMsg::BuildCommandMsg(task->task_id(), cmd);
    Global<ActorMsgBus>::Get()->SendMsg(msg);
  }
}

void HandoutTasks(const std::vector<const TaskProto*>& tasks) {
  for (const TaskProto* task : tasks) {
    Global<ThreadMgr>::Get()->GetThrd(task->thrd_id())->AddTask(*task);
  }
  SendCmdMsg(tasks, ActorCmd::kConstructActor);
}

bool HasNonCtrlConsumedRegstDescId(const TaskProto& task) {
  for (const auto& pair : task.consumed_regst_desc_id()) {
    if (pair.first == "in_ctrl") { continue; }
    return true;
  }
  return false;
}

}  // namespace

Runtime::Runtime(
    const Plan& plan,
    const HashMap<std::string, vm::EagerBlobObject*>& variable_op_name2eager_blob_object) {
  DumpThreadIdsFromPlan(plan);
  {
    // NOTE(chengcheng): All runtime Global objects AddPlan
    Global<RegstMgr>::Get()->AddPlan(plan, variable_op_name2eager_blob_object);
    Global<ThreadMgr>::Get()->AddThreads(thread_ids_);
    Global<RuntimeJobDescs>::Get()->AddPlan(plan);
    collective_boxing_scheduler_plan_token_ =
        Global<boxing::collective::Scheduler>::Get()->AddPlan(plan);
<<<<<<< HEAD
    Global<EagerNcclCommMgr>::Get()->CreateCommFromPlan(plan);
=======
#ifdef WITH_CUDA
    Global<EagerNcclCommMgr>::Get()->CreateCommFromPlan(plan);
#endif  // WITH_CUDA
>>>>>>> 3cbf3927
  }
  std::vector<const TaskProto*> source_tasks;
  source_tasks.reserve(plan.task().size());
  std::vector<const TaskProto*> other_tasks;
  other_tasks.reserve(plan.task().size());
  int64_t this_machine_task_num = 0;
  for (const TaskProto& task : plan.task()) {
    if (task.machine_id() != GlobalProcessCtx::Rank()) { continue; }
    if (!HasNonCtrlConsumedRegstDescId(task)) {
      source_tasks.emplace_back(&task);
    } else {
      other_tasks.emplace_back(&task);
    }
    auto it = job_id2actor_size_.find(task.job_id());
    if (it == job_id2actor_size_.end()) {
      auto emplace_ret_pair = job_id2actor_size_.emplace(task.job_id(), 0);
      CHECK(emplace_ret_pair.second);
      it = emplace_ret_pair.first;
    }
    it->second++;
    this_machine_task_num++;
  }
  RuntimeCtx* runtime_ctx = Global<RuntimeCtx>::Get();
  runtime_ctx->NewCounter("constructing_actor_cnt", this_machine_task_num);
  HandoutTasks(source_tasks);
  HandoutTasks(other_tasks);
  runtime_ctx->WaitUntilCntEqualZero("constructing_actor_cnt");
  VLOG(3) << "Actors on this machine constructed";
  OF_SESSION_BARRIER();
  VLOG(3) << "Actors on every machine constructed";
  for (auto pair : job_id2actor_size_) {
    runtime_ctx->NewCounter(GetRunningActorCountKeyByJobId(pair.first), pair.second);
  }
  SendCmdMsg(source_tasks, ActorCmd::kStart);
}

Runtime::~Runtime() {
  for (auto pair : job_id2actor_size_) {
    Global<RuntimeCtx>::Get()->WaitUntilCntEqualZero(GetRunningActorCountKeyByJobId(pair.first));
  }
  OF_SESSION_BARRIER();
  Global<ThreadMgr>::Get()->DeleteThreads(independent_thread_ids_);
  Global<boxing::collective::Scheduler>::Get()->DeletePlan(collective_boxing_scheduler_plan_token_);
}

void Runtime::DumpThreadIdsFromPlan(const Plan& plan) {
  const int64_t this_rank = GlobalProcessCtx::Rank();
  for (const TaskProto& task : plan.task()) {
    TaskId task_id = DecodeTaskIdFromInt64(task.task_id());
    StreamId stream_id = task_id.stream_id();
    if (stream_id.rank() != this_rank) { continue; }
    int64_t thrd_id = EncodeStreamIdToInt64(stream_id);
    thread_ids_.insert(thrd_id);
    // NOTE(chengcheng): there is not a interface to query whether a task type is indenpendent,
    //  so use hard code.
    if (task.task_type() == TaskType::kWaitAndSendIds
        || task.task_type() == TaskType::kCriticalSectionWaitTick) {
      CHECK(independent_thread_ids_.insert(thrd_id).second)
          << " RuntimeError! Thread : " << thrd_id
          << " not independent with task proto: " << task.DebugString();
    }
  }
}

}  // namespace oneflow<|MERGE_RESOLUTION|>--- conflicted
+++ resolved
@@ -70,13 +70,9 @@
     Global<RuntimeJobDescs>::Get()->AddPlan(plan);
     collective_boxing_scheduler_plan_token_ =
         Global<boxing::collective::Scheduler>::Get()->AddPlan(plan);
-<<<<<<< HEAD
-    Global<EagerNcclCommMgr>::Get()->CreateCommFromPlan(plan);
-=======
 #ifdef WITH_CUDA
     Global<EagerNcclCommMgr>::Get()->CreateCommFromPlan(plan);
 #endif  // WITH_CUDA
->>>>>>> 3cbf3927
   }
   std::vector<const TaskProto*> source_tasks;
   source_tasks.reserve(plan.task().size());
