syntax = "proto2";
package oneflow;

import "oneflow/core/job/dlnet_conf.proto";
import "oneflow/core/job/resource.proto";
import "oneflow/core/job/placement.proto";
import "oneflow/core/job/job_conf.proto";
import "oneflow/core/register/logical_blob_id.proto";
import "oneflow/core/operator/op_conf.proto";
import "oneflow/core/job/sbp_parallel.proto";
import "oneflow/core/common/shape.proto";

message OpTimeShape {
  optional ShapeProto in_blob_fastest_time_shape = 1;
  optional ShapeProto out_blob_time_shape = 2;
}

message JobHelperConf {
  map<string, LogicalBlobIdPairs> tag2lbi_relations = 1;
  map<string, OpNameRelations> tag2op_name_relations = 2;
<<<<<<< HEAD
  map<string, SbpParallel> lbn2sbp_parallel_hint = 3;
  map<string, ShapeProto> op_name2time_shape = 4;
=======
  map<string, OpTimeShape> op_name2op_time_shape = 3;
>>>>>>> 38c6e73e
}

message Job {
  required DLNetConf net = 1;
  required Resource resource = 2;
  required Placement placement = 3;
  required Config other = 4;
  required JobHelperConf helper = 5;
}<|MERGE_RESOLUTION|>--- conflicted
+++ resolved
@@ -18,12 +18,8 @@
 message JobHelperConf {
   map<string, LogicalBlobIdPairs> tag2lbi_relations = 1;
   map<string, OpNameRelations> tag2op_name_relations = 2;
-<<<<<<< HEAD
   map<string, SbpParallel> lbn2sbp_parallel_hint = 3;
-  map<string, ShapeProto> op_name2time_shape = 4;
-=======
-  map<string, OpTimeShape> op_name2op_time_shape = 3;
->>>>>>> 38c6e73e
+  map<string, OpTimeShape> op_name2op_time_shape = 4;
 }
 
 message Job {
