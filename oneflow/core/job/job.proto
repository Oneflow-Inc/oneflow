syntax = "proto2";
package oneflow;

import "oneflow/core/common/data_type.proto";
import "oneflow/core/job/dlnet_conf.proto";
import "oneflow/core/job/placement.proto";
import "oneflow/core/register/logical_blob_id.proto";
import "oneflow/core/register/op_blob_arg.proto";
import "oneflow/core/register/blob_desc.proto";
import "oneflow/core/operator/op_conf.proto";
import "oneflow/core/common/shape.proto";
import "oneflow/core/job/sbp_parallel.proto";

message TrainConf {
  required int64 batch_size = 1; // batch_size % piece_size = 0
  required NormalModelUpdateOpUserConf model_update_conf = 3;
  required int32 num_of_batches_in_snapshot = 5;
  repeated string loss_lbn = 6;
  optional int32 loss_scale_factor = 7 [default = 1];

  // default_initializer_conf here is now deprecated
  optional InitializerConf default_initializer_conf = 100;
  required float primary_lr = 101;
  optional float secondary_lr = 102 [default = -1];
  optional float weight_l1 = 103 [default = 0];
  optional float bias_l1 = 104 [default = 0];
  optional float weight_l2 = 105 [default = 0];
  optional float bias_l2 = 106 [default = 0];
  optional int64 piece_num_of_print_loss = 107 [default = -1];
  optional int64 piece_num_of_print_accuracy = 108 [default = -1];
}

message PredictConf {
}

message SbpConf {
  map<string, SbpSignature> op_name2sbp_signature_conf = 1;
}

message ExperimentalRunConf {
  optional int64 piece_num_of_experiment_phase = 1 [default = -1];
  optional bool enable_experiment_run = 2 [default = false];
}

message JobConfigProto {
  required string job_name = 1;
  repeated string arg_op_name = 2;

  oneof job_type {
    TrainConf train_conf = 3;
    PredictConf predict_conf = 4;
  }
  optional int64 piece_size = 5 [default = 1];
  required int32 data_part_num = 6; // piece_size % data_part_num = 0
  optional int64 total_batch_num = 7 [default = 1];
  optional DataType default_data_type = 8 [default = kFloat]; // kFloat or kDouble
  optional int32 max_data_id_length = 9 [default = 0];
  optional InitializerConf default_initializer_conf = 10;

  optional ExperimentalRunConf exp_run_conf = 100;

  optional bool enable_cudnn = 200 [default = true];
  optional int64 cudnn_buf_limit_mbyte = 201 [default = 1024];  // 1GByte

  optional bool enable_mem_sharing = 300 [default = true];
  optional bool enable_inplace = 301 [default = true];

  optional bool enable_nccl = 400 [default = true];
  optional bool use_nccl_inter_node_communication = 401 [default = false];

  optional bool enable_all_reduce_group = 500 [default = true];
  optional int64 all_reduce_group_num = 501 [default = 8];
  // example:
  //   all_reduce_lazy_ratio = 0.5
  // It means that half of all_reduce nodes overlap with the forward pass of next batch
  optional float all_reduce_lazy_ratio = 502 [default = 0.5];
  optional int64 all_reduce_group_min_mbyte = 503 [default = 16];
  // example:
  //   total weight bytes is 1024M
  //   all_reduce_group_num = 8
  //   all_reduce_group_min_mbyte = 16
  //   all_reduce_group_size_warmup = 2
  // Each nodes' weight size are [16, 32, 64, 128, 128, 128, 128, 128, 128, 128, 16].
  // You can see the actual number of reduce group is slightly bigger than all_reduce_group_num.
<<<<<<< HEAD
  optional float all_reduce_group_size_warmup = 602 [default = 2];
  optional bool all_reduce_fp16 = 603 [default = true];
  optional bool enable_true_half_config_when_conv = 604 [default = false];
  optional bool enable_float_compute_for_half_gemm = 605 [default = true];
  optional bool enable_auto_mixed_precision = 606 [default = false];
  optional bool enable_cuda_ring_all_reduce = 608 [default = false];
  optional bool cuda_ring_all_reduce_enable_p2p = 609 [default = false];
=======
  optional float all_reduce_group_size_warmup = 504 [default = 2];
  optional bool all_reduce_fp16 = 505 [default = true];
  
  optional bool enable_true_half_config_when_conv = 600 [default = false];
  optional bool enable_float_compute_for_half_gemm = 601 [default = true];
  optional bool enable_auto_mixed_precision = 602 [default = false];
>>>>>>> bd9c7994

  optional int64 concurrency_width = 1000 [default = 128];
}

message OpTimeShape {
  optional ShapeProto in_blob_fastest_time_shape = 1;
  optional ShapeProto out_blob_time_shape = 2;
}

message ParallelBlobConf {
  required BlobDescProto logical_blob_desc_conf = 1;
  required ParallelConf parallel_conf = 2;
  required SbpParallel sbp_conf = 3;
  required bool has_batch_dim = 4;
}

message JobHelperConf {
  map<string, LogicalBlobIdPairs> tag2lbi_relations = 1;
  map<string, OpNameRelations> tag2op_name_relations = 2;
  map<string, OpTimeShape> op_name2op_time_shape = 3;
  map<string, BlobDescProto> lbn2logical_blob_desc = 4;
  repeated LogicalBlobId batch_dim_lbis = 6;
  optional OpBlobArgPairs identical_sbp_oba_pairs = 7;
}

message Job {
  required DLNetConf net = 1;
  required Placement placement = 2;
  required JobConfigProto job_conf = 3;
  optional SbpConf sbp_conf = 4;
  optional JobHelperConf helper = 5;
}<|MERGE_RESOLUTION|>--- conflicted
+++ resolved
@@ -82,22 +82,14 @@
   //   all_reduce_group_size_warmup = 2
   // Each nodes' weight size are [16, 32, 64, 128, 128, 128, 128, 128, 128, 128, 16].
   // You can see the actual number of reduce group is slightly bigger than all_reduce_group_num.
-<<<<<<< HEAD
-  optional float all_reduce_group_size_warmup = 602 [default = 2];
-  optional bool all_reduce_fp16 = 603 [default = true];
-  optional bool enable_true_half_config_when_conv = 604 [default = false];
-  optional bool enable_float_compute_for_half_gemm = 605 [default = true];
-  optional bool enable_auto_mixed_precision = 606 [default = false];
-  optional bool enable_cuda_ring_all_reduce = 608 [default = false];
-  optional bool cuda_ring_all_reduce_enable_p2p = 609 [default = false];
-=======
   optional float all_reduce_group_size_warmup = 504 [default = 2];
   optional bool all_reduce_fp16 = 505 [default = true];
   
   optional bool enable_true_half_config_when_conv = 600 [default = false];
   optional bool enable_float_compute_for_half_gemm = 601 [default = true];
   optional bool enable_auto_mixed_precision = 602 [default = false];
->>>>>>> bd9c7994
+  optional bool enable_cuda_ring_all_reduce = 603 [default = false];
+  optional bool cuda_ring_all_reduce_enable_p2p = 604 [default = false];
 
   optional int64 concurrency_width = 1000 [default = 128];
 }
