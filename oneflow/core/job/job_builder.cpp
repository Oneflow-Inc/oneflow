--- conflicted
+++ resolved
@@ -316,22 +316,14 @@
   MutOpsOnlyOnce(mut_ops);
 }
 
-<<<<<<< HEAD
-Maybe<void> JobBuilder::ForEachOperator(const std::function<void(const Operator&)>& Handler) const {
-=======
 Maybe<void> JobBuilder::ForEachOperator(
     const std::function<Maybe<void>(const Operator&)>& Handler) const {
->>>>>>> 9779e083
   for (const auto& pair : op_name2op_conf_) {
     auto it = op_name2parallel_conf_.find(pair.first);
     CHECK_OR_RETURN(it != op_name2parallel_conf_.end()) << "op_name: " << pair.first;
     DeviceType device_type = ParallelDesc(*it->second).device_type();
     std::shared_ptr<Operator> op = JUST(ConstructOp(*pair.second, device_type));
-<<<<<<< HEAD
-    Handler(*op);
-=======
     JUST(Handler(*op));
->>>>>>> 9779e083
   }
   return Maybe<void>::Ok();
 }
