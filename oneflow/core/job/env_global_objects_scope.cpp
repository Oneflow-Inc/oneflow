/*
Copyright 2020 The OneFlow Authors. All rights reserved.

Licensed under the Apache License, Version 2.0 (the "License");
you may not use this file except in compliance with the License.
You may obtain a copy of the License at

    http://www.apache.org/licenses/LICENSE-2.0

Unless required by applicable law or agreed to in writing, software
distributed under the License is distributed on an "AS IS" BASIS,
WITHOUT WARRANTIES OR CONDITIONS OF ANY KIND, either express or implied.
See the License for the specific language governing permissions and
limitations under the License.
*/
#ifdef WITH_CUDA
#include <cuda.h>
#endif  // WITH_CUDA
#include <thread>
#include "oneflow/core/thread/thread_pool.h"
#include "oneflow/core/job/env_global_objects_scope.h"
#include "oneflow/core/control/ctrl_server.h"
#include "oneflow/core/control/ctrl_bootstrap.h"
#include "oneflow/core/control/ctrl_client.h"
#include "oneflow/core/control/global_process_ctx.h"
#include "oneflow/core/job/resource_desc.h"
#include "oneflow/core/job/global_for.h"
#include "oneflow/core/common/util.h"
#include "oneflow/core/persistence/file_system.h"
#include "oneflow/core/device/cuda_util.h"
#include "oneflow/core/vm/virtual_machine_scope.h"
#include "oneflow/core/job/job_build_and_infer_ctx_mgr.h"
#include "oneflow/core/job/eager_nccl_comm_manager.h"
#include "oneflow/core/device/cudnn_conv_util.h"
#include "oneflow/core/rpc/include/manager.h"

namespace oneflow {

namespace {

std::string LogDir(const std::string& log_dir) {
  char hostname[255];
  CHECK_EQ(gethostname(hostname, sizeof(hostname)), 0);
  std::string v = log_dir + "/" + std::string(hostname);
  return v;
}

void InitLogging(const CppLoggingConf& logging_conf) {
  FLAGS_log_dir = LogDir(logging_conf.log_dir());
  FLAGS_logtostderr = logging_conf.logtostderr();
  FLAGS_logbuflevel = logging_conf.logbuflevel();
  FLAGS_stderrthreshold = 1;  // 1=WARNING
  google::InitGoogleLogging("oneflow");
  LocalFS()->RecursivelyCreateDirIfNotExist(FLAGS_log_dir);
}

int32_t GetDefaultCpuDeviceNum() { return std::thread::hardware_concurrency(); }

int32_t GetDefaultGpuDeviceNum() {
#ifndef WITH_CUDA
  return 0;
#else
  int device_count = 0;
  cudaGetDeviceCount(&device_count);
  return device_count;
#endif
}

Resource GetDefaultResource(const EnvProto& env_proto) {
  Resource resource;
  if (env_proto.has_ctrl_bootstrap_conf()) {
    resource.set_machine_num(env_proto.ctrl_bootstrap_conf().world_size());
  } else {
    resource.set_machine_num(env_proto.machine_size());
  }
  resource.set_cpu_device_num(GetDefaultCpuDeviceNum());
  resource.set_gpu_device_num(GetDefaultGpuDeviceNum());
  return resource;
}

}  // namespace

Maybe<void> EnvGlobalObjectsScope::Init(const EnvProto& env_proto) {
  InitLogging(env_proto.cpp_logging_conf());
#ifdef WITH_CUDA
  InitGlobalCudaDeviceProp();
#endif
  Global<EnvDesc>::New(env_proto);
  Global<ProcessCtx>::New();
  // Avoid dead lock by using CHECK_JUST instead of JUST. because it maybe be blocked in
  // ~CtrlBootstrap.
<<<<<<< HEAD
  CHECK_JUST(JUST(MakeCtrlBootstrap(*Global<EnvDesc>::Get()))
                 ->InitProcessCtx(Global<CtrlServer>::Get()->port(), Global<ProcessCtx>::Get()));
  Global<CtrlClient>::New(*Global<ProcessCtx>::Get());
  Global<ResourceDesc, ForEnv>::New(GetDefaultResource(env_proto),
                                    GlobalProcessCtx::NumOfProcessPerNode());
  Global<ResourceDesc, ForSession>::New(GetDefaultResource(env_proto),
                                        GlobalProcessCtx::NumOfProcessPerNode());
=======
  if (env_proto.rpc_backend() == "grpc") {
#ifdef RPC_BACKEND_GRPC
    auto* grpc_manager = new GrpcRpcManager();
    Global<RpcManager>::SetAllocated(grpc_manager);
#else
    UNIMPLEMENTED();
#endif  // RPC_BACKEND_GRPC
  } else if (env_proto.rpc_backend() == "local") {
#ifdef RPC_BACKEND_LOCAL
    auto* local_manager = new LocalRpcManager();
    Global<RpcManager>::SetAllocated(local_manager);
#else
    UNIMPLEMENTED();
#endif  // RPC_BACKEND_LOCAL
  } else {
    UNIMPLEMENTED();
  }
  CHECK_JUST(Global<RpcManager>::Get()->CreateServer());
  CHECK_JUST(Global<RpcManager>::Get()->Bootstrap());
  CHECK_JUST(Global<RpcManager>::Get()->CreateClient());
  Global<ResourceDesc, ForEnv>::New(GetDefaultResource(env_proto));
  Global<ResourceDesc, ForSession>::New(GetDefaultResource(env_proto));
>>>>>>> 97f53b3f
  Global<ThreadPool>::New(Global<ResourceDesc, ForSession>::Get()->ComputeThreadPoolSize());
  Global<vm::VirtualMachineScope>::New(Global<ResourceDesc, ForSession>::Get()->resource());
  Global<EagerJobBuildAndInferCtxMgr>::New();
#ifdef WITH_CUDA
  Global<EagerNcclCommMgr>::New();
  Global<CudnnConvAlgoCache>::New();
#endif
  return Maybe<void>::Ok();
}

EnvGlobalObjectsScope::~EnvGlobalObjectsScope() {
#ifdef WITH_CUDA
  Global<CudnnConvAlgoCache>::Delete();
  Global<EagerNcclCommMgr>::Delete();
#endif
  Global<EagerJobBuildAndInferCtxMgr>::Delete();
  Global<vm::VirtualMachineScope>::Delete();
  Global<ThreadPool>::Delete();
  if (Global<ResourceDesc, ForSession>::Get() != nullptr) {
    Global<ResourceDesc, ForSession>::Delete();
  }
  Global<ResourceDesc, ForEnv>::Delete();
  CHECK_NOTNULL(Global<CtrlClient>::Get());
  CHECK_NOTNULL(Global<EnvDesc>::Get());
  Global<RpcManager>::Delete();
  Global<ProcessCtx>::Delete();
  Global<EnvDesc>::Delete();
#ifdef WITH_CUDA
  Global<cudaDeviceProp>::Delete();
#endif
}

}  // namespace oneflow<|MERGE_RESOLUTION|>--- conflicted
+++ resolved
@@ -89,15 +89,6 @@
   Global<ProcessCtx>::New();
   // Avoid dead lock by using CHECK_JUST instead of JUST. because it maybe be blocked in
   // ~CtrlBootstrap.
-<<<<<<< HEAD
-  CHECK_JUST(JUST(MakeCtrlBootstrap(*Global<EnvDesc>::Get()))
-                 ->InitProcessCtx(Global<CtrlServer>::Get()->port(), Global<ProcessCtx>::Get()));
-  Global<CtrlClient>::New(*Global<ProcessCtx>::Get());
-  Global<ResourceDesc, ForEnv>::New(GetDefaultResource(env_proto),
-                                    GlobalProcessCtx::NumOfProcessPerNode());
-  Global<ResourceDesc, ForSession>::New(GetDefaultResource(env_proto),
-                                        GlobalProcessCtx::NumOfProcessPerNode());
-=======
   if (env_proto.rpc_backend() == "grpc") {
 #ifdef RPC_BACKEND_GRPC
     auto* grpc_manager = new GrpcRpcManager();
@@ -118,9 +109,10 @@
   CHECK_JUST(Global<RpcManager>::Get()->CreateServer());
   CHECK_JUST(Global<RpcManager>::Get()->Bootstrap());
   CHECK_JUST(Global<RpcManager>::Get()->CreateClient());
-  Global<ResourceDesc, ForEnv>::New(GetDefaultResource(env_proto));
-  Global<ResourceDesc, ForSession>::New(GetDefaultResource(env_proto));
->>>>>>> 97f53b3f
+  Global<ResourceDesc, ForEnv>::New(GetDefaultResource(env_proto),
+                                    GlobalProcessCtx::NumOfProcessPerNode());
+  Global<ResourceDesc, ForSession>::New(GetDefaultResource(env_proto),
+                                        GlobalProcessCtx::NumOfProcessPerNode());
   Global<ThreadPool>::New(Global<ResourceDesc, ForSession>::Get()->ComputeThreadPoolSize());
   Global<vm::VirtualMachineScope>::New(Global<ResourceDesc, ForSession>::Get()->resource());
   Global<EagerJobBuildAndInferCtxMgr>::New();
