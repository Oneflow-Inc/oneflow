--- conflicted
+++ resolved
@@ -182,12 +182,6 @@
 
 const std::shared_ptr<const ParallelDesc>& EnvGlobalObjectsScope::MutParallelDesc4Device(
     const Device& device) {
-<<<<<<< HEAD
-  // std::cout << "\n const std::shared_ptr<const ParallelDesc>& EnvGlobalObjectsScope::MutParallelDesc4Device() >> " << std::endl;
-  // std::cout << "\n thread_id:" << thread_id_ << "; this_thread id: " << std::this_thread::get_id() << std::endl;
-  CHECK(thread_id_ == std::this_thread::get_id());
-=======
->>>>>>> 1a0df7f2
   {
     const std::lock_guard<std::mutex> lock(mutex_);
     const auto& iter = device2parallel_desc_.find(device);
