--- conflicted
+++ resolved
@@ -14,9 +14,6 @@
   return gpu_device_num_ * 4 + dev_phy_id;
 }
 int64_t IDMgr::GetCpuDeviceThrdId(int64_t dev_phy_id) const {
-<<<<<<< HEAD
-  return gpu_device_num_ * 4 + dev_phy_id;
-=======
   return gpu_device_num_ * GetCudaWorkTypeSize() + dev_phy_id;
 }
 int64_t IDMgr::GetPersistenceThrdId(int64_t offset) const {
@@ -25,10 +22,7 @@
 int64_t IDMgr::CommNetThrdId() const {
   return gpu_device_num_ * GetCudaWorkTypeSize() + cpu_device_num_
          + Global<JobDesc>::Get()->PersistenceWorkerNum();
->>>>>>> 8c895ee9
 }
-int64_t IDMgr::CommNetThrdId() const { return gpu_device_num_ * 4 + cpu_device_num_; }
-int64_t IDMgr::BasePersistenceThrdId() const { return CommNetThrdId() + 1; }
 
 int64_t IDMgr::NewTaskId(int64_t machine_id, int64_t thrd_id, int64_t local_work_stream_id) {
   int64_t machine_thrd_id = GetMachineThrdId(machine_id, thrd_id);
