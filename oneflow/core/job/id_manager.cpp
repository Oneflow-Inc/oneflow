--- conflicted
+++ resolved
@@ -20,7 +20,6 @@
 
 namespace oneflow {
 
-<<<<<<< HEAD
 int64_t IDMgr::CpuMemZoneId() const {
   MemZoneId cpu_mem_zone_id(DeviceType::kCPU, 0);
   return SerializeMemZoneIdToInt64(cpu_mem_zone_id);
@@ -44,8 +43,6 @@
   return static_cast<int64_t>(gpu_mem_zone_id.device_index());
 }
 
-=======
->>>>>>> ed45b307
 DeviceType IDMgr::GetDeviceTypeFromThrdId(int64_t thrd_id) const {
   return DeserializeStreamIdFromInt64(thrd_id).device_id().device_type();
 }
@@ -62,12 +59,8 @@
 }
 
 int64_t IDMgr::MachineId4ActorId(int64_t actor_id) const {
-<<<<<<< HEAD
-  return DeserializeTaskIdFromInt64(actor_id).stream_id().device_id().process_id().node_index();
-=======
   // TODO: change this inferface semantics, rank does not indicate machine_id in multi-client
   return DeserializeTaskIdFromInt64(actor_id).stream_id().device_id().rank();
->>>>>>> ed45b307
 }
 
 int64_t IDMgr::ThrdId4ActorId(int64_t actor_id) const {
@@ -87,13 +80,8 @@
 }
 
 int64_t IDMgr::PickCpuThrdIdEvenly(int64_t machine_id) {
-<<<<<<< HEAD
-  ProcessId process_id{static_cast<uint32_t>(machine_id)};
-  DeviceId device_id{process_id, DeviceType::kCPU, kCPUDeviceIndex};
-=======
   DeviceId device_id{static_cast<DeviceId::rank_t>(machine_id), DeviceType::kCPU,
                      DeviceId::kCPUDeviceIndex};
->>>>>>> ed45b307
   auto* stream_index_generator = GetStreamIndexGeneratorManager()->GetGenerator(device_id);
   StreamId stream_id{device_id, stream_index_generator->GenerateComputeStreamIndex()};
   return SerializeStreamIdToInt64(stream_id);
