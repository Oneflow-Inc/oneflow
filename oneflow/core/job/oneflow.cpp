--- conflicted
+++ resolved
@@ -1179,23 +1179,12 @@
     }
     double start = GetCurTime();
     PushPlan("merged_plan", *plan);
-<<<<<<< HEAD
-    PopulateOpAttibute(plan, plan->job_id2op_attribute_ref_table());
-    LOG(INFO) << " PushPlan merged_plan time: " << (GetCurTime() - start) / 1000000000.0
-              << " seconds.\n";
-=======
     LOG(INFO) << " PushPlan merged_plan time: " << (GetCurTime() - start) / 1e9 << " seconds.\n";
->>>>>>> 346a736a
 
   } else {
     double start = GetCurTime();
     PullPlan("merged_plan", plan);
-<<<<<<< HEAD
-    LOG(INFO) << " PullPlan merged_plan time: " << (GetCurTime() - start) / 1000000000.0
-              << " seconds.\n";
-=======
     LOG(INFO) << " PullPlan merged_plan time: " << (GetCurTime() - start) / 1e9 << " seconds.\n";
->>>>>>> 346a736a
     if (Global<ResourceDesc, ForSession>::Get()->enable_debug_mode()) {
       TeePersistentLogStream::Create("merged_plan")->Write(*plan);
     }
