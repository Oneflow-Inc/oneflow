--- conflicted
+++ resolved
@@ -1179,13 +1179,7 @@
     }
     double start = GetCurTime();
     PushPlan("merged_plan", *plan);
-<<<<<<< HEAD
-    PopulateOpAttibute(plan, plan->job_id2op_attribute_ref_table());
-    LOG(INFO) << " PushPlan merged_plan time: " << (GetCurTime() - start) / 1000000000.0
-              << " seconds.\n";
-=======
     LOG(INFO) << " PushPlan merged_plan time: " << (GetCurTime() - start) / 1e9 << " seconds.\n";
->>>>>>> 611bd2f6
 
   } else {
     double start = GetCurTime();
