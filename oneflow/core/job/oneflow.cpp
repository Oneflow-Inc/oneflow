/*
Copyright 2020 The OneFlow Authors. All rights reserved.

Licensed under the Apache License, Version 2.0 (the "License");
you may not use this file except in compliance with the License.
You may obtain a copy of the License at

    http://www.apache.org/licenses/LICENSE-2.0

Unless required by applicable law or agreed to in writing, software
distributed under the License is distributed on an "AS IS" BASIS,
WITHOUT WARRANTIES OR CONDITIONS OF ANY KIND, either express or implied.
See the License for the specific language governing permissions and
limitations under the License.
*/
#include "oneflow/core/common/str_util.h"
#include "oneflow/core/common/protobuf.h"
#include "oneflow/core/control/ctrl_client.h"
#include "oneflow/core/common/buffer_manager.h"
#include "oneflow/core/job/compiler.h"
#include "oneflow/core/job/improver.h"
#include "oneflow/core/job/job_desc.h"
#include "oneflow/core/job/job_builder.h"
#include "oneflow/core/job/job_set.pb.h"
#include "oneflow/core/job/machine_context.h"
#include "oneflow/core/job/profiler.h"
#include "oneflow/core/job/sub_plan.pb.h"
#include "oneflow/core/job/plan.pb.h"
#include "oneflow/core/job/available_memory_desc.pb.h"
#include "oneflow/core/persistence/tee_persistent_log_stream.h"
#include "oneflow/core/actor/act_event_logger.h"
#include "oneflow/core/job/oneflow.h"
#include "oneflow/core/job/model_io_v2_job.h"
#include "oneflow/core/job/model_io_job.h"
#include "oneflow/core/job/inter_job_mem_sharing_util.h"
#include "oneflow/core/job/plan_util.h"
#include "oneflow/core/operator/interface_op_util.h"
#include "oneflow/core/job/critical_section_desc.h"
#include "oneflow/core/job/global_for.h"
#include "oneflow/core/vm/oneflow_vm.h"
#include "oneflow/core/graph/plan_task_graph.h"
#include "oneflow/core/graph/boxing/collective_boxing_util.h"
#include "oneflow/core/profiler/profiler.h"

namespace std {

template<>
struct hash<oneflow::ParallelBlobConf> {
  size_t operator()(const oneflow::ParallelBlobConf& parallel_blob_conf) const {
    std::string serialized;
    parallel_blob_conf.SerializeToString(&serialized);
    return std::hash<std::string>()(serialized);
  }
};

}  // namespace std

namespace oneflow {

bool operator==(const ParallelBlobConf& lhs, const ParallelBlobConf& rhs) {
  return BlobDesc(lhs.logical_blob_desc_conf()) == BlobDesc(rhs.logical_blob_desc_conf())
         && lhs.parallel_conf() == rhs.parallel_conf() && lhs.sbp_conf() == rhs.sbp_conf();
}

namespace {

std::string cluster_thrd_ids_key(const std::string& plan_name) {
  return plan_name + "_cluster_thrd_ids";
}

std::string net_topo_key(const std::string& plan_name) { return plan_name + "_net_topo"; }

std::string job_id2job_conf(const std::string& plan_name) { return plan_name + "_job_id2job_conf"; }

std::string GetCollectiveBoxingPlanKey(const std::string& plan_name) {
  return plan_name + "_collective_boxing_plan";
}

std::string sub_plan_key(const std::string& plan_name, int64_t machine_id, int64_t thrd_id) {
  return plan_name + "_" + std::to_string(machine_id) + "_" + std::to_string(thrd_id);
}

std::string block7chunk_key(const std::string& plan_name, int64_t machine_id) {
  return plan_name + "_" + std::to_string(machine_id) + "_block7chunk";
}

void PushPlan(const std::string& plan_name, const Plan& plan) {
  HashMap<int64_t, std::set<int64_t>> machine_id2thrd_id_set;
  HashMap<std::pair<int64_t, int64_t>, std::vector<TaskProto>> mchn_thrd_id2task_protos;
  HashMap<int64_t, MemBlockAndChunkList> machine_id2block7chunk;

  for (const auto& task : plan.task()) {
    machine_id2thrd_id_set[task.machine_id()].insert(task.thrd_id());
    mchn_thrd_id2task_protos[std::make_pair(task.machine_id(), task.thrd_id())].emplace_back(task);
  }

  HashMap<int64_t, ThrdIds> machine_id2thrd_ids;
  for (const auto& pair : machine_id2thrd_id_set) {
    CHECK(machine_id2thrd_ids.emplace(pair.first, ThrdIds()).second);
    std::vector<int64_t> thrd_id_vec(pair.second.begin(), pair.second.end());
    *(machine_id2thrd_ids.at(pair.first).mutable_thrd_id()) = StdVec2PbRf(thrd_id_vec);
  }

  ClusterThrdIds cluster_thrd_ids;
  *(cluster_thrd_ids.mutable_machine_id2thrd_ids()) = HashMap2PbMap(machine_id2thrd_ids);
  Global<CtrlClient>::Get()->PushKV(cluster_thrd_ids_key(plan_name), cluster_thrd_ids);

  for (const auto& pair : mchn_thrd_id2task_protos) {
    SubPlan sub_plan;
    *(sub_plan.mutable_task()) = StdVec2PbRpf(pair.second);
    Global<CtrlClient>::Get()->PushKV(sub_plan_key(plan_name, pair.first.first, pair.first.second),
                                      sub_plan);
  }

  for (const auto& mem_block : plan.block_chunk_list().mem_block()) {
    *machine_id2block7chunk[mem_block.machine_id()].add_mem_block() = mem_block;
  }
  for (const auto& chunk : plan.block_chunk_list().chunk()) {
    *machine_id2block7chunk[chunk.machine_id()].add_chunk() = chunk;
  }
  for (const auto& pair : machine_id2block7chunk) {
    Global<CtrlClient>::Get()->PushKV(block7chunk_key(plan_name, pair.first), pair.second);
  }

  Global<CtrlClient>::Get()->PushKV(net_topo_key(plan_name), plan.net_topo());
  Global<CtrlClient>::Get()->PushKV(job_id2job_conf(plan_name), plan.job_confs());
  Global<CtrlClient>::Get()->PushKV(GetCollectiveBoxingPlanKey(plan_name),
                                    plan.collective_boxing_plan());
}

void PullPlan(const std::string& plan_name, Plan* plan) {
  ClusterThrdIds cluster_thrd_ids;
  Global<CtrlClient>::Get()->PullKV(cluster_thrd_ids_key(plan_name), &cluster_thrd_ids);
  PrintProtoToTextFile(cluster_thrd_ids, JoinPath(FLAGS_log_dir, cluster_thrd_ids_key(plan_name)));
  HashMap<int64_t, ThrdIds> machine_id2thrd_ids;
  machine_id2thrd_ids = PbMap2HashMap(cluster_thrd_ids.machine_id2thrd_ids());
  int64_t machine_id = Global<MachineCtx>::Get()->this_machine_id();
  auto thrd_ids_it = machine_id2thrd_ids.find(machine_id);
  CHECK(thrd_ids_it != machine_id2thrd_ids.end());
  std::vector<int64_t> thrd_id_vec = PbRf2StdVec(thrd_ids_it->second.thrd_id());
  for (auto thrd_id : thrd_id_vec) {
    SubPlan sub_plan;
    Global<CtrlClient>::Get()->PullKV(sub_plan_key(plan_name, machine_id, thrd_id), &sub_plan);
    plan->mutable_task()->MergeFrom(sub_plan.task());
  }
  NetTopo net_topo;
  Global<CtrlClient>::Get()->PullKV(net_topo_key(plan_name), &net_topo);
  *(plan->mutable_net_topo()) = net_topo;
  JobConfs job_confs;
  Global<CtrlClient>::Get()->PullKV(job_id2job_conf(plan_name), &job_confs);
  *(plan->mutable_job_confs()) = job_confs;
  Global<CtrlClient>::Get()->PullKV(GetCollectiveBoxingPlanKey(plan_name),
                                    plan->mutable_collective_boxing_plan());
  MemBlockAndChunkList block7chunk;
  Global<CtrlClient>::Get()->PullKV(block7chunk_key(plan_name, machine_id), &block7chunk);
  plan->mutable_block_chunk_list()->CopyFrom(block7chunk);
}

bool IsCollectiveBoxingNode(const PlanTaskNode* node) {
  const TaskType task_type = node->task_proto()->task_type();
  return task_type == TaskType::kCollectiveBoxingGeneric;
}

const boxing::collective::RankDesc& GetRankDesc(const OperatorConf& conf) {
  if (conf.has_collective_boxing_generic_conf()) {
    return conf.collective_boxing_generic_conf().rank_desc();
  } else {
    UNIMPLEMENTED();
  }
}

const boxing::collective::RankDesc& GetRankDesc(const TaskProto& task_proto) {
  CHECK_EQ(task_proto.exec_sequence().exec_node_size(), 1);
  return GetRankDesc(
      task_proto.exec_sequence().exec_node(0).kernel_conf().op_attribute().op_conf());
}

void GetDeviceDesc(const TaskProto* task_proto, boxing::collective::DeviceDesc* device_desc) {
  device_desc->set_machine_id(task_proto->machine_id());
  const int64_t thrd_id = Global<IDMgr>::Get()->ThrdId4ActorId(task_proto->task_id());
  device_desc->set_device_type(Global<IDMgr>::Get()->GetDeviceTypeFromThrdId(thrd_id));
  if (device_desc->device_type() == DeviceType::kGPU) {
    device_desc->set_device_id(Global<IDMgr>::Get()->GetGpuPhyIdFromThrdId(thrd_id));
  } else {
    UNIMPLEMENTED();
  }
}

void GenCollectiveBoxingPlan(Job* job, Plan* plan) {
  using namespace boxing::collective;

  struct RequestInfo {
    OpDesc op_desc;
    std::map<int64_t, const PlanTaskNode*> rank2node;
    int64_t order;
    int64_t dependency_depth;
  };

  PlanTaskGraph plan_task_graph(*plan);
  int64_t dependency_depth = 0;
  int64_t order = 0;
  RequestSet* request_set = &(*plan->mutable_collective_boxing_plan()
                                   ->mutable_job_id2request_set())[GlobalJobDesc().job_id()];
  HashSet<const PlanTaskNode*> all_visited;
  while (true) {
    std::list<const PlanTaskNode*> src_nodes;
    plan_task_graph.ForEachNode([&](const PlanTaskNode* node) {
      if (all_visited.count(node) != 0) { return; }
      int64_t in_cnt = 0;
      node->ForEachNodeOnInEdge([&](const PlanTaskNode* node_on_in_edge) {
        if (all_visited.count(node_on_in_edge) != 0) { return; }
        in_cnt += 1;
      });
      if (in_cnt == 0) { src_nodes.push_back(node); }
    });
    if (src_nodes.empty()) { break; }
    auto ForEachNodeOnInEdge = [&](const PlanTaskNode* node,
                                   const std::function<void(const PlanTaskNode*)>& Handler) {
      node->ForEachNodeOnInEdge([&](const PlanTaskNode* node_on_in_edge) {
        if (all_visited.count(node_on_in_edge) == 0) { Handler(node_on_in_edge); }
      });
    };
    auto ForEachNodeOnOutEdge = [&](const PlanTaskNode* node,
                                    const std::function<void(const PlanTaskNode*)>& Handler) {
      if (!IsCollectiveBoxingNode(node)) {
        node->ForEachNodeOnOutEdge([&](const PlanTaskNode* node_on_out_edge) {
          bool has_unvisited_collective_boxing_node_on_in_edges = false;
          node_on_out_edge->ForEachNodeOnInEdge([&](const PlanTaskNode* node_on_in_edge) {
            if (!has_unvisited_collective_boxing_node_on_in_edges
                && IsCollectiveBoxingNode(node_on_in_edge)
                && all_visited.count(node_on_in_edge) == 0) {
              has_unvisited_collective_boxing_node_on_in_edges = true;
            }
          });
          if (!has_unvisited_collective_boxing_node_on_in_edges) { Handler(node_on_out_edge); }
        });
      }
    };
    HashSet<const PlanTaskNode*> visited;
    std::vector<const PlanTaskNode*> collective_boxing_nodes;
    plan_task_graph.TopoForEachNode(src_nodes, ForEachNodeOnInEdge, ForEachNodeOnOutEdge,
                                    [&](const PlanTaskNode* node) {
                                      visited.insert(node);
                                      if (IsCollectiveBoxingNode(node)) {
                                        collective_boxing_nodes.push_back(node);
                                      }
                                    });
    if (collective_boxing_nodes.empty()) { break; }
    HashMap<std::string, RequestInfo> name2request_info;
    for (const PlanTaskNode* node : collective_boxing_nodes) {
      const TaskProto* task_proto = node->task_proto();
      const RankDesc& rank_desc = GetRankDesc(*task_proto);
      CHECK_GE(rank_desc.rank(), 0);
      CHECK_LT(rank_desc.rank(), rank_desc.op_desc().num_ranks());
      const std::string& name = rank_desc.op_desc().name();
      boxing::collective::DeviceDesc device_desc;
      GetDeviceDesc(task_proto, &device_desc);
      auto it = name2request_info.find(name);
      if (it == name2request_info.end()) {
        RequestInfo request_info{
            .op_desc = rank_desc.op_desc(),
            .rank2node = {std::make_pair(rank_desc.rank(), node)},
            .order = order,
            .dependency_depth = dependency_depth,
        };
        name2request_info.emplace(std::make_pair(name, std::move(request_info)));
        order += 1;
      } else {
        CHECK(it->second.op_desc == rank_desc.op_desc());
        CHECK(it->second.rank2node.emplace(std::make_pair(rank_desc.rank(), node)).second);
      }
    }
    int64_t collected = 0;
    for (const auto& name7request_info : name2request_info) {
      const RequestInfo& info = name7request_info.second;
      if (info.rank2node.size() == info.op_desc.num_ranks()) {
        collected += 1;
        boxing::collective::RequestDesc* request_desc = request_set->mutable_request()->Add();
        *request_desc->mutable_op_desc() = info.op_desc;
        for (int64_t i = 0; i < info.op_desc.num_ranks(); ++i) {
          GetDeviceDesc(info.rank2node.at(i)->task_proto(),
                        request_desc->mutable_device_set()->mutable_device()->Add());
        }
        request_desc->set_order(info.order);
        request_desc->set_dependency_depth(info.dependency_depth);
      } else {
        CHECK_LT(info.rank2node.size(), info.op_desc.num_ranks());
        for (const auto& pair : info.rank2node) { visited.erase(pair.second); }
      }
    }
    CHECK_GT(collected, 0);
    all_visited.insert(visited.begin(), visited.end());
    ++dependency_depth;
  }
}

Maybe<void> CompileCurJobOnMaster(Job* job, Plan* improved_plan, bool need_job_complete) {
  const JobDesc& job_desc = GlobalJobDesc();
  Plan naive_plan;
  Plan complete_plan;
  double start = GetCurTime();
  if (Global<MachineCtx>::Get()->IsThisMachineMaster()) {
    Compiler().Compile(job, &naive_plan, need_job_complete);
    LOG(INFO) << "compile time: " << GetCurTime() - start;
    complete_plan =
        *JUST(Improver().GenAndInferMemBlockIdOnly(*Global<AvailableMemDesc>::Get(), naive_plan));
    if (Global<ResourceDesc, ForSession>::Get()->enable_debug_mode()) {
      TeePersistentLogStream::Create("naive_plan")->Write(naive_plan);
      TeePersistentLogStream::Create("complete_plan")->Write(complete_plan);
    }
    LOG(INFO) << "push_pull_plan:" << GetCurTime() - start;
  }
  if (job_desc.enable_experiment_run()) {
    if (Global<MachineCtx>::Get()->IsThisMachineMaster()) {
      PushPlan("complete_plan", complete_plan);
    } else {
      PullPlan("complete_plan", &complete_plan);
    }
    OF_SESSION_BARRIER();
    // Experiment Runtime
    { Runtime experiment_run(complete_plan, job_desc.piece_num_of_experiment_phase(), true); }
    // Improve
    if (Global<MachineCtx>::Get()->IsThisMachineMaster()) {
      TeePersistentLogStream::Create("available_mem_desc")->Write(*Global<AvailableMemDesc>::Get());
      CHECK_GT(Global<AvailableMemDesc>::Get()->machine_amd_size(), 0);
      *improved_plan = *JUST(Improver().Improve(
          *Global<AvailableMemDesc>::Get(), naive_plan,
          JoinPath(FLAGS_log_dir, ActEventLogger::experiment_act_event_bin_filename())));
      OF_SESSION_BARRIER();
      TeePersistentLogStream::Create("improved_plan")->Write(*improved_plan);
    }
  } else {
    *improved_plan = complete_plan;
  }
  GenCollectiveBoxingPlan(job, improved_plan);
  LOG(INFO) << "compile and improve time: " << GetCurTime() - start;
  return Maybe<void>::Ok();
}

void MergePlanWithoutGenNetTopo(Plan* plan, const Plan& other) {
  plan->mutable_task()->MergeFrom(other.task());
  plan->mutable_block_chunk_list()->MergeFrom(other.block_chunk_list());

  for (const auto& pair : other.job_confs().job_id2job_conf()) {
    CHECK(plan->mutable_job_confs()->mutable_job_id2job_conf()->insert(pair).second);
  }
  for (const auto& pair : other.collective_boxing_plan().job_id2request_set()) {
    CHECK(
        plan->mutable_collective_boxing_plan()->mutable_job_id2request_set()->insert(pair).second);
  }
}

void MergeSubPlanWithoutGenNetTopo(Plan* plan, const std::vector<Plan>& sub_plans) {
  CHECK(!sub_plans.empty());
  *plan = sub_plans.at(0);
  FOR_RANGE(int32_t, i, 1, sub_plans.size()) { MergePlanWithoutGenNetTopo(plan, sub_plans.at(i)); }
}

void MergePlan(Plan* plan, const Plan& other) {
  MergePlanWithoutGenNetTopo(plan, other);
  Compiler().GenNetTopo(plan);
}

RegstDescProto* GetSoleDataRegstDescProto(TaskProto* task) {
  RegstDescProto* ret = nullptr;
  for (auto& pair : *task->mutable_produced_regst_desc()) {
    CHECK(pair.second.regst_desc_type().has_data_regst_desc());
    CHECK_ISNULL(ret);
    ret = &pair.second;
  }
  CHECK_NOTNULL(ret);
  return ret;
}

const OperatorConf& GetSoleOpConf(const TaskProto& task) {
  CHECK_EQ(task.exec_sequence().exec_node_size(), 1);
  return task.exec_sequence().exec_node(0).kernel_conf().op_attribute().op_conf();
}

void UpdateSoleObnRegstDescId(TaskProto* task) {
  CHECK_EQ(task->exec_sequence().exec_node_size(), 1);
  auto* exec_node = task->mutable_exec_sequence()->mutable_exec_node(0);
  const auto& obns = exec_node->kernel_conf().op_attribute().output_bns();
  CHECK_EQ(obns.size(), 1);
  int64_t regst_desc_id = GetSoleDataRegstDescProto(task)->regst_desc_id();
  (*exec_node->mutable_bn_in_op2regst_desc_id())[obns.Get(0)] = regst_desc_id;
}

// example
// given caller plan: op_A --> op_identity_tick --> op_B
// given callee plan: op_src_tick --> op_C --> op_D --> op_E --> op_sink_tick
// return:
//         op_A --> op_identity_tick --> op_C --> op_D --> op_E --> op_sink_tick --> op_B
//                                        /
//                        op_src_tick ---/
//
// note: after this function called, op_src_tick is illegal and need to be deleted from plan
void LinkTickTaskProto(TaskProto* identity_tick, TaskProto* src_tick, TaskProto* sink_tick) {
  CHECK(GetSoleOpConf(*identity_tick).has_tick_conf());
  CHECK(GetSoleOpConf(*src_tick).has_source_tick_conf());
  CHECK(GetSoleOpConf(*sink_tick).has_sink_tick_conf());
  RegstDescProto* id_tick_sole_regst = GetSoleDataRegstDescProto(identity_tick);
  RegstDescProto* src_tick_sole_regst = GetSoleDataRegstDescProto(src_tick);
  RegstDescProto* sink_tick_sole_regst = GetSoleDataRegstDescProto(sink_tick);

  sink_tick_sole_regst->set_regst_desc_id(id_tick_sole_regst->regst_desc_id());
  *sink_tick_sole_regst->mutable_consumer_task_id() = id_tick_sole_regst->consumer_task_id();
  UpdateSoleObnRegstDescId(sink_tick);
  CHECK_EQ(identity_tick->machine_id(), sink_tick->machine_id());

  id_tick_sole_regst->set_regst_desc_id(src_tick_sole_regst->regst_desc_id());
  *id_tick_sole_regst->mutable_consumer_task_id() = src_tick_sole_regst->consumer_task_id();
  UpdateSoleObnRegstDescId(identity_tick);
}

void FixRegstHostMemCase(TaskProto* task_proto,
                         const std::function<const TaskProto*(int64_t)>& TaskProto4TaskId) {
  for (auto& pair : *task_proto->mutable_produced_regst_desc()) {
    auto* regst = &pair.second;
    CHECK(regst->mem_case().has_host_mem());
    CHECK_EQ(regst->mem_case().host_mem().has_cuda_pinned_mem(), false);
    bool used_by_network = false;
    for (int64_t consumer_task_id : regst->consumer_task_id()) {
      const auto* consumer_task_proto = TaskProto4TaskId(consumer_task_id);
      used_by_network =
          used_by_network || (task_proto->machine_id() != consumer_task_proto->machine_id());
    }
    regst->mutable_mem_case()->mutable_host_mem()->set_used_by_network(used_by_network);
  }
}

void LinkMainPlan(Plan* plan, const Plan& main_plan,
                  const std::vector<HashMap<int64_t, std::string>>& identity_tick_op_names) {
  std::function<bool(const TaskProto*)> IsInterfaceTickTockTask;
  {
    auto task_ids = std::make_shared<HashSet<int64_t>>();
    for (const auto& task : main_plan.task()) {
      if (task.task_type() == TaskType::kTick) { CHECK(task_ids->emplace(task.task_id()).second); }
    }
    IsInterfaceTickTockTask = [task_ids](const TaskProto* task) {
      if (task_ids->find(task->task_id()) != task_ids->end()) { return true; }
      if (task->exec_sequence().exec_node_size() != 1) { return false; }
      const auto& kernel_conf = task->exec_sequence().exec_node(0).kernel_conf();
      OperatorConf::OpTypeCase op_type_case = kernel_conf.op_attribute().op_conf().op_type_case();
      return op_type_case == OperatorConf::kSourceTickConf
             || op_type_case == OperatorConf::kSinkTickConf;
    };
  }
  MergePlan(plan, main_plan);
  HashMap<std::string, TaskProto*> sole_tick_op_name2sole_task;
  FOR_RANGE(int64_t, i, 0, plan->task_size()) {
    TaskProto* task = plan->mutable_task(i);
    if (IsInterfaceTickTockTask(task) == false) { continue; }
    const auto& kernel_conf = task->exec_sequence().exec_node(0).kernel_conf();
    const auto& op_name = kernel_conf.op_attribute().op_conf().name();
    CHECK(sole_tick_op_name2sole_task.emplace(op_name, task).second);
  }
  auto TaskProto4TaskId = PlanUtil::MakeGetterTaskProto4TaskId(*plan);
  int64_t num_machines = Global<ResourceDesc, ForSession>::Get()->TotalMachineNum();
  FOR_RANGE(int32_t, i, 0, Global<CriticalSectionDesc>::Get()->CriticalSectionNum()) {
<<<<<<< HEAD
    const CriticalSection& cs = Global<CriticalSectionDesc>::Get()->GetCriticalSection(i);
    for (int64_t machine_id = 0; machine_id < num_machines; ++machine_id) {
      TaskProto* identity_tick =
          sole_tick_op_name2sole_task.at(identity_tick_op_names.at(i).at(machine_id));
      LinkTickTaskProto(
          identity_tick,
          sole_tick_op_name2sole_task.at(cs.machine_id2source_tick_op_name().at(machine_id)),
          sole_tick_op_name2sole_task.at(cs.machine_id2sink_tick_op_name().at(machine_id)));
      FixRegstHostMemCase(identity_tick, TaskProto4TaskId);
    }
=======
    const CriticalSection& critical_section =
        Global<CriticalSectionDesc>::Get()->GetCriticalSection(i);
    TaskProto* identity_tick = sole_tick_op_name2sole_task.at(identity_tick_op_names.at(i).at(0));
    LinkTickTaskProto(
        identity_tick,
        sole_tick_op_name2sole_task.at(critical_section.machine_id2source_tick_op_name().at(0)),
        sole_tick_op_name2sole_task.at(critical_section.machine_id2sink_tick_op_name().at(0)));
    FixRegstHostMemCase(identity_tick, TaskProto4TaskId);
>>>>>>> 25d9c26c
  }
  {
    // erase source_tick task_proto
    HashSet<std::string> source_tick_op_names;
    FOR_RANGE(int32_t, i, 0, Global<CriticalSectionDesc>::Get()->CriticalSectionNum()) {
<<<<<<< HEAD
      const CriticalSection& cs = Global<CriticalSectionDesc>::Get()->GetCriticalSection(i);
      for (int64_t machine_id = 0; machine_id < num_machines; ++machine_id) {
        const auto& src_tick_op_name = cs.machine_id2source_tick_op_name().at(machine_id);
        CHECK(source_tick_op_names.emplace(src_tick_op_name).second);
      }
=======
      const CriticalSection& critical_section =
          Global<CriticalSectionDesc>::Get()->GetCriticalSection(i);
      CHECK(source_tick_op_names.emplace(critical_section.machine_id2source_tick_op_name().at(0))
                .second);
>>>>>>> 25d9c26c
    }
    Erase<PbRpf<TaskProto>>(*plan->mutable_task(), [&](const TaskProto& task) {
      if (task.task_type() == TaskType::kSourceTick) {
        CHECK(task.exec_sequence().exec_node_size() == 1);
        const auto& kernel_conf = task.exec_sequence().exec_node(0).kernel_conf();
        const auto& op_conf = kernel_conf.op_attribute().op_conf();
        CHECK(op_conf.has_source_tick_conf());
        CHECK(source_tick_op_names.find(op_conf.name()) != source_tick_op_names.end());
        return true;
      } else {
        return false;
      }
    });
  }
}

void GetMemSharingOpBlobInfo(const JobBuilder& job_builder, const std::string& op_name,
                             ParallelBlobConf* blob_conf) {
  std::string obn = "out";
  std::string lbn;
  {
    const auto& op_conf = job_builder.OpConf4OpName(op_name);
    if (op_conf.has_variable_conf()) {
      lbn = op_name + "/" + op_conf.variable_conf().out();
    } else if (op_conf.has_input_conf()) {
      lbn = op_name + "/" + op_conf.input_conf().out();
    } else if (op_conf.has_output_conf()) {
      lbn = op_name + "/" + op_conf.output_conf().out();
    } else if (op_conf.has_return_conf()) {
      lbn = op_name + "/" + op_conf.return_conf().out();
    } else {
      UNIMPLEMENTED();
    }
  }
  const auto& job = job_builder.job();
  ParallelBlobConf ret;
  *blob_conf->mutable_parallel_conf() = job_builder.ParallelConf4OpName(op_name);
  *blob_conf->mutable_logical_blob_desc_conf() = job.helper().lbn2logical_blob_desc().at(lbn);
  *blob_conf->mutable_sbp_conf() = job.job_parallel_view_conf()
                                       .op_name2sbp_signature_conf()
                                       .at(op_name)
                                       .bn_in_op2sbp_parallel()
                                       .at(obn);
  *blob_conf->mutable_batch_axis() = job.helper().lbn2batch_axis().at(lbn);
}

void FilterOpName2ParallelBlobConf(
    const HashSet<OperatorConf::OpTypeCase>& match, const std::vector<std::shared_ptr<Job>>& jobs,
    HashMap<std::string, ParallelBlobConf>* op_name2parallel_blob_conf) {
  FOR_RANGE(int64_t, job_id, 0, jobs.size()) {
    JobBuilder job_builder(jobs.at(job_id).get());
    for (const OperatorConf& op_conf : jobs.at(job_id)->net().op()) {
      if (match.find(op_conf.op_type_case()) == match.end()) { continue; }
      ParallelBlobConf parallel_blob_conf;
      GetMemSharingOpBlobInfo(job_builder, op_conf.name(), &parallel_blob_conf);
      auto iter = op_name2parallel_blob_conf->find(op_conf.name());
      if (iter == op_name2parallel_blob_conf->end()) {
        CHECK(op_name2parallel_blob_conf->emplace(op_conf.name(), parallel_blob_conf).second);
      } else {
        CHECK(parallel_blob_conf == iter->second);
      }
    }
  }
}

void CheckNonDistributeOptimizerAvailable(const std::vector<std::shared_ptr<Job>>& jobs) {
  bool has_job_enable_optimizer_placement_optimization = false;
  const auto IsEnabled = [](const Job& job) {
    return job.job_conf().has_train_conf()
           && job.job_conf().has_optimizer_placement_optimization_mode();
  };
  FOR_RANGE(int64_t, job_id, 0, jobs.size()) {
    if (IsEnabled(*jobs.at(job_id))) {
      has_job_enable_optimizer_placement_optimization = true;
      break;
    }
  }
  if (!has_job_enable_optimizer_placement_optimization) { return; }

  HashSet<std::string> var_names;
  FOR_RANGE(int64_t, job_id, 0, jobs.size()) {
    if (!IsEnabled(*jobs.at(job_id))) { continue; }
    for (const OperatorConf& op_conf : jobs.at(job_id)->net().op()) {
      if (op_conf.op_type_case() == OperatorConf::kVariableConf) { continue; }
      if (var_names.find(op_conf.name()) == var_names.end()) {
        var_names.emplace(op_conf.name());
      } else {
        LOG(FATAL)
            << "Only support optimizer_placement_optimization when jobs not sharing same variable";
      }
    }
  }
  FOR_RANGE(int64_t, job_id, 0, jobs.size()) {
    if (IsEnabled(*jobs.at(job_id))) { continue; }
    for (const OperatorConf& op_conf : jobs.at(job_id)->net().op()) {
      if (op_conf.op_type_case() == OperatorConf::kVariableConf) { continue; }
      if (var_names.find(op_conf.name()) != var_names.end()) {
        LOG(FATAL)
            << "Only support optimizer_placement_optimization when jobs not sharing same variable";
      }
    }
  }
}

void MakeMainJob(Job* main_job, std::vector<HashMap<int64_t, std::string>>* identity_tick_op_names,
                 LogicalBlobId* critical_section_sink_lbi) {
  JobBuilder job_builder(main_job);
  CHECK(Global<MachineCtx>::Get()->IsThisMachineMaster());
  std::vector<OperatorConf> op_confs;
  OperatorConf wait_and_send_ids_op_conf;
  {
    wait_and_send_ids_op_conf.set_name(std::string("System-Main-WaitAndSendIds_") + NewUniqueId());
    auto* wait_and_send_ids_conf = wait_and_send_ids_op_conf.mutable_wait_and_send_ids_conf();
    wait_and_send_ids_conf->set_out("out");
    wait_and_send_ids_conf->set_wait_buffer_name(kBufferNameGlobalWaitJobId);
    wait_and_send_ids_conf->set_data_type(DataType::kInt32);
    auto* id_list = wait_and_send_ids_conf->mutable_id_list();
    FOR_RANGE(int32_t, i, 0, Global<JobName2JobId>::Get()->size()) { id_list->Add(); }
    HashSet<int64_t> unique_check;
    for (const auto& pair : *Global<JobName2JobId>::Get()) {
      int64_t job_id = pair.second;
      CHECK(unique_check.insert(job_id).second);
      const auto& cs_idx = Global<CriticalSectionDesc>::Get()->CriticalSectionIds4JobId(job_id);
      *id_list->Mutable(job_id)->mutable_value() = {cs_idx.begin(), cs_idx.end()};
    }
  }
  op_confs.push_back(wait_and_send_ids_op_conf);
  OperatorConf reentrant_lock_op_conf;
  {
    reentrant_lock_op_conf.set_name(std::string("System-Main-ReentrantLock_") + NewUniqueId());
    auto* reentrant_lock_conf = reentrant_lock_op_conf.mutable_reentrant_lock_conf();
    reentrant_lock_conf->set_start(wait_and_send_ids_op_conf.name() + "/out");
    // ibn "end" is set after plan generated because we don't like cycle in job
    reentrant_lock_conf->set_out("out");
    Global<CriticalSectionDesc>::Get()->DumpCriticalSectionId2IntersectinIds(
        reentrant_lock_conf->mutable_lock_id2intersecting_lock_ids());
  }
  op_confs.push_back(reentrant_lock_op_conf);
  // critical section case op conf
  OperatorConf cs_case_op_conf;
  {
    cs_case_op_conf.set_name(std::string("System-Main-Case_") + NewUniqueId());
    auto* cs_case_conf = cs_case_op_conf.mutable_case_conf();
    cs_case_conf->set_in(reentrant_lock_op_conf.name() + "/out");
    FOR_RANGE(int64_t, i, 0, Global<CriticalSectionDesc>::Get()->CriticalSectionNum()) {
      cs_case_conf->add_out(GenRepeatedBn("out", i));
    }
  }
  op_confs.push_back(cs_case_op_conf);
  std::vector<std::string> snk_tick_op_names;
<<<<<<< HEAD
  int64_t num_critial_sections = Global<CriticalSectionDesc>::Get()->CriticalSectionNum();
  identity_tick_op_names->resize(num_critial_sections);
  int64_t num_machines = Global<ResourceDesc, ForSession>::Get()->TotalMachineNum();
  FOR_RANGE(int64_t, i, 0, num_critial_sections) {
    // source tick
    OperatorConf src_tick_op_conf;
    {
      std::string name_prefix = "System-Main-SourceTick_CriticalSection_";
      src_tick_op_conf.set_name(name_prefix + std::to_string(i));
      auto* src_tick_conf = src_tick_op_conf.mutable_tick_conf();
      src_tick_conf->add_tick(cs_case_op_conf.name() + "/" + GenRepeatedBn("out", i));
      src_tick_conf->set_out("out");
      op_confs.push_back(src_tick_op_conf);
    }
    // identity tick
    auto* cur_id_tick_op_names = &identity_tick_op_names->at(i);
    for (int64_t machine_id = 0; machine_id < num_machines; ++machine_id) {
      OperatorConf identity_tick_op_conf;
      std::string name_prefix = "System-Main-Tick_CriticalSection_";
      identity_tick_op_conf.set_name(name_prefix + std::to_string(i) + "_"
                                     + std::to_string(machine_id));
      auto* identity_tick_conf = identity_tick_op_conf.mutable_tick_conf();
      identity_tick_conf->add_tick(src_tick_op_conf.name() + "/out");
      identity_tick_conf->set_out("out");
      op_confs.push_back(identity_tick_op_conf);
      CHECK(cur_id_tick_op_names->emplace(machine_id, identity_tick_op_conf.name()).second);
=======
  FOR_RANGE(int64_t, i, 0, Global<CriticalSectionDesc>::Get()->CriticalSectionNum()) {
    // There is no need to insert a source tick op
    // identity tick
    OperatorConf identity_tick_op_conf;
    {
      std::string name_prefix = "System-Main-Tick_CriticalSection_";
      identity_tick_op_conf.set_name(name_prefix + std::to_string(i));
      auto* identity_tick_conf = identity_tick_op_conf.mutable_tick_conf();
      identity_tick_conf->add_tick(cs_case_op_conf.name() + "/" + GenRepeatedBn("out", i));
      identity_tick_conf->set_out("out");
      op_confs.push_back(identity_tick_op_conf);
      identity_tick_op_names->push_back(
          HashMap<int64_t, std::string>{{0, identity_tick_op_conf.name()}});
>>>>>>> 25d9c26c
    }
    // sink tick
    OperatorConf snk_tick_op_conf;
    {
      std::string name_prefix = "System-Main-SinkTick_CriticalSection_";
      snk_tick_op_conf.set_name(name_prefix + std::to_string(i));
      auto* snk_tick_conf = snk_tick_op_conf.mutable_sink_tick_conf();
<<<<<<< HEAD
      for (const auto& pair : *cur_id_tick_op_names) {
        snk_tick_conf->add_tick(pair.second + "/out");
      }
=======
      snk_tick_conf->add_tick(identity_tick_op_conf.name() + "/out");
>>>>>>> 25d9c26c
      snk_tick_conf->set_out("out");
      op_confs.push_back(snk_tick_op_conf);
      snk_tick_op_names.push_back(snk_tick_op_conf.name());
    }
  }
  // critical section esac op conf
  OperatorConf cs_esac_op_conf;
  {
    cs_esac_op_conf.set_name(std::string("System-Main-Esac_") + NewUniqueId());
    auto* cs_esac_conf = cs_esac_op_conf.mutable_esac_conf();
    for (const auto& snk_tick_op_name : snk_tick_op_names) {
      cs_esac_conf->add_in(snk_tick_op_name + "/out");
    }
    cs_esac_conf->set_out("out");
    cs_esac_conf->set_data_type(DataType::kInt32);
  }
  op_confs.push_back(cs_esac_op_conf);
  OperatorConf callback_notify_esac_op_conf;
  {
    callback_notify_esac_op_conf.set_name(std::string("System-Main-Esac_") + NewUniqueId());
    auto* callback_notify_esac_conf = callback_notify_esac_op_conf.mutable_esac_conf();
    for (int64_t total_job_cs_id :
         Global<CriticalSectionDesc>::Get()->job_id2total_job_critical_section_id()) {
<<<<<<< HEAD
      OperatorConf snk_tick_op_conf;
      {
        std::string name_prefix = "System-Main-CallbackNotifier_CriticalSection_";
        snk_tick_op_conf.set_name(name_prefix + std::to_string(total_job_cs_id));
        auto* snk_tick_conf = snk_tick_op_conf.mutable_sink_tick_conf();
        for (int64_t machine_id = 0; machine_id < num_machines; ++machine_id) {
          const auto& id_tick_op_name = identity_tick_op_names->at(total_job_cs_id).at(machine_id);
          snk_tick_conf->add_tick(id_tick_op_name + "/out");
        }
        snk_tick_conf->set_out("out");
        op_confs.push_back(snk_tick_op_conf);
        snk_tick_op_names.push_back(snk_tick_op_conf.name());
      }
      callback_notify_esac_conf->add_in(snk_tick_op_conf.name() + "/out");
=======
      callback_notify_esac_conf->add_in(identity_tick_op_names->at(total_job_cs_id).at(0) + "/out");
>>>>>>> 25d9c26c
    }
    callback_notify_esac_conf->set_out("out");
    callback_notify_esac_conf->set_data_type(DataType::kInt32);
  }
  op_confs.push_back(callback_notify_esac_op_conf);
  OperatorConf callback_notify_op_conf;
  {
    callback_notify_op_conf.set_name(std::string("System-Main-CallbackNotify_") + NewUniqueId());
    auto* callback_notify_conf = callback_notify_op_conf.mutable_callback_notify_conf();
    callback_notify_conf->set_in(callback_notify_esac_op_conf.name() + "/out");
    auto* buffer_names = callback_notify_conf->mutable_callback_buffer_name();
    FOR_RANGE(int64_t, i, 0, Global<JobName2JobId>::Get()->size()) { buffer_names->Add(); }
    for (const auto& pair : *Global<JobName2JobId>::Get()) {
      int64_t job_id = pair.second;
      const auto& buffer_name = GetCallbackNotifierBufferName(pair.first);
      *buffer_names->Mutable(job_id) = buffer_name;
    }
  }
  op_confs.push_back(callback_notify_op_conf);

  critical_section_sink_lbi->set_op_name(cs_esac_op_conf.name());
  critical_section_sink_lbi->set_blob_name("out");

  ParallelConf parallel_conf;
  parallel_conf.set_device_tag("cpu");
  parallel_conf.add_device_name("0:0");
  job_builder.AddOps(parallel_conf, op_confs);
  auto* job_conf = main_job->mutable_job_conf();
  job_conf->set_job_name("MainJob-unamed");
  job_conf->mutable_predict_conf();
  job_conf->set_default_data_type(DataType::kInt32);
}

void ConnectCriticalSectionEndToReentrantLockEnd(Plan* main_plan,
                                                 const LogicalBlobId& critical_section_sink_lbi) {
  TaskProto* reentrant_lock_task = nullptr;
  TaskProto* cs_sink_task = nullptr;
  FOR_RANGE(int64_t, i, 0, main_plan->task_size()) {
    auto* task = main_plan->mutable_task(i);
    CHECK_EQ(task->exec_sequence().exec_node_size(), 1);
    if (task->task_type() == TaskType::kReentrantLock) {
      CHECK_ISNULL(reentrant_lock_task);
      reentrant_lock_task = task;
    } else {
      const auto& kernel_conf = task->exec_sequence().exec_node(0).kernel_conf();
      if (critical_section_sink_lbi.op_name() == kernel_conf.op_attribute().op_conf().name()) {
        CHECK_ISNULL(cs_sink_task);
        cs_sink_task = task;
      }
    }
  }
  CHECK_NOTNULL(reentrant_lock_task);
  CHECK_NOTNULL(cs_sink_task);
  RegstDescProto* cs_end_regst = PlanUtil::GetSoleProducedDataRegst(cs_sink_task);
  cs_end_regst->add_consumer_task_id(reentrant_lock_task->task_id());
  reentrant_lock_task->mutable_consumed_regst_desc_id()->at("in").add_regst_desc_id(
      cs_end_regst->regst_desc_id());

  auto* reentrant_exec_node = reentrant_lock_task->mutable_exec_sequence()->mutable_exec_node(0);
  (*reentrant_exec_node->mutable_bn_in_op2regst_desc_id())["end"] = cs_end_regst->regst_desc_id();

  auto* op_attribute = reentrant_exec_node->mutable_kernel_conf()->mutable_op_attribute();
  op_attribute->add_input_bns("end");
  (*op_attribute->mutable_arg_signature()->mutable_bn_in_op2lbi())["end"] =
      critical_section_sink_lbi;

  auto* reentrant_lock_conf = op_attribute->mutable_op_conf()->mutable_reentrant_lock_conf();
  reentrant_lock_conf->set_end(GenLogicalBlobName(critical_section_sink_lbi));
}

Maybe<void> CompileMainJob(Job* main_job, const LogicalBlobId& critical_section_sink_lbi,
                           int64_t job_id, Plan* main_plan) {
  CHECK(Global<MachineCtx>::Get()->IsThisMachineMaster());
  {
    auto scope = std::make_unique<GlobalJobDescScope>(main_job->job_conf(), job_id);
    JUST(CompileCurJobOnMaster(main_job, main_plan, false));
  }
  ConnectCriticalSectionEndToReentrantLockEnd(main_plan, critical_section_sink_lbi);
  return Maybe<void>::Ok();
}

void AddJobName2JobId(const std::string& job_name, int64_t job_id) {
  if (!Global<MachineCtx>::Get()->IsThisMachineMaster()) { return; }
  CHECK(Global<JobName2JobId>::Get()->emplace(job_name, job_id).second);
}

bool NeedAllocateMemory(const RegstDescTypeProto& regst_desc_type) {
  return regst_desc_type.has_data_regst_desc()
         && regst_desc_type.data_regst_desc().packed_blob_desc().is_body_disabled() == false;
}

void FinishGlobalCriticalSectionDesc(const Plan& plan, int64_t job_size) {
  std::vector<HashMap<std::string, HashSet<int64_t>>> job_id2sole_op_name2mem_block_ids(job_size);
  std::vector<HashSet<int64_t>> job_id2mem_block_ids(job_size);
  std::vector<HashSet<int64_t>> job_id2chunk_ids(job_size);
  for (const auto& task : plan.task()) {
    if (task.exec_sequence().exec_node_size() == 1) {
      const auto& kernel_conf = task.exec_sequence().exec_node(0).kernel_conf();
      const std::string& op_name = kernel_conf.op_attribute().op_conf().name();
      HashSet<int64_t>* mem_block_ids =
          &(job_id2sole_op_name2mem_block_ids.at(task.job_id())[op_name]);
      for (const auto& pair : task.produced_regst_desc()) {
        if (NeedAllocateMemory(pair.second.regst_desc_type())) {
          mem_block_ids->emplace(pair.second.mem_block_id());
        }
        if (pair.second.has_separated_header_mem_block_id()
            && pair.second.separated_header_mem_block_id() != -1) {
          mem_block_ids->emplace(pair.second.separated_header_mem_block_id());
        }
      }
    }
  }
  for (const auto& mem_block : plan.block_chunk_list().mem_block()) {
    if (mem_block.mem_size() == 0) { continue; }
    for (int64_t job_id : mem_block.job_id()) {
      job_id2mem_block_ids.at(job_id).insert(mem_block.mem_block_id());
    }
  }
  for (const auto& chunk : plan.block_chunk_list().chunk()) {
    if (chunk.mem_size() == 0) { continue; }
    for (int64_t job_id : chunk.job_id()) { job_id2chunk_ids.at(job_id).insert(chunk.chunk_id()); }
  }

  HashMap<int64_t, HashSet<int64_t>> job_id2input_output_mem_block_ids;
  auto* critical_section_desc = Global<CriticalSectionDesc>::Get();
  // set mem_block_id for InputOutputCriticalSection
  FOR_RANGE(int64_t, i, 0, critical_section_desc->CriticalSectionNum()) {
    auto* critical_section = critical_section_desc->MutCriticalSection(i);
    int64_t job_id = critical_section->job_id();
    auto* input_output_mem_block_ids = &job_id2input_output_mem_block_ids[job_id];
    if (critical_section->has_input_output_critical_section()) {
      HashSet<int64_t> mem_block_ids;
      for (const auto& op_name :
           critical_section->input_output_critical_section().lbi_producer_op_name()) {
        const auto& cur_mem_block_ids = job_id2sole_op_name2mem_block_ids.at(job_id).at(op_name);
        mem_block_ids.insert(cur_mem_block_ids.begin(), cur_mem_block_ids.end());
      }
      *critical_section->mutable_mem_block_id() = {mem_block_ids.begin(), mem_block_ids.end()};
      input_output_mem_block_ids->insert(mem_block_ids.begin(), mem_block_ids.end());
    } else {
      CHECK(critical_section->has_total_job_critical_section());
    }
  }
  HashSet<int64_t> unique_job_id_check;
  // set mem_block_id for TotalJobCriticalSection
  FOR_RANGE(int64_t, i, 0, critical_section_desc->CriticalSectionNum()) {
    auto* critical_section = critical_section_desc->MutCriticalSection(i);
    int64_t job_id = critical_section->job_id();
    const auto& input_output_mem_block_ids = job_id2input_output_mem_block_ids.at(job_id);
    if (critical_section->has_total_job_critical_section()) {
      CHECK(unique_job_id_check.emplace(job_id).second);
      auto* mem_block_ids = &job_id2mem_block_ids.at(job_id);
      {
        // exclude input/output criticalsection mem_blob_ids from total_job
        auto it = mem_block_ids->begin();
        while (it != mem_block_ids->end()) {
          if (input_output_mem_block_ids.find(*it) == input_output_mem_block_ids.end()) {
            ++it;
          } else {
            it = mem_block_ids->erase(it);
          }
        }
      }
      *critical_section->mutable_mem_block_id() = {mem_block_ids->begin(), mem_block_ids->end()};
      *critical_section->mutable_chunk_id() = {job_id2chunk_ids.at(job_id).begin(),
                                               job_id2chunk_ids.at(job_id).end()};
    }
  }
  critical_section_desc->Done();
}

void MakePullJob(const std::string& job_name, const std::string& op_name,
                 const ParallelBlobConf& parallel_blob_conf, Job* job) {
  auto* flag_name2flag_value = job->mutable_job_conf()->mutable_flag_name2flag_value();
  (*flag_name2flag_value)["__is_user_function__"].set_at_bool(false);
  auto* op_name2job_name =
      Global<InterUserJobInfo>::Get()->mutable_output_or_var_op_name2pull_job_name();
  CHECK(op_name2job_name->find(op_name) == op_name2job_name->end());
  (*op_name2job_name)[op_name] = job_name;
  DataType data_type;
  JobBuilder job_builder(job);
  OperatorConf input_op_conf;
  {
    input_op_conf.set_name(op_name);
    auto* input_conf = input_op_conf.mutable_input_conf();
    input_conf->set_out("out");
    auto* blob_conf = input_conf->mutable_blob_conf();
    InterfaceOpUtil::InitBlobConf(blob_conf, parallel_blob_conf);
    data_type = blob_conf->data_type();
    job_builder.AddOps(parallel_blob_conf.parallel_conf(), {input_op_conf});
  }
  OperatorConf foreign_output_op_conf;
  {
    foreign_output_op_conf.set_name(std::string("System-Pull-ForeignOutput_") + NewUniqueId());
    auto* foreign_output_conf = foreign_output_op_conf.mutable_foreign_output_conf();
    foreign_output_conf->set_in(input_op_conf.name() + "/out");
    foreign_output_conf->set_ofblob_buffer_name(GetForeignOutputBufferName(job_name));
    ParallelConf parallel_conf;
    parallel_conf.set_device_tag("cpu");
    parallel_conf.add_device_name("0:0");
    job_builder.AddOps(parallel_conf, {foreign_output_op_conf});
  }
  auto* job_conf = job->mutable_job_conf();
  job_conf->set_job_name(job_name);
  job_conf->mutable_predict_conf();
  job_conf->set_total_batch_num(1);
  job_conf->set_default_data_type(data_type);
}

void MakePushJob(const std::string& job_name, const std::string& op_name,
                 const ParallelBlobConf& parallel_blob_conf, Job* job) {
  auto* flag_name2flag_value = job->mutable_job_conf()->mutable_flag_name2flag_value();
  (*flag_name2flag_value)["__is_user_function__"].set_at_bool(false);
  auto* op_name2job_name =
      Global<InterUserJobInfo>::Get()->mutable_input_or_var_op_name2push_job_name();
  CHECK(op_name2job_name->find(op_name) == op_name2job_name->end());
  (*op_name2job_name)[op_name] = job_name;
  DataType data_type;
  JobBuilder job_builder(job);
  OperatorConf foreign_input_op_conf;
  {
    foreign_input_op_conf.set_name(std::string("System-Push-ForeignInput_") + NewUniqueId());
    auto* foreign_input_conf = foreign_input_op_conf.mutable_foreign_input_conf();
    foreign_input_conf->set_out("out");
    foreign_input_conf->set_ofblob_buffer_name(GetForeignInputBufferName(job_name));
    auto* blob_conf = foreign_input_conf->mutable_blob_conf();
    InterfaceOpUtil::InitBlobConf(blob_conf, parallel_blob_conf);
    data_type = blob_conf->data_type();
    ParallelConf parallel_conf;
    parallel_conf.set_device_tag("cpu");
    parallel_conf.add_device_name("0:0");
    job_builder.AddOps(parallel_conf, {foreign_input_op_conf});
  }
  OperatorConf output_op_conf;
  {
    output_op_conf.set_name(op_name);
    auto* output_conf = output_op_conf.mutable_output_conf();
    output_conf->set_in(foreign_input_op_conf.name() + "/out");
    output_conf->set_out("out");
    InterfaceOpUtil::InitBlobConf(output_conf->mutable_blob_conf(), parallel_blob_conf);
    job_builder.AddOps(parallel_blob_conf.parallel_conf(), {output_op_conf});
  }
  auto* job_conf = job->mutable_job_conf();
  job_conf->set_job_name(job_name);
  job_conf->mutable_predict_conf();
  job_conf->set_total_batch_num(1);
  job_conf->set_default_data_type(data_type);
}

REGISTER_FUNCTION_CONFIG_DEF().Bool("__is_user_function__", true, "is user defined function");

Maybe<void> CompileAndMergePlanOnMaster(const PbRpf<Job>& conf_jobs, Plan* plan) {
  std::vector<std::shared_ptr<Job>> jobs(conf_jobs.size());
  FOR_RANGE(int, i, 0, jobs.size()) { jobs.at(i).reset(new Job(conf_jobs.Get(i))); }
  if (jobs.size() > 1) { CheckNonDistributeOptimizerAvailable(jobs); }
  if (Global<MachineCtx>::Get()->IsThisMachineMaster()) {
    HashMap<std::string, ParallelBlobConf> var_op_name2parallel_blob_conf;
    FilterOpName2ParallelBlobConf({OperatorConf::kVariableConf}, jobs,
                                  &var_op_name2parallel_blob_conf);
    auto AppendJob = [&](Job* job) {
      JobDesc job_desc(job->job_conf(), jobs.size());
      CHECK(!job_desc.Bool("__is_user_function__"));
      jobs.emplace_back(new Job(*job));
    };
    if (Global<const IOConf>::Get()->enable_legacy_model_io()) {
      if (Global<const IOConf>::Get()->enable_model_io_v2()) {
        MakeModelIoV2Jobs(jobs, var_op_name2parallel_blob_conf, AppendJob);
      } else {
        MakeModelIoJobs(jobs, var_op_name2parallel_blob_conf, AppendJob);
      }
    }
  }
  std::vector<std::shared_ptr<Job>> function_jobs;
  function_jobs.reserve(jobs.size());
  FOR_RANGE(int, i, 0, jobs.size()) {
    JobDesc job_desc(jobs.at(i)->job_conf(), i);
    if (job_desc.Bool("__is_user_function__")) { function_jobs.push_back(jobs.at(i)); }
  }
  if (Global<MachineCtx>::Get()->IsThisMachineMaster()) {
    HashMap<std::string, ParallelBlobConf> push_op_name2parallel_blob_conf;
    FilterOpName2ParallelBlobConf({OperatorConf::kInputConf}, function_jobs,
                                  &push_op_name2parallel_blob_conf);
    HashMap<std::string, ParallelBlobConf> pull_op_name2parallel_blob_conf;
    FilterOpName2ParallelBlobConf({OperatorConf::kReturnConf}, function_jobs,
                                  &pull_op_name2parallel_blob_conf);
    for (const auto& pair : push_op_name2parallel_blob_conf) {
      auto push_job = std::make_shared<Job>();
      MakePushJob(std::string("System-Push-") + pair.first, pair.first, pair.second,
                  push_job.get());
      jobs.emplace_back(push_job);
    }
    for (const auto& pair : pull_op_name2parallel_blob_conf) {
      auto pull_job = std::make_shared<Job>();
      MakePullJob(std::string("System-Pull-") + pair.first, pair.first, pair.second,
                  pull_job.get());
      jobs.emplace_back(pull_job);
    }
  }
  std::vector<Plan> sub_plans(jobs.size());
  FOR_RANGE(int64_t, i, 0, jobs.size()) {
    AddJobName2JobId(jobs.at(i)->job_conf().job_name(), i);
    auto scope = std::make_unique<GlobalJobDescScope>(jobs.at(i)->job_conf(), i);
    JUST(CompileCurJobOnMaster(jobs.at(i).get(), &sub_plans.at(i), true));
  }
  if (Global<MachineCtx>::Get()->IsThisMachineMaster()) {
    MergeSubPlanWithoutGenNetTopo(plan, sub_plans);
    InterJobMemSharingUtil::MergeMemReusedChunkBetweenUserJobs(function_jobs, plan);
    InterJobMemSharingUtil::MergeMemSharedInterfaceMemBlockBetweenJobs(jobs, plan);
    PlanUtil::SetForceInplaceMemBlock(plan);
    FinishGlobalCriticalSectionDesc(*plan, jobs.size());
    Plan main_plan;
    std::vector<HashMap<int64_t, std::string>> identity_tick_op_names;
    {
      Job main_job;
      LogicalBlobId critical_section_sink_lbi;
      MakeMainJob(&main_job, &identity_tick_op_names, &critical_section_sink_lbi);
      AddJobName2JobId(main_job.job_conf().job_name(), jobs.size());
      JUST(CompileMainJob(&main_job, critical_section_sink_lbi, sub_plans.size(), &main_plan));
    }
    LinkMainPlan(plan, main_plan, identity_tick_op_names);
    PlanUtil::CleanUselessMemBlockAndCheckValid(plan);
    if (Global<ResourceDesc, ForSession>::Get()->enable_debug_mode()) {
      TeePersistentLogStream::Create("merged_plan")->Write(*plan);
      PlanUtil::ToDotFile(*plan, "/dot/merged_plan.dot");
    }
    PushPlan("merged_plan", *plan);
  } else {
    PullPlan("merged_plan", plan);
    if (Global<ResourceDesc, ForSession>::Get()->enable_debug_mode()) {
      TeePersistentLogStream::Create("merged_plan")->Write(*plan);
    }
  }
  OF_SESSION_BARRIER();
  return Maybe<void>::Ok();
}

}  // namespace

Maybe<void> Oneflow::Init(const oneflow::JobSet& job_set) {
  OF_PROFILER_RANGE_GUARD("Oneflow::Init");
  // Runtime
  OF_PROFILER_RANGE_PUSH("CompileAndMergePlanOnMaster");
  JUST(CompileAndMergePlanOnMaster(job_set.job(), &plan_));
  OF_PROFILER_RANGE_POP();  // CompileAndMergePlanOnMaster
  if (Global<MachineCtx>::Get()->IsThisMachineMaster()) {
    runtime_buffers_scope_.reset(new RuntimeBuffersScope(plan_));
  }
  OF_PROFILER_RANGE_PUSH("new Runtime");
  runtime_.reset(new Runtime(plan_, GetMaxVal<size_t>(), false));
  OF_PROFILER_RANGE_POP();  // new Runtime
  return Maybe<void>::Ok();
}

Oneflow::~Oneflow() {
  if (Global<MachineCtx>::Get()->IsThisMachineMaster()) { runtime_buffers_scope_.reset(); }
  runtime_.reset();
  if (Global<Profiler>::Get() != nullptr) {
    Global<Profiler>::Get()->Profile(
        plan_, JoinPath(FLAGS_log_dir, ActEventLogger::act_event_bin_filename()));
  }
}

}  // namespace oneflow<|MERGE_RESOLUTION|>--- conflicted
+++ resolved
@@ -458,7 +458,6 @@
   auto TaskProto4TaskId = PlanUtil::MakeGetterTaskProto4TaskId(*plan);
   int64_t num_machines = Global<ResourceDesc, ForSession>::Get()->TotalMachineNum();
   FOR_RANGE(int32_t, i, 0, Global<CriticalSectionDesc>::Get()->CriticalSectionNum()) {
-<<<<<<< HEAD
     const CriticalSection& cs = Global<CriticalSectionDesc>::Get()->GetCriticalSection(i);
     for (int64_t machine_id = 0; machine_id < num_machines; ++machine_id) {
       TaskProto* identity_tick =
@@ -469,33 +468,16 @@
           sole_tick_op_name2sole_task.at(cs.machine_id2sink_tick_op_name().at(machine_id)));
       FixRegstHostMemCase(identity_tick, TaskProto4TaskId);
     }
-=======
-    const CriticalSection& critical_section =
-        Global<CriticalSectionDesc>::Get()->GetCriticalSection(i);
-    TaskProto* identity_tick = sole_tick_op_name2sole_task.at(identity_tick_op_names.at(i).at(0));
-    LinkTickTaskProto(
-        identity_tick,
-        sole_tick_op_name2sole_task.at(critical_section.machine_id2source_tick_op_name().at(0)),
-        sole_tick_op_name2sole_task.at(critical_section.machine_id2sink_tick_op_name().at(0)));
-    FixRegstHostMemCase(identity_tick, TaskProto4TaskId);
->>>>>>> 25d9c26c
   }
   {
     // erase source_tick task_proto
     HashSet<std::string> source_tick_op_names;
     FOR_RANGE(int32_t, i, 0, Global<CriticalSectionDesc>::Get()->CriticalSectionNum()) {
-<<<<<<< HEAD
       const CriticalSection& cs = Global<CriticalSectionDesc>::Get()->GetCriticalSection(i);
       for (int64_t machine_id = 0; machine_id < num_machines; ++machine_id) {
         const auto& src_tick_op_name = cs.machine_id2source_tick_op_name().at(machine_id);
         CHECK(source_tick_op_names.emplace(src_tick_op_name).second);
       }
-=======
-      const CriticalSection& critical_section =
-          Global<CriticalSectionDesc>::Get()->GetCriticalSection(i);
-      CHECK(source_tick_op_names.emplace(critical_section.machine_id2source_tick_op_name().at(0))
-                .second);
->>>>>>> 25d9c26c
     }
     Erase<PbRpf<TaskProto>>(*plan->mutable_task(), [&](const TaskProto& task) {
       if (task.task_type() == TaskType::kSourceTick) {
@@ -646,7 +628,6 @@
   }
   op_confs.push_back(cs_case_op_conf);
   std::vector<std::string> snk_tick_op_names;
-<<<<<<< HEAD
   int64_t num_critial_sections = Global<CriticalSectionDesc>::Get()->CriticalSectionNum();
   identity_tick_op_names->resize(num_critial_sections);
   int64_t num_machines = Global<ResourceDesc, ForSession>::Get()->TotalMachineNum();
@@ -673,21 +654,6 @@
       identity_tick_conf->set_out("out");
       op_confs.push_back(identity_tick_op_conf);
       CHECK(cur_id_tick_op_names->emplace(machine_id, identity_tick_op_conf.name()).second);
-=======
-  FOR_RANGE(int64_t, i, 0, Global<CriticalSectionDesc>::Get()->CriticalSectionNum()) {
-    // There is no need to insert a source tick op
-    // identity tick
-    OperatorConf identity_tick_op_conf;
-    {
-      std::string name_prefix = "System-Main-Tick_CriticalSection_";
-      identity_tick_op_conf.set_name(name_prefix + std::to_string(i));
-      auto* identity_tick_conf = identity_tick_op_conf.mutable_tick_conf();
-      identity_tick_conf->add_tick(cs_case_op_conf.name() + "/" + GenRepeatedBn("out", i));
-      identity_tick_conf->set_out("out");
-      op_confs.push_back(identity_tick_op_conf);
-      identity_tick_op_names->push_back(
-          HashMap<int64_t, std::string>{{0, identity_tick_op_conf.name()}});
->>>>>>> 25d9c26c
     }
     // sink tick
     OperatorConf snk_tick_op_conf;
@@ -695,13 +661,9 @@
       std::string name_prefix = "System-Main-SinkTick_CriticalSection_";
       snk_tick_op_conf.set_name(name_prefix + std::to_string(i));
       auto* snk_tick_conf = snk_tick_op_conf.mutable_sink_tick_conf();
-<<<<<<< HEAD
       for (const auto& pair : *cur_id_tick_op_names) {
         snk_tick_conf->add_tick(pair.second + "/out");
       }
-=======
-      snk_tick_conf->add_tick(identity_tick_op_conf.name() + "/out");
->>>>>>> 25d9c26c
       snk_tick_conf->set_out("out");
       op_confs.push_back(snk_tick_op_conf);
       snk_tick_op_names.push_back(snk_tick_op_conf.name());
@@ -725,7 +687,6 @@
     auto* callback_notify_esac_conf = callback_notify_esac_op_conf.mutable_esac_conf();
     for (int64_t total_job_cs_id :
          Global<CriticalSectionDesc>::Get()->job_id2total_job_critical_section_id()) {
-<<<<<<< HEAD
       OperatorConf snk_tick_op_conf;
       {
         std::string name_prefix = "System-Main-CallbackNotifier_CriticalSection_";
@@ -737,12 +698,8 @@
         }
         snk_tick_conf->set_out("out");
         op_confs.push_back(snk_tick_op_conf);
-        snk_tick_op_names.push_back(snk_tick_op_conf.name());
       }
       callback_notify_esac_conf->add_in(snk_tick_op_conf.name() + "/out");
-=======
-      callback_notify_esac_conf->add_in(identity_tick_op_names->at(total_job_cs_id).at(0) + "/out");
->>>>>>> 25d9c26c
     }
     callback_notify_esac_conf->set_out("out");
     callback_notify_esac_conf->set_data_type(DataType::kInt32);
