/*
Copyright 2020 The OneFlow Authors. All rights reserved.

Licensed under the Apache License, Version 2.0 (the "License");
you may not use this file except in compliance with the License.
You may obtain a copy of the License at

    http://www.apache.org/licenses/LICENSE-2.0

Unless required by applicable law or agreed to in writing, software
distributed under the License is distributed on an "AS IS" BASIS,
WITHOUT WARRANTIES OR CONDITIONS OF ANY KIND, either express or implied.
See the License for the specific language governing permissions and
limitations under the License.
*/
#include "oneflow/core/common/constant.h"
#include "oneflow/core/common/range.h"
#include "oneflow/core/common/str_util.h"
#include "oneflow/core/common/protobuf.h"
#include "oneflow/core/control/ctrl_client.h"
#include "oneflow/core/control/global_process_ctx.h"
#include "oneflow/core/common/buffer_manager.h"
#include "oneflow/core/job/compiler.h"
#include "oneflow/core/job/job_desc.h"
#include "oneflow/core/job/job_builder.h"
#include "oneflow/core/job/job_set.pb.h"
#include "oneflow/core/job/profiler.h"
#include "oneflow/core/job/sub_plan.pb.h"
#include "oneflow/core/job/plan.pb.h"
#include "oneflow/core/job/available_memory_desc.pb.h"
#include "oneflow/core/persistence/tee_persistent_log_stream.h"
#include "oneflow/core/actor/act_event_logger.h"
#include "oneflow/core/job/oneflow.h"
#include "oneflow/core/job/model_io_v2_job.h"
#include "oneflow/core/job/model_io_job.h"
#include "oneflow/core/job/inter_job_mem_sharing_util.h"
#include "oneflow/core/job/plan_util.h"
#include "oneflow/core/operator/interface_op_util.h"
#include "oneflow/core/job/critical_section_desc.h"
#include "oneflow/core/job/global_for.h"
#include "oneflow/core/vm/oneflow_vm.h"
#include "oneflow/core/graph/plan_task_graph.h"
#include "oneflow/core/graph/boxing/collective_boxing_util.h"
#include "oneflow/core/profiler/profiler.h"

namespace std {

template<>
struct hash<oneflow::ParallelBlobConf> {
  size_t operator()(const oneflow::ParallelBlobConf& parallel_blob_conf) const {
    std::string serialized;
    parallel_blob_conf.SerializeToString(&serialized);
    return std::hash<std::string>()(serialized);
  }
};

}  // namespace std

namespace oneflow {

bool operator==(const ParallelBlobConf& lhs, const ParallelBlobConf& rhs) {
  return BlobDesc(lhs.logical_blob_desc_conf()) == BlobDesc(rhs.logical_blob_desc_conf())
         && lhs.parallel_conf() == rhs.parallel_conf()
         && lhs.parallel_distribution() == rhs.parallel_distribution();
}

namespace {

// There are circles in MainJob.
// A MainJob is a Job like:
//
// wait_and_send_ids_op -> reentrant_lock_op -> case_op -> identity_op -> esac_op ->
//                                \________________________________________________/
//
// back edges esac_op -> reentrant_lock_op are linked by rewriting the plan instead of
// compiling OpGraph to TaskGraph.
// ReentrantLockBackEdge holds the key information of a back edge
struct ReentrantLockBackEdge {
  std::string reentrant_lock_op_name;       // back edge destination.
  LogicalBlobId critical_section_sink_lbi;  // back edge source.
};

std::string cluster_thrd_ids_key(const std::string& plan_name) {
  return plan_name + "_cluster_thrd_ids";
}

std::string net_topo_key(const std::string& plan_name) { return plan_name + "_net_topo"; }

std::string ctrl_regst_desc_info_key(const std::string& plan_name) {
  return plan_name + "_ctrl_regst_desc_info_key";
}

std::string job_id2job_conf(const std::string& plan_name) { return plan_name + "_job_id2job_conf"; }

std::string GetCollectiveBoxingPlanKey(const std::string& plan_name) {
  return plan_name + "_collective_boxing_plan";
}

std::string sub_plan_key(const std::string& plan_name, int64_t machine_id, int64_t thrd_id) {
  return plan_name + "_" + std::to_string(machine_id) + "_" + std::to_string(thrd_id);
}

std::string block7chunk_key(const std::string& plan_name, int64_t machine_id) {
  return plan_name + "_" + std::to_string(machine_id) + "_block7chunk";
}

void PopulateOpAttibute(
    Plan* plan,
    const PbMap<int64_t, ::oneflow::OpAttributeRefTable>& job_id2op_attribute_ref_table) {
  for (auto& task : *plan->mutable_task()) {
    if (task.exec_sequence().exec_node_size() == 1
        && task.exec_sequence().exec_node(0).kernel_conf().has_op_attribute_ref()) {
      auto* kernel_conf = task.mutable_exec_sequence()->mutable_exec_node(0)->mutable_kernel_conf();
      auto table_it = job_id2op_attribute_ref_table.find(task.job_id());
      CHECK(table_it != job_id2op_attribute_ref_table.end())
          << "op attribute ref table not found for job id: " << task.job_id();
      auto it = table_it->second.op_name2op_attribute().find(kernel_conf->op_attribute_ref());
      CHECK(it != table_it->second.op_name2op_attribute().end())
          << "ref: " << kernel_conf->op_attribute_ref() << " not found";
      *kernel_conf->mutable_op_attribute() = it->second;
      kernel_conf->clear_op_attribute_ref();
    } else {
      for (auto& exec_node : task.exec_sequence().exec_node()) {
        CHECK(exec_node.kernel_conf().has_op_attribute())
            << "op_attribute absent, exec_node: " << exec_node.DebugString();
      }
    }
  }
}

void PushPlan(const std::string& plan_name, Plan&& plan) {
  HashMap<int64_t, std::set<int64_t>> machine_id2thrd_id_set;
  HashMap<std::pair<int64_t, int64_t>, std::list<TaskProto>> mchn_thrd_id2task_protos;
  HashMap<int64_t, MemBlockAndChunkList> machine_id2block7chunk;

  for (TaskProto& task : *plan.mutable_task()) {
    machine_id2thrd_id_set[task.machine_id()].insert(task.thrd_id());
    mchn_thrd_id2task_protos[std::make_pair(task.machine_id(), task.thrd_id())].emplace_back(
        std::move(task));
  }

  HashMap<int64_t, ThrdIds> machine_id2thrd_ids;
  for (const auto& pair : machine_id2thrd_id_set) {
    CHECK(machine_id2thrd_ids.emplace(pair.first, ThrdIds()).second);
    std::vector<int64_t> thrd_id_vec(pair.second.begin(), pair.second.end());
    *(machine_id2thrd_ids.at(pair.first).mutable_thrd_id()) = StdVec2PbRf(thrd_id_vec);
  }

  ClusterThrdIds cluster_thrd_ids;
  *(cluster_thrd_ids.mutable_machine_id2thrd_ids()) = HashMap2PbMap(machine_id2thrd_ids);
  Global<CtrlClient>::Get()->PushKV(cluster_thrd_ids_key(plan_name), cluster_thrd_ids);

  for (std::pair<const std::pair<int64_t, int64_t>, std::list<oneflow::TaskProto>>& pair :
       mchn_thrd_id2task_protos) {
    SubPlan sub_plan;
    sub_plan.mutable_task()->Reserve(pair.second.size());
    while (!pair.second.empty()) {
      sub_plan.mutable_task()->Add(std::move(pair.second.front()));
      pair.second.pop_front();
    }
    Global<CtrlClient>::Get()->PushKV(sub_plan_key(plan_name, pair.first.first, pair.first.second),
                                      sub_plan);
  }

  for (const auto& mem_block : plan.block_chunk_list().mem_block()) {
    *machine_id2block7chunk[mem_block.machine_id()].add_mem_block() = mem_block;
  }
  for (const auto& chunk : plan.block_chunk_list().chunk()) {
    *machine_id2block7chunk[chunk.machine_id()].add_chunk() = chunk;
  }
  for (const auto& pair : machine_id2block7chunk) {
    Global<CtrlClient>::Get()->PushKV(block7chunk_key(plan_name, pair.first), pair.second);
  }

  Global<CtrlClient>::Get()->PushKV(net_topo_key(plan_name), plan.net_topo());
  Global<CtrlClient>::Get()->PushKV(ctrl_regst_desc_info_key(plan_name),
                                    plan.ctrl_regst_desc_info());
  Global<CtrlClient>::Get()->PushKV(job_id2job_conf(plan_name), plan.job_confs());
  Global<CtrlClient>::Get()->PushKV(GetCollectiveBoxingPlanKey(plan_name),
                                    plan.collective_boxing_plan());
}

void PullPlan(const std::string& plan_name, Plan* plan) {
  ClusterThrdIds cluster_thrd_ids;
  Global<CtrlClient>::Get()->PullKV(cluster_thrd_ids_key(plan_name), &cluster_thrd_ids);
  PrintProtoToTextFile(cluster_thrd_ids, JoinPath(FLAGS_log_dir, cluster_thrd_ids_key(plan_name)));
  HashMap<int64_t, ThrdIds> machine_id2thrd_ids;
  machine_id2thrd_ids = PbMap2HashMap(cluster_thrd_ids.machine_id2thrd_ids());
  int64_t machine_id = GlobalProcessCtx::Rank();
  auto thrd_ids_it = machine_id2thrd_ids.find(machine_id);
  CHECK(thrd_ids_it != machine_id2thrd_ids.end());
  std::vector<int64_t> thrd_id_vec = PbRf2StdVec(thrd_ids_it->second.thrd_id());
  for (auto thrd_id : thrd_id_vec) {
    SubPlan sub_plan;
    Global<CtrlClient>::Get()->PullKV(sub_plan_key(plan_name, machine_id, thrd_id), &sub_plan);
    plan->mutable_task()->MergeFrom(sub_plan.task());
  }
  NetTopo net_topo;
  Global<CtrlClient>::Get()->PullKV(net_topo_key(plan_name), &net_topo);
  *(plan->mutable_net_topo()) = net_topo;
  CtrlRegstDescInfo ctrl_regst_desc_info;
  Global<CtrlClient>::Get()->PullKV(ctrl_regst_desc_info_key(plan_name), &ctrl_regst_desc_info);
  *(plan->mutable_ctrl_regst_desc_info()) = ctrl_regst_desc_info;
  JobConfs job_confs;
  Global<CtrlClient>::Get()->PullKV(job_id2job_conf(plan_name), &job_confs);
  *(plan->mutable_job_confs()) = job_confs;
  Global<CtrlClient>::Get()->PullKV(GetCollectiveBoxingPlanKey(plan_name),
                                    plan->mutable_collective_boxing_plan());
  MemBlockAndChunkList block7chunk;
  Global<CtrlClient>::Get()->PullKV(block7chunk_key(plan_name, machine_id), &block7chunk);
  plan->mutable_block_chunk_list()->CopyFrom(block7chunk);
  // pull op_attribute_info
  OpAttributeInfo op_attribute_info;
  Global<CtrlClient>::Get()->PullKV("op_attribute_info", &op_attribute_info);
  // populate op_attribute_info
  PopulateOpAttibute(plan, op_attribute_info.job_id2op_attribute_ref_table());
}

bool IsCollectiveBoxingNode(const PlanTaskNode* node) {
  const TaskType task_type = node->task_proto()->task_type();
  return task_type == TaskType::kCollectiveBoxingGeneric;
}

const boxing::collective::RankDesc& GetRankDesc(const OperatorConf& conf) {
  if (conf.has_collective_boxing_generic_conf()) {
    return conf.collective_boxing_generic_conf().rank_desc();
  } else {
    UNIMPLEMENTED();
  }
}

const boxing::collective::RankDesc& GetRankDesc(Plan* plan, const TaskProto& task_proto) {
  CHECK_EQ(task_proto.exec_sequence().exec_node_size(), 1);
  return GetRankDesc(PlanUtil::GeOpAttribute(plan, task_proto.job_id(),
                                             task_proto.exec_sequence().exec_node(0).kernel_conf())
                         .op_conf());
}

void GetDeviceDesc(const TaskProto* task_proto, boxing::collective::DeviceDesc* device_desc) {
  device_desc->set_machine_id(task_proto->machine_id());
  const int64_t thrd_id = Global<IDMgr>::Get()->ThrdId4ActorId(task_proto->task_id());
  device_desc->set_device_type(Global<IDMgr>::Get()->GetDeviceTypeFromThrdId(thrd_id));
  if (device_desc->device_type() == DeviceType::kGPU) {
    device_desc->set_device_id(Global<IDMgr>::Get()->GetGpuPhyIdFromThrdId(thrd_id));
  } else {
    UNIMPLEMENTED();
  }
}

void GenCollectiveBoxingPlan(Job* job, Plan* plan) {
  using namespace boxing::collective;

  struct RequestInfo {
    OpDesc op_desc;
    std::map<int64_t, const PlanTaskNode*> rank2node;
    int64_t order;
    int64_t dependency_depth;
  };

  PlanTaskGraph plan_task_graph(*plan);
  int64_t dependency_depth = 0;
  int64_t order = 0;
  RequestSet* request_set = &(*plan->mutable_collective_boxing_plan()
                                   ->mutable_job_id2request_set())[GlobalJobDesc().job_id()];
  HashSet<const PlanTaskNode*> all_visited;
  while (true) {
    std::list<const PlanTaskNode*> src_nodes;
    plan_task_graph.ForEachNode([&](const PlanTaskNode* node) {
      if (all_visited.count(node) != 0) { return; }
      int64_t in_cnt = 0;
      node->ForEachNodeOnInEdge([&](const PlanTaskNode* node_on_in_edge) {
        if (all_visited.count(node_on_in_edge) != 0) { return; }
        in_cnt += 1;
      });
      if (in_cnt == 0) { src_nodes.push_back(node); }
    });
    if (src_nodes.empty()) { break; }
    auto ForEachNodeOnInEdge = [&](const PlanTaskNode* node,
                                   const std::function<void(const PlanTaskNode*)>& Handler) {
      node->ForEachNodeOnInEdge([&](const PlanTaskNode* node_on_in_edge) {
        if (all_visited.count(node_on_in_edge) == 0) { Handler(node_on_in_edge); }
      });
    };
    auto ForEachNodeOnOutEdge = [&](const PlanTaskNode* node,
                                    const std::function<void(const PlanTaskNode*)>& Handler) {
      if (!IsCollectiveBoxingNode(node)) {
        node->ForEachNodeOnOutEdge([&](const PlanTaskNode* node_on_out_edge) {
          bool has_unvisited_collective_boxing_node_on_in_edges = false;
          node_on_out_edge->ForEachNodeOnInEdge([&](const PlanTaskNode* node_on_in_edge) {
            if (!has_unvisited_collective_boxing_node_on_in_edges
                && IsCollectiveBoxingNode(node_on_in_edge)
                && all_visited.count(node_on_in_edge) == 0) {
              has_unvisited_collective_boxing_node_on_in_edges = true;
            }
          });
          if (!has_unvisited_collective_boxing_node_on_in_edges) { Handler(node_on_out_edge); }
        });
      }
    };
    HashSet<const PlanTaskNode*> visited;
    std::vector<const PlanTaskNode*> collective_boxing_nodes;
    plan_task_graph.TopoForEachNode(src_nodes, ForEachNodeOnInEdge, ForEachNodeOnOutEdge,
                                    [&](const PlanTaskNode* node) {
                                      visited.insert(node);
                                      if (IsCollectiveBoxingNode(node)) {
                                        collective_boxing_nodes.push_back(node);
                                      }
                                    });
    if (collective_boxing_nodes.empty()) { break; }
    HashMap<std::string, RequestInfo> name2request_info;
    for (const PlanTaskNode* node : collective_boxing_nodes) {
      const TaskProto* task_proto = node->task_proto();
      const RankDesc& rank_desc = GetRankDesc(plan, *task_proto);
      CHECK_GE(rank_desc.rank(), 0);
      CHECK_LT(rank_desc.rank(), rank_desc.op_desc().num_ranks());
      const std::string& name = rank_desc.op_desc().name();
      boxing::collective::DeviceDesc device_desc;
      GetDeviceDesc(task_proto, &device_desc);
      auto it = name2request_info.find(name);
      if (it == name2request_info.end()) {
        RequestInfo request_info{
            .op_desc = rank_desc.op_desc(),
            .rank2node = {std::make_pair(rank_desc.rank(), node)},
            .order = order,
            .dependency_depth = dependency_depth,
        };
        name2request_info.emplace(std::make_pair(name, std::move(request_info)));
        order += 1;
      } else {
        CHECK(it->second.op_desc == rank_desc.op_desc());
        CHECK(it->second.rank2node.emplace(std::make_pair(rank_desc.rank(), node)).second);
      }
    }
    int64_t collected = 0;
    for (const auto& name7request_info : name2request_info) {
      const RequestInfo& info = name7request_info.second;
      if (info.rank2node.size() == info.op_desc.num_ranks()) {
        collected += 1;
        boxing::collective::RequestDesc* request_desc = request_set->mutable_request()->Add();
        *request_desc->mutable_op_desc() = info.op_desc;
        for (int64_t i = 0; i < info.op_desc.num_ranks(); ++i) {
          GetDeviceDesc(info.rank2node.at(i)->task_proto(),
                        request_desc->mutable_device_set()->mutable_device()->Add());
        }
        request_desc->set_order(info.order);
        request_desc->set_dependency_depth(info.dependency_depth);
      } else {
        CHECK_LT(info.rank2node.size(), info.op_desc.num_ranks());
        for (const auto& pair : info.rank2node) { visited.erase(pair.second); }
      }
    }
    CHECK_GT(collected, 0);
    all_visited.insert(visited.begin(), visited.end());
    ++dependency_depth;
  }
}

Maybe<void> CompileCurJobOnMaster(Job* job, Plan* plan, bool need_job_complete) {
  const JobDesc& job_desc = GlobalJobDesc();
  if (GlobalProcessCtx::IsThisProcessMaster()) {
    double start = GetCurTime();
    Compiler().Compile(job, plan, need_job_complete);

    LOG(INFO) << "\njob_id: " << job_desc.job_id() << " , job_name: " << job_desc.job_name()
              << " , compile time: " << (GetCurTime() - start) / 1000000000.0 << " seconds.\n";
    if (Global<ResourceDesc, ForSession>::Get()->enable_debug_mode()) {
      TeePersistentLogStream::Create(StrCat("subplan_job_", job_desc.job_id()))->Write(*plan);
    }
  }
  GenCollectiveBoxingPlan(job, plan);
  return Maybe<void>::Ok();
}

void MergePlanWithoutGenNetTopo(Plan* plan, Plan&& other) {
  PbRpf<TaskProto>* dst_tasks = plan->mutable_task();
  PbRpf<TaskProto>* src_tasks = other.mutable_task();
  dst_tasks->Reserve(dst_tasks->size() + src_tasks->size());
  for (TaskProto& task : *src_tasks) { *(dst_tasks->Add()) = std::move(task); }
  plan->mutable_block_chunk_list()->MergeFrom(other.block_chunk_list());

  for (const auto& pair : other.job_confs().job_id2job_conf()) {
    CHECK(plan->mutable_job_confs()->mutable_job_id2job_conf()->insert(pair).second);
  }
  for (const auto& pair : other.collective_boxing_plan().job_id2request_set()) {
    CHECK(
        plan->mutable_collective_boxing_plan()->mutable_job_id2request_set()->insert(pair).second);
  }
  for (auto& pair : *(other.mutable_job_id2op_attribute_ref_table())) {
    CHECK(plan->job_id2op_attribute_ref_table().find(pair.first)
          == plan->job_id2op_attribute_ref_table().end())
        << "fail to merge op attribute info for job: " << pair.first;
    (*plan->mutable_job_id2op_attribute_ref_table())[pair.first] = std::move(pair.second);
  }
}

void MergeSubPlanWithoutGenNetTopo(Plan* plan, std::vector<Plan>&& sub_plans) {
  CHECK(!sub_plans.empty());
  *plan = std::move(sub_plans.at(0));
  FOR_RANGE(int32_t, i, 1, sub_plans.size()) {
    MergePlanWithoutGenNetTopo(plan, std::move(sub_plans.at(i)));
  }
}

void MergePlan(Plan* plan, Plan&& other) {
  MergePlanWithoutGenNetTopo(plan, std::move(other));
  Compiler().GenNetTopo(plan);
}

void DumpCtrlRegstInfoToPlan(Plan* plan) {
  auto* ctrl_regst_desc_id2producer_task_id =
      plan->mutable_ctrl_regst_desc_info()->mutable_ctrl_regst_desc_id2producer_task_id();
  for (const TaskProto& task : plan->task()) {
    for (const auto& pair : task.produced_regst_desc()) {
      if (pair.second.regst_desc_type().has_ctrl_regst_desc()) {
        ctrl_regst_desc_id2producer_task_id->insert(
            {pair.second.regst_desc_id(), pair.second.producer_task_id()});
      }
    }
  }
}

RegstDescProto* GetSoleDataRegstDescProto(TaskProto* task) {
  RegstDescProto* ret = nullptr;
  for (auto& pair : *task->mutable_produced_regst_desc()) {
    CHECK(pair.second.regst_desc_type().has_data_regst_desc());
    CHECK_ISNULL(ret);
    ret = &pair.second;
  }
  CHECK_NOTNULL(ret);
  return ret;
}

const OperatorConf& GetSoleOpConf(Plan* plan, const TaskProto& task) {
  CHECK_EQ(task.exec_sequence().exec_node_size(), 1);
  return PlanUtil::GeOpAttribute(plan, task.job_id(),
                                 task.exec_sequence().exec_node(0).kernel_conf())
      .op_conf();
}

void UpdateSoleObnRegstDescId(Plan* plan, TaskProto* task) {
  CHECK_EQ(task->exec_sequence().exec_node_size(), 1);
  auto* exec_node = task->mutable_exec_sequence()->mutable_exec_node(0);
  const auto& obns =
      PlanUtil::GeOpAttribute(plan, task->job_id(), exec_node->kernel_conf()).output_bns();
  CHECK_EQ(obns.size(), 1);
  int64_t regst_desc_id = GetSoleDataRegstDescProto(task)->regst_desc_id();
  (*exec_node->mutable_bn_in_op2regst_desc_id())[obns.Get(0)] = regst_desc_id;
}

// example
// given caller plan: op_A --> op_identity_tick --> op_B
// given callee plan: op_src_tick --> op_C --> op_D --> op_E --> op_sink_tick
// return:
//         op_A --> op_identity_tick --> op_C --> op_D --> op_E --> op_sink_tick --> op_B
//                                        /
//                        op_src_tick -->/
//
// note: after this function called, op_src_tick is illegal and need to be deleted from plan
void LinkTickTaskProto(Plan* plan, TaskProto* identity_tick, TaskProto* src_tick,
                       TaskProto* sink_tick) {
  CHECK(GetSoleOpConf(plan, *identity_tick).has_tick_conf());
  CHECK(GetSoleOpConf(plan, *src_tick).has_source_tick_conf());
  CHECK(GetSoleOpConf(plan, *sink_tick).has_sink_tick_conf());
  RegstDescProto* id_tick_sole_regst = GetSoleDataRegstDescProto(identity_tick);
  RegstDescProto* src_tick_sole_regst = GetSoleDataRegstDescProto(src_tick);
  RegstDescProto* sink_tick_sole_regst = GetSoleDataRegstDescProto(sink_tick);

  sink_tick_sole_regst->set_regst_desc_id(id_tick_sole_regst->regst_desc_id());
  *sink_tick_sole_regst->mutable_consumer_task_id() = id_tick_sole_regst->consumer_task_id();
  UpdateSoleObnRegstDescId(plan, sink_tick);
  CHECK_EQ(identity_tick->machine_id(), sink_tick->machine_id());

  id_tick_sole_regst->set_regst_desc_id(src_tick_sole_regst->regst_desc_id());
  *id_tick_sole_regst->mutable_consumer_task_id() = src_tick_sole_regst->consumer_task_id();
  UpdateSoleObnRegstDescId(plan, identity_tick);
}

void FixRegstHostMemCase(TaskProto* task_proto,
                         const std::function<const TaskProto*(int64_t)>& TaskProto4TaskId) {
  for (auto& pair : *task_proto->mutable_produced_regst_desc()) {
    auto* regst = &pair.second;
    CHECK(regst->mem_case().has_host_mem());
    CHECK_EQ(regst->mem_case().host_mem().has_cuda_pinned_mem(), false);
    bool used_by_network = false;
    for (int64_t consumer_task_id : regst->consumer_task_id()) {
      const auto* consumer_task_proto = TaskProto4TaskId(consumer_task_id);
      used_by_network =
          used_by_network || (task_proto->machine_id() != consumer_task_proto->machine_id());
    }
    regst->mutable_mem_case()->mutable_host_mem()->set_used_by_network(used_by_network);
  }
}

void LinkMainPlan(Plan* plan, Plan&& main_plan,
                  const std::vector<std::map<int64_t, std::string>>& identity_tick_op_names) {
  std::function<bool(const TaskProto*)> IsInterfaceTickTockTask;
  {
    auto task_ids = std::make_shared<HashSet<int64_t>>();
    for (const auto& task : main_plan.task()) {
      if (task.task_type() == TaskType::kTick) { CHECK(task_ids->emplace(task.task_id()).second); }
    }
    IsInterfaceTickTockTask = [task_ids, plan](const TaskProto* task) {
      if (task_ids->find(task->task_id()) != task_ids->end()) { return true; }
      if (task->exec_sequence().exec_node_size() != 1) { return false; }
      const auto& kernel_conf = task->exec_sequence().exec_node(0).kernel_conf();
      OperatorConf::OpTypeCase op_type_case =
          PlanUtil::GeOpAttribute(plan, task->job_id(), kernel_conf).op_conf().op_type_case();
      return op_type_case == OperatorConf::kSourceTickConf
             || op_type_case == OperatorConf::kSinkTickConf;
    };
  }
  MergePlan(plan, std::move(main_plan));
  HashMap<std::string, TaskProto*> sole_tick_op_name2sole_task;
  FOR_RANGE(int64_t, i, 0, plan->task_size()) {
    TaskProto* task = plan->mutable_task(i);
    if (IsInterfaceTickTockTask(task) == false) { continue; }
    const auto& kernel_conf = task->exec_sequence().exec_node(0).kernel_conf();
    const auto& op_name =
        PlanUtil::GeOpAttribute(plan, task->job_id(), kernel_conf).op_conf().name();
    CHECK(sole_tick_op_name2sole_task.emplace(op_name, task).second);
  }
  auto TaskProto4TaskId = PlanUtil::MakeGetterTaskProto4TaskId(*plan);
  const auto& process_ranks = Global<ResourceDesc, ForSession>::Get()->process_ranks();
  FOR_RANGE(int32_t, i, 0, Global<CriticalSectionDesc>::Get()->CriticalSectionNum()) {
    const CriticalSection& cs = Global<CriticalSectionDesc>::Get()->GetCriticalSection(i);
    for (int64_t machine_id : process_ranks) {
      TaskProto* identity_tick =
          sole_tick_op_name2sole_task.at(identity_tick_op_names.at(i).at(machine_id));
      LinkTickTaskProto(
          plan, identity_tick,
          sole_tick_op_name2sole_task.at(cs.machine_id2source_tick_op_name().at(machine_id)),
          sole_tick_op_name2sole_task.at(cs.machine_id2sink_tick_op_name().at(machine_id)));
      FixRegstHostMemCase(identity_tick, TaskProto4TaskId);
    }
  }
  {
    // erase source_tick task_proto
    HashSet<std::string> source_tick_op_names;
    FOR_RANGE(int32_t, i, 0, Global<CriticalSectionDesc>::Get()->CriticalSectionNum()) {
      const CriticalSection& cs = Global<CriticalSectionDesc>::Get()->GetCriticalSection(i);
      for (int64_t machine_id : process_ranks) {
        const auto& src_tick_op_name = cs.machine_id2source_tick_op_name().at(machine_id);
        CHECK(source_tick_op_names.emplace(src_tick_op_name).second);
      }
    }
    Erase<PbRpf<TaskProto>>(*plan->mutable_task(), [&](const TaskProto& task) {
      if (task.task_type() == TaskType::kSourceTick) {
        CHECK(task.exec_sequence().exec_node_size() == 1);
        const auto& kernel_conf = task.exec_sequence().exec_node(0).kernel_conf();
        const auto& op_conf = PlanUtil::GeOpAttribute(plan, task.job_id(), kernel_conf).op_conf();
        CHECK(op_conf.has_source_tick_conf());
        CHECK(source_tick_op_names.find(op_conf.name()) != source_tick_op_names.end());
        return true;
      } else {
        return false;
      }
    });
  }
}

void GetMemSharingOpBlobInfo(const JobBuilder& job_builder, const std::string& op_name,
                             ParallelBlobConf* blob_conf) {
  std::string obn = "out";
  std::string lbn;
  {
    const auto& op_conf = job_builder.OpConf4OpName(op_name);
    if (op_conf.has_variable_conf()) {
      lbn = op_name + "/" + op_conf.variable_conf().out();
    } else if (op_conf.has_input_conf()) {
      lbn = op_name + "/" + op_conf.input_conf().out();
    } else if (op_conf.has_output_conf()) {
      lbn = op_name + "/" + op_conf.output_conf().out();
    } else if (op_conf.has_return_conf()) {
      lbn = op_name + "/" + op_conf.return_conf().out();
    } else {
      UNIMPLEMENTED();
    }
  }
  const auto& job = job_builder.job();
  ParallelBlobConf ret;
  *blob_conf->mutable_parallel_conf() = job_builder.ParallelConf4OpName(op_name);
  *blob_conf->mutable_logical_blob_desc_conf() = job.helper().lbn2logical_blob_desc().at(lbn);
  *blob_conf->mutable_parallel_distribution() = job.job_parallel_view_conf()
                                                    .op_name2parallel_distribution_signature_conf()
                                                    .at(op_name)
                                                    .bn_in_op2parallel_distribution()
                                                    .at(obn);
}

void FilterOpName2ParallelBlobConf(
    const HashSet<OperatorConf::OpTypeCase>& match, const std::vector<std::shared_ptr<Job>>& jobs,
    HashMap<std::string, ParallelBlobConf>* op_name2parallel_blob_conf) {
  FOR_RANGE(int64_t, job_id, 0, jobs.size()) {
    JobBuilder job_builder(jobs.at(job_id).get());
    for (const OperatorConf& op_conf : jobs.at(job_id)->net().op()) {
      if (match.find(op_conf.op_type_case()) == match.end()) { continue; }
      ParallelBlobConf parallel_blob_conf;
      GetMemSharingOpBlobInfo(job_builder, op_conf.name(), &parallel_blob_conf);
      auto iter = op_name2parallel_blob_conf->find(op_conf.name());
      if (iter == op_name2parallel_blob_conf->end()) {
        CHECK(op_name2parallel_blob_conf->emplace(op_conf.name(), parallel_blob_conf).second);
      } else {
        CHECK(parallel_blob_conf == iter->second);
      }
    }
  }
}

void CheckNonDistributeOptimizerAvailable(const std::vector<std::shared_ptr<Job>>& jobs) {
  bool has_job_enable_optimizer_placement_optimization = false;
  const auto IsEnabled = [](const Job& job) {
    return job.job_conf().has_train_conf()
           && job.job_conf().has_optimizer_placement_optimization_mode();
  };
  FOR_RANGE(int64_t, job_id, 0, jobs.size()) {
    if (IsEnabled(*jobs.at(job_id))) {
      has_job_enable_optimizer_placement_optimization = true;
      break;
    }
  }
  if (!has_job_enable_optimizer_placement_optimization) { return; }

  HashSet<std::string> var_names;
  FOR_RANGE(int64_t, job_id, 0, jobs.size()) {
    if (!IsEnabled(*jobs.at(job_id))) { continue; }
    for (const OperatorConf& op_conf : jobs.at(job_id)->net().op()) {
      if (op_conf.op_type_case() == OperatorConf::kVariableConf) { continue; }
      if (var_names.find(op_conf.name()) == var_names.end()) {
        var_names.emplace(op_conf.name());
      } else {
        LOG(FATAL)
            << "Only support optimizer_placement_optimization when jobs not sharing same variable";
      }
    }
  }
  FOR_RANGE(int64_t, job_id, 0, jobs.size()) {
    if (IsEnabled(*jobs.at(job_id))) { continue; }
    for (const OperatorConf& op_conf : jobs.at(job_id)->net().op()) {
      if (op_conf.op_type_case() == OperatorConf::kVariableConf) { continue; }
      if (var_names.find(op_conf.name()) != var_names.end()) {
        LOG(FATAL)
            << "Only support optimizer_placement_optimization when jobs not sharing same variable";
      }
    }
  }
}

Maybe<ReentrantLockBackEdge> MakeMainJobComponent(
    const std::string& wait_and_send_ids_lbn, const Range& machine_id_range,
    JobBuilder* job_builder, std::vector<std::map<int64_t, std::string>>* identity_tick_op_names,
    std::vector<std::map<int64_t, std::string>>* cb_sink_tick_op_names) {
  ParallelConf parallel_conf;
  parallel_conf.set_device_tag("cpu");
  parallel_conf.add_device_name(std::string("@") + std::to_string(machine_id_range.begin()) + ":0");
  auto lock_back_edge = std::make_shared<ReentrantLockBackEdge>();
  OperatorConf reentrant_lock_op_conf;
  {
    lock_back_edge->reentrant_lock_op_name =
        std::string("System-Main-ReentrantLock_") + NewUniqueId();
    reentrant_lock_op_conf.set_name(lock_back_edge->reentrant_lock_op_name);
    auto* reentrant_lock_conf = reentrant_lock_op_conf.mutable_reentrant_lock_conf();
    reentrant_lock_conf->set_start(wait_and_send_ids_lbn);
    // ibn "end" is set after plan generated because we don't like cycle in job
    reentrant_lock_conf->set_out("out");
    Global<CriticalSectionDesc>::Get()->DumpCriticalSectionId2IntersectinIds(
        reentrant_lock_conf->mutable_lock_id2intersecting_lock_ids());
    JUST(job_builder->AddOp(parallel_conf, reentrant_lock_op_conf));
  }
  // critical section case op conf
  OperatorConf cs_case_op_conf;
  {
    cs_case_op_conf.set_name(std::string("System-Main-Case_") + NewUniqueId());
    auto* cs_case_conf = cs_case_op_conf.mutable_case_conf();
    cs_case_conf->set_in(reentrant_lock_op_conf.name() + "/out");
    FOR_RANGE(int64_t, i, 0, Global<CriticalSectionDesc>::Get()->CriticalSectionNum()) {
      cs_case_conf->add_out(GenRepeatedBn("out", i));
    }
    JUST(job_builder->AddOp(parallel_conf, cs_case_op_conf));
  }
  const int64_t num_critial_sections = Global<CriticalSectionDesc>::Get()->CriticalSectionNum();
  std::vector<std::string> snk_tick_op_names;
  FOR_RANGE(int64_t, i, 0, num_critial_sections) {
    // source tick
    OperatorConf src_tick_op_conf;
    {
      std::string name_prefix = "System-Main-SourceTick_CriticalSection_";
      src_tick_op_conf.set_name(name_prefix + std::to_string(i) + "_" + NewUniqueId());
      auto* src_tick_conf = src_tick_op_conf.mutable_tick_conf();
      src_tick_conf->add_tick(cs_case_op_conf.name() + "/" + GenRepeatedBn("out", i));
      src_tick_conf->set_out("out");
      JUST(job_builder->AddOp(parallel_conf, src_tick_op_conf));
    }

    auto* cur_cb_sink_tick_op_names = &cb_sink_tick_op_names->at(i);
    for (int64_t machine_id = machine_id_range.begin(); machine_id < machine_id_range.end();
         ++machine_id) {
      // identity tick
      OperatorConf identity_tick_op_conf;
      {
        std::string name_prefix = "System-Main-Tick_CriticalSection_";
        identity_tick_op_conf.set_name(name_prefix + std::to_string(i) + "_" + NewUniqueId());
        auto* identity_tick_conf = identity_tick_op_conf.mutable_tick_conf();
        identity_tick_conf->add_tick(src_tick_op_conf.name() + "/out");
        identity_tick_conf->set_out("out");
        JUST(job_builder->AddOp(parallel_conf, identity_tick_op_conf));
        auto* cur_id_tick_op_names = &identity_tick_op_names->at(i);
        CHECK_OR_RETURN(
            cur_id_tick_op_names->emplace(machine_id, identity_tick_op_conf.name()).second);
      }
      // callback
      {
        OperatorConf cb_sink_tick_op_conf;
        std::string name_prefix = "System-Main-CallbackSinkTick_";
        cb_sink_tick_op_conf.set_name(name_prefix + std::to_string(i) + NewUniqueId());
        auto* cb_sink_tick_conf = cb_sink_tick_op_conf.mutable_sink_tick_conf();
        cb_sink_tick_conf->add_tick(identity_tick_op_conf.name() + "/out");
        cb_sink_tick_conf->set_out("out");
        JUST(job_builder->AddOp(parallel_conf, cb_sink_tick_op_conf));
        CHECK_OR_RETURN(
            cur_cb_sink_tick_op_names->emplace(machine_id, cb_sink_tick_op_conf.name()).second);
      }
      // sink tick
      {
        OperatorConf snk_tick_op_conf;
        std::string name_prefix = "System-Main-SinkTick_CriticalSection_";
        snk_tick_op_conf.set_name(name_prefix + std::to_string(i) + NewUniqueId());
        auto* snk_tick_conf = snk_tick_op_conf.mutable_sink_tick_conf();
        snk_tick_conf->add_tick(identity_tick_op_conf.name() + "/out");
        snk_tick_conf->set_out("out");
        JUST(job_builder->AddOp(parallel_conf, snk_tick_op_conf));
        snk_tick_op_names.push_back(snk_tick_op_conf.name());
      }
    }
  }
  // critical section esac op conf
  OperatorConf cs_esac_op_conf;
  {
    cs_esac_op_conf.set_name(std::string("System-Main-Esac_") + NewUniqueId());
    // cs_esac_op_conf.set_pass_tag("main");
    auto* cs_esac_conf = cs_esac_op_conf.mutable_esac_conf();
    for (const auto& snk_tick_op_name : snk_tick_op_names) {
      cs_esac_conf->add_in(snk_tick_op_name + "/out");
    }
    cs_esac_conf->set_out("out");
    cs_esac_conf->set_data_type(DataType::kInt32);
    JUST(job_builder->AddOp(parallel_conf, cs_esac_op_conf));
  }
  lock_back_edge->critical_section_sink_lbi.set_op_name(cs_esac_op_conf.name());
  lock_back_edge->critical_section_sink_lbi.set_blob_name("out");
  return lock_back_edge;
}

Maybe<void> MakeCallbackNotifierSinkTick(
    const std::set<int64_t>& process_ranks,
    const std::vector<std::map<int64_t, std::string>>& cb_sink_tick_op_names,
    JobBuilder* job_builder, const std::function<void(const std::string& lbn)>& DoEachSinkTickLbn) {
  const auto& MakeSinkTick = [&](const std::vector<int64_t>& job_cs_ids,
                                 int64_t machine_id) -> Maybe<std::string> {
    if (job_cs_ids.size() == 1) {
      return cb_sink_tick_op_names.at(job_cs_ids.at(0)).at(machine_id) + "/out";
    }
    ParallelConf machine_parallel_conf;
    {
      machine_parallel_conf.set_device_tag("cpu");
      machine_parallel_conf.add_device_name("@" + std::to_string(machine_id) + ":0");
    }
    OperatorConf snk_tick_op_conf;
    {
      std::string name_prefix = "System-Main-CallbackNotifier_CriticalSection_";
      snk_tick_op_conf.set_name(name_prefix + NewUniqueId());
      auto* snk_tick_conf = snk_tick_op_conf.mutable_sink_tick_conf();
      for (int64_t job_cs_id : job_cs_ids) {
        const auto& cb_sink_tick_op_name = cb_sink_tick_op_names.at(job_cs_id).at(machine_id);
        snk_tick_conf->add_tick(cb_sink_tick_op_name + "/out");
      }
      snk_tick_conf->set_out("out");
      JUST(job_builder->AddOp(machine_parallel_conf, snk_tick_op_conf));
    }
    return snk_tick_op_conf.name() + "/out";
  };
  ParallelConf parallel_conf;
  {
    parallel_conf.set_device_tag("cpu");
    parallel_conf.add_device_name("0:0");
  }
  for (const auto& cs_ids : Global<CriticalSectionDesc>::Get()->job_id2critical_section_ids()) {
    OperatorConf snk_tick_op_conf;
    {
      std::string name_prefix = "System-Main-CallbackNotifier_CriticalSection_";
      snk_tick_op_conf.set_name(name_prefix + NewUniqueId());
      snk_tick_op_conf.set_pass_tag(kMainOp);
      auto* snk_tick_conf = snk_tick_op_conf.mutable_sink_tick_conf();
      for (int64_t machine_id : process_ranks) {
        snk_tick_conf->add_tick(*JUST(MakeSinkTick(cs_ids, machine_id)));
      }
      snk_tick_conf->set_out("out");
      JUST(job_builder->AddOp(parallel_conf, snk_tick_op_conf));
    }
    DoEachSinkTickLbn(snk_tick_op_conf.name() + "/out");
  }
  return Maybe<void>::Ok();
}

Maybe<void> MakeMainJob(Job* main_job,
                        std::vector<std::map<int64_t, std::string>>* identity_tick_op_names,
                        std::vector<ReentrantLockBackEdge>* lock_back_edges) {
  JobBuilder job_builder(main_job);
  CHECK_OR_RETURN(GlobalProcessCtx::IsThisProcessMaster());
  ParallelConf parallel_conf;
  parallel_conf.set_device_tag("cpu");
  parallel_conf.add_device_name("0:0");
  OperatorConf wait_and_send_ids_op_conf;
  {
    wait_and_send_ids_op_conf.set_name(std::string("System-Main-WaitAndSendIds_") + NewUniqueId());
    wait_and_send_ids_op_conf.set_pass_tag(kMainOp);
    auto* wait_and_send_ids_conf = wait_and_send_ids_op_conf.mutable_wait_and_send_ids_conf();
    wait_and_send_ids_conf->set_out("out");
    wait_and_send_ids_conf->set_wait_buffer_name(kBufferNameGlobalWaitJobId);
    wait_and_send_ids_conf->set_data_type(DataType::kInt32);
    auto* id_list = wait_and_send_ids_conf->mutable_id_list();
    FOR_RANGE(int32_t, i, 0, Global<JobName2JobId>::Get()->size()) { id_list->Add(); }
    HashSet<int64_t> unique_check;
    for (const auto& pair : *Global<JobName2JobId>::Get()) {
      int64_t job_id = pair.second;
      CHECK_OR_RETURN(unique_check.insert(job_id).second);
      const auto& cs_idx = Global<CriticalSectionDesc>::Get()->CriticalSectionIds4JobId(job_id);
      *id_list->Mutable(job_id)->mutable_value() = {cs_idx.begin(), cs_idx.end()};
    }
    JUST(job_builder.AddOp(parallel_conf, wait_and_send_ids_op_conf));
  }
  const int64_t num_critial_sections = Global<CriticalSectionDesc>::Get()->CriticalSectionNum();
  std::vector<std::map<int64_t, std::string>> cb_sink_tick_op_names;
  identity_tick_op_names->resize(num_critial_sections);
  cb_sink_tick_op_names.resize(num_critial_sections);
  const auto& process_ranks = Global<ResourceDesc, ForSession>::Get()->process_ranks();
  for (int64_t machine_id : process_ranks) {
    Range sub_range(machine_id, machine_id + 1);
    const auto& in_lbn = wait_and_send_ids_op_conf.name() + "/out";
    lock_back_edges->push_back(*JUST(MakeMainJobComponent(
        in_lbn, sub_range, &job_builder, identity_tick_op_names, &cb_sink_tick_op_names)));
  }
  OperatorConf callback_notify_esac_op_conf;
  {
    callback_notify_esac_op_conf.set_name(std::string("System-Main-Esac_") + NewUniqueId());
    callback_notify_esac_op_conf.set_pass_tag(kMainOp);
    auto* callback_notify_esac_conf = callback_notify_esac_op_conf.mutable_esac_conf();
    JUST(MakeCallbackNotifierSinkTick(
        process_ranks, cb_sink_tick_op_names, &job_builder,
        [&](const std::string& lbn) { callback_notify_esac_conf->add_in(lbn); }));
    callback_notify_esac_conf->set_out("out");
    callback_notify_esac_conf->set_data_type(DataType::kInt32);
    JUST(job_builder.AddOp(parallel_conf, callback_notify_esac_op_conf));
  }
  OperatorConf callback_notify_op_conf;
  {
    callback_notify_op_conf.set_name(std::string("System-Main-CallbackNotify_") + NewUniqueId());
    callback_notify_op_conf.set_pass_tag(kMainOp);
    auto* callback_notify_conf = callback_notify_op_conf.mutable_callback_notify_conf();
    callback_notify_conf->set_in(callback_notify_esac_op_conf.name() + "/out");
    auto* buffer_names = callback_notify_conf->mutable_callback_buffer_name();
    FOR_RANGE(int64_t, i, 0, Global<JobName2JobId>::Get()->size()) { buffer_names->Add(); }
    for (const auto& pair : *Global<JobName2JobId>::Get()) {
      int64_t job_id = pair.second;
      const auto& buffer_name = GetCallbackNotifierBufferName(pair.first);
      *buffer_names->Mutable(job_id) = buffer_name;
    }
    JUST(job_builder.AddOp(parallel_conf, callback_notify_op_conf));
  }

  auto* job_conf = main_job->mutable_job_conf();
  job_conf->set_job_name("MainJob-unamed");
  job_conf->mutable_predict_conf();
  job_conf->set_default_data_type(DataType::kInt32);
  return Maybe<void>::Ok();
}

Maybe<void> ConnectCriticalSectionEndToReentrantLockEnd(
    Plan* main_plan, const ReentrantLockBackEdge& lock_back_edge) {
  TaskProto* reentrant_lock_task = nullptr;
  TaskProto* cs_sink_task = nullptr;
  FOR_RANGE(int64_t, i, 0, main_plan->task_size()) {
    auto* task = main_plan->mutable_task(i);
    CHECK_EQ_OR_RETURN(task->exec_sequence().exec_node_size(), 1);
    const auto& kernel_conf = task->exec_sequence().exec_node(0).kernel_conf();
    const auto& op_name =
        PlanUtil::GeOpAttribute(main_plan, task->job_id(), kernel_conf).op_conf().name();
    if (op_name == lock_back_edge.reentrant_lock_op_name) {
      CHECK_ISNULL_OR_RETURN(reentrant_lock_task);
      reentrant_lock_task = task;
    } else if (op_name == lock_back_edge.critical_section_sink_lbi.op_name()) {
      CHECK_ISNULL_OR_RETURN(cs_sink_task);
      cs_sink_task = task;
    } else {
      // do nothing
    }
  }
  CHECK_NOTNULL_OR_RETURN(reentrant_lock_task);
  CHECK_NOTNULL_OR_RETURN(cs_sink_task);
  RegstDescProto* cs_end_regst = PlanUtil::GetSoleProducedDataRegst(cs_sink_task);
  cs_end_regst->add_consumer_task_id(reentrant_lock_task->task_id());
  reentrant_lock_task->mutable_consumed_regst_desc_id()->at("in").add_regst_desc_id(
      cs_end_regst->regst_desc_id());

  auto* reentrant_exec_node = reentrant_lock_task->mutable_exec_sequence()->mutable_exec_node(0);
  (*reentrant_exec_node->mutable_bn_in_op2regst_desc_id())["end"] = cs_end_regst->regst_desc_id();

  auto* op_attribute = reentrant_exec_node->mutable_kernel_conf()->mutable_op_attribute();
  op_attribute->add_input_bns("end");
  (*op_attribute->mutable_arg_signature()->mutable_bn_in_op2lbi())["end"] =
      lock_back_edge.critical_section_sink_lbi;
  const auto& blob_desc_signature_map =
      op_attribute->logical_blob_desc_signature().bn_in_op2blob_desc();
  const auto it = blob_desc_signature_map.find("start");
  CHECK_OR_RETURN(it != blob_desc_signature_map.end());
  CHECK_OR_RETURN(blob_desc_signature_map.find("end") == blob_desc_signature_map.end());
  (*op_attribute->mutable_logical_blob_desc_signature()->mutable_bn_in_op2blob_desc())["end"] =
      it->second;
  auto* reentrant_lock_conf = op_attribute->mutable_op_conf()->mutable_reentrant_lock_conf();
  reentrant_lock_conf->set_end(GenLogicalBlobName(lock_back_edge.critical_section_sink_lbi));
  return Maybe<void>::Ok();
}

Maybe<void> CompileMainJob(Job* main_job, const std::vector<ReentrantLockBackEdge>& lock_back_edges,
                           int64_t job_id, Plan* main_plan) {
  CHECK_OR_RETURN(GlobalProcessCtx::IsThisProcessMaster());
  {
    auto scope = std::make_unique<GlobalJobDescScope>(main_job->job_conf(), job_id);
    JUST(CompileCurJobOnMaster(main_job, main_plan, false));
  }
  for (const auto& lock_back_edge : lock_back_edges) {
    JUST(ConnectCriticalSectionEndToReentrantLockEnd(main_plan, lock_back_edge));
  }
  return Maybe<void>::Ok();
}

void AddJobName2JobId(const std::string& job_name, int64_t job_id) {
  if (!GlobalProcessCtx::IsThisProcessMaster()) { return; }
  CHECK(Global<JobName2JobId>::Get()->emplace(job_name, job_id).second);
}

bool NeedAllocateMemory(const RegstDescTypeProto& regst_desc_type) {
  return regst_desc_type.has_data_regst_desc();
}

void FinishGlobalCriticalSectionDesc(const Plan& plan, int64_t job_size) {
  std::vector<HashMap<std::string, HashSet<int64_t>>> job_id2sole_op_name2mem_block_ids(job_size);
  std::vector<HashSet<int64_t>> job_id2mem_block_ids(job_size);
  std::vector<HashSet<int64_t>> job_id2chunk_ids(job_size);
  for (const auto& task : plan.task()) {
    if (task.exec_sequence().exec_node_size() == 1) {
      const auto& kernel_conf = task.exec_sequence().exec_node(0).kernel_conf();
      const std::string& op_name =
          PlanUtil::GeOpAttribute(&plan, task.job_id(), kernel_conf).op_conf().name();
      HashSet<int64_t>* mem_block_ids =
          &(job_id2sole_op_name2mem_block_ids.at(task.job_id())[op_name]);
      for (const auto& pair : task.produced_regst_desc()) {
        if (NeedAllocateMemory(pair.second.regst_desc_type())) {
          mem_block_ids->emplace(pair.second.mem_block_id());
        }
        if (pair.second.has_separated_header_mem_block_id()
            && pair.second.separated_header_mem_block_id() != -1) {
          mem_block_ids->emplace(pair.second.separated_header_mem_block_id());
        }
      }
    }
  }
  for (const auto& mem_block : plan.block_chunk_list().mem_block()) {
    if (mem_block.mem_size() == 0) { continue; }
    for (int64_t job_id : mem_block.job_id()) {
      job_id2mem_block_ids.at(job_id).insert(mem_block.mem_block_id());
    }
  }
  for (const auto& chunk : plan.block_chunk_list().chunk()) {
    if (chunk.mem_size() == 0) { continue; }
    for (int64_t job_id : chunk.job_id()) { job_id2chunk_ids.at(job_id).insert(chunk.chunk_id()); }
  }

  HashMap<int64_t, HashSet<int64_t>> job_id2input_output_mem_block_ids;
  auto* critical_section_desc = Global<CriticalSectionDesc>::Get();
  // set mem_block_id for InputOutputCriticalSection
  FOR_RANGE(int64_t, i, 0, critical_section_desc->CriticalSectionNum()) {
    auto* critical_section = critical_section_desc->MutCriticalSection(i);
    int64_t job_id = critical_section->job_id();
    auto* input_output_mem_block_ids = &job_id2input_output_mem_block_ids[job_id];
    if (critical_section->has_input_output_critical_section()) {
      HashSet<int64_t> mem_block_ids;
      for (const auto& op_name :
           critical_section->input_output_critical_section().lbi_producer_op_name()) {
        const auto& cur_mem_block_ids = job_id2sole_op_name2mem_block_ids.at(job_id).at(op_name);
        mem_block_ids.insert(cur_mem_block_ids.begin(), cur_mem_block_ids.end());
      }
      *critical_section->mutable_mem_block_id() = {mem_block_ids.begin(), mem_block_ids.end()};
      input_output_mem_block_ids->insert(mem_block_ids.begin(), mem_block_ids.end());
    } else {
      CHECK(critical_section->has_total_job_critical_section());
    }
  }
  HashSet<int64_t> unique_job_id_check;
  // set mem_block_id for TotalJobCriticalSection
  FOR_RANGE(int64_t, i, 0, critical_section_desc->CriticalSectionNum()) {
    auto* critical_section = critical_section_desc->MutCriticalSection(i);
    int64_t job_id = critical_section->job_id();
    const auto& input_output_mem_block_ids = job_id2input_output_mem_block_ids.at(job_id);
    if (critical_section->has_total_job_critical_section()) {
      CHECK(unique_job_id_check.emplace(job_id).second);
      auto* mem_block_ids = &job_id2mem_block_ids.at(job_id);
      {
        // exclude input/output criticalsection mem_blob_ids from total_job
        auto it = mem_block_ids->begin();
        while (it != mem_block_ids->end()) {
          if (input_output_mem_block_ids.find(*it) == input_output_mem_block_ids.end()) {
            ++it;
          } else {
            it = mem_block_ids->erase(it);
          }
        }
      }
      *critical_section->mutable_mem_block_id() = {mem_block_ids->begin(), mem_block_ids->end()};
      *critical_section->mutable_chunk_id() = {job_id2chunk_ids.at(job_id).begin(),
                                               job_id2chunk_ids.at(job_id).end()};
    }
  }
  critical_section_desc->Done();
}

void MakePullJob(const std::string& job_name, const std::string& op_name,
                 const ParallelBlobConf& parallel_blob_conf, Job* job) {
  auto* flag_name2flag_value = job->mutable_job_conf()->mutable_flag_name2flag_value();
  (*flag_name2flag_value)["__is_user_function__"].set_at_bool(false);
  auto* op_name2job_name =
      Global<InterUserJobInfo>::Get()->mutable_output_or_var_op_name2pull_job_name();
  CHECK(op_name2job_name->find(op_name) == op_name2job_name->end());
  (*op_name2job_name)[op_name] = job_name;
  DataType data_type;
  JobBuilder job_builder(job);
  OperatorConf input_op_conf;
  {
    input_op_conf.set_name(op_name);
    auto* input_conf = input_op_conf.mutable_input_conf();
    input_conf->set_out("out");
    auto* blob_conf = input_conf->mutable_blob_conf();
    InterfaceOpUtil::InitBlobConf(blob_conf, parallel_blob_conf);
    data_type = blob_conf->data_type();
    job_builder.AddOps(parallel_blob_conf.parallel_conf(), {input_op_conf});
  }
  OperatorConf foreign_output_op_conf;
  {
    foreign_output_op_conf.set_name(std::string("System-Pull-ForeignOutput_") + NewUniqueId());
    auto* foreign_output_conf = foreign_output_op_conf.mutable_foreign_output_conf();
    foreign_output_conf->set_in(input_op_conf.name() + "/out");
    foreign_output_conf->set_ofblob_buffer_name(GetForeignOutputBufferName(job_name));
    ParallelConf parallel_conf;
    parallel_conf.set_device_tag("cpu");
    parallel_conf.add_device_name("0:0");
    job_builder.AddOps(parallel_conf, {foreign_output_op_conf});
  }
  auto* job_conf = job->mutable_job_conf();
  job_conf->set_job_name(job_name);
  job_conf->mutable_predict_conf();
  job_conf->set_default_data_type(data_type);
}

void MakePushJob(const std::string& job_name, const std::string& op_name,
                 const ParallelBlobConf& parallel_blob_conf, Job* job) {
  auto* flag_name2flag_value = job->mutable_job_conf()->mutable_flag_name2flag_value();
  (*flag_name2flag_value)["__is_user_function__"].set_at_bool(false);
  auto* op_name2job_name =
      Global<InterUserJobInfo>::Get()->mutable_input_or_var_op_name2push_job_name();
  CHECK(op_name2job_name->find(op_name) == op_name2job_name->end());
  (*op_name2job_name)[op_name] = job_name;
  DataType data_type;
  JobBuilder job_builder(job);
  OperatorConf foreign_input_op_conf;
  {
    foreign_input_op_conf.set_name(std::string("System-Push-ForeignInput_") + NewUniqueId());
    auto* foreign_input_conf = foreign_input_op_conf.mutable_foreign_input_conf();
    foreign_input_conf->set_out("out");
    foreign_input_conf->set_ofblob_buffer_name(GetForeignInputBufferName(job_name));
    auto* blob_conf = foreign_input_conf->mutable_blob_conf();
    InterfaceOpUtil::InitBlobConf(blob_conf, parallel_blob_conf);
    data_type = blob_conf->data_type();
    ParallelConf parallel_conf;
    parallel_conf.set_device_tag("cpu");
    parallel_conf.add_device_name("0:0");
    job_builder.AddOps(parallel_conf, {foreign_input_op_conf});
  }
  OperatorConf output_op_conf;
  {
    output_op_conf.set_name(op_name);
    auto* output_conf = output_op_conf.mutable_output_conf();
    output_conf->set_in(foreign_input_op_conf.name() + "/out");
    output_conf->set_out("out");
    InterfaceOpUtil::InitBlobConf(output_conf->mutable_blob_conf(), parallel_blob_conf);
    job_builder.AddOps(parallel_blob_conf.parallel_conf(), {output_op_conf});
  }
  auto* job_conf = job->mutable_job_conf();
  job_conf->set_job_name(job_name);
  job_conf->mutable_predict_conf();
  job_conf->set_default_data_type(data_type);
}

REGISTER_FUNCTION_CONFIG_DEF().Bool("__is_user_function__", true, "is user defined function");

Maybe<void> CompileJobsAndMergePlans(const PbRpf<Job>& job_confs, Plan& plan) {
  std::vector<std::shared_ptr<Job>> jobs(job_confs.size());
  FOR_RANGE(int, i, 0, jobs.size()) { jobs.at(i).reset(new Job(job_confs.Get(i))); }
  if (jobs.size() > 1) { CheckNonDistributeOptimizerAvailable(jobs); }
  HashMap<std::string, ParallelBlobConf> var_op_name2parallel_blob_conf;
  FilterOpName2ParallelBlobConf({OperatorConf::kVariableConf}, jobs,
                                &var_op_name2parallel_blob_conf);
  auto AppendJob = [&](Job* job) {
    JobDesc job_desc(job->job_conf(), jobs.size());
    CHECK(!job_desc.Bool("__is_user_function__"));
    jobs.emplace_back(new Job(*job));
  };
  if (Global<const IOConf>::Get()->enable_legacy_model_io()) {
    if (Global<const IOConf>::Get()->enable_model_io_v2()) {
      MakeModelIoV2Jobs(jobs, var_op_name2parallel_blob_conf, AppendJob);
    } else {
      MakeModelIoJobs(jobs, var_op_name2parallel_blob_conf, AppendJob);
    }
  }
  std::vector<std::shared_ptr<Job>> function_jobs;
  function_jobs.reserve(jobs.size());
  FOR_RANGE(int, i, 0, jobs.size()) {
    JobDesc job_desc(jobs.at(i)->job_conf(), i);
    if (job_desc.Bool("__is_user_function__")) { function_jobs.push_back(jobs.at(i)); }
  }
  HashMap<std::string, ParallelBlobConf> push_op_name2parallel_blob_conf;
  FilterOpName2ParallelBlobConf({OperatorConf::kInputConf}, function_jobs,
                                &push_op_name2parallel_blob_conf);
  HashMap<std::string, ParallelBlobConf> pull_op_name2parallel_blob_conf;
  FilterOpName2ParallelBlobConf({OperatorConf::kReturnConf}, function_jobs,
                                &pull_op_name2parallel_blob_conf);
  for (const auto& pair : push_op_name2parallel_blob_conf) {
    auto push_job = std::make_shared<Job>();
    MakePushJob(std::string("System-Push-") + pair.first, pair.first, pair.second, push_job.get());
    jobs.emplace_back(push_job);
  }
<<<<<<< HEAD
=======
  for (const auto& pair : pull_op_name2parallel_blob_conf) {
    auto pull_job = std::make_shared<Job>();
    MakePullJob(std::string("System-Pull-") + pair.first, pair.first, pair.second, pull_job.get());
    jobs.emplace_back(pull_job);
  }
>>>>>>> 3f728c00

  std::vector<Plan> sub_plans(jobs.size());
  FOR_RANGE(int64_t, i, 0, jobs.size()) {
    AddJobName2JobId(jobs.at(i)->job_conf().job_name(), i);
    auto scope = std::make_unique<GlobalJobDescScope>(jobs.at(i)->job_conf(), i);
    JUST(CompileCurJobOnMaster(jobs.at(i).get(), &sub_plans.at(i), true));
  }
<<<<<<< HEAD

=======
  MergeSubPlanWithoutGenNetTopo(&plan, std::move(sub_plans));
  InterJobMemSharingUtil::MergeMemReusedChunkBetweenUserJobs(function_jobs, &plan);
  InterJobMemSharingUtil::MergeMemSharedInterfaceMemBlockBetweenJobs(jobs, &plan);
  PlanUtil::SetForceInplaceMemBlock(&plan);
  FinishGlobalCriticalSectionDesc(plan, jobs.size());
  Plan main_plan;
  std::vector<std::map<int64_t, std::string>> identity_tick_op_names;
  {
    Job main_job;
    std::vector<ReentrantLockBackEdge> lock_back_edges;
    JUST(MakeMainJob(&main_job, &identity_tick_op_names, &lock_back_edges));
    AddJobName2JobId(main_job.job_conf().job_name(), jobs.size());
    JUST(CompileMainJob(&main_job, lock_back_edges, jobs.size(), &main_plan));
  }
  LinkMainPlan(&plan, std::move(main_plan), identity_tick_op_names);
  PlanUtil::CleanUselessMemBlockAndCheckValid(&plan);
  DumpCtrlRegstInfoToPlan(&plan);
  if (Global<ResourceDesc, ForSession>::Get()->enable_debug_mode()) {
    TeePersistentLogStream::Create("merged_plan")->Write(plan);
    PlanUtil::ToDotFile(plan, "/dot/merged_plan.dot");
  }
  return Maybe<void>::Ok();
}

Maybe<void> CompileJobsAndPushMergedPlan(const PbRpf<Job>& job_confs) {
>>>>>>> 3f728c00
  if (GlobalProcessCtx::IsThisProcessMaster()) {
    Plan plan;
    JUST(CompileJobsAndMergePlans(job_confs, plan));
    double start = GetCurTime();
    // push op_attribute_info
    OpAttributeInfo op_attribute_info;
    *op_attribute_info.mutable_job_id2op_attribute_ref_table() =
        plan.job_id2op_attribute_ref_table();
    Global<CtrlClient>::Get()->PushKV("op_attribute_info", op_attribute_info);
    // push plan
    PushPlan("merged_plan", std::move(plan));
    LOG(INFO) << " PushPlan merged_plan time: " << (GetCurTime() - start) / 1e9 << " seconds.\n";
  }
  OF_SESSION_BARRIER();
  return Maybe<void>::Ok();
}

}  // namespace

Maybe<void> Oneflow::Init(const oneflow::JobSet& job_set) {
  OF_PROFILER_RANGE_GUARD("Oneflow::Init");
  // Runtime
  OF_PROFILER_RANGE_PUSH("CompileJobsAndPushMergedPlan");
  JUST(CompileJobsAndPushMergedPlan(job_set.job()));
  OF_PROFILER_RANGE_POP();  // CompileJobsAndPushMergedPlan
  double start = GetCurTime();
  PullPlan("merged_plan", &plan_);
  LOG(INFO) << " PullPlan merged_plan time: " << (GetCurTime() - start) / 1e9 << " seconds.\n";
  if (GlobalProcessCtx::IsThisProcessMaster()) {
    runtime_buffers_scope_.reset(new RuntimeBuffersScope(plan_.job_confs()));
  }
  OF_PROFILER_RANGE_PUSH("new Runtime");
  if (Global<ResourceDesc, ForSession>::Get()->enable_dry_run()) {
    LOG(ERROR) << "this is dry run, exiting";
    exit(0);
  }
  runtime_.reset(new Runtime(plan_, GetMaxVal<size_t>(), false));
  OF_PROFILER_RANGE_POP();  // new Runtime
  return Maybe<void>::Ok();
}

Oneflow::~Oneflow() {
  if (GlobalProcessCtx::IsThisProcessMaster()) { runtime_buffers_scope_.reset(); }
  runtime_.reset();
  if (Global<Profiler>::Get() != nullptr) {
    Global<Profiler>::Get()->Profile(
        plan_, JoinPath(FLAGS_log_dir, ActEventLogger::act_event_bin_filename()));
  }
}

}  // namespace oneflow<|MERGE_RESOLUTION|>--- conflicted
+++ resolved
@@ -1137,14 +1137,12 @@
     MakePushJob(std::string("System-Push-") + pair.first, pair.first, pair.second, push_job.get());
     jobs.emplace_back(push_job);
   }
-<<<<<<< HEAD
-=======
+
   for (const auto& pair : pull_op_name2parallel_blob_conf) {
     auto pull_job = std::make_shared<Job>();
     MakePullJob(std::string("System-Pull-") + pair.first, pair.first, pair.second, pull_job.get());
     jobs.emplace_back(pull_job);
   }
->>>>>>> 3f728c00
 
   std::vector<Plan> sub_plans(jobs.size());
   FOR_RANGE(int64_t, i, 0, jobs.size()) {
@@ -1152,9 +1150,7 @@
     auto scope = std::make_unique<GlobalJobDescScope>(jobs.at(i)->job_conf(), i);
     JUST(CompileCurJobOnMaster(jobs.at(i).get(), &sub_plans.at(i), true));
   }
-<<<<<<< HEAD
-
-=======
+
   MergeSubPlanWithoutGenNetTopo(&plan, std::move(sub_plans));
   InterJobMemSharingUtil::MergeMemReusedChunkBetweenUserJobs(function_jobs, &plan);
   InterJobMemSharingUtil::MergeMemSharedInterfaceMemBlockBetweenJobs(jobs, &plan);
@@ -1180,7 +1176,6 @@
 }
 
 Maybe<void> CompileJobsAndPushMergedPlan(const PbRpf<Job>& job_confs) {
->>>>>>> 3f728c00
   if (GlobalProcessCtx::IsThisProcessMaster()) {
     Plan plan;
     JUST(CompileJobsAndMergePlans(job_confs, plan));
