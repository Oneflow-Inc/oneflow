#include "oneflow/core/common/str_util.h"
#include "oneflow/core/control/ctrl_client.h"
#include "oneflow/core/control/ctrl_server.h"
#include "oneflow/core/job/compiler.h"
#include "oneflow/core/job/improver.h"
#include "oneflow/core/job/job_desc.h"
#include "oneflow/core/job/machine_context.h"
#include "oneflow/core/job/profiler.h"
#include "oneflow/core/job/plan.pb.h"
#include "oneflow/core/job/runtime.h"
#include "oneflow/core/job/available_memory_desc.pb.h"
#include "oneflow/core/persistence/file_system.h"
#include "oneflow/core/actor/act_event_logger.h"

namespace oneflow {

namespace {

#define OF_VERSION_MAJOR "0"
#define OF_VERSION_MINOR "1"
#define OF_VERSION_PATCH "0"
#define OF_VERSION OF_VERSION_MAJOR "." OF_VERSION_MINOR "." OF_VERSION_PATCH

std::string BuildVersionString() {
  static const HashMap<std::string, std::string> month_word2num = {
      {"Jan", "01"}, {"Feb", "02"}, {"Mar", "03"}, {"Apr", "04"}, {"May", "05"}, {"Jun", "06"},
      {"Jul", "07"}, {"Aug", "08"}, {"Sep", "09"}, {"Oct", "10"}, {"Nov", "11"}, {"Dec", "12"},
  };
  static const std::string date_str(__DATE__);
  std::string day = date_str.substr(4, 2);
  StringReplace(&day, ' ', '0');
  return OF_VERSION " (" + date_str.substr(7) + month_word2num.at(date_str.substr(0, 3)) + day + "."
         + __TIME__ + ")";
}

std::string GetAmdCtrlKey(int64_t machine_id) {
  return "AvailableMemDesc/" + std::to_string(machine_id);
}

void PushAvailableMemDescOfThisMachine() {
  AvailableMemDescOfMachine this_machine_mem_desc;
#ifdef WITH_CUDA
  const JobDesc* job_desc = Global<JobDesc>::Get();
  FOR_RANGE(int, i, 0, job_desc->GpuDeviceNum()) {
    this_machine_mem_desc.add_zone_size(GetAvailableGpuMemSize(i));
  }
#endif
  this_machine_mem_desc.add_zone_size(GetAvailableCpuMemSize());
  Global<CtrlClient>::Get()->PushKV(GetAmdCtrlKey(Global<MachineCtx>::Get()->this_machine_id()),
                                    this_machine_mem_desc);
}

AvailableMemDesc PullAvailableMemDesc() {
  AvailableMemDesc ret;
  AvailableMemDescOfMachine machine_amd_i;
  FOR_RANGE(int64_t, i, 0, Global<JobDesc>::Get()->TotalMachineNum()) {
    Global<CtrlClient>::Get()->PullKV(GetAmdCtrlKey(i), ret.add_machine_amd());
  }
  return ret;
}

void FixCpuDeviceNum() {
  int32_t cpu_device_num = Global<JobDesc>::Get()->CpuDeviceNum();
  if (cpu_device_num > 0) { return; }
  if (Global<MachineCtx>::Get()->IsThisMachineMaster()) {
    cpu_device_num = std::thread::hardware_concurrency();
    Global<CtrlClient>::Get()->PushKVT("cpu_device_num", cpu_device_num);
  } else {
    Global<CtrlClient>::Get()->PullKVT("cpu_device_num", &cpu_device_num);
  }
  OF_BARRIER();
  if (Global<MachineCtx>::Get()->IsThisMachineMaster()) {
    Global<CtrlClient>::Get()->ClearKV("cpu_device_num");
  }
  CHECK_GT(cpu_device_num, 0);
  Global<JobDesc>::Get()->SetCpuDeviceNum(cpu_device_num);
}

}  // namespace

class Oneflow final {
 public:
  OF_DISALLOW_COPY_AND_MOVE(Oneflow);
  ~Oneflow() = default;

  Oneflow(const std::string& job_conf_filepath, const std::string& this_mchn_name);

 private:
  std::unique_ptr<CtrlServer> ctrl_server_;
};

Oneflow::Oneflow(const std::string& job_conf_filepath, const std::string& this_mchn_name) {
  // New All Global
  Global<JobDesc>::New(job_conf_filepath);
  Global<MachineCtx>::New(this_mchn_name);
  const MachineCtx* machine_ctx = Global<MachineCtx>::Get();
  if (machine_ctx->IsThisMachineMaster()) { Global<Profiler>::New(); }
  ctrl_server_.reset(new CtrlServer(machine_ctx->GetThisCtrlAddr()));
  Global<CtrlClient>::New();
  FixCpuDeviceNum();
  Global<IDMgr>::New();
  // Compile
  Plan naive_plan;
  Plan plan;
  if (machine_ctx->IsThisMachineMaster()) {
    Compiler compiler;
    naive_plan = compiler.Compile();
    plan = Improver().ImproveMemSharedInfoOnly(naive_plan);
    Global<CtrlClient>::Get()->PushKV("mem_shared_plan", plan);
  } else {
    Global<CtrlClient>::Get()->PullKV("mem_shared_plan", &plan);
  }
  OF_BARRIER();
  PrintProtoToTextFile(naive_plan, JoinPath(LogDir(), "naive_plan"));
  PrintProtoToTextFile(plan, JoinPath(LogDir(), "mem_shared_plan"));
  // Experiment Runtime
  { Runtime experiment_run(plan, true); }
  PushAvailableMemDescOfThisMachine();
  // Improve
  if (machine_ctx->IsThisMachineMaster()) {
    const AvailableMemDesc& amd = PullAvailableMemDesc();
    PrintProtoToTextFile(amd, JoinPath(LogDir(), "available_mem_desc"));
<<<<<<< HEAD
    plan = Improver().Improve(amd, naive_plan,
                              JoinPath(LogDir(), ActEventLogger::act_event_bin_filename_));
=======
    Improver improver(amd);
    plan =
        improver.Improve(plan, JoinPath(LogDir(), ActEventLogger::experiment_prefix_
                                                      + ActEventLogger::act_event_bin_filename_));
>>>>>>> 75291d55
    Global<CtrlClient>::Get()->PushKV("improved_plan", plan);
  } else {
    Global<CtrlClient>::Get()->PullKV("improved_plan", &plan);
  }
  OF_BARRIER();
  PrintProtoToTextFile(plan, JoinPath(LogDir(), "improved_plan"));
  Global<CtrlClient>::Get()->Clear();
  OF_BARRIER();
  // Runtime
  { Runtime run(plan, false); }
  if (machine_ctx->IsThisMachineMaster()) {
    if (Global<JobDesc>::Get()->record_act_event()) {
      Global<Profiler>::Get()->Profile(plan,
                                       JoinPath(LogDir(), ActEventLogger::act_event_bin_filename_));
    }
  }
  // Delete All Global
  Global<CtrlClient>::Delete();
  ctrl_server_.reset();
  if (machine_ctx->IsThisMachineMaster()) { Global<Profiler>::Delete(); }
  Global<MachineCtx>::Delete();
  Global<IDMgr>::Delete();
  Global<JobDesc>::Delete();
}

}  // namespace oneflow

DEFINE_string(job_conf, "", "");
DEFINE_string(this_machine_name, "", "");

int main(int argc, char** argv) {
  using namespace oneflow;
  google::InitGoogleLogging(argv[0]);
  gflags::SetVersionString(BuildVersionString());
  gflags::ParseCommandLineFlags(&argc, &argv, true);
  LocalFS()->RecursivelyCreateDirIfNotExist(LogDir());
  RedirectStdoutAndStderrToGlogDir();
  { Oneflow flow(FLAGS_job_conf, FLAGS_this_machine_name); }
  CloseStdoutAndStderr();
  return 0;
}<|MERGE_RESOLUTION|>--- conflicted
+++ resolved
@@ -120,15 +120,9 @@
   if (machine_ctx->IsThisMachineMaster()) {
     const AvailableMemDesc& amd = PullAvailableMemDesc();
     PrintProtoToTextFile(amd, JoinPath(LogDir(), "available_mem_desc"));
-<<<<<<< HEAD
     plan = Improver().Improve(amd, naive_plan,
-                              JoinPath(LogDir(), ActEventLogger::act_event_bin_filename_));
-=======
-    Improver improver(amd);
-    plan =
-        improver.Improve(plan, JoinPath(LogDir(), ActEventLogger::experiment_prefix_
-                                                      + ActEventLogger::act_event_bin_filename_));
->>>>>>> 75291d55
+                              JoinPath(LogDir(), ActEventLogger::experiment_prefix_
+                                                     + ActEventLogger::act_event_bin_filename_));
     Global<CtrlClient>::Get()->PushKV("improved_plan", plan);
   } else {
     Global<CtrlClient>::Get()->PullKV("improved_plan", &plan);
