#include "oneflow/core/common/str_util.h"
#include "oneflow/core/common/protobuf.h"
#include "oneflow/core/common/buffer_manager.h"
#include "oneflow/core/control/ctrl_client.h"
#include "oneflow/core/control/ctrl_server.h"
#include "oneflow/core/job/compiler.h"
#include "oneflow/core/job/improver.h"
#include "oneflow/core/job/job_desc.h"
#include "oneflow/core/job/job_builder.h"
#include "oneflow/core/job/job_set.pb.h"
#include "oneflow/core/job/resource_desc.h"
#include "oneflow/core/job/machine_context.h"
#include "oneflow/core/job/profiler.h"
#include "oneflow/core/job/sub_plan.pb.h"
#include "oneflow/core/job/plan.pb.h"
#include "oneflow/core/job/critical_section_desc.h"
#include "oneflow/core/job/available_memory_desc.pb.h"
#include "oneflow/core/job/foreign_job_instance.h"
#include "oneflow/core/persistence/tee_persistent_log_stream.h"
#include "oneflow/core/persistence/file_system.h"
#include "oneflow/core/actor/act_event_logger.h"
#include "oneflow/core/graph/plan_task_graph.h"
#include "oneflow/core/graph/task_node.h"
#include "oneflow/core/job/oneflow.h"

DECLARE_bool(grpc_use_no_signal);

namespace std {

template<>
struct hash<oneflow::ParallelBlobConf> {
  size_t operator()(const oneflow::ParallelBlobConf& parallel_blob_conf) const {
    std::string serialized;
    parallel_blob_conf.SerializeToString(&serialized);
    return std::hash<std::string>()(serialized);
  }
};

}  // namespace std

namespace oneflow {

bool operator==(const ParallelBlobConf& lhs, const ParallelBlobConf& rhs) {
  return BlobDesc(lhs.logical_blob_desc_conf()) == BlobDesc(rhs.logical_blob_desc_conf())
         && lhs.parallel_conf() == rhs.parallel_conf() && lhs.sbp_conf() == rhs.sbp_conf();
}

namespace {

class MockJobInstance final : public ForeignJobInstance {
 public:
  OF_DISALLOW_COPY_AND_MOVE(MockJobInstance);
  explicit MockJobInstance(std::function<void()> callback) : callback_(callback) {}

  void Finish() const override { callback_(); }

 private:
  std::function<void()> callback_;
};

std::string GetAmdCtrlKey(int64_t machine_id) {
  return "AvailableMemDesc/" + std::to_string(machine_id);
}

void PushAvailableMemDescOfThisMachine() {
  AvailableMemDescOfMachine this_machine_mem_desc;
#ifdef WITH_CUDA
  FOR_RANGE(int, i, 0, Global<ResourceDesc>::Get()->GpuDeviceNum()) {
    this_machine_mem_desc.add_zone_size(GetAvailableGpuMemSize(i));
  }
#endif
  this_machine_mem_desc.add_zone_size(GetAvailableCpuMemSize());
  Global<CtrlClient>::Get()->PushKV(GetAmdCtrlKey(Global<MachineCtx>::Get()->this_machine_id()),
                                    this_machine_mem_desc);
}

AvailableMemDesc PullAvailableMemDesc() {
  AvailableMemDesc ret;
  AvailableMemDescOfMachine machine_amd_i;
  FOR_RANGE(int64_t, i, 0, Global<ResourceDesc>::Get()->TotalMachineNum()) {
    Global<CtrlClient>::Get()->PullKV(GetAmdCtrlKey(i), ret.add_machine_amd());
  }
  return ret;
}

void FixCpuDeviceNum() {
  int32_t cpu_device_num = Global<ResourceDesc>::Get()->CpuDeviceNum();
  if (cpu_device_num > 0) { return; }
  if (Global<MachineCtx>::Get()->IsThisMachineMaster()) {
    cpu_device_num = std::thread::hardware_concurrency();
    Global<CtrlClient>::Get()->PushKVT("cpu_device_num", cpu_device_num);
  } else {
    Global<CtrlClient>::Get()->PullKVT("cpu_device_num", &cpu_device_num);
  }
  OF_BARRIER();
  if (Global<MachineCtx>::Get()->IsThisMachineMaster()) {
    Global<CtrlClient>::Get()->ClearKV("cpu_device_num");
  }
  CHECK_GT(cpu_device_num, 0);
  Global<ResourceDesc>::Get()->SetCpuDeviceNum(cpu_device_num);
}

std::string cluster_thrd_ids_key(const std::string& plan_name) {
  return plan_name + "_cluster_thrd_ids";
}

std::string net_topo_key(const std::string& plan_name) { return plan_name + "_net_topo"; }

std::string sub_plan_key(const std::string& plan_name, int64_t machine_id, int64_t thrd_id) {
  return plan_name + "_" + std::to_string(machine_id) + "_" + std::to_string(thrd_id);
}

std::string total_mbn_num_key(const std::string& plan_name) { return plan_name + "_total_mbn_num"; }

void PushPlan(const std::string& plan_name, const Plan& plan) {
  HashMap<int64_t, std::set<int64_t>> machine_id2thrd_id_set;
  HashMap<std::pair<int64_t, int64_t>, std::vector<TaskProto>> mchn_thrd_id2task_protos;
  for (const auto& task : plan.task()) {
    machine_id2thrd_id_set[task.machine_id()].insert(task.thrd_id());
    mchn_thrd_id2task_protos[std::make_pair(task.machine_id(), task.thrd_id())].emplace_back(task);
  }

  HashMap<int64_t, ThrdIds> machine_id2thrd_ids;
  for (const auto& pair : machine_id2thrd_id_set) {
    CHECK(machine_id2thrd_ids.emplace(pair.first, ThrdIds()).second);
    std::vector<int64_t> thrd_id_vec(pair.second.begin(), pair.second.end());
    *(machine_id2thrd_ids.at(pair.first).mutable_thrd_id()) = StdVec2PbRf(thrd_id_vec);
  }

  ClusterThrdIds cluster_thrd_ids;
  *(cluster_thrd_ids.mutable_machine_id2thrd_ids()) = HashMap2PbMap(machine_id2thrd_ids);
  Global<CtrlClient>::Get()->PushKV(cluster_thrd_ids_key(plan_name), cluster_thrd_ids);

  for (const auto& pair : mchn_thrd_id2task_protos) {
    SubPlan sub_plan;
    *(sub_plan.mutable_task()) = StdVec2PbRpf(pair.second);
    Global<CtrlClient>::Get()->PushKV(sub_plan_key(plan_name, pair.first.first, pair.first.second),
                                      sub_plan);
  }
  Global<CtrlClient>::Get()->PushKV(total_mbn_num_key(plan_name),
                                    std::to_string(plan.total_mbn_num()));

  Global<CtrlClient>::Get()->PushKV(net_topo_key(plan_name), plan.net_topo());
}

void PullPlan(const std::string& plan_name, Plan* plan) {
  ClusterThrdIds cluster_thrd_ids;
  Global<CtrlClient>::Get()->PullKV(cluster_thrd_ids_key(plan_name), &cluster_thrd_ids);
  PrintProtoToTextFile(cluster_thrd_ids, JoinPath(FLAGS_log_dir, cluster_thrd_ids_key(plan_name)));
  HashMap<int64_t, ThrdIds> machine_id2thrd_ids;
  machine_id2thrd_ids = PbMap2HashMap(cluster_thrd_ids.machine_id2thrd_ids());
  int64_t machine_id = Global<MachineCtx>::Get()->this_machine_id();
  auto thrd_ids_it = machine_id2thrd_ids.find(machine_id);
  CHECK(thrd_ids_it != machine_id2thrd_ids.end());
  std::vector<int64_t> thrd_id_vec = PbRf2StdVec(thrd_ids_it->second.thrd_id());
  for (auto thrd_id : thrd_id_vec) {
    SubPlan sub_plan;
    Global<CtrlClient>::Get()->PullKV(sub_plan_key(plan_name, machine_id, thrd_id), &sub_plan);
    plan->mutable_task()->MergeFrom(sub_plan.task());
  }
  NetTopo net_topo;
  std::string total_mbn_num;
  Global<CtrlClient>::Get()->PullKV(total_mbn_num_key(plan_name), &total_mbn_num);
  plan->set_total_mbn_num(oneflow_cast<int64_t>(total_mbn_num));
  Global<CtrlClient>::Get()->PullKV(net_topo_key(plan_name), &net_topo);
  *(plan->mutable_net_topo()) = net_topo;
}

void CompileCurJobOnMaster(Job* job, Plan* improved_plan, bool need_job_complete) {
  const JobDesc& job_desc = GlobalJobDesc();
  Plan naive_plan;
  Plan mem_shared_plan;
  double start = GetCurTime();
  if (Global<MachineCtx>::Get()->IsThisMachineMaster()) {
    Compiler().Compile(job, &naive_plan, need_job_complete);
    LOG(INFO) << "compile time: " << GetCurTime() - start;
    mem_shared_plan =
        Improver().ImproveMemSharedIdOnly(*Global<AvailableMemDesc>::Get(), naive_plan);
    OF_BARRIER();
    TeePersistentLogStream::Create("naive_plan")->Write(naive_plan);
    TeePersistentLogStream::Create("mem_shared_plan")->Write(mem_shared_plan);
    LOG(INFO) << "push_pull_plan:" << GetCurTime() - start;
  }
  if (job_desc.enable_experiment_run()) {
    if (Global<MachineCtx>::Get()->IsThisMachineMaster()) {
      PushPlan("mem_shared_plan", mem_shared_plan);
    } else {
      PullPlan("mem_shared_plan", &mem_shared_plan);
    }
    // Experiment Runtime
    { Runtime experiment_run(mem_shared_plan, job_desc.piece_num_of_experiment_phase(), true); }
    // Improve
    if (Global<MachineCtx>::Get()->IsThisMachineMaster()) {
      TeePersistentLogStream::Create("available_mem_desc")->Write(*Global<AvailableMemDesc>::Get());
      CHECK_GT(Global<AvailableMemDesc>::Get()->machine_amd_size(), 0);
      *improved_plan = Improver().Improve(
          *Global<AvailableMemDesc>::Get(), naive_plan,
          JoinPath(FLAGS_log_dir, ActEventLogger::experiment_act_event_bin_filename()));
      OF_BARRIER();
      TeePersistentLogStream::Create("improved_plan")->Write(*improved_plan);
      Global<CtrlClient>::Get()->Clear();
      OF_BARRIER();
    }
  } else {
    *improved_plan = mem_shared_plan;
  }
  LOG(INFO) << "compile and improve time: " << GetCurTime() - start;
}

size_t ComputeTotalPieceNum() {
  const auto& job_descs = *Global<std::vector<std::unique_ptr<JobDesc>>>::Get();
  size_t total_piece_num = 0;
  for (const auto& job_desc : job_descs) {
    total_piece_num = std::max<size_t>(total_piece_num,
                                       job_desc->NumOfPiecesInBatch() * job_desc->TotalBatchNum());
  }
  return total_piece_num;
}

void MergePlan(Plan* plan, const std::vector<Plan>& sub_plans) {
  CHECK(!sub_plans.empty());
  *plan = sub_plans.at(0);
  FOR_RANGE(int32_t, i, 1, sub_plans.size()) {
    plan->mutable_task()->MergeFrom(sub_plans.at(i).task());
    plan->set_total_mbn_num(plan->total_mbn_num() + sub_plans.at(i).total_mbn_num());
  }
  Compiler().GenNetTopo(plan);
}

RegstDescProto* GetSoleDataRegstDescProto(TaskProto* task) {
  RegstDescProto* ret = nullptr;
  for (auto& pair : *task->mutable_produced_regst_desc()) {
    CHECK(pair.second.regst_desc_type().has_data_regst_desc());
    CHECK_ISNULL(ret);
    ret = &pair.second;
  }
  CHECK_NOTNULL(ret);
  return ret;
}

const OperatorConf& GetSoleOpConf(const TaskProto& task) {
  CHECK_EQ(task.exec_sequence().exec_node_size(), 1);
  return task.exec_sequence().exec_node(0).kernel_conf().op_attribute().op_conf();
}

void UpdateSoleObnRegstDescId(TaskProto* task) {
  CHECK_EQ(task->exec_sequence().exec_node_size(), 1);
  auto* exec_node = task->mutable_exec_sequence()->mutable_exec_node(0);
  const auto& obns = exec_node->kernel_conf().op_attribute().output_bns();
  CHECK_EQ(obns.size(), 1);
  int64_t regst_desc_id = GetSoleDataRegstDescProto(task)->regst_desc_id();
  (*exec_node->mutable_bn_in_op2regst_desc_id())[obns.Get(0)] = regst_desc_id;
}

// example
// given caller plan: op_A --> op_identity_tick --> op_B
// given callee plan: op_src_tick --> op_C --> op_D --> op_E --> op_sink_tick
// return:
//         op_A --> op_identity_tick --> op_C --> op_D --> op_E --> op_sink_tick --> op_B
//                                        /
//                        op_src_tick ---/
//
// note: after this function called, op_src_tick is illegal and need to be deleted from plan
void LinkTickTaskProto(TaskProto* identity_tick, TaskProto* src_tick, TaskProto* sink_tick) {
  CHECK(GetSoleOpConf(*identity_tick).has_tick_conf());
  CHECK(GetSoleOpConf(*src_tick).has_source_tick_conf());
  CHECK(GetSoleOpConf(*sink_tick).has_sink_tick_conf());
  RegstDescProto* id_tick_sole_regst = GetSoleDataRegstDescProto(identity_tick);
  RegstDescProto* src_tick_sole_regst = GetSoleDataRegstDescProto(src_tick);
  RegstDescProto* sink_tick_sole_regst = GetSoleDataRegstDescProto(sink_tick);

  sink_tick_sole_regst->set_regst_desc_id(id_tick_sole_regst->regst_desc_id());
  *sink_tick_sole_regst->mutable_consumer_task_id() = id_tick_sole_regst->consumer_task_id();
  UpdateSoleObnRegstDescId(sink_tick);

  id_tick_sole_regst->set_regst_desc_id(src_tick_sole_regst->regst_desc_id());
  *id_tick_sole_regst->mutable_consumer_task_id() = src_tick_sole_regst->consumer_task_id();
  UpdateSoleObnRegstDescId(identity_tick);
}

void LinkMainPlan(Plan* plan, const Plan& main_plan,
                  const std::vector<std::string>& identity_tick_op_names) {
  plan->mutable_task()->MergeFrom(main_plan.task());
  HashMap<std::string, TaskProto*> sole_tick_op_name2sole_task;
  FOR_RANGE(int64_t, i, 0, plan->task_size()) {
    TaskProto* task = plan->mutable_task(i);
    if (IsClassRegistered<TickTockTaskType>(task->task_type()) == false) { continue; }
    if (task->exec_sequence().exec_node_size() == 1) {
      const auto& kernel_conf = task->exec_sequence().exec_node(0).kernel_conf();
      const auto& op_name = kernel_conf.op_attribute().op_conf().name();
      CHECK(sole_tick_op_name2sole_task.emplace(op_name, task).second);
    }
  }
  FOR_RANGE(int32_t, i, 0, Global<CriticalSectionDesc>::Get()->CriticalSectionNum()) {
    const CriticalSection& critical_section =
        Global<CriticalSectionDesc>::Get()->GetCriticalSection(i);
    LinkTickTaskProto(sole_tick_op_name2sole_task.at(identity_tick_op_names.at(i)),
                      sole_tick_op_name2sole_task.at(critical_section.source_tick_op_name()),
                      sole_tick_op_name2sole_task.at(critical_section.sink_tick_op_name()));
  }
  {
    // erase source_tick task_proto
    HashSet<std::string> source_tick_op_names;
    FOR_RANGE(int32_t, i, 0, Global<CriticalSectionDesc>::Get()->CriticalSectionNum()) {
      const CriticalSection& critical_section =
          Global<CriticalSectionDesc>::Get()->GetCriticalSection(i);
      CHECK(source_tick_op_names.emplace(critical_section.source_tick_op_name()).second);
    }
    Erase<PbRpf<TaskProto>>(*plan->mutable_task(), [&](const TaskProto& task) {
      if (task.task_type() == TaskType::kSourceTick) {
        CHECK(task.exec_sequence().exec_node_size() == 1);
        const auto& kernel_conf = task.exec_sequence().exec_node(0).kernel_conf();
        const auto& op_conf = kernel_conf.op_attribute().op_conf();
        CHECK(op_conf.has_source_tick_conf());
        CHECK(source_tick_op_names.find(op_conf.name()) != source_tick_op_names.end());
        return true;
      } else {
        return false;
      }
    });
  }
}

void GetInterfaceOpBlobInfo(const JobBuilder& job_builder, const std::string& op_name,
                            ParallelBlobConf* blob_conf) {
  std::string obn = "out";
  std::string lbn;
  {
    const auto& op_conf = job_builder.OpConf4OpName(op_name);
    if (op_conf.has_input_conf()) {
      lbn = op_name + "/" + op_conf.input_conf().out();
    } else if (op_conf.has_output_conf()) {
      lbn = op_name + "/" + op_conf.output_conf().out();
    } else {
      UNIMPLEMENTED();
    }
  }
  const auto& job = job_builder.job();
  ParallelBlobConf ret;
  *blob_conf->mutable_parallel_conf() = job_builder.ParallelConf4OpName(op_name);
  *blob_conf->mutable_logical_blob_desc_conf() = job.helper().lbn2logical_blob_desc().at(lbn);
  *blob_conf->mutable_sbp_conf() =
      job.sbp_conf().op_name2sbp_signature_conf().at(op_name).bn_in_op2sbp_parallel().at(obn);
  LogicalBlobId lbi(GenLogicalBlobId(lbn));
  const auto& lbis = job.helper().batch_dim_lbis();
  blob_conf->set_has_batch_dim(std::find(lbis.begin(), lbis.end(), lbi) != lbis.end());
}

<<<<<<< HEAD
HashMap<std::string, HashSet<int64_t>> GetOutBlobMemSharableOpName2JobIds(
    const std::vector<Job>& jobs) {
  // obms op = output blob memory sharable operator
  HashMap<std::string, HashSet<int64_t>> obms_op_name2job_ids;
=======
HashSet<std::string> GetArgOpNames(const std::vector<Job>& jobs) {
  HashSet<std::string> arg_op_names;
  for (const Job& job : jobs) {
    for (const auto& arg_op_name : job.job_conf().arg_op_name()) {
      arg_op_names.insert(arg_op_name);
    }
    for (const OperatorConf& op_conf : job.net().op()) {
      if (op_conf.has_variable_conf()) { arg_op_names.insert(op_conf.name()); }
    }
  }
  return arg_op_names;
}

HashMap<std::string, HashSet<int64_t>> GetInterfaceOpName2JobIds(const std::vector<Job>& jobs) {
  HashSet<std::string> arg_op_names = GetArgOpNames(jobs);
  HashMap<std::string, HashSet<int64_t>> interface_op_name2job_ids;
>>>>>>> 190beb78
  HashSet<std::string> unique_op_name_check;
  FOR_RANGE(int32_t, i, 0, jobs.size()) {
    for (const auto& op : jobs.at(i).net().op()) {
      if (IsOutBlobMemSharableOpConf(op)) {
        CHECK(obms_op_name2job_ids[op.name()].emplace(i).second);
      } else {
        CHECK(unique_op_name_check.find(op.name()) == unique_op_name_check.end());
      }
      unique_op_name_check.emplace(op.name());
    }
  }
  return obms_op_name2job_ids;
}

void FilterOpName2ParallelBlobConf(
    const HashSet<OperatorConf::OpTypeCase>& match, std::vector<Job>* jobs,
    HashMap<std::string, ParallelBlobConf>* op_name2parallel_blob_conf) {
  FOR_RANGE(int64_t, job_id, 0, jobs->size()) {
    JobBuilder job_builder(&jobs->at(job_id));
    for (const OperatorConf& op_conf : jobs->at(job_id).net().op()) {
      if (match.find(op_conf.op_type_case()) == match.end()) { continue; }
      const auto& iter = op_name2parallel_blob_conf->find(op_conf.name());
      if (iter == op_name2parallel_blob_conf->end()) {
        auto* first_op_parallel_blob_conf = &(*op_name2parallel_blob_conf)[op_conf.name()];
        GetInterfaceOpBlobInfo(job_builder, op_conf.name(), first_op_parallel_blob_conf);
      } else {
        ParallelBlobConf parallel_blob_conf;
        GetInterfaceOpBlobInfo(job_builder, op_conf.name(), &parallel_blob_conf);
        CHECK(parallel_blob_conf == iter->second);
      }
    }
  }
}

void FilterArgPassingJobGroupInfo(
    std::vector<Job>* jobs,
    HashMap<ParallelBlobConf, HashMap<std::string, std::vector<std::string>>>*
        parallel_blob_conf2input_op_name2output_op_name) {
  HashMap<ParallelBlobConf, HashSet<std::string>> parallel_blob_conf2input_op_names;
  HashMap<ParallelBlobConf, HashSet<std::string>> parallel_blob_conf2output_op_names;
  FOR_RANGE(int64_t, job_id, 0, jobs->size()) {
    JobBuilder job_builder(&jobs->at(job_id));
    for (const OperatorConf& op_conf : jobs->at(job_id).net().op()) {
      if (IsInterfaceOpConf(op_conf) == false) { continue; }
      ParallelBlobConf parallel_blob_conf;
      GetInterfaceOpBlobInfo(job_builder, op_conf.name(), &parallel_blob_conf);
      if (op_conf.has_input_conf()) {
        parallel_blob_conf2input_op_names[parallel_blob_conf].insert(op_conf.name());
      } else if (op_conf.has_output_conf()) {
        parallel_blob_conf2output_op_names[parallel_blob_conf].insert(op_conf.name());
      } else {
        UNIMPLEMENTED();
      }
    }
  }
  for (const auto& pair : parallel_blob_conf2input_op_names) {
    const auto& parallel_blob_conf = pair.first;
    for (const auto& input_op_name : pair.second) {
      const auto& output_op_names = parallel_blob_conf2output_op_names[parallel_blob_conf];
      if (output_op_names.empty()) { continue; }
      for (const auto& output_op_name : output_op_names) {
        if (input_op_name == output_op_name) { continue; }
        auto* in2outs = &(*parallel_blob_conf2input_op_name2output_op_name)[parallel_blob_conf];
        (*in2outs)[input_op_name].push_back(output_op_name);
      }
    }
  }
}

std::vector<TaskProto*> SortSameOpNameTaskProtos(const std::string& op_name, Plan* plan) {
  std::vector<TaskProto*> task_protos;
  FOR_RANGE(int64_t, i, 0, plan->task_size()) {
    TaskProto* task = plan->mutable_task(i);
    if (task->exec_sequence().exec_node_size() == 1) {
      const KernelConf& kernel_conf = task->exec_sequence().exec_node(0).kernel_conf();
      if (op_name == kernel_conf.op_attribute().op_conf().name()) {
        task_protos.emplace_back(task);
      }
    }
  }
  std::sort(task_protos.begin(), task_protos.end(), [](const TaskProto* lhs, const TaskProto* rhs) {
    return lhs->machine_id() < rhs->machine_id()
           || (lhs->machine_id() == rhs->machine_id() && lhs->thrd_id() < rhs->thrd_id());
  });
  return task_protos;
}

RegstDescProto* GetSoleProducedDataRegst(TaskProto* task_proto) {
  RegstDescProto* ret = nullptr;
  for (auto& pair : *task_proto->mutable_produced_regst_desc()) {
    RegstDescProto* regst_desc = &pair.second;
    if (regst_desc->regst_desc_type().has_data_regst_desc()) {
      CHECK_ISNULL(ret);
      CHECK_EQ(regst_desc->regst_desc_type().data_regst_desc().lbi2blob_desc_size(), 1);
      ret = regst_desc;
    }
  }
  CHECK_NOTNULL(ret);
  return ret;
}

void BindMemBlockId4OutBlobMemSharableOps(const std::vector<Job>& jobs,
                                          std::vector<Plan>* sub_plans) {
  for (const auto& pair : GetOutBlobMemSharableOpName2JobIds(jobs)) {
    std::vector<std::vector<TaskProto*>> same_op_name_sorted_task_protos;
    for (int64_t job_id : pair.second) {
      same_op_name_sorted_task_protos.push_back(
          SortSameOpNameTaskProtos(pair.first, &sub_plans->at(job_id)));
    }
    const auto& first_vec = same_op_name_sorted_task_protos.at(0);
    for (const auto& task_protos : same_op_name_sorted_task_protos) {
      CHECK_EQ(task_protos.size(), first_vec.size());
      FOR_RANGE(int32_t, i, 0, first_vec.size()) {
        CHECK_EQ(task_protos.at(i)->machine_id(), first_vec.at(i)->machine_id());
        CHECK_EQ(task_protos.at(i)->thrd_id(), first_vec.at(i)->thrd_id());
        const RegstDescProto& first_regst_desc = *GetSoleProducedDataRegst(first_vec.at(i));
        CHECK_EQ(first_regst_desc.mem_shared_offset(), 0);
        RegstDescProto* regst_desc = GetSoleProducedDataRegst(task_protos.at(i));
        CHECK_EQ(regst_desc->mem_shared_offset(), 0);
        regst_desc->set_mem_shared_id(first_regst_desc.mem_shared_id());
      }
    }
  }
}

void MakeMainJob(const std::vector<Job>& jobs, Job* main_job,
                 std::vector<std::string>* identity_tick_op_names,
                 LogicalBlobId* critical_section_sink_lbi) {
  CHECK(Global<MachineCtx>::Get()->IsThisMachineMaster());
  std::vector<OperatorConf> op_confs;
  OperatorConf wait_and_send_ids_op_conf;
  {
    wait_and_send_ids_op_conf.set_name(std::string("System-Main-WaitAndSendIds_") + NewUniqueId());
    auto* wait_and_send_ids_conf = wait_and_send_ids_op_conf.mutable_wait_and_send_ids_conf();
    wait_and_send_ids_conf->set_out("out");
    wait_and_send_ids_conf->set_wait_buffer_name(kBufferNameGlobalWaitJobId);
    wait_and_send_ids_conf->set_data_type(DataType::kInt32);
    FOR_RANGE(int64_t, i, 0, Global<std::vector<std::unique_ptr<JobDesc>>>::Get()->size()) {
      const auto& cs_idx = Global<CriticalSectionDesc>::Get()->CriticalSectionIds4JobId(i);
      *wait_and_send_ids_conf->add_id_list()->mutable_id() = {cs_idx.begin(), cs_idx.end()};
    }
  }
  op_confs.push_back(wait_and_send_ids_op_conf);
  OperatorConf reentrant_lock_op_conf;
  {
    reentrant_lock_op_conf.set_name(std::string("System-Main-ReentrantLock_") + NewUniqueId());
    auto* reentrant_lock_conf = reentrant_lock_op_conf.mutable_reentrant_lock_conf();
    reentrant_lock_conf->set_start(wait_and_send_ids_op_conf.name() + "/out");
    // ibn "end" is set after plan generated because we don't like cycle in job
    reentrant_lock_conf->set_out("out");
    Global<CriticalSectionDesc>::Get()->DumpCriticalSectionId2IntersectinIds(
        reentrant_lock_conf->mutable_lock_id2intersecting_lock_ids());
  }
  op_confs.push_back(reentrant_lock_op_conf);
  OperatorConf cs_case_op_conf;
  {
    cs_case_op_conf.set_name(std::string("System-Main-Case_") + NewUniqueId());
    auto* cs_case_conf = cs_case_op_conf.mutable_case_conf();
    cs_case_conf->set_in(reentrant_lock_op_conf.name() + "/out");
    FOR_RANGE(int64_t, i, 0, Global<CriticalSectionDesc>::Get()->CriticalSectionNum()) {
      cs_case_conf->add_out(GenRepeatedBn("out", i));
    }
  }
  op_confs.push_back(cs_case_op_conf);
  FOR_RANGE(int64_t, i, 0, Global<CriticalSectionDesc>::Get()->CriticalSectionNum()) {
    OperatorConf identity_tick_op_conf;
    identity_tick_op_conf.set_name(std::string("System-Main-Tick_") + NewUniqueId());
    auto* identity_tick_conf = identity_tick_op_conf.mutable_tick_conf();
    identity_tick_conf->add_tick(cs_case_op_conf.name() + "/" + GenRepeatedBn("out", i));
    identity_tick_conf->set_out("out");
    identity_tick_op_names->push_back(identity_tick_op_conf.name());
    op_confs.push_back(identity_tick_op_conf);
  }
  OperatorConf cs_esac_op_conf;
  {
    cs_esac_op_conf.set_name(std::string("System-Main-Esac_") + NewUniqueId());
    auto* cs_esac_conf = cs_esac_op_conf.mutable_esac_conf();
    for (const auto& identity_tick_op_name : *identity_tick_op_names) {
      cs_esac_conf->add_in(identity_tick_op_name + "/out");
    }
    cs_esac_conf->set_out("out");
    cs_esac_conf->set_data_type(DataType::kInt32);
  }
  op_confs.push_back(cs_esac_op_conf);
  OperatorConf callback_notify_esac_op_conf;
  {
    callback_notify_esac_op_conf.set_name(std::string("System-Main-Esac_") + NewUniqueId());
    auto* callback_notify_esac_conf = callback_notify_esac_op_conf.mutable_esac_conf();
    for (int64_t total_job_cs_id :
         Global<CriticalSectionDesc>::Get()->job_id2total_job_critical_section_id()) {
      callback_notify_esac_conf->add_in(identity_tick_op_names->at(total_job_cs_id) + "/out");
    }
    callback_notify_esac_conf->set_out("out");
    callback_notify_esac_conf->set_data_type(DataType::kInt32);
  }
  op_confs.push_back(callback_notify_esac_op_conf);
  OperatorConf callback_notify_op_conf;
  {
    callback_notify_op_conf.set_name(std::string("System-Main-CallbackNotify_") + NewUniqueId());
    auto* callback_notify_conf = callback_notify_op_conf.mutable_callback_notify_conf();
    callback_notify_conf->set_in(callback_notify_esac_op_conf.name() + "/out");
    FOR_RANGE(int64_t, i, 0,
              Global<CriticalSectionDesc>::Get()->job_id2total_job_critical_section_id().size()) {
      const auto& buffer_name = GetCallbackNotifierBufferName(GlobalJobDesc(i).job_name());
      callback_notify_conf->add_callback_buffer_name(buffer_name);
    }
  }
  op_confs.push_back(callback_notify_op_conf);

  critical_section_sink_lbi->set_op_name(cs_esac_op_conf.name());
  critical_section_sink_lbi->set_blob_name("out");

  ParallelConf parallel_conf;
  parallel_conf.set_policy(kDataParallel);
  parallel_conf.add_device_name("0:cpu:0");
  JobBuilder(main_job).AddOps(parallel_conf, op_confs);
  auto* job_conf = main_job->mutable_job_conf();
  job_conf->set_job_name("MainJob-unamed");
  job_conf->mutable_predict_conf();
  job_conf->set_piece_size(1);
  job_conf->set_data_part_num(1);
  job_conf->set_total_batch_num(1);
  job_conf->set_default_data_type(DataType::kInt32);
}

void ConnectCriticalSectionEndToReentrantLockEnd(Plan* main_plan,
                                                 const LogicalBlobId& critical_section_sink_lbi) {
  TaskProto* reentrant_lock_task = nullptr;
  TaskProto* cs_sink_task = nullptr;
  FOR_RANGE(int64_t, i, 0, main_plan->task_size()) {
    auto* task = main_plan->mutable_task(i);
    CHECK_EQ(task->exec_sequence().exec_node_size(), 1);
    if (task->task_type() == TaskType::kReentrantLock) {
      CHECK_ISNULL(reentrant_lock_task);
      reentrant_lock_task = task;
    } else {
      const auto& kernel_conf = task->exec_sequence().exec_node(0).kernel_conf();
      if (critical_section_sink_lbi.op_name() == kernel_conf.op_attribute().op_conf().name()) {
        CHECK_ISNULL(cs_sink_task);
        cs_sink_task = task;
      }
    }
  }
  CHECK_NOTNULL(reentrant_lock_task);
  CHECK_NOTNULL(cs_sink_task);
  RegstDescProto* cs_end_regst = GetSoleProducedDataRegst(cs_sink_task);
  cs_end_regst->add_consumer_task_id(reentrant_lock_task->task_id());
  reentrant_lock_task->mutable_consumed_regst_desc_id()->at("in").add_regst_desc_id(
      cs_end_regst->regst_desc_id());

  auto* reentrant_exec_node = reentrant_lock_task->mutable_exec_sequence()->mutable_exec_node(0);
  (*reentrant_exec_node->mutable_bn_in_op2regst_desc_id())["end"] = cs_end_regst->regst_desc_id();

  auto* op_attribute = reentrant_exec_node->mutable_kernel_conf()->mutable_op_attribute();
  op_attribute->add_input_bns("end");
  (*op_attribute->mutable_bn_in_op2lbi())["end"] = critical_section_sink_lbi;

  auto* reentrant_lock_conf = op_attribute->mutable_op_conf()->mutable_reentrant_lock_conf();
  reentrant_lock_conf->set_end(GenLogicalBlobName(critical_section_sink_lbi));
}

void CompileMainJob(Job* main_job, const LogicalBlobId& critical_section_sink_lbi, int32_t job_id,
                    Plan* main_plan) {
  CHECK(Global<MachineCtx>::Get()->IsThisMachineMaster());
  WithGlobalJobId(job_id, [&]() { CompileCurJobOnMaster(main_job, main_plan, false); });
  ConnectCriticalSectionEndToReentrantLockEnd(main_plan, critical_section_sink_lbi);
}

void AddGlobalJobDesc(const Job& job, int32_t job_id) {
  auto* job_descs = Global<std::vector<std::unique_ptr<JobDesc>>>::Get();
  CHECK_EQ(job_descs->size(), job_id);
  job_descs->emplace_back(new JobDesc(job, job_id));
  CHECK(Global<JobName2JobId>::Get()->emplace(job.job_conf().job_name(), job_id).second);
}

bool NeedAllocateMemory(const RegstDescTypeProto& regst_desc_type) {
  return regst_desc_type.has_data_regst_desc()
         && regst_desc_type.data_regst_desc().packed_blob_desc().is_body_disabled() == false;
}

void FinishGlobalCriticalSectionDesc(const std::vector<Plan>& plans) {
  std::vector<HashMap<std::string, HashSet<int64_t>>> job_id2sole_op_name2mem_block_ids;
  std::vector<HashSet<int64_t>> job_id2mem_block_ids;
  for (const auto& plan : plans) {
    job_id2sole_op_name2mem_block_ids.push_back(HashMap<std::string, HashSet<int64_t>>());
    auto* sole_op_name2mem_block_ids = &job_id2sole_op_name2mem_block_ids.back();
    job_id2mem_block_ids.push_back(HashSet<int64_t>());
    auto* job_id_mem_block_ids = &job_id2mem_block_ids.back();
    for (const auto& task : plan.task()) {
      if (task.exec_sequence().exec_node_size() == 1) {
        const auto& kernel_conf = task.exec_sequence().exec_node(0).kernel_conf();
        const auto& op_name = kernel_conf.op_attribute().op_conf().name();
        auto* mem_block_ids = &(*sole_op_name2mem_block_ids)[op_name];
        for (const auto& pair : task.produced_regst_desc()) {
          if (NeedAllocateMemory(pair.second.regst_desc_type())) {
            CHECK(mem_block_ids->emplace(pair.second.mem_shared_id()).second);
          }
        }
      }
      for (const auto& pair : task.produced_regst_desc()) {
        if (NeedAllocateMemory(pair.second.regst_desc_type())) {
          job_id_mem_block_ids->emplace(pair.second.mem_shared_id());
        }
      }
    }
  }
  HashMap<int64_t, HashSet<int64_t>> job_id2input_output_mem_block_ids;
  auto* critical_section_desc = Global<CriticalSectionDesc>::Get();
  // set mem_block_id for InputOutputCriticalSection
  FOR_RANGE(int64_t, i, 0, critical_section_desc->CriticalSectionNum()) {
    auto* critical_section = critical_section_desc->MutCriticalSection(i);
    int64_t job_id = critical_section->job_id();
    auto* input_output_mem_block_ids = &job_id2input_output_mem_block_ids[job_id];
    if (critical_section->has_input_output_critical_section()) {
      HashSet<int64_t> mem_block_ids;
      for (const auto& op_name :
           critical_section->input_output_critical_section().lbi_producer_op_name()) {
        const auto& cur_mem_block_ids = job_id2sole_op_name2mem_block_ids.at(job_id).at(op_name);
        mem_block_ids.insert(cur_mem_block_ids.begin(), cur_mem_block_ids.end());
      }
      *critical_section->mutable_mem_block_id() = {mem_block_ids.begin(), mem_block_ids.end()};
      input_output_mem_block_ids->insert(mem_block_ids.begin(), mem_block_ids.end());
    } else {
      CHECK(critical_section->has_total_job_critical_section());
    }
  }
  HashSet<int64_t> unique_job_id_check;
  // set mem_block_id for TotalJobCriticalSection
  FOR_RANGE(int64_t, i, 0, critical_section_desc->CriticalSectionNum()) {
    auto* critical_section = critical_section_desc->MutCriticalSection(i);
    int64_t job_id = critical_section->job_id();
    const auto& input_output_mem_block_ids = job_id2input_output_mem_block_ids.at(job_id);
    if (critical_section->has_total_job_critical_section()) {
      int64_t job_id = critical_section->job_id();
      CHECK(unique_job_id_check.emplace(job_id).second);
      auto* mem_block_ids = &job_id2mem_block_ids.at(job_id);
      {
        auto it = mem_block_ids->begin();
        while (it != mem_block_ids->end()) {
          if (input_output_mem_block_ids.find(*it) == input_output_mem_block_ids.end()) {
            ++it;
          } else {
            it = mem_block_ids->erase(it);
          }
        }
      }
      *critical_section->mutable_mem_block_id() = {mem_block_ids->begin(), mem_block_ids->end()};
    }
  }
  critical_section_desc->Done();
}

void InitBlobConf(InterfaceBlobConf* blob_conf, const ParallelBlobConf& parallel_blob_conf) {
  BlobDesc blob_desc(parallel_blob_conf.logical_blob_desc_conf());
  blob_desc.shape().ToProto(blob_conf->mutable_shape());
  blob_conf->set_data_type(blob_desc.data_type());
  if (blob_desc.has_dim0_inner_shape()) {
    blob_desc.dim0_inner_shape().ToProto(blob_conf->mutable_dim0_inner_shape());
  }
  blob_conf->set_has_dim0_valid_num(blob_desc.has_dim0_valid_num_field());
  blob_conf->set_has_dim1_valid_num(blob_desc.has_dim1_valid_num_field());
  blob_conf->set_has_dim2_valid_num(blob_desc.has_dim2_valid_num_field());
  if (parallel_blob_conf.sbp_conf().has_split_parallel()) {
    blob_conf->set_split_axis(parallel_blob_conf.sbp_conf().split_parallel().axis());
  } else if (parallel_blob_conf.sbp_conf().has_broadcast_parallel()) {
    blob_conf->set_broadcast(true);
  } else {
    UNIMPLEMENTED();
  }
  blob_conf->set_has_batch_dim(parallel_blob_conf.has_batch_dim());
}

void MakePullJob(const std::string& job_name, const std::string& op_name,
                 const ParallelBlobConf& parallel_blob_conf, Job* job) {
  auto* op_name2job_name =
      Global<InterUserJobInfo>::Get()->mutable_output_or_var_op_name2pull_job_name();
  (*op_name2job_name)[op_name] = job_name;
  DataType data_type;
  JobBuilder job_builder(job);
  OperatorConf input_op_conf;
  {
    input_op_conf.set_name(op_name);
    auto* input_conf = input_op_conf.mutable_input_conf();
    input_conf->set_out("out");
    auto* blob_conf = input_conf->mutable_blob_conf();
    InitBlobConf(blob_conf, parallel_blob_conf);
    data_type = blob_conf->data_type();
    job_builder.AddOps(parallel_blob_conf.parallel_conf(), {input_op_conf});
  }
  OperatorConf foreign_output_op_conf;
  {
    foreign_output_op_conf.set_name(std::string("System-Pull-ForeignOutput_") + NewUniqueId());
    auto* foreign_output_conf = foreign_output_op_conf.mutable_foreign_output_conf();
    foreign_output_conf->set_in(input_op_conf.name() + "/out");
    foreign_output_conf->set_ofblob_buffer_name(GetForeignOutputBufferName(job_name));
    ParallelConf parallel_conf;
    parallel_conf.set_policy(kDataParallel);
    parallel_conf.add_device_name("0:cpu:0");
    job_builder.AddOps(parallel_conf, {foreign_output_op_conf});
  }
  auto* job_conf = job->mutable_job_conf();
  job_conf->set_job_name(job_name);
  job_conf->add_arg_op_name(input_op_conf.name());
  job_conf->mutable_predict_conf();
  job_conf->set_piece_size(1);
  job_conf->set_data_part_num(1);
  job_conf->set_total_batch_num(1);
  job_conf->set_default_data_type(data_type);
}

void MakePushJob(const std::string& job_name, const std::string& op_name,
                 const ParallelBlobConf& parallel_blob_conf, Job* job) {
  auto* op_name2job_name =
      Global<InterUserJobInfo>::Get()->mutable_input_or_var_op_name2push_job_name();
  (*op_name2job_name)[op_name] = job_name;
  DataType data_type;
  JobBuilder job_builder(job);
  OperatorConf foreign_input_op_conf;
  {
    foreign_input_op_conf.set_name(std::string("System-Push-ForeignInput_") + NewUniqueId());
    auto* foreign_input_conf = foreign_input_op_conf.mutable_foreign_input_conf();
    foreign_input_conf->set_out("out");
    foreign_input_conf->set_ofblob_buffer_name(GetForeignInputBufferName(job_name));
    auto* blob_conf = foreign_input_conf->mutable_blob_conf();
    InitBlobConf(blob_conf, parallel_blob_conf);
    data_type = blob_conf->data_type();
    ParallelConf parallel_conf;
    parallel_conf.set_policy(kDataParallel);
    parallel_conf.add_device_name("0:cpu:0");
    job_builder.AddOps(parallel_conf, {foreign_input_op_conf});
  }
  OperatorConf output_op_conf;
  {
    output_op_conf.set_name(op_name);
    auto* output_conf = output_op_conf.mutable_output_conf();
    output_conf->set_in(foreign_input_op_conf.name() + "/out");
    output_conf->set_out("out");
    job_builder.AddOps(parallel_blob_conf.parallel_conf(), {output_op_conf});
  }
  auto* job_conf = job->mutable_job_conf();
  job_conf->set_job_name(job_name);
  job_conf->add_arg_op_name(output_op_conf.name());
  job_conf->mutable_predict_conf();
  job_conf->set_piece_size(1);
  job_conf->set_data_part_num(1);
  job_conf->set_total_batch_num(1);
  job_conf->set_default_data_type(data_type);
}

void MakeArgPassingJob(const std::string& job_name, const ParallelBlobConf& parallel_blob_conf,
                       const std::string& input_op_name,
                       const std::vector<std::string>& output_op_names, Job* job) {
  CHECK_EQ(output_op_names.empty(), false);
  for (const auto& output_op_name : output_op_names) { CHECK_NE(output_op_name, input_op_name); }
  auto* op_name2arg_passing_job_info =
      Global<InterUserJobInfo>::Get()->mutable_input_or_var_op_name2arg_passing_job_info();
  CHECK(op_name2arg_passing_job_info->find(input_op_name) == op_name2arg_passing_job_info->end());
  auto* arg_passing_job_info = &(*op_name2arg_passing_job_info)[input_op_name];
  arg_passing_job_info->set_intput_or_var_op_name(input_op_name);
  arg_passing_job_info->set_arg_passing_job_name(job_name);
  auto* op_name2in_index = arg_passing_job_info->mutable_output_or_var_op_name2in_index();

  JobBuilder job_builder(job);
  OperatorConf foreign_input_op_conf;
  {
    foreign_input_op_conf.set_name(std::string("System-ArgPassing-ForeignInput_") + NewUniqueId());
    auto* foreign_input_conf = foreign_input_op_conf.mutable_foreign_input_conf();
    foreign_input_conf->set_out("out");
    foreign_input_conf->set_ofblob_buffer_name(GetForeignInputBufferName(job_name));
    auto* blob_conf = foreign_input_conf->mutable_blob_conf();
    blob_conf->mutable_shape()->add_dim(1);
    blob_conf->set_data_type(DataType::kInt32);
    blob_conf->set_has_dim0_valid_num(false);
    blob_conf->set_has_dim1_valid_num(false);
    blob_conf->set_has_dim2_valid_num(false);
    blob_conf->set_split_axis(0);
    blob_conf->set_has_batch_dim(false);
    ParallelConf parallel_conf;
    parallel_conf.set_policy(kDataParallel);
    parallel_conf.add_device_name("0:cpu:0");
    job_builder.AddOps(parallel_conf, {foreign_input_op_conf});
  }
  std::vector<OperatorConf> input_op_confs(output_op_names.size());
  FOR_RANGE(int64_t, i, 0, output_op_names.size()) {
    input_op_confs.at(i).set_name(output_op_names.at(i));
    (*op_name2in_index)[output_op_names.at(i)] = i;
    auto* input_conf = input_op_confs.at(i).mutable_input_conf();
    input_conf->set_out("out");
    auto* blob_conf = input_conf->mutable_blob_conf();
    InitBlobConf(blob_conf, parallel_blob_conf);
  }
  job_builder.AddOps(parallel_blob_conf.parallel_conf(), input_op_confs);
  OperatorConf switch_output_op_conf;
  {
    switch_output_op_conf.set_name(input_op_name);
    auto* switch_output_conf = switch_output_op_conf.mutable_switch_output_conf();
    switch_output_conf->set_in_index(foreign_input_op_conf.name() + "/out");
    for (const auto& op_conf : input_op_confs) {
      switch_output_conf->add_in(op_conf.name() + "/out");
    }
    switch_output_conf->set_out("out");
    job_builder.AddOps(parallel_blob_conf.parallel_conf(), {switch_output_op_conf});
  }
  auto* job_conf = job->mutable_job_conf();
  job_conf->set_job_name(job_name);
  *job_conf->mutable_arg_op_name() = {output_op_names.begin(), output_op_names.end()};
  job_conf->add_arg_op_name(input_op_name);
  job_conf->mutable_predict_conf();
  job_conf->set_piece_size(1);
  job_conf->set_data_part_num(1);
  job_conf->set_total_batch_num(1);
}

void CompileAndMergePlanOnMaster(const PbRpf<Job>& conf_jobs, Plan* plan) {
  std::vector<Job> jobs(conf_jobs.size());
  std::vector<Plan> sub_plans(conf_jobs.size());
  FOR_RANGE(int32_t, i, 0, sub_plans.size()) {
    jobs.at(i) = conf_jobs.Get(i);
    WithGlobalJobId(i, [&]() { CompileCurJobOnMaster(&jobs.at(i), &sub_plans.at(i), true); });
  }
  HashMap<std::string, ParallelBlobConf> push_op_name2parallel_blob_conf;
  FilterOpName2ParallelBlobConf({OperatorConf::kInputConf, OperatorConf::kVariableConf}, &jobs,
                                &push_op_name2parallel_blob_conf);
  HashMap<std::string, ParallelBlobConf> pull_op_name2parallel_blob_conf;
  FilterOpName2ParallelBlobConf({OperatorConf::kOutputConf, OperatorConf::kVariableConf}, &jobs,
                                &pull_op_name2parallel_blob_conf);
  HashMap<ParallelBlobConf, HashMap<std::string, std::vector<std::string>>>
      parallel_blob_conf2input_op_name2output_op_name;
  FilterArgPassingJobGroupInfo(&jobs, &parallel_blob_conf2input_op_name2output_op_name);
  int64_t job_id = -1;
  {
    size_t helper_job_size =
        push_op_name2parallel_blob_conf.size() + pull_op_name2parallel_blob_conf.size();
    for (const auto& pair : parallel_blob_conf2input_op_name2output_op_name) {
      helper_job_size += pair.second.size();
    }
    size_t user_job_size = jobs.size();
    jobs.resize(user_job_size + helper_job_size);
    sub_plans.resize(user_job_size + helper_job_size);
    job_id = user_job_size;
  }
  auto CompileHelperJob = [&](Job* job) {
    jobs.at(job_id) = *job;
    AddGlobalJobDesc(*job, job_id);
    if (Global<MachineCtx>::Get()->IsThisMachineMaster()) {
      WithGlobalJobId(job_id, [&]() { CompileCurJobOnMaster(job, &sub_plans.at(job_id), true); });
    }
    ++job_id;
  };
  for (const auto& pair : push_op_name2parallel_blob_conf) {
    Job push_job;
    MakePushJob(std::string("Push-") + pair.first, pair.first, pair.second, &push_job);
    CompileHelperJob(&push_job);
  }
  for (const auto& pair : pull_op_name2parallel_blob_conf) {
    Job pull_job;
    MakePullJob(std::string("Pull-") + pair.first, pair.first, pair.second, &pull_job);
    CompileHelperJob(&pull_job);
  }
  for (const auto& outer_pair : parallel_blob_conf2input_op_name2output_op_name) {
    const auto parallel_blob_conf = outer_pair.first;
    for (const auto& pair : outer_pair.second) {
      Job arg_passing_job;
      MakeArgPassingJob("ArgPassing-" + pair.first, parallel_blob_conf, pair.first, pair.second,
                        &arg_passing_job);
      CompileHelperJob(&arg_passing_job);
    }
  }
  if (Global<MachineCtx>::Get()->IsThisMachineMaster()) {
    BindMemBlockId4OutBlobMemSharableOps(jobs, &sub_plans);
    FinishGlobalCriticalSectionDesc(sub_plans);
    MergePlan(plan, sub_plans);
    Plan main_plan;
    std::vector<std::string> identity_tick_op_names;
    {
      Job main_job;
      LogicalBlobId critical_section_sink_lbi;
      MakeMainJob(jobs, &main_job, &identity_tick_op_names, &critical_section_sink_lbi);
      AddGlobalJobDesc(main_job, job_id);
      CompileMainJob(&main_job, critical_section_sink_lbi, sub_plans.size(), &main_plan);
    }
    LinkMainPlan(plan, main_plan, identity_tick_op_names);
    TeePersistentLogStream::Create("merged_plan")->Write(*plan);
    PushPlan("merged_plan", *plan);
  } else {
    PullPlan("merged_plan", plan);
  }
}

}  // namespace

GlobalObjectsScope::GlobalObjectsScope(const JobSet& job_set) {
  Global<JobSet>::New(job_set);
  Global<ResourceDesc>::New(job_set.config().resource());
  Global<const IOConf>::New(job_set.config().io_conf());
  Global<const ProfilerConf>::New(job_set.config().profiler_conf());
  ctrl_server_.reset(new CtrlServer());
  Global<CtrlClient>::New();
  OF_BARRIER();
  int64_t this_mchn_id =
      Global<ResourceDesc>::Get()->GetMachineId(ctrl_server_->this_machine_addr());
  Global<MachineCtx>::New(this_mchn_id);
  FixCpuDeviceNum();
  Global<IDMgr>::New();
  if (Global<MachineCtx>::Get()->IsThisMachineMaster()
      && Global<const ProfilerConf>::Get()->collect_act_event()) {
    Global<Profiler>::New();
  }
  PushAvailableMemDescOfThisMachine();
  Global<JobName2JobId>::New();
  Global<std::vector<std::unique_ptr<JobDesc>>>::New();
  FOR_RANGE(int32_t, i, 0, job_set.job_size()) {
    auto* job_desc = new JobDesc(job_set.job(i), i);
    Global<std::vector<std::unique_ptr<JobDesc>>>::Get()->emplace_back(job_desc);
    CHECK(Global<JobName2JobId>::Get()->emplace(job_desc->job_name(), job_desc->job_id()).second);
  }
  if (Global<MachineCtx>::Get()->IsThisMachineMaster()) {
    Global<AvailableMemDesc>::New();
    *Global<AvailableMemDesc>::Get() = PullAvailableMemDesc();
    Global<CriticalSectionDesc>::New();
    Global<BufferMgr<int64_t>>::New();
    Global<BufferMgr<std::shared_ptr<ForeignJobInstance>>>::New();
    Global<InterUserJobInfo>::New();
  }
}

GlobalObjectsScope::~GlobalObjectsScope() {
  if (Global<MachineCtx>::Get()->IsThisMachineMaster()) {
    Global<InterUserJobInfo>::Delete();
    Global<BufferMgr<std::shared_ptr<ForeignJobInstance>>>::Delete();
    Global<BufferMgr<int64_t>>::Delete();
    Global<CriticalSectionDesc>::Delete();
    Global<AvailableMemDesc>::Delete();
  }
  Global<std::vector<std::unique_ptr<JobDesc>>>::Delete();
  Global<JobName2JobId>::Delete();
  if (Global<Profiler>::Get() != nullptr) { Global<Profiler>::Delete(); }
  Global<IDMgr>::Delete();
  Global<MachineCtx>::Delete();
  Global<CtrlClient>::Delete();
  ctrl_server_.reset();
  Global<const ProfilerConf>::Delete();
  Global<const IOConf>::Delete();
  Global<ResourceDesc>::Delete();
}

RuntimeBuffersScope::RuntimeBuffersScope() {
  const auto& job_descs = *Global<std::vector<std::unique_ptr<JobDesc>>>::Get();
  Global<BufferMgr<int64_t>>::Get()->NewBuffer(kBufferNameGlobalWaitJobId, job_descs.size());
  auto* buffer_mgr = Global<BufferMgr<std::shared_ptr<ForeignJobInstance>>>::Get();
  FOR_RANGE(int64_t, job_id, 0, job_descs.size()) {
    const auto& job_name = GlobalJobDesc(job_id).job_name();
    buffer_mgr->NewBuffer(GetForeignInputBufferName(job_name), 2);
    buffer_mgr->NewBuffer(GetForeignOutputBufferName(job_name), 2);
    buffer_mgr->NewBuffer(GetCallbackNotifierBufferName(job_name),
                          job_descs.at(0)->concurrency_width());
  }
}

RuntimeBuffersScope::~RuntimeBuffersScope() {
  auto* buffer_mgr = Global<BufferMgr<std::shared_ptr<ForeignJobInstance>>>::Get();
  const auto& job_descs = *Global<std::vector<std::unique_ptr<JobDesc>>>::Get();
  FOR_RANGE(int64_t, job_id, 0, job_descs.size()) {
    const auto& job_name = GlobalJobDesc(job_id).job_name();
    buffer_mgr->Get(GetCallbackNotifierBufferName(job_name))->Close();
    buffer_mgr->Get(GetForeignOutputBufferName(job_name))->Close();
    buffer_mgr->Get(GetForeignInputBufferName(job_name))->Close();
  }
  Global<BufferMgr<int64_t>>::Get()->Get(kBufferNameGlobalWaitJobId)->Close();
}

void Oneflow::NaiveSequentialRun() const {
  if (Global<MachineCtx>::Get()->IsThisMachineMaster()) {
    FOR_RANGE(int64_t, i, 0,
              Global<std::vector<std::unique_ptr<JobDesc>>>::Get()->at(0)->TotalBatchNum()) {
      const auto& job_name = GetCallbackNotifierBufferName(GlobalJobDesc(0).job_name());
      auto* buffer = Global<BufferMgr<std::shared_ptr<ForeignJobInstance>>>::Get()->Get(job_name);
      buffer->Send(std::make_shared<MockJobInstance>([]() { LOG(INFO) << "callback_notifier"; }));
      Global<BufferMgr<int64_t>>::Get()->Get(kBufferNameGlobalWaitJobId)->Send(0);
    }
  }
}

Oneflow::Oneflow(const oneflow::JobSet& job_set) {
  global_objects_scope_.reset(new GlobalObjectsScope(job_set));
  // Runtime
  CompileAndMergePlanOnMaster(job_set.job(), &plan_);
  if (Global<MachineCtx>::Get()->IsThisMachineMaster()) {
    PushPlan("plan", plan_);
  } else {
    PullPlan("plan", &plan_);
  }
  runtime_.reset(new Runtime(plan_, ComputeTotalPieceNum(), false));
  if (Global<MachineCtx>::Get()->IsThisMachineMaster()) {
    runtime_buffers_scope_.reset(new RuntimeBuffersScope());
  }
}

Oneflow::~Oneflow() {
  runtime_buffers_scope_.reset();
  runtime_.reset();
  if (Global<Profiler>::Get() != nullptr) {
    Global<Profiler>::Get()->Profile(
        plan_, JoinPath(FLAGS_log_dir, ActEventLogger::act_event_bin_filename()));
  }
  global_objects_scope_.reset();
}

int Main(const oneflow::JobSet& job_set, const char* binary_name) {
  using namespace oneflow;
  FlagsAndLogScope flags_and_log_scope(job_set.config(), binary_name);
  Oneflow(job_set).NaiveSequentialRun();
  return 0;
}

int Main(const oneflow::JobSet& job_set) {
  const std::string binary_name = "oneflow";
  return Main(job_set, binary_name.c_str());
}

}  // namespace oneflow

DEFINE_string(job_set, "", "");

int main(int argc, char** argv) {
  using namespace oneflow;
  gflags::ParseCommandLineFlags(&argc, &argv, true);
  JobSet job_set;
  ParseProtoFromTextFile(FLAGS_job_set, &job_set);
  auto* config = job_set.mutable_config();
  if (config->cpp_flags_conf().has_log_dir() == false) {
    config->mutable_cpp_flags_conf()->set_log_dir(FLAGS_log_dir);
  }
  if (config->cpp_flags_conf().has_logtostderr() == false) {
    config->mutable_cpp_flags_conf()->set_logtostderr(FLAGS_logtostderr);
  }
  if (config->cpp_flags_conf().has_logbuflevel() == false) {
    config->mutable_cpp_flags_conf()->set_logbuflevel(FLAGS_logbuflevel);
  }
  if (config->cpp_flags_conf().has_grpc_use_no_signal() == false) {
    config->mutable_cpp_flags_conf()->set_grpc_use_no_signal(FLAGS_grpc_use_no_signal);
  }
  return Main(job_set, argv[0]);
}<|MERGE_RESOLUTION|>--- conflicted
+++ resolved
@@ -346,29 +346,10 @@
   blob_conf->set_has_batch_dim(std::find(lbis.begin(), lbis.end(), lbi) != lbis.end());
 }
 
-<<<<<<< HEAD
 HashMap<std::string, HashSet<int64_t>> GetOutBlobMemSharableOpName2JobIds(
     const std::vector<Job>& jobs) {
   // obms op = output blob memory sharable operator
   HashMap<std::string, HashSet<int64_t>> obms_op_name2job_ids;
-=======
-HashSet<std::string> GetArgOpNames(const std::vector<Job>& jobs) {
-  HashSet<std::string> arg_op_names;
-  for (const Job& job : jobs) {
-    for (const auto& arg_op_name : job.job_conf().arg_op_name()) {
-      arg_op_names.insert(arg_op_name);
-    }
-    for (const OperatorConf& op_conf : job.net().op()) {
-      if (op_conf.has_variable_conf()) { arg_op_names.insert(op_conf.name()); }
-    }
-  }
-  return arg_op_names;
-}
-
-HashMap<std::string, HashSet<int64_t>> GetInterfaceOpName2JobIds(const std::vector<Job>& jobs) {
-  HashSet<std::string> arg_op_names = GetArgOpNames(jobs);
-  HashMap<std::string, HashSet<int64_t>> interface_op_name2job_ids;
->>>>>>> 190beb78
   HashSet<std::string> unique_op_name_check;
   FOR_RANGE(int32_t, i, 0, jobs.size()) {
     for (const auto& op : jobs.at(i).net().op()) {
