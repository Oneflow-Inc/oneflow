/*
Copyright 2020 The OneFlow Authors. All rights reserved.

Licensed under the Apache License, Version 2.0 (the "License");
you may not use this file except in compliance with the License.
You may obtain a copy of the License at

    http://www.apache.org/licenses/LICENSE-2.0

Unless required by applicable law or agreed to in writing, software
distributed under the License is distributed on an "AS IS" BASIS,
WITHOUT WARRANTIES OR CONDITIONS OF ANY KIND, either express or implied.
See the License for the specific language governing permissions and
limitations under the License.
*/

#include "oneflow/core/framework/op_expr_grad_function.h"
#include "oneflow/core/common/container_util.h"

namespace oneflow {
namespace one {

struct OneEmbeddingLookupCaptureState : public AutoGradCaptureState {
<<<<<<< HEAD
  bool requires_grad;
  std::string embedding_name;
  int64_t line_size;
  int64_t embedding_size;
  int shadow_index;
  int ids_index;
  int input_num;
=======
  bool requires_grad{};
  std::string key_value_store_options{};
  int shadow_index{};
  int ids_index{};
  int input_num{};
>>>>>>> df5063df
};

class OneEmbeddingLookup : public OpExprGradFunction<OneEmbeddingLookupCaptureState> {
 public:
  Maybe<void> Init(const OpExpr& op) override { return Maybe<void>::Ok(); }

  Maybe<void> Capture(OneEmbeddingLookupCaptureState* ctx, const TensorTuple& inputs,
                      const TensorTuple& outputs, const AttrMap& attrs) const override {
    CHECK_GE_OR_RETURN(inputs.size(), 2);                          // NOLINT(maybe-need-error-msg)
    ctx->requires_grad = inputs.at(0)->requires_grad();            // shadow
    ctx->shadow_index = ctx->SaveTensorForBackward(inputs.at(0));  // shadow
    ctx->ids_index = ctx->SaveTensorForBackward(inputs.at(1));     // id
    ctx->embedding_name = JUST(attrs.GetAttr<std::string>("embedding_name"));
    ctx->line_size = JUST(attrs.GetAttr<int64_t>("line_size"));
    ctx->embedding_size = JUST(attrs.GetAttr<int64_t>("embedding_size"));
    ctx->input_num = inputs.size();
    return Maybe<void>::Ok();
  }

  Maybe<void> Apply(const OneEmbeddingLookupCaptureState* ctx, const TensorTuple& out_grads,
                    TensorTuple* in_grads) const override {
    in_grads->resize(ctx->input_num);
    const auto& saved_tensors = ctx->SavedTensors();
    CHECK_EQ_OR_RETURN(out_grads.size(), 1);  // NOLINT(maybe-need-error-msg)
    // in_grads->resize(1);
    if (ctx->requires_grad) {
      JUST(functional::OneEmbeddingLookupGrad(saved_tensors.at(ctx->ids_index),
                                              JUST(VectorAt(out_grads, 0)), ctx->embedding_name,
                                              ctx->line_size, ctx->embedding_size));
      (*in_grads)[0] = JUST(functional::ZerosLike(saved_tensors.at(ctx->shadow_index)));
    }
    return Maybe<void>::Ok();
  }
};

REGISTER_OP_EXPR_GRAD_FUNCTION("embedding_lookup_placeholder", OneEmbeddingLookup);

}  // namespace one
}  // namespace oneflow<|MERGE_RESOLUTION|>--- conflicted
+++ resolved
@@ -21,21 +21,13 @@
 namespace one {
 
 struct OneEmbeddingLookupCaptureState : public AutoGradCaptureState {
-<<<<<<< HEAD
-  bool requires_grad;
-  std::string embedding_name;
-  int64_t line_size;
-  int64_t embedding_size;
-  int shadow_index;
-  int ids_index;
-  int input_num;
-=======
   bool requires_grad{};
-  std::string key_value_store_options{};
+  std::string embedding_name{};
+  int64_t line_size{};
+  int64_t embedding_size{};
   int shadow_index{};
   int ids_index{};
   int input_num{};
->>>>>>> df5063df
 };
 
 class OneEmbeddingLookup : public OpExprGradFunction<OneEmbeddingLookupCaptureState> {
@@ -60,7 +52,6 @@
     in_grads->resize(ctx->input_num);
     const auto& saved_tensors = ctx->SavedTensors();
     CHECK_EQ_OR_RETURN(out_grads.size(), 1);  // NOLINT(maybe-need-error-msg)
-    // in_grads->resize(1);
     if (ctx->requires_grad) {
       JUST(functional::OneEmbeddingLookupGrad(saved_tensors.at(ctx->ids_index),
                                               JUST(VectorAt(out_grads, 0)), ctx->embedding_name,
