/*
Copyright 2020 The OneFlow Authors. All rights reserved.

Licensed under the Apache License, Version 2.0 (the "License");
you may not use this file except in compliance with the License.
You may obtain a copy of the License at

    http://www.apache.org/licenses/LICENSE-2.0

Unless required by applicable law or agreed to in writing, software
distributed under the License is distributed on an "AS IS" BASIS,
WITHOUT WARRANTIES OR CONDITIONS OF ANY KIND, either express or implied.
See the License for the specific language governing permissions and
limitations under the License.
*/
#include "oneflow/core/framework/attr_map.h"
#include "oneflow/core/framework/op_expr_grad_function.h"
#include "oneflow/core/functional/functional.h"

namespace oneflow {
namespace one {

struct GroupNormCaptureState : public AutoGradCaptureState {
  double epsilon = 1e-5;
  bool x_requires_grad = true;
  bool gamma_requires_grad = true;
  bool beta_requires_grad = true;
  bool affine = true;
  int32_t num_groups = 1;
  size_t x_index = 0;
  size_t mean_index = 1;
  size_t inv_variance_index = 2;
  size_t gamma_index = 3;
  std::string data_format;
  std::string activation;
};

class GroupNorm : public OpExprGradFunction<GroupNormCaptureState> {
 public:
  Maybe<void> Init(const OpExpr& op) override;

  Maybe<void> Capture(GroupNormCaptureState* ctx, const TensorTuple& inputs,
                      const TensorTuple& outputs, const AttrMap& attrs) const override;

  Maybe<void> Apply(const GroupNormCaptureState* ctx, const TensorTuple& out_grads,
                    TensorTuple* in_grads) const override;

 private:
  AttrMap base_attrs_;
  std::string op_name_;
};

Maybe<void> GroupNorm::Init(const OpExpr& op) {
  const auto* fw_op_expr = dynamic_cast<const UserOpExpr*>(&op);
  CHECK_NOTNULL_OR_RETURN(fw_op_expr);  // NOLINT(maybe-need-error-msg)
  base_attrs_ = MakeAttrMapFromUserOpConf(fw_op_expr->proto());
  op_name_ = fw_op_expr->op_name();
  return Maybe<void>::Ok();
}

Maybe<void> GroupNorm::Capture(GroupNormCaptureState* ctx, const TensorTuple& inputs,
                               const TensorTuple& outputs, const AttrMap& attrs) const {
  ComposedAttrMap composed_attrs(attrs, base_attrs_);
  ctx->affine = JUST(composed_attrs.GetAttr<bool>("affine"));
  ctx->epsilon = JUST(composed_attrs.GetAttr<double>("epsilon"));
  ctx->num_groups = JUST(composed_attrs.GetAttr<int32_t>("num_groups"));
  ctx->data_format = JUST(composed_attrs.GetAttr<std::string>("data_format"));
  ctx->activation = JUST(composed_attrs.GetAttr<std::string>("activation"));
  if (ctx->affine) {
    CHECK_EQ_OR_RETURN(inputs.size(), 3);  // NOLINT(maybe-need-error-msg)
    ctx->gamma_requires_grad = inputs.at(1)->requires_grad();
    ctx->beta_requires_grad = inputs.at(2)->requires_grad();
  } else {
    CHECK_EQ_OR_RETURN(inputs.size(), 1);  // NOLINT(maybe-need-error-msg)
  }
  CHECK_EQ_OR_RETURN(outputs.size(), 3);  // NOLINT(maybe-need-error-msg)

  ctx->x_requires_grad = inputs.at(0)->requires_grad();
  if (ctx->x_requires_grad || ctx->affine) {
    ctx->x_index = ctx->SaveTensorForBackward(inputs.at(0));
    ctx->mean_index = ctx->SaveTensorForBackward(outputs.at(1));
    ctx->inv_variance_index = ctx->SaveTensorForBackward(outputs.at(2));
    if (ctx->affine) {
      ctx->gamma_index = ctx->SaveTensorForBackward(inputs.at(1));  // save gamma.
    }
  }
  return Maybe<void>::Ok();
}

Maybe<void> GroupNorm::Apply(const GroupNormCaptureState* ctx, const TensorTuple& out_grads,
                             TensorTuple* in_grads) const {
  CHECK_EQ_OR_RETURN(ctx->data_format, "channels_first");
  CHECK_EQ_OR_RETURN(ctx->activation, "none");
  const auto& saved_tensors = ctx->SavedTensors();
  if (ctx->affine) {
    in_grads->resize(3);
  } else {
    in_grads->resize(1);
  }
  const auto& dy = out_grads.at(0);
  const auto& x = saved_tensors.at(ctx->x_index);
  const auto& mean = saved_tensors.at(ctx->mean_index);
  const auto& inv_variance = saved_tensors.at(ctx->inv_variance_index);

  if (ctx->affine && (ctx->gamma_requires_grad || ctx->beta_requires_grad)) {
    const auto& results = JUST(functional::GroupNormParamGrad(dy, x, mean, inv_variance));
    if (ctx->gamma_requires_grad) { in_grads->at(1) = results->at(0); }  // For gamma.
<<<<<<< HEAD
    if (ctx->beta_requires_grad) { in_grads->at(2) = results->at(1); }  // For beta.
=======
    if (ctx->beta_requires_grad) { in_grads->at(2) = results->at(1); }   // For beta.
>>>>>>> 5a67951b
  }
  if (ctx->x_requires_grad) {
    if (ctx->affine) {
      std::shared_ptr<Tensor> gamma = saved_tensors.at(ctx->gamma_index);
      in_grads->at(0) = JUST(functional::GroupNormGrad(dy, x, mean, inv_variance, gamma,
                                                       ctx->num_groups, ctx->epsilon));
    } else {
      in_grads->at(0) = JUST(functional::GroupNormGrad(dy, x, mean, inv_variance, NullOpt,
                                                       ctx->num_groups, ctx->epsilon));
    }
  }
  return Maybe<void>::Ok();
}

REGISTER_OP_EXPR_GRAD_FUNCTION("group_norm", GroupNorm);

}  // namespace one
}  // namespace oneflow<|MERGE_RESOLUTION|>--- conflicted
+++ resolved
@@ -105,11 +105,7 @@
   if (ctx->affine && (ctx->gamma_requires_grad || ctx->beta_requires_grad)) {
     const auto& results = JUST(functional::GroupNormParamGrad(dy, x, mean, inv_variance));
     if (ctx->gamma_requires_grad) { in_grads->at(1) = results->at(0); }  // For gamma.
-<<<<<<< HEAD
-    if (ctx->beta_requires_grad) { in_grads->at(2) = results->at(1); }  // For beta.
-=======
     if (ctx->beta_requires_grad) { in_grads->at(2) = results->at(1); }   // For beta.
->>>>>>> 5a67951b
   }
   if (ctx->x_requires_grad) {
     if (ctx->affine) {
