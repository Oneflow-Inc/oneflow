/*
Copyright 2020 The OneFlow Authors. All rights reserved.

Licensed under the Apache License, Version 2.0 (the "License");
you may not use this file except in compliance with the License.
You may obtain a copy of the License at

    http://www.apache.org/licenses/LICENSE-2.0

Unless required by applicable law or agreed to in writing, software
distributed under the License is distributed on an "AS IS" BASIS,
WITHOUT WARRANTIES OR CONDITIONS OF ANY KIND, either express or implied.
See the License for the specific language governing permissions and
limitations under the License.
*/
#include "oneflow/core/framework/op_expr_grad_function.h"
#include "oneflow/core/functional/functional.h"

namespace oneflow {
namespace one {

struct ClipByScalarMinCaptureState : public AutoGradCaptureState {
  bool requires_grad;
  Scalar min;
};

class ClipByScalarMin : public OpExprGradFunction<ClipByScalarMinCaptureState> {
 public:
  Maybe<void> Init(const OpExpr& op) override {
    const auto* fw_op_expr = dynamic_cast<const UserOpExpr*>(&op);
    CHECK_NOTNULL_OR_RETURN(fw_op_expr);
    base_attrs_ = MakeAttrMapFromUserOpConf(fw_op_expr->proto());
    return Maybe<void>::Ok();
  }

  Maybe<void> Capture(ClipByScalarMinCaptureState* ctx, const TensorTuple& inputs,
                      const TensorTuple& outputs, const AttrMap& attrs) const override {
    CHECK_EQ_OR_RETURN(inputs.size(), 1);
    ctx->requires_grad = inputs.at(0)->requires_grad();
    if (!ctx->requires_grad) { return Maybe<void>::Ok(); }
    ctx->SaveTensorForBackward(inputs.at(0));

    ComposedAttrMap composed_attrs(attrs, base_attrs_);
    if (IsFloatingDataType(inputs.at(0)->dtype()->data_type())) {
      ctx->min = Scalar(JUST(composed_attrs.GetAttr<double>("floating_min")));
    } else if (IsIntegralDataType(inputs.at(0)->dtype()->data_type())) {
      ctx->min = Scalar(JUST(composed_attrs.GetAttr<int64_t>("integral_min")));
    } else {
      UNIMPLEMENTED_THEN_RETURN() << "Data type is not floating or integral type.";
    }
    return Maybe<void>::Ok();
  }

  Maybe<void> Apply(const ClipByScalarMinCaptureState* ctx, const TensorTuple& out_grads,
                    TensorTuple* in_grads) const override {
    CHECK_EQ_OR_RETURN(out_grads.size(), 1);
    in_grads->resize(1);
    if (ctx->requires_grad) {
      const auto& x = ctx->SavedTensors().at(0);
      in_grads->at(0) = JUST(functional::ClampGrad(out_grads.at(0), x, ctx->min,
<<<<<<< HEAD
                                                   /*max=*/NullOpt));
=======
                                                   /*max=*/Optional<Scalar>()));
>>>>>>> 71a9c95f
    }
    return Maybe<void>::Ok();
  }

 private:
  AttrMap base_attrs_;
};

REGISTER_OP_EXPR_GRAD_FUNCTION("clip_by_scalar_min", ClipByScalarMin);

}  // namespace one
}  // namespace oneflow<|MERGE_RESOLUTION|>--- conflicted
+++ resolved
@@ -58,11 +58,7 @@
     if (ctx->requires_grad) {
       const auto& x = ctx->SavedTensors().at(0);
       in_grads->at(0) = JUST(functional::ClampGrad(out_grads.at(0), x, ctx->min,
-<<<<<<< HEAD
                                                    /*max=*/NullOpt));
-=======
-                                                   /*max=*/Optional<Scalar>()));
->>>>>>> 71a9c95f
     }
     return Maybe<void>::Ok();
   }
