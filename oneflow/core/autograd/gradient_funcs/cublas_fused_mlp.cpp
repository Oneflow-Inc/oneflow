--- conflicted
+++ resolved
@@ -135,17 +135,10 @@
     const auto& last_layer_wgrad_bgrad =
         JUST(functional::CublasMatmulBiasAddGrad(last_bias_dy, last_layer_x));
     if (last_layer_weight_requires_grad) {
-<<<<<<< HEAD
-      *JUST(VectorAt(in_grads, weight_num)) = last_layer_wgrad_bgrad->at(0);  // NOLINT
-    }
-    if (last_layer_bias_requires_grad) {
-      *JUST(VectorAt(in_grads, 2 * weight_num)) = last_layer_wgrad_bgrad->at(1);  // NOLINT
-=======
       *JUST(VectorAt(in_grads, weight_num)) = JUST(VectorAt(*last_layer_wgrad_bgrad, 0));
     }
     if (last_layer_bias_requires_grad) {
       *JUST(VectorAt(in_grads, 2 * weight_num)) = JUST(VectorAt(*last_layer_wgrad_bgrad, 1));
->>>>>>> 897bbf27
     }
   }
 
