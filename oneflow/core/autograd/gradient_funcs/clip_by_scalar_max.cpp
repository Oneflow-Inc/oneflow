--- conflicted
+++ resolved
@@ -57,12 +57,8 @@
     in_grads->resize(1);
     if (ctx->requires_grad) {
       const auto& x = ctx->SavedTensors().at(0);
-<<<<<<< HEAD
-      in_grads->at(0) = JUST(functional::ClampGrad(out_grads.at(0), x, /*min=*/NullOpt, ctx->max));
-=======
       in_grads->at(0) =
-          JUST(functional::ClampGrad(out_grads.at(0), x, /*min=*/Optional<Scalar>(), ctx->max));
->>>>>>> 71a9c95f
+          JUST(functional::ClampGrad(out_grads.at(0), x, /*min=*/NullOpt, ctx->max));
     }
     return Maybe<void>::Ok();
   }
