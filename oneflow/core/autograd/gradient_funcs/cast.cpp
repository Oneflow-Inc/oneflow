/*
Copyright 2020 The OneFlow Authors. All rights reserved.

Licensed under the Apache License, Version 2.0 (the "License");
you may not use this file except in compliance with the License.
You may obtain a copy of the License at

    http://www.apache.org/licenses/LICENSE-2.0

Unless required by applicable law or agreed to in writing, software
distributed under the License is distributed on an "AS IS" BASIS,
WITHOUT WARRANTIES OR CONDITIONS OF ANY KIND, either express or implied.
See the License for the specific language governing permissions and
limitations under the License.
*/

#include "oneflow/core/framework/op_expr_grad_function.h"
#include "oneflow/core/framework/dtype.h"
#include "oneflow/core/framework/op_builder.h"
#include "oneflow/core/framework/op_interpreter/op_interpreter_util.h"
#include "oneflow/core/framework/op_expr.h"
#include "oneflow/core/functional/functional.h"
#include "oneflow/core/common/symbol.h"

namespace oneflow {
namespace one {

struct CastCaptureState : public AutoGradCaptureState {
  Symbol<DType> in_dtype;
  Symbol<DType> out_dtype;
};

class Cast : public OpExprGradFunction<CastCaptureState> {
 public:
  Maybe<void> Init(const OpExpr& op) override {
    const auto* fw_op_expr = dynamic_cast<const UserOpExpr*>(&op);
    CHECK_NOTNULL_OR_RETURN(fw_op_expr);  // NOLINT(maybe-need-error-msg)
    return Maybe<void>::Ok();
  }

  Maybe<void> Capture(CastCaptureState* ctx, const TensorTuple& inputs, const TensorTuple& outputs,
                      const AttrMap& attrs) const override {
    ctx->in_dtype = inputs.at(0)->dtype();
    ctx->out_dtype = outputs.at(0)->dtype();
    return Maybe<void>::Ok();
  }

  Maybe<void> Apply(const CastCaptureState* ctx, const TensorTuple& out_grads,
                    TensorTuple* in_grads) const override {
    in_grads->resize(1);
    if (!IsComplexDataType(ctx->in_dtype->data_type())
        && IsComplexDataType(ctx->out_dtype->data_type())) {
      (*in_grads)[0] = JUST(functional::Real(out_grads[0]));
    } else {
      (*in_grads)[0] = JUST(functional::Cast(out_grads[0], ctx->in_dtype, /*pin_memory=*/false));
    }
<<<<<<< HEAD

=======
>>>>>>> 105c832f
    return Maybe<void>::Ok();
  }
};

REGISTER_OP_EXPR_GRAD_FUNCTION("cast", Cast);

}  // namespace one
}  // namespace oneflow<|MERGE_RESOLUTION|>--- conflicted
+++ resolved
@@ -54,10 +54,6 @@
     } else {
       (*in_grads)[0] = JUST(functional::Cast(out_grads[0], ctx->in_dtype, /*pin_memory=*/false));
     }
-<<<<<<< HEAD
-
-=======
->>>>>>> 105c832f
     return Maybe<void>::Ok();
   }
 };
