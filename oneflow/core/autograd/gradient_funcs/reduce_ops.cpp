--- conflicted
+++ resolved
@@ -64,7 +64,6 @@
 
 REGISTER_OP_EXPR_GRAD_FUNCTION("reduce_sum", ReduceSum);
 
-<<<<<<< HEAD
 struct ReduceProdOpInterpState : public OpExprInterpState {
   std::vector<int32_t> axis;
   bool requires_grad;
@@ -117,10 +116,7 @@
 
 REGISTER_OP_EXPR_GRAD_FUNCTION("reduce_prod", ReduceProdOp);
 
-struct ReduceMaxOrMinOpInterpState : public OpExprInterpState {
-=======
 struct ReduceMaxOrMinCaptureState : public AutoGradCaptureState {
->>>>>>> a5910f13
   std::vector<int32_t> axis;
   bool keepdims;
 };
