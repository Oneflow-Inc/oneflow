--- conflicted
+++ resolved
@@ -28,63 +28,33 @@
 
 class SmoothL1Loss : public OpExprGradFunction<SmoothL1LossCaptureState> {
  public:
-<<<<<<< HEAD
   Maybe<void> Capture(SmoothL1LossCaptureState* state, const TensorTuple& inputs,
                       const TensorTuple& outputs, const OpInterpCtx* ctx) const override {
-    CHECK_EQ_OR_RETURN(inputs.size(), 2);
     state->requires_grad = inputs.at(0)->requires_grad();  // prediction
     if (!state->requires_grad) { return Maybe<void>::Ok(); }
 
+    CHECK_EQ_OR_RETURN(inputs.size(), 2);
     state->SaveTensorForBackward(inputs.at(0));  // prediction
     state->SaveTensorForBackward(inputs.at(1));  // label
 
     auto* interp_ctx = dynamic_cast<const SmoothL1LossOpInterpCtx*>(ctx);
     state->beta = interp_ctx->beta();
-    state->reduction = interp_ctx->reduction();
-=======
-  Maybe<void> Init(const OpExpr& op) override {
-    const auto* fw_op_expr = dynamic_cast<const UserOpExpr*>(&op);
-    CHECK_NOTNULL_OR_RETURN(fw_op_expr);
-    base_attrs_ = MakeAttrMapFromUserOpConf(fw_op_expr->proto());
-    return Maybe<void>::Ok();
-  }
-
-  Maybe<void> Capture(SmoothL1LossCaptureState* ctx, const TensorTuple& inputs,
-                      const TensorTuple& outputs, const AttrMap& attrs) const override {
-    ctx->requires_grad = inputs.at(0)->requires_grad();  // prediction
-    if (!ctx->requires_grad) { return Maybe<void>::Ok(); }
-
-    CHECK_EQ_OR_RETURN(inputs.size(), 2);
-
-    ctx->SaveTensorForBackward(inputs.at(0));  // prediction
-    ctx->SaveTensorForBackward(inputs.at(1));  // label
-
-    ComposedAttrMap composed_attrs(attrs, base_attrs_);
-    ctx->beta = JUST(composed_attrs.GetAttr<float>("beta"));
->>>>>>> 1c1d2d3f
     return Maybe<void>::Ok();
   }
 
   Maybe<void> Apply(const SmoothL1LossCaptureState* state, const TensorTuple& out_grads,
                     TensorTuple* in_grads) const override {
-    if (!ctx->requires_grad) { return Maybe<void>::Ok(); }
+    if (!state->requires_grad) { return Maybe<void>::Ok(); }
 
     CHECK_EQ_OR_RETURN(out_grads.size(), 1);
     in_grads->resize(2);
 
-<<<<<<< HEAD
     if (state->requires_grad) {
       const auto& prediction = state->SavedTensors().at(0);
       const auto& label = state->SavedTensors().at(1);
-      in_grads->at(0) = JUST(functional::SmoothL1LossGrad(out_grads.at(0), prediction, label,
-                                                          state->beta, state->reduction));
+      in_grads->at(0) =
+          JUST(functional::SmoothL1LossGrad(out_grads.at(0), prediction, label, state->beta));
     }
-=======
-    const auto& prediction = ctx->SavedTensors().at(0);
-    const auto& label = ctx->SavedTensors().at(1);
-    in_grads->at(0) =
-        JUST(functional::SmoothL1LossGrad(out_grads.at(0), prediction, label, ctx->beta));
->>>>>>> 1c1d2d3f
     return Maybe<void>::Ok();
   }
 };
