--- conflicted
+++ resolved
@@ -21,40 +21,7 @@
 namespace oneflow {
 namespace one {
 
-<<<<<<< HEAD
-namespace {
-
-class ReduceSumLikeModule {
- public:
-  ReduceSumLikeModule() = default;
-  ~ReduceSumLikeModule() = default;
-
-  Maybe<Tensor> operator()(const std::shared_ptr<Tensor>& input,
-                           const std::shared_ptr<Tensor>& like) const {
-    const auto& in_shape = *(input->shape());
-    const auto& like_shape = *(like->shape());
-    if (in_shape != like_shape) {
-      const Shape& left_extended_shape =
-          CreateLeftExtendedShape(ShapeView(like_shape), in_shape.NumAxes());
-      if (in_shape == left_extended_shape) {
-        return JUST(functional::ReshapeLike(input, like));
-      } else {
-        const AxisVector& broadcast_axis_vec = left_extended_shape.Axes4BroadcastTo(in_shape);
-        return JUST(functional::ReduceSumLike(
-            input, like,
-            std::vector<int32_t>{broadcast_axis_vec.begin(), broadcast_axis_vec.end()}));
-      }
-    }
-    return JUST(functional::Identity(input));
-  }
-};
-
-}  // namespace
-
 class BroadcastBinaryGrad : public OpExprGradFunction<AutoGradCaptureState> {
-=======
-class BroadcastBinaryGrad : public OpExprGradFunction<OpExprInterpState> {
->>>>>>> 5bf11d8b
  public:
   BroadcastBinaryGrad() = default;
   virtual ~BroadcastBinaryGrad() = default;
