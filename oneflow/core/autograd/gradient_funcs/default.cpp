--- conflicted
+++ resolved
@@ -253,7 +253,6 @@
 }
 
 Maybe<void> DefaultOpExprGradFunction::Capture(OpExprInterpState* ctx, const TensorTuple& inputs,
-<<<<<<< HEAD
                                                const TensorTuple& outputs) const {
   for (const auto& pair : fw_ibn_index_and_saved_index_pairs_) {
     CHECK_EQ(ctx->SavedTensors().size(), pair.second);
@@ -262,21 +261,6 @@
   for (const auto& pair : fw_obn_index_and_saved_index_pairs_) {
     CHECK_EQ(ctx->SavedTensors().size(), pair.second);
     ctx->SaveTensorForBackward(outputs.at(pair.first));
-=======
-                                               const TensorTuple& outputs,
-                                               const AttrValueMap& attrs) const {
-  CHECK_OR_RETURN(attrs.empty())
-      << "The default op expr gradient func does not support dynamic attributes.";
-  JUST(UpdateRequiresBackward(inputs));
-  for (const auto& entry : backward_entries_) {
-    if (!entry.requires_backward) { continue; }
-    for (const int& idx : entry.snapshot.input_indices) {
-      ctx->SaveTensorForBackward(inputs.at(idx));
-    }
-    for (const int& idx : entry.snapshot.output_indices) {
-      ctx->SaveTensorForBackward(outputs.at(idx));
-    }
->>>>>>> 6fa241e4
   }
   return Maybe<void>::Ok();
 }
