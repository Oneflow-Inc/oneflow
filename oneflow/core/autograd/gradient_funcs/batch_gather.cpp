/*
Copyright 2020 The OneFlow Authors. All rights reserved.

Licensed under the Apache License, Version 2.0 (the "License");
you may not use this file except in compliance with the License.
You may obtain a copy of the License at

    http://www.apache.org/licenses/LICENSE-2.0

Unless required by applicable law or agreed to in writing, software
distributed under the License is distributed on an "AS IS" BASIS,
WITHOUT WARRANTIES OR CONDITIONS OF ANY KIND, either express or implied.
See the License for the specific language governing permissions and
limitations under the License.
*/
#include "oneflow/core/framework/attr_map.h"
#include "oneflow/core/framework/op_expr_grad_function.h"
<<<<<<< HEAD
#include "oneflow/core/framework/op_builder.h"
#include "oneflow/core/framework/op_expr.h"
#include "oneflow/core/framework/op_expr_helper.h"
#include "oneflow/core/framework/op_interpreter/op_interpreter_util.h"
=======
>>>>>>> e3810240
#include "oneflow/core/functional/functional.h"

namespace oneflow {
namespace one {

<<<<<<< HEAD
struct BatchGatherInterpState : public OpExprInterpState {
  int32_t num_segments;
=======
struct BatchGatherCaptureState : public AutoGradCaptureState {
  int64_t num_segments;
>>>>>>> e3810240
  bool requires_grad;
};

class BatchGather : public OpExprGradFunction<BatchGatherCaptureState> {
 public:
  Maybe<void> Init(const OpExpr& op) override;
  Maybe<void> Capture(BatchGatherCaptureState* ctx, const TensorTuple& inputs,
                      const TensorTuple& outputs, const AttrMap& attrs) const override;
  Maybe<void> Apply(const BatchGatherCaptureState* ctx, const TensorTuple& out_grads,
                    TensorTuple* in_grads) const override;
<<<<<<< HEAD

=======
>>>>>>> e3810240
};

Maybe<void> BatchGather::Init(const OpExpr& op) {
  const auto* fw_op_expr = dynamic_cast<const UserOpExpr*>(&op);
  CHECK_NOTNULL_OR_RETURN(fw_op_expr);
  return Maybe<void>::Ok();
}

Maybe<void> BatchGather::Capture(BatchGatherCaptureState* ctx, const TensorTuple& inputs,
                                 const TensorTuple& outputs, const AttrMap& attrs) const {
  ctx->requires_grad = inputs.at(0)->requires_grad();
  if (!ctx->requires_grad) { return Maybe<void>::Ok(); }
  const auto& in_shape = inputs.at(0)->shape();
  const auto& indices_shape = inputs.at(1)->shape();
  ctx->num_segments = in_shape->At(indices_shape->NumAxes() - 1);
  ctx->SaveTensorForBackward(inputs.at(1));
  return Maybe<void>::Ok();
}

Maybe<void> BatchGather::Apply(const BatchGatherCaptureState* ctx, const TensorTuple& out_grads,
                               TensorTuple* in_grads) const {
  in_grads->resize(2);
  if (!ctx->requires_grad) { return Maybe<void>::Ok(); }
  const auto& indices = ctx->SavedTensors().at(0);
<<<<<<< HEAD
  in_grads->at(0) = JUST(functional::UnsortedBatchSegmentSum(out_grads.at(0), indices, ctx->num_segments));
=======
  in_grads->at(0) =
      JUST(functional::UnsortedBatchSegmentSum(out_grads.at(0), indices, ctx->num_segments));
>>>>>>> e3810240
  return Maybe<void>::Ok();
}

REGISTER_OP_EXPR_GRAD_FUNCTION("batch_gather", BatchGather);

}  // namespace one
}  // namespace oneflow<|MERGE_RESOLUTION|>--- conflicted
+++ resolved
@@ -15,25 +15,13 @@
 */
 #include "oneflow/core/framework/attr_map.h"
 #include "oneflow/core/framework/op_expr_grad_function.h"
-<<<<<<< HEAD
-#include "oneflow/core/framework/op_builder.h"
-#include "oneflow/core/framework/op_expr.h"
-#include "oneflow/core/framework/op_expr_helper.h"
-#include "oneflow/core/framework/op_interpreter/op_interpreter_util.h"
-=======
->>>>>>> e3810240
 #include "oneflow/core/functional/functional.h"
 
 namespace oneflow {
 namespace one {
 
-<<<<<<< HEAD
-struct BatchGatherInterpState : public OpExprInterpState {
-  int32_t num_segments;
-=======
 struct BatchGatherCaptureState : public AutoGradCaptureState {
   int64_t num_segments;
->>>>>>> e3810240
   bool requires_grad;
 };
 
@@ -44,10 +32,6 @@
                       const TensorTuple& outputs, const AttrMap& attrs) const override;
   Maybe<void> Apply(const BatchGatherCaptureState* ctx, const TensorTuple& out_grads,
                     TensorTuple* in_grads) const override;
-<<<<<<< HEAD
-
-=======
->>>>>>> e3810240
 };
 
 Maybe<void> BatchGather::Init(const OpExpr& op) {
@@ -72,12 +56,8 @@
   in_grads->resize(2);
   if (!ctx->requires_grad) { return Maybe<void>::Ok(); }
   const auto& indices = ctx->SavedTensors().at(0);
-<<<<<<< HEAD
-  in_grads->at(0) = JUST(functional::UnsortedBatchSegmentSum(out_grads.at(0), indices, ctx->num_segments));
-=======
   in_grads->at(0) =
       JUST(functional::UnsortedBatchSegmentSum(out_grads.at(0), indices, ctx->num_segments));
->>>>>>> e3810240
   return Maybe<void>::Ok();
 }
 
