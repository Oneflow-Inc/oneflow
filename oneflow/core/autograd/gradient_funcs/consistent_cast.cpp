--- conflicted
+++ resolved
@@ -24,29 +24,6 @@
 namespace oneflow {
 namespace one {
 
-<<<<<<< HEAD
-namespace {
-
-Maybe<Tensor> CalcBoxingOutput(const std::shared_ptr<Tensor>& input, Symbol<cfg::NdSbp> out_nd_sbp,
-                               Symbol<ParallelDesc> out_parallel_desc) {
-  const auto* mgr = Global<EagerBoxingInterpreterManager>::Get();
-  // Eager boxing
-  const auto& in_nd_sbp = JUST(input->nd_sbp());
-  const auto& in_parallel_desc = JUST(input->parallel_desc());
-  const auto& boxing_interpreter = JUST(mgr->GetEagerBoxingInterpreter(
-      in_nd_sbp, out_nd_sbp, in_parallel_desc, out_parallel_desc, input->shape()));
-  const auto& output = JUST(boxing_interpreter->Interpret(input, in_nd_sbp, out_nd_sbp,
-                                                          in_parallel_desc, out_parallel_desc));
-  return output;
-}
-
-static constexpr auto* RecursiveGetBoxingOutput =
-    DECORATE(&CalcBoxingOutput, CheckConsistentTensorMeta);
-
-}  // namespace
-
-=======
->>>>>>> f2d6dff8
 struct CastConsistentCaptureState : public AutoGradCaptureState {
   Symbol<ParallelDesc> parallel_desc;
   Symbol<cfg::NdSbp> nd_sbp;
