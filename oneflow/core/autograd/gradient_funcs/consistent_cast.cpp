--- conflicted
+++ resolved
@@ -24,11 +24,7 @@
 
 struct CastConsistentOpExprInterpState : public OpExprInterpState {
   Symbol<ParallelDesc> parallel_desc;
-<<<<<<< HEAD
-  Symbol<cfg::ParallelDistribution> nd_sbp;
-=======
   Symbol<cfg::NdSbp> nd_sbp;
->>>>>>> 924fb9f7
   std::shared_ptr<const Shape> shape;
 };
 
