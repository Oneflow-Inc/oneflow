/*
Copyright 2020 The OneFlow Authors. All rights reserved.

Licensed under the Apache License, Version 2.0 (the "License");
you may not use this file except in compliance with the License.
You may obtain a copy of the License at

    http://www.apache.org/licenses/LICENSE-2.0

Unless required by applicable law or agreed to in writing, software
distributed under the License is distributed on an "AS IS" BASIS,
WITHOUT WARRANTIES OR CONDITIONS OF ANY KIND, either express or implied.
See the License for the specific language governing permissions and
limitations under the License.
*/
#include "oneflow/core/framework/op_expr_grad_function.h"
#include "oneflow/core/framework/op_interp_ctx_generated.h"
#include "oneflow/core/functional/functional.h"

namespace oneflow {
namespace one {

struct BinaryCrossEntropyCaptureState : public AutoGradCaptureState {
  bool requires_grad = false;
};

class BinaryCrossEntropy : public OpExprGradFunction<BinaryCrossEntropyCaptureState> {
 public:
  Maybe<void> Capture(BinaryCrossEntropyCaptureState* state, const TensorTuple& inputs,
                      const TensorTuple& outputs, const OpInterpCtx* ctx) const override;
  Maybe<void> Apply(const BinaryCrossEntropyCaptureState* state, const TensorTuple& out_grads,
                    TensorTuple* in_grads) const override;
};

Maybe<void> BinaryCrossEntropy::Capture(BinaryCrossEntropyCaptureState* state,
                                        const TensorTuple& inputs, const TensorTuple& outputs,
<<<<<<< HEAD
                                        const OpInterpCtx* ctx) const {
  auto* interp_ctx = dynamic_cast<const BinaryCrossEntropyOpInterpCtx*>(ctx);
  state->reduction = interp_ctx->reduction();
  state->SaveTensorForBackward(inputs.at(0));  // input
  state->SaveTensorForBackward(inputs.at(1));  // target
=======
                                        const AttrMap& attrs) const {
  ctx->requires_grad = inputs.at(0)->requires_grad();
  if (!ctx->requires_grad) { return Maybe<void>::Ok(); }

  ComposedAttrMap composed_attrs(attrs, base_attrs_);
  ctx->SaveTensorForBackward(inputs.at(0));  // input
  ctx->SaveTensorForBackward(inputs.at(1));  // target
>>>>>>> 1c1d2d3f
  if (inputs.size() == 3) {
    state->SaveTensorForBackward(inputs.at(2));  // weight
  }
  return Maybe<void>::Ok();
}
Maybe<void> BinaryCrossEntropy::Apply(const BinaryCrossEntropyCaptureState* state,
                                      const TensorTuple& out_grads, TensorTuple* in_grads) const {
  if (!ctx->requires_grad) { return Maybe<void>::Ok(); }

  CHECK_EQ_OR_RETURN(out_grads.size(), 1);
  const auto& dy = out_grads.at(0);
  const auto& input = state->SavedTensors().at(0);
  const auto& target = state->SavedTensors().at(1);
  in_grads->resize(state->SavedTensors().size());

<<<<<<< HEAD
  if (state->SavedTensors().size() == 3) {
    const auto& weight = state->SavedTensors().at(2);
    in_grads->at(0) =
        JUST(functional::BinaryCrossEntropyLossGrad(dy, input, target, weight, state->reduction));
  } else {
    in_grads->at(0) =
        JUST(functional::BinaryCrossEntropyLossGrad(dy, input, target, NullOpt, state->reduction));
=======
  if (ctx->SavedTensors().size() == 3) {
    const auto& weight = ctx->SavedTensors().at(2);
    in_grads->at(0) = JUST(functional::BinaryCrossEntropyLossGrad(dy, input, target, weight));
  } else {
    in_grads->at(0) = JUST(functional::BinaryCrossEntropyLossGrad(dy, input, target, NullOpt));
>>>>>>> 1c1d2d3f
  }
  return Maybe<void>::Ok();
}
REGISTER_OP_EXPR_GRAD_FUNCTION("binary_cross_entropy", BinaryCrossEntropy);
}  // namespace one
}  // namespace oneflow<|MERGE_RESOLUTION|>--- conflicted
+++ resolved
@@ -14,7 +14,6 @@
 limitations under the License.
 */
 #include "oneflow/core/framework/op_expr_grad_function.h"
-#include "oneflow/core/framework/op_interp_ctx_generated.h"
 #include "oneflow/core/functional/functional.h"
 
 namespace oneflow {
@@ -34,21 +33,11 @@
 
 Maybe<void> BinaryCrossEntropy::Capture(BinaryCrossEntropyCaptureState* state,
                                         const TensorTuple& inputs, const TensorTuple& outputs,
-<<<<<<< HEAD
                                         const OpInterpCtx* ctx) const {
-  auto* interp_ctx = dynamic_cast<const BinaryCrossEntropyOpInterpCtx*>(ctx);
-  state->reduction = interp_ctx->reduction();
+  state->requires_grad = inputs.at(0)->requires_grad();
+  if (!state->requires_grad) { return Maybe<void>::Ok(); }
   state->SaveTensorForBackward(inputs.at(0));  // input
   state->SaveTensorForBackward(inputs.at(1));  // target
-=======
-                                        const AttrMap& attrs) const {
-  ctx->requires_grad = inputs.at(0)->requires_grad();
-  if (!ctx->requires_grad) { return Maybe<void>::Ok(); }
-
-  ComposedAttrMap composed_attrs(attrs, base_attrs_);
-  ctx->SaveTensorForBackward(inputs.at(0));  // input
-  ctx->SaveTensorForBackward(inputs.at(1));  // target
->>>>>>> 1c1d2d3f
   if (inputs.size() == 3) {
     state->SaveTensorForBackward(inputs.at(2));  // weight
   }
@@ -56,7 +45,7 @@
 }
 Maybe<void> BinaryCrossEntropy::Apply(const BinaryCrossEntropyCaptureState* state,
                                       const TensorTuple& out_grads, TensorTuple* in_grads) const {
-  if (!ctx->requires_grad) { return Maybe<void>::Ok(); }
+  if (!state->requires_grad) { return Maybe<void>::Ok(); }
 
   CHECK_EQ_OR_RETURN(out_grads.size(), 1);
   const auto& dy = out_grads.at(0);
@@ -64,21 +53,11 @@
   const auto& target = state->SavedTensors().at(1);
   in_grads->resize(state->SavedTensors().size());
 
-<<<<<<< HEAD
   if (state->SavedTensors().size() == 3) {
     const auto& weight = state->SavedTensors().at(2);
-    in_grads->at(0) =
-        JUST(functional::BinaryCrossEntropyLossGrad(dy, input, target, weight, state->reduction));
-  } else {
-    in_grads->at(0) =
-        JUST(functional::BinaryCrossEntropyLossGrad(dy, input, target, NullOpt, state->reduction));
-=======
-  if (ctx->SavedTensors().size() == 3) {
-    const auto& weight = ctx->SavedTensors().at(2);
     in_grads->at(0) = JUST(functional::BinaryCrossEntropyLossGrad(dy, input, target, weight));
   } else {
     in_grads->at(0) = JUST(functional::BinaryCrossEntropyLossGrad(dy, input, target, NullOpt));
->>>>>>> 1c1d2d3f
   }
   return Maybe<void>::Ok();
 }
