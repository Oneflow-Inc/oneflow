--- conflicted
+++ resolved
@@ -90,35 +90,20 @@
     if (ctx->ndims == 1) {
       std::shared_ptr<Tensor> result =
           JUST(functional::Conv1d(out_grads.at(0), weight, Optional<Tensor>(), ctx->strides,
-<<<<<<< HEAD
-                                  ctx->padding_before, ctx->dilation_rate, /*groups=*/1));
+                                  ctx->padding_before, ctx->dilation_rate, ctx->groups));
       result = JUST(functional::Slice(result, start, stop, step))->contiguous();
-=======
-                                  ctx->padding_before, ctx->dilation_rate, ctx->groups));
-      result = JUST(functional::Slice(result, start, stop, step));
->>>>>>> 43ac22df
       in_grads->at(0) = result;
     } else if (ctx->ndims == 2) {
       std::shared_ptr<Tensor> result =
           JUST(functional::Conv2d(out_grads.at(0), weight, Optional<Tensor>(), ctx->strides,
-<<<<<<< HEAD
-                                  ctx->padding_before, ctx->dilation_rate, /*groups=*/1));
+                                  ctx->padding_before, ctx->dilation_rate, ctx->groups));
       result = JUST(functional::Slice(result, start, stop, step))->contiguous();
-=======
-                                  ctx->padding_before, ctx->dilation_rate, ctx->groups));
-      result = JUST(functional::Slice(result, start, stop, step));
->>>>>>> 43ac22df
       in_grads->at(0) = result;
     } else if (ctx->ndims == 3) {
       std::shared_ptr<Tensor> result =
           JUST(functional::Conv3d(out_grads.at(0), weight, Optional<Tensor>(), ctx->strides,
-<<<<<<< HEAD
-                                  ctx->padding_before, ctx->dilation_rate, /*groups=*/1));
+                                  ctx->padding_before, ctx->dilation_rate, ctx->groups));
       result = JUST(functional::Slice(result, start, stop, step))->contiguous();
-=======
-                                  ctx->padding_before, ctx->dilation_rate, ctx->groups));
-      result = JUST(functional::Slice(result, start, stop, step));
->>>>>>> 43ac22df
       in_grads->at(0) = result;
     } else {
       UNIMPLEMENTED_THEN_RETURN() << "Invalid ndim " << ctx->ndims << " for conv functor";
