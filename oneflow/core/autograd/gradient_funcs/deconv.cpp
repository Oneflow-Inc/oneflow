--- conflicted
+++ resolved
@@ -88,41 +88,22 @@
     }
     const auto& weight = ctx->SavedTensors().at(0);
     if (ctx->ndims == 1) {
-<<<<<<< HEAD
-      std::shared_ptr<Tensor> result =
-          JUST(functional::Conv1d(out_grads.at(0), weight, Optional<Tensor>(), ctx->strides,
-                                  ctx->padding_before, ctx->dilation_rate, ctx->groups));
-      result = JUST(functional::Slice(result, start, stop, step))->contiguous();
-      in_grads->at(0) = result;
-    } else if (ctx->ndims == 2) {
-      std::shared_ptr<Tensor> result =
-          JUST(functional::Conv2d(out_grads.at(0), weight, Optional<Tensor>(), ctx->strides,
-                                  ctx->padding_before, ctx->dilation_rate, ctx->groups));
-      result = JUST(functional::Slice(result, start, stop, step))->contiguous();
-      in_grads->at(0) = result;
-    } else if (ctx->ndims == 3) {
-      std::shared_ptr<Tensor> result =
-          JUST(functional::Conv3d(out_grads.at(0), weight, Optional<Tensor>(), ctx->strides,
-                                  ctx->padding_before, ctx->dilation_rate, ctx->groups));
-      result = JUST(functional::Slice(result, start, stop, step))->contiguous();
-=======
       std::shared_ptr<Tensor> result = JUST(functional::Conv1d(
           out_grads.at(0), weight, Optional<Tensor>(), ctx->strides, ctx->padding_before,
           ctx->dilation_rate, ctx->groups, ctx->data_format));
-      result = JUST(functional::Slice(result, start, stop, step));
+      result = JUST(functional::Slice(result, start, stop, step))->contiguous();
       in_grads->at(0) = result;
     } else if (ctx->ndims == 2) {
       std::shared_ptr<Tensor> result = JUST(functional::Conv2d(
           out_grads.at(0), weight, Optional<Tensor>(), ctx->strides, ctx->padding_before,
           ctx->dilation_rate, ctx->groups, ctx->data_format));
-      result = JUST(functional::Slice(result, start, stop, step));
+      result = JUST(functional::Slice(result, start, stop, step))->contiguous();
       in_grads->at(0) = result;
     } else if (ctx->ndims == 3) {
       std::shared_ptr<Tensor> result = JUST(functional::Conv3d(
           out_grads.at(0), weight, Optional<Tensor>(), ctx->strides, ctx->padding_before,
           ctx->dilation_rate, ctx->groups, ctx->data_format));
-      result = JUST(functional::Slice(result, start, stop, step));
->>>>>>> f12f8f7c
+      result = JUST(functional::Slice(result, start, stop, step))->contiguous();
       in_grads->at(0) = result;
     } else {
       UNIMPLEMENTED_THEN_RETURN() << "Invalid ndim " << ctx->ndims << " for conv functor";
