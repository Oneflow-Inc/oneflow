/*
Copyright 2020 The OneFlow Authors. All rights reserved.

Licensed under the Apache License, Version 2.0 (the "License");
you may not use this file except in compliance with the License.
You may obtain a copy of the License at

    http://www.apache.org/licenses/LICENSE-2.0

Unless required by applicable law or agreed to in writing, software
distributed under the License is distributed on an "AS IS" BASIS,
WITHOUT WARRANTIES OR CONDITIONS OF ANY KIND, either express or implied.
See the License for the specific language governing permissions and
limitations under the License.
*/
#include "oneflow/core/framework/attr_map.h"
#include "oneflow/core/framework/dtype.h"
#include "oneflow/core/framework/op_expr_grad_function.h"
#include "oneflow/core/functional/functional.h"
#include "oneflow/user/ops/npu_command.h"
namespace oneflow {
namespace one {

struct NormalizationGradCaptureState : public AutoGradCaptureState {
  int32_t axis;
  float epsilon;
  bool track_running_stats;
  bool is_training;
  bool x_requires_grad;
  bool gamma_requires_grad;
  bool beta_requires_grad;
};

// training:
// y, mean, inv_variance = normalization(x, moving_mean, moving_variance, gamma, beta,
// axis=1, epsilon=0.01, momentum=0.9)
// y, mean, inv_variance = normalization(x, gamma, beta, axis=1, epsilon=0.01, momentum=0.9)

// inference:
// y = normalization(x, moving_mean, moving_variance, gamma, beta, axis=1, epsilon=0.01,
// momentum=0.9)
class NormalizationGrad : public OpExprGradFunction<NormalizationGradCaptureState> {
 public:
  Maybe<void> Init(const OpExpr& op) override {
    const auto* fw_op_expr = dynamic_cast<const UserOpExpr*>(&op);
    CHECK_NOTNULL_OR_RETURN(fw_op_expr);  // NOLINT(maybe-need-error-msg)
    base_attrs_ = MakeAttrMapFromUserOpConf(fw_op_expr->proto());
    return Maybe<void>::Ok();
  }

  Maybe<void> Capture(NormalizationGradCaptureState* ctx, const TensorTuple& inputs,
                      const TensorTuple& outputs, const AttrMap& attrs) const override {
    // input_size may be 3 or 5, as inputs may be
    // (x, gamma, beta) or (x, moving_mean, moving_variance, gamma, beta)
    // ref to track_running_stats false/true
    // output_size may be 1 or 3, as outputs may be
    // (x, ) or (x, mean, inv_variance)
    // ref to is_training false/true
    ctx->x_requires_grad = inputs.at(0)->requires_grad();
    std::shared_ptr<Tensor> gamma, beta;
    if (inputs.size() == 3) {
      gamma = inputs.at(1);
      beta = inputs.at(2);
      ctx->track_running_stats = false;
    } else {
      CHECK_EQ_OR_RETURN(inputs.size(), 5);  // NOLINT(maybe-need-error-msg)
      gamma = inputs.at(3);
      beta = inputs.at(4);
      ctx->track_running_stats = true;
    }
    ctx->gamma_requires_grad = gamma->requires_grad();
    ctx->beta_requires_grad = beta->requires_grad();
    ComposedAttrMap composed_attrs(attrs, base_attrs_);

    ctx->axis = JUST(composed_attrs.GetAttr<int32_t>("axis"));
    ctx->epsilon = JUST(composed_attrs.GetAttr<float>("epsilon"));
    ctx->is_training = JUST(composed_attrs.GetAttr<bool>("training"));
    ctx->SaveTensorForBackward(inputs.at(0));  // x
    ctx->SaveTensorForBackward(gamma);         // gamma
    if (ctx->is_training || !ctx->track_running_stats) {
      ctx->SaveTensorForBackward(outputs.at(1));  // mean
      ctx->SaveTensorForBackward(outputs.at(2));  // inv_variance
    } else {
      ctx->SaveTensorForBackward(inputs.at(1));  // moving_mean
      ctx->SaveTensorForBackward(inputs.at(2));  // moving_variance
    }
    return Maybe<void>::Ok();
  }

  Maybe<void> Apply(const NormalizationGradCaptureState* ctx, const TensorTuple& out_grads,
                    TensorTuple* in_grads) const override {
    const auto& x = ctx->SavedTensors().at(0);      // x
    const auto& gamma = ctx->SavedTensors().at(1);  // gamma
    const auto& y_grad = out_grads.at(0);

    std::shared_ptr<Tensor> mean, inv_variance;
    if (ctx->is_training || !ctx->track_running_stats) {
      mean = ctx->SavedTensors().at(2);          // mean
      inv_variance = ctx->SavedTensors().at(3);  // inv_variance

    } else {
      const auto& moving_mean = ctx->SavedTensors().at(2);      // moving_mean
      const auto& moving_variance = ctx->SavedTensors().at(3);  // moving_variance
      const auto& add_eps = JUST(
          functional::ScalarAdd(moving_variance, ctx->epsilon, /*alpha=*/1, /*inplace=*/false));
      mean = moving_mean;
      inv_variance = JUST(functional::Rsqrt(add_eps));
    }
    const auto& results = JUST(functional::NormalizationGrad(y_grad, x, mean, inv_variance, gamma,
                                                             ctx->epsilon, ctx->axis));
    CHECK_EQ_OR_RETURN(results->size(), 3)
        << Error::RuntimeError() << "The number of results is expected to be 3, but got "
        << results->size();

    if (ctx->track_running_stats) {
      // The normalization op has 5 inputs which are x, moving_mean, moving_variance, gamma and
      // beta.
      in_grads->resize(5);
      if (ctx->gamma_requires_grad) {
        in_grads->at(3) = results->at(1);  // gamma_diff;
      }
      if (ctx->beta_requires_grad) {
        in_grads->at(4) = results->at(2);  // beta_diff
      }
    } else {
      // The normalization op has 3 inputs which are x, gamma and beta.
      in_grads->resize(3);
      if (ctx->gamma_requires_grad) {
        in_grads->at(1) = results->at(1);  // gamma_diff;
      }
      if (ctx->beta_requires_grad) {
        in_grads->at(2) = results->at(2);  // beta_diff
      }
    }
    if (!ctx->x_requires_grad) { return Maybe<void>::Ok(); }
    if (ctx->is_training) {
      in_grads->at(0) = results->at(0);
      return Maybe<void>::Ok();
    }
<<<<<<< HEAD
    std::cout<<"should not achieve here"<<std::endl;
    DimVector dim_vec;
=======

    Shape shape;
>>>>>>> 2431e491
    for (int i = 0; i < x->shape()->NumAxes(); ++i) {
      if (i != ctx->axis) {
        shape.emplace_back(1);
      } else {
        shape.emplace_back(x->shape()->At(ctx->axis));
      }
    }
    const auto& reshaped_gamma = JUST(functional::Reshape(gamma, shape));
    const auto& reshaped_inv_variance = JUST(functional::Reshape(inv_variance, shape));

    std::shared_ptr<Tensor> y_grad_fp32 = y_grad;
    bool is_fp16 = y_grad->dtype()->data_type() == DataType::kFloat16;
    if (is_fp16) {
      y_grad_fp32 = JUST(functional::Cast(y_grad, DType::Float(), /*pin_memory=*/false));
    }
    const auto& dy_mul_gamma = JUST(functional::Mul(reshaped_gamma, y_grad_fp32));
    const auto& dy_mul_inv_var = JUST(functional::Mul(dy_mul_gamma, reshaped_inv_variance));
    if (is_fp16) {
      (*in_grads)[0] =
          JUST(functional::Cast(dy_mul_inv_var, DType::Float16(), /*pin_memory=*/false));
    } else {
      (*in_grads)[0] = dy_mul_inv_var;
    }
    return Maybe<void>::Ok();
  }

 private:
  AttrMap base_attrs_;
};

REGISTER_OP_EXPR_GRAD_FUNCTION("normalization", NormalizationGrad);

}  // namespace one
}  // namespace oneflow<|MERGE_RESOLUTION|>--- conflicted
+++ resolved
@@ -137,13 +137,7 @@
       in_grads->at(0) = results->at(0);
       return Maybe<void>::Ok();
     }
-<<<<<<< HEAD
-    std::cout<<"should not achieve here"<<std::endl;
-    DimVector dim_vec;
-=======
-
     Shape shape;
->>>>>>> 2431e491
     for (int i = 0; i < x->shape()->NumAxes(); ++i) {
       if (i != ctx->axis) {
         shape.emplace_back(1);
