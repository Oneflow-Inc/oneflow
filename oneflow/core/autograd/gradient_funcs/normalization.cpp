--- conflicted
+++ resolved
@@ -91,17 +91,10 @@
       mean = state->SavedTensors().at(2);          // mean
       inv_variance = state->SavedTensors().at(3);  // inv_variance
     } else {
-<<<<<<< HEAD
       const auto& moving_mean = state->SavedTensors().at(2);      // moving_mean
       const auto& moving_variance = state->SavedTensors().at(3);  // moving_variance
-      const auto& add_eps =
-          JUST(functional::ScalarAdd(moving_variance, state->epsilon, /*inplace=*/false));
-=======
-      const auto& moving_mean = ctx->SavedTensors().at(2);      // moving_mean
-      const auto& moving_variance = ctx->SavedTensors().at(3);  // moving_variance
       const auto& add_eps = JUST(
-          functional::ScalarAdd(moving_variance, ctx->epsilon, /*alpha=*/1, /*inplace=*/false));
->>>>>>> 1c1d2d3f
+          functional::ScalarAdd(moving_variance, state->epsilon, /*alpha=*/1, /*inplace=*/false));
       mean = moving_mean;
       inv_variance = JUST(functional::Rsqrt(add_eps));
     }
@@ -138,17 +131,10 @@
 
     DimVector dim_vec;
     for (int i = 0; i < x->shape()->NumAxes(); ++i) {
-<<<<<<< HEAD
       if (i != state->axis) {
-        dim_vec.push_back(1);
-      } else {
-        dim_vec.push_back(x->shape()->At(state->axis));
-=======
-      if (i != ctx->axis) {
         dim_vec.emplace_back(1);
       } else {
-        dim_vec.emplace_back(x->shape()->At(ctx->axis));
->>>>>>> 1c1d2d3f
+        dim_vec.emplace_back(x->shape()->At(state->axis));
       }
     }
     Shape shape(dim_vec);
