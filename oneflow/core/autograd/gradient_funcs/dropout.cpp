/*
Copyright 2020 The OneFlow Authors. All rights reserved.

Licensed under the Apache License, Version 2.0 (the "License");
you may not use this file except in compliance with the License.
You may obtain a copy of the License at

    http://www.apache.org/licenses/LICENSE-2.0

Unless required by applicable law or agreed to in writing, software
distributed under the License is distributed on an "AS IS" BASIS,
WITHOUT WARRANTIES OR CONDITIONS OF ANY KIND, either express or implied.
See the License for the specific language governing permissions and
limitations under the License.
*/
#include "oneflow/core/framework/op_expr_grad_function.h"
#include "oneflow/core/framework/op_interp_ctx_generated.h"
#include "oneflow/core/functional/functional.h"

namespace oneflow {
namespace one {

struct DropoutCaptureState : public AutoGradCaptureState {
  bool requires_grad = true;
  bool has_addend = false;
  float rate = 0.0;
};

class Dropout : public OpExprGradFunction<DropoutCaptureState> {
 public:
  Maybe<void> Capture(DropoutCaptureState* state, const TensorTuple& inputs,
                      const TensorTuple& outputs, const OpInterpCtx* ctx) const override;
  Maybe<void> Apply(const DropoutCaptureState* state, const TensorTuple& out_grads,
                    TensorTuple* in_grads) const override;
};

Maybe<void> Dropout::Capture(DropoutCaptureState* state, const TensorTuple& inputs,
                             const TensorTuple& outputs, const OpInterpCtx* ctx) const {
  auto* interp_ctx = dynamic_cast<const DropoutOpInterpCtx*>(ctx);
  state->requires_grad = inputs.at(0)->requires_grad();

<<<<<<< HEAD
  if (!state->requires_grad) { return Maybe<void>::Ok(); }
  state->scale = interp_ctx->scale();
  CHECK_EQ_OR_RETURN(inputs.size(), 2);

  state->SaveTensorForBackward(inputs.at(1));  // mask
=======
  if (!ctx->requires_grad) { return Maybe<void>::Ok(); }
  ctx->rate = JUST(composed_attrs.GetAttr<float>("rate"));

  if (inputs.size() == 1) {
    ctx->has_addend = false;
  } else if (inputs.size() == 2) {
    ctx->has_addend = true;
  } else {
    UNIMPLEMENTED();
  }

  ctx->SaveTensorForBackward(outputs.at(1));  // output mask
>>>>>>> 1c1d2d3f
  return Maybe<void>::Ok();
}

Maybe<void> Dropout::Apply(const DropoutCaptureState* state, const TensorTuple& out_grads,
                           TensorTuple* in_grads) const {
<<<<<<< HEAD
  if (!state->requires_grad) { return Maybe<void>::Ok(); }
  CHECK_EQ_OR_RETURN(out_grads.size(), 1);

  const std::shared_ptr<oneflow::one::Tensor>& mask = state->SavedTensors().at(0);
  // mask hava no grad(reqiures_grad=False), but still take a place in in_grads
  in_grads->resize(2);
  in_grads->at(0) = JUST(functional::DropoutGrad(out_grads.at(0), mask, state->scale));
  return Maybe<void>::Ok();
=======
  if (!ctx->requires_grad) { return Maybe<void>::Ok(); }
  CHECK_EQ_OR_RETURN(out_grads.size(), 2);  // Output has y and mask.
  float scale = 0.0f;                       // When dropout rate = 1.0, we set scale as zero.
  if (ctx->rate < 1.0f) { scale = 1.0f / (1.0f - ctx->rate); }
  const std::shared_ptr<oneflow::one::Tensor>& mask = ctx->SavedTensors().at(0);
  if (ctx->has_addend) {
    in_grads->resize(2);
    in_grads->at(0) = JUST(functional::DropoutGrad(out_grads.at(0), mask, scale));
    in_grads->at(1) = out_grads.at(0);
    return Maybe<void>::Ok();
  } else {
    in_grads->resize(1);
    in_grads->at(0) = JUST(functional::DropoutGrad(out_grads.at(0), mask, scale));
    return Maybe<void>::Ok();
  }
>>>>>>> 1c1d2d3f
}

REGISTER_OP_EXPR_GRAD_FUNCTION("dropout", Dropout);

}  // namespace one
}  // namespace oneflow<|MERGE_RESOLUTION|>--- conflicted
+++ resolved
@@ -36,50 +36,31 @@
 
 Maybe<void> Dropout::Capture(DropoutCaptureState* state, const TensorTuple& inputs,
                              const TensorTuple& outputs, const OpInterpCtx* ctx) const {
+  state->requires_grad = inputs.at(0)->requires_grad();
+  if (!state->requires_grad) { return Maybe<void>::Ok(); }
+
   auto* interp_ctx = dynamic_cast<const DropoutOpInterpCtx*>(ctx);
-  state->requires_grad = inputs.at(0)->requires_grad();
-
-<<<<<<< HEAD
-  if (!state->requires_grad) { return Maybe<void>::Ok(); }
-  state->scale = interp_ctx->scale();
+  state->rate = interp_ctx->rate();
   CHECK_EQ_OR_RETURN(inputs.size(), 2);
-
-  state->SaveTensorForBackward(inputs.at(1));  // mask
-=======
-  if (!ctx->requires_grad) { return Maybe<void>::Ok(); }
-  ctx->rate = JUST(composed_attrs.GetAttr<float>("rate"));
-
   if (inputs.size() == 1) {
-    ctx->has_addend = false;
+    state->has_addend = false;
   } else if (inputs.size() == 2) {
-    ctx->has_addend = true;
+    state->has_addend = true;
   } else {
     UNIMPLEMENTED();
   }
-
-  ctx->SaveTensorForBackward(outputs.at(1));  // output mask
->>>>>>> 1c1d2d3f
+  state->SaveTensorForBackward(inputs.at(1));  // mask
   return Maybe<void>::Ok();
 }
 
 Maybe<void> Dropout::Apply(const DropoutCaptureState* state, const TensorTuple& out_grads,
                            TensorTuple* in_grads) const {
-<<<<<<< HEAD
   if (!state->requires_grad) { return Maybe<void>::Ok(); }
-  CHECK_EQ_OR_RETURN(out_grads.size(), 1);
-
-  const std::shared_ptr<oneflow::one::Tensor>& mask = state->SavedTensors().at(0);
-  // mask hava no grad(reqiures_grad=False), but still take a place in in_grads
-  in_grads->resize(2);
-  in_grads->at(0) = JUST(functional::DropoutGrad(out_grads.at(0), mask, state->scale));
-  return Maybe<void>::Ok();
-=======
-  if (!ctx->requires_grad) { return Maybe<void>::Ok(); }
   CHECK_EQ_OR_RETURN(out_grads.size(), 2);  // Output has y and mask.
   float scale = 0.0f;                       // When dropout rate = 1.0, we set scale as zero.
-  if (ctx->rate < 1.0f) { scale = 1.0f / (1.0f - ctx->rate); }
-  const std::shared_ptr<oneflow::one::Tensor>& mask = ctx->SavedTensors().at(0);
-  if (ctx->has_addend) {
+  if (state->rate < 1.0f) { scale = 1.0f / (1.0f - state->rate); }
+  const std::shared_ptr<oneflow::one::Tensor>& mask = state->SavedTensors().at(0);
+  if (state->has_addend) {
     in_grads->resize(2);
     in_grads->at(0) = JUST(functional::DropoutGrad(out_grads.at(0), mask, scale));
     in_grads->at(1) = out_grads.at(0);
@@ -89,7 +70,6 @@
     in_grads->at(0) = JUST(functional::DropoutGrad(out_grads.at(0), mask, scale));
     return Maybe<void>::Ok();
   }
->>>>>>> 1c1d2d3f
 }
 
 REGISTER_OP_EXPR_GRAD_FUNCTION("dropout", Dropout);
