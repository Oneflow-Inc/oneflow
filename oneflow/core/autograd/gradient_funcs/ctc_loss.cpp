--- conflicted
+++ resolved
@@ -83,13 +83,6 @@
   const auto& targets = ctx->SavedTensors().at(3);
   const auto& input_lengths = ctx->SavedTensors().at(4);
   const auto& target_lengths = ctx->SavedTensors().at(5);
-<<<<<<< HEAD
-=======
-  MutableAttrMap attrs;
-  JUST(attrs.SetAttr<int64_t>("max_target_length", ctx->max_target_length));
-  JUST(attrs.SetAttr<int32_t>("blank", ctx->blank));
-  JUST(attrs.SetAttr<bool>("zero_infinity", ctx->zero_infinity));
->>>>>>> e3810240
   in_grads->resize(4);
   in_grads->at(0) = JUST(functional::CTCLossGrad(grad_out, log_probs, targets, 
     input_lengths, target_lengths, loss, alpha, ctx->blank, ctx->zero_infinity));
