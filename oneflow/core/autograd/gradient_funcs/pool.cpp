/*
Copyright 2020 The OneFlow Authors. All rights reserved.

Licensed under the Apache License, Version 2.0 (the "License");
you may not use this file except in compliance with the License.
You may obtain a copy of the License at

    http://www.apache.org/licenses/LICENSE-2.0

Unless required by applicable law or agreed to in writing, software
distributed under the License is distributed on an "AS IS" BASIS,
WITHOUT WARRANTIES OR CONDITIONS OF ANY KIND, either express or implied.
See the License for the specific language governing permissions and
limitations under the License.
*/
#include "oneflow/core/framework/attr_map.h"
#include "oneflow/core/framework/op_expr_grad_function.h"
#include "oneflow/core/framework/op_builder.h"
#include "oneflow/core/framework/op_interpreter/op_interpreter_util.h"
#include "oneflow/core/framework/op_expr.h"
#include "oneflow/core/framework/op_expr_helper.h"
#include "oneflow/core/functional/functional.h"

namespace oneflow {
namespace one {

namespace {

struct PoolInterpState : public OpExprInterpState {
  bool requires_grad;
  size_t input_index;
  size_t output_index;

  std::string data_format;
  std::string padding;
  std::vector<int32_t> padding_before;
  std::vector<int32_t> padding_after;
  std::vector<int32_t> pool_size;
  std::vector<int32_t> strides;
  bool ceil_mode;
};

class PoolNdGrad : public OpExprGradFunction<PoolInterpState> {
 public:
  virtual ~PoolNdGrad() = default;
  Maybe<void> Init(const OpExpr& op) override;
  Maybe<void> Capture(PoolInterpState* ctx, const TensorTuple& inputs, const TensorTuple& outputs,
                      const AttrMap& attrs) const override;
  Maybe<void> Apply(const PoolInterpState* ctx, const TensorTuple& out_grads,
                    TensorTuple* in_grads) const override;

 protected:
  std::string mode_;

 private:
  AttrMap base_attrs_;
};

Maybe<void> PoolNdGrad::Init(const OpExpr& op) {
  const auto* fw_op_expr = dynamic_cast<const UserOpExpr*>(&op);
  CHECK_NOTNULL_OR_RETURN(fw_op_expr);
  base_attrs_ = MakeAttrMapFromUserOpConf(fw_op_expr->proto());
  return Maybe<void>::Ok();
}

Maybe<void> PoolNdGrad::Capture(PoolInterpState* ctx, const TensorTuple& inputs,
                                const TensorTuple& outputs, const AttrMap& attrs) const {
  ctx->requires_grad = inputs.at(0)->requires_grad();
  if (!ctx->requires_grad) { return Maybe<void>::Ok(); }

  ctx->input_index = ctx->SaveTensorForBackward(inputs.at(0));
  ctx->output_index = ctx->SaveTensorForBackward(outputs.at(0));

  ComposedAttrMap composed_attrs(attrs, base_attrs_);
  ctx->data_format = JUST(composed_attrs.GetAttr<std::string>("data_format"));
  ctx->padding = JUST(composed_attrs.GetAttr<std::string>("padding"));
  ctx->padding_before = JUST(composed_attrs.GetAttr<std::vector<int32_t>>("padding_before"));
  ctx->padding_after = JUST(composed_attrs.GetAttr<std::vector<int32_t>>("padding_after"));
  ctx->pool_size = JUST(composed_attrs.GetAttr<std::vector<int32_t>>("pool_size"));
  ctx->strides = JUST(composed_attrs.GetAttr<std::vector<int32_t>>("strides"));
  ctx->ceil_mode = JUST(composed_attrs.GetAttr<bool>("ceil_mode"));
  return Maybe<void>::Ok();
}

Maybe<void> PoolNdGrad::Apply(const PoolInterpState* ctx, const TensorTuple& out_grads,
                              TensorTuple* in_grads) const {
  if (!ctx->requires_grad) { return Maybe<void>::Ok(); }
  CHECK_EQ_OR_RETURN(out_grads.size(), 1);

  int32_t ndims = ctx->pool_size.size();
  const auto& input = ctx->SavedTensors().at(ctx->input_index);
  const auto& output = ctx->SavedTensors().at(ctx->output_index);

  in_grads->resize(1);
<<<<<<< HEAD
  in_grads->at(0) = JUST(functional::PoolNdGrad(input, output, out_grads.at(0), mode_, ndims, ctx->data_format,
        ctx->padding, ctx->padding_before, ctx->padding_after, ctx->pool_size, ctx->strides, ctx->ceil_mode));
=======
  in_grads->at(0) = JUST(functional::PoolNdGrad(
      input, output, out_grads.at(0), *mode_, ndims, ctx->data_format, ctx->padding,
      ctx->padding_before, ctx->padding_after, ctx->pool_size, ctx->strides, ctx->ceil_mode));
>>>>>>> d28f124a

  return Maybe<void>::Ok();
}

}  // namespace

class MaxPoolNdGrad final : public PoolNdGrad {
 public:
  Maybe<void> Init(const OpExpr& op) override {
    mode_ = "max";
    return PoolNdGrad::Init(op);
  }
};

REGISTER_OP_EXPR_GRAD_FUNCTION("max_pool_1d", MaxPoolNdGrad);
REGISTER_OP_EXPR_GRAD_FUNCTION("max_pool_2d", MaxPoolNdGrad);
REGISTER_OP_EXPR_GRAD_FUNCTION("max_pool_3d", MaxPoolNdGrad);

class AvgPoolNdGrad final : public PoolNdGrad {
 public:
  Maybe<void> Init(const OpExpr& op) override {
    mode_ = "avg";
    return PoolNdGrad::Init(op);
  }
};

REGISTER_OP_EXPR_GRAD_FUNCTION("avg_pool_1d", AvgPoolNdGrad);
REGISTER_OP_EXPR_GRAD_FUNCTION("avg_pool_2d", AvgPoolNdGrad);
REGISTER_OP_EXPR_GRAD_FUNCTION("avg_pool_3d", AvgPoolNdGrad);

}  // namespace one
}  // namespace oneflow<|MERGE_RESOLUTION|>--- conflicted
+++ resolved
@@ -92,14 +92,8 @@
   const auto& output = ctx->SavedTensors().at(ctx->output_index);
 
   in_grads->resize(1);
-<<<<<<< HEAD
   in_grads->at(0) = JUST(functional::PoolNdGrad(input, output, out_grads.at(0), mode_, ndims, ctx->data_format,
         ctx->padding, ctx->padding_before, ctx->padding_after, ctx->pool_size, ctx->strides, ctx->ceil_mode));
-=======
-  in_grads->at(0) = JUST(functional::PoolNdGrad(
-      input, output, out_grads.at(0), *mode_, ndims, ctx->data_format, ctx->padding,
-      ctx->padding_before, ctx->padding_after, ctx->pool_size, ctx->strides, ctx->ceil_mode));
->>>>>>> d28f124a
 
   return Maybe<void>::Ok();
 }
