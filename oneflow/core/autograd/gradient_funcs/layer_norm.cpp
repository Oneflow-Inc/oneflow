/*
Copyright 2020 The OneFlow Authors. All rights reserved.

Licensed under the Apache License, Version 2.0 (the "License");
you may not use this file except in compliance with the License.
You may obtain a copy of the License at

    http://www.apache.org/licenses/LICENSE-2.0

Unless required by applicable law or agreed to in writing, software
distributed under the License is distributed on an "AS IS" BASIS,
WITHOUT WARRANTIES OR CONDITIONS OF ANY KIND, either express or implied.
See the License for the specific language governing permissions and
limitations under the License.
*/
#include "oneflow/core/framework/attr_map.h"
#include "oneflow/core/framework/op_expr_grad_function.h"
#include "oneflow/core/functional/functional.h"

namespace oneflow {
namespace one {

struct LayerNormCaptureState : public AutoGradCaptureState {
  bool center = true;
  bool scale = true;

  int64_t begin_norm_axis = 1;
  int64_t begin_params_axis = 1;

  double epsilon = 1e-5;

  bool x_requires_grad = true;
  bool has_affine = true;

  size_t gamma_index = 0;
  size_t x_index = 1;
  size_t mean_index = 2;
  size_t inv_variance_index = 3;
};

// y, mean, inv_variance =
//   layer_norm(x, [gamma], [beta], center=False, scale=False, begin_norm_axis=1,
//              begin_params_axis=-1, epsilon=1e-5)
class LayerNorm : public OpExprGradFunction<LayerNormCaptureState> {
 public:
  Maybe<void> Init(const OpExpr& op) override;

  Maybe<void> Capture(LayerNormCaptureState* ctx, const TensorTuple& inputs,
                      const TensorTuple& outputs, const AttrMap& attrs) const override;

  Maybe<void> Apply(const LayerNormCaptureState* ctx, const TensorTuple& out_grads,
                    TensorTuple* in_grads) const override;

 private:
  AttrMap base_attrs_;
  std::string op_name_;
};

Maybe<void> LayerNorm::Init(const OpExpr& op) {
  const auto* fw_op_expr = dynamic_cast<const UserOpExpr*>(&op);
  CHECK_NOTNULL_OR_RETURN(fw_op_expr);
  base_attrs_ = MakeAttrMapFromUserOpConf(fw_op_expr->proto());
  op_name_ = fw_op_expr->op_name();
  return Maybe<void>::Ok();
}

Maybe<void> LayerNorm::Capture(LayerNormCaptureState* ctx, const TensorTuple& inputs,
                               const TensorTuple& outputs, const AttrMap& attrs) const {
  ComposedAttrMap composed_attrs(attrs, base_attrs_);
  ctx->center = JUST(composed_attrs.GetAttr<bool>("center"));
  ctx->scale = JUST(composed_attrs.GetAttr<bool>("scale"));
  ctx->begin_norm_axis = JUST(composed_attrs.GetAttr<int64_t>("begin_norm_axis"));
  ctx->begin_params_axis = JUST(composed_attrs.GetAttr<int64_t>("begin_params_axis"));
  ctx->epsilon = JUST(composed_attrs.GetAttr<double>("epsilon"));

  CHECK_EQ_OR_RETURN(inputs.size(), ctx->center + ctx->scale + 1);
  CHECK_EQ_OR_RETURN(outputs.size(), 3);

  bool has_gamma_diff = ctx->scale && inputs.at(1)->requires_grad();
  bool has_beta_diff = ctx->center && inputs.at(2)->requires_grad();

  ctx->has_affine = has_gamma_diff && has_beta_diff;

  ctx->x_requires_grad = inputs.at(0)->requires_grad();
  if (ctx->x_requires_grad || ctx->has_affine) {
    ctx->x_index = ctx->SaveTensorForBackward(inputs.at(0));
    ctx->mean_index = ctx->SaveTensorForBackward(outputs.at(1));
    ctx->inv_variance_index = ctx->SaveTensorForBackward(outputs.at(2));
    if (ctx->x_requires_grad && ctx->scale) {
      ctx->gamma_index = ctx->SaveTensorForBackward(inputs.at(1));  // save gamma.
    }
  }
  return Maybe<void>::Ok();
}

Maybe<void> LayerNorm::Apply(const LayerNormCaptureState* ctx, const TensorTuple& out_grads,
                             TensorTuple* in_grads) const {
  const auto& saved_tensors = ctx->SavedTensors();
  in_grads->resize(ctx->center + ctx->scale + 1);
  std::shared_ptr<Tensor> dy = out_grads.at(0);
  int64_t begin_params_axis = ctx->begin_params_axis;
  if (begin_params_axis < 0) { begin_params_axis += dy->shape()->NumAxes(); }
  int64_t begin_norm_axis = ctx->begin_norm_axis;
  if (begin_norm_axis < 0) { begin_norm_axis += dy->shape()->NumAxes(); }

<<<<<<< HEAD
  if (!ctx->has_affine) {
    // Use LayerNormParamGrad(Tensor dy, Tensor gamma, Int64 begin_params_axis, Double epsilon).
    dy = JUST(functional::LayerNormParamGrad(dy, begin_params_axis, ctx->epsilon));
  } else {
    // Use LayerNormAffineParamGrad(Tensor dy, Tensor gamma, Tensor normalized, Int64
    // begin_params_axis, Double epsilon).
    std::shared_ptr<Tensor> gamma = saved_tensors.at(ctx->gamma_index);
    std::shared_ptr<Tensor> normalized = saved_tensors.at(ctx->normalized_index);
    const auto& results = JUST(functional::LayerNormAffineParamGrad(
        dy, gamma, normalized, begin_params_axis, ctx->epsilon));
=======
  std::shared_ptr<Tensor> x = saved_tensors.at(ctx->x_index);
  std::shared_ptr<Tensor> mean = saved_tensors.at(ctx->mean_index);
  std::shared_ptr<Tensor> inv_variance = saved_tensors.at(ctx->inv_variance_index);

  if (ctx->has_affine) {
    // Use LayerNormParamGrad(Tensor dy, Tensor x, Tensor mean, Tensor inv_variance, Int64
    // begin_params_axis, Double epsilon).
    const auto& results = JUST(
        functional::LayerNormParamGrad(dy, x, mean, inv_variance, begin_params_axis, ctx->epsilon));
>>>>>>> 55c4c608
    in_grads->at(1) = results->at(0);  // For gamma.
    in_grads->at(2) = results->at(1);  // For beta.
  }
  if (ctx->x_requires_grad) {
    if (ctx->scale) {
      std::shared_ptr<Tensor> gamma = saved_tensors.at(ctx->gamma_index);
      in_grads->at(0) = JUST(functional::LayerNormAffineGrad(dy, x, mean, inv_variance, gamma,
                                                             begin_norm_axis, ctx->epsilon));
    } else {
      in_grads->at(0) =
          JUST(functional::LayerNormGrad(dy, x, mean, inv_variance, begin_norm_axis, ctx->epsilon));
    }
  }
  return Maybe<void>::Ok();
}

REGISTER_OP_EXPR_GRAD_FUNCTION("layer_norm", LayerNorm);

}  // namespace one
}  // namespace oneflow<|MERGE_RESOLUTION|>--- conflicted
+++ resolved
@@ -103,18 +103,6 @@
   int64_t begin_norm_axis = ctx->begin_norm_axis;
   if (begin_norm_axis < 0) { begin_norm_axis += dy->shape()->NumAxes(); }
 
-<<<<<<< HEAD
-  if (!ctx->has_affine) {
-    // Use LayerNormParamGrad(Tensor dy, Tensor gamma, Int64 begin_params_axis, Double epsilon).
-    dy = JUST(functional::LayerNormParamGrad(dy, begin_params_axis, ctx->epsilon));
-  } else {
-    // Use LayerNormAffineParamGrad(Tensor dy, Tensor gamma, Tensor normalized, Int64
-    // begin_params_axis, Double epsilon).
-    std::shared_ptr<Tensor> gamma = saved_tensors.at(ctx->gamma_index);
-    std::shared_ptr<Tensor> normalized = saved_tensors.at(ctx->normalized_index);
-    const auto& results = JUST(functional::LayerNormAffineParamGrad(
-        dy, gamma, normalized, begin_params_axis, ctx->epsilon));
-=======
   std::shared_ptr<Tensor> x = saved_tensors.at(ctx->x_index);
   std::shared_ptr<Tensor> mean = saved_tensors.at(ctx->mean_index);
   std::shared_ptr<Tensor> inv_variance = saved_tensors.at(ctx->inv_variance_index);
@@ -124,7 +112,6 @@
     // begin_params_axis, Double epsilon).
     const auto& results = JUST(
         functional::LayerNormParamGrad(dy, x, mean, inv_variance, begin_params_axis, ctx->epsilon));
->>>>>>> 55c4c608
     in_grads->at(1) = results->at(0);  // For gamma.
     in_grads->at(2) = results->at(1);  // For beta.
   }
