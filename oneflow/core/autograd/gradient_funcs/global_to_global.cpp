/*
Copyright 2020 The OneFlow Authors. All rights reserved.

Licensed under the Apache License, Version 2.0 (the "License");
you may not use this file except in compliance with the License.
You may obtain a copy of the License at

    http://www.apache.org/licenses/LICENSE-2.0

Unless required by applicable law or agreed to in writing, software
distributed under the License is distributed on an "AS IS" BASIS,
WITHOUT WARRANTIES OR CONDITIONS OF ANY KIND, either express or implied.
See the License for the specific language governing permissions and
limitations under the License.
*/
#include "oneflow/core/framework/id_util.h"
#include "oneflow/core/framework/op_expr_grad_function.h"
#include "oneflow/core/framework/op_builder.h"
#include "oneflow/core/framework/op_interpreter/op_interpreter_util.h"
#include "oneflow/core/framework/op_expr.h"
#include "oneflow/core/framework/nd_sbp.h"
#include "oneflow/core/functional/functional.h"
#include "oneflow/core/common/optional.h"

namespace oneflow {
namespace one {

struct GlobalToGlobalState : public AutoGradCaptureState {
  Symbol<ParallelDesc> parallel_desc;
  Symbol<NdSbp> nd_sbp;
};

class GlobalToGlobalGradFunction : public OpExprGradFunction<GlobalToGlobalState> {
 public:
  Maybe<void> Init(const OpExpr& op) override {
    const auto* fw_op_expr = dynamic_cast<const GlobalToGlobalOpExpr*>(&op);
    CHECK_NOTNULL_OR_RETURN(fw_op_expr);  // NOLINT(maybe-need-error-msg)
    grad_nd_sbp_ = fw_op_expr->grad_nd_sbp();
    return Maybe<void>::Ok();
  }

  Maybe<void> Capture(GlobalToGlobalState* ctx, const TensorTuple& inputs,
                      const TensorTuple& outputs,
                      const OpExprInterpContext& interp_ctx) const override {
    CHECK_EQ_OR_RETURN(inputs.size(), 1);  // NOLINT(maybe-need-error-msg)
    ctx->parallel_desc = JUST(inputs.at(0)->parallel_desc());
    ctx->nd_sbp = JUST(inputs.at(0)->nd_sbp());
    return Maybe<void>::Ok();
  }

  Maybe<void> Apply(const GlobalToGlobalState* ctx, const TensorTuple& out_grads,
                    TensorTuple* in_grads) const override {
    CHECK_EQ_OR_RETURN(out_grads.size(), 1);  // NOLINT(maybe-need-error-msg)
    const auto& out_grad = out_grads.at(0);
    CHECK_OR_RETURN(out_grad->is_global())
        << Error::RuntimeError()
        << "Expected global tensor for global_to_global but got local tensor";
    in_grads->resize(1);
    const auto& grad_nd_sbp = grad_nd_sbp_.value_or(JUST(out_grad->nd_sbp()));
    const auto& grad_sbp_list = JUST(GetSbpList(grad_nd_sbp));
<<<<<<< HEAD

    if (LazyMode::is_enabled()) {
      (*in_grads)[0] = JUST(one::functional::ToGlobal(out_grad, ctx->parallel_desc, *grad_sbp_list,
                                                      {}, /* check_meta */ false));
    } else {
      const auto& grad_grad_sbp_list = JUST(GetSbpList(ctx->nd_sbp));
      (*in_grads)[0] = JUST(one::functional::ToGlobal(out_grad, ctx->parallel_desc, *grad_sbp_list,
                                                      *grad_grad_sbp_list, /* check_meta */ false));
    }
=======
    const auto& grad_grad_sbp_list = JUST(GetSbpList(ctx->nd_sbp));
    (*in_grads)[0] = JUST(one::functional::ToGlobal(out_grad, ctx->parallel_desc, *grad_sbp_list,
                                                    *grad_grad_sbp_list, /* check_meta */ false,
                                                    /*copy=*/false));
>>>>>>> a10c1fb5
    return Maybe<void>::Ok();
  }

 private:
  Optional<Symbol<NdSbp>> grad_nd_sbp_;
};

REGISTER_OP_EXPR_GRAD_FUNCTION("global_to_global", GlobalToGlobalGradFunction);

}  // namespace one
}  // namespace oneflow<|MERGE_RESOLUTION|>--- conflicted
+++ resolved
@@ -58,22 +58,16 @@
     in_grads->resize(1);
     const auto& grad_nd_sbp = grad_nd_sbp_.value_or(JUST(out_grad->nd_sbp()));
     const auto& grad_sbp_list = JUST(GetSbpList(grad_nd_sbp));
-<<<<<<< HEAD
 
     if (LazyMode::is_enabled()) {
       (*in_grads)[0] = JUST(one::functional::ToGlobal(out_grad, ctx->parallel_desc, *grad_sbp_list,
-                                                      {}, /* check_meta */ false));
+                                                      {}, /* check_meta */ false, /*copy=*/false));
     } else {
       const auto& grad_grad_sbp_list = JUST(GetSbpList(ctx->nd_sbp));
       (*in_grads)[0] = JUST(one::functional::ToGlobal(out_grad, ctx->parallel_desc, *grad_sbp_list,
-                                                      *grad_grad_sbp_list, /* check_meta */ false));
+                                                      *grad_grad_sbp_list, /* check_meta */ false,
+                                                      /*copy=*/false));
     }
-=======
-    const auto& grad_grad_sbp_list = JUST(GetSbpList(ctx->nd_sbp));
-    (*in_grads)[0] = JUST(one::functional::ToGlobal(out_grad, ctx->parallel_desc, *grad_sbp_list,
-                                                    *grad_grad_sbp_list, /* check_meta */ false,
-                                                    /*copy=*/false));
->>>>>>> a10c1fb5
     return Maybe<void>::Ok();
   }
 
