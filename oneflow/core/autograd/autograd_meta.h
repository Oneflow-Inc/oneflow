--- conflicted
+++ resolved
@@ -94,17 +94,10 @@
 
  private:
   std::shared_ptr<const Shape> shape_;
-<<<<<<< HEAD
   Symbol<DType> dtype_;
-  Optional<Symbol<Device>> device_;                     // for local tensor
-  Optional<Symbol<ParallelDesc>> parallel_desc_;        // for consistent tensor
-  Optional<Symbol<cfg::ParallelDistribution>> nd_sbp_;  // for consistent tensor
-=======
-  DataType dtype_;
   Optional<Symbol<Device>> device_;               // for local tensor
   Optional<Symbol<ParallelDesc>> parallel_desc_;  // for consistent tensor
   Optional<Symbol<cfg::NdSbp>> nd_sbp_;           // for consistent tensor
->>>>>>> 4227343f
 };
 
 }  // namespace one
