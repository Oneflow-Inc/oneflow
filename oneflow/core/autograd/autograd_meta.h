/*
Copyright 2020 The OneFlow Authors. All rights reserved.

Licensed under the Apache License, Version 2.0 (the "License");
you may not use this file except in compliance with the License.
You may obtain a copy of the License at

    http://www.apache.org/licenses/LICENSE-2.0

Unless required by applicable law or agreed to in writing, software
distributed under the License is distributed on an "AS IS" BASIS,
WITHOUT WARRANTIES OR CONDITIONS OF ANY KIND, either express or implied.
See the License for the specific language governing permissions and
limitations under the License.
*/

#ifndef ONEFLOW_CORE_AUTOGRAD_AUTOGRAD_META_H_
#define ONEFLOW_CORE_AUTOGRAD_AUTOGRAD_META_H_

#include <memory>
#include "oneflow/core/common/data_type.pb.h"
#include "oneflow/core/framework/tensor_arg.h"
#include "oneflow/core/common/util.h"
#include "oneflow/core/common/symbol.h"
#include "oneflow/core/common/optional.h"

namespace oneflow {

class Shape;

class Device;
class ParallelDesc;
namespace cfg {
class NdSbp;
}

namespace one {

class Tensor;
class TensorArg;
class MirroredTensor;

class AutogradMeta final {
 public:
  AutogradMeta() = delete;
  AutogradMeta(bool requires_grad, bool is_leaf)
      : is_leaf_(is_leaf),
        requires_grad_(requires_grad),
        retain_grad_(false),
        current_grad_(new TensorArg) {}

  // Getters
  const std::shared_ptr<Tensor>& acc_grad() const { return acc_grad_; }
  const std::shared_ptr<TensorArg>& current_grad() const { return current_grad_; }
  bool requires_grad() const { return requires_grad_; }
  bool is_leaf() const { return is_leaf_; }
  bool retain_grad() const { return retain_grad_; }
  using Hook = std::function<std::shared_ptr<Tensor>(const std::shared_ptr<const Tensor>&)>;
  const std::vector<Hook>& hooks() const { return hooks_; }

  // Setters
  Maybe<void> set_acc_grad(const std::shared_ptr<Tensor>& grad);
  std::shared_ptr<Tensor> mut_acc_grad() { return acc_grad_; }
  void set_requires_grad(bool requires_grad) { requires_grad_ = requires_grad; }
  void set_retain_grad(bool retain_grad) { retain_grad_ = retain_grad; }
  void set_is_leaf(bool is_leaf) { is_leaf_ = is_leaf; }
  void add_hook(const Hook& hook) { hooks_.push_back(hook); }

 private:
  bool is_leaf_;

  // Only meaningful on leaf Tensors (must be false otherwise)
  bool requires_grad_;

  // Oney meaningful on non_leaf Tensors (must be false otherwise)
  bool retain_grad_;

  std::shared_ptr<Tensor> acc_grad_;
  std::shared_ptr<TensorArg> current_grad_;
  std::vector<Hook> hooks_;
};

inline std::shared_ptr<AutogradMeta> NewAutogradMeta(bool requires_grad, bool is_leaf) {
  return std::shared_ptr<AutogradMeta>(new AutogradMeta(requires_grad, is_leaf));
}

class TensorInfo final {
 public:
  TensorInfo() = delete;
  explicit TensorInfo(const Tensor& tensor);

  Maybe<Tensor> zeros() const;

 private:
  std::shared_ptr<const Shape> shape_;
  DataType dtype_;
<<<<<<< HEAD
  Optional<Symbol<Device>> device_;                                    // for local tensor
  Optional<Symbol<ParallelDesc>> parallel_desc_;                       // for consistent tensor
  Optional<Symbol<cfg::NdSbp>> parallel_distribution_;  // for consistent tensor
=======
  Optional<Symbol<Device>> device_;                     // for local tensor
  Optional<Symbol<ParallelDesc>> parallel_desc_;        // for consistent tensor
  Optional<Symbol<cfg::ParallelDistribution>> nd_sbp_;  // for consistent tensor
>>>>>>> 131d3bb4
};

}  // namespace one
}  // namespace oneflow

#endif  // ONEFLOW_CORE_AUTOGRAD_AUTOGRAD_META_H_<|MERGE_RESOLUTION|>--- conflicted
+++ resolved
@@ -31,7 +31,7 @@
 class Device;
 class ParallelDesc;
 namespace cfg {
-class NdSbp;
+class ParallelDistribution;
 }
 
 namespace one {
@@ -94,15 +94,9 @@
  private:
   std::shared_ptr<const Shape> shape_;
   DataType dtype_;
-<<<<<<< HEAD
-  Optional<Symbol<Device>> device_;                                    // for local tensor
-  Optional<Symbol<ParallelDesc>> parallel_desc_;                       // for consistent tensor
-  Optional<Symbol<cfg::NdSbp>> parallel_distribution_;  // for consistent tensor
-=======
   Optional<Symbol<Device>> device_;                     // for local tensor
   Optional<Symbol<ParallelDesc>> parallel_desc_;        // for consistent tensor
   Optional<Symbol<cfg::ParallelDistribution>> nd_sbp_;  // for consistent tensor
->>>>>>> 131d3bb4
 };
 
 }  // namespace one
