/*
Copyright 2020 The OneFlow Authors. All rights reserved.

Licensed under the Apache License, Version 2.0 (the "License");
you may not use this file except in compliance with the License.
You may obtain a copy of the License at

    http://www.apache.org/licenses/LICENSE-2.0

Unless required by applicable law or agreed to in writing, software
distributed under the License is distributed on an "AS IS" BASIS,
WITHOUT WARRANTIES OR CONDITIONS OF ANY KIND, either express or implied.
See the License for the specific language governing permissions and
limitations under the License.
*/

#ifndef ONEFLOW_CORE_AUTOGRAD_AUTOGRAD_META_H_
#define ONEFLOW_CORE_AUTOGRAD_AUTOGRAD_META_H_

#include <memory>
#include "oneflow/core/common/data_type.pb.h"
#include "oneflow/core/framework/dtype.h"
#include "oneflow/core/framework/tensor_arg.h"
#include "oneflow/core/common/util.h"
#include "oneflow/core/common/symbol.h"
#include "oneflow/core/common/optional.h"

namespace oneflow {

class Shape;

class Device;
class ParallelDesc;
namespace cfg {
class NdSbp;
}

namespace one {

class Tensor;
class TensorArg;
class MirroredTensor;

class AutogradMeta final {
 public:
  AutogradMeta() = delete;
  AutogradMeta(bool requires_grad, bool is_leaf)
      : is_leaf_(is_leaf),
        requires_grad_(requires_grad),
        retain_grad_(false),
        current_grad_(new TensorArg) {}

  // Getters
  const std::shared_ptr<Tensor>& acc_grad() const { return acc_grad_; }
  const std::shared_ptr<TensorArg>& current_grad() const { return current_grad_; }
  bool requires_grad() const { return requires_grad_; }
  bool is_leaf() const { return is_leaf_; }
  bool retain_grad() const { return retain_grad_; }
  using Hook = std::function<std::shared_ptr<Tensor>(const std::shared_ptr<const Tensor>&)>;
  const std::vector<Hook>& hooks() const { return hooks_; }
<<<<<<< HEAD
  const std::vector<Hook>& post_hooks() const { return post_hooks_; }
=======
  const std::vector<Hook>& post_grad_accumulation_hooks() const {
    return post_grad_accumulation_hooks_;
  }
>>>>>>> cf2ce575

  // Setters
  Maybe<void> set_acc_grad(const std::shared_ptr<Tensor>& grad);
  std::shared_ptr<Tensor> mut_acc_grad() { return acc_grad_; }
  void set_requires_grad(bool requires_grad) { requires_grad_ = requires_grad; }
  void set_retain_grad(bool retain_grad) { retain_grad_ = retain_grad; }
  void set_is_leaf(bool is_leaf) { is_leaf_ = is_leaf; }
  void add_hook(const Hook& hook) { hooks_.emplace_back(hook); }
<<<<<<< HEAD
  void add_post_hook(const Hook& hook) { post_hooks_.emplace_back(hook); }
=======
  void add_post_grad_accumulation_hook(const Hook& hook) {
    post_grad_accumulation_hooks_.emplace_back(hook);
  }
>>>>>>> cf2ce575

 private:
  bool is_leaf_;

  // Only meaningful on leaf Tensors (must be false otherwise)
  bool requires_grad_;

  // Oney meaningful on non_leaf Tensors (must be false otherwise)
  bool retain_grad_;

  std::shared_ptr<Tensor> acc_grad_;
  std::shared_ptr<TensorArg> current_grad_;
  std::vector<Hook> hooks_;
<<<<<<< HEAD
  std::vector<Hook> post_hooks_;
=======
  std::vector<Hook> post_grad_accumulation_hooks_;
>>>>>>> cf2ce575
};

inline std::shared_ptr<AutogradMeta> NewAutogradMeta(bool requires_grad, bool is_leaf) {
  return std::shared_ptr<AutogradMeta>(new AutogradMeta(requires_grad, is_leaf));
}

class TensorInfo final {
 public:
  TensorInfo() = delete;
  explicit TensorInfo(const Tensor& tensor);

  Maybe<Tensor> zeros() const;

 private:
  std::shared_ptr<const Shape> shape_;
  Symbol<DType> dtype_;
  Optional<Symbol<Device>> device_;               // for local tensor
  Optional<Symbol<ParallelDesc>> parallel_desc_;  // for consistent tensor
  Optional<Symbol<cfg::NdSbp>> nd_sbp_;           // for consistent tensor
};

}  // namespace one
}  // namespace oneflow

#endif  // ONEFLOW_CORE_AUTOGRAD_AUTOGRAD_META_H_<|MERGE_RESOLUTION|>--- conflicted
+++ resolved
@@ -58,13 +58,9 @@
   bool retain_grad() const { return retain_grad_; }
   using Hook = std::function<std::shared_ptr<Tensor>(const std::shared_ptr<const Tensor>&)>;
   const std::vector<Hook>& hooks() const { return hooks_; }
-<<<<<<< HEAD
-  const std::vector<Hook>& post_hooks() const { return post_hooks_; }
-=======
   const std::vector<Hook>& post_grad_accumulation_hooks() const {
     return post_grad_accumulation_hooks_;
   }
->>>>>>> cf2ce575
 
   // Setters
   Maybe<void> set_acc_grad(const std::shared_ptr<Tensor>& grad);
@@ -73,13 +69,9 @@
   void set_retain_grad(bool retain_grad) { retain_grad_ = retain_grad; }
   void set_is_leaf(bool is_leaf) { is_leaf_ = is_leaf; }
   void add_hook(const Hook& hook) { hooks_.emplace_back(hook); }
-<<<<<<< HEAD
-  void add_post_hook(const Hook& hook) { post_hooks_.emplace_back(hook); }
-=======
   void add_post_grad_accumulation_hook(const Hook& hook) {
     post_grad_accumulation_hooks_.emplace_back(hook);
   }
->>>>>>> cf2ce575
 
  private:
   bool is_leaf_;
@@ -93,11 +85,7 @@
   std::shared_ptr<Tensor> acc_grad_;
   std::shared_ptr<TensorArg> current_grad_;
   std::vector<Hook> hooks_;
-<<<<<<< HEAD
-  std::vector<Hook> post_hooks_;
-=======
   std::vector<Hook> post_grad_accumulation_hooks_;
->>>>>>> cf2ce575
 };
 
 inline std::shared_ptr<AutogradMeta> NewAutogradMeta(bool requires_grad, bool is_leaf) {
