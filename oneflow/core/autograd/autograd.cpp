--- conflicted
+++ resolved
@@ -170,25 +170,8 @@
     const OpNode* loss_op_node = *loss_node_it;
     LogicalBlobId* out_diff_lbi = &(*lbi2out_diff_lbi)[loss_lbi];
     std::vector<OperatorConf> ops;
-<<<<<<< HEAD
-    auto OutDiffLbi4BnInOp = [&](const std::string& bn) -> LogicalBlobId* {
-      const auto& output_bns = loss_op_node->op().output_bns();
-      CHECK(std::find(output_bns.begin(), output_bns.end(), bn) != output_bns.end());
-      const auto& lbi = loss_op_node->op().BnInOp2Lbi(bn);
-      return &(*lbi2out_diff_lbi)[lbi];
-    };
-    const auto& train_conf = GetTrainConf();
-    for (const std::string& loss_lbn : train_conf.loss_lbn()) {
-      const LogicalBlobId lbi = GenLogicalBlobId(loss_lbn);
-      if (lbi.op_name() != loss_op_node->op().op_name()) { continue; }
-      CHECK_EQ(op_graph.GetLogicalBlobDesc(lbi).shape().NumAxes(), 1);
-      GenerateOnesAsDiffLbi(lbi, &ops, OutDiffLbi4BnInOp);
-    }
+    GenerateOnesAsDiffLbi(loss_lbi, &ops, out_diff_lbi);
     job_builder.AddOps(loss_op_node->parallel_desc().parallel_conf(), ops);
-=======
-    GenerateOnesAsDiffLbi(loss_lbi, &ops, out_diff_lbi);
-    job_conf_builder.AddOps(loss_op_node->parallel_desc().parallel_conf(), ops);
->>>>>>> 414d235e
   }
 
   // generate backward ops
