#include "oneflow/core/autograd/autotick.h"
#include "oneflow/core/job/job_builder.h"

namespace oneflow {

namespace {

void AddAutoTick4VariableOp(const OpGraph& op_graph, Job* job) {
  JobBuilder job_builder(job);
  HashMap<ParallelDesc, std::vector<OpNode*>> parallel_desc2op_node;
  op_graph.ForEachNode([&](OpNode* op_node) {
    if (!op_node->op().op_conf().has_variable_conf()) { return; }
    const auto& conf = op_node->op().op_conf().variable_conf();
    if (conf.has_tick()) { return; }
    parallel_desc2op_node[op_node->parallel_desc()].push_back(op_node);
  });
  for (const auto& pair : parallel_desc2op_node) {
    OperatorConf tick_op;
    tick_op.set_name("tick_" + NewUniqueId());
    tick_op.mutable_tick_conf()->set_out("out");
    job_builder.AddOps(pair.first.parallel_conf(), {tick_op});

    std::vector<OperatorConf> var_ops;
    for (const auto* var_op_node : pair.second) {
      OperatorConf new_var_op(var_op_node->op().op_conf());
      new_var_op.mutable_variable_conf()->set_tick(tick_op.name() + "/out");
      var_ops.push_back(new_var_op);
    }
    job_builder.MutOps(var_ops);
  }
}

OpNode* FindSourceOpNode(const OpGraph& op_graph) {
  OpNode* ret = nullptr;
  op_graph.ForEachNode([&](OpNode* op_node) {
    if (ret != nullptr) { return; }
    if (op_node->out_edges().empty()) { return; }
    if (op_node->op().op_conf().has_decode_ofrecord_conf()) {
      ret = op_node;
    } else if (op_node->op().op_conf().has_decode_random_conf()) {
      ret = op_node;
    } else if (op_node->op().op_conf().has_define_test_blob_conf()) {
      ret = op_node;
    } else {
      // do nothing
    }
  });
  return ret;
}

<<<<<<< HEAD
void ConnectSrcAndTickIfNeed(const OpGraph& op_graph, const OpNode& src_node, Job* job) {
  JobBuilder job_builder(job);
  std::vector<const OperatorConf*> tick_ops;
  op_graph.ForEachNode([&](OpNode* op_node) {
    if (!op_node->op().op_conf().has_tick_conf()) { return; }
    const auto& conf = op_node->op().op_conf().tick_conf();
    if (conf.has_in()) { return; }
    tick_ops.push_back(&op_node->op().op_conf());
  });
  if (tick_ops.empty()) { return; }
=======
void ConnectSrcAndTickIfNeed(const OpNode& src_node, JobConf1* job_conf) {
  JobConfBuilder job_conf_builder(job_conf);
  std::vector<const OperatorConf*> no_in_tick_ops;
  for (const OperatorConf& op_conf : job_conf->net().op()) {
    if (!op_conf.has_tick_conf()) { continue; }
    if (op_conf.tick_conf().has_in()) { continue; }
    no_in_tick_ops.push_back(&op_conf);
  }
  if (no_in_tick_ops.empty()) { return; }
>>>>>>> 414d235e
  OperatorConf src_tick_op;
  if (no_in_tick_ops.size() == 1) {
    src_tick_op = *no_in_tick_ops.at(0);
  } else {
    src_tick_op.set_name("tick_" + NewUniqueId());
    src_tick_op.mutable_tick_conf()->set_out("out");
    std::vector<OperatorConf> mut_ops;
    for (const auto* dst_tick_op : no_in_tick_ops) {
      OperatorConf mut_tick_op(*dst_tick_op);
      mut_tick_op.mutable_tick_conf()->set_in(src_tick_op.name() + "/out");
      mut_ops.push_back(mut_tick_op);
    }
    job_builder.MutOps(mut_ops);
  }
  src_tick_op.mutable_tick_conf()->set_in(
      GenLogicalBlobName(src_node.op().BnInOp2Lbi(src_node.op().output_bns().Get(0))));
  job_builder.AddOrMutOps(src_node.parallel_desc().parallel_conf(), {src_tick_op});
}

}  // namespace

void AutoTick(const OpGraph& op_graph, Job* job) {
  AddAutoTick4VariableOp(op_graph, job);
  OpNode* src_op_node = FindSourceOpNode(op_graph);
<<<<<<< HEAD
  if (src_op_node != nullptr) { ConnectSrcAndTickIfNeed(op_graph, *src_op_node, job); }
=======
  if (src_op_node != nullptr) { ConnectSrcAndTickIfNeed(*src_op_node, job_conf); }
>>>>>>> 414d235e
}

}  // namespace oneflow<|MERGE_RESOLUTION|>--- conflicted
+++ resolved
@@ -48,28 +48,15 @@
   return ret;
 }
 
-<<<<<<< HEAD
-void ConnectSrcAndTickIfNeed(const OpGraph& op_graph, const OpNode& src_node, Job* job) {
+void ConnectSrcAndTickIfNeed(const OpNode& src_node, Job* job) {
   JobBuilder job_builder(job);
-  std::vector<const OperatorConf*> tick_ops;
-  op_graph.ForEachNode([&](OpNode* op_node) {
-    if (!op_node->op().op_conf().has_tick_conf()) { return; }
-    const auto& conf = op_node->op().op_conf().tick_conf();
-    if (conf.has_in()) { return; }
-    tick_ops.push_back(&op_node->op().op_conf());
-  });
-  if (tick_ops.empty()) { return; }
-=======
-void ConnectSrcAndTickIfNeed(const OpNode& src_node, JobConf1* job_conf) {
-  JobConfBuilder job_conf_builder(job_conf);
   std::vector<const OperatorConf*> no_in_tick_ops;
-  for (const OperatorConf& op_conf : job_conf->net().op()) {
+  for (const OperatorConf& op_conf : job->net().op()) {
     if (!op_conf.has_tick_conf()) { continue; }
     if (op_conf.tick_conf().has_in()) { continue; }
     no_in_tick_ops.push_back(&op_conf);
   }
   if (no_in_tick_ops.empty()) { return; }
->>>>>>> 414d235e
   OperatorConf src_tick_op;
   if (no_in_tick_ops.size() == 1) {
     src_tick_op = *no_in_tick_ops.at(0);
@@ -94,11 +81,7 @@
 void AutoTick(const OpGraph& op_graph, Job* job) {
   AddAutoTick4VariableOp(op_graph, job);
   OpNode* src_op_node = FindSourceOpNode(op_graph);
-<<<<<<< HEAD
-  if (src_op_node != nullptr) { ConnectSrcAndTickIfNeed(op_graph, *src_op_node, job); }
-=======
-  if (src_op_node != nullptr) { ConnectSrcAndTickIfNeed(*src_op_node, job_conf); }
->>>>>>> 414d235e
+  if (src_op_node != nullptr) { ConnectSrcAndTickIfNeed(*src_op_node, job); }
 }
 
 }  // namespace oneflow