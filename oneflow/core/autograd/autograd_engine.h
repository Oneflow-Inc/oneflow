--- conflicted
+++ resolved
@@ -36,20 +36,10 @@
  public:
   virtual ~FunctionNode() = default;
 
-<<<<<<< HEAD
-  virtual Maybe<void> AddPostHook(
-      const std::function<const std::shared_ptr<Tensor>&(const std::shared_ptr<Tensor>&)>&
-          hook) = 0;
-  virtual Maybe<bool> Apply(bool create_graph) = 0;
-  virtual Maybe<void> AccGrad4LeafTensor(bool create_graph) = 0;
-  virtual Maybe<void> AccGrad4RetainGradTensor() = 0;
-  virtual void ReleaseOutTensorArgs() = 0;
-=======
   Maybe<bool> Apply(bool create_graph);
   Maybe<void> AccGrad4LeafTensor(bool create_graph);
   Maybe<void> AccGrad4RetainGradTensor();
   void ReleaseOutTensorArgs();
->>>>>>> 976e71fd
   // Releases the eventual c++ std::function for backward if retain_graph=False to avoid calling
   // `Apply` in second time
   virtual void ReleaseData() = 0;
@@ -111,18 +101,6 @@
   StackFunctionNode() = delete;
   ~StackFunctionNode() override = default;
 
-<<<<<<< HEAD
-  Maybe<void> AddPostHook(
-      const std::function<const std::shared_ptr<Tensor>&(const std::shared_ptr<Tensor>&)>& hook)
-      override {
-    post_hooks_.push_back(hook);
-    return Maybe<void>::Ok();
-  }
-  Maybe<void> AccGrad4LeafTensor(bool create_graph) override;
-  Maybe<void> AccGrad4RetainGradTensor() override;
-  void ReleaseOutTensorArgs() override;
-=======
->>>>>>> 976e71fd
   void ReleaseData() override;
   bool is_in_stack() const { return is_in_stack_; }
   void set_is_in_stack(bool in_stack) { is_in_stack_ = in_stack; }
