/*
Copyright 2020 The OneFlow Authors. All rights reserved.

Licensed under the Apache License, Version 2.0 (the "License");
you may not use this file except in compliance with the License.
You may obtain a copy of the License at

    http://www.apache.org/licenses/LICENSE-2.0

Unless required by applicable law or agreed to in writing, software
distributed under the License is distributed on an "AS IS" BASIS,
WITHOUT WARRANTIES OR CONDITIONS OF ANY KIND, either express or implied.
See the License for the specific language governing permissions and
limitations under the License.
*/

#include <memory>
#include <stack>
#include <queue>
#include "oneflow/core/autograd/autograd_engine.h"
#include "oneflow/core/autograd/autograd_meta.h"
#include "oneflow/core/framework/tensor.h"
#include "oneflow/core/framework/tensor_arg.h"
#include "oneflow/core/framework/tensor_tuple.h"
#include "oneflow/core/framework/tensor_rpc_util.h"
#include "oneflow/core/autograd/autograd_mode.h"
#include "oneflow/core/functional/functional.h"
#include "oneflow/core/framework/nd_sbp.h"
#include "oneflow/core/framework/global_param_grad_sync_mode.h"
#include "oneflow/core/common/container_util.h"
#include "oneflow/core/profiler/profiler.h"

namespace oneflow {
namespace one {

namespace {

void GatherFunctionNodes(FunctionNode* node, std::stack<std::shared_ptr<FunctionNode>>& stack) {
  for (auto& prev_node : node->next_functions()) {
    if (prev_node) {
      if (prev_node.use_count() == 1) { stack.push(prev_node); }
    }
  }
}

/* NOTE:
 * Stack overflows when releasing a very deep computation graph without
 * a custom deleter.
 *
 * For example, here is a very deep computation graph:
 * Tensor -> FunctionNode -> Tensor -> FunctionNode -> ... -> Tensor -> FunctionNode
 * When releasing the first Tensor, it will trigger the recursive deletion and stack overflow.
 *
 * So we must set a custom deleter and release them iteratively.
 */
void FunctionNodeDeleter(FunctionNode* node) {
  std::stack<std::shared_ptr<FunctionNode>> stack;
  node->ReleaseData();
  GatherFunctionNodes(node, stack);
  delete node;

  while (!stack.empty()) {
    auto now_node = std::move(stack.top());
    stack.pop();
    now_node->ReleaseData();
    GatherFunctionNodes(now_node.get(), stack);
  }
}

bool IsReadyToRun(const std::vector<std::shared_ptr<AutogradMeta>>& out_meta_datas) {
  return std::any_of(out_meta_datas.begin(), out_meta_datas.end(),
                     [](const std::shared_ptr<AutogradMeta>& meta_data) {
                       return !meta_data->current_grad()->Empty();
                     });
}

Maybe<void> CopyOrAccGrad(AutogradMeta* autograd_meta, bool autograd_mode) {
  autograd::AutoGradMode mode(autograd_mode);
  auto current_grad = JUST(autograd_meta->current_grad()->GetAccTensor({}));
  if (!current_grad) { return Maybe<void>::Ok(); }
  if (autograd_meta->acc_grad()) {
    // Should not inplace accumulate grad. For example,
    // >>> z = x + y
    // >>> p = x / z
    // >>> p.sum().backward()
    //
    // As we know that dx = dz + dp / z and dy = dz, so it will lead to wrong value
    // for dy if dx is shared with dz.
    const auto& output = JUST(functional::Add(autograd_meta->acc_grad(), current_grad, /*alpha=*/1,
                                              /*inplace=*/autograd_meta->is_grad_acc_inplace()));
    JUST(autograd_meta->set_acc_grad(output));
  } else {
    JUST(autograd_meta->set_acc_grad(current_grad));
  }
  for (const auto& hook : autograd_meta->post_grad_accumulation_hooks()) {
    auto new_grad = hook(autograd_meta->acc_grad());
    if (new_grad) { JUST(autograd_meta->set_acc_grad(new_grad)); }
  }

  return Maybe<void>::Ok();
}

Maybe<void> RawTorchGlobalTensor(const std::shared_ptr<one::Tensor>& tensor) {
  // Do nothing.
  return Maybe<void>::Ok();
}

static constexpr auto* TorchGlobalTensor = DECORATE(&RawTorchGlobalTensor, CheckGlobalTensorMeta);

Maybe<void> CheckGlobalTensorsMeta(const TensorTuple& tensor_tuple) {
  for (const auto& tensor : tensor_tuple) {
<<<<<<< HEAD
    if (tensor->is_consistent() && tensor->is_eager()) { JUST(TorchConsistentTensor(tensor)); }
=======
    if (tensor->is_global()) { JUST(TorchGlobalTensor(tensor)); }
>>>>>>> b8b8eaad
  }
  return Maybe<void>::Ok();
}

}  // namespace

Maybe<void> AutogradEngine::RunBackwardAndSaveGrads4LeafTensorIf(const TensorTuple& outputs,
                                                                 const TensorTuple& out_grads,
                                                                 bool retain_graph,
                                                                 bool create_graph) {
  JUST(CheckGlobalTensorsMeta(outputs));
  JUST(CheckGlobalTensorsMeta(out_grads));
  DisableCheckGlobalTensorMetaScope disable_meta_check;
  return RunBackwardAndSaveGrads4LeafTensor(outputs, out_grads, retain_graph, create_graph);
}

Maybe<TensorTuple> AutogradEngine::RunBackwardAndReturnInputsTensorGradIf(
    const TensorTuple& outputs, const TensorTuple& inputs, const TensorTuple& out_grads,
    bool retain_graph, bool create_graph) {
  JUST(CheckGlobalTensorsMeta(outputs));
  JUST(CheckGlobalTensorsMeta(inputs));
  JUST(CheckGlobalTensorsMeta(out_grads));
  DisableCheckGlobalTensorMetaScope disable_meta_check;
  return RunBackwardAndReturnInputsTensorGrad(outputs, inputs, out_grads, retain_graph,
                                              create_graph);
}

Maybe<void> FunctionNode::AccGrad4RetainGradTensor() {
  for (const std::shared_ptr<AutogradMeta>& out : output_meta_data_) {
    if (out->retain_grad()) { JUST(CopyOrAccGrad(out.get(), /*autograd_mode=*/false)); }
  }
  return Maybe<void>::Ok();
}

Maybe<void> FunctionNode::AccGrad4LeafTensor(bool create_graph) {
  for (auto i = 0; i < output_meta_data_.size(); i++) {
    auto& out = output_meta_data_[i];

    if (out->is_leaf() && out->requires_grad()) {
      JUST(CopyOrAccGrad(out.get(), /*autograd_mode=*/false));

      // control acc_grad to do boxing conditionally
      const auto& acc_grad = out->acc_grad();
      if (GlobalGradSyncMode::is_enabled() && acc_grad->is_global()) {
        auto& tensor_info = output_tensor_infos_[i];
        const auto& placement = JUST(tensor_info.placement());
        const auto& nd_sbp = JUST(tensor_info.sbp());
        JUST(out->set_acc_grad(
            JUST(functional::ToGlobal(acc_grad, placement, *JUST(GetSbpList(nd_sbp)),
                                      GetNoneSbpList(), /* check_meta */ false))));
      }
    }
  }
  return Maybe<void>::Ok();
}

void FunctionNode::ReleaseOutTensorArgs() {
  for (const std::shared_ptr<AutogradMeta>& meta_data : output_meta_data_) {
    meta_data->current_grad()->Release();
  }
}

Maybe<bool> FunctionNode::Apply(bool create_graph) {
  CHECK_NOTNULL_OR_RETURN(backward_fn_)
      << "This FunctionNode with name `" << name() << "` has been released.\n"
      << "Maybe you try to backward through the node a second time. Specify retain_graph=True when "
         "calling .backward() or autograd.grad() the first time.";
  if (!IsReadyToRun(output_meta_data_)) { return false; }
  TensorTuple input_grads(input_meta_data_.size());
  TensorTuple output_grads(output_meta_data_.size());
  for (int i = 0; i < output_meta_data_.size(); ++i) {
    if (output_meta_data_.at(i)->current_grad()->Empty()) {
      output_grads.at(i) = JUST(output_tensor_infos_.at(i).zeros());
    } else {
      const auto& hooks = JUST(oneflow::VectorAt(output_meta_data_, i))->hooks();
      JUST(oneflow::VectorAt(output_grads, i)) =
          JUST(JUST(oneflow::VectorAt(output_meta_data_, i))->current_grad()->GetAccTensor(hooks));
    }
  }
  JUST(backward_fn_->body(output_grads, &input_grads, create_graph));
  for (int i = 0; i < input_meta_data_.size(); ++i) {
    if (JUST(VectorAt(input_grads, i))) {
      CHECK_NOTNULL_OR_RETURN(input_meta_data_.at(i))
          << name_
          << " calculate grad for tensor which requires_grad is False. Please submit an issue in "
             "`https://github.com/Oneflow-Inc/oneflow/issues` and we will fix it as soon as "
             "possible";
      JUST(input_meta_data_.at(i)->current_grad()->PushPartialTensor(input_grads.at(i)));
    }
  }
  return true;
}

void GraphFunctionNode::ReleaseData() {
  if (backward_fn_ && backward_fn_->status()) { backward_fn_.reset(); }
}

/*static*/ std::shared_ptr<GraphFunctionNode> GraphFunctionNode::New(
    const std::string& name, const std::shared_ptr<BackwardFunction>& backward_fn,
    const TensorTuple& inputs, const TensorTuple& outputs) {
  auto node = std::shared_ptr<GraphFunctionNode>(
      new GraphFunctionNode(name, backward_fn, inputs, outputs), FunctionNodeDeleter);
  return node;
}

GraphFunctionNode::GraphFunctionNode(const std::string& name,
                                     const std::shared_ptr<BackwardFunction>& backward_fn,
                                     const TensorTuple& inputs, const TensorTuple& outputs)
    : FunctionNode(name, backward_fn) {
  input_meta_data_.resize(inputs.size());
  next_functions_.reserve(inputs.size());
  for (int i = 0; i < inputs.size(); ++i) {
    if (inputs.at(i)->requires_grad()) {
      input_meta_data_.at(i) = inputs.at(i)->mut_autograd_meta();
      next_functions_.emplace_back(inputs.at(i)->mut_grad_fn_node());
    }
  }

  output_meta_data_.resize(outputs.size());
  output_tensor_infos_.reserve(outputs.size());
  for (int i = 0; i < outputs.size(); ++i) {
    const auto& autograd_meta =
        NewAutogradMeta(outputs.at(i)->requires_grad(), outputs.at(i)->is_leaf());
    outputs.at(i)->set_autograd_meta(autograd_meta);
    output_meta_data_.at(i) = outputs.at(i)->mut_autograd_meta();
    output_tensor_infos_.emplace_back(TensorInfo(*outputs.at(i)));
  }

  backward_fn_ = backward_fn;
}

GraphTask::GraphTask(const TensorTuple& outputs, bool retain_graph, bool create_graph)
    : retain_graph_(retain_graph), create_graph_(create_graph) {
  roots_.reserve(outputs.size());
  for (const auto& out_tensor : outputs) {
    FunctionNode* node = out_tensor->mut_grad_fn_node().get();
    roots_.emplace_back(node);
    dependencies_.insert(std::make_pair(node, 0));
  }
}

// Computes the number of dependencies for each FunctionNode
Maybe<void> GraphTask::ComputeDependencies() {
  HashSet<FunctionNode*> seen;
  std::stack<FunctionNode*> stack;
  for (FunctionNode* node : roots_) { stack.push(node); }

  while (!stack.empty()) {
    FunctionNode* node = stack.top();
    stack.pop();
    if (/*bool has_seen=*/!seen.insert(node).second) { continue; }
    for (const auto& next_grad_fn : node->next_functions()) {
      FunctionNode* next_node = next_grad_fn.get();
      dependencies_[next_node] += 1;
      if (seen.find(next_node) == seen.end()) { stack.push(next_node); }
    }
  }
  return Maybe<void>::Ok();
}

// Computes the number of dependencies for each FunctionNode and prunes useless FunctionNode
// according to input tensors
Maybe<void> GraphTask::ComputeDependenciesAndPruneNode(const TensorTuple& inputs) {
  struct NodeFrame {
    explicit NodeFrame(FunctionNode* node) : node_(node), next_function_idx_(0) {}
    FunctionNode* node_;
    size_t next_function_idx_;

    FunctionNode* GetNextFunction() {
      if (next_function_idx_ < node_->next_functions().size()) {
        next_function_idx_ += 1;
        return node_->next_functions().at(next_function_idx_ - 1).get();
      } else {
        return nullptr;
      }
    }
  };

  for (const auto& input : inputs) {
    CHECK_NOTNULL_OR_RETURN(input->mut_grad_fn_node().get());
    need_execute_.insert(input->mut_grad_fn_node().get());
  }

  HashSet<FunctionNode*> seen;
  std::stack<NodeFrame> stack;

  // Note: dfs to determine each FunctionNode should execute or not.
  for (const auto& root : roots_) { stack.push(NodeFrame(root)); }
  while (!stack.empty()) {
    NodeFrame& frame = stack.top();
    if (/*bool has_seen=*/seen.find(frame.node_) != seen.end()) {
      stack.pop();
      continue;
    }
    if (FunctionNode* node = frame.GetNextFunction()) {
      dependencies_[node] += 1;
      if (seen.find(node) == seen.end()) {
        stack.push(NodeFrame(node));
        continue;  // recurse
      }
    } else {
      bool need_execute =
          std::any_of(frame.node_->next_functions().begin(), frame.node_->next_functions().end(),
                      [&](const std::shared_ptr<FunctionNode>& fn) {
                        return need_execute_.find(fn.get()) != need_execute_.end();
                      });
      if (need_execute) { need_execute_.insert(frame.node_); }
      seen.insert(frame.node_);
      stack.pop();
    }
  }
  return Maybe<void>::Ok();
}

Maybe<void> GraphTask::Apply(bool save_grad_for_leaf) {
  std::queue<FunctionNode*> queue;
  for (FunctionNode* node : roots_) {
    if (dependencies_[node] == 0) { queue.push(node); }
  }

  while (!queue.empty()) {
    FunctionNode* node = queue.front();
    queue.pop();
    if (!need_execute_.empty() && need_execute_.find(node) == need_execute_.end()) {
      node->ReleaseOutTensorArgs();
      continue;
    }
    if (/*bool not_ready_to_apply=*/!(JUST(node->Apply(create_graph_)))) { continue; }
    if (save_grad_for_leaf) { JUST(node->AccGrad4LeafTensor(create_graph_)); }
    JUST(node->AccGrad4RetainGradTensor());
    node->ReleaseOutTensorArgs();
    if (!retain_graph_) { node->ReleaseData(); }

    for (const auto& next_grad_fn : node->next_functions()) {
      FunctionNode* next_node = next_grad_fn.get();
      dependencies_[next_node] -= 1;
      if (dependencies_[next_node] == 0) { queue.push(next_node); }
    }
  }
  return Maybe<void>::Ok();
}

Maybe<void> GraphAutogradEngine::RunBackwardAndSaveGrads4LeafTensor(const TensorTuple& outputs,
                                                                    const TensorTuple& out_grads,
                                                                    bool retain_graph,
                                                                    bool create_graph) {
  for (int i = 0; i < outputs.size(); ++i) {
    JUST(JUST(outputs.at(i)->current_grad())->PushPartialTensor(out_grads.at(i)));
  }
  GraphTask graph_task(outputs, retain_graph, create_graph);
  JUST(graph_task.ComputeDependencies());
  JUST(graph_task.Apply(/*save_grad_for_leaf=*/true));
  return Maybe<void>::Ok();
}

Maybe<TensorTuple> GraphAutogradEngine::RunBackwardAndReturnInputsTensorGrad(
    const TensorTuple& outputs, const TensorTuple& inputs, const TensorTuple& out_grads,
    bool retain_graph, bool create_graph) {
  std::shared_ptr<TensorTuple> input_current_grad = std::make_shared<TensorTuple>(inputs.size());
  GraphTask graph_task(outputs, retain_graph, create_graph);
  std::vector<bool> ori_retain_grad(inputs.size());
  for (int i = 0; i < inputs.size(); ++i) {
    ori_retain_grad.at(i) = inputs.at(i)->retain_grad();
    JUST(inputs.at(i)->set_retain_grad(true));
  }
  for (int i = 0; i < outputs.size(); ++i) {
    JUST(JUST(outputs.at(i)->current_grad())->PushPartialTensor(out_grads.at(i)));
  }

  JUST(graph_task.ComputeDependenciesAndPruneNode(inputs));
  JUST(graph_task.Apply(/*save_grad_for_leaf=*/false));

  // Gets input grads and resume retain_grad
  for (int i = 0; i < inputs.size(); ++i) {
    input_current_grad->at(i) = JUST(inputs.at(i)->acc_grad());
    if (!ori_retain_grad.at(i)) {
      JUST(inputs.at(i)->set_acc_grad(nullptr));
      JUST(inputs.at(i)->set_retain_grad(false));
    }
  }
  return input_current_grad;
}

Maybe<FunctionNode> GraphAutogradEngine::AddNode(
    const std::string& name, const std::shared_ptr<BackwardFunction>& backward_fn,
    const TensorTuple& inputs, TensorTuple* outputs) {
  OF_PROFILER_RANGE_PUSH("AddAccumulateFunctionNode");
  // Firstly push function_node of tensor in stack which is leaf and requires_grad
  for (const std::shared_ptr<Tensor>& in_tensor : inputs) {
    if (in_tensor->is_leaf() && in_tensor->requires_grad()) {
      if (!in_tensor->grad_fn_node()) { JUST(AddAccumulateFunctionNode(in_tensor)); }
    }
  }

  OF_PROFILER_RANGE_POP();
  OF_PROFILER_RANGE_PUSH("set_grad_fn_node");
  std::shared_ptr<FunctionNode> func_node =
      GraphFunctionNode::New(name, backward_fn, inputs, *outputs);
  for (const std::shared_ptr<Tensor>& out_tensor : *outputs) {
    out_tensor->set_grad_fn_node(func_node);
  }
  OF_PROFILER_RANGE_POP();
  return func_node;
}

AutogradEngine* GetThreadLocalAutogradEngine() {
  thread_local static GraphAutogradEngine autograd_engine;
  return &autograd_engine;
}

Maybe<void> AddAccumulateFunctionNode(const std::shared_ptr<Tensor>& tensor) {
  auto backward_fn = std::make_shared<BackwardFunction>();
  backward_fn->body = [=](const TensorTuple& out_grads, TensorTuple* in_grads,
                          bool create_graph) -> Maybe<void> { return Maybe<void>::Ok(); };
  backward_fn->status = []() { return false; };
  tensor->set_grad_fn_node(GraphFunctionNode::New(
      "accumulate_grad", backward_fn, /*inputs=*/TensorTuple{}, /*outputs*/ TensorTuple{tensor}));
  return Maybe<void>::Ok();
}

}  // namespace one
}  // namespace oneflow<|MERGE_RESOLUTION|>--- conflicted
+++ resolved
@@ -109,11 +109,7 @@
 
 Maybe<void> CheckGlobalTensorsMeta(const TensorTuple& tensor_tuple) {
   for (const auto& tensor : tensor_tuple) {
-<<<<<<< HEAD
-    if (tensor->is_consistent() && tensor->is_eager()) { JUST(TorchConsistentTensor(tensor)); }
-=======
-    if (tensor->is_global()) { JUST(TorchGlobalTensor(tensor)); }
->>>>>>> b8b8eaad
+    if (tensor->is_global() && tensor->is_eager()) { JUST(TorchGlobalTensor(tensor)); }
   }
   return Maybe<void>::Ok();
 }
