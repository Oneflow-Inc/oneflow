--- conflicted
+++ resolved
@@ -39,23 +39,12 @@
 
 Maybe<void> CopyOrAccGrad(AutogradMeta* autograd_meta, bool autograd_mode) {
   autograd::AutoGradMode mode(autograd_mode);
-<<<<<<< HEAD
-  if (!JUST(autograd_meta->now_grad_arg()->GetAccTensor())) { return Maybe<void>::Ok(); }
-  for (const auto& hook : autograd_meta->hooks()) {
-    const auto& now_grad = JUST(autograd_meta->now_grad_arg()->GetAccTensor());
-    const auto& local_now_grad = std::dynamic_pointer_cast<MirroredTensor>(now_grad);
-    auto new_grad = hook(local_now_grad);
-    if (new_grad) { autograd_meta->now_grad_arg()->SetAccTensor(new_grad); }
-  }
-  const auto& now_grad = JUST(autograd_meta->now_grad_arg()->GetAccTensor());
-=======
   auto now_grad = JUST(autograd_meta->now_grad_arg()->GetAccTensor());
   if (!now_grad) { return Maybe<void>::Ok(); }
   for (const auto& hook : autograd_meta->hooks()) {
     auto new_grad = hook(now_grad);
     if (new_grad) { now_grad = new_grad; }
   }
->>>>>>> dcf0ae0b
   if (autograd_meta->acc_grad()) {
     TensorTuple input = {autograd_meta->acc_grad(), now_grad};
     TensorTuple output(1);
