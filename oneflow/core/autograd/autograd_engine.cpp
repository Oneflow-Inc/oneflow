--- conflicted
+++ resolved
@@ -86,21 +86,8 @@
   auto current_grad = JUST(autograd_meta->current_grad_value());
   if (!current_grad) { return Maybe<void>::Ok(); }
   if (autograd_meta->acc_grad()) {
-<<<<<<< HEAD
-    // Should not inplace accumulate grad. For example,
-    // >>> z = x + y
-    // >>> p = x / z
-    // >>> p.sum().backward()
-    //
-    // As we know that dx = dz + dp / z and dy = dz, so it will lead to wrong value
-    // for dy if dx is shared with dz.
-    const auto& output = JUST(functional::Add(autograd_meta->acc_grad(), current_grad, /*alpha=*/1,
-                                              /*inplace=*/true));
-    JUST(autograd_meta->set_acc_grad(output));
-=======
     JUST(functional::Add(autograd_meta->acc_grad(), current_grad, /*alpha=*/1.0,
                          /*inplace=*/true));
->>>>>>> cd3b00c6
   } else {
     // NOTE: acc_grad can not share data with current_grad, because accumulate acc_grad
     // with inplace operation and it maybe change current_grad to get wrong result.
