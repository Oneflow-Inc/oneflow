/*
Copyright 2020 The OneFlow Authors. All rights reserved.

Licensed under the Apache License, Version 2.0 (the "License");
you may not use this file except in compliance with the License.
You may obtain a copy of the License at

    http://www.apache.org/licenses/LICENSE-2.0

Unless required by applicable law or agreed to in writing, software
distributed under the License is distributed on an "AS IS" BASIS,
WITHOUT WARRANTIES OR CONDITIONS OF ANY KIND, either express or implied.
See the License for the specific language governing permissions and
limitations under the License.
*/

#include <stack>
#include <queue>
#include "oneflow/core/autograd/autograd_engine.h"
#include "oneflow/core/autograd/autograd_meta.h"
#include "oneflow/core/framework/tensor.h"
#include "oneflow/core/framework/tensor_arg.h"
#include "oneflow/core/framework/tensor_tuple.h"
#include "oneflow/core/framework/tensor_rpc_util.h"
#include "oneflow/core/autograd/autograd_mode.h"
#include "oneflow/core/eager/dev_vm_dep_object_consume_mode.h"
#include "oneflow/core/functional/functional.h"

namespace oneflow {
namespace one {

namespace {

bool IsReadyToRun(const std::vector<std::shared_ptr<AutogradMeta>>& out_meta_datas) {
  return std::any_of(out_meta_datas.begin(), out_meta_datas.end(),
                     [](const std::shared_ptr<AutogradMeta>& meta_data) {
                       return !meta_data->current_grad()->Empty();
                     });
}

Maybe<void> CopyOrAccGrad(AutogradMeta* autograd_meta, bool autograd_mode) {
  autograd::AutoGradMode mode(autograd_mode);
  auto current_grad = JUST(autograd_meta->current_grad()->GetAccTensor());
  if (!current_grad) { return Maybe<void>::Ok(); }
  for (const auto& hook : autograd_meta->hooks()) {
    auto new_grad = hook(current_grad);
    if (new_grad) { current_grad = new_grad; }
  }
  if (autograd_meta->acc_grad()) {
    DevVmDepObjectConsumeModeGuard guard(DevVmDepObjectConsumeMode::NONE);
    const auto& output =
        JUST(functional::Add(autograd_meta->acc_grad(), current_grad, /*inplace=*/true));
    JUST(autograd_meta->set_acc_grad(output));
  } else {
    JUST(autograd_meta->set_acc_grad(current_grad));
  }
  return Maybe<void>::Ok();
}

Maybe<void> RawTorchConsistentTensor(const std::shared_ptr<one::Tensor>& tensor) {
  // Do nothing.
  return Maybe<void>::Ok();
}

static constexpr auto* TorchConsistentTensor =
    DECORATE(&RawTorchConsistentTensor, CheckConsistentTensorMeta);

Maybe<void> CheckConsistentTensorsMeta(const TensorTuple& tensor_tuple) {
  for (const auto& tensor : tensor_tuple) {
    if (tensor->is_consistent()) { JUST(TorchConsistentTensor(tensor)); }
  }
  return Maybe<void>::Ok();
}

}  // namespace

Maybe<void> AutogradEngine::RunBackwardAndSaveGrads4LeafTensor(const TensorTuple& outputs,
                                                               const TensorTuple& out_grads,
                                                               bool retain_graph,
                                                               bool create_graph) {
<<<<<<< HEAD
  JUST(CheckConsistentTensorsMeta(outputs));
  JUST(CheckConsistentTensorsMeta(out_grads));
  DisableCheckConsistentTensorMetaScope disable_meta_check;
  DevVmDepObjectConsumeModeGuard guard(DevVmDepObjectConsumeMode::NONE);
=======
>>>>>>> f7d738a0
  return RunBackwardAndSaveGrads4LeafTensorIf(outputs, out_grads, retain_graph, create_graph);
}

Maybe<TensorTuple> AutogradEngine::RunBackwardAndReturnInputsTensorGrad(
    const TensorTuple& outputs, const TensorTuple& inputs, const TensorTuple& out_grads,
    bool retain_graph, bool create_graph) {
<<<<<<< HEAD
  JUST(CheckConsistentTensorsMeta(outputs));
  JUST(CheckConsistentTensorsMeta(inputs));
  JUST(CheckConsistentTensorsMeta(out_grads));
  DisableCheckConsistentTensorMetaScope disable_meta_check;
  DevVmDepObjectConsumeModeGuard guard(DevVmDepObjectConsumeMode::NONE);
=======
>>>>>>> f7d738a0
  return RunBackwardAndReturnInputsTensorGradIf(outputs, inputs, out_grads, retain_graph,
                                                create_graph);
}

StackFunctionNode::StackFunctionNode(
    const std::string& op_type_name,
    const std::shared_ptr<const std::function<Maybe<void>(const TensorTuple&, TensorTuple*, bool)>>&
        backward_fn,
    const TensorTuple& inputs, const TensorTuple& outputs)
    : FunctionNode(op_type_name) {
  input_meta_datas_.resize(inputs.size());
  next_functions_->reserve(inputs.size());
  for (int i = 0; i < inputs.size(); ++i) {
    if (inputs.at(i)->requires_grad()) {
      input_meta_datas_.at(i) = inputs.at(i)->mut_autograd_meta();
      next_functions_->emplace_back(inputs.at(i)->mut_grad_fn_node());
    }
  }

  output_meta_datas_.resize(outputs.size());
  output_tensor_infos_.reserve(outputs.size());
  for (int i = 0; i < outputs.size(); ++i) {
    const auto& autograd_meta =
        NewAutogradMeta(outputs.at(i)->requires_grad(), outputs.at(i)->is_leaf());
    outputs.at(i)->set_autograd_meta(autograd_meta);
    output_meta_datas_.at(i) = outputs.at(i)->mut_autograd_meta();
    output_tensor_infos_.emplace_back(TensorInfo(*outputs.at(i)));
  }

  backward_fn_ = backward_fn;
  is_in_stack_ = false;
}

Maybe<void> FunctionNode::AccGrad4RetainGradTensor() {
  for (const std::shared_ptr<AutogradMeta>& out : output_meta_datas_) {
    if (out->retain_grad()) { JUST(CopyOrAccGrad(out.get(), /*autograd_mode=*/false)); }
  }
  return Maybe<void>::Ok();
}

Maybe<void> FunctionNode::AccGrad4LeafTensor(bool create_graph) {
  for (const std::shared_ptr<AutogradMeta>& out : output_meta_datas_) {
    if (out->is_leaf() && out->requires_grad()) {
      JUST(CopyOrAccGrad(out.get(), /*autograd_mode=*/false));
    }
  }
  return Maybe<void>::Ok();
}

void FunctionNode::ReleaseOutTensorArgs() {
  for (const std::shared_ptr<AutogradMeta>& meta_data : output_meta_datas_) {
    meta_data->current_grad()->Release();
  }
}

void StackFunctionNode::ReleaseData() {
  if (!input_meta_datas_.empty()) { backward_fn_.reset(); }
  is_in_stack_ = false;
}

Maybe<bool> FunctionNode::Apply(bool create_graph) {
  CHECK_NOTNULL_OR_RETURN(backward_fn_.get())
      << "This FunctionNode with name `" << GetOpTypeName() << "` has been released.\n"
      << "Maybe you try to backward through the node a second time. Specify retain_graph=True when "
         "calling .backward() or autograd.grad() the first time.";
  if (!IsReadyToRun(output_meta_datas_)) { return false; }
  TensorTuple input_grads(input_meta_datas_.size());
  TensorTuple output_grads(output_meta_datas_.size());
  for (int i = 0; i < output_meta_datas_.size(); ++i) {
    if (output_meta_datas_.at(i)->current_grad()->Empty()) {
      output_grads.at(i) = JUST(output_tensor_infos_.at(i).zeros());
    } else {
      output_grads.at(i) = JUST(output_meta_datas_.at(i)->current_grad()->GetAccTensor());
    }
  }
  JUST((*backward_fn_)(output_grads, &input_grads, create_graph));
  for (int i = 0; i < input_meta_datas_.size(); ++i) {
    if (input_grads.at(i)) {
      CHECK_NOTNULL_OR_RETURN(input_meta_datas_.at(i))
          << op_name_
          << " calculate grad for tensor which requires_grad is False. Please submit an issue in "
             "`https://github.com/Oneflow-Inc/oneflow/issues` and we will fix it as soon as "
             "possiable";
      JUST(input_meta_datas_.at(i)->current_grad()->PushPartialTensor(input_grads.at(i)));
    }
  }
  return true;
}

void StackAutogradEngine::ClearEngine() { node_list_.clear(); }

void StackAutogradEngine::ClearReleasedFunctionNodes() {
  node_list_.erase(std::remove_if(node_list_.begin(), node_list_.end(),
                                  [](const std::weak_ptr<FunctionNode>& node) {
                                    return node.lock() == nullptr;
                                  }),
                   node_list_.end());
}

Maybe<void> StackAutogradEngine::RunBackwardAndSaveGrads4LeafTensorIf(const TensorTuple& outputs,
                                                                      const TensorTuple& out_grads,
                                                                      bool retain_graph,
                                                                      bool create_graph) {
  ClearReleasedFunctionNodes();
  for (int i = 0; i < outputs.size(); ++i) {
    JUST(JUST(outputs.at(i)->current_grad())->PushPartialTensor(out_grads.at(i)));
  }
  // Runs each FunctionNode
  for (const auto& weak_func_node : node_list_) {
    const auto& func_node = weak_func_node.lock();
    CHECK_NOTNULL_OR_RETURN(func_node);
    if (JUST(func_node->Apply(create_graph))) {
      JUST(func_node->AccGrad4LeafTensor(create_graph));
      JUST(func_node->AccGrad4RetainGradTensor());
      func_node->ReleaseOutTensorArgs();
      if (!retain_graph) { func_node->ReleaseData(); }
    }
  }
  if (!retain_graph) { ClearEngine(); }
  return Maybe<void>::Ok();
}

Maybe<TensorTuple> StackAutogradEngine::RunBackwardAndReturnInputsTensorGradIf(
    const TensorTuple& outputs, const TensorTuple& inputs, const TensorTuple& out_grads,
    bool retain_graph, bool create_graph) {
  ClearReleasedFunctionNodes();
  std::shared_ptr<TensorTuple> input_current_grad = std::make_shared<TensorTuple>(inputs.size());
  std::vector<bool> ori_retain_grad(inputs.size());
  for (int i = 0; i < inputs.size(); ++i) {
    ori_retain_grad.at(i) = inputs.at(i)->retain_grad();
    JUST(inputs.at(i)->set_retain_grad(true));
  }
  for (int i = 0; i < outputs.size(); ++i) {
    JUST(JUST(outputs.at(i)->current_grad())->PushPartialTensor(out_grads.at(i)));
  }
  // Runs each FunctionNode
  for (const auto& weak_func_node : node_list_) {
    const auto& func_node = weak_func_node.lock();
    CHECK_NOTNULL_OR_RETURN(func_node);
    if (JUST(func_node->Apply(create_graph))) {
      JUST(func_node->AccGrad4RetainGradTensor());
      func_node->ReleaseOutTensorArgs();
      if (!retain_graph) { func_node->ReleaseData(); }
    }
  }
  // Gets input grads and resume retain_grad
  for (int i = 0; i < inputs.size(); ++i) {
    input_current_grad->at(i) = JUST(inputs.at(i)->acc_grad());
    if (!ori_retain_grad.at(i)) {
      JUST(inputs.at(i)->set_acc_grad(nullptr));
      JUST(inputs.at(i)->set_retain_grad(false));
    }
  }
  if (!retain_graph) { ClearEngine(); }
  return input_current_grad;
}

Maybe<FunctionNode> StackAutogradEngine::AddBackwardFuncPtr(
    const std::string& op_type_name,
    const std::shared_ptr<const std::function<Maybe<void>(const TensorTuple&, TensorTuple*, bool)>>&
        backward_fn,
    const TensorTuple& inputs, TensorTuple* outputs) {
  // Firstly push function_node of tensor in stack which is leaf and requires_grad
  for (const std::shared_ptr<Tensor>& in_tensor : inputs) {
    if (in_tensor->is_leaf() && in_tensor->requires_grad()) {
      if (!in_tensor->grad_fn_node()) { JUST(AddAccumulateFunctionNode(in_tensor)); }
      StackFunctionNode* stack_function_node =
          dynamic_cast<StackFunctionNode*>(in_tensor->mut_grad_fn_node().get());
      if (!stack_function_node->is_in_stack()) {
        stack_function_node->set_is_in_stack(true);
        node_list_.push_front(in_tensor->mut_grad_fn_node());
      }
    }
  }

  std::shared_ptr<StackFunctionNode> func_node =
      std::make_shared<StackFunctionNode>(op_type_name, backward_fn, inputs, *outputs);
  for (const std::shared_ptr<Tensor>& out_tensor : *outputs) {
    out_tensor->set_grad_fn_node(func_node);
  }
  func_node->set_is_in_stack(true);
  node_list_.push_front(func_node);
  return std::static_pointer_cast<FunctionNode>(func_node);
}

void GraphFunctionNode::ReleaseData() {
  if (!input_meta_datas_.empty()) { backward_fn_.reset(); }
}

GraphFunctionNode::GraphFunctionNode(
    const std::string& op_type_name,
    const std::shared_ptr<const std::function<Maybe<void>(const TensorTuple&, TensorTuple*, bool)>>&
        backward_fn,
    const TensorTuple& inputs, const TensorTuple& outputs)
    : FunctionNode(op_type_name) {
  input_meta_datas_.resize(inputs.size());
  next_functions_->reserve(inputs.size());
  for (int i = 0; i < inputs.size(); ++i) {
    if (inputs.at(i)->requires_grad()) {
      input_meta_datas_.at(i) = inputs.at(i)->mut_autograd_meta();
      next_functions_->emplace_back(inputs.at(i)->mut_grad_fn_node());
    }
  }

  output_meta_datas_.resize(outputs.size());
  output_tensor_infos_.reserve(outputs.size());
  for (int i = 0; i < outputs.size(); ++i) {
    const auto& autograd_meta =
        NewAutogradMeta(outputs.at(i)->requires_grad(), outputs.at(i)->is_leaf());
    outputs.at(i)->set_autograd_meta(autograd_meta);
    output_meta_datas_.at(i) = outputs.at(i)->mut_autograd_meta();
    output_tensor_infos_.emplace_back(TensorInfo(*outputs.at(i)));
  }

  backward_fn_ = backward_fn;
}

GraphTask::GraphTask(const TensorTuple& outputs, bool retain_graph, bool create_graph)
    : retain_graph_(retain_graph), create_graph_(create_graph) {
  roots_.reserve(outputs.size());
  for (const auto& out_tensor : outputs) {
    FunctionNode* node = out_tensor->mut_grad_fn_node().get();
    roots_.push_back(node);
    dependencies_.insert(std::make_pair(node, 0));
  }
}

// Computes the number of dependencies for each FunctionNode
Maybe<void> GraphTask::ComputeDependencies() {
  HashSet<FunctionNode*> seen;
  std::stack<FunctionNode*> stack;
  for (FunctionNode* node : roots_) { stack.push(node); }

  while (!stack.empty()) {
    FunctionNode* node = stack.top();
    stack.pop();
    if (/*bool has_seen=*/!seen.insert(node).second) { continue; }
    for (const auto& next_grad_fn : *(node->GetNextFunctions())) {
      FunctionNode* next_node = next_grad_fn.get();
      dependencies_[next_node] += 1;
      if (seen.find(next_node) == seen.end()) { stack.push(next_node); }
    }
  }
  return Maybe<void>::Ok();
}

// Computes the number of dependencies for each FunctionNode and prunes useless FunctionNode
// according to input tensors
Maybe<void> GraphTask::ComputeDependenciesAndPruneNode(const TensorTuple& inputs) {
  struct NodeFrame {
    NodeFrame(FunctionNode* node) : node_(node), next_function_idx_(0) {}
    FunctionNode* node_;
    size_t next_function_idx_;

    FunctionNode* GetNextFunction() {
      if (next_function_idx_ < node_->GetNextFunctions()->size()) {
        next_function_idx_ += 1;
        return node_->GetNextFunctions()->at(next_function_idx_ - 1).get();
      } else {
        return nullptr;
      }
    }
  };

  for (const auto& input : inputs) {
    CHECK_NOTNULL_OR_RETURN(input->mut_grad_fn_node().get());
    need_execute_.insert(input->mut_grad_fn_node().get());
  }

  HashSet<FunctionNode*> seen;
  std::stack<NodeFrame> stack;

  // Note: dfs to determine each FunctionNode should execute or not.
  for (const auto& root : roots_) { stack.push(NodeFrame(root)); }
  while (!stack.empty()) {
    NodeFrame& frame = stack.top();
    if (/*bool has_seen=*/seen.find(frame.node_) != seen.end()) {
      stack.pop();
      continue;
    }
    if (FunctionNode* node = frame.GetNextFunction()) {
      dependencies_[node] += 1;
      if (seen.find(node) == seen.end()) {
        stack.push(NodeFrame(node));
        continue;  // recurse
      }
    } else {
      bool need_execute = std::any_of(frame.node_->GetNextFunctions()->begin(),
                                      frame.node_->GetNextFunctions()->end(),
                                      [&](const std::shared_ptr<FunctionNode>& fn) {
                                        return need_execute_.find(fn.get()) != need_execute_.end();
                                      });
      if (need_execute) { need_execute_.insert(frame.node_); }
      seen.insert(frame.node_);
      stack.pop();
    }
  }
  return Maybe<void>::Ok();
}

Maybe<void> GraphTask::Apply(bool save_grad_for_leaf) {
  std::queue<FunctionNode*> queue;
  for (FunctionNode* node : roots_) {
    if (dependencies_[node] == 0) { queue.push(node); }
  }

  while (!queue.empty()) {
    FunctionNode* node = queue.front();
    queue.pop();
    if (!need_execute_.empty() && need_execute_.find(node) == need_execute_.end()) {
      node->ReleaseOutTensorArgs();
      continue;
    }
    if (/*bool not_ready_to_apply=*/!(JUST(node->Apply(create_graph_)))) { continue; }
    if (save_grad_for_leaf) { JUST(node->AccGrad4LeafTensor(create_graph_)); }
    JUST(node->AccGrad4RetainGradTensor());
    node->ReleaseOutTensorArgs();
    if (!retain_graph_) { node->ReleaseData(); }

    for (const auto& next_grad_fn : *(node->GetNextFunctions())) {
      FunctionNode* next_node = next_grad_fn.get();
      dependencies_[next_node] -= 1;
      if (dependencies_[next_node] == 0) { queue.push(next_node); }
    }
  }
  return Maybe<void>::Ok();
}

Maybe<void> GraphAutogradEngine::RunBackwardAndSaveGrads4LeafTensorIf(const TensorTuple& outputs,
                                                                      const TensorTuple& out_grads,
                                                                      bool retain_graph,
                                                                      bool create_graph) {
  for (int i = 0; i < outputs.size(); ++i) {
    JUST(JUST(outputs.at(i)->current_grad())->PushPartialTensor(out_grads.at(i)));
  }
  GraphTask graph_task(outputs, retain_graph, create_graph);
  JUST(graph_task.ComputeDependencies());
  JUST(graph_task.Apply(/*save_grad_for_leaf=*/true));
  return Maybe<void>::Ok();
}

Maybe<TensorTuple> GraphAutogradEngine::RunBackwardAndReturnInputsTensorGradIf(
    const TensorTuple& outputs, const TensorTuple& inputs, const TensorTuple& out_grads,
    bool retain_graph, bool create_graph) {
  std::shared_ptr<TensorTuple> input_current_grad = std::make_shared<TensorTuple>(inputs.size());
  GraphTask graph_task(outputs, retain_graph, create_graph);
  std::vector<bool> ori_retain_grad(inputs.size());
  for (int i = 0; i < inputs.size(); ++i) {
    ori_retain_grad.at(i) = inputs.at(i)->retain_grad();
    JUST(inputs.at(i)->set_retain_grad(true));
  }
  for (int i = 0; i < outputs.size(); ++i) {
    JUST(JUST(outputs.at(i)->current_grad())->PushPartialTensor(out_grads.at(i)));
  }

  JUST(graph_task.ComputeDependenciesAndPruneNode(inputs));
  JUST(graph_task.Apply(/*save_grad_for_leaf=*/false));

  // Gets input grads and resume retain_grad
  for (int i = 0; i < inputs.size(); ++i) {
    input_current_grad->at(i) = JUST(inputs.at(i)->acc_grad());
    if (!ori_retain_grad.at(i)) {
      JUST(inputs.at(i)->set_acc_grad(nullptr));
      JUST(inputs.at(i)->set_retain_grad(false));
    }
  }
  return input_current_grad;
}

Maybe<FunctionNode> GraphAutogradEngine::AddBackwardFuncPtr(
    const std::string& op_type_name,
    const std::shared_ptr<const std::function<Maybe<void>(const TensorTuple&, TensorTuple*, bool)>>&
        backward_fn,
    const TensorTuple& inputs, TensorTuple* outputs) {
  // Firstly push function_node of tensor in stack which is leaf and requires_grad
  for (const std::shared_ptr<Tensor>& in_tensor : inputs) {
    if (in_tensor->is_leaf() && in_tensor->requires_grad()) {
      if (!in_tensor->grad_fn_node()) { JUST(AddAccumulateFunctionNode(in_tensor)); }
    }
  }

  std::shared_ptr<FunctionNode> func_node =
      std::make_shared<GraphFunctionNode>(op_type_name, backward_fn, inputs, *outputs);
  for (const std::shared_ptr<Tensor>& out_tensor : *outputs) {
    out_tensor->set_grad_fn_node(func_node);
  }
  return func_node;
}

AutogradEngine* GetThreadLocalAutogradEngine() {
  // thread_local static StackAutogradEngine autograd_engine;
  thread_local static GraphAutogradEngine autograd_engine;
  return &autograd_engine;
}

Maybe<void> AddAccumulateFunctionNode(const std::shared_ptr<Tensor>& tensor) {
  auto backward_fn =
      std::make_shared<std::function<Maybe<void>(const TensorTuple&, TensorTuple*, bool)>>(
          [=](const TensorTuple& out_grads, TensorTuple* in_grads,
              bool create_graph) -> Maybe<void> { return Maybe<void>::Ok(); });
  tensor->set_grad_fn_node(std::make_shared<StackFunctionNode>(
      "accumulate_grad", backward_fn, TensorTuple(), TensorTuple({tensor})));
  return Maybe<void>::Ok();
}

}  // namespace one
}  // namespace oneflow<|MERGE_RESOLUTION|>--- conflicted
+++ resolved
@@ -78,27 +78,19 @@
                                                                const TensorTuple& out_grads,
                                                                bool retain_graph,
                                                                bool create_graph) {
-<<<<<<< HEAD
   JUST(CheckConsistentTensorsMeta(outputs));
   JUST(CheckConsistentTensorsMeta(out_grads));
   DisableCheckConsistentTensorMetaScope disable_meta_check;
-  DevVmDepObjectConsumeModeGuard guard(DevVmDepObjectConsumeMode::NONE);
-=======
->>>>>>> f7d738a0
   return RunBackwardAndSaveGrads4LeafTensorIf(outputs, out_grads, retain_graph, create_graph);
 }
 
 Maybe<TensorTuple> AutogradEngine::RunBackwardAndReturnInputsTensorGrad(
     const TensorTuple& outputs, const TensorTuple& inputs, const TensorTuple& out_grads,
     bool retain_graph, bool create_graph) {
-<<<<<<< HEAD
   JUST(CheckConsistentTensorsMeta(outputs));
   JUST(CheckConsistentTensorsMeta(inputs));
   JUST(CheckConsistentTensorsMeta(out_grads));
   DisableCheckConsistentTensorMetaScope disable_meta_check;
-  DevVmDepObjectConsumeModeGuard guard(DevVmDepObjectConsumeMode::NONE);
-=======
->>>>>>> f7d738a0
   return RunBackwardAndReturnInputsTensorGradIf(outputs, inputs, out_grads, retain_graph,
                                                 create_graph);
 }
