--- conflicted
+++ resolved
@@ -70,15 +70,9 @@
   input_meta_datas_.resize(inputs.size());
   next_functions_->reserve(inputs.size());
   for (int i = 0; i < inputs.size(); ++i) {
-<<<<<<< HEAD
-    if (inputs.at(i)->requires_grad()) {
-      input_meta_datas_.at(i) = inputs.at(i)->mut_autograd_meta();
-      next_functions_->emplace_back(inputs.at(i)->grad_fn_node());
-=======
     input_meta_datas_.at(i) = inputs.at(i)->mut_autograd_meta();
     if (input_meta_datas_.at(i)->requires_grad()) {
       next_functions_->emplace_back(inputs.at(i)->mut_grad_fn_node());
->>>>>>> 10117199
     }
   }
 
@@ -206,11 +200,7 @@
   for (int i = 0; i < inputs.size(); ++i) {
     input_now_grads->at(i) = JUST(inputs.at(i)->acc_grad());
     if (!ori_retain_grad.at(i)) {
-<<<<<<< HEAD
-      JUST(inputs.at(i)->mut_acc_grad()).reset();
-=======
       inputs.at(i)->set_acc_grad(nullptr);
->>>>>>> 10117199
       inputs.at(i)->set_retain_grad(false);
     }
   }
