--- conflicted
+++ resolved
@@ -156,11 +156,7 @@
 
       // control acc_grad to do boxing conditionally
       const auto& acc_grad = out->acc_grad();
-<<<<<<< HEAD
-      if (GlobalGradSyncMode::is_enabled() && acc_grad->is_global() && acc_grad->is_eager()) {
-=======
-      if (!LazyMode::is_enabled() && GlobalGradSyncMode::is_enabled() && acc_grad->is_global()) {
->>>>>>> c0811b32
+      if (!LazyMode::is_enabled() && GlobalGradSyncMode::is_enabled() && acc_grad->is_global() && acc_grad->is_eager()) {
         auto& tensor_info = output_tensor_infos_[i];
         const auto& placement = JUST(tensor_info.placement());
         const auto& nd_sbp = JUST(tensor_info.sbp());
