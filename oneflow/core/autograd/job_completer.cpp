--- conflicted
+++ resolved
@@ -45,14 +45,11 @@
       LogicalBlobId total_loss_instance_num;
       AddTotalLossInstanceNumOpConf(op_graph, job, &total_loss_instance_num);
       HashMap<LogicalBlobId, LogicalBlobId> lbi2diff_lbi;
-<<<<<<< HEAD
       AutoGrad(op_graph, job_conf, &lbi2diff_lbi);
       AddOptimizerOpConf(op_graph, job_conf, lbi2diff_lbi, total_loss_instance_num);
-      AutoSaver(op_graph, job_conf);
-=======
       AutoGrad(op_graph, job, &lbi2diff_lbi);
       AddOptimizerOpConf(op_graph, job, lbi2diff_lbi, total_loss_instance_num);
->>>>>>> 0ad2b167
+      AutoSaver(op_graph, job);
     });
     // complete tick ops
     WithOpGraphAndMutJob(&AutoTick);
