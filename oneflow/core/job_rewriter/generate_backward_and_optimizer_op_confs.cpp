--- conflicted
+++ resolved
@@ -41,14 +41,10 @@
   }
 }
 
-void SetNdSbpSignatureHintByIdenticalSbpObaPairs(
+void SetParallelDistributionSignatureHintByIdenticalSbpObaPairs(
     const OpGraph& op_graph, const OpBlobArgPairs& identical_sbp_oba_pairs,
     JobBuilder* job_builder) {
-<<<<<<< HEAD
-  HashMap<OpBlobArg, const cfg::NdSbp*> oba2parallel_distribution;
-=======
   HashMap<OpBlobArg, const cfg::ParallelDistribution*> oba2nd_sbp;
->>>>>>> 131d3bb4
   op_graph.ForEachNode([&](OpNode* op_node) {
     auto ForEachBn = [&](const std::function<void(const std::string&)>& Handler) {
       for (const auto& ibn : op_node->op().input_bns()) { Handler(ibn); }
@@ -56,30 +52,6 @@
     };
     ForEachBn([&](const std::string& bn_in_op) {
       const auto& oba = GenOpBlobArg(op_node->op().op_name(), bn_in_op);
-<<<<<<< HEAD
-      oba2parallel_distribution[oba] =
-          &op_node->NdSbp4Lbi(op_node->op().BnInOp2Lbi(bn_in_op));
-    });
-  });
-  auto HasNdSbp = [&](const OpBlobArg& oba) {
-    return oba2parallel_distribution.find(oba) != oba2parallel_distribution.end();
-  };
-  for (const auto& pair : identical_sbp_oba_pairs.pair()) {
-    const cfg::NdSbp* parallel_distribution = nullptr;
-    if (HasNdSbp(pair.first()) && HasNdSbp(pair.second())) {
-      CHECK(oba2parallel_distribution.at(pair.first())
-            == oba2parallel_distribution.at(pair.second()));
-      parallel_distribution = oba2parallel_distribution.at(pair.first());
-    } else if (HasNdSbp(pair.first())) {
-      parallel_distribution = oba2parallel_distribution.at(pair.first());
-    } else if (HasNdSbp(pair.second())) {
-      parallel_distribution = oba2parallel_distribution.at(pair.second());
-    } else {
-      UNIMPLEMENTED();
-    }
-    job_builder->SetNdSbp4Oba(pair.first(), *parallel_distribution);
-    job_builder->SetNdSbp4Oba(pair.second(), *parallel_distribution);
-=======
       oba2nd_sbp[oba] = &op_node->ParallelDistribution4Lbi(op_node->op().BnInOp2Lbi(bn_in_op));
     });
   });
@@ -100,7 +72,6 @@
     }
     job_builder->SetParallelDistribution4Oba(pair.first(), *nd_sbp);
     job_builder->SetParallelDistribution4Oba(pair.second(), *nd_sbp);
->>>>>>> 131d3bb4
   }
 }
 
@@ -242,7 +213,7 @@
     return Maybe<void>::Ok();
   }));
   UpdateJobHelperConfProducedLbi2ConsumedDiffLbi(lbi2diff_lbi, job_builder.get());
-  SetNdSbpSignatureHintByIdenticalSbpObaPairs(op_graph, identical_sbp_oba_pairs,
+  SetParallelDistributionSignatureHintByIdenticalSbpObaPairs(op_graph, identical_sbp_oba_pairs,
                                                              job_builder.get());
   return Maybe<void>::Ok();
 }
