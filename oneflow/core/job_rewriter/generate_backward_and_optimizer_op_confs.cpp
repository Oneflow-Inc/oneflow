--- conflicted
+++ resolved
@@ -41,17 +41,10 @@
   }
 }
 
-<<<<<<< HEAD
-void SetParallelDistributionSignatureHintByIdenticalSbpObaPairs(
-    const OpGraph& op_graph, const OpBlobArgPairs& identical_sbp_oba_pairs,
-    JobBuilder* job_builder) {
-  HashMap<OpBlobArg, const cfg::ParallelDistribution*> oba2nd_sbp;
-=======
 void SetNdSbpSignatureHintByIdenticalSbpObaPairs(const OpGraph& op_graph,
                                                  const OpBlobArgPairs& identical_sbp_oba_pairs,
                                                  JobBuilder* job_builder) {
   HashMap<OpBlobArg, const cfg::NdSbp*> oba2nd_sbp;
->>>>>>> 924fb9f7
   op_graph.ForEachNode([&](OpNode* op_node) {
     auto ForEachBn = [&](const std::function<void(const std::string&)>& Handler) {
       for (const auto& ibn : op_node->op().input_bns()) { Handler(ibn); }
@@ -59,22 +52,6 @@
     };
     ForEachBn([&](const std::string& bn_in_op) {
       const auto& oba = GenOpBlobArg(op_node->op().op_name(), bn_in_op);
-<<<<<<< HEAD
-      oba2nd_sbp[oba] = &op_node->ParallelDistribution4Lbi(op_node->op().BnInOp2Lbi(bn_in_op));
-    });
-  });
-  auto HasParallelDistribution = [&](const OpBlobArg& oba) {
-    return oba2nd_sbp.find(oba) != oba2nd_sbp.end();
-  };
-  for (const auto& pair : identical_sbp_oba_pairs.pair()) {
-    const cfg::ParallelDistribution* nd_sbp = nullptr;
-    if (HasParallelDistribution(pair.first()) && HasParallelDistribution(pair.second())) {
-      CHECK(oba2nd_sbp.at(pair.first()) == oba2nd_sbp.at(pair.second()));
-      nd_sbp = oba2nd_sbp.at(pair.first());
-    } else if (HasParallelDistribution(pair.first())) {
-      nd_sbp = oba2nd_sbp.at(pair.first());
-    } else if (HasParallelDistribution(pair.second())) {
-=======
       oba2nd_sbp[oba] = &op_node->NdSbp4Lbi(op_node->op().BnInOp2Lbi(bn_in_op));
     });
   });
@@ -87,18 +64,12 @@
     } else if (HasNdSbp(pair.first())) {
       nd_sbp = oba2nd_sbp.at(pair.first());
     } else if (HasNdSbp(pair.second())) {
->>>>>>> 924fb9f7
       nd_sbp = oba2nd_sbp.at(pair.second());
     } else {
       UNIMPLEMENTED();
     }
-<<<<<<< HEAD
-    job_builder->SetParallelDistribution4Oba(pair.first(), *nd_sbp);
-    job_builder->SetParallelDistribution4Oba(pair.second(), *nd_sbp);
-=======
     job_builder->SetNdSbp4Oba(pair.first(), *nd_sbp);
     job_builder->SetNdSbp4Oba(pair.second(), *nd_sbp);
->>>>>>> 924fb9f7
   }
 }
 
