--- conflicted
+++ resolved
@@ -209,13 +209,8 @@
     RegularizeGradient(op_graph, job_builder.get(), &model_lbi2model_diff_lbi);
     for (const auto& optimizer_conf : job->job_conf().train_conf().optimizer_conf()) {
       HashMap<LogicalBlobId, LogicalBlobId> cur_model_lbi2model_diff_lbi;
-<<<<<<< HEAD
       FilterCurModelLbi2ModelDiffLbiByName(optimizer_conf.variable_op_names(), model_lbi2model_diff_lbi,
                                         &cur_model_lbi2model_diff_lbi);
-=======
-      FilterCurModelLbi2ModelDiffLbiByName(optimizer_conf.variables(), model_lbi2model_diff_lbi,
-                                           &cur_model_lbi2model_diff_lbi);
->>>>>>> 885edecd
       if (optimizer_conf.has_clip_conf()) {
         ClipGradient(op_graph, job_builder.get(), &cur_model_lbi2model_diff_lbi,
                      optimizer_conf.clip_conf());
