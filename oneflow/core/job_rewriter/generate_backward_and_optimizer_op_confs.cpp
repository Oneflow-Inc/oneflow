--- conflicted
+++ resolved
@@ -18,10 +18,7 @@
 #include "oneflow/core/job_rewriter/optimizer.h"
 #include "oneflow/core/job_rewriter/calculation_pass.h"
 #include "oneflow/core/job/scope.h"
-<<<<<<< HEAD
-=======
 #include "oneflow/core/job/foreign_callback.h"
->>>>>>> 1f4188c8
 #include "oneflow/core/vm/symbol_storage.h"
 #include "oneflow/core/framework/interpreter.h"
 #include "oneflow/core/framework/instructions_builder.h"
@@ -140,25 +137,19 @@
     new_scope.InitFromProto(old_scope.scope_proto());
     // TODO(lixinqi): delete this line after ScopeProto::symbol_id removed
     new_scope.clear_symbol_id();
-<<<<<<< HEAD
-=======
     new_scope.set_parent_scope_symbol_id(old_scope_symbol_id);
->>>>>>> 1f4188c8
     new_scope.set_calculation_pass_name(pass_name);
     int64_t symbol_id = 0;
     JUST(LogicalInterpreter().Run([&](InstructionsBuilder* builder) -> Maybe<void> {
       symbol_id = JUST(builder->FindOrCreateSymbolId<cfg::ScopeProto>(new_scope));
       return Maybe<void>::Ok();
     }));
-<<<<<<< HEAD
-=======
     // Remove this urgly code after most python code migrated into cpp code
     {
       ScopeProto scope_proto;
       new_scope.ToProto(&scope_proto);
       Global<ForeignCallback>::Get()->AddScopeToPyStorage(symbol_id, scope_proto.DebugString());
     }
->>>>>>> 1f4188c8
     return symbol_id;
   };
   for (const auto& pair : scope_id2op_names) {
