/*
Copyright 2020 The OneFlow Authors. All rights reserved.

Licensed under the Apache License, Version 2.0 (the "License");
you may not use this file except in compliance with the License.
You may obtain a copy of the License at

    http://www.apache.org/licenses/LICENSE-2.0

Unless required by applicable law or agreed to in writing, software
distributed under the License is distributed on an "AS IS" BASIS,
WITHOUT WARRANTIES OR CONDITIONS OF ANY KIND, either express or implied.
See the License for the specific language governing permissions and
limitations under the License.
*/
#include "oneflow/core/job_rewriter/optimizer.h"
#include "oneflow/core/framework/framework.h"

namespace oneflow {

namespace {

std::string GenVariableOutputLbn(const OperatorConf& op_conf) {
  CHECK(op_conf.has_variable_conf());
  return GenLogicalBlobName(op_conf.name(), op_conf.variable_conf().out());
}

OperatorConf GenerateRmspropHelperVariableOpConf(const VariableOp& op, const std::string& name,
                                                 const float initial_value) {
  OperatorConf helper_variable_op(op.op_conf());
  helper_variable_op.set_name(op.op_name() + "-" + name);
  helper_variable_op.mutable_variable_conf()->set_out("out");
  InitializerConf constant_initializer;
  constant_initializer.mutable_constant_conf()->set_value(initial_value);
  *(helper_variable_op.mutable_variable_conf()->mutable_initializer()) = constant_initializer;
  helper_variable_op.set_scope_symbol_id(op.op_conf().scope_symbol_id());
  return helper_variable_op;
}

<<<<<<< HEAD
void GenerateOptimizerOpConf(const VariableOp& op, const ParallelConf& parallel_conf,
                             JobBuilder* job_builder, const LogicalBlobId& diff_lbi_of_var_out) {
  const auto& train_conf = job_builder->job().job_conf().train_conf();
  const NormalModelUpdateOpUserConf& model_update_conf = train_conf.model_update_conf();

=======
void GenerateOptimizerOpConf(JobPassCtx* ctx, const VariableOp& op,
                             const ParallelConf& parallel_conf, JobBuilder* job_builder,
                             const LogicalBlobId& diff_lbi_of_var_out) {
>>>>>>> a608ba6d
  OperatorConf mean_square_var(GenerateRmspropHelperVariableOpConf(op, "mean_square", 0.f));
  job_builder->AddOps(parallel_conf, {mean_square_var});

  user_op::UserOpConfWrapperBuilder rmsprop_update_op_builder(op.op_name() + "_optimizer");
  bool centered;
  const RMSPropModelUpdateConf& rmsprop_conf = model_update_conf.rmsprop_conf();
  centered = rmsprop_conf.centered();
  rmsprop_update_op_builder.OpTypeName("rmsprop_update")
      .Input("model", GenLogicalBlobName(op.BnInOp2Lbi("out")))
      .Input("model_diff", GenLogicalBlobName(diff_lbi_of_var_out))
      .Input("learning_rate", train_conf.primary_lr_lbn())
      .Input("mean_square", GenVariableOutputLbn(mean_square_var))
      .Attr<bool>("centered", rmsprop_conf.centered())
      .Attr<float>("epsilon", rmsprop_conf.epsilon())
      .Attr<float>("decay_rate", rmsprop_conf.decay_rate())
      .Attr<float>("weight_decay", GetOptimizerWeightDecayRate(model_update_conf, op))
      .ScopeSymbolId(op.op_conf().scope_symbol_id());

  if (centered) {
      OperatorConf mean_gradient_var(GenerateRmspropHelperVariableOpConf(op, "mean_gradient", 0.f));
      job_builder->AddOps(parallel_conf, {mean_gradient_var});
      rmsprop_update_op_builder.Input("mean_gradient", GenVariableOutputLbn(mean_gradient_var));
   }
   
  user_op::UserOpConfWrapper rmsprop_update_op = rmsprop_update_op_builder.Build();
  job_builder->AddOps(parallel_conf, {rmsprop_update_op.op_conf()});
}

}  // namespace

REGISTER_OPTIMIZER(NormalModelUpdateOpUserConf::kRmspropConf, &GenerateOptimizerOpConf);

}  // namespace oneflow<|MERGE_RESOLUTION|>--- conflicted
+++ resolved
@@ -37,17 +37,12 @@
   return helper_variable_op;
 }
 
-<<<<<<< HEAD
-void GenerateOptimizerOpConf(const VariableOp& op, const ParallelConf& parallel_conf,
-                             JobBuilder* job_builder, const LogicalBlobId& diff_lbi_of_var_out) {
+void GenerateOptimizerOpConf(JobPassCtx* ctx, const VariableOp& op,
+                             const ParallelConf& parallel_conf, JobBuilder* job_builder,
+                             const LogicalBlobId& diff_lbi_of_var_out) {
   const auto& train_conf = job_builder->job().job_conf().train_conf();
   const NormalModelUpdateOpUserConf& model_update_conf = train_conf.model_update_conf();
 
-=======
-void GenerateOptimizerOpConf(JobPassCtx* ctx, const VariableOp& op,
-                             const ParallelConf& parallel_conf, JobBuilder* job_builder,
-                             const LogicalBlobId& diff_lbi_of_var_out) {
->>>>>>> a608ba6d
   OperatorConf mean_square_var(GenerateRmspropHelperVariableOpConf(op, "mean_square", 0.f));
   job_builder->AddOps(parallel_conf, {mean_square_var});
 
