--- conflicted
+++ resolved
@@ -168,13 +168,7 @@
           .Input("v", user_op_conf.input("v", 0))
           .Attr<float>("beta1", user_op_conf.attr<float>("beta1"))
           .Attr<float>("beta2", user_op_conf.attr<float>("beta2"))
-<<<<<<< HEAD
-          .Attr<float>("epsilon", user_op_conf.attr<float>("epsilon"))
-          .Attr<bool>("do_bias_correction", do_bias_correction);
-      if (do_bias_correction) {
-        fused_op_builder.Input("beta1_t", user_op_conf.input("beta1_t", 0))
-            .Input("beta2_t", user_op_conf.input("beta2_t", 0));
-      }
+          .Attr<float>("epsilon", user_op_conf.attr<float>("epsilon"));
     } else if (user_op_conf.op_type_name() == "rmsprop_update") {
         const bool centered = user_op_conf.attr<bool>("centered");
         fused_op_builder.Input("mean_square", user_op_conf.input("mean_square", 0.f))
@@ -188,9 +182,6 @@
         fused_op_builder.Attr<float>("momentum_beta", user_op_conf.attr<float>("momentum_beta"))
         .Attr<float>("epsilon", user_op_conf.attr<float>("epsilon"))
         .Attr<float>("lars_coefficient", user_op_conf.attr<float>("lars_coefficient"));
-=======
-          .Attr<float>("epsilon", user_op_conf.attr<float>("epsilon"));
->>>>>>> a608ba6d
     } else {
       UNIMPLEMENTED();
     }
