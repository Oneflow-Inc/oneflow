/*
Copyright 2020 The OneFlow Authors. All rights reserved.

Licensed under the Apache License, Version 2.0 (the "License");
you may not use this file except in compliance with the License.
You may obtain a copy of the License at

    http://www.apache.org/licenses/LICENSE-2.0

Unless required by applicable law or agreed to in writing, software
distributed under the License is distributed on an "AS IS" BASIS,
WITHOUT WARRANTIES OR CONDITIONS OF ANY KIND, either express or implied.
See the License for the specific language governing permissions and
limitations under the License.
*/
#include "oneflow/core/job_rewriter/autograd.h"
#include "oneflow/core/job/job_builder.h"
#include "oneflow/core/job/foreign_callback.h"
#include "oneflow/core/job_rewriter/clone_grad.h"
#include "oneflow/core/operator/variable_op.h"
#include "oneflow/core/register/op_blob_arg.pb.h"
#include "oneflow/core/common/protobuf.h"
#include "oneflow/core/framework/framework.h"

namespace oneflow {

namespace {

const TrainConf& GetTrainConf() { return GlobalJobDesc().job_conf().train_conf(); }

bool AnyLbiWithDiffLbi(const OpEdge* op_edge) {
  const Operator& src_op = op_edge->src_node()->op();
  const Operator& dst_op = op_edge->dst_node()->op();
  auto IsOutputBlobModifierRequiresGrad = [&](const LogicalBlobId& lbi) {
    return src_op.OutputBlobModifier4Obn(op_edge->lbi2obn().at(lbi)).requires_grad();
  };
  auto IsInputBlobModifierRequiresGrad = [&](const LogicalBlobId& lbi) {
    const auto& ibns = op_edge->lbi2ibns().at(lbi);
    for (const std::string& ibn : ibns) {
      if (dst_op.InputBlobModifier4Ibn(ibn).requires_grad()) { return true; }
    }
    CHECK_GT(ibns.size(), 0);
    return false;
  };
  for (const LogicalBlobId& lbi : op_edge->lbis()) {
    if (IsOutputBlobModifierRequiresGrad(lbi) && IsInputBlobModifierRequiresGrad(lbi)) {
      return true;
    }
  }
  CHECK_GT(op_edge->lbis().size(), 0);
  return false;
}

void CheckNotReachableAmongOpNodes(const OpGraph& op_graph, const std::list<OpNode*>& op_nodes) {
  auto IsReachable = op_graph.MakePredicatorIsReachable();
  for (OpNode* src_node : op_nodes) {
    for (OpNode* dst_node : op_nodes) {
      if (src_node == dst_node) { continue; }
      CHECK(!IsReachable(src_node, dst_node));
    }
  }
}

Maybe<void> GetLossOpNodes(const OpGraph& op_graph, std::list<OpNode*>* loss_op_nodes) {
  const auto& train_conf = GetTrainConf();
  HashSet<std::string> loss_op_names;
  for (const std::string& loss_lbn : train_conf.loss_lbn()) {
    loss_op_names.emplace(GenLogicalBlobId(loss_lbn).op_name());
  }
  op_graph.ForEachNode([&](OpNode* op_node) {
    if (loss_op_names.find(op_node->op().op_name()) != loss_op_names.end()) {
      loss_op_nodes->push_back(op_node);
    }
  });
  if (loss_op_nodes->empty()) { return Error::LossBlobNotFoundError("Loss blob not found."); }
  return Maybe<void>::Ok();
}

Maybe<void> GetLossOpNodesAndAscendants(const OpGraph& op_graph, HashSet<OpNode*>* op_nodes) {
  std::list<OpNode*> starts;
  JUST(GetLossOpNodes(op_graph, &starts));
  auto ForEachNextNode = [&](OpNode* op_node, const std::function<void(OpNode*)>& Handler) {
    for (OpEdge* edge : op_node->in_edges()) {
      if (AnyLbiWithDiffLbi(edge)) { Handler(edge->src_node()); }
    }
  };
  op_graph.BfsForEachNode(starts, ForEachNextNode,
                          [&](OpNode* op_node) { op_nodes->emplace(op_node); });
  return Maybe<void>::Ok();
}

Maybe<void> MakePredicatorNeedBackwardOp(const OpGraph& op_graph,
                                         std::function<bool(OpNode*)>* NeedBackwardOp) {
  auto var_op_nodes_and_descendants = std::make_shared<HashSet<OpNode*>>();
  GetVariableOpNodesAndDescendants(op_graph, var_op_nodes_and_descendants.get());
  auto loss_op_nodes_and_ascendants = std::make_shared<HashSet<OpNode*>>();
  JUST(GetLossOpNodesAndAscendants(op_graph, loss_op_nodes_and_ascendants.get()));
  *NeedBackwardOp = [var_op_nodes_and_descendants, loss_op_nodes_and_ascendants](OpNode* op_node) {
    if (var_op_nodes_and_descendants->find(op_node) == var_op_nodes_and_descendants->end()) {
      return false;
    }
    if (loss_op_nodes_and_ascendants->find(op_node) == loss_op_nodes_and_ascendants->end()) {
      return false;
    }
    for (const auto& ibn : op_node->op().input_bns()) {
      if (op_node->op().InputBlobModifier4Ibn(ibn).requires_grad()) { return true; }
    }
    for (const auto& obn : op_node->op().output_bns()) {
      if (op_node->op().OutputBlobModifier4Obn(obn).requires_grad()) { return true; }
    }
    return false;
  };
  return Maybe<void>::Ok();
}

std::function<bool(const LogicalBlobId&, const std::string&)> MakePredicatorHasDiff4LbiOpName(
    const OpGraph& op_graph, const std::function<bool(OpNode*)>& NeedBackwardOp) {
  auto lbis2ops_with_in_diff = std::make_shared<HashMap<LogicalBlobId, HashSet<std::string>>>();
  op_graph.ForEachEdge([&](OpEdge* edge) {
    if (NeedBackwardOp(edge->src_node()) && NeedBackwardOp(edge->dst_node())) {
      for (const auto& lbi : edge->lbis()) {
        const auto& obn = edge->lbi2obn().at(lbi);
        if (edge->src_node()->op().OutputBlobModifier4Obn(obn).requires_grad()) {
          (*lbis2ops_with_in_diff)[lbi].emplace(edge->dst_node()->op().op_name());
        }
      }
    }
  });
  return [lbis2ops_with_in_diff](const LogicalBlobId& lbi, const std::string& op_name) {
    if (lbis2ops_with_in_diff->find(lbi) == lbis2ops_with_in_diff->end()) { return false; }
    const auto& op_names = lbis2ops_with_in_diff->at(lbi);
    return op_names.find(op_name) != op_names.end();
  };
}

void GenerateOriginDiffLbi(const LogicalBlobId& lbi, std::vector<OperatorConf>* op_confs,
                           LogicalBlobId* out_diff_lbi) {
  OperatorConf constant_like_op{};
  constant_like_op.set_name(lbi.op_name() + "_" + lbi.blob_name() + "_grad_ConstantLike");
  ConstantLikeOpConf* constant_like_conf = constant_like_op.mutable_constant_like_conf();
  constant_like_conf->set_like(GenLogicalBlobName(lbi));
  constant_like_conf->set_out("out");
  {
    int32_t origin_grad = GlobalJobDesc().loss_scale_factor();
    constant_like_conf->set_int_operand(origin_grad);
  }
  op_confs->push_back(constant_like_op);
  out_diff_lbi->set_op_name(constant_like_op.name());
  out_diff_lbi->set_blob_name(constant_like_conf->out());
}

const ParallelConf& ProducerParallelConf4Lbi(const OpGraph& op_graph, const LogicalBlobId& lbi) {
  return op_graph.OpNode4OpName(lbi.op_name())->parallel_desc().parallel_conf();
}

int64_t ScopeSymbolId4Lbi(const OpGraph& op_graph, const LogicalBlobId& lbi) {
  return op_graph.OpNode4OpName(lbi.op_name())->op().op_conf().scope_symbol_id();
}

void ScaleModelDiffByConstantLossInstanceNum(const OpGraph& op_graph, JobBuilder* job_builder,
                                             HashMap<LogicalBlobId, LogicalBlobId>* lbi2diff_lbi,
                                             const int64_t loss_instance_num) {
  if (loss_instance_num == 1) { return; }
  const float scale_factor = 1.0f / static_cast<float>(loss_instance_num);
  for (auto& pair : *lbi2diff_lbi) {
    const LogicalBlobId& lbi = pair.first;
    LogicalBlobId& diff_lbi = pair.second;
    auto scalar_mul_op =
        user_op::UserOpConfWrapperBuilder("System-ModelDiffScale-ScalarMul_" + NewUniqueId())
            .Op("scalar_mul")
            .Input("in", GenLogicalBlobName(diff_lbi))
            .Output("out")
            .Attr<bool>("has_float_operand", true)
            .Attr<double>("float_operand", scale_factor)
            .Attr<bool>("has_int_operand", false)
            .Attr<int64_t>("int_operand", 0)
            .ScopeSymbolId(ScopeSymbolId4Lbi(op_graph, lbi))
            .Build();
    job_builder->AddOps(ProducerParallelConf4Lbi(op_graph, lbi), {scalar_mul_op.op_conf()});
    diff_lbi = GenLogicalBlobId(scalar_mul_op.output("out", 0));
  }
}

Maybe<void> TryMirroredCastTotalLossInstanceNum(
    JobBuilder* job_builder, const HashMap<LogicalBlobId, OpNode*>& loss_lbi2loss_node,
    LogicalBlobId* total_loss_instance_num_lbi) {
  auto IsMirrored4Lbi = [](const LogicalBlobId& lbi, OpNode* op_node) -> Maybe<bool> {
    const auto& obn = *JUST(op_node->op().obn4lbi(lbi));
    const auto& opt_mirrored_parallel = *JUST(op_node->op().OptMirroredParallel4BnInOp(obn));
    return opt_mirrored_parallel.has_mirrored_parallel();
  };
  const auto& begin = *loss_lbi2loss_node.begin();
  bool is_mirrored = JUST(IsMirrored4Lbi(begin.first, begin.second));
  for (const auto& pair : loss_lbi2loss_node) {
    bool is_other_mirrored = JUST(IsMirrored4Lbi(pair.first, pair.second));
    CHECK_EQ_OR_RETURN(is_mirrored, is_other_mirrored);
  }
  if (is_mirrored) {
    OperatorConf op_conf;
    op_conf.set_name("System-Cast-Mirrored-TotalLossInstanceNum" + NewUniqueId());
    CastFromMirroredOpConf* cast_from_mirrored = op_conf.mutable_cast_from_mirrored_conf();
    cast_from_mirrored->set_in(GenLogicalBlobName(*total_loss_instance_num_lbi));
    cast_from_mirrored->set_out("out");
    cast_from_mirrored->mutable_sbp_parallel()->mutable_partial_sum_parallel();
    const auto& parallel_conf = job_builder->ParallelConf4Lbi(*total_loss_instance_num_lbi);
<<<<<<< HEAD
    std::shared_ptr<cfg::JobConfigProto> cfg_job_conf =
        std::make_shared<cfg::JobConfigProto>(job_builder->job().job_conf());
    std::shared_ptr<cfg::ParallelConf> cfg_parallel_conf =
        std::make_shared<cfg::ParallelConf>(parallel_conf);
    int64_t scope_symbol_id =
        Global<ForeignCallback>::Get()->MakeScopeSymbol(cfg_job_conf, cfg_parallel_conf, true);
=======
    int64_t scope_symbol_id = 0;
    {
      const std::shared_ptr<cfg::JobConfigProto>& cfg_job_conf =
          std::make_shared<cfg::JobConfigProto>(job_builder->job().job_conf());
      const std::shared_ptr<cfg::ParallelConf>& cfg_parallel_conf =
          std::make_shared<cfg::ParallelConf>(parallel_conf);
      scope_symbol_id =
          Global<ForeignCallback>::Get()->MakeScopeSymbol(cfg_job_conf, cfg_parallel_conf, true);
    }
>>>>>>> a0051e66
    op_conf.set_scope_symbol_id(scope_symbol_id);
    job_builder->AddOps(parallel_conf, {op_conf});
    total_loss_instance_num_lbi->set_op_name(op_conf.name());
    total_loss_instance_num_lbi->set_blob_name("out");
  }
  return Maybe<void>::Ok();
}

void ScaleModelDiffByDynamicLossInstanceNum(
    const OpGraph& op_graph, JobBuilder* job_builder,
    HashMap<LogicalBlobId, LogicalBlobId>* lbi2diff_lbi,
    const HashMap<LogicalBlobId, OpNode*>& loss_lbi2loss_node) {
  auto BuildInstanceNumOpConf4LossOpNode = [&](const LogicalBlobId& loss_lbi, const OpNode* op_node,
                                               LogicalBlobId* lbi) {
    OperatorConf instance_num_op;
    instance_num_op.set_name("System-Autograd-" + loss_lbi.op_name() + "-" + loss_lbi.blob_name()
                             + "-LossInstanceNum");
    auto* instance_num_op_conf = instance_num_op.mutable_shape_elem_cnt_conf();
    instance_num_op_conf->set_x(GenLogicalBlobName(loss_lbi));
    instance_num_op_conf->set_y("y");
    instance_num_op_conf->set_data_type(op_node->LogicalBlobDesc4Lbi(loss_lbi).data_type());
    instance_num_op_conf->mutable_include_axis_conf()->add_axis(0);
    instance_num_op.set_scope_symbol_id(op_node->op().op_conf().scope_symbol_id());
    job_builder->AddOps(op_node->parallel_desc().parallel_conf(), {instance_num_op});
    lbi->set_op_name(instance_num_op.name());
    lbi->set_blob_name("y");
  };
  LogicalBlobId total_loss_instance_num_lbi;
  if (loss_lbi2loss_node.size() == 1) {
    const auto& pair_it = loss_lbi2loss_node.begin();
    BuildInstanceNumOpConf4LossOpNode(pair_it->first, pair_it->second,
                                      &total_loss_instance_num_lbi);
  } else if (loss_lbi2loss_node.size() > 1) {
    OperatorConf op_conf;
    op_conf.set_name("System-Autograd-total_loss_instance_num");
    TotalLossInstanceNumOpConf* total_loss_instance_num_conf =
        op_conf.mutable_total_loss_instance_num_conf();
    for (const auto& pair : loss_lbi2loss_node) {
      LogicalBlobId loss_instance_num_lbi;
      BuildInstanceNumOpConf4LossOpNode(pair.first, pair.second, &loss_instance_num_lbi);
      total_loss_instance_num_conf->add_in(GenLogicalBlobName(loss_instance_num_lbi));
    }
    total_loss_instance_num_conf->set_out("out");

    ParallelConf parallel_conf;
    parallel_conf.set_device_tag("cpu");
    parallel_conf.add_device_name("0:0");
<<<<<<< HEAD
    std::shared_ptr<cfg::JobConfigProto> cfg_job_conf =
        std::make_shared<cfg::JobConfigProto>(job_builder->job().job_conf());
    std::shared_ptr<cfg::ParallelConf> cfg_parallel_conf =
        std::make_shared<cfg::ParallelConf>(parallel_conf);
    int64_t scope_symbol_id =
        Global<ForeignCallback>::Get()->MakeScopeSymbol(cfg_job_conf, cfg_parallel_conf, false);
=======
    int64_t scope_symbol_id = 0;
    {
      const std::shared_ptr<cfg::JobConfigProto>& cfg_job_conf =
          std::make_shared<cfg::JobConfigProto>(job_builder->job().job_conf());
      const std::shared_ptr<cfg::ParallelConf>& cfg_parallel_conf =
          std::make_shared<cfg::ParallelConf>(parallel_conf);
      scope_symbol_id =
          Global<ForeignCallback>::Get()->MakeScopeSymbol(cfg_job_conf, cfg_parallel_conf, false);
    }
>>>>>>> a0051e66
    op_conf.set_scope_symbol_id(scope_symbol_id);
    job_builder->AddOps(parallel_conf, {op_conf});

    total_loss_instance_num_lbi.set_op_name(op_conf.name());
    total_loss_instance_num_lbi.set_blob_name("out");
  } else {
    UNIMPLEMENTED();
  }
  CHECK_JUST(TryMirroredCastTotalLossInstanceNum(job_builder, loss_lbi2loss_node,
                                                 &total_loss_instance_num_lbi));
  for (auto& pair : *lbi2diff_lbi) {
    const LogicalBlobId& lbi = pair.first;
    LogicalBlobId& diff_lbi = pair.second;
    auto scalar_div_op =
        user_op::UserOpConfWrapperBuilder("System-ModelDiffScale-ScalarDiv_" + NewUniqueId())
            .Op("scalar_div_by_tensor")
            .Input("x", GenLogicalBlobName(diff_lbi))
            .Input("scalar", GenLogicalBlobName(total_loss_instance_num_lbi))
            .Output("y")
            .ScopeSymbolId(ScopeSymbolId4Lbi(op_graph, lbi))
            .Build();
    job_builder->AddOps(ProducerParallelConf4Lbi(op_graph, lbi), {scalar_div_op.op_conf()});
    diff_lbi = GenLogicalBlobId(scalar_div_op.output("y", 0));
  }
}

Maybe<void> MakeGetterLossOpNode4OpName(
    const OpGraph& op_graph, std::function<OpNode*(const std::string&)>* LossOpNode4OpName) {
  std::list<OpNode*> loss_nodes;
  JUST(GetLossOpNodes(op_graph, &loss_nodes));
  auto loss_op_name2op_node = std::make_shared<HashMap<std::string, OpNode*>>();
  for (OpNode* op_node : loss_nodes) {
    CHECK(loss_op_name2op_node->emplace(op_node->op().op_name(), op_node).second);
  }
  *LossOpNode4OpName = [loss_op_name2op_node](const std::string& op_name) -> OpNode* {
    return loss_op_name2op_node->at(op_name);
  };
  return Maybe<void>::Ok();
}

void BindFwBwObaPairs(const OpGraph& op_graph, const OpBlobArgPairs& fw_bw_oba_pairs,
                      JobBuilder* job_builder) {
  HashSet<OpBlobArg> split_paralleled_obas;
  op_graph.ForEachNode([&](OpNode* op_node) {
    auto TryInserSplitParalleledObas = [&](const std::string& bn) {
      const auto& lbi = op_node->op().BnInOp2Lbi(bn);
      const auto& fw_sbp_parallel = op_node->SbpParallel4Lbi(lbi);
      if (fw_sbp_parallel.has_split_parallel()) {
        split_paralleled_obas.insert(GenOpBlobArg(op_node->op().op_name(), bn));
      }
    };
    for (const auto& ibn : op_node->op().input_bns()) { TryInserSplitParalleledObas(ibn); }
    for (const auto& obn : op_node->op().input_bns()) { TryInserSplitParalleledObas(obn); }
  });
  for (const auto& pair : fw_bw_oba_pairs.pair()) {
    CHECK(split_paralleled_obas.find(pair.first()) == split_paralleled_obas.end());
    if (split_paralleled_obas.find(pair.second()) != split_paralleled_obas.end()) {
      job_builder->BindIdenticalSbpOpBlobArgPair(pair.first(), pair.second());
    }
  }
}

void CalcFwBwObaPairs(const OpGraph& op_graph,
                      const HashMap<OpBlobArg, LogicalBlobId>& in_oba2in_diff_lbi,
                      const HashMap<OpBlobArg, LogicalBlobId>& out_oba2out_diff_lbi,
                      const HashMap<OpBlobArg, LogicalBlobId>& out_oba2clone_bw_add_out_lbi,
                      const JobBuilder& job_builder, OpBlobArgPairs* fw_bw_oba_pairs) {
  HashMap<LogicalBlobId, OpBlobArg> in_diff_lbi2in_oba;
  op_graph.ReverseTopoForEachNode([&](OpNode* op_node) {
    const auto& op = op_node->op();
    for (const auto& ibn : op.input_bns()) {
      const auto& in_diff_lbi_it = in_oba2in_diff_lbi.find(GenOpBlobArg(op.op_name(), ibn));
      if (in_diff_lbi_it == in_oba2in_diff_lbi.end()) { continue; }
      if (in_diff_lbi2in_oba.find(in_diff_lbi_it->second) == in_diff_lbi2in_oba.end()) {
        in_diff_lbi2in_oba[in_diff_lbi_it->second] = in_diff_lbi_it->first;
      }
    }
  });
  HashMap<LogicalBlobId, OpBlobArg> out_diff_lbi2out_oba;
  op_graph.TopoForEachNode([&](OpNode* op_node) {
    const auto& op = op_node->op();
    for (const auto& obn : op.output_bns()) {
      const auto& out_diff_lbi_it = out_oba2out_diff_lbi.find(GenOpBlobArg(op.op_name(), obn));
      if (out_diff_lbi_it == out_oba2out_diff_lbi.end()) { continue; }
      if (out_diff_lbi2out_oba.find(out_diff_lbi_it->second) == out_diff_lbi2out_oba.end()) {
        out_diff_lbi2out_oba[out_diff_lbi_it->second] = out_diff_lbi_it->first;
      }
    }
  });
  HashMap<LogicalBlobId, OpBlobArg> clone_bw_add_out_lbi2out_oba;
  for (const auto& pair : out_oba2clone_bw_add_out_lbi) {
    CHECK(clone_bw_add_out_lbi2out_oba.emplace(pair.second, pair.first).second);
  }
  job_builder.ForEachOperator([&](const Operator& op) {
    for (const auto& ibn : op.input_bns()) {
      const auto& out_oba_it = out_diff_lbi2out_oba.find(op.BnInOp2Lbi(ibn));
      if (out_oba_it == out_diff_lbi2out_oba.end()) { continue; }
      auto* pair = fw_bw_oba_pairs->mutable_pair()->Add();
      *pair->mutable_first() = GenOpBlobArg(op.op_name(), ibn);
      *pair->mutable_second() = out_oba_it->second;
    }
    for (const auto& obn : op.output_bns()) {
      const auto& lbi = op.BnInOp2Lbi(obn);
      {
        const auto& in_oba_it = in_diff_lbi2in_oba.find(lbi);
        if (in_oba_it == in_diff_lbi2in_oba.end()) { continue; }
        auto* pair = fw_bw_oba_pairs->mutable_pair()->Add();
        *pair->mutable_first() = GenOpBlobArg(op.op_name(), obn);
        *pair->mutable_second() = in_oba_it->second;
      }
      {
        const auto& clone_out_oba_it = clone_bw_add_out_lbi2out_oba.find(lbi);
        if (clone_out_oba_it == clone_bw_add_out_lbi2out_oba.end()) { continue; }
        auto* pair = fw_bw_oba_pairs->mutable_pair()->Add();
        *pair->mutable_first() = GenOpBlobArg(op.op_name(), obn);
        *pair->mutable_second() = clone_out_oba_it->second;
      }
    }
  });
}

void InitOutOba2OutDiffLbi(const std::list<OpNode*>& loss_nodes,
                           HashMap<OpBlobArg, LogicalBlobId>* out_oba2out_diff_lbi,
                           JobBuilder* job_builder) {
  for (const std::string& loss_lbn : GetTrainConf().loss_lbn()) {
    const LogicalBlobId loss_lbi = GenLogicalBlobId(loss_lbn);
    const auto loss_node_it = std::find_if(
        loss_nodes.cbegin(), loss_nodes.cend(),
        [&](const OpNode* node) { return node->op().op_name() == loss_lbi.op_name(); });
    CHECK(loss_node_it != loss_nodes.cend());
    const OpNode* loss_op_node = *loss_node_it;
    const auto bn_it = std::find_if(
        loss_op_node->op().output_bns().cbegin(), loss_op_node->op().output_bns().cend(),
        [&](const std::string& obn) { return loss_lbi == loss_op_node->op().BnInOp2Lbi(obn); });
    CHECK(bn_it != loss_op_node->op().output_bns().cend());
    LogicalBlobId* out_diff_lbi =
        &(*out_oba2out_diff_lbi)[GenOpBlobArg(loss_op_node->op().op_name(), *bn_it)];
    std::vector<OperatorConf> ops;
    GenerateOriginDiffLbi(loss_lbi, &ops, out_diff_lbi);
    int64_t scope_symbol_id = loss_op_node->op().op_conf().scope_symbol_id();
    for (auto& op : ops) { op.set_scope_symbol_id(scope_symbol_id); }
    job_builder->AddOps(loss_op_node->parallel_desc().parallel_conf(), ops);
  }
}

void CalcOutLbi2OutDiffLbi(const OpGraph& op_graph,
                           const HashMap<OpBlobArg, LogicalBlobId>& out_oba2out_diff_lbi,
                           HashMap<LogicalBlobId, LogicalBlobId>* out_lbi2out_diff_lbi) {
  op_graph.ForEachNode([&](OpNode* op_node) {
    for (const auto& obn : op_node->op().output_bns()) {
      const auto& lbi = op_node->op().BnInOp2Lbi(obn);
      const auto& oba = GenOpBlobArg(op_node->op().op_name(), obn);
      const auto& out_diff_lbi_it = out_oba2out_diff_lbi.find(oba);
      if (out_diff_lbi_it != out_oba2out_diff_lbi.end()) {
        CHECK(out_lbi2out_diff_lbi->emplace(lbi, out_diff_lbi_it->second).second);
      }
    }
  });
}

void ClipGradientByGlobalNorm(const OpGraph& op_graph, JobBuilder* job_builder,
                              HashMap<LogicalBlobId, LogicalBlobId>* lbi2diff_lbi,
                              const ClipByGlobalNormConf& conf) {
  if (lbi2diff_lbi->empty()) { return; }
  HashMap<LogicalBlobId, const ParallelDesc*> lbi2parallel_desc;
  for (auto& pair : *lbi2diff_lbi) {
    const LogicalBlobId& lbi = pair.first;
    const OpNode* model_op_node = op_graph.OpNode4OpName(lbi.op_name());
    lbi2parallel_desc[lbi] = &model_op_node->parallel_desc();
  }
  bool all_same_parallel_desc = true;
  const ParallelDesc* parallel_desc = nullptr;
  for (const auto& pair : lbi2parallel_desc) {
    if (parallel_desc == nullptr) {
      parallel_desc = pair.second;
    } else if (*parallel_desc != *pair.second) {
      all_same_parallel_desc = false;
      break;
    } else {
      continue;
    }
  }
  ParallelConf global_norm_parallel_conf =
      all_same_parallel_desc ? parallel_desc->parallel_conf() : GenParallelConfOfCpuZeroOnMaster();
<<<<<<< HEAD
  std::shared_ptr<cfg::JobConfigProto> cfg_job_conf =
      std::make_shared<cfg::JobConfigProto>(job_builder->job().job_conf());
  std::shared_ptr<cfg::ParallelConf> cfg_global_norm_parallel_conf =
      std::make_shared<cfg::ParallelConf>(global_norm_parallel_conf);
  int64_t scope_symbol_id = Global<ForeignCallback>::Get()->MakeScopeSymbol(
      cfg_job_conf, cfg_global_norm_parallel_conf, false);
=======
  int64_t scope_symbol_id = 0;
  {
    const std::shared_ptr<cfg::JobConfigProto>& cfg_job_conf =
        std::make_shared<cfg::JobConfigProto>(job_builder->job().job_conf());
    const std::shared_ptr<cfg::ParallelConf> cfg_global_norm_parallel_conf =
        std::make_shared<cfg::ParallelConf>(global_norm_parallel_conf);
    scope_symbol_id = Global<ForeignCallback>::Get()->MakeScopeSymbol(
        cfg_job_conf, cfg_global_norm_parallel_conf, false);
  }
>>>>>>> a0051e66
  std::vector<std::string> lbns_to_add;
  for (const auto& pair : *lbi2diff_lbi) {
    const LogicalBlobId& diff_lbi = pair.second;
    auto square_sum_op = user_op::UserOpConfWrapperBuilder(
                             "System-ClipGradient-GlobalNorm-SquareSum-" + NewUniqueId())
                             .Op("square_sum")
                             .Input("x", GenLogicalBlobName(diff_lbi))
                             .Output("y")
                             .ScopeSymbolId(ScopeSymbolId4Lbi(op_graph, pair.first))
                             .Build();

    job_builder->AddOps(lbi2parallel_desc.at(pair.first)->parallel_conf(),
                        {square_sum_op.op_conf()});
    lbns_to_add.push_back(square_sum_op.output("y", 0));
  }
  while (lbns_to_add.size() != 1) {
    const size_t add_n_op_max_input_num = 8;
    user_op::UserOpConfWrapperBuilder add_op_builder("System-ClipGradient-GlobalNorm-Add-"
                                                     + NewUniqueId());
    add_op_builder.Op("add_n");
    const size_t start = lbns_to_add.size() >= add_n_op_max_input_num
                             ? lbns_to_add.size() - add_n_op_max_input_num
                             : 0;
    for (size_t i = start; i < lbns_to_add.size(); ++i) {
      add_op_builder.Input("in", lbns_to_add.at(i));
    }
    lbns_to_add.resize(start);
    const auto add_op = add_op_builder.Output("out").ScopeSymbolId(scope_symbol_id).Build();
    job_builder->AddOps(global_norm_parallel_conf, {add_op.op_conf()});
    lbns_to_add.push_back(add_op.output("out", 0));
  }
  auto inv_global_norm_op = user_op::UserOpConfWrapperBuilder(
                                "System-ClipGradient-GlobalNorm-InvGlobalNorm-" + NewUniqueId())
                                .Op("rsqrt")
                                .Input("x", lbns_to_add.front())
                                .Output("y")
                                .ScopeSymbolId(scope_symbol_id)
                                .Build();
  job_builder->AddOps(global_norm_parallel_conf, {inv_global_norm_op.op_conf()});
  OperatorConf inv_clip_norm_op_conf{};
  inv_clip_norm_op_conf.set_name("System-ClipGradient-GlobalNorm-InvClipNorm-" + NewUniqueId());
  ConstantLikeOpConf* inv_clip_norm_constant_like_conf =
      inv_clip_norm_op_conf.mutable_constant_like_conf();
  inv_clip_norm_constant_like_conf->set_like(inv_global_norm_op.output("y", 0));
  inv_clip_norm_constant_like_conf->set_float_operand(1.0 / conf.clip_norm());
  inv_clip_norm_constant_like_conf->set_out("out");
  inv_clip_norm_op_conf.set_scope_symbol_id(scope_symbol_id);
  job_builder->AddOps(global_norm_parallel_conf, {inv_clip_norm_op_conf});
  auto minimum_op =
      user_op::UserOpConfWrapperBuilder("System-ClipGradient-GlobalNorm-Minimum-" + NewUniqueId())
          .Op("broadcast_minimum")
          .Input("x", inv_global_norm_op.output("y", 0))
          .Input("y", GenLogicalBlobName(inv_clip_norm_op_conf.name(),
                                         inv_clip_norm_constant_like_conf->out()))
          .Output("z")
          .ScopeSymbolId(scope_symbol_id)
          .Build();
  job_builder->AddOps(global_norm_parallel_conf, {minimum_op.op_conf()});
  const std::string gradient_scale_factor_lbn = minimum_op.output("z", 0);
  for (auto& pair : *lbi2diff_lbi) {
    const LogicalBlobId& lbi = pair.first;
    LogicalBlobId& diff_lbi = pair.second;
    auto scalar_mul_op = user_op::UserOpConfWrapperBuilder(
                             "System-ClipGradient-GlobalNorm-ScalarMul-" + NewUniqueId())
                             .Op("scalar_mul_by_tensor")
                             .Input("x", GenLogicalBlobName(diff_lbi))
                             .Input("scalar", gradient_scale_factor_lbn)
                             .Output("y")
                             .ScopeSymbolId(ScopeSymbolId4Lbi(op_graph, lbi))
                             .Build();
    job_builder->AddOps(lbi2parallel_desc.at(lbi)->parallel_conf(), {scalar_mul_op.op_conf()});
    diff_lbi = GenLogicalBlobId(scalar_mul_op.output("y", 0));
  }
}

}  // namespace

void GetVariableOpNodesAndDescendants(const OpGraph& op_graph, HashSet<OpNode*>* op_nodes) {
  std::list<OpNode*> starts;
  op_graph.ForEachNode([&](OpNode* op_node) {
    const auto& op_conf = op_node->op().op_conf();
    if (op_conf.has_variable_conf()) { starts.push_back(op_node); }
  });
  auto ForEachNextNode = [&](OpNode* op_node, const std::function<void(OpNode*)>& Handler) {
    for (OpEdge* edge : op_node->out_edges()) {
      if (AnyLbiWithDiffLbi(edge)) { Handler(edge->dst_node()); }
    }
  };
  op_graph.BfsForEachNode(starts, ForEachNextNode,
                          [&](OpNode* op_node) { op_nodes->emplace(op_node); });
}

Maybe<void> GenerateBackwardOpConfWrapperStruct::Call(
    const Operator& op, std::vector<OperatorConf>* op_confs,
    const std::function<LogicalBlobId*(const std::string&)>& DiffLbi4BnInOp,
    const std::function<const BlobDesc&(const std::string&)>& LogicalBlobDesc4BnInOp) const {
  if (naive_func_) {
    (*naive_func_)(op, op_confs, DiffLbi4BnInOp);
  } else if (maybe_func_) {
    JUST((*maybe_func_)(op, op_confs, DiffLbi4BnInOp, LogicalBlobDesc4BnInOp));
  } else {
    UNIMPLEMENTED_THEN_RETURN() << "\nNo gradient function found\n"
                                << PbMessage2TxtString(op.op_conf());
  }
  return Maybe<void>::Ok();
}

Maybe<void> GenerateBackwardOpConfIf(
    const Operator& op, std::vector<OperatorConf>* op_confs,
    const std::function<LogicalBlobId*(const std::string&)>& DiffLbi4BnInOp,
    const std::function<const BlobDesc&(const std::string&)>& LogicalBlobDesc4BnInOp) {
  std::unique_ptr<GenerateBackwardOpConfWrapperStruct> obj;
  const auto& op_type_case = op.op_conf().op_type_case();
  if (!IsClassRegistered<int32_t, GenerateBackwardOpConfWrapperStruct>(op_type_case)) {
    return Error::GradientFunctionNotFound() << PbMessage2TxtString(op.op_conf());
  }
  obj.reset(NewObj<int32_t, GenerateBackwardOpConfWrapperStruct>(op_type_case));
  return obj->Call(op, op_confs, DiffLbi4BnInOp, LogicalBlobDesc4BnInOp);
}

Maybe<void> AutoGrad(const OpGraph& op_graph, JobBuilder* job_builder,
                     HashMap<LogicalBlobId, LogicalBlobId>* out_lbi2out_diff_lbi) {
  std::function<bool(OpNode*)> NeedBackwardOp;
  JUST(MakePredicatorNeedBackwardOp(op_graph, &NeedBackwardOp));
  std::list<OpNode*> loss_nodes;
  JUST(GetLossOpNodes(op_graph, &loss_nodes));
  CheckNotReachableAmongOpNodes(op_graph, loss_nodes);
  for (OpNode* loss_node : loss_nodes) {
    CHECK(NeedBackwardOp(loss_node)) << loss_node->op().op_name();
  }

  // generate ones lbi as loss's diff
  HashMap<OpBlobArg, LogicalBlobId> out_oba2out_diff_lbi;
  InitOutOba2OutDiffLbi(loss_nodes, &out_oba2out_diff_lbi, job_builder);

  // generate backward ops
  auto ForEachInNode = [&](OpNode* op_node, const std::function<void(OpNode*)>& Handler) {
    op_node->ForEachNodeOnInEdge([&](OpNode* in_node) {
      if (NeedBackwardOp(in_node)) { Handler(in_node); }
    });
  };
  auto ForEachOutNode = [&](OpNode* op_node, const std::function<void(OpNode*)>& Handler) {
    op_node->ForEachNodeOnOutEdge([&](OpNode* out_node) {
      if (NeedBackwardOp(out_node)) { Handler(out_node); }
    });
  };
  auto HasDiff4LbiOpName = MakePredicatorHasDiff4LbiOpName(op_graph, NeedBackwardOp);
  HashMap<OpBlobArg, LogicalBlobId> in_oba2in_diff_lbi;
  HashMap<OpBlobArg, LogicalBlobId> out_oba2clone_bw_add_out_lbi;
  std::list<OpNode*> topo_nodes;
  op_graph.TopoForEachNode(loss_nodes, ForEachOutNode, ForEachInNode,
                           [&](OpNode* op_node) { topo_nodes.push_back(op_node); });
  for (OpNode* op_node : topo_nodes) {
    const auto& op_name = op_node->op().op_name();
    auto DiffLbi4BnInOp = [&](const std::string& bn) -> LogicalBlobId* {
      const auto& input_bns = op_node->op().input_bns();
      const auto& output_bns = op_node->op().output_bns();
      if (std::find(input_bns.begin(), input_bns.end(), bn) != input_bns.end()) {
        if (HasDiff4LbiOpName(op_node->op().BnInOp2Lbi(bn), op_name) == false) { return nullptr; }
        if (op_node->op().InputBlobModifier4Ibn(bn).requires_grad() == false) { return nullptr; }
        return &in_oba2in_diff_lbi[GenOpBlobArg(op_name, bn)];
      } else if (std::find(output_bns.begin(), output_bns.end(), bn) != output_bns.end()) {
        if (op_node->op().OutputBlobModifier4Obn(bn).requires_grad() == false) { return nullptr; }
        const auto& out_diff_lbi_it = out_oba2out_diff_lbi.find(GenOpBlobArg(op_name, bn));
        if (out_diff_lbi_it == out_oba2out_diff_lbi.end()) { return nullptr; }
        return &out_diff_lbi_it->second;
      } else {
        LOG(FATAL) << "diff lbi for bn in op not found, bn: " << op_name << "/" << bn;
      }
      return nullptr;
    };
    auto LogicalBlobDesc4BnInOp = [&](const std::string& bn) -> const BlobDesc& {
      return op_graph.GetLogicalBlobDesc(op_node->op().BnInOp2Lbi(bn));
    };
    GenerateCloneGradOpIfNeed(*op_node, job_builder, in_oba2in_diff_lbi, &out_oba2out_diff_lbi,
                              &out_oba2clone_bw_add_out_lbi);
    std::vector<OperatorConf> ops;
    JUST(GenerateBackwardOpConfIf(op_node->op(), &ops, DiffLbi4BnInOp, LogicalBlobDesc4BnInOp));
    int64_t scope_symbol_id = op_node->op().op_conf().scope_symbol_id();
    for (auto& op_conf : ops) { op_conf.set_scope_symbol_id(scope_symbol_id); }
    job_builder->AddOps(op_node->parallel_desc().parallel_conf(), ops);
  }
  OpBlobArgPairs fw_bw_oba_pairs;
  CalcFwBwObaPairs(op_graph, in_oba2in_diff_lbi, out_oba2out_diff_lbi, out_oba2clone_bw_add_out_lbi,
                   *job_builder, &fw_bw_oba_pairs);
  BindFwBwObaPairs(op_graph, fw_bw_oba_pairs, job_builder);
  CalcOutLbi2OutDiffLbi(op_graph, out_oba2out_diff_lbi, out_lbi2out_diff_lbi);
  return Maybe<void>::Ok();
}

Maybe<void> ScaleModelDiffByLossInstanceNum(const OpGraph& op_graph, JobBuilder* job_builder,
                                            HashMap<LogicalBlobId, LogicalBlobId>* lbi2diff_lbi) {
  std::function<OpNode*(const std::string&)> LossOpNode4OpName;
  JUST(MakeGetterLossOpNode4OpName(op_graph, &LossOpNode4OpName));
  const auto& train_conf = GetTrainConf();
  HashMap<LogicalBlobId, OpNode*> loss_lbi2op_node;
  for (const auto& loss_lbn : train_conf.loss_lbn()) {
    const auto& lbi = GenLogicalBlobId(loss_lbn);
    CHECK(loss_lbi2op_node.emplace(lbi, LossOpNode4OpName(lbi.op_name())).second);
  }
  const Shape src_time_shape(
      {GlobalJobDesc().TotalBatchNum(), GlobalJobDesc().NumOfPiecesInBatch()});
  const int64_t source_time_shape_elem_cnt = src_time_shape.elem_cnt();
  bool all_loss_time_shape_eq_src = true;
  for (const auto& pair : loss_lbi2op_node) {
    const Shape* time_shape = pair.second->out_blob_time_shape();
    const int64_t time_shape_elem_cnt = time_shape->elem_cnt();
    if (time_shape_elem_cnt != source_time_shape_elem_cnt) {
      CHECK_EQ(time_shape_elem_cnt % source_time_shape_elem_cnt, 0);
      all_loss_time_shape_eq_src = false;
    }
  }
  if (all_loss_time_shape_eq_src) {
    const BlobDesc* blob_desc = nullptr;
    for (const auto& pair : loss_lbi2op_node) {
      const BlobDesc* cur_blob_desc = &pair.second->LogicalBlobDesc4Lbi(pair.first);
      if (blob_desc != nullptr) { CHECK(*blob_desc == *cur_blob_desc); }
      blob_desc = cur_blob_desc;
    }
    if (blob_desc->is_dynamic()) {
      ScaleModelDiffByDynamicLossInstanceNum(op_graph, job_builder, lbi2diff_lbi, loss_lbi2op_node);
    } else {
      ScaleModelDiffByConstantLossInstanceNum(op_graph, job_builder, lbi2diff_lbi,
                                              blob_desc->shape().elem_cnt());
    }
  } else {
    std::unique_ptr<BlobDesc> blob_desc;
    for (const auto& pair : loss_lbi2op_node) {
      const BlobDesc* cur_blob_desc = &pair.second->LogicalBlobDesc4Lbi(pair.first);
      // TODO: support dynamic
      CHECK(!cur_blob_desc->is_dynamic());
      const DataType loss_data_type = cur_blob_desc->data_type();
      const int64_t time_shape_elem_cnt = pair.second->out_blob_time_shape()->elem_cnt();
      // TODO: consider batch_axis or sbp
      const int64_t loss_elem_cnt =
          cur_blob_desc->shape().elem_cnt() * time_shape_elem_cnt / source_time_shape_elem_cnt;
      if (blob_desc) {
        CHECK_EQ(blob_desc->data_type(), loss_data_type);
        CHECK_EQ(blob_desc->shape().elem_cnt(), loss_elem_cnt);
      } else {
        blob_desc.reset(new BlobDesc(Shape({loss_elem_cnt}), loss_data_type));
      }
    }
    ScaleModelDiffByConstantLossInstanceNum(op_graph, job_builder, lbi2diff_lbi,
                                            blob_desc->shape().elem_cnt());
  }
  return Maybe<void>::Ok();
}

void ScaleModelDiffByLossScale(const OpGraph& op_graph, JobBuilder* job_builder,
                               HashMap<LogicalBlobId, LogicalBlobId>* lbi2diff_lbi) {
  const int32_t loss_scale_factor = GlobalJobDesc().loss_scale_factor();
  if (loss_scale_factor == 1) { return; }
  const float down_scale_factor = 1.0f / loss_scale_factor;
  for (auto& pair : *lbi2diff_lbi) {
    const LogicalBlobId& lbi = pair.first;
    LogicalBlobId& diff_lbi = pair.second;
    auto scalar_mul_op =
        user_op::UserOpConfWrapperBuilder("System-ModelDiffScale-ScalarMul-" + NewUniqueId())
            .Op("scalar_mul")
            .Input("in", GenLogicalBlobName(diff_lbi))
            .Output("out")
            .Attr<bool>("has_float_operand", true)
            .Attr<double>("float_operand", down_scale_factor)
            .Attr<bool>("has_int_operand", false)
            .Attr<int64_t>("int_operand", 0)
            .ScopeSymbolId(ScopeSymbolId4Lbi(op_graph, lbi))
            .Build();
    job_builder->AddOps(ProducerParallelConf4Lbi(op_graph, lbi), {scalar_mul_op.op_conf()});
    diff_lbi = GenLogicalBlobId(scalar_mul_op.output("out", 0));
  }
}

void RegularizeGradient(const OpGraph& op_graph, JobBuilder* job_builder,
                        HashMap<LogicalBlobId, LogicalBlobId>* lbi2diff_lbi) {
  for (auto& pair : *lbi2diff_lbi) {
    const LogicalBlobId& lbi = pair.first;
    LogicalBlobId& diff_lbi = pair.second;
    const OpNode* model_op_node = op_graph.OpNode4OpName(lbi.op_name());
    int64_t scope_symbol_id = model_op_node->op().op_conf().scope_symbol_id();
    CHECK(model_op_node->op().op_conf().has_variable_conf());
    const VariableOpConf& variable_conf = model_op_node->op().op_conf().variable_conf();
    if (!variable_conf.has_regularizer()) { continue; }
    const RegularizerConf& regularizer_conf = variable_conf.regularizer();
    if (regularizer_conf.has_l1_l2_conf()) {
      user_op::UserOpConfWrapper regularize_gradient_op =
          user_op::UserOpConfWrapperBuilder("System-RegularizeGradient-L1L2-" + NewUniqueId())
              .Op("l1_l2_regularize_gradient")
              .Input("model", GenLogicalBlobName(lbi))
              .Input("model_diff", GenLogicalBlobName(diff_lbi))
              .Output("out")
              .Attr<float>("l1", regularizer_conf.l1_l2_conf().l1())
              .Attr<float>("l2", regularizer_conf.l1_l2_conf().l2())
              .ScopeSymbolId(scope_symbol_id)
              .Build();
      job_builder->AddOps(model_op_node->parallel_desc().parallel_conf(),
                          {regularize_gradient_op.op_conf()});
      diff_lbi = GenLogicalBlobId(regularize_gradient_op.output("out", 0));
    } else {
      UNIMPLEMENTED();
    }
  }
}

void ClipGradient(const OpGraph& op_graph, JobBuilder* job_builder,
                  HashMap<LogicalBlobId, LogicalBlobId>* lbi2diff_lbi, const ClipConf& clip_conf) {
  if (clip_conf.has_clip_by_global_norm()) {
    ClipGradientByGlobalNorm(op_graph, job_builder, lbi2diff_lbi, clip_conf.clip_by_global_norm());
  } else {
    UNIMPLEMENTED();
  }
}

void AddDiffParallelCast(const OpGraph& op_graph, JobBuilder* job_builder,
                         HashMap<LogicalBlobId, LogicalBlobId>* lbi2diff_lbi) {
  for (auto& pair : *lbi2diff_lbi) {
    const LogicalBlobId& lbi = pair.first;
    LogicalBlobId& diff_lbi = pair.second;
    const OpNode* model_op_node = op_graph.OpNode4OpName(lbi.op_name());
    if (model_op_node->parallel_desc().parallel_num() <= 1) { continue; }
    int64_t scope_symbol_id = model_op_node->op().op_conf().scope_symbol_id();
    OperatorConf parallel_cast_op_conf{};
    parallel_cast_op_conf.set_name("System-AutoGrad-ParallelCast-" + NewUniqueId());
    ParallelCastOpConf* parallel_cast_conf = parallel_cast_op_conf.mutable_parallel_cast_conf();
    parallel_cast_conf->set_in(GenLogicalBlobName(diff_lbi));
    parallel_cast_conf->set_out("out");
    const SbpParallel& model_sbp = model_op_node->SbpParallel4Lbi(lbi);
    if (model_sbp.has_broadcast_parallel()) {
      parallel_cast_conf->mutable_split_axis()->clear_value();
    } else if (model_sbp.has_split_parallel()) {
      parallel_cast_conf->mutable_split_axis()->set_value(model_sbp.split_parallel().axis());
    } else {
      UNIMPLEMENTED();
    }
    parallel_cast_op_conf.set_scope_symbol_id(scope_symbol_id);
    job_builder->AddOps(model_op_node->parallel_desc().parallel_conf(), {parallel_cast_op_conf});
    diff_lbi.set_op_name(parallel_cast_op_conf.name());
    diff_lbi.set_blob_name(parallel_cast_conf->out());
  }
}

void AddDiffStaticShapeCast(const OpGraph& op_graph, JobBuilder* job_builder,
                            HashMap<LogicalBlobId, LogicalBlobId>* lbi2diff_lbi) {
  for (auto& pair : *lbi2diff_lbi) {
    const LogicalBlobId& lbi = pair.first;
    LogicalBlobId& diff_lbi = pair.second;
    const OpNode* model_op_node = op_graph.OpNode4OpName(lbi.op_name());
    int64_t scope_symbol_id = model_op_node->op().op_conf().scope_symbol_id();
    OperatorConf cast_to_static_shape_op_conf{};
    cast_to_static_shape_op_conf.set_name("System-AutoGrad-StaticShapeCast-" + NewUniqueId());
    CastToStaticShapeOpConf* cast_to_static_shape_conf =
        cast_to_static_shape_op_conf.mutable_cast_to_static_shape_conf();
    cast_to_static_shape_conf->set_in(GenLogicalBlobName(diff_lbi));
    cast_to_static_shape_conf->set_out("out");
    cast_to_static_shape_op_conf.set_scope_symbol_id(scope_symbol_id);
    job_builder->AddOps(model_op_node->parallel_desc().parallel_conf(),
                        {cast_to_static_shape_op_conf});
    diff_lbi.set_op_name(cast_to_static_shape_op_conf.name());
    diff_lbi.set_blob_name(cast_to_static_shape_conf->out());
  }
}

}  // namespace oneflow<|MERGE_RESOLUTION|>--- conflicted
+++ resolved
@@ -203,14 +203,6 @@
     cast_from_mirrored->set_out("out");
     cast_from_mirrored->mutable_sbp_parallel()->mutable_partial_sum_parallel();
     const auto& parallel_conf = job_builder->ParallelConf4Lbi(*total_loss_instance_num_lbi);
-<<<<<<< HEAD
-    std::shared_ptr<cfg::JobConfigProto> cfg_job_conf =
-        std::make_shared<cfg::JobConfigProto>(job_builder->job().job_conf());
-    std::shared_ptr<cfg::ParallelConf> cfg_parallel_conf =
-        std::make_shared<cfg::ParallelConf>(parallel_conf);
-    int64_t scope_symbol_id =
-        Global<ForeignCallback>::Get()->MakeScopeSymbol(cfg_job_conf, cfg_parallel_conf, true);
-=======
     int64_t scope_symbol_id = 0;
     {
       const std::shared_ptr<cfg::JobConfigProto>& cfg_job_conf =
@@ -220,7 +212,6 @@
       scope_symbol_id =
           Global<ForeignCallback>::Get()->MakeScopeSymbol(cfg_job_conf, cfg_parallel_conf, true);
     }
->>>>>>> a0051e66
     op_conf.set_scope_symbol_id(scope_symbol_id);
     job_builder->AddOps(parallel_conf, {op_conf});
     total_loss_instance_num_lbi->set_op_name(op_conf.name());
@@ -268,14 +259,6 @@
     ParallelConf parallel_conf;
     parallel_conf.set_device_tag("cpu");
     parallel_conf.add_device_name("0:0");
-<<<<<<< HEAD
-    std::shared_ptr<cfg::JobConfigProto> cfg_job_conf =
-        std::make_shared<cfg::JobConfigProto>(job_builder->job().job_conf());
-    std::shared_ptr<cfg::ParallelConf> cfg_parallel_conf =
-        std::make_shared<cfg::ParallelConf>(parallel_conf);
-    int64_t scope_symbol_id =
-        Global<ForeignCallback>::Get()->MakeScopeSymbol(cfg_job_conf, cfg_parallel_conf, false);
-=======
     int64_t scope_symbol_id = 0;
     {
       const std::shared_ptr<cfg::JobConfigProto>& cfg_job_conf =
@@ -285,7 +268,6 @@
       scope_symbol_id =
           Global<ForeignCallback>::Get()->MakeScopeSymbol(cfg_job_conf, cfg_parallel_conf, false);
     }
->>>>>>> a0051e66
     op_conf.set_scope_symbol_id(scope_symbol_id);
     job_builder->AddOps(parallel_conf, {op_conf});
 
@@ -470,14 +452,6 @@
   }
   ParallelConf global_norm_parallel_conf =
       all_same_parallel_desc ? parallel_desc->parallel_conf() : GenParallelConfOfCpuZeroOnMaster();
-<<<<<<< HEAD
-  std::shared_ptr<cfg::JobConfigProto> cfg_job_conf =
-      std::make_shared<cfg::JobConfigProto>(job_builder->job().job_conf());
-  std::shared_ptr<cfg::ParallelConf> cfg_global_norm_parallel_conf =
-      std::make_shared<cfg::ParallelConf>(global_norm_parallel_conf);
-  int64_t scope_symbol_id = Global<ForeignCallback>::Get()->MakeScopeSymbol(
-      cfg_job_conf, cfg_global_norm_parallel_conf, false);
-=======
   int64_t scope_symbol_id = 0;
   {
     const std::shared_ptr<cfg::JobConfigProto>& cfg_job_conf =
@@ -487,7 +461,6 @@
     scope_symbol_id = Global<ForeignCallback>::Get()->MakeScopeSymbol(
         cfg_job_conf, cfg_global_norm_parallel_conf, false);
   }
->>>>>>> a0051e66
   std::vector<std::string> lbns_to_add;
   for (const auto& pair : *lbi2diff_lbi) {
     const LogicalBlobId& diff_lbi = pair.second;
