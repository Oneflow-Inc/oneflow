--- conflicted
+++ resolved
@@ -135,11 +135,7 @@
     constant_like_conf->set_float_operand(origin_grad);
   }
   AddOp(constant_like_op);
-<<<<<<< HEAD
-  cfg::ParallelDistribution broadcast_nd_sbp;
-=======
   cfg::NdSbp broadcast_nd_sbp;
->>>>>>> 924fb9f7
   for (int32_t i = 0; i < parallel_desc.hierarchy()->NumAxes(); ++i) {
     broadcast_nd_sbp.add_sbp_parallel()->mutable_broadcast_parallel();
   }
@@ -163,19 +159,11 @@
       OpBlobArg cast_in_op_blob_arg;
       cast_in_op_blob_arg.set_op_name(cast_op.op_name());
       cast_in_op_blob_arg.set_bn_in_op(GenRepeatedBn("in", 0));
-<<<<<<< HEAD
-      job_builder->SetParallelDistribution4Oba(cast_in_op_blob_arg, broadcast_nd_sbp);
-      OpBlobArg cast_out_op_blob_arg;
-      cast_out_op_blob_arg.set_op_name(cast_op.op_name());
-      cast_out_op_blob_arg.set_bn_in_op(GenRepeatedBn("out", 0));
-      job_builder->SetParallelDistribution4Oba(cast_out_op_blob_arg, broadcast_nd_sbp);
-=======
       job_builder->SetNdSbp4Oba(cast_in_op_blob_arg, broadcast_nd_sbp);
       OpBlobArg cast_out_op_blob_arg;
       cast_out_op_blob_arg.set_op_name(cast_op.op_name());
       cast_out_op_blob_arg.set_bn_in_op(GenRepeatedBn("out", 0));
       job_builder->SetNdSbp4Oba(cast_out_op_blob_arg, broadcast_nd_sbp);
->>>>>>> 924fb9f7
       loss_scale_val_lbn = cast_op.output("out", 0);
     }
     {
@@ -194,19 +182,11 @@
         OpBlobArg repeat_in_op_blob_arg;
         repeat_in_op_blob_arg.set_op_name(repeat_op.op_name());
         repeat_in_op_blob_arg.set_bn_in_op(GenRepeatedBn("in", 0));
-<<<<<<< HEAD
-        job_builder->SetParallelDistribution4Oba(repeat_in_op_blob_arg, broadcast_nd_sbp);
-        OpBlobArg repeat_out_op_blob_arg;
-        repeat_out_op_blob_arg.set_op_name(repeat_op.op_name());
-        repeat_out_op_blob_arg.set_bn_in_op(GenRepeatedBn("out", 0));
-        job_builder->SetParallelDistribution4Oba(repeat_out_op_blob_arg, broadcast_nd_sbp);
-=======
         job_builder->SetNdSbp4Oba(repeat_in_op_blob_arg, broadcast_nd_sbp);
         OpBlobArg repeat_out_op_blob_arg;
         repeat_out_op_blob_arg.set_op_name(repeat_op.op_name());
         repeat_out_op_blob_arg.set_bn_in_op(GenRepeatedBn("out", 0));
         job_builder->SetNdSbp4Oba(repeat_out_op_blob_arg, broadcast_nd_sbp);
->>>>>>> 924fb9f7
         loss_scale_val_lbn = repeat_op.output("out", 0);
       }
     }
@@ -381,11 +361,7 @@
   return Maybe<void>::Ok();
 }
 
-<<<<<<< HEAD
-bool AllSplitDistribution(const cfg::ParallelDistribution& nd_sbp) {
-=======
 bool AllSplitDistribution(const cfg::NdSbp& nd_sbp) {
->>>>>>> 924fb9f7
   for (int64_t i = 0; i < nd_sbp.sbp_parallel_size(); ++i) {
     if (!nd_sbp.sbp_parallel(i).has_split_parallel()) { return false; }
   }
@@ -403,11 +379,7 @@
     }
     auto TryInserSplitParalleledObas = [&](const std::string& bn) {
       const auto& lbi = op_node->op().BnInOp2Lbi(bn);
-<<<<<<< HEAD
-      const auto& fw_nd_sbp = op_node->ParallelDistribution4Lbi(lbi);
-=======
       const auto& fw_nd_sbp = op_node->NdSbp4Lbi(lbi);
->>>>>>> 924fb9f7
       if (AllSplitDistribution(fw_nd_sbp)) {
         split_paralleled_obas.insert(GenOpBlobArg(op_node->op().op_name(), bn));
       }
@@ -531,12 +503,7 @@
 
 void ForEachAggregatedParamGroup(
     const OpGraph& op_graph, const HashMap<LogicalBlobId, LogicalBlobId>& lbi2diff_lbi,
-<<<<<<< HEAD
-    const std::function<void(const ParallelDesc& parallel_desc,
-                             const cfg::ParallelDistribution& nd_sbp,
-=======
     const std::function<void(const ParallelDesc& parallel_desc, const cfg::NdSbp& nd_sbp,
->>>>>>> 924fb9f7
                              const std::vector<LogicalBlobId>& libs)>& Handler) {
   HashMap<LogicalBlobId, const ParallelDesc*> lbi2parallel_desc;
   HashMap<std::pair<ParallelDesc, cfg::NdSbp>, std::vector<LogicalBlobId>> group;
@@ -544,11 +511,7 @@
     const LogicalBlobId& lbi = pair.first;
     const OpNode* model_op_node = op_graph.OpNode4OpName(lbi.op_name());
     const ParallelDesc& parallel_desc = model_op_node->parallel_desc();
-<<<<<<< HEAD
-    const cfg::ParallelDistribution& nd_sbp = model_op_node->ParallelDistribution4Lbi(lbi);
-=======
     const cfg::NdSbp& nd_sbp = model_op_node->NdSbp4Lbi(lbi);
->>>>>>> 924fb9f7
     group[std::make_pair(parallel_desc, nd_sbp)].push_back(lbi);
   }
   for (const auto& pair : group) { Handler(pair.first.first, pair.first.second, pair.second); }
@@ -607,11 +570,7 @@
   return parallel_cast_op.output("out", 0);
 }
 
-<<<<<<< HEAD
-bool IsBroadcast(const cfg::ParallelDistribution& nd_sbp, const ParallelDesc& parallel_desc) {
-=======
 bool IsBroadcast(const cfg::NdSbp& nd_sbp, const ParallelDesc& parallel_desc) {
->>>>>>> 924fb9f7
   if (parallel_desc.parallel_num() == 1) { return true; }
   for (int64_t i = 0; i < nd_sbp.sbp_parallel_size(); ++i) {
     if (!nd_sbp.sbp_parallel(i).has_broadcast_parallel()) { return false; }
@@ -631,11 +590,7 @@
   std::vector<ParallelConf> param_group_parallel_confs;
   ForEachAggregatedParamGroup(
       op_graph, *lbi2diff_lbi,
-<<<<<<< HEAD
-      [&](const ParallelDesc& parallel_desc, const cfg::ParallelDistribution& nd_sbp,
-=======
       [&](const ParallelDesc& parallel_desc, const cfg::NdSbp& nd_sbp,
->>>>>>> 924fb9f7
           const std::vector<LogicalBlobId>& lbis) {
         if (!parallel_desc.EqualsIgnoringHierarchy(any_parallel_desc)) {
           all_same_parallel_desc = false;
@@ -1087,12 +1042,7 @@
     if (model_op_node->parallel_desc().parallel_num() <= 1) { continue; }
     const int64_t scope_symbol_id = model_op_node->op().op_conf().scope_symbol_id();
     std::vector<std::string> nd_sbp;
-<<<<<<< HEAD
-    for (const auto& sbp_parallel :
-         model_op_node->ParallelDistribution4BnInOp("out").sbp_parallel()) {
-=======
     for (const auto& sbp_parallel : model_op_node->NdSbp4BnInOp("out").sbp_parallel()) {
->>>>>>> 924fb9f7
       nd_sbp.push_back(SbpParallelToString(sbp_parallel));
     }
     auto parallel_cast_op =
@@ -1146,11 +1096,7 @@
   std::vector<ParallelConf> param_group_parallel_confs;
   ForEachAggregatedParamGroup(
       op_graph, lbi2diff_lbi,
-<<<<<<< HEAD
-      [&](const ParallelDesc& parallel_desc, const cfg::ParallelDistribution& nd_sbp,
-=======
       [&](const ParallelDesc& parallel_desc, const cfg::NdSbp& nd_sbp,
->>>>>>> 924fb9f7
           const std::vector<LogicalBlobId>& lbis) {
         if (!parallel_desc.EqualsIgnoringHierarchy(any_parallel_desc)) {
           all_same_parallel_desc = false;
