--- conflicted
+++ resolved
@@ -432,11 +432,7 @@
   for (const auto& pair : out_oba2clone_bw_add_out_lbi) {
     CHECK(clone_bw_add_out_lbi2out_oba.emplace(pair.second, pair.first).second);
   }
-<<<<<<< HEAD
-  JUST(job_builder.ForEachOperator([&](const Operator& op) {
-=======
   JUST(job_builder.ForEachOperator([&](const Operator& op) -> Maybe<void> {
->>>>>>> 9779e083
     for (const auto& ibn : op.input_bns()) {
       const auto& out_oba_it = out_diff_lbi2out_oba.find(op.BnInOp2Lbi(ibn));
       if (out_oba_it == out_diff_lbi2out_oba.end()) { continue; }
@@ -461,10 +457,7 @@
         *pair->mutable_second() = clone_out_oba_it->second;
       }
     }
-<<<<<<< HEAD
-=======
     return Maybe<void>::Ok();
->>>>>>> 9779e083
   }));
   return Maybe<void>::Ok();
 }
