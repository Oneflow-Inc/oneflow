/*
Copyright 2020 The OneFlow Authors. All rights reserved.

Licensed under the Apache License, Version 2.0 (the "License");
you may not use this file except in compliance with the License.
You may obtain a copy of the License at

    http://www.apache.org/licenses/LICENSE-2.0

Unless required by applicable law or agreed to in writing, software
distributed under the License is distributed on an "AS IS" BASIS,
WITHOUT WARRANTIES OR CONDITIONS OF ANY KIND, either express or implied.
See the License for the specific language governing permissions and
limitations under the License.
*/
#include "oneflow/core/job_rewriter/autograd.h"
#include "oneflow/core/job/job_builder.h"
#include "oneflow/core/job/foreign_callback.h"
#include "oneflow/core/job_rewriter/clone_grad.h"
#include "oneflow/core/operator/variable_op.h"
#include "oneflow/core/register/op_blob_arg.pb.h"
#include "oneflow/core/common/protobuf.h"
#include "oneflow/core/framework/framework.h"
#include "oneflow/core/job_rewriter/job_pass.h"
#include "oneflow/core/job_rewriter/dynamic_loss_scale_job_pass_state.h"

namespace oneflow {

namespace {

const TrainConf& GetTrainConf() { return GlobalJobDesc().job_conf().train_conf(); }

int64_t ScopeSymbolId4Lbi(const OpGraph& op_graph, const LogicalBlobId& lbi) {
  return op_graph.OpNode4OpName(lbi.op_name())->op().op_conf().scope_symbol_id();
}

bool AnyLbiWithDiffLbi(const OpEdge* op_edge) {
  const Operator& src_op = op_edge->src_node()->op();
  const Operator& dst_op = op_edge->dst_node()->op();
  auto IsOutputBlobModifierRequiresGrad = [&](const LogicalBlobId& lbi) {
    return src_op.OutputBlobModifier4Obn(op_edge->lbi2obn().at(lbi)).requires_grad();
  };
  auto IsInputBlobModifierRequiresGrad = [&](const LogicalBlobId& lbi) {
    const auto& ibns = op_edge->lbi2ibns().at(lbi);
    for (const std::string& ibn : ibns) {
      if (dst_op.InputBlobModifier4Ibn(ibn).requires_grad()) { return true; }
    }
    CHECK_GT(ibns.size(), 0);
    return false;
  };
  for (const LogicalBlobId& lbi : op_edge->lbis()) {
    if (IsOutputBlobModifierRequiresGrad(lbi) && IsInputBlobModifierRequiresGrad(lbi)) {
      return true;
    }
  }
  CHECK_GT(op_edge->lbis().size(), 0);
  return false;
}

void CheckNotReachableAmongOpNodes(const OpGraph& op_graph, const std::list<OpNode*>& op_nodes) {
  auto IsReachable = op_graph.MakePredicatorIsReachable();
  for (OpNode* src_node : op_nodes) {
    for (OpNode* dst_node : op_nodes) {
      if (src_node == dst_node) { continue; }
      CHECK(!IsReachable(src_node, dst_node));
    }
  }
}

Maybe<void> GetLossOpNodes(const OpGraph& op_graph, std::list<OpNode*>* loss_op_nodes) {
  const auto& train_conf = GetTrainConf();
  HashSet<std::string> loss_op_names;
  for (const std::string& loss_lbn : train_conf.loss_lbn()) {
    loss_op_names.emplace(GenLogicalBlobId(loss_lbn).op_name());
  }
  op_graph.ForEachNode([&](OpNode* op_node) {
    if (loss_op_names.find(op_node->op().op_name()) != loss_op_names.end()) {
      loss_op_nodes->push_back(op_node);
    }
  });
  if (loss_op_nodes->empty()) { return Error::LossBlobNotFoundError("Loss blob not found."); }
  return Maybe<void>::Ok();
}

Maybe<void> GetLossOpNodesAndAscendants(const OpGraph& op_graph, HashSet<OpNode*>* op_nodes) {
  std::list<OpNode*> starts;
  JUST(GetLossOpNodes(op_graph, &starts));
  auto ForEachNextNode = [&](OpNode* op_node, const std::function<void(OpNode*)>& Handler) {
    for (OpEdge* edge : op_node->in_edges()) {
      if (AnyLbiWithDiffLbi(edge)) { Handler(edge->src_node()); }
    }
  };
  op_graph.BfsForEachNode(starts, ForEachNextNode,
                          [&](OpNode* op_node) { op_nodes->emplace(op_node); });
  return Maybe<void>::Ok();
}

std::function<bool(const LogicalBlobId&, const std::string&)> MakePredicatorHasDiff4LbiOpName(
    const OpGraph& op_graph, const std::function<bool(OpNode*)>& NeedBackwardOp) {
  auto lbis2ops_with_in_diff = std::make_shared<HashMap<LogicalBlobId, HashSet<std::string>>>();
  op_graph.ForEachEdge([&](OpEdge* edge) {
    if (NeedBackwardOp(edge->src_node()) && NeedBackwardOp(edge->dst_node())) {
      for (const auto& lbi : edge->lbis()) {
        const auto& obn = edge->lbi2obn().at(lbi);
        if (edge->src_node()->op().OutputBlobModifier4Obn(obn).requires_grad()) {
          (*lbis2ops_with_in_diff)[lbi].emplace(edge->dst_node()->op().op_name());
        }
      }
    }
  });
  return [lbis2ops_with_in_diff](const LogicalBlobId& lbi, const std::string& op_name) {
    if (lbis2ops_with_in_diff->find(lbi) == lbis2ops_with_in_diff->end()) { return false; }
    const auto& op_names = lbis2ops_with_in_diff->at(lbi);
    return op_names.find(op_name) != op_names.end();
  };
}

void GenerateOriginDiffLbi(JobPassCtx* ctx, const OpGraph& op_graph, JobBuilder* job_builder,
                           const LogicalBlobId& lbi, const ParallelDesc& parallel_desc,
                           const std::function<void(const OperatorConf& op_conf)>& AddOp,
                           LogicalBlobId* out_diff_lbi) {
  const TrainConf& train_conf = ctx->job_desc().job_conf().train_conf();
  OperatorConf constant_like_op{};
  constant_like_op.set_name(lbi.op_name() + "_" + lbi.blob_name() + "_grad_ConstantLike");
  ConstantLikeOpConf* constant_like_conf = constant_like_op.mutable_constant_like_conf();
  constant_like_conf->set_like(GenLogicalBlobName(lbi));
  constant_like_conf->set_out("out");
  {
    float origin_grad;
    if (train_conf.has_loss_scale_factor()) {
      origin_grad = train_conf.loss_scale_factor();
    } else {
      origin_grad = 1.0;
    }
    constant_like_conf->set_float_operand(origin_grad);
  }
  AddOp(constant_like_op);
  ParallelDistribution broadcast_parallel_distribution;
  for (int32_t i = 0; i < parallel_desc.hierarchy()->NumAxes(); ++i) {
    broadcast_parallel_distribution.add_sbp_parallel()->mutable_broadcast_parallel();
  }
  if (train_conf.has_dynamic_loss_scale_policy()) {
    const auto& dynamic_loss_scale_state =
        CHECK_JUST(ctx->GetState<DynamicLossScaleJobPassState>("dynamic_loss_scale_state"));
    std::string loss_scale_val_lbn;
    const DataType data_type = op_graph.GetLogicalBlobDesc(lbi).data_type();
    if (data_type == DataType::kFloat) {
      loss_scale_val_lbn = dynamic_loss_scale_state.loss_scale_val_lbn();
    } else {
      auto cast_op =
          user_op::UserOpConfWrapperBuilder(lbi.op_name() + "_" + lbi.blob_name() + "_grad_Cast")
              .Op("cast")
              .Input("in", dynamic_loss_scale_state.loss_scale_val_lbn())
              .Output("out")
              .Attr<DataType>("dtype", data_type)
              .ScopeSymbolId(ScopeSymbolId4Lbi(op_graph, lbi))
              .Build();
      AddOp(cast_op.op_conf());
      OpBlobArg cast_in_op_blob_arg;
      cast_in_op_blob_arg.set_op_name(cast_op.op_name());
      cast_in_op_blob_arg.set_bn_in_op(GenRepeatedBn("in", 0));
      job_builder->SetParallelDistribution4Oba(cast_in_op_blob_arg,
                                               broadcast_parallel_distribution);
      OpBlobArg cast_out_op_blob_arg;
      cast_out_op_blob_arg.set_op_name(cast_op.op_name());
      cast_out_op_blob_arg.set_bn_in_op(GenRepeatedBn("out", 0));
      job_builder->SetParallelDistribution4Oba(cast_out_op_blob_arg,
                                               broadcast_parallel_distribution);
      loss_scale_val_lbn = cast_op.output("out", 0);
    }
    {
      const OpNode* loss_node = op_graph.OpNode4OpName(lbi.op_name());
      const int64_t time_shape_elem_cnt =
          CHECK_JUST(loss_node->op().GetInputBlobFastestTimeShape())->elem_cnt();
      if (time_shape_elem_cnt != 1) {
        const auto repeat_op = user_op::UserOpConfWrapperBuilder(lbi.op_name() + "_"
                                                                 + lbi.blob_name() + "_grad_Repeat")
                                   .OpTypeName("repeat")
                                   .Input("in", loss_scale_val_lbn)
                                   .Output("out")
                                   .Attr<int32_t>("repeat_num", time_shape_elem_cnt)
                                   .Build();
        AddOp(repeat_op.op_conf());
        OpBlobArg repeat_in_op_blob_arg;
        repeat_in_op_blob_arg.set_op_name(repeat_op.op_name());
        repeat_in_op_blob_arg.set_bn_in_op(GenRepeatedBn("in", 0));
        job_builder->SetParallelDistribution4Oba(repeat_in_op_blob_arg,
                                                 broadcast_parallel_distribution);
        OpBlobArg repeat_out_op_blob_arg;
        repeat_out_op_blob_arg.set_op_name(repeat_op.op_name());
        repeat_out_op_blob_arg.set_bn_in_op(GenRepeatedBn("out", 0));
        job_builder->SetParallelDistribution4Oba(repeat_out_op_blob_arg,
                                                 broadcast_parallel_distribution);
        loss_scale_val_lbn = repeat_op.output("out", 0);
      }
    }
    auto scalar_mul_op =
        user_op::UserOpConfWrapperBuilder(lbi.op_name() + "_" + lbi.blob_name() + "_grad_Scale")
            .Op("scalar_mul_by_tensor")
            .Input("x", GenLogicalBlobName(constant_like_op.name(), constant_like_conf->out()))
            .Input("scalar", loss_scale_val_lbn)
            .Output("y")
            .ScopeSymbolId(ScopeSymbolId4Lbi(op_graph, lbi))
            .Build();
    AddOp(scalar_mul_op.op_conf());
    *out_diff_lbi = GenLogicalBlobId(scalar_mul_op.output("y", 0));
  } else {
    out_diff_lbi->set_op_name(constant_like_op.name());
    out_diff_lbi->set_blob_name(constant_like_conf->out());
  }
}

const ParallelConf& ProducerParallelConf4Lbi(const OpGraph& op_graph, const LogicalBlobId& lbi) {
  return op_graph.OpNode4OpName(lbi.op_name())->parallel_desc().parallel_conf();
}

void ScaleModelDiffByConstantLossInstanceNum(const OpGraph& op_graph, JobBuilder* job_builder,
                                             HashMap<LogicalBlobId, LogicalBlobId>* lbi2diff_lbi,
                                             const int64_t loss_instance_num) {
  if (loss_instance_num == 1) { return; }
  const float scale_factor = 1.0f / static_cast<float>(loss_instance_num);
  for (auto& pair : *lbi2diff_lbi) {
    const LogicalBlobId& lbi = pair.first;
    LogicalBlobId& diff_lbi = pair.second;
    auto scalar_mul_op =
        user_op::UserOpConfWrapperBuilder("System-ModelDiffScale-ScalarMul_" + NewUniqueId())
            .Op("scalar_mul")
            .Input("in", GenLogicalBlobName(diff_lbi))
            .Output("out")
            .Attr<bool>("has_float_operand", true)
            .Attr<double>("float_operand", scale_factor)
            .Attr<bool>("has_int_operand", false)
            .Attr<int64_t>("int_operand", 0)
            .ScopeSymbolId(ScopeSymbolId4Lbi(op_graph, lbi))
            .Build();
    job_builder->AddOps(ProducerParallelConf4Lbi(op_graph, lbi), {scalar_mul_op.op_conf()});
    diff_lbi = GenLogicalBlobId(scalar_mul_op.output("out", 0));
  }
}

Maybe<void> TryMirroredCastTotalLossInstanceNum(
    JobBuilder* job_builder, const HashMap<LogicalBlobId, OpNode*>& loss_lbi2loss_node,
    LogicalBlobId* total_loss_instance_num_lbi) {
  auto IsMirrored4Lbi = [](const LogicalBlobId& lbi, OpNode* op_node) -> Maybe<bool> {
    const auto& obn = *JUST(op_node->op().obn4lbi(lbi));
    const auto& opt_mirrored_parallel = *JUST(op_node->op().OptMirroredParallel4BnInOp(obn));
    return opt_mirrored_parallel.has_mirrored_parallel();
  };
  const auto& begin = *loss_lbi2loss_node.begin();
  bool is_mirrored = JUST(IsMirrored4Lbi(begin.first, begin.second));
  for (const auto& pair : loss_lbi2loss_node) {
    bool is_other_mirrored = JUST(IsMirrored4Lbi(pair.first, pair.second));
    CHECK_EQ_OR_RETURN(is_mirrored, is_other_mirrored);
  }
  if (is_mirrored) {
    OperatorConf op_conf;
    op_conf.set_name("System-Cast-Mirrored-TotalLossInstanceNum" + NewUniqueId());
    CastFromMirroredOpConf* cast_from_mirrored = op_conf.mutable_cast_from_mirrored_conf();
    cast_from_mirrored->set_in(GenLogicalBlobName(*total_loss_instance_num_lbi));
    cast_from_mirrored->set_out("out");
    cast_from_mirrored->mutable_sbp_parallel()->mutable_partial_sum_parallel();
    const auto& parallel_conf = job_builder->ParallelConf4Lbi(*total_loss_instance_num_lbi);
    int64_t scope_symbol_id = 0;
    {
      const std::shared_ptr<cfg::JobConfigProto>& cfg_job_conf =
          std::make_shared<cfg::JobConfigProto>(job_builder->job().job_conf());
      const std::shared_ptr<cfg::ParallelConf>& cfg_parallel_conf =
          std::make_shared<cfg::ParallelConf>(parallel_conf);
      scope_symbol_id = (*Global<std::shared_ptr<ForeignCallback>>::Get())
                            ->MakeScopeSymbol(cfg_job_conf, cfg_parallel_conf, true);
    }
    op_conf.set_scope_symbol_id(scope_symbol_id);
    job_builder->AddOps(parallel_conf, {op_conf});
    total_loss_instance_num_lbi->set_op_name(op_conf.name());
    total_loss_instance_num_lbi->set_blob_name("out");
  }
  return Maybe<void>::Ok();
}

void ScaleModelDiffByDynamicLossInstanceNum(
    const OpGraph& op_graph, JobBuilder* job_builder,
    HashMap<LogicalBlobId, LogicalBlobId>* lbi2diff_lbi,
    const HashMap<LogicalBlobId, OpNode*>& loss_lbi2loss_node) {
  auto BuildInstanceNumOpConf4LossOpNode = [&](const LogicalBlobId& loss_lbi, const OpNode* op_node,
                                               LogicalBlobId* lbi) {
    OperatorConf instance_num_op;
    instance_num_op.set_name("System-Autograd-" + loss_lbi.op_name() + "-" + loss_lbi.blob_name()
                             + "-LossInstanceNum");
    auto* instance_num_op_conf = instance_num_op.mutable_shape_elem_cnt_conf();
    instance_num_op_conf->set_x(GenLogicalBlobName(loss_lbi));
    instance_num_op_conf->set_y("y");
    instance_num_op_conf->set_data_type(op_node->LogicalBlobDesc4Lbi(loss_lbi).data_type());
    instance_num_op_conf->mutable_include_axis_conf()->add_axis(0);
    instance_num_op.set_scope_symbol_id(op_node->op().op_conf().scope_symbol_id());
    job_builder->AddOps(op_node->parallel_desc().parallel_conf(), {instance_num_op});
    lbi->set_op_name(instance_num_op.name());
    lbi->set_blob_name("y");
  };
  LogicalBlobId total_loss_instance_num_lbi;
  if (loss_lbi2loss_node.size() == 1) {
    const auto& pair_it = loss_lbi2loss_node.begin();
    BuildInstanceNumOpConf4LossOpNode(pair_it->first, pair_it->second,
                                      &total_loss_instance_num_lbi);
  } else if (loss_lbi2loss_node.size() > 1) {
    OperatorConf op_conf;
    op_conf.set_name("System-Autograd-total_loss_instance_num");
    TotalLossInstanceNumOpConf* total_loss_instance_num_conf =
        op_conf.mutable_total_loss_instance_num_conf();
    for (const auto& pair : loss_lbi2loss_node) {
      LogicalBlobId loss_instance_num_lbi;
      BuildInstanceNumOpConf4LossOpNode(pair.first, pair.second, &loss_instance_num_lbi);
      total_loss_instance_num_conf->add_in(GenLogicalBlobName(loss_instance_num_lbi));
    }
    total_loss_instance_num_conf->set_out("out");

    ParallelConf parallel_conf;
    parallel_conf.set_device_tag("cpu");
    parallel_conf.add_device_name("0:0");
    int64_t scope_symbol_id = 0;
    {
      const std::shared_ptr<cfg::JobConfigProto>& cfg_job_conf =
          std::make_shared<cfg::JobConfigProto>(job_builder->job().job_conf());
      const std::shared_ptr<cfg::ParallelConf>& cfg_parallel_conf =
          std::make_shared<cfg::ParallelConf>(parallel_conf);
      scope_symbol_id = (*Global<std::shared_ptr<ForeignCallback>>::Get())
                            ->MakeScopeSymbol(cfg_job_conf, cfg_parallel_conf, false);
    }
    op_conf.set_scope_symbol_id(scope_symbol_id);
    job_builder->AddOps(parallel_conf, {op_conf});

    total_loss_instance_num_lbi.set_op_name(op_conf.name());
    total_loss_instance_num_lbi.set_blob_name("out");
  } else {
    UNIMPLEMENTED();
  }
  CHECK_JUST(TryMirroredCastTotalLossInstanceNum(job_builder, loss_lbi2loss_node,
                                                 &total_loss_instance_num_lbi));
  for (auto& pair : *lbi2diff_lbi) {
    const LogicalBlobId& lbi = pair.first;
    LogicalBlobId& diff_lbi = pair.second;
    auto scalar_div_op =
        user_op::UserOpConfWrapperBuilder("System-ModelDiffScale-ScalarDiv_" + NewUniqueId())
            .Op("scalar_div_by_tensor")
            .Input("x", GenLogicalBlobName(diff_lbi))
            .Input("scalar", GenLogicalBlobName(total_loss_instance_num_lbi))
            .Output("y")
            .ScopeSymbolId(ScopeSymbolId4Lbi(op_graph, lbi))
            .Build();
    job_builder->AddOps(ProducerParallelConf4Lbi(op_graph, lbi), {scalar_div_op.op_conf()});
    diff_lbi = GenLogicalBlobId(scalar_div_op.output("y", 0));
  }
}

Maybe<void> MakeGetterLossOpNode4OpName(
    const OpGraph& op_graph, std::function<OpNode*(const std::string&)>* LossOpNode4OpName) {
  std::list<OpNode*> loss_nodes;
  JUST(GetLossOpNodes(op_graph, &loss_nodes));
  auto loss_op_name2op_node = std::make_shared<HashMap<std::string, OpNode*>>();
  for (OpNode* op_node : loss_nodes) {
    CHECK(loss_op_name2op_node->emplace(op_node->op().op_name(), op_node).second);
  }
  *LossOpNode4OpName = [loss_op_name2op_node](const std::string& op_name) -> OpNode* {
    return loss_op_name2op_node->at(op_name);
  };
  return Maybe<void>::Ok();
}

bool AllSplitDistribution(const ParallelDistribution& parallel_distribution) {
  for (int64_t i = 0; i < parallel_distribution.sbp_parallel_size(); ++i) {
    if (!parallel_distribution.sbp_parallel(i).has_split_parallel()) { return false; }
  }
  return true;
}

void BindFwBwObaPairs(const OpGraph& op_graph, const OpBlobArgPairs& fw_bw_oba_pairs,
                      OpBlobArgPairs* identical_sbp_oba_pairs) {
  HashSet<OpBlobArg> split_paralleled_obas;
  op_graph.ForEachNode([&](OpNode* op_node) {
<<<<<<< HEAD
    bool is_parallel_cast =
        (op_node->op().op_conf().has_user_conf()
         && (op_node->op().op_conf().user_conf().op_type_name() == "hierarchical_parallel_cast"
             || op_node->op().op_conf().user_conf().op_type_name() == "parallel_cast"));
=======
    if (op_node->op().op_conf().has_user_conf()
        && (op_node->op().op_conf().user_conf().op_type_name() == "hierarchical_parallel_cast"
            || op_node->op().op_conf().user_conf().op_type_name() == "parallel_cast")) {
      return;
    }
>>>>>>> 21f1bddb
    auto TryInserSplitParalleledObas = [&](const std::string& bn) {
      const auto& lbi = op_node->op().BnInOp2Lbi(bn);
      const auto& fw_parallel_distribution = op_node->ParallelDistribution4Lbi(lbi);
      if (AllSplitDistribution(fw_parallel_distribution)) {
        split_paralleled_obas.insert(GenOpBlobArg(op_node->op().op_name(), bn));
      }
    };
    if (!is_parallel_cast) {
      for (const auto& ibn : op_node->op().input_bns()) { TryInserSplitParalleledObas(ibn); }
      for (const auto& obn : op_node->op().output_bns()) { TryInserSplitParalleledObas(obn); }
    }
  });
  for (const auto& pair : fw_bw_oba_pairs.pair()) {
    CHECK(split_paralleled_obas.find(pair.first()) == split_paralleled_obas.end());
    if (split_paralleled_obas.find(pair.second()) != split_paralleled_obas.end()) {
      auto* oba_pair = identical_sbp_oba_pairs->mutable_pair()->Add();
      *oba_pair->mutable_first() = pair.first();
      *oba_pair->mutable_second() = pair.second();
    }
  }
}

void CalcFwBwObaPairs(const OpGraph& op_graph,
                      const HashMap<OpBlobArg, LogicalBlobId>& in_oba2in_diff_lbi,
                      const HashMap<OpBlobArg, LogicalBlobId>& out_oba2out_diff_lbi,
                      const HashMap<OpBlobArg, LogicalBlobId>& out_oba2clone_bw_add_out_lbi,
                      const JobBuilder& job_builder, OpBlobArgPairs* fw_bw_oba_pairs) {
  HashMap<LogicalBlobId, OpBlobArg> in_diff_lbi2in_oba;
  op_graph.ReverseTopoForEachNode([&](OpNode* op_node) {
    const auto& op = op_node->op();
    for (const auto& ibn : op.input_bns()) {
      const auto& in_diff_lbi_it = in_oba2in_diff_lbi.find(GenOpBlobArg(op.op_name(), ibn));
      if (in_diff_lbi_it == in_oba2in_diff_lbi.end()) { continue; }
      if (in_diff_lbi2in_oba.find(in_diff_lbi_it->second) == in_diff_lbi2in_oba.end()) {
        in_diff_lbi2in_oba[in_diff_lbi_it->second] = in_diff_lbi_it->first;
      }
    }
  });
  HashMap<LogicalBlobId, OpBlobArg> out_diff_lbi2out_oba;
  op_graph.TopoForEachNode([&](OpNode* op_node) {
    const auto& op = op_node->op();
    for (const auto& obn : op.output_bns()) {
      const auto& out_diff_lbi_it = out_oba2out_diff_lbi.find(GenOpBlobArg(op.op_name(), obn));
      if (out_diff_lbi_it == out_oba2out_diff_lbi.end()) { continue; }
      if (out_diff_lbi2out_oba.find(out_diff_lbi_it->second) == out_diff_lbi2out_oba.end()) {
        out_diff_lbi2out_oba[out_diff_lbi_it->second] = out_diff_lbi_it->first;
      }
    }
  });
  HashMap<LogicalBlobId, OpBlobArg> clone_bw_add_out_lbi2out_oba;
  for (const auto& pair : out_oba2clone_bw_add_out_lbi) {
    CHECK(clone_bw_add_out_lbi2out_oba.emplace(pair.second, pair.first).second);
  }
  job_builder.ForEachOperator([&](const Operator& op) {
    for (const auto& ibn : op.input_bns()) {
      const auto& out_oba_it = out_diff_lbi2out_oba.find(op.BnInOp2Lbi(ibn));
      if (out_oba_it == out_diff_lbi2out_oba.end()) { continue; }
      auto* pair = fw_bw_oba_pairs->mutable_pair()->Add();
      *pair->mutable_first() = GenOpBlobArg(op.op_name(), ibn);
      *pair->mutable_second() = out_oba_it->second;
    }
    for (const auto& obn : op.output_bns()) {
      const auto& lbi = op.BnInOp2Lbi(obn);
      {
        const auto& in_oba_it = in_diff_lbi2in_oba.find(lbi);
        if (in_oba_it == in_diff_lbi2in_oba.end()) { continue; }
        auto* pair = fw_bw_oba_pairs->mutable_pair()->Add();
        *pair->mutable_first() = GenOpBlobArg(op.op_name(), obn);
        *pair->mutable_second() = in_oba_it->second;
      }
      {
        const auto& clone_out_oba_it = clone_bw_add_out_lbi2out_oba.find(lbi);
        if (clone_out_oba_it == clone_bw_add_out_lbi2out_oba.end()) { continue; }
        auto* pair = fw_bw_oba_pairs->mutable_pair()->Add();
        *pair->mutable_first() = GenOpBlobArg(op.op_name(), obn);
        *pair->mutable_second() = clone_out_oba_it->second;
      }
    }
  });
}

void InitOutOba2OutDiffLbi(JobPassCtx* ctx, const OpGraph& op_graph,
                           const std::list<OpNode*>& loss_nodes,
                           HashMap<OpBlobArg, LogicalBlobId>* out_oba2out_diff_lbi,
                           JobBuilder* job_builder) {
  for (const std::string& loss_lbn : ctx->job_desc().job_conf().train_conf().loss_lbn()) {
    const LogicalBlobId loss_lbi = GenLogicalBlobId(loss_lbn);
    const auto loss_node_it = std::find_if(
        loss_nodes.cbegin(), loss_nodes.cend(),
        [&](const OpNode* node) { return node->op().op_name() == loss_lbi.op_name(); });
    CHECK(loss_node_it != loss_nodes.cend());
    const OpNode* loss_op_node = *loss_node_it;
    const auto bn_it = std::find_if(
        loss_op_node->op().output_bns().cbegin(), loss_op_node->op().output_bns().cend(),
        [&](const std::string& obn) { return loss_lbi == loss_op_node->op().BnInOp2Lbi(obn); });
    CHECK(bn_it != loss_op_node->op().output_bns().cend());
    LogicalBlobId* out_diff_lbi =
        &(*out_oba2out_diff_lbi)[GenOpBlobArg(loss_op_node->op().op_name(), *bn_it)];
    int64_t scope_symbol_id = loss_op_node->op().op_conf().scope_symbol_id();
    const auto AddOp = [&](const OperatorConf& op_conf) {
      OperatorConf new_op_conf = op_conf;
      new_op_conf.set_scope_symbol_id(scope_symbol_id);
      job_builder->AddOps(loss_op_node->parallel_desc().parallel_conf(), {new_op_conf});
    };
    GenerateOriginDiffLbi(ctx, op_graph, job_builder, loss_lbi, loss_op_node->parallel_desc(),
                          AddOp, out_diff_lbi);
  }
}

void CalcOutLbi2OutDiffLbi(const OpGraph& op_graph,
                           const HashMap<OpBlobArg, LogicalBlobId>& out_oba2out_diff_lbi,
                           HashMap<LogicalBlobId, LogicalBlobId>* out_lbi2out_diff_lbi) {
  op_graph.ForEachNode([&](OpNode* op_node) {
    for (const auto& obn : op_node->op().output_bns()) {
      const auto& lbi = op_node->op().BnInOp2Lbi(obn);
      const auto& oba = GenOpBlobArg(op_node->op().op_name(), obn);
      const auto& out_diff_lbi_it = out_oba2out_diff_lbi.find(oba);
      if (out_diff_lbi_it != out_oba2out_diff_lbi.end()) {
        CHECK(out_lbi2out_diff_lbi->emplace(lbi, out_diff_lbi_it->second).second);
      }
    }
  });
}

void ForEachAggregatedParamGroup(
    const OpGraph& op_graph, const HashMap<LogicalBlobId, LogicalBlobId>& lbi2diff_lbi,
    const std::function<void(const ParallelDesc& parallel_desc,
                             const ParallelDistribution& parallel_distribution,
                             const std::vector<LogicalBlobId>& libs)>& Handler) {
  HashMap<LogicalBlobId, const ParallelDesc*> lbi2parallel_desc;
  HashMap<std::pair<ParallelDesc, ParallelDistribution>, std::vector<LogicalBlobId>> group;
  for (auto& pair : lbi2diff_lbi) {
    const LogicalBlobId& lbi = pair.first;
    const OpNode* model_op_node = op_graph.OpNode4OpName(lbi.op_name());
    const ParallelDesc& parallel_desc = model_op_node->parallel_desc();
    const ParallelDistribution& parallel_distribution =
        model_op_node->ParallelDistribution4Lbi(lbi);
    group[std::make_pair(parallel_desc, parallel_distribution)].push_back(lbi);
  }
  for (const auto& pair : group) { Handler(pair.first.first, pair.first.second, pair.second); }
}

int64_t MakeScopeSymbolId(const JobConfigProto& job_conf, const ParallelConf& parallel_conf) {
  const std::shared_ptr<cfg::JobConfigProto>& cfg_job_conf =
      std::make_shared<cfg::JobConfigProto>(job_conf);
  const std::shared_ptr<cfg::ParallelConf> cfg_parallel_conf =
      std::make_shared<cfg::ParallelConf>(parallel_conf);
  return (*Global<std::shared_ptr<ForeignCallback>>::Get())
      ->MakeScopeSymbol(cfg_job_conf, cfg_parallel_conf, false);
}

std::string AddLbns(JobBuilder* job_builder, const std::vector<std::string>& lbns,
                    const ParallelConf& parallel_conf, int64_t scope_symbol_id,
                    const std::string& op_name_prefix) {
  std::vector<std::string> lbns_to_add(lbns);
  const size_t add_n_op_max_input_num = 8;
  while (lbns_to_add.size() != 1) {
    user_op::UserOpConfWrapperBuilder add_op_builder(op_name_prefix + NewUniqueId());
    add_op_builder.Op("add_n");
    const size_t start = lbns_to_add.size() >= add_n_op_max_input_num
                             ? lbns_to_add.size() - add_n_op_max_input_num
                             : 0;
    for (size_t i = start; i < lbns_to_add.size(); ++i) {
      add_op_builder.Input("in", lbns_to_add.at(i));
    }
    lbns_to_add.resize(start);
    const auto add_op = add_op_builder.Output("out").ScopeSymbolId(scope_symbol_id).Build();
    job_builder->AddOps(parallel_conf, {add_op.op_conf()});
    lbns_to_add.push_back(add_op.output("out", 0));
  }
  return lbns_to_add.front();
}

std::string AddCastToP(JobBuilder* job_builder, const std::string& in_lbn,
                       const ParallelConf& parallel_conf, const std::string& op_name_prefix) {
  ParallelConf flat_parallel_conf = parallel_conf;
  flat_parallel_conf.mutable_hierarchy()->clear_dim();
  const int64_t scope_symbol_id =
      MakeScopeSymbolId(job_builder->job().job_conf(), flat_parallel_conf);
  std::vector<std::string> cast_parallel_distribution;
  cast_parallel_distribution.push_back("P");
  auto parallel_cast_op =
      user_op::UserOpConfWrapperBuilder(op_name_prefix + NewUniqueId())
          .Op("hierarchical_parallel_cast")
          .Input("in", in_lbn)
          .Output("out")
          .Attr<std::vector<std::string>>("parallel_distribution", cast_parallel_distribution)
          .Attr<std::string>("grad_mode", "auto")
          .Attr<std::vector<std::string>>("grad_parallel_distribution", std::vector<std::string>())
          .ScopeSymbolId(scope_symbol_id)
          .Build();
  job_builder->AddOps(flat_parallel_conf, {parallel_cast_op.op_conf()});
  return parallel_cast_op.output("out", 0);
}

bool IsBroadcast(const ParallelDistribution& parallel_distribution,
                 const ParallelDesc& parallel_desc) {
  if (parallel_desc.parallel_num() == 1) { return true; }
  for (int64_t i = 0; i < parallel_distribution.sbp_parallel_size(); ++i) {
    if (!parallel_distribution.sbp_parallel(i).has_broadcast_parallel()) { return false; }
  }
  return true;
}

void ClipGradientByGlobalNorm(const OpGraph& op_graph, JobBuilder* job_builder,
                              HashMap<LogicalBlobId, LogicalBlobId>* lbi2diff_lbi,
                              const ClipByGlobalNormConf& conf) {
  if (lbi2diff_lbi->empty()) { return; }
  bool all_same_parallel_desc = true;
  const ParallelDesc& any_parallel_desc =
      op_graph.OpNode4OpName(lbi2diff_lbi->begin()->first.op_name())->parallel_desc();
  std::vector<std::string> partial_square_sum_lbns;
  std::vector<bool> is_broadcast_parallel_distribution;
  std::vector<ParallelConf> param_group_parallel_confs;
  ForEachAggregatedParamGroup(
      op_graph, *lbi2diff_lbi,
      [&](const ParallelDesc& parallel_desc, const ParallelDistribution& parallel_distribution,
          const std::vector<LogicalBlobId>& lbis) {
        if (!parallel_desc.EqualsIgnoringHierarchy(any_parallel_desc)) {
          all_same_parallel_desc = false;
        }
        int64_t scope_symbol_id =
            MakeScopeSymbolId(job_builder->job().job_conf(), parallel_desc.parallel_conf());
        is_broadcast_parallel_distribution.push_back(
            IsBroadcast(parallel_distribution, parallel_desc));
        param_group_parallel_confs.push_back(parallel_desc.parallel_conf());
        if (job_builder->job().job_conf().enable_gradients_stats_aggregation()) {
          auto multi_square_sum_op_builder =
              user_op::UserOpConfWrapperBuilder("System-ClipGradient-GlobalNorm-MultiSquareSum-"
                                                + NewUniqueId())
                  .Op("multi_square_sum")
                  .Output("y")
                  .ScopeSymbolId(scope_symbol_id);
          for (const auto& lbi : lbis) {
            multi_square_sum_op_builder.Input("x", GenLogicalBlobName(lbi2diff_lbi->at(lbi)));
          }
          const auto multi_square_sum_op = multi_square_sum_op_builder.Build();
          job_builder->AddOps(parallel_desc.parallel_conf(), {multi_square_sum_op.op_conf()});
          partial_square_sum_lbns.push_back(multi_square_sum_op.output("y", 0));
        } else {
          std::vector<std::string> lbns_to_add;
          for (const auto& lbi : lbis) {
            const LogicalBlobId& diff_lbi = lbi2diff_lbi->at(lbi);
            const auto square_sum_op =
                user_op::UserOpConfWrapperBuilder("System-ClipGradient-GlobalNorm-SquareSum-"
                                                  + NewUniqueId())
                    .Op("square_sum")
                    .Input("x", GenLogicalBlobName(diff_lbi))
                    .Output("y")
                    .ScopeSymbolId(scope_symbol_id)
                    .Build();
            job_builder->AddOps(parallel_desc.parallel_conf(), {square_sum_op.op_conf()});
            lbns_to_add.push_back(square_sum_op.output("y", 0));
          }
          partial_square_sum_lbns.push_back(AddLbns(job_builder, lbns_to_add,
                                                    parallel_desc.parallel_conf(), scope_symbol_id,
                                                    "System-ClipGradient-GlobalNorm-Add-"));
        }
      });
  ParallelConf global_norm_parallel_conf = all_same_parallel_desc
                                               ? any_parallel_desc.parallel_conf()
                                               : GenParallelConfOfCpuZeroOnMaster();
  const bool all_group_broadcast =
      std::all_of(is_broadcast_parallel_distribution.begin(),
                  is_broadcast_parallel_distribution.end(), [](bool i) { return i; });
  std::vector<std::string> square_sum_lbns_for_add;
  if (!all_group_broadcast) {
    for (int64_t i = 0; i < partial_square_sum_lbns.size(); ++i) {
      square_sum_lbns_for_add.push_back(AddCastToP(job_builder, partial_square_sum_lbns.at(i),
                                                   param_group_parallel_confs.at(i),
                                                   "System-ClipGradient-ParallelCast-"));
    }
    global_norm_parallel_conf.mutable_hierarchy()->clear_dim();
  } else {
    square_sum_lbns_for_add = std::move(partial_square_sum_lbns);
  }

  const int64_t scope_symbol_id =
      MakeScopeSymbolId(job_builder->job().job_conf(), global_norm_parallel_conf);
  const std::string square_sum_lbn =
      AddLbns(job_builder, square_sum_lbns_for_add, global_norm_parallel_conf, scope_symbol_id,
              "System-ClipGradient-GlobalNorm-Add-");
  auto inv_global_norm_op = user_op::UserOpConfWrapperBuilder(
                                "System-ClipGradient-GlobalNorm-InvGlobalNorm-" + NewUniqueId())
                                .Op("rsqrt")
                                .Input("x", square_sum_lbn)
                                .Output("y")
                                .ScopeSymbolId(scope_symbol_id)
                                .Build();
  job_builder->AddOps(global_norm_parallel_conf, {inv_global_norm_op.op_conf()});
  OperatorConf inv_clip_norm_op_conf{};
  inv_clip_norm_op_conf.set_name("System-ClipGradient-GlobalNorm-InvClipNorm-" + NewUniqueId());
  ConstantLikeOpConf* inv_clip_norm_constant_like_conf =
      inv_clip_norm_op_conf.mutable_constant_like_conf();
  inv_clip_norm_constant_like_conf->set_like(inv_global_norm_op.output("y", 0));
  inv_clip_norm_constant_like_conf->set_float_operand(1.0 / conf.clip_norm());
  inv_clip_norm_constant_like_conf->set_out("out");
  inv_clip_norm_op_conf.set_scope_symbol_id(scope_symbol_id);
  job_builder->AddOps(global_norm_parallel_conf, {inv_clip_norm_op_conf});
  auto minimum_op =
      user_op::UserOpConfWrapperBuilder("System-ClipGradient-GlobalNorm-Minimum-" + NewUniqueId())
          .Op("broadcast_minimum")
          .Input("x", inv_global_norm_op.output("y", 0))
          .Input("y", GenLogicalBlobName(inv_clip_norm_op_conf.name(),
                                         inv_clip_norm_constant_like_conf->out()))
          .Output("z")
          .ScopeSymbolId(scope_symbol_id)
          .Build();
  job_builder->AddOps(global_norm_parallel_conf, {minimum_op.op_conf()});
  const std::string gradient_scale_factor_lbn = minimum_op.output("z", 0);
  for (auto& pair : *lbi2diff_lbi) {
    const LogicalBlobId& lbi = pair.first;
    LogicalBlobId& diff_lbi = pair.second;
    auto scalar_mul_op = user_op::UserOpConfWrapperBuilder(
                             "System-ClipGradient-GlobalNorm-ScalarMul-" + NewUniqueId())
                             .Op("scalar_mul_by_tensor")
                             .Input("x", GenLogicalBlobName(diff_lbi))
                             .Input("scalar", gradient_scale_factor_lbn)
                             .Output("y")
                             .ScopeSymbolId(ScopeSymbolId4Lbi(op_graph, lbi))
                             .Build();
    job_builder->AddOps(op_graph.OpNode4OpName(lbi.op_name())->parallel_desc().parallel_conf(),
                        {scalar_mul_op.op_conf()});
    diff_lbi = GenLogicalBlobId(scalar_mul_op.output("y", 0));
  }
}

}  // namespace

Maybe<void> MakePredicatorNeedBackwardOp(const OpGraph& op_graph,
                                         std::function<bool(OpNode*)>* NeedBackwardOp) {
  auto var_op_nodes_and_descendants = std::make_shared<HashSet<OpNode*>>();
  GetVariableOpNodesAndDescendants(op_graph, var_op_nodes_and_descendants.get());
  auto loss_op_nodes_and_ascendants = std::make_shared<HashSet<OpNode*>>();
  JUST(GetLossOpNodesAndAscendants(op_graph, loss_op_nodes_and_ascendants.get()));
  *NeedBackwardOp = [var_op_nodes_and_descendants, loss_op_nodes_and_ascendants](OpNode* op_node) {
    if (var_op_nodes_and_descendants->find(op_node) == var_op_nodes_and_descendants->end()) {
      return false;
    }
    if (loss_op_nodes_and_ascendants->find(op_node) == loss_op_nodes_and_ascendants->end()) {
      return false;
    }
    for (const auto& ibn : op_node->op().input_bns()) {
      if (op_node->op().InputBlobModifier4Ibn(ibn).requires_grad()) { return true; }
    }
    for (const auto& obn : op_node->op().output_bns()) {
      if (op_node->op().OutputBlobModifier4Obn(obn).requires_grad()) { return true; }
    }
    return false;
  };
  return Maybe<void>::Ok();
}

void GetVariableOpNodesAndDescendants(const OpGraph& op_graph, HashSet<OpNode*>* op_nodes) {
  std::list<OpNode*> starts;
  op_graph.ForEachNode([&](OpNode* op_node) {
    const auto& op_conf = op_node->op().op_conf();
    if (op_conf.has_variable_conf()) { starts.push_back(op_node); }
  });
  auto ForEachNextNode = [&](OpNode* op_node, const std::function<void(OpNode*)>& Handler) {
    for (OpEdge* edge : op_node->out_edges()) {
      if (AnyLbiWithDiffLbi(edge)) { Handler(edge->dst_node()); }
    }
  };
  op_graph.BfsForEachNode(starts, ForEachNextNode,
                          [&](OpNode* op_node) { op_nodes->emplace(op_node); });
}

Maybe<void> GenerateBackwardOpConfWrapperStruct::Call(
    const Operator& op, std::vector<OperatorConf>* op_confs,
    const std::function<LogicalBlobId*(const std::string&)>& DiffLbi4BnInOp,
    const std::function<const BlobDesc&(const std::string&)>& LogicalBlobDesc4BnInOp) const {
  if (naive_func_) {
    (*naive_func_)(op, op_confs, DiffLbi4BnInOp);
  } else if (maybe_func_) {
    JUST((*maybe_func_)(op, op_confs, DiffLbi4BnInOp, LogicalBlobDesc4BnInOp));
  } else {
    UNIMPLEMENTED_THEN_RETURN() << "\nNo gradient function found\n"
                                << PbMessage2TxtString(op.op_conf());
  }
  return Maybe<void>::Ok();
}

Maybe<void> GenerateBackwardOpConfIf(
    const Operator& op, std::vector<OperatorConf>* op_confs,
    const std::function<LogicalBlobId*(const std::string&)>& DiffLbi4BnInOp,
    const std::function<const BlobDesc&(const std::string&)>& LogicalBlobDesc4BnInOp) {
  std::unique_ptr<GenerateBackwardOpConfWrapperStruct> obj;
  const auto& op_type_case = op.op_conf().op_type_case();
  if (!IsClassRegistered<int32_t, GenerateBackwardOpConfWrapperStruct>(op_type_case)) {
    return Error::GradientFunctionNotFound() << PbMessage2TxtString(op.op_conf());
  }
  obj.reset(NewObj<int32_t, GenerateBackwardOpConfWrapperStruct>(op_type_case));
  return obj->Call(op, op_confs, DiffLbi4BnInOp, LogicalBlobDesc4BnInOp);
}

Maybe<void> AutoGrad(JobPassCtx* ctx, const OpGraph& op_graph, JobBuilder* job_builder,
                     HashMap<LogicalBlobId, LogicalBlobId>* out_lbi2out_diff_lbi,
                     OpBlobArgPairs* identical_sbp_oba_pairs) {
  std::function<bool(OpNode*)> NeedBackwardOp;
  JUST(MakePredicatorNeedBackwardOp(op_graph, &NeedBackwardOp));
  std::list<OpNode*> loss_nodes;
  JUST(GetLossOpNodes(op_graph, &loss_nodes));
  CheckNotReachableAmongOpNodes(op_graph, loss_nodes);
  for (OpNode* loss_node : loss_nodes) {
    CHECK(NeedBackwardOp(loss_node)) << loss_node->op().op_name();
  }

  // generate ones lbi as loss's diff
  HashMap<OpBlobArg, LogicalBlobId> out_oba2out_diff_lbi;
  InitOutOba2OutDiffLbi(ctx, op_graph, loss_nodes, &out_oba2out_diff_lbi, job_builder);

  // generate backward ops
  auto ForEachInNode = [&](OpNode* op_node, const std::function<void(OpNode*)>& Handler) {
    op_node->ForEachNodeOnInEdge([&](OpNode* in_node) {
      if (NeedBackwardOp(in_node)) { Handler(in_node); }
    });
  };
  auto ForEachOutNode = [&](OpNode* op_node, const std::function<void(OpNode*)>& Handler) {
    op_node->ForEachNodeOnOutEdge([&](OpNode* out_node) {
      if (NeedBackwardOp(out_node)) { Handler(out_node); }
    });
  };
  auto HasDiff4LbiOpName = MakePredicatorHasDiff4LbiOpName(op_graph, NeedBackwardOp);
  HashMap<OpBlobArg, LogicalBlobId> in_oba2in_diff_lbi;
  HashMap<OpBlobArg, LogicalBlobId> out_oba2clone_bw_add_out_lbi;
  std::list<OpNode*> topo_nodes;
  op_graph.TopoForEachNode(loss_nodes, ForEachOutNode, ForEachInNode,
                           [&](OpNode* op_node) { topo_nodes.push_back(op_node); });
  for (OpNode* op_node : topo_nodes) {
    const auto& op_name = op_node->op().op_name();
    auto DiffLbi4BnInOp = [&](const std::string& bn) -> LogicalBlobId* {
      const auto& input_bns = op_node->op().input_bns();
      const auto& output_bns = op_node->op().output_bns();
      if (std::find(input_bns.begin(), input_bns.end(), bn) != input_bns.end()) {
        if (HasDiff4LbiOpName(op_node->op().BnInOp2Lbi(bn), op_name) == false) { return nullptr; }
        if (op_node->op().InputBlobModifier4Ibn(bn).requires_grad() == false) { return nullptr; }
        return &in_oba2in_diff_lbi[GenOpBlobArg(op_name, bn)];
      } else if (std::find(output_bns.begin(), output_bns.end(), bn) != output_bns.end()) {
        if (op_node->op().OutputBlobModifier4Obn(bn).requires_grad() == false) { return nullptr; }
        const auto& out_diff_lbi_it = out_oba2out_diff_lbi.find(GenOpBlobArg(op_name, bn));
        if (out_diff_lbi_it == out_oba2out_diff_lbi.end()) { return nullptr; }
        return &out_diff_lbi_it->second;
      } else {
        LOG(FATAL) << "diff lbi for bn in op not found, bn: " << op_name << "/" << bn;
      }
      return nullptr;
    };
    auto LogicalBlobDesc4BnInOp = [&](const std::string& bn) -> const BlobDesc& {
      return op_graph.GetLogicalBlobDesc(op_node->op().BnInOp2Lbi(bn));
    };
    GenerateCloneGradOpIfNeed(*op_node, job_builder, in_oba2in_diff_lbi, &out_oba2out_diff_lbi,
                              &out_oba2clone_bw_add_out_lbi);
    std::vector<OperatorConf> ops;
    JUST(GenerateBackwardOpConfIf(op_node->op(), &ops, DiffLbi4BnInOp, LogicalBlobDesc4BnInOp));
    int64_t scope_symbol_id = op_node->op().op_conf().scope_symbol_id();
    for (auto& op_conf : ops) { op_conf.set_scope_symbol_id(scope_symbol_id); }
    if (op_node->op().op_conf().has_user_conf()
        && op_node->op().op_conf().user_conf().op_type_name() == "hierarchical_parallel_cast") {
      const auto& producer_node = op_node->ProducerOpNode4Lbi(op_node->op().BnInOp2Lbi("in_0"));
      job_builder->AddOps(producer_node.parallel_desc().parallel_conf(), ops);
    } else {
      job_builder->AddOps(op_node->parallel_desc().parallel_conf(), ops);
    }
  }
  OpBlobArgPairs fw_bw_oba_pairs;
  CalcFwBwObaPairs(op_graph, in_oba2in_diff_lbi, out_oba2out_diff_lbi, out_oba2clone_bw_add_out_lbi,
                   *job_builder, &fw_bw_oba_pairs);
  BindFwBwObaPairs(op_graph, fw_bw_oba_pairs, identical_sbp_oba_pairs);
  CalcOutLbi2OutDiffLbi(op_graph, out_oba2out_diff_lbi, out_lbi2out_diff_lbi);
  return Maybe<void>::Ok();
}

Maybe<void> ScaleModelDiffByLossInstanceNum(const OpGraph& op_graph, JobBuilder* job_builder,
                                            HashMap<LogicalBlobId, LogicalBlobId>* lbi2diff_lbi) {
  std::function<OpNode*(const std::string&)> LossOpNode4OpName;
  JUST(MakeGetterLossOpNode4OpName(op_graph, &LossOpNode4OpName));
  const auto& train_conf = GetTrainConf();
  HashMap<LogicalBlobId, OpNode*> loss_lbi2op_node;
  for (const auto& loss_lbn : train_conf.loss_lbn()) {
    const auto& lbi = GenLogicalBlobId(loss_lbn);
    CHECK(loss_lbi2op_node.emplace(lbi, LossOpNode4OpName(lbi.op_name())).second);
  }
  const Shape src_time_shape({1, 1});
  const int64_t source_time_shape_elem_cnt = src_time_shape.elem_cnt();
  bool all_loss_time_shape_eq_src = true;
  for (const auto& pair : loss_lbi2op_node) {
    const int64_t time_shape_elem_cnt = JUST(pair.second->op().GetOpTimeShape())->elem_cnt();
    if (time_shape_elem_cnt != source_time_shape_elem_cnt) {
      CHECK_EQ(time_shape_elem_cnt % source_time_shape_elem_cnt, 0);
      all_loss_time_shape_eq_src = false;
    }
  }
  if (all_loss_time_shape_eq_src) {
    const BlobDesc* blob_desc = nullptr;
    for (const auto& pair : loss_lbi2op_node) {
      const BlobDesc* cur_blob_desc = &pair.second->LogicalBlobDesc4Lbi(pair.first);
      if (blob_desc != nullptr) { CHECK(*blob_desc == *cur_blob_desc); }
      blob_desc = cur_blob_desc;
    }
    if (blob_desc->is_dynamic()) {
      ScaleModelDiffByDynamicLossInstanceNum(op_graph, job_builder, lbi2diff_lbi, loss_lbi2op_node);
    } else {
      ScaleModelDiffByConstantLossInstanceNum(op_graph, job_builder, lbi2diff_lbi,
                                              blob_desc->shape().elem_cnt());
    }
  } else {
    std::unique_ptr<BlobDesc> blob_desc;
    for (const auto& pair : loss_lbi2op_node) {
      const BlobDesc* cur_blob_desc = &pair.second->LogicalBlobDesc4Lbi(pair.first);
      // TODO: support dynamic
      CHECK(!cur_blob_desc->is_dynamic());
      const DataType loss_data_type = cur_blob_desc->data_type();
      const int64_t time_shape_elem_cnt = JUST(pair.second->op().GetOpTimeShape())->elem_cnt();
      // TODO: consider sbp
      const int64_t loss_elem_cnt =
          cur_blob_desc->shape().elem_cnt() * time_shape_elem_cnt / source_time_shape_elem_cnt;
      if (blob_desc) {
        CHECK_EQ(blob_desc->data_type(), loss_data_type);
        CHECK_EQ(blob_desc->shape().elem_cnt(), loss_elem_cnt);
      } else {
        blob_desc.reset(new BlobDesc(Shape({loss_elem_cnt}), loss_data_type));
      }
    }
    ScaleModelDiffByConstantLossInstanceNum(op_graph, job_builder, lbi2diff_lbi,
                                            blob_desc->shape().elem_cnt());
  }
  return Maybe<void>::Ok();
}

void ScaleModelDiffByLossScale(JobPassCtx* ctx, const OpGraph& op_graph, JobBuilder* job_builder,
                               HashMap<LogicalBlobId, LogicalBlobId>* lbi2diff_lbi) {
  auto ProducerOpNode4Lbi = [&](const LogicalBlobId& lbi) {
    return op_graph.OpNode4OpName(lbi.op_name());
  };
  auto ProducerOpNode4Lbn = [&](const std::string& lbn) {
    return ProducerOpNode4Lbi(GenLogicalBlobId(lbn));
  };
  const TrainConf& train_conf = ctx->job_desc().job_conf().train_conf();
  if (train_conf.has_dynamic_loss_scale_policy()) {
    const auto& dynamic_loss_scale_state =
        CHECK_JUST(ctx->GetState<DynamicLossScaleJobPassState>("dynamic_loss_scale_state"));
    HashMap<DataType, std::string> data_type2loss_scale_lbn;
    const auto LossScale4DataType = [&](DataType data_type) -> std::string {
      auto it = data_type2loss_scale_lbn.find(data_type);
      if (it == data_type2loss_scale_lbn.end()) {
        const std::string& loss_scale_val_lbn = dynamic_loss_scale_state.loss_scale_val_lbn();
        const int64_t scope_symbol_id =
            ScopeSymbolId4Lbi(op_graph, GenLogicalBlobId(loss_scale_val_lbn));
        const ParallelConf& parallel_conf =
            ProducerOpNode4Lbn(loss_scale_val_lbn)->parallel_desc().parallel_conf();
        std::string loss_scale_lbn_with_data_type;
        if (data_type == DataType::kFloat) {
          loss_scale_lbn_with_data_type = loss_scale_val_lbn;
        } else {
          auto cast_op =
              user_op::UserOpConfWrapperBuilder("System-DynamicLossScale-Cast-" + NewUniqueId())
                  .Op("cast")
                  .Input("in", loss_scale_val_lbn)
                  .Output("out")
                  .Attr<DataType>("dtype", data_type)
                  .ScopeSymbolId(scope_symbol_id)
                  .Build();
          loss_scale_lbn_with_data_type = cast_op.output("out", 0);
          job_builder->AddOps(parallel_conf, {cast_op.op_conf()});
        }
        auto inv_scale_op =
            user_op::UserOpConfWrapperBuilder("System-DynamicLossScale-Reciprocal-" + NewUniqueId())
                .Op("reciprocal")
                .Input("x", loss_scale_lbn_with_data_type)
                .Output("y")
                .ScopeSymbolId(scope_symbol_id)
                .Build();
        job_builder->AddOps(parallel_conf, {inv_scale_op.op_conf()});
        std::string lbn = inv_scale_op.output("y", 0);
        data_type2loss_scale_lbn[data_type] = lbn;
        return lbn;
      } else {
        return it->second;
      }
    };
    for (auto& pair : *lbi2diff_lbi) {
      const LogicalBlobId& lbi = pair.first;
      LogicalBlobId& diff_lbi = pair.second;
      auto scalar_mul_op =
          user_op::UserOpConfWrapperBuilder("System-ModelDiffScale-ScalarMul-" + NewUniqueId())
              .Op("scalar_mul_by_tensor")
              .Input("x", GenLogicalBlobName(diff_lbi))
              .Input("scalar", LossScale4DataType(op_graph.GetLogicalBlobDesc(lbi).data_type()))
              .Output("y")
              .ScopeSymbolId(ScopeSymbolId4Lbi(op_graph, lbi))
              .Build();
      job_builder->AddOps(ProducerParallelConf4Lbi(op_graph, lbi), {scalar_mul_op.op_conf()});
      diff_lbi = GenLogicalBlobId(scalar_mul_op.output("y", 0));
    }
  } else if (train_conf.has_loss_scale_factor()) {
    const float loss_scale_factor = train_conf.loss_scale_factor();
    if (loss_scale_factor == 1) { return; }
    const float down_scale_factor = 1.0f / loss_scale_factor;
    for (auto& pair : *lbi2diff_lbi) {
      const LogicalBlobId& lbi = pair.first;
      LogicalBlobId& diff_lbi = pair.second;
      auto scalar_mul_op =
          user_op::UserOpConfWrapperBuilder("System-ModelDiffScale-ScalarMul-" + NewUniqueId())
              .Op("scalar_mul")
              .Input("in", GenLogicalBlobName(diff_lbi))
              .Output("out")
              .Attr<bool>("has_float_operand", true)
              .Attr<double>("float_operand", down_scale_factor)
              .Attr<bool>("has_int_operand", false)
              .Attr<int64_t>("int_operand", 0)
              .ScopeSymbolId(ScopeSymbolId4Lbi(op_graph, lbi))
              .Build();
      job_builder->AddOps(ProducerParallelConf4Lbi(op_graph, lbi), {scalar_mul_op.op_conf()});
      diff_lbi = GenLogicalBlobId(scalar_mul_op.output("out", 0));
    }
  } else {
    return;
  }
}

void RegularizeGradient(const OpGraph& op_graph, JobBuilder* job_builder,
                        HashMap<LogicalBlobId, LogicalBlobId>* lbi2diff_lbi) {
  for (auto& pair : *lbi2diff_lbi) {
    const LogicalBlobId& lbi = pair.first;
    LogicalBlobId& diff_lbi = pair.second;
    const OpNode* model_op_node = op_graph.OpNode4OpName(lbi.op_name());
    int64_t scope_symbol_id = model_op_node->op().op_conf().scope_symbol_id();
    CHECK(model_op_node->op().op_conf().has_variable_conf());
    const VariableOpConf& variable_conf = model_op_node->op().op_conf().variable_conf();
    if (!variable_conf.has_regularizer()) { continue; }
    const RegularizerConf& regularizer_conf = variable_conf.regularizer();
    if (regularizer_conf.has_l1_l2_conf()) {
      user_op::UserOpConfWrapper regularize_gradient_op =
          user_op::UserOpConfWrapperBuilder("System-RegularizeGradient-L1L2-" + NewUniqueId())
              .Op("l1_l2_regularize_gradient")
              .Input("model", GenLogicalBlobName(lbi))
              .Input("model_diff", GenLogicalBlobName(diff_lbi))
              .Output("out")
              .Attr<float>("l1", regularizer_conf.l1_l2_conf().l1())
              .Attr<float>("l2", regularizer_conf.l1_l2_conf().l2())
              .ScopeSymbolId(scope_symbol_id)
              .Build();
      job_builder->AddOps(model_op_node->parallel_desc().parallel_conf(),
                          {regularize_gradient_op.op_conf()});
      diff_lbi = GenLogicalBlobId(regularize_gradient_op.output("out", 0));
    } else {
      UNIMPLEMENTED();
    }
  }
}

void ClipGradient(const OpGraph& op_graph, JobBuilder* job_builder,
                  HashMap<LogicalBlobId, LogicalBlobId>* lbi2diff_lbi, const ClipConf& clip_conf) {
  if (clip_conf.has_clip_by_global_norm()) {
    ClipGradientByGlobalNorm(op_graph, job_builder, lbi2diff_lbi, clip_conf.clip_by_global_norm());
  } else {
    UNIMPLEMENTED();
  }
}

void AddDiffParallelCast(const OpGraph& op_graph, JobBuilder* job_builder,
                         HashMap<LogicalBlobId, LogicalBlobId>* lbi2diff_lbi) {
  for (auto& pair : *lbi2diff_lbi) {
    const LogicalBlobId& lbi = pair.first;
    LogicalBlobId& diff_lbi = pair.second;
    const OpNode* model_op_node = op_graph.OpNode4OpName(lbi.op_name());
    if (model_op_node->parallel_desc().parallel_num() <= 1) { continue; }
    const int64_t scope_symbol_id = model_op_node->op().op_conf().scope_symbol_id();
    std::vector<std::string> parallel_distribution;
    for (const auto& sbp_parallel :
         model_op_node->ParallelDistribution4BnInOp("out").sbp_parallel()) {
      parallel_distribution.push_back(SbpParallelToString(sbp_parallel));
    }
    auto parallel_cast_op =
        user_op::UserOpConfWrapperBuilder("System-AutoGrad-ParallelCast-" + NewUniqueId())
            .Op("hierarchical_parallel_cast")
            .Input("in", GenLogicalBlobName(diff_lbi))
            .Output("out")
            .Attr<std::vector<std::string>>("parallel_distribution", parallel_distribution)
            .Attr<std::string>("grad_mode", "auto")
            .Attr<std::vector<std::string>>("grad_parallel_distribution",
                                            std::vector<std::string>())
            .ScopeSymbolId(scope_symbol_id)
            .Build();
    job_builder->AddOps(model_op_node->parallel_desc().parallel_conf(),
                        {parallel_cast_op.op_conf()});
    diff_lbi = GenLogicalBlobId(parallel_cast_op.output("out", 0));
  }
}

void AddDiffStaticShapeCast(const OpGraph& op_graph, JobBuilder* job_builder,
                            HashMap<LogicalBlobId, LogicalBlobId>* lbi2diff_lbi) {
  for (auto& pair : *lbi2diff_lbi) {
    const LogicalBlobId& lbi = pair.first;
    LogicalBlobId& diff_lbi = pair.second;
    const OpNode* model_op_node = op_graph.OpNode4OpName(lbi.op_name());
    int64_t scope_symbol_id = model_op_node->op().op_conf().scope_symbol_id();
    const auto cast_to_static_shape_op =
        user_op::UserOpConfWrapperBuilder("System-AutoGrad-StaticShapeCast-" + NewUniqueId())
            .Op("cast_to_static_shape")
            .Input("input", GenLogicalBlobName(diff_lbi))
            .Output("output")
            .ScopeSymbolId(scope_symbol_id)
            .Build();
    job_builder->AddOps(model_op_node->parallel_desc().parallel_conf(),
                        {cast_to_static_shape_op.op_conf()});
    diff_lbi = GenLogicalBlobId(cast_to_static_shape_op.output("output", 0));
  }
}

Maybe<void> CountNotFiniteIfNeeded(JobPassCtx* ctx, const OpGraph& op_graph,
                                   JobBuilder* job_builder,
                                   const HashMap<LogicalBlobId, LogicalBlobId>& lbi2diff_lbi) {
  if (lbi2diff_lbi.empty()) { return Maybe<void>::Ok(); }
  if (!ctx->job_desc().job_conf().train_conf().has_dynamic_loss_scale_policy()) {
    return Maybe<void>::Ok();
  }
  bool all_same_parallel_desc = true;
  const ParallelDesc& any_parallel_desc =
      op_graph.OpNode4OpName(lbi2diff_lbi.begin()->first.op_name())->parallel_desc();
  std::vector<std::string> partial_count_not_finite_lbns;
  std::vector<bool> is_broadcast_parallel_distribution;
  std::vector<ParallelConf> param_group_parallel_confs;
  ForEachAggregatedParamGroup(
      op_graph, lbi2diff_lbi,
      [&](const ParallelDesc& parallel_desc, const ParallelDistribution& parallel_distribution,
          const std::vector<LogicalBlobId>& lbis) {
        if (!parallel_desc.EqualsIgnoringHierarchy(any_parallel_desc)) {
          all_same_parallel_desc = false;
        }
        const int64_t scope_symbol_id =
            MakeScopeSymbolId(job_builder->job().job_conf(), parallel_desc.parallel_conf());
        is_broadcast_parallel_distribution.push_back(
            IsBroadcast(parallel_distribution, parallel_desc));
        param_group_parallel_confs.push_back(parallel_desc.parallel_conf());
        if (job_builder->job().job_conf().enable_gradients_stats_aggregation()) {
          auto multi_count_not_finite_op_builder =
              user_op::UserOpConfWrapperBuilder("System-DynamicLossScale-MultiCountNotFinite-"
                                                + NewUniqueId())
                  .Op("multi_count_not_finite")
                  .Output("y")
                  .ScopeSymbolId(scope_symbol_id);
          for (const auto& lbi : lbis) {
            multi_count_not_finite_op_builder.Input("x", GenLogicalBlobName(lbi2diff_lbi.at(lbi)));
          }
          const auto multi_count_not_finite_op = multi_count_not_finite_op_builder.Build();
          job_builder->AddOps(parallel_desc.parallel_conf(), {multi_count_not_finite_op.op_conf()});
          partial_count_not_finite_lbns.push_back(multi_count_not_finite_op.output("y", 0));
        } else {
          std::vector<std::string> lbns_to_add;
          for (const auto& lbi : lbis) {
            const auto count_not_finite_op =
                user_op::UserOpConfWrapperBuilder("System-DynamicLossScale-CountNotFinite-"
                                                  + NewUniqueId())
                    .Op("count_not_finite")
                    .Input("x", GenLogicalBlobName(lbi2diff_lbi.at(lbi)))
                    .Output("y")
                    .ScopeSymbolId(scope_symbol_id)
                    .Build();
            job_builder->AddOps(parallel_desc.parallel_conf(), {count_not_finite_op.op_conf()});
            lbns_to_add.push_back(count_not_finite_op.output("y", 0));
          }
          partial_count_not_finite_lbns.push_back(
              AddLbns(job_builder, lbns_to_add, parallel_desc.parallel_conf(), scope_symbol_id,
                      "System-DynamicLossScale-CountNotFinite-Add-"));
        }
      });

  const bool all_group_broadcast =
      std::all_of(is_broadcast_parallel_distribution.begin(),
                  is_broadcast_parallel_distribution.end(), [](bool i) { return i; });
  std::vector<std::string> count_not_finite_lbns_for_add;
  ParallelConf count_all_parallel_conf = all_same_parallel_desc
                                             ? any_parallel_desc.parallel_conf()
                                             : GenParallelConfOfCpuZeroOnMaster();
  if (!all_group_broadcast) {
    for (int64_t i = 0; i < partial_count_not_finite_lbns.size(); ++i) {
      count_not_finite_lbns_for_add.push_back(
          AddCastToP(job_builder, partial_count_not_finite_lbns.at(i),
                     param_group_parallel_confs.at(i), "System-DynamicLossScale-ParallelCast-"));
    }
    count_all_parallel_conf.mutable_hierarchy()->clear_dim();
  } else {
    count_not_finite_lbns_for_add = std::move(partial_count_not_finite_lbns);
  }
  const int64_t scope_symbol_id =
      MakeScopeSymbolId(job_builder->job().job_conf(), count_all_parallel_conf);
  std::string count_all_lbn =
      AddLbns(job_builder, count_not_finite_lbns_for_add, count_all_parallel_conf, scope_symbol_id,
              "System-DynamicLossScale-CountNotFinite-Add-");
  if (!all_group_broadcast) {
    std::vector<std::string> cast_parallel_distribution;
    cast_parallel_distribution.push_back("B");
    auto parallel_cast_op =
        user_op::UserOpConfWrapperBuilder(
            "System-DynamicLossScale-CountNotFinite-After-Add-ParallelCast-" + NewUniqueId())
            .Op("hierarchical_parallel_cast")
            .Input("in", count_all_lbn)
            .Output("out")
            .Attr<std::vector<std::string>>("parallel_distribution", cast_parallel_distribution)
            .Attr<std::string>("grad_mode", "auto")
            .Attr<std::vector<std::string>>("grad_parallel_distribution",
                                            std::vector<std::string>())
            .ScopeSymbolId(scope_symbol_id)
            .Build();
    job_builder->AddOps(count_all_parallel_conf, {parallel_cast_op.op_conf()});
    count_all_lbn = parallel_cast_op.output("out", 0);
  }
  const LogicalBlobId count_not_finite_lbi =
      GenLogicalBlobId(JUST(ctx->GetState<DynamicLossScaleJobPassState>("dynamic_loss_scale_state"))
                           .count_not_finite_lbn());
  auto count_not_finite_op = user_op::UserOpConfWrapperBuilder(count_not_finite_lbi.op_name())
                                 .Op("identity")
                                 .Input("in", count_all_lbn)
                                 .Output("out")
                                 .ScopeSymbolId(scope_symbol_id)
                                 .Build();
  job_builder->MutOpsOnlyOnce({count_not_finite_op.op_conf()});
  job_builder->MutParallelConfOnlyOnce(count_not_finite_op.op_name(), count_all_parallel_conf);
  return Maybe<void>::Ok();
}

}  // namespace oneflow<|MERGE_RESOLUTION|>--- conflicted
+++ resolved
@@ -376,18 +376,11 @@
                       OpBlobArgPairs* identical_sbp_oba_pairs) {
   HashSet<OpBlobArg> split_paralleled_obas;
   op_graph.ForEachNode([&](OpNode* op_node) {
-<<<<<<< HEAD
-    bool is_parallel_cast =
-        (op_node->op().op_conf().has_user_conf()
-         && (op_node->op().op_conf().user_conf().op_type_name() == "hierarchical_parallel_cast"
-             || op_node->op().op_conf().user_conf().op_type_name() == "parallel_cast"));
-=======
     if (op_node->op().op_conf().has_user_conf()
         && (op_node->op().op_conf().user_conf().op_type_name() == "hierarchical_parallel_cast"
             || op_node->op().op_conf().user_conf().op_type_name() == "parallel_cast")) {
       return;
     }
->>>>>>> 21f1bddb
     auto TryInserSplitParalleledObas = [&](const std::string& bn) {
       const auto& lbi = op_node->op().BnInOp2Lbi(bn);
       const auto& fw_parallel_distribution = op_node->ParallelDistribution4Lbi(lbi);
@@ -395,10 +388,8 @@
         split_paralleled_obas.insert(GenOpBlobArg(op_node->op().op_name(), bn));
       }
     };
-    if (!is_parallel_cast) {
-      for (const auto& ibn : op_node->op().input_bns()) { TryInserSplitParalleledObas(ibn); }
-      for (const auto& obn : op_node->op().output_bns()) { TryInserSplitParalleledObas(obn); }
-    }
+    for (const auto& ibn : op_node->op().input_bns()) { TryInserSplitParalleledObas(ibn); }
+    for (const auto& obn : op_node->op().output_bns()) { TryInserSplitParalleledObas(obn); }
   });
   for (const auto& pair : fw_bw_oba_pairs.pair()) {
     CHECK(split_paralleled_obas.find(pair.first()) == split_paralleled_obas.end());
