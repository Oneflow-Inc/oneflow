/*
Copyright 2020 The OneFlow Authors. All rights reserved.

Licensed under the Apache License, Version 2.0 (the "License");
you may not use this file except in compliance with the License.
You may obtain a copy of the License at

    http://www.apache.org/licenses/LICENSE-2.0

Unless required by applicable law or agreed to in writing, software
distributed under the License is distributed on an "AS IS" BASIS,
WITHOUT WARRANTIES OR CONDITIONS OF ANY KIND, either express or implied.
See the License for the specific language governing permissions and
limitations under the License.
*/
#include "oneflow/core/job_rewriter/job_pass.h"
#include "oneflow/core/framework/framework.h"
#include "oneflow/core/job/env_desc.h"

namespace oneflow {

class GradientAccumulationRewritePass final : public JobPass {
 public:
  GradientAccumulationRewritePass() = default;
  ~GradientAccumulationRewritePass() override = default;

  Maybe<void> Apply(Job* job, JobPassCtx* ctx) const override;
};

Maybe<void> GradientAccumulationRewritePass::Apply(Job* job, JobPassCtx* ctx) const {
  const JobConfigProto& job_conf = ctx->job_desc().job_conf();
  if (!job_conf.has_train_conf()) { return Maybe<void>::Ok(); }
  if ((!job_conf.has_num_gradient_accumulation_steps())
      || job_conf.num_gradient_accumulation_steps() <= 1) {
    return Maybe<void>::Ok();
  }
  const bool is_multi_client = CHECK_JUST(GlobalMultiClientEnv());
  const OpGraph op_graph(*job);
  JobBuilder job_builder(job);
  HashMap<std::string, OperatorConf> name2op_conf;
  auto GetOperatorConf4Modify = [&name2op_conf](const OperatorConf& op_conf) {
    const auto& it = name2op_conf.find(op_conf.name());
    if (it != name2op_conf.end()) {
      return &it->second;
    } else {
      name2op_conf[op_conf.name()] = op_conf;
      return &name2op_conf.at(op_conf.name());
    }
  };
  const int64_t repeat_num = GlobalJobDesc().job_conf().num_gradient_accumulation_steps();
  JUST(op_graph.TopoForEachNodeWithErrorCaptured([&](const OpNode* node) -> Maybe<void> {
    const OperatorConf& op_conf = node->op().op_conf();
<<<<<<< HEAD
    if (node->in_edges().empty()) {       // sources
      if (op_conf.has_input_conf()) {  // input
        // TODO(): make this work
        return Maybe<void>::Ok();
      }
      if (op_conf.has_variable_conf()) {  // repeat variable
=======
    if (node->in_edges().empty()) {    // sources
      if (op_conf.has_input_conf()) {  // input
        // NOTE(chengcheng):
        //   We assume that the input data is one mini-batch which containing multi micro-batches.
        //   So we need unpack input data for each micro-batch.
        const LogicalBlobId input_lbi = node->op().BnInOp2Lbi("out");
        const std::string input_lbn = GenLogicalBlobName(input_lbi);

        user_op::UserOpConfWrapperBuilder unpack_builder("System-GradientAccumulation-InputUnpack-"
                                                         + op_conf.name() + "-" + NewUniqueId());
        const auto unpack_op = unpack_builder.OpTypeName("unpack")
                                   .Input("in", input_lbn)
                                   .Output("out")
                                   .Attr<int32_t>("unpack_num", repeat_num)
                                   .ScopeSymbolId(op_conf.scope_symbol_id())
                                   .Build();
        job_builder.AddOps(node->parallel_desc().parallel_conf(), {unpack_op.op_conf()});
        const std::string unpack_lbn = unpack_op.output("out", 0);
        node->ForEachNodeOnOutEdge([&](const OpNode* dst) {
          const auto& dst_op = dst->op();
          OperatorConf* new_dst_op_conf = GetOperatorConf4Modify(dst_op.op_conf());
          for (const auto& ibn : dst_op.input_bns()) {
            if (dst_op.BnInOp2Lbi(ibn) == input_lbi) {
              const auto& old_val =
                  ReplaceInputLbnInOpCustomizedConf(new_dst_op_conf, ibn, unpack_lbn);
              CHECK_EQ(input_lbn, old_val);
            }
          }
        });

        return Maybe<void>::Ok();
      } else if (op_conf.has_variable_conf()) {  // repeat variable
>>>>>>> bd51c8d5
        const LogicalBlobId variable_lbi = node->op().BnInOp2Lbi("out");
        const std::string variable_lbn = GenLogicalBlobName(variable_lbi);
        HashMap<ParallelConf, std::string> parallel_conf2repeat_lbn;
        node->ForEachNodeOnOutEdge([&](const OpNode* dst) {
          const auto& dst_op = dst->op();
          const ParallelConf& parallel_conf = dst->parallel_desc().parallel_conf();
          std::string repeat_lbn;
          const auto& it = parallel_conf2repeat_lbn.find(parallel_conf);
          if (it == parallel_conf2repeat_lbn.end()) {
            user_op::UserOpConfWrapperBuilder repeat_builder(
                "System-GradientAccumulation-Repeat-" + op_conf.name() + "-" + NewUniqueId());
            const auto repeat_op = repeat_builder.OpTypeName("repeat")
                                       .Input("in", variable_lbn)
                                       .Output("out")
                                       .Attr<int32_t>("repeat_num", repeat_num)
                                       .ScopeSymbolId(dst_op.op_conf().scope_symbol_id())
                                       .Build();
            job_builder.AddOps(parallel_conf, {repeat_op.op_conf()});
            repeat_lbn = repeat_op.output("out", 0);
            parallel_conf2repeat_lbn.emplace(parallel_conf, repeat_lbn);
          } else {
            repeat_lbn = it->second;
          }
          OperatorConf* new_dst_op_conf = GetOperatorConf4Modify(dst_op.op_conf());
          for (const auto& ibn : dst_op.input_bns()) {
            if (dst_op.BnInOp2Lbi(ibn) == variable_lbi) {
              const auto& old_val =
                  ReplaceInputLbnInOpCustomizedConf(new_dst_op_conf, ibn, repeat_lbn);
              CHECK_EQ(variable_lbn, old_val);
            }
          }
        });
        return Maybe<void>::Ok();
      } else if (op_conf.has_user_conf()) {  // repeat tick
        OperatorConf* new_op_conf = GetOperatorConf4Modify(op_conf);
        OperatorConf tick_conf{};
        tick_conf.set_name("System-GradientAccumulation-RepeatTick-Tick-" + op_conf.name());
        tick_conf.mutable_tick_conf()->set_out("out");
        tick_conf.set_scope_symbol_id(op_conf.scope_symbol_id());
        user_op::UserOpConfWrapperBuilder repeat_builder(
            "System-GradientAccumulation-RepeatTick-Repeat-" + op_conf.name());
        const auto repeat_op =
            repeat_builder.OpTypeName("repeat")
                .Input("in", GenLogicalBlobName(tick_conf.name(), tick_conf.tick_conf().out()))
                .Output("out")
                .Attr<int32_t>("repeat_num", repeat_num)
                .ScopeSymbolId(op_conf.scope_symbol_id())
                .Build();
        job_builder.AddOps(node->parallel_desc().parallel_conf(), {tick_conf, repeat_op.op_conf()});
        (*new_op_conf->mutable_user_conf()->mutable_input())[user_op::kUserSourceOpTickInputArgName]
            .add_s(repeat_op.output("out", 0));
        return Maybe<void>::Ok();
      } else {
        LOG(ERROR) << "Gradient accumulation unsupported op : " << op_conf.DebugString();
        return Error::UnimplementedError();
      }
    } else if ((is_multi_client && op_conf.has_output_conf())
               || (!is_multi_client && op_conf.has_return_conf())) {
      // NOTE(chengcheng):
      //   in Single-Client GlobalFunction return op is output
      //   in Multi-Client nn.Graph output op is output.
      const LogicalBlobId return_in_lbi = node->op().BnInOp2Lbi("in");
      const std::string return_in_lbn = GenLogicalBlobName(return_in_lbi);
      user_op::UserOpConfWrapperBuilder pack_builder("System-GradientAccumulation-ReturnPack-"
                                                     + op_conf.name());
      const auto return_pack_op = pack_builder.OpTypeName("pack")
                                      .Input("in", return_in_lbn)
                                      .Output("out")
                                      .Attr<int32_t>("pack_num", repeat_num)
                                      .ScopeSymbolId(op_conf.scope_symbol_id())
                                      .Build();
      job_builder.AddOps(node->parallel_desc().parallel_conf(), {return_pack_op.op_conf()});
      OperatorConf* new_return_op_conf = GetOperatorConf4Modify(op_conf);
      const auto& old_val = ReplaceInputLbnInOpCustomizedConf(new_return_op_conf, "in",
                                                              return_pack_op.output("out", 0));
      CHECK_EQ(return_in_lbn, old_val);
      return Maybe<void>::Ok();
    } else {
      return Maybe<void>::Ok();
    }
  }));
  for (const auto& pair : name2op_conf) { job_builder.MutOpsOnlyOnce({pair.second}); }
  return Maybe<void>::Ok();
}

REGISTER_JOB_PASS("GradientAccumulationRewritePass", GradientAccumulationRewritePass);

}  // namespace oneflow<|MERGE_RESOLUTION|>--- conflicted
+++ resolved
@@ -50,14 +50,6 @@
   const int64_t repeat_num = GlobalJobDesc().job_conf().num_gradient_accumulation_steps();
   JUST(op_graph.TopoForEachNodeWithErrorCaptured([&](const OpNode* node) -> Maybe<void> {
     const OperatorConf& op_conf = node->op().op_conf();
-<<<<<<< HEAD
-    if (node->in_edges().empty()) {       // sources
-      if (op_conf.has_input_conf()) {  // input
-        // TODO(): make this work
-        return Maybe<void>::Ok();
-      }
-      if (op_conf.has_variable_conf()) {  // repeat variable
-=======
     if (node->in_edges().empty()) {    // sources
       if (op_conf.has_input_conf()) {  // input
         // NOTE(chengcheng):
@@ -90,7 +82,6 @@
 
         return Maybe<void>::Ok();
       } else if (op_conf.has_variable_conf()) {  // repeat variable
->>>>>>> bd51c8d5
         const LogicalBlobId variable_lbi = node->op().BnInOp2Lbi("out");
         const std::string variable_lbn = GenLogicalBlobName(variable_lbi);
         HashMap<ParallelConf, std::string> parallel_conf2repeat_lbn;
