--- conflicted
+++ resolved
@@ -39,11 +39,7 @@
 Maybe<void> PruneParallelCastOpsPass::Apply(const OpGraph& op_graph,
                                             JobBuilder* job_builder) const {
   HashMap<std::string, OperatorConf> op_name2op_conf;
-<<<<<<< HEAD
-  HashMap<std::string, cfg::ParallelDistributionSignature> op_name2nd_sbp_signature;
-=======
   HashMap<std::string, cfg::NdSbpSignature> op_name2nd_sbp_signature;
->>>>>>> 924fb9f7
   HashSet<std::string> ctrl_in_op_names;
   op_graph.ForEachNode([&](const OpNode* op_node) {
     for (const std::string& ctrl_in_op_name : op_node->op().op_conf().ctrl_in_op_name()) {
@@ -67,28 +63,15 @@
     const LogicalBlobId& parallel_cast_in_lbi = GenLogicalBlobId(conf_wrapper.input("in", 0));
     const LogicalBlobId& parallel_cast_out_lbi = GenLogicalBlobId(conf_wrapper.output("out", 0));
     const OpNode* producer = op_graph.OpNode4OpName(parallel_cast_in_lbi.op_name());
-<<<<<<< HEAD
-    const cfg::ParallelDistribution& parallel_cast_nd_sbp =
-        op_node->ParallelDistribution4Lbi(parallel_cast_in_lbi);
-    const cfg::ParallelDistribution& producer_nd_sbp =
-        producer->ParallelDistribution4Lbi(parallel_cast_in_lbi);
-=======
     const cfg::NdSbp& parallel_cast_nd_sbp = op_node->NdSbp4Lbi(parallel_cast_in_lbi);
     const cfg::NdSbp& producer_nd_sbp = producer->NdSbp4Lbi(parallel_cast_in_lbi);
->>>>>>> 924fb9f7
     if (op_node->parallel_desc() != producer->parallel_desc()) { return; }
     if (parallel_cast_nd_sbp != producer_nd_sbp && op_node->out_edges().size() > 1) { return; }
     for (const OpEdge* out_edge : op_node->out_edges()) {
       const OpNode* consumer = out_edge->dst_node();
       if (IsParallelCastOp(consumer->op().op_conf())) { return; }
       if (consumer->parallel_desc() != op_node->parallel_desc()) { return; }
-<<<<<<< HEAD
-      if (consumer->ParallelDistribution4Lbi(parallel_cast_out_lbi) != parallel_cast_nd_sbp) {
-        return;
-      }
-=======
       if (consumer->NdSbp4Lbi(parallel_cast_out_lbi) != parallel_cast_nd_sbp) { return; }
->>>>>>> 924fb9f7
     }
     op_name2nd_sbp_signature[producer->op().op_name()] = producer->nd_sbp_signature();
     for (const OpEdge* out_edge : op_node->out_edges()) {
@@ -111,11 +94,7 @@
   });
   for (const auto& pair : op_name2op_conf) { job_builder->MutOpsOnlyOnce({pair.second}); }
   for (const auto& pair : op_name2nd_sbp_signature) {
-<<<<<<< HEAD
-    job_builder->AddParallelDistributionSignature4OpName(pair.first, pair.second);
-=======
     job_builder->AddNdSbpSignature4OpName(pair.first, pair.second);
->>>>>>> 924fb9f7
   }
   job_builder->DelOps(del_op_names);
   return Maybe<void>::Ok();
