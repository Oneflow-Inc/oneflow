--- conflicted
+++ resolved
@@ -26,20 +26,12 @@
   const auto& train_conf = job_builder->job().job_conf().train_conf();
   const NormalModelUpdateOpUserConf& model_update_conf = train_conf.model_update_conf();
 
-<<<<<<< HEAD
-  const std::string op_name = op.op_name() + "-momentum";
-=======
   const std::string momentum_var_op_name = op.op_name() + "-momentum";
->>>>>>> 0f163678
   OperatorConf momentum_var(op.op_conf());
   InitializerConf constant_initializer;
   constant_initializer.mutable_constant_conf()->set_value(0.f);
   *(momentum_var.mutable_variable_conf()->mutable_initializer()) = constant_initializer;
-<<<<<<< HEAD
-  momentum_var.set_name(op_name);
-=======
   momentum_var.set_name(momentum_var_op_name);
->>>>>>> 0f163678
   momentum_var.mutable_variable_conf()->set_out("out");
   momentum_var.set_scope_symbol_id(op.op_conf().scope_symbol_id());
   job_builder->AddOps(parallel_conf, {momentum_var});
@@ -50,21 +42,14 @@
       .Input("model_diff", GenLogicalBlobName(diff_lbi_of_var_out))
       .Input("learning_rate", train_conf.primary_lr_lbn())
       .Input("train_step", train_conf.train_step_lbn())
-<<<<<<< HEAD
-      .Input("momentum", GenLogicalBlobName(op_name, momentum_var.variable_conf().out()))
-=======
       .Input("momentum",
              GenLogicalBlobName(momentum_var_op_name, momentum_var.variable_conf().out()))
->>>>>>> 0f163678
       .Attr<float>("momentum_beta", model_update_conf.lars_conf().momentum_beta())
       .Attr<float>("epsilon", model_update_conf.lars_conf().epsilon())
       .Attr<float>("lars_coefficient", model_update_conf.lars_conf().lars_coefficient())
       .Attr<float>("weight_decay", GetOptimizerWeightDecayRate(model_update_conf, op))
       .ScopeSymbolId(op.op_conf().scope_symbol_id());
-<<<<<<< HEAD
-=======
   SetDynamicLossScaleSkipIf(ctx, &lars_update_op_builder);
->>>>>>> 0f163678
   user_op::UserOpConfWrapper lars_update_op = lars_update_op_builder.Build();
   job_builder->AddOps(parallel_conf, {lars_update_op.op_conf()});
 }
