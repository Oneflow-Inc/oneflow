/*
Copyright 2020 The OneFlow Authors. All rights reserved.

Licensed under the Apache License, Version 2.0 (the "License");
you may not use this file except in compliance with the License.
You may obtain a copy of the License at

    http://www.apache.org/licenses/LICENSE-2.0

Unless required by applicable law or agreed to in writing, software
distributed under the License is distributed on an "AS IS" BASIS,
WITHOUT WARRANTIES OR CONDITIONS OF ANY KIND, either express or implied.
See the License for the specific language governing permissions and
limitations under the License.
*/
#include "oneflow/core/job_rewriter/job_pass.h"
#include "oneflow/core/framework/framework.h"
#include "oneflow/core/job_rewriter/dynamic_loss_scale_job_pass_state.h"
#include "oneflow/core/job_rewriter/autograd.h"
#include "oneflow/core/common/container_util.h"
#include "oneflow/core/job_rewriter/clip_by_global_norm_job_pass_state.h"
#include "oneflow/core/embedding/embedding_manager.h"

namespace oneflow {

namespace {

std::string BuildIdentityOp(JobBuilder* job_builder, const std::string& in_lbn,
                            const ParallelConf& parallel_conf,
                            const user_op::UserOpConfWrapper& embedding_op) {
  user_op::UserOpConfWrapperBuilder identity_op_builder(embedding_op.op_name() + "_identity_"
                                                        + NewUniqueId());
  user_op::UserOpConfWrapper identity_op =
      identity_op_builder.OpTypeName("identity")
          .Input("in", in_lbn)
          .Output("out")
          .ScopeSymbolId(embedding_op.op_conf().scope_symbol_id())
          .Build();
  job_builder->AddOps(parallel_conf, {identity_op.op_conf()});
  return identity_op.output("out", 0);
}

Maybe<void> DynamicLossScaleAddGradient(
    JobPassCtx* ctx, const OpGraph& op_graph, JobBuilder* job_builder,
    const HashMap<std::string, std::string>& shadow_op_name2grad_lbn, int64_t scope_symbol_id,
    const ParallelConf& parallel_conf) {
  if (job_builder->job().job_conf().train_conf().has_dynamic_loss_scale_policy()) {
    const auto& dynamic_loss_scale_state =
        JUST(ctx->GetState<DynamicLossScaleJobPassState>("dynamic_loss_scale_state"));
    const LogicalBlobId count_not_finite_lbi =
        GenLogicalBlobId(dynamic_loss_scale_state.count_not_finite_lbn());
    const OpNode* op_node = op_graph.OpNode4OpName(count_not_finite_lbi.op_name());
    if (op_node->op().op_conf().has_user_conf()
        && op_node->op().op_conf().user_conf().op_type_name() == "identity") {
      const user_op::UserOpConfWrapper identity_op_conf(op_node->op().op_conf());
      std::string new_count_not_finite_lbn;
      if (shadow_op_name2grad_lbn.size() == 1) {
        const std::string& grad_lbn = shadow_op_name2grad_lbn.begin()->second;
        const auto count_not_finite_op =
            user_op::UserOpConfWrapperBuilder("OneEmbedding-DynamicLossScale-CountNotFinite-"
                                              + NewUniqueId())
                .Op("count_not_finite")
                .Input("x", grad_lbn)
                .Output("y")
                .ScopeSymbolId(op_node->op().op_conf().scope_symbol_id())
                .Build();
        job_builder->AddOps(parallel_conf, {count_not_finite_op.op_conf()});
        new_count_not_finite_lbn = count_not_finite_op.output("y", 0);
      } else {
        auto multi_count_not_finite_op_builder =
            user_op::UserOpConfWrapperBuilder("OneEmbedding-DynamicLossScale-MultiCountNotFinite-"
                                              + NewUniqueId())
                .Op("multi_count_not_finite")
                .Output("y")
                .ScopeSymbolId(op_node->op().op_conf().scope_symbol_id());
        for (const auto& pair : shadow_op_name2grad_lbn) {
          multi_count_not_finite_op_builder.Input("x", pair.second);
        }
        const auto multi_count_not_finite_op = multi_count_not_finite_op_builder.Build();
        job_builder->AddOps(parallel_conf, {multi_count_not_finite_op.op_conf()});
        new_count_not_finite_lbn = multi_count_not_finite_op.output("y", 0);
      }
      user_op::UserOpConfWrapperBuilder add_op_builder(
          "OneEmbedding-DynamicLossScale-CountNotFinite-Add_" + NewUniqueId());
      const auto add_op = add_op_builder.Op("add_n")
                              .Input("in", identity_op_conf.input("in", 0))
                              .Input("in", new_count_not_finite_lbn)
                              .Output("out")
                              .ScopeSymbolId(op_node->op().op_conf().scope_symbol_id())
                              .Build();

      job_builder->AddOps(op_node->parallel_desc().parallel_conf(), {add_op.op_conf()});

      OperatorConf new_identity_conf = identity_op_conf.op_conf();
      const auto& old_val =
          ReplaceInputLbnInOpCustomizedConf(&new_identity_conf, "in_0", add_op.output("out", 0));
      CHECK_EQ_OR_RETURN(identity_op_conf.input("in", 0), old_val);
      job_builder->MutOpsOnlyOnce({new_identity_conf});
    } else {
      UNIMPLEMENTED_THEN_RETURN();
    }
  }
  return Maybe<void>::Ok();
}

void BuildEmbeddingLookup(
    JobPassCtx* ctx, JobBuilder* job_builder, const int64_t embedding_size, const int64_t line_size,
    const std::string& embedding_name, const int64_t seed, bool has_embedding_prefetch,
    const ParallelConf& parallel_conf, const user_op::UserOpConfWrapper& embedding_op,
    const std::string& prefetch_num_unique_ids_lbn, const std::string& prefetch_unique_ids_lbn,
    const std::string& prefetch_unique_table_ids_lbn, const std::string& num_unique_ids_lbn,
    const std::string& unique_ids_lbn, const std::string& unique_table_ids_lbn,
    std::string* embedding_lbn, std::string* unique_values_lbn,
    OperatorConf* embedding_prefetch_op_conf, OperatorConf* embedding_lookup_op_conf) {
  std::string context_lbn;
  if (has_embedding_prefetch) {
    // embedding prefetch op
    user_op::UserOpConfWrapperBuilder embedding_prefetch_op_builder(
        embedding_op.op_name() + "_embedding_prefetch" + NewUniqueId());
    user_op::UserOpConfWrapper embedding_prefetch_op =
        embedding_prefetch_op_builder.OpTypeName("embedding_prefetch")
            .Input("num_unique_ids", prefetch_num_unique_ids_lbn)
            .Input("unique_ids", prefetch_unique_ids_lbn)
            .Input("table_ids", prefetch_unique_table_ids_lbn)
            .Output("context")
            .Attr<int64_t>("embedding_size", embedding_size)
            .Attr<int64_t>("line_size", line_size)
            .Attr<std::string>("embedding_tables",
                               embedding_op.attr<std::string>("embedding_tables"))
            .Attr<std::string>("embedding_name", embedding_name)
            .Attr<int64_t>("seed", seed)
            .ScopeSymbolId(embedding_op.op_conf().scope_symbol_id())
            .Build();
    *embedding_prefetch_op_conf = embedding_prefetch_op.op_conf();
    if (!ParseBooleanFromEnv("ONEFLOW_ONE_EMBEDDING_DISABLE_PIPELINED_EXECUTION", false)) {
      embedding_prefetch_op_conf->set_stream_name_hint(embedding_name + "_EMBEDDING");
    }
    context_lbn = embedding_prefetch_op.output("context", 0);
  }

  // embedding lookup op
  user_op::UserOpConfWrapperBuilder embedding_lookup_op_builder(
      embedding_op.op_name() + "_embedding_lookup" + NewUniqueId());
  embedding_lookup_op_builder.OpTypeName("embedding_lookup")
      .Input("num_unique_ids", num_unique_ids_lbn)
      .Input("unique_ids", unique_ids_lbn)
      .Input("table_ids", unique_table_ids_lbn)
      .Output("unique_values")
      .Attr<DataType>("dtype", embedding_op.attr<DataType>("dtype"))
      .Attr<int64_t>("embedding_size", embedding_size)
      .Attr<int64_t>("line_size", line_size)
      .Attr<std::string>("embedding_tables", embedding_op.attr<std::string>("embedding_tables"))
      .Attr<std::string>("embedding_name", embedding_name)
      .Attr<int64_t>("seed", seed)
      .ScopeSymbolId(embedding_op.op_conf().scope_symbol_id());
  if (has_embedding_prefetch) { embedding_lookup_op_builder.Input("context", context_lbn); }
  bool has_embeddings_output =
      (line_size != embedding_size) || ctx->job_desc().enable_auto_mixed_precision();
  if (has_embeddings_output) {
    DataType embeddings_dtype = ctx->job_desc().enable_auto_mixed_precision()
                                    ? DataType::kFloat16
                                    : embedding_op.attr<DataType>("dtype");
    embedding_lookup_op_builder.Output("embeddings")
        .Attr<DataType>("embeddings_dtype", embeddings_dtype);
  }
  user_op::UserOpConfWrapper embedding_lookup_op = embedding_lookup_op_builder.Build();
  *embedding_lookup_op_conf = embedding_lookup_op.op_conf();
  if (!ParseBooleanFromEnv("ONEFLOW_ONE_EMBEDDING_DISABLE_PIPELINED_EXECUTION", false)) {
    embedding_lookup_op_conf->set_stream_name_hint(embedding_name + "_EMBEDDING");
  }
  if (has_embeddings_output) {
    *embedding_lbn = embedding_lookup_op.output("embeddings", 0);
  } else {
    *embedding_lbn = embedding_lookup_op.output("unique_values", 0);
  }
  *unique_values_lbn = embedding_lookup_op.output("unique_values", 0);
}

void BuildEmbeddingShuffle(JobBuilder* job_builder, const std::string& embedding_name,
                           int64_t embedding_size, const ParallelConf& parallel_conf,
                           const user_op::UserOpConfWrapper& embedding_op,
                           const std::string& inverse_indices_lbn,
                           const std::string& inner_inverse_unique_partition_indices_lbn,
                           const std::string& num_unique_matrix_lbn,
                           const std::string& embedding_lbn, std::vector<OperatorConf>* add_ops,
                           std::string* new_embeddings_lbn) {
  const bool is_train_job = job_builder->job().job_conf().has_train_conf();
  user_op::UserOpConfWrapperBuilder embedding_shuffle_op_builder(
      embedding_op.op_name() + "_embedding_shuffle" + NewUniqueId());
  user_op::UserOpConfWrapper embedding_shuffle_op =
      embedding_shuffle_op_builder.OpTypeName("embedding_shuffle")
          .Input("cur_rank_embeddings", embedding_lbn)
          .Input("cur_rank_inverse_indices", inverse_indices_lbn)
          .Input("inverse_unique_partition_indices", inner_inverse_unique_partition_indices_lbn)
          .Input("num_unique_matrix", num_unique_matrix_lbn)
          .Attr<std::string>("embedding_name", embedding_name)
          .Attr<int64_t>("embedding_size", embedding_size)
          .Attr<bool>("is_train", is_train_job)
          .Output("embeddings")
          .ScopeSymbolId(embedding_op.op_conf().scope_symbol_id())
          .Build();
  OperatorConf embedding_shuffle_new_op_conf = embedding_shuffle_op.op_conf();
  if (!ParseBooleanFromEnv("ONEFLOW_ONE_EMBEDDING_DISABLE_PIPELINED_EXECUTION", false)
      && ParseBooleanFromEnv("ONEFLOW_ONE_EMBEDDING_EMBEDDING_SHUFFLE_INDEPENTENT_STREAM", true)) {
    embedding_shuffle_new_op_conf.set_stream_name_hint(embedding_name + "_EMBEDDING");
  }
  add_ops->push_back(embedding_shuffle_new_op_conf);
  *new_embeddings_lbn = embedding_shuffle_op.output("embeddings", 0);
}

void BuildEmbeddingGradientShuffle(
    JobPassCtx* ctx, const OpGraph& op_graph, JobBuilder* job_builder, const OpNode* op_node,
    const std::string& embedding_name, int64_t embedding_size, const bool use_system_gather,
    const ParallelConf& embedding_parallel_conf, const int64_t embedding_scope_symbol_id,
    const user_op::UserOpConfWrapper& embedding_op, const std::string& inverse_indices_lbn,
    const std::string& inner_inverse_unique_partition_indices_lbn,
    const std::string& num_unique_matrix_lbn, const std::string& update_embedding_grad,
    const bool has_clip_grad, std::string* cur_rank_unique_embedding_grad_lbn) {
  std::string update_embedding_grad_lbn = update_embedding_grad;
  if (ctx->job_desc().enable_auto_mixed_precision()
      && !ParseBooleanFromEnv("ONEFLOW_ONE_EMBEDDING_GRADIENT_SHUFFLE_USE_FP16", true)) {
    auto cast_op =
        user_op::UserOpConfWrapperBuilder(embedding_op.op_name() + "_before_grad_shuffle_cast_h2f")
            .Op("cast")
            .Input("in", update_embedding_grad_lbn)
            .Output("out")
            .Attr<DataType>("dtype", DataType::kFloat)
            .ScopeSymbolId(embedding_scope_symbol_id)
            .Build();
    job_builder->AddOps(embedding_parallel_conf, {cast_op.op_conf()});
    update_embedding_grad_lbn = cast_op.output("out", 0);
  }
  if (use_system_gather) {
    const int64_t num_segments =
        op_node->LogicalBlobDesc4Lbi(op_node->op().BnInOp2Lbi("ids_0")).shape().elem_cnt();
    user_op::UserOpConfWrapperBuilder unsorted_segment_sum_op_builder(embedding_op.op_name()
                                                                      + "_unsorted_segment_sum");
    user_op::UserOpConfWrapper unsorted_segment_sum_op =
        unsorted_segment_sum_op_builder.OpTypeName("unsorted_segment_sum")
            .Input("data", update_embedding_grad_lbn)
            .Input("segment_ids", inverse_indices_lbn)
            .Output("out")
            .Attr<int64_t>("num_segments", num_segments)
            .ScopeSymbolId(embedding_scope_symbol_id)
            .Build();
    job_builder->AddOps(embedding_parallel_conf, {unsorted_segment_sum_op.op_conf()});
    *cur_rank_unique_embedding_grad_lbn = unsorted_segment_sum_op.output("out", 0);
  } else {
    // embedding_gradient_shuffle op
    // if no dynamic loss scale or no clip_grad, we think gradient shuffle grad's invalid buffer
    // need not to be memset.
    const bool has_dynamic_loss_scale =
        job_builder->job().job_conf().train_conf().has_dynamic_loss_scale_policy();
    const bool only_zero_valid_grad = (!has_clip_grad) && (!has_dynamic_loss_scale);
    user_op::UserOpConfWrapperBuilder embedding_gradient_shuffle_op_builder(
        embedding_op.op_name() + "_embedding_gradient_shuffle" + NewUniqueId());
    user_op::UserOpConfWrapper embedding_gradient_shuffle_op =
        embedding_gradient_shuffle_op_builder.OpTypeName("embedding_gradient_shuffle")
            .Input("cur_rank_inverse_indices", inverse_indices_lbn)
            .Input("inverse_unique_partition_indices", inner_inverse_unique_partition_indices_lbn)
            .Input("embedding_grad", update_embedding_grad_lbn)
            .Input("num_unique_matrix", num_unique_matrix_lbn)
            .Output("cur_rank_unique_embedding_grad")
            .Attr<std::string>("embedding_name", embedding_name)
            .Attr<int64_t>("embedding_size", embedding_size)
            .Attr<bool>("only_zero_valid_grad", only_zero_valid_grad)
            .ScopeSymbolId(embedding_scope_symbol_id)
            .Build();
    OperatorConf embedding_gradient_shuffle_new_op_conf = embedding_gradient_shuffle_op.op_conf();
    if (!ParseBooleanFromEnv("ONEFLOW_ONE_EMBEDDING_DISABLE_PIPELINED_EXECUTION", false)
        && ParseBooleanFromEnv(
            "ONEFLOW_ONE_EMBEDDING_EMBEDDING_GRADIENT_SHUFFLE_INDEPENTENT_STREAM", true)) {
      embedding_gradient_shuffle_new_op_conf.set_stream_name_hint(embedding_name + "_EMBEDDING");
    }
    job_builder->AddOps(embedding_parallel_conf, {embedding_gradient_shuffle_new_op_conf});
    *cur_rank_unique_embedding_grad_lbn =
        embedding_gradient_shuffle_op.output("cur_rank_unique_embedding_grad", 0);
  }
  if (ctx->job_desc().enable_auto_mixed_precision()
      && ParseBooleanFromEnv("ONEFLOW_ONE_EMBEDDING_GRADIENT_SHUFFLE_USE_FP16", true)
      && (ParseBooleanFromEnv("ONEFLOW_ONE_EMBEDDING_NOT_FUSE_CAST_TO_UPDATE", false)
          || has_clip_grad)) {
    auto cast_op = user_op::UserOpConfWrapperBuilder(embedding_op.op_name() + "_cast_h2f")
                       .Op("cast")
                       .Input("in", *cur_rank_unique_embedding_grad_lbn)
                       .Output("out")
                       .Attr<DataType>("dtype", DataType::kFloat)
                       .ScopeSymbolId(embedding_scope_symbol_id)
                       .Build();
    *cur_rank_unique_embedding_grad_lbn = cast_op.output("out", 0);
    job_builder->AddOps(embedding_parallel_conf, {cast_op.op_conf()});
  }
}

double GetLossInstanceNumScaleFactor(const OpGraph& op_graph, JobBuilder* job_builder) {
  double scale_factor = 1;
  std::function<OpNode*(const std::string&)> LossOpNode4OpName;
  CHECK_JUST(MakeGetterLossOpNode4OpName(op_graph, &LossOpNode4OpName));
  const TrainConf& train_conf = job_builder->job().job_conf().train_conf();
  HashMap<LogicalBlobId, OpNode*> loss_lbi2op_node;
  CHECK_GT(train_conf.loss_lbn().size(), 0);
  for (const auto& loss_lbn : train_conf.loss_lbn()) {
    const auto& lbi = GenLogicalBlobId(loss_lbn);
    CHECK(loss_lbi2op_node.emplace(lbi, LossOpNode4OpName(lbi.op_name())).second);
  }
  const Shape src_time_shape({1, 1});
  const int64_t source_time_shape_elem_cnt = src_time_shape.elem_cnt();
  bool all_loss_time_shape_eq_src = true;
  for (const auto& pair : loss_lbi2op_node) {
    const int64_t time_shape_elem_cnt = CHECK_JUST(pair.second->op().GetOpTimeShape())->elem_cnt();
    if (time_shape_elem_cnt != source_time_shape_elem_cnt) {
      CHECK_EQ(time_shape_elem_cnt % source_time_shape_elem_cnt, 0);
      all_loss_time_shape_eq_src = false;
    }
  }
  if (all_loss_time_shape_eq_src) {
    const BlobDesc* blob_desc = nullptr;
    for (const auto& pair : loss_lbi2op_node) {
      const BlobDesc* cur_blob_desc = &pair.second->LogicalBlobDesc4Lbi(pair.first);
      if (blob_desc != nullptr) { CHECK(*blob_desc == *cur_blob_desc); }
      blob_desc = cur_blob_desc;
    }
    CHECK(blob_desc != nullptr);
    scale_factor = 1.0f / static_cast<float>(blob_desc->shape().elem_cnt());
  } else {
    std::unique_ptr<BlobDesc> blob_desc;
    for (const auto& pair : loss_lbi2op_node) {
      const BlobDesc* cur_blob_desc = &pair.second->LogicalBlobDesc4Lbi(pair.first);
      // TODO: support dynamic
      CHECK(!cur_blob_desc->is_dynamic());
      const DataType loss_data_type = cur_blob_desc->data_type();
      const int64_t time_shape_elem_cnt =
          CHECK_JUST(pair.second->op().GetOpTimeShape())->elem_cnt();
      // TODO: consider sbp
      const int64_t loss_elem_cnt =
          cur_blob_desc->shape().elem_cnt() * time_shape_elem_cnt / source_time_shape_elem_cnt;
      if (blob_desc) {
        CHECK_EQ(blob_desc->data_type(), loss_data_type);
        CHECK_EQ(blob_desc->shape().elem_cnt(), loss_elem_cnt);
      } else {
        blob_desc.reset(new BlobDesc(Shape({loss_elem_cnt}), loss_data_type));
      }
    }
    scale_factor = 1.0f / static_cast<float>(blob_desc->shape().elem_cnt());
  }
  return scale_factor;
}

void BuildIdShuffle(bool use_system_gather, const std::string& embedding_name,
                    const user_op::UserOpConfWrapper& embedding_op,
                    std::vector<OperatorConf>* add_ops, std::string* prefetch_num_unique_lbn,
                    std::string* prefetch_unique_ids_lbn,
                    std::string* prefetch_unique_table_ids_lbn,
                    std::string* inner_inverse_unique_partition_indices_lbn,
                    std::string* num_unique_ids_lbn, std::string* unique_ids_lbn,
                    std::string* unique_table_ids_lbn, std::string* inverse_indices_lbn,
                    std::string* num_unique_matrix_lbn) {
  const int32_t num_tables = embedding_op.attr<int32_t>("num_tables");
<<<<<<< HEAD
  const int64_t padding_idx = embedding_op.attr<int64_t>("padding_idx");
  const int64_t has_padding_idx = embedding_op.attr<bool>("has_padding_idx");
=======
  bool enable_pipelined_execution =
      !ParseBooleanFromEnv("ONEFLOW_ONE_EMBEDDING_DISABLE_PIPELINED_EXECUTION", false);

>>>>>>> 2137d64e
  if (use_system_gather) {
    user_op::UserOpConfWrapperBuilder unique_op_builder(embedding_op.op_name()
                                                        + "_unique_ids_and_tables");
    unique_op_builder.OpTypeName("unique_key_value_pair")
        .Input("keys", embedding_op.input("ids", 0))
        .Output("num_unique")
        .Output("unique_keys")
        .Output("unique_values")
        .Output("inverse_indices")
        .Attr<int32_t>("num_tables", num_tables)
        .Attr<int64_t>("padding_idx", padding_idx)
        .Attr<bool>("has_padding_idx", has_padding_idx)
        .ScopeSymbolId(embedding_op.op_conf().scope_symbol_id());
    if (embedding_op.has_input("table_ids", 0)) {
      unique_op_builder.Input("values", embedding_op.input("table_ids", 0));
    }
    user_op::UserOpConfWrapper unique_op = unique_op_builder.Build();
    OperatorConf unique_new_op_conf = unique_op.op_conf();
    if (enable_pipelined_execution) {
      unique_new_op_conf.set_stream_name_hint(embedding_name + "_ID_SHUFFLE");
    }
    add_ops->push_back(unique_new_op_conf);
    *num_unique_ids_lbn = unique_op.output("num_unique", 0);
    *unique_ids_lbn = unique_op.output("unique_keys", 0);
    *unique_table_ids_lbn = unique_op.output("unique_values", 0);
    *inverse_indices_lbn = unique_op.output("inverse_indices", 0);
    *prefetch_num_unique_lbn = *num_unique_ids_lbn;
    *prefetch_unique_ids_lbn = *unique_ids_lbn;
    *prefetch_unique_table_ids_lbn = *unique_table_ids_lbn;
  } else {
    user_op::UserOpConfWrapperBuilder id_shuffle_op_builder(embedding_op.op_name() + "_id_shuffle"
                                                            + NewUniqueId());
    id_shuffle_op_builder.OpTypeName("id_shuffle")
        .Input("ids", embedding_op.input("ids", 0))
        .Output("inverse_unique_partition_indices")
        .Output("cur_rank_num_unique")
        .Output("cur_rank_unique_ids")
        .Output("cur_rank_unique_table_ids")
        .Output("cur_rank_inverse_indices")
        .Output("num_unique_matrix")
        .Attr<int32_t>("num_tables", num_tables)
        .Attr<int64_t>("padding_idx", padding_idx)
        .Attr<bool>("has_padding_idx", has_padding_idx)
        .Attr<std::string>("embedding_name", embedding_name)
        .ScopeSymbolId(embedding_op.op_conf().scope_symbol_id());
    if (embedding_op.has_input("table_ids", 0)) {
      id_shuffle_op_builder.Input("table_ids", embedding_op.input("table_ids", 0));
    }
    user_op::UserOpConfWrapper id_shuffle_op = id_shuffle_op_builder.Build();
    OperatorConf id_shuffle_new_op_conf = id_shuffle_op.op_conf();
    if (enable_pipelined_execution) {
      id_shuffle_new_op_conf.set_stream_name_hint(embedding_name + "_ID_SHUFFLE");
    }
    add_ops->push_back(id_shuffle_new_op_conf);
    if (ParseBooleanFromEnv("ONEFLOW_ONE_EMBEDDING_ADD_ID_SHUFFLE_COPY_OUT", true)) {
      // add id_shuffle_copy_out, so the consumer can use light_actor and cuda_graph.
      user_op::UserOpConfWrapperBuilder identity_op_builder(
          embedding_op.op_name() + "_id_shuffle_copy_out_" + NewUniqueId());
      user_op::UserOpConfWrapper identity_op =
          identity_op_builder.OpTypeName("id_shuffle_copy_out")
              .Attr<std::string>("embedding_name", embedding_name)
              .Input("inverse_unique_partition_indices",
                     id_shuffle_op.output("inverse_unique_partition_indices", 0))
              .Input("cur_rank_num_unique", id_shuffle_op.output("cur_rank_num_unique", 0))
              .Input("cur_rank_unique_ids", id_shuffle_op.output("cur_rank_unique_ids", 0))
              .Input("cur_rank_unique_table_ids",
                     id_shuffle_op.output("cur_rank_unique_table_ids", 0))
              .Input("cur_rank_inverse_indices",
                     id_shuffle_op.output("cur_rank_inverse_indices", 0))
              .Input("num_unique_matrix", id_shuffle_op.output("num_unique_matrix", 0))
              .Output("out_inverse_unique_partition_indices")
              .Output("out_cur_rank_num_unique")
              .Output("out_cur_rank_unique_ids")
              .Output("out_cur_rank_unique_table_ids")
              .Output("out_cur_rank_inverse_indices")
              .Output("out_num_unique_matrix")
              .ScopeSymbolId(embedding_op.op_conf().scope_symbol_id())
              .Build();
      OperatorConf identity_op_conf = identity_op.op_conf();
      if (enable_pipelined_execution) {
        identity_op_conf.set_stream_name_hint(embedding_name + "_EMBEDDING");
      }
      add_ops->push_back(identity_op_conf);
      *inner_inverse_unique_partition_indices_lbn =
          identity_op.output("out_inverse_unique_partition_indices", 0);
      *num_unique_ids_lbn = identity_op.output("out_cur_rank_num_unique", 0);
      *unique_ids_lbn = identity_op.output("out_cur_rank_unique_ids", 0);
      *unique_table_ids_lbn = identity_op.output("out_cur_rank_unique_table_ids", 0);
      *inverse_indices_lbn = identity_op.output("out_cur_rank_inverse_indices", 0);
      *num_unique_matrix_lbn = identity_op.output("out_num_unique_matrix", 0);
    } else {
      *inner_inverse_unique_partition_indices_lbn =
          id_shuffle_op.output("inverse_unique_partition_indices", 0);
      *num_unique_ids_lbn = id_shuffle_op.output("cur_rank_num_unique", 0);
      *unique_ids_lbn = id_shuffle_op.output("cur_rank_unique_ids", 0);
      *unique_table_ids_lbn = id_shuffle_op.output("cur_rank_unique_table_ids", 0);
      *inverse_indices_lbn = id_shuffle_op.output("cur_rank_inverse_indices", 0);
      *num_unique_matrix_lbn = id_shuffle_op.output("num_unique_matrix", 0);
    }
    *prefetch_num_unique_lbn = id_shuffle_op.output("cur_rank_num_unique", 0);
    *prefetch_unique_ids_lbn = id_shuffle_op.output("cur_rank_unique_ids", 0);
    *prefetch_unique_table_ids_lbn = id_shuffle_op.output("cur_rank_unique_table_ids", 0);
  }
}

void MakeConstantInitializerAttr(const int64_t embedding_size, const int64_t line_size,
                                 const std::vector<float>& values, std::string* initializer_attr) {
  if (embedding_size == line_size) { return; }
  const int32_t num_states = line_size / embedding_size - 1;
  CHECK_GT(num_states, 0) << "num_states " << num_states;
  CHECK(values.size() == 0 || num_states == values.size())
      << "must set " << num_states << " optimizer states init value, but get " << values.size();
  nlohmann::json initializers;
  for (int32_t i = 0; i < num_states; ++i) {
    nlohmann::json initializer;
    initializer["type"] = "constant";
    const float initial_value = values.size() > 0 ? values.at(i) : 0.0;
    initializer["value"] = initial_value;
    initializers.push_back(initializer);
  }
  *initializer_attr = initializers.dump();
}

void ScaleGrad(JobPassCtx* ctx, const OpGraph& op_graph, JobBuilder* job_builder,
               const ParallelConf& embedding_parallel_conf, const int64_t embedding_scope_symbol_id,
               const bool has_clip_grad, const std::string& embedding_grad_lbn,
               std::string* new_embedding_grad_lbn, std::string* update_skip_if_lbn,
               std::string* fuse_to_update_down_scale_by_lbn, double* fuse_to_update_scale) {
  *new_embedding_grad_lbn = embedding_grad_lbn;
  const TrainConf& train_conf = job_builder->job().job_conf().train_conf();
  double scale = GetLossInstanceNumScaleFactor(op_graph, job_builder);
  if (train_conf.has_dynamic_loss_scale_policy()) {
    const auto& dynamic_loss_scale_state =
        CHECK_JUST(ctx->GetState<DynamicLossScaleJobPassState>("dynamic_loss_scale_state"));
    const std::string& loss_scale_val_lbn = dynamic_loss_scale_state.loss_scale_val_lbn();
    *update_skip_if_lbn = dynamic_loss_scale_state.count_not_finite_lbn();
    if (has_clip_grad) {
      const LogicalBlobId loss_scale_val_lbi = GenLogicalBlobId(loss_scale_val_lbn);
      const OpNode* loss_scale_node = op_graph.OpNode4OpName(loss_scale_val_lbi.op_name());
      auto inv_scale_op = user_op::UserOpConfWrapperBuilder(
                              "OneEmbedding-DynamicLossScale-Reciprocal-" + NewUniqueId())
                              .Op("reciprocal")
                              .Input("x", loss_scale_val_lbn)
                              .Output("y")
                              .ScopeSymbolId(loss_scale_node->op().op_conf().scope_symbol_id())
                              .Build();
      job_builder->AddOps(loss_scale_node->parallel_desc().parallel_conf(),
                          {inv_scale_op.op_conf()});

      auto scalar_mul_op = user_op::UserOpConfWrapperBuilder(
                               "OneEmbedding-ModelDiffScale-ScalarMul-" + NewUniqueId())
                               .Op("scalar_mul_by_tensor")
                               .Input("x", *new_embedding_grad_lbn)
                               .Input("scalar", inv_scale_op.output("y", 0))
                               .Output("y")
                               .ScopeSymbolId(embedding_scope_symbol_id)
                               .Build();
      job_builder->AddOps(embedding_parallel_conf, {scalar_mul_op.op_conf()});
      *new_embedding_grad_lbn = scalar_mul_op.output("y", 0);
    } else {
      *fuse_to_update_down_scale_by_lbn = loss_scale_val_lbn;
    }
  } else if (train_conf.has_loss_scale_factor()) {
    double down_scale_factor = 1.0f / train_conf.loss_scale_factor();
    scale *= down_scale_factor;
  }
  if (has_clip_grad) {
    auto scalar_mul_op =
        user_op::UserOpConfWrapperBuilder("OneEmbedding-ModelDiffScale-ScalarMul-" + NewUniqueId())
            .Op("scalar_mul")
            .Input("in", *new_embedding_grad_lbn)
            .Output("out")
            .Attr<bool>("has_float_operand", true)
            .Attr<double>("float_operand", scale)
            .Attr<bool>("has_int_operand", false)
            .Attr<int64_t>("int_operand", 0)
            .ScopeSymbolId(embedding_scope_symbol_id)
            .Build();
    job_builder->AddOps(embedding_parallel_conf, {scalar_mul_op.op_conf()});
    *new_embedding_grad_lbn = scalar_mul_op.output("out", 0);
    *fuse_to_update_scale = 1.0;
  } else {
    *fuse_to_update_scale = scale;
  }
}

bool IsSupportFusedUpdatePut(const bool is_full_cache, const bool enable_auto_mixed_precision,
                             const bool is_sgd, const std::string& down_scale_by_lbn,
                             const std::string& skip_if_lbn, const float l1, const float l2,
                             const float weight_decay) {
  if (!ParseBooleanFromEnv("ONEFLOW_ONE_EMBEDDING_FUSE_UPDATE_PUT", true)) { return false; }
  if (!is_full_cache) { return false; }
  if (!enable_auto_mixed_precision) { return false; }
  if (!is_sgd) { return false; }
  if (!ParseBooleanFromEnv("ONEFLOW_ONE_EMBEDDING_GRADIENT_SHUFFLE_USE_FP16", true)) {
    return false;
  }
  if (!down_scale_by_lbn.empty()) { return false; }
  if (!skip_if_lbn.empty()) { return false; }
  if (l1 != 0) { return false; }
  if (l2 != 0) { return false; }
  if (weight_decay != 0) { return false; }
  return true;
}

void BuildEmbeddingUpdate(
    JobPassCtx* ctx, const OpGraph& op_graph, JobBuilder* job_builder,
    const ParallelConf& embedding_parallel_conf, const int64_t embedding_scope_symbol_id,
    const bool is_full_cache, const int64_t embedding_size, const int64_t line_size, const float l1,
    const float l2, const std::string& embedding_name, const OptimizerConf& optimizer_conf,
    const user_op::UserOpConfWrapper& embedding_op, const std::string& num_unique_ids_lbn,
    const std::string& unique_ids_lbn, const std::string& unique_values_lbn,
    const std::string& embedding_grad_lbn, const std::string& learning_rate_lbn,
    std::string* new_embedding_grad_lbn, std::string* state_initializer,
    OperatorConf* embedding_update_new_op_conf) {
  const TrainConf& train_conf = job_builder->job().job_conf().train_conf();
  const bool has_clip_grad = optimizer_conf.has_clip_conf();
  *new_embedding_grad_lbn = embedding_grad_lbn;
  std::string update_skip_if_lbn;
  std::string fuse_to_update_down_scale_by_lbn;
  double fuse_to_update_scale = 1.0;
  ScaleGrad(ctx, op_graph, job_builder, embedding_parallel_conf, embedding_scope_symbol_id,
            has_clip_grad, embedding_grad_lbn, new_embedding_grad_lbn, &update_skip_if_lbn,
            &fuse_to_update_down_scale_by_lbn, &fuse_to_update_scale);

  if (IsSupportFusedUpdatePut(is_full_cache, ctx->job_desc().enable_auto_mixed_precision(),
                              optimizer_conf.has_naive_conf(), fuse_to_update_down_scale_by_lbn,
                              update_skip_if_lbn, l1, l2,
                              optimizer_conf.weight_decay_conf().weight_decay_rate())) {
    user_op::UserOpConfWrapperBuilder fused_embedding_update_put_op_builder(
        embedding_op.op_name() + "_fused_embedding_update_put" + NewUniqueId());
    user_op::UserOpConfWrapper fused_embedding_update_put_op =
        fused_embedding_update_put_op_builder.OpTypeName("fused_sgd_embedding_update_put")
            .Input("num_unique_ids", num_unique_ids_lbn)
            .Input("unique_ids", unique_ids_lbn)
            .Input("unique_embeddings", unique_values_lbn)
            .Input("embedding_grad", *new_embedding_grad_lbn)
            .Input("learning_rate", learning_rate_lbn)
            .Attr<double>("scale", fuse_to_update_scale)
            .Attr<std::string>("embedding_name", embedding_name)
            .Attr<int64_t>("embedding_size", embedding_size)
            .Attr<int64_t>("line_size", line_size)
            .ScopeSymbolId(embedding_scope_symbol_id)
            .Build();
    *embedding_update_new_op_conf = fused_embedding_update_put_op.op_conf();
    if (!ParseBooleanFromEnv("ONEFLOW_ONE_EMBEDDING_DISABLE_PIPELINED_EXECUTION", false)) {
      embedding_update_new_op_conf->set_stream_name_hint(embedding_name + "_EMBEDDING");
    }
    return;
  }

  auto AddAdamBiasCorrectionFactorOp = [&](float beta_val,
                                           const std::string& op_name) -> std::string {
    user_op::UserOpConfWrapperBuilder op_builder(embedding_op.op_name() + op_name);
    const auto adam_bias_correction_factor_op =
        op_builder.OpTypeName("adam_bias_correction_factor")
            .Input("train_step", train_conf.train_step_lbn())
            .Attr<float>("beta", beta_val)
            .Output("out")
            .ScopeSymbolId(embedding_scope_symbol_id)
            .Build();
    job_builder->AddOps(embedding_parallel_conf, {adam_bias_correction_factor_op.op_conf()});
    return adam_bias_correction_factor_op.output("out", 0);
  };
  user_op::UserOpConfWrapperBuilder embedding_update_op_builder(
      embedding_op.op_name() + "_embedding_update" + NewUniqueId());
  std::vector<float> state_constant_init_values;
  if (optimizer_conf.has_naive_conf()) {
    embedding_update_op_builder.OpTypeName("sgd_embedding_update");
  } else if (optimizer_conf.has_momentum_conf()) {
    embedding_update_op_builder.OpTypeName("momentum_embedding_update")
        .Attr<float>("beta", optimizer_conf.momentum_conf().beta());
  } else if (optimizer_conf.has_adam_conf()) {
    const AdamModelUpdateConf& adam_conf = optimizer_conf.adam_conf();
    embedding_update_op_builder.OpTypeName("adam_embedding_update")
        .Attr<float>("beta1", adam_conf.beta1())
        .Attr<float>("beta2", adam_conf.beta2())
        .Attr<float>("epsilon", adam_conf.epsilon())
        .Attr<bool>("do_bias_correction", adam_conf.do_bias_correction());
    if (adam_conf.do_bias_correction()) {
      const std::string bias_correction1_lbn =
          AddAdamBiasCorrectionFactorOp(adam_conf.beta1(), "adam_bias_correction_factor1");
      const std::string bias_correction2_lbn =
          AddAdamBiasCorrectionFactorOp(adam_conf.beta2(), "adam_bias_correction_factor2");
      embedding_update_op_builder.Input("bias_correction1", bias_correction1_lbn)
          .Input("bias_correction2", bias_correction2_lbn);
    }
  } else if (optimizer_conf.has_adagrad_conf()) {
    const AdagradModelUpdateConf& adagrad_conf = optimizer_conf.adagrad_conf();
    state_constant_init_values.push_back(adagrad_conf.initial_accumulator_value());
    embedding_update_op_builder.OpTypeName("adagrad_embedding_update")
        .Input("train_step", train_conf.train_step_lbn())
        .Attr<float>("lr_decay", adagrad_conf.lr_decay())
        .Attr<float>("epsilon", adagrad_conf.epsilon());
  } else if (optimizer_conf.has_ftrl_conf()) {
    const FtrlModelUpdateConf& ftrl_conf = optimizer_conf.ftrl_conf();
    state_constant_init_values.push_back(ftrl_conf.initial_accumulator_value());
    // For `z`, its init value is 0.0.
    state_constant_init_values.push_back(0.0);
    embedding_update_op_builder.OpTypeName("ftrl_embedding_update")
        .Attr<float>("lr_power", ftrl_conf.lr_power())
        .Attr<float>("lambda1", ftrl_conf.lambda1())
        .Attr<float>("lambda2", ftrl_conf.lambda2())
        .Attr<float>("beta", ftrl_conf.beta());
  } else {
    UNIMPLEMENTED();
  }
  MakeConstantInitializerAttr(embedding_size, line_size, state_constant_init_values,
                              state_initializer);

  embedding_update_op_builder.Input("num_unique_ids", num_unique_ids_lbn)
      .Input("unique_embeddings", unique_values_lbn)
      .Input("learning_rate", learning_rate_lbn)
      .Attr<float>("weight_decay", optimizer_conf.weight_decay_conf().weight_decay_rate())
      .Attr<float>("l1", l1)
      .Attr<float>("l2", l2)
      .Output("updated_unique_embeddings");
  if (!update_skip_if_lbn.empty()) {
    embedding_update_op_builder.Input("skip_if", update_skip_if_lbn);
  }
  if (!fuse_to_update_down_scale_by_lbn.empty()) {
    CHECK(!has_clip_grad);
    embedding_update_op_builder.Input("down_scale_by_tensor", fuse_to_update_down_scale_by_lbn);
  }
  user_op::UserOpConfWrapper embedding_update_op =
      embedding_update_op_builder.Input("embedding_grad", *new_embedding_grad_lbn)
          .Attr<double>("scale", fuse_to_update_scale)
          .Attr<std::string>("embedding_name", embedding_name)
          .Attr<int64_t>("embedding_size", embedding_size)
          .Attr<int64_t>("line_size", line_size)
          .ScopeSymbolId(embedding_scope_symbol_id)
          .Build();
  *embedding_update_new_op_conf = embedding_update_op.op_conf();
  if (!ParseBooleanFromEnv("ONEFLOW_ONE_EMBEDDING_DISABLE_PIPELINED_EXECUTION", false)) {
    embedding_update_new_op_conf->set_stream_name_hint(embedding_name + "_EMBEDDING");
  }

  user_op::UserOpConfWrapperBuilder embedding_put_op_builder(embedding_op.op_name()
                                                             + "_embedding_put" + NewUniqueId());
  user_op::UserOpConfWrapper embedding_put_op =
      embedding_put_op_builder.OpTypeName("embedding_put")
          .Input("num_unique_ids", num_unique_ids_lbn)
          .Input("unique_ids", unique_ids_lbn)
          .Input("unique_embeddings", embedding_update_op.output("updated_unique_embeddings", 0))
          .Attr<std::string>("embedding_name", embedding_name)
          .ScopeSymbolId(embedding_scope_symbol_id)
          .Build();
  OperatorConf embedding_put_new_op_conf = embedding_put_op.op_conf();
  if (!ParseBooleanFromEnv("ONEFLOW_ONE_EMBEDDING_DISABLE_PIPELINED_EXECUTION", false)) {
    embedding_put_new_op_conf.set_stream_name_hint(embedding_name + "_EMBEDDING");
  }
  job_builder->AddOps(embedding_parallel_conf, {embedding_put_new_op_conf});
}

void UpdateConsumerOpConf(const OpNode* consumer, const LogicalBlobId& out,
                          const std::string& new_out_lbn,
                          HashMap<std::string, OperatorConf>* op_name2op_conf) {
  const std::string& consumer_op_name = consumer->op().op_name();
  if (op_name2op_conf->find(consumer_op_name) == op_name2op_conf->end()) {
    (*op_name2op_conf)[consumer_op_name] = consumer->op().op_conf();
  }
  for (const std::string& ibn : consumer->op().input_bns()) {
    if (consumer->op().BnInOp2Lbi(ibn) == out) {
      OperatorConf& consumer_op_conf = op_name2op_conf->at(consumer_op_name);
      const auto& new_val = new_out_lbn;
      const auto& old_val = ReplaceInputLbnInOpCustomizedConf(&consumer_op_conf, ibn, new_val);
      CHECK_EQ(GenLogicalBlobName(out), old_val);
    }
  }
}

std::string GlobalAbsMaxMin(JobBuilder* job_builder,
                            const HashMap<std::string, std::string>& shadow_op_name2grad_lbn,
                            float p, const std::string& total_norm_lbn, bool max_or_min,
                            const ParallelConf& embedding_parallel_conf,
                            const int64_t embedding_scope_symbol_id,
                            const ParallelConf& parallel_conf, const int64_t scope_symbol_id) {
  bool has_split = true;
  std::string multi_reduce_op_type_name =
      has_split ? (max_or_min ? "local_multi_reduce_max_abs" : "local_multi_reduce_min_abs")
                : (max_or_min ? "multi_reduce_max_abs" : "multi_reduce_min_abs");
  std::string multi_reduce_op_name =
      "OneEmbedding-ClipGradient-GlobalNorm-MultiReduceXimumAbs-" + NewUniqueId();
  auto multi_reduce_op_builder = user_op::UserOpConfWrapperBuilder(multi_reduce_op_name)
                                     .Op(multi_reduce_op_type_name)
                                     .Output("y")
                                     .ScopeSymbolId(embedding_scope_symbol_id);
  for (const auto& pair : shadow_op_name2grad_lbn) {
    const std::string& grad_lbn = pair.second;
    multi_reduce_op_builder.Input("x", grad_lbn);
  }
  auto multi_reduce_op = multi_reduce_op_builder.Build();
  job_builder->AddOps(embedding_parallel_conf, {multi_reduce_op.op_conf()});
  std::string embedding_reduce_lbn = multi_reduce_op.output("y", 0);
  if (has_split) {
    std::string group_reduce_op_type_name = max_or_min ? "reduce_max" : "reduce_min";
    std::string group_reduce_op_name =
        "OneEmbedding-ClipGradient-GlobalNorm-GroupReduceXimum-" + NewUniqueId();
    auto group_reduce_op = user_op::UserOpConfWrapperBuilder(group_reduce_op_name)
                               .Op(group_reduce_op_type_name)
                               .Input("input_tensor", multi_reduce_op.output("y", 0))
                               .Output("output_tensor")
                               .Attr("axis", std::vector<int32_t>{0})
                               .Attr("keepdims", false)
                               .ScopeSymbolId(embedding_scope_symbol_id)
                               .Build();
    job_builder->AddOps(embedding_parallel_conf, {group_reduce_op.op_conf()});
    embedding_reduce_lbn = group_reduce_op.output("output_tensor", 0);
  }
  if (!total_norm_lbn.empty()) {
    auto stack_op_builder = user_op::UserOpConfWrapperBuilder(
                                "OneEmbedding-ClipGradient-GlobalNorm-GlobalStack-" + NewUniqueId())
                                .Op("stack")
                                .Input("in", embedding_reduce_lbn)
                                .Input("in", total_norm_lbn)
                                .Output("out")
                                .Attr("axis", int64_t(0))
                                .Attr("max_dim_size", static_cast<int64_t>(2))
                                .ScopeSymbolId(scope_symbol_id);
    auto stack_op = stack_op_builder.Build();
    job_builder->AddOps(parallel_conf, {stack_op.op_conf()});
    std::string reduce_op_type_name = max_or_min ? "reduce_max" : "reduce_min";
    std::string reduce_op_name =
        "OneEmbedding-ClipGradient-GlobalNorm-GlobalReduceXimum-" + NewUniqueId();
    auto reduce_op = user_op::UserOpConfWrapperBuilder(reduce_op_name)
                         .Op(reduce_op_type_name)
                         .Input("input_tensor", stack_op.output("out", 0))
                         .Output("output_tensor")
                         .Attr("axis", std::vector<int32_t>{0})
                         .Attr("keepdims", false)
                         .ScopeSymbolId(scope_symbol_id)
                         .Build();
    job_builder->AddOps(parallel_conf, {reduce_op.op_conf()});
    return reduce_op.output("output_tensor", 0);
  } else {
    return embedding_reduce_lbn;
  }
}

std::string GlobalNorm(JobBuilder* job_builder,
                       const HashMap<std::string, std::string>& shadow_op_name2grad_lbn, float p,
                       const std::string& total_norm_lbn,
                       const ParallelConf& embedding_parallel_conf,
                       const int64_t embedding_scope_symbol_id, const ParallelConf& parallel_conf,
                       const int64_t scope_symbol_id) {
  auto multi_reduce_sum_op_builder =
      user_op::UserOpConfWrapperBuilder("OneEmbedding-ClipGradient-GlobalNorm-MultiReduceSumPowAbs-"
                                        + NewUniqueId())
          .Op("multi_reduce_sum_pow_abs")
          .Attr("p", static_cast<float>(p))
          .Output("y")
          .ScopeSymbolId(embedding_scope_symbol_id);
  for (const auto& pair : shadow_op_name2grad_lbn) {
    const std::string grad_lbn = pair.second;
    multi_reduce_sum_op_builder.Input("x", grad_lbn);
  }
  const auto multi_reduce_sum_op = multi_reduce_sum_op_builder.Build();
  job_builder->AddOps(embedding_parallel_conf, {multi_reduce_sum_op.op_conf()});
  const std::string& embedding_sum_pow_abs_lbn = multi_reduce_sum_op.output("y", 0);
  std::string global_pow_in_lbn;
  if (!total_norm_lbn.empty()) {
    auto pow_op = user_op::UserOpConfWrapperBuilder(
                      "OneEmbedding-ClipGradient-GlobalNorm-GlobalPow-" + NewUniqueId())
                      .Op("scalar_pow")
                      .Input("in", total_norm_lbn)
                      .Attr("float_operand", static_cast<double>(p))
                      .Attr("has_float_operand", true)
                      .Output("out")
                      .ScopeSymbolId(scope_symbol_id)
                      .Build();
    job_builder->AddOps(parallel_conf, {pow_op.op_conf()});
    user_op::UserOpConfWrapperBuilder add_op_builder("OneEmbedding-ClipGradient-GlobalNorm-Add-"
                                                     + NewUniqueId());
    const auto add_op = add_op_builder.Op("add_n")
                            .Input("in", embedding_sum_pow_abs_lbn)
                            .Input("in", pow_op.output("out", 0))
                            .Output("out")
                            .ScopeSymbolId(scope_symbol_id)
                            .Build();
    job_builder->AddOps(parallel_conf, {add_op.op_conf()});
    global_pow_in_lbn = add_op.output("out", 0);
  } else {
    global_pow_in_lbn = embedding_sum_pow_abs_lbn;
  }
  auto global_pow_op = user_op::UserOpConfWrapperBuilder(
                           "OneEmbedding-ClipGradient-GlobalNorm-GlobalPow-" + NewUniqueId())
                           .Op("scalar_pow")
                           .Input("in", global_pow_in_lbn)
                           .Attr("float_operand", static_cast<double>(1.0 / p))
                           .Attr("has_float_operand", true)
                           .Output("out")
                           .ScopeSymbolId(scope_symbol_id)
                           .Build();
  job_builder->AddOps(parallel_conf, {global_pow_op.op_conf()});
  return global_pow_op.output("out", 0);
}

std::string GetClampCoeff(JobBuilder* job_builder, const std::string& total_norm_lbn,
                          float max_norm, const ParallelConf& parallel_conf,
                          const int64_t scope_symbol_id) {
  auto add_eps_ops = user_op::UserOpConfWrapperBuilder(
                         "OneEmbedding-ClipGradient-GlobalNorm-AddEps-" + NewUniqueId())
                         .Op("scalar_add")
                         .Input("in", total_norm_lbn)
                         .Attr("float_operand", 1e-6)
                         .Attr("has_float_operand", true)
                         .Output("out")
                         .ScopeSymbolId(scope_symbol_id)
                         .Build();
  job_builder->AddOps(parallel_conf, {add_eps_ops.op_conf()});

  auto inv_op =
      user_op::UserOpConfWrapperBuilder("OneEmbedding-ClipGradient-GlobalNorm-Inv-" + NewUniqueId())
          .Op("reciprocal_no_nan")
          .Input("x", add_eps_ops.output("out", 0))
          .Output("y")
          .ScopeSymbolId(scope_symbol_id)
          .Build();
  job_builder->AddOps(parallel_conf, {inv_op.op_conf()});

  auto coeff_op = user_op::UserOpConfWrapperBuilder("OneEmbedding-ClipGradient-GlobalNorm-Coeff-"
                                                    + NewUniqueId())
                      .Op("scalar_mul")
                      .Input("in", inv_op.output("y", 0))
                      .Attr("float_operand", static_cast<double>(max_norm))
                      .Attr("has_float_operand", true)
                      .Output("out")
                      .ScopeSymbolId(scope_symbol_id)
                      .Build();
  job_builder->AddOps(parallel_conf, {coeff_op.op_conf()});

  auto clamp_coeff_op = user_op::UserOpConfWrapperBuilder(
                            "OneEmbedding-ClipGradient-GlobalNorm-Clamp-" + NewUniqueId())
                            .Op("clip_by_scalar_max")
                            .Input("x", coeff_op.output("out", 0))
                            .Attr("floating_max", 1.0)
                            .Output("y")
                            .ScopeSymbolId(scope_symbol_id)
                            .Build();
  job_builder->AddOps(parallel_conf, {clamp_coeff_op.op_conf()});
  return clamp_coeff_op.output("y", 0);
}

void ClipGradByGlobalNorm(JobPassCtx* ctx, const OpGraph& op_graph, JobBuilder* job_builder,
                          const OptimizerConf& optimizer_conf,
                          const HashMap<std::string, std::string>& shadow_op_name2grad_lbn,
                          const HashMap<std::string, OperatorConf>& grad_lbn2update_op_conf,
                          const ParallelConf& embedding_parallel_conf,
                          const int64_t embedding_scope_symbol_id,
                          HashMap<std::string, OperatorConf>* op_name2op_conf) {
  const ClipByGlobalNormConf& conf = optimizer_conf.clip_conf().clip_by_global_norm();
  double norm_type = conf.norm_type();
  auto clip_by_global_norm_pass_state =
      CHECK_JUST(ctx->MutableState<ClipByGlobalNormJobPassState>("clip_by_global_norm_state"));

  const auto NewGlobalNorm = [&](const std::string& total_norm_lbn,
                                 const ParallelConf& parallel_conf,
                                 const int64_t scope_symbol_id) -> std::string {
    if (std::isinf(norm_type) && norm_type > 0) {
      return GlobalAbsMaxMin(job_builder, shadow_op_name2grad_lbn, norm_type, total_norm_lbn, true,
                             embedding_parallel_conf, embedding_scope_symbol_id, parallel_conf,
                             scope_symbol_id);
    } else if (std::isinf(norm_type) && norm_type < 0) {
      UNIMPLEMENTED()
          << "one_embedding gradient's invalid values set to 0, so not support abs_reduce_min.";
      return GlobalAbsMaxMin(job_builder, shadow_op_name2grad_lbn, norm_type, total_norm_lbn, false,
                             embedding_parallel_conf, embedding_scope_symbol_id, parallel_conf,
                             scope_symbol_id);
    } else {
      return GlobalNorm(job_builder, shadow_op_name2grad_lbn, norm_type, total_norm_lbn,
                        embedding_parallel_conf, embedding_scope_symbol_id, parallel_conf,
                        scope_symbol_id);
    }
  };
  bool has_total_norm_state = false;
  std::string variable_op_name;
  for (const auto& var_op_name : optimizer_conf.variable_op_names()) {
    if (clip_by_global_norm_pass_state->HasTotalNormState(var_op_name)) {
      has_total_norm_state = true;
      variable_op_name = var_op_name;
      break;
    }
  }
  std::string coeff_lbn;
  if (has_total_norm_state) {
    // has_total_norm_state means there are some gradients in same optimizer group with
    // embedding_grads, the total_norm_lbn is the global norm of other gradients, embedding_grads
    // need to compute global norm with total_norm_lbn and update the consumer of the
    // total_norm_lbn, no need to compute clamp coff because it has been built in autograd pass.
    const std::shared_ptr<ClipByGlobalNormJobPassState::TotalNormState>& total_norm_state =
        clip_by_global_norm_pass_state->GetTotalNormState(variable_op_name);
    const LogicalBlobId total_norm_lbi = GenLogicalBlobId(total_norm_state->total_norm_lbn());
    std::string new_total_norm_lbn =
        NewGlobalNorm(total_norm_state->total_norm_lbn(), total_norm_state->parallel_conf(),
                      total_norm_state->scope_symbol_id());
    const OpNode* total_norm_lbn_producer = op_graph.OpNode4OpName(total_norm_lbi.op_name());
    for (const OpEdge* out_edge : total_norm_lbn_producer->out_edges()) {
      const OpNode* consumer = out_edge->dst_node();
      UpdateConsumerOpConf(consumer, total_norm_lbi, new_total_norm_lbn, op_name2op_conf);
    }
    total_norm_state->set_total_norm_lbn(new_total_norm_lbn);
    coeff_lbn = total_norm_state->coeff_lbn();
  } else {
    // no norm_state means there are no gradients in same optimizer group with embedding_grad,
    // embedding_grad compute the global norm and clip independently.
    const std::string& new_total_norm_lbn =
        NewGlobalNorm("", embedding_parallel_conf, embedding_scope_symbol_id);
    coeff_lbn = GetClampCoeff(job_builder, new_total_norm_lbn, conf.max_norm(),
                              embedding_parallel_conf, embedding_scope_symbol_id);
  }
  for (const auto& pair : shadow_op_name2grad_lbn) {
    const std::string& grad_lbn = pair.second;
    const auto& it = grad_lbn2update_op_conf.find(grad_lbn);
    CHECK(it != grad_lbn2update_op_conf.end());
    OperatorConf update_op_conf = it->second;
    *(*update_op_conf.mutable_user_conf()->mutable_input())["scale_by_tensor"].mutable_s() =
        StdVec2PbRpf<std::string>({coeff_lbn});
    job_builder->AddOps(embedding_parallel_conf, {update_op_conf});
  }
}

void FilterCurGradLbnAndUpdateOpConfPairs(
    const ::google::protobuf::RepeatedPtrField<std::string>& variables,
    const HashMap<std::string, std::string>& shadow_op_name2grad_lbn,
    HashMap<std::string, std::string>* cur_shadow_op_name2grad_lbn) {
  for (const std::string& variable : variables) {
    const auto& it = shadow_op_name2grad_lbn.find(variable);
    if (it != shadow_op_name2grad_lbn.end()) {
      (*cur_shadow_op_name2grad_lbn)[variable] = it->second;
    }
  }
}

void FilterEmbeddingGradients(JobPassCtx* ctx, const OpGraph& op_graph, JobBuilder* job_builder,
                              const HashMap<std::string, std::string>& shadow_op_name2grad_lbn,
                              const HashMap<std::string, OperatorConf>& grad_lbn2update_op_conf,
                              const ParallelConf& embedding_parallel_conf,
                              const int64_t embedding_scope_symbol_id,
                              HashMap<std::string, OperatorConf>* op_name2op_conf) {
  for (const auto& optimizer_conf : job_builder->job().job_conf().train_conf().optimizer_conf()) {
    HashMap<std::string, std::string> cur_shadow_op_name2grad_lbn;
    FilterCurGradLbnAndUpdateOpConfPairs(optimizer_conf.variable_op_names(),
                                         shadow_op_name2grad_lbn, &cur_shadow_op_name2grad_lbn);
    if (!optimizer_conf.has_clip_conf()) {
      for (const auto& pair : cur_shadow_op_name2grad_lbn) {
        const auto& it = grad_lbn2update_op_conf.find(pair.second);
        CHECK(it != grad_lbn2update_op_conf.end());
        job_builder->AddOps(embedding_parallel_conf, {it->second});
      }
    } else {
      ClipGradByGlobalNorm(ctx, op_graph, job_builder, optimizer_conf, cur_shadow_op_name2grad_lbn,
                           grad_lbn2update_op_conf, embedding_parallel_conf,
                           embedding_scope_symbol_id, op_name2op_conf);
    }
  }
}

}  // namespace

class ReplaceEmbeddingOps final : public JobPass {
 public:
  ReplaceEmbeddingOps() = default;
  ~ReplaceEmbeddingOps() override = default;

  bool IsEnabled(const JobPassCtx& ctx) const { return ctx.job_desc().IsTrain(); }
  Maybe<void> Apply(const OpGraph& op_graph, JobBuilder* job_builder, JobPassCtx* ctx) const;

  Maybe<void> Apply(Job* job, JobPassCtx* ctx) const override {
    if (!IsEnabled(*ctx)) { return Maybe<void>::Ok(); }
    const OpGraph op_graph(*job);
    JobBuilder job_builder(job);
    return Apply(op_graph, &job_builder, ctx);
  }
};

Maybe<void> ReplaceEmbeddingOps::Apply(const OpGraph& op_graph, JobBuilder* job_builder,
                                       JobPassCtx* ctx) const {
  ParallelConf embedding_parallel_conf;
  int64_t embedding_scope_symbol_id = 0;
  HashMap<std::string, OperatorConf> op_name2op_conf;
  HashMap<std::string, std::string> shadow_op_name2grad_lbn;
  HashMap<std::string, OperatorConf> grad_lbn2update_op_conf;
  op_graph.ForEachNode([&](const OpNode* op_node) {
    const OperatorConf& op_conf = op_node->op().op_conf();
    if (!op_conf.has_user_conf()) { return; }
    if (!(op_conf.user_conf().op_type_name() == "embedding_lookup_placeholder")) { return; }
    std::vector<OperatorConf> add_ops;
    std::vector<std::string> delete_op_names;
    const user_op::UserOpConfWrapper embedding_op(op_node->op().op_conf());
    const OpNode* shadow_producer =
        op_graph.OpNode4OpName(GenLogicalBlobId(embedding_op.input("shadow", 0)).op_name());
    std::string shadow_op_name;
    if (shadow_producer->op().op_conf().has_variable_conf()) {
      shadow_op_name = shadow_producer->op().op_name();
    } else if (shadow_producer->op().op_conf().has_user_conf()
               && shadow_producer->op().op_conf().user_conf().op_type_name() == "cast") {
      const user_op::UserOpConfWrapper shadow_cast_op(shadow_producer->op().op_conf());
      const OpNode* cast_producer =
          op_graph.OpNode4OpName(GenLogicalBlobId(shadow_cast_op.input("in", 0)).op_name());
      CHECK(cast_producer->op().op_conf().has_variable_conf()) << cast_producer->op().op_name();
      shadow_op_name = cast_producer->op().op_name();
      delete_op_names.push_back(shadow_cast_op.op_name());
    } else {
      UNIMPLEMENTED() << "shadow must be variable or variable and cast";
    }
    // assume all embeddings have same placement
    embedding_scope_symbol_id = embedding_op.op_conf().scope_symbol_id();
    embedding_parallel_conf = op_node->parallel_desc().parallel_conf();
    const std::string& embedding_name = embedding_op.attr<std::string>("embedding_name");
    const int64_t line_size = embedding_op.attr<int64_t>("line_size");
    const int64_t embedding_size = embedding_op.attr<int64_t>("embedding_size");
    const bool is_full_cache = embedding_op.attr<bool>("is_full_cache");
    const int64_t seed = embedding_op.attr<int64_t>("seed");
    const int64_t parallel_num = op_node->parallel_desc().parallel_num();
    const bool use_system_gather =
        (parallel_num == 1 && ParseBooleanFromEnv("ONEFLOW_ONE_EMBEDDING_USE_SYSTEM_GATHER", false)
         && !embedding::UseDynamicMemoryAllocation());
    std::string new_embeddings_lbn;

    // prefetch can not exec in advance when it consume id_shuffle_copy_out, because
    // id_shuffle_copy_out's regster_num is 1. so we set id_shuffle out to
    // prefetch_num_unique_ids_lbn and prefetch consume them for pipeline.
    std::string prefetch_num_unique_ids_lbn;
    std::string prefetch_unique_ids_lbn;
    std::string prefetch_unique_table_ids_lbn;
    std::string inner_inverse_unique_partition_indices_lbn;
    std::string num_unique_ids_lbn;
    std::string unique_ids_lbn;
    std::string unique_table_ids_lbn;
    std::string inverse_indices_lbn;
    std::string num_unique_matrix_lbn;

    BuildIdShuffle(use_system_gather, embedding_name, embedding_op, &add_ops,
                   &prefetch_num_unique_ids_lbn, &prefetch_unique_ids_lbn,
                   &prefetch_unique_table_ids_lbn, &inner_inverse_unique_partition_indices_lbn,
                   &num_unique_ids_lbn, &unique_ids_lbn, &unique_table_ids_lbn,
                   &inverse_indices_lbn, &num_unique_matrix_lbn);
    const bool is_train_job = job_builder->job().job_conf().has_train_conf();
    const bool no_optimizer_states = (embedding_size == line_size);
    const bool has_embedding_prefetch = (!is_full_cache) && (is_train_job || no_optimizer_states);

    OperatorConf embedding_prefetch_op_conf;
    OperatorConf embedding_lookup_op_conf;
    // embedding lookup op
    std::string embedding_lbn, unique_values_lbn;
    BuildEmbeddingLookup(
        ctx, job_builder, embedding_size, line_size, embedding_name, seed, has_embedding_prefetch,
        embedding_parallel_conf, embedding_op, prefetch_num_unique_ids_lbn, prefetch_unique_ids_lbn,
        prefetch_unique_table_ids_lbn, num_unique_ids_lbn, unique_ids_lbn, unique_table_ids_lbn,
        &embedding_lbn, &unique_values_lbn, &embedding_prefetch_op_conf, &embedding_lookup_op_conf);

    if (use_system_gather) {
      user_op::UserOpConfWrapperBuilder gather_op_builder(embedding_op.op_name() + "_gather");
      user_op::UserOpConfWrapper gather_op = gather_op_builder.OpTypeName("gather")
                                                 .Input("in", embedding_lbn)
                                                 .Input("indices", inverse_indices_lbn)
                                                 .Output("out")
                                                 .ScopeSymbolId(embedding_scope_symbol_id)
                                                 .Build();
      add_ops.push_back(gather_op.op_conf());
      new_embeddings_lbn = gather_op.output("out", 0);
    } else {
      // embedding shuffle op
      BuildEmbeddingShuffle(job_builder, embedding_name, embedding_size, embedding_parallel_conf,
                            embedding_op, inverse_indices_lbn,
                            inner_inverse_unique_partition_indices_lbn, num_unique_matrix_lbn,
                            embedding_lbn, &add_ops, &new_embeddings_lbn);
    }
    delete_op_names.push_back(embedding_op.op_name());

    const LogicalBlobId out = GenLogicalBlobId(embedding_op.output("embeddings", 0));
    for (const OpEdge* out_edge : op_node->out_edges()) {
      const OpNode* consumer = out_edge->dst_node();
      UpdateConsumerOpConf(consumer, out, new_embeddings_lbn, &op_name2op_conf);
    }
    std::string state_initializer;
    // find update op
    const OpNode* producer =
        op_graph.OpNode4OpName(GenLogicalBlobId(embedding_op.input("ids", 0)).op_name());
    for (OpEdge* edge : producer->out_edges()) {
      const OpNode* consumer = edge->dst_node();
      if (consumer->op().op_conf().has_user_conf()) {
        const user_op::UserOpConfWrapper update_op_conf(consumer->op().op_conf());
        if (update_op_conf.op_type_name() != "embedding_update_placeholder") { continue; }
        if (update_op_conf.attr<std::string>("embedding_name")
            != embedding_op.attr<std::string>("embedding_name")) {
          continue;
        }
        delete_op_names.push_back(update_op_conf.op_name());

        OptimizerConf embedding_optimizer_conf;
        bool found_embedding_optimizer = false;
        for (const auto& optimizer_conf :
             job_builder->job().job_conf().train_conf().optimizer_conf()) {
          for (const auto& name : optimizer_conf.variable_op_names()) {
            if (name == shadow_op_name) {
              embedding_optimizer_conf = optimizer_conf;
              found_embedding_optimizer = true;
              break;
            }
          }
          if (found_embedding_optimizer == true) { break; }
        }
        CHECK_EQ(found_embedding_optimizer, true) << shadow_op_name << " has not found optimizer";

        std::string embedding_grad_lbn;
        BuildEmbeddingGradientShuffle(
            ctx, op_graph, job_builder, op_node, embedding_name, embedding_size, use_system_gather,
            embedding_parallel_conf, embedding_scope_symbol_id, embedding_op, inverse_indices_lbn,
            inner_inverse_unique_partition_indices_lbn, num_unique_matrix_lbn,
            update_op_conf.input("embedding_grad", 0), embedding_optimizer_conf.has_clip_conf(),
            &embedding_grad_lbn);

        const OpNode* shadow_node = op_graph.OpNode4OpName(shadow_op_name);
        const VariableOpConf& shadow_variable_conf = shadow_node->op().op_conf().variable_conf();
        float l1 = 0.0;
        float l2 = 0.0;
        if (shadow_variable_conf.has_regularizer()) {
          const RegularizerConf& regularizer_conf = shadow_variable_conf.regularizer();
          if (regularizer_conf.has_l1_l2_conf()) {
            l1 = regularizer_conf.l1_l2_conf().l1();
            l2 = regularizer_conf.l1_l2_conf().l2();
          }
        }
        const std::string& learning_rate_lbn = embedding_optimizer_conf.learning_rate_lbn();

        std::string new_embedding_grad_lbn;
        OperatorConf embedding_update_op_conf;
        BuildEmbeddingUpdate(ctx, op_graph, job_builder, embedding_parallel_conf,
                             embedding_scope_symbol_id, is_full_cache, embedding_size, line_size,
                             l1, l2, embedding_name, embedding_optimizer_conf, embedding_op,
                             num_unique_ids_lbn, unique_ids_lbn, unique_values_lbn,
                             embedding_grad_lbn, learning_rate_lbn, &new_embedding_grad_lbn,
                             &state_initializer, &embedding_update_op_conf);
        shadow_op_name2grad_lbn[shadow_op_name] = new_embedding_grad_lbn;
        grad_lbn2update_op_conf[new_embedding_grad_lbn] = std::move(embedding_update_op_conf);
      }
    }
    if ((state_initializer.empty()) && !no_optimizer_states) {
      CHECK(!is_train_job) << "train job must have set state initializer";
      MakeConstantInitializerAttr(embedding_size, line_size, {}, &state_initializer);
    }
    auto state_initializer_attr = ::oneflow::AttrValue();
    state_initializer_attr.set_at_string(state_initializer);
    if (has_embedding_prefetch) {
      (*(embedding_prefetch_op_conf.mutable_user_conf()->mutable_attr()))["state_initializer"] =
          state_initializer_attr;
      add_ops.push_back(embedding_prefetch_op_conf);
    }
    (*(embedding_lookup_op_conf.mutable_user_conf()->mutable_attr()))["state_initializer"] =
        state_initializer_attr;
    add_ops.push_back(embedding_lookup_op_conf);
    job_builder->DelOps(delete_op_names);
    job_builder->AddOps(embedding_parallel_conf, add_ops);
  });
  if (shadow_op_name2grad_lbn.size() > 0) {
    FilterEmbeddingGradients(ctx, op_graph, job_builder, shadow_op_name2grad_lbn,
                             grad_lbn2update_op_conf, embedding_parallel_conf,
                             embedding_scope_symbol_id, &op_name2op_conf);
    JUST(DynamicLossScaleAddGradient(ctx, op_graph, job_builder, shadow_op_name2grad_lbn,
                                     embedding_scope_symbol_id, embedding_parallel_conf));
  }
  for (const auto& pair : op_name2op_conf) { job_builder->MutOpsOnlyOnce({pair.second}); }
  return Maybe<void>::Ok();
}

REGISTER_JOB_PASS("ReplaceEmbeddingOps", ReplaceEmbeddingOps);

}  // namespace oneflow<|MERGE_RESOLUTION|>--- conflicted
+++ resolved
@@ -356,14 +356,10 @@
                     std::string* unique_table_ids_lbn, std::string* inverse_indices_lbn,
                     std::string* num_unique_matrix_lbn) {
   const int32_t num_tables = embedding_op.attr<int32_t>("num_tables");
-<<<<<<< HEAD
   const int64_t padding_idx = embedding_op.attr<int64_t>("padding_idx");
   const int64_t has_padding_idx = embedding_op.attr<bool>("has_padding_idx");
-=======
   bool enable_pipelined_execution =
       !ParseBooleanFromEnv("ONEFLOW_ONE_EMBEDDING_DISABLE_PIPELINED_EXECUTION", false);
-
->>>>>>> 2137d64e
   if (use_system_gather) {
     user_op::UserOpConfWrapperBuilder unique_op_builder(embedding_op.op_name()
                                                         + "_unique_ids_and_tables");
