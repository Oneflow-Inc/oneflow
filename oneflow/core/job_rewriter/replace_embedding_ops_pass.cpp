--- conflicted
+++ resolved
@@ -416,30 +416,16 @@
 
 void MakeConstantInitializerAttr(const int64_t embedding_size, const int64_t line_size,
                                  const std::vector<float>& values, std::string* initializer_attr) {
-<<<<<<< HEAD
-  if(embedding_size == line_size) {return;}
-  const int32_t num_states = line_size / embedding_size - 1;
-=======
   if (embedding_size == line_size) { return; }
   const int32_t num_states = line_size / embedding_size - 1;
   CHECK_GT(num_states, 0) << "num_states " << num_states;
->>>>>>> 33a95c69
   CHECK(values.size() == 0 || num_states == values.size())
       << "must set " << num_states << " optimizer states init value, but get " << values.size();
   nlohmann::json initializers;
   for (int32_t i = 0; i < num_states; ++i) {
     nlohmann::json initializer;
     initializer["type"] = "constant";
-<<<<<<< HEAD
-    float initial_value;
-    if (values.size() == 0) {
-      initial_value = 0;
-    } else {
-      initial_value = values.at(i);
-    }
-=======
     const float initial_value = values.size() > 0 ? values.at(i) : 0.0;
->>>>>>> 33a95c69
     initializer["value"] = initial_value;
     initializers.push_back(initializer);
   }
@@ -447,14 +433,9 @@
 }
 
 void BuildEmbeddingUpdate(JobPassCtx* ctx, const OpGraph& op_graph, JobBuilder* job_builder,
-<<<<<<< HEAD
-                          const ParallelConf& parallel_conf, const int64_t embedding_size, const int64_t line_size,
-                          const std::string& embedding_name, const OptimizerConf& optimizer_conf,
-=======
                           const ParallelConf& parallel_conf, const int64_t embedding_size,
                           const int64_t line_size, const std::string& embedding_name,
                           const OptimizerConf& optimizer_conf,
->>>>>>> 33a95c69
                           const user_op::UserOpConfWrapper& embedding_op,
                           const std::string& num_unique_ids_lbn, const std::string& unique_ids_lbn,
                           const std::string& unique_values_lbn,
@@ -501,7 +482,6 @@
           .Input("bias_correction2", bias_correction2_lbn);
     }
   } else if (optimizer_conf.has_adagrad_conf()) {
-<<<<<<< HEAD
     const AdagradModelUpdateConf& adagrad_conf = optimizer_conf.adagrad_conf();
     state_constant_init_values.push_back(adagrad_conf.initial_accumulator_value());
     embedding_update_op_builder.OpTypeName("adagrad_embedding_update")
@@ -511,15 +491,8 @@
   } else {
     UNIMPLEMENTED();
   }
-  MakeConstantInitializerAttr(embedding_size, line_size, state_constant_init_values, state_initializer);
-=======
-    UNIMPLEMENTED();
-  } else {
-    UNIMPLEMENTED();
-  }
   MakeConstantInitializerAttr(embedding_size, line_size, state_constant_init_values,
                               state_initializer);
->>>>>>> 33a95c69
   embedding_update_op_builder.Input("num_unique_ids", AddIdentityOp(num_unique_ids_lbn))
       .Input("unique_embeddings", unique_values_lbn)
       .Input("embedding_grad", embedding_grad_lbn)
@@ -633,11 +606,6 @@
     const bool has_embedding_prefetch =
         (!options.IsFullCache()) && (is_train_job || no_optimizer_states);
 
-<<<<<<< HEAD
-    bool has_embedding_prefetch = (!options.IsFullCache()) ? true : false;
-
-=======
->>>>>>> 33a95c69
     OperatorConf embedding_prefetch_op_conf;
     OperatorConf embedding_lookup_op_conf;
     // embedding lookup op
@@ -732,13 +700,6 @@
                           "System-Train-LearningRate-Scheduler_" + NewUniqueId());
 
         BuildEmbeddingUpdate(ctx, op_graph, job_builder, op_node->parallel_desc().parallel_conf(),
-<<<<<<< HEAD
-                             embedding_size, options.LineSize(), options.Name(), embedding_optimizer_conf, embedding_op,
-                             num_unique_ids_lbn, unique_ids_lbn, unique_values_lbn,
-                             embedding_grad_lbn, learning_rate_lbn, &state_initializer);
-      }
-    }
-=======
                              embedding_size, options.LineSize(), options.Name(),
                              embedding_optimizer_conf, embedding_op, num_unique_ids_lbn,
                              unique_ids_lbn, unique_values_lbn, embedding_grad_lbn,
@@ -749,7 +710,6 @@
       CHECK(!is_train_job) << "train job must have set state initializer";
       MakeConstantInitializerAttr(embedding_size, options.LineSize(), {}, &state_initializer);
     }
->>>>>>> 33a95c69
     auto state_initializer_attr = ::oneflow::AttrValue();
     state_initializer_attr.set_at_string(state_initializer);
     if (has_embedding_prefetch) {
