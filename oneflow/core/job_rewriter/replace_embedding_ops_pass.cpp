--- conflicted
+++ resolved
@@ -481,7 +481,13 @@
       embedding_update_op_builder.Input("bias_correction1", bias_correction1_lbn)
           .Input("bias_correction2", bias_correction2_lbn);
     }
-<<<<<<< HEAD
+  } else if (optimizer_conf.has_adagrad_conf()) {
+    const AdagradModelUpdateConf& adagrad_conf = optimizer_conf.adagrad_conf();
+    state_constant_init_values.push_back(adagrad_conf.initial_accumulator_value());
+    embedding_update_op_builder.OpTypeName("adagrad_embedding_update")
+        .Input("train_step", train_conf.train_step_lbn())
+        .Attr<float>("lr_decay", adagrad_conf.lr_decay())
+        .Attr<float>("epsilon", adagrad_conf.epsilon());
   } else if (optimizer_conf.has_ftrl_conf()) {
     const FtrlModelUpdateConf& ftrl_conf = optimizer_conf.ftrl_conf();
     // TODO: add accumulator initialize val
@@ -490,15 +496,6 @@
         .Attr<float>("lambda1", ftrl_conf.lambda1())
         .Attr<float>("lambda2", ftrl_conf.lambda2())
         .Attr<float>("beta", ftrl_conf.beta());
-=======
-  } else if (optimizer_conf.has_adagrad_conf()) {
-    const AdagradModelUpdateConf& adagrad_conf = optimizer_conf.adagrad_conf();
-    state_constant_init_values.push_back(adagrad_conf.initial_accumulator_value());
-    embedding_update_op_builder.OpTypeName("adagrad_embedding_update")
-        .Input("train_step", train_conf.train_step_lbn())
-        .Attr<float>("lr_decay", adagrad_conf.lr_decay())
-        .Attr<float>("epsilon", adagrad_conf.epsilon());
->>>>>>> 56882e68
   } else {
     UNIMPLEMENTED();
   }
@@ -509,11 +506,8 @@
       .Input("embedding_grad", embedding_grad_lbn)
       .Input("learning_rate", learning_rate_lbn)
       .Attr<float>("weight_decay", optimizer_conf.weight_decay_conf().weight_decay_rate())
-<<<<<<< HEAD
-=======
       .Attr<float>("l1", l1)
       .Attr<float>("l2", l2)
->>>>>>> 56882e68
       .Output("updated_unique_embeddings");
   double scale = GetLossInstanceNumScaleFactor(op_graph, job_builder);
   if (train_conf.has_dynamic_loss_scale_policy()) {
