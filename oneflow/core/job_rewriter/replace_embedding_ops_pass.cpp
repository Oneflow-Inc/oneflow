--- conflicted
+++ resolved
@@ -520,13 +520,7 @@
                              const bool is_sgd, const std::string& down_scale_by_lbn,
                              const std::string& skip_if_lbn, const float l1, const float l2,
                              const float weight_decay) {
-<<<<<<< HEAD
-  if (!ParseBooleanFromEnv("ONEFLOW_ONE_EMBEDDING_FUSE_UPDATE_PUT", false)) {
-    return false;
-  }
-=======
   if (!ParseBooleanFromEnv("ONEFLOW_ONE_EMBEDDING_FUSE_UPDATE_PUT", false)) { return false; }
->>>>>>> e2658305
   if (!is_full_cache) { return false; }
   if (!enable_auto_mixed_precision) { return false; }
   if (!is_sgd) { return false; }
@@ -1105,7 +1099,7 @@
       const OpNode* consumer = edge->dst_node();
       if (consumer->op().op_conf().has_user_conf()) {
         const user_op::UserOpConfWrapper update_op_conf(consumer->op().op_conf());
-        if (update_op_conf.op_type_name() != "embedding_lookup_placeholder_grad") { continue; }
+        if (update_op_conf.op_type_name() != "embedding_update_placeholder") { continue; }
         if (update_op_conf.attr<std::string>("embedding_name")
             != embedding_op.attr<std::string>("embedding_name")) {
           continue;
