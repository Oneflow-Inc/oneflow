/*
Copyright 2020 The OneFlow Authors. All rights reserved.

Licensed under the Apache License, Version 2.0 (the "License");
you may not use this file except in compliance with the License.
You may obtain a copy of the License at

    http://www.apache.org/licenses/LICENSE-2.0

Unless required by applicable law or agreed to in writing, software
distributed under the License is distributed on an "AS IS" BASIS,
WITHOUT WARRANTIES OR CONDITIONS OF ANY KIND, either express or implied.
See the License for the specific language governing permissions and
limitations under the License.
*/
#include "oneflow/core/job_rewriter/job_pass.h"
#include "oneflow/core/framework/framework.h"
#include "oneflow/core/job_rewriter/dynamic_loss_scale_job_pass_state.h"
#include "oneflow/core/job_rewriter/autograd.h"
#include "oneflow/core/common/container_util.h"
#include "oneflow/core/job_rewriter/clip_by_global_norm_job_pass_state.h"
#include "oneflow/core/embedding/embedding_manager.h"

namespace oneflow {

namespace {

std::string BuildIdentityOp(JobBuilder* job_builder, const std::string& in_lbn,
                            const ParallelConf& parallel_conf,
                            const user_op::UserOpConfWrapper& embedding_op) {
  user_op::UserOpConfWrapperBuilder identity_op_builder(embedding_op.op_name() + "_identity_"
                                                        + NewUniqueId());
  user_op::UserOpConfWrapper identity_op =
      identity_op_builder.OpTypeName("identity")
          .Input("in", in_lbn)
          .Output("out")
          .ScopeSymbolId(embedding_op.op_conf().scope_symbol_id())
          .Build();
  job_builder->AddOps(parallel_conf, {identity_op.op_conf()});
  return identity_op.output("out", 0);
}

Maybe<void> DynamicLossScaleAddGradient(
    JobPassCtx* ctx, const OpGraph& op_graph, JobBuilder* job_builder,
    const HashMap<std::string, std::string>& shadow_op_name2grad_lbn, int64_t scope_symbol_id,
    const ParallelConf& parallel_conf) {
  if (job_builder->job().job_conf().train_conf().has_dynamic_loss_scale_policy()) {
    const auto& dynamic_loss_scale_state =
        JUST(ctx->GetState<DynamicLossScaleJobPassState>("dynamic_loss_scale_state"));
    const LogicalBlobId count_not_finite_lbi =
        GenLogicalBlobId(dynamic_loss_scale_state.count_not_finite_lbn());
    const OpNode* op_node = op_graph.OpNode4OpName(count_not_finite_lbi.op_name());
    if (op_node->op().op_conf().has_user_conf()
        && op_node->op().op_conf().user_conf().op_type_name() == "identity") {
      const user_op::UserOpConfWrapper identity_op_conf(op_node->op().op_conf());
      std::string new_count_not_finite_lbn;
      if (shadow_op_name2grad_lbn.size() == 1) {
        const std::string& grad_lbn = shadow_op_name2grad_lbn.begin()->second;
        const auto count_not_finite_op =
            user_op::UserOpConfWrapperBuilder("OneEmbedding-DynamicLossScale-CountNotFinite-"
                                              + NewUniqueId())
                .Op("count_not_finite")
                .Input("x", grad_lbn)
                .Output("y")
                .ScopeSymbolId(op_node->op().op_conf().scope_symbol_id())
                .Build();
        job_builder->AddOps(parallel_conf, {count_not_finite_op.op_conf()});
        new_count_not_finite_lbn = count_not_finite_op.output("y", 0);
      } else {
        auto multi_count_not_finite_op_builder =
            user_op::UserOpConfWrapperBuilder("OneEmbedding-DynamicLossScale-MultiCountNotFinite-"
                                              + NewUniqueId())
                .Op("multi_count_not_finite")
                .Output("y")
                .ScopeSymbolId(op_node->op().op_conf().scope_symbol_id());
        for (const auto& pair : shadow_op_name2grad_lbn) {
          multi_count_not_finite_op_builder.Input("x", pair.second);
        }
        const auto multi_count_not_finite_op = multi_count_not_finite_op_builder.Build();
        job_builder->AddOps(parallel_conf, {multi_count_not_finite_op.op_conf()});
        new_count_not_finite_lbn = multi_count_not_finite_op.output("y", 0);
      }
      user_op::UserOpConfWrapperBuilder add_op_builder(
          "OneEmbedding-DynamicLossScale-CountNotFinite-Add_" + NewUniqueId());
      const auto add_op = add_op_builder.Op("add_n")
                              .Input("in", identity_op_conf.input("in", 0))
                              .Input("in", new_count_not_finite_lbn)
                              .Output("out")
                              .ScopeSymbolId(op_node->op().op_conf().scope_symbol_id())
                              .Build();

      job_builder->AddOps(op_node->parallel_desc().parallel_conf(), {add_op.op_conf()});

      OperatorConf new_identity_conf = identity_op_conf.op_conf();
      const auto& old_val =
          ReplaceInputLbnInOpCustomizedConf(&new_identity_conf, "in_0", add_op.output("out", 0));
      CHECK_EQ_OR_RETURN(identity_op_conf.input("in", 0), old_val);
      job_builder->MutOpsOnlyOnce({new_identity_conf});
    } else {
      UNIMPLEMENTED_THEN_RETURN();
    }
  }
  return Maybe<void>::Ok();
}

void BuildEmbeddingLookup(JobPassCtx* ctx, JobBuilder* job_builder, const int64_t embedding_size,
                          const int64_t line_size, const std::string& embedding_name,
                          const int64_t seed, bool has_embedding_prefetch,
                          const ParallelConf& parallel_conf,
                          const user_op::UserOpConfWrapper& embedding_op,
                          const std::string& num_unique_ids_lbn, const std::string& unique_ids_lbn,
                          const std::string& unique_table_ids_lbn, std::string* embedding_lbn,
                          std::string* unique_values_lbn, OperatorConf* embedding_prefetch_op_conf,
                          OperatorConf* embedding_lookup_op_conf) {
  std::string context_lbn;
  if (has_embedding_prefetch) {
    // embedding prefetch op
    user_op::UserOpConfWrapperBuilder embedding_prefetch_op_builder(
        embedding_op.op_name() + "_embedding_prefetch" + NewUniqueId());
    user_op::UserOpConfWrapper embedding_prefetch_op =
        embedding_prefetch_op_builder.OpTypeName("embedding_prefetch")
            .Input("num_unique_ids", num_unique_ids_lbn)
            .Input("unique_ids", unique_ids_lbn)
            .Input("table_ids", unique_table_ids_lbn)
            .Output("context")
            .Attr<int64_t>("embedding_size", embedding_size)
            .Attr<int64_t>("line_size", line_size)
            .Attr<std::string>("embedding_tables",
                               embedding_op.attr<std::string>("embedding_tables"))
            .Attr<std::string>("embedding_name", embedding_name)
            .Attr<int64_t>("seed", seed)
            .ScopeSymbolId(embedding_op.op_conf().scope_symbol_id())
            .Build();
    *embedding_prefetch_op_conf = embedding_prefetch_op.op_conf();
    embedding_prefetch_op_conf->set_stream_name_hint(embedding_name + "_EMBEDDING");
    context_lbn = embedding_prefetch_op.output("context", 0);
  }

  // embedding lookup op
  user_op::UserOpConfWrapperBuilder embedding_lookup_op_builder(
      embedding_op.op_name() + "_embedding_lookup" + NewUniqueId());
  embedding_lookup_op_builder.OpTypeName("embedding_lookup")
      .Input("num_unique_ids", num_unique_ids_lbn)
      .Input("unique_ids", unique_ids_lbn)
      .Input("table_ids", unique_table_ids_lbn)
      .Output("unique_values")
      .Attr<DataType>("dtype", embedding_op.attr<DataType>("dtype"))
      .Attr<int64_t>("embedding_size", embedding_size)
      .Attr<int64_t>("line_size", line_size)
      .Attr<std::string>("embedding_tables", embedding_op.attr<std::string>("embedding_tables"))
      .Attr<std::string>("embedding_name", embedding_name)
      .Attr<int64_t>("seed", seed)
      .ScopeSymbolId(embedding_op.op_conf().scope_symbol_id());
  if (has_embedding_prefetch) { embedding_lookup_op_builder.Input("context", context_lbn); }
  bool has_embeddings_output =
      (line_size != embedding_size) || ctx->job_desc().enable_auto_mixed_precision();
  if (has_embeddings_output) {
    DataType embeddings_dtype = ctx->job_desc().enable_auto_mixed_precision()
                                    ? DataType::kFloat16
                                    : embedding_op.attr<DataType>("dtype");
    embedding_lookup_op_builder.Output("embeddings")
        .Attr<DataType>("embeddings_dtype", embeddings_dtype);
  }
  user_op::UserOpConfWrapper embedding_lookup_op = embedding_lookup_op_builder.Build();
  *embedding_lookup_op_conf = embedding_lookup_op.op_conf();
  embedding_lookup_op_conf->set_stream_name_hint(embedding_name + "_EMBEDDING");
  if (has_embeddings_output) {
    *embedding_lbn = embedding_lookup_op.output("embeddings", 0);
  } else {
    *embedding_lbn = embedding_lookup_op.output("unique_values", 0);
  }
  *unique_values_lbn = embedding_lookup_op.output("unique_values", 0);
}

void BuildEmbeddingShuffle(JobBuilder* job_builder, const std::string& embedding_name,
                           int64_t embedding_size, const ParallelConf& parallel_conf,
                           const user_op::UserOpConfWrapper& embedding_op,
                           const std::string& inverse_indices_lbn,
                           const std::string& inner_inverse_unique_partition_indices_lbn,
                           const std::string& num_unique_matrix_lbn,
                           const std::string& embedding_lbn, std::vector<OperatorConf>* add_ops,
                           std::string* new_embeddings_lbn) {
  const bool is_train_job = job_builder->job().job_conf().has_train_conf();
  user_op::UserOpConfWrapperBuilder embedding_shuffle_op_builder(
      embedding_op.op_name() + "_embedding_shuffle" + NewUniqueId());
  user_op::UserOpConfWrapper embedding_shuffle_op =
      embedding_shuffle_op_builder.OpTypeName("embedding_shuffle")
          .Input("cur_rank_embeddings", embedding_lbn)
          .Input("cur_rank_inverse_indices", inverse_indices_lbn)
          .Input("inverse_unique_partition_indices", inner_inverse_unique_partition_indices_lbn)
          .Input("num_unique_matrix", num_unique_matrix_lbn)
          .Attr<std::string>("embedding_name", embedding_name)
          .Attr<int64_t>("embedding_size", embedding_size)
          .Attr<bool>("is_train", is_train_job)
          .Output("embeddings")
          .ScopeSymbolId(embedding_op.op_conf().scope_symbol_id())
          .Build();
  OperatorConf embedding_shuffle_new_op_conf = embedding_shuffle_op.op_conf();
  if (ParseBooleanFromEnv("ONEFLOW_ONE_EMBEDDING_EMBEDDING_SHUFFLE_INDEPENTENT_STREAM", true)) {
    embedding_shuffle_new_op_conf.set_stream_name_hint(embedding_name + "_EMBEDDING");
  }
  add_ops->push_back(embedding_shuffle_new_op_conf);
  *new_embeddings_lbn = embedding_shuffle_op.output("embeddings", 0);
}

void BuildEmbeddingGradientShuffle(
    JobPassCtx* ctx, const OpGraph& op_graph, JobBuilder* job_builder, const OpNode* op_node,
    const std::string& embedding_name, int64_t embedding_size, const bool use_system_gather,
    const ParallelConf& embedding_parallel_conf, const int64_t embedding_scope_symbol_id,
    const user_op::UserOpConfWrapper& embedding_op, const std::string& inverse_indices_lbn,
    const std::string& inner_inverse_unique_partition_indices_lbn,
    const std::string& num_unique_matrix_lbn, const std::string& update_embedding_grad,
    const bool has_clip_grad, std::string* cur_rank_unique_embedding_grad_lbn) {
  std::string update_embedding_grad_lbn = update_embedding_grad;
  if (ctx->job_desc().enable_auto_mixed_precision()
      && !ParseBooleanFromEnv("ONEFLOW_ONE_EMBEDDING_GRADIENT_SHUFFLE_USE_FP16", true)) {
    auto cast_op =
        user_op::UserOpConfWrapperBuilder(embedding_op.op_name() + "_before_grad_shuffle_cast_h2f")
            .Op("cast")
            .Input("in", update_embedding_grad_lbn)
            .Output("out")
            .Attr<DataType>("dtype", DataType::kFloat)
            .ScopeSymbolId(embedding_scope_symbol_id)
            .Build();
    job_builder->AddOps(embedding_parallel_conf, {cast_op.op_conf()});
    update_embedding_grad_lbn = cast_op.output("out", 0);
  }
  if (use_system_gather) {
    const int64_t num_segments =
        op_node->LogicalBlobDesc4Lbi(op_node->op().BnInOp2Lbi("ids_0")).shape().elem_cnt();
    user_op::UserOpConfWrapperBuilder unsorted_segment_sum_op_builder(embedding_op.op_name()
                                                                      + "_unsorted_segment_sum");
    user_op::UserOpConfWrapper unsorted_segment_sum_op =
        unsorted_segment_sum_op_builder.OpTypeName("unsorted_segment_sum")
            .Input("data", update_embedding_grad_lbn)
            .Input("segment_ids", inverse_indices_lbn)
            .Output("out")
            .Attr<int64_t>("num_segments", num_segments)
            .ScopeSymbolId(embedding_scope_symbol_id)
            .Build();
    job_builder->AddOps(embedding_parallel_conf, {unsorted_segment_sum_op.op_conf()});
    *cur_rank_unique_embedding_grad_lbn = unsorted_segment_sum_op.output("out", 0);
  } else {
    // embedding_gradient_shuffle op
    // if no dynamic loss scale or no clip_grad, we think gradient shuffle grad's invalid buffer
    // need not to be memset.
    const bool has_dynamic_loss_scale =
        job_builder->job().job_conf().train_conf().has_dynamic_loss_scale_policy();
    const bool only_zero_valid_grad = (!has_clip_grad) && (!has_dynamic_loss_scale);
    user_op::UserOpConfWrapperBuilder embedding_gradient_shuffle_op_builder(
        embedding_op.op_name() + "_embedding_gradient_shuffle" + NewUniqueId());
    user_op::UserOpConfWrapper embedding_gradient_shuffle_op =
        embedding_gradient_shuffle_op_builder.OpTypeName("embedding_gradient_shuffle")
            .Input("cur_rank_inverse_indices", inverse_indices_lbn)
            .Input("inverse_unique_partition_indices", inner_inverse_unique_partition_indices_lbn)
            .Input("embedding_grad", update_embedding_grad_lbn)
            .Input("num_unique_matrix", num_unique_matrix_lbn)
            .Output("cur_rank_unique_embedding_grad")
            .Attr<std::string>("embedding_name", embedding_name)
            .Attr<int64_t>("embedding_size", embedding_size)
            .Attr<bool>("only_zero_valid_grad", only_zero_valid_grad)
            .ScopeSymbolId(embedding_scope_symbol_id)
            .Build();
    OperatorConf embedding_gradient_shuffle_new_op_conf = embedding_gradient_shuffle_op.op_conf();
    if (ParseBooleanFromEnv("ONEFLOW_ONE_EMBEDDING_EMBEDDING_GRADIENT_SHUFFLE_INDEPENTENT_STREAM",
                            true)) {
      embedding_gradient_shuffle_new_op_conf.set_stream_name_hint(embedding_name + "_EMBEDDING");
    }
    job_builder->AddOps(embedding_parallel_conf, {embedding_gradient_shuffle_new_op_conf});
    *cur_rank_unique_embedding_grad_lbn =
        embedding_gradient_shuffle_op.output("cur_rank_unique_embedding_grad", 0);
  }
  if (ctx->job_desc().enable_auto_mixed_precision()
      && ParseBooleanFromEnv("ONEFLOW_ONE_EMBEDDING_GRADIENT_SHUFFLE_USE_FP16", true)
      && (ParseBooleanFromEnv("ONEFLOW_ONE_EMBEDDING_NOT_FUSE_CAST_TO_UPDATE", false)
          || has_clip_grad)) {
    auto cast_op = user_op::UserOpConfWrapperBuilder(embedding_op.op_name() + "_cast_h2f")
                       .Op("cast")
                       .Input("in", *cur_rank_unique_embedding_grad_lbn)
                       .Output("out")
                       .Attr<DataType>("dtype", DataType::kFloat)
                       .ScopeSymbolId(embedding_scope_symbol_id)
                       .Build();
    *cur_rank_unique_embedding_grad_lbn = cast_op.output("out", 0);
    job_builder->AddOps(embedding_parallel_conf, {cast_op.op_conf()});
  }
}

double GetLossInstanceNumScaleFactor(const OpGraph& op_graph, JobBuilder* job_builder) {
  double scale_factor = 1;
  std::function<OpNode*(const std::string&)> LossOpNode4OpName;
  CHECK_JUST(MakeGetterLossOpNode4OpName(op_graph, &LossOpNode4OpName));
  const TrainConf& train_conf = job_builder->job().job_conf().train_conf();
  HashMap<LogicalBlobId, OpNode*> loss_lbi2op_node;
  CHECK_GT(train_conf.loss_lbn().size(), 0);
  for (const auto& loss_lbn : train_conf.loss_lbn()) {
    const auto& lbi = GenLogicalBlobId(loss_lbn);
    CHECK(loss_lbi2op_node.emplace(lbi, LossOpNode4OpName(lbi.op_name())).second);
  }
  const Shape src_time_shape({1, 1});
  const int64_t source_time_shape_elem_cnt = src_time_shape.elem_cnt();
  bool all_loss_time_shape_eq_src = true;
  for (const auto& pair : loss_lbi2op_node) {
    const int64_t time_shape_elem_cnt = CHECK_JUST(pair.second->op().GetOpTimeShape())->elem_cnt();
    if (time_shape_elem_cnt != source_time_shape_elem_cnt) {
      CHECK_EQ(time_shape_elem_cnt % source_time_shape_elem_cnt, 0);
      all_loss_time_shape_eq_src = false;
    }
  }
  if (all_loss_time_shape_eq_src) {
    const BlobDesc* blob_desc = nullptr;
    for (const auto& pair : loss_lbi2op_node) {
      const BlobDesc* cur_blob_desc = &pair.second->LogicalBlobDesc4Lbi(pair.first);
      if (blob_desc != nullptr) { CHECK(*blob_desc == *cur_blob_desc); }
      blob_desc = cur_blob_desc;
    }
    CHECK(blob_desc != nullptr);
    scale_factor = 1.0f / static_cast<float>(blob_desc->shape().elem_cnt());
  } else {
    std::unique_ptr<BlobDesc> blob_desc;
    for (const auto& pair : loss_lbi2op_node) {
      const BlobDesc* cur_blob_desc = &pair.second->LogicalBlobDesc4Lbi(pair.first);
      // TODO: support dynamic
      CHECK(!cur_blob_desc->is_dynamic());
      const DataType loss_data_type = cur_blob_desc->data_type();
      const int64_t time_shape_elem_cnt =
          CHECK_JUST(pair.second->op().GetOpTimeShape())->elem_cnt();
      // TODO: consider sbp
      const int64_t loss_elem_cnt =
          cur_blob_desc->shape().elem_cnt() * time_shape_elem_cnt / source_time_shape_elem_cnt;
      if (blob_desc) {
        CHECK_EQ(blob_desc->data_type(), loss_data_type);
        CHECK_EQ(blob_desc->shape().elem_cnt(), loss_elem_cnt);
      } else {
        blob_desc.reset(new BlobDesc(Shape({loss_elem_cnt}), loss_data_type));
      }
    }
    scale_factor = 1.0f / static_cast<float>(blob_desc->shape().elem_cnt());
  }
  return scale_factor;
}

void BuildIdShuffle(bool use_system_gather, const std::string& embedding_name,
                    const user_op::UserOpConfWrapper& embedding_op,
                    std::vector<OperatorConf>* add_ops,
                    std::string* inner_inverse_unique_partition_indices_lbn,
                    std::string* num_unique_ids_lbn, std::string* unique_ids_lbn,
                    std::string* unique_table_ids_lbn, std::string* inverse_indices_lbn,
                    std::string* num_unique_matrix_lbn) {
  const int32_t num_tables = embedding_op.attr<int32_t>("num_tables");
  if (use_system_gather) {
    user_op::UserOpConfWrapperBuilder unique_op_builder(embedding_op.op_name()
                                                        + "_unique_ids_and_tables");
    unique_op_builder.OpTypeName("unique_key_value_pair")
        .Input("keys", embedding_op.input("ids", 0))
        .Output("num_unique")
        .Output("unique_keys")
        .Output("unique_values")
        .Output("inverse_indices")
        .Attr<int32_t>("num_tables", num_tables)
        .ScopeSymbolId(embedding_op.op_conf().scope_symbol_id());
    if (embedding_op.has_input("table_ids", 0)) {
      unique_op_builder.Input("values", embedding_op.input("table_ids", 0));
    }
    user_op::UserOpConfWrapper unique_op = unique_op_builder.Build();
    OperatorConf unique_new_op_conf = unique_op.op_conf();
    unique_new_op_conf.set_stream_name_hint(embedding_name + "_ID_SHUFFLE");
    add_ops->push_back(unique_new_op_conf);
    *num_unique_ids_lbn = unique_op.output("num_unique", 0);
    *unique_ids_lbn = unique_op.output("unique_keys", 0);
    *unique_table_ids_lbn = unique_op.output("unique_values", 0);
    *inverse_indices_lbn = unique_op.output("inverse_indices", 0);
  } else {
    user_op::UserOpConfWrapperBuilder id_shuffle_op_builder(embedding_op.op_name() + "_id_shuffle"
                                                            + NewUniqueId());
    id_shuffle_op_builder.OpTypeName("id_shuffle")
        .Input("ids", embedding_op.input("ids", 0))
        .Output("inverse_unique_partition_indices")
        .Output("cur_rank_num_unique")
        .Output("cur_rank_unique_ids")
        .Output("cur_rank_unique_table_ids")
        .Output("cur_rank_inverse_indices")
        .Output("num_unique_matrix")
        .Attr<int32_t>("num_tables", num_tables)
        .Attr<std::string>("embedding_name", embedding_name)
        .ScopeSymbolId(embedding_op.op_conf().scope_symbol_id());
    if (embedding_op.has_input("table_ids", 0)) {
      id_shuffle_op_builder.Input("table_ids", embedding_op.input("table_ids", 0));
    }
    user_op::UserOpConfWrapper id_shuffle_op = id_shuffle_op_builder.Build();
    OperatorConf id_shuffle_new_op_conf = id_shuffle_op.op_conf();
    id_shuffle_new_op_conf.set_stream_name_hint(embedding_name + "_ID_SHUFFLE");
    add_ops->push_back(id_shuffle_new_op_conf);

    if (ParseBooleanFromEnv("ONEFLOW_ONE_EMBEDDING_ADD_ID_SHUFFLE_COPY_OUT", true)) {
      user_op::UserOpConfWrapperBuilder identity_op_builder(
          embedding_op.op_name() + "_id_shuffle_copy_out_" + NewUniqueId());
      user_op::UserOpConfWrapper identity_op =
          identity_op_builder.OpTypeName("id_shuffle_copy_out")
              .Attr<std::string>("embedding_name", embedding_name)
              .Input("inverse_unique_partition_indices",
                     id_shuffle_op.output("inverse_unique_partition_indices", 0))
              .Input("cur_rank_num_unique", id_shuffle_op.output("cur_rank_num_unique", 0))
              .Input("cur_rank_unique_ids", id_shuffle_op.output("cur_rank_unique_ids", 0))
              .Input("cur_rank_unique_table_ids",
                     id_shuffle_op.output("cur_rank_unique_table_ids", 0))
              .Input("cur_rank_inverse_indices",
                     id_shuffle_op.output("cur_rank_inverse_indices", 0))
              .Input("num_unique_matrix", id_shuffle_op.output("num_unique_matrix", 0))
              .Output("out_inverse_unique_partition_indices")
              .Output("out_cur_rank_num_unique")
              .Output("out_cur_rank_unique_ids")
              .Output("out_cur_rank_unique_table_ids")
              .Output("out_cur_rank_inverse_indices")
              .Output("out_num_unique_matrix")
              .ScopeSymbolId(embedding_op.op_conf().scope_symbol_id())
              .Build();
      OperatorConf identity_op_conf = identity_op.op_conf();
      identity_op_conf.set_stream_name_hint(embedding_name + "_EMBEDDING");
      add_ops->push_back(identity_op_conf);

      *inner_inverse_unique_partition_indices_lbn =
          identity_op.output("out_inverse_unique_partition_indices", 0);
      *num_unique_ids_lbn = identity_op.output("out_cur_rank_num_unique", 0);
      *unique_ids_lbn = identity_op.output("out_cur_rank_unique_ids", 0);
      *unique_table_ids_lbn = identity_op.output("out_cur_rank_unique_table_ids", 0);
      *inverse_indices_lbn = identity_op.output("out_cur_rank_inverse_indices", 0);
      *num_unique_matrix_lbn = identity_op.output("out_num_unique_matrix", 0);
    } else {
      *inner_inverse_unique_partition_indices_lbn =
          id_shuffle_op.output("inverse_unique_partition_indices", 0);
      *num_unique_ids_lbn = id_shuffle_op.output("cur_rank_num_unique", 0);
      *unique_ids_lbn = id_shuffle_op.output("cur_rank_unique_ids", 0);
      *unique_table_ids_lbn = id_shuffle_op.output("cur_rank_unique_table_ids", 0);
      *inverse_indices_lbn = id_shuffle_op.output("cur_rank_inverse_indices", 0);
      *num_unique_matrix_lbn = id_shuffle_op.output("num_unique_matrix", 0);
    }
  }
}

void MakeConstantInitializerAttr(const int64_t embedding_size, const int64_t line_size,
                                 const std::vector<float>& values, std::string* initializer_attr) {
  if (embedding_size == line_size) { return; }
  const int32_t num_states = line_size / embedding_size - 1;
  CHECK_GT(num_states, 0) << "num_states " << num_states;
  CHECK(values.size() == 0 || num_states == values.size())
      << "must set " << num_states << " optimizer states init value, but get " << values.size();
  nlohmann::json initializers;
  for (int32_t i = 0; i < num_states; ++i) {
    nlohmann::json initializer;
    initializer["type"] = "constant";
    const float initial_value = values.size() > 0 ? values.at(i) : 0.0;
    initializer["value"] = initial_value;
    initializers.push_back(initializer);
  }
  *initializer_attr = initializers.dump();
}

void ScaleGrad(JobPassCtx* ctx, const OpGraph& op_graph, JobBuilder* job_builder,
               const ParallelConf& embedding_parallel_conf, const int64_t embedding_scope_symbol_id,
               const bool has_clip_grad, const std::string& embedding_grad_lbn,
               std::string* new_embedding_grad_lbn, std::string* update_skip_if_lbn,
               std::string* fuse_to_update_down_scale_by_lbn, double* fuse_to_update_scale) {
  *new_embedding_grad_lbn = embedding_grad_lbn;
  const TrainConf& train_conf = job_builder->job().job_conf().train_conf();
  double scale = GetLossInstanceNumScaleFactor(op_graph, job_builder);
  if (train_conf.has_dynamic_loss_scale_policy()) {
    const auto& dynamic_loss_scale_state =
        CHECK_JUST(ctx->GetState<DynamicLossScaleJobPassState>("dynamic_loss_scale_state"));
    const std::string& loss_scale_val_lbn = dynamic_loss_scale_state.loss_scale_val_lbn();
    *update_skip_if_lbn = dynamic_loss_scale_state.count_not_finite_lbn();
    if (has_clip_grad) {
      const LogicalBlobId loss_scale_val_lbi = GenLogicalBlobId(loss_scale_val_lbn);
      const OpNode* loss_scale_node = op_graph.OpNode4OpName(loss_scale_val_lbi.op_name());
      auto inv_scale_op = user_op::UserOpConfWrapperBuilder(
                              "OneEmbedding-DynamicLossScale-Reciprocal-" + NewUniqueId())
                              .Op("reciprocal")
                              .Input("x", loss_scale_val_lbn)
                              .Output("y")
                              .ScopeSymbolId(loss_scale_node->op().op_conf().scope_symbol_id())
                              .Build();
      job_builder->AddOps(loss_scale_node->parallel_desc().parallel_conf(),
                          {inv_scale_op.op_conf()});

      auto scalar_mul_op = user_op::UserOpConfWrapperBuilder(
                               "OneEmbedding-ModelDiffScale-ScalarMul-" + NewUniqueId())
                               .Op("scalar_mul_by_tensor")
                               .Input("x", *new_embedding_grad_lbn)
                               .Input("scalar", inv_scale_op.output("y", 0))
                               .Output("y")
                               .ScopeSymbolId(embedding_scope_symbol_id)
                               .Build();
      job_builder->AddOps(embedding_parallel_conf, {scalar_mul_op.op_conf()});
      *new_embedding_grad_lbn = scalar_mul_op.output("y", 0);
    } else {
      *fuse_to_update_down_scale_by_lbn = loss_scale_val_lbn;
    }
  } else if (train_conf.has_loss_scale_factor()) {
    double down_scale_factor = 1.0f / train_conf.loss_scale_factor();
    scale *= down_scale_factor;
  }
  if (has_clip_grad) {
    auto scalar_mul_op =
        user_op::UserOpConfWrapperBuilder("OneEmbedding-ModelDiffScale-ScalarMul-" + NewUniqueId())
            .Op("scalar_mul")
            .Input("in", *new_embedding_grad_lbn)
            .Output("out")
            .Attr<bool>("has_float_operand", true)
            .Attr<double>("float_operand", scale)
            .Attr<bool>("has_int_operand", false)
            .Attr<int64_t>("int_operand", 0)
            .ScopeSymbolId(embedding_scope_symbol_id)
            .Build();
    job_builder->AddOps(embedding_parallel_conf, {scalar_mul_op.op_conf()});
    *new_embedding_grad_lbn = scalar_mul_op.output("out", 0);
    *fuse_to_update_scale = 1.0;
  } else {
    *fuse_to_update_scale = scale;
  }
}

bool IsSupportFusedUpdatePut(const bool is_full_cache, const bool enable_auto_mixed_precision,
                             const bool is_sgd, const std::string& down_scale_by_lbn,
                             const std::string& skip_if_lbn, const float l1, const float l2,
                             const float weight_decay) {
  if (!ParseBooleanFromEnv("ONEFLOW_ONE_EMBEDDING_FUSE_UPDATE_PUT", true)) { return false; }
  if (!is_full_cache) { return false; }
  if (!enable_auto_mixed_precision) { return false; }
  if (!is_sgd) { return false; }
  if (!ParseBooleanFromEnv("ONEFLOW_ONE_EMBEDDING_GRADIENT_SHUFFLE_USE_FP16", true)) {
    return false;
  }
  if (!down_scale_by_lbn.empty()) { return false; }
  if (!skip_if_lbn.empty()) { return false; }
  if (l1 != 0) { return false; }
  if (l2 != 0) { return false; }
  if (weight_decay != 0) { return false; }
  return true;
}

void BuildEmbeddingUpdate(
    JobPassCtx* ctx, const OpGraph& op_graph, JobBuilder* job_builder,
    const ParallelConf& embedding_parallel_conf, const int64_t embedding_scope_symbol_id,
    const bool is_full_cache, const int64_t embedding_size, const int64_t line_size, const float l1,
    const float l2, const std::string& embedding_name, const OptimizerConf& optimizer_conf,
    const user_op::UserOpConfWrapper& embedding_op, const std::string& num_unique_ids_lbn,
    const std::string& unique_ids_lbn, const std::string& unique_values_lbn,
    const std::string& embedding_grad_lbn, const std::string& learning_rate_lbn,
    std::string* new_embedding_grad_lbn, std::string* state_initializer,
    OperatorConf* embedding_update_new_op_conf) {
  const TrainConf& train_conf = job_builder->job().job_conf().train_conf();
  const bool has_clip_grad = optimizer_conf.has_clip_conf();
  *new_embedding_grad_lbn = embedding_grad_lbn;
  std::string update_skip_if_lbn;
  std::string fuse_to_update_down_scale_by_lbn;
  double fuse_to_update_scale = 1.0;
  ScaleGrad(ctx, op_graph, job_builder, embedding_parallel_conf, embedding_scope_symbol_id,
            has_clip_grad, embedding_grad_lbn, new_embedding_grad_lbn, &update_skip_if_lbn,
            &fuse_to_update_down_scale_by_lbn, &fuse_to_update_scale);

  if (IsSupportFusedUpdatePut(is_full_cache, ctx->job_desc().enable_auto_mixed_precision(),
                              optimizer_conf.has_naive_conf(), fuse_to_update_down_scale_by_lbn,
                              update_skip_if_lbn, l1, l2,
                              optimizer_conf.weight_decay_conf().weight_decay_rate())) {
    user_op::UserOpConfWrapperBuilder fused_embedding_update_put_op_builder(
        embedding_op.op_name() + "_fused_embedding_update_put" + NewUniqueId());
    user_op::UserOpConfWrapper fused_embedding_update_put_op =
        fused_embedding_update_put_op_builder.OpTypeName("fused_sgd_embedding_update_put")
            .Input("num_unique_ids", num_unique_ids_lbn)
            .Input("unique_ids", unique_ids_lbn)
            .Input("unique_embeddings", unique_values_lbn)
            .Input("embedding_grad", *new_embedding_grad_lbn)
            .Input("learning_rate", learning_rate_lbn)
            .Attr<double>("scale", fuse_to_update_scale)
            .Attr<std::string>("embedding_name", embedding_name)
            .Attr<int64_t>("embedding_size", embedding_size)
            .Attr<int64_t>("line_size", line_size)
            .ScopeSymbolId(embedding_scope_symbol_id)
            .Build();
    *embedding_update_new_op_conf = fused_embedding_update_put_op.op_conf();
    embedding_update_new_op_conf->set_stream_name_hint(embedding_name + "_EMBEDDING");
    return;
  }

  auto AddAdamBiasCorrectionFactorOp = [&](float beta_val,
                                           const std::string& op_name) -> std::string {
    user_op::UserOpConfWrapperBuilder op_builder(embedding_op.op_name() + op_name);
    const auto adam_bias_correction_factor_op =
        op_builder.OpTypeName("adam_bias_correction_factor")
            .Input("train_step", train_conf.train_step_lbn())
            .Attr<float>("beta", beta_val)
            .Output("out")
            .ScopeSymbolId(embedding_scope_symbol_id)
            .Build();
    job_builder->AddOps(embedding_parallel_conf, {adam_bias_correction_factor_op.op_conf()});
    return adam_bias_correction_factor_op.output("out", 0);
  };
  user_op::UserOpConfWrapperBuilder embedding_update_op_builder(
      embedding_op.op_name() + "_embedding_update" + NewUniqueId());
  std::vector<float> state_constant_init_values;
  if (optimizer_conf.has_naive_conf()) {
    embedding_update_op_builder.OpTypeName("sgd_embedding_update");
  } else if (optimizer_conf.has_momentum_conf()) {
    embedding_update_op_builder.OpTypeName("momentum_embedding_update")
        .Attr<float>("beta", optimizer_conf.momentum_conf().beta());
  } else if (optimizer_conf.has_adam_conf()) {
    const AdamModelUpdateConf& adam_conf = optimizer_conf.adam_conf();
    embedding_update_op_builder.OpTypeName("adam_embedding_update")
        .Attr<float>("beta1", adam_conf.beta1())
        .Attr<float>("beta2", adam_conf.beta2())
        .Attr<float>("epsilon", adam_conf.epsilon())
        .Attr<bool>("do_bias_correction", adam_conf.do_bias_correction());
    if (adam_conf.do_bias_correction()) {
      const std::string bias_correction1_lbn =
          AddAdamBiasCorrectionFactorOp(adam_conf.beta1(), "adam_bias_correction_factor1");
      const std::string bias_correction2_lbn =
          AddAdamBiasCorrectionFactorOp(adam_conf.beta2(), "adam_bias_correction_factor2");
      embedding_update_op_builder.Input("bias_correction1", bias_correction1_lbn)
          .Input("bias_correction2", bias_correction2_lbn);
    }
  } else if (optimizer_conf.has_adagrad_conf()) {
    const AdagradModelUpdateConf& adagrad_conf = optimizer_conf.adagrad_conf();
    state_constant_init_values.push_back(adagrad_conf.initial_accumulator_value());
    embedding_update_op_builder.OpTypeName("adagrad_embedding_update")
        .Input("train_step", train_conf.train_step_lbn())
        .Attr<float>("lr_decay", adagrad_conf.lr_decay())
        .Attr<float>("epsilon", adagrad_conf.epsilon());
  } else if (optimizer_conf.has_ftrl_conf()) {
    const FtrlModelUpdateConf& ftrl_conf = optimizer_conf.ftrl_conf();
    state_constant_init_values.push_back(ftrl_conf.initial_accumulator_value());
    // For `z`, its init value is 0.0.
    state_constant_init_values.push_back(0.0);
    embedding_update_op_builder.OpTypeName("ftrl_embedding_update")
        .Attr<float>("lr_power", ftrl_conf.lr_power())
        .Attr<float>("lambda1", ftrl_conf.lambda1())
        .Attr<float>("lambda2", ftrl_conf.lambda2())
        .Attr<float>("beta", ftrl_conf.beta());
  } else {
    UNIMPLEMENTED();
  }
  MakeConstantInitializerAttr(embedding_size, line_size, state_constant_init_values,
                              state_initializer);

  embedding_update_op_builder.Input("num_unique_ids", num_unique_ids_lbn)
      .Input("unique_embeddings", unique_values_lbn)
      .Input("learning_rate", learning_rate_lbn)
      .Attr<float>("weight_decay", optimizer_conf.weight_decay_conf().weight_decay_rate())
      .Attr<float>("l1", l1)
      .Attr<float>("l2", l2)
      .Output("updated_unique_embeddings");
  if (!update_skip_if_lbn.empty()) {
    embedding_update_op_builder.Input("skip_if", update_skip_if_lbn);
  }
  if (!fuse_to_update_down_scale_by_lbn.empty()) {
    CHECK(!has_clip_grad);
    embedding_update_op_builder.Input("down_scale_by_tensor", fuse_to_update_down_scale_by_lbn);
  }
  user_op::UserOpConfWrapper embedding_update_op =
      embedding_update_op_builder.Input("embedding_grad", *new_embedding_grad_lbn)
          .Attr<double>("scale", fuse_to_update_scale)
          .Attr<std::string>("embedding_name", embedding_name)
          .Attr<int64_t>("embedding_size", embedding_size)
          .Attr<int64_t>("line_size", line_size)
          .ScopeSymbolId(embedding_scope_symbol_id)
          .Build();
  *embedding_update_new_op_conf = embedding_update_op.op_conf();
  embedding_update_new_op_conf->set_stream_name_hint(embedding_name + "_EMBEDDING");

  user_op::UserOpConfWrapperBuilder embedding_put_op_builder(embedding_op.op_name()
                                                             + "_embedding_put" + NewUniqueId());
  user_op::UserOpConfWrapper embedding_put_op =
      embedding_put_op_builder.OpTypeName("embedding_put")
          .Input("num_unique_ids", num_unique_ids_lbn)
          .Input("unique_ids", unique_ids_lbn)
          .Input("unique_embeddings", embedding_update_op.output("updated_unique_embeddings", 0))
          .Attr<std::string>("embedding_name", embedding_name)
          .ScopeSymbolId(embedding_scope_symbol_id)
          .Build();
  OperatorConf embedding_put_new_op_conf = embedding_put_op.op_conf();
  embedding_put_new_op_conf.set_stream_name_hint(embedding_name + "_EMBEDDING");
  job_builder->AddOps(embedding_parallel_conf, {embedding_put_new_op_conf});
}

void UpdateConsumerOpConf(const OpNode* consumer, const LogicalBlobId& out,
                          const std::string& new_out_lbn,
                          HashMap<std::string, OperatorConf>* op_name2op_conf) {
  const std::string& consumer_op_name = consumer->op().op_name();
  if (op_name2op_conf->find(consumer_op_name) == op_name2op_conf->end()) {
    (*op_name2op_conf)[consumer_op_name] = consumer->op().op_conf();
  }
  for (const std::string& ibn : consumer->op().input_bns()) {
    if (consumer->op().BnInOp2Lbi(ibn) == out) {
      OperatorConf& consumer_op_conf = op_name2op_conf->at(consumer_op_name);
      const auto& new_val = new_out_lbn;
      const auto& old_val = ReplaceInputLbnInOpCustomizedConf(&consumer_op_conf, ibn, new_val);
      CHECK_EQ(GenLogicalBlobName(out), old_val);
    }
  }
}

std::string GlobalAbsMaxMin(JobBuilder* job_builder,
                            const HashMap<std::string, std::string>& shadow_op_name2grad_lbn,
                            float p, const std::string& total_norm_lbn, bool max_or_min,
                            const ParallelConf& embedding_parallel_conf,
                            const int64_t embedding_scope_symbol_id,
                            const ParallelConf& parallel_conf, const int64_t scope_symbol_id) {
  bool has_split = true;
  std::string multi_reduce_op_type_name =
      has_split ? (max_or_min ? "local_multi_reduce_max_abs" : "local_multi_reduce_min_abs")
                : (max_or_min ? "multi_reduce_max_abs" : "multi_reduce_min_abs");
  std::string multi_reduce_op_name =
      "OneEmbedding-ClipGradient-GlobalNorm-MultiReduceXimumAbs-" + NewUniqueId();
  auto multi_reduce_op_builder = user_op::UserOpConfWrapperBuilder(multi_reduce_op_name)
                                     .Op(multi_reduce_op_type_name)
                                     .Output("y")
                                     .ScopeSymbolId(embedding_scope_symbol_id);
  for (const auto& pair : shadow_op_name2grad_lbn) {
    const std::string& grad_lbn = pair.second;
    multi_reduce_op_builder.Input("x", grad_lbn);
  }
  auto multi_reduce_op = multi_reduce_op_builder.Build();
  job_builder->AddOps(embedding_parallel_conf, {multi_reduce_op.op_conf()});
  std::string embedding_reduce_lbn = multi_reduce_op.output("y", 0);
  if (has_split) {
    std::string group_reduce_op_type_name = max_or_min ? "reduce_max" : "reduce_min";
    std::string group_reduce_op_name =
        "OneEmbedding-ClipGradient-GlobalNorm-GroupReduceXimum-" + NewUniqueId();
    auto group_reduce_op = user_op::UserOpConfWrapperBuilder(group_reduce_op_name)
                               .Op(group_reduce_op_type_name)
                               .Input("input_tensor", multi_reduce_op.output("y", 0))
                               .Output("output_tensor")
                               .Attr("axis", std::vector<int32_t>{0})
                               .Attr("keepdims", false)
                               .ScopeSymbolId(embedding_scope_symbol_id)
                               .Build();
    job_builder->AddOps(embedding_parallel_conf, {group_reduce_op.op_conf()});
    embedding_reduce_lbn = group_reduce_op.output("output_tensor", 0);
  }
  if (!total_norm_lbn.empty()) {
    auto stack_op_builder = user_op::UserOpConfWrapperBuilder(
                                "OneEmbedding-ClipGradient-GlobalNorm-GlobalStack-" + NewUniqueId())
                                .Op("stack")
                                .Input("in", embedding_reduce_lbn)
                                .Input("in", total_norm_lbn)
                                .Output("out")
                                .Attr("axis", int64_t(0))
                                .Attr("max_dim_size", static_cast<int64_t>(2))
                                .ScopeSymbolId(scope_symbol_id);
    auto stack_op = stack_op_builder.Build();
    job_builder->AddOps(parallel_conf, {stack_op.op_conf()});
    std::string reduce_op_type_name = max_or_min ? "reduce_max" : "reduce_min";
    std::string reduce_op_name =
        "OneEmbedding-ClipGradient-GlobalNorm-GlobalReduceXimum-" + NewUniqueId();
    auto reduce_op = user_op::UserOpConfWrapperBuilder(reduce_op_name)
                         .Op(reduce_op_type_name)
                         .Input("input_tensor", stack_op.output("out", 0))
                         .Output("output_tensor")
                         .Attr("axis", std::vector<int32_t>{0})
                         .Attr("keepdims", false)
                         .ScopeSymbolId(scope_symbol_id)
                         .Build();
    job_builder->AddOps(parallel_conf, {reduce_op.op_conf()});
    return reduce_op.output("output_tensor", 0);
  } else {
    return embedding_reduce_lbn;
  }
}

std::string GlobalNorm(JobBuilder* job_builder,
                       const HashMap<std::string, std::string>& shadow_op_name2grad_lbn, float p,
                       const std::string& total_norm_lbn,
                       const ParallelConf& embedding_parallel_conf,
                       const int64_t embedding_scope_symbol_id, const ParallelConf& parallel_conf,
                       const int64_t scope_symbol_id) {
  auto multi_reduce_sum_op_builder =
      user_op::UserOpConfWrapperBuilder("OneEmbedding-ClipGradient-GlobalNorm-MultiReduceSumPowAbs-"
                                        + NewUniqueId())
          .Op("multi_reduce_sum_pow_abs")
          .Attr("p", static_cast<float>(p))
          .Output("y")
          .ScopeSymbolId(embedding_scope_symbol_id);
  for (const auto& pair : shadow_op_name2grad_lbn) {
    const std::string grad_lbn = pair.second;
    multi_reduce_sum_op_builder.Input("x", grad_lbn);
  }
  const auto multi_reduce_sum_op = multi_reduce_sum_op_builder.Build();
  job_builder->AddOps(embedding_parallel_conf, {multi_reduce_sum_op.op_conf()});
  const std::string& embedding_sum_pow_abs_lbn = multi_reduce_sum_op.output("y", 0);
  std::string global_pow_in_lbn;
  if (!total_norm_lbn.empty()) {
    auto pow_op = user_op::UserOpConfWrapperBuilder(
                      "OneEmbedding-ClipGradient-GlobalNorm-GlobalPow-" + NewUniqueId())
                      .Op("scalar_pow")
                      .Input("in", total_norm_lbn)
                      .Attr("float_operand", static_cast<double>(p))
                      .Attr("has_float_operand", true)
                      .Output("out")
                      .ScopeSymbolId(scope_symbol_id)
                      .Build();
    job_builder->AddOps(parallel_conf, {pow_op.op_conf()});
    user_op::UserOpConfWrapperBuilder add_op_builder("OneEmbedding-ClipGradient-GlobalNorm-Add-"
                                                     + NewUniqueId());
    const auto add_op = add_op_builder.Op("add_n")
                            .Input("in", embedding_sum_pow_abs_lbn)
                            .Input("in", pow_op.output("out", 0))
                            .Output("out")
                            .ScopeSymbolId(scope_symbol_id)
                            .Build();
    job_builder->AddOps(parallel_conf, {add_op.op_conf()});
    global_pow_in_lbn = add_op.output("out", 0);
  } else {
    global_pow_in_lbn = embedding_sum_pow_abs_lbn;
  }
  auto global_pow_op = user_op::UserOpConfWrapperBuilder(
                           "OneEmbedding-ClipGradient-GlobalNorm-GlobalPow-" + NewUniqueId())
                           .Op("scalar_pow")
                           .Input("in", global_pow_in_lbn)
                           .Attr("float_operand", static_cast<double>(1.0 / p))
                           .Attr("has_float_operand", true)
                           .Output("out")
                           .ScopeSymbolId(scope_symbol_id)
                           .Build();
  job_builder->AddOps(parallel_conf, {global_pow_op.op_conf()});
  return global_pow_op.output("out", 0);
}

std::string GetClampCoeff(JobBuilder* job_builder, const std::string& total_norm_lbn,
                          float max_norm, const ParallelConf& parallel_conf,
                          const int64_t scope_symbol_id) {
  auto add_eps_ops = user_op::UserOpConfWrapperBuilder(
                         "OneEmbedding-ClipGradient-GlobalNorm-AddEps-" + NewUniqueId())
                         .Op("scalar_add")
                         .Input("in", total_norm_lbn)
                         .Attr("float_operand", 1e-6)
                         .Attr("has_float_operand", true)
                         .Output("out")
                         .ScopeSymbolId(scope_symbol_id)
                         .Build();
  job_builder->AddOps(parallel_conf, {add_eps_ops.op_conf()});

  auto inv_op =
      user_op::UserOpConfWrapperBuilder("OneEmbedding-ClipGradient-GlobalNorm-Inv-" + NewUniqueId())
          .Op("reciprocal_no_nan")
          .Input("x", add_eps_ops.output("out", 0))
          .Output("y")
          .ScopeSymbolId(scope_symbol_id)
          .Build();
  job_builder->AddOps(parallel_conf, {inv_op.op_conf()});

  auto coeff_op = user_op::UserOpConfWrapperBuilder("OneEmbedding-ClipGradient-GlobalNorm-Coeff-"
                                                    + NewUniqueId())
                      .Op("scalar_mul")
                      .Input("in", inv_op.output("y", 0))
                      .Attr("float_operand", static_cast<double>(max_norm))
                      .Attr("has_float_operand", true)
                      .Output("out")
                      .ScopeSymbolId(scope_symbol_id)
                      .Build();
  job_builder->AddOps(parallel_conf, {coeff_op.op_conf()});

  auto clamp_coeff_op = user_op::UserOpConfWrapperBuilder(
                            "OneEmbedding-ClipGradient-GlobalNorm-Clamp-" + NewUniqueId())
                            .Op("clip_by_scalar_max")
                            .Input("x", coeff_op.output("out", 0))
                            .Attr("floating_max", 1.0)
                            .Output("y")
                            .ScopeSymbolId(scope_symbol_id)
                            .Build();
  job_builder->AddOps(parallel_conf, {clamp_coeff_op.op_conf()});
  return clamp_coeff_op.output("y", 0);
}

void ClipGradByGlobalNorm(JobPassCtx* ctx, const OpGraph& op_graph, JobBuilder* job_builder,
                          const OptimizerConf& optimizer_conf,
                          const HashMap<std::string, std::string>& shadow_op_name2grad_lbn,
                          const HashMap<std::string, OperatorConf>& grad_lbn2update_op_conf,
                          const ParallelConf& embedding_parallel_conf,
                          const int64_t embedding_scope_symbol_id,
                          HashMap<std::string, OperatorConf>* op_name2op_conf) {
  const ClipByGlobalNormConf& conf = optimizer_conf.clip_conf().clip_by_global_norm();
  double norm_type = conf.norm_type();
  auto clip_by_global_norm_pass_state =
      CHECK_JUST(ctx->MutableState<ClipByGlobalNormJobPassState>("clip_by_global_norm_state"));

  const auto NewGlobalNorm = [&](const std::string& total_norm_lbn,
                                 const ParallelConf& parallel_conf,
                                 const int64_t scope_symbol_id) -> std::string {
    if (std::isinf(norm_type) && norm_type > 0) {
      return GlobalAbsMaxMin(job_builder, shadow_op_name2grad_lbn, norm_type, total_norm_lbn, true,
                             embedding_parallel_conf, embedding_scope_symbol_id, parallel_conf,
                             scope_symbol_id);
    } else if (std::isinf(norm_type) && norm_type < 0) {
      UNIMPLEMENTED()
          << "one_embedding gradient's invalid values set to 0, so not support abs_reduce_min.";
      return GlobalAbsMaxMin(job_builder, shadow_op_name2grad_lbn, norm_type, total_norm_lbn, false,
                             embedding_parallel_conf, embedding_scope_symbol_id, parallel_conf,
                             scope_symbol_id);
    } else {
      return GlobalNorm(job_builder, shadow_op_name2grad_lbn, norm_type, total_norm_lbn,
                        embedding_parallel_conf, embedding_scope_symbol_id, parallel_conf,
                        scope_symbol_id);
    }
  };
  bool has_total_norm_state = false;
  std::string variable_op_name;
  for (const auto& var_op_name : optimizer_conf.variable_op_names()) {
    if (clip_by_global_norm_pass_state->HasTotalNormState(var_op_name)) {
      has_total_norm_state = true;
      variable_op_name = var_op_name;
      break;
    }
  }
  std::string coeff_lbn;
  if (has_total_norm_state) {
    // has_total_norm_state means there are some gradients in same optimizer group with
    // embedding_grads, the total_norm_lbn is the global norm of other gradients, embedding_grads
    // need to compute global norm with total_norm_lbn and update the consumer of the
    // total_norm_lbn, no need to compute clamp coff because it has been built in autograd pass.
    const std::shared_ptr<ClipByGlobalNormJobPassState::TotalNormState>& total_norm_state =
        clip_by_global_norm_pass_state->GetTotalNormState(variable_op_name);
    const LogicalBlobId total_norm_lbi = GenLogicalBlobId(total_norm_state->total_norm_lbn());
    std::string new_total_norm_lbn =
        NewGlobalNorm(total_norm_state->total_norm_lbn(), total_norm_state->parallel_conf(),
                      total_norm_state->scope_symbol_id());
    const OpNode* total_norm_lbn_producer = op_graph.OpNode4OpName(total_norm_lbi.op_name());
    for (const OpEdge* out_edge : total_norm_lbn_producer->out_edges()) {
      const OpNode* consumer = out_edge->dst_node();
      UpdateConsumerOpConf(consumer, total_norm_lbi, new_total_norm_lbn, op_name2op_conf);
    }
    total_norm_state->set_total_norm_lbn(new_total_norm_lbn);
    coeff_lbn = total_norm_state->coeff_lbn();
  } else {
    // no norm_state means there are no gradients in same optimizer group with embedding_grad,
    // embedding_grad compute the global norm and clip independently.
    const std::string& new_total_norm_lbn =
        NewGlobalNorm("", embedding_parallel_conf, embedding_scope_symbol_id);
    coeff_lbn = GetClampCoeff(job_builder, new_total_norm_lbn, conf.max_norm(),
                              embedding_parallel_conf, embedding_scope_symbol_id);
  }
  for (const auto& pair : shadow_op_name2grad_lbn) {
    const std::string& grad_lbn = pair.second;
    const auto& it = grad_lbn2update_op_conf.find(grad_lbn);
    CHECK(it != grad_lbn2update_op_conf.end());
    OperatorConf update_op_conf = it->second;
    *(*update_op_conf.mutable_user_conf()->mutable_input())["scale_by_tensor"].mutable_s() =
        StdVec2PbRpf<std::string>({coeff_lbn});
    job_builder->AddOps(embedding_parallel_conf, {update_op_conf});
  }
}

void FilterCurGradLbnAndUpdateOpConfPairs(
    const ::google::protobuf::RepeatedPtrField<std::string>& variables,
    const HashMap<std::string, std::string>& shadow_op_name2grad_lbn,
    HashMap<std::string, std::string>* cur_shadow_op_name2grad_lbn) {
  for (const std::string& variable : variables) {
    const auto& it = shadow_op_name2grad_lbn.find(variable);
    if (it != shadow_op_name2grad_lbn.end()) {
      (*cur_shadow_op_name2grad_lbn)[variable] = it->second;
    }
  }
}

void FilterEmbeddingGradients(JobPassCtx* ctx, const OpGraph& op_graph, JobBuilder* job_builder,
                              const HashMap<std::string, std::string>& shadow_op_name2grad_lbn,
                              const HashMap<std::string, OperatorConf>& grad_lbn2update_op_conf,
                              const ParallelConf& embedding_parallel_conf,
                              const int64_t embedding_scope_symbol_id,
                              HashMap<std::string, OperatorConf>* op_name2op_conf) {
  for (const auto& optimizer_conf : job_builder->job().job_conf().train_conf().optimizer_conf()) {
    HashMap<std::string, std::string> cur_shadow_op_name2grad_lbn;
    FilterCurGradLbnAndUpdateOpConfPairs(optimizer_conf.variable_op_names(),
                                         shadow_op_name2grad_lbn, &cur_shadow_op_name2grad_lbn);
    if (!optimizer_conf.has_clip_conf()) {
      for (const auto& pair : cur_shadow_op_name2grad_lbn) {
        const auto& it = grad_lbn2update_op_conf.find(pair.second);
        CHECK(it != grad_lbn2update_op_conf.end());
        job_builder->AddOps(embedding_parallel_conf, {it->second});
      }
    } else {
      ClipGradByGlobalNorm(ctx, op_graph, job_builder, optimizer_conf, cur_shadow_op_name2grad_lbn,
                           grad_lbn2update_op_conf, embedding_parallel_conf,
                           embedding_scope_symbol_id, op_name2op_conf);
    }
  }
}

}  // namespace

class ReplaceEmbeddingOps final : public JobPass {
 public:
  ReplaceEmbeddingOps() = default;
  ~ReplaceEmbeddingOps() override = default;

  bool IsEnabled(const JobPassCtx& ctx) const { return ctx.job_desc().IsTrain(); }
  Maybe<void> Apply(const OpGraph& op_graph, JobBuilder* job_builder, JobPassCtx* ctx) const;

  Maybe<void> Apply(Job* job, JobPassCtx* ctx) const override {
    if (!IsEnabled(*ctx)) { return Maybe<void>::Ok(); }
    const OpGraph op_graph(*job);
    JobBuilder job_builder(job);
    return Apply(op_graph, &job_builder, ctx);
  }
};

Maybe<void> ReplaceEmbeddingOps::Apply(const OpGraph& op_graph, JobBuilder* job_builder,
                                       JobPassCtx* ctx) const {
  ParallelConf embedding_parallel_conf;
  int64_t embedding_scope_symbol_id = 0;
  HashMap<std::string, OperatorConf> op_name2op_conf;
  HashMap<std::string, std::string> shadow_op_name2grad_lbn;
  HashMap<std::string, OperatorConf> grad_lbn2update_op_conf;
  op_graph.ForEachNode([&](const OpNode* op_node) {
    const OperatorConf& op_conf = op_node->op().op_conf();
    if (!op_conf.has_user_conf()) { return; }
    if (!(op_conf.user_conf().op_type_name() == "embedding_lookup_placeholder")) { return; }
    std::vector<OperatorConf> add_ops;
    std::vector<std::string> delete_op_names;
    const user_op::UserOpConfWrapper embedding_op(op_node->op().op_conf());
    const OpNode* shadow_producer =
        op_graph.OpNode4OpName(GenLogicalBlobId(embedding_op.input("shadow", 0)).op_name());
    std::string shadow_op_name;
    if (shadow_producer->op().op_conf().has_variable_conf()) {
      shadow_op_name = shadow_producer->op().op_name();
    } else if (shadow_producer->op().op_conf().has_user_conf()
               && shadow_producer->op().op_conf().user_conf().op_type_name() == "cast") {
      const user_op::UserOpConfWrapper shadow_cast_op(shadow_producer->op().op_conf());
      const OpNode* cast_producer =
          op_graph.OpNode4OpName(GenLogicalBlobId(shadow_cast_op.input("in", 0)).op_name());
      CHECK(cast_producer->op().op_conf().has_variable_conf()) << cast_producer->op().op_name();
      shadow_op_name = cast_producer->op().op_name();
      delete_op_names.push_back(shadow_cast_op.op_name());
    } else {
      UNIMPLEMENTED() << "shadow must be variable or variable and cast";
    }
    // assume all embeddings have same placement
    embedding_scope_symbol_id = embedding_op.op_conf().scope_symbol_id();
    embedding_parallel_conf = op_node->parallel_desc().parallel_conf();
    const std::string& embedding_name = embedding_op.attr<std::string>("embedding_name");
    const int64_t line_size = embedding_op.attr<int64_t>("line_size");
    const int64_t embedding_size = embedding_op.attr<int64_t>("embedding_size");
    const bool is_full_cache = embedding_op.attr<bool>("is_full_cache");
<<<<<<< HEAD
=======
    const int64_t seed = embedding_op.attr<int64_t>("seed");
>>>>>>> b0c2bdd9
    const int64_t parallel_num = op_node->parallel_desc().parallel_num();
    const bool use_system_gather =
        (parallel_num == 1 && ParseBooleanFromEnv("ONEFLOW_ONE_EMBEDDING_USE_SYSTEM_GATHER", false)
         && !embedding::UseDynamicMemoryAllocation());
    std::string new_embeddings_lbn;

    std::string inner_inverse_unique_partition_indices_lbn;
    std::string num_unique_ids_lbn;
    std::string unique_ids_lbn;
    std::string unique_table_ids_lbn;
    std::string inverse_indices_lbn;
    std::string num_unique_matrix_lbn;

    BuildIdShuffle(use_system_gather, embedding_name, embedding_op, &add_ops,
                   &inner_inverse_unique_partition_indices_lbn, &num_unique_ids_lbn,
                   &unique_ids_lbn, &unique_table_ids_lbn, &inverse_indices_lbn,
                   &num_unique_matrix_lbn);
    const bool is_train_job = job_builder->job().job_conf().has_train_conf();
    const bool no_optimizer_states = (embedding_size == line_size);
    const bool has_embedding_prefetch = (!is_full_cache) && (is_train_job || no_optimizer_states);

    OperatorConf embedding_prefetch_op_conf;
    OperatorConf embedding_lookup_op_conf;
    // embedding lookup op
    std::string embedding_lbn, unique_values_lbn;
<<<<<<< HEAD
    BuildEmbeddingLookup(ctx, job_builder, embedding_size, line_size, embedding_name,
=======
    BuildEmbeddingLookup(ctx, job_builder, embedding_size, line_size, embedding_name, seed,
>>>>>>> b0c2bdd9
                         has_embedding_prefetch, embedding_parallel_conf, embedding_op,
                         num_unique_ids_lbn, unique_ids_lbn, unique_table_ids_lbn, &embedding_lbn,
                         &unique_values_lbn, &embedding_prefetch_op_conf,
                         &embedding_lookup_op_conf);

    if (use_system_gather) {
      user_op::UserOpConfWrapperBuilder gather_op_builder(embedding_op.op_name() + "_gather");
      user_op::UserOpConfWrapper gather_op = gather_op_builder.OpTypeName("gather")
                                                 .Input("in", embedding_lbn)
                                                 .Input("indices", inverse_indices_lbn)
                                                 .Output("out")
                                                 .ScopeSymbolId(embedding_scope_symbol_id)
                                                 .Build();
      add_ops.push_back(gather_op.op_conf());
      new_embeddings_lbn = gather_op.output("out", 0);
    } else {
      // embedding shuffle op
      BuildEmbeddingShuffle(job_builder, embedding_name, embedding_size, embedding_parallel_conf,
                            embedding_op, inverse_indices_lbn,
                            inner_inverse_unique_partition_indices_lbn, num_unique_matrix_lbn,
                            embedding_lbn, &add_ops, &new_embeddings_lbn);
    }
    delete_op_names.push_back(embedding_op.op_name());

    const LogicalBlobId out = GenLogicalBlobId(embedding_op.output("embeddings", 0));
    for (const OpEdge* out_edge : op_node->out_edges()) {
      const OpNode* consumer = out_edge->dst_node();
      UpdateConsumerOpConf(consumer, out, new_embeddings_lbn, &op_name2op_conf);
    }
    std::string state_initializer;
    // find update op
    const OpNode* producer =
        op_graph.OpNode4OpName(GenLogicalBlobId(embedding_op.input("ids", 0)).op_name());
    for (OpEdge* edge : producer->out_edges()) {
      const OpNode* consumer = edge->dst_node();
      if (consumer->op().op_conf().has_user_conf()) {
        const user_op::UserOpConfWrapper update_op_conf(consumer->op().op_conf());
        if (update_op_conf.op_type_name() != "embedding_update_placeholder") { continue; }
        if (update_op_conf.attr<std::string>("embedding_name")
            != embedding_op.attr<std::string>("embedding_name")) {
          continue;
        }
        delete_op_names.push_back(update_op_conf.op_name());

        OptimizerConf embedding_optimizer_conf;
        bool found_embedding_optimizer = false;
        for (const auto& optimizer_conf :
             job_builder->job().job_conf().train_conf().optimizer_conf()) {
          for (const auto& name : optimizer_conf.variable_op_names()) {
            if (name == shadow_op_name) {
              embedding_optimizer_conf = optimizer_conf;
              found_embedding_optimizer = true;
              break;
            }
          }
          if (found_embedding_optimizer == true) { break; }
        }
        CHECK_EQ(found_embedding_optimizer, true) << shadow_op_name << " has not found optimizer";

        std::string embedding_grad_lbn;
        BuildEmbeddingGradientShuffle(
            ctx, op_graph, job_builder, op_node, embedding_name, embedding_size, use_system_gather,
            embedding_parallel_conf, embedding_scope_symbol_id, embedding_op, inverse_indices_lbn,
            inner_inverse_unique_partition_indices_lbn, num_unique_matrix_lbn,
            update_op_conf.input("embedding_grad", 0), embedding_optimizer_conf.has_clip_conf(),
            &embedding_grad_lbn);

        const OpNode* shadow_node = op_graph.OpNode4OpName(shadow_op_name);
        const VariableOpConf& shadow_variable_conf = shadow_node->op().op_conf().variable_conf();
        float l1 = 0.0;
        float l2 = 0.0;
        if (shadow_variable_conf.has_regularizer()) {
          const RegularizerConf& regularizer_conf = shadow_variable_conf.regularizer();
          if (regularizer_conf.has_l1_l2_conf()) {
            l1 = regularizer_conf.l1_l2_conf().l1();
            l2 = regularizer_conf.l1_l2_conf().l2();
          }
        }
        const std::string& learning_rate_lbn = embedding_optimizer_conf.learning_rate_lbn();

        std::string new_embedding_grad_lbn;
        OperatorConf embedding_update_op_conf;
        BuildEmbeddingUpdate(ctx, op_graph, job_builder, embedding_parallel_conf,
                             embedding_scope_symbol_id, is_full_cache, embedding_size, line_size,
                             l1, l2, embedding_name, embedding_optimizer_conf, embedding_op,
                             num_unique_ids_lbn, unique_ids_lbn, unique_values_lbn,
                             embedding_grad_lbn, learning_rate_lbn, &new_embedding_grad_lbn,
                             &state_initializer, &embedding_update_op_conf);
        shadow_op_name2grad_lbn[shadow_op_name] = new_embedding_grad_lbn;
        grad_lbn2update_op_conf[new_embedding_grad_lbn] = std::move(embedding_update_op_conf);
      }
    }
    if ((state_initializer.empty()) && !no_optimizer_states) {
      CHECK(!is_train_job) << "train job must have set state initializer";
      MakeConstantInitializerAttr(embedding_size, line_size, {}, &state_initializer);
    }
    auto state_initializer_attr = ::oneflow::AttrValue();
    state_initializer_attr.set_at_string(state_initializer);
    if (has_embedding_prefetch) {
      (*(embedding_prefetch_op_conf.mutable_user_conf()->mutable_attr()))["state_initializer"] =
          state_initializer_attr;
      add_ops.push_back(embedding_prefetch_op_conf);
    }
    (*(embedding_lookup_op_conf.mutable_user_conf()->mutable_attr()))["state_initializer"] =
        state_initializer_attr;
    add_ops.push_back(embedding_lookup_op_conf);
    job_builder->DelOps(delete_op_names);
    job_builder->AddOps(embedding_parallel_conf, add_ops);
  });
  if (shadow_op_name2grad_lbn.size() > 0) {
    FilterEmbeddingGradients(ctx, op_graph, job_builder, shadow_op_name2grad_lbn,
                             grad_lbn2update_op_conf, embedding_parallel_conf,
                             embedding_scope_symbol_id, &op_name2op_conf);
    JUST(DynamicLossScaleAddGradient(ctx, op_graph, job_builder, shadow_op_name2grad_lbn,
                                     embedding_scope_symbol_id, embedding_parallel_conf));
  }
  for (const auto& pair : op_name2op_conf) { job_builder->MutOpsOnlyOnce({pair.second}); }
  return Maybe<void>::Ok();
}

REGISTER_JOB_PASS("ReplaceEmbeddingOps", ReplaceEmbeddingOps);

}  // namespace oneflow<|MERGE_RESOLUTION|>--- conflicted
+++ resolved
@@ -1039,10 +1039,7 @@
     const int64_t line_size = embedding_op.attr<int64_t>("line_size");
     const int64_t embedding_size = embedding_op.attr<int64_t>("embedding_size");
     const bool is_full_cache = embedding_op.attr<bool>("is_full_cache");
-<<<<<<< HEAD
-=======
     const int64_t seed = embedding_op.attr<int64_t>("seed");
->>>>>>> b0c2bdd9
     const int64_t parallel_num = op_node->parallel_desc().parallel_num();
     const bool use_system_gather =
         (parallel_num == 1 && ParseBooleanFromEnv("ONEFLOW_ONE_EMBEDDING_USE_SYSTEM_GATHER", false)
@@ -1068,11 +1065,7 @@
     OperatorConf embedding_lookup_op_conf;
     // embedding lookup op
     std::string embedding_lbn, unique_values_lbn;
-<<<<<<< HEAD
-    BuildEmbeddingLookup(ctx, job_builder, embedding_size, line_size, embedding_name,
-=======
     BuildEmbeddingLookup(ctx, job_builder, embedding_size, line_size, embedding_name, seed,
->>>>>>> b0c2bdd9
                          has_embedding_prefetch, embedding_parallel_conf, embedding_op,
                          num_unique_ids_lbn, unique_ids_lbn, unique_table_ids_lbn, &embedding_lbn,
                          &unique_values_lbn, &embedding_prefetch_op_conf,
