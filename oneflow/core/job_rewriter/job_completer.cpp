--- conflicted
+++ resolved
@@ -105,12 +105,8 @@
 }  // namespace
 
 Maybe<void> JobCompleter::Complete(Job* job) const {
-<<<<<<< HEAD
-  const std::string& job_name = job->job_conf().job_name();
-=======
   const std::string job_name = job->job_conf().job_name();
   auto tc = std::make_unique<TimeCounter<std::chrono::milliseconds>>(true);
->>>>>>> fda3799e
   JobPassCtx job_pass_ctx(GlobalJobDesc());
   JUST(JobPass4Name("DumpBlobParallelConfPass")(job, &job_pass_ctx));
   tc->Count("Graph name: " + job_name + " DumpBlobParallelConfPass", 1);
@@ -120,11 +116,7 @@
            .disable_group_boxing_by_dst_parallel()) {
     JUST(WithOpGraphAndMutJobBuilder(job, &GroupBoxingByDstParallel));
   }
-<<<<<<< HEAD
-  auto tc = std::make_unique<TimeCounter<std::chrono::milliseconds>>(true);
-=======
   tc->Count("Graph name: " + job_name + " GroupBoxingByDstParallel", 1);
->>>>>>> fda3799e
   JUST(WithOpGraphAndMutJobBuilder(job, &BoxingWithMiddleNodes));
   tc->Count("Graph name: " + job_name + " BoxingWithMiddleNodes", 1);
   JUST(WithOpGraphAndMutJobBuilder(job, &SetCtrlInOpName4VariableOp));
