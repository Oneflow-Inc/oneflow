/*
Copyright 2020 The OneFlow Authors. All rights reserved.

Licensed under the Apache License, Version 2.0 (the "License");
you may not use this file except in compliance with the License.
You may obtain a copy of the License at

    http://www.apache.org/licenses/LICENSE-2.0

Unless required by applicable law or agreed to in writing, software
distributed under the License is distributed on an "AS IS" BASIS,
WITHOUT WARRANTIES OR CONDITIONS OF ANY KIND, either express or implied.
See the License for the specific language governing permissions and
limitations under the License.
*/
#include "oneflow/core/common/time_util.h"
#include "oneflow/core/job_rewriter/job_completer.h"
#include "oneflow/core/job_rewriter/job_pass.h"
#include "oneflow/core/job_rewriter/autograd.h"
#include "oneflow/core/job_rewriter/autotick.h"
#include "oneflow/core/job/job_desc.h"
#include "oneflow/core/job/global_for.h"
#include "oneflow/core/job_rewriter/group_boxing_by_dst_parallel.h"
#include "oneflow/core/framework/config_def.h"
#include "oneflow/core/job_rewriter/boxing_with_middle_nodes.h"

namespace oneflow {

namespace {

Maybe<void> CheckOpGraph(const OpGraph& op_graph) {
  JUST(op_graph.MaybeForEachNode([&](OpNode* op_node) -> Maybe<void> {
    size_t in_cnt = 0;
    op_graph.ForEachDataAndCtrlInNode(op_node, [&](OpNode*) { ++in_cnt; });
    if (in_cnt == 0) { CHECK_OR_RETURN(op_node->op().op_conf().has_wait_and_send_ids_conf()); }

    size_t out_cnt = 0;
    op_graph.ForEachDataAndCtrlOutNode(op_node, [&](OpNode*) { ++out_cnt; });

    if (out_cnt == 0) { CHECK_OR_RETURN(op_node->op().op_conf().has_callback_notify_conf()); }
    return Maybe<void>::Ok();
  }));
  return Maybe<void>::Ok();
}

Maybe<void> WithOpGraphAndMutJob(Job* job,
                                 const std::function<Maybe<void>(const OpGraph&, Job*)>& Handler) {
  OpGraph op_graph(*job);
  JUST(Handler(op_graph, job));
  return Maybe<void>::Ok();
}

Maybe<void> WithOpGraphAndMutJobBuilder(
    Job* job, const std::function<Maybe<void>(const OpGraph&, JobBuilder*)>& Handler) {
  OpGraph op_graph(*job);
  JobBuilder job_builder(job);
  JUST(Handler(op_graph, &job_builder));
  return Maybe<void>::Ok();
}

Maybe<void> SetCtrlInOpName4VariableOp(const OpGraph& op_graph, JobBuilder* job_builder) {
  auto IsMutableConsumedLbi = [](const Operator& op, const LogicalBlobId& lbi) -> bool {
    for (const std::string& bn : op.input_bns()) {
      if (op.BnInOp2Lbi(bn) == lbi && op.InputBlobModifier4Ibn(bn).is_mutable()) { return true; }
    }
    return false;
  };
  auto IsReachable = op_graph.MakePredicatorIsOpNameDataOrCtrlReachable();
  HashMap<const OperatorConf*, HashSet<std::string>> op_conf2ctrl_in_op_names;
  JUST(op_graph.MaybeForEachNode([&](OpNode* op_node) -> Maybe<void> {
    if (op_node->op().op_conf().has_variable_conf() == false) { return Maybe<void>::Ok(); }
    if (op_node->out_edges().size() <= 1) { return Maybe<void>::Ok(); }
    const Operator& variable_op = op_node->op();
    const LogicalBlobId& variable_lbi = variable_op.BnInOp2Lbi(variable_op.SoleObn());
    const OperatorConf* mutable_consumer = nullptr;
    std::vector<const OperatorConf*> naive_consumers;
    naive_consumers.reserve(op_node->out_edges().size());
    for (OpEdge* edge : op_node->out_edges()) {
      const auto& op_conf = edge->dst_node()->op().op_conf();
      if (IsMutableConsumedLbi(edge->dst_node()->op(), variable_lbi)) {
        CHECK_OR_RETURN(mutable_consumer == nullptr);
        mutable_consumer = &op_conf;
      } else {
        naive_consumers.emplace_back(&op_conf);
      }
    }
    if (mutable_consumer == nullptr) { return Maybe<void>::Ok(); }
    for (const auto* fw_bw_op : naive_consumers) {
      op_conf2ctrl_in_op_names[mutable_consumer].insert(fw_bw_op->name());
    }
    return Maybe<void>::Ok();
  }));
  for (const auto& pair : op_conf2ctrl_in_op_names) {
    OperatorConf mut_mutable_consumer_op_conf(*pair.first);
    for (const auto& fw_bw_op_name : pair.second) {
      if (!IsReachable(fw_bw_op_name, mut_mutable_consumer_op_conf.name())) {
        mut_mutable_consumer_op_conf.add_ctrl_in_op_name(fw_bw_op_name);
      }
    }
    JUST(job_builder->MutOpOnlyOnce(mut_mutable_consumer_op_conf));
  }
  return Maybe<void>::Ok();
}

}  // namespace

Maybe<void> JobCompleter::Complete(Job* job) const {
  const std::string job_name = job->job_conf().job_name();
  auto tc = std::make_unique<TimeCounter<std::chrono::milliseconds>>(true);
  JobPassCtx job_pass_ctx(GlobalJobDesc());
  JUST(JobPass4Name("DumpBlobParallelConfPass")(job, &job_pass_ctx));
  tc->Count("Graph name: " + job_name + " DumpBlobParallelConfPass", 1);
  // NOTE(chengcheng): disable this pass for reduce boxing memory life cycle to memory cost.
  if (!Singleton<ResourceDesc, ForSession>::Get()
           ->resource()
           .disable_group_boxing_by_dst_parallel()) {
    JUST(WithOpGraphAndMutJobBuilder(job, &GroupBoxingByDstParallel));
  }
  tc->Count("Graph name: " + job_name + " GroupBoxingByDstParallel", 1);
  JUST(WithOpGraphAndMutJobBuilder(job, &BoxingWithMiddleNodes));
  tc->Count("Graph name: " + job_name + " BoxingWithMiddleNodes", 1);
  JUST(WithOpGraphAndMutJobBuilder(job, &SetCtrlInOpName4VariableOp));
  tc->Count("Graph name: " + job_name + " SetCtrlInOpName4VariableOp", 1);
  // complete tick ops
  JUST(WithOpGraphAndMutJobBuilder(job, &AutoPrependTick));
  tc->Count("Graph name: " + job_name + " AutoPrependTick", 1);
  JUST(WithOpGraphAndMutJobBuilder(job, &AddTickForTimeShape));
  tc->Count("Graph name: " + job_name + " AddTickForTimeShape", 1);
  JUST(WithOpGraphAndMutJob(job, &MultiClientAutoSourceAndSinkTick));
  tc->Count("Graph name: " + job_name + " MultiClientAutoSourceAndSinkTick", 1);
  JUST(WithOpGraphAndMutJob(job, &MultiClientAutoInterfaceCriticalSectionTick));
  tc->Count("Graph name: " + job_name + " MultiClientAutoInterfaceCriticalSectionTick", 1);
  JUST(JobPass4Name("SystemOpFillJobNamePass")(job, &job_pass_ctx));
  tc->Count("Graph name: " + job_name + " SystemOpFillJobNamePass", 1);
  JUST(JobPass4Name("DumpBlobParallelConfPass")(job, &job_pass_ctx));
  tc->Count("Graph name: " + job_name + " DumpBlobParallelConfPass", 1);
#ifdef WITH_CUDA
  if (Singleton<ResourceDesc, ForSession>::Get()->nccl_use_compute_stream()) {
    // NOTE(chengcheng): this pass need as last pass for insert correct op with nccl boxing.
    JUST(JobPass4Name("InsertNcclLogicalOpPass")(job, &job_pass_ctx));
<<<<<<< HEAD
    tc->Count("Graph name: " + job_name + " InsertNcclLogicalOpPass", 1);
    // NOTE(chengcheng): Becasue insert new logical nccl op, MUST dump time shape, sbp again.
=======
    // NOTE(chengcheng): Because insert new logical nccl op, MUST dump time shape, sbp again.
>>>>>>> 1b2879c0
    JUST(JobPass4Name("DumpBlobParallelConfPass")(job, &job_pass_ctx));
    tc->Count("Graph name: " + job_name + " DumpBlobParallelConfPass", 1);
  }
#endif  // WITH_CUDA
  JUST(CheckOpGraph(OpGraph(*job)));
  tc->Count("Graph name: " + job_name + " CheckOpGraph", 1);
  return Maybe<void>::Ok();
}

}  // namespace oneflow<|MERGE_RESOLUTION|>--- conflicted
+++ resolved
@@ -138,12 +138,8 @@
   if (Singleton<ResourceDesc, ForSession>::Get()->nccl_use_compute_stream()) {
     // NOTE(chengcheng): this pass need as last pass for insert correct op with nccl boxing.
     JUST(JobPass4Name("InsertNcclLogicalOpPass")(job, &job_pass_ctx));
-<<<<<<< HEAD
     tc->Count("Graph name: " + job_name + " InsertNcclLogicalOpPass", 1);
-    // NOTE(chengcheng): Becasue insert new logical nccl op, MUST dump time shape, sbp again.
-=======
     // NOTE(chengcheng): Because insert new logical nccl op, MUST dump time shape, sbp again.
->>>>>>> 1b2879c0
     JUST(JobPass4Name("DumpBlobParallelConfPass")(job, &job_pass_ctx));
     tc->Count("Graph name: " + job_name + " DumpBlobParallelConfPass", 1);
   }
