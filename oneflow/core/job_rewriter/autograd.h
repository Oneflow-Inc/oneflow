/*
Copyright 2020 The OneFlow Authors. All rights reserved.

Licensed under the Apache License, Version 2.0 (the "License");
you may not use this file except in compliance with the License.
You may obtain a copy of the License at

    http://www.apache.org/licenses/LICENSE-2.0

Unless required by applicable law or agreed to in writing, software
distributed under the License is distributed on an "AS IS" BASIS,
WITHOUT WARRANTIES OR CONDITIONS OF ANY KIND, either express or implied.
See the License for the specific language governing permissions and
limitations under the License.
*/
#ifndef ONEFLOW_CORE_JOB_REWRITER_AUTOGRAD_H_
#define ONEFLOW_CORE_JOB_REWRITER_AUTOGRAD_H_

#include "oneflow/core/job/job_desc.h"
#include "oneflow/core/operator/operator.h"
#include "oneflow/core/graph/op_graph.h"

namespace oneflow {

<<<<<<< HEAD
Maybe<void> MakePredicatorNeedBackwardOp(const OpGraph& op_graph,
                                         std::function<bool(OpNode*)>* NeedBackwardOp);

Maybe<void> AutoGrad(const OpGraph& op_graph, JobBuilder* job_builder,
=======
class JobPassCtx;

Maybe<void> MakePredicatorNeedBackwardOp(const OpGraph& op_graph,
                                         std::function<bool(OpNode*)>* NeedBackwardOp);
Maybe<void> AutoGrad(JobPassCtx* ctx, const OpGraph& op_graph, JobBuilder* job_builder,
>>>>>>> 790d41f3
                     HashMap<LogicalBlobId, LogicalBlobId>* out_lbi2out_diff_lbi);
void AddDiffParallelCast(const OpGraph& op_graph, JobBuilder* job_builder,
                         HashMap<LogicalBlobId, LogicalBlobId>* lbi2diff_lbi);
void AddDiffStaticShapeCast(const OpGraph& op_graph, JobBuilder* job_builder,
                            HashMap<LogicalBlobId, LogicalBlobId>* lbi2diff_lbi);
Maybe<void> CountNotFiniteIfNeeded(JobPassCtx* ctx, const OpGraph& op_graph,
                                   JobBuilder* job_builder,
                                   const HashMap<LogicalBlobId, LogicalBlobId>& lbi2diff_lbi);
Maybe<void> ScaleModelDiffByLossInstanceNum(const OpGraph& op_graph, JobBuilder* job_builder,
                                            HashMap<LogicalBlobId, LogicalBlobId>* lbi2diff_lbi);
void ScaleModelDiffByLossScale(JobPassCtx* ctx, const OpGraph& op_graph, JobBuilder* job_builder,
                               HashMap<LogicalBlobId, LogicalBlobId>* lbi2diff_lbi);
void RegularizeGradient(const OpGraph& op_graph, JobBuilder* job_builder,
                        HashMap<LogicalBlobId, LogicalBlobId>* lbi2diff_lbi);
void ClipGradient(const OpGraph& op_graph, JobBuilder* job_builder,
                  HashMap<LogicalBlobId, LogicalBlobId>* lbi2diff_lbi, const ClipConf& clip_conf);
Maybe<void> GenerateBackwardOpConfIf(
    const Operator& op, std::vector<OperatorConf>* op_confs,
    const std::function<LogicalBlobId*(const std::string&)>& DiffLbi4BnInOp,
    const std::function<const BlobDesc&(const std::string&)>& LogicalBlobDesc4BnInOp);
void GetVariableOpNodesAndDescendants(const OpGraph& op_graph, HashSet<OpNode*>* op_nodes);

class GenerateBackwardOpConfWrapperStruct final {
 public:
  using NaiveFunc = std::function<void(const Operator&, std::vector<OperatorConf>*,
                                       const std::function<LogicalBlobId*(const std::string&)>&)>;
  using MaybeFunc =
      std::function<Maybe<void>(const Operator&, std::vector<OperatorConf>*,
                                const std::function<LogicalBlobId*(const std::string&)>&,
                                const std::function<const BlobDesc&(const std::string&)>&)>;
  GenerateBackwardOpConfWrapperStruct(const NaiveFunc& f)
      : naive_func_(std::make_unique<NaiveFunc>(f)) {}
  GenerateBackwardOpConfWrapperStruct(const MaybeFunc& f)
      : maybe_func_(std::make_unique<MaybeFunc>(f)) {}
  Maybe<void> Call(const Operator&, std::vector<OperatorConf>*,
                   const std::function<LogicalBlobId*(const std::string&)>&,
                   const std::function<const BlobDesc&(const std::string&)>&) const;

 private:
  const std::unique_ptr<const NaiveFunc> naive_func_;
  const std::unique_ptr<const MaybeFunc> maybe_func_;
};

#define REGISTER_OP_GRAD(op_type_case, gen_grad_func)                                \
  REGISTER_CLASS_CREATOR(int32_t, op_type_case, GenerateBackwardOpConfWrapperStruct, \
                         ([] { return new GenerateBackwardOpConfWrapperStruct(gen_grad_func); }))

}  // namespace oneflow

#endif  // ONEFLOW_CORE_JOB_REWRITER_AUTOGRAD_H_<|MERGE_RESOLUTION|>--- conflicted
+++ resolved
@@ -22,18 +22,10 @@
 
 namespace oneflow {
 
-<<<<<<< HEAD
 Maybe<void> MakePredicatorNeedBackwardOp(const OpGraph& op_graph,
                                          std::function<bool(OpNode*)>* NeedBackwardOp);
-
-Maybe<void> AutoGrad(const OpGraph& op_graph, JobBuilder* job_builder,
-=======
 class JobPassCtx;
-
-Maybe<void> MakePredicatorNeedBackwardOp(const OpGraph& op_graph,
-                                         std::function<bool(OpNode*)>* NeedBackwardOp);
 Maybe<void> AutoGrad(JobPassCtx* ctx, const OpGraph& op_graph, JobBuilder* job_builder,
->>>>>>> 790d41f3
                      HashMap<LogicalBlobId, LogicalBlobId>* out_lbi2out_diff_lbi);
 void AddDiffParallelCast(const OpGraph& op_graph, JobBuilder* job_builder,
                          HashMap<LogicalBlobId, LogicalBlobId>* lbi2diff_lbi);
