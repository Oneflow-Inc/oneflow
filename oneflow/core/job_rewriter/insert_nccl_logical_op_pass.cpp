--- conflicted
+++ resolved
@@ -221,15 +221,9 @@
   return false;
 }
 
-<<<<<<< HEAD
-bool TryBuildNcclBy2DHierarchySameDim0(OperatorConf* ret, const cfg::NdSbp& src_nd_sbp,
-                                       const cfg::NdSbp& dst_nd_sbp,
-                                       const std::shared_ptr<Shape>& hierarchy,
-=======
 bool TryBuildNcclBy2DHierarchySameDim0(OperatorConf* ret, const NdSbp& src_nd_sbp,
                                        const NdSbp& dst_nd_sbp,
-                                       const std::shared_ptr<Shape> hierarchy,
->>>>>>> 4a454b1e
+                                       const std::shared_ptr<Shape>& hierarchy,
                                        const std::string& lbn, const int64_t scope_symbol_id,
                                        const BlobDesc& logical_blob_desc) {
   CHECK_EQ(src_nd_sbp.sbp_parallel_size(), 2);
@@ -309,15 +303,9 @@
   return false;
 }
 
-<<<<<<< HEAD
-bool TryBuildNcclBy2DHierarchySameDim1(OperatorConf* ret, const cfg::NdSbp& src_nd_sbp,
-                                       const cfg::NdSbp& dst_nd_sbp,
-                                       const std::shared_ptr<Shape>& hierarchy,
-=======
 bool TryBuildNcclBy2DHierarchySameDim1(OperatorConf* ret, const NdSbp& src_nd_sbp,
                                        const NdSbp& dst_nd_sbp,
-                                       const std::shared_ptr<Shape> hierarchy,
->>>>>>> 4a454b1e
+                                       const std::shared_ptr<Shape>& hierarchy,
                                        const std::string& lbn, const int64_t scope_symbol_id,
                                        const BlobDesc& logical_blob_desc) {
   CHECK_EQ(src_nd_sbp.sbp_parallel_size(), 2);
@@ -361,20 +349,13 @@
 
 bool TryBuildNcclLogicalOpConf(OperatorConf* ret, const OpNode* src_node, const OpNode* dst_node,
                                const LogicalBlobId& lbi, ParallelDesc* src_reduced_parallel_desc,
-                               ParallelDesc* dst_reduced_parallel_desc,
-                               cfg::NdSbp* src_reduced_nd_sbp, cfg::NdSbp* dst_reduced_nd_sbp) {
+                               ParallelDesc* dst_reduced_parallel_desc, NdSbp* src_reduced_nd_sbp,
+                               NdSbp* dst_reduced_nd_sbp) {
   if (!src_node->op().op_conf().has_scope_symbol_id()) { return false; /* device_tick */ }
   const std::string lbn = GenLogicalBlobName(lbi);
   const BlobDesc& logical_blob_desc = src_node->LogicalBlobDesc4Lbi(lbi);
 
   // reduce hierarchy
-<<<<<<< HEAD
-=======
-  ParallelDesc src_parallel_desc = src_node->parallel_desc();
-  ParallelDesc dst_parallel_desc = dst_node->parallel_desc();
-  NdSbp src_nd_sbp;
-  NdSbp dst_nd_sbp;
->>>>>>> 4a454b1e
   InOutParallelDimReduce(src_node->parallel_desc(), dst_node->parallel_desc(),
                          src_node->NdSbp4Lbi(lbi), dst_node->NdSbp4Lbi(lbi),
                          src_reduced_parallel_desc, dst_reduced_parallel_desc, src_reduced_nd_sbp,
@@ -442,8 +423,8 @@
         OperatorConf nccl_op;
         ParallelDesc src_reduced_parallel_desc = op_edge->src_node()->parallel_desc();
         ParallelDesc dst_reduced_parallel_desc = op_edge->dst_node()->parallel_desc();
-        cfg::NdSbp src_reduced_nd_sbp;
-        cfg::NdSbp dst_reduced_nd_sbp;
+        NdSbp src_reduced_nd_sbp;
+        NdSbp dst_reduced_nd_sbp;
         if (!TryBuildNcclLogicalOpConf(&nccl_op, src_node, dst_node, lbi,
                                        &src_reduced_parallel_desc, &dst_reduced_parallel_desc,
                                        &src_reduced_nd_sbp, &dst_reduced_nd_sbp)) {
@@ -507,8 +488,8 @@
         OperatorConf nccl_op;
         ParallelDesc src_reduced_parallel_desc = op_edge->src_node()->parallel_desc();
         ParallelDesc dst_reduced_parallel_desc = op_edge->dst_node()->parallel_desc();
-        cfg::NdSbp src_reduced_nd_sbp;
-        cfg::NdSbp dst_reduced_nd_sbp;
+        NdSbp src_reduced_nd_sbp;
+        NdSbp dst_reduced_nd_sbp;
         if (!TryBuildNcclLogicalOpConf(&nccl_op, src_node, dst_node, lbi,
                                        &src_reduced_parallel_desc, &dst_reduced_parallel_desc,
                                        &src_reduced_nd_sbp, &dst_reduced_nd_sbp)) {
@@ -603,8 +584,8 @@
         OperatorConf nccl_op;
         ParallelDesc src_reduced_parallel_desc = op_edge->src_node()->parallel_desc();
         ParallelDesc dst_reduced_parallel_desc = op_edge->dst_node()->parallel_desc();
-        cfg::NdSbp src_reduced_nd_sbp;
-        cfg::NdSbp dst_reduced_nd_sbp;
+        NdSbp src_reduced_nd_sbp;
+        NdSbp dst_reduced_nd_sbp;
         if (!TryBuildNcclLogicalOpConf(&nccl_op, op_edge->src_node(), op_edge->dst_node(), lbi,
                                        &src_reduced_parallel_desc, &dst_reduced_parallel_desc,
                                        &src_reduced_nd_sbp, &dst_reduced_nd_sbp)) {
