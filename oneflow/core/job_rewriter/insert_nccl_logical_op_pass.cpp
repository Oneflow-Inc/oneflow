/*
Copyright 2020 The OneFlow Authors. All rights reserved.

Licensed under the Apache License, Version 2.0 (the "License");
you may not use this file except in compliance with the License.
You may obtain a copy of the License at

    http://www.apache.org/licenses/LICENSE-2.0

Unless required by applicable law or agreed to in writing, software
distributed under the License is distributed on an "AS IS" BASIS,
WITHOUT WARRANTIES OR CONDITIONS OF ANY KIND, either express or implied.
See the License for the specific language governing permissions and
limitations under the License.
*/
#include "oneflow/core/job_rewriter/job_pass.h"
#include "oneflow/core/job/job.pb.h"
#include "oneflow/core/job/scope.h"
#include "oneflow/core/job/sbp_parallel.h"
#include "oneflow/core/job_rewriter/calculation_pass.h"
#include "oneflow/core/vm/symbol_storage.h"
#include "oneflow/core/framework/framework.h"
#include "oneflow/core/operator/operator.h"
#include "oneflow/core/graph/boxing/hierarchical_sub_task_graph_builder_impl.h"

#ifdef WITH_CUDA

namespace oneflow {

namespace {

// Do InsertNcclLogicalOpPass will use backward recomputation for sublinear memory cost.
class InsertNcclLogicalOpPass final : public JobPass {
 public:
  OF_DISALLOW_COPY_AND_MOVE(InsertNcclLogicalOpPass);
  InsertNcclLogicalOpPass() = default;
  ~InsertNcclLogicalOpPass() = default;

  Maybe<void> Apply(Job* job, JobPassCtx* ctx) const override {
    if (!IsEnabled(*ctx)) { return Maybe<void>::Ok(); }
    const OpGraph op_graph(*job);
    JobBuilder job_builder(job);
    return Apply(op_graph, &job_builder);
  }

  bool IsEnabled(const JobPassCtx& ctx) const {
    return Global<ResourceDesc, ForSession>::Get()->nccl_use_compute_stream();
  }

  Maybe<void> Apply(const OpGraph& op_graph, JobBuilder* job_builder) const;
};

const std::string kNcclLogicalOpNamePrefix = "System-NCCL-Logical";

<<<<<<< HEAD
std::string NdSbpToString(const cfg::NdSbp& parallel_distribution) {
  std::string serialized_parallel_distribution;
  const int64_t num_axes = parallel_distribution.sbp_parallel_size();
  serialized_parallel_distribution += "[";
=======
std::string ParallelDistributionToString(const cfg::ParallelDistribution& nd_sbp) {
  std::string serialized_nd_sbp;
  const int64_t num_axes = nd_sbp.sbp_parallel_size();
  serialized_nd_sbp += "[";
>>>>>>> 131d3bb4
  for (int64_t i = 0; i < num_axes - 1; ++i) {
    serialized_nd_sbp += SbpParallelToString(nd_sbp.sbp_parallel(i)) + " ";
  }
  serialized_nd_sbp += SbpParallelToString(nd_sbp.sbp_parallel(num_axes - 1)) + "]";
  return serialized_nd_sbp;
}

bool IsBreakpointOpNode(const OpNode* node) {
  // NOTE(chengcheng): breakpoint op is special which CANNOT through subgraph such as:
  //   variable, tick, repeat/acc/pack/unpack change timeshape
  const Operator& op = node->op();
  const OperatorConf& op_conf = op.op_conf();
  if (op_conf.has_variable_conf() || op_conf.has_tick_conf() || op_conf.has_device_tick_conf()
      || op_conf.has_src_subset_tick_conf() || op_conf.has_dst_subset_tick_conf()
      || op_conf.has_source_tick_conf() || op_conf.has_sink_tick_conf()
      || op_conf.has_acc_tick_conf()) {
    return true;
  }
  if (op_conf.has_user_conf()) {
    const std::string& user_type_name = op_conf.user_conf().op_type_name();
    if (user_type_name == "repeat" || user_type_name == "acc" || user_type_name == "pack"
        || user_type_name == "unpack" || user_type_name == "identity_buffer") {
      return true;
    }
  }
  return false;
}

bool IsAccOpNode(const OpNode* node) {
  return node->op().op_conf().has_user_conf()
         && node->op().op_conf().user_conf().op_type_name() == "acc";
}

std::shared_ptr<const Shape> GetOpNodeTimeShape(const OpNode* op_node) {
  return CHECK_JUST(op_node->op().GetOpTimeShape());
}

std::shared_ptr<const Shape> GetOpNodeInputTimeShape(const OpNode* op_node) {
  return CHECK_JUST(op_node->op().GetInputBlobFastestTimeShape());
}

bool SharedPtrShapeEqual(const std::shared_ptr<const Shape>& lhs,
                         const std::shared_ptr<const Shape>& rhs) {
  return (*lhs) == (*rhs);
}

void FindAllConnectedSubgraphForGpuExecOrder(std::vector<HashSet<const OpNode*>>* ret,
                                             const OpGraph& op_graph,
                                             const std::vector<const OpNode*>& order) {
  HashSet<const OpNode*> visited;

  for (const OpNode* seed_node : order) {
    if (visited.find(seed_node) != visited.end()) { continue; }
    CHECK(visited.insert(seed_node).second);
    const ParallelDesc& seed_parallel_desc = seed_node->parallel_desc();
    // NOTE(chengcheng): ONLY consider GPU op and parallel num > 1.
    if (seed_parallel_desc.device_type() != DeviceType::kGPU) { continue; }
    if (seed_parallel_desc.parallel_num() <= 1) { continue; }
    if (IsBreakpointOpNode(seed_node)) { continue; }

    HashSet<const OpNode*> this_subgraph;
    std::queue<const OpNode*> queued_nodes;

    std::shared_ptr<const Shape> seed_time_shape = GetOpNodeTimeShape(seed_node);
    queued_nodes.push(seed_node);
    while (!queued_nodes.empty()) {
      const OpNode* cur_node = queued_nodes.front();
      queued_nodes.pop();

      CHECK(cur_node->parallel_desc().EqualsIgnoringHierarchy(seed_parallel_desc));
      CHECK(this_subgraph.insert(cur_node).second);

      cur_node->ForEachNodeOnInOutEdge([&](const OpNode* next_node) {
        if (visited.find(next_node) == visited.end() && (!IsBreakpointOpNode(next_node))
            && next_node->parallel_desc().EqualsIgnoringHierarchy(seed_parallel_desc)
            && SharedPtrShapeEqual(GetOpNodeTimeShape(next_node), seed_time_shape)) {
          CHECK(visited.insert(next_node).second);
          queued_nodes.push(next_node);
        }
      });
    }

    if (this_subgraph.size() > 1) {
      ret->push_back(HashSet<const OpNode*>());
      ret->back().swap(this_subgraph);
    }
  }

  std::sort(ret->begin(), ret->end(),
            [](const HashSet<const OpNode*>& lhs, const HashSet<const OpNode*>& rhs) {
              return lhs.size() > rhs.size();
            });
}

<<<<<<< HEAD
bool NdSbpAllSameSplitParallel(
    const cfg::NdSbp& parallel_distribution) {
  CHECK_GT(parallel_distribution.sbp_parallel_size(), 0);
  const cfg::SbpParallel& first_sbp = parallel_distribution.sbp_parallel(0);
=======
bool ParallelDistributionAllSameSplitParallel(const cfg::ParallelDistribution& nd_sbp) {
  CHECK_GT(nd_sbp.sbp_parallel_size(), 0);
  const cfg::SbpParallel& first_sbp = nd_sbp.sbp_parallel(0);
>>>>>>> 131d3bb4
  if (!first_sbp.has_split_parallel()) { return false; }
  FOR_RANGE(int64_t, i, 1, nd_sbp.sbp_parallel_size()) {
    if (nd_sbp.sbp_parallel(i) != first_sbp) { return false; }
  }
  return true;
}

bool TryBuildNcclBy1DHierarchy(OperatorConf* ret, const cfg::SbpParallel& src_sbp,
                               const cfg::SbpParallel& dst_sbp, const std::string& lbn,
                               const int64_t scope_symbol_id, const BlobDesc& logical_blob_desc,
                               const int64_t parallel_num) {
  if (src_sbp.has_partial_sum_parallel() && dst_sbp.has_broadcast_parallel()) {
    // P->B : AllReduce
    *ret = user_op::UserOpConfWrapperBuilder(kNcclLogicalOpNamePrefix + "-P2B-" + NewUniqueId())
               .Op("_nccl_logical_all_reduce")
               .Input("in", lbn)
               .Output("out")
               .ScopeSymbolId(scope_symbol_id)
               .Build()
               .op_conf();
    return true;
  } else if ((logical_blob_desc.shape().At(0) % parallel_num == 0)
             && (src_sbp.has_partial_sum_parallel() && dst_sbp.has_split_parallel())
             && (dst_sbp.split_parallel().axis() == 0)) {
    // P->S(0) : ReduceScatter
    *ret = user_op::UserOpConfWrapperBuilder(kNcclLogicalOpNamePrefix + "-P2S-" + NewUniqueId())
               .Op("_nccl_logical_reduce_scatter")
               .Input("in", lbn)
               .Output("out")
               .ScopeSymbolId(scope_symbol_id)
               .Build()
               .op_conf();
    return true;
  } else if ((logical_blob_desc.shape().At(0) % parallel_num == 0)
             && (src_sbp.has_split_parallel() && dst_sbp.has_broadcast_parallel())
             && (src_sbp.split_parallel().axis() == 0)) {
    // S(0)->B : AllGather
    *ret = user_op::UserOpConfWrapperBuilder(kNcclLogicalOpNamePrefix + "-S2B-" + NewUniqueId())
               .Op("_nccl_logical_all_gather")
               .Input("in", lbn)
               .Output("out")
               .ScopeSymbolId(scope_symbol_id)
               .Build()
               .op_conf();
    return true;
  } else if ((src_sbp.has_split_parallel() && dst_sbp.has_broadcast_parallel())
             && (src_sbp.split_parallel().axis() > 0)
             && (logical_blob_desc.shape().At(src_sbp.split_parallel().axis()) % parallel_num
                 == 0)) {
    // S(1)->B : AllGather Noncontinuous
    *ret = user_op::UserOpConfWrapperBuilder(kNcclLogicalOpNamePrefix + "-S2B-" + NewUniqueId())
               .Op("_nccl_logical_all_gather_noncontinuous")
               .Input("in", lbn)
               .Output("out")
               .Attr<int64_t>("in_split_axis", src_sbp.split_parallel().axis())
               .ScopeSymbolId(scope_symbol_id)
               .Build()
               .op_conf();
    return true;
  } else if ((src_sbp.has_split_parallel() && dst_sbp.has_split_parallel())
             && (src_sbp.split_parallel().axis() != dst_sbp.split_parallel().axis())
             && (logical_blob_desc.shape().At(src_sbp.split_parallel().axis()) % parallel_num == 0)
             && (logical_blob_desc.shape().At(dst_sbp.split_parallel().axis()) % parallel_num
                 == 0)) {
    // S(in)->S(out) : All2All
    *ret = user_op::UserOpConfWrapperBuilder(kNcclLogicalOpNamePrefix + "-S2S-" + NewUniqueId())
               .Op("_nccl_logical_s2s")
               .Input("in", lbn)
               .Output("out")
               .Attr<int64_t>("in_split_axis", src_sbp.split_parallel().axis())
               .Attr<int64_t>("out_split_axis", dst_sbp.split_parallel().axis())
               .ScopeSymbolId(scope_symbol_id)
               .Build()
               .op_conf();
    return true;
  }
  return false;
}

bool TryBuildNcclBy2DHierarchySameDim0(OperatorConf* ret,
<<<<<<< HEAD
                                       const cfg::NdSbp& src_parallel_distribution,
                                       const cfg::NdSbp& dst_parallel_distribution,
=======
                                       const cfg::ParallelDistribution& src_nd_sbp,
                                       const cfg::ParallelDistribution& dst_nd_sbp,
>>>>>>> 131d3bb4
                                       const std::shared_ptr<Shape> hierarchy,
                                       const std::string& lbn, const int64_t scope_symbol_id,
                                       const BlobDesc& logical_blob_desc) {
  CHECK_EQ(src_nd_sbp.sbp_parallel_size(), 2);
  CHECK_EQ(dst_nd_sbp.sbp_parallel_size(), 2);
  CHECK(src_nd_sbp.sbp_parallel(0) == dst_nd_sbp.sbp_parallel(0));
  const cfg::SbpParallel& src_dim1_sbp = src_nd_sbp.sbp_parallel(1);
  const cfg::SbpParallel& dst_dim1_sbp = dst_nd_sbp.sbp_parallel(1);

  // split when dim0 sbp is split parallel
  DimVector dim_vec = logical_blob_desc.shape().dim_vec();
  if (src_nd_sbp.sbp_parallel(0).has_split_parallel()) {
    const int64_t axis = src_nd_sbp.sbp_parallel(0).split_parallel().axis();
    dim_vec.at(axis) /= hierarchy->At(0);
  }
  const int64_t num_ranks = hierarchy->At(1);

  if (src_dim1_sbp.has_partial_sum_parallel() && dst_dim1_sbp.has_broadcast_parallel()) {
    // (*, P)->(*, B) : AllReduce
    *ret =
        user_op::UserOpConfWrapperBuilder(kNcclLogicalOpNamePrefix + "-(*P)2(*B)-" + NewUniqueId())
            .Op("_nccl_logical_2D_same_dim0_all_reduce")
            .Input("in", lbn)
            .Output("out")
            .ScopeSymbolId(scope_symbol_id)
            .Build()
            .op_conf();
    return true;
  } else if ((dim_vec.at(0) % num_ranks == 0)
             && (src_dim1_sbp.has_split_parallel() && dst_dim1_sbp.has_broadcast_parallel())
             && (src_dim1_sbp.split_parallel().axis() == 0)) {
    // (*, S(0)) -> (*, B) : AllGather
    *ret =
        user_op::UserOpConfWrapperBuilder(kNcclLogicalOpNamePrefix + "-(*S0)2(*B)-" + NewUniqueId())
            .Op("_nccl_logical_2D_same_dim0_all_gather")
            .Input("in", lbn)
            .Output("out")
            .ScopeSymbolId(scope_symbol_id)
            .Build()
            .op_conf();
    return true;
  } else if (src_dim1_sbp.has_split_parallel() && dst_dim1_sbp.has_broadcast_parallel()
             && (src_dim1_sbp.split_parallel().axis() > 0)
             && (dim_vec.at(src_dim1_sbp.split_parallel().axis()) % num_ranks == 0)) {
    // (*, S(1)) -> (*, B) : AllGather Noncontinuous
    *ret =
        user_op::UserOpConfWrapperBuilder(kNcclLogicalOpNamePrefix + "-(*S1)2(*B)-" + NewUniqueId())
            .Op("_nccl_logical_2D_same_dim0_all_gather_noncontinuous")
            .Input("in", lbn)
            .Output("out")
            .Attr<int64_t>("in_dim1_split_axis", src_dim1_sbp.split_parallel().axis())
            .ScopeSymbolId(scope_symbol_id)
            .Build()
            .op_conf();
    return true;
  } else if ((src_dim1_sbp.has_split_parallel() && dst_dim1_sbp.has_split_parallel())
             && (src_dim1_sbp.split_parallel().axis() != dst_dim1_sbp.split_parallel().axis())
             && (dim_vec.at(src_dim1_sbp.split_parallel().axis()) % num_ranks == 0)
             && (dim_vec.at(dst_dim1_sbp.split_parallel().axis()) % num_ranks == 0)) {
    // (*, S(src_split_axis)) -> (*, S(dst_split_axis)) : All2All
    *ret =
        user_op::UserOpConfWrapperBuilder(kNcclLogicalOpNamePrefix + "-(*S)2(*S)-" + NewUniqueId())
            .Op("_nccl_logical_2D_same_dim0_all2all")
            .Input("in", lbn)
            .Output("out")
            .Attr<int64_t>("in_dim1_split_axis", src_dim1_sbp.split_parallel().axis())
            .Attr<int64_t>("out_dim1_split_axis", dst_dim1_sbp.split_parallel().axis())
            .ScopeSymbolId(scope_symbol_id)
            .Build()
            .op_conf();
    return true;
  }
  return false;
}

bool TryBuildNcclBy2DHierarchySameDim1(OperatorConf* ret,
<<<<<<< HEAD
                                       const cfg::NdSbp& src_parallel_distribution,
                                       const cfg::NdSbp& dst_parallel_distribution,
=======
                                       const cfg::ParallelDistribution& src_nd_sbp,
                                       const cfg::ParallelDistribution& dst_nd_sbp,
>>>>>>> 131d3bb4
                                       const std::shared_ptr<Shape> hierarchy,
                                       const std::string& lbn, const int64_t scope_symbol_id,
                                       const BlobDesc& logical_blob_desc) {
  CHECK_EQ(src_nd_sbp.sbp_parallel_size(), 2);
  CHECK_EQ(dst_nd_sbp.sbp_parallel_size(), 2);
  CHECK(src_nd_sbp.sbp_parallel(1) == dst_nd_sbp.sbp_parallel(1));
  const cfg::SbpParallel& src_dim1_sbp = src_nd_sbp.sbp_parallel(0);
  const cfg::SbpParallel& dst_dim1_sbp = dst_nd_sbp.sbp_parallel(0);
  if (src_dim1_sbp.has_partial_sum_parallel() && dst_dim1_sbp.has_broadcast_parallel()) {
    // (P, *) -> (B, *) : AllReduce
    *ret =
        user_op::UserOpConfWrapperBuilder(kNcclLogicalOpNamePrefix + "-(P*)2(B*)-" + NewUniqueId())
            .Op("_nccl_logical_2D_same_dim1_all_reduce")
            .Input("in", lbn)
            .Output("out")
            .ScopeSymbolId(scope_symbol_id)
            .Build()
            .op_conf();
    return true;
  }
  return false;
}

bool TryBuildNcclLogicalOpConf(OperatorConf* ret, const OpNode* src_node, const OpNode* dst_node,
                               const LogicalBlobId& lbi) {
  if (!src_node->op().op_conf().has_scope_symbol_id()) { return false; /* device_tick */ }
  const int64_t scope_symbol_id = src_node->op().op_conf().scope_symbol_id();
  const std::string lbn = GenLogicalBlobName(lbi);
  const BlobDesc& logical_blob_desc = src_node->LogicalBlobDesc4Lbi(lbi);

  // reduce hierarchy
  ParallelDesc src_parallel_desc = src_node->parallel_desc();
  ParallelDesc dst_parallel_desc = dst_node->parallel_desc();
<<<<<<< HEAD
  cfg::NdSbp src_parallel_distribution;
  cfg::NdSbp dst_parallel_distribution;
  InOutParallelDimReduce(
      src_node->parallel_desc(), dst_node->parallel_desc(), src_node->NdSbp4Lbi(lbi),
      dst_node->NdSbp4Lbi(lbi), &src_parallel_desc, &dst_parallel_desc,
      &src_parallel_distribution, &dst_parallel_distribution);
=======
  cfg::ParallelDistribution src_nd_sbp;
  cfg::ParallelDistribution dst_nd_sbp;
  InOutParallelDimReduce(src_node->parallel_desc(), dst_node->parallel_desc(),
                         src_node->ParallelDistribution4Lbi(lbi),
                         dst_node->ParallelDistribution4Lbi(lbi), &src_parallel_desc,
                         &dst_parallel_desc, &src_nd_sbp, &dst_nd_sbp);
>>>>>>> 131d3bb4

  const int64_t parallel_num = src_parallel_desc.parallel_num();
  CHECK_EQ(parallel_num, dst_parallel_desc.parallel_num());
  const std::shared_ptr<Shape> src_hierarchy = src_parallel_desc.hierarchy();
  const std::shared_ptr<Shape> dst_hierarchy = dst_parallel_desc.hierarchy();

  if ((*src_hierarchy) == (*dst_hierarchy) && src_nd_sbp == dst_nd_sbp) {
    // one to one
    return false;
  }

  // NOTE(chengcheng): nccl donot support dynamic shape.
  if (logical_blob_desc.is_dynamic()) { return false; }
  CHECK_GT(logical_blob_desc.shape().elem_cnt(), 0);
  CHECK_GT(logical_blob_desc.shape().NumAxes(), 0);

  if (src_hierarchy->NumAxes() == 1 && dst_hierarchy->NumAxes() == 1) {
    return TryBuildNcclBy1DHierarchy(ret, src_nd_sbp.sbp_parallel(0), dst_nd_sbp.sbp_parallel(0),
                                     lbn, scope_symbol_id, logical_blob_desc, parallel_num);
  } else if (src_hierarchy->NumAxes() == 2 && (*src_hierarchy == *dst_hierarchy)) {
    if (src_nd_sbp.sbp_parallel(0) == dst_nd_sbp.sbp_parallel(0)) {
      return TryBuildNcclBy2DHierarchySameDim0(ret, src_nd_sbp, dst_nd_sbp, src_hierarchy, lbn,
                                               scope_symbol_id, logical_blob_desc);
<<<<<<< HEAD
    } else if (src_parallel_distribution.sbp_parallel(1)
               == dst_parallel_distribution.sbp_parallel(1)) {
      if (!(NdSbpAllSameSplitParallel(src_parallel_distribution)
            || NdSbpAllSameSplitParallel(dst_parallel_distribution))) {
        return TryBuildNcclBy2DHierarchySameDim1(ret, src_parallel_distribution,
                                                 dst_parallel_distribution, src_hierarchy, lbn,
=======
    } else if (src_nd_sbp.sbp_parallel(1) == dst_nd_sbp.sbp_parallel(1)) {
      if (!(ParallelDistributionAllSameSplitParallel(src_nd_sbp)
            || ParallelDistributionAllSameSplitParallel(dst_nd_sbp))) {
        return TryBuildNcclBy2DHierarchySameDim1(ret, src_nd_sbp, dst_nd_sbp, src_hierarchy, lbn,
>>>>>>> 131d3bb4
                                                 scope_symbol_id, logical_blob_desc);
      }
    }
  }
  return false;
}

bool ReverseOrderInsertNcclLogicalOps() {
  return Global<ResourceDesc, ForSession>::Get()->resource().disable_group_boxing_by_dst_parallel();
}

void InsertNcclLogicalOpsAsCloseAsPossibleToSrcNode(
    HashMap<std::string, OperatorConf>* subgraph_op_name2conf, HashSet<std::string>* mut_op_names,
    std::vector<OperatorConf>* nccl_op_confs, std::vector<ParallelConf>* nccl_op_parallel_confs,
    const std::vector<const OpNode*>& subgraph_order,
    const HashMap<const OpNode*, int64_t>& node2subgraph_order) {
  for (const OpNode* src_node : subgraph_order) {
    const std::string& src_op_name = src_node->op().op_name();
    for (const OpEdge* op_edge : src_node->out_edges()) {
      const OpNode* dst_node = op_edge->dst_node();
      const std::string& dst_op_name = dst_node->op().op_name();
      CHECK(src_node != dst_node);
      if (subgraph_op_name2conf->find(dst_op_name) == subgraph_op_name2conf->end()) {
        // NOTE(chengcheng): child node is not in this subgraph.
        continue;
      }
      for (const LogicalBlobId& lbi : op_edge->lbis()) {
        OperatorConf nccl_op;
        if (!TryBuildNcclLogicalOpConf(&nccl_op, src_node, dst_node, lbi)) { continue; }
        mut_op_names->insert(dst_op_name);
        // insert nccl op
        user_op::UserOpConfWrapper nccl_op_wrapper(nccl_op);
        for (const std::string& ibn : op_edge->lbi2ibns().at(lbi)) {
          std::string old_lbn = ReplaceInputLbnInOpCustomizedConf(
              &subgraph_op_name2conf->at(dst_op_name), ibn, nccl_op_wrapper.output("out", 0));
        }

        if (nccl_op_confs->size() >= 1) {
          // NOTE(chengcheng): MUST add ctrl edge between nccl ops for 1 src node insert multi-nccl
          const std::string& pre_nccl_op_name = nccl_op_confs->at(nccl_op_confs->size() - 1).name();
          nccl_op.add_ctrl_in_op_name(pre_nccl_op_name);
        }

        // NOTE(chengcheng): src_node MUST not the last node in subgraph, find the next op
        int64_t src_order = node2subgraph_order.at(src_node);
        CHECK(src_order + 1 < subgraph_order.size());
        const std::string& next_op_name = subgraph_order.at(src_order + 1)->op().op_name();
        if (dst_op_name != next_op_name) {
          // NOTE(chengcheng): MUST add ctrl edge for strict exec order
          subgraph_op_name2conf->at(next_op_name).add_ctrl_in_op_name(nccl_op.name());
          mut_op_names->insert(next_op_name);
        }

        if (Global<ResourceDesc, ForSession>::Get()->enable_debug_mode()) {
          LOG(INFO) << " insert nccl op: " << nccl_op.name() << " from: [" << src_op_name
<<<<<<< HEAD
                    << "](order=" << src_order << ", sbp_parallel_dis="
                    << NdSbpToString(src_node->NdSbp4Lbi(lbi))
                    << ")->[" << dst_op_name << "](order=" << node2subgraph_order.at(dst_node)
                    << ", sbp_parallel_dis="
                    << NdSbpToString(dst_node->NdSbp4Lbi(lbi))
=======
                    << "](order=" << src_order << ", nd_sbp="
                    << ParallelDistributionToString(src_node->ParallelDistribution4Lbi(lbi))
                    << ")->[" << dst_op_name << "](order=" << node2subgraph_order.at(dst_node)
                    << ", nd_sbp="
                    << ParallelDistributionToString(dst_node->ParallelDistribution4Lbi(lbi))
>>>>>>> 131d3bb4
                    << ") and before: [" << next_op_name << "](order=" << src_order + 1 << ")\n";
        }
        nccl_op_confs->push_back(nccl_op);
        nccl_op_parallel_confs->push_back(src_node->parallel_desc().parallel_conf());
      }
    }
  }
}

void InsertNcclLogicalOpsAsCloseAsPossibleToDstNode(
    HashMap<std::string, OperatorConf>* subgraph_op_name2conf, HashSet<std::string>* mut_op_names,
    std::vector<OperatorConf>* nccl_op_confs, std::vector<ParallelConf>* nccl_op_parallel_confs,
    const std::vector<const OpNode*>& subgraph_order,
    const HashMap<const OpNode*, int64_t>& node2subgraph_order) {
  for (const OpNode* dst_node : subgraph_order) {
    const std::string& dst_op_name = dst_node->op().op_name();
    for (const OpEdge* op_edge : dst_node->in_edges()) {
      const OpNode* src_node = op_edge->src_node();
      const std::string& src_op_name = src_node->op().op_name();
      CHECK(src_node != dst_node);
      if (subgraph_op_name2conf->find(src_op_name) == subgraph_op_name2conf->end()) {
        // NOTE(chengcheng): parent node is not in this subgraph.
        continue;
      }
      for (const LogicalBlobId& lbi : op_edge->lbis()) {
        OperatorConf nccl_op;
        // builde nccl op
        if (!TryBuildNcclLogicalOpConf(&nccl_op, src_node, dst_node, lbi)) { continue; }
        mut_op_names->insert(dst_op_name);
        // insert nccl op
        user_op::UserOpConfWrapper nccl_op_wrapper(nccl_op);
        for (const std::string& ibn : op_edge->lbi2ibns().at(lbi)) {
          std::string old_lbn = ReplaceInputLbnInOpCustomizedConf(
              &subgraph_op_name2conf->at(dst_op_name), ibn, nccl_op_wrapper.output("out", 0));
          CHECK(old_lbn == GenLogicalBlobName(lbi));
        }

        // add necessary ctrl edge for strict order
        if (nccl_op_confs->size() >= 1) {
          // NOTE(chengcheng): MUST add ctrl edge between nccl ops for 1 dst node insert multi-nccl
          const std::string& pre_nccl_op_name = nccl_op_confs->at(nccl_op_confs->size() - 1).name();
          nccl_op.add_ctrl_in_op_name(pre_nccl_op_name);
        }

        // NOTE(chengcheng): dst_node MUST not the first node in subgraph, find the Immediately
        //   previous op of dst_node.
        int64_t dst_order = node2subgraph_order.at(dst_node);
        CHECK_GT(dst_order, 0);
        const std::string& pre_op_name = subgraph_order.at(dst_order - 1)->op().op_name();
        if (src_op_name != pre_op_name) {
          // NOTE(chengcheng): MUST add ctrl edge for strict exec order
          nccl_op.add_ctrl_in_op_name(pre_op_name);
        }

        if (Global<ResourceDesc, ForSession>::Get()->enable_debug_mode()) {
          LOG(INFO) << " insert nccl op: " << nccl_op.name() << " from: [" << src_op_name << "]("
                    << node2subgraph_order.at(src_node) << ")->[" << dst_op_name << "]("
                    << dst_order << ") and after: [" << pre_op_name << "](" << dst_order - 1
                    << ")\n";
        }
        nccl_op_confs->push_back(nccl_op);
        // NOTE(chengcheng, guoran): set nccl op as src_node parallel_conf (hierarchy) may check
        //   failed in complier.
        nccl_op_parallel_confs->push_back(src_node->parallel_desc().parallel_conf());
      }
    }
  }
}

bool IsOpEdgeAllowInsertNccl(const OpEdge* edge,
                             const std::shared_ptr<const Shape>& seed_time_shape) {
  const OpNode* src_node = edge->src_node();
  const OpNode* dst_node = edge->dst_node();
  const ParallelDesc& src_parallel_desc = src_node->parallel_desc();
  return src_parallel_desc.device_type() == DeviceType::kGPU && src_parallel_desc.parallel_num() > 1
         && src_parallel_desc.EqualsIgnoringHierarchy(dst_node->parallel_desc())
         && SharedPtrShapeEqual(GetOpNodeTimeShape(src_node), seed_time_shape)
         && SharedPtrShapeEqual(GetOpNodeTimeShape(dst_node), seed_time_shape);
}

struct InsertedNcclInfo {
  OperatorConf nccl_op_conf;
  ParallelConf nccl_parallel_conf;
  int64_t order;
  std::string debug_str;
};

void InsertNcclLogicalOpsAfterAcc(const OpGraph& op_graph,
                                  const HashMap<const OpNode*, int64_t>& op_node2global_order,
                                  const std::vector<const OpNode*>& ordered_acc_op_nodes,
                                  const std::string& bw_sink_tick_op_name,
                                  HashMap<std::string, OperatorConf>* mut_consumer_name2op,
                                  std::vector<OperatorConf>* nccl_op_confs,
                                  std::vector<ParallelConf>* nccl_op_parallel_confs) {
  HashSet<const OpEdge*> visited;
  std::shared_ptr<const Shape> seed_time_shape = GetOpNodeTimeShape(ordered_acc_op_nodes.front());
  std::vector<InsertedNcclInfo> nccl_op_infos;

  for (const OpNode* acc : ordered_acc_op_nodes) {
    std::queue<const OpEdge*> queued_edges;
    for (const OpEdge* op_edge : acc->out_edges()) {
      if (IsOpEdgeAllowInsertNccl(op_edge, seed_time_shape)) {
        queued_edges.push(op_edge);
        CHECK(visited.insert(op_edge).second);
      }
    }

    // bfs search each edge after acc allow insert nccl. try insert.
    while (!queued_edges.empty()) {
      const OpEdge* op_edge = queued_edges.front();
      queued_edges.pop();

      for (const LogicalBlobId& lbi : op_edge->lbis()) {
        OperatorConf nccl_op;
        if (!TryBuildNcclLogicalOpConf(&nccl_op, op_edge->src_node(), op_edge->dst_node(), lbi)) {
          continue;
        }
        const OpNode* src_node = op_edge->src_node();
        const OpNode* dst_node = op_edge->dst_node();
        const std::string& src_op_name = src_node->op().op_name();
        const std::string& dst_op_name = dst_node->op().op_name();
        auto it = mut_consumer_name2op->find(dst_op_name);
        if (it == mut_consumer_name2op->end()) {
          auto ret_pair = mut_consumer_name2op->emplace(dst_op_name, dst_node->op().op_conf());
          CHECK(ret_pair.second);
          it = ret_pair.first;
        }
        // insert nccl op
        user_op::UserOpConfWrapper nccl_op_wrapper(nccl_op);
        for (const std::string& ibn : op_edge->lbi2ibns().at(lbi)) {
          std::string old_lbn = ReplaceInputLbnInOpCustomizedConf(&(it->second), ibn,
                                                                  nccl_op_wrapper.output("out", 0));
        }

        InsertedNcclInfo nccl_op_info;
        nccl_op_info.nccl_op_conf = nccl_op;
        nccl_op_info.nccl_parallel_conf = src_node->parallel_desc().parallel_conf();
        nccl_op_info.order = op_node2global_order.at(src_node);
        nccl_op_info.debug_str =
            (" After ACC insert nccl op: " + nccl_op.name() + " from: [" + src_op_name + "]("
             + NdSbpToString(src_node->NdSbp4Lbi(lbi)) + ")->["
             + dst_op_name + "]("
             + NdSbpToString(dst_node->NdSbp4Lbi(lbi))
             + "), src_order = " + std::to_string(nccl_op_info.order) + "\n");
        nccl_op_infos.push_back(nccl_op_info);
      }

      for (const OpEdge* dst_node_out_edge : op_edge->dst_node()->out_edges()) {
        if (visited.find(dst_node_out_edge) == visited.end()
            && IsOpEdgeAllowInsertNccl(dst_node_out_edge, seed_time_shape)) {
          CHECK(visited.insert(dst_node_out_edge).second);
          queued_edges.push(dst_node_out_edge);
        }
      }
    }
  }

  std::sort(nccl_op_infos.begin(), nccl_op_infos.end(),
            [](const InsertedNcclInfo& lhs, const InsertedNcclInfo& rhs) {
              return lhs.order < rhs.order;
            });

  for (int64_t i = 0; i < nccl_op_infos.size(); ++i) {
    auto& info = nccl_op_infos.at(i);
    if (i == 0) {
      info.nccl_op_conf.add_ctrl_in_op_name(bw_sink_tick_op_name);
    } else {
      info.nccl_op_conf.add_ctrl_in_op_name(nccl_op_infos.at(i - 1).nccl_op_conf.name());
    }
    nccl_op_confs->push_back(info.nccl_op_conf);
    nccl_op_parallel_confs->push_back(info.nccl_parallel_conf);
    LOG(INFO) << info.debug_str;
  }
}

std::string GenParallelConfKey(const ParallelConf& conf) {
  std::string ret = conf.device_tag();
  for (const auto& name : conf.device_name()) { ret += ("-" + name); }
  return ret;
}

struct InsertNcclSubGraph {
  std::vector<const OpNode*> ordered_op_nodes;
  int64_t begin_op_global_order;
  int64_t end_op_global_order;
  const OpNode* begin_op;
  const OpNode* end_op;
};

struct PlacementNcclSubGraghsInfo {
  std::vector<std::shared_ptr<InsertNcclSubGraph>> ordered_subgraph;
  std::vector<const OpNode*> ordered_acc_op_nodes;
  const ParallelDesc* seed_parallel_desc;
  std::shared_ptr<const Shape> seed_time_shape;
};

void InitInsertNcclSubGraphInfoFromSet(
    std::shared_ptr<InsertNcclSubGraph> nccl_subgraph_info, const HashSet<const OpNode*>& subgraph,
    const HashMap<const OpNode*, int64_t>& op_node2global_order,
    const std::function<bool(const OpNode*, const OpNode*)>& CmpOpNodeOrder) {
  auto* subgraph_ordered_nodes = &nccl_subgraph_info->ordered_op_nodes;
  subgraph_ordered_nodes->assign(subgraph.begin(), subgraph.end());
  std::sort(subgraph_ordered_nodes->begin(), subgraph_ordered_nodes->end(), CmpOpNodeOrder);
  nccl_subgraph_info->begin_op = subgraph_ordered_nodes->front();
  nccl_subgraph_info->end_op = subgraph_ordered_nodes->back();
  nccl_subgraph_info->begin_op_global_order = op_node2global_order.at(nccl_subgraph_info->begin_op);
  nccl_subgraph_info->end_op_global_order = op_node2global_order.at(nccl_subgraph_info->end_op);
  CHECK(nccl_subgraph_info->begin_op != nccl_subgraph_info->end_op);
  CHECK_LT(nccl_subgraph_info->begin_op_global_order, nccl_subgraph_info->end_op_global_order);
}

void InsertNcclLogicalOpsInSubGraph(
    const OpGraph& op_graph, JobBuilder* job_builder,
    const std::vector<const OpNode*>& subgraph_order,
    const std::function<bool(const std::string&, const std::string&)>& IsReachable,
    const int32_t subgraph_id_in_same_placement_group, uint32_t* stream_offset) {
  HashMap<const OpNode*, int64_t> node2subgraph_order;
  node2subgraph_order.reserve(subgraph_order.size());
  for (int64_t i = 0; i < subgraph_order.size(); ++i) {
    CHECK(node2subgraph_order.emplace(subgraph_order.at(i), i).second);
  }

  if (Global<ResourceDesc, ForSession>::Get()->enable_debug_mode()) {
    LOG(INFO) << " Try insert nccl logical ops into job: "
              << job_builder->job().job_conf().job_name() << ". Begin...\n";
  }

  HashSet<std::string> mut_op_names;
  const OpNode* first_node = subgraph_order.at(0);
  HashMap<std::string, OperatorConf> subgraph_op_name2conf;
  subgraph_op_name2conf.emplace(first_node->op().op_name(), first_node->op().op_conf());

  // add ctrl for strict order.
  for (int64_t i = 1; i < subgraph_order.size(); ++i) {
    const OpNode* this_node = subgraph_order.at(i);
    const OpNode* pre_node = subgraph_order.at(i - 1);
    const std::string& this_op_name = this_node->op().op_name();
    const std::string& pre_op_name = pre_node->op().op_name();
    CHECK(subgraph_op_name2conf.emplace(this_op_name, this_node->op().op_conf()).second);
    // build ctrl edge if need.
    if (!IsReachable(pre_op_name, this_op_name)) {
      subgraph_op_name2conf.at(this_op_name).add_ctrl_in_op_name(pre_op_name);
      mut_op_names.insert(this_op_name);
    }
  }

  std::vector<OperatorConf> nccl_op_confs;
  std::vector<ParallelConf> nccl_op_parallel_confs;
  if (ReverseOrderInsertNcclLogicalOps()) {
    InsertNcclLogicalOpsAsCloseAsPossibleToDstNode(&subgraph_op_name2conf, &mut_op_names,
                                                   &nccl_op_confs, &nccl_op_parallel_confs,
                                                   subgraph_order, node2subgraph_order);
  } else {
    InsertNcclLogicalOpsAsCloseAsPossibleToSrcNode(&subgraph_op_name2conf, &mut_op_names,
                                                   &nccl_op_confs, &nccl_op_parallel_confs,
                                                   subgraph_order, node2subgraph_order);
  }

  if (Global<ResourceDesc, ForSession>::Get()->enable_debug_mode()) {
    LOG(INFO) << " Try insert nccl logical ops into job: "
              << job_builder->job().job_conf().job_name() << ". ...End\n\n";
  }

  // NOTE(chengcheng): For NCCL logical correct exec order in pipeline multi-subgraph.
  do {
    if (nccl_op_confs.size() == 0 || subgraph_id_in_same_placement_group <= 0) {
      break;  // NOTE(chengcheng): skip for first subgraph using compute stream(0).
    }

    int64_t nccl_compute_stream_id = *stream_offset;
    CudaStreamIndexGenerator stream_idx_gen;
    if (nccl_compute_stream_id >= stream_idx_gen.GetNcclComputeStreamCount()) {
      break;  // NOTE(chengcheng): ONLY support GetNcclComputeStreamCount() insert nccl subgraphs.
    }
    int32_t stream_index =
        static_cast<int32_t>(stream_idx_gen.GenerateNcclComputeStreamIndex(nccl_compute_stream_id));

    // NOTE(chengcheng): set ALL subgraph op and ALL nccl op stream index.
    for (auto& pair : subgraph_op_name2conf) {
      mut_op_names.insert(pair.first);
      pair.second.set_stream_index_hint(stream_index);
    }
    for (auto& nccl_op : nccl_op_confs) { nccl_op.set_stream_index_hint(stream_index); }
    (*stream_offset)++;
  } while (false);

  std::vector<OperatorConf> mut_op_confs;
  mut_op_confs.reserve(mut_op_names.size());
  for (const std::string& mut_op_name : mut_op_names) {
    mut_op_confs.push_back(subgraph_op_name2conf.at(mut_op_name));
  }
  job_builder->MutOpsOnlyOnce(mut_op_confs);

  CHECK_EQ(nccl_op_confs.size(), nccl_op_parallel_confs.size());
  for (int64_t i = 0; i < nccl_op_confs.size(); ++i) {
    CHECK_JUST(job_builder->AddOp(nccl_op_parallel_confs.at(i), nccl_op_confs.at(i)));
  }
}

void InsertBwSinkAccTickAndNcclLogicalOpsInPlacementGroupAfterAcc(
    const OpGraph& op_graph, JobBuilder* job_builder,
    const std::vector<const OpNode*>& ordered_acc_op_nodes,
    const HashMap<const OpNode*, int64_t>& op_node2global_order, const OpNode* bw_sink_op) {
  const OpNode* first_acc_op = ordered_acc_op_nodes.front();
  std::shared_ptr<const Shape> time_shape_before_acc = GetOpNodeTimeShape(bw_sink_op);
  std::shared_ptr<const Shape> time_shape_after_acc = GetOpNodeTimeShape(first_acc_op);
  LOG(INFO) << " Find acc ops (num=" << ordered_acc_op_nodes.size()
            << ") in Job: " << job_builder->job().job_conf().job_name()
            << ", we will try insert special identity and ctrl for "
            << " UNSAFE handle ALL nccl ops between different time shape: "
            << time_shape_before_acc->DebugStr() << "->acc->" << time_shape_after_acc->DebugStr()
            << "\n\n";
  CHECK_GT(time_shape_before_acc->elem_cnt(), time_shape_after_acc->elem_cnt());
  CHECK_EQ(time_shape_before_acc->elem_cnt() % time_shape_after_acc->elem_cnt(), 0);

  for (const OpNode* acc : ordered_acc_op_nodes) {
    CHECK(SharedPtrShapeEqual(time_shape_before_acc, GetOpNodeInputTimeShape(acc)));
    CHECK(SharedPtrShapeEqual(time_shape_after_acc, GetOpNodeTimeShape(acc)));
  }

  // NOTE(chengcheng): insert acc_tick after bw_sink_op, and this tick op conf will control
  //  after_acc_nccl_ops start.
  const auto& obns = bw_sink_op->op().output_bns();
  CHECK(!obns.empty());
  const std::string bw_sink_op_out_lbn =
      GenLogicalBlobName(bw_sink_op->op().BnInOp2Lbi(obns.Get(0)));
  LOG(INFO) << " bw_sink_op : " << bw_sink_op->op().op_conf().DebugString();

  user_op::UserOpConfWrapper cast_to_tick_op =
      user_op::UserOpConfWrapperBuilder("System-CastToTick-" + NewUniqueId())
          .OpTypeName("cast_to_tick")
          .Input("in", bw_sink_op_out_lbn)
          .Output("out")
          .Build();

  OperatorConf bw_sink_acc_tick_conf;
  bw_sink_acc_tick_conf.set_name(std::string("System-BwSinkTick-AccTick_") + NewUniqueId());
  auto* acc_conf = bw_sink_acc_tick_conf.mutable_acc_tick_conf();
  acc_conf->set_one(cast_to_tick_op.output("out", 0));
  acc_conf->set_acc("acc");
  acc_conf->set_max_acc_num(time_shape_before_acc->elem_cnt() / time_shape_after_acc->elem_cnt());

  OperatorConf bw_sink_final_tick_conf;
  bw_sink_final_tick_conf.set_name(std::string("System-BwSinkFinalTick-Tick_") + NewUniqueId());
  auto* tick_conf = bw_sink_final_tick_conf.mutable_tick_conf();
  tick_conf->add_tick(GenLogicalBlobName(bw_sink_acc_tick_conf.name(), "acc"));
  tick_conf->set_out("out");

  // insert nccl ops after acc
  std::vector<OperatorConf> after_acc_nccl_op_confs;
  std::vector<ParallelConf> after_acc_nccl_parallel_confs;
  HashMap<std::string, OperatorConf> mut_consumer_name2op;

  InsertNcclLogicalOpsAfterAcc(op_graph, op_node2global_order, ordered_acc_op_nodes,
                               bw_sink_final_tick_conf.name(), &mut_consumer_name2op,
                               &after_acc_nccl_op_confs, &after_acc_nccl_parallel_confs);

  if (after_acc_nccl_op_confs.empty()) {
    CHECK(after_acc_nccl_parallel_confs.empty());
    CHECK(mut_consumer_name2op.empty());
  } else {
    // insert bw sink acc tick ops
    CHECK_JUST(
        job_builder->AddOp(bw_sink_op->parallel_desc().parallel_conf(), cast_to_tick_op.op_conf()));
    LOG(INFO) << " Insert cast_to_tick_op : " << cast_to_tick_op.op_conf().DebugString();

    CHECK_JUST(
        job_builder->AddOp(bw_sink_op->parallel_desc().parallel_conf(), bw_sink_acc_tick_conf));
    LOG(INFO) << " Insert bw_sink_acc_tick_op : " << bw_sink_acc_tick_conf.DebugString();

    CHECK_JUST(
        job_builder->AddOp(bw_sink_op->parallel_desc().parallel_conf(), bw_sink_final_tick_conf));
    LOG(INFO) << " Insert bw_sink_final_tick_op : " << bw_sink_final_tick_conf.DebugString();

    // insert nccl ops after acc
    for (const auto& pair : mut_consumer_name2op) {
      CHECK_JUST(job_builder->MutOpOnlyOnce(pair.second));
    }
    CHECK_EQ(after_acc_nccl_op_confs.size(), after_acc_nccl_parallel_confs.size());
    for (int64_t i = 0; i < after_acc_nccl_op_confs.size(); ++i) {
      CHECK_JUST(
          job_builder->AddOp(after_acc_nccl_parallel_confs.at(i), after_acc_nccl_op_confs.at(i)));
    }
  }
}

Maybe<void> InsertNcclLogicalOpPass::Apply(const OpGraph& op_graph, JobBuilder* job_builder) const {
  auto OpGraphForEachInDataAndCtrlNode = [&](OpNode* node,
                                             const std::function<void(OpNode*)>& Handler) {
    op_graph.ForEachDataAndCtrlInNode(node, Handler);
  };
  auto OpGraphForEachOutDataAndCtrlNode = [&](OpNode* node,
                                              const std::function<void(OpNode*)>& Handler) {
    op_graph.ForEachDataAndCtrlOutNode(node, Handler);
  };

  std::vector<const OpNode*> ordered_op_nodes;
  HashMap<const OpNode*, int64_t> op_node2global_order;
  op_graph.TopoForEachNode(op_graph.DataOrCtrlSourceNodes(), OpGraphForEachInDataAndCtrlNode,
                           OpGraphForEachOutDataAndCtrlNode, [&](const OpNode* node) {
                             ordered_op_nodes.push_back(node);
                             op_node2global_order.emplace(node, ordered_op_nodes.size() - 1);
                           });

  std::vector<HashSet<const OpNode*>> subgraph_list;
  FindAllConnectedSubgraphForGpuExecOrder(&subgraph_list, op_graph, ordered_op_nodes);
  if (subgraph_list.size() == 0) { return Maybe<void>::Ok(); }

  auto CmpOpNodeOrder = [&](const OpNode* lhs, const OpNode* rhs) {
    return op_node2global_order.at(lhs) < op_node2global_order.at(rhs);
  };

  auto IsReachable = op_graph.MakePredicatorIsOpNameDataOrCtrlReachable();

  HashMap<std::string, PlacementNcclSubGraghsInfo> placement2subgraphs;
  for (const auto& subgraph : subgraph_list) {
    const OpNode* rand_node = *subgraph.begin();
    const ParallelDesc& this_parallel_desc = rand_node->parallel_desc();
    std::string key = GenParallelConfKey(this_parallel_desc.parallel_conf());
    const std::shared_ptr<const Shape>& this_time_shape = GetOpNodeTimeShape(rand_node);
    auto it = placement2subgraphs.find(key);
    if (it == placement2subgraphs.end()) {
      it = placement2subgraphs.emplace(key, PlacementNcclSubGraghsInfo()).first;
      auto& info = it->second;
      info.seed_parallel_desc = &this_parallel_desc;
      info.seed_time_shape = this_time_shape;
      info.ordered_subgraph.push_back(std::make_shared<InsertNcclSubGraph>());
      InitInsertNcclSubGraphInfoFromSet(info.ordered_subgraph.back(), subgraph,
                                        op_node2global_order, CmpOpNodeOrder);
    } else {
      auto& info = it->second;
      if (SharedPtrShapeEqual(info.seed_time_shape, this_time_shape)) {
        CHECK(this_parallel_desc.EqualsIgnoringHierarchy(*info.seed_parallel_desc));
        std::shared_ptr<InsertNcclSubGraph> nccl_subgraph_info =
            std::make_shared<InsertNcclSubGraph>();
        InitInsertNcclSubGraphInfoFromSet(nccl_subgraph_info, subgraph, op_node2global_order,
                                          CmpOpNodeOrder);
        CHECK_GT(info.ordered_subgraph.size(), 0);
        const auto& first_graph = info.ordered_subgraph.front();
        const auto& last_graph = info.ordered_subgraph.back();
        int64_t first_order = first_graph->begin_op_global_order;
        int64_t last_order = last_graph->end_op_global_order;
        if (nccl_subgraph_info->end_op_global_order < first_order) {
          if (IsReachable(nccl_subgraph_info->end_op->op().op_name(),
                          first_graph->begin_op->op().op_name())) {
            info.ordered_subgraph.insert(info.ordered_subgraph.begin(), nccl_subgraph_info);
          }
        } else if (nccl_subgraph_info->begin_op_global_order > last_order) {
          if (IsReachable(last_graph->end_op->op().op_name(),
                          nccl_subgraph_info->begin_op->op().op_name())) {
            info.ordered_subgraph.push_back(nccl_subgraph_info);
          }
        } else {
          auto before = info.ordered_subgraph.begin();
          auto next = before + 1;
          while (next != info.ordered_subgraph.end()) {
            if ((*before)->end_op_global_order < nccl_subgraph_info->begin_op_global_order
                && nccl_subgraph_info->end_op_global_order < (*next)->begin_op_global_order) {
              if (IsReachable((*before)->end_op->op().op_name(),
                              nccl_subgraph_info->begin_op->op().op_name())
                  && IsReachable(nccl_subgraph_info->end_op->op().op_name(),
                                 (*next)->begin_op->op().op_name())) {
                info.ordered_subgraph.insert(next, nccl_subgraph_info);
              }
              break;
            }
            before = next;
            next++;
          }
        }
      }
    }
  }

  for (const OpNode* this_node : ordered_op_nodes) {
    if (IsAccOpNode(this_node)) {
      const ParallelDesc& this_parallel_desc = this_node->parallel_desc();
      std::string key = GenParallelConfKey(this_parallel_desc.parallel_conf());
      auto it = placement2subgraphs.find(key);
      if (it != placement2subgraphs.end()) { it->second.ordered_acc_op_nodes.push_back(this_node); }
    }
  }

  for (auto& pair : placement2subgraphs) {
    PlacementNcclSubGraghsInfo& info = pair.second;
    for (int i = 0; i < info.ordered_subgraph.size() - 1; i++) {
      CHECK_LT(info.ordered_subgraph.at(i)->end_op_global_order,
               info.ordered_subgraph.at(i + 1)->begin_op_global_order);
    }

    // NOTE(chengcheng): insert nccl ops for each subgraph
    uint32_t stream_offset = 0;
    for (int i = 0; i < info.ordered_subgraph.size(); i++) {
      auto& ordered_op_nodes = info.ordered_subgraph.at(i)->ordered_op_nodes;
      InsertNcclLogicalOpsInSubGraph(op_graph, job_builder, ordered_op_nodes, IsReachable, i,
                                     &stream_offset);
    }

    // NOTE(chengcheng): insert acc for all subgraph with same placement group
    const OpNode* bw_sink_op = info.ordered_subgraph.back()->end_op;
    const std::vector<const OpNode*>& ordered_acc_op_nodes = info.ordered_acc_op_nodes;

    if (!ordered_acc_op_nodes.empty()) {
      InsertBwSinkAccTickAndNcclLogicalOpsInPlacementGroupAfterAcc(
          op_graph, job_builder, ordered_acc_op_nodes, op_node2global_order, bw_sink_op);
    }
  }

  return Maybe<void>::Ok();
}

}  // namespace

REGISTER_JOB_PASS("InsertNcclLogicalOpPass", InsertNcclLogicalOpPass);

}  // namespace oneflow

#endif  // WITH_CUDA<|MERGE_RESOLUTION|>--- conflicted
+++ resolved
@@ -52,17 +52,10 @@
 
 const std::string kNcclLogicalOpNamePrefix = "System-NCCL-Logical";
 
-<<<<<<< HEAD
-std::string NdSbpToString(const cfg::NdSbp& parallel_distribution) {
-  std::string serialized_parallel_distribution;
-  const int64_t num_axes = parallel_distribution.sbp_parallel_size();
-  serialized_parallel_distribution += "[";
-=======
 std::string ParallelDistributionToString(const cfg::ParallelDistribution& nd_sbp) {
   std::string serialized_nd_sbp;
   const int64_t num_axes = nd_sbp.sbp_parallel_size();
   serialized_nd_sbp += "[";
->>>>>>> 131d3bb4
   for (int64_t i = 0; i < num_axes - 1; ++i) {
     serialized_nd_sbp += SbpParallelToString(nd_sbp.sbp_parallel(i)) + " ";
   }
@@ -157,16 +150,9 @@
             });
 }
 
-<<<<<<< HEAD
-bool NdSbpAllSameSplitParallel(
-    const cfg::NdSbp& parallel_distribution) {
-  CHECK_GT(parallel_distribution.sbp_parallel_size(), 0);
-  const cfg::SbpParallel& first_sbp = parallel_distribution.sbp_parallel(0);
-=======
 bool ParallelDistributionAllSameSplitParallel(const cfg::ParallelDistribution& nd_sbp) {
   CHECK_GT(nd_sbp.sbp_parallel_size(), 0);
   const cfg::SbpParallel& first_sbp = nd_sbp.sbp_parallel(0);
->>>>>>> 131d3bb4
   if (!first_sbp.has_split_parallel()) { return false; }
   FOR_RANGE(int64_t, i, 1, nd_sbp.sbp_parallel_size()) {
     if (nd_sbp.sbp_parallel(i) != first_sbp) { return false; }
@@ -247,13 +233,8 @@
 }
 
 bool TryBuildNcclBy2DHierarchySameDim0(OperatorConf* ret,
-<<<<<<< HEAD
-                                       const cfg::NdSbp& src_parallel_distribution,
-                                       const cfg::NdSbp& dst_parallel_distribution,
-=======
                                        const cfg::ParallelDistribution& src_nd_sbp,
                                        const cfg::ParallelDistribution& dst_nd_sbp,
->>>>>>> 131d3bb4
                                        const std::shared_ptr<Shape> hierarchy,
                                        const std::string& lbn, const int64_t scope_symbol_id,
                                        const BlobDesc& logical_blob_desc) {
@@ -330,13 +311,8 @@
 }
 
 bool TryBuildNcclBy2DHierarchySameDim1(OperatorConf* ret,
-<<<<<<< HEAD
-                                       const cfg::NdSbp& src_parallel_distribution,
-                                       const cfg::NdSbp& dst_parallel_distribution,
-=======
                                        const cfg::ParallelDistribution& src_nd_sbp,
                                        const cfg::ParallelDistribution& dst_nd_sbp,
->>>>>>> 131d3bb4
                                        const std::shared_ptr<Shape> hierarchy,
                                        const std::string& lbn, const int64_t scope_symbol_id,
                                        const BlobDesc& logical_blob_desc) {
@@ -370,21 +346,12 @@
   // reduce hierarchy
   ParallelDesc src_parallel_desc = src_node->parallel_desc();
   ParallelDesc dst_parallel_desc = dst_node->parallel_desc();
-<<<<<<< HEAD
-  cfg::NdSbp src_parallel_distribution;
-  cfg::NdSbp dst_parallel_distribution;
-  InOutParallelDimReduce(
-      src_node->parallel_desc(), dst_node->parallel_desc(), src_node->NdSbp4Lbi(lbi),
-      dst_node->NdSbp4Lbi(lbi), &src_parallel_desc, &dst_parallel_desc,
-      &src_parallel_distribution, &dst_parallel_distribution);
-=======
   cfg::ParallelDistribution src_nd_sbp;
   cfg::ParallelDistribution dst_nd_sbp;
   InOutParallelDimReduce(src_node->parallel_desc(), dst_node->parallel_desc(),
                          src_node->ParallelDistribution4Lbi(lbi),
                          dst_node->ParallelDistribution4Lbi(lbi), &src_parallel_desc,
                          &dst_parallel_desc, &src_nd_sbp, &dst_nd_sbp);
->>>>>>> 131d3bb4
 
   const int64_t parallel_num = src_parallel_desc.parallel_num();
   CHECK_EQ(parallel_num, dst_parallel_desc.parallel_num());
@@ -408,19 +375,10 @@
     if (src_nd_sbp.sbp_parallel(0) == dst_nd_sbp.sbp_parallel(0)) {
       return TryBuildNcclBy2DHierarchySameDim0(ret, src_nd_sbp, dst_nd_sbp, src_hierarchy, lbn,
                                                scope_symbol_id, logical_blob_desc);
-<<<<<<< HEAD
-    } else if (src_parallel_distribution.sbp_parallel(1)
-               == dst_parallel_distribution.sbp_parallel(1)) {
-      if (!(NdSbpAllSameSplitParallel(src_parallel_distribution)
-            || NdSbpAllSameSplitParallel(dst_parallel_distribution))) {
-        return TryBuildNcclBy2DHierarchySameDim1(ret, src_parallel_distribution,
-                                                 dst_parallel_distribution, src_hierarchy, lbn,
-=======
     } else if (src_nd_sbp.sbp_parallel(1) == dst_nd_sbp.sbp_parallel(1)) {
       if (!(ParallelDistributionAllSameSplitParallel(src_nd_sbp)
             || ParallelDistributionAllSameSplitParallel(dst_nd_sbp))) {
         return TryBuildNcclBy2DHierarchySameDim1(ret, src_nd_sbp, dst_nd_sbp, src_hierarchy, lbn,
->>>>>>> 131d3bb4
                                                  scope_symbol_id, logical_blob_desc);
       }
     }
@@ -476,19 +434,11 @@
 
         if (Global<ResourceDesc, ForSession>::Get()->enable_debug_mode()) {
           LOG(INFO) << " insert nccl op: " << nccl_op.name() << " from: [" << src_op_name
-<<<<<<< HEAD
-                    << "](order=" << src_order << ", sbp_parallel_dis="
-                    << NdSbpToString(src_node->NdSbp4Lbi(lbi))
-                    << ")->[" << dst_op_name << "](order=" << node2subgraph_order.at(dst_node)
-                    << ", sbp_parallel_dis="
-                    << NdSbpToString(dst_node->NdSbp4Lbi(lbi))
-=======
                     << "](order=" << src_order << ", nd_sbp="
                     << ParallelDistributionToString(src_node->ParallelDistribution4Lbi(lbi))
                     << ")->[" << dst_op_name << "](order=" << node2subgraph_order.at(dst_node)
                     << ", nd_sbp="
                     << ParallelDistributionToString(dst_node->ParallelDistribution4Lbi(lbi))
->>>>>>> 131d3bb4
                     << ") and before: [" << next_op_name << "](order=" << src_order + 1 << ")\n";
         }
         nccl_op_confs->push_back(nccl_op);
@@ -629,9 +579,9 @@
         nccl_op_info.order = op_node2global_order.at(src_node);
         nccl_op_info.debug_str =
             (" After ACC insert nccl op: " + nccl_op.name() + " from: [" + src_op_name + "]("
-             + NdSbpToString(src_node->NdSbp4Lbi(lbi)) + ")->["
+             + ParallelDistributionToString(src_node->ParallelDistribution4Lbi(lbi)) + ")->["
              + dst_op_name + "]("
-             + NdSbpToString(dst_node->NdSbp4Lbi(lbi))
+             + ParallelDistributionToString(dst_node->ParallelDistribution4Lbi(lbi))
              + "), src_order = " + std::to_string(nccl_op_info.order) + "\n");
         nccl_op_infos.push_back(nccl_op_info);
       }
