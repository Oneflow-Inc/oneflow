--- conflicted
+++ resolved
@@ -639,42 +639,8 @@
     for (const OpEdge* in_edge : cur_node->in_edges()) {
       SearchToNextNode(cur_node, in_edge->src_node(), in_edge);
     }
-<<<<<<< HEAD
     for (const OpEdge* out_edge : cur_node->out_edges()) {
       SearchToNextNode(cur_node, out_edge->dst_node(), out_edge);
-=======
-  }
-
-  for (int64_t i = 0; i < nccl_op_infos.size(); ++i) {
-    auto& info = nccl_op_infos.at(i);
-    if (i == 0) {
-      info.nccl_op_conf.add_ctrl_in_op_name(bw_sink_tick_op_name);
-    } else {
-      info.nccl_op_conf.add_ctrl_in_op_name(nccl_op_infos.at(i - 1).nccl_op_conf.name());
-    }
-
-    nccl_op_confs->emplace_back(info.nccl_op_conf);
-    nccl_op_parallel_confs->emplace_back(info.nccl_parallel_conf);
-    VLOG(3) << info.debug_str;
-
-    // NOTE(chengcheng): Try add ctrl between nccl and src op next node for strict exec order.
-    auto src_op_it = op2subgraph_order.find(info.src_node);
-    if (src_op_it != op2subgraph_order.end()) {
-      const int64_t src_sub_order = src_op_it->second;
-      const int64_t next_sub_order = src_sub_order + 1;
-      if (next_sub_order < ordered_after_acc_subgraph.size()) {
-        const OpNode* next_op = ordered_after_acc_subgraph.at(next_sub_order);
-        const std::string& next_op_name = next_op->op().op_name();
-        const std::string& dst_op_name = info.dst_node->op().op_name();
-        if (next_op_name != dst_op_name) {
-          if (mut_consumer_name2op->find(next_op_name) == mut_consumer_name2op->end()) {
-            CHECK(mut_consumer_name2op->emplace(next_op_name, next_op->op().op_conf()).second);
-          }
-          // NOTE(chengcheng): MUST add ctrl edge for strict exec order
-          mut_consumer_name2op->at(next_op_name).add_ctrl_in_op_name(info.nccl_op_conf.name());
-        }
-      }
->>>>>>> a4b7145d
     }
   }
 
