/*
Copyright 2020 The OneFlow Authors. All rights reserved.

Licensed under the Apache License, Version 2.0 (the "License");
you may not use this file except in compliance with the License.
You may obtain a copy of the License at

    http://www.apache.org/licenses/LICENSE-2.0

Unless required by applicable law or agreed to in writing, software
distributed under the License is distributed on an "AS IS" BASIS,
WITHOUT WARRANTIES OR CONDITIONS OF ANY KIND, either express or implied.
See the License for the specific language governing permissions and
limitations under the License.
*/
#include "oneflow/core/job/nd_sbp_util.h"
#ifdef WITH_CUDA
#include "oneflow/core/framework/framework.h"
#include "oneflow/core/framework/nd_sbp.h"
#include "oneflow/core/framework/instructions_builder.h"
#include "oneflow/core/job/scope.h"
#include "oneflow/core/job/sbp_parallel.h"
#include "oneflow/core/job/job.pb.h"
#include "oneflow/core/job_rewriter/job_pass.h"
#include "oneflow/core/job_rewriter/calculation_pass.h"
#include "oneflow/core/vm/vm_util.h"
#include "oneflow/core/vm/symbol_storage.h"
#include "oneflow/core/operator/operator.h"
#include "oneflow/core/graph/boxing/hierarchical_sub_task_graph_builder_impl.h"

namespace oneflow {

namespace {

// Do InsertNcclLogicalOpPass will use backward recomputation for sublinear memory cost.
class InsertNcclLogicalOpPass final : public JobPass {
 public:
  OF_DISALLOW_COPY_AND_MOVE(InsertNcclLogicalOpPass);
  InsertNcclLogicalOpPass() = default;
  ~InsertNcclLogicalOpPass() = default;

  Maybe<void> Apply(Job* job, JobPassCtx* ctx) const override {
    if (!IsEnabled(*ctx)) { return Maybe<void>::Ok(); }
    const OpGraph op_graph(*job);
    JobBuilder job_builder(job);
    return Apply(op_graph, &job_builder);
  }

  bool IsEnabled(const JobPassCtx& ctx) const {
    return Global<ResourceDesc, ForSession>::Get()->nccl_use_compute_stream();
  }

  Maybe<void> Apply(const OpGraph& op_graph, JobBuilder* job_builder) const;
};

const std::string kNcclLogicalOpNamePrefix = "System-NCCL-Logical";

bool IsBreakpointOpNode(const OpNode* node) {
  // NOTE(chengcheng): breakpoint op is special which CANNOT through subgraph such as:
  //   variable, tick, repeat/acc/pack/unpack change timeshape
  const Operator& op = node->op();
  const OperatorConf& op_conf = op.op_conf();
  if (op_conf.has_variable_conf() || op_conf.has_tick_conf() || op_conf.has_device_tick_conf()
      || op_conf.has_src_subset_tick_conf() || op_conf.has_dst_subset_tick_conf()
      || op_conf.has_source_tick_conf() || op_conf.has_sink_tick_conf()
      || op_conf.has_acc_tick_conf()) {
    return true;
  }
  if (op_conf.has_user_conf()) {
    const std::string& user_type_name = op_conf.user_conf().op_type_name();
    if (user_type_name == "repeat" || user_type_name == "acc" || user_type_name == "pack"
        || user_type_name == "unpack" || user_type_name == "identity_buffer") {
      return true;
    }
  }
  return false;
}

bool IsAccOpNode(const OpNode* node) {
  return node->op().op_conf().has_user_conf()
         && node->op().op_conf().user_conf().op_type_name() == "acc";
}

bool IsRepeatOpNode(const OpNode* node) {
  return node->op().op_conf().has_user_conf()
         && node->op().op_conf().user_conf().op_type_name() == "repeat";
}

std::shared_ptr<const Shape> GetOpNodeTimeShape(const OpNode* op_node) {
  return CHECK_JUST(op_node->op().GetOpTimeShape());
}

std::shared_ptr<const Shape> GetOpNodeInputTimeShape(const OpNode* op_node) {
  return CHECK_JUST(op_node->op().GetInputBlobFastestTimeShape());
}

bool SharedPtrShapeEqual(const std::shared_ptr<const Shape>& lhs,
                         const std::shared_ptr<const Shape>& rhs) {
  return (*lhs) == (*rhs);
}

const Scope& Scope4ScopeSymbolId(int64_t scope_symbol_id) {
  CHECK(Global<symbol::Storage<Scope>>::Get()->Has(scope_symbol_id));
  return Global<symbol::Storage<Scope>>::Get()->Get(scope_symbol_id);
}

const Scope& Scope4OpNode(const OpNode* op_node) {
  const OperatorConf& op_conf = op_node->op().op_conf();
  CHECK(op_conf.has_scope_symbol_id());
  return Scope4ScopeSymbolId(op_conf.scope_symbol_id());
}

bool IsForwardPass(const OpNode* node) {
  return Scope4OpNode(node).scope_proto().calculation_pass_name() == kForwardPass;
}

bool IsBackwardPass(const OpNode* node) {
  return Scope4OpNode(node).scope_proto().calculation_pass_name() == kBackwardPass;
}

void FindAllConnectedSubgraphForGpuExecOrder(std::vector<HashSet<const OpNode*>>* ret,
                                             const OpGraph& op_graph,
                                             const std::vector<const OpNode*>& order) {
  HashSet<const OpNode*> visited;

  int i = 0;

  for (const OpNode* seed_node : order) {
    if (visited.find(seed_node) != visited.end()) { continue; }
    CHECK(visited.insert(seed_node).second);
    const ParallelDesc& seed_parallel_desc = seed_node->parallel_desc();
    // NOTE(chengcheng): ONLY consider GPU op and parallel num > 1.
    if (seed_parallel_desc.device_type() != DeviceType::kCUDA) { continue; }
    if (seed_parallel_desc.parallel_num() <= 1) { continue; }
    if (IsBreakpointOpNode(seed_node)) { continue; }
    ++i;

    HashSet<const OpNode*> this_subgraph;
    std::queue<const OpNode*> queued_nodes;

    std::shared_ptr<const Shape> seed_time_shape = GetOpNodeTimeShape(seed_node);
    queued_nodes.push(seed_node);
    while (!queued_nodes.empty()) {
      const OpNode* cur_node = queued_nodes.front();
      queued_nodes.pop();

      CHECK(cur_node->parallel_desc().EqualsIgnoringHierarchy(seed_parallel_desc));
      CHECK(this_subgraph.insert(cur_node).second);
      std::string pass = "NoScope!";
      if (cur_node->op().op_conf().has_scope_symbol_id()) {
        if (IsForwardPass(cur_node)) {
          pass = "ForwardPass";
        } else if (IsBackwardPass(cur_node)) {
          pass = "BackwardPass";
        } else {
          pass = "OptimizerPass";
        }
      }

      LOG(INFO) << " SubGraphSearch: subgraph: " << i << " Insert op: " << cur_node->op().op_name()
                << " with : " << pass;

      cur_node->ForEachNodeOnInOutEdge([&](const OpNode* next_node) {
        if (visited.find(next_node) == visited.end() && (!IsBreakpointOpNode(next_node))
            && next_node->parallel_desc().EqualsIgnoringHierarchy(seed_parallel_desc)
            && SharedPtrShapeEqual(GetOpNodeTimeShape(next_node), seed_time_shape)) {
          CHECK(visited.insert(next_node).second);
          queued_nodes.push(next_node);
        }
      });
    }

    LOG(INFO) << "\n=====================\n";

    if (this_subgraph.size() > 1) {
      ret->emplace_back(HashSet<const OpNode*>());
      ret->back().swap(this_subgraph);
    }
  }

  std::sort(ret->begin(), ret->end(),
            [](const HashSet<const OpNode*>& lhs, const HashSet<const OpNode*>& rhs) {
              return lhs.size() > rhs.size();
            });
}

bool TryBuildNcclBy1DHierarchy(OperatorConf* ret, const SbpParallel& src_sbp,
                               const SbpParallel& dst_sbp, const std::string& lbn,
                               const int64_t scope_symbol_id, const BlobDesc& logical_blob_desc,
                               const int64_t parallel_num) {
  auto CanSplitAtDim = [&](int64_t dim) -> bool {
    if (logical_blob_desc.shape().NumAxes() <= dim) { return false; }
    return logical_blob_desc.shape().At(dim) % parallel_num == 0;
  };
  if (src_sbp.has_partial_sum_parallel() && dst_sbp.has_broadcast_parallel()) {
    // P->B : AllReduce
    *ret = user_op::UserOpConfWrapperBuilder(kNcclLogicalOpNamePrefix + "-P2B-" + NewUniqueId())
               .Op("_nccl_logical_all_reduce")
               .Input("in", lbn)
               .Output("out")
               .Attr<std::vector<std::string>>("src_reduced_nd_sbp", {SbpToString(src_sbp)})
               .Attr<std::vector<std::string>>("dst_reduced_nd_sbp", {SbpToString(dst_sbp)})
               .ScopeSymbolId(scope_symbol_id)
               .Build()
               .op_conf();
    return true;
  } else if (CanSplitAtDim(0)
             && (src_sbp.has_partial_sum_parallel() && dst_sbp.has_split_parallel())
             && (dst_sbp.split_parallel().axis() == 0)) {
    // P->S(0) : ReduceScatter
    *ret = user_op::UserOpConfWrapperBuilder(kNcclLogicalOpNamePrefix + "-P2S-" + NewUniqueId())
               .Op("_nccl_logical_reduce_scatter")
               .Input("in", lbn)
               .Output("out")
               .Attr<std::vector<std::string>>("src_reduced_nd_sbp", {SbpToString(src_sbp)})
               .Attr<std::vector<std::string>>("dst_reduced_nd_sbp", {SbpToString(dst_sbp)})
               .ScopeSymbolId(scope_symbol_id)
               .Build()
               .op_conf();
    return true;
  } else if (CanSplitAtDim(0) && (src_sbp.has_split_parallel() && dst_sbp.has_broadcast_parallel())
             && (src_sbp.split_parallel().axis() == 0)) {
    // S(0)->B : AllGather
    *ret = user_op::UserOpConfWrapperBuilder(kNcclLogicalOpNamePrefix + "-S2B-" + NewUniqueId())
               .Op("_nccl_logical_all_gather")
               .Input("in", lbn)
               .Output("out")
               .Attr<std::vector<std::string>>("src_reduced_nd_sbp", {SbpToString(src_sbp)})
               .Attr<std::vector<std::string>>("dst_reduced_nd_sbp", {SbpToString(dst_sbp)})
               .ScopeSymbolId(scope_symbol_id)
               .Build()
               .op_conf();
    return true;
  } else if (src_sbp.has_split_parallel() && dst_sbp.has_broadcast_parallel()
             && src_sbp.split_parallel().axis() > 0
             && CanSplitAtDim(src_sbp.split_parallel().axis())) {
    // S(1)->B : AllGather Noncontinuous
    *ret = user_op::UserOpConfWrapperBuilder(kNcclLogicalOpNamePrefix + "-S2B-" + NewUniqueId())
               .Op("_nccl_logical_all_gather_noncontinuous")
               .Input("in", lbn)
               .Output("out")
               .Attr<std::vector<std::string>>("src_reduced_nd_sbp", {SbpToString(src_sbp)})
               .Attr<std::vector<std::string>>("dst_reduced_nd_sbp", {SbpToString(dst_sbp)})
               .ScopeSymbolId(scope_symbol_id)
               .Build()
               .op_conf();
    return true;
  } else if (src_sbp.has_split_parallel() && dst_sbp.has_split_parallel()
             && src_sbp.split_parallel().axis() != dst_sbp.split_parallel().axis()
             && CanSplitAtDim(src_sbp.split_parallel().axis())
             && CanSplitAtDim(dst_sbp.split_parallel().axis())) {
    // S(in)->S(out) : All2All
    *ret = user_op::UserOpConfWrapperBuilder(kNcclLogicalOpNamePrefix + "-S2S-" + NewUniqueId())
               .Op("_nccl_logical_s2s")
               .Input("in", lbn)
               .Output("out")
               .Attr<std::vector<std::string>>("src_reduced_nd_sbp", {SbpToString(src_sbp)})
               .Attr<std::vector<std::string>>("dst_reduced_nd_sbp", {SbpToString(dst_sbp)})
               .ScopeSymbolId(scope_symbol_id)
               .Build()
               .op_conf();
    return true;
  } else if (CanSplitAtDim(dst_sbp.split_parallel().axis())
             && (src_sbp.has_partial_sum_parallel() && dst_sbp.has_split_parallel())
             && (dst_sbp.split_parallel().axis() > 0)) {
    // P->S(1) : ReduceScatter Noncontinuous
    *ret = user_op::UserOpConfWrapperBuilder(kNcclLogicalOpNamePrefix + "-P2S-" + NewUniqueId())
               .Op("_nccl_logical_reduce_scatter_noncontinuous")
               .Input("in", lbn)
               .Output("out")
               .Attr<std::vector<std::string>>("src_reduced_nd_sbp", {SbpToString(src_sbp)})
               .Attr<std::vector<std::string>>("dst_reduced_nd_sbp", {SbpToString(dst_sbp)})
               .ScopeSymbolId(scope_symbol_id)
               .Build()
               .op_conf();
    return true;
  } else if (!dst_sbp.has_partial_sum_parallel()) {
    *ret = user_op::UserOpConfWrapperBuilder(kNcclLogicalOpNamePrefix + "-(Send)2(Recv)-"
                                             + NewUniqueId())
               .Op("_nccl_logical_send_recv")
               .Input("in", lbn)
               .Output("out")
               .Attr<std::vector<std::string>>("src_nd_sbp", {SbpToString(src_sbp)})
               .Attr<std::vector<std::string>>("dst_nd_sbp", {SbpToString(dst_sbp)})
               .ScopeSymbolId(scope_symbol_id)
               .Build()
               .op_conf();
    return true;
  }
  return false;
}

bool TryBuildNcclBy2DHierarchySameDim0(OperatorConf* ret, const NdSbp& src_nd_sbp,
                                       const NdSbp& dst_nd_sbp,
                                       const std::shared_ptr<Shape>& hierarchy,
                                       const std::string& lbn, const int64_t scope_symbol_id,
                                       const BlobDesc& logical_blob_desc) {
  CHECK_EQ(src_nd_sbp.sbp_parallel_size(), 2);
  CHECK_EQ(dst_nd_sbp.sbp_parallel_size(), 2);
  CHECK(src_nd_sbp.sbp_parallel(0) == dst_nd_sbp.sbp_parallel(0));
  const SbpParallel& src_dim1_sbp = src_nd_sbp.sbp_parallel(1);
  const SbpParallel& dst_dim1_sbp = dst_nd_sbp.sbp_parallel(1);

  // split when dim0 sbp is split parallel
  DimVector dim_vec = logical_blob_desc.shape().dim_vec();
  if (src_nd_sbp.sbp_parallel(0).has_split_parallel()) {
    const int64_t axis = src_nd_sbp.sbp_parallel(0).split_parallel().axis();
    dim_vec.at(axis) /= hierarchy->At(0);
  }
  const int64_t num_ranks = hierarchy->At(1);

  if (src_dim1_sbp.has_partial_sum_parallel() && dst_dim1_sbp.has_broadcast_parallel()) {
    // (*, P)->(*, B) : AllReduce
    *ret =
        user_op::UserOpConfWrapperBuilder(kNcclLogicalOpNamePrefix + "-(*P)2(*B)-" + NewUniqueId())
            .Op("_nccl_logical_2D_same_dim0_all_reduce")
            .Input("in", lbn)
            .Output("out")
            .Attr<std::vector<std::string>>("src_reduced_nd_sbp", NdSbpToStringList(src_nd_sbp))
            .Attr<std::vector<std::string>>("dst_reduced_nd_sbp", NdSbpToStringList(dst_nd_sbp))
            .ScopeSymbolId(scope_symbol_id)
            .Build()
            .op_conf();
    return true;
  } else if ((src_dim1_sbp.has_split_parallel() && dst_dim1_sbp.has_broadcast_parallel())
             && (src_dim1_sbp.split_parallel().axis() == 0) && (dim_vec.at(0) % num_ranks == 0)) {
    // (*, S(0)) -> (*, B) : AllGather
    *ret =
        user_op::UserOpConfWrapperBuilder(kNcclLogicalOpNamePrefix + "-(*S0)2(*B)-" + NewUniqueId())
            .Op("_nccl_logical_2D_same_dim0_all_gather")
            .Input("in", lbn)
            .Output("out")
            .Attr<std::vector<std::string>>("src_reduced_nd_sbp", NdSbpToStringList(src_nd_sbp))
            .Attr<std::vector<std::string>>("dst_reduced_nd_sbp", NdSbpToStringList(dst_nd_sbp))
            .ScopeSymbolId(scope_symbol_id)
            .Build()
            .op_conf();
    return true;
  } else if (src_dim1_sbp.has_split_parallel() && dst_dim1_sbp.has_broadcast_parallel()
             && (src_dim1_sbp.split_parallel().axis() > 0)
             && (dim_vec.at(src_dim1_sbp.split_parallel().axis()) % num_ranks == 0)) {
    // (*, S(1)) -> (*, B) : AllGather Noncontinuous
    *ret =
        user_op::UserOpConfWrapperBuilder(kNcclLogicalOpNamePrefix + "-(*S1)2(*B)-" + NewUniqueId())
            .Op("_nccl_logical_2D_same_dim0_all_gather_noncontinuous")
            .Input("in", lbn)
            .Output("out")
            .Attr<std::vector<std::string>>("src_reduced_nd_sbp", NdSbpToStringList(src_nd_sbp))
            .Attr<std::vector<std::string>>("dst_reduced_nd_sbp", NdSbpToStringList(dst_nd_sbp))
            .ScopeSymbolId(scope_symbol_id)
            .Build()
            .op_conf();
    return true;
  } else if ((src_dim1_sbp.has_split_parallel() && dst_dim1_sbp.has_split_parallel())
             && (src_dim1_sbp.split_parallel().axis() != dst_dim1_sbp.split_parallel().axis())
             && (dim_vec.at(src_dim1_sbp.split_parallel().axis()) % num_ranks == 0)
             && (dim_vec.at(dst_dim1_sbp.split_parallel().axis()) % num_ranks == 0)) {
    // (*, S(src_split_axis)) -> (*, S(dst_split_axis)) : All2All
    *ret =
        user_op::UserOpConfWrapperBuilder(kNcclLogicalOpNamePrefix + "-(*S)2(*S)-" + NewUniqueId())
            .Op("_nccl_logical_2D_same_dim0_all2all")
            .Input("in", lbn)
            .Output("out")
            .Attr<std::vector<std::string>>("src_reduced_nd_sbp", NdSbpToStringList(src_nd_sbp))
            .Attr<std::vector<std::string>>("dst_reduced_nd_sbp", NdSbpToStringList(dst_nd_sbp))
            .ScopeSymbolId(scope_symbol_id)
            .Build()
            .op_conf();
    return true;
  }
  return false;
}

bool TryBuildNcclBy2DHierarchySameDim1(OperatorConf* ret, const NdSbp& src_nd_sbp,
                                       const NdSbp& dst_nd_sbp,
                                       const std::shared_ptr<Shape>& hierarchy,
                                       const std::string& lbn, const int64_t scope_symbol_id,
                                       const BlobDesc& logical_blob_desc) {
  CHECK_EQ(src_nd_sbp.sbp_parallel_size(), 2);
  CHECK_EQ(dst_nd_sbp.sbp_parallel_size(), 2);
  CHECK(src_nd_sbp.sbp_parallel(1) == dst_nd_sbp.sbp_parallel(1));
  const SbpParallel& src_dim1_sbp = src_nd_sbp.sbp_parallel(0);
  const SbpParallel& dst_dim1_sbp = dst_nd_sbp.sbp_parallel(0);
  if (src_dim1_sbp.has_partial_sum_parallel() && dst_dim1_sbp.has_broadcast_parallel()) {
    // (P, *) -> (B, *) : AllReduce
    *ret =
        user_op::UserOpConfWrapperBuilder(kNcclLogicalOpNamePrefix + "-(P*)2(B*)-" + NewUniqueId())
            .Op("_nccl_logical_2D_same_dim1_all_reduce")
            .Input("in", lbn)
            .Output("out")
            .Attr<std::vector<std::string>>("src_reduced_nd_sbp", NdSbpToStringList(src_nd_sbp))
            .Attr<std::vector<std::string>>("dst_reduced_nd_sbp", NdSbpToStringList(dst_nd_sbp))
            .ScopeSymbolId(scope_symbol_id)
            .Build()
            .op_conf();
    return true;
  }
  return false;
}

bool TryBuildNcclBy2DHierarchyOthers(OperatorConf* ret, const NdSbp& src_nd_sbp,
                                     const NdSbp& dst_nd_sbp,
                                     const std::shared_ptr<Shape>& hierarchy,
                                     const std::string& lbn, const int64_t scope_symbol_id,
                                     const BlobDesc& logical_blob_desc) {
  CHECK_EQ(src_nd_sbp.sbp_parallel_size(), 2);
  CHECK_EQ(dst_nd_sbp.sbp_parallel_size(), 2);
  // send recv is dealing with same 0-Dim
  VLOG_IF(3, src_nd_sbp.sbp_parallel(0) == dst_nd_sbp.sbp_parallel(0))
      << "send recv is dealing with same 0-Dim, src sbp " << NdSbpToString(src_nd_sbp)
      << ", dst sbp " << NdSbpToString(dst_nd_sbp);
  // send recv is dealing with same 1-Dim, such as (B, S0) -> (S0, S0)
  VLOG_IF(3, ((src_nd_sbp.sbp_parallel(1) == dst_nd_sbp.sbp_parallel(1))
              && !(NdSbpAllSameSplitParallel(src_nd_sbp) || NdSbpAllSameSplitParallel(dst_nd_sbp))))
      << "send recv is dealing with same 1-Dim,  src sbp " << NdSbpToString(src_nd_sbp)
      << ", dst sbp " << NdSbpToString(dst_nd_sbp);
  // send recv can not dealing with P in dst_nd_sbp
  if (NdSbpHasPartialParallel(dst_nd_sbp)) return false;
  *ret = user_op::UserOpConfWrapperBuilder(kNcclLogicalOpNamePrefix + "-(Send)2(Recv)-"
                                           + NewUniqueId())
             .Op("_nccl_logical_send_recv")
             .Input("in", lbn)
             .Output("out")
             .Attr<std::vector<std::string>>("src_nd_sbp", NdSbpToStringList(src_nd_sbp))
             .Attr<std::vector<std::string>>("dst_nd_sbp", NdSbpToStringList(dst_nd_sbp))
             .ScopeSymbolId(scope_symbol_id)
             .Build()
             .op_conf();
  return true;
}

Maybe<int64_t> BuildScopeWithReducedParallelDesc(int64_t old_scope_symbol_id,
                                                 const ParallelDesc& parallel_desc) {
  auto* scope_storage = Global<symbol::Storage<Scope>>::Get();
  CHECK_OR_RETURN(scope_storage->Has(old_scope_symbol_id));
  auto old_scope = scope_storage->GetPtr(old_scope_symbol_id);
  std::shared_ptr<Scope> new_scope;
  JUST(PhysicalRun([&](InstructionsBuilder* builder) -> Maybe<void> {
    new_scope =
        JUST(builder->BuildScopeWithNewParallelConf(old_scope, parallel_desc.parallel_conf()));
    return Maybe<void>::Ok();
  }));
  // NOTE(chengcheng): need sync vm for get scope right now
  JUST(vm::CurrentRankSync());
  CHECK_OR_RETURN(new_scope);
  return JUST(new_scope->symbol_id());
}

bool TryBuildNcclLogicalOpConf(OperatorConf* ret, const OpNode* src_node, const OpNode* dst_node,
                               const LogicalBlobId& lbi, ParallelDesc* src_reduced_parallel_desc,
                               ParallelDesc* dst_reduced_parallel_desc, NdSbp* src_reduced_nd_sbp,
                               NdSbp* dst_reduced_nd_sbp) {
  if (!src_node->op().op_conf().has_scope_symbol_id()) { return false; /* device_tick */ }
  const std::string lbn = GenLogicalBlobName(lbi);
  const BlobDesc& logical_blob_desc = src_node->LogicalBlobDesc4Lbi(lbi);

  // reduce hierarchy
  InOutParallelDimReduce(src_node->parallel_desc(), dst_node->parallel_desc(),
                         src_node->NdSbp4Lbi(lbi), dst_node->NdSbp4Lbi(lbi),
                         src_reduced_parallel_desc, dst_reduced_parallel_desc, src_reduced_nd_sbp,
                         dst_reduced_nd_sbp);

  CHECK_EQ(src_reduced_parallel_desc->parallel_num(), dst_reduced_parallel_desc->parallel_num());
  std::shared_ptr<Shape> src_reduced_hierarchy = src_reduced_parallel_desc->hierarchy();
  std::shared_ptr<Shape> dst_reduced_hierarchy = dst_reduced_parallel_desc->hierarchy();

  /*
  if (src_node->op().op_name() == "System-ModelDiffScale-ScalarMul-635"
      && dst_node->op().op_name() == "System-ClipGradient-GlobalNorm-MultiReduceSumPowAbs-652") {
    LOG(WARNING) << " Why? src_node info: parallel "
                 << src_node->parallel_desc().parallel_conf().DebugString() << " nd_sbp "
                 << NdSbpToString(src_node->NdSbp4Lbi(lbi)) << " reduced nd_sbp "
                 << NdSbpToString(*src_reduced_nd_sbp) << " reduced hierarchy "
                 << src_reduced_hierarchy->DebugStr() << " \n dst_node info: parallel "
                 << dst_node->parallel_desc().parallel_conf().DebugString() << " nd_sbp "
                 << NdSbpToString(dst_node->NdSbp4Lbi(lbi)) << " reduced nd_sbp "
                 << NdSbpToString(*dst_reduced_nd_sbp) << " reduced hierarchy "
                 << dst_reduced_hierarchy->DebugStr();
  }
  */

  if ((*src_reduced_hierarchy) == (*dst_reduced_hierarchy)
      && (*src_reduced_nd_sbp) == (*dst_reduced_nd_sbp)) {
    // one to one
    return false;
  }

  // NOTE(chengcheng): nccl donot support dynamic shape.
  if (logical_blob_desc.is_dynamic()) { return false; }
  CHECK_GT(logical_blob_desc.shape().elem_cnt(), 0)
      << dst_node->op().op_name() << " consume " << GenLogicalBlobName(lbi) << ", "
      << *CHECK_JUST(PlacementToString(*src_reduced_parallel_desc)) << " "
      << NdSbpToString(*src_reduced_nd_sbp) << " -> "
      << *CHECK_JUST(PlacementToString(*dst_reduced_parallel_desc)) << " "
      << NdSbpToString(*dst_reduced_nd_sbp);

  int64_t scope_symbol_id = CHECK_JUST(BuildScopeWithReducedParallelDesc(
      src_node->op().op_conf().scope_symbol_id(), *src_reduced_parallel_desc));

  if (src_reduced_hierarchy->NumAxes() == 1 && dst_reduced_hierarchy->NumAxes() == 1) {
    return TryBuildNcclBy1DHierarchy(ret, src_reduced_nd_sbp->sbp_parallel(0),
                                     dst_reduced_nd_sbp->sbp_parallel(0), lbn, scope_symbol_id,
                                     logical_blob_desc, src_reduced_parallel_desc->parallel_num());
  } else if (src_reduced_hierarchy->NumAxes() == 2
             && (*src_reduced_hierarchy == *dst_reduced_hierarchy)) {
    bool got_nccl = false;
    if (src_reduced_nd_sbp->sbp_parallel(0) == dst_reduced_nd_sbp->sbp_parallel(0)) {
      // TODO(): same dim 0 need to deal with (*, P) -> (*, S)
      got_nccl = TryBuildNcclBy2DHierarchySameDim0(ret, *src_reduced_nd_sbp, *dst_reduced_nd_sbp,
                                                   src_reduced_hierarchy, lbn, scope_symbol_id,
                                                   logical_blob_desc);
    } else if (src_reduced_nd_sbp->sbp_parallel(1) == dst_reduced_nd_sbp->sbp_parallel(1)) {
      if (!(NdSbpAllSameSplitParallel(*src_reduced_nd_sbp)
            || NdSbpAllSameSplitParallel(*dst_reduced_nd_sbp))) {
        got_nccl = TryBuildNcclBy2DHierarchySameDim1(ret, *src_reduced_nd_sbp, *dst_reduced_nd_sbp,
                                                     src_reduced_hierarchy, lbn, scope_symbol_id,
                                                     logical_blob_desc);
      }
    }
    if (!got_nccl) {
      got_nccl = TryBuildNcclBy2DHierarchyOthers(ret, *src_reduced_nd_sbp, *dst_reduced_nd_sbp,
                                                 src_reduced_hierarchy, lbn, scope_symbol_id,
                                                 logical_blob_desc);
    }
    VLOG_IF(3, !got_nccl) << "Cannot get nccl logical op for 2D sbp, src nd sbp "
                          << NdSbpToString(*src_reduced_nd_sbp) << ", dst nd sbp "
                          << NdSbpToString(*dst_reduced_nd_sbp) << ".";
    return got_nccl;
  }
  return false;
}

bool ReverseOrderInsertNcclLogicalOps() {
  return Global<ResourceDesc, ForSession>::Get()->resource().disable_group_boxing_by_dst_parallel();
}

void InsertNcclLogicalOpsAsCloseAsPossibleToSrcNode(
    HashMap<std::string, OperatorConf>* subgraph_op_name2conf, HashSet<std::string>* mut_op_names,
    std::vector<OperatorConf>* nccl_op_confs, std::vector<ParallelConf>* nccl_op_parallel_confs,
    const std::vector<const OpNode*>& subgraph_order,
    const HashMap<const OpNode*, int64_t>& node2subgraph_order) {
  for (const OpNode* src_node : subgraph_order) {
    const std::string& src_op_name = src_node->op().op_name();
    for (const OpEdge* op_edge : src_node->out_edges()) {
      const OpNode* dst_node = op_edge->dst_node();
      const std::string& dst_op_name = dst_node->op().op_name();
      CHECK(src_node != dst_node);
      if (subgraph_op_name2conf->find(dst_op_name) == subgraph_op_name2conf->end()) {
        // NOTE(chengcheng): child node is not in this subgraph.
        continue;
      }
      for (const LogicalBlobId& lbi : op_edge->lbis()) {
        OperatorConf nccl_op;
        ParallelDesc src_reduced_parallel_desc = op_edge->src_node()->parallel_desc();
        ParallelDesc dst_reduced_parallel_desc = op_edge->dst_node()->parallel_desc();
        NdSbp src_reduced_nd_sbp;
        NdSbp dst_reduced_nd_sbp;
        if (!TryBuildNcclLogicalOpConf(&nccl_op, src_node, dst_node, lbi,
                                       &src_reduced_parallel_desc, &dst_reduced_parallel_desc,
                                       &src_reduced_nd_sbp, &dst_reduced_nd_sbp)) {
          continue;
        }
        mut_op_names->insert(dst_op_name);
        // insert nccl op
        user_op::UserOpConfWrapper nccl_op_wrapper(nccl_op);
        for (const std::string& ibn : op_edge->lbi2ibns().at(lbi)) {
          std::string old_lbn = ReplaceInputLbnInOpCustomizedConf(
              &subgraph_op_name2conf->at(dst_op_name), ibn, nccl_op_wrapper.output("out", 0));
        }

        if (nccl_op_confs->size() >= 1) {
          // NOTE(chengcheng): MUST add ctrl edge between nccl ops for 1 src node insert multi-nccl
          const std::string& pre_nccl_op_name = nccl_op_confs->at(nccl_op_confs->size() - 1).name();
          nccl_op.add_ctrl_in_op_name(pre_nccl_op_name);
        }

        // NOTE(chengcheng): src_node MUST not the last node in subgraph, find the next op
        int64_t src_order = node2subgraph_order.at(src_node);
        CHECK(src_order + 1 < subgraph_order.size());
        const std::string& next_op_name = subgraph_order.at(src_order + 1)->op().op_name();
        if (dst_op_name != next_op_name) {
          // NOTE(chengcheng): MUST add ctrl edge for strict exec order
          subgraph_op_name2conf->at(next_op_name).add_ctrl_in_op_name(nccl_op.name());
          mut_op_names->insert(next_op_name);
        }

        if (Global<ResourceDesc, ForSession>::Get()->enable_debug_mode()) {
          VLOG(2) << " insert nccl op: " << nccl_op.name() << " from [" << src_op_name
                  << ", order=" << src_order << ", sbp=" << NdSbpToString(src_node->NdSbp4Lbi(lbi))
                  << "] to [" << dst_op_name << ", order=" << node2subgraph_order.at(dst_node)
                  << ", sbp=" << NdSbpToString(dst_node->NdSbp4Lbi(lbi)) << "] and before ["
                  << next_op_name << ", order=" << src_order + 1 << "]\n";
        }
        nccl_op_confs->emplace_back(nccl_op);
        nccl_op_parallel_confs->emplace_back(src_reduced_parallel_desc.parallel_conf());
      }
    }
  }
}

void InsertNcclLogicalOpsAsCloseAsPossibleToDstNode(
    HashMap<std::string, OperatorConf>* subgraph_op_name2conf, HashSet<std::string>* mut_op_names,
    std::vector<OperatorConf>* nccl_op_confs, std::vector<ParallelConf>* nccl_op_parallel_confs,
    const std::vector<const OpNode*>& subgraph_order,
    const HashMap<const OpNode*, int64_t>& node2subgraph_order) {
  for (const OpNode* dst_node : subgraph_order) {
    const std::string& dst_op_name = dst_node->op().op_name();
    for (const OpEdge* op_edge : dst_node->in_edges()) {
      const OpNode* src_node = op_edge->src_node();
      const std::string& src_op_name = src_node->op().op_name();
      CHECK(src_node != dst_node);
      if (src_node->parallel_desc().EqualsIgnoringHierarchy(dst_node->parallel_desc())
          && SharedPtrShapeEqual(GetOpNodeTimeShape(src_node), GetOpNodeTimeShape(dst_node))) {
        // NOTE(chengcheng): We don't care src node whether in this subgraph, or whether is repeat
        //  op, or whether is breaking op. We ONLY care src node is same placement with dst
        //  and time shape is equal.
        //  So, we can handle both ZeRO from variable and in GradAcc from repeat and in Pipeline.
        for (const LogicalBlobId& lbi : op_edge->lbis()) {
          OperatorConf nccl_op;
          ParallelDesc src_reduced_parallel_desc = op_edge->src_node()->parallel_desc();
          ParallelDesc dst_reduced_parallel_desc = op_edge->dst_node()->parallel_desc();
          NdSbp src_reduced_nd_sbp;
          NdSbp dst_reduced_nd_sbp;
          if (!TryBuildNcclLogicalOpConf(&nccl_op, src_node, dst_node, lbi,
                                         &src_reduced_parallel_desc, &dst_reduced_parallel_desc,
                                         &src_reduced_nd_sbp, &dst_reduced_nd_sbp)) {
            continue;
          }
          mut_op_names->insert(dst_op_name);
          // insert nccl op
          user_op::UserOpConfWrapper nccl_op_wrapper(nccl_op);
          for (const std::string& ibn : op_edge->lbi2ibns().at(lbi)) {
            std::string old_lbn = ReplaceInputLbnInOpCustomizedConf(
                &subgraph_op_name2conf->at(dst_op_name), ibn, nccl_op_wrapper.output("out", 0));
            CHECK(old_lbn == GenLogicalBlobName(lbi));
          }

          // add necessary ctrl edge for strict order
          if (nccl_op_confs->size() >= 1) {
            // NOTE(chengcheng): MUST add ctrl edge between nccl ops for 1 dst node insert
            //  multi-nccl
            const std::string& pre_nccl_op_name =
                nccl_op_confs->at(nccl_op_confs->size() - 1).name();
            nccl_op.add_ctrl_in_op_name(pre_nccl_op_name);
          }

          // NOTE(chengcheng): dst_node Maybe not the first node in subgraph, try find the
          //   Immediately previous op of dst_node.
          std::string pre_op_name = "";
          int64_t src_order = -1;
          if (node2subgraph_order.find(src_node) != node2subgraph_order.end()) {
            src_order = node2subgraph_order.at(src_node);
          }
          int64_t dst_order = node2subgraph_order.at(dst_node);
          int64_t pre_order = dst_order - 1;
          if (pre_order >= 0) {
            pre_op_name = subgraph_order.at(pre_order)->op().op_name();
            if (src_op_name != pre_op_name) {
              // NOTE(chengcheng): MUST add ctrl edge for strict exec order
              CHECK(!pre_op_name.empty());
              nccl_op.add_ctrl_in_op_name(pre_op_name);
            }
          } else {
            pre_op_name = src_op_name;
          }

<<<<<<< HEAD
          if (Global<ResourceDesc, ForSession>::Get()->enable_debug_mode()) {
            VLOG(3) << " insert nccl op: " << nccl_op.name() << " from [" << src_op_name
                    << ", order=" << src_order << "] to [" << dst_op_name << ", order=" << dst_order
                    << "] and after [" << pre_op_name << ", order=" << pre_order << "]\n";
          }
          nccl_op_confs->emplace_back(nccl_op);
          // NOTE(chengcheng, guoran): set nccl op as dst_node parallel_conf (hierarchy) may check
          //   failed in complier.
          nccl_op_parallel_confs->emplace_back(dst_reduced_parallel_desc.parallel_conf());
=======
        if (Global<ResourceDesc, ForSession>::Get()->enable_debug_mode()) {
          VLOG(2) << " insert nccl op: " << nccl_op.name() << " from [" << src_op_name
                  << ", order=" << node2subgraph_order.at(src_node) << "] to [" << dst_op_name
                  << ", order=" << dst_order << "] and after [" << pre_op_name
                  << ", order=" << dst_order - 1 << "]\n";
>>>>>>> 3cbf3927
        }
      }
    }
  }
}

/*
void TryInsertNcclLogicalOpsBetweenVarRepeatToSubGraphForZeROWithPipeline(
    HashMap<std::string, OperatorConf>* subgraph_op_name2conf, HashSet<std::string>* mut_op_names,
    std::vector<OperatorConf>* nccl_op_confs, std::vector<ParallelConf>* nccl_op_parallel_confs,
    const std::vector<const OpNode*>& subgraph_order,
    const HashMap<const OpNode*, int64_t>& node2subgraph_order) {
  for (const OpNode* dst_node : subgraph_order) {
    const std::string& dst_op_name = dst_node->op().op_name();
    for (const OpEdge* op_edge : dst_node->in_edges()) {
      const OpNode* src_node = op_edge->src_node();
      const std::string& src_op_name = src_node->op().op_name();
      CHECK(src_node != dst_node);
    }
  }
}
*/

bool IsOpEdgeAllowInsertNccl(const OpEdge* edge,
                             const std::shared_ptr<const Shape>& seed_time_shape) {
  const OpNode* src_node = edge->src_node();
  const OpNode* dst_node = edge->dst_node();
  const ParallelDesc& src_parallel_desc = src_node->parallel_desc();
  return src_parallel_desc.device_type() == DeviceType::kCUDA
         && src_parallel_desc.parallel_num() > 1
         && src_parallel_desc.EqualsIgnoringHierarchy(dst_node->parallel_desc())
         && SharedPtrShapeEqual(GetOpNodeTimeShape(src_node), seed_time_shape)
         && SharedPtrShapeEqual(GetOpNodeTimeShape(dst_node), seed_time_shape);
}

struct InsertedNcclInfo {
  OperatorConf nccl_op_conf;
  ParallelConf nccl_parallel_conf;
  int64_t order;
  const OpNode* src_node;
  const OpNode* dst_node;
  std::string debug_str;
};

void InsertNcclLogicalOpsAfterAcc(const OpGraph& op_graph,
                                  const HashMap<const OpNode*, int64_t>& op_node2global_order,
                                  const std::vector<const OpNode*>& ordered_acc_op_nodes,
                                  const std::string& bw_sink_tick_op_name,
                                  HashMap<std::string, OperatorConf>* mut_consumer_name2op,
                                  std::vector<OperatorConf>* nccl_op_confs,
                                  std::vector<ParallelConf>* nccl_op_parallel_confs) {
  HashSet<const OpEdge*> visited;
  std::shared_ptr<const Shape> seed_time_shape = GetOpNodeTimeShape(ordered_acc_op_nodes.front());
  // LOG(INFO) << "ccdebuglog: after seed time shape: " << seed_time_shape->DebugStr();
  std::vector<InsertedNcclInfo> nccl_op_infos;

  std::vector<const OpNode*> after_acc_subgraph;
  // NOTE(chengcheng): bfs for op_edge may create duplicated node.
  HashSet<const OpNode*> acc_graph_nodes;
  HashMap<const OpNode*, int64_t> op2subgraph_order;

  for (const OpNode* acc : ordered_acc_op_nodes) {
    std::queue<const OpEdge*> queued_edges;
    for (const OpEdge* op_edge : acc->out_edges()) {
      if (visited.find(op_edge) == visited.end()
          && IsOpEdgeAllowInsertNccl(op_edge, seed_time_shape)) {
        queued_edges.push(op_edge);
        CHECK(visited.insert(op_edge).second);
        if (!IsAccOpNode(op_edge->dst_node())) { acc_graph_nodes.insert(op_edge->dst_node()); }
      }
    }

    // bfs search each edge after acc allow insert nccl. try insert.
    while (!queued_edges.empty()) {
      const OpEdge* op_edge = queued_edges.front();
      queued_edges.pop();

      for (const LogicalBlobId& lbi : op_edge->lbis()) {
        const OpNode* src_node = op_edge->src_node();
        const OpNode* dst_node = op_edge->dst_node();
        const std::string& src_op_name = src_node->op().op_name();
        const std::string& dst_op_name = dst_node->op().op_name();
        // LOG(INFO) << "ccdebuglog: try insert nccl logical from [" << src_op_name << "] to ["
        //           << dst_op_name << "]";
        OperatorConf nccl_op;
        ParallelDesc src_reduced_parallel_desc = op_edge->src_node()->parallel_desc();
        ParallelDesc dst_reduced_parallel_desc = op_edge->dst_node()->parallel_desc();
        NdSbp src_reduced_nd_sbp;
        NdSbp dst_reduced_nd_sbp;
        if (!TryBuildNcclLogicalOpConf(&nccl_op, op_edge->src_node(), op_edge->dst_node(), lbi,
                                       &src_reduced_parallel_desc, &dst_reduced_parallel_desc,
                                       &src_reduced_nd_sbp, &dst_reduced_nd_sbp)) {
          // LOG(INFO) << "ccdebuglog: no.";
          continue;
        }
        // LOG(INFO) << "ccdebuglog: Yes!";
        auto it = mut_consumer_name2op->find(dst_op_name);
        if (it == mut_consumer_name2op->end()) {
          auto ret_pair = mut_consumer_name2op->emplace(dst_op_name, dst_node->op().op_conf());
          CHECK(ret_pair.second);
          it = ret_pair.first;
        }
        // insert nccl op
        user_op::UserOpConfWrapper nccl_op_wrapper(nccl_op);
        for (const std::string& ibn : op_edge->lbi2ibns().at(lbi)) {
          std::string old_lbn = ReplaceInputLbnInOpCustomizedConf(&(it->second), ibn,
                                                                  nccl_op_wrapper.output("out", 0));
        }

        InsertedNcclInfo nccl_op_info;
        nccl_op_info.nccl_op_conf = nccl_op;
        nccl_op_info.nccl_parallel_conf = src_reduced_parallel_desc.parallel_conf();
        nccl_op_info.order = op_node2global_order.at(src_node);
        nccl_op_info.src_node = src_node;
        nccl_op_info.dst_node = dst_node;
        nccl_op_info.debug_str =
            (" After ACC insert nccl op: " + nccl_op.name() + " from [" + src_op_name
             + ", sbp=" + NdSbpToString(src_node->NdSbp4Lbi(lbi)) + "] to [" + dst_op_name
             + ", sbp=" + NdSbpToString(dst_node->NdSbp4Lbi(lbi))
             + ", src_order=" + std::to_string(nccl_op_info.order) + "]\n");
        nccl_op_infos.emplace_back(nccl_op_info);

        // LOG(INFO) << "  ccdebuginfo: " << nccl_op_info.debug_str;
      }

      for (const OpEdge* dst_node_out_edge : op_edge->dst_node()->out_edges()) {
        if (visited.find(dst_node_out_edge) == visited.end()
            && IsOpEdgeAllowInsertNccl(dst_node_out_edge, seed_time_shape)) {
          CHECK(visited.insert(dst_node_out_edge).second);
          queued_edges.push(dst_node_out_edge);
          if (!IsAccOpNode(dst_node_out_edge->dst_node())) {
            acc_graph_nodes.insert(dst_node_out_edge->dst_node());
          }
        }
      }

      for (const OpEdge* dst_node_in_edge : op_edge->dst_node()->in_edges()) {
        if (visited.find(dst_node_in_edge) == visited.end()
            && IsOpEdgeAllowInsertNccl(dst_node_in_edge, seed_time_shape)) {
          CHECK(visited.insert(dst_node_in_edge).second);
          queued_edges.push(dst_node_in_edge);
          if (!IsAccOpNode(dst_node_in_edge->src_node())) {
            acc_graph_nodes.insert(dst_node_in_edge->src_node());
          }
        }
      }

      for (const OpEdge* src_node_out_edge : op_edge->src_node()->out_edges()) {
        if (visited.find(src_node_out_edge) == visited.end()
            && IsOpEdgeAllowInsertNccl(src_node_out_edge, seed_time_shape)) {
          CHECK(visited.insert(src_node_out_edge).second);
          queued_edges.push(src_node_out_edge);
          if (!IsAccOpNode(src_node_out_edge->dst_node())) {
            acc_graph_nodes.insert(src_node_out_edge->dst_node());
          }
        }
      }

      for (const OpEdge* src_node_in_edge : op_edge->src_node()->in_edges()) {
        if (visited.find(src_node_in_edge) == visited.end()
            && IsOpEdgeAllowInsertNccl(src_node_in_edge, seed_time_shape)) {
          CHECK(visited.insert(src_node_in_edge).second);
          queued_edges.push(src_node_in_edge);
          if (!IsAccOpNode(src_node_in_edge->src_node())) {
            acc_graph_nodes.insert(src_node_in_edge->src_node());
          }
        }
      }
    }
  }

  for (const auto* node : acc_graph_nodes) { after_acc_subgraph.push_back(node); }

  CHECK_EQ(acc_graph_nodes.size(), after_acc_subgraph.size());

  std::sort(nccl_op_infos.begin(), nccl_op_infos.end(),
            [](const InsertedNcclInfo& lhs, const InsertedNcclInfo& rhs) {
              return lhs.order < rhs.order;
            });

  std::sort(after_acc_subgraph.begin(), after_acc_subgraph.end(),
            [&](const OpNode* lhs, const OpNode* rhs) {
              return op_node2global_order.at(lhs) < op_node2global_order.at(rhs);
            });

  auto IsReachable = op_graph.MakePredicatorIsOpNameDataOrCtrlReachable();

  for (int64_t i = 0; i < after_acc_subgraph.size(); ++i) {
    op2subgraph_order.emplace(after_acc_subgraph.at(i), i);
    /*
    LOG(INFO) << "ccdebuglog: after acc subgraph i = " << i
              << " op_name: " << after_acc_subgraph.at(i)->op().op_name()
              << " global_order = " << op_node2global_order.at(after_acc_subgraph.at(i));
              */
  }

  for (int64_t i = 1; i < after_acc_subgraph.size(); ++i) {
    const OpNode* this_node = after_acc_subgraph.at(i);
    const OpNode* pre_node = after_acc_subgraph.at(i - 1);
    const std::string& this_op_name = this_node->op().op_name();
    const std::string& pre_op_name = pre_node->op().op_name();
    // build ctrl edge if need.
    if (!IsReachable(pre_op_name, this_op_name)) {
      auto it = mut_consumer_name2op->find(this_op_name);
      if (it == mut_consumer_name2op->end()) {
        auto ret_pair = mut_consumer_name2op->emplace(this_op_name, this_node->op().op_conf());
        CHECK(ret_pair.second);
        it = ret_pair.first;
      }
      OperatorConf* mut_op_conf = &(it->second);
      mut_op_conf->add_ctrl_in_op_name(pre_op_name);
    }
  }

  for (int64_t i = 0; i < nccl_op_infos.size(); ++i) {
    auto& info = nccl_op_infos.at(i);
    if (i == 0) {
      info.nccl_op_conf.add_ctrl_in_op_name(bw_sink_tick_op_name);
    } else {
      info.nccl_op_conf.add_ctrl_in_op_name(nccl_op_infos.at(i - 1).nccl_op_conf.name());
    }

    nccl_op_confs->emplace_back(info.nccl_op_conf);
    nccl_op_parallel_confs->emplace_back(info.nccl_parallel_conf);
    VLOG(3) << info.debug_str;

    // NOTE(chengcheng): Try add ctrl between nccl and src op next node for strict exec order.
    auto src_op_it = op2subgraph_order.find(info.src_node);
    if (src_op_it != op2subgraph_order.end()) {
      const int64_t src_sub_order = src_op_it->second;
      const int64_t next_sub_order = src_sub_order + 1;
      if (next_sub_order < after_acc_subgraph.size()) {
        const OpNode* next_op = after_acc_subgraph.at(next_sub_order);
        const std::string& next_op_name = next_op->op().op_name();
        const std::string& dst_op_name = info.dst_node->op().op_name();
        if (next_op_name != dst_op_name) {
          /*
          LOG(INFO) << "ccdebuglog: AddCtrlEdge between: [" << info.nccl_op_conf.name()
                    << "] (sub_src_order: " << src_op_it->second << ", g_src_order " << info.order
                    << ") -> [" << next_op_name << "] (sub_order: " << op2subgraph_order.at(next_op)
                    << " , g_order: " << op_node2global_order.at(next_op) << ")"
                    << " and src_sub_order: " << src_sub_order
                    << " and next_sub_order: " << next_sub_order;
                    */

          if (mut_consumer_name2op->find(next_op_name) == mut_consumer_name2op->end()) {
            CHECK(mut_consumer_name2op->emplace(next_op_name, next_op->op().op_conf()).second);
          }
          // NOTE(chengcheng): MUST add ctrl edge for strict exec orde
          mut_consumer_name2op->at(next_op_name).add_ctrl_in_op_name(info.nccl_op_conf.name());
        }
      }
    }
  }
}

std::string GenParallelConfKey(const ParallelConf& conf) {
  std::string ret = conf.device_tag();
  for (const auto& name : conf.device_name()) { ret += ("-" + name); }
  return ret;
}

struct InsertNcclSubGraph {
  std::vector<const OpNode*> ordered_op_nodes;
  int64_t begin_op_global_order;
  int64_t end_op_global_order;
  const OpNode* begin_op;
  const OpNode* end_op;
};

struct PlacementNcclSubGraghsInfo {
  std::vector<std::shared_ptr<InsertNcclSubGraph>> ordered_subgraph;
  std::vector<const OpNode*> ordered_acc_op_nodes;
  const ParallelDesc* seed_parallel_desc;
  std::shared_ptr<const Shape> seed_time_shape;
};

void InitInsertNcclSubGraphInfoFromSet(
    std::shared_ptr<InsertNcclSubGraph> nccl_subgraph_info, const HashSet<const OpNode*>& subgraph,
    const HashMap<const OpNode*, int64_t>& op_node2global_order,
    const std::function<bool(const OpNode*, const OpNode*)>& CmpOpNodeOrder) {
  auto* subgraph_ordered_nodes = &nccl_subgraph_info->ordered_op_nodes;
  subgraph_ordered_nodes->assign(subgraph.begin(), subgraph.end());
  std::sort(subgraph_ordered_nodes->begin(), subgraph_ordered_nodes->end(), CmpOpNodeOrder);
  nccl_subgraph_info->begin_op = subgraph_ordered_nodes->front();
  nccl_subgraph_info->end_op = subgraph_ordered_nodes->back();
  nccl_subgraph_info->begin_op_global_order = op_node2global_order.at(nccl_subgraph_info->begin_op);
  nccl_subgraph_info->end_op_global_order = op_node2global_order.at(nccl_subgraph_info->end_op);
  CHECK(nccl_subgraph_info->begin_op != nccl_subgraph_info->end_op);
  CHECK_LT(nccl_subgraph_info->begin_op_global_order, nccl_subgraph_info->end_op_global_order);
}

constexpr uint32_t kMaxNcclComputeStreamCount = 8;

std::string GetStreamIndexName(uint32_t id) { return "NCCL_COMPUTE_" + std::to_string(id); }

void InsertNcclLogicalOpsInSubGraph(
    const OpGraph& op_graph, JobBuilder* job_builder,
    const std::vector<const OpNode*>& subgraph_order,
    const std::function<bool(const std::string&, const std::string&)>& IsReachable,
    const int32_t subgraph_id_in_same_placement_group, uint32_t* stream_offset) {
  HashMap<const OpNode*, int64_t> node2subgraph_order;
  node2subgraph_order.reserve(subgraph_order.size());
  for (int64_t i = 0; i < subgraph_order.size(); ++i) {
    CHECK(node2subgraph_order.emplace(subgraph_order.at(i), i).second);
  }

  if (Global<ResourceDesc, ForSession>::Get()->enable_debug_mode()) {
    VLOG(3) << " Try insert nccl logical ops into job: " << job_builder->job().job_conf().job_name()
            << ". Begin...\n";
  }

  HashSet<std::string> mut_op_names;
  const OpNode* first_node = subgraph_order.at(0);
  HashMap<std::string, OperatorConf> subgraph_op_name2conf;
  subgraph_op_name2conf.emplace(first_node->op().op_name(), first_node->op().op_conf());

  // add ctrl for strict order.
  for (int64_t i = 1; i < subgraph_order.size(); ++i) {
    const OpNode* this_node = subgraph_order.at(i);
    const OpNode* pre_node = subgraph_order.at(i - 1);
    const std::string& this_op_name = this_node->op().op_name();
    const std::string& pre_op_name = pre_node->op().op_name();
    CHECK(subgraph_op_name2conf.emplace(this_op_name, this_node->op().op_conf()).second);
    // build ctrl edge if need.
    if (!IsReachable(pre_op_name, this_op_name)) {
      subgraph_op_name2conf.at(this_op_name).add_ctrl_in_op_name(pre_op_name);
      mut_op_names.insert(this_op_name);
    }
  }

  std::vector<OperatorConf> nccl_op_confs;
  std::vector<ParallelConf> nccl_op_parallel_confs;
  // NOTE(chengcheng): ONLY support insert nccl to dst for memory.
  InsertNcclLogicalOpsAsCloseAsPossibleToDstNode(&subgraph_op_name2conf, &mut_op_names,
                                                 &nccl_op_confs, &nccl_op_parallel_confs,
                                                 subgraph_order, node2subgraph_order);

  /*
  if (ReverseOrderInsertNcclLogicalOps()) {
    InsertNcclLogicalOpsAsCloseAsPossibleToDstNode(&subgraph_op_name2conf, &mut_op_names,
                                                   &nccl_op_confs, &nccl_op_parallel_confs,
                                                   subgraph_order, node2subgraph_order);
  } else {
    InsertNcclLogicalOpsAsCloseAsPossibleToSrcNode(&subgraph_op_name2conf, &mut_op_names,
                                                   &nccl_op_confs, &nccl_op_parallel_confs,
                                                   subgraph_order, node2subgraph_order);
  }


  // NOTE(chengcheng): insert nccl for ZeRO + GradAcc between Repeat and Var Consumer Fw/Bw Op.
  void TryInsertNcclLogicalOpsBetweenVarRepeatToSubGraphForZeROWithPipeline(
      &subgraph_op_name2conf, &mut_op_names,
                                                   &nccl_op_confs, &nccl_op_parallel_confs,
                                                   subgraph_order, node2subgraph_order);
  */

  if (Global<ResourceDesc, ForSession>::Get()->enable_debug_mode()) {
    VLOG(3) << " Try insert nccl logical ops into job: " << job_builder->job().job_conf().job_name()
            << ". ...End\n\n";
  }

  // NOTE(chengcheng): For NCCL logical correct exec order in pipeline multi-subgraph.
  do {
    int64_t nccl_compute_stream_id = *stream_offset;
    if (nccl_compute_stream_id >= kMaxNcclComputeStreamCount) {
      break;  // NOTE(chengcheng): ONLY support kMaxNcclComputeStreamCount insert nccl subgraphs.
    }
    std::string stream_index_name = GetStreamIndexName(nccl_compute_stream_id);

    // NOTE(chengcheng): set ALL subgraph op and ALL nccl op stream index.
    for (auto& pair : subgraph_op_name2conf) {
      mut_op_names.insert(pair.first);
      pair.second.set_stream_name_hint(stream_index_name);
    }
    for (auto& nccl_op : nccl_op_confs) { nccl_op.set_stream_name_hint(stream_index_name); }
    (*stream_offset)++;
  } while (false);

  std::vector<OperatorConf> mut_op_confs;
  mut_op_confs.reserve(mut_op_names.size());
  for (const std::string& mut_op_name : mut_op_names) {
    mut_op_confs.emplace_back(subgraph_op_name2conf.at(mut_op_name));
  }
  job_builder->MutOpsOnlyOnce(mut_op_confs);

  CHECK_EQ(nccl_op_confs.size(), nccl_op_parallel_confs.size());
  for (int64_t i = 0; i < nccl_op_confs.size(); ++i) {
    CHECK_JUST(job_builder->AddOp(nccl_op_parallel_confs.at(i), nccl_op_confs.at(i)));
  }
}

void InsertBwSinkAccTickAndNcclLogicalOpsInPlacementGroupAfterAcc(
    const OpGraph& op_graph, JobBuilder* job_builder,
    const std::vector<const OpNode*>& ordered_acc_op_nodes,
    const HashMap<const OpNode*, int64_t>& op_node2global_order, const OpNode* bw_sink_op) {
  const OpNode* first_acc_op = ordered_acc_op_nodes.front();
  std::shared_ptr<const Shape> time_shape_before_acc = GetOpNodeTimeShape(bw_sink_op);
  std::shared_ptr<const Shape> time_shape_after_acc = GetOpNodeTimeShape(first_acc_op);
  VLOG(3) << " Find acc ops (num=" << ordered_acc_op_nodes.size()
          << ") in Job: " << job_builder->job().job_conf().job_name()
          << ", we will try insert special identity and ctrl for "
          << " UNSAFE handle ALL nccl ops between different time shape: "
          << time_shape_before_acc->DebugStr() << "->acc->" << time_shape_after_acc->DebugStr()
          << "\n\n";
  CHECK_GT(time_shape_before_acc->elem_cnt(), time_shape_after_acc->elem_cnt());
  CHECK_EQ(time_shape_before_acc->elem_cnt() % time_shape_after_acc->elem_cnt(), 0);

  for (const OpNode* acc : ordered_acc_op_nodes) {
    CHECK(SharedPtrShapeEqual(time_shape_before_acc, GetOpNodeInputTimeShape(acc)));
    CHECK(SharedPtrShapeEqual(time_shape_after_acc, GetOpNodeTimeShape(acc)));
  }

  // NOTE(chengcheng): insert acc_tick after bw_sink_op, and this tick op conf will control
  //  after_acc_nccl_ops start.
  const auto& obns = bw_sink_op->op().output_bns();
  CHECK(!obns.empty());
  const std::string bw_sink_op_out_lbn =
      GenLogicalBlobName(bw_sink_op->op().BnInOp2Lbi(obns.Get(0)));
  VLOG(3) << " bw_sink_op : " << bw_sink_op->op().op_conf().DebugString();

  user_op::UserOpConfWrapper cast_to_tick_op =
      user_op::UserOpConfWrapperBuilder("System-CastToTick-" + NewUniqueId())
          .OpTypeName("cast_to_tick")
          .Input("in", bw_sink_op_out_lbn)
          .Output("out")
          .Build();

  OperatorConf bw_sink_acc_tick_conf;
  bw_sink_acc_tick_conf.set_name(std::string("System-BwSinkTick-AccTick_") + NewUniqueId());
  auto* acc_conf = bw_sink_acc_tick_conf.mutable_acc_tick_conf();
  acc_conf->set_one(cast_to_tick_op.output("out", 0));
  acc_conf->set_acc("acc");
  acc_conf->set_max_acc_num(time_shape_before_acc->elem_cnt() / time_shape_after_acc->elem_cnt());

  OperatorConf bw_sink_final_tick_conf;
  bw_sink_final_tick_conf.set_name(std::string("System-BwSinkFinalTick-DeviceTick_")
                                   + NewUniqueId());
  auto* tick_conf = bw_sink_final_tick_conf.mutable_device_tick_conf();
  tick_conf->add_tick(GenLogicalBlobName(bw_sink_acc_tick_conf.name(), "acc"));
  tick_conf->set_out("out");

  // insert nccl ops after acc
  std::vector<OperatorConf> after_acc_nccl_op_confs;
  std::vector<ParallelConf> after_acc_nccl_parallel_confs;
  HashMap<std::string, OperatorConf> mut_consumer_name2op;

  InsertNcclLogicalOpsAfterAcc(op_graph, op_node2global_order, ordered_acc_op_nodes,
                               bw_sink_final_tick_conf.name(), &mut_consumer_name2op,
                               &after_acc_nccl_op_confs, &after_acc_nccl_parallel_confs);

  if (after_acc_nccl_op_confs.empty()) {
    CHECK(after_acc_nccl_parallel_confs.empty());
    CHECK(mut_consumer_name2op.empty());
  } else {
    // insert bw sink acc tick ops
    CHECK_JUST(
        job_builder->AddOp(bw_sink_op->parallel_desc().parallel_conf(), cast_to_tick_op.op_conf()));
    VLOG(3) << " Insert cast_to_tick_op : " << cast_to_tick_op.op_conf().DebugString();

    CHECK_JUST(
        job_builder->AddOp(bw_sink_op->parallel_desc().parallel_conf(), bw_sink_acc_tick_conf));
    VLOG(3) << " Insert bw_sink_acc_tick_op : " << bw_sink_acc_tick_conf.DebugString();

    CHECK_JUST(
        job_builder->AddOp(bw_sink_op->parallel_desc().parallel_conf(), bw_sink_final_tick_conf));
    VLOG(3) << " Insert bw_sink_final_tick_op : " << bw_sink_final_tick_conf.DebugString();

    // insert nccl ops after acc
    for (const auto& pair : mut_consumer_name2op) {
      CHECK_JUST(job_builder->MutOpOnlyOnce(pair.second));
    }
    CHECK_EQ(after_acc_nccl_op_confs.size(), after_acc_nccl_parallel_confs.size());
    for (int64_t i = 0; i < after_acc_nccl_op_confs.size(); ++i) {
      CHECK_JUST(
          job_builder->AddOp(after_acc_nccl_parallel_confs.at(i), after_acc_nccl_op_confs.at(i)));
    }
  }
}

Maybe<void> InsertNcclLogicalOpPass::Apply(const OpGraph& op_graph, JobBuilder* job_builder) const {
  std::vector<const OpNode*> ordered_op_nodes;
  HashMap<const OpNode*, int64_t> op_node2global_order;
  op_graph.TopoForEachNodeWithCtrlEdge([&](const OpNode* node) {
    ordered_op_nodes.emplace_back(node);
    op_node2global_order.emplace(node, ordered_op_nodes.size() - 1);
  });

  std::vector<HashSet<const OpNode*>> subgraph_list;
  FindAllConnectedSubgraphForGpuExecOrder(&subgraph_list, op_graph, ordered_op_nodes);
  if (subgraph_list.size() == 0) { return Maybe<void>::Ok(); }

  auto CmpOpNodeOrder = [&](const OpNode* lhs, const OpNode* rhs) {
    return op_node2global_order.at(lhs) < op_node2global_order.at(rhs);
  };

  auto IsReachable = op_graph.MakePredicatorIsOpNameDataOrCtrlReachable();

  HashMap<std::string, PlacementNcclSubGraghsInfo> placement2subgraphs;
  for (const auto& subgraph : subgraph_list) {
    const OpNode* rand_node = *subgraph.begin();
    const ParallelDesc& this_parallel_desc = rand_node->parallel_desc();
    std::string key = GenParallelConfKey(this_parallel_desc.parallel_conf());
    const std::shared_ptr<const Shape>& this_time_shape = GetOpNodeTimeShape(rand_node);
    auto it = placement2subgraphs.find(key);
    if (it == placement2subgraphs.end()) {
      it = placement2subgraphs.emplace(key, PlacementNcclSubGraghsInfo()).first;
      auto& info = it->second;
      info.seed_parallel_desc = &this_parallel_desc;
      info.seed_time_shape = this_time_shape;
      info.ordered_subgraph.emplace_back(std::make_shared<InsertNcclSubGraph>());
      InitInsertNcclSubGraphInfoFromSet(info.ordered_subgraph.back(), subgraph,
                                        op_node2global_order, CmpOpNodeOrder);
    } else {
      auto& info = it->second;
      if (SharedPtrShapeEqual(info.seed_time_shape, this_time_shape)) {
        CHECK(this_parallel_desc.EqualsIgnoringHierarchy(*info.seed_parallel_desc));
        std::shared_ptr<InsertNcclSubGraph> nccl_subgraph_info =
            std::make_shared<InsertNcclSubGraph>();
        InitInsertNcclSubGraphInfoFromSet(nccl_subgraph_info, subgraph, op_node2global_order,
                                          CmpOpNodeOrder);
        CHECK_GT(info.ordered_subgraph.size(), 0);
        const auto& first_graph = info.ordered_subgraph.front();
        const auto& last_graph = info.ordered_subgraph.back();
        int64_t first_order = first_graph->begin_op_global_order;
        int64_t last_order = last_graph->end_op_global_order;
        if (nccl_subgraph_info->end_op_global_order < first_order) {
          if (IsReachable(nccl_subgraph_info->end_op->op().op_name(),
                          first_graph->begin_op->op().op_name())) {
            info.ordered_subgraph.insert(info.ordered_subgraph.begin(), nccl_subgraph_info);
          }
        } else if (nccl_subgraph_info->begin_op_global_order > last_order) {
          if (IsReachable(last_graph->end_op->op().op_name(),
                          nccl_subgraph_info->begin_op->op().op_name())) {
            info.ordered_subgraph.emplace_back(nccl_subgraph_info);
          }
        } else {
          auto before = info.ordered_subgraph.begin();
          auto next = before + 1;
          while (next != info.ordered_subgraph.end()) {
            if ((*before)->end_op_global_order < nccl_subgraph_info->begin_op_global_order
                && nccl_subgraph_info->end_op_global_order < (*next)->begin_op_global_order) {
              if (IsReachable((*before)->end_op->op().op_name(),
                              nccl_subgraph_info->begin_op->op().op_name())
                  && IsReachable(nccl_subgraph_info->end_op->op().op_name(),
                                 (*next)->begin_op->op().op_name())) {
                info.ordered_subgraph.insert(next, nccl_subgraph_info);
              }
              break;
            }
            before = next;
            next++;
          }
        }
      }
    }
  }

  for (const OpNode* this_node : ordered_op_nodes) {
    if (IsAccOpNode(this_node)) {
      const ParallelDesc& this_parallel_desc = this_node->parallel_desc();
      std::string key = GenParallelConfKey(this_parallel_desc.parallel_conf());
      auto it = placement2subgraphs.find(key);
      if (it != placement2subgraphs.end()) {
        it->second.ordered_acc_op_nodes.emplace_back(this_node);
      }
    }
  }

  int k = 0;
  for (auto& pair : placement2subgraphs) {
    PlacementNcclSubGraghsInfo& info = pair.second;
    for (int i = 0; i < info.ordered_subgraph.size() - 1; i++) {
      CHECK_LT(info.ordered_subgraph.at(i)->end_op_global_order,
               info.ordered_subgraph.at(i + 1)->begin_op_global_order);
    }

    // NOTE(chengcheng): insert nccl ops for each subgraph
    uint32_t stream_offset = 0;
    for (int i = 0; i < info.ordered_subgraph.size(); i++) {
      auto& ordered_op_nodes = info.ordered_subgraph.at(i)->ordered_op_nodes;
      for (int j = 0; j < ordered_op_nodes.size(); ++j) {
        LOG(INFO) << "in placement: " << k << " subgraph: " << i << " order: " << j
                  << " op: " << ordered_op_nodes.at(j)->op().op_name();
      }
      InsertNcclLogicalOpsInSubGraph(op_graph, job_builder, ordered_op_nodes, IsReachable, i,
                                     &stream_offset);
    }

    // NOTE(chengcheng): insert acc for all subgraph with same placement group
    const OpNode* bw_sink_op = info.ordered_subgraph.back()->end_op;
    const std::vector<const OpNode*>& ordered_acc_op_nodes = info.ordered_acc_op_nodes;

    if (!ordered_acc_op_nodes.empty()) {
      InsertBwSinkAccTickAndNcclLogicalOpsInPlacementGroupAfterAcc(
          op_graph, job_builder, ordered_acc_op_nodes, op_node2global_order, bw_sink_op);
    }
    ++k;
  }

  return Maybe<void>::Ok();
}

}  // namespace

REGISTER_JOB_PASS("InsertNcclLogicalOpPass", InsertNcclLogicalOpPass);

}  // namespace oneflow

#endif  // WITH_CUDA<|MERGE_RESOLUTION|>--- conflicted
+++ resolved
@@ -664,29 +664,20 @@
             pre_op_name = src_op_name;
           }
 
-<<<<<<< HEAD
-          if (Global<ResourceDesc, ForSession>::Get()->enable_debug_mode()) {
-            VLOG(3) << " insert nccl op: " << nccl_op.name() << " from [" << src_op_name
-                    << ", order=" << src_order << "] to [" << dst_op_name << ", order=" << dst_order
-                    << "] and after [" << pre_op_name << ", order=" << pre_order << "]\n";
-          }
           nccl_op_confs->emplace_back(nccl_op);
           // NOTE(chengcheng, guoran): set nccl op as dst_node parallel_conf (hierarchy) may check
           //   failed in complier.
           nccl_op_parallel_confs->emplace_back(dst_reduced_parallel_desc.parallel_conf());
-=======
-        if (Global<ResourceDesc, ForSession>::Get()->enable_debug_mode()) {
-          VLOG(2) << " insert nccl op: " << nccl_op.name() << " from [" << src_op_name
-                  << ", order=" << node2subgraph_order.at(src_node) << "] to [" << dst_op_name
-                  << ", order=" << dst_order << "] and after [" << pre_op_name
-                  << ", order=" << dst_order - 1 << "]\n";
->>>>>>> 3cbf3927
-        }
-      }
-    }
-  }
-}
-
+          if (Global<ResourceDesc, ForSession>::Get()->enable_debug_mode()) {
+            VLOG(2) << " insert nccl op: " << nccl_op.name() << " from [" << src_op_name
+                    << ", order=" << src_order << "] to [" << dst_op_name << ", order=" << dst_order
+                    << "] and after [" << pre_op_name << ", order=" << pre_order << "]\n";
+          }
+        }
+      }
+    }
+  }
+}
 /*
 void TryInsertNcclLogicalOpsBetweenVarRepeatToSubGraphForZeROWithPipeline(
     HashMap<std::string, OperatorConf>* subgraph_op_name2conf, HashSet<std::string>* mut_op_names,
@@ -920,7 +911,8 @@
           /*
           LOG(INFO) << "ccdebuglog: AddCtrlEdge between: [" << info.nccl_op_conf.name()
                     << "] (sub_src_order: " << src_op_it->second << ", g_src_order " << info.order
-                    << ") -> [" << next_op_name << "] (sub_order: " << op2subgraph_order.at(next_op)
+                    << ") -> [" << next_op_name << "] (sub_order: " <<
+          op2subgraph_order.at(next_op)
                     << " , g_order: " << op_node2global_order.at(next_op) << ")"
                     << " and src_sub_order: " << src_sub_order
                     << " and next_sub_order: " << next_sub_order;
