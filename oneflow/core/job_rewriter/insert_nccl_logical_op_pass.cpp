--- conflicted
+++ resolved
@@ -218,16 +218,6 @@
                .Build()
                .op_conf();
     return true;
-<<<<<<< HEAD
-  } else if (!dst_sbp.has_partial_sum_parallel()) {
-    *ret = user_op::UserOpConfWrapperBuilder(kNcclLogicalOpNamePrefix + "-(Send)2(Recv)-"
-                                             + NewUniqueId())
-               .Op("_nccl_logical_send_recv")
-               .Input("in", lbn)
-               .Output("out")
-               .Attr<std::vector<std::string>>("src_nd_sbp", {SbpToString(src_sbp)})
-               .Attr<std::vector<std::string>>("dst_nd_sbp", {SbpToString(dst_sbp)})
-=======
   } else if (CanSplitAtDim(dst_sbp.split_parallel().axis())
              && (src_sbp.has_partial_sum_parallel() && dst_sbp.has_split_parallel())
              && (dst_sbp.split_parallel().axis() > 0)) {
@@ -238,12 +228,24 @@
                .Output("out")
                .Attr<std::vector<std::string>>("src_reduced_nd_sbp", {SbpToString(src_sbp)})
                .Attr<std::vector<std::string>>("dst_reduced_nd_sbp", {SbpToString(dst_sbp)})
->>>>>>> 445e236f
                .ScopeSymbolId(scope_symbol_id)
                .Build()
                .op_conf();
     return true;
-  }
+  } else if (!dst_sbp.has_partial_sum_parallel()) {
+    *ret = user_op::UserOpConfWrapperBuilder(kNcclLogicalOpNamePrefix + "-(Send)2(Recv)-"
+                                             + NewUniqueId())
+               .Op("_nccl_logical_send_recv")
+               .Input("in", lbn)
+               .Output("out")
+               .Attr<std::vector<std::string>>("src_nd_sbp", {SbpToString(src_sbp)})
+               .Attr<std::vector<std::string>>("dst_nd_sbp", {SbpToString(dst_sbp)})
+               .ScopeSymbolId(scope_symbol_id)
+               .Build()
+               .op_conf();
+    return true;
+  }
+
   return false;
 }
 
