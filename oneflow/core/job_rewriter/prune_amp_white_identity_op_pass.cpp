--- conflicted
+++ resolved
@@ -41,10 +41,7 @@
 Maybe<void> PruneAmpWhiteIdentityOpPass::Apply(Job* job, JobPassCtx* ctx) const {
   if (!ctx->job_desc().prune_amp_white_identity_ops()) { return Maybe<void>::Ok(); }
   if (!NeedDoPass(job)) { return Maybe<void>::Ok(); }
-<<<<<<< HEAD
-=======
 
->>>>>>> 45080d4b
   const OpGraph op_graph(*job);
 
   HashSet<std::string> ctrl_in_op_names;
@@ -58,13 +55,9 @@
   op_graph.ForEachNode([&](const OpNode* op_node) {
     const std::string& op_name = op_node->op().op_name();
     const OperatorConf& op_conf = op_node->op().op_conf();
-<<<<<<< HEAD
-    if (!IsAmpIdentityOp(op_conf)) { return; }
-=======
     // not amp identity op
     if (!IsAmpIdentityOp(op_conf)) { return; }
     // has ctrl in
->>>>>>> 45080d4b
     if (!op_conf.ctrl_in_op_name().empty()) { return; }
     // is ctrl in of another op
     if (ctrl_in_op_names.find(op_name) != ctrl_in_op_names.end()) { return; }
