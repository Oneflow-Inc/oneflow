--- conflicted
+++ resolved
@@ -21,12 +21,7 @@
 
 namespace {
 
-<<<<<<< HEAD
-std::string GetParallelDistributionString(const VariableOpConf& conf,
-                                          const ParallelDesc& parallel_desc) {
-=======
 std::string GetNdSbpString(const VariableOpConf& conf, const ParallelDesc& parallel_desc) {
->>>>>>> 924fb9f7
   const bool has_nd_sbp_conf = (conf.nd_sbp_size() != 0);
   const int64_t num_axes = parallel_desc.hierarchy()->NumAxes();
   if (has_nd_sbp_conf) { CHECK_EQ(conf.nd_sbp_size(), num_axes); }
