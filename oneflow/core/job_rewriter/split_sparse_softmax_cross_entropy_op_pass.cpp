--- conflicted
+++ resolved
@@ -65,23 +65,13 @@
     const std::vector<int32_t> axis_vec(1, split_axis);
 
     std::string op_name = node->op().op_name();
-<<<<<<< HEAD
-    const auto& op_parallel_distribution_sig =
-        job_builder->NdSbpSignature4OpName(op_name);
-    const auto& parallel_distribution_map =
-        op_parallel_distribution_sig.bn_in_op2parallel_distribution();
-    const auto it = parallel_distribution_map.find("prediction_0");
-    CHECK(it != parallel_distribution_map.end());
-    const auto& prediction_parallel_distribution = it->second;
-=======
     const auto& op_nd_sbp_sig = job_builder->ParallelDistributionSignature4OpName(op_name);
     const auto& nd_sbp_map = op_nd_sbp_sig.bn_in_op2nd_sbp();
     const auto it = nd_sbp_map.find("prediction_0");
     CHECK(it != nd_sbp_map.end());
     const auto& prediction_nd_sbp = it->second;
->>>>>>> 131d3bb4
-
-    cfg::NdSbp stat_distribution_for_consumer;
+
+    cfg::ParallelDistribution stat_distribution_for_consumer;
 
     bool has_split_axis_parallel = false;
     CHECK_EQ(prediction_nd_sbp.sbp_parallel_size(), node->parallel_desc().hierarchy()->NumAxes());
@@ -109,18 +99,6 @@
             .Build();
     job_builder->AddOps(node->parallel_desc().parallel_conf(),
                         {reduce_max_device_stage_op.op_conf()});
-<<<<<<< HEAD
-    cfg::NdSbpSignature reduce_max_device_stage_signature;
-    (*reduce_max_device_stage_signature.mutable_bn_in_op2parallel_distribution())["in_0"] =
-        cfg::NdSbp(prediction_parallel_distribution);
-    (*reduce_max_device_stage_signature.mutable_bn_in_op2parallel_distribution())["out_0"] =
-        cfg::NdSbp(prediction_parallel_distribution);
-    (*reduce_max_device_stage_signature.mutable_bn_in_op2parallel_distribution())["mask_0"] =
-        cfg::NdSbp(prediction_parallel_distribution);
-    (*reduce_max_device_stage_signature.mutable_bn_in_op2parallel_distribution())["count_0"] =
-        cfg::NdSbp(prediction_parallel_distribution);
-    job_builder->AddNdSbpSignature4OpName(reduce_max_device_stage_op.op_name(),
-=======
     cfg::ParallelDistributionSignature reduce_max_device_stage_signature;
     (*reduce_max_device_stage_signature.mutable_bn_in_op2nd_sbp())["in_0"] =
         cfg::ParallelDistribution(prediction_nd_sbp);
@@ -131,7 +109,6 @@
     (*reduce_max_device_stage_signature.mutable_bn_in_op2nd_sbp())["count_0"] =
         cfg::ParallelDistribution(prediction_nd_sbp);
     job_builder->AddParallelDistributionSignature4OpName(reduce_max_device_stage_op.op_name(),
->>>>>>> 131d3bb4
                                                          reduce_max_device_stage_signature);
 
     auto reduce_max_global_stage_op =
@@ -147,19 +124,14 @@
             .Build();
     job_builder->AddOps(node->parallel_desc().parallel_conf(),
                         {reduce_max_global_stage_op.op_conf()});
-<<<<<<< HEAD
-    cfg::NdSbpSignature reduce_max_global_stage_signature;
-    (*reduce_max_global_stage_signature.mutable_bn_in_op2parallel_distribution())["in_0"] =
-=======
     cfg::ParallelDistributionSignature reduce_max_global_stage_signature;
     (*reduce_max_global_stage_signature.mutable_bn_in_op2nd_sbp())["in_0"] =
->>>>>>> 131d3bb4
         stat_distribution_for_consumer;
     (*reduce_max_global_stage_signature.mutable_bn_in_op2nd_sbp())["device_count_0"] =
         stat_distribution_for_consumer;
     (*reduce_max_global_stage_signature.mutable_bn_in_op2nd_sbp())["out_0"] =
         stat_distribution_for_consumer;
-    job_builder->AddNdSbpSignature4OpName(reduce_max_global_stage_op.op_name(),
+    job_builder->AddParallelDistributionSignature4OpName(reduce_max_global_stage_op.op_name(),
                                                          reduce_max_global_stage_signature);
 
     auto broadcast_sub_max_op =
