/*
Copyright 2020 The OneFlow Authors. All rights reserved.

Licensed under the Apache License, Version 2.0 (the "License");
you may not use this file except in compliance with the License.
You may obtain a copy of the License at

    http://www.apache.org/licenses/LICENSE-2.0

Unless required by applicable law or agreed to in writing, software
distributed under the License is distributed on an "AS IS" BASIS,
WITHOUT WARRANTIES OR CONDITIONS OF ANY KIND, either express or implied.
See the License for the specific language governing permissions and
limitations under the License.
*/
#include "oneflow/core/job_rewriter/clone_grad.h"
#include "oneflow/core/framework/framework.h"

namespace oneflow {

Maybe<void> GenerateCloneGradOpIfNeed(
    const OpNode& op_node, JobBuilder* job_builder,
    const HashMap<OpBlobArg, LogicalBlobId>& in_oba2in_diff_lbi,
    HashMap<OpBlobArg, LogicalBlobId>* out_oba2out_diff_lbi,
    HashMap<OpBlobArg, LogicalBlobId>* out_oba2clone_bw_add_out_lbi) {
  HashMap<LogicalBlobId, OpBlobArg> out_lbi2out_oba;
  for (const auto& obn : op_node.op().output_bns()) {
    out_lbi2out_oba[op_node.op().BnInOp2Lbi(obn)] = GenOpBlobArg(op_node.op().op_name(), obn);
  }
  HashMap<OpBlobArg, std::vector<LogicalBlobId>> out_oba2in_diff_lbis;
  op_node.ForEachNodeOnOutEdge([&](OpNode* out_node) {
    for (const auto& ibn : out_node->op().input_bns()) {
      const auto& oba_it = out_lbi2out_oba.find(out_node->op().BnInOp2Lbi(ibn));
      if (oba_it == out_lbi2out_oba.end()) { continue; }
      const auto& in_diff_lbi_it =
          in_oba2in_diff_lbi.find(GenOpBlobArg(out_node->op().op_name(), ibn));
      if (in_diff_lbi_it == in_oba2in_diff_lbi.end()) { continue; }
      out_oba2in_diff_lbis[oba_it->second].push_back(in_diff_lbi_it->second);
    }
  });
  for (const auto& obn : op_node.op().output_bns()) {
    const OpBlobArg& oba = GenOpBlobArg(op_node.op().op_name(), obn);
    const LogicalBlobId& lbi = op_node.op().BnInOp2Lbi(obn);
    const std::vector<LogicalBlobId>& lbis_to_add = out_oba2in_diff_lbis[oba];
    if (lbis_to_add.empty()) {
      continue;
    } else if (lbis_to_add.size() == 1) {
      out_oba2out_diff_lbi->emplace(oba, lbis_to_add.front());
    } else {
      user_op::UserOpConfWrapperBuilder add_op_builder(op_node.op().op_name() + "_clone_grad_"
                                                       + NewUniqueId());
      add_op_builder.Op("add_n");
      for (const LogicalBlobId& lbi_to_add : lbis_to_add) {
        add_op_builder.Input("in", GenLogicalBlobName(lbi_to_add));
      }
<<<<<<< HEAD
      lbis_to_add.resize(start);
      const auto& op_conf = JUST(job_builder->OpConf4OpName(lbi.op_name()));
      const auto add_op =
          add_op_builder.Output("out").ScopeSymbolId(op_conf.scope_symbol_id()).Build();
      job_builder->AddOps(JUST(job_builder->ParallelConf4Lbi(lbi)), {add_op.op_conf()});
      lbis_to_add.push_back(GenLogicalBlobId(add_op.output("out", 0)));
    }
    if (need_add) {
      CHECK_OR_RETURN(out_oba2clone_bw_add_out_lbi->emplace(oba, lbis_to_add.front()).second);
    }
    out_oba2out_diff_lbi->emplace(oba, lbis_to_add.front());
=======
      const auto& op_conf = CHECK_JUST(job_builder->OpConf4OpName(lbi.op_name()));
      const auto add_op =
          add_op_builder.Output("out").ScopeSymbolId(op_conf.scope_symbol_id()).Build();
      job_builder->AddOps(job_builder->ParallelConf4Lbi(lbi), {add_op.op_conf()});
      CHECK(out_oba2clone_bw_add_out_lbi->emplace(oba, lbis_to_add.front()).second);
      out_oba2out_diff_lbi->emplace(oba, GenLogicalBlobId(add_op.output("out", 0)));
    }
>>>>>>> c70136d8
  }
  return Maybe<void>::Ok();
}

}  // namespace oneflow<|MERGE_RESOLUTION|>--- conflicted
+++ resolved
@@ -53,27 +53,13 @@
       for (const LogicalBlobId& lbi_to_add : lbis_to_add) {
         add_op_builder.Input("in", GenLogicalBlobName(lbi_to_add));
       }
-<<<<<<< HEAD
-      lbis_to_add.resize(start);
       const auto& op_conf = JUST(job_builder->OpConf4OpName(lbi.op_name()));
-      const auto add_op =
-          add_op_builder.Output("out").ScopeSymbolId(op_conf.scope_symbol_id()).Build();
-      job_builder->AddOps(JUST(job_builder->ParallelConf4Lbi(lbi)), {add_op.op_conf()});
-      lbis_to_add.push_back(GenLogicalBlobId(add_op.output("out", 0)));
-    }
-    if (need_add) {
-      CHECK_OR_RETURN(out_oba2clone_bw_add_out_lbi->emplace(oba, lbis_to_add.front()).second);
-    }
-    out_oba2out_diff_lbi->emplace(oba, lbis_to_add.front());
-=======
-      const auto& op_conf = CHECK_JUST(job_builder->OpConf4OpName(lbi.op_name()));
       const auto add_op =
           add_op_builder.Output("out").ScopeSymbolId(op_conf.scope_symbol_id()).Build();
       job_builder->AddOps(job_builder->ParallelConf4Lbi(lbi), {add_op.op_conf()});
       CHECK(out_oba2clone_bw_add_out_lbi->emplace(oba, lbis_to_add.front()).second);
       out_oba2out_diff_lbi->emplace(oba, GenLogicalBlobId(add_op.output("out", 0)));
     }
->>>>>>> c70136d8
   }
   return Maybe<void>::Ok();
 }
