/*
Copyright 2020 The OneFlow Authors. All rights reserved.

Licensed under the Apache License, Version 2.0 (the "License");
you may not use this file except in compliance with the License.
You may obtain a copy of the License at

    http://www.apache.org/licenses/LICENSE-2.0

Unless required by applicable law or agreed to in writing, software
distributed under the License is distributed on an "AS IS" BASIS,
WITHOUT WARRANTIES OR CONDITIONS OF ANY KIND, either express or implied.
See the License for the specific language governing permissions and
limitations under the License.
*/
#include "oneflow/core/auto_parallel/auto_memory.h"
#include "oneflow/core/common/util.h"
#include "oneflow/core/framework/framework.h"
#include "oneflow/core/framework/nd_sbp.h"
#include "oneflow/core/framework/instructions_builder.h"
#include "oneflow/core/framework/sbp_infer_util.h"
#include "oneflow/core/job/scope.h"
#include "oneflow/core/job/sbp_parallel.h"
#include "oneflow/core/job/job.pb.h"
#include "oneflow/core/job/nd_sbp_util.h"
#include "oneflow/core/job_rewriter/job_pass.h"
#include "oneflow/core/job_rewriter/calculation_pass.h"
#include "oneflow/core/vm/vm_util.h"
#include "oneflow/core/vm/symbol_storage.h"
#include "oneflow/core/operator/operator.h"
#include "oneflow/core/common/env_var/env_var.h"
#include "oneflow/core/common/env_var/debug_mode.h"
#include "oneflow/core/common/container_util.h"

namespace oneflow {

DEFINE_ENV_BOOL(ENABLE_ACC_CHAIN_MERGE, true);

namespace {

class LogicalChainPass final : public JobPass {
 public:
  OF_DISALLOW_COPY_AND_MOVE(LogicalChainPass);
  LogicalChainPass() = default;
  ~LogicalChainPass() = default;

  Maybe<void> Apply(Job* job, JobPassCtx* ctx) const override {
    if (!IsEnabled(*ctx)) { return Maybe<void>::Ok(); }
    const OpGraph op_graph(*job);
    JobBuilder job_builder(job);
    return Apply(op_graph, &job_builder);
  }

  bool IsEnabled(const JobPassCtx& ctx) const { return EnableLogicalChain(); }

  Maybe<void> Apply(const OpGraph& op_graph, JobBuilder* job_builder) const;
};

bool IsTickOpConf(const OperatorConf& op_conf) {
  if (IsClassRegistered<int32_t, IsTickTockOpTypeCase>(op_conf.op_type_case())) { return true; }
  if (op_conf.has_user_conf()) {
    const std::string& user_type_name = op_conf.user_conf().op_type_name();
    if (user_type_name == "cast_to_tick" || user_type_name == "acc_ctrl_tick") { return true; }
  }
  return false;
}

bool IsBreakpointOpNode(const OpNode* node) {
  // NOTE(chengcheng): breakpoint op is special which CANNOT merge in chain such as:
  //   variable, tick, repeat/acc/pack/unpack change timeshape
  const Operator& op = node->op();
  const OperatorConf& op_conf = op.op_conf();

  // TODO(chengcheng): filter ops which has special type
  // TODO(chengcheng): get stream by op type
  if (op_conf.has_variable_conf()                                                   /* variable */
      || IsTickOpConf(op_conf)                                                      /* tick */
      || op_conf.has_input_conf() || op_conf.has_output_conf()                      /* io */
      || op_conf.has_wait_and_send_ids_conf() || op_conf.has_callback_notify_conf() /* ctrl */
      || op_conf.has_image_decoder_random_crop_resize_conf() /* gpu decode */) {
    return true;
  }

  if (op_conf.has_user_conf()) {
    const std::string& user_type_name = op_conf.user_conf().op_type_name();
    if (user_type_name == "repeat" || user_type_name == "unpack"
        || user_type_name == "identity_buffer" || user_type_name == "copy_h2d"
        || user_type_name == "copy_d2h") {
      return true;
    }
  }
  return false;
}

bool IsAccOrPackOpNode(const OpNode* node) {
  const auto& op_conf = node->op().op_conf();
  return op_conf.has_user_conf()
         && (op_conf.user_conf().op_type_name() == "acc"
             || op_conf.user_conf().op_type_name() == "pack");
}

bool IsAccOpNode(const OpNode* node) {
  return node->op().op_conf().has_user_conf()
         && node->op().op_conf().user_conf().op_type_name() == "acc";
}

bool IsRepeatOpNode(const OpNode* node) {
  return node->op().op_conf().has_user_conf()
         && node->op().op_conf().user_conf().op_type_name() == "repeat";
}

std::shared_ptr<const Shape> GetOpNodeFastestTimeShape(const OpNode* op_node) {
  return CHECK_JUST(op_node->op().GetInputOutputFastestTimeShape());
}

std::shared_ptr<const Shape> GetOpNodeInputTimeShape(const OpNode* op_node) {
  return CHECK_JUST(op_node->op().GetInputBlobFastestTimeShape());
}

bool SharedPtrShapeEqual(const std::shared_ptr<const Shape>& lhs,
                         const std::shared_ptr<const Shape>& rhs) {
  return (*lhs) == (*rhs);
}

bool IsOpEdge121Connected(const OpNode* src_node, const OpNode* dst_node, const OpEdge* edge) {
  CHECK(src_node != dst_node && (edge->src_node() == src_node || edge->src_node() == dst_node)
        && (edge->dst_node() == src_node || edge->dst_node() == dst_node));
  if (src_node->parallel_desc().parallel_num() != dst_node->parallel_desc().parallel_num()) {
    return false;
  }
  if (src_node->parallel_desc().parallel_num() == 1) { return true; }
  for (const auto& lbi : edge->lbis()) {
    // NOTE(chengcheng): nd_sbp need to be reduction like from [P, P] to [P]
    Shape src_reduced_hierarchy;
    Shape dst_reduced_hierarchy;
    NdSbp src_reduced_nd_sbp;
    NdSbp dst_reduced_nd_sbp;

    InOutParallelDimReduce(*src_node->parallel_desc().hierarchy(),
                           *dst_node->parallel_desc().hierarchy(), src_node->NdSbp4Lbi(lbi),
                           dst_node->NdSbp4Lbi(lbi), &src_reduced_hierarchy, &dst_reduced_hierarchy,
                           &src_reduced_nd_sbp, &dst_reduced_nd_sbp,
                           src_node->LogicalBlobDesc4Lbi(lbi).shape());
    if (src_reduced_hierarchy != dst_reduced_hierarchy
        || src_reduced_nd_sbp != dst_reduced_nd_sbp) {
      // Not one to one
      return false;
    }
  }

  return true;
}

void GetLogicalChainsWithTimeShape(std::vector<HashSet<const OpNode*>>* ret,
                                   const std::vector<const OpNode*>& order,
                                   const std::shared_ptr<const Shape>& seed_time_shape) {
  HashSet<const OpNode*> visited;
  for (const OpNode* seed_node : order) {
    if (visited.find(seed_node) != visited.end()) { continue; }
    CHECK(visited.insert(seed_node).second);
    const ParallelDesc& seed_parallel_desc = seed_node->parallel_desc();
    if (seed_node->op().op_conf().has_logical_chain_id()) { continue; }
    // TODO(chengcheng): support cpu chain.
    if (seed_parallel_desc.device_type() == DeviceType::kCPU) { continue; }
    if (!SharedPtrShapeEqual(GetOpNodeFastestTimeShape(seed_node), seed_time_shape)) { continue; }
    if (IsBreakpointOpNode(seed_node)) { continue; }

    HashSet<const OpNode*> this_subgraph;
    std::queue<const OpNode*> queued_nodes;

    queued_nodes.push(seed_node);
    while (!queued_nodes.empty()) {
      const OpNode* cur_node = queued_nodes.front();
      queued_nodes.pop();

      CHECK(cur_node->parallel_desc().EqualsIgnoringHierarchy(seed_parallel_desc));
      CHECK(this_subgraph.insert(cur_node).second);

      auto SearchToNextNode = [&](const OpNode* cur_node, const OpNode* next_node,
                                  const OpEdge* edge) {
        if (visited.find(next_node) == visited.end() && (!IsBreakpointOpNode(next_node))
            && (!next_node->op().op_conf().has_logical_chain_id()) /* skip logical chain id */
            && next_node->parallel_desc().EqualsIgnoringHierarchy(seed_parallel_desc)
            && SharedPtrShapeEqual(GetOpNodeFastestTimeShape(next_node), seed_time_shape)
            && next_node->op().op_conf().stream_name_hint()
                   == seed_node->op().op_conf().stream_name_hint()
            && IsOpEdge121Connected(cur_node, next_node, edge)) {
          CHECK(visited.insert(next_node).second);
          queued_nodes.push(next_node);
        }
      };

      for (const OpEdge* in_edge : cur_node->in_edges()) {
        SearchToNextNode(cur_node, in_edge->src_node(), in_edge);
      }
      for (const OpEdge* out_edge : cur_node->out_edges()) {
        SearchToNextNode(cur_node, out_edge->dst_node(), out_edge);
      }
    }

    if (this_subgraph.size() > 1) {
      ret->emplace_back(HashSet<const OpNode*>());
      ret->back().swap(this_subgraph);
    }
  }
}

struct LogicalChain {
  int64_t logical_chain_id;
  std::vector<const OpNode*> ordered_op_nodes;
  explicit LogicalChain(int64_t val) : logical_chain_id(val) { CHECK_GE(val, 0); }
};

struct PlacementLogicalChainsInfo {
  std::vector<std::shared_ptr<LogicalChain>> ordered_logical_chains;
  std::vector<const OpNode*> ordered_acc_op_nodes;
  std::shared_ptr<LogicalChain> after_acc_logical_chain;
  const ParallelDesc* seed_parallel_desc;
  PlacementLogicalChainsInfo() : seed_parallel_desc(nullptr) {}
};

void InitPlacementLogicalChainsInfoFromSet(
    const std::shared_ptr<LogicalChain>& logical_chain,
    const HashSet<const OpNode*>& origin_logical_chain,
    const HashMap<const OpNode*, int64_t>& op_node2global_order,
    const std::function<bool(const OpNode*, const OpNode*)>& CmpOpNodeOrder) {
  auto* logical_chain_ordered_nodes = &logical_chain->ordered_op_nodes;
  CHECK(logical_chain_ordered_nodes->empty());
  logical_chain_ordered_nodes->assign(origin_logical_chain.begin(), origin_logical_chain.end());
  std::sort(logical_chain_ordered_nodes->begin(), logical_chain_ordered_nodes->end(),
            CmpOpNodeOrder);
  const OpNode* begin_op = logical_chain_ordered_nodes->front();
  const OpNode* end_op = logical_chain_ordered_nodes->back();
  int64_t begin_op_global_order = op_node2global_order.at(begin_op);
  int64_t end_op_global_order = op_node2global_order.at(end_op);
  CHECK(begin_op != end_op);
  CHECK_LT(begin_op_global_order, end_op_global_order);
}

void CreateAfterAccLogicalChain(const std::shared_ptr<LogicalChain>& after_acc_logical_chain,
                                const std::vector<const OpNode*>& ordered_acc_op_nodes,
                                const ParallelDesc& seed_parallel_desc) {
  // Meta time shape (1, 1)
  std::shared_ptr<const Shape> meta_time_shape = std::make_shared<const Shape>(Shape({1, 1}));
  HashSet<const OpNode*> visited;
  HashSet<const OpNode*> after_acc_chain_ops;
  std::queue<const OpNode*> queued_nodes;
  auto SearchToNextNode = [&](const OpNode* cur_node, const OpNode* next_node, const OpEdge* edge) {
    if (visited.find(next_node) == visited.end() && (!IsBreakpointOpNode(next_node))
        && next_node->parallel_desc().EqualsIgnoringHierarchy(seed_parallel_desc)
        && SharedPtrShapeEqual(GetOpNodeFastestTimeShape(next_node), meta_time_shape)
        && IsOpEdge121Connected(cur_node, next_node, edge)) {
      CHECK(visited.insert(next_node).second);
      queued_nodes.push(next_node);
    }
  };

  for (const OpNode* acc_node : ordered_acc_op_nodes) {
    for (const OpEdge* out_edge : acc_node->out_edges()) {
      const OpNode* seed_node = out_edge->dst_node();
      SearchToNextNode(acc_node, seed_node, out_edge);
    }
  }

  while (!queued_nodes.empty()) {
    const OpNode* cur_node = queued_nodes.front();
    queued_nodes.pop();

    CHECK(after_acc_chain_ops.insert(cur_node).second);

    for (const OpEdge* in_edge : cur_node->in_edges()) {
      SearchToNextNode(cur_node, in_edge->src_node(), in_edge);
    }
    for (const OpEdge* out_edge : cur_node->out_edges()) {
      SearchToNextNode(cur_node, out_edge->dst_node(), out_edge);
    }
  }

  if (after_acc_chain_ops.size() > 1) {
    for (const OpNode* node : after_acc_chain_ops) {
      after_acc_logical_chain->ordered_op_nodes.push_back(node);
    }
    CHECK_EQ(after_acc_logical_chain->ordered_op_nodes.size(), after_acc_chain_ops.size());
  }
}

void TryMergeAfterAccLogicalChainToMaxLogicalChain(
    PlacementLogicalChainsInfo* info, HashMap<std::string, OperatorConf>* mut_op_name2conf,
    JobBuilder* job_builder,
    const std::function<bool(const std::string&, const std::string&)>& IsReachable,
    const std::shared_ptr<const Shape>& seed_time_shape) {
  if (!EnvBool<ENABLE_ACC_CHAIN_MERGE>()) { return; }
  int64_t max_chain_index = 0;
  for (int64_t i = 1; i < info->ordered_logical_chains.size(); ++i) {
    if (info->ordered_logical_chains.at(i)->ordered_op_nodes.size()
        > info->ordered_logical_chains.at(max_chain_index)->ordered_op_nodes.size()) {
      max_chain_index = i;
    }
  }

  const int64_t acc_chain_id = info->after_acc_logical_chain->logical_chain_id;
  auto& acc_chain_order_ops = info->after_acc_logical_chain->ordered_op_nodes;
  const auto& max_chain = info->ordered_logical_chains.at(max_chain_index);
  const OpNode* max_chain_src_op = max_chain->ordered_op_nodes.front();
  const OpNode* max_chain_sink_op = max_chain->ordered_op_nodes.back();
  HashSet<const OpNode*> max_chain_ops(max_chain->ordered_op_nodes.begin(),
                                       max_chain->ordered_op_nodes.end());

  const OpNode* acc_chain_src_op = acc_chain_order_ops.front();
  const OpNode* acc_chain_sink_op = acc_chain_order_ops.back();
  // NOTE(chengcheng): find all nontrivial sink consumer ops
  HashSet<const OpNode*> nontrivial_sink_consumers;
  for (const OpNode* chain_op : max_chain->ordered_op_nodes) {
    chain_op->ForEachNodeOnOutEdge([&](const OpNode* out_node) {
      if (max_chain_ops.find(out_node) == max_chain_ops.end()
          && !IsTickOpConf(out_node->op().op_conf())
          && SharedPtrShapeEqual(GetOpNodeFastestTimeShape(out_node), seed_time_shape)) {
        nontrivial_sink_consumers.insert(out_node);
      }
    });
  }

  // NOTE(chengcheng): find last op can insert acc ctrl tick.
  while ((!acc_chain_sink_op->op().op_conf().has_user_conf())
         || IsReachable(acc_chain_sink_op->op().op_name(), max_chain_src_op->op().op_name())) {
    VLOG(3) << " cannot insert acc ctrl edge between: [" << max_chain_src_op->op().op_name()
            << "] -> [" << acc_chain_sink_op->op().op_name() << "] , debug info :\n"
            << max_chain_src_op->op().op_conf().DebugString() << "\n"
            << acc_chain_sink_op->op().op_conf().DebugString() << "\n";

    VLOG(3) << "remove op : " << acc_chain_sink_op->op().op_name()
            << " from after acc logical chain: " << acc_chain_id;
    acc_chain_order_ops.pop_back();
    if (acc_chain_order_ops.size() > 1) {
      acc_chain_sink_op = acc_chain_order_ops.back();
    } else {
      acc_chain_sink_op = nullptr;
      break;
    }
  }
  if (acc_chain_sink_op == nullptr) { return; }

  // NOTE(chengcheng): find last op can insert acc tick.
  while (IsReachable(acc_chain_src_op->op().op_name(), max_chain_sink_op->op().op_name())) {
    VLOG(3) << " cannot insert acc tick edge between: [" << max_chain_sink_op->op().op_name()
            << "] -> [" << acc_chain_src_op->op().op_name() << "] , debug info :\n"
            << max_chain_sink_op->op().op_conf().DebugString() << "\n"
            << acc_chain_src_op->op().op_conf().DebugString() << "\n";

    VLOG(3) << "remove op : " << acc_chain_src_op->op().op_name()
            << " from after acc logical chain: " << acc_chain_id;
    acc_chain_order_ops.erase(acc_chain_order_ops.begin());
    if (acc_chain_order_ops.size() > 1) {
      acc_chain_src_op = acc_chain_order_ops.front();
    } else {
      acc_chain_src_op = nullptr;
      break;
    }
  }
  if (acc_chain_src_op == nullptr) { return; }

  // NOTE(chengcheng):
  //   1.add acc ctrl tick between max chain src to acc chain sink for memory lock.
  const int64_t acc_num = job_builder->job().job_conf().num_gradient_accumulation_steps();
  CHECK_GT(acc_num, 1);
  const auto& fc_src_obns = max_chain_src_op->op().output_bns();
  CHECK(!fc_src_obns.empty());
  const std::string& max_chain_src_out_lbn =
      GenLogicalBlobName(max_chain_src_op->op().BnInOp2Lbi(fc_src_obns.Get(0)));

  VLOG(3) << " max_chain_src_out_lbn : " << max_chain_src_out_lbn;
  user_op::UserOpConfWrapper acc_ctrl_tick_op =
      user_op::UserOpConfWrapperBuilder("Sys-AccCtrlTick4MergeMaxAccChain-" + NewUniqueId())
          .OpTypeName("acc_ctrl_tick")
          .Input("in", max_chain_src_out_lbn)
          .Output("out")
          .ScopeSymbolId(max_chain_src_op->op().op_conf().scope_symbol_id())
          .Attr<int32_t>("max_acc_num", acc_num)
          .Build();

  OperatorConf& acc_chain_sink_op_conf =
      CHECK_JUST(MapAt(*mut_op_name2conf, acc_chain_sink_op->op().op_name()));
  CHECK(acc_chain_sink_op_conf.has_user_conf());
  (*acc_chain_sink_op_conf.mutable_user_conf()
        ->mutable_input())[user_op::kUserSourceOpTickInputArgName]
      .add_s(acc_ctrl_tick_op.output("out", 0));
  CHECK_JUST(job_builder->AddOp(max_chain_src_op->parallel_desc().parallel_conf(),
                                acc_ctrl_tick_op.op_conf()));
  VLOG(3) << " Insert acc ctrl tick between: [" << max_chain_src_op->op().op_name() << "] -> ["
          << acc_chain_sink_op->op().op_name() << "]";

  // NOTE(chengcheng):
  //   2.add acc tick between max chain sink to acc chain src for strict exec order.
  const auto& fc_sink_obns = max_chain_sink_op->op().output_bns();
  CHECK(!fc_sink_obns.empty());
  const std::string max_chain_sink_lbn =
      GenLogicalBlobName(max_chain_sink_op->op().BnInOp2Lbi(fc_sink_obns.Get(0)));
  VLOG(3) << " max_chain_sink_lbn : " << max_chain_sink_lbn;

  user_op::UserOpConfWrapper cast_to_tick_op =
      user_op::UserOpConfWrapperBuilder("Sys-LogicalChainSink-CastToTick-" + NewUniqueId())
          .OpTypeName("cast_to_tick")
          .Input("in", max_chain_sink_lbn)
          .Output("out")
          .ScopeSymbolId(max_chain_sink_op->op().op_conf().scope_symbol_id())
          .Build();

  CHECK_JUST(job_builder->AddOp(max_chain_sink_op->parallel_desc().parallel_conf(),
                                cast_to_tick_op.op_conf()));

  std::string acc_tick_output_lbn = cast_to_tick_op.output("out", 0);
  if (!IsAccOrPackOpNode(max_chain_sink_op)) {
    // NOTE(chengcheng): Acc Op can be merged in fw/bw chain, if the last op is acc op,
    //  there is no need and CANNOT insert acc tick op.

    OperatorConf sink_acc_tick_conf;
    sink_acc_tick_conf.set_name(std::string("Sys-LogicalChainSink-AccTick_") + NewUniqueId());
    sink_acc_tick_conf.set_scope_symbol_id(max_chain_sink_op->op().op_conf().scope_symbol_id());
    auto* acc_conf = sink_acc_tick_conf.mutable_acc_tick_conf();
    acc_conf->set_one(cast_to_tick_op.output("out", 0));
    acc_conf->set_acc("acc");
    acc_conf->set_max_acc_num(acc_num);
    acc_tick_output_lbn = GenLogicalBlobName(sink_acc_tick_conf.name(), "acc");

    VLOG(3) << " insert acc tick op : " << sink_acc_tick_conf.name()
            << " of last op in fw/bw chain.";

    CHECK_JUST(
        job_builder->AddOp(max_chain_sink_op->parallel_desc().parallel_conf(), sink_acc_tick_conf));
  }

  OperatorConf sink_final_tick_conf;
  sink_final_tick_conf.set_name(std::string("Sys-LogicalChainSink-FinalTick-DeviceTick_")
                                + NewUniqueId());
  sink_final_tick_conf.set_scope_symbol_id(max_chain_sink_op->op().op_conf().scope_symbol_id());
  auto* tick_conf = sink_final_tick_conf.mutable_device_tick_conf();
  tick_conf->add_tick(acc_tick_output_lbn);
  tick_conf->set_out("out");

  // NOTE(chengcheng):
  //   3. Important Tips: If there have nontrivial_sink_consumers, there must insert ctrl
  //   between sink consumer with acc chain for exec order.
  for (const OpNode* sink_consumer : nontrivial_sink_consumers) {
    VLOG(2) << " insert acc tick between nontrivial_sink_consumer: ["
            << sink_consumer->op().op_name() << "] -> [" << sink_final_tick_conf.name()
            << "] for mem safe guard.";
    CHECK(!IsReachable(acc_chain_src_op->op().op_name(), sink_consumer->op().op_name()));
    const auto& sink_consumer_obns = sink_consumer->op().output_bns();
    CHECK(!sink_consumer_obns.empty());

    std::string sink_consumer_output_lbn =
        GenLogicalBlobName(sink_consumer->op().BnInOp2Lbi(sink_consumer_obns.Get(0)));
    user_op::UserOpConfWrapper sink_consumer_cast_to_tick_op =
        user_op::UserOpConfWrapperBuilder("Sys-LogicalChainSinkConsumer-CastToTick-"
                                          + NewUniqueId())
            .OpTypeName("cast_to_tick")
            .Input("in", sink_consumer_output_lbn)
            .Output("out")
            .ScopeSymbolId(sink_consumer->op().op_conf().scope_symbol_id())
            .Build();

    CHECK_JUST(job_builder->AddOp(sink_consumer->parallel_desc().parallel_conf(),
                                  sink_consumer_cast_to_tick_op.op_conf()));

    std::string sink_consumer_acc_tick_lbn = sink_consumer_cast_to_tick_op.output("out", 0);
    if (!IsAccOrPackOpNode(sink_consumer)) {
      OperatorConf sink_consumer_acc_tick_conf;
      sink_consumer_acc_tick_conf.set_name(std::string("Sys-LogicalChainSinkConsumer-AccTick_")
                                           + NewUniqueId());
      sink_consumer_acc_tick_conf.set_scope_symbol_id(
          acc_chain_src_op->op().op_conf().scope_symbol_id());
      auto* acc_conf = sink_consumer_acc_tick_conf.mutable_acc_tick_conf();
      acc_conf->set_one(sink_consumer_acc_tick_lbn);
      acc_conf->set_acc("acc");
      acc_conf->set_max_acc_num(acc_num);
      sink_consumer_acc_tick_lbn = GenLogicalBlobName(sink_consumer_acc_tick_conf.name(), "acc");

      VLOG(3) << " insert acc tick op : " << sink_consumer_acc_tick_conf.name()
              << " of nontrivial_sink_consumer in fw/bw chain.";

      CHECK_JUST(job_builder->AddOp(sink_consumer->parallel_desc().parallel_conf(),
                                    sink_consumer_acc_tick_conf));
    }
    tick_conf->add_tick(sink_consumer_acc_tick_lbn);
  }

  CHECK_JUST(
      job_builder->AddOp(max_chain_sink_op->parallel_desc().parallel_conf(), sink_final_tick_conf));

  CHECK_JUST(MapAt(*mut_op_name2conf, acc_chain_src_op->op().op_name()))
      .add_ctrl_in_op_name(sink_final_tick_conf.name());

  VLOG(3) << " Insert acc tick between: [" << max_chain_sink_op->op().op_name() << "] -> ["
          << acc_chain_src_op->op().op_name() << "]";

  // NOTE(chengcheng):
  //   4. merge max chain and acc chain
  MergedLogicalChainIdGroup* group = job_builder->add_logical_chain_groups();
  group->add_logical_chain_id_list(max_chain->logical_chain_id);
  group->add_logical_chain_id_list(acc_chain_id);
  VLOG(3) << " Merge acc chain : " << acc_chain_id
          << " to max logical chain : " << max_chain->logical_chain_id;
}

Maybe<void> LogicalChainPass::Apply(const OpGraph& op_graph, JobBuilder* job_builder) const {
  const int64_t acc_num = job_builder->job().job_conf().num_gradient_accumulation_steps();
  bool has_acc = acc_num > 1;
  int64_t max_logical_chain_id = -1;

  HashMap<std::string, PlacementLogicalChainsInfo> placement2logical_chains;
  auto FindOrCreatePlacementLogicalChainsInfo = [&](const OpNode* node) {
    const ParallelDesc& this_parallel_desc = node->parallel_desc();
    std::string key = GenParallelConfKey(this_parallel_desc.parallel_conf());
    auto it = placement2logical_chains.find(key);
    if (it == placement2logical_chains.end()) {
      it = placement2logical_chains.emplace(key, PlacementLogicalChainsInfo()).first;
      it->second.seed_parallel_desc = &this_parallel_desc;
    }
    return &(it->second);
  };

  std::vector<const OpNode*> ordered_op_nodes;
  HashMap<const OpNode*, int64_t> op_node2global_order;
  HashMap<std::string, OperatorConf> mut_op_name2conf;
  // TODO(chengcheng) : better order for memory.
  std::shared_ptr<const Shape> seed_time_shape = std::make_shared<const Shape>(Shape({1, 1}));
  if (ParseBooleanFromEnv("DISABLE_LOGICAL_STRAIGHTEN", false)) {
    op_graph.TopoForEachNodeWithCtrlEdge(
        [&](const OpNode* node) { ordered_op_nodes.emplace_back(node); });
  } else {
    auto_parallel::StraightenOpGraph(op_graph, &ordered_op_nodes);
  }

  for (int32_t global_order = 0; global_order < ordered_op_nodes.size(); global_order++) {
    auto& node = ordered_op_nodes[global_order];
    op_node2global_order.emplace(node, global_order);
    std::shared_ptr<const Shape> this_time_shape = GetOpNodeFastestTimeShape(node);
    if (this_time_shape->elem_cnt() > seed_time_shape->elem_cnt()) {
      seed_time_shape = this_time_shape;
    }
    mut_op_name2conf.emplace(node->op().op_name(), node->op().op_conf());
<<<<<<< HEAD

    // NOTE(chengcheng): handle logical chain id set by nccl logical pass
    if (node->op().op_conf().has_logical_chain_id()) {
      const int64_t logical_chain_id = node->op().op_conf().logical_chain_id();
      max_logical_chain_id = std::max(max_logical_chain_id, logical_chain_id);
      PlacementLogicalChainsInfo* info = FindOrCreatePlacementLogicalChainsInfo(node);
      if (has_acc && this_time_shape->elem_cnt() == 1) {
        // acc logical chain
        if (info->after_acc_logical_chain.get() == nullptr) {
          info->after_acc_logical_chain = std::make_shared<LogicalChain>(logical_chain_id);
        }
        info->after_acc_logical_chain->ordered_op_nodes.push_back(node);
        CHECK_EQ(info->after_acc_logical_chain->logical_chain_id, logical_chain_id);
      } else {
        // fw/bw logical chain
        bool find_chain = false;
        for (const auto& logical_chain : info->ordered_logical_chains) {
          if (logical_chain->logical_chain_id == logical_chain_id) {
            logical_chain->ordered_op_nodes.push_back(node);
            find_chain = true;
            break;
          }
        }
        if (!find_chain) {
          info->ordered_logical_chains.push_back(std::make_shared<LogicalChain>(logical_chain_id));
          info->ordered_logical_chains.back()->ordered_op_nodes.push_back(node);
          CHECK_EQ(info->ordered_logical_chains.back()->logical_chain_id, logical_chain_id);
        }
      }
    }
  });
=======
  }
>>>>>>> 544d64cb

  VLOG(2) << " seed time shape = " << seed_time_shape->ToString();

  std::vector<HashSet<const OpNode*>> logical_chains;
  GetLogicalChainsWithTimeShape(&logical_chains, ordered_op_nodes, seed_time_shape);
  if (logical_chains.empty() && placement2logical_chains.empty()) { return Maybe<void>::Ok(); }

  auto CmpOpNodeOrder = [&](const OpNode* lhs, const OpNode* rhs) {
    return op_node2global_order.at(lhs) < op_node2global_order.at(rhs);
  };
  auto CmpLogicalChainOrder = [&](const std::shared_ptr<LogicalChain>& lhs,
                                  const std::shared_ptr<LogicalChain>& rhs) {
    int64_t lhs_begin_op_global_order = op_node2global_order.at(lhs->ordered_op_nodes.front());
    int64_t rhs_begin_op_global_order = op_node2global_order.at(rhs->ordered_op_nodes.front());
    return lhs_begin_op_global_order < rhs_begin_op_global_order;
  };
  auto IsReachable = op_graph.MakePredicatorIsOpNameDataOrCtrlReachable();

  for (const auto& origin_logical_chain : logical_chains) {
    const OpNode* rand_node = *origin_logical_chain.begin();
    PlacementLogicalChainsInfo* info = FindOrCreatePlacementLogicalChainsInfo(rand_node);
    info->ordered_logical_chains.emplace_back(
        std::make_shared<LogicalChain>(++max_logical_chain_id));
    InitPlacementLogicalChainsInfoFromSet(info->ordered_logical_chains.back(), origin_logical_chain,
                                          op_node2global_order, CmpOpNodeOrder);
  }

  for (auto& pair : placement2logical_chains) {
    std::sort(pair.second.ordered_logical_chains.begin(), pair.second.ordered_logical_chains.end(),
              CmpLogicalChainOrder);
  }

  for (const OpNode* this_node : ordered_op_nodes) {
    if (IsAccOpNode(this_node)) {
      const ParallelDesc& this_parallel_desc = this_node->parallel_desc();
      std::string key = GenParallelConfKey(this_parallel_desc.parallel_conf());
      auto it = placement2logical_chains.find(key);
      if (it != placement2logical_chains.end()) {
        it->second.ordered_acc_op_nodes.emplace_back(this_node);
      }
    }
  }

  auto InsertCtrlEdgeInChain = [&](const std::vector<const OpNode*>& ordered_op_nodes) {
    for (int64_t i = 1; i < ordered_op_nodes.size(); ++i) {
      const OpNode* this_node = CHECK_JUST(VectorAt(ordered_op_nodes, i));
      const OpNode* prev_node = CHECK_JUST(VectorAt(ordered_op_nodes, i - 1));
      const std::string& this_op_name = this_node->op().op_name();
      const std::string& prev_op_name = prev_node->op().op_name();
      if (!IsReachable(prev_op_name, this_op_name)) {
        CHECK_JUST(MapAt(mut_op_name2conf, this_op_name)).add_ctrl_in_op_name(prev_op_name);
      }
    }
  };

  auto InsertLogicalChainId = [&](const std::vector<const OpNode*>& ordered_op_nodes,
                                  const int64_t logical_chain_id) {
    for (const OpNode* op_node : ordered_op_nodes) {
      CHECK_JUST(MapAt(mut_op_name2conf, op_node->op().op_name()))
          .set_logical_chain_id(logical_chain_id);
    }
  };

  HashSet<int64_t> exist_chain_ids;
  for (auto& pair : placement2logical_chains) {
    const auto& placement = pair.first;
    auto& info = pair.second;
    CHECK_GE(info.ordered_logical_chains.size(), 1);

    // NOTE(chengcheng): set logical chain id for each op in each logical chain, and insert ctrl
    //   edge for order.
    for (auto& logical_chain : info.ordered_logical_chains) {
      CHECK_GE(logical_chain->logical_chain_id, 0);
      CHECK(exist_chain_ids.insert(logical_chain->logical_chain_id).second);
      InsertLogicalChainId(logical_chain->ordered_op_nodes, logical_chain->logical_chain_id);
      InsertCtrlEdgeInChain(logical_chain->ordered_op_nodes);
    }

    for (const auto& logical_chain : info.ordered_logical_chains) {
      VLOG(3) << " In placement: " << placement
              << " logical_chain_id: " << logical_chain->logical_chain_id
              << " has op num = " << logical_chain->ordered_op_nodes.size();

      for (int i = 0; i < logical_chain->ordered_op_nodes.size(); ++i) {
        const OpNode* ordered_op = JUST(VectorAt(logical_chain->ordered_op_nodes, i));
        VLOG(3) << " ChainId: " << logical_chain->logical_chain_id << " order: " << i
                << " op_name: " << ordered_op->op().op_name()
                << " global_order: " << JUST(MapAt(op_node2global_order, ordered_op));
      }
    }

    // NOTE(chengcheng): create logical chain after acc, and merge with max logical chain.
    const std::vector<const OpNode*>& ordered_acc_op_nodes = info.ordered_acc_op_nodes;
    if (!ordered_acc_op_nodes.empty()) {
      if (info.after_acc_logical_chain.get() == nullptr) {
        info.after_acc_logical_chain = std::make_shared<LogicalChain>(++max_logical_chain_id);
        CreateAfterAccLogicalChain(info.after_acc_logical_chain, ordered_acc_op_nodes,
                                   *info.seed_parallel_desc);
      }
      CHECK_GE(info.after_acc_logical_chain->logical_chain_id, 0);
      CHECK(exist_chain_ids.insert(info.after_acc_logical_chain->logical_chain_id).second);
      auto& acc_chain_order_ops = info.after_acc_logical_chain->ordered_op_nodes;
      if (acc_chain_order_ops.size() > 1) {
        std::sort(acc_chain_order_ops.begin(), acc_chain_order_ops.end(), CmpOpNodeOrder);

        TryMergeAfterAccLogicalChainToMaxLogicalChain(&info, &mut_op_name2conf, job_builder,
                                                      IsReachable, seed_time_shape);

        if (acc_chain_order_ops.size() <= 1) { continue; }

        VLOG(3) << " In placement: " << placement
                << " AccLogicalChain: " << info.after_acc_logical_chain->logical_chain_id
                << " has op num = " << acc_chain_order_ops.size();

        for (int i = 0; i < acc_chain_order_ops.size(); ++i) {
          const OpNode* ordered_op = JUST(VectorAt(acc_chain_order_ops, i));
          VLOG(3) << " AfterAccChainId: " << info.after_acc_logical_chain->logical_chain_id
                  << " order: " << i << " op_name: " << ordered_op->op().op_name()
                  << " global_order: " << JUST(MapAt(op_node2global_order, ordered_op));
        }

        InsertLogicalChainId(acc_chain_order_ops, info.after_acc_logical_chain->logical_chain_id);
        InsertCtrlEdgeInChain(acc_chain_order_ops);
      }
    }
  }

  // NOTE(chengcheng): update global order and chain id for ops.
  for (const auto& pair : mut_op_name2conf) { JUST(job_builder->MutOpOnlyOnce(pair.second)); }

  return Maybe<void>::Ok();
}

}  // namespace

REGISTER_JOB_PASS("LogicalChainPass", LogicalChainPass);

}  // namespace oneflow<|MERGE_RESOLUTION|>--- conflicted
+++ resolved
@@ -539,8 +539,6 @@
       seed_time_shape = this_time_shape;
     }
     mut_op_name2conf.emplace(node->op().op_name(), node->op().op_conf());
-<<<<<<< HEAD
-
     // NOTE(chengcheng): handle logical chain id set by nccl logical pass
     if (node->op().op_conf().has_logical_chain_id()) {
       const int64_t logical_chain_id = node->op().op_conf().logical_chain_id();
@@ -570,10 +568,7 @@
         }
       }
     }
-  });
-=======
-  }
->>>>>>> 544d64cb
+  }
 
   VLOG(2) << " seed time shape = " << seed_time_shape->ToString();
 
