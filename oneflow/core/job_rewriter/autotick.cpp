--- conflicted
+++ resolved
@@ -164,25 +164,15 @@
   CHECK_OR_RETURN(src_subset_tick_op.has_src_subset_tick_conf());
   const std::string& src_lbn =
       src_subset_tick_op.name() + "/" + src_subset_tick_op.src_subset_tick_conf().out();
-<<<<<<< HEAD
-  JUST(job_builder->ForEachOperator([&](const Operator& op) {
-=======
   JUST(job_builder->ForEachOperator([&](const Operator& op) -> Maybe<void> {
->>>>>>> bd2d3dc2
     if (op.op_name() != src_subset_tick_op.name()) {
       CHECK_OR_RETURN(!op.op_conf().has_src_subset_tick_conf());
     }
     auto mut_helper = NewMutOpConTickInputHelper(op.op_conf());
-<<<<<<< HEAD
-    if (!mut_helper) { return; }
-    if (mut_helper->IsTickInputBound() == true) { return; }
-    job_builder->MutOpsOnlyOnce({mut_helper->NewTickInputBoundOpConf(src_lbn)});
-=======
     if (!mut_helper) { return Maybe<void>::Ok(); }
     if (mut_helper->IsTickInputBound() == true) { return Maybe<void>::Ok(); }
     JUST(job_builder->MutOpOnlyOnce(mut_helper->NewTickInputBoundOpConf(src_lbn)));
     return Maybe<void>::Ok();
->>>>>>> bd2d3dc2
   }));
   return Maybe<void>::Ok();
 }
