--- conflicted
+++ resolved
@@ -164,11 +164,7 @@
   CHECK_OR_RETURN(src_subset_tick_op.has_src_subset_tick_conf());
   const std::string& src_lbn =
       src_subset_tick_op.name() + "/" + src_subset_tick_op.src_subset_tick_conf().out();
-<<<<<<< HEAD
-  JUST(job_builder->ForEachOperator([&](const Operator& op) {
-=======
   JUST(job_builder->ForEachOperator([&](const Operator& op) -> Maybe<void> {
->>>>>>> 9779e083
     if (op.op_name() != src_subset_tick_op.name()) {
       CHECK_OR_RETURN(!op.op_conf().has_src_subset_tick_conf());
     }
@@ -176,10 +172,7 @@
     if (!mut_helper) { return Maybe<void>::Ok(); }
     if (mut_helper->IsTickInputBound() == true) { return Maybe<void>::Ok(); }
     job_builder->MutOpsOnlyOnce({mut_helper->NewTickInputBoundOpConf(src_lbn)});
-<<<<<<< HEAD
-=======
     return Maybe<void>::Ok();
->>>>>>> 9779e083
   }));
   return Maybe<void>::Ok();
 }
