/*
Copyright 2020 The OneFlow Authors. All rights reserved.

Licensed under the Apache License, Version 2.0 (the "License");
you may not use this file except in compliance with the License.
You may obtain a copy of the License at

    http://www.apache.org/licenses/LICENSE-2.0

Unless required by applicable law or agreed to in writing, software
distributed under the License is distributed on an "AS IS" BASIS,
WITHOUT WARRANTIES OR CONDITIONS OF ANY KIND, either express or implied.
See the License for the specific language governing permissions and
limitations under the License.
*/
#include "oneflow/core/job_rewriter/auto_mixed_precision_lists.h"

namespace oneflow {

const AMPList& AutoMixedPrecisionLists::WhiteList() {
  static AMPList white_list = {"matmul",
                               "batch_matmul",
                               "conv2d",
                               "conv_data_grad",
                               "conv_filter_grad",
                               "conv_bias_grad",
                               "amp_white_identity",
                               "broadcast_matmul",
                               "broadcast_matmul_grad_b",
                               "fused_self_attention_query_mul_key_and_value",
                               "fused_self_attention_query_mul_key_and_value_grad",
                               "prelu",
                               "prelu_grad",
                               "tf_prelu",
                               "tf_prelu_grad",
                               "cublas_fused_mlp",
                               "cublas_fused_mlp_grad",
                               "cublas_bias_add_relu_matmul_grad",
                               "fused_matmul_bias_add_relu_dropout",
                               "fused_relu_dropout_grad",
                               "fused_dot_feature_interaction",
                               "fused_dot_feature_interaction_grad",
                               "embedding_lookup_placeholder",
                               "embedding_update_placeholder",
                               "binary_cross_entropy_with_logits_reduce_mean",
<<<<<<< HEAD
                               "fused_cross_feature_interaction",
                               "wkv"};
=======
                               "binary_cross_entropy_with_logits_reduce_mean_grad",
                               "fused_cross_feature_interaction",
                               "fused_cross_feature_interaction_v1_grad",
                               "fused_cross_feature_interaction_v2_grad"};
>>>>>>> 4dde6f05
  return white_list;
}

const AMPList& AutoMixedPrecisionLists::BlackList() {
  // TODO(niuchong): reduce_mean?
  static AMPList black_list = {};
  return black_list;
}

const AMPList& AutoMixedPrecisionLists::GrayList() {
  static AMPList gray_list = {"add_n",
                              "tf_avg_pool_1d",
                              "tf_avg_pool_1d_grad",
                              "tf_avg_pool_2d",
                              "tf_avg_pool_2d_grad",
                              "tf_avg_pool_3d",
                              "tf_avg_pool_3d_grad",
                              "bias_add",
                              "reduce_sum",
                              "reduce_sum_like",
                              "sigmoid_v2_grad",
                              "tanh",
                              "tanh_grad",
                              "sqrt",
                              "sqrt_grad",
                              "scalar_mul",
                              "scalar_mul_by_tensor",
                              "scalar_add",
                              "scalar_div",
                              "scalar_pow",
                              "broadcast_add",
                              "broadcast_sub",
                              "broadcast_mul",
                              "broadcast_div",
                              "layer_norm",
                              "layer_norm_param_grad",
                              "layer_norm_grad",
                              "dropout",
                              "dropout_grad",
                              "softmax",
                              "softmax_grad",
                              "log_softmax",
                              "log_softmax_grad",
                              "gelu",
                              "gelu_grad",
                              "normalization",
                              "normalization_grad",
                              "normalization_add_relu",
                              "normalization_add_relu_grad",
                              "sparse_softmax_cross_entropy",
                              "sparse_softmax_cross_entropy_grad",
                              "nll",
                              "nll_grad",
                              "fused_tril_scale_softmax_mask_scale",
                              "fused_tril_scale_softmax_mask_scale_grad",
                              "fused_scale_mask_softmax_dropout",
                              "fused_scale_mask_softmax_dropout_grad",
                              "fused_scale_mask_softmax",
                              "fused_scale_mask_softmax_grad",
                              "fused_bias_add_gelu",
                              "fused_bias_add_gelu_grad",
                              "fused_bias_add_mask_scale",
                              "acc",
                              "reciprocal",
                              "reciprocal_no_nan"};
  return gray_list;
}

const AMPList& AutoMixedPrecisionLists::ClearList() {
  // TODO(niuchong): tuple_identity
  static AMPList clear_list = {"broadcast_like",
                               "gather",
                               "scatter_nd",
                               "scatter_nd_like",
                               "unsorted_segment_sum_like",
                               "tf_max_pool_1d",
                               "tf_max_pool_1d_grad",
                               "tf_max_pool_2d",
                               "tf_max_pool_2d_grad",
                               "tf_max_pool_3d",
                               "tf_max_pool_3d_grad",
                               "reshape",
                               "reshape_like",
                               "relu",
                               "relu_grad",
                               "transpose",
                               "random_mask_like",
                               "concat",
                               "split_like",
                               "pad",
                               "same_padding",
                               "same_padding_grad",
                               "tril",
                               "slice",
                               "slice_grad",
                               "fused_scale_tril",
                               "identity",
                               "flatten",
                               "squeeze",
                               "embedding",
                               "embedding_grad",
                               "expand",
                               "expand_grad",
                               "expand_dims",
                               "cast_to_static_shape",
                               "parallel_cast",
                               "hierarchical_parallel_cast",
                               "hierarchical_parallel_cast_like",
                               "repeat",
                               "unpack",
                               "pack",
                               "nvtx_start",
                               "nvtx_end",
                               "narrow",
                               "narrow_grad",
                               "ones_like",
                               "pinned_identity"};

  return clear_list;
}

}  // namespace oneflow<|MERGE_RESOLUTION|>--- conflicted
+++ resolved
@@ -43,15 +43,11 @@
                                "embedding_lookup_placeholder",
                                "embedding_update_placeholder",
                                "binary_cross_entropy_with_logits_reduce_mean",
-<<<<<<< HEAD
-                               "fused_cross_feature_interaction",
-                               "wkv"};
-=======
                                "binary_cross_entropy_with_logits_reduce_mean_grad",
                                "fused_cross_feature_interaction",
                                "fused_cross_feature_interaction_v1_grad",
-                               "fused_cross_feature_interaction_v2_grad"};
->>>>>>> 4dde6f05
+                               "fused_cross_feature_interaction_v2_grad",
+                               "wkv"};
   return white_list;
 }
 
