--- conflicted
+++ resolved
@@ -41,14 +41,12 @@
                                "fused_dot_feature_interaction",
                                "fused_dot_feature_interaction_grad",
                                "embedding_lookup_placeholder",
-<<<<<<< HEAD
                                "embedding_update_placeholder",
                                "binary_cross_entropy_with_logits_reduce_mean",
-                               "binary_cross_entropy_with_logits_reduce_mean_grad"};
-=======
-                               "binary_cross_entropy_with_logits_reduce_mean",
-                               "fused_cross_feature_interaction"};
->>>>>>> 34b6d548
+                               "binary_cross_entropy_with_logits_reduce_mean_grad",
+                               "fused_cross_feature_interaction",
+                               "fused_cross_feature_interaction_v1_grad",
+                               "fused_cross_feature_interaction_v2_grad"};
   return white_list;
 }
 
