--- conflicted
+++ resolved
@@ -26,11 +26,8 @@
                                "fused_self_attention_query_mul_key_and_value",
                                "prelu",
                                "tf_prelu",
-<<<<<<< HEAD
-                               "cublas_fused_mlp"};
-=======
+                               "cublas_fused_mlp", 
                                "fused_dot_feature_interaction"};
->>>>>>> 17889077
   return white_list;
 }
 
