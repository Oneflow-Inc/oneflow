--- conflicted
+++ resolved
@@ -75,13 +75,10 @@
                                "squeeze",
                                "expand_dims",
                                "cast_to_static_shape",
-<<<<<<< HEAD
+                               "parallel_cast",
                                "repeat",
                                "unpack",
                                "pack"};
-=======
-                               "parallel_cast"};
->>>>>>> 062d802a
 
   return clear_list;
 }
