/*
Copyright 2020 The OneFlow Authors. All rights reserved.

Licensed under the Apache License, Version 2.0 (the "License");
you may not use this file except in compliance with the License.
You may obtain a copy of the License at

    http://www.apache.org/licenses/LICENSE-2.0

Unless required by applicable law or agreed to in writing, software
distributed under the License is distributed on an "AS IS" BASIS,
WITHOUT WARRANTIES OR CONDITIONS OF ANY KIND, either express or implied.
See the License for the specific language governing permissions and
limitations under the License.
*/
#include "oneflow/core/job_rewriter/auto_mixed_precision_lists.h"

namespace oneflow {

const AMPList& AutoMixedPrecisionLists::WhiteList() {
  static AMPList white_list = {"matmul",
                               "batch_matmul",
                               "conv2d",
                               "conv_data_grad",
                               "conv_filter_grad",
                               "conv_bias_grad",
                               "amp_white_identity",
                               "broadcast_matmul",
                               "broadcast_matmul_grad_b",
                               "fused_self_attention_query_mul_key_and_value",
                               "fused_self_attention_query_mul_key_and_value_grad",
                               "prelu",
                               "prelu_grad",
                               "tf_prelu",
                               "tf_prelu_grad",
                               "cublas_fused_mlp",
                               "cublas_fused_mlp_grad",
                               "cublas_bias_add_relu_matmul_grad",
                               "fused_matmul_bias_add_relu_dropout",
                               "fused_relu_dropout_grad",
                               "fused_dot_feature_interaction",
                               "fused_dot_feature_interaction_grad",
                               "one_embedding_fused_lookup",
                               "one_embedding_fused_lookup_grad",
                               "binary_cross_entropy_with_logits_reduce_mean",
                               "binary_cross_entropy_with_logits_reduce_mean_grad",
                               "fused_cross_feature_interaction",
                               "fused_cross_feature_interaction_v1_grad",
                               "fused_cross_feature_interaction_v2_grad",
                               "fused_multi_head_attention_inference"};
  return white_list;
}

const AMPList& AutoMixedPrecisionLists::BlackList() {
  // TODO(niuchong): reduce_mean?
  static AMPList black_list = {"amp_black_identity"};
  return black_list;
}

const AMPList& AutoMixedPrecisionLists::GrayList() {
  static AMPList gray_list = {"add_n",
                              "tf_avg_pool_1d",
                              "tf_avg_pool_1d_grad",
                              "tf_avg_pool_2d",
                              "tf_avg_pool_2d_grad",
                              "tf_avg_pool_3d",
                              "tf_avg_pool_3d_grad",
                              "avg_pool_1d",
                              "avg_pool_1d_grad",
                              "avg_pool_2d",
                              "avg_pool_2d_grad",
                              "avg_pool_3d",
                              "avg_pool_3d_grad",
                              "bias_add",
                              "reduce_sum",
                              "reduce_sum_like",
                              "sigmoid_grad",
                              "tanh",
                              "tanh_grad",
                              "sqrt",
                              "sqrt_grad",
                              "scalar_mul",
                              "scalar_mul_by_tensor",
                              "scalar_add",
                              "scalar_div",
                              "scalar_pow",
                              "broadcast_add",
                              "broadcast_sub",
                              "broadcast_mul",
                              "broadcast_div",
                              "layer_norm",
                              "layer_norm_param_grad",
                              "layer_norm_grad",
                              "dropout",
                              "dropout_grad",
                              "softmax",
                              "softmax_grad",
                              "log_softmax",
                              "log_softmax_grad",
                              "gelu",
                              "gelu_grad",
                              "normalization",
                              "normalization_grad",
                              "normalization_add_relu",
                              "normalization_add_relu_grad",
                              "sparse_softmax_cross_entropy",
                              "sparse_softmax_cross_entropy_grad",
                              "nll",
                              "nll_grad",
                              "fused_tril_scale_softmax_mask_scale",
                              "fused_tril_scale_softmax_mask_scale_grad",
                              "fused_scale_mask_softmax_dropout",
                              "fused_scale_mask_softmax_dropout_grad",
                              "fused_scale_mask_softmax",
                              "fused_scale_mask_softmax_grad",
                              "fused_bias_add_gelu",
                              "fused_bias_add_gelu_grad",
                              "fused_bias_add_mask_scale",
                              "acc",
                              "reciprocal",
                              "reciprocal_no_nan",
                              "group_norm",
                              "group_norm_param_grad",
                              "group_norm_grad",
                              "silu",
                              "silu_grad"};
  return gray_list;
}

const AMPList& AutoMixedPrecisionLists::ClearList() {
  // TODO(niuchong): tuple_identity
  static AMPList clear_list = {"broadcast_like",
                               "gather",
                               "gather_nd",
                               "scatter_nd",
                               "scatter_nd_like",
                               "unsorted_segment_sum_like",
                               "tf_max_pool_1d",
                               "tf_max_pool_1d_grad",
                               "tf_max_pool_2d",
                               "tf_max_pool_2d_grad",
                               "tf_max_pool_3d",
                               "tf_max_pool_3d_grad",
                               "max_pool_1d",
                               "max_pool_1d_grad",
                               "max_pool_2d",
                               "max_pool_2d_grad",
                               "max_pool_3d",
                               "max_pool_3d_grad",
                               "reshape",
                               "reshape_like",
                               "relu",
                               "relu_grad",
                               "transpose",
                               "random_mask_like",
                               "concat",
                               "split_like",
                               "pad",
                               "same_padding",
                               "same_padding_grad",
                               "tril",
                               "slice",
                               "slice_grad",
                               "fused_scale_tril",
                               "identity",
                               "squeeze",
                               "embedding",
                               "embedding_grad",
                               "expand",
                               "expand_dims",
                               "cast_to_static_shape",
                               "parallel_cast",
                               "hierarchical_parallel_cast",
                               "hierarchical_parallel_cast_like",
                               "repeat",
                               "unpack",
                               "pack",
                               "nvtx_start",
                               "nvtx_end",
                               "narrow",
                               "narrow_grad",
                               "ones_like",
                               "pinned_identity",
                               "to_contiguous",
                               "copy",
<<<<<<< HEAD
                               "fill_",
                               "dim_scatter_update_scalar"};
=======
                               "upsample_nearest_2d"};
>>>>>>> 5b89609f

  return clear_list;
}

}  // namespace oneflow<|MERGE_RESOLUTION|>--- conflicted
+++ resolved
@@ -183,12 +183,9 @@
                                "pinned_identity",
                                "to_contiguous",
                                "copy",
-<<<<<<< HEAD
                                "fill_",
-                               "dim_scatter_update_scalar"};
-=======
+                               "dim_scatter_update_scalar",
                                "upsample_nearest_2d"};
->>>>>>> 5b89609f
 
   return clear_list;
 }
