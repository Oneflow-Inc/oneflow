/*
Copyright 2020 The OneFlow Authors. All rights reserved.

Licensed under the Apache License, Version 2.0 (the "License");
you may not use this file except in compliance with the License.
You may obtain a copy of the License at

    http://www.apache.org/licenses/LICENSE-2.0

Unless required by applicable law or agreed to in writing, software
distributed under the License is distributed on an "AS IS" BASIS,
WITHOUT WARRANTIES OR CONDITIONS OF ANY KIND, either express or implied.
See the License for the specific language governing permissions and
limitations under the License.
*/
#include "oneflow/core/job_rewriter/auto_mixed_precision_lists.h"

namespace oneflow {

const AMPList& AutoMixedPrecisionLists::WhiteList() {
  static AMPList white_list = {"matmul",
                               "batch_matmul",
                               "conv2d",
                               "amp_white_identity",
                               "broadcast_matmul",
                               "fused_self_attention_query_mul_key_and_value",
                               "prelu",
<<<<<<< HEAD
                               "tf_prelu"
                               };
=======
                               "tf_prelu"};
>>>>>>> c5c852a2
  return white_list;
}

const AMPList& AutoMixedPrecisionLists::BlackList() {
  // TODO(niuchong): reduce_mean?
  static AMPList black_list = {};
  return black_list;
}

const AMPList& AutoMixedPrecisionLists::GrayList() {
  static AMPList gray_list = {"add_n",
                              "tf_avg_pool_1d",
                              "tf_avg_pool_2d",
                              "tf_avg_pool_3d",
                              "bias_add",
                              "multiply",
                              "sigmoid",
                              "tanh",
                              "sqrt",
                              "scalar_mul",
                              "scalar_add",
                              "broadcast_add",
                              "broadcast_sub",
                              "broadcast_mul",
                              "broadcast_div",
                              "layer_norm",
                              "dropout",
                              "softmax",
                              "gelu",
                              "normalization",
                              "normalization_add_relu",
                              "sparse_softmax_cross_entropy",
                              "fused_tril_scale_softmax_mask_scale",
                              "fused_scale_mask_softmax_dropout",
                              "fused_scale_mask_softmax",
                              "fused_bias_add_gelu",
                              "fused_bias_add_mask_scale",
                              "acc"};
  return gray_list;
}

const AMPList& AutoMixedPrecisionLists::ClearList() {
  // TODO(niuchong): tuple_identity
  static AMPList clear_list = {"gather",
                               "tf_max_pool_1d",
                               "tf_max_pool_2d",
                               "tf_max_pool_3d",
                               "reshape",
                               "relu",
                               "transpose",
                               "random_mask_like",
                               "concat",
                               "pad",
                               "same_padding",
                               "tril",
                               "slice",
                               "fused_scale_tril",
                               "identity",
                               "flatten",
                               "squeeze",
                               "expand_dims",
                               "cast_to_static_shape",
                               "parallel_cast",
                               "hierarchical_parallel_cast",
                               "hierarchical_parallel_cast_like",
                               "repeat",
                               "unpack",
                               "pack",
                               "nvtx_start",
                               "nvtx_end"};

  return clear_list;
}

}  // namespace oneflow<|MERGE_RESOLUTION|>--- conflicted
+++ resolved
@@ -25,12 +25,7 @@
                                "broadcast_matmul",
                                "fused_self_attention_query_mul_key_and_value",
                                "prelu",
-<<<<<<< HEAD
-                               "tf_prelu"
-                               };
-=======
                                "tf_prelu"};
->>>>>>> c5c852a2
   return white_list;
 }
 
