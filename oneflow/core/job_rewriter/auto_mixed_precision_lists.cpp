--- conflicted
+++ resolved
@@ -65,14 +65,10 @@
                               "tf_avg_pool_3d",
                               "tf_avg_pool_3d_grad",
                               "bias_add",
-<<<<<<< HEAD
                               "sigmoid",
-=======
                               "reduce_sum",
                               "reduce_sum_like",
-                              "sigmoid_v2_grad",
->>>>>>> cd3b1266
-                              "tanh",
+                              "sigmoid_grad",
                               "tanh_grad",
                               "sqrt",
                               "sqrt_grad",
