--- conflicted
+++ resolved
@@ -51,11 +51,8 @@
                               "normalization",
                               "normalization_add_relu",
                               "sparse_softmax_cross_entropy",
-<<<<<<< HEAD
+                              "fused_tril_scale_softmax_mask_scale",
                               "acc"};
-=======
-                              "fused_tril_scale_softmax_mask_scale"};
->>>>>>> 083c1bf6
   return gray_list;
 }
 
