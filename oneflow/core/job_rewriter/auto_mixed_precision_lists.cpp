--- conflicted
+++ resolved
@@ -47,13 +47,10 @@
                                "fused_cross_feature_interaction",
                                "fused_cross_feature_interaction_v1_grad",
                                "fused_cross_feature_interaction_v2_grad",
-<<<<<<< HEAD
                                "fused_multi_head_attention_inference",
-                               "grouped_matmul_bias"};
-=======
+                               "grouped_matmul_bias",
                                "flash_attention",
                                "flash_attention_grad"};
->>>>>>> 96778ba7
   return white_list;
 }
 
