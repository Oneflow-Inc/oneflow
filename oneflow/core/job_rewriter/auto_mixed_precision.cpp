--- conflicted
+++ resolved
@@ -30,42 +30,10 @@
 
 namespace {
 
-<<<<<<< HEAD
-=======
-#define INSERT_CHECK(expr) CHECK(expr.second)
-
-template<typename MapT, typename KeyT>
-bool IsKeyFound(const MapT& m, const KeyT& k) {
-  return m.find(k) != m.end();
-}
-
-bool IsNodeInList(const AMPList& amp_list, OpNode* node) {
-  if (node->op().op_conf().has_user_conf() == false) { return false; }
-  const std::string op_type = node->op().op_conf().user_conf().op_type_name();
-  return IsKeyFound(amp_list, op_type);
-}
-
 bool IsParallelCastNode(const OpNode* node) {
   return node->op().op_conf().has_parallel_cast_conf();
 }
 
-template<typename ContainerT, typename ElemT>
-std::string Container2Str(const ContainerT& container,
-                          std::function<std::string(const ElemT&)> elem2str) {
-  std::string ret;
-  bool is_first = true;
-  for (const ElemT& elem : container) {
-    if (is_first) {
-      is_first = false;
-    } else {
-      ret += ",\n";
-    }
-    ret += elem2str(elem);
-  }
-  return ret;
-}
-
->>>>>>> 76e16635
 void VerifyAMPList(const AMPList& amp_list) {
   for (const auto& op_type : amp_list) {
     CHECK(user_op::UserOpRegistryMgr::Get().GetOpRegistryResult(op_type) != nullptr)
