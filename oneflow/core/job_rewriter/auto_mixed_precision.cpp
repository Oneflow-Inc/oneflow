/*
Copyright 2020 The OneFlow Authors. All rights reserved.

Licensed under the Apache License, Version 2.0 (the "License");
you may not use this file except in compliance with the License.
You may obtain a copy of the License at

    http://www.apache.org/licenses/LICENSE-2.0

Unless required by applicable law or agreed to in writing, software
distributed under the License is distributed on an "AS IS" BASIS,
WITHOUT WARRANTIES OR CONDITIONS OF ANY KIND, either express or implied.
See the License for the specific language governing permissions and
limitations under the License.
*/

#ifdef WITH_CUDA

#include "oneflow/core/job_rewriter/auto_mixed_precision_lists.h"

#include <algorithm>

#include "oneflow/core/device/cuda_util.h"
#include "oneflow/core/framework/framework.h"
#include "oneflow/core/job_rewriter/job_pass.h"
#include "oneflow/core/job_rewriter/pass_util.h"
#include "oneflow/core/job/job_desc.h"

namespace oneflow {

namespace {

void VerifyAMPList(const AMPList& amp_list) {
  for (const auto& op_type : amp_list) {
    CHECK(user_op::UserOpRegistryMgr::Get().GetOpRegistryResult(op_type) != nullptr)
        << "Cannot find " << op_type << " of AutoMixedPrecision list in OpRegistry.";
  }
}

using OpArg = std::pair<std::string, int32_t>;
using NoCastRegistry = std::multimap<std::string, OpArg>;

NoCastRegistry* GetNoCastRegistry() {
  static NoCastRegistry s_registry;
  return &s_registry;
}

bool FindInNoCastRegisry(const std::string& op_type, const OpArg& op_arg) {
  auto range = GetNoCastRegistry()->equal_range(op_type);
  for (auto it = range.first; it != range.second; ++it) {
    if (it->second == op_arg) { return true; }
  }
  return false;
}

std::function<bool(OpNode*)> MakePredicatorIsAllowedToRunWithHalf(const OpGraph& op_graph) {
  auto allowed_set = std::make_shared<HashSet<OpNode*>>();
  op_graph.ForEachNode([&](OpNode* node) {
    if (node->parallel_desc().device_type() != DeviceType::kCUDA) { return; }
    if (node->op().output_bns().size() > 0) { INSERT_CHECK(allowed_set->insert(node)); }
  });
  return [allowed_set](OpNode* node) -> bool { return IsKeyFound(*allowed_set, node); };
}

void InsertCastOpImpl(bool f2h, const OpGraph& op_graph, const HashSet<OpNode*>& white_set,
                      JobBuilder* job_builder) {
  HashSet<OpEdge*> white_set_edges;
  {
    std::function<const std::unordered_set<OpEdge*>&(OpNode*)> Node2Edges =
        f2h ? &OpNode::in_edges : &OpNode::out_edges;
    std::function<OpNode*(OpEdge*)> OppositeNode = f2h ? &OpEdge::src_node : &OpEdge::dst_node;
    op_graph.ForEachNode([&](OpNode* node) {
      if (IsKeyFound(white_set, node)) {
        for (OpEdge* edge : Node2Edges(node)) {
          if (!IsKeyFound(white_set, OppositeNode(edge))) {
            INSERT_CHECK(white_set_edges.insert(edge));
          }
        }
      }
    });
    auto EdgeName4Edge = [](OpEdge* const& edge) {
      return std::string("edge of\t") + edge->src_node()->op().op_name() + "\tto\t"
             + edge->dst_node()->op().op_name();
    };
    VLOG(3) << "white_set_edges for f2h value: " << f2h << " is "
            << Container2Str<HashSet<OpEdge*>, OpEdge*>(white_set_edges, EdgeName4Edge);
  }

  HashMap<std::string, std::vector<OpEdge*>> edges_group_by_lbn;
  {
    for (OpEdge* edge : white_set_edges) {
      // CHECK_EQ(1, edge->lbis().size());
      for (const auto& lbi : edge->lbis()) {
        std::string lbn = GenLogicalBlobName(lbi);
        edges_group_by_lbn[lbn].emplace_back(edge);
      }
    }
  }

  HashMap<std::string, OperatorConf> dst_op_name2dst_op_confs;
  for (auto& pair : edges_group_by_lbn) {
    const std::string& lbn = pair.first;
    LogicalBlobId cur_lbi = GenLogicalBlobId(lbn);
    OpNode* src_node = pair.second.front()->src_node();

    const BlobDesc& blob_desc = src_node->LogicalBlobDesc4Lbi(cur_lbi);
    if (blob_desc.data_type() != DataType::kFloat) { continue; }

    std::string cast_suffix = f2h ? "-cast_f2h" : "-cast_h2f";
    DataType cast_data_type = f2h ? DataType::kFloat16 : DataType::kFloat;
    auto cast_op = user_op::UserOpConfWrapperBuilder(ReplaceSlashToDash4Lbn(lbn) + cast_suffix)
                       .Op("cast")
                       .Input("in", lbn)
                       .Output("out")
                       .Attr<DataType>("dtype", cast_data_type)
                       .ScopeSymbolId(src_node->op().op_conf().scope_symbol_id())
                       .Build();

    bool cast_is_consumed = false;
    for (OpEdge* edge : pair.second) {
      CHECK(src_node == edge->src_node());
      OpNode* dst_node = edge->dst_node();
<<<<<<< HEAD
      CHECK_EQ(1, edge->lbi2ibns().at(cur_lbi).size());
      const std::string& dst_ibn = edge->lbi2ibns().at(cur_lbi).front();

      if (dst_node->op().op_conf().has_user_conf()) {
        const std::string& op_type = dst_node->op().op_conf().user_conf().op_type_name();
        const auto& op_arg = GenUnRepeatedBn(dst_ibn);
        if (FindInNoCastRegisry(op_type, op_arg)) { continue; }
      }

      cast_is_consumed = true;

      const std::string& dst_op_name = dst_node->op().op_name();
      if (!IsKeyFound(dst_op_name2dst_op_confs, dst_op_name)) {
        INSERT_CHECK(
            dst_op_name2dst_op_confs.insert(std::make_pair(dst_op_name, dst_node->op().op_conf())));
=======
      LogicalBlobId cur_lbi = edge->lbis().front();
      CHECK_EQ(lbn, GenLogicalBlobName(cur_lbi));
      const auto& dst_ibns = edge->lbi2ibns().at(cur_lbi);
      for (const auto& dst_ibn : dst_ibns) {
        if (dst_node->op().op_conf().has_user_conf()) {
          const std::string& op_type = dst_node->op().op_conf().user_conf().op_type_name();
          const auto& op_arg = GenUnRepeatedBn(dst_ibn);
          if (FindInNoCastRegisry(op_type, op_arg)) { continue; }
        }
        cast_is_consumed = true;
        const std::string& dst_op_name = dst_node->op().op_name();
        if (!IsKeyFound(dst_op_name2dst_op_confs, dst_op_name)) {
          INSERT_CHECK(dst_op_name2dst_op_confs.insert(
              std::make_pair(dst_op_name, dst_node->op().op_conf())));
        }
        OperatorConf& dst_op_conf = dst_op_name2dst_op_confs.at(dst_op_name);
        std::string new_lbn = cast_op.op_name() + "/out_0";
        CHECK_EQ(lbn, ReplaceInputLbnInOpCustomizedConf(&dst_op_conf, dst_ibn, new_lbn));
>>>>>>> 3b547acd
      }
    }

    if (cast_is_consumed) {
      job_builder->AddOps(src_node->parallel_desc().parallel_conf(),
                          std::vector<OperatorConf>{cast_op.op_conf()});
      VLOG(3) << "Insert CastOp: " << cast_op.op_name() << " between " << lbn;
    }
  }

  std::vector<OperatorConf> dst_op_confs;
  dst_op_confs.reserve(dst_op_name2dst_op_confs.size());
  for (const auto& pair : dst_op_name2dst_op_confs) { dst_op_confs.emplace_back(pair.second); }
  // make sure an op_conf can only be udpated once, cuz later update will override before
  job_builder->MutOpsOnlyOnce(dst_op_confs);
}

class AutoMixedPrecision final : public JobPass {
 public:
  OF_DISALLOW_COPY_AND_MOVE(AutoMixedPrecision);
  AutoMixedPrecision()
      : white_list_(AutoMixedPrecisionLists::WhiteList()),
        black_list_(AutoMixedPrecisionLists::BlackList()),
        gray_list_(AutoMixedPrecisionLists::GrayList()),
        clear_list_(AutoMixedPrecisionLists::ClearList()) {}
  ~AutoMixedPrecision() = default;

  bool IsEnabled(const JobPassCtx& ctx) const {
    return ctx.job_desc().enable_auto_mixed_precision();
  }

  Maybe<void> Apply(const OpGraph& op_graph, JobBuilder* job_builder) const;

  Maybe<void> Apply(Job* job, JobPassCtx* ctx) const override {
    if (!IsEnabled(*ctx)) { return Maybe<void>::Ok(); }
    const OpGraph op_graph(*job);
    JobBuilder job_builder(job);
    return Apply(op_graph, &job_builder);
  }

 private:
  void FillBlackSet(const OpGraph& op_graph, HashSet<OpNode*>* black_set) const;
  void FillWhiteSet(const OpGraph& op_graph, std::function<bool(OpNode*)> IsAllowedToRunWithHalf,
                    const HashSet<OpNode*>& black_set, HashSet<OpNode*>* white_set) const;
  void PropagateWhiteThroughClearNodes(const OpGraph& op_graph,
                                       std::function<bool(OpNode*)> IsAllowedToRunWithHalf,
                                       const HashSet<OpNode*>& black_set,
                                       HashSet<OpNode*>* white_set) const;
  void InsertCastOp(const OpGraph& op_graph, const HashSet<OpNode*>& white_set,
                    JobBuilder* job_builder) const;

  const AMPList& white_list_;
  const AMPList& black_list_;
  const AMPList& gray_list_;
  const AMPList& clear_list_;
};

Maybe<void> AutoMixedPrecision::Apply(const OpGraph& op_graph, JobBuilder* job_builder) const {
  CHECK_GE(CUDA_VERSION, 10000);
  CHECK(GlobalJobDesc().DefaultDataType() == DataType::kFloat);

  VerifyAMPList(white_list_);
  VerifyAMPList(black_list_);
  VerifyAMPList(gray_list_);
  VerifyAMPList(clear_list_);

  std::function<std::string(OpNode* const&)> OpName4Node = [](OpNode* const& node) {
    return node->op().op_name();
  };
  HashSet<OpNode*> black_set;
  HashSet<OpNode*> white_set;

  FillBlackSet(op_graph, &black_set);
  VLOG(3) << "BlackSet include: "
          << Container2Str<HashSet<OpNode*>, OpNode*>(black_set, OpName4Node);

  auto IsAllowedToRunWithHalf = MakePredicatorIsAllowedToRunWithHalf(op_graph);
  FillWhiteSet(op_graph, IsAllowedToRunWithHalf, black_set, &white_set);
  VLOG(3) << "WhiteSet Before Propagate include: "
          << Container2Str<HashSet<OpNode*>, OpNode*>(white_set, OpName4Node);
  PropagateWhiteThroughClearNodes(op_graph, IsAllowedToRunWithHalf, black_set, &white_set);
  VLOG(2) << "WhiteSet include: "
          << Container2Str<HashSet<OpNode*>, OpNode*>(white_set, OpName4Node);

  InsertCastOp(op_graph, white_set, job_builder);
  return Maybe<void>::Ok();
}

void AutoMixedPrecision::FillBlackSet(const OpGraph& op_graph, HashSet<OpNode*>* black_set) const {
  HashSet<OpNode*> upstream_or_part_of_black_and_gray;
  DfsTopoGraphTraversal(
      op_graph, true,
      [&](OpNode* node) {
        return IsNodeInList(black_list_, node) || IsNodeInList(gray_list_, node);
      },
      [&](OpNode* node) { return IsNodeInList(clear_list_, node); },
      [&](OpNode* node) { return IsKeyFound(upstream_or_part_of_black_and_gray, node); },
      [&](OpNode* node) {
        INSERT_CHECK(upstream_or_part_of_black_and_gray.insert(node));
        VLOG(3) << "FillBlackSet(): Insert " << node->op().op_name()
                << " to upstream_or_part_of_black_and_gray";
      });

  // propagate black through upstream_or_part_of_black_and_gray
  DfsTopoGraphTraversal(
      op_graph, false, [&](OpNode* node) { return IsNodeInList(black_list_, node); },
      [&](OpNode* node) { return IsKeyFound(upstream_or_part_of_black_and_gray, node); },
      [&](OpNode* node) { return IsKeyFound(*black_set, node); },
      [&](OpNode* node) {
        INSERT_CHECK(black_set->insert(node));
        VLOG(3) << "FillBlackSet(): Insert " << node->op().op_name() << " to black_set";
      });
}

void AutoMixedPrecision::FillWhiteSet(const OpGraph& op_graph,
                                      std::function<bool(OpNode*)> IsAllowedToRunWithHalf,
                                      const HashSet<OpNode*>& black_set,
                                      HashSet<OpNode*>* white_set) const {
  auto IsWhiteOrSinkAndAllowedToRunHalf = [&](OpNode* node) {
    return IsAllowedToRunWithHalf(node)
           && (IsNodeInList(white_list_, node)
               || (node->out_edges().empty()
                   && (IsNodeInList(gray_list_, node) || IsNodeInList(clear_list_, node))));
  };
  HashSet<OpNode*> upstream_or_part_of_white;
  DfsTopoGraphTraversal(
      op_graph, true, IsWhiteOrSinkAndAllowedToRunHalf,
      [&](OpNode* node) {
        return !IsKeyFound(black_set, node) && IsAllowedToRunWithHalf(node)
               && (IsNodeInList(gray_list_, node) || IsNodeInList(clear_list_, node));
      },
      [&](OpNode* node) { return IsKeyFound(upstream_or_part_of_white, node); },
      [&](OpNode* node) {
        INSERT_CHECK(upstream_or_part_of_white.insert(node));
        VLOG(3) << "FillWhiteSet(): Insert " << node->op().op_name()
                << " to upstream_or_part_of_white";
      });

  auto IsWhiteAndAllowedToRunHalf = [&](OpNode* node) {
    return IsAllowedToRunWithHalf(node) && IsNodeInList(white_list_, node);
  };
  DfsTopoGraphTraversal(
      op_graph, false, IsWhiteAndAllowedToRunHalf,
      [&](OpNode* node) { return IsKeyFound(upstream_or_part_of_white, node); },
      [&](OpNode* node) { return IsKeyFound(*white_set, node); },
      [&](OpNode* node) {
        INSERT_CHECK(white_set->insert(node));
        VLOG(3) << "FillWhiteSet(): Insert " << node->op().op_name() << " to white_set";
      });
}

void AutoMixedPrecision::PropagateWhiteThroughClearNodes(
    const OpGraph& op_graph, std::function<bool(OpNode*)> IsAllowedToRunWithHalf,
    const HashSet<OpNode*>& black_set, HashSet<OpNode*>* white_set) const {
  auto PropagateIntoOneDirection = [&](bool is_downward) {
    DfsTopoGraphTraversal(
        op_graph, !is_downward, [&](OpNode* node) { return false; },
        [&](OpNode* node) {
          return !IsKeyFound(*white_set, node) && !IsKeyFound(black_set, node)
                 && IsNodeInList(clear_list_, node) && IsAllowedToRunWithHalf(node);
        },
        [&](OpNode* node) { return IsKeyFound(*white_set, node); },
        [&](OpNode* node) {
          INSERT_CHECK(white_set->insert(node));
          VLOG(3) << "PropagateWhiteThroughNonListNodes(): Insert " << node->op().op_name()
                  << " to white_set";
        });
  };
  PropagateIntoOneDirection(true);
  PropagateIntoOneDirection(false);
}

void AutoMixedPrecision::InsertCastOp(const OpGraph& op_graph, const HashSet<OpNode*>& white_set,
                                      JobBuilder* job_builder) const {
  InsertCastOpImpl(true, op_graph, white_set, job_builder);
  InsertCastOpImpl(false, op_graph, white_set, job_builder);
}

REGISTER_JOB_PASS("AutoMixedPrecision", AutoMixedPrecision);

}  // namespace

namespace {

struct NoCastRegistrar final {
  NoCastRegistrar(const std::string& op_type, OpArg&& op_arg) {
    auto* registry = GetNoCastRegistry();
    registry->emplace(std::make_pair(op_type, std::move(op_arg)));
  }
  ~NoCastRegistrar() = default;
};

#define REGISTER_NO_CAST_REGISTRY(op_type, input_arg_name, idx)       \
  static NoCastRegistrar OF_PP_CAT(g_registrar, __COUNTER__)(op_type, \
                                                             std::make_pair(input_arg_name, idx));

// For Example:
// REGISTER_NO_CAST_REGISTRY("matmul", "b", 0);

REGISTER_NO_CAST_REGISTRY("normalization", "moving_mean", 0)
REGISTER_NO_CAST_REGISTRY("normalization", "moving_variance", 0)
REGISTER_NO_CAST_REGISTRY("normalization", "gamma", 0)
REGISTER_NO_CAST_REGISTRY("normalization", "beta", 0)

REGISTER_NO_CAST_REGISTRY("normalization_grad", "gamma", 0)

REGISTER_NO_CAST_REGISTRY("normalization_add_relu", "moving_mean", 0)
REGISTER_NO_CAST_REGISTRY("normalization_add_relu", "moving_variance", 0)
REGISTER_NO_CAST_REGISTRY("normalization_add_relu", "gamma", 0)
REGISTER_NO_CAST_REGISTRY("normalization_add_relu", "beta", 0)

REGISTER_NO_CAST_REGISTRY("normalization_add_relu_grad", "gamma", 0)
REGISTER_NO_CAST_REGISTRY("normalization_add_relu_grad", "beta", 0)
REGISTER_NO_CAST_REGISTRY("normalization_add_relu_grad", "mean", 0)
REGISTER_NO_CAST_REGISTRY("normalization_add_relu_grad", "inv_variance", 0)
REGISTER_NO_CAST_REGISTRY("normalization_add_relu_grad", "reserve_space", 0)

}  // namespace

}  // namespace oneflow

#endif  // WITH_CUDA<|MERGE_RESOLUTION|>--- conflicted
+++ resolved
@@ -89,7 +89,6 @@
   HashMap<std::string, std::vector<OpEdge*>> edges_group_by_lbn;
   {
     for (OpEdge* edge : white_set_edges) {
-      // CHECK_EQ(1, edge->lbis().size());
       for (const auto& lbi : edge->lbis()) {
         std::string lbn = GenLogicalBlobName(lbi);
         edges_group_by_lbn[lbn].emplace_back(edge);
@@ -120,23 +119,6 @@
     for (OpEdge* edge : pair.second) {
       CHECK(src_node == edge->src_node());
       OpNode* dst_node = edge->dst_node();
-<<<<<<< HEAD
-      CHECK_EQ(1, edge->lbi2ibns().at(cur_lbi).size());
-      const std::string& dst_ibn = edge->lbi2ibns().at(cur_lbi).front();
-
-      if (dst_node->op().op_conf().has_user_conf()) {
-        const std::string& op_type = dst_node->op().op_conf().user_conf().op_type_name();
-        const auto& op_arg = GenUnRepeatedBn(dst_ibn);
-        if (FindInNoCastRegisry(op_type, op_arg)) { continue; }
-      }
-
-      cast_is_consumed = true;
-
-      const std::string& dst_op_name = dst_node->op().op_name();
-      if (!IsKeyFound(dst_op_name2dst_op_confs, dst_op_name)) {
-        INSERT_CHECK(
-            dst_op_name2dst_op_confs.insert(std::make_pair(dst_op_name, dst_node->op().op_conf())));
-=======
       LogicalBlobId cur_lbi = edge->lbis().front();
       CHECK_EQ(lbn, GenLogicalBlobName(cur_lbi));
       const auto& dst_ibns = edge->lbi2ibns().at(cur_lbi);
@@ -155,7 +137,6 @@
         OperatorConf& dst_op_conf = dst_op_name2dst_op_confs.at(dst_op_name);
         std::string new_lbn = cast_op.op_name() + "/out_0";
         CHECK_EQ(lbn, ReplaceInputLbnInOpCustomizedConf(&dst_op_conf, dst_ibn, new_lbn));
->>>>>>> 3b547acd
       }
     }
 
