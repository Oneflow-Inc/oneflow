/*
Copyright 2020 The OneFlow Authors. All rights reserved.

Licensed under the Apache License, Version 2.0 (the "License");
you may not use this file except in compliance with the License.
You may obtain a copy of the License at

    http://www.apache.org/licenses/LICENSE-2.0

Unless required by applicable law or agreed to in writing, software
distributed under the License is distributed on an "AS IS" BASIS,
WITHOUT WARRANTIES OR CONDITIONS OF ANY KIND, either express or implied.
See the License for the specific language governing permissions and
limitations under the License.
*/
#include "oneflow/core/common/hash_container.h"
#include "oneflow/core/common/just.h"
#include "oneflow/core/job_rewriter/job_pass.h"
#include "oneflow/core/framework/framework.h"

namespace oneflow {

namespace {

class FuseAddToOutputPass final : public JobPass {
 public:
  FuseAddToOutputPass() = default;
  ~FuseAddToOutputPass() override = default;

  bool IsEnabled(const JobPassCtx& ctx) const {
    return ctx.job_desc().job_conf().enable_fuse_add_to_output();
  }
  Maybe<void> Apply(const OpGraph& op_graph, JobBuilder* job_builder) const;

  Maybe<void> Apply(Job* job, JobPassCtx* ctx) const override {
    if (!IsEnabled(*ctx)) { return Maybe<void>::Ok(); }
    const OpGraph op_graph(*job);
    JobBuilder job_builder(job);
    return Apply(op_graph, &job_builder);
  }
};

Maybe<void> FuseAddToOutputPass::Apply(const OpGraph& op_graph, JobBuilder* job_builder) const {
  const HashMap<std::string, user_op::OpArg> supported_op_type_name2output_arg(
      {{"conv_data_grad", user_op::OpArg("dx", 0)},
       {"normalization", user_op::OpArg("y", 0)},
       {"dropout", user_op::OpArg("out", 0)},
       {"matmul", user_op::OpArg("out", 0)},
       {"layer_norm_grad", user_op::OpArg("dx", 0)},
       {"batch_matmul", user_op::OpArg("out", 0)},
       {"fused_bias_add_mask_scale", user_op::OpArg("out", 0)},
       {"broadcast_matmul", user_op::OpArg("out", 0)},
       {"broadcast_matmul_grad_b", user_op::OpArg("out", 0)}});
  HashSet<std::string> consumer_op_names;
  auto IsAddToOutputSupported = [&](const OpNode* node, const LogicalBlobId& lbi) -> bool {
    const OperatorConf& op_conf = node->op().op_conf();
    if (!op_conf.has_user_conf()) { return false; }
    if (consumer_op_names.count(op_conf.name()) > 0) { return false; }
    auto it = supported_op_type_name2output_arg.find(op_conf.user_conf().op_type_name());
    if (it == supported_op_type_name2output_arg.end()) { return false; }
    const user_op::UserOpConfWrapper user_op_conf(op_conf);
    if (GenLogicalBlobId(user_op_conf.output(it->second.name(), it->second.index())) != lbi) {
      return false;
    }
    // add op should be the only consumer
    int64_t output_consumer_cnt = 0;
    for (const OpEdge* out_edge : node->out_edges()) {
      if (std::find(out_edge->lbis().cbegin(), out_edge->lbis().cend(), lbi)
          != out_edge->lbis().cend()) {
        output_consumer_cnt += 1;
      }
    }
    if (output_consumer_cnt != 1) { return false; }
    // already fused
    if (user_op_conf.has_input("_add_to_output", 0)) { return false; }
    return true;
  };

  // Save all op's ctrl in op name in a set.
  HashSet<std::string> ctrl_in_op_names;
  op_graph.ForEachNode([&](const OpNode* op_node) {
    for (const std::string& ctrl_in_op_name : op_node->op().op_conf().ctrl_in_op_name()) {
      ctrl_in_op_names.insert(ctrl_in_op_name);
    }
  });

  auto IsReachable = op_graph.MakePredicatorIsOpNameDataOrCtrlReachable();
  std::vector<OperatorConf> delete_ops;
  HashSet<std::string> be_fused_op_names;
  JUST(op_graph.MaybeForEachNode([&](const OpNode* op_node) -> Maybe<void> {
    const OperatorConf& op_conf = op_node->op().op_conf();
    if (!op_conf.has_user_conf()) { return Maybe<void>::Ok(); }
    if (!op_conf.ctrl_in_op_name().empty()) { return Maybe<void>::Ok(); }
    if (ctrl_in_op_names.find(op_conf.name()) != ctrl_in_op_names.end()) {
      return Maybe<void>::Ok();
    }
    if (op_conf.user_conf().op_type_name() != "add_n") { return Maybe<void>::Ok(); }
    if (be_fused_op_names.count(op_conf.name()) > 0) { return Maybe<void>::Ok(); }
    if (consumer_op_names.count(op_conf.name()) > 0) { return Maybe<void>::Ok(); }
    const user_op::UserOpConfWrapper user_op_conf(op_conf);
    if (user_op_conf.input_size("in") != 2) { return Maybe<void>::Ok(); }

    const LogicalBlobId in_0 = GenLogicalBlobId(user_op_conf.input("in", 0));
    const LogicalBlobId in_1 = GenLogicalBlobId(user_op_conf.input("in", 1));
    const LogicalBlobId out = GenLogicalBlobId(user_op_conf.output("out", 0));
    const OpNode* in_0_node = op_graph.OpNode4OpName(in_0.op_name());
    const OpNode* in_1_node = op_graph.OpNode4OpName(in_1.op_name());

    const OpNode* add_to_node;
    const LogicalBlobId* add_to_lbi;
    const LogicalBlobId* sum_lbi;
    if ((!IsReachable(in_0.op_name(), in_1.op_name())) && IsAddToOutputSupported(in_0_node, in_0)) {
      add_to_node = in_0_node;
      add_to_lbi = &in_1;
      sum_lbi = &in_0;
      be_fused_op_names.insert(in_1.op_name());
    } else if ((!IsReachable(in_1.op_name(), in_0.op_name()))
               && IsAddToOutputSupported(in_1_node, in_1)) {
      add_to_node = in_1_node;
      add_to_lbi = &in_0;
      sum_lbi = &in_1;
      be_fused_op_names.insert(in_0.op_name());
    } else {
      return Maybe<void>::Ok();
    }
    // Make a new_add_to_op to fuse add_n into this op.
    if (JUST(job_builder->IsInMutOpTransaction(add_to_node->op().op_name()))) {
      OperatorConf& new_add_to_op_conf =
          *JUST(job_builder->MutOpTransactionGet(add_to_node->op().op_name()));
      *(*(new_add_to_op_conf.mutable_user_conf()->mutable_input()))["_add_to_output"]
           .mutable_s()
           ->Add() = GenLogicalBlobName(*add_to_lbi);
    } else {
      OperatorConf new_add_to_op_conf = add_to_node->op().op_conf();
      *(*(new_add_to_op_conf.mutable_user_conf()->mutable_input()))["_add_to_output"]
           .mutable_s()
           ->Add() = GenLogicalBlobName(*add_to_lbi);
      JUST(job_builder->MutOpTransactionMut(new_add_to_op_conf));
    }
<<<<<<< HEAD
    // Make a new_add_to_op to fuse add_n into this op.
    OperatorConf new_add_to_op_conf = add_to_node->op().op_conf();
    *(*(new_add_to_op_conf.mutable_user_conf()->mutable_input()))["_add_to_output"]
         .mutable_s()
         ->Add() = GenLogicalBlobName(*add_to_lbi);
    job_builder->MutOpsOnlyOnce({new_add_to_op_conf});
=======
>>>>>>> 55c4c608
    for (const OpEdge* out_edge : op_node->out_edges()) {
      const OpNode* consumer = out_edge->dst_node();
      const std::string& consumer_op_name = consumer->op().op_name();
      if (consumer_op_names.count(consumer_op_name) == 0) {
        if (!JUST(job_builder->IsInMutOpTransaction(consumer->op().op_name()))) {
          consumer_op_names.insert(consumer_op_name);
          JUST(job_builder->MutOpTransactionMut(consumer->op().op_conf()));
        }
      }
      // Make add_n op's consumer to consume the new_add_to_op
      for (const std::string& ibn : consumer->op().input_bns()) {
        if (consumer->op().BnInOp2Lbi(ibn) == out) {
          OperatorConf& consumer_op_conf =
              *JUST(job_builder->MutOpTransactionGet(consumer_op_name));
          const auto& new_val = GenLogicalBlobName(*sum_lbi);
          const auto& old_val = ReplaceInputLbnInOpCustomizedConf(&consumer_op_conf, ibn, new_val);
          CHECK_EQ(GenLogicalBlobName(out), old_val);
        }
      }
    }
    // Add the add_n op to removing list
    delete_ops.emplace_back(op_conf);
    return Maybe<void>::Ok();
  }));
  JUST(job_builder->MutOpTransactionCommit());
  job_builder->DelOps(delete_ops);
  return Maybe<void>::Ok();
}

}  // namespace

REGISTER_JOB_PASS("FuseAddToOutputPass", FuseAddToOutputPass);

}  // namespace oneflow<|MERGE_RESOLUTION|>--- conflicted
+++ resolved
@@ -137,15 +137,6 @@
            ->Add() = GenLogicalBlobName(*add_to_lbi);
       JUST(job_builder->MutOpTransactionMut(new_add_to_op_conf));
     }
-<<<<<<< HEAD
-    // Make a new_add_to_op to fuse add_n into this op.
-    OperatorConf new_add_to_op_conf = add_to_node->op().op_conf();
-    *(*(new_add_to_op_conf.mutable_user_conf()->mutable_input()))["_add_to_output"]
-         .mutable_s()
-         ->Add() = GenLogicalBlobName(*add_to_lbi);
-    job_builder->MutOpsOnlyOnce({new_add_to_op_conf});
-=======
->>>>>>> 55c4c608
     for (const OpEdge* out_edge : op_node->out_edges()) {
       const OpNode* consumer = out_edge->dst_node();
       const std::string& consumer_op_name = consumer->op().op_name();
