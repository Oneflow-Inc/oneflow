--- conflicted
+++ resolved
@@ -40,11 +40,6 @@
   std::vector <std::string> shm_names_;
 };
 
-<<<<<<< HEAD
-void SharedMemoryManagerFree();
-
-=======
->>>>>>> 183dc0a6
 class SharedMemory final {
  public:
   SharedMemory(const SharedMemory&) = delete;
