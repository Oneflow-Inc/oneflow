--- conflicted
+++ resolved
@@ -155,13 +155,7 @@
   for (const auto& shm : shm_names_) { shm_unlink(shm.c_str()); }
 }
 
-<<<<<<< HEAD
-SharedMemoryManager::~SharedMemoryManager() {
-  UnlinkAllShms();
-}
-=======
 SharedMemoryManager::~SharedMemoryManager() { UnlinkAllShms(); }
->>>>>>> 32c0d72f
 
 SharedMemory::~SharedMemory() { CHECK_JUST(Close()); }
 
