--- conflicted
+++ resolved
@@ -140,17 +140,7 @@
   for (const auto& shm : shm_names_) { shm_unlink(shm.c_str()); }
 }
 
-<<<<<<< HEAD
-void SharedMemoryManagerFree(){
-  shared_memory_manager.UnlinkAllShms();
-}
-
-SharedMemoryManager::~SharedMemoryManager() {
-  UnlinkAllShms();
-}
-=======
-SharedMemoryManager::~SharedMemoryManager() { std::cout << "destructor" << std::endl; UnlinkAllShms(); }
->>>>>>> 183dc0a6
+SharedMemoryManager::~SharedMemoryManager() { UnlinkAllShms(); }
 
 SharedMemory::~SharedMemory() { CHECK_JUST(Close()); }
 
