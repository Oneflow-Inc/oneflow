/*
Copyright 2020 The OneFlow Authors. All rights reserved.

Licensed under the Apache License, Version 2.0 (the "License");
you may not use this file except in compliance with the License.
You may obtain a copy of the License at

    http://www.apache.org/licenses/LICENSE-2.0

Unless required by applicable law or agreed to in writing, software
distributed under the License is distributed on an "AS IS" BASIS,
WITHOUT WARRANTIES OR CONDITIONS OF ANY KIND, either express or implied.
See the License for the specific language governing permissions and
limitations under the License.
*/
#include "oneflow/core/graph/chain_graph.h"
#include "oneflow/core/graph/op_graph.h"
#include "oneflow/core/graph/task_graph.h"
#include "oneflow/core/graph/task_node.h"
#include "oneflow/core/graph/normal_forward_compute_task_node.h"
#include "oneflow/core/thread/thread_pool.h"
#include "oneflow/core/common/blocking_counter.h"
#include "oneflow/core/framework/config_def.h"
#include "oneflow/core/framework/to_string.h"
#include "oneflow/core/job/global_for.h"

namespace oneflow {

namespace {

class ChainMerger final {
 public:
  ChainMerger(const std::vector<TaskNode*>& task_nodes,
              const HashMap<TaskNode*, HashSet<TaskNode*>>& node2ancestors)
      : task_nodes_(task_nodes), node2ancestors_(node2ancestors) {
    InitTaskNode2UId();
    InitChains();
    MergeChains();
  }
  const std::list<Chain>& GetChains() const { return chain_list_; }

 private:
  void InitTaskNode2UId();
  void InitChains();
  void MergeChains();
  bool DoMerge(std::list<ChainIt>& chains, ChainIt rhs);

  bool ShouldMerge(const ChainIt& lhs, const ChainIt& rhs) const;
  void CarefullySetBitset(std::vector<std::bitset<BITSET_SIZE>>* bitset_vec, int64_t pos);
  void CarefullyInPlaceBitwiseOR(std::vector<std::bitset<BITSET_SIZE>>*,
                                 const std::vector<std::bitset<BITSET_SIZE>>*);

  int64_t GetTaskUid(TaskNode* task_node) const;
  void UpdateTaskUid(TaskNode* task_node);

  const std::vector<TaskNode*>& task_nodes_;
  std::list<Chain> chain_list_;
  HashMap<TaskNode*, int64_t> task_node2uid_;
  const HashMap<TaskNode*, HashSet<TaskNode*>>& node2ancestors_;
};

int64_t ChainMerger::GetTaskUid(TaskNode* task_node) const {
  auto uid_it = task_node2uid_.find(task_node);
  CHECK(uid_it != task_node2uid_.end());
  return uid_it->second;
}

void ChainMerger::UpdateTaskUid(TaskNode* task_node) {
  auto uid_it = task_node2uid_.find(task_node);
  if (uid_it == task_node2uid_.end()) {
    int64_t new_id = task_node2uid_.size();
    CHECK(task_node2uid_.emplace(task_node, new_id).second);
  }
}

void ChainMerger::InitTaskNode2UId() {
  for (auto& task_node : task_nodes_) {
    UpdateTaskUid(task_node);
    for (auto& ancestor : node2ancestors_.at(task_node)) { UpdateTaskUid(ancestor); }
  }
}

void ChainMerger::InitChains() {
  chain_list_.clear();
  int64_t bitset_num = std::ceil(static_cast<double>(task_node2uid_.size()) / BITSET_SIZE);
  for (const auto& task_node : task_nodes_) {
    chain_list_.emplace_back();
    Chain& cur_chain = chain_list_.back();
    cur_chain.nodes = {task_node};
    cur_chain.stream_area_id =
        std::make_pair(task_node->AreaId4ChainMerge(), task_node->GlobalWorkStreamId());
    cur_chain.ancestors.resize(bitset_num);
    cur_chain.node_ids.resize(bitset_num);
    CarefullySetBitset(&(cur_chain.node_ids), GetTaskUid(task_node));
    for (auto& ancestor : node2ancestors_.at(task_node)) {
      int64_t ancestor_uid = GetTaskUid(ancestor);
      CarefullySetBitset(&(cur_chain.ancestors), ancestor_uid);
    }
  }
}

bool ChainMerger::DoMerge(std::list<ChainIt>& chains, ChainIt rhs) {
  CHECK_EQ(rhs->nodes.size(), 1);
  // rm kMdUpdtArea chain merge
  if (rhs->nodes.front()->AreaId4ChainMerge() == kMdUpdtArea) { return false; }
  for (auto chains_it = chains.rbegin(); chains_it != chains.rend(); ++chains_it) {
    ChainIt lhs = *chains_it;
    if (ShouldMerge(lhs, rhs)) {
      for (TaskNode* node : rhs->nodes) {
        lhs->nodes.push_back(node);
        CarefullySetBitset(&(lhs->node_ids), GetTaskUid(node));
      }
      CarefullyInPlaceBitwiseOR(&(lhs->ancestors), &(rhs->ancestors));
      return true;
    }
  }
  return false;
}

void ChainMerger::MergeChains() {
  HashMap<std::pair<int64_t, int64_t>, std::list<ChainIt>> stream_area2chains;
  for (auto cur_chain_it = chain_list_.begin(); cur_chain_it != chain_list_.end();) {
    const auto& stream_area_id = cur_chain_it->stream_area_id;
    auto stream_area_it = stream_area2chains.find(stream_area_id);
    if (stream_area_it != stream_area2chains.end()
        && DoMerge(stream_area_it->second, cur_chain_it)) {
      cur_chain_it = chain_list_.erase(cur_chain_it);
    } else {
      stream_area2chains[stream_area_id].push_back(cur_chain_it);
      ++cur_chain_it;
    }
  }
}

void ChainMerger::CarefullySetBitset(std::vector<std::bitset<BITSET_SIZE>>* bitset_vec,
                                     int64_t pos) {
  int64_t index = pos / BITSET_SIZE;
  int64_t remain = pos % BITSET_SIZE;
  bitset_vec->at(index).set(remain);
}

void ChainMerger::CarefullyInPlaceBitwiseOR(std::vector<std::bitset<BITSET_SIZE>>* a,
                                            const std::vector<std::bitset<BITSET_SIZE>>* b) {
  CHECK_EQ(a->size(), b->size());
  const int64_t bitset_num = a->size();
  for (int64_t i = 0; i < bitset_num; ++i) { a->at(i) |= b->at(i); }
}

bool ChainMerger::ShouldMerge(const ChainIt& lhs, const ChainIt& rhs) const {
  CHECK_EQ(lhs->node_ids.size(), rhs->node_ids.size());
  CHECK_EQ(lhs->ancestors.size(), rhs->ancestors.size());
  CHECK_EQ(lhs->ancestors.size(), lhs->node_ids.size());
  const int64_t bitset_num = lhs->node_ids.size();
  auto IsAncestor = [bitset_num](const ChainIt& ancestor, const ChainIt& descent) {
    for (int64_t i = 0; i < bitset_num; ++i) {
      if (ancestor->node_ids.at(i) != (ancestor->node_ids.at(i) | descent->ancestors.at(i))) {
        return false;
      }
    }
    return true;
  };
  auto HasIdenticalAncestors = [bitset_num](const ChainIt& a, const ChainIt& b) {
    for (int64_t i = 0; i < bitset_num; ++i) {
      if (a->ancestors.at(i) != b->ancestors.at(i)) { return false; }
    }
    return true;
  };
  return IsAncestor(lhs, rhs) || HasIdenticalAncestors(lhs, rhs);
}

bool IsForwardOnlyTaskNode(TaskNode* node) {
  auto* fw_node = dynamic_cast<NormalForwardCompTaskNode*>(node);
  if (fw_node == nullptr) { return true; }
  return fw_node->HasBackwardCompTaskNode() == false;
};

bool NoOutRegstConsumedByBwNode(TaskNode* node) {
  auto* fw_node = dynamic_cast<NormalForwardCompTaskNode*>(node);
  if (fw_node == nullptr) { return false; }
  for (TaskEdge* edge : fw_node->out_edges()) {
    auto* fw_consumer = dynamic_cast<NormalForwardCompTaskNode*>(edge->dst_node());
    if (fw_consumer == nullptr) { return false; }
    if (fw_consumer->HasBackwardCompTaskNode()) { return false; }
  }
  return true;
};

void CollectIgnoreTaskEdgesInFirstMergedChains(const std::vector<std::vector<TaskNode*>>& chains,
                                               HashSet<TaskEdge*>* ignore_edges) {
  auto HasGpuVariableOpInChain = [&](const std::vector<TaskNode*>& chain) -> bool {
    for (TaskNode* node : chain) {
      auto* fw_node = dynamic_cast<NormalForwardCompTaskNode*>(node);
      if (fw_node == nullptr) { continue; }
      if (fw_node->logical_node()->op_vec().size() != 1) { continue; }
      const auto& src_op = *fw_node->logical_node()->SoleOp();
      DeviceType device_type = CHECK_JUST(DeviceType4DeviceTag(src_op.op_conf().device_tag()));
      if (src_op.op_conf().has_variable_conf() && device_type == DeviceType::kGPU) { return true; }
    }
    return false;
  };
  for (auto& chain : chains) {
    if (HasGpuVariableOpInChain(chain)) {
      HashSet<TaskNode*> nodes_in_chain(chain.begin(), chain.end());
      for (TaskNode* node : chain) {
        for (TaskEdge* out_edge : node->out_edges()) {
          if (nodes_in_chain.find(out_edge->dst_node()) == nodes_in_chain.end()) {
            ignore_edges->insert(out_edge);
          }
        }
      }
    }
  }
}

}  // namespace

std::string ChainNode::VisualStr() const {
  std::stringstream ss;
  ss << "chain_id:" << chain_id_ << "\\n";
  for (const auto* task_node : task_nodes_) { ss << task_node->VisualStr(); }
  return ss.str();
}

ChainGraph::ChainGraph(const TaskGraph& task_gph) : task_gph_(task_gph) {
  HashMap<int64_t, std::vector<TaskNode*>> machine2tasks;
  HashMap<TaskNode*, HashSet<TaskNode*>> node2ancestors;
  std::vector<std::vector<TaskNode*>> chains;
  GroupTaskNodesByMachine(task_gph, &machine2tasks);
  // do first merge
  CollectTaskNodeAncestors(task_gph, &node2ancestors, nullptr);
  MergeTaskNodes(machine2tasks, node2ancestors, &chains);
  // collect ignore task edges (variable chain out edges)
  HashSet<TaskEdge*> ignore_edges;
  CollectIgnoreTaskEdgesInFirstMergedChains(chains, &ignore_edges);
  if (!ignore_edges.empty()) {
    // do second merge
    node2ancestors.clear();
    chains.clear();
    CollectTaskNodeAncestors(task_gph, &node2ancestors, &ignore_edges);
    MergeTaskNodes(machine2tasks, node2ancestors, &chains);
  }

  for (auto& task_nodes : chains) { PrioritizeUntrainableTaskNode(&task_nodes); }
  InitChainNode(chains);
  InitChainEdge(chains);
  CheckNoCycle();
  SetChainId4ChainNode();
  if (Global<ResourceDesc, ForSession>::Get()->enable_debug_mode()) {
    ToDotWithFilePath(JoinPath("dot", TypeName(), GlobalJobDesc().job_name() + ".dot"));
  }
}

void ChainGraph::CheckNoCycle() const {
  auto scc = FindFirstNontrivialSCC();
  if (scc) {
    std::string job_id = std::to_string(GlobalJobDesc().job_id());
    auto* ptr = scc.get();
    auto OnCycle = [ptr](ChainNode* chain_node) { return ptr->find(chain_node) != ptr->end(); };
    const auto& filename = "job" + job_id + "_cycle_chain_graph.dot";
    ToDotWithFilePath(OnCycle, [](ChainEdge*) { return true; }, filename);

    HashMap<std::string, int32_t> op_name2color = {};
    int32_t chain_node_cnt = 0;
    for (ChainNode* chain_node : *ptr) {
      chain_node_cnt++;
      for (TaskNode* task_node : chain_node->TaskNodes()) {
<<<<<<< HEAD
        auto ct = reinterpret_cast<CompTaskNode*>(task_node);
=======
        auto ct = dynamic_cast<CompTaskNode*>(task_node);
>>>>>>> 117c1196
        if (ct != nullptr) {
          for (auto op : ct->logical_node()->op_vec()) {
            op_name2color.emplace(op->op_name(), chain_node_cnt);
          }
        }
      }
    }
    const std::function<std::string(OpNode*)> ColorNode = [&](OpNode* o) {
      auto color_it = op_name2color.find(o->op().op_name());
      if (color_it != op_name2color.end()) {
        return ", style=filled, colorscheme=set312, fillcolor=" + std::to_string(color_it->second);
      } else {
        return std::string("");
      }
    };
    const std::function<std::string(OpEdge*)> ColorEdge = [&](OpEdge* task) { return ""; };
    Global<OpGraph>::Get()->ToDotWithFilePath(
        ColorNode, ColorEdge, "optimized_dlnet_" + job_id + "_op_graph_colored_nodes_in_cycle.dot");

    HashSet<const TaskNode*> tasks;
    for (const auto* chain_node : *scc) {
      for (const TaskNode* task_node : chain_node->TaskNodes()) {
        CHECK(tasks.emplace(task_node).second);
      }
    }
    auto TaskOnCycle = [&](TaskNode* task) { return tasks.find(task) != tasks.end(); };
    const auto& task_gph_filename = "job" + job_id + "_cycle_task_graph.dot";
    task_gph_.ToDotWithFilePath(TaskOnCycle, [](TaskEdge*) { return true; }, task_gph_filename);
    LOG(FATAL) << "cycle in graph detected";
  }
}

void ChainGraph::GroupTaskNodesByMachine(
    const TaskGraph& task_gph, HashMap<int64_t, std::vector<TaskNode*>>* machine2tasks) const {
  task_gph.AcyclicTopoForEachNode(
      [&](TaskNode* node) { (*machine2tasks)[node->machine_id()].emplace_back(node); });
}

void ChainGraph::CollectTaskNodeAncestors(const TaskGraph& task_gph,
                                          HashMap<TaskNode*, HashSet<TaskNode*>>* node2ancestors,
                                          HashSet<TaskEdge*>* ignore_edges) const {
  task_gph.AcyclicTopoForEachNode([&](TaskNode* node) {
    CHECK(node2ancestors->emplace(node, HashSet<TaskNode*>()).second);
    // to reduce memory consumption
    if (node->GetTaskType() == TaskType::kTick) { return; }
    for (TaskEdge* in_edge : node->in_edges()) {
      if (ignore_edges && ignore_edges->find(in_edge) != ignore_edges->end()) { continue; }
      TaskNode* in_node = in_edge->src_node();
      if (in_node->GetTaskType() == TaskType::kTick) { continue; }
      (*node2ancestors)[node].insert(in_node);
      (*node2ancestors)[node].insert((*node2ancestors)[in_node].begin(),
                                     (*node2ancestors)[in_node].end());
    }
  });
}

void ChainGraph::MergeTaskNodes(const HashMap<int64_t, std::vector<TaskNode*>>& machine2tasks,
                                const HashMap<TaskNode*, HashSet<TaskNode*>>& node2ancestors,
                                std::vector<std::vector<TaskNode*>>* chains) const {
  int64_t machine_num = machine2tasks.size();
  int64_t cpu_num = std::thread::hardware_concurrency();
  int64_t thread_pool_size = std::min(machine_num, cpu_num);
  std::mutex chain_list_mtx;
  BlockingCounter counter(machine_num);
  ThreadPool thread_pool(thread_pool_size);
  for (auto& pair : machine2tasks) {
    thread_pool.AddWork([&]() {
      ChainMerger merger(pair.second, node2ancestors);
      auto& cur_chain_list = merger.GetChains();
      {
        std::unique_lock<std::mutex> guard(chain_list_mtx);
        for (const auto& chain : cur_chain_list) { chains->emplace_back(chain.nodes); }
      }
      counter.Decrease();
    });
  }
  counter.WaitUntilCntEqualZero();
}

void ChainGraph::PrioritizeUntrainableTaskNode(std::vector<TaskNode*>* task_nodes) const {
  HashSet<TaskNode*> task_nodes_set(task_nodes->begin(), task_nodes->end());
  auto IsInSubset = [&](TaskNode* node) {
    return task_nodes_set.find(node) != task_nodes_set.end();
  };
  auto ForEachInNode = [&](TaskNode* node, const std::function<void(TaskNode*)>& Handler) {
    node->ForEachNodeOnInEdge([&](TaskNode* node_on_in_edge) {
      if (IsInSubset(node_on_in_edge)) { Handler(node_on_in_edge); }
    });
  };
  auto ForEachOutNode = [&](TaskNode* node, const std::function<void(TaskNode*)>& Handler) {
    node->ForEachNodeOnOutEdge([&](TaskNode* node_on_out_edge) {
      if (IsInSubset(node_on_out_edge)) { Handler(node_on_out_edge); }
    });
  };
  auto IsSourceNode = [&](TaskNode* node) {
    int32_t in_node_num = 0;
    ForEachInNode(node, [&](TaskNode* in_node) { ++in_node_num; });
    return in_node_num == 0;
  };
  std::list<TaskNode*> starts;
  for (TaskNode* node : task_nodes_set) {
    if (IsSourceNode(node)) { starts.push_back(node); }
  }
  task_nodes->clear();
  auto IsPrior = [&](TaskNode* node) {
    return IsForwardOnlyTaskNode(node) && NoOutRegstConsumedByBwNode(node);
  };
  PartialPriorTopoForEachNode(starts, ForEachInNode, ForEachOutNode, IsPrior,
                              [&](TaskNode* node) { task_nodes->push_back(node); });
  HashSet<TaskNode*> task_nodes_set_check(task_nodes->begin(), task_nodes->end());
  CHECK(task_nodes_set == task_nodes_set_check);
}

void ChainGraph::PartialPriorTopoForEachNode(
    const std::list<TaskNode*> starts,
    const std::function<void(TaskNode*, const std::function<void(TaskNode*)>&)>& ForEachInNode,
    const std::function<void(TaskNode*, const std::function<void(TaskNode*)>&)>& ForEachOutNode,
    const std::function<bool(TaskNode*)>& IsPrior,
    const std::function<void(TaskNode*)>& Handler) const {
  // collect prior nodes
  HashSet<TaskNode*> prior_nodes;
  auto IsTaskNodePrior = [&](TaskNode* node) {
    if (!IsPrior(node)) { return false; }
    bool is_prior = true;
    ForEachInNode(node, [&](TaskNode* in_node) {
      is_prior = is_prior && (prior_nodes.find(in_node) != prior_nodes.end());
    });
    return is_prior;
  };
  std::list<TaskNode*> nodes;
  task_gph_.TopoForEachNode(starts, ForEachInNode, ForEachOutNode, [&](TaskNode* node) {
    if (IsTaskNodePrior(node)) { CHECK(prior_nodes.emplace(node).second); }
    nodes.push_back(node);
  });
  // travel prior nodes;
  auto ForEachPriorInNode = [&](TaskNode* node, const std::function<void(TaskNode*)>& Handler) {
    ForEachInNode(node, [&](TaskNode* in_node) {
      if (prior_nodes.find(in_node) != prior_nodes.end()) { Handler(in_node); }
    });
  };
  auto ForEachPriorOutNode = [&](TaskNode* node, const std::function<void(TaskNode*)>& Handler) {
    ForEachOutNode(node, [&](TaskNode* out_node) {
      if (prior_nodes.find(out_node) != prior_nodes.end()) { Handler(out_node); }
    });
  };
  std::list<TaskNode*> prior_starts;
  for (TaskNode* start : starts) {
    if (IsTaskNodePrior(start)) { prior_starts.push_back(start); }
  }
  task_gph_.DfsTopoForEachNodeSortByDistanceToSink(prior_starts, ForEachPriorInNode,
                                                   ForEachPriorOutNode, Handler);
  // travel other nodes ;
  task_gph_.DfsTopoForEachNodeSortByDistanceToSink(
      starts, ForEachInNode, ForEachOutNode, [&](TaskNode* node) {
        if (prior_nodes.find(node) == prior_nodes.end()) { Handler(node); }
      });
}

void ChainGraph::InitChainNode(const std::vector<std::vector<TaskNode*>>& chains) {
  for (auto& chain : chains) {
    ChainNode* chain_node = new ChainNode(chain);
    for (auto& task_node : chain) {
      CHECK(task_node2chain_node_.emplace(task_node, chain_node).second);
    }
    AddAllocatedNode(chain_node);
  }
}

void ChainGraph::InitChainEdge(const std::vector<std::vector<TaskNode*>>& chains) {
  for (auto& chain : chains) {
    for (auto& cur_task_node : chain) {
      auto cur_chain_node = ChainNode4TaskNode(cur_task_node);
      for (auto& task_in_edge : cur_task_node->in_edges()) {
        auto src_task_node = task_in_edge->src_node();
        auto src_chain_node = ChainNode4TaskNode(src_task_node);
        if (cur_chain_node == src_chain_node) { continue; }
        if (HasChainEdge(src_chain_node, cur_chain_node)) { continue; }
        Connect(src_chain_node, NewEdge(), cur_chain_node);
      }
    }
  }
}

void ChainGraph::SetChainId4ChainNode() {
  TopoForEachNode([&](ChainNode* chain_node) {
    ordered_chain_nodes_.emplace_back(chain_node);
    int64_t stream_id = chain_node->TaskNodes().front()->GlobalWorkStreamId();
    int64_t chain_id = Global<IDMgr>::Get()->AllocateChainId(stream_id);
    chain_node->SetChainId(chain_id);
  });
}

bool ChainGraph::HasChainEdge(ChainNode* src, ChainNode* dst) const {
  for (auto& out_edge : src->out_edges()) {
    if (out_edge->dst_node() == dst) { return true; }
  }
  return false;
}

}  // namespace oneflow<|MERGE_RESOLUTION|>--- conflicted
+++ resolved
@@ -264,11 +264,7 @@
     for (ChainNode* chain_node : *ptr) {
       chain_node_cnt++;
       for (TaskNode* task_node : chain_node->TaskNodes()) {
-<<<<<<< HEAD
-        auto ct = reinterpret_cast<CompTaskNode*>(task_node);
-=======
         auto ct = dynamic_cast<CompTaskNode*>(task_node);
->>>>>>> 117c1196
         if (ct != nullptr) {
           for (auto op : ct->logical_node()->op_vec()) {
             op_name2color.emplace(op->op_name(), chain_node_cnt);
