#include "oneflow/core/graph/chain_graph.h"
#include "oneflow/core/graph/task_graph.h"
#include "oneflow/core/graph/task_node.h"
#include "oneflow/core/graph/normal_forward_compute_task_node.h"
#include "oneflow/core/thread/thread_pool.h"
#include "oneflow/core/common/blocking_counter.h"
#include "oneflow/core/framework/config_def.h"

namespace oneflow {

namespace {

class ChainMerger final {
 public:
  ChainMerger(const std::vector<TaskNode*>& task_nodes,
              const HashMap<TaskNode*, HashSet<TaskNode*>>& node2ancestors)
      : task_nodes_(task_nodes), node2ancestors_(node2ancestors) {
    InitTaskNode2UId();
    InitChains();
    MergeChains();
  }
  const std::list<Chain>& GetChains() const { return chain_list_; }

 private:
  void InitTaskNode2UId();
  void InitChains();
  void MergeChains();
  bool DoMerge(std::list<ChainIt>& chains, ChainIt rhs);

  bool IsSubset(const ChainIt& lhs, const ChainIt& rhs) const;
  void CarefullySetBitset(std::vector<std::bitset<BITSET_SIZE>>* bitset_vec, int64_t pos);

  int64_t GetTaskUid(TaskNode* task_node) const;
  void UpdateTaskUid(TaskNode* task_node);

  const std::vector<TaskNode*>& task_nodes_;
  std::list<Chain> chain_list_;
  HashMap<TaskNode*, int64_t> task_node2uid_;
  const HashMap<TaskNode*, HashSet<TaskNode*>>& node2ancestors_;
};

int64_t ChainMerger::GetTaskUid(TaskNode* task_node) const {
  auto uid_it = task_node2uid_.find(task_node);
  CHECK(uid_it != task_node2uid_.end());
  return uid_it->second;
}

void ChainMerger::UpdateTaskUid(TaskNode* task_node) {
  auto uid_it = task_node2uid_.find(task_node);
  if (uid_it == task_node2uid_.end()) {
    int64_t new_id = task_node2uid_.size();
    CHECK(task_node2uid_.emplace(task_node, new_id).second);
  }
}

void ChainMerger::InitTaskNode2UId() {
  for (auto& task_node : task_nodes_) {
    UpdateTaskUid(task_node);
    for (auto& ancestor : node2ancestors_.at(task_node)) { UpdateTaskUid(ancestor); }
  }
}

void ChainMerger::InitChains() {
  chain_list_.clear();
  int64_t bitset_num = std::ceil(static_cast<double>(task_node2uid_.size()) / BITSET_SIZE);
  for (const auto& task_node : task_nodes_) {
    chain_list_.emplace_back();
    Chain& cur_chain = chain_list_.back();
    cur_chain.nodes = {task_node};
    cur_chain.stream_area_id =
        std::make_pair(task_node->AreaId4ChainMerge(), task_node->GlobalWorkStreamId());
    cur_chain.ancestors.resize(bitset_num);
    cur_chain.ancestors_and_this.resize(bitset_num);
    CarefullySetBitset(&(cur_chain.ancestors_and_this), GetTaskUid(task_node));
    for (auto& ancestor : node2ancestors_.at(task_node)) {
      int64_t ancestor_uid = GetTaskUid(ancestor);
      CarefullySetBitset(&(cur_chain.ancestors), ancestor_uid);
      CarefullySetBitset(&(cur_chain.ancestors_and_this), ancestor_uid);
    }
  }
}

bool ChainMerger::DoMerge(std::list<ChainIt>& chains, ChainIt rhs) {
  CHECK_EQ(rhs->nodes.size(), 1);
  // rm kMdUpdtArea chain merge
  if (rhs->nodes.front()->AreaId4ChainMerge() == kMdUpdtArea) { return false; }
  for (auto chains_it = chains.rbegin(); chains_it != chains.rend(); ++chains_it) {
    ChainIt lhs = *chains_it;
    if (IsSubset(lhs, rhs)) {
      for (TaskNode* node : rhs->nodes) {
        lhs->nodes.push_back(node);
        CarefullySetBitset(&(lhs->ancestors_and_this), GetTaskUid(node));
      }
      return true;
    }
  }
  return false;
}

void ChainMerger::MergeChains() {
  HashMap<std::pair<int64_t, int64_t>, std::list<ChainIt>> stream_area2chains;
  for (auto cur_chain_it = chain_list_.begin(); cur_chain_it != chain_list_.end();) {
    const auto& stream_area_id = cur_chain_it->stream_area_id;
    auto stream_area_it = stream_area2chains.find(stream_area_id);
    if (stream_area_it != stream_area2chains.end()
        && DoMerge(stream_area_it->second, cur_chain_it)) {
      cur_chain_it = chain_list_.erase(cur_chain_it);
    } else {
      stream_area2chains[stream_area_id].push_back(cur_chain_it);
      ++cur_chain_it;
    }
  }
}

void ChainMerger::CarefullySetBitset(std::vector<std::bitset<BITSET_SIZE>>* bitset_vec,
                                     int64_t pos) {
  int64_t index = pos / BITSET_SIZE;
  int64_t remain = pos % BITSET_SIZE;
  bitset_vec->at(index).set(remain);
}

bool ChainMerger::IsSubset(const ChainIt& lhs, const ChainIt& rhs) const {
  CHECK_EQ(lhs->ancestors_and_this.size(), rhs->ancestors_and_this.size());
  int64_t bitset_num = lhs->ancestors_and_this.size();
  for (int64_t i = 0; i < bitset_num; ++i) {
    if (lhs->ancestors_and_this.at(i) != (lhs->ancestors_and_this.at(i) | rhs->ancestors.at(i))) {
      return false;
    }
  }
  return true;
}

bool IsForwardOnlyTaskNode(TaskNode* node) {
  auto* fw_node = dynamic_cast<NormalForwardCompTaskNode*>(node);
  if (fw_node == nullptr) { return true; }
  return fw_node->HasBackwardCompTaskNode() == false;
};

bool NoOutRegstConsumedByBwNode(TaskNode* node) {
  auto* fw_node = dynamic_cast<NormalForwardCompTaskNode*>(node);
  if (fw_node == nullptr) { return false; }
  for (TaskEdge* edge : fw_node->out_edges()) {
    auto* fw_consumer = dynamic_cast<NormalForwardCompTaskNode*>(edge->dst_node());
    if (fw_consumer == nullptr) { return false; }
    if (fw_consumer->HasBackwardCompTaskNode()) { return false; }
  }
  return true;
};

bool IsNonSoleKeepHeaderOnlyEdge(TaskNode* src_task, TaskNode* dst_task) {
  if (dst_task->in_edges().size() <= 1) { return false; }
  const auto* src_comp_task = dynamic_cast<CompTaskNode*>(src_task);
  if (src_comp_task == nullptr) { return false; }
  if (src_comp_task->logical_node()->op_vec().size() != 1) { return false; }
  const auto& src_op = *src_comp_task->logical_node()->SoleOp();
  return src_op.op_conf().has_keep_header_only_conf();
}

}  // namespace

std::string ChainNode::VisualStr() const {
  std::stringstream ss;
  ss << "chain_id:" << chain_id_ << "\\n";
  for (const auto* task_node : task_nodes_) { ss << task_node->VisualStr(); }
  return ss.str();
}

ChainGraph::ChainGraph(const TaskGraph& task_gph) : task_gph_(task_gph) {
  HashMap<int64_t, std::vector<TaskNode*>> machine2tasks;
  HashMap<TaskNode*, HashSet<TaskNode*>> node2ancestors;
  std::vector<std::vector<TaskNode*>> chains;
  GroupTaskNodesByMachineAndCollectAncestors(task_gph, &machine2tasks, &node2ancestors);
  MergeTaskNodes(machine2tasks, node2ancestors, &chains);
  for (auto& task_nodes : chains) { PrioritizeUntrainableTaskNode(&task_nodes); }
  InitChainNode(chains);
  InitChainEdge(chains);
  CheckNoCycle();
  SetChainId4ChainNode();
<<<<<<< HEAD
  ToDotWithFilePath(JoinPath("dot", TypeName(), GlobalJobDesc().job_name() + ".dot"));
=======
  if (Global<ResourceDesc>::Get()->enable_debug_mode()) { ToDotWithAutoFilePath(); }
>>>>>>> 8fce6f77
}

void ChainGraph::CheckNoCycle() const {
  auto scc = FindFirstNontrivialSCC();
  if (scc) {
    std::string job_id = std::to_string(GlobalJobDesc().job_id());
    auto* ptr = scc.get();
    auto OnCycle = [ptr](ChainNode* chain_node) { return ptr->find(chain_node) != ptr->end(); };
    const auto& filename = "job" + job_id + "_cycle_chain_graph.dot";
    ToDotWithFilePath(OnCycle, [](ChainEdge*) { return true; }, filename);
    HashSet<const TaskNode*> tasks;
    for (const auto* chain_node : *scc) {
      for (const TaskNode* task_node : chain_node->TaskNodes()) {
        CHECK(tasks.emplace(task_node).second);
      }
    }
    auto TaskOnCycle = [&](TaskNode* task) { return tasks.find(task) != tasks.end(); };
    const auto& task_gph_filename = "job" + job_id + "_cycle_task_graph.dot";
    task_gph_.ToDotWithFilePath(TaskOnCycle, [](TaskEdge*) { return true; }, task_gph_filename);
    LOG(FATAL) << "cycle in graph detected";
  }
}

void ChainGraph::GroupTaskNodesByMachineAndCollectAncestors(
    const TaskGraph& task_gph, HashMap<int64_t, std::vector<TaskNode*>>* machine2tasks,
    HashMap<TaskNode*, HashSet<TaskNode*>>* node2ancestors) const {
  task_gph.AcyclicTopoForEachNode([&](TaskNode* node) {
    (*machine2tasks)[node->machine_id()].emplace_back(node);
    CHECK(node2ancestors->emplace(node, HashSet<TaskNode*>()).second);
    // to reduce memory consumption
    if (node->GetTaskType() == TaskType::kTick) { return; }
    node->ForEachNodeOnInEdge([&](TaskNode* in_node) {
      if (in_node->GetTaskType() == TaskType::kTick) { return; }
      if (IsNonSoleKeepHeaderOnlyEdge(in_node, node)) { return; }
      (*node2ancestors)[node].insert(in_node);
      (*node2ancestors)[node].insert((*node2ancestors)[in_node].begin(),
                                     (*node2ancestors)[in_node].end());
    });
  });
}

void ChainGraph::MergeTaskNodes(const HashMap<int64_t, std::vector<TaskNode*>>& machine2tasks,
                                const HashMap<TaskNode*, HashSet<TaskNode*>>& node2ancestors,
                                std::vector<std::vector<TaskNode*>>* chains) const {
  int64_t machine_num = machine2tasks.size();
  int64_t cpu_num = std::thread::hardware_concurrency();
  int64_t thread_pool_size = std::min(machine_num, cpu_num);
  std::mutex chain_list_mtx;
  BlockingCounter counter(machine_num);
  ThreadPool thread_pool(thread_pool_size);
  for (auto& pair : machine2tasks) {
    thread_pool.AddWork([&]() {
      ChainMerger merger(pair.second, node2ancestors);
      auto& cur_chain_list = merger.GetChains();
      {
        std::unique_lock<std::mutex> guard(chain_list_mtx);
        for (const auto& chain : cur_chain_list) { chains->emplace_back(chain.nodes); }
      }
      counter.Decrease();
    });
  }
  counter.WaitUntilCntEqualZero();
}

void ChainGraph::PrioritizeUntrainableTaskNode(std::vector<TaskNode*>* task_nodes) const {
  HashSet<TaskNode*> task_nodes_set(task_nodes->begin(), task_nodes->end());
  auto IsInSubset = [&](TaskNode* node) {
    return task_nodes_set.find(node) != task_nodes_set.end();
  };
  auto ForEachInNode = [&](TaskNode* node, const std::function<void(TaskNode*)>& Handler) {
    node->ForEachNodeOnInEdge([&](TaskNode* node_on_in_edge) {
      if (IsInSubset(node_on_in_edge)) { Handler(node_on_in_edge); }
    });
  };
  auto ForEachOutNode = [&](TaskNode* node, const std::function<void(TaskNode*)>& Handler) {
    node->ForEachNodeOnOutEdge([&](TaskNode* node_on_out_edge) {
      if (IsInSubset(node_on_out_edge)) { Handler(node_on_out_edge); }
    });
  };
  auto IsSourceNode = [&](TaskNode* node) {
    int32_t in_node_num = 0;
    ForEachInNode(node, [&](TaskNode* in_node) { ++in_node_num; });
    return in_node_num == 0;
  };
  std::list<TaskNode*> starts;
  for (TaskNode* node : task_nodes_set) {
    if (IsSourceNode(node)) { starts.push_back(node); }
  }
  task_nodes->clear();
  auto IsPrior = [&](TaskNode* node) {
    return IsForwardOnlyTaskNode(node) && NoOutRegstConsumedByBwNode(node);
  };
  PartialPriorTopoForEachNode(starts, ForEachInNode, ForEachOutNode, IsPrior,
                              [&](TaskNode* node) { task_nodes->push_back(node); });
  HashSet<TaskNode*> task_nodes_set_check(task_nodes->begin(), task_nodes->end());
  CHECK(task_nodes_set == task_nodes_set_check);
}

void ChainGraph::PartialPriorTopoForEachNode(
    const std::list<TaskNode*> starts,
    const std::function<void(TaskNode*, const std::function<void(TaskNode*)>&)>& ForEachInNode,
    const std::function<void(TaskNode*, const std::function<void(TaskNode*)>&)>& ForEachOutNode,
    const std::function<bool(TaskNode*)>& IsPrior,
    const std::function<void(TaskNode*)>& Handler) const {
  // collect prior nodes
  HashSet<TaskNode*> prior_nodes;
  auto IsTaskNodePrior = [&](TaskNode* node) {
    if (!IsPrior(node)) { return false; }
    bool is_prior = true;
    ForEachInNode(node, [&](TaskNode* in_node) {
      is_prior = is_prior && (prior_nodes.find(in_node) != prior_nodes.end());
    });
    return is_prior;
  };
  std::list<TaskNode*> nodes;
  task_gph_.TopoForEachNode(starts, ForEachInNode, ForEachOutNode, [&](TaskNode* node) {
    if (IsTaskNodePrior(node)) { CHECK(prior_nodes.emplace(node).second); }
    nodes.push_back(node);
  });
  // travel prior nodes;
  auto ForEachPriorInNode = [&](TaskNode* node, const std::function<void(TaskNode*)>& Handler) {
    ForEachInNode(node, [&](TaskNode* in_node) {
      if (prior_nodes.find(in_node) != prior_nodes.end()) { Handler(in_node); }
    });
  };
  auto ForEachPriorOutNode = [&](TaskNode* node, const std::function<void(TaskNode*)>& Handler) {
    ForEachOutNode(node, [&](TaskNode* out_node) {
      if (prior_nodes.find(out_node) != prior_nodes.end()) { Handler(out_node); }
    });
  };
  std::list<TaskNode*> prior_starts;
  for (TaskNode* start : starts) {
    if (IsTaskNodePrior(start)) { prior_starts.push_back(start); }
  }
  task_gph_.DfsTopoForEachNodeSortByDistanceToSink(prior_starts, ForEachPriorInNode,
                                                   ForEachPriorOutNode, Handler);
  // travel other nodes ;
  task_gph_.DfsTopoForEachNodeSortByDistanceToSink(
      starts, ForEachInNode, ForEachOutNode, [&](TaskNode* node) {
        if (prior_nodes.find(node) == prior_nodes.end()) { Handler(node); }
      });
}

void ChainGraph::InitChainNode(const std::vector<std::vector<TaskNode*>>& chains) {
  for (auto& chain : chains) {
    ChainNode* chain_node = new ChainNode(chain);
    for (auto& task_node : chain) {
      CHECK(task_node2chain_node_.emplace(task_node, chain_node).second);
    }
    AddAllocatedNode(chain_node);
  }
}

void ChainGraph::InitChainEdge(const std::vector<std::vector<TaskNode*>>& chains) {
  for (auto& chain : chains) {
    for (auto& cur_task_node : chain) {
      auto cur_chain_node = ChainNode4TaskNode(cur_task_node);
      for (auto& task_in_edge : cur_task_node->in_edges()) {
        auto src_task_node = task_in_edge->src_node();
        if (IsBackEdge(src_task_node, cur_task_node)) { continue; }
        auto src_chain_node = ChainNode4TaskNode(src_task_node);
        if (cur_chain_node == src_chain_node) { continue; }
        if (HasChainEdge(src_chain_node, cur_chain_node)) { continue; }
        Connect(src_chain_node, NewEdge(), cur_chain_node);
      }
    }
  }
}

void ChainGraph::SetChainId4ChainNode() {
  TopoForEachNode([&](ChainNode* chain_node) {
    ordered_chain_nodes_.emplace_back(chain_node);
    int64_t stream_id = chain_node->TaskNodes().front()->GlobalWorkStreamId();
    int64_t chain_id = Global<IDMgr>::Get()->AllocateChainId(stream_id);
    chain_node->SetChainId(chain_id);
  });
}

bool ChainGraph::HasChainEdge(ChainNode* src, ChainNode* dst) const {
  for (auto& out_edge : src->out_edges()) {
    if (out_edge->dst_node() == dst) { return true; }
  }
  return false;
}

}  // namespace oneflow<|MERGE_RESOLUTION|>--- conflicted
+++ resolved
@@ -176,11 +176,9 @@
   InitChainEdge(chains);
   CheckNoCycle();
   SetChainId4ChainNode();
-<<<<<<< HEAD
-  ToDotWithFilePath(JoinPath("dot", TypeName(), GlobalJobDesc().job_name() + ".dot"));
-=======
-  if (Global<ResourceDesc>::Get()->enable_debug_mode()) { ToDotWithAutoFilePath(); }
->>>>>>> 8fce6f77
+  if (Global<ResourceDesc>::Get()->enable_debug_mode()) {
+    ToDotWithFilePath(JoinPath("dot", TypeName(), GlobalJobDesc().job_name() + ".dot"));
+  }
 }
 
 void ChainGraph::CheckNoCycle() const {
