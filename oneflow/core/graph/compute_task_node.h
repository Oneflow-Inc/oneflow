--- conflicted
+++ resolved
@@ -30,18 +30,14 @@
   CompTaskNode() = default;
   virtual ~CompTaskNode() = default;
 
-<<<<<<< HEAD
+  virtual void ToProto(TaskProto*, bool check) const override;
   virtual void InitFromProtoExceptConsumedRegsts(const TaskProto&) override;
-  virtual void ToProto(TaskProto*, bool check) const override;
   void ConsumeFakeRegstsIf() override;
   void EraseFakeRegstsIf() override;
 
   // ConsumeFakeRegsts is used for initializing CompTaskNode.consumed_regsts_ on the other ranks.
   virtual void ConsumeFakeRegsts() = 0;
   void ConsumeFakeRegst(const std::string& regst_name);
-=======
-  virtual void ToProto(TaskProto*, bool check) const override;
->>>>>>> 62dee178
 
   // parallel_ctx_
   int64_t parallel_id() const { return parallel_ctx_.parallel_id(); }
