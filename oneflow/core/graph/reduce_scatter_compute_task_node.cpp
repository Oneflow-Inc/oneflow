--- conflicted
+++ resolved
@@ -6,22 +6,12 @@
 void ReduceScatterCompTaskNode::ProduceAllRegstsAndBindEdges() {
   min_out_parallel_id_ = std::numeric_limits<int64_t>::max();
   for (TaskEdge* edge : out_edges()) {
-<<<<<<< HEAD
     std::vector<CompTaskNode*> comp_task_nodes = GetSuccCompTaskNodesOnEdge(edge);
     CHECK_EQ(comp_task_nodes.size(), 1);
     int64_t parallel_id = comp_task_nodes.front()->parallel_id();
     min_out_parallel_id_ = std::min(min_out_parallel_id_, parallel_id);
     std::string out_regst_name = "out_" + std::to_string(parallel_id);
-    std::shared_ptr<RegstDesc> out_regst = ProduceRegst(out_regst_name);
-=======
-    TaskNode* dst_node = edge->dst_node();
-    while (dst_node->GetTaskType() != TaskType::kReduceAdd) {
-      dst_node = dst_node->SoleOutEdge()->dst_node();
-    }
-    CompTaskNode* reduce_add_node = static_cast<CompTaskNode*>(dst_node);
-    std::string out_regst_name = "out_" + std::to_string(reduce_add_node->parallel_id());
     std::shared_ptr<RegstDesc> out_regst = ProduceRegst(out_regst_name, false);
->>>>>>> e2a9bd59
     edge->AddRegst(out_regst_name, out_regst);
   }
 }
