#include "oneflow/core/graph/logical_graph.h"
#include "oneflow/core/graph/task_graph.h"
#include "oneflow/core/graph/op_graph.h"
#include "oneflow/core/operator/operator.h"
#include "oneflow/core/operator/op_conf.pb.h"
#include "oneflow/core/common/balanced_splitter.h"

namespace oneflow {

namespace {

std::function<bool(const LogicalNode*)> MakePredicatorHasActualOutDiff(const LogicalGraph* graph) {
  std::list<LogicalNode*> loss_nodes;
  graph->ForEachNode([&](LogicalNode* node) {
    if (dynamic_cast<LossLogicalNode*>(node)) { loss_nodes.push_back(node); }
  });
  auto nodes_have_actual_out_diff_ptr = std::make_shared<HashSet<const LogicalNode*>>();
  auto HasBwConnection = [](const LogicalNode* prev, const LogicalNode* next) {
    HashSet<LogicalBlobId> idbn_lbis;
    for (const auto& idbn : next->SoleOp()->input_diff_bns()) {
      idbn_lbis.insert(next->SoleOp()->BnInOp2Lbi(idbn));
    }
    for (const auto& odbn : prev->SoleOp()->output_diff_bns()) {
      LogicalBlobId lbi = prev->SoleOp()->BnInOp2Lbi(odbn);
      if (idbn_lbis.find(lbi) != idbn_lbis.end()) { return true; }
    }
    return false;
  };
  auto ForEachNext = [&](LogicalNode* node, const std::function<void(LogicalNode*)>& Handler) {
    node->ForEachNodeOnInEdge([&](LogicalNode* in_node) {
      if (HasBwConnection(in_node, node)) { Handler(in_node); }
    });
  };
  graph->BfsForEachNode(loss_nodes, ForEachNext,
                        [nodes_have_actual_out_diff_ptr](LogicalNode* node) {
                          nodes_have_actual_out_diff_ptr->insert(node);
                        });
  return [nodes_have_actual_out_diff_ptr](const LogicalNode* node) {
    return nodes_have_actual_out_diff_ptr->find(node) != nodes_have_actual_out_diff_ptr->end();
  };
}

}  // namespace

LogicalGraph::LogicalGraph(bool is_train) {
  BuildFwStruct();
  if (is_train) { GroupNodesForReduceStruct(); }
  if (is_train) { BuildBwStruct(); }
  MergeEdge();
  SetNodeDataLbi();
  if (is_train) {
    BuildLossPrintStruct();
    BuildAccuracyPrintStruct();
  }
  BuildModelStruct(is_train);
  if (is_train) { ConnectFwToBw(); }
  ToDotWithAutoFilePath();
}

void LogicalGraph::GroupNodesForReduceStruct() {
  // get op model size
  HashMap<std::string, size_t> op_name2model_size;
  auto OpName2ModelSize = [&](const std::string& op_name) -> size_t {
    if (op_name2model_size.find(op_name) == op_name2model_size.end()) { return 0; }
    return op_name2model_size.at(op_name);
  };
  Global<OpGraph>::Get()->InferOpModelSize(&op_name2model_size);
  size_t model_total_size = 0;
  for (const auto& pair : op_name2model_size) { model_total_size += pair.second; }
  HashMap<ParallelDesc, std::list<const LogicalNode*>> parellel_desc2fw_group;
  size_t avg_size = model_total_size / Global<JobDesc>::Get()->all_reduce_group_num();
  const size_t group_min_size = Global<JobDesc>::Get()->all_reduce_group_min_byte();
  const float group_size_warmup = Global<JobDesc>::Get()->all_reduce_group_size_warmup();
  size_t cur_group_size = group_min_size / group_size_warmup;
  auto GetCurGroupSize = [&](int32_t group_id) {
    if (cur_group_size < avg_size) { cur_group_size *= group_size_warmup; }
    return std::min(cur_group_size, avg_size);
  };
  // group fw nodes by parallel desc
  ReverseTopoForEachNode([&](LogicalNode* fw_node) {
    parellel_desc2fw_group[*fw_node->parallel_desc()].push_front(fw_node);
  });
  CHECK_GT(parellel_desc2fw_group.size(), 0);
  for (auto& pair : parellel_desc2fw_group) {
    fw_node_groups_.emplace_back(std::vector<const LogicalNode*>());
    auto& fw_node_group = pair.second;
    size_t cur_group_model_size = 0;
    int32_t group_id = 0;
    for (const LogicalNode* fw_node : fw_node_group) {
      fw_node_groups_.back().emplace_back(fw_node);
      cur_group_model_size += OpName2ModelSize(fw_node->SoleOp()->op_name());
      if (cur_group_model_size >= GetCurGroupSize(group_id)) {
        fw_node_groups_.emplace_back(std::vector<const LogicalNode*>());
        cur_group_model_size = 0;
        ++group_id;
      }
    }
  }
}

template<typename LogicalNodeType>
void LogicalGraph::ForEachLogicalNode(std::function<void(LogicalNodeType*)> func) {
  std::vector<LogicalNodeType*> valid_nodes;
  ForEachNode([&](LogicalNode* logical_node) {
    auto valid_node = dynamic_cast<LogicalNodeType*>(logical_node);
    if (valid_node != nullptr) { valid_nodes.push_back(valid_node); }
  });
  for (LogicalNodeType* valid_node : valid_nodes) { func(valid_node); }
}

void LogicalGraph::BuildFwStruct() {
  HashMap<std::string, std::vector<LogicalNode*>> op_name2nodes;
  NaiveBuildFwStruct(&op_name2nodes);
  FixSharedModelNodes(op_name2nodes);
  LinkUnpackFw2PackFw(op_name2nodes);
  total_mbn_num_ = 0;
  ForEachNode([&](LogicalNode* node) {
    total_mbn_num_ +=
        node->SoleOp()->model_bns().size() + node->SoleOp()->forward_model_bns().size();
  });
}

void LogicalGraph::NaiveBuildFwStruct(
    HashMap<std::string, std::vector<LogicalNode*>>* op_name2nodes) {
  const DLNetConf& dlnet_conf = Global<JobDesc>::Get()->dlnet_conf();
  const Placement& placement = Global<JobDesc>::Get()->placement();
  HashMap<std::string, std::shared_ptr<ParallelDesc>> name2parallel_desc;
  for (const PlacementGroup& p_group : placement.placement_group()) {
    for (const std::string& op_name : p_group.op_set().op_name()) {
      CHECK(name2parallel_desc
                .emplace(op_name, std::make_shared<ParallelDesc>(p_group.parallel_conf()))
                .second);
    }
  }

  HashMap<LogicalBlobId, std::string> lbi2obn;
  HashMap<LogicalBlobId, LogicalNode*> lbi2producer;
  for (OperatorConf cur_op_conf : dlnet_conf.op()) {
    auto parallel_desc_ptr_it = name2parallel_desc.find(cur_op_conf.name());
    CHECK(parallel_desc_ptr_it != name2parallel_desc.end());
    const std::shared_ptr<ParallelDesc>& parallel_desc_ptr = parallel_desc_ptr_it->second;
    cur_op_conf.set_device_type(parallel_desc_ptr->device_type());
    std::shared_ptr<Operator> cur_op = ConstructOp(cur_op_conf);
    LogicalNode* cur_node = cur_op->NewProperLogicalNode();
    if (cur_node->TypeName() == "PackForward" || cur_node->TypeName() == "UnpackForward") {
      CHECK_EQ(
          0, Global<JobDesc>::Get()->other_conf().piece_size() % parallel_desc_ptr->parallel_num());
    }
    AddAllocatedNode(cur_node);
    cur_node->mut_op_vec() = {cur_op};
    cur_node->SoleOp()->FixParallelDesc(parallel_desc_ptr.get());
    cur_node->mut_parallel_desc() = parallel_desc_ptr;
    for (const std::string& obn : cur_node->SoleOp()->output_bns()) {
      const LogicalBlobId& lbi = cur_node->SoleOp()->BnInOp2Lbi(obn);
      CHECK(lbi2producer.emplace(lbi, cur_node).second);
      CHECK(lbi2obn.emplace(lbi, obn).second);
    }
    (*op_name2nodes)[cur_op->op_name()].push_back(cur_node);
  }
  ForEachNode([&](LogicalNode* cur_node) {
    for (const std::string& ibn : cur_node->SoleOp()->input_bns()) {
      const LogicalBlobId& lbi = cur_node->SoleOp()->BnInOp2Lbi(ibn);
      LogicalNode* pred_node = lbi2producer.at(lbi);
      if (pred_node == cur_node) { continue; }
      LogicalEdge* edge = NewEdge();
      edge->mut_lbis() = {lbi};
      UpdateEdge2Ibn(edge, ibn);
      UpdateEdge2Obn(edge, lbi2obn.at(lbi));
      Connect(pred_node, edge, cur_node);
    }
  });
}

void LogicalGraph::FixSharedModelNodes(
    const HashMap<std::string, std::vector<LogicalNode*>>& op_name2nodes) {
  HashSet<std::string> all_shared_model_op_names;
  const DLNetConf& dlnet_conf = Global<JobDesc>::Get()->dlnet_conf();
  for (const OpNameSet& op_name_set : dlnet_conf.shared_model_group()) {
    std::vector<std::string> shared_model_op_names(op_name_set.op_name().begin(),
                                                   op_name_set.op_name().end());
    SortAndRemoveDuplication(&shared_model_op_names);
    CHECK_GE(shared_model_op_names.size(), 2);

    auto shared_model_nodes = std::make_shared<std::vector<LogicalNode*>>();
    shared_model_nodes->reserve(shared_model_op_names.size());
    for (const std::string& op_name : shared_model_op_names) {
      CHECK(all_shared_model_op_names.insert(op_name).second);
      CHECK_EQ(op_name2nodes.at(op_name).size(), 1);
      shared_model_nodes->push_back(op_name2nodes.at(op_name).front());
    }

    for (LogicalNode* cur_node : *shared_model_nodes) {
      cur_node->mut_shared_model_nodes() = shared_model_nodes;
    }

    const std::string& shared_op_name = shared_model_nodes->front()->SoleOp()->op_name();
    const ParallelDesc* shared_parallel_desc = shared_model_nodes->front()->parallel_desc().get();
    FOR_RANGE(size_t, i, 1, shared_model_nodes->size()) {
      shared_model_nodes->at(i)->SoleOp()->FixLbiWhenShareModel(shared_op_name);
      CHECK(shared_model_nodes->at(i)->parallel_desc()->Equal(shared_parallel_desc));
    }
  }
}

void LogicalGraph::LinkUnpackFw2PackFw(
    const HashMap<std::string, std::vector<LogicalNode*>>& op_name2nodes) {
  ForEachLogicalNode<PackForwardLogicalNode>([&](PackForwardLogicalNode* pack_fw) {
    const std::string& unpack_name = pack_fw->SoleOp()->op_conf().pack_conf().related_unpack();
    auto it = op_name2nodes.find(unpack_name);
    CHECK(it != op_name2nodes.end());
    CHECK_EQ(1, it->second.size());
    UnpackForwardLogicalNode* unpack_fw =
        dynamic_cast<UnpackForwardLogicalNode*>(it->second.front());
    CHECK(unpack_fw);
    pack_fw->set_related_unpack(unpack_fw);
  });
}

void LogicalGraph::BuildBwStruct() {
  NaiveBuildBwStruct();
  AddBackwardClone();
}

void LogicalGraph::NaiveBuildBwStruct() {
  auto HasActualOutDiff = MakePredicatorHasActualOutDiff(this);
  HashSet<LogicalNode*> nodes_need_bw;
  TopoForEachNode([&](LogicalNode* logical_node) {
    auto fw_node = dynamic_cast<ForwardLogicalNode*>(logical_node);
    if (fw_node == nullptr) { return; }
    if (fw_node->HasOpWithModelBlob()) {
      CHECK(nodes_need_bw.insert(fw_node).second);
      return;
    }
    for (LogicalEdge* edge : fw_node->in_edges()) {
      if (nodes_need_bw.find(edge->src_node()) != nodes_need_bw.end()
          && HasActualOutDiff(fw_node)) {
        CHECK(nodes_need_bw.insert(fw_node).second);
        return;
      }
    }
  });
  for (LogicalNode* fw_node : nodes_need_bw) {
    BackwardLogicalNode* bw_node = static_cast<ForwardLogicalNode*>(fw_node)->NewBackwardNode();
    if (bw_node) { AddAllocatedNode(bw_node); }
  }
  std::list<LogicalEdge*> fw_edges;
  ForEachEdge([&](LogicalEdge* edge) { fw_edges.push_back(edge); });
  for (LogicalEdge* fw_edge : fw_edges) {
    auto NewBwEdge = [&]() {
      LogicalEdge* bw_edge = NewEdge();
      bw_edge->mut_lbis() = fw_edge->lbis();
      UpdateEdge2Ibn(bw_edge, edge2ibn_.at(fw_edge));
      UpdateEdge2Obn(bw_edge, edge2obn_.at(fw_edge));
      return bw_edge;
    };
    auto fw_src_node = dynamic_cast<ForwardLogicalNode*>(fw_edge->src_node());
    if (fw_src_node == nullptr) { continue; }
    BackwardLogicalNode* bw_src_node = fw_src_node->bw_node();
    if (bw_src_node == nullptr) { continue; }
    auto fw_dst_node = dynamic_cast<ForwardLogicalNode*>(fw_edge->dst_node());
    if (fw_dst_node == nullptr) {
      if (dynamic_cast<LossLogicalNode*>(fw_edge->dst_node())) {
        Connect<LogicalNode>(fw_edge->dst_node(), NewBwEdge(), bw_src_node);
      }
    } else {
      BackwardLogicalNode* bw_dst_node = fw_dst_node->bw_node();
      if (bw_dst_node) { Connect<LogicalNode>(bw_dst_node, NewBwEdge(), bw_src_node); }
    }
  }
}

void LogicalGraph::AddBackwardClone() {
  std::vector<BackwardCloneInfo> clone_infos;
  ForEachLogicalNode<BackwardLogicalNode>([&](BackwardLogicalNode* bw_node) {
    HashMap<LogicalBlobId, BackwardCloneInfo> lbi2clone_info;
    for (LogicalEdge* edge : bw_node->in_edges()) {
      lbi2clone_info[edge->SoleLbi()].edges.push_back(edge);
    }
    for (auto& pair : lbi2clone_info) {
      BackwardCloneInfo& clone_info = pair.second;
      if (clone_info.edges.size() <= 1) { continue; }
      clone_info.succ_node = bw_node;
      clone_info.lbi = pair.first;
      clone_infos.push_back(clone_info);
    }
  });
  for (const BackwardCloneInfo& clone_info : clone_infos) { AddOneBackwardClone(clone_info); }
}

void LogicalGraph::AddOneBackwardClone(const BackwardCloneInfo& clone_info) {
  OperatorConf clone_op_conf;
  clone_op_conf.set_name("bw_clone_" + NewUniqueId());
  clone_op_conf.set_device_type(clone_info.succ_node->SoleOp()->device_type());
  clone_op_conf.mutable_clone_conf()->set_out_num(clone_info.edges.size());
  std::shared_ptr<Operator> clone_op = ConstructOp(clone_op_conf);
  LogicalNode* clone_node = NewNode<NormalBackwardLogicalNode>();
  clone_node->mut_op_vec() = {clone_op};
  clone_node->mut_parallel_desc() = clone_info.succ_node->parallel_desc();

  *(clone_op->MutBnInOp2Lbi(clone_op->SoleIbn())) = clone_info.lbi;
  *(clone_op->MutBnInOp2Lbi(clone_op->SoleIdbn())) = clone_info.lbi;
  LogicalEdge* clone_in_diff_edge = NewEdge();
  clone_in_diff_edge->mut_lbis() = {clone_info.lbi};
  Connect(clone_node, clone_in_diff_edge, clone_info.succ_node);
  UpdateEdge2Ibn(clone_in_diff_edge, clone_op->SoleIbn());
  UpdateEdge2Obn(clone_in_diff_edge, edge2obn_.at(clone_info.edges.at(0)));

  FOR_RANGE(size_t, i, 0, clone_info.edges.size()) {
    LogicalBlobId lbi_clone_i = clone_info.lbi;
    lbi_clone_i.set_clone_id(i);
    std::string odbn = clone_op->output_diff_bns().Get(i);
    *(clone_op->MutBnInOp2Lbi(odbn)) = lbi_clone_i;

    LogicalEdge* edge = clone_info.edges.at(i);
    std::vector<LogicalBlobId>& edge_lbis = edge->mut_lbis();
    CHECK_EQ(1, edge_lbis.size());
    edge_lbis.front() = lbi_clone_i;
    LogicalNode* src_node = edge->src_node();
    *(src_node->SoleOp()->MutBnInOp2Lbi(GenDiffBn(edge2ibn_.at(edge)))) = lbi_clone_i;
    DisConnect(edge);
    Connect(src_node, edge, clone_node);
    UpdateEdge2Obn(edge, GenUnDiffBn(odbn));
  }
}

void LogicalGraph::MergeEdge() {
  ForEachNode([](LogicalNode* node) {
    HashMap<LogicalNode*, std::vector<LogicalEdge*>> dst2edges;
    for (LogicalEdge* out_edge : node->out_edges()) {
      dst2edges[out_edge->dst_node()].push_back(out_edge);
    }
    for (const auto& pair : dst2edges) {
      std::vector<LogicalBlobId>& lbi_all = pair.second.at(0)->mut_lbis();
      FOR_RANGE(size_t, i, 1, pair.second.size()) {
        std::vector<LogicalBlobId>& lbi_i = pair.second.at(i)->mut_lbis();
        lbi_all.insert(lbi_all.end(), lbi_i.begin(), lbi_i.end());
        lbi_i.clear();
        DisConnect(pair.second.at(i));  // TODO: delete its memory ?
      }
    }
  });
}

void LogicalGraph::SetNodeDataLbi() {
  ForEachNode([](LogicalNode* node) {
    for (LogicalEdge* out_edge : node->out_edges()) {
      node->SetDataLbisTo(out_edge->dst_node(), out_edge->lbis());
    }
  });
}

void LogicalGraph::BuildLossPrintStruct() {
  ForEachLogicalNode<LossLogicalNode>([&](LossLogicalNode* loss_logical) {
    std::shared_ptr<const Operator> loss_op = loss_logical->SoleOp();
    // Reduce Sum op
    OperatorConf reduce_loss_op_conf;
    reduce_loss_op_conf.set_name("reduce_loss_" + loss_op->op_name());
    reduce_loss_op_conf.set_device_type(loss_op->device_type());
    auto reduce_sum_conf = reduce_loss_op_conf.mutable_reduce_sum_conf();
    *(reduce_sum_conf->mutable_in_sys()) = loss_op->BnInOp2Lbi("loss");
    reduce_sum_conf->add_axis(0);
    reduce_sum_conf->set_out("out");
    std::shared_ptr<Operator> reduce_loss_op = ConstructOp(reduce_loss_op_conf);
    loss_logical->mut_op_vec().push_back(reduce_loss_op);
    // Loss Accumulate Logical
    OperatorConf loss_acc_op_conf;
    loss_acc_op_conf.set_name("loss_acc_" + loss_op->op_name());
    loss_acc_op_conf.set_device_type(loss_op->device_type());
    loss_acc_op_conf.mutable_accumulate_conf();
    std::shared_ptr<Operator> loss_acc_op = ConstructOp(loss_acc_op_conf);
    LossAccLogicalNode* loss_acc_logical = NewNode<LossAccLogicalNode>();
    loss_acc_logical->mut_op_vec() = {loss_acc_op};
    loss_acc_logical->mut_parallel_desc() = loss_logical->parallel_desc();
    Connect<LogicalNode>(loss_logical, NewEdge(), loss_acc_logical);
    // Loss Print Logical
    OperatorConf loss_print_op_conf;
    loss_print_op_conf.set_name(LossPrintPrefix + loss_op->op_name());
    loss_print_op_conf.set_device_type(DeviceType::kCPU);

    auto* loss_print_conf = loss_print_op_conf.mutable_loss_print_conf();
    *(loss_print_conf->mutable_loss_lbi()) = reduce_loss_op->BnInOp2Lbi("out");
    *(loss_print_conf->mutable_loss_instance_num_lbi()->mutable_op_name()) = loss_op->op_name();
    *(loss_print_conf->mutable_loss_instance_num_lbi()->mutable_blob_name()) = "loss_instance_num";
    if (!loss_op->GetValFromCustomizedConf<std::string>("weight").empty()) {
      *(loss_print_conf->mutable_reduction_lbi()) = loss_op->BnInOp2Lbi("reduction_coefficient");
    }
    loss_print_conf->set_weight_scalar(loss_op->GetValFromCustomizedConf<float>("weight_scalar"));
    loss_print_conf->set_reduction_type(
        static_cast<LossReductionType>(loss_op->GetEnumFromCustomizedConf("reduction")));

    std::shared_ptr<Operator> loss_print_op = ConstructOp(loss_print_op_conf);
    ParallelConf loss_print_pr_conf;
    loss_print_pr_conf.set_policy(kDataParallel);
    loss_print_pr_conf.add_device_name("0:cpu:0");
    LossPrintLogicalNode* loss_print_logical = NewNode<LossPrintLogicalNode>();
    loss_print_logical->mut_op_vec() = {loss_print_op};
    loss_print_logical->mut_parallel_desc().reset(new ParallelDesc(loss_print_pr_conf));
    Connect<LogicalNode>(loss_acc_logical, NewEdge(), loss_print_logical);
  });
}

void LogicalGraph::BuildAccuracyPrintStruct() {
  ForEachLogicalNode<AccuracyLogicalNode>([&](AccuracyLogicalNode* accuracy_logical) {
    std::shared_ptr<const Operator> accuracy_op = accuracy_logical->SoleOp();
    // Accuracy Accumulate Logical
    OperatorConf accuracy_acc_op_conf;
    accuracy_acc_op_conf.set_name("accuracy_acc_" + accuracy_op->op_name());
    accuracy_acc_op_conf.set_device_type(accuracy_op->device_type());
    accuracy_acc_op_conf.mutable_accumulate_conf();
    std::shared_ptr<Operator> accuracy_acc_op = ConstructOp(accuracy_acc_op_conf);
    AccuracyAccLogicalNode* accuracy_acc_logical = NewNode<AccuracyAccLogicalNode>();
    accuracy_acc_logical->mut_op_vec() = {accuracy_acc_op};
    accuracy_acc_logical->mut_parallel_desc() = accuracy_logical->parallel_desc();
    Connect<LogicalNode>(accuracy_logical, NewEdge(), accuracy_acc_logical);
    // Accuracy Print Logical
    OperatorConf accuracy_print_op_conf;
    accuracy_print_op_conf.set_name(AccuracyPrintPrefix + accuracy_op->op_name());
    accuracy_print_op_conf.set_device_type(DeviceType::kCPU);

    auto* accuracy_print_conf = accuracy_print_op_conf.mutable_accuracy_print_conf();
    accuracy_print_conf->set_top_k_print(accuracy_op->op_conf().accuracy_conf().top_k());
    *(accuracy_print_conf->mutable_accuracy_lbi()) = accuracy_op->BnInOp2Lbi("accuracy");
    *(accuracy_print_conf->mutable_accuracy_instance_num_lbi()->mutable_op_name()) =
        accuracy_op->op_name();
    *(accuracy_print_conf->mutable_accuracy_instance_num_lbi()->mutable_blob_name()) =
        "accuracy_instance_num";

    std::shared_ptr<Operator> accuracy_print_op = ConstructOp(accuracy_print_op_conf);
    ParallelConf accuracy_print_pr_conf;
    accuracy_print_pr_conf.set_policy(kDataParallel);
    accuracy_print_pr_conf.add_device_name("0:cpu:0");
    AccuracyPrintLogicalNode* accuracy_print_logical = NewNode<AccuracyPrintLogicalNode>();
    accuracy_print_logical->mut_op_vec() = {accuracy_print_op};
    accuracy_print_logical->mut_parallel_desc().reset(new ParallelDesc(accuracy_print_pr_conf));
    Connect<LogicalNode>(accuracy_acc_logical, NewEdge(), accuracy_print_logical);
  });
}

bool LogicalGraph::MustHaveModelDiffAcc() {
  bool must_have_model_diff_acc = false;
  ForEachLogicalNode<ForwardLogicalNode>(
      [&must_have_model_diff_acc](ForwardLogicalNode* fw_logical) {
        if (must_have_model_diff_acc) { return; }
        if (fw_logical->TypeName() == "PackForward" || fw_logical->TypeName() == "UnpackForward"
            || fw_logical->TypeName() == "RepeatForward") {
          must_have_model_diff_acc = true;
          return;
        }
      });
  return must_have_model_diff_acc;
}

void LogicalGraph::BuildModelStruct(bool is_train) {
  HashMap<const LogicalNode*, NormalMdUpdtLogicalNode*> first_shared2mdupdt;
  HashMap<const LogicalNode*, ReduceCtx> fw_node2reduce_ctx;
  bool must_have_model_diff_acc = MustHaveModelDiffAcc();
  ForEachLogicalNode<ForwardLogicalNode>([&](ForwardLogicalNode* fw_logical) {
<<<<<<< HEAD
    if (Global<JobDesc>::Get()->enable_write_snapshot() && fw_logical->HasOpWithForwardModelBlob()
        && fw_logical->SoleOp()->op_conf().trainable()) {
      BuildMdSaveStruct(fw_logical, fw_logical);
    }
=======
    if (fw_logical->HasOpWithForwardModelBlob()) { BuildMdSaveStructIfNeed(fw_logical); }
>>>>>>> e0c2ad2b
    if (fw_logical->HasOpWithModelOrConstModelBlob()) {
      // MdUpdt MdSave
      NormalMdUpdtLogicalNode* md_updt_logical = nullptr;
      if (fw_logical->shared_model_nodes() == nullptr) {
        md_updt_logical = BuildNormalMdUpdtAndMdSaveStruct(is_train, fw_logical);
      } else {
        auto first_shared2mdupdt_it =
            first_shared2mdupdt.find(fw_logical->shared_model_nodes()->front());
        if (first_shared2mdupdt_it == first_shared2mdupdt.end()) {
          md_updt_logical = BuildNormalMdUpdtAndMdSaveStruct(is_train, fw_logical);
          CHECK(first_shared2mdupdt
                    .emplace(fw_logical->shared_model_nodes()->front(), md_updt_logical)
                    .second);
        } else {
          md_updt_logical = first_shared2mdupdt_it->second;
        }
      }
      Connect<LogicalNode>(md_updt_logical, NewEdge(), fw_logical);
      BackwardLogicalNode* bw_logical = fw_logical->bw_node();
      if (bw_logical) { Connect<LogicalNode>(md_updt_logical, NewEdge(), bw_logical); }
      // Model Diff Accumulate Logical
      if (is_train && fw_logical->HasOpWithModelBlob()) {
        CHECK_NOTNULL(bw_logical);
        LogicalNode* md_diff_acc_logical = nullptr;
        if (must_have_model_diff_acc || Global<JobDesc>::Get()->NumOfPiecesInBatch() > 1) {
          OperatorConf md_diff_acc_op_conf;
          md_diff_acc_op_conf.set_name("md_diff_acc_" + NewUniqueId());
          md_diff_acc_op_conf.set_device_type(fw_logical->parallel_desc()->device_type());
          md_diff_acc_op_conf.mutable_accumulate_conf();
          auto md_diff_acc_op = ConstructOp(md_diff_acc_op_conf);
          md_diff_acc_logical = NewNode<MdDiffAccLogicalNode>();
          md_diff_acc_logical->mut_op_vec() = {md_diff_acc_op};
          auto md_diff_acc_pr_desc = new ParallelDesc(*(fw_logical->parallel_desc()));
          md_diff_acc_logical->mut_parallel_desc().reset(md_diff_acc_pr_desc);
          Connect<LogicalNode>(bw_logical, NewEdge(), md_diff_acc_logical);
        } else {
          md_diff_acc_logical = bw_logical;
        }
        if (md_diff_acc_logical->parallel_desc()->parallel_num() > 1
            && md_diff_acc_logical->parallel_desc()->policy() == kDataParallel) {
          ReduceCtx reduce_ctx;
          reduce_ctx.fw_logicals.emplace_back(fw_logical);
          reduce_ctx.bw_logicals.emplace_back(bw_logical);
          reduce_ctx.md_diff_acc_logicals.emplace_back(md_diff_acc_logical);
          reduce_ctx.md_updt_logicals.emplace_back(md_updt_logical);
          CHECK(fw_node2reduce_ctx.emplace(fw_logical, reduce_ctx).second);
        } else {
          Connect<LogicalNode>(md_diff_acc_logical, NewEdge(), md_updt_logical);
        }
      }
    }
  });
  for (int i = 0; i < fw_node_groups_.size(); ++i) {
    auto& fw_node_group = fw_node_groups_[i];
    ReduceCtx group_reduce_ctx;
    group_reduce_ctx.order_in_logical_graph = i;
    int order_in_reduce_group = 0;
    for (auto& fw_node : fw_node_group) {
      auto reduce_ctx_it = fw_node2reduce_ctx.find(fw_node);
      if (reduce_ctx_it != fw_node2reduce_ctx.end()) {
        auto& reduce_ctx = reduce_ctx_it->second;
        group_reduce_ctx.fw_logicals.emplace_back(reduce_ctx.fw_logicals.at(0));
        group_reduce_ctx.bw_logicals.emplace_back(reduce_ctx.bw_logicals.at(0));
        group_reduce_ctx.md_diff_acc_logicals.emplace_back(reduce_ctx.md_diff_acc_logicals.at(0));
        group_reduce_ctx.md_updt_logicals.emplace_back(reduce_ctx.md_updt_logicals.at(0));
        auto* md_updt = dynamic_cast<NormalMdUpdtLogicalNode*>(reduce_ctx.md_updt_logicals.at(0));
        md_updt->set_order_in_reduce_group(order_in_reduce_group++);
      }
    }
    if (group_reduce_ctx.fw_logicals.size() > 0) { BuildReduceStruct(group_reduce_ctx); }
  }
  SetupNormalMdUpdtOp();
}

void LogicalGraph::BuildReduceStruct(const ReduceCtx& reduce_ctx) {
  CHECK_GT(reduce_ctx.fw_logicals.size(), 0);
  std::shared_ptr<const ParallelDesc> src_pd = reduce_ctx.fw_logicals[0]->parallel_desc();

  OperatorConf reduce_concat_op_conf;
  reduce_concat_op_conf.set_name("reduce_concat_" + NewUniqueId());
  reduce_concat_op_conf.set_device_type(src_pd->device_type());
  reduce_concat_op_conf.mutable_reduce_concat_conf()->set_in_num(reduce_ctx.fw_logicals.size());
  LogicalNode* reduce_concat_node = NewNode<ReduceConcatLogicalNode>();
  reduce_concat_node->mut_op_vec() = {ConstructOp(reduce_concat_op_conf)};
  reduce_concat_node->mut_parallel_desc() = src_pd;

  // We can not add ctrl edges between all_reduce nodes due to the implementation of nccl.
  // So we add ctrl edges between ReduceIdentityTaskNodes which are followed by
  // all_reduce nodes;
  OperatorConf reduce_identity_conf;
  reduce_identity_conf.set_name("reduce_identity_" + NewUniqueId());
  reduce_identity_conf.set_device_type(src_pd->device_type());
  reduce_identity_conf.mutable_reduce_identity_conf();
  auto* reduce_identity_node = NewNode<ReduceIdentityLogicalNode>();
  reduce_identity_node->mut_op_vec() = {ConstructOp(reduce_identity_conf)};
  reduce_identity_node->mut_parallel_desc() = src_pd;
  reduce_identity_node->set_order_in_logical_graph(reduce_ctx.order_in_logical_graph);

  OperatorConf reduce_split_op_conf;
  reduce_split_op_conf.set_name("reduce_split_" + NewUniqueId());
  reduce_split_op_conf.set_device_type(src_pd->device_type());
  reduce_split_op_conf.mutable_reduce_split_conf()->set_out_num(reduce_ctx.fw_logicals.size());
  auto* reduce_split_node = NewNode<ReduceSplitLogicalNode>();
  reduce_split_node->mut_op_vec() = {ConstructOp(reduce_split_op_conf)};
  reduce_split_node->mut_parallel_desc() = src_pd;
  reduce_split_node->set_order_in_logical_graph(reduce_ctx.order_in_logical_graph);

  for (auto& md_diff_acc_node : reduce_ctx.md_diff_acc_logicals) {
    Connect(md_diff_acc_node, NewEdge(), reduce_concat_node);
  }
  Connect(reduce_concat_node, NewEdge(), static_cast<LogicalNode*>(reduce_identity_node));
  AddAllReduce(reduce_identity_node, reduce_split_node);
  for (auto& md_updt_node : reduce_ctx.md_updt_logicals) {
    Connect(static_cast<LogicalNode*>(reduce_split_node), NewEdge(), md_updt_node);
  }
}

void LogicalGraph::AddAllReduce(LogicalNode* src, LogicalNode* dst) {
  std::shared_ptr<const ParallelDesc> src_pd = src->parallel_desc();
  std::shared_ptr<const ParallelDesc> dst_pd = dst->parallel_desc();
  CHECK_EQ(src_pd->parallel_num(), dst_pd->parallel_num());
  CHECK_EQ(src_pd->device_type(), dst_pd->device_type());
<<<<<<< HEAD

=======
>>>>>>> e0c2ad2b
  if (Global<JobDesc>::Get()->enable_nccl() && src_pd->device_type() == DeviceType::kGPU) {
    if (src_pd->sorted_machine_ids().size() == 1
        || Global<JobDesc>::Get()->use_nccl_inter_node_communication()) {
      AddNcclAllReduce(src, dst);
    } else if (src_pd->device_num_of_each_machine() == 1) {
      AddReduceScatterAddGatherNodes(src, dst, ReduceRankCtx());
    } else {
      AddNcclReduceScatterAndAllGather(src, dst);
    }
  } else {
    AddReduceScatterAddGatherNodes(src, dst, ReduceRankCtx());
  }
}

void LogicalGraph::AddNcclReduceScatterAndAllGather(LogicalNode* src, LogicalNode* dst) {
  std::shared_ptr<const ParallelDesc> src_pd = src->parallel_desc();

  ReduceRankCtx rank_ctx = ReduceRankCtx().CtxWithScatter(src_pd->device_num_of_each_machine());

  OperatorConf nccl_reduce_scatter_op_conf;
  nccl_reduce_scatter_op_conf.set_name("nccl_reduce_scatter_" + NewUniqueId());
  nccl_reduce_scatter_op_conf.set_device_type(src_pd->device_type());
  nccl_reduce_scatter_op_conf.mutable_nccl_reduce_scatter_conf();
  NcclReduceScatterLogicalNode* nccl_reduce_scatter_node = NewNode<NcclReduceScatterLogicalNode>();
  nccl_reduce_scatter_node->mut_op_vec() = {ConstructOp(nccl_reduce_scatter_op_conf)};
  nccl_reduce_scatter_node->mut_parallel_desc() = src_pd;
  nccl_reduce_scatter_node->mut_rank_ctx() = rank_ctx;
  Connect<LogicalNode>(src, NewEdge(), nccl_reduce_scatter_node);

  OperatorConf nccl_all_gather_op_conf;
  nccl_all_gather_op_conf.set_name("nccl_all_gather_" + NewUniqueId());
  nccl_all_gather_op_conf.set_device_type(src_pd->device_type());
  nccl_all_gather_op_conf.mutable_nccl_all_gather_conf();
  NcclAllGatherLogicalNode* nccl_all_gather_node = NewNode<NcclAllGatherLogicalNode>();
  nccl_all_gather_node->mut_op_vec() = {ConstructOp(nccl_all_gather_op_conf)};
  nccl_all_gather_node->mut_parallel_desc() = src_pd;
  nccl_all_gather_node->mut_rank_ctx() = rank_ctx;
  Connect<LogicalNode>(nccl_all_gather_node, NewEdge(), dst);

  AddReduceScatterAddGatherNodes(nccl_reduce_scatter_node, nccl_all_gather_node, rank_ctx);
}

void LogicalGraph::AddNcclAllReduce(LogicalNode* src, LogicalNode* dst) {
  std::shared_ptr<const ParallelDesc> src_pd = src->parallel_desc();
  OperatorConf nccl_all_reduce_op_conf;
  nccl_all_reduce_op_conf.set_name("nccl_all_reduce_" + NewUniqueId());
  nccl_all_reduce_op_conf.set_device_type(src_pd->device_type());
  nccl_all_reduce_op_conf.mutable_nccl_all_reduce_conf();
  NcclAllReduceLogicalNode* nccl_all_reduce_node = NewNode<NcclAllReduceLogicalNode>();
  nccl_all_reduce_node->mut_op_vec() = {ConstructOp(nccl_all_reduce_op_conf)};
  nccl_all_reduce_node->mut_parallel_desc() = src_pd;
  nccl_all_reduce_node->mut_rank_ctx() = ReduceRankCtx().CtxWithScatter(src_pd->parallel_num());
  Connect<LogicalNode>(src, NewEdge(), nccl_all_reduce_node);
  Connect<LogicalNode>(nccl_all_reduce_node, NewEdge(), dst);
}

void LogicalGraph::AddReduceScatterAddGatherNodes(LogicalNode* src, LogicalNode* dst,
                                                  const ReduceRankCtx& prev_rank_ctx) {
  std::shared_ptr<const ParallelDesc> src_pd = src->parallel_desc();

  int64_t segment_count =
      prev_rank_ctx.TotalSegmentCount() == 1
          ? (src_pd->device_num_of_each_machine() == 1 ? src_pd->sorted_machine_ids().size()
                                                       : src_pd->device_num_of_each_machine())
          : src_pd->sorted_machine_ids().size();

  ReduceRankCtx current_rank_ctx = prev_rank_ctx.CtxWithScatter(segment_count);
  ReduceScatterLogicalNode* reduce_scatter_node = NewNode<ReduceScatterLogicalNode>();
  reduce_scatter_node->mut_parallel_desc() = src_pd;
  reduce_scatter_node->mut_rank_ctx() = current_rank_ctx;
  Connect<LogicalNode>(src, NewEdge(), reduce_scatter_node);

  ReduceAddLogicalNode* reduce_add_node = NewNode<ReduceAddLogicalNode>();
  reduce_add_node->mut_parallel_desc() = src_pd;
  reduce_add_node->mut_rank_ctx() = current_rank_ctx;
  Connect<LogicalNode>(reduce_scatter_node, NewEdge(), reduce_add_node);

  ReduceGatherLogicalNode* reduce_gather_node = NewNode<ReduceGatherLogicalNode>();
  reduce_gather_node->mut_parallel_desc() = src_pd;
  reduce_gather_node->mut_rank_ctx() = current_rank_ctx;

  if (current_rank_ctx.TotalSegmentCount() == src_pd->parallel_num()) {
    Connect<LogicalNode>(reduce_add_node, NewEdge(), reduce_gather_node);
  } else {
    AddReduceScatterAddGatherNodes(reduce_add_node, reduce_gather_node, current_rank_ctx);
  }

  Connect<LogicalNode>(reduce_gather_node, NewEdge(), dst);
}

void LogicalGraph::SetupNormalMdUpdtOp() {
  ForEachLogicalNode<NormalMdUpdtLogicalNode>([](NormalMdUpdtLogicalNode* node) {
    if (node->in_edges().size() < 1) { return; }
    // Add shared_model_diff_add_op
    OperatorConf op_conf;
    op_conf.set_name("md_diff_add_" + NewUniqueId());
    op_conf.set_device_type(node->parallel_desc()->device_type());
    op_conf.mutable_shared_model_diff_add_conf()->set_in_num(node->in_edges().size());
    node->mut_op_vec() = {ConstructOp(op_conf)};
  });
}

MdSaveLogicalNode* LogicalGraph::BuildMdSaveStructIfNeed(LogicalNode* need_save_logical) {
  if (Global<JobDesc>::Get()->enable_write_snapshot()) {
    OperatorConf md_save_op_conf;
    md_save_op_conf.set_name("md_save_" + NewUniqueId());
    md_save_op_conf.set_device_type(DeviceType::kCPU);
    md_save_op_conf.mutable_model_save_conf();
    auto model_save_op = ConstructOp(md_save_op_conf);
    auto md_save_logical = NewNode<MdSaveLogicalNode>();
    md_save_logical->mut_op_vec() = {model_save_op};
    ParallelConf pr_conf;
    auto related_pr_desc = need_save_logical->parallel_desc();
    pr_conf.set_policy(related_pr_desc->policy());
    if (pr_conf.policy() == ParallelPolicy::kDataParallel) {
      if (Global<JobDesc>::Get()->write_snapshot_to_master()) {
        pr_conf.add_device_name("0:cpu:0");
      } else {
        std::mt19937 gen(NewRandomSeed());
        std::uniform_int_distribution<> machine_selector(
            0, related_pr_desc->sorted_machine_ids().size() - 1);
        int64_t selected_mchn_id = related_pr_desc->sorted_machine_ids().at(machine_selector(gen));
        pr_conf.add_device_name(std::to_string(selected_mchn_id) + ":cpu:0");
      }
    } else if (pr_conf.policy() == ParallelPolicy::kModelParallel) {
      if (Global<JobDesc>::Get()->write_snapshot_to_master()) {
        pr_conf.add_device_name("0:cpu:0-" + std::to_string(related_pr_desc->parallel_num() - 1));
      } else {
        for (int64_t i = 0; i < related_pr_desc->sorted_machine_ids().size(); ++i) {
          pr_conf.add_device_name(
              std::to_string(related_pr_desc->sorted_machine_ids().at(i)) + ":cpu:0-"
              + std::to_string(related_pr_desc->device_num_of_each_machine() - 1));
        }
      }
    } else {
      UNIMPLEMENTED();
    }
    md_save_logical->mut_parallel_desc().reset(new ParallelDesc(pr_conf));
    Connect<LogicalNode>(need_save_logical, NewEdge(), md_save_logical);
    return md_save_logical;
  } else {
    return nullptr;
  }
}

NormalMdUpdtLogicalNode* LogicalGraph::BuildNormalMdUpdtAndMdSaveStruct(
    bool is_train, ForwardLogicalNode* fw_logical) {
  NormalMdUpdtLogicalNode* md_updt_logical = NewNode<NormalMdUpdtLogicalNode>();
  md_updt_logical->mut_parallel_desc() = fw_logical->parallel_desc();
<<<<<<< HEAD
  if (Global<JobDesc>::Get()->enable_write_snapshot()) {
    // for model
    BuildMdSaveStruct(fw_logical, md_updt_logical);
    // TODO: remove the following ugly hard coded `if'
    if (Global<JobDesc>::Get()->other_conf().train_conf().model_update_conf().has_momentum_conf()
        || Global<JobDesc>::Get()->other_conf().train_conf().model_update_conf().has_adam_conf()) {
      // for forward_model
      BuildMdSaveStruct(fw_logical, md_updt_logical);
    }
=======
  // for model
  BuildMdSaveStructIfNeed(md_updt_logical);
  // TODO: remove the following ugly hard coded `if'
  if (Global<JobDesc>::Get()->other_conf().train_conf().model_update_conf().has_momentum_conf()) {
    // for forward_model
    BuildMdSaveStructIfNeed(md_updt_logical);
>>>>>>> e0c2ad2b
  }
  return md_updt_logical;
}

void LogicalGraph::ConnectFwToBw() {
  ForEachLogicalNode<BackwardLogicalNode>([this](BackwardLogicalNode* bw_node) {
    if (bw_node->fw_node() == nullptr) { return; }
    Connect<LogicalNode>(bw_node->fw_node(), NewEdge(), bw_node);
  });
}

void LogicalGraph::UpdateEdge2Ibn(const LogicalEdge* edge, const std::string& ibn) {
  if (!ibn.empty()) { edge2ibn_[edge] = ibn; }
}

void LogicalGraph::UpdateEdge2Obn(const LogicalEdge* edge, const std::string& obn) {
  if (!obn.empty()) { edge2obn_[edge] = obn; }
}

}  // namespace oneflow<|MERGE_RESOLUTION|>--- conflicted
+++ resolved
@@ -455,14 +455,7 @@
   HashMap<const LogicalNode*, ReduceCtx> fw_node2reduce_ctx;
   bool must_have_model_diff_acc = MustHaveModelDiffAcc();
   ForEachLogicalNode<ForwardLogicalNode>([&](ForwardLogicalNode* fw_logical) {
-<<<<<<< HEAD
-    if (Global<JobDesc>::Get()->enable_write_snapshot() && fw_logical->HasOpWithForwardModelBlob()
-        && fw_logical->SoleOp()->op_conf().trainable()) {
-      BuildMdSaveStruct(fw_logical, fw_logical);
-    }
-=======
     if (fw_logical->HasOpWithForwardModelBlob()) { BuildMdSaveStructIfNeed(fw_logical); }
->>>>>>> e0c2ad2b
     if (fw_logical->HasOpWithModelOrConstModelBlob()) {
       // MdUpdt MdSave
       NormalMdUpdtLogicalNode* md_updt_logical = nullptr;
@@ -585,10 +578,6 @@
   std::shared_ptr<const ParallelDesc> dst_pd = dst->parallel_desc();
   CHECK_EQ(src_pd->parallel_num(), dst_pd->parallel_num());
   CHECK_EQ(src_pd->device_type(), dst_pd->device_type());
-<<<<<<< HEAD
-
-=======
->>>>>>> e0c2ad2b
   if (Global<JobDesc>::Get()->enable_nccl() && src_pd->device_type() == DeviceType::kGPU) {
     if (src_pd->sorted_machine_ids().size() == 1
         || Global<JobDesc>::Get()->use_nccl_inter_node_communication()) {
@@ -738,24 +727,13 @@
     bool is_train, ForwardLogicalNode* fw_logical) {
   NormalMdUpdtLogicalNode* md_updt_logical = NewNode<NormalMdUpdtLogicalNode>();
   md_updt_logical->mut_parallel_desc() = fw_logical->parallel_desc();
-<<<<<<< HEAD
-  if (Global<JobDesc>::Get()->enable_write_snapshot()) {
-    // for model
-    BuildMdSaveStruct(fw_logical, md_updt_logical);
-    // TODO: remove the following ugly hard coded `if'
-    if (Global<JobDesc>::Get()->other_conf().train_conf().model_update_conf().has_momentum_conf()
-        || Global<JobDesc>::Get()->other_conf().train_conf().model_update_conf().has_adam_conf()) {
-      // for forward_model
-      BuildMdSaveStruct(fw_logical, md_updt_logical);
-    }
-=======
   // for model
   BuildMdSaveStructIfNeed(md_updt_logical);
   // TODO: remove the following ugly hard coded `if'
-  if (Global<JobDesc>::Get()->other_conf().train_conf().model_update_conf().has_momentum_conf()) {
+  if (Global<JobDesc>::Get()->other_conf().train_conf().model_update_conf().has_momentum_conf()
+      || Global<JobDesc>::Get()->other_conf().train_conf().model_update_conf().has_adam_conf()) {
     // for forward_model
     BuildMdSaveStructIfNeed(md_updt_logical);
->>>>>>> e0c2ad2b
   }
   return md_updt_logical;
 }
