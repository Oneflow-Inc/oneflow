--- conflicted
+++ resolved
@@ -292,15 +292,10 @@
       for (const auto& ctrl_in_op_name : op->op_conf().ctrl_in_op_name()) {
         const LogicalNode* src = op_name2node.at(ctrl_in_op_name);
         CHECK(!IsReachable(dst, src));
-<<<<<<< HEAD
         if (!IsReachable(src, dst)
             || (dynamic_cast<const NcclTupleBroadcastLogicalNode*>(src) != nullptr
                 && dynamic_cast<const NcclTupleReduceLogicalNode*>(dst) != nullptr)) {
-          CHECK(src->parallel_desc()->EqualsIgnoringPolicyAndDeviceType(*dst->parallel_desc()));
-=======
-        if (!IsReachable(src, dst)) {
           CHECK(src->parallel_desc()->EqualsIgnoringDeviceType(*dst->parallel_desc()));
->>>>>>> 8782780a
           const Shape* src_time_shape = src->out_blob_time_shape();
           if (src_time_shape == nullptr) { src_time_shape = src->in_blob_fastest_time_shape(); }
           CHECK_NOTNULL(src_time_shape);
