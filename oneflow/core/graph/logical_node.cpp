--- conflicted
+++ resolved
@@ -278,13 +278,8 @@
   OF_PP_MAKE_TUPLE_SEQ(MdDiffAcc)      \
   OF_PP_MAKE_TUPLE_SEQ(Print)
 
-<<<<<<< HEAD
-#define DEFINE_VIRTUAL_METHOD(x)                                    \
-  const std::string x##LogicalNode::TypeName() const { return #x; } \
-=======
 #define DEFINE_VIRTUAL_METHOD(x)                              \
   std::string x##LogicalNode::TypeName() const { return #x; } \
->>>>>>> 0d72eb2d
   CompTaskNode* x##LogicalNode::NewCompTaskNode() const { return new x##CompTaskNode; }
 OF_PP_FOR_EACH_TUPLE(DEFINE_VIRTUAL_METHOD, LOGICAL_TYPE_SEQ);
 
