#include "oneflow/core/graph/logical_node.h"
#include "oneflow/core/graph/normal_backward_compute_task_node.h"
#include "oneflow/core/graph/normal_forward_compute_task_node.h"
#include "oneflow/core/graph/loss_accumulate_compute_task_node.h"
#include "oneflow/core/graph/loss_compute_task_node.h"
#include "oneflow/core/graph/loss_print_compute_task_node.h"
#include "oneflow/core/graph/model_diff_accumulate_compute_task_node.h"
#include "oneflow/core/graph/model_save_compute_task_node.h"
#include "oneflow/core/graph/normal_model_update_compute_task_node.h"
#include "oneflow/core/graph/print_compute_task_node.h"
#include "oneflow/core/graph/decode_compute_task_node.h"
#include "oneflow/core/graph/record_load_compute_task_node.h"
#include "oneflow/core/graph/reduce_scatter_compute_task_node.h"
#include "oneflow/core/graph/reduce_add_compute_task_node.h"
#include "oneflow/core/graph/reduce_gather_compute_task_node.h"
#include "oneflow/core/graph/task_graph.h"

namespace oneflow {

namespace {

BldBoxingOpConfMthd GetBldBoxingOpConfMethodByFwParallelPolicy(const LogicalNode* in_logical,
                                                               const LogicalNode* out_logical) {
  ParallelPolicy in_policy = in_logical->parallel_desc()->policy();
  ParallelPolicy out_policy = out_logical->parallel_desc()->policy();
  if (in_policy == kDataParallel && out_policy == kDataParallel) {
    return &BoxingTaskNode::BldBoxingOpConfWithDataConcatAndDataSplit;
  } else if (in_policy == kDataParallel && out_policy == kModelParallel) {
    return &BoxingTaskNode::BldBoxingOpConfWithDataConcatAndClone;
  } else if (in_policy == kModelParallel && out_policy == kDataParallel) {
    return &BoxingTaskNode::BldBoxingOpConfWithModelConcatAndDataSplit;
  } else if (in_policy == kModelParallel && out_policy == kModelParallel) {
    return &BoxingTaskNode::BldBoxingOpConfWithModelConcatAndClone;
  } else {
    LOG(FATAL) << "in " << in_policy << " out " << out_policy;
  }
  return nullptr;
}
BldBoxingOpConfMthd GetBldBoxingOpConfMethodByBwParallelPolicy(const LogicalNode* in_logical,
                                                               const LogicalNode* out_logical) {
  ParallelPolicy in_policy = in_logical->parallel_desc()->policy();
  ParallelPolicy out_policy = out_logical->parallel_desc()->policy();
  if (in_policy == kDataParallel && out_policy == kDataParallel) {
    return &BoxingTaskNode::BldBoxingOpConfWithDataConcatAndDataSplit;
  } else if (in_policy == kDataParallel && out_policy == kModelParallel) {
    return &BoxingTaskNode::BldBoxingOpConfWithDataConcatAndModelSplit;
  } else if (in_policy == kModelParallel && out_policy == kDataParallel) {
    return &BoxingTaskNode::BldBoxingOpConfWithAddAndDataSplit;
  } else if (in_policy == kModelParallel && out_policy == kModelParallel) {
    return &BoxingTaskNode::BldBoxingOpConfWithAddAndModelSplit;
  } else {
    LOG(FATAL) << "out_diff " << in_policy << " in_diff " << out_policy;
  }
  return nullptr;
}

std::string ConcatTypeName(const LogicalNode* lhs, const LogicalNode* rhs) {
  return lhs->TypeName() + rhs->TypeName();
}

using FuncForFindBldSubTskGphMthd =
    std::function<BldSubTskGphMthd(const LogicalNode* src, const LogicalNode* dst)>;

DEFINE_STATIC_VAR(HashMap<std::string OF_COMMA FuncForFindBldSubTskGphMthd>,
                  GetFuncForFindBldSubTskGphMthd);

void AddFuncForFindBldSubTskGphMthd(const std::string& k, FuncForFindBldSubTskGphMthd v) {
  CHECK(GetFuncForFindBldSubTskGphMthd()->emplace(k, v).second);
}
void AddFuncForFindBldSubTskGphMthd(const std::string& k, std::function<BldSubTskGphMthd()> v) {
  AddFuncForFindBldSubTskGphMthd(k, [v](const LogicalNode*, const LogicalNode*) { return v(); });
}
void AddFuncForFindBldSubTskGphMthd(const std::string& k, BldSubTskGphMthd v) {
  AddFuncForFindBldSubTskGphMthd(k, [v](const LogicalNode*, const LogicalNode*) { return v; });
}
#define REGISTER_BLD_SUB_TSK_GPH_MTHD(k, v) COMMAND(AddFuncForFindBldSubTskGphMthd(k, v))

using FuncForFindBldBoxingOpConfMthd =
    std::function<BldBoxingOpConfMthd(const LogicalNode* src, const LogicalNode* dst)>;
DEFINE_STATIC_VAR(HashMap<std::string OF_COMMA FuncForFindBldBoxingOpConfMthd>,
                  GetFuncForFindBldBoxingOpConfMthd);

void AddFuncForFindBldBoxingOpConfMthd(const std::string& k, FuncForFindBldBoxingOpConfMthd v) {
  CHECK(GetFuncForFindBldBoxingOpConfMthd()->emplace(k, v).second);
}
void AddFuncForFindBldBoxingOpConfMthd(const std::string& k,
                                       std::function<BldBoxingOpConfMthd()> v) {
  AddFuncForFindBldBoxingOpConfMthd(k, [v](const LogicalNode*, const LogicalNode*) { return v(); });
}
void AddFuncForFindBldBoxingOpConfMthd(const std::string& k, BldBoxingOpConfMthd v) {
  AddFuncForFindBldBoxingOpConfMthd(k, [v](const LogicalNode*, const LogicalNode*) { return v; });
}
#define REGISTER_BLD_BOXING_OP_CONF_MTHD(k, v) COMMAND(AddFuncForFindBldBoxingOpConfMthd(k, v))

BldSubTskGphMthd BldSubTskGphToMdSave(const LogicalNode*, const LogicalNode* save) {
  if (save->parallel_desc()->parallel_num() == 1) {
    return &TaskGraph::BldSubTskGphBySelectOneSourceToSoleSink;
  } else {
    return &TaskGraph::BldSubTskGphByOneToOne;
  }
}

BldSubTskGphMthd BldSubTskGphToNormalMdUpdt(const LogicalNode*, const LogicalNode* updt) {
  if (updt->parallel_desc()->policy() == kDataParallel) {
    return &TaskGraph::BldSubTskGphByBoxing;
  } else if (updt->parallel_desc()->policy() == kModelParallel) {
    return &TaskGraph::BldSubTskGphByOneToOne;
  } else {
    UNIMPLEMENTED();
  }
}

using FuncForFindLbis =
    std::function<std::vector<LogicalBlobId>(const LogicalNode* src, const LogicalNode* dst)>;
DEFINE_STATIC_VAR(HashMap<std::string OF_COMMA FuncForFindLbis>, GetFuncForFindLbis);

#define REGISTER_FUNC_FOR_FIND_LBIS(k, v) COMMAND(CHECK(GetFuncForFindLbis()->emplace(k, v).second))

std::vector<LogicalBlobId> ReturnPackedLbi(const LogicalNode* src, const LogicalNode* dst) {
  return {GenPackedLbi()};
}

REGISTER_FUNC_FOR_FIND_LBIS("LossAcc"
                            "LossPrint",
                            ReturnPackedLbi);
REGISTER_FUNC_FOR_FIND_LBIS("MdDiffAcc"
                            "NormalMdUpdt",
                            ReturnPackedLbi);
REGISTER_FUNC_FOR_FIND_LBIS("NormalBackward"
                            "NormalMdUpdt",
                            ReturnPackedLbi);

}  // namespace

std::shared_ptr<Operator> LogicalNode::SoleOp() const {
  CHECK_EQ(op_vec_.size(), 1);
  return op_vec_.front();
}

std::vector<LogicalBlobId> LogicalNode::GetLbisTo(const LogicalNode* dst) const {
  auto it = dst2data_lbis_.find(dst);
  if (it != dst2data_lbis_.end()) {
    return it->second;
  } else {
    std::string k = ConcatTypeName(this, dst);
    auto func_it = GetFuncForFindLbis()->find(k);
    CHECK(func_it != GetFuncForFindLbis()->end()) << k;
    return func_it->second(this, dst);
  }
}

void LogicalNode::SetDataLbisTo(const LogicalNode* dst, const std::vector<LogicalBlobId>& lbis) {
  CHECK(dst2data_lbis_.emplace(dst, lbis).second);
  BldSubTskGphMthd mthd = GetMthdForBldSubTskGph(this, dst);
  if (mthd == &TaskGraph::BldSubTskGphByBoxing) {
    lbi_boxing_.insert(lbis.begin(), lbis.end());
  } else if (mthd == &TaskGraph::BldSubTskGphByOneToOne) {
    lbi_121_.insert(lbis.begin(), lbis.end());
  } else {
    UNIMPLEMENTED();
  }
}

std::string LogicalNode::VisualStr() const {
  std::stringstream ss;
  ss << TypeName();
  for (std::shared_ptr<Operator> op : op_vec_) { ss << "\\n" << op->op_name(); }
  return ss.str();
}

bool LogicalNode::HasOpWithModelOrConstModelBlob() const {
  return HasOpWithCondition([](const Operator* op) {
    return op->model_bns().empty() == false || op->const_model_bns().empty() == false;
  });
}

bool LogicalNode::HasOpWithModelBlob() const {
  return HasOpWithCondition([](const Operator* op) { return op->model_bns().empty() == false; });
}

bool LogicalNode::HasOpWithForwardModelBlob() const {
  return HasOpWithCondition(
      [](const Operator* op) { return op->forward_model_bns().empty() == false; });
}

void LogicalNode::GenSortedCompTaskNodes(std::function<int64_t(const TaskNode*)> AllocateCpuThrdId,
                                         std::function<void(CompTaskNode*)> Handler) const {
  int64_t parallel_idx = 0;
  int64_t parallel_num = parallel_desc_->parallel_num();
  for (int64_t machine_id : parallel_desc_->sorted_machine_ids()) {
    for (int64_t dev_phy_id : parallel_desc_->sorted_dev_phy_ids(machine_id)) {
      CompTaskNode* comp_task_node = NewCompTaskNode();
      comp_task_node->set_machine_id(machine_id);
      if (parallel_desc_->device_type() == DeviceType::kGPU) {
<<<<<<< HEAD
        if (comp_task_node->NeedIndependentWorkStream()) {
          comp_task_node->set_thrd_id(Global<IDMgr>::Get()->GetGpuIndependentThrdId(dev_phy_id));
        } else {
          comp_task_node->set_thrd_id(Global<IDMgr>::Get()->GetGpuComputeThrdId(dev_phy_id));
=======
        const IDMgr* id_mgr = Global<IDMgr>::Get();
        switch (comp_task_node->GetCudaWorkType()) {
          case CudaWorkType::kCompute: {
            comp_task_node->set_thrd_id(id_mgr->GetGpuComputeThrdId(dev_phy_id));
            break;
          }
          case CudaWorkType::kCopyH2D: {
            comp_task_node->set_thrd_id(id_mgr->GetGpuH2DThrdId(dev_phy_id));
            break;
          }
          case CudaWorkType::kCopyD2H: {
            comp_task_node->set_thrd_id(id_mgr->GetGpuD2HThrdId(dev_phy_id));
            break;
          }
          case CudaWorkType::kMix: {
            comp_task_node->set_thrd_id(id_mgr->GetGpuMixThrdId(dev_phy_id));
            break;
          }
          default: UNIMPLEMENTED();
>>>>>>> 33a36d9b
        }
      } else if (parallel_desc_->device_type() == DeviceType::kCPU) {
        comp_task_node->set_thrd_id(AllocateCpuThrdId(comp_task_node));
      } else {
        UNIMPLEMENTED();
      }
      comp_task_node->set_logical_node(this);
      comp_task_node->mut_parallel_ctx()->set_parallel_id(parallel_idx++);
      comp_task_node->mut_parallel_ctx()->set_parallel_num(parallel_num);
      comp_task_node->mut_parallel_ctx()->set_policy(parallel_desc_->policy());
      FixCompTaskNode(comp_task_node);
      Handler(comp_task_node);
    }
  }
}

int32_t LogicalNode::GetModelSplitAxis() const {
  CHECK_EQ(parallel_desc_->policy(), kModelParallel);
  CHECK_NOTNULL(main_model_parallel_);
  if (main_model_parallel_ == this) {
    int32_t ret = SoleOp()->ModelSplitAxis();
    CHECK_NE(ret, -1);
    return ret;
  } else {
    return main_model_parallel_->GetModelSplitAxis();
  }
}

int32_t LogicalNode::GetMaxModelSplitNum() const {
  CHECK_EQ(parallel_desc_->policy(), kModelParallel);
  CHECK_NOTNULL(main_model_parallel_);
  if (main_model_parallel_ == this) {
    int32_t ret = SoleOp()->MaxModelSplitNum();
    CHECK_NE(ret, -1);
    return ret;
  } else {
    return main_model_parallel_->GetMaxModelSplitNum();
  }
}

bool LogicalNode::HasOpWithCondition(std::function<bool(const Operator*)> cond) const {
  for (std::shared_ptr<const Operator> op : op_vec_) {
    if (cond(op.get())) { return true; }
  }
  return false;
}

static bool IsModelParallel121(const LogicalNode* src_node, const LogicalNode* dst_node) {
  return src_node->main_model_parallel() == dst_node->main_model_parallel();
}

BldSubTskGphMthd GetMthdForBldSubTskGph(const LogicalNode* src_node, const LogicalNode* dst_node) {
  std::shared_ptr<const ParallelDesc> src_pd = src_node->parallel_desc();
  std::shared_ptr<const ParallelDesc> dst_pd = dst_node->parallel_desc();
  if (src_pd->parallel_num() == 1 && dst_pd->parallel_num() == 1) {
    return &TaskGraph::BldSubTskGphByOneToOne;
  }
  std::string k = ConcatTypeName(src_node, dst_node);
  auto it = GetFuncForFindBldSubTskGphMthd()->find(k);
  if (it != GetFuncForFindBldSubTskGphMthd()->end()) { return it->second(src_node, dst_node); }
  if (src_pd->parallel_num() == dst_pd->parallel_num()) {
    if (src_pd->policy() == kDataParallel && dst_pd->policy() == kDataParallel) {
      return &TaskGraph::BldSubTskGphByOneToOne;
    } else if (src_pd->policy() == kModelParallel && dst_pd->policy() == kModelParallel
               && IsModelParallel121(src_node, dst_node)) {
      return &TaskGraph::BldSubTskGphByOneToOne;
    } else {
      // do nothing
    }
  }
  return &TaskGraph::BldSubTskGphByBoxing;
}

REGISTER_BLD_SUB_TSK_GPH_MTHD("NormalMdUpdt"
                              "NormalForward",
                              &TaskGraph::BldSubTskGphByOneToOne);
REGISTER_BLD_SUB_TSK_GPH_MTHD("NormalMdUpdt"
                              "NormalBackward",
                              &TaskGraph::BldSubTskGphByOneToOne);
REGISTER_BLD_SUB_TSK_GPH_MTHD("NormalMdUpdt"
                              "MdSave",
                              BldSubTskGphToMdSave);
REGISTER_BLD_SUB_TSK_GPH_MTHD("NormalForward"
                              "MdSave",
                              BldSubTskGphToMdSave);
REGISTER_BLD_SUB_TSK_GPH_MTHD("NormalForward"
                              "NormalBackward",
                              &TaskGraph::BldSubTskGphByOneToOne);
REGISTER_BLD_SUB_TSK_GPH_MTHD("NormalBackward"
                              "MdDiffAcc",
                              &TaskGraph::BldSubTskGphByOneToOne);
REGISTER_BLD_SUB_TSK_GPH_MTHD("RecordLoad"
                              "Decode",
                              &TaskGraph::BldSubTskGphByOneToOne);
REGISTER_BLD_SUB_TSK_GPH_MTHD("Loss"
                              "LossAcc",
                              &TaskGraph::BldSubTskGphByOneToOne);
REGISTER_BLD_SUB_TSK_GPH_MTHD("MdDiffAcc"
                              "NormalMdUpdt",
                              BldSubTskGphToNormalMdUpdt);
REGISTER_BLD_SUB_TSK_GPH_MTHD("NormalBackward"
                              "NormalMdUpdt",
                              BldSubTskGphToNormalMdUpdt);
REGISTER_BLD_SUB_TSK_GPH_MTHD("MdDiffAcc"
                              "ReduceScatter",
                              &TaskGraph::BldSubTskGphByOneToOne);
REGISTER_BLD_SUB_TSK_GPH_MTHD("ReduceScatter"
                              "ReduceAdd",
                              &TaskGraph::BldSubTskGphByReduceScatter2ReduceAdd);
REGISTER_BLD_SUB_TSK_GPH_MTHD("ReduceAdd"
                              "ReduceGather",
                              &TaskGraph::BldSubTskGphByReduceAdd2ReduceGather);
REGISTER_BLD_SUB_TSK_GPH_MTHD("ReduceGather"
                              "NormalMdUpdt",
                              &TaskGraph::BldSubTskGphByOneToOne);

BldBoxingOpConfMthd GetMthdForBldBoxingOpConf(const LogicalNode* src, const LogicalNode* dst) {
  std::string k = ConcatTypeName(src, dst);
  auto it = GetFuncForFindBldBoxingOpConfMthd()->find(k);
  if (it != GetFuncForFindBldBoxingOpConfMthd()->end()) { return it->second(src, dst); }
  return GetBldBoxingOpConfMethodByFwParallelPolicy(src, dst);
}

REGISTER_BLD_BOXING_OP_CONF_MTHD("NormalBackward"
                                 "NormalBackward",
                                 &GetBldBoxingOpConfMethodByBwParallelPolicy);
REGISTER_BLD_BOXING_OP_CONF_MTHD("Loss"
                                 "NormalBackward",
                                 &GetBldBoxingOpConfMethodByBwParallelPolicy);
REGISTER_BLD_BOXING_OP_CONF_MTHD("LossAcc"
                                 "LossPrint",
                                 &BoxingTaskNode::BldBoxingOpConfWithAddAndClone);
REGISTER_BLD_BOXING_OP_CONF_MTHD("MdDiffAcc"
                                 "NormalMdUpdt",
                                 &BoxingTaskNode::BldBoxingOpConfWithAddAndClone);
REGISTER_BLD_BOXING_OP_CONF_MTHD("NormalBackward"
                                 "NormalMdUpdt",
                                 &BoxingTaskNode::BldBoxingOpConfWithAddAndClone);

#define LOGICAL_TYPE_SEQ               \
  OF_PP_MAKE_TUPLE_SEQ(NormalForward)  \
  OF_PP_MAKE_TUPLE_SEQ(NormalBackward) \
  OF_PP_MAKE_TUPLE_SEQ(RecordLoad)     \
  OF_PP_MAKE_TUPLE_SEQ(Decode)         \
  OF_PP_MAKE_TUPLE_SEQ(Loss)           \
  OF_PP_MAKE_TUPLE_SEQ(LossAcc)        \
  OF_PP_MAKE_TUPLE_SEQ(LossPrint)      \
  OF_PP_MAKE_TUPLE_SEQ(NormalMdUpdt)   \
  OF_PP_MAKE_TUPLE_SEQ(MdSave)         \
  OF_PP_MAKE_TUPLE_SEQ(MdDiffAcc)      \
  OF_PP_MAKE_TUPLE_SEQ(Print)          \
  OF_PP_MAKE_TUPLE_SEQ(ReduceScatter)  \
  OF_PP_MAKE_TUPLE_SEQ(ReduceAdd)      \
  OF_PP_MAKE_TUPLE_SEQ(ReduceGather)

#define DEFINE_VIRTUAL_METHOD(x)                              \
  std::string x##LogicalNode::TypeName() const { return #x; } \
  CompTaskNode* x##LogicalNode::NewCompTaskNode() const { return new x##CompTaskNode; }
OF_PP_FOR_EACH_TUPLE(DEFINE_VIRTUAL_METHOD, LOGICAL_TYPE_SEQ);

BackwardLogicalNode* ForwardLogicalNode::NewBackwardNode() {
  bw_node_ = NewCorrectBackwardNode();
  bw_node_->mut_op_vec() = op_vec();
  bw_node_->mut_parallel_desc() = parallel_desc();
  bw_node_->fw_node_ = this;
  bw_node_->set_main_model_parallel(main_model_parallel());
  return bw_node_;
}

BackwardLogicalNode* NormalForwardLogicalNode::NewCorrectBackwardNode() {
  return new NormalBackwardLogicalNode;
}

void NormalMdUpdtLogicalNode::FixCompTaskNode(CompTaskNode* node) const {
  NormalMdUpdtCompTaskNode* normal_mdupdt_node = static_cast<NormalMdUpdtCompTaskNode*>(node);
  if (parallel_desc()->policy() == ParallelPolicy::kDataParallel) {
    normal_mdupdt_node->set_random_seed(random_seed_);
  } else if (parallel_desc()->policy() == ParallelPolicy::kModelParallel) {
    normal_mdupdt_node->set_random_seed(NewRandomSeed());
  } else {
    UNIMPLEMENTED();
  }
}

}  // namespace oneflow<|MERGE_RESOLUTION|>--- conflicted
+++ resolved
@@ -192,12 +192,6 @@
       CompTaskNode* comp_task_node = NewCompTaskNode();
       comp_task_node->set_machine_id(machine_id);
       if (parallel_desc_->device_type() == DeviceType::kGPU) {
-<<<<<<< HEAD
-        if (comp_task_node->NeedIndependentWorkStream()) {
-          comp_task_node->set_thrd_id(Global<IDMgr>::Get()->GetGpuIndependentThrdId(dev_phy_id));
-        } else {
-          comp_task_node->set_thrd_id(Global<IDMgr>::Get()->GetGpuComputeThrdId(dev_phy_id));
-=======
         const IDMgr* id_mgr = Global<IDMgr>::Get();
         switch (comp_task_node->GetCudaWorkType()) {
           case CudaWorkType::kCompute: {
@@ -217,7 +211,6 @@
             break;
           }
           default: UNIMPLEMENTED();
->>>>>>> 33a36d9b
         }
       } else if (parallel_desc_->device_type() == DeviceType::kCPU) {
         comp_task_node->set_thrd_id(AllocateCpuThrdId(comp_task_node));
