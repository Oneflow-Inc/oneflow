--- conflicted
+++ resolved
@@ -302,14 +302,7 @@
       && IsConnectedLbisAllSameSbpParallel(src_node, dst_node)) {
     return &TaskGraph::BldSubTskGphByOneToOne;
   }
-<<<<<<< HEAD
-  if (src_pd->parallel_num() == 1 && IsConsumedLbisAllBroadcastParallel(src_node, dst_node)) {
-    return &TaskGraph::BldSubTskGphByBroadcastToBroadcast;
-  }
-  if (IsProducedLbisAllBroadcastParallel(src_node, dst_node)) {
-=======
   if (IsProducedLbisAllBroadcastParallel(src_node, dst_node) && !GlobalJobDesc().use_boxing_v2()) {
->>>>>>> 064b1ed2
     return &TaskGraph::BldSubTskGphBySelectOneSourceToSoleSink;
   } else {
     return &TaskGraph::BldSubTskGphByBoxing;
