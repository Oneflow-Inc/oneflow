--- conflicted
+++ resolved
@@ -252,12 +252,9 @@
       comp_task_node->set_logical_node(this);
       comp_task_node->mut_parallel_ctx()->set_parallel_id(parallel_idx++);
       comp_task_node->mut_parallel_ctx()->set_parallel_num(parallel_num);
-<<<<<<< HEAD
       comp_task_node->mut_parallel_ctx()->set_parallel_set_id(node_id());
-=======
       comp_task_node->mut_parallel_ctx()->set_device_num_of_each_machine(
           device_num_of_each_machine);
->>>>>>> 5909cc43
       comp_task_node->mut_parallel_ctx()->set_policy(parallel_desc_->policy());
       FixCompTaskNode(comp_task_node);
       Handler(comp_task_node);
