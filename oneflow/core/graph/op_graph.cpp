#include "oneflow/core/graph/op_graph.h"
#include "oneflow/core/job/job_builder.h"
#include "oneflow/core/operator/normal_model_update_op.h"

namespace oneflow {

std::string OpEdge::VisualStr() const {
  std::string str;
  int32_t idx = 0;
  for (const LogicalBlobId& lbi : lbis_) {
    if (idx++ > 0) { str += "\\n"; }
    str += lbi.blob_name() + ":";
    str += src_node()->LogicalBlobDesc4Lbi(lbi).shape().ToString();
  }
  return str;
}

void OpEdge::InitDistributeHierarchyInfo() { InitIsStrict121(); }

void OpEdge::InitIsStrict121() { is_strict_121_ = CalcIsStrict121Connected(); }

bool OpEdge::CalcIsStrict121Connected() const {
  OpNode* src = src_node();
  OpNode* dst = dst_node();
  if (!src->parallel_desc().EqualsIgnoringPolicy(dst->parallel_desc())) { return false; }
  if (src->IsTimeShapeIdentity() == false) { return false; }
  if (dst->IsTimeShapeIdentity() == false) { return false; }
  if (*src->GetInputOutputFastestTimeShape() != *src->GetInputOutputFastestTimeShape()) {
    return false;
  }
  for (const LogicalBlobId& lbi : lbis()) {
    const SbpParallel& obn_sbp = src->SbpParallel4BnInOp(lbi2obn().at(lbi));
    for (const std::string& ibn : lbi2ibns().at(lbi)) {
      const SbpParallel& ibn_sbp = dst->SbpParallel4BnInOp(ibn);
      if (obn_sbp != ibn_sbp) { return false; }
    }
  }
  return true;
}

OptInt64* OpNode::MutBatchAxis4Lbi(const LogicalBlobId& lbi) {
  CHECK_EQ(MutProducerOpNode4Lbi(lbi), this);
  return &lbi2batch_axis_[lbi];
}
const OptInt64& OpNode::BatchAxis4Lbi(const LogicalBlobId& lbi) const {
  return ProducerOpNode4Lbi(lbi).lbi2batch_axis_.at(lbi);
}

const SbpParallel& OpNode::SbpParallel4BnInOp(const std::string& bn_in_op) const {
  return sbp_signature_.bn_in_op2sbp_parallel().at(bn_in_op);
}

const SbpParallel& OpNode::SbpParallel4Lbi(const LogicalBlobId& lbi) const {
  const SbpParallel* ret = nullptr;
  for (const auto& ibn : op().input_bns()) {
    if (op().BnInOp2Lbi(ibn) == lbi) {
      const auto* sbp_parallel = &SbpParallel4BnInOp(ibn);
      if (ret != nullptr) { CHECK(*ret == *sbp_parallel); }
      ret = sbp_parallel;
    }
  }
  if (ret != nullptr) { return *ret; }
  for (const auto& obn : op().output_bns()) {
    if (op().BnInOp2Lbi(obn) == lbi) { return SbpParallel4BnInOp(obn); }
  }
  UNIMPLEMENTED();
}

std::string OpNode::VisualStr() const {
  std::string str = op().op_name();
  {
    for (int64_t machine_id : parallel_desc().sorted_machine_ids()) {
      std::string dev_type;
      if (parallel_desc().device_type() == DeviceType::kCPU) {
        dev_type = "cpu";
      } else if (parallel_desc().device_type() == DeviceType::kGPU) {
        dev_type = "gpu";
      } else {
        UNIMPLEMENTED();
      }
      std::string parallel_desc_str = std::to_string(machine_id) + ":" + dev_type + ":";
      const auto& dev_phy_ids = parallel_desc().sorted_dev_phy_ids(machine_id);
      parallel_desc_str += std::to_string(dev_phy_ids.front());
      if (dev_phy_ids.back() > dev_phy_ids.front()) {
        parallel_desc_str += "-" + std::to_string(dev_phy_ids.back());
      }
      str += "\\n" + parallel_desc_str;
    }
  }
  auto GetTimeShapeStr = [&](const Shape& shape, const std::string& prefix) {
    std::string time_shape_str = prefix + ":";
    time_shape_str += shape.ToString();
    return time_shape_str;
  };
  if (in_edges().empty() == false) {
    str += "\\n" + GetTimeShapeStr(*GetInputBlobFastestTimeShape(), "in_blob_time_shape");
  }
  str += "\\n" + GetTimeShapeStr(*out_blob_time_shape(), "out_blob_time_shape");
  return str;
}

const BlobDesc& OpNode::LogicalBlobDesc4Lbi(const LogicalBlobId& lbi) const {
  return *ProducerOpNode4Lbi(lbi).lbi2logical_blob_desc_.at(lbi);
}

BlobDesc* OpNode::MutLogicalBlobDesc4Lbi(const LogicalBlobId& lbi) {
  CHECK_EQ(lbi.op_name(), op().op_name());
  if (lbi2logical_blob_desc_.find(lbi) == lbi2logical_blob_desc_.end()) {
    lbi2logical_blob_desc_[lbi].reset(new BlobDesc(GlobalJobDesc().DefaultDataType()));
  }
  return lbi2logical_blob_desc_.at(lbi).get();
}

const Shape* OpNode::out_blob_time_shape() const {
  const Shape* ret = out_blob_time_shape_.get();
  if (ret != nullptr && ret->elem_cnt() == 0) { return nullptr; }
  return ret;
}

Shape* OpNode::mut_out_blob_time_shape() {
  if (!out_blob_time_shape_) { out_blob_time_shape_.reset(new Shape()); }
  return out_blob_time_shape_.get();
}

const Shape* OpNode::GetInputBlobTimeShape(const std::string& bn_in_op) const {
  return MutSrcNode4InputBnInOp(bn_in_op)->out_blob_time_shape();
}

const OpNode& OpNode::ProducerOpNode4BnInOp(const std::string& bn_in_op) const {
  if (ibns_.find(bn_in_op) != ibns_.end()) { return SrcNode4InputBnInOp(bn_in_op); }
  return *this;
}

const OpNode& OpNode::SrcNode4InputBnInOp(const std::string& bn_in_op) const {
  return *MutSrcNode4InputBnInOp(bn_in_op);
}

OpNode* OpNode::MutProducerOpNode4BnInOp(const std::string& bn_in_op) {
  if (ibns_.find(bn_in_op) != ibns_.end()) { return MutSrcNode4InputBnInOp(bn_in_op); }
  return this;
}

OpNode* OpNode::MutSrcNode4InputBnInOp(const std::string& bn_in_op) const {
  const LogicalBlobId& lbi = op().BnInOp2Lbi(bn_in_op);
  CHECK(ibns_.find(bn_in_op) != ibns_.end());
  return MutSrcNode4InputLbi(lbi);
}

OpNode* OpNode::MutProducerOpNode4Lbi(const LogicalBlobId& lbi) {
  OpNode* producer = MutSrcNode4InputLbi(lbi);
  if (producer == nullptr) { producer = this; }
  return producer;
}

const OpNode& OpNode::ProducerOpNode4Lbi(const LogicalBlobId& lbi) const {
  const OpNode* producer = MutSrcNode4InputLbi(lbi);
  if (producer == nullptr) { producer = this; }
  return *producer;
}

OpNode* OpNode::MutSrcNode4InputLbi(const LogicalBlobId& lbi) const {
  for (OpEdge* edge : in_edges()) {
    for (const LogicalBlobId& edge_lbi : edge->lbis()) {
      if (lbi == edge_lbi) { return edge->src_node(); }
    }
  }
  return nullptr;
}

bool OpNode::IsTimeShapeIdentity() const {
  const auto* in_shape = GetInputBlobFastestTimeShape();
  if (in_shape == nullptr) { return true; }
  const auto* out_shape = out_blob_time_shape();
  if (out_shape == nullptr) { return true; }
  return *in_shape == *out_shape;
}

const Shape* OpNode::GetInputBlobFastestTimeShape() const {
  const Shape* ret = nullptr;
  for (OpEdge* edge : in_edges()) {
    const Shape* shape = edge->src_node()->out_blob_time_shape();
    if (ret == nullptr || shape->elem_cnt() > ret->elem_cnt()) { ret = shape; }
  }
  for (OpEdge* edge : in_edges()) {
    CHECK_EQ(ret->elem_cnt() % edge->src_node()->out_blob_time_shape()->elem_cnt(), 0);
  }
  return ret;
}

const Shape* OpNode::GetInputOutputFastestTimeShape() const {
  const Shape* in = GetInputBlobFastestTimeShape();
  const Shape* out = out_blob_time_shape();
  if (in == nullptr) { return out; }
  if (out == nullptr) { return in; }
  return in->elem_cnt() > out->elem_cnt() ? in : out;
}

void OpNode::ForEachSplitOrBroadcastBlobDesc(
    const BlobDesc& blob_desc, const SbpParallel& sbp_parallel,
    const std::function<void(const BlobDesc&)>& Handler) const {
  if (sbp_parallel.has_split_parallel()) {
    // split BlobDesc
    int32_t axis = sbp_parallel.split_parallel().axis();
    CHECK_GE(axis, 0);
    CHECK_LT(axis, blob_desc.shape().NumAxes());
    CHECK_GE(blob_desc.shape().At(axis), parallel_desc().parallel_num());
    BalancedSplitter bs(blob_desc.shape().At(axis), parallel_desc().parallel_num());
    FOR_RANGE(int64_t, axis_parallel_id, 0, parallel_desc().parallel_num()) {
      BlobDesc sub_blob_desc(blob_desc);
      sub_blob_desc.mut_shape().Set(axis, bs.At(axis_parallel_id).size());
      Handler(sub_blob_desc);
    }
  } else {
    CHECK(sbp_parallel.has_broadcast_parallel() || sbp_parallel.has_partial_sum_parallel());
    // broadcast BlobDesc
    FOR_RANGE(int64_t, axis_parallel_id, 0, parallel_desc().parallel_num()) { Handler(blob_desc); }
  }
}

void OpNode::ConcatBlobDesc(const std::vector<std::unique_ptr<BlobDesc>>& blob_descs,
                            const SbpParallel& sbp_parallel,
                            BlobDesc* concatenated_blob_desc) const {
  CHECK_EQ(blob_descs.size(), parallel_desc().parallel_num());
  if (sbp_parallel.has_split_parallel()) {
    int32_t axis = sbp_parallel.split_parallel().axis();
    // concat BlobDesc
    CHECK_GE(axis, 0);
    CHECK_LT(axis, blob_descs.at(0)->shape().NumAxes());
    int64_t logical_blob_axis_dim = 0;
    for (const auto& blob_desc : blob_descs) {
      logical_blob_axis_dim += blob_desc->shape().At(axis);
    }
    CHECK_GE(logical_blob_axis_dim, parallel_desc().parallel_num());
    BalancedSplitter bs(logical_blob_axis_dim, parallel_desc().parallel_num());
    std::vector<std::unique_ptr<BlobDesc>> same_blob_descs(blob_descs.size());
    FOR_RANGE(int64_t, axis_parallel_id, 0, parallel_desc().parallel_num()) {
      CHECK_EQ(bs.At(axis_parallel_id).size(), blob_descs.at(axis_parallel_id)->shape().At(axis));
      same_blob_descs.at(axis_parallel_id).reset(new BlobDesc(*blob_descs.at(axis_parallel_id)));
      same_blob_descs.at(axis_parallel_id)->mut_shape().Set(axis, logical_blob_axis_dim);
    }
    for (const auto& blob_desc : same_blob_descs) { CHECK(*blob_desc == *same_blob_descs.at(0)); }
    concatenated_blob_desc->CopyAllFrom(*same_blob_descs.at(0));
  } else {
    // select first BlobDesc
    for (const auto& blob_desc : blob_descs) { CHECK(*blob_desc == *blob_descs.at(0)); }
    concatenated_blob_desc->CopyAllFrom(*blob_descs.at(0));
  }
}

int64_t OpNode::GetAxisParallelNum(
    const std::function<void(bool*, int32_t*, int64_t*)>& GetAxisParallelInfo) const {
  bool is_split = false;
  int32_t axis = -1;
  int64_t axis_parallel_num = 0;
  GetAxisParallelInfo(&is_split, &axis, &axis_parallel_num);
  return axis_parallel_num;
}

void OpNode::SplitLogicalInputBlobDesc() {
  for (const std::string& bn : op().input_bns()) {
    const LogicalBlobId& lbi = op().BnInOp2Lbi(bn);
    const BlobDesc& logical_blob_desc = ProducerOpNode4BnInOp(bn).LogicalBlobDesc4Lbi(lbi);
    CHECK_NE(logical_blob_desc.data_type(), DataType::kInvalidDataType);
    const SbpParallel& sbp_parallel = SbpParallel4BnInOp(bn);
    ForEachSplitOrBroadcastBlobDesc(
        logical_blob_desc, sbp_parallel, [&](const BlobDesc& blob_desc) {
          bn2parallel_id2blob_desc_[bn].emplace_back(new BlobDesc(blob_desc));
          CHECK_NE(bn2parallel_id2blob_desc_[bn].back()->data_type(), DataType::kInvalidDataType);
        });
    CHECK_EQ(bn2parallel_id2blob_desc_.at(bn).size(), parallel_desc().parallel_num());
  }
}

void OpNode::ConcatLogicalOutputBlobDesc() {
  for (const std::string& bn : op().output_bns()) {
    const LogicalBlobId& lbi = op().BnInOp2Lbi(bn);
    const SbpParallel& sbp_parallel = SbpParallel4BnInOp(bn);
    ConcatBlobDesc(bn2parallel_id2blob_desc_.at(bn), sbp_parallel, MutLogicalBlobDesc4Lbi(lbi));
  }
}

void OpNode::CheckBlobDescs(const std::function<BlobDesc*(const std::string&)>& GetBlobDesc4BnInOp,
                            const ParallelContext* parallel_ctx) const {
  int64_t parallel_id = parallel_ctx->parallel_id();
  auto Check = [&](const std::string& bn) {
    if (bn2parallel_id2blob_desc_.find(bn) == bn2parallel_id2blob_desc_.end()) { return; }
    CHECK_EQ(parallel_ctx->parallel_num(), bn2parallel_id2blob_desc_.at(bn).size());
    const BlobDesc& blob_desc_from_exec_graph = *GetBlobDesc4BnInOp(bn);
    const BlobDesc& blob_desc_from_op_graph = *bn2parallel_id2blob_desc_.at(bn).at(parallel_id);
    CHECK_EQ(blob_desc_from_exec_graph.shape(), blob_desc_from_op_graph.shape());
    CHECK_EQ(blob_desc_from_exec_graph.data_type(), blob_desc_from_op_graph.data_type());
  };
  for (const std::string& bn : op().input_bns()) { Check(bn); }
  for (const std::string& bn : op().output_bns()) { Check(bn); }
  for (const std::string& bn : op().tmp_bns()) { Check(bn); }
  for (const std::string& bn : op().const_buf_bns()) { Check(bn); }
}

void OpGraph::Init(const Job& job) {
  InitNodes(job);
  ForEachNode(
      [&](OpNode* node) { CHECK(op_name2op_node_.emplace(node->op().op_name(), node).second); });
  InitEdges();
  InitProducerOpName2CtrlConsumerOpNames(job);
  CheckIsDAG();
  FixOpParallelDesc();
  InferTimeShape();
  InferLogicalBlobDesc(job);
  ForEachEdge([](OpEdge* edge) { edge->InitDistributeHierarchyInfo(); });
}

void OpGraph::CheckIsDAG() const {
  CHECK(!FindFirstNontrivialSCC());
  auto ForEachIn = [&](OpNode* node, const std::function<void(OpNode*)>& Handler) {
    ForEachDataAndCtrlInNode(node, Handler);
  };
  auto ForEachOut = [&](OpNode* node, const std::function<void(OpNode*)>& Handler) {
    ForEachDataAndCtrlOutNode(node, Handler);
  };
  CHECK(!FindFirstNontrivialSCC(ForEachIn, ForEachOut));
}

void OpGraph::InitNodes(const Job& job) {
  auto ParallelConf4OpName = MakeGetterParallelConf4OpName(job.placement());
  for (const auto& op_conf : job.net().op()) {
    OpNode* node = new OpNode(ParallelDesc(*ParallelConf4OpName(op_conf.name())), op_conf);
    AddAllocatedNode(node);
  }
}

void OpGraph::InitEdges() {
  HashMap<LogicalBlobId, OpNode*> lbi2producer;
  HashMap<std::string, HashMap<LogicalBlobId, std::string>> producer_op_name2lbi2obn;
  ForEachNode([&](OpNode* op_node) {
    for (const auto& obn : op_node->op().output_bns()) {
      const auto& lbi = op_node->op().BnInOp2Lbi(obn);
      CHECK(lbi2producer.emplace(lbi, op_node).second);
      CHECK(producer_op_name2lbi2obn[op_node->op().op_name()].emplace(lbi, obn).second);
    }
  });
  ForEachNode([&](OpNode* op_node) {
    HashMap<std::string, HashSet<LogicalBlobId>> producer_op_name2lbis;
    HashMap<LogicalBlobId, std::vector<std::string>> consumer_lbi2ibns;
    for (const auto& ibn : op_node->op().input_bns()) {
      const LogicalBlobId& lbi = op_node->op().BnInOp2Lbi(ibn);
      producer_op_name2lbis[lbi.op_name()].insert(lbi);
      consumer_lbi2ibns[lbi].push_back(ibn);
    }
    for (const auto& pair : producer_op_name2lbis) {
      std::vector<LogicalBlobId> lbis{pair.second.begin(), pair.second.end()};
      const auto& lbi2obn = producer_op_name2lbi2obn.at(pair.first);
      OpNode* producer = lbi2producer.at(lbis.at(0));
      Connect(producer, NewEdge(lbis, lbi2obn, consumer_lbi2ibns), op_node);
    }
  });
}

void OpGraph::InitProducerOpName2CtrlConsumerOpNames(const Job& job) {
  for (const auto& op_conf : job.net().op()) {
    for (const auto& ctrl_in_op_name : op_conf.ctrl_in_op_name()) {
      auto* consumer_op_names = &producer_op_name2ctrl_consumer_op_names_[ctrl_in_op_name];
      CHECK(consumer_op_names->emplace(op_conf.name()).second);
    }
  }
}

void OpGraph::FixOpParallelDesc() const {
  // TODO() : outdated, delete
  ForEachNode([&](OpNode* node) { node->op().FixParallelDesc(node->mut_parallel_desc()); });
}

void OpGraph::InferTimeShape() const {
  TopoForEachNode([&](OpNode* op_node) {
    ParallelContext parallel_ctx;
    parallel_ctx.set_parallel_id(0);
    parallel_ctx.set_parallel_num(op_node->parallel_desc().parallel_num());
    parallel_ctx.set_policy(op_node->parallel_desc().policy());
    auto GetInputBlobTimeShape = [&](const std::string& bn_in_op) {
      return op_node->GetInputBlobTimeShape(bn_in_op);
    };
    op_node->op().InferOutputBlobTimeShapeIf(GetInputBlobTimeShape, &parallel_ctx,
                                             op_node->mut_out_blob_time_shape());
  });
}

void OpGraph::InferOpNodeSbpSignature(OpNode* op_node, const SbpSignature& sbp_sig_conf) const {
  HashMap<std::string, SbpInferHint> ibn2sbp_infer_hint;
  for (const std::string& ibn : op_node->op().input_bns()) {
    const LogicalBlobId& lbi = op_node->op().BnInOp2Lbi(ibn);
    OpNode* producer = op_node->MutSrcNode4InputBnInOp(ibn);
    const ParallelDesc* parallel_desc = &op_node->parallel_desc();
    const BlobDesc* logical_blob_desc = &producer->LogicalBlobDesc4Lbi(lbi);
    const auto& sbp = producer->SbpParallel4Lbi(lbi);
    ibn2sbp_infer_hint.emplace(ibn, SbpInferHint(parallel_desc, logical_blob_desc, sbp));
  }
<<<<<<< HEAD
  SbpSignature* sbp_signature = op_node->mut_sbp_signature();
  auto SbpInferHint4Ibn = [&](const std::string& ibn) -> Maybe<const SbpInferHint*> {
    auto it = ibn2sbp_infer_hint.find(ibn);
    if (it == ibn2sbp_infer_hint.end()) {
      return Error::CheckFailed() << "cannot find corresponding SbpInferHint for input_blob_name : "
                                  << ibn;
    }
    return &(it->second);
  };
  std::function<int32_t(const SbpSignature&)> CalcOrderValue4SbpSig;
  if (sbp_sig_conf.bn_in_op2sbp_parallel().empty()) {
    auto OrderValue4HasBatchAxis = [&](const std::string& bn,
                                       const SbpParallel& sbp_parallel) -> int32_t {
      const auto& batch_axis = op_node->BatchAxis4Lbi(op_node->op().BnInOp2Lbi(bn));
      return -1
             * (batch_axis.has_value() && sbp_parallel.has_split_parallel()
                && sbp_parallel.split_parallel().axis() == batch_axis.value());
    };
    auto OrderValue4HasNoBatchAxis = [&](const std::string& ibn,
                                         const SbpParallel& sbp_parallel) -> int32_t {
      return -2
             * (op_node->BatchAxis4Lbi(op_node->op().BnInOp2Lbi(ibn)).has_value() == false
                && CHECK_JUST(SbpInferHint4Ibn(ibn))->sbp_parallel().has_split_parallel() == false
                && sbp_parallel.has_split_parallel() == false);
    };
    CalcOrderValue4SbpSig = [&](const SbpSignature& sbp_signature) -> int32_t {
      int32_t order_value = 0;
      for (const auto& ibn : op_node->op().input_bns()) {
        const auto& sbp_parallel_it = sbp_signature.bn_in_op2sbp_parallel().find(ibn);
        CHECK(sbp_parallel_it != sbp_signature.bn_in_op2sbp_parallel().end());
        order_value += OrderValue4HasBatchAxis(ibn, sbp_parallel_it->second);
        order_value += OrderValue4HasNoBatchAxis(ibn, sbp_parallel_it->second);
      }
      for (const auto& obn : op_node->op().output_bns()) {
        const auto& sbp_parallel_it = sbp_signature.bn_in_op2sbp_parallel().find(obn);
        CHECK(sbp_parallel_it != sbp_signature.bn_in_op2sbp_parallel().end());
        order_value += OrderValue4HasBatchAxis(obn, sbp_parallel_it->second);
      }
      return order_value;
    };
  } else {
    CalcOrderValue4SbpSig = [](const SbpSignature&) -> int32_t { return 0; };
  }
  CHECK_JUST(op_node->op().InferSbpSignatureIf(sbp_signature, sbp_sig_conf, CalcOrderValue4SbpSig,
                                               SbpInferHint4Ibn, op_node->parallel_desc()));
=======
  auto GetBatchAxis4Lbi = [&](const LogicalBlobId& lbi) -> const OptInt64& {
    return op_node->BatchAxis4Lbi(lbi);
  };
  CHECK_JUST(InferOpSbpSignature(op_node->op(), sbp_sig_conf, op_node->parallel_desc(),
                                 ibn2sbp_infer_hint, GetBatchAxis4Lbi,
                                 op_node->mut_sbp_signature()));
>>>>>>> e01bf5bd
}

void OpGraph::InferOpNodeLogicalBlobDesc(OpNode* op_node) const {
  auto* bn2parallel_id2blob_desc = op_node->mut_bn2parallel_id2blob_desc();
  op_node->SplitLogicalInputBlobDesc();
  int64_t parallel_num = op_node->parallel_desc().parallel_num();
  const auto& input_bns = op_node->op().input_bns();
  FOR_RANGE(int64_t, parallel_id, 0, parallel_num) {
    auto BlobDesc4BnInOp = [&](const std::string& bn) -> BlobDesc* {
      if (std::find(input_bns.begin(), input_bns.end(), bn) != input_bns.end()) {
        CHECK(bn2parallel_id2blob_desc->find(bn) != bn2parallel_id2blob_desc->end());
        CHECK_EQ(bn2parallel_id2blob_desc->at(bn).size(), parallel_num);
      } else if (bn2parallel_id2blob_desc->find(bn) == bn2parallel_id2blob_desc->end()) {
        auto* parallel_id2blob_desc = &(*bn2parallel_id2blob_desc)[bn];
        FOR_RANGE(int32_t, i, 0, parallel_num) {
          parallel_id2blob_desc->emplace_back(new BlobDesc(GlobalJobDesc().DefaultDataType()));
        }
      } else {
        CHECK_EQ(bn2parallel_id2blob_desc->at(bn).size(), parallel_num);
      }
      return (*bn2parallel_id2blob_desc).at(bn).at(parallel_id).get();
    };
    ParallelContext parallel_ctx;
    parallel_ctx.set_parallel_id(parallel_id);
    parallel_ctx.set_parallel_num(parallel_num);
    parallel_ctx.set_policy(op_node->parallel_desc().policy());
    CHECK_JUST(
        op_node->op().InferBlobDescsIf(BlobDesc4BnInOp, &parallel_ctx, &op_node->sbp_signature(),
                                       GlobalJobDesc().RecordPieceSize(), [](OpContext*) {}));
  }
  op_node->ConcatLogicalOutputBlobDesc();
}

const OpNode* OpGraph::OpNode4OpName(const std::string& op_name) const {
  const auto& op_node_it = op_name2op_node_.find(op_name);
  if (op_node_it == op_name2op_node_.end()) { return nullptr; }
  return op_node_it->second;
}

void OpGraph::InferLogicalBlobDesc(const Job& job) const {
  TopoForEachNode([&](OpNode* op_node) {
    // infer batch_axis
    auto BatchAxis4BnInOp = [&](const std::string& bn) -> OptInt64* {
      return op_node->MutProducerOpNode4BnInOp(bn)->MutBatchAxis4Lbi(op_node->op().BnInOp2Lbi(bn));
    };
    auto LogicalBlobDesc4Ibn = [&](const std::string& ibn) -> const BlobDesc& {
      const auto& ibns = op_node->op().input_bns();
      CHECK(std::find(ibns.begin(), ibns.end(), ibn) != ibns.end());
      return op_node->LogicalBlobDesc4Lbi(op_node->op().BnInOp2Lbi(ibn));
    };
    op_node->op().InferBatchAxisIf(LogicalBlobDesc4Ibn, BatchAxis4BnInOp);
    // infer sbp_signature
    SbpSignature sbp_sig_conf;
    {
      const auto& op_name2sbp_sig_conf = job.sbp_conf().op_name2sbp_signature_conf();
      const auto& it = op_name2sbp_sig_conf.find(op_node->op().op_name());
      if (it != op_name2sbp_sig_conf.end()) { sbp_sig_conf = it->second; }
    }
    InferOpNodeSbpSignature(op_node, sbp_sig_conf);
    // infer logical_blob_desc
    InferOpNodeLogicalBlobDesc(op_node);
  });
  // fix sbp_signature
  {
    TopoForEachNode([&](OpNode* op_node) {
      if (op_node->op().op_conf().op_type_case() == OperatorConf::kCastConf) {
        if (op_node->out_edges().size() > 1) { return; }
        if (dynamic_cast<const NormalModelUpdtOp*>(&(op_node->SoleOutEdge()->dst_node()->op()))) {
          auto* bn2sbp = op_node->mut_sbp_signature()->mutable_bn_in_op2sbp_parallel();
          if (bn2sbp->at("out").has_partial_sum_parallel() && GlobalJobDesc().all_reduce_fp16()) {
            bn2sbp->at("in").mutable_broadcast_parallel();
            bn2sbp->at("out").mutable_broadcast_parallel();
          }
        }
      }
    });
  }
}

BalancedSplitter OpGraph::GetBalancedSplitter(const std::string& op_name,
                                              const LogicalBlobId& lbi) const {
  OpNode* op_node = op_name2op_node_.at(GetOpNameKey(op_name, lbi));
  const SbpParallel& sbp_parallel = GetSbpParallel(op_name, lbi);
  CHECK(sbp_parallel.has_split_parallel());
  int64_t split_num = GetSplitNum(op_name, lbi);
  CHECK_GE(split_num, op_node->parallel_desc().parallel_num());
  return BalancedSplitter(split_num, op_node->parallel_desc().parallel_num());
}

int32_t OpGraph::GetModelSplitAxis(const std::string& op_name, const LogicalBlobId& lbi) const {
  const SbpParallel& sbp_parallel = GetSbpParallel(op_name, lbi);
  CHECK(sbp_parallel.has_split_parallel());
  return sbp_parallel.split_parallel().axis();
}

int64_t OpGraph::GetSplitNum(const std::string& op_name, const LogicalBlobId& lbi) const {
  OpNode* op_node = op_name2op_node_.at(GetOpNameKey(op_name, lbi));
  const LogicalBlobId& lbi_key = GetLogicalBlobIdKey(op_name, lbi);
  const SbpParallel& sbp_parallel = op_node->SbpParallel4Lbi(lbi_key);
  CHECK(sbp_parallel.has_split_parallel());
  return op_node->LogicalBlobDesc4Lbi(lbi_key).shape().At(sbp_parallel.split_parallel().axis());
}

int64_t OpGraph::GetParallelNum(const std::string& op_name) const {
  return op_name2op_node_.at(op_name)->parallel_desc().parallel_num();
}

const SbpParallel& OpGraph::GetSbpParallel(const std::string& op_name,
                                           const LogicalBlobId& lbi) const {
  return op_name2op_node_.at(GetOpNameKey(op_name, lbi))
      ->SbpParallel4Lbi(GetLogicalBlobIdKey(op_name, lbi));
}

DataType OpGraph::GetBlobDataType(const LogicalBlobId& lbi) const {
  return op_name2op_node_.at(lbi.op_name())
      ->LogicalBlobDesc4Lbi(GetLogicalBlobIdKey(lbi.op_name(), lbi))
      .data_type();
}

const BlobDesc& OpGraph::GetLogicalBlobDesc(const LogicalBlobId& lbi) const {
  return op_name2op_node_.at(lbi.op_name())
      ->LogicalBlobDesc4Lbi(GetLogicalBlobIdKey(lbi.op_name(), lbi));
}

bool OpGraph::IsBatchAxisBlob(const std::string& op_name, const LogicalBlobId& lbi) const {
  return op_name2op_node_.at(GetOpNameKey(op_name, lbi))
      ->BatchAxis4Lbi(GetLogicalBlobIdKey(op_name, lbi))
      .has_value();
}

void OpGraph::CheckBlobDescs(const std::string& op_name,
                             const std::function<BlobDesc*(const std::string&)>& GetBlobDesc4BnInOp,
                             const ParallelContext* parallel_ctx) const {
  if (op_name2op_node_.find(op_name) == op_name2op_node_.end()) { return; }
  op_name2op_node_.at(op_name)->CheckBlobDescs(GetBlobDesc4BnInOp, parallel_ctx);
}

void OpGraph::ForEachChainFamily(
    const std::function<void(const HashSet<OpNode*>&)>& Handler) const {
  auto ForEachConnectedWithSameSbp7ParallelDesc7TimeShape =
      [&](OpNode* node, const std::function<void(OpNode*)>& Handler) {
        for (OpEdge* edge : node->in_edges()) {
          if (edge->is_strict_121()) { Handler(edge->src_node()); }
        }
        for (OpEdge* edge : node->out_edges()) {
          if (edge->is_strict_121()) { Handler(edge->dst_node()); }
        }
      };
  ForEachConnectedComponent(ForEachConnectedWithSameSbp7ParallelDesc7TimeShape, Handler);
}

std::string OpGraph::GetOpNameKey(const std::string& op_name, const LogicalBlobId& lbi) const {
  CHECK(!lbi.has_is_packed_id());
  if (op_name2op_node_.find(op_name) != op_name2op_node_.end()) {
    return op_name;
  } else {
    UNIMPLEMENTED();
  }
}

LogicalBlobId OpGraph::GetLogicalBlobIdKey(const std::string& op_name,
                                           const LogicalBlobId& lbi) const {
  CHECK(!lbi.has_is_packed_id());
  if (op_name2op_node_.find(op_name) != op_name2op_node_.end()) {
    return lbi;
  } else {
    UNIMPLEMENTED();
  }
}

std::function<const BlobDesc&(const LogicalBlobId&)> OpGraph::MakeGetterBlobDesc4ModelLbi() const {
  HashMap<LogicalBlobId, std::unique_ptr<BlobDesc>> lbi2unparalleled_blob_desc;
  DataType dtype = GlobalJobDesc().DefaultDataType();
  TopoForEachNode([&](OpNode* op_node) {
    ParallelContext parallel_ctx;
    parallel_ctx.set_parallel_id(0);
    parallel_ctx.set_parallel_num(1);
    parallel_ctx.set_policy(op_node->parallel_desc().policy());
    SbpSignature sbp_signature;
    for (const auto& ibn : op_node->op().input_bns()) {
      (*sbp_signature.mutable_bn_in_op2sbp_parallel())[ibn].mutable_split_parallel()->set_axis(0);
    }
    for (const auto& obn : op_node->op().output_bns()) {
      (*sbp_signature.mutable_bn_in_op2sbp_parallel())[obn].mutable_split_parallel()->set_axis(0);
    }
    auto MutUnparalleledBlobDesc4BnInOp = [&](const std::string& bn) -> BlobDesc* {
      const auto& lbi = op_node->op().BnInOp2Lbi(bn);
      auto it = lbi2unparalleled_blob_desc.find(lbi);
      if (it == lbi2unparalleled_blob_desc.end()) {
        auto& blob_desc = lbi2unparalleled_blob_desc[lbi];
        blob_desc.reset(new BlobDesc(dtype));
        return blob_desc.get();
      }
      return it->second.get();
    };
    // the real important data we want to get is:
    // a) model blobs' byte size;
    // b) number of axes of blobs' body shape;
    // Hence the argument record_piece_size can be any positive number
    CHECK_JUST(op_node->op().InferBlobDescsIf(MutUnparalleledBlobDesc4BnInOp, &parallel_ctx,
                                              &sbp_signature, GlobalJobDesc().RecordPieceSize(),
                                              [](OpContext*) {}));
  });
  auto model_lbi2blob_desc = std::make_shared<HashMap<LogicalBlobId, std::unique_ptr<BlobDesc>>>();
  ForEachNode([&](OpNode* op_node) {
    for (const std::string& tmp_bn : op_node->op().tmp_bns()) {
      const auto& lbi = op_node->op().BnInOp2Lbi(tmp_bn);
      const auto& iter = lbi2unparalleled_blob_desc.find(lbi);
      if (iter == lbi2unparalleled_blob_desc.end()) { continue; }
      CHECK(model_lbi2blob_desc->emplace(lbi, std::move(iter->second)).second);
    }
  });
  return [model_lbi2blob_desc](const LogicalBlobId& model_lbi) -> const BlobDesc& {
    return *model_lbi2blob_desc->at(model_lbi);
  };
}

void OpGraph::ForEachDataAndCtrlInNode(OpNode* node,
                                       const std::function<void(OpNode*)>& Handler) const {
  node->ForEachNodeOnInEdge(Handler);
  for (const auto& ctrl_in_op_name : node->op().op_conf().ctrl_in_op_name()) {
    Handler(op_name2op_node_.at(ctrl_in_op_name));
  }
}

void OpGraph::ForEachDataAndCtrlOutNode(OpNode* node,
                                        const std::function<void(OpNode*)>& Handler) const {
  node->ForEachNodeOnOutEdge(Handler);
  const auto& op_name_it = producer_op_name2ctrl_consumer_op_names_.find(node->op().op_name());
  if (op_name_it == producer_op_name2ctrl_consumer_op_names_.end()) { return; }
  for (const std::string& ctrl_consumer_op_name : op_name_it->second) {
    Handler(op_name2op_node_.at(ctrl_consumer_op_name));
  }
}

std::function<bool(const LogicalBlobId&, const std::string&)>
OpGraph::MakePredicatorIsLbiAllConsumersReachableToOpName() const {
  auto IsDataOrCtrlReachable = MakePredicatorIsDataOrCtrlReachable();
  return [IsDataOrCtrlReachable, this](const LogicalBlobId& lbi, const std::string& op_name) {
    const OpNode* src_node = op_name2op_node_.at(lbi.op_name());
    const OpNode* dst_node = op_name2op_node_.at(op_name);
    size_t out_node_cnt = 0;
    size_t reachable_out_node_cnt = 0;
    for (OpEdge* edge : src_node->out_edges()) {
      if (std::find(edge->lbis().begin(), edge->lbis().end(), lbi) != edge->lbis().end()) {
        out_node_cnt += 1;
        reachable_out_node_cnt += IsDataOrCtrlReachable(edge->dst_node(), dst_node);
      }
    }
    return out_node_cnt > 0 && out_node_cnt == reachable_out_node_cnt;
  };
}

std::function<bool(const OpNode*, const OpNode*)> OpGraph::MakePredicatorIsDataOrCtrlReachable()
    const {
  auto _1 = std::placeholders::_1;
  auto _2 = std::placeholders::_2;
  return MakePredicatorIsReachable(DataOrCtrlSourceNodes(),
                                   std::bind(&OpGraph::ForEachDataAndCtrlInNode, this, _1, _2),
                                   std::bind(&OpGraph::ForEachDataAndCtrlOutNode, this, _1, _2));
}

std::list<OpNode*> OpGraph::DataOrCtrlSourceNodes() const {
  std::list<OpNode*> ret;
  ForEachNode([&](OpNode* op_node) {
    size_t in_edges_cnt = 0;
    ForEachDataAndCtrlInNode(op_node, [&](OpNode*) { ++in_edges_cnt; });
    if (in_edges_cnt == 0) { ret.push_back(op_node); }
  });
  return ret;
}

void OpGraph::DumpLogicalBlobDesc(JobBuilder* job_builder) const {
  auto* helper = job_builder->mutable_helper();
  ForEachNode([&](const OpNode* node) {
    for (const auto& obn : node->op().output_bns()) {
      const auto& lbi = node->op().BnInOp2Lbi(obn);
      node->LogicalBlobDesc4Lbi(lbi).ToProto(
          &(*helper->mutable_lbn2logical_blob_desc())[GenLogicalBlobName(lbi)]);
    }
  });
}

void OpGraph::DumpSbpSignature(JobBuilder* job_builder) const {
  ForEachNode([&](const OpNode* node) {
    (*job_builder->mutable_sbp_conf()->mutable_op_name2sbp_signature_conf())[node->op().op_name()] =
        node->sbp_signature();
  });
}

void OpGraph::DumpOpTimeShape(JobBuilder* job_builder) const {
  ForEachNode([&](OpNode* op_node) {
    auto* op_time_shape =
        &(*job_builder->mutable_helper()->mutable_op_name2op_time_shape())[op_node->op().op_name()];
    if (op_node->out_blob_time_shape() != nullptr) {
      op_node->out_blob_time_shape()->ToProto(op_time_shape->mutable_out_blob_time_shape());
    }
    const auto* in_blob_fastest_time_shape = op_node->GetInputBlobFastestTimeShape();
    if (in_blob_fastest_time_shape != nullptr) {
      in_blob_fastest_time_shape->ToProto(op_time_shape->mutable_in_blob_fastest_time_shape());
    }
  });
}

void OpGraph::DumpBatchAxisLbi(JobBuilder* job_builder) const {
  auto* lbn2batch_axis = job_builder->mutable_helper()->mutable_lbn2batch_axis();
  ForEachNode([&](OpNode* op_node) {
    for (const auto& obn : op_node->op().output_bns()) {
      const LogicalBlobId& lbi = op_node->op().BnInOp2Lbi(obn);
      const auto& lbn = GenLogicalBlobName(lbi);
      const auto& pair = PbMapPair<std::string, OptInt64>(lbn, op_node->BatchAxis4Lbi(lbi));
      CHECK(lbn2batch_axis->insert(pair).second);
    }
  });
}

}  // namespace oneflow<|MERGE_RESOLUTION|>--- conflicted
+++ resolved
@@ -393,60 +393,12 @@
     const auto& sbp = producer->SbpParallel4Lbi(lbi);
     ibn2sbp_infer_hint.emplace(ibn, SbpInferHint(parallel_desc, logical_blob_desc, sbp));
   }
-<<<<<<< HEAD
-  SbpSignature* sbp_signature = op_node->mut_sbp_signature();
-  auto SbpInferHint4Ibn = [&](const std::string& ibn) -> Maybe<const SbpInferHint*> {
-    auto it = ibn2sbp_infer_hint.find(ibn);
-    if (it == ibn2sbp_infer_hint.end()) {
-      return Error::CheckFailed() << "cannot find corresponding SbpInferHint for input_blob_name : "
-                                  << ibn;
-    }
-    return &(it->second);
-  };
-  std::function<int32_t(const SbpSignature&)> CalcOrderValue4SbpSig;
-  if (sbp_sig_conf.bn_in_op2sbp_parallel().empty()) {
-    auto OrderValue4HasBatchAxis = [&](const std::string& bn,
-                                       const SbpParallel& sbp_parallel) -> int32_t {
-      const auto& batch_axis = op_node->BatchAxis4Lbi(op_node->op().BnInOp2Lbi(bn));
-      return -1
-             * (batch_axis.has_value() && sbp_parallel.has_split_parallel()
-                && sbp_parallel.split_parallel().axis() == batch_axis.value());
-    };
-    auto OrderValue4HasNoBatchAxis = [&](const std::string& ibn,
-                                         const SbpParallel& sbp_parallel) -> int32_t {
-      return -2
-             * (op_node->BatchAxis4Lbi(op_node->op().BnInOp2Lbi(ibn)).has_value() == false
-                && CHECK_JUST(SbpInferHint4Ibn(ibn))->sbp_parallel().has_split_parallel() == false
-                && sbp_parallel.has_split_parallel() == false);
-    };
-    CalcOrderValue4SbpSig = [&](const SbpSignature& sbp_signature) -> int32_t {
-      int32_t order_value = 0;
-      for (const auto& ibn : op_node->op().input_bns()) {
-        const auto& sbp_parallel_it = sbp_signature.bn_in_op2sbp_parallel().find(ibn);
-        CHECK(sbp_parallel_it != sbp_signature.bn_in_op2sbp_parallel().end());
-        order_value += OrderValue4HasBatchAxis(ibn, sbp_parallel_it->second);
-        order_value += OrderValue4HasNoBatchAxis(ibn, sbp_parallel_it->second);
-      }
-      for (const auto& obn : op_node->op().output_bns()) {
-        const auto& sbp_parallel_it = sbp_signature.bn_in_op2sbp_parallel().find(obn);
-        CHECK(sbp_parallel_it != sbp_signature.bn_in_op2sbp_parallel().end());
-        order_value += OrderValue4HasBatchAxis(obn, sbp_parallel_it->second);
-      }
-      return order_value;
-    };
-  } else {
-    CalcOrderValue4SbpSig = [](const SbpSignature&) -> int32_t { return 0; };
-  }
-  CHECK_JUST(op_node->op().InferSbpSignatureIf(sbp_signature, sbp_sig_conf, CalcOrderValue4SbpSig,
-                                               SbpInferHint4Ibn, op_node->parallel_desc()));
-=======
   auto GetBatchAxis4Lbi = [&](const LogicalBlobId& lbi) -> const OptInt64& {
     return op_node->BatchAxis4Lbi(lbi);
   };
   CHECK_JUST(InferOpSbpSignature(op_node->op(), sbp_sig_conf, op_node->parallel_desc(),
                                  ibn2sbp_infer_hint, GetBatchAxis4Lbi,
                                  op_node->mut_sbp_signature()));
->>>>>>> e01bf5bd
 }
 
 void OpGraph::InferOpNodeLogicalBlobDesc(OpNode* op_node) const {
