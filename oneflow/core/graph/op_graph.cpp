#include "oneflow/core/graph/op_graph.h"
#include "oneflow/core/job/job_builder.h"
#include "oneflow/core/job/mirrored_sig_infer_hint.h"
#include "oneflow/core/operator/normal_model_update_op.h"

namespace oneflow {

namespace {

void UpdateJobParallelViewConf(
    const OpNode& op_node, const HashMap<OpBlobArg, std::vector<OpBlobArg>>& oba2sbp_identical_obas,
    JobParallelViewConf* job_parallel_view_conf) {
  auto* op_name2sbp_signature = job_parallel_view_conf->mutable_op_name2sbp_signature_conf();
  auto Update = [&](const std::string& bn) {
    const auto& sbp_parallel = op_node.sbp_signature().bn_in_op2sbp_parallel().at(bn);
    const OpBlobArg& oba = GenOpBlobArg(op_node.op().op_name(), bn);
    auto iter = oba2sbp_identical_obas.find(oba);
    if (iter == oba2sbp_identical_obas.end()) { return; }
    for (const auto& identical_obas : iter->second) {
      auto* sbp_signature = &(*op_name2sbp_signature)[identical_obas.op_name()];
      auto iter = sbp_signature->mutable_bn_in_op2sbp_parallel()->find(identical_obas.bn_in_op());
      if (iter == sbp_signature->mutable_bn_in_op2sbp_parallel()->end()) {
        CHECK(iter->second == sbp_parallel);
      } else {
        iter->second = sbp_parallel;
      }
    }
  };
  for (const auto& ibn : op_node.op().input_bns()) { Update(ibn); }
  for (const auto& obn : op_node.op().output_bns()) { Update(obn); }
}

}  // namespace

std::string OpEdge::VisualStr() const {
  std::string str;
  int32_t idx = 0;
  for (const LogicalBlobId& lbi : *lbis_) {
    if (idx++ > 0) { str += "\\n"; }
    str += lbi.blob_name() + ":";
    str += src_node()->LogicalBlobDesc4Lbi(lbi).shape().ToString();
  }
  return str;
}

void OpEdge::InitDistributeHierarchyInfo() { InitIsStrict121(); }

void OpEdge::InitIsStrict121() { is_strict_121_ = CalcIsStrict121Connected(); }

bool OpEdge::CalcIsStrict121Connected() const {
  OpNode* src = src_node();
  OpNode* dst = dst_node();
  if (!src->parallel_desc().Equals(dst->parallel_desc())) { return false; }
  if (src->IsTimeShapeIdentity() == false) { return false; }
  if (dst->IsTimeShapeIdentity() == false) { return false; }
  if (*src->GetInputOutputFastestTimeShape() != *dst->GetInputOutputFastestTimeShape()) {
    return false;
  }
  for (const LogicalBlobId& lbi : lbis()) {
    const SbpParallel& obn_sbp = src->SbpParallel4BnInOp(lbi2obn().at(lbi));
    for (const std::string& ibn : lbi2ibns().at(lbi)) {
      const SbpParallel& ibn_sbp = dst->SbpParallel4BnInOp(ibn);
      if (obn_sbp != ibn_sbp) { return false; }
    }
  }
  return true;
}

Maybe<const OptInt64*> OpNode::BatchAxis4Lbi(const LogicalBlobId& lbi) const {
  const auto& op = ProducerOpNode4Lbi(lbi).op();
  return op.BatchAxis4BnInOp(*JUST(op.obn4lbi(lbi)));
}

const SbpParallel& OpNode::SbpParallel4BnInOp(const std::string& bn_in_op) const {
  return *CHECK_JUST(op().SbpParallel4BnInOp(bn_in_op));
}

const SbpParallel& OpNode::SbpParallel4Lbi(const LogicalBlobId& lbi) const {
  auto it = lbi2sbp_parallel_.find(lbi);
  CHECK(it != lbi2sbp_parallel_.end());
  return it->second;
}

std::string OpNode::VisualStr() const {
  std::string str = op().op_name();
  {
    for (int64_t machine_id : parallel_desc().sorted_machine_ids()) {
      std::string dev_type;
      if (parallel_desc().device_type() == DeviceType::kCPU) {
        dev_type = "cpu";
      } else if (parallel_desc().device_type() == DeviceType::kGPU) {
        dev_type = "gpu";
      } else {
        UNIMPLEMENTED();
      }
      std::string parallel_desc_str = std::to_string(machine_id) + ":" + dev_type + ":";
      const auto& dev_phy_ids = parallel_desc().sorted_dev_phy_ids(machine_id);
      parallel_desc_str += std::to_string(dev_phy_ids.front());
      if (dev_phy_ids.back() > dev_phy_ids.front()) {
        parallel_desc_str += "-" + std::to_string(dev_phy_ids.back());
      }
      str += "\\n" + parallel_desc_str;
    }
  }
  auto GetTimeShapeStr = [&](const Shape& shape, const std::string& prefix) {
    std::string time_shape_str = prefix + ":";
    time_shape_str += shape.ToString();
    return time_shape_str;
  };
  if (in_edges().empty() == false) {
    str += "\\n" + GetTimeShapeStr(*GetInputBlobFastestTimeShape(), "in_blob_time_shape");
  }
  str += "\\n" + GetTimeShapeStr(*out_blob_time_shape(), "out_blob_time_shape");
  return str;
}

const BlobDesc& OpNode::LogicalBlobDesc4Lbi(const LogicalBlobId& lbi) const {
  return *ProducerOpNode4Lbi(lbi).lbi2logical_blob_desc_.at(lbi);
}

BlobDesc* OpNode::MutLogicalBlobDesc4Lbi(const LogicalBlobId& lbi) {
  CHECK_EQ(lbi.op_name(), op().op_name());
  if (lbi2logical_blob_desc_.find(lbi) == lbi2logical_blob_desc_.end()) {
    lbi2logical_blob_desc_[lbi].reset(new BlobDesc(GlobalJobDesc().DefaultDataType()));
  }
  return lbi2logical_blob_desc_.at(lbi).get();
}

const Shape* OpNode::out_blob_time_shape() const {
  const Shape* ret = out_blob_time_shape_.get();
  if (ret != nullptr && ret->elem_cnt() == 0) { return nullptr; }
  return ret;
}

Shape* OpNode::mut_out_blob_time_shape() {
  if (!out_blob_time_shape_) { out_blob_time_shape_.reset(new Shape()); }
  return out_blob_time_shape_.get();
}

const Shape* OpNode::GetInputBlobTimeShape(const std::string& bn_in_op) const {
  return MutSrcNode4Ibn(bn_in_op)->out_blob_time_shape();
}

const OpNode& OpNode::SrcNode4Ibn(const std::string& bn_in_op) const {
  return *MutSrcNode4Ibn(bn_in_op);
}

OpNode* OpNode::MutSrcNode4Ibn(const std::string& bn_in_op) const {
  const LogicalBlobId& lbi = op().BnInOp2Lbi(bn_in_op);
  CHECK(ibns_.find(bn_in_op) != ibns_.end());
  return MutSrcNode4InputLbi(lbi);
}

const OpNode& OpNode::ProducerOpNode4Lbi(const LogicalBlobId& lbi) const {
  const OpNode* producer = MutSrcNode4InputLbi(lbi);
  if (producer == nullptr) { producer = this; }
  return *producer;
}

OpNode* OpNode::MutSrcNode4InputLbi(const LogicalBlobId& lbi) const {
  auto it = lbi2source_node_.find(lbi);
  if (it == lbi2source_node_.end()) {
    return nullptr;
  } else {
    return it->second;
  }
}

bool OpNode::IsTimeShapeIdentity() const {
  const auto* in_shape = GetInputBlobFastestTimeShape();
  if (in_shape == nullptr) { return true; }
  const auto* out_shape = out_blob_time_shape();
  if (out_shape == nullptr) { return true; }
  return *in_shape == *out_shape;
}

const Shape* OpNode::GetInputBlobFastestTimeShape() const {
  return input_blob_fastest_time_shape_.get();
}

const Shape* OpNode::GetInputOutputFastestTimeShape() const {
  const Shape* in = GetInputBlobFastestTimeShape();
  const Shape* out = out_blob_time_shape();
  if (in == nullptr) { return out; }
  if (out == nullptr) { return in; }
  return in->elem_cnt() > out->elem_cnt() ? in : out;
}

void OpNode::ForEachSplitOrBroadcastBlobDesc(
    const BlobDesc& blob_desc, const SbpParallel& sbp_parallel,
    const std::function<void(const BlobDesc&)>& Handler) const {
  if (sbp_parallel.has_split_parallel()) {
    // split BlobDesc
    int32_t axis = sbp_parallel.split_parallel().axis();
    CHECK_GE(axis, 0);
    CHECK_LT(axis, blob_desc.shape().NumAxes());
    CHECK_GE(blob_desc.shape().At(axis), parallel_desc().parallel_num());
    BalancedSplitter bs(blob_desc.shape().At(axis), parallel_desc().parallel_num());
    BlobDesc sub_blob_desc(blob_desc);
    FOR_RANGE(int64_t, axis_parallel_id, 0, parallel_desc().parallel_num()) {
      sub_blob_desc.mut_shape().Set(axis, bs.At(axis_parallel_id).size());
      Handler(sub_blob_desc);
    }
  } else {
    CHECK(sbp_parallel.has_broadcast_parallel() || sbp_parallel.has_partial_sum_parallel());
    // broadcast BlobDesc
    FOR_RANGE(int64_t, axis_parallel_id, 0, parallel_desc().parallel_num()) { Handler(blob_desc); }
  }
}

void OpNode::ConcatBlobDesc(const ParallelDesc& blob_parallel_desc,
                            const std::vector<std::shared_ptr<BlobDesc>>& blob_descs,
                            const SbpParallel& sbp_parallel,
                            BlobDesc* concatenated_blob_desc) const {
  CHECK_EQ(blob_descs.size(), blob_parallel_desc.parallel_num());
  if (sbp_parallel.has_split_parallel()) {
    int32_t axis = sbp_parallel.split_parallel().axis();
    // concat BlobDesc
    CHECK_GE(axis, 0);
    CHECK_LT(axis, blob_descs.at(0)->shape().NumAxes());
    int64_t logical_blob_axis_dim = 0;
    for (const auto& blob_desc : blob_descs) {
      logical_blob_axis_dim += blob_desc->shape().At(axis);
    }
    CHECK_GE(logical_blob_axis_dim, blob_parallel_desc.parallel_num());
    BalancedSplitter bs(logical_blob_axis_dim, blob_parallel_desc.parallel_num());
    std::vector<std::unique_ptr<BlobDesc>> same_blob_descs(blob_descs.size());
    FOR_RANGE(int64_t, axis_parallel_id, 0, blob_parallel_desc.parallel_num()) {
      CHECK_EQ(bs.At(axis_parallel_id).size(), blob_descs.at(axis_parallel_id)->shape().At(axis));
      same_blob_descs.at(axis_parallel_id).reset(new BlobDesc(*blob_descs.at(axis_parallel_id)));
      same_blob_descs.at(axis_parallel_id)->mut_shape().Set(axis, logical_blob_axis_dim);
    }
    FOR_RANGE(int64_t, i, 1, same_blob_descs.size()) {
      CHECK(*same_blob_descs.at(i) == *same_blob_descs.at(0));
    }
    concatenated_blob_desc->CopyAllFrom(*same_blob_descs.at(0));
  } else {
    FOR_RANGE(int64_t, i, 1, blob_descs.size()) { CHECK(*blob_descs.at(i) == *blob_descs.at(0)); }
    // select first BlobDesc
    concatenated_blob_desc->CopyAllFrom(*blob_descs.at(0));
  }
}

int64_t OpNode::GetAxisParallelNum(
    const std::function<void(bool*, int32_t*, int64_t*)>& GetAxisParallelInfo) const {
  bool is_split = false;
  int32_t axis = -1;
  int64_t axis_parallel_num = 0;
  GetAxisParallelInfo(&is_split, &axis, &axis_parallel_num);
  return axis_parallel_num;
}

void OpNode::SplitLogicalInputBlobDesc() {
  for (const std::string& bn : op().input_bns()) {
    const LogicalBlobId& lbi = op().BnInOp2Lbi(bn);
    const BlobDesc& logical_blob_desc = SrcNode4Ibn(bn).LogicalBlobDesc4Lbi(lbi);
    CHECK_NE(logical_blob_desc.data_type(), DataType::kInvalidDataType);
    const SbpParallel& sbp_parallel = SbpParallel4BnInOp(bn);
    ForEachSplitOrBroadcastBlobDesc(
        logical_blob_desc, sbp_parallel, [&](const BlobDesc& blob_desc) {
          bn2parallel_id2blob_desc_[bn].emplace_back(new BlobDesc(blob_desc));
          CHECK_NE(bn2parallel_id2blob_desc_[bn].back()->data_type(), DataType::kInvalidDataType);
        });
    CHECK_EQ(bn2parallel_id2blob_desc_.at(bn).size(), parallel_desc().parallel_num());
  }
}

void OpNode::ConcatLogicalOutputBlobDesc() {
  for (const std::string& obn : op().output_bns()) {
    const ParallelDesc& blob_parallel_desc = BlobParallelDesc4Obn(obn);
    const LogicalBlobId& lbi = op().BnInOp2Lbi(obn);
    const SbpParallel& sbp_parallel = SbpParallel4BnInOp(obn);
    std::vector<std::shared_ptr<BlobDesc>> paralleled_blob_descs;
    for (const auto& blob_desc : bn2parallel_id2blob_desc_.at(obn)) {
      if (blob_desc) { paralleled_blob_descs.push_back(blob_desc); }
    }
    ConcatBlobDesc(blob_parallel_desc, paralleled_blob_descs, sbp_parallel,
                   MutLogicalBlobDesc4Lbi(lbi));
  }
}

void OpNode::CheckBlobDescs(const std::function<BlobDesc*(const std::string&)>& GetBlobDesc4BnInOp,
                            const ParallelContext* parallel_ctx) const {
  return;
  int64_t parallel_id = parallel_ctx->parallel_id();
  auto Check = [&](const std::string& bn) {
    if (bn2parallel_id2blob_desc_.find(bn) == bn2parallel_id2blob_desc_.end()) { return; }
    CHECK_EQ(parallel_ctx->parallel_num(), bn2parallel_id2blob_desc_.at(bn).size());
    const BlobDesc& blob_desc_from_exec_graph = *GetBlobDesc4BnInOp(bn);
    const BlobDesc& blob_desc_from_op_graph = *bn2parallel_id2blob_desc_.at(bn).at(parallel_id);
    CHECK_EQ(blob_desc_from_exec_graph.shape(), blob_desc_from_op_graph.shape());
    CHECK_EQ(blob_desc_from_exec_graph.data_type(), blob_desc_from_op_graph.data_type());
  };
  for (const std::string& bn : op().input_bns()) { Check(bn); }
  for (const std::string& bn : op().output_bns()) { Check(bn); }
  for (const std::string& bn : op().tmp_bns()) { Check(bn); }
  for (const std::string& bn : op().const_buf_bns()) { Check(bn); }
}

const ParallelDesc& OpNode::BlobParallelDesc4Obn(const std::string& obn) const {
  return obn2blob_parallel_desc_.at(obn);
}

void OpNode::InferBlobParallelDesc() {
  auto ParallelDesc4Obn = [&](const std::string& obn) -> ParallelDesc* {
    auto iter = obn2blob_parallel_desc_.find(obn);
    if (iter == obn2blob_parallel_desc_.end()) {
      iter = obn2blob_parallel_desc_.emplace(obn, parallel_desc()).first;
    }
    return &iter->second;
  };
  auto LogicalBlobDesc4Ibn = [&](const std::string& ibn) -> const BlobDesc* {
    return &LogicalBlobDesc4Lbi(op().BnInOp2Lbi(ibn));
  };
  CHECK_JUST(op().InferOutParallelDescIf(ParallelDesc4Obn, LogicalBlobDesc4Ibn, parallel_desc(),
                                         &sbp_signature()));
}

void OpNode::InitLbi2SourceNode() {
  for (OpEdge* edge : in_edges()) {
    for (const LogicalBlobId& lbi : edge->lbis()) {
      CHECK(lbi2source_node_.emplace(lbi, edge->src_node()).second);
    }
  }
}

void OpNode::InitInputBlobFastestTimeShape() {
  const Shape* fastest = nullptr;
  for (OpEdge* edge : in_edges()) {
    const Shape* shape = edge->src_node()->out_blob_time_shape();
    if (fastest == nullptr || shape->elem_cnt() > fastest->elem_cnt()) { fastest = shape; }
  }
  for (OpEdge* edge : in_edges()) {
    CHECK_EQ(fastest->elem_cnt() % edge->src_node()->out_blob_time_shape()->elem_cnt(), 0);
  }
  if (fastest != nullptr) { input_blob_fastest_time_shape_.reset(new Shape(fastest->dim_vec())); }
}

void OpNode::InitLbi2SbpParallel() {
  const auto Update = [&](const PbRpf<std::string>& bns) {
    for (const auto& bn : bns) {
      const LogicalBlobId& lbi = op().BnInOp2Lbi(bn);
      const SbpParallel& sbp_parallel = SbpParallel4BnInOp(bn);
      auto it = lbi2sbp_parallel_.find(lbi);
      if (it == lbi2sbp_parallel_.end()) {
        lbi2sbp_parallel_[lbi] = sbp_parallel;
      } else {
        CHECK(it->second == sbp_parallel);
      }
    }
  };
  Update(op().input_bns());
  Update(op().output_bns());
}

Maybe<OpGraph> OpGraph::New(const Job& job) {
  const auto& op_graph = std::make_shared<OpGraph>();
  JUST(op_graph->Init(job));
  return op_graph;
}

Maybe<void> OpGraph::Init(const Job& job) {
  InitNodes(job);
  ForEachNode([&](OpNode* node) {
    CHECK(op_name2op_node_.emplace(node->op().op_name(), node).second)
        << "op_name: " << node->op().op_name();
  });
  InitEdges();
  InitProducerOpName2CtrlConsumerOpNames(job);
  CheckIsDAG();
  ForEachNode([](OpNode* node) { node->InitLbi2SourceNode(); });
  InferBlobLastUsed();
  InferTimeShape();
  JUST(InferLogicalBlobDesc(job));
  ForEachEdge([](OpEdge* edge) { edge->InitDistributeHierarchyInfo(); });
  return Maybe<void>::Ok();
}

void OpGraph::CheckIsDAG() const {
  CHECK(!FindFirstNontrivialSCC());
  auto ForEachIn = [&](OpNode* node, const std::function<void(OpNode*)>& Handler) {
    ForEachDataAndCtrlInNode(node, Handler);
  };
  auto ForEachOut = [&](OpNode* node, const std::function<void(OpNode*)>& Handler) {
    ForEachDataAndCtrlOutNode(node, Handler);
  };
  CHECK(!FindFirstNontrivialSCC(ForEachIn, ForEachOut));
}

void OpGraph::InitNodes(const Job& job) {
  auto ParallelConf4OpName = MakeGetterParallelConf4OpName(job.placement());
  for (const auto& op_conf : job.net().op()) {
    op_names_.push_back(op_conf.name());
    OpNode* node = new OpNode(ParallelDesc(*ParallelConf4OpName(op_conf.name())), op_conf);
    AddAllocatedNode(node);
  }
}

void OpGraph::InitEdges() {
  HashMap<LogicalBlobId, OpNode*> lbi2producer;
  HashMap<std::string, std::shared_ptr<HashMap<LogicalBlobId, std::string>>>
      producer_op_name2lbi2obn;
  ForEachNode([&](OpNode* op_node) {
    for (const auto& obn : op_node->op().output_bns()) {
      const auto& lbi = op_node->op().BnInOp2Lbi(obn);
      CHECK(lbi2producer.emplace(lbi, op_node).second);
      auto& lbi2obn = producer_op_name2lbi2obn[op_node->op().op_name()];
      if (!lbi2obn) { lbi2obn.reset(new HashMap<LogicalBlobId, std::string>()); }
      CHECK(lbi2obn->emplace(lbi, obn).second);
    }
  });
  ForEachNode([&](OpNode* op_node) {
    HashMap<std::string, HashSet<LogicalBlobId>> producer_op_name2lbis;
    std::shared_ptr<HashMap<LogicalBlobId, std::vector<std::string>>> consumer_lbi2ibns(
        new HashMap<LogicalBlobId, std::vector<std::string>>);
    for (const auto& ibn : op_node->op().input_bns()) {
      const LogicalBlobId& lbi = op_node->op().BnInOp2Lbi(ibn);
      producer_op_name2lbis[lbi.op_name()].insert(lbi);
      (*consumer_lbi2ibns)[lbi].push_back(ibn);
    }
    for (const auto& pair : producer_op_name2lbis) {
      std::shared_ptr<std::vector<LogicalBlobId>> lbis(
          new std::vector<LogicalBlobId>({pair.second.begin(), pair.second.end()}));
      const auto it = producer_op_name2lbi2obn.find(pair.first);
      CHECK(it != producer_op_name2lbi2obn.end()) << "producer_op_name: " << pair.first;
      const auto& lbi2obn = it->second;
      OpNode* producer = lbi2producer.at(lbis->at(0));
      Connect(producer, NewEdge(lbis, lbi2obn, consumer_lbi2ibns), op_node);
    }
  });
}

void OpGraph::InitProducerOpName2CtrlConsumerOpNames(const Job& job) {
  for (const auto& op_conf : job.net().op()) {
    for (const auto& ctrl_in_op_name : op_conf.ctrl_in_op_name()) {
      auto* consumer_op_names = &producer_op_name2ctrl_consumer_op_names_[ctrl_in_op_name];
      CHECK(consumer_op_names->emplace(op_conf.name()).second);
    }
  }
}

void OpGraph::InferBlobLastUsed() const {
  HashSet<LogicalBlobId> visisted_lbi;
  for (auto iter = op_names_.rbegin(); iter != op_names_.rend(); iter++) {
    Operator* op = op_name2op_node_.at(*iter)->mut_op();
    auto* map = op->mut_blob_last_used_signature()->mutable_bn_in_op2blob_last_used();
    const auto InferLastUsed = [&](const std::string& bn_in_op) {
      (*map)[bn_in_op] = visisted_lbi.insert(op->BnInOp2Lbi(bn_in_op)).second;
    };
    for (const auto& obn : op->output_bns()) { InferLastUsed(obn); }
    for (const auto& ibn : op->input_bns()) { InferLastUsed(ibn); }
  }
}

void OpGraph::InferTimeShape() const {
  TopoForEachNode([&](OpNode* op_node) {
    ParallelContext parallel_ctx;
    parallel_ctx.set_parallel_id(0);
    parallel_ctx.set_parallel_num(op_node->parallel_desc().parallel_num());
    auto GetInputBlobTimeShape = [&](const std::string& bn_in_op) {
      return op_node->GetInputBlobTimeShape(bn_in_op);
    };
    op_node->InitInputBlobFastestTimeShape();
    CHECK_JUST(op_node->op().InferOutputBlobTimeShapeIf(GetInputBlobTimeShape, &parallel_ctx,
                                                        op_node->mut_out_blob_time_shape()));
  });
}

void OpGraph::InferOpNodeSbpSignature(OpNode* op_node, const SbpSignature& sbp_sig_conf) const {
  HashMap<std::string, SbpInferHint> ibn2sbp_infer_hint;
  for (const std::string& ibn : op_node->op().input_bns()) {
    const LogicalBlobId& lbi = op_node->op().BnInOp2Lbi(ibn);
    OpNode* producer = op_node->MutSrcNode4Ibn(ibn);
    const ParallelDesc* parallel_desc = &producer->parallel_desc();
    const BlobDesc* logical_blob_desc = &producer->LogicalBlobDesc4Lbi(lbi);
    const SbpParallel* sbp = &producer->SbpParallel4Lbi(lbi);
    const OptInt64* batch_axis = CHECK_JUST(producer->BatchAxis4Lbi(lbi));
    ibn2sbp_infer_hint.emplace(ibn,
                               SbpInferHint(parallel_desc, logical_blob_desc, sbp, batch_axis));
  }
  const auto& BatchAxis4BnInOp = [&](const std::string& bn_in_op) -> Maybe<const OptInt64*> {
    return op_node->op().BatchAxis4BnInOp(bn_in_op);
  };
  CHECK_JUST(InferOpSbpSignature(op_node->mut_op(), sbp_sig_conf, op_node->parallel_desc(),
                                 ibn2sbp_infer_hint, BatchAxis4BnInOp));
  op_node->InitLbi2SbpParallel();
}

Maybe<void> OpGraph::InferOpNodeMirroredSignature(OpNode* op_node, bool is_mirrored_conf) const {
  HashMap<std::string, MirroredSigInferHint> ibn2mirrored_sig_infer_hint;
  for (const std::string& ibn : op_node->op().input_bns()) {
    const LogicalBlobId& lbi = op_node->op().BnInOp2Lbi(ibn);
    const auto* producer = op_node->MutSrcNode4Ibn(ibn);
    const ParallelDesc* parallel_desc = &producer->parallel_desc();
    const auto& producer_obn = *JUST(producer->op().obn4lbi(lbi));
    const auto& opt_mirrored_parallel =
        *JUST(producer->op().OptMirroredParallel4BnInOp(producer_obn));
    MirroredSigInferHint infer_ctx(parallel_desc, opt_mirrored_parallel.has_mirrored_parallel());
    ibn2mirrored_sig_infer_hint.emplace(ibn, infer_ctx);
  }
  const auto& MirroredSigInferHint4Ibn =
      [&](const std::string& ibn) -> Maybe<const MirroredSigInferHint*> {
    const auto& iter = ibn2mirrored_sig_infer_hint.find(ibn);
    CHECK_OR_RETURN(iter != ibn2mirrored_sig_infer_hint.end())
        << "input blob not found. ibn: " << ibn;
    return &iter->second;
  };
  JUST(op_node->mut_op()->InferMirroredSignatureIf(MirroredSigInferHint4Ibn, is_mirrored_conf,
                                                   op_node->parallel_desc()));
  return Maybe<void>::Ok();
}

Maybe<void> OpGraph::InferOpNodeLogicalBlobDesc(OpNode* op_node) const {
  auto* bn2parallel_id2blob_desc = op_node->mut_bn2parallel_id2blob_desc();
  op_node->SplitLogicalInputBlobDesc();
  int64_t parallel_num = op_node->parallel_desc().parallel_num();
  const auto& input_bns = op_node->op().input_bns();
  FOR_RANGE(int64_t, parallel_id, 0, parallel_num) {
    auto BlobDesc4BnInOp = [&](const std::string& bn) -> BlobDesc* {
      if (std::find(input_bns.begin(), input_bns.end(), bn) != input_bns.end()) {
        CHECK(bn2parallel_id2blob_desc->find(bn) != bn2parallel_id2blob_desc->end());
        CHECK_EQ(bn2parallel_id2blob_desc->at(bn).size(), parallel_num);
      } else if (bn2parallel_id2blob_desc->find(bn) == bn2parallel_id2blob_desc->end()) {
        (*bn2parallel_id2blob_desc)[bn].resize(parallel_num);
      } else {
        CHECK_EQ(bn2parallel_id2blob_desc->at(bn).size(), parallel_num);
      }
      auto* blob_desc = &bn2parallel_id2blob_desc->at(bn).at(parallel_id);
      if (!*blob_desc) { blob_desc->reset(new BlobDesc(GlobalJobDesc().DefaultDataType())); }
      return blob_desc->get();
    };
    ParallelContext parallel_ctx;
    parallel_ctx.set_parallel_id(parallel_id);
    parallel_ctx.set_parallel_num(parallel_num);
    JUST(op_node->op().InferBlobDescsIf(BlobDesc4BnInOp, &parallel_ctx, &op_node->sbp_signature(),
                                        [](OpContext*) {}));
  }
  op_node->ConcatLogicalOutputBlobDesc();
  return Maybe<void>::Ok();
}

const OpNode* OpGraph::OpNode4OpName(const std::string& op_name) const {
  const auto& op_node_it = op_name2op_node_.find(op_name);
  if (op_node_it == op_name2op_node_.end()) { return nullptr; }
  return op_node_it->second;
}

Maybe<void> OpGraph::InferLogicalBlobDesc(const Job& job) const {
  JobParallelViewConf job_parallel_view_conf(job.job_parallel_view_conf());
  HashMap<OpBlobArg, std::vector<OpBlobArg>> oba2sbp_identical_obas;
  for (const auto& pair : job.helper().identical_sbp_oba_pairs().pair()) {
    oba2sbp_identical_obas[pair.first()].push_back(pair.second());
    oba2sbp_identical_obas[pair.second()].push_back(pair.first());
  }
  JUST(TopoForEachNodeWithErrorCaptured([&](OpNode* op_node) -> Maybe<void> {
    // Infer ParallelSignature
    JUST(op_node->mut_op()->InferParallelSignatureIf());
    // Infer batch_axis
    const auto& BatchAxis4Ibn = [&](const std::string& ibn) -> Maybe<const OptInt64*> {
      const auto& lbi = op_node->op().BnInOp2Lbi(ibn);
      const auto* producer = op_node->MutSrcNode4InputLbi(lbi);
      CHECK_NOTNULL_OR_RETURN(producer);
      return producer->op().BatchAxis4BnInOp(*JUST(producer->op().obn4lbi(lbi)));
    };
    const auto& LogicalBlobDesc4Ibn = [&](const std::string& ibn) -> const BlobDesc& {
      const auto& ibns = op_node->op().input_bns();
      CHECK(std::find(ibns.begin(), ibns.end(), ibn) != ibns.end());
      return op_node->LogicalBlobDesc4Lbi(op_node->op().BnInOp2Lbi(ibn));
    };
    JUST(op_node->mut_op()->InferBatchAxisIf(LogicalBlobDesc4Ibn, BatchAxis4Ibn));
    // Infer mirrored_signature
    bool is_mirrored_conf = false;
    {
      const auto& op_name2is_mirrored = job_parallel_view_conf.op_name2is_mirrored_parallel_view();
      const auto& iter = op_name2is_mirrored.find(op_node->op().op_name());
      if (iter != op_name2is_mirrored.end()) { is_mirrored_conf = iter->second; }
    }
    JUST(InferOpNodeMirroredSignature(op_node, is_mirrored_conf));
    // Infer sbp_signature
    SbpSignature sbp_sig_conf;
    {
      const auto& op_name2sbp_sig_conf = job_parallel_view_conf.op_name2sbp_signature_conf();
      const auto& iter = op_name2sbp_sig_conf.find(op_node->op().op_name());
      if (iter != op_name2sbp_sig_conf.end()) { sbp_sig_conf = iter->second; }
    }
    InferOpNodeSbpSignature(op_node, sbp_sig_conf);
    op_node->InferBlobParallelDesc();
    UpdateJobParallelViewConf(*op_node, oba2sbp_identical_obas, &job_parallel_view_conf);
    // Infer logical_blob_desc
    JUST(InferOpNodeLogicalBlobDesc(op_node));
    // Fill logical blob_desc signature.
    JUST(op_node->mut_op()->FillLogicalBlobDescSignature(
        [&](const std::string& bn_in_op) -> Maybe<const BlobDesc*> {
          return &op_node->LogicalBlobDesc4Lbi(op_node->op().BnInOp2Lbi(bn_in_op));
        }));
    return Maybe<void>::Ok();
  }));
<<<<<<< HEAD
  // Fix sbp_signature
  {
    TopoForEachNode([&](OpNode* op_node) {
      if (op_node->op().op_conf().op_type_case() == OperatorConf::kCastConf) {
        if (op_node->out_edges().size() > 1) { return; }
        if (dynamic_cast<const NormalModelUpdtOp*>(&(op_node->SoleOutEdge()->dst_node()->op()))) {
          auto* bn2sbp = op_node->mut_sbp_signature()->mutable_bn_in_op2sbp_parallel();
          if (bn2sbp->at("out").has_partial_sum_parallel() && GlobalJobDesc().all_reduce_fp16()) {
            bn2sbp->at("in").mutable_broadcast_parallel();
            bn2sbp->at("out").mutable_broadcast_parallel();
          }
        }
      }
    });
  }
=======
>>>>>>> 57e54da6
  return Maybe<void>::Ok();
}

BalancedSplitter OpGraph::GetBalancedSplitter(const std::string& op_name,
                                              const LogicalBlobId& lbi) const {
  OpNode* op_node = op_name2op_node_.at(GetOpNameKey(op_name, lbi));
  const SbpParallel& sbp_parallel = GetSbpParallel(op_name, lbi);
  CHECK(sbp_parallel.has_split_parallel());
  int64_t split_num = GetSplitNum(op_name, lbi);
  CHECK_GE(split_num, op_node->parallel_desc().parallel_num());
  return BalancedSplitter(split_num, op_node->parallel_desc().parallel_num());
}

int32_t OpGraph::GetModelSplitAxis(const std::string& op_name, const LogicalBlobId& lbi) const {
  const SbpParallel& sbp_parallel = GetSbpParallel(op_name, lbi);
  CHECK(sbp_parallel.has_split_parallel());
  return sbp_parallel.split_parallel().axis();
}

int64_t OpGraph::GetSplitNum(const std::string& op_name, const LogicalBlobId& lbi) const {
  OpNode* op_node = op_name2op_node_.at(GetOpNameKey(op_name, lbi));
  const LogicalBlobId& lbi_key = GetLogicalBlobIdKey(op_name, lbi);
  const SbpParallel& sbp_parallel = op_node->SbpParallel4Lbi(lbi_key);
  CHECK(sbp_parallel.has_split_parallel());
  return op_node->LogicalBlobDesc4Lbi(lbi_key).shape().At(sbp_parallel.split_parallel().axis());
}

int64_t OpGraph::GetParallelNum(const std::string& op_name) const {
  return op_name2op_node_.at(op_name)->parallel_desc().parallel_num();
}

const SbpParallel& OpGraph::GetSbpParallel(const std::string& op_name,
                                           const LogicalBlobId& lbi) const {
  return op_name2op_node_.at(GetOpNameKey(op_name, lbi))
      ->SbpParallel4Lbi(GetLogicalBlobIdKey(op_name, lbi));
}

DataType OpGraph::GetBlobDataType(const LogicalBlobId& lbi) const {
  return op_name2op_node_.at(lbi.op_name())
      ->LogicalBlobDesc4Lbi(GetLogicalBlobIdKey(lbi.op_name(), lbi))
      .data_type();
}

const BlobDesc& OpGraph::GetLogicalBlobDesc(const LogicalBlobId& lbi) const {
  return op_name2op_node_.at(lbi.op_name())
      ->LogicalBlobDesc4Lbi(GetLogicalBlobIdKey(lbi.op_name(), lbi));
}

bool OpGraph::IsBatchAxisBlob(const std::string& op_name, const LogicalBlobId& lbi) const {
  const auto& op = *op_name2op_node_.at(GetOpNameKey(op_name, lbi));
  const auto& opt_int64 = *CHECK_JUST(op.BatchAxis4Lbi(GetLogicalBlobIdKey(op_name, lbi)));
  return opt_int64.has_value();
}

void OpGraph::CheckBlobDescs(const std::string& op_name,
                             const std::function<BlobDesc*(const std::string&)>& GetBlobDesc4BnInOp,
                             const ParallelContext* parallel_ctx) const {
  if (op_name2op_node_.find(op_name) == op_name2op_node_.end()) { return; }
  op_name2op_node_.at(op_name)->CheckBlobDescs(GetBlobDesc4BnInOp, parallel_ctx);
}

void OpGraph::ForEachChainFamily(
    const std::function<void(const HashSet<OpNode*>&)>& Handler) const {
  auto ForEachConnectedWithSameSbp7ParallelDesc7TimeShape =
      [&](OpNode* node, const std::function<void(OpNode*)>& Handler) {
        for (OpEdge* edge : node->in_edges()) {
          if (edge->is_strict_121()) { Handler(edge->src_node()); }
        }
        for (OpEdge* edge : node->out_edges()) {
          if (edge->is_strict_121()) { Handler(edge->dst_node()); }
        }
      };
  ForEachConnectedComponent(ForEachConnectedWithSameSbp7ParallelDesc7TimeShape, Handler);
}

std::string OpGraph::GetOpNameKey(const std::string& op_name, const LogicalBlobId& lbi) const {
  CHECK(!lbi.has_is_packed_id());
  if (op_name2op_node_.find(op_name) != op_name2op_node_.end()) {
    return op_name;
  } else {
    UNIMPLEMENTED();
  }
}

LogicalBlobId OpGraph::GetLogicalBlobIdKey(const std::string& op_name,
                                           const LogicalBlobId& lbi) const {
  CHECK(!lbi.has_is_packed_id());
  if (op_name2op_node_.find(op_name) != op_name2op_node_.end()) {
    return lbi;
  } else {
    UNIMPLEMENTED();
  }
}

std::function<const BlobDesc&(const LogicalBlobId&)> OpGraph::MakeGetterBlobDesc4ModelLbi() const {
  HashMap<LogicalBlobId, std::unique_ptr<BlobDesc>> lbi2unparalleled_blob_desc;
  DataType dtype = GlobalJobDesc().DefaultDataType();
  TopoForEachNode([&](OpNode* op_node) {
    ParallelContext parallel_ctx;
    parallel_ctx.set_parallel_id(0);
    parallel_ctx.set_parallel_num(1);
    SbpSignature sbp_signature;
    for (const auto& ibn : op_node->op().input_bns()) {
      (*sbp_signature.mutable_bn_in_op2sbp_parallel())[ibn].mutable_split_parallel()->set_axis(0);
    }
    for (const auto& obn : op_node->op().output_bns()) {
      (*sbp_signature.mutable_bn_in_op2sbp_parallel())[obn].mutable_split_parallel()->set_axis(0);
    }
    auto MutUnparalleledBlobDesc4BnInOp = [&](const std::string& bn) -> BlobDesc* {
      const auto& lbi = op_node->op().BnInOp2Lbi(bn);
      auto it = lbi2unparalleled_blob_desc.find(lbi);
      if (it == lbi2unparalleled_blob_desc.end()) {
        auto& blob_desc = lbi2unparalleled_blob_desc[lbi];
        blob_desc.reset(new BlobDesc(dtype));
        return blob_desc.get();
      }
      return it->second.get();
    };
    // the real important data we want to get is:
    // a) model blobs' byte size;
    // b) number of axes of blobs' body shape;
    CHECK_JUST(op_node->op().InferOutBlobDescsIf(MutUnparalleledBlobDesc4BnInOp, &parallel_ctx,
                                                 &sbp_signature, [](OpContext*) {}));
  });
  auto model_lbi2blob_desc = std::make_shared<HashMap<LogicalBlobId, std::unique_ptr<BlobDesc>>>();
  ForEachNode([&](OpNode* op_node) {
    for (const std::string& tmp_bn : op_node->op().tmp_bns()) {
      const auto& lbi = op_node->op().BnInOp2Lbi(tmp_bn);
      const auto& iter = lbi2unparalleled_blob_desc.find(lbi);
      if (iter == lbi2unparalleled_blob_desc.end()) { continue; }
      CHECK(model_lbi2blob_desc->emplace(lbi, std::move(iter->second)).second);
    }
  });
  return [model_lbi2blob_desc](const LogicalBlobId& model_lbi) -> const BlobDesc& {
    return *model_lbi2blob_desc->at(model_lbi);
  };
}

void OpGraph::ForEachDataAndCtrlInNode(OpNode* node,
                                       const std::function<void(OpNode*)>& Handler) const {
  node->ForEachNodeOnInEdge(Handler);
  for (const auto& ctrl_in_op_name : node->op().op_conf().ctrl_in_op_name()) {
    Handler(op_name2op_node_.at(ctrl_in_op_name));
  }
}

void OpGraph::ForEachDataAndCtrlOutNode(OpNode* node,
                                        const std::function<void(OpNode*)>& Handler) const {
  node->ForEachNodeOnOutEdge(Handler);
  const auto& op_name_it = producer_op_name2ctrl_consumer_op_names_.find(node->op().op_name());
  if (op_name_it == producer_op_name2ctrl_consumer_op_names_.end()) { return; }
  for (const std::string& ctrl_consumer_op_name : op_name_it->second) {
    Handler(op_name2op_node_.at(ctrl_consumer_op_name));
  }
}

std::function<bool(const std::string&, const std::string&)>
OpGraph::MakePredicatorIsOpNameDataOrCtrlReachable() const {
  auto IsDataOrCtrlReachable = MakePredicatorIsDataOrCtrlReachable();
  return [IsDataOrCtrlReachable, this](const std::string& lhs, const std::string& rhs) {
    const auto& src_node_it = op_name2op_node_.find(lhs);
    if (src_node_it == op_name2op_node_.end()) { return false; }
    const auto& dst_node_it = op_name2op_node_.find(rhs);
    if (dst_node_it == op_name2op_node_.end()) { return false; }
    return (src_node_it->second == dst_node_it->second)
           || IsDataOrCtrlReachable(src_node_it->second, dst_node_it->second);
  };
}

std::function<bool(const OpNode*, const OpNode*)> OpGraph::MakePredicatorIsDataOrCtrlReachable()
    const {
  auto _1 = std::placeholders::_1;
  auto _2 = std::placeholders::_2;
  return MakePredicatorIsReachable(DataOrCtrlSourceNodes(),
                                   std::bind(&OpGraph::ForEachDataAndCtrlInNode, this, _1, _2),
                                   std::bind(&OpGraph::ForEachDataAndCtrlOutNode, this, _1, _2));
}

std::list<OpNode*> OpGraph::DataOrCtrlSourceNodes() const {
  std::list<OpNode*> ret;
  ForEachNode([&](OpNode* op_node) {
    size_t in_edges_cnt = 0;
    ForEachDataAndCtrlInNode(op_node, [&](OpNode*) { ++in_edges_cnt; });
    if (in_edges_cnt == 0) { ret.push_back(op_node); }
  });
  return ret;
}

void OpGraph::DumpLogicalBlobDesc(Job* job) const {
  auto* helper = job->mutable_helper();
  ForEachNode([&](const OpNode* node) {
    for (const auto& obn : node->op().output_bns()) {
      const auto& lbi = node->op().BnInOp2Lbi(obn);
      node->LogicalBlobDesc4Lbi(lbi).ToProto(
          &(*helper->mutable_lbn2logical_blob_desc())[GenLogicalBlobName(lbi)]);
    }
  });
}

void OpGraph::DumpSbpSignature(Job* job) const {
  ForEachNode([&](const OpNode* node) {
    (*job->mutable_job_parallel_view_conf()
          ->mutable_op_name2sbp_signature_conf())[node->op().op_name()] = node->sbp_signature();
  });
}

void OpGraph::DumpOpTimeShape(Job* job) const {
  ForEachNode([&](OpNode* op_node) {
    auto* op_time_shape =
        &(*job->mutable_helper()->mutable_op_name2op_time_shape())[op_node->op().op_name()];
    if (op_node->out_blob_time_shape() != nullptr) {
      op_node->out_blob_time_shape()->ToProto(op_time_shape->mutable_out_blob_time_shape());
    }
    const auto* in_blob_fastest_time_shape = op_node->GetInputBlobFastestTimeShape();
    if (in_blob_fastest_time_shape != nullptr) {
      in_blob_fastest_time_shape->ToProto(op_time_shape->mutable_in_blob_fastest_time_shape());
    }
  });
}

void OpGraph::DumpBatchAxisLbi(Job* job) const {
  auto* lbn2batch_axis = job->mutable_helper()->mutable_lbn2batch_axis();
  ForEachNode([&](OpNode* op_node) {
    for (const auto& obn : op_node->op().output_bns()) {
      const LogicalBlobId& lbi = op_node->op().BnInOp2Lbi(obn);
      const auto& lbn = GenLogicalBlobName(lbi);
      const auto& batch_axis = *CHECK_JUST(op_node->BatchAxis4Lbi(lbi));
      const auto& pair = PbMapPair<std::string, OptInt64>(lbn, batch_axis);
      CHECK(lbn2batch_axis->insert(pair).first->second == batch_axis);
    }
  });
}

Maybe<void> OpGraph::ForEachOpNode(const std::function<Maybe<void>(const OpNode&)>& DoEach) const {
  HashMap<LogicalBlobId, bool> visited;
  for (const auto& op_name : op_names_) {
    const OpNode& op_node = *op_name2op_node_.at(op_name);
    for (const auto& ibn : op_node.op().input_bns()) {
      const auto& lbi = op_node.op().BnInOp2Lbi(ibn);
      CHECK_OR_RETURN(visited[lbi]) << "input blob '" << ibn << "' is not defined\n"
                                    << lbi.DebugString() << "\n==== op_conf ====\n"
                                    << op_node.op().op_conf().DebugString();
    }
    for (const auto& obn : op_node.op().output_bns()) {
      const auto& lbi = op_node.op().BnInOp2Lbi(obn);
      CHECK_OR_RETURN(!visited[lbi]) << "output blob '" << obn << "' is defined\n"
                                     << lbi.DebugString() << "\n==== op_conf ====\n"
                                     << op_node.op().op_conf().DebugString();
      visited[lbi] = true;
    }
    JUST(DoEach(op_node));
  }
  return Maybe<void>::Ok();
}

}  // namespace oneflow<|MERGE_RESOLUTION|>--- conflicted
+++ resolved
@@ -595,24 +595,6 @@
         }));
     return Maybe<void>::Ok();
   }));
-<<<<<<< HEAD
-  // Fix sbp_signature
-  {
-    TopoForEachNode([&](OpNode* op_node) {
-      if (op_node->op().op_conf().op_type_case() == OperatorConf::kCastConf) {
-        if (op_node->out_edges().size() > 1) { return; }
-        if (dynamic_cast<const NormalModelUpdtOp*>(&(op_node->SoleOutEdge()->dst_node()->op()))) {
-          auto* bn2sbp = op_node->mut_sbp_signature()->mutable_bn_in_op2sbp_parallel();
-          if (bn2sbp->at("out").has_partial_sum_parallel() && GlobalJobDesc().all_reduce_fp16()) {
-            bn2sbp->at("in").mutable_broadcast_parallel();
-            bn2sbp->at("out").mutable_broadcast_parallel();
-          }
-        }
-      }
-    });
-  }
-=======
->>>>>>> 57e54da6
   return Maybe<void>::Ok();
 }
 
