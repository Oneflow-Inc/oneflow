/*
Copyright 2020 The OneFlow Authors. All rights reserved.

Licensed under the Apache License, Version 2.0 (the "License");
you may not use this file except in compliance with the License.
You may obtain a copy of the License at

    http://www.apache.org/licenses/LICENSE-2.0

Unless required by applicable law or agreed to in writing, software
distributed under the License is distributed on an "AS IS" BASIS,
WITHOUT WARRANTIES OR CONDITIONS OF ANY KIND, either express or implied.
See the License for the specific language governing permissions and
limitations under the License.
*/
#define AUTO_PARALLEL_
#include "oneflow/core/graph/op_graph.h"
#include "oneflow/core/job/job_builder.h"
#include "oneflow/core/job/mirrored_sig_infer_hint.h"
#include "oneflow/core/operator/normal_model_update_op.h"
#include "oneflow/core/auto_parallel/sbp_constructor.h"

namespace oneflow {

namespace {

void UpdateJobParallelViewConf(
    const OpNode& op_node, const HashMap<OpBlobArg, std::vector<OpBlobArg>>& oba2sbp_identical_obas,
    JobParallelViewConf* job_parallel_view_conf) {
  auto* op_name2sbp_signature = job_parallel_view_conf->mutable_op_name2sbp_signature_conf();
  auto Update = [&](const std::string& bn) {
    const auto& sbp_parallel = op_node.sbp_signature().bn_in_op2sbp_parallel().at(bn);
    const OpBlobArg& oba = GenOpBlobArg(op_node.op().op_name(), bn);
    auto iter = oba2sbp_identical_obas.find(oba);
    if (iter == oba2sbp_identical_obas.end()) { return; }
    for (const auto& identical_obas : iter->second) {
      auto* sbp_signature = &(*op_name2sbp_signature)[identical_obas.op_name()];
      auto iter = sbp_signature->mutable_bn_in_op2sbp_parallel()->find(identical_obas.bn_in_op());
      if (iter == sbp_signature->mutable_bn_in_op2sbp_parallel()->end()) {
        CHECK(iter->second == sbp_parallel);
      } else {
        iter->second = sbp_parallel;
      }
    }
  };
  for (const auto& ibn : op_node.op().input_bns()) { Update(ibn); }
  for (const auto& obn : op_node.op().output_bns()) { Update(obn); }
}

}  // namespace

std::string OpEdge::VisualStr() const {
  std::string str;
  int32_t idx = 0;
  for (const LogicalBlobId& lbi : *lbis_) {
    if (idx++ > 0) { str += "\\n"; }
    str += lbi.blob_name() + ":";
    str += src_node()->LogicalBlobDesc4Lbi(lbi).shape().ToString();
  }
  return str;
}

void OpEdge::InitDistributeHierarchyInfo() { InitIsStrict121(); }

void OpEdge::InitIsStrict121() { is_strict_121_ = CalcIsStrict121Connected(); }

bool OpEdge::CalcIsStrict121Connected() const {
  OpNode* src = src_node();
  OpNode* dst = dst_node();
  if (!src->parallel_desc().Equals(dst->parallel_desc())) { return false; }
  if (src->IsTimeShapeIdentity() == false) { return false; }
  if (dst->IsTimeShapeIdentity() == false) { return false; }
  if (*src->GetInputOutputFastestTimeShape() != *dst->GetInputOutputFastestTimeShape()) {
    return false;
  }
  for (const LogicalBlobId& lbi : lbis()) {
    const SbpParallel& obn_sbp = src->SbpParallel4BnInOp(lbi2obn().at(lbi));
    for (const std::string& ibn : lbi2ibns().at(lbi)) {
      const SbpParallel& ibn_sbp = dst->SbpParallel4BnInOp(ibn);
      if (obn_sbp != ibn_sbp) { return false; }
    }
  }
  return true;
}

Maybe<const OptInt64*> OpNode::BatchAxis4Lbi(const LogicalBlobId& lbi) const {
  const auto& op = ProducerOpNode4Lbi(lbi).op();
  return op.BatchAxis4BnInOp(*JUST(op.obn4lbi(lbi)));
}

const SbpParallel& OpNode::SbpParallel4BnInOp(const std::string& bn_in_op) const {
  return *CHECK_JUST(op().SbpParallel4BnInOp(bn_in_op));
}

const SbpParallel& OpNode::SbpParallel4Lbi(const LogicalBlobId& lbi) const {
  auto it = lbi2sbp_parallel_.find(lbi);
  CHECK(it != lbi2sbp_parallel_.end());
  return it->second;
}

std::string OpNode::VisualStr() const {
  std::string str = op().op_name();
  {
    for (int64_t machine_id : parallel_desc().sorted_machine_ids()) {
      std::string dev_type;
      if (parallel_desc().device_type() == DeviceType::kCPU) {
        dev_type = "cpu";
      } else if (parallel_desc().device_type() == DeviceType::kGPU) {
        dev_type = "gpu";
      } else {
        UNIMPLEMENTED();
      }
      std::string parallel_desc_str = std::to_string(machine_id) + ":" + dev_type + ":";
      const auto& dev_phy_ids = parallel_desc().sorted_dev_phy_ids(machine_id);
      parallel_desc_str += std::to_string(dev_phy_ids.front());
      if (dev_phy_ids.back() > dev_phy_ids.front()) {
        parallel_desc_str += "-" + std::to_string(dev_phy_ids.back());
      }
      str += "\\n" + parallel_desc_str;
    }
  }
  auto GetTimeShapeStr = [&](const Shape& shape, const std::string& prefix) {
    std::string time_shape_str = prefix + ":";
    time_shape_str += shape.ToString();
    return time_shape_str;
  };
  if (in_edges().empty() == false) {
    str += "\\n" + GetTimeShapeStr(*GetInputBlobFastestTimeShape(), "in_blob_time_shape");
  }
  str += "\\n" + GetTimeShapeStr(*out_blob_time_shape(), "out_blob_time_shape");
  for (const auto& ibn : op().input_bns()) {
    str += "\\n";
    auto producer_node = MutSrcNode4Ibn(ibn);
    str += "Pre Op:" + producer_node->op().op_name() + ": " + ibn;
    const SbpParallel& this_sbp_parallel = SbpParallel4BnInOp(ibn);
    if (this_sbp_parallel.has_split_parallel()) str+= " S" + std::to_string(this_sbp_parallel.split_parallel().axis());
    if (this_sbp_parallel.has_broadcast_parallel()) str+= " B";
    if (this_sbp_parallel.has_partial_sum_parallel()) str+= " P";
  }
  for (const auto& ibn : op().output_bns()) {
    str += "\\n";
    str+= "Out Op:" + ibn;
    const SbpParallel& this_sbp_parallel = SbpParallel4BnInOp(ibn);
    if (this_sbp_parallel.has_split_parallel()) str+= " S" + std::to_string(this_sbp_parallel.split_parallel().axis());
    if (this_sbp_parallel.has_broadcast_parallel()) str+= " B";
    if (this_sbp_parallel.has_partial_sum_parallel()) str+= " P";
  }
  return str;
}

const BlobDesc& OpNode::LogicalBlobDesc4Lbi(const LogicalBlobId& lbi) const {
  return *ProducerOpNode4Lbi(lbi).lbi2logical_blob_desc_.at(lbi);
}

BlobDesc* OpNode::MutLogicalBlobDesc4Lbi(const LogicalBlobId& lbi) {
  CHECK_EQ(lbi.op_name(), op().op_name());
  if (lbi2logical_blob_desc_.find(lbi) == lbi2logical_blob_desc_.end()) {
    lbi2logical_blob_desc_[lbi].reset(new BlobDesc(GlobalJobDesc().DefaultDataType()));
  }
  return lbi2logical_blob_desc_.at(lbi).get();
}

const Shape* OpNode::out_blob_time_shape() const {
  const Shape* ret = out_blob_time_shape_.get();
  if (ret != nullptr && ret->elem_cnt() == 0) { return nullptr; }
  return ret;
}

Shape* OpNode::mut_out_blob_time_shape() {
  if (!out_blob_time_shape_) { out_blob_time_shape_.reset(new Shape()); }
  return out_blob_time_shape_.get();
}

const Shape* OpNode::GetInputBlobTimeShape(const std::string& bn_in_op) const {
  return MutSrcNode4Ibn(bn_in_op)->out_blob_time_shape();
}

const OpNode& OpNode::SrcNode4Ibn(const std::string& bn_in_op) const {
  return *MutSrcNode4Ibn(bn_in_op);
}

// mutable source node with specified input blob name
OpNode* OpNode::MutSrcNode4Ibn(const std::string& bn_in_op) const {
  const LogicalBlobId& lbi = op().BnInOp2Lbi(bn_in_op);
  CHECK(ibns_.find(bn_in_op) != ibns_.end());
  return MutSrcNode4InputLbi(lbi);
}

const OpNode& OpNode::ProducerOpNode4Lbi(const LogicalBlobId& lbi) const {
  const OpNode* producer = MutSrcNode4InputLbi(lbi);
  if (producer == nullptr) { producer = this; }
  return *producer;
}

OpNode* OpNode::MutSrcNode4InputLbi(const LogicalBlobId& lbi) const {
  auto it = lbi2source_node_.find(lbi);
  if (it == lbi2source_node_.end()) {
    return nullptr;
  } else {
    return it->second;
  }
}

bool OpNode::IsTimeShapeIdentity() const {
  const auto* in_shape = GetInputBlobFastestTimeShape();
  if (in_shape == nullptr) { return true; }
  const auto* out_shape = out_blob_time_shape();
  if (out_shape == nullptr) { return true; }
  return *in_shape == *out_shape;
}

const Shape* OpNode::GetInputBlobFastestTimeShape() const {
  return input_blob_fastest_time_shape_.get();
}

const Shape* OpNode::GetInputOutputFastestTimeShape() const {
  const Shape* in = GetInputBlobFastestTimeShape();
  const Shape* out = out_blob_time_shape();
  if (in == nullptr) { return out; }
  if (out == nullptr) { return in; }
  return in->elem_cnt() > out->elem_cnt() ? in : out;
}

void OpNode::ForEachSplitOrBroadcastBlobDesc(
    const BlobDesc& blob_desc, const SbpParallel& sbp_parallel,
    const std::function<void(const BlobDesc&)>& Handler) const {
  if (sbp_parallel.has_split_parallel()) {
    // split BlobDesc
    int32_t axis = sbp_parallel.split_parallel().axis();
    CHECK_GE(axis, 0);
    CHECK_LT(axis, blob_desc.shape().NumAxes());
    CHECK_GE(blob_desc.shape().At(axis), parallel_desc().parallel_num());
    BalancedSplitter bs(blob_desc.shape().At(axis), parallel_desc().parallel_num());
    BlobDesc sub_blob_desc(blob_desc);
    FOR_RANGE(int64_t, axis_parallel_id, 0, parallel_desc().parallel_num()) {
      sub_blob_desc.mut_shape().Set(axis, bs.At(axis_parallel_id).size());
      Handler(sub_blob_desc);
    }
  } else {
    CHECK(sbp_parallel.has_broadcast_parallel() || sbp_parallel.has_partial_sum_parallel());
    // broadcast BlobDesc
    FOR_RANGE(int64_t, axis_parallel_id, 0, parallel_desc().parallel_num()) { Handler(blob_desc); }
  }
}

void OpNode::ConcatBlobDesc(const ParallelDesc& blob_parallel_desc,
                            const std::vector<std::shared_ptr<BlobDesc>>& blob_descs,
                            const SbpParallel& sbp_parallel,
                            BlobDesc* concatenated_blob_desc) const {
  CHECK_EQ(blob_descs.size(), blob_parallel_desc.parallel_num());
  if (sbp_parallel.has_split_parallel()) {
    int32_t axis = sbp_parallel.split_parallel().axis();
    // concat BlobDesc
    CHECK_GE(axis, 0);
    CHECK_LT(axis, blob_descs.at(0)->shape().NumAxes());
    int64_t logical_blob_axis_dim = 0;
    for (const auto& blob_desc : blob_descs) {
      logical_blob_axis_dim += blob_desc->shape().At(axis);
    }
    CHECK_GE(logical_blob_axis_dim, blob_parallel_desc.parallel_num());
    BalancedSplitter bs(logical_blob_axis_dim, blob_parallel_desc.parallel_num());
    std::vector<std::unique_ptr<BlobDesc>> same_blob_descs(blob_descs.size());
    FOR_RANGE(int64_t, axis_parallel_id, 0, blob_parallel_desc.parallel_num()) {
      CHECK_EQ(bs.At(axis_parallel_id).size(), blob_descs.at(axis_parallel_id)->shape().At(axis));
      same_blob_descs.at(axis_parallel_id).reset(new BlobDesc(*blob_descs.at(axis_parallel_id)));
      same_blob_descs.at(axis_parallel_id)->mut_shape().Set(axis, logical_blob_axis_dim);
    }
    FOR_RANGE(int64_t, i, 1, same_blob_descs.size()) {
      CHECK(*same_blob_descs.at(i) == *same_blob_descs.at(0));
    }
    concatenated_blob_desc->CopyAllFrom(*same_blob_descs.at(0));
  } else {
    FOR_RANGE(int64_t, i, 1, blob_descs.size()) { CHECK(*blob_descs.at(i) == *blob_descs.at(0)); }
    // select first BlobDesc
    concatenated_blob_desc->CopyAllFrom(*blob_descs.at(0));
  }
}

int64_t OpNode::GetAxisParallelNum(
    const std::function<void(bool*, int32_t*, int64_t*)>& GetAxisParallelInfo) const {
  bool is_split = false;
  int32_t axis = -1;
  int64_t axis_parallel_num = 0;
  GetAxisParallelInfo(&is_split, &axis, &axis_parallel_num);
  return axis_parallel_num;
}

void OpNode::SplitLogicalInputBlobDesc() {
  for (const std::string& bn : op().input_bns()) {
    const LogicalBlobId& lbi = op().BnInOp2Lbi(bn);
    const BlobDesc& logical_blob_desc = SrcNode4Ibn(bn).LogicalBlobDesc4Lbi(lbi);
    CHECK_NE(logical_blob_desc.data_type(), DataType::kInvalidDataType);
    const SbpParallel& sbp_parallel = SbpParallel4BnInOp(bn);
    ForEachSplitOrBroadcastBlobDesc(
        logical_blob_desc, sbp_parallel, [&](const BlobDesc& blob_desc) {
          bn2parallel_id2blob_desc_[bn].emplace_back(new BlobDesc(blob_desc));
          CHECK_NE(bn2parallel_id2blob_desc_[bn].back()->data_type(), DataType::kInvalidDataType);
        });
    CHECK_EQ(bn2parallel_id2blob_desc_.at(bn).size(), parallel_desc().parallel_num());
  }
}

void OpNode::ConcatLogicalOutputBlobDesc() {
  for (const std::string& obn : op().output_bns()) {
    const ParallelDesc& blob_parallel_desc = BlobParallelDesc4Obn(obn);
    const LogicalBlobId& lbi = op().BnInOp2Lbi(obn);
    const SbpParallel& sbp_parallel = SbpParallel4BnInOp(obn);
    std::vector<std::shared_ptr<BlobDesc>> paralleled_blob_descs;
    for (const auto& blob_desc : bn2parallel_id2blob_desc_.at(obn)) {
      if (blob_desc) { paralleled_blob_descs.push_back(blob_desc); }
    }
    ConcatBlobDesc(blob_parallel_desc, paralleled_blob_descs, sbp_parallel,
                   MutLogicalBlobDesc4Lbi(lbi));
  }
}

void OpNode::CheckBlobDescs(const std::function<BlobDesc*(const std::string&)>& GetBlobDesc4BnInOp,
                            const ParallelContext* parallel_ctx) const {
  return;
  int64_t parallel_id = parallel_ctx->parallel_id();
  auto Check = [&](const std::string& bn) {
    if (bn2parallel_id2blob_desc_.find(bn) == bn2parallel_id2blob_desc_.end()) { return; }
    CHECK_EQ(parallel_ctx->parallel_num(), bn2parallel_id2blob_desc_.at(bn).size());
    const BlobDesc& blob_desc_from_exec_graph = *GetBlobDesc4BnInOp(bn);
    const BlobDesc& blob_desc_from_op_graph = *bn2parallel_id2blob_desc_.at(bn).at(parallel_id);
    CHECK_EQ(blob_desc_from_exec_graph.shape(), blob_desc_from_op_graph.shape());
    CHECK_EQ(blob_desc_from_exec_graph.data_type(), blob_desc_from_op_graph.data_type());
  };
  for (const std::string& bn : op().input_bns()) { Check(bn); }
  for (const std::string& bn : op().output_bns()) { Check(bn); }
  for (const std::string& bn : op().tmp_bns()) { Check(bn); }
  for (const std::string& bn : op().const_buf_bns()) { Check(bn); }
}

const ParallelDesc& OpNode::BlobParallelDesc4Obn(const std::string& obn) const {
  return obn2blob_parallel_desc_.at(obn);
}

void OpNode::InferBlobParallelDesc() {
  auto ParallelDesc4Obn = [&](const std::string& obn) -> ParallelDesc* {
    auto iter = obn2blob_parallel_desc_.find(obn);
    if (iter == obn2blob_parallel_desc_.end()) {
      iter = obn2blob_parallel_desc_.emplace(obn, parallel_desc()).first;
    }
    return &iter->second;
  };
  auto LogicalBlobDesc4Ibn = [&](const std::string& ibn) -> const BlobDesc* {
    return &LogicalBlobDesc4Lbi(op().BnInOp2Lbi(ibn));
  };
  CHECK_JUST(op().InferOutParallelDescIf(ParallelDesc4Obn, LogicalBlobDesc4Ibn, parallel_desc(),
                                         &sbp_signature()));
}

void OpNode::InitLbi2SourceNode() {
  for (OpEdge* edge : in_edges()) {
    for (const LogicalBlobId& lbi : edge->lbis()) {
      CHECK(lbi2source_node_.emplace(lbi, edge->src_node()).second);
    }
  }
}

void OpNode::InitInputBlobFastestTimeShape() {
  const Shape* fastest = nullptr;
  for (OpEdge* edge : in_edges()) {
    const Shape* shape = edge->src_node()->out_blob_time_shape();
    if (fastest == nullptr || shape->elem_cnt() > fastest->elem_cnt()) { fastest = shape; }
  }
  for (OpEdge* edge : in_edges()) {
    CHECK_EQ(fastest->elem_cnt() % edge->src_node()->out_blob_time_shape()->elem_cnt(), 0);
  }
  if (fastest != nullptr) { input_blob_fastest_time_shape_.reset(new Shape(fastest->dim_vec())); }
}

void OpNode::InitLbi2SbpParallel() {
  const auto Update = [&](const PbRpf<std::string>& bns) {
    for (const auto& bn : bns) {
      const LogicalBlobId& lbi = op().BnInOp2Lbi(bn);
      const SbpParallel& sbp_parallel = SbpParallel4BnInOp(bn);
      auto it = lbi2sbp_parallel_.find(lbi);
      if (it == lbi2sbp_parallel_.end()) {
        lbi2sbp_parallel_[lbi] = sbp_parallel;
      } else {
        CHECK(it->second == sbp_parallel);
      }
    }
  };
  Update(op().input_bns());
  Update(op().output_bns());
}

void OpNode::UpdateLbi2SbpParallel() {
  const auto Update = [&](const PbRpf<std::string>& bns) {
    for (const auto& bn : bns) {
      const LogicalBlobId& lbi = op().BnInOp2Lbi(bn);
      const SbpParallel& sbp_parallel = SbpParallel4BnInOp(bn);
      lbi2sbp_parallel_[lbi] = sbp_parallel;
    }
  };
  Update(op().input_bns());
  Update(op().output_bns());
}

Maybe<OpGraph> OpGraph::New(const Job& job) {
  const auto& op_graph = std::make_shared<OpGraph>();
  JUST(op_graph->Init(job));
  return op_graph;
}

Maybe<void> OpGraph::Init(const Job& job) {
  InitNodes(job);
  ForEachNode([&](OpNode* node) {
    CHECK(op_name2op_node_.emplace(node->op().op_name(), node).second)
        << "op_name: " << node->op().op_name();
  });
  InitEdges();
  InitProducerOpName2CtrlConsumerOpNames(job);
  CheckIsDAG();
  ForEachNode([](OpNode* node) { node->InitLbi2SourceNode(); });
  InferBlobLastUsed();
  InferTimeShape();
  JUST(InferLogicalBlobDesc(job));
<<<<<<< HEAD

#ifdef AUTO_PARALLEL_
=======
>>>>>>> 200306bc
  // auto-parallel
  std::cout << "==============================================\n";
  // print sbp graph before auto-parallel
  std::string job_name = job.job_conf().job_name();
  ToDotWithFilePath(job_name+"_before_auto_parallel_op_graph_sbp.dot");
  SbpConstructor sbp_constructor;
  sbp_constructor.constructSbpGraph(*this, job);
<<<<<<< HEAD
#endif

=======
>>>>>>> 200306bc
  ForEachEdge([](OpEdge* edge) { edge->InitDistributeHierarchyInfo(); });
  // print sbp graph before auto-parallel
  ToDotWithFilePath(job_name+"_after_auto_parallel_op_graph_sbp.dot");
  return Maybe<void>::Ok();
}

void OpGraph::CheckIsDAG() const {
  CHECK(!FindFirstNontrivialSCC());
  auto ForEachIn = [&](OpNode* node, const std::function<void(OpNode*)>& Handler) {
    ForEachDataAndCtrlInNode(node, Handler);
  };
  auto ForEachOut = [&](OpNode* node, const std::function<void(OpNode*)>& Handler) {
    ForEachDataAndCtrlOutNode(node, Handler);
  };
  CHECK(!FindFirstNontrivialSCC(ForEachIn, ForEachOut));
}

void OpGraph::InitNodes(const Job& job) {
  auto ParallelConf4OpName = MakeGetterParallelConf4OpName(job.placement());
  for (const auto& op_conf : job.net().op()) {
    op_names_.push_back(op_conf.name());
    OpNode* node = new OpNode(ParallelDesc(*ParallelConf4OpName(op_conf.name())), op_conf);
    AddAllocatedNode(node);
  }
}

void OpGraph::InitEdges() {
  HashMap<LogicalBlobId, OpNode*> lbi2producer;
  HashMap<std::string, std::shared_ptr<HashMap<LogicalBlobId, std::string>>>
      producer_op_name2lbi2obn;
  // For each op node, build connection between output blob names and logical blob ids.
  ForEachNode([&](OpNode* op_node) {
    for (const auto& obn : op_node->op().output_bns()) {
      const auto& lbi = op_node->op().BnInOp2Lbi(obn);
      CHECK(lbi2producer.emplace(lbi, op_node).second);
      auto& lbi2obn = producer_op_name2lbi2obn[op_node->op().op_name()];
      if (!lbi2obn) { lbi2obn.reset(new HashMap<LogicalBlobId, std::string>()); }
      CHECK(lbi2obn->emplace(lbi, obn).second);
    }
  });
  // For each op node, build connection between op names and logical blob ids list, and build
  // connection between logical blob ids and input blob names.
  ForEachNode([&](OpNode* op_node) {
    HashMap<std::string, HashSet<LogicalBlobId>> producer_op_name2lbis;
    std::shared_ptr<HashMap<LogicalBlobId, std::vector<std::string>>> consumer_lbi2ibns(
        new HashMap<LogicalBlobId, std::vector<std::string>>);
    for (const auto& ibn : op_node->op().input_bns()) {
      const LogicalBlobId& lbi = op_node->op().BnInOp2Lbi(ibn);
      producer_op_name2lbis[lbi.op_name()].insert(lbi);
      (*consumer_lbi2ibns)[lbi].push_back(ibn);
    }
    // Build edges use the connections computed above.
    for (const auto& pair : producer_op_name2lbis) {
      std::shared_ptr<std::vector<LogicalBlobId>> lbis(
          new std::vector<LogicalBlobId>({pair.second.begin(), pair.second.end()}));
      const auto it = producer_op_name2lbi2obn.find(pair.first);
      CHECK(it != producer_op_name2lbi2obn.end()) << "producer_op_name: " << pair.first;
      const auto& lbi2obn = it->second;
      OpNode* producer = lbi2producer.at(lbis->at(0));
      // Connect current node with an upstream node
      Connect(producer, NewEdge(lbis, lbi2obn, consumer_lbi2ibns), op_node);
    }
  });
}

void OpGraph::InitProducerOpName2CtrlConsumerOpNames(const Job& job) {
  for (const auto& op_conf : job.net().op()) {
    for (const auto& ctrl_in_op_name : op_conf.ctrl_in_op_name()) {
      auto* consumer_op_names = &producer_op_name2ctrl_consumer_op_names_[ctrl_in_op_name];
      CHECK(consumer_op_names->emplace(op_conf.name()).second);
    }
  }
}

void OpGraph::InferBlobLastUsed() const {
  HashSet<LogicalBlobId> visisted_lbi;
  for (auto iter = op_names_.rbegin(); iter != op_names_.rend(); iter++) {
    Operator* op = op_name2op_node_.at(*iter)->mut_op();
    auto* map = op->mut_blob_last_used_signature()->mutable_bn_in_op2blob_last_used();
    const auto InferLastUsed = [&](const std::string& bn_in_op) {
      (*map)[bn_in_op] = visisted_lbi.insert(op->BnInOp2Lbi(bn_in_op)).second;
    };
    for (const auto& obn : op->output_bns()) { InferLastUsed(obn); }
    for (const auto& ibn : op->input_bns()) { InferLastUsed(ibn); }
  }
}

void OpGraph::InferTimeShape() const {
  TopoForEachNode([&](OpNode* op_node) {
    ParallelContext parallel_ctx;
    parallel_ctx.set_parallel_id(0);
    parallel_ctx.set_parallel_num(op_node->parallel_desc().parallel_num());
    auto GetInputBlobTimeShape = [&](const std::string& bn_in_op) {
      return op_node->GetInputBlobTimeShape(bn_in_op);
    };
    op_node->InitInputBlobFastestTimeShape();
    CHECK_JUST(op_node->op().InferOutputBlobTimeShapeIf(GetInputBlobTimeShape, &parallel_ctx,
                                                        op_node->mut_out_blob_time_shape()));
  });
}

void OpGraph::InferOpNodeSbpSignature(OpNode* op_node, const SbpSignature& sbp_sig_conf) const {
  HashMap<std::string, SbpInferHint> ibn2sbp_infer_hint;
  for (const std::string& ibn : op_node->op().input_bns()) {
    const LogicalBlobId& lbi = op_node->op().BnInOp2Lbi(ibn);
    OpNode* producer = op_node->MutSrcNode4Ibn(ibn);
    const ParallelDesc* parallel_desc = &producer->parallel_desc();
    const BlobDesc* logical_blob_desc = &producer->LogicalBlobDesc4Lbi(lbi);
    const SbpParallel* sbp = &producer->SbpParallel4Lbi(lbi);
    const OptInt64* batch_axis = CHECK_JUST(producer->BatchAxis4Lbi(lbi));
    ibn2sbp_infer_hint.emplace(ibn,
                               SbpInferHint(parallel_desc, logical_blob_desc, sbp, batch_axis));
  }
  const auto& BatchAxis4BnInOp = [&](const std::string& bn_in_op) -> Maybe<const OptInt64*> {
    return op_node->op().BatchAxis4BnInOp(bn_in_op);
  };
  CHECK_JUST(InferOpSbpSignature(op_node->mut_op(), sbp_sig_conf, op_node->parallel_desc(),
                                 ibn2sbp_infer_hint, BatchAxis4BnInOp));
  op_node->InitLbi2SbpParallel();
}

Maybe<void> OpGraph::InferOpNodeMirroredSignature(OpNode* op_node, bool is_mirrored_conf) const {
  HashMap<std::string, MirroredSigInferHint> ibn2mirrored_sig_infer_hint;
  for (const std::string& ibn : op_node->op().input_bns()) {
    const LogicalBlobId& lbi = op_node->op().BnInOp2Lbi(ibn);
    const auto* producer = op_node->MutSrcNode4Ibn(ibn);
    const ParallelDesc* parallel_desc = &producer->parallel_desc();
    const auto& producer_obn = *JUST(producer->op().obn4lbi(lbi));
    const auto& opt_mirrored_parallel =
        *JUST(producer->op().OptMirroredParallel4BnInOp(producer_obn));
    MirroredSigInferHint infer_ctx(parallel_desc, opt_mirrored_parallel.has_mirrored_parallel());
    ibn2mirrored_sig_infer_hint.emplace(ibn, infer_ctx);
  }
  const auto& MirroredSigInferHint4Ibn =
      [&](const std::string& ibn) -> Maybe<const MirroredSigInferHint*> {
    const auto& iter = ibn2mirrored_sig_infer_hint.find(ibn);
    CHECK_OR_RETURN(iter != ibn2mirrored_sig_infer_hint.end())
        << "input blob not found. ibn: " << ibn;
    return &iter->second;
  };
  JUST(op_node->mut_op()->InferMirroredSignatureIf(MirroredSigInferHint4Ibn, is_mirrored_conf,
                                                   op_node->parallel_desc()));
  return Maybe<void>::Ok();
}

Maybe<void> OpGraph::InferOpNodeLogicalBlobDesc(OpNode* op_node) const {
  auto* bn2parallel_id2blob_desc = op_node->mut_bn2parallel_id2blob_desc();
  op_node->SplitLogicalInputBlobDesc();
  int64_t parallel_num = op_node->parallel_desc().parallel_num();
  const auto& input_bns = op_node->op().input_bns();
  FOR_RANGE(int64_t, parallel_id, 0, parallel_num) {
    auto BlobDesc4BnInOp = [&](const std::string& bn) -> BlobDesc* {
      if (std::find(input_bns.begin(), input_bns.end(), bn) != input_bns.end()) {
        CHECK(bn2parallel_id2blob_desc->find(bn) != bn2parallel_id2blob_desc->end());
        CHECK_EQ(bn2parallel_id2blob_desc->at(bn).size(), parallel_num);
      } else if (bn2parallel_id2blob_desc->find(bn) == bn2parallel_id2blob_desc->end()) {
        (*bn2parallel_id2blob_desc)[bn].resize(parallel_num);
      } else {
        CHECK_EQ(bn2parallel_id2blob_desc->at(bn).size(), parallel_num);
      }
      auto* blob_desc = &bn2parallel_id2blob_desc->at(bn).at(parallel_id);
      if (!*blob_desc) { blob_desc->reset(new BlobDesc(GlobalJobDesc().DefaultDataType())); }
      return blob_desc->get();
    };
    ParallelContext parallel_ctx;
    parallel_ctx.set_parallel_id(parallel_id);
    parallel_ctx.set_parallel_num(parallel_num);
    JUST(op_node->op().InferOutBlobDescsIf(BlobDesc4BnInOp, &parallel_ctx,
                                           &op_node->sbp_signature(), [](OpContext*) {}));
  }
  op_node->ConcatLogicalOutputBlobDesc();
  return Maybe<void>::Ok();
}

const OpNode* OpGraph::OpNode4OpName(const std::string& op_name) const {
  const auto& op_node_it = op_name2op_node_.find(op_name);
  if (op_node_it == op_name2op_node_.end()) { return nullptr; }
  return op_node_it->second;
}

Maybe<void> OpGraph::InferLogicalBlobDesc(const Job& job) const {
  JobParallelViewConf job_parallel_view_conf(job.job_parallel_view_conf());
  HashMap<OpBlobArg, std::vector<OpBlobArg>> oba2sbp_identical_obas;
  for (const auto& pair : job.helper().identical_sbp_oba_pairs().pair()) {
    oba2sbp_identical_obas[pair.first()].push_back(pair.second());
    oba2sbp_identical_obas[pair.second()].push_back(pair.first());
  }
  JUST(TopoForEachNodeWithErrorCaptured([&](OpNode* op_node) -> Maybe<void> {
    // Infer ParallelSignature
    JUST(op_node->mut_op()->InferParallelSignatureIf());
    // Infer batch_axis
    const auto& BatchAxis4Ibn = [&](const std::string& ibn) -> Maybe<const OptInt64*> {
      const auto& lbi = op_node->op().BnInOp2Lbi(ibn);
      const auto* producer = op_node->MutSrcNode4InputLbi(lbi);
      CHECK_NOTNULL_OR_RETURN(producer);
      return producer->op().BatchAxis4BnInOp(*JUST(producer->op().obn4lbi(lbi)));
    };
    const auto& LogicalBlobDesc4Ibn = [&](const std::string& ibn) -> const BlobDesc& {
      const auto& ibns = op_node->op().input_bns();
      CHECK(std::find(ibns.begin(), ibns.end(), ibn) != ibns.end());
      return op_node->LogicalBlobDesc4Lbi(op_node->op().BnInOp2Lbi(ibn));
    };
    JUST(op_node->mut_op()->InferBatchAxisIf(LogicalBlobDesc4Ibn, BatchAxis4Ibn));
    // Infer mirrored_signature
    bool is_mirrored_conf = false;
    {
      const auto& op_name2is_mirrored = job_parallel_view_conf.op_name2is_mirrored_parallel_view();
      const auto& iter = op_name2is_mirrored.find(op_node->op().op_name());
      if (iter != op_name2is_mirrored.end()) { is_mirrored_conf = iter->second; }
    }
    JUST(InferOpNodeMirroredSignature(op_node, is_mirrored_conf));
    // Infer sbp_signature
    SbpSignature sbp_sig_conf;
    {
      const auto& op_name2sbp_sig_conf = job_parallel_view_conf.op_name2sbp_signature_conf();
      const auto& iter = op_name2sbp_sig_conf.find(op_node->op().op_name());
      if (iter != op_name2sbp_sig_conf.end()) { sbp_sig_conf = iter->second; }
    }
    InferOpNodeSbpSignature(op_node, sbp_sig_conf);
    op_node->InferBlobParallelDesc();
#ifndef AUTO_PARALLEL_
    // SbpConstructor: Do not update to job because it will limit sbp_node to choose condidate
    UpdateJobParallelViewConf(*op_node, oba2sbp_identical_obas, &job_parallel_view_conf);
#endif
    // Infer logical_blob_desc
    JUST(InferOpNodeLogicalBlobDesc(op_node));
    // Fill logical blob_desc signature.
    JUST(op_node->mut_op()->FillLogicalBlobDescSignature(
        [&](const std::string& bn_in_op) -> Maybe<const BlobDesc&> {
          return op_node->LogicalBlobDesc4Lbi(op_node->op().BnInOp2Lbi(bn_in_op));
        }));

    // test debug
    // ===================================================
    /*
    std::cout << op_node->op().op_name() << " (^_^):" << std::endl;
    for (const auto& ibn : op_node->op().input_bns()) {
      auto producer_node = op_node->MutSrcNode4Ibn(ibn);
      std::cout << "Pre Op:" << producer_node->op().op_name() << ": " << ibn;
      const SbpParallel& this_sbp_parallel = op_node->SbpParallel4BnInOp(ibn);
      if (this_sbp_parallel.has_split_parallel()) std::cout << " has split parallel";
      if (this_sbp_parallel.has_broadcast_parallel()) std::cout << " has broadcast parallel";
      if (this_sbp_parallel.has_partial_sum_parallel()) std::cout << " has partial parallel";
      auto blob_desc = op_node->mut_bn2parallel_id2blob_desc()->at(ibn).at(0);
      int elem_cnt_ = blob_desc->shape().elem_cnt();
      std::cout << " Elem_cnt:" << elem_cnt_ << std::endl;
    }
    for (const auto& ibn : op_node->op().output_bns()) {
      std::cout << "Out Op:" << ibn;
      const SbpParallel& this_sbp_parallel = op_node->SbpParallel4BnInOp(ibn);
      if (this_sbp_parallel.has_split_parallel()) std::cout << " has split parallel";
      if (this_sbp_parallel.has_broadcast_parallel()) std::cout << " has broadcast parallel";
      if (this_sbp_parallel.has_partial_sum_parallel()) std::cout << " has partial parallel";
      auto blob_desc = op_node->mut_bn2parallel_id2blob_desc()->at(ibn).at(0);
      int elem_cnt_ = blob_desc->shape().elem_cnt();
      std::cout << " Elem_cnt:" << elem_cnt_ << std::endl;
    }
    */
    // ====================================
    return Maybe<void>::Ok();
      //test debug
    // std::cout << op_node->op().op_name() << "::" << std::endl;
    // for (const auto& ibn : op_node->op().input_bns()) {
    //   auto producer_node = op_node->MutSrcNode4Ibn(ibn);
    //   std::cout << "Pre Op:" << producer_node->op().op_name() << ": " << ibn;
    //   const SbpParallel& this_sbp_parallel = op_node->SbpParallel4BnInOp(ibn);
    //   if (this_sbp_parallel.has_split_parallel()) std::cout << " has split parallel";
    //   if (this_sbp_parallel.has_broadcast_parallel()) std::cout << " has broadcast parallel";
    //   if (this_sbp_parallel.has_partial_sum_parallel()) std::cout << " has partial parallel";
    //   auto blob_desc = op_node->mut_bn2parallel_id2blob_desc()->at(ibn).at(0);
    //   int elem_cnt_ = blob_desc->shape().elem_cnt();
    //   std::cout << " Elem_cnt:" << elem_cnt_ << std::endl;
    // } 
    // for (const auto& ibn : op_node->op().output_bns()) {
    //   std::cout << "Out Op:" << ibn;
    //   const SbpParallel& this_sbp_parallel = op_node->SbpParallel4BnInOp(ibn);
    //   if (this_sbp_parallel.has_split_parallel()) std::cout << " has split parallel";
    //   if (this_sbp_parallel.has_broadcast_parallel()) std::cout << " has broadcast parallel";
    //   if (this_sbp_parallel.has_partial_sum_parallel()) std::cout << " has partial parallel";
    //   auto blob_desc = op_node->mut_bn2parallel_id2blob_desc()->at(ibn).at(0);
    //   int elem_cnt_ = blob_desc->shape().elem_cnt();
    //   std::cout << " Elem_cnt:" << elem_cnt_ << std::endl;
    // }
  }));
  return Maybe<void>::Ok();
}

BalancedSplitter OpGraph::GetBalancedSplitter(const std::string& op_name,
                                              const LogicalBlobId& lbi) const {
  OpNode* op_node = op_name2op_node_.at(GetOpNameKey(op_name, lbi));
  const SbpParallel& sbp_parallel = GetSbpParallel(op_name, lbi);
  CHECK(sbp_parallel.has_split_parallel());
  int64_t split_num = GetSplitNum(op_name, lbi);
  CHECK_GE(split_num, op_node->parallel_desc().parallel_num());
  return BalancedSplitter(split_num, op_node->parallel_desc().parallel_num());
}

int32_t OpGraph::GetModelSplitAxis(const std::string& op_name, const LogicalBlobId& lbi) const {
  const SbpParallel& sbp_parallel = GetSbpParallel(op_name, lbi);
  CHECK(sbp_parallel.has_split_parallel());
  return sbp_parallel.split_parallel().axis();
}

int64_t OpGraph::GetSplitNum(const std::string& op_name, const LogicalBlobId& lbi) const {
  OpNode* op_node = op_name2op_node_.at(GetOpNameKey(op_name, lbi));
  const LogicalBlobId& lbi_key = GetLogicalBlobIdKey(op_name, lbi);
  const SbpParallel& sbp_parallel = op_node->SbpParallel4Lbi(lbi_key);
  CHECK(sbp_parallel.has_split_parallel());
  return op_node->LogicalBlobDesc4Lbi(lbi_key).shape().At(sbp_parallel.split_parallel().axis());
}

int64_t OpGraph::GetParallelNum(const std::string& op_name) const {
  return op_name2op_node_.at(op_name)->parallel_desc().parallel_num();
}

const SbpParallel& OpGraph::GetSbpParallel(const std::string& op_name,
                                           const LogicalBlobId& lbi) const {
  return op_name2op_node_.at(GetOpNameKey(op_name, lbi))
      ->SbpParallel4Lbi(GetLogicalBlobIdKey(op_name, lbi));
}

DataType OpGraph::GetBlobDataType(const LogicalBlobId& lbi) const {
  return op_name2op_node_.at(lbi.op_name())
      ->LogicalBlobDesc4Lbi(GetLogicalBlobIdKey(lbi.op_name(), lbi))
      .data_type();
}

const BlobDesc& OpGraph::GetLogicalBlobDesc(const LogicalBlobId& lbi) const {
  return op_name2op_node_.at(lbi.op_name())
      ->LogicalBlobDesc4Lbi(GetLogicalBlobIdKey(lbi.op_name(), lbi));
}

bool OpGraph::IsBatchAxisBlob(const std::string& op_name, const LogicalBlobId& lbi) const {
  const auto& op = *op_name2op_node_.at(GetOpNameKey(op_name, lbi));
  const auto& opt_int64 = *CHECK_JUST(op.BatchAxis4Lbi(GetLogicalBlobIdKey(op_name, lbi)));
  return opt_int64.has_value();
}

void OpGraph::CheckBlobDescs(const std::string& op_name,
                             const std::function<BlobDesc*(const std::string&)>& GetBlobDesc4BnInOp,
                             const ParallelContext* parallel_ctx) const {
  if (op_name2op_node_.find(op_name) == op_name2op_node_.end()) { return; }
  op_name2op_node_.at(op_name)->CheckBlobDescs(GetBlobDesc4BnInOp, parallel_ctx);
}

void OpGraph::ForEachChainFamily(
    const std::function<void(const HashSet<OpNode*>&)>& Handler) const {
  auto ForEachConnectedWithSameSbp7ParallelDesc7TimeShape =
      [&](OpNode* node, const std::function<void(OpNode*)>& Handler) {
        for (OpEdge* edge : node->in_edges()) {
          if (edge->is_strict_121()) { Handler(edge->src_node()); }
        }
        for (OpEdge* edge : node->out_edges()) {
          if (edge->is_strict_121()) { Handler(edge->dst_node()); }
        }
      };
  ForEachConnectedComponent(ForEachConnectedWithSameSbp7ParallelDesc7TimeShape, Handler);
}

std::string OpGraph::GetOpNameKey(const std::string& op_name, const LogicalBlobId& lbi) const {
  CHECK(!lbi.has_is_packed_id());
  if (op_name2op_node_.find(op_name) != op_name2op_node_.end()) {
    return op_name;
  } else {
    UNIMPLEMENTED();
  }
}

LogicalBlobId OpGraph::GetLogicalBlobIdKey(const std::string& op_name,
                                           const LogicalBlobId& lbi) const {
  CHECK(!lbi.has_is_packed_id());
  if (op_name2op_node_.find(op_name) != op_name2op_node_.end()) {
    return lbi;
  } else {
    UNIMPLEMENTED();
  }
}

std::function<const BlobDesc&(const LogicalBlobId&)> OpGraph::MakeGetterBlobDesc4ModelLbi() const {
  HashMap<LogicalBlobId, std::unique_ptr<BlobDesc>> lbi2unparalleled_blob_desc;
  DataType dtype = GlobalJobDesc().DefaultDataType();
  TopoForEachNode([&](OpNode* op_node) {
    ParallelContext parallel_ctx;
    parallel_ctx.set_parallel_id(0);
    parallel_ctx.set_parallel_num(1);
    SbpSignature sbp_signature;
    for (const auto& ibn : op_node->op().input_bns()) {
      (*sbp_signature.mutable_bn_in_op2sbp_parallel())[ibn].mutable_split_parallel()->set_axis(0);
    }
    for (const auto& obn : op_node->op().output_bns()) {
      (*sbp_signature.mutable_bn_in_op2sbp_parallel())[obn].mutable_split_parallel()->set_axis(0);
    }
    auto MutUnparalleledBlobDesc4BnInOp = [&](const std::string& bn) -> BlobDesc* {
      const auto& lbi = op_node->op().BnInOp2Lbi(bn);
      auto it = lbi2unparalleled_blob_desc.find(lbi);
      if (it == lbi2unparalleled_blob_desc.end()) {
        auto& blob_desc = lbi2unparalleled_blob_desc[lbi];
        blob_desc.reset(new BlobDesc(dtype));
        return blob_desc.get();
      }
      return it->second.get();
    };
    // the real important data we want to get is:
    // a) model blobs' byte size;
    // b) number of axes of blobs' body shape;
    CHECK_JUST(op_node->op().InferOutBlobDescsIf(MutUnparalleledBlobDesc4BnInOp, &parallel_ctx,
                                                 &sbp_signature, [](OpContext*) {}));
  });
  auto model_lbi2blob_desc = std::make_shared<HashMap<LogicalBlobId, std::unique_ptr<BlobDesc>>>();
  ForEachNode([&](OpNode* op_node) {
    for (const std::string& tmp_bn : op_node->op().tmp_bns()) {
      const auto& lbi = op_node->op().BnInOp2Lbi(tmp_bn);
      const auto& iter = lbi2unparalleled_blob_desc.find(lbi);
      if (iter == lbi2unparalleled_blob_desc.end()) { continue; }
      CHECK(model_lbi2blob_desc->emplace(lbi, std::move(iter->second)).second);
    }
  });
  return [model_lbi2blob_desc](const LogicalBlobId& model_lbi) -> const BlobDesc& {
    return *model_lbi2blob_desc->at(model_lbi);
  };
}

void OpGraph::ForEachDataAndCtrlInNode(OpNode* node,
                                       const std::function<void(OpNode*)>& Handler) const {
  node->ForEachNodeOnInEdge(Handler);
  for (const auto& ctrl_in_op_name : node->op().op_conf().ctrl_in_op_name()) {
    Handler(op_name2op_node_.at(ctrl_in_op_name));
  }
}

void OpGraph::ForEachDataAndCtrlOutNode(OpNode* node,
                                        const std::function<void(OpNode*)>& Handler) const {
  node->ForEachNodeOnOutEdge(Handler);
  const auto& op_name_it = producer_op_name2ctrl_consumer_op_names_.find(node->op().op_name());
  if (op_name_it == producer_op_name2ctrl_consumer_op_names_.end()) { return; }
  for (const std::string& ctrl_consumer_op_name : op_name_it->second) {
    Handler(op_name2op_node_.at(ctrl_consumer_op_name));
  }
}

std::function<bool(const std::string&, const std::string&)>
OpGraph::MakePredicatorIsOpNameDataOrCtrlReachable() const {
  auto IsDataOrCtrlReachable = MakePredicatorIsDataOrCtrlReachable();
  return [IsDataOrCtrlReachable, this](const std::string& lhs, const std::string& rhs) {
    const auto& src_node_it = op_name2op_node_.find(lhs);
    if (src_node_it == op_name2op_node_.end()) { return false; }
    const auto& dst_node_it = op_name2op_node_.find(rhs);
    if (dst_node_it == op_name2op_node_.end()) { return false; }
    return (src_node_it->second == dst_node_it->second)
           || IsDataOrCtrlReachable(src_node_it->second, dst_node_it->second);
  };
}

std::function<bool(const OpNode*, const OpNode*)> OpGraph::MakePredicatorIsDataOrCtrlReachable()
    const {
  auto _1 = std::placeholders::_1;
  auto _2 = std::placeholders::_2;
  return MakePredicatorIsReachable(DataOrCtrlSourceNodes(),
                                   std::bind(&OpGraph::ForEachDataAndCtrlInNode, this, _1, _2),
                                   std::bind(&OpGraph::ForEachDataAndCtrlOutNode, this, _1, _2));
}

std::list<OpNode*> OpGraph::DataOrCtrlSourceNodes() const {
  std::list<OpNode*> ret;
  ForEachNode([&](OpNode* op_node) {
    size_t in_edges_cnt = 0;
    ForEachDataAndCtrlInNode(op_node, [&](OpNode*) { ++in_edges_cnt; });
    if (in_edges_cnt == 0) { ret.push_back(op_node); }
  });
  return ret;
}

void OpGraph::DumpLogicalBlobDesc(Job* job) const {
  auto* helper = job->mutable_helper();
  ForEachNode([&](const OpNode* node) {
    for (const auto& obn : node->op().output_bns()) {
      const auto& lbi = node->op().BnInOp2Lbi(obn);
      node->LogicalBlobDesc4Lbi(lbi).ToProto(
          &(*helper->mutable_lbn2logical_blob_desc())[GenLogicalBlobName(lbi)]);
    }
  });
}

void OpGraph::DumpSbpSignature(Job* job) const {
  ForEachNode([&](const OpNode* node) {
    (*job->mutable_job_parallel_view_conf()
          ->mutable_op_name2sbp_signature_conf())[node->op().op_name()] = node->sbp_signature();
  });
}

void OpGraph::DumpOpTimeShape(Job* job) const {
  ForEachNode([&](OpNode* op_node) {
    auto* op_time_shape =
        &(*job->mutable_helper()->mutable_op_name2op_time_shape())[op_node->op().op_name()];
    if (op_node->out_blob_time_shape() != nullptr) {
      op_node->out_blob_time_shape()->ToProto(op_time_shape->mutable_out_blob_time_shape());
    }
    const auto* in_blob_fastest_time_shape = op_node->GetInputBlobFastestTimeShape();
    if (in_blob_fastest_time_shape != nullptr) {
      in_blob_fastest_time_shape->ToProto(op_time_shape->mutable_in_blob_fastest_time_shape());
    }
  });
}

void OpGraph::DumpBatchAxisLbi(Job* job) const {
  auto* lbn2batch_axis = job->mutable_helper()->mutable_lbn2batch_axis();
  ForEachNode([&](OpNode* op_node) {
    for (const auto& obn : op_node->op().output_bns()) {
      const LogicalBlobId& lbi = op_node->op().BnInOp2Lbi(obn);
      const auto& lbn = GenLogicalBlobName(lbi);
      const auto& batch_axis = *CHECK_JUST(op_node->BatchAxis4Lbi(lbi));
      const auto& pair = PbMapPair<std::string, OptInt64>(lbn, batch_axis);
      CHECK(lbn2batch_axis->insert(pair).first->second == batch_axis);
    }
  });
}

Maybe<void> OpGraph::ForEachOpNode(const std::function<Maybe<void>(const OpNode&)>& DoEach) const {
  HashMap<LogicalBlobId, bool> visited;
  for (const auto& op_name : op_names_) {
    const OpNode& op_node = *op_name2op_node_.at(op_name);
    for (const auto& ibn : op_node.op().input_bns()) {
      const auto& lbi = op_node.op().BnInOp2Lbi(ibn);
      CHECK_OR_RETURN(visited[lbi]) << "input blob '" << ibn << "' is not defined\n"
                                    << lbi.DebugString() << "\n==== op_conf ====\n"
                                    << op_node.op().op_conf().DebugString();
    }
    for (const auto& obn : op_node.op().output_bns()) {
      const auto& lbi = op_node.op().BnInOp2Lbi(obn);
      CHECK_OR_RETURN(!visited[lbi]) << "output blob '" << obn << "' is defined\n"
                                     << lbi.DebugString() << "\n==== op_conf ====\n"
                                     << op_node.op().op_conf().DebugString();
      visited[lbi] = true;
    }
    JUST(DoEach(op_node));
  }
  return Maybe<void>::Ok();
}

}  // namespace oneflow<|MERGE_RESOLUTION|>--- conflicted
+++ resolved
@@ -14,6 +14,7 @@
 limitations under the License.
 */
 #define AUTO_PARALLEL_
+#define PLOT_SBP_
 #include "oneflow/core/graph/op_graph.h"
 #include "oneflow/core/job/job_builder.h"
 #include "oneflow/core/job/mirrored_sig_infer_hint.h"
@@ -133,17 +134,19 @@
     auto producer_node = MutSrcNode4Ibn(ibn);
     str += "Pre Op:" + producer_node->op().op_name() + ": " + ibn;
     const SbpParallel& this_sbp_parallel = SbpParallel4BnInOp(ibn);
-    if (this_sbp_parallel.has_split_parallel()) str+= " S" + std::to_string(this_sbp_parallel.split_parallel().axis());
-    if (this_sbp_parallel.has_broadcast_parallel()) str+= " B";
-    if (this_sbp_parallel.has_partial_sum_parallel()) str+= " P";
+    if (this_sbp_parallel.has_split_parallel())
+      str += " S" + std::to_string(this_sbp_parallel.split_parallel().axis());
+    if (this_sbp_parallel.has_broadcast_parallel()) str += " B";
+    if (this_sbp_parallel.has_partial_sum_parallel()) str += " P";
   }
   for (const auto& ibn : op().output_bns()) {
     str += "\\n";
-    str+= "Out Op:" + ibn;
+    str += "Out Op:" + ibn;
     const SbpParallel& this_sbp_parallel = SbpParallel4BnInOp(ibn);
-    if (this_sbp_parallel.has_split_parallel()) str+= " S" + std::to_string(this_sbp_parallel.split_parallel().axis());
-    if (this_sbp_parallel.has_broadcast_parallel()) str+= " B";
-    if (this_sbp_parallel.has_partial_sum_parallel()) str+= " P";
+    if (this_sbp_parallel.has_split_parallel())
+      str += " S" + std::to_string(this_sbp_parallel.split_parallel().axis());
+    if (this_sbp_parallel.has_broadcast_parallel()) str += " B";
+    if (this_sbp_parallel.has_partial_sum_parallel()) str += " P";
   }
   return str;
 }
@@ -419,26 +422,25 @@
   InferBlobLastUsed();
   InferTimeShape();
   JUST(InferLogicalBlobDesc(job));
-<<<<<<< HEAD
+
+#ifdef PLOT_SBP_
+  // print sbp graph before auto-parallel
+  std::string job_name = job.job_conf().job_name();
+  ToDotWithFilePath(job_name + "_before_auto_parallel_op_graph_sbp.dot");
+#endif
 
 #ifdef AUTO_PARALLEL_
-=======
->>>>>>> 200306bc
   // auto-parallel
   std::cout << "==============================================\n";
-  // print sbp graph before auto-parallel
-  std::string job_name = job.job_conf().job_name();
-  ToDotWithFilePath(job_name+"_before_auto_parallel_op_graph_sbp.dot");
   SbpConstructor sbp_constructor;
   sbp_constructor.constructSbpGraph(*this, job);
-<<<<<<< HEAD
 #endif
 
-=======
->>>>>>> 200306bc
   ForEachEdge([](OpEdge* edge) { edge->InitDistributeHierarchyInfo(); });
+#ifdef PLOT_SBP_
   // print sbp graph before auto-parallel
-  ToDotWithFilePath(job_name+"_after_auto_parallel_op_graph_sbp.dot");
+  ToDotWithFilePath(job_name + "_after_auto_parallel_op_graph_sbp.dot");
+#endif
   return Maybe<void>::Ok();
 }
 
@@ -696,7 +698,7 @@
     */
     // ====================================
     return Maybe<void>::Ok();
-      //test debug
+    // test debug
     // std::cout << op_node->op().op_name() << "::" << std::endl;
     // for (const auto& ibn : op_node->op().input_bns()) {
     //   auto producer_node = op_node->MutSrcNode4Ibn(ibn);
@@ -708,7 +710,7 @@
     //   auto blob_desc = op_node->mut_bn2parallel_id2blob_desc()->at(ibn).at(0);
     //   int elem_cnt_ = blob_desc->shape().elem_cnt();
     //   std::cout << " Elem_cnt:" << elem_cnt_ << std::endl;
-    // } 
+    // }
     // for (const auto& ibn : op_node->op().output_bns()) {
     //   std::cout << "Out Op:" << ibn;
     //   const SbpParallel& this_sbp_parallel = op_node->SbpParallel4BnInOp(ibn);
