/*
Copyright 2020 The OneFlow Authors. All rights reserved.

Licensed under the Apache License, Version 2.0 (the "License");
you may not use this file except in compliance with the License.
You may obtain a copy of the License at

    http://www.apache.org/licenses/LICENSE-2.0

Unless required by applicable law or agreed to in writing, software
distributed under the License is distributed on an "AS IS" BASIS,
WITHOUT WARRANTIES OR CONDITIONS OF ANY KIND, either express or implied.
See the License for the specific language governing permissions and
limitations under the License.
*/
#include "oneflow/core/graph/op_graph.h"
#include "oneflow/core/job/job_builder.h"
#include "oneflow/core/job/mirrored_sig_infer_hint.h"
#include "oneflow/core/framework/device_registry_manager.h"

namespace oneflow {

std::string OpEdge::VisualStr() const {
  std::string str;
  int32_t idx = 0;
  for (const LogicalBlobId& lbi : *lbis_) {
    if (idx++ > 0) { str += "\\n"; }
    str += lbi.blob_name() + ":";
    str += src_node()->LogicalBlobDesc4Lbi(lbi).shape().ToString();
  }
  return str;
}

const cfg::SbpParallel& OpNode::SbpParallel4BnInOp(const std::string& bn_in_op) const {
  return *CHECK_JUST(op().SbpParallel4BnInOp(bn_in_op));
}

const cfg::SbpParallel& OpNode::SbpParallel4Lbi(const LogicalBlobId& lbi) const {
  auto it = lbi2nd_sbp_.find(lbi);
  CHECK(it != lbi2nd_sbp_.end());
  CHECK_EQ(it->second.sbp_parallel_size(), 1);
  return it->second.sbp_parallel(0);
}

const cfg::NdSbp& OpNode::NdSbp4BnInOp(const std::string& bn_in_op) const {
  return *CHECK_JUST(op().NdSbp4BnInOp(bn_in_op));
}

<<<<<<< HEAD
const cfg::ParallelDistribution& OpNode::ParallelDistribution4Lbi(const LogicalBlobId& lbi) const {
=======
const cfg::NdSbp& OpNode::NdSbp4Lbi(const LogicalBlobId& lbi) const {
>>>>>>> 924fb9f7
  auto it = lbi2nd_sbp_.find(lbi);
  CHECK(it != lbi2nd_sbp_.end());
  return it->second;
}

OpNode::OpNode(const std::shared_ptr<const ParallelDesc>& parallel_desc,
               const OperatorConf& op_conf)
    : parallel_desc_(parallel_desc),
      op_(CHECK_JUST(ConstructOp(op_conf, parallel_desc->device_type()))),
      ibns_(op_->input_bns().begin(), op_->input_bns().end()) {
  CHECK_JUST(op_->FillOpParallelDesc(parallel_desc));
}

std::string OpNode::VisualStr() const {
  std::string str = op().op_name();
  {
    for (int64_t machine_id : parallel_desc().sorted_machine_ids()) {
      const std::string dev_type = *CHECK_JUST(DeviceTag4DeviceType(parallel_desc().device_type()));

      std::string parallel_desc_str = std::to_string(machine_id) + ":" + dev_type + ":";
      const auto& dev_phy_ids = parallel_desc().sorted_dev_phy_ids(machine_id);
      parallel_desc_str += std::to_string(dev_phy_ids.front());
      if (dev_phy_ids.back() > dev_phy_ids.front()) {
        parallel_desc_str += "-" + std::to_string(dev_phy_ids.back());
      }
      str += "\\n" + parallel_desc_str;
    }
  }
  auto GetTimeShapeStr = [&](const Shape& shape, const std::string& prefix) {
    std::string time_shape_str = prefix + ":";
    time_shape_str += shape.ToString();
    return time_shape_str;
  };
  if (in_edges().empty() == false) {
    str +=
        "\\n"
        + GetTimeShapeStr(*CHECK_JUST(op().GetInputBlobFastestTimeShape()), "in_blob_time_shape");
  }
  str += "\\n" + GetTimeShapeStr(*CHECK_JUST(op().GetOpTimeShape()), "op_time_shape");
  return str;
}

const BlobDesc& OpNode::LogicalBlobDesc4Lbi(const LogicalBlobId& lbi) const {
  const OpNode& producer = ProducerOpNode4Lbi(lbi);
  const int32_t index = CHECK_JUST(producer.op().GetOutputIndex(lbi));
  const BlobDesc* blob_desc = CHECK_JUST(producer.op().GetLogicalBlobDescPtr4OutputIndex(index));
  return *blob_desc;
}

const OpNode& OpNode::SrcNode4Ibn(const std::string& bn_in_op) const {
  return *MutSrcNode4Ibn(bn_in_op);
}

OpNode* OpNode::MutSrcNode4Ibn(const std::string& bn_in_op) const {
  const LogicalBlobId& lbi = op().BnInOp2Lbi(bn_in_op);
  CHECK(ibns_.find(bn_in_op) != ibns_.end());
  return MutSrcNode4InputLbi(lbi);
}

const OpNode& OpNode::ProducerOpNode4Lbi(const LogicalBlobId& lbi) const {
  const OpNode* producer = MutSrcNode4InputLbi(lbi);
  if (producer == nullptr) { producer = this; }
  return *producer;
}

OpNode* OpNode::MutSrcNode4InputLbi(const LogicalBlobId& lbi) const {
  auto it = lbi2source_node_.find(lbi);
  if (it == lbi2source_node_.end()) {
    return nullptr;
  } else {
    return it->second;
  }
}

bool OpNode::IsTimeShapeIdentity() const {
  std::shared_ptr<const Shape> in_shape = CHECK_JUST(op().GetInputBlobFastestTimeShape());
  if (!in_shape) { return true; }
  std::shared_ptr<const Shape> op_shape = CHECK_JUST(op().GetOpTimeShape());
  return *in_shape == *op_shape;
}

void OpNode::InitLbi2SourceNode() {
  for (OpEdge* edge : in_edges()) {
    for (const LogicalBlobId& lbi : edge->lbis()) {
      CHECK(lbi2source_node_.emplace(lbi, edge->src_node()).second);
    }
  }
}

void OpNode::InitLbi2NdSbp() {
  const auto Update = [&](const PbRpf<std::string>& bns) {
    for (const auto& bn : bns) {
      const LogicalBlobId& lbi = op().BnInOp2Lbi(bn);
<<<<<<< HEAD
      const cfg::ParallelDistribution& nd_sbp = ParallelDistribution4BnInOp(bn);
=======
      const cfg::NdSbp& nd_sbp = NdSbp4BnInOp(bn);
>>>>>>> 924fb9f7
      auto it = lbi2nd_sbp_.find(lbi);
      if (it == lbi2nd_sbp_.end()) {
        lbi2nd_sbp_[lbi] = nd_sbp;
      } else {
        CHECK(it->second == nd_sbp);
      }
    }
  };
  Update(op().input_bns());
  Update(op().output_bns());
}

Maybe<OpGraph> OpGraph::New(const Job& job) {
  const auto& op_graph = std::make_shared<OpGraph>();
  JUST(op_graph->Init(job));
  return op_graph;
}

Maybe<void> OpGraph::Init(const Job& job) {
  InitNodes(job);
  op_name2op_node_.reserve(job.net().op_size());
  ForEachNode([&](OpNode* node) {
    CHECK(op_name2op_node_.emplace(node->op().op_name(), node).second)
        << "op_name: " << node->op().op_name();
  });
  InitEdges();
  InitProducerOpName2CtrlConsumerOpNames(job);
  CheckIsDAG();
  ForEachNode([](OpNode* node) { node->InitLbi2SourceNode(); });
  InferBlobLastUsed();
  InferTimeShape();
  JUST(InferLogicalBlobDesc(job));
  return Maybe<void>::Ok();
}

void OpGraph::CheckIsDAG() const {
  CHECK(!FindFirstNontrivialSCC());
  auto ForEachIn = [&](OpNode* node, const std::function<void(OpNode*)>& Handler) {
    ForEachDataAndCtrlInNode(node, Handler);
  };
  auto ForEachOut = [&](OpNode* node, const std::function<void(OpNode*)>& Handler) {
    ForEachDataAndCtrlOutNode(node, Handler);
  };
  CHECK(!FindFirstNontrivialSCC(ForEachIn, ForEachOut));
}

namespace {

std::function<std::shared_ptr<const ParallelDesc>(const std::string&)>
MakeGetterParallelDesc4OpName(const Job& job) {
  const Placement& placement = job.placement();
  auto op_name2parallel_desc =
      std::make_shared<HashMap<std::string, std::shared_ptr<const ParallelDesc>>>();
  op_name2parallel_desc->reserve(job.net().op_size());
  for (const auto& placement_group : placement.placement_group()) {
    const ParallelConf& parallel_conf = placement_group.parallel_conf();
    std::shared_ptr<const ParallelDesc> parallel_desc =
        std::make_shared<const ParallelDesc>(parallel_conf);
    for (const std::string& op_name : placement_group.op_set().op_name()) {
      CHECK(op_name2parallel_desc->emplace(op_name, parallel_desc).second)
          << "op_name: " << op_name;
    }
  }
  return [op_name2parallel_desc](const std::string& op_name) {
    return op_name2parallel_desc->at(op_name);
  };
}

}  // namespace

void OpGraph::InitNodes(const Job& job) {
  auto ParallelDesc4OpName = MakeGetterParallelDesc4OpName(job);
  for (const auto& op_conf : job.net().op()) {
    op_names_.push_back(op_conf.name());
    OpNode* node = new OpNode(ParallelDesc4OpName(op_conf.name()), op_conf);
    AddAllocatedNode(node);
  }
}

void OpGraph::InitEdges() {
  HashMap<LogicalBlobId, OpNode*> lbi2producer;
  HashMap<std::string, std::shared_ptr<HashMap<LogicalBlobId, std::string>>>
      producer_op_name2lbi2obn;
  ForEachNode([&](OpNode* op_node) {
    for (const auto& obn : op_node->op().output_bns()) {
      const auto& lbi = op_node->op().BnInOp2Lbi(obn);
      CHECK(lbi2producer.emplace(lbi, op_node).second);
      auto& lbi2obn = producer_op_name2lbi2obn[op_node->op().op_name()];
      if (!lbi2obn) { lbi2obn.reset(new HashMap<LogicalBlobId, std::string>()); }
      CHECK(lbi2obn->emplace(lbi, obn).second);
    }
  });
  ForEachNode([&](OpNode* op_node) {
    HashMap<std::string, HashSet<LogicalBlobId>> producer_op_name2lbis;
    std::shared_ptr<HashMap<LogicalBlobId, std::vector<std::string>>> consumer_lbi2ibns(
        new HashMap<LogicalBlobId, std::vector<std::string>>);
    op_node->input_index2producer_and_output_index_.reserve(op_node->op().input_bns().size());
    for (const auto& ibn : op_node->op().input_bns()) {
      const LogicalBlobId& lbi = op_node->op().BnInOp2Lbi(ibn);
      producer_op_name2lbis[lbi.op_name()].insert(lbi);
      (*consumer_lbi2ibns)[lbi].push_back(ibn);
      auto producer_it = lbi2producer.find(lbi);
      CHECK(producer_it != lbi2producer.end()) << "producer not found: " << GenLogicalBlobName(lbi);
      const int32_t output_index = CHECK_JUST(producer_it->second->op().GetOutputIndex(lbi));
      op_node->input_index2producer_and_output_index_.emplace_back(producer_it->second,
                                                                   output_index);
    }
    for (const auto& pair : producer_op_name2lbis) {
      std::shared_ptr<std::vector<LogicalBlobId>> lbis(
          new std::vector<LogicalBlobId>({pair.second.begin(), pair.second.end()}));
      const auto it = producer_op_name2lbi2obn.find(pair.first);
      CHECK(it != producer_op_name2lbi2obn.end()) << "producer_op_name: " << pair.first;
      const auto& lbi2obn = it->second;
      auto producer_it = lbi2producer.find(lbis->front());
      CHECK(producer_it != lbi2producer.end())
          << "producer not found: " << GenLogicalBlobName(lbis->front());
      Connect(producer_it->second, NewEdge(lbis, lbi2obn, consumer_lbi2ibns), op_node);
    }
  });
}

void OpGraph::InitProducerOpName2CtrlConsumerOpNames(const Job& job) {
  for (const auto& op_conf : job.net().op()) {
    for (const auto& ctrl_in_op_name : op_conf.ctrl_in_op_name()) {
      auto* consumer_op_names = &producer_op_name2ctrl_consumer_op_names_[ctrl_in_op_name];
      CHECK(consumer_op_names->emplace(op_conf.name()).second);
    }
  }
}

void OpGraph::InferBlobLastUsed() const {
  HashSet<LogicalBlobId> visisted_lbi;
  for (auto iter = op_names_.rbegin(); iter != op_names_.rend(); iter++) {
    Operator* op = op_name2op_node_.at(*iter)->mut_op();
    auto* map = op->mut_blob_last_used_signature()->mutable_bn_in_op2blob_last_used();
    const auto InferLastUsed = [&](const std::string& bn_in_op) {
      (*map)[bn_in_op] = visisted_lbi.insert(op->BnInOp2Lbi(bn_in_op)).second;
    };
    for (const auto& obn : op->output_bns()) { InferLastUsed(obn); }
    for (const auto& ibn : op->input_bns()) { InferLastUsed(ibn); }
  }
}

void OpGraph::InferTimeShape() const {
  TopoForEachNode([&](OpNode* op_node) {
    auto GetInputBlobTimeShape = [&](int32_t index) -> Maybe<const Shape> {
      CHECK_LT_OR_RETURN(index, op_node->input_index2producer_and_output_index_.size());
      return op_node->input_index2producer_and_output_index_.at(index).first->op().GetOpTimeShape();
    };
    CHECK_JUST(op_node->mut_op()->FillInputBlobTimeShape(GetInputBlobTimeShape));
    CHECK_JUST(op_node->mut_op()->InferOpTimeShapeIf());
  });
}

<<<<<<< HEAD
void OpGraph::InferOpNodeParallelDistributionSignature(
    OpNode* op_node, const cfg::ParallelDistributionSignature& nd_sbp_sig_conf) const {
  HashMap<std::string, ParallelDistributionInferHint> ibn2nd_sbp_infer_hint;
=======
void OpGraph::InferOpNodeNdSbpSignature(OpNode* op_node,
                                        const cfg::NdSbpSignature& nd_sbp_sig_conf) const {
  HashMap<std::string, NdSbpInferHint> ibn2nd_sbp_infer_hint;
>>>>>>> 924fb9f7
  for (const std::string& ibn : op_node->op().input_bns()) {
    const LogicalBlobId& lbi = op_node->op().BnInOp2Lbi(ibn);
    OpNode* producer = op_node->MutSrcNode4Ibn(ibn);
    const ParallelDesc* parallel_desc = &producer->parallel_desc();
    const BlobDesc* logical_blob_desc = &producer->LogicalBlobDesc4Lbi(lbi);
<<<<<<< HEAD
    const cfg::ParallelDistribution* nd_sbp = &producer->ParallelDistribution4Lbi(lbi);
    ibn2nd_sbp_infer_hint.emplace(
        ibn, ParallelDistributionInferHint(parallel_desc, logical_blob_desc, nd_sbp));
  }
  const auto ParallelDistributionInferHint4Ibn =
      [&](const std::string& bn) -> Maybe<const ParallelDistributionInferHint*> {
    auto it = ibn2nd_sbp_infer_hint.find(bn);
    CHECK_OR_RETURN(it != ibn2nd_sbp_infer_hint.end());
    return Maybe<const ParallelDistributionInferHint*>(&it->second);
  };
  CHECK_JUST(op_node->mut_op()->InferParallelDistributionSignatureIf(
      nd_sbp_sig_conf, op_node->parallel_desc(), ParallelDistributionInferHint4Ibn));
  op_node->InitLbi2ParallelDistribution();
=======
    const cfg::NdSbp* nd_sbp = &producer->NdSbp4Lbi(lbi);
    ibn2nd_sbp_infer_hint.emplace(ibn, NdSbpInferHint(parallel_desc, logical_blob_desc, nd_sbp));
  }
  const auto NdSbpInferHint4Ibn = [&](const std::string& bn) -> Maybe<const NdSbpInferHint*> {
    auto it = ibn2nd_sbp_infer_hint.find(bn);
    CHECK_OR_RETURN(it != ibn2nd_sbp_infer_hint.end());
    return Maybe<const NdSbpInferHint*>(&it->second);
  };
  CHECK_JUST(op_node->mut_op()->InferNdSbpSignatureIf(nd_sbp_sig_conf, op_node->parallel_desc(),
                                                      NdSbpInferHint4Ibn));
  op_node->InitLbi2NdSbp();
>>>>>>> 924fb9f7
}

Maybe<void> OpGraph::InferOpNodeMirroredSignature(OpNode* op_node, bool is_mirrored_conf) const {
  HashMap<std::string, MirroredSigInferHint> ibn2mirrored_sig_infer_hint;
  for (const std::string& ibn : op_node->op().input_bns()) {
    const LogicalBlobId& lbi = op_node->op().BnInOp2Lbi(ibn);
    const auto* producer = op_node->MutSrcNode4Ibn(ibn);
    const ParallelDesc* parallel_desc = &producer->parallel_desc();
    const auto& producer_obn = *JUST(producer->op().obn4lbi(lbi));
    const auto& opt_mirrored_parallel =
        *JUST(producer->op().OptMirroredParallel4BnInOp(producer_obn));
    MirroredSigInferHint infer_ctx(parallel_desc, opt_mirrored_parallel.has_mirrored_parallel());
    ibn2mirrored_sig_infer_hint.emplace(ibn, infer_ctx);
  }
  const auto& MirroredSigInferHint4Ibn =
      [&](const std::string& ibn) -> Maybe<const MirroredSigInferHint*> {
    const auto& iter = ibn2mirrored_sig_infer_hint.find(ibn);
    CHECK_OR_RETURN(iter != ibn2mirrored_sig_infer_hint.end())
        << "input blob not found. ibn: " << ibn;
    return &iter->second;
  };
  JUST(op_node->mut_op()->InferMirroredSignatureIf(MirroredSigInferHint4Ibn, is_mirrored_conf,
                                                   op_node->parallel_desc()));
  return Maybe<void>::Ok();
}

const OpNode* OpGraph::OpNode4OpName(const std::string& op_name) const {
  const auto& op_node_it = op_name2op_node_.find(op_name);
  if (op_node_it == op_name2op_node_.end()) { return nullptr; }
  return op_node_it->second;
}

Maybe<void> OpGraph::InferLogicalBlobDesc(const Job& job) const {
  JobParallelViewConf job_parallel_view_conf(job.job_parallel_view_conf());
  JUST(TopoForEachNodeWithErrorCaptured([&](OpNode* op_node) -> Maybe<void> {
    auto LogicalBlobDesc4InputIndex = [&](int32_t index) -> Maybe<const BlobDesc> {
      CHECK_LT_OR_RETURN(index, op_node->input_index2producer_and_output_index_.size());
      const auto& producer_info = op_node->input_index2producer_and_output_index_.at(index);
      return producer_info.first->op().GetLogicalBlobDesc4OutputIndex(producer_info.second);
    };
    JUST(op_node->mut_op()->FillLogicalInBlobDesc(LogicalBlobDesc4InputIndex));
    // Infer ParallelSignature
    JUST(op_node->mut_op()->InferParallelSignatureIf());
    // Infer mirrored_signature
    bool is_mirrored_conf = false;
    {
      const auto& op_name2is_mirrored = job_parallel_view_conf.op_name2is_mirrored_parallel_view();
      const auto& iter = op_name2is_mirrored.find(op_node->op().op_name());
      if (iter != op_name2is_mirrored.end()) { is_mirrored_conf = iter->second; }
    }
    JUST(InferOpNodeMirroredSignature(op_node, is_mirrored_conf));
<<<<<<< HEAD
    cfg::ParallelDistributionSignature nd_sbp_sig_conf;
=======
    cfg::NdSbpSignature nd_sbp_sig_conf;
>>>>>>> 924fb9f7
    {
      const auto& op_name2nd_sbp_sig_conf = job_parallel_view_conf.op_name2nd_sbp_signature_conf();
      const auto& iter = op_name2nd_sbp_sig_conf.find(op_node->op().op_name());
      if (iter != op_name2nd_sbp_sig_conf.end()) {
<<<<<<< HEAD
        nd_sbp_sig_conf = cfg::ParallelDistributionSignature(iter->second);
=======
        nd_sbp_sig_conf = cfg::NdSbpSignature(iter->second);
>>>>>>> 924fb9f7
        if (op_node->parallel_desc().hierarchy()->NumAxes() == 1) {
          const auto& op_name2sbp_sig_conf = job_parallel_view_conf.op_name2sbp_signature_conf();
          const auto& op_name2sbp_sig_conf_it = op_name2sbp_sig_conf.find(op_node->op().op_name());
          CHECK(op_name2sbp_sig_conf_it != op_name2sbp_sig_conf.end());
          CheckSbpSignatureAndNdSbpEquals(cfg::SbpSignature(op_name2sbp_sig_conf_it->second),
                                          cfg::NdSbpSignature(iter->second));
        } else {
          // do nothing
        }
      }
    }
<<<<<<< HEAD
    InferOpNodeParallelDistributionSignature(op_node, nd_sbp_sig_conf);
=======
    InferOpNodeNdSbpSignature(op_node, nd_sbp_sig_conf);
>>>>>>> 924fb9f7
    JUST(op_node->mut_op()->InferLogicalOutBlobDescsIf());
    return Maybe<void>::Ok();
  }));
  return Maybe<void>::Ok();
}

int64_t OpGraph::GetParallelNum(const std::string& op_name) const {
  return op_name2op_node_.at(op_name)->parallel_desc().parallel_num();
}

const cfg::SbpParallel& OpGraph::GetSbpParallel(const std::string& op_name,
                                                const LogicalBlobId& lbi) const {
  return op_name2op_node_.at(GetOpNameKey(op_name, lbi))
      ->SbpParallel4Lbi(GetLogicalBlobIdKey(op_name, lbi));
}

const cfg::NdSbp& OpGraph::GetNdSbp(const std::string& op_name, const LogicalBlobId& lbi) const {
  return op_name2op_node_.at(GetOpNameKey(op_name, lbi))
      ->NdSbp4Lbi(GetLogicalBlobIdKey(op_name, lbi));
}

DataType OpGraph::GetBlobDataType(const LogicalBlobId& lbi) const {
  return op_name2op_node_.at(lbi.op_name())
      ->LogicalBlobDesc4Lbi(GetLogicalBlobIdKey(lbi.op_name(), lbi))
      .data_type();
}

const BlobDesc& OpGraph::GetLogicalBlobDesc(const LogicalBlobId& lbi) const {
  return op_name2op_node_.at(lbi.op_name())
      ->LogicalBlobDesc4Lbi(GetLogicalBlobIdKey(lbi.op_name(), lbi));
}

std::string OpGraph::GetOpNameKey(const std::string& op_name, const LogicalBlobId& lbi) const {
  if (op_name2op_node_.find(op_name) != op_name2op_node_.end()) {
    return op_name;
  } else {
    UNIMPLEMENTED();
  }
}

LogicalBlobId OpGraph::GetLogicalBlobIdKey(const std::string& op_name,
                                           const LogicalBlobId& lbi) const {
  if (op_name2op_node_.find(op_name) != op_name2op_node_.end()) {
    return lbi;
  } else {
    UNIMPLEMENTED();
  }
}

void OpGraph::ForEachDataAndCtrlInNode(OpNode* node,
                                       const std::function<void(OpNode*)>& Handler) const {
  node->ForEachNodeOnInEdge(Handler);
  for (const auto& ctrl_in_op_name : node->op().op_conf().ctrl_in_op_name()) {
    Handler(op_name2op_node_.at(ctrl_in_op_name));
  }
}

void OpGraph::ForEachDataAndCtrlOutNode(OpNode* node,
                                        const std::function<void(OpNode*)>& Handler) const {
  node->ForEachNodeOnOutEdge(Handler);
  const auto& op_name_it = producer_op_name2ctrl_consumer_op_names_.find(node->op().op_name());
  if (op_name_it == producer_op_name2ctrl_consumer_op_names_.end()) { return; }
  for (const std::string& ctrl_consumer_op_name : op_name_it->second) {
    Handler(op_name2op_node_.at(ctrl_consumer_op_name));
  }
}

std::function<bool(const std::string&, const std::string&)>
OpGraph::MakePredicatorIsOpNameDataOrCtrlReachable() const {
  auto IsDataOrCtrlReachable = MakePredicatorIsDataOrCtrlReachable();
  return [IsDataOrCtrlReachable, this](const std::string& lhs, const std::string& rhs) {
    const auto& src_node_it = op_name2op_node_.find(lhs);
    if (src_node_it == op_name2op_node_.end()) { return false; }
    const auto& dst_node_it = op_name2op_node_.find(rhs);
    if (dst_node_it == op_name2op_node_.end()) { return false; }
    return (src_node_it->second == dst_node_it->second)
           || IsDataOrCtrlReachable(src_node_it->second, dst_node_it->second);
  };
}

std::function<bool(const OpNode*, const OpNode*)> OpGraph::MakePredicatorIsDataOrCtrlReachable()
    const {
  auto _1 = std::placeholders::_1;
  auto _2 = std::placeholders::_2;
  return MakePredicatorIsReachable(DataOrCtrlSourceNodes(),
                                   std::bind(&OpGraph::ForEachDataAndCtrlInNode, this, _1, _2),
                                   std::bind(&OpGraph::ForEachDataAndCtrlOutNode, this, _1, _2));
}

std::list<OpNode*> OpGraph::DataOrCtrlSourceNodes() const {
  std::list<OpNode*> ret;
  ForEachNode([&](OpNode* op_node) {
    size_t in_edges_cnt = 0;
    ForEachDataAndCtrlInNode(op_node, [&](OpNode*) { ++in_edges_cnt; });
    if (in_edges_cnt == 0) { ret.push_back(op_node); }
  });
  return ret;
}

void OpGraph::DumpLogicalBlobDesc(Job* job) const {
  auto* helper = job->mutable_helper();
  ForEachNode([&](const OpNode* node) {
    for (const auto& obn : node->op().output_bns()) {
      const auto& lbi = node->op().BnInOp2Lbi(obn);
      node->LogicalBlobDesc4Lbi(lbi).ToProto(
          &(*helper->mutable_lbn2logical_blob_desc())[GenLogicalBlobName(lbi)]);
    }
  });
}

void OpGraph::DumpNdSbpSignature(Job* job) const {
  ForEachNode([&](const OpNode* node) -> void {
    CHECK_JUST(node->op().nd_sbp_signature())
        ->ToProto(&(*job->mutable_job_parallel_view_conf()
                         ->mutable_op_name2nd_sbp_signature_conf())[node->op().op_name()]);
    if (node->parallel_desc().hierarchy()->NumAxes() == 1) {
      node->sbp_signature().ToProto(
          &(*job->mutable_job_parallel_view_conf()
                 ->mutable_op_name2sbp_signature_conf())[node->op().op_name()]);
    }
  });
}

void OpGraph::DumpArgSignature(Job* job) const {
  ForEachNode([&](const OpNode* node) {
    auto* op_arg_signature =
        &(*job->mutable_helper()->mutable_op_name2arg_signature())[node->op().op_name()];
    for (const auto& ibn : node->op().input_bns()) {
      const auto& lbi = node->op().BnInOp2Lbi(ibn);
      (*op_arg_signature->mutable_bn_in_op2lbi())[ibn] = lbi;
    }
    for (const auto& obn : node->op().output_bns()) {
      const auto& lbi = node->op().BnInOp2Lbi(obn);
      (*op_arg_signature->mutable_bn_in_op2lbi())[obn] = lbi;
    }
  });
}

Maybe<void> OpGraph::ForEachOpNode(const std::function<Maybe<void>(const OpNode&)>& DoEach) const {
  HashMap<LogicalBlobId, bool> visited;
  for (const auto& op_name : op_names_) {
    const OpNode& op_node = *op_name2op_node_.at(op_name);
    for (const auto& ibn : op_node.op().input_bns()) {
      const auto& lbi = op_node.op().BnInOp2Lbi(ibn);
      CHECK_OR_RETURN(visited[lbi]) << "input blob '" << ibn << "' is not defined\n"
                                    << lbi.DebugString() << "\n==== op_conf ====\n"
                                    << op_node.op().op_conf().DebugString();
    }
    for (const auto& obn : op_node.op().output_bns()) {
      const auto& lbi = op_node.op().BnInOp2Lbi(obn);
      CHECK_OR_RETURN(!visited[lbi]) << "output blob '" << obn << "' is defined\n"
                                     << lbi.DebugString() << "\n==== op_conf ====\n"
                                     << op_node.op().op_conf().DebugString();
      visited[lbi] = true;
    }
    JUST(DoEach(op_node));
  }
  return Maybe<void>::Ok();
}

}  // namespace oneflow<|MERGE_RESOLUTION|>--- conflicted
+++ resolved
@@ -46,11 +46,7 @@
   return *CHECK_JUST(op().NdSbp4BnInOp(bn_in_op));
 }
 
-<<<<<<< HEAD
-const cfg::ParallelDistribution& OpNode::ParallelDistribution4Lbi(const LogicalBlobId& lbi) const {
-=======
 const cfg::NdSbp& OpNode::NdSbp4Lbi(const LogicalBlobId& lbi) const {
->>>>>>> 924fb9f7
   auto it = lbi2nd_sbp_.find(lbi);
   CHECK(it != lbi2nd_sbp_.end());
   return it->second;
@@ -144,11 +140,7 @@
   const auto Update = [&](const PbRpf<std::string>& bns) {
     for (const auto& bn : bns) {
       const LogicalBlobId& lbi = op().BnInOp2Lbi(bn);
-<<<<<<< HEAD
-      const cfg::ParallelDistribution& nd_sbp = ParallelDistribution4BnInOp(bn);
-=======
       const cfg::NdSbp& nd_sbp = NdSbp4BnInOp(bn);
->>>>>>> 924fb9f7
       auto it = lbi2nd_sbp_.find(lbi);
       if (it == lbi2nd_sbp_.end()) {
         lbi2nd_sbp_[lbi] = nd_sbp;
@@ -303,35 +295,14 @@
   });
 }
 
-<<<<<<< HEAD
-void OpGraph::InferOpNodeParallelDistributionSignature(
-    OpNode* op_node, const cfg::ParallelDistributionSignature& nd_sbp_sig_conf) const {
-  HashMap<std::string, ParallelDistributionInferHint> ibn2nd_sbp_infer_hint;
-=======
 void OpGraph::InferOpNodeNdSbpSignature(OpNode* op_node,
                                         const cfg::NdSbpSignature& nd_sbp_sig_conf) const {
   HashMap<std::string, NdSbpInferHint> ibn2nd_sbp_infer_hint;
->>>>>>> 924fb9f7
   for (const std::string& ibn : op_node->op().input_bns()) {
     const LogicalBlobId& lbi = op_node->op().BnInOp2Lbi(ibn);
     OpNode* producer = op_node->MutSrcNode4Ibn(ibn);
     const ParallelDesc* parallel_desc = &producer->parallel_desc();
     const BlobDesc* logical_blob_desc = &producer->LogicalBlobDesc4Lbi(lbi);
-<<<<<<< HEAD
-    const cfg::ParallelDistribution* nd_sbp = &producer->ParallelDistribution4Lbi(lbi);
-    ibn2nd_sbp_infer_hint.emplace(
-        ibn, ParallelDistributionInferHint(parallel_desc, logical_blob_desc, nd_sbp));
-  }
-  const auto ParallelDistributionInferHint4Ibn =
-      [&](const std::string& bn) -> Maybe<const ParallelDistributionInferHint*> {
-    auto it = ibn2nd_sbp_infer_hint.find(bn);
-    CHECK_OR_RETURN(it != ibn2nd_sbp_infer_hint.end());
-    return Maybe<const ParallelDistributionInferHint*>(&it->second);
-  };
-  CHECK_JUST(op_node->mut_op()->InferParallelDistributionSignatureIf(
-      nd_sbp_sig_conf, op_node->parallel_desc(), ParallelDistributionInferHint4Ibn));
-  op_node->InitLbi2ParallelDistribution();
-=======
     const cfg::NdSbp* nd_sbp = &producer->NdSbp4Lbi(lbi);
     ibn2nd_sbp_infer_hint.emplace(ibn, NdSbpInferHint(parallel_desc, logical_blob_desc, nd_sbp));
   }
@@ -343,7 +314,6 @@
   CHECK_JUST(op_node->mut_op()->InferNdSbpSignatureIf(nd_sbp_sig_conf, op_node->parallel_desc(),
                                                       NdSbpInferHint4Ibn));
   op_node->InitLbi2NdSbp();
->>>>>>> 924fb9f7
 }
 
 Maybe<void> OpGraph::InferOpNodeMirroredSignature(OpNode* op_node, bool is_mirrored_conf) const {
@@ -395,20 +365,12 @@
       if (iter != op_name2is_mirrored.end()) { is_mirrored_conf = iter->second; }
     }
     JUST(InferOpNodeMirroredSignature(op_node, is_mirrored_conf));
-<<<<<<< HEAD
-    cfg::ParallelDistributionSignature nd_sbp_sig_conf;
-=======
     cfg::NdSbpSignature nd_sbp_sig_conf;
->>>>>>> 924fb9f7
     {
       const auto& op_name2nd_sbp_sig_conf = job_parallel_view_conf.op_name2nd_sbp_signature_conf();
       const auto& iter = op_name2nd_sbp_sig_conf.find(op_node->op().op_name());
       if (iter != op_name2nd_sbp_sig_conf.end()) {
-<<<<<<< HEAD
-        nd_sbp_sig_conf = cfg::ParallelDistributionSignature(iter->second);
-=======
         nd_sbp_sig_conf = cfg::NdSbpSignature(iter->second);
->>>>>>> 924fb9f7
         if (op_node->parallel_desc().hierarchy()->NumAxes() == 1) {
           const auto& op_name2sbp_sig_conf = job_parallel_view_conf.op_name2sbp_signature_conf();
           const auto& op_name2sbp_sig_conf_it = op_name2sbp_sig_conf.find(op_node->op().op_name());
@@ -420,11 +382,7 @@
         }
       }
     }
-<<<<<<< HEAD
-    InferOpNodeParallelDistributionSignature(op_node, nd_sbp_sig_conf);
-=======
     InferOpNodeNdSbpSignature(op_node, nd_sbp_sig_conf);
->>>>>>> 924fb9f7
     JUST(op_node->mut_op()->InferLogicalOutBlobDescsIf());
     return Maybe<void>::Ok();
   }));
