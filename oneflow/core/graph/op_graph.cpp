/*
Copyright 2020 The OneFlow Authors. All rights reserved.

Licensed under the Apache License, Version 2.0 (the "License");
you may not use this file except in compliance with the License.
You may obtain a copy of the License at

    http://www.apache.org/licenses/LICENSE-2.0

Unless required by applicable law or agreed to in writing, software
distributed under the License is distributed on an "AS IS" BASIS,
WITHOUT WARRANTIES OR CONDITIONS OF ANY KIND, either express or implied.
See the License for the specific language governing permissions and
limitations under the License.
*/
#include "oneflow/core/graph/op_graph.h"
#include "oneflow/core/job/job_builder.h"
#include "oneflow/core/job/mirrored_sig_infer_hint.h"
#include "oneflow/core/framework/device_registry_manager.h"

namespace oneflow {

std::string OpEdge::VisualStr() const {
  std::string str;
  int32_t idx = 0;
  for (const LogicalBlobId& lbi : *lbis_) {
    if (idx++ > 0) { str += "\\n"; }
    str += lbi.blob_name() + ":";
    str += src_node()->LogicalBlobDesc4Lbi(lbi).shape().ToString();
  }
  return str;
}

const SbpParallel& OpNode::SbpParallel4BnInOp(const std::string& bn_in_op) const {
  return *CHECK_JUST(op().SbpParallel4BnInOp(bn_in_op));
}

const SbpParallel& OpNode::SbpParallel4Lbi(const LogicalBlobId& lbi) const {
  auto it = lbi2parallel_distribution_.find(lbi);
  CHECK(it != lbi2parallel_distribution_.end());
  CHECK_EQ(it->second.sbp_parallel_size(), 1);
  return it->second.sbp_parallel(0);
}

const ParallelDistribution& OpNode::ParallelDistribution4BnInOp(const std::string& bn_in_op) const {
  return *CHECK_JUST(op().ParallelDistribution4BnInOp(bn_in_op));
}

const ParallelDistribution& OpNode::ParallelDistribution4Lbi(const LogicalBlobId& lbi) const {
  auto it = lbi2parallel_distribution_.find(lbi);
  CHECK(it != lbi2parallel_distribution_.end());
  return it->second;
}

OpNode::OpNode(const std::shared_ptr<const ParallelDesc>& parallel_desc,
               const OperatorConf& op_conf)
    : parallel_desc_(parallel_desc),
      op_(ConstructOp(op_conf, parallel_desc->device_type())),
      ibns_(op_->input_bns().begin(), op_->input_bns().end()) {
  op_->FillOpParallelDesc(parallel_desc);
}

std::string OpNode::VisualStr() const {
  std::string str = op().op_name();
  {
    for (int64_t machine_id : parallel_desc().sorted_machine_ids()) {
      const std::string dev_type = *CHECK_JUST(DeviceTag4DeviceType(parallel_desc().device_type()));

      std::string parallel_desc_str = std::to_string(machine_id) + ":" + dev_type + ":";
      const auto& dev_phy_ids = parallel_desc().sorted_dev_phy_ids(machine_id);
      parallel_desc_str += std::to_string(dev_phy_ids.front());
      if (dev_phy_ids.back() > dev_phy_ids.front()) {
        parallel_desc_str += "-" + std::to_string(dev_phy_ids.back());
      }
      str += "\\n" + parallel_desc_str;
    }
  }
  auto GetTimeShapeStr = [&](const Shape& shape, const std::string& prefix) {
    std::string time_shape_str = prefix + ":";
    time_shape_str += shape.ToString();
    return time_shape_str;
  };
  if (in_edges().empty() == false) {
    str +=
        "\\n"
        + GetTimeShapeStr(*CHECK_JUST(op().GetInputBlobFastestTimeShape()), "in_blob_time_shape");
  }
  str += "\\n" + GetTimeShapeStr(*CHECK_JUST(op().GetOpTimeShape()), "op_time_shape");
  return str;
}

const BlobDesc& OpNode::LogicalBlobDesc4Lbi(const LogicalBlobId& lbi) const {
  const OpNode& producer = ProducerOpNode4Lbi(lbi);
  const int32_t index = CHECK_JUST(producer.op().GetOutputIndex(lbi));
  const BlobDesc* blob_desc = CHECK_JUST(producer.op().GetLogicalBlobDescPtr4OutputIndex(index));
  return *blob_desc;
}

const OpNode& OpNode::SrcNode4Ibn(const std::string& bn_in_op) const {
  return *MutSrcNode4Ibn(bn_in_op);
}

OpNode* OpNode::MutSrcNode4Ibn(const std::string& bn_in_op) const {
  const LogicalBlobId& lbi = op().BnInOp2Lbi(bn_in_op);
  CHECK(ibns_.find(bn_in_op) != ibns_.end());
  return MutSrcNode4InputLbi(lbi);
}

const OpNode& OpNode::ProducerOpNode4Lbi(const LogicalBlobId& lbi) const {
  const OpNode* producer = MutSrcNode4InputLbi(lbi);
  if (producer == nullptr) { producer = this; }
  return *producer;
}

OpNode* OpNode::MutSrcNode4InputLbi(const LogicalBlobId& lbi) const {
  auto it = lbi2source_node_.find(lbi);
  if (it == lbi2source_node_.end()) {
    return nullptr;
  } else {
    return it->second;
  }
}

bool OpNode::IsTimeShapeIdentity() const {
  std::shared_ptr<const Shape> in_shape = CHECK_JUST(op().GetInputBlobFastestTimeShape());
  if (!in_shape) { return true; }
  std::shared_ptr<const Shape> op_shape = CHECK_JUST(op().GetOpTimeShape());
  return *in_shape == *op_shape;
}

void OpNode::InitLbi2SourceNode() {
  for (OpEdge* edge : in_edges()) {
    for (const LogicalBlobId& lbi : edge->lbis()) {
      CHECK(lbi2source_node_.emplace(lbi, edge->src_node()).second);
    }
  }
}

void OpNode::InitLbi2ParallelDistribution() {
  const auto Update = [&](const PbRpf<std::string>& bns) {
    for (const auto& bn : bns) {
      const LogicalBlobId& lbi = op().BnInOp2Lbi(bn);
      const ParallelDistribution& parallel_distribution = ParallelDistribution4BnInOp(bn);
      auto it = lbi2parallel_distribution_.find(lbi);
      if (it == lbi2parallel_distribution_.end()) {
        lbi2parallel_distribution_[lbi] = parallel_distribution;
      } else {
        CHECK(it->second == parallel_distribution);
      }
    }
  };
  Update(op().input_bns());
  Update(op().output_bns());
}

Maybe<OpGraph> OpGraph::New(const Job& job) {
  const auto& op_graph = std::make_shared<OpGraph>();
  JUST(op_graph->Init(job));
  return op_graph;
}

Maybe<void> OpGraph::Init(const Job& job) {
  InitNodes(job);
  op_name2op_node_.reserve(job.net().op_size());
  ForEachNode([&](OpNode* node) {
    CHECK(op_name2op_node_.emplace(node->op().op_name(), node).second)
        << "op_name: " << node->op().op_name();
  });
  InitEdges();
  InitProducerOpName2CtrlConsumerOpNames(job);
  CheckIsDAG();
  ForEachNode([](OpNode* node) { node->InitLbi2SourceNode(); });
  InferBlobLastUsed();
  InferTimeShape();
  JUST(InferLogicalBlobDesc(job));
  return Maybe<void>::Ok();
}

void OpGraph::CheckIsDAG() const {
  CHECK(!FindFirstNontrivialSCC());
  auto ForEachIn = [&](OpNode* node, const std::function<void(OpNode*)>& Handler) {
    ForEachDataAndCtrlInNode(node, Handler);
  };
  auto ForEachOut = [&](OpNode* node, const std::function<void(OpNode*)>& Handler) {
    ForEachDataAndCtrlOutNode(node, Handler);
  };
  CHECK(!FindFirstNontrivialSCC(ForEachIn, ForEachOut));
}

namespace {

std::function<std::shared_ptr<const ParallelDesc>(const std::string&)>
MakeGetterParallelDesc4OpName(const Job& job) {
  const Placement& placement = job.placement();
  auto op_name2parallel_desc =
      std::make_shared<HashMap<std::string, std::shared_ptr<const ParallelDesc>>>();
  op_name2parallel_desc->reserve(job.net().op_size());
  for (const auto& placement_group : placement.placement_group()) {
    const ParallelConf& parallel_conf = placement_group.parallel_conf();
    std::shared_ptr<const ParallelDesc> parallel_desc =
        std::make_shared<const ParallelDesc>(parallel_conf);
    for (const std::string& op_name : placement_group.op_set().op_name()) {
      CHECK(op_name2parallel_desc->emplace(op_name, parallel_desc).second)
          << "op_name: " << op_name;
    }
  }
  return [op_name2parallel_desc](const std::string& op_name) {
    return op_name2parallel_desc->at(op_name);
  };
}

}  // namespace

void OpGraph::InitNodes(const Job& job) {
  auto ParallelDesc4OpName = MakeGetterParallelDesc4OpName(job);
  for (const auto& op_conf : job.net().op()) {
    op_names_.push_back(op_conf.name());
    OpNode* node = new OpNode(ParallelDesc4OpName(op_conf.name()), op_conf);
    AddAllocatedNode(node);
  }
}

void OpGraph::InitEdges() {
  HashMap<LogicalBlobId, OpNode*> lbi2producer;
  HashMap<std::string, std::shared_ptr<HashMap<LogicalBlobId, std::string>>>
      producer_op_name2lbi2obn;
  ForEachNode([&](OpNode* op_node) {
    for (const auto& obn : op_node->op().output_bns()) {
      const auto& lbi = op_node->op().BnInOp2Lbi(obn);
      CHECK(lbi2producer.emplace(lbi, op_node).second);
      auto& lbi2obn = producer_op_name2lbi2obn[op_node->op().op_name()];
      if (!lbi2obn) { lbi2obn.reset(new HashMap<LogicalBlobId, std::string>()); }
      CHECK(lbi2obn->emplace(lbi, obn).second);
    }
  });
  ForEachNode([&](OpNode* op_node) {
    HashMap<std::string, HashSet<LogicalBlobId>> producer_op_name2lbis;
    std::shared_ptr<HashMap<LogicalBlobId, std::vector<std::string>>> consumer_lbi2ibns(
        new HashMap<LogicalBlobId, std::vector<std::string>>);
    op_node->input_index2producer_and_output_index_.reserve(op_node->op().input_bns().size());
    for (const auto& ibn : op_node->op().input_bns()) {
      const LogicalBlobId& lbi = op_node->op().BnInOp2Lbi(ibn);
      producer_op_name2lbis[lbi.op_name()].insert(lbi);
      (*consumer_lbi2ibns)[lbi].push_back(ibn);
      auto producer_it = lbi2producer.find(lbi);
      CHECK(producer_it != lbi2producer.end()) << "producer not found: " << GenLogicalBlobName(lbi);
      const int32_t output_index = CHECK_JUST(producer_it->second->op().GetOutputIndex(lbi));
      op_node->input_index2producer_and_output_index_.emplace_back(producer_it->second,
                                                                   output_index);
    }
    for (const auto& pair : producer_op_name2lbis) {
      std::shared_ptr<std::vector<LogicalBlobId>> lbis(
          new std::vector<LogicalBlobId>({pair.second.begin(), pair.second.end()}));
      const auto it = producer_op_name2lbi2obn.find(pair.first);
      CHECK(it != producer_op_name2lbi2obn.end()) << "producer_op_name: " << pair.first;
      const auto& lbi2obn = it->second;
      auto producer_it = lbi2producer.find(lbis->front());
      CHECK(producer_it != lbi2producer.end())
          << "producer not found: " << GenLogicalBlobName(lbis->front());
      Connect(producer_it->second, NewEdge(lbis, lbi2obn, consumer_lbi2ibns), op_node);
    }
  });
}

void OpGraph::InitProducerOpName2CtrlConsumerOpNames(const Job& job) {
  for (const auto& op_conf : job.net().op()) {
    for (const auto& ctrl_in_op_name : op_conf.ctrl_in_op_name()) {
      auto* consumer_op_names = &producer_op_name2ctrl_consumer_op_names_[ctrl_in_op_name];
      CHECK(consumer_op_names->emplace(op_conf.name()).second);
    }
  }
}

void OpGraph::InferBlobLastUsed() const {
  HashSet<LogicalBlobId> visisted_lbi;
  for (auto iter = op_names_.rbegin(); iter != op_names_.rend(); iter++) {
    Operator* op = op_name2op_node_.at(*iter)->mut_op();
    auto* map = op->mut_blob_last_used_signature()->mutable_bn_in_op2blob_last_used();
    const auto InferLastUsed = [&](const std::string& bn_in_op) {
      (*map)[bn_in_op] = visisted_lbi.insert(op->BnInOp2Lbi(bn_in_op)).second;
    };
    for (const auto& obn : op->output_bns()) { InferLastUsed(obn); }
    for (const auto& ibn : op->input_bns()) { InferLastUsed(ibn); }
  }
}

void OpGraph::InferTimeShape() const {
  TopoForEachNode([&](OpNode* op_node) {
    auto GetInputBlobTimeShape = [&](const std::string& bn_in_op) {
      return op_node->MutSrcNode4Ibn(bn_in_op)->op().GetOpTimeShape();
    };
    CHECK_JUST(op_node->mut_op()->FillInputBlobTimeShape(GetInputBlobTimeShape));
    CHECK_JUST(op_node->mut_op()->InferOpTimeShapeIf());
  });
}

void OpGraph::InferOpNodeParallelDistributionSignature(
    OpNode* op_node, const ParallelDistributionSignature& parallel_distribution_sig_conf) const {
  HashMap<std::string, ParallelDistributionInferHint> ibn2parallel_distribution_infer_hint;
  for (const std::string& ibn : op_node->op().input_bns()) {
    const LogicalBlobId& lbi = op_node->op().BnInOp2Lbi(ibn);
    OpNode* producer = op_node->MutSrcNode4Ibn(ibn);
    const ParallelDesc* parallel_desc = &producer->parallel_desc();
    const BlobDesc* logical_blob_desc = &producer->LogicalBlobDesc4Lbi(lbi);
    const ParallelDistribution* parallel_distribution = &producer->ParallelDistribution4Lbi(lbi);
    CHECK_EQ(parallel_distribution->sbp_parallel_size(), 1);
    ibn2parallel_distribution_infer_hint.emplace(
        ibn,
        ParallelDistributionInferHint(parallel_desc, logical_blob_desc, parallel_distribution));
  }
  const auto ParallelDistributionInferHint4Ibn =
      [&](const std::string& bn) -> Maybe<const ParallelDistributionInferHint*> {
    auto it = ibn2parallel_distribution_infer_hint.find(bn);
    CHECK_OR_RETURN(it != ibn2parallel_distribution_infer_hint.end());
    return Maybe<const ParallelDistributionInferHint*>(&it->second);
  };
  CHECK_JUST(op_node->mut_op()->InferParallelDistributionSignatureIf(
      parallel_distribution_sig_conf, op_node->parallel_desc(), ParallelDistributionInferHint4Ibn));
  op_node->InitLbi2ParallelDistribution();
}

Maybe<void> OpGraph::InferOpNodeMirroredSignature(OpNode* op_node, bool is_mirrored_conf) const {
  HashMap<std::string, MirroredSigInferHint> ibn2mirrored_sig_infer_hint;
  for (const std::string& ibn : op_node->op().input_bns()) {
    const LogicalBlobId& lbi = op_node->op().BnInOp2Lbi(ibn);
    const auto* producer = op_node->MutSrcNode4Ibn(ibn);
    const ParallelDesc* parallel_desc = &producer->parallel_desc();
    const auto& producer_obn = *JUST(producer->op().obn4lbi(lbi));
    const auto& opt_mirrored_parallel =
        *JUST(producer->op().OptMirroredParallel4BnInOp(producer_obn));
    MirroredSigInferHint infer_ctx(parallel_desc, opt_mirrored_parallel.has_mirrored_parallel());
    ibn2mirrored_sig_infer_hint.emplace(ibn, infer_ctx);
  }
  const auto& MirroredSigInferHint4Ibn =
      [&](const std::string& ibn) -> Maybe<const MirroredSigInferHint*> {
    const auto& iter = ibn2mirrored_sig_infer_hint.find(ibn);
    CHECK_OR_RETURN(iter != ibn2mirrored_sig_infer_hint.end())
        << "input blob not found. ibn: " << ibn;
    return &iter->second;
  };
  JUST(op_node->mut_op()->InferMirroredSignatureIf(MirroredSigInferHint4Ibn, is_mirrored_conf,
                                                   op_node->parallel_desc()));
  return Maybe<void>::Ok();
}

const OpNode* OpGraph::OpNode4OpName(const std::string& op_name) const {
  const auto& op_node_it = op_name2op_node_.find(op_name);
  if (op_node_it == op_name2op_node_.end()) { return nullptr; }
  return op_node_it->second;
}

Maybe<void> OpGraph::InferLogicalBlobDesc(const Job& job) const {
  JobParallelViewConf job_parallel_view_conf(job.job_parallel_view_conf());
  JUST(TopoForEachNodeWithErrorCaptured([&](OpNode* op_node) -> Maybe<void> {
    auto LogicalBlobDesc4InputIndex = [&](int32_t index) -> Maybe<const BlobDesc> {
      CHECK_LT_OR_RETURN(index, op_node->input_index2producer_and_output_index_.size());
      const auto& producer_info = op_node->input_index2producer_and_output_index_.at(index);
      return producer_info.first->op().GetLogicalBlobDesc4OutputIndex(producer_info.second);
    };
    JUST(op_node->mut_op()->FillLogicalInBlobDesc(LogicalBlobDesc4InputIndex));
    // Infer ParallelSignature
    JUST(op_node->mut_op()->InferParallelSignatureIf());
    // Infer mirrored_signature
    bool is_mirrored_conf = false;
    {
      const auto& op_name2is_mirrored = job_parallel_view_conf.op_name2is_mirrored_parallel_view();
      const auto& iter = op_name2is_mirrored.find(op_node->op().op_name());
      if (iter != op_name2is_mirrored.end()) { is_mirrored_conf = iter->second; }
    }
    JUST(InferOpNodeMirroredSignature(op_node, is_mirrored_conf));
    ParallelDistributionSignature parallel_distribution_sig_conf;
    {
      const auto& op_name2parallel_distribution_sig_conf =
          job_parallel_view_conf.op_name2parallel_distribution_signature_conf();
      const auto& iter = op_name2parallel_distribution_sig_conf.find(op_node->op().op_name());
      if (iter != op_name2parallel_distribution_sig_conf.end()) {
        parallel_distribution_sig_conf = iter->second;
        if (op_node->parallel_desc().hierarchy()->NumAxes() == 1) {
          const auto& op_name2sbp_sig_conf = job_parallel_view_conf.op_name2sbp_signature_conf();
          const auto& op_name2sbp_sig_conf_it = op_name2sbp_sig_conf.find(op_node->op().op_name());
          CHECK(op_name2sbp_sig_conf_it != op_name2sbp_sig_conf.end());
          CheckSbpSignatureAndParallelDistributionEquals(op_name2sbp_sig_conf_it->second,
                                                         iter->second);
        } else {
          UNIMPLEMENTED();
        }
      }
    }
    InferOpNodeParallelDistributionSignature(op_node, parallel_distribution_sig_conf);
<<<<<<< HEAD
    op_node->InferBlobParallelDesc();
=======
    UpdateJobParallelViewConf(*op_node, oba2sbp_identical_obas, &job_parallel_view_conf);
>>>>>>> 2cbe4c1b
    JUST(op_node->mut_op()->InferLogicalOutBlobDescsIf());
    return Maybe<void>::Ok();
  }));
  return Maybe<void>::Ok();
}

int64_t OpGraph::GetParallelNum(const std::string& op_name) const {
  return op_name2op_node_.at(op_name)->parallel_desc().parallel_num();
}

const SbpParallel& OpGraph::GetSbpParallel(const std::string& op_name,
                                           const LogicalBlobId& lbi) const {
  return op_name2op_node_.at(GetOpNameKey(op_name, lbi))
      ->SbpParallel4Lbi(GetLogicalBlobIdKey(op_name, lbi));
}

const ParallelDistribution& OpGraph::GetParallelDistribution(const std::string& op_name,
                                                             const LogicalBlobId& lbi) const {
  return op_name2op_node_.at(GetOpNameKey(op_name, lbi))
      ->ParallelDistribution4Lbi(GetLogicalBlobIdKey(op_name, lbi));
}

DataType OpGraph::GetBlobDataType(const LogicalBlobId& lbi) const {
  return op_name2op_node_.at(lbi.op_name())
      ->LogicalBlobDesc4Lbi(GetLogicalBlobIdKey(lbi.op_name(), lbi))
      .data_type();
}

const BlobDesc& OpGraph::GetLogicalBlobDesc(const LogicalBlobId& lbi) const {
  return op_name2op_node_.at(lbi.op_name())
      ->LogicalBlobDesc4Lbi(GetLogicalBlobIdKey(lbi.op_name(), lbi));
}

std::string OpGraph::GetOpNameKey(const std::string& op_name, const LogicalBlobId& lbi) const {
  CHECK(!lbi.has_is_packed_id());
  if (op_name2op_node_.find(op_name) != op_name2op_node_.end()) {
    return op_name;
  } else {
    UNIMPLEMENTED();
  }
}

LogicalBlobId OpGraph::GetLogicalBlobIdKey(const std::string& op_name,
                                           const LogicalBlobId& lbi) const {
  CHECK(!lbi.has_is_packed_id());
  if (op_name2op_node_.find(op_name) != op_name2op_node_.end()) {
    return lbi;
  } else {
    UNIMPLEMENTED();
  }
}

void OpGraph::ForEachDataAndCtrlInNode(OpNode* node,
                                       const std::function<void(OpNode*)>& Handler) const {
  node->ForEachNodeOnInEdge(Handler);
  for (const auto& ctrl_in_op_name : node->op().op_conf().ctrl_in_op_name()) {
    Handler(op_name2op_node_.at(ctrl_in_op_name));
  }
}

void OpGraph::ForEachDataAndCtrlOutNode(OpNode* node,
                                        const std::function<void(OpNode*)>& Handler) const {
  node->ForEachNodeOnOutEdge(Handler);
  const auto& op_name_it = producer_op_name2ctrl_consumer_op_names_.find(node->op().op_name());
  if (op_name_it == producer_op_name2ctrl_consumer_op_names_.end()) { return; }
  for (const std::string& ctrl_consumer_op_name : op_name_it->second) {
    Handler(op_name2op_node_.at(ctrl_consumer_op_name));
  }
}

std::function<bool(const std::string&, const std::string&)>
OpGraph::MakePredicatorIsOpNameDataOrCtrlReachable() const {
  auto IsDataOrCtrlReachable = MakePredicatorIsDataOrCtrlReachable();
  return [IsDataOrCtrlReachable, this](const std::string& lhs, const std::string& rhs) {
    const auto& src_node_it = op_name2op_node_.find(lhs);
    if (src_node_it == op_name2op_node_.end()) { return false; }
    const auto& dst_node_it = op_name2op_node_.find(rhs);
    if (dst_node_it == op_name2op_node_.end()) { return false; }
    return (src_node_it->second == dst_node_it->second)
           || IsDataOrCtrlReachable(src_node_it->second, dst_node_it->second);
  };
}

std::function<bool(const OpNode*, const OpNode*)> OpGraph::MakePredicatorIsDataOrCtrlReachable()
    const {
  auto _1 = std::placeholders::_1;
  auto _2 = std::placeholders::_2;
  return MakePredicatorIsReachable(DataOrCtrlSourceNodes(),
                                   std::bind(&OpGraph::ForEachDataAndCtrlInNode, this, _1, _2),
                                   std::bind(&OpGraph::ForEachDataAndCtrlOutNode, this, _1, _2));
}

std::list<OpNode*> OpGraph::DataOrCtrlSourceNodes() const {
  std::list<OpNode*> ret;
  ForEachNode([&](OpNode* op_node) {
    size_t in_edges_cnt = 0;
    ForEachDataAndCtrlInNode(op_node, [&](OpNode*) { ++in_edges_cnt; });
    if (in_edges_cnt == 0) { ret.push_back(op_node); }
  });
  return ret;
}

void OpGraph::DumpLogicalBlobDesc(Job* job) const {
  auto* helper = job->mutable_helper();
  ForEachNode([&](const OpNode* node) {
    for (const auto& obn : node->op().output_bns()) {
      const auto& lbi = node->op().BnInOp2Lbi(obn);
      node->LogicalBlobDesc4Lbi(lbi).ToProto(
          &(*helper->mutable_lbn2logical_blob_desc())[GenLogicalBlobName(lbi)]);
    }
  });
}

void OpGraph::DumpParallelDistributionSignature(Job* job) const {
  ForEachNode([&](const OpNode* node) -> void {
    (*job->mutable_job_parallel_view_conf()
          ->mutable_op_name2parallel_distribution_signature_conf())[node->op().op_name()] =
        *CHECK_JUST(node->op().parallel_distribution_signature());
    if (node->parallel_desc().hierarchy()->NumAxes() == 1) {
      (*job->mutable_job_parallel_view_conf()
            ->mutable_op_name2sbp_signature_conf())[node->op().op_name()] = node->sbp_signature();
    }
  });
}

void OpGraph::DumpArgSignature(Job* job) const {
  ForEachNode([&](const OpNode* node) {
    auto* op_arg_signature =
        &(*job->mutable_helper()->mutable_op_name2arg_signature())[node->op().op_name()];
    for (const auto& ibn : node->op().input_bns()) {
      const auto& lbi = node->op().BnInOp2Lbi(ibn);
      (*op_arg_signature->mutable_bn_in_op2lbi())[ibn] = lbi;
    }
    for (const auto& obn : node->op().output_bns()) {
      const auto& lbi = node->op().BnInOp2Lbi(obn);
      (*op_arg_signature->mutable_bn_in_op2lbi())[obn] = lbi;
    }
  });
}

Maybe<void> OpGraph::ForEachOpNode(const std::function<Maybe<void>(const OpNode&)>& DoEach) const {
  HashMap<LogicalBlobId, bool> visited;
  for (const auto& op_name : op_names_) {
    const OpNode& op_node = *op_name2op_node_.at(op_name);
    for (const auto& ibn : op_node.op().input_bns()) {
      const auto& lbi = op_node.op().BnInOp2Lbi(ibn);
      CHECK_OR_RETURN(visited[lbi]) << "input blob '" << ibn << "' is not defined\n"
                                    << lbi.DebugString() << "\n==== op_conf ====\n"
                                    << op_node.op().op_conf().DebugString();
    }
    for (const auto& obn : op_node.op().output_bns()) {
      const auto& lbi = op_node.op().BnInOp2Lbi(obn);
      CHECK_OR_RETURN(!visited[lbi]) << "output blob '" << obn << "' is defined\n"
                                     << lbi.DebugString() << "\n==== op_conf ====\n"
                                     << op_node.op().op_conf().DebugString();
      visited[lbi] = true;
    }
    JUST(DoEach(op_node));
  }
  return Maybe<void>::Ok();
}

}  // namespace oneflow<|MERGE_RESOLUTION|>--- conflicted
+++ resolved
@@ -387,11 +387,6 @@
       }
     }
     InferOpNodeParallelDistributionSignature(op_node, parallel_distribution_sig_conf);
-<<<<<<< HEAD
-    op_node->InferBlobParallelDesc();
-=======
-    UpdateJobParallelViewConf(*op_node, oba2sbp_identical_obas, &job_parallel_view_conf);
->>>>>>> 2cbe4c1b
     JUST(op_node->mut_op()->InferLogicalOutBlobDescsIf());
     return Maybe<void>::Ok();
   }));
