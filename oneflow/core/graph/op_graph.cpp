/*
Copyright 2020 The OneFlow Authors. All rights reserved.

Licensed under the Apache License, Version 2.0 (the "License");
you may not use this file except in compliance with the License.
You may obtain a copy of the License at

    http://www.apache.org/licenses/LICENSE-2.0

Unless required by applicable law or agreed to in writing, software
distributed under the License is distributed on an "AS IS" BASIS,
WITHOUT WARRANTIES OR CONDITIONS OF ANY KIND, either express or implied.
See the License for the specific language governing permissions and
limitations under the License.
*/
#include "oneflow/core/graph/op_graph.h"
#include "oneflow/core/job/job_builder.h"
#include "oneflow/core/job/mirrored_sig_infer_hint.h"
#include "oneflow/core/framework/device_registry_manager.h"

namespace oneflow {

namespace {

void UpdateJobParallelViewConf(
    const OpNode& op_node, const HashMap<OpBlobArg, std::vector<OpBlobArg>>& oba2sbp_identical_obas,
    JobParallelViewConf* job_parallel_view_conf) {
  auto* op_name2sbp_signature = job_parallel_view_conf->mutable_op_name2sbp_signature_conf();
  auto Update = [&](const std::string& bn) {
    const auto& sbp_parallel = op_node.sbp_signature().bn_in_op2sbp_parallel().at(bn);
    const OpBlobArg& oba = GenOpBlobArg(op_node.op().op_name(), bn);
    auto iter = oba2sbp_identical_obas.find(oba);
    if (iter == oba2sbp_identical_obas.end()) { return; }
    for (const auto& identical_obas : iter->second) {
      auto* sbp_signature = &(*op_name2sbp_signature)[identical_obas.op_name()];
      auto iter = sbp_signature->mutable_bn_in_op2sbp_parallel()->find(identical_obas.bn_in_op());
      if (iter == sbp_signature->mutable_bn_in_op2sbp_parallel()->end()) {
        CHECK(iter->second == sbp_parallel);
      } else {
        iter->second = sbp_parallel;
      }
    }
  };
  for (const auto& ibn : op_node.op().input_bns()) { Update(ibn); }
  for (const auto& obn : op_node.op().output_bns()) { Update(obn); }
}

}  // namespace

std::string OpEdge::VisualStr() const {
  std::string str;
  int32_t idx = 0;
  for (const LogicalBlobId& lbi : *lbis_) {
    if (idx++ > 0) { str += "\\n"; }
    str += lbi.blob_name() + ":";
    str += src_node()->LogicalBlobDesc4Lbi(lbi).shape().ToString();
  }
  return str;
}

void OpEdge::InitDistributeHierarchyInfo() { InitIsStrict121(); }

void OpEdge::InitIsStrict121() { is_strict_121_ = CalcIsStrict121Connected(); }

bool OpEdge::CalcIsStrict121Connected() const {
  OpNode* src = src_node();
  OpNode* dst = dst_node();
  if (!src->parallel_desc().Equals(dst->parallel_desc())) { return false; }
  if (src->IsTimeShapeIdentity() == false) { return false; }
  if (dst->IsTimeShapeIdentity() == false) { return false; }
  if (*src->GetInputOutputFastestTimeShape() != *dst->GetInputOutputFastestTimeShape()) {
    return false;
  }
  for (const LogicalBlobId& lbi : lbis()) {
    const SbpParallel& obn_sbp = src->SbpParallel4BnInOp(lbi2obn().at(lbi));
    for (const std::string& ibn : lbi2ibns().at(lbi)) {
      const SbpParallel& ibn_sbp = dst->SbpParallel4BnInOp(ibn);
      if (obn_sbp != ibn_sbp) { return false; }
    }
  }
  return true;
}

const SbpParallel& OpNode::SbpParallel4BnInOp(const std::string& bn_in_op) const {
  return *CHECK_JUST(op().SbpParallel4BnInOp(bn_in_op));
}

const SbpParallel& OpNode::SbpParallel4Lbi(const LogicalBlobId& lbi) const {
  auto it = lbi2sbp_parallel_.find(lbi);
  CHECK(it != lbi2sbp_parallel_.end());
  return it->second;
}

std::string OpNode::VisualStr() const {
  std::string str = op().op_name();
  {
    for (int64_t machine_id : parallel_desc().sorted_machine_ids()) {
      const char* dev_type = CHECK_JUST(DeviceTag4DeviceType(parallel_desc().device_type()));

      std::string parallel_desc_str = std::to_string(machine_id) + ":" + dev_type + ":";
      const auto& dev_phy_ids = parallel_desc().sorted_dev_phy_ids(machine_id);
      parallel_desc_str += std::to_string(dev_phy_ids.front());
      if (dev_phy_ids.back() > dev_phy_ids.front()) {
        parallel_desc_str += "-" + std::to_string(dev_phy_ids.back());
      }
      str += "\\n" + parallel_desc_str;
    }
  }
  auto GetTimeShapeStr = [&](const Shape& shape, const std::string& prefix) {
    std::string time_shape_str = prefix + ":";
    time_shape_str += shape.ToString();
    return time_shape_str;
  };
  if (in_edges().empty() == false) {
    str += "\\n" + GetTimeShapeStr(*GetInputBlobFastestTimeShape(), "in_blob_time_shape");
  }
  str += "\\n" + GetTimeShapeStr(*out_blob_time_shape(), "out_blob_time_shape");
  return str;
}

const BlobDesc& OpNode::LogicalBlobDesc4Lbi(const LogicalBlobId& lbi) const {
  return *ProducerOpNode4Lbi(lbi).lbi2logical_blob_desc_.at(lbi);
}

BlobDesc* OpNode::MutLogicalBlobDesc4Lbi(const LogicalBlobId& lbi) {
  CHECK_EQ(lbi.op_name(), op().op_name());
  if (lbi2logical_blob_desc_.find(lbi) == lbi2logical_blob_desc_.end()) {
    lbi2logical_blob_desc_[lbi].reset(new BlobDesc(GlobalJobDesc().DefaultDataType()));
  }
  return lbi2logical_blob_desc_.at(lbi).get();
}

const Shape* OpNode::out_blob_time_shape() const {
  const Shape* ret = out_blob_time_shape_.get();
  if (ret != nullptr && ret->elem_cnt() == 0) { return nullptr; }
  return ret;
}

Shape* OpNode::mut_out_blob_time_shape() {
  if (!out_blob_time_shape_) { out_blob_time_shape_.reset(new Shape()); }
  return out_blob_time_shape_.get();
}

const Shape* OpNode::GetInputBlobTimeShape(const std::string& bn_in_op) const {
  return MutSrcNode4Ibn(bn_in_op)->out_blob_time_shape();
}

const OpNode& OpNode::SrcNode4Ibn(const std::string& bn_in_op) const {
  return *MutSrcNode4Ibn(bn_in_op);
}

OpNode* OpNode::MutSrcNode4Ibn(const std::string& bn_in_op) const {
  const LogicalBlobId& lbi = op().BnInOp2Lbi(bn_in_op);
  CHECK(ibns_.find(bn_in_op) != ibns_.end());
  return MutSrcNode4InputLbi(lbi);
}

const OpNode& OpNode::ProducerOpNode4Lbi(const LogicalBlobId& lbi) const {
  const OpNode* producer = MutSrcNode4InputLbi(lbi);
  if (producer == nullptr) { producer = this; }
  return *producer;
}

OpNode* OpNode::MutSrcNode4InputLbi(const LogicalBlobId& lbi) const {
  auto it = lbi2source_node_.find(lbi);
  if (it == lbi2source_node_.end()) {
    return nullptr;
  } else {
    return it->second;
  }
}

bool OpNode::IsTimeShapeIdentity() const {
  const auto* in_shape = GetInputBlobFastestTimeShape();
  if (in_shape == nullptr) { return true; }
  const auto* out_shape = out_blob_time_shape();
  if (out_shape == nullptr) { return true; }
  return *in_shape == *out_shape;
}

const Shape* OpNode::GetInputBlobFastestTimeShape() const {
  return input_blob_fastest_time_shape_.get();
}

const Shape* OpNode::GetInputOutputFastestTimeShape() const {
  const Shape* in = GetInputBlobFastestTimeShape();
  const Shape* out = out_blob_time_shape();
  if (in == nullptr) { return out; }
  if (out == nullptr) { return in; }
  return in->elem_cnt() > out->elem_cnt() ? in : out;
}

const ParallelDesc& OpNode::BlobParallelDesc4Obn(const std::string& obn) const {
  return obn2blob_parallel_desc_.at(obn);
}

void OpNode::InferBlobParallelDesc() {
  for (const auto& bn : op().output_bns()) {
    obn2blob_parallel_desc_.emplace(bn, *CHECK_JUST(op().GetParallelDesc4BnInOp(bn)));
  }
}

void OpNode::InitLbi2SourceNode() {
  for (OpEdge* edge : in_edges()) {
    for (const LogicalBlobId& lbi : edge->lbis()) {
      CHECK(lbi2source_node_.emplace(lbi, edge->src_node()).second);
    }
  }
}

void OpNode::InitInputBlobFastestTimeShape() {
  const Shape* fastest = nullptr;
  for (OpEdge* edge : in_edges()) {
    const Shape* shape = edge->src_node()->out_blob_time_shape();
    if (fastest == nullptr || shape->elem_cnt() > fastest->elem_cnt()) { fastest = shape; }
  }
  for (OpEdge* edge : in_edges()) {
    CHECK_EQ(fastest->elem_cnt() % edge->src_node()->out_blob_time_shape()->elem_cnt(), 0);
  }
  if (fastest != nullptr) { input_blob_fastest_time_shape_.reset(new Shape(fastest->dim_vec())); }
}

void OpNode::InitLbi2SbpParallel() {
  const auto Update = [&](const PbRpf<std::string>& bns) {
    for (const auto& bn : bns) {
      const LogicalBlobId& lbi = op().BnInOp2Lbi(bn);
      const SbpParallel& sbp_parallel = SbpParallel4BnInOp(bn);
      auto it = lbi2sbp_parallel_.find(lbi);
      if (it == lbi2sbp_parallel_.end()) {
        lbi2sbp_parallel_[lbi] = sbp_parallel;
      } else {
        CHECK(it->second == sbp_parallel);
      }
    }
  };
  Update(op().input_bns());
  Update(op().output_bns());
}

Maybe<OpGraph> OpGraph::New(const Job& job) {
  const auto& op_graph = std::make_shared<OpGraph>();
  JUST(op_graph->Init(job));
  return op_graph;
}

Maybe<void> OpGraph::Init(const Job& job) {
  InitNodes(job);
  ForEachNode([&](OpNode* node) {
    CHECK(op_name2op_node_.emplace(node->op().op_name(), node).second)
        << "op_name: " << node->op().op_name();
  });
  InitEdges();
  InitProducerOpName2CtrlConsumerOpNames(job);
  CheckIsDAG();
  ForEachNode([](OpNode* node) { node->InitLbi2SourceNode(); });
  InferBlobLastUsed();
  InferTimeShape();
  JUST(InferLogicalBlobDesc(job));
  ForEachEdge([](OpEdge* edge) { edge->InitDistributeHierarchyInfo(); });
  return Maybe<void>::Ok();
}

void OpGraph::CheckIsDAG() const {
  CHECK(!FindFirstNontrivialSCC());
  auto ForEachIn = [&](OpNode* node, const std::function<void(OpNode*)>& Handler) {
    ForEachDataAndCtrlInNode(node, Handler);
  };
  auto ForEachOut = [&](OpNode* node, const std::function<void(OpNode*)>& Handler) {
    ForEachDataAndCtrlOutNode(node, Handler);
  };
  CHECK(!FindFirstNontrivialSCC(ForEachIn, ForEachOut));
}

void OpGraph::InitNodes(const Job& job) {
  auto ParallelConf4OpName = MakeGetterParallelConf4OpName(job.placement());
  for (const auto& op_conf : job.net().op()) {
    op_names_.push_back(op_conf.name());
    OpNode* node = new OpNode(ParallelDesc(*ParallelConf4OpName(op_conf.name())), op_conf);
    AddAllocatedNode(node);
  }
}

void OpGraph::InitEdges() {
  HashMap<LogicalBlobId, OpNode*> lbi2producer;
  HashMap<std::string, std::shared_ptr<HashMap<LogicalBlobId, std::string>>>
      producer_op_name2lbi2obn;
  ForEachNode([&](OpNode* op_node) {
    for (const auto& obn : op_node->op().output_bns()) {
      const auto& lbi = op_node->op().BnInOp2Lbi(obn);
      CHECK(lbi2producer.emplace(lbi, op_node).second);
      auto& lbi2obn = producer_op_name2lbi2obn[op_node->op().op_name()];
      if (!lbi2obn) { lbi2obn.reset(new HashMap<LogicalBlobId, std::string>()); }
      CHECK(lbi2obn->emplace(lbi, obn).second);
    }
  });
  ForEachNode([&](OpNode* op_node) {
    HashMap<std::string, HashSet<LogicalBlobId>> producer_op_name2lbis;
    std::shared_ptr<HashMap<LogicalBlobId, std::vector<std::string>>> consumer_lbi2ibns(
        new HashMap<LogicalBlobId, std::vector<std::string>>);
    for (const auto& ibn : op_node->op().input_bns()) {
      const LogicalBlobId& lbi = op_node->op().BnInOp2Lbi(ibn);
      producer_op_name2lbis[lbi.op_name()].insert(lbi);
      (*consumer_lbi2ibns)[lbi].push_back(ibn);
    }
    for (const auto& pair : producer_op_name2lbis) {
      std::shared_ptr<std::vector<LogicalBlobId>> lbis(
          new std::vector<LogicalBlobId>({pair.second.begin(), pair.second.end()}));
      const auto it = producer_op_name2lbi2obn.find(pair.first);
      CHECK(it != producer_op_name2lbi2obn.end()) << "producer_op_name: " << pair.first;
      const auto& lbi2obn = it->second;
      auto producer_it = lbi2producer.find(lbis->front());
      CHECK(producer_it != lbi2producer.end())
          << "producer not found: " << GenLogicalBlobName(lbis->front());
      Connect(producer_it->second, NewEdge(lbis, lbi2obn, consumer_lbi2ibns), op_node);
    }
  });
}

void OpGraph::InitProducerOpName2CtrlConsumerOpNames(const Job& job) {
  for (const auto& op_conf : job.net().op()) {
    for (const auto& ctrl_in_op_name : op_conf.ctrl_in_op_name()) {
      auto* consumer_op_names = &producer_op_name2ctrl_consumer_op_names_[ctrl_in_op_name];
      CHECK(consumer_op_names->emplace(op_conf.name()).second);
    }
  }
}

void OpGraph::InferBlobLastUsed() const {
  HashSet<LogicalBlobId> visisted_lbi;
  for (auto iter = op_names_.rbegin(); iter != op_names_.rend(); iter++) {
    Operator* op = op_name2op_node_.at(*iter)->mut_op();
    auto* map = op->mut_blob_last_used_signature()->mutable_bn_in_op2blob_last_used();
    const auto InferLastUsed = [&](const std::string& bn_in_op) {
      (*map)[bn_in_op] = visisted_lbi.insert(op->BnInOp2Lbi(bn_in_op)).second;
    };
    for (const auto& obn : op->output_bns()) { InferLastUsed(obn); }
    for (const auto& ibn : op->input_bns()) { InferLastUsed(ibn); }
  }
}

void OpGraph::InferTimeShape() const {
  TopoForEachNode([&](OpNode* op_node) {
    ParallelContext parallel_ctx;
    parallel_ctx.set_parallel_id(0);
    parallel_ctx.set_parallel_num(op_node->parallel_desc().parallel_num());
    auto GetInputBlobTimeShape = [&](const std::string& bn_in_op) {
      return op_node->GetInputBlobTimeShape(bn_in_op);
    };
    op_node->InitInputBlobFastestTimeShape();
    CHECK_JUST(op_node->op().InferOutputBlobTimeShapeIf(GetInputBlobTimeShape, &parallel_ctx,
                                                        op_node->mut_out_blob_time_shape()));
  });
}

void OpGraph::InferOpNodeSbpSignature(OpNode* op_node, const SbpSignature& sbp_sig_conf) const {
  HashMap<std::string, SbpInferHint> ibn2sbp_infer_hint;
  for (const std::string& ibn : op_node->op().input_bns()) {
    const LogicalBlobId& lbi = op_node->op().BnInOp2Lbi(ibn);
    OpNode* producer = op_node->MutSrcNode4Ibn(ibn);
    const ParallelDesc* parallel_desc = &producer->parallel_desc();
    const BlobDesc* logical_blob_desc = &producer->LogicalBlobDesc4Lbi(lbi);
    const SbpParallel* sbp = &producer->SbpParallel4Lbi(lbi);
    ibn2sbp_infer_hint.emplace(ibn, SbpInferHint(parallel_desc, logical_blob_desc, sbp));
  }
  CHECK_JUST(InferOpSbpSignature(op_node->mut_op(), sbp_sig_conf, op_node->parallel_desc(),
                                 ibn2sbp_infer_hint));
  op_node->InitLbi2SbpParallel();
}

Maybe<void> OpGraph::InferOpNodeMirroredSignature(OpNode* op_node, bool is_mirrored_conf) const {
  HashMap<std::string, MirroredSigInferHint> ibn2mirrored_sig_infer_hint;
  for (const std::string& ibn : op_node->op().input_bns()) {
    const LogicalBlobId& lbi = op_node->op().BnInOp2Lbi(ibn);
    const auto* producer = op_node->MutSrcNode4Ibn(ibn);
    const ParallelDesc* parallel_desc = &producer->parallel_desc();
    const auto& producer_obn = *JUST(producer->op().obn4lbi(lbi));
    const auto& opt_mirrored_parallel =
        *JUST(producer->op().OptMirroredParallel4BnInOp(producer_obn));
    MirroredSigInferHint infer_ctx(parallel_desc, opt_mirrored_parallel.has_mirrored_parallel());
    ibn2mirrored_sig_infer_hint.emplace(ibn, infer_ctx);
  }
  const auto& MirroredSigInferHint4Ibn =
      [&](const std::string& ibn) -> Maybe<const MirroredSigInferHint*> {
    const auto& iter = ibn2mirrored_sig_infer_hint.find(ibn);
    CHECK_OR_RETURN(iter != ibn2mirrored_sig_infer_hint.end())
        << "input blob not found. ibn: " << ibn;
    return &iter->second;
  };
  JUST(op_node->mut_op()->InferMirroredSignatureIf(MirroredSigInferHint4Ibn, is_mirrored_conf,
                                                   op_node->parallel_desc()));
  return Maybe<void>::Ok();
}

const OpNode* OpGraph::OpNode4OpName(const std::string& op_name) const {
  const auto& op_node_it = op_name2op_node_.find(op_name);
  if (op_node_it == op_name2op_node_.end()) { return nullptr; }
  return op_node_it->second;
}

Maybe<void> OpGraph::InferLogicalBlobDesc(const Job& job) const {
  JobParallelViewConf job_parallel_view_conf(job.job_parallel_view_conf());
  HashMap<OpBlobArg, std::vector<OpBlobArg>> oba2sbp_identical_obas;
  for (const auto& pair : job.helper().identical_sbp_oba_pairs().pair()) {
    oba2sbp_identical_obas[pair.first()].push_back(pair.second());
    oba2sbp_identical_obas[pair.second()].push_back(pair.first());
  }
  JUST(TopoForEachNodeWithErrorCaptured([&](OpNode* op_node) -> Maybe<void> {
    auto LogicalBlobDesc4BnInOp = [&](const std::string& bn) -> const BlobDesc& {
      return op_node->LogicalBlobDesc4Lbi(op_node->op().BnInOp2Lbi(bn));
    };
    JUST(op_node->mut_op()->FillOpParallelDesc(op_node->parallel_desc()));
    JUST(op_node->mut_op()->FillLogicalInBlobDesc(LogicalBlobDesc4BnInOp));
    // Infer ParallelSignature
    JUST(op_node->mut_op()->InferParallelSignatureIf());
    // Infer mirrored_signature
    bool is_mirrored_conf = false;
    {
      const auto& op_name2is_mirrored = job_parallel_view_conf.op_name2is_mirrored_parallel_view();
      const auto& iter = op_name2is_mirrored.find(op_node->op().op_name());
      if (iter != op_name2is_mirrored.end()) { is_mirrored_conf = iter->second; }
    }
    JUST(InferOpNodeMirroredSignature(op_node, is_mirrored_conf));
    // Infer sbp_signature
    SbpSignature sbp_sig_conf;
    {
      const auto& op_name2sbp_sig_conf = job_parallel_view_conf.op_name2sbp_signature_conf();
      const auto& iter = op_name2sbp_sig_conf.find(op_node->op().op_name());
      if (iter != op_name2sbp_sig_conf.end()) { sbp_sig_conf = iter->second; }
    }
    InferOpNodeSbpSignature(op_node, sbp_sig_conf);
    op_node->InferBlobParallelDesc();
    UpdateJobParallelViewConf(*op_node, oba2sbp_identical_obas, &job_parallel_view_conf);
    JUST(op_node->mut_op()->InferLogicalOutBlobDescsIf());
    for (const auto& bn : op_node->op().output_bns()) {
      *op_node->MutLogicalBlobDesc4Lbi(op_node->op().BnInOp2Lbi(bn)) =
          *JUST(op_node->op().GetLogicalBlobDesc4Obn(bn));
    }
    return Maybe<void>::Ok();
  }));
  return Maybe<void>::Ok();
}

int64_t OpGraph::GetParallelNum(const std::string& op_name) const {
  return op_name2op_node_.at(op_name)->parallel_desc().parallel_num();
}

const SbpParallel& OpGraph::GetSbpParallel(const std::string& op_name,
                                           const LogicalBlobId& lbi) const {
  return op_name2op_node_.at(GetOpNameKey(op_name, lbi))
      ->SbpParallel4Lbi(GetLogicalBlobIdKey(op_name, lbi));
}

DataType OpGraph::GetBlobDataType(const LogicalBlobId& lbi) const {
  return op_name2op_node_.at(lbi.op_name())
      ->LogicalBlobDesc4Lbi(GetLogicalBlobIdKey(lbi.op_name(), lbi))
      .data_type();
}

const BlobDesc& OpGraph::GetLogicalBlobDesc(const LogicalBlobId& lbi) const {
  return op_name2op_node_.at(lbi.op_name())
      ->LogicalBlobDesc4Lbi(GetLogicalBlobIdKey(lbi.op_name(), lbi));
}

<<<<<<< HEAD
bool OpGraph::IsBatchAxisBlob(const std::string& op_name, const LogicalBlobId& lbi) const {
  const auto& op = *op_name2op_node_.at(GetOpNameKey(op_name, lbi));
  const auto& opt_int64 = *CHECK_JUST(op.BatchAxis4Lbi(GetLogicalBlobIdKey(op_name, lbi)));
  return opt_int64.has_value();
=======
void OpGraph::CheckBlobDescs(const std::string& op_name,
                             const std::function<BlobDesc*(const std::string&)>& GetBlobDesc4BnInOp,
                             const ParallelContext* parallel_ctx) const {
  if (op_name2op_node_.find(op_name) == op_name2op_node_.end()) { return; }
  op_name2op_node_.at(op_name)->CheckBlobDescs(GetBlobDesc4BnInOp, parallel_ctx);
>>>>>>> d5b2fee2
}

void OpGraph::ForEachChainFamily(
    const std::function<void(const HashSet<OpNode*>&)>& Handler) const {
  auto ForEachConnectedWithSameSbp7ParallelDesc7TimeShape =
      [&](OpNode* node, const std::function<void(OpNode*)>& Handler) {
        for (OpEdge* edge : node->in_edges()) {
          if (edge->is_strict_121()) { Handler(edge->src_node()); }
        }
        for (OpEdge* edge : node->out_edges()) {
          if (edge->is_strict_121()) { Handler(edge->dst_node()); }
        }
      };
  ForEachConnectedComponent(ForEachConnectedWithSameSbp7ParallelDesc7TimeShape, Handler);
}

std::string OpGraph::GetOpNameKey(const std::string& op_name, const LogicalBlobId& lbi) const {
  CHECK(!lbi.has_is_packed_id());
  if (op_name2op_node_.find(op_name) != op_name2op_node_.end()) {
    return op_name;
  } else {
    UNIMPLEMENTED();
  }
}

LogicalBlobId OpGraph::GetLogicalBlobIdKey(const std::string& op_name,
                                           const LogicalBlobId& lbi) const {
  CHECK(!lbi.has_is_packed_id());
  if (op_name2op_node_.find(op_name) != op_name2op_node_.end()) {
    return lbi;
  } else {
    UNIMPLEMENTED();
  }
}

void OpGraph::ForEachDataAndCtrlInNode(OpNode* node,
                                       const std::function<void(OpNode*)>& Handler) const {
  node->ForEachNodeOnInEdge(Handler);
  for (const auto& ctrl_in_op_name : node->op().op_conf().ctrl_in_op_name()) {
    Handler(op_name2op_node_.at(ctrl_in_op_name));
  }
}

void OpGraph::ForEachDataAndCtrlOutNode(OpNode* node,
                                        const std::function<void(OpNode*)>& Handler) const {
  node->ForEachNodeOnOutEdge(Handler);
  const auto& op_name_it = producer_op_name2ctrl_consumer_op_names_.find(node->op().op_name());
  if (op_name_it == producer_op_name2ctrl_consumer_op_names_.end()) { return; }
  for (const std::string& ctrl_consumer_op_name : op_name_it->second) {
    Handler(op_name2op_node_.at(ctrl_consumer_op_name));
  }
}

std::function<bool(const std::string&, const std::string&)>
OpGraph::MakePredicatorIsOpNameDataOrCtrlReachable() const {
  auto IsDataOrCtrlReachable = MakePredicatorIsDataOrCtrlReachable();
  return [IsDataOrCtrlReachable, this](const std::string& lhs, const std::string& rhs) {
    const auto& src_node_it = op_name2op_node_.find(lhs);
    if (src_node_it == op_name2op_node_.end()) { return false; }
    const auto& dst_node_it = op_name2op_node_.find(rhs);
    if (dst_node_it == op_name2op_node_.end()) { return false; }
    return (src_node_it->second == dst_node_it->second)
           || IsDataOrCtrlReachable(src_node_it->second, dst_node_it->second);
  };
}

std::function<bool(const OpNode*, const OpNode*)> OpGraph::MakePredicatorIsDataOrCtrlReachable()
    const {
  auto _1 = std::placeholders::_1;
  auto _2 = std::placeholders::_2;
  return MakePredicatorIsReachable(DataOrCtrlSourceNodes(),
                                   std::bind(&OpGraph::ForEachDataAndCtrlInNode, this, _1, _2),
                                   std::bind(&OpGraph::ForEachDataAndCtrlOutNode, this, _1, _2));
}

std::list<OpNode*> OpGraph::DataOrCtrlSourceNodes() const {
  std::list<OpNode*> ret;
  ForEachNode([&](OpNode* op_node) {
    size_t in_edges_cnt = 0;
    ForEachDataAndCtrlInNode(op_node, [&](OpNode*) { ++in_edges_cnt; });
    if (in_edges_cnt == 0) { ret.push_back(op_node); }
  });
  return ret;
}

void OpGraph::DumpLogicalBlobDesc(Job* job) const {
  auto* helper = job->mutable_helper();
  ForEachNode([&](const OpNode* node) {
    for (const auto& obn : node->op().output_bns()) {
      const auto& lbi = node->op().BnInOp2Lbi(obn);
      node->LogicalBlobDesc4Lbi(lbi).ToProto(
          &(*helper->mutable_lbn2logical_blob_desc())[GenLogicalBlobName(lbi)]);
    }
  });
}

void OpGraph::DumpSbpSignature(Job* job) const {
  ForEachNode([&](const OpNode* node) {
    (*job->mutable_job_parallel_view_conf()
          ->mutable_op_name2sbp_signature_conf())[node->op().op_name()] = node->sbp_signature();
  });
}

void OpGraph::DumpOpTimeShape(Job* job) const {
  ForEachNode([&](OpNode* op_node) {
    auto* op_time_shape =
        &(*job->mutable_helper()->mutable_op_name2op_time_shape())[op_node->op().op_name()];
    if (op_node->out_blob_time_shape() != nullptr) {
      op_node->out_blob_time_shape()->ToProto(op_time_shape->mutable_out_blob_time_shape());
    }
    const auto* in_blob_fastest_time_shape = op_node->GetInputBlobFastestTimeShape();
    if (in_blob_fastest_time_shape != nullptr) {
      in_blob_fastest_time_shape->ToProto(op_time_shape->mutable_in_blob_fastest_time_shape());
    }
  });
}

Maybe<void> OpGraph::ForEachOpNode(const std::function<Maybe<void>(const OpNode&)>& DoEach) const {
  HashMap<LogicalBlobId, bool> visited;
  for (const auto& op_name : op_names_) {
    const OpNode& op_node = *op_name2op_node_.at(op_name);
    for (const auto& ibn : op_node.op().input_bns()) {
      const auto& lbi = op_node.op().BnInOp2Lbi(ibn);
      CHECK_OR_RETURN(visited[lbi]) << "input blob '" << ibn << "' is not defined\n"
                                    << lbi.DebugString() << "\n==== op_conf ====\n"
                                    << op_node.op().op_conf().DebugString();
    }
    for (const auto& obn : op_node.op().output_bns()) {
      const auto& lbi = op_node.op().BnInOp2Lbi(obn);
      CHECK_OR_RETURN(!visited[lbi]) << "output blob '" << obn << "' is defined\n"
                                     << lbi.DebugString() << "\n==== op_conf ====\n"
                                     << op_node.op().op_conf().DebugString();
      visited[lbi] = true;
    }
    JUST(DoEach(op_node));
  }
  return Maybe<void>::Ok();
}

}  // namespace oneflow<|MERGE_RESOLUTION|>--- conflicted
+++ resolved
@@ -461,20 +461,6 @@
       ->LogicalBlobDesc4Lbi(GetLogicalBlobIdKey(lbi.op_name(), lbi));
 }
 
-<<<<<<< HEAD
-bool OpGraph::IsBatchAxisBlob(const std::string& op_name, const LogicalBlobId& lbi) const {
-  const auto& op = *op_name2op_node_.at(GetOpNameKey(op_name, lbi));
-  const auto& opt_int64 = *CHECK_JUST(op.BatchAxis4Lbi(GetLogicalBlobIdKey(op_name, lbi)));
-  return opt_int64.has_value();
-=======
-void OpGraph::CheckBlobDescs(const std::string& op_name,
-                             const std::function<BlobDesc*(const std::string&)>& GetBlobDesc4BnInOp,
-                             const ParallelContext* parallel_ctx) const {
-  if (op_name2op_node_.find(op_name) == op_name2op_node_.end()) { return; }
-  op_name2op_node_.at(op_name)->CheckBlobDescs(GetBlobDesc4BnInOp, parallel_ctx);
->>>>>>> d5b2fee2
-}
-
 void OpGraph::ForEachChainFamily(
     const std::function<void(const HashSet<OpNode*>&)>& Handler) const {
   auto ForEachConnectedWithSameSbp7ParallelDesc7TimeShape =
