/*
Copyright 2020 The OneFlow Authors. All rights reserved.

Licensed under the Apache License, Version 2.0 (the "License");
you may not use this file except in compliance with the License.
You may obtain a copy of the License at

    http://www.apache.org/licenses/LICENSE-2.0

Unless required by applicable law or agreed to in writing, software
distributed under the License is distributed on an "AS IS" BASIS,
WITHOUT WARRANTIES OR CONDITIONS OF ANY KIND, either express or implied.
See the License for the specific language governing permissions and
limitations under the License.
*/
#include <string>
#include "oneflow/core/graph/op_graph.h"
#include "oneflow/core/job/job_builder.h"
#include "oneflow/core/job/local_sig_infer_hint.h"
#include "oneflow/core/job/lazy_mode.h"
<<<<<<< HEAD
#include "oneflow/core/common/container_util.h"
#include "oneflow/core/persistence/tee_persistent_log_stream.h"
=======
#include "oneflow/core/auto_parallel/algorithm_util.h"
#include "oneflow/core/framework/nd_sbp.h"
>>>>>>> a0f0f726

namespace oneflow {

bool OpEdge::NeedBoxing() const {
  if (src_node()->parallel_desc_sym() != dst_node()->parallel_desc_sym()) { return true; }
  if (src_node()->parallel_desc().parallel_num() == 1) { return false; }
  for (const auto& lbi : *lbis_) {
    const auto& obn = CHECK_JUST(MapAt(*lbi2obn_, lbi));
    for (const auto& ibn : CHECK_JUST(MapAt(*lbi2ibns_, lbi))) {
      if (src_node()->NdSbp4BnInOp(obn) != dst_node()->NdSbp4BnInOp(ibn)) { return true; }
    }
  }
  return false;
}

std::string OpEdge::VisualStr() const {
  std::string str;
  int32_t idx = 0;
  for (const LogicalBlobId& lbi : *lbis_) {
    if (idx++ > 0) { str += "\\n"; }
    str += lbi.blob_name() + ":";
    str += src_node()->LogicalBlobDesc4Lbi(lbi).shape().ToString();
  }
  return str;
}

const SbpParallel& OpNode::SbpParallel4BnInOp(const std::string& bn_in_op) const {
  return *CHECK_JUST(op().SbpParallel4BnInOp(bn_in_op));
}

const SbpParallel& OpNode::SbpParallel4Lbi(const LogicalBlobId& lbi) const {
  auto it = lbi2nd_sbp_.find(lbi);
  CHECK(it != lbi2nd_sbp_.end());
  CHECK_EQ(it->second.sbp_parallel_size(), 1);
  return it->second.sbp_parallel(0);
}

const NdSbp& OpNode::NdSbp4BnInOp(const std::string& bn_in_op) const {
  return *CHECK_JUST(op().NdSbp4BnInOp(bn_in_op));
}

const NdSbp& OpNode::NdSbp4Lbi(const LogicalBlobId& lbi) const {
  auto it = lbi2nd_sbp_.find(lbi);
  CHECK(it != lbi2nd_sbp_.end());
  return it->second;
}

OpNode::OpNode(Symbol<ParallelDesc> parallel_desc, const OperatorConf& op_conf)
    : parallel_desc_(parallel_desc),
      op_(CHECK_JUST(ConstructOp(op_conf, parallel_desc->device_type()))),
      ibns_(op_->input_bns().begin(), op_->input_bns().end()) {
  CHECK_JUST(op_->FillOpParallelDesc(parallel_desc.shared_from_symbol()));
}

std::string OpNode::VisualStr() const {
  std::string str = op().op_name();
  {
    for (int64_t machine_id : parallel_desc().sorted_machine_ids()) {
      const std::string dev_type = *CHECK_JUST(DeviceTag4DeviceType(parallel_desc().device_type()));

      std::string parallel_desc_str = std::to_string(machine_id) + ":" + dev_type + ":";
      const auto& dev_phy_ids = parallel_desc().sorted_dev_phy_ids(machine_id);
      parallel_desc_str += std::to_string(dev_phy_ids.front());
      if (dev_phy_ids.back() > dev_phy_ids.front()) {
        parallel_desc_str += "-" + std::to_string(dev_phy_ids.back());
      }
      str += "\\n" + parallel_desc_str;
    }
  }
  auto GetTimeShapeStr = [&](const Shape& shape, const std::string& prefix) {
    std::string time_shape_str = prefix + ":";
    time_shape_str += shape.ToString();
    return time_shape_str;
  };
  if (in_edges().empty() == false) {
    str +=
        "\\n"
        + GetTimeShapeStr(*CHECK_JUST(op().GetInputBlobFastestTimeShape()), "in_blob_time_shape");
  }
  str += "\\n" + GetTimeShapeStr(*CHECK_JUST(op().GetOpTimeShape()), "op_time_shape");
  return str;
}

const BlobDesc& OpNode::LogicalBlobDesc4Lbi(const LogicalBlobId& lbi) const {
  const OpNode& producer = ProducerOpNode4Lbi(lbi);
  const int32_t index = CHECK_JUST(producer.op().GetOutputIndex(lbi));
  const BlobDesc* blob_desc = CHECK_JUST(producer.op().GetLogicalBlobDescPtr4OutputIndex(index));
  return *blob_desc;
}

const OpNode& OpNode::SrcNode4Ibn(const std::string& bn_in_op) const {
  return *MutSrcNode4Ibn(bn_in_op);
}

OpNode* OpNode::MutSrcNode4Ibn(const std::string& bn_in_op) const {
  const LogicalBlobId& lbi = op().BnInOp2Lbi(bn_in_op);
  CHECK(ibns_.find(bn_in_op) != ibns_.end());
  return MutSrcNode4InputLbi(lbi);
}

const OpNode& OpNode::ProducerOpNode4Lbi(const LogicalBlobId& lbi) const {
  const OpNode* producer = MutSrcNode4InputLbi(lbi);
  if (producer == nullptr) { producer = this; }
  return *producer;
}

OpNode* OpNode::MutSrcNode4InputLbi(const LogicalBlobId& lbi) const {
  auto it = lbi2source_node_.find(lbi);
  if (it == lbi2source_node_.end()) {
    return nullptr;
  } else {
    return it->second;
  }
}

bool OpNode::IsTimeShapeIdentity() const {
  std::shared_ptr<const Shape> in_shape = CHECK_JUST(op().GetInputBlobFastestTimeShape());
  if (!in_shape) { return true; }
  std::shared_ptr<const Shape> op_shape = CHECK_JUST(op().GetOpTimeShape());
  return *in_shape == *op_shape;
}

void OpNode::InitLbi2SourceNode() {
  for (OpEdge* edge : in_edges()) {
    for (const LogicalBlobId& lbi : edge->lbis()) {
      CHECK(lbi2source_node_.emplace(lbi, edge->src_node()).second);
    }
  }
}

void OpNode::InitLbi2NdSbp() {
  const auto Update = [&](const PbRpf<std::string>& bns) {
    for (const auto& bn : bns) {
      const LogicalBlobId& lbi = op().BnInOp2Lbi(bn);
      const NdSbp& nd_sbp = NdSbp4BnInOp(bn);
      auto it = lbi2nd_sbp_.find(lbi);
      if (it == lbi2nd_sbp_.end()) {
        lbi2nd_sbp_[lbi] = nd_sbp;
      } else {
        CHECK(it->second == nd_sbp);
      }
    }
  };
  Update(op().input_bns());
  Update(op().output_bns());
}

Maybe<OpGraph> OpGraph::New(const Job& job) {
  const auto& op_graph = std::make_shared<OpGraph>();
  JUST(op_graph->Init(job));
  return op_graph;
}

Maybe<void> OpGraph::Init(const Job& job) {
  InitNodes(job);
  op_name2op_node_.reserve(job.net().op_size());
  ForEachNode([&](OpNode* node) {
    CHECK(op_name2op_node_.emplace(node->op().op_name(), node).second)
        << "op_name: " << node->op().op_name();
  });
  InitEdges();
  InitProducerOpName2CtrlConsumerOpNames(job);
  CheckIsDAG();
  ForEachNode([](OpNode* node) { node->InitLbi2SourceNode(); });
  InferBlobLastUsed();
  InferTimeShape();
  {
    LazyMode::Guard enable_lazy_mode_guard(true);
    JUST(InferLogicalBlobDesc(job));
  }
  return Maybe<void>::Ok();
}

void OpGraph::CheckIsDAG() const {
  CHECK(!FindFirstNontrivialSCC());
  auto ForEachIn = [&](OpNode* node, const std::function<void(OpNode*)>& Handler) {
    ForEachDataAndCtrlInNode(node, Handler);
  };
  auto ForEachOut = [&](OpNode* node, const std::function<void(OpNode*)>& Handler) {
    ForEachDataAndCtrlOutNode(node, Handler);
  };
  CHECK(!FindFirstNontrivialSCC(ForEachIn, ForEachOut));
}

namespace {

std::function<Symbol<ParallelDesc>(const std::string&)> MakeGetterParallelDesc4OpName(
    const Job& job) {
  const Placement& placement = job.placement();
  auto op_name2parallel_desc = std::make_shared<HashMap<std::string, Symbol<ParallelDesc>>>();
  op_name2parallel_desc->reserve(job.net().op_size());
  for (const auto& placement_group : placement.placement_group()) {
    const ParallelConf& parallel_conf = placement_group.parallel_conf();
    Symbol<ParallelDesc> parallel_desc = SymbolOf(ParallelDesc(parallel_conf));
    for (const std::string& op_name : placement_group.op_set().op_name()) {
      CHECK(op_name2parallel_desc->emplace(op_name, parallel_desc).second)
          << "op_name: " << op_name;
    }
  }
  return [op_name2parallel_desc](const std::string& op_name) {
    return op_name2parallel_desc->at(op_name);
  };
}

}  // namespace

void OpGraph::InitNodes(const Job& job) {
  auto ParallelDesc4OpName = MakeGetterParallelDesc4OpName(job);
  for (const auto& op_conf : job.net().op()) {
    op_names_.emplace_back(op_conf.name());
    OpNode* node = new OpNode(ParallelDesc4OpName(op_conf.name()), op_conf);
    AddAllocatedNode(node);
  }
}

void OpGraph::InitEdges() {
  HashMap<LogicalBlobId, OpNode*> lbi2producer;
  HashMap<std::string, std::shared_ptr<HashMap<LogicalBlobId, std::string>>>
      producer_op_name2lbi2obn;
  ForEachNode([&](OpNode* op_node) {
    for (const auto& obn : op_node->op().output_bns()) {
      const auto& lbi = op_node->op().BnInOp2Lbi(obn);
      CHECK(lbi2producer.emplace(lbi, op_node).second);
      auto& lbi2obn = producer_op_name2lbi2obn[op_node->op().op_name()];
      if (!lbi2obn) { lbi2obn.reset(new HashMap<LogicalBlobId, std::string>()); }
      CHECK(lbi2obn->emplace(lbi, obn).second);
    }
  });
  ForEachNode([&](OpNode* op_node) {
    HashMap<std::string, HashSet<LogicalBlobId>> producer_op_name2lbis;
    std::shared_ptr<HashMap<LogicalBlobId, std::vector<std::string>>> consumer_lbi2ibns(
        new HashMap<LogicalBlobId, std::vector<std::string>>);
    op_node->input_index2producer_and_output_index_.reserve(op_node->op().input_bns().size());
    for (const auto& ibn : op_node->op().input_bns()) {
      const LogicalBlobId& lbi = op_node->op().BnInOp2Lbi(ibn);
      producer_op_name2lbis[lbi.op_name()].insert(lbi);
      (*consumer_lbi2ibns)[lbi].emplace_back(ibn);
      auto producer_it = lbi2producer.find(lbi);
      CHECK(producer_it != lbi2producer.end()) << "producer not found: " << GenLogicalBlobName(lbi);
      const int32_t output_index = CHECK_JUST(producer_it->second->op().GetOutputIndex(lbi));
      op_node->input_index2producer_and_output_index_.emplace_back(producer_it->second,
                                                                   output_index);
    }
    for (const auto& pair : producer_op_name2lbis) {
      std::shared_ptr<std::vector<LogicalBlobId>> lbis(
          new std::vector<LogicalBlobId>({pair.second.begin(), pair.second.end()}));
      const auto it = producer_op_name2lbi2obn.find(pair.first);
      CHECK(it != producer_op_name2lbi2obn.end()) << "producer_op_name: " << pair.first;
      const auto& lbi2obn = it->second;
      auto producer_it = lbi2producer.find(lbis->front());
      CHECK(producer_it != lbi2producer.end())
          << "producer not found: " << GenLogicalBlobName(lbis->front());
      Connect(producer_it->second, NewEdge(lbis, lbi2obn, consumer_lbi2ibns), op_node);
    }
  });
}

void OpGraph::InitProducerOpName2CtrlConsumerOpNames(const Job& job) {
  for (const auto& op_conf : job.net().op()) {
    for (const auto& ctrl_in_op_name : op_conf.ctrl_in_op_name()) {
      auto* consumer_op_names = &producer_op_name2ctrl_consumer_op_names_[ctrl_in_op_name];
      CHECK(consumer_op_names->emplace(op_conf.name()).second);
    }
  }
}

void OpGraph::InferBlobLastUsed() const {
  HashSet<LogicalBlobId> visisted_lbi;
  for (auto iter = op_names_.rbegin(); iter != op_names_.rend(); iter++) {
    Operator* op = op_name2op_node_.at(*iter)->mut_op();
    auto* map = op->mut_blob_last_used_signature()->mutable_bn_in_op2blob_last_used();
    const auto InferLastUsed = [&](const std::string& bn_in_op) {
      (*map)[bn_in_op] = visisted_lbi.insert(op->BnInOp2Lbi(bn_in_op)).second;
    };
    for (const auto& obn : op->output_bns()) { InferLastUsed(obn); }
    for (const auto& ibn : op->input_bns()) { InferLastUsed(ibn); }
  }
}

void OpGraph::InferTimeShape() const {
  TopoForEachNode([&](OpNode* op_node) {
    auto GetInputBlobTimeShape = [&](int32_t index) -> Maybe<const Shape> {
      CHECK_LT_OR_RETURN(index, op_node->input_index2producer_and_output_index_.size());
      return op_node->input_index2producer_and_output_index_.at(index).first->op().GetOpTimeShape();
    };
    CHECK_JUST(op_node->mut_op()->FillInputBlobTimeShape(GetInputBlobTimeShape));
    CHECK_JUST(op_node->mut_op()->InferOpTimeShapeIf());
  });
}

void OpGraph::InferOpNodeNdSbpSignature(OpNode* op_node,
                                        const NdSbpSignature& nd_sbp_sig_conf) const {
  HashMap<std::string, NdSbpInferHint> ibn2nd_sbp_infer_hint;
  for (const std::string& ibn : op_node->op().input_bns()) {
    const LogicalBlobId& lbi = op_node->op().BnInOp2Lbi(ibn);
    OpNode* producer = op_node->MutSrcNode4Ibn(ibn);
    const std::string& producer_lbn = *CHECK_JUST(producer->op().obn4lbi(lbi));
    const ParallelDesc* parallel_desc =
        CHECK_JUST(producer->op().GetParallelDesc4BnInOp(producer_lbn)).get();
    const BlobDesc* logical_blob_desc = &producer->LogicalBlobDesc4Lbi(lbi);
    const NdSbp* nd_sbp = &producer->NdSbp4Lbi(lbi);
    ibn2nd_sbp_infer_hint.emplace(ibn, NdSbpInferHint(parallel_desc, logical_blob_desc, nd_sbp));
  }
  const auto NdSbpInferHint4Ibn = [&](const std::string& bn) -> Maybe<const NdSbpInferHint*> {
    auto it = ibn2nd_sbp_infer_hint.find(bn);
    CHECK_OR_RETURN(it != ibn2nd_sbp_infer_hint.end());
    return Maybe<const NdSbpInferHint*>(&it->second);
  };
  CHECK_JUST(op_node->mut_op()->InferNdSbpSignatureIf(nd_sbp_sig_conf, op_node->parallel_desc(),
                                                      NdSbpInferHint4Ibn));
  op_node->InitLbi2NdSbp();
}

Maybe<void> OpGraph::InferOpNodeLocalSignature(OpNode* op_node, bool is_local_conf) const {
  HashMap<std::string, LocalSigInferHint> ibn2local_sig_infer_hint;
  for (const std::string& ibn : op_node->op().input_bns()) {
    const LogicalBlobId& lbi = op_node->op().BnInOp2Lbi(ibn);
    const auto* producer = op_node->MutSrcNode4Ibn(ibn);
    const ParallelDesc* parallel_desc = &producer->parallel_desc();
    const auto& producer_obn = *JUST(producer->op().obn4lbi(lbi));
    const auto& opt_local_parallel = *JUST(producer->op().OptLocalParallel4BnInOp(producer_obn));
    LocalSigInferHint infer_ctx(parallel_desc, opt_local_parallel.has_local_parallel());
    ibn2local_sig_infer_hint.emplace(ibn, infer_ctx);
  }
  const auto& LocalSigInferHint4Ibn =
      [&](const std::string& ibn) -> Maybe<const LocalSigInferHint*> {
    const auto& iter = ibn2local_sig_infer_hint.find(ibn);
    CHECK_OR_RETURN(iter != ibn2local_sig_infer_hint.end()) << "input blob not found. ibn: " << ibn;
    return &iter->second;
  };
  JUST(op_node->mut_op()->InferLocalSignatureIf(LocalSigInferHint4Ibn, is_local_conf,
                                                op_node->parallel_desc()));
  return Maybe<void>::Ok();
}

const OpNode* OpGraph::OpNode4OpName(const std::string& op_name) const {
  const auto& op_node_it = op_name2op_node_.find(op_name);
  if (op_node_it == op_name2op_node_.end()) { return nullptr; }
  return op_node_it->second;
}

Maybe<void> OpGraph::InferLogicalBlobDesc(const Job& job) const {
  JobParallelViewConf job_parallel_view_conf(job.job_parallel_view_conf());
  JUST(TopoForEachNodeWithErrorCaptured([&](OpNode* op_node) -> Maybe<void> {
    auto LogicalBlobDesc4InputIndex = [&](int32_t index) -> Maybe<const BlobDesc> {
      CHECK_LT_OR_RETURN(index, op_node->input_index2producer_and_output_index_.size());
      const auto& producer_info = op_node->input_index2producer_and_output_index_.at(index);
      return producer_info.first->op().GetLogicalBlobDesc4OutputIndex(producer_info.second);
    };
    JUST(op_node->mut_op()->FillLogicalInBlobDesc(LogicalBlobDesc4InputIndex));
    // Infer ParallelSignature
    JUST(op_node->mut_op()->InferParallelSignatureIf());
    // Infer local_signature
    bool is_local_conf = false;
    {
      const auto& op_name2is_local = job_parallel_view_conf.op_name2is_local_parallel_view();
      const auto& iter = op_name2is_local.find(op_node->op().op_name());
      if (iter != op_name2is_local.end()) { is_local_conf = iter->second; }
    }
    JUST(InferOpNodeLocalSignature(op_node, is_local_conf));
    NdSbpSignature nd_sbp_sig_conf;
    {
      const auto& op_name2nd_sbp_sig_conf = job_parallel_view_conf.op_name2nd_sbp_signature_conf();
      const auto& iter = op_name2nd_sbp_sig_conf.find(op_node->op().op_name());
      if (iter != op_name2nd_sbp_sig_conf.end()) {
        nd_sbp_sig_conf = NdSbpSignature(iter->second);
        if (op_node->parallel_desc().hierarchy()->NumAxes() == 1) {
          const auto& op_name2sbp_sig_conf = job_parallel_view_conf.op_name2sbp_signature_conf();
          const auto& op_name2sbp_sig_conf_it = op_name2sbp_sig_conf.find(op_node->op().op_name());
          CHECK_OR_RETURN(op_name2sbp_sig_conf_it != op_name2sbp_sig_conf.end())
              << op_node->op().op_name();
          CheckSbpSignatureAndNdSbpEquals(SbpSignature(op_name2sbp_sig_conf_it->second),
                                          NdSbpSignature(iter->second));
        } else {
          // do nothing
        }
      }
    }
    InferOpNodeNdSbpSignature(op_node, nd_sbp_sig_conf);
    JUST(op_node->mut_op()->InferLogicalOutBlobDescsIf());
    return Maybe<void>::Ok();
  }));
  return Maybe<void>::Ok();
}

int64_t OpGraph::GetParallelNum(const std::string& op_name) const {
  return op_name2op_node_.at(op_name)->parallel_desc().parallel_num();
}

const SbpParallel& OpGraph::GetSbpParallel(const std::string& op_name,
                                           const LogicalBlobId& lbi) const {
  return op_name2op_node_.at(GetOpNameKey(op_name, lbi))
      ->SbpParallel4Lbi(GetLogicalBlobIdKey(op_name, lbi));
}

const NdSbp& OpGraph::GetNdSbp(const std::string& op_name, const LogicalBlobId& lbi) const {
  return op_name2op_node_.at(GetOpNameKey(op_name, lbi))
      ->NdSbp4Lbi(GetLogicalBlobIdKey(op_name, lbi));
}

DataType OpGraph::GetBlobDataType(const LogicalBlobId& lbi) const {
  return op_name2op_node_.at(lbi.op_name())
      ->LogicalBlobDesc4Lbi(GetLogicalBlobIdKey(lbi.op_name(), lbi))
      .data_type();
}

const BlobDesc& OpGraph::GetLogicalBlobDesc(const LogicalBlobId& lbi) const {
  return op_name2op_node_.at(lbi.op_name())
      ->LogicalBlobDesc4Lbi(GetLogicalBlobIdKey(lbi.op_name(), lbi));
}

std::string OpGraph::GetOpNameKey(const std::string& op_name, const LogicalBlobId& lbi) const {
  if (op_name2op_node_.find(op_name) != op_name2op_node_.end()) {
    return op_name;
  } else {
    UNIMPLEMENTED();
  }
}

LogicalBlobId OpGraph::GetLogicalBlobIdKey(const std::string& op_name,
                                           const LogicalBlobId& lbi) const {
  if (op_name2op_node_.find(op_name) != op_name2op_node_.end()) {
    return lbi;
  } else {
    UNIMPLEMENTED();
  }
}

void OpGraph::ForEachDataAndCtrlInNode(OpNode* node,
                                       const std::function<void(OpNode*)>& Handler) const {
  node->ForEachNodeOnInEdge(Handler);
  for (const auto& ctrl_in_op_name : node->op().op_conf().ctrl_in_op_name()) {
    CHECK(op_name2op_node_.find(ctrl_in_op_name) != op_name2op_node_.end())
        << " cannot find ctrl_in_op_name: [" << ctrl_in_op_name << "] of op: ["
        << node->op().op_name() << "] in OpGraph. ";
    Handler(op_name2op_node_.at(ctrl_in_op_name));
  }
}

void OpGraph::ForEachDataAndCtrlOutNode(OpNode* node,
                                        const std::function<void(OpNode*)>& Handler) const {
  node->ForEachNodeOnOutEdge(Handler);
  const auto& op_name_it = producer_op_name2ctrl_consumer_op_names_.find(node->op().op_name());
  if (op_name_it == producer_op_name2ctrl_consumer_op_names_.end()) { return; }
  for (const std::string& ctrl_consumer_op_name : op_name_it->second) {
    CHECK(op_name2op_node_.find(ctrl_consumer_op_name) != op_name2op_node_.end())
        << " cannot find ctrl_consumer_op_name: [" << ctrl_consumer_op_name << "] of op: ["
        << node->op().op_name() << "] in OpGraph.";
    Handler(op_name2op_node_.at(ctrl_consumer_op_name));
  }
}

void OpGraph::TopoForEachNodeWithCtrlEdge(const std::function<void(OpNode*)>& NodeHandler) const {
  auto OpGraphForEachInDataAndCtrlNode = [&](OpNode* node,
                                             const std::function<void(OpNode*)>& Handler) {
    ForEachDataAndCtrlInNode(node, Handler);
  };
  auto OpGraphForEachOutDataAndCtrlNode = [&](OpNode* node,
                                              const std::function<void(OpNode*)>& Handler) {
    ForEachDataAndCtrlOutNode(node, Handler);
  };
  TopoForEachNode(OpGraphForEachInDataAndCtrlNode, OpGraphForEachOutDataAndCtrlNode, NodeHandler);
}

std::function<bool(const std::string&, const std::string&)>
OpGraph::MakePredicatorIsOpNameDataOrCtrlReachable() const {
  auto IsDataOrCtrlReachable = MakePredicatorIsDataOrCtrlReachable();
  return [IsDataOrCtrlReachable, this](const std::string& lhs, const std::string& rhs) {
    const auto& src_node_it = op_name2op_node_.find(lhs);
    if (src_node_it == op_name2op_node_.end()) { return false; }
    const auto& dst_node_it = op_name2op_node_.find(rhs);
    if (dst_node_it == op_name2op_node_.end()) { return false; }
    return (src_node_it->second == dst_node_it->second)
           || IsDataOrCtrlReachable(src_node_it->second, dst_node_it->second);
  };
}

std::function<bool(const OpNode*, const OpNode*)> OpGraph::MakePredicatorIsDataOrCtrlReachable()
    const {
  auto _1 = std::placeholders::_1;
  auto _2 = std::placeholders::_2;
  return MakePredicatorIsReachable(DataOrCtrlSourceNodes(),
                                   std::bind(&OpGraph::ForEachDataAndCtrlInNode, this, _1, _2),
                                   std::bind(&OpGraph::ForEachDataAndCtrlOutNode, this, _1, _2));
}

std::list<OpNode*> OpGraph::DataOrCtrlSourceNodes() const {
  std::list<OpNode*> ret;
  ForEachNode([&](OpNode* op_node) {
    size_t in_edges_cnt = 0;
    ForEachDataAndCtrlInNode(op_node, [&](OpNode*) { ++in_edges_cnt; });
    if (in_edges_cnt == 0) { ret.emplace_back(op_node); }
  });
  return ret;
}

void OpGraph::DumpLogicalBlobDesc(Job* job) const {
  auto* helper = job->mutable_helper();
  ForEachNode([&](const OpNode* node) {
    for (const auto& obn : node->op().output_bns()) {
      const auto& lbi = node->op().BnInOp2Lbi(obn);
      node->LogicalBlobDesc4Lbi(lbi).ToProto(
          &(*helper->mutable_lbn2logical_blob_desc())[GenLogicalBlobName(lbi)]);
    }
  });
}

void OpGraph::DumpNdSbpSignature(Job* job) const {
  ForEachNode([&](const OpNode* node) -> void {
    (*job->mutable_job_parallel_view_conf()
          ->mutable_op_name2nd_sbp_signature_conf())[node->op().op_name()] =
        *CHECK_JUST(node->op().nd_sbp_signature());
    if (node->parallel_desc().hierarchy()->NumAxes() == 1) {
      (*job->mutable_job_parallel_view_conf()
            ->mutable_op_name2sbp_signature_conf())[node->op().op_name()] = node->sbp_signature();
    }
  });
}

void OpGraph::DumpArgSignature(Job* job) const {
  ForEachNode([&](const OpNode* node) {
    auto* op_arg_signature =
        &(*job->mutable_helper()->mutable_op_name2arg_signature())[node->op().op_name()];
    for (const auto& ibn : node->op().input_bns()) {
      const auto& lbi = node->op().BnInOp2Lbi(ibn);
      (*op_arg_signature->mutable_bn_in_op2lbi())[ibn] = lbi;
    }
    for (const auto& obn : node->op().output_bns()) {
      const auto& lbi = node->op().BnInOp2Lbi(obn);
      (*op_arg_signature->mutable_bn_in_op2lbi())[obn] = lbi;
    }
  });
}

Maybe<void> OpGraph::ForEachOpNode(const std::function<Maybe<void>(const OpNode&)>& DoEach) const {
  HashMap<LogicalBlobId, bool> visited;
  for (const auto& op_name : op_names_) {
    const OpNode& op_node = *op_name2op_node_.at(op_name);
    for (const auto& ibn : op_node.op().input_bns()) {
      const auto& lbi = op_node.op().BnInOp2Lbi(ibn);
      CHECK_OR_RETURN(visited[lbi]) << "input blob '" << ibn << "' is not defined\n"
                                    << lbi.DebugString() << "\n==== op_conf ====\n"
                                    << op_node.op().op_conf().DebugString();
    }
    for (const auto& obn : op_node.op().output_bns()) {
      const auto& lbi = op_node.op().BnInOp2Lbi(obn);
      CHECK_OR_RETURN(!visited[lbi]) << "output blob '" << obn << "' is defined\n"
                                     << lbi.DebugString() << "\n==== op_conf ====\n"
                                     << op_node.op().op_conf().DebugString();
      visited[lbi] = true;
    }
    JUST(DoEach(op_node));
  }
  return Maybe<void>::Ok();
}

<<<<<<< HEAD
/*static*/ Maybe<void> OpGraph::WithSingleton(const Job* job,
                                              const std::function<Maybe<void>()>& Callback) {
  // new Singleton<OpGraph> and set log configs.
  Singleton<OpGraph>::New(*job);
  const JobDesc& job_desc = GlobalJobDesc();
  if (Singleton<ResourceDesc, ForSession>::Get()->enable_debug_mode()
      || Singleton<ResourceDesc, ForSession>::Get()->enable_dry_run()) {
    TeePersistentLogStream::Create(StrCat("optimized_job", job_desc.job_id()))->Write(*job);
    Singleton<OpGraph>::Get()->ToDotWithFilePath(
        "optimized_dlnet_" + std::to_string(job_desc.job_id()) + "_op_graph.dot");
  }
  JUST(Callback());
  Singleton<OpGraph>::Delete();
  return Maybe<void>::Ok();
=======
// Print the graph with SBP in order
void OpGraph::PrintSBPGraphDebugInfo() const {
  // test debug
  std::cout << "Get Into Print Op Graph" << std::endl;
  // Collect op_node
  std::vector<OpNode*> NodeList;
  ForEachNode([&](OpNode* op_node) { NodeList.push_back(op_node); });

  // test debug
  std::cout << "Deciding order" << std::endl;
  // Decide the order to vist the op
  std::vector<int32_t> order;
  auto_parallel::DecideOrder(NodeList, order, [&](OpNode* a, OpNode* b) {
    return a->op().op_name().compare(b->op().op_name()) > 0;
  });
  std::vector<int32_t> str_order;

  // test debug
  std::cout << "Finish deciding order" << std::endl;

  for (int32_t i = 0; i < NodeList.size(); i++) {
    OpNode* op_node = NodeList[order[i]];
    std::cout << op_node->op().op_name() << " (^_^):" << std::endl;
    // Sort before printing
    const auto& op_input_bns = op_node->op().input_bns();
    auto comp = [](const std::string& a, const std::string& b) { return a.compare(b) > 0; };
    auto_parallel::DecideOrder(op_input_bns, str_order, comp);
    // Print out SBP information for input operator
    for (int32_t j : str_order) {
      const auto& ibn = op_input_bns[j];
      auto producer_node = op_node->MutSrcNode4Ibn(ibn);
      std::cout << "Pre Op:" << producer_node->op().op_name() << ": " << ibn;
      const auto& this_sbp_parallel = op_node->NdSbp4BnInOp(ibn);
      std::cout << ", " << NdSbpToString(this_sbp_parallel);
      const auto input_blob_modifier_ = op_node->op().InputBlobModifier4Ibn(ibn);
      bool is_same_sbp = input_blob_modifier_.has_is_mutable() && input_blob_modifier_.is_mutable();
      if (is_same_sbp) std::cout << ", same SBP";
      std::cout << ", "
                << op_node->LogicalBlobDesc4Lbi(op_node->op().BnInOp2Lbi(ibn)).shape().elem_cnt();
      std::cout << std::endl;
    }
    // Sort before printing
    const auto& op_output_bns = op_node->op().output_bns();
    auto_parallel::DecideOrder(op_output_bns, str_order, comp);
    // Print out SBP information for output blobs
    for (int32_t j : str_order) {
      const auto& obn = op_output_bns[j];
      std::cout << "Out Op:" << obn;
      const auto& this_sbp_parallel = op_node->NdSbp4BnInOp(obn);
      std::cout << ", " << NdSbpToString(this_sbp_parallel);
      std::cout << ", "
                << op_node->LogicalBlobDesc4Lbi(op_node->op().BnInOp2Lbi(obn)).shape().elem_cnt();
      std::cout << std::endl;
    }
    std::cout << std::endl;
  }
>>>>>>> a0f0f726
}

}  // namespace oneflow<|MERGE_RESOLUTION|>--- conflicted
+++ resolved
@@ -18,13 +18,10 @@
 #include "oneflow/core/job/job_builder.h"
 #include "oneflow/core/job/local_sig_infer_hint.h"
 #include "oneflow/core/job/lazy_mode.h"
-<<<<<<< HEAD
 #include "oneflow/core/common/container_util.h"
 #include "oneflow/core/persistence/tee_persistent_log_stream.h"
-=======
 #include "oneflow/core/auto_parallel/algorithm_util.h"
 #include "oneflow/core/framework/nd_sbp.h"
->>>>>>> a0f0f726
 
 namespace oneflow {
 
@@ -581,7 +578,6 @@
   return Maybe<void>::Ok();
 }
 
-<<<<<<< HEAD
 /*static*/ Maybe<void> OpGraph::WithSingleton(const Job* job,
                                               const std::function<Maybe<void>()>& Callback) {
   // new Singleton<OpGraph> and set log configs.
@@ -596,7 +592,8 @@
   JUST(Callback());
   Singleton<OpGraph>::Delete();
   return Maybe<void>::Ok();
-=======
+}
+
 // Print the graph with SBP in order
 void OpGraph::PrintSBPGraphDebugInfo() const {
   // test debug
@@ -653,7 +650,6 @@
     }
     std::cout << std::endl;
   }
->>>>>>> a0f0f726
 }
 
 }  // namespace oneflow