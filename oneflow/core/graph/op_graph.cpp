#include "oneflow/core/graph/op_graph.h"
#include "oneflow/core/job/job_builder.h"
#include "oneflow/core/operator/normal_model_update_op.h"

namespace oneflow {

std::string OpEdge::VisualStr() const {
  std::string str;
  int32_t idx = 0;
  for (const LogicalBlobId& lbi : lbis_) {
    if (idx++ > 0) { str += "\\n"; }
    str += lbi.blob_name() + ":";
    str += src_node()->LogicalBlobDesc4Lbi(lbi).shape().ToString();
  }
  return str;
}

void OpEdge::InitDistributeHierarchyInfo() { InitIsStrict121(); }

void OpEdge::InitIsStrict121() { is_strict_121_ = CalcIsStrict121Connected(); }

bool OpEdge::CalcIsStrict121Connected() const {
  OpNode* src = src_node();
  OpNode* dst = dst_node();
  if (!src->parallel_desc().Equals(dst->parallel_desc())) { return false; }
  if (src->IsTimeShapeIdentity() == false) { return false; }
  if (dst->IsTimeShapeIdentity() == false) { return false; }
  if (*src->GetInputOutputFastestTimeShape() != *src->GetInputOutputFastestTimeShape()) {
    return false;
  }
  for (const LogicalBlobId& lbi : lbis()) {
    const SbpParallel& obn_sbp = src->SbpParallel4BnInOp(lbi2obn().at(lbi));
    for (const std::string& ibn : lbi2ibns().at(lbi)) {
      const SbpParallel& ibn_sbp = dst->SbpParallel4BnInOp(ibn);
      if (obn_sbp != ibn_sbp) { return false; }
    }
  }
  return true;
}

OptInt64* OpNode::MutBatchAxis4Lbi(const LogicalBlobId& lbi) {
  CHECK_EQ(MutProducerOpNode4Lbi(lbi), this);
  return &lbi2batch_axis_[lbi];
}
const OptInt64& OpNode::BatchAxis4Lbi(const LogicalBlobId& lbi) const {
  return ProducerOpNode4Lbi(lbi).lbi2batch_axis_.at(lbi);
}

const SbpParallel& OpNode::SbpParallel4BnInOp(const std::string& bn_in_op) const {
  return sbp_signature_.bn_in_op2sbp_parallel().at(bn_in_op);
}

const SbpParallel& OpNode::SbpParallel4Lbi(const LogicalBlobId& lbi) const {
  const SbpParallel* ret = nullptr;
  for (const auto& ibn : op().input_bns()) {
    if (op().BnInOp2Lbi(ibn) == lbi) {
      const auto* sbp_parallel = &SbpParallel4BnInOp(ibn);
      if (ret != nullptr) { CHECK(*ret == *sbp_parallel); }
      ret = sbp_parallel;
    }
  }
  if (ret != nullptr) { return *ret; }
  for (const auto& obn : op().output_bns()) {
    if (op().BnInOp2Lbi(obn) == lbi) { return SbpParallel4BnInOp(obn); }
  }
  UNIMPLEMENTED();
}

std::string OpNode::VisualStr() const {
  std::string str = op().op_name();
  {
    for (int64_t machine_id : parallel_desc().sorted_machine_ids()) {
      std::string dev_type;
      if (parallel_desc().device_type() == DeviceType::kCPU) {
        dev_type = "cpu";
      } else if (parallel_desc().device_type() == DeviceType::kGPU) {
        dev_type = "gpu";
      } else {
        UNIMPLEMENTED();
      }
      std::string parallel_desc_str = std::to_string(machine_id) + ":" + dev_type + ":";
      const auto& dev_phy_ids = parallel_desc().sorted_dev_phy_ids(machine_id);
      parallel_desc_str += std::to_string(dev_phy_ids.front());
      if (dev_phy_ids.back() > dev_phy_ids.front()) {
        parallel_desc_str += "-" + std::to_string(dev_phy_ids.back());
      }
      str += "\\n" + parallel_desc_str;
    }
  }
  auto GetTimeShapeStr = [&](const Shape& shape, const std::string& prefix) {
    std::string time_shape_str = prefix + ":";
    time_shape_str += shape.ToString();
    return time_shape_str;
  };
  if (in_edges().empty() == false) {
    str += "\\n" + GetTimeShapeStr(*GetInputBlobFastestTimeShape(), "in_blob_time_shape");
  }
  str += "\\n" + GetTimeShapeStr(*out_blob_time_shape(), "out_blob_time_shape");
  return str;
}

const BlobDesc& OpNode::LogicalBlobDesc4Lbi(const LogicalBlobId& lbi) const {
  return *ProducerOpNode4Lbi(lbi).lbi2logical_blob_desc_.at(lbi);
}

BlobDesc* OpNode::MutLogicalBlobDesc4Lbi(const LogicalBlobId& lbi) {
  CHECK_EQ(lbi.op_name(), op().op_name());
  if (lbi2logical_blob_desc_.find(lbi) == lbi2logical_blob_desc_.end()) {
    lbi2logical_blob_desc_[lbi].reset(new BlobDesc(GlobalJobDesc().DefaultDataType()));
  }
  return lbi2logical_blob_desc_.at(lbi).get();
}

const Shape* OpNode::out_blob_time_shape() const {
  const Shape* ret = out_blob_time_shape_.get();
  if (ret != nullptr && ret->elem_cnt() == 0) { return nullptr; }
  return ret;
}

Shape* OpNode::mut_out_blob_time_shape() {
  if (!out_blob_time_shape_) { out_blob_time_shape_.reset(new Shape()); }
  return out_blob_time_shape_.get();
}

const Shape* OpNode::GetInputBlobTimeShape(const std::string& bn_in_op) const {
  return MutSrcNode4InputBnInOp(bn_in_op)->out_blob_time_shape();
}

const OpNode& OpNode::ProducerOpNode4BnInOp(const std::string& bn_in_op) const {
  if (ibns_.find(bn_in_op) != ibns_.end()) { return SrcNode4InputBnInOp(bn_in_op); }
  return *this;
}

const OpNode& OpNode::SrcNode4InputBnInOp(const std::string& bn_in_op) const {
  return *MutSrcNode4InputBnInOp(bn_in_op);
}

OpNode* OpNode::MutProducerOpNode4BnInOp(const std::string& bn_in_op) {
  if (ibns_.find(bn_in_op) != ibns_.end()) { return MutSrcNode4InputBnInOp(bn_in_op); }
  return this;
}

OpNode* OpNode::MutSrcNode4InputBnInOp(const std::string& bn_in_op) const {
  const LogicalBlobId& lbi = op().BnInOp2Lbi(bn_in_op);
  CHECK(ibns_.find(bn_in_op) != ibns_.end());
  return MutSrcNode4InputLbi(lbi);
}

OpNode* OpNode::MutProducerOpNode4Lbi(const LogicalBlobId& lbi) {
  OpNode* producer = MutSrcNode4InputLbi(lbi);
  if (producer == nullptr) { producer = this; }
  return producer;
}

const OpNode& OpNode::ProducerOpNode4Lbi(const LogicalBlobId& lbi) const {
  const OpNode* producer = MutSrcNode4InputLbi(lbi);
  if (producer == nullptr) { producer = this; }
  return *producer;
}

OpNode* OpNode::MutSrcNode4InputLbi(const LogicalBlobId& lbi) const {
  for (OpEdge* edge : in_edges()) {
    for (const LogicalBlobId& edge_lbi : edge->lbis()) {
      if (lbi == edge_lbi) { return edge->src_node(); }
    }
  }
  return nullptr;
}

bool OpNode::IsTimeShapeIdentity() const {
  const auto* in_shape = GetInputBlobFastestTimeShape();
  if (in_shape == nullptr) { return true; }
  const auto* out_shape = out_blob_time_shape();
  if (out_shape == nullptr) { return true; }
  return *in_shape == *out_shape;
}

const Shape* OpNode::GetInputBlobFastestTimeShape() const {
  const Shape* ret = nullptr;
  for (OpEdge* edge : in_edges()) {
    const Shape* shape = edge->src_node()->out_blob_time_shape();
    if (ret == nullptr || shape->elem_cnt() > ret->elem_cnt()) { ret = shape; }
  }
  for (OpEdge* edge : in_edges()) {
    CHECK_EQ(ret->elem_cnt() % edge->src_node()->out_blob_time_shape()->elem_cnt(), 0);
  }
  return ret;
}

const Shape* OpNode::GetInputOutputFastestTimeShape() const {
  const Shape* in = GetInputBlobFastestTimeShape();
  const Shape* out = out_blob_time_shape();
  if (in == nullptr) { return out; }
  if (out == nullptr) { return in; }
  return in->elem_cnt() > out->elem_cnt() ? in : out;
}

void OpNode::ForEachSplitOrBroadcastBlobDesc(
    const BlobDesc& blob_desc, const SbpParallel& sbp_parallel,
    const std::function<void(const BlobDesc&)>& Handler) const {
  if (sbp_parallel.has_split_parallel()) {
    // split BlobDesc
    int32_t axis = sbp_parallel.split_parallel().axis();
    CHECK_GE(axis, 0);
    CHECK_LT(axis, blob_desc.shape().NumAxes());
    CHECK_GE(blob_desc.shape().At(axis), parallel_desc().parallel_num());
    BalancedSplitter bs(blob_desc.shape().At(axis), parallel_desc().parallel_num());
    FOR_RANGE(int64_t, axis_parallel_id, 0, parallel_desc().parallel_num()) {
      BlobDesc sub_blob_desc(blob_desc);
      sub_blob_desc.mut_shape().Set(axis, bs.At(axis_parallel_id).size());
      Handler(sub_blob_desc);
    }
  } else {
    CHECK(sbp_parallel.has_broadcast_parallel() || sbp_parallel.has_partial_sum_parallel());
    // broadcast BlobDesc
    FOR_RANGE(int64_t, axis_parallel_id, 0, parallel_desc().parallel_num()) { Handler(blob_desc); }
  }
}

void OpNode::ConcatBlobDesc(const std::vector<std::unique_ptr<BlobDesc>>& blob_descs,
                            const SbpParallel& sbp_parallel,
                            BlobDesc* concatenated_blob_desc) const {
  CHECK_EQ(blob_descs.size(), parallel_desc().parallel_num());
  if (sbp_parallel.has_split_parallel()) {
    int32_t axis = sbp_parallel.split_parallel().axis();
    // concat BlobDesc
    CHECK_GE(axis, 0);
    CHECK_LT(axis, blob_descs.at(0)->shape().NumAxes());
    int64_t logical_blob_axis_dim = 0;
    for (const auto& blob_desc : blob_descs) {
      logical_blob_axis_dim += blob_desc->shape().At(axis);
    }
    CHECK_GE(logical_blob_axis_dim, parallel_desc().parallel_num());
    BalancedSplitter bs(logical_blob_axis_dim, parallel_desc().parallel_num());
    std::vector<std::unique_ptr<BlobDesc>> same_blob_descs(blob_descs.size());
    FOR_RANGE(int64_t, axis_parallel_id, 0, parallel_desc().parallel_num()) {
      CHECK_EQ(bs.At(axis_parallel_id).size(), blob_descs.at(axis_parallel_id)->shape().At(axis));
      same_blob_descs.at(axis_parallel_id).reset(new BlobDesc(*blob_descs.at(axis_parallel_id)));
      same_blob_descs.at(axis_parallel_id)->mut_shape().Set(axis, logical_blob_axis_dim);
    }
    for (const auto& blob_desc : same_blob_descs) { CHECK(*blob_desc == *same_blob_descs.at(0)); }
    concatenated_blob_desc->CopyAllFrom(*same_blob_descs.at(0));
  } else {
    // select first BlobDesc
    for (const auto& blob_desc : blob_descs) { CHECK(*blob_desc == *blob_descs.at(0)); }
    concatenated_blob_desc->CopyAllFrom(*blob_descs.at(0));
  }
}

int64_t OpNode::GetAxisParallelNum(
    const std::function<void(bool*, int32_t*, int64_t*)>& GetAxisParallelInfo) const {
  bool is_split = false;
  int32_t axis = -1;
  int64_t axis_parallel_num = 0;
  GetAxisParallelInfo(&is_split, &axis, &axis_parallel_num);
  return axis_parallel_num;
}

void OpNode::SplitLogicalInputBlobDesc() {
  for (const std::string& bn : op().input_bns()) {
    const LogicalBlobId& lbi = op().BnInOp2Lbi(bn);
    const BlobDesc& logical_blob_desc = ProducerOpNode4BnInOp(bn).LogicalBlobDesc4Lbi(lbi);
    CHECK_NE(logical_blob_desc.data_type(), DataType::kInvalidDataType);
    const SbpParallel& sbp_parallel = SbpParallel4BnInOp(bn);
    ForEachSplitOrBroadcastBlobDesc(
        logical_blob_desc, sbp_parallel, [&](const BlobDesc& blob_desc) {
          bn2parallel_id2blob_desc_[bn].emplace_back(new BlobDesc(blob_desc));
          CHECK_NE(bn2parallel_id2blob_desc_[bn].back()->data_type(), DataType::kInvalidDataType);
        });
    CHECK_EQ(bn2parallel_id2blob_desc_.at(bn).size(), parallel_desc().parallel_num());
  }
}

void OpNode::ConcatLogicalOutputBlobDesc() {
  for (const std::string& bn : op().output_bns()) {
    const LogicalBlobId& lbi = op().BnInOp2Lbi(bn);
    const SbpParallel& sbp_parallel = SbpParallel4BnInOp(bn);
    ConcatBlobDesc(bn2parallel_id2blob_desc_.at(bn), sbp_parallel, MutLogicalBlobDesc4Lbi(lbi));
  }
}

void OpNode::CheckBlobDescs(const std::function<BlobDesc*(const std::string&)>& GetBlobDesc4BnInOp,
                            const ParallelContext* parallel_ctx) const {
  int64_t parallel_id = parallel_ctx->parallel_id();
  auto Check = [&](const std::string& bn) {
    if (bn2parallel_id2blob_desc_.find(bn) == bn2parallel_id2blob_desc_.end()) { return; }
    CHECK_EQ(parallel_ctx->parallel_num(), bn2parallel_id2blob_desc_.at(bn).size());
    const BlobDesc& blob_desc_from_exec_graph = *GetBlobDesc4BnInOp(bn);
    const BlobDesc& blob_desc_from_op_graph = *bn2parallel_id2blob_desc_.at(bn).at(parallel_id);
    CHECK_EQ(blob_desc_from_exec_graph.shape(), blob_desc_from_op_graph.shape());
    CHECK_EQ(blob_desc_from_exec_graph.data_type(), blob_desc_from_op_graph.data_type());
  };
  for (const std::string& bn : op().input_bns()) { Check(bn); }
  for (const std::string& bn : op().output_bns()) { Check(bn); }
  for (const std::string& bn : op().tmp_bns()) { Check(bn); }
  for (const std::string& bn : op().const_buf_bns()) { Check(bn); }
}

void OpGraph::Init(const Job& job) {
  InitNodes(job);
  ForEachNode(
      [&](OpNode* node) { CHECK(op_name2op_node_.emplace(node->op().op_name(), node).second); });
  InitEdges();
  InitProducerOpName2CtrlConsumerOpNames(job);
  CheckIsDAG();
  InferTimeShape();
  InferLogicalBlobDesc(job);
  ForEachEdge([](OpEdge* edge) { edge->InitDistributeHierarchyInfo(); });
}

void OpGraph::CheckIsDAG() const {
  CHECK(!FindFirstNontrivialSCC());
  auto ForEachIn = [&](OpNode* node, const std::function<void(OpNode*)>& Handler) {
    ForEachDataAndCtrlInNode(node, Handler);
  };
  auto ForEachOut = [&](OpNode* node, const std::function<void(OpNode*)>& Handler) {
    ForEachDataAndCtrlOutNode(node, Handler);
  };
  CHECK(!FindFirstNontrivialSCC(ForEachIn, ForEachOut));
}

void OpGraph::InitNodes(const Job& job) {
  auto ParallelConf4OpName = MakeGetterParallelConf4OpName(job.placement());
  for (const auto& op_conf : job.net().op()) {
    OpNode* node = new OpNode(ParallelDesc(*ParallelConf4OpName(op_conf.name())), op_conf);
    AddAllocatedNode(node);
  }
}

void OpGraph::InitEdges() {
  HashMap<LogicalBlobId, OpNode*> lbi2producer;
  HashMap<std::string, HashMap<LogicalBlobId, std::string>> producer_op_name2lbi2obn;
  ForEachNode([&](OpNode* op_node) {
    for (const auto& obn : op_node->op().output_bns()) {
      const auto& lbi = op_node->op().BnInOp2Lbi(obn);
      CHECK(lbi2producer.emplace(lbi, op_node).second);
      CHECK(producer_op_name2lbi2obn[op_node->op().op_name()].emplace(lbi, obn).second);
    }
  });
  ForEachNode([&](OpNode* op_node) {
    HashMap<std::string, HashSet<LogicalBlobId>> producer_op_name2lbis;
    HashMap<LogicalBlobId, std::vector<std::string>> consumer_lbi2ibns;
    for (const auto& ibn : op_node->op().input_bns()) {
      const LogicalBlobId& lbi = op_node->op().BnInOp2Lbi(ibn);
      producer_op_name2lbis[lbi.op_name()].insert(lbi);
      consumer_lbi2ibns[lbi].push_back(ibn);
    }
    for (const auto& pair : producer_op_name2lbis) {
      std::vector<LogicalBlobId> lbis{pair.second.begin(), pair.second.end()};
      const auto& lbi2obn = producer_op_name2lbi2obn.at(pair.first);
      OpNode* producer = lbi2producer.at(lbis.at(0));
      Connect(producer, NewEdge(lbis, lbi2obn, consumer_lbi2ibns), op_node);
    }
  });
}

void OpGraph::InitProducerOpName2CtrlConsumerOpNames(const Job& job) {
  for (const auto& op_conf : job.net().op()) {
    for (const auto& ctrl_in_op_name : op_conf.ctrl_in_op_name()) {
      auto* consumer_op_names = &producer_op_name2ctrl_consumer_op_names_[ctrl_in_op_name];
      CHECK(consumer_op_names->emplace(op_conf.name()).second);
    }
  }
}

void OpGraph::InferTimeShape() const {
  TopoForEachNode([&](OpNode* op_node) {
    ParallelContext parallel_ctx;
    parallel_ctx.set_parallel_id(0);
    parallel_ctx.set_parallel_num(op_node->parallel_desc().parallel_num());
    auto GetInputBlobTimeShape = [&](const std::string& bn_in_op) {
      return op_node->GetInputBlobTimeShape(bn_in_op);
    };
    op_node->op().InferOutputBlobTimeShapeIf(GetInputBlobTimeShape, &parallel_ctx,
                                             op_node->mut_out_blob_time_shape());
  });
}

void OpGraph::InferOpNodeSbpSignature(OpNode* op_node, const SbpSignature& sbp_sig_conf) const {
  HashMap<std::string, SbpInferHint> ibn2sbp_infer_hint;
  for (const std::string& ibn : op_node->op().input_bns()) {
    const LogicalBlobId& lbi = op_node->op().BnInOp2Lbi(ibn);
    OpNode* producer = op_node->MutSrcNode4InputBnInOp(ibn);
    const ParallelDesc* parallel_desc = &op_node->parallel_desc();
    const BlobDesc* logical_blob_desc = &producer->LogicalBlobDesc4Lbi(lbi);
    const auto& sbp = producer->SbpParallel4Lbi(lbi);
    ibn2sbp_infer_hint.emplace(ibn, SbpInferHint(parallel_desc, logical_blob_desc, sbp));
  }
  auto GetBatchAxis4Lbi = [&](const LogicalBlobId& lbi) -> const OptInt64& {
    return op_node->BatchAxis4Lbi(lbi);
  };
  CHECK_JUST(InferOpSbpSignature(op_node->op(), sbp_sig_conf, op_node->parallel_desc(),
                                 ibn2sbp_infer_hint, GetBatchAxis4Lbi,
                                 op_node->mut_sbp_signature()));
}

void OpGraph::InferOpNodeLogicalBlobDesc(OpNode* op_node) const {
  auto* bn2parallel_id2blob_desc = op_node->mut_bn2parallel_id2blob_desc();
  op_node->SplitLogicalInputBlobDesc();
  int64_t parallel_num = op_node->parallel_desc().parallel_num();
  const auto& input_bns = op_node->op().input_bns();
  FOR_RANGE(int64_t, parallel_id, 0, parallel_num) {
    auto BlobDesc4BnInOp = [&](const std::string& bn) -> BlobDesc* {
      if (std::find(input_bns.begin(), input_bns.end(), bn) != input_bns.end()) {
        CHECK(bn2parallel_id2blob_desc->find(bn) != bn2parallel_id2blob_desc->end());
        CHECK_EQ(bn2parallel_id2blob_desc->at(bn).size(), parallel_num);
      } else if (bn2parallel_id2blob_desc->find(bn) == bn2parallel_id2blob_desc->end()) {
        auto* parallel_id2blob_desc = &(*bn2parallel_id2blob_desc)[bn];
        FOR_RANGE(int32_t, i, 0, parallel_num) {
          parallel_id2blob_desc->emplace_back(new BlobDesc(GlobalJobDesc().DefaultDataType()));
        }
      } else {
        CHECK_EQ(bn2parallel_id2blob_desc->at(bn).size(), parallel_num);
      }
      return (*bn2parallel_id2blob_desc).at(bn).at(parallel_id).get();
    };
    ParallelContext parallel_ctx;
    parallel_ctx.set_parallel_id(parallel_id);
    parallel_ctx.set_parallel_num(parallel_num);
<<<<<<< HEAD
    parallel_ctx.set_policy(op_node->parallel_desc().policy());
=======
>>>>>>> 6017512d
    CHECK_JUST(op_node->op().InferBlobDescsIf(BlobDesc4BnInOp, &parallel_ctx,
                                              &op_node->sbp_signature(), [](OpContext*) {}));
  }
  op_node->ConcatLogicalOutputBlobDesc();
}

const OpNode* OpGraph::OpNode4OpName(const std::string& op_name) const {
  const auto& op_node_it = op_name2op_node_.find(op_name);
  if (op_node_it == op_name2op_node_.end()) { return nullptr; }
  return op_node_it->second;
}

void OpGraph::InferLogicalBlobDesc(const Job& job) const {
  TopoForEachNode([&](OpNode* op_node) {
    // infer batch_axis
    auto BatchAxis4BnInOp = [&](const std::string& bn) -> OptInt64* {
      return op_node->MutProducerOpNode4BnInOp(bn)->MutBatchAxis4Lbi(op_node->op().BnInOp2Lbi(bn));
    };
    auto LogicalBlobDesc4Ibn = [&](const std::string& ibn) -> const BlobDesc& {
      const auto& ibns = op_node->op().input_bns();
      CHECK(std::find(ibns.begin(), ibns.end(), ibn) != ibns.end());
      return op_node->LogicalBlobDesc4Lbi(op_node->op().BnInOp2Lbi(ibn));
    };
    op_node->op().InferBatchAxisIf(LogicalBlobDesc4Ibn, BatchAxis4BnInOp);
    // infer sbp_signature
    SbpSignature sbp_sig_conf;
    {
      const auto& op_name2sbp_sig_conf = job.sbp_conf().op_name2sbp_signature_conf();
      const auto& it = op_name2sbp_sig_conf.find(op_node->op().op_name());
      if (it != op_name2sbp_sig_conf.end()) { sbp_sig_conf = it->second; }
    }
    InferOpNodeSbpSignature(op_node, sbp_sig_conf);
    // infer logical_blob_desc
    InferOpNodeLogicalBlobDesc(op_node);
  });
  // fix sbp_signature
  {
    TopoForEachNode([&](OpNode* op_node) {
      if (op_node->op().op_conf().op_type_case() == OperatorConf::kCastConf) {
        if (op_node->out_edges().size() > 1) { return; }
        if (dynamic_cast<const NormalModelUpdtOp*>(&(op_node->SoleOutEdge()->dst_node()->op()))) {
          auto* bn2sbp = op_node->mut_sbp_signature()->mutable_bn_in_op2sbp_parallel();
          if (bn2sbp->at("out").has_partial_sum_parallel() && GlobalJobDesc().all_reduce_fp16()) {
            bn2sbp->at("in").mutable_broadcast_parallel();
            bn2sbp->at("out").mutable_broadcast_parallel();
          }
        }
      }
    });
  }
}

BalancedSplitter OpGraph::GetBalancedSplitter(const std::string& op_name,
                                              const LogicalBlobId& lbi) const {
  OpNode* op_node = op_name2op_node_.at(GetOpNameKey(op_name, lbi));
  const SbpParallel& sbp_parallel = GetSbpParallel(op_name, lbi);
  CHECK(sbp_parallel.has_split_parallel());
  int64_t split_num = GetSplitNum(op_name, lbi);
  CHECK_GE(split_num, op_node->parallel_desc().parallel_num());
  return BalancedSplitter(split_num, op_node->parallel_desc().parallel_num());
}

int32_t OpGraph::GetModelSplitAxis(const std::string& op_name, const LogicalBlobId& lbi) const {
  const SbpParallel& sbp_parallel = GetSbpParallel(op_name, lbi);
  CHECK(sbp_parallel.has_split_parallel());
  return sbp_parallel.split_parallel().axis();
}

int64_t OpGraph::GetSplitNum(const std::string& op_name, const LogicalBlobId& lbi) const {
  OpNode* op_node = op_name2op_node_.at(GetOpNameKey(op_name, lbi));
  const LogicalBlobId& lbi_key = GetLogicalBlobIdKey(op_name, lbi);
  const SbpParallel& sbp_parallel = op_node->SbpParallel4Lbi(lbi_key);
  CHECK(sbp_parallel.has_split_parallel());
  return op_node->LogicalBlobDesc4Lbi(lbi_key).shape().At(sbp_parallel.split_parallel().axis());
}

int64_t OpGraph::GetParallelNum(const std::string& op_name) const {
  return op_name2op_node_.at(op_name)->parallel_desc().parallel_num();
}

const SbpParallel& OpGraph::GetSbpParallel(const std::string& op_name,
                                           const LogicalBlobId& lbi) const {
  return op_name2op_node_.at(GetOpNameKey(op_name, lbi))
      ->SbpParallel4Lbi(GetLogicalBlobIdKey(op_name, lbi));
}

DataType OpGraph::GetBlobDataType(const LogicalBlobId& lbi) const {
  return op_name2op_node_.at(lbi.op_name())
      ->LogicalBlobDesc4Lbi(GetLogicalBlobIdKey(lbi.op_name(), lbi))
      .data_type();
}

const BlobDesc& OpGraph::GetLogicalBlobDesc(const LogicalBlobId& lbi) const {
  return op_name2op_node_.at(lbi.op_name())
      ->LogicalBlobDesc4Lbi(GetLogicalBlobIdKey(lbi.op_name(), lbi));
}

bool OpGraph::IsBatchAxisBlob(const std::string& op_name, const LogicalBlobId& lbi) const {
  return op_name2op_node_.at(GetOpNameKey(op_name, lbi))
      ->BatchAxis4Lbi(GetLogicalBlobIdKey(op_name, lbi))
      .has_value();
}

void OpGraph::CheckBlobDescs(const std::string& op_name,
                             const std::function<BlobDesc*(const std::string&)>& GetBlobDesc4BnInOp,
                             const ParallelContext* parallel_ctx) const {
  if (op_name2op_node_.find(op_name) == op_name2op_node_.end()) { return; }
  op_name2op_node_.at(op_name)->CheckBlobDescs(GetBlobDesc4BnInOp, parallel_ctx);
}

void OpGraph::ForEachChainFamily(
    const std::function<void(const HashSet<OpNode*>&)>& Handler) const {
  auto ForEachConnectedWithSameSbp7ParallelDesc7TimeShape =
      [&](OpNode* node, const std::function<void(OpNode*)>& Handler) {
        for (OpEdge* edge : node->in_edges()) {
          if (edge->is_strict_121()) { Handler(edge->src_node()); }
        }
        for (OpEdge* edge : node->out_edges()) {
          if (edge->is_strict_121()) { Handler(edge->dst_node()); }
        }
      };
  ForEachConnectedComponent(ForEachConnectedWithSameSbp7ParallelDesc7TimeShape, Handler);
}

std::string OpGraph::GetOpNameKey(const std::string& op_name, const LogicalBlobId& lbi) const {
  CHECK(!lbi.has_is_packed_id());
  if (op_name2op_node_.find(op_name) != op_name2op_node_.end()) {
    return op_name;
  } else {
    UNIMPLEMENTED();
  }
}

LogicalBlobId OpGraph::GetLogicalBlobIdKey(const std::string& op_name,
                                           const LogicalBlobId& lbi) const {
  CHECK(!lbi.has_is_packed_id());
  if (op_name2op_node_.find(op_name) != op_name2op_node_.end()) {
    return lbi;
  } else {
    UNIMPLEMENTED();
  }
}

std::function<const BlobDesc&(const LogicalBlobId&)> OpGraph::MakeGetterBlobDesc4ModelLbi() const {
  HashMap<LogicalBlobId, std::unique_ptr<BlobDesc>> lbi2unparalleled_blob_desc;
  DataType dtype = GlobalJobDesc().DefaultDataType();
  TopoForEachNode([&](OpNode* op_node) {
    ParallelContext parallel_ctx;
    parallel_ctx.set_parallel_id(0);
    parallel_ctx.set_parallel_num(1);
    SbpSignature sbp_signature;
    for (const auto& ibn : op_node->op().input_bns()) {
      (*sbp_signature.mutable_bn_in_op2sbp_parallel())[ibn].mutable_split_parallel()->set_axis(0);
    }
    for (const auto& obn : op_node->op().output_bns()) {
      (*sbp_signature.mutable_bn_in_op2sbp_parallel())[obn].mutable_split_parallel()->set_axis(0);
    }
    auto MutUnparalleledBlobDesc4BnInOp = [&](const std::string& bn) -> BlobDesc* {
      const auto& lbi = op_node->op().BnInOp2Lbi(bn);
      auto it = lbi2unparalleled_blob_desc.find(lbi);
      if (it == lbi2unparalleled_blob_desc.end()) {
        auto& blob_desc = lbi2unparalleled_blob_desc[lbi];
        blob_desc.reset(new BlobDesc(dtype));
        return blob_desc.get();
      }
      return it->second.get();
    };
    // the real important data we want to get is:
    // a) model blobs' byte size;
    // b) number of axes of blobs' body shape;
    CHECK_JUST(op_node->op().InferOutBlobDescsIf(MutUnparalleledBlobDesc4BnInOp, &parallel_ctx,
                                                 &sbp_signature, [](OpContext*) {}));
  });
  auto model_lbi2blob_desc = std::make_shared<HashMap<LogicalBlobId, std::unique_ptr<BlobDesc>>>();
  ForEachNode([&](OpNode* op_node) {
    for (const std::string& tmp_bn : op_node->op().tmp_bns()) {
      const auto& lbi = op_node->op().BnInOp2Lbi(tmp_bn);
      const auto& iter = lbi2unparalleled_blob_desc.find(lbi);
      if (iter == lbi2unparalleled_blob_desc.end()) { continue; }
      CHECK(model_lbi2blob_desc->emplace(lbi, std::move(iter->second)).second);
    }
  });
  return [model_lbi2blob_desc](const LogicalBlobId& model_lbi) -> const BlobDesc& {
    return *model_lbi2blob_desc->at(model_lbi);
  };
}

void OpGraph::ForEachDataAndCtrlInNode(OpNode* node,
                                       const std::function<void(OpNode*)>& Handler) const {
  node->ForEachNodeOnInEdge(Handler);
  for (const auto& ctrl_in_op_name : node->op().op_conf().ctrl_in_op_name()) {
    Handler(op_name2op_node_.at(ctrl_in_op_name));
  }
}

void OpGraph::ForEachDataAndCtrlOutNode(OpNode* node,
                                        const std::function<void(OpNode*)>& Handler) const {
  node->ForEachNodeOnOutEdge(Handler);
  const auto& op_name_it = producer_op_name2ctrl_consumer_op_names_.find(node->op().op_name());
  if (op_name_it == producer_op_name2ctrl_consumer_op_names_.end()) { return; }
  for (const std::string& ctrl_consumer_op_name : op_name_it->second) {
    Handler(op_name2op_node_.at(ctrl_consumer_op_name));
  }
}

std::function<bool(const LogicalBlobId&, const std::string&)>
OpGraph::MakePredicatorIsLbiAllConsumersReachableToOpName() const {
  auto IsDataOrCtrlReachable = MakePredicatorIsDataOrCtrlReachable();
  return [IsDataOrCtrlReachable, this](const LogicalBlobId& lbi, const std::string& op_name) {
    const OpNode* src_node = op_name2op_node_.at(lbi.op_name());
    const OpNode* dst_node = op_name2op_node_.at(op_name);
    size_t out_node_cnt = 0;
    size_t reachable_out_node_cnt = 0;
    for (OpEdge* edge : src_node->out_edges()) {
      if (std::find(edge->lbis().begin(), edge->lbis().end(), lbi) != edge->lbis().end()) {
        out_node_cnt += 1;
        reachable_out_node_cnt += IsDataOrCtrlReachable(edge->dst_node(), dst_node);
      }
    }
    return out_node_cnt > 0 && out_node_cnt == reachable_out_node_cnt;
  };
}

std::function<bool(const OpNode*, const OpNode*)> OpGraph::MakePredicatorIsDataOrCtrlReachable()
    const {
  auto _1 = std::placeholders::_1;
  auto _2 = std::placeholders::_2;
  return MakePredicatorIsReachable(DataOrCtrlSourceNodes(),
                                   std::bind(&OpGraph::ForEachDataAndCtrlInNode, this, _1, _2),
                                   std::bind(&OpGraph::ForEachDataAndCtrlOutNode, this, _1, _2));
}

std::list<OpNode*> OpGraph::DataOrCtrlSourceNodes() const {
  std::list<OpNode*> ret;
  ForEachNode([&](OpNode* op_node) {
    size_t in_edges_cnt = 0;
    ForEachDataAndCtrlInNode(op_node, [&](OpNode*) { ++in_edges_cnt; });
    if (in_edges_cnt == 0) { ret.push_back(op_node); }
  });
  return ret;
}

void OpGraph::DumpLogicalBlobDesc(JobBuilder* job_builder) const {
  auto* helper = job_builder->mutable_helper();
  ForEachNode([&](const OpNode* node) {
    for (const auto& obn : node->op().output_bns()) {
      const auto& lbi = node->op().BnInOp2Lbi(obn);
      node->LogicalBlobDesc4Lbi(lbi).ToProto(
          &(*helper->mutable_lbn2logical_blob_desc())[GenLogicalBlobName(lbi)]);
    }
  });
}

void OpGraph::DumpSbpSignature(JobBuilder* job_builder) const {
  ForEachNode([&](const OpNode* node) {
    (*job_builder->mutable_sbp_conf()->mutable_op_name2sbp_signature_conf())[node->op().op_name()] =
        node->sbp_signature();
  });
}

void OpGraph::DumpOpTimeShape(JobBuilder* job_builder) const {
  ForEachNode([&](OpNode* op_node) {
    auto* op_time_shape =
        &(*job_builder->mutable_helper()->mutable_op_name2op_time_shape())[op_node->op().op_name()];
    if (op_node->out_blob_time_shape() != nullptr) {
      op_node->out_blob_time_shape()->ToProto(op_time_shape->mutable_out_blob_time_shape());
    }
    const auto* in_blob_fastest_time_shape = op_node->GetInputBlobFastestTimeShape();
    if (in_blob_fastest_time_shape != nullptr) {
      in_blob_fastest_time_shape->ToProto(op_time_shape->mutable_in_blob_fastest_time_shape());
    }
  });
}

void OpGraph::DumpBatchAxisLbi(JobBuilder* job_builder) const {
  auto* lbn2batch_axis = job_builder->mutable_helper()->mutable_lbn2batch_axis();
  ForEachNode([&](OpNode* op_node) {
    for (const auto& obn : op_node->op().output_bns()) {
      const LogicalBlobId& lbi = op_node->op().BnInOp2Lbi(obn);
      const auto& lbn = GenLogicalBlobName(lbi);
      const auto& pair = PbMapPair<std::string, OptInt64>(lbn, op_node->BatchAxis4Lbi(lbi));
      CHECK(lbn2batch_axis->insert(pair).second);
    }
  });
}

}  // namespace oneflow<|MERGE_RESOLUTION|>--- conflicted
+++ resolved
@@ -417,10 +417,6 @@
     ParallelContext parallel_ctx;
     parallel_ctx.set_parallel_id(parallel_id);
     parallel_ctx.set_parallel_num(parallel_num);
-<<<<<<< HEAD
-    parallel_ctx.set_policy(op_node->parallel_desc().policy());
-=======
->>>>>>> 6017512d
     CHECK_JUST(op_node->op().InferBlobDescsIf(BlobDesc4BnInOp, &parallel_ctx,
                                               &op_node->sbp_signature(), [](OpContext*) {}));
   }
