#include "oneflow/core/graph/op_graph.h"

namespace oneflow {

std::string OpEdge::VisualStr() const {
  std::string str;
  int32_t idx = 0;
  for (const LogicalBlobId& lbi : lbis_) {
    if (idx++ > 0) { str += "\\n"; }
    str += lbi.blob_name() + ":";
    str += src_node()->LogicalBlobDesc4Lbi(lbi).shape().ToString();
  }
  return str;
}

bool* OpNode::MutHasBatchDim4Lbi(const LogicalBlobId& lbi) {
  CHECK_EQ(MutProducerOpNode4Lbi(lbi), this);
  return &lbi2has_batch_dim_[lbi];
}
bool OpNode::HasBatchDim4Lbi(const LogicalBlobId& lbi) const {
  return ProducerOpNode4Lbi(lbi)->lbi2has_batch_dim_.at(lbi);
}

const SbpParallel& OpNode::SbpParallel4BnInOp(const std::string& bn_in_op) const {
  return sbp_signature_.bn_in_op2sbp_parallel().at(bn_in_op);
}

const SbpParallel& OpNode::SbpParallel4Lbi(const LogicalBlobId& lbi) const {
  const SbpParallel* ret = nullptr;
  for (const auto& ibn : op().input_bns()) {
    if (op().BnInOp2Lbi(ibn) == lbi) {
      const auto* sbp_parallel = &SbpParallel4BnInOp(ibn);
      if (ret != nullptr) { CHECK(*ret == *sbp_parallel); }
      ret = sbp_parallel;
    }
  }
  if (ret != nullptr) { return *ret; }
  for (const auto& obn : op().output_bns()) {
    if (op().BnInOp2Lbi(obn) == lbi) { return SbpParallel4BnInOp(obn); }
  }
  UNIMPLEMENTED();
}

std::string OpNode::VisualStr() const {
  std::string str = op().op_name();
  {
    for (int64_t machine_id : parallel_desc().sorted_machine_ids()) {
      std::string dev_type;
      if (parallel_desc().device_type() == DeviceType::kCPU) {
        dev_type = "cpu";
      } else if (parallel_desc().device_type() == DeviceType::kGPU) {
        dev_type = "gpu";
      } else {
        UNIMPLEMENTED();
      }
      std::string parallel_desc_str = std::to_string(machine_id) + ":" + dev_type + ":";
      const auto& dev_phy_ids = parallel_desc().sorted_dev_phy_ids(machine_id);
      parallel_desc_str += std::to_string(dev_phy_ids.front());
      if (dev_phy_ids.back() > dev_phy_ids.front()) {
        parallel_desc_str += "-" + std::to_string(dev_phy_ids.back());
      }
      str += "\\n" + parallel_desc_str;
    }
  }
  auto GetTimeShapeStr = [&](const Shape& shape, const std::string& prefix) {
    std::string time_shape_str = prefix + ":";
    time_shape_str += shape.ToString();
    return time_shape_str;
  };
  if (in_edges().empty() == false) {
    str += "\\n" + GetTimeShapeStr(*GetInputBlobFastestTimeShape(), "in_blob_time_shape");
  }
  str += "\\n" + GetTimeShapeStr(*out_blob_time_shape(), "out_blob_time_shape");
  return str;
}

const BlobDesc& OpNode::LogicalBlobDesc4Lbi(const LogicalBlobId& lbi) const {
  return ProducerOpNode4Lbi(lbi)->lbi2logical_blob_desc_.at(lbi);
}

BlobDesc* OpNode::MutLogicalBlobDesc4Lbi(const LogicalBlobId& lbi) {
  CHECK_EQ(lbi.op_name(), op().op_name());
  return &lbi2logical_blob_desc_[lbi];
}

const Shape* OpNode::out_blob_time_shape() const {
  const Shape* ret = out_blob_time_shape_.get();
  if (ret != nullptr && ret->elem_cnt() == 0) { return nullptr; }
  return ret;
}

Shape* OpNode::mut_out_blob_time_shape() {
  if (!out_blob_time_shape_) { out_blob_time_shape_.reset(new Shape()); }
  return out_blob_time_shape_.get();
}

const Shape* OpNode::GetInputBlobTimeShape(const std::string& bn_in_op) const {
  return SrcNode4InputBnInOp(bn_in_op)->out_blob_time_shape();
}

OpNode* OpNode::ProducerOpNode4BnInOp(const std::string& bn_in_op) {
  if (ibns_.find(bn_in_op) != ibns_.end()) { return SrcNode4InputBnInOp(bn_in_op); }
  return this;
}

OpNode* OpNode::SrcNode4InputBnInOp(const std::string& bn_in_op) const {
  const LogicalBlobId& lbi = op().BnInOp2Lbi(bn_in_op);
  CHECK(ibns_.find(bn_in_op) != ibns_.end());
  return SrcNode4InputLbi(lbi);
}

OpNode* OpNode::MutProducerOpNode4Lbi(const LogicalBlobId& lbi) {
  OpNode* producer = SrcNode4InputLbi(lbi);
  if (producer == nullptr) { producer = this; }
  return producer;
}

const OpNode* OpNode::ProducerOpNode4Lbi(const LogicalBlobId& lbi) const {
  const OpNode* producer = SrcNode4InputLbi(lbi);
  if (producer == nullptr) { producer = this; }
  return producer;
}

OpNode* OpNode::SrcNode4InputLbi(const LogicalBlobId& lbi) const {
  for (OpEdge* edge : in_edges()) {
    for (const LogicalBlobId& edge_lbi : edge->lbis()) {
      if (lbi == edge_lbi) { return edge->src_node(); }
    }
  }
  return nullptr;
}

const Shape* OpNode::GetInputBlobFastestTimeShape() const {
  const Shape* ret = nullptr;
  for (OpEdge* edge : in_edges()) {
    const Shape* shape = edge->src_node()->out_blob_time_shape();
    if (ret == nullptr || shape->elem_cnt() > ret->elem_cnt()) { ret = shape; }
  }
  for (OpEdge* edge : in_edges()) {
    CHECK_EQ(ret->elem_cnt() % edge->src_node()->out_blob_time_shape()->elem_cnt(), 0);
  }
  return ret;
}

void OpNode::ForEachParallelBlobDesc(const BlobDesc& blob_desc, const SbpParallel& sbp_parallel,
                                     const std::function<void(const BlobDesc&)>& Handler) const {
  if (sbp_parallel.has_split_parallel()) {
    // split BlobDesc
    int32_t axis = sbp_parallel.split_parallel().axis();
    CHECK_GE(axis, 0);
    CHECK_LT(axis, blob_desc.shape().NumAxes());
    CHECK_GE(blob_desc.shape().At(axis), parallel_desc().parallel_num());
    BalancedSplitter bs(blob_desc.shape().At(axis), parallel_desc().parallel_num());
    FOR_RANGE(int64_t, axis_parallel_id, 0, parallel_desc().parallel_num()) {
      BlobDesc sub_blob_desc(blob_desc);
      sub_blob_desc.mut_shape().Set(axis, bs.At(axis_parallel_id).size());
      Handler(sub_blob_desc);
    }
  } else {
    CHECK(sbp_parallel.has_broadcast_parallel() || sbp_parallel.has_partial_sum_parallel());
    // broadcast BlobDesc
    FOR_RANGE(int64_t, axis_parallel_id, 0, parallel_desc().parallel_num()) { Handler(blob_desc); }
  }
}

void OpNode::ConcatBlobDesc(const std::vector<BlobDesc>& blob_descs,
                            const SbpParallel& sbp_parallel,
                            BlobDesc* concatenated_blob_desc) const {
  CHECK_EQ(blob_descs.size(), parallel_desc().parallel_num());
  if (sbp_parallel.has_split_parallel()) {
    int32_t axis = sbp_parallel.split_parallel().axis();
    // concat BlobDesc
    CHECK_GE(axis, 0);
    CHECK_LT(axis, blob_descs.at(0).shape().NumAxes());
    int64_t logical_blob_axis_dim = 0;
    for (const BlobDesc& blob_desc : blob_descs) {
      logical_blob_axis_dim += blob_desc.shape().At(axis);
    }
    CHECK_GE(logical_blob_axis_dim, parallel_desc().parallel_num());
    BalancedSplitter bs(logical_blob_axis_dim, parallel_desc().parallel_num());
    std::vector<BlobDesc> same_blob_descs(blob_descs);
    FOR_RANGE(int64_t, axis_parallel_id, 0, parallel_desc().parallel_num()) {
      CHECK_EQ(bs.At(axis_parallel_id).size(), blob_descs.at(axis_parallel_id).shape().At(axis));
      same_blob_descs.at(axis_parallel_id).mut_shape().Set(axis, logical_blob_axis_dim);
    }
    for (const BlobDesc& blob_desc : same_blob_descs) { CHECK(blob_desc == same_blob_descs.at(0)); }
    concatenated_blob_desc->CopyAllFrom(same_blob_descs.at(0));
  } else {
    // select first BlobDesc
    for (const BlobDesc& blob_desc : blob_descs) { CHECK(blob_desc == blob_descs.at(0)); }
    concatenated_blob_desc->CopyAllFrom(blob_descs.at(0));
  }
}

int64_t OpNode::GetAxisParallelNum(
    const std::function<void(bool*, int32_t*, int64_t*)>& GetAxisParallelInfo) const {
  bool is_split = false;
  int32_t axis = -1;
  int64_t axis_parallel_num = 0;
  GetAxisParallelInfo(&is_split, &axis, &axis_parallel_num);
  return axis_parallel_num;
}

void OpNode::SplitLogicalInputBlobDesc() {
  for (const std::string& bn : op().input_bns()) {
    const LogicalBlobId& lbi = op().BnInOp2Lbi(bn);
    const BlobDesc& logical_blob_desc = ProducerOpNode4BnInOp(bn)->LogicalBlobDesc4Lbi(lbi);
    const SbpParallel& sbp_parallel = SbpParallel4BnInOp(bn);
    ForEachParallelBlobDesc(logical_blob_desc, sbp_parallel, [&](const BlobDesc& blob_desc) {
      bn2parallel_id2blob_desc_[bn].push_back(blob_desc);
    });
    CHECK_EQ(bn2parallel_id2blob_desc_.at(bn).size(), parallel_desc().parallel_num());
  }
}

void OpNode::ConcatLogicalOutputBlobDesc() {
  for (const std::string& bn : op().output_bns()) {
    const LogicalBlobId& lbi = op().BnInOp2Lbi(bn);
    const SbpParallel& sbp_parallel = SbpParallel4BnInOp(bn);
    ConcatBlobDesc(bn2parallel_id2blob_desc_.at(bn), sbp_parallel, MutLogicalBlobDesc4Lbi(lbi));
  }
}

void OpNode::CheckBlobDescs(const std::function<BlobDesc*(const std::string&)>& GetBlobDesc4BnInOp,
                            const ParallelContext* parallel_ctx) const {
  int64_t parallel_id = parallel_ctx->parallel_id();
  auto Check = [&](const std::string& bn) {
    if (bn2parallel_id2blob_desc_.find(bn) == bn2parallel_id2blob_desc_.end()) { return; }
    CHECK_EQ(parallel_ctx->parallel_num(), bn2parallel_id2blob_desc_.at(bn).size());
    const BlobDesc& blob_desc_from_exec_graph = *GetBlobDesc4BnInOp(bn);
    const BlobDesc& blob_desc_from_op_graph = bn2parallel_id2blob_desc_.at(bn).at(parallel_id);
    CHECK_EQ(blob_desc_from_exec_graph.shape(), blob_desc_from_op_graph.shape());
    CHECK_EQ(blob_desc_from_exec_graph.data_type(), blob_desc_from_op_graph.data_type());
  };
  for (const std::string& bn : op().input_bns()) { Check(bn); }
  for (const std::string& bn : op().output_bns()) { Check(bn); }
  for (const std::string& bn : op().data_tmp_bns()) { Check(bn); }
  for (const std::string& bn : op().fw_buf_bns()) { Check(bn); }
  for (const std::string& bn : op().model_bns()) { Check(bn); }
  for (const std::string& bn : op().const_model_bns()) { Check(bn); }
  for (const std::string& bn : op().const_buf_bns()) { Check(bn); }
  for (const std::string& bn : op().forward_model_bns()) { Check(bn); }
}

void OpGraph::InferOpModelSize(HashMap<std::string, size_t>* op_name2model_size) {
  auto BlobDesc4ModelLbi = MakeGetterBlobDesc4ModelLbi();
  ForEachNode([&](OpNode* op_node) {
    size_t model_size = 0;
    for (const std::string& model_bn : op_node->op().model_bns()) {
      const auto& lbi = op_node->op().BnInOp2Lbi(model_bn);
      int64_t elem_cnt = BlobDesc4ModelLbi(lbi).shape().elem_cnt();
      model_size += elem_cnt * GetSizeOfDataType(Global<JobDesc>::Get()->DefaultDataType());
      model_size = RoundUp(model_size, kCudaAlignSize);
    }
    size_t parallel_num = op_node->parallel_desc().parallel_num();
    if (op_node->parallel_desc().policy() == ParallelPolicy::kModelParallel) {
      model_size = (model_size + parallel_num - 1) / parallel_num;
    }
    CHECK(op_name2model_size->emplace(op_node->op().op_name(), model_size).second);
  });
}

void OpGraph::Init(const Job& job) {
  InitNodes(job);
  ForEachNode(
      [&](OpNode* node) { CHECK(op_name2op_node_.emplace(node->op().op_name(), node).second); });
  InitEdges();
<<<<<<< HEAD
  InitProducerOpName2CtrlConsumerOpNames(job);
  CheckIsDAG();
=======
  CHECK(!FindFirstNontrivialSCC());
>>>>>>> 9c231655
  FixOpParallelDesc();
  UpdateOpNodeHasInDiff();
  InferTimeShape();
  InferLogicalBlobDesc(job);
}

void OpGraph::CheckIsDAG() const {
  CHECK_ISNULL(FindFirstBackEdgeDstNode());
  auto ForEachNext = [&](OpNode* node, const std::function<void(OpNode*)>& Handler) {
    ForEachDataAndCtrlOutNode(node, Handler);
  };
  CHECK_ISNULL(FindFirstBackEdgeDstNode(source_nodes(), ForEachNext));
}

void OpGraph::InitNodes(const Job& job) {
  auto ParallelConf4OpName = MakeGetterParallelConf4OpName(job.placement());
  for (const auto& op_conf : job.net().op()) {
    OpNode* node = new OpNode(ParallelDesc(*ParallelConf4OpName(op_conf.name())), op_conf);
    AddAllocatedNode(node);
  }
}

void OpGraph::InitEdges() {
  HashMap<LogicalBlobId, OpNode*> lbi2producer;
  HashMap<std::string, HashMap<LogicalBlobId, std::string>> producer_op_name2lbi2obn;
  ForEachNode([&](OpNode* op_node) {
    for (const auto& obn : op_node->op().output_bns()) {
      const auto& lbi = op_node->op().BnInOp2Lbi(obn);
      CHECK(lbi2producer.emplace(lbi, op_node).second);
      CHECK(producer_op_name2lbi2obn[op_node->op().op_name()].emplace(lbi, obn).second);
    }
  });
  ForEachNode([&](OpNode* op_node) {
    HashMap<std::string, HashSet<LogicalBlobId>> producer_op_name2lbis;
    HashMap<std::string, HashMap<LogicalBlobId, std::vector<std::string>>>
        consumer_op_name2lbi2ibns;
    for (const auto& ibn : op_node->op().input_bns()) {
      const LogicalBlobId& lbi = op_node->op().BnInOp2Lbi(ibn);
      producer_op_name2lbis[lbi.op_name()].insert(lbi);
      consumer_op_name2lbi2ibns[op_node->op().op_name()][lbi].push_back(ibn);
    }
    for (const auto& pair : producer_op_name2lbis) {
      std::vector<LogicalBlobId> lbis{pair.second.begin(), pair.second.end()};
      const auto& lbi2obn = producer_op_name2lbi2obn.at(pair.first);
      const auto& lbi2ibns = consumer_op_name2lbi2ibns.at(op_node->op().op_name());
      OpNode* producer = lbi2producer.at(lbis.at(0));
      Connect(producer, NewEdge(lbis, lbi2obn, lbi2ibns), op_node);
    }
  });
}

void OpGraph::InitProducerOpName2CtrlConsumerOpNames(const Job& job) {
  for (const auto& op_conf : job.net().op()) {
    for (const auto& ctrl_in_op_name : op_conf.ctrl_in_op_name()) {
      auto* consumer_op_names = &producer_op_name2ctrl_consumer_op_names_[ctrl_in_op_name];
      CHECK(consumer_op_names->emplace(op_conf.name()).second);
    }
  }
}

void OpGraph::FixOpParallelDesc() const {
  ForEachNode([&](OpNode* node) { node->op().FixParallelDesc(node->mut_parallel_desc()); });
}

void OpGraph::UpdateOpNodeHasInDiff() const {
  TopoForEachNode([&](OpNode* op_node) {
    bool has_diff = false;
    for (OpEdge* edge : op_node->in_edges()) {
      if (edge->src_node()->has_in_diff() || edge->src_node()->has_model_diff()) {
        edge->set_has_diff(true);
        has_diff = true;
        break;
      }
    }
    op_node->set_has_in_diff(has_diff);
  });
}

void OpGraph::InferTimeShape() const {
  TopoForEachNode([&](OpNode* op_node) {
    ParallelContext parallel_ctx;
    parallel_ctx.set_parallel_id(0);
    parallel_ctx.set_parallel_num(op_node->parallel_desc().parallel_num());
    parallel_ctx.set_policy(op_node->parallel_desc().policy());
    auto GetInputBlobTimeShape = [&](const std::string& bn_in_op) {
      return op_node->GetInputBlobTimeShape(bn_in_op);
    };
    op_node->op().InferOutputBlobTimeShapeIf(GetInputBlobTimeShape, &parallel_ctx,
                                             op_node->mut_out_blob_time_shape());
  });
}

void OpGraph::InferOpNodeSbpSignature(OpNode* op_node, const SbpSignature& sbp_sig_conf) const {
  HashMap<std::string, SbpInferHint> ibn2sbp_infer_hint;
  for (const std::string& ibn : op_node->op().input_bns()) {
    const LogicalBlobId& lbi = op_node->op().BnInOp2Lbi(ibn);
    OpNode* producer = op_node->SrcNode4InputBnInOp(ibn);
    const ParallelDesc* parallel_desc = &op_node->parallel_desc();
    const BlobDesc* logical_blob_desc = &producer->LogicalBlobDesc4Lbi(lbi);
    const auto& sbp = producer->SbpParallel4Lbi(lbi);
    ibn2sbp_infer_hint.emplace(ibn, SbpInferHint(parallel_desc, logical_blob_desc, sbp));
  }
  SbpSignature* sbp_signature = op_node->mut_sbp_signature();
  auto SbpInferHint4Ibn = [&](const std::string& ibn) -> const SbpInferHint& {
    return ibn2sbp_infer_hint.at(ibn);
  };
  std::function<int32_t(const SbpSignature&)> CalcOrderValue4SbpSig;
  if (sbp_sig_conf.bn_in_op2sbp_parallel().empty()) {
    auto OrderValue4HasBatchDim = [&](const std::string& bn,
                                      const SbpParallel& sbp_parallel) -> int32_t {
      return -1
             * (op_node->HasBatchDim4Lbi(op_node->op().BnInOp2Lbi(bn))
                && sbp_parallel.has_split_parallel() && sbp_parallel.split_parallel().axis() == 0);
    };
    auto OrderValue4HasNoBatchDim = [&](const std::string& ibn,
                                        const SbpParallel& sbp_parallel) -> int32_t {
      return -2
             * (op_node->HasBatchDim4Lbi(op_node->op().BnInOp2Lbi(ibn)) == false
                && SbpInferHint4Ibn(ibn).sbp_parallel().has_split_parallel() == false
                && sbp_parallel.has_split_parallel() == false);
    };
    CalcOrderValue4SbpSig = [&](const SbpSignature& sbp_signature) -> int32_t {
      int32_t order_value = 0;
      for (const auto& ibn : op_node->op().input_bns()) {
        const auto& sbp_parallel_it = sbp_signature.bn_in_op2sbp_parallel().find(ibn);
        CHECK(sbp_parallel_it != sbp_signature.bn_in_op2sbp_parallel().end());
        order_value += OrderValue4HasBatchDim(ibn, sbp_parallel_it->second);
        order_value += OrderValue4HasNoBatchDim(ibn, sbp_parallel_it->second);
      }
      for (const auto& obn : op_node->op().output_bns()) {
        const auto& sbp_parallel_it = sbp_signature.bn_in_op2sbp_parallel().find(obn);
        CHECK(sbp_parallel_it != sbp_signature.bn_in_op2sbp_parallel().end());
        order_value += OrderValue4HasBatchDim(obn, sbp_parallel_it->second);
      }
      return order_value;
    };
  } else {
    CalcOrderValue4SbpSig = [](const SbpSignature&) -> int32_t { return 0; };
  }
  op_node->op().InferSbpSignatureIf(sbp_signature, sbp_sig_conf, CalcOrderValue4SbpSig,
                                    SbpInferHint4Ibn, op_node->parallel_desc());
  op_node->op().FixSbpSignature(SbpInferHint4Ibn, sbp_signature);
}

void OpGraph::InferOpNodeLogicalBlobDesc(OpNode* op_node) const {
  auto* bn2parallel_id2blob_desc = op_node->mut_bn2parallel_id2blob_desc();
  op_node->SplitLogicalInputBlobDesc();
  int64_t parallel_num = op_node->parallel_desc().parallel_num();
  const auto& input_bns = op_node->op().input_bns();
  FOR_RANGE(int64_t, parallel_id, 0, parallel_num) {
    auto BlobDesc4BnInOp = [&](const std::string& bn) -> BlobDesc* {
      if (std::find(input_bns.begin(), input_bns.end(), bn) != input_bns.end()) {
        CHECK(bn2parallel_id2blob_desc->find(bn) != bn2parallel_id2blob_desc->end());
        CHECK_EQ(bn2parallel_id2blob_desc->at(bn).size(), parallel_num);
      } else if (bn2parallel_id2blob_desc->find(bn) == bn2parallel_id2blob_desc->end()) {
        (*bn2parallel_id2blob_desc)[bn].resize(parallel_num);
      } else {
        CHECK_EQ(bn2parallel_id2blob_desc->at(bn).size(), parallel_num);
      }
      return &(*bn2parallel_id2blob_desc)[bn][parallel_id];
    };
    ParallelContext parallel_ctx;
    parallel_ctx.set_parallel_id(parallel_id);
    parallel_ctx.set_parallel_num(parallel_num);
    parallel_ctx.set_policy(op_node->parallel_desc().policy());
    op_node->op().InferBlobDescsIf(BlobDesc4BnInOp, &parallel_ctx,
                                   Global<JobDesc>::Get()->RecordPieceSize(), [](OpContext*) {});
  }
  op_node->ConcatLogicalOutputBlobDesc();
}

void OpGraph::InferLogicalBlobDesc(const Job& job) const {
  TopoForEachNode([&](OpNode* op_node) {
    // infer has_batch_dim
    auto HasBatchDim4BnInOp = [&](const std::string& bn) -> bool* {
      return op_node->ProducerOpNode4BnInOp(bn)->MutHasBatchDim4Lbi(op_node->op().BnInOp2Lbi(bn));
    };
    auto LogicalBlobDesc4Ibn = [&](const std::string& ibn) -> const BlobDesc& {
      const auto& ibns = op_node->op().input_bns();
      CHECK(std::find(ibns.begin(), ibns.end(), ibn) != ibns.end());
      return op_node->LogicalBlobDesc4Lbi(op_node->op().BnInOp2Lbi(ibn));
    };
    op_node->op().InferHasBatchDimIf(LogicalBlobDesc4Ibn, HasBatchDim4BnInOp);
    // infer sbp_signature
    SbpSignature sbp_sig_conf;
    {
      const auto& op_name2sbp_sig_conf = job.sbp_conf().op_name2sbp_signature_conf();
      const auto& it = op_name2sbp_sig_conf.find(op_node->op().op_name());
      if (it != op_name2sbp_sig_conf.end()) { sbp_sig_conf = it->second; }
    }
    InferOpNodeSbpSignature(op_node, sbp_sig_conf);
    // infer logical_blob_desc
    InferOpNodeLogicalBlobDesc(op_node);
  });
}

BalancedSplitter OpGraph::GetBalancedSplitter(const std::string& op_name,
                                              const LogicalBlobId& lbi) const {
  OpNode* op_node = op_name2op_node_.at(GetOpNameKey(op_name, lbi));
  const SbpParallel& sbp_parallel = GetSbpParallel(op_name, lbi);
  CHECK(sbp_parallel.has_split_parallel());
  int64_t split_num = GetSplitNum(op_name, lbi);
  if (IsBatchDimBlob(op_name, lbi)) {
    CHECK_EQ(sbp_parallel.split_parallel().axis(), 0);
    CHECK_EQ(split_num % op_node->parallel_desc().parallel_num(), 0);
  } else {
    CHECK_GE(split_num, op_node->parallel_desc().parallel_num());
  }
  return BalancedSplitter(split_num, op_node->parallel_desc().parallel_num());
}

int32_t OpGraph::GetModelSplitAxis(const std::string& op_name, const LogicalBlobId& lbi) const {
  const SbpParallel& sbp_parallel = GetSbpParallel(op_name, lbi);
  CHECK(sbp_parallel.has_split_parallel());
  return sbp_parallel.split_parallel().axis();
}

int64_t OpGraph::GetSplitNum(const std::string& op_name, const LogicalBlobId& lbi) const {
  OpNode* op_node = op_name2op_node_.at(GetOpNameKey(op_name, lbi));
  const LogicalBlobId& lbi_key = GetLogicalBlobIdKey(op_name, lbi);
  const SbpParallel& sbp_parallel = op_node->SbpParallel4Lbi(lbi_key);
  CHECK(sbp_parallel.has_split_parallel());
  return op_node->LogicalBlobDesc4Lbi(lbi_key).shape().At(sbp_parallel.split_parallel().axis());
}

const SbpParallel& OpGraph::GetSbpParallel(const std::string& op_name,
                                           const LogicalBlobId& lbi) const {
  return op_name2op_node_.at(GetOpNameKey(op_name, lbi))
      ->SbpParallel4Lbi(GetLogicalBlobIdKey(op_name, lbi));
}

DataType OpGraph::GetBlobDataType(const LogicalBlobId& lbi) const {
  return op_name2op_node_.at(lbi.op_name())
      ->LogicalBlobDesc4Lbi(GetLogicalBlobIdKey(lbi.op_name(), lbi))
      .data_type();
}

const BlobDesc& OpGraph::GetLogicalBlobDesc(const LogicalBlobId& lbi) const {
  return op_name2op_node_.at(lbi.op_name())
      ->LogicalBlobDesc4Lbi(GetLogicalBlobIdKey(lbi.op_name(), lbi));
}

bool OpGraph::IsBatchDimBlob(const std::string& op_name, const LogicalBlobId& lbi) const {
  return op_name2op_node_.at(GetOpNameKey(op_name, lbi))
      ->HasBatchDim4Lbi(GetLogicalBlobIdKey(op_name, lbi));
}

void OpGraph::CheckBlobDescs(const std::string& op_name,
                             const std::function<BlobDesc*(const std::string&)>& GetBlobDesc4BnInOp,
                             const ParallelContext* parallel_ctx) const {
  if (op_name2op_node_.find(op_name) == op_name2op_node_.end()) { return; }
  op_name2op_node_.at(op_name)->CheckBlobDescs(GetBlobDesc4BnInOp, parallel_ctx);
}

void OpGraph::ForEachPseudoChain(
    const std::function<void(const HashSet<OpNode*>&)>& Handler) const {
  auto IsReachable = MakePredicatorIsReachable();
  ForEachChainFamily(
      [&](const HashSet<OpNode*>& nodes) { ForEachPseudoChain(nodes, IsReachable, Handler); });
}

void OpGraph::ForEachChainFamily(
    const std::function<void(const HashSet<OpNode*>&)>& Handler) const {
  auto IsSameSbpEdge = [](OpEdge* edge) -> bool {
    for (const LogicalBlobId& lbi : edge->lbis()) {
      if (edge->src_node()->SbpParallel4Lbi(lbi) != edge->dst_node()->SbpParallel4Lbi(lbi)) {
        return false;
      }
    }
    return true;
  };
  auto WithSameParallelDescAndTimeShape = [](OpEdge* edge) -> bool {
    OpNode* src = edge->src_node();
    OpNode* dst = edge->dst_node();
    if (!src->parallel_desc().EqualsIgnoringPolicy(dst->parallel_desc())) { return false; }
    if (src->in_edges().empty()) { return false; }
    if (*src->GetInputBlobFastestTimeShape() != *src->out_blob_time_shape()) { return false; }
    if (*dst->GetInputBlobFastestTimeShape() != *dst->out_blob_time_shape()) { return false; }
    if (*src->out_blob_time_shape() != *dst->out_blob_time_shape()) { return false; }
    return true;
  };
  auto Is121Edge = [&](OpEdge* edge) -> bool {
    return IsSameSbpEdge(edge) && WithSameParallelDescAndTimeShape(edge);
  };
  auto ForEachConnectedWithSameSbp7ParallelDesc7TimeShape =
      [&](OpNode* node, const std::function<void(OpNode*)>& Handler) {
        for (OpEdge* edge : node->in_edges()) {
          if (Is121Edge(edge)) { Handler(edge->src_node()); }
        }
        for (OpEdge* edge : node->out_edges()) {
          if (Is121Edge(edge)) { Handler(edge->dst_node()); }
        }
      };
  ForEachConnectedComponent(source_nodes(), ForEachConnectedWithSameSbp7ParallelDesc7TimeShape,
                            Handler);
}

void OpGraph::ForEachPseudoChain(
    const HashSet<OpNode*>& nodes, const std::function<bool(OpNode* src, OpNode* dst)>& IsReachable,
    const std::function<void(const HashSet<OpNode*>&)>& Handler) const {
  if (nodes.size() <= 1) { return; }
  if ((*nodes.begin())->parallel_desc().device_type() == DeviceType::kCPU) { return; }
  if ((*nodes.begin())->parallel_desc().policy() != ParallelPolicy::kDataParallel) { return; }
  HashSet<OpNode*> all_nodes(nodes);
  while (all_nodes.size() > 1) {
    HashSet<OpNode*> chain;
    ReverseTopoGetPseudoChain(all_nodes, &chain, IsReachable);
    Handler(chain);
    for (OpNode* node_in_chain : chain) { all_nodes.erase(node_in_chain); }
  }
}

void OpGraph::ReverseTopoGetPseudoChain(
    const HashSet<OpNode*>& op_nodes, HashSet<OpNode*>* pseudo_chain_nodes,
    const std::function<bool(OpNode* src, OpNode* dst)>& IsReachable) const {
  // get sink nodes
  std::list<OpNode*> sinks;
  auto IsSink = [&](OpNode* node) {
    for (OpNode* inner_node : op_nodes) {
      if (IsReachable(node, inner_node)) { return false; }
    }
    return true;
  };
  for (OpNode* op_node : op_nodes) {
    if (IsSink(op_node)) { sinks.push_back(op_node); }
  }
  // generate connections of subgraph
  HashMap<OpNode*, std::vector<OpNode*>> node2in_nodes;
  HashMap<OpNode*, std::vector<OpNode*>> node2out_nodes;
  auto IsInSubset = [&](OpNode* node) { return op_nodes.find(node) != op_nodes.end(); };
  auto ReachableToAnySink = [&](OpNode* node) {
    for (OpNode* sink : sinks) {
      if (node == sink) { return true; }
      if (IsReachable(node, sink)) { return true; }
    }
    return false;
  };
  auto AnyOutputNodesNotInSubsetAndReachableToSink = [&](OpNode* node) {
    for (OpEdge* edge : node->out_edges()) {
      if (!IsInSubset(edge->dst_node()) && ReachableToAnySink(edge->dst_node())) { return true; }
    }
    return false;
  };
  for (OpNode* node : op_nodes) {
    if (AnyOutputNodesNotInSubsetAndReachableToSink(node)) { continue; }
    node->ForEachNodeOnOutEdge([&](OpNode* out_node) {
      if (IsInSubset(out_node)) {
        node2in_nodes[out_node].push_back(node);
        node2out_nodes[node].push_back(out_node);
      }
    });
  }
  // get chain nodes
  auto ForEachInNode = [&](OpNode* node, const std::function<void(OpNode*)>& Handler) {
    for (OpNode* in_node : node2in_nodes[node]) { Handler(in_node); }
  };
  auto ForEachOutNode = [&](OpNode* node, const std::function<void(OpNode*)>& Handler) {
    for (OpNode* out_node : node2out_nodes[node]) { Handler(out_node); }
  };
  TopoForEachNode(sinks, ForEachOutNode, ForEachInNode,
                  [&](OpNode* node) { CHECK(pseudo_chain_nodes->emplace(node).second); });
}

std::string OpGraph::GetOpNameKey(const std::string& op_name, const LogicalBlobId& lbi) const {
  CHECK(!lbi.has_is_packed_id());
  std::string op_name_key;
  if (op_name2op_node_.find(op_name) == op_name2op_node_.end()) {
    CHECK(lbi.has_clone_id());
    return lbi.op_name();
  } else {
    CHECK(!lbi.has_clone_id());
    return op_name;
  }
}

LogicalBlobId OpGraph::GetLogicalBlobIdKey(const std::string& op_name,
                                           const LogicalBlobId& lbi) const {
  CHECK(!lbi.has_is_packed_id());
  if (op_name2op_node_.find(op_name) == op_name2op_node_.end()) {
    CHECK(lbi.has_clone_id());
    LogicalBlobId lbi_key;
    lbi_key.set_op_name(lbi.op_name());
    lbi_key.set_blob_name(lbi.blob_name());
    return lbi_key;
  } else {
    CHECK(!lbi.has_clone_id());
    return lbi;
  }
}

std::function<const BlobDesc&(const LogicalBlobId&)> OpGraph::MakeGetterBlobDesc4ModelLbi() const {
  HashMap<LogicalBlobId, BlobDesc> lbi2unparalleled_blob_desc;
  TopoForEachNode([&](OpNode* op_node) {
    ParallelContext parallel_ctx;
    parallel_ctx.set_parallel_id(0);
    parallel_ctx.set_parallel_num(1);
    parallel_ctx.set_policy(op_node->parallel_desc().policy());
    auto MutUnparalleledBlobDesc4BnInOp = [&](const std::string& bn) -> BlobDesc* {
      return &lbi2unparalleled_blob_desc[op_node->op().BnInOp2Lbi(bn)];
    };
    // the real important data we want to get is:
    // a) model blobs' byte size;
    // b) number of axes of blobs' body shape;
    // Hence the argument record_piece_size can be any positive number, here it's 1
    op_node->op().InferBlobDescsIf(MutUnparalleledBlobDesc4BnInOp, &parallel_ctx, 1,
                                   [](OpContext*) {});
  });
  auto model_lbi2blob_desc = std::make_shared<HashMap<LogicalBlobId, BlobDesc>>();
  ForEachNode([&](OpNode* op_node) {
    auto ForEachModelBn = [&](const std::function<void(const std::string&)>& Handler) {
      for (const std::string& bn : op_node->op().model_bns()) { Handler(bn); }
      for (const std::string& bn : op_node->op().const_model_bns()) { Handler(bn); }
      for (const std::string& bn : op_node->op().forward_model_bns()) { Handler(bn); }
    };
    ForEachModelBn([&](const std::string& model_bn) {
      const auto& lbi = op_node->op().BnInOp2Lbi(model_bn);
      CHECK(model_lbi2blob_desc->emplace(lbi, lbi2unparalleled_blob_desc.at(lbi)).second);
    });
  });
  return [model_lbi2blob_desc](const LogicalBlobId& model_lbi) -> const BlobDesc& {
    return model_lbi2blob_desc->at(model_lbi);
  };
}

void OpGraph::ForEachDataAndCtrlInNode(OpNode* node,
                                       const std::function<void(OpNode*)>& Handler) const {
  node->ForEachNodeOnInEdge(Handler);
  for (const auto& ctrl_in_op_name : node->op().op_conf().ctrl_in_op_name()) {
    Handler(op_name2op_node_.at(ctrl_in_op_name));
  }
}

void OpGraph::ForEachDataAndCtrlOutNode(OpNode* node,
                                        const std::function<void(OpNode*)>& Handler) const {
  node->ForEachNodeOnOutEdge(Handler);
  const auto& op_name_it = producer_op_name2ctrl_consumer_op_names_.find(node->op().op_name());
  if (op_name_it == producer_op_name2ctrl_consumer_op_names_.end()) { return; }
  for (const std::string& ctrl_consumer_op_name : op_name_it->second) {
    Handler(op_name2op_node_.at(ctrl_consumer_op_name));
  }
}

std::function<bool(const LogicalBlobId&, const std::string&)>
OpGraph::MakePredicatorIsLbiAllConsumersReachableToOpName() const {
  auto IsDataOrCtrlReachable = MakePredicatorIsDataOrCtrlReachable();
  return [IsDataOrCtrlReachable, this](const LogicalBlobId& lbi, const std::string& op_name) {
    const OpNode* src_node = op_name2op_node_.at(lbi.op_name());
    const OpNode* dst_node = op_name2op_node_.at(op_name);
    size_t out_node_cnt = 0;
    size_t reachable_out_node_cnt = 0;
    for (OpEdge* edge : src_node->out_edges()) {
      if (std::find(edge->lbis().begin(), edge->lbis().end(), lbi) != edge->lbis().end()) {
        out_node_cnt += 1;
        reachable_out_node_cnt += IsDataOrCtrlReachable(edge->dst_node(), dst_node);
      }
    }
    return out_node_cnt > 0 && out_node_cnt == reachable_out_node_cnt;
  };
}

std::function<bool(const OpNode*, const OpNode*)> OpGraph::MakePredicatorIsDataOrCtrlReachable()
    const {
  auto _1 = std::placeholders::_1;
  auto _2 = std::placeholders::_2;
  return MakePredicatorIsReachable(source_nodes(),
                                   std::bind(&OpGraph::ForEachDataAndCtrlInNode, this, _1, _2),
                                   std::bind(&OpGraph::ForEachDataAndCtrlOutNode, this, _1, _2));
}

}  // namespace oneflow<|MERGE_RESOLUTION|>--- conflicted
+++ resolved
@@ -265,12 +265,8 @@
   ForEachNode(
       [&](OpNode* node) { CHECK(op_name2op_node_.emplace(node->op().op_name(), node).second); });
   InitEdges();
-<<<<<<< HEAD
   InitProducerOpName2CtrlConsumerOpNames(job);
   CheckIsDAG();
-=======
-  CHECK(!FindFirstNontrivialSCC());
->>>>>>> 9c231655
   FixOpParallelDesc();
   UpdateOpNodeHasInDiff();
   InferTimeShape();
@@ -278,11 +274,14 @@
 }
 
 void OpGraph::CheckIsDAG() const {
-  CHECK_ISNULL(FindFirstBackEdgeDstNode());
-  auto ForEachNext = [&](OpNode* node, const std::function<void(OpNode*)>& Handler) {
+  CHECK(!FindFirstNontrivialSCC());
+  auto ForEachIn = [&](OpNode* node, const std::function<void(OpNode*)>& Handler) {
+    ForEachDataAndCtrlInNode(node, Handler);
+  };
+  auto ForEachOut = [&](OpNode* node, const std::function<void(OpNode*)>& Handler) {
     ForEachDataAndCtrlOutNode(node, Handler);
   };
-  CHECK_ISNULL(FindFirstBackEdgeDstNode(source_nodes(), ForEachNext));
+  CHECK(!FindFirstNontrivialSCC(ForEachIn, ForEachOut));
 }
 
 void OpGraph::InitNodes(const Job& job) {
