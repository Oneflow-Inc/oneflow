--- conflicted
+++ resolved
@@ -427,14 +427,6 @@
   // print sbp graph before auto-parallel
   std::string job_name = job.job_conf().job_name();
   ToDotWithFilePath(job_name + "_before_auto_parallel_op_graph_sbp.dot");
-<<<<<<< HEAD
-=======
-#endif
-
-#ifdef AUTO_PARALLEL_
-  // auto-parallel
-  std::cout << "==============================================\n";
->>>>>>> fd30bae1
   SbpConstructor sbp_constructor;
   sbp_constructor.constructSbpGraph(*this, job);
 #endif
@@ -443,10 +435,6 @@
 #ifdef PLOT_SBP_
   // print sbp graph before auto-parallel
   ToDotWithFilePath(job_name + "_after_auto_parallel_op_graph_sbp.dot");
-<<<<<<< HEAD
-=======
-#endif
->>>>>>> fd30bae1
   return Maybe<void>::Ok();
 }
 
