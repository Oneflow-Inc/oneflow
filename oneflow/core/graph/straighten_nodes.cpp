--- conflicted
+++ resolved
@@ -56,10 +56,7 @@
   int32_t exceed_time = -1;
   int32_t min_lifetime = -1;
   int64_t memory_volume = -1;
-<<<<<<< HEAD
-=======
   int32_t max_layer = -1;
->>>>>>> 57006834
   // We can have some other nodes in it for example
   // SbpNode<NdSbpSignature>* node;
   // SbpEdge<NdSbpSignature>* node;
@@ -340,10 +337,7 @@
     case StraightenOrder::kMemoryIncrementAscend: return sign * memory_increment;
     case StraightenOrder::kExceedTimeAscend: return sign * exceed_time;
     case StraightenOrder::kMemoryVolumeAscend: return sign * memory_volume;
-<<<<<<< HEAD
-=======
     case StraightenOrder::kMaxLayerAscend: return sign * max_layer;
->>>>>>> 57006834
     default: return 0;
   }
 }
