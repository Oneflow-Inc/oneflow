--- conflicted
+++ resolved
@@ -107,11 +107,7 @@
 //                                                        ParseIntegerFromEnv("Parameter2", 3)});
 // The best parameter set for saving time is {102, 100}
 // The best parameter set for saving memory is {3, 0}
-<<<<<<< HEAD
-std::vector<StraightenOrder> decide_parameters;
-=======
 static std::vector<StraightenOrder> decide_parameters;
->>>>>>> 29b1b4ea
 
 // move the head from source to target
 void MoveFrontBetweenMaps(std::map<int32_t, TopoStruct*>& source,
@@ -364,7 +360,6 @@
   }
 }
 
-<<<<<<< HEAD
 // Find the minimum life time of the task graph,
 // which is the maximum of the minimum layer among all the consumers.
 // The function must be executed after generating min layer
@@ -389,7 +384,12 @@
       // Register x is created while executing a, and x is killed after the execution of b.
       // The life time is 2 (including a and b) == b.lifetime - a.lifetime
       pair.second.min_lifetime -= pair.second.min_layer - 1;
-=======
+    }
+    pair.second.ComputeMemoryVolume();
+  }
+  return false;
+}
+
 }  // anonymous namespace
 
 // Some operators have longer time in cpu and less time in gpu.
@@ -410,11 +410,8 @@
         || op_type_name == "expand"    // 2
     ) {
       return true;
->>>>>>> 29b1b4ea
-    }
-    pair.second.ComputeMemoryVolume();
-  }
-  return false;
+    }
+  }
 }
 
 // SAT, a.k.a. Scholastic Aptitude Test,
