#include "oneflow/core/graph/normal_backward_compute_task_node.h"
#include "oneflow/core/graph/task_graph.h"
#include "oneflow/core/graph/logical_node.h"

namespace oneflow {

void NormalBackwardCompTaskNode::ProduceAllRegstsAndBindEdges() {
  ProduceB121Regst("in_diff");
  ProduceRegst("activation_diff", true, 1, 1);
  ProduceRegst("bw_buf", true, 1, 1);
  for (TaskEdge* edge : out_edges()) {
    const LogicalNode* succ_logical = GetOneSuccLogicalNodeOnEdge(edge);
    if (succ_logical->TypeName() == "MdDiffAcc" || succ_logical->TypeName() == "NormalMdUpdt"
        || succ_logical->TypeName() == "ReduceScatter") {
      edge->AddRegst("model_diff", ProduceRegst("model_diff", true));
    } else {
      BindEdgeWithProducedB121Regst(edge, "in_diff");
    }
  }
}

void NormalBackwardCompTaskNode::ConsumeAllRegsts() {
  for (TaskEdge* edge : in_edges()) {
    TaskNode* src_node = edge->src_node();
    TaskType src_task_type = src_node->GetTaskType();
    if (IsForwardTaskType(src_task_type)) {
      ConsumeRegst("activation", edge->GetRegst("activation"));
      ConsumeRegst("data_tmp", edge->GetRegst("data_tmp"));
      ConsumeRegst("boxing_out", edge->GetRegst("boxing_out"));
      ConsumeRegst("121_out", edge->GetRegst("121_out"));
      ConsumeRegst("const_buf", edge->GetRegst("const_buf"));
    } else if (src_task_type == TaskType::kNormalMdUpdt) {
      ConsumeRegst("model", edge->GetRegst("model"));
      ConsumeRegst("const_model", edge->GetRegst("const_model"));
    } else {
      ConsumeRegst("out_diff", edge->GetSoleRegst());
    }
  }
  CompTaskNode* fw_task = GetRelatedFwTaskNode();
  if (fw_task) {
    const std::list<std::weak_ptr<RegstDesc>>& in_regst = fw_task->GetConsumedRegst("in");
    for (std::weak_ptr<RegstDesc> regst : in_regst) { ConsumeRegst("in", regst.lock()); }
  }
}

void NormalBackwardCompTaskNode::BuildExecGphAndRegst() {
  BuildExecGphAndBindOutDiffRegst();
  LinkFwExecNode();
  BuildActivationDiffRegst();
  BuildInDiffRegst();
  BindModelDiffRegst();
  InferBlobDescsInProducedRegsts();
}

void NormalBackwardCompTaskNode::BuildExecGphAndBindOutDiffRegst() {
  HashMap<LogicalBlobId, std::pair<ExecNode*, std::string>> lbi2producer;
  for (std::shared_ptr<const Operator> op : logical_node()->op_vec()) {
    ExecNode* cur_node = mut_exec_gph().NewNode();
    cur_node->mut_op() = op;
    for (const std::string& idbn : op->input_diff_bns()) {
      const LogicalBlobId& lbi = op->BnInOp2Lbi(idbn);
      CHECK(lbi2producer.insert({lbi, {cur_node, idbn}}).second);
    }
  }
  mut_exec_gph().ForEachNode([&](ExecNode* cur_node) {
    for (const std::string& odbn : cur_node->op()->output_diff_bns()) {
      const LogicalBlobId& lbi = cur_node->op()->BnInOp2Lbi(odbn);
      auto producer_it = lbi2producer.find(lbi);
      if (producer_it != lbi2producer.end()) {
        ExecEdge* edge = mut_exec_gph().NewEdge();
        edge->set_lbi(lbi);
        edge->mut_src_bn() = producer_it->second.second;
        edge->mut_dst_bn() = odbn;
        Connect(producer_it->second.first, edge, cur_node);
      } else {
        cur_node->BindBnWithOneOfTheRegsts(odbn, GetConsumedRegst("out_diff"));
      }
    }
  });
  CompTaskNode* fw_task = GetRelatedFwTaskNode();
  if (fw_task) {
    const HashSet<LogicalBlobId>& lbi_boxing = fw_task->logical_node()->lbi_boxing();
    const HashSet<LogicalBlobId>& lbi_121 = fw_task->logical_node()->lbi_121();
    std::shared_ptr<RegstDesc> out_regst_boxing = GetSoleConsumedRegst("boxing_out");
    std::shared_ptr<RegstDesc> out_regst_121 = GetSoleConsumedRegst("121_out");
    mut_exec_gph().ForEachNode([&](ExecNode* cur_node) {
      for (const std::string& odbn : cur_node->op()->output_diff_bns()) {
        const LogicalBlobId& lbi = cur_node->op()->BnInOp2Lbi(odbn);
        if (lbi2producer.find(lbi) == lbi2producer.end()) {
          std::string obn =
              GenUnDiffBn(odbn);  // the lbis of obn and odbn may be different, use obn directly
          LogicalBlobId obn_lbi = cur_node->op()->BnInOp2Lbi(obn);
          if (lbi_boxing.find(obn_lbi) != lbi_boxing.end()) {
            cur_node->BindBnWithRegst(GenUnDiffBn(odbn), out_regst_boxing);
          } else if (lbi_121.find(obn_lbi) != lbi_121.end()) {
            cur_node->BindBnWithRegst(GenUnDiffBn(odbn), out_regst_121);
          } else {
            UNIMPLEMENTED();
          }
        }
      }
    });
  }
}

void NormalBackwardCompTaskNode::LinkFwExecNode() {
  CompTaskNode* fw_task = GetRelatedFwTaskNode();
  if (fw_task == nullptr) { return; }
  HashMap<std::string, ExecNode*> op_name2fw_exec;
  fw_task->exec_gph().ForEachNode([&](ExecNode* fw_exec) {
    CHECK(op_name2fw_exec.emplace(fw_exec->op()->op_name(), fw_exec).second);
  });
  mut_exec_gph().ForEachNode([&](ExecNode* bw_exec) {
    auto fw_exec_it = op_name2fw_exec.find(bw_exec->op()->op_name());
    if (fw_exec_it != op_name2fw_exec.end()) { bw_exec->set_fw_node(fw_exec_it->second); }
  });
}

void NormalBackwardCompTaskNode::BuildActivationDiffRegst() {
  std::shared_ptr<RegstDesc> activation_regst = GetSoleConsumedRegst("activation");
  std::shared_ptr<RegstDesc> activation_diff_regst = GetProducedRegst("activation_diff");
  mut_exec_gph().ForEachEdge([&](ExecEdge* edge) {
    edge->src_node()->BindBnWithRegst(edge->src_bn(), activation_diff_regst);
    edge->dst_node()->BindBnWithRegst(edge->dst_bn(), activation_diff_regst);
    activation_diff_regst->AddLbi(edge->lbi());
    edge->src_node()->BindBnWithRegst(GenUnDiffBn(edge->src_bn()), activation_regst);
    edge->dst_node()->BindBnWithRegst(GenUnDiffBn(edge->dst_bn()), activation_regst);
  });
}

void NormalBackwardCompTaskNode::BuildInDiffRegst() {
  mut_exec_gph().ForEachNode([&](ExecNode* cur_node) {
    HashSet<LogicalBlobId> found_lbis;
    for (ExecEdge* out_edge : cur_node->out_edges()) {
      CHECK(found_lbis.insert(out_edge->lbi()).second);
    }
    for (const std::string& idbn : cur_node->op()->input_diff_bns()) {
      const LogicalBlobId& lbi = cur_node->op()->BnInOp2Lbi(idbn);
      CompTaskNode* fw_task = GetRelatedFwTaskNode();
      if (fw_task) {
        cur_node->BindBnWithOneOfTheRegsts(GenUnDiffBn(idbn), GetConsumedRegst("in"));
      }
      if (TryAddLbiToB121RegstAndBindIt(cur_node, idbn, "in_diff") == false) {
        CHECK(found_lbis.empty() || found_lbis.find(lbi) != found_lbis.end());
      }
    }
  });
}

void NormalBackwardCompTaskNode::BindModelDiffRegst() {
  std::shared_ptr<RegstDesc> data_tmp_regst = GetSoleConsumedRegst("data_tmp");
  std::shared_ptr<RegstDesc> bw_buf_regst = GetProducedRegst("bw_buf");
  std::shared_ptr<RegstDesc> const_model_regst = GetSoleConsumedRegst("const_model");
  std::shared_ptr<RegstDesc> model_regst = GetSoleConsumedRegst("model");
  std::shared_ptr<RegstDesc> const_buf_regst = GetSoleConsumedRegst("const_buf");
  std::shared_ptr<RegstDesc> model_diff_regst = GetProducedRegst("model_diff");
  mut_exec_gph().ForEachNode([&](ExecNode* node) {
    node->BindBnsWithRegst(&Operator::data_tmp_bns, data_tmp_regst);
    node->AddBnToRegstAndBindIt(&Operator::bw_buf_bns, bw_buf_regst);
    node->BindBnsWithRegst(&Operator::const_model_bns, const_model_regst);
    node->BindBnsWithRegst(&Operator::const_buf_bns, const_buf_regst);
    node->BindBnsWithRegst(&Operator::model_diff_bns, model_diff_regst);
    node->BindBnsWithRegst(&Operator::model_bns, model_regst);
  });
}

void NormalBackwardCompTaskNode::InferBlobDescsInProducedRegsts() {
  if (GetRelatedFwTaskNode()) {
    std::shared_ptr<RegstDesc> in_diff_regst_boxing = GetProducedRegst("boxing_in_diff");
    for (std::weak_ptr<RegstDesc> regst : GetConsumedRegst("in")) {
      in_diff_regst_boxing->CopyBlobDescWithoutAddLbi(regst.lock().get());
    }

    std::shared_ptr<RegstDesc> in_diff_regst_121 = GetProducedRegst("121_in_diff");
    for (std::weak_ptr<RegstDesc> regst : GetConsumedRegst("in")) {
      in_diff_regst_121->CopyBlobDescWithoutAddLbi(regst.lock().get());
    }

    std::shared_ptr<RegstDesc> md_diff_regst = GetProducedRegst("model_diff");
    if (md_diff_regst) { md_diff_regst->CopyBlobDescFrom(GetSoleConsumedRegst("model").get()); }

    std::shared_ptr<RegstDesc> activation_diff_regst = GetProducedRegst("activation_diff");
    activation_diff_regst->CopyBlobDescWithoutAddLbi(GetSoleConsumedRegst("activation").get());
    activation_diff_regst->CopyBlobDescWithoutAddLbi(GetSoleConsumedRegst("boxing_out").get());
    activation_diff_regst->CopyBlobDescWithoutAddLbi(GetSoleConsumedRegst("121_out").get());
  } else {
    mut_exec_gph().SoleNode()->InferDiffBlobDescsWithoutFwNode(parallel_ctx());
  }
  mut_exec_gph().TopoForEachNode(
      [this](ExecNode* node) { node->InferBwBufBlobDescs(parallel_ctx()); });
}

CompTaskNode* NormalBackwardCompTaskNode::GetRelatedFwTaskNode() {
  for (TaskEdge* edge : in_edges()) {
    TaskNode* fw_node = edge->src_node();
    if (IsForwardTaskType(fw_node->GetTaskType())) { return static_cast<CompTaskNode*>(fw_node); }
  }
  return nullptr;
}

<<<<<<< HEAD
bool NormalBackwardCompTaskNode::IsBwClone() const {
  const BackwardLogicalNode* bw_logical_node =
      dynamic_cast<const BackwardLogicalNode*>(logical_node());
  CHECK_NOTNULL(bw_logical_node);
  return bw_logical_node->fw_node() == nullptr;
}

void NormalBackwardCompTaskNode::FixPackedBlobDescOfProducedRegst() {
  std::shared_ptr<RegstDesc> model_diff_regst = GetProducedRegst("model_diff");
  if (model_diff_regst == nullptr) { return; }
  CHECK(model_diff_regst->IsLocked());
  Shape& shape = model_diff_regst->MutBlobDesc(GenPackedLbi())->mut_shape();
  CHECK_EQ(1, shape.NumAxes());
  shape = Shape({RoundUp(shape.elem_cnt(), parallel_ctx()->parallel_num())});
}

=======
>>>>>>> 8c895ee9
}  // namespace oneflow<|MERGE_RESOLUTION|>--- conflicted
+++ resolved
@@ -198,7 +198,6 @@
   return nullptr;
 }
 
-<<<<<<< HEAD
 bool NormalBackwardCompTaskNode::IsBwClone() const {
   const BackwardLogicalNode* bw_logical_node =
       dynamic_cast<const BackwardLogicalNode*>(logical_node());
@@ -215,6 +214,4 @@
   shape = Shape({RoundUp(shape.elem_cnt(), parallel_ctx()->parallel_num())});
 }
 
-=======
->>>>>>> 8c895ee9
 }  // namespace oneflow