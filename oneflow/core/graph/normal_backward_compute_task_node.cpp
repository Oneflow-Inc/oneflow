--- conflicted
+++ resolved
@@ -38,13 +38,8 @@
   }
   CompTaskNode* fw_task = GetRelatedFwTaskNode();
   if (fw_task) {
-<<<<<<< HEAD
-    const std::list<std::weak_ptr<RegstDesc>>& in_regst = fw_task->GetConsumedRegst("in");
-    for (std::weak_ptr<RegstDesc> regst : in_regst) { ConsumeRegst("in", regst.lock()); }
-=======
     const std::list<std::shared_ptr<RegstDesc>>& in_regst = fw_task->GetConsumedRegst("in");
     for (std::shared_ptr<RegstDesc> regst : in_regst) { ConsumeRegst("in", regst); }
->>>>>>> 32053d84
   }
 }
 
@@ -135,13 +130,6 @@
     }
     for (const std::string& idbn : cur_node->op()->input_diff_bns()) {
       const LogicalBlobId& lbi = cur_node->op()->BnInOp2Lbi(idbn);
-<<<<<<< HEAD
-=======
-      CompTaskNode* fw_task = GetRelatedFwTaskNode();
-      if (fw_task) {
-        cur_node->BindBnWithOneOfTheRegsts(GenUnDiffBn(idbn), GetConsumedRegst("in"));
-      }
->>>>>>> 32053d84
       if (logical_node()->IsDataLbiOnOutEdge(lbi)) {
         in_diff_regst->AddLbi(lbi);
         cur_node->BindBnWithRegst(idbn, in_diff_regst);
@@ -182,13 +170,8 @@
 void NormalBackwardCompTaskNode::InferBlobDescsInProducedRegsts() {
   if (GetRelatedFwTaskNode()) {
     std::shared_ptr<RegstDesc> in_diff_regst = GetProducedRegst("in_diff");
-<<<<<<< HEAD
-    for (std::weak_ptr<RegstDesc> regst : GetConsumedRegst("in")) {
-      in_diff_regst->CopyBlobDescWithoutAddLbi(regst.lock().get());
-=======
     for (std::shared_ptr<RegstDesc> regst : GetConsumedRegst("in")) {
       in_diff_regst->CopyBlobDescWithoutAddLbi(regst.get());
->>>>>>> 32053d84
     }
 
     std::shared_ptr<RegstDesc> md_diff_regst = GetProducedRegst("model_diff");
