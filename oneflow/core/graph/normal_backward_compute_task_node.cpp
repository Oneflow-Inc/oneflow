--- conflicted
+++ resolved
@@ -125,19 +125,8 @@
     for (const std::string& idbn : cur_node->op()->input_diff_bns()) {
       const LogicalBlobId& lbi = cur_node->op()->BnInOp2Lbi(idbn);
       cur_node->BindBnWithOneOfTheRegsts(GenUnDiffBn(idbn), GetConsumedRegst("in"));
-<<<<<<< HEAD
-      if (lbi_boxing.find(lbi) != lbi_boxing.end()) {
-        in_diff_regst_boxing->AddLbi(lbi);
-        cur_node->BindBnWithRegst(idbn, in_diff_regst_boxing);
-      } else if (lbi_121.find(lbi) != lbi_121.end()) {
-        in_diff_regst_121->AddLbi(lbi);
-        cur_node->BindBnWithRegst(idbn, in_diff_regst_121);
-      } else {
+      if (TryAddLbiToB121RegstAndBindIt(cur_node, idbn, "in_diff") == false) {
         CHECK(found_lbis.empty() || found_lbis.find(lbi) != found_lbis.end());
-=======
-      if (TryAddLbiToB121RegstAndBindIt(cur_node, idbn, "in_diff") == false) {
-        CHECK(found_lbis.find(lbi) != found_lbis.end());
->>>>>>> e225d7e3
       }
     }
   });
