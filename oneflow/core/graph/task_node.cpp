--- conflicted
+++ resolved
@@ -227,11 +227,7 @@
 Maybe<void> TaskNode::InitConsumedRegstsFromProto(
     const TaskProto& task_proto,
     const std::function<Maybe<RegstDesc>(int64_t regst_desc_id)>& RegstDesc4Id) {
-<<<<<<< HEAD
-  // Step3: init consumed_regst.
-=======
   // init consumed_regst.
->>>>>>> 9eb2ed5f
   for (const auto& pair : task_proto.consumed_regst_desc_id()) {
     for (int64_t regst_desc_id : pair.second.regst_desc_id()) {
       ConsumeRegst(pair.first, JUST(RegstDesc4Id(regst_desc_id)));
@@ -306,16 +302,10 @@
   edge->AddRegst(name, GetProducedRegst(name));
 }
 
-<<<<<<< HEAD
-std::shared_ptr<RegstDesc> TaskNode::GetOrCheckRegst(const std::string& name, bool enable_reuse_mem,
-                                                     int32_t min_register_num,
-                                                     int32_t max_register_num) const {
-=======
 std::shared_ptr<RegstDesc> TaskNode::GetAndCheckRegst(const std::string& name,
                                                       bool enable_reuse_mem,
                                                       int32_t min_register_num,
                                                       int32_t max_register_num) const {
->>>>>>> 9eb2ed5f
   auto iter = produced_regsts_.find(name);
   if (iter == produced_regsts_.end()) { return nullptr; }
   const auto& regst = (iter->second);
@@ -334,11 +324,7 @@
                                                   int32_t max_register_num) {
   // Because the Regst of separate compilation is not created in order, some Regst may have been
   // built. This implementation can avoid ProduceRegst being called multiple times.
-<<<<<<< HEAD
-  const auto& regst = GetOrCheckRegst(name, enable_reuse_mem, min_register_num, max_register_num);
-=======
   const auto& regst = GetAndCheckRegst(name, enable_reuse_mem, min_register_num, max_register_num);
->>>>>>> 9eb2ed5f
   if (regst) { return regst; }
   RegstDescTypeProto regst_desc_type;
   regst_desc_type.mutable_data_regst_desc();
@@ -431,12 +417,8 @@
 
 std::shared_ptr<RegstDesc> TaskEdge::GetSoleRegst() const {
   CHECK_EQ(name_in_producer2regst_.size(), 1)
-<<<<<<< HEAD
-      << "edge: " << this << ", src: " << src_node()->task_id();
-=======
       << "edge: " << this << ", src: " << src_node()->task_id()
       << ", dst: " << dst_node()->task_id();
->>>>>>> 9eb2ed5f
   return name_in_producer2regst_.begin()->second;
 }
 
@@ -449,15 +431,11 @@
 
 void TaskEdge::AddRegst(const std::string& name_in_producer,
                         const std::shared_ptr<RegstDesc>& regst) {
-<<<<<<< HEAD
-  if (HasRegst(name_in_producer)) { return; }
-=======
   if (HasRegst(name_in_producer)) {
     CHECK(CHECK_JUST(MapAt(name_in_producer2regst_, name_in_producer))->regst_desc_id()
           == regst->regst_desc_id());
     return;
   }
->>>>>>> 9eb2ed5f
   CHECK(name_in_producer2regst_.emplace(name_in_producer, regst).second);
 }
 
