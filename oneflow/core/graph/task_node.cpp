/*
Copyright 2020 The OneFlow Authors. All rights reserved.

Licensed under the Apache License, Version 2.0 (the "License");
you may not use this file except in compliance with the License.
You may obtain a copy of the License at

    http://www.apache.org/licenses/LICENSE-2.0

Unless required by applicable law or agreed to in writing, software
distributed under the License is distributed on an "AS IS" BASIS,
WITHOUT WARRANTIES OR CONDITIONS OF ANY KIND, either express or implied.
See the License for the specific language governing permissions and
limitations under the License.
*/
#include "oneflow/core/graph/task_node.h"
#include "oneflow/core/common/id_util.h"

namespace oneflow {

namespace {

void ForEachDataEdge(const std::unordered_set<TaskEdge*>& edges,
                     const std::function<void(TaskEdge*)>& Handler) {
  for (TaskEdge* edge : edges) {
    const auto& regsts = edge->GetRegsts();
    int32_t data_regst_size =
        std::count_if(regsts.begin(), regsts.end(), [](const std::shared_ptr<RegstDesc>& regst) {
          return regst->regst_desc_type().has_data_regst_desc();
        });
    if (data_regst_size == regsts.size()) {
      Handler(edge);
    } else {
      CHECK_EQ(data_regst_size, 0);
    }
  }
}

}  // namespace

TaskNode::TaskNode()
    : machine_id_(-1),
      thrd_id_(-1),
      task_id_(-1),
      area_id_(0),
      chain_id_(-1),
      order_in_graph_(-1) {}

std::shared_ptr<RegstDesc> TaskNode::GetProducedRegst(const std::string& name) {
  auto produced_regsts_it = produced_regsts_.find(name);
  if (produced_regsts_it == produced_regsts_.end()) {
    return nullptr;
  } else {
    return produced_regsts_it->second;
  }
}

const std::list<std::shared_ptr<RegstDesc>>& TaskNode::GetConsumedRegst(const std::string& name) {
  return consumed_regsts_.at(name);
}

std::shared_ptr<RegstDesc> TaskNode::GetSoleConsumedRegst(const std::string& name) {
  auto it = consumed_regsts_.find(name);
  if (it == consumed_regsts_.end()) { return nullptr; }
  const std::list<std::shared_ptr<RegstDesc>>& vec = it->second;
  CHECK_EQ(vec.size(), 1);
  return vec.front();
}

DeviceType TaskNode::device_type() const {
  return Global<IDMgr>::Get()->GetDeviceTypeFromThrdId(thrd_id_);
}

void TaskNode::set_machine_id(int64_t val) {
  CHECK_EQ(machine_id_, -1);
  machine_id_ = val;
  if (thrd_id_ != -1) { UpdateTaskId(); }
}

void TaskNode::set_thrd_id(int64_t val) {
  CHECK_EQ(thrd_id_, -1);
  thrd_id_ = val;
  CHECK_GE(thrd_id_, 0);
  if (machine_id_ != -1) { UpdateTaskId(); }
}

void TaskNode::set_area_id(int64_t val) {
  CHECK_EQ(area_id_, 0);
  area_id_ = val;
}

void TaskNode::set_chain_id(int64_t val) {
  CHECK_EQ(chain_id_, -1);
  chain_id_ = val;
}

void TaskNode::set_order_in_graph(int64_t val) {
  CHECK_EQ(order_in_graph_, -1);
  order_in_graph_ = val;
}

void TaskNode::PinConsumedRegst() {
  for (auto& pair : consumed_regsts_) {
    for (const std::shared_ptr<RegstDesc>& regst : pair.second) {
      PinConsumedRegstMemCase(regst->mut_mem_case());
    }
  }
}

void TaskNode::NaiveInferProducedDataRegstTimeShape() {
  if (IsMeaningLess()) { return; }
  std::shared_ptr<Shape> time_shape;
  ForEachConsumedDataRegst([&time_shape](const std::string& name, const RegstDesc* regst) {
    if (time_shape) {
      CHECK_EQ(*time_shape.get(), *regst->data_regst_time_shape().get());
    } else {
      time_shape = regst->data_regst_time_shape();
    }
  });

  CHECK(time_shape);

  ForEachProducedDataRegst([time_shape](const std::string& name, RegstDesc* regst) {
    *regst->mut_data_regst_time_shape() = time_shape;
  });
}

void TaskNode::InferTimeShapeIfMeaningful() {
  if (!IsMeaningLess()) { InferProducedDataRegstTimeShape(); }
}

std::shared_ptr<Shape> TaskNode::GetFastestInputOutputTimeShape() const {
  std::shared_ptr<Shape> shape;
  auto UpdateRetShape = [&](TaskEdge* edge) {
    for (const auto& regst : edge->GetRegsts()) {
      if (!shape || shape->elem_cnt() < regst->data_regst_time_shape()->elem_cnt()) {
        shape = regst->data_regst_time_shape();
      }
    }
  };
  ForEachOutDataEdge(UpdateRetShape);
  if (shape) { return shape; }
  ForEachInDataEdge(UpdateRetShape);
  return shape;
}

void TaskNode::ForEachConsumedDataRegst(
    const std::function<void(const std::string&, const RegstDesc*)>& Handler) const {
  for (const auto& pair : consumed_regsts_) {
    for (const auto& regst : pair.second) {
      if (!regst->regst_desc_type().has_data_regst_desc()) { continue; }
      Handler(pair.first, regst.get());
    }
  }
}

void TaskNode::ForEachProducedDataRegst(
    const std::function<void(const std::string&, RegstDesc*)>& Handler) {
  for (auto& pair : produced_regsts_) {
    if (!pair.second->regst_desc_type().has_data_regst_desc()) { continue; }
    Handler(pair.first, pair.second.get());
  }
}

void TaskNode::Build() {
  if (consumed_regsts_.size()) { CHECK(IsReadyForBuild()); }
  BuildExecGphAndRegst();
  LockRegsts();
  FixRegisterNumRange();
}

void TaskNode::EraseZeroSizeProducedBlob() {
  for (auto& pair : produced_regsts_) { pair.second->EraseZeroSizeBlob(); }
}

void TaskNode::EraseZeroSizeConsumedRegst() {
  for (auto& pair : consumed_regsts_) {
    for (auto it = pair.second.begin(); it != pair.second.end();) {
      auto regst_ptr = *it;
      CHECK(regst_ptr);
      if (regst_ptr->regst_desc_type().has_data_regst_desc() && regst_ptr->NumOfLbi() == 0) {
        it = pair.second.erase(it);
      } else {
        ++it;
      }
    }
  }
  EraseIf<std::string, std::list<std::shared_ptr<RegstDesc>>>(
      &consumed_regsts_,
      [](HashMap<std::string, std::list<std::shared_ptr<RegstDesc>>>::iterator it) {
        return it->second.empty();
      });
}

void TaskNode::EraseZeroSizeProducedRegst() {
  EraseIf<std::string, std::shared_ptr<RegstDesc>>(
      &produced_regsts_, [](HashMap<std::string, std::shared_ptr<RegstDesc>>::iterator it) {
        return it->second->regst_desc_type().has_data_regst_desc() && it->second->NumOfLbi() == 0;
      });
}

void TaskNode::UnbindBnWithEmptyRegst() {
  exec_gph_.ForEachNode([&](ExecNode* exec_node) { exec_node->UnbindBnWithEmptyRegst(); });
}

std::string TaskNode::VisualStr() const {
  std::stringstream ss;
  ss << TaskType_Name(GetTaskType()) << "\\n"
     << machine_id_ << ":" << thrd_id_ << "\\n"
     << task_id_;
  return ss.str();
}

bool TaskNode::IsMeaningLess() { return produced_regsts_.empty() && consumed_regsts_.empty(); }

void TaskNode::ToProto(TaskProto* task_proto) {
  CHECK_NE(chain_id_, -1);
  task_proto->set_task_type(GetTaskType());
  task_proto->set_machine_id(machine_id_);
  task_proto->set_thrd_id(thrd_id_);
  task_proto->set_task_id(task_id_);
  task_proto->set_job_id(GlobalJobDesc().job_id());
  task_proto->mutable_task_set_info()->set_area_id(area_id_);
  task_proto->mutable_task_set_info()->set_chain_id(chain_id_);
  task_proto->mutable_task_set_info()->set_order_in_graph(order_in_graph_);
  exec_gph_.ToExecSequence(parallel_ctx(), task_proto->mutable_exec_sequence());
  auto produced_regst_proto = task_proto->mutable_produced_regst_desc();
  for (auto& pair : produced_regsts_) {
    RegstDescProto regst_desc_proto;
    pair.second->ToProto(&regst_desc_proto);
    CHECK(produced_regst_proto->insert({pair.first, regst_desc_proto}).second);
  }
  auto consumed_regst_proto = task_proto->mutable_consumed_regst_desc_id();
  for (const auto& pair : consumed_regsts_) {
    RegstDescIdSet regst_desc_ids;
    for (const std::shared_ptr<RegstDesc>& regst : pair.second) {
      regst_desc_ids.add_regst_desc_id(regst->regst_desc_id());
    }
    CHECK(consumed_regst_proto->insert({pair.first, regst_desc_ids}).second);
  }
}

int64_t TaskNode::MemZoneId121() const {
  const IDMgr* id_mgr = Global<IDMgr>::Get();
  if (device_type() == DeviceType::kCPU) {
    return id_mgr->CpuMemZoneId();
  } else {
    return id_mgr->GpuMemZoneId(id_mgr->GetGpuPhyIdFromThrdId(thrd_id_));
  }
}

void TaskNode::BuildCtrlRegstDescIfNeed(TaskNode* dst_node) {
  if (IsMeaningLess() || dst_node->IsMeaningLess()) { return; }
  for (const TaskEdge* in_edge : dst_node->in_edges()) {
    if (in_edge->src_node() == this) { return; }
  }
  BuildCtrlRegstDesc(dst_node);
}

RegstDesc* TaskNode::BuildCtrlRegstDesc(TaskNode* dst_node) {
  std::string name;
  return BuildCtrlRegstDesc(dst_node, &name);
}

RegstDesc* TaskNode::BuildCtrlRegstDesc(TaskNode* dst_node, std::string* name) {
  RegstDescTypeProto regst_desc_type;
  regst_desc_type.mutable_ctrl_regst_desc();
  auto regst = NewProducedRegst(false, 1, kMaxRegisterNum, regst_desc_type);
  *name = "out_ctrl_" + std::to_string(regst->regst_desc_id());
  CHECK(produced_regsts_.emplace(*name, regst).second);
  dst_node->ConsumeRegst("in_ctrl", regst);
  return regst.get();
}

void TaskNode::BindEdgeWithProducedRegst(TaskEdge* edge, const std::string& name) {
  edge->AddRegst(name, GetProducedRegst(name));
}

std::shared_ptr<RegstDesc> TaskNode::ProduceRegst(const std::string& name, bool enable_reuse_mem) {
  return ProduceRegst(name, enable_reuse_mem, 1, kMaxRegisterNum);
}

std::shared_ptr<RegstDesc> TaskNode::ProduceRegst(const std::string& name, bool enable_reuse_mem,
                                                  int32_t min_register_num,
                                                  int32_t max_register_num) {
  RegstDescTypeProto regst_desc_type;
  regst_desc_type.mutable_data_regst_desc();
  return ProduceRegst(name, enable_reuse_mem, min_register_num, max_register_num, regst_desc_type);
}

std::shared_ptr<RegstDesc> TaskNode::ProduceRegst(const std::string& name, bool enable_reuse_mem,
                                                  int32_t min_register_num,
                                                  int32_t max_register_num,
                                                  const RegstDescTypeProto& regst_desc_type) {
  auto regst =
      NewProducedRegst(enable_reuse_mem, min_register_num, max_register_num, regst_desc_type);
  CHECK(produced_regsts_.emplace(name, regst).second);
  return regst;
}

std::shared_ptr<RegstDesc> TaskNode::NewProducedRegst(bool enable_reuse_mem,
                                                      int32_t min_register_num,
                                                      int32_t max_register_num,
                                                      const RegstDescTypeProto& regst_desc_type) {
  auto regst = std::make_shared<RegstDesc>();
  regst->set_producer(this);
  *(regst->mut_regst_desc_type()) = regst_desc_type;
  regst->UpdtMinRegstNumIfNeed(min_register_num);
  regst->UpdtMaxRegstNumIfNeed(max_register_num);
  regst->set_enable_reuse_mem(GlobalJobDesc().enable_reuse_mem() && enable_reuse_mem);
  InitProducedRegstMemCase(regst.get());
  return regst;
}

void TaskNode::InitProducedRegstMemCase(RegstDesc* regst) {
  InitProducedRegstMemCase(regst->mut_mem_case());
}

void TaskNode::InitProducedRegstMemCase(MemoryCase* mem_case) {
  if (device_type() == DeviceType::kCPU) {
    mem_case->mutable_host_mem();
  } else if (device_type() == DeviceType::kGPU) {
    mem_case->mutable_device_cuda_mem()->set_device_id(
        Global<IDMgr>::Get()->GetGpuPhyIdFromThrdId(thrd_id_));
  } else {
    UNIMPLEMENTED();
  }
}

void TaskNode::PinConsumedRegstMemCase(MemoryCase* mem_case) {
  if (mem_case->has_host_mem() && device_type() == DeviceType::kGPU) {
    mem_case->mutable_host_mem()->mutable_cuda_pinned_mem()->set_device_id(GpuPhyId());
  }
}

void TaskNode::ConsumeRegst(const std::string& name) {
  consumed_regsts_.emplace(name, std::list<std::shared_ptr<RegstDesc>>{});
}

void TaskNode::ConsumeRegst(const std::string& name, const std::shared_ptr<RegstDesc>& regst) {
  regst->AddConsumer(this);
  consumed_regsts_[name].push_back(regst);
}

bool TaskNode::IsAllConsumedDataRegstLocked() {
  for (const auto& pair : consumed_regsts_) {
    for (const std::shared_ptr<RegstDesc>& regst_desc : pair.second) {
      if (regst_desc->regst_desc_type().has_data_regst_desc() && regst_desc->IsLocked() == false) {
        return false;
      }
    }
  }
  return true;
}

void TaskNode::TryLockConsumedRegst(const std::string& name) {
  auto consumed_regsts_it = consumed_regsts_.find(name);
  if (consumed_regsts_it == consumed_regsts_.end()) { return; }
  for (const std::shared_ptr<RegstDesc>& wrd : consumed_regsts_it->second) {
    const std::shared_ptr<RegstDesc>& srd = wrd;
    if (srd->IsLocked() == false) { srd->Lock(); }
  }
}

void TaskNode::LockRegsts() {
  for (auto& pair : produced_regsts_) { pair.second->Lock(); }
}

void TaskNode::FixRegisterNumRange() {
  for (auto& pair : produced_regsts_) {
    RegstDesc* produced_regst = pair.second.get();
    bool in_same_stream = true;
    for (const TaskNode* consumer : produced_regst->consumers()) {
      if (consumer->GlobalWorkStreamId() != GlobalWorkStreamId()) {
        in_same_stream = false;
        break;
      }
    }
    if (in_same_stream == false && area_id_ != static_cast<int64_t>(kMdUpdtArea)
        && GetTaskType() == TaskType::kCopyHd) {  // TODO: delete this hack
      if (produced_regst->max_register_num() >= 2) { produced_regst->UpdtMinRegstNumIfNeed(2); }
    }
  }
}

void TaskNode::UpdateTaskId() {
  CHECK_NE(machine_id_, -1);
  CHECK_NE(thrd_id_, -1);
<<<<<<< HEAD
  task_id_ = Global<IdUtil>::Get()->GenerateTaskId(ProcessId{static_cast<uint32_t>(machine_id_), 0},
                                                   StreamId{static_cast<uint32_t>(thrd_id_)});
}

int64_t TaskNode::LocalWorkStreamId() const {
  CHECK_NE(task_id_, -1);
  return Global<IDMgr>::Get()->LocalWorkStreamId4TaskId(task_id_);
=======
  task_id_ = Global<IDMgr>::Get()->NewTaskId(machine_id_, thrd_id_);
>>>>>>> 0e32ee69
}

int64_t TaskNode::GlobalWorkStreamId() const {
  CHECK_NE(task_id_, -1);
  return Global<IDMgr>::Get()->GlobalWorkStreamId4TaskId(task_id_);
}

void TaskNode::EraseConsumedRegstsByName(const std::string& name) {
  if (consumed_regsts_.find(name) != consumed_regsts_.end()) {
    for (auto& regst : consumed_regsts_[name]) { regst->DeleteConsumer(this); }
    CHECK_EQ(consumed_regsts_.erase(name), 1);
  }
}

std::shared_ptr<RegstDesc> TaskEdge::GetRegst(const std::string& name_in_producer) const {
  return name_in_producer2regst_.at(name_in_producer);
}

std::shared_ptr<RegstDesc> TaskEdge::GetSoleRegst() const {
  CHECK_EQ(name_in_producer2regst_.size(), 1);
  return name_in_producer2regst_.begin()->second;
}

std::vector<std::shared_ptr<RegstDesc>> TaskEdge::GetRegsts() const {
  std::vector<std::shared_ptr<RegstDesc>> regst_descs;
  for (auto& pair : name_in_producer2regst_) { regst_descs.emplace_back(pair.second); }
  return regst_descs;
}

void TaskEdge::AddRegst(const std::string& name_in_producer,
                        const std::shared_ptr<RegstDesc>& regst) {
  CHECK(name_in_producer2regst_.emplace(name_in_producer, regst).second);
}

RegstDescProto* FindOrCreateProducedCtrlRegstDesc(TaskProto* task_proto,
                                                  const std::string& regst_desc_name) {
  auto* produced_regst_desc = task_proto->mutable_produced_regst_desc();
  if (produced_regst_desc->find(regst_desc_name) == produced_regst_desc->end()) {
    RegstDescProto ctrl_regst_desc;
    InitCtrlRegstDesc(task_proto->task_id(), &ctrl_regst_desc);
    CHECK(produced_regst_desc->insert({regst_desc_name, ctrl_regst_desc}).second);
  }
  return &produced_regst_desc->at(regst_desc_name);
}

RegstDescIdSet* FindOrCreateConsumedCtrlRegstDescIdSet(TaskProto* task_proto,
                                                       const std::string& regst_desc_name) {
  auto* consumed_regst_desc_id_sets = task_proto->mutable_consumed_regst_desc_id();
  if (consumed_regst_desc_id_sets->find(regst_desc_name) == consumed_regst_desc_id_sets->end()) {
    CHECK(consumed_regst_desc_id_sets->insert({regst_desc_name, RegstDescIdSet()}).second);
  }
  return &consumed_regst_desc_id_sets->at(regst_desc_name);
}

void TaskNode::ForEachInDataEdge(const std::function<void(TaskEdge*)>& Handler) const {
  ForEachDataEdge(in_edges(), Handler);
}

void TaskNode::ForEachOutDataEdge(const std::function<void(TaskEdge*)>& Handler) const {
  ForEachDataEdge(out_edges(), Handler);
}

void TaskNode::ForEachNodeOnInDataEdge(const std::function<void(TaskNode*)>& Handler) const {
  ForEachInDataEdge([&](TaskEdge* in_edge) { Handler(in_edge->src_node()); });
}

void TaskNode::ForEachNodeOnOutDataEdge(const std::function<void(TaskNode*)>& Handler) const {
  ForEachOutDataEdge([&](TaskEdge* out_edge) { Handler(out_edge->dst_node()); });
}

void TaskNode::ForEachNodeOnInOutDataEdge(const std::function<void(TaskNode*)>& Handler) const {
  ForEachNodeOnInDataEdge(Handler);
  ForEachNodeOnOutDataEdge(Handler);
}

TaskEdge* TaskNode::GetSoleEdge(void (TaskNode::*ForEachEdge)(const std::function<void(TaskEdge*)>&)
                                    const) const {
  TaskEdge* ret = nullptr;
  (this->*ForEachEdge)([&](TaskEdge* edge) {
    CHECK(ret == nullptr);
    ret = edge;
  });
  CHECK_NOTNULL(ret);
  return ret;
}

size_t TaskNode::GetEdgesSize(void (TaskNode::*ForEachEdge)(const std::function<void(TaskEdge*)>&)
                                  const) const {
  size_t size = 0;
  (this->*ForEachEdge)([&](TaskEdge* edge) { ++size; });
  return size;
}

TaskEdge* TaskNode::SoleInDataEdge() const { return GetSoleEdge(&TaskNode::ForEachInDataEdge); }

TaskEdge* TaskNode::SoleOutDataEdge() const { return GetSoleEdge(&TaskNode::ForEachOutDataEdge); }

size_t TaskNode::in_data_edges_size() const { return GetEdgesSize(&TaskNode::ForEachInDataEdge); }

size_t TaskNode::out_data_edges_size() const { return GetEdgesSize(&TaskNode::ForEachOutDataEdge); }

}  // namespace oneflow<|MERGE_RESOLUTION|>--- conflicted
+++ resolved
@@ -386,17 +386,8 @@
 void TaskNode::UpdateTaskId() {
   CHECK_NE(machine_id_, -1);
   CHECK_NE(thrd_id_, -1);
-<<<<<<< HEAD
   task_id_ = Global<IdUtil>::Get()->GenerateTaskId(ProcessId{static_cast<uint32_t>(machine_id_), 0},
                                                    StreamId{static_cast<uint32_t>(thrd_id_)});
-}
-
-int64_t TaskNode::LocalWorkStreamId() const {
-  CHECK_NE(task_id_, -1);
-  return Global<IDMgr>::Get()->LocalWorkStreamId4TaskId(task_id_);
-=======
-  task_id_ = Global<IDMgr>::Get()->NewTaskId(machine_id_, thrd_id_);
->>>>>>> 0e32ee69
 }
 
 int64_t TaskNode::GlobalWorkStreamId() const {
