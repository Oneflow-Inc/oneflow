#include "oneflow/core/graph/task_node.h"

namespace oneflow {

std::map<TaskType, std::string> task_type2color = {
    {kInvalid, "0"},
    {kNormalForward, "2"},
    {kRecurrentForward, "2"},
    {kNormalBackward, "3"},
    {kRecurrentBackward, "3"},
<<<<<<< HEAD
    {kEmbeddingLookupBackward, "3"},
    {kSource, "1"},
=======
    {kDecode, "1"},
>>>>>>> c2a38e85
    {kLoss, "4"},
    {kLossAcc, "5"},
    {kLossPrint, "1"},
    {kMdUpdt, "6"},
    {kMdSave, "1"},
    {kMdDiffAcc, "7"},
    {kCopyHd, "8"},
    {kCopyCommNet, "9"},
    {kBoxing, "10"},
    {kPrint, "1"},
};

bool IsForwardTaskType(TaskType tt) {
  return tt == TaskType::kNormalForward || tt == TaskType::kRecurrentForward;
}

bool IsBackwardTaskType(TaskType tt) {
  return tt == TaskType::kNormalBackward || tt == TaskType::kRecurrentBackward
         || tt == TaskType::kEmbeddingLookupBackward;
}

TaskNode::TaskNode() : machine_id_(-1), thrd_id_(-1), task_id_(-1) {}

std::shared_ptr<RegstDesc> TaskNode::GetProducedRegst(const std::string& name) {
  auto produced_regsts_it = produced_regsts_.find(name);
  if (produced_regsts_it == produced_regsts_.end()) {
    return nullptr;
  } else {
    return produced_regsts_it->second;
  }
}

DeviceType TaskNode::device_type() const {
  return IDMgr::Singleton()->GetDeviceTypeFromThrdId(thrd_id_);
}

void TaskNode::set_machine_id(int64_t val) {
  machine_id_ = val;
  if (thrd_id_ != -1) { UpdateTaskId(); }
}

void TaskNode::set_thrd_id(int64_t val) {
  thrd_id_ = val;
  if (machine_id_ != -1) { UpdateTaskId(); }
}

void TaskNode::Build() {
  BuildExecGphAndRegst();
  LockRegsts();
  FixRegisterNumRange();
}

void TaskNode::FixRegisterNumRange() {
  for (auto& pair : produced_regsts_) {
    pair.second->set_min_register_num(pair.second->MaxColNum());
  }
}

void TaskNode::EraseEmptyProducedRegst() {
  for (auto& pair : produced_regsts_) { pair.second->EraseZeroSizeBlob(); }
  EraseIf<std::string, std::shared_ptr<RegstDesc>>(
      &produced_regsts_,
      [](HashMap<std::string, std::shared_ptr<RegstDesc>>::iterator it) {
        return it->second->NumOfLbn() == 0;
      });
}

void TaskNode::InferMemCaseOfProducedRegst() {
  for (auto& pair : produced_regsts_) { pair.second->InferMemCase(); }
}

void TaskNode::UpdateTaskId() {
  CHECK_NE(machine_id_, -1);
  CHECK_NE(thrd_id_, -1);
  task_id_ = IDMgr::Singleton()->NewTaskId(machine_id_, thrd_id_);
}

std::string TaskNode::VisualStr() const {
  std::stringstream ss;
  ss << TaskType_Name(GetTaskType()) << "\\n"
     << machine_id_ << ":" << thrd_id_ << "\\n"
     << task_id_;
  return ss.str();
}

bool TaskNode::IsMeaningLess() {
  EraseIf<std::string, std::weak_ptr<RegstDesc>>(
      &consumed_regsts_,
      [](HashMap<std::string, std::weak_ptr<RegstDesc>>::iterator it) {
        return !it->second.lock();
      });
  return produced_regsts_.empty() && consumed_regsts_.empty();
}

void TaskNode::ToProto(TaskProto* task_proto) {
  task_proto->set_task_type(GetTaskType());
  task_proto->set_machine_id(machine_id_);
  task_proto->set_thrd_id(thrd_id_);
  task_proto->set_task_id(task_id_);
  exec_gph_.ToExecSequence(IsBackwardTaskType(GetTaskType()) == false,
                           device_type(), parallel_ctx(),
                           task_proto->mutable_exec_sequence());
  auto produced_regst_proto = task_proto->mutable_produced_regst_desc();
  for (auto& pair : produced_regsts_) {
    RegstDescProto regst_desc_proto;
    pair.second->ToProto(&regst_desc_proto);
    CHECK(produced_regst_proto->insert({pair.first, regst_desc_proto}).second);
  }
  auto consumed_regst_proto = task_proto->mutable_consumed_regst_desc_id();
  for (auto& pair : consumed_regsts_) {
    std::shared_ptr<RegstDesc> regst = pair.second.lock();
    if (!regst) { continue; }
    int64_t regst_desc_id = regst->regst_desc_id();
    CHECK(consumed_regst_proto->insert({pair.first, regst_desc_id}).second);
  }
}

std::shared_ptr<RegstDesc> TaskNode::ProduceRegst(const std::string& name) {
  return ProduceRegst(name, 1, kMaxRegisterNum);
}

std::shared_ptr<RegstDesc> TaskNode::ProduceRegst(const std::string& name,
                                                  int32_t min_register_num,
                                                  int32_t max_register_num) {
  auto regst = std::make_shared<RegstDesc>();
  regst->set_producer(this);
  regst->set_min_register_num(min_register_num);
  regst->set_max_register_num(max_register_num);
  CHECK(produced_regsts_.emplace(name, regst).second);
  return regst;
}

void TaskNode::ConsumeRegst(const std::string& name,
                            std::shared_ptr<RegstDesc> regst) {
  regst->AddConsumer(this);
  CHECK(consumed_regsts_.emplace(name, regst).second);
}

bool TaskNode::IsAllConsumedRegstLocked() {
  for (auto& pair : consumed_regsts_) {
    if (pair.second.lock()->IsLocked() == false) { return false; }
  }
  return true;
}

std::shared_ptr<RegstDesc> TaskNode::GetConsumedRegst(const std::string& name) {
  auto it = consumed_regsts_.find(name);
  if (it != consumed_regsts_.end()) { return it->second.lock(); }
  return nullptr;
}

const HashMap<std::string, std::weak_ptr<RegstDesc>>&
TaskNode::consumed_regsts() {
  return consumed_regsts_;
}

bool TaskNode::TryLockConsumedRegst(const std::string& name) {
  auto regst = GetConsumedRegst(name);
  if (regst->IsLocked()) { return false; }
  if (regst) {
    regst->Lock();
    return true;
  } else {
    return false;
  }
}

void TaskNode::LockRegsts() {
  for (auto& pair : produced_regsts_) { pair.second->Lock(); }
}

std::shared_ptr<RegstDesc> TaskEdge::GetRegst(
    const std::string& name_in_producer) const {
  return name_in_producer2regst_.at(name_in_producer).lock();
}

void TaskEdge::AddRegst(const std::string& name_in_producer,
                        std::shared_ptr<RegstDesc> regst) {
  CHECK(name_in_producer2regst_.emplace(name_in_producer, regst).second);
}

std::shared_ptr<RegstDesc> TaskEdge::GetSoleRegst() const {
  CHECK_EQ(name_in_producer2regst_.size(), 1);
  return name_in_producer2regst_.begin()->second.lock();
}

}  // namespace oneflow<|MERGE_RESOLUTION|>--- conflicted
+++ resolved
@@ -8,12 +8,8 @@
     {kRecurrentForward, "2"},
     {kNormalBackward, "3"},
     {kRecurrentBackward, "3"},
-<<<<<<< HEAD
     {kEmbeddingLookupBackward, "3"},
-    {kSource, "1"},
-=======
     {kDecode, "1"},
->>>>>>> c2a38e85
     {kLoss, "4"},
     {kLossAcc, "5"},
     {kLossPrint, "1"},
