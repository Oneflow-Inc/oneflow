--- conflicted
+++ resolved
@@ -237,10 +237,7 @@
 
 void TaskNode::ToProto(TaskProto* task_proto, bool check) const {
   // Step1: process some scalar items.
-<<<<<<< HEAD
   if (check) { CHECK_NE(chain_id_, -1); }
-=======
->>>>>>> 501cdbbe
   task_proto->set_task_type(GetTaskType());
   task_proto->set_machine_id(machine_id_);
   task_proto->set_thrd_id(thrd_id_);
