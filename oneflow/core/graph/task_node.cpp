--- conflicted
+++ resolved
@@ -41,16 +41,7 @@
 }  // namespace
 
 TaskNode::TaskNode()
-<<<<<<< HEAD
-    : machine_id_(-1),
-      thrd_id_(-1),
-      task_id_(-1),
-      area_id_(0),
-      chain_id_(-1),
-      order_in_graph_(-1) {}
-=======
     : machine_id_(-1), thrd_id_(-1), task_id_(-1), chain_id_(-1), order_in_graph_(-1) {}
->>>>>>> 809944fc
 
 std::shared_ptr<RegstDesc> TaskNode::GetProducedRegst(const std::string& name) {
   auto produced_regsts_it = produced_regsts_.find(name);
@@ -90,24 +81,11 @@
   if (machine_id_ != -1) { UpdateTaskId(); }
 }
 
-<<<<<<< HEAD
-void TaskNode::set_area_id(int64_t val) {
-  CHECK_EQ(area_id_, 0);
-  area_id_ = val;
-}
-
 void TaskNode::set_chain_id(int64_t val) {
   CHECK_EQ(chain_id_, -1);
   chain_id_ = val;
 }
 
-=======
-void TaskNode::set_chain_id(int64_t val) {
-  CHECK_EQ(chain_id_, -1);
-  chain_id_ = val;
-}
-
->>>>>>> 809944fc
 void TaskNode::set_order_in_graph(int64_t val) {
   CHECK_EQ(order_in_graph_, -1);
   order_in_graph_ = val;
@@ -165,7 +143,6 @@
       if (!regst->regst_desc_type().has_data_regst_desc()) { continue; }
       Handler(pair.first, regst.get());
     }
-<<<<<<< HEAD
   }
 }
 
@@ -177,26 +154,7 @@
   }
 }
 
-void TaskNode::Build() {
-  if (consumed_regsts_.size()) { CHECK(IsReadyForBuild()); }
-  BuildExecGphAndRegst();
-  LockRegsts();
-  FixRegisterNumRange();
-}
-=======
-  }
-}
-
-void TaskNode::ForEachProducedDataRegst(
-    const std::function<void(const std::string&, RegstDesc*)>& Handler) {
-  for (auto& pair : produced_regsts_) {
-    if (!pair.second->regst_desc_type().has_data_regst_desc()) { continue; }
-    Handler(pair.first, pair.second.get());
-  }
-}
-
 void TaskNode::Build() { BuildExecGphAndRegst(); }
->>>>>>> 809944fc
 
 void TaskNode::EraseZeroSizeProducedBlob() {
   for (auto& pair : produced_regsts_) { pair.second->EraseZeroSizeBlob(); }
@@ -242,71 +200,51 @@
 
 bool TaskNode::IsMeaningLess() { return produced_regsts_.empty() && consumed_regsts_.empty(); }
 
-<<<<<<< HEAD
-void TaskNode::ToProto(TaskProto* task_proto) {
-=======
 void TaskNode::ToProto(TaskProto* task_proto) const {
   // Step1: process some scalar items.
->>>>>>> 809944fc
   CHECK_NE(chain_id_, -1);
   task_proto->set_task_type(GetTaskType());
   task_proto->set_machine_id(machine_id_);
   task_proto->set_thrd_id(thrd_id_);
   task_proto->set_task_id(task_id_);
   task_proto->set_job_id(GlobalJobDesc().job_id());
-<<<<<<< HEAD
-  task_proto->mutable_task_set_info()->set_area_id(area_id_);
   task_proto->mutable_task_set_info()->set_chain_id(chain_id_);
   task_proto->mutable_task_set_info()->set_order_in_graph(order_in_graph_);
-  exec_gph_.ToExecSequence(parallel_ctx(), task_proto->mutable_exec_sequence());
-  auto produced_regst_proto = task_proto->mutable_produced_regst_desc();
-=======
-  task_proto->mutable_task_set_info()->set_chain_id(chain_id_);
-  task_proto->mutable_task_set_info()->set_order_in_graph(order_in_graph_);
 
   // Step2: process exec_gph.
   exec_gph_.ToExecSequence(parallel_ctx(), task_proto->mutable_exec_sequence());
 
   // Step3: process produced_regst.
   auto* produced_regst_proto = task_proto->mutable_produced_regst_desc();
->>>>>>> 809944fc
   for (auto& pair : produced_regsts_) {
     RegstDescProto regst_desc_proto;
     pair.second->ToProto(&regst_desc_proto);
     CHECK(produced_regst_proto->insert({pair.first, regst_desc_proto}).second);
   }
-<<<<<<< HEAD
-  auto consumed_regst_proto = task_proto->mutable_consumed_regst_desc_id();
-=======
 
   // Step4: process consumed_regst.
   auto* consumed_regst_proto = task_proto->mutable_consumed_regst_desc_id();
->>>>>>> 809944fc
   for (const auto& pair : consumed_regsts_) {
     RegstDescIdSet regst_desc_ids;
     for (const std::shared_ptr<RegstDesc>& regst : pair.second) {
       regst_desc_ids.add_regst_desc_id(regst->regst_desc_id());
     }
     CHECK(consumed_regst_proto->insert({pair.first, regst_desc_ids}).second);
-<<<<<<< HEAD
-  }
-}
-
-int64_t TaskNode::MemZoneId121() const {
-  const IDMgr* id_mgr = Global<IDMgr>::Get();
-  if (device_type() == DeviceType::kCPU) {
-    return id_mgr->CpuMemZoneId();
-  } else {
-    return id_mgr->GpuMemZoneId(id_mgr->GetGpuPhyIdFromThrdId(thrd_id_));
-  }
-}
-
-void TaskNode::BuildCtrlRegstDescIfNeed(TaskNode* dst_node) {
-  if (IsMeaningLess() || dst_node->IsMeaningLess()) { return; }
+  }
+}
+
+MemZoneId TaskNode::MemZoneId121() const {
+  StreamId stream_id = DeserializeStreamIdFromInt64(thrd_id_);
+  return MemZoneId{stream_id.device_id()};
+}
+
+bool TaskNode::BuildCtrlRegstDescIfNeed(TaskNode* dst_node, std::string* name) {
+  if (IsMeaningLess() || dst_node->IsMeaningLess()) { return false; }
   for (const TaskEdge* in_edge : dst_node->in_edges()) {
-    if (in_edge->src_node() == this) { return; }
-  }
-  BuildCtrlRegstDesc(dst_node);
+    if (in_edge->src_node() == this) { return false; }
+  }
+  BuildCtrlRegstDesc(dst_node, name);
+  return true;
 }
 
 RegstDesc* TaskNode::BuildCtrlRegstDesc(TaskNode* dst_node) {
@@ -338,61 +276,10 @@
   RegstDescTypeProto regst_desc_type;
   regst_desc_type.mutable_data_regst_desc();
   return ProduceRegst(name, enable_reuse_mem, min_register_num, max_register_num, regst_desc_type);
-=======
-  }
-}
-
-MemZoneId TaskNode::MemZoneId121() const {
-  StreamId stream_id = DeserializeStreamIdFromInt64(thrd_id_);
-  return MemZoneId{stream_id.device_id()};
-}
-
-bool TaskNode::BuildCtrlRegstDescIfNeed(TaskNode* dst_node, std::string* name) {
-  if (IsMeaningLess() || dst_node->IsMeaningLess()) { return false; }
-  for (const TaskEdge* in_edge : dst_node->in_edges()) {
-    if (in_edge->src_node() == this) { return false; }
-  }
-  BuildCtrlRegstDesc(dst_node, name);
-  return true;
-}
-
-RegstDesc* TaskNode::BuildCtrlRegstDesc(TaskNode* dst_node) {
-  std::string name;
-  return BuildCtrlRegstDesc(dst_node, &name);
-}
-
-RegstDesc* TaskNode::BuildCtrlRegstDesc(TaskNode* dst_node, std::string* name) {
-  RegstDescTypeProto regst_desc_type;
-  regst_desc_type.mutable_ctrl_regst_desc();
-  auto regst = NewProducedRegst(false, 1, kMaxRegisterNum, regst_desc_type);
-  *name = "out_ctrl_" + std::to_string(regst->regst_desc_id());
-  CHECK(produced_regsts_.emplace(*name, regst).second);
-  dst_node->ConsumeRegst("in_ctrl", regst);
-  return regst.get();
-}
-
-void TaskNode::BindEdgeWithProducedRegst(TaskEdge* edge, const std::string& name) {
-  edge->AddRegst(name, GetProducedRegst(name));
-}
-
-std::shared_ptr<RegstDesc> TaskNode::ProduceRegst(const std::string& name, bool enable_reuse_mem) {
-  return ProduceRegst(name, enable_reuse_mem, 1, kMaxRegisterNum);
->>>>>>> 809944fc
 }
 
 std::shared_ptr<RegstDesc> TaskNode::ProduceRegst(const std::string& name, bool enable_reuse_mem,
                                                   int32_t min_register_num,
-<<<<<<< HEAD
-=======
-                                                  int32_t max_register_num) {
-  RegstDescTypeProto regst_desc_type;
-  regst_desc_type.mutable_data_regst_desc();
-  return ProduceRegst(name, enable_reuse_mem, min_register_num, max_register_num, regst_desc_type);
-}
-
-std::shared_ptr<RegstDesc> TaskNode::ProduceRegst(const std::string& name, bool enable_reuse_mem,
-                                                  int32_t min_register_num,
->>>>>>> 809944fc
                                                   int32_t max_register_num,
                                                   const RegstDescTypeProto& regst_desc_type) {
   auto regst =
@@ -445,126 +332,6 @@
   consumed_regsts_[name].push_back(regst);
 }
 
-<<<<<<< HEAD
-bool TaskNode::IsAllConsumedDataRegstLocked() {
-  for (const auto& pair : consumed_regsts_) {
-    for (const std::shared_ptr<RegstDesc>& regst_desc : pair.second) {
-      if (regst_desc->regst_desc_type().has_data_regst_desc() && regst_desc->IsLocked() == false) {
-        return false;
-      }
-    }
-  }
-  return true;
-}
-
-void TaskNode::TryLockConsumedRegst(const std::string& name) {
-  auto consumed_regsts_it = consumed_regsts_.find(name);
-  if (consumed_regsts_it == consumed_regsts_.end()) { return; }
-  for (const std::shared_ptr<RegstDesc>& wrd : consumed_regsts_it->second) {
-    const std::shared_ptr<RegstDesc>& srd = wrd;
-    if (srd->IsLocked() == false) { srd->Lock(); }
-  }
-}
-
-void TaskNode::LockRegsts() {
-  for (auto& pair : produced_regsts_) { pair.second->Lock(); }
-}
-
-void TaskNode::FixRegisterNumRange() {
-  for (auto& pair : produced_regsts_) {
-    RegstDesc* produced_regst = pair.second.get();
-    bool in_same_stream = true;
-    for (const TaskNode* consumer : produced_regst->consumers()) {
-      if (consumer->GlobalWorkStreamId() != GlobalWorkStreamId()) {
-        in_same_stream = false;
-        break;
-      }
-    }
-    if (in_same_stream == false && area_id_ != static_cast<int64_t>(kMdUpdtArea)
-        && GetTaskType() == TaskType::kCopyHd) {  // TODO: delete this hack
-      if (produced_regst->max_register_num() >= 2) { produced_regst->UpdtMinRegstNumIfNeed(2); }
-    }
-  }
-}
-
-int64_t TaskNode::AllocateLocalWorkStreamId() {
-  CHECK_NE(machine_id_, -1);
-  CHECK_NE(thrd_id_, -1);
-  return 0;
-}
-
-void TaskNode::UpdateTaskId() {
-  CHECK_NE(machine_id_, -1);
-  CHECK_NE(thrd_id_, -1);
-  task_id_ = Global<IDMgr>::Get()->NewTaskId(machine_id_, thrd_id_, AllocateLocalWorkStreamId());
-}
-
-int64_t TaskNode::LocalWorkStreamId() const {
-  CHECK_NE(task_id_, -1);
-  return Global<IDMgr>::Get()->LocalWorkStreamId4TaskId(task_id_);
-}
-
-int64_t TaskNode::GlobalWorkStreamId() const {
-  CHECK_NE(task_id_, -1);
-  return Global<IDMgr>::Get()->GlobalWorkStreamId4TaskId(task_id_);
-}
-
-void TaskNode::EraseConsumedRegstsByName(const std::string& name) {
-  if (consumed_regsts_.find(name) != consumed_regsts_.end()) {
-    for (auto& regst : consumed_regsts_[name]) { regst->DeleteConsumer(this); }
-    CHECK_EQ(consumed_regsts_.erase(name), 1);
-  }
-}
-
-std::shared_ptr<RegstDesc> TaskEdge::GetRegst(const std::string& name_in_producer) const {
-  return name_in_producer2regst_.at(name_in_producer);
-}
-
-std::shared_ptr<RegstDesc> TaskEdge::GetSoleRegst() const {
-  CHECK_EQ(name_in_producer2regst_.size(), 1);
-  return name_in_producer2regst_.begin()->second;
-}
-
-std::vector<std::shared_ptr<RegstDesc>> TaskEdge::GetRegsts() const {
-  std::vector<std::shared_ptr<RegstDesc>> regst_descs;
-  for (auto& pair : name_in_producer2regst_) { regst_descs.emplace_back(pair.second); }
-  return regst_descs;
-}
-
-void TaskEdge::AddRegst(const std::string& name_in_producer,
-                        const std::shared_ptr<RegstDesc>& regst) {
-  CHECK(name_in_producer2regst_.emplace(name_in_producer, regst).second);
-}
-
-RegstDescProto* FindOrCreateProducedCtrlRegstDesc(TaskProto* task_proto,
-                                                  const std::string& regst_desc_name) {
-  auto* produced_regst_desc = task_proto->mutable_produced_regst_desc();
-  if (produced_regst_desc->find(regst_desc_name) == produced_regst_desc->end()) {
-    RegstDescProto ctrl_regst_desc;
-    InitCtrlRegstDesc(task_proto->task_id(), &ctrl_regst_desc);
-    CHECK(produced_regst_desc->insert({regst_desc_name, ctrl_regst_desc}).second);
-  }
-  return &produced_regst_desc->at(regst_desc_name);
-}
-
-RegstDescIdSet* FindOrCreateConsumedCtrlRegstDescIdSet(TaskProto* task_proto,
-                                                       const std::string& regst_desc_name) {
-  auto* consumed_regst_desc_id_sets = task_proto->mutable_consumed_regst_desc_id();
-  if (consumed_regst_desc_id_sets->find(regst_desc_name) == consumed_regst_desc_id_sets->end()) {
-    CHECK(consumed_regst_desc_id_sets->insert({regst_desc_name, RegstDescIdSet()}).second);
-  }
-  return &consumed_regst_desc_id_sets->at(regst_desc_name);
-}
-
-void TaskNode::ForEachInDataEdge(const std::function<void(TaskEdge*)>& Handler) const {
-  ForEachDataEdge(in_edges(), Handler);
-}
-
-void TaskNode::ForEachOutDataEdge(const std::function<void(TaskEdge*)>& Handler) const {
-  ForEachDataEdge(out_edges(), Handler);
-}
-
-=======
 void TaskNode::UpdateTaskId() {
   CHECK_NE(machine_id_, -1);
   CHECK_NE(thrd_id_, -1);
@@ -657,7 +424,6 @@
   ForEachDataEdge(out_edges(), Handler);
 }
 
->>>>>>> 809944fc
 void TaskNode::ForEachNodeOnInDataEdge(const std::function<void(TaskNode*)>& Handler) const {
   ForEachInDataEdge([&](TaskEdge* in_edge) { Handler(in_edge->src_node()); });
 }
