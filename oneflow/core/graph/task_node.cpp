--- conflicted
+++ resolved
@@ -165,14 +165,9 @@
                                                   int32_t min_register_num,
                                                   int32_t max_register_num) {
   RegstDescTypeProto regst_desc_type;
-<<<<<<< HEAD
   regst_desc_type.mutable_data_regst_desc();
-  return ProduceRegst(name, min_register_num, max_register_num, regst_desc_type);
-=======
-  regst_desc_type.mutable_normal_regst_desc();
   return ProduceRegst(name, enable_mem_sharing, min_register_num, max_register_num,
                       regst_desc_type);
->>>>>>> c254177b
 }
 
 std::shared_ptr<RegstDesc> TaskNode::ProduceRegst(const std::string& name, bool enable_mem_sharing,
