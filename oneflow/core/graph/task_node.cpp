/*
Copyright 2020 The OneFlow Authors. All rights reserved.

Licensed under the Apache License, Version 2.0 (the "License");
you may not use this file except in compliance with the License.
You may obtain a copy of the License at

    http://www.apache.org/licenses/LICENSE-2.0

Unless required by applicable law or agreed to in writing, software
distributed under the License is distributed on an "AS IS" BASIS,
WITHOUT WARRANTIES OR CONDITIONS OF ANY KIND, either express or implied.
See the License for the specific language governing permissions and
limitations under the License.
*/
#include "oneflow/core/graph/task_node.h"
#include <string>
#include <thread>
#include "oneflow/core/job/id_manager.h"
#include "oneflow/core/memory/memory_case_util.h"
#include "oneflow/core/graph/task_graph_rebuild_ctx.h"

namespace oneflow {

namespace {

void ForEachDataEdge(const std::unordered_set<TaskEdge*>& edges,
                     const std::function<void(TaskEdge*)>& Handler) {
  for (TaskEdge* edge : edges) {
    const auto& regsts = edge->GetRegsts();
    int32_t data_regst_size =
        std::count_if(regsts.begin(), regsts.end(), [](const std::shared_ptr<RegstDesc>& regst) {
          return regst->regst_desc_type().has_data_regst_desc();
        });
    if (data_regst_size == regsts.size()) {
      Handler(edge);
    } else {
      CHECK_EQ(data_regst_size, 0);
    }
  }
}

}  // namespace

TaskNode::TaskNode()
    : machine_id_(-1), thrd_id_(-1), task_id_(-1), chain_id_(-1), order_in_chain_(-1) {}

std::shared_ptr<RegstDesc> TaskNode::GetProducedRegst(const std::string& name) {
  auto produced_regsts_it = produced_regsts_.find(name);
  if (produced_regsts_it == produced_regsts_.end()) {
    return nullptr;
  } else {
    return produced_regsts_it->second;
  }
}

const std::list<std::shared_ptr<RegstDesc>>& TaskNode::GetConsumedRegst(const std::string& name) {
  return consumed_regsts_.at(name);
}

std::shared_ptr<RegstDesc> TaskNode::GetSoleConsumedRegst(const std::string& name) {
  auto it = consumed_regsts_.find(name);
  if (it == consumed_regsts_.end()) { return nullptr; }
  const std::list<std::shared_ptr<RegstDesc>>& vec = it->second;
  CHECK_EQ(vec.size(), 1);
  return vec.front();
}

const StreamId& TaskNode::stream_id() const {
  CHECK(new_task_id_);
  return new_task_id_->stream_id();
}

DeviceType TaskNode::device_type() const { return stream_id().device_id().device_type(); }

void TaskNode::set_machine_id(int64_t val) {
  CHECK_EQ(machine_id_, -1);
  machine_id_ = val;
  if (thrd_id_ != -1) { UpdateTaskId(); }
}

void TaskNode::set_thrd_id(int64_t val) {
  CHECK_EQ(thrd_id_, -1);
  thrd_id_ = val;
  CHECK_GE(thrd_id_, 0);
  if (machine_id_ != -1) { UpdateTaskId(); }
}

void TaskNode::set_chain_id(int64_t val) {
  CHECK(!IsValidChainId(chain_id_));
  chain_id_ = val;
}

<<<<<<< HEAD
void TaskNode::set_order_in_chain(int64_t val) {
  CHECK_EQ(order_in_chain_, -1);
  order_in_chain_ = val;
=======
void TaskNode::set_order_in_graph(int64_t val, const std::string& debug) {
  if (!order_has_been_set) {
    CHECK_EQ(order_in_graph_, -1);
    order_in_graph_ = val;
    order_has_been_set = true;
    set_debug = debug;
    set_thread_id = std::this_thread::get_id();
  } else {
    LOG(ERROR) << " task " << VisualStr() << " 's order has been set by thread " << set_thread_id
               << " debug " << set_debug << " with " << order_in_graph_
               << " but set again by thread " << std::this_thread::get_id() << " debug " << debug
               << " with " << val;
    CHECK_EQ(order_in_graph_, -1);
  }
>>>>>>> b16b23af
}

void TaskNode::PinConsumedRegst() {
  for (auto& pair : consumed_regsts_) {
    for (const std::shared_ptr<RegstDesc>& regst : pair.second) {
      PinConsumedRegstMemCase(regst->mut_mem_case());
    }
  }
}

void TaskNode::NaiveInferProducedDataRegstTimeShape() {
  if (IsMeaningLess()) { return; }
  std::shared_ptr<Shape> time_shape;
  ForEachConsumedDataRegst([&time_shape](const std::string& name, const RegstDesc* regst) {
    if (time_shape) {
      CHECK_EQ(*time_shape.get(), *regst->data_regst_time_shape().get());
    } else {
      time_shape = regst->data_regst_time_shape();
    }
  });

  CHECK(time_shape);

  ForEachProducedDataRegst([time_shape](const std::string& name, RegstDesc* regst) {
    *regst->mut_data_regst_time_shape() = time_shape;
  });
}

void TaskNode::InferTimeShapeIfMeaningful() {
  if (!IsMeaningLess()) { InferProducedDataRegstTimeShape(); }
}

std::shared_ptr<Shape> TaskNode::GetFastestInputOutputTimeShape() const {
  std::shared_ptr<Shape> shape;
  auto UpdateRetShape = [&](TaskEdge* edge) {
    for (const auto& regst : edge->GetRegsts()) {
      if (!shape || shape->elem_cnt() < regst->data_regst_time_shape()->elem_cnt()) {
        shape = regst->data_regst_time_shape();
      }
    }
  };
  ForEachOutDataEdge(UpdateRetShape);
  if (shape) { return shape; }
  ForEachInDataEdge(UpdateRetShape);
  return shape;
}

void TaskNode::ForEachConsumedDataRegst(
    const std::function<void(const std::string&, const RegstDesc*)>& Handler) const {
  for (const auto& pair : consumed_regsts_) {
    for (const auto& regst : pair.second) {
      if (!regst->regst_desc_type().has_data_regst_desc()) { continue; }
      Handler(pair.first, regst.get());
    }
  }
}

void TaskNode::ForEachProducedDataRegst(
    const std::function<void(const std::string&, RegstDesc*)>& Handler) {
  for (auto& pair : produced_regsts_) {
    if (!pair.second->regst_desc_type().has_data_regst_desc()) { continue; }
    Handler(pair.first, pair.second.get());
  }
}

void TaskNode::Build() { BuildExecGphAndRegst(); }

void TaskNode::EraseUninitializedShapeProducedBlob() {
  for (auto& pair : produced_regsts_) { pair.second->EraseUninitializedShapeBlob(); }
}

void TaskNode::EraseZeroSizeConsumedRegst() {
  for (auto& pair : consumed_regsts_) {
    for (auto it = pair.second.begin(); it != pair.second.end();) {
      auto regst_ptr = *it;
      CHECK(regst_ptr);
      if (regst_ptr->regst_desc_type().has_data_regst_desc() && regst_ptr->NumOfLbi() == 0) {
        it = pair.second.erase(it);
      } else {
        ++it;
      }
    }
  }
  EraseIf<std::string, std::list<std::shared_ptr<RegstDesc>>>(
      &consumed_regsts_,
      [](HashMap<std::string, std::list<std::shared_ptr<RegstDesc>>>::iterator it) {
        return it->second.empty();
      });
}

void TaskNode::EraseZeroSizeProducedRegst() {
  EraseIf<std::string, std::shared_ptr<RegstDesc>>(
      &produced_regsts_, [](HashMap<std::string, std::shared_ptr<RegstDesc>>::iterator it) {
        return it->second->regst_desc_type().has_data_regst_desc() && it->second->NumOfLbi() == 0;
      });
}

void TaskNode::UnbindBnWithEmptyRegst() {
  exec_gph_.ForEachNode([&](ExecNode* exec_node) { exec_node->UnbindBnWithEmptyRegst(); });
}

std::string TaskNode::VisualStr() const {
  std::stringstream ss;
  ss << TaskType_Name(GetTaskType()) << "\\n"
     << machine_id_ << ":" << thrd_id_ << "\\n"
     << task_id_;
  return ss.str();
}

bool TaskNode::IsMeaningLess() { return produced_regsts_.empty() && consumed_regsts_.empty(); }

void TaskNode::InitFromProtoExceptConsumedRegsts(const TaskProto& task_proto) {
  // Step1: init some scalar items.
  CHECK(task_proto.task_type() == GetTaskType());
  machine_id_ = task_proto.machine_id();
  thrd_id_ = task_proto.thrd_id();
  task_id_ = task_proto.task_id();
  new_task_id_.reset(new TaskId(DecodeTaskIdFromInt64(task_id_)));
  CHECK(task_proto.job_id() == GlobalJobDesc().job_id());
  chain_id_ = task_proto.chain_id();
  order_in_chain_ = task_proto.order_in_chain();
  // Step2: check exec_gph empty.
  CHECK(task_proto.exec_sequence().exec_node().empty());
  // Step3: init produced_regst.
  for (const auto& pair : task_proto.produced_regst_desc()) {
    const auto& regst_desc = ProduceRegst(pair.first, pair.second.enable_reuse_mem());
    // regst_desc->consumers_ will be initialized by RegstDesc::InitConsumersFromProto.
    regst_desc->InitFromProtoExceptConsumers(pair.second);
  }
}

Maybe<void> TaskNode::InitConsumedRegstsFromProto(
    const TaskProto& task_proto,
    const std::function<Maybe<RegstDesc>(int64_t regst_desc_id)>& RegstDesc4Id) {
  // Step3: init consumed_regst.
  for (const auto& pair : task_proto.consumed_regst_desc_id()) {
    for (int64_t regst_desc_id : pair.second.regst_desc_id()) {
      ConsumeRegst(pair.first, JUST(RegstDesc4Id(regst_desc_id)));
    }
  }
  return Maybe<void>::Ok();
}

void TaskNode::ToProto(TaskProto* task_proto, bool check) const {
  // Step1: process some scalar items.
  // if (check) { CHECK_NE(chain_id_, -1); }
  task_proto->set_task_type(GetTaskType());
  task_proto->set_machine_id(machine_id_);
  task_proto->set_thrd_id(thrd_id_);
  task_proto->set_task_id(task_id_);
  task_proto->set_job_id(GlobalJobDesc().job_id());
  task_proto->set_chain_id(chain_id_);
  task_proto->set_order_in_chain(order_in_chain_);

  // Step2: process exec_gph.
  exec_gph_.ToExecSequence(parallel_ctx(), task_proto->mutable_exec_sequence());

  // Step3: process produced_regst.
  auto* produced_regst_proto = task_proto->mutable_produced_regst_desc();
  for (auto& pair : produced_regsts_) {
    RegstDescProto regst_desc_proto;
    pair.second->ToProto(&regst_desc_proto, check);
    CHECK(produced_regst_proto->insert({pair.first, regst_desc_proto}).second);
  }

  // Step4: process consumed_regst.
  auto* consumed_regst_proto = task_proto->mutable_consumed_regst_desc_id();
  for (const auto& pair : consumed_regsts_) {
    RegstDescIdSet regst_desc_ids;
    for (const std::shared_ptr<RegstDesc>& regst : pair.second) {
      regst_desc_ids.add_regst_desc_id(regst->regst_desc_id());
    }
    CHECK(consumed_regst_proto->insert({pair.first, regst_desc_ids}).second);
  }
}

MemZoneId TaskNode::MemZoneId121() const {
  StreamId stream_id = DecodeStreamIdFromInt64(thrd_id_);
  return stream_id.device_id();
}

bool TaskNode::BuildCtrlRegstDescIfNeed(TaskNode* dst_node, std::string* name) {
  if (IsMeaningLess() || dst_node->IsMeaningLess()) { return false; }
  for (const TaskEdge* in_edge : dst_node->in_edges()) {
    if (in_edge->src_node() == this) { return false; }
  }
  BuildCtrlRegstDesc(dst_node, name);
  return true;
}

RegstDesc* TaskNode::BuildCtrlRegstDesc(TaskNode* dst_node) {
  std::string name;
  return BuildCtrlRegstDesc(dst_node, &name);
}

RegstDesc* TaskNode::BuildCtrlRegstDesc(TaskNode* dst_node, std::string* name) {
  RegstDescTypeProto regst_desc_type;
  regst_desc_type.mutable_ctrl_regst_desc();
  auto regst = NewProducedRegst(false, 1, kMaxRegisterNum, regst_desc_type);
  *name = "out_ctrl_" + std::to_string(regst->regst_desc_id());
  CHECK(produced_regsts_.emplace(*name, regst).second);
  dst_node->ConsumeRegst("in_ctrl", regst);
  return regst.get();
}

void TaskNode::BindEdgeWithProducedRegst(TaskEdge* edge, const std::string& name) {
  if (edge->HasRegst(name)) { return; }
  edge->AddRegst(name, GetProducedRegst(name));
}

std::shared_ptr<RegstDesc> TaskNode::GetOrCheckRegst(const std::string& name, bool enable_reuse_mem,
                                                     int32_t min_register_num,
                                                     int32_t max_register_num) const {
  auto iter = produced_regsts_.find(name);
  if (iter == produced_regsts_.end()) { return nullptr; }
  const auto& regst = (iter->second);
  CHECK_EQ(regst->min_register_num(), min_register_num);
  CHECK_EQ(regst->max_register_num(), max_register_num);
  CHECK_EQ(regst->enable_reuse_mem(), enable_reuse_mem);
  return regst;
}

std::shared_ptr<RegstDesc> TaskNode::ProduceRegst(const std::string& name, bool enable_reuse_mem) {
  return ProduceRegst(name, enable_reuse_mem, 1, kMaxRegisterNum);
}

std::shared_ptr<RegstDesc> TaskNode::ProduceRegst(const std::string& name, bool enable_reuse_mem,
                                                  int32_t min_register_num,
                                                  int32_t max_register_num) {
  const auto& regst = GetOrCheckRegst(name, enable_reuse_mem, min_register_num, max_register_num);
  if (regst) { return regst; }
  RegstDescTypeProto regst_desc_type;
  regst_desc_type.mutable_data_regst_desc();
  return ProduceRegst(name, enable_reuse_mem, min_register_num, max_register_num, regst_desc_type);
}

std::shared_ptr<RegstDesc> TaskNode::ProduceRegst(const std::string& name, bool enable_reuse_mem,
                                                  int32_t min_register_num,
                                                  int32_t max_register_num,
                                                  const RegstDescTypeProto& regst_desc_type) {
  auto regst =
      NewProducedRegst(enable_reuse_mem, min_register_num, max_register_num, regst_desc_type);
  CHECK(produced_regsts_.emplace(name, regst).second);
  return regst;
}

std::shared_ptr<RegstDesc> TaskNode::NewProducedRegst(bool enable_reuse_mem,
                                                      int32_t min_register_num,
                                                      int32_t max_register_num,
                                                      const RegstDescTypeProto& regst_desc_type) {
  auto regst = std::make_shared<RegstDesc>();
  regst->set_producer(this);
  *(regst->mut_regst_desc_type()) = regst_desc_type;
  regst->UpdtMinRegstNumIfNeed(min_register_num);
  regst->UpdtMaxRegstNumIfNeed(max_register_num);
  regst->set_enable_reuse_mem(GlobalJobDesc().enable_reuse_mem() && enable_reuse_mem);
  InitProducedRegstMemCase(regst.get());
  return regst;
}

void TaskNode::InitProducedRegstMemCase(RegstDesc* regst) {
  InitProducedRegstMemCase(regst->mut_mem_case());
}

void TaskNode::InitProducedRegstMemCase(MemoryCase* mem_case) {
  mem_case->set_device_type(device_type());
  mem_case->set_device_id(stream_id().device_id().device_index());
}

void TaskNode::PinConsumedRegstMemCase(MemoryCase* mem_case) {
  // When a node located on non-cpu device consumes a cpu regst,
  // the regst memory should be pinned on host memory (locked page memory).
  // When the regst is not on host, skip pinning
  if (!memory::IsHostMem(*mem_case)) { return; }
  // When the node is located on host, skip pinning
  if (device_type() == DeviceType::kCPU) { return; }
  mem_case->set_pinned_device_type(device_type());
  mem_case->set_pinned_device_id(stream_id().device_id().device_index());
}

void TaskNode::ConsumeRegst(const std::string& name) {
  consumed_regsts_.emplace(name, std::list<std::shared_ptr<RegstDesc>>{});
}

void TaskNode::ConsumeRegst(const std::string& name, const std::shared_ptr<RegstDesc>& regst) {
  regst->AddConsumer(this);
  consumed_regsts_[name].emplace_back(regst);
}

void TaskNode::UpdateTaskId() {
  CHECK_NE(machine_id_, -1);
  CHECK_NE(thrd_id_, -1);
  StreamId stream_id = DecodeStreamIdFromInt64(thrd_id_);
  new_task_id_.reset(
      new TaskId(Singleton<IDMgr>::Get()->GetTaskIdGenerator()->Generate(stream_id)));
  task_id_ = EncodeTaskIdToInt64(*new_task_id_);
}

void TaskNode::update_new_task_id(const TaskId& task_id) {
  CHECK(static_cast<bool>(new_task_id_));
  CHECK(new_task_id_->stream_id() == task_id.stream_id());
  *new_task_id_ = task_id;
  task_id_ = EncodeTaskIdToInt64(*new_task_id_);
}

void TaskNode::EraseConsumedRegstsByName(const std::string& name) {
  if (consumed_regsts_.find(name) != consumed_regsts_.end()) {
    for (auto& regst : consumed_regsts_[name]) { regst->DeleteConsumer(this); }
    CHECK_EQ(consumed_regsts_.erase(name), 1);
  }
}

std::shared_ptr<RegstDesc> TaskEdge::GetRegst(const std::string& name_in_producer) const {
  return name_in_producer2regst_.at(name_in_producer);
}

bool TaskEdge::HasRegst(const std::string& name_in_producer) const {
  return (name_in_producer2regst_.find(name_in_producer) != name_in_producer2regst_.end());
}

std::shared_ptr<RegstDesc> TaskEdge::GetSoleRegst() const {
  CHECK_EQ(name_in_producer2regst_.size(), 1)
      << "edge: " << this << ", src: " << src_node()->task_id();
  return name_in_producer2regst_.begin()->second;
}

std::vector<std::shared_ptr<RegstDesc>> TaskEdge::GetRegsts() const {
  std::vector<std::shared_ptr<RegstDesc>> regst_descs;
  regst_descs.reserve(name_in_producer2regst_.size());
  for (auto& pair : name_in_producer2regst_) { regst_descs.emplace_back(pair.second); }
  return regst_descs;
}

void TaskEdge::AddRegst(const std::string& name_in_producer,
                        const std::shared_ptr<RegstDesc>& regst) {
  if (HasRegst(name_in_producer)) { return; }
  CHECK(name_in_producer2regst_.emplace(name_in_producer, regst).second);
}

void TaskEdge::CheckRegstLbiValid() const {
  HashMap<LogicalBlobId, std::shared_ptr<RegstDesc>> lbi2data_regst;
  for (auto& pair : name_in_producer2regst_) {
    std::shared_ptr<RegstDesc> regst = pair.second;
    if (regst->regst_desc_type().has_data_regst_desc()) {
      // NOTE(chengcheng): regst_desc_type is Set, BUT regst_desc_type.data_regst_desc is UNSET!
      //  So you can ONLY use NumOfLbi and ForEachLbi interface.
      CHECK_EQ(regst->NumOfLbi(), 1);
      regst->ForEachLbi(
          [&](const LogicalBlobId& lbi) { CHECK(lbi2data_regst.emplace(lbi, regst).second); });
    }
  }

  CHECK_EQ(lbi2data_regst.size(), lbis_.size())
      << " \n\n TaskEdge lbi and regst NOT match."
      << " TaskEdge: edge_id = " << edge_id() << " From: [" << src_node()->VisualStr() << "] To: ["
      << dst_node()->VisualStr() << "]\n";
  for (auto& lbi : lbis_) {
    CHECK(lbi2data_regst.find(lbi) != lbi2data_regst.end())
        << " \n\n Cannot find lbi: " << lbi.DebugString() << " in TaskEdge From: ["
        << src_node()->VisualStr() << "] To: [" << dst_node()->VisualStr() << "]\n\n";
  }
}

RegstDescProto* FindOrCreateProducedCtrlRegstDesc(TaskProto* task_proto,
                                                  const std::string& regst_desc_name) {
  auto* produced_regst_desc = task_proto->mutable_produced_regst_desc();
  if (produced_regst_desc->find(regst_desc_name) == produced_regst_desc->end()) {
    RegstDescProto ctrl_regst_desc;
    InitCtrlRegstDesc(task_proto->task_id(), &ctrl_regst_desc);
    CHECK(produced_regst_desc->insert({regst_desc_name, ctrl_regst_desc}).second);
  }
  return &produced_regst_desc->at(regst_desc_name);
}

RegstDescIdSet* FindOrCreateConsumedCtrlRegstDescIdSet(TaskProto* task_proto,
                                                       const std::string& regst_desc_name) {
  auto* consumed_regst_desc_id_sets = task_proto->mutable_consumed_regst_desc_id();
  if (consumed_regst_desc_id_sets->find(regst_desc_name) == consumed_regst_desc_id_sets->end()) {
    CHECK(consumed_regst_desc_id_sets->insert({regst_desc_name, RegstDescIdSet()}).second);
  }
  return &consumed_regst_desc_id_sets->at(regst_desc_name);
}

void TaskNode::ForEachInDataEdge(const std::function<void(TaskEdge*)>& Handler) const {
  ForEachDataEdge(in_edges(), Handler);
}

void TaskNode::ForEachOutDataEdge(const std::function<void(TaskEdge*)>& Handler) const {
  ForEachDataEdge(out_edges(), Handler);
}

void TaskNode::ForEachNodeOnInDataEdge(const std::function<void(TaskNode*)>& Handler) const {
  ForEachInDataEdge([&](TaskEdge* in_edge) { Handler(in_edge->src_node()); });
}

void TaskNode::ForEachNodeOnOutDataEdge(const std::function<void(TaskNode*)>& Handler) const {
  ForEachOutDataEdge([&](TaskEdge* out_edge) { Handler(out_edge->dst_node()); });
}

void TaskNode::ForEachNodeOnInOutDataEdge(const std::function<void(TaskNode*)>& Handler) const {
  ForEachNodeOnInDataEdge(Handler);
  ForEachNodeOnOutDataEdge(Handler);
}

TaskEdge* TaskNode::GetSoleEdge(void (TaskNode::*ForEachEdge)(const std::function<void(TaskEdge*)>&)
                                    const) const {
  TaskEdge* ret = nullptr;
  (this->*ForEachEdge)([&](TaskEdge* edge) {
    CHECK(ret == nullptr);
    ret = edge;
  });
  CHECK_NOTNULL(ret);
  return ret;
}

size_t TaskNode::GetEdgesSize(void (TaskNode::*ForEachEdge)(const std::function<void(TaskEdge*)>&)
                                  const) const {
  size_t size = 0;
  (this->*ForEachEdge)([&](TaskEdge* edge) { ++size; });
  return size;
}

TaskEdge* TaskNode::SoleInDataEdge() const { return GetSoleEdge(&TaskNode::ForEachInDataEdge); }

TaskEdge* TaskNode::SoleOutDataEdge() const { return GetSoleEdge(&TaskNode::ForEachOutDataEdge); }

size_t TaskNode::in_data_edges_size() const { return GetEdgesSize(&TaskNode::ForEachInDataEdge); }

size_t TaskNode::out_data_edges_size() const { return GetEdgesSize(&TaskNode::ForEachOutDataEdge); }

Maybe<void> TaskEdge::InitFromProto(const TaskEdgeProto& proto,
                                    const TaskGraphRebuildCtx& task_graph_rebuild_ctx) {
  CHECK_NE_OR_RETURN(proto.src_task_id(), proto.dst_task_id()) << "self-loop are not supported";
  JUST(task_graph_rebuild_ctx.TaskNode4Id(proto.src_task_id()));
  JUST(task_graph_rebuild_ctx.TaskNode4Id(proto.dst_task_id()));
  // Note that edge id from proto is ignored.
  lbis_.insert(proto.lbi().begin(), proto.lbi().end());
  for (const auto& pair : proto.name_in_producer2regst_desc_id()) {
    AddRegst(pair.first, JUST(task_graph_rebuild_ctx.RegstDesc4Id(pair.second)));
  }
  return Maybe<void>::Ok();
}

void TaskEdge::ToProto(TaskEdgeProto* proto) const {
  // proto->set_task_edge_uid(edge_id());
  proto->set_task_edge_uid(reinterpret_cast<int64_t>(this));
  proto->set_src_task_id(src_node()->task_id());
  proto->set_dst_task_id(dst_node()->task_id());
  *proto->mutable_lbi() = {lbis_.begin(), lbis_.end()};
  auto* map = proto->mutable_name_in_producer2regst_desc_id();
  for (const auto& pair : name_in_producer2regst_) {
    CHECK(map->insert({pair.first, pair.second->regst_desc_id()}).second);
  }
}

}  // namespace oneflow<|MERGE_RESOLUTION|>--- conflicted
+++ resolved
@@ -91,26 +91,20 @@
   chain_id_ = val;
 }
 
-<<<<<<< HEAD
-void TaskNode::set_order_in_chain(int64_t val) {
-  CHECK_EQ(order_in_chain_, -1);
-  order_in_chain_ = val;
-=======
-void TaskNode::set_order_in_graph(int64_t val, const std::string& debug) {
+void TaskNode::set_order_in_chain(int64_t val, const std::string& debug) {
   if (!order_has_been_set) {
-    CHECK_EQ(order_in_graph_, -1);
-    order_in_graph_ = val;
+    CHECK_EQ(order_in_chain_, -1);
+    order_in_chain_ = val;
     order_has_been_set = true;
     set_debug = debug;
     set_thread_id = std::this_thread::get_id();
   } else {
     LOG(ERROR) << " task " << VisualStr() << " 's order has been set by thread " << set_thread_id
-               << " debug " << set_debug << " with " << order_in_graph_
+               << " debug " << set_debug << " with " << order_in_chain_
                << " but set again by thread " << std::this_thread::get_id() << " debug " << debug
                << " with " << val;
-    CHECK_EQ(order_in_graph_, -1);
-  }
->>>>>>> b16b23af
+    CHECK_EQ(order_in_chain_, -1);
+  }
 }
 
 void TaskNode::PinConsumedRegst() {
