--- conflicted
+++ resolved
@@ -12,9 +12,6 @@
 
 bool IsMdUpdtTaskType(TaskType tt) { return tt == TaskType::kNormalMdUpdt; }
 
-<<<<<<< HEAD
-TaskNode::TaskNode() : machine_id_(-1), thrd_id_(-1), task_id_(-1), path_type_(kInvalidPath) {}
-=======
 TaskNode::TaskNode()
     : machine_id_(-1),
       thrd_id_(-1),
@@ -22,7 +19,6 @@
       area_id_(-1),
       chain_id_(-1),
       order_in_chain_(-1) {}
->>>>>>> 8bee59f3
 
 std::shared_ptr<RegstDesc> TaskNode::GetProducedRegst(const std::string& name) {
   auto produced_regsts_it = produced_regsts_.find(name);
