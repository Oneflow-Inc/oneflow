/*
Copyright 2020 The OneFlow Authors. All rights reserved.

Licensed under the Apache License, Version 2.0 (the "License");
you may not use this file except in compliance with the License.
You may obtain a copy of the License at

    http://www.apache.org/licenses/LICENSE-2.0

Unless required by applicable law or agreed to in writing, software
distributed under the License is distributed on an "AS IS" BASIS,
WITHOUT WARRANTIES OR CONDITIONS OF ANY KIND, either express or implied.
See the License for the specific language governing permissions and
limitations under the License.
*/
#ifndef ONEFLOW_CORE_GRAPH_TASK_NODE_H_
#define ONEFLOW_CORE_GRAPH_TASK_NODE_H_

#include "oneflow/core/common/id_util.h"
#include "oneflow/core/graph/exec_graph.h"
#include "oneflow/core/job/id_manager.h"
#include "oneflow/core/job/task.pb.h"
#include "oneflow/core/operator/operator.h"
#include "oneflow/core/common/auto_registration_factory.h"

namespace std {

template<>
struct hash<oneflow::TaskType> {
  std::size_t operator()(const oneflow::TaskType& task_type) const {
    return std::hash<uint32_t>{}(static_cast<uint32_t>(task_type));
  }
};

}  // namespace std

namespace oneflow {

RegstDescProto* FindOrCreateProducedCtrlRegstDesc(TaskProto* task_proto,
                                                  const std::string& regst_desc_name);
RegstDescIdSet* FindOrCreateConsumedCtrlRegstDescIdSet(TaskProto* task_proto,
                                                       const std::string& regst_desc_name);

class TaskEdge;

class TaskNode : public Node<TaskNode, TaskEdge> {
 public:
  OF_DISALLOW_COPY_AND_MOVE(TaskNode);
  TaskNode();
  ~TaskNode() override = default;

  // Getters
  int64_t machine_id() const { return machine_id_; }
  int64_t thrd_id() const { return thrd_id_; }
  int64_t task_id() const { return task_id_; }
  int64_t chain_id() const { return chain_id_; }
  int64_t order_in_graph() const { return order_in_graph_; }
  const ExecGraph& exec_gph() const { return exec_gph_; }
  std::shared_ptr<RegstDesc> GetProducedRegst(const std::string& name);
  const std::list<std::shared_ptr<RegstDesc>>& GetConsumedRegst(const std::string& name);
  std::shared_ptr<RegstDesc> GetSoleConsumedRegst(const std::string& name);
  const HashMap<std::string, std::shared_ptr<RegstDesc>>& produced_regsts() const {
    return produced_regsts_;
  }
  const HashMap<std::string, std::list<std::shared_ptr<RegstDesc>>>& consumed_regsts() const {
    return consumed_regsts_;
  }
  DeviceType device_type() const;
  virtual const ParallelContext* parallel_ctx() const { return nullptr; }
  int64_t GlobalWorkStreamId() const;
  int64_t GpuPhyId() const { return Global<IDMgr>::Get()->GetGpuPhyIdFromThrdId(thrd_id_); }

  // Setters
  void set_machine_id(int64_t val);
  void set_thrd_id(int64_t val);
  void set_chain_id(int64_t val);
  void set_order_in_graph(int64_t val);

  // Build
  virtual void ProduceAllRegstsAndBindEdges() = 0;
  virtual void ConsumeAllRegsts() = 0;
  void PinConsumedRegst();
  void InferTimeShapeIfMeaningful();
  void ForEachProducedDataRegst(const std::function<void(const std::string&, RegstDesc*)>& Handler);
  void ForEachConsumedDataRegst(
      const std::function<void(const std::string&, const RegstDesc*)>& Handler) const;
  void Build();
  virtual bool IsReadyForBuild() { return IsAllConsumedDataRegstLocked(); }

  void EraseZeroSizeProducedBlob();
  void EraseZeroSizeConsumedRegst();
  void EraseZeroSizeProducedRegst();
  void UnbindBnWithEmptyRegst();

  // Others
  virtual TaskType GetTaskType() const { return TaskType::kInvalid; }
  std::string VisualStr() const override;
  virtual bool IsMeaningLess();
  virtual void ToProto(TaskProto*);
  virtual bool IsIndependent() const { return false; }
  void BindEdgeWithProducedRegst(TaskEdge*, const std::string& name);
<<<<<<< HEAD
  virtual MemZoneId MemZoneId121() const;
  void BuildCtrlRegstDescIfNeed(TaskNode* dst_node);
=======
  virtual int64_t MemZoneId121() const;
  bool BuildCtrlRegstDescIfNeed(TaskNode* dst_node, std::string* name);
>>>>>>> a47f68f2
  RegstDesc* BuildCtrlRegstDesc(TaskNode* dst_node);
  RegstDesc* BuildCtrlRegstDesc(TaskNode* dst_node, std::string* name);
  std::shared_ptr<Shape> GetFastestInputOutputTimeShape() const;

  void ForEachInDataEdge(const std::function<void(TaskEdge*)>& Handler) const;
  void ForEachOutDataEdge(const std::function<void(TaskEdge*)>& Handler) const;

  void ForEachNodeOnInDataEdge(const std::function<void(TaskNode*)>& Handler) const;
  void ForEachNodeOnOutDataEdge(const std::function<void(TaskNode*)>& Handler) const;
  void ForEachNodeOnInOutDataEdge(const std::function<void(TaskNode*)>& Handler) const;

  TaskEdge* SoleInDataEdge() const;
  TaskEdge* SoleOutDataEdge() const;
  size_t in_data_edges_size() const;
  size_t out_data_edges_size() const;

 protected:
  std::shared_ptr<RegstDesc> ProduceRegst(const std::string& name, bool enable_reuse_mem);
  std::shared_ptr<RegstDesc> ProduceRegst(const std::string& name, bool enable_reuse_mem,
                                          int32_t min_register_num, int32_t max_register_num);
  std::shared_ptr<RegstDesc> ProduceRegst(const std::string& name, bool enable_reuse_mem,
                                          int32_t min_register_num, int32_t max_register_num,
                                          const RegstDescTypeProto&);
  std::shared_ptr<RegstDesc> NewProducedRegst(bool enable_reuse_mem, int32_t min_register_num,
                                              int32_t max_register_num, const RegstDescTypeProto&);
  virtual void InitProducedRegstMemCase(RegstDesc* regst);
  virtual void InitProducedRegstMemCase(MemoryCase*);
  virtual void PinConsumedRegstMemCase(MemoryCase*);
  void ConsumeRegst(const std::string& name);
  void ConsumeRegst(const std::string& name, const std::shared_ptr<RegstDesc>&);
  bool IsAllConsumedDataRegstLocked();
  ExecGraph& mut_exec_gph() { return exec_gph_; }
  void TryLockConsumedRegst(const std::string& name);
  void EraseConsumedRegstsByName(const std::string& name);

  virtual void BuildExecGphAndRegst() = 0;
  virtual void LockRegsts();

  virtual void InferProducedDataRegstTimeShape() = 0;
  void NaiveInferProducedDataRegstTimeShape();

  TaskEdge* GetSoleEdge(void (TaskNode::*ForEachEdge)(const std::function<void(TaskEdge*)>&)
                            const) const;
  size_t GetEdgesSize(void (TaskNode::*ForEachEdge)(const std::function<void(TaskEdge*)>&)
                          const) const;

 private:
  void UpdateTaskId();

  int64_t machine_id_;
  int64_t thrd_id_;
  int64_t task_id_;
  int64_t chain_id_;
  int64_t order_in_graph_;

  ExecGraph exec_gph_;
  HashMap<std::string, std::shared_ptr<RegstDesc>> produced_regsts_;
  HashMap<std::string, std::list<std::shared_ptr<RegstDesc>>> consumed_regsts_;
};

class TaskEdge final : public Edge<TaskNode, TaskEdge> {
 public:
  OF_DISALLOW_COPY_AND_MOVE(TaskEdge);
  TaskEdge() = default;
  ~TaskEdge() override = default;

  std::shared_ptr<RegstDesc> GetRegst(const std::string& name_in_producer) const;
  std::shared_ptr<RegstDesc> GetSoleRegst() const;
  std::vector<std::shared_ptr<RegstDesc>> GetRegsts() const;

  void AddRegst(const std::string& name_in_producer, const std::shared_ptr<RegstDesc>& regst);

 private:
  HashMap<std::string, std::shared_ptr<RegstDesc>> name_in_producer2regst_;
};

struct IndependentThreadNum4TaskType final {
  IndependentThreadNum4TaskType(size_t num) : has_func_(false), num_(num) {}
  IndependentThreadNum4TaskType(std::function<size_t()> get_num)
      : has_func_(true), get_num_(get_num) {}
  operator size_t() { return has_func_ ? get_num_() : num_; }

 private:
  bool has_func_;
  size_t num_;
  std::function<size_t()> get_num_;
};

#define REGISTER_INDEPENDENT_THREAD_NUM(task_type, ...)                     \
  REGISTER_CLASS_CREATOR(int32_t, task_type, IndependentThreadNum4TaskType, \
                         ([] { return new IndependentThreadNum4TaskType(__VA_ARGS__); }))

struct TickTockTaskType final {};

#define REGISTER_TICK_TOCK_TASK_TYPE(task_type)                \
  REGISTER_CLASS_CREATOR(int32_t, task_type, TickTockTaskType, \
                         ([] { return new TickTockTaskType; }))

}  // namespace oneflow

#endif  // ONEFLOW_CORE_GRAPH_TASK_NODE_H_<|MERGE_RESOLUTION|>--- conflicted
+++ resolved
@@ -99,13 +99,8 @@
   virtual void ToProto(TaskProto*);
   virtual bool IsIndependent() const { return false; }
   void BindEdgeWithProducedRegst(TaskEdge*, const std::string& name);
-<<<<<<< HEAD
   virtual MemZoneId MemZoneId121() const;
-  void BuildCtrlRegstDescIfNeed(TaskNode* dst_node);
-=======
-  virtual int64_t MemZoneId121() const;
   bool BuildCtrlRegstDescIfNeed(TaskNode* dst_node, std::string* name);
->>>>>>> a47f68f2
   RegstDesc* BuildCtrlRegstDesc(TaskNode* dst_node);
   RegstDesc* BuildCtrlRegstDesc(TaskNode* dst_node, std::string* name);
   std::shared_ptr<Shape> GetFastestInputOutputTimeShape() const;
