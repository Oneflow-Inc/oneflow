--- conflicted
+++ resolved
@@ -24,13 +24,9 @@
   int64_t machine_id() const { return machine_id_; }
   int64_t thrd_id() const { return thrd_id_; }
   int64_t task_id() const { return task_id_; }
-<<<<<<< HEAD
-  int64_t chain_id() const { return chain_id_; }
-=======
   int64_t area_id() const { return area_id_; }
   int64_t chain_id() const { return chain_id_; }
   int64_t order_in_chain() const { return order_in_chain_; }
->>>>>>> 8bee59f3
   const ExecGraph& exec_gph() const { return exec_gph_; }
   std::shared_ptr<RegstDesc> GetProducedRegst(const std::string& name);
   const std::list<std::weak_ptr<RegstDesc>>& GetConsumedRegst(const std::string& name);
@@ -106,14 +102,10 @@
   int64_t machine_id_;
   int64_t thrd_id_;
   int64_t task_id_;
-<<<<<<< HEAD
-  PathType path_type_;
-  int64_t chain_id_;
-=======
   int64_t area_id_;
   int64_t chain_id_;
   int64_t order_in_chain_;
->>>>>>> 8bee59f3
+  PathType path_type_;
 
   ExecGraph exec_gph_;
   HashMap<std::string, std::shared_ptr<RegstDesc>> produced_regsts_;
