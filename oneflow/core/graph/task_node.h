#ifndef ONEFLOW_CORE_GRAPH_TASK_NODE_H_
#define ONEFLOW_CORE_GRAPH_TASK_NODE_H_

#include "oneflow/core/graph/exec_graph.h"
#include "oneflow/core/job/id_manager.h"
#include "oneflow/core/job/task.pb.h"
#include "oneflow/core/operator/operator.h"

namespace oneflow {

bool IsForwardTaskType(TaskType);
bool IsBackwardTaskType(TaskType);
bool IsMdUpdtTaskType(TaskType);

class TaskEdge;

class TaskNode : public Node<TaskNode, TaskEdge> {
 public:
  OF_DISALLOW_COPY_AND_MOVE(TaskNode);
  TaskNode();
  virtual ~TaskNode() = default;

  // Getters
  int64_t machine_id() const { return machine_id_; }
  int64_t thrd_id() const { return thrd_id_; }
  int64_t task_id() const { return task_id_; }
  int64_t area_id() const { return area_id_; }
  int64_t chain_id() const { return chain_id_; }
  int64_t order_in_graph() const { return order_in_graph_; }
  const ExecGraph& exec_gph() const { return exec_gph_; }
  std::shared_ptr<RegstDesc> GetProducedRegst(const std::string& name);
  const std::list<std::weak_ptr<RegstDesc>>& GetConsumedRegst(const std::string& name);
  std::shared_ptr<RegstDesc> GetSoleConsumedRegst(const std::string& name);
  const HashMap<std::string, std::shared_ptr<RegstDesc>>& produced_regsts() {
    return produced_regsts_;
  }
  const HashMap<std::string, std::list<std::weak_ptr<RegstDesc>>>& consumed_regsts() {
    return consumed_regsts_;
  }
  const HashSet<TaskNode*> ancestors() const { return ancestors_; }
  HashSet<TaskNode*>& mut_ancestors() { return ancestors_; }
  DeviceType device_type() const;
  virtual const ParallelContext* parallel_ctx() const { return nullptr; }
  int64_t LocalWorkStreamId() const;
  int64_t GlobalWorkStreamId() const;
  int64_t GpuPhyId() const { return Global<IDMgr>::Get()->GetGpuPhyIdFromThrdId(thrd_id_); }
  virtual bool UseIndependentWorkStream() const { return false; }

  // Setters
  void set_machine_id(int64_t val);
  void set_thrd_id(int64_t val);
  void set_area_id(int64_t val);
  void set_chain_id(int64_t val);
  void set_order_in_graph(int64_t val);

  // Build
  virtual void ProduceAllRegstsAndBindEdges() = 0;
  virtual void ConsumeAllRegsts() = 0;
  void PinConsumedRegst();
  void Build();
  virtual bool IsReadyForBuild() { return IsAllConsumedRegstLocked(); }
  virtual void EraseEmptyProducedRegst();
  void ClearOutOfDateConsumedRegst();

  // Others
  virtual TaskType GetTaskType() const { return TaskType::kInvalid; }
  std::string VisualStr() const override;
  virtual bool IsMeaningLess();
  virtual void ToProto(TaskProto*);
  virtual bool IsPersistence() const { return false; }
  void BindEdgeWithProducedRegst(TaskEdge*, const std::string& name);
  virtual int64_t MemZoneId121() const;  // TODO: there is bug for reduce task node
  void BuildCtrlRegstDescIfNeed(TaskNode* dst_node);

 protected:
<<<<<<< HEAD
  std::shared_ptr<RegstDesc> ProduceRegst(const std::string& name, bool enable_mem_sharing);
  std::shared_ptr<RegstDesc> ProduceRegst(const std::string& name, bool enable_mem_sharing,
                                          int32_t min_register_num, int32_t max_register_num);
  std::shared_ptr<RegstDesc> ProduceRegst(const std::string& name, bool enable_mem_sharing,
                                          int32_t min_register_num, int32_t max_register_num,
                                          const RegstDescTypeProto&);
=======
  std::shared_ptr<RegstDesc> ProduceRegst(const std::string& name);
  std::shared_ptr<RegstDesc> ProduceRegst(const std::string& name, int32_t min_register_num,
                                          int32_t max_register_num);
  std::shared_ptr<RegstDesc> ProduceRegst(const std::string& name, int32_t min_register_num,
                                          int32_t max_register_num, const RegstDescTypeProto&);
  std::shared_ptr<RegstDesc> NewProducedRegst(int32_t min_register_num, int32_t max_register_num,
                                              const RegstDescTypeProto&);
>>>>>>> 9deaae87
  virtual void InitProducedRegstMemCase(RegstDesc* regst);
  virtual void InitProducedRegstMemCase(MemoryCase*);
  virtual void PinConsumedRegstMemCase(MemoryCase*);
  void ConsumeRegst(const std::string& name, std::shared_ptr<RegstDesc>);
  bool IsAllConsumedRegstLocked();
  ExecGraph& mut_exec_gph() { return exec_gph_; }
  void TryLockConsumedRegst(const std::string& name);

  virtual void BuildExecGphAndRegst() = 0;
  virtual void LockRegsts();
  virtual void FixRegisterNumRange();

  virtual int64_t AllocateLocalWorkStreamId();

 private:
  void UpdateTaskId();

  int64_t machine_id_;
  int64_t thrd_id_;
  int64_t task_id_;
  int64_t area_id_;
  int64_t chain_id_;
  int64_t order_in_graph_;

  ExecGraph exec_gph_;
  HashMap<std::string, std::shared_ptr<RegstDesc>> produced_regsts_;
  HashMap<std::string, std::list<std::weak_ptr<RegstDesc>>> consumed_regsts_;

  HashSet<TaskNode*> ancestors_;
};

class TaskEdge final : public Edge<TaskNode, TaskEdge> {
 public:
  OF_DISALLOW_COPY_AND_MOVE(TaskEdge);
  TaskEdge() = default;
  ~TaskEdge() = default;

  std::shared_ptr<RegstDesc> GetRegst(const std::string& name_in_producer) const;
  std::shared_ptr<RegstDesc> GetSoleRegst() const;

  void AddRegst(const std::string& name_in_producer, std::shared_ptr<RegstDesc> regst);

 private:
  HashMap<std::string, std::weak_ptr<RegstDesc>> name_in_producer2regst_;
};

extern std::map<TaskType, std::string> task_type2color;

}  // namespace oneflow

#endif  // ONEFLOW_CORE_GRAPH_TASK_NODE_H_<|MERGE_RESOLUTION|>--- conflicted
+++ resolved
@@ -73,22 +73,14 @@
   void BuildCtrlRegstDescIfNeed(TaskNode* dst_node);
 
  protected:
-<<<<<<< HEAD
   std::shared_ptr<RegstDesc> ProduceRegst(const std::string& name, bool enable_mem_sharing);
   std::shared_ptr<RegstDesc> ProduceRegst(const std::string& name, bool enable_mem_sharing,
                                           int32_t min_register_num, int32_t max_register_num);
   std::shared_ptr<RegstDesc> ProduceRegst(const std::string& name, bool enable_mem_sharing,
                                           int32_t min_register_num, int32_t max_register_num,
                                           const RegstDescTypeProto&);
-=======
-  std::shared_ptr<RegstDesc> ProduceRegst(const std::string& name);
-  std::shared_ptr<RegstDesc> ProduceRegst(const std::string& name, int32_t min_register_num,
-                                          int32_t max_register_num);
-  std::shared_ptr<RegstDesc> ProduceRegst(const std::string& name, int32_t min_register_num,
-                                          int32_t max_register_num, const RegstDescTypeProto&);
-  std::shared_ptr<RegstDesc> NewProducedRegst(int32_t min_register_num, int32_t max_register_num,
-                                              const RegstDescTypeProto&);
->>>>>>> 9deaae87
+  std::shared_ptr<RegstDesc> NewProducedRegst(bool enable_mem_sharing, int32_t min_register_num,
+                                              int32_t max_register_num, const RegstDescTypeProto&);
   virtual void InitProducedRegstMemCase(RegstDesc* regst);
   virtual void InitProducedRegstMemCase(MemoryCase*);
   virtual void PinConsumedRegstMemCase(MemoryCase*);
