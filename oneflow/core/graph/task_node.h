/*
Copyright 2020 The OneFlow Authors. All rights reserved.

Licensed under the Apache License, Version 2.0 (the "License");
you may not use this file except in compliance with the License.
You may obtain a copy of the License at

    http://www.apache.org/licenses/LICENSE-2.0

Unless required by applicable law or agreed to in writing, software
distributed under the License is distributed on an "AS IS" BASIS,
WITHOUT WARRANTIES OR CONDITIONS OF ANY KIND, either express or implied.
See the License for the specific language governing permissions and
limitations under the License.
*/
#ifndef ONEFLOW_CORE_GRAPH_TASK_NODE_H_
#define ONEFLOW_CORE_GRAPH_TASK_NODE_H_

#include "oneflow/core/graph/exec_graph.h"
#include "oneflow/core/job/id_manager.h"
#include "oneflow/core/job/task.pb.h"
#include "oneflow/core/operator/operator.h"
#include "oneflow/core/common/auto_registration_factory.h"
<<<<<<< HEAD
=======
#include "oneflow/core/memory/memory_zone.h"

namespace std {

template<>
struct hash<oneflow::TaskType> {
  std::size_t operator()(const oneflow::TaskType& task_type) const {
    return std::hash<uint32_t>{}(static_cast<uint32_t>(task_type));
  }
};

}  // namespace std
>>>>>>> 809944fc

namespace oneflow {

RegstDescProto* FindOrCreateProducedCtrlRegstDesc(TaskProto* task_proto,
                                                  const std::string& regst_desc_name);
RegstDescIdSet* FindOrCreateConsumedCtrlRegstDescIdSet(TaskProto* task_proto,
                                                       const std::string& regst_desc_name);

class TaskEdge;

class TaskNode : public Node<TaskNode, TaskEdge> {
 public:
  OF_DISALLOW_COPY_AND_MOVE(TaskNode);
  TaskNode();
  ~TaskNode() override = default;

  // Getters
  int64_t machine_id() const { return machine_id_; }
  int64_t thrd_id() const { return thrd_id_; }
  int64_t task_id() const { return task_id_; }
<<<<<<< HEAD
  int64_t area_id() const { return area_id_; }
=======
>>>>>>> 809944fc
  int64_t chain_id() const { return chain_id_; }
  int64_t order_in_graph() const { return order_in_graph_; }
  const ExecGraph& exec_gph() const { return exec_gph_; }
  std::shared_ptr<RegstDesc> GetProducedRegst(const std::string& name);
  const std::list<std::shared_ptr<RegstDesc>>& GetConsumedRegst(const std::string& name);
  std::shared_ptr<RegstDesc> GetSoleConsumedRegst(const std::string& name);
  const HashMap<std::string, std::shared_ptr<RegstDesc>>& produced_regsts() const {
    return produced_regsts_;
  }
  const HashMap<std::string, std::list<std::shared_ptr<RegstDesc>>>& consumed_regsts() const {
    return consumed_regsts_;
  }
  DeviceType device_type() const;
  virtual const ParallelContext* parallel_ctx() const { return nullptr; }
<<<<<<< HEAD
  int64_t LocalWorkStreamId() const;
  int64_t GlobalWorkStreamId() const;
  int64_t GpuPhyId() const { return Global<IDMgr>::Get()->GetGpuPhyIdFromThrdId(thrd_id_); }
  virtual int64_t AreaId4ChainMerge() const { return area_id(); }
=======
  int64_t GlobalWorkStreamId() const;
  int64_t GpuPhyId() const { return Global<IDMgr>::Get()->GetGpuPhyIdFromThrdId(thrd_id_); }
>>>>>>> 809944fc

  // Setters
  void set_machine_id(int64_t val);
  void set_thrd_id(int64_t val);
<<<<<<< HEAD
  void set_area_id(int64_t val);
=======
>>>>>>> 809944fc
  void set_chain_id(int64_t val);
  void set_order_in_graph(int64_t val);

  // Build
  virtual void ProduceAllRegstsAndBindEdges() = 0;
  virtual void ConsumeAllRegsts() = 0;
  void PinConsumedRegst();
  void InferTimeShapeIfMeaningful();
  void ForEachProducedDataRegst(const std::function<void(const std::string&, RegstDesc*)>& Handler);
  void ForEachConsumedDataRegst(
      const std::function<void(const std::string&, const RegstDesc*)>& Handler) const;
  void Build();
<<<<<<< HEAD
  virtual bool IsReadyForBuild() { return IsAllConsumedDataRegstLocked(); }
=======
>>>>>>> 809944fc

  void EraseZeroSizeProducedBlob();
  void EraseZeroSizeConsumedRegst();
  void EraseZeroSizeProducedRegst();
  void UnbindBnWithEmptyRegst();

  // Others
  virtual TaskType GetTaskType() const { return TaskType::kInvalid; }
  std::string VisualStr() const override;
  virtual bool IsMeaningLess();
<<<<<<< HEAD
  virtual void ToProto(TaskProto*);
  virtual bool IsIndependent() const { return false; }
  void BindEdgeWithProducedRegst(TaskEdge*, const std::string& name);
  virtual int64_t MemZoneId121() const;
  void BuildCtrlRegstDescIfNeed(TaskNode* dst_node);
=======
  virtual void ToProto(TaskProto*) const;
  virtual bool IsIndependent() const { return false; }
  void BindEdgeWithProducedRegst(TaskEdge*, const std::string& name);
  virtual MemZoneId MemZoneId121() const;
  bool BuildCtrlRegstDescIfNeed(TaskNode* dst_node, std::string* name);
>>>>>>> 809944fc
  RegstDesc* BuildCtrlRegstDesc(TaskNode* dst_node);
  RegstDesc* BuildCtrlRegstDesc(TaskNode* dst_node, std::string* name);
  std::shared_ptr<Shape> GetFastestInputOutputTimeShape() const;

  void ForEachInDataEdge(const std::function<void(TaskEdge*)>& Handler) const;
  void ForEachOutDataEdge(const std::function<void(TaskEdge*)>& Handler) const;

  void ForEachNodeOnInDataEdge(const std::function<void(TaskNode*)>& Handler) const;
  void ForEachNodeOnOutDataEdge(const std::function<void(TaskNode*)>& Handler) const;
  void ForEachNodeOnInOutDataEdge(const std::function<void(TaskNode*)>& Handler) const;

  TaskEdge* SoleInDataEdge() const;
  TaskEdge* SoleOutDataEdge() const;
  size_t in_data_edges_size() const;
  size_t out_data_edges_size() const;

 protected:
  std::shared_ptr<RegstDesc> ProduceRegst(const std::string& name, bool enable_reuse_mem);
  std::shared_ptr<RegstDesc> ProduceRegst(const std::string& name, bool enable_reuse_mem,
                                          int32_t min_register_num, int32_t max_register_num);
  std::shared_ptr<RegstDesc> ProduceRegst(const std::string& name, bool enable_reuse_mem,
                                          int32_t min_register_num, int32_t max_register_num,
                                          const RegstDescTypeProto&);
  std::shared_ptr<RegstDesc> NewProducedRegst(bool enable_reuse_mem, int32_t min_register_num,
                                              int32_t max_register_num, const RegstDescTypeProto&);
  virtual void InitProducedRegstMemCase(RegstDesc* regst);
  virtual void InitProducedRegstMemCase(MemoryCase*);
  virtual void PinConsumedRegstMemCase(MemoryCase*);
  void ConsumeRegst(const std::string& name);
  void ConsumeRegst(const std::string& name, const std::shared_ptr<RegstDesc>&);
<<<<<<< HEAD
  bool IsAllConsumedDataRegstLocked();
  ExecGraph& mut_exec_gph() { return exec_gph_; }
  void TryLockConsumedRegst(const std::string& name);
  void EraseConsumedRegstsByName(const std::string& name);

  virtual void BuildExecGphAndRegst() = 0;
  virtual void LockRegsts();
  void FixRegisterNumRange();

  virtual int64_t AllocateLocalWorkStreamId();

  virtual void InferProducedDataRegstTimeShape() = 0;
  void NaiveInferProducedDataRegstTimeShape();

=======
  ExecGraph& mut_exec_gph() { return exec_gph_; }
  void EraseConsumedRegstsByName(const std::string& name);

  virtual void BuildExecGphAndRegst() = 0;

  virtual void InferProducedDataRegstTimeShape() = 0;
  void NaiveInferProducedDataRegstTimeShape();

>>>>>>> 809944fc
  TaskEdge* GetSoleEdge(void (TaskNode::*ForEachEdge)(const std::function<void(TaskEdge*)>&)
                            const) const;
  size_t GetEdgesSize(void (TaskNode::*ForEachEdge)(const std::function<void(TaskEdge*)>&)
                          const) const;

 private:
  void UpdateTaskId();

  int64_t machine_id_;
  int64_t thrd_id_;
  int64_t task_id_;
<<<<<<< HEAD
  int64_t area_id_;
=======
>>>>>>> 809944fc
  int64_t chain_id_;
  int64_t order_in_graph_;

  ExecGraph exec_gph_;
  HashMap<std::string, std::shared_ptr<RegstDesc>> produced_regsts_;
  HashMap<std::string, std::list<std::shared_ptr<RegstDesc>>> consumed_regsts_;
};

class TaskEdge final : public Edge<TaskNode, TaskEdge> {
 public:
  OF_DISALLOW_COPY_AND_MOVE(TaskEdge);
  TaskEdge() = default;
  ~TaskEdge() override = default;

  std::shared_ptr<RegstDesc> GetRegst(const std::string& name_in_producer) const;
  std::shared_ptr<RegstDesc> GetSoleRegst() const;
  std::vector<std::shared_ptr<RegstDesc>> GetRegsts() const;
<<<<<<< HEAD

  void AddRegst(const std::string& name_in_producer, const std::shared_ptr<RegstDesc>& regst);

 private:
=======
  const HashSet<LogicalBlobId>& GetLbis() const { return lbis_; }

  void AddRegst(const std::string& name_in_producer, const std::shared_ptr<RegstDesc>& regst);
  void AddLbi(const LogicalBlobId& lbi) { lbis_.insert(lbi); }
  void AddLbis(const std::vector<LogicalBlobId>& lbis) { lbis_.insert(lbis.begin(), lbis.end()); }

  void CheckRegstLbiValid() const;

 private:
  HashSet<LogicalBlobId> lbis_;
>>>>>>> 809944fc
  HashMap<std::string, std::shared_ptr<RegstDesc>> name_in_producer2regst_;
};

struct IndependentThreadNum4TaskType final {
  IndependentThreadNum4TaskType(size_t num) : has_func_(false), num_(num) {}
  IndependentThreadNum4TaskType(std::function<size_t()> get_num)
      : has_func_(true), get_num_(get_num) {}
  operator size_t() { return has_func_ ? get_num_() : num_; }

 private:
  bool has_func_;
  size_t num_;
  std::function<size_t()> get_num_;
};

#define REGISTER_INDEPENDENT_THREAD_NUM(task_type, ...)                     \
  REGISTER_CLASS_CREATOR(int32_t, task_type, IndependentThreadNum4TaskType, \
                         ([] { return new IndependentThreadNum4TaskType(__VA_ARGS__); }))

struct TickTockTaskType final {};

#define REGISTER_TICK_TOCK_TASK_TYPE(task_type)                \
  REGISTER_CLASS_CREATOR(int32_t, task_type, TickTockTaskType, \
                         ([] { return new TickTockTaskType; }))

}  // namespace oneflow

#endif  // ONEFLOW_CORE_GRAPH_TASK_NODE_H_<|MERGE_RESOLUTION|>--- conflicted
+++ resolved
@@ -21,8 +21,6 @@
 #include "oneflow/core/job/task.pb.h"
 #include "oneflow/core/operator/operator.h"
 #include "oneflow/core/common/auto_registration_factory.h"
-<<<<<<< HEAD
-=======
 #include "oneflow/core/memory/memory_zone.h"
 
 namespace std {
@@ -35,7 +33,6 @@
 };
 
 }  // namespace std
->>>>>>> 809944fc
 
 namespace oneflow {
 
@@ -56,10 +53,6 @@
   int64_t machine_id() const { return machine_id_; }
   int64_t thrd_id() const { return thrd_id_; }
   int64_t task_id() const { return task_id_; }
-<<<<<<< HEAD
-  int64_t area_id() const { return area_id_; }
-=======
->>>>>>> 809944fc
   int64_t chain_id() const { return chain_id_; }
   int64_t order_in_graph() const { return order_in_graph_; }
   const ExecGraph& exec_gph() const { return exec_gph_; }
@@ -74,23 +67,12 @@
   }
   DeviceType device_type() const;
   virtual const ParallelContext* parallel_ctx() const { return nullptr; }
-<<<<<<< HEAD
-  int64_t LocalWorkStreamId() const;
   int64_t GlobalWorkStreamId() const;
   int64_t GpuPhyId() const { return Global<IDMgr>::Get()->GetGpuPhyIdFromThrdId(thrd_id_); }
-  virtual int64_t AreaId4ChainMerge() const { return area_id(); }
-=======
-  int64_t GlobalWorkStreamId() const;
-  int64_t GpuPhyId() const { return Global<IDMgr>::Get()->GetGpuPhyIdFromThrdId(thrd_id_); }
->>>>>>> 809944fc
 
   // Setters
   void set_machine_id(int64_t val);
   void set_thrd_id(int64_t val);
-<<<<<<< HEAD
-  void set_area_id(int64_t val);
-=======
->>>>>>> 809944fc
   void set_chain_id(int64_t val);
   void set_order_in_graph(int64_t val);
 
@@ -103,10 +85,6 @@
   void ForEachConsumedDataRegst(
       const std::function<void(const std::string&, const RegstDesc*)>& Handler) const;
   void Build();
-<<<<<<< HEAD
-  virtual bool IsReadyForBuild() { return IsAllConsumedDataRegstLocked(); }
-=======
->>>>>>> 809944fc
 
   void EraseZeroSizeProducedBlob();
   void EraseZeroSizeConsumedRegst();
@@ -117,19 +95,11 @@
   virtual TaskType GetTaskType() const { return TaskType::kInvalid; }
   std::string VisualStr() const override;
   virtual bool IsMeaningLess();
-<<<<<<< HEAD
-  virtual void ToProto(TaskProto*);
-  virtual bool IsIndependent() const { return false; }
-  void BindEdgeWithProducedRegst(TaskEdge*, const std::string& name);
-  virtual int64_t MemZoneId121() const;
-  void BuildCtrlRegstDescIfNeed(TaskNode* dst_node);
-=======
   virtual void ToProto(TaskProto*) const;
   virtual bool IsIndependent() const { return false; }
   void BindEdgeWithProducedRegst(TaskEdge*, const std::string& name);
   virtual MemZoneId MemZoneId121() const;
   bool BuildCtrlRegstDescIfNeed(TaskNode* dst_node, std::string* name);
->>>>>>> 809944fc
   RegstDesc* BuildCtrlRegstDesc(TaskNode* dst_node);
   RegstDesc* BuildCtrlRegstDesc(TaskNode* dst_node, std::string* name);
   std::shared_ptr<Shape> GetFastestInputOutputTimeShape() const;
@@ -160,31 +130,14 @@
   virtual void PinConsumedRegstMemCase(MemoryCase*);
   void ConsumeRegst(const std::string& name);
   void ConsumeRegst(const std::string& name, const std::shared_ptr<RegstDesc>&);
-<<<<<<< HEAD
-  bool IsAllConsumedDataRegstLocked();
   ExecGraph& mut_exec_gph() { return exec_gph_; }
-  void TryLockConsumedRegst(const std::string& name);
   void EraseConsumedRegstsByName(const std::string& name);
 
   virtual void BuildExecGphAndRegst() = 0;
-  virtual void LockRegsts();
-  void FixRegisterNumRange();
-
-  virtual int64_t AllocateLocalWorkStreamId();
 
   virtual void InferProducedDataRegstTimeShape() = 0;
   void NaiveInferProducedDataRegstTimeShape();
 
-=======
-  ExecGraph& mut_exec_gph() { return exec_gph_; }
-  void EraseConsumedRegstsByName(const std::string& name);
-
-  virtual void BuildExecGphAndRegst() = 0;
-
-  virtual void InferProducedDataRegstTimeShape() = 0;
-  void NaiveInferProducedDataRegstTimeShape();
-
->>>>>>> 809944fc
   TaskEdge* GetSoleEdge(void (TaskNode::*ForEachEdge)(const std::function<void(TaskEdge*)>&)
                             const) const;
   size_t GetEdgesSize(void (TaskNode::*ForEachEdge)(const std::function<void(TaskEdge*)>&)
@@ -196,10 +149,6 @@
   int64_t machine_id_;
   int64_t thrd_id_;
   int64_t task_id_;
-<<<<<<< HEAD
-  int64_t area_id_;
-=======
->>>>>>> 809944fc
   int64_t chain_id_;
   int64_t order_in_graph_;
 
@@ -217,12 +166,6 @@
   std::shared_ptr<RegstDesc> GetRegst(const std::string& name_in_producer) const;
   std::shared_ptr<RegstDesc> GetSoleRegst() const;
   std::vector<std::shared_ptr<RegstDesc>> GetRegsts() const;
-<<<<<<< HEAD
-
-  void AddRegst(const std::string& name_in_producer, const std::shared_ptr<RegstDesc>& regst);
-
- private:
-=======
   const HashSet<LogicalBlobId>& GetLbis() const { return lbis_; }
 
   void AddRegst(const std::string& name_in_producer, const std::shared_ptr<RegstDesc>& regst);
@@ -233,7 +176,6 @@
 
  private:
   HashSet<LogicalBlobId> lbis_;
->>>>>>> 809944fc
   HashMap<std::string, std::shared_ptr<RegstDesc>> name_in_producer2regst_;
 };
 
