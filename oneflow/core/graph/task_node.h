#ifndef ONEFLOW_CORE_GRAPH_TASK_NODE_H_
#define ONEFLOW_CORE_GRAPH_TASK_NODE_H_

#include "oneflow/core/graph/exec_graph.h"
#include "oneflow/core/job/id_manager.h"
#include "oneflow/core/job/task.pb.h"
#include "oneflow/core/operator/operator.h"

namespace oneflow {

bool IsForwardTaskType(TaskType);
bool IsBackwardTaskType(TaskType);
bool IsMdUpdtTaskType(TaskType);

class TaskEdge;

class TaskNode : public Node<TaskNode, TaskEdge> {
 public:
  OF_DISALLOW_COPY_AND_MOVE(TaskNode);
  TaskNode();
  virtual ~TaskNode() = default;

  // Getters
  int64_t machine_id() const { return machine_id_; }
  int64_t thrd_id() const { return thrd_id_; }
  int64_t task_id() const { return task_id_; }
  const ExecGraph& exec_gph() const { return exec_gph_; }
  std::shared_ptr<RegstDesc> GetProducedRegst(const std::string& name);
  const std::list<std::weak_ptr<RegstDesc>>& GetConsumedRegst(const std::string& name);
  std::shared_ptr<RegstDesc> GetSoleConsumedRegst(const std::string& name);
  const HashMap<std::string, std::shared_ptr<RegstDesc>>& produced_regsts() {
    return produced_regsts_;
  }
  const HashMap<std::string, std::list<std::weak_ptr<RegstDesc>>>& consumed_regsts() {
    return consumed_regsts_;
  }
  DeviceType device_type() const;
  virtual const ParallelContext* parallel_ctx() const { return nullptr; }
  int64_t LocalWorkStreamId() const;
  int64_t GlobalWorkStreamId() const;
  int64_t GpuPhyId() const { return Global<IDMgr>::Get()->GetGpuPhyIdFromThrdId(thrd_id_); }
  virtual bool UseIndependentWorkStream() const { return false; }

  // Setters
  void set_machine_id(int64_t val);
  void set_thrd_id(int64_t val);

  // Build
  virtual void ProduceAllRegstsAndBindEdges() = 0;
  virtual void ConsumeAllRegsts() = 0;
  void PinConsumedRegst();
  void Build();
  virtual bool IsReadyForBuild() { return IsAllConsumedRegstLocked(); }
  virtual void EraseEmptyProducedRegst();
  void ClearOutOfDateConsumedRegst();

  // Others
  virtual TaskType GetTaskType() const { return TaskType::kInvalid; }
  std::string VisualStr() const override;
  virtual bool IsMeaningLess();
  virtual void ToProto(TaskProto*);
  virtual bool IsPersistence() const { return false; }
  void BindEdgeWithProducedRegst(TaskEdge*, const std::string& name);
  virtual int64_t MemZoneId121() const;  // TODO: there is bug for reduce task node
<<<<<<< HEAD
  void add_ctrl_msg_consumer(int64_t consumer_id) { ctrl_msg_consumers_.push_back(consumer_id); }
  void add_ctrl_msg_producer(int64_t producer_id) { ctrl_msg_producers_.push_back(producer_id); }
=======
  void BuildDelayRegstDescIfNeed(TaskNode* dst_node);
>>>>>>> 80010aaa

 protected:
  std::shared_ptr<RegstDesc> ProduceRegst(const std::string& name);
  std::shared_ptr<RegstDesc> ProduceRegst(const std::string& name, int32_t min_register_num,
                                          int32_t max_register_num);
  std::shared_ptr<RegstDesc> ProduceRegst(const std::string& name, int32_t min_register_num,
                                          int32_t max_register_num, const RegstDescTypeProto&);
  virtual void InitProducedRegstMemCase(RegstDesc* regst);
  virtual void InitProducedRegstMemCase(MemoryCase*);
  virtual void PinConsumedRegstMemCase(MemoryCase*);
  void ConsumeRegst(const std::string& name, std::shared_ptr<RegstDesc>);
  bool IsAllConsumedRegstLocked();
  ExecGraph& mut_exec_gph() { return exec_gph_; }
  void TryLockConsumedRegst(const std::string& name);

  virtual void BuildExecGphAndRegst() = 0;
  virtual void LockRegsts();
  virtual void FixRegisterNumRange();

  int64_t AllocateLocalWorkStreamId();

 private:
  void UpdateTaskId();

  int64_t machine_id_;
  int64_t thrd_id_;
  int64_t task_id_;

  ExecGraph exec_gph_;
  HashMap<std::string, std::shared_ptr<RegstDesc>> produced_regsts_;
  HashMap<std::string, std::list<std::weak_ptr<RegstDesc>>> consumed_regsts_;
  std::vector<int64_t> ctrl_msg_consumers_;
  std::vector<int64_t> ctrl_msg_producers_;
};

class TaskEdge final : public Edge<TaskNode, TaskEdge> {
 public:
  OF_DISALLOW_COPY_AND_MOVE(TaskEdge);
  TaskEdge() = default;
  ~TaskEdge() = default;

  std::shared_ptr<RegstDesc> GetRegst(const std::string& name_in_producer) const;
  std::shared_ptr<RegstDesc> GetSoleRegst() const;

  void AddRegst(const std::string& name_in_producer, std::shared_ptr<RegstDesc> regst);

 private:
  HashMap<std::string, std::weak_ptr<RegstDesc>> name_in_producer2regst_;
};

extern std::map<TaskType, std::string> task_type2color;

}  // namespace oneflow

#endif  // ONEFLOW_CORE_GRAPH_TASK_NODE_H_<|MERGE_RESOLUTION|>--- conflicted
+++ resolved
@@ -62,12 +62,9 @@
   virtual bool IsPersistence() const { return false; }
   void BindEdgeWithProducedRegst(TaskEdge*, const std::string& name);
   virtual int64_t MemZoneId121() const;  // TODO: there is bug for reduce task node
-<<<<<<< HEAD
   void add_ctrl_msg_consumer(int64_t consumer_id) { ctrl_msg_consumers_.push_back(consumer_id); }
   void add_ctrl_msg_producer(int64_t producer_id) { ctrl_msg_producers_.push_back(producer_id); }
-=======
   void BuildDelayRegstDescIfNeed(TaskNode* dst_node);
->>>>>>> 80010aaa
 
  protected:
   std::shared_ptr<RegstDesc> ProduceRegst(const std::string& name);
