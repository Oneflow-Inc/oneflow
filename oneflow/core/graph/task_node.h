--- conflicted
+++ resolved
@@ -100,10 +100,7 @@
   std::string VisualStr() const override;
   virtual bool IsMeaningLess();
   void ToProto(TaskProto* task_proto) const { ToProto(task_proto, /*check*/ true); }
-<<<<<<< HEAD
-=======
   // Used to create task node from proto in plan separation compilation.
->>>>>>> 9eb2ed5f
   virtual void InitFromProtoExceptConsumedRegsts(const TaskProto& task_proto);
   Maybe<void> InitConsumedRegstsFromProto(
       const TaskProto& task_proto,
@@ -127,14 +124,11 @@
   TaskEdge* SoleOutDataEdge() const;
   size_t in_data_edges_size() const;
   size_t out_data_edges_size() const;
-<<<<<<< HEAD
   const TaskId& new_task_id() const {
     CHECK(has_new_task_id());
     return *new_task_id_;
   }
   void update_new_task_id(const TaskId& task_id);
-=======
->>>>>>> 9eb2ed5f
   bool has_new_task_id() const { return static_cast<bool>(new_task_id_); }
 
  protected:
@@ -166,15 +160,9 @@
 
  private:
   void UpdateTaskId();
-<<<<<<< HEAD
-  std::shared_ptr<RegstDesc> GetOrCheckRegst(const std::string& name, bool enable_reuse_mem,
-                                             int32_t min_register_num,
-                                             int32_t max_register_num) const;
-=======
   std::shared_ptr<RegstDesc> GetAndCheckRegst(const std::string& name, bool enable_reuse_mem,
                                               int32_t min_register_num,
                                               int32_t max_register_num) const;
->>>>>>> 9eb2ed5f
 
   int64_t machine_id_;
   int64_t thrd_id_;
@@ -207,11 +195,7 @@
   void AddLbis(const std::vector<LogicalBlobId>& lbis) { lbis_.insert(lbis.begin(), lbis.end()); }
 
   void CheckRegstLbiValid() const;
-<<<<<<< HEAD
-  bool OutHasBindRegst() const { return !name_in_producer2regst_.empty(); }
-=======
   bool HasRegst() const { return !name_in_producer2regst_.empty(); }
->>>>>>> 9eb2ed5f
 
   Maybe<void> InitFromProto(const TaskEdgeProto& proto,
                             const TaskGraphRebuildCtx& task_graph_rebuild_ctx);
