/*
Copyright 2020 The OneFlow Authors. All rights reserved.

Licensed under the Apache License, Version 2.0 (the "License");
you may not use this file except in compliance with the License.
You may obtain a copy of the License at

    http://www.apache.org/licenses/LICENSE-2.0

Unless required by applicable law or agreed to in writing, software
distributed under the License is distributed on an "AS IS" BASIS,
WITHOUT WARRANTIES OR CONDITIONS OF ANY KIND, either express or implied.
See the License for the specific language governing permissions and
limitations under the License.
*/
#ifndef ONEFLOW_CORE_GRAPH_TASK_NODE_H_
#define ONEFLOW_CORE_GRAPH_TASK_NODE_H_

#include <string>
#include "oneflow/core/graph/exec_graph.h"
#include "oneflow/core/job/task.pb.h"
#include "oneflow/core/graph/task_edge.pb.h"
#include "oneflow/core/operator/operator.h"
#include "oneflow/core/common/auto_registration_factory.h"
#include "oneflow/core/memory/memory_zone.h"
#include "oneflow/core/register/register_desc.h"

namespace std {

template<>
struct hash<oneflow::TaskType> {
  std::size_t operator()(const oneflow::TaskType& task_type) const {
    return std::hash<uint32_t>{}(static_cast<uint32_t>(task_type));
  }
};

}  // namespace std

namespace oneflow {

RegstDescProto* FindOrCreateProducedCtrlRegstDesc(TaskProto* task_proto,
                                                  const std::string& regst_desc_name);
RegstDescIdSet* FindOrCreateConsumedCtrlRegstDescIdSet(TaskProto* task_proto,
                                                       const std::string& regst_desc_name);

bool inline IsValidChainId(int64_t val) { return val >= 0; }

class TaskEdge;

class TaskNode : public Node<TaskNode, TaskEdge> {
 public:
  OF_DISALLOW_COPY_AND_MOVE(TaskNode);
  TaskNode();
  ~TaskNode() override = default;

  // Getters
  int64_t machine_id() const { return machine_id_; }
  int64_t thrd_id() const { return thrd_id_; }
  int64_t task_id() const { return task_id_; }
  const StreamId& stream_id() const;
  int64_t chain_id() const { return chain_id_; }
  int64_t order_in_chain() const { return order_in_chain_; }
  const ExecGraph& exec_gph() const { return exec_gph_; }
  std::shared_ptr<RegstDesc> GetProducedRegst(const std::string& name);
  const std::list<std::shared_ptr<RegstDesc>>& GetConsumedRegst(const std::string& name);
  std::shared_ptr<RegstDesc> GetSoleConsumedRegst(const std::string& name);
  const HashMap<std::string, std::shared_ptr<RegstDesc>>& produced_regsts() const {
    return produced_regsts_;
  }
  const HashMap<std::string, std::list<std::shared_ptr<RegstDesc>>>& consumed_regsts() const {
    return consumed_regsts_;
  }
  DeviceType device_type() const;
  virtual const ParallelContext* parallel_ctx() const { return nullptr; }

  virtual ExecNode::InferBlobDescsMethod GetExecNodeMethodInferBlobDescs() const = 0;

  // Setters
  void set_machine_id(int64_t val);
  void set_thrd_id(int64_t val);
  void set_chain_id(int64_t val);
<<<<<<< HEAD
  void set_order_in_chain(int64_t val);
=======
  void set_order_in_graph(int64_t val, const std::string& debug = "none");
>>>>>>> b16b23af

  // Build
  virtual void ProduceAllRegstsAndBindEdges() = 0;
  virtual void ConsumeAllRegsts() = 0;
  void PinConsumedRegst();
  void InferTimeShapeIfMeaningful();
  void ForEachProducedDataRegst(const std::function<void(const std::string&, RegstDesc*)>& Handler);
  void ForEachConsumedDataRegst(
      const std::function<void(const std::string&, const RegstDesc*)>& Handler) const;
  void Build();

  void EraseUninitializedShapeProducedBlob();
  void EraseZeroSizeConsumedRegst();
  void EraseZeroSizeProducedRegst();
  void UnbindBnWithEmptyRegst();

  // Others
  virtual TaskType GetTaskType() const { return TaskType::kInvalid; }
  std::string VisualStr() const override;
  virtual bool IsMeaningLess();
  virtual void InitFromProtoExceptConsumedRegsts(const TaskProto& task_proto);
  Maybe<void> InitConsumedRegstsFromProto(
      const TaskProto& task_proto,
      const std::function<Maybe<RegstDesc>(int64_t regst_desc_id)>& RegstDesc4Id);
  void ToProto(TaskProto* task_proto) const { ToProto(task_proto, /*check*/ true); }
  virtual void ToProto(TaskProto* task_proto, bool check) const;
  void BindEdgeWithProducedRegst(TaskEdge*, const std::string& name);
  virtual MemZoneId MemZoneId121() const;
  bool BuildCtrlRegstDescIfNeed(TaskNode* dst_node, std::string* name);
  RegstDesc* BuildCtrlRegstDesc(TaskNode* dst_node);
  RegstDesc* BuildCtrlRegstDesc(TaskNode* dst_node, std::string* name);
  std::shared_ptr<Shape> GetFastestInputOutputTimeShape() const;

  void ForEachInDataEdge(const std::function<void(TaskEdge*)>& Handler) const;
  void ForEachOutDataEdge(const std::function<void(TaskEdge*)>& Handler) const;

  void ForEachNodeOnInDataEdge(const std::function<void(TaskNode*)>& Handler) const;
  void ForEachNodeOnOutDataEdge(const std::function<void(TaskNode*)>& Handler) const;
  void ForEachNodeOnInOutDataEdge(const std::function<void(TaskNode*)>& Handler) const;

  TaskEdge* SoleInDataEdge() const;
  TaskEdge* SoleOutDataEdge() const;
  size_t in_data_edges_size() const;
  size_t out_data_edges_size() const;
  const TaskId& new_task_id() const {
    CHECK(has_new_task_id());
    return *new_task_id_;
  }
  void update_new_task_id(const TaskId& task_id);

 protected:
  std::shared_ptr<RegstDesc> ProduceRegst(const std::string& name, bool enable_reuse_mem);
  std::shared_ptr<RegstDesc> ProduceRegst(const std::string& name, bool enable_reuse_mem,
                                          int32_t min_register_num, int32_t max_register_num);
  std::shared_ptr<RegstDesc> ProduceRegst(const std::string& name, bool enable_reuse_mem,
                                          int32_t min_register_num, int32_t max_register_num,
                                          const RegstDescTypeProto&);
  std::shared_ptr<RegstDesc> NewProducedRegst(bool enable_reuse_mem, int32_t min_register_num,
                                              int32_t max_register_num, const RegstDescTypeProto&);
  virtual void InitProducedRegstMemCase(RegstDesc* regst);
  virtual void InitProducedRegstMemCase(MemoryCase*);
  virtual void PinConsumedRegstMemCase(MemoryCase*);
  void ConsumeRegst(const std::string& name);
  void ConsumeRegst(const std::string& name, const std::shared_ptr<RegstDesc>&);
  ExecGraph& mut_exec_gph() { return exec_gph_; }
  void EraseConsumedRegstsByName(const std::string& name);

  virtual void BuildExecGphAndRegst() = 0;

  virtual void InferProducedDataRegstTimeShape() = 0;
  void NaiveInferProducedDataRegstTimeShape();

  TaskEdge* GetSoleEdge(void (TaskNode::*ForEachEdge)(const std::function<void(TaskEdge*)>&)
                            const) const;
  size_t GetEdgesSize(void (TaskNode::*ForEachEdge)(const std::function<void(TaskEdge*)>&)
                          const) const;
  bool has_new_task_id() const { return static_cast<bool>(new_task_id_); }

 private:
  void UpdateTaskId();
  std::shared_ptr<RegstDesc> GetOrCheckRegst(const std::string& name, bool enable_reuse_mem,
                                             int32_t min_register_num,
                                             int32_t max_register_num) const;

  int64_t machine_id_;
  int64_t thrd_id_;
  int64_t task_id_;
  int64_t chain_id_;
<<<<<<< HEAD
  int64_t order_in_chain_;
=======
  int64_t order_in_graph_;
  bool order_has_been_set{false};
  std::string set_debug;
  std::thread::id set_thread_id{0};
>>>>>>> b16b23af
  std::unique_ptr<TaskId> new_task_id_;

  ExecGraph exec_gph_;
  HashMap<std::string, std::shared_ptr<RegstDesc>> produced_regsts_;
  HashMap<std::string, std::list<std::shared_ptr<RegstDesc>>> consumed_regsts_;
};

class TaskGraphRebuildCtx;

class TaskEdge final : public Edge<TaskNode, TaskEdge> {
 public:
  OF_DISALLOW_COPY_AND_MOVE(TaskEdge);
  TaskEdge() = default;
  ~TaskEdge() override = default;

  std::shared_ptr<RegstDesc> GetRegst(const std::string& name_in_producer) const;
  bool HasRegst(const std::string& name_in_producer) const;
  std::shared_ptr<RegstDesc> GetSoleRegst() const;
  std::vector<std::shared_ptr<RegstDesc>> GetRegsts() const;
  const HashSet<LogicalBlobId>& GetLbis() const { return lbis_; }

  void AddRegst(const std::string& name_in_producer, const std::shared_ptr<RegstDesc>& regst);
  void AddLbi(const LogicalBlobId& lbi) { lbis_.insert(lbi); }
  void AddLbis(const std::vector<LogicalBlobId>& lbis) { lbis_.insert(lbis.begin(), lbis.end()); }

  void CheckRegstLbiValid() const;
  bool OutHasBindRegst() const { return !name_in_producer2regst_.empty(); }

  Maybe<void> InitFromProto(const TaskEdgeProto& proto,
                            const TaskGraphRebuildCtx& task_graph_rebuild_ctx);

  void ToProto(TaskEdgeProto* proto) const;

 private:
  HashSet<LogicalBlobId> lbis_;
  HashMap<std::string, std::shared_ptr<RegstDesc>> name_in_producer2regst_;
};

}  // namespace oneflow

#endif  // ONEFLOW_CORE_GRAPH_TASK_NODE_H_<|MERGE_RESOLUTION|>--- conflicted
+++ resolved
@@ -79,11 +79,8 @@
   void set_machine_id(int64_t val);
   void set_thrd_id(int64_t val);
   void set_chain_id(int64_t val);
-<<<<<<< HEAD
-  void set_order_in_chain(int64_t val);
-=======
-  void set_order_in_graph(int64_t val, const std::string& debug = "none");
->>>>>>> b16b23af
+  // TODO(strint): rm debug after fix thread run bug
+  void set_order_in_chain(int64_t val, const std::string& debug = "None");
 
   // Build
   virtual void ProduceAllRegstsAndBindEdges() = 0;
@@ -172,14 +169,10 @@
   int64_t thrd_id_;
   int64_t task_id_;
   int64_t chain_id_;
-<<<<<<< HEAD
   int64_t order_in_chain_;
-=======
-  int64_t order_in_graph_;
   bool order_has_been_set{false};
   std::string set_debug;
   std::thread::id set_thread_id{0};
->>>>>>> b16b23af
   std::unique_ptr<TaskId> new_task_id_;
 
   ExecGraph exec_gph_;
