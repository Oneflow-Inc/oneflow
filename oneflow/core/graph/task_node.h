/*
Copyright 2020 The OneFlow Authors. All rights reserved.

Licensed under the Apache License, Version 2.0 (the "License");
you may not use this file except in compliance with the License.
You may obtain a copy of the License at

    http://www.apache.org/licenses/LICENSE-2.0

Unless required by applicable law or agreed to in writing, software
distributed under the License is distributed on an "AS IS" BASIS,
WITHOUT WARRANTIES OR CONDITIONS OF ANY KIND, either express or implied.
See the License for the specific language governing permissions and
limitations under the License.
*/
#ifndef ONEFLOW_CORE_GRAPH_TASK_NODE_H_
#define ONEFLOW_CORE_GRAPH_TASK_NODE_H_

#include "oneflow/core/graph/exec_graph.h"
#include "oneflow/core/job/task.pb.h"
#include "oneflow/core/graph/task_edge.pb.h"
#include "oneflow/core/operator/operator.h"
#include "oneflow/core/common/auto_registration_factory.h"
#include "oneflow/core/memory/memory_zone.h"
#include "oneflow/core/register/register_desc.h"

namespace std {

template<>
struct hash<oneflow::TaskType> {
  std::size_t operator()(const oneflow::TaskType& task_type) const {
    return std::hash<uint32_t>{}(static_cast<uint32_t>(task_type));
  }
};

}  // namespace std

namespace oneflow {

RegstDescProto* FindOrCreateProducedCtrlRegstDesc(TaskProto* task_proto,
                                                  const std::string& regst_desc_name);
RegstDescIdSet* FindOrCreateConsumedCtrlRegstDescIdSet(TaskProto* task_proto,
                                                       const std::string& regst_desc_name);

bool inline IsValidChainId(int64_t val) { return val >= 0; }

class TaskEdge;

class TaskNode : public Node<TaskNode, TaskEdge> {
 public:
  OF_DISALLOW_COPY_AND_MOVE(TaskNode);
  TaskNode();
  ~TaskNode() override = default;

  // Getters
  int64_t machine_id() const { return machine_id_; }
  int64_t thrd_id() const { return thrd_id_; }
  int64_t task_id() const { return task_id_; }
  const StreamId& stream_id() const;
  int64_t chain_id() const { return chain_id_; }
  int64_t order_in_chain() const { return order_in_chain_; }
  const ExecGraph& exec_gph() const { return exec_gph_; }
  std::shared_ptr<RegstDesc> GetProducedRegst(const std::string& name);
  const std::list<std::shared_ptr<RegstDesc>>& GetConsumedRegst(const std::string& name);
  std::shared_ptr<RegstDesc> GetSoleConsumedRegst(const std::string& name);
  const HashMap<std::string, std::shared_ptr<RegstDesc>>& produced_regsts() const {
    return produced_regsts_;
  }
  const HashMap<std::string, std::list<std::shared_ptr<RegstDesc>>>& consumed_regsts() const {
    return consumed_regsts_;
  }
  DeviceType device_type() const;
  virtual const ParallelContext* parallel_ctx() const { return nullptr; }

  // Different types of ExecNode choose different output BlobDesc inference methods
  virtual ExecNode::InferBlobDescsMethod GetInferBlobDescsMethod() const = 0;

  // Setters
  void set_machine_id(int64_t val);
  void set_thrd_id(int64_t val);
  void set_chain_id(int64_t val);
<<<<<<< HEAD
  // TODO(strint): rm debug after fix thread run bug
  void set_order_in_chain(int64_t val, const std::string& debug = "None");
=======
  void set_order_in_chain(int64_t val);
>>>>>>> ec7d0712

  // Build
  virtual void ProduceAllRegstsAndBindEdges() = 0;
  virtual void ConsumeAllRegsts() = 0;
  void PinConsumedRegst();
  void InferTimeShapeIfMeaningful();
  void ForEachProducedDataRegst(const std::function<void(const std::string&, RegstDesc*)>& Handler);
  void ForEachConsumedDataRegst(
      const std::function<void(const std::string&, const RegstDesc*)>& Handler) const;
  void Build();

  void EraseUninitializedShapeProducedBlob();
  void EraseZeroSizeConsumedRegst();
  void EraseZeroSizeProducedRegst();
  void UnbindBnWithEmptyRegst();

  // Others
  virtual TaskType GetTaskType() const { return TaskType::kInvalid; }
  std::string VisualStr() const override;
  virtual bool IsMeaningLess();
  virtual void InitFromProtoExceptConsumedRegsts(const TaskProto& task_proto);
  Maybe<void> InitConsumedRegstsFromProto(
      const TaskProto& task_proto,
      const std::function<Maybe<RegstDesc>(int64_t regst_desc_id)>& RegstDesc4Id);
  void ToProto(TaskProto* task_proto) const { ToProto(task_proto, /*check*/ true); }
  virtual void ToProto(TaskProto* task_proto, bool check) const;
  void BindEdgeWithProducedRegst(TaskEdge*, const std::string& name);
  virtual MemZoneId MemZoneId121() const;
  bool BuildCtrlRegstDescIfNeed(TaskNode* dst_node, std::string* name);
  RegstDesc* BuildCtrlRegstDesc(TaskNode* dst_node);
  RegstDesc* BuildCtrlRegstDesc(TaskNode* dst_node, std::string* name);
  std::shared_ptr<Shape> GetFastestInputOutputTimeShape() const;

  void ForEachInDataEdge(const std::function<void(TaskEdge*)>& Handler) const;
  void ForEachOutDataEdge(const std::function<void(TaskEdge*)>& Handler) const;

  void ForEachNodeOnInDataEdge(const std::function<void(TaskNode*)>& Handler) const;
  void ForEachNodeOnOutDataEdge(const std::function<void(TaskNode*)>& Handler) const;
  void ForEachNodeOnInOutDataEdge(const std::function<void(TaskNode*)>& Handler) const;

  TaskEdge* SoleInDataEdge() const;
  TaskEdge* SoleOutDataEdge() const;
  size_t in_data_edges_size() const;
  size_t out_data_edges_size() const;
  const TaskId& new_task_id() const {
    CHECK(has_new_task_id());
    return *new_task_id_;
  }
  void update_new_task_id(const TaskId& task_id);

 protected:
  std::shared_ptr<RegstDesc> ProduceRegst(const std::string& name, bool enable_reuse_mem);
  std::shared_ptr<RegstDesc> ProduceRegst(const std::string& name, bool enable_reuse_mem,
                                          int32_t min_register_num, int32_t max_register_num);
  std::shared_ptr<RegstDesc> ProduceRegst(const std::string& name, bool enable_reuse_mem,
                                          int32_t min_register_num, int32_t max_register_num,
                                          const RegstDescTypeProto&);
  std::shared_ptr<RegstDesc> NewProducedRegst(bool enable_reuse_mem, int32_t min_register_num,
                                              int32_t max_register_num, const RegstDescTypeProto&);
  virtual void InitProducedRegstMemCase(RegstDesc* regst);
  virtual void InitProducedRegstMemCase(MemoryCase*);
  virtual void PinConsumedRegstMemCase(MemoryCase*);
  void ConsumeRegst(const std::string& name);
  void ConsumeRegst(const std::string& name, const std::shared_ptr<RegstDesc>&);
  ExecGraph& mut_exec_gph() { return exec_gph_; }
  void EraseConsumedRegstsByName(const std::string& name);

  virtual void BuildExecGphAndRegst() = 0;

  virtual void InferProducedDataRegstTimeShape() = 0;
  void NaiveInferProducedDataRegstTimeShape();

  TaskEdge* GetSoleEdge(void (TaskNode::*ForEachEdge)(const std::function<void(TaskEdge*)>&)
                            const) const;
  size_t GetEdgesSize(void (TaskNode::*ForEachEdge)(const std::function<void(TaskEdge*)>&)
                          const) const;
  bool has_new_task_id() const { return static_cast<bool>(new_task_id_); }

 private:
  void UpdateTaskId();
  std::shared_ptr<RegstDesc> GetOrCheckRegst(const std::string& name, bool enable_reuse_mem,
                                             int32_t min_register_num,
                                             int32_t max_register_num) const;

  int64_t machine_id_;
  int64_t thrd_id_;
  int64_t task_id_;
  int64_t chain_id_;
  int64_t order_in_chain_;
  std::unique_ptr<TaskId> new_task_id_;

  ExecGraph exec_gph_;
  HashMap<std::string, std::shared_ptr<RegstDesc>> produced_regsts_;
  HashMap<std::string, std::list<std::shared_ptr<RegstDesc>>> consumed_regsts_;
};

class TaskGraphRebuildCtx;

class TaskEdge final : public Edge<TaskNode, TaskEdge> {
 public:
  OF_DISALLOW_COPY_AND_MOVE(TaskEdge);
  TaskEdge() = default;
  ~TaskEdge() override = default;

  std::shared_ptr<RegstDesc> GetRegst(const std::string& name_in_producer) const;
  bool HasRegst(const std::string& name_in_producer) const;
  std::shared_ptr<RegstDesc> GetSoleRegst() const;
  std::vector<std::shared_ptr<RegstDesc>> GetRegsts() const;
  const HashSet<LogicalBlobId>& GetLbis() const { return lbis_; }

  void AddRegst(const std::string& name_in_producer, const std::shared_ptr<RegstDesc>& regst);
  void AddLbi(const LogicalBlobId& lbi) { lbis_.insert(lbi); }
  void AddLbis(const std::vector<LogicalBlobId>& lbis) { lbis_.insert(lbis.begin(), lbis.end()); }

  void CheckRegstLbiValid() const;
  bool OutHasBindRegst() const { return !name_in_producer2regst_.empty(); }

  Maybe<void> InitFromProto(const TaskEdgeProto& proto,
                            const TaskGraphRebuildCtx& task_graph_rebuild_ctx);

  void ToProto(TaskEdgeProto* proto) const;

 private:
  HashSet<LogicalBlobId> lbis_;
  HashMap<std::string, std::shared_ptr<RegstDesc>> name_in_producer2regst_;
};

}  // namespace oneflow

#endif  // ONEFLOW_CORE_GRAPH_TASK_NODE_H_<|MERGE_RESOLUTION|>--- conflicted
+++ resolved
@@ -79,12 +79,7 @@
   void set_machine_id(int64_t val);
   void set_thrd_id(int64_t val);
   void set_chain_id(int64_t val);
-<<<<<<< HEAD
-  // TODO(strint): rm debug after fix thread run bug
-  void set_order_in_chain(int64_t val, const std::string& debug = "None");
-=======
   void set_order_in_chain(int64_t val);
->>>>>>> ec7d0712
 
   // Build
   virtual void ProduceAllRegstsAndBindEdges() = 0;
