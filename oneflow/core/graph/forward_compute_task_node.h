--- conflicted
+++ resolved
@@ -12,16 +12,12 @@
   ~ForwardCompTaskNode() = default;
 
   void ProduceAllRegstsAndBindEdges() override;
-<<<<<<< HEAD
   void ConsumeAllRegsts() override;
   void BuildExecGphAndRegst() override;
   void LockRegsts() override;
   bool IsReadyForBuild() override;
 
-  TodoTaskType GetTaskType() const override { return TodoTaskType::kForward; }
-=======
   TaskType GetTaskType() const override { return TaskType::kForward; }
->>>>>>> 5adfee21
 
  private:
   using Lbn2NodeBnMap = HashMap<std::string, std::pair<ExecNode*, std::string>>;
