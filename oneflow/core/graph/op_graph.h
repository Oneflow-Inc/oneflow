--- conflicted
+++ resolved
@@ -131,12 +131,9 @@
 
   Maybe<void> Init(const Job& job);
 
-<<<<<<< HEAD
   static Maybe<void> WithSingleton(const Job* job, const std::function<Maybe<void>()>& Callback);
-=======
   // Print the graph with SBP in order
   void PrintSBPGraphDebugInfo() const;
->>>>>>> a0f0f726
 
  private:
   friend class auto_parallel::SbpConstructor;
