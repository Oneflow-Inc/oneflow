/*
Copyright 2020 The OneFlow Authors. All rights reserved.

Licensed under the Apache License, Version 2.0 (the "License");
you may not use this file except in compliance with the License.
You may obtain a copy of the License at

    http://www.apache.org/licenses/LICENSE-2.0

Unless required by applicable law or agreed to in writing, software
distributed under the License is distributed on an "AS IS" BASIS,
WITHOUT WARRANTIES OR CONDITIONS OF ANY KIND, either express or implied.
See the License for the specific language governing permissions and
limitations under the License.
*/
#ifndef ONEFLOW_CORE_GRAPH_OP_GRAPH_H_
#define ONEFLOW_CORE_GRAPH_OP_GRAPH_H_

#include "oneflow/core/graph/graph.h"
#include "oneflow/core/job/job_desc.h"
#include "oneflow/core/job/parallel_desc.h"
#include "oneflow/core/job/mirrored_parallel.pb.h"
#include "oneflow/core/operator/operator.h"
#include "oneflow/core/common/balanced_splitter.h"

namespace oneflow {

class OpEdge;
class OpGraph;

class OpNode final : public Node<OpNode, OpEdge> {
 public:
  OF_DISALLOW_COPY_AND_MOVE(OpNode);
  explicit OpNode(const std::shared_ptr<const ParallelDesc>& parallel_desc,
                  const OperatorConf& op_conf);
  ~OpNode() = default;

  // Getters
  bool IsTimeShapeIdentity() const;
  const Operator& op() const { return *op_; }
  std::shared_ptr<const Operator> shared_op() const { return op_; }
  const ParallelDesc& parallel_desc() const { return *parallel_desc_; }
  const cfg::SbpSignature& sbp_signature() const { return *CHECK_JUST(op().sbp_signature()); }
<<<<<<< HEAD
  const cfg::ParallelDistributionSignature& nd_sbp_signature() const {
=======
  const cfg::NdSbpSignature& nd_sbp_signature() const {
>>>>>>> 924fb9f7
    return *CHECK_JUST(op().nd_sbp_signature());
  }
  const cfg::SbpParallel& SbpParallel4Lbi(const LogicalBlobId& lbi) const;
  const cfg::SbpParallel& SbpParallel4BnInOp(const std::string& bn_in_op) const;
  const cfg::NdSbp& NdSbp4Lbi(const LogicalBlobId& lbi) const;
  const cfg::NdSbp& NdSbp4BnInOp(const std::string& bn_in_op) const;
  const BlobDesc& LogicalBlobDesc4Lbi(const LogicalBlobId& lbi) const;
  const OpNode& ProducerOpNode4Lbi(const LogicalBlobId& lbi) const;
  const OpNode& SrcNode4Ibn(const std::string& bn_in_op) const;

  std::string VisualStr() const override;

 private:
  friend class OpGraph;
  friend class OpEdge;

  // Setters
  Operator* mut_op() { return op_.get(); }
  OpNode* MutSrcNode4Ibn(const std::string& bn_in_op) const;
  OpNode* MutSrcNode4InputLbi(const LogicalBlobId& lbi) const;
  void InitLbi2SourceNode();
  void InitLbi2NdSbp();

  std::shared_ptr<const ParallelDesc> parallel_desc_;
  std::shared_ptr<Operator> op_;
  HashSet<std::string> ibns_;
  HashMap<LogicalBlobId, OpNode*> lbi2source_node_;
<<<<<<< HEAD
  HashMap<LogicalBlobId, cfg::ParallelDistribution> lbi2nd_sbp_;
=======
  HashMap<LogicalBlobId, cfg::NdSbp> lbi2nd_sbp_;
>>>>>>> 924fb9f7
  std::vector<std::pair<const OpNode*, int32_t>> input_index2producer_and_output_index_;
};

class OpEdge final : public Edge<OpNode, OpEdge> {
 public:
  OF_DISALLOW_COPY_AND_MOVE(OpEdge);
  explicit OpEdge(std::shared_ptr<std::vector<LogicalBlobId>> lbis,
                  std::shared_ptr<HashMap<LogicalBlobId, std::string>> lbi2obn,
                  std::shared_ptr<HashMap<LogicalBlobId, std::vector<std::string>>> lbi2ibns)
      : lbis_(std::move(lbis)), lbi2obn_(std::move(lbi2obn)), lbi2ibns_(std::move(lbi2ibns)) {}
  ~OpEdge() override = default;

  // Getters
  const std::vector<LogicalBlobId>& lbis() const { return *lbis_; }
  const HashMap<LogicalBlobId, std::string>& lbi2obn() const { return *lbi2obn_; }
  const HashMap<LogicalBlobId, std::vector<std::string>>& lbi2ibns() const { return *lbi2ibns_; }
  std::string VisualStr() const override;

 private:
  std::shared_ptr<std::vector<LogicalBlobId>> lbis_;
  std::shared_ptr<HashMap<LogicalBlobId, std::string>> lbi2obn_;
  std::shared_ptr<HashMap<LogicalBlobId, std::vector<std::string>>> lbi2ibns_;
};

class OpGraph final : public Graph<OpNode, OpEdge> {
 public:
  OF_DISALLOW_COPY_AND_MOVE(OpGraph);
  explicit OpGraph(const Job& job) { CHECK_JUST(Init(job)); }
  explicit OpGraph() = default;
  ~OpGraph() override = default;

  static Maybe<OpGraph> New(const Job& job);

  Maybe<void> ForEachOpNode(const std::function<Maybe<void>(const OpNode&)>& DoEach) const;

  const OpNode* OpNode4OpName(const std::string& name) const;

  int64_t GetParallelNum(const std::string& op_name) const;
  const cfg::SbpParallel& GetSbpParallel(const std::string& op_name,
                                         const LogicalBlobId& lbi) const;
  const cfg::NdSbp& GetNdSbp(const std::string& op_name, const LogicalBlobId& lbi) const;
  DataType GetBlobDataType(const LogicalBlobId& lbi) const;
  const BlobDesc& GetLogicalBlobDesc(const LogicalBlobId& lbi) const;

  std::function<bool(const std::string&, const std::string&)>
  MakePredicatorIsOpNameDataOrCtrlReachable() const;

  void ForEachDataAndCtrlInNode(OpNode* node, const std::function<void(OpNode*)>& Handler) const;
  void ForEachDataAndCtrlOutNode(OpNode* node, const std::function<void(OpNode*)>& Handler) const;
  // NOTE(chengcheng): For topo for each with ctrl edges. OpEdge is ONLY data edge.
  std::list<OpNode*> DataOrCtrlSourceNodes() const;

  void DumpLogicalBlobDesc(Job* job) const;
  void DumpArgSignature(Job* job) const;
  void DumpNdSbpSignature(Job* job) const;

  Maybe<void> Init(const Job& job);

 private:
  void InitNodes(const Job& job);
  void InitEdges();
  void InitProducerOpName2CtrlConsumerOpNames(const Job& job);
  void CheckIsDAG() const;
  void InferBlobLastUsed() const;
  void InferTimeShape() const;
<<<<<<< HEAD
  void InferOpNodeParallelDistributionSignature(
      OpNode* op_node, const cfg::ParallelDistributionSignature& nd_sbp_sig_conf) const;
=======
  void InferOpNodeNdSbpSignature(OpNode* op_node, const cfg::NdSbpSignature& nd_sbp_sig_conf) const;
>>>>>>> 924fb9f7
  Maybe<void> InferOpNodeMirroredSignature(OpNode* op_node, bool is_mirrored_conf) const;
  Maybe<void> InferLogicalBlobDesc(const Job& job) const;
  std::string GetOpNameKey(const std::string& op_name, const LogicalBlobId& lbi) const;
  LogicalBlobId GetLogicalBlobIdKey(const std::string& op_name, const LogicalBlobId& lbi) const;

  std::function<bool(const OpNode*, const OpNode*)> MakePredicatorIsDataOrCtrlReachable() const;

  HashMap<std::string, OpNode*> op_name2op_node_;
  std::list<std::string> op_names_;
  HashMap<std::string, HashSet<std::string>> producer_op_name2ctrl_consumer_op_names_;
};

}  // namespace oneflow

#endif  // ONEFLOW_CORE_GRAPH_OP_GRAPH_H_<|MERGE_RESOLUTION|>--- conflicted
+++ resolved
@@ -41,11 +41,7 @@
   std::shared_ptr<const Operator> shared_op() const { return op_; }
   const ParallelDesc& parallel_desc() const { return *parallel_desc_; }
   const cfg::SbpSignature& sbp_signature() const { return *CHECK_JUST(op().sbp_signature()); }
-<<<<<<< HEAD
-  const cfg::ParallelDistributionSignature& nd_sbp_signature() const {
-=======
   const cfg::NdSbpSignature& nd_sbp_signature() const {
->>>>>>> 924fb9f7
     return *CHECK_JUST(op().nd_sbp_signature());
   }
   const cfg::SbpParallel& SbpParallel4Lbi(const LogicalBlobId& lbi) const;
@@ -73,11 +69,7 @@
   std::shared_ptr<Operator> op_;
   HashSet<std::string> ibns_;
   HashMap<LogicalBlobId, OpNode*> lbi2source_node_;
-<<<<<<< HEAD
-  HashMap<LogicalBlobId, cfg::ParallelDistribution> lbi2nd_sbp_;
-=======
   HashMap<LogicalBlobId, cfg::NdSbp> lbi2nd_sbp_;
->>>>>>> 924fb9f7
   std::vector<std::pair<const OpNode*, int32_t>> input_index2producer_and_output_index_;
 };
 
@@ -143,12 +135,7 @@
   void CheckIsDAG() const;
   void InferBlobLastUsed() const;
   void InferTimeShape() const;
-<<<<<<< HEAD
-  void InferOpNodeParallelDistributionSignature(
-      OpNode* op_node, const cfg::ParallelDistributionSignature& nd_sbp_sig_conf) const;
-=======
   void InferOpNodeNdSbpSignature(OpNode* op_node, const cfg::NdSbpSignature& nd_sbp_sig_conf) const;
->>>>>>> 924fb9f7
   Maybe<void> InferOpNodeMirroredSignature(OpNode* op_node, bool is_mirrored_conf) const;
   Maybe<void> InferLogicalBlobDesc(const Job& job) const;
   std::string GetOpNameKey(const std::string& op_name, const LogicalBlobId& lbi) const;
