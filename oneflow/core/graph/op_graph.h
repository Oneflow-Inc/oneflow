--- conflicted
+++ resolved
@@ -44,11 +44,6 @@
   // Getters
   const BlobDesc& NoParallelBlobDesc4Lbi(const LogicalBlobId& lbi) const;
   const Shape* GetInputBlobTimeShape(const std::string& bn_in_op) const;
-<<<<<<< HEAD
-  const Shape* GetInputBlobTimeShape() const;
-=======
-  const SbpParallel& SbpParallel4Lbi(const LogicalBlobId& lbi) const;
->>>>>>> 38c6e73e
 
   // Setters
   ParallelDesc* mut_parallel_desc() { return &parallel_desc_; }
