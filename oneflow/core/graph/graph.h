/*
Copyright 2020 The OneFlow Authors. All rights reserved.

Licensed under the Apache License, Version 2.0 (the "License");
you may not use this file except in compliance with the License.
You may obtain a copy of the License at

    http://www.apache.org/licenses/LICENSE-2.0

Unless required by applicable law or agreed to in writing, software
distributed under the License is distributed on an "AS IS" BASIS,
WITHOUT WARRANTIES OR CONDITIONS OF ANY KIND, either express or implied.
See the License for the specific language governing permissions and
limitations under the License.
*/
#ifndef ONEFLOW_CORE_GRAPH_GRAPH_H_
#define ONEFLOW_CORE_GRAPH_GRAPH_H_

#include <stack>
<<<<<<< HEAD
=======
#include <bitset>
>>>>>>> 809944fc
#include "oneflow/core/common/str_util.h"
#include "oneflow/core/graph/node.h"
#include "oneflow/core/persistence/tee_persistent_log_stream.h"

namespace oneflow {

template<typename NodeType, typename EdgeType>
class Graph {
 public:
  OF_DISALLOW_COPY_AND_MOVE(Graph);
  Graph() = default;
  virtual ~Graph() = default;

  // For Each
  void ForEachNode(std::function<void(NodeType*)> NodeHandler) const;
<<<<<<< HEAD
=======
  Maybe<void> MaybeForEachNode(std::function<Maybe<void>(NodeType*)> NodeHandler) const;
>>>>>>> 809944fc
  void TopoForEachNode(std::function<void(NodeType*)> NodeHandler) const;
  Maybe<void> TopoForEachNodeWithErrorCaptured(
      std::function<Maybe<void>(NodeType*)> NodeHandler) const;
  void ReverseTopoForEachNode(std::function<void(NodeType*)> NodeHandler) const;
  void ForEachEdge(std::function<void(EdgeType*)> EdgeHandler) const;

  void SortedTopoForEachNode(std::function<bool(const EdgeType* lhs, const EdgeType* rhs)> LessThan,
                             std::function<void(NodeType*)> NodeHandler) const;

  void BfsForEachNode(
      const std::list<NodeType*>& starts,
      const std::function<void(NodeType*, const std::function<void(NodeType*)>&)>& ForEachNext,
      const std::function<void(NodeType*)>& Handler) const;

  void DfsForEachNode(
      const std::list<NodeType*>& starts,
      const std::function<void(NodeType*, const std::function<void(NodeType*)>&)>& ForEachNext,
      const std::function<void(NodeType*)>& Handler) const;

  void TopoForEachNode(
      const std::list<NodeType*>& starts,
      const std::function<void(NodeType*, const std::function<void(NodeType*)>&)>& ForEachInNode,
      const std::function<void(NodeType*, const std::function<void(NodeType*)>&)>& ForEachOutNode,
      const std::function<void(NodeType*)>& Handler) const;

<<<<<<< HEAD
  // Use topological sort to traverse through the graph
=======
>>>>>>> 809944fc
  Maybe<void> TopoForEachNodeWithErrorCaptured(
      const std::list<NodeType*>& starts,
      const std::function<void(NodeType*, const std::function<void(NodeType*)>&)>& ForEachInNode,
      const std::function<void(NodeType*, const std::function<void(NodeType*)>&)>& ForEachOutNode,
      const std::function<Maybe<void>(NodeType*)>& Handler) const;

  void DfsTopoForEachNode(
      const std::list<NodeType*>& starts,
      const std::function<void(NodeType*, const std::function<void(NodeType*)>&)>& ForEachInNode,
      const std::function<void(NodeType*, const std::function<void(NodeType*)>&)>& ForEachOutNode,
      const std::function<void(NodeType*)>& Handler) const;

  void DfsTopoForEachNodeSortByDistanceToSink(
      const std::list<NodeType*>& starts,
      const std::function<void(NodeType*, const std::function<void(NodeType*)>&)>& ForEachInNode,
      const std::function<void(NodeType*, const std::function<void(NodeType*)>&)>& ForEachOutNode,
      const std::function<void(NodeType*)>& Handler) const;

  std::function<bool(const NodeType* src, const NodeType* dst)> MakePredicatorIsReachable() const;

  std::function<bool(const NodeType* src, const NodeType* dst)> MakePredicatorIsReachable(
      const std::list<NodeType*>& starts,
      const std::function<void(NodeType*, const std::function<void(NodeType*)>&)>& ForEachInNode,
      const std::function<void(NodeType*, const std::function<void(NodeType*)>&)>& ForEachOutNode)
      const;

  void ForEachConnectedComponent(
      const std::function<void(const HashSet<NodeType*>&)>& Handler) const;

  void ForEachConnectedComponent(
      const std::function<void(NodeType*, const std::function<void(NodeType*)>&)>& ForEachConnected,
      const std::function<void(const HashSet<NodeType*>&)>& Handler) const;

  void ForEachConnectedComponent(
      const std::function<void(const std::function<void(NodeType*)>&)>& ForEachNodeAsStart,
      const std::function<void(NodeType*, const std::function<void(NodeType*)>&)>& ForEachConnected,
      const std::function<void(const HashSet<NodeType*>&)>& Handler) const;

  // find first nontrivial strongly connected component
  std::unique_ptr<HashSet<NodeType*>> FindFirstNontrivialSCC(
      const std::list<NodeType*>& starts,
      const std::function<void(NodeType*, const std::function<void(NodeType*)>&)>& ForEachInNode,
      const std::function<void(NodeType*, const std::function<void(NodeType*)>&)>& ForEachOutNode)
      const;

  std::unique_ptr<HashSet<NodeType*>> FindFirstNontrivialSCC(
      const std::function<void(NodeType*, const std::function<void(NodeType*)>&)>& ForEachInNode,
      const std::function<void(NodeType*, const std::function<void(NodeType*)>&)>& ForEachOutNode)
      const;

  std::unique_ptr<HashSet<NodeType*>> FindFirstNontrivialSCC() const;

  // Getters
  std::list<NodeType*> source_nodes() const;
  std::list<NodeType*> sink_nodes() const;
  NodeType* SoleSourceNode() const;
  NodeType* SoleSinkNode() const;
  NodeType* SoleNode() const;
  size_t node_num() const { return nodes_.size(); }
  size_t edge_num() const { return edges_.size(); }
  virtual const char* TypeName() const { return ""; }

  // Setters
  template<typename DerivedNodeType = NodeType>
  DerivedNodeType* NewNode();
  template<class... Args>
  EdgeType* NewEdge(Args&&... args);
  void AddAllocatedNode(NodeType*);
  void AddAllocatedEdge(EdgeType*);
  void DeleteNode(NodeType*);

  // ToDot
  template<typename StreamT>
  void ToDotWithStream(StreamT& out_stream) const;
  template<typename StreamT>
  void ToDotWithStream(const std::function<bool(NodeType*)>& IsNodeAllowed,
                       const std::function<bool(EdgeType*)>& IsEdgeAllowed,
                       const std::function<std::string(NodeType*)>& AddNodeAttribute,
                       const std::function<std::string(EdgeType*)>& AddEdgeAttribute,
                       StreamT& out_stream) const;
  void ToDotWithFilePath(const std::string& file_path) const;
  void ToDotWithFilePath(const std::function<std::string(NodeType*)>& AddNodeAttribute,
                         const std::function<std::string(EdgeType*)>& AddEdgeAttribute,
                         const std::string& file_path) const;
  void ToDotWithFilePath(const std::function<bool(NodeType*)>& IsNodeAllowed,
                         const std::function<bool(EdgeType*)>& IsEdgeAllowed,
                         const std::string& file_path) const;
  void ToDotWithAutoFilePath() const;

 private:
  std::unique_ptr<HashSet<NodeType*>> FindFirstNontrivialSCC(
      const std::function<void(const std::function<void(NodeType*)>&)>& ForEachStart,
      const std::function<void(NodeType*, const std::function<void(NodeType*)>&)>& ForEachInNode,
      const std::function<void(NodeType*, const std::function<void(NodeType*)>&)>& ForEachOutNode)
      const;

  // finish time first search
  void FfsForEachNode(
      const std::function<void(const std::function<void(NodeType*)>&)>& ForEachStart,
      const std::function<void(NodeType*, const std::function<void(NodeType*)>&)>& ForEachNext,
      const std::function<void(NodeType*)>& Handler) const;
<<<<<<< HEAD

  void FfsForEachNode(const std::function<void(NodeType*)>& Handler) const;

=======

  void FfsForEachNode(const std::function<void(NodeType*)>& Handler) const;

>>>>>>> 809944fc
  std::vector<std::unique_ptr<NodeType>> nodes_;
  std::vector<std::unique_ptr<EdgeType>> edges_;
};

template<typename NodeType, typename EdgeType>
void Graph<NodeType, EdgeType>::ForEachNode(std::function<void(NodeType*)> NodeHandler) const {
  for (auto& x : nodes_) { NodeHandler(x.get()); }
}

template<typename NodeType, typename EdgeType>
<<<<<<< HEAD
std::list<NodeType*> Graph<NodeType, EdgeType>::source_nodes() const {
  std::list<NodeType*> ret;
  ForEachNode([&](NodeType* node) {
    if (node->in_edges().empty()) { ret.push_back(node); }
  });
  return ret;
}

template<typename NodeType, typename EdgeType>
std::list<NodeType*> Graph<NodeType, EdgeType>::sink_nodes() const {
  std::list<NodeType*> ret;
  ForEachNode([&](NodeType* node) {
    if (node->out_edges().empty()) { ret.push_back(node); }
=======
Maybe<void> Graph<NodeType, EdgeType>::MaybeForEachNode(
    std::function<Maybe<void>(NodeType*)> NodeHandler) const {
  for (auto& x : nodes_) { JUST(NodeHandler(x.get())); }
  return Maybe<void>::Ok();
}

template<typename NodeType, typename EdgeType>
std::list<NodeType*> Graph<NodeType, EdgeType>::source_nodes() const {
  std::list<NodeType*> ret;
  ForEachNode([&](NodeType* node) {
    if (node->in_edges().empty()) { ret.push_back(node); }
>>>>>>> 809944fc
  });
  return ret;
}

template<typename NodeType, typename EdgeType>
<<<<<<< HEAD
NodeType* Graph<NodeType, EdgeType>::SoleSourceNode() const {
  std::list<NodeType*> source_nodes_list = source_nodes();
  CHECK_EQ(source_nodes_list.size(), 1);
  return source_nodes_list.front();
}

=======
std::list<NodeType*> Graph<NodeType, EdgeType>::sink_nodes() const {
  std::list<NodeType*> ret;
  ForEachNode([&](NodeType* node) {
    if (node->out_edges().empty()) { ret.push_back(node); }
  });
  return ret;
}

template<typename NodeType, typename EdgeType>
NodeType* Graph<NodeType, EdgeType>::SoleSourceNode() const {
  std::list<NodeType*> source_nodes_list = source_nodes();
  CHECK_EQ(source_nodes_list.size(), 1);
  return source_nodes_list.front();
}

>>>>>>> 809944fc
template<typename NodeType, typename EdgeType>
NodeType* Graph<NodeType, EdgeType>::SoleSinkNode() const {
  std::list<NodeType*> sink_nodes_list = sink_nodes();
  CHECK_EQ(sink_nodes_list.size(), 1);
  return sink_nodes_list.front();
}

template<typename NodeType, typename EdgeType>
void Graph<NodeType, EdgeType>::TopoForEachNode(std::function<void(NodeType*)> NodeHandler) const {
  TopoForEachNode(source_nodes(), &NodeType::ForEachNodeOnInEdge, &NodeType::ForEachNodeOnOutEdge,
                  NodeHandler);
}

template<typename NodeType, typename EdgeType>
Maybe<void> Graph<NodeType, EdgeType>::TopoForEachNodeWithErrorCaptured(
    std::function<Maybe<void>(NodeType*)> NodeHandler) const {
  return TopoForEachNodeWithErrorCaptured(source_nodes(), &NodeType::ForEachNodeOnInEdge,
                                          &NodeType::ForEachNodeOnOutEdge, NodeHandler);
}

template<typename NodeType, typename EdgeType>
void Graph<NodeType, EdgeType>::SortedTopoForEachNode(
    std::function<bool(const EdgeType* lhs, const EdgeType* rhs)> LessThan,
    std::function<void(NodeType*)> NodeHandler) const {
  ForEachNode([&](NodeType* node) { node->SortInOutEdges(LessThan); });
  TopoForEachNode(source_nodes(), &NodeType::ForEachNodeOnSortedInEdge,
                  &NodeType::ForEachNodeOnSortedOutEdge, NodeHandler);
}

template<typename NodeType, typename EdgeType>
void Graph<NodeType, EdgeType>::ReverseTopoForEachNode(
    std::function<void(NodeType*)> NodeHandler) const {
  TopoForEachNode(sink_nodes(), &NodeType::ForEachNodeOnOutEdge, &NodeType::ForEachNodeOnInEdge,
                  NodeHandler);
}

template<typename NodeType, typename EdgeType>
void Graph<NodeType, EdgeType>::ForEachEdge(std::function<void(EdgeType*)> EdgeHandler) const {
  for (auto& x : edges_) {
    if (x->src_node() == nullptr && x->dst_node() == nullptr) { continue; }
    EdgeHandler(x.get());
  }
}

template<typename NodeType, typename EdgeType>
NodeType* Graph<NodeType, EdgeType>::SoleNode() const {
  CHECK_EQ(nodes_.size(), 1);
  return nodes_.front().get();
}

template<typename NodeType, typename EdgeType>
template<typename DerivedNodeType>
DerivedNodeType* Graph<NodeType, EdgeType>::NewNode() {
  DerivedNodeType* ret = new DerivedNodeType;
  AddAllocatedNode(ret);
  return ret;
}

template<typename NodeType, typename EdgeType>
template<class... Args>
EdgeType* Graph<NodeType, EdgeType>::NewEdge(Args&&... args) {
  EdgeType* ret = new EdgeType(std::forward<Args>(args)...);
  AddAllocatedEdge(ret);
  return ret;
}

template<typename NodeType, typename EdgeType>
void Graph<NodeType, EdgeType>::AddAllocatedNode(NodeType* node) {
  nodes_.emplace_back(node);
}

template<typename NodeType, typename EdgeType>
void Graph<NodeType, EdgeType>::AddAllocatedEdge(EdgeType* edge) {
  edges_.emplace_back(edge);
}

template<typename NodeType, typename EdgeType>
void Graph<NodeType, EdgeType>::DeleteNode(NodeType* node) {
  Erase<std::vector<std::unique_ptr<NodeType>>>(
      nodes_, [node](const std::unique_ptr<NodeType>& node_ptr) { return node_ptr.get() == node; });
}

template<typename NodeType, typename EdgeType>
template<typename StreamT>
void Graph<NodeType, EdgeType>::ToDotWithStream(StreamT& out_stream) const {
  ToDotWithStream([](NodeType*) { return true; }, [](EdgeType*) { return true; },
                  [](NodeType*) { return ""; }, [](EdgeType*) { return ""; }, out_stream);
}

template<typename NodeType, typename EdgeType>
template<typename StreamT>
void Graph<NodeType, EdgeType>::ToDotWithStream(
    const std::function<bool(NodeType*)>& IsNodeAllowed,
    const std::function<bool(EdgeType*)>& IsEdgeAllowed,
    const std::function<std::string(NodeType*)>& AddNodeAttribute,
    const std::function<std::string(EdgeType*)>& AddEdgeAttribute, StreamT& out_stream) const {
  out_stream << "digraph {\n";
  this->ForEachNode([&](NodeType* node) {
    if (IsNodeAllowed(node) == false) { return; }
    out_stream << "\"" << node->node_id_str() << "\" [label=\"" << node->VisualStr() << "\""
               << AddNodeAttribute(node) << "]\n";
  });
  this->ForEachEdge([&](EdgeType* edge) {
    if (IsEdgeAllowed(edge) == false) { return; }
    if (IsNodeAllowed(edge->src_node()) == false) { return; }
    if (IsNodeAllowed(edge->dst_node()) == false) { return; }
    out_stream << "\"" << edge->src_node()->node_id_str() << "\" -> "
               << "\"" << edge->dst_node()->node_id_str() << "\""
               << "[label=\"" << edge->VisualStr() << "\"" << AddEdgeAttribute(edge) << "];\n";
  });
  out_stream << "}\n";
}

template<typename NodeType, typename EdgeType>
void Graph<NodeType, EdgeType>::ToDotWithFilePath(const std::string& file_path) const {
  auto log_stream = TeePersistentLogStream::Create(file_path);
  ToDotWithStream(log_stream);
  log_stream->Flush();
}

template<typename NodeType, typename EdgeType>
void Graph<NodeType, EdgeType>::ToDotWithFilePath(
    const std::function<std::string(NodeType*)>& AddNodeAttribute,
    const std::function<std::string(EdgeType*)>& AddEdgeAttribute,
    const std::string& file_path) const {
  auto log_stream = TeePersistentLogStream::Create(file_path);
  ToDotWithStream([](NodeType*) { return true; }, [](EdgeType*) { return true; }, AddNodeAttribute,
                  AddEdgeAttribute, log_stream);
  log_stream->Flush();
}

template<typename NodeType, typename EdgeType>
void Graph<NodeType, EdgeType>::ToDotWithFilePath(
    const std::function<bool(NodeType*)>& IsNodeAllowed,
    const std::function<bool(EdgeType*)>& IsEdgeAllowed, const std::string& file_path) const {
  auto log_stream = TeePersistentLogStream::Create(file_path);
<<<<<<< HEAD
  ToDotWithStream(IsNodeAllowed, IsEdgeAllowed, [](NodeType*) { return ""; },
                  [](EdgeType*) { return ""; }, log_stream);
=======
  ToDotWithStream(
      IsNodeAllowed, IsEdgeAllowed, [](NodeType*) { return ""; }, [](EdgeType*) { return ""; },
      log_stream);
>>>>>>> 809944fc
  log_stream->Flush();
}

template<typename NodeType, typename EdgeType>
void Graph<NodeType, EdgeType>::ToDotWithAutoFilePath() const {
  std::string file_path = JoinPath("dot", TypeName(), NewUniqueId() + ".dot");
  ToDotWithFilePath(file_path);
}

template<typename NodeType, typename EdgeType>
void Graph<NodeType, EdgeType>::BfsForEachNode(
    const std::list<NodeType*>& starts,
    const std::function<void(NodeType*, const std::function<void(NodeType*)>&)>& ForEachNext,
    const std::function<void(NodeType*)>& Handler) const {
  HashSet<NodeType*> queued_nodes;
  std::queue<NodeType*> queue;
  for (NodeType* start : starts) {
    if (queued_nodes.find(start) == queued_nodes.end()) {
      queue.push(start);
      queued_nodes.insert(start);
    }
  }
  while (!queue.empty()) {
    NodeType* cur_node = queue.front();
    queue.pop();
    Handler(cur_node);
    ForEachNext(cur_node, [&](NodeType* next) {
      if (queued_nodes.find(next) == queued_nodes.end()) {
        queue.push(next);
        queued_nodes.insert(next);
      }
    });
<<<<<<< HEAD
  }
}

template<typename NodeType, typename EdgeType>
void Graph<NodeType, EdgeType>::DfsForEachNode(
    const std::list<NodeType*>& starts,
    const std::function<void(NodeType*, const std::function<void(NodeType*)>&)>& ForEachNext,
    const std::function<void(NodeType*)>& Handler) const {
  HashSet<NodeType*> visited_nodes;
  std::stack<NodeType*> stack;
  for (NodeType* start : starts) { stack.push(start); }
  while (!stack.empty()) {
    NodeType* cur_node = stack.top();
    stack.pop();
    if (visited_nodes.find(cur_node) == visited_nodes.end()) {
      Handler(cur_node);
      visited_nodes.insert(cur_node);
      ForEachNext(cur_node, [&](NodeType* next) {
        if (visited_nodes.find(next) == visited_nodes.end()) { stack.push(next); }
      });
    }
=======
>>>>>>> 809944fc
  }
}

template<typename NodeType, typename EdgeType>
<<<<<<< HEAD
void Graph<NodeType, EdgeType>::FfsForEachNode(
    const std::function<void(const std::function<void(NodeType*)>&)>& ForEachStart,
    const std::function<void(NodeType*, const std::function<void(NodeType*)>&)>& ForEachNext,
    const std::function<void(NodeType*)>& Handler) const {
  HashSet<NodeType*> visited_nodes;
  HashSet<NodeType*> handled_nodes;
  ForEachStart([&](NodeType* start) {
    if (visited_nodes.find(start) != visited_nodes.end()) { return; }
    std::stack<std::queue<NodeType*>> stack;
    stack.emplace(std::queue<NodeType*>{});
    stack.top().push(start);
    while (!stack.empty()) {
      if (stack.top().empty()) {
        stack.pop();
        continue;
      }
      if (handled_nodes.find(stack.top().front()) != handled_nodes.end()) {
        stack.top().pop();
        continue;
      }
      NodeType* cur_node = stack.top().front();
      if (visited_nodes.find(cur_node) == visited_nodes.end()) { visited_nodes.insert(cur_node); }
      int64_t next_unvisited_cnt = 0;
      ForEachNext(cur_node, [&](NodeType* next) {
        if (visited_nodes.find(next) == visited_nodes.end()) {
          if (next_unvisited_cnt == 0) { stack.emplace(std::queue<NodeType*>()); }
          stack.top().push(next);
          ++next_unvisited_cnt;
        }
      });
      if (next_unvisited_cnt == 0) {
        Handler(cur_node);
        handled_nodes.insert(cur_node);
      }
=======
void Graph<NodeType, EdgeType>::DfsForEachNode(
    const std::list<NodeType*>& starts,
    const std::function<void(NodeType*, const std::function<void(NodeType*)>&)>& ForEachNext,
    const std::function<void(NodeType*)>& Handler) const {
  HashSet<NodeType*> visited_nodes;
  std::stack<NodeType*> stack;
  for (NodeType* start : starts) { stack.push(start); }
  while (!stack.empty()) {
    NodeType* cur_node = stack.top();
    stack.pop();
    if (visited_nodes.find(cur_node) == visited_nodes.end()) {
      Handler(cur_node);
      visited_nodes.insert(cur_node);
      ForEachNext(cur_node, [&](NodeType* next) {
        if (visited_nodes.find(next) == visited_nodes.end()) { stack.push(next); }
      });
>>>>>>> 809944fc
    }
  });
}

template<typename NodeType, typename EdgeType>
std::unique_ptr<HashSet<NodeType*>> Graph<NodeType, EdgeType>::FindFirstNontrivialSCC(
    const std::list<NodeType*>& starts,
    const std::function<void(NodeType*, const std::function<void(NodeType*)>&)>& ForEachInNode,
    const std::function<void(NodeType*, const std::function<void(NodeType*)>&)>& ForEachOutNode)
    const {
  auto ForEachStart = [&](const std::function<void(NodeType*)>& Handler) {
    for (NodeType* start : starts) { Handler(start); }
  };
  return FindFirstNontrivialSCC(ForEachStart, ForEachInNode, ForEachOutNode);
}

template<typename NodeType, typename EdgeType>
std::unique_ptr<HashSet<NodeType*>> Graph<NodeType, EdgeType>::FindFirstNontrivialSCC(
    const std::function<void(NodeType*, const std::function<void(NodeType*)>&)>& ForEachInNode,
    const std::function<void(NodeType*, const std::function<void(NodeType*)>&)>& ForEachOutNode)
    const {
  return FindFirstNontrivialSCC(
      [&](const std::function<void(NodeType*)>& Handler) { ForEachNode(Handler); }, ForEachInNode,
      ForEachOutNode);
}

template<typename NodeType, typename EdgeType>
std::unique_ptr<HashSet<NodeType*>> Graph<NodeType, EdgeType>::FindFirstNontrivialSCC() const {
  return FindFirstNontrivialSCC(
      [&](const std::function<void(NodeType*)>& Handler) { ForEachNode(Handler); },
      &NodeType::ForEachNodeOnInEdge, &NodeType::ForEachNodeOnOutEdge);
}

template<typename NodeType, typename EdgeType>
std::unique_ptr<HashSet<NodeType*>> Graph<NodeType, EdgeType>::FindFirstNontrivialSCC(
    const std::function<void(const std::function<void(NodeType*)>&)>& ForEachStart,
    const std::function<void(NodeType*, const std::function<void(NodeType*)>&)>& ForEachInNode,
    const std::function<void(NodeType*, const std::function<void(NodeType*)>&)>& ForEachOutNode)
    const {
  std::stack<NodeType*> stack;
  FfsForEachNode(ForEachStart, ForEachOutNode, [&](NodeType* node) { stack.push(node); });
  HashSet<NodeType*> visited;
  auto ForEachUnvisitedInNode = [&](NodeType* node, const std::function<void(NodeType*)>& Handler) {
    ForEachInNode(node, [&](NodeType* in_node) {
      if (visited.find(in_node) == visited.end()) { Handler(in_node); }
    });
  };
  while (stack.empty() == false) {
    NodeType* cur_node = stack.top();
    stack.pop();
    auto ret = std::make_unique<HashSet<NodeType*>>();
    DfsForEachNode({cur_node}, ForEachUnvisitedInNode,
                   [&](NodeType* node) { CHECK(ret->insert(node).second); });
    for (const auto& node : *ret) { visited.insert(node); }
    if (ret->size() > 1) { return ret; }
  }
<<<<<<< HEAD
  return std::unique_ptr<HashSet<NodeType*>>();
}

template<typename NodeType, typename EdgeType>
=======
}

template<typename NodeType, typename EdgeType>
void Graph<NodeType, EdgeType>::FfsForEachNode(
    const std::function<void(const std::function<void(NodeType*)>&)>& ForEachStart,
    const std::function<void(NodeType*, const std::function<void(NodeType*)>&)>& ForEachNext,
    const std::function<void(NodeType*)>& Handler) const {
  HashSet<NodeType*> visited_nodes;
  HashSet<NodeType*> handled_nodes;
  ForEachStart([&](NodeType* start) {
    if (visited_nodes.find(start) != visited_nodes.end()) { return; }
    std::stack<std::queue<NodeType*>> stack;
    stack.emplace(std::queue<NodeType*>{});
    stack.top().push(start);
    while (!stack.empty()) {
      if (stack.top().empty()) {
        stack.pop();
        continue;
      }
      if (handled_nodes.find(stack.top().front()) != handled_nodes.end()) {
        stack.top().pop();
        continue;
      }
      NodeType* cur_node = stack.top().front();
      if (visited_nodes.find(cur_node) == visited_nodes.end()) { visited_nodes.insert(cur_node); }
      int64_t next_unvisited_cnt = 0;
      ForEachNext(cur_node, [&](NodeType* next) {
        if (visited_nodes.find(next) == visited_nodes.end()) {
          if (next_unvisited_cnt == 0) { stack.emplace(std::queue<NodeType*>()); }
          stack.top().push(next);
          ++next_unvisited_cnt;
        }
      });
      if (next_unvisited_cnt == 0) {
        Handler(cur_node);
        handled_nodes.insert(cur_node);
      }
    }
  });
}

template<typename NodeType, typename EdgeType>
std::unique_ptr<HashSet<NodeType*>> Graph<NodeType, EdgeType>::FindFirstNontrivialSCC(
    const std::list<NodeType*>& starts,
    const std::function<void(NodeType*, const std::function<void(NodeType*)>&)>& ForEachInNode,
    const std::function<void(NodeType*, const std::function<void(NodeType*)>&)>& ForEachOutNode)
    const {
  auto ForEachStart = [&](const std::function<void(NodeType*)>& Handler) {
    for (NodeType* start : starts) { Handler(start); }
  };
  return FindFirstNontrivialSCC(ForEachStart, ForEachInNode, ForEachOutNode);
}

template<typename NodeType, typename EdgeType>
std::unique_ptr<HashSet<NodeType*>> Graph<NodeType, EdgeType>::FindFirstNontrivialSCC(
    const std::function<void(NodeType*, const std::function<void(NodeType*)>&)>& ForEachInNode,
    const std::function<void(NodeType*, const std::function<void(NodeType*)>&)>& ForEachOutNode)
    const {
  return FindFirstNontrivialSCC(
      [&](const std::function<void(NodeType*)>& Handler) { ForEachNode(Handler); }, ForEachInNode,
      ForEachOutNode);
}

template<typename NodeType, typename EdgeType>
std::unique_ptr<HashSet<NodeType*>> Graph<NodeType, EdgeType>::FindFirstNontrivialSCC() const {
  return FindFirstNontrivialSCC(
      [&](const std::function<void(NodeType*)>& Handler) { ForEachNode(Handler); },
      &NodeType::ForEachNodeOnInEdge, &NodeType::ForEachNodeOnOutEdge);
}

template<typename NodeType, typename EdgeType>
std::unique_ptr<HashSet<NodeType*>> Graph<NodeType, EdgeType>::FindFirstNontrivialSCC(
    const std::function<void(const std::function<void(NodeType*)>&)>& ForEachStart,
    const std::function<void(NodeType*, const std::function<void(NodeType*)>&)>& ForEachInNode,
    const std::function<void(NodeType*, const std::function<void(NodeType*)>&)>& ForEachOutNode)
    const {
  std::stack<NodeType*> stack;
  FfsForEachNode(ForEachStart, ForEachOutNode, [&](NodeType* node) { stack.push(node); });
  HashSet<NodeType*> visited;
  auto ForEachUnvisitedInNode = [&](NodeType* node, const std::function<void(NodeType*)>& Handler) {
    ForEachInNode(node, [&](NodeType* in_node) {
      if (visited.find(in_node) == visited.end()) { Handler(in_node); }
    });
  };
  while (stack.empty() == false) {
    NodeType* cur_node = stack.top();
    stack.pop();
    auto ret = std::make_unique<HashSet<NodeType*>>();
    DfsForEachNode({cur_node}, ForEachUnvisitedInNode,
                   [&](NodeType* node) { CHECK(ret->insert(node).second); });
    for (const auto& node : *ret) { visited.insert(node); }
    if (ret->size() > 1) { return ret; }
  }
  return std::unique_ptr<HashSet<NodeType*>>();
}

template<typename NodeType, typename EdgeType>
>>>>>>> 809944fc
void Graph<NodeType, EdgeType>::TopoForEachNode(
    const std::list<NodeType*>& starts,
    const std::function<void(NodeType*, const std::function<void(NodeType*)>&)>& ForEachInNode,
    const std::function<void(NodeType*, const std::function<void(NodeType*)>&)>& ForEachOutNode,
    const std::function<void(NodeType*)>& Handler) const {
  CHECK_JUST(
      TopoForEachNodeWithErrorCaptured(starts, ForEachInNode, ForEachOutNode, [&](NodeType* node) {
        Handler(node);
        return Maybe<void>::Ok();
      }));
<<<<<<< HEAD
}

template<typename NodeType, typename EdgeType>
Maybe<void> Graph<NodeType, EdgeType>::TopoForEachNodeWithErrorCaptured(
    const std::list<NodeType*>& starts,
    const std::function<void(NodeType*, const std::function<void(NodeType*)>&)>& ForEachInNode,
    const std::function<void(NodeType*, const std::function<void(NodeType*)>&)>& ForEachOutNode,
    const std::function<Maybe<void>(NodeType*)>& Handler) const {
  HashMap<NodeType*, bool> has_queued;
  std::queue<NodeType*> queue;
  for (NodeType* start : starts) {
    queue.push(start);
    has_queued[start] = true;
    ForEachInNode(start, [&](NodeType*) { LOG(FATAL) << "not a source"; });
  }
  while (!queue.empty()) {
    NodeType* cur_node = queue.front();
    queue.pop();
    JUST(Handler(cur_node));
    ForEachOutNode(cur_node, [&](NodeType* out) {
      bool is_ready = true;
      ForEachInNode(out, [&](NodeType* in) {
        if (is_ready && !has_queued[in]) { is_ready = false; }
      });
      if (is_ready && !has_queued[out]) {
        queue.push(out);
        has_queued[out] = true;
      }
    });
  }
  return Maybe<void>::Ok();
}

template<typename NodeType, typename EdgeType>
=======
}

template<typename NodeType, typename EdgeType>
Maybe<void> Graph<NodeType, EdgeType>::TopoForEachNodeWithErrorCaptured(
    const std::list<NodeType*>& starts,
    const std::function<void(NodeType*, const std::function<void(NodeType*)>&)>& ForEachInNode,
    const std::function<void(NodeType*, const std::function<void(NodeType*)>&)>& ForEachOutNode,
    const std::function<Maybe<void>(NodeType*)>& Handler) const {
  HashMap<NodeType*, bool> has_queued;
  std::queue<NodeType*> queue;
  for (NodeType* start : starts) {
    queue.push(start);
    has_queued[start] = true;
    ForEachInNode(start, [&](NodeType*) { LOG(FATAL) << "not a source"; });
  }
  while (!queue.empty()) {
    NodeType* cur_node = queue.front();
    queue.pop();
    JUST(Handler(cur_node));
    ForEachOutNode(cur_node, [&](NodeType* out) {
      bool is_ready = true;
      ForEachInNode(out, [&](NodeType* in) {
        if (is_ready && !has_queued[in]) { is_ready = false; }
      });
      if (is_ready && !has_queued[out]) {
        queue.push(out);
        has_queued[out] = true;
      }
    });
  }
  return Maybe<void>::Ok();
}

template<typename NodeType, typename EdgeType>
>>>>>>> 809944fc
void Graph<NodeType, EdgeType>::DfsTopoForEachNodeSortByDistanceToSink(
    const std::list<NodeType*>& starts,
    const std::function<void(NodeType*, const std::function<void(NodeType*)>&)>& ForEachInNode,
    const std::function<void(NodeType*, const std::function<void(NodeType*)>&)>& ForEachOutNode,
    const std::function<void(NodeType*)>& Handler) const {
  HashMap<NodeType*, int64_t> node2distance_to_sink;
  {
    std::list<NodeType*> nodes;
    TopoForEachNode(starts, ForEachInNode, ForEachOutNode,
                    [&](NodeType* node) { nodes.push_back(node); });
    std::list<NodeType*> sinks;
    for (NodeType* node : nodes) {
      bool is_sink = true;
      ForEachOutNode(node, [&](NodeType* out_node) { is_sink = false; });
      if (is_sink) { sinks.push_back(node); }
    }
    TopoForEachNode(sinks, ForEachOutNode, ForEachInNode, [&](NodeType* node) {
      int64_t distance_to_sink = -1;
      ForEachOutNode(node, [&](NodeType* out_node) {
        distance_to_sink = std::max(distance_to_sink, node2distance_to_sink[out_node]);
      });
      node2distance_to_sink[node] = distance_to_sink + 1;
    });
<<<<<<< HEAD
  }
  auto ForEachOutNodeSortedByDistanceToSink = [&](NodeType* node,
                                                  const std::function<void(NodeType*)>& Handler) {
    std::vector<NodeType*> out_nodes;
    ForEachOutNode(node, [&](NodeType* out_node) { out_nodes.push_back(out_node); });
    std::sort(out_nodes.begin(), out_nodes.end(), [&](NodeType* lhs, NodeType* rhs) {
      // DfsTopoForEachNode use stack, so sort desc
      return node2distance_to_sink.at(lhs) > node2distance_to_sink.at(rhs);
    });
    for (NodeType* out_node : out_nodes) { Handler(out_node); }
  };
  DfsTopoForEachNode(starts, ForEachInNode, ForEachOutNodeSortedByDistanceToSink, Handler);
}

template<typename NodeType, typename EdgeType>
void Graph<NodeType, EdgeType>::DfsTopoForEachNode(
    const std::list<NodeType*>& starts,
    const std::function<void(NodeType*, const std::function<void(NodeType*)>&)>& ForEachInNode,
    const std::function<void(NodeType*, const std::function<void(NodeType*)>&)>& ForEachOutNode,
    const std::function<void(NodeType*)>& Handler) const {
  HashMap<NodeType*, bool> be_visited;
  std::stack<NodeType*> stack;
  for (NodeType* start : starts) {
    stack.push(start);
    ForEachInNode(start, [&](NodeType*) { LOG(FATAL) << "not a source"; });
  }
  while (!stack.empty()) {
    NodeType* cur_node = stack.top();
    stack.pop();
    Handler(cur_node);
    be_visited[cur_node] = true;
    ForEachOutNode(cur_node, [&](NodeType* out) {
      bool is_ready = true;
      ForEachInNode(out, [&](NodeType* in) {
        if (is_ready && !be_visited[in]) { is_ready = false; }
      });
      if (is_ready && !be_visited[out]) { stack.push(out); }
    });
  }
}

template<typename NodeType, typename EdgeType>
=======
  }
  auto ForEachOutNodeSortedByDistanceToSink = [&](NodeType* node,
                                                  const std::function<void(NodeType*)>& Handler) {
    std::vector<NodeType*> out_nodes;
    ForEachOutNode(node, [&](NodeType* out_node) { out_nodes.push_back(out_node); });
    std::sort(out_nodes.begin(), out_nodes.end(), [&](NodeType* lhs, NodeType* rhs) {
      // DfsTopoForEachNode use stack, so sort desc
      return node2distance_to_sink.at(lhs) > node2distance_to_sink.at(rhs);
    });
    for (NodeType* out_node : out_nodes) { Handler(out_node); }
  };
  DfsTopoForEachNode(starts, ForEachInNode, ForEachOutNodeSortedByDistanceToSink, Handler);
}

template<typename NodeType, typename EdgeType>
void Graph<NodeType, EdgeType>::DfsTopoForEachNode(
    const std::list<NodeType*>& starts,
    const std::function<void(NodeType*, const std::function<void(NodeType*)>&)>& ForEachInNode,
    const std::function<void(NodeType*, const std::function<void(NodeType*)>&)>& ForEachOutNode,
    const std::function<void(NodeType*)>& Handler) const {
  HashMap<NodeType*, bool> be_visited;
  std::stack<NodeType*> stack;
  for (NodeType* start : starts) {
    stack.push(start);
    ForEachInNode(start, [&](NodeType*) { LOG(FATAL) << "not a source"; });
  }
  while (!stack.empty()) {
    NodeType* cur_node = stack.top();
    stack.pop();
    Handler(cur_node);
    be_visited[cur_node] = true;
    ForEachOutNode(cur_node, [&](NodeType* out) {
      bool is_ready = true;
      ForEachInNode(out, [&](NodeType* in) {
        if (is_ready && !be_visited[in]) { is_ready = false; }
      });
      if (is_ready && !be_visited[out]) { stack.push(out); }
    });
  }
}

template<typename NodeType, typename EdgeType>
>>>>>>> 809944fc
std::function<bool(const NodeType* src, const NodeType* dst)>
Graph<NodeType, EdgeType>::MakePredicatorIsReachable() const {
  return MakePredicatorIsReachable(source_nodes(), &NodeType::ForEachNodeOnInEdge,
                                   &NodeType::ForEachNodeOnOutEdge);
}

template<typename NodeType, typename EdgeType>
std::function<bool(const NodeType* src, const NodeType* dst)>
Graph<NodeType, EdgeType>::MakePredicatorIsReachable(
    const std::list<NodeType*>& starts,
    const std::function<void(NodeType*, const std::function<void(NodeType*)>&)>& ForEachInNode,
    const std::function<void(NodeType*, const std::function<void(NodeType*)>&)>& ForEachOutNode)
    const {
<<<<<<< HEAD
  auto node2ancestor = std::make_shared<HashMap<const NodeType*, HashSet<const NodeType*>>>();
  TopoForEachNode(starts, ForEachInNode, ForEachOutNode, [&](NodeType* node) {
    node2ancestor->emplace(node, HashSet<const NodeType*>());
    ForEachInNode(node, [&](NodeType* in_node) {
      node2ancestor->at(node).insert(in_node);
      node2ancestor->at(node).insert(node2ancestor->at(in_node).begin(),
                                     node2ancestor->at(in_node).end());
    });
  });
  return [node2ancestor](const NodeType* src, const NodeType* dst) -> bool {
    const auto it = node2ancestor->find(dst);
    if (it == node2ancestor->end()) { return false; }
    return it->second.find(src) != it->second.end();
=======
  static constexpr int64_t BITSET_SIZE = 512;  // size of cache line
  class BitSet {
   public:
    BitSet() = default;
    ~BitSet() = default;

    void Insert(int64_t k) { bitset_vec_.at(k / BITSET_SIZE).set(k % BITSET_SIZE, true); }

    bool Contains(int64_t k) { return bitset_vec_.at(k / BITSET_SIZE).test(k % BITSET_SIZE); }

    void Merge(const BitSet& other) {
      CHECK_EQ(bitset_vec_.size(), other.bitset_vec_.size());
      for (int64_t i = 0; i < bitset_vec_.size(); ++i) {
        bitset_vec_.at(i) |= other.bitset_vec_.at(i);
      }
    }

    void Resize(size_t size) {
      const int64_t bitset_vec_size = RoundUp(size, BITSET_SIZE) / BITSET_SIZE;
      bitset_vec_.resize(bitset_vec_size);
    }

   private:
    using bitset_vec = std::vector<std::bitset<BITSET_SIZE>>;
    bitset_vec bitset_vec_;
  };

  using NodePtr2Id = HashMap<const NodeType*, int64_t>;
  using Id2Ancestor = std::vector<BitSet>;
  std::shared_ptr<NodePtr2Id> node2id(new NodePtr2Id);
  std::shared_ptr<Id2Ancestor> id2ancestor(new Id2Ancestor(node_num()));
  int64_t id = 0;
  node2id->reserve(node_num());
  TopoForEachNode(starts, ForEachInNode, ForEachOutNode, [&](NodeType* node) {
    node2id->emplace(node, id);
    id2ancestor->at(id).Resize(node_num());
    id += 1;
  });
  TopoForEachNode(starts, ForEachInNode, ForEachOutNode, [&](NodeType* node) {
    const int64_t node_id = node2id->at(node);
    auto& ancestor_bitset_vec = id2ancestor->at(node_id);
    ForEachInNode(node, [&](NodeType* in_node) {
      const int64_t in_node_id = node2id->at(in_node);
      ancestor_bitset_vec.Insert(in_node_id);
      ancestor_bitset_vec.Merge(id2ancestor->at(in_node_id));
    });
  });
  return [id2ancestor, node2id](const NodeType* src, const NodeType* dst) -> bool {
    const int64_t dst_id = node2id->at(dst);
    return id2ancestor->at(dst_id).Contains(node2id->at(src));
>>>>>>> 809944fc
  };
}

template<typename NodeType, typename EdgeType>
void Graph<NodeType, EdgeType>::ForEachConnectedComponent(
    const std::function<void(const HashSet<NodeType*>&)>& Handler) const {
  ForEachConnectedComponent(
      [&](const std::function<void(NodeType*)>& Handler) { ForEachNode(Handler); },
      &NodeType::ForEachNodeOnInOutEdge, Handler);
}

template<typename NodeType, typename EdgeType>
void Graph<NodeType, EdgeType>::ForEachConnectedComponent(
    const std::function<void(NodeType*, const std::function<void(NodeType*)>&)>& ForEachConnected,
    const std::function<void(const HashSet<NodeType*>&)>& Handler) const {
  ForEachConnectedComponent(
      [&](const std::function<void(NodeType*)>& Handler) { ForEachNode(Handler); },
      ForEachConnected, Handler);
}

template<typename NodeType, typename EdgeType>
void Graph<NodeType, EdgeType>::ForEachConnectedComponent(
    const std::function<void(const std::function<void(NodeType*)>&)>& ForEachNodeAsStart,
    const std::function<void(NodeType*, const std::function<void(NodeType*)>&)>& ForEachConnected,
    const std::function<void(const HashSet<NodeType*>&)>& Handler) const {
  HashMap<NodeType*, int32_t> node2component_id;
  int32_t cur_component_id = 0;
  ForEachNodeAsStart([&](NodeType* start) {
    if (node2component_id.find(start) != node2component_id.end()) { return; }
    ++cur_component_id;
    BfsForEachNode({start}, ForEachConnected, [&](NodeType* node) {
      CHECK(node2component_id.emplace(node, cur_component_id).second);
    });
  });
  HashMap<int32_t, HashSet<NodeType*>> component_id2nodes;
  for (const auto& pair : node2component_id) { component_id2nodes[pair.second].insert(pair.first); }
  for (const auto& pair : component_id2nodes) { Handler(pair.second); }
}

}  // namespace oneflow

#endif  // ONEFLOW_CORE_GRAPH_GRAPH_H_<|MERGE_RESOLUTION|>--- conflicted
+++ resolved
@@ -17,10 +17,7 @@
 #define ONEFLOW_CORE_GRAPH_GRAPH_H_
 
 #include <stack>
-<<<<<<< HEAD
-=======
 #include <bitset>
->>>>>>> 809944fc
 #include "oneflow/core/common/str_util.h"
 #include "oneflow/core/graph/node.h"
 #include "oneflow/core/persistence/tee_persistent_log_stream.h"
@@ -36,10 +33,7 @@
 
   // For Each
   void ForEachNode(std::function<void(NodeType*)> NodeHandler) const;
-<<<<<<< HEAD
-=======
   Maybe<void> MaybeForEachNode(std::function<Maybe<void>(NodeType*)> NodeHandler) const;
->>>>>>> 809944fc
   void TopoForEachNode(std::function<void(NodeType*)> NodeHandler) const;
   Maybe<void> TopoForEachNodeWithErrorCaptured(
       std::function<Maybe<void>(NodeType*)> NodeHandler) const;
@@ -65,10 +59,6 @@
       const std::function<void(NodeType*, const std::function<void(NodeType*)>&)>& ForEachOutNode,
       const std::function<void(NodeType*)>& Handler) const;
 
-<<<<<<< HEAD
-  // Use topological sort to traverse through the graph
-=======
->>>>>>> 809944fc
   Maybe<void> TopoForEachNodeWithErrorCaptured(
       const std::list<NodeType*>& starts,
       const std::function<void(NodeType*, const std::function<void(NodeType*)>&)>& ForEachInNode,
@@ -170,15 +160,9 @@
       const std::function<void(const std::function<void(NodeType*)>&)>& ForEachStart,
       const std::function<void(NodeType*, const std::function<void(NodeType*)>&)>& ForEachNext,
       const std::function<void(NodeType*)>& Handler) const;
-<<<<<<< HEAD
 
   void FfsForEachNode(const std::function<void(NodeType*)>& Handler) const;
 
-=======
-
-  void FfsForEachNode(const std::function<void(NodeType*)>& Handler) const;
-
->>>>>>> 809944fc
   std::vector<std::unique_ptr<NodeType>> nodes_;
   std::vector<std::unique_ptr<EdgeType>> edges_;
 };
@@ -189,7 +173,13 @@
 }
 
 template<typename NodeType, typename EdgeType>
-<<<<<<< HEAD
+Maybe<void> Graph<NodeType, EdgeType>::MaybeForEachNode(
+    std::function<Maybe<void>(NodeType*)> NodeHandler) const {
+  for (auto& x : nodes_) { JUST(NodeHandler(x.get())); }
+  return Maybe<void>::Ok();
+}
+
+template<typename NodeType, typename EdgeType>
 std::list<NodeType*> Graph<NodeType, EdgeType>::source_nodes() const {
   std::list<NodeType*> ret;
   ForEachNode([&](NodeType* node) {
@@ -203,48 +193,17 @@
   std::list<NodeType*> ret;
   ForEachNode([&](NodeType* node) {
     if (node->out_edges().empty()) { ret.push_back(node); }
-=======
-Maybe<void> Graph<NodeType, EdgeType>::MaybeForEachNode(
-    std::function<Maybe<void>(NodeType*)> NodeHandler) const {
-  for (auto& x : nodes_) { JUST(NodeHandler(x.get())); }
-  return Maybe<void>::Ok();
-}
-
-template<typename NodeType, typename EdgeType>
-std::list<NodeType*> Graph<NodeType, EdgeType>::source_nodes() const {
-  std::list<NodeType*> ret;
-  ForEachNode([&](NodeType* node) {
-    if (node->in_edges().empty()) { ret.push_back(node); }
->>>>>>> 809944fc
   });
   return ret;
 }
 
 template<typename NodeType, typename EdgeType>
-<<<<<<< HEAD
 NodeType* Graph<NodeType, EdgeType>::SoleSourceNode() const {
   std::list<NodeType*> source_nodes_list = source_nodes();
   CHECK_EQ(source_nodes_list.size(), 1);
   return source_nodes_list.front();
 }
 
-=======
-std::list<NodeType*> Graph<NodeType, EdgeType>::sink_nodes() const {
-  std::list<NodeType*> ret;
-  ForEachNode([&](NodeType* node) {
-    if (node->out_edges().empty()) { ret.push_back(node); }
-  });
-  return ret;
-}
-
-template<typename NodeType, typename EdgeType>
-NodeType* Graph<NodeType, EdgeType>::SoleSourceNode() const {
-  std::list<NodeType*> source_nodes_list = source_nodes();
-  CHECK_EQ(source_nodes_list.size(), 1);
-  return source_nodes_list.front();
-}
-
->>>>>>> 809944fc
 template<typename NodeType, typename EdgeType>
 NodeType* Graph<NodeType, EdgeType>::SoleSinkNode() const {
   std::list<NodeType*> sink_nodes_list = sink_nodes();
@@ -381,14 +340,9 @@
     const std::function<bool(NodeType*)>& IsNodeAllowed,
     const std::function<bool(EdgeType*)>& IsEdgeAllowed, const std::string& file_path) const {
   auto log_stream = TeePersistentLogStream::Create(file_path);
-<<<<<<< HEAD
-  ToDotWithStream(IsNodeAllowed, IsEdgeAllowed, [](NodeType*) { return ""; },
-                  [](EdgeType*) { return ""; }, log_stream);
-=======
   ToDotWithStream(
       IsNodeAllowed, IsEdgeAllowed, [](NodeType*) { return ""; }, [](EdgeType*) { return ""; },
       log_stream);
->>>>>>> 809944fc
   log_stream->Flush();
 }
 
@@ -421,7 +375,6 @@
         queued_nodes.insert(next);
       }
     });
-<<<<<<< HEAD
   }
 }
 
@@ -443,66 +396,6 @@
         if (visited_nodes.find(next) == visited_nodes.end()) { stack.push(next); }
       });
     }
-=======
->>>>>>> 809944fc
-  }
-}
-
-template<typename NodeType, typename EdgeType>
-<<<<<<< HEAD
-void Graph<NodeType, EdgeType>::FfsForEachNode(
-    const std::function<void(const std::function<void(NodeType*)>&)>& ForEachStart,
-    const std::function<void(NodeType*, const std::function<void(NodeType*)>&)>& ForEachNext,
-    const std::function<void(NodeType*)>& Handler) const {
-  HashSet<NodeType*> visited_nodes;
-  HashSet<NodeType*> handled_nodes;
-  ForEachStart([&](NodeType* start) {
-    if (visited_nodes.find(start) != visited_nodes.end()) { return; }
-    std::stack<std::queue<NodeType*>> stack;
-    stack.emplace(std::queue<NodeType*>{});
-    stack.top().push(start);
-    while (!stack.empty()) {
-      if (stack.top().empty()) {
-        stack.pop();
-        continue;
-      }
-      if (handled_nodes.find(stack.top().front()) != handled_nodes.end()) {
-        stack.top().pop();
-        continue;
-      }
-      NodeType* cur_node = stack.top().front();
-      if (visited_nodes.find(cur_node) == visited_nodes.end()) { visited_nodes.insert(cur_node); }
-      int64_t next_unvisited_cnt = 0;
-      ForEachNext(cur_node, [&](NodeType* next) {
-        if (visited_nodes.find(next) == visited_nodes.end()) {
-          if (next_unvisited_cnt == 0) { stack.emplace(std::queue<NodeType*>()); }
-          stack.top().push(next);
-          ++next_unvisited_cnt;
-        }
-      });
-      if (next_unvisited_cnt == 0) {
-        Handler(cur_node);
-        handled_nodes.insert(cur_node);
-      }
-=======
-void Graph<NodeType, EdgeType>::DfsForEachNode(
-    const std::list<NodeType*>& starts,
-    const std::function<void(NodeType*, const std::function<void(NodeType*)>&)>& ForEachNext,
-    const std::function<void(NodeType*)>& Handler) const {
-  HashSet<NodeType*> visited_nodes;
-  std::stack<NodeType*> stack;
-  for (NodeType* start : starts) { stack.push(start); }
-  while (!stack.empty()) {
-    NodeType* cur_node = stack.top();
-    stack.pop();
-    if (visited_nodes.find(cur_node) == visited_nodes.end()) {
-      Handler(cur_node);
-      visited_nodes.insert(cur_node);
-      ForEachNext(cur_node, [&](NodeType* next) {
-        if (visited_nodes.find(next) == visited_nodes.end()) { stack.push(next); }
-      });
->>>>>>> 809944fc
-    }
   });
 }
 
@@ -558,12 +451,6 @@
     for (const auto& node : *ret) { visited.insert(node); }
     if (ret->size() > 1) { return ret; }
   }
-<<<<<<< HEAD
-  return std::unique_ptr<HashSet<NodeType*>>();
-}
-
-template<typename NodeType, typename EdgeType>
-=======
 }
 
 template<typename NodeType, typename EdgeType>
@@ -661,7 +548,6 @@
 }
 
 template<typename NodeType, typename EdgeType>
->>>>>>> 809944fc
 void Graph<NodeType, EdgeType>::TopoForEachNode(
     const std::list<NodeType*>& starts,
     const std::function<void(NodeType*, const std::function<void(NodeType*)>&)>& ForEachInNode,
@@ -672,7 +558,6 @@
         Handler(node);
         return Maybe<void>::Ok();
       }));
-<<<<<<< HEAD
 }
 
 template<typename NodeType, typename EdgeType>
@@ -707,42 +592,6 @@
 }
 
 template<typename NodeType, typename EdgeType>
-=======
-}
-
-template<typename NodeType, typename EdgeType>
-Maybe<void> Graph<NodeType, EdgeType>::TopoForEachNodeWithErrorCaptured(
-    const std::list<NodeType*>& starts,
-    const std::function<void(NodeType*, const std::function<void(NodeType*)>&)>& ForEachInNode,
-    const std::function<void(NodeType*, const std::function<void(NodeType*)>&)>& ForEachOutNode,
-    const std::function<Maybe<void>(NodeType*)>& Handler) const {
-  HashMap<NodeType*, bool> has_queued;
-  std::queue<NodeType*> queue;
-  for (NodeType* start : starts) {
-    queue.push(start);
-    has_queued[start] = true;
-    ForEachInNode(start, [&](NodeType*) { LOG(FATAL) << "not a source"; });
-  }
-  while (!queue.empty()) {
-    NodeType* cur_node = queue.front();
-    queue.pop();
-    JUST(Handler(cur_node));
-    ForEachOutNode(cur_node, [&](NodeType* out) {
-      bool is_ready = true;
-      ForEachInNode(out, [&](NodeType* in) {
-        if (is_ready && !has_queued[in]) { is_ready = false; }
-      });
-      if (is_ready && !has_queued[out]) {
-        queue.push(out);
-        has_queued[out] = true;
-      }
-    });
-  }
-  return Maybe<void>::Ok();
-}
-
-template<typename NodeType, typename EdgeType>
->>>>>>> 809944fc
 void Graph<NodeType, EdgeType>::DfsTopoForEachNodeSortByDistanceToSink(
     const std::list<NodeType*>& starts,
     const std::function<void(NodeType*, const std::function<void(NodeType*)>&)>& ForEachInNode,
@@ -766,7 +615,6 @@
       });
       node2distance_to_sink[node] = distance_to_sink + 1;
     });
-<<<<<<< HEAD
   }
   auto ForEachOutNodeSortedByDistanceToSink = [&](NodeType* node,
                                                   const std::function<void(NodeType*)>& Handler) {
@@ -809,50 +657,6 @@
 }
 
 template<typename NodeType, typename EdgeType>
-=======
-  }
-  auto ForEachOutNodeSortedByDistanceToSink = [&](NodeType* node,
-                                                  const std::function<void(NodeType*)>& Handler) {
-    std::vector<NodeType*> out_nodes;
-    ForEachOutNode(node, [&](NodeType* out_node) { out_nodes.push_back(out_node); });
-    std::sort(out_nodes.begin(), out_nodes.end(), [&](NodeType* lhs, NodeType* rhs) {
-      // DfsTopoForEachNode use stack, so sort desc
-      return node2distance_to_sink.at(lhs) > node2distance_to_sink.at(rhs);
-    });
-    for (NodeType* out_node : out_nodes) { Handler(out_node); }
-  };
-  DfsTopoForEachNode(starts, ForEachInNode, ForEachOutNodeSortedByDistanceToSink, Handler);
-}
-
-template<typename NodeType, typename EdgeType>
-void Graph<NodeType, EdgeType>::DfsTopoForEachNode(
-    const std::list<NodeType*>& starts,
-    const std::function<void(NodeType*, const std::function<void(NodeType*)>&)>& ForEachInNode,
-    const std::function<void(NodeType*, const std::function<void(NodeType*)>&)>& ForEachOutNode,
-    const std::function<void(NodeType*)>& Handler) const {
-  HashMap<NodeType*, bool> be_visited;
-  std::stack<NodeType*> stack;
-  for (NodeType* start : starts) {
-    stack.push(start);
-    ForEachInNode(start, [&](NodeType*) { LOG(FATAL) << "not a source"; });
-  }
-  while (!stack.empty()) {
-    NodeType* cur_node = stack.top();
-    stack.pop();
-    Handler(cur_node);
-    be_visited[cur_node] = true;
-    ForEachOutNode(cur_node, [&](NodeType* out) {
-      bool is_ready = true;
-      ForEachInNode(out, [&](NodeType* in) {
-        if (is_ready && !be_visited[in]) { is_ready = false; }
-      });
-      if (is_ready && !be_visited[out]) { stack.push(out); }
-    });
-  }
-}
-
-template<typename NodeType, typename EdgeType>
->>>>>>> 809944fc
 std::function<bool(const NodeType* src, const NodeType* dst)>
 Graph<NodeType, EdgeType>::MakePredicatorIsReachable() const {
   return MakePredicatorIsReachable(source_nodes(), &NodeType::ForEachNodeOnInEdge,
@@ -866,21 +670,6 @@
     const std::function<void(NodeType*, const std::function<void(NodeType*)>&)>& ForEachInNode,
     const std::function<void(NodeType*, const std::function<void(NodeType*)>&)>& ForEachOutNode)
     const {
-<<<<<<< HEAD
-  auto node2ancestor = std::make_shared<HashMap<const NodeType*, HashSet<const NodeType*>>>();
-  TopoForEachNode(starts, ForEachInNode, ForEachOutNode, [&](NodeType* node) {
-    node2ancestor->emplace(node, HashSet<const NodeType*>());
-    ForEachInNode(node, [&](NodeType* in_node) {
-      node2ancestor->at(node).insert(in_node);
-      node2ancestor->at(node).insert(node2ancestor->at(in_node).begin(),
-                                     node2ancestor->at(in_node).end());
-    });
-  });
-  return [node2ancestor](const NodeType* src, const NodeType* dst) -> bool {
-    const auto it = node2ancestor->find(dst);
-    if (it == node2ancestor->end()) { return false; }
-    return it->second.find(src) != it->second.end();
-=======
   static constexpr int64_t BITSET_SIZE = 512;  // size of cache line
   class BitSet {
    public:
@@ -931,7 +720,6 @@
   return [id2ancestor, node2id](const NodeType* src, const NodeType* dst) -> bool {
     const int64_t dst_id = node2id->at(dst);
     return id2ancestor->at(dst_id).Contains(node2id->at(src));
->>>>>>> 809944fc
   };
 }
 
