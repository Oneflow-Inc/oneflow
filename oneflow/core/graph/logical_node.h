#ifndef ONEFLOW_CORE_GRAPH_LOGICAL_NODE_H_
#define ONEFLOW_CORE_GRAPH_LOGICAL_NODE_H_

#include "oneflow/core/graph/boxing_task_node.h"
#include "oneflow/core/graph/compute_task_node.h"
#include "oneflow/core/operator/operator.h"

namespace oneflow {

class LogicalEdge;

class LogicalNode : public Node<LogicalNode, LogicalEdge> {
 public:
  OF_DISALLOW_COPY_AND_MOVE(LogicalNode);
  virtual ~LogicalNode() = default;

  // op_vec_
  std::shared_ptr<Operator> SoleOp() const;
  const std::vector<std::shared_ptr<Operator>>& op_vec() const { return op_vec_; }
  std::vector<std::shared_ptr<Operator>>& mut_op_vec() { return op_vec_; }

  // parallel_desc_
  std::shared_ptr<const ParallelDesc> parallel_desc() const { return parallel_desc_; }
  std::shared_ptr<const ParallelDesc>& mut_parallel_desc() { return parallel_desc_; }

  // shared_model_nodes_
  std::shared_ptr<const std::vector<LogicalNode*>> shared_model_nodes() const {
    return shared_model_nodes_;
  }
  std::shared_ptr<const std::vector<LogicalNode*>>& mut_shared_model_nodes() {
    return shared_model_nodes_;
  }

  // Lbis
  const std::vector<LogicalBlobId>& GetLbisTo(const LogicalNode* dst) const;
  void SetDataLbisTo(const LogicalNode* dst, const std::vector<LogicalBlobId>&);
  const HashSet<LogicalBlobId>& lbi_boxing() const { return lbi_boxing_; }
  const HashSet<LogicalBlobId>& lbi_121() const { return lbi_121_; }

  // util
<<<<<<< HEAD
  virtual const std::string TypeName() const = 0;
=======
  virtual std::string TypeName() const = 0;
>>>>>>> 0d72eb2d
  std::string VisualStr() const;
  bool HasOpWithModelOrModelTmpBlob() const;
  bool HasOpWithModelBlob() const;
  bool HasOpWithForwardModelBlob() const;
  void GenSortedCompTaskNodes(std::function<int64_t(const TaskNode*)> AllocateCpuThrdId,
                              std::function<void(CompTaskNode*)>) const;
  int32_t GetModelSplitAxis() const;
  int32_t GetMaxModelSplitNum() const;

 protected:
  LogicalNode() = default;
  virtual CompTaskNode* NewCompTaskNode() const = 0;
  virtual void FixCompTaskNode(CompTaskNode*) const {}

 private:
  bool HasOpWithCondition(std::function<bool(const Operator*)>) const;

  std::vector<std::shared_ptr<Operator>> op_vec_;
  std::shared_ptr<const ParallelDesc> parallel_desc_;
  std::shared_ptr<const std::vector<LogicalNode*>> shared_model_nodes_;

  HashMap<const LogicalNode*, std::vector<LogicalBlobId>> dst2data_lbis_;
  HashSet<LogicalBlobId> lbi_boxing_;
  HashSet<LogicalBlobId> lbi_121_;
};

#define BLD_SUB_TSK_GPH_MTHD_ARGS()                                                       \
  (const LogicalNode* src_logical, const LogicalNode* dst_logical,                        \
   const std::vector<CompTaskNode*>& sorted_src_comp_tasks,                               \
   const std::vector<CompTaskNode*>& sorted_dst_comp_tasks,                               \
   HashMap<const LogicalNode*, std::vector<TaskNode*>>* logical2sorted_in_box,            \
   HashMap<const LogicalNode*, std::vector<TaskNode*>>* logical2sorted_out_box,           \
   std::function<TaskNode**(CompTaskNode * src, int64_t machine_id, int32_t mem_zone_id)> \
       Mut121BufTask,                                                                     \
   std::function<int64_t(const TaskNode*)> AllocateCpuThrdId)

class TaskGraph;
using BldSubTskGphMthd = void(TaskGraph::*) BLD_SUB_TSK_GPH_MTHD_ARGS();

class LogicalEdge final : public Edge<LogicalNode, LogicalEdge> {
 public:
  OF_DISALLOW_COPY_AND_MOVE(LogicalEdge);
  LogicalEdge() = default;
  ~LogicalEdge() = default;

  const LogicalBlobId& SoleLbi() const {
    CHECK_EQ(lbis_.size(), 1);
    return lbis_.front();
  }

  const std::vector<LogicalBlobId>& lbis() const { return lbis_; }
  std::vector<LogicalBlobId>& mut_lbis() { return lbis_; }

 private:
  std::vector<LogicalBlobId> lbis_;
};

BldSubTskGphMthd GetMthdForBldSubTskGph(const LogicalNode* src, const LogicalNode* dst);

using BldBoxingOpConfMthd = void (BoxingTaskNode::*)(
    const LogicalBlobId& lbi, const std::vector<BoxingTaskNode::EdgeInfo>& sorted_in_edges,
    const LogicalNode* in_logical, const std::vector<BoxingTaskNode::EdgeInfo>& sorted_out_edges,
    const LogicalNode* out_logical, BoxingOpConf*);
BldBoxingOpConfMthd GetMthdForBldBoxingOpConf(const LogicalNode* src, const LogicalNode* dst);

<<<<<<< HEAD
#define OVERRIDE_PURE_VIRTUAL_METHOD()         \
  const std::string TypeName() const override; \
=======
#define OVERRIDE_PURE_VIRTUAL_METHOD()   \
  std::string TypeName() const override; \
>>>>>>> 0d72eb2d
  CompTaskNode* NewCompTaskNode() const override;

#define LOGICAL_NODE_BOILERPLATE(class_name) \
  OF_DISALLOW_COPY_AND_MOVE(class_name);     \
  class_name() = default;                    \
  ~class_name() = default;                   \
  OVERRIDE_PURE_VIRTUAL_METHOD();

class BackwardLogicalNode;

class ForwardLogicalNode : public LogicalNode {
 public:
  OF_DISALLOW_COPY_AND_MOVE(ForwardLogicalNode);
  ForwardLogicalNode() : bw_node_(nullptr) {}
  virtual ~ForwardLogicalNode() = default;

  BackwardLogicalNode* bw_node() const { return bw_node_; }

  BackwardLogicalNode* NewBackwardNode();

 protected:
  virtual BackwardLogicalNode* NewCorrectBackwardNode() = 0;

 private:
  BackwardLogicalNode* bw_node_;
};

class NormalForwardLogicalNode final : public ForwardLogicalNode {
 public:
  LOGICAL_NODE_BOILERPLATE(NormalForwardLogicalNode);

  BackwardLogicalNode* NewCorrectBackwardNode() override;

 private:
};

class BackwardLogicalNode : public LogicalNode {
 public:
  OF_DISALLOW_COPY_AND_MOVE(BackwardLogicalNode);
  BackwardLogicalNode() : fw_node_(nullptr) {}
  virtual ~BackwardLogicalNode() = default;

  ForwardLogicalNode* fw_node() const { return fw_node_; }

 private:
  friend class ForwardLogicalNode;

  ForwardLogicalNode* fw_node_;
};

class NormalBackwardLogicalNode final : public BackwardLogicalNode {
 public:
  LOGICAL_NODE_BOILERPLATE(NormalBackwardLogicalNode);
};

class RecordLoadLogicalNode final : public LogicalNode {
 public:
  LOGICAL_NODE_BOILERPLATE(RecordLoadLogicalNode);
};

class DecodeLogicalNode final : public LogicalNode {
 public:
  LOGICAL_NODE_BOILERPLATE(DecodeLogicalNode);
};

class LossLogicalNode final : public LogicalNode {
 public:
  LOGICAL_NODE_BOILERPLATE(LossLogicalNode);
};

class PrintLogicalNode final : public LogicalNode {
 public:
  LOGICAL_NODE_BOILERPLATE(PrintLogicalNode);
};

class LossAccLogicalNode final : public LogicalNode {
 public:
  LOGICAL_NODE_BOILERPLATE(LossAccLogicalNode);
};

class LossPrintLogicalNode final : public LogicalNode {
 public:
  LOGICAL_NODE_BOILERPLATE(LossPrintLogicalNode);
};

class NormalMdUpdtLogicalNode final : public LogicalNode {
 public:
  OF_DISALLOW_COPY_AND_MOVE(NormalMdUpdtLogicalNode);
  NormalMdUpdtLogicalNode() : random_seed_(NewRandomSeed()) {}
  ~NormalMdUpdtLogicalNode() = default;

  OVERRIDE_PURE_VIRTUAL_METHOD();

 private:
  void FixCompTaskNode(CompTaskNode*) const override;

  uint32_t random_seed_;
};

class MdSaveLogicalNode final : public LogicalNode {
 public:
  LOGICAL_NODE_BOILERPLATE(MdSaveLogicalNode);
};

class MdDiffAccLogicalNode final : public LogicalNode {
 public:
  LOGICAL_NODE_BOILERPLATE(MdDiffAccLogicalNode);
};

}  // namespace oneflow

#endif  // ONEFLOW_CORE_GRAPH_LOGICAL_NODE_H_<|MERGE_RESOLUTION|>--- conflicted
+++ resolved
@@ -38,11 +38,7 @@
   const HashSet<LogicalBlobId>& lbi_121() const { return lbi_121_; }
 
   // util
-<<<<<<< HEAD
-  virtual const std::string TypeName() const = 0;
-=======
   virtual std::string TypeName() const = 0;
->>>>>>> 0d72eb2d
   std::string VisualStr() const;
   bool HasOpWithModelOrModelTmpBlob() const;
   bool HasOpWithModelBlob() const;
@@ -108,13 +104,8 @@
     const LogicalNode* out_logical, BoxingOpConf*);
 BldBoxingOpConfMthd GetMthdForBldBoxingOpConf(const LogicalNode* src, const LogicalNode* dst);
 
-<<<<<<< HEAD
-#define OVERRIDE_PURE_VIRTUAL_METHOD()         \
-  const std::string TypeName() const override; \
-=======
 #define OVERRIDE_PURE_VIRTUAL_METHOD()   \
   std::string TypeName() const override; \
->>>>>>> 0d72eb2d
   CompTaskNode* NewCompTaskNode() const override;
 
 #define LOGICAL_NODE_BOILERPLATE(class_name) \
