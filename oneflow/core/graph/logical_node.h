/*
Copyright 2020 The OneFlow Authors. All rights reserved.

Licensed under the Apache License, Version 2.0 (the "License");
you may not use this file except in compliance with the License.
You may obtain a copy of the License at

    http://www.apache.org/licenses/LICENSE-2.0

Unless required by applicable law or agreed to in writing, software
distributed under the License is distributed on an "AS IS" BASIS,
WITHOUT WARRANTIES OR CONDITIONS OF ANY KIND, either express or implied.
See the License for the specific language governing permissions and
limitations under the License.
*/
#ifndef ONEFLOW_CORE_GRAPH_LOGICAL_NODE_H_
#define ONEFLOW_CORE_GRAPH_LOGICAL_NODE_H_

#include "oneflow/core/common/id_util.h"
#include "oneflow/core/graph/compute_task_node.h"
#include "oneflow/core/operator/operator.h"

namespace oneflow {

class LogicalEdge;

class LogicalNode : public Node<LogicalNode, LogicalEdge> {
 public:
  OF_DISALLOW_COPY_AND_MOVE(LogicalNode);
  virtual ~LogicalNode() = default;

  // op_vec_
  std::shared_ptr<const Operator> SoleOp() const;
  const std::vector<std::shared_ptr<const Operator>>& op_vec() const { return op_vec_; }
  std::vector<std::shared_ptr<const Operator>>& mut_op_vec() { return op_vec_; }

  // parallel_desc_
  std::shared_ptr<const ParallelDesc> parallel_desc() const { return parallel_desc_; }
  std::shared_ptr<const ParallelDesc>& mut_parallel_desc() { return parallel_desc_; }

  // time_shape
  const Shape* out_blob_time_shape() const { return out_blob_time_shape_.get(); }
  void reset_out_blob_time_shape(const Shape* time_shape) {
    out_blob_time_shape_.reset(time_shape);
  }
  const Shape* in_blob_fastest_time_shape() const { return in_blob_fastest_time_shape_.get(); }
  void reset_in_blob_fastest_time_shape(const Shape* time_shape) {
    in_blob_fastest_time_shape_.reset(time_shape);
  }

  // Lbis
  std::vector<LogicalBlobId> GetLbisTo(const LogicalNode* dst) const;
  void SetDataLbisTo(const LogicalNode* dst, const std::vector<LogicalBlobId>&);
  bool IsDataLbiOnOutEdge(const LogicalBlobId& lbi) const;

  // util
  virtual std::string TypeName() const = 0;
  std::string VisualStr() const;
  void GenSortedCompTaskNodes(std::function<void(CompTaskNode*)>) const;
<<<<<<< HEAD

  // other
  virtual int64_t GetAreaId() const = 0;
=======
>>>>>>> a645fb93

 protected:
  LogicalNode() {}
  virtual CompTaskNode* NewCompTaskNode() const = 0;

 private:
  bool HasOpWithCondition(std::function<bool(const Operator*)>) const;

  std::vector<std::shared_ptr<const Operator>> op_vec_;
  std::shared_ptr<const ParallelDesc> parallel_desc_;

  HashMap<const LogicalNode*, std::vector<LogicalBlobId>> dst2data_lbis_;
  std::unique_ptr<const Shape> in_blob_fastest_time_shape_;
  std::unique_ptr<const Shape> out_blob_time_shape_;
};

<<<<<<< HEAD
using MutBufTaskFn = std::function<TaskNode**(CompTaskNode*, int64_t, MemZoneId)>;
#define BLD_SUB_TSK_GPH_MTHD_ARGS()                                \
  (const LogicalNode* src_logical, const LogicalNode* dst_logical, \
   const std::vector<CompTaskNode*>& sorted_src_comp_tasks,        \
   const std::vector<CompTaskNode*>& sorted_dst_comp_tasks, MutBufTaskFn MutBufTask)
=======
#define BLD_SUB_TSK_GPH_MTHD_ARGS()                                                       \
  (const LogicalNode* src_logical, const LogicalNode* dst_logical,                        \
   const std::vector<CompTaskNode*>& sorted_src_comp_tasks,                               \
   const std::vector<CompTaskNode*>& sorted_dst_comp_tasks,                               \
   std::function<TaskNode**(CompTaskNode * src, int64_t machine_id, int32_t mem_zone_id)> \
       MutBufTask)
>>>>>>> a645fb93

class TaskGraph;
using BldSubTskGphMthd = void(TaskGraph::*) BLD_SUB_TSK_GPH_MTHD_ARGS();

class LogicalEdge final : public Edge<LogicalNode, LogicalEdge> {
 public:
  OF_DISALLOW_COPY_AND_MOVE(LogicalEdge);
  LogicalEdge() = default;
  ~LogicalEdge() = default;

  const LogicalBlobId& SoleLbi() const {
    CHECK_EQ(lbis_.size(), 1);
    return lbis_.front();
  }

  const std::vector<LogicalBlobId>& lbis() const { return lbis_; }
  std::vector<LogicalBlobId>& mut_lbis() { return lbis_; }

 private:
  std::vector<LogicalBlobId> lbis_;
};

BldSubTskGphMthd GetMthdForBldSubTskGph(const LogicalNode* src, const LogicalNode* dst);

#define DECLARE_LOGICAL_NODE(name)                     \
  class name##LogicalNode final : public LogicalNode { \
   public:                                             \
    OF_DISALLOW_COPY_AND_MOVE(name##LogicalNode);      \
    name##LogicalNode() = default;                     \
    ~name##LogicalNode() = default;                    \
    std::string TypeName() const override;             \
    CompTaskNode* NewCompTaskNode() const override;    \
  };

DECLARE_LOGICAL_NODE(NormalForward);

#define LOGICAL_TYPE_SEQ                 \
  OF_PP_MAKE_TUPLE_SEQ(WaitAndSendIds)   \
  OF_PP_MAKE_TUPLE_SEQ(ForeignInput)     \
  OF_PP_MAKE_TUPLE_SEQ(ForeignOutput)    \
  OF_PP_MAKE_TUPLE_SEQ(CallbackNotify)   \
  OF_PP_MAKE_TUPLE_SEQ(ReentrantLock)    \
  OF_PP_MAKE_TUPLE_SEQ(SrcSubsetTick)    \
  OF_PP_MAKE_TUPLE_SEQ(DstSubsetTick)    \
  OF_PP_MAKE_TUPLE_SEQ(SourceTick)       \
  OF_PP_MAKE_TUPLE_SEQ(AccTick)          \
  OF_PP_MAKE_TUPLE_SEQ(Tick)             \
  OF_PP_MAKE_TUPLE_SEQ(DeviceTick)       \
  OF_PP_MAKE_TUPLE_SEQ(Case)             \
  OF_PP_MAKE_TUPLE_SEQ(Esac)             \
  OF_PP_MAKE_TUPLE_SEQ(DecodeH2D)        \
  OF_PP_MAKE_TUPLE_SEQ(DistributeConcat) \
  OF_PP_MAKE_TUPLE_SEQ(DistributeSplit)  \
  OF_PP_MAKE_TUPLE_SEQ(DecodeRandom)     \
  OF_PP_MAKE_TUPLE_SEQ(Print)

OF_PP_FOR_EACH_TUPLE(DECLARE_LOGICAL_NODE, LOGICAL_TYPE_SEQ);

class UserOpCompTaskNodeCreator {
 public:
  virtual ~UserOpCompTaskNodeCreator() = default;
  virtual CompTaskNode* NewCompTaskNode(const OperatorConf& op_conf) = 0;
};

template<typename CompTaskNodeType>
class StaticUserOpCompTaskNodeCreator : public UserOpCompTaskNodeCreator {
 public:
  StaticUserOpCompTaskNodeCreator() = default;
  ~StaticUserOpCompTaskNodeCreator() override = default;

 private:
  CompTaskNode* NewCompTaskNode(const OperatorConf& op_conf) override {
    return new CompTaskNodeType();
  }
};

class FnUserOpCompTaskNodeCreator : public UserOpCompTaskNodeCreator {
 public:
  using CreateFn = std::function<CompTaskNode*(const OperatorConf& op_conf)>;
  explicit FnUserOpCompTaskNodeCreator(CreateFn fn) : fn_(std::move(fn)) {}
  ~FnUserOpCompTaskNodeCreator() override = default;

 private:
  CompTaskNode* NewCompTaskNode(const OperatorConf& op_conf) override { return fn_(op_conf); }
  CreateFn fn_;
};

#define REGISTER_USER_OP_COMP_TASK_NODE_TYPE(op_type_name, comp_task_node_type)               \
  REGISTER_CLASS_CREATOR(std::string, op_type_name, UserOpCompTaskNodeCreator, ([] {          \
                           return new StaticUserOpCompTaskNodeCreator<comp_task_node_type>(); \
                         }));
}  // namespace oneflow

#endif  // ONEFLOW_CORE_GRAPH_LOGICAL_NODE_H_<|MERGE_RESOLUTION|>--- conflicted
+++ resolved
@@ -57,12 +57,6 @@
   virtual std::string TypeName() const = 0;
   std::string VisualStr() const;
   void GenSortedCompTaskNodes(std::function<void(CompTaskNode*)>) const;
-<<<<<<< HEAD
-
-  // other
-  virtual int64_t GetAreaId() const = 0;
-=======
->>>>>>> a645fb93
 
  protected:
   LogicalNode() {}
@@ -79,20 +73,12 @@
   std::unique_ptr<const Shape> out_blob_time_shape_;
 };
 
-<<<<<<< HEAD
 using MutBufTaskFn = std::function<TaskNode**(CompTaskNode*, int64_t, MemZoneId)>;
+
 #define BLD_SUB_TSK_GPH_MTHD_ARGS()                                \
   (const LogicalNode* src_logical, const LogicalNode* dst_logical, \
    const std::vector<CompTaskNode*>& sorted_src_comp_tasks,        \
    const std::vector<CompTaskNode*>& sorted_dst_comp_tasks, MutBufTaskFn MutBufTask)
-=======
-#define BLD_SUB_TSK_GPH_MTHD_ARGS()                                                       \
-  (const LogicalNode* src_logical, const LogicalNode* dst_logical,                        \
-   const std::vector<CompTaskNode*>& sorted_src_comp_tasks,                               \
-   const std::vector<CompTaskNode*>& sorted_dst_comp_tasks,                               \
-   std::function<TaskNode**(CompTaskNode * src, int64_t machine_id, int32_t mem_zone_id)> \
-       MutBufTask)
->>>>>>> a645fb93
 
 class TaskGraph;
 using BldSubTskGphMthd = void(TaskGraph::*) BLD_SUB_TSK_GPH_MTHD_ARGS();
