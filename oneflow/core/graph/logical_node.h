--- conflicted
+++ resolved
@@ -182,53 +182,6 @@
 DECLARE_NAIVE_LOGICAL_NODE(PrintLogicalNode);
 DECLARE_NAIVE_LOGICAL_NODE(LossLogicalNode);
 
-<<<<<<< HEAD
-class MdDiffAccLogicalNode final : public LogicalNode {
- public:
-  LOGICAL_NODE_BOILERPLATE(MdDiffAccLogicalNode);
-  bool MayConsumeModelDiff() const override { return true; }
-};
-
-=======
-class ReduceLogicalNode : public LogicalNode {
- public:
-  OF_DISALLOW_COPY_AND_MOVE(ReduceLogicalNode);
-  ~ReduceLogicalNode() override = default;
-
-  ReduceRankCtx& mut_rank_ctx() { return rank_ctx_; }
-  const ReduceRankCtx& rank_ctx() const { return rank_ctx_; }
-
- protected:
-  ReduceLogicalNode() = default;
-
- private:
-  ReduceRankCtx rank_ctx_;
-  void FixCompTaskNode(CompTaskNode* task_node) const override {
-    task_node->mut_parallel_ctx()->mutable_rank_ctx()->set_rank_id(
-        rank_ctx().Rank4ParallelId(task_node->parallel_id()));
-    task_node->mut_parallel_ctx()->mutable_rank_ctx()->set_rank_num(rank_ctx().StageSegmentCount());
-    int64_t rank_set_id =
-        ((node_id() << 32) | rank_ctx().RankSet4ParallelId(task_node->parallel_id()));
-    task_node->mut_parallel_ctx()->mutable_rank_ctx()->set_rank_set_id(rank_set_id);
-  }
-};
-
-#define DECLARE_REDUCE_LOGICAL_NODE(name, may_consume_md_diff)                \
-  class name final : public ReduceLogicalNode {                               \
-   public:                                                                    \
-    LOGICAL_NODE_BOILERPLATE(name);                                           \
-    bool MayConsumeModelDiff() const override { return may_consume_md_diff; } \
-  }
-
-DECLARE_REDUCE_LOGICAL_NODE(ReduceConcatLogicalNode, true);
-DECLARE_REDUCE_LOGICAL_NODE(ReduceScatterLogicalNode, true);
-DECLARE_REDUCE_LOGICAL_NODE(ReduceGatherLogicalNode, false);
-DECLARE_REDUCE_LOGICAL_NODE(NcclAllReduceLogicalNode, true);
-DECLARE_REDUCE_LOGICAL_NODE(ReduceAddLogicalNode, false);
-DECLARE_REDUCE_LOGICAL_NODE(NcclAllGatherLogicalNode, false);
-DECLARE_REDUCE_LOGICAL_NODE(NcclReduceScatterLogicalNode, true);
-
->>>>>>> 6fb04815
 DECLARE_DERIVED_FORWARD_LOGICAL_NODE_WITH_NEW_AREA_ID(WaitAndSendIds);
 DECLARE_DERIVED_FORWARD_LOGICAL_NODE_WITH_NEW_AREA_ID(ForeignInput);
 DECLARE_DERIVED_FORWARD_LOGICAL_NODE_WITH_NEW_AREA_ID(ForeignOutput);
