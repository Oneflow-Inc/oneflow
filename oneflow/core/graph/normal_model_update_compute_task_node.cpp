--- conflicted
+++ resolved
@@ -22,11 +22,8 @@
   int32_t max_model_regst = 1;
   auto model_regst = ProduceRegst("model", false, 1, max_model_regst);
   auto const_model_regst = ProduceRegst("const_model", false, 1, 1);
-<<<<<<< HEAD
   auto forward_model_regst = ProduceRegst("forward_model", false, 1, 1);
-=======
   ProduceRegst("processed_model_diff", false, 1, 1);
->>>>>>> 58f43ff5
   ProduceRegst("data_tmp", false, 1, 1);
   related_init_model_task_id_ = -1;
   for (TaskEdge* out_edge : out_edges()) {
@@ -69,17 +66,6 @@
     shared_model_diff_add_node->BindBnWithRegst(
         shared_model_diff_add_node->op()->input_bns().Get(ibn_idx++), pair.second.front());
   }
-<<<<<<< HEAD
-  node->BindBnWithRegst(node->op()->SoleObn(), GetProducedRegst("model"));
-  node->AddBnToRegstAndBindIt(&Operator::data_tmp_bns, GetProducedRegst("data_tmp"));
-  node->AddBnToRegstAndBindIt(&Operator::forward_model_bns, GetProducedRegst("forward_model"));
-  node->InferBlobDescs(nullptr);
-}
-
-void NormalMdUpdtCompTaskNode::LockRegsts() {
-  GetProducedRegst("data_tmp")->Lock();
-  GetProducedRegst("forward_model")->Lock();
-=======
   std::shared_ptr<RegstDesc> processed_model_diff_regst = GetProducedRegst("processed_model_diff");
   shared_model_diff_add_node->BindBnWithRegst(logical_node()->SoleOp()->SoleObn(),
                                               processed_model_diff_regst);
@@ -111,6 +97,8 @@
     model_update_node->BindBnWithRegst(model_update_op->SoleIbn(), processed_model_diff_regst);
     model_update_node->BindBnWithRegst(model_update_op->SoleObn(), GetProducedRegst("model"));
     model_update_node->AddBnToRegstAndBindIt(&Operator::data_tmp_bns, GetProducedRegst("data_tmp"));
+    model_update_node->AddBnToRegstAndBindIt(&Operator::forward_model_bns,
+                                             GetProducedRegst("forward_model"));
   });
   mut_exec_gph().TopoForEachNode([this](ExecNode* node) { node->InferBlobDescs(parallel_ctx()); });
 }
@@ -118,7 +106,7 @@
 void NormalMdUpdtCompTaskNode::LockRegsts() {
   GetProducedRegst("processed_model_diff")->Lock();
   GetProducedRegst("data_tmp")->Lock();
->>>>>>> 58f43ff5
+  GetProducedRegst("forward_model")->Lock();
 }
 
 void NormalMdUpdtCompTaskNode::ToProto(TaskProto* task_proto) {
