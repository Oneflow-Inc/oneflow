/*
Copyright 2020 The OneFlow Authors. All rights reserved.

Licensed under the Apache License, Version 2.0 (the "License");
you may not use this file except in compliance with the License.
You may obtain a copy of the License at

    http://www.apache.org/licenses/LICENSE-2.0

Unless required by applicable law or agreed to in writing, software
distributed under the License is distributed on an "AS IS" BASIS,
WITHOUT WARRANTIES OR CONDITIONS OF ANY KIND, either express or implied.
See the License for the specific language governing permissions and
limitations under the License.
*/
#ifndef ONEFLOW_CORE_GRAPH_STRAIGHTEN_NODES_H_
#define ONEFLOW_CORE_GRAPH_STRAIGHTEN_NODES_H_

#include "oneflow/core/graph/task_graph.h"
#include "oneflow/core/job/job_conf.pb.h"

namespace oneflow {

// The difference between a descending order and its corresponding ascending order
const int kDiff4AscendDescend = 100;

// deciding parameter
// The sorting order of nodes for the straighten algorithm
enum StraightenOrder : int {
  kTributaryLayerAscend = 0,     // small tributary layers go first
  kDistanceToOverlapAscend = 1,  // small minimum distance to overlap go first
  kLayerAscend = 2,              // first in first out
  kMemoryIncrementAscend = 3,    // small memory increment go first
  kExceedTimeAscend = 4,         // small exceed time go first
  kMemoryVolumeAscend = 5,       // small memory volume go first
<<<<<<< HEAD
=======
  kMaxLayerAscend = 6,           // the urgent one go first
>>>>>>> 57006834

  kTributaryLayerDescend =
      kDiff4AscendDescend + kTributaryLayerAscend,  // large tributary layers go first
  kDistanceToOverlapDescend =
      kDiff4AscendDescend + kDistanceToOverlapAscend,  // long distance to overlap go first
  kLayerDescend = kDiff4AscendDescend + kLayerAscend,  // last in first out
  kMemoryIncrementDescend =
      kDiff4AscendDescend + kMemoryIncrementAscend,              // large memory increment go first
  kExceedTimeDescend = kDiff4AscendDescend + kExceedTimeAscend,  // large exceed time go first
  kMemoryVolumeDescend = kDiff4AscendDescend + kMemoryVolumeAscend,  // large memory volume go first
<<<<<<< HEAD
=======
  kMaxLayerDescent = kDiff4AscendDescend + kMaxLayerAscend,          // the non-urgent one go first
>>>>>>> 57006834
};

// Some operators have longer time in cpu and less time in gpu.
// Running those operators without overlap would cause large gap during each iteration.
// For example, expand dims would not execute any kernel on gpu but still need 10us to execute some
// functions on cpu.
bool ShortGpuTime(const OperatorConf& op_conf);

// SAT, a.k.a. Scholastic Aptitude Test,
// is the college admission test in the United States of America.
void InitDecideParameters(StraightenAlgorithmTag sat,
                          std::vector<StraightenOrder>* decide_parameters);

// Maximum overlap number
// While running an overlap operator, we would run some other operators simultaneously.
int32_t MaximumOverlapNum(StraightenAlgorithmTag sat);

template<class HashMapType>
void UpdateSat(const HashMapType& node2topo_struct, StraightenAlgorithmTag* sat) {
  *sat = GlobalJobDesc().job_conf().straighten_algorithm_tag_in_task_graph();
  if (*sat == StraightenAlgorithmTag::kOverlap4CpuGpu) {
    // If not cpu nodes, then the overlap strategy between cpu and gpu might consume large memory
    bool exist_cpu_nodes = false;
    for (const auto& pair : node2topo_struct) {
      // Found a cpu node
      if (pair.second.exceed_time == 1) {
        exist_cpu_nodes = true;
        break;
      }
    }
    if (!exist_cpu_nodes) {
      // Switch to the compress memory strategy, the default one
      // Since the overlap strategy for transfer might not be working on 1n1d.
      *sat = StraightenAlgorithmTag::kCompressMemory;
    }
  }
}

void StraightenNodes(TaskGraph* task_graph, std::vector<TaskNode*>* ordered_task_nodes);

}  // namespace oneflow

#endif  // ONEFLOW_CORE_GRAPH_STRAIGHTEN_NODES_H_<|MERGE_RESOLUTION|>--- conflicted
+++ resolved
@@ -33,10 +33,7 @@
   kMemoryIncrementAscend = 3,    // small memory increment go first
   kExceedTimeAscend = 4,         // small exceed time go first
   kMemoryVolumeAscend = 5,       // small memory volume go first
-<<<<<<< HEAD
-=======
   kMaxLayerAscend = 6,           // the urgent one go first
->>>>>>> 57006834
 
   kTributaryLayerDescend =
       kDiff4AscendDescend + kTributaryLayerAscend,  // large tributary layers go first
@@ -47,10 +44,7 @@
       kDiff4AscendDescend + kMemoryIncrementAscend,              // large memory increment go first
   kExceedTimeDescend = kDiff4AscendDescend + kExceedTimeAscend,  // large exceed time go first
   kMemoryVolumeDescend = kDiff4AscendDescend + kMemoryVolumeAscend,  // large memory volume go first
-<<<<<<< HEAD
-=======
   kMaxLayerDescent = kDiff4AscendDescend + kMaxLayerAscend,          // the non-urgent one go first
->>>>>>> 57006834
 };
 
 // Some operators have longer time in cpu and less time in gpu.
