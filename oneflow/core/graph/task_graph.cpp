--- conflicted
+++ resolved
@@ -15,11 +15,8 @@
 */
 #include "oneflow/core/graph/task_graph.h"
 #include "oneflow/core/common/util.h"
-<<<<<<< HEAD
 #include "oneflow/core/common/container_util.h"
-=======
 #include "oneflow/core/common/env_var/debug_mode.h"
->>>>>>> 501cdbbe
 #include "oneflow/core/graph/inplace_lbi_graph.h"
 #include "oneflow/core/job/job_conf.pb.h"
 #include "oneflow/core/job/job_desc.h"
@@ -458,13 +455,7 @@
 
 }  // namespace
 
-<<<<<<< HEAD
-TaskGraph::TaskGraph() {}
-
-TaskGraph::TaskGraph(bool enable_straighten_algorithm) {
-=======
 TaskGraph::TaskGraph() {
->>>>>>> 501cdbbe
   OpGraph* op_graph = Singleton<OpGraph>::Get();
   sub_tsk_gph_builder_ctx_.reset(new SubTskGphBuilderCtx(this));
   boxing_logger_ = CreateBoxingLogger();
@@ -779,6 +770,20 @@
   SetTaskRegstInplaceInfo(safe_inplace_obas_info, dev_nodes);
 }
 
+void TaskGraph::DecideExecutionOrder() {
+  // For one machine with no transfer available, the straighten algorithm for overlaps consume a lot
+  // of memory
+  StraightenAlgorithmTag straighten_algorithm_tag =
+      GlobalJobDesc().job_conf().straighten_algorithm_tag_in_task_graph();
+  if (straighten_algorithm_tag == StraightenAlgorithmTag::kDisable
+      || (straighten_algorithm_tag == StraightenAlgorithmTag::kOverlap4Transfer
+          && GlobalProcessCtx::WorldSize() == 1)) {
+    SetOrderInGraphForEachNode();
+  } else {
+    StraightenNodes(this, &ordered_task_nodes_);
+  }
+}
+
 #define DEFINE_BLD_SUB_TASK_GRAPH_METHOD(method_name) \
   void TaskGraph::method_name BLD_SUB_TSK_GPH_MTHD_ARGS()
 
@@ -928,7 +933,6 @@
   ConnectWithLbi(proxy_node, dst_node, lbi);
 }
 
-<<<<<<< HEAD
 Maybe<void> BoxingTaskGraph::Init() {
   OpGraph* op_graph = Singleton<OpGraph>::Get();
   sub_tsk_gph_builder_ctx_.reset(new SubTskGphBuilderCtx(this));
@@ -1254,20 +1258,4 @@
 
 RankTaskGraph::~RankTaskGraph() {}
 
-=======
-void TaskGraph::DecideExecutionOrder() {
-  // For one machine with no transfer available, the straighten algorithm for overlaps consume a lot
-  // of memory
-  StraightenAlgorithmTag straighten_algorithm_tag =
-      GlobalJobDesc().job_conf().straighten_algorithm_tag_in_task_graph();
-  if (straighten_algorithm_tag == StraightenAlgorithmTag::kDisable
-      || (straighten_algorithm_tag == StraightenAlgorithmTag::kOverlap4Transfer
-          && GlobalProcessCtx::WorldSize() == 1)) {
-    SetOrderInGraphForEachNode();
-  } else {
-    StraightenNodes(this, &ordered_task_nodes_);
-  }
-}
-
->>>>>>> 501cdbbe
 }  // namespace oneflow