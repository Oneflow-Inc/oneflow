/*
Copyright 2020 The OneFlow Authors. All rights reserved.

Licensed under the Apache License, Version 2.0 (the "License");
you may not use this file except in compliance with the License.
You may obtain a copy of the License at

    http://www.apache.org/licenses/LICENSE-2.0

Unless required by applicable law or agreed to in writing, software
distributed under the License is distributed on an "AS IS" BASIS,
WITHOUT WARRANTIES OR CONDITIONS OF ANY KIND, either express or implied.
See the License for the specific language governing permissions and
limitations under the License.
*/
#include "oneflow/core/graph/task_graph.h"
#include "oneflow/core/common/util.h"
#include "oneflow/core/common/env_var/debug_mode.h"
#include "oneflow/core/graph/inplace_lbi_graph.h"
#include "oneflow/core/job/job_conf.pb.h"
#include "oneflow/core/job/job_desc.h"
#include "oneflow/core/register/blob_desc.h"
#include "oneflow/core/job/global_for.h"
#include "oneflow/core/operator/variable_op.h"
#include "oneflow/core/graph/op_graph.h"
#include "oneflow/core/graph/normal_forward_compute_task_node.h"
#include "oneflow/core/graph/boxing_identity_task_node.h"
#include "oneflow/core/job/scope.h"
#include "oneflow/core/rpc/include/global_process_ctx.h"
#include "oneflow/core/vm/symbol_storage.h"
#include "oneflow/core/job_rewriter/calculation_pass.h"
#include "oneflow/core/graph/boxing/sub_task_graph_builder_util.h"
#include "oneflow/core/graph/boxing/hierarchical_sub_task_graph_builder_impl.h"
#include "oneflow/core/graph/task_stream_index_manager.h"
#include "oneflow/core/ep/include/primitive/memcpy.h"
#include "oneflow/core/graph/straighten_nodes.h"
#include "oneflow/core/register/runtime_register_desc.h"
#include "oneflow/core/common/env_var/env_var.h"
#include "oneflow/core/framework/user_op_registry_manager.h"

namespace oneflow {

// TODO(Chengcheng): default false.
DEFINE_ENV_BOOL(ONEFLOW_ENABLE_OUTDATED_OPT_FW_CHAIN_MERGE, true);

namespace {

bool IsMemcpyPrimitiveSupported(DeviceType device_type, ep::primitive::MemcpyKind kind) {
  auto primitive = ep::primitive::NewPrimitive<ep::primitive::MemcpyFactory>(device_type, kind);
  return primitive.operator bool();
}

bool IsMemcpyHtoDSupported(DeviceType device_type) {
  return IsMemcpyPrimitiveSupported(device_type, ep::primitive::MemcpyKind::kHtoD);
}

bool IsMemcpyDtoHSupported(DeviceType device_type) {
  return IsMemcpyPrimitiveSupported(device_type, ep::primitive::MemcpyKind::kDtoH);
}

bool IsConnectToTickOp(const TaskNode* node) {
  const auto* comp_task_node = dynamic_cast<const CompTaskNode*>(node);
  if (comp_task_node == nullptr) { return false; }
  const Operator* op = comp_task_node->op().get();
  if (dynamic_cast<const VariableOp*>(op) != nullptr) { return true; }
  return false;
}

bool IsSubsetTickOpConf(const OperatorConf& op_conf) {
  return op_conf.has_src_subset_tick_conf() || op_conf.has_dst_subset_tick_conf();
}

bool IsTickOpConf(const OperatorConf& conf) {
  return IsClassRegistered<int32_t, IsTickTockOpTypeCase>(conf.op_type_case());
}

std::string GetOpConfCalculationPassName(const OperatorConf& op_conf) {
  CHECK(op_conf.has_scope_symbol_id());
  int64_t scope_symbol_id = op_conf.scope_symbol_id();
  CHECK(Singleton<symbol::Storage<Scope>>::Get()->Has(scope_symbol_id))
      << " Error! op : \n " << op_conf.DebugString()
      << " has error scope_symbol_id = " << scope_symbol_id
      << " which cannot find in Singleton<symbol::Storage<Scope>>::Get()\n";
  const Scope& scope = Singleton<symbol::Storage<Scope>>::Get()->Get(scope_symbol_id);
  return scope.scope_proto().calculation_pass_name();
}

bool IsOptimizerPassOp(const Operator* op) {
  // NOTE(chengcheng): use scope::calculation_pass_name instead of area_id to not merge optimizer
  // ops with fw/bw ops
  if (!op->op_conf().has_scope_symbol_id()) {
    // NOTE(chengcheng): Some system op insert to OpGraph may not set scope_symbol_id, it MUST NOT
    // optimizer subgraph ops.
    return false;
  }
  return GetOpConfCalculationPassName(op->op_conf()) == kOptimizerPass;
}

bool IsSpecialOpNotConsiderMergeInChain(const Operator* op) {
  const OperatorConf& op_conf = op->op_conf();
  if (op_conf.has_variable_conf() || op_conf.has_tick_conf() || op_conf.has_device_tick_conf()
      || op_conf.has_src_subset_tick_conf() || op_conf.has_dst_subset_tick_conf()
      || op_conf.has_source_tick_conf() || op_conf.has_sink_tick_conf()
      || op_conf.has_acc_tick_conf()) {
    return true;
  }
  if (op_conf.has_user_conf()) {
    const std::string& user_type_name = op_conf.user_conf().op_type_name();
    if (user_type_name == "repeat" || user_type_name == "acc" || user_type_name == "pack"
        || user_type_name == "unpack" || user_type_name == "identity_buffer") {
      return true;
    }
  }
  // NOTE(chengcheng): ONLY nccl_use_compute_stream = false will exclude optimizer pass ops
  if (!Singleton<ResourceDesc, ForSession>::Get()->nccl_use_compute_stream()
      && IsOptimizerPassOp(op) && EnvBool<ONEFLOW_ENABLE_OUTDATED_OPT_FW_CHAIN_MERGE>()) {
    return true;
  }
  return false;
}

bool IsTaskNodeProducedRegstHasMultiRegstNum(const TaskNode* node) {
  for (const auto& pair : node->produced_regsts()) {
    if (pair.second->min_register_num() > 1) { return true; }
  }
  return false;
}

bool CanBeMergedInChain(const TaskNode* node) {
  // ONLY the node which is NormalForward and in GPU and NOT variable can be merged.
  if (IsTaskNodeProducedRegstHasMultiRegstNum(node)) { return false; }
  const auto* fw_comp_node = dynamic_cast<const NormalForwardCompTaskNode*>(node);
  if (fw_comp_node == nullptr) { return false; }
  if (fw_comp_node->device_type() == DeviceType::kCPU) { return false; }
  const Operator* op = fw_comp_node->op().get();
  if (IsSpecialOpNotConsiderMergeInChain(op)) { return false; }
  return true;
}

std::shared_ptr<const Shape> GetTaskNodeTimeShape(const TaskNode* node) {
  const auto* fw_comp_node = dynamic_cast<const NormalForwardCompTaskNode*>(node);
  CHECK(fw_comp_node != nullptr);
  return CHECK_JUST(fw_comp_node->op()->GetOpTimeShape());
}

void TraverseConnectedSubGraphMergeInThisChain(TaskNode* this_node, const int64_t this_chain_id) {
  CHECK(IsValidChainId(this_chain_id));
  CHECK(!IsValidChainId(this_node->chain_id()));
  // bfs search all node can be merged in this chain
  std::shared_ptr<const Shape> seed_time_shape = GetTaskNodeTimeShape(this_node);
  HashSet<TaskNode*> visited_nodes;
  std::queue<TaskNode*> queued_nodes;
  queued_nodes.push(this_node);
  visited_nodes.insert(this_node);
  while (!queued_nodes.empty()) {
    TaskNode* cur_node = queued_nodes.front();
    queued_nodes.pop();

    CHECK(!IsValidChainId(cur_node->chain_id()));
    cur_node->set_chain_id(this_chain_id);

    cur_node->ForEachNodeOnInOutDataEdge([&](TaskNode* next_node) {
      if (visited_nodes.find(next_node) == visited_nodes.end() && CanBeMergedInChain(next_node)
          && this_node->thrd_id() == next_node->thrd_id()
          && (*GetTaskNodeTimeShape(next_node)) == (*seed_time_shape)) {
        if (!IsValidChainId(next_node->chain_id())) {
          queued_nodes.push(next_node);
          visited_nodes.insert(next_node);
        } else {
          CHECK_EQ(next_node->chain_id(), this_chain_id);
        }
      }
    });
  }
}

std::function<TaskNode*(const std::string&)> MakeGetterTaskNode4SoleOpName(
    const HashSet<TaskNode*>& task_nodes) {
  auto op_name2task_nodes = std::make_shared<HashMap<std::string, HashSet<TaskNode*>>>();
  for (TaskNode* task_node : task_nodes) {
    if (task_node->exec_gph().node_num() == 1) {
      ExecNode* exec_node = task_node->exec_gph().SoleNode();
      CHECK((*op_name2task_nodes)[exec_node->op()->op_name()].emplace(task_node).second);
    }
  }
  return [op_name2task_nodes](const std::string& op_name) -> TaskNode* {
    const auto& iter = op_name2task_nodes->find(op_name);
    if (iter == op_name2task_nodes->end()) { return nullptr; }
    if (iter->second.size() > 1) { return nullptr; }
    return *iter->second.begin();
  };
}

bool IsLbiOnTaskEdge(const TaskEdge* edge, const LogicalBlobId& lbi) {
  for (const auto& regst_desc : edge->GetRegsts()) {
    if (regst_desc->HasLbi(lbi)) { return true; }
  }
  return false;
}

std::function<bool(const LogicalBlobId&, const std::string&)>
MakePredicatorIsLbiAllConsumersReachable(
    const std::function<const TaskNode*(const std::string&)>& TaskNode4SoleOpName,
    const std::function<bool(const std::string&, const std::string&)>&
        IsOpNameDataOrCtrlReachable) {
  auto IsDataOrCtrlReachable = [IsOpNameDataOrCtrlReachable](const TaskNode* src_node,
                                                             const TaskNode* dst_node) -> bool {
    if (IsValidChainId(src_node->chain_id()) && IsValidChainId(dst_node->chain_id())
        && src_node->chain_id() == dst_node->chain_id()
        && src_node->order_in_chain() <= dst_node->order_in_chain()) {
      return true;
    }
    const CompTaskNode* comp_src_node = dynamic_cast<const CompTaskNode*>(src_node);
    if (comp_src_node == nullptr) { return false; }
    const CompTaskNode* comp_dst_node = dynamic_cast<const CompTaskNode*>(dst_node);
    if (comp_dst_node == nullptr) { return false; }
    return IsOpNameDataOrCtrlReachable(comp_src_node->op()->op_name(),
                                       comp_dst_node->op()->op_name());
  };
  return [TaskNode4SoleOpName, IsDataOrCtrlReachable](const LogicalBlobId& lbi,
                                                      const std::string& op_name) -> bool {
    const TaskNode* src_task_node = TaskNode4SoleOpName(lbi.op_name());
    const TaskNode* dst_task_node = TaskNode4SoleOpName(op_name);
    size_t out_edges_size = 0;
    size_t reachable_out_edges_size = 0;
    for (TaskEdge* out_edge : src_task_node->out_edges()) {
      if (IsLbiOnTaskEdge(out_edge, lbi)) {
        out_edges_size += 1;
        reachable_out_edges_size += IsDataOrCtrlReachable(out_edge->dst_node(), dst_task_node);
      }
    }
    return out_edges_size > 0 && out_edges_size == reachable_out_edges_size;
  };
}

bool IsInplaceAllowed(
    TaskNode* task_node, const std::vector<std::string>& bns,
    const std::function<const TaskNode*(const std::string&)>& TaskNode4SoleOpName) {
  if (task_node->exec_gph().node_num() != 1) { return false; }
  const auto& exec_node = *task_node->exec_gph().SoleNode();
  for (const auto& bn : bns) {
    // TaskNode for bn is not nullptr if it's on the same device with `task_node`
    if (TaskNode4SoleOpName(exec_node.op()->BnInOp2Lbi(bn).op_name()) == nullptr) { return false; }
    const RegstDesc& regst_desc = *exec_node.RegstDesc4BnInOp(bn);
    if (regst_desc.NumOfLbi() != 1) { return false; }
  }
  const BlobDesc* first_blob = nullptr;
  for (const auto& bn : bns) {
    const BlobDesc* blob_desc = exec_node.RegstDesc4BnInOp(bn)->SoleBlobDesc();
    if (first_blob == nullptr) {
      first_blob = blob_desc;
    } else {
      if (!(first_blob->shape().elem_cnt() == blob_desc->shape().elem_cnt()
            && first_blob->data_type() == blob_desc->data_type())) {
        return false;
      }
    }
  }
  return true;
}

std::unique_ptr<BoxingLogger> CreateBoxingLogger() {
  if (Singleton<ResourceDesc, ForSession>::Get()->enable_debug_mode()) {
    return std::unique_ptr<BoxingLogger>(
        new CsvBoxingLogger(StrCat("boxing/log/", GlobalJobDesc().job_id()) + ".csv"));
  } else {
    return std::unique_ptr<BoxingLogger>(new NullBoxingLogger());
  }
}

Maybe<void> MakeGetterTaskNode4MachineId7ThrdId(
    const std::vector<CompTaskNode*>& task_nodes,
    std::function<Maybe<CompTaskNode*>(int64_t mchn_id, int64_t thrd_id)>* Getter) {
  // ticks are shared within a machine/process
  auto machine_id2task_node = std::make_shared<HashMap<int64_t, CompTaskNode*>>();
  for (auto* task_node : task_nodes) {
    machine_id2task_node->emplace(task_node->machine_id(), task_node);
  }
  *Getter = [machine_id2task_node](int64_t mchn_id, int64_t thrd_id) -> Maybe<CompTaskNode*> {
    const auto& iter = machine_id2task_node->find(mchn_id);
    CHECK_OR_RETURN(iter != machine_id2task_node->end());
    return iter->second;
  };
  return Maybe<void>::Ok();
}

void GenSortedCompTaskNodes(const OpNode* op_node, std::vector<CompTaskNode*>* sorted_comp_tasks) {
  int64_t parallel_idx = 0;
  const ParallelDesc& parallel_desc = op_node->parallel_desc();
  int64_t parallel_num = parallel_desc.parallel_num();
  for (int64_t machine_id : parallel_desc.sorted_machine_ids()) {
    for (int64_t dev_phy_id : parallel_desc.sorted_dev_phy_ids(machine_id)) {
      CompTaskNode* comp_task_node = NewCompTaskNode4OpNode(op_node);
      comp_task_node->set_machine_id(machine_id);
      comp_task_node->mut_parallel_ctx()->set_parallel_id(parallel_idx++);
      comp_task_node->mut_parallel_ctx()->set_parallel_num(parallel_num);

      DeviceId::device_index_t device_index =
          parallel_desc.device_type() == DeviceType::kCPU
              ? 0
              : static_cast<DeviceId::device_index_t>(dev_phy_id);
      DeviceId device_id{static_cast<DeviceId::rank_t>(machine_id), parallel_desc.device_type(),
                         device_index};
      StreamId::stream_index_t stream_index = 0;
      if (op_node->op().op_conf().has_stream_name_hint()) {
        const std::string& stream_name_hint = op_node->op().op_conf().stream_name_hint();
        VLOG(3) << "set op: " << op_node->op().op_name() << " to stream: " << stream_name_hint;
        stream_index = Singleton<TaskStreamIndexManager>::Get()->GetNamedTaskStreamIndex(
            device_id, stream_name_hint);
      } else {
        stream_index = Singleton<TaskStreamIndexManager>::Get()->GetTaskStreamIndex(
            comp_task_node->GetTaskType(), device_id);
      }
      comp_task_node->set_thrd_id(EncodeStreamIdToInt64(StreamId{device_id, stream_index}));
      comp_task_node->set_op_node(op_node);
      sorted_comp_tasks->emplace_back(comp_task_node);
    }
  }
}

bool IsConnectedLbisAllSameNdSbp(const OpEdge* op_edge) {
  const OpNode* src_node = op_edge->src_node();
  const OpNode* dst_node = op_edge->dst_node();
  CHECK_GT(op_edge->lbis().size(), 0);
  HashSet<bool> predicators;
  for (const LogicalBlobId& lbi : op_edge->lbis()) {
    const NdSbp& src_nd_sbp = src_node->NdSbp4Lbi(lbi);
    const NdSbp& dst_nd_sbp = dst_node->NdSbp4Lbi(lbi);
    predicators.insert(src_nd_sbp == dst_nd_sbp);
  }
  CHECK_EQ(predicators.size(), 1);
  return *predicators.begin();
}

BldSubTskGphMthd GetMthdForBldSubTskGph(const OpEdge* op_edge) {
  const OpNode* src_node = op_edge->src_node();
  const OpNode* dst_node = op_edge->dst_node();
  const ParallelDesc& src_pd = src_node->parallel_desc();
  const ParallelDesc& dst_pd = dst_node->parallel_desc();
  const OperatorConf& src_op_conf = src_node->op().op_conf();
  const OperatorConf& dst_op_conf = dst_node->op().op_conf();

  // WaitAndSendIds -> Reentrantlock
  if (src_op_conf.has_wait_and_send_ids_conf() && dst_op_conf.has_reentrant_lock_conf()) {
    CHECK_EQ(src_pd.parallel_num(), 1);
    CHECK_EQ(dst_pd.parallel_num(), 1);
    return &TaskGraph::BldSubTskGphByBoxing;
  }

  // *Tick -> *Tick
  if (IsTickOpConf(src_op_conf) || IsTickOpConf(dst_op_conf)) {
    if (src_op_conf.has_source_tick_conf()) {
      CHECK(dst_op_conf.has_tick_conf());
      CHECK_EQ(src_pd.parallel_num(), 1);
      CHECK_EQ(dst_pd.parallel_num(), 1);
      return &TaskGraph::BldSubTskGphByBoxing;
    } else if (dst_op_conf.has_sink_tick_conf()) {
      CHECK(src_op_conf.has_tick_conf() || src_op_conf.has_sink_tick_conf());
      CHECK_EQ(src_pd.parallel_num(), 1);
      CHECK_EQ(dst_pd.parallel_num(), 1);
      return &TaskGraph::BldSubTskGphByBoxing;
    } else if (IsSubsetTickOpConf(src_op_conf)) {
      return &TaskGraph::BldSubTskGphBySrcSubsetConnect;
    } else if (IsSubsetTickOpConf(dst_op_conf)) {
      return &TaskGraph::BldSubTskGphByDstSubsetConnect;
    } else if (IsTickOpConf(src_op_conf) && IsTickOpConf(dst_op_conf)) {
      if (src_pd.parallel_num() == dst_pd.parallel_num()) {
        return &TaskGraph::BldSubTskGphByOneToOne;
      } else {
        CHECK_EQ(src_pd.parallel_num(), 1);
        return &TaskGraph::BldSubTskGphByBroadcastToBroadcast;
      }
    }
  }

  std::shared_ptr<CompTaskNode> src_comp_task(NewCompTaskNode4OpNode(src_node));
  std::shared_ptr<CompTaskNode> dst_comp_task(NewCompTaskNode4OpNode(dst_node));
  // NOTE(chengcheng): MUST use TaskType instead of OpTypeCase because may
  //   Multi-op corresponding to SAME TaskType such as:
  //     DistributeConcatOpConf and DistributeAddOpConf -> TaskType::kDistributeConcat
  //     DistributeSplitOpConf  and DistributeCloneOpConf -> TaskType::kDistributeSplit
  // * -> DistributeConcat
  if (dst_comp_task->GetTaskType() == TaskType::kDistributeConcat) {
    return &TaskGraph::BldSubTskGphByPartialInLbiConnect;
  }

  // DistributeSplit -> *
  if (src_comp_task->GetTaskType() == TaskType::kDistributeSplit) {
    return &TaskGraph::BldSubTskGphByPartialOutLbiConnect;
  }

  // NormalForward -> DecodeH2D
  if (src_comp_task->GetTaskType() == TaskType::kNormalForward
      && dst_comp_task->GetTaskType() == TaskType::kDecodeH2D) {
    return &TaskGraph::BldSubTskGphNormalForwardToDecodeH2D;
  }

  if (src_pd.parallel_num() == 1 && dst_pd.parallel_num() == 1) {
    return &TaskGraph::BldSubTskGphByOneToOne;
  }

  // one to one
  if (src_pd.parallel_num() == dst_pd.parallel_num() && *src_pd.hierarchy() == *dst_pd.hierarchy()
      && IsConnectedLbisAllSameNdSbp(op_edge)) {
    return &TaskGraph::BldSubTskGphByOneToOne;
  }

  return &TaskGraph::BldSubTskGphByBoxing;
}

void ForEachOpGraphNecessaryCtrlEdge(
    const OpGraph* op_graph, const std::function<void(const OpNode*, const OpNode*)>& Handler) {
  auto IsOpGraphDataReachable = op_graph->MakePredicatorIsReachable();
  op_graph->ForEachNode([&](OpNode* dst) {
    for (const auto& ctrl_in_op_name : dst->op().op_conf().ctrl_in_op_name()) {
      const OpNode* src = op_graph->OpNode4OpName(ctrl_in_op_name);
      CHECK(!IsOpGraphDataReachable(dst, src));
      if (!IsOpGraphDataReachable(src, dst)) {
        CHECK_EQ(dst->parallel_desc().parallel_num(), src->parallel_desc().parallel_num());
        const Shape* src_time_shape = CHECK_JUST(src->op().GetOpTimeShape()).get();
        const Shape* dst_time_shape = CHECK_JUST(dst->op().GetInputBlobFastestTimeShape()).get();
        if (dst_time_shape == nullptr) {
          dst_time_shape = CHECK_JUST(dst->op().GetOpTimeShape()).get();
        }
        if (src_time_shape->elem_cnt() != dst_time_shape->elem_cnt()) {
          // NOTE(chengcheng): acc / pack op node can be merged and add ctrl edge.
          CHECK(src->op().op_conf().has_user_conf());
          const std::string& op_type_name = src->op().op_conf().user_conf().op_type_name();
          CHECK(op_type_name == "acc" || op_type_name == "pack");
          const Shape* src_input_time_shape =
              CHECK_JUST(src->op().GetInputBlobFastestTimeShape()).get();
          CHECK_EQ(src_input_time_shape->elem_cnt(), dst_time_shape->elem_cnt());
        } else {
          CHECK_EQ(src_time_shape->elem_cnt(), dst_time_shape->elem_cnt());
        }
        if (!src->parallel_desc().EqualsIgnoringHierarchy(dst->parallel_desc())) {
          LOG(WARNING) << " Warning, there is a ctrl edge connected across placement from: "
                       << src->op().op_name() << " ["
                       << src->parallel_desc().parallel_conf().DebugString()
                       << "] to: " << dst->op().op_name() << " ["
                       << dst->parallel_desc().parallel_conf().DebugString() << "]";
        }
        Handler(src, dst);
      }
    }
  });
}

void GetHostInputLbis4OpNode(const OpNode* op_node,
                             std::vector<LogicalBlobId>* host_mem_input_lbis) {
  host_mem_input_lbis->clear();
  if (op_node->op().op_conf().has_user_conf()) {
    const auto& user_conf = op_node->op().op_conf().user_conf();
    const auto& op_type_name = user_conf.op_type_name();
    if (user_op::UserOpHostMemoryInputRegistry::Get().HasHostMemoryInput(op_type_name)) {
      const auto& inputs = [&]() -> std::vector<std::pair<std::string, int32_t>> {
        const auto& arg_map = op_node->op().op_conf().user_conf().input();
        std::vector<std::pair<std::string, int32_t>> arg_vec;
        for (auto it = arg_map.begin(); it != arg_map.end(); ++it) {
          for (int32_t i = 0; i < it->second.s_size(); ++i) {
            arg_vec.emplace_back(std::make_pair(it->first, i));
          }
        }
        return arg_vec;
      }();
      for (const auto& pair : inputs) {
        if (user_op::UserOpHostMemoryInputRegistry::Get().IsHostMemoryInput4Op(
                op_type_name, pair.first, pair.second)) {
          const LogicalBlobId& host_input_lbi =
              GenLogicalBlobId(user_conf.input().at(pair.first).s(pair.second));
          host_mem_input_lbis->emplace_back(host_input_lbi);
        }
      }
    }
  }
}

HashMap<DeviceType, CreateSubTskGphBuilderFn>* GlobalDeviceType2CreateSubTskGphBuilderFn() {
  static HashMap<DeviceType, CreateSubTskGphBuilderFn>
      global_device_type_create_sub_tsk_gph_builder_fn;
  return &global_device_type_create_sub_tsk_gph_builder_fn;
}

}  // namespace

<<<<<<< HEAD
Maybe<void> RegisterCreateSubTskGphBuilderFn(const CreateSubTskGphBuilderFn& fn) {
  auto* create_sub_tsk_gph_builder_fn_list = GlobalCreateSubTskGphBuilderFnList();
  create_sub_tsk_gph_builder_fn_list->emplace_back(fn);
=======
Maybe<void> RegisterCreateSubTskGphBuilderFn(DeviceType device_type,
                                             const CreateSubTskGphBuilderFn& fn) {
  auto* global_device_type_create_sub_tsk_gph_builder_fn =
      GlobalDeviceType2CreateSubTskGphBuilderFn();
  global_device_type_create_sub_tsk_gph_builder_fn->emplace(device_type, fn);
>>>>>>> fef5c811
  return Maybe<void>::Ok();
}

TaskGraph::TaskGraph() {
  OpGraph* op_graph = Singleton<OpGraph>::Get();
  sub_tsk_gph_builder_ctx_.reset(new SubTskGphBuilderCtx(this));
  boxing_logger_ = CreateBoxingLogger();
<<<<<<< HEAD
  const auto* create_sub_tsk_gph_builder_fn_list = GlobalCreateSubTskGphBuilderFnList();
  for (const auto& fn : *create_sub_tsk_gph_builder_fn_list) {
    sub_tsk_gph_builders_for_specific_device_.emplace_back(fn());
=======
  const auto* global_device_type_create_sub_tsk_gph_builder_fn =
      GlobalDeviceType2CreateSubTskGphBuilderFn();
  for (const auto& pair : *global_device_type_create_sub_tsk_gph_builder_fn) {
    device_type2sub_tsk_gph_builder_.emplace(pair.first, pair.second());
>>>>>>> fef5c811
  }
  hierarchical_sub_tsk_gph_builder_.reset(new DispatchHierarchicalSubTskGphBuilder());
  HashMap<const OpNode*, std::vector<CompTaskNode*>> op_node2sorted_comp_tasks;

  op_graph->ForEachNode([&](const OpNode* op_node) {
    std::vector<CompTaskNode*>* sorted_comp_tasks = &(op_node2sorted_comp_tasks[op_node]);
    GenSortedCompTaskNodes(op_node, sorted_comp_tasks);
    for (CompTaskNode* comp_task : *sorted_comp_tasks) { AddAllocatedNode(comp_task); }
  });

  op_graph->ForEachEdge([&](const OpEdge* op_edge) {
    BldSubTskGphMthd method = GetMthdForBldSubTskGph(op_edge);
    (this->*method)(op_edge, op_node2sorted_comp_tasks.at(op_edge->src_node()),
                    op_node2sorted_comp_tasks.at(op_edge->dst_node()));
  });

  ForEachOpGraphNecessaryCtrlEdge(op_graph, [&](const OpNode* src, const OpNode* dst) {
    const auto& src_task_nodes = op_node2sorted_comp_tasks.at(src);
    const auto& dst_task_nodes = op_node2sorted_comp_tasks.at(dst);
    if (src->op().op_conf().has_src_subset_tick_conf()) {
      UNIMPLEMENTED();
    } else if (dst->op().op_conf().has_dst_subset_tick_conf()) {
      UNIMPLEMENTED();
    } else {
      ConnectCtrlEdges(src_task_nodes, dst_task_nodes);
    }
  });

  if (Singleton<ResourceDesc, ForSession>::Get()->enable_debug_mode()) { ToDotWithAutoFilePath(); }
}

TaskGraph::~TaskGraph() = default;

TaskEdge* TaskGraph::NewTaskEdgeWithLbi(const LogicalBlobId& lbi) {
  TaskEdge* edge = NewEdge();
  edge->AddLbi(lbi);
  return edge;
}

TaskEdge* TaskGraph::NewTaskEdgeWithLbis(const std::vector<LogicalBlobId>& lbis) {
  TaskEdge* edge = NewEdge();
  edge->AddLbis(lbis);
  return edge;
}

TaskNode* TaskGraph::GetProxyNode(TaskNode* src_node, const LogicalBlobId& lbi,
                                  const MemZoneId& dst_mem_zone_id) {
  const auto& src_mem_zone_id = src_node->MemZoneId121();
  const ProxyKey key(src_node, lbi, dst_mem_zone_id);
  auto it = proxy2node.find(key);
  if (it != proxy2node.cend()) {
    // hit cache
    return it->second;
  } else {
    if (src_mem_zone_id == dst_mem_zone_id) {
      // in the same memory zone
      proxy2node[key] = src_node;
      return src_node;
    } else if (dst_mem_zone_id.device_type() == DeviceType::kCPU) {
      if (src_mem_zone_id.rank() == dst_mem_zone_id.rank()) {
        // on the same node, not on the same device
        // src must be not on the cpu mem zone, copy d2h first
        CHECK(IsMemcpyDtoHSupported(src_mem_zone_id.device_type()));
        CopyHdTaskNode* copy_task = NewNode<CopyHdTaskNode>();
        copy_task->Init(CopyHdType::D2H, src_mem_zone_id, lbi);
        Connect<TaskNode>(src_node, NewTaskEdgeWithLbi(lbi), copy_task);
        proxy2node[key] = copy_task;
        return copy_task;
      } else {
        // not on the same node, need CopyCommNet from src to dst
        // build src cpu proxy first
        TaskNode* proxy_on_src_host =
            GetProxyNode(src_node, lbi, GetNodeCPUMemZoneId(src_mem_zone_id.rank()));
        CopyCommNetTaskNode* copy_comm_net_task = NewNode<CopyCommNetTaskNode>();
        copy_comm_net_task->Init(dst_mem_zone_id.rank(), lbi);
        Connect<TaskNode>(proxy_on_src_host, NewTaskEdgeWithLbi(lbi), copy_comm_net_task);
        proxy2node[key] = copy_comm_net_task;
        return copy_comm_net_task;
      }
    } else {
      TaskNode* proxy_on_dst_host =
          GetProxyNode(src_node, lbi, GetNodeCPUMemZoneId(dst_mem_zone_id.rank()));
      CHECK(IsMemcpyHtoDSupported(dst_mem_zone_id.device_type()));
      CopyHdTaskNode* copy_task = NewNode<CopyHdTaskNode>();
      copy_task->Init(CopyHdType::H2D, dst_mem_zone_id, lbi);
      Connect<TaskNode>(proxy_on_dst_host, NewTaskEdgeWithLbi(lbi), copy_task);
      proxy2node[key] = copy_task;
      return copy_task;
    }
  }
  return nullptr;
}

TaskNode* TaskGraph::GetProxyNode(TaskNode* src_node, const LogicalBlobId& lbi,
                                  const ParallelDesc& dst_parallel_desc, int64_t dst_parallel_id) {
  const int64_t dst_machine_id =
      CHECK_JUST(dst_parallel_desc.MachineId4ParallelId(dst_parallel_id));
  const int64_t dev_id = CHECK_JUST(dst_parallel_desc.DeviceId4ParallelId(dst_parallel_id));
  DeviceType device_type = dst_parallel_desc.device_type();
  auto device_index =
      (device_type == DeviceType::kCPU ? 0 : static_cast<DeviceId::device_index_t>(dev_id));
  MemZoneId mem_zone_id{static_cast<MemZoneId::rank_t>(dst_machine_id), device_type, device_index};
  return GetProxyNode(src_node, lbi, mem_zone_id);
}

void TaskGraph::ConnectCtrlEdges(const std::vector<CompTaskNode*>& src_task_nodes,
                                 const std::vector<CompTaskNode*>& dst_task_nodes) {
  CHECK_EQ(src_task_nodes.size(), dst_task_nodes.size());
  FOR_RANGE(int32_t, i, 0, src_task_nodes.size()) {
    std::string regst_desc_name;
    src_task_nodes.at(i)->BuildCtrlRegstDesc(dst_task_nodes.at(i), &regst_desc_name);
    TaskEdge* edge = NewEdge();
    Connect<TaskNode>(src_task_nodes.at(i), edge, dst_task_nodes.at(i));
    src_task_nodes.at(i)->BindEdgeWithProducedRegst(edge, regst_desc_name);
  }
}

void TaskGraph::RemoveEmptyRegsts() {
  ForEachNode([&](TaskNode* node) { node->EraseUninitializedShapeProducedBlob(); });
  ForEachNode([&](TaskNode* node) { node->EraseZeroSizeConsumedRegst(); });
  ForEachNode([&](TaskNode* node) { node->EraseZeroSizeProducedRegst(); });
  ForEachNode([&](TaskNode* node) { node->UnbindBnWithEmptyRegst(); });
}

void TaskGraph::MergeChainAndAddOrderingCtrlEdgeInSameChain() {
  if (EnableLogicalChain()) {
    MergeChainByLogicalChainId();
  } else {
    // TODO(chengcheng): erase old chain version in the future.
    MergeChainByPhysicalTaskGraph();
  }
  BuildCtrlRegstDescInSameChain();
}

void TaskGraph::InitOrderedTaskNodes() {
  // NOTE(chengcheng): Warning, ordered_task_nodes_ by topo is NOT valid in process
  //  parallel compile, because the current rank task graph is Incomplete.
  TopoForEachNode([&](TaskNode* task_node) { ordered_task_nodes_.emplace_back(task_node); });
}

void TaskGraph::MergeChainByPhysicalTaskGraph() {
  int64_t chain_id = 0;
  for (auto* this_node : ordered_task_nodes_) {
    // skip if this node has been set in a chain.
    if (IsValidChainId(this_node->chain_id())) { continue; }

    if (CanBeMergedInChain(this_node)) {
      TraverseConnectedSubGraphMergeInThisChain(this_node, chain_id);
    } else {
      this_node->set_chain_id(chain_id);
    }

    ++chain_id;
  }

  // set order_in_chain by ordered_task_nodes_
  HashMap<int64_t, int64_t> chain_id2order;
  for (auto* node : ordered_task_nodes_) {
    CHECK(IsValidChainId(node->chain_id()));
    int64_t this_chain_id = node->chain_id();
    if (chain_id2order.find(this_chain_id) == chain_id2order.end()) {
      chain_id2order.emplace(this_chain_id, 0);
    }
    node->set_order_in_chain(chain_id2order.at(this_chain_id)++);
  }
}

void TaskGraph::MergeChainByLogicalChainId() {
  for (TaskNode* this_node : ordered_task_nodes_) {
    CompTaskNode* comp_node = dynamic_cast<CompTaskNode*>(this_node);
    if (!comp_node) { continue; }
    const OperatorConf& conf = comp_node->op()->op_conf();
    if (conf.has_logical_chain_id()) {
      const int64_t logical_chain_id = conf.logical_chain_id();
      CHECK(IsValidChainId(logical_chain_id));
      this_node->set_chain_id(logical_chain_id);
      CHECK(conf.has_order_in_logical_chain());
      this_node->set_order_in_chain(conf.order_in_logical_chain());
    }
  }
}

void TaskGraph::BuildCtrlRegstDescInSameChain() {
  auto GenPhysicalChainId = [](TaskNode* node) {
    // NOTE(chengcheng): different rank cannot use same chain id for bad ctrl link.
    return (node->chain_id() << 31) | (node->machine_id());
  };
  HashMap<int64_t, TaskNode*> physical_chain_id2node;
  for (auto* node : ordered_task_nodes_) {
    if (IsConnectToTickOp(node)) { continue; }
    // NOTE(chengcheng): skip invalid chain id
    if (!IsValidChainId(node->chain_id())) { continue; }
    int64_t physical_chain_id = GenPhysicalChainId(node);
    auto iter = physical_chain_id2node.find(physical_chain_id);
    if (iter == physical_chain_id2node.end()) {
      CHECK(physical_chain_id2node.emplace(physical_chain_id, node).second);
    } else {
      TaskNode* src_node = iter->second;
      TaskNode* dst_node = node;
      std::string ctrl_regst_name;
      bool build_ctrl_edge = src_node->BuildCtrlRegstDescIfNeed(dst_node, &ctrl_regst_name);
      if (build_ctrl_edge) {
        CHECK(!ctrl_regst_name.empty());
        TaskEdge* edge = NewEdge();
        Connect<TaskNode>(src_node, edge, dst_node);
        src_node->BindEdgeWithProducedRegst(edge, ctrl_regst_name);
      }
      iter->second = dst_node;
    }
  }
}

void TaskGraph::GetInplaceOpBlobArgList(
    InplaceObasInfo* obas_info, const HashSet<TaskNode*>& dev_nodes,
    const std::function<const TaskNode*(const std::string&)>& TaskNode4OpName) const {
  auto AddMutableInplaceArgPair = [&](TaskNode* node, const std::string& ibn,
                                      const std::string& obn, const std::string& op_name) {
    if (IsInplaceAllowed(node, {ibn, obn}, TaskNode4OpName)) {
      auto* pair = obas_info->mut_inplace_oba_pairs.mutable_pair()->Add();
      *pair->mutable_first() = GenOpBlobArg(op_name, ibn);
      *pair->mutable_second() = GenOpBlobArg(op_name, obn);
    }
  };
  auto AddConstInplaceArgPair = [&](TaskNode* node, const std::string& ibn, const std::string& obn,
                                    const std::string& op_name) {
    if (IsInplaceAllowed(node, {ibn, obn}, TaskNode4OpName)) {
      auto* pair = obas_info->con_inplace_oba_pairs.mutable_pair()->Add();
      *pair->mutable_first() = GenOpBlobArg(op_name, ibn);
      *pair->mutable_second() = GenOpBlobArg(op_name, obn);
    }
  };

  for (TaskNode* task_node : dev_nodes) {
    if (task_node->exec_gph().node_num() != 1) { continue; }
    const auto& op = *task_node->exec_gph().SoleNode()->op();
    for (const std::string& ibn : op.input_bns()) {
      if (op.InputBlobModifier4Ibn(ibn).is_mutable()) {
        CHECK(IsInplaceAllowed(task_node, {ibn}, TaskNode4OpName));
        *obas_info->mut_in_obas.mutable_oba()->Add() = GenOpBlobArg(op.op_name(), ibn);
      }
    }
    for (const auto& pair : task_node->exec_gph().SoleNode()->mut_inplace_obn2ibn()) {
      AddMutableInplaceArgPair(task_node, pair.second, pair.first, op.op_name());
    }
    for (const auto& pair : task_node->exec_gph().SoleNode()->con_inplace_obn2ibn()) {
      AddConstInplaceArgPair(task_node, pair.second, pair.first, op.op_name());
    }
  }
}

void TaskGraph::GetSafeInplaceOpBlobArgList(
    InplaceObasInfo* safe_obas_info, const HashSet<TaskNode*>& dev_nodes,
    const std::function<bool(const std::string&, const std::string&)>& IsOpNameDataOrCtrlReachable)
    const {
  auto TaskNode4SoleOpName = MakeGetterTaskNode4SoleOpName(dev_nodes);
  InplaceObasInfo obas_info;
  GetInplaceOpBlobArgList(&obas_info, dev_nodes, TaskNode4SoleOpName);
  auto Op4OpName = [&](const std::string& op_name) -> const Operator* {
    return TaskNode4SoleOpName(op_name)->exec_gph().SoleNode()->op().get();
  };
  auto IsLbiAllConsumersReachable =
      MakePredicatorIsLbiAllConsumersReachable(TaskNode4SoleOpName, IsOpNameDataOrCtrlReachable);
  InplaceLbiGraph origin_graph(obas_info, Op4OpName);
  InplaceLbiGraph safe_graph(*safe_obas_info, Op4OpName);
  origin_graph.ComputeSafeInplaceObns(safe_obas_info, IsLbiAllConsumersReachable);
  if (Singleton<ResourceDesc, ForSession>::Get()->enable_debug_mode()) {
    origin_graph.ToDotWithFilePath(
        JoinPath("dot", "InplaceLbiGraph", GlobalJobDesc().job_name() + "_origin.dot"));
    safe_graph.ToDotWithFilePath(
        JoinPath("dot", "InplaceLbiGraph", GlobalJobDesc().job_name() + "_safe.dot"));
  }
}

void TaskGraph::SetTaskRegstInplaceInfo(const InplaceObasInfo& obas_info,
                                        const HashSet<TaskNode*>& dev_nodes) const {
  auto TaskNode4SoleOpName = MakeGetterTaskNode4SoleOpName(dev_nodes);
  auto Op4OpName = [&](const std::string& op_name) -> const Operator* {
    return TaskNode4SoleOpName(op_name)->exec_gph().SoleNode()->op().get();
  };
  InplaceLbiGraph inplace_gph(obas_info, Op4OpName);
  inplace_gph.ForEachConnectedComponent([&](const HashSet<const InplaceLbiNode*>& inplace_nodes) {
    for (const auto* inplace_node : inplace_nodes) {
      if (inplace_node->in_edges().empty()) { continue; }
      const auto* inplace_edge = inplace_node->SoleInEdge();
      auto* exec_node = TaskNode4SoleOpName(inplace_edge->op().op_name())->exec_gph().SoleNode();
      RegstDesc* in_regst = exec_node->RegstDesc4BnInOp(inplace_edge->ibn());
      RegstDesc* out_regst = exec_node->RegstDesc4BnInOp(inplace_edge->obn());
      out_regst->set_hint_inplace_consumed_regst_desc_id(in_regst->regst_desc_id());
    }
  });
}

void TaskGraph::ForEachGpuDeviceNodes(
    const std::function<void(const HashSet<TaskNode*>& dev_nodes)>& Handler) const {
  HashMap<std::pair<int64_t, int64_t>, HashSet<TaskNode*>> global_dev_phy_id2nodes;
  ForEachNode([&](TaskNode* task_node) {
    if (task_node->device_type() == DeviceType::kCPU) { return; }
    int64_t dev_phy_id = task_node->stream_id().device_id().device_index();
    global_dev_phy_id2nodes[{task_node->machine_id(), dev_phy_id}].emplace(task_node);
  });
  for (const auto& pair : global_dev_phy_id2nodes) { Handler(pair.second); }
}

void TaskGraph::EnableInplaceMemSharing(
    const std::function<bool(const std::string&, const std::string&)>&
        IsOpNameDataOrCtrlReachable) {
  ForEachGpuDeviceNodes([&](const HashSet<TaskNode*>& dev_nodes) {
    InplaceObasInfo safe_inplace_obas_info;
    GetSafeInplaceOpBlobArgList(&safe_inplace_obas_info, dev_nodes, IsOpNameDataOrCtrlReachable);
    SetTaskRegstInplaceInfo(safe_inplace_obas_info, dev_nodes);
  });
}

#define DEFINE_BLD_SUB_TASK_GRAPH_METHOD(method_name) \
  void TaskGraph::method_name BLD_SUB_TSK_GPH_MTHD_ARGS()

DEFINE_BLD_SUB_TASK_GRAPH_METHOD(BldSubTskGphByBoxing) {
  const OpNode* src_op_node = op_edge->src_node();
  const OpNode* dst_op_node = op_edge->dst_node();
  std::vector<LogicalBlobId> host_mem_input_lbis;
  GetHostInputLbis4OpNode(dst_op_node, &host_mem_input_lbis);
  for (const LogicalBlobId& lbi : op_edge->lbis()) {
    std::vector<TaskNode*> in_nodes(sorted_src_comp_tasks.begin(), sorted_src_comp_tasks.end());
    std::vector<TaskNode*> out_nodes;
    out_nodes.reserve(sorted_dst_comp_tasks.size());
    std::vector<std::vector<TaskNode*>> sorted_ctrl_tasks;
    const NdSbp& src_nd_sbp = src_op_node->NdSbp4Lbi(lbi);
    const NdSbp& dst_nd_sbp = dst_op_node->NdSbp4Lbi(lbi);
    const ParallelDesc& src_parallel_desc = src_op_node->parallel_desc();
    const ParallelDesc& dst_parallel_desc = [&]() {
      if (std::find(host_mem_input_lbis.begin(), host_mem_input_lbis.end(), lbi)
          != host_mem_input_lbis.end()) {
        return *CHECK_JUST(
            ReplaceDeviceType(SymbolOf(dst_op_node->parallel_desc()), DeviceType::kCPU));
      } else {
        return dst_op_node->parallel_desc();
      }
    }();
    const BlobDesc& blob_desc = src_op_node->LogicalBlobDesc4Lbi(lbi);
    VLOG(3) << "src op: " << src_op_node->op().op_name()
            << " dst op: " << dst_op_node->op().op_name()
            << " src_parallel_conf: " << src_parallel_desc.parallel_conf().DebugString()
            << " dst parallel conf: " << dst_parallel_desc.parallel_conf().DebugString()
            << " src_nd_sbp " << src_nd_sbp.DebugString() << " dst nd_sbp "
            << dst_nd_sbp.DebugString();
<<<<<<< HEAD
    Maybe<SubTskGphBuilderStatus> maybe_status = Error::BoxingNotSupportedError();
    if (!sub_tsk_gph_builders_for_specific_device_.empty()) {
      for (const auto& sub_tsk_gph_builder : sub_tsk_gph_builders_for_specific_device_) {
        maybe_status = TRY(sub_tsk_gph_builder->Build(
            sub_tsk_gph_builder_ctx_.get(), in_nodes, &out_nodes, &sorted_ctrl_tasks,
            src_parallel_desc, dst_parallel_desc, lbi, blob_desc, src_nd_sbp, dst_nd_sbp,
            *(CHECK_JUST(src_op_node->op().GetOpTimeShape()).get())));
        if (maybe_status.IsOk()) { break; }
      }
    }
    if (!maybe_status.IsOk()) {
      maybe_status = TRY(hierarchical_sub_tsk_gph_builder_->Build(
=======
    std::shared_ptr<SubTskGphBuilderStatus> status;
    const DeviceType device_type = [&src_parallel_desc, &dst_parallel_desc]() {
      return src_parallel_desc.device_type() != DeviceType::kCPU ? src_parallel_desc.device_type()
                                                                 : dst_parallel_desc.device_type();
    }();
    if (device_type != DeviceType::kCPU
        && device_type2sub_tsk_gph_builder_.find(device_type)
               != device_type2sub_tsk_gph_builder_.end()) {
      status = CHECK_JUST(                                                            // NOLINT
          device_type2sub_tsk_gph_builder_                                            // NOLINT
              .at(device_type)                                                        // NOLINT
              ->Build(sub_tsk_gph_builder_ctx_.get(), in_nodes, &out_nodes,           // NOLINT
                      &sorted_ctrl_tasks, src_parallel_desc, dst_parallel_desc, lbi,  // NOLINT
                      blob_desc, src_nd_sbp, dst_nd_sbp,                              // NOLINT
                      *(CHECK_JUST(src_op_node->op().GetOpTimeShape()).get())));      // NOLINT
    } else {
      status = CHECK_JUST(hierarchical_sub_tsk_gph_builder_->Build(
>>>>>>> fef5c811
          sub_tsk_gph_builder_ctx_.get(), in_nodes, &out_nodes, &sorted_ctrl_tasks,
          src_parallel_desc, dst_parallel_desc, lbi, blob_desc, src_nd_sbp, dst_nd_sbp,
          *(CHECK_JUST(src_op_node->op().GetOpTimeShape()).get())));
    }
<<<<<<< HEAD
    auto status = CHECK_JUST(maybe_status);
=======
>>>>>>> fef5c811
    boxing_logger_->Log(*status, src_op_node->op().op_name(), dst_op_node->op().op_name(),
                        src_parallel_desc, dst_parallel_desc, src_nd_sbp, dst_nd_sbp, lbi,
                        blob_desc);
    CHECK_EQ(out_nodes.size(), sorted_dst_comp_tasks.size());
    FOR_RANGE(size_t, i, 0, out_nodes.size()) {
      ConnectWithLbi(out_nodes.at(i), sorted_dst_comp_tasks.at(i), lbi);
    }
    if (!sorted_ctrl_tasks.empty()) {
      CHECK_EQ(sorted_ctrl_tasks.size(), sorted_dst_comp_tasks.size());
      FOR_RANGE(size_t, i, 0, sorted_dst_comp_tasks.size()) {
        for (TaskNode* ctrl_node : sorted_ctrl_tasks.at(i)) {
          std::string regst_desc_name;
          ctrl_node->BuildCtrlRegstDesc(sorted_dst_comp_tasks.at(i), &regst_desc_name);
          TaskEdge* edge = NewEdge();
          Connect<TaskNode>(ctrl_node, edge, sorted_dst_comp_tasks.at(i));
          ctrl_node->BindEdgeWithProducedRegst(edge, regst_desc_name);
        }
      }
    }
  }
}

DEFINE_BLD_SUB_TASK_GRAPH_METHOD(BldSubTskGphByOneToOne) {
  std::vector<LogicalBlobId> host_mem_input_lbis;
  GetHostInputLbis4OpNode(op_edge->dst_node(), &host_mem_input_lbis);
  CHECK_EQ(sorted_src_comp_tasks.size(), sorted_dst_comp_tasks.size());
  FOR_RANGE(size_t, i, 0, sorted_src_comp_tasks.size()) {
    for (const LogicalBlobId& lbi : op_edge->lbis()) {
      bool is_host_mem_input =
          std::find(host_mem_input_lbis.begin(), host_mem_input_lbis.end(), lbi)
          != host_mem_input_lbis.end();
      BuildTaskPath(sorted_src_comp_tasks.at(i), sorted_dst_comp_tasks.at(i), lbi,
                    is_host_mem_input);
    }
  }
}

DEFINE_BLD_SUB_TASK_GRAPH_METHOD(BldSubTskGphByBroadcastToBroadcast) {
  std::vector<LogicalBlobId> host_mem_input_lbis;
  GetHostInputLbis4OpNode(op_edge->dst_node(), &host_mem_input_lbis);
  for (CompTaskNode* dst_node : sorted_dst_comp_tasks) {
    CompTaskNode* nearest_src_node =
        SubTskGphBuilderUtil::FindNearestNode(sorted_src_comp_tasks, dst_node);
    CHECK_NOTNULL(nearest_src_node);
    for (const LogicalBlobId& lbi : op_edge->lbis()) {
      bool is_host_mem_input =
          std::find(host_mem_input_lbis.begin(), host_mem_input_lbis.end(), lbi)
          != host_mem_input_lbis.end();
      BuildTaskPath(nearest_src_node, dst_node, lbi, is_host_mem_input);
    }
  }
}

DEFINE_BLD_SUB_TASK_GRAPH_METHOD(BldSubTskGphByPartialInLbiConnect) {
  const Operator& src_op = op_edge->src_node()->op();
  const Operator& dst_op = op_edge->dst_node()->op();
  HashSet<LogicalBlobId> lbis;
  std::vector<LogicalBlobId> host_mem_input_lbis;
  GetHostInputLbis4OpNode(op_edge->dst_node(), &host_mem_input_lbis);
  for (const auto& obn : src_op.output_bns()) { lbis.insert(src_op.BnInOp2Lbi(obn)); }
  CHECK_EQ(sorted_src_comp_tasks.size(), 1);
  CHECK_EQ(dst_op.input_bns().size(), sorted_dst_comp_tasks.size());
  FOR_RANGE(int, i, 0, sorted_dst_comp_tasks.size()) {
    const auto& lbi = dst_op.BnInOp2Lbi(dst_op.input_bns().Get(i));
    if (lbis.find(lbi) != lbis.end()) {
      bool is_host_mem_input =
          std::find(host_mem_input_lbis.begin(), host_mem_input_lbis.end(), lbi)
          != host_mem_input_lbis.end();
      BuildTaskPath(sorted_src_comp_tasks.at(0), sorted_dst_comp_tasks.at(i), lbi,
                    is_host_mem_input);
    }
  }
}

DEFINE_BLD_SUB_TASK_GRAPH_METHOD(BldSubTskGphByPartialOutLbiConnect) {
  const Operator& src_op = op_edge->src_node()->op();
  const Operator& dst_op = op_edge->dst_node()->op();
  HashSet<LogicalBlobId> lbis;
  std::vector<LogicalBlobId> host_mem_input_lbis;
  GetHostInputLbis4OpNode(op_edge->dst_node(), &host_mem_input_lbis);
  for (const auto& ibn : dst_op.input_bns()) { lbis.insert(dst_op.BnInOp2Lbi(ibn)); }
  CHECK_EQ(sorted_dst_comp_tasks.size(), 1);
  CHECK_EQ(src_op.output_bns().size(), sorted_src_comp_tasks.size());
  FOR_RANGE(int, i, 0, sorted_src_comp_tasks.size()) {
    const auto& lbi = src_op.BnInOp2Lbi(src_op.output_bns().Get(i));
    if (lbis.find(lbi) != lbis.end()) {
      bool is_host_mem_input =
          std::find(host_mem_input_lbis.begin(), host_mem_input_lbis.end(), lbi)
          != host_mem_input_lbis.end();
      BuildTaskPath(sorted_src_comp_tasks.at(i), sorted_dst_comp_tasks.at(0), lbi,
                    is_host_mem_input);
    }
  }
}

DEFINE_BLD_SUB_TASK_GRAPH_METHOD(BldSubTskGphBySrcSubsetConnect) {
  std::function<Maybe<CompTaskNode*>(int64_t mchn_id, int64_t thrd_id)> TaskNode4MachineId7ThrdId;
  CHECK_JUST(
      MakeGetterTaskNode4MachineId7ThrdId(sorted_src_comp_tasks, &TaskNode4MachineId7ThrdId));
  for (CompTaskNode* dst_task_node : sorted_dst_comp_tasks) {
    CompTaskNode* src_task_node = CHECK_JUST(
        TaskNode4MachineId7ThrdId(dst_task_node->machine_id(), dst_task_node->thrd_id()));
    Connect<TaskNode>(src_task_node, NewTaskEdgeWithLbis(op_edge->lbis()), dst_task_node);
  }
}

DEFINE_BLD_SUB_TASK_GRAPH_METHOD(BldSubTskGphByDstSubsetConnect) {
  std::function<Maybe<CompTaskNode*>(int64_t mchn_id, int64_t thrd_id)> TaskNode4MachineId7ThrdId;
  CHECK_JUST(
      MakeGetterTaskNode4MachineId7ThrdId(sorted_dst_comp_tasks, &TaskNode4MachineId7ThrdId));
  for (CompTaskNode* src_task_node : sorted_src_comp_tasks) {
    CompTaskNode* dst_task_node = CHECK_JUST(
        TaskNode4MachineId7ThrdId(src_task_node->machine_id(), src_task_node->thrd_id()));
    Connect<TaskNode>(src_task_node, NewTaskEdgeWithLbis(op_edge->lbis()), dst_task_node);
  }
}

DEFINE_BLD_SUB_TASK_GRAPH_METHOD(BldSubTskGphNormalForwardToDecodeH2D) {
  CHECK_EQ(sorted_src_comp_tasks.size(), sorted_dst_comp_tasks.size());
  FOR_RANGE(size_t, i, 0, sorted_src_comp_tasks.size()) {
    CompTaskNode* src = sorted_src_comp_tasks.at(i);
    CompTaskNode* dst = sorted_dst_comp_tasks.at(i);
    for (const LogicalBlobId& lbi : op_edge->lbis()) { ConnectWithLbi(src, dst, lbi); }
  }
}

void TaskGraph::ConnectWithLbi(TaskNode* src_node, TaskNode* dst_node, const LogicalBlobId& lbi) {
  if (src_node == dst_node) { return; }
  for (TaskEdge* out_edge : src_node->out_edges()) {
    TaskNode* out_node = out_edge->dst_node();
    if (out_node == dst_node) {
      out_edge->AddLbi(lbi);
      return;
    }
  }

  TaskEdge* connected_edge = NewEdge();
  connected_edge->AddLbi(lbi);
  Connect<TaskNode>(src_node, connected_edge, dst_node);
}

void TaskGraph::BuildTaskPath(TaskNode* src_node, TaskNode* dst_node, const LogicalBlobId& lbi,
                              bool is_host_mem_input) {
  const MemZoneId dst_mem_zone_id = [&]() {
    if (is_host_mem_input) {
      MemZoneId mem_zone_id = dst_node->MemZoneId121();
      return MemZoneId(mem_zone_id.rank(), DeviceType::kCPU, 0);
    } else {
      return dst_node->MemZoneId121();
    }
  }();
  TaskNode* proxy_node = GetProxyNode(src_node, lbi, dst_mem_zone_id);
  ConnectWithLbi(proxy_node, dst_node, lbi);
}

void TaskGraph::DecideExecutionOrder() {
  // For one machine with no transfer available, the straighten algorithm for overlaps consume a lot
  // of memory
  StraightenAlgorithmTag straighten_algorithm_tag =
      GlobalJobDesc().job_conf().straighten_algorithm_tag_in_task_graph();
  if (straighten_algorithm_tag == StraightenAlgorithmTag::kDisableStraighten
      || (straighten_algorithm_tag == StraightenAlgorithmTag::kOverlap4Transfer
          && GlobalProcessCtx::WorldSize() == 1)) {
    InitOrderedTaskNodes();
  } else {
    StraightenNodes(this, &ordered_task_nodes_,
                    Singleton<ResourceDesc, ForSession>::Get()->nccl_use_compute_stream());
  }
}

}  // namespace oneflow<|MERGE_RESOLUTION|>--- conflicted
+++ resolved
@@ -483,17 +483,11 @@
 
 }  // namespace
 
-<<<<<<< HEAD
-Maybe<void> RegisterCreateSubTskGphBuilderFn(const CreateSubTskGphBuilderFn& fn) {
-  auto* create_sub_tsk_gph_builder_fn_list = GlobalCreateSubTskGphBuilderFnList();
-  create_sub_tsk_gph_builder_fn_list->emplace_back(fn);
-=======
 Maybe<void> RegisterCreateSubTskGphBuilderFn(DeviceType device_type,
                                              const CreateSubTskGphBuilderFn& fn) {
   auto* global_device_type_create_sub_tsk_gph_builder_fn =
       GlobalDeviceType2CreateSubTskGphBuilderFn();
   global_device_type_create_sub_tsk_gph_builder_fn->emplace(device_type, fn);
->>>>>>> fef5c811
   return Maybe<void>::Ok();
 }
 
@@ -501,16 +495,10 @@
   OpGraph* op_graph = Singleton<OpGraph>::Get();
   sub_tsk_gph_builder_ctx_.reset(new SubTskGphBuilderCtx(this));
   boxing_logger_ = CreateBoxingLogger();
-<<<<<<< HEAD
-  const auto* create_sub_tsk_gph_builder_fn_list = GlobalCreateSubTskGphBuilderFnList();
-  for (const auto& fn : *create_sub_tsk_gph_builder_fn_list) {
-    sub_tsk_gph_builders_for_specific_device_.emplace_back(fn());
-=======
   const auto* global_device_type_create_sub_tsk_gph_builder_fn =
       GlobalDeviceType2CreateSubTskGphBuilderFn();
   for (const auto& pair : *global_device_type_create_sub_tsk_gph_builder_fn) {
     device_type2sub_tsk_gph_builder_.emplace(pair.first, pair.second());
->>>>>>> fef5c811
   }
   hierarchical_sub_tsk_gph_builder_.reset(new DispatchHierarchicalSubTskGphBuilder());
   HashMap<const OpNode*, std::vector<CompTaskNode*>> op_node2sorted_comp_tasks;
@@ -856,20 +844,6 @@
             << " dst parallel conf: " << dst_parallel_desc.parallel_conf().DebugString()
             << " src_nd_sbp " << src_nd_sbp.DebugString() << " dst nd_sbp "
             << dst_nd_sbp.DebugString();
-<<<<<<< HEAD
-    Maybe<SubTskGphBuilderStatus> maybe_status = Error::BoxingNotSupportedError();
-    if (!sub_tsk_gph_builders_for_specific_device_.empty()) {
-      for (const auto& sub_tsk_gph_builder : sub_tsk_gph_builders_for_specific_device_) {
-        maybe_status = TRY(sub_tsk_gph_builder->Build(
-            sub_tsk_gph_builder_ctx_.get(), in_nodes, &out_nodes, &sorted_ctrl_tasks,
-            src_parallel_desc, dst_parallel_desc, lbi, blob_desc, src_nd_sbp, dst_nd_sbp,
-            *(CHECK_JUST(src_op_node->op().GetOpTimeShape()).get())));
-        if (maybe_status.IsOk()) { break; }
-      }
-    }
-    if (!maybe_status.IsOk()) {
-      maybe_status = TRY(hierarchical_sub_tsk_gph_builder_->Build(
-=======
     std::shared_ptr<SubTskGphBuilderStatus> status;
     const DeviceType device_type = [&src_parallel_desc, &dst_parallel_desc]() {
       return src_parallel_desc.device_type() != DeviceType::kCPU ? src_parallel_desc.device_type()
@@ -887,15 +861,10 @@
                       *(CHECK_JUST(src_op_node->op().GetOpTimeShape()).get())));      // NOLINT
     } else {
       status = CHECK_JUST(hierarchical_sub_tsk_gph_builder_->Build(
->>>>>>> fef5c811
           sub_tsk_gph_builder_ctx_.get(), in_nodes, &out_nodes, &sorted_ctrl_tasks,
           src_parallel_desc, dst_parallel_desc, lbi, blob_desc, src_nd_sbp, dst_nd_sbp,
           *(CHECK_JUST(src_op_node->op().GetOpTimeShape()).get())));
     }
-<<<<<<< HEAD
-    auto status = CHECK_JUST(maybe_status);
-=======
->>>>>>> fef5c811
     boxing_logger_->Log(*status, src_op_node->op().op_name(), dst_op_node->op().op_name(),
                         src_parallel_desc, dst_parallel_desc, src_nd_sbp, dst_nd_sbp, lbi,
                         blob_desc);
