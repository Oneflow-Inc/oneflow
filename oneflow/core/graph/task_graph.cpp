/*
Copyright 2020 The OneFlow Authors. All rights reserved.

Licensed under the Apache License, Version 2.0 (the "License");
you may not use this file except in compliance with the License.
You may obtain a copy of the License at

    http://www.apache.org/licenses/LICENSE-2.0

Unless required by applicable law or agreed to in writing, software
distributed under the License is distributed on an "AS IS" BASIS,
WITHOUT WARRANTIES OR CONDITIONS OF ANY KIND, either express or implied.
See the License for the specific language governing permissions and
limitations under the License.
*/
#include "oneflow/core/graph/task_graph.h"
#include "oneflow/core/common/util.h"
#include "oneflow/core/common/decorator.h"
#include "oneflow/core/common/container_util.h"
#include "oneflow/core/common/env_var/debug_mode.h"
#include "oneflow/core/graph/inplace_lbi_graph.h"
#include "oneflow/core/job/job_conf.pb.h"
#include "oneflow/core/job/job_desc.h"
#include "oneflow/core/job/task.pb.h"
#include "oneflow/core/register/blob_desc.h"
#include "oneflow/core/job/global_for.h"
#include "oneflow/core/operator/variable_op.h"
#include "oneflow/core/graph/op_graph.h"
#include "oneflow/core/graph/normal_forward_compute_task_node.h"
#include "oneflow/core/graph/boxing_identity_task_node.h"
#include "oneflow/core/job/scope.h"
#include "oneflow/core/rpc/include/global_process_ctx.h"
#include "oneflow/core/vm/symbol_storage.h"
#include "oneflow/core/job_rewriter/calculation_pass.h"
#include "oneflow/core/graph/boxing/sub_task_graph_builder_util.h"
#include "oneflow/core/graph/boxing/hierarchical_sub_task_graph_builder_impl.h"
#include "oneflow/core/graph/task_stream_index_manager.h"
#include "oneflow/core/ep/include/primitive/memcpy.h"
#include "oneflow/core/graph/straighten_nodes.h"
#include "oneflow/core/register/runtime_register_desc.h"
#include "oneflow/core/common/env_var/env_var.h"
#include "oneflow/core/graph/boxing_task_graph.pb.h"
#include "oneflow/core/graph/task_graph_rebuild_ctx.h"
#include "oneflow/core/graph/create_transport_task.h"

namespace oneflow {

// TODO(Chengcheng): default false.
DEFINE_ENV_BOOL(ONEFLOW_ENABLE_OUTDATED_OPT_FW_CHAIN_MERGE, true);

namespace {

bool IsMemcpyPrimitiveSupported(DeviceType device_type, ep::primitive::MemcpyKind kind) {
  auto primitive = ep::primitive::NewPrimitive<ep::primitive::MemcpyFactory>(device_type, kind);
  return primitive.operator bool();
}

bool IsMemcpyHtoDSupported(DeviceType device_type) {
  return IsMemcpyPrimitiveSupported(device_type, ep::primitive::MemcpyKind::kHtoD);
}

bool IsMemcpyDtoHSupported(DeviceType device_type) {
  return IsMemcpyPrimitiveSupported(device_type, ep::primitive::MemcpyKind::kDtoH);
}

bool IsConnectToTickOp(const TaskNode* node) {
  const auto* comp_task_node = dynamic_cast<const CompTaskNode*>(node);
  if (comp_task_node == nullptr) { return false; }
  const Operator* op = comp_task_node->op().get();
  if (dynamic_cast<const VariableOp*>(op) != nullptr) { return true; }
  return false;
}

bool IsSubsetTickOpConf(const OperatorConf& op_conf) {
  return op_conf.has_src_subset_tick_conf() || op_conf.has_dst_subset_tick_conf();
}

bool IsTickOpConf(const OperatorConf& conf) {
  return IsClassRegistered<int32_t, IsTickTockOpTypeCase>(conf.op_type_case());
}

const std::string& GetOpConfCalculationPassName(const OperatorConf& op_conf) {
  CHECK(op_conf.has_scope_symbol_id());
  if (op_conf.has_calculation_pass_name()) { return op_conf.calculation_pass_name(); }
  int64_t scope_symbol_id = op_conf.scope_symbol_id();
  CHECK(Singleton<symbol::Storage<Scope>>::Get()->Has(scope_symbol_id))
      << " Error! op : \n " << op_conf.DebugString()
      << " has error scope_symbol_id = " << scope_symbol_id
      << " which cannot find in Singleton<symbol::Storage<Scope>>::Get()\n";
  const Scope& scope = Singleton<symbol::Storage<Scope>>::Get()->Get(scope_symbol_id);
  return scope.scope_proto().calculation_pass_name();
}

bool IsOptimizerPassOp(const Operator* op) {
  // NOTE(chengcheng): use scope::calculation_pass_name instead of area_id to not merge optimizer
  // ops with fw/bw ops
  if (!op->op_conf().has_scope_symbol_id()) {
    // NOTE(chengcheng): Some system op insert to OpGraph may not set scope_symbol_id, it MUST NOT
    // optimizer subgraph ops.
    return false;
  }
  return GetOpConfCalculationPassName(op->op_conf()) == kOptimizerPass;
}

bool IsSpecialOpNotConsiderMergeInChain(const Operator* op) {
  const OperatorConf& op_conf = op->op_conf();
  if (op_conf.has_variable_conf() || op_conf.has_tick_conf() || op_conf.has_device_tick_conf()
      || op_conf.has_src_subset_tick_conf() || op_conf.has_dst_subset_tick_conf()
      || op_conf.has_source_tick_conf() || op_conf.has_sink_tick_conf()
      || op_conf.has_acc_tick_conf()) {
    return true;
  }
  if (op_conf.has_user_conf()) {
    const std::string& user_type_name = op_conf.user_conf().op_type_name();
    if (user_type_name == "repeat" || user_type_name == "acc" || user_type_name == "pack"
        || user_type_name == "unpack" || user_type_name == "identity_buffer") {
      return true;
    }
  }
  // NOTE(chengcheng): ONLY nccl_use_compute_stream = false will exclude optimizer pass ops
  if (!Singleton<ResourceDesc, ForSession>::Get()->nccl_use_compute_stream()
      && IsOptimizerPassOp(op) && EnvBool<ONEFLOW_ENABLE_OUTDATED_OPT_FW_CHAIN_MERGE>()) {
    return true;
  }
  return false;
}

bool IsTaskNodeProducedRegstHasMultiRegstNum(const TaskNode* node) {
  for (const auto& pair : node->produced_regsts()) {
    if (pair.second->min_register_num() > 1) { return true; }
  }
  return false;
}

bool CanBeMergedInChain(const TaskNode* node) {
  // ONLY the node which is NormalForward and in GPU and NOT variable can be merged.
  if (IsTaskNodeProducedRegstHasMultiRegstNum(node)) { return false; }
  const auto* fw_comp_node = dynamic_cast<const NormalForwardCompTaskNode*>(node);
  if (fw_comp_node == nullptr) { return false; }
  if (fw_comp_node->device_type() != DeviceType::kCUDA) { return false; }
  const Operator* op = fw_comp_node->op().get();
  if (IsSpecialOpNotConsiderMergeInChain(op)) { return false; }
  return true;
}

std::shared_ptr<const Shape> GetTaskNodeTimeShape(const TaskNode* node) {
  const auto* fw_comp_node = dynamic_cast<const NormalForwardCompTaskNode*>(node);
  CHECK(fw_comp_node != nullptr);
  return CHECK_JUST(fw_comp_node->op()->GetOpTimeShape());
}

void TraverseConnectedSubGraphMergeInThisChain(TaskNode* this_node, const int64_t this_chain_id) {
  CHECK(IsValidChainId(this_chain_id));
  CHECK(!IsValidChainId(this_node->chain_id()));
  // bfs search all node can be merged in this chain
  std::shared_ptr<const Shape> seed_time_shape = GetTaskNodeTimeShape(this_node);
  HashSet<TaskNode*> visited_nodes;
  std::queue<TaskNode*> queued_nodes;
  queued_nodes.push(this_node);
  visited_nodes.insert(this_node);
  while (!queued_nodes.empty()) {
    TaskNode* cur_node = queued_nodes.front();
    queued_nodes.pop();

    CHECK(!IsValidChainId(cur_node->chain_id()));
    cur_node->set_chain_id(this_chain_id);

    cur_node->ForEachNodeOnInOutDataEdge([&](TaskNode* next_node) {
      if (visited_nodes.find(next_node) == visited_nodes.end() && CanBeMergedInChain(next_node)
          && this_node->thrd_id() == next_node->thrd_id()
          && (*GetTaskNodeTimeShape(next_node)) == (*seed_time_shape)) {
        if (!IsValidChainId(next_node->chain_id())) {
          queued_nodes.push(next_node);
          visited_nodes.insert(next_node);
        } else {
          CHECK_EQ(next_node->chain_id(), this_chain_id);
        }
      }
    });
  }
}

std::function<TaskNode*(const std::string&)> MakeGetterTaskNode4SoleOpName(
    const HashSet<TaskNode*>& task_nodes) {
  auto op_name2task_nodes = std::make_shared<HashMap<std::string, HashSet<TaskNode*>>>();
  for (TaskNode* task_node : task_nodes) {
    if (task_node->exec_gph().node_num() == 1) {
      ExecNode* exec_node = task_node->exec_gph().SoleNode();
      CHECK((*op_name2task_nodes)[exec_node->op()->op_name()].emplace(task_node).second);
    }
  }
  return [op_name2task_nodes](const std::string& op_name) -> TaskNode* {
    const auto& iter = op_name2task_nodes->find(op_name);
    if (iter == op_name2task_nodes->end()) { return nullptr; }
    if (iter->second.size() > 1) { return nullptr; }
    return *iter->second.begin();
  };
}

bool IsLbiOnTaskEdge(const TaskEdge* edge, const LogicalBlobId& lbi) {
  for (const auto& regst_desc : edge->GetRegsts()) {
    if (regst_desc->HasLbi(lbi)) { return true; }
  }
  return false;
}

std::function<bool(const LogicalBlobId&, const std::string&)>
MakePredicatorIsLbiAllConsumersReachable(
    const std::function<const TaskNode*(const std::string&)>& TaskNode4SoleOpName,
    const std::function<bool(const std::string&, const std::string&)>&
        IsOpNameDataOrCtrlReachable) {
  auto IsDataOrCtrlReachable = [IsOpNameDataOrCtrlReachable](const TaskNode* src_node,
                                                             const TaskNode* dst_node) -> bool {
    if (IsValidChainId(src_node->chain_id()) && IsValidChainId(dst_node->chain_id())
        && src_node->chain_id() == dst_node->chain_id()
        && src_node->order_in_chain() <= dst_node->order_in_chain()) {
      return true;
    }
    const CompTaskNode* comp_src_node = dynamic_cast<const CompTaskNode*>(src_node);
    if (comp_src_node == nullptr) { return false; }
    const CompTaskNode* comp_dst_node = dynamic_cast<const CompTaskNode*>(dst_node);
    if (comp_dst_node == nullptr) { return false; }
    return IsOpNameDataOrCtrlReachable(comp_src_node->op()->op_name(),
                                       comp_dst_node->op()->op_name());
  };
  return [TaskNode4SoleOpName, IsDataOrCtrlReachable](const LogicalBlobId& lbi,
                                                      const std::string& op_name) -> bool {
    const TaskNode* src_task_node = TaskNode4SoleOpName(lbi.op_name());
    const TaskNode* dst_task_node = TaskNode4SoleOpName(op_name);
    size_t out_edges_size = 0;
    size_t reachable_out_edges_size = 0;
    for (TaskEdge* out_edge : src_task_node->out_edges()) {
      if (IsLbiOnTaskEdge(out_edge, lbi)) {
        out_edges_size += 1;
        reachable_out_edges_size += IsDataOrCtrlReachable(out_edge->dst_node(), dst_task_node);
      }
    }
    return out_edges_size > 0 && out_edges_size == reachable_out_edges_size;
  };
}

bool IsInplaceAllowed(
    TaskNode* task_node, const std::vector<std::string>& bns,
    const std::function<const TaskNode*(const std::string&)>& TaskNode4SoleOpName) {
  if (task_node->exec_gph().node_num() != 1) { return false; }
  const auto& exec_node = *task_node->exec_gph().SoleNode();
  for (const auto& bn : bns) {
    // TaskNode for bn is not nullptr if it's on the same device with `task_node`
    if (TaskNode4SoleOpName(exec_node.op()->BnInOp2Lbi(bn).op_name()) == nullptr) { return false; }
    const RegstDesc& regst_desc = *exec_node.RegstDesc4BnInOp(bn);
    if (regst_desc.NumOfLbi() != 1) { return false; }
  }
  const BlobDesc* first_blob = nullptr;
  for (const auto& bn : bns) {
    const BlobDesc* blob_desc = exec_node.RegstDesc4BnInOp(bn)->SoleBlobDesc();
    if (first_blob == nullptr) {
      first_blob = blob_desc;
    } else {
      if (!(first_blob->shape().elem_cnt() == blob_desc->shape().elem_cnt()
            && first_blob->data_type() == blob_desc->data_type())) {
        return false;
      }
    }
  }
  return true;
}

std::unique_ptr<BoxingLogger> CreateBoxingLogger() {
  if (Singleton<ResourceDesc, ForSession>::Get()->enable_debug_mode()) {
    return std::unique_ptr<BoxingLogger>(
        new CsvBoxingLogger(StrCat("boxing/log/", GlobalJobDesc().job_id()) + ".csv"));
  } else {
    return std::unique_ptr<BoxingLogger>(new NullBoxingLogger());
  }
}

Maybe<void> MakeGetterTaskNode4MachineId7ThrdId(
    const std::vector<CompTaskNode*>& task_nodes,
    std::function<Maybe<CompTaskNode*>(int64_t mchn_id, int64_t thrd_id)>* Getter) {
  // ticks are shared within a machine/process
  auto machine_id2task_node = std::make_shared<HashMap<int64_t, CompTaskNode*>>();
  for (auto* task_node : task_nodes) {
    machine_id2task_node->emplace(task_node->machine_id(), task_node);
  }
  *Getter = [machine_id2task_node](int64_t mchn_id, int64_t thrd_id) -> Maybe<CompTaskNode*> {
    const auto& iter = machine_id2task_node->find(mchn_id);
    CHECK_OR_RETURN(iter != machine_id2task_node->end());
    return iter->second;
  };
  return Maybe<void>::Ok();
}

namespace {

StreamId GetStreamId(const OpNode* op_node, int64_t parallel_id, TaskType task_type) {
  const ParallelDesc& parallel_desc = op_node->parallel_desc();
  int64_t parallel_num = parallel_desc.parallel_num();
  int64_t machine_id = CHECK_JUST(parallel_desc.MachineId4ParallelId(parallel_id));
  int64_t dev_phy_id = CHECK_JUST(parallel_desc.DeviceId4ParallelId(parallel_id));

  DeviceId::device_index_t device_index = parallel_desc.device_type() == DeviceType::kCPU
                                              ? 0
                                              : static_cast<DeviceId::device_index_t>(dev_phy_id);
  DeviceId device_id{static_cast<DeviceId::rank_t>(machine_id), parallel_desc.device_type(),
                     device_index};
  StreamId::stream_index_t stream_index = 0;
  if (op_node->op().op_conf().has_stream_name_hint()) {
    const std::string& stream_name_hint = op_node->op().op_conf().stream_name_hint();
    VLOG(3) << "set op: " << op_node->op().op_name() << " to stream: " << stream_name_hint;
    stream_index = Singleton<TaskStreamIndexManager>::Get()->GetNamedTaskStreamIndex(
        device_id, stream_name_hint);
  } else {
    stream_index =
        Singleton<TaskStreamIndexManager>::Get()->GetTaskStreamIndex(task_type, device_id);
  }
  return StreamId{device_id, stream_index};
}

TaskType TaskType4OpNode(const OpNode* op_node) {
  std::unique_ptr<CompTaskNode> comp_task_node(NewCompTaskNode4OpNode(op_node));
  return comp_task_node->GetTaskType();
}

}  // namespace

CompTaskNode* GenCompTaskNode(
    const OpNode* op_node, int64_t parallel_id,
    const std::function<StreamId(const OpNode* op_node, int64_t parallel_id, TaskType task_type)>&
        GetOrCreateStreamId) {
  const ParallelDesc& parallel_desc = op_node->parallel_desc();
  int64_t parallel_num = parallel_desc.parallel_num();
  CompTaskNode* comp_task_node = NewCompTaskNode4OpNode(op_node);
  int64_t machine_id = CHECK_JUST(parallel_desc.MachineId4ParallelId(parallel_id));
  int64_t dev_phy_id = CHECK_JUST(parallel_desc.DeviceId4ParallelId(parallel_id));
  comp_task_node->set_machine_id(machine_id);
  comp_task_node->mut_parallel_ctx()->set_parallel_id(parallel_id);
  comp_task_node->mut_parallel_ctx()->set_parallel_num(parallel_num);
  StreamId stream_id = GetOrCreateStreamId(op_node, parallel_id, comp_task_node->GetTaskType());
  comp_task_node->set_thrd_id(EncodeStreamIdToInt64(stream_id));
  comp_task_node->set_op_node(op_node);
  return comp_task_node;
}

void GenSortedCompTaskNodes(const OpNode* op_node, std::vector<CompTaskNode*>* sorted_comp_tasks) {
  int64_t parallel_idx = 0;
  const ParallelDesc& parallel_desc = op_node->parallel_desc();
  for (int64_t machine_id : parallel_desc.sorted_machine_ids()) {
    for (int64_t dev_phy_id : parallel_desc.sorted_dev_phy_ids(machine_id)) {
      sorted_comp_tasks->emplace_back(GenCompTaskNode(op_node, parallel_idx++, &GetStreamId));
      (void)dev_phy_id;
    }
    (void)machine_id;
  }
}

bool IsConnectedLbisAllSameNdSbp(const OpEdge* op_edge) {
  const OpNode* src_node = op_edge->src_node();
  const OpNode* dst_node = op_edge->dst_node();
  CHECK_GT(op_edge->lbis().size(), 0);
  HashSet<bool> predicators;
  for (const LogicalBlobId& lbi : op_edge->lbis()) {
    const NdSbp& src_nd_sbp = src_node->NdSbp4Lbi(lbi);
    const NdSbp& dst_nd_sbp = dst_node->NdSbp4Lbi(lbi);
    predicators.insert(src_nd_sbp == dst_nd_sbp);
  }
  CHECK_EQ(predicators.size(), 1);
  return *predicators.begin();
}

BldSubTskGphMthd GetMthdForBldSubTskGph(const OpEdge* op_edge) {
  const OpNode* src_node = op_edge->src_node();
  const OpNode* dst_node = op_edge->dst_node();
  const ParallelDesc& src_pd = src_node->parallel_desc();
  const ParallelDesc& dst_pd = dst_node->parallel_desc();
  const OperatorConf& src_op_conf = src_node->op().op_conf();
  const OperatorConf& dst_op_conf = dst_node->op().op_conf();

  // WaitAndSendIds -> Reentrantlock
  if (src_op_conf.has_wait_and_send_ids_conf() && dst_op_conf.has_reentrant_lock_conf()) {
    CHECK_EQ(src_pd.parallel_num(), 1);
    CHECK_EQ(dst_pd.parallel_num(), 1);
    return &TaskGraph::BldSubTskGphByBoxing;
  }

  // *Tick -> *Tick
  if (IsTickOpConf(src_op_conf) || IsTickOpConf(dst_op_conf)) {
    if (src_op_conf.has_source_tick_conf()) {
      CHECK(dst_op_conf.has_tick_conf());
      CHECK_EQ(src_pd.parallel_num(), 1);
      CHECK_EQ(dst_pd.parallel_num(), 1);
      return &TaskGraph::BldSubTskGphByBoxing;
    } else if (dst_op_conf.has_sink_tick_conf()) {
      CHECK(src_op_conf.has_tick_conf() || src_op_conf.has_sink_tick_conf());
      CHECK_EQ(src_pd.parallel_num(), 1);
      CHECK_EQ(dst_pd.parallel_num(), 1);
      return &TaskGraph::BldSubTskGphByBoxing;
    } else if (IsSubsetTickOpConf(src_op_conf)) {
      return &TaskGraph::BldSubTskGphBySrcSubsetConnect;
    } else if (IsSubsetTickOpConf(dst_op_conf)) {
      return &TaskGraph::BldSubTskGphByDstSubsetConnect;
    } else if (IsTickOpConf(src_op_conf) && IsTickOpConf(dst_op_conf)) {
      if (src_pd.parallel_num() == dst_pd.parallel_num()) {
        return &TaskGraph::BldSubTskGphByOneToOne;
      } else {
        CHECK_EQ(src_pd.parallel_num(), 1);
        return &TaskGraph::BldSubTskGphByBroadcastToBroadcast;
      }
    }
  }

  std::shared_ptr<CompTaskNode> src_comp_task(NewCompTaskNode4OpNode(src_node));
  std::shared_ptr<CompTaskNode> dst_comp_task(NewCompTaskNode4OpNode(dst_node));
  // NOTE(chengcheng): MUST use TaskType instead of OpTypeCase because may
  //   Multi-op corresponding to SAME TaskType such as:
  //     DistributeConcatOpConf and DistributeAddOpConf -> TaskType::kDistributeConcat
  //     DistributeSplitOpConf  and DistributeCloneOpConf -> TaskType::kDistributeSplit
  // * -> DistributeConcat
  if (dst_comp_task->GetTaskType() == TaskType::kDistributeConcat) {
    return &TaskGraph::BldSubTskGphByPartialInLbiConnect;
  }

  // DistributeSplit -> *
  if (src_comp_task->GetTaskType() == TaskType::kDistributeSplit) {
    return &TaskGraph::BldSubTskGphByPartialOutLbiConnect;
  }

  // NormalForward -> DecodeH2D
  if (src_comp_task->GetTaskType() == TaskType::kNormalForward
      && dst_comp_task->GetTaskType() == TaskType::kDecodeH2D) {
    return &TaskGraph::BldSubTskGphNormalForwardToDecodeH2D;
  }

  if (src_pd.parallel_num() == 1 && dst_pd.parallel_num() == 1) {
    return &TaskGraph::BldSubTskGphByOneToOne;
  }

  // one to one
  if (src_pd.parallel_num() == dst_pd.parallel_num() && *src_pd.hierarchy() == *dst_pd.hierarchy()
      && IsConnectedLbisAllSameNdSbp(op_edge)) {
    return &TaskGraph::BldSubTskGphByOneToOne;
  }

  return &TaskGraph::BldSubTskGphByBoxing;
}

template<std::function<bool(const OpNode* src, const OpNode* dst)> (
             OpGraph::*MakeOrGetPredicatorIsReachable)()
             const = &OpGraph::CreatePredicatorIsReachable>
void ForEachOpGraphNecessaryCtrlEdge(
    const OpGraph* op_graph, const std::function<void(const OpNode*, const OpNode*)>& Handler) {
  auto IsOpGraphDataReachable = (op_graph->*MakeOrGetPredicatorIsReachable)();
  op_graph->ForEachNode([&](OpNode* dst) {
    for (const auto& ctrl_in_op_name : dst->op().op_conf().ctrl_in_op_name()) {
      const OpNode* src = op_graph->OpNode4OpName(ctrl_in_op_name);
      CHECK(!IsOpGraphDataReachable(dst, src));
      if (!IsOpGraphDataReachable(src, dst)) {
        CHECK_EQ(dst->parallel_desc().parallel_num(), src->parallel_desc().parallel_num());
        const Shape* src_time_shape = CHECK_JUST(src->op().GetOpTimeShape()).get();
        const Shape* dst_time_shape = CHECK_JUST(dst->op().GetInputBlobFastestTimeShape()).get();
        if (dst_time_shape == nullptr) {
          dst_time_shape = CHECK_JUST(dst->op().GetOpTimeShape()).get();
        }
        if (src_time_shape->elem_cnt() != dst_time_shape->elem_cnt()) {
          // NOTE(chengcheng): acc / pack op node can be merged and add ctrl edge.
          CHECK(src->op().op_conf().has_user_conf());
          const std::string& op_type_name = src->op().op_conf().user_conf().op_type_name();
          CHECK(op_type_name == "acc" || op_type_name == "pack");
          const Shape* src_input_time_shape =
              CHECK_JUST(src->op().GetInputBlobFastestTimeShape()).get();
          CHECK_EQ(src_input_time_shape->elem_cnt(), dst_time_shape->elem_cnt());
        } else {
          CHECK_EQ(src_time_shape->elem_cnt(), dst_time_shape->elem_cnt());
        }
        Handler(src, dst);
      }
    }
  });
}

}  // namespace

TaskGraph::TaskGraph() = default;
TaskGraph::~TaskGraph() = default;

TaskEdge* TaskGraph::NewTaskEdgeWithLbi(const LogicalBlobId& lbi) {
  TaskEdge* edge = NewEdge();
  edge->AddLbi(lbi);
  return edge;
}

TaskEdge* TaskGraph::NewTaskEdgeWithLbis(const std::vector<LogicalBlobId>& lbis) {
  TaskEdge* edge = NewEdge();
  edge->AddLbis(lbis);
  return edge;
}

TaskNode* TaskGraph::GetProxyNode(TaskNode* src_node, const LogicalBlobId& lbi,
                                  const MemZoneId& dst_mem_zone_id) {
  const auto& src_mem_zone_id = src_node->MemZoneId121();
  const ProxyKey key(src_node, lbi, dst_mem_zone_id);
  auto it = proxy2node.find(key);
  if (it != proxy2node.cend()) {
    // hit cache
    return it->second;
  } else {
    if (src_mem_zone_id == dst_mem_zone_id) {
      // in the same memory zone
      proxy2node[key] = src_node;
      return src_node;
    } else if (dst_mem_zone_id.device_type() == DeviceType::kCPU) {
      if (src_mem_zone_id.rank() == dst_mem_zone_id.rank()) {
        // on the same node, not on the same device
        // src must be not on the cpu mem zone, copy d2h first
        CHECK(IsMemcpyDtoHSupported(src_mem_zone_id.device_type()));
        CopyHdTaskNode* copy_task = NewNode<CopyHdTaskNode>();
        copy_task->Init(CopyHdType::D2H, src_mem_zone_id, lbi);
        Connect<TaskNode>(src_node, NewTaskEdgeWithLbi(lbi), copy_task);
        proxy2node[key] = copy_task;
        return copy_task;
      } else {
        // not on the same node, need CopyCommNet from src to dst
        // build src cpu proxy first
        TaskNode* proxy_on_src_host =
            GetProxyNode(src_node, lbi, GetNodeCPUMemZoneId(src_mem_zone_id.rank()));
        CopyCommNetTaskNode* copy_comm_net_task = NewNode<CopyCommNetTaskNode>();
        copy_comm_net_task->Init(dst_mem_zone_id.rank(), lbi);
        Connect<TaskNode>(proxy_on_src_host, NewTaskEdgeWithLbi(lbi), copy_comm_net_task);
        proxy2node[key] = copy_comm_net_task;
        return copy_comm_net_task;
      }
    } else {
      TaskNode* proxy_on_dst_host =
          GetProxyNode(src_node, lbi, GetNodeCPUMemZoneId(dst_mem_zone_id.rank()));
      CHECK(IsMemcpyHtoDSupported(dst_mem_zone_id.device_type()));
      CopyHdTaskNode* copy_task = NewNode<CopyHdTaskNode>();
      copy_task->Init(CopyHdType::H2D, dst_mem_zone_id, lbi);
      Connect<TaskNode>(proxy_on_dst_host, NewTaskEdgeWithLbi(lbi), copy_task);
      proxy2node[key] = copy_task;
      return copy_task;
    }
  }
  return nullptr;
}

TaskNode* TaskGraph::GetProxyNode(TaskNode* src_node, const LogicalBlobId& lbi,
                                  const ParallelDesc& dst_parallel_desc, int64_t dst_parallel_id) {
  const int64_t dst_machine_id =
      CHECK_JUST(dst_parallel_desc.MachineId4ParallelId(dst_parallel_id));
  const int64_t dev_id = CHECK_JUST(dst_parallel_desc.DeviceId4ParallelId(dst_parallel_id));
  DeviceType device_type = dst_parallel_desc.device_type();
  auto device_index =
      (device_type == DeviceType::kCPU ? 0 : static_cast<DeviceId::device_index_t>(dev_id));
  MemZoneId mem_zone_id{static_cast<MemZoneId::rank_t>(dst_machine_id), device_type, device_index};
  return GetProxyNode(src_node, lbi, mem_zone_id);
}

void TaskGraph::ConnectCtrlEdge(CompTaskNode* src_task_node, CompTaskNode* dst_task_node) {
  std::string regst_desc_name;
  src_task_node->BuildCtrlRegstDesc(dst_task_node, &regst_desc_name);
  TaskEdge* edge = NewEdge();
  Connect<TaskNode>(src_task_node, edge, dst_task_node);
  src_task_node->BindEdgeWithProducedRegst(edge, regst_desc_name);
}

void TaskGraph::ConnectCtrlEdges(const std::vector<CompTaskNode*>& src_task_nodes,
                                 const std::vector<CompTaskNode*>& dst_task_nodes) {
  CHECK_EQ(src_task_nodes.size(), dst_task_nodes.size());
  FOR_RANGE(int32_t, i, 0, src_task_nodes.size()) {
    ConnectCtrlEdge(src_task_nodes.at(i), dst_task_nodes.at(i));
  }
}

void TaskGraph::RemoveEmptyRegsts() {
  ForEachNode([&](TaskNode* node) { node->EraseUninitializedShapeProducedBlob(); });
  ForEachNode([&](TaskNode* node) { node->EraseZeroSizeConsumedRegst(); });
  ForEachNode([&](TaskNode* node) { node->EraseZeroSizeProducedRegst(); });
  ForEachNode([&](TaskNode* node) { node->UnbindBnWithEmptyRegst(); });
}

void TaskGraph::MergeChainAndAddOrderingCtrlEdgeInSameChain() {
  if (EnableLogicalChain()) {
    // Ctrl edges in chain has already been added in logical chain pass, so
    // there is no need to call BuildCtrlRegstDescInSameChain here.
    MergeChainByLogicalChainId();
  } else {
    // TODO(chengcheng): erase old chain version in the future.
    MergeChainByPhysicalTaskGraph();
    BuildCtrlRegstDescInSameChain();
  }
}

void TaskGraph::InitOrderedTaskNodes() {
  // NOTE(chengcheng): Warning, ordered_task_nodes_ by topo is NOT valid in process
  //  parallel compile, because the current rank task graph in Incomplete.
  TopoForEachNode([&](TaskNode* task_node) { ordered_task_nodes_.emplace_back(task_node); });
}

void TaskGraph::MergeChainByPhysicalTaskGraph() {
  int64_t chain_id = 0;
  for (auto* this_node : ordered_task_nodes_) {
    // skip if this node has been set in a chain.
    if (IsValidChainId(this_node->chain_id())) { continue; }

    if (CanBeMergedInChain(this_node)) {
      TraverseConnectedSubGraphMergeInThisChain(this_node, chain_id);
    } else {
      this_node->set_chain_id(chain_id);
    }

    ++chain_id;
  }

  // set order_in_chain by ordered_task_nodes_
  HashMap<int64_t, int64_t> chain_id2order;
  for (auto* node : ordered_task_nodes_) {
    CHECK(IsValidChainId(node->chain_id()));
    int64_t this_chain_id = node->chain_id();
    if (chain_id2order.find(this_chain_id) == chain_id2order.end()) {
      chain_id2order.emplace(this_chain_id, 0);
    }
    node->set_order_in_chain(chain_id2order.at(this_chain_id)++);
  }
}

void TaskGraph::MergeChainByLogicalChainId() {
  for (TaskNode* this_node : ordered_task_nodes_) {
    CompTaskNode* comp_node = dynamic_cast<CompTaskNode*>(this_node);
    if (!comp_node) { continue; }
    const OperatorConf& conf = comp_node->op()->op_conf();
    if (conf.has_logical_chain_id()) {
      const int64_t logical_chain_id = conf.logical_chain_id();
      CHECK(IsValidChainId(logical_chain_id));
      this_node->set_chain_id(logical_chain_id);
      CHECK(conf.has_order_in_logical_chain());
      this_node->set_order_in_chain(conf.order_in_logical_chain());
    }
  }
}

void TaskGraph::BuildCtrlRegstDescInSameChain() {
  auto GenPhysicalChainId = [](TaskNode* node) {
    // NOTE(chengcheng): different rank cannot use same chain id for bad ctrl link.
    return (node->chain_id() << 31) | (node->machine_id());
  };
  HashMap<int64_t, TaskNode*> physical_chain_id2node;
  LOG(INFO) << "start to build ctrl.";
  const auto& GetOpName = [](TaskNode* task) -> std::string {
    if (task->exec_gph().node_num() != 1) { return ""; }
    return task->exec_gph().SoleNode()->op()->op_name();
  };
  // Note that ordered_task_nodes_'s topology order in seperation plan compile is not gerenteed,
  // So add ctrl edge with ordered_task_nodes_ in seperation plan compile may case dead lock.
  for (auto* node : ordered_task_nodes_) {
    LOG(INFO) << " ordered task " << node->order_in_chain() << " op " << GetOpName(node)
              << " chain id " << GenPhysicalChainId(node);
  }
  for (auto* node : ordered_task_nodes_) {
    if (IsConnectToTickOp(node)) { continue; }
    // NOTE(chengcheng): skip invalid chain id
    if (!IsValidChainId(node->chain_id())) { continue; }
    int64_t physical_chain_id = GenPhysicalChainId(node);
    auto iter = physical_chain_id2node.find(physical_chain_id);
    if (iter == physical_chain_id2node.end()) {
      CHECK(physical_chain_id2node.emplace(physical_chain_id, node).second);
    } else {
      TaskNode* src_node = iter->second;
      TaskNode* dst_node = node;
      std::string ctrl_regst_name;
      bool build_ctrl_edge = src_node->BuildCtrlRegstDescIfNeed(dst_node, &ctrl_regst_name);
      if (build_ctrl_edge) {
        LOG(INFO) << "Add ctrl edge from " << GetOpName(src_node) << " to " << GetOpName(dst_node)
                  << " ctrl regst name " << ctrl_regst_name;
        CHECK(!ctrl_regst_name.empty());
        TaskEdge* edge = NewEdge();
        Connect<TaskNode>(src_node, edge, dst_node);
        src_node->BindEdgeWithProducedRegst(edge, ctrl_regst_name);
      }
      iter->second = dst_node;
    }
  }
  LOG(INFO) << "end to build ctrl.";
}

void TaskGraph::GetInplaceOpBlobArgList(
    InplaceObasInfo* obas_info, const HashSet<TaskNode*>& dev_nodes,
    const std::function<const TaskNode*(const std::string&)>& TaskNode4OpName) const {
  auto AddMutableInplaceArgPair = [&](TaskNode* node, const std::string& ibn,
                                      const std::string& obn, const std::string& op_name) {
    if (IsInplaceAllowed(node, {ibn, obn}, TaskNode4OpName)) {
      auto* pair = obas_info->mut_inplace_oba_pairs.mutable_pair()->Add();
      *pair->mutable_first() = GenOpBlobArg(op_name, ibn);
      *pair->mutable_second() = GenOpBlobArg(op_name, obn);
    }
  };
  auto AddConstInplaceArgPair = [&](TaskNode* node, const std::string& ibn, const std::string& obn,
                                    const std::string& op_name) {
    if (IsInplaceAllowed(node, {ibn, obn}, TaskNode4OpName)) {
      auto* pair = obas_info->con_inplace_oba_pairs.mutable_pair()->Add();
      *pair->mutable_first() = GenOpBlobArg(op_name, ibn);
      *pair->mutable_second() = GenOpBlobArg(op_name, obn);
    }
  };

  for (TaskNode* task_node : dev_nodes) {
    if (task_node->exec_gph().node_num() != 1) { continue; }
    const auto& op = *task_node->exec_gph().SoleNode()->op();
    for (const std::string& ibn : op.input_bns()) {
      if (op.InputBlobModifier4Ibn(ibn).is_mutable()) {
        CHECK(IsInplaceAllowed(task_node, {ibn}, TaskNode4OpName));
        *obas_info->mut_in_obas.mutable_oba()->Add() = GenOpBlobArg(op.op_name(), ibn);
      }
    }
    for (const auto& pair : task_node->exec_gph().SoleNode()->mut_inplace_obn2ibn()) {
      AddMutableInplaceArgPair(task_node, pair.second, pair.first, op.op_name());
    }
    for (const auto& pair : task_node->exec_gph().SoleNode()->con_inplace_obn2ibn()) {
      AddConstInplaceArgPair(task_node, pair.second, pair.first, op.op_name());
    }
  }
}

void TaskGraph::GetSafeInplaceOpBlobArgList(
    InplaceObasInfo* safe_obas_info, const HashSet<TaskNode*>& dev_nodes,
    const std::function<bool(const std::string&, const std::string&)>& IsOpNameDataOrCtrlReachable)
    const {
  auto TaskNode4SoleOpName = MakeGetterTaskNode4SoleOpName(dev_nodes);
  InplaceObasInfo obas_info;
  GetInplaceOpBlobArgList(&obas_info, dev_nodes, TaskNode4SoleOpName);
  auto Op4OpName = [&](const std::string& op_name) -> const Operator* {
    return TaskNode4SoleOpName(op_name)->exec_gph().SoleNode()->op().get();
  };
  auto IsLbiAllConsumersReachable =
      MakePredicatorIsLbiAllConsumersReachable(TaskNode4SoleOpName, IsOpNameDataOrCtrlReachable);
  InplaceLbiGraph origin_graph(obas_info, Op4OpName);
  InplaceLbiGraph safe_graph(*safe_obas_info, Op4OpName);
  origin_graph.ComputeSafeInplaceObns(safe_obas_info, IsLbiAllConsumersReachable);
  if (Singleton<ResourceDesc, ForSession>::Get()->enable_debug_mode()) {
    origin_graph.ToDotWithFilePath(
        JoinPath("dot", "InplaceLbiGraph", GlobalJobDesc().job_name() + "_origin.dot"));
    safe_graph.ToDotWithFilePath(
        JoinPath("dot", "InplaceLbiGraph", GlobalJobDesc().job_name() + "_safe.dot"));
  }
}

void TaskGraph::SetTaskRegstInplaceInfo(const InplaceObasInfo& obas_info,
                                        const HashSet<TaskNode*>& dev_nodes) const {
  auto TaskNode4SoleOpName = MakeGetterTaskNode4SoleOpName(dev_nodes);
  auto Op4OpName = [&](const std::string& op_name) -> const Operator* {
    return TaskNode4SoleOpName(op_name)->exec_gph().SoleNode()->op().get();
  };
  InplaceLbiGraph inplace_gph(obas_info, Op4OpName);
  inplace_gph.ForEachConnectedComponent([&](const HashSet<const InplaceLbiNode*>& inplace_nodes) {
    for (const auto* inplace_node : inplace_nodes) {
      if (inplace_node->in_edges().empty()) { continue; }
      const auto* inplace_edge = inplace_node->SoleInEdge();
      auto* exec_node = TaskNode4SoleOpName(inplace_edge->op().op_name())->exec_gph().SoleNode();
      RegstDesc* in_regst = exec_node->RegstDesc4BnInOp(inplace_edge->ibn());
      RegstDesc* out_regst = exec_node->RegstDesc4BnInOp(inplace_edge->obn());
      out_regst->set_hint_inplace_consumed_regst_desc_id(in_regst->regst_desc_id());
    }
  });
}

void TaskGraph::ForEachGpuDeviceNodes(
    const std::function<void(const HashSet<TaskNode*>& dev_nodes)>& Handler) const {
  HashMap<std::pair<int64_t, int64_t>, HashSet<TaskNode*>> global_dev_phy_id2nodes;
  ForEachNode([&](TaskNode* task_node) {
    if (task_node->device_type() != DeviceType::kCUDA) { return; }
    int64_t dev_phy_id = task_node->stream_id().device_id().device_index();
    global_dev_phy_id2nodes[{task_node->machine_id(), dev_phy_id}].emplace(task_node);
  });
  for (const auto& pair : global_dev_phy_id2nodes) { Handler(pair.second); }
}

void TaskGraph::EnableInplaceMemSharing(
    const std::function<bool(const std::string&, const std::string&)>&
        IsOpNameDataOrCtrlReachable) {
  ForEachGpuDeviceNodes([&](const HashSet<TaskNode*>& dev_nodes) {
    EnableInplaceMemSharing(dev_nodes, IsOpNameDataOrCtrlReachable);
  });
}

void TaskGraph::EnableInplaceMemSharing(
    const HashSet<TaskNode*>& dev_nodes,
    const std::function<bool(const std::string&, const std::string&)>&
        IsOpNameDataOrCtrlReachable) {
  InplaceObasInfo safe_inplace_obas_info;
  GetSafeInplaceOpBlobArgList(&safe_inplace_obas_info, dev_nodes, IsOpNameDataOrCtrlReachable);
  SetTaskRegstInplaceInfo(safe_inplace_obas_info, dev_nodes);
}

void TaskGraph::DecideExecutionOrder() {
  // For one machine with no transfer available, the straighten algorithm for overlaps consume a lot
  // of memory
  StraightenAlgorithmTag straighten_algorithm_tag =
      GlobalJobDesc().job_conf().straighten_algorithm_tag_in_task_graph();
  if (straighten_algorithm_tag == StraightenAlgorithmTag::kDisable
      || (straighten_algorithm_tag == StraightenAlgorithmTag::kOverlap4Transfer
          && GlobalProcessCtx::WorldSize() == 1)) {
    InitOrderedTaskNodes();
    LOG(INFO) << " order 0";
  } else {
    StraightenNodes(this, &ordered_task_nodes_);
    LOG(INFO) << " order 1";
  }
}

#define DEFINE_BLD_SUB_TASK_GRAPH_METHOD(method_name) \
  void TaskGraph::method_name BLD_SUB_TSK_GPH_MTHD_ARGS()

DEFINE_BLD_SUB_TASK_GRAPH_METHOD(BldSubTskGphByBoxing) {
  const OpNode* src_op_node = op_edge->src_node();
  const OpNode* dst_op_node = op_edge->dst_node();
  for (const LogicalBlobId& lbi : op_edge->lbis()) {
    std::vector<TaskNode*> in_nodes(sorted_src_comp_tasks.begin(), sorted_src_comp_tasks.end());
    std::vector<TaskNode*> out_nodes;
    out_nodes.reserve(sorted_dst_comp_tasks.size());
    std::vector<std::vector<TaskNode*>> sorted_ctrl_tasks;
    const NdSbp& src_nd_sbp = src_op_node->NdSbp4Lbi(lbi);
    const NdSbp& dst_nd_sbp = dst_op_node->NdSbp4Lbi(lbi);
    const ParallelDesc& src_parallel_desc = src_op_node->parallel_desc();
    const ParallelDesc& dst_parallel_desc = dst_op_node->parallel_desc();
    const BlobDesc& blob_desc = src_op_node->LogicalBlobDesc4Lbi(lbi);
    VLOG(3) << "src op: " << src_op_node->op().op_name()
            << " dst op: " << dst_op_node->op().op_name()
            << " src_parallel_conf: " << src_parallel_desc.parallel_conf().DebugString()
            << " dst parallel conf: " << dst_parallel_desc.parallel_conf().DebugString()
            << " src_nd_sbp " << src_nd_sbp.DebugString() << " dst nd_sbp "
            << dst_nd_sbp.DebugString();
    auto status = CHECK_JUST(hierarchical_sub_tsk_gph_builder_->Build(
        sub_tsk_gph_builder_ctx_.get(), in_nodes, &out_nodes, &sorted_ctrl_tasks, src_parallel_desc,
        dst_parallel_desc, lbi, blob_desc, src_nd_sbp, dst_nd_sbp,
        *(CHECK_JUST(src_op_node->op().GetOpTimeShape()).get())));
    boxing_logger_->Log(*status, src_op_node->op().op_name(), dst_op_node->op().op_name(),
                        src_parallel_desc, dst_parallel_desc, src_nd_sbp, dst_nd_sbp, lbi,
                        blob_desc);
    CHECK_EQ(out_nodes.size(), sorted_dst_comp_tasks.size());
    FOR_RANGE(size_t, i, 0, out_nodes.size()) {
      ConnectWithLbi(out_nodes.at(i), sorted_dst_comp_tasks.at(i), lbi);
    }
    if (!sorted_ctrl_tasks.empty()) {
      CHECK_EQ(sorted_ctrl_tasks.size(), sorted_dst_comp_tasks.size());
      FOR_RANGE(size_t, i, 0, sorted_dst_comp_tasks.size()) {
        for (TaskNode* ctrl_node : sorted_ctrl_tasks.at(i)) {
          std::string regst_desc_name;
          ctrl_node->BuildCtrlRegstDesc(sorted_dst_comp_tasks.at(i), &regst_desc_name);
          TaskEdge* edge = NewEdge();
          Connect<TaskNode>(ctrl_node, edge, sorted_dst_comp_tasks.at(i));
          ctrl_node->BindEdgeWithProducedRegst(edge, regst_desc_name);
        }
      }
    }
  }
}

DEFINE_BLD_SUB_TASK_GRAPH_METHOD(BldSubTskGphByOneToOne) {
  CHECK_EQ(sorted_src_comp_tasks.size(), sorted_dst_comp_tasks.size());
  FOR_RANGE(size_t, i, 0, sorted_src_comp_tasks.size()) {
    for (const LogicalBlobId& lbi : op_edge->lbis()) {
      BuildTaskPath(sorted_src_comp_tasks.at(i), sorted_dst_comp_tasks.at(i), lbi);
    }
  }
}

DEFINE_BLD_SUB_TASK_GRAPH_METHOD(BldSubTskGphByBroadcastToBroadcast) {
  for (CompTaskNode* dst_node : sorted_dst_comp_tasks) {
    CompTaskNode* nearest_src_node =
        SubTskGphBuilderUtil::FindNearestNode(sorted_src_comp_tasks, dst_node);
    CHECK_NOTNULL(nearest_src_node);
    for (const LogicalBlobId& lbi : op_edge->lbis()) {
      BuildTaskPath(nearest_src_node, dst_node, lbi);
    }
  }
}

DEFINE_BLD_SUB_TASK_GRAPH_METHOD(BldSubTskGphByPartialInLbiConnect) {
  const Operator& src_op = op_edge->src_node()->op();
  const Operator& dst_op = op_edge->dst_node()->op();
  HashSet<LogicalBlobId> lbis;
  for (const auto& obn : src_op.output_bns()) { lbis.insert(src_op.BnInOp2Lbi(obn)); }
  CHECK_EQ(sorted_src_comp_tasks.size(), 1);
  CHECK_EQ(dst_op.input_bns().size(), sorted_dst_comp_tasks.size());
  FOR_RANGE(int, i, 0, sorted_dst_comp_tasks.size()) {
    const auto& lbi = dst_op.BnInOp2Lbi(dst_op.input_bns().Get(i));
    if (lbis.find(lbi) != lbis.end()) {
      BuildTaskPath(sorted_src_comp_tasks.at(0), sorted_dst_comp_tasks.at(i), lbi);
    }
  }
}

DEFINE_BLD_SUB_TASK_GRAPH_METHOD(BldSubTskGphByPartialOutLbiConnect) {
  const Operator& src_op = op_edge->src_node()->op();
  const Operator& dst_op = op_edge->dst_node()->op();
  HashSet<LogicalBlobId> lbis;
  for (const auto& ibn : dst_op.input_bns()) { lbis.insert(dst_op.BnInOp2Lbi(ibn)); }
  CHECK_EQ(sorted_dst_comp_tasks.size(), 1);
  CHECK_EQ(src_op.output_bns().size(), sorted_src_comp_tasks.size());
  FOR_RANGE(int, i, 0, sorted_src_comp_tasks.size()) {
    const auto& lbi = src_op.BnInOp2Lbi(src_op.output_bns().Get(i));
    if (lbis.find(lbi) != lbis.end()) {
      BuildTaskPath(sorted_src_comp_tasks.at(i), sorted_dst_comp_tasks.at(0), lbi);
    }
  }
}

DEFINE_BLD_SUB_TASK_GRAPH_METHOD(BldSubTskGphBySrcSubsetConnect) {
  std::function<Maybe<CompTaskNode*>(int64_t mchn_id, int64_t thrd_id)> TaskNode4MachineId7ThrdId;
  CHECK_JUST(
      MakeGetterTaskNode4MachineId7ThrdId(sorted_src_comp_tasks, &TaskNode4MachineId7ThrdId));
  for (CompTaskNode* dst_task_node : sorted_dst_comp_tasks) {
    CompTaskNode* src_task_node = CHECK_JUST(
        TaskNode4MachineId7ThrdId(dst_task_node->machine_id(), dst_task_node->thrd_id()));
    Connect<TaskNode>(src_task_node, NewTaskEdgeWithLbis(op_edge->lbis()), dst_task_node);
  }
}

DEFINE_BLD_SUB_TASK_GRAPH_METHOD(BldSubTskGphByDstSubsetConnect) {
  std::function<Maybe<CompTaskNode*>(int64_t mchn_id, int64_t thrd_id)> TaskNode4MachineId7ThrdId;
  CHECK_JUST(
      MakeGetterTaskNode4MachineId7ThrdId(sorted_dst_comp_tasks, &TaskNode4MachineId7ThrdId));
  for (CompTaskNode* src_task_node : sorted_src_comp_tasks) {
    CompTaskNode* dst_task_node = CHECK_JUST(
        TaskNode4MachineId7ThrdId(src_task_node->machine_id(), src_task_node->thrd_id()));
    Connect<TaskNode>(src_task_node, NewTaskEdgeWithLbis(op_edge->lbis()), dst_task_node);
  }
}

DEFINE_BLD_SUB_TASK_GRAPH_METHOD(BldSubTskGphNormalForwardToDecodeH2D) {
  CHECK_EQ(sorted_src_comp_tasks.size(), sorted_dst_comp_tasks.size());
  FOR_RANGE(size_t, i, 0, sorted_src_comp_tasks.size()) {
    CompTaskNode* src = sorted_src_comp_tasks.at(i);
    CompTaskNode* dst = sorted_dst_comp_tasks.at(i);
    for (const LogicalBlobId& lbi : op_edge->lbis()) { ConnectWithLbi(src, dst, lbi); }
  }
}

void TaskGraph::ConnectWithLbi(TaskNode* src_node, TaskNode* dst_node, const LogicalBlobId& lbi) {
  if (src_node == dst_node) { return; }
  for (TaskEdge* out_edge : src_node->out_edges()) {
    TaskNode* out_node = out_edge->dst_node();
    if (out_node == dst_node) {
      out_edge->AddLbi(lbi);
      return;
    }
  }

  TaskEdge* connected_edge = NewEdge();
  connected_edge->AddLbi(lbi);
  Connect<TaskNode>(src_node, connected_edge, dst_node);
}

void TaskGraph::BuildTaskPath(TaskNode* src_node, TaskNode* dst_node, const LogicalBlobId& lbi) {
  TaskNode* proxy_node = GetProxyNode(src_node, lbi, dst_node->MemZoneId121());
  ConnectWithLbi(proxy_node, dst_node, lbi);
}

<<<<<<< HEAD
Maybe<void> GlobalTaskGraph::Init() {
  OpGraph* op_graph = Singleton<OpGraph>::Get();
  sub_tsk_gph_builder_ctx_.reset(new SubTskGphBuilderCtx(this));
  boxing_logger_ = CreateBoxingLogger();
  hierarchical_sub_tsk_gph_builder_.reset(new DispatchHierarchicalSubTskGphBuilder());
  HashMap<const OpNode*, std::vector<CompTaskNode*>> op_node2sorted_comp_tasks;

  op_graph->ForEachNode([&](const OpNode* op_node) {
    std::vector<CompTaskNode*>* sorted_comp_tasks = &(op_node2sorted_comp_tasks[op_node]);
    GenSortedCompTaskNodes(op_node, sorted_comp_tasks);
    for (CompTaskNode* comp_task : *sorted_comp_tasks) { AddAllocatedNode(comp_task); }
  });

  op_graph->ForEachEdge([&](const OpEdge* op_edge) {
    BldSubTskGphMthd method = GetMthdForBldSubTskGph(op_edge);
    (this->*method)(op_edge, op_node2sorted_comp_tasks.at(op_edge->src_node()),
                    op_node2sorted_comp_tasks.at(op_edge->dst_node()));
  });

  ForEachOpGraphNecessaryCtrlEdge(op_graph, [&](const OpNode* src, const OpNode* dst) {
    const auto& src_task_nodes = op_node2sorted_comp_tasks.at(src);
    const auto& dst_task_nodes = op_node2sorted_comp_tasks.at(dst);
    if (src->op().op_conf().has_src_subset_tick_conf()) {
      UNIMPLEMENTED();
    } else if (dst->op().op_conf().has_dst_subset_tick_conf()) {
      UNIMPLEMENTED();
    } else {
      ConnectCtrlEdges(src_task_nodes, dst_task_nodes);
    }
  });

  if (Singleton<ResourceDesc, ForSession>::Get()->enable_debug_mode()) { ToDotWithAutoFilePath(); }
  return Maybe<void>::Ok();
}

Maybe<void> BoxingTaskGraph::Init(
    const std::function<void(size_t, const std::function<void(size_t i)>&)>& Loop) {
  OpGraph* op_graph = Singleton<OpGraph>::Get();
  sub_tsk_gph_builder_ctx_.reset(new SubTskGphBuilderCtx(this));
  boxing_logger_ = CreateBoxingLogger();
  hierarchical_sub_tsk_gph_builder_.reset(new DispatchHierarchicalSubTskGphBuilder());

  const auto& TryCreateSortedCompTaskNodes = [&](const OpNode* op_node) {
    if (boxing_related_op_node2sorted_comp_tasks_.count(op_node) > 0) { return; }
    std::vector<CompTaskNode*>* sorted_comp_tasks =
        &(boxing_related_op_node2sorted_comp_tasks_[op_node]);
    GenSortedCompTaskNodes(op_node, sorted_comp_tasks);
    for (CompTaskNode* comp_task : *sorted_comp_tasks) { AddAllocatedNode(comp_task); }
  };
  op_graph->ForEachEdge([&](const OpEdge* op_edge) {
    if (!op_edge->NeedBoxing()) { return; }
    TryCreateSortedCompTaskNodes(op_edge->src_node());
    TryCreateSortedCompTaskNodes(op_edge->dst_node());
    BldSubTskGphMthd method = GetMthdForBldSubTskGph(op_edge);
    (this->*method)(op_edge, boxing_related_op_node2sorted_comp_tasks_.at(op_edge->src_node()),
                    boxing_related_op_node2sorted_comp_tasks_.at(op_edge->dst_node()));
  });
  ForEachNode(std::bind(&TaskNode::ProduceAllRegstsAndBindEdges, std::placeholders::_1));
  CreateOpNode2TaskIds(Loop);
  return Maybe<void>::Ok();
}

void BoxingTaskGraph::CreateOpNode2TaskIds(
    const std::function<void(size_t, const std::function<void(size_t i)>&)>& Loop) {
  const OpGraph* op_graph = Singleton<OpGraph>::Get();
  std::vector<const OpNode*> op_nodes;
  op_nodes.reserve(op_graph->node_num());
  op_graph->ForEachNode([&](OpNode* op_node) {
    if (boxing_related_op_node2sorted_comp_tasks_.count(op_node) == 0) {
      op_nodes.push_back(op_node);
      boxing_unrelated_op_node2sorted_task_ids_[op_node].reserve(
          op_node->parallel_desc().parallel_num());
    }
  });
  Loop(op_nodes.size(), [&](size_t i) {
    const OpNode* op_node = op_nodes.at(i);
    TaskType task_type = TaskType4OpNode(op_node);
    const auto& parallel_desc = op_node->parallel_desc();
    auto* task_ids = &boxing_unrelated_op_node2sorted_task_ids_[op_node];
    for (int parallel_id = 0; parallel_id < parallel_desc.parallel_num(); ++parallel_id) {
      const auto& stream_id = GetStreamId(op_node, parallel_id, task_type);
      task_ids->push_back(Singleton<IDMgr>::Get()->GetTaskIdGenerator()->Generate(stream_id));
    }
  });
}

namespace {

bool IsComputTaskNodeDutyRank(int64_t current_rank, const ParallelDesc& parallel_desc,
                              int64_t task_node_rank) {
  if (current_rank == 0) {
    // make sure master knows at least one op_node.
    return CHECK_JUST(parallel_desc.MachineId4ParallelId(0)) == task_node_rank;
  } else if (parallel_desc.HasMachineId(current_rank)) {
    // workers only care their own rank.
    return current_rank == task_node_rank;
=======
void TaskGraph::DecideExecutionOrder() {
  // For one machine with no transfer available, the straighten algorithm for overlaps consume a lot
  // of memory
  StraightenAlgorithmTag straighten_algorithm_tag =
      GlobalJobDesc().job_conf().straighten_algorithm_tag_in_task_graph();
  if (straighten_algorithm_tag == StraightenAlgorithmTag::kDisableStraighten
      || (straighten_algorithm_tag == StraightenAlgorithmTag::kOverlap4Transfer
          && GlobalProcessCtx::WorldSize() == 1)) {
    SetOrderInGraphForEachNode();
>>>>>>> d6038c67
  } else {
    return false;
  }
}

template<typename RetT, typename HandleTansportTaskNodeT, typename HandleComputeTaskNodeT>
RetT TaskNodeVisitor(TaskNode* task_node, const HandleTansportTaskNodeT& HandleTansportTaskNode,
                     const HandleComputeTaskNodeT& HandleComputeTaskNode) {
  auto* transport_task_node = dynamic_cast<TransportTaskNode*>(task_node);
  if (transport_task_node != nullptr) {
    return HandleTansportTaskNode(transport_task_node);
  } else {
    auto* comp_task_node = dynamic_cast<CompTaskNode*>(task_node);
    if (comp_task_node != nullptr) {
      return HandleComputeTaskNode(comp_task_node);
    } else {
      UNIMPLEMENTED();
    }
  }
}

}  // namespace

/*static*/ bool BoxingTaskGraph::SelectTaskNodeByRank(TaskNode* task_node, int64_t rank) {
  return TaskNodeVisitor<bool>(
      task_node, [&](TransportTaskNode* task_node) { return task_node->machine_id() == rank; },
      [&](CompTaskNode* task_node) {
        const auto& machine_id = task_node->machine_id();
        return IsComputTaskNodeDutyRank(rank, task_node->op_node()->parallel_desc(), machine_id);
      });
}

void BoxingTaskGraph::ToProto(const std::function<bool(TaskNode*)>& Pick,
                              BoxingTaskGraphProto* proto) const {
  const auto sources = [&]() -> std::list<TaskNode*> {
    HashSet<TaskNode*> sources;
    ForEachNode([&](TaskNode* task_node) {
      if (Pick(task_node)) { sources.insert(task_node); }
    });
    HashSet<TaskNode*> sources_out;
    for (auto* source : sources) {
      // The consumed task_ids must be generated from out_nodes.
      source->ForEachNodeOnOutEdge([&](TaskNode* out_node) {
        if (!sources.count(out_node)) { sources_out.insert(out_node); }
      });
    }
    sources.insert(sources_out.begin(), sources_out.end());
    return std::list<TaskNode*>{sources.begin(), sources.end()};
  }();
  const auto& TransportTaskNodeToProto = [&](TransportTaskNode* task_node) {
    task_node->ToTransportTaskProtoIf(proto->mutable_transport_task()->Add());
  };
  const auto& ComputeTaskNodeToProto = [&](CompTaskNode* task_node) {
    auto* map = proto->mutable_boxing_related_op_name2compute_tasks();
    const auto& op_name = task_node->op_node()->op().op_name();
    auto* parallel_id2task_proto = (*map)[op_name].mutable_parallel_id2task();
    int64_t parallel_id = task_node->parallel_id();
    task_node->ToProto(&(*parallel_id2task_proto)[parallel_id], /*check=*/false);
  };
  HashSet<TaskNode*> rank_task_nodes;
  BfsForEachNode(sources, &TaskNode::ForEachNodeOnInEdge, [&](TaskNode* task_node) {
    rank_task_nodes.insert(task_node);
    TaskNodeVisitor<void>(task_node, TransportTaskNodeToProto, ComputeTaskNodeToProto);
  });
  const auto rank_task_edges = [&] {
    HashSet<TaskEdge*> rank_task_edges;
    const auto& TryInsertEdge = [&](TaskEdge* edge) {
      if (rank_task_nodes.count(edge->src_node()) > 0
          && rank_task_nodes.count(edge->dst_node()) > 0) {
        rank_task_edges.insert(edge);
      }
    };
    for (const auto* task_node : rank_task_nodes) {
      for (auto* in_edge : task_node->in_edges()) { TryInsertEdge(in_edge); }
      for (auto* out_edge : task_node->out_edges()) { TryInsertEdge(out_edge); }
    }
    return rank_task_edges;
  }();
  for (auto* edge : rank_task_edges) { edge->ToProto(proto->mutable_task_edge()->Add()); }
  for (const auto& pair : boxing_unrelated_op_node2sorted_task_ids_) {
    const auto& op_name = pair.first->op().op_name();
    auto* vec = &(*proto->mutable_boxing_unrelated_op_name2task_ids())[op_name];
    for (const auto& task_id : pair.second) { vec->add_task_id(EncodeTaskIdToInt64(task_id)); }
  }
}

RankTaskGraph::RankTaskGraph(const std::shared_ptr<BoxingTaskGraphProto>& boxing_task_graph_proto,
                             int64_t current_rank)
    : boxing_task_graph_proto_(boxing_task_graph_proto),
      current_rank_(current_rank),
      task_graph_rebuild_ctx_(std::make_unique<TaskGraphRebuildCtx>()) {}

Maybe<CompTaskNode*> RankTaskGraph::TryGetBoxingRelatedComTaskNode(const OpNode* op_node,
                                                                   int64_t parallel_id) {
  const auto& op_name = op_node->op().op_name();
  auto iter = boxing_task_graph_proto_->boxing_related_op_name2compute_tasks().find(op_name);
  if (iter == boxing_task_graph_proto_->boxing_related_op_name2compute_tasks().end()) {
    return nullptr;
  }
  if (iter == boxing_task_graph_proto_->boxing_related_op_name2compute_tasks().end()) {
    return nullptr;
  }
  auto task_iter = iter->second.parallel_id2task().find(parallel_id);
  if (task_iter == iter->second.parallel_id2task().end()) { return nullptr; }
  int64_t task_id = task_iter->second.task_id();
  auto* task_node = JUST(task_graph_rebuild_ctx_->TaskNode4Id(task_id));
  auto* comp_task_node = dynamic_cast<CompTaskNode*>(task_node);
  CHECK_NOTNULL_OR_RETURN(comp_task_node) << "invalid task_type. task_id: " << task_id;
  return comp_task_node;
}

Maybe<CompTaskNode*> RankTaskGraph::CreateOrFindRankCompTaskNodeByParallelId(const OpNode* op_node,
                                                                             int64_t parallel_id) {
  auto* comp_task_node = JUST(TryGetBoxingRelatedComTaskNode(op_node, parallel_id));
  if (comp_task_node != nullptr) { return comp_task_node; }
  auto** comp_task_node_ptr = &op_node2comp_task_node_[op_node];
  if (*comp_task_node_ptr != nullptr) { return *comp_task_node_ptr; }
  const TaskId task_id = [&] {
    const auto& map = boxing_task_graph_proto_->boxing_unrelated_op_name2task_ids();
    const auto& iter = map.find(op_node->op().op_name());
    CHECK(iter != map.end());
    CHECK_LT(parallel_id, iter->second.task_id_size());
    return DecodeTaskIdFromInt64(iter->second.task_id().Get(parallel_id));
  }();
  const auto& GetStreamIdFromMaster = [&](const OpNode* op_node, int64_t parallel_id, TaskType) {
    return task_id.stream_id();
  };
  *comp_task_node_ptr = GenCompTaskNode(op_node, parallel_id, GetStreamIdFromMaster);
  (*comp_task_node_ptr)->update_new_task_id(task_id);
  AddAllocatedNode(*comp_task_node_ptr);
  return *comp_task_node_ptr;
}

Maybe<CompTaskNode*> RankTaskGraph::CreateOrFindRankCompTaskNodeByRank(const OpNode* op_node,
                                                                       int64_t rank) {
  CHECK_OR_RETURN(op_node->parallel_desc().HasMachineId(rank))
      << "rank is not contained in the placment";
  int64_t parallel_id = -1;
  CHECK_OR_RETURN(JUST(op_node->parallel_desc().TryGetParallelId(rank, &parallel_id)))
      << "parallel_id not found.";
  return CreateOrFindRankCompTaskNodeByParallelId(op_node, parallel_id);
}

Maybe<CompTaskNode*> RankTaskGraph::TryGetRankCompTaskNode(const OpNode* op_node, int64_t rank) {
  if (!op_node->parallel_desc().HasMachineId(rank)) { return nullptr; }
  int64_t parallel_id = -1;
  CHECK_OR_RETURN(JUST(op_node->parallel_desc().TryGetParallelId(rank, &parallel_id)))
      << "parallel_id not found.";
  auto* comp_task_node = JUST(TryGetBoxingRelatedComTaskNode(op_node, parallel_id));
  if (comp_task_node != nullptr) { return comp_task_node; }
  return op_node2comp_task_node_[op_node];
}

Maybe<void> RankTaskGraph::AddBoxingReletedCompTaskNodesFromProto() {
  OpGraph* op_graph = Singleton<OpGraph>::Get();
  for (const auto& pair : boxing_task_graph_proto_->boxing_related_op_name2compute_tasks()) {
    const OpNode* op_node = op_graph->OpNode4OpName(pair.first);
    for (const auto& pair : pair.second.parallel_id2task()) {
      const auto& task_proto = pair.second;
      CHECK_OR_RETURN(task_id2task_proto_.emplace(task_proto.task_id(), &task_proto).second)
          << "redundant task_id.";
      CompTaskNode* comp_task_node = NewCompTaskNode4OpNode(op_node);
      comp_task_node->set_op_node(op_node);
      AddAllocatedNode(comp_task_node);
      // Note here has no consume regst
      // Init task node and produce regst
      comp_task_node->InitFromProtoExceptConsumedRegsts(task_proto);
      JUST(task_graph_rebuild_ctx_->AddTaskNode(comp_task_node));
    }
  }
  return Maybe<void>::Ok();
}

Maybe<void> RankTaskGraph::CreateAndPartiallyInitTransportTaskNodesFromProto() {
  for (const auto& transport_task_proto : boxing_task_graph_proto_->transport_task()) {
    const auto& task_proto = transport_task_proto.task_proto();
    CHECK_OR_RETURN(task_id2task_proto_.emplace(task_proto.task_id(), &task_proto).second)
        << "redundant task_id.";
    auto* task_node = JUST(CreateTransportTask::Visit(task_proto.task_type()));
    AddAllocatedNode(task_node);
    // Init task node and produce regst
    task_node->InitFromProtoExceptConsumedRegsts(transport_task_proto.task_proto());
    JUST(task_graph_rebuild_ctx_->AddTaskNode(task_node));
  }
  return Maybe<void>::Ok();
}

Maybe<void> RankTaskGraph::AddTransportTaskEdgesFromProto() {
  for (const auto& task_edge_proto : boxing_task_graph_proto_->task_edge()) {
    TaskEdge* edge = NewEdge();
    auto* src_task_node = JUST(task_graph_rebuild_ctx_->TaskNode4Id(task_edge_proto.src_task_id()));
    auto* dst_task_node = JUST(task_graph_rebuild_ctx_->TaskNode4Id(task_edge_proto.dst_task_id()));
    Connect<TaskNode>(src_task_node, edge, dst_task_node);
    JUST(edge->InitFromProto(task_edge_proto, *task_graph_rebuild_ctx_));
    JUST(task_graph_rebuild_ctx_->AddTaskEdge(edge, task_edge_proto.task_edge_uid()));
  }
  return Maybe<void>::Ok();
}

Maybe<void> RankTaskGraph::InitTransportTaskNodesFromProto() {
  for (const auto& transport_task_proto : boxing_task_graph_proto_->transport_task()) {
    int64_t task_id = transport_task_proto.task_proto().task_id();
    auto* task_node = JUST(task_graph_rebuild_ctx_->TaskNode4Id(task_id));
    auto* transport_task_node = dynamic_cast<TransportTaskNode*>(task_node);
    CHECK_NOTNULL_OR_RETURN(transport_task_node)
        << "task node is not a TransportTaskNode. task_id" << task_id;
    JUST(transport_task_node->InitTransportTaskFromProtoIf(transport_task_proto,
                                                           *task_graph_rebuild_ctx_));
  }
  return Maybe<void>::Ok();
}

bool RankTaskGraph::ContainRank(const OpNode* op_node, int64_t rank) const {
  return op_node->parallel_desc().HasMachineId(rank);
}

Maybe<void> RankTaskGraph::ConnectDataEdges(const OpEdge* op_edge, int64_t rank) {
  if (!op_edge->NeedBoxing()) {
    auto* src_task_node = JUST(TryGetRankCompTaskNode(op_edge->src_node(), rank));
    auto* dst_task_node = JUST(TryGetRankCompTaskNode(op_edge->dst_node(), rank));
    if (ContainRank(op_edge->src_node(), rank)) {
      CHECK_NOTNULL_OR_RETURN(src_task_node) << "src_task_node should not be nullptr. op_name: "
                                             << op_edge->src_node()->op().op_name();
    }
    if (ContainRank(op_edge->dst_node(), rank)) {
      CHECK_NOTNULL_OR_RETURN(dst_task_node) << "dst_task_node should not be nullptr. op_name: "
                                             << op_edge->dst_node()->op().op_name();
    }
    if (src_task_node != nullptr && dst_task_node != nullptr) {
      for (const auto& lbi : op_edge->lbis()) { ConnectWithLbi(src_task_node, dst_task_node, lbi); }
    }
  }
  return Maybe<void>::Ok();
}

Maybe<void> RankTaskGraph::ConnectCtrlEdges(const OpNode* src, const OpNode* dst, int64_t rank) {
  if ((ContainRank(src, rank) && ContainRank(dst, rank))) {
    auto* src_task_node = CHECK_JUST(TryGetRankCompTaskNode(src, rank));
    auto* dst_task_node = CHECK_JUST(TryGetRankCompTaskNode(dst, rank));
    if (src->op().op_conf().has_src_subset_tick_conf()) {
      UNIMPLEMENTED_THEN_RETURN() << "ctrl edge from src_subset_tick is not supported.";
    } else if (dst->op().op_conf().has_dst_subset_tick_conf()) {
      UNIMPLEMENTED_THEN_RETURN() << "ctrl edge to dst_subset_tick is not supported.";
    } else {
      ConnectCtrlEdge(CHECK_NOTNULL(src_task_node), CHECK_NOTNULL(dst_task_node));
    }
  }
  return Maybe<void>::Ok();
}

bool RankTaskGraph::IsDutyRank(const ParallelDesc& parallel_desc, int64_t rank) const {
  return IsComputTaskNodeDutyRank(current_rank_, parallel_desc, rank);
}

template<typename DoEachRankT>
Maybe<void> RankTaskGraph::DoRankDuty(const ParallelDesc& parallel_desc,
                                      const DoEachRankT& DoWithRank) {
  if (current_rank_ == 0) {
    // make sure master knows at least one op_node.
    DoWithRank(JUST(parallel_desc.MachineId4ParallelId(0)));
  } else if (parallel_desc.HasMachineId(current_rank_)) {
    // workers only care their own rank.
    DoWithRank(current_rank_);
  } else {
    // Do nothing.
  }
  return Maybe<void>::Ok();
}

Maybe<void> RankTaskGraph::InitRegstDescsConsumers() {
  const auto& RegstDesc4Id = [&](int64_t regst_desc_id) -> Maybe<RegstDesc> {
    return JUST(task_graph_rebuild_ctx_->RegstDesc4Id(regst_desc_id));
  };
  JUST(MaybeForEachNode([&](TaskNode* task_node) -> Maybe<void> {
    const auto& task_proto = *JUST(MapAt(task_id2task_proto_, task_node->task_id()));
    JUST(task_node->InitConsumedRegstsFromProto(task_proto, RegstDesc4Id));
    return Maybe<void>::Ok();
  }));
  return Maybe<void>::Ok();
}

bool RawSafeToAddCtrlEdgesBetween(Symbol<ParallelDesc> lhs, Symbol<ParallelDesc> rhs) {
  if (lhs->parallel_num() != rhs->parallel_num()) { return false; }
  if (lhs->sorted_machine_ids() != rhs->sorted_machine_ids()) { return false; }
  for (int64_t machine_id : lhs->sorted_machine_ids()) {
    if (lhs->sorted_dev_phy_ids(machine_id) != rhs->sorted_dev_phy_ids(machine_id)) {
      return false;
    }
  }
  return true;
}

static constexpr auto* SafeToAddCtrlEdgesBetween =
    DECORATE(&RawSafeToAddCtrlEdgesBetween, ThreadLocal);

Maybe<void> RankTaskGraph::Init(const HashSet<std::string>& var_op_names) {
  JUST(AddBoxingReletedCompTaskNodesFromProto());
  JUST(CreateAndPartiallyInitTransportTaskNodesFromProto());
  JUST(AddTransportTaskEdgesFromProto());
  JUST(InitTransportTaskNodesFromProto());
  JUST(InitRegstDescsConsumers());
  // Note that tasks currently added in above code are from BoxingTaskGraph, so they are all boxing
  // related.
  OpGraph* op_graph = Singleton<OpGraph>::Get();
  JUST(op_graph->MaybeForEachNode([&](OpNode* op_node) -> Maybe<void> {
    JUST(DoRankDuty(op_node->parallel_desc(), [&](int64_t rank) -> Maybe<void> {
      JUST(CreateOrFindRankCompTaskNodeByRank(op_node, rank));
      return Maybe<void>::Ok();
    }));
    if (var_op_names.count(op_node->op().op_name()) > 0
        && !IsDutyRank(op_node->parallel_desc(), current_rank_)) {
      // To makes sure all ranks know all var_op_names, at least one task for variable op is needed
      // in the plan.
      JUST(CreateOrFindRankCompTaskNodeByParallelId(op_node, /*parallel_id=*/0));
    }
    return Maybe<void>::Ok();
  }));

  JUST(op_graph->MaybeForEachEdge([&](const OpEdge* op_edge) -> Maybe<void> {
    return DoRankDuty(op_edge->src_node()->parallel_desc(),
                      [&](int64_t rank) { return ConnectDataEdges(op_edge, rank); });
  }));

  ForEachOpGraphNecessaryCtrlEdge<&OpGraph::cached_predicator_is_reachable>(
      op_graph, [&](const OpNode* src, const OpNode* dst) {
        CHECK(src->parallel_desc_sym()->EqualsIgnoringHierarchy(*dst->parallel_desc_sym()))
            << " src " << src->parallel_desc_sym()->data().DebugString() << " dst "
            << dst->parallel_desc_sym()->data().DebugString();
        CHECK_JUST(DoRankDuty(src->parallel_desc(),
                              [&](int64_t rank) { return ConnectCtrlEdges(src, dst, rank); }));
        // CHECK(SafeToAddCtrlEdgesBetween(src->parallel_desc(), dst->parallel_desc()))
        //     << "\n========[src]========\n"
        //     << src->parallel_desc().parallel_conf().DebugString() << "\n========[dst]========\n"
        //     << dst->parallel_desc().parallel_conf().DebugString();
        // CHECK_JUST(ForEachDutyRank(src->parallel_desc(),
        //                            [&](int64_t rank) { return ConnectCtrlEdges(src, dst, rank);
        //                            }));
      });

  if (Singleton<ResourceDesc, ForSession>::Get()->enable_debug_mode()) { ToDotWithAutoFilePath(); }

  ForEachNode([&](TaskNode* task_node) { task_node->ProduceAllRegstsAndBindEdges(); });
  ForEachEdge([&](TaskEdge* edge) {
    CHECK(edge->OutHasBindRegst())
        << "Found edge which has not bound a regst, src task " << edge->src_node()->VisualStr();
  });
  return Maybe<void>::Ok();
}

RankTaskGraph::~RankTaskGraph() {}

}  // namespace oneflow<|MERGE_RESOLUTION|>--- conflicted
+++ resolved
@@ -794,7 +794,7 @@
   // of memory
   StraightenAlgorithmTag straighten_algorithm_tag =
       GlobalJobDesc().job_conf().straighten_algorithm_tag_in_task_graph();
-  if (straighten_algorithm_tag == StraightenAlgorithmTag::kDisable
+  if (straighten_algorithm_tag == StraightenAlgorithmTag::kDisableStraighten
       || (straighten_algorithm_tag == StraightenAlgorithmTag::kOverlap4Transfer
           && GlobalProcessCtx::WorldSize() == 1)) {
     InitOrderedTaskNodes();
@@ -954,7 +954,6 @@
   ConnectWithLbi(proxy_node, dst_node, lbi);
 }
 
-<<<<<<< HEAD
 Maybe<void> GlobalTaskGraph::Init() {
   OpGraph* op_graph = Singleton<OpGraph>::Get();
   sub_tsk_gph_builder_ctx_.reset(new SubTskGphBuilderCtx(this));
@@ -1051,17 +1050,6 @@
   } else if (parallel_desc.HasMachineId(current_rank)) {
     // workers only care their own rank.
     return current_rank == task_node_rank;
-=======
-void TaskGraph::DecideExecutionOrder() {
-  // For one machine with no transfer available, the straighten algorithm for overlaps consume a lot
-  // of memory
-  StraightenAlgorithmTag straighten_algorithm_tag =
-      GlobalJobDesc().job_conf().straighten_algorithm_tag_in_task_graph();
-  if (straighten_algorithm_tag == StraightenAlgorithmTag::kDisableStraighten
-      || (straighten_algorithm_tag == StraightenAlgorithmTag::kOverlap4Transfer
-          && GlobalProcessCtx::WorldSize() == 1)) {
-    SetOrderInGraphForEachNode();
->>>>>>> d6038c67
   } else {
     return false;
   }
