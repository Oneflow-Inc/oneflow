/*
Copyright 2020 The OneFlow Authors. All rights reserved.

Licensed under the Apache License, Version 2.0 (the "License");
you may not use this file except in compliance with the License.
You may obtain a copy of the License at

    http://www.apache.org/licenses/LICENSE-2.0

Unless required by applicable law or agreed to in writing, software
distributed under the License is distributed on an "AS IS" BASIS,
WITHOUT WARRANTIES OR CONDITIONS OF ANY KIND, either express or implied.
See the License for the specific language governing permissions and
limitations under the License.
*/
#include "oneflow/core/graph/task_graph.h"
#include "oneflow/core/common/util.h"
#include "oneflow/core/common/decorator.h"
#include "oneflow/core/common/container_util.h"
#include "oneflow/core/common/env_var/debug_mode.h"
#include "oneflow/core/graph/inplace_lbi_graph.h"
#include "oneflow/core/job/job_conf.pb.h"
#include "oneflow/core/job/job_desc.h"
#include "oneflow/core/job/task.pb.h"
#include "oneflow/core/register/blob_desc.h"
#include "oneflow/core/job/global_for.h"
#include "oneflow/core/operator/variable_op.h"
#include "oneflow/core/graph/op_graph.h"
#include "oneflow/core/graph/normal_forward_compute_task_node.h"
#include "oneflow/core/graph/boxing_identity_task_node.h"
#include "oneflow/core/job/scope.h"
#include "oneflow/core/rpc/include/global_process_ctx.h"
#include "oneflow/core/vm/symbol_storage.h"
#include "oneflow/core/job_rewriter/calculation_pass.h"
#include "oneflow/core/graph/boxing/sub_task_graph_builder_util.h"
#include "oneflow/core/graph/boxing/hierarchical_sub_task_graph_builder_impl.h"
#include "oneflow/core/graph/task_stream_index_manager.h"
#include "oneflow/core/ep/include/primitive/memcpy.h"
#include "oneflow/core/graph/straighten_nodes.h"
#include "oneflow/core/register/runtime_register_desc.h"
#include "oneflow/core/common/env_var/env_var.h"
#include "oneflow/core/graph/boxing_task_graph.pb.h"
#include "oneflow/core/graph/task_graph_rebuild_ctx.h"
#include "oneflow/core/graph/create_transport_task.h"

namespace oneflow {

// TODO(Chengcheng): default false.
DEFINE_ENV_BOOL(ONEFLOW_ENABLE_OUTDATED_OPT_FW_CHAIN_MERGE, true);

namespace {

bool IsMemcpyPrimitiveSupported(DeviceType device_type, ep::primitive::MemcpyKind kind) {
  auto primitive = ep::primitive::NewPrimitive<ep::primitive::MemcpyFactory>(device_type, kind);
  return primitive.operator bool();
}

bool IsMemcpyHtoDSupported(DeviceType device_type) {
  return IsMemcpyPrimitiveSupported(device_type, ep::primitive::MemcpyKind::kHtoD);
}

bool IsMemcpyDtoHSupported(DeviceType device_type) {
  return IsMemcpyPrimitiveSupported(device_type, ep::primitive::MemcpyKind::kDtoH);
}

bool IsConnectToTickOp(const TaskNode* node) {
  const auto* comp_task_node = dynamic_cast<const CompTaskNode*>(node);
  if (comp_task_node == nullptr) { return false; }
  const Operator* op = comp_task_node->op().get();
  if (dynamic_cast<const VariableOp*>(op) != nullptr) { return true; }
  return false;
}

bool IsSubsetTickOpConf(const OperatorConf& op_conf) {
  return op_conf.has_src_subset_tick_conf() || op_conf.has_dst_subset_tick_conf();
}

bool IsTickOpConf(const OperatorConf& conf) {
  return IsClassRegistered<int32_t, IsTickTockOpTypeCase>(conf.op_type_case());
}

const std::string& GetOpConfCalculationPassName(const OperatorConf& op_conf) {
  CHECK(op_conf.has_scope_symbol_id());
  if (op_conf.has_calculation_pass_name()) { return op_conf.calculation_pass_name(); }
  int64_t scope_symbol_id = op_conf.scope_symbol_id();
  CHECK(Singleton<symbol::Storage<Scope>>::Get()->Has(scope_symbol_id))
      << " Error! op : \n " << op_conf.DebugString()
      << " has error scope_symbol_id = " << scope_symbol_id
      << " which cannot find in Singleton<symbol::Storage<Scope>>::Get()\n";
  const Scope& scope = Singleton<symbol::Storage<Scope>>::Get()->Get(scope_symbol_id);
  return scope.scope_proto().calculation_pass_name();
}

bool IsOptimizerPassOp(const Operator* op) {
  // NOTE(chengcheng): use scope::calculation_pass_name instead of area_id to not merge optimizer
  // ops with fw/bw ops
  if (!op->op_conf().has_scope_symbol_id()) {
    // NOTE(chengcheng): Some system op insert to OpGraph may not set scope_symbol_id, it MUST NOT
    // optimizer subgraph ops.
    return false;
  }
  return GetOpConfCalculationPassName(op->op_conf()) == kOptimizerPass;
}

bool IsSpecialOpNotConsiderMergeInChain(const Operator* op) {
  const OperatorConf& op_conf = op->op_conf();
  if (op_conf.has_variable_conf() || op_conf.has_tick_conf() || op_conf.has_device_tick_conf()
      || op_conf.has_src_subset_tick_conf() || op_conf.has_dst_subset_tick_conf()
      || op_conf.has_source_tick_conf() || op_conf.has_sink_tick_conf()
      || op_conf.has_acc_tick_conf()) {
    return true;
  }
  if (op_conf.has_user_conf()) {
    const std::string& user_type_name = op_conf.user_conf().op_type_name();
    if (user_type_name == "repeat" || user_type_name == "acc" || user_type_name == "pack"
        || user_type_name == "unpack" || user_type_name == "identity_buffer") {
      return true;
    }
  }
  // NOTE(chengcheng): ONLY nccl_use_compute_stream = false will exclude optimizer pass ops
  if (!Singleton<ResourceDesc, ForSession>::Get()->nccl_use_compute_stream()
      && IsOptimizerPassOp(op) && EnvBool<ONEFLOW_ENABLE_OUTDATED_OPT_FW_CHAIN_MERGE>()) {
    return true;
  }
  return false;
}

bool IsTaskNodeProducedResgtHasMultiRegstNum(const TaskNode* node) {
  for (const auto& pair : node->produced_regsts()) {
    if (pair.second->min_register_num() > 1) { return true; }
  }
  return false;
}

bool CanBeMergedInChain(const TaskNode* node) {
  // ONLY the node which is NormalForward and in GPU and NOT variable can be merged.
  if (IsTaskNodeProducedResgtHasMultiRegstNum(node)) { return false; }
  const auto* fw_comp_node = dynamic_cast<const NormalForwardCompTaskNode*>(node);
  if (fw_comp_node == nullptr) { return false; }
  if (fw_comp_node->device_type() != DeviceType::kCUDA) { return false; }
  const Operator* op = fw_comp_node->op().get();
  if (IsSpecialOpNotConsiderMergeInChain(op)) { return false; }
  return true;
}

std::shared_ptr<const Shape> GetTaskNodeTimeShape(const TaskNode* node) {
  const auto* fw_comp_node = dynamic_cast<const NormalForwardCompTaskNode*>(node);
  CHECK(fw_comp_node != nullptr);
  return CHECK_JUST(fw_comp_node->op()->GetOpTimeShape());
}

void TraverseConnectedSubGraphMergeInThisChain(TaskNode* this_node, const int64_t this_chain_id) {
  CHECK(IsValidChainId(this_chain_id));
  CHECK(!IsValidChainId(this_node->chain_id()));
  // bfs search all node can be merged in this chain
  std::shared_ptr<const Shape> seed_time_shape = GetTaskNodeTimeShape(this_node);
  HashSet<TaskNode*> visited_nodes;
  std::queue<TaskNode*> queued_nodes;
  queued_nodes.push(this_node);
  visited_nodes.insert(this_node);
  while (!queued_nodes.empty()) {
    TaskNode* cur_node = queued_nodes.front();
    queued_nodes.pop();

    CHECK(!IsValidChainId(cur_node->chain_id()));
    cur_node->set_chain_id(this_chain_id);

    cur_node->ForEachNodeOnInOutDataEdge([&](TaskNode* next_node) {
      if (visited_nodes.find(next_node) == visited_nodes.end() && CanBeMergedInChain(next_node)
          && this_node->thrd_id() == next_node->thrd_id()
          && (*GetTaskNodeTimeShape(next_node)) == (*seed_time_shape)) {
        if (!IsValidChainId(next_node->chain_id())) {
          queued_nodes.push(next_node);
          visited_nodes.insert(next_node);
        } else {
          CHECK_EQ(next_node->chain_id(), this_chain_id);
        }
      }
    });
  }
}

std::function<TaskNode*(const std::string&)> MakeGetterTaskNode4SoleOpName(
    const HashSet<TaskNode*>& task_nodes) {
  auto op_name2task_nodes = std::make_shared<HashMap<std::string, HashSet<TaskNode*>>>();
  for (TaskNode* task_node : task_nodes) {
    if (task_node->exec_gph().node_num() == 1) {
      ExecNode* exec_node = task_node->exec_gph().SoleNode();
      CHECK((*op_name2task_nodes)[exec_node->op()->op_name()].emplace(task_node).second);
    }
  }
  return [op_name2task_nodes](const std::string& op_name) -> TaskNode* {
    const auto& iter = op_name2task_nodes->find(op_name);
    if (iter == op_name2task_nodes->end()) { return nullptr; }
    if (iter->second.size() > 1) { return nullptr; }
    return *iter->second.begin();
  };
}

bool IsLbiOnTaskEdge(const TaskEdge* edge, const LogicalBlobId& lbi) {
  for (const auto& regst_desc : edge->GetRegsts()) {
    if (regst_desc->HasLbi(lbi)) { return true; }
  }
  return false;
}

std::function<bool(const LogicalBlobId&, const std::string&)>
MakePredicatorIsLbiAllConsumersReachable(
    const std::function<const TaskNode*(const std::string&)>& TaskNode4SoleOpName,
    const std::function<bool(const std::string&, const std::string&)>&
        IsOpNameDataOrCtrlReachable) {
  auto IsDataOrCtrlReachable = [IsOpNameDataOrCtrlReachable](const TaskNode* src_node,
                                                             const TaskNode* dst_node) -> bool {
    if (IsValidChainId(src_node->chain_id()) && IsValidChainId(dst_node->chain_id())
        && src_node->chain_id() == dst_node->chain_id()
        && src_node->order_in_graph() <= dst_node->order_in_graph()) {
      return true;
    }
    const CompTaskNode* comp_src_node = dynamic_cast<const CompTaskNode*>(src_node);
    if (comp_src_node == nullptr) { return false; }
    const CompTaskNode* comp_dst_node = dynamic_cast<const CompTaskNode*>(dst_node);
    if (comp_dst_node == nullptr) { return false; }
    return IsOpNameDataOrCtrlReachable(comp_src_node->op()->op_name(),
                                       comp_dst_node->op()->op_name());
  };
  return [TaskNode4SoleOpName, IsDataOrCtrlReachable](const LogicalBlobId& lbi,
                                                      const std::string& op_name) -> bool {
    const TaskNode* src_task_node = TaskNode4SoleOpName(lbi.op_name());
    const TaskNode* dst_task_node = TaskNode4SoleOpName(op_name);
    size_t out_edges_size = 0;
    size_t reachable_out_edges_size = 0;
    for (TaskEdge* out_edge : src_task_node->out_edges()) {
      if (IsLbiOnTaskEdge(out_edge, lbi)) {
        out_edges_size += 1;
        reachable_out_edges_size += IsDataOrCtrlReachable(out_edge->dst_node(), dst_task_node);
      }
    }
    return out_edges_size > 0 && out_edges_size == reachable_out_edges_size;
  };
}

bool IsInplaceAllowed(
    TaskNode* task_node, const std::vector<std::string>& bns,
    const std::function<const TaskNode*(const std::string&)>& TaskNode4SoleOpName) {
  if (task_node->exec_gph().node_num() != 1) { return false; }
  const auto& exec_node = *task_node->exec_gph().SoleNode();
  for (const auto& bn : bns) {
    // TaskNode for bn is not nullptr if it's on the same device with `task_node`
    if (TaskNode4SoleOpName(exec_node.op()->BnInOp2Lbi(bn).op_name()) == nullptr) { return false; }
    const RegstDesc& regst_desc = *exec_node.RegstDesc4BnInOp(bn);
    if (regst_desc.NumOfLbi() != 1) { return false; }
  }
  const BlobDesc* first_blob = nullptr;
  for (const auto& bn : bns) {
    const BlobDesc* blob_desc = exec_node.RegstDesc4BnInOp(bn)->SoleBlobDesc();
    if (first_blob == nullptr) {
      first_blob = blob_desc;
    } else {
      if (!(first_blob->shape().elem_cnt() == blob_desc->shape().elem_cnt()
            && first_blob->data_type() == blob_desc->data_type())) {
        return false;
      }
    }
  }
  return true;
}

std::unique_ptr<BoxingLogger> CreateBoxingLogger() {
  if (Singleton<ResourceDesc, ForSession>::Get()->enable_debug_mode()) {
    return std::unique_ptr<BoxingLogger>(
        new CsvBoxingLogger(StrCat("boxing/log/", GlobalJobDesc().job_id()) + ".csv"));
  } else {
    return std::unique_ptr<BoxingLogger>(new NullBoxingLogger());
  }
}

Maybe<void> MakeGetterTaskNode4MachineId7ThrdId(
    const std::vector<CompTaskNode*>& task_nodes,
    std::function<Maybe<CompTaskNode*>(int64_t mchn_id, int64_t thrd_id)>* Getter) {
  // ticks are shared within a machine/process
  auto machine_id2task_node = std::make_shared<HashMap<int64_t, CompTaskNode*>>();
  for (auto* task_node : task_nodes) {
    machine_id2task_node->emplace(task_node->machine_id(), task_node);
  }
  *Getter = [machine_id2task_node](int64_t mchn_id, int64_t thrd_id) -> Maybe<CompTaskNode*> {
    const auto& iter = machine_id2task_node->find(mchn_id);
    CHECK_OR_RETURN(iter != machine_id2task_node->end());
    return iter->second;
  };
  return Maybe<void>::Ok();
}

namespace {

StreamId GetStreamId(const OpNode* op_node, int64_t parallel_id, TaskType task_type) {
  const ParallelDesc& parallel_desc = op_node->parallel_desc();
  int64_t parallel_num = parallel_desc.parallel_num();
  int64_t machine_id = CHECK_JUST(parallel_desc.MachineId4ParallelId(parallel_id));
  int64_t dev_phy_id = CHECK_JUST(parallel_desc.DeviceId4ParallelId(parallel_id));

  DeviceId::device_index_t device_index = parallel_desc.device_type() == DeviceType::kCPU
                                              ? 0
                                              : static_cast<DeviceId::device_index_t>(dev_phy_id);
  DeviceId device_id{static_cast<DeviceId::rank_t>(machine_id), parallel_desc.device_type(),
                     device_index};
  StreamId::stream_index_t stream_index = 0;
  if (op_node->op().op_conf().has_stream_name_hint()) {
    const std::string& stream_name_hint = op_node->op().op_conf().stream_name_hint();
    VLOG(3) << "set op: " << op_node->op().op_name() << " to stream: " << stream_name_hint;
    stream_index = Singleton<TaskStreamIndexManager>::Get()->GetNamedTaskStreamIndex(
        device_id, stream_name_hint);
  } else {
    stream_index =
        Singleton<TaskStreamIndexManager>::Get()->GetTaskStreamIndex(task_type, device_id);
  }
  return StreamId{device_id, stream_index};
}

TaskType TaskType4OpNode(const OpNode* op_node) {
  std::unique_ptr<CompTaskNode> comp_task_node(NewCompTaskNode4OpNode(op_node));
  return comp_task_node->GetTaskType();
}

}  // namespace

CompTaskNode* GenCompTaskNode(
    const OpNode* op_node, int64_t parallel_id,
    const std::function<StreamId(const OpNode* op_node, int64_t parallel_id, TaskType task_type)>&
        GetOrCreateStreamId) {
  const ParallelDesc& parallel_desc = op_node->parallel_desc();
  int64_t parallel_num = parallel_desc.parallel_num();
  CompTaskNode* comp_task_node = NewCompTaskNode4OpNode(op_node);
  int64_t machine_id = CHECK_JUST(parallel_desc.MachineId4ParallelId(parallel_id));
  int64_t dev_phy_id = CHECK_JUST(parallel_desc.DeviceId4ParallelId(parallel_id));
  comp_task_node->set_machine_id(machine_id);
  comp_task_node->mut_parallel_ctx()->set_parallel_id(parallel_id);
  comp_task_node->mut_parallel_ctx()->set_parallel_num(parallel_num);
  StreamId stream_id = GetOrCreateStreamId(op_node, parallel_id, comp_task_node->GetTaskType());
  comp_task_node->set_thrd_id(EncodeStreamIdToInt64(stream_id));
  comp_task_node->set_op_node(op_node);
  return comp_task_node;
}

void GenSortedCompTaskNodes(const OpNode* op_node, std::vector<CompTaskNode*>* sorted_comp_tasks) {
  int64_t parallel_idx = 0;
  const ParallelDesc& parallel_desc = op_node->parallel_desc();
  for (int64_t machine_id : parallel_desc.sorted_machine_ids()) {
    for (int64_t dev_phy_id : parallel_desc.sorted_dev_phy_ids(machine_id)) {
      sorted_comp_tasks->emplace_back(GenCompTaskNode(op_node, parallel_idx++, &GetStreamId));
      (void)dev_phy_id;
    }
    (void)machine_id;
  }
}

bool IsConnectedLbisAllSameNdSbp(const OpEdge* op_edge) {
  const OpNode* src_node = op_edge->src_node();
  const OpNode* dst_node = op_edge->dst_node();
  CHECK_GT(op_edge->lbis().size(), 0);
  HashSet<bool> predicators;
  for (const LogicalBlobId& lbi : op_edge->lbis()) {
    const NdSbp& src_nd_sbp = src_node->NdSbp4Lbi(lbi);
    const NdSbp& dst_nd_sbp = dst_node->NdSbp4Lbi(lbi);
    predicators.insert(src_nd_sbp == dst_nd_sbp);
  }
  CHECK_EQ(predicators.size(), 1);
  return *predicators.begin();
}

BldSubTskGphMthd GetMthdForBldSubTskGph(const OpEdge* op_edge) {
  const OpNode* src_node = op_edge->src_node();
  const OpNode* dst_node = op_edge->dst_node();
  const ParallelDesc& src_pd = src_node->parallel_desc();
  const ParallelDesc& dst_pd = dst_node->parallel_desc();
  const OperatorConf& src_op_conf = src_node->op().op_conf();
  const OperatorConf& dst_op_conf = dst_node->op().op_conf();

  // WaitAndSendIds -> Reentrantlock
  if (src_op_conf.has_wait_and_send_ids_conf() && dst_op_conf.has_reentrant_lock_conf()) {
    CHECK_EQ(src_pd.parallel_num(), 1);
    CHECK_EQ(dst_pd.parallel_num(), 1);
    return &TaskGraph::BldSubTskGphByBoxing;
  }

  // *Tick -> *Tick
  if (IsTickOpConf(src_op_conf) || IsTickOpConf(dst_op_conf)) {
    if (src_op_conf.has_source_tick_conf()) {
      CHECK(dst_op_conf.has_tick_conf());
      CHECK_EQ(src_pd.parallel_num(), 1);
      CHECK_EQ(dst_pd.parallel_num(), 1);
      return &TaskGraph::BldSubTskGphByBoxing;
    } else if (dst_op_conf.has_sink_tick_conf()) {
      CHECK(src_op_conf.has_tick_conf() || src_op_conf.has_sink_tick_conf());
      CHECK_EQ(src_pd.parallel_num(), 1);
      CHECK_EQ(dst_pd.parallel_num(), 1);
      return &TaskGraph::BldSubTskGphByBoxing;
    } else if (IsSubsetTickOpConf(src_op_conf)) {
      return &TaskGraph::BldSubTskGphBySrcSubsetConnect;
    } else if (IsSubsetTickOpConf(dst_op_conf)) {
      return &TaskGraph::BldSubTskGphByDstSubsetConnect;
    } else if (IsTickOpConf(src_op_conf) && IsTickOpConf(dst_op_conf)) {
      if (src_pd.parallel_num() == dst_pd.parallel_num()) {
        return &TaskGraph::BldSubTskGphByOneToOne;
      } else {
        CHECK_EQ(src_pd.parallel_num(), 1);
        return &TaskGraph::BldSubTskGphByBroadcastToBroadcast;
      }
    }
  }

  std::shared_ptr<CompTaskNode> src_comp_task(NewCompTaskNode4OpNode(src_node));
  std::shared_ptr<CompTaskNode> dst_comp_task(NewCompTaskNode4OpNode(dst_node));
  // NOTE(chengcheng): MUST use TaskType instead of OpTypeCase because may
  //   Multi-op correspoding to SAME TaskType such as:
  //     DistributeConcatOpConf and DistributeAddOpConf -> TaskType::kDistributeConcat
  //     DistributeSplitOpConf  and DistributeCloneOpConf -> TaskType::kDistributeSplit
  // * -> DistributeConcat
  if (dst_comp_task->GetTaskType() == TaskType::kDistributeConcat) {
    return &TaskGraph::BldSubTskGphByPartialInLbiConnect;
  }

  // DistributeSplit -> *
  if (src_comp_task->GetTaskType() == TaskType::kDistributeSplit) {
    return &TaskGraph::BldSubTskGphByPartialOutLbiConnect;
  }

  // NormalForward -> DecodeH2D
  if (src_comp_task->GetTaskType() == TaskType::kNormalForward
      && dst_comp_task->GetTaskType() == TaskType::kDecodeH2D) {
    return &TaskGraph::BldSubTskGphNormalForwardToDecodeH2D;
  }

  if (src_pd.parallel_num() == 1 && dst_pd.parallel_num() == 1) {
    return &TaskGraph::BldSubTskGphByOneToOne;
  }

  // one to one
  if (src_pd.parallel_num() == dst_pd.parallel_num() && *src_pd.hierarchy() == *dst_pd.hierarchy()
      && IsConnectedLbisAllSameNdSbp(op_edge)) {
    return &TaskGraph::BldSubTskGphByOneToOne;
  }

  return &TaskGraph::BldSubTskGphByBoxing;
}

template<std::function<bool(const OpNode* src, const OpNode* dst)> (
             OpGraph::*MakeOrGetPredicatorIsReachable)()
             const = &OpGraph::CreatePredicatorIsReachable>
void ForEachOpGraphNecessaryCtrlEdge(
    const OpGraph* op_graph, const std::function<void(const OpNode*, const OpNode*)>& Handler) {
  auto IsOpGraphDataReachable = (op_graph->*MakeOrGetPredicatorIsReachable)();
  op_graph->ForEachNode([&](OpNode* dst) {
    for (const auto& ctrl_in_op_name : dst->op().op_conf().ctrl_in_op_name()) {
      const OpNode* src = op_graph->OpNode4OpName(ctrl_in_op_name);
      CHECK(!IsOpGraphDataReachable(dst, src));
      if (!IsOpGraphDataReachable(src, dst)) {
        CHECK_EQ(dst->parallel_desc().parallel_num(), src->parallel_desc().parallel_num());
        const Shape* src_time_shape = CHECK_JUST(src->op().GetOpTimeShape()).get();
        const Shape* dst_time_shape = CHECK_JUST(dst->op().GetInputBlobFastestTimeShape()).get();
        if (dst_time_shape == nullptr) {
          dst_time_shape = CHECK_JUST(dst->op().GetOpTimeShape()).get();
        }
        if (src_time_shape->elem_cnt() != dst_time_shape->elem_cnt()) {
          // NOTE(chengcheng): acc / pack op node can be merged and add ctrl edge.
          CHECK(src->op().op_conf().has_user_conf());
          const std::string& op_type_name = src->op().op_conf().user_conf().op_type_name();
          CHECK(op_type_name == "acc" || op_type_name == "pack");
          const Shape* src_input_time_shape =
              CHECK_JUST(src->op().GetInputBlobFastestTimeShape()).get();
          CHECK_EQ(src_input_time_shape->elem_cnt(), dst_time_shape->elem_cnt());
        } else {
          CHECK_EQ(src_time_shape->elem_cnt(), dst_time_shape->elem_cnt());
        }
        Handler(src, dst);
      }
    }
  });
}

}  // namespace

TaskGraph::TaskGraph() = default;
TaskGraph::~TaskGraph() = default;

TaskEdge* TaskGraph::NewTaskEdgeWithLbi(const LogicalBlobId& lbi) {
  TaskEdge* edge = NewEdge();
  edge->AddLbi(lbi);
  return edge;
}

TaskEdge* TaskGraph::NewTaskEdgeWithLbis(const std::vector<LogicalBlobId>& lbis) {
  TaskEdge* edge = NewEdge();
  edge->AddLbis(lbis);
  return edge;
}

TaskNode* TaskGraph::GetProxyNode(TaskNode* src_node, const LogicalBlobId& lbi,
                                  const MemZoneId& dst_mem_zone_id) {
  const auto& src_mem_zone_id = src_node->MemZoneId121();
  const ProxyKey key(src_node, lbi, dst_mem_zone_id);
  auto it = proxy2node.find(key);
  if (it != proxy2node.cend()) {
    // hit cache
    return it->second;
  } else {
    if (src_mem_zone_id == dst_mem_zone_id) {
      // in the same memory zone
      proxy2node[key] = src_node;
      return src_node;
    } else if (dst_mem_zone_id.device_type() == DeviceType::kCPU) {
      if (src_mem_zone_id.rank() == dst_mem_zone_id.rank()) {
        // on the same node, not on the same device
        // src must be not on the cpu mem zone, copy d2h first
        CHECK(IsMemcpyDtoHSupported(src_mem_zone_id.device_type()));
        CopyHdTaskNode* copy_task = NewNode<CopyHdTaskNode>();
        copy_task->Init(CopyHdType::D2H, src_mem_zone_id, lbi);
        Connect<TaskNode>(src_node, NewTaskEdgeWithLbi(lbi), copy_task);
        proxy2node[key] = copy_task;
        return copy_task;
      } else {
        // not on the same node, need CopyCommNet from src to dst
        // build src cpu proxy first
        TaskNode* proxy_on_src_host =
            GetProxyNode(src_node, lbi, GetNodeCPUMemZoneId(src_mem_zone_id.rank()));
        CopyCommNetTaskNode* copy_comm_net_task = NewNode<CopyCommNetTaskNode>();
        copy_comm_net_task->Init(dst_mem_zone_id.rank(), lbi);
        Connect<TaskNode>(proxy_on_src_host, NewTaskEdgeWithLbi(lbi), copy_comm_net_task);
        proxy2node[key] = copy_comm_net_task;
        return copy_comm_net_task;
      }
    } else {
      TaskNode* proxy_on_dst_host =
          GetProxyNode(src_node, lbi, GetNodeCPUMemZoneId(dst_mem_zone_id.rank()));
      CHECK(IsMemcpyHtoDSupported(dst_mem_zone_id.device_type()));
      CopyHdTaskNode* copy_task = NewNode<CopyHdTaskNode>();
      copy_task->Init(CopyHdType::H2D, dst_mem_zone_id, lbi);
      Connect<TaskNode>(proxy_on_dst_host, NewTaskEdgeWithLbi(lbi), copy_task);
      proxy2node[key] = copy_task;
      return copy_task;
    }
  }
  return nullptr;
}

TaskNode* TaskGraph::GetProxyNode(TaskNode* src_node, const LogicalBlobId& lbi,
                                  const ParallelDesc& dst_parallel_desc, int64_t dst_parallel_id) {
  const int64_t dst_machine_id =
      CHECK_JUST(dst_parallel_desc.MachineId4ParallelId(dst_parallel_id));
  const int64_t dev_id = CHECK_JUST(dst_parallel_desc.DeviceId4ParallelId(dst_parallel_id));
  DeviceType device_type = dst_parallel_desc.device_type();
  auto device_index =
      (device_type == DeviceType::kCPU ? 0 : static_cast<DeviceId::device_index_t>(dev_id));
  MemZoneId mem_zone_id{static_cast<MemZoneId::rank_t>(dst_machine_id), device_type, device_index};
  return GetProxyNode(src_node, lbi, mem_zone_id);
}

void TaskGraph::ConnectCtrlEdge(CompTaskNode* src_task_node, CompTaskNode* dst_task_node) {
  std::string regst_desc_name;
  src_task_node->BuildCtrlRegstDesc(dst_task_node, &regst_desc_name);
  TaskEdge* edge = NewEdge();
  Connect<TaskNode>(src_task_node, edge, dst_task_node);
  src_task_node->BindEdgeWithProducedRegst(edge, regst_desc_name);
}

void TaskGraph::ConnectCtrlEdges(const std::vector<CompTaskNode*>& src_task_nodes,
                                 const std::vector<CompTaskNode*>& dst_task_nodes) {
  CHECK_EQ(src_task_nodes.size(), dst_task_nodes.size());
  FOR_RANGE(int32_t, i, 0, src_task_nodes.size()) {
    ConnectCtrlEdge(src_task_nodes.at(i), dst_task_nodes.at(i));
  }
}

void TaskGraph::RemoveEmptyRegsts() {
  ForEachNode([&](TaskNode* node) { node->EraseUninitializedShapeProducedBlob(); });
  ForEachNode([&](TaskNode* node) { node->EraseZeroSizeConsumedRegst(); });
  ForEachNode([&](TaskNode* node) { node->EraseZeroSizeProducedRegst(); });
  ForEachNode([&](TaskNode* node) { node->UnbindBnWithEmptyRegst(); });
}

void TaskGraph::MergeChainAndAddOrderingCtrlEdgeInSameChain() {
  if (EnableLogicalChain()) {
    // Ctrl edges in chain has already been added in logical chain pass, so
    // there is no need to call BuildCtrlRegstDescInSameChain here.
    MergeChainByLogicalChainId();
  } else {
    // TODO(chengcheng): erase old chain version in the future.
    MergeChainByPhysicalTaskGraph();
    BuildCtrlRegstDescInSameChain();
  }
}

void TaskGraph::SetOrderInGraphForEachNode() {
  int64_t order_in_graph = 0;
  auto SetOrderInGraph = [&](TaskNode* task_node) {
    task_node->set_order_in_graph(order_in_graph);
    ordered_task_nodes_.emplace_back(task_node);
    ++order_in_graph;
  };
  TopoForEachNode(SetOrderInGraph);
}

void TaskGraph::MergeChainByPhysicalTaskGraph() {
  int64_t chain_id = 0;
  for (auto* this_node : ordered_task_nodes_) {
    // skip if this node has been set in a chain.
    if (IsValidChainId(this_node->chain_id())) { continue; }

    if (CanBeMergedInChain(this_node)) {
      TraverseConnectedSubGraphMergeInThisChain(this_node, chain_id);
    } else {
      this_node->set_chain_id(chain_id);
    }

    ++chain_id;
  }
  for (auto* node : ordered_task_nodes_) { CHECK(IsValidChainId(node->chain_id())); }
}

void TaskGraph::MergeChainByLogicalChainId() {
  for (TaskNode* this_node : ordered_task_nodes_) {
    CompTaskNode* comp_node = dynamic_cast<CompTaskNode*>(this_node);
    if (!comp_node) { continue; }
    const int64_t logical_chain_id = comp_node->op()->op_conf().logical_chain_id();
    if (IsValidChainId(logical_chain_id)) { this_node->set_chain_id(logical_chain_id); }
  }
}

void TaskGraph::BuildCtrlRegstDescInSameChain() {
  auto GenPhysicalChainId = [](TaskNode* node) {
    // NOTE(chengcheng): different rank cannot use same chain id for bad ctrl link.
    return (node->chain_id() << 31) | (node->machine_id());
  };
  HashMap<int64_t, TaskNode*> physical_chain_id2node;
  LOG(INFO) << "start to build ctrl.";
  const auto& GetOpName = [](TaskNode* task) -> std::string {
    if (task->exec_gph().node_num() != 1) { return ""; }
    return task->exec_gph().SoleNode()->op()->op_name();
  };
  // Note that ordered_task_nodes_'s topology order in seperation plan compile is not gerenteed,
  // So add ctrl edge with ordered_task_nodes_ in seperation plan compile may case dead lock.
  for (auto* node : ordered_task_nodes_) {
    LOG(INFO) << " ordered task " << node->order_in_graph() << " op " << GetOpName(node)
              << " chain id " << GenPhysicalChainId(node);
  }
  for (auto* node : ordered_task_nodes_) {
    if (IsConnectToTickOp(node)) { continue; }
    // NOTE(chengcheng): skip invalid chain id
    if (!IsValidChainId(node->chain_id())) { continue; }
    int64_t physical_chain_id = GenPhysicalChainId(node);
    auto iter = physical_chain_id2node.find(physical_chain_id);
    if (iter == physical_chain_id2node.end()) {
      CHECK(physical_chain_id2node.emplace(physical_chain_id, node).second);
    } else {
      TaskNode* src_node = iter->second;
      TaskNode* dst_node = node;
      std::string ctrl_regst_name;
      bool build_ctrl_edge = src_node->BuildCtrlRegstDescIfNeed(dst_node, &ctrl_regst_name);
      if (build_ctrl_edge) {
        LOG(INFO) << "Add ctrl edge from " << GetOpName(src_node) << " to " << GetOpName(dst_node)
                  << " ctrl regst name " << ctrl_regst_name;
        CHECK(!ctrl_regst_name.empty());
        TaskEdge* edge = NewEdge();
        Connect<TaskNode>(src_node, edge, dst_node);
        src_node->BindEdgeWithProducedRegst(edge, ctrl_regst_name);
      }
      iter->second = dst_node;
    }
  }
  LOG(INFO) << "end to build ctrl.";
}

void TaskGraph::GetInplaceOpBlobArgList(
    InplaceObasInfo* obas_info, const HashSet<TaskNode*>& dev_nodes,
    const std::function<const TaskNode*(const std::string&)>& TaskNode4OpName) const {
  auto AddMutableInplaceArgPair = [&](TaskNode* node, const std::string& ibn,
                                      const std::string& obn, const std::string& op_name) {
    if (IsInplaceAllowed(node, {ibn, obn}, TaskNode4OpName)) {
      auto* pair = obas_info->mut_inplace_oba_pairs.mutable_pair()->Add();
      *pair->mutable_first() = GenOpBlobArg(op_name, ibn);
      *pair->mutable_second() = GenOpBlobArg(op_name, obn);
    }
  };
  auto AddConstInplaceArgPair = [&](TaskNode* node, const std::string& ibn, const std::string& obn,
                                    const std::string& op_name) {
    if (IsInplaceAllowed(node, {ibn, obn}, TaskNode4OpName)) {
      auto* pair = obas_info->con_inplace_oba_pairs.mutable_pair()->Add();
      *pair->mutable_first() = GenOpBlobArg(op_name, ibn);
      *pair->mutable_second() = GenOpBlobArg(op_name, obn);
    }
  };

  for (TaskNode* task_node : dev_nodes) {
    if (task_node->exec_gph().node_num() != 1) { continue; }
    const auto& op = *task_node->exec_gph().SoleNode()->op();
    for (const std::string& ibn : op.input_bns()) {
      if (op.InputBlobModifier4Ibn(ibn).is_mutable()) {
        CHECK(IsInplaceAllowed(task_node, {ibn}, TaskNode4OpName));
        *obas_info->mut_in_obas.mutable_oba()->Add() = GenOpBlobArg(op.op_name(), ibn);
      }
    }
    for (const auto& pair : task_node->exec_gph().SoleNode()->mut_inplace_obn2ibn()) {
      AddMutableInplaceArgPair(task_node, pair.second, pair.first, op.op_name());
    }
    for (const auto& pair : task_node->exec_gph().SoleNode()->con_inplace_obn2ibn()) {
      AddConstInplaceArgPair(task_node, pair.second, pair.first, op.op_name());
    }
  }
}

void TaskGraph::GetSafeInplaceOpBlobArgList(
    InplaceObasInfo* safe_obas_info, const HashSet<TaskNode*>& dev_nodes,
    const std::function<bool(const std::string&, const std::string&)>& IsOpNameDataOrCtrlReachable)
    const {
  auto TaskNode4SoleOpName = MakeGetterTaskNode4SoleOpName(dev_nodes);
  InplaceObasInfo obas_info;
  GetInplaceOpBlobArgList(&obas_info, dev_nodes, TaskNode4SoleOpName);
  auto Op4OpName = [&](const std::string& op_name) -> const Operator* {
    return TaskNode4SoleOpName(op_name)->exec_gph().SoleNode()->op().get();
  };
  auto IsLbiAllConsumersReachable =
      MakePredicatorIsLbiAllConsumersReachable(TaskNode4SoleOpName, IsOpNameDataOrCtrlReachable);
  InplaceLbiGraph origin_graph(obas_info, Op4OpName);
  InplaceLbiGraph safe_graph(*safe_obas_info, Op4OpName);
  origin_graph.ComputeSafeInplaceObns(safe_obas_info, IsLbiAllConsumersReachable);
  if (Singleton<ResourceDesc, ForSession>::Get()->enable_debug_mode()) {
    origin_graph.ToDotWithFilePath(
        JoinPath("dot", "InplaceLbiGraph", GlobalJobDesc().job_name() + "_origin.dot"));
    safe_graph.ToDotWithFilePath(
        JoinPath("dot", "InplaceLbiGraph", GlobalJobDesc().job_name() + "_safe.dot"));
  }
}

void TaskGraph::SetTaskRegstInplaceInfo(const InplaceObasInfo& obas_info,
                                        const HashSet<TaskNode*>& dev_nodes) const {
  auto TaskNode4SoleOpName = MakeGetterTaskNode4SoleOpName(dev_nodes);
  auto Op4OpName = [&](const std::string& op_name) -> const Operator* {
    return TaskNode4SoleOpName(op_name)->exec_gph().SoleNode()->op().get();
  };
  InplaceLbiGraph inplace_gph(obas_info, Op4OpName);
  inplace_gph.ForEachConnectedComponent([&](const HashSet<const InplaceLbiNode*>& inplace_nodes) {
    for (const auto* inplace_node : inplace_nodes) {
      if (inplace_node->in_edges().empty()) { continue; }
      const auto* inplace_edge = inplace_node->SoleInEdge();
      auto* exec_node = TaskNode4SoleOpName(inplace_edge->op().op_name())->exec_gph().SoleNode();
      RegstDesc* in_regst = exec_node->RegstDesc4BnInOp(inplace_edge->ibn());
      RegstDesc* out_regst = exec_node->RegstDesc4BnInOp(inplace_edge->obn());
      out_regst->set_hint_inplace_consumed_regst_desc_id(in_regst->regst_desc_id());
    }
  });
}

void TaskGraph::ForEachGpuDeviceNodes(
    const std::function<void(const HashSet<TaskNode*>& dev_nodes)>& Handler) const {
  HashMap<std::pair<int64_t, int64_t>, HashSet<TaskNode*>> global_dev_phy_id2nodes;
  ForEachNode([&](TaskNode* task_node) {
    if (task_node->device_type() != DeviceType::kCUDA) { return; }
    int64_t dev_phy_id = task_node->stream_id().device_id().device_index();
    global_dev_phy_id2nodes[{task_node->machine_id(), dev_phy_id}].emplace(task_node);
  });
  for (const auto& pair : global_dev_phy_id2nodes) { Handler(pair.second); }
}

void TaskGraph::EnableInplaceMemSharing(
    const std::function<bool(const std::string&, const std::string&)>&
        IsOpNameDataOrCtrlReachable) {
  ForEachGpuDeviceNodes([&](const HashSet<TaskNode*>& dev_nodes) {
    EnableInplaceMemSharing(dev_nodes, IsOpNameDataOrCtrlReachable);
  });
}

void TaskGraph::EnableInplaceMemSharing(
    const HashSet<TaskNode*>& dev_nodes,
    const std::function<bool(const std::string&, const std::string&)>&
        IsOpNameDataOrCtrlReachable) {
  InplaceObasInfo safe_inplace_obas_info;
  GetSafeInplaceOpBlobArgList(&safe_inplace_obas_info, dev_nodes, IsOpNameDataOrCtrlReachable);
  SetTaskRegstInplaceInfo(safe_inplace_obas_info, dev_nodes);
}

void TaskGraph::DecideExecutionOrder() {
  // For one machine with no transfer available, the straighten algorithm for overlaps consume a lot
  // of memory
  StraightenAlgorithmTag straighten_algorithm_tag =
      GlobalJobDesc().job_conf().straighten_algorithm_tag_in_task_graph();
  if (straighten_algorithm_tag == StraightenAlgorithmTag::kDisable
      || (straighten_algorithm_tag == StraightenAlgorithmTag::kOverlap4Transfer
          && GlobalProcessCtx::WorldSize() == 1)) {
    SetOrderInGraphForEachNode();
    LOG(INFO) << " order 0";
  } else {
    StraightenNodes(this, &ordered_task_nodes_);
    LOG(INFO) << " order 1";
  }
}

#define DEFINE_BLD_SUB_TASK_GRAPH_METHOD(method_name) \
  void TaskGraph::method_name BLD_SUB_TSK_GPH_MTHD_ARGS()

DEFINE_BLD_SUB_TASK_GRAPH_METHOD(BldSubTskGphByBoxing) {
  const OpNode* src_op_node = op_edge->src_node();
  const OpNode* dst_op_node = op_edge->dst_node();
  for (const LogicalBlobId& lbi : op_edge->lbis()) {
    std::vector<TaskNode*> in_nodes(sorted_src_comp_tasks.begin(), sorted_src_comp_tasks.end());
    std::vector<TaskNode*> out_nodes;
    out_nodes.reserve(sorted_dst_comp_tasks.size());
    std::vector<std::vector<TaskNode*>> sorted_ctrl_tasks;
    const NdSbp& src_nd_sbp = src_op_node->NdSbp4Lbi(lbi);
    const NdSbp& dst_nd_sbp = dst_op_node->NdSbp4Lbi(lbi);
    const ParallelDesc& src_parallel_desc = src_op_node->parallel_desc();
    const ParallelDesc& dst_parallel_desc = dst_op_node->parallel_desc();
    const BlobDesc& blob_desc = src_op_node->LogicalBlobDesc4Lbi(lbi);
    VLOG(3) << "src op: " << src_op_node->op().op_name()
            << " dst op: " << dst_op_node->op().op_name()
            << " src_parallel_conf: " << src_parallel_desc.parallel_conf().DebugString()
            << " dst parallel conf: " << dst_parallel_desc.parallel_conf().DebugString()
            << " src_nd_sbp " << src_nd_sbp.DebugString() << " dst nd_sbp "
            << dst_nd_sbp.DebugString();
    auto status = CHECK_JUST(hierarchical_sub_tsk_gph_builder_->Build(
        sub_tsk_gph_builder_ctx_.get(), in_nodes, &out_nodes, &sorted_ctrl_tasks, src_parallel_desc,
        dst_parallel_desc, lbi, blob_desc, src_nd_sbp, dst_nd_sbp,
        *(CHECK_JUST(src_op_node->op().GetOpTimeShape()).get())));
    boxing_logger_->Log(*status, src_op_node->op().op_name(), dst_op_node->op().op_name(),
                        src_parallel_desc, dst_parallel_desc, src_nd_sbp, dst_nd_sbp, lbi,
                        blob_desc);
    CHECK_EQ(out_nodes.size(), sorted_dst_comp_tasks.size());
    FOR_RANGE(size_t, i, 0, out_nodes.size()) {
      ConnectWithLbi(out_nodes.at(i), sorted_dst_comp_tasks.at(i), lbi);
    }
    if (!sorted_ctrl_tasks.empty()) {
      CHECK_EQ(sorted_ctrl_tasks.size(), sorted_dst_comp_tasks.size());
      FOR_RANGE(size_t, i, 0, sorted_dst_comp_tasks.size()) {
        for (TaskNode* ctrl_node : sorted_ctrl_tasks.at(i)) {
          std::string regst_desc_name;
          ctrl_node->BuildCtrlRegstDesc(sorted_dst_comp_tasks.at(i), &regst_desc_name);
          TaskEdge* edge = NewEdge();
          Connect<TaskNode>(ctrl_node, edge, sorted_dst_comp_tasks.at(i));
          ctrl_node->BindEdgeWithProducedRegst(edge, regst_desc_name);
        }
      }
    }
  }
}

DEFINE_BLD_SUB_TASK_GRAPH_METHOD(BldSubTskGphByOneToOne) {
  CHECK_EQ(sorted_src_comp_tasks.size(), sorted_dst_comp_tasks.size());
  FOR_RANGE(size_t, i, 0, sorted_src_comp_tasks.size()) {
    for (const LogicalBlobId& lbi : op_edge->lbis()) {
      BuildTaskPath(sorted_src_comp_tasks.at(i), sorted_dst_comp_tasks.at(i), lbi);
    }
  }
}

DEFINE_BLD_SUB_TASK_GRAPH_METHOD(BldSubTskGphByBroadcastToBroadcast) {
  for (CompTaskNode* dst_node : sorted_dst_comp_tasks) {
    CompTaskNode* nearest_src_node =
        SubTskGphBuilderUtil::FindNearestNode(sorted_src_comp_tasks, dst_node);
    CHECK_NOTNULL(nearest_src_node);
    for (const LogicalBlobId& lbi : op_edge->lbis()) {
      BuildTaskPath(nearest_src_node, dst_node, lbi);
    }
  }
}

DEFINE_BLD_SUB_TASK_GRAPH_METHOD(BldSubTskGphByPartialInLbiConnect) {
  const Operator& src_op = op_edge->src_node()->op();
  const Operator& dst_op = op_edge->dst_node()->op();
  HashSet<LogicalBlobId> lbis;
  for (const auto& obn : src_op.output_bns()) { lbis.insert(src_op.BnInOp2Lbi(obn)); }
  CHECK_EQ(sorted_src_comp_tasks.size(), 1);
  CHECK_EQ(dst_op.input_bns().size(), sorted_dst_comp_tasks.size());
  FOR_RANGE(int, i, 0, sorted_dst_comp_tasks.size()) {
    const auto& lbi = dst_op.BnInOp2Lbi(dst_op.input_bns().Get(i));
    if (lbis.find(lbi) != lbis.end()) {
      BuildTaskPath(sorted_src_comp_tasks.at(0), sorted_dst_comp_tasks.at(i), lbi);
    }
  }
}

DEFINE_BLD_SUB_TASK_GRAPH_METHOD(BldSubTskGphByPartialOutLbiConnect) {
  const Operator& src_op = op_edge->src_node()->op();
  const Operator& dst_op = op_edge->dst_node()->op();
  HashSet<LogicalBlobId> lbis;
  for (const auto& ibn : dst_op.input_bns()) { lbis.insert(dst_op.BnInOp2Lbi(ibn)); }
  CHECK_EQ(sorted_dst_comp_tasks.size(), 1);
  CHECK_EQ(src_op.output_bns().size(), sorted_src_comp_tasks.size());
  FOR_RANGE(int, i, 0, sorted_src_comp_tasks.size()) {
    const auto& lbi = src_op.BnInOp2Lbi(src_op.output_bns().Get(i));
    if (lbis.find(lbi) != lbis.end()) {
      BuildTaskPath(sorted_src_comp_tasks.at(i), sorted_dst_comp_tasks.at(0), lbi);
    }
  }
}

DEFINE_BLD_SUB_TASK_GRAPH_METHOD(BldSubTskGphBySrcSubsetConnect) {
  std::function<Maybe<CompTaskNode*>(int64_t mchn_id, int64_t thrd_id)> TaskNode4MachineId7ThrdId;
  CHECK_JUST(
      MakeGetterTaskNode4MachineId7ThrdId(sorted_src_comp_tasks, &TaskNode4MachineId7ThrdId));
  for (CompTaskNode* dst_task_node : sorted_dst_comp_tasks) {
    CompTaskNode* src_task_node = CHECK_JUST(
        TaskNode4MachineId7ThrdId(dst_task_node->machine_id(), dst_task_node->thrd_id()));
    Connect<TaskNode>(src_task_node, NewTaskEdgeWithLbis(op_edge->lbis()), dst_task_node);
  }
}

DEFINE_BLD_SUB_TASK_GRAPH_METHOD(BldSubTskGphByDstSubsetConnect) {
  std::function<Maybe<CompTaskNode*>(int64_t mchn_id, int64_t thrd_id)> TaskNode4MachineId7ThrdId;
  CHECK_JUST(
      MakeGetterTaskNode4MachineId7ThrdId(sorted_dst_comp_tasks, &TaskNode4MachineId7ThrdId));
  for (CompTaskNode* src_task_node : sorted_src_comp_tasks) {
    CompTaskNode* dst_task_node = CHECK_JUST(
        TaskNode4MachineId7ThrdId(src_task_node->machine_id(), src_task_node->thrd_id()));
    Connect<TaskNode>(src_task_node, NewTaskEdgeWithLbis(op_edge->lbis()), dst_task_node);
  }
}

DEFINE_BLD_SUB_TASK_GRAPH_METHOD(BldSubTskGphNormalForwardToDecodeH2D) {
  CHECK_EQ(sorted_src_comp_tasks.size(), sorted_dst_comp_tasks.size());
  FOR_RANGE(size_t, i, 0, sorted_src_comp_tasks.size()) {
    CompTaskNode* src = sorted_src_comp_tasks.at(i);
    CompTaskNode* dst = sorted_dst_comp_tasks.at(i);
    for (const LogicalBlobId& lbi : op_edge->lbis()) { ConnectWithLbi(src, dst, lbi); }
  }
}

void TaskGraph::ConnectWithLbi(TaskNode* src_node, TaskNode* dst_node, const LogicalBlobId& lbi) {
  if (src_node == dst_node) { return; }
  for (TaskEdge* out_edge : src_node->out_edges()) {
    TaskNode* out_node = out_edge->dst_node();
    if (out_node == dst_node) {
      out_edge->AddLbi(lbi);
      return;
    }
  }

  TaskEdge* connected_edge = NewEdge();
  connected_edge->AddLbi(lbi);
  Connect<TaskNode>(src_node, connected_edge, dst_node);
}

void TaskGraph::BuildTaskPath(TaskNode* src_node, TaskNode* dst_node, const LogicalBlobId& lbi) {
  TaskNode* proxy_node = GetProxyNode(src_node, lbi, dst_node->MemZoneId121());
  ConnectWithLbi(proxy_node, dst_node, lbi);
}

<<<<<<< HEAD
Maybe<void> GlobalTaskGraph::Init() {
  OpGraph* op_graph = Singleton<OpGraph>::Get();
  sub_tsk_gph_builder_ctx_.reset(new SubTskGphBuilderCtx(this));
  boxing_logger_ = CreateBoxingLogger();
  hierarchical_sub_tsk_gph_builder_.reset(new DispatchHierarchicalSubTskGphBuilder());
  HashMap<const OpNode*, std::vector<CompTaskNode*>> op_node2sorted_comp_tasks;

  op_graph->ForEachNode([&](const OpNode* op_node) {
    std::vector<CompTaskNode*>* sorted_comp_tasks = &(op_node2sorted_comp_tasks[op_node]);
    GenSortedCompTaskNodes(op_node, sorted_comp_tasks);
    for (CompTaskNode* comp_task : *sorted_comp_tasks) { AddAllocatedNode(comp_task); }
  });

  op_graph->ForEachEdge([&](const OpEdge* op_edge) {
    BldSubTskGphMthd method = GetMthdForBldSubTskGph(op_edge);
    (this->*method)(op_edge, op_node2sorted_comp_tasks.at(op_edge->src_node()),
                    op_node2sorted_comp_tasks.at(op_edge->dst_node()));
  });

  ForEachOpGraphNecessaryCtrlEdge(op_graph, [&](const OpNode* src, const OpNode* dst) {
    const auto& src_task_nodes = op_node2sorted_comp_tasks.at(src);
    const auto& dst_task_nodes = op_node2sorted_comp_tasks.at(dst);
    if (src->op().op_conf().has_src_subset_tick_conf()) {
      UNIMPLEMENTED();
    } else if (dst->op().op_conf().has_dst_subset_tick_conf()) {
      UNIMPLEMENTED();
    } else {
      ConnectCtrlEdges(src_task_nodes, dst_task_nodes);
    }
  });

  if (Singleton<ResourceDesc, ForSession>::Get()->enable_debug_mode()) { ToDotWithAutoFilePath(); }
  return Maybe<void>::Ok();
}

Maybe<void> BoxingTaskGraph::Init() {
=======
Maybe<void> BoxingTaskGraph::Init(
    const std::function<void(size_t, const std::function<void(size_t i)>&)>& Loop) {
>>>>>>> 6ea96fe7
  OpGraph* op_graph = Singleton<OpGraph>::Get();
  sub_tsk_gph_builder_ctx_.reset(new SubTskGphBuilderCtx(this));
  boxing_logger_ = CreateBoxingLogger();
  hierarchical_sub_tsk_gph_builder_.reset(new DispatchHierarchicalSubTskGphBuilder());

  const auto& TryCreateSortedCompTaskNodes = [&](const OpNode* op_node) {
    if (boxing_related_op_node2sorted_comp_tasks_.count(op_node) > 0) { return; }
    std::vector<CompTaskNode*>* sorted_comp_tasks =
        &(boxing_related_op_node2sorted_comp_tasks_[op_node]);
    GenSortedCompTaskNodes(op_node, sorted_comp_tasks);
    for (CompTaskNode* comp_task : *sorted_comp_tasks) { AddAllocatedNode(comp_task); }
  };
  op_graph->ForEachEdge([&](const OpEdge* op_edge) {
    if (!op_edge->NeedBoxing()) { return; }
    TryCreateSortedCompTaskNodes(op_edge->src_node());
    TryCreateSortedCompTaskNodes(op_edge->dst_node());
    BldSubTskGphMthd method = GetMthdForBldSubTskGph(op_edge);
    (this->*method)(op_edge, boxing_related_op_node2sorted_comp_tasks_.at(op_edge->src_node()),
                    boxing_related_op_node2sorted_comp_tasks_.at(op_edge->dst_node()));
  });
<<<<<<< HEAD
  ForEachNode(std::bind(&TaskNode::ProduceAllRegstsAndBindEdges, std::placeholders::_1));
=======
  CreateOpNode2TaskIds(Loop);
>>>>>>> 6ea96fe7
  return Maybe<void>::Ok();
}

void BoxingTaskGraph::CreateOpNode2TaskIds(
    const std::function<void(size_t, const std::function<void(size_t i)>&)>& Loop) {
  const OpGraph* op_graph = Singleton<OpGraph>::Get();
  std::vector<const OpNode*> op_nodes;
  op_nodes.reserve(op_graph->node_num());
  op_graph->ForEachNode([&](OpNode* op_node) {
    if (boxing_related_op_node2sorted_comp_tasks_.count(op_node) == 0) {
      op_nodes.push_back(op_node);
      boxing_unrelated_op_node2sorted_task_ids_[op_node].reserve(
          op_node->parallel_desc().parallel_num());
    }
  });
  Loop(op_nodes.size(), [&](size_t i) {
    const OpNode* op_node = op_nodes.at(i);
    TaskType task_type = TaskType4OpNode(op_node);
    const auto& parallel_desc = op_node->parallel_desc();
    auto* task_ids = &boxing_unrelated_op_node2sorted_task_ids_[op_node];
    for (int parallel_id = 0; parallel_id < parallel_desc.parallel_num(); ++parallel_id) {
      const auto& stream_id = GetStreamId(op_node, parallel_id, task_type);
      task_ids->push_back(Singleton<IDMgr>::Get()->GetTaskIdGenerator()->Generate(stream_id));
    }
  });
}

namespace {

bool IsComputTaskNodeDutyRank(int64_t current_rank, const ParallelDesc& parallel_desc,
                              int64_t task_node_rank) {
  if (current_rank == 0) {
    // make sure master knows at least one op_node.
    return CHECK_JUST(parallel_desc.MachineId4ParallelId(0)) == task_node_rank;
  } else if (parallel_desc.HasMachineId(current_rank)) {
    // workers only care their own rank.
    return current_rank == task_node_rank;
  } else {
    return false;
  }
}

template<typename RetT, typename HandleTansportTaskNodeT, typename HandleComputeTaskNodeT>
RetT TaskNodeVisitor(TaskNode* task_node, const HandleTansportTaskNodeT& HandleTansportTaskNode,
                     const HandleComputeTaskNodeT& HandleComputeTaskNode) {
  auto* transport_task_node = dynamic_cast<TransportTaskNode*>(task_node);
  if (transport_task_node != nullptr) {
    return HandleTansportTaskNode(transport_task_node);
  } else {
    auto* comp_task_node = dynamic_cast<CompTaskNode*>(task_node);
    if (comp_task_node != nullptr) {
      return HandleComputeTaskNode(comp_task_node);
    } else {
      UNIMPLEMENTED();
    }
  }
}

}  // namespace

/*static*/ bool BoxingTaskGraph::SelectTaskNodeByRank(TaskNode* task_node, int64_t rank) {
  return TaskNodeVisitor<bool>(
      task_node, [&](TransportTaskNode* task_node) { return task_node->machine_id() == rank; },
      [&](CompTaskNode* task_node) {
        const auto& machine_id = task_node->machine_id();
        return IsComputTaskNodeDutyRank(rank, task_node->op_node()->parallel_desc(), machine_id);
      });
}

void BoxingTaskGraph::ToProto(const std::function<bool(TaskNode*)>& Pick,
                              BoxingTaskGraphProto* proto) const {
  const auto sources = [&]() -> std::list<TaskNode*> {
    HashSet<TaskNode*> sources;
    ForEachNode([&](TaskNode* task_node) {
      if (Pick(task_node)) { sources.insert(task_node); }
    });
<<<<<<< HEAD
    HashSet<TaskNode*> sources_out;
    for (auto* source : sources) {
      // The consumed task_ids must be generated from out_nodes.
      source->ForEachNodeOnOutEdge([&](TaskNode* out_node) {
        if (!sources.count(out_node)) { sources_out.insert(out_node); }
      });
    }
    sources.insert(sources_out.begin(), sources_out.end());
    return std::list<TaskNode*>{sources.begin(), sources.end()};
=======
    HashSet<TaskNode*> ret_sources{sources.begin(), sources.end()};
    for (auto* source : sources) {
      // The consumed task_ids must be generated from out_nodes.
      source->ForEachNodeOnOutEdge([&](TaskNode* out_node) { ret_sources.insert(out_node); });
    }
    return std::list<TaskNode*>{ret_sources.begin(), ret_sources.end()};
>>>>>>> 6ea96fe7
  }();
  const auto& TransportTaskNodeToProto = [&](TransportTaskNode* task_node) {
    task_node->ToTransportTaskProtoIf(proto->mutable_transport_task()->Add());
  };
  const auto& ComputeTaskNodeToProto = [&](CompTaskNode* task_node) {
    auto* map = proto->mutable_boxing_related_op_name2compute_tasks();
    const auto& op_name = task_node->op_node()->op().op_name();
    auto* parallel_id2task_proto = (*map)[op_name].mutable_parallel_id2task();
    int64_t parallel_id = task_node->parallel_id();
    task_node->ToProto(&(*parallel_id2task_proto)[parallel_id], /*check=*/false);
  };
  HashSet<TaskNode*> rank_task_nodes;
  BfsForEachNode(sources, &TaskNode::ForEachNodeOnInEdge, [&](TaskNode* task_node) {
    rank_task_nodes.insert(task_node);
    TaskNodeVisitor<void>(task_node, TransportTaskNodeToProto, ComputeTaskNodeToProto);
  });
  const auto rank_task_edges = [&] {
    HashSet<TaskEdge*> rank_task_edges;
    const auto& TryInsertEdge = [&](TaskEdge* edge) {
      if (rank_task_nodes.count(edge->src_node()) > 0
          && rank_task_nodes.count(edge->dst_node()) > 0) {
        rank_task_edges.insert(edge);
      }
    };
    for (const auto* task_node : rank_task_nodes) {
      for (auto* in_edge : task_node->in_edges()) { TryInsertEdge(in_edge); }
      for (auto* out_edge : task_node->out_edges()) { TryInsertEdge(out_edge); }
    }
    return rank_task_edges;
  }();
  for (auto* edge : rank_task_edges) { edge->ToProto(proto->mutable_task_edge()->Add()); }
  for (const auto& pair : boxing_unrelated_op_node2sorted_task_ids_) {
    const auto& op_name = pair.first->op().op_name();
    auto* vec = &(*proto->mutable_boxing_unrelated_op_name2task_ids())[op_name];
    for (const auto& task_id : pair.second) { vec->add_task_id(EncodeTaskIdToInt64(task_id)); }
  }
}

RankTaskGraph::RankTaskGraph(const std::shared_ptr<BoxingTaskGraphProto>& boxing_task_graph_proto,
                             int64_t current_rank)
    : boxing_task_graph_proto_(boxing_task_graph_proto),
      current_rank_(current_rank),
      task_graph_rebuild_ctx_(std::make_unique<TaskGraphRebuildCtx>()) {}

Maybe<CompTaskNode*> RankTaskGraph::TryGetBoxingRelatedComTaskNode(const OpNode* op_node,
                                                                   int64_t parallel_id) {
  const auto& op_name = op_node->op().op_name();
<<<<<<< HEAD
  auto iter = boxing_task_graph_proto_->op_name2compute_tasks().find(op_name);
  if (iter == boxing_task_graph_proto_->op_name2compute_tasks().end()) { return nullptr; }
  auto task_iter = iter->second.parallel_id2task().find(parallel_id);
  if (task_iter == iter->second.parallel_id2task().end()) { return nullptr; }
  int64_t task_id = task_iter->second.task_id();
=======
  auto iter = boxing_task_graph_proto_->boxing_related_op_name2compute_tasks().find(op_name);
  if (iter == boxing_task_graph_proto_->boxing_related_op_name2compute_tasks().end()) {
    return nullptr;
  }
  int64_t task_id = JUST(MapAt(iter->second.parallel_id2task(), parallel_id)).task_id();
>>>>>>> 6ea96fe7
  auto* task_node = JUST(task_graph_rebuild_ctx_->TaskNode4Id(task_id));
  auto* comp_task_node = dynamic_cast<CompTaskNode*>(task_node);
  CHECK_NOTNULL_OR_RETURN(comp_task_node) << "invalid task_type. task_id: " << task_id;
  return comp_task_node;
}

Maybe<CompTaskNode*> RankTaskGraph::CreateOrFindRankCompTaskNodeByParallelId(const OpNode* op_node,
                                                                             int64_t parallel_id) {
  auto* comp_task_node = JUST(TryGetBoxingRelatedComTaskNode(op_node, parallel_id));
  if (comp_task_node != nullptr) { return comp_task_node; }
  auto** comp_task_node_ptr = &op_node2comp_task_node_[op_node];
  if (*comp_task_node_ptr != nullptr) { return *comp_task_node_ptr; }
  const TaskId task_id = [&] {
    const auto& map = boxing_task_graph_proto_->boxing_unrelated_op_name2task_ids();
    const auto& iter = map.find(op_node->op().op_name());
    CHECK(iter != map.end());
    CHECK_LT(parallel_id, iter->second.task_id_size());
    return DecodeTaskIdFromInt64(iter->second.task_id().Get(parallel_id));
  }();
  const auto& GetStreamIdFromMaster = [&](const OpNode* op_node, int64_t parallel_id, TaskType) {
    return task_id.stream_id();
  };
  *comp_task_node_ptr = GenCompTaskNode(op_node, parallel_id, GetStreamIdFromMaster);
  (*comp_task_node_ptr)->update_new_task_id(task_id);
  AddAllocatedNode(*comp_task_node_ptr);
  return *comp_task_node_ptr;
}

Maybe<CompTaskNode*> RankTaskGraph::CreateOrFindRankCompTaskNodeByRank(const OpNode* op_node,
                                                                       int64_t rank) {
  CHECK_OR_RETURN(op_node->parallel_desc().HasMachineId(rank))
      << "rank is not contained in the placment";
  int64_t parallel_id = -1;
  CHECK_OR_RETURN(JUST(op_node->parallel_desc().TryGetParallelId(rank, &parallel_id)))
      << "parallel_id not found.";
  return CreateOrFindRankCompTaskNodeByParallelId(op_node, parallel_id);
}

Maybe<CompTaskNode*> RankTaskGraph::TryGetRankCompTaskNode(const OpNode* op_node, int64_t rank) {
  if (!op_node->parallel_desc().HasMachineId(rank)) { return nullptr; }
  int64_t parallel_id = -1;
  CHECK_OR_RETURN(JUST(op_node->parallel_desc().TryGetParallelId(rank, &parallel_id)))
      << "parallel_id not found.";
  auto* comp_task_node = JUST(TryGetBoxingRelatedComTaskNode(op_node, parallel_id));
  if (comp_task_node != nullptr) { return comp_task_node; }
  return op_node2comp_task_node_[op_node];
}

Maybe<void> RankTaskGraph::AddBoxingReletedCompTaskNodesFromProto() {
  OpGraph* op_graph = Singleton<OpGraph>::Get();
  for (const auto& pair : boxing_task_graph_proto_->boxing_related_op_name2compute_tasks()) {
    const OpNode* op_node = op_graph->OpNode4OpName(pair.first);
    for (const auto& pair : pair.second.parallel_id2task()) {
      const auto& task_proto = pair.second;
      CHECK_OR_RETURN(task_id2task_proto_.emplace(task_proto.task_id(), &task_proto).second)
          << "redundant task_id.";
      CompTaskNode* comp_task_node = NewCompTaskNode4OpNode(op_node);
      comp_task_node->set_op_node(op_node);
      AddAllocatedNode(comp_task_node);
      // Note here has no consume regst
      // Init task node and produce regst
      comp_task_node->InitFromProtoExceptConsumedRegsts(task_proto);
      JUST(task_graph_rebuild_ctx_->AddTaskNode(comp_task_node));
    }
  }
  return Maybe<void>::Ok();
}

Maybe<void> RankTaskGraph::CreateAndPartiallyInitTransportTaskNodesFromProto() {
  for (const auto& transport_task_proto : boxing_task_graph_proto_->transport_task()) {
    const auto& task_proto = transport_task_proto.task_proto();
    CHECK_OR_RETURN(task_id2task_proto_.emplace(task_proto.task_id(), &task_proto).second)
        << "redundant task_id.";
    auto* task_node = JUST(CreateTransportTask::Visit(task_proto.task_type()));
    AddAllocatedNode(task_node);
    // Init task node and produce regst
    task_node->InitFromProtoExceptConsumedRegsts(transport_task_proto.task_proto());
    JUST(task_graph_rebuild_ctx_->AddTaskNode(task_node));
  }
  return Maybe<void>::Ok();
}

Maybe<void> RankTaskGraph::AddTransportTaskEdgesFromProto() {
  for (const auto& task_edge_proto : boxing_task_graph_proto_->task_edge()) {
    TaskEdge* edge = NewEdge();
    auto* src_task_node = JUST(task_graph_rebuild_ctx_->TaskNode4Id(task_edge_proto.src_task_id()));
    auto* dst_task_node = JUST(task_graph_rebuild_ctx_->TaskNode4Id(task_edge_proto.dst_task_id()));
    Connect<TaskNode>(src_task_node, edge, dst_task_node);
    JUST(edge->InitFromProto(task_edge_proto, *task_graph_rebuild_ctx_));
    JUST(task_graph_rebuild_ctx_->AddTaskEdge(edge, task_edge_proto.task_edge_uid()));
  }
  return Maybe<void>::Ok();
}

Maybe<void> RankTaskGraph::InitTransportTaskNodesFromProto() {
  for (const auto& transport_task_proto : boxing_task_graph_proto_->transport_task()) {
    int64_t task_id = transport_task_proto.task_proto().task_id();
    auto* task_node = JUST(task_graph_rebuild_ctx_->TaskNode4Id(task_id));
    auto* transport_task_node = dynamic_cast<TransportTaskNode*>(task_node);
    CHECK_NOTNULL_OR_RETURN(transport_task_node)
        << "task node is not a TransportTaskNode. task_id" << task_id;
    JUST(transport_task_node->InitTransportTaskFromProtoIf(transport_task_proto,
                                                           *task_graph_rebuild_ctx_));
  }
  return Maybe<void>::Ok();
}

bool RankTaskGraph::ContainRank(const OpNode* op_node, int64_t rank) const {
  return op_node->parallel_desc().HasMachineId(rank);
}

Maybe<void> RankTaskGraph::ConnectDataEdges(const OpEdge* op_edge, int64_t rank) {
  if (!op_edge->NeedBoxing()) {
    auto* src_task_node = JUST(TryGetRankCompTaskNode(op_edge->src_node(), rank));
    auto* dst_task_node = JUST(TryGetRankCompTaskNode(op_edge->dst_node(), rank));
    if (ContainRank(op_edge->src_node(), rank)) {
      CHECK_NOTNULL_OR_RETURN(src_task_node) << "src_task_node should not be nullptr. op_name: "
                                             << op_edge->src_node()->op().op_name();
    }
    if (ContainRank(op_edge->dst_node(), rank)) {
      CHECK_NOTNULL_OR_RETURN(dst_task_node) << "dst_task_node should not be nullptr. op_name: "
                                             << op_edge->dst_node()->op().op_name();
    }
    if (src_task_node != nullptr && dst_task_node != nullptr) {
      for (const auto& lbi : op_edge->lbis()) { ConnectWithLbi(src_task_node, dst_task_node, lbi); }
    }
  }
  return Maybe<void>::Ok();
}

Maybe<void> RankTaskGraph::ConnectCtrlEdges(const OpNode* src, const OpNode* dst, int64_t rank) {
  if ((ContainRank(src, rank) && ContainRank(dst, rank))) {
    auto* src_task_node = CHECK_JUST(TryGetRankCompTaskNode(src, rank));
    auto* dst_task_node = CHECK_JUST(TryGetRankCompTaskNode(dst, rank));
    if (src->op().op_conf().has_src_subset_tick_conf()) {
      UNIMPLEMENTED_THEN_RETURN() << "ctrl edge from src_subset_tick is not supported.";
    } else if (dst->op().op_conf().has_dst_subset_tick_conf()) {
      UNIMPLEMENTED_THEN_RETURN() << "ctrl edge to dst_subset_tick is not supported.";
    } else {
      ConnectCtrlEdge(CHECK_NOTNULL(src_task_node), CHECK_NOTNULL(dst_task_node));
    }
  }
  return Maybe<void>::Ok();
}

bool RankTaskGraph::IsDutyRank(const ParallelDesc& parallel_desc, int64_t rank) const {
  return IsComputTaskNodeDutyRank(current_rank_, parallel_desc, rank);
}

template<typename DoEachRankT>
Maybe<void> RankTaskGraph::DoRankDuty(const ParallelDesc& parallel_desc,
                                      const DoEachRankT& DoWithRank) {
  if (current_rank_ == 0) {
    // make sure master knows at least one op_node.
    DoWithRank(JUST(parallel_desc.MachineId4ParallelId(0)));
  } else if (parallel_desc.HasMachineId(current_rank_)) {
    // workers only care their own rank.
    DoWithRank(current_rank_);
  } else {
    // Do nothing.
  }
  return Maybe<void>::Ok();
}

Maybe<void> RankTaskGraph::InitRegstDescsConsumers() {
  const auto& RegstDesc4Id = [&](int64_t regst_desc_id) -> Maybe<RegstDesc> {
    return JUST(task_graph_rebuild_ctx_->RegstDesc4Id(regst_desc_id));
  };
  JUST(MaybeForEachNode([&](TaskNode* task_node) -> Maybe<void> {
    const auto& task_proto = *JUST(MapAt(task_id2task_proto_, task_node->task_id()));
    JUST(task_node->InitConsumedRegstsFromProto(task_proto, RegstDesc4Id));
    return Maybe<void>::Ok();
  }));
  return Maybe<void>::Ok();
}

<<<<<<< HEAD
std::function<bool(TaskNode*)> MakePredicatorNodeSnapshotted(RankTaskGraph* graph) {
  auto nodes = std::make_shared<HashSet<TaskNode*>>();
  graph->ForEachNode([&](TaskNode* task_node) { nodes->insert(task_node); });
  return [nodes](TaskNode* task_node) { return nodes->count(task_node) > 0; };
}

Maybe<void> RankTaskGraph::Init(const HashSet<std::string>& var_op_names) {
=======
bool RawSafeToAddCtrlEdgesBetween(Symbol<ParallelDesc> lhs, Symbol<ParallelDesc> rhs) {
  if (lhs->parallel_num() != rhs->parallel_num()) { return false; }
  if (lhs->sorted_machine_ids() != rhs->sorted_machine_ids()) { return false; }
  for (int64_t machine_id : lhs->sorted_machine_ids()) {
    if (lhs->sorted_dev_phy_ids(machine_id) != rhs->sorted_dev_phy_ids(machine_id)) {
      return false;
    }
  }
  return true;
}

static constexpr auto* SafeToAddCtrlEdgesBetween =
    DECORATE(&RawSafeToAddCtrlEdgesBetween, ThreadLocal);

Maybe<void> RankTaskGraph::Init(const HashSet<std::string>& var_op_names,
                                bool enable_straighten_algorithm) {
>>>>>>> 6ea96fe7
  JUST(AddBoxingReletedCompTaskNodesFromProto());
  JUST(CreateAndPartiallyInitTransportTaskNodesFromProto());
  JUST(AddTransportTaskEdgesFromProto());
  JUST(InitTransportTaskNodesFromProto());
  JUST(InitRegstDescsConsumers());
  // Note that tasks currently added in above code are from BoxingTaskGraph, so they are all boxing
  // related.
  OpGraph* op_graph = Singleton<OpGraph>::Get();
  JUST(op_graph->MaybeForEachNode([&](OpNode* op_node) -> Maybe<void> {
    JUST(DoRankDuty(op_node->parallel_desc(), [&](int64_t rank) -> Maybe<void> {
      JUST(CreateOrFindRankCompTaskNodeByRank(op_node, rank));
      return Maybe<void>::Ok();
    }));
    if (var_op_names.count(op_node->op().op_name()) > 0
        && !IsDutyRank(op_node->parallel_desc(), current_rank_)) {
      // To makes sure all ranks know all var_op_names, at least one task for variable op is needed
      // in the plan.
      JUST(CreateOrFindRankCompTaskNodeByParallelId(op_node, /*parallel_id=*/0));
    }
    return Maybe<void>::Ok();
  }));

  JUST(op_graph->MaybeForEachEdge([&](const OpEdge* op_edge) -> Maybe<void> {
    return DoRankDuty(op_edge->src_node()->parallel_desc(),
                      [&](int64_t rank) { return ConnectDataEdges(op_edge, rank); });
  }));

  ForEachOpGraphNecessaryCtrlEdge<&OpGraph::cached_predicator_is_reachable>(
      op_graph, [&](const OpNode* src, const OpNode* dst) {
<<<<<<< HEAD
        CHECK(src->parallel_desc_sym()->EqualsIgnoringHierarchy(*dst->parallel_desc_sym()))
            << " src " << src->parallel_desc_sym()->data().DebugString() << " dst "
            << dst->parallel_desc_sym()->data().DebugString();
        CHECK_JUST(DoRankDuty(src->parallel_desc(),
                              [&](int64_t rank) { return ConnectCtrlEdges(src, dst, rank); }));
=======
        CHECK(SafeToAddCtrlEdgesBetween(src->parallel_desc(), dst->parallel_desc()))
            << "\n========[src]========\n"
            << src->parallel_desc().parallel_conf().DebugString() << "\n========[dst]========\n"
            << dst->parallel_desc().parallel_conf().DebugString();
        CHECK_JUST(ForEachDutyRank(src->parallel_desc(),
                                   [&](int64_t rank) { return ConnectCtrlEdges(src, dst, rank); }));
>>>>>>> 6ea96fe7
      });

  if (Singleton<ResourceDesc, ForSession>::Get()->enable_debug_mode()) { ToDotWithAutoFilePath(); }

  ForEachNode([&](TaskNode* task_node) { task_node->ProduceAllRegstsAndBindEdges(); });
  ForEachEdge([&](TaskEdge* edge) {
    CHECK(edge->OutHasBindRegst())
        << "Found edge which has not bound a regst, src task " << edge->src_node()->VisualStr();
  });
  return Maybe<void>::Ok();
}

RankTaskGraph::~RankTaskGraph() {}

}  // namespace oneflow<|MERGE_RESOLUTION|>--- conflicted
+++ resolved
@@ -942,7 +942,6 @@
   ConnectWithLbi(proxy_node, dst_node, lbi);
 }
 
-<<<<<<< HEAD
 Maybe<void> GlobalTaskGraph::Init() {
   OpGraph* op_graph = Singleton<OpGraph>::Get();
   sub_tsk_gph_builder_ctx_.reset(new SubTskGphBuilderCtx(this));
@@ -978,11 +977,8 @@
   return Maybe<void>::Ok();
 }
 
-Maybe<void> BoxingTaskGraph::Init() {
-=======
 Maybe<void> BoxingTaskGraph::Init(
     const std::function<void(size_t, const std::function<void(size_t i)>&)>& Loop) {
->>>>>>> 6ea96fe7
   OpGraph* op_graph = Singleton<OpGraph>::Get();
   sub_tsk_gph_builder_ctx_.reset(new SubTskGphBuilderCtx(this));
   boxing_logger_ = CreateBoxingLogger();
@@ -1003,11 +999,8 @@
     (this->*method)(op_edge, boxing_related_op_node2sorted_comp_tasks_.at(op_edge->src_node()),
                     boxing_related_op_node2sorted_comp_tasks_.at(op_edge->dst_node()));
   });
-<<<<<<< HEAD
   ForEachNode(std::bind(&TaskNode::ProduceAllRegstsAndBindEdges, std::placeholders::_1));
-=======
   CreateOpNode2TaskIds(Loop);
->>>>>>> 6ea96fe7
   return Maybe<void>::Ok();
 }
 
@@ -1084,7 +1077,6 @@
     ForEachNode([&](TaskNode* task_node) {
       if (Pick(task_node)) { sources.insert(task_node); }
     });
-<<<<<<< HEAD
     HashSet<TaskNode*> sources_out;
     for (auto* source : sources) {
       // The consumed task_ids must be generated from out_nodes.
@@ -1094,14 +1086,6 @@
     }
     sources.insert(sources_out.begin(), sources_out.end());
     return std::list<TaskNode*>{sources.begin(), sources.end()};
-=======
-    HashSet<TaskNode*> ret_sources{sources.begin(), sources.end()};
-    for (auto* source : sources) {
-      // The consumed task_ids must be generated from out_nodes.
-      source->ForEachNodeOnOutEdge([&](TaskNode* out_node) { ret_sources.insert(out_node); });
-    }
-    return std::list<TaskNode*>{ret_sources.begin(), ret_sources.end()};
->>>>>>> 6ea96fe7
   }();
   const auto& TransportTaskNodeToProto = [&](TransportTaskNode* task_node) {
     task_node->ToTransportTaskProtoIf(proto->mutable_transport_task()->Add());
@@ -1149,19 +1133,14 @@
 Maybe<CompTaskNode*> RankTaskGraph::TryGetBoxingRelatedComTaskNode(const OpNode* op_node,
                                                                    int64_t parallel_id) {
   const auto& op_name = op_node->op().op_name();
-<<<<<<< HEAD
   auto iter = boxing_task_graph_proto_->op_name2compute_tasks().find(op_name);
   if (iter == boxing_task_graph_proto_->op_name2compute_tasks().end()) { return nullptr; }
+  if (iter == boxing_task_graph_proto_->boxing_related_op_name2compute_tasks().end()) {
+    return nullptr;
+  }
   auto task_iter = iter->second.parallel_id2task().find(parallel_id);
   if (task_iter == iter->second.parallel_id2task().end()) { return nullptr; }
   int64_t task_id = task_iter->second.task_id();
-=======
-  auto iter = boxing_task_graph_proto_->boxing_related_op_name2compute_tasks().find(op_name);
-  if (iter == boxing_task_graph_proto_->boxing_related_op_name2compute_tasks().end()) {
-    return nullptr;
-  }
-  int64_t task_id = JUST(MapAt(iter->second.parallel_id2task(), parallel_id)).task_id();
->>>>>>> 6ea96fe7
   auto* task_node = JUST(task_graph_rebuild_ctx_->TaskNode4Id(task_id));
   auto* comp_task_node = dynamic_cast<CompTaskNode*>(task_node);
   CHECK_NOTNULL_OR_RETURN(comp_task_node) << "invalid task_type. task_id: " << task_id;
@@ -1338,15 +1317,6 @@
   return Maybe<void>::Ok();
 }
 
-<<<<<<< HEAD
-std::function<bool(TaskNode*)> MakePredicatorNodeSnapshotted(RankTaskGraph* graph) {
-  auto nodes = std::make_shared<HashSet<TaskNode*>>();
-  graph->ForEachNode([&](TaskNode* task_node) { nodes->insert(task_node); });
-  return [nodes](TaskNode* task_node) { return nodes->count(task_node) > 0; };
-}
-
-Maybe<void> RankTaskGraph::Init(const HashSet<std::string>& var_op_names) {
-=======
 bool RawSafeToAddCtrlEdgesBetween(Symbol<ParallelDesc> lhs, Symbol<ParallelDesc> rhs) {
   if (lhs->parallel_num() != rhs->parallel_num()) { return false; }
   if (lhs->sorted_machine_ids() != rhs->sorted_machine_ids()) { return false; }
@@ -1361,9 +1331,7 @@
 static constexpr auto* SafeToAddCtrlEdgesBetween =
     DECORATE(&RawSafeToAddCtrlEdgesBetween, ThreadLocal);
 
-Maybe<void> RankTaskGraph::Init(const HashSet<std::string>& var_op_names,
-                                bool enable_straighten_algorithm) {
->>>>>>> 6ea96fe7
+Maybe<void> RankTaskGraph::Init(const HashSet<std::string>& var_op_names) {
   JUST(AddBoxingReletedCompTaskNodesFromProto());
   JUST(CreateAndPartiallyInitTransportTaskNodesFromProto());
   JUST(AddTransportTaskEdgesFromProto());
@@ -1393,20 +1361,18 @@
 
   ForEachOpGraphNecessaryCtrlEdge<&OpGraph::cached_predicator_is_reachable>(
       op_graph, [&](const OpNode* src, const OpNode* dst) {
-<<<<<<< HEAD
         CHECK(src->parallel_desc_sym()->EqualsIgnoringHierarchy(*dst->parallel_desc_sym()))
             << " src " << src->parallel_desc_sym()->data().DebugString() << " dst "
             << dst->parallel_desc_sym()->data().DebugString();
         CHECK_JUST(DoRankDuty(src->parallel_desc(),
                               [&](int64_t rank) { return ConnectCtrlEdges(src, dst, rank); }));
-=======
-        CHECK(SafeToAddCtrlEdgesBetween(src->parallel_desc(), dst->parallel_desc()))
-            << "\n========[src]========\n"
-            << src->parallel_desc().parallel_conf().DebugString() << "\n========[dst]========\n"
-            << dst->parallel_desc().parallel_conf().DebugString();
-        CHECK_JUST(ForEachDutyRank(src->parallel_desc(),
-                                   [&](int64_t rank) { return ConnectCtrlEdges(src, dst, rank); }));
->>>>>>> 6ea96fe7
+        // CHECK(SafeToAddCtrlEdgesBetween(src->parallel_desc(), dst->parallel_desc()))
+        //     << "\n========[src]========\n"
+        //     << src->parallel_desc().parallel_conf().DebugString() << "\n========[dst]========\n"
+        //     << dst->parallel_desc().parallel_conf().DebugString();
+        // CHECK_JUST(ForEachDutyRank(src->parallel_desc(),
+        //                            [&](int64_t rank) { return ConnectCtrlEdges(src, dst, rank);
+        //                            }));
       });
 
   if (Singleton<ResourceDesc, ForSession>::Get()->enable_debug_mode()) { ToDotWithAutoFilePath(); }
