--- conflicted
+++ resolved
@@ -267,7 +267,6 @@
   builders.emplace_back(new NaiveB2PSubTskGphBuilder());
   sub_tsk_gph_builder_.reset(new ChainSubTskGphBuilder(builders));
   HashMap<const LogicalNode*, std::vector<CompTaskNode*>> logical2sorted_comp_tasks;
-<<<<<<< HEAD
   HashMap<CompTaskNode*, HashMap<std::pair<int64_t, MemZoneId>, TaskNode*>> buf_task;
   MutBufTaskFn MutBufTask = [&](CompTaskNode* task_node, int64_t machine_id,
                                 MemZoneId mem_zone_id) -> TaskNode** {
@@ -275,25 +274,12 @@
     auto& task_map = buf_task[task_node];
     if (task_map.find(key) == task_map.end()) { task_map.emplace(key, nullptr); }
     return &task_map[key];
-=======
-  HashMap<CompTaskNode*, HashMap<int64_t, std::vector<TaskNode*>>> buf_task;
-  auto MutBufTask = [&](CompTaskNode* task_node, int64_t machine_id, int32_t mem_zone_id) {
-    auto& buf_vec = buf_task[task_node][machine_id];
-    if (buf_vec.empty()) {
-      buf_vec.assign(Global<ResourceDesc, ForSession>::Get()->MemZoneNum(), nullptr);
-    }
-    return &(buf_vec.at(mem_zone_id));
->>>>>>> a645fb93
   };
 
   logical_gph_->ForEachNode([&](const LogicalNode* logical_node) {
     logical_node->GenSortedCompTaskNodes([&](CompTaskNode* comp_task_node) {
       AddAllocatedNode(comp_task_node);
       logical2sorted_comp_tasks[logical_node].push_back(comp_task_node);
-<<<<<<< HEAD
-      comp_task_node->set_area_id(logical_node->GetAreaId());
-=======
->>>>>>> a645fb93
     });
   });
 
@@ -303,10 +289,6 @@
     (this->*method)(logical_edge->src_node(), logical_edge->dst_node(),
                     logical2sorted_comp_tasks.at(logical_edge->src_node()),
                     logical2sorted_comp_tasks.at(logical_edge->dst_node()), MutBufTask);
-<<<<<<< HEAD
-    SetAreaIdForNewNodes(logical_edge->src_node(), logical_edge->dst_node());
-=======
->>>>>>> a645fb93
   });
   logical_gph_->ForEachNecessaryCtrlEdge(
       [&](const LogicalNode* src, const LogicalNode* dst, int64_t ctrl_regst_num) {
