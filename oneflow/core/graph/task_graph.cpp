--- conflicted
+++ resolved
@@ -26,40 +26,6 @@
   return false;
 }
 
-<<<<<<< HEAD
-template<typename ReduceType = ReduceIdentityLogicalNode>
-typename std::enable_if<std::is_same<ReduceType, ReduceIdentityLogicalNode>::value
-                            || std::is_same<ReduceType, ReduceSplitLogicalNode>::value,
-                        std::function<int32_t(const LogicalNode*)>>::type
-MakeGetterReduceTaskNodeCtrlOrder(const LogicalGraph& logical_graph) {
-  std::vector<const ReduceType*> logical_nodes;
-  logical_graph.ForEachNode([&](LogicalNode* node) {
-    auto* logical_node = dynamic_cast<ReduceType*>(node);
-    if (logical_node == nullptr) { return; }
-    logical_nodes.push_back(logical_node);
-  });
-  std::sort(logical_nodes.begin(), logical_nodes.end(),
-            [](const ReduceType* lhs, const ReduceType* rhs) {
-              return lhs->order_in_logical_graph() < rhs->order_in_logical_graph();
-            });
-  auto logical_node2ctrl_order = std::make_shared<HashMap<const LogicalNode*, int32_t>>();
-  int32_t lazy_count = GlobalJobDesc().all_reduce_lazy_ratio() * logical_nodes.size();
-  for (int32_t i = 0; i < logical_nodes.size(); ++i) {
-    int32_t ctrl_order = 0;
-    if (i > lazy_count) {
-      ctrl_order = -i;
-    } else {
-      ctrl_order = i;
-    }
-    (*logical_node2ctrl_order)[logical_nodes[i]] = ctrl_order;
-  }
-  return [logical_node2ctrl_order](const LogicalNode* identity_node) {
-    return logical_node2ctrl_order->at(identity_node);
-  };
-}
-
-=======
->>>>>>> 5a9561a3
 void ForEachDeviceSrcUntrainableNode(const std::vector<NormalForwardCompTaskNode*>& fw_nodes,
                                      const std::function<void(CompTaskNode*)>& Handler) {
   HashSet<const TaskNode*> fw_nodes_set(fw_nodes.begin(), fw_nodes.end());
