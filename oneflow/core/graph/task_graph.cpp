#include "oneflow/core/graph/task_graph.h"
#include "oneflow/core/graph/normal_forward_compute_task_node.h"
#include "oneflow/core/graph/normal_model_update_compute_task_node.h"
#include "oneflow/core/graph/chain_graph.h"
#include "oneflow/core/graph/boxing_task_node.h"
#include "oneflow/core/common/balanced_splitter.h"
#include "oneflow/core/common/util.h"
#include "oneflow/core/graph/reduce_global_add_compute_task_node.h"
#include "oneflow/core/graph/reduce_gather_compute_task_node.h"

namespace oneflow {

TaskGraph::TaskGraph(std::unique_ptr<const LogicalGraph>&& logical_gph) {
  logical_gph_ = std::move(logical_gph);
  HashMap<const LogicalNode*, std::vector<CompTaskNode*>> logical2sorted_comp_tasks;
  HashMap<const LogicalNode*, std::vector<TaskNode*>> logical2sorted_in_box;
  HashMap<const LogicalNode*, std::vector<TaskNode*>> logical2sorted_out_box;
  HashMap<CompTaskNode*, HashMap<int64_t, std::vector<TaskNode*>>> buf_task;
  const JobDesc* job_desc = Global<JobDesc>::Get();
  auto MutBufTask = [&](CompTaskNode* task_node, int64_t machine_id, int32_t mem_zone_id) {
    auto& buf_vec = buf_task[task_node][machine_id];
    if (buf_vec.empty()) { buf_vec.assign(job_desc->MemZoneNum(), nullptr); }
    return &(buf_vec.at(mem_zone_id));
  };

  std::vector<int64_t> cpu_device_offset(job_desc->TotalMachineNum(), 0);
  std::vector<int64_t> persistence_offset(job_desc->TotalMachineNum(), 0);
  auto AllocateCpuThrdIdEvenly = [&](const TaskNode* task_node) {
    int64_t ret = -1;
    if (task_node->IsPersistence() == false) {
      int64_t& offset = cpu_device_offset.at(task_node->machine_id());
      ret = Global<IDMgr>::Get()->GetCpuDeviceThrdId(offset);
      offset = (offset + 1) % job_desc->CpuDeviceNum();
    } else {
      int64_t& offset = persistence_offset.at(task_node->machine_id());
      ret = Global<IDMgr>::Get()->GetPersistenceThrdId(offset);
      offset = (offset + 1) % job_desc->PersistenceWorkerNum();
    }
    return ret;
  };
  logical_gph_->ForEachNode([&](const LogicalNode* logical_node) {
    logical_node->GenSortedCompTaskNodes(
        AllocateCpuThrdIdEvenly, [&](CompTaskNode* comp_task_node) {
          AddAllocatedNode(comp_task_node);
          logical2sorted_comp_tasks[logical_node].push_back(comp_task_node);
          comp_task_node->set_area_id(logical_node->GetAreaId());
        });
  });
  logical_gph_->ForEachEdge([&](const LogicalEdge* logical_edge) {
    BldSubTskGphMthd method =
        GetMthdForBldSubTskGph(logical_edge->src_node(), logical_edge->dst_node());
    (this->*method)(logical_edge->src_node(), logical_edge->dst_node(),
                    logical2sorted_comp_tasks.at(logical_edge->src_node()),
                    logical2sorted_comp_tasks.at(logical_edge->dst_node()), &logical2sorted_in_box,
                    &logical2sorted_out_box, MutBufTask, AllocateCpuThrdIdEvenly);
    SetAreaIdForNewNodes(logical_edge->src_node(), logical_edge->dst_node());
  });
  ToDotWithAutoFilePath();
}

void TaskGraph::CollectReduceTaskNodes() {
  ForEachNode([&](TaskNode* task_node) {
    TaskType task_type = task_node->GetTaskType();
    if (task_type != TaskType::kNormalMdUpdt) { return; }
    int64_t thrd_id = task_node->thrd_id();
    DeviceType device_type = Global<IDMgr>::Get()->GetDeviceTypeFromThrdId(thrd_id);
    if (device_type != DeviceType::kGPU) { return; }
    int64_t gpu_id = Global<IDMgr>::Get()->GetGpuPhyIdFromThrdId(thrd_id);

    const HashSet<TaskNode*>& ancestors = task_node->ancestors();
    for (auto& ancestor : ancestors) {
      int64_t ancestor_thrd_id = ancestor->thrd_id();
      DeviceType ancestor_device_type =
          Global<IDMgr>::Get()->GetDeviceTypeFromThrdId(ancestor_thrd_id);
      if (ancestor_device_type != DeviceType::kGPU) { continue; }
      int64_t ancestor_gpu_id = Global<IDMgr>::Get()->GetGpuPhyIdFromThrdId(ancestor_thrd_id);
      if (ancestor_gpu_id != gpu_id) { continue; }
      TaskType ancestor_task_type = ancestor->GetTaskType();
      if (ancestor_task_type == TaskType::kReduceScatter) {
        mdupdt2reduce_tasks_[task_node].scatter = ancestor;
      } else if (ancestor_task_type == TaskType::kReduceLocalAdd) {
        mdupdt2reduce_tasks_[task_node].local_add = ancestor;
      } else if (ancestor_task_type == TaskType::kReduceGlobalAdd) {
        mdupdt2reduce_tasks_[task_node].global_add = ancestor;
      } else if (ancestor_task_type == TaskType::kReduceGather) {
        mdupdt2reduce_tasks_[task_node].gather = ancestor;
      }
    }
  });
}

int64_t parse_id_from_out(const std::string& out_name) {
  std::string str_id = out_name.substr(4);
  return std::stol(str_id);
}

int64_t parse_id_from_in(const std::string& in_name) {
  std::string str_id = in_name.substr(3);
  return std::stol(str_id);
}

void TaskGraph::ProcessOneReduceStruct(const ReduceTaskNodes& reduce_task_nodes) {
  struct ProducerConsumerPair {
    TaskNode* producer;
    TaskNode* consumer;
    ProducerConsumerPair() : producer(nullptr), consumer(nullptr) {}
  };
  HashMap<int64_t, ProducerConsumerPair> offset2scatter_ctrl;
  // HashMap<int64_t, ProducerConsumerPair> offset2localadd_ctrl;
  LOG(INFO) << "Process one reduce";
  HashMap<int64_t, ProducerConsumerPair> offset2globaladd_ctrl;
  int64_t mem_shared_id = Global<IDMgr>::Get()->NewMemSharedId();
  if (reduce_task_nodes.scatter) {
    const auto& produced_regsts = reduce_task_nodes.scatter->produced_regsts();
    std::shared_ptr<RegstDesc> consumed_regst =
        reduce_task_nodes.scatter->GetSoleConsumedRegst("in");
    std::map<int64_t, std::shared_ptr<RegstDesc>> produced_regsts_dict;
    for (auto& pair : produced_regsts) {
      int64_t pid = parse_id_from_out(pair.first);
      CHECK(produced_regsts_dict.emplace(pid, pair.second).second);
    }
    consumed_regst->set_mem_shared_id(mem_shared_id);
    consumed_regst->set_mem_offset(0);
    int64_t offset = 0;
    for (auto& pair : produced_regsts_dict) {
      pair.second->set_mem_shared_id(mem_shared_id);
      pair.second->set_mem_offset(offset);
      if (pair.second->GetSoleConsumer()->GetTaskType() == TaskType::kCopyHd) {
        int64_t copy_task_id = pair.second->GetSoleConsumer()->task_id();
        offset2scatter_ctrl[offset].producer = task_id2task_node_.at(copy_task_id);
        LOG(INFO) << "scatter copy out:" << copy_task_id;
      }
      offset += pair.second->PackedBlobDescSize();
    }
  }
  if (reduce_task_nodes.local_add) { UNIMPLEMENTED(); }
  if (reduce_task_nodes.global_add) {
    std::shared_ptr<RegstDesc> produced_regst =
        reduce_task_nodes.global_add->GetProducedRegst("out");
    produced_regst->set_mem_shared_id(mem_shared_id);
    auto& consumers = produced_regst->consumers();
    TaskNode* global_add_copy_out = nullptr;
    for (auto& consumer : consumers) {
      if (consumer->GetTaskType() == TaskType::kCopyHd) {
        global_add_copy_out = task_id2task_node_.at(consumer->task_id());
      }
    }
    CHECK_NOTNULL(global_add_copy_out);

    const auto& consumed_regsts = reduce_task_nodes.global_add->consumed_regsts();
    std::map<int64_t, std::shared_ptr<RegstDesc>> consumed_regsts_dict;
    for (auto& pair : consumed_regsts) {
      int64_t pid = parse_id_from_in(pair.first);
      CHECK_EQ(pair.second.size(), 1);
      std::shared_ptr<RegstDesc> consumed_regst = pair.second.front().lock();
      CHECK(consumed_regsts_dict.emplace(pid, consumed_regst).second);
    }
    size_t offset = 0;
    CompTaskNode* global_add = dynamic_cast<CompTaskNode*>(reduce_task_nodes.global_add);
    CHECK_NOTNULL(global_add);
    for (auto& pair : consumed_regsts_dict) {
      pair.second->set_mem_shared_id(mem_shared_id);
      if (pair.second->mem_offset() != -1) {
        CHECK_EQ(offset, pair.second->mem_offset());
      } else {
        pair.second->set_mem_offset(offset);
      }
      if (pair.second->producer()->GetTaskType() == TaskType::kCopyHd) {
        int64_t copy_task_id = pair.second->producer()->task_id();
        offset2scatter_ctrl[offset].consumer = task_id2task_node_.at(copy_task_id);
        offset2globaladd_ctrl[offset].producer = global_add_copy_out;
      }

      if (pair.first == global_add->parallel_id()) { produced_regst->set_mem_offset(offset); }
      offset += pair.second->PackedBlobDescSize();
    }
  }
  if (reduce_task_nodes.gather) {
    std::shared_ptr<RegstDesc> produced_regst = reduce_task_nodes.gather->GetProducedRegst("out");
    produced_regst->set_mem_offset(0);
    produced_regst->set_mem_shared_id(mem_shared_id);
    const auto& consumed_regsts = reduce_task_nodes.gather->consumed_regsts();
    std::map<int64_t, std::shared_ptr<RegstDesc>> consumed_regsts_dict;
    for (auto& pair : consumed_regsts) {
      int64_t pid = parse_id_from_in(pair.first);
      CHECK_EQ(pair.second.size(), 1);
      std::shared_ptr<RegstDesc> consumed_regst = pair.second.front().lock();
      CHECK(consumed_regsts_dict.emplace(pid, consumed_regst).second);
    }
    size_t offset = 0;
    LOG(INFO) << "gather consumed size:" << consumed_regsts_dict.size();
    for (auto& pair : consumed_regsts_dict) {
      pair.second->set_mem_shared_id(mem_shared_id);
      if (pair.second->mem_offset() != -1) {
        CHECK_EQ(offset, pair.second->mem_offset());
      } else {
        pair.second->set_mem_offset(offset);
      }
      if (pair.second->producer()->GetTaskType() == TaskType::kCopyHd) {
        int64_t copy_task_id = pair.second->producer()->task_id();
        offset2globaladd_ctrl[offset].consumer = task_id2task_node_.at(copy_task_id);
        LOG(INFO) << "gather consumed copy in: " << copy_task_id;
      }
      offset += pair.second->PackedBlobDescSize();
    }
  }
  LOG(INFO) << "scatter_ctrl size:" << offset2scatter_ctrl.size();
  for (auto& pair : offset2scatter_ctrl) {
    CHECK_NOTNULL(pair.second.producer);
    CHECK_NOTNULL(pair.second.consumer);
    pair.second.producer->BuildCtrlRegstDescIfNeed(pair.second.consumer);
  }
  LOG(INFO) << "global_add_ctrl size:" << offset2globaladd_ctrl.size();
  for (auto& pair : offset2globaladd_ctrl) {
    CHECK_NOTNULL(pair.second.producer);
    CHECK_NOTNULL(pair.second.consumer);
    pair.second.producer->BuildCtrlRegstDescIfNeed(pair.second.consumer);
  }
}

void TaskGraph::EnableMemSharing4ReduceStruct() {
  CollectReduceTaskNodes();
  for (auto& pair : mdupdt2reduce_tasks_) { ProcessOneReduceStruct(pair.second); }
  Global<IDMgr>::Get()->RecordMaxMemSharedId4ReduceStruct();
}

void TaskGraph::FindChainsInSameStream() {
  CollectAncestorsForEachNode();

  ChainGraph chain_gph(*this);
  const auto& ordered_chain_nodes = chain_gph.ordered_chain_nodes();
  int64_t order_in_graph = 0;
  for (auto& chain_node : ordered_chain_nodes) {
    auto& ordered_in_chain = chain_node->task_nodes();
    int64_t chain_id = chain_node->chain_id();
    for (auto& task_node : ordered_in_chain) {
      task_node->set_chain_id(chain_id);
      task_node->set_order_in_graph(order_in_graph);
      ordered_task_nodes_.emplace_back(task_node);
      CHECK(task_id2task_node_.emplace(task_node->task_id(), task_node).second);
      ++order_in_graph;
    }
  }
}

void TaskGraph::AddOrderingCtrlEdgeInSameChain() {
  FindChainsInSameStream();

  HashMap<int64_t, TaskNode*> chain_id2node;
  for (auto node : ordered_task_nodes_) {
    int64_t chain_id = node->chain_id();
    auto iter = chain_id2node.find(chain_id);
    if (iter == chain_id2node.end()) {
      CHECK(chain_id2node.emplace(chain_id, node).second);
    } else {
      iter->second->BuildCtrlRegstDescIfNeed(node);
      iter->second = node;
    }
  }
}

void TaskGraph::AddCtrlEdgeInReduceStruct() {
  int64_t total_machine_num = Global<JobDesc>::Get()->resource().machine().size();
  if (total_machine_num == 1) { return; }

  AddCtrlEdgeForReduceTaskNode<ReduceGlobalAddLogicalNode, ReduceGlobalAddCompTaskNode>(
      total_machine_num);
  AddCtrlEdgeForReduceTaskNode<ReduceGatherLogicalNode, ReduceGatherCompTaskNode>(
      total_machine_num);
}

template<typename LogicalNodeType, typename TaskNodeType>
void TaskGraph::AddCtrlEdgeForReduceTaskNode(int64_t total_machine_num) {
  HashMap<const LogicalNodeType*, HashMap<int64_t, std::vector<TaskNodeType*>>>
      machine_id2reduce_task_nodes4same_logical_node;
  ForEachNode([&](TaskNode* task_node) {
    TaskNodeType* reduce_task_node = dynamic_cast<TaskNodeType*>(task_node);
    if (reduce_task_node != nullptr) {
      const LogicalNodeType* logical_node =
          dynamic_cast<const LogicalNodeType*>(reduce_task_node->logical_node());
      CHECK(logical_node != nullptr);
      machine_id2reduce_task_nodes4same_logical_node[logical_node][reduce_task_node->machine_id()]
          .push_back(reduce_task_node);
    }
  });

  for (const auto& kv : machine_id2reduce_task_nodes4same_logical_node) {
    const auto& machine_id2reduce_task_nodes = kv.second;
    if (machine_id2reduce_task_nodes.size() == 1) { continue; }
    for (int64_t machine_id = 0; machine_id < machine_id2reduce_task_nodes.size(); ++machine_id) {
      std::vector<std::pair<CopyCommNetTaskNode*, int64_t>> commnet_nodes_with_sort_val;
      CollectCopyCommNetForReduceTaskNodes(machine_id2reduce_task_nodes.at(machine_id),
                                           &commnet_nodes_with_sort_val);

      std::vector<int64_t> machine_id2sort_order(total_machine_num);
      for (size_t i = 0; i < total_machine_num; ++i) {
        machine_id2sort_order.at(i) = (i + total_machine_num - machine_id - 1) % total_machine_num;
      }
      std::sort(commnet_nodes_with_sort_val.begin(), commnet_nodes_with_sort_val.end(),
                [&](const std::pair<CopyCommNetTaskNode*, int64_t>& lhs,
                    const std::pair<CopyCommNetTaskNode*, int64_t>& rhs) {
                  if (lhs.first->peer_machine_id() == rhs.first->peer_machine_id()) {
                    return lhs.second < rhs.second;
                  }
                  return machine_id2sort_order.at(lhs.first->peer_machine_id())
                         < machine_id2sort_order.at(rhs.first->peer_machine_id());
                });

      for (size_t i = 0; i < commnet_nodes_with_sort_val.size() - 1; ++i) {
        commnet_nodes_with_sort_val.at(i).first->BuildCtrlRegstDescIfNeed(
            commnet_nodes_with_sort_val.at(i + 1).first);
      }
    }
  }
}

template<typename TaskNodeType>
void TaskGraph::CollectCopyCommNetForReduceTaskNodes(
    const std::vector<TaskNodeType*>& reduce_task_nodes,
    std::vector<std::pair<CopyCommNetTaskNode*, int64_t>>* commnet_nodes_with_sort_val) {
  HashSet<CopyCommNetTaskNode*> inserted_commnet_nodes;
  for (TaskNodeType* reduce_task_node : reduce_task_nodes) {
    for (TaskEdge* in_edge : reduce_task_node->in_edges()) {
      TaskNode* pre_node = in_edge->src_node();

      while (IsEndingTaskType<TaskNodeType>(pre_node->GetTaskType()) == false) {
        if (pre_node->GetTaskType() == TaskType::kCopyCommNet) {
          CopyCommNetTaskNode* commnet_node = dynamic_cast<CopyCommNetTaskNode*>(pre_node);
          CHECK(commnet_node != nullptr);

          if (inserted_commnet_nodes.find(commnet_node) == inserted_commnet_nodes.end()) {
            commnet_nodes_with_sort_val->emplace_back(
                commnet_node, reduce_task_node->parallel_ctx()->parallel_id());
            inserted_commnet_nodes.insert(commnet_node);
          }
          break;
        }
        pre_node = pre_node->SoleInEdge()->src_node();
      }
    }
  }
}

template<>
bool TaskGraph::IsEndingTaskType<ReduceGlobalAddCompTaskNode>(TaskType type) {
  return type == TaskType::kReduceLocalAdd;
}

template<>
bool TaskGraph::IsEndingTaskType<ReduceGatherCompTaskNode>(TaskType type) {
  return type == TaskType::kReduceGlobalAdd;
}

void TaskGraph::AddMutexCtrlEdgeInSameChain() { UNIMPLEMENTED(); }

void TaskGraph::AddOrderCtrlEdgeBetweenCopyAndMdUpdt() {
  for (TaskNode* task_node : ordered_task_nodes_) {
    auto copy_hd_task_node = dynamic_cast<CopyHdTaskNode*>(task_node);
    if (copy_hd_task_node == nullptr) { continue; }
    if (copy_hd_task_node->copy_type() != CopyHdOpConf::H2D) { continue; }
    if (copy_hd_task_node->area_id() != static_cast<int64_t>(kDataForwardArea)
        && copy_hd_task_node->area_id() != static_cast<int64_t>(kBoundaryArea)) {
      continue;
    }
    std::vector<TaskNode*> candidate_nodes;
    auto ForEachNextNode = [&](TaskNode* node,
                               const std::function<void(TaskNode*)>& TryPushNodeToQueue) {
      auto fw_task_node = dynamic_cast<NormalForwardCompTaskNode*>(node);
      if (fw_task_node != nullptr && fw_task_node->logical_node()->HasOpWithModelBlob()) { return; }
      node->ForEachNodeOnOutEdge([&](TaskNode* node_on_out_edge) {
        if (IsForwardTaskType(node_on_out_edge->GetTaskType())) {
          TryPushNodeToQueue(node_on_out_edge);
        }
      });
    };
    auto HandlerAddCandidate = [&](TaskNode* node) {
      auto fw_task_node = dynamic_cast<NormalForwardCompTaskNode*>(node);
      if (fw_task_node != nullptr && fw_task_node->logical_node()->HasOpWithModelBlob()
          && fw_task_node->parallel_ctx()->parallel_num() > 1
          && fw_task_node->parallel_ctx()->policy() == kDataParallel) {
        candidate_nodes.push_back(node);
      }
    };
    BfsForEachNode({task_node}, ForEachNextNode, HandlerAddCandidate);
    std::sort(candidate_nodes.begin(), candidate_nodes.end(),
              [](const TaskNode* a, const TaskNode* b) {
                return a->order_in_graph() < b->order_in_graph();
              });
    int64_t last_chain_id = -1;
    for (TaskNode* candidate_node : candidate_nodes) {
      if (candidate_node->chain_id() != last_chain_id) {
        last_chain_id = candidate_node->chain_id();
        candidate_node->ForEachNodeOnInEdge([&](TaskNode* node_on_in_edge) {
          if (IsMdUpdtTaskType(node_on_in_edge->GetTaskType())) {
            RegstDesc* ctrl_regst = task_node->BuildCtrlRegstDesc(node_on_in_edge);
            RegstDesc* copy_out_regst = copy_hd_task_node->GetProducedRegst("copy_out").get();
            int64_t piece_num_in_batch = Global<JobDesc>::Get()->NumOfPiecesInBatch();
            ctrl_regst->UpdtMinRegstNumIfNeed(copy_out_regst->min_register_num()
                                              + piece_num_in_batch - 1);
            CtrlRegstDesc* ctrl_regst_desc =
                ctrl_regst->mut_regst_desc_type()->mutable_ctrl_regst_desc();
            ctrl_regst_desc->set_reliant_regst_desc_id(copy_out_regst->regst_desc_id());
            ctrl_regst_desc->set_returned_regst_num(piece_num_in_batch);
          }
        });
      }
    }
  }
}

void TaskGraph::CollectAncestorsForEachNode() {
  std::vector<TaskNode*> ordered_nodes;
  AcyclicTopoForEachNode([&](TaskNode* node) { ordered_nodes.emplace_back(node); });
  for (auto it = ordered_nodes.begin(); it != ordered_nodes.end(); ++it) {
    TaskNode* task_node = *it;
    task_node->mut_ancestors().clear();
    task_node->ForEachNodeOnInEdge([&](TaskNode* node_on_in_edge) {
      if (IsBackEdge(node_on_in_edge, task_node)) return;
      task_node->mut_ancestors().insert(node_on_in_edge->ancestors().begin(),
                                        node_on_in_edge->ancestors().end());
      task_node->mut_ancestors().insert(node_on_in_edge);

    });
  }
}

void TaskGraph::AcyclicTopoForEachNode(std::function<void(TaskNode* node)> handler) const {
  std::list<TaskNode*> starts;
  ForEachNode([&](TaskNode* node) {
    if (node->consumed_regsts().empty() && !node->IsMeaningLess()) { starts.push_back(node); }
  });
  auto ForEachInNode = [&](TaskNode* node, const std::function<void(TaskNode*)>& handler) {
    node->ForEachNodeOnInEdge([&](TaskNode* node_on_in_edge) {
      if (IsBackEdge(node_on_in_edge, node)) return;
      handler(const_cast<TaskNode*>(node_on_in_edge));
    });
  };
  auto ForEachOutNode = [&](TaskNode* node, const std::function<void(TaskNode*)>& handler) {
    node->ForEachNodeOnOutEdge([&](TaskNode* node_on_out_edge) {
      if (IsBackEdge(node, node_on_out_edge)) return;
      handler(const_cast<TaskNode*>(node_on_out_edge));
    });
  };
<<<<<<< HEAD
  // DfsTopoForEachNodeSortByDistanceToSink(starts, ForEachInNode, ForEachOutNode, handler);
  TopoForEachNode(starts, ForEachInNode, ForEachOutNode, handler);
  // DfsTopoForEachNode(starts, ForEachInNode, ForEachOutNode, handler);
=======
  // DfsTopo will cause inappropriate chain graph
  TopoForEachNode(starts, ForEachInNode, ForEachOutNode, handler);
>>>>>>> 1bc6a8ce
}

void TaskGraph::SetAreaIdForNewNodes(const LogicalNode* src_logical,
                                     const LogicalNode* dst_logical) {
  CHECK(src_logical != nullptr && dst_logical != nullptr);
  ForEachNode([&](TaskNode* node) {
    if (node->area_id() != static_cast<int64_t>(kInvalidArea)) return;
    if (src_logical->GetAreaId() == dst_logical->GetAreaId()) {
      node->set_area_id(src_logical->GetAreaId());
    } else {
      node->set_area_id(static_cast<int64_t>(kBoundaryArea));
    }
  });
}

#define DEFINE_BLD_SUB_TASK_GRAPH_METHOD(method_name) \
  void TaskGraph::method_name BLD_SUB_TSK_GPH_MTHD_ARGS()

DEFINE_BLD_SUB_TASK_GRAPH_METHOD(BldSubTskGphByBoxing) {
  std::vector<TaskNode*>* sorted_out_box = nullptr;
  if (logical2sorted_out_box->find(src_logical) == logical2sorted_out_box->end()) {
    BuildOutBoxing(src_logical, sorted_src_comp_tasks, &((*logical2sorted_out_box)[src_logical]),
                   AllocateCpuThrdIdEvenly);
  }
  sorted_out_box = &(logical2sorted_out_box->at(src_logical));

  std::vector<TaskNode*>* sorted_in_box = nullptr;
  if (logical2sorted_in_box->find(dst_logical) == logical2sorted_in_box->end()) {
    BuildInBoxing(dst_logical, sorted_dst_comp_tasks, &((*logical2sorted_in_box)[dst_logical]),
                  AllocateCpuThrdIdEvenly);
  }
  sorted_in_box = &(logical2sorted_in_box->at(dst_logical));

  for (TaskNode* src_box : *sorted_out_box) {
    for (TaskNode* dst_box : *sorted_in_box) { ConnectWithCopyCommNetIfNeed(src_box, dst_box); }
  }
}

DEFINE_BLD_SUB_TASK_GRAPH_METHOD(BldSubTskGphByOneToOne) {
  CHECK_EQ(sorted_src_comp_tasks.size(), sorted_dst_comp_tasks.size());
  FOR_RANGE(size_t, i, 0, sorted_src_comp_tasks.size()) {
    CompTaskNode* src = sorted_src_comp_tasks[i];
    CompTaskNode* dst = sorted_dst_comp_tasks[i];
    BuildTaskPath(src, dst, MutBufTask, true);
  }
}

DEFINE_BLD_SUB_TASK_GRAPH_METHOD(BldSubTskGphBySelectOneSourceToSoleSink) {
  CHECK_EQ(sorted_dst_comp_tasks.size(), 1);
  CompTaskNode* sole_dst_comp_task = sorted_dst_comp_tasks.front();
  CompTaskNode* selected_src_comp_task = nullptr;
  bool is_same_machine = false;
  auto UpdateSelected = [&](CompTaskNode* node) {
    selected_src_comp_task = node;
    is_same_machine = (node->machine_id() == sole_dst_comp_task->machine_id());
  };
  for (CompTaskNode* src_comp_task : sorted_src_comp_tasks) {
    if (selected_src_comp_task == nullptr) {
      UpdateSelected(src_comp_task);
      continue;
    }
    if (src_comp_task->machine_id() == sole_dst_comp_task->machine_id()) {
      if (is_same_machine == false) {
        UpdateSelected(src_comp_task);
        continue;
      }
      if (src_comp_task->thrd_id() == sole_dst_comp_task->thrd_id()) {
        UpdateSelected(src_comp_task);
        break;
      }
    }
  }
  CHECK_NOTNULL(selected_src_comp_task);
  BldSubTskGphByOneToOne(nullptr, nullptr, {selected_src_comp_task}, sorted_dst_comp_tasks, nullptr,
                         nullptr, MutBufTask, AllocateCpuThrdIdEvenly);
}

DEFINE_BLD_SUB_TASK_GRAPH_METHOD(BldSubTskGphByReduceScatter2ReduceLocalAdd) {
  for (CompTaskNode* src_comp_task : sorted_src_comp_tasks) {
    for (CompTaskNode* dst_comp_task : sorted_dst_comp_tasks) {
      if (src_comp_task->machine_id() == dst_comp_task->machine_id()) {
        BuildTaskPath(src_comp_task, dst_comp_task, MutBufTask, false);
      }
    }
  }
}

DEFINE_BLD_SUB_TASK_GRAPH_METHOD(BldSubTskGphByReduceScatter2ReduceGlobalAdd) {
  for (CompTaskNode* src_comp_task : sorted_src_comp_tasks) {
    for (CompTaskNode* dst_comp_task : sorted_dst_comp_tasks) {
      CHECK_EQ(src_comp_task->machine_id(), dst_comp_task->machine_id());
      BuildTaskPath(src_comp_task, dst_comp_task, MutBufTask, false);
    }
  }
}

DEFINE_BLD_SUB_TASK_GRAPH_METHOD(BldSubTskGphByReduceLocalAdd2ReduceGlobalAdd) {
  std::vector<CompTaskNode*> src_nodes_in_same_machine;
  FOR_RANGE(int32_t, i, 0, sorted_src_comp_tasks.size()) {
    src_nodes_in_same_machine.push_back(sorted_src_comp_tasks[i]);
    if (i + 1 == sorted_src_comp_tasks.size()
        || sorted_src_comp_tasks[i + 1]->machine_id() != sorted_src_comp_tasks[i]->machine_id()) {
      BalancedSplitter splitter(src_nodes_in_same_machine.front()->parallel_ctx()->parallel_num(),
                                src_nodes_in_same_machine.size());
      int32_t splitter_idx = 0;
      for (CompTaskNode* dst_comp_task : sorted_dst_comp_tasks) {
        if (splitter.At(splitter_idx).end() == dst_comp_task->parallel_ctx()->parallel_id()) {
          ++splitter_idx;
        }
        BuildTaskPath(src_nodes_in_same_machine[splitter_idx], dst_comp_task, MutBufTask, false);
      }
      CHECK_EQ(splitter_idx + 1, src_nodes_in_same_machine.size());
      src_nodes_in_same_machine.clear();
    }
  }
}

DEFINE_BLD_SUB_TASK_GRAPH_METHOD(BldSubTskGphByReduceGlobalAdd2ReduceGather) {
  CHECK_GE(sorted_src_comp_tasks.size(), 2);
  for (CompTaskNode* src_comp_task : sorted_src_comp_tasks) {
    for (CompTaskNode* dst_comp_task : sorted_dst_comp_tasks) {
      BuildTaskPath(src_comp_task, dst_comp_task, MutBufTask, true);
    }
  }
}

void TaskGraph::BuildTaskPath(
    CompTaskNode* src, CompTaskNode* dst,
    std::function<TaskNode**(CompTaskNode* src, int64_t machine_id, int32_t mem_zone_id)>
        MutBufTask,
    bool use_buf_task_node) {
  CHECK_NE(src, dst);
  auto GetBufTask = [&](int64_t machine_id, int32_t mem_zone_id) {
    return *MutBufTask(src, machine_id, mem_zone_id);
  };
  auto SetBufTask = [&](int64_t machine_id, int32_t mem_zone_id, TaskNode* new_val) {
    TaskNode** cur_val = MutBufTask(src, machine_id, mem_zone_id);
    if (*cur_val == nullptr) {
      *cur_val = new_val;
    } else {
      CHECK_EQ(*cur_val, new_val);
    }
    return new_val;
  };

  TaskNode* cur_node = src;
  while (cur_node->machine_id() != dst->machine_id()
         || cur_node->MemZoneId121() != dst->MemZoneId121()) {
    cur_node = BuildTaskStep(cur_node, dst, GetBufTask, SetBufTask, use_buf_task_node);
  }
  Connect<TaskNode>(cur_node, NewEdge(), dst);
}

TaskNode* TaskGraph::BuildTaskStep(
    TaskNode* cur_node, TaskNode* dst,
    std::function<TaskNode*(int64_t machine_id, int32_t mem_zone_id)> GetBufTask,
    std::function<TaskNode*(int64_t machine_id, int32_t mem_zone_id, TaskNode*)> SetBufTask,
    bool use_buf_task_node) {
  int32_t cpu_mem_zone_id = Global<IDMgr>::Get()->CpuMemZoneId();
  int32_t next_mem_zone_id = -1;
  TaskNode* next_node = nullptr;
  if (cur_node->MemZoneId121() != cpu_mem_zone_id) {
    next_mem_zone_id = cpu_mem_zone_id;
    if (!use_buf_task_node || !(next_node = GetBufTask(cur_node->machine_id(), next_mem_zone_id))) {
      next_node = AddCopyD2HTaskFrom(cur_node);
      Connect<TaskNode>(cur_node, NewEdge(), next_node);
    }
  } else if (cur_node->machine_id() == dst->machine_id()) {
    next_mem_zone_id = dst->MemZoneId121();
    if (!use_buf_task_node || !(next_node = GetBufTask(cur_node->machine_id(), next_mem_zone_id))) {
      next_node = AddCopyH2DTaskTo(dst);
      Connect<TaskNode>(cur_node, NewEdge(), next_node);
    }
  } else if (cur_node->machine_id() != dst->machine_id()) {
    next_mem_zone_id = cpu_mem_zone_id;
    if (!use_buf_task_node || !(next_node = GetBufTask(dst->machine_id(), next_mem_zone_id))) {
      next_node = AddCopyCommNetTaskBetween(cur_node, dst);
      Connect<TaskNode>(cur_node, NewEdge(), next_node);
    }
  } else {
    UNIMPLEMENTED();
  }
  if (use_buf_task_node) { SetBufTask(next_node->machine_id(), next_mem_zone_id, next_node); }
  return next_node;
}

TaskNode* TaskGraph::AddCopyH2DTaskTo(TaskNode* task) {
  CHECK_EQ(task->device_type(), DeviceType::kGPU);
  CopyHdTaskNode* copy_task = NewNode<CopyHdTaskNode>();
  copy_task->Init(CopyHdOpConf::H2D, task->machine_id(), task->GpuPhyId());
  return copy_task;
}

TaskNode* TaskGraph::AddCopyD2HTaskFrom(TaskNode* task) {
  CHECK_EQ(task->device_type(), DeviceType::kGPU);
  CopyHdTaskNode* copy_task = NewNode<CopyHdTaskNode>();
  copy_task->Init(CopyHdOpConf::D2H, task->machine_id(), task->GpuPhyId());
  return copy_task;
}

TaskNode* TaskGraph::AddCopyCommNetTaskBetween(TaskNode* src, TaskNode* dst) {
  CHECK_NE(src->machine_id(), dst->machine_id());
  CopyCommNetTaskNode* copy_comm_net_task = NewNode<CopyCommNetTaskNode>();
  copy_comm_net_task->Init(dst->machine_id(), src->machine_id());
  return copy_comm_net_task;
}

void TaskGraph::BuildOutBoxing(const LogicalNode* logical,
                               const std::vector<CompTaskNode*>& sorted_comp_tasks,
                               std::vector<TaskNode*>* sorted_out_box,
                               std::function<int64_t(const TaskNode*)> AllocateCpuThrdIdEvenly) {
  std::map<int64_t, std::vector<TaskNode*>> machine_id2bound_task;
  for (CompTaskNode* comp_task : sorted_comp_tasks) {
    TaskNode* task = comp_task;
    if (task->device_type() == DeviceType::kGPU) {
      task = AddCopyD2HTaskFrom(comp_task);
      Connect<TaskNode>(comp_task, NewEdge(), task);
    }
    machine_id2bound_task[task->machine_id()].push_back(task);
  }
  for (const auto& pair : machine_id2bound_task) {
    OutBoxingTaskNode* boxing_task = NewNode<OutBoxingTaskNode>();
    boxing_task->set_machine_id(pair.second.front()->machine_id());
    boxing_task->set_thrd_id(AllocateCpuThrdIdEvenly(boxing_task));
    for (TaskNode* task : pair.second) { Connect<TaskNode>(task, NewEdge(), boxing_task); }
    sorted_out_box->push_back(boxing_task);
  }
}

void TaskGraph::BuildInBoxing(const LogicalNode* logical,
                              const std::vector<CompTaskNode*>& sorted_comp_tasks,
                              std::vector<TaskNode*>* sorted_in_box,
                              std::function<int64_t(const TaskNode*)> AllocateCpuThrdIdEvenly) {
  std::map<int64_t, std::vector<TaskNode*>> machine_id2bound_task;
  for (CompTaskNode* comp_task : sorted_comp_tasks) {
    TaskNode* task = comp_task;
    if (task->device_type() == DeviceType::kGPU) {
      task = AddCopyH2DTaskTo(comp_task);
      Connect<TaskNode>(task, NewEdge(), comp_task);
    }
    machine_id2bound_task[task->machine_id()].push_back(task);
  }
  for (const auto& pair : machine_id2bound_task) {
    InBoxingTaskNode* boxing_task = NewNode<InBoxingTaskNode>();
    boxing_task->set_machine_id(pair.second.front()->machine_id());
    boxing_task->set_thrd_id(AllocateCpuThrdIdEvenly(boxing_task));
    for (TaskNode* task : pair.second) { Connect<TaskNode>(boxing_task, NewEdge(), task); }
    sorted_in_box->push_back(boxing_task);
  }
}

void TaskGraph::ConnectWithCopyCommNetIfNeed(TaskNode* src, TaskNode* dst) {
  if (src->machine_id() == dst->machine_id()) {
    Connect(src, NewEdge(), dst);
  } else {
    TaskNode* copy_comm_net_task = AddCopyCommNetTaskBetween(src, dst);
    Connect<TaskNode>(src, NewEdge(), copy_comm_net_task);
    Connect<TaskNode>(copy_comm_net_task, NewEdge(), dst);
  }
}

bool IsBackEdge(TaskNode* src, TaskNode* dst) {
  return src->GetTaskType() == TaskType::kNormalMdUpdt
         && (dst->GetTaskType() == TaskType::kNormalForward
             || dst->GetTaskType() == TaskType::kNormalBackward);
}

}  // namespace oneflow<|MERGE_RESOLUTION|>--- conflicted
+++ resolved
@@ -441,14 +441,8 @@
       handler(const_cast<TaskNode*>(node_on_out_edge));
     });
   };
-<<<<<<< HEAD
-  // DfsTopoForEachNodeSortByDistanceToSink(starts, ForEachInNode, ForEachOutNode, handler);
-  TopoForEachNode(starts, ForEachInNode, ForEachOutNode, handler);
-  // DfsTopoForEachNode(starts, ForEachInNode, ForEachOutNode, handler);
-=======
   // DfsTopo will cause inappropriate chain graph
   TopoForEachNode(starts, ForEachInNode, ForEachOutNode, handler);
->>>>>>> 1bc6a8ce
 }
 
 void TaskGraph::SetAreaIdForNewNodes(const LogicalNode* src_logical,
