--- conflicted
+++ resolved
@@ -164,7 +164,6 @@
       if (dynamic_cast<ReduceCompTaskNodeIf*>(pred)) { nodes.push_back(pred); }
     });
     return nodes;
-<<<<<<< HEAD
   };
 
   HashSet<TaskNode*> has_enabled_nodes;
@@ -190,33 +189,6 @@
     return InferRegstSize(*(node->consumed_regsts().begin()->second.front()));
   };
 
-=======
-  };
-
-  HashSet<TaskNode*> has_enabled_nodes;
-
-  auto CollectReduceTaskNode = [&](TaskNode* from) {
-    std::list<TaskNode*> nodes;
-    TaskNode* succ = from;
-    while (true) {
-      std::vector<TaskNode*> pred_reduce_nodes = GetPredReduceTaskNode(succ);
-      if (pred_reduce_nodes.size() != 1) { break; }
-      TaskNode* pred_reduce_node = pred_reduce_nodes.front();
-      if (has_enabled_nodes.find(pred_reduce_node) != has_enabled_nodes.end()) { break; }
-      nodes.push_back(pred_reduce_node);
-      succ = pred_reduce_node;
-    }
-    nodes.reverse();
-    return nodes;
-  };
-
-  auto CalcModelSize = [](NormalMdUpdtCompTaskNode* node) {
-    auto* pred = dynamic_cast<ReduceSplitCompTaskNode*>(node->SoleInEdge()->src_node());
-    if (pred) { return InferRegstSize(*pred->GetSoleConsumedRegst("in")); }
-    return InferRegstSize(*(node->consumed_regsts().begin()->second.front()));
-  };
-
->>>>>>> 9aacf908
   ForEachNode([&](TaskNode* node) {
     auto* updt = dynamic_cast<NormalMdUpdtCompTaskNode*>(node);
     if (!updt) { return; }
@@ -395,39 +367,30 @@
           if (src_comp_task->machine_id() == dst_comp_task->machine_id()) {
             BuildTaskPath(src_comp_task, dst_comp_task, MutBufTask, false);
           }
-<<<<<<< HEAD
-=======
           src_comp_task->mut_parallel_ctx()->set_rank_id(src_comp_task->parallel_id()
                                                          % pd->device_num_of_each_machine());
           src_comp_task->mut_parallel_ctx()->set_rank_num(pd->device_num_of_each_machine());
           dst_comp_task->mut_parallel_ctx()->set_rank_id(dst_comp_task->parallel_id()
                                                          % pd->device_num_of_each_machine());
->>>>>>> 9aacf908
           dst_comp_task->mut_parallel_ctx()->set_rank_num(pd->device_num_of_each_machine());
         } else {
           if (src_comp_task->parallel_id() % pd->device_num_of_each_machine()
               == dst_comp_task->parallel_id() % pd->device_num_of_each_machine()) {
             BuildTaskPath(src_comp_task, dst_comp_task, MutBufTask, false);
           }
-<<<<<<< HEAD
-=======
           src_comp_task->mut_parallel_ctx()->set_rank_id(src_comp_task->parallel_id()
                                                          / pd->device_num_of_each_machine());
           src_comp_task->mut_parallel_ctx()->set_rank_num(pd->sorted_machine_ids().size());
           dst_comp_task->mut_parallel_ctx()->set_rank_id(dst_comp_task->parallel_id()
                                                          / pd->device_num_of_each_machine());
->>>>>>> 9aacf908
           dst_comp_task->mut_parallel_ctx()->set_rank_num(pd->sorted_machine_ids().size());
         }
       } else {
         BuildTaskPath(src_comp_task, dst_comp_task, MutBufTask, false);
-<<<<<<< HEAD
-=======
         src_comp_task->mut_parallel_ctx()->set_rank_id(src_comp_task->parallel_id());
         src_comp_task->mut_parallel_ctx()->set_rank_num(
             src_comp_task->parallel_ctx()->parallel_num());
         dst_comp_task->mut_parallel_ctx()->set_rank_id(dst_comp_task->parallel_id());
->>>>>>> 9aacf908
         dst_comp_task->mut_parallel_ctx()->set_rank_num(
             dst_comp_task->parallel_ctx()->parallel_num());
       }
