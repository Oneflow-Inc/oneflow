--- conflicted
+++ resolved
@@ -299,23 +299,15 @@
   }
 }
 
-bool IsConnectedLbisAllSameNdSbp(const OpEdge* op_edge) {
+bool IsConnectedLbisAllSameParallelDistribution(const OpEdge* op_edge) {
   const OpNode* src_node = op_edge->src_node();
   const OpNode* dst_node = op_edge->dst_node();
   CHECK_GT(op_edge->lbis().size(), 0);
   HashSet<bool> predicators;
   for (const LogicalBlobId& lbi : op_edge->lbis()) {
-<<<<<<< HEAD
-    const cfg::NdSbp& src_parallel_distribution =
-        src_node->NdSbp4Lbi(lbi);
-    const cfg::NdSbp& dst_parallel_distribution =
-        dst_node->NdSbp4Lbi(lbi);
-    predicators.insert(src_parallel_distribution == dst_parallel_distribution);
-=======
     const cfg::ParallelDistribution& src_nd_sbp = src_node->ParallelDistribution4Lbi(lbi);
     const cfg::ParallelDistribution& dst_nd_sbp = dst_node->ParallelDistribution4Lbi(lbi);
     predicators.insert(src_nd_sbp == dst_nd_sbp);
->>>>>>> 131d3bb4
   }
   CHECK_EQ(predicators.size(), 1);
   return *predicators.begin();
@@ -390,7 +382,7 @@
 
   // one to one
   if (src_pd.parallel_num() == dst_pd.parallel_num() && *src_pd.hierarchy() == *dst_pd.hierarchy()
-      && IsConnectedLbisAllSameNdSbp(op_edge)) {
+      && IsConnectedLbisAllSameParallelDistribution(op_edge)) {
     return &TaskGraph::BldSubTskGphByOneToOne;
   }
 
@@ -721,15 +713,8 @@
     std::vector<TaskNode*> out_nodes;
     out_nodes.reserve(sorted_dst_comp_tasks.size());
     std::vector<std::vector<TaskNode*>> sorted_ctrl_tasks;
-<<<<<<< HEAD
-    const cfg::NdSbp& src_parallel_distribution =
-        src_op_node->NdSbp4Lbi(lbi);
-    const cfg::NdSbp& dst_parallel_distribution =
-        dst_op_node->NdSbp4Lbi(lbi);
-=======
     const cfg::ParallelDistribution& src_nd_sbp = src_op_node->ParallelDistribution4Lbi(lbi);
     const cfg::ParallelDistribution& dst_nd_sbp = dst_op_node->ParallelDistribution4Lbi(lbi);
->>>>>>> 131d3bb4
     const ParallelDesc& src_parallel_desc = src_op_node->parallel_desc();
     const ParallelDesc& dst_parallel_desc = dst_op_node->parallel_desc();
     const BlobDesc& blob_desc = src_op_node->LogicalBlobDesc4Lbi(lbi);
