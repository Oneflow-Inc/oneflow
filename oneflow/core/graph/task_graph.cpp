--- conflicted
+++ resolved
@@ -139,257 +139,6 @@
 }
 
 void TaskGraph::EnableMemSharingInReduceStruct() {
-<<<<<<< HEAD
-  std::unordered_set<ReduceTaskNodes, ReduceTaskNodesHasher> reduce_tasks;
-  CollectReduceTaskNodes(&reduce_tasks);
-  for (auto& reduce_task : reduce_tasks) {
-    EnableMemSharingInOneReduce(reduce_task);
-    AddCtrlEdge4MemSharingInOneReduce(reduce_task);
-  }
-}
-
-void TaskGraph::CollectReduceTaskNodes(
-    std::unordered_set<ReduceTaskNodes, ReduceTaskNodesHasher>* reduce_tasks) const {
-  auto FindSuccReduceTaskNode = [](CompTaskNode* task_node, TaskType type) -> CompTaskNode* {
-    for (TaskEdge* out_edge : task_node->out_edges()) {
-      TaskNode* dst_node = out_edge->dst_node();
-      if (dst_node->GetTaskType() == type) { return dynamic_cast<CompTaskNode*>(dst_node); }
-    }
-    return nullptr;
-  };
-
-  auto FindConcatAndScatter = [&](CompTaskNode* bw_or_md_diff_acc,
-                                  ReduceTaskNodes* reduce_task_nodes) {
-    CompTaskNode* concat_task_node =
-        FindSuccReduceTaskNode(bw_or_md_diff_acc, TaskType::kReduceConcat);
-    if (concat_task_node != nullptr) {
-      reduce_task_nodes->concat = concat_task_node;
-      reduce_task_nodes->scatter =
-          FindSuccReduceTaskNode(reduce_task_nodes->concat, TaskType::kReduceScatter);
-    } else {
-      reduce_task_nodes->scatter =
-          FindSuccReduceTaskNode(bw_or_md_diff_acc, TaskType::kReduceScatter);
-    }
-  };
-
-  ForEachNode([&](TaskNode* task_node) {
-    if (IsBackwardTaskType(task_node->GetTaskType()) == false) { return; }
-    if (task_node->device_type() != DeviceType::kGPU) { return; }
-    CompTaskNode* bw_task_node = dynamic_cast<CompTaskNode*>(task_node);
-    CHECK(bw_task_node != nullptr);
-    if (bw_task_node->logical_node()->HasOpWithModelBlob() == false) { return; }
-    if (bw_task_node->parallel_ctx()->policy() != kDataParallel
-        || bw_task_node->parallel_ctx()->parallel_num() < 2) {
-      return;
-    }
-
-    ReduceTaskNodes reduce_task_nodes;
-    CompTaskNode* diff_acc_task_node = FindSuccReduceTaskNode(bw_task_node, TaskType::kMdDiffAcc);
-    if (diff_acc_task_node != nullptr) {
-      FindConcatAndScatter(diff_acc_task_node, &reduce_task_nodes);
-    } else {
-      FindConcatAndScatter(bw_task_node, &reduce_task_nodes);
-    }
-    CompTaskNode* local_add_task_node =
-        FindSuccReduceTaskNode(reduce_task_nodes.scatter, TaskType::kReduceLocalAdd);
-    if (local_add_task_node != nullptr) {
-      reduce_task_nodes.local_add = local_add_task_node;
-      reduce_task_nodes.global_add =
-          FindSuccReduceTaskNode(reduce_task_nodes.local_add, TaskType::kReduceGlobalAdd);
-    } else {
-      reduce_task_nodes.global_add =
-          FindSuccReduceTaskNode(reduce_task_nodes.scatter, TaskType::kReduceGlobalAdd);
-    }
-    reduce_task_nodes.gather =
-        FindSuccReduceTaskNode(reduce_task_nodes.global_add, TaskType::kReduceGather);
-
-    CompTaskNode* local_gather_node =
-        FindSuccReduceTaskNode(reduce_task_nodes.gather, TaskType::kReduceGather);
-    if (local_gather_node != nullptr) {
-      reduce_task_nodes.local_gather = local_gather_node;
-      reduce_task_nodes.split =
-          FindSuccReduceTaskNode(reduce_task_nodes.local_gather, TaskType::kReduceSplit);
-    } else {
-      reduce_task_nodes.split =
-          FindSuccReduceTaskNode(reduce_task_nodes.gather, TaskType::kReduceSplit);
-    }
-
-    if (reduce_task_nodes.concat != nullptr) { CHECK(reduce_task_nodes.split != nullptr); }
-    if (reduce_task_nodes.local_add != nullptr) {
-      CHECK(reduce_task_nodes.local_gather != nullptr);
-    }
-
-    CHECK(reduce_task_nodes.scatter != nullptr);
-    CHECK(reduce_task_nodes.global_add != nullptr);
-    CHECK(reduce_task_nodes.gather != nullptr);
-    reduce_tasks->insert(reduce_task_nodes);
-  });
-}
-
-void TaskGraph::EnableMemSharingInReduceConcatSplitIfNeed(
-    const ReduceTaskNodes& reduce_task_nodes,
-    std::function<void(RegstDesc*, int64_t)> SetMemSharedField4Regst) {
-  if (reduce_task_nodes.concat == nullptr) { return; }
-  int32_t reduce_num = reduce_task_nodes.split->produced_regsts().size();
-
-  std::shared_ptr<RegstDesc> concat_out_regst = reduce_task_nodes.concat->GetProducedRegst("out");
-  std::shared_ptr<RegstDesc> split_in_regst = reduce_task_nodes.split->GetSoleConsumedRegst("in");
-  const BlobDesc* concat_out_packed = concat_out_regst->GetBlobDesc(GenPackedLbi());
-  const BlobDesc* split_in_packed = split_in_regst->GetBlobDesc(GenPackedLbi());
-  size_t concat_out_byte_size = RtBlobDesc(*concat_out_packed).ByteSizeOfBlobBody();
-  size_t split_in_byte_size = RtBlobDesc(*split_in_packed).ByteSizeOfBlobBody();
-  CHECK_EQ(concat_out_byte_size, split_in_byte_size);
-  SetMemSharedField4Regst(concat_out_regst.get(), 0);
-  SetMemSharedField4Regst(split_in_regst.get(), 0);
-
-  int64_t offset = 0;
-  FOR_RANGE(int32_t, idx, 0, reduce_num) {
-    auto concat_in_regst =
-        reduce_task_nodes.concat->GetSoleConsumedRegst("in_" + std::to_string(idx));
-    auto split_out_regst = reduce_task_nodes.split->GetProducedRegst("out_" + std::to_string(idx));
-    SetMemSharedField4Regst(concat_in_regst.get(), offset);
-    SetMemSharedField4Regst(split_out_regst.get(), offset);
-
-    // Check shape invariant
-    const BlobDesc* concat_in_packed = concat_in_regst->GetBlobDesc(GenPackedLbi());
-    const BlobDesc* split_out_packed = split_out_regst->GetBlobDesc(GenPackedLbi());
-    size_t concat_in_byte_size = RtBlobDesc(*concat_in_packed).ByteSizeOfBlobBody();
-    size_t split_out_byte_size = RtBlobDesc(*split_out_packed).ByteSizeOfBlobBody();
-    CHECK_EQ(concat_in_byte_size, split_out_byte_size);
-
-    offset += concat_in_byte_size;
-  }
-}
-
-void TaskGraph::EnableMemSharingInOneReduce(const ReduceTaskNodes& reduce_task_nodes) {
-  std::shared_ptr<const ParallelDesc> parallel_desc =
-      reduce_task_nodes.scatter->logical_node()->parallel_desc();
-  int64_t parallel_num = parallel_desc->parallel_num();
-  int64_t dev_num_of_each_machine = parallel_desc->device_num_of_each_machine();
-  int64_t machine_num = parallel_desc->sorted_machine_ids().size();
-  int64_t parallel_id = reduce_task_nodes.scatter->parallel_ctx()->parallel_id();
-  int64_t device_rank = parallel_id % dev_num_of_each_machine;
-  int64_t machine_rank = parallel_id / dev_num_of_each_machine;
-  CHECK_EQ(parallel_num, machine_num * dev_num_of_each_machine);
-  bool has_local_reduce = machine_num > 1 && dev_num_of_each_machine > 1;
-
-  int64_t mem_shared_id = Global<IDMgr>::Get()->NewMemSharedId();
-  std::vector<int64_t> global_blob_index2offset(parallel_num, 0);
-  std::vector<int64_t> local_blob_index2offset(dev_num_of_each_machine, 0);
-
-  auto SetMemSharedField4Regst = [&](RegstDesc* regst, int64_t offset) {
-    regst->set_enable_mem_sharing(true);
-    regst->set_mem_shared_id(mem_shared_id);
-    regst->set_mem_shared_offset(offset);
-  };
-  auto SetOrCheck4ConsumedRegst = [&](RegstDesc* consumed_regst, bool is_inplace_regst,
-                                      int64_t offset) {
-    if (is_inplace_regst) {
-      CHECK_EQ(mem_shared_id, consumed_regst->mem_shared_id());
-      CHECK_EQ(offset, consumed_regst->mem_shared_offset());
-    } else {
-      SetMemSharedField4Regst(consumed_regst, offset);
-    }
-  };
-
-  EnableMemSharingInReduceConcatSplitIfNeed(reduce_task_nodes, SetMemSharedField4Regst);
-
-  // scatter
-  int64_t scatter_out_num = has_local_reduce ? dev_num_of_each_machine : parallel_num;
-  std::shared_ptr<RegstDesc> consumed_regst = reduce_task_nodes.scatter->GetSoleConsumedRegst("in");
-  consumed_regst->set_enable_mem_sharing(true);
-  consumed_regst->set_mem_shared_id(mem_shared_id);
-  consumed_regst->set_mem_shared_offset(0);
-  int64_t total_model_byte_size =
-      RtBlobDesc(*(consumed_regst->GetBlobDesc(GenPackedLbi()))).ByteSizeOfDataContentField();
-  CHECK_EQ(0, total_model_byte_size % parallel_num);
-  for (int64_t i = 0; i < parallel_num; ++i) {
-    global_blob_index2offset.at(i) = total_model_byte_size / parallel_num * i;
-  }
-  CHECK_EQ(0, total_model_byte_size % scatter_out_num);
-  for (int64_t i = 0; i < scatter_out_num; ++i) {
-    local_blob_index2offset.at(i) = total_model_byte_size / scatter_out_num * i;
-  }
-  for (int64_t i = 0; i < scatter_out_num; ++i) {
-    SetMemSharedField4Regst(
-        reduce_task_nodes.scatter->GetProducedRegst("out_" + std::to_string(i)).get(),
-        local_blob_index2offset.at(i));
-  }
-
-  // local_add
-  if (reduce_task_nodes.local_add) {
-    for (int64_t i = 0; i < dev_num_of_each_machine; ++i) {
-      RegstDesc* consumed_regst =
-          reduce_task_nodes.local_add->GetSoleConsumedRegst("in_" + std::to_string(i)).get();
-      SetOrCheck4ConsumedRegst(consumed_regst, device_rank == i, local_blob_index2offset.at(i));
-    }
-
-    for (int64_t i = 0; i < machine_num; ++i) {
-      SetMemSharedField4Regst(
-          reduce_task_nodes.local_add->GetProducedRegst("out_" + std::to_string(i)).get(),
-          global_blob_index2offset.at(device_rank * machine_num + i));
-    }
-  }
-
-  int64_t reduce_num = has_local_reduce ? machine_num : parallel_num;
-  int64_t reduce_rank = has_local_reduce ? machine_rank : parallel_id;
-  auto blob_offset = [&](int64_t blob_id) {
-    if (has_local_reduce) {
-      return global_blob_index2offset.at(device_rank * machine_num + blob_id);
-    } else {
-      return local_blob_index2offset.at(blob_id);
-    }
-  };
-  auto HandleMemSharedFieldOfConsumedRegsts = [&](CompTaskNode* task_node,
-                                                  int64_t consumed_regst_num) {
-    auto& consumed_regsts = task_node->consumed_regsts();
-    CHECK_EQ(consumed_regst_num, consumed_regsts.size());
-    for (const auto& kv : consumed_regsts) {
-      int64_t in_blob_id = oneflow_cast<int64_t>(kv.first.substr(3));
-      CHECK_EQ(1, kv.second.size());
-      SetOrCheck4ConsumedRegst(kv.second.front().get(), reduce_rank == in_blob_id,
-                               blob_offset(in_blob_id));
-    }
-  };
-
-  // global add
-  HandleMemSharedFieldOfConsumedRegsts(reduce_task_nodes.global_add, reduce_num);
-  SetMemSharedField4Regst(reduce_task_nodes.global_add->GetProducedRegst("out").get(),
-                          blob_offset(reduce_rank));
-
-  // gather
-  HandleMemSharedFieldOfConsumedRegsts(reduce_task_nodes.gather, reduce_num);
-  SetMemSharedField4Regst(reduce_task_nodes.gather->GetProducedRegst("out").get(), blob_offset(0));
-
-  // local gather
-  if (reduce_task_nodes.local_gather) {
-    for (int64_t i = 0; i < dev_num_of_each_machine; ++i) {
-      RegstDesc* consumed_regst =
-          reduce_task_nodes.local_gather->GetSoleConsumedRegst("in_" + std::to_string(i)).get();
-      SetOrCheck4ConsumedRegst(consumed_regst, device_rank == i, local_blob_index2offset.at(i));
-    }
-    SetMemSharedField4Regst(reduce_task_nodes.local_gather->GetProducedRegst("out").get(),
-                            local_blob_index2offset.at(0));
-  }
-}
-
-void TaskGraph::AddCtrlEdge4MemSharingInOneReduce(const ReduceTaskNodes& reduce_task_nodes) {
-  std::shared_ptr<const ParallelDesc> parallel_desc =
-      reduce_task_nodes.scatter->logical_node()->parallel_desc();
-  int64_t parallel_num = parallel_desc->parallel_num();
-  int64_t machine_num = parallel_desc->sorted_machine_ids().size();
-  int64_t dev_num_of_each_machine = parallel_desc->device_num_of_each_machine();
-
-  if (reduce_task_nodes.local_add == nullptr) {
-    BuildCtrlRegstBetweenReduceCopyNodes(reduce_task_nodes.scatter, reduce_task_nodes.global_add,
-                                         parallel_num - 1);
-  } else {
-    BuildCtrlRegstBetweenReduceCopyNodes(reduce_task_nodes.scatter, reduce_task_nodes.local_add,
-                                         dev_num_of_each_machine - 1);
-    BuildCtrlRegstBetweenReduceCopyNodes(reduce_task_nodes.local_add, reduce_task_nodes.global_add,
-                                         machine_num - 1);
-  }
-=======
   auto GetPredReduceTaskNode = [](TaskNode* succ) {
     std::vector<TaskNode*> nodes;
     succ->ForEachNodeOnInEdge([&](TaskNode* pred) {
@@ -414,7 +163,6 @@
     nodes.reverse();
     return nodes;
   };
->>>>>>> 862ada75
 
   ForEachNode([&](TaskNode* node) {
     auto* updt = dynamic_cast<NormalMdUpdtCompTaskNode*>(node);
@@ -423,32 +171,9 @@
     if (updt->device_type() != DeviceType::kGPU) { return; }
     if (updt->parallel_ctx()->parallel_num() < 2) { return; }
 
-<<<<<<< HEAD
-  for (TaskEdge* in_edge : reduce_task_nodes.gather->in_edges()) {
-    if (in_edge->src_node()->GetTaskType() == TaskType::kCopyHd) {
-      global_add_copy_d2h->BuildCtrlRegstDesc(in_edge->src_node());
-    }
-  }
-
-  // gather -> local_gather, do nothing
-}
-
-void TaskGraph::BuildCtrlRegstBetweenReduceCopyNodes(const CompTaskNode* src_reduce,
-                                                     const CompTaskNode* dst_reduce,
-                                                     int64_t copy_node_num) {
-  struct ReduceCopyNodePair {
-    TaskNode* copy_h2d;
-    TaskNode* copy_d2h;
-    ReduceCopyNodePair() : copy_h2d(nullptr), copy_d2h(nullptr) {}
-  };
-  HashMap<int64_t, ReduceCopyNodePair> mem_shared_offset2copy_nodes;
-  CHECK_EQ(copy_node_num + 1, src_reduce->out_edges().size());
-  CHECK_EQ(copy_node_num + 1, dst_reduce->in_edges().size());
-=======
     std::list<TaskNode*> reduce_task_nodes = CollectReduceTaskNode(updt);
 
     int64_t mem_shared_id = Global<IDMgr>::Get()->NewMemSharedId();
->>>>>>> 862ada75
 
     auto SetMemSharedField4Regst = [&](RegstDesc* regst, int64_t offset) {
       regst->set_enable_mem_sharing(true);
