/*
Copyright 2020 The OneFlow Authors. All rights reserved.

Licensed under the Apache License, Version 2.0 (the "License");
you may not use this file except in compliance with the License.
You may obtain a copy of the License at

    http://www.apache.org/licenses/LICENSE-2.0

Unless required by applicable law or agreed to in writing, software
distributed under the License is distributed on an "AS IS" BASIS,
WITHOUT WARRANTIES OR CONDITIONS OF ANY KIND, either express or implied.
See the License for the specific language governing permissions and
limitations under the License.
*/
#include "oneflow/core/graph/task_graph.h"
#include <cstddef>
#include "oneflow/core/common/util.h"
#include "oneflow/core/common/decorator.h"
#include "oneflow/core/common/container_util.h"
#include "oneflow/core/common/env_var/debug_mode.h"
#include "oneflow/core/graph/inplace_lbi_graph.h"
#include "oneflow/core/job/job_conf.pb.h"
#include "oneflow/core/job/job_desc.h"
#include "oneflow/core/job/task.pb.h"
#include "oneflow/core/register/blob_desc.h"
#include "oneflow/core/job/global_for.h"
#include "oneflow/core/operator/variable_op.h"
#include "oneflow/core/graph/op_graph.h"
#include "oneflow/core/graph/normal_forward_compute_task_node.h"
#include "oneflow/core/graph/boxing_identity_task_node.h"
#include "oneflow/core/job/scope.h"
#include "oneflow/core/rpc/include/global_process_ctx.h"
#include "oneflow/core/vm/symbol_storage.h"
#include "oneflow/core/job_rewriter/calculation_pass.h"
#include "oneflow/core/graph/boxing/sub_task_graph_builder_util.h"
#include "oneflow/core/graph/boxing/hierarchical_sub_task_graph_builder_impl.h"
#include "oneflow/core/graph/task_stream_index_manager.h"
#include "oneflow/core/ep/include/primitive/memcpy.h"
#include "oneflow/core/graph/straighten_nodes.h"
#include "oneflow/core/register/runtime_register_desc.h"
#include "oneflow/core/common/env_var/env_var.h"
#include "oneflow/core/graph/boxing_task_graph.pb.h"
#include "oneflow/core/graph/task_graph_rebuild_ctx.h"
#include "oneflow/core/graph/create_transport_task.h"
#include "oneflow/core/framework/user_op_registry_manager.h"

namespace oneflow {

// TODO(Chengcheng): default false.
DEFINE_ENV_BOOL(ONEFLOW_ENABLE_OUTDATED_OPT_FW_CHAIN_MERGE, true);

namespace {

bool IsMemcpyPrimitiveSupported(DeviceType device_type, ep::primitive::MemcpyKind kind) {
  auto primitive = ep::primitive::NewPrimitive<ep::primitive::MemcpyFactory>(device_type, kind);
  return primitive.operator bool();
}

bool IsMemcpyHtoDSupported(DeviceType device_type) {
  return IsMemcpyPrimitiveSupported(device_type, ep::primitive::MemcpyKind::kHtoD);
}

bool IsMemcpyDtoHSupported(DeviceType device_type) {
  return IsMemcpyPrimitiveSupported(device_type, ep::primitive::MemcpyKind::kDtoH);
}

bool IsConnectToTickOp(const TaskNode* node) {
  const auto* comp_task_node = dynamic_cast<const CompTaskNode*>(node);
  if (comp_task_node == nullptr) { return false; }
  const Operator* op = comp_task_node->op().get();
  if (dynamic_cast<const VariableOp*>(op) != nullptr) { return true; }
  return false;
}

bool IsSubsetTickOpConf(const OperatorConf& op_conf) {
  return op_conf.has_src_subset_tick_conf() || op_conf.has_dst_subset_tick_conf();
}

bool IsTickOpConf(const OperatorConf& conf) {
  return IsClassRegistered<int32_t, IsTickTockOpTypeCase>(conf.op_type_case());
}

const std::string& GetOpConfCalculationPassName(const OperatorConf& op_conf) {
  CHECK(op_conf.has_scope_symbol_id());
  if (op_conf.has_calculation_pass_name()) { return op_conf.calculation_pass_name(); }
  int64_t scope_symbol_id = op_conf.scope_symbol_id();
  CHECK(Singleton<symbol::Storage<Scope>>::Get()->Has(scope_symbol_id))
      << " Error! op : \n " << op_conf.DebugString()
      << " has error scope_symbol_id = " << scope_symbol_id
      << " which cannot find in Singleton<symbol::Storage<Scope>>::Get()\n";
  const Scope& scope = Singleton<symbol::Storage<Scope>>::Get()->Get(scope_symbol_id);
  return scope.scope_proto().calculation_pass_name();
}

bool IsOptimizerPassOp(const Operator* op) {
  // NOTE(chengcheng): use scope::calculation_pass_name instead of area_id to not merge optimizer
  // ops with fw/bw ops
  if (!op->op_conf().has_scope_symbol_id()) {
    // NOTE(chengcheng): Some system op insert to OpGraph may not set scope_symbol_id, it MUST NOT
    // optimizer subgraph ops.
    return false;
  }
  return GetOpConfCalculationPassName(op->op_conf()) == kOptimizerPass;
}

bool IsSpecialOpNotConsiderMergeInChain(const Operator* op) {
  const OperatorConf& op_conf = op->op_conf();
  if (op_conf.has_variable_conf() || op_conf.has_tick_conf() || op_conf.has_device_tick_conf()
      || op_conf.has_src_subset_tick_conf() || op_conf.has_dst_subset_tick_conf()
      || op_conf.has_source_tick_conf() || op_conf.has_sink_tick_conf()
      || op_conf.has_acc_tick_conf()) {
    return true;
  }
  if (op_conf.has_user_conf()) {
    const std::string& user_type_name = op_conf.user_conf().op_type_name();
    if (user_type_name == "repeat" || user_type_name == "acc" || user_type_name == "pack"
        || user_type_name == "unpack" || user_type_name == "identity_buffer") {
      return true;
    }
  }
  // NOTE(chengcheng): ONLY nccl_use_compute_stream = false will exclude optimizer pass ops
  if (!Singleton<ResourceDesc, ForSession>::Get()->nccl_use_compute_stream()
      && IsOptimizerPassOp(op) && EnvBool<ONEFLOW_ENABLE_OUTDATED_OPT_FW_CHAIN_MERGE>()) {
    return true;
  }
  return false;
}

bool IsTaskNodeProducedRegstHasMultiRegstNum(const TaskNode* node) {
  for (const auto& pair : node->produced_regsts()) {
    if (pair.second->min_register_num() > 1) { return true; }
  }
  return false;
}

bool CanBeMergedInChain(const TaskNode* node) {
  // ONLY the node which is NormalForward and in GPU and NOT variable can be merged.
  if (IsTaskNodeProducedRegstHasMultiRegstNum(node)) { return false; }
  const auto* fw_comp_node = dynamic_cast<const NormalForwardCompTaskNode*>(node);
  if (fw_comp_node == nullptr) { return false; }
  if (fw_comp_node->device_type() != DeviceType::kCUDA) { return false; }
  const Operator* op = fw_comp_node->op().get();
  if (IsSpecialOpNotConsiderMergeInChain(op)) { return false; }
  return true;
}

std::shared_ptr<const Shape> GetTaskNodeTimeShape(const TaskNode* node) {
  const auto* fw_comp_node = dynamic_cast<const NormalForwardCompTaskNode*>(node);
  CHECK(fw_comp_node != nullptr);
  return CHECK_JUST(fw_comp_node->op()->GetOpTimeShape());
}

void TraverseConnectedSubGraphMergeInThisChain(TaskNode* this_node, const int64_t this_chain_id) {
  CHECK(IsValidChainId(this_chain_id));
  CHECK(!IsValidChainId(this_node->chain_id()));
  // bfs search all node can be merged in this chain
  std::shared_ptr<const Shape> seed_time_shape = GetTaskNodeTimeShape(this_node);
  HashSet<TaskNode*> visited_nodes;
  std::queue<TaskNode*> queued_nodes;
  queued_nodes.push(this_node);
  visited_nodes.insert(this_node);
  while (!queued_nodes.empty()) {
    TaskNode* cur_node = queued_nodes.front();
    queued_nodes.pop();

    CHECK(!IsValidChainId(cur_node->chain_id()));
    cur_node->set_chain_id(this_chain_id);

    cur_node->ForEachNodeOnInOutDataEdge([&](TaskNode* next_node) {
      if (visited_nodes.find(next_node) == visited_nodes.end() && CanBeMergedInChain(next_node)
          && this_node->thrd_id() == next_node->thrd_id()
          && (*GetTaskNodeTimeShape(next_node)) == (*seed_time_shape)) {
        if (!IsValidChainId(next_node->chain_id())) {
          queued_nodes.push(next_node);
          visited_nodes.insert(next_node);
        } else {
          CHECK_EQ(next_node->chain_id(), this_chain_id);
        }
      }
    });
  }
}

std::function<TaskNode*(const std::string&)> MakeGetterTaskNode4SoleOpName(
    const HashSet<TaskNode*>& task_nodes) {
  auto op_name2task_nodes = std::make_shared<HashMap<std::string, HashSet<TaskNode*>>>();
  for (TaskNode* task_node : task_nodes) {
    if (task_node->exec_gph().node_num() == 1) {
      ExecNode* exec_node = task_node->exec_gph().SoleNode();
      CHECK((*op_name2task_nodes)[exec_node->op()->op_name()].emplace(task_node).second);
    }
  }
  return [op_name2task_nodes](const std::string& op_name) -> TaskNode* {
    const auto& iter = op_name2task_nodes->find(op_name);
    if (iter == op_name2task_nodes->end()) { return nullptr; }
    if (iter->second.size() > 1) { return nullptr; }
    return *iter->second.begin();
  };
}

bool IsLbiOnTaskEdge(const TaskEdge* edge, const LogicalBlobId& lbi) {
  for (const auto& regst_desc : edge->GetRegsts()) {
    if (regst_desc->HasLbi(lbi)) { return true; }
  }
  return false;
}

std::function<bool(const LogicalBlobId&, const std::string&)>
MakePredicatorIsLbiAllConsumersReachable(
    const std::function<const TaskNode*(const std::string&)>& TaskNode4SoleOpName,
    const std::function<bool(const std::string&, const std::string&)>&
        IsOpNameDataOrCtrlReachable) {
  auto IsDataOrCtrlReachable = [IsOpNameDataOrCtrlReachable](const TaskNode* src_node,
                                                             const TaskNode* dst_node) -> bool {
    if (IsValidChainId(src_node->chain_id()) && IsValidChainId(dst_node->chain_id())
        && src_node->chain_id() == dst_node->chain_id()
        && src_node->order_in_chain() <= dst_node->order_in_chain()) {
      return true;
    }
    const CompTaskNode* comp_src_node = dynamic_cast<const CompTaskNode*>(src_node);
    if (comp_src_node == nullptr) { return false; }
    const CompTaskNode* comp_dst_node = dynamic_cast<const CompTaskNode*>(dst_node);
    if (comp_dst_node == nullptr) { return false; }
    return IsOpNameDataOrCtrlReachable(comp_src_node->op()->op_name(),
                                       comp_dst_node->op()->op_name());
  };
  return [TaskNode4SoleOpName, IsDataOrCtrlReachable](const LogicalBlobId& lbi,
                                                      const std::string& op_name) -> bool {
    const TaskNode* src_task_node = TaskNode4SoleOpName(lbi.op_name());
    const TaskNode* dst_task_node = TaskNode4SoleOpName(op_name);
    size_t out_edges_size = 0;
    size_t reachable_out_edges_size = 0;
    for (TaskEdge* out_edge : src_task_node->out_edges()) {
      if (IsLbiOnTaskEdge(out_edge, lbi)) {
        out_edges_size += 1;
        reachable_out_edges_size += IsDataOrCtrlReachable(out_edge->dst_node(), dst_task_node);
      }
    }
    return out_edges_size > 0 && out_edges_size == reachable_out_edges_size;
  };
}

bool IsInplaceAllowed(
    TaskNode* task_node, const std::vector<std::string>& bns,
    const std::function<const TaskNode*(const std::string&)>& TaskNode4SoleOpName) {
  if (task_node->exec_gph().node_num() != 1) { return false; }
  const auto& exec_node = *task_node->exec_gph().SoleNode();
  for (const auto& bn : bns) {
    // TaskNode for bn is not nullptr if it's on the same device with `task_node`
    if (TaskNode4SoleOpName(exec_node.op()->BnInOp2Lbi(bn).op_name()) == nullptr) { return false; }
    const RegstDesc& regst_desc = *exec_node.RegstDesc4BnInOp(bn);
    if (regst_desc.NumOfLbi() != 1) { return false; }
  }
  const BlobDesc* first_blob = nullptr;
  for (const auto& bn : bns) {
    const BlobDesc* blob_desc = exec_node.RegstDesc4BnInOp(bn)->SoleBlobDesc();
    if (first_blob == nullptr) {
      first_blob = blob_desc;
    } else {
      if (!(first_blob->shape().elem_cnt() == blob_desc->shape().elem_cnt()
            && first_blob->data_type() == blob_desc->data_type())) {
        return false;
      }
    }
  }
  return true;
}

std::unique_ptr<BoxingLogger> CreateBoxingLogger() {
  if (Singleton<ResourceDesc, ForSession>::Get()->enable_debug_mode()) {
    return std::unique_ptr<BoxingLogger>(
        new CsvBoxingLogger(StrCat("boxing/log/", GlobalJobDesc().job_id()) + ".csv"));
  } else {
    return std::unique_ptr<BoxingLogger>(new NullBoxingLogger());
  }
}

Maybe<void> MakeGetterTaskNode4MachineId7ThrdId(
    const std::vector<CompTaskNode*>& task_nodes,
    std::function<Maybe<CompTaskNode*>(int64_t mchn_id, int64_t thrd_id)>* Getter) {
  // ticks are shared within a machine/process
  auto machine_id2task_node = std::make_shared<HashMap<int64_t, CompTaskNode*>>();
  for (auto* task_node : task_nodes) {
    machine_id2task_node->emplace(task_node->machine_id(), task_node);
  }
  *Getter = [machine_id2task_node](int64_t mchn_id, int64_t thrd_id) -> Maybe<CompTaskNode*> {
    const auto& iter = machine_id2task_node->find(mchn_id);
    CHECK_OR_RETURN(iter != machine_id2task_node->end());
    return iter->second;
  };
  return Maybe<void>::Ok();
}

namespace {

StreamId GetStreamId(const OpNode* op_node, int64_t parallel_id, TaskType task_type) {
  const ParallelDesc& parallel_desc = op_node->parallel_desc();
  int64_t machine_id = CHECK_JUST(parallel_desc.MachineId4ParallelId(parallel_id));
  int64_t dev_phy_id = CHECK_JUST(parallel_desc.DeviceId4ParallelId(parallel_id));

  DeviceId::device_index_t device_index = parallel_desc.device_type() == DeviceType::kCPU
                                              ? 0
                                              : static_cast<DeviceId::device_index_t>(dev_phy_id);
  DeviceId device_id{static_cast<DeviceId::rank_t>(machine_id), parallel_desc.device_type(),
                     device_index};
  StreamId::stream_index_t stream_index = 0;
  if (op_node->op().op_conf().has_stream_name_hint()) {
    const std::string& stream_name_hint = op_node->op().op_conf().stream_name_hint();
    VLOG(3) << "set op: " << op_node->op().op_name() << " to stream: " << stream_name_hint;
    stream_index = Singleton<TaskStreamIndexManager>::Get()->GetNamedTaskStreamIndex(
        device_id, stream_name_hint);
  } else {
    stream_index =
        Singleton<TaskStreamIndexManager>::Get()->GetTaskStreamIndex(task_type, device_id);
  }
  return StreamId{device_id, stream_index};
}

TaskType TaskType4OpNode(const OpNode* op_node) {
  std::unique_ptr<CompTaskNode> comp_task_node(NewCompTaskNode4OpNode(op_node));
  return comp_task_node->GetTaskType();
}

}  // namespace

CompTaskNode* GenCompTaskNode(
    const OpNode* op_node, int64_t parallel_id,
    const std::function<StreamId(const OpNode* op_node, int64_t parallel_id, TaskType task_type)>&
        GetOrCreateStreamId) {
  const ParallelDesc& parallel_desc = op_node->parallel_desc();
  int64_t parallel_num = parallel_desc.parallel_num();
  CompTaskNode* comp_task_node = NewCompTaskNode4OpNode(op_node);
  int64_t machine_id = CHECK_JUST(parallel_desc.MachineId4ParallelId(parallel_id));
  comp_task_node->set_machine_id(machine_id);
  comp_task_node->mut_parallel_ctx()->set_parallel_id(parallel_id);
  comp_task_node->mut_parallel_ctx()->set_parallel_num(parallel_num);
  StreamId stream_id = GetOrCreateStreamId(op_node, parallel_id, comp_task_node->GetTaskType());
  comp_task_node->set_thrd_id(EncodeStreamIdToInt64(stream_id));
  comp_task_node->set_op_node(op_node);
  return comp_task_node;
}

void GenSortedCompTaskNodes(const OpNode* op_node, std::vector<CompTaskNode*>* sorted_comp_tasks) {
  int64_t parallel_idx = 0;
  const ParallelDesc& parallel_desc = op_node->parallel_desc();
  for (int64_t machine_id : parallel_desc.sorted_machine_ids()) {
    for (int64_t dev_phy_id : parallel_desc.sorted_dev_phy_ids(machine_id)) {
      sorted_comp_tasks->emplace_back(GenCompTaskNode(op_node, parallel_idx++, &GetStreamId));
      (void)dev_phy_id;
    }
    (void)machine_id;
  }
}

bool IsConnectedLbisAllSameNdSbp(const OpEdge* op_edge) {
  const OpNode* src_node = op_edge->src_node();
  const OpNode* dst_node = op_edge->dst_node();
  CHECK_GT(op_edge->lbis().size(), 0);
  HashSet<bool> predicators;
  for (const LogicalBlobId& lbi : op_edge->lbis()) {
    const NdSbp& src_nd_sbp = src_node->NdSbp4Lbi(lbi);
    const NdSbp& dst_nd_sbp = dst_node->NdSbp4Lbi(lbi);
    predicators.insert(src_nd_sbp == dst_nd_sbp);
  }
  CHECK_EQ(predicators.size(), 1);
  return *predicators.begin();
}

BldSubTskGphMthd GetMthdForBldSubTskGph(const OpEdge* op_edge) {
  const OpNode* src_node = op_edge->src_node();
  const OpNode* dst_node = op_edge->dst_node();
  const ParallelDesc& src_pd = src_node->parallel_desc();
  const ParallelDesc& dst_pd = dst_node->parallel_desc();
  const OperatorConf& src_op_conf = src_node->op().op_conf();
  const OperatorConf& dst_op_conf = dst_node->op().op_conf();

  // WaitAndSendIds -> Reentrantlock
  if (src_op_conf.has_wait_and_send_ids_conf() && dst_op_conf.has_reentrant_lock_conf()) {
    CHECK_EQ(src_pd.parallel_num(), 1);
    CHECK_EQ(dst_pd.parallel_num(), 1);
    return &TaskGraph::BldSubTskGphByBoxing;
  }

  // *Tick -> *Tick
  if (IsTickOpConf(src_op_conf) || IsTickOpConf(dst_op_conf)) {
    if (src_op_conf.has_source_tick_conf()) {
      CHECK(dst_op_conf.has_tick_conf());
      CHECK_EQ(src_pd.parallel_num(), 1);
      CHECK_EQ(dst_pd.parallel_num(), 1);
      return &TaskGraph::BldSubTskGphByBoxing;
    } else if (dst_op_conf.has_sink_tick_conf()) {
      CHECK(src_op_conf.has_tick_conf() || src_op_conf.has_sink_tick_conf());
      CHECK_EQ(src_pd.parallel_num(), 1);
      CHECK_EQ(dst_pd.parallel_num(), 1);
      return &TaskGraph::BldSubTskGphByBoxing;
    } else if (IsSubsetTickOpConf(src_op_conf)) {
      return &TaskGraph::BldSubTskGphBySrcSubsetConnect;
    } else if (IsSubsetTickOpConf(dst_op_conf)) {
      return &TaskGraph::BldSubTskGphByDstSubsetConnect;
    } else if (IsTickOpConf(src_op_conf) && IsTickOpConf(dst_op_conf)) {
      if (src_pd.parallel_num() == dst_pd.parallel_num()) {
        return &TaskGraph::BldSubTskGphByOneToOne;
      } else {
        CHECK_EQ(src_pd.parallel_num(), 1);
        return &TaskGraph::BldSubTskGphByBroadcastToBroadcast;
      }
    }
  }

  std::shared_ptr<CompTaskNode> src_comp_task(NewCompTaskNode4OpNode(src_node));
  std::shared_ptr<CompTaskNode> dst_comp_task(NewCompTaskNode4OpNode(dst_node));
  // NOTE(chengcheng): MUST use TaskType instead of OpTypeCase because may
  //   Multi-op corresponding to SAME TaskType such as:
  //     DistributeConcatOpConf and DistributeAddOpConf -> TaskType::kDistributeConcat
  //     DistributeSplitOpConf  and DistributeCloneOpConf -> TaskType::kDistributeSplit
  // * -> DistributeConcat
  if (dst_comp_task->GetTaskType() == TaskType::kDistributeConcat) {
    return &TaskGraph::BldSubTskGphByPartialInLbiConnect;
  }

  // DistributeSplit -> *
  if (src_comp_task->GetTaskType() == TaskType::kDistributeSplit) {
    return &TaskGraph::BldSubTskGphByPartialOutLbiConnect;
  }

  // NormalForward -> DecodeH2D
  if (src_comp_task->GetTaskType() == TaskType::kNormalForward
      && dst_comp_task->GetTaskType() == TaskType::kDecodeH2D) {
    return &TaskGraph::BldSubTskGphNormalForwardToDecodeH2D;
  }

  if (src_pd.parallel_num() == 1 && dst_pd.parallel_num() == 1) {
    return &TaskGraph::BldSubTskGphByOneToOne;
  }

  // one to one
  if (src_pd.parallel_num() == dst_pd.parallel_num() && *src_pd.hierarchy() == *dst_pd.hierarchy()
      && IsConnectedLbisAllSameNdSbp(op_edge)) {
    return &TaskGraph::BldSubTskGphByOneToOne;
  }

  return &TaskGraph::BldSubTskGphByBoxing;
}

// MakeOrGetPredicatorIsReachable is the template variable to use different reachable predictor.
// And the default value is CreatePredicatorIsReachable.
template<std::function<bool(const OpNode* src, const OpNode* dst)> (
             OpGraph::*MakeOrGetPredicatorIsReachable)()
             const = &OpGraph::CreatePredicatorIsReachable>
void ForEachOpGraphNecessaryCtrlEdge(
    const OpGraph* op_graph, const std::function<void(const OpNode*, const OpNode*)>& Handler) {
  auto IsOpGraphDataReachable = (op_graph->*MakeOrGetPredicatorIsReachable)();
  op_graph->ForEachNode([&](OpNode* dst) {
    for (const auto& ctrl_in_op_name : dst->op().op_conf().ctrl_in_op_name()) {
      const OpNode* src = op_graph->OpNode4OpName(ctrl_in_op_name);
      CHECK(!IsOpGraphDataReachable(dst, src));
      // src has ctrl to dst, but src has no data path to dst.
      if (!IsOpGraphDataReachable(src, dst)) {
        CHECK_EQ(dst->parallel_desc().parallel_num(), src->parallel_desc().parallel_num());
        const Shape* src_time_shape = CHECK_JUST(src->op().GetOpTimeShape()).get();
        const Shape* dst_time_shape = CHECK_JUST(dst->op().GetInputBlobFastestTimeShape()).get();
        if (dst_time_shape == nullptr) {
          dst_time_shape = CHECK_JUST(dst->op().GetOpTimeShape()).get();
        }
        if (src_time_shape->elem_cnt() != dst_time_shape->elem_cnt()) {
          // NOTE(chengcheng): acc / pack op node can be merged and add ctrl edge.
          CHECK(src->op().op_conf().has_user_conf());
          const std::string& op_type_name = src->op().op_conf().user_conf().op_type_name();
          CHECK(op_type_name == "acc" || op_type_name == "pack");
          const Shape* src_input_time_shape =
              CHECK_JUST(src->op().GetInputBlobFastestTimeShape()).get();
          CHECK_EQ(src_input_time_shape->elem_cnt(), dst_time_shape->elem_cnt());
        } else {
          CHECK_EQ(src_time_shape->elem_cnt(), dst_time_shape->elem_cnt());
        }
        if (!src->parallel_desc().EqualsIgnoringHierarchy(dst->parallel_desc())) {
          LOG(WARNING) << " Warning, there is a ctrl edge connected across placement from: "
                       << src->op().op_name() << " ["
                       << src->parallel_desc().parallel_conf().DebugString()
                       << "] to: " << dst->op().op_name() << " ["
                       << dst->parallel_desc().parallel_conf().DebugString() << "]";
        }
        Handler(src, dst);
      }
    }
  });
}

void GetHostInputLbis4OpNode(const OpNode* op_node,
                             std::vector<LogicalBlobId>* host_mem_input_lbis) {
  host_mem_input_lbis->clear();
  if (op_node->op().op_conf().has_user_conf()) {
    const auto& user_conf = op_node->op().op_conf().user_conf();
    const auto& op_type_name = user_conf.op_type_name();
    if (user_op::UserOpHostMemoryInputRegistry::Get().HasHostMemoryInput(op_type_name)) {
      const auto& inputs = [&]() -> std::vector<std::pair<std::string, int32_t>> {
        const auto& arg_map = op_node->op().op_conf().user_conf().input();
        std::vector<std::pair<std::string, int32_t>> arg_vec;
        for (auto it = arg_map.begin(); it != arg_map.end(); ++it) {
          for (int32_t i = 0; i < it->second.s_size(); ++i) {
            arg_vec.emplace_back(std::make_pair(it->first, i));
          }
        }
        return arg_vec;
      }();
      for (const auto& pair : inputs) {
        if (user_op::UserOpHostMemoryInputRegistry::Get().IsHostMemoryInput4Op(
                op_type_name, pair.first, pair.second)) {
          const LogicalBlobId& host_input_lbi =
              GenLogicalBlobId(user_conf.input().at(pair.first).s(pair.second));
          host_mem_input_lbis->emplace_back(host_input_lbi);
        }
      }
    }
  }
}

}  // namespace

TaskGraph::TaskGraph() = default;
TaskGraph::~TaskGraph() = default;

TaskEdge* TaskGraph::NewTaskEdgeWithLbi(const LogicalBlobId& lbi) {
  TaskEdge* edge = NewEdge();
  edge->AddLbi(lbi);
  return edge;
}

TaskEdge* TaskGraph::NewTaskEdgeWithLbis(const std::vector<LogicalBlobId>& lbis) {
  TaskEdge* edge = NewEdge();
  edge->AddLbis(lbis);
  return edge;
}

TaskNode* TaskGraph::GetProxyNode(TaskNode* src_node, const LogicalBlobId& lbi,
                                  const MemZoneId& dst_mem_zone_id) {
  const auto& src_mem_zone_id = src_node->MemZoneId121();
  const ProxyKey key(src_node, lbi, dst_mem_zone_id);
  auto it = proxy2node.find(key);
  if (it != proxy2node.cend()) {
    // hit cache
    return it->second;
  } else {
    if (src_mem_zone_id == dst_mem_zone_id) {
      // in the same memory zone
      proxy2node[key] = src_node;
      return src_node;
    } else if (dst_mem_zone_id.device_type() == DeviceType::kCPU) {
      if (src_mem_zone_id.rank() == dst_mem_zone_id.rank()) {
        // on the same node, not on the same device
        // src must be not on the cpu mem zone, copy d2h first
        CHECK(IsMemcpyDtoHSupported(src_mem_zone_id.device_type()));
        CopyHdTaskNode* copy_task = NewNode<CopyHdTaskNode>();
        copy_task->Init(CopyHdType::D2H, src_mem_zone_id, lbi);
        Connect<TaskNode>(src_node, NewTaskEdgeWithLbi(lbi), copy_task);
        proxy2node[key] = copy_task;
        return copy_task;
      } else {
        // not on the same node, need CopyCommNet from src to dst
        // build src cpu proxy first
        TaskNode* proxy_on_src_host =
            GetProxyNode(src_node, lbi, GetNodeCPUMemZoneId(src_mem_zone_id.rank()));
        CopyCommNetTaskNode* copy_comm_net_task = NewNode<CopyCommNetTaskNode>();
        copy_comm_net_task->Init(dst_mem_zone_id.rank(), lbi);
        Connect<TaskNode>(proxy_on_src_host, NewTaskEdgeWithLbi(lbi), copy_comm_net_task);
        proxy2node[key] = copy_comm_net_task;
        return copy_comm_net_task;
      }
    } else {
      TaskNode* proxy_on_dst_host =
          GetProxyNode(src_node, lbi, GetNodeCPUMemZoneId(dst_mem_zone_id.rank()));
      CHECK(IsMemcpyHtoDSupported(dst_mem_zone_id.device_type()));
      CopyHdTaskNode* copy_task = NewNode<CopyHdTaskNode>();
      copy_task->Init(CopyHdType::H2D, dst_mem_zone_id, lbi);
      Connect<TaskNode>(proxy_on_dst_host, NewTaskEdgeWithLbi(lbi), copy_task);
      proxy2node[key] = copy_task;
      return copy_task;
    }
  }
  return nullptr;
}

TaskNode* TaskGraph::GetProxyNode(TaskNode* src_node, const LogicalBlobId& lbi,
                                  const ParallelDesc& dst_parallel_desc, int64_t dst_parallel_id) {
  const int64_t dst_machine_id =
      CHECK_JUST(dst_parallel_desc.MachineId4ParallelId(dst_parallel_id));
  const int64_t dev_id = CHECK_JUST(dst_parallel_desc.DeviceId4ParallelId(dst_parallel_id));
  DeviceType device_type = dst_parallel_desc.device_type();
  auto device_index =
      (device_type == DeviceType::kCPU ? 0 : static_cast<DeviceId::device_index_t>(dev_id));
  MemZoneId mem_zone_id{static_cast<MemZoneId::rank_t>(dst_machine_id), device_type, device_index};
  return GetProxyNode(src_node, lbi, mem_zone_id);
}

void TaskGraph::ConnectCtrlEdge(CompTaskNode* src_task_node, CompTaskNode* dst_task_node) {
  std::string regst_desc_name;
  src_task_node->BuildCtrlRegstDesc(dst_task_node, &regst_desc_name);
  TaskEdge* edge = NewEdge();
  Connect<TaskNode>(src_task_node, edge, dst_task_node);
  src_task_node->BindEdgeWithProducedRegst(edge, regst_desc_name);
}

void TaskGraph::ConnectCtrlEdges(const std::vector<CompTaskNode*>& src_task_nodes,
                                 const std::vector<CompTaskNode*>& dst_task_nodes) {
  CHECK_EQ(src_task_nodes.size(), dst_task_nodes.size());
  FOR_RANGE(int32_t, i, 0, src_task_nodes.size()) {
    ConnectCtrlEdge(src_task_nodes.at(i), dst_task_nodes.at(i));
  }
}

void TaskGraph::RemoveEmptyRegsts() {
  ForEachNode([&](TaskNode* node) { node->EraseUninitializedShapeProducedBlob(); });
  ForEachNode([&](TaskNode* node) { node->EraseZeroSizeConsumedRegst(); });
  ForEachNode([&](TaskNode* node) { node->EraseZeroSizeProducedRegst(); });
  ForEachNode([&](TaskNode* node) { node->UnbindBnWithEmptyRegst(); });
}

void TaskGraph::MergeChainAndAddOrderingCtrlEdgeInSameChain() {
  if (EnableLogicalChain()) {
    // Ctrl edges in chain has already been added in logical chain pass, so
    // there is no need to call BuildCtrlRegstDescInSameChain here.
    MergeChainByLogicalChainId();
  } else {
    // TODO(chengcheng): erase old chain version in the future.
    MergeChainByPhysicalTaskGraph();
    BuildCtrlRegstDescInSameChain();
  }
}

void TaskGraph::InitOrderedTaskNodes() {
  // NOTE(chengcheng): Warning, ordered_task_nodes_ by topo is NOT valid in process
<<<<<<< HEAD
  //  parallel compile, because the current rank task graph in Incomplete.
=======
  //  parallel compile, because the current rank task graph is Incomplete.
>>>>>>> ec7d0712
  TopoForEachNode([&](TaskNode* task_node) { ordered_task_nodes_.emplace_back(task_node); });
}

void TaskGraph::MergeChainByPhysicalTaskGraph() {
  int64_t chain_id = 0;
  for (auto* this_node : ordered_task_nodes_) {
    // skip if this node has been set in a chain.
    if (IsValidChainId(this_node->chain_id())) { continue; }

    if (CanBeMergedInChain(this_node)) {
      TraverseConnectedSubGraphMergeInThisChain(this_node, chain_id);
    } else {
      this_node->set_chain_id(chain_id);
    }

    ++chain_id;
  }

  // set order_in_chain by ordered_task_nodes_
  HashMap<int64_t, int64_t> chain_id2order;
  for (auto* node : ordered_task_nodes_) {
    CHECK(IsValidChainId(node->chain_id()));
    int64_t this_chain_id = node->chain_id();
    if (chain_id2order.find(this_chain_id) == chain_id2order.end()) {
      chain_id2order.emplace(this_chain_id, 0);
    }
    node->set_order_in_chain(chain_id2order.at(this_chain_id)++);
  }
}

void TaskGraph::MergeChainByLogicalChainId() {
  for (TaskNode* this_node : ordered_task_nodes_) {
    CompTaskNode* comp_node = dynamic_cast<CompTaskNode*>(this_node);
    if (!comp_node) { continue; }
    const OperatorConf& conf = comp_node->op()->op_conf();
    if (conf.has_logical_chain_id()) {
      const int64_t logical_chain_id = conf.logical_chain_id();
      CHECK(IsValidChainId(logical_chain_id));
      this_node->set_chain_id(logical_chain_id);
      CHECK(conf.has_order_in_logical_chain());
      this_node->set_order_in_chain(conf.order_in_logical_chain());
    }
  }
}

void TaskGraph::BuildCtrlRegstDescInSameChain() {
  auto GenPhysicalChainId = [](TaskNode* node) {
    // NOTE(chengcheng): different rank cannot use same chain id for bad ctrl link.
    return (node->chain_id() << 31) | (node->machine_id());
  };
  HashMap<int64_t, TaskNode*> physical_chain_id2node;
  // Note that ordered_task_nodes_'s topology order in seperation plan compile is not gerenteed,
  // So add ctrl edge with ordered_task_nodes_ in seperation plan compile may case dead lock.
  for (auto* node : ordered_task_nodes_) {
    if (IsConnectToTickOp(node)) { continue; }
    // NOTE(chengcheng): skip invalid chain id
    if (!IsValidChainId(node->chain_id())) { continue; }
    int64_t physical_chain_id = GenPhysicalChainId(node);
    auto iter = physical_chain_id2node.find(physical_chain_id);
    if (iter == physical_chain_id2node.end()) {
      CHECK(physical_chain_id2node.emplace(physical_chain_id, node).second);
    } else {
      TaskNode* src_node = iter->second;
      TaskNode* dst_node = node;
      std::string ctrl_regst_name;
      bool build_ctrl_edge = src_node->BuildCtrlRegstDescIfNeed(dst_node, &ctrl_regst_name);
      if (build_ctrl_edge) {
        CHECK(!ctrl_regst_name.empty());
        TaskEdge* edge = NewEdge();
        Connect<TaskNode>(src_node, edge, dst_node);
        src_node->BindEdgeWithProducedRegst(edge, ctrl_regst_name);
      }
      iter->second = dst_node;
    }
  }
}

void TaskGraph::GetInplaceOpBlobArgList(
    InplaceObasInfo* obas_info, const HashSet<TaskNode*>& dev_nodes,
    const std::function<const TaskNode*(const std::string&)>& TaskNode4OpName) const {
  auto AddMutableInplaceArgPair = [&](TaskNode* node, const std::string& ibn,
                                      const std::string& obn, const std::string& op_name) {
    if (IsInplaceAllowed(node, {ibn, obn}, TaskNode4OpName)) {
      auto* pair = obas_info->mut_inplace_oba_pairs.mutable_pair()->Add();
      *pair->mutable_first() = GenOpBlobArg(op_name, ibn);
      *pair->mutable_second() = GenOpBlobArg(op_name, obn);
    }
  };
  auto AddConstInplaceArgPair = [&](TaskNode* node, const std::string& ibn, const std::string& obn,
                                    const std::string& op_name) {
    if (IsInplaceAllowed(node, {ibn, obn}, TaskNode4OpName)) {
      auto* pair = obas_info->con_inplace_oba_pairs.mutable_pair()->Add();
      *pair->mutable_first() = GenOpBlobArg(op_name, ibn);
      *pair->mutable_second() = GenOpBlobArg(op_name, obn);
    }
  };

  for (TaskNode* task_node : dev_nodes) {
    if (task_node->exec_gph().node_num() != 1) { continue; }
    const auto& op = *task_node->exec_gph().SoleNode()->op();
    for (const std::string& ibn : op.input_bns()) {
      if (op.InputBlobModifier4Ibn(ibn).is_mutable()) {
        CHECK(IsInplaceAllowed(task_node, {ibn}, TaskNode4OpName));
        *obas_info->mut_in_obas.mutable_oba()->Add() = GenOpBlobArg(op.op_name(), ibn);
      }
    }
    for (const auto& pair : task_node->exec_gph().SoleNode()->mut_inplace_obn2ibn()) {
      AddMutableInplaceArgPair(task_node, pair.second, pair.first, op.op_name());
    }
    for (const auto& pair : task_node->exec_gph().SoleNode()->con_inplace_obn2ibn()) {
      AddConstInplaceArgPair(task_node, pair.second, pair.first, op.op_name());
    }
  }
}

void TaskGraph::GetSafeInplaceOpBlobArgList(
    InplaceObasInfo* safe_obas_info, const HashSet<TaskNode*>& dev_nodes,
    const std::function<bool(const std::string&, const std::string&)>& IsOpNameDataOrCtrlReachable)
    const {
  auto TaskNode4SoleOpName = MakeGetterTaskNode4SoleOpName(dev_nodes);
  InplaceObasInfo obas_info;
  GetInplaceOpBlobArgList(&obas_info, dev_nodes, TaskNode4SoleOpName);
  auto Op4OpName = [&](const std::string& op_name) -> const Operator* {
    return TaskNode4SoleOpName(op_name)->exec_gph().SoleNode()->op().get();
  };
  auto IsLbiAllConsumersReachable =
      MakePredicatorIsLbiAllConsumersReachable(TaskNode4SoleOpName, IsOpNameDataOrCtrlReachable);
  InplaceLbiGraph origin_graph(obas_info, Op4OpName);
  InplaceLbiGraph safe_graph(*safe_obas_info, Op4OpName);
  origin_graph.ComputeSafeInplaceObns(safe_obas_info, IsLbiAllConsumersReachable);
  if (Singleton<ResourceDesc, ForSession>::Get()->enable_debug_mode()) {
    origin_graph.ToDotWithFilePath(
        JoinPath("dot", "InplaceLbiGraph", GlobalJobDesc().job_name() + "_origin.dot"));
    safe_graph.ToDotWithFilePath(
        JoinPath("dot", "InplaceLbiGraph", GlobalJobDesc().job_name() + "_safe.dot"));
  }
}

void TaskGraph::SetTaskRegstInplaceInfo(const InplaceObasInfo& obas_info,
                                        const HashSet<TaskNode*>& dev_nodes) const {
  auto TaskNode4SoleOpName = MakeGetterTaskNode4SoleOpName(dev_nodes);
  auto Op4OpName = [&](const std::string& op_name) -> const Operator* {
    return TaskNode4SoleOpName(op_name)->exec_gph().SoleNode()->op().get();
  };
  InplaceLbiGraph inplace_gph(obas_info, Op4OpName);
  inplace_gph.ForEachConnectedComponent([&](const HashSet<const InplaceLbiNode*>& inplace_nodes) {
    for (const auto* inplace_node : inplace_nodes) {
      if (inplace_node->in_edges().empty()) { continue; }
      const auto* inplace_edge = inplace_node->SoleInEdge();
      auto* exec_node = TaskNode4SoleOpName(inplace_edge->op().op_name())->exec_gph().SoleNode();
      RegstDesc* in_regst = exec_node->RegstDesc4BnInOp(inplace_edge->ibn());
      RegstDesc* out_regst = exec_node->RegstDesc4BnInOp(inplace_edge->obn());
      out_regst->set_hint_inplace_consumed_regst_desc_id(in_regst->regst_desc_id());
    }
  });
}

void TaskGraph::ForEachGpuDeviceNodes(
    const std::function<void(const HashSet<TaskNode*>& dev_nodes)>& Handler) const {
  HashMap<std::pair<int64_t, int64_t>, HashSet<TaskNode*>> global_dev_phy_id2nodes;
  ForEachNode([&](TaskNode* task_node) {
    if (task_node->device_type() != DeviceType::kCUDA) { return; }
    int64_t dev_phy_id = task_node->stream_id().device_id().device_index();
    global_dev_phy_id2nodes[{task_node->machine_id(), dev_phy_id}].emplace(task_node);
  });
  for (const auto& pair : global_dev_phy_id2nodes) { Handler(pair.second); }
}

void TaskGraph::EnableInplaceMemSharing(
    const std::function<bool(const std::string&, const std::string&)>&
        IsOpNameDataOrCtrlReachable) {
  ForEachGpuDeviceNodes([&](const HashSet<TaskNode*>& dev_nodes) {
    EnableInplaceMemSharing(dev_nodes, IsOpNameDataOrCtrlReachable);
  });
}

void TaskGraph::EnableInplaceMemSharing(
    const HashSet<TaskNode*>& dev_nodes,
    const std::function<bool(const std::string&, const std::string&)>&
        IsOpNameDataOrCtrlReachable) {
  InplaceObasInfo safe_inplace_obas_info;
  GetSafeInplaceOpBlobArgList(&safe_inplace_obas_info, dev_nodes, IsOpNameDataOrCtrlReachable);
  SetTaskRegstInplaceInfo(safe_inplace_obas_info, dev_nodes);
}

void TaskGraph::DecideExecutionOrder() {
  // For one machine with no transfer available, the straighten algorithm for overlaps consume a lot
  // of memory
  StraightenAlgorithmTag straighten_algorithm_tag =
      GlobalJobDesc().job_conf().straighten_algorithm_tag_in_task_graph();
  if (straighten_algorithm_tag == StraightenAlgorithmTag::kDisableStraighten
      || (straighten_algorithm_tag == StraightenAlgorithmTag::kOverlap4Transfer
          && GlobalProcessCtx::WorldSize() == 1)) {
    InitOrderedTaskNodes();
  } else {
    StraightenNodes(this, &ordered_task_nodes_,
                    Singleton<ResourceDesc, ForSession>::Get()->nccl_use_compute_stream());
  }
}

#define DEFINE_BLD_SUB_TASK_GRAPH_METHOD(method_name) \
  void TaskGraph::method_name BLD_SUB_TSK_GPH_MTHD_ARGS()

DEFINE_BLD_SUB_TASK_GRAPH_METHOD(BldSubTskGphByBoxing) {
  const OpNode* src_op_node = op_edge->src_node();
  const OpNode* dst_op_node = op_edge->dst_node();
  std::vector<LogicalBlobId> host_mem_input_lbis;
  GetHostInputLbis4OpNode(dst_op_node, &host_mem_input_lbis);
  for (const LogicalBlobId& lbi : op_edge->lbis()) {
    std::vector<TaskNode*> in_nodes(sorted_src_comp_tasks.begin(), sorted_src_comp_tasks.end());
    std::vector<TaskNode*> out_nodes;
    out_nodes.reserve(sorted_dst_comp_tasks.size());
    std::vector<std::vector<TaskNode*>> sorted_ctrl_tasks;
    const NdSbp& src_nd_sbp = src_op_node->NdSbp4Lbi(lbi);
    const NdSbp& dst_nd_sbp = dst_op_node->NdSbp4Lbi(lbi);
    const ParallelDesc& src_parallel_desc = src_op_node->parallel_desc();
    const ParallelDesc& dst_parallel_desc = [&]() {
      if (std::find(host_mem_input_lbis.begin(), host_mem_input_lbis.end(), lbi)
          != host_mem_input_lbis.end()) {
        return *CHECK_JUST(
            ReplaceDeviceType(SymbolOf(dst_op_node->parallel_desc()), DeviceType::kCPU));
      } else {
        return dst_op_node->parallel_desc();
      }
    }();
    const BlobDesc& blob_desc = src_op_node->LogicalBlobDesc4Lbi(lbi);
    VLOG(3) << "src op: " << src_op_node->op().op_name()
            << " dst op: " << dst_op_node->op().op_name()
            << " src_parallel_conf: " << src_parallel_desc.parallel_conf().DebugString()
            << " dst parallel conf: " << dst_parallel_desc.parallel_conf().DebugString()
            << " src_nd_sbp " << src_nd_sbp.DebugString() << " dst nd_sbp "
            << dst_nd_sbp.DebugString();
    auto status = CHECK_JUST(hierarchical_sub_tsk_gph_builder_->Build(
        sub_tsk_gph_builder_ctx_.get(), in_nodes, &out_nodes, &sorted_ctrl_tasks, src_parallel_desc,
        dst_parallel_desc, lbi, blob_desc, src_nd_sbp, dst_nd_sbp,
        *(CHECK_JUST(src_op_node->op().GetOpTimeShape()).get())));
    boxing_logger_->Log(*status, src_op_node->op().op_name(), dst_op_node->op().op_name(),
                        src_parallel_desc, dst_parallel_desc, src_nd_sbp, dst_nd_sbp, lbi,
                        blob_desc);
    CHECK_EQ(out_nodes.size(), sorted_dst_comp_tasks.size());
    FOR_RANGE(size_t, i, 0, out_nodes.size()) {
      ConnectWithLbi(out_nodes.at(i), sorted_dst_comp_tasks.at(i), lbi);
    }
    if (!sorted_ctrl_tasks.empty()) {
      CHECK_EQ(sorted_ctrl_tasks.size(), sorted_dst_comp_tasks.size());
      FOR_RANGE(size_t, i, 0, sorted_dst_comp_tasks.size()) {
        for (TaskNode* ctrl_node : sorted_ctrl_tasks.at(i)) {
          std::string regst_desc_name;
          ctrl_node->BuildCtrlRegstDesc(sorted_dst_comp_tasks.at(i), &regst_desc_name);
          TaskEdge* edge = NewEdge();
          Connect<TaskNode>(ctrl_node, edge, sorted_dst_comp_tasks.at(i));
          ctrl_node->BindEdgeWithProducedRegst(edge, regst_desc_name);
        }
      }
    }
  }
}

DEFINE_BLD_SUB_TASK_GRAPH_METHOD(BldSubTskGphByOneToOne) {
  std::vector<LogicalBlobId> host_mem_input_lbis;
  GetHostInputLbis4OpNode(op_edge->dst_node(), &host_mem_input_lbis);
  CHECK_EQ(sorted_src_comp_tasks.size(), sorted_dst_comp_tasks.size());
  FOR_RANGE(size_t, i, 0, sorted_src_comp_tasks.size()) {
    for (const LogicalBlobId& lbi : op_edge->lbis()) {
      bool is_host_mem_input =
          std::find(host_mem_input_lbis.begin(), host_mem_input_lbis.end(), lbi)
          != host_mem_input_lbis.end();
      BuildTaskPath(sorted_src_comp_tasks.at(i), sorted_dst_comp_tasks.at(i), lbi,
                    is_host_mem_input);
    }
  }
}

DEFINE_BLD_SUB_TASK_GRAPH_METHOD(BldSubTskGphByBroadcastToBroadcast) {
  std::vector<LogicalBlobId> host_mem_input_lbis;
  GetHostInputLbis4OpNode(op_edge->dst_node(), &host_mem_input_lbis);
  for (CompTaskNode* dst_node : sorted_dst_comp_tasks) {
    CompTaskNode* nearest_src_node =
        SubTskGphBuilderUtil::FindNearestNode(sorted_src_comp_tasks, dst_node);
    CHECK_NOTNULL(nearest_src_node);
    for (const LogicalBlobId& lbi : op_edge->lbis()) {
      bool is_host_mem_input =
          std::find(host_mem_input_lbis.begin(), host_mem_input_lbis.end(), lbi)
          != host_mem_input_lbis.end();
      BuildTaskPath(nearest_src_node, dst_node, lbi, is_host_mem_input);
    }
  }
}

DEFINE_BLD_SUB_TASK_GRAPH_METHOD(BldSubTskGphByPartialInLbiConnect) {
  const Operator& src_op = op_edge->src_node()->op();
  const Operator& dst_op = op_edge->dst_node()->op();
  HashSet<LogicalBlobId> lbis;
  std::vector<LogicalBlobId> host_mem_input_lbis;
  GetHostInputLbis4OpNode(op_edge->dst_node(), &host_mem_input_lbis);
  for (const auto& obn : src_op.output_bns()) { lbis.insert(src_op.BnInOp2Lbi(obn)); }
  CHECK_EQ(sorted_src_comp_tasks.size(), 1);
  CHECK_EQ(dst_op.input_bns().size(), sorted_dst_comp_tasks.size());
  FOR_RANGE(int, i, 0, sorted_dst_comp_tasks.size()) {
    const auto& lbi = dst_op.BnInOp2Lbi(dst_op.input_bns().Get(i));
    if (lbis.find(lbi) != lbis.end()) {
      bool is_host_mem_input =
          std::find(host_mem_input_lbis.begin(), host_mem_input_lbis.end(), lbi)
          != host_mem_input_lbis.end();
      BuildTaskPath(sorted_src_comp_tasks.at(0), sorted_dst_comp_tasks.at(i), lbi,
                    is_host_mem_input);
    }
  }
}

DEFINE_BLD_SUB_TASK_GRAPH_METHOD(BldSubTskGphByPartialOutLbiConnect) {
  const Operator& src_op = op_edge->src_node()->op();
  const Operator& dst_op = op_edge->dst_node()->op();
  HashSet<LogicalBlobId> lbis;
  std::vector<LogicalBlobId> host_mem_input_lbis;
  GetHostInputLbis4OpNode(op_edge->dst_node(), &host_mem_input_lbis);
  for (const auto& ibn : dst_op.input_bns()) { lbis.insert(dst_op.BnInOp2Lbi(ibn)); }
  CHECK_EQ(sorted_dst_comp_tasks.size(), 1);
  CHECK_EQ(src_op.output_bns().size(), sorted_src_comp_tasks.size());
  FOR_RANGE(int, i, 0, sorted_src_comp_tasks.size()) {
    const auto& lbi = src_op.BnInOp2Lbi(src_op.output_bns().Get(i));
    if (lbis.find(lbi) != lbis.end()) {
      bool is_host_mem_input =
          std::find(host_mem_input_lbis.begin(), host_mem_input_lbis.end(), lbi)
          != host_mem_input_lbis.end();
      BuildTaskPath(sorted_src_comp_tasks.at(i), sorted_dst_comp_tasks.at(0), lbi,
                    is_host_mem_input);
    }
  }
}

DEFINE_BLD_SUB_TASK_GRAPH_METHOD(BldSubTskGphBySrcSubsetConnect) {
  std::function<Maybe<CompTaskNode*>(int64_t mchn_id, int64_t thrd_id)> TaskNode4MachineId7ThrdId;
  CHECK_JUST(
      MakeGetterTaskNode4MachineId7ThrdId(sorted_src_comp_tasks, &TaskNode4MachineId7ThrdId));
  for (CompTaskNode* dst_task_node : sorted_dst_comp_tasks) {
    CompTaskNode* src_task_node = CHECK_JUST(
        TaskNode4MachineId7ThrdId(dst_task_node->machine_id(), dst_task_node->thrd_id()));
    Connect<TaskNode>(src_task_node, NewTaskEdgeWithLbis(op_edge->lbis()), dst_task_node);
  }
}

DEFINE_BLD_SUB_TASK_GRAPH_METHOD(BldSubTskGphByDstSubsetConnect) {
  std::function<Maybe<CompTaskNode*>(int64_t mchn_id, int64_t thrd_id)> TaskNode4MachineId7ThrdId;
  CHECK_JUST(
      MakeGetterTaskNode4MachineId7ThrdId(sorted_dst_comp_tasks, &TaskNode4MachineId7ThrdId));
  for (CompTaskNode* src_task_node : sorted_src_comp_tasks) {
    CompTaskNode* dst_task_node = CHECK_JUST(
        TaskNode4MachineId7ThrdId(src_task_node->machine_id(), src_task_node->thrd_id()));
    Connect<TaskNode>(src_task_node, NewTaskEdgeWithLbis(op_edge->lbis()), dst_task_node);
  }
}

DEFINE_BLD_SUB_TASK_GRAPH_METHOD(BldSubTskGphNormalForwardToDecodeH2D) {
  CHECK_EQ(sorted_src_comp_tasks.size(), sorted_dst_comp_tasks.size());
  FOR_RANGE(size_t, i, 0, sorted_src_comp_tasks.size()) {
    CompTaskNode* src = sorted_src_comp_tasks.at(i);
    CompTaskNode* dst = sorted_dst_comp_tasks.at(i);
    for (const LogicalBlobId& lbi : op_edge->lbis()) { ConnectWithLbi(src, dst, lbi); }
  }
}

void TaskGraph::ConnectWithLbi(TaskNode* src_node, TaskNode* dst_node, const LogicalBlobId& lbi) {
  if (src_node == dst_node) { return; }
  for (TaskEdge* out_edge : src_node->out_edges()) {
    TaskNode* out_node = out_edge->dst_node();
    if (out_node == dst_node) {
      out_edge->AddLbi(lbi);
      return;
    }
  }

  TaskEdge* connected_edge = NewEdge();
  connected_edge->AddLbi(lbi);
  Connect<TaskNode>(src_node, connected_edge, dst_node);
}

void TaskGraph::BuildTaskPath(TaskNode* src_node, TaskNode* dst_node, const LogicalBlobId& lbi,
                              bool is_host_mem_input) {
  const MemZoneId dst_mem_zone_id = [&]() {
    if (is_host_mem_input) {
      MemZoneId mem_zone_id = dst_node->MemZoneId121();
      return MemZoneId(mem_zone_id.rank(), DeviceType::kCPU, 0);
    } else {
      return dst_node->MemZoneId121();
    }
  }();
  TaskNode* proxy_node = GetProxyNode(src_node, lbi, dst_mem_zone_id);
  ConnectWithLbi(proxy_node, dst_node, lbi);
}

<<<<<<< HEAD
Maybe<void> GlobalTaskGraph::Init() {
  OpGraph* op_graph = Singleton<OpGraph>::Get();
  sub_tsk_gph_builder_ctx_.reset(new SubTskGphBuilderCtx(this));
  boxing_logger_ = CreateBoxingLogger();
  hierarchical_sub_tsk_gph_builder_.reset(new DispatchHierarchicalSubTskGphBuilder());
  HashMap<const OpNode*, std::vector<CompTaskNode*>> op_node2sorted_comp_tasks;

  op_graph->ForEachNode([&](const OpNode* op_node) {
    std::vector<CompTaskNode*>* sorted_comp_tasks = &(op_node2sorted_comp_tasks[op_node]);
    GenSortedCompTaskNodes(op_node, sorted_comp_tasks);
    for (CompTaskNode* comp_task : *sorted_comp_tasks) { AddAllocatedNode(comp_task); }
  });

  op_graph->ForEachEdge([&](const OpEdge* op_edge) {
    BldSubTskGphMthd method = GetMthdForBldSubTskGph(op_edge);
    (this->*method)(op_edge, op_node2sorted_comp_tasks.at(op_edge->src_node()),
                    op_node2sorted_comp_tasks.at(op_edge->dst_node()));
  });

  ForEachOpGraphNecessaryCtrlEdge(op_graph, [&](const OpNode* src, const OpNode* dst) {
    const auto& src_task_nodes = op_node2sorted_comp_tasks.at(src);
    const auto& dst_task_nodes = op_node2sorted_comp_tasks.at(dst);
    if (src->op().op_conf().has_src_subset_tick_conf()) {
      UNIMPLEMENTED();
    } else if (dst->op().op_conf().has_dst_subset_tick_conf()) {
      UNIMPLEMENTED();
    } else {
      ConnectCtrlEdges(src_task_nodes, dst_task_nodes);
    }
  });

  if (Singleton<ResourceDesc, ForSession>::Get()->enable_debug_mode()) { ToDotWithAutoFilePath(); }
  return Maybe<void>::Ok();
}

Maybe<void> BoxingTaskGraph::Init(
    const std::function<void(size_t, const std::function<void(size_t i)>&)>& Loop) {
  OpGraph* op_graph = Singleton<OpGraph>::Get();
  sub_tsk_gph_builder_ctx_.reset(new SubTskGphBuilderCtx(this));
  boxing_logger_ = CreateBoxingLogger();
  hierarchical_sub_tsk_gph_builder_.reset(new DispatchHierarchicalSubTskGphBuilder());

  const auto& TryCreateSortedCompTaskNodes = [&](const OpNode* op_node) {
    if (boxing_related_op_node2sorted_comp_tasks_.count(op_node) > 0) { return; }
    std::vector<CompTaskNode*>* sorted_comp_tasks =
        &(boxing_related_op_node2sorted_comp_tasks_[op_node]);
    GenSortedCompTaskNodes(op_node, sorted_comp_tasks);
    for (CompTaskNode* comp_task : *sorted_comp_tasks) { AddAllocatedNode(comp_task); }
  };
  op_graph->ForEachEdge([&](const OpEdge* op_edge) {
    if (!op_edge->NeedBoxing()) { return; }
    TryCreateSortedCompTaskNodes(op_edge->src_node());
    TryCreateSortedCompTaskNodes(op_edge->dst_node());
    BldSubTskGphMthd method = GetMthdForBldSubTskGph(op_edge);
    (this->*method)(op_edge, boxing_related_op_node2sorted_comp_tasks_.at(op_edge->src_node()),
                    boxing_related_op_node2sorted_comp_tasks_.at(op_edge->dst_node()));
  });
  ForEachNode(std::bind(&TaskNode::ProduceAllRegstsAndBindEdges, std::placeholders::_1));
  CreateOpNode2TaskIds(Loop);
  return Maybe<void>::Ok();
}

void BoxingTaskGraph::CreateOpNode2TaskIds(
    const std::function<void(size_t, const std::function<void(size_t i)>&)>& Loop) {
  const OpGraph* op_graph = Singleton<OpGraph>::Get();
  std::vector<const OpNode*> op_nodes;
  op_nodes.reserve(op_graph->node_num());
  op_graph->ForEachNode([&](OpNode* op_node) {
    if (boxing_related_op_node2sorted_comp_tasks_.count(op_node) == 0) {
      op_nodes.push_back(op_node);
      boxing_unrelated_op_node2sorted_task_ids_[op_node].reserve(
          op_node->parallel_desc().parallel_num());
    }
  });
  Loop(op_nodes.size(), [&](size_t i) {
    const OpNode* op_node = op_nodes.at(i);
    TaskType task_type = TaskType4OpNode(op_node);
    const auto& parallel_desc = op_node->parallel_desc();
    auto* task_ids = &boxing_unrelated_op_node2sorted_task_ids_[op_node];
    for (int parallel_id = 0; parallel_id < parallel_desc.parallel_num(); ++parallel_id) {
      const auto& stream_id = GetStreamId(op_node, parallel_id, task_type);
      task_ids->push_back(Singleton<IDMgr>::Get()->GetTaskIdGenerator()->Generate(stream_id));
    }
  });
}

namespace {

bool IsComputTaskNodeDutyRank(int64_t current_rank, const ParallelDesc& parallel_desc,
                              int64_t task_node_rank) {
  if (current_rank == 0) {
    // make sure master knows at least one op_node.
    return CHECK_JUST(parallel_desc.MachineId4ParallelId(0)) == task_node_rank;
  } else if (parallel_desc.HasMachineId(current_rank)) {
    // workers only care their own rank.
    return current_rank == task_node_rank;
=======
void TaskGraph::DecideExecutionOrder() {
  // For one machine with no transfer available, the straighten algorithm for overlaps consume a lot
  // of memory
  StraightenAlgorithmTag straighten_algorithm_tag =
      GlobalJobDesc().job_conf().straighten_algorithm_tag_in_task_graph();
  if (straighten_algorithm_tag == StraightenAlgorithmTag::kDisableStraighten
      || (straighten_algorithm_tag == StraightenAlgorithmTag::kOverlap4Transfer
          && GlobalProcessCtx::WorldSize() == 1)) {
    InitOrderedTaskNodes();
>>>>>>> ec7d0712
  } else {
    return false;
  }
}

template<typename RetT, typename HandleTansportTaskNodeT, typename HandleComputeTaskNodeT>
RetT TaskNodeVisitor(TaskNode* task_node, const HandleTansportTaskNodeT& HandleTansportTaskNode,
                     const HandleComputeTaskNodeT& HandleComputeTaskNode) {
  auto* transport_task_node = dynamic_cast<TransportTaskNode*>(task_node);
  if (transport_task_node != nullptr) {
    return HandleTansportTaskNode(transport_task_node);
  } else {
    auto* comp_task_node = dynamic_cast<CompTaskNode*>(task_node);
    if (comp_task_node != nullptr) {
      return HandleComputeTaskNode(comp_task_node);
    } else {
      UNIMPLEMENTED();
    }
  }
}

}  // namespace

/*static*/ bool BoxingTaskGraph::SelectTaskNodeByRank(TaskNode* task_node, int64_t rank) {
  return TaskNodeVisitor<bool>(
      task_node, [&](TransportTaskNode* task_node) { return task_node->machine_id() == rank; },
      [&](CompTaskNode* task_node) {
        const auto& machine_id = task_node->machine_id();
        return IsComputTaskNodeDutyRank(rank, task_node->op_node()->parallel_desc(), machine_id);
      });
}

void BoxingTaskGraph::ToProto(const std::function<bool(TaskNode*)>& Pick,
                              BoxingTaskGraphProto* proto) const {
  const auto sources = [&]() -> std::list<TaskNode*> {
    HashSet<TaskNode*> sources;
    ForEachNode([&](TaskNode* task_node) {
      if (Pick(task_node)) { sources.insert(task_node); }
    });
    HashSet<TaskNode*> sources_out;
    for (auto* source : sources) {
      // The consumed task_ids must be generated from out_nodes.
      source->ForEachNodeOnOutEdge([&](TaskNode* out_node) {
        if (!sources.count(out_node)) { sources_out.insert(out_node); }
      });
    }
    sources.insert(sources_out.begin(), sources_out.end());
    return std::list<TaskNode*>{sources.begin(), sources.end()};
  }();
  const auto& TransportTaskNodeToProto = [&](TransportTaskNode* task_node) {
    task_node->ToTransportTaskProtoIf(proto->mutable_transport_task()->Add());
  };
  const auto& ComputeTaskNodeToProto = [&](CompTaskNode* task_node) {
    auto* map = proto->mutable_boxing_related_op_name2compute_tasks();
    const auto& op_name = task_node->op_node()->op().op_name();
    auto* parallel_id2task_proto = (*map)[op_name].mutable_parallel_id2task();
    int64_t parallel_id = task_node->parallel_id();
    task_node->ToProto(&(*parallel_id2task_proto)[parallel_id], /*check=*/false);
  };
  HashSet<TaskNode*> rank_task_nodes;
  BfsForEachNode(sources, &TaskNode::ForEachNodeOnInEdge, [&](TaskNode* task_node) {
    rank_task_nodes.insert(task_node);
    TaskNodeVisitor<void>(task_node, TransportTaskNodeToProto, ComputeTaskNodeToProto);
  });
  const auto rank_task_edges = [&] {
    HashSet<TaskEdge*> rank_task_edges;
    const auto& TryInsertEdge = [&](TaskEdge* edge) {
      if (rank_task_nodes.count(edge->src_node()) > 0
          && rank_task_nodes.count(edge->dst_node()) > 0) {
        rank_task_edges.insert(edge);
      }
    };
    for (const auto* task_node : rank_task_nodes) {
      for (auto* in_edge : task_node->in_edges()) { TryInsertEdge(in_edge); }
      for (auto* out_edge : task_node->out_edges()) { TryInsertEdge(out_edge); }
    }
    return rank_task_edges;
  }();
  for (auto* edge : rank_task_edges) { edge->ToProto(proto->mutable_task_edge()->Add()); }
  for (const auto& pair : boxing_unrelated_op_node2sorted_task_ids_) {
    const auto& op_name = pair.first->op().op_name();
    auto* vec = &(*proto->mutable_boxing_unrelated_op_name2task_ids())[op_name];
    for (const auto& task_id : pair.second) { vec->add_task_id(EncodeTaskIdToInt64(task_id)); }
  }
}

RankTaskGraph::RankTaskGraph(const std::shared_ptr<BoxingTaskGraphProto>& boxing_task_graph_proto,
                             int64_t current_rank)
    : boxing_task_graph_proto_(boxing_task_graph_proto),
      current_rank_(current_rank),
      task_graph_rebuild_ctx_(std::make_unique<TaskGraphRebuildCtx>()) {}

Maybe<CompTaskNode*> RankTaskGraph::TryGetBoxingRelatedComTaskNode(const OpNode* op_node,
                                                                   int64_t parallel_id) {
  const auto& op_name = op_node->op().op_name();
  auto iter = boxing_task_graph_proto_->boxing_related_op_name2compute_tasks().find(op_name);
  if (iter == boxing_task_graph_proto_->boxing_related_op_name2compute_tasks().end()) {
    return nullptr;
  }
  if (iter == boxing_task_graph_proto_->boxing_related_op_name2compute_tasks().end()) {
    return nullptr;
  }
  auto task_iter = iter->second.parallel_id2task().find(parallel_id);
  if (task_iter == iter->second.parallel_id2task().end()) { return nullptr; }
  int64_t task_id = task_iter->second.task_id();
  auto* task_node = JUST(task_graph_rebuild_ctx_->TaskNode4Id(task_id));
  auto* comp_task_node = dynamic_cast<CompTaskNode*>(task_node);
  CHECK_NOTNULL_OR_RETURN(comp_task_node) << "invalid task_type. task_id: " << task_id;
  return comp_task_node;
}

Maybe<CompTaskNode*> RankTaskGraph::CreateOrFindRankCompTaskNodeByParallelId(const OpNode* op_node,
                                                                             int64_t parallel_id) {
  auto* comp_task_node = JUST(TryGetBoxingRelatedComTaskNode(op_node, parallel_id));
  if (comp_task_node != nullptr) { return comp_task_node; }
  auto** comp_task_node_ptr = &op_node2comp_task_node_[op_node];
  if (*comp_task_node_ptr != nullptr) { return *comp_task_node_ptr; }
  const TaskId task_id = [&] {
    const auto& map = boxing_task_graph_proto_->boxing_unrelated_op_name2task_ids();
    const auto& iter = map.find(op_node->op().op_name());
    CHECK(iter != map.end());
    CHECK_LT(parallel_id, iter->second.task_id_size());
    return DecodeTaskIdFromInt64(iter->second.task_id().Get(parallel_id));
  }();
  const auto& GetStreamIdFromMaster = [&](const OpNode* op_node, int64_t parallel_id, TaskType) {
    return task_id.stream_id();
  };
  *comp_task_node_ptr = GenCompTaskNode(op_node, parallel_id, GetStreamIdFromMaster);
  (*comp_task_node_ptr)->update_new_task_id(task_id);
  AddAllocatedNode(*comp_task_node_ptr);
  return *comp_task_node_ptr;
}

Maybe<CompTaskNode*> RankTaskGraph::CreateOrFindRankCompTaskNodeByRank(const OpNode* op_node,
                                                                       int64_t rank) {
  CHECK_OR_RETURN(op_node->parallel_desc().HasMachineId(rank))
      << "rank is not contained in the placment";
  int64_t parallel_id = -1;
  CHECK_OR_RETURN(JUST(op_node->parallel_desc().TryGetParallelId(rank, &parallel_id)))
      << "parallel_id not found.";
  return CreateOrFindRankCompTaskNodeByParallelId(op_node, parallel_id);
}

Maybe<CompTaskNode*> RankTaskGraph::TryGetRankCompTaskNode(const OpNode* op_node, int64_t rank) {
  if (!op_node->parallel_desc().HasMachineId(rank)) { return nullptr; }
  int64_t parallel_id = -1;
  CHECK_OR_RETURN(JUST(op_node->parallel_desc().TryGetParallelId(rank, &parallel_id)))
      << "parallel_id not found.";
  auto* comp_task_node = JUST(TryGetBoxingRelatedComTaskNode(op_node, parallel_id));
  if (comp_task_node != nullptr) { return comp_task_node; }
  return op_node2comp_task_node_[op_node];
}

Maybe<void> RankTaskGraph::AddBoxingReletedCompTaskNodesFromProto() {
  OpGraph* op_graph = Singleton<OpGraph>::Get();
  for (const auto& pair : boxing_task_graph_proto_->boxing_related_op_name2compute_tasks()) {
    const OpNode* op_node = op_graph->OpNode4OpName(pair.first);
    for (const auto& pair : pair.second.parallel_id2task()) {
      const auto& task_proto = pair.second;
      CHECK_OR_RETURN(task_id2task_proto_.emplace(task_proto.task_id(), &task_proto).second)
          << "redundant task_id.";
      CompTaskNode* comp_task_node = NewCompTaskNode4OpNode(op_node);
      comp_task_node->set_op_node(op_node);
      AddAllocatedNode(comp_task_node);
      // Note here has no consume regst
      // Init task node and produce regst
      comp_task_node->InitFromProtoExceptConsumedRegsts(task_proto);
      JUST(task_graph_rebuild_ctx_->AddTaskNode(comp_task_node));
    }
  }
  return Maybe<void>::Ok();
}

Maybe<void> RankTaskGraph::CreateAndPartiallyInitTransportTaskNodesFromProto() {
  for (const auto& transport_task_proto : boxing_task_graph_proto_->transport_task()) {
    const auto& task_proto = transport_task_proto.task_proto();
    CHECK_OR_RETURN(task_id2task_proto_.emplace(task_proto.task_id(), &task_proto).second)
        << "redundant task_id.";
    auto* task_node = JUST(CreateTransportTask::Visit(task_proto.task_type()));
    AddAllocatedNode(task_node);
    // Init task node and produce regst
    task_node->InitFromProtoExceptConsumedRegsts(transport_task_proto.task_proto());
    JUST(task_graph_rebuild_ctx_->AddTaskNode(task_node));
  }
  return Maybe<void>::Ok();
}

Maybe<void> RankTaskGraph::AddTransportTaskEdgesFromProto() {
  for (const auto& task_edge_proto : boxing_task_graph_proto_->task_edge()) {
    TaskEdge* edge = NewEdge();
    auto* src_task_node = JUST(task_graph_rebuild_ctx_->TaskNode4Id(task_edge_proto.src_task_id()));
    auto* dst_task_node = JUST(task_graph_rebuild_ctx_->TaskNode4Id(task_edge_proto.dst_task_id()));
    Connect<TaskNode>(src_task_node, edge, dst_task_node);
    JUST(edge->InitFromProto(task_edge_proto, *task_graph_rebuild_ctx_));
    JUST(task_graph_rebuild_ctx_->AddTaskEdge(edge, task_edge_proto.task_edge_uid()));
  }
  return Maybe<void>::Ok();
}

Maybe<void> RankTaskGraph::InitTransportTaskNodesFromProto() {
  for (const auto& transport_task_proto : boxing_task_graph_proto_->transport_task()) {
    int64_t task_id = transport_task_proto.task_proto().task_id();
    auto* task_node = JUST(task_graph_rebuild_ctx_->TaskNode4Id(task_id));
    auto* transport_task_node = dynamic_cast<TransportTaskNode*>(task_node);
    CHECK_NOTNULL_OR_RETURN(transport_task_node)
        << "task node is not a TransportTaskNode. task_id" << task_id;
    JUST(transport_task_node->InitTransportTaskFromProtoIf(transport_task_proto,
                                                           *task_graph_rebuild_ctx_));
  }
  return Maybe<void>::Ok();
}

bool RankTaskGraph::ContainRank(const OpNode* op_node, int64_t rank) const {
  return op_node->parallel_desc().HasMachineId(rank);
}

Maybe<void> RankTaskGraph::ConnectDataEdges(const OpEdge* op_edge, int64_t rank) {
  if (!op_edge->NeedBoxing()) {
    auto* src_task_node = JUST(TryGetRankCompTaskNode(op_edge->src_node(), rank));
    auto* dst_task_node = JUST(TryGetRankCompTaskNode(op_edge->dst_node(), rank));
    if (ContainRank(op_edge->src_node(), rank)) {
      CHECK_NOTNULL_OR_RETURN(src_task_node) << "src_task_node should not be nullptr. op_name: "
                                             << op_edge->src_node()->op().op_name();
    }
    if (ContainRank(op_edge->dst_node(), rank)) {
      CHECK_NOTNULL_OR_RETURN(dst_task_node) << "dst_task_node should not be nullptr. op_name: "
                                             << op_edge->dst_node()->op().op_name();
    }
    if (src_task_node != nullptr && dst_task_node != nullptr) {
      for (const auto& lbi : op_edge->lbis()) { ConnectWithLbi(src_task_node, dst_task_node, lbi); }
    }
  }
  return Maybe<void>::Ok();
}

Maybe<void> RankTaskGraph::ConnectCtrlEdges(const OpNode* src, const OpNode* dst, int64_t rank) {
  if ((ContainRank(src, rank) && ContainRank(dst, rank))) {
    auto* src_task_node = CHECK_JUST(TryGetRankCompTaskNode(src, rank));
    auto* dst_task_node = CHECK_JUST(TryGetRankCompTaskNode(dst, rank));
    if (src->op().op_conf().has_src_subset_tick_conf()) {
      UNIMPLEMENTED_THEN_RETURN() << "ctrl edge from src_subset_tick is not supported.";
    } else if (dst->op().op_conf().has_dst_subset_tick_conf()) {
      UNIMPLEMENTED_THEN_RETURN() << "ctrl edge to dst_subset_tick is not supported.";
    } else {
      ConnectCtrlEdge(CHECK_NOTNULL(src_task_node), CHECK_NOTNULL(dst_task_node));
    }
  }
  return Maybe<void>::Ok();
}

bool RankTaskGraph::IsDutyRank(const ParallelDesc& parallel_desc, int64_t rank) const {
  return IsComputTaskNodeDutyRank(current_rank_, parallel_desc, rank);
}

template<typename DoEachRankT>
Maybe<void> RankTaskGraph::DoRankDuty(const ParallelDesc& parallel_desc,
                                      const DoEachRankT& DoWithRank) {
  if (current_rank_ == 0) {
    // make sure master knows at least one op_node.
    JUST(DoWithRank(JUST(parallel_desc.MachineId4ParallelId(0))));
  } else if (parallel_desc.HasMachineId(current_rank_)) {
    // workers only care their own rank.
    JUST(DoWithRank(current_rank_));
  } else {
    // Do nothing.
  }
  return Maybe<void>::Ok();
}

Maybe<void> RankTaskGraph::InitRegstDescsConsumers() {
  const auto& RegstDesc4Id = [&](int64_t regst_desc_id) -> Maybe<RegstDesc> {
    return JUST(task_graph_rebuild_ctx_->RegstDesc4Id(regst_desc_id));
  };
  JUST(MaybeForEachNode([&](TaskNode* task_node) -> Maybe<void> {
    const auto& task_proto = *JUST(MapAt(task_id2task_proto_, task_node->task_id()));
    JUST(task_node->InitConsumedRegstsFromProto(task_proto, RegstDesc4Id));
    return Maybe<void>::Ok();
  }));
  return Maybe<void>::Ok();
}

Maybe<void> RankTaskGraph::Init(const HashSet<std::string>& var_op_names) {
  JUST(AddBoxingReletedCompTaskNodesFromProto());
  JUST(CreateAndPartiallyInitTransportTaskNodesFromProto());
  JUST(AddTransportTaskEdgesFromProto());
  JUST(InitTransportTaskNodesFromProto());
  JUST(InitRegstDescsConsumers());
  // Note that tasks currently added in above code are from BoxingTaskGraph, so they are all boxing
  // related.
  OpGraph* op_graph = Singleton<OpGraph>::Get();
  JUST(op_graph->MaybeForEachNode([&](OpNode* op_node) -> Maybe<void> {
    JUST(DoRankDuty(op_node->parallel_desc(), [&](int64_t rank) -> Maybe<void> {
      JUST(CreateOrFindRankCompTaskNodeByRank(op_node, rank));
      return Maybe<void>::Ok();
    }));
    if (var_op_names.count(op_node->op().op_name()) > 0
        && !IsDutyRank(op_node->parallel_desc(), current_rank_)) {
      // To makes sure all ranks know all var_op_names, at least one task for variable op is needed
      // in the plan.
      JUST(CreateOrFindRankCompTaskNodeByParallelId(op_node, /*parallel_id=*/0));
    }
    return Maybe<void>::Ok();
  }));

  JUST(op_graph->MaybeForEachEdge([&](const OpEdge* op_edge) -> Maybe<void> {
    return DoRankDuty(op_edge->src_node()->parallel_desc(),
                      [&](int64_t rank) { return ConnectDataEdges(op_edge, rank); });
  }));

  ForEachOpGraphNecessaryCtrlEdge<&OpGraph::GetCachedPredicatorIsReachable>(
      op_graph, [&](const OpNode* src, const OpNode* dst) {
        if (!src->parallel_desc_sym()->EqualsIgnoringHierarchy(*dst->parallel_desc_sym())) {
          LOG(INFO) << " src " << src->parallel_desc_sym()->data().DebugString() << " dst "
                    << dst->parallel_desc_sym()->data().DebugString();
          return;
        }
        CHECK_JUST(DoRankDuty(src->parallel_desc(),
                              [&](int64_t rank) { return ConnectCtrlEdges(src, dst, rank); }));
      });

  if (Singleton<ResourceDesc, ForSession>::Get()->enable_debug_mode()) { ToDotWithAutoFilePath(); }

  ForEachNode([&](TaskNode* task_node) { task_node->ProduceAllRegstsAndBindEdges(); });
  ForEachEdge([&](TaskEdge* edge) {
    CHECK(edge->OutHasBindRegst())
        << "Found edge which has not bound a regst, src task " << edge->src_node()->VisualStr();
  });
  return Maybe<void>::Ok();
}

RankTaskGraph::~RankTaskGraph() {}

}  // namespace oneflow<|MERGE_RESOLUTION|>--- conflicted
+++ resolved
@@ -15,6 +15,8 @@
 */
 #include "oneflow/core/graph/task_graph.h"
 #include <cstddef>
+#include "oneflow/core/common/just.h"
+#include "oneflow/core/common/maybe.h"
 #include "oneflow/core/common/util.h"
 #include "oneflow/core/common/decorator.h"
 #include "oneflow/core/common/container_util.h"
@@ -630,11 +632,7 @@
 
 void TaskGraph::InitOrderedTaskNodes() {
   // NOTE(chengcheng): Warning, ordered_task_nodes_ by topo is NOT valid in process
-<<<<<<< HEAD
-  //  parallel compile, because the current rank task graph in Incomplete.
-=======
   //  parallel compile, because the current rank task graph is Incomplete.
->>>>>>> ec7d0712
   TopoForEachNode([&](TaskNode* task_node) { ordered_task_nodes_.emplace_back(task_node); });
 }
 
@@ -1026,7 +1024,6 @@
   ConnectWithLbi(proxy_node, dst_node, lbi);
 }
 
-<<<<<<< HEAD
 Maybe<void> GlobalTaskGraph::Init() {
   OpGraph* op_graph = Singleton<OpGraph>::Get();
   sub_tsk_gph_builder_ctx_.reset(new SubTskGphBuilderCtx(this));
@@ -1123,17 +1120,6 @@
   } else if (parallel_desc.HasMachineId(current_rank)) {
     // workers only care their own rank.
     return current_rank == task_node_rank;
-=======
-void TaskGraph::DecideExecutionOrder() {
-  // For one machine with no transfer available, the straighten algorithm for overlaps consume a lot
-  // of memory
-  StraightenAlgorithmTag straighten_algorithm_tag =
-      GlobalJobDesc().job_conf().straighten_algorithm_tag_in_task_graph();
-  if (straighten_algorithm_tag == StraightenAlgorithmTag::kDisableStraighten
-      || (straighten_algorithm_tag == StraightenAlgorithmTag::kOverlap4Transfer
-          && GlobalProcessCtx::WorldSize() == 1)) {
-    InitOrderedTaskNodes();
->>>>>>> ec7d0712
   } else {
     return false;
   }
@@ -1251,13 +1237,13 @@
   if (comp_task_node != nullptr) { return comp_task_node; }
   auto** comp_task_node_ptr = &op_node2comp_task_node_[op_node];
   if (*comp_task_node_ptr != nullptr) { return *comp_task_node_ptr; }
-  const TaskId task_id = [&] {
+  const TaskId task_id = *JUST([&]() -> Maybe<TaskId> {
     const auto& map = boxing_task_graph_proto_->boxing_unrelated_op_name2task_ids();
     const auto& iter = map.find(op_node->op().op_name());
-    CHECK(iter != map.end());
-    CHECK_LT(parallel_id, iter->second.task_id_size());
+    CHECK_OR_RETURN(iter != map.end());
+    CHECK_LT_OR_RETURN(parallel_id, iter->second.task_id_size());
     return DecodeTaskIdFromInt64(iter->second.task_id().Get(parallel_id));
-  }();
+  }());
   const auto& GetStreamIdFromMaster = [&](const OpNode* op_node, int64_t parallel_id, TaskType) {
     return task_id.stream_id();
   };
@@ -1421,8 +1407,8 @@
   JUST(AddTransportTaskEdgesFromProto());
   JUST(InitTransportTaskNodesFromProto());
   JUST(InitRegstDescsConsumers());
-  // Note that tasks currently added in above code are from BoxingTaskGraph, so they are all boxing
-  // related.
+  // Note that tasks currently added in above code are from BoxingTaskGraph, so they are all
+  // boxing related.
   OpGraph* op_graph = Singleton<OpGraph>::Get();
   JUST(op_graph->MaybeForEachNode([&](OpNode* op_node) -> Maybe<void> {
     JUST(DoRankDuty(op_node->parallel_desc(), [&](int64_t rank) -> Maybe<void> {
@@ -1431,8 +1417,8 @@
     }));
     if (var_op_names.count(op_node->op().op_name()) > 0
         && !IsDutyRank(op_node->parallel_desc(), current_rank_)) {
-      // To makes sure all ranks know all var_op_names, at least one task for variable op is needed
-      // in the plan.
+      // To makes sure all ranks know all var_op_names, at least one task for variable op is
+      // needed in the plan.
       JUST(CreateOrFindRankCompTaskNodeByParallelId(op_node, /*parallel_id=*/0));
     }
     return Maybe<void>::Ok();
