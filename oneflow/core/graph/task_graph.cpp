--- conflicted
+++ resolved
@@ -462,21 +462,11 @@
   auto IsLbiAllConsumersReachable =
       MakePredicatorIsLbiAllConsumersReachable(TaskNode4SoleOpName, IsOpNameDataOrCtrlReachable);
   InplaceLbiGraph origin_graph(inplace_obas, Op4OpName);
-<<<<<<< HEAD
-
   origin_graph.ToDotWithFilePath(
       JoinPath("dot", "InplaceLbiGraph",
                logical_gph_->GetJob().job_conf().job_name() + "_origin_inplaced_graph.dot"));
-
-  origin_graph.ComputeSafeInplaceObns(safe_obas,
-                                      [&](const LogicalBlobId& lbi, const std::string& op_name) {
-                                        return IsLbiAllConsumersReachableToOpName(lbi, op_name)
-                                               || IsLbiAllConsumersReachableInChain(lbi, op_name);
-                                      });
-=======
-  origin_graph.ToDotWithAutoFilePath();
   origin_graph.ComputeSafeInplaceObns(safe_obas, IsLbiAllConsumersReachable);
->>>>>>> e0c99c23
+
   InplaceLbiGraph inplaced_graph(*safe_obas, Op4OpName);
 
   std::cout << "Print all safe inplace blobs for job: "
