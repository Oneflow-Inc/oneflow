--- conflicted
+++ resolved
@@ -228,103 +228,4 @@
   }
 }
 
-<<<<<<< HEAD
-void TaskGraph::FixThrdId() {
-  FixWorkerNums();
-  std::vector<int32_t> thrd_offsets{
-      0,
-      JobDesc::Singleton()->CpuDeviceNum(),
-      JobDesc::Singleton()->GpuDeviceNum(),
-      JobDesc::Singleton()->DecodeWorkerNum(),
-      JobDesc::Singleton()->BoxingWorkerNum(),
-      1,
-  };
-  FOR_RANGE(size_t, i, 1, thrd_offsets.size()) {
-    thrd_offsets[i] = thrd_offsets[i - 1] + thrd_offsets[i];
-  }
-  FOR_RANGE(int64_t, machine_id, 0, JobDesc::Singleton()->TotalBatchNum()) {
-    std::vector<int32_t> node_offset(thrd_offsets.size(), 0);
-    ForEachNode([&](TaskNode* node) {
-      if (node->machine_id() != machine_id) { return; }
-      if (node->device_type() == DeviceType::kGPU) {
-        node->set_thrd_id(thrd_offsets[1]
-                          + node_offset[1]
-                                % JobDesc::Singleton()->GpuDeviceNum());
-        node_offset[1]++;
-      } else if (node->GetTaskType() == TaskType::kDecode) {
-        node->set_thrd_id(thrd_offsets[2]
-                          + node_offset[2]
-                                % JobDesc::Singleton()->DecodeWorkerNum());
-        node_offset[2]++;
-      } else if (node->GetTaskType() == TaskType::kBoxing) {
-        node->set_thrd_id(thrd_offsets[3]
-                          + node_offset[3]
-                                % JobDesc::Singleton()->BoxingWorkerNum());
-        node_offset[3]++;
-      } else if (node->GetTaskType() == TaskType::kCopyCommNet) {
-        node->set_thrd_id(thrd_offsets[4]);
-      } else if (node->GetTaskType() == TaskType::kRecordLoad
-                 || node->GetTaskType() == TaskType::kMdSave
-                 || node->GetTaskType() == TaskType::kPrint) {
-        node->set_thrd_id(thrd_offsets[5]
-                          + node_offset[5]
-                                % JobDesc::Singleton()->PersistenceWorkerNum());
-        node_offset[5]++;
-      } else {
-        node->set_thrd_id(thrd_offsets[0]
-                          + node_offset[0]
-                                % JobDesc::Singleton()->CpuDeviceNum());
-        node_offset[0]++;
-      }
-    });
-  }
-}
-
-void TaskGraph::FixWorkerNums() {
-  int32_t core_nums = static_cast<int32_t>(std::thread::hardware_concurrency());
-  const Resource& resource = JobDesc::Singleton()->resource();
-  core_nums -= JobDesc::Singleton()->XpuDeviceNum();
-  bool need_set_worker_num = false;
-  if (resource.has_decode_worker_num()) {
-    core_nums -= resource.decode_worker_num();
-  } else {
-    need_set_worker_num = true;
-  }
-  if (resource.has_boxing_worker_num()) {
-    core_nums -= resource.boxing_worker_num();
-  } else {
-    need_set_worker_num = true;
-  }
-  if (resource.has_comm_net_worker_num()) {
-    core_nums -= resource.comm_net_worker_num();
-  } else {
-    need_set_worker_num = true;
-  }
-  if (resource.has_persistence_worker_num()) {
-    core_nums -= resource.persistence_worker_num();
-  } else {
-    need_set_worker_num = true;
-  }
-  if (need_set_worker_num) {
-    if (core_nums <= 0) {
-      LOG(WARNING) << "Remaining core nums less than 1.";
-      core_nums = 1;
-    }
-    if (!resource.has_decode_worker_num()) {
-      JobDesc::Singleton()->set_decode_worker_num(core_nums);
-    }
-    if (!resource.has_boxing_worker_num()) {
-      JobDesc::Singleton()->set_boxing_worker_num(core_nums);
-    }
-    if (!resource.has_comm_net_worker_num()) {
-      JobDesc::Singleton()->set_comm_net_worker_num(core_nums);
-    }
-    if (!resource.has_persistence_worker_num()) {
-      JobDesc::Singleton()->set_persistence_worker_num(core_nums);
-    }
-  }
-}
-
-=======
->>>>>>> dfb7e21b
 }  // namespace oneflow