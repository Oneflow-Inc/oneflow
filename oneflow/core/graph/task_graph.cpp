--- conflicted
+++ resolved
@@ -305,13 +305,8 @@
   CHECK_GT(op_edge->lbis().size(), 0);
   HashSet<bool> predicators;
   for (const LogicalBlobId& lbi : op_edge->lbis()) {
-<<<<<<< HEAD
-    const cfg::ParallelDistribution& src_nd_sbp = src_node->ParallelDistribution4Lbi(lbi);
-    const cfg::ParallelDistribution& dst_nd_sbp = dst_node->ParallelDistribution4Lbi(lbi);
-=======
     const cfg::NdSbp& src_nd_sbp = src_node->NdSbp4Lbi(lbi);
     const cfg::NdSbp& dst_nd_sbp = dst_node->NdSbp4Lbi(lbi);
->>>>>>> 924fb9f7
     predicators.insert(src_nd_sbp == dst_nd_sbp);
   }
   CHECK_EQ(predicators.size(), 1);
@@ -718,13 +713,8 @@
     std::vector<TaskNode*> out_nodes;
     out_nodes.reserve(sorted_dst_comp_tasks.size());
     std::vector<std::vector<TaskNode*>> sorted_ctrl_tasks;
-<<<<<<< HEAD
-    const cfg::ParallelDistribution& src_nd_sbp = src_op_node->ParallelDistribution4Lbi(lbi);
-    const cfg::ParallelDistribution& dst_nd_sbp = dst_op_node->ParallelDistribution4Lbi(lbi);
-=======
     const cfg::NdSbp& src_nd_sbp = src_op_node->NdSbp4Lbi(lbi);
     const cfg::NdSbp& dst_nd_sbp = dst_op_node->NdSbp4Lbi(lbi);
->>>>>>> 924fb9f7
     const ParallelDesc& src_parallel_desc = src_op_node->parallel_desc();
     const ParallelDesc& dst_parallel_desc = dst_op_node->parallel_desc();
     const BlobDesc& blob_desc = src_op_node->LogicalBlobDesc4Lbi(lbi);
