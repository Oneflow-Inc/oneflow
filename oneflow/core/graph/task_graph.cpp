--- conflicted
+++ resolved
@@ -420,25 +420,6 @@
     if (variable_op == nullptr) { return; }
     std::string model_bn = variable_op->op_conf().variable_conf().model_name();
     auto* fw_task_node = dynamic_cast<NormalForwardCompTaskNode*>(node);
-<<<<<<< HEAD
-    if (fw_task_node) {
-      const LogicalBlobId& lbi = variable_op->BnInOp2Lbi(model_bn);
-      RegstDesc* model_regst = fw_task_node->GetSoleConsumedRegst("model").get();
-      if (model_regst->enable_mem_sharing() == false) {
-        model_regst->set_enable_mem_sharing(true);
-        model_regst->set_mem_shared_id(Global<IDMgr>::Get()->NewMemSharedId());
-        model_regst->set_mem_shared_offset(0);
-      }
-      RegstDesc* out_regst = fw_task_node->GetProducedRegst("out").get();
-      CHECK_EQ(out_regst->NumOfLbi(), 1);
-      out_regst->set_enable_mem_sharing(true);
-      out_regst->set_mem_shared_id(model_regst->mem_shared_id());
-      out_regst->set_mem_shared_offset(model_regst->mem_shared_offset()
-                                       + model_regst->ByteOffsetInPackedBlobDescBody(lbi));
-    } else {
-      // do nothing
-    }
-=======
     if (fw_task_node == nullptr) { return; }
     const LogicalBlobId& lbi = variable_op->BnInOp2Lbi(model_bn);
     RegstDesc* model_regst = fw_task_node->GetSoleConsumedRegst("model").get();
@@ -453,7 +434,6 @@
     out_regst->set_mem_shared_id(model_regst->mem_shared_id());
     out_regst->set_mem_shared_offset(model_regst->mem_shared_offset()
                                      + model_regst->ByteOffsetInPackedBlobDescBody(lbi));
->>>>>>> 9a59515a
   });
 }
 
