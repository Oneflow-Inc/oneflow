/*
Copyright 2020 The OneFlow Authors. All rights reserved.

Licensed under the Apache License, Version 2.0 (the "License");
you may not use this file except in compliance with the License.
You may obtain a copy of the License at

    http://www.apache.org/licenses/LICENSE-2.0

Unless required by applicable law or agreed to in writing, software
distributed under the License is distributed on an "AS IS" BASIS,
WITHOUT WARRANTIES OR CONDITIONS OF ANY KIND, either express or implied.
See the License for the specific language governing permissions and
limitations under the License.
*/
#include "oneflow/core/graph/task_graph.h"
#include <cstddef>
#include "oneflow/core/common/util.h"
#include "oneflow/core/common/decorator.h"
#include "oneflow/core/common/container_util.h"
#include "oneflow/core/common/env_var/debug_mode.h"
#include "oneflow/core/graph/inplace_lbi_graph.h"
#include "oneflow/core/job/job_conf.pb.h"
#include "oneflow/core/job/job_desc.h"
#include "oneflow/core/job/task.pb.h"
#include "oneflow/core/register/blob_desc.h"
#include "oneflow/core/job/global_for.h"
#include "oneflow/core/operator/variable_op.h"
#include "oneflow/core/graph/op_graph.h"
#include "oneflow/core/graph/normal_forward_compute_task_node.h"
#include "oneflow/core/graph/boxing_identity_task_node.h"
#include "oneflow/core/job/scope.h"
#include "oneflow/core/rpc/include/global_process_ctx.h"
#include "oneflow/core/vm/symbol_storage.h"
#include "oneflow/core/job_rewriter/calculation_pass.h"
#include "oneflow/core/graph/boxing/sub_task_graph_builder_util.h"
#include "oneflow/core/graph/boxing/hierarchical_sub_task_graph_builder_impl.h"
#include "oneflow/core/graph/task_stream_index_manager.h"
#include "oneflow/core/ep/include/primitive/memcpy.h"
#include "oneflow/core/graph/straighten_nodes.h"
#include "oneflow/core/register/runtime_register_desc.h"
#include "oneflow/core/common/env_var/env_var.h"
#include "oneflow/core/graph/boxing_task_graph.pb.h"
#include "oneflow/core/graph/task_graph_rebuild_ctx.h"
#include "oneflow/core/graph/create_transport_task.h"

namespace oneflow {

// TODO(Chengcheng): default false.
DEFINE_ENV_BOOL(ONEFLOW_ENABLE_OUTDATED_OPT_FW_CHAIN_MERGE, true);

namespace {

bool IsMemcpyPrimitiveSupported(DeviceType device_type, ep::primitive::MemcpyKind kind) {
  auto primitive = ep::primitive::NewPrimitive<ep::primitive::MemcpyFactory>(device_type, kind);
  return primitive.operator bool();
}

bool IsMemcpyHtoDSupported(DeviceType device_type) {
  return IsMemcpyPrimitiveSupported(device_type, ep::primitive::MemcpyKind::kHtoD);
}

bool IsMemcpyDtoHSupported(DeviceType device_type) {
  return IsMemcpyPrimitiveSupported(device_type, ep::primitive::MemcpyKind::kDtoH);
}

bool IsConnectToTickOp(const TaskNode* node) {
  const auto* comp_task_node = dynamic_cast<const CompTaskNode*>(node);
  if (comp_task_node == nullptr) { return false; }
  const Operator* op = comp_task_node->op().get();
  if (dynamic_cast<const VariableOp*>(op) != nullptr) { return true; }
  return false;
}

bool IsSubsetTickOpConf(const OperatorConf& op_conf) {
  return op_conf.has_src_subset_tick_conf() || op_conf.has_dst_subset_tick_conf();
}

bool IsTickOpConf(const OperatorConf& conf) {
  return IsClassRegistered<int32_t, IsTickTockOpTypeCase>(conf.op_type_case());
}

const std::string& GetOpConfCalculationPassName(const OperatorConf& op_conf) {
  CHECK(op_conf.has_scope_symbol_id());
  if (op_conf.has_calculation_pass_name()) { return op_conf.calculation_pass_name(); }
  int64_t scope_symbol_id = op_conf.scope_symbol_id();
  CHECK(Singleton<symbol::Storage<Scope>>::Get()->Has(scope_symbol_id))
      << " Error! op : \n " << op_conf.DebugString()
      << " has error scope_symbol_id = " << scope_symbol_id
      << " which cannot find in Singleton<symbol::Storage<Scope>>::Get()\n";
  const Scope& scope = Singleton<symbol::Storage<Scope>>::Get()->Get(scope_symbol_id);
  return scope.scope_proto().calculation_pass_name();
}

bool IsOptimizerPassOp(const Operator* op) {
  // NOTE(chengcheng): use scope::calculation_pass_name instead of area_id to not merge optimizer
  // ops with fw/bw ops
  if (!op->op_conf().has_scope_symbol_id()) {
    // NOTE(chengcheng): Some system op insert to OpGraph may not set scope_symbol_id, it MUST NOT
    // optimizer subgraph ops.
    return false;
  }
  return GetOpConfCalculationPassName(op->op_conf()) == kOptimizerPass;
}

bool IsSpecialOpNotConsiderMergeInChain(const Operator* op) {
  const OperatorConf& op_conf = op->op_conf();
  if (op_conf.has_variable_conf() || op_conf.has_tick_conf() || op_conf.has_device_tick_conf()
      || op_conf.has_src_subset_tick_conf() || op_conf.has_dst_subset_tick_conf()
      || op_conf.has_source_tick_conf() || op_conf.has_sink_tick_conf()
      || op_conf.has_acc_tick_conf()) {
    return true;
  }
  if (op_conf.has_user_conf()) {
    const std::string& user_type_name = op_conf.user_conf().op_type_name();
    if (user_type_name == "repeat" || user_type_name == "acc" || user_type_name == "pack"
        || user_type_name == "unpack" || user_type_name == "identity_buffer") {
      return true;
    }
  }
  // NOTE(chengcheng): ONLY nccl_use_compute_stream = false will exclude optimizer pass ops
  if (!Singleton<ResourceDesc, ForSession>::Get()->nccl_use_compute_stream()
      && IsOptimizerPassOp(op) && EnvBool<ONEFLOW_ENABLE_OUTDATED_OPT_FW_CHAIN_MERGE>()) {
    return true;
  }
  return false;
}

bool IsTaskNodeProducedRegstHasMultiRegstNum(const TaskNode* node) {
  for (const auto& pair : node->produced_regsts()) {
    if (pair.second->min_register_num() > 1) { return true; }
  }
  return false;
}

bool CanBeMergedInChain(const TaskNode* node) {
  // ONLY the node which is NormalForward and in GPU and NOT variable can be merged.
  if (IsTaskNodeProducedRegstHasMultiRegstNum(node)) { return false; }
  const auto* fw_comp_node = dynamic_cast<const NormalForwardCompTaskNode*>(node);
  if (fw_comp_node == nullptr) { return false; }
  if (fw_comp_node->device_type() != DeviceType::kCUDA) { return false; }
  const Operator* op = fw_comp_node->op().get();
  if (IsSpecialOpNotConsiderMergeInChain(op)) { return false; }
  return true;
}

std::shared_ptr<const Shape> GetTaskNodeTimeShape(const TaskNode* node) {
  const auto* fw_comp_node = dynamic_cast<const NormalForwardCompTaskNode*>(node);
  CHECK(fw_comp_node != nullptr);
  return CHECK_JUST(fw_comp_node->op()->GetOpTimeShape());
}

void TraverseConnectedSubGraphMergeInThisChain(TaskNode* this_node, const int64_t this_chain_id) {
  CHECK(IsValidChainId(this_chain_id));
  CHECK(!IsValidChainId(this_node->chain_id()));
  // bfs search all node can be merged in this chain
  std::shared_ptr<const Shape> seed_time_shape = GetTaskNodeTimeShape(this_node);
  HashSet<TaskNode*> visited_nodes;
  std::queue<TaskNode*> queued_nodes;
  queued_nodes.push(this_node);
  visited_nodes.insert(this_node);
  while (!queued_nodes.empty()) {
    TaskNode* cur_node = queued_nodes.front();
    queued_nodes.pop();

    CHECK(!IsValidChainId(cur_node->chain_id()));
    cur_node->set_chain_id(this_chain_id);

    cur_node->ForEachNodeOnInOutDataEdge([&](TaskNode* next_node) {
      if (visited_nodes.find(next_node) == visited_nodes.end() && CanBeMergedInChain(next_node)
          && this_node->thrd_id() == next_node->thrd_id()
          && (*GetTaskNodeTimeShape(next_node)) == (*seed_time_shape)) {
        if (!IsValidChainId(next_node->chain_id())) {
          queued_nodes.push(next_node);
          visited_nodes.insert(next_node);
        } else {
          CHECK_EQ(next_node->chain_id(), this_chain_id);
        }
      }
    });
  }
}

std::function<TaskNode*(const std::string&)> MakeGetterTaskNode4SoleOpName(
    const HashSet<TaskNode*>& task_nodes) {
  auto op_name2task_nodes = std::make_shared<HashMap<std::string, HashSet<TaskNode*>>>();
  for (TaskNode* task_node : task_nodes) {
    if (task_node->exec_gph().node_num() == 1) {
      ExecNode* exec_node = task_node->exec_gph().SoleNode();
      CHECK((*op_name2task_nodes)[exec_node->op()->op_name()].emplace(task_node).second);
    }
  }
  return [op_name2task_nodes](const std::string& op_name) -> TaskNode* {
    const auto& iter = op_name2task_nodes->find(op_name);
    if (iter == op_name2task_nodes->end()) { return nullptr; }
    if (iter->second.size() > 1) { return nullptr; }
    return *iter->second.begin();
  };
}

bool IsLbiOnTaskEdge(const TaskEdge* edge, const LogicalBlobId& lbi) {
  for (const auto& regst_desc : edge->GetRegsts()) {
    if (regst_desc->HasLbi(lbi)) { return true; }
  }
  return false;
}

std::function<bool(const LogicalBlobId&, const std::string&)>
MakePredicatorIsLbiAllConsumersReachable(
    const std::function<const TaskNode*(const std::string&)>& TaskNode4SoleOpName,
    const std::function<bool(const std::string&, const std::string&)>&
        IsOpNameDataOrCtrlReachable) {
  auto IsDataOrCtrlReachable = [IsOpNameDataOrCtrlReachable](const TaskNode* src_node,
                                                             const TaskNode* dst_node) -> bool {
    if (IsValidChainId(src_node->chain_id()) && IsValidChainId(dst_node->chain_id())
        && src_node->chain_id() == dst_node->chain_id()
        && src_node->order_in_chain() <= dst_node->order_in_chain()) {
      return true;
    }
    const CompTaskNode* comp_src_node = dynamic_cast<const CompTaskNode*>(src_node);
    if (comp_src_node == nullptr) { return false; }
    const CompTaskNode* comp_dst_node = dynamic_cast<const CompTaskNode*>(dst_node);
    if (comp_dst_node == nullptr) { return false; }
    return IsOpNameDataOrCtrlReachable(comp_src_node->op()->op_name(),
                                       comp_dst_node->op()->op_name());
  };
  return [TaskNode4SoleOpName, IsDataOrCtrlReachable](const LogicalBlobId& lbi,
                                                      const std::string& op_name) -> bool {
    const TaskNode* src_task_node = TaskNode4SoleOpName(lbi.op_name());
    const TaskNode* dst_task_node = TaskNode4SoleOpName(op_name);
    size_t out_edges_size = 0;
    size_t reachable_out_edges_size = 0;
    for (TaskEdge* out_edge : src_task_node->out_edges()) {
      if (IsLbiOnTaskEdge(out_edge, lbi)) {
        out_edges_size += 1;
        reachable_out_edges_size += IsDataOrCtrlReachable(out_edge->dst_node(), dst_task_node);
      }
    }
    return out_edges_size > 0 && out_edges_size == reachable_out_edges_size;
  };
}

bool IsInplaceAllowed(
    TaskNode* task_node, const std::vector<std::string>& bns,
    const std::function<const TaskNode*(const std::string&)>& TaskNode4SoleOpName) {
  if (task_node->exec_gph().node_num() != 1) { return false; }
  const auto& exec_node = *task_node->exec_gph().SoleNode();
  for (const auto& bn : bns) {
    // TaskNode for bn is not nullptr if it's on the same device with `task_node`
    if (TaskNode4SoleOpName(exec_node.op()->BnInOp2Lbi(bn).op_name()) == nullptr) { return false; }
    const RegstDesc& regst_desc = *exec_node.RegstDesc4BnInOp(bn);
    if (regst_desc.NumOfLbi() != 1) { return false; }
  }
  const BlobDesc* first_blob = nullptr;
  for (const auto& bn : bns) {
    const BlobDesc* blob_desc = exec_node.RegstDesc4BnInOp(bn)->SoleBlobDesc();
    if (first_blob == nullptr) {
      first_blob = blob_desc;
    } else {
      if (!(first_blob->shape().elem_cnt() == blob_desc->shape().elem_cnt()
            && first_blob->data_type() == blob_desc->data_type())) {
        return false;
      }
    }
  }
  return true;
}

std::unique_ptr<BoxingLogger> CreateBoxingLogger() {
  if (Singleton<ResourceDesc, ForSession>::Get()->enable_debug_mode()) {
    return std::unique_ptr<BoxingLogger>(
        new CsvBoxingLogger(StrCat("boxing/log/", GlobalJobDesc().job_id()) + ".csv"));
  } else {
    return std::unique_ptr<BoxingLogger>(new NullBoxingLogger());
  }
}

Maybe<void> MakeGetterTaskNode4MachineId7ThrdId(
    const std::vector<CompTaskNode*>& task_nodes,
    std::function<Maybe<CompTaskNode*>(int64_t mchn_id, int64_t thrd_id)>* Getter) {
  // ticks are shared within a machine/process
  auto machine_id2task_node = std::make_shared<HashMap<int64_t, CompTaskNode*>>();
  for (auto* task_node : task_nodes) {
    machine_id2task_node->emplace(task_node->machine_id(), task_node);
  }
  *Getter = [machine_id2task_node](int64_t mchn_id, int64_t thrd_id) -> Maybe<CompTaskNode*> {
    const auto& iter = machine_id2task_node->find(mchn_id);
    CHECK_OR_RETURN(iter != machine_id2task_node->end());
    return iter->second;
  };
  return Maybe<void>::Ok();
}

namespace {

StreamId GetStreamId(const OpNode* op_node, int64_t parallel_id, TaskType task_type) {
  const ParallelDesc& parallel_desc = op_node->parallel_desc();
  int64_t machine_id = CHECK_JUST(parallel_desc.MachineId4ParallelId(parallel_id));
  int64_t dev_phy_id = CHECK_JUST(parallel_desc.DeviceId4ParallelId(parallel_id));

  DeviceId::device_index_t device_index = parallel_desc.device_type() == DeviceType::kCPU
                                              ? 0
                                              : static_cast<DeviceId::device_index_t>(dev_phy_id);
  DeviceId device_id{static_cast<DeviceId::rank_t>(machine_id), parallel_desc.device_type(),
                     device_index};
  StreamId::stream_index_t stream_index = 0;
  if (op_node->op().op_conf().has_stream_name_hint()) {
    const std::string& stream_name_hint = op_node->op().op_conf().stream_name_hint();
    VLOG(3) << "set op: " << op_node->op().op_name() << " to stream: " << stream_name_hint;
    stream_index = Singleton<TaskStreamIndexManager>::Get()->GetNamedTaskStreamIndex(
        device_id, stream_name_hint);
  } else {
    stream_index =
        Singleton<TaskStreamIndexManager>::Get()->GetTaskStreamIndex(task_type, device_id);
  }
  return StreamId{device_id, stream_index};
}

TaskType TaskType4OpNode(const OpNode* op_node) {
  std::unique_ptr<CompTaskNode> comp_task_node(NewCompTaskNode4OpNode(op_node));
  return comp_task_node->GetTaskType();
}

}  // namespace

CompTaskNode* GenCompTaskNode(
    const OpNode* op_node, int64_t parallel_id,
    const std::function<StreamId(const OpNode* op_node, int64_t parallel_id, TaskType task_type)>&
        GetOrCreateStreamId) {
  const ParallelDesc& parallel_desc = op_node->parallel_desc();
  int64_t parallel_num = parallel_desc.parallel_num();
  CompTaskNode* comp_task_node = NewCompTaskNode4OpNode(op_node);
  int64_t machine_id = CHECK_JUST(parallel_desc.MachineId4ParallelId(parallel_id));
  comp_task_node->set_machine_id(machine_id);
  comp_task_node->mut_parallel_ctx()->set_parallel_id(parallel_id);
  comp_task_node->mut_parallel_ctx()->set_parallel_num(parallel_num);
  StreamId stream_id = GetOrCreateStreamId(op_node, parallel_id, comp_task_node->GetTaskType());
  comp_task_node->set_thrd_id(EncodeStreamIdToInt64(stream_id));
  comp_task_node->set_op_node(op_node);
  return comp_task_node;
}

void GenSortedCompTaskNodes(const OpNode* op_node, std::vector<CompTaskNode*>* sorted_comp_tasks) {
  int64_t parallel_idx = 0;
  const ParallelDesc& parallel_desc = op_node->parallel_desc();
  for (int64_t machine_id : parallel_desc.sorted_machine_ids()) {
    for (int64_t dev_phy_id : parallel_desc.sorted_dev_phy_ids(machine_id)) {
      sorted_comp_tasks->emplace_back(GenCompTaskNode(op_node, parallel_idx++, &GetStreamId));
      (void)dev_phy_id;
    }
    (void)machine_id;
  }
}

bool IsConnectedLbisAllSameNdSbp(const OpEdge* op_edge) {
  const OpNode* src_node = op_edge->src_node();
  const OpNode* dst_node = op_edge->dst_node();
  CHECK_GT(op_edge->lbis().size(), 0);
  HashSet<bool> predicators;
  for (const LogicalBlobId& lbi : op_edge->lbis()) {
    const NdSbp& src_nd_sbp = src_node->NdSbp4Lbi(lbi);
    const NdSbp& dst_nd_sbp = dst_node->NdSbp4Lbi(lbi);
    predicators.insert(src_nd_sbp == dst_nd_sbp);
  }
  CHECK_EQ(predicators.size(), 1);
  return *predicators.begin();
}

BldSubTskGphMthd GetMthdForBldSubTskGph(const OpEdge* op_edge) {
  const OpNode* src_node = op_edge->src_node();
  const OpNode* dst_node = op_edge->dst_node();
  const ParallelDesc& src_pd = src_node->parallel_desc();
  const ParallelDesc& dst_pd = dst_node->parallel_desc();
  const OperatorConf& src_op_conf = src_node->op().op_conf();
  const OperatorConf& dst_op_conf = dst_node->op().op_conf();

  // WaitAndSendIds -> Reentrantlock
  if (src_op_conf.has_wait_and_send_ids_conf() && dst_op_conf.has_reentrant_lock_conf()) {
    CHECK_EQ(src_pd.parallel_num(), 1);
    CHECK_EQ(dst_pd.parallel_num(), 1);
    return &TaskGraph::BldSubTskGphByBoxing;
  }

  // *Tick -> *Tick
  if (IsTickOpConf(src_op_conf) || IsTickOpConf(dst_op_conf)) {
    if (src_op_conf.has_source_tick_conf()) {
      CHECK(dst_op_conf.has_tick_conf());
      CHECK_EQ(src_pd.parallel_num(), 1);
      CHECK_EQ(dst_pd.parallel_num(), 1);
      return &TaskGraph::BldSubTskGphByBoxing;
    } else if (dst_op_conf.has_sink_tick_conf()) {
      CHECK(src_op_conf.has_tick_conf() || src_op_conf.has_sink_tick_conf());
      CHECK_EQ(src_pd.parallel_num(), 1);
      CHECK_EQ(dst_pd.parallel_num(), 1);
      return &TaskGraph::BldSubTskGphByBoxing;
    } else if (IsSubsetTickOpConf(src_op_conf)) {
      return &TaskGraph::BldSubTskGphBySrcSubsetConnect;
    } else if (IsSubsetTickOpConf(dst_op_conf)) {
      return &TaskGraph::BldSubTskGphByDstSubsetConnect;
    } else if (IsTickOpConf(src_op_conf) && IsTickOpConf(dst_op_conf)) {
      if (src_pd.parallel_num() == dst_pd.parallel_num()) {
        return &TaskGraph::BldSubTskGphByOneToOne;
      } else {
        CHECK_EQ(src_pd.parallel_num(), 1);
        return &TaskGraph::BldSubTskGphByBroadcastToBroadcast;
      }
    }
  }

  std::shared_ptr<CompTaskNode> src_comp_task(NewCompTaskNode4OpNode(src_node));
  std::shared_ptr<CompTaskNode> dst_comp_task(NewCompTaskNode4OpNode(dst_node));
  // NOTE(chengcheng): MUST use TaskType instead of OpTypeCase because may
  //   Multi-op corresponding to SAME TaskType such as:
  //     DistributeConcatOpConf and DistributeAddOpConf -> TaskType::kDistributeConcat
  //     DistributeSplitOpConf  and DistributeCloneOpConf -> TaskType::kDistributeSplit
  // * -> DistributeConcat
  if (dst_comp_task->GetTaskType() == TaskType::kDistributeConcat) {
    return &TaskGraph::BldSubTskGphByPartialInLbiConnect;
  }

  // DistributeSplit -> *
  if (src_comp_task->GetTaskType() == TaskType::kDistributeSplit) {
    return &TaskGraph::BldSubTskGphByPartialOutLbiConnect;
  }

  // NormalForward -> DecodeH2D
  if (src_comp_task->GetTaskType() == TaskType::kNormalForward
      && dst_comp_task->GetTaskType() == TaskType::kDecodeH2D) {
    return &TaskGraph::BldSubTskGphNormalForwardToDecodeH2D;
  }

  if (src_pd.parallel_num() == 1 && dst_pd.parallel_num() == 1) {
    return &TaskGraph::BldSubTskGphByOneToOne;
  }

  // one to one
  if (src_pd.parallel_num() == dst_pd.parallel_num() && *src_pd.hierarchy() == *dst_pd.hierarchy()
      && IsConnectedLbisAllSameNdSbp(op_edge)) {
    return &TaskGraph::BldSubTskGphByOneToOne;
  }

  return &TaskGraph::BldSubTskGphByBoxing;
}

// MakeOrGetPredicatorIsReachable is the template variable to use different reachable predictor.
// And the default value is CreatePredicatorIsReachable.
template<std::function<bool(const OpNode* src, const OpNode* dst)> (
             OpGraph::*MakeOrGetPredicatorIsReachable)()
             const = &OpGraph::CreatePredicatorIsReachable>
void ForEachOpGraphNecessaryCtrlEdge(
    const OpGraph* op_graph, const std::function<void(const OpNode*, const OpNode*)>& Handler) {
  auto IsOpGraphDataReachable = (op_graph->*MakeOrGetPredicatorIsReachable)();
  op_graph->ForEachNode([&](OpNode* dst) {
    for (const auto& ctrl_in_op_name : dst->op().op_conf().ctrl_in_op_name()) {
      const OpNode* src = op_graph->OpNode4OpName(ctrl_in_op_name);
      CHECK(!IsOpGraphDataReachable(dst, src));
      // src has ctrl to dst, but src has no data path to dst.
      if (!IsOpGraphDataReachable(src, dst)) {
        CHECK_EQ(dst->parallel_desc().parallel_num(), src->parallel_desc().parallel_num());
        const Shape* src_time_shape = CHECK_JUST(src->op().GetOpTimeShape()).get();
        const Shape* dst_time_shape = CHECK_JUST(dst->op().GetInputBlobFastestTimeShape()).get();
        if (dst_time_shape == nullptr) {
          dst_time_shape = CHECK_JUST(dst->op().GetOpTimeShape()).get();
        }
        if (src_time_shape->elem_cnt() != dst_time_shape->elem_cnt()) {
          // NOTE(chengcheng): acc / pack op node can be merged and add ctrl edge.
          CHECK(src->op().op_conf().has_user_conf());
          const std::string& op_type_name = src->op().op_conf().user_conf().op_type_name();
          CHECK(op_type_name == "acc" || op_type_name == "pack");
          const Shape* src_input_time_shape =
              CHECK_JUST(src->op().GetInputBlobFastestTimeShape()).get();
          CHECK_EQ(src_input_time_shape->elem_cnt(), dst_time_shape->elem_cnt());
        } else {
          CHECK_EQ(src_time_shape->elem_cnt(), dst_time_shape->elem_cnt());
        }
        Handler(src, dst);
      }
    }
  });
}

}  // namespace

TaskGraph::TaskGraph() = default;
TaskGraph::~TaskGraph() = default;

TaskEdge* TaskGraph::NewTaskEdgeWithLbi(const LogicalBlobId& lbi) {
  TaskEdge* edge = NewEdge();
  edge->AddLbi(lbi);
  return edge;
}

TaskEdge* TaskGraph::NewTaskEdgeWithLbis(const std::vector<LogicalBlobId>& lbis) {
  TaskEdge* edge = NewEdge();
  edge->AddLbis(lbis);
  return edge;
}

TaskNode* TaskGraph::GetProxyNode(TaskNode* src_node, const LogicalBlobId& lbi,
                                  const MemZoneId& dst_mem_zone_id) {
  const auto& src_mem_zone_id = src_node->MemZoneId121();
  const ProxyKey key(src_node, lbi, dst_mem_zone_id);
  auto it = proxy2node.find(key);
  if (it != proxy2node.cend()) {
    // hit cache
    return it->second;
  } else {
    if (src_mem_zone_id == dst_mem_zone_id) {
      // in the same memory zone
      proxy2node[key] = src_node;
      return src_node;
    } else if (dst_mem_zone_id.device_type() == DeviceType::kCPU) {
      if (src_mem_zone_id.rank() == dst_mem_zone_id.rank()) {
        // on the same node, not on the same device
        // src must be not on the cpu mem zone, copy d2h first
        CHECK(IsMemcpyDtoHSupported(src_mem_zone_id.device_type()));
        CopyHdTaskNode* copy_task = NewNode<CopyHdTaskNode>();
        copy_task->Init(CopyHdType::D2H, src_mem_zone_id, lbi);
        Connect<TaskNode>(src_node, NewTaskEdgeWithLbi(lbi), copy_task);
        proxy2node[key] = copy_task;
        return copy_task;
      } else {
        // not on the same node, need CopyCommNet from src to dst
        // build src cpu proxy first
        TaskNode* proxy_on_src_host =
            GetProxyNode(src_node, lbi, GetNodeCPUMemZoneId(src_mem_zone_id.rank()));
        CopyCommNetTaskNode* copy_comm_net_task = NewNode<CopyCommNetTaskNode>();
        copy_comm_net_task->Init(dst_mem_zone_id.rank(), lbi);
        Connect<TaskNode>(proxy_on_src_host, NewTaskEdgeWithLbi(lbi), copy_comm_net_task);
        proxy2node[key] = copy_comm_net_task;
        return copy_comm_net_task;
      }
    } else {
      TaskNode* proxy_on_dst_host =
          GetProxyNode(src_node, lbi, GetNodeCPUMemZoneId(dst_mem_zone_id.rank()));
      CHECK(IsMemcpyHtoDSupported(dst_mem_zone_id.device_type()));
      CopyHdTaskNode* copy_task = NewNode<CopyHdTaskNode>();
      copy_task->Init(CopyHdType::H2D, dst_mem_zone_id, lbi);
      Connect<TaskNode>(proxy_on_dst_host, NewTaskEdgeWithLbi(lbi), copy_task);
      proxy2node[key] = copy_task;
      return copy_task;
    }
  }
  return nullptr;
}

TaskNode* TaskGraph::GetProxyNode(TaskNode* src_node, const LogicalBlobId& lbi,
                                  const ParallelDesc& dst_parallel_desc, int64_t dst_parallel_id) {
  const int64_t dst_machine_id =
      CHECK_JUST(dst_parallel_desc.MachineId4ParallelId(dst_parallel_id));
  const int64_t dev_id = CHECK_JUST(dst_parallel_desc.DeviceId4ParallelId(dst_parallel_id));
  DeviceType device_type = dst_parallel_desc.device_type();
  auto device_index =
      (device_type == DeviceType::kCPU ? 0 : static_cast<DeviceId::device_index_t>(dev_id));
  MemZoneId mem_zone_id{static_cast<MemZoneId::rank_t>(dst_machine_id), device_type, device_index};
  return GetProxyNode(src_node, lbi, mem_zone_id);
}

void TaskGraph::ConnectCtrlEdge(CompTaskNode* src_task_node, CompTaskNode* dst_task_node) {
  std::string regst_desc_name;
  src_task_node->BuildCtrlRegstDesc(dst_task_node, &regst_desc_name);
  TaskEdge* edge = NewEdge();
  Connect<TaskNode>(src_task_node, edge, dst_task_node);
  src_task_node->BindEdgeWithProducedRegst(edge, regst_desc_name);
}

void TaskGraph::ConnectCtrlEdges(const std::vector<CompTaskNode*>& src_task_nodes,
                                 const std::vector<CompTaskNode*>& dst_task_nodes) {
  CHECK_EQ(src_task_nodes.size(), dst_task_nodes.size());
  FOR_RANGE(int32_t, i, 0, src_task_nodes.size()) {
    ConnectCtrlEdge(src_task_nodes.at(i), dst_task_nodes.at(i));
  }
}

void TaskGraph::RemoveEmptyRegsts() {
  ForEachNode([&](TaskNode* node) { node->EraseUninitializedShapeProducedBlob(); });
  ForEachNode([&](TaskNode* node) { node->EraseZeroSizeConsumedRegst(); });
  ForEachNode([&](TaskNode* node) { node->EraseZeroSizeProducedRegst(); });
  ForEachNode([&](TaskNode* node) { node->UnbindBnWithEmptyRegst(); });
}

void TaskGraph::MergeChainAndAddOrderingCtrlEdgeInSameChain() {
  if (EnableLogicalChain()) {
    // Ctrl edges in chain has already been added in logical chain pass, so
    // there is no need to call BuildCtrlRegstDescInSameChain here.
    MergeChainByLogicalChainId();
  } else {
    // TODO(chengcheng): erase old chain version in the future.
    MergeChainByPhysicalTaskGraph();
    BuildCtrlRegstDescInSameChain();
  }
}

void TaskGraph::InitOrderedTaskNodes() {
  // NOTE(chengcheng): Warning, ordered_task_nodes_ by topo is NOT valid in process
  //  parallel compile, because the current rank task graph in Incomplete.
  TopoForEachNode([&](TaskNode* task_node) { ordered_task_nodes_.emplace_back(task_node); });
}

void TaskGraph::MergeChainByPhysicalTaskGraph() {
  int64_t chain_id = 0;
  for (auto* this_node : ordered_task_nodes_) {
    // skip if this node has been set in a chain.
    if (IsValidChainId(this_node->chain_id())) { continue; }

    if (CanBeMergedInChain(this_node)) {
      TraverseConnectedSubGraphMergeInThisChain(this_node, chain_id);
    } else {
      this_node->set_chain_id(chain_id);
    }

    ++chain_id;
  }

  // set order_in_chain by ordered_task_nodes_
  HashMap<int64_t, int64_t> chain_id2order;
  for (auto* node : ordered_task_nodes_) {
    CHECK(IsValidChainId(node->chain_id()));
    int64_t this_chain_id = node->chain_id();
    if (chain_id2order.find(this_chain_id) == chain_id2order.end()) {
      chain_id2order.emplace(this_chain_id, 0);
    }
    node->set_order_in_chain(chain_id2order.at(this_chain_id)++);
  }
}

void TaskGraph::MergeChainByLogicalChainId() {
  for (TaskNode* this_node : ordered_task_nodes_) {
    CompTaskNode* comp_node = dynamic_cast<CompTaskNode*>(this_node);
    if (!comp_node) { continue; }
    const OperatorConf& conf = comp_node->op()->op_conf();
    if (conf.has_logical_chain_id()) {
      const int64_t logical_chain_id = conf.logical_chain_id();
      CHECK(IsValidChainId(logical_chain_id));
      this_node->set_chain_id(logical_chain_id);
      CHECK(conf.has_order_in_logical_chain());
      this_node->set_order_in_chain(conf.order_in_logical_chain());
    }
  }
}

void TaskGraph::BuildCtrlRegstDescInSameChain() {
  auto GenPhysicalChainId = [](TaskNode* node) {
    // NOTE(chengcheng): different rank cannot use same chain id for bad ctrl link.
    return (node->chain_id() << 31) | (node->machine_id());
  };
  HashMap<int64_t, TaskNode*> physical_chain_id2node;
  // Note that ordered_task_nodes_'s topology order in seperation plan compile is not gerenteed,
  // So add ctrl edge with ordered_task_nodes_ in seperation plan compile may case dead lock.
  for (auto* node : ordered_task_nodes_) {
    if (IsConnectToTickOp(node)) { continue; }
    // NOTE(chengcheng): skip invalid chain id
    if (!IsValidChainId(node->chain_id())) { continue; }
    int64_t physical_chain_id = GenPhysicalChainId(node);
    auto iter = physical_chain_id2node.find(physical_chain_id);
    if (iter == physical_chain_id2node.end()) {
      CHECK(physical_chain_id2node.emplace(physical_chain_id, node).second);
    } else {
      TaskNode* src_node = iter->second;
      TaskNode* dst_node = node;
      std::string ctrl_regst_name;
      bool build_ctrl_edge = src_node->BuildCtrlRegstDescIfNeed(dst_node, &ctrl_regst_name);
      if (build_ctrl_edge) {
        CHECK(!ctrl_regst_name.empty());
        TaskEdge* edge = NewEdge();
        Connect<TaskNode>(src_node, edge, dst_node);
        src_node->BindEdgeWithProducedRegst(edge, ctrl_regst_name);
      }
      iter->second = dst_node;
    }
  }
}

void TaskGraph::GetInplaceOpBlobArgList(
    InplaceObasInfo* obas_info, const HashSet<TaskNode*>& dev_nodes,
    const std::function<const TaskNode*(const std::string&)>& TaskNode4OpName) const {
  auto AddMutableInplaceArgPair = [&](TaskNode* node, const std::string& ibn,
                                      const std::string& obn, const std::string& op_name) {
    if (IsInplaceAllowed(node, {ibn, obn}, TaskNode4OpName)) {
      auto* pair = obas_info->mut_inplace_oba_pairs.mutable_pair()->Add();
      *pair->mutable_first() = GenOpBlobArg(op_name, ibn);
      *pair->mutable_second() = GenOpBlobArg(op_name, obn);
    }
  };
  auto AddConstInplaceArgPair = [&](TaskNode* node, const std::string& ibn, const std::string& obn,
                                    const std::string& op_name) {
    if (IsInplaceAllowed(node, {ibn, obn}, TaskNode4OpName)) {
      auto* pair = obas_info->con_inplace_oba_pairs.mutable_pair()->Add();
      *pair->mutable_first() = GenOpBlobArg(op_name, ibn);
      *pair->mutable_second() = GenOpBlobArg(op_name, obn);
    }
  };

  for (TaskNode* task_node : dev_nodes) {
    if (task_node->exec_gph().node_num() != 1) { continue; }
    const auto& op = *task_node->exec_gph().SoleNode()->op();
    for (const std::string& ibn : op.input_bns()) {
      if (op.InputBlobModifier4Ibn(ibn).is_mutable()) {
        CHECK(IsInplaceAllowed(task_node, {ibn}, TaskNode4OpName));
        *obas_info->mut_in_obas.mutable_oba()->Add() = GenOpBlobArg(op.op_name(), ibn);
      }
    }
    for (const auto& pair : task_node->exec_gph().SoleNode()->mut_inplace_obn2ibn()) {
      AddMutableInplaceArgPair(task_node, pair.second, pair.first, op.op_name());
    }
    for (const auto& pair : task_node->exec_gph().SoleNode()->con_inplace_obn2ibn()) {
      AddConstInplaceArgPair(task_node, pair.second, pair.first, op.op_name());
    }
  }
}

void TaskGraph::GetSafeInplaceOpBlobArgList(
    InplaceObasInfo* safe_obas_info, const HashSet<TaskNode*>& dev_nodes,
    const std::function<bool(const std::string&, const std::string&)>& IsOpNameDataOrCtrlReachable)
    const {
  auto TaskNode4SoleOpName = MakeGetterTaskNode4SoleOpName(dev_nodes);
  InplaceObasInfo obas_info;
  GetInplaceOpBlobArgList(&obas_info, dev_nodes, TaskNode4SoleOpName);
  auto Op4OpName = [&](const std::string& op_name) -> const Operator* {
    return TaskNode4SoleOpName(op_name)->exec_gph().SoleNode()->op().get();
  };
  auto IsLbiAllConsumersReachable =
      MakePredicatorIsLbiAllConsumersReachable(TaskNode4SoleOpName, IsOpNameDataOrCtrlReachable);
  InplaceLbiGraph origin_graph(obas_info, Op4OpName);
  InplaceLbiGraph safe_graph(*safe_obas_info, Op4OpName);
  origin_graph.ComputeSafeInplaceObns(safe_obas_info, IsLbiAllConsumersReachable);
  if (Singleton<ResourceDesc, ForSession>::Get()->enable_debug_mode()) {
    origin_graph.ToDotWithFilePath(
        JoinPath("dot", "InplaceLbiGraph", GlobalJobDesc().job_name() + "_origin.dot"));
    safe_graph.ToDotWithFilePath(
        JoinPath("dot", "InplaceLbiGraph", GlobalJobDesc().job_name() + "_safe.dot"));
  }
}

void TaskGraph::SetTaskRegstInplaceInfo(const InplaceObasInfo& obas_info,
                                        const HashSet<TaskNode*>& dev_nodes) const {
  auto TaskNode4SoleOpName = MakeGetterTaskNode4SoleOpName(dev_nodes);
  auto Op4OpName = [&](const std::string& op_name) -> const Operator* {
    return TaskNode4SoleOpName(op_name)->exec_gph().SoleNode()->op().get();
  };
  InplaceLbiGraph inplace_gph(obas_info, Op4OpName);
  inplace_gph.ForEachConnectedComponent([&](const HashSet<const InplaceLbiNode*>& inplace_nodes) {
    for (const auto* inplace_node : inplace_nodes) {
      if (inplace_node->in_edges().empty()) { continue; }
      const auto* inplace_edge = inplace_node->SoleInEdge();
      auto* exec_node = TaskNode4SoleOpName(inplace_edge->op().op_name())->exec_gph().SoleNode();
      RegstDesc* in_regst = exec_node->RegstDesc4BnInOp(inplace_edge->ibn());
      RegstDesc* out_regst = exec_node->RegstDesc4BnInOp(inplace_edge->obn());
      out_regst->set_hint_inplace_consumed_regst_desc_id(in_regst->regst_desc_id());
    }
  });
}

void TaskGraph::ForEachGpuDeviceNodes(
    const std::function<void(const HashSet<TaskNode*>& dev_nodes)>& Handler) const {
  HashMap<std::pair<int64_t, int64_t>, HashSet<TaskNode*>> global_dev_phy_id2nodes;
  ForEachNode([&](TaskNode* task_node) {
    if (task_node->device_type() != DeviceType::kCUDA) { return; }
    int64_t dev_phy_id = task_node->stream_id().device_id().device_index();
    global_dev_phy_id2nodes[{task_node->machine_id(), dev_phy_id}].emplace(task_node);
  });
  for (const auto& pair : global_dev_phy_id2nodes) { Handler(pair.second); }
}

void TaskGraph::EnableInplaceMemSharing(
    const std::function<bool(const std::string&, const std::string&)>&
        IsOpNameDataOrCtrlReachable) {
  ForEachGpuDeviceNodes([&](const HashSet<TaskNode*>& dev_nodes) {
    EnableInplaceMemSharing(dev_nodes, IsOpNameDataOrCtrlReachable);
  });
}

void TaskGraph::EnableInplaceMemSharing(
    const HashSet<TaskNode*>& dev_nodes,
    const std::function<bool(const std::string&, const std::string&)>&
        IsOpNameDataOrCtrlReachable) {
  InplaceObasInfo safe_inplace_obas_info;
  GetSafeInplaceOpBlobArgList(&safe_inplace_obas_info, dev_nodes, IsOpNameDataOrCtrlReachable);
  SetTaskRegstInplaceInfo(safe_inplace_obas_info, dev_nodes);
}

void TaskGraph::DecideExecutionOrder() {
  // For one machine with no transfer available, the straighten algorithm for overlaps consume a lot
  // of memory
  StraightenAlgorithmTag straighten_algorithm_tag =
      GlobalJobDesc().job_conf().straighten_algorithm_tag_in_task_graph();
  if (straighten_algorithm_tag == StraightenAlgorithmTag::kDisableStraighten
      || (straighten_algorithm_tag == StraightenAlgorithmTag::kOverlap4Transfer
          && GlobalProcessCtx::WorldSize() == 1)) {
    InitOrderedTaskNodes();
  } else {
    StraightenNodes(this, &ordered_task_nodes_);
  }
}

#define DEFINE_BLD_SUB_TASK_GRAPH_METHOD(method_name) \
  void TaskGraph::method_name BLD_SUB_TSK_GPH_MTHD_ARGS()

DEFINE_BLD_SUB_TASK_GRAPH_METHOD(BldSubTskGphByBoxing) {
  const OpNode* src_op_node = op_edge->src_node();
  const OpNode* dst_op_node = op_edge->dst_node();
  for (const LogicalBlobId& lbi : op_edge->lbis()) {
    std::vector<TaskNode*> in_nodes(sorted_src_comp_tasks.begin(), sorted_src_comp_tasks.end());
    std::vector<TaskNode*> out_nodes;
    out_nodes.reserve(sorted_dst_comp_tasks.size());
    std::vector<std::vector<TaskNode*>> sorted_ctrl_tasks;
    const NdSbp& src_nd_sbp = src_op_node->NdSbp4Lbi(lbi);
    const NdSbp& dst_nd_sbp = dst_op_node->NdSbp4Lbi(lbi);
    const ParallelDesc& src_parallel_desc = src_op_node->parallel_desc();
    const ParallelDesc& dst_parallel_desc = dst_op_node->parallel_desc();
    const BlobDesc& blob_desc = src_op_node->LogicalBlobDesc4Lbi(lbi);
    VLOG(3) << "src op: " << src_op_node->op().op_name()
            << " dst op: " << dst_op_node->op().op_name()
            << " src_parallel_conf: " << src_parallel_desc.parallel_conf().DebugString()
            << " dst parallel conf: " << dst_parallel_desc.parallel_conf().DebugString()
            << " src_nd_sbp " << src_nd_sbp.DebugString() << " dst nd_sbp "
            << dst_nd_sbp.DebugString();
    auto status = CHECK_JUST(hierarchical_sub_tsk_gph_builder_->Build(
        sub_tsk_gph_builder_ctx_.get(), in_nodes, &out_nodes, &sorted_ctrl_tasks, src_parallel_desc,
        dst_parallel_desc, lbi, blob_desc, src_nd_sbp, dst_nd_sbp,
        *(CHECK_JUST(src_op_node->op().GetOpTimeShape()).get())));
    boxing_logger_->Log(*status, src_op_node->op().op_name(), dst_op_node->op().op_name(),
                        src_parallel_desc, dst_parallel_desc, src_nd_sbp, dst_nd_sbp, lbi,
                        blob_desc);
    CHECK_EQ(out_nodes.size(), sorted_dst_comp_tasks.size());
    FOR_RANGE(size_t, i, 0, out_nodes.size()) {
      ConnectWithLbi(out_nodes.at(i), sorted_dst_comp_tasks.at(i), lbi);
    }
    if (!sorted_ctrl_tasks.empty()) {
      CHECK_EQ(sorted_ctrl_tasks.size(), sorted_dst_comp_tasks.size());
      FOR_RANGE(size_t, i, 0, sorted_dst_comp_tasks.size()) {
        for (TaskNode* ctrl_node : sorted_ctrl_tasks.at(i)) {
          std::string regst_desc_name;
          ctrl_node->BuildCtrlRegstDesc(sorted_dst_comp_tasks.at(i), &regst_desc_name);
          TaskEdge* edge = NewEdge();
          Connect<TaskNode>(ctrl_node, edge, sorted_dst_comp_tasks.at(i));
          ctrl_node->BindEdgeWithProducedRegst(edge, regst_desc_name);
        }
      }
    }
  }
}

DEFINE_BLD_SUB_TASK_GRAPH_METHOD(BldSubTskGphByOneToOne) {
  CHECK_EQ(sorted_src_comp_tasks.size(), sorted_dst_comp_tasks.size());
  FOR_RANGE(size_t, i, 0, sorted_src_comp_tasks.size()) {
    for (const LogicalBlobId& lbi : op_edge->lbis()) {
      BuildTaskPath(sorted_src_comp_tasks.at(i), sorted_dst_comp_tasks.at(i), lbi);
    }
  }
}

DEFINE_BLD_SUB_TASK_GRAPH_METHOD(BldSubTskGphByBroadcastToBroadcast) {
  for (CompTaskNode* dst_node : sorted_dst_comp_tasks) {
    CompTaskNode* nearest_src_node =
        SubTskGphBuilderUtil::FindNearestNode(sorted_src_comp_tasks, dst_node);
    CHECK_NOTNULL(nearest_src_node);
    for (const LogicalBlobId& lbi : op_edge->lbis()) {
      BuildTaskPath(nearest_src_node, dst_node, lbi);
    }
  }
}

DEFINE_BLD_SUB_TASK_GRAPH_METHOD(BldSubTskGphByPartialInLbiConnect) {
  const Operator& src_op = op_edge->src_node()->op();
  const Operator& dst_op = op_edge->dst_node()->op();
  HashSet<LogicalBlobId> lbis;
  for (const auto& obn : src_op.output_bns()) { lbis.insert(src_op.BnInOp2Lbi(obn)); }
  CHECK_EQ(sorted_src_comp_tasks.size(), 1);
  CHECK_EQ(dst_op.input_bns().size(), sorted_dst_comp_tasks.size());
  FOR_RANGE(int, i, 0, sorted_dst_comp_tasks.size()) {
    const auto& lbi = dst_op.BnInOp2Lbi(dst_op.input_bns().Get(i));
    if (lbis.find(lbi) != lbis.end()) {
      BuildTaskPath(sorted_src_comp_tasks.at(0), sorted_dst_comp_tasks.at(i), lbi);
    }
  }
}

DEFINE_BLD_SUB_TASK_GRAPH_METHOD(BldSubTskGphByPartialOutLbiConnect) {
  const Operator& src_op = op_edge->src_node()->op();
  const Operator& dst_op = op_edge->dst_node()->op();
  HashSet<LogicalBlobId> lbis;
  for (const auto& ibn : dst_op.input_bns()) { lbis.insert(dst_op.BnInOp2Lbi(ibn)); }
  CHECK_EQ(sorted_dst_comp_tasks.size(), 1);
  CHECK_EQ(src_op.output_bns().size(), sorted_src_comp_tasks.size());
  FOR_RANGE(int, i, 0, sorted_src_comp_tasks.size()) {
    const auto& lbi = src_op.BnInOp2Lbi(src_op.output_bns().Get(i));
    if (lbis.find(lbi) != lbis.end()) {
      BuildTaskPath(sorted_src_comp_tasks.at(i), sorted_dst_comp_tasks.at(0), lbi);
    }
  }
}

DEFINE_BLD_SUB_TASK_GRAPH_METHOD(BldSubTskGphBySrcSubsetConnect) {
  std::function<Maybe<CompTaskNode*>(int64_t mchn_id, int64_t thrd_id)> TaskNode4MachineId7ThrdId;
  CHECK_JUST(
      MakeGetterTaskNode4MachineId7ThrdId(sorted_src_comp_tasks, &TaskNode4MachineId7ThrdId));
  for (CompTaskNode* dst_task_node : sorted_dst_comp_tasks) {
    CompTaskNode* src_task_node = CHECK_JUST(
        TaskNode4MachineId7ThrdId(dst_task_node->machine_id(), dst_task_node->thrd_id()));
    Connect<TaskNode>(src_task_node, NewTaskEdgeWithLbis(op_edge->lbis()), dst_task_node);
  }
}

DEFINE_BLD_SUB_TASK_GRAPH_METHOD(BldSubTskGphByDstSubsetConnect) {
  std::function<Maybe<CompTaskNode*>(int64_t mchn_id, int64_t thrd_id)> TaskNode4MachineId7ThrdId;
  CHECK_JUST(
      MakeGetterTaskNode4MachineId7ThrdId(sorted_dst_comp_tasks, &TaskNode4MachineId7ThrdId));
  for (CompTaskNode* src_task_node : sorted_src_comp_tasks) {
    CompTaskNode* dst_task_node = CHECK_JUST(
        TaskNode4MachineId7ThrdId(src_task_node->machine_id(), src_task_node->thrd_id()));
    Connect<TaskNode>(src_task_node, NewTaskEdgeWithLbis(op_edge->lbis()), dst_task_node);
  }
}

DEFINE_BLD_SUB_TASK_GRAPH_METHOD(BldSubTskGphNormalForwardToDecodeH2D) {
  CHECK_EQ(sorted_src_comp_tasks.size(), sorted_dst_comp_tasks.size());
  FOR_RANGE(size_t, i, 0, sorted_src_comp_tasks.size()) {
    CompTaskNode* src = sorted_src_comp_tasks.at(i);
    CompTaskNode* dst = sorted_dst_comp_tasks.at(i);
    for (const LogicalBlobId& lbi : op_edge->lbis()) { ConnectWithLbi(src, dst, lbi); }
  }
}

void TaskGraph::ConnectWithLbi(TaskNode* src_node, TaskNode* dst_node, const LogicalBlobId& lbi) {
  if (src_node == dst_node) { return; }
  for (TaskEdge* out_edge : src_node->out_edges()) {
    TaskNode* out_node = out_edge->dst_node();
    if (out_node == dst_node) {
      out_edge->AddLbi(lbi);
      return;
    }
  }

  TaskEdge* connected_edge = NewEdge();
  connected_edge->AddLbi(lbi);
  Connect<TaskNode>(src_node, connected_edge, dst_node);
}

void TaskGraph::BuildTaskPath(TaskNode* src_node, TaskNode* dst_node, const LogicalBlobId& lbi) {
  TaskNode* proxy_node = GetProxyNode(src_node, lbi, dst_node->MemZoneId121());
  ConnectWithLbi(proxy_node, dst_node, lbi);
}

Maybe<void> GlobalTaskGraph::Init() {
  OpGraph* op_graph = Singleton<OpGraph>::Get();
  sub_tsk_gph_builder_ctx_.reset(new SubTskGphBuilderCtx(this));
  boxing_logger_ = CreateBoxingLogger();
  hierarchical_sub_tsk_gph_builder_.reset(new DispatchHierarchicalSubTskGphBuilder());
  HashMap<const OpNode*, std::vector<CompTaskNode*>> op_node2sorted_comp_tasks;

  op_graph->ForEachNode([&](const OpNode* op_node) {
    std::vector<CompTaskNode*>* sorted_comp_tasks = &(op_node2sorted_comp_tasks[op_node]);
    GenSortedCompTaskNodes(op_node, sorted_comp_tasks);
    for (CompTaskNode* comp_task : *sorted_comp_tasks) { AddAllocatedNode(comp_task); }
  });

  op_graph->ForEachEdge([&](const OpEdge* op_edge) {
    BldSubTskGphMthd method = GetMthdForBldSubTskGph(op_edge);
    (this->*method)(op_edge, op_node2sorted_comp_tasks.at(op_edge->src_node()),
                    op_node2sorted_comp_tasks.at(op_edge->dst_node()));
  });

  ForEachOpGraphNecessaryCtrlEdge(op_graph, [&](const OpNode* src, const OpNode* dst) {
    const auto& src_task_nodes = op_node2sorted_comp_tasks.at(src);
    const auto& dst_task_nodes = op_node2sorted_comp_tasks.at(dst);
    if (src->op().op_conf().has_src_subset_tick_conf()) {
      UNIMPLEMENTED();
    } else if (dst->op().op_conf().has_dst_subset_tick_conf()) {
      UNIMPLEMENTED();
    } else {
      ConnectCtrlEdges(src_task_nodes, dst_task_nodes);
    }
  });

  if (Singleton<ResourceDesc, ForSession>::Get()->enable_debug_mode()) { ToDotWithAutoFilePath(); }
  return Maybe<void>::Ok();
}

Maybe<void> BoxingTaskGraph::Init(
    const std::function<void(size_t, const std::function<void(size_t i)>&)>& Loop) {
  OpGraph* op_graph = Singleton<OpGraph>::Get();
  sub_tsk_gph_builder_ctx_.reset(new SubTskGphBuilderCtx(this));
  boxing_logger_ = CreateBoxingLogger();
  hierarchical_sub_tsk_gph_builder_.reset(new DispatchHierarchicalSubTskGphBuilder());

  const auto& TryCreateSortedCompTaskNodes = [&](const OpNode* op_node) {
    if (boxing_related_op_node2sorted_comp_tasks_.count(op_node) > 0) { return; }
    std::vector<CompTaskNode*>* sorted_comp_tasks =
        &(boxing_related_op_node2sorted_comp_tasks_[op_node]);
    GenSortedCompTaskNodes(op_node, sorted_comp_tasks);
    for (CompTaskNode* comp_task : *sorted_comp_tasks) { AddAllocatedNode(comp_task); }
  };
  op_graph->ForEachEdge([&](const OpEdge* op_edge) {
    if (!op_edge->NeedBoxing()) { return; }
    TryCreateSortedCompTaskNodes(op_edge->src_node());
    TryCreateSortedCompTaskNodes(op_edge->dst_node());
    BldSubTskGphMthd method = GetMthdForBldSubTskGph(op_edge);
    (this->*method)(op_edge, boxing_related_op_node2sorted_comp_tasks_.at(op_edge->src_node()),
                    boxing_related_op_node2sorted_comp_tasks_.at(op_edge->dst_node()));
  });
  ForEachNode(std::bind(&TaskNode::ProduceAllRegstsAndBindEdges, std::placeholders::_1));
  CreateOpNode2TaskIds(Loop);
  return Maybe<void>::Ok();
}

void BoxingTaskGraph::CreateOpNode2TaskIds(
    const std::function<void(size_t, const std::function<void(size_t i)>&)>& Loop) {
  const OpGraph* op_graph = Singleton<OpGraph>::Get();
  std::vector<const OpNode*> op_nodes;
  op_nodes.reserve(op_graph->node_num());
  op_graph->ForEachNode([&](OpNode* op_node) {
    if (boxing_related_op_node2sorted_comp_tasks_.count(op_node) == 0) {
      op_nodes.push_back(op_node);
      boxing_unrelated_op_node2sorted_task_ids_[op_node].reserve(
          op_node->parallel_desc().parallel_num());
    }
  });
  Loop(op_nodes.size(), [&](size_t i) {
    const OpNode* op_node = op_nodes.at(i);
    TaskType task_type = TaskType4OpNode(op_node);
    const auto& parallel_desc = op_node->parallel_desc();
    auto* task_ids = &boxing_unrelated_op_node2sorted_task_ids_[op_node];
    for (int parallel_id = 0; parallel_id < parallel_desc.parallel_num(); ++parallel_id) {
      const auto& stream_id = GetStreamId(op_node, parallel_id, task_type);
      task_ids->push_back(Singleton<IDMgr>::Get()->GetTaskIdGenerator()->Generate(stream_id));
    }
  });
}

namespace {

bool IsComputTaskNodeDutyRank(int64_t current_rank, const ParallelDesc& parallel_desc,
                              int64_t task_node_rank) {
  if (current_rank == 0) {
    // make sure master knows at least one op_node.
    return CHECK_JUST(parallel_desc.MachineId4ParallelId(0)) == task_node_rank;
  } else if (parallel_desc.HasMachineId(current_rank)) {
    // workers only care their own rank.
    return current_rank == task_node_rank;
  } else {
<<<<<<< HEAD
    return false;
  }
}

template<typename RetT, typename HandleTansportTaskNodeT, typename HandleComputeTaskNodeT>
RetT TaskNodeVisitor(TaskNode* task_node, const HandleTansportTaskNodeT& HandleTansportTaskNode,
                     const HandleComputeTaskNodeT& HandleComputeTaskNode) {
  auto* transport_task_node = dynamic_cast<TransportTaskNode*>(task_node);
  if (transport_task_node != nullptr) {
    return HandleTansportTaskNode(transport_task_node);
  } else {
    auto* comp_task_node = dynamic_cast<CompTaskNode*>(task_node);
    if (comp_task_node != nullptr) {
      return HandleComputeTaskNode(comp_task_node);
    } else {
      UNIMPLEMENTED();
    }
  }
}

}  // namespace

/*static*/ bool BoxingTaskGraph::SelectTaskNodeByRank(TaskNode* task_node, int64_t rank) {
  return TaskNodeVisitor<bool>(
      task_node, [&](TransportTaskNode* task_node) { return task_node->machine_id() == rank; },
      [&](CompTaskNode* task_node) {
        const auto& machine_id = task_node->machine_id();
        return IsComputTaskNodeDutyRank(rank, task_node->op_node()->parallel_desc(), machine_id);
      });
}

void BoxingTaskGraph::ToProto(const std::function<bool(TaskNode*)>& Pick,
                              BoxingTaskGraphProto* proto) const {
  const auto sources = [&]() -> std::list<TaskNode*> {
    HashSet<TaskNode*> sources;
    ForEachNode([&](TaskNode* task_node) {
      if (Pick(task_node)) { sources.insert(task_node); }
    });
    HashSet<TaskNode*> sources_out;
    for (auto* source : sources) {
      // The consumed task_ids must be generated from out_nodes.
      source->ForEachNodeOnOutEdge([&](TaskNode* out_node) {
        if (!sources.count(out_node)) { sources_out.insert(out_node); }
      });
    }
    sources.insert(sources_out.begin(), sources_out.end());
    return std::list<TaskNode*>{sources.begin(), sources.end()};
  }();
  const auto& TransportTaskNodeToProto = [&](TransportTaskNode* task_node) {
    task_node->ToTransportTaskProtoIf(proto->mutable_transport_task()->Add());
  };
  const auto& ComputeTaskNodeToProto = [&](CompTaskNode* task_node) {
    auto* map = proto->mutable_boxing_related_op_name2compute_tasks();
    const auto& op_name = task_node->op_node()->op().op_name();
    auto* parallel_id2task_proto = (*map)[op_name].mutable_parallel_id2task();
    int64_t parallel_id = task_node->parallel_id();
    task_node->ToProto(&(*parallel_id2task_proto)[parallel_id], /*check=*/false);
  };
  HashSet<TaskNode*> rank_task_nodes;
  BfsForEachNode(sources, &TaskNode::ForEachNodeOnInEdge, [&](TaskNode* task_node) {
    rank_task_nodes.insert(task_node);
    TaskNodeVisitor<void>(task_node, TransportTaskNodeToProto, ComputeTaskNodeToProto);
  });
  const auto rank_task_edges = [&] {
    HashSet<TaskEdge*> rank_task_edges;
    const auto& TryInsertEdge = [&](TaskEdge* edge) {
      if (rank_task_nodes.count(edge->src_node()) > 0
          && rank_task_nodes.count(edge->dst_node()) > 0) {
        rank_task_edges.insert(edge);
      }
    };
    for (const auto* task_node : rank_task_nodes) {
      for (auto* in_edge : task_node->in_edges()) { TryInsertEdge(in_edge); }
      for (auto* out_edge : task_node->out_edges()) { TryInsertEdge(out_edge); }
    }
    return rank_task_edges;
  }();
  for (auto* edge : rank_task_edges) { edge->ToProto(proto->mutable_task_edge()->Add()); }
  for (const auto& pair : boxing_unrelated_op_node2sorted_task_ids_) {
    const auto& op_name = pair.first->op().op_name();
    auto* vec = &(*proto->mutable_boxing_unrelated_op_name2task_ids())[op_name];
    for (const auto& task_id : pair.second) { vec->add_task_id(EncodeTaskIdToInt64(task_id)); }
  }
}

RankTaskGraph::RankTaskGraph(const std::shared_ptr<BoxingTaskGraphProto>& boxing_task_graph_proto,
                             int64_t current_rank)
    : boxing_task_graph_proto_(boxing_task_graph_proto),
      current_rank_(current_rank),
      task_graph_rebuild_ctx_(std::make_unique<TaskGraphRebuildCtx>()) {}

Maybe<CompTaskNode*> RankTaskGraph::TryGetBoxingRelatedComTaskNode(const OpNode* op_node,
                                                                   int64_t parallel_id) {
  const auto& op_name = op_node->op().op_name();
  auto iter = boxing_task_graph_proto_->boxing_related_op_name2compute_tasks().find(op_name);
  if (iter == boxing_task_graph_proto_->boxing_related_op_name2compute_tasks().end()) {
    return nullptr;
=======
    StraightenNodes(this, &ordered_task_nodes_,
                    Singleton<ResourceDesc, ForSession>::Get()->nccl_use_compute_stream());
>>>>>>> 0571bff2
  }
  if (iter == boxing_task_graph_proto_->boxing_related_op_name2compute_tasks().end()) {
    return nullptr;
  }
  auto task_iter = iter->second.parallel_id2task().find(parallel_id);
  if (task_iter == iter->second.parallel_id2task().end()) { return nullptr; }
  int64_t task_id = task_iter->second.task_id();
  auto* task_node = JUST(task_graph_rebuild_ctx_->TaskNode4Id(task_id));
  auto* comp_task_node = dynamic_cast<CompTaskNode*>(task_node);
  CHECK_NOTNULL_OR_RETURN(comp_task_node) << "invalid task_type. task_id: " << task_id;
  return comp_task_node;
}

Maybe<CompTaskNode*> RankTaskGraph::CreateOrFindRankCompTaskNodeByParallelId(const OpNode* op_node,
                                                                             int64_t parallel_id) {
  auto* comp_task_node = JUST(TryGetBoxingRelatedComTaskNode(op_node, parallel_id));
  if (comp_task_node != nullptr) { return comp_task_node; }
  auto** comp_task_node_ptr = &op_node2comp_task_node_[op_node];
  if (*comp_task_node_ptr != nullptr) { return *comp_task_node_ptr; }
  const TaskId task_id = [&] {
    const auto& map = boxing_task_graph_proto_->boxing_unrelated_op_name2task_ids();
    const auto& iter = map.find(op_node->op().op_name());
    CHECK(iter != map.end());
    CHECK_LT(parallel_id, iter->second.task_id_size());
    return DecodeTaskIdFromInt64(iter->second.task_id().Get(parallel_id));
  }();
  const auto& GetStreamIdFromMaster = [&](const OpNode* op_node, int64_t parallel_id, TaskType) {
    return task_id.stream_id();
  };
  *comp_task_node_ptr = GenCompTaskNode(op_node, parallel_id, GetStreamIdFromMaster);
  (*comp_task_node_ptr)->update_new_task_id(task_id);
  AddAllocatedNode(*comp_task_node_ptr);
  return *comp_task_node_ptr;
}

Maybe<CompTaskNode*> RankTaskGraph::CreateOrFindRankCompTaskNodeByRank(const OpNode* op_node,
                                                                       int64_t rank) {
  CHECK_OR_RETURN(op_node->parallel_desc().HasMachineId(rank))
      << "rank is not contained in the placment";
  int64_t parallel_id = -1;
  CHECK_OR_RETURN(JUST(op_node->parallel_desc().TryGetParallelId(rank, &parallel_id)))
      << "parallel_id not found.";
  return CreateOrFindRankCompTaskNodeByParallelId(op_node, parallel_id);
}

Maybe<CompTaskNode*> RankTaskGraph::TryGetRankCompTaskNode(const OpNode* op_node, int64_t rank) {
  if (!op_node->parallel_desc().HasMachineId(rank)) { return nullptr; }
  int64_t parallel_id = -1;
  CHECK_OR_RETURN(JUST(op_node->parallel_desc().TryGetParallelId(rank, &parallel_id)))
      << "parallel_id not found.";
  auto* comp_task_node = JUST(TryGetBoxingRelatedComTaskNode(op_node, parallel_id));
  if (comp_task_node != nullptr) { return comp_task_node; }
  return op_node2comp_task_node_[op_node];
}

Maybe<void> RankTaskGraph::AddBoxingReletedCompTaskNodesFromProto() {
  OpGraph* op_graph = Singleton<OpGraph>::Get();
  for (const auto& pair : boxing_task_graph_proto_->boxing_related_op_name2compute_tasks()) {
    const OpNode* op_node = op_graph->OpNode4OpName(pair.first);
    for (const auto& pair : pair.second.parallel_id2task()) {
      const auto& task_proto = pair.second;
      CHECK_OR_RETURN(task_id2task_proto_.emplace(task_proto.task_id(), &task_proto).second)
          << "redundant task_id.";
      CompTaskNode* comp_task_node = NewCompTaskNode4OpNode(op_node);
      comp_task_node->set_op_node(op_node);
      AddAllocatedNode(comp_task_node);
      // Note here has no consume regst
      // Init task node and produce regst
      comp_task_node->InitFromProtoExceptConsumedRegsts(task_proto);
      JUST(task_graph_rebuild_ctx_->AddTaskNode(comp_task_node));
    }
  }
  return Maybe<void>::Ok();
}

Maybe<void> RankTaskGraph::CreateAndPartiallyInitTransportTaskNodesFromProto() {
  for (const auto& transport_task_proto : boxing_task_graph_proto_->transport_task()) {
    const auto& task_proto = transport_task_proto.task_proto();
    CHECK_OR_RETURN(task_id2task_proto_.emplace(task_proto.task_id(), &task_proto).second)
        << "redundant task_id.";
    auto* task_node = JUST(CreateTransportTask::Visit(task_proto.task_type()));
    AddAllocatedNode(task_node);
    // Init task node and produce regst
    task_node->InitFromProtoExceptConsumedRegsts(transport_task_proto.task_proto());
    JUST(task_graph_rebuild_ctx_->AddTaskNode(task_node));
  }
  return Maybe<void>::Ok();
}

Maybe<void> RankTaskGraph::AddTransportTaskEdgesFromProto() {
  for (const auto& task_edge_proto : boxing_task_graph_proto_->task_edge()) {
    TaskEdge* edge = NewEdge();
    auto* src_task_node = JUST(task_graph_rebuild_ctx_->TaskNode4Id(task_edge_proto.src_task_id()));
    auto* dst_task_node = JUST(task_graph_rebuild_ctx_->TaskNode4Id(task_edge_proto.dst_task_id()));
    Connect<TaskNode>(src_task_node, edge, dst_task_node);
    JUST(edge->InitFromProto(task_edge_proto, *task_graph_rebuild_ctx_));
    JUST(task_graph_rebuild_ctx_->AddTaskEdge(edge, task_edge_proto.task_edge_uid()));
  }
  return Maybe<void>::Ok();
}

Maybe<void> RankTaskGraph::InitTransportTaskNodesFromProto() {
  for (const auto& transport_task_proto : boxing_task_graph_proto_->transport_task()) {
    int64_t task_id = transport_task_proto.task_proto().task_id();
    auto* task_node = JUST(task_graph_rebuild_ctx_->TaskNode4Id(task_id));
    auto* transport_task_node = dynamic_cast<TransportTaskNode*>(task_node);
    CHECK_NOTNULL_OR_RETURN(transport_task_node)
        << "task node is not a TransportTaskNode. task_id" << task_id;
    JUST(transport_task_node->InitTransportTaskFromProtoIf(transport_task_proto,
                                                           *task_graph_rebuild_ctx_));
  }
  return Maybe<void>::Ok();
}

bool RankTaskGraph::ContainRank(const OpNode* op_node, int64_t rank) const {
  return op_node->parallel_desc().HasMachineId(rank);
}

Maybe<void> RankTaskGraph::ConnectDataEdges(const OpEdge* op_edge, int64_t rank) {
  if (!op_edge->NeedBoxing()) {
    auto* src_task_node = JUST(TryGetRankCompTaskNode(op_edge->src_node(), rank));
    auto* dst_task_node = JUST(TryGetRankCompTaskNode(op_edge->dst_node(), rank));
    if (ContainRank(op_edge->src_node(), rank)) {
      CHECK_NOTNULL_OR_RETURN(src_task_node) << "src_task_node should not be nullptr. op_name: "
                                             << op_edge->src_node()->op().op_name();
    }
    if (ContainRank(op_edge->dst_node(), rank)) {
      CHECK_NOTNULL_OR_RETURN(dst_task_node) << "dst_task_node should not be nullptr. op_name: "
                                             << op_edge->dst_node()->op().op_name();
    }
    if (src_task_node != nullptr && dst_task_node != nullptr) {
      for (const auto& lbi : op_edge->lbis()) { ConnectWithLbi(src_task_node, dst_task_node, lbi); }
    }
  }
  return Maybe<void>::Ok();
}

Maybe<void> RankTaskGraph::ConnectCtrlEdges(const OpNode* src, const OpNode* dst, int64_t rank) {
  if ((ContainRank(src, rank) && ContainRank(dst, rank))) {
    auto* src_task_node = CHECK_JUST(TryGetRankCompTaskNode(src, rank));
    auto* dst_task_node = CHECK_JUST(TryGetRankCompTaskNode(dst, rank));
    if (src->op().op_conf().has_src_subset_tick_conf()) {
      UNIMPLEMENTED_THEN_RETURN() << "ctrl edge from src_subset_tick is not supported.";
    } else if (dst->op().op_conf().has_dst_subset_tick_conf()) {
      UNIMPLEMENTED_THEN_RETURN() << "ctrl edge to dst_subset_tick is not supported.";
    } else {
      ConnectCtrlEdge(CHECK_NOTNULL(src_task_node), CHECK_NOTNULL(dst_task_node));
    }
  }
  return Maybe<void>::Ok();
}

bool RankTaskGraph::IsDutyRank(const ParallelDesc& parallel_desc, int64_t rank) const {
  return IsComputTaskNodeDutyRank(current_rank_, parallel_desc, rank);
}

template<typename DoEachRankT>
Maybe<void> RankTaskGraph::DoRankDuty(const ParallelDesc& parallel_desc,
                                      const DoEachRankT& DoWithRank) {
  if (current_rank_ == 0) {
    // make sure master knows at least one op_node.
    JUST(DoWithRank(JUST(parallel_desc.MachineId4ParallelId(0))));
  } else if (parallel_desc.HasMachineId(current_rank_)) {
    // workers only care their own rank.
    JUST(DoWithRank(current_rank_));
  } else {
    // Do nothing.
  }
  return Maybe<void>::Ok();
}

Maybe<void> RankTaskGraph::InitRegstDescsConsumers() {
  const auto& RegstDesc4Id = [&](int64_t regst_desc_id) -> Maybe<RegstDesc> {
    return JUST(task_graph_rebuild_ctx_->RegstDesc4Id(regst_desc_id));
  };
  JUST(MaybeForEachNode([&](TaskNode* task_node) -> Maybe<void> {
    const auto& task_proto = *JUST(MapAt(task_id2task_proto_, task_node->task_id()));
    JUST(task_node->InitConsumedRegstsFromProto(task_proto, RegstDesc4Id));
    return Maybe<void>::Ok();
  }));
  return Maybe<void>::Ok();
}

Maybe<void> RankTaskGraph::Init(const HashSet<std::string>& var_op_names) {
  JUST(AddBoxingReletedCompTaskNodesFromProto());
  JUST(CreateAndPartiallyInitTransportTaskNodesFromProto());
  JUST(AddTransportTaskEdgesFromProto());
  JUST(InitTransportTaskNodesFromProto());
  JUST(InitRegstDescsConsumers());
  // Note that tasks currently added in above code are from BoxingTaskGraph, so they are all boxing
  // related.
  OpGraph* op_graph = Singleton<OpGraph>::Get();
  JUST(op_graph->MaybeForEachNode([&](OpNode* op_node) -> Maybe<void> {
    JUST(DoRankDuty(op_node->parallel_desc(), [&](int64_t rank) -> Maybe<void> {
      JUST(CreateOrFindRankCompTaskNodeByRank(op_node, rank));
      return Maybe<void>::Ok();
    }));
    if (var_op_names.count(op_node->op().op_name()) > 0
        && !IsDutyRank(op_node->parallel_desc(), current_rank_)) {
      // To makes sure all ranks know all var_op_names, at least one task for variable op is needed
      // in the plan.
      JUST(CreateOrFindRankCompTaskNodeByParallelId(op_node, /*parallel_id=*/0));
    }
    return Maybe<void>::Ok();
  }));

  JUST(op_graph->MaybeForEachEdge([&](const OpEdge* op_edge) -> Maybe<void> {
    return DoRankDuty(op_edge->src_node()->parallel_desc(),
                      [&](int64_t rank) { return ConnectDataEdges(op_edge, rank); });
  }));

  ForEachOpGraphNecessaryCtrlEdge<&OpGraph::GetCachedPredicatorIsReachable>(
      op_graph, [&](const OpNode* src, const OpNode* dst) {
        if (!src->parallel_desc_sym()->EqualsIgnoringHierarchy(*dst->parallel_desc_sym())) {
          LOG(INFO) << " src " << src->parallel_desc_sym()->data().DebugString() << " dst "
                    << dst->parallel_desc_sym()->data().DebugString();
          return;
        }
        CHECK_JUST(DoRankDuty(src->parallel_desc(),
                              [&](int64_t rank) { return ConnectCtrlEdges(src, dst, rank); }));
      });

  if (Singleton<ResourceDesc, ForSession>::Get()->enable_debug_mode()) { ToDotWithAutoFilePath(); }

  ForEachNode([&](TaskNode* task_node) { task_node->ProduceAllRegstsAndBindEdges(); });
  ForEachEdge([&](TaskEdge* edge) {
    CHECK(edge->OutHasBindRegst())
        << "Found edge which has not bound a regst, src task " << edge->src_node()->VisualStr();
  });
  return Maybe<void>::Ok();
}

RankTaskGraph::~RankTaskGraph() {}

}  // namespace oneflow<|MERGE_RESOLUTION|>--- conflicted
+++ resolved
@@ -789,7 +789,8 @@
           && GlobalProcessCtx::WorldSize() == 1)) {
     InitOrderedTaskNodes();
   } else {
-    StraightenNodes(this, &ordered_task_nodes_);
+    StraightenNodes(this, &ordered_task_nodes_,
+                    Singleton<ResourceDesc, ForSession>::Get()->nccl_use_compute_stream());
   }
 }
 
@@ -1039,7 +1040,6 @@
     // workers only care their own rank.
     return current_rank == task_node_rank;
   } else {
-<<<<<<< HEAD
     return false;
   }
 }
@@ -1137,10 +1137,6 @@
   auto iter = boxing_task_graph_proto_->boxing_related_op_name2compute_tasks().find(op_name);
   if (iter == boxing_task_graph_proto_->boxing_related_op_name2compute_tasks().end()) {
     return nullptr;
-=======
-    StraightenNodes(this, &ordered_task_nodes_,
-                    Singleton<ResourceDesc, ForSession>::Get()->nccl_use_compute_stream());
->>>>>>> 0571bff2
   }
   if (iter == boxing_task_graph_proto_->boxing_related_op_name2compute_tasks().end()) {
     return nullptr;
