--- conflicted
+++ resolved
@@ -522,9 +522,9 @@
 
 }  // namespace
 
-<<<<<<< HEAD
 TaskGraph::TaskGraph() = default;
-=======
+TaskGraph::~TaskGraph() = default;
+
 Maybe<void> RegisterCreateSubTskGphBuilderFn(DeviceType device_type,
                                              const CreateSubTskGphBuilderFn& fn) {
   auto* global_device_type_create_sub_tsk_gph_builder_fn =
@@ -532,48 +532,6 @@
   global_device_type_create_sub_tsk_gph_builder_fn->emplace(device_type, fn);
   return Maybe<void>::Ok();
 }
-
-TaskGraph::TaskGraph() {
-  OpGraph* op_graph = Singleton<OpGraph>::Get();
-  sub_tsk_gph_builder_ctx_.reset(new SubTskGphBuilderCtx(this));
-  boxing_logger_ = CreateBoxingLogger();
-  const auto* global_device_type_create_sub_tsk_gph_builder_fn =
-      GlobalDeviceType2CreateSubTskGphBuilderFn();
-  for (const auto& pair : *global_device_type_create_sub_tsk_gph_builder_fn) {
-    device_type2sub_tsk_gph_builder_.emplace(pair.first, pair.second());
-  }
-  hierarchical_sub_tsk_gph_builder_.reset(new DispatchHierarchicalSubTskGphBuilder());
-  HashMap<const OpNode*, std::vector<CompTaskNode*>> op_node2sorted_comp_tasks;
-
-  op_graph->ForEachNode([&](const OpNode* op_node) {
-    std::vector<CompTaskNode*>* sorted_comp_tasks = &(op_node2sorted_comp_tasks[op_node]);
-    GenSortedCompTaskNodes(op_node, sorted_comp_tasks);
-    for (CompTaskNode* comp_task : *sorted_comp_tasks) { AddAllocatedNode(comp_task); }
-  });
-
-  op_graph->ForEachEdge([&](const OpEdge* op_edge) {
-    BldSubTskGphMthd method = GetMthdForBldSubTskGph(op_edge);
-    (this->*method)(op_edge, op_node2sorted_comp_tasks.at(op_edge->src_node()),
-                    op_node2sorted_comp_tasks.at(op_edge->dst_node()));
-  });
-
-  ForEachOpGraphNecessaryCtrlEdge(op_graph, [&](const OpNode* src, const OpNode* dst) {
-    const auto& src_task_nodes = op_node2sorted_comp_tasks.at(src);
-    const auto& dst_task_nodes = op_node2sorted_comp_tasks.at(dst);
-    if (src->op().op_conf().has_src_subset_tick_conf()) {
-      UNIMPLEMENTED();
-    } else if (dst->op().op_conf().has_dst_subset_tick_conf()) {
-      UNIMPLEMENTED();
-    } else {
-      ConnectCtrlEdges(src_task_nodes, dst_task_nodes);
-    }
-  });
-
-  if (Singleton<ResourceDesc, ForSession>::Get()->enable_debug_mode()) { ToDotWithAutoFilePath(); }
-}
-
->>>>>>> 9eb2ed5f
-TaskGraph::~TaskGraph() = default;
 
 TaskEdge* TaskGraph::NewTaskEdgeWithLbi(const LogicalBlobId& lbi) {
   TaskEdge* edge = NewEdge();
