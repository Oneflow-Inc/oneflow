--- conflicted
+++ resolved
@@ -6,12 +6,7 @@
 
 void MdUpdtCompTaskNode::BuildExecAndEnrollLbn2Regsts(TaskGraph* gph) {
   CHECK(IsFwNode());
-<<<<<<< HEAD
-  auto md_updt_gph = static_cast<MdUpdtTaskGraph*> (gph);
-=======
   auto md_updt_gph = static_cast<MdUpdtTaskGraph*>(gph);
-  CompTaskNode* fw_task = md_updt_gph->fw_task();
->>>>>>> ad6fb92a
   CompTaskNode* diff_acc_task = md_updt_gph->diff_acc_task();
   std::shared_ptr<RegstDesc> model_diff_acc_regst;
   if (diff_acc_task != nullptr) {
