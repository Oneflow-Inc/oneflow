#include "oneflow/core/graph/forward_compute_task_node.h"
#include "oneflow/core/graph/chain_node.h"

namespace oneflow {

void ForwardCompTaskNode::ProduceAllRegstsAndBindEdges() {
<<<<<<< HEAD
  if (static_cast<const ForwardChainNode*>(chain_node())->bw_node()) {
    ProduceRegst("activation");
    ProduceRegst("data_tmp");
  } else {
    ProduceRegst("activation", 1, 1);
    ProduceRegst("data_tmp", 1, 1);
  }
  auto out_regst = ProduceRegst("out");
=======
  std::shared_ptr<RegstDesc> activation_regst = ProduceRegst("activation");
  std::shared_ptr<RegstDesc> data_tmp_regst = ProduceRegst("data_tmp");
  std::shared_ptr<RegstDesc> out_regst = ProduceRegst("out");
>>>>>>> 0833ce24
  for (TaskEdge* edge : out_edges()) {
    TaskNode* dst_node = edge->dst_node();
    if (IsBackwardTaskType(dst_node->GetTaskType())) {
      edge->AddRegst("activation", activation_regst);
      edge->AddRegst("data_tmp", data_tmp_regst);
    }
    edge->AddRegst("out", out_regst);
  }
}

void ForwardCompTaskNode::ConsumeAllRegsts() {
  for (TaskEdge* edge : in_edges()) {
    TaskNode* src_node = edge->src_node();
    if (src_node->GetTaskType() == TaskType::kMdUpdt) {
      ConsumeRegst("model", edge->GetRegst("model"));
      ConsumeRegst("model_tmp", edge->GetRegst("model_tmp"));
    } else {
      VirtualConsumeInRegst(edge);
    }
  }
}

void ForwardCompTaskNode::BuildExecGphAndRegst() {
  BuildExecGphStructAndBindInRegst();
  BuildOutRegst();
  BuildActivationRegst();
  BuildModelAndTmpRegsts();
  mut_exec_gph().TopoForEachNode([this](ExecNode* node) {
    node->op()->InferBlobDescs(node->GetBlobDesc4BnInOpFunc(), parallel_ctx());
  });
}

void ForwardCompTaskNode::BuildOutRegst() {
  std::shared_ptr<RegstDesc> out_regst = GetProducedRegst("out");
  mut_exec_gph().ForEachNode([&](ExecNode* cur_node) {
    HashSet<std::string> found_lbns;
    for (ExecEdge* out_edge : cur_node->out_edges()) {
      CHECK(found_lbns.insert(out_edge->lbn()).second);
    }
    for (const std::string& obn : cur_node->op()->output_bns()) {
      const std::string& lbn = cur_node->op()->Lbn4BnInOp(obn);
      if (found_lbns.find(lbn) != found_lbns.end()) { continue; }
      out_regst->AddLbn(lbn);
      cur_node->BindBnInOpAndRegst(obn, out_regst);
    }
  });
}

void ForwardCompTaskNode::BuildActivationRegst() {
  std::shared_ptr<RegstDesc> activation_regst = GetProducedRegst("activation");
  mut_exec_gph().ForEachEdge([&](const ExecEdge* edge) {
    activation_regst->AddLbn(edge->lbn());
    edge->src_node()->BindBnInOpAndRegst(edge->src_bn(), activation_regst);
    edge->dst_node()->BindBnInOpAndRegst(edge->dst_bn(), activation_regst);
  });
}

void ForwardCompTaskNode::BuildModelAndTmpRegsts() {
  std::shared_ptr<RegstDesc> data_tmp_regst = GetProducedRegst("data_tmp");
  std::shared_ptr<RegstDesc> model_regst = GetConsumedRegst("model");
  std::shared_ptr<RegstDesc> model_tmp_regst = GetConsumedRegst("model_tmp");
  mut_exec_gph().ForEachNode([&](ExecNode* node) {
    for (const std::string& dtbn : node->op()->data_tmp_bns()) {
      const std::string& lbn = node->op()->Lbn4BnInOp(dtbn);
      data_tmp_regst->AddLbn(lbn);
      node->BindBnInOpAndRegst(dtbn, data_tmp_regst);
    }
    for (const std::string& mtbn : node->op()->model_tmp_bns()) {
      const std::string& lbn = node->op()->Lbn4BnInOp(mtbn);
      model_tmp_regst->AddLbn(lbn);
      node->BindBnInOpAndRegst(mtbn, model_tmp_regst);
    }
    for (const std::string& mbn : node->op()->model_bns()) {
      const std::string& lbn = node->op()->Lbn4BnInOp(mbn);
      model_regst->AddLbn(lbn);
      node->BindBnInOpAndRegst(mbn, model_regst);
    }
  });
}

void ForwardCompTaskNode::LockRegsts() {
  TaskNode::LockRegsts();
  TryLockConsumedRegst("model");
  TryLockConsumedRegst("model_tmp");
}

void ForwardCompTaskNode::FixRegisterNumRange() {
  int32_t max_seq_len = GetConsumedRegst("in")->MaxSeqLen();
  GetProducedRegst("activation")->set_min_register_num(max_seq_len);
  GetProducedRegst("data_tmp")->set_min_register_num(max_seq_len);
  GetProducedRegst("out")->set_min_register_num(max_seq_len);
}

}  // namespace oneflow<|MERGE_RESOLUTION|>--- conflicted
+++ resolved
@@ -4,20 +4,9 @@
 namespace oneflow {
 
 void ForwardCompTaskNode::ProduceAllRegstsAndBindEdges() {
-<<<<<<< HEAD
-  if (static_cast<const ForwardChainNode*>(chain_node())->bw_node()) {
-    ProduceRegst("activation");
-    ProduceRegst("data_tmp");
-  } else {
-    ProduceRegst("activation", 1, 1);
-    ProduceRegst("data_tmp", 1, 1);
-  }
-  auto out_regst = ProduceRegst("out");
-=======
   std::shared_ptr<RegstDesc> activation_regst = ProduceRegst("activation");
   std::shared_ptr<RegstDesc> data_tmp_regst = ProduceRegst("data_tmp");
   std::shared_ptr<RegstDesc> out_regst = ProduceRegst("out");
->>>>>>> 0833ce24
   for (TaskEdge* edge : out_edges()) {
     TaskNode* dst_node = edge->dst_node();
     if (IsBackwardTaskType(dst_node->GetTaskType())) {
