#ifndef ONEFLOW_CORE_GRAPH_BACKWARD_COMPUTE_TASK_NODE_H_
#define ONEFLOW_CORE_GRAPH_BACKWARD_COMPUTE_TASK_NODE_H_

#include "oneflow/core/graph/compute_task_node.h"

namespace oneflow {

class BackwardCompTaskNode final : public CompTaskNode {
 public:
  OF_DISALLOW_COPY_AND_MOVE(BackwardCompTaskNode);
  BackwardCompTaskNode() = default;
  ~BackwardCompTaskNode() = default;

  void ProduceAllRegstsAndBindEdges() override;
<<<<<<< HEAD
  void ConsumeAllRegsts() override;
  void BuildExecGphAndRegst() override;

  TodoTaskType GetTaskType() const override { return TodoTaskType::kBackward; }
=======
  TaskType GetTaskType() const override { return TaskType::kBackward; }
>>>>>>> 5adfee21

 private:
  using Lbn2NodeBnMap = HashMap<std::string, std::pair<ExecNode*, std::string>>;

  void BuildExecGphFromUserOps(Lbn2NodeBnMap* lbn2producer,
                               Lbn2NodeBnMap* lbn2consumer,
                               Lbn2NodeBnMap* extern_in_lbn2consumer);
  void AddLbn2ProducedRegst();
  void SetExecNodeFromOutdiffRegst(const Lbn2NodeBnMap& extern_in_lbn2consumer);
  void AddLbn2ActivationDiffRegst();
  void AddLbn2InDiffRegst(const Lbn2NodeBnMap& lbn2consumer);
  void AddLbn2ModelDiffRegst();
  void InferBlobDescsInProducedRegsts();
};

}  // namespace oneflow

#endif  // ONEFLOW_CORE_GRAPH_BACKWARD_COMPUTE_TASK_NODE_H_<|MERGE_RESOLUTION|>--- conflicted
+++ resolved
@@ -12,14 +12,10 @@
   ~BackwardCompTaskNode() = default;
 
   void ProduceAllRegstsAndBindEdges() override;
-<<<<<<< HEAD
   void ConsumeAllRegsts() override;
   void BuildExecGphAndRegst() override;
 
-  TodoTaskType GetTaskType() const override { return TodoTaskType::kBackward; }
-=======
   TaskType GetTaskType() const override { return TaskType::kBackward; }
->>>>>>> 5adfee21
 
  private:
   using Lbn2NodeBnMap = HashMap<std::string, std::pair<ExecNode*, std::string>>;
