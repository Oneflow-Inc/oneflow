--- conflicted
+++ resolved
@@ -82,10 +82,7 @@
   for (const auto& pair : consumed_regsts()) {
     for (const auto& regst_desc : pair.second) {
       if (regst_desc->regst_desc_type().has_data_regst_desc()) {
-<<<<<<< HEAD
-=======
         // Only one fake data regst is creatd for each CompTaskNode with ConsumeFakeRegsts().
->>>>>>> 9eb2ed5f
         CHECK(data_regst_desc == nullptr);
         data_regst_desc = CHECK_NOTNULL(regst_desc.get());
       } else if (regst_desc->regst_desc_type().has_ctrl_regst_desc()) {
@@ -97,10 +94,7 @@
   }
   if (data_regst_desc != nullptr) {
     for (const auto& ibn : op_node()->op().input_bns()) {
-<<<<<<< HEAD
-=======
       // Only one fake data regst is creatd and just use it for all input_bns as a placeholder.
->>>>>>> 9eb2ed5f
       data_regst_desc->AddLbi(op_node()->op().BnInOp2Lbi(ibn));
     }
   }
