#include "oneflow/core/graph/reduce_local_add_compute_task_node.h"
#include "oneflow/core/graph/logical_node.h"

namespace oneflow {

void ReduceLocalAddCompTaskNode::ProduceAllRegstsAndBindEdges() {
  int64_t machine_num = logical_node()->parallel_desc()->sorted_machine_ids().size();
  int64_t dev_num_of_each_machine = logical_node()->parallel_desc()->device_num_of_each_machine();
  CHECK_EQ(out_edges().size(), machine_num);
  for (TaskEdge* edge : out_edges()) {
    std::vector<CompTaskNode*> succ_comp_task_nodes = GetSuccCompTaskNodesOnEdge(edge);
    CHECK_EQ(succ_comp_task_nodes.size(), 1);
    int64_t out_parallel_id = succ_comp_task_nodes.front()->parallel_id();
    int64_t out_machine_rank = out_parallel_id / dev_num_of_each_machine;
    std::string regst_name = "out_" + std::to_string(out_machine_rank);
    std::shared_ptr<RegstDesc> out_regst = ProduceRegst(regst_name, false, 1, 1);
    edge->AddRegst(regst_name, out_regst);
  }
}

void ReduceLocalAddCompTaskNode::ConsumeAllRegsts() {
  int64_t dev_num_of_each_machine = logical_node()->parallel_desc()->device_num_of_each_machine();
  for (TaskEdge* edge : in_edges()) {
    TaskNode* src_node = edge->src_node();
    while (src_node->GetTaskType() != TaskType::kReduceScatter) {
      src_node = src_node->SoleInEdge()->src_node();
    }
    int64_t in_parallel_id = src_node->parallel_ctx()->parallel_id();
    int64_t in_device_rank = in_parallel_id % dev_num_of_each_machine;
    ConsumeRegst("in_" + std::to_string(in_device_rank), edge->GetSoleRegst());
  }
}

void ReduceLocalAddCompTaskNode::BuildExecGphAndRegst() {
  ExecNode* node = mut_exec_gph().NewNode();
  OperatorConf reduce_local_add_conf;
  reduce_local_add_conf.set_name("reduce_local_add_" + NewUniqueId());
  reduce_local_add_conf.set_device_type(this->device_type());
  ReduceLocalAddOpConf* mut_local_add_conf = reduce_local_add_conf.mutable_reduce_local_add_conf();
  mut_local_add_conf->set_in_num(in_edges().size());
  mut_local_add_conf->set_out_num(out_edges().size());
  std::shared_ptr<Operator> reduce_local_add_op = ConstructOp(reduce_local_add_conf);
  node->mut_op() = reduce_local_add_op;

  FOR_RANGE(size_t, i, 0, reduce_local_add_op->input_bns().size()) {
    std::string in_name = reduce_local_add_op->input_bns().Get(i);
    std::shared_ptr<RegstDesc> in_regst = GetSoleConsumedRegst(in_name);
    node->BindBnWithRegst(in_name, in_regst);
  }
  FOR_RANGE(size_t, i, 0, reduce_local_add_op->output_bns().size()) {
    std::string out_name = reduce_local_add_op->output_bns().Get(i);
    std::shared_ptr<RegstDesc> out_regst = GetProducedRegst(out_name);
    out_regst->AddLbi(reduce_local_add_op->BnInOp2Lbi(out_name));
    node->BindBnWithRegst(out_name, out_regst);
  }
  node->InferBlobDescs(parallel_ctx());
}

<<<<<<< HEAD
=======
void ReduceLocalAddCompTaskNode::BindIbnWithInRegst() {
  int64_t dev_num_of_each_machine = logical_node()->parallel_desc()->device_num_of_each_machine();
  ExecNode* node = mut_exec_gph().SoleNode();
  for (TaskEdge* edge : in_edges()) {
    TaskNode* src_node = edge->src_node();
    while (src_node->GetTaskType() != TaskType::kReduceScatter) {
      src_node = src_node->SoleInEdge()->src_node();
    }
    int64_t parallel_id = src_node->parallel_ctx()->parallel_id();
    int64_t src_dev_index_of_this_machine = parallel_id % dev_num_of_each_machine;

    std::shared_ptr<RegstDesc> in_regst = edge->GetSoleRegst();
    CHECK_EQ(1, in_regst->NumOfLbi());
    int64_t index_of_lbi_in_scatter = -1;
    in_regst->ForEachLbi([&index_of_lbi_in_scatter](const LogicalBlobId& lbi) {
      index_of_lbi_in_scatter = oneflow_cast<int64_t>(lbi.blob_name().substr(4));
    });
    int64_t index_of_lbi_from_the_dev = index_of_lbi_in_scatter / dev_num_of_each_machine;

    int64_t ibn_index =
        index_of_lbi_from_the_dev * dev_num_of_each_machine + src_dev_index_of_this_machine;
    node->BindBnWithRegst(node->op()->input_bns().Get(ibn_index), in_regst);
  }
}

void ReduceLocalAddCompTaskNode::EnableMemSharingInReduce(
    std::function<void(RegstDesc* regst, int64_t offset)> EnableMemSharing4Regst) {
  FOR_RANGE(int, i, 0, logical_node()->parallel_desc()->sorted_machine_ids().size()) {
    RegstDesc* out = GetProducedRegst("out_" + std::to_string(i)).get();
    EnableMemSharing4Regst(out,
                           (i * logical_node()->parallel_desc()->device_num_of_each_machine()
                            + logical_node()->parallel_desc()->DeviceRank4ParallelId(parallel_id()))
                               * InferRegstSize(*out));
  }

  ExecNode* local_add_exec_node = exec_gph().SoleNode();

  FOR_RANGE(int64_t, i, 0, parallel_ctx()->parallel_num()) {
    if (logical_node()->parallel_desc()->DeviceRank4ParallelId(i)
        == logical_node()->parallel_desc()->DeviceRank4ParallelId(parallel_id())) {
      continue;
    }

    RegstDesc* consumed_regst =
        local_add_exec_node->RegstDesc4BnInOp(local_add_exec_node->op()->input_bns().Get(i));
    EnableMemSharing4Regst(consumed_regst, InferRegstSize(*consumed_regst) * i);
  }

  std::vector<CompTaskNode*> scatter_on_in_edge;

  ForEachNodeOnInEdge([&](TaskNode* node) {

    if (node->GetTaskType() == kReduceScatter) {
      scatter_on_in_edge.push_back(dynamic_cast<CompTaskNode*>(node));
      return;
    }
  });

  CHECK_EQ(scatter_on_in_edge.size(), 1);

  BuildCtrlRegstBetweenReduceCopyNodes(
      scatter_on_in_edge.front(), this,
      this->parallel_ctx()->parallel_num()
          - this->logical_node()->parallel_desc()->sorted_machine_ids().size());
}

>>>>>>> 862ada75
}  // namespace oneflow<|MERGE_RESOLUTION|>--- conflicted
+++ resolved
@@ -56,8 +56,6 @@
   node->InferBlobDescs(parallel_ctx());
 }
 
-<<<<<<< HEAD
-=======
 void ReduceLocalAddCompTaskNode::BindIbnWithInRegst() {
   int64_t dev_num_of_each_machine = logical_node()->parallel_desc()->device_num_of_each_machine();
   ExecNode* node = mut_exec_gph().SoleNode();
@@ -124,5 +122,4 @@
           - this->logical_node()->parallel_desc()->sorted_machine_ids().size());
 }
 
->>>>>>> 862ada75
 }  // namespace oneflow