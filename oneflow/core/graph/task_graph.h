--- conflicted
+++ resolved
@@ -78,19 +78,14 @@
   DECLARE_BLD_SUB_TASK_GRAPH_METHOD(BldSubTskGphByDstSubsetConnect);
   DECLARE_BLD_SUB_TASK_GRAPH_METHOD(BldSubTskGphNormalForwardToDecodeH2D);
 
-<<<<<<< HEAD
   void ForEachGpuDeviceNodes(
       const std::function<void(const HashSet<TaskNode*>& dev_nodes)>& Handler) const;
 
  protected:
   explicit TaskGraph();
 
-  void BuildTaskPath(TaskNode* src_node, TaskNode* dst_node, const LogicalBlobId& lbi);
-=======
- private:
   void BuildTaskPath(TaskNode* src_node, TaskNode* dst_node, const LogicalBlobId& lbi,
                      bool is_host_mem_input);
->>>>>>> e749fd44
 
   void ConnectCtrlEdges(const std::vector<CompTaskNode*>& src_task_nodes,
                         const std::vector<CompTaskNode*>& dst_task_nodes);
