--- conflicted
+++ resolved
@@ -9,9 +9,6 @@
 
 namespace oneflow {
 
-<<<<<<< HEAD
-class ReduceTaskNodes;
-=======
 struct ReduceTaskNodes {
   CompTaskNode* concat = nullptr;
   CompTaskNode* scatter = nullptr;
@@ -32,7 +29,6 @@
            ^ (size_t)(key.global_add) ^ (size_t)(key.gather) ^ (size_t)(key.split);
   }
 };
->>>>>>> 32053d84
 
 class TaskGraph final : public Graph<TaskNode, TaskEdge> {
  public:
@@ -47,11 +43,7 @@
   void AddOrderingCtrlEdgeInSameChain();
 
   void EnableMemSharingInReduceStruct();
-<<<<<<< HEAD
-  void CollectReduceTaskNodes(HashMap<CompTaskNode*, ReduceTaskNodes>*) const;
-=======
   void CollectReduceTaskNodes(std::unordered_set<ReduceTaskNodes, ReduceTaskNodesHasher>*) const;
->>>>>>> 32053d84
   void EnableMemSharingInOneReduce(const ReduceTaskNodes&);
   void AddCtrlEdge4MemSharingInOneReduce(const ReduceTaskNodes&);
   void BuildCtrlRegstBetweenReduceCopyNodes(const CompTaskNode* src_reduce,
@@ -114,12 +106,9 @@
   template<typename TaskNodeType>
   bool IsEndingTaskType(TaskType type);
 
-<<<<<<< HEAD
-=======
   void EnableMemSharingInReduceConcatSplitIfNeed(
       const ReduceTaskNodes&, std::function<void(RegstDesc*, int64_t)> SetMemSharedField4Regst);
 
->>>>>>> 32053d84
   void GeneratePersistenceThrdId(
       const std::vector<std::pair<int64_t, CompTaskNode*>>& persistence_nodes);
 
