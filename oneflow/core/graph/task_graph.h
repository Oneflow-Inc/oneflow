--- conflicted
+++ resolved
@@ -9,33 +9,6 @@
 
 namespace oneflow {
 
-<<<<<<< HEAD
-struct ReduceTaskNodes {
-  CompTaskNode* concat = nullptr;
-  CompTaskNode* scatter = nullptr;
-  CompTaskNode* local_add = nullptr;
-  CompTaskNode* global_add = nullptr;
-  CompTaskNode* gather = nullptr;
-  CompTaskNode* local_gather = nullptr;
-  CompTaskNode* split = nullptr;
-  bool operator==(const ReduceTaskNodes& rhs) const {
-    return this->concat == rhs.concat && this->scatter == rhs.scatter
-           && this->local_add == rhs.local_add && this->global_add == rhs.global_add
-           && this->gather == rhs.gather && this->local_gather == rhs.local_gather
-           && this->split == rhs.split;
-  }
-};
-
-struct ReduceTaskNodesHasher {
-  std::size_t operator()(const ReduceTaskNodes& key) const {
-    return (size_t)(key.concat) ^ (size_t)(key.scatter) ^ (size_t)(key.local_add)
-           ^ (size_t)(key.global_add) ^ (size_t)(key.gather) ^ (size_t)(key.local_gather)
-           ^ (size_t)(key.split);
-  }
-};
-
-=======
->>>>>>> 862ada75
 class TaskGraph final : public Graph<TaskNode, TaskEdge> {
  public:
   OF_DISALLOW_COPY_AND_MOVE(TaskGraph);
