/*
Copyright 2020 The OneFlow Authors. All rights reserved.

Licensed under the Apache License, Version 2.0 (the "License");
you may not use this file except in compliance with the License.
You may obtain a copy of the License at

    http://www.apache.org/licenses/LICENSE-2.0

Unless required by applicable law or agreed to in writing, software
distributed under the License is distributed on an "AS IS" BASIS,
WITHOUT WARRANTIES OR CONDITIONS OF ANY KIND, either express or implied.
See the License for the specific language governing permissions and
limitations under the License.
*/
#ifndef ONEFLOW_CORE_GRAPH_TASK_GRAPH_H_
#define ONEFLOW_CORE_GRAPH_TASK_GRAPH_H_

#include <memory>
#include "oneflow/core/job/id_manager.h"
#include "oneflow/core/job/parallel_desc.h"
#include "oneflow/core/operator/operator.h"
#include "oneflow/core/graph/op_graph.h"
#include "oneflow/core/graph/compute_task_node.h"
#include "oneflow/core/graph/copy_task_node.h"
#include "oneflow/core/register/op_blob_arg_info.h"
#include "oneflow/core/graph/boxing/boxing_logger.h"
#include "oneflow/core/memory/memory_zone.h"

namespace oneflow {

class SubTskGphBuilderCtx;
class HierarchicalSubTskGphBuilder;

#define BLD_SUB_TSK_GPH_MTHD_ARGS()                                                \
  (const OpEdge* op_edge, const std::vector<CompTaskNode*>& sorted_src_comp_tasks, \
   const std::vector<CompTaskNode*>& sorted_dst_comp_tasks)

class TaskGraph;
using BldSubTskGphMthd = void(TaskGraph::*) BLD_SUB_TSK_GPH_MTHD_ARGS();

class TaskGraph final : public Graph<TaskNode, TaskEdge> {
 public:
  OF_DISALLOW_COPY_AND_MOVE(TaskGraph);
  ~TaskGraph() override;

<<<<<<< HEAD
  explicit TaskGraph(std::shared_ptr<const OpGraph> op_graph, bool enable_straighten_algorithm);
=======
  explicit TaskGraph();
>>>>>>> 1b2879c0

  const char* TypeName() const override { return "TaskGraph"; }

  const std::shared_ptr<const OpGraph>& GetOpGraph() const { return op_graph_; }

  void RemoveEmptyRegsts();
  void MergeChainAndAddOrderingCtrlEdgeInSameChain();
  void DecideExecutionOrder();

  void EnableInplaceMemSharing(const std::function<bool(const std::string&, const std::string&)>&
                                   IsOpNameDataOrCtrlReachable);

  TaskNode* GetProxyNode(TaskNode* src_node, const LogicalBlobId& lbi,
                         const MemZoneId& dst_mem_zone_id);

  TaskNode* GetProxyNode(TaskNode* src_node, const LogicalBlobId& lbi,
                         const ParallelDesc& dst_parallel_desc, int64_t dst_parallel_id);

  TaskEdge* NewTaskEdgeWithLbi(const LogicalBlobId& lbi);
  TaskEdge* NewTaskEdgeWithLbis(const std::vector<LogicalBlobId>& lbis);

  void ConnectWithLbi(TaskNode* src_node, TaskNode* dst_node, const LogicalBlobId& lbi);

#define DECLARE_BLD_SUB_TASK_GRAPH_METHOD(method_name) void method_name BLD_SUB_TSK_GPH_MTHD_ARGS();

  DECLARE_BLD_SUB_TASK_GRAPH_METHOD(BldSubTskGphByBoxing);
  DECLARE_BLD_SUB_TASK_GRAPH_METHOD(BldSubTskGphByOneToOne);
  DECLARE_BLD_SUB_TASK_GRAPH_METHOD(BldSubTskGphByBroadcastToBroadcast);
  DECLARE_BLD_SUB_TASK_GRAPH_METHOD(BldSubTskGphByPartialInLbiConnect);
  DECLARE_BLD_SUB_TASK_GRAPH_METHOD(BldSubTskGphByPartialOutLbiConnect);
  DECLARE_BLD_SUB_TASK_GRAPH_METHOD(BldSubTskGphBySrcSubsetConnect);
  DECLARE_BLD_SUB_TASK_GRAPH_METHOD(BldSubTskGphByDstSubsetConnect);
  DECLARE_BLD_SUB_TASK_GRAPH_METHOD(BldSubTskGphNormalForwardToDecodeH2D);

 private:
  void BuildTaskPath(TaskNode* src_node, TaskNode* dst_node, const LogicalBlobId& lbi);

  void ConnectCtrlEdges(const std::vector<CompTaskNode*>& src_task_nodes,
                        const std::vector<CompTaskNode*>& dst_task_nodes);

  void SetOrderInGraphForEachNode();
  void MergeChain();
  void BuildCtrlRegstDescInSameChain();

  // inplace
  void GetInplaceOpBlobArgList(
      InplaceObasInfo* obas_info, const HashSet<TaskNode*>& dev_nodes,
      const std::function<const TaskNode*(const std::string&)>& TaskNode4OpName) const;
  void GetSafeInplaceOpBlobArgList(
      InplaceObasInfo* safe_obas_info, const HashSet<TaskNode*>& dev_nodes,
      const std::function<bool(const std::string&, const std::string&)>&
          IsOpNameDataOrCtrlReachable) const;
  void SetTaskRegstInplaceInfo(const InplaceObasInfo& obas_info,
                               const HashSet<TaskNode*>& dev_nodes) const;
  void ForEachGpuDeviceNodes(
      const std::function<void(const HashSet<TaskNode*>& dev_nodes)>& Handler) const;

  std::shared_ptr<const OpGraph> op_graph_;
  std::vector<TaskNode*> ordered_task_nodes_;
  std::unique_ptr<HierarchicalSubTskGphBuilder> hierarchical_sub_tsk_gph_builder_;
  std::unique_ptr<SubTskGphBuilderCtx> sub_tsk_gph_builder_ctx_;
  std::unique_ptr<BoxingLogger> boxing_logger_;

  struct ProxyKey {
    TaskNode* src_node;
    LogicalBlobId lbi;
    MemZoneId dst_mem_zone_id;

    ProxyKey(TaskNode* src, const LogicalBlobId& arg_lbi, const MemZoneId& arg_mem_zone_id)
        : src_node(src), lbi(arg_lbi), dst_mem_zone_id(arg_mem_zone_id) {}

    bool operator==(const ProxyKey& other) const {
      return src_node == other.src_node && lbi == other.lbi
             && dst_mem_zone_id == other.dst_mem_zone_id;
    }

    struct Hasher {
      inline size_t operator()(const ProxyKey& key) const {
        return Hash(key.src_node, key.lbi, key.dst_mem_zone_id.hash());
      }
    };
  };

  HashMap<ProxyKey, TaskNode*, ProxyKey::Hasher> proxy2node;
};

}  // namespace oneflow

#endif  // ONEFLOW_CORE_GRAPH_TASK_GRAPH_H_<|MERGE_RESOLUTION|>--- conflicted
+++ resolved
@@ -44,11 +44,7 @@
   OF_DISALLOW_COPY_AND_MOVE(TaskGraph);
   ~TaskGraph() override;
 
-<<<<<<< HEAD
-  explicit TaskGraph(std::shared_ptr<const OpGraph> op_graph, bool enable_straighten_algorithm);
-=======
-  explicit TaskGraph();
->>>>>>> 1b2879c0
+  explicit TaskGraph(std::shared_ptr<const OpGraph> op_graph);
 
   const char* TypeName() const override { return "TaskGraph"; }
 
