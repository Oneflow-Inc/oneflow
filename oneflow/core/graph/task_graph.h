--- conflicted
+++ resolved
@@ -41,14 +41,8 @@
                       std::function<int64_t()> AllocateOneCpuDeviceThrdId);
   void BuildInBoxing(const ChainNode* chain,
                      const std::vector<CompTaskNode*>& sorted_comp_tasks,
-<<<<<<< HEAD
-                     std::vector<TaskNode*>* sorted_box);
-  void FixThrdId();
-  void FixWorkerNums();
-=======
                      std::vector<TaskNode*>* sorted_box,
                      std::function<int64_t()> AllocateOneCpuDeviceThrdId);
->>>>>>> dfb7e21b
 
   std::unique_ptr<const ChainGraph> chain_gph_;
 };
