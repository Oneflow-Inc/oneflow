/*
Copyright 2020 The OneFlow Authors. All rights reserved.

Licensed under the Apache License, Version 2.0 (the "License");
you may not use this file except in compliance with the License.
You may obtain a copy of the License at

    http://www.apache.org/licenses/LICENSE-2.0

Unless required by applicable law or agreed to in writing, software
distributed under the License is distributed on an "AS IS" BASIS,
WITHOUT WARRANTIES OR CONDITIONS OF ANY KIND, either express or implied.
See the License for the specific language governing permissions and
limitations under the License.
*/
#ifndef ONEFLOW_CORE_GRAPH_TASK_GRAPH_H_
#define ONEFLOW_CORE_GRAPH_TASK_GRAPH_H_

#include "oneflow/core/job/id_manager.h"
#include "oneflow/core/job/parallel_desc.h"
#include "oneflow/core/operator/operator.h"
#include "oneflow/core/graph/op_graph.h"
#include "oneflow/core/graph/compute_task_node.h"
#include "oneflow/core/graph/copy_task_node.h"
#include "oneflow/core/register/op_blob_arg_info.h"
#include "oneflow/core/graph/boxing/boxing_logger.h"
#include "oneflow/core/memory/memory_zone.h"

namespace oneflow {

class SubTskGphBuilderCtx;
class HierarchicalSubTskGphBuilder;

#define BLD_SUB_TSK_GPH_MTHD_ARGS()                                                \
  (const OpEdge* op_edge, const std::vector<CompTaskNode*>& sorted_src_comp_tasks, \
   const std::vector<CompTaskNode*>& sorted_dst_comp_tasks)

class TaskGraph;
using BldSubTskGphMthd = void(TaskGraph::*) BLD_SUB_TSK_GPH_MTHD_ARGS();

class TaskGraph : public Graph<TaskNode, TaskEdge> {
 public:
  OF_DISALLOW_COPY_AND_MOVE(TaskGraph);
<<<<<<< HEAD
  virtual ~TaskGraph() override;
=======
  ~TaskGraph() override;

  explicit TaskGraph();
>>>>>>> 501cdbbe

  const char* TypeName() const override { return "TaskGraph"; }
  void RemoveEmptyRegsts();
  void MergeChainAndAddOrderingCtrlEdgeInSameChain();
  void DecideExecutionOrder();

  void EnableInplaceMemSharing(const std::function<bool(const std::string&, const std::string&)>&
                                   IsOpNameDataOrCtrlReachable);

  void EnableInplaceMemSharing(const HashSet<TaskNode*>& dev_nodes,
                               const std::function<bool(const std::string&, const std::string&)>&
                                   IsOpNameDataOrCtrlReachable);

  TaskNode* GetProxyNode(TaskNode* src_node, const LogicalBlobId& lbi,
                         const MemZoneId& dst_mem_zone_id);

  TaskNode* GetProxyNode(TaskNode* src_node, const LogicalBlobId& lbi,
                         const ParallelDesc& dst_parallel_desc, int64_t dst_parallel_id);

  TaskEdge* NewTaskEdgeWithLbi(const LogicalBlobId& lbi);
  TaskEdge* NewTaskEdgeWithLbis(const std::vector<LogicalBlobId>& lbis);

  void ConnectWithLbi(TaskNode* src_node, TaskNode* dst_node, const LogicalBlobId& lbi);

#define DECLARE_BLD_SUB_TASK_GRAPH_METHOD(method_name) void method_name BLD_SUB_TSK_GPH_MTHD_ARGS();

  DECLARE_BLD_SUB_TASK_GRAPH_METHOD(BldSubTskGphByBoxing);
  DECLARE_BLD_SUB_TASK_GRAPH_METHOD(BldSubTskGphByOneToOne);
  DECLARE_BLD_SUB_TASK_GRAPH_METHOD(BldSubTskGphByBroadcastToBroadcast);
  DECLARE_BLD_SUB_TASK_GRAPH_METHOD(BldSubTskGphByPartialInLbiConnect);
  DECLARE_BLD_SUB_TASK_GRAPH_METHOD(BldSubTskGphByPartialOutLbiConnect);
  DECLARE_BLD_SUB_TASK_GRAPH_METHOD(BldSubTskGphBySrcSubsetConnect);
  DECLARE_BLD_SUB_TASK_GRAPH_METHOD(BldSubTskGphByDstSubsetConnect);
  DECLARE_BLD_SUB_TASK_GRAPH_METHOD(BldSubTskGphNormalForwardToDecodeH2D);

  void ForEachGpuDeviceNodes(
      const std::function<void(const HashSet<TaskNode*>& dev_nodes)>& Handler) const;

 protected:
  TaskGraph();
  explicit TaskGraph(bool enable_straighten_algorithm);

  void BuildTaskPath(TaskNode* src_node, TaskNode* dst_node, const LogicalBlobId& lbi);

  void ConnectCtrlEdges(const std::vector<CompTaskNode*>& src_task_nodes,
                        const std::vector<CompTaskNode*>& dst_task_nodes);

  void ConnectCtrlEdge(CompTaskNode* src_task_node, CompTaskNode* dst_task_node);

  void SetOrderInGraphForEachNode();
  void MergeChainByPhysicalTaskGraph();
  void MergeChainByLogicalChainId();
  void BuildCtrlRegstDescInSameChain();

  // inplace
  void GetInplaceOpBlobArgList(
      InplaceObasInfo* obas_info, const HashSet<TaskNode*>& dev_nodes,
      const std::function<const TaskNode*(const std::string&)>& TaskNode4OpName) const;
  void GetSafeInplaceOpBlobArgList(
      InplaceObasInfo* safe_obas_info, const HashSet<TaskNode*>& dev_nodes,
      const std::function<bool(const std::string&, const std::string&)>&
          IsOpNameDataOrCtrlReachable) const;
  void SetTaskRegstInplaceInfo(const InplaceObasInfo& obas_info,
                               const HashSet<TaskNode*>& dev_nodes) const;
  std::vector<TaskNode*> ordered_task_nodes_;
  std::unique_ptr<HierarchicalSubTskGphBuilder> hierarchical_sub_tsk_gph_builder_;
  std::unique_ptr<SubTskGphBuilderCtx> sub_tsk_gph_builder_ctx_;
  std::unique_ptr<BoxingLogger> boxing_logger_;

  struct ProxyKey {
    TaskNode* src_node;
    LogicalBlobId lbi;
    MemZoneId dst_mem_zone_id;

    ProxyKey(TaskNode* src, const LogicalBlobId& arg_lbi, const MemZoneId& arg_mem_zone_id)
        : src_node(src), lbi(arg_lbi), dst_mem_zone_id(arg_mem_zone_id) {}

    bool operator==(const ProxyKey& other) const {
      return src_node == other.src_node && lbi == other.lbi
             && dst_mem_zone_id == other.dst_mem_zone_id;
    }

    struct Hasher {
      inline size_t operator()(const ProxyKey& key) const {
        return Hash(key.src_node, key.lbi, key.dst_mem_zone_id.hash());
      }
    };
  };

  HashMap<ProxyKey, TaskNode*, ProxyKey::Hasher> proxy2node;
};

class GlobalTaskGraph final : public TaskGraph {
 public:
  OF_DISALLOW_COPY_AND_MOVE(GlobalTaskGraph);
  explicit GlobalTaskGraph(bool enable_straighten_algorithm)
      : TaskGraph(enable_straighten_algorithm) {}
};

class BoxingTaskGraphProto;

class BoxingTaskGraph final : public TaskGraph {
 public:
  OF_DISALLOW_COPY_AND_MOVE(BoxingTaskGraph);
  ~BoxingTaskGraph() = default;

  static Maybe<BoxingTaskGraph> New() {
    std::shared_ptr<BoxingTaskGraph> graph(new BoxingTaskGraph());
    JUST(graph->Init());
    return graph;
  }

  void ToProto(const std::function<bool(TaskNode*)>& Pick, BoxingTaskGraphProto* proto) const;
  static bool SelectTaskNodeByRank(TaskNode*, int64_t rank);

 private:
  BoxingTaskGraph() = default;
  Maybe<void> Init();

  HashMap<const OpNode*, std::vector<CompTaskNode*>> op_node2sorted_comp_tasks_;
};

class TaskGraphRebuildCtx;

class RankTaskGraph final : public TaskGraph {
 public:
  OF_DISALLOW_COPY_AND_MOVE(RankTaskGraph);
  ~RankTaskGraph();

  static Maybe<RankTaskGraph> New(
      const std::shared_ptr<BoxingTaskGraphProto>& boxing_task_graph_proto,
      const HashSet<std::string>& var_op_names, int64_t current_rank,
      bool enable_straighten_algorithm) {
    std::shared_ptr<RankTaskGraph> graph(new RankTaskGraph(boxing_task_graph_proto, current_rank));
    JUST(graph->Init(var_op_names, enable_straighten_algorithm));
    return graph;
  }

  // Is `rank` my duty.
  bool IsDutyRank(const ParallelDesc& parallel_desc, int64_t rank) const;

 private:
  RankTaskGraph(const std::shared_ptr<BoxingTaskGraphProto>& boxing_task_graph_proto, int64_t rank);

  Maybe<void> Init(const HashSet<std::string>& var_op_names, bool enable_straighten_algorithm);
  bool ContainRank(const OpNode* op_node, int64_t rank) const;
  Maybe<void> AddBoxingReletedCompTaskNodesFromProto();
  Maybe<void> CreateAndPartiallyInitTransportTaskNodesFromProto();
  Maybe<void> AddTransportTaskEdgesFromProto();
  Maybe<void> InitTransportTaskNodesFromProto();
  Maybe<void> InitRegstDescsConsumers();
  template<typename DoEachRankT>
  Maybe<void> ForEachDutyRank(const ParallelDesc& parallel_desc, const DoEachRankT& DoEachRank);

  Maybe<CompTaskNode*> TryGetBoxingRelatedComTaskNode(const OpNode* op_node, int64_t parallel_id);
  Maybe<CompTaskNode*> CreateOrFindRankCompTaskNodeByParallelId(const OpNode* op_node,
                                                                int64_t parallel_id);
  Maybe<CompTaskNode*> CreateOrFindRankCompTaskNodeByRank(const OpNode* op_node, int64_t rank);
  Maybe<CompTaskNode*> TryGetRankCompTaskNode(const OpNode* op_node, int64_t rank);

  Maybe<void> ConnectDataEdges(const OpEdge* op_edge, int64_t rank);
  Maybe<void> ConnectCtrlEdges(const OpNode* src, const OpNode* dst, int64_t rank);

  std::shared_ptr<BoxingTaskGraphProto> boxing_task_graph_proto_;
  HashMap<int64_t, const TaskProto*> task_id2task_proto_;
  const int64_t current_rank_;
  std::unique_ptr<TaskGraphRebuildCtx> task_graph_rebuild_ctx_;
  HashMap<const OpNode*, CompTaskNode*> op_node2comp_task_node_;
};

}  // namespace oneflow

#endif  // ONEFLOW_CORE_GRAPH_TASK_GRAPH_H_<|MERGE_RESOLUTION|>--- conflicted
+++ resolved
@@ -41,13 +41,9 @@
 class TaskGraph : public Graph<TaskNode, TaskEdge> {
  public:
   OF_DISALLOW_COPY_AND_MOVE(TaskGraph);
-<<<<<<< HEAD
   virtual ~TaskGraph() override;
-=======
-  ~TaskGraph() override;
 
   explicit TaskGraph();
->>>>>>> 501cdbbe
 
   const char* TypeName() const override { return "TaskGraph"; }
   void RemoveEmptyRegsts();
