/*
Copyright 2020 The OneFlow Authors. All rights reserved.

Licensed under the Apache License, Version 2.0 (the "License");
you may not use this file except in compliance with the License.
You may obtain a copy of the License at

    http://www.apache.org/licenses/LICENSE-2.0

Unless required by applicable law or agreed to in writing, software
distributed under the License is distributed on an "AS IS" BASIS,
WITHOUT WARRANTIES OR CONDITIONS OF ANY KIND, either express or implied.
See the License for the specific language governing permissions and
limitations under the License.
*/
#ifndef ONEFLOW_CORE_GRAPH_TASK_GRAPH_H_
#define ONEFLOW_CORE_GRAPH_TASK_GRAPH_H_

#include "oneflow/core/job/id_manager.h"
#include "oneflow/core/job/parallel_desc.h"
#include "oneflow/core/operator/operator.h"
#include "oneflow/core/graph/op_graph.h"
#include "oneflow/core/graph/compute_task_node.h"
#include "oneflow/core/graph/copy_task_node.h"
#include "oneflow/core/register/op_blob_arg_info.h"
#include "oneflow/core/graph/boxing/boxing_logger.h"
#include "oneflow/core/memory/memory_zone.h"

namespace oneflow {

class SubTskGphBuilderCtx;
class HierarchicalSubTskGphBuilder;

#define BLD_SUB_TSK_GPH_MTHD_ARGS()                                                \
  (const OpEdge* op_edge, const std::vector<CompTaskNode*>& sorted_src_comp_tasks, \
   const std::vector<CompTaskNode*>& sorted_dst_comp_tasks)

class TaskGraph;
using BldSubTskGphMthd = void(TaskGraph::*) BLD_SUB_TSK_GPH_MTHD_ARGS();

class TaskGraph final : public Graph<TaskNode, TaskEdge> {
 public:
  OF_DISALLOW_COPY_AND_MOVE(TaskGraph);
  ~TaskGraph() override;

  explicit TaskGraph();

  const char* TypeName() const override { return "TaskGraph"; }
  void RemoveEmptyRegsts();
  void MergeChainAndAddOrderingCtrlEdgeInSameChain();
  void DecideExecutionOrder();

  void EnableInplaceMemSharing(const std::function<bool(const std::string&, const std::string&)>&
                                   IsOpNameDataOrCtrlReachable);

  TaskNode* GetProxyNode(TaskNode* src_node, const LogicalBlobId& lbi,
                         const MemZoneId& dst_mem_zone_id);

  TaskNode* GetProxyNode(TaskNode* src_node, const LogicalBlobId& lbi,
                         const ParallelDesc& dst_parallel_desc, int64_t dst_parallel_id);

  TaskEdge* NewTaskEdgeWithLbi(const LogicalBlobId& lbi);
  TaskEdge* NewTaskEdgeWithLbis(const std::vector<LogicalBlobId>& lbis);

  void ConnectWithLbi(TaskNode* src_node, TaskNode* dst_node, const LogicalBlobId& lbi);

#define DECLARE_BLD_SUB_TASK_GRAPH_METHOD(method_name) void method_name BLD_SUB_TSK_GPH_MTHD_ARGS();

  DECLARE_BLD_SUB_TASK_GRAPH_METHOD(BldSubTskGphByBoxing);
  DECLARE_BLD_SUB_TASK_GRAPH_METHOD(BldSubTskGphByOneToOne);
  DECLARE_BLD_SUB_TASK_GRAPH_METHOD(BldSubTskGphByBroadcastToBroadcast);
  DECLARE_BLD_SUB_TASK_GRAPH_METHOD(BldSubTskGphByPartialInLbiConnect);
  DECLARE_BLD_SUB_TASK_GRAPH_METHOD(BldSubTskGphByPartialOutLbiConnect);
  DECLARE_BLD_SUB_TASK_GRAPH_METHOD(BldSubTskGphBySrcSubsetConnect);
  DECLARE_BLD_SUB_TASK_GRAPH_METHOD(BldSubTskGphByDstSubsetConnect);
  DECLARE_BLD_SUB_TASK_GRAPH_METHOD(BldSubTskGphNormalForwardToDecodeH2D);

 private:
  void BuildTaskPath(TaskNode* src_node, TaskNode* dst_node, const LogicalBlobId& lbi,
                     bool is_host_mem_input);

  void ConnectCtrlEdges(const std::vector<CompTaskNode*>& src_task_nodes,
                        const std::vector<CompTaskNode*>& dst_task_nodes);

  void InitOrderedTaskNodes();
  void MergeChainByPhysicalTaskGraph();
  void MergeChainByLogicalChainId();
  void BuildCtrlRegstDescInSameChain();

  // inplace
  void GetInplaceOpBlobArgList(
      InplaceObasInfo* obas_info, const HashSet<TaskNode*>& dev_nodes,
      const std::function<const TaskNode*(const std::string&)>& TaskNode4OpName) const;
  void GetSafeInplaceOpBlobArgList(
      InplaceObasInfo* safe_obas_info, const HashSet<TaskNode*>& dev_nodes,
      const std::function<bool(const std::string&, const std::string&)>&
          IsOpNameDataOrCtrlReachable) const;
  void SetTaskRegstInplaceInfo(const InplaceObasInfo& obas_info,
                               const HashSet<TaskNode*>& dev_nodes) const;
  void ForEachGpuDeviceNodes(
      const std::function<void(const HashSet<TaskNode*>& dev_nodes)>& Handler) const;

  std::vector<TaskNode*> ordered_task_nodes_;
<<<<<<< HEAD
  std::vector<std::unique_ptr<HierarchicalSubTskGphBuilder>>
      sub_tsk_gph_builders_for_specific_device_;
=======
  HashMap<DeviceType, std::unique_ptr<HierarchicalSubTskGphBuilder>>
      device_type2sub_tsk_gph_builder_;
>>>>>>> fef5c811
  std::unique_ptr<HierarchicalSubTskGphBuilder> hierarchical_sub_tsk_gph_builder_;
  std::unique_ptr<SubTskGphBuilderCtx> sub_tsk_gph_builder_ctx_;
  std::unique_ptr<BoxingLogger> boxing_logger_;

  struct ProxyKey {
    TaskNode* src_node;
    LogicalBlobId lbi;
    MemZoneId dst_mem_zone_id;

    ProxyKey(TaskNode* src, const LogicalBlobId& arg_lbi, const MemZoneId& arg_mem_zone_id)
        : src_node(src), lbi(arg_lbi), dst_mem_zone_id(arg_mem_zone_id) {}

    bool operator==(const ProxyKey& other) const {
      return src_node == other.src_node && lbi == other.lbi
             && dst_mem_zone_id == other.dst_mem_zone_id;
    }

    struct Hasher {
      inline size_t operator()(const ProxyKey& key) const {
        return Hash(key.src_node, key.lbi, key.dst_mem_zone_id.hash());
      }
    };
  };

  HashMap<ProxyKey, TaskNode*, ProxyKey::Hasher> proxy2node;
};

using CreateSubTskGphBuilderFn = std::function<std::unique_ptr<HierarchicalSubTskGphBuilder>()>;

<<<<<<< HEAD
Maybe<void> RegisterCreateSubTskGphBuilderFn(const CreateSubTskGphBuilderFn& fn);
=======
Maybe<void> RegisterCreateSubTskGphBuilderFn(DeviceType device_type,
                                             const CreateSubTskGphBuilderFn& fn);
>>>>>>> fef5c811

#define REGISTER_CREATE_SUB_TASK_GRAPH_BUILDER_FN(fn) \
  COMMAND(CHECK_JUST(RegisterCreateSubTskGphBuilderFn(fn)))

}  // namespace oneflow

#endif  // ONEFLOW_CORE_GRAPH_TASK_GRAPH_H_<|MERGE_RESOLUTION|>--- conflicted
+++ resolved
@@ -101,13 +101,8 @@
       const std::function<void(const HashSet<TaskNode*>& dev_nodes)>& Handler) const;
 
   std::vector<TaskNode*> ordered_task_nodes_;
-<<<<<<< HEAD
-  std::vector<std::unique_ptr<HierarchicalSubTskGphBuilder>>
-      sub_tsk_gph_builders_for_specific_device_;
-=======
   HashMap<DeviceType, std::unique_ptr<HierarchicalSubTskGphBuilder>>
       device_type2sub_tsk_gph_builder_;
->>>>>>> fef5c811
   std::unique_ptr<HierarchicalSubTskGphBuilder> hierarchical_sub_tsk_gph_builder_;
   std::unique_ptr<SubTskGphBuilderCtx> sub_tsk_gph_builder_ctx_;
   std::unique_ptr<BoxingLogger> boxing_logger_;
@@ -137,12 +132,8 @@
 
 using CreateSubTskGphBuilderFn = std::function<std::unique_ptr<HierarchicalSubTskGphBuilder>()>;
 
-<<<<<<< HEAD
-Maybe<void> RegisterCreateSubTskGphBuilderFn(const CreateSubTskGphBuilderFn& fn);
-=======
 Maybe<void> RegisterCreateSubTskGphBuilderFn(DeviceType device_type,
                                              const CreateSubTskGphBuilderFn& fn);
->>>>>>> fef5c811
 
 #define REGISTER_CREATE_SUB_TASK_GRAPH_BUILDER_FN(fn) \
   COMMAND(CHECK_JUST(RegisterCreateSubTskGphBuilderFn(fn)))
