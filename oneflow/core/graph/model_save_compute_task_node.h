--- conflicted
+++ resolved
@@ -12,14 +12,10 @@
   ~MdSaveCompTaskNode() = default;
 
   void ProduceAllRegstsAndBindEdges() override;
-<<<<<<< HEAD
   void ConsumeAllRegsts() override;
   void Build() override;
 
-  TodoTaskType GetTaskType() const override { return TodoTaskType::kMdSave; }
-=======
   TaskType GetTaskType() const override { return TaskType::kMdSave; }
->>>>>>> a7ec01ee
   void FixThrdLocId() override;
 
  private:
