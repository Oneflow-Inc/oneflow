/*
Copyright 2020 The OneFlow Authors. All rights reserved.

Licensed under the Apache License, Version 2.0 (the "License");
you may not use this file except in compliance with the License.
You may obtain a copy of the License at

    http://www.apache.org/licenses/LICENSE-2.0

Unless required by applicable law or agreed to in writing, software
distributed under the License is distributed on an "AS IS" BASIS,
WITHOUT WARRANTIES OR CONDITIONS OF ANY KIND, either express or implied.
See the License for the specific language governing permissions and
limitations under the License.
*/
#include "oneflow/core/graph/exec_graph.h"
#include "oneflow/core/graph/op_graph.h"

namespace oneflow {

void ExecNode::BindBnWithRegst(const std::string& bn, std::shared_ptr<RegstDesc> regst) {
  CHECK(bn_in_op2regst_.emplace(bn, regst).second);
}

void ExecNode::BindBnsWithRegst(const PbRpf<std::string>& (Operator::*bns_getter)() const,
                                std::shared_ptr<RegstDesc> regst) {
  for (const std::string& bn : (op_.get()->*bns_getter)()) { BindBnWithRegst(bn, regst); }
}

void ExecNode::AddBnToRegstAndBindIt(const PbRpf<std::string>& (Operator::*bns_getter)() const,
                                     std::shared_ptr<RegstDesc> regst) {
  for (const std::string& bn : (op_.get()->*bns_getter)()) { regst->AddLbi(op_->BnInOp2Lbi(bn)); }
  BindBnsWithRegst(bns_getter, regst);
}

bool ExecNode::TryBindBnWithOneOfTheRegsts(const std::string& bn,
                                           const std::list<std::shared_ptr<RegstDesc>>& regsts) {
  const LogicalBlobId& lbi = op()->BnInOp2Lbi(bn);
  bool has_binded = false;
  for (std::shared_ptr<RegstDesc> regst : regsts) {
    if (regst->GetBlobDesc(lbi) == nullptr) { continue; }
    BindBnWithRegst(bn, regst);
    has_binded = true;
    break;
  }
  return has_binded;
}

void ExecNode::BindBnWithOneOfTheRegsts(const std::string& bn,
                                        const std::list<std::shared_ptr<RegstDesc>>& regsts) {
  CHECK(TryBindBnWithOneOfTheRegsts(bn, regsts));
}

void ExecNode::UnbindBnWithEmptyRegst() {
  EraseIf<std::string, std::shared_ptr<RegstDesc>>(
      &bn_in_op2regst_, [](HashMap<std::string, std::shared_ptr<RegstDesc>>::iterator it) {
        return it->second->regst_desc_type().has_data_regst_desc() && it->second->NumOfLbi() == 0;
      });
}

void ExecNode::ToProto(const ParallelContext* parallel_ctx, ExecNodeProto* ret) const {
  op_->GenKernelConf(GetBlobDesc4BnInOpFunc(), parallel_ctx, ret->mutable_kernel_conf());
  for (const auto& bn_regst : bn_in_op2regst_) {
    const std::string& bn_in_op = bn_regst.first;
    auto regst = bn_regst.second;
    CHECK(regst);
    PbMapPair<std::string, int64_t> pair{bn_in_op, regst->regst_desc_id()};
    CHECK(ret->mutable_bn_in_op2regst_desc_id()->insert(pair).second);
  }
}

namespace {

Maybe<void> CheckPhysicalBlobDesc(const BlobDesc& logical, const SbpParallel& sbp_parallel,
                                  const ParallelContext* parallel_ctx, const BlobDesc& physical) {
  CHECK_EQ_OR_RETURN(physical.shape(), *CHECK_JUST(GetPhysicalShape(logical.shape(), sbp_parallel,
                                                                    parallel_ctx->parallel_num(),
                                                                    parallel_ctx->parallel_id())));
  return Maybe<void>::Ok();
}

Maybe<void> CheckPhysicalBlobDesc(
    const Operator& op, const PbRpf<std::string>& bns,
    const std::function<Maybe<const BlobDesc>(const std::string&)>& GetLogicalBlobDesc,
    const SbpSignature* sbp_signature, const ParallelContext* parallel_ctx,
    const std::function<BlobDesc*(const std::string&)>& GetPhysicalBlobDesc) {
  const std::shared_ptr<const ParallelDesc> op_parallel_desc = CHECK_JUST(op.GetOpParallelDesc());
  for (const auto& bn : bns) {
    const BlobDesc* physical_blob_desc = GetPhysicalBlobDesc(bn);
    if (physical_blob_desc == nullptr) {
      // TODO(liujuncheng): remove this hotfix
      continue;
    }
    if (*CHECK_JUST(op.GetParallelDesc4BnInOp(bn)) == *op_parallel_desc) {
      CHECK_JUST(CheckPhysicalBlobDesc(*CHECK_JUST(GetLogicalBlobDesc(bn)),
                                       sbp_signature->bn_in_op2sbp_parallel().at(bn), parallel_ctx,
                                       *physical_blob_desc));
    }
  }
  return Maybe<void>::Ok();
}

}  // namespace

void ExecNode::InferBlobDescs(const ParallelContext* parallel_ctx) {
  auto GetBlobDesc4BnInOp = GetBlobDesc4BnInOpFunc();
  const OpNode* op_node = Global<OpGraph>::Get()->OpNode4OpName(op()->op_name());
  const SbpSignature* sbp_signature = nullptr;
<<<<<<< HEAD
  std::shared_ptr<const ParallelDesc> op_parallel_desc;
  if (op_node != nullptr) {
    sbp_signature = &op_node->sbp_signature();
    op_parallel_desc = CHECK_JUST(op()->GetOpParallelDesc());
  }
  if (op_node != nullptr && parallel_ctx->parallel_num() > 1 && sbp_signature != nullptr) {
    for (const auto& ibn : op()->input_bns()) {
      if (*CHECK_JUST(op()->GetParallelDesc4BnInOp(ibn)) == *op_parallel_desc) {
        CHECK_EQ(*CHECK_JUST(
                     GetPhysicalShape(CHECK_JUST(op()->GetLogicalBlobDesc4Ibn(ibn))->shape(),
                                      sbp_signature->bn_in_op2sbp_parallel().at(ibn),
                                      parallel_ctx->parallel_num(), parallel_ctx->parallel_id())),
                 GetBlobDesc4BnInOp(ibn)->shape());
      }
    }
  }
  CHECK_JUST(op_->InferBlobDescsIf(GetBlobDesc4BnInOp, parallel_ctx, sbp_signature));
  if (op_node != nullptr && parallel_ctx->parallel_num() > 1 && sbp_signature != nullptr) {
    for (const auto& obn : op()->output_bns()) {
      if (*CHECK_JUST(op()->GetParallelDesc4BnInOp(obn)) == *op_parallel_desc) {
        CHECK_EQ(*CHECK_JUST(
                     GetPhysicalShape(CHECK_JUST(op()->GetLogicalBlobDesc4Obn(obn))->shape(),
                                      sbp_signature->bn_in_op2sbp_parallel().at(obn),
                                      parallel_ctx->parallel_num(), parallel_ctx->parallel_id())),
                 GetBlobDesc4BnInOp(obn)->shape());
      }
    }
=======
  if (op_node != nullptr) { sbp_signature = &op_node->sbp_signature(); }
  if (op_node != nullptr && parallel_ctx->parallel_num() > 1 && sbp_signature != nullptr) {
    CheckPhysicalBlobDesc(
        *op(), op()->input_bns(),
        std::bind(&Operator::GetLogicalBlobDesc4Ibn, op().get(), std::placeholders::_1),
        sbp_signature, parallel_ctx, GetBlobDesc4BnInOp);
  }
  CHECK_JUST(op_->InferBlobDescsIf(GetBlobDesc4BnInOp, parallel_ctx, sbp_signature));
  if (op_node != nullptr && parallel_ctx->parallel_num() > 1 && sbp_signature != nullptr) {
    CheckPhysicalBlobDesc(
        *op(), op()->output_bns(),
        std::bind(&Operator::GetLogicalBlobDesc4Obn, op().get(), std::placeholders::_1),
        sbp_signature, parallel_ctx, GetBlobDesc4BnInOp);
>>>>>>> e99897fd
  }
  CHECK_JUST(op_->InferInplaceObn2IbnIf(&mut_inplace_obn2ibn_, &con_inplace_obn2ibn_,
                                        GetBlobDesc4BnInOp, parallel_ctx));
}

std::function<BlobDesc*(const std::string&)> ExecNode::GetBlobDesc4BnInOpFunc() const {
  return [this](const std::string& bn_in_op) -> BlobDesc* {
    auto it = bn_in_op2regst_.find(bn_in_op);
    if (it == bn_in_op2regst_.end()) { return nullptr; }
    std::shared_ptr<RegstDesc> regst = it->second;
    CHECK(regst);
    return regst->MutBlobDesc(op()->BnInOp2Lbi(bn_in_op));
  };
}

void ExecGraph::ToExecSequence(const ParallelContext* parallel_ctx, ExecSequence* ret) const {
  TopoForEachNode([&](ExecNode* node) { node->ToProto(parallel_ctx, ret->add_exec_node()); });
}

}  // namespace oneflow<|MERGE_RESOLUTION|>--- conflicted
+++ resolved
@@ -106,35 +106,6 @@
   auto GetBlobDesc4BnInOp = GetBlobDesc4BnInOpFunc();
   const OpNode* op_node = Global<OpGraph>::Get()->OpNode4OpName(op()->op_name());
   const SbpSignature* sbp_signature = nullptr;
-<<<<<<< HEAD
-  std::shared_ptr<const ParallelDesc> op_parallel_desc;
-  if (op_node != nullptr) {
-    sbp_signature = &op_node->sbp_signature();
-    op_parallel_desc = CHECK_JUST(op()->GetOpParallelDesc());
-  }
-  if (op_node != nullptr && parallel_ctx->parallel_num() > 1 && sbp_signature != nullptr) {
-    for (const auto& ibn : op()->input_bns()) {
-      if (*CHECK_JUST(op()->GetParallelDesc4BnInOp(ibn)) == *op_parallel_desc) {
-        CHECK_EQ(*CHECK_JUST(
-                     GetPhysicalShape(CHECK_JUST(op()->GetLogicalBlobDesc4Ibn(ibn))->shape(),
-                                      sbp_signature->bn_in_op2sbp_parallel().at(ibn),
-                                      parallel_ctx->parallel_num(), parallel_ctx->parallel_id())),
-                 GetBlobDesc4BnInOp(ibn)->shape());
-      }
-    }
-  }
-  CHECK_JUST(op_->InferBlobDescsIf(GetBlobDesc4BnInOp, parallel_ctx, sbp_signature));
-  if (op_node != nullptr && parallel_ctx->parallel_num() > 1 && sbp_signature != nullptr) {
-    for (const auto& obn : op()->output_bns()) {
-      if (*CHECK_JUST(op()->GetParallelDesc4BnInOp(obn)) == *op_parallel_desc) {
-        CHECK_EQ(*CHECK_JUST(
-                     GetPhysicalShape(CHECK_JUST(op()->GetLogicalBlobDesc4Obn(obn))->shape(),
-                                      sbp_signature->bn_in_op2sbp_parallel().at(obn),
-                                      parallel_ctx->parallel_num(), parallel_ctx->parallel_id())),
-                 GetBlobDesc4BnInOp(obn)->shape());
-      }
-    }
-=======
   if (op_node != nullptr) { sbp_signature = &op_node->sbp_signature(); }
   if (op_node != nullptr && parallel_ctx->parallel_num() > 1 && sbp_signature != nullptr) {
     CheckPhysicalBlobDesc(
@@ -148,7 +119,6 @@
         *op(), op()->output_bns(),
         std::bind(&Operator::GetLogicalBlobDesc4Obn, op().get(), std::placeholders::_1),
         sbp_signature, parallel_ctx, GetBlobDesc4BnInOp);
->>>>>>> e99897fd
   }
   CHECK_JUST(op_->InferInplaceObn2IbnIf(&mut_inplace_obn2ibn_, &con_inplace_obn2ibn_,
                                         GetBlobDesc4BnInOp, parallel_ctx));
