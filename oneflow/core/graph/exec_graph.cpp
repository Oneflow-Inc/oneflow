/*
Copyright 2020 The OneFlow Authors. All rights reserved.

Licensed under the Apache License, Version 2.0 (the "License");
you may not use this file except in compliance with the License.
You may obtain a copy of the License at

    http://www.apache.org/licenses/LICENSE-2.0

Unless required by applicable law or agreed to in writing, software
distributed under the License is distributed on an "AS IS" BASIS,
WITHOUT WARRANTIES OR CONDITIONS OF ANY KIND, either express or implied.
See the License for the specific language governing permissions and
limitations under the License.
*/
#include "oneflow/core/graph/exec_graph.h"
#include <sstream>
#include "oneflow/core/common/just.h"
#include "oneflow/core/graph/op_graph.h"

namespace oneflow {

void ExecNode::BindBnWithRegst(const std::string& bn, std::shared_ptr<RegstDesc> regst) {
  CHECK(bn_in_op2regst_.emplace(bn, regst).second);
}

void ExecNode::BindBnsWithRegst(const PbRpf<std::string>& (Operator::*bns_getter)() const,
                                std::shared_ptr<RegstDesc> regst) {
  for (const std::string& bn : (op_.get()->*bns_getter)()) { BindBnWithRegst(bn, regst); }
}

void ExecNode::AddBnToRegstAndBindIt(const PbRpf<std::string>& (Operator::*bns_getter)() const,
                                     std::shared_ptr<RegstDesc> regst) {
  for (const std::string& bn : (op_.get()->*bns_getter)()) { regst->AddLbi(op_->BnInOp2Lbi(bn)); }
  BindBnsWithRegst(bns_getter, regst);
}

bool ExecNode::TryBindBnWithOneOfTheRegsts(const std::string& bn,
                                           const std::list<std::shared_ptr<RegstDesc>>& regsts) {
  const LogicalBlobId& lbi = op()->BnInOp2Lbi(bn);
  bool has_binded = false;
  for (std::shared_ptr<RegstDesc> regst : regsts) {
    if (regst->GetBlobDesc(lbi) == nullptr) { continue; }
    BindBnWithRegst(bn, regst);
    has_binded = true;
    break;
  }
  return has_binded;
}

void ExecNode::BindBnWithOneOfTheRegsts(const std::string& bn,
                                        const std::list<std::shared_ptr<RegstDesc>>& regsts) {
  CHECK(TryBindBnWithOneOfTheRegsts(bn, regsts));
}

void ExecNode::UnbindBnWithEmptyRegst() {
  EraseIf<std::string, std::shared_ptr<RegstDesc>>(
      &bn_in_op2regst_, [](HashMap<std::string, std::shared_ptr<RegstDesc>>::iterator it) {
        return it->second->regst_desc_type().has_data_regst_desc() && it->second->NumOfLbi() == 0;
      });
}

void ExecNode::ToProto(const ParallelContext* parallel_ctx, ExecNodeProto* ret) const {
  op_->GenKernelConf(GetBlobDesc4BnInOpFunc(), parallel_ctx, ret->mutable_kernel_conf());
  for (const auto& bn_regst : bn_in_op2regst_) {
    const std::string& bn_in_op = bn_regst.first;
    auto regst = bn_regst.second;
    CHECK(regst);
    PbMapPair<std::string, int64_t> pair{bn_in_op, regst->regst_desc_id()};
    CHECK(ret->mutable_bn_in_op2regst_desc_id()->insert(pair).second);
  }
}

namespace {

Maybe<void> CheckPhysicalBlobDesc(const BlobDesc& logical, const NdSbp& nd_sbp,
                                  const ParallelDesc& parallel_desc,
                                  const ParallelContext* parallel_ctx, const BlobDesc& physical) {
  CHECK_EQ_OR_RETURN(physical.shape(), *JUST(GetPhysicalShape(logical.shape(), nd_sbp,
                                                              parallel_desc, *parallel_ctx)));
  return Maybe<void>::Ok();
}

Maybe<void> CheckPhysicalBlobDesc(
    const Operator& op, const PbRpf<std::string>& bns,
    const std::function<Maybe<const BlobDesc>(const std::string&)>& GetLogicalBlobDesc,
    const NdSbpSignature* nd_sbp_signature, const ParallelContext* parallel_ctx,
    const std::function<BlobDesc*(const std::string&)>& GetPhysicalBlobDesc) {
  const std::shared_ptr<const ParallelDesc> op_parallel_desc = JUST(op.GetOpParallelDesc());
  for (const auto& bn : bns) {
    const BlobDesc* physical_blob_desc = GetPhysicalBlobDesc(bn);
    if (physical_blob_desc == nullptr) {
      // TODO(liujuncheng): remove this hotfix
      continue;
    }
    if (*JUST(op.GetParallelDesc4BnInOp(bn)) == *op_parallel_desc) {
      JUST_MSG(CheckPhysicalBlobDesc(*JUST(GetLogicalBlobDesc(bn)),
                                     nd_sbp_signature->bn_in_op2nd_sbp().at(bn), *op_parallel_desc,
                                     parallel_ctx, *physical_blob_desc),
               std::stringstream() << " check physical shape failed, op name " << op.op_loc());
    }
  }
  return Maybe<void>::Ok();
}

// A helper function to infer blob's physical shape with ND SBP.
Maybe<void> InferPhysicalBlobDesc(
    const Operator& op, const PbRpf<std::string>& bns,
    const std::function<Maybe<const BlobDesc>(const std::string&)>& GetLogicalBlobDesc,
    const NdSbpSignature* nd_sbp_signature, const ParallelContext* parallel_ctx,
    const std::function<BlobDesc*(const std::string&)>& GetPhysicalBlobDesc) {
  const std::shared_ptr<const ParallelDesc> op_parallel_desc = JUST(op.GetOpParallelDesc());
  for (const auto& bn : bns) {
    BlobDesc* physical_blob_desc = GetPhysicalBlobDesc(bn);
    const auto& logical_blob_desc = *JUST(GetLogicalBlobDesc(bn));
    CHECK_NOTNULL_OR_RETURN(physical_blob_desc)
        << "physical_blob_desc should not be nullptr. op location: " << op.op_loc();
    *physical_blob_desc = logical_blob_desc;
    const auto& physical_shape = JUST_MSG(
        GetPhysicalShape(logical_blob_desc.shape(), nd_sbp_signature->bn_in_op2nd_sbp().at(bn),
                         *op_parallel_desc, *parallel_ctx),
        std::stringstream() << " check physical shape failed, op name " << op.op_loc());
    physical_blob_desc->set_shape(*physical_shape);
  }
  return Maybe<void>::Ok();
}

}  // namespace

void ExecNode::InferBlobDescsByInputs(const ParallelContext* parallel_ctx) {
  auto GetBlobDesc4BnInOp = GetBlobDesc4BnInOpFunc();
  const OpNode* op_node = Singleton<OpGraph>::Get()->OpNode4OpName(op()->op_name());
  const NdSbpSignature* nd_sbp_signature = nullptr;
  if (op_node != nullptr) { nd_sbp_signature = &op_node->nd_sbp_signature(); }

  if (op_node != nullptr && parallel_ctx->parallel_num() > 1 && nd_sbp_signature != nullptr) {
    CHECK_JUST(CheckPhysicalBlobDesc(
        *op(), op()->input_bns(),
        std::bind(&Operator::GetLogicalBlobDesc4Ibn, op().get(), std::placeholders::_1),
        nd_sbp_signature, parallel_ctx, GetBlobDesc4BnInOp));
  }
  CHECK_JUST_MSG(op_->InferBlobDescsIf(GetBlobDesc4BnInOp, parallel_ctx, &GlobalJobDesc()),
                 std::stringstream() << " infer blob descs if failed, op name " << op_->op_loc());
  if (op_node != nullptr && parallel_ctx->parallel_num() > 1 && nd_sbp_signature != nullptr) {
    CHECK_JUST(CheckPhysicalBlobDesc(
        *op(), op()->output_bns(),
        std::bind(&Operator::GetLogicalBlobDesc4Obn, op().get(), std::placeholders::_1),
        nd_sbp_signature, parallel_ctx, GetBlobDesc4BnInOp));
  }
  CHECK_JUST_MSG(op_->InferInplaceObn2IbnIf(&mut_inplace_obn2ibn_, &con_inplace_obn2ibn_,
                                            GetBlobDesc4BnInOp, parallel_ctx),
                 std::stringstream()
                     << " infer inplace obn to ibn is failed, op name " << op_->op_loc());
}

void ExecNode::InferBlobDescsByNdSbp(const ParallelContext* parallel_ctx) {
  const HashSet<std::string> ibns{op()->input_bns().begin(), op()->input_bns().end()};
  HashMap<std::string, BlobDesc> ibn2blob_desc{};
  const auto& GetBlobDesc4BnInOp = [&](const std::string& bn_in_op) -> BlobDesc* {
    // Generate temp regst to store input blob desc, and will be released after infer output blob
    // desc.
    if (ibns.count(bn_in_op) > 0) {
      auto iter = ibn2blob_desc.find(bn_in_op);
      if (iter == ibn2blob_desc.end()) {
<<<<<<< HEAD
        iter = ibn2blob_desc.emplace(bn_in_op, kInvalidDataType).first;
=======
        iter = ibn2blob_desc.emplace(bn_in_op, BlobDesc(kInvalidDataType, kContiguous)).first;
>>>>>>> 9eb2ed5f
      }
      return &iter->second;
    }
    auto it = bn_in_op2regst_.find(bn_in_op);
    if (it == bn_in_op2regst_.end()) { return nullptr; }
    std::shared_ptr<RegstDesc> regst = it->second;
    CHECK(regst);
    return regst->MutBlobDesc(op()->BnInOp2Lbi(bn_in_op));
  };
  const OpNode* op_node = Singleton<OpGraph>::Get()->OpNode4OpName(op()->op_name());
  const NdSbpSignature* nd_sbp_signature = &CHECK_NOTNULL(op_node)->nd_sbp_signature();

  // TODO(strint): user op can infer output with SBP, so there is no need to infer the input.
  // Reference: https://github.com/Oneflow-Inc/oneflow/pull/8971
<<<<<<< HEAD
  // Infer input blob desc with SBP, the infer results are set intuo the temp input blob desc.
=======
  // Infer input blob desc with SBP, the infer results are set into the temp input blob desc.
>>>>>>> 9eb2ed5f
  CHECK_JUST(InferPhysicalBlobDesc(
      *op(), op()->input_bns(),
      std::bind(&Operator::GetLogicalBlobDesc4Ibn, op().get(), std::placeholders::_1),
      nd_sbp_signature, parallel_ctx, GetBlobDesc4BnInOp));

  // Infer output blob desc with input.
  CHECK_JUST_MSG(op_->InferBlobDescsIf(GetBlobDesc4BnInOp, parallel_ctx, &GlobalJobDesc()),
                 std::stringstream() << " infer blob descs is failed, op name " << op_->op_loc());
  CHECK_JUST(CheckPhysicalBlobDesc(
      *op(), op()->output_bns(),
      std::bind(&Operator::GetLogicalBlobDesc4Obn, op().get(), std::placeholders::_1),
      nd_sbp_signature, parallel_ctx, GetBlobDesc4BnInOp));
  CHECK_JUST_MSG(op_->InferInplaceObn2IbnIf(&mut_inplace_obn2ibn_, &con_inplace_obn2ibn_,
                                            GetBlobDesc4BnInOp, parallel_ctx),
                 std::stringstream()
                     << " infer inplace obn to ibn is failed, op name " << op_->op_loc());
}

std::function<BlobDesc*(const std::string&)> ExecNode::GetBlobDesc4BnInOpFunc() const {
  return [this](const std::string& bn_in_op) -> BlobDesc* {
    auto it = bn_in_op2regst_.find(bn_in_op);
    if (it == bn_in_op2regst_.end()) { return nullptr; }
    std::shared_ptr<RegstDesc> regst = it->second;
    CHECK(regst);
    return regst->MutBlobDesc(op()->BnInOp2Lbi(bn_in_op));
  };
}

void ExecGraph::ToExecSequence(const ParallelContext* parallel_ctx, ExecSequence* ret) const {
  TopoForEachNode([&](ExecNode* node) { node->ToProto(parallel_ctx, ret->add_exec_node()); });
}

}  // namespace oneflow<|MERGE_RESOLUTION|>--- conflicted
+++ resolved
@@ -162,11 +162,7 @@
     if (ibns.count(bn_in_op) > 0) {
       auto iter = ibn2blob_desc.find(bn_in_op);
       if (iter == ibn2blob_desc.end()) {
-<<<<<<< HEAD
-        iter = ibn2blob_desc.emplace(bn_in_op, kInvalidDataType).first;
-=======
         iter = ibn2blob_desc.emplace(bn_in_op, BlobDesc(kInvalidDataType, kContiguous)).first;
->>>>>>> 9eb2ed5f
       }
       return &iter->second;
     }
@@ -181,11 +177,7 @@
 
   // TODO(strint): user op can infer output with SBP, so there is no need to infer the input.
   // Reference: https://github.com/Oneflow-Inc/oneflow/pull/8971
-<<<<<<< HEAD
-  // Infer input blob desc with SBP, the infer results are set intuo the temp input blob desc.
-=======
   // Infer input blob desc with SBP, the infer results are set into the temp input blob desc.
->>>>>>> 9eb2ed5f
   CHECK_JUST(InferPhysicalBlobDesc(
       *op(), op()->input_bns(),
       std::bind(&Operator::GetLogicalBlobDesc4Ibn, op().get(), std::placeholders::_1),
