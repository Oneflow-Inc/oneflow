/*
Copyright 2020 The OneFlow Authors. All rights reserved.

Licensed under the Apache License, Version 2.0 (the "License");
you may not use this file except in compliance with the License.
You may obtain a copy of the License at

    http://www.apache.org/licenses/LICENSE-2.0

Unless required by applicable law or agreed to in writing, software
distributed under the License is distributed on an "AS IS" BASIS,
WITHOUT WARRANTIES OR CONDITIONS OF ANY KIND, either express or implied.
See the License for the specific language governing permissions and
limitations under the License.
*/
#include "oneflow/core/graph/exec_graph.h"
#include <sstream>
#include "oneflow/core/common/just.h"
#include "oneflow/core/graph/op_graph.h"

namespace oneflow {

void ExecNode::BindBnWithRegst(const std::string& bn, std::shared_ptr<RegstDesc> regst) {
  CHECK(bn_in_op2regst_.emplace(bn, regst).second);
}

void ExecNode::BindBnsWithRegst(const PbRpf<std::string>& (Operator::*bns_getter)() const,
                                std::shared_ptr<RegstDesc> regst) {
  for (const std::string& bn : (op_.get()->*bns_getter)()) { BindBnWithRegst(bn, regst); }
}

void ExecNode::AddBnToRegstAndBindIt(const PbRpf<std::string>& (Operator::*bns_getter)() const,
                                     std::shared_ptr<RegstDesc> regst) {
  for (const std::string& bn : (op_.get()->*bns_getter)()) { regst->AddLbi(op_->BnInOp2Lbi(bn)); }
  BindBnsWithRegst(bns_getter, regst);
}

bool ExecNode::TryBindBnWithOneOfTheRegsts(const std::string& bn,
                                           const std::list<std::shared_ptr<RegstDesc>>& regsts) {
  const LogicalBlobId& lbi = op()->BnInOp2Lbi(bn);
  bool has_binded = false;
  for (std::shared_ptr<RegstDesc> regst : regsts) {
    if (regst->GetBlobDesc(lbi) == nullptr) { continue; }
    BindBnWithRegst(bn, regst);
    has_binded = true;
    break;
  }
  return has_binded;
}

void ExecNode::BindBnWithOneOfTheRegsts(const std::string& bn,
                                        const std::list<std::shared_ptr<RegstDesc>>& regsts) {
  CHECK(TryBindBnWithOneOfTheRegsts(bn, regsts));
}

void ExecNode::UnbindBnWithEmptyRegst() {
  EraseIf<std::string, std::shared_ptr<RegstDesc>>(
      &bn_in_op2regst_, [](HashMap<std::string, std::shared_ptr<RegstDesc>>::iterator it) {
        return it->second->regst_desc_type().has_data_regst_desc() && it->second->NumOfLbi() == 0;
      });
}

void ExecNode::ToProto(const ParallelContext* parallel_ctx, ExecNodeProto* ret) const {
  op_->GenKernelConf(GetBlobDesc4BnInOpFunc(), parallel_ctx, ret->mutable_kernel_conf());
  for (const auto& bn_regst : bn_in_op2regst_) {
    const std::string& bn_in_op = bn_regst.first;
    auto regst = bn_regst.second;
    CHECK(regst);
    PbMapPair<std::string, int64_t> pair{bn_in_op, regst->regst_desc_id()};
    CHECK(ret->mutable_bn_in_op2regst_desc_id()->insert(pair).second);
  }
}

namespace {

Maybe<void> CheckPhysicalBlobDesc(const BlobDesc& logical, const NdSbp& nd_sbp,
                                  const ParallelDesc& parallel_desc,
                                  const ParallelContext* parallel_ctx, const BlobDesc& physical) {
  CHECK_EQ_OR_RETURN(physical.shape(), *JUST(GetPhysicalShape(logical.shape(), nd_sbp,
                                                              parallel_desc, *parallel_ctx)));
  return Maybe<void>::Ok();
}

Maybe<void> CheckPhysicalBlobDesc(
    const Operator& op, const PbRpf<std::string>& bns,
    const std::function<Maybe<const BlobDesc>(const std::string&)>& GetLogicalBlobDesc,
    const NdSbpSignature* nd_sbp_signature, const ParallelContext* parallel_ctx,
    const std::function<BlobDesc*(const std::string&)>& GetPhysicalBlobDesc) {
  const std::shared_ptr<const ParallelDesc> op_parallel_desc = JUST(op.GetOpParallelDesc());
  for (const auto& bn : bns) {
    const BlobDesc* physical_blob_desc = GetPhysicalBlobDesc(bn);
    if (physical_blob_desc == nullptr) {
      // TODO(liujuncheng): remove this hotfix
      continue;
    }
    if (*JUST(op.GetParallelDesc4BnInOp(bn)) == *op_parallel_desc) {
      JUST_MSG(CheckPhysicalBlobDesc(*JUST(GetLogicalBlobDesc(bn)),
                                     nd_sbp_signature->bn_in_op2nd_sbp().at(bn), *op_parallel_desc,
                                     parallel_ctx, *physical_blob_desc),
               std::stringstream() << " check physical shape failed, op name " << op.op_loc());
    }
  }
  return Maybe<void>::Ok();
}

// A helper function to infer blob's physical shape with ND SBP.
Maybe<void> InferPhysicalBlobDesc(
    const Operator& op, const PbRpf<std::string>& bns,
    const std::function<Maybe<const BlobDesc>(const std::string&)>& GetLogicalBlobDesc,
    const NdSbpSignature* nd_sbp_signature, const ParallelContext* parallel_ctx,
    const std::function<BlobDesc*(const std::string&)>& GetPhysicalBlobDesc) {
  const std::shared_ptr<const ParallelDesc> op_parallel_desc = JUST(op.GetOpParallelDesc());
  for (const auto& bn : bns) {
    BlobDesc* physical_blob_desc = GetPhysicalBlobDesc(bn);
    const auto& logical_blob_desc = *JUST(GetLogicalBlobDesc(bn));
    CHECK_NOTNULL_OR_RETURN(physical_blob_desc)
        << "physical_blob_desc should not be nullptr. op location: " << op.op_loc();
    *physical_blob_desc = logical_blob_desc;
    const auto& physical_shape = JUST_MSG(
        GetPhysicalShape(logical_blob_desc.shape(), nd_sbp_signature->bn_in_op2nd_sbp().at(bn),
                         *op_parallel_desc, *parallel_ctx),
        std::stringstream() << " check physical shape failed, op name " << op.op_loc());
    physical_blob_desc->set_shape(*physical_shape);
  }
  return Maybe<void>::Ok();
}

}  // namespace

void ExecNode::InferBlobDescsByInputs(const ParallelContext* parallel_ctx) {
  auto GetBlobDesc4BnInOp = GetBlobDesc4BnInOpFunc();
  const OpNode* op_node = Singleton<OpGraph>::Get()->OpNode4OpName(op()->op_name());
  const NdSbpSignature* nd_sbp_signature = nullptr;
  if (op_node != nullptr) { nd_sbp_signature = &op_node->nd_sbp_signature(); }

  if (op_node != nullptr && parallel_ctx->parallel_num() > 1 && nd_sbp_signature != nullptr) {
    CHECK_JUST(CheckPhysicalBlobDesc(
        *op(), op()->input_bns(),
        std::bind(&Operator::GetLogicalBlobDesc4Ibn, op().get(), std::placeholders::_1),
        nd_sbp_signature, parallel_ctx, GetBlobDesc4BnInOp));
  }
  CHECK_JUST_MSG(op_->InferBlobDescsIf(GetBlobDesc4BnInOp, parallel_ctx, &GlobalJobDesc()),
                 std::stringstream() << " infer blob descs if failed, op name " << op_->op_loc());
  if (op_node != nullptr && parallel_ctx->parallel_num() > 1 && nd_sbp_signature != nullptr) {
    CHECK_JUST(CheckPhysicalBlobDesc(
        *op(), op()->output_bns(),
        std::bind(&Operator::GetLogicalBlobDesc4Obn, op().get(), std::placeholders::_1),
        nd_sbp_signature, parallel_ctx, GetBlobDesc4BnInOp));
  }
  CHECK_JUST_MSG(op_->InferInplaceObn2IbnIf(&mut_inplace_obn2ibn_, &con_inplace_obn2ibn_,
                                            GetBlobDesc4BnInOp, parallel_ctx),
                 std::stringstream()
                     << " infer inplace obn to ibn is failed, op name " << op_->op_loc());
}

void ExecNode::InferBlobDescsByNdSbp(const ParallelContext* parallel_ctx) {
  const HashSet<std::string> ibns{op()->input_bns().begin(), op()->input_bns().end()};
  HashMap<std::string, BlobDesc> ibn2blob_desc{};
  const auto& GetBlobDesc4BnInOp = [&](const std::string& bn_in_op) -> BlobDesc* {
    // Generate temp regst to store input blob desc, and will be released after infer output blob
    // desc.
    if (ibns.count(bn_in_op) > 0) {
      auto iter = ibn2blob_desc.find(bn_in_op);
      if (iter == ibn2blob_desc.end()) {
<<<<<<< HEAD
        iter = ibn2blob_desc.emplace(bn_in_op, kInvalidDataType).first;
=======
        iter = ibn2blob_desc.emplace(bn_in_op, BlobDesc(kInvalidDataType, kContiguous)).first;
>>>>>>> 00c0e55e
      }
      return &iter->second;
    }
    auto it = bn_in_op2regst_.find(bn_in_op);
    if (it == bn_in_op2regst_.end()) { return nullptr; }
    std::shared_ptr<RegstDesc> regst = it->second;
    CHECK(regst);
    return regst->MutBlobDesc(op()->BnInOp2Lbi(bn_in_op));
  };
  const OpNode* op_node = Singleton<OpGraph>::Get()->OpNode4OpName(op()->op_name());
  const NdSbpSignature* nd_sbp_signature = &CHECK_NOTNULL(op_node)->nd_sbp_signature();

  // TODO(strint): user op can infer output with SBP, so there is no need to infer the input.
  // Reference: https://github.com/Oneflow-Inc/oneflow/pull/8971
  // Infer input blob desc with SBP, the infer results are set into the temp input blob desc.
  CHECK_JUST(InferPhysicalBlobDesc(
      *op(), op()->input_bns(),
      std::bind(&Operator::GetLogicalBlobDesc4Ibn, op().get(), std::placeholders::_1),
      nd_sbp_signature, parallel_ctx, GetBlobDesc4BnInOp));

  // Infer output blob desc with input.
  CHECK_JUST_MSG(op_->InferBlobDescsIf(GetBlobDesc4BnInOp, parallel_ctx, &GlobalJobDesc()),
                 std::stringstream() << " infer blob descs is failed, op name " << op_->op_loc());
  CHECK_JUST(CheckPhysicalBlobDesc(
      *op(), op()->output_bns(),
      std::bind(&Operator::GetLogicalBlobDesc4Obn, op().get(), std::placeholders::_1),
      nd_sbp_signature, parallel_ctx, GetBlobDesc4BnInOp));
  CHECK_JUST_MSG(op_->InferInplaceObn2IbnIf(&mut_inplace_obn2ibn_, &con_inplace_obn2ibn_,
                                            GetBlobDesc4BnInOp, parallel_ctx),
                 std::stringstream()
                     << " infer inplace obn to ibn is failed, op name " << op_->op_loc());
}

std::function<BlobDesc*(const std::string&)> ExecNode::GetBlobDesc4BnInOpFunc() const {
  return [this](const std::string& bn_in_op) -> BlobDesc* {
    auto it = bn_in_op2regst_.find(bn_in_op);
    if (it == bn_in_op2regst_.end()) { return nullptr; }
    std::shared_ptr<RegstDesc> regst = it->second;
    CHECK(regst);
    return regst->MutBlobDesc(op()->BnInOp2Lbi(bn_in_op));
  };
}

void ExecGraph::ToExecSequence(const ParallelContext* parallel_ctx, ExecSequence* ret) const {
  TopoForEachNode([&](ExecNode* node) { node->ToProto(parallel_ctx, ret->add_exec_node()); });
}

}  // namespace oneflow<|MERGE_RESOLUTION|>--- conflicted
+++ resolved
@@ -162,11 +162,7 @@
     if (ibns.count(bn_in_op) > 0) {
       auto iter = ibn2blob_desc.find(bn_in_op);
       if (iter == ibn2blob_desc.end()) {
-<<<<<<< HEAD
-        iter = ibn2blob_desc.emplace(bn_in_op, kInvalidDataType).first;
-=======
         iter = ibn2blob_desc.emplace(bn_in_op, BlobDesc(kInvalidDataType, kContiguous)).first;
->>>>>>> 00c0e55e
       }
       return &iter->second;
     }
