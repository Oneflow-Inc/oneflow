--- conflicted
+++ resolved
@@ -71,11 +71,7 @@
 
 namespace {
 
-<<<<<<< HEAD
-Maybe<void> CheckPhysicalBlobDesc(const BlobDesc& logical, const cfg::ParallelDistribution& nd_sbp,
-=======
 Maybe<void> CheckPhysicalBlobDesc(const BlobDesc& logical, const cfg::NdSbp& nd_sbp,
->>>>>>> 924fb9f7
                                   const ParallelDesc& parallel_desc,
                                   const ParallelContext* parallel_ctx, const BlobDesc& physical) {
   CHECK_EQ_OR_RETURN(physical.shape(), *JUST(GetPhysicalShape(logical.shape(), nd_sbp,
@@ -86,11 +82,7 @@
 Maybe<void> CheckPhysicalBlobDesc(
     const Operator& op, const PbRpf<std::string>& bns,
     const std::function<Maybe<const BlobDesc>(const std::string&)>& GetLogicalBlobDesc,
-<<<<<<< HEAD
-    const cfg::ParallelDistributionSignature* nd_sbp_signature, const ParallelContext* parallel_ctx,
-=======
     const cfg::NdSbpSignature* nd_sbp_signature, const ParallelContext* parallel_ctx,
->>>>>>> 924fb9f7
     const std::function<BlobDesc*(const std::string&)>& GetPhysicalBlobDesc) {
   const std::shared_ptr<const ParallelDesc> op_parallel_desc = JUST(op.GetOpParallelDesc());
   for (const auto& bn : bns) {
@@ -113,11 +105,7 @@
 void ExecNode::InferBlobDescs(const ParallelContext* parallel_ctx) {
   auto GetBlobDesc4BnInOp = GetBlobDesc4BnInOpFunc();
   const OpNode* op_node = Global<OpGraph>::Get()->OpNode4OpName(op()->op_name());
-<<<<<<< HEAD
-  const cfg::ParallelDistributionSignature* nd_sbp_signature = nullptr;
-=======
   const cfg::NdSbpSignature* nd_sbp_signature = nullptr;
->>>>>>> 924fb9f7
   if (op_node != nullptr) { nd_sbp_signature = &op_node->nd_sbp_signature(); }
 
   if (op_node != nullptr && parallel_ctx->parallel_num() > 1 && nd_sbp_signature != nullptr) {
