/*
Copyright 2020 The OneFlow Authors. All rights reserved.

Licensed under the Apache License, Version 2.0 (the "License");
you may not use this file except in compliance with the License.
You may obtain a copy of the License at

    http://www.apache.org/licenses/LICENSE-2.0

Unless required by applicable law or agreed to in writing, software
distributed under the License is distributed on an "AS IS" BASIS,
WITHOUT WARRANTIES OR CONDITIONS OF ANY KIND, either express or implied.
See the License for the specific language governing permissions and
limitations under the License.
*/
#include "oneflow/core/graph/exec_graph.h"
#include <sstream>
#include "oneflow/core/common/just.h"
#include "oneflow/core/graph/op_graph.h"

namespace oneflow {

void ExecNode::BindBnWithRegst(const std::string& bn, std::shared_ptr<RegstDesc> regst) {
  CHECK(bn_in_op2regst_.emplace(bn, regst).second);
}

void ExecNode::BindBnsWithRegst(const PbRpf<std::string>& (Operator::*bns_getter)() const,
                                std::shared_ptr<RegstDesc> regst) {
  for (const std::string& bn : (op_.get()->*bns_getter)()) { BindBnWithRegst(bn, regst); }
}

void ExecNode::AddBnToRegstAndBindIt(const PbRpf<std::string>& (Operator::*bns_getter)() const,
                                     std::shared_ptr<RegstDesc> regst) {
  for (const std::string& bn : (op_.get()->*bns_getter)()) { regst->AddLbi(op_->BnInOp2Lbi(bn)); }
  BindBnsWithRegst(bns_getter, regst);
}

bool ExecNode::TryBindBnWithOneOfTheRegsts(const std::string& bn,
                                           const std::list<std::shared_ptr<RegstDesc>>& regsts) {
  const LogicalBlobId& lbi = op()->BnInOp2Lbi(bn);
  bool has_binded = false;
  for (std::shared_ptr<RegstDesc> regst : regsts) {
    if (regst->GetBlobDesc(lbi) == nullptr) { continue; }
    BindBnWithRegst(bn, regst);
    has_binded = true;
    break;
  }
  return has_binded;
}

void ExecNode::BindBnWithOneOfTheRegsts(const std::string& bn,
                                        const std::list<std::shared_ptr<RegstDesc>>& regsts) {
  CHECK(TryBindBnWithOneOfTheRegsts(bn, regsts));
}

void ExecNode::UnbindBnWithEmptyRegst() {
  EraseIf<std::string, std::shared_ptr<RegstDesc>>(
      &bn_in_op2regst_, [](HashMap<std::string, std::shared_ptr<RegstDesc>>::iterator it) {
        return it->second->regst_desc_type().has_data_regst_desc() && it->second->NumOfLbi() == 0;
      });
}

void ExecNode::ToProto(const ParallelContext* parallel_ctx, ExecNodeProto* ret) const {
  op_->GenKernelConf(GetBlobDesc4BnInOpFunc(), parallel_ctx, ret->mutable_kernel_conf());
  for (const auto& bn_regst : bn_in_op2regst_) {
    const std::string& bn_in_op = bn_regst.first;
    auto regst = bn_regst.second;
    CHECK(regst);
    PbMapPair<std::string, int64_t> pair{bn_in_op, regst->regst_desc_id()};
    CHECK(ret->mutable_bn_in_op2regst_desc_id()->insert(pair).second);
  }
}

namespace {

Maybe<void> CheckPhysicalBlobDesc(const BlobDesc& logical, const NdSbp& nd_sbp,
                                  const ParallelDesc& parallel_desc,
                                  const ParallelContext* parallel_ctx, const BlobDesc& physical) {
  CHECK_EQ_OR_RETURN(physical.shape(), *JUST(GetPhysicalShape(logical.shape(), nd_sbp,
                                                              parallel_desc, *parallel_ctx)));
  return Maybe<void>::Ok();
}

Maybe<void> CheckPhysicalBlobDesc(
    const Operator& op, const PbRpf<std::string>& bns,
    const std::function<Maybe<const BlobDesc>(const std::string&)>& GetLogicalBlobDesc,
    const NdSbpSignature* nd_sbp_signature, const ParallelContext* parallel_ctx,
    const std::function<BlobDesc*(const std::string&)>& GetPhysicalBlobDesc) {
  const std::shared_ptr<const ParallelDesc> op_parallel_desc = JUST(op.GetOpParallelDesc());
  for (const auto& bn : bns) {
    const BlobDesc* physical_blob_desc = GetPhysicalBlobDesc(bn);
    if (physical_blob_desc == nullptr) {
      // TODO(liujuncheng): remove this hotfix
      continue;
    }
    if (*JUST(op.GetParallelDesc4BnInOp(bn)) == *op_parallel_desc) {
      JUST_MSG(CheckPhysicalBlobDesc(*JUST(GetLogicalBlobDesc(bn)),
                                     nd_sbp_signature->bn_in_op2nd_sbp().at(bn), *op_parallel_desc,
                                     parallel_ctx, *physical_blob_desc),
               std::stringstream() << " check physical shape failed, op name " << op.op_loc());
    }
  }
  return Maybe<void>::Ok();
}

// A helper function to infer blob's physical shape with ND SBP.
Maybe<void> InferPhysicalBlobDesc(
    const Operator& op, const PbRpf<std::string>& bns,
    const std::function<Maybe<const BlobDesc>(const std::string&)>& GetLogicalBlobDesc,
    const NdSbpSignature* nd_sbp_signature, const ParallelContext* parallel_ctx,
    const std::function<BlobDesc*(const std::string&)>& GetPhysicalBlobDesc) {
  const std::shared_ptr<const ParallelDesc> op_parallel_desc = JUST(op.GetOpParallelDesc());
  for (const auto& bn : bns) {
    BlobDesc* physical_blob_desc = GetPhysicalBlobDesc(bn);
    const auto& logical_blob_desc = *JUST(GetLogicalBlobDesc(bn));
    CHECK_NOTNULL_OR_RETURN(physical_blob_desc)
        << "physical_blob_desc should not be nullptr. op location: " << op.op_loc();
    *physical_blob_desc = logical_blob_desc;
    const auto& physical_shape = JUST_MSG(
        GetPhysicalShape(logical_blob_desc.shape(), nd_sbp_signature->bn_in_op2nd_sbp().at(bn),
                         *op_parallel_desc, *parallel_ctx),
        std::stringstream() << " check physical shape failed, op name " << op.op_loc());
    physical_blob_desc->set_shape(*physical_shape);
  }
  return Maybe<void>::Ok();
}

}  // namespace

<<<<<<< HEAD
void ExecNode::InferBlobDescsByNdSbp(const ParallelContext* parallel_ctx) {
  const HashSet<std::string> ibns{op()->input_bns().begin(), op()->input_bns().end()};
  HashMap<std::string, BlobDesc> ibn2blob_desc{};
  const auto& GetBlobDesc4BnInOp = [&](const std::string& bn_in_op) -> BlobDesc* {
    // Generate temp regst to store input blob desc, and will be released after infer output blob
    // desc.
    if (ibns.count(bn_in_op) > 0) {
      auto iter = ibn2blob_desc.find(bn_in_op);
      if (iter == ibn2blob_desc.end()) {
        iter = ibn2blob_desc.emplace(bn_in_op, kInvalidDataType).first;
      }
      return &iter->second;
    }
    auto it = bn_in_op2regst_.find(bn_in_op);
    if (it == bn_in_op2regst_.end()) { return nullptr; }
    std::shared_ptr<RegstDesc> regst = it->second;
    CHECK(regst);
    return regst->MutBlobDesc(op()->BnInOp2Lbi(bn_in_op));
  };
  const OpNode* op_node = Singleton<OpGraph>::Get()->OpNode4OpName(op()->op_name());
  const NdSbpSignature* nd_sbp_signature = &CHECK_NOTNULL(op_node)->nd_sbp_signature();

  // TODO(strint): user op can infer output with SBP, so there is no need to infer the input.
  // Reference: https://github.com/Oneflow-Inc/oneflow/pull/8971
  // Infer input blob desc with SBP, the infer results are set intuo the temp input blob desc.
  CHECK_JUST(InferPhysicalBlobDesc(
      *op(), op()->input_bns(),
      std::bind(&Operator::GetLogicalBlobDesc4Ibn, op().get(), std::placeholders::_1),
      nd_sbp_signature, parallel_ctx, GetBlobDesc4BnInOp));

  // Infer output blob desc with input.
  CHECK_JUST_MSG(op_->InferBlobDescsIf(GetBlobDesc4BnInOp, parallel_ctx, &GlobalJobDesc()),
                 std::stringstream() << " infer blob descs is failed, op name " << op_->op_loc());
  CHECK_JUST(CheckPhysicalBlobDesc(
      *op(), op()->output_bns(),
      std::bind(&Operator::GetLogicalBlobDesc4Obn, op().get(), std::placeholders::_1),
      nd_sbp_signature, parallel_ctx, GetBlobDesc4BnInOp));
  CHECK_JUST_MSG(op_->InferInplaceObn2IbnIf(&mut_inplace_obn2ibn_, &con_inplace_obn2ibn_,
                                            GetBlobDesc4BnInOp, parallel_ctx),
                 std::stringstream()
                     << " infer inplace obn to ibn is failed, op name " << op_->op_loc());
}

=======
>>>>>>> 008239ed
void ExecNode::InferBlobDescsByInputs(const ParallelContext* parallel_ctx) {
  auto GetBlobDesc4BnInOp = GetBlobDesc4BnInOpFunc();
  const OpNode* op_node = Singleton<OpGraph>::Get()->OpNode4OpName(op()->op_name());
  const NdSbpSignature* nd_sbp_signature = nullptr;
  if (op_node != nullptr) { nd_sbp_signature = &op_node->nd_sbp_signature(); }

  if (op_node != nullptr && parallel_ctx->parallel_num() > 1 && nd_sbp_signature != nullptr) {
    CHECK_JUST(CheckPhysicalBlobDesc(
        *op(), op()->input_bns(),
        std::bind(&Operator::GetLogicalBlobDesc4Ibn, op().get(), std::placeholders::_1),
        nd_sbp_signature, parallel_ctx, GetBlobDesc4BnInOp));
  }
  CHECK_JUST_MSG(op_->InferBlobDescsIf(GetBlobDesc4BnInOp, parallel_ctx, &GlobalJobDesc()),
                 std::stringstream() << " infer blob descs is failed, op name " << op_->op_loc());
  if (op_node != nullptr && parallel_ctx->parallel_num() > 1 && nd_sbp_signature != nullptr) {
    CHECK_JUST(CheckPhysicalBlobDesc(
        *op(), op()->output_bns(),
        std::bind(&Operator::GetLogicalBlobDesc4Obn, op().get(), std::placeholders::_1),
        nd_sbp_signature, parallel_ctx, GetBlobDesc4BnInOp));
  }
  CHECK_JUST_MSG(op_->InferInplaceObn2IbnIf(&mut_inplace_obn2ibn_, &con_inplace_obn2ibn_,
                                            GetBlobDesc4BnInOp, parallel_ctx),
                 std::stringstream()
                     << " infer inplace obn to ibn is failed, op name " << op_->op_loc());
}

std::function<BlobDesc*(const std::string&)> ExecNode::GetBlobDesc4BnInOpFunc() const {
  return [this](const std::string& bn_in_op) -> BlobDesc* {
    auto it = bn_in_op2regst_.find(bn_in_op);
    if (it == bn_in_op2regst_.end()) { return nullptr; }
    std::shared_ptr<RegstDesc> regst = it->second;
    CHECK(regst);
    return regst->MutBlobDesc(op()->BnInOp2Lbi(bn_in_op));
  };
}

void ExecGraph::ToExecSequence(const ParallelContext* parallel_ctx, ExecSequence* ret) const {
  TopoForEachNode([&](ExecNode* node) { node->ToProto(parallel_ctx, ret->add_exec_node()); });
}

}  // namespace oneflow<|MERGE_RESOLUTION|>--- conflicted
+++ resolved
@@ -127,7 +127,32 @@
 
 }  // namespace
 
-<<<<<<< HEAD
+void ExecNode::InferBlobDescsByInputs(const ParallelContext* parallel_ctx) {
+  auto GetBlobDesc4BnInOp = GetBlobDesc4BnInOpFunc();
+  const OpNode* op_node = Singleton<OpGraph>::Get()->OpNode4OpName(op()->op_name());
+  const NdSbpSignature* nd_sbp_signature = nullptr;
+  if (op_node != nullptr) { nd_sbp_signature = &op_node->nd_sbp_signature(); }
+
+  if (op_node != nullptr && parallel_ctx->parallel_num() > 1 && nd_sbp_signature != nullptr) {
+    CHECK_JUST(CheckPhysicalBlobDesc(
+        *op(), op()->input_bns(),
+        std::bind(&Operator::GetLogicalBlobDesc4Ibn, op().get(), std::placeholders::_1),
+        nd_sbp_signature, parallel_ctx, GetBlobDesc4BnInOp));
+  }
+  CHECK_JUST_MSG(op_->InferBlobDescsIf(GetBlobDesc4BnInOp, parallel_ctx, &GlobalJobDesc()),
+                 std::stringstream() << " infer blob descs is failed, op name " << op_->op_loc());
+  if (op_node != nullptr && parallel_ctx->parallel_num() > 1 && nd_sbp_signature != nullptr) {
+    CHECK_JUST(CheckPhysicalBlobDesc(
+        *op(), op()->output_bns(),
+        std::bind(&Operator::GetLogicalBlobDesc4Obn, op().get(), std::placeholders::_1),
+        nd_sbp_signature, parallel_ctx, GetBlobDesc4BnInOp));
+  }
+  CHECK_JUST_MSG(op_->InferInplaceObn2IbnIf(&mut_inplace_obn2ibn_, &con_inplace_obn2ibn_,
+                                            GetBlobDesc4BnInOp, parallel_ctx),
+                 std::stringstream()
+                     << " infer inplace obn to ibn is failed, op name " << op_->op_loc());
+}
+
 void ExecNode::InferBlobDescsByNdSbp(const ParallelContext* parallel_ctx) {
   const HashSet<std::string> ibns{op()->input_bns().begin(), op()->input_bns().end()};
   HashMap<std::string, BlobDesc> ibn2blob_desc{};
@@ -171,34 +196,6 @@
                      << " infer inplace obn to ibn is failed, op name " << op_->op_loc());
 }
 
-=======
->>>>>>> 008239ed
-void ExecNode::InferBlobDescsByInputs(const ParallelContext* parallel_ctx) {
-  auto GetBlobDesc4BnInOp = GetBlobDesc4BnInOpFunc();
-  const OpNode* op_node = Singleton<OpGraph>::Get()->OpNode4OpName(op()->op_name());
-  const NdSbpSignature* nd_sbp_signature = nullptr;
-  if (op_node != nullptr) { nd_sbp_signature = &op_node->nd_sbp_signature(); }
-
-  if (op_node != nullptr && parallel_ctx->parallel_num() > 1 && nd_sbp_signature != nullptr) {
-    CHECK_JUST(CheckPhysicalBlobDesc(
-        *op(), op()->input_bns(),
-        std::bind(&Operator::GetLogicalBlobDesc4Ibn, op().get(), std::placeholders::_1),
-        nd_sbp_signature, parallel_ctx, GetBlobDesc4BnInOp));
-  }
-  CHECK_JUST_MSG(op_->InferBlobDescsIf(GetBlobDesc4BnInOp, parallel_ctx, &GlobalJobDesc()),
-                 std::stringstream() << " infer blob descs is failed, op name " << op_->op_loc());
-  if (op_node != nullptr && parallel_ctx->parallel_num() > 1 && nd_sbp_signature != nullptr) {
-    CHECK_JUST(CheckPhysicalBlobDesc(
-        *op(), op()->output_bns(),
-        std::bind(&Operator::GetLogicalBlobDesc4Obn, op().get(), std::placeholders::_1),
-        nd_sbp_signature, parallel_ctx, GetBlobDesc4BnInOp));
-  }
-  CHECK_JUST_MSG(op_->InferInplaceObn2IbnIf(&mut_inplace_obn2ibn_, &con_inplace_obn2ibn_,
-                                            GetBlobDesc4BnInOp, parallel_ctx),
-                 std::stringstream()
-                     << " infer inplace obn to ibn is failed, op name " << op_->op_loc());
-}
-
 std::function<BlobDesc*(const std::string&)> ExecNode::GetBlobDesc4BnInOpFunc() const {
   return [this](const std::string& bn_in_op) -> BlobDesc* {
     auto it = bn_in_op2regst_.find(bn_in_op);
