/*
Copyright 2020 The OneFlow Authors. All rights reserved.

Licensed under the Apache License, Version 2.0 (the "License");
you may not use this file except in compliance with the License.
You may obtain a copy of the License at

    http://www.apache.org/licenses/LICENSE-2.0

Unless required by applicable law or agreed to in writing, software
distributed under the License is distributed on an "AS IS" BASIS,
WITHOUT WARRANTIES OR CONDITIONS OF ANY KIND, either express or implied.
See the License for the specific language governing permissions and
limitations under the License.
*/
#include "oneflow/core/graph/exec_graph.h"
#include "oneflow/core/graph/op_graph.h"

namespace oneflow {

void ExecNode::BindBnWithRegst(const std::string& bn, std::shared_ptr<RegstDesc> regst) {
  CHECK(bn_in_op2regst_.emplace(bn, regst).second);
}

void ExecNode::BindBnsWithRegst(const PbRpf<std::string>& (Operator::*bns_getter)() const,
                                std::shared_ptr<RegstDesc> regst) {
  for (const std::string& bn : (op_.get()->*bns_getter)()) { BindBnWithRegst(bn, regst); }
}

void ExecNode::AddBnToRegstAndBindIt(const PbRpf<std::string>& (Operator::*bns_getter)() const,
                                     std::shared_ptr<RegstDesc> regst) {
  for (const std::string& bn : (op_.get()->*bns_getter)()) { regst->AddLbi(op_->BnInOp2Lbi(bn)); }
  BindBnsWithRegst(bns_getter, regst);
}

<<<<<<< HEAD
void ExecNode::BindBnWithOneOfTheRegsts(const std::string& bn,
                                        const std::list<std::shared_ptr<RegstDesc>>& regsts) {
=======
bool ExecNode::TryBindBnWithOneOfTheRegsts(const std::string& bn,
                                           const std::list<std::shared_ptr<RegstDesc>>& regsts) {
>>>>>>> 809944fc
  const LogicalBlobId& lbi = op()->BnInOp2Lbi(bn);
  bool has_binded = false;
  for (std::shared_ptr<RegstDesc> regst : regsts) {
    if (regst->GetBlobDesc(lbi) == nullptr) { continue; }
    BindBnWithRegst(bn, regst);
    has_binded = true;
    break;
  }
<<<<<<< HEAD
  CHECK(has_binded);
}

void ExecNode::UnbindBnWithEmptyRegst() {
  EraseIf<std::string, std::shared_ptr<RegstDesc>>(
      &bn_in_op2regst_, [](HashMap<std::string, std::shared_ptr<RegstDesc>>::iterator it) {
        return it->second->regst_desc_type().has_data_regst_desc() && it->second->NumOfLbi() == 0;
      });
}

void ExecNode::ToProto(const ParallelContext* parallel_ctx, ExecNodeProto* ret) const {
  const OpNode* op_node = Global<OpGraph>::Get()->OpNode4OpName(op_->op_name());
  const ParallelDesc* parallel_desc = op_node == nullptr ? nullptr : &op_node->parallel_desc();
  op_->GenKernelConf(GetBlobDesc4BnInOpFunc(), parallel_ctx, ret->mutable_kernel_conf(),
                     op_context(), GetLogicalBlobDesc4BnInOpFunc(), parallel_desc);
=======
  return has_binded;
}

void ExecNode::BindBnWithOneOfTheRegsts(const std::string& bn,
                                        const std::list<std::shared_ptr<RegstDesc>>& regsts) {
  CHECK(TryBindBnWithOneOfTheRegsts(bn, regsts));
}

void ExecNode::UnbindBnWithEmptyRegst() {
  EraseIf<std::string, std::shared_ptr<RegstDesc>>(
      &bn_in_op2regst_, [](HashMap<std::string, std::shared_ptr<RegstDesc>>::iterator it) {
        return it->second->regst_desc_type().has_data_regst_desc() && it->second->NumOfLbi() == 0;
      });
}

void ExecNode::ToProto(const ParallelContext* parallel_ctx, ExecNodeProto* ret) const {
  op_->GenKernelConf(GetBlobDesc4BnInOpFunc(), parallel_ctx, ret->mutable_kernel_conf());
>>>>>>> 809944fc
  for (const auto& bn_regst : bn_in_op2regst_) {
    const std::string& bn_in_op = bn_regst.first;
    auto regst = bn_regst.second;
    CHECK(regst);
    PbMapPair<std::string, int64_t> pair{bn_in_op, regst->regst_desc_id()};
    CHECK(ret->mutable_bn_in_op2regst_desc_id()->insert(pair).second);
  }
}

<<<<<<< HEAD
void ExecNode::InferBlobDescs(const ParallelContext* parallel_ctx) {
  auto GetBlobDesc4BnInOp = GetBlobDesc4BnInOpFunc();
  const SbpSignature* sbp_signature = nullptr;
  {
    const OpNode* op_node = Global<OpGraph>::Get()->OpNode4OpName(op()->op_name());
    if (op_node != nullptr) { sbp_signature = &op_node->sbp_signature(); }
  }
  CHECK_JUST(op_->InferBlobDescsIf(GetBlobDesc4BnInOp, parallel_ctx, sbp_signature,
                                   [this](OpContext* op_ctx) { op_ctx_.reset(op_ctx); }));
  Global<OpGraph>::Get()->CheckBlobDescs(op_->op_name(), GetBlobDesc4BnInOp, parallel_ctx);
}

std::function<const BlobDesc&(const std::string&)> ExecNode::GetLogicalBlobDesc4BnInOpFunc() const {
  const OpNode* op_node = Global<OpGraph>::Get()->OpNode4OpName(op()->op_name());
  if (op_node == nullptr) {
    return [](const std::string& bn_in_op) -> const BlobDesc& {
      UNIMPLEMENTED();
      return *(const BlobDesc*)nullptr;
    };
  }
  return [op_node, this](const std::string& bn_in_op) -> const BlobDesc& {
    return op_node->LogicalBlobDesc4Lbi(op()->BnInOp2Lbi(bn_in_op));
  };
}

std::function<BlobDesc*(const std::string&)> ExecNode::GetBlobDesc4BnInOpFunc() const {
  return [this](const std::string& bn_in_op) -> BlobDesc* {
    auto it = bn_in_op2regst_.find(bn_in_op);
    if (it == bn_in_op2regst_.end()) { return nullptr; }
    std::shared_ptr<RegstDesc> regst = it->second;
    CHECK(regst);
    return regst->MutBlobDesc(op()->BnInOp2Lbi(bn_in_op));
  };
}

=======
namespace {

Maybe<void> CheckPhysicalBlobDesc(const BlobDesc& logical,
                                  const cfg::ParallelDistribution& parallel_distribution,
                                  const ParallelDesc& parallel_desc,
                                  const ParallelContext* parallel_ctx, const BlobDesc& physical) {
  CHECK_EQ_OR_RETURN(physical.shape(),
                     *CHECK_JUST(GetPhysicalShape(logical.shape(), parallel_distribution,
                                                  parallel_desc, *parallel_ctx)));
  return Maybe<void>::Ok();
}

Maybe<void> CheckPhysicalBlobDesc(
    const Operator& op, const PbRpf<std::string>& bns,
    const std::function<Maybe<const BlobDesc>(const std::string&)>& GetLogicalBlobDesc,
    const cfg::ParallelDistributionSignature* parallel_distribution_signature,
    const ParallelContext* parallel_ctx,
    const std::function<BlobDesc*(const std::string&)>& GetPhysicalBlobDesc) {
  const std::shared_ptr<const ParallelDesc> op_parallel_desc = CHECK_JUST(op.GetOpParallelDesc());
  for (const auto& bn : bns) {
    const BlobDesc* physical_blob_desc = GetPhysicalBlobDesc(bn);
    if (physical_blob_desc == nullptr) {
      // TODO(liujuncheng): remove this hotfix
      continue;
    }
    if (*CHECK_JUST(op.GetParallelDesc4BnInOp(bn)) == *op_parallel_desc) {
      CHECK_JUST(CheckPhysicalBlobDesc(
          *CHECK_JUST(GetLogicalBlobDesc(bn)),
          parallel_distribution_signature->bn_in_op2parallel_distribution().at(bn),
          *op_parallel_desc, parallel_ctx, *physical_blob_desc));
    }
  }
  return Maybe<void>::Ok();
}

}  // namespace

void ExecNode::InferBlobDescs(const ParallelContext* parallel_ctx) {
  auto GetBlobDesc4BnInOp = GetBlobDesc4BnInOpFunc();
  const OpNode* op_node = Global<OpGraph>::Get()->OpNode4OpName(op()->op_name());
  const cfg::ParallelDistributionSignature* parallel_distribution_signature = nullptr;
  if (op_node != nullptr) {
    parallel_distribution_signature = &op_node->parallel_distribution_signature();
  }

  if (op_node != nullptr && parallel_ctx->parallel_num() > 1
      && parallel_distribution_signature != nullptr) {
    CHECK_JUST(CheckPhysicalBlobDesc(
        *op(), op()->input_bns(),
        std::bind(&Operator::GetLogicalBlobDesc4Ibn, op().get(), std::placeholders::_1),
        parallel_distribution_signature, parallel_ctx, GetBlobDesc4BnInOp));
  }
  CHECK_JUST(op_->InferBlobDescsIf(GetBlobDesc4BnInOp, parallel_ctx, &GlobalJobDesc()));
  if (op_node != nullptr && parallel_ctx->parallel_num() > 1
      && parallel_distribution_signature != nullptr) {
    CHECK_JUST(CheckPhysicalBlobDesc(
        *op(), op()->output_bns(),
        std::bind(&Operator::GetLogicalBlobDesc4Obn, op().get(), std::placeholders::_1),
        parallel_distribution_signature, parallel_ctx, GetBlobDesc4BnInOp));
  }
  CHECK_JUST(op_->InferInplaceObn2IbnIf(&mut_inplace_obn2ibn_, &con_inplace_obn2ibn_,
                                        GetBlobDesc4BnInOp, parallel_ctx));
}

std::function<BlobDesc*(const std::string&)> ExecNode::GetBlobDesc4BnInOpFunc() const {
  return [this](const std::string& bn_in_op) -> BlobDesc* {
    auto it = bn_in_op2regst_.find(bn_in_op);
    if (it == bn_in_op2regst_.end()) { return nullptr; }
    std::shared_ptr<RegstDesc> regst = it->second;
    CHECK(regst);
    return regst->MutBlobDesc(op()->BnInOp2Lbi(bn_in_op));
  };
}

>>>>>>> 809944fc
void ExecGraph::ToExecSequence(const ParallelContext* parallel_ctx, ExecSequence* ret) const {
  TopoForEachNode([&](ExecNode* node) { node->ToProto(parallel_ctx, ret->add_exec_node()); });
}

}  // namespace oneflow<|MERGE_RESOLUTION|>--- conflicted
+++ resolved
@@ -33,13 +33,8 @@
   BindBnsWithRegst(bns_getter, regst);
 }
 
-<<<<<<< HEAD
-void ExecNode::BindBnWithOneOfTheRegsts(const std::string& bn,
-                                        const std::list<std::shared_ptr<RegstDesc>>& regsts) {
-=======
 bool ExecNode::TryBindBnWithOneOfTheRegsts(const std::string& bn,
                                            const std::list<std::shared_ptr<RegstDesc>>& regsts) {
->>>>>>> 809944fc
   const LogicalBlobId& lbi = op()->BnInOp2Lbi(bn);
   bool has_binded = false;
   for (std::shared_ptr<RegstDesc> regst : regsts) {
@@ -48,23 +43,6 @@
     has_binded = true;
     break;
   }
-<<<<<<< HEAD
-  CHECK(has_binded);
-}
-
-void ExecNode::UnbindBnWithEmptyRegst() {
-  EraseIf<std::string, std::shared_ptr<RegstDesc>>(
-      &bn_in_op2regst_, [](HashMap<std::string, std::shared_ptr<RegstDesc>>::iterator it) {
-        return it->second->regst_desc_type().has_data_regst_desc() && it->second->NumOfLbi() == 0;
-      });
-}
-
-void ExecNode::ToProto(const ParallelContext* parallel_ctx, ExecNodeProto* ret) const {
-  const OpNode* op_node = Global<OpGraph>::Get()->OpNode4OpName(op_->op_name());
-  const ParallelDesc* parallel_desc = op_node == nullptr ? nullptr : &op_node->parallel_desc();
-  op_->GenKernelConf(GetBlobDesc4BnInOpFunc(), parallel_ctx, ret->mutable_kernel_conf(),
-                     op_context(), GetLogicalBlobDesc4BnInOpFunc(), parallel_desc);
-=======
   return has_binded;
 }
 
@@ -82,7 +60,6 @@
 
 void ExecNode::ToProto(const ParallelContext* parallel_ctx, ExecNodeProto* ret) const {
   op_->GenKernelConf(GetBlobDesc4BnInOpFunc(), parallel_ctx, ret->mutable_kernel_conf());
->>>>>>> 809944fc
   for (const auto& bn_regst : bn_in_op2regst_) {
     const std::string& bn_in_op = bn_regst.first;
     auto regst = bn_regst.second;
@@ -92,43 +69,6 @@
   }
 }
 
-<<<<<<< HEAD
-void ExecNode::InferBlobDescs(const ParallelContext* parallel_ctx) {
-  auto GetBlobDesc4BnInOp = GetBlobDesc4BnInOpFunc();
-  const SbpSignature* sbp_signature = nullptr;
-  {
-    const OpNode* op_node = Global<OpGraph>::Get()->OpNode4OpName(op()->op_name());
-    if (op_node != nullptr) { sbp_signature = &op_node->sbp_signature(); }
-  }
-  CHECK_JUST(op_->InferBlobDescsIf(GetBlobDesc4BnInOp, parallel_ctx, sbp_signature,
-                                   [this](OpContext* op_ctx) { op_ctx_.reset(op_ctx); }));
-  Global<OpGraph>::Get()->CheckBlobDescs(op_->op_name(), GetBlobDesc4BnInOp, parallel_ctx);
-}
-
-std::function<const BlobDesc&(const std::string&)> ExecNode::GetLogicalBlobDesc4BnInOpFunc() const {
-  const OpNode* op_node = Global<OpGraph>::Get()->OpNode4OpName(op()->op_name());
-  if (op_node == nullptr) {
-    return [](const std::string& bn_in_op) -> const BlobDesc& {
-      UNIMPLEMENTED();
-      return *(const BlobDesc*)nullptr;
-    };
-  }
-  return [op_node, this](const std::string& bn_in_op) -> const BlobDesc& {
-    return op_node->LogicalBlobDesc4Lbi(op()->BnInOp2Lbi(bn_in_op));
-  };
-}
-
-std::function<BlobDesc*(const std::string&)> ExecNode::GetBlobDesc4BnInOpFunc() const {
-  return [this](const std::string& bn_in_op) -> BlobDesc* {
-    auto it = bn_in_op2regst_.find(bn_in_op);
-    if (it == bn_in_op2regst_.end()) { return nullptr; }
-    std::shared_ptr<RegstDesc> regst = it->second;
-    CHECK(regst);
-    return regst->MutBlobDesc(op()->BnInOp2Lbi(bn_in_op));
-  };
-}
-
-=======
 namespace {
 
 Maybe<void> CheckPhysicalBlobDesc(const BlobDesc& logical,
@@ -203,7 +143,6 @@
   };
 }
 
->>>>>>> 809944fc
 void ExecGraph::ToExecSequence(const ParallelContext* parallel_ctx, ExecSequence* ret) const {
   TopoForEachNode([&](ExecNode* node) { node->ToProto(parallel_ctx, ret->add_exec_node()); });
 }
