/*
Copyright 2020 The OneFlow Authors. All rights reserved.

Licensed under the Apache License, Version 2.0 (the "License");
you may not use this file except in compliance with the License.
You may obtain a copy of the License at

    http://www.apache.org/licenses/LICENSE-2.0

Unless required by applicable law or agreed to in writing, software
distributed under the License is distributed on an "AS IS" BASIS,
WITHOUT WARRANTIES OR CONDITIONS OF ANY KIND, either express or implied.
See the License for the specific language governing permissions and
limitations under the License.
*/
#include "oneflow/core/graph/boxing/slice_boxing_sub_task_graph_builder.h"
#include "oneflow/core/register/tensor_slice_view.h"
#include "oneflow/core/common/balanced_splitter.h"
#include "oneflow/core/graph/slice_boxing_task_node.h"
#include "oneflow/core/graph/boxing/sub_task_graph_builder_util.h"
#include "oneflow/core/common/id_util.h"
#include "oneflow/core/graph/id_serialization.h"
#include "oneflow/core/device/cpu_stream_index.h"
#ifdef WITH_CUDA
#include "oneflow/core/device/cuda_stream_index.h"
#endif

namespace oneflow {

namespace {

void GroupParallelIdByMachine(const ParallelDesc& pd,
                              HashMap<int64_t, std::vector<int64_t>>* machine_id2parallel_ids) {
  FOR_RANGE(int64_t, parallel_id, 0, pd.parallel_num()) {
    int64_t machine_id = CHECK_JUST(pd.MachineId4ParallelId(parallel_id));
    (*machine_id2parallel_ids)[machine_id].push_back(parallel_id);
  }
}

bool ContainsEmptySlice(const std::vector<TensorSliceView>& slices) {
  return std::any_of(slices.cbegin(), slices.cend(),
                     [](const TensorSliceView& slice) { return slice.IsEmpty(); });
}

bool IsCopyContiguous(const TensorSliceView& src, const TensorSliceView& dst) {
  CHECK_EQ(src.range_vec().size(), dst.range_vec().size());
  FOR_RANGE(int64_t, i, 1, src.range_vec().size()) {
    if (src.range_vec().at(i) != dst.range_vec().at(i)) { return false; }
  }
  return true;
}

bool IsSameDevice(const ParallelDesc& in_pd, const ParallelDesc& out_pd,
                  const int64_t in_parallel_id, const int64_t out_parallel_id) {
  return in_pd.device_type() == out_pd.device_type()
         && CHECK_JUST(in_pd.DeviceId4ParallelId(in_parallel_id))
                == CHECK_JUST(out_pd.DeviceId4ParallelId(out_parallel_id));
}

}  // namespace

Maybe<SubTskGphBuilderStatus> SliceBoxingSubTskGphBuilder::Build(
    SubTskGphBuilderCtx* ctx, const std::vector<TaskNode*>& sorted_in_tasks,
    std::vector<TaskNode*>* sorted_out_tasks,
    std::vector<std::vector<TaskNode*>>* sorted_ctrl_tasks, const ParallelDesc& in_parallel_desc,
    const ParallelDesc& out_parallel_desc, const LogicalBlobId& lbi,
    const BlobDesc& logical_blob_desc, const SbpParallel& in_sbp_parallel,
    const SbpParallel& out_sbp_parallel, const Shape& time_shape) const {
  if (SubTskGphBuilderUtil::BlobHasDynamicShape(logical_blob_desc)) {
    return Error::BoxingNotSupportedError();
  }
  if (!SubTskGphBuilderUtil::IsDeviceTypeCPUOrGPU(in_parallel_desc)) {
    return Error::BoxingNotSupportedError();
  }
  if (!SubTskGphBuilderUtil::IsDeviceTypeCPUOrGPU(out_parallel_desc)) {
    return Error::BoxingNotSupportedError();
  }
  if (SubTskGphBuilderUtil::HasEmptySliceIfSplit(in_parallel_desc.parallel_num(), in_sbp_parallel,
                                                 logical_blob_desc)) {
    return Error::BoxingNotSupportedError();
  }
  if (SubTskGphBuilderUtil::HasEmptySliceIfSplit(out_parallel_desc.parallel_num(), out_sbp_parallel,
                                                 logical_blob_desc)) {
    return Error::BoxingNotSupportedError();
  }
  if (!(SubTskGphBuilderUtil::IsBoxingS2B(in_sbp_parallel, out_sbp_parallel)
        || SubTskGphBuilderUtil::IsBoxingS2S(in_sbp_parallel, out_sbp_parallel)
        || SubTskGphBuilderUtil::IsBoxingP2S(in_sbp_parallel, out_sbp_parallel)
        || SubTskGphBuilderUtil::IsBoxingP2B(in_sbp_parallel, out_sbp_parallel)
        || SubTskGphBuilderUtil::IsBoxingB2S(in_sbp_parallel, out_sbp_parallel))) {
    return Error::BoxingNotSupportedError();
  }

  const auto GetBoxingGpuThrdId = [](int64_t machine_id, int64_t dev_id,
                                     CudaWorkType work_type) -> int64_t {
    int64_t thrd_id = -1;
#ifdef WITH_CUDA
<<<<<<< HEAD
    ProcessId process_id{static_cast<uint32_t>(machine_id)};
    DeviceId device_id{process_id, DeviceType::kGPU, static_cast<uint32_t>(dev_id)};
    auto* generator = dynamic_cast<CudaStreamIndexGenerator*>(
        Global<IDMgr>::Get()->GetStreamIndexGeneratorManager()->GetGenerator(device_id));
    CHECK_NOTNULL(generator);
    uint32_t stream_index = 0;
=======
    DeviceId device_id{static_cast<DeviceId::rank_t>(machine_id), DeviceType::kGPU,
                       static_cast<DeviceId::device_index_t>(dev_id)};
    auto* generator = dynamic_cast<CudaStreamIndexGenerator*>(
        Global<IDMgr>::Get()->GetStreamIndexGeneratorManager()->GetGenerator(device_id));
    CHECK_NOTNULL(generator);
    StreamId::stream_index_t stream_index = 0;
>>>>>>> ed45b307
    if (work_type == CudaWorkType::kCopyH2D) {
      stream_index = generator->GenerateH2DStreamIndex();
    } else if (work_type == CudaWorkType::kCopyD2H) {
      stream_index = generator->GenerateD2HStreamIndex();
    } else if (work_type == CudaWorkType::kMix) {
      stream_index = generator->GenerateMixStreamIndex();
    } else {
      UNIMPLEMENTED();
    }
    thrd_id = SerializeStreamIdToInt64(StreamId{device_id, stream_index});
#else
    UNIMPLEMENTED();
#endif
    return thrd_id;
  };

  const auto NewEdge = [&ctx]() -> TaskEdge* { return ctx->task_graph()->NewEdge(); };
  const auto CreateBoxingNode121 = [&ctx, &lbi, &GetBoxingGpuThrdId](
                                       const ParallelDesc& pd, const int64_t parallel_id,
                                       const TensorSliceView& slice,
                                       SliceBoxingTaskMode mode) -> SliceBoxingTaskNode* {
    SliceBoxingTaskNode* node = ctx->task_graph()->NewNode<SliceBoxingTaskNode>();
    const int64_t machine_id = CHECK_JUST(pd.MachineId4ParallelId(parallel_id));
    int64_t thrd_id = -1;
    if (pd.device_type() == DeviceType::kCPU) {
      thrd_id = Global<IDMgr>::Get()->PickCpuThrdIdEvenly(machine_id);
    } else if (pd.device_type() == DeviceType::kGPU) {
#ifdef WITH_CUDA
      int64_t dev_id = CHECK_JUST(pd.DeviceId4ParallelId(parallel_id));
      thrd_id = GetBoxingGpuThrdId(machine_id, dev_id, CudaWorkType::kCopyH2D);
#else
      UNIMPLEMENTED();
#endif
    } else {
      UNIMPLEMENTED();
    }
    node->Init(lbi, slice, mode, machine_id, thrd_id);
    return node;
  };
  const auto CreateBoxingNodeToHost =
      [&ctx, &lbi, &GetBoxingGpuThrdId, &NewEdge](
          TaskNode* src_node, const TensorSliceView& src_slice,
          const TensorSliceView& dst_slice) -> SliceBoxingTaskNode* {
    SliceBoxingTaskNode* dst_node = ctx->task_graph()->NewNode<SliceBoxingTaskNode>();
    int64_t thrd_id = -1;
    if (src_node->device_type() == DeviceType::kCPU) {
      thrd_id = Global<IDMgr>::Get()->PickCpuThrdIdEvenly(src_node->machine_id());
    } else if (src_node->device_type() == DeviceType::kGPU) {
#ifdef WITH_CUDA
      thrd_id =
          GetBoxingGpuThrdId(src_node->machine_id(), src_node->GpuPhyId(), CudaWorkType::kCopyD2H);
#else
      UNIMPLEMENTED();
#endif
    } else {
      UNIMPLEMENTED();
    }
    dst_node->Init(lbi, dst_slice, kSliceBoxingTaskModeCopy, src_node->machine_id(), thrd_id,
                   MemZoneId(DeviceType::kCPU, 0));
    dst_node->ConnectToSrcNodeWithSlice(src_node, NewEdge(), src_slice);
    return dst_node;
  };
  const auto BuildSubTaskGphS2B = [&ctx, &CreateBoxingNode121, &NewEdge](
                                      const ParallelDesc& in_pd, const ParallelDesc& out_pd,
                                      const SbpParallel& in_sbp, const SbpParallel& out_sbp,
                                      const BlobDesc& blob_desc,
                                      const std::vector<TaskNode*>& in_nodes,
                                      std::vector<TaskNode*>* out_nodes) {
    CHECK(SubTskGphBuilderUtil::IsBoxingS2B(in_sbp, out_sbp));
    const std::vector<TensorSliceView> in_slices =
        SubTskGphBuilderUtil::GetTensorSliceView(in_pd.parallel_num(), in_sbp, blob_desc);
    CHECK(!ContainsEmptySlice(in_slices));
    const TensorSliceView out_slice = SubTskGphBuilderUtil::GetBroadcastTensorSliceView(blob_desc);
    FOR_RANGE(int64_t, out_id, 0, out_pd.parallel_num()) {
      SliceBoxingTaskNode* out_node =
          CreateBoxingNode121(out_pd, out_id, out_slice, kSliceBoxingTaskModeCopy);
      FOR_RANGE(int64_t, in_id, 0, in_pd.parallel_num()) {
        const TensorSliceView& in_slice = in_slices.at(in_id);
        TaskNode* in_node = in_nodes.at(in_id);
        if (SubTskGphBuilderUtil::IsOnSameGPU(in_node, out_node)) {
          out_node->ConnectToSrcNodeWithSlice(in_node, NewEdge(), in_slice);
        } else {
          TaskNode* proxy_node =
              ctx->GetProxyNode(in_node, in_node->MemZoneId121(), out_node->machine_id(),
                                MemZoneId(DeviceType::kCPU, 0));
          out_node->ConnectToSrcNodeWithSlice(proxy_node, NewEdge(), in_slice);
        }
      }
      out_nodes->push_back(out_node);
    }
  };
  const auto BuildSubTaskGphS2S = [&ctx, &lbi, &CreateBoxingNode121, &CreateBoxingNodeToHost,
                                   &GetBoxingGpuThrdId,
                                   &NewEdge](const ParallelDesc& in_pd, const ParallelDesc& out_pd,
                                             const SbpParallel& in_sbp, const SbpParallel& out_sbp,
                                             const BlobDesc& blob_desc,
                                             const std::vector<TaskNode*>& in_nodes,
                                             std::vector<TaskNode*>* out_nodes) {
    CHECK(SubTskGphBuilderUtil::IsBoxingS2S(in_sbp, out_sbp));
    const std::vector<TensorSliceView> in_slices =
        SubTskGphBuilderUtil::GetTensorSliceView(in_pd.parallel_num(), in_sbp, blob_desc);
    CHECK(!ContainsEmptySlice(in_slices));
    const std::vector<TensorSliceView> out_slices =
        SubTskGphBuilderUtil::GetTensorSliceView(out_pd.parallel_num(), out_sbp, blob_desc);
    CHECK(!ContainsEmptySlice(out_slices));
    HashMap<int64_t, std::vector<int64_t>> machine_id2in_parallel_ids;
    GroupParallelIdByMachine(in_pd, &machine_id2in_parallel_ids);
    FOR_RANGE(int64_t, out_id, 0, out_pd.parallel_num()) {
      const TensorSliceView& out_slice = out_slices.at(out_id);
      SliceBoxingTaskNode* out_node =
          CreateBoxingNode121(out_pd, out_id, out_slice, kSliceBoxingTaskModeCopy);
      for (const auto& pair : machine_id2in_parallel_ids) {
        const int64_t in_machine_id = pair.first;
        const std::vector<int64_t>& in_parallel_ids = pair.second;
        if (out_node->machine_id() == in_machine_id) {
          for (const int64_t in_id : in_parallel_ids) {
            const TensorSliceView& in_slice = in_slices.at(in_id);
            const TensorSliceView& intersection = out_slice.Intersect(in_slice);
            if (intersection.IsEmpty()) { continue; }
            TaskNode* in_node = in_nodes.at(in_id);
            if (in_pd.device_type() == DeviceType::kGPU
                && out_pd.device_type() == DeviceType::kCPU) {
              SliceBoxingTaskNode* copy_to_host =
                  CreateBoxingNodeToHost(in_node, in_slice, intersection);
              out_node->ConnectToSrcNodeWithSlice(copy_to_host, NewEdge(), intersection);
            } else if (in_pd.device_type() == DeviceType::kCPU
                       && out_pd.device_type() == DeviceType::kCPU) {
              out_node->ConnectToSrcNodeWithSlice(in_node, NewEdge(), in_slice);
            } else {
              bool in_contiguous = IsCopyContiguous(in_slice, intersection);
              bool out_contiguous = IsCopyContiguous(intersection, out_slice);
              if (IsSameDevice(in_pd, out_pd, in_id, out_id) || (in_contiguous && out_contiguous)) {
                out_node->ConnectToSrcNodeWithSlice(in_node, NewEdge(), in_slice);
              } else if (in_contiguous && !out_contiguous) {
                SliceBoxingTaskNode* copy_to_out_continuous =
                    CreateBoxingNode121(out_pd, out_id, intersection, kSliceBoxingTaskModeCopy);
                copy_to_out_continuous->ConnectToSrcNodeWithSlice(in_node, NewEdge(), in_slice);
                out_node->ConnectToSrcNodeWithSlice(copy_to_out_continuous, NewEdge(),
                                                    intersection);
              } else if (!in_contiguous && out_contiguous) {
                SliceBoxingTaskNode* in_copy_to_continuous =
                    CreateBoxingNode121(in_pd, in_id, intersection, kSliceBoxingTaskModeCopy);
                in_copy_to_continuous->ConnectToSrcNodeWithSlice(in_node, NewEdge(), in_slice);
                out_node->ConnectToSrcNodeWithSlice(in_copy_to_continuous, NewEdge(), intersection);
              } else {
                SliceBoxingTaskNode* in_copy_to_continuous =
                    CreateBoxingNode121(in_pd, in_id, intersection, kSliceBoxingTaskModeCopy);
                in_copy_to_continuous->ConnectToSrcNodeWithSlice(in_node, NewEdge(), in_slice);
                SliceBoxingTaskNode* copy_to_out_continuous =
                    CreateBoxingNode121(out_pd, out_id, intersection, kSliceBoxingTaskModeCopy);
                copy_to_out_continuous->ConnectToSrcNodeWithSlice(in_copy_to_continuous, NewEdge(),
                                                                  intersection);
                out_node->ConnectToSrcNodeWithSlice(copy_to_out_continuous, NewEdge(),
                                                    intersection);
              }
            }
          }
        } else {
          HashMap<int64_t, TensorSliceView> in_id2intersection;
          std::vector<TensorSliceView> non_empty_intersections;
          for (const int64_t in_id : in_parallel_ids) {
            const TensorSliceView& intersection = out_slice.Intersect(in_slices.at(in_id));
            in_id2intersection[in_id] = intersection;
            if (!intersection.IsEmpty()) { non_empty_intersections.push_back(intersection); }
          }
          if (non_empty_intersections.empty()) { continue; }
          const TensorSliceView concat_slice =
              TensorSliceView::Concatenate(non_empty_intersections, in_sbp.split_parallel().axis());
          SliceBoxingTaskNode* local_concat_node =
              ctx->task_graph()->NewNode<SliceBoxingTaskNode>();
          int64_t local_concat_thrd_id = -1;
          if (in_pd.device_type() == DeviceType::kCPU) {
            local_concat_thrd_id = Global<IDMgr>::Get()->PickCpuThrdIdEvenly(in_machine_id);
          } else if (in_pd.device_type() == DeviceType::kGPU) {
#ifdef WITH_CUDA
            TaskNode* node = in_nodes.at(in_parallel_ids.at(out_id % in_parallel_ids.size()));
            local_concat_thrd_id =
                GetBoxingGpuThrdId(node->machine_id(), node->GpuPhyId(), CudaWorkType::kCopyD2H);
#else
            UNIMPLEMENTED();
#endif
          }
          local_concat_node->Init(lbi, concat_slice, kSliceBoxingTaskModeCopy, in_machine_id,
                                  local_concat_thrd_id, MemZoneId(DeviceType::kCPU, 0));
          for (const int64_t in_id : in_parallel_ids) {
            if (!in_id2intersection.at(in_id).IsEmpty()) {
              local_concat_node->ConnectToSrcNodeWithSlice(in_nodes.at(in_id), NewEdge(),
                                                           in_slices.at(in_id));
            }
          }
          TaskNode* local_add_proxy_node =
              ctx->GetProxyNode(local_concat_node, MemZoneId(DeviceType::kCPU, 0),
                                out_node->machine_id(), MemZoneId(DeviceType::kCPU, 0));
          out_node->ConnectToSrcNodeWithSlice(local_add_proxy_node, NewEdge(), concat_slice);
        }
      }
      out_nodes->push_back(out_node);
    }
  };
  const auto BuildSubTaskGphP2S = [&ctx, &lbi, &CreateBoxingNode121, &CreateBoxingNodeToHost,
                                   &GetBoxingGpuThrdId,
                                   &NewEdge](const ParallelDesc& in_pd, const ParallelDesc& out_pd,
                                             const SbpParallel& in_sbp, const SbpParallel& out_sbp,
                                             const BlobDesc& blob_desc,
                                             const std::vector<TaskNode*>& in_nodes,
                                             std::vector<TaskNode*>* out_nodes) {
    CHECK(SubTskGphBuilderUtil::IsBoxingP2S(in_sbp, out_sbp));
    const TensorSliceView in_slice = SubTskGphBuilderUtil::GetBroadcastTensorSliceView(blob_desc);
    const std::vector<TensorSliceView> out_slices =
        SubTskGphBuilderUtil::GetTensorSliceView(out_pd.parallel_num(), out_sbp, blob_desc);
    CHECK(!ContainsEmptySlice(out_slices));
    HashMap<int64_t, std::vector<int64_t>> machine_id2in_parallel_ids;
    GroupParallelIdByMachine(in_pd, &machine_id2in_parallel_ids);
    FOR_RANGE(int64_t, out_id, 0, out_pd.parallel_num()) {
      const TensorSliceView& out_slice = out_slices.at(out_id);
      SliceBoxingTaskNode* out_node =
          CreateBoxingNode121(out_pd, out_id, out_slice, kSliceBoxingTaskModeAdd);
      for (const auto& pair : machine_id2in_parallel_ids) {
        const int64_t in_machine_id = pair.first;
        const std::vector<int64_t>& in_parallel_ids = pair.second;
        if (out_node->machine_id() == in_machine_id) {
          for (const int64_t in_id : in_parallel_ids) {
            TaskNode* in_node = in_nodes.at(in_id);
            if (SubTskGphBuilderUtil::IsOnSameGPU(in_node, out_node)) {
              out_node->ConnectToSrcNodeWithSlice(in_node, NewEdge(), in_slice);
            } else if (in_pd.device_type() == DeviceType::kGPU) {
              SliceBoxingTaskNode* copy_to_host =
                  CreateBoxingNodeToHost(in_node, in_slice, out_slice);
              out_node->ConnectToSrcNodeWithSlice(copy_to_host, NewEdge(), out_slice);
            } else {
              out_node->ConnectToSrcNodeWithSlice(in_node, NewEdge(), in_slice);
            }
          }
        } else {
          auto* local_add_node = ctx->task_graph()->NewNode<SliceBoxingTaskNode>();
          int64_t local_add_thrd_id = -1;
          if (in_pd.device_type() == DeviceType::kCPU) {
            local_add_thrd_id = Global<IDMgr>::Get()->PickCpuThrdIdEvenly(in_machine_id);
          } else if (in_pd.device_type() == DeviceType::kGPU) {
#ifdef WITH_CUDA
            TaskNode* node = in_nodes.at(in_parallel_ids.at(out_id % in_parallel_ids.size()));
            local_add_thrd_id =
                GetBoxingGpuThrdId(node->machine_id(), node->GpuPhyId(), CudaWorkType::kCopyD2H);
#else
            UNIMPLEMENTED();
#endif
          }
          local_add_node->Init(lbi, out_slice, kSliceBoxingTaskModeAdd, in_machine_id,
<<<<<<< HEAD
                               local_add_thrd_id, MemZoneId(DeviceType::kCPU, 0));
=======
                               local_add_thrd_id, Global<IDMgr>::Get()->CpuMemZoneId());
>>>>>>> ed45b307
          for (const int64_t in_id : in_parallel_ids) {
            local_add_node->ConnectToSrcNodeWithSlice(in_nodes.at(in_id), NewEdge(), in_slice);
          }
          TaskNode* local_add_proxy_node =
<<<<<<< HEAD
              ctx->GetProxyNode(local_add_node, MemZoneId(DeviceType::kCPU, 0),
                                out_node->machine_id(), MemZoneId(DeviceType::kCPU, 0));
=======
              ctx->GetProxyNode(local_add_node, Global<IDMgr>::Get()->CpuMemZoneId(),
                                out_node->machine_id(), Global<IDMgr>::Get()->CpuMemZoneId());
>>>>>>> ed45b307
          out_node->ConnectToSrcNodeWithSlice(local_add_proxy_node, NewEdge(), out_slice);
        }
      }
      out_nodes->push_back(out_node);
    }
  };

  const auto BuildSubTaskGphP2B = [&ctx, &lbi, &GetBoxingGpuThrdId, &NewEdge](
                                      const ParallelDesc& in_pd, const ParallelDesc& out_pd,
                                      const SbpParallel& in_sbp, const SbpParallel& out_sbp,
                                      const BlobDesc& blob_desc,
                                      const std::vector<TaskNode*>& in_nodes,
                                      std::vector<TaskNode*>* out_nodes) {
    CHECK(SubTskGphBuilderUtil::IsBoxingP2B(in_sbp, out_sbp));
    const TensorSliceView slice = SubTskGphBuilderUtil::GetBroadcastTensorSliceView(blob_desc);
    HashMap<int64_t, std::vector<int64_t>> machine_id2in_parallel_ids;
    HashMap<int64_t, std::vector<int64_t>> machine_id2out_parallel_ids;
    GroupParallelIdByMachine(in_pd, &machine_id2in_parallel_ids);
    GroupParallelIdByMachine(out_pd, &machine_id2out_parallel_ids);
    std::vector<TaskNode*> out_box_nodes;
    for (const auto& machine_id7in_parallel_ids : machine_id2in_parallel_ids) {
      const int64_t in_machine_id = machine_id7in_parallel_ids.first;
      const std::vector<int64_t>& in_ids_on_machine = machine_id7in_parallel_ids.second;
      if (in_ids_on_machine.size() == 1) {
        out_box_nodes.push_back(in_nodes.at(in_ids_on_machine.front()));
      } else {
        auto* local_add_node = ctx->task_graph()->NewNode<SliceBoxingTaskNode>();
        int64_t local_add_thrd_id = -1;

        if (in_pd.device_type() == DeviceType::kCPU) {
          local_add_thrd_id = Global<IDMgr>::Get()->PickCpuThrdIdEvenly(in_machine_id);
        } else if (in_pd.device_type() == DeviceType::kGPU) {
#ifdef WITH_CUDA
          TaskNode* node = in_nodes.at(in_ids_on_machine.front());
          local_add_thrd_id =
              GetBoxingGpuThrdId(node->machine_id(), node->GpuPhyId(), CudaWorkType::kCopyH2D);
#else
          UNIMPLEMENTED();
#endif
        }
        local_add_node->Init(lbi, slice, kSliceBoxingTaskModeAdd, in_machine_id, local_add_thrd_id);
        FOR_RANGE(int64_t, i, 0, in_ids_on_machine.size()) {
          local_add_node->ConnectToSrcNodeWithSlice(in_nodes.at(in_ids_on_machine.at(i)), NewEdge(),
                                                    slice);
        }
        out_box_nodes.push_back(local_add_node);
      }
    }
    out_nodes->resize(out_pd.parallel_num());
    for (const auto& machine_id7out_parallel_ids : machine_id2out_parallel_ids) {
      const int64_t out_machine_id = machine_id7out_parallel_ids.first;
      TaskNode* in_box_node = nullptr;
      if (out_box_nodes.size() == 1) {
        in_box_node =
            ctx->GetProxyNode(out_box_nodes.front(), out_box_nodes.front()->MemZoneId121(),
                              machine_id7out_parallel_ids.first, MemZoneId(DeviceType::kCPU, 0));
      } else {
        auto* add_node = ctx->task_graph()->NewNode<SliceBoxingTaskNode>();
        add_node->Init(lbi, slice, kSliceBoxingTaskModeAdd, machine_id7out_parallel_ids.first,
                       Global<IDMgr>::Get()->PickCpuThrdIdEvenly(machine_id7out_parallel_ids.first),
                       MemZoneId(DeviceType::kCPU, 0));
        for (TaskNode* out_box_node : out_box_nodes) {
          TaskNode* out_boxing_node_proxy =
              ctx->GetProxyNode(out_box_node, out_box_node->MemZoneId121(), out_machine_id,
                                MemZoneId(DeviceType::kCPU, 0));
          add_node->ConnectToSrcNodeWithSlice(out_boxing_node_proxy, NewEdge(), slice);
        }
        in_box_node = add_node;
      }
      for (const int64_t out_id : machine_id7out_parallel_ids.second) {
        MemZoneId mem_zone_id;
        if (out_pd.device_type() == DeviceType::kCPU) {
          mem_zone_id = MemZoneId(DeviceType::kCPU, 0);
        } else if (out_pd.device_type() == DeviceType::kGPU) {
          mem_zone_id = MemZoneId(DeviceType::kGPU, CHECK_JUST(out_pd.DeviceId4ParallelId(out_id)));
        } else {
          UNIMPLEMENTED();
        }
        (*out_nodes)[out_id] = ctx->GetProxyNode(in_box_node, MemZoneId(DeviceType::kCPU, 0),
                                                 out_machine_id, mem_zone_id);
      }
    }
  };

  const auto BuildSubTaskGphB2S =
      [&ctx, &lbi, &CreateBoxingNode121, &CreateBoxingNodeToHost, &GetBoxingGpuThrdId, &NewEdge](
          const ParallelDesc& in_pd, const ParallelDesc& out_pd, const SbpParallel& in_sbp,
          const SbpParallel& out_sbp, const BlobDesc& blob_desc,
          const std::vector<TaskNode*>& in_nodes, std::vector<TaskNode*>* out_nodes) {
        CHECK(SubTskGphBuilderUtil::IsBoxingB2S(in_sbp, out_sbp));
        const TensorSliceView in_slice =
            SubTskGphBuilderUtil::GetBroadcastTensorSliceView(blob_desc);
        const std::vector<TensorSliceView> out_slices =
            SubTskGphBuilderUtil::GetTensorSliceView(out_pd.parallel_num(), out_sbp, blob_desc);
        CHECK(!ContainsEmptySlice(out_slices));
        FOR_RANGE(int64_t, out_id, 0, out_pd.parallel_num()) {
          const TensorSliceView& out_slice = out_slices.at(out_id);
          const int64_t nearest_idx =
              SubTskGphBuilderUtil::FindNearestSrcParallelId(in_pd, out_pd, out_id);
          TaskNode* in_node = in_nodes.at(nearest_idx);
          SliceBoxingTaskNode* slice_node =
              CreateBoxingNode121(in_pd, nearest_idx, out_slice, kSliceBoxingTaskModeCopy);
          slice_node->ConnectToSrcNodeWithSlice(in_node, NewEdge(), in_slice);
          TaskNode* out_node =
              ctx->GetProxyNode(slice_node, slice_node->MemZoneId121(), out_pd, out_id);

          out_nodes->push_back(out_node);
        }
      };

  std::string comment;
  if (SubTskGphBuilderUtil::IsBoxingS2B(in_sbp_parallel, out_sbp_parallel)) {
    BuildSubTaskGphS2B(in_parallel_desc, out_parallel_desc, in_sbp_parallel, out_sbp_parallel,
                       logical_blob_desc, sorted_in_tasks, sorted_out_tasks);
    comment = "BuildSubTaskGphS2B";
  } else if (SubTskGphBuilderUtil::IsBoxingS2S(in_sbp_parallel, out_sbp_parallel)) {
    BuildSubTaskGphS2S(in_parallel_desc, out_parallel_desc, in_sbp_parallel, out_sbp_parallel,
                       logical_blob_desc, sorted_in_tasks, sorted_out_tasks);
    comment = "BuildSubTaskGphS2S";
  } else if (SubTskGphBuilderUtil::IsBoxingP2S(in_sbp_parallel, out_sbp_parallel)) {
    BuildSubTaskGphP2S(in_parallel_desc, out_parallel_desc, in_sbp_parallel, out_sbp_parallel,
                       logical_blob_desc, sorted_in_tasks, sorted_out_tasks);
    comment = "BuildSubTaskGphP2S";
  } else if (SubTskGphBuilderUtil::IsBoxingP2B(in_sbp_parallel, out_sbp_parallel)) {
    if (logical_blob_desc.shape().elem_cnt() < out_parallel_desc.parallel_num()) {
      BuildSubTaskGphP2B(in_parallel_desc, out_parallel_desc, in_sbp_parallel, out_sbp_parallel,
                         logical_blob_desc, sorted_in_tasks, sorted_out_tasks);
      comment = "BuildSubTaskGphP2B";
    } else {
      BlobDesc flat_blob_desc(logical_blob_desc.data_type());
      flat_blob_desc.mut_shape() = Shape({logical_blob_desc.shape().elem_cnt()});
      std::vector<TaskNode*> middle_nodes;
      SbpParallel middle_sbp;
      middle_sbp.mutable_split_parallel()->set_axis(0);
      BuildSubTaskGphP2S(in_parallel_desc, out_parallel_desc, in_sbp_parallel, middle_sbp,
                         flat_blob_desc, sorted_in_tasks, &middle_nodes);
      BuildSubTaskGphS2B(out_parallel_desc, out_parallel_desc, middle_sbp, out_sbp_parallel,
                         flat_blob_desc, middle_nodes, sorted_out_tasks);
      comment = "BuildSubTaskGphP2S->BuildSubTaskGphS2B";
      for (TaskNode* out_node : *sorted_out_tasks) {
        auto* slice_boxing_node = dynamic_cast<SliceBoxingTaskNode*>(out_node);
        CHECK_NOTNULL(slice_boxing_node);
        slice_boxing_node->SetOutShape(logical_blob_desc.shape());
      }
    }

  } else if (SubTskGphBuilderUtil::IsBoxingB2S(in_sbp_parallel, out_sbp_parallel)) {
    BuildSubTaskGphB2S(in_parallel_desc, out_parallel_desc, in_sbp_parallel, out_sbp_parallel,
                       logical_blob_desc, sorted_in_tasks, sorted_out_tasks);
    comment = "BuildSubTaskGphB2S";
  } else {
    UNIMPLEMENTED();
  }
  return TRY(BuildSubTskGphBuilderStatus("SliceBoxingSubTskGphBuilder", comment));
}

}  // namespace oneflow<|MERGE_RESOLUTION|>--- conflicted
+++ resolved
@@ -95,21 +95,12 @@
                                      CudaWorkType work_type) -> int64_t {
     int64_t thrd_id = -1;
 #ifdef WITH_CUDA
-<<<<<<< HEAD
-    ProcessId process_id{static_cast<uint32_t>(machine_id)};
-    DeviceId device_id{process_id, DeviceType::kGPU, static_cast<uint32_t>(dev_id)};
-    auto* generator = dynamic_cast<CudaStreamIndexGenerator*>(
-        Global<IDMgr>::Get()->GetStreamIndexGeneratorManager()->GetGenerator(device_id));
-    CHECK_NOTNULL(generator);
-    uint32_t stream_index = 0;
-=======
     DeviceId device_id{static_cast<DeviceId::rank_t>(machine_id), DeviceType::kGPU,
                        static_cast<DeviceId::device_index_t>(dev_id)};
     auto* generator = dynamic_cast<CudaStreamIndexGenerator*>(
         Global<IDMgr>::Get()->GetStreamIndexGeneratorManager()->GetGenerator(device_id));
     CHECK_NOTNULL(generator);
     StreamId::stream_index_t stream_index = 0;
->>>>>>> ed45b307
     if (work_type == CudaWorkType::kCopyH2D) {
       stream_index = generator->GenerateH2DStreamIndex();
     } else if (work_type == CudaWorkType::kCopyD2H) {
@@ -358,22 +349,13 @@
 #endif
           }
           local_add_node->Init(lbi, out_slice, kSliceBoxingTaskModeAdd, in_machine_id,
-<<<<<<< HEAD
                                local_add_thrd_id, MemZoneId(DeviceType::kCPU, 0));
-=======
-                               local_add_thrd_id, Global<IDMgr>::Get()->CpuMemZoneId());
->>>>>>> ed45b307
           for (const int64_t in_id : in_parallel_ids) {
             local_add_node->ConnectToSrcNodeWithSlice(in_nodes.at(in_id), NewEdge(), in_slice);
           }
           TaskNode* local_add_proxy_node =
-<<<<<<< HEAD
               ctx->GetProxyNode(local_add_node, MemZoneId(DeviceType::kCPU, 0),
                                 out_node->machine_id(), MemZoneId(DeviceType::kCPU, 0));
-=======
-              ctx->GetProxyNode(local_add_node, Global<IDMgr>::Get()->CpuMemZoneId(),
-                                out_node->machine_id(), Global<IDMgr>::Get()->CpuMemZoneId());
->>>>>>> ed45b307
           out_node->ConnectToSrcNodeWithSlice(local_add_proxy_node, NewEdge(), out_slice);
         }
       }
