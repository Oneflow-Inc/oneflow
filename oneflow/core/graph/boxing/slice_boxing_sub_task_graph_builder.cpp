--- conflicted
+++ resolved
@@ -164,31 +164,6 @@
     dst_node->ConnectToSrcNodeWithSlice(src_node, NewEdge(), src_slice);
     return dst_node;
   };
-<<<<<<< HEAD
-  const auto BuildSubTaskGphS2B = [&ctx, &CreateBoxingNode121, &NewEdge, &lbi](
-                                      const ParallelDesc& in_pd, const ParallelDesc& out_pd,
-                                      const SbpParallel& in_sbp, const SbpParallel& out_sbp,
-                                      const BlobDesc& blob_desc,
-                                      const std::vector<TaskNode*>& in_nodes,
-                                      std::vector<TaskNode*>* out_nodes) {
-    CHECK(SubTskGphBuilderUtil::IsBoxingS2B(in_sbp, out_sbp));
-    const std::vector<TensorSliceView> in_slices =
-        GetTensorSliceView(in_pd.parallel_num(), in_sbp, blob_desc);
-    CHECK(!ContainsEmptySlice(in_slices));
-    const TensorSliceView out_slice = GetBroadcastTensorSliceView(blob_desc);
-    FOR_RANGE(int64_t, out_id, 0, out_pd.parallel_num()) {
-      SliceBoxingTaskNode* out_node =
-          CreateBoxingNode121(out_pd, out_id, out_slice, kSliceBoxingTaskModeCopy);
-      FOR_RANGE(int64_t, in_id, 0, in_pd.parallel_num()) {
-        const TensorSliceView& in_slice = in_slices.at(in_id);
-        TaskNode* in_node = in_nodes.at(in_id);
-        if (SubTskGphBuilderUtil::IsOnSameGPU(in_node, out_node)) {
-          out_node->ConnectToSrcNodeWithSlice(in_node, NewEdge(), in_slice);
-        } else {
-          TaskNode* proxy_node =
-              ctx->task_graph()->GetProxyNode(in_node, lbi, out_node->machine_id(), kCPUMemZoneId);
-          out_node->ConnectToSrcNodeWithSlice(proxy_node, NewEdge(), in_slice);
-=======
   const auto BuildSubTaskGphS2B =
       [&ctx, &CreateBoxingNode121, &NewEdge, &lbi](
           const ParallelDesc& in_pd, const ParallelDesc& out_pd, const cfg::SbpParallel& in_sbp,
@@ -209,12 +184,11 @@
               out_node->ConnectToSrcNodeWithSlice(in_node, NewEdge(), in_slice);
             } else {
               TaskNode* proxy_node = ctx->task_graph()->GetProxyNode(
-                  in_node, lbi, out_node->machine_id(), Global<IDMgr>::Get()->CpuMemZoneId());
+                  in_node, lbi, out_node->machine_id(), kCPUMemZoneId);
               out_node->ConnectToSrcNodeWithSlice(proxy_node, NewEdge(), in_slice);
             }
           }
           out_nodes->push_back(out_node);
->>>>>>> 3af1b270
         }
       }
       out_nodes->push_back(out_node);
@@ -329,13 +303,8 @@
   };
   const auto BuildSubTaskGphP2S =
       [&ctx, &lbi, &CreateBoxingNode121, &CreateBoxingNodeToHost, &GetBoxingGpuThrdId, &NewEdge](
-<<<<<<< HEAD
-          const ParallelDesc& in_pd, const ParallelDesc& out_pd, const SbpParallel& in_sbp,
-          const SbpParallel& out_sbp, const BlobDesc& blob_desc,
-=======
           const ParallelDesc& in_pd, const ParallelDesc& out_pd, const cfg::SbpParallel& in_sbp,
           const cfg::SbpParallel& out_sbp, const BlobDesc& blob_desc,
->>>>>>> 3af1b270
           const std::vector<TaskNode*>& in_nodes, std::vector<TaskNode*>* out_nodes) {
         CHECK(SubTskGphBuilderUtil::IsBoxingP2S(in_sbp, out_sbp));
         const TensorSliceView in_slice = GetBroadcastTensorSliceView(blob_desc);
@@ -379,22 +348,13 @@
 #endif
               }
               local_add_node->Init(lbi, out_slice, kSliceBoxingTaskModeAdd, in_machine_id,
-<<<<<<< HEAD
                                    local_add_thrd_id, EncodeMemZoneIdToInt64(kCPUMemZoneId));
-              for (const int64_t in_id : in_parallel_ids) {
-                local_add_node->ConnectToSrcNodeWithSlice(in_nodes.at(in_id), NewEdge(), in_slice);
-              }
-              TaskNode* local_add_proxy_node = ctx->task_graph()->GetProxyNode(
-                  local_add_node, lbi, out_node->machine_id(), kCPUMemZoneId);
-=======
-                                   local_add_thrd_id, Global<IDMgr>::Get()->CpuMemZoneId());
               for (const int64_t in_id : in_parallel_ids) {
                 local_add_node->ConnectToSrcNodeWithSlice(in_nodes.at(in_id), NewEdge(), in_slice);
               }
               TaskNode* local_add_proxy_node =
                   ctx->task_graph()->GetProxyNode(local_add_node, lbi, out_node->machine_id(),
-                                                  Global<IDMgr>::Get()->CpuMemZoneId());
->>>>>>> 3af1b270
+                                                  kCPUMemZoneId);
               out_node->ConnectToSrcNodeWithSlice(local_add_proxy_node, NewEdge(), out_slice);
             }
           }
