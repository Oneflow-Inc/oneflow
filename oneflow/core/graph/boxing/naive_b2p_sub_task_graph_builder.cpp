/*
Copyright 2020 The OneFlow Authors. All rights reserved.

Licensed under the Apache License, Version 2.0 (the "License");
you may not use this file except in compliance with the License.
You may obtain a copy of the License at

    http://www.apache.org/licenses/LICENSE-2.0

Unless required by applicable law or agreed to in writing, software
distributed under the License is distributed on an "AS IS" BASIS,
WITHOUT WARRANTIES OR CONDITIONS OF ANY KIND, either express or implied.
See the License for the specific language governing permissions and
limitations under the License.
*/
#include "oneflow/core/graph/boxing/naive_b2p_sub_task_graph_builder.h"
#include "oneflow/core/graph/boxing/sub_task_graph_builder_util.h"
#include "oneflow/core/graph/boxing_zeros_task_node.h"
#include "oneflow/core/common/id_util.h"
#include "oneflow/core/graph/id_serialization.h"
#include "oneflow/core/device/stream_index.h"

namespace oneflow {

Maybe<SubTskGphBuilderStatus> NaiveB2PSubTskGphBuilder::Build(
    SubTskGphBuilderCtx* ctx, const std::vector<TaskNode*>& sorted_in_tasks,
    std::vector<TaskNode*>* sorted_out_tasks,
    std::vector<std::vector<TaskNode*>>* sorted_ctrl_tasks, const ParallelDesc& in_parallel_desc,
    const ParallelDesc& out_parallel_desc, const LogicalBlobId& lbi,
    const BlobDesc& logical_blob_desc, const SbpParallel& in_sbp_parallel,
    const SbpParallel& out_sbp_parallel, const Shape& time_shape) const {
  if ((in_parallel_desc.parallel_num() == 1 || in_sbp_parallel.has_broadcast_parallel())
      && out_parallel_desc.parallel_num() != 1 && out_sbp_parallel.has_partial_sum_parallel()) {
    HashMap<int64_t, int64_t> out_id2nearest_in_id;
    int64_t nearest_out_node_idx = -1;
    int64_t nearest_out_node_distance = -1;

    FOR_RANGE(int64_t, out_id, 0, out_parallel_desc.parallel_num()) {
      const int64_t nearest_in_parallel_id = SubTskGphBuilderUtil::FindNearestSrcParallelId(
          in_parallel_desc, out_parallel_desc, out_id);
      out_id2nearest_in_id.emplace(out_id, nearest_in_parallel_id);
      const int64_t distance = SubTskGphBuilderUtil::GetDistance(
          in_parallel_desc, nearest_in_parallel_id, out_parallel_desc, out_id);
      if (nearest_out_node_idx == -1 || distance < nearest_out_node_distance) {
        nearest_out_node_idx = out_id;
        nearest_out_node_distance = distance;
      }
    }
    FOR_RANGE(int64_t, out_id, 0, out_parallel_desc.parallel_num()) {
      const int64_t nearest_in_id = out_id2nearest_in_id.at(out_id);
      TaskNode* nearest_in_node = sorted_in_tasks.at(nearest_in_id);
      if (out_id == nearest_out_node_idx) {
        TaskNode* proxy = ctx->GetProxyNode(nearest_in_node, nearest_in_node->MemZoneId121(),
                                            out_parallel_desc, out_id);

        sorted_out_tasks->push_back(proxy);
      } else {
        const int64_t out_machine_id = CHECK_JUST(out_parallel_desc.MachineId4ParallelId(out_id));
        const int64_t out_dev_phy_id = CHECK_JUST(out_parallel_desc.DeviceId4ParallelId(out_id));
        int64_t thrd_id;
        if (out_parallel_desc.device_type() == DeviceType::kGPU) {
#ifdef WITH_CUDA
<<<<<<< HEAD
          ProcessId process_id{static_cast<uint32_t>(out_machine_id)};
          DeviceId device_id{process_id, DeviceType::kGPU, static_cast<uint32_t>(out_dev_phy_id)};
          auto* stream_index_generator =
              Global<IDMgr>::Get()->GetStreamIndexGeneratorManager()->GetGenerator(device_id);
          uint32_t stream_index = stream_index_generator->GenerateComputeStreamIndex();
=======
          DeviceId device_id{static_cast<DeviceId::rank_t>(out_machine_id), DeviceType::kGPU,
                             static_cast<DeviceId::device_index_t>(out_dev_phy_id)};
          auto* stream_index_generator =
              Global<IDMgr>::Get()->GetStreamIndexGeneratorManager()->GetGenerator(device_id);
          auto stream_index = stream_index_generator->GenerateComputeStreamIndex();
>>>>>>> a645fb93
          thrd_id = SerializeStreamIdToInt64(StreamId{device_id, stream_index});
#else
          UNIMPLEMENTED();
#endif
        } else if (out_parallel_desc.device_type() == DeviceType::kCPU) {
          thrd_id = Global<IDMgr>::Get()->PickCpuThrdIdEvenly(out_machine_id);
        } else {
          UNIMPLEMENTED();
        }
        auto* zeros_node = ctx->task_graph()->NewNode<BoxingZerosTaskNode>();
        zeros_node->Init(out_machine_id, thrd_id, lbi, logical_blob_desc.shape(),
                         logical_blob_desc.data_type(), time_shape);
        nearest_in_node->BuildCtrlRegstDesc(zeros_node);
        Connect<TaskNode>(nearest_in_node, ctx->task_graph()->NewEdge(), zeros_node);
        sorted_out_tasks->push_back(zeros_node);
      }
    }
    return TRY(BuildSubTskGphBuilderStatus("NaiveB2PSubTskGphBuilder", ""));
  } else {
    return Error::BoxingNotSupportedError();
  }
}

}  // namespace oneflow<|MERGE_RESOLUTION|>--- conflicted
+++ resolved
@@ -60,19 +60,11 @@
         int64_t thrd_id;
         if (out_parallel_desc.device_type() == DeviceType::kGPU) {
 #ifdef WITH_CUDA
-<<<<<<< HEAD
-          ProcessId process_id{static_cast<uint32_t>(out_machine_id)};
-          DeviceId device_id{process_id, DeviceType::kGPU, static_cast<uint32_t>(out_dev_phy_id)};
-          auto* stream_index_generator =
-              Global<IDMgr>::Get()->GetStreamIndexGeneratorManager()->GetGenerator(device_id);
-          uint32_t stream_index = stream_index_generator->GenerateComputeStreamIndex();
-=======
           DeviceId device_id{static_cast<DeviceId::rank_t>(out_machine_id), DeviceType::kGPU,
                              static_cast<DeviceId::device_index_t>(out_dev_phy_id)};
           auto* stream_index_generator =
               Global<IDMgr>::Get()->GetStreamIndexGeneratorManager()->GetGenerator(device_id);
           auto stream_index = stream_index_generator->GenerateComputeStreamIndex();
->>>>>>> a645fb93
           thrd_id = SerializeStreamIdToInt64(StreamId{device_id, stream_index});
 #else
           UNIMPLEMENTED();
