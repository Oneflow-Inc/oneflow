/*
Copyright 2020 The OneFlow Authors. All rights reserved.

Licensed under the Apache License, Version 2.0 (the "License");
you may not use this file except in compliance with the License.
You may obtain a copy of the License at

    http://www.apache.org/licenses/LICENSE-2.0

Unless required by applicable law or agreed to in writing, software
distributed under the License is distributed on an "AS IS" BASIS,
WITHOUT WARRANTIES OR CONDITIONS OF ANY KIND, either express or implied.
See the License for the specific language governing permissions and
limitations under the License.
*/
#include "oneflow/core/graph/boxing/chain_sub_task_graph_builder.h"
#include "oneflow/core/graph/boxing/collective_boxing_sub_task_graph_builder.h"
#include "oneflow/core/graph/boxing/sub_task_graph_builder_util.h"
#include "oneflow/core/graph/collective_boxing_task_node.h"
#include "oneflow/core/graph/slice_boxing_task_node.h"
#include "oneflow/core/graph/collective_boxing_pack_task_node.h"
#include "oneflow/core/graph/collective_boxing_unpack_task_node.h"
#include "oneflow/core/graph/task_stream_id.h"
#include "oneflow/core/job/nd_sbp_util.h"
#ifdef WITH_CUDA
#include <nccl.h>
#endif

namespace oneflow {

using namespace boxing::collective;

namespace {

void NcclInitCollectiveNode(CollectiveBoxingGenericTaskNode* node,
                            const ParallelDesc& parallel_desc, int64_t parallel_id,
                            const std::string& name, const LogicalBlobId& lbi,
                            const BlobDesc& logical_blob_desc, OpType op_type, int64_t root) {
  OperatorConf op_conf;
  op_conf.set_name(name);
  op_conf.set_device_tag(*CHECK_JUST(DeviceTag4DeviceType(DeviceType::kCUDA)));
  CollectiveBoxingGenericOpConf* conf = op_conf.mutable_collective_boxing_generic_conf();
  *conf->mutable_lbi() = lbi;
  RankDesc* rank_desc = conf->mutable_rank_desc();
  OpDesc* op_desc = rank_desc->mutable_op_desc();
  op_desc->set_name(name);
  op_desc->set_op_type(op_type);
  if (op_type == OpType::kOpTypeAllReduce || op_type == OpType::kOpTypeReduceScatter
      || op_type == OpType::kOpTypeReduce) {
    op_desc->set_reduce_method(ReduceMethod::kReduceMethodSum);
  }
  op_desc->set_data_type(logical_blob_desc.data_type());
  logical_blob_desc.shape().ToProto(op_desc->mutable_shape());
  op_desc->set_num_ranks(parallel_desc.parallel_num());
  if (op_type == OpType::kOpTypeBroadcast || op_type == OpType::kOpTypeReduce) {
    CHECK_GE(root, 0);
    CHECK_LT(root, parallel_desc.parallel_num());
    op_desc->set_root(root);
  } else {
    CHECK_EQ(root, -1);
  }
  op_desc->set_backend(Backend::kBackendNCCL);
  rank_desc->set_rank(parallel_id);

  const int64_t machine_id = CHECK_JUST(parallel_desc.MachineId4ParallelId(parallel_id));
  const int64_t device_index = CHECK_JUST(parallel_desc.DeviceId4ParallelId(parallel_id));
  const int64_t thrd_id = EncodeStreamIdToInt64(
      GenerateNamedTaskStreamId(machine_id, DeviceType::kCUDA, device_index, "NCCL"));
  node->Init(machine_id, thrd_id, lbi, op_conf);
}

int64_t FindRootParallelId(const ParallelDesc& multi_device, const ParallelDesc& sole_device) {
  CHECK_EQ(sole_device.parallel_num(), 1);
  const int64_t root_machine_id = CHECK_JUST(sole_device.MachineId4ParallelId(0));
  const int64_t root_device_id = CHECK_JUST(sole_device.DeviceId4ParallelId(0));
  int64_t root_parallel_id = -1;
  FOR_RANGE(int64_t, i, 0, multi_device.parallel_num()) {
    if (CHECK_JUST(multi_device.MachineId4ParallelId(i)) == root_machine_id
        && CHECK_JUST(multi_device.DeviceId4ParallelId(i)) == root_device_id) {
      root_parallel_id = i;
      break;
    }
  }
  return root_parallel_id;
}

bool IsSourceTimeShape(const Shape& shape) { return shape.elem_cnt() == 1; }

class NcclCollectiveBoxingAllReduceSubTskGphBuilder final : public SubTskGphBuilder {
 public:
  OF_DISALLOW_COPY_AND_MOVE(NcclCollectiveBoxingAllReduceSubTskGphBuilder);
  NcclCollectiveBoxingAllReduceSubTskGphBuilder() = default;
  ~NcclCollectiveBoxingAllReduceSubTskGphBuilder() override = default;

  Maybe<SubTskGphBuilderStatus> Build(
      SubTskGphBuilderCtx* ctx, const std::vector<TaskNode*>& sorted_in_tasks,
      std::vector<TaskNode*>* sorted_out_tasks,
      std::vector<std::vector<TaskNode*>>* sorted_ctrl_tasks, const ParallelDesc& in_parallel_desc,
      const ParallelDesc& out_parallel_desc, const LogicalBlobId& lbi,
      const BlobDesc& logical_blob_desc, const SbpParallel& in_sbp_parallel,
      const SbpParallel& out_sbp_parallel, const Shape& time_shape) const override {
    if (out_parallel_desc.Equals(in_parallel_desc)
        && !SubTskGphBuilderUtil::BlobHasDynamicShape(logical_blob_desc)
        && out_parallel_desc.device_type() == DeviceType::kCUDA
        && out_parallel_desc.parallel_num() > 1
        && SubTskGphBuilderUtil::IsBoxingP2B(in_sbp_parallel, out_sbp_parallel)) {
      const std::string op_name = "System-Boxing-NcclCollectiveBoxingAllReduce-" + NewUniqueId();
      FOR_RANGE(int64_t, i, 0, in_parallel_desc.parallel_num()) {
        TaskNode* in_node = sorted_in_tasks.at(i);
        auto* collective_node = ctx->task_graph()->NewNode<CollectiveBoxingGenericTaskNode>();
        NcclInitCollectiveNode(collective_node, in_parallel_desc, i, op_name, lbi,
                               logical_blob_desc, OpType::kOpTypeAllReduce, -1);
        ctx->task_graph()->ConnectWithLbi(in_node, collective_node, lbi);
        sorted_out_tasks->emplace_back(collective_node);
      }
      return TRY(BuildSubTskGphBuilderStatus("NcclCollectiveBoxingAllReduceSubTskGphBuilder", ""));
    } else {
      return Error::BoxingNotSupportedError();
    }
  }
};

class NcclCollectiveBoxingReduceScatterSubTskGphBuilder final : public SubTskGphBuilder {
 public:
  OF_DISALLOW_COPY_AND_MOVE(NcclCollectiveBoxingReduceScatterSubTskGphBuilder);
  NcclCollectiveBoxingReduceScatterSubTskGphBuilder() = default;
  ~NcclCollectiveBoxingReduceScatterSubTskGphBuilder() override = default;

  Maybe<SubTskGphBuilderStatus> Build(
      SubTskGphBuilderCtx* ctx, const std::vector<TaskNode*>& sorted_in_tasks,
      std::vector<TaskNode*>* sorted_out_tasks,
      std::vector<std::vector<TaskNode*>>* sorted_ctrl_tasks, const ParallelDesc& in_parallel_desc,
      const ParallelDesc& out_parallel_desc, const LogicalBlobId& lbi,
      const BlobDesc& logical_blob_desc, const SbpParallel& in_sbp_parallel,
      const SbpParallel& out_sbp_parallel, const Shape& time_shape) const override {
    if (out_parallel_desc.Equals(in_parallel_desc)
        && !SubTskGphBuilderUtil::BlobHasDynamicShape(logical_blob_desc)
        && out_parallel_desc.device_type() == DeviceType::kCUDA
<<<<<<< HEAD
        && out_parallel_desc.parallel_num() > 1
=======
        && out_parallel_desc.parallel_num() > 1 && logical_blob_desc.shape().NumAxes() > 0
        && logical_blob_desc.shape().At(0) % out_parallel_desc.parallel_num() == 0
>>>>>>> 55c4c608
        && SubTskGphBuilderUtil::IsBoxingP2S(in_sbp_parallel, out_sbp_parallel)
        && logical_blob_desc.shape().At(0) % out_parallel_desc.parallel_num() == 0
        && out_sbp_parallel.split_parallel().axis() == 0) {
      const std::string op_name =
          "System-Boxing-NcclCollectiveBoxingReduceScatter-" + NewUniqueId();
      FOR_RANGE(int64_t, i, 0, in_parallel_desc.parallel_num()) {
        TaskNode* in_node = sorted_in_tasks.at(i);
        auto* collective_node = ctx->task_graph()->NewNode<CollectiveBoxingGenericTaskNode>();
        NcclInitCollectiveNode(collective_node, in_parallel_desc, i, op_name, lbi,
                               logical_blob_desc, OpType::kOpTypeReduceScatter, -1);
        ctx->task_graph()->ConnectWithLbi(in_node, collective_node, lbi);
        sorted_out_tasks->emplace_back(collective_node);
      }
      return TRY(
          BuildSubTskGphBuilderStatus("NcclCollectiveBoxingReduceScatterSubTskGphBuilder", ""));
    } else {
      return Error::BoxingNotSupportedError();
    }
  }
};

class NcclCollectiveBoxingP2SNoncontinuousSubTskGphBuilder final : public SubTskGphBuilder {
 public:
  OF_DISALLOW_COPY_AND_MOVE(NcclCollectiveBoxingP2SNoncontinuousSubTskGphBuilder);
  NcclCollectiveBoxingP2SNoncontinuousSubTskGphBuilder() = default;
  ~NcclCollectiveBoxingP2SNoncontinuousSubTskGphBuilder() override = default;

  Maybe<SubTskGphBuilderStatus> Build(
      SubTskGphBuilderCtx* ctx, const std::vector<TaskNode*>& sorted_in_tasks,
      std::vector<TaskNode*>* sorted_out_tasks,
      std::vector<std::vector<TaskNode*>>* sorted_ctrl_tasks, const ParallelDesc& in_parallel_desc,
      const ParallelDesc& out_parallel_desc, const LogicalBlobId& lbi,
      const BlobDesc& logical_blob_desc, const SbpParallel& in_sbp_parallel,
      const SbpParallel& out_sbp_parallel, const Shape& time_shape) const override {
    const Shape& shape = logical_blob_desc.shape();
    const int64_t out_split_axis = out_sbp_parallel.split_parallel().axis();
    if (out_parallel_desc.Equals(in_parallel_desc)
        && !SubTskGphBuilderUtil::BlobHasDynamicShape(logical_blob_desc)
        && out_parallel_desc.device_type() == DeviceType::kCUDA
        && out_parallel_desc.parallel_num() > 1
        && SubTskGphBuilderUtil::IsBoxingP2S(in_sbp_parallel, out_sbp_parallel)
        && shape.NumAxes() > out_split_axis
        && shape.At(out_split_axis) % out_parallel_desc.parallel_num() == 0
        && out_sbp_parallel.split_parallel().axis() != 0) {
      const std::string op_name =
          "System-Boxing-NcclCollectiveBoxingP2SNoncontinuous-" + NewUniqueId();
      FOR_RANGE(int64_t, i, 0, in_parallel_desc.parallel_num()) {
        const int64_t machine_id = CHECK_JUST(in_parallel_desc.MachineId4ParallelId(i));
        const int64_t device_index = CHECK_JUST(in_parallel_desc.DeviceId4ParallelId(i));
        const int64_t thrd_id = EncodeStreamIdToInt64(
            GenerateComputeTaskStreamId(machine_id, DeviceType::kCUDA, device_index));
        TaskNode* in_node = sorted_in_tasks.at(i);
        CollectiveBoxingPackTaskNode* pack_node =
            ctx->task_graph()->NewNode<CollectiveBoxingPackTaskNode>();
        pack_node->Init(machine_id, thrd_id, lbi, logical_blob_desc.shape(), in_sbp_parallel,
                        out_sbp_parallel, in_parallel_desc.parallel_num());
        ctx->task_graph()->ConnectWithLbi(in_node, pack_node, lbi);

        auto* collective_node = ctx->task_graph()->NewNode<CollectiveBoxingGenericTaskNode>();
        NcclInitCollectiveNode(
            collective_node, in_parallel_desc, i, op_name, lbi,
            BlobDesc({logical_blob_desc.shape().elem_cnt()}, logical_blob_desc.data_type()),
            OpType::kOpTypeReduceScatter, -1);
        ctx->task_graph()->ConnectWithLbi(pack_node, collective_node, lbi);

        CollectiveBoxingUnpackTaskNode* unpack_node =
            ctx->task_graph()->NewNode<CollectiveBoxingUnpackTaskNode>();
        unpack_node->Init(machine_id, thrd_id, lbi, logical_blob_desc.shape(), in_sbp_parallel,
                          out_sbp_parallel, in_parallel_desc.parallel_num());
        ctx->task_graph()->ConnectWithLbi(collective_node, unpack_node, lbi);
        sorted_out_tasks->emplace_back(unpack_node);
      }
      return TRY(
          BuildSubTskGphBuilderStatus("NcclCollectiveBoxingP2SNoncontinuousSubTskGphBuilder", ""));
    } else {
      return Error::BoxingNotSupportedError();
    }
  }
};

class NcclCollectiveBoxingAllGatherSubTskGphBuilder final : public SubTskGphBuilder {
 public:
  OF_DISALLOW_COPY_AND_MOVE(NcclCollectiveBoxingAllGatherSubTskGphBuilder);
  NcclCollectiveBoxingAllGatherSubTskGphBuilder() = default;
  ~NcclCollectiveBoxingAllGatherSubTskGphBuilder() override = default;

  Maybe<SubTskGphBuilderStatus> Build(
      SubTskGphBuilderCtx* ctx, const std::vector<TaskNode*>& sorted_in_tasks,
      std::vector<TaskNode*>* sorted_out_tasks,
      std::vector<std::vector<TaskNode*>>* sorted_ctrl_tasks, const ParallelDesc& in_parallel_desc,
      const ParallelDesc& out_parallel_desc, const LogicalBlobId& lbi,
      const BlobDesc& logical_blob_desc, const SbpParallel& in_sbp_parallel,
      const SbpParallel& out_sbp_parallel, const Shape& time_shape) const override {
    if (out_parallel_desc.EqualsIgnoringDeviceType(in_parallel_desc)
        && !SubTskGphBuilderUtil::BlobHasDynamicShape(logical_blob_desc)
        && SubTskGphBuilderUtil::IsDeviceTypeCPUOrCUDA(in_parallel_desc)
        && out_parallel_desc.device_type() == DeviceType::kCUDA
<<<<<<< HEAD
        && out_parallel_desc.parallel_num() > 1
=======
        && out_parallel_desc.parallel_num() > 1 && logical_blob_desc.shape().NumAxes() > 0
        && logical_blob_desc.shape().At(0) % out_parallel_desc.parallel_num() == 0
>>>>>>> 55c4c608
        && SubTskGphBuilderUtil::IsBoxingS2B(in_sbp_parallel, out_sbp_parallel)
        && logical_blob_desc.shape().At(0) % out_parallel_desc.parallel_num() == 0
        && in_sbp_parallel.split_parallel().axis() == 0) {
      const std::string op_name = "System-Boxing-NcclCollectiveBoxingAllGather-" + NewUniqueId();
      FOR_RANGE(int64_t, i, 0, in_parallel_desc.parallel_num()) {
        TaskNode* in_node = sorted_in_tasks.at(i);
        TaskNode* in_node_proxy =
            ctx->task_graph()->GetProxyNode(in_node, lbi, out_parallel_desc, i);
        auto* collective_node = ctx->task_graph()->NewNode<CollectiveBoxingGenericTaskNode>();
        NcclInitCollectiveNode(collective_node, out_parallel_desc, i, op_name, lbi,
                               logical_blob_desc, OpType::kOpTypeAllGather, -1);
        ctx->task_graph()->ConnectWithLbi(in_node_proxy, collective_node, lbi);
        sorted_out_tasks->emplace_back(collective_node);
      }
      return TRY(BuildSubTskGphBuilderStatus("NcclCollectiveBoxingAllGatherSubTskGphBuilder", ""));
    } else {
      return Error::BoxingNotSupportedError();
    }
  }
};

class NcclCollectiveBoxingS2BNoncontinuousSubTskGphBuilder final : public SubTskGphBuilder {
 public:
  OF_DISALLOW_COPY_AND_MOVE(NcclCollectiveBoxingS2BNoncontinuousSubTskGphBuilder);
  NcclCollectiveBoxingS2BNoncontinuousSubTskGphBuilder() = default;
  ~NcclCollectiveBoxingS2BNoncontinuousSubTskGphBuilder() override = default;

  Maybe<SubTskGphBuilderStatus> Build(
      SubTskGphBuilderCtx* ctx, const std::vector<TaskNode*>& sorted_in_tasks,
      std::vector<TaskNode*>* sorted_out_tasks,
      std::vector<std::vector<TaskNode*>>* sorted_ctrl_tasks, const ParallelDesc& in_parallel_desc,
      const ParallelDesc& out_parallel_desc, const LogicalBlobId& lbi,
      const BlobDesc& logical_blob_desc, const SbpParallel& in_sbp_parallel,
      const SbpParallel& out_sbp_parallel, const Shape& time_shape) const override {
    const Shape& shape = logical_blob_desc.shape();
    const int64_t in_split_axis = in_sbp_parallel.split_parallel().axis();
    if (out_parallel_desc.EqualsIgnoringDeviceType(in_parallel_desc)
        && !SubTskGphBuilderUtil::BlobHasDynamicShape(logical_blob_desc)
        && SubTskGphBuilderUtil::IsDeviceTypeCPUOrCUDA(in_parallel_desc)
        && out_parallel_desc.device_type() == DeviceType::kCUDA
        && out_parallel_desc.parallel_num() > 1
        && SubTskGphBuilderUtil::IsBoxingS2B(in_sbp_parallel, out_sbp_parallel)
        && shape.NumAxes() > in_split_axis && in_split_axis > 0
        && shape.At(in_split_axis) % out_parallel_desc.parallel_num() == 0) {
      const std::string op_name =
          "System-Boxing-NcclCollectiveBoxingS2BNoncontinuous-" + NewUniqueId();
      FOR_RANGE(int64_t, i, 0, in_parallel_desc.parallel_num()) {
        const int64_t machine_id = CHECK_JUST(out_parallel_desc.MachineId4ParallelId(i));
        const int64_t device_index = CHECK_JUST(out_parallel_desc.DeviceId4ParallelId(i));
        const int64_t thrd_id = EncodeStreamIdToInt64(
            GenerateComputeTaskStreamId(machine_id, DeviceType::kCUDA, device_index));
        TaskNode* in_node = sorted_in_tasks.at(i);
        TaskNode* in_node_proxy =
            ctx->task_graph()->GetProxyNode(in_node, lbi, out_parallel_desc, i);
        CollectiveBoxingPackTaskNode* pack_node =
            ctx->task_graph()->NewNode<CollectiveBoxingPackTaskNode>();
        pack_node->Init(machine_id, thrd_id, lbi, logical_blob_desc.shape(), in_sbp_parallel,
                        out_sbp_parallel, in_parallel_desc.parallel_num());
        ctx->task_graph()->ConnectWithLbi(in_node_proxy, pack_node, lbi);
        auto* collective_node = ctx->task_graph()->NewNode<CollectiveBoxingGenericTaskNode>();
        NcclInitCollectiveNode(
            collective_node, out_parallel_desc, i, op_name, lbi,
            BlobDesc({logical_blob_desc.shape().elem_cnt()}, logical_blob_desc.data_type()),
            OpType::kOpTypeAllGather, -1);
        ctx->task_graph()->ConnectWithLbi(pack_node, collective_node, lbi);
        CollectiveBoxingUnpackTaskNode* unpack_node =
            ctx->task_graph()->NewNode<CollectiveBoxingUnpackTaskNode>();
        unpack_node->Init(machine_id, thrd_id, lbi, logical_blob_desc.shape(), in_sbp_parallel,
                          out_sbp_parallel, in_parallel_desc.parallel_num());
        ctx->task_graph()->ConnectWithLbi(collective_node, unpack_node, lbi);
        sorted_out_tasks->emplace_back(unpack_node);
      }
      return TRY(
          BuildSubTskGphBuilderStatus("NcclCollectiveBoxingS2BNoncontinuousSubTskGphBuilder", ""));
    } else {
      return Error::BoxingNotSupportedError();
    }
  }
};

class NcclCollectiveBoxingReduceSubTskGphBuilder final : public SubTskGphBuilder {
 public:
  OF_DISALLOW_COPY_AND_MOVE(NcclCollectiveBoxingReduceSubTskGphBuilder);
  NcclCollectiveBoxingReduceSubTskGphBuilder() = default;
  ~NcclCollectiveBoxingReduceSubTskGphBuilder() override = default;

  Maybe<SubTskGphBuilderStatus> Build(
      SubTskGphBuilderCtx* ctx, const std::vector<TaskNode*>& sorted_in_tasks,
      std::vector<TaskNode*>* sorted_out_tasks,
      std::vector<std::vector<TaskNode*>>* sorted_ctrl_tasks, const ParallelDesc& in_parallel_desc,
      const ParallelDesc& out_parallel_desc, const LogicalBlobId& lbi,
      const BlobDesc& logical_blob_desc, const SbpParallel& in_sbp_parallel,
      const SbpParallel& out_sbp_parallel, const Shape& time_shape) const override {
    if (in_parallel_desc.parallel_num() > 1 && out_parallel_desc.parallel_num() == 1
        && in_parallel_desc.device_type() == DeviceType::kCUDA
        && out_parallel_desc.device_type() == DeviceType::kCUDA
        && !SubTskGphBuilderUtil::BlobHasDynamicShape(logical_blob_desc)
        && in_sbp_parallel.has_partial_sum_parallel()) {
      const int64_t root_parallel_id = FindRootParallelId(in_parallel_desc, out_parallel_desc);
      if (root_parallel_id == -1) { return Error::BoxingNotSupportedError(); }

      const std::string op_name = "System-Boxing-NcclCollectiveBoxingReduce-" + NewUniqueId();
      sorted_ctrl_tasks->resize(out_parallel_desc.parallel_num());
      FOR_RANGE(int64_t, i, 0, in_parallel_desc.parallel_num()) {
        TaskNode* in_node = sorted_in_tasks.at(i);
        auto* collective_node = ctx->task_graph()->NewNode<CollectiveBoxingGenericTaskNode>();
        NcclInitCollectiveNode(collective_node, in_parallel_desc, i, op_name, lbi,
                               logical_blob_desc, OpType::kOpTypeReduce, root_parallel_id);
        ctx->task_graph()->ConnectWithLbi(in_node, collective_node, lbi);
        if (i == root_parallel_id) {
          sorted_out_tasks->emplace_back(collective_node);
        } else {
          sorted_ctrl_tasks->at(0).emplace_back(collective_node);
        }
      }
      return TRY(BuildSubTskGphBuilderStatus("NcclCollectiveBoxingReduceSubTskGphBuilder", ""));
    } else {
      return Error::BoxingNotSupportedError();
    }
  }
};

class CollectiveBoxingScatterThenNcclAllGatherSubTskGphBuilder final : public SubTskGphBuilder {
 public:
  OF_DISALLOW_COPY_AND_MOVE(CollectiveBoxingScatterThenNcclAllGatherSubTskGphBuilder);
  CollectiveBoxingScatterThenNcclAllGatherSubTskGphBuilder() = default;
  ~CollectiveBoxingScatterThenNcclAllGatherSubTskGphBuilder() override = default;

  Maybe<SubTskGphBuilderStatus> Build(
      SubTskGphBuilderCtx* ctx, const std::vector<TaskNode*>& sorted_in_tasks,
      std::vector<TaskNode*>* sorted_out_tasks,
      std::vector<std::vector<TaskNode*>>* sorted_ctrl_tasks, const ParallelDesc& in_parallel_desc,
      const ParallelDesc& out_parallel_desc, const LogicalBlobId& lbi,
      const BlobDesc& logical_blob_desc, const SbpParallel& in_sbp_parallel,
      const SbpParallel& out_sbp_parallel, const Shape& time_shape) const override {
    if (in_parallel_desc.parallel_num() == 1 && out_parallel_desc.parallel_num() > 1
        && in_parallel_desc.device_type() == DeviceType::kCPU
        && out_parallel_desc.device_type() == DeviceType::kCUDA
        && !SubTskGphBuilderUtil::BlobHasDynamicShape(logical_blob_desc)
        && logical_blob_desc.shape().elem_cnt() >= 1024
        && out_sbp_parallel.has_broadcast_parallel()
        // a potential optimization: flat the blob and then relax this requirement
        && logical_blob_desc.shape().NumAxes() > 0
        && logical_blob_desc.shape().At(0) % out_parallel_desc.parallel_num() == 0) {
      const TensorSliceView in_slice = GetBroadcastTensorSliceView(logical_blob_desc);
      SbpParallel split_sbp_parallel;
      split_sbp_parallel.mutable_split_parallel()->set_axis(0);
      std::vector<TensorSliceView> out_slices = GetTensorSliceView(
          out_parallel_desc.parallel_num(), split_sbp_parallel, logical_blob_desc);
      const std::string op_name = "System-Boxing-NcclCollectiveBoxingAllGather-" + NewUniqueId();
      FOR_RANGE(int64_t, out_id, 0, out_parallel_desc.parallel_num()) {
        const TensorSliceView& out_slice = out_slices.at(out_id);
        const int64_t nearest_in_parallel_id = SubTskGphBuilderUtil::FindNearestSrcParallelId(
            in_parallel_desc, out_parallel_desc, out_id);

        TaskNode* in_node = sorted_in_tasks.at(nearest_in_parallel_id);
        SliceBoxingTaskNode* slice_node = ctx->task_graph()->NewNode<SliceBoxingTaskNode>();
        // slice on cpu
        const auto in_machine_id = CHECK_JUST(in_parallel_desc.MachineId4ParallelId(0));
        int64_t thrd_id =
            EncodeStreamIdToInt64(GenerateComputeTaskStreamId(in_machine_id, DeviceType::kCPU, 0));
        slice_node->Init(lbi, out_slice, kSliceBoxingTaskModeCopy, in_machine_id, thrd_id);
        slice_node->ConnectToSrcNodeWithSlice(in_node, ctx->task_graph()->NewEdge(), in_slice);
        // copy to dst gpu
        TaskNode* slice_node_proxy =
            ctx->task_graph()->GetProxyNode(slice_node, lbi, out_parallel_desc, out_id);
        // allgather
        auto* collective_node = ctx->task_graph()->NewNode<CollectiveBoxingGenericTaskNode>();
        NcclInitCollectiveNode(collective_node, out_parallel_desc, out_id, op_name, lbi,
                               logical_blob_desc, OpType::kOpTypeAllGather, -1);
        ctx->task_graph()->ConnectWithLbi(slice_node_proxy, collective_node, lbi);
        sorted_out_tasks->emplace_back(collective_node);
      }
      return TRY(BuildSubTskGphBuilderStatus(
          "CollectiveBoxingScatterThenNcclAllGatherSubTskGphBuilder", ""));
    } else {
      return Error::BoxingNotSupportedError();
    }
  };
};

class NcclCollectiveBoxingBroadcastSubTskGphBuilder final : public SubTskGphBuilder {
 public:
  OF_DISALLOW_COPY_AND_MOVE(NcclCollectiveBoxingBroadcastSubTskGphBuilder);
  NcclCollectiveBoxingBroadcastSubTskGphBuilder() = default;
  ~NcclCollectiveBoxingBroadcastSubTskGphBuilder() override = default;

  Maybe<SubTskGphBuilderStatus> Build(
      SubTskGphBuilderCtx* ctx, const std::vector<TaskNode*>& sorted_in_tasks,
      std::vector<TaskNode*>* sorted_out_tasks,
      std::vector<std::vector<TaskNode*>>* sorted_ctrl_tasks, const ParallelDesc& in_parallel_desc,
      const ParallelDesc& out_parallel_desc, const LogicalBlobId& lbi,
      const BlobDesc& logical_blob_desc, const SbpParallel& in_sbp_parallel,
      const SbpParallel& out_sbp_parallel, const Shape& time_shape) const override {
    if (in_parallel_desc.parallel_num() == 1 && out_parallel_desc.parallel_num() > 1
        && (in_parallel_desc.device_type() == DeviceType::kCUDA
            || (in_parallel_desc.device_type() == DeviceType::kCPU
                && logical_blob_desc.shape().elem_cnt() >= 1024))
        && out_parallel_desc.device_type() == DeviceType::kCUDA
        && !SubTskGphBuilderUtil::BlobHasDynamicShape(logical_blob_desc)
        && out_sbp_parallel.has_broadcast_parallel()) {
      TaskNode* gpu_in_node = nullptr;
      int64_t root_parallel_id = -1;
      if (in_parallel_desc.device_type() == DeviceType::kCPU) {
        auto* cpu_in_node = sorted_in_tasks.front();
        root_parallel_id =
            SubTskGphBuilderUtil::FindNearestSrcParallelId(out_parallel_desc, in_parallel_desc, 0);
        gpu_in_node =
            ctx->task_graph()->GetProxyNode(cpu_in_node, lbi, out_parallel_desc, root_parallel_id);

      } else if (in_parallel_desc.device_type() == DeviceType::kCUDA) {
        root_parallel_id = FindRootParallelId(out_parallel_desc, in_parallel_desc);
        gpu_in_node = sorted_in_tasks.front();
      } else {
        return Error::BoxingNotSupportedError();
      }
      if (root_parallel_id == -1) { return Error::BoxingNotSupportedError(); }

      const std::string op_name = "System-Boxing-NcclCollectiveBoxingBroadcast-" + NewUniqueId();
      FOR_RANGE(int64_t, i, 0, out_parallel_desc.parallel_num()) {
        auto* collective_node = ctx->task_graph()->NewNode<CollectiveBoxingGenericTaskNode>();
        NcclInitCollectiveNode(collective_node, out_parallel_desc, i, op_name, lbi,
                               logical_blob_desc, OpType::kOpTypeBroadcast, root_parallel_id);
        if (i == root_parallel_id) {
          ctx->task_graph()->ConnectWithLbi(gpu_in_node, collective_node, lbi);
        } else {
          std::string regst_desc_name;
          gpu_in_node->BuildCtrlRegstDesc(collective_node, &regst_desc_name);
          TaskEdge* edge = ctx->task_graph()->NewEdge();
          Connect<TaskNode>(gpu_in_node, edge, collective_node);
          gpu_in_node->BindEdgeWithProducedRegst(edge, regst_desc_name);
        }
        sorted_out_tasks->emplace_back(collective_node);
      }
      return TRY(BuildSubTskGphBuilderStatus("NcclCollectiveBoxingBroadcastSubTskGphBuilder", ""));
    } else {
      return Error::BoxingNotSupportedError();
    }
  }
};

class NcclCollectiveBoxingAll2AllSubTskGphBuilder final : public SubTskGphBuilder {
 public:
  OF_DISALLOW_COPY_AND_MOVE(NcclCollectiveBoxingAll2AllSubTskGphBuilder);
  NcclCollectiveBoxingAll2AllSubTskGphBuilder() = default;
  ~NcclCollectiveBoxingAll2AllSubTskGphBuilder() override = default;

  Maybe<SubTskGphBuilderStatus> Build(
      SubTskGphBuilderCtx* ctx, const std::vector<TaskNode*>& sorted_in_tasks,
      std::vector<TaskNode*>* sorted_out_tasks,
      std::vector<std::vector<TaskNode*>>* sorted_ctrl_tasks, const ParallelDesc& in_parallel_desc,
      const ParallelDesc& out_parallel_desc, const LogicalBlobId& lbi,
      const BlobDesc& logical_blob_desc, const SbpParallel& in_sbp_parallel,
      const SbpParallel& out_sbp_parallel, const Shape& time_shape) const override {
    const Shape& shape = logical_blob_desc.shape();
    const int64_t in_split_axis = in_sbp_parallel.split_parallel().axis();
    const int64_t out_split_axis = out_sbp_parallel.split_parallel().axis();
    if (out_parallel_desc.EqualsIgnoringDeviceType(in_parallel_desc)
        && !SubTskGphBuilderUtil::BlobHasDynamicShape(logical_blob_desc)
        && in_parallel_desc.device_type() == DeviceType::kCUDA
        && out_parallel_desc.device_type() == DeviceType::kCUDA
        && out_parallel_desc.parallel_num() > 1
<<<<<<< HEAD
        && in_sbp_parallel.split_parallel().axis() != out_sbp_parallel.split_parallel().axis()
        && SubTskGphBuilderUtil::IsBoxingS2S(in_sbp_parallel, out_sbp_parallel)
        && logical_blob_desc.shape().At(in_sbp_parallel.split_parallel().axis())
                   % in_parallel_desc.parallel_num()
               == 0
        && logical_blob_desc.shape().At(out_sbp_parallel.split_parallel().axis())
                   % out_parallel_desc.parallel_num()
               == 0) {
=======
        && shape.NumAxes() > std::max(in_split_axis, out_split_axis)
        && shape.At(in_split_axis) % in_parallel_desc.parallel_num() == 0
        && shape.At(out_split_axis) % out_parallel_desc.parallel_num() == 0
        && in_sbp_parallel.split_parallel().axis() != out_sbp_parallel.split_parallel().axis()
        && SubTskGphBuilderUtil::IsBoxingS2S(in_sbp_parallel, out_sbp_parallel)) {
>>>>>>> 55c4c608
      const std::string op_name = "System-Boxing-NcclCollectiveBoxingAll2All-" + NewUniqueId();
      FOR_RANGE(int64_t, i, 0, in_parallel_desc.parallel_num()) {
        const int64_t machine_id = CHECK_JUST(in_parallel_desc.MachineId4ParallelId(i));
        const int64_t device_index = CHECK_JUST(in_parallel_desc.DeviceId4ParallelId(i));
        const int64_t thrd_id = EncodeStreamIdToInt64(
            GenerateComputeTaskStreamId(machine_id, DeviceType::kCUDA, device_index));
        TaskNode* in_node = sorted_in_tasks.at(i);
        CollectiveBoxingPackTaskNode* pack_node =
            ctx->task_graph()->NewNode<CollectiveBoxingPackTaskNode>();
        pack_node->Init(machine_id, thrd_id, lbi, logical_blob_desc.shape(), in_sbp_parallel,
                        out_sbp_parallel, in_parallel_desc.parallel_num());
        ctx->task_graph()->ConnectWithLbi(in_node, pack_node, lbi);

        auto* collective_node = ctx->task_graph()->NewNode<CollectiveBoxingGenericTaskNode>();
        NcclInitCollectiveNode(collective_node, out_parallel_desc, i, op_name, lbi,
                               logical_blob_desc, OpType::kOpTypeAll2All, -1);
        ctx->task_graph()->ConnectWithLbi(pack_node, collective_node, lbi);

        CollectiveBoxingUnpackTaskNode* unpack_node =
            ctx->task_graph()->NewNode<CollectiveBoxingUnpackTaskNode>();
        unpack_node->Init(machine_id, thrd_id, lbi, logical_blob_desc.shape(), in_sbp_parallel,
                          out_sbp_parallel, in_parallel_desc.parallel_num());
        ctx->task_graph()->ConnectWithLbi(collective_node, unpack_node, lbi);
        sorted_out_tasks->emplace_back(unpack_node);
      }
      return TRY(BuildSubTskGphBuilderStatus("NcclCollectiveBoxingAll2AllSubTskGphBuilder", ""));
    } else {
      return Error::BoxingNotSupportedError();
    }
  }
};

}  // namespace

CollectiveBoxingSubTskGphBuilder::CollectiveBoxingSubTskGphBuilder() {
  const CollectiveBoxingConf collective_boxing_conf =
      Global<ResourceDesc, ForSession>::Get()->collective_boxing_conf();
  std::vector<std::shared_ptr<SubTskGphBuilder>> builders;
  builders.emplace_back(new NcclCollectiveBoxingAllReduceSubTskGphBuilder());
  builders.emplace_back(new NcclCollectiveBoxingReduceScatterSubTskGphBuilder());
  builders.emplace_back(new NcclCollectiveBoxingP2SNoncontinuousSubTskGphBuilder());
  builders.emplace_back(new NcclCollectiveBoxingAllGatherSubTskGphBuilder());
  builders.emplace_back(new NcclCollectiveBoxingS2BNoncontinuousSubTskGphBuilder());
  builders.emplace_back(new NcclCollectiveBoxingReduceSubTskGphBuilder());
  builders.emplace_back(new CollectiveBoxingScatterThenNcclAllGatherSubTskGphBuilder());
  builders.emplace_back(new NcclCollectiveBoxingBroadcastSubTskGphBuilder());
  if (collective_boxing_conf.nccl_enable_all_to_all()) {
#if defined(WITH_CUDA) && NCCL_VERSION_CODE > 2700
    builders.emplace_back(new NcclCollectiveBoxingAll2AllSubTskGphBuilder());
#else
    LOG(WARNING) << "nccl_enable_all_to_all is unavailable unless NCCL_VERSION > 2.7.0";
#endif
  }
  chain_builder_.reset(new ChainSubTskGphBuilder(builders));
}

Maybe<SubTskGphBuilderStatus> CollectiveBoxingSubTskGphBuilder::Build(
    SubTskGphBuilderCtx* ctx, const std::vector<TaskNode*>& sorted_in_tasks,
    std::vector<TaskNode*>* sorted_out_tasks,
    std::vector<std::vector<TaskNode*>>* sorted_ctrl_tasks, const ParallelDesc& in_parallel_desc,
    const ParallelDesc& out_parallel_desc, const LogicalBlobId& lbi,
    const BlobDesc& logical_blob_desc, const SbpParallel& in_sbp_parallel,
    const SbpParallel& out_sbp_parallel, const Shape& time_shape) const {
  if (!GlobalJobDesc().Bool("__is_user_function__")) { return Error::BoxingNotSupportedError(); }
  if (!IsSourceTimeShape(time_shape)) { return Error::BoxingNotSupportedError(); }
  return chain_builder_->Build(ctx, sorted_in_tasks, sorted_out_tasks, sorted_ctrl_tasks,
                               in_parallel_desc, out_parallel_desc, lbi, logical_blob_desc,
                               in_sbp_parallel, out_sbp_parallel, time_shape);
}

}  // namespace oneflow<|MERGE_RESOLUTION|>--- conflicted
+++ resolved
@@ -136,12 +136,8 @@
     if (out_parallel_desc.Equals(in_parallel_desc)
         && !SubTskGphBuilderUtil::BlobHasDynamicShape(logical_blob_desc)
         && out_parallel_desc.device_type() == DeviceType::kCUDA
-<<<<<<< HEAD
-        && out_parallel_desc.parallel_num() > 1
-=======
         && out_parallel_desc.parallel_num() > 1 && logical_blob_desc.shape().NumAxes() > 0
         && logical_blob_desc.shape().At(0) % out_parallel_desc.parallel_num() == 0
->>>>>>> 55c4c608
         && SubTskGphBuilderUtil::IsBoxingP2S(in_sbp_parallel, out_sbp_parallel)
         && logical_blob_desc.shape().At(0) % out_parallel_desc.parallel_num() == 0
         && out_sbp_parallel.split_parallel().axis() == 0) {
@@ -239,12 +235,8 @@
         && !SubTskGphBuilderUtil::BlobHasDynamicShape(logical_blob_desc)
         && SubTskGphBuilderUtil::IsDeviceTypeCPUOrCUDA(in_parallel_desc)
         && out_parallel_desc.device_type() == DeviceType::kCUDA
-<<<<<<< HEAD
-        && out_parallel_desc.parallel_num() > 1
-=======
         && out_parallel_desc.parallel_num() > 1 && logical_blob_desc.shape().NumAxes() > 0
         && logical_blob_desc.shape().At(0) % out_parallel_desc.parallel_num() == 0
->>>>>>> 55c4c608
         && SubTskGphBuilderUtil::IsBoxingS2B(in_sbp_parallel, out_sbp_parallel)
         && logical_blob_desc.shape().At(0) % out_parallel_desc.parallel_num() == 0
         && in_sbp_parallel.split_parallel().axis() == 0) {
@@ -507,22 +499,11 @@
         && in_parallel_desc.device_type() == DeviceType::kCUDA
         && out_parallel_desc.device_type() == DeviceType::kCUDA
         && out_parallel_desc.parallel_num() > 1
-<<<<<<< HEAD
-        && in_sbp_parallel.split_parallel().axis() != out_sbp_parallel.split_parallel().axis()
-        && SubTskGphBuilderUtil::IsBoxingS2S(in_sbp_parallel, out_sbp_parallel)
-        && logical_blob_desc.shape().At(in_sbp_parallel.split_parallel().axis())
-                   % in_parallel_desc.parallel_num()
-               == 0
-        && logical_blob_desc.shape().At(out_sbp_parallel.split_parallel().axis())
-                   % out_parallel_desc.parallel_num()
-               == 0) {
-=======
         && shape.NumAxes() > std::max(in_split_axis, out_split_axis)
         && shape.At(in_split_axis) % in_parallel_desc.parallel_num() == 0
         && shape.At(out_split_axis) % out_parallel_desc.parallel_num() == 0
         && in_sbp_parallel.split_parallel().axis() != out_sbp_parallel.split_parallel().axis()
         && SubTskGphBuilderUtil::IsBoxingS2S(in_sbp_parallel, out_sbp_parallel)) {
->>>>>>> 55c4c608
       const std::string op_name = "System-Boxing-NcclCollectiveBoxingAll2All-" + NewUniqueId();
       FOR_RANGE(int64_t, i, 0, in_parallel_desc.parallel_num()) {
         const int64_t machine_id = CHECK_JUST(in_parallel_desc.MachineId4ParallelId(i));
