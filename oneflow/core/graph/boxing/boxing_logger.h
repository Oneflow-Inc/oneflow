/*
Copyright 2020 The OneFlow Authors. All rights reserved.

Licensed under the Apache License, Version 2.0 (the "License");
you may not use this file except in compliance with the License.
You may obtain a copy of the License at

    http://www.apache.org/licenses/LICENSE-2.0

Unless required by applicable law or agreed to in writing, software
distributed under the License is distributed on an "AS IS" BASIS,
WITHOUT WARRANTIES OR CONDITIONS OF ANY KIND, either express or implied.
See the License for the specific language governing permissions and
limitations under the License.
*/
#ifndef ONEFLOW_CORE_GRAPH_BOXING_LOGGER_H_
#define ONEFLOW_CORE_GRAPH_BOXING_LOGGER_H_

#include "oneflow/core/persistence/tee_persistent_log_stream.h"
#include "oneflow/core/graph/boxing/sub_task_graph_builder_status_util.h"

namespace oneflow {

class BoxingLogger {
 public:
  OF_DISALLOW_COPY_AND_MOVE(BoxingLogger);
  BoxingLogger() = default;
  virtual ~BoxingLogger() = default;

  virtual void Log(const SubTskGphBuilderStatus& status, const std::string& src_op_name,
                   const std::string& dst_op_name, const ParallelDesc& src_parallel_desc,
                   const ParallelDesc& dst_parallel_desc,
<<<<<<< HEAD
                   const cfg::NdSbp& src_parallel_distribution,
                   const cfg::NdSbp& dst_parallel_distribution,
                   const LogicalBlobId& lbi, const BlobDesc& logical_blob_desc) = 0;
=======
                   const cfg::ParallelDistribution& src_nd_sbp,
                   const cfg::ParallelDistribution& dst_nd_sbp, const LogicalBlobId& lbi,
                   const BlobDesc& logical_blob_desc) = 0;
>>>>>>> 131d3bb4
};

class NullBoxingLogger final : public BoxingLogger {
 public:
  OF_DISALLOW_COPY_AND_MOVE(NullBoxingLogger);
  NullBoxingLogger() = default;
  ~NullBoxingLogger() override = default;

  void Log(const SubTskGphBuilderStatus& status, const std::string& src_op_name,
           const std::string& dst_op_name, const ParallelDesc& src_parallel_desc,
<<<<<<< HEAD
           const ParallelDesc& dst_parallel_desc,
           const cfg::NdSbp& src_parallel_distribution,
           const cfg::NdSbp& dst_parallel_distribution, const LogicalBlobId& lbi,
=======
           const ParallelDesc& dst_parallel_desc, const cfg::ParallelDistribution& src_nd_sbp,
           const cfg::ParallelDistribution& dst_nd_sbp, const LogicalBlobId& lbi,
>>>>>>> 131d3bb4
           const BlobDesc& logical_blob_desc) override{};
};

class CsvBoxingLogger final : public BoxingLogger {
 public:
  OF_DISALLOW_COPY_AND_MOVE(CsvBoxingLogger);
  CsvBoxingLogger() = delete;
  CsvBoxingLogger(std::string path);
  ~CsvBoxingLogger() override;

  void Log(const SubTskGphBuilderStatus& status, const std::string& src_op_name,
           const std::string& dst_op_name, const ParallelDesc& src_parallel_desc,
<<<<<<< HEAD
           const ParallelDesc& dst_parallel_desc,
           const cfg::NdSbp& src_parallel_distribution,
           const cfg::NdSbp& dst_parallel_distribution, const LogicalBlobId& lbi,
=======
           const ParallelDesc& dst_parallel_desc, const cfg::ParallelDistribution& src_nd_sbp,
           const cfg::ParallelDistribution& dst_nd_sbp, const LogicalBlobId& lbi,
>>>>>>> 131d3bb4
           const BlobDesc& logical_blob_desc) override;

 private:
  std::unique_ptr<TeePersistentLogStream> log_stream_;
};

}  // namespace oneflow

#endif  // ONEFLOW_CORE_GRAPH_BOXING_LOGGER_H_<|MERGE_RESOLUTION|>--- conflicted
+++ resolved
@@ -30,15 +30,9 @@
   virtual void Log(const SubTskGphBuilderStatus& status, const std::string& src_op_name,
                    const std::string& dst_op_name, const ParallelDesc& src_parallel_desc,
                    const ParallelDesc& dst_parallel_desc,
-<<<<<<< HEAD
-                   const cfg::NdSbp& src_parallel_distribution,
-                   const cfg::NdSbp& dst_parallel_distribution,
-                   const LogicalBlobId& lbi, const BlobDesc& logical_blob_desc) = 0;
-=======
                    const cfg::ParallelDistribution& src_nd_sbp,
                    const cfg::ParallelDistribution& dst_nd_sbp, const LogicalBlobId& lbi,
                    const BlobDesc& logical_blob_desc) = 0;
->>>>>>> 131d3bb4
 };
 
 class NullBoxingLogger final : public BoxingLogger {
@@ -49,14 +43,8 @@
 
   void Log(const SubTskGphBuilderStatus& status, const std::string& src_op_name,
            const std::string& dst_op_name, const ParallelDesc& src_parallel_desc,
-<<<<<<< HEAD
-           const ParallelDesc& dst_parallel_desc,
-           const cfg::NdSbp& src_parallel_distribution,
-           const cfg::NdSbp& dst_parallel_distribution, const LogicalBlobId& lbi,
-=======
            const ParallelDesc& dst_parallel_desc, const cfg::ParallelDistribution& src_nd_sbp,
            const cfg::ParallelDistribution& dst_nd_sbp, const LogicalBlobId& lbi,
->>>>>>> 131d3bb4
            const BlobDesc& logical_blob_desc) override{};
 };
 
@@ -69,14 +57,8 @@
 
   void Log(const SubTskGphBuilderStatus& status, const std::string& src_op_name,
            const std::string& dst_op_name, const ParallelDesc& src_parallel_desc,
-<<<<<<< HEAD
-           const ParallelDesc& dst_parallel_desc,
-           const cfg::NdSbp& src_parallel_distribution,
-           const cfg::NdSbp& dst_parallel_distribution, const LogicalBlobId& lbi,
-=======
            const ParallelDesc& dst_parallel_desc, const cfg::ParallelDistribution& src_nd_sbp,
            const cfg::ParallelDistribution& dst_nd_sbp, const LogicalBlobId& lbi,
->>>>>>> 131d3bb4
            const BlobDesc& logical_blob_desc) override;
 
  private:
