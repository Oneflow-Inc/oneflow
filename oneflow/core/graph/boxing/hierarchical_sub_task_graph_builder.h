/*
Copyright 2020 The OneFlow Authors. All rights reserved.

Licensed under the Apache License, Version 2.0 (the "License");
you may not use this file except in compliance with the License.
You may obtain a copy of the License at

    http://www.apache.org/licenses/LICENSE-2.0

Unless required by applicable law or agreed to in writing, software
distributed under the License is distributed on an "AS IS" BASIS,
WITHOUT WARRANTIES OR CONDITIONS OF ANY KIND, either express or implied.
See the License for the specific language governing permissions and
limitations under the License.
*/
#ifndef ONEFLOW_CORE_GRAPH_BOXING_HIERARCHICAL_SUB_TASK_GRAPH_BUILDER_H_
#define ONEFLOW_CORE_GRAPH_BOXING_HIERARCHICAL_SUB_TASK_GRAPH_BUILDER_H_

#include "oneflow/core/common/util.h"
#include "oneflow/core/graph/boxing/sub_task_graph_builder_context.h"
#include "oneflow/core/graph/boxing/sub_task_graph_builder_status_util.h"

namespace oneflow {

class HierarchicalSubTskGphBuilder {
 public:
  OF_DISALLOW_COPY_AND_MOVE(HierarchicalSubTskGphBuilder);
  HierarchicalSubTskGphBuilder() = default;
  virtual ~HierarchicalSubTskGphBuilder() = default;

  virtual Maybe<SubTskGphBuilderStatus> Build(
      SubTskGphBuilderCtx* ctx, const std::vector<TaskNode*>& sorted_in_tasks,
      std::vector<TaskNode*>* sorted_out_tasks,
      std::vector<std::vector<TaskNode*>>* sorted_ctrl_tasks, const ParallelDesc& in_parallel_desc,
      const ParallelDesc& out_parallel_desc, const LogicalBlobId& lbi,
<<<<<<< HEAD
      const BlobDesc& logical_blob_desc, const cfg::NdSbp& in_parallel_distribution,
      const cfg::NdSbp& out_parallel_distribution,
      const Shape& time_shape) const = 0;
=======
      const BlobDesc& logical_blob_desc, const cfg::ParallelDistribution& in_nd_sbp,
      const cfg::ParallelDistribution& out_nd_sbp, const Shape& time_shape) const = 0;
>>>>>>> 131d3bb4
};

}  // namespace oneflow

#endif  // ONEFLOW_CORE_GRAPH_BOXING_HIERARCHICAL_SUB_TASK_GRAPH_BUILDER_H_<|MERGE_RESOLUTION|>--- conflicted
+++ resolved
@@ -33,14 +33,8 @@
       std::vector<TaskNode*>* sorted_out_tasks,
       std::vector<std::vector<TaskNode*>>* sorted_ctrl_tasks, const ParallelDesc& in_parallel_desc,
       const ParallelDesc& out_parallel_desc, const LogicalBlobId& lbi,
-<<<<<<< HEAD
-      const BlobDesc& logical_blob_desc, const cfg::NdSbp& in_parallel_distribution,
-      const cfg::NdSbp& out_parallel_distribution,
-      const Shape& time_shape) const = 0;
-=======
       const BlobDesc& logical_blob_desc, const cfg::ParallelDistribution& in_nd_sbp,
       const cfg::ParallelDistribution& out_nd_sbp, const Shape& time_shape) const = 0;
->>>>>>> 131d3bb4
 };
 
 }  // namespace oneflow
