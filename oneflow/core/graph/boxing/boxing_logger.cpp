/*
Copyright 2020 The OneFlow Authors. All rights reserved.

Licensed under the Apache License, Version 2.0 (the "License");
you may not use this file except in compliance with the License.
You may obtain a copy of the License at

    http://www.apache.org/licenses/LICENSE-2.0

Unless required by applicable law or agreed to in writing, software
distributed under the License is distributed on an "AS IS" BASIS,
WITHOUT WARRANTIES OR CONDITIONS OF ANY KIND, either express or implied.
See the License for the specific language governing permissions and
limitations under the License.
*/
#include "oneflow/core/graph/boxing/boxing_logger.h"
#include "oneflow/core/job/sbp_parallel.h"

namespace oneflow {

namespace {

#define OF_BOXING_LOGGER_CSV_COLNUM_NAME_FIELD                   \
  "src_op_name,dst_op_name,src_parallel_desc,dst_parallel_desc," \
  "src_nd_sbp,"                                                  \
  "dst_nd_sbp,lbi,dtype,shape,builder,comment\n"

std::string ShapeToString(const Shape& shape) {
  std::stringstream shape_ss;
  auto dim_vec = shape.dim_vec();
  shape_ss << "(";
  for (int32_t i = 0; i < dim_vec.size(); ++i) {
    shape_ss << dim_vec.at(i);
    if (i != dim_vec.size() - 1) { shape_ss << " "; }
  }
  shape_ss << ")";
  return shape_ss.str();
}

std::string ParallelDescToString(const ParallelDesc& parallel_desc) {
  std::string serialized_parallel_desc;
  std::string device_type;
  device_type = *CHECK_JUST(DeviceTag4DeviceType(parallel_desc.device_type()));
  auto sorted_machine_ids = parallel_desc.sorted_machine_ids();
  serialized_parallel_desc += "{";
  for (int64_t i = 0; i < sorted_machine_ids.size(); ++i) {
    const int64_t machine_id = sorted_machine_ids.at(i);
    serialized_parallel_desc += std::to_string(machine_id) + ":" + device_type + ":";
    int64_t min_id = parallel_desc.sorted_dev_phy_ids(machine_id).front();
    int64_t max_id = parallel_desc.sorted_dev_phy_ids(machine_id).back();
    serialized_parallel_desc += std::to_string(min_id) + "-" + std::to_string(max_id);
    serialized_parallel_desc += " ";
  }
  serialized_parallel_desc += ShapeToString(*parallel_desc.hierarchy());
  serialized_parallel_desc += "}";
  return serialized_parallel_desc;
}

<<<<<<< HEAD
std::string ParallelDistributionToString(const cfg::ParallelDistribution& nd_sbp) {
=======
std::string NdSbpToString(const cfg::NdSbp& nd_sbp) {
>>>>>>> 924fb9f7
  std::string serialized_nd_sbp;
  const int64_t num_axes = nd_sbp.sbp_parallel_size();
  serialized_nd_sbp += "[";
  for (int64_t i = 0; i < num_axes - 1; ++i) {
    serialized_nd_sbp += SbpParallelToString(nd_sbp.sbp_parallel(i)) + " ";
  }
  serialized_nd_sbp += SbpParallelToString(nd_sbp.sbp_parallel(num_axes - 1)) + "]";
  return serialized_nd_sbp;
}

std::string MakeBoxingLoggerCsvRow(const SubTskGphBuilderStatus& status,
                                   const std::string& src_op_name, const std::string& dst_op_name,
                                   const ParallelDesc& src_parallel_desc,
                                   const ParallelDesc& dst_parallel_desc,
<<<<<<< HEAD
                                   const cfg::ParallelDistribution& src_nd_sbp,
                                   const cfg::ParallelDistribution& dst_nd_sbp,
=======
                                   const cfg::NdSbp& src_nd_sbp, const cfg::NdSbp& dst_nd_sbp,
>>>>>>> 924fb9f7
                                   const LogicalBlobId& lbi, const BlobDesc& logical_blob_desc) {
  std::string serialized_status;
  serialized_status += src_op_name + ",";
  serialized_status += dst_op_name + ",";
  serialized_status += ParallelDescToString(src_parallel_desc) + ",";
  serialized_status += ParallelDescToString(dst_parallel_desc) + ",";
<<<<<<< HEAD
  serialized_status += ParallelDistributionToString(src_nd_sbp) + ",";
  serialized_status += ParallelDistributionToString(dst_nd_sbp) + ",";
=======
  serialized_status += NdSbpToString(src_nd_sbp) + ",";
  serialized_status += NdSbpToString(dst_nd_sbp) + ",";
>>>>>>> 924fb9f7
  serialized_status += GenLogicalBlobName(lbi) + ",";
  serialized_status += DataType_Name(logical_blob_desc.data_type()) + ",";
  serialized_status += ShapeToString(logical_blob_desc.shape()) + ",";
  serialized_status += status.builder_name() + ",";
  if (status.comment().empty()) {
    serialized_status += "-";
  } else {
    serialized_status += status.comment();
  }
  serialized_status += "\n";
  return serialized_status;
}

}  // namespace

CsvBoxingLogger::CsvBoxingLogger(std::string path) {
  log_stream_ = TeePersistentLogStream::Create(path);
  log_stream_ << OF_BOXING_LOGGER_CSV_COLNUM_NAME_FIELD;
}

CsvBoxingLogger::~CsvBoxingLogger() { log_stream_->Flush(); }

void CsvBoxingLogger::Log(const SubTskGphBuilderStatus& status, const std::string& src_op_name,
                          const std::string& dst_op_name, const ParallelDesc& src_parallel_desc,
<<<<<<< HEAD
                          const ParallelDesc& dst_parallel_desc,
                          const cfg::ParallelDistribution& src_nd_sbp,
                          const cfg::ParallelDistribution& dst_nd_sbp, const LogicalBlobId& lbi,
=======
                          const ParallelDesc& dst_parallel_desc, const cfg::NdSbp& src_nd_sbp,
                          const cfg::NdSbp& dst_nd_sbp, const LogicalBlobId& lbi,
>>>>>>> 924fb9f7
                          const BlobDesc& logical_blob_desc) {
  log_stream_ << MakeBoxingLoggerCsvRow(status, src_op_name, dst_op_name, src_parallel_desc,
                                        dst_parallel_desc, src_nd_sbp, dst_nd_sbp, lbi,
                                        logical_blob_desc);
}

}  // namespace oneflow<|MERGE_RESOLUTION|>--- conflicted
+++ resolved
@@ -56,11 +56,7 @@
   return serialized_parallel_desc;
 }
 
-<<<<<<< HEAD
-std::string ParallelDistributionToString(const cfg::ParallelDistribution& nd_sbp) {
-=======
 std::string NdSbpToString(const cfg::NdSbp& nd_sbp) {
->>>>>>> 924fb9f7
   std::string serialized_nd_sbp;
   const int64_t num_axes = nd_sbp.sbp_parallel_size();
   serialized_nd_sbp += "[";
@@ -75,25 +71,15 @@
                                    const std::string& src_op_name, const std::string& dst_op_name,
                                    const ParallelDesc& src_parallel_desc,
                                    const ParallelDesc& dst_parallel_desc,
-<<<<<<< HEAD
-                                   const cfg::ParallelDistribution& src_nd_sbp,
-                                   const cfg::ParallelDistribution& dst_nd_sbp,
-=======
                                    const cfg::NdSbp& src_nd_sbp, const cfg::NdSbp& dst_nd_sbp,
->>>>>>> 924fb9f7
                                    const LogicalBlobId& lbi, const BlobDesc& logical_blob_desc) {
   std::string serialized_status;
   serialized_status += src_op_name + ",";
   serialized_status += dst_op_name + ",";
   serialized_status += ParallelDescToString(src_parallel_desc) + ",";
   serialized_status += ParallelDescToString(dst_parallel_desc) + ",";
-<<<<<<< HEAD
-  serialized_status += ParallelDistributionToString(src_nd_sbp) + ",";
-  serialized_status += ParallelDistributionToString(dst_nd_sbp) + ",";
-=======
   serialized_status += NdSbpToString(src_nd_sbp) + ",";
   serialized_status += NdSbpToString(dst_nd_sbp) + ",";
->>>>>>> 924fb9f7
   serialized_status += GenLogicalBlobName(lbi) + ",";
   serialized_status += DataType_Name(logical_blob_desc.data_type()) + ",";
   serialized_status += ShapeToString(logical_blob_desc.shape()) + ",";
@@ -118,14 +104,8 @@
 
 void CsvBoxingLogger::Log(const SubTskGphBuilderStatus& status, const std::string& src_op_name,
                           const std::string& dst_op_name, const ParallelDesc& src_parallel_desc,
-<<<<<<< HEAD
-                          const ParallelDesc& dst_parallel_desc,
-                          const cfg::ParallelDistribution& src_nd_sbp,
-                          const cfg::ParallelDistribution& dst_nd_sbp, const LogicalBlobId& lbi,
-=======
                           const ParallelDesc& dst_parallel_desc, const cfg::NdSbp& src_nd_sbp,
                           const cfg::NdSbp& dst_nd_sbp, const LogicalBlobId& lbi,
->>>>>>> 924fb9f7
                           const BlobDesc& logical_blob_desc) {
   log_stream_ << MakeBoxingLoggerCsvRow(status, src_op_name, dst_op_name, src_parallel_desc,
                                         dst_parallel_desc, src_nd_sbp, dst_nd_sbp, lbi,
