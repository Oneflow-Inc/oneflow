/*
Copyright 2020 The OneFlow Authors. All rights reserved.

Licensed under the Apache License, Version 2.0 (the "License");
you may not use this file except in compliance with the License.
You may obtain a copy of the License at

    http://www.apache.org/licenses/LICENSE-2.0

Unless required by applicable law or agreed to in writing, software
distributed under the License is distributed on an "AS IS" BASIS,
WITHOUT WARRANTIES OR CONDITIONS OF ANY KIND, either express or implied.
See the License for the specific language governing permissions and
limitations under the License.
*/

#include "oneflow/core/graph/boxing/hierarchical_sub_task_graph_builder_impl.h"
#include "oneflow/core/graph/boxing/sub_task_graph_builder.h"
#include "oneflow/core/graph/boxing/chain_sub_task_graph_builder.h"
#include "oneflow/core/graph/boxing/collective_boxing_sub_task_graph_builder.h"
#include "oneflow/core/graph/boxing/slice_boxing_sub_task_graph_builder.h"
#include "oneflow/core/graph/boxing/naive_b2b_sub_task_graph_builder.h"
#include "oneflow/core/graph/boxing/naive_b2p_sub_task_graph_builder.h"
#include "oneflow/core/graph/boxing/b21_sub_task_graph_builder.h"
#include "oneflow/core/graph/boxing/one_to_one_sub_task_graph_builder.h"
#include "oneflow/core/graph/boxing/sub_task_graph_builder_util.h"

namespace oneflow {

namespace {

<<<<<<< HEAD
void ParallelDimReduce(const ParallelDesc& parallel_desc,
                       const cfg::NdSbp& parallel_distribution,
                       ParallelDesc* reduced_parallel_desc,
                       cfg::NdSbp* reduced_parallel_distribution) {
=======
void ParallelDimReduce(const ParallelDesc& parallel_desc, const cfg::ParallelDistribution& nd_sbp,
                       ParallelDesc* reduced_parallel_desc,
                       cfg::ParallelDistribution* reduced_nd_sbp) {
>>>>>>> 131d3bb4
  const auto& hierarchy = parallel_desc.hierarchy();
  DimVector reduced_hierarchy;
  reduced_hierarchy.push_back(hierarchy->At(0));
  *reduced_nd_sbp->add_sbp_parallel() = nd_sbp.sbp_parallel(0);
  FOR_RANGE(int64_t, i, 1, hierarchy->NumAxes()) {
    if (nd_sbp.sbp_parallel(i) == nd_sbp.sbp_parallel(i - 1)) {
      reduced_hierarchy.back() *= hierarchy->At(i);
    } else {
      reduced_hierarchy.push_back(hierarchy->At(i));
      *reduced_nd_sbp->add_sbp_parallel() = nd_sbp.sbp_parallel(i);
    }
  }
  ParallelConf reduced_parallel_conf = parallel_desc.parallel_conf();
  Shape(reduced_hierarchy).ToProto(reduced_parallel_conf.mutable_hierarchy());
  *reduced_parallel_desc = ParallelDesc(reduced_parallel_conf);
}

<<<<<<< HEAD
void CollaborativeParallelDimReduce(const ParallelDesc& in_parallel_desc,
                                    const ParallelDesc& out_parallel_desc,
                                    const cfg::NdSbp& in_parallel_distribution,
                                    const cfg::NdSbp& out_parallel_distribution,
                                    ParallelDesc* reduced_in_parallel_desc,
                                    ParallelDesc* reduced_out_parallel_desc,
                                    cfg::NdSbp* reduced_in_parallel_distribution,
                                    cfg::NdSbp* reduced_out_parallel_distribution) {
=======
void CollaborativeParallelDimReduce(
    const ParallelDesc& in_parallel_desc, const ParallelDesc& out_parallel_desc,
    const cfg::ParallelDistribution& in_nd_sbp, const cfg::ParallelDistribution& out_nd_sbp,
    ParallelDesc* reduced_in_parallel_desc, ParallelDesc* reduced_out_parallel_desc,
    cfg::ParallelDistribution* reduced_in_nd_sbp, cfg::ParallelDistribution* reduced_out_nd_sbp) {
>>>>>>> 131d3bb4
  const auto& in_hierarchy = in_parallel_desc.hierarchy();
  const auto& out_hierarchy = out_parallel_desc.hierarchy();
  CHECK_EQ(in_hierarchy->NumAxes(), out_hierarchy->NumAxes());

  DimVector reduced_in_hierarchy;
  reduced_in_hierarchy.push_back(in_hierarchy->At(0));
  *reduced_in_nd_sbp->add_sbp_parallel() = in_nd_sbp.sbp_parallel(0);

  DimVector reduced_out_hierarchy;
  reduced_out_hierarchy.push_back(out_hierarchy->At(0));
  *reduced_out_nd_sbp->add_sbp_parallel() = out_nd_sbp.sbp_parallel(0);

  FOR_RANGE(int64_t, i, 1, in_hierarchy->NumAxes()) {
    if ((in_nd_sbp.sbp_parallel(i) == in_nd_sbp.sbp_parallel(i - 1))
        && (out_nd_sbp.sbp_parallel(i) == out_nd_sbp.sbp_parallel(i - 1))) {
      reduced_in_hierarchy.back() *= in_hierarchy->At(i);
      reduced_out_hierarchy.back() *= out_hierarchy->At(i);
    } else {
      reduced_in_hierarchy.push_back(in_hierarchy->At(i));
      *reduced_in_nd_sbp->add_sbp_parallel() = in_nd_sbp.sbp_parallel(i);

      reduced_out_hierarchy.push_back(out_hierarchy->At(i));
      *reduced_out_nd_sbp->add_sbp_parallel() = out_nd_sbp.sbp_parallel(i);
    }
  }

  ParallelConf reduced_in_parallel_conf = in_parallel_desc.parallel_conf();
  Shape(reduced_in_hierarchy).ToProto(reduced_in_parallel_conf.mutable_hierarchy());
  *reduced_in_parallel_desc = ParallelDesc(reduced_in_parallel_conf);

  ParallelConf reduced_out_parallel_conf = out_parallel_desc.parallel_conf();
  Shape(reduced_out_hierarchy).ToProto(reduced_out_parallel_conf.mutable_hierarchy());
  *reduced_out_parallel_desc = ParallelDesc(reduced_out_parallel_conf);
}

std::shared_ptr<ChainSubTskGphBuilder> Make1DSubTskGphBuilder() {
  std::vector<std::shared_ptr<SubTskGphBuilder>> builders;
  builders.emplace_back(new OneToOneSubTskGphBuilder());
  builders.emplace_back(new B21SubTskGphBuilder());
  if (!Global<ResourceDesc, ForSession>::Get()->nccl_use_compute_stream()) {
    builders.emplace_back(new CollectiveBoxingSubTskGphBuilder());
  }
  builders.emplace_back(new SliceBoxingSubTskGphBuilder());
  builders.emplace_back(new NaiveB2BSubTskGphBuilder());
  builders.emplace_back(new NaiveB2PSubTskGphBuilder());
  return std::make_shared<ChainSubTskGphBuilder>(builders);
}

<<<<<<< HEAD
bool NdSbpAllSameSplitParallel(
    const cfg::NdSbp& parallel_distribution) {
  CHECK_GT(parallel_distribution.sbp_parallel_size(), 0);
  const cfg::SbpParallel& first_sbp = parallel_distribution.sbp_parallel(0);
=======
bool ParallelDistributionAllSameSplitParallel(const cfg::ParallelDistribution& nd_sbp) {
  CHECK_GT(nd_sbp.sbp_parallel_size(), 0);
  const cfg::SbpParallel& first_sbp = nd_sbp.sbp_parallel(0);
>>>>>>> 131d3bb4
  if (!first_sbp.has_split_parallel()) { return false; }
  FOR_RANGE(int64_t, i, 1, nd_sbp.sbp_parallel_size()) {
    if (nd_sbp.sbp_parallel(i) != first_sbp) { return false; }
  }
  return true;
}

}  // namespace

<<<<<<< HEAD
void InOutParallelDimReduce(const ParallelDesc& in_parallel_desc,
                            const ParallelDesc& out_parallel_desc,
                            const cfg::NdSbp& in_parallel_distribution,
                            const cfg::NdSbp& out_parallel_distribution,
                            ParallelDesc* reduced_in_parallel_desc,
                            ParallelDesc* reduced_out_parallel_desc,
                            cfg::NdSbp* reduced_in_parallel_distribution,
                            cfg::NdSbp* reduced_out_parallel_distribution) {
=======
void InOutParallelDimReduce(
    const ParallelDesc& in_parallel_desc, const ParallelDesc& out_parallel_desc,
    const cfg::ParallelDistribution& in_nd_sbp, const cfg::ParallelDistribution& out_nd_sbp,
    ParallelDesc* reduced_in_parallel_desc, ParallelDesc* reduced_out_parallel_desc,
    cfg::ParallelDistribution* reduced_in_nd_sbp, cfg::ParallelDistribution* reduced_out_nd_sbp) {
>>>>>>> 131d3bb4
  const int64_t in_hierarchy_axes = in_parallel_desc.hierarchy()->NumAxes();
  const int64_t out_hierarchy_axes = out_parallel_desc.hierarchy()->NumAxes();
  if (in_hierarchy_axes == 1 && out_hierarchy_axes == 1) {
    *reduced_in_parallel_desc = in_parallel_desc;
    *reduced_out_parallel_desc = out_parallel_desc;
    *reduced_in_nd_sbp = in_nd_sbp;
    *reduced_out_nd_sbp = out_nd_sbp;
  } else if (in_hierarchy_axes != out_hierarchy_axes) {
    ParallelDimReduce(in_parallel_desc, in_nd_sbp, reduced_in_parallel_desc, reduced_in_nd_sbp);
    ParallelDimReduce(out_parallel_desc, out_nd_sbp, reduced_out_parallel_desc, reduced_out_nd_sbp);
  } else {
    CollaborativeParallelDimReduce(in_parallel_desc, out_parallel_desc, in_nd_sbp, out_nd_sbp,
                                   reduced_in_parallel_desc, reduced_out_parallel_desc,
                                   reduced_in_nd_sbp, reduced_out_nd_sbp);
  }
}

class FlatSubTskGphBuilder final : public HierarchicalSubTskGphBuilder {
 public:
  OF_DISALLOW_COPY_AND_MOVE(FlatSubTskGphBuilder);
  FlatSubTskGphBuilder() { sub_tsk_gph_builder_ = Make1DSubTskGphBuilder(); }
  ~FlatSubTskGphBuilder() override = default;

<<<<<<< HEAD
  Maybe<SubTskGphBuilderStatus> Build(SubTskGphBuilderCtx* ctx,
                                      const std::vector<TaskNode*>& sorted_in_tasks,
                                      std::vector<TaskNode*>* sorted_out_tasks,
                                      std::vector<std::vector<TaskNode*>>* sorted_ctrl_tasks,
                                      const ParallelDesc& in_parallel_desc,
                                      const ParallelDesc& out_parallel_desc,
                                      const LogicalBlobId& lbi, const BlobDesc& logical_blob_desc,
                                      const cfg::NdSbp& in_parallel_distribution,
                                      const cfg::NdSbp& out_parallel_distribution,
                                      const Shape& time_shape) const override {
=======
  Maybe<SubTskGphBuilderStatus> Build(
      SubTskGphBuilderCtx* ctx, const std::vector<TaskNode*>& sorted_in_tasks,
      std::vector<TaskNode*>* sorted_out_tasks,
      std::vector<std::vector<TaskNode*>>* sorted_ctrl_tasks, const ParallelDesc& in_parallel_desc,
      const ParallelDesc& out_parallel_desc, const LogicalBlobId& lbi,
      const BlobDesc& logical_blob_desc, const cfg::ParallelDistribution& in_nd_sbp,
      const cfg::ParallelDistribution& out_nd_sbp, const Shape& time_shape) const override {
>>>>>>> 131d3bb4
    if (in_parallel_desc.hierarchy()->NumAxes() == 1
        && out_parallel_desc.hierarchy()->NumAxes() == 1) {
      return sub_tsk_gph_builder_->Build(ctx, sorted_in_tasks, sorted_out_tasks, sorted_ctrl_tasks,
                                         in_parallel_desc, out_parallel_desc, lbi,
                                         logical_blob_desc, in_nd_sbp.sbp_parallel(0),
                                         out_nd_sbp.sbp_parallel(0), time_shape);
    } else {
      return Error::BoxingNotSupportedError();
    }
  }

 private:
  std::shared_ptr<SubTskGphBuilder> sub_tsk_gph_builder_;
};

class IntraGroupSubTskGphBuilder final : public HierarchicalSubTskGphBuilder {
 public:
  OF_DISALLOW_COPY_AND_MOVE(IntraGroupSubTskGphBuilder);
  IntraGroupSubTskGphBuilder() { sub_tsk_gph_builder_ = Make1DSubTskGphBuilder(); }
  ~IntraGroupSubTskGphBuilder() override = default;

<<<<<<< HEAD
  Maybe<SubTskGphBuilderStatus> Build(SubTskGphBuilderCtx* ctx,
                                      const std::vector<TaskNode*>& sorted_in_tasks,
                                      std::vector<TaskNode*>* sorted_out_tasks,
                                      std::vector<std::vector<TaskNode*>>* sorted_ctrl_tasks,
                                      const ParallelDesc& in_parallel_desc,
                                      const ParallelDesc& out_parallel_desc,
                                      const LogicalBlobId& lbi, const BlobDesc& logical_blob_desc,
                                      const cfg::NdSbp& in_parallel_distribution,
                                      const cfg::NdSbp& out_parallel_distribution,
                                      const Shape& time_shape) const override {
=======
  Maybe<SubTskGphBuilderStatus> Build(
      SubTskGphBuilderCtx* ctx, const std::vector<TaskNode*>& sorted_in_tasks,
      std::vector<TaskNode*>* sorted_out_tasks,
      std::vector<std::vector<TaskNode*>>* sorted_ctrl_tasks, const ParallelDesc& in_parallel_desc,
      const ParallelDesc& out_parallel_desc, const LogicalBlobId& lbi,
      const BlobDesc& logical_blob_desc, const cfg::ParallelDistribution& in_nd_sbp,
      const cfg::ParallelDistribution& out_nd_sbp, const Shape& time_shape) const override {
>>>>>>> 131d3bb4
    if (*in_parallel_desc.hierarchy() == *out_parallel_desc.hierarchy()
        && in_parallel_desc.hierarchy()->NumAxes() == 2
        && in_nd_sbp.sbp_parallel(0) == out_nd_sbp.sbp_parallel(0)
        && in_nd_sbp.sbp_parallel(1) != out_nd_sbp.sbp_parallel(1)) {
      const auto& hierarchy = in_parallel_desc.hierarchy();
      std::vector<SubTskGphBuilderStatus> status;
      const int64_t num_groups = hierarchy->At(0);
      const int64_t group_size = hierarchy->At(1);
      sorted_ctrl_tasks->resize(out_parallel_desc.parallel_num());
      sorted_out_tasks->resize(out_parallel_desc.parallel_num());
      FOR_RANGE(int64_t, i, 0, num_groups) {
        std::vector<TaskNode*> in_tasks;
        std::vector<TaskNode*> out_tasks;
        std::vector<std::vector<TaskNode*>> ctrl_tasks;
        ParallelConf in_parallel_conf;
        in_parallel_conf.set_device_tag(in_parallel_desc.device_tag());
        in_parallel_conf.mutable_hierarchy()->add_dim(group_size);
        ParallelConf out_parallel_conf;
        out_parallel_conf.set_device_tag(out_parallel_desc.device_tag());
        out_parallel_conf.mutable_hierarchy()->add_dim(group_size);
        FOR_RANGE(int64_t, j, 0, group_size) {
          const int64_t parallel_id = i * group_size + j;
          in_tasks.push_back(sorted_in_tasks.at(parallel_id));
          in_parallel_conf.add_device_name(
              std::to_string(JUST(in_parallel_desc.MachineId4ParallelId(parallel_id))) + ":"
              + std::to_string(JUST(in_parallel_desc.DeviceId4ParallelId(parallel_id))));
          out_parallel_conf.add_device_name(
              std::to_string(JUST(out_parallel_desc.MachineId4ParallelId(parallel_id))) + ":"
              + std::to_string(JUST(out_parallel_desc.DeviceId4ParallelId(parallel_id))));
        }
        DimVector dim_vec = logical_blob_desc.shape().dim_vec();
        if (in_nd_sbp.sbp_parallel(0).has_split_parallel()) {
          const int64_t axis = in_nd_sbp.sbp_parallel(0).split_parallel().axis();
          dim_vec.at(axis) /= hierarchy->At(0);
        }
        BlobDesc new_blob_desc(Shape(dim_vec), logical_blob_desc.data_type());
        std::shared_ptr<SubTskGphBuilderStatus> boxing_builder_status =
            JUST(sub_tsk_gph_builder_->Build(
                ctx, in_tasks, &out_tasks, &ctrl_tasks, ParallelDesc(in_parallel_conf),
                ParallelDesc(out_parallel_conf), lbi, new_blob_desc, in_nd_sbp.sbp_parallel(1),
                out_nd_sbp.sbp_parallel(1), time_shape));
        status.push_back(*boxing_builder_status);
        CHECK_EQ_OR_RETURN(out_tasks.size(), group_size);
        FOR_RANGE(int64_t, j, 0, group_size) {
          const int64_t parallel_id = i * group_size + j;
          sorted_out_tasks->at(parallel_id) = out_tasks.at(j);
          if (!ctrl_tasks.empty()) {
            for (TaskNode* ctrl_node : ctrl_tasks.at(j)) {
              sorted_ctrl_tasks->at(parallel_id).push_back(ctrl_node);
            }
          }
        }
      }
      return MakeComposedSubTskGphBuilderStatus(status);
    } else {
      return Error::BoxingNotSupportedError();
    }
  }

 private:
  std::shared_ptr<SubTskGphBuilder> sub_tsk_gph_builder_;
};

class InterGroupSubTskGphBuilder final : public HierarchicalSubTskGphBuilder {
 public:
  OF_DISALLOW_COPY_AND_MOVE(InterGroupSubTskGphBuilder);
  InterGroupSubTskGphBuilder() { sub_tsk_gph_builder_ = Make1DSubTskGphBuilder(); }
  ~InterGroupSubTskGphBuilder() override = default;

<<<<<<< HEAD
  Maybe<SubTskGphBuilderStatus> Build(SubTskGphBuilderCtx* ctx,
                                      const std::vector<TaskNode*>& sorted_in_tasks,
                                      std::vector<TaskNode*>* sorted_out_tasks,
                                      std::vector<std::vector<TaskNode*>>* sorted_ctrl_tasks,
                                      const ParallelDesc& in_parallel_desc,
                                      const ParallelDesc& out_parallel_desc,
                                      const LogicalBlobId& lbi, const BlobDesc& logical_blob_desc,
                                      const cfg::NdSbp& in_parallel_distribution,
                                      const cfg::NdSbp& out_parallel_distribution,
                                      const Shape& time_shape) const override {
    if (*in_parallel_desc.hierarchy() == *out_parallel_desc.hierarchy()
        && in_parallel_desc.hierarchy()->NumAxes() == 2
        && in_parallel_distribution.sbp_parallel(1) == out_parallel_distribution.sbp_parallel(1)
        && in_parallel_distribution.sbp_parallel(0) != out_parallel_distribution.sbp_parallel(0)
        && !NdSbpAllSameSplitParallel(in_parallel_distribution)
        && !NdSbpAllSameSplitParallel(out_parallel_distribution)) {
=======
  Maybe<SubTskGphBuilderStatus> Build(
      SubTskGphBuilderCtx* ctx, const std::vector<TaskNode*>& sorted_in_tasks,
      std::vector<TaskNode*>* sorted_out_tasks,
      std::vector<std::vector<TaskNode*>>* sorted_ctrl_tasks, const ParallelDesc& in_parallel_desc,
      const ParallelDesc& out_parallel_desc, const LogicalBlobId& lbi,
      const BlobDesc& logical_blob_desc, const cfg::ParallelDistribution& in_nd_sbp,
      const cfg::ParallelDistribution& out_nd_sbp, const Shape& time_shape) const override {
    if (*in_parallel_desc.hierarchy() == *out_parallel_desc.hierarchy()
        && in_parallel_desc.hierarchy()->NumAxes() == 2
        && in_nd_sbp.sbp_parallel(1) == out_nd_sbp.sbp_parallel(1)
        && in_nd_sbp.sbp_parallel(0) != out_nd_sbp.sbp_parallel(0)
        && !ParallelDistributionAllSameSplitParallel(in_nd_sbp)
        && !ParallelDistributionAllSameSplitParallel(out_nd_sbp)) {
>>>>>>> 131d3bb4
      const auto& hierarchy = in_parallel_desc.hierarchy();
      std::vector<SubTskGphBuilderStatus> status;
      const int64_t num_groups = hierarchy->At(0);
      const int64_t group_size = hierarchy->At(1);
      sorted_ctrl_tasks->resize(out_parallel_desc.parallel_num());
      sorted_out_tasks->resize(out_parallel_desc.parallel_num());
      FOR_RANGE(int64_t, i, 0, group_size) {
        std::vector<TaskNode*> in_tasks;
        std::vector<TaskNode*> out_tasks;
        std::vector<std::vector<TaskNode*>> ctrl_tasks;
        ParallelConf in_parallel_conf;
        in_parallel_conf.set_device_tag(in_parallel_desc.device_tag());
        in_parallel_conf.mutable_hierarchy()->add_dim(num_groups);
        ParallelConf out_parallel_conf;
        out_parallel_conf.set_device_tag(out_parallel_desc.device_tag());
        out_parallel_conf.mutable_hierarchy()->add_dim(num_groups);
        FOR_RANGE(int64_t, j, 0, num_groups) {
          const int64_t parallel_id = j * group_size + i;
          in_tasks.push_back(sorted_in_tasks.at(parallel_id));
          in_parallel_conf.add_device_name(
              std::to_string(JUST(in_parallel_desc.MachineId4ParallelId(parallel_id))) + ":"
              + std::to_string(JUST(in_parallel_desc.DeviceId4ParallelId(parallel_id))));
          out_parallel_conf.add_device_name(
              std::to_string(JUST(out_parallel_desc.MachineId4ParallelId(parallel_id))) + ":"
              + std::to_string(JUST(out_parallel_desc.DeviceId4ParallelId(parallel_id))));
        }
        DimVector dim_vec = logical_blob_desc.shape().dim_vec();
        if (in_nd_sbp.sbp_parallel(1).has_split_parallel()) {
          const int64_t axis = in_nd_sbp.sbp_parallel(1).split_parallel().axis();
          dim_vec.at(axis) /= hierarchy->At(1);
        }
        BlobDesc new_blob_desc(Shape(dim_vec), logical_blob_desc.data_type());
        std::shared_ptr<SubTskGphBuilderStatus> boxing_builder_status =
            JUST(sub_tsk_gph_builder_->Build(
                ctx, in_tasks, &out_tasks, &ctrl_tasks, ParallelDesc(in_parallel_conf),
                ParallelDesc(out_parallel_conf), lbi, new_blob_desc, in_nd_sbp.sbp_parallel(0),
                out_nd_sbp.sbp_parallel(0), time_shape));
        status.push_back(*boxing_builder_status);
        CHECK_EQ_OR_RETURN(out_tasks.size(), num_groups);
        FOR_RANGE(int64_t, j, 0, num_groups) {
          const int64_t parallel_id = j * group_size + i;
          sorted_out_tasks->at(parallel_id) = out_tasks.at(j);
          if (!ctrl_tasks.empty()) {
            for (TaskNode* ctrl_node : ctrl_tasks.at(j)) {
              sorted_ctrl_tasks->at(parallel_id).push_back(ctrl_node);
            }
          }
        }
      }
      return MakeComposedSubTskGphBuilderStatus(status);
    } else {
      return Error::BoxingNotSupportedError();
    }
  }

 private:
  std::shared_ptr<SubTskGphBuilder> sub_tsk_gph_builder_;
};

class Dim0NdSbpMismatchedSubTskGphBuilder final
    : public HierarchicalSubTskGphBuilder {
 public:
  OF_DISALLOW_COPY_AND_MOVE(Dim0NdSbpMismatchedSubTskGphBuilder);
  Dim0NdSbpMismatchedSubTskGphBuilder() {
    inter_group_sub_tsk_gph_builder_.reset(new InterGroupSubTskGphBuilder());
  }
  ~Dim0NdSbpMismatchedSubTskGphBuilder() override = default;

<<<<<<< HEAD
  Maybe<SubTskGphBuilderStatus> Build(SubTskGphBuilderCtx* ctx,
                                      const std::vector<TaskNode*>& sorted_in_tasks,
                                      std::vector<TaskNode*>* sorted_out_tasks,
                                      std::vector<std::vector<TaskNode*>>* sorted_ctrl_tasks,
                                      const ParallelDesc& in_parallel_desc,
                                      const ParallelDesc& out_parallel_desc,
                                      const LogicalBlobId& lbi, const BlobDesc& logical_blob_desc,
                                      const cfg::NdSbp& in_parallel_distribution,
                                      const cfg::NdSbp& out_parallel_distribution,
                                      const Shape& time_shape) const override {
    if (in_parallel_desc.hierarchy()->NumAxes() == 2
        && (*in_parallel_desc.hierarchy() == *out_parallel_desc.hierarchy())
        && in_parallel_distribution.sbp_parallel(0) != out_parallel_distribution.sbp_parallel(0)
        && in_parallel_distribution.sbp_parallel(1) == out_parallel_distribution.sbp_parallel(1)) {
      if (!(NdSbpAllSameSplitParallel(in_parallel_distribution)
            || NdSbpAllSameSplitParallel(out_parallel_distribution))) {
=======
  Maybe<SubTskGphBuilderStatus> Build(
      SubTskGphBuilderCtx* ctx, const std::vector<TaskNode*>& sorted_in_tasks,
      std::vector<TaskNode*>* sorted_out_tasks,
      std::vector<std::vector<TaskNode*>>* sorted_ctrl_tasks, const ParallelDesc& in_parallel_desc,
      const ParallelDesc& out_parallel_desc, const LogicalBlobId& lbi,
      const BlobDesc& logical_blob_desc, const cfg::ParallelDistribution& in_nd_sbp,
      const cfg::ParallelDistribution& out_nd_sbp, const Shape& time_shape) const override {
    if (in_parallel_desc.hierarchy()->NumAxes() == 2
        && (*in_parallel_desc.hierarchy() == *out_parallel_desc.hierarchy())
        && in_nd_sbp.sbp_parallel(0) != out_nd_sbp.sbp_parallel(0)
        && in_nd_sbp.sbp_parallel(1) == out_nd_sbp.sbp_parallel(1)) {
      if (!(ParallelDistributionAllSameSplitParallel(in_nd_sbp)
            || ParallelDistributionAllSameSplitParallel(out_nd_sbp))) {
>>>>>>> 131d3bb4
        return inter_group_sub_tsk_gph_builder_->Build(
            ctx, sorted_in_tasks, sorted_out_tasks, sorted_ctrl_tasks, in_parallel_desc,
            out_parallel_desc, lbi, logical_blob_desc, in_nd_sbp, out_nd_sbp, time_shape);
      } else {
        return Error::BoxingNotSupportedError();
      }
    } else {
      return Error::BoxingNotSupportedError();
    }
  }

 private:
  std::unique_ptr<InterGroupSubTskGphBuilder> inter_group_sub_tsk_gph_builder_;
};

class Same2DHierarchySubTskGphBuilder final : public HierarchicalSubTskGphBuilder {
 public:
  OF_DISALLOW_COPY_AND_MOVE(Same2DHierarchySubTskGphBuilder);
  Same2DHierarchySubTskGphBuilder() {
    intra_group_sub_tsk_gph_builder_.reset(new IntraGroupSubTskGphBuilder());
<<<<<<< HEAD
    dim0_parallel_distribution_mismatched_sub_tsk_gph_builder_.reset(
        new Dim0NdSbpMismatchedSubTskGphBuilder());
  }
  ~Same2DHierarchySubTskGphBuilder() override = default;

  Maybe<SubTskGphBuilderStatus> Build(SubTskGphBuilderCtx* ctx,
                                      const std::vector<TaskNode*>& sorted_in_tasks,
                                      std::vector<TaskNode*>* sorted_out_tasks,
                                      std::vector<std::vector<TaskNode*>>* sorted_ctrl_tasks,
                                      const ParallelDesc& in_parallel_desc,
                                      const ParallelDesc& out_parallel_desc,
                                      const LogicalBlobId& lbi, const BlobDesc& logical_blob_desc,
                                      const cfg::NdSbp& in_parallel_distribution,
                                      const cfg::NdSbp& out_parallel_distribution,
                                      const Shape& time_shape) const override {
=======
    dim0_nd_sbp_mismatched_sub_tsk_gph_builder_.reset(
        new Dim0ParallelDistributionMismatchedSubTskGphBuilder());
  }
  ~Same2DHierarchySubTskGphBuilder() override = default;

  Maybe<SubTskGphBuilderStatus> Build(
      SubTskGphBuilderCtx* ctx, const std::vector<TaskNode*>& sorted_in_tasks,
      std::vector<TaskNode*>* sorted_out_tasks,
      std::vector<std::vector<TaskNode*>>* sorted_ctrl_tasks, const ParallelDesc& in_parallel_desc,
      const ParallelDesc& out_parallel_desc, const LogicalBlobId& lbi,
      const BlobDesc& logical_blob_desc, const cfg::ParallelDistribution& in_nd_sbp,
      const cfg::ParallelDistribution& out_nd_sbp, const Shape& time_shape) const override {
>>>>>>> 131d3bb4
    if (in_parallel_desc.hierarchy()->NumAxes() == 2
        && (*in_parallel_desc.hierarchy() == *out_parallel_desc.hierarchy())) {
      if (in_nd_sbp.sbp_parallel(0) == out_nd_sbp.sbp_parallel(0)) {
        return intra_group_sub_tsk_gph_builder_->Build(
            ctx, sorted_in_tasks, sorted_out_tasks, sorted_ctrl_tasks, in_parallel_desc,
            out_parallel_desc, lbi, logical_blob_desc, in_nd_sbp, out_nd_sbp, time_shape);
      } else if (in_nd_sbp.sbp_parallel(1) == out_nd_sbp.sbp_parallel(1)) {
        return dim0_nd_sbp_mismatched_sub_tsk_gph_builder_->Build(
            ctx, sorted_in_tasks, sorted_out_tasks, sorted_ctrl_tasks, in_parallel_desc,
            out_parallel_desc, lbi, logical_blob_desc, in_nd_sbp, out_nd_sbp, time_shape);
      } else {
        return Error::BoxingNotSupportedError();
      }
    } else {
      return Error::BoxingNotSupportedError();
    }
  }

 private:
  std::unique_ptr<IntraGroupSubTskGphBuilder> intra_group_sub_tsk_gph_builder_;
<<<<<<< HEAD
  std::unique_ptr<Dim0NdSbpMismatchedSubTskGphBuilder>
      dim0_parallel_distribution_mismatched_sub_tsk_gph_builder_;
=======
  std::unique_ptr<Dim0ParallelDistributionMismatchedSubTskGphBuilder>
      dim0_nd_sbp_mismatched_sub_tsk_gph_builder_;
>>>>>>> 131d3bb4
};

class ExpandToSame2DHierarchySubTskGphBuilder final : public HierarchicalSubTskGphBuilder {
 public:
  OF_DISALLOW_COPY_AND_MOVE(ExpandToSame2DHierarchySubTskGphBuilder);
  ExpandToSame2DHierarchySubTskGphBuilder() {
    same_2d_hierarchy_sub_tsk_gph_builder_.reset(new Same2DHierarchySubTskGphBuilder());
  }
  ~ExpandToSame2DHierarchySubTskGphBuilder() override = default;

<<<<<<< HEAD
  Maybe<SubTskGphBuilderStatus> Build(SubTskGphBuilderCtx* ctx,
                                      const std::vector<TaskNode*>& sorted_in_tasks,
                                      std::vector<TaskNode*>* sorted_out_tasks,
                                      std::vector<std::vector<TaskNode*>>* sorted_ctrl_tasks,
                                      const ParallelDesc& in_parallel_desc,
                                      const ParallelDesc& out_parallel_desc,
                                      const LogicalBlobId& lbi, const BlobDesc& logical_blob_desc,
                                      const cfg::NdSbp& in_parallel_distribution,
                                      const cfg::NdSbp& out_parallel_distribution,
                                      const Shape& time_shape) const override {
=======
  Maybe<SubTskGphBuilderStatus> Build(
      SubTskGphBuilderCtx* ctx, const std::vector<TaskNode*>& sorted_in_tasks,
      std::vector<TaskNode*>* sorted_out_tasks,
      std::vector<std::vector<TaskNode*>>* sorted_ctrl_tasks, const ParallelDesc& in_parallel_desc,
      const ParallelDesc& out_parallel_desc, const LogicalBlobId& lbi,
      const BlobDesc& logical_blob_desc, const cfg::ParallelDistribution& in_nd_sbp,
      const cfg::ParallelDistribution& out_nd_sbp, const Shape& time_shape) const override {
>>>>>>> 131d3bb4
    if (in_parallel_desc.hierarchy()->elem_cnt() == out_parallel_desc.hierarchy()->elem_cnt()
        && in_parallel_desc.hierarchy()->NumAxes() == 1
        && out_parallel_desc.hierarchy()->NumAxes() == 2) {
      ParallelConf intermediate_parallel_conf = in_parallel_desc.parallel_conf();
      out_parallel_desc.hierarchy()->ToProto(intermediate_parallel_conf.mutable_hierarchy());
<<<<<<< HEAD
      cfg::NdSbp intermediate_parallel_distribution;
      *intermediate_parallel_distribution.add_sbp_parallel() =
          in_parallel_distribution.sbp_parallel(0);
      *intermediate_parallel_distribution.add_sbp_parallel() =
          in_parallel_distribution.sbp_parallel(0);
=======
      cfg::ParallelDistribution intermediate_nd_sbp;
      *intermediate_nd_sbp.add_sbp_parallel() = in_nd_sbp.sbp_parallel(0);
      *intermediate_nd_sbp.add_sbp_parallel() = in_nd_sbp.sbp_parallel(0);
>>>>>>> 131d3bb4
      return same_2d_hierarchy_sub_tsk_gph_builder_->Build(
          ctx, sorted_in_tasks, sorted_out_tasks, sorted_ctrl_tasks,
          ParallelDesc(intermediate_parallel_conf), out_parallel_desc, lbi, logical_blob_desc,
          intermediate_nd_sbp, out_nd_sbp, time_shape);
    } else if (in_parallel_desc.hierarchy()->elem_cnt() == out_parallel_desc.hierarchy()->elem_cnt()
               && in_parallel_desc.hierarchy()->NumAxes() == 2
               && out_parallel_desc.hierarchy()->NumAxes() == 1) {
      ParallelConf intermediate_parallel_conf = out_parallel_desc.parallel_conf();
      in_parallel_desc.hierarchy()->ToProto(intermediate_parallel_conf.mutable_hierarchy());
<<<<<<< HEAD
      cfg::NdSbp intermediate_parallel_distribution;
      *intermediate_parallel_distribution.add_sbp_parallel() =
          out_parallel_distribution.sbp_parallel(0);
      *intermediate_parallel_distribution.add_sbp_parallel() =
          out_parallel_distribution.sbp_parallel(0);
=======
      cfg::ParallelDistribution intermediate_nd_sbp;
      *intermediate_nd_sbp.add_sbp_parallel() = out_nd_sbp.sbp_parallel(0);
      *intermediate_nd_sbp.add_sbp_parallel() = out_nd_sbp.sbp_parallel(0);
>>>>>>> 131d3bb4
      return same_2d_hierarchy_sub_tsk_gph_builder_->Build(
          ctx, sorted_in_tasks, sorted_out_tasks, sorted_ctrl_tasks, in_parallel_desc,
          ParallelDesc(intermediate_parallel_conf), lbi, logical_blob_desc, in_nd_sbp,
          intermediate_nd_sbp, time_shape);
    } else {
      return Error::BoxingNotSupportedError();
    }
  }

 private:
  std::unique_ptr<Same2DHierarchySubTskGphBuilder> same_2d_hierarchy_sub_tsk_gph_builder_;
};

struct DispatchHierarchicalSubTskGphBuilder::Impl {
  Impl();
  std::unique_ptr<FlatSubTskGphBuilder> flat_sub_tsk_gph_builder_;
  std::unique_ptr<Same2DHierarchySubTskGphBuilder> same_2d_hierarchy_sub_tsk_gph_builder_;
  std::unique_ptr<ExpandToSame2DHierarchySubTskGphBuilder>
      expand_to_same_2d_hierarchy_sub_tsk_gph_builder_;
};

DispatchHierarchicalSubTskGphBuilder::Impl::Impl() {
  flat_sub_tsk_gph_builder_.reset(new FlatSubTskGphBuilder());
  same_2d_hierarchy_sub_tsk_gph_builder_.reset(new Same2DHierarchySubTskGphBuilder());
  expand_to_same_2d_hierarchy_sub_tsk_gph_builder_.reset(
      new ExpandToSame2DHierarchySubTskGphBuilder());
}

DispatchHierarchicalSubTskGphBuilder::DispatchHierarchicalSubTskGphBuilder() {
  impl_.reset(new Impl());
}

DispatchHierarchicalSubTskGphBuilder::~DispatchHierarchicalSubTskGphBuilder() = default;

Maybe<SubTskGphBuilderStatus> DispatchHierarchicalSubTskGphBuilder::Build(
    SubTskGphBuilderCtx* ctx, const std::vector<TaskNode*>& sorted_in_tasks,
    std::vector<TaskNode*>* sorted_out_tasks,
    std::vector<std::vector<TaskNode*>>* sorted_ctrl_tasks, const ParallelDesc& in_parallel_desc,
    const ParallelDesc& out_parallel_desc, const LogicalBlobId& lbi,
<<<<<<< HEAD
    const BlobDesc& logical_blob_desc, const cfg::NdSbp& in_parallel_distribution,
    const cfg::NdSbp& out_parallel_distribution, const Shape& time_shape) const {
  ParallelDesc reduced_in_parallel_desc = in_parallel_desc;
  ParallelDesc reduced_out_parallel_desc = out_parallel_desc;
  cfg::NdSbp reduced_in_parallel_distribution;
  cfg::NdSbp reduced_out_parallel_distribution;
  InOutParallelDimReduce(in_parallel_desc, out_parallel_desc, in_parallel_distribution,
                         out_parallel_distribution, &reduced_in_parallel_desc,
                         &reduced_out_parallel_desc, &reduced_in_parallel_distribution,
                         &reduced_out_parallel_distribution);
=======
    const BlobDesc& logical_blob_desc, const cfg::ParallelDistribution& in_nd_sbp,
    const cfg::ParallelDistribution& out_nd_sbp, const Shape& time_shape) const {
  ParallelDesc reduced_in_parallel_desc = in_parallel_desc;
  ParallelDesc reduced_out_parallel_desc = out_parallel_desc;
  cfg::ParallelDistribution reduced_in_nd_sbp;
  cfg::ParallelDistribution reduced_out_nd_sbp;
  InOutParallelDimReduce(in_parallel_desc, out_parallel_desc, in_nd_sbp, out_nd_sbp,
                         &reduced_in_parallel_desc, &reduced_out_parallel_desc, &reduced_in_nd_sbp,
                         &reduced_out_nd_sbp);
>>>>>>> 131d3bb4
  const auto& in_hierarchy = reduced_in_parallel_desc.hierarchy();
  const auto& out_hierarchy = reduced_out_parallel_desc.hierarchy();
  if (in_hierarchy->NumAxes() <= 2 && out_hierarchy->NumAxes() <= 2) {
    if (in_hierarchy->NumAxes() == 1 && out_hierarchy->NumAxes() == 1) {
      return impl_->flat_sub_tsk_gph_builder_->Build(
          ctx, sorted_in_tasks, sorted_out_tasks, sorted_ctrl_tasks, reduced_in_parallel_desc,
          reduced_out_parallel_desc, lbi, logical_blob_desc, reduced_in_nd_sbp, reduced_out_nd_sbp,
          time_shape);
    } else if ((in_hierarchy->NumAxes() == 2) && (*in_hierarchy == *out_hierarchy)) {
      return impl_->same_2d_hierarchy_sub_tsk_gph_builder_->Build(
          ctx, sorted_in_tasks, sorted_out_tasks, sorted_ctrl_tasks, reduced_in_parallel_desc,
          reduced_out_parallel_desc, lbi, logical_blob_desc, reduced_in_nd_sbp, reduced_out_nd_sbp,
          time_shape);
    } else if (in_hierarchy->elem_cnt() == out_hierarchy->elem_cnt()
               && ((in_hierarchy->NumAxes() == 1 && out_hierarchy->NumAxes() == 2)
                   || (in_hierarchy->NumAxes() == 2 && out_hierarchy->NumAxes() == 1))) {
      return impl_->expand_to_same_2d_hierarchy_sub_tsk_gph_builder_->Build(
          ctx, sorted_in_tasks, sorted_out_tasks, sorted_ctrl_tasks, reduced_in_parallel_desc,
          reduced_out_parallel_desc, lbi, logical_blob_desc, reduced_in_nd_sbp, reduced_out_nd_sbp,
          time_shape);
    } else {
      return Error::BoxingNotSupportedError();
    }
  }
  return Error::BoxingNotSupportedError();
}

}  // namespace oneflow<|MERGE_RESOLUTION|>--- conflicted
+++ resolved
@@ -29,16 +29,9 @@
 
 namespace {
 
-<<<<<<< HEAD
-void ParallelDimReduce(const ParallelDesc& parallel_desc,
-                       const cfg::NdSbp& parallel_distribution,
-                       ParallelDesc* reduced_parallel_desc,
-                       cfg::NdSbp* reduced_parallel_distribution) {
-=======
 void ParallelDimReduce(const ParallelDesc& parallel_desc, const cfg::ParallelDistribution& nd_sbp,
                        ParallelDesc* reduced_parallel_desc,
                        cfg::ParallelDistribution* reduced_nd_sbp) {
->>>>>>> 131d3bb4
   const auto& hierarchy = parallel_desc.hierarchy();
   DimVector reduced_hierarchy;
   reduced_hierarchy.push_back(hierarchy->At(0));
@@ -56,22 +49,11 @@
   *reduced_parallel_desc = ParallelDesc(reduced_parallel_conf);
 }
 
-<<<<<<< HEAD
-void CollaborativeParallelDimReduce(const ParallelDesc& in_parallel_desc,
-                                    const ParallelDesc& out_parallel_desc,
-                                    const cfg::NdSbp& in_parallel_distribution,
-                                    const cfg::NdSbp& out_parallel_distribution,
-                                    ParallelDesc* reduced_in_parallel_desc,
-                                    ParallelDesc* reduced_out_parallel_desc,
-                                    cfg::NdSbp* reduced_in_parallel_distribution,
-                                    cfg::NdSbp* reduced_out_parallel_distribution) {
-=======
 void CollaborativeParallelDimReduce(
     const ParallelDesc& in_parallel_desc, const ParallelDesc& out_parallel_desc,
     const cfg::ParallelDistribution& in_nd_sbp, const cfg::ParallelDistribution& out_nd_sbp,
     ParallelDesc* reduced_in_parallel_desc, ParallelDesc* reduced_out_parallel_desc,
     cfg::ParallelDistribution* reduced_in_nd_sbp, cfg::ParallelDistribution* reduced_out_nd_sbp) {
->>>>>>> 131d3bb4
   const auto& in_hierarchy = in_parallel_desc.hierarchy();
   const auto& out_hierarchy = out_parallel_desc.hierarchy();
   CHECK_EQ(in_hierarchy->NumAxes(), out_hierarchy->NumAxes());
@@ -120,16 +102,9 @@
   return std::make_shared<ChainSubTskGphBuilder>(builders);
 }
 
-<<<<<<< HEAD
-bool NdSbpAllSameSplitParallel(
-    const cfg::NdSbp& parallel_distribution) {
-  CHECK_GT(parallel_distribution.sbp_parallel_size(), 0);
-  const cfg::SbpParallel& first_sbp = parallel_distribution.sbp_parallel(0);
-=======
 bool ParallelDistributionAllSameSplitParallel(const cfg::ParallelDistribution& nd_sbp) {
   CHECK_GT(nd_sbp.sbp_parallel_size(), 0);
   const cfg::SbpParallel& first_sbp = nd_sbp.sbp_parallel(0);
->>>>>>> 131d3bb4
   if (!first_sbp.has_split_parallel()) { return false; }
   FOR_RANGE(int64_t, i, 1, nd_sbp.sbp_parallel_size()) {
     if (nd_sbp.sbp_parallel(i) != first_sbp) { return false; }
@@ -139,22 +114,11 @@
 
 }  // namespace
 
-<<<<<<< HEAD
-void InOutParallelDimReduce(const ParallelDesc& in_parallel_desc,
-                            const ParallelDesc& out_parallel_desc,
-                            const cfg::NdSbp& in_parallel_distribution,
-                            const cfg::NdSbp& out_parallel_distribution,
-                            ParallelDesc* reduced_in_parallel_desc,
-                            ParallelDesc* reduced_out_parallel_desc,
-                            cfg::NdSbp* reduced_in_parallel_distribution,
-                            cfg::NdSbp* reduced_out_parallel_distribution) {
-=======
 void InOutParallelDimReduce(
     const ParallelDesc& in_parallel_desc, const ParallelDesc& out_parallel_desc,
     const cfg::ParallelDistribution& in_nd_sbp, const cfg::ParallelDistribution& out_nd_sbp,
     ParallelDesc* reduced_in_parallel_desc, ParallelDesc* reduced_out_parallel_desc,
     cfg::ParallelDistribution* reduced_in_nd_sbp, cfg::ParallelDistribution* reduced_out_nd_sbp) {
->>>>>>> 131d3bb4
   const int64_t in_hierarchy_axes = in_parallel_desc.hierarchy()->NumAxes();
   const int64_t out_hierarchy_axes = out_parallel_desc.hierarchy()->NumAxes();
   if (in_hierarchy_axes == 1 && out_hierarchy_axes == 1) {
@@ -178,18 +142,6 @@
   FlatSubTskGphBuilder() { sub_tsk_gph_builder_ = Make1DSubTskGphBuilder(); }
   ~FlatSubTskGphBuilder() override = default;
 
-<<<<<<< HEAD
-  Maybe<SubTskGphBuilderStatus> Build(SubTskGphBuilderCtx* ctx,
-                                      const std::vector<TaskNode*>& sorted_in_tasks,
-                                      std::vector<TaskNode*>* sorted_out_tasks,
-                                      std::vector<std::vector<TaskNode*>>* sorted_ctrl_tasks,
-                                      const ParallelDesc& in_parallel_desc,
-                                      const ParallelDesc& out_parallel_desc,
-                                      const LogicalBlobId& lbi, const BlobDesc& logical_blob_desc,
-                                      const cfg::NdSbp& in_parallel_distribution,
-                                      const cfg::NdSbp& out_parallel_distribution,
-                                      const Shape& time_shape) const override {
-=======
   Maybe<SubTskGphBuilderStatus> Build(
       SubTskGphBuilderCtx* ctx, const std::vector<TaskNode*>& sorted_in_tasks,
       std::vector<TaskNode*>* sorted_out_tasks,
@@ -197,7 +149,6 @@
       const ParallelDesc& out_parallel_desc, const LogicalBlobId& lbi,
       const BlobDesc& logical_blob_desc, const cfg::ParallelDistribution& in_nd_sbp,
       const cfg::ParallelDistribution& out_nd_sbp, const Shape& time_shape) const override {
->>>>>>> 131d3bb4
     if (in_parallel_desc.hierarchy()->NumAxes() == 1
         && out_parallel_desc.hierarchy()->NumAxes() == 1) {
       return sub_tsk_gph_builder_->Build(ctx, sorted_in_tasks, sorted_out_tasks, sorted_ctrl_tasks,
@@ -219,18 +170,6 @@
   IntraGroupSubTskGphBuilder() { sub_tsk_gph_builder_ = Make1DSubTskGphBuilder(); }
   ~IntraGroupSubTskGphBuilder() override = default;
 
-<<<<<<< HEAD
-  Maybe<SubTskGphBuilderStatus> Build(SubTskGphBuilderCtx* ctx,
-                                      const std::vector<TaskNode*>& sorted_in_tasks,
-                                      std::vector<TaskNode*>* sorted_out_tasks,
-                                      std::vector<std::vector<TaskNode*>>* sorted_ctrl_tasks,
-                                      const ParallelDesc& in_parallel_desc,
-                                      const ParallelDesc& out_parallel_desc,
-                                      const LogicalBlobId& lbi, const BlobDesc& logical_blob_desc,
-                                      const cfg::NdSbp& in_parallel_distribution,
-                                      const cfg::NdSbp& out_parallel_distribution,
-                                      const Shape& time_shape) const override {
-=======
   Maybe<SubTskGphBuilderStatus> Build(
       SubTskGphBuilderCtx* ctx, const std::vector<TaskNode*>& sorted_in_tasks,
       std::vector<TaskNode*>* sorted_out_tasks,
@@ -238,7 +177,6 @@
       const ParallelDesc& out_parallel_desc, const LogicalBlobId& lbi,
       const BlobDesc& logical_blob_desc, const cfg::ParallelDistribution& in_nd_sbp,
       const cfg::ParallelDistribution& out_nd_sbp, const Shape& time_shape) const override {
->>>>>>> 131d3bb4
     if (*in_parallel_desc.hierarchy() == *out_parallel_desc.hierarchy()
         && in_parallel_desc.hierarchy()->NumAxes() == 2
         && in_nd_sbp.sbp_parallel(0) == out_nd_sbp.sbp_parallel(0)
@@ -308,24 +246,6 @@
   InterGroupSubTskGphBuilder() { sub_tsk_gph_builder_ = Make1DSubTskGphBuilder(); }
   ~InterGroupSubTskGphBuilder() override = default;
 
-<<<<<<< HEAD
-  Maybe<SubTskGphBuilderStatus> Build(SubTskGphBuilderCtx* ctx,
-                                      const std::vector<TaskNode*>& sorted_in_tasks,
-                                      std::vector<TaskNode*>* sorted_out_tasks,
-                                      std::vector<std::vector<TaskNode*>>* sorted_ctrl_tasks,
-                                      const ParallelDesc& in_parallel_desc,
-                                      const ParallelDesc& out_parallel_desc,
-                                      const LogicalBlobId& lbi, const BlobDesc& logical_blob_desc,
-                                      const cfg::NdSbp& in_parallel_distribution,
-                                      const cfg::NdSbp& out_parallel_distribution,
-                                      const Shape& time_shape) const override {
-    if (*in_parallel_desc.hierarchy() == *out_parallel_desc.hierarchy()
-        && in_parallel_desc.hierarchy()->NumAxes() == 2
-        && in_parallel_distribution.sbp_parallel(1) == out_parallel_distribution.sbp_parallel(1)
-        && in_parallel_distribution.sbp_parallel(0) != out_parallel_distribution.sbp_parallel(0)
-        && !NdSbpAllSameSplitParallel(in_parallel_distribution)
-        && !NdSbpAllSameSplitParallel(out_parallel_distribution)) {
-=======
   Maybe<SubTskGphBuilderStatus> Build(
       SubTskGphBuilderCtx* ctx, const std::vector<TaskNode*>& sorted_in_tasks,
       std::vector<TaskNode*>* sorted_out_tasks,
@@ -339,7 +259,6 @@
         && in_nd_sbp.sbp_parallel(0) != out_nd_sbp.sbp_parallel(0)
         && !ParallelDistributionAllSameSplitParallel(in_nd_sbp)
         && !ParallelDistributionAllSameSplitParallel(out_nd_sbp)) {
->>>>>>> 131d3bb4
       const auto& hierarchy = in_parallel_desc.hierarchy();
       std::vector<SubTskGphBuilderStatus> status;
       const int64_t num_groups = hierarchy->At(0);
@@ -399,33 +318,15 @@
   std::shared_ptr<SubTskGphBuilder> sub_tsk_gph_builder_;
 };
 
-class Dim0NdSbpMismatchedSubTskGphBuilder final
+class Dim0ParallelDistributionMismatchedSubTskGphBuilder final
     : public HierarchicalSubTskGphBuilder {
  public:
-  OF_DISALLOW_COPY_AND_MOVE(Dim0NdSbpMismatchedSubTskGphBuilder);
-  Dim0NdSbpMismatchedSubTskGphBuilder() {
+  OF_DISALLOW_COPY_AND_MOVE(Dim0ParallelDistributionMismatchedSubTskGphBuilder);
+  Dim0ParallelDistributionMismatchedSubTskGphBuilder() {
     inter_group_sub_tsk_gph_builder_.reset(new InterGroupSubTskGphBuilder());
   }
-  ~Dim0NdSbpMismatchedSubTskGphBuilder() override = default;
-
-<<<<<<< HEAD
-  Maybe<SubTskGphBuilderStatus> Build(SubTskGphBuilderCtx* ctx,
-                                      const std::vector<TaskNode*>& sorted_in_tasks,
-                                      std::vector<TaskNode*>* sorted_out_tasks,
-                                      std::vector<std::vector<TaskNode*>>* sorted_ctrl_tasks,
-                                      const ParallelDesc& in_parallel_desc,
-                                      const ParallelDesc& out_parallel_desc,
-                                      const LogicalBlobId& lbi, const BlobDesc& logical_blob_desc,
-                                      const cfg::NdSbp& in_parallel_distribution,
-                                      const cfg::NdSbp& out_parallel_distribution,
-                                      const Shape& time_shape) const override {
-    if (in_parallel_desc.hierarchy()->NumAxes() == 2
-        && (*in_parallel_desc.hierarchy() == *out_parallel_desc.hierarchy())
-        && in_parallel_distribution.sbp_parallel(0) != out_parallel_distribution.sbp_parallel(0)
-        && in_parallel_distribution.sbp_parallel(1) == out_parallel_distribution.sbp_parallel(1)) {
-      if (!(NdSbpAllSameSplitParallel(in_parallel_distribution)
-            || NdSbpAllSameSplitParallel(out_parallel_distribution))) {
-=======
+  ~Dim0ParallelDistributionMismatchedSubTskGphBuilder() override = default;
+
   Maybe<SubTskGphBuilderStatus> Build(
       SubTskGphBuilderCtx* ctx, const std::vector<TaskNode*>& sorted_in_tasks,
       std::vector<TaskNode*>* sorted_out_tasks,
@@ -439,7 +340,6 @@
         && in_nd_sbp.sbp_parallel(1) == out_nd_sbp.sbp_parallel(1)) {
       if (!(ParallelDistributionAllSameSplitParallel(in_nd_sbp)
             || ParallelDistributionAllSameSplitParallel(out_nd_sbp))) {
->>>>>>> 131d3bb4
         return inter_group_sub_tsk_gph_builder_->Build(
             ctx, sorted_in_tasks, sorted_out_tasks, sorted_ctrl_tasks, in_parallel_desc,
             out_parallel_desc, lbi, logical_blob_desc, in_nd_sbp, out_nd_sbp, time_shape);
@@ -460,23 +360,6 @@
   OF_DISALLOW_COPY_AND_MOVE(Same2DHierarchySubTskGphBuilder);
   Same2DHierarchySubTskGphBuilder() {
     intra_group_sub_tsk_gph_builder_.reset(new IntraGroupSubTskGphBuilder());
-<<<<<<< HEAD
-    dim0_parallel_distribution_mismatched_sub_tsk_gph_builder_.reset(
-        new Dim0NdSbpMismatchedSubTskGphBuilder());
-  }
-  ~Same2DHierarchySubTskGphBuilder() override = default;
-
-  Maybe<SubTskGphBuilderStatus> Build(SubTskGphBuilderCtx* ctx,
-                                      const std::vector<TaskNode*>& sorted_in_tasks,
-                                      std::vector<TaskNode*>* sorted_out_tasks,
-                                      std::vector<std::vector<TaskNode*>>* sorted_ctrl_tasks,
-                                      const ParallelDesc& in_parallel_desc,
-                                      const ParallelDesc& out_parallel_desc,
-                                      const LogicalBlobId& lbi, const BlobDesc& logical_blob_desc,
-                                      const cfg::NdSbp& in_parallel_distribution,
-                                      const cfg::NdSbp& out_parallel_distribution,
-                                      const Shape& time_shape) const override {
-=======
     dim0_nd_sbp_mismatched_sub_tsk_gph_builder_.reset(
         new Dim0ParallelDistributionMismatchedSubTskGphBuilder());
   }
@@ -489,7 +372,6 @@
       const ParallelDesc& out_parallel_desc, const LogicalBlobId& lbi,
       const BlobDesc& logical_blob_desc, const cfg::ParallelDistribution& in_nd_sbp,
       const cfg::ParallelDistribution& out_nd_sbp, const Shape& time_shape) const override {
->>>>>>> 131d3bb4
     if (in_parallel_desc.hierarchy()->NumAxes() == 2
         && (*in_parallel_desc.hierarchy() == *out_parallel_desc.hierarchy())) {
       if (in_nd_sbp.sbp_parallel(0) == out_nd_sbp.sbp_parallel(0)) {
@@ -510,13 +392,8 @@
 
  private:
   std::unique_ptr<IntraGroupSubTskGphBuilder> intra_group_sub_tsk_gph_builder_;
-<<<<<<< HEAD
-  std::unique_ptr<Dim0NdSbpMismatchedSubTskGphBuilder>
-      dim0_parallel_distribution_mismatched_sub_tsk_gph_builder_;
-=======
   std::unique_ptr<Dim0ParallelDistributionMismatchedSubTskGphBuilder>
       dim0_nd_sbp_mismatched_sub_tsk_gph_builder_;
->>>>>>> 131d3bb4
 };
 
 class ExpandToSame2DHierarchySubTskGphBuilder final : public HierarchicalSubTskGphBuilder {
@@ -527,18 +404,6 @@
   }
   ~ExpandToSame2DHierarchySubTskGphBuilder() override = default;
 
-<<<<<<< HEAD
-  Maybe<SubTskGphBuilderStatus> Build(SubTskGphBuilderCtx* ctx,
-                                      const std::vector<TaskNode*>& sorted_in_tasks,
-                                      std::vector<TaskNode*>* sorted_out_tasks,
-                                      std::vector<std::vector<TaskNode*>>* sorted_ctrl_tasks,
-                                      const ParallelDesc& in_parallel_desc,
-                                      const ParallelDesc& out_parallel_desc,
-                                      const LogicalBlobId& lbi, const BlobDesc& logical_blob_desc,
-                                      const cfg::NdSbp& in_parallel_distribution,
-                                      const cfg::NdSbp& out_parallel_distribution,
-                                      const Shape& time_shape) const override {
-=======
   Maybe<SubTskGphBuilderStatus> Build(
       SubTskGphBuilderCtx* ctx, const std::vector<TaskNode*>& sorted_in_tasks,
       std::vector<TaskNode*>* sorted_out_tasks,
@@ -546,23 +411,14 @@
       const ParallelDesc& out_parallel_desc, const LogicalBlobId& lbi,
       const BlobDesc& logical_blob_desc, const cfg::ParallelDistribution& in_nd_sbp,
       const cfg::ParallelDistribution& out_nd_sbp, const Shape& time_shape) const override {
->>>>>>> 131d3bb4
     if (in_parallel_desc.hierarchy()->elem_cnt() == out_parallel_desc.hierarchy()->elem_cnt()
         && in_parallel_desc.hierarchy()->NumAxes() == 1
         && out_parallel_desc.hierarchy()->NumAxes() == 2) {
       ParallelConf intermediate_parallel_conf = in_parallel_desc.parallel_conf();
       out_parallel_desc.hierarchy()->ToProto(intermediate_parallel_conf.mutable_hierarchy());
-<<<<<<< HEAD
-      cfg::NdSbp intermediate_parallel_distribution;
-      *intermediate_parallel_distribution.add_sbp_parallel() =
-          in_parallel_distribution.sbp_parallel(0);
-      *intermediate_parallel_distribution.add_sbp_parallel() =
-          in_parallel_distribution.sbp_parallel(0);
-=======
       cfg::ParallelDistribution intermediate_nd_sbp;
       *intermediate_nd_sbp.add_sbp_parallel() = in_nd_sbp.sbp_parallel(0);
       *intermediate_nd_sbp.add_sbp_parallel() = in_nd_sbp.sbp_parallel(0);
->>>>>>> 131d3bb4
       return same_2d_hierarchy_sub_tsk_gph_builder_->Build(
           ctx, sorted_in_tasks, sorted_out_tasks, sorted_ctrl_tasks,
           ParallelDesc(intermediate_parallel_conf), out_parallel_desc, lbi, logical_blob_desc,
@@ -572,17 +428,9 @@
                && out_parallel_desc.hierarchy()->NumAxes() == 1) {
       ParallelConf intermediate_parallel_conf = out_parallel_desc.parallel_conf();
       in_parallel_desc.hierarchy()->ToProto(intermediate_parallel_conf.mutable_hierarchy());
-<<<<<<< HEAD
-      cfg::NdSbp intermediate_parallel_distribution;
-      *intermediate_parallel_distribution.add_sbp_parallel() =
-          out_parallel_distribution.sbp_parallel(0);
-      *intermediate_parallel_distribution.add_sbp_parallel() =
-          out_parallel_distribution.sbp_parallel(0);
-=======
       cfg::ParallelDistribution intermediate_nd_sbp;
       *intermediate_nd_sbp.add_sbp_parallel() = out_nd_sbp.sbp_parallel(0);
       *intermediate_nd_sbp.add_sbp_parallel() = out_nd_sbp.sbp_parallel(0);
->>>>>>> 131d3bb4
       return same_2d_hierarchy_sub_tsk_gph_builder_->Build(
           ctx, sorted_in_tasks, sorted_out_tasks, sorted_ctrl_tasks, in_parallel_desc,
           ParallelDesc(intermediate_parallel_conf), lbi, logical_blob_desc, in_nd_sbp,
@@ -622,18 +470,6 @@
     std::vector<TaskNode*>* sorted_out_tasks,
     std::vector<std::vector<TaskNode*>>* sorted_ctrl_tasks, const ParallelDesc& in_parallel_desc,
     const ParallelDesc& out_parallel_desc, const LogicalBlobId& lbi,
-<<<<<<< HEAD
-    const BlobDesc& logical_blob_desc, const cfg::NdSbp& in_parallel_distribution,
-    const cfg::NdSbp& out_parallel_distribution, const Shape& time_shape) const {
-  ParallelDesc reduced_in_parallel_desc = in_parallel_desc;
-  ParallelDesc reduced_out_parallel_desc = out_parallel_desc;
-  cfg::NdSbp reduced_in_parallel_distribution;
-  cfg::NdSbp reduced_out_parallel_distribution;
-  InOutParallelDimReduce(in_parallel_desc, out_parallel_desc, in_parallel_distribution,
-                         out_parallel_distribution, &reduced_in_parallel_desc,
-                         &reduced_out_parallel_desc, &reduced_in_parallel_distribution,
-                         &reduced_out_parallel_distribution);
-=======
     const BlobDesc& logical_blob_desc, const cfg::ParallelDistribution& in_nd_sbp,
     const cfg::ParallelDistribution& out_nd_sbp, const Shape& time_shape) const {
   ParallelDesc reduced_in_parallel_desc = in_parallel_desc;
@@ -643,7 +479,6 @@
   InOutParallelDimReduce(in_parallel_desc, out_parallel_desc, in_nd_sbp, out_nd_sbp,
                          &reduced_in_parallel_desc, &reduced_out_parallel_desc, &reduced_in_nd_sbp,
                          &reduced_out_nd_sbp);
->>>>>>> 131d3bb4
   const auto& in_hierarchy = reduced_in_parallel_desc.hierarchy();
   const auto& out_hierarchy = reduced_out_parallel_desc.hierarchy();
   if (in_hierarchy->NumAxes() <= 2 && out_hierarchy->NumAxes() <= 2) {
