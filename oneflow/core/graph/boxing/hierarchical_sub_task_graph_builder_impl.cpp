/*
Copyright 2020 The OneFlow Authors. All rights reserved.

Licensed under the Apache License, Version 2.0 (the "License");
you may not use this file except in compliance with the License.
You may obtain a copy of the License at

    http://www.apache.org/licenses/LICENSE-2.0

Unless required by applicable law or agreed to in writing, software
distributed under the License is distributed on an "AS IS" BASIS,
WITHOUT WARRANTIES OR CONDITIONS OF ANY KIND, either express or implied.
See the License for the specific language governing permissions and
limitations under the License.
*/

#include "oneflow/core/graph/boxing/hierarchical_sub_task_graph_builder_impl.h"
#include "oneflow/core/graph/boxing/hierarchical_sub_task_graph_builder_util.h"
#include "oneflow/core/graph/boxing/sub_task_graph_builder.h"
#include "oneflow/core/graph/boxing/chain_sub_task_graph_builder.h"
#include "oneflow/core/graph/boxing/collective_boxing_sub_task_graph_builder.h"
#include "oneflow/core/graph/boxing/slice_boxing_sub_task_graph_builder.h"
#include "oneflow/core/graph/boxing/fallback_to_cpu_slice_boxing_sub_task_graph_builder.h"
#include "oneflow/core/graph/boxing/naive_b2b_sub_task_graph_builder.h"
#include "oneflow/core/graph/boxing/naive_b2p_sub_task_graph_builder.h"
#include "oneflow/core/graph/boxing/b21_sub_task_graph_builder.h"
#include "oneflow/core/graph/boxing/one_to_one_sub_task_graph_builder.h"
#include "oneflow/core/graph/boxing/sub_task_graph_builder_util.h"
#include "oneflow/core/framework/sbp_infer_util.h"
#include "oneflow/core/job/sbp_parallel.h"
#include "oneflow/core/graph/nccl_send_recv_boxing_task_node.h"
#include "oneflow/core/job/nd_sbp_util.h"
#include "oneflow/core/graph/task_stream_id.h"
#include "oneflow/core/job/job_desc.h"

namespace oneflow {

namespace {

std::shared_ptr<ChainSubTskGphBuilder> Make1DSubTskGphBuilder() {
  std::vector<std::shared_ptr<SubTskGphBuilder>> builders;
  builders.emplace_back(new OneToOneSubTskGphBuilder());
  builders.emplace_back(new B21SubTskGphBuilder());
  if (!Singleton<ResourceDesc, ForSession>::Get()->nccl_use_compute_stream()) {
    builders.emplace_back(new CollectiveBoxingSubTskGphBuilder());
  }
  builders.emplace_back(new SliceBoxingSubTskGphBuilder());
  builders.emplace_back(new FallbackToCpuSliceBoxingSubTskGphBuilder());
  builders.emplace_back(new NaiveB2BSubTskGphBuilder());
  builders.emplace_back(new NaiveB2PSubTskGphBuilder());
  return std::make_shared<ChainSubTskGphBuilder>(builders);
}

void MergeParallelConf(const ParallelDesc& parallel_desc_0, const ParallelDesc& parallel_desc_1,
                       ParallelConf* parallel_conf) {
  CHECK_EQ(parallel_desc_0.device_tag(), parallel_desc_1.device_tag());
  std::set<std::pair<int64_t, int64_t>> machine_device_ids;
  for (int64_t machine_id : parallel_desc_0.sorted_machine_ids()) {
    for (int64_t device_id : parallel_desc_0.sorted_dev_phy_ids(machine_id)) {
      machine_device_ids.insert(std::make_pair(machine_id, device_id));
    }
  }
  for (int64_t machine_id : parallel_desc_1.sorted_machine_ids()) {
    for (int64_t device_id : parallel_desc_1.sorted_dev_phy_ids(machine_id)) {
      machine_device_ids.insert(std::make_pair(machine_id, device_id));
    }
  }
  parallel_conf->set_device_tag(parallel_desc_0.device_tag());
  for (const auto& pair : machine_device_ids) {
    parallel_conf->add_device_name("@" + std::to_string(pair.first) + ":"
                                   + std::to_string(pair.second));
  }
}

inline std::string NewUniqueIdGbc() {
  static std::atomic<int64_t> counter(0);
  static std::atomic<int64_t> curr_job_id(0);
  if (curr_job_id != GlobalJobDesc().job_id()) {
    curr_job_id = GlobalJobDesc().job_id();
    counter = 0;
  }
  return std::to_string(counter.fetch_add(1, std::memory_order_relaxed));
}

class NDNcclSendRecvBoxingSubTskGphBuilder final : public HierarchicalSubTskGphBuilder {
 public:
  OF_DISALLOW_COPY_AND_MOVE(NDNcclSendRecvBoxingSubTskGphBuilder);
  NDNcclSendRecvBoxingSubTskGphBuilder() {}
  ~NDNcclSendRecvBoxingSubTskGphBuilder() override = default;

  Maybe<SubTskGphBuilderStatus> Build(SubTskGphBuilderCtx* ctx,
                                      const std::vector<TaskNode*>& sorted_in_tasks,
                                      std::vector<TaskNode*>* sorted_out_tasks,
                                      std::vector<std::vector<TaskNode*>>* sorted_ctrl_tasks,
                                      const ParallelDesc& in_parallel_desc,
                                      const ParallelDesc& out_parallel_desc,
                                      const LogicalBlobId& lbi, const BlobDesc& logical_blob_desc,
                                      const NdSbp& in_nd_sbp, const NdSbp& out_nd_sbp,
                                      const Shape& time_shape) const override {
    if (in_parallel_desc.device_type() == DeviceType::kCUDA
        && out_parallel_desc.device_type() == DeviceType::kCUDA
        && !NdSbpHasPartialParallel(out_nd_sbp)) {
#if defined(WITH_CUDA) && NCCL_VERSION_CODE > 2700
      ParallelConf merged_parallel_conf;
      MergeParallelConf(in_parallel_desc.parallel_conf(), out_parallel_desc.parallel_conf(),
                        &merged_parallel_conf);
      ParallelDesc merged_parallel_desc(merged_parallel_conf);
      TaskNode* first_in_node = sorted_in_tasks.front();
      sorted_ctrl_tasks->resize(out_parallel_desc.parallel_num());
      std::string stream_name = "NCCL_SEND_RECV_BOXING" + NewUniqueIdGbc();
      FOR_RANGE(int64_t, id, 0, merged_parallel_desc.parallel_num()) {
        NcclSendRecvBoxingTaskNode* node = ctx->task_graph()->NewNode<NcclSendRecvBoxingTaskNode>();
        const int64_t machine_id = JUST(merged_parallel_desc.MachineId4ParallelId(id));
        int64_t device_index = JUST(merged_parallel_desc.DeviceId4ParallelId(id));
        int64_t thrd_id = EncodeStreamIdToInt64(GenerateNamedTaskStreamId(
            machine_id, merged_parallel_desc.device_type(), device_index, stream_name));
        bool has_input = in_parallel_desc.Containing(machine_id, device_index);
        bool has_output = out_parallel_desc.Containing(machine_id, device_index);
        node->Init(machine_id, thrd_id, lbi, logical_blob_desc.shape(),
                   logical_blob_desc.data_type(), in_nd_sbp, out_nd_sbp, in_parallel_desc,
                   out_parallel_desc, id, merged_parallel_desc, has_input, has_output, stream_name);
        if (has_input) {
          int64_t in_id =
              JUST(in_parallel_desc.ParallelId4MachineDeviceId(machine_id, device_index));
          ctx->task_graph()->ConnectWithLbi(sorted_in_tasks.at(in_id), node, lbi);
        } else {
          // TODO: find nearest
          std::string regst_desc_name;
          first_in_node->BuildCtrlRegstDesc(node, &regst_desc_name);
          TaskEdge* edge = ctx->task_graph()->NewEdge();
          Connect<TaskNode>(first_in_node, edge, node);
          first_in_node->BindEdgeWithProducedRegst(edge, regst_desc_name);
        }
        if (has_output) { sorted_out_tasks->push_back(node); }
      }
      return BuildSubTskGphBuilderStatus("NDNcclSendRecvBoxingSubTskGphBuilder", "");
#else
      return Error::BoxingNotSupportedError() << "No CUDA or low NCCL version";
#endif
    } else {
      return Error::BoxingNotSupportedError()
             << "Partial SBP in the consumer or not running on CUDA";
    }
  }
};

<<<<<<< HEAD
class IntraGroupSubTskGphBuilder final : public HierarchicalSubTskGphBuilder {
 public:
  OF_DISALLOW_COPY_AND_MOVE(IntraGroupSubTskGphBuilder);
  IntraGroupSubTskGphBuilder() { sub_tsk_gph_builder_ = Make1DSubTskGphBuilder(); }
  ~IntraGroupSubTskGphBuilder() override = default;

  Maybe<SubTskGphBuilderStatus> Build(SubTskGphBuilderCtx* ctx,
                                      const std::vector<TaskNode*>& sorted_in_tasks,
                                      std::vector<TaskNode*>* sorted_out_tasks,
                                      std::vector<std::vector<TaskNode*>>* sorted_ctrl_tasks,
                                      const ParallelDesc& in_parallel_desc,
                                      const ParallelDesc& out_parallel_desc,
                                      const LogicalBlobId& lbi, const BlobDesc& logical_blob_desc,
                                      const NdSbp& in_nd_sbp, const NdSbp& out_nd_sbp,
                                      const Shape& time_shape) const override {
    if (*in_parallel_desc.hierarchy() == *out_parallel_desc.hierarchy()
        && in_parallel_desc.hierarchy()->NumAxes() == 2
        && in_nd_sbp.sbp_parallel(0) == out_nd_sbp.sbp_parallel(0)
        && in_nd_sbp.sbp_parallel(1) != out_nd_sbp.sbp_parallel(1)) {
      const auto& hierarchy = in_parallel_desc.hierarchy();
      std::vector<SubTskGphBuilderStatus> status;
      const int64_t num_groups = hierarchy->At(0);
      const int64_t group_size = hierarchy->At(1);
      status.reserve(num_groups);
      sorted_ctrl_tasks->resize(out_parallel_desc.parallel_num());
      sorted_out_tasks->resize(out_parallel_desc.parallel_num());
      FOR_RANGE(int64_t, i, 0, num_groups) {
        std::vector<TaskNode*> in_tasks;
        std::vector<TaskNode*> out_tasks;
        std::vector<std::vector<TaskNode*>> ctrl_tasks;
        ParallelConf in_parallel_conf;
        in_parallel_conf.set_device_tag(in_parallel_desc.device_tag());
        in_parallel_conf.mutable_hierarchy()->add_dim(group_size);
        ParallelConf out_parallel_conf;
        out_parallel_conf.set_device_tag(out_parallel_desc.device_tag());
        out_parallel_conf.mutable_hierarchy()->add_dim(group_size);
        FOR_RANGE(int64_t, j, 0, group_size) {
          const int64_t parallel_id = i * group_size + j;
          in_tasks.emplace_back(sorted_in_tasks.at(parallel_id));
          in_parallel_conf.add_device_name(
              "@" + std::to_string(JUST(in_parallel_desc.MachineId4ParallelId(parallel_id))) + ":"
              + std::to_string(JUST(in_parallel_desc.DeviceId4ParallelId(parallel_id))));
          out_parallel_conf.add_device_name(
              "@" + std::to_string(JUST(out_parallel_desc.MachineId4ParallelId(parallel_id))) + ":"
              + std::to_string(JUST(out_parallel_desc.DeviceId4ParallelId(parallel_id))));
        }
        DimVector dim_vec = logical_blob_desc.shape().dim_vec();
        if (in_nd_sbp.sbp_parallel(0).has_split_parallel()) {
          const int64_t axis = in_nd_sbp.sbp_parallel(0).split_parallel().axis();
          dim_vec.at(axis) /= hierarchy->At(0);
        }
        BlobDesc new_blob_desc(Shape(dim_vec), logical_blob_desc.data_type(),
                               logical_blob_desc.memory_format());
        std::shared_ptr<SubTskGphBuilderStatus> boxing_builder_status =
            JUST(sub_tsk_gph_builder_->Build(
                ctx, in_tasks, &out_tasks, &ctrl_tasks, ParallelDesc(in_parallel_conf),
                ParallelDesc(out_parallel_conf), lbi, new_blob_desc, in_nd_sbp.sbp_parallel(1),
                out_nd_sbp.sbp_parallel(1), time_shape));
        status.emplace_back(*boxing_builder_status);
        CHECK_EQ_OR_RETURN(out_tasks.size(), group_size);
        FOR_RANGE(int64_t, j, 0, group_size) {
          const int64_t parallel_id = i * group_size + j;
          sorted_out_tasks->at(parallel_id) = out_tasks.at(j);
          if (!ctrl_tasks.empty()) {
            for (TaskNode* ctrl_node : ctrl_tasks.at(j)) {
              sorted_ctrl_tasks->at(parallel_id).emplace_back(ctrl_node);
            }
          }
        }
      }
      return MakeComposedSubTskGphBuilderStatus(status);
    } else {
      return Error::BoxingNotSupportedError();
    }
  }

 private:
  std::shared_ptr<SubTskGphBuilder> sub_tsk_gph_builder_;
};

class InterGroupSubTskGphBuilder final : public HierarchicalSubTskGphBuilder {
 public:
  OF_DISALLOW_COPY_AND_MOVE(InterGroupSubTskGphBuilder);
  InterGroupSubTskGphBuilder() { sub_tsk_gph_builder_ = Make1DSubTskGphBuilder(); }
  ~InterGroupSubTskGphBuilder() override = default;

  Maybe<SubTskGphBuilderStatus> Build(SubTskGphBuilderCtx* ctx,
                                      const std::vector<TaskNode*>& sorted_in_tasks,
                                      std::vector<TaskNode*>* sorted_out_tasks,
                                      std::vector<std::vector<TaskNode*>>* sorted_ctrl_tasks,
                                      const ParallelDesc& in_parallel_desc,
                                      const ParallelDesc& out_parallel_desc,
                                      const LogicalBlobId& lbi, const BlobDesc& logical_blob_desc,
                                      const NdSbp& in_nd_sbp, const NdSbp& out_nd_sbp,
                                      const Shape& time_shape) const override {
    if (*in_parallel_desc.hierarchy() == *out_parallel_desc.hierarchy()
        && in_parallel_desc.hierarchy()->NumAxes() == 2
        && in_nd_sbp.sbp_parallel(1) == out_nd_sbp.sbp_parallel(1)
        && in_nd_sbp.sbp_parallel(0) != out_nd_sbp.sbp_parallel(0)
        && !NdSbpAllSameSplitParallel(in_nd_sbp) && !NdSbpAllSameSplitParallel(out_nd_sbp)) {
      const auto& hierarchy = in_parallel_desc.hierarchy();
      std::vector<SubTskGphBuilderStatus> status;
      const int64_t num_groups = hierarchy->At(0);
      const int64_t group_size = hierarchy->At(1);
      status.reserve(group_size);
      sorted_ctrl_tasks->resize(out_parallel_desc.parallel_num());
      sorted_out_tasks->resize(out_parallel_desc.parallel_num());
      FOR_RANGE(int64_t, i, 0, group_size) {
        std::vector<TaskNode*> in_tasks;
        std::vector<TaskNode*> out_tasks;
        std::vector<std::vector<TaskNode*>> ctrl_tasks;
        ParallelConf in_parallel_conf;
        in_parallel_conf.set_device_tag(in_parallel_desc.device_tag());
        in_parallel_conf.mutable_hierarchy()->add_dim(num_groups);
        ParallelConf out_parallel_conf;
        out_parallel_conf.set_device_tag(out_parallel_desc.device_tag());
        out_parallel_conf.mutable_hierarchy()->add_dim(num_groups);
        FOR_RANGE(int64_t, j, 0, num_groups) {
          const int64_t parallel_id = j * group_size + i;
          in_tasks.emplace_back(sorted_in_tasks.at(parallel_id));
          in_parallel_conf.add_device_name(
              "@" + std::to_string(JUST(in_parallel_desc.MachineId4ParallelId(parallel_id))) + ":"
              + std::to_string(JUST(in_parallel_desc.DeviceId4ParallelId(parallel_id))));
          out_parallel_conf.add_device_name(
              "@" + std::to_string(JUST(out_parallel_desc.MachineId4ParallelId(parallel_id))) + ":"
              + std::to_string(JUST(out_parallel_desc.DeviceId4ParallelId(parallel_id))));
        }
        DimVector dim_vec = logical_blob_desc.shape().dim_vec();
        if (in_nd_sbp.sbp_parallel(1).has_split_parallel()) {
          const int64_t axis = in_nd_sbp.sbp_parallel(1).split_parallel().axis();
          dim_vec.at(axis) /= hierarchy->At(1);
        }
        BlobDesc new_blob_desc(Shape(dim_vec), logical_blob_desc.data_type(),
                               logical_blob_desc.memory_format());
        std::shared_ptr<SubTskGphBuilderStatus> boxing_builder_status =
            JUST(sub_tsk_gph_builder_->Build(
                ctx, in_tasks, &out_tasks, &ctrl_tasks, ParallelDesc(in_parallel_conf),
                ParallelDesc(out_parallel_conf), lbi, new_blob_desc, in_nd_sbp.sbp_parallel(0),
                out_nd_sbp.sbp_parallel(0), time_shape));
        status.emplace_back(*boxing_builder_status);
        CHECK_EQ_OR_RETURN(out_tasks.size(), num_groups);
        FOR_RANGE(int64_t, j, 0, num_groups) {
          const int64_t parallel_id = j * group_size + i;
          sorted_out_tasks->at(parallel_id) = out_tasks.at(j);
          if (!ctrl_tasks.empty()) {
            for (TaskNode* ctrl_node : ctrl_tasks.at(j)) {
              sorted_ctrl_tasks->at(parallel_id).emplace_back(ctrl_node);
            }
          }
        }
      }
      return MakeComposedSubTskGphBuilderStatus(status);
    } else {
      return Error::BoxingNotSupportedError();
    }
  }

 private:
  std::shared_ptr<SubTskGphBuilder> sub_tsk_gph_builder_;
};

=======
>>>>>>> 0d4bc379
class Dim0NdSbpMismatchedSubTskGphBuilder final : public HierarchicalSubTskGphBuilder {
 public:
  OF_DISALLOW_COPY_AND_MOVE(Dim0NdSbpMismatchedSubTskGphBuilder);
  Dim0NdSbpMismatchedSubTskGphBuilder() {
    inter_group_sub_tsk_gph_builder_.reset(
        new InterGroupSubTskGphBuilder(Make1DSubTskGphBuilder()));
  }
  ~Dim0NdSbpMismatchedSubTskGphBuilder() override = default;

  Maybe<SubTskGphBuilderStatus> Build(SubTskGphBuilderCtx* ctx,
                                      const std::vector<TaskNode*>& sorted_in_tasks,
                                      std::vector<TaskNode*>* sorted_out_tasks,
                                      std::vector<std::vector<TaskNode*>>* sorted_ctrl_tasks,
                                      const ParallelDesc& in_parallel_desc,
                                      const ParallelDesc& out_parallel_desc,
                                      const LogicalBlobId& lbi, const BlobDesc& logical_blob_desc,
                                      const NdSbp& in_nd_sbp, const NdSbp& out_nd_sbp,
                                      const Shape& time_shape) const override {
    if (in_parallel_desc.hierarchy()->NumAxes() == 2
        && (*in_parallel_desc.hierarchy() == *out_parallel_desc.hierarchy())
        && in_nd_sbp.sbp_parallel(0) != out_nd_sbp.sbp_parallel(0)
        && in_nd_sbp.sbp_parallel(1) == out_nd_sbp.sbp_parallel(1)
        && !(NdSbpAllSameSplitParallel(in_nd_sbp) || NdSbpAllSameSplitParallel(out_nd_sbp))) {
      return inter_group_sub_tsk_gph_builder_->Build(
          ctx, sorted_in_tasks, sorted_out_tasks, sorted_ctrl_tasks, in_parallel_desc,
          out_parallel_desc, lbi, logical_blob_desc, in_nd_sbp, out_nd_sbp, time_shape);
    } else {
      return nd_nccl_send_recv_boxing_sub_tsk_gph_builder_->Build(
          ctx, sorted_in_tasks, sorted_out_tasks, sorted_ctrl_tasks, in_parallel_desc,
          out_parallel_desc, lbi, logical_blob_desc, in_nd_sbp, out_nd_sbp, time_shape);
    }
  }

 private:
  std::unique_ptr<InterGroupSubTskGphBuilder> inter_group_sub_tsk_gph_builder_;
  std::unique_ptr<NDNcclSendRecvBoxingSubTskGphBuilder>
      nd_nccl_send_recv_boxing_sub_tsk_gph_builder_;
};

class Same2DHierarchySubTskGphBuilder final : public HierarchicalSubTskGphBuilder {
 public:
  OF_DISALLOW_COPY_AND_MOVE(Same2DHierarchySubTskGphBuilder);
  Same2DHierarchySubTskGphBuilder() {
    intra_group_sub_tsk_gph_builder_.reset(
        new IntraGroupSubTskGphBuilder(Make1DSubTskGphBuilder()));
    dim0_nd_sbp_mismatched_sub_tsk_gph_builder_.reset(new Dim0NdSbpMismatchedSubTskGphBuilder());
  }
  ~Same2DHierarchySubTskGphBuilder() override = default;

  Maybe<SubTskGphBuilderStatus> Build(SubTskGphBuilderCtx* ctx,
                                      const std::vector<TaskNode*>& sorted_in_tasks,
                                      std::vector<TaskNode*>* sorted_out_tasks,
                                      std::vector<std::vector<TaskNode*>>* sorted_ctrl_tasks,
                                      const ParallelDesc& in_parallel_desc,
                                      const ParallelDesc& out_parallel_desc,
                                      const LogicalBlobId& lbi, const BlobDesc& logical_blob_desc,
                                      const NdSbp& in_nd_sbp, const NdSbp& out_nd_sbp,
                                      const Shape& time_shape) const override {
    if (in_parallel_desc.hierarchy()->NumAxes() == 2
        && (*in_parallel_desc.hierarchy() == *out_parallel_desc.hierarchy())) {
      if (in_nd_sbp.sbp_parallel(0) == out_nd_sbp.sbp_parallel(0)) {
        return intra_group_sub_tsk_gph_builder_->Build(
            ctx, sorted_in_tasks, sorted_out_tasks, sorted_ctrl_tasks, in_parallel_desc,
            out_parallel_desc, lbi, logical_blob_desc, in_nd_sbp, out_nd_sbp, time_shape);
      } else {
        return dim0_nd_sbp_mismatched_sub_tsk_gph_builder_->Build(
            ctx, sorted_in_tasks, sorted_out_tasks, sorted_ctrl_tasks, in_parallel_desc,
            out_parallel_desc, lbi, logical_blob_desc, in_nd_sbp, out_nd_sbp, time_shape);
      }
    } else {
      return Error::BoxingNotSupportedError();
    }
  }

 private:
  std::unique_ptr<IntraGroupSubTskGphBuilder> intra_group_sub_tsk_gph_builder_;
  std::unique_ptr<Dim0NdSbpMismatchedSubTskGphBuilder> dim0_nd_sbp_mismatched_sub_tsk_gph_builder_;
};

}  // namespace

struct DispatchHierarchicalSubTskGphBuilder::Impl {
  Impl();
  std::unique_ptr<FlatSubTskGphBuilder> flat_sub_tsk_gph_builder_;
  std::unique_ptr<Same2DHierarchySubTskGphBuilder> same_2d_hierarchy_sub_tsk_gph_builder_;
  std::unique_ptr<NDNcclSendRecvBoxingSubTskGphBuilder>
      nd_nccl_send_recv_boxing_sub_tsk_gph_builder_;
};

DispatchHierarchicalSubTskGphBuilder::Impl::Impl() {
  flat_sub_tsk_gph_builder_.reset(new FlatSubTskGphBuilder(Make1DSubTskGphBuilder()));
  same_2d_hierarchy_sub_tsk_gph_builder_.reset(new Same2DHierarchySubTskGphBuilder());
  nd_nccl_send_recv_boxing_sub_tsk_gph_builder_.reset(new NDNcclSendRecvBoxingSubTskGphBuilder());
}

DispatchHierarchicalSubTskGphBuilder::DispatchHierarchicalSubTskGphBuilder() {
  impl_.reset(new Impl());
}

DispatchHierarchicalSubTskGphBuilder::~DispatchHierarchicalSubTskGphBuilder() = default;

Maybe<SubTskGphBuilderStatus> DispatchHierarchicalSubTskGphBuilder::Build(
    SubTskGphBuilderCtx* ctx, const std::vector<TaskNode*>& sorted_in_tasks,
    std::vector<TaskNode*>* sorted_out_tasks,
    std::vector<std::vector<TaskNode*>>* sorted_ctrl_tasks, const ParallelDesc& in_parallel_desc,
    const ParallelDesc& out_parallel_desc, const LogicalBlobId& lbi,
    const BlobDesc& logical_blob_desc, const NdSbp& in_nd_sbp, const NdSbp& out_nd_sbp,
    const Shape& time_shape) const {
  ParallelDesc reduced_in_parallel_desc = in_parallel_desc;
  ParallelDesc reduced_out_parallel_desc = out_parallel_desc;
  NdSbp reduced_in_nd_sbp;
  NdSbp reduced_out_nd_sbp;
  // The 1d to 2d and 2d to 1d cases are consider in this function
  // If it gives out 1d sbp and 2d sbp simultaneously, then that the 2d sbp can not be converted
  // to 1d sbp and 1d sbp can not be expanded to 2d sbp.
  InOutParallelDimReduce(in_parallel_desc, out_parallel_desc, in_nd_sbp, out_nd_sbp,
                         &reduced_in_parallel_desc, &reduced_out_parallel_desc, &reduced_in_nd_sbp,
                         &reduced_out_nd_sbp, logical_blob_desc.shape());
  const auto& in_hierarchy = reduced_in_parallel_desc.hierarchy();
  const auto& out_hierarchy = reduced_out_parallel_desc.hierarchy();
  if ((in_hierarchy->NumAxes() > 2 || out_hierarchy->NumAxes() > 2)
      && reduced_in_parallel_desc.device_type() == DeviceType::kCUDA
      && reduced_out_parallel_desc.device_type() == DeviceType::kCUDA) {
    return impl_->nd_nccl_send_recv_boxing_sub_tsk_gph_builder_->Build(
        ctx, sorted_in_tasks, sorted_out_tasks, sorted_ctrl_tasks, reduced_in_parallel_desc,
        reduced_out_parallel_desc, lbi, logical_blob_desc, reduced_in_nd_sbp, reduced_out_nd_sbp,
        time_shape);
  }
  if (in_hierarchy->NumAxes() <= 2 && out_hierarchy->NumAxes() <= 2) {
    if (in_hierarchy->NumAxes() == 1 && out_hierarchy->NumAxes() == 1) {
      return impl_->flat_sub_tsk_gph_builder_->Build(
          ctx, sorted_in_tasks, sorted_out_tasks, sorted_ctrl_tasks, reduced_in_parallel_desc,
          reduced_out_parallel_desc, lbi, logical_blob_desc, reduced_in_nd_sbp, reduced_out_nd_sbp,
          time_shape);
    } else if ((in_hierarchy->NumAxes() == 2) && (*in_hierarchy == *out_hierarchy)) {
      return impl_->same_2d_hierarchy_sub_tsk_gph_builder_->Build(
          ctx, sorted_in_tasks, sorted_out_tasks, sorted_ctrl_tasks, reduced_in_parallel_desc,
          reduced_out_parallel_desc, lbi, logical_blob_desc, reduced_in_nd_sbp, reduced_out_nd_sbp,
          time_shape);
    } else if (reduced_in_parallel_desc.device_type() == DeviceType::kCUDA
               && reduced_out_parallel_desc.device_type() == DeviceType::kCUDA) {
      return impl_->nd_nccl_send_recv_boxing_sub_tsk_gph_builder_->Build(
          ctx, sorted_in_tasks, sorted_out_tasks, sorted_ctrl_tasks, reduced_in_parallel_desc,
          reduced_out_parallel_desc, lbi, logical_blob_desc, reduced_in_nd_sbp, reduced_out_nd_sbp,
          time_shape);
    } else {
      return Error::BoxingNotSupportedError();
    }
  }
  return Error::BoxingNotSupportedError();
}

}  // namespace oneflow<|MERGE_RESOLUTION|>--- conflicted
+++ resolved
@@ -144,170 +144,6 @@
   }
 };
 
-<<<<<<< HEAD
-class IntraGroupSubTskGphBuilder final : public HierarchicalSubTskGphBuilder {
- public:
-  OF_DISALLOW_COPY_AND_MOVE(IntraGroupSubTskGphBuilder);
-  IntraGroupSubTskGphBuilder() { sub_tsk_gph_builder_ = Make1DSubTskGphBuilder(); }
-  ~IntraGroupSubTskGphBuilder() override = default;
-
-  Maybe<SubTskGphBuilderStatus> Build(SubTskGphBuilderCtx* ctx,
-                                      const std::vector<TaskNode*>& sorted_in_tasks,
-                                      std::vector<TaskNode*>* sorted_out_tasks,
-                                      std::vector<std::vector<TaskNode*>>* sorted_ctrl_tasks,
-                                      const ParallelDesc& in_parallel_desc,
-                                      const ParallelDesc& out_parallel_desc,
-                                      const LogicalBlobId& lbi, const BlobDesc& logical_blob_desc,
-                                      const NdSbp& in_nd_sbp, const NdSbp& out_nd_sbp,
-                                      const Shape& time_shape) const override {
-    if (*in_parallel_desc.hierarchy() == *out_parallel_desc.hierarchy()
-        && in_parallel_desc.hierarchy()->NumAxes() == 2
-        && in_nd_sbp.sbp_parallel(0) == out_nd_sbp.sbp_parallel(0)
-        && in_nd_sbp.sbp_parallel(1) != out_nd_sbp.sbp_parallel(1)) {
-      const auto& hierarchy = in_parallel_desc.hierarchy();
-      std::vector<SubTskGphBuilderStatus> status;
-      const int64_t num_groups = hierarchy->At(0);
-      const int64_t group_size = hierarchy->At(1);
-      status.reserve(num_groups);
-      sorted_ctrl_tasks->resize(out_parallel_desc.parallel_num());
-      sorted_out_tasks->resize(out_parallel_desc.parallel_num());
-      FOR_RANGE(int64_t, i, 0, num_groups) {
-        std::vector<TaskNode*> in_tasks;
-        std::vector<TaskNode*> out_tasks;
-        std::vector<std::vector<TaskNode*>> ctrl_tasks;
-        ParallelConf in_parallel_conf;
-        in_parallel_conf.set_device_tag(in_parallel_desc.device_tag());
-        in_parallel_conf.mutable_hierarchy()->add_dim(group_size);
-        ParallelConf out_parallel_conf;
-        out_parallel_conf.set_device_tag(out_parallel_desc.device_tag());
-        out_parallel_conf.mutable_hierarchy()->add_dim(group_size);
-        FOR_RANGE(int64_t, j, 0, group_size) {
-          const int64_t parallel_id = i * group_size + j;
-          in_tasks.emplace_back(sorted_in_tasks.at(parallel_id));
-          in_parallel_conf.add_device_name(
-              "@" + std::to_string(JUST(in_parallel_desc.MachineId4ParallelId(parallel_id))) + ":"
-              + std::to_string(JUST(in_parallel_desc.DeviceId4ParallelId(parallel_id))));
-          out_parallel_conf.add_device_name(
-              "@" + std::to_string(JUST(out_parallel_desc.MachineId4ParallelId(parallel_id))) + ":"
-              + std::to_string(JUST(out_parallel_desc.DeviceId4ParallelId(parallel_id))));
-        }
-        DimVector dim_vec = logical_blob_desc.shape().dim_vec();
-        if (in_nd_sbp.sbp_parallel(0).has_split_parallel()) {
-          const int64_t axis = in_nd_sbp.sbp_parallel(0).split_parallel().axis();
-          dim_vec.at(axis) /= hierarchy->At(0);
-        }
-        BlobDesc new_blob_desc(Shape(dim_vec), logical_blob_desc.data_type(),
-                               logical_blob_desc.memory_format());
-        std::shared_ptr<SubTskGphBuilderStatus> boxing_builder_status =
-            JUST(sub_tsk_gph_builder_->Build(
-                ctx, in_tasks, &out_tasks, &ctrl_tasks, ParallelDesc(in_parallel_conf),
-                ParallelDesc(out_parallel_conf), lbi, new_blob_desc, in_nd_sbp.sbp_parallel(1),
-                out_nd_sbp.sbp_parallel(1), time_shape));
-        status.emplace_back(*boxing_builder_status);
-        CHECK_EQ_OR_RETURN(out_tasks.size(), group_size);
-        FOR_RANGE(int64_t, j, 0, group_size) {
-          const int64_t parallel_id = i * group_size + j;
-          sorted_out_tasks->at(parallel_id) = out_tasks.at(j);
-          if (!ctrl_tasks.empty()) {
-            for (TaskNode* ctrl_node : ctrl_tasks.at(j)) {
-              sorted_ctrl_tasks->at(parallel_id).emplace_back(ctrl_node);
-            }
-          }
-        }
-      }
-      return MakeComposedSubTskGphBuilderStatus(status);
-    } else {
-      return Error::BoxingNotSupportedError();
-    }
-  }
-
- private:
-  std::shared_ptr<SubTskGphBuilder> sub_tsk_gph_builder_;
-};
-
-class InterGroupSubTskGphBuilder final : public HierarchicalSubTskGphBuilder {
- public:
-  OF_DISALLOW_COPY_AND_MOVE(InterGroupSubTskGphBuilder);
-  InterGroupSubTskGphBuilder() { sub_tsk_gph_builder_ = Make1DSubTskGphBuilder(); }
-  ~InterGroupSubTskGphBuilder() override = default;
-
-  Maybe<SubTskGphBuilderStatus> Build(SubTskGphBuilderCtx* ctx,
-                                      const std::vector<TaskNode*>& sorted_in_tasks,
-                                      std::vector<TaskNode*>* sorted_out_tasks,
-                                      std::vector<std::vector<TaskNode*>>* sorted_ctrl_tasks,
-                                      const ParallelDesc& in_parallel_desc,
-                                      const ParallelDesc& out_parallel_desc,
-                                      const LogicalBlobId& lbi, const BlobDesc& logical_blob_desc,
-                                      const NdSbp& in_nd_sbp, const NdSbp& out_nd_sbp,
-                                      const Shape& time_shape) const override {
-    if (*in_parallel_desc.hierarchy() == *out_parallel_desc.hierarchy()
-        && in_parallel_desc.hierarchy()->NumAxes() == 2
-        && in_nd_sbp.sbp_parallel(1) == out_nd_sbp.sbp_parallel(1)
-        && in_nd_sbp.sbp_parallel(0) != out_nd_sbp.sbp_parallel(0)
-        && !NdSbpAllSameSplitParallel(in_nd_sbp) && !NdSbpAllSameSplitParallel(out_nd_sbp)) {
-      const auto& hierarchy = in_parallel_desc.hierarchy();
-      std::vector<SubTskGphBuilderStatus> status;
-      const int64_t num_groups = hierarchy->At(0);
-      const int64_t group_size = hierarchy->At(1);
-      status.reserve(group_size);
-      sorted_ctrl_tasks->resize(out_parallel_desc.parallel_num());
-      sorted_out_tasks->resize(out_parallel_desc.parallel_num());
-      FOR_RANGE(int64_t, i, 0, group_size) {
-        std::vector<TaskNode*> in_tasks;
-        std::vector<TaskNode*> out_tasks;
-        std::vector<std::vector<TaskNode*>> ctrl_tasks;
-        ParallelConf in_parallel_conf;
-        in_parallel_conf.set_device_tag(in_parallel_desc.device_tag());
-        in_parallel_conf.mutable_hierarchy()->add_dim(num_groups);
-        ParallelConf out_parallel_conf;
-        out_parallel_conf.set_device_tag(out_parallel_desc.device_tag());
-        out_parallel_conf.mutable_hierarchy()->add_dim(num_groups);
-        FOR_RANGE(int64_t, j, 0, num_groups) {
-          const int64_t parallel_id = j * group_size + i;
-          in_tasks.emplace_back(sorted_in_tasks.at(parallel_id));
-          in_parallel_conf.add_device_name(
-              "@" + std::to_string(JUST(in_parallel_desc.MachineId4ParallelId(parallel_id))) + ":"
-              + std::to_string(JUST(in_parallel_desc.DeviceId4ParallelId(parallel_id))));
-          out_parallel_conf.add_device_name(
-              "@" + std::to_string(JUST(out_parallel_desc.MachineId4ParallelId(parallel_id))) + ":"
-              + std::to_string(JUST(out_parallel_desc.DeviceId4ParallelId(parallel_id))));
-        }
-        DimVector dim_vec = logical_blob_desc.shape().dim_vec();
-        if (in_nd_sbp.sbp_parallel(1).has_split_parallel()) {
-          const int64_t axis = in_nd_sbp.sbp_parallel(1).split_parallel().axis();
-          dim_vec.at(axis) /= hierarchy->At(1);
-        }
-        BlobDesc new_blob_desc(Shape(dim_vec), logical_blob_desc.data_type(),
-                               logical_blob_desc.memory_format());
-        std::shared_ptr<SubTskGphBuilderStatus> boxing_builder_status =
-            JUST(sub_tsk_gph_builder_->Build(
-                ctx, in_tasks, &out_tasks, &ctrl_tasks, ParallelDesc(in_parallel_conf),
-                ParallelDesc(out_parallel_conf), lbi, new_blob_desc, in_nd_sbp.sbp_parallel(0),
-                out_nd_sbp.sbp_parallel(0), time_shape));
-        status.emplace_back(*boxing_builder_status);
-        CHECK_EQ_OR_RETURN(out_tasks.size(), num_groups);
-        FOR_RANGE(int64_t, j, 0, num_groups) {
-          const int64_t parallel_id = j * group_size + i;
-          sorted_out_tasks->at(parallel_id) = out_tasks.at(j);
-          if (!ctrl_tasks.empty()) {
-            for (TaskNode* ctrl_node : ctrl_tasks.at(j)) {
-              sorted_ctrl_tasks->at(parallel_id).emplace_back(ctrl_node);
-            }
-          }
-        }
-      }
-      return MakeComposedSubTskGphBuilderStatus(status);
-    } else {
-      return Error::BoxingNotSupportedError();
-    }
-  }
-
- private:
-  std::shared_ptr<SubTskGphBuilder> sub_tsk_gph_builder_;
-};
-
-=======
->>>>>>> 0d4bc379
 class Dim0NdSbpMismatchedSubTskGphBuilder final : public HierarchicalSubTskGphBuilder {
  public:
   OF_DISALLOW_COPY_AND_MOVE(Dim0NdSbpMismatchedSubTskGphBuilder);
