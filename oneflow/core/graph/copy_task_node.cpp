/*
Copyright 2020 The OneFlow Authors. All rights reserved.

Licensed under the Apache License, Version 2.0 (the "License");
you may not use this file except in compliance with the License.
You may obtain a copy of the License at

    http://www.apache.org/licenses/LICENSE-2.0

Unless required by applicable law or agreed to in writing, software
distributed under the License is distributed on an "AS IS" BASIS,
WITHOUT WARRANTIES OR CONDITIONS OF ANY KIND, either express or implied.
See the License for the specific language governing permissions and
limitations under the License.
*/
#include "oneflow/core/framework/to_string.h"
#include "oneflow/core/graph/copy_task_node.h"
<<<<<<< HEAD
#include "oneflow/core/job/thrd_id_generator.h"
#include "oneflow/core/operator/operator.h"
=======
#include "oneflow/core/operator/operator.h"
#include "oneflow/core/common/id_util.h"
#include "oneflow/core/graph/id_serialization.h"
#include "oneflow/core/device/cpu_stream_index.h"
>>>>>>> 809944fc

namespace oneflow {

void CopyTaskNode::ProduceAllRegstsAndBindEdges() {
<<<<<<< HEAD
  std::string name("copy_out");
  std::shared_ptr<RegstDesc> out_regst(nullptr);
  CopyHdTaskNode* copy_hd = dynamic_cast<CopyHdTaskNode*>(this);
  if (copy_hd != nullptr) {
    TaskNode* first_dst_node = nullptr;
    ForEachNodeOnOutDataEdge([&](TaskNode* node) {
      if (first_dst_node == nullptr) { first_dst_node = node; }
    });
    if (out_regst == nullptr) {
      // normal copy hd task can reuse mem
      out_regst = ProduceRegst(name, true);
    }
  }
  if (out_regst == nullptr) {
    // copy comm_net task cannot reuse mem
    out_regst = ProduceRegst(name, false);
  }
  ForEachOutDataEdge([&](TaskEdge* edge) { edge->AddRegst(name, out_regst); });
}

void CopyTaskNode::ConsumeAllRegsts() { ConsumeRegst("copy_in", SoleInDataEdge()->GetSoleRegst()); }

=======
  std::shared_ptr<RegstDesc> out_regst = ProduceRegst("copy_out", false);
  ForEachOutDataEdge([&](TaskEdge* edge) { edge->AddRegst("copy_out", out_regst); });
}

void CopyTaskNode::ConsumeAllRegsts() { ConsumeRegst("copy_in", SoleInDataEdge()->GetSoleRegst()); }

>>>>>>> 809944fc
void CopyTaskNode::BuildExecGphAndRegst() {
  auto out_regst = GetProducedRegst("copy_out");
  auto in_regst = GetSoleConsumedRegst("copy_in");
  out_regst->CopyBlobDescFrom(in_regst.get());
  ExecNode* node = mut_exec_gph().NewNode();
<<<<<<< HEAD
  node->mut_op() = ConstructOp(NewCopyOpConf(), &GlobalJobDesc());
  node->BindBnWithRegst(node->op()->SoleIbn(), in_regst);
  node->BindBnWithRegst(node->op()->SoleObn(), out_regst);
}

void CopyTaskNode::InferProducedDataRegstTimeShape() { NaiveInferProducedDataRegstTimeShape(); }

void CopyHdTaskNode::Init(CopyHdOpConf::Type copy_type, int64_t machine_id, int64_t dev_phy_id) {
  copy_type_ = copy_type;
  set_machine_id(machine_id);
  if (copy_type == CopyHdOpConf::H2D) {
    set_thrd_id(Global<IDMgr>::Get()->GetGpuH2DThrdId(dev_phy_id));
  } else if (copy_type == CopyHdOpConf::D2H) {
    set_thrd_id(Global<IDMgr>::Get()->GetGpuD2HThrdId(dev_phy_id));
  } else {
    UNIMPLEMENTED();
  }
}

void CopyHdTaskNode::InitProducedRegstMemCase(MemoryCase* mem_case) {
  if (copy_type_ == CopyHdOpConf::H2D) {
    TaskNode::InitProducedRegstMemCase(mem_case);
  } else if (copy_type_ == CopyHdOpConf::D2H) {
    mem_case->mutable_host_mem()->mutable_cuda_pinned_mem()->set_device_id(GpuPhyId());
  } else {
    UNIMPLEMENTED();
  }
}

OperatorConf CopyHdTaskNode::NewCopyOpConf() {
  OperatorConf conf;
  conf.set_name("copy_hd_" + NewUniqueId());
  conf.set_device_tag(CHECK_JUST(DeviceTag4DeviceType(device_type())));
  conf.mutable_copy_hd_conf()->set_type(copy_type_);
  auto in_regst = GetSoleConsumedRegst("copy_in");
  if (in_regst->NumOfLbi() == 1) {
    in_regst->ForEachLbi(
        [&](const LogicalBlobId& lbi) { *conf.mutable_copy_hd_conf()->mutable_lbi() = lbi; });
  }
  return conf;
}

void CopyCommNetTaskNode::Init(int64_t machine_id, int64_t src_machine_id) {
  set_machine_id(machine_id);
  set_thrd_id(Global<IDMgr>::Get()->CommNetThrdId());
  peer_machine_id_ = src_machine_id;
}

namespace {

HashMap<int64_t, HashMap<int64_t, int64_t>>* GetConnection2LocalStreamIdMap() {
  // this_machine_id -> {peer_machine_id, local_work_stream_id}
  static HashMap<int64_t, HashMap<int64_t, int64_t>> connection2stream_id;
  return &connection2stream_id;
}

int64_t GetLocalStreamId4Connection(int64_t this_machine_id, int64_t peer_machine_id) {
  auto& dict = *GetConnection2LocalStreamIdMap();
  auto this_machine_it = dict.find(this_machine_id);
  if (this_machine_it == dict.end()) { return -1; }
  auto peer_machine_it = this_machine_it->second.find(peer_machine_id);
  if (peer_machine_it == this_machine_it->second.end()) { return -1; }
  return peer_machine_it->second;
}

void InsertLocalStreamId4Connection(int64_t this_machine_id, int64_t peer_machine_id) {
  auto& dict = *GetConnection2LocalStreamIdMap();
  dict[this_machine_id][peer_machine_id] = dict[this_machine_id].size();
}

}  // namespace

int64_t CopyCommNetTaskNode::AllocateLocalWorkStreamId() {
  int64_t this_machine_id = machine_id();
  int64_t local_work_stream_id = GetLocalStreamId4Connection(this_machine_id, peer_machine_id_);
  if (local_work_stream_id == -1) {
    InsertLocalStreamId4Connection(this_machine_id, peer_machine_id_);
    local_work_stream_id = GetLocalStreamId4Connection(this_machine_id, peer_machine_id_);
  }
  return local_work_stream_id;
}

void CopyCommNetTaskNode::InitProducedRegstMemCase(MemoryCase* mem_case) {
  mem_case->mutable_host_mem()->set_used_by_network(true);
}

void CopyCommNetTaskNode::PinConsumedRegstMemCase(MemoryCase* mem_case) {
  CHECK(mem_case->has_host_mem());
  mem_case->mutable_host_mem()->set_used_by_network(true);
=======
  node->mut_op() = CHECK_JUST(ConstructOp(NewCopyOpConf()));
  node->BindBnWithRegst(node->op()->SoleIbn(), in_regst);
  node->BindBnWithRegst(node->op()->SoleObn(), out_regst);
}

void CopyTaskNode::InferProducedDataRegstTimeShape() { NaiveInferProducedDataRegstTimeShape(); }

void CopyHdTaskNode::Init(CopyHdOpConf::Type copy_type, int64_t machine_id, int64_t dev_phy_id,
                          const LogicalBlobId& lbi) {
  copy_type_ = copy_type;
  set_machine_id(machine_id);
  DeviceId device_id{static_cast<DeviceId::rank_t>(machine_id), DeviceType::kGPU,
                     static_cast<DeviceId::device_index_t>(dev_phy_id)};
  auto* stream_index_generator =
      Global<IDMgr>::Get()->GetStreamIndexGeneratorManager()->GetGenerator(device_id);
  StreamId::stream_index_t stream_index = 0;
  if (copy_type == CopyHdOpConf::H2D) {
    stream_index = stream_index_generator->GenerateH2DStreamIndex();
  } else if (copy_type == CopyHdOpConf::D2H) {
    stream_index = stream_index_generator->GenerateD2HStreamIndex();
  } else {
    UNIMPLEMENTED();
  }
  set_thrd_id(SerializeStreamIdToInt64(StreamId{device_id, stream_index}));
  set_lbi(lbi);
}

void CopyHdTaskNode::InitProducedRegstMemCase(MemoryCase* mem_case) {
  if (copy_type_ == CopyHdOpConf::H2D) {
    TaskNode::InitProducedRegstMemCase(mem_case);
  } else if (copy_type_ == CopyHdOpConf::D2H) {
    mem_case->mutable_host_mem()->mutable_cuda_pinned_mem()->set_device_id(GpuPhyId());
  } else {
    UNIMPLEMENTED();
  }
}

OperatorConf CopyHdTaskNode::NewCopyOpConf() {
  OperatorConf conf;
  conf.set_name("copy_hd_" + NewUniqueId());
  conf.set_device_tag(*CHECK_JUST(DeviceTag4DeviceType(device_type())));
  conf.mutable_copy_hd_conf()->set_type(copy_type_);
  auto in_regst = GetSoleConsumedRegst("copy_in");
  CHECK_EQ(in_regst->NumOfLbi(), 1);
  in_regst->ForEachLbi([&](const LogicalBlobId& lbi) {
    *conf.mutable_copy_hd_conf()->mutable_lbi() = lbi;
    CHECK(lbi == this->lbi());
  });
  return conf;
}

void CopyCommNetTaskNode::Init(int64_t machine_id, const LogicalBlobId& lbi) {
  set_machine_id(machine_id);
  DeviceId device_id{static_cast<DeviceId::rank_t>(machine_id), DeviceType::kCPU,
                     DeviceId::kCPUDeviceIndex};
  auto* generator = dynamic_cast<CPUStreamIndexGenerator*>(
      Global<IDMgr>::Get()->GetStreamIndexGeneratorManager()->GetGenerator(device_id));
  CHECK_NOTNULL(generator);
  StreamId stream_id{device_id, generator->GenerateCommNetStreamIndex()};
  set_thrd_id(SerializeStreamIdToInt64(stream_id));
  set_lbi(lbi);
>>>>>>> 809944fc
}

OperatorConf CopyCommNetTaskNode::NewCopyOpConf() {
  OperatorConf conf;
  conf.set_name("copy_comm_net_" + NewUniqueId());
<<<<<<< HEAD
  conf.set_device_tag(CHECK_JUST(DeviceTag4DeviceType(this->device_type())));
  conf.mutable_copy_comm_net_conf();
=======
  conf.set_device_tag(*CHECK_JUST(DeviceTag4DeviceType(this->device_type())));
  *(conf.mutable_copy_comm_net_conf()->mutable_lbi()) = lbi();
>>>>>>> 809944fc
  return conf;
}

}  // namespace oneflow<|MERGE_RESOLUTION|>--- conflicted
+++ resolved
@@ -15,146 +15,25 @@
 */
 #include "oneflow/core/framework/to_string.h"
 #include "oneflow/core/graph/copy_task_node.h"
-<<<<<<< HEAD
-#include "oneflow/core/job/thrd_id_generator.h"
-#include "oneflow/core/operator/operator.h"
-=======
 #include "oneflow/core/operator/operator.h"
 #include "oneflow/core/common/id_util.h"
 #include "oneflow/core/graph/id_serialization.h"
 #include "oneflow/core/device/cpu_stream_index.h"
->>>>>>> 809944fc
 
 namespace oneflow {
 
 void CopyTaskNode::ProduceAllRegstsAndBindEdges() {
-<<<<<<< HEAD
-  std::string name("copy_out");
-  std::shared_ptr<RegstDesc> out_regst(nullptr);
-  CopyHdTaskNode* copy_hd = dynamic_cast<CopyHdTaskNode*>(this);
-  if (copy_hd != nullptr) {
-    TaskNode* first_dst_node = nullptr;
-    ForEachNodeOnOutDataEdge([&](TaskNode* node) {
-      if (first_dst_node == nullptr) { first_dst_node = node; }
-    });
-    if (out_regst == nullptr) {
-      // normal copy hd task can reuse mem
-      out_regst = ProduceRegst(name, true);
-    }
-  }
-  if (out_regst == nullptr) {
-    // copy comm_net task cannot reuse mem
-    out_regst = ProduceRegst(name, false);
-  }
-  ForEachOutDataEdge([&](TaskEdge* edge) { edge->AddRegst(name, out_regst); });
-}
-
-void CopyTaskNode::ConsumeAllRegsts() { ConsumeRegst("copy_in", SoleInDataEdge()->GetSoleRegst()); }
-
-=======
   std::shared_ptr<RegstDesc> out_regst = ProduceRegst("copy_out", false);
   ForEachOutDataEdge([&](TaskEdge* edge) { edge->AddRegst("copy_out", out_regst); });
 }
 
 void CopyTaskNode::ConsumeAllRegsts() { ConsumeRegst("copy_in", SoleInDataEdge()->GetSoleRegst()); }
 
->>>>>>> 809944fc
 void CopyTaskNode::BuildExecGphAndRegst() {
   auto out_regst = GetProducedRegst("copy_out");
   auto in_regst = GetSoleConsumedRegst("copy_in");
   out_regst->CopyBlobDescFrom(in_regst.get());
   ExecNode* node = mut_exec_gph().NewNode();
-<<<<<<< HEAD
-  node->mut_op() = ConstructOp(NewCopyOpConf(), &GlobalJobDesc());
-  node->BindBnWithRegst(node->op()->SoleIbn(), in_regst);
-  node->BindBnWithRegst(node->op()->SoleObn(), out_regst);
-}
-
-void CopyTaskNode::InferProducedDataRegstTimeShape() { NaiveInferProducedDataRegstTimeShape(); }
-
-void CopyHdTaskNode::Init(CopyHdOpConf::Type copy_type, int64_t machine_id, int64_t dev_phy_id) {
-  copy_type_ = copy_type;
-  set_machine_id(machine_id);
-  if (copy_type == CopyHdOpConf::H2D) {
-    set_thrd_id(Global<IDMgr>::Get()->GetGpuH2DThrdId(dev_phy_id));
-  } else if (copy_type == CopyHdOpConf::D2H) {
-    set_thrd_id(Global<IDMgr>::Get()->GetGpuD2HThrdId(dev_phy_id));
-  } else {
-    UNIMPLEMENTED();
-  }
-}
-
-void CopyHdTaskNode::InitProducedRegstMemCase(MemoryCase* mem_case) {
-  if (copy_type_ == CopyHdOpConf::H2D) {
-    TaskNode::InitProducedRegstMemCase(mem_case);
-  } else if (copy_type_ == CopyHdOpConf::D2H) {
-    mem_case->mutable_host_mem()->mutable_cuda_pinned_mem()->set_device_id(GpuPhyId());
-  } else {
-    UNIMPLEMENTED();
-  }
-}
-
-OperatorConf CopyHdTaskNode::NewCopyOpConf() {
-  OperatorConf conf;
-  conf.set_name("copy_hd_" + NewUniqueId());
-  conf.set_device_tag(CHECK_JUST(DeviceTag4DeviceType(device_type())));
-  conf.mutable_copy_hd_conf()->set_type(copy_type_);
-  auto in_regst = GetSoleConsumedRegst("copy_in");
-  if (in_regst->NumOfLbi() == 1) {
-    in_regst->ForEachLbi(
-        [&](const LogicalBlobId& lbi) { *conf.mutable_copy_hd_conf()->mutable_lbi() = lbi; });
-  }
-  return conf;
-}
-
-void CopyCommNetTaskNode::Init(int64_t machine_id, int64_t src_machine_id) {
-  set_machine_id(machine_id);
-  set_thrd_id(Global<IDMgr>::Get()->CommNetThrdId());
-  peer_machine_id_ = src_machine_id;
-}
-
-namespace {
-
-HashMap<int64_t, HashMap<int64_t, int64_t>>* GetConnection2LocalStreamIdMap() {
-  // this_machine_id -> {peer_machine_id, local_work_stream_id}
-  static HashMap<int64_t, HashMap<int64_t, int64_t>> connection2stream_id;
-  return &connection2stream_id;
-}
-
-int64_t GetLocalStreamId4Connection(int64_t this_machine_id, int64_t peer_machine_id) {
-  auto& dict = *GetConnection2LocalStreamIdMap();
-  auto this_machine_it = dict.find(this_machine_id);
-  if (this_machine_it == dict.end()) { return -1; }
-  auto peer_machine_it = this_machine_it->second.find(peer_machine_id);
-  if (peer_machine_it == this_machine_it->second.end()) { return -1; }
-  return peer_machine_it->second;
-}
-
-void InsertLocalStreamId4Connection(int64_t this_machine_id, int64_t peer_machine_id) {
-  auto& dict = *GetConnection2LocalStreamIdMap();
-  dict[this_machine_id][peer_machine_id] = dict[this_machine_id].size();
-}
-
-}  // namespace
-
-int64_t CopyCommNetTaskNode::AllocateLocalWorkStreamId() {
-  int64_t this_machine_id = machine_id();
-  int64_t local_work_stream_id = GetLocalStreamId4Connection(this_machine_id, peer_machine_id_);
-  if (local_work_stream_id == -1) {
-    InsertLocalStreamId4Connection(this_machine_id, peer_machine_id_);
-    local_work_stream_id = GetLocalStreamId4Connection(this_machine_id, peer_machine_id_);
-  }
-  return local_work_stream_id;
-}
-
-void CopyCommNetTaskNode::InitProducedRegstMemCase(MemoryCase* mem_case) {
-  mem_case->mutable_host_mem()->set_used_by_network(true);
-}
-
-void CopyCommNetTaskNode::PinConsumedRegstMemCase(MemoryCase* mem_case) {
-  CHECK(mem_case->has_host_mem());
-  mem_case->mutable_host_mem()->set_used_by_network(true);
-=======
   node->mut_op() = CHECK_JUST(ConstructOp(NewCopyOpConf()));
   node->BindBnWithRegst(node->op()->SoleIbn(), in_regst);
   node->BindBnWithRegst(node->op()->SoleObn(), out_regst);
@@ -216,19 +95,13 @@
   StreamId stream_id{device_id, generator->GenerateCommNetStreamIndex()};
   set_thrd_id(SerializeStreamIdToInt64(stream_id));
   set_lbi(lbi);
->>>>>>> 809944fc
 }
 
 OperatorConf CopyCommNetTaskNode::NewCopyOpConf() {
   OperatorConf conf;
   conf.set_name("copy_comm_net_" + NewUniqueId());
-<<<<<<< HEAD
-  conf.set_device_tag(CHECK_JUST(DeviceTag4DeviceType(this->device_type())));
-  conf.mutable_copy_comm_net_conf();
-=======
   conf.set_device_tag(*CHECK_JUST(DeviceTag4DeviceType(this->device_type())));
   *(conf.mutable_copy_comm_net_conf()->mutable_lbi()) = lbi();
->>>>>>> 809944fc
   return conf;
 }
 
