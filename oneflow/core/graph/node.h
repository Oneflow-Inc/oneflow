--- conflicted
+++ resolved
@@ -102,8 +102,6 @@
     ForEachNodeOnInEdge(Handler);
     ForEachNodeOnOutEdge(Handler);
   }
-<<<<<<< HEAD
-=======
   Maybe<void> ForEachInNode(std::function<Maybe<void>(NodeType*)> Handler) const {
     for (EdgeType* edge : in_edges_) { JUST(Handler(edge->src_node())); }
     return Maybe<void>::Ok();
@@ -117,7 +115,6 @@
     JUST(ForEachNodeOnOutEdge(Handler));
     return Maybe<void>::Ok();
   }
->>>>>>> 809944fc
 
   void ForEachNodeOnSortedInEdge(std::function<void(NodeType*)> Handler) const {
     for (EdgeType* edge : sorted_in_edges_) { Handler(edge->src_node()); }
