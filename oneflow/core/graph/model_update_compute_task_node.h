#ifndef ONEFLOW_CORE_GRAPH_MODEL_UPDATE_COMPUTE_TASK_NODE_H_
#define ONEFLOW_CORE_GRAPH_MODEL_UPDATE_COMPUTE_TASK_NODE_H_

#include "oneflow/core/graph/compute_task_node.h"

namespace oneflow {

class MdUpdtCompTaskNode final : public CompTaskNode {
 public:
  OF_DISALLOW_COPY_AND_MOVE(MdUpdtCompTaskNode);
  MdUpdtCompTaskNode() = default;
  ~MdUpdtCompTaskNode() = default;

  void ProduceAllRegstsAndBindEdges() override;
  void ConsumeAllRegsts() override;
<<<<<<< HEAD
  void Build() override;
  void IsReadyForBuild() override;
=======
  void BuildExecGphAndRegst() override;
>>>>>>> 98d06479

  void set_random_seed(uint32_t val) { random_seed_ = val; }
  TaskType GetTaskType() const override { return TaskType::kMdUpdt; }
  void ToProto(TaskProto*) override;

 private:
  uint32_t random_seed_;
};

}  // namespace oneflow

#endif  // ONEFLOW_CORE_GRAPH_MODEL_UPDATE_COMPUTE_TASK_NODE_H_<|MERGE_RESOLUTION|>--- conflicted
+++ resolved
@@ -13,12 +13,8 @@
 
   void ProduceAllRegstsAndBindEdges() override;
   void ConsumeAllRegsts() override;
-<<<<<<< HEAD
-  void Build() override;
-  void IsReadyForBuild() override;
-=======
+  bool IsReadyForBuild() override;
   void BuildExecGphAndRegst() override;
->>>>>>> 98d06479
 
   void set_random_seed(uint32_t val) { random_seed_ = val; }
   TaskType GetTaskType() const override { return TaskType::kMdUpdt; }
