/*
Copyright 2020 The OneFlow Authors. All rights reserved.

Licensed under the Apache License, Version 2.0 (the "License");
you may not use this file except in compliance with the License.
You may obtain a copy of the License at

    http://www.apache.org/licenses/LICENSE-2.0

Unless required by applicable law or agreed to in writing, software
distributed under the License is distributed on an "AS IS" BASIS,
WITHOUT WARRANTIES OR CONDITIONS OF ANY KIND, either express or implied.
See the License for the specific language governing permissions and
limitations under the License.
*/
#ifndef ONEFLOW_CORE_GRAPH_EXEC_GRAPH_H_
#define ONEFLOW_CORE_GRAPH_EXEC_GRAPH_H_

#include "oneflow/core/common/protobuf.h"
#include "oneflow/core/graph/exec_sequence.pb.h"
#include "oneflow/core/graph/graph.h"
#include "oneflow/core/operator/operator.h"
#include "oneflow/core/register/register_desc.h"

namespace oneflow {

class ExecNode;

class ExecEdge final : public Edge<ExecNode, ExecEdge> {
 public:
  OF_DISALLOW_COPY_AND_MOVE(ExecEdge);
  ExecEdge() = default;
  ~ExecEdge() = default;

  // Getters
  const LogicalBlobId& lbi() const { return lbi_; }
  const std::string& src_bn() const { return src_bn_; }
  const std::string& dst_bn() const { return dst_bn_; }

  // Setters
  void set_lbi(const LogicalBlobId& lbi) { lbi_ = lbi; }
  std::string& mut_src_bn() { return src_bn_; }
  std::string& mut_dst_bn() { return dst_bn_; }

 private:
  // various names for one blob
  LogicalBlobId lbi_;
  std::string src_bn_;
  std::string dst_bn_;
};

class ExecNode final : public Node<ExecNode, ExecEdge> {
 public:
  OF_DISALLOW_COPY_AND_MOVE(ExecNode);
<<<<<<< HEAD
  ExecNode() : fw_node_(nullptr) {}
=======
  ExecNode() {}
>>>>>>> 809944fc
  ~ExecNode() = default;

  std::shared_ptr<const Operator> op() const { return op_; }
  std::shared_ptr<const Operator>& mut_op() { return op_; }
<<<<<<< HEAD
  const OpContext* op_context() const { return fw_node_ ? fw_node_->op_ctx_.get() : op_ctx_.get(); }
  RegstDesc* RegstDesc4BnInOp(const std::string& bn) const { return bn_in_op2regst_.at(bn).get(); }

  void BindBnWithRegst(const std::string& bn, std::shared_ptr<RegstDesc>);
  void BindBnsWithRegst(const PbRpf<std::string>& (Operator::*bns_getter)() const,
                        std::shared_ptr<RegstDesc>);
  void AddBnToRegstAndBindIt(const PbRpf<std::string>& (Operator::*bns_getter)() const,
                             std::shared_ptr<RegstDesc>);
  void BindBnWithOneOfTheRegsts(const std::string&, const std::list<std::shared_ptr<RegstDesc>>&);
  void UnbindBnWithEmptyRegst();

  void set_fw_node(ExecNode* val) { fw_node_ = val; }
  ExecNode* fw_node() { return fw_node_; }

  std::string VisualStr() const override { return op_->op_name(); }
  void ToProto(const ParallelContext*, ExecNodeProto*) const;

  void InferBlobDescs(const ParallelContext* parallel_ctx);

 private:
  std::function<const BlobDesc&(const std::string&)> GetLogicalBlobDesc4BnInOpFunc() const;
=======
  RegstDesc* RegstDesc4BnInOp(const std::string& bn) const { return bn_in_op2regst_.at(bn).get(); }

  void BindBnWithRegst(const std::string& bn, std::shared_ptr<RegstDesc>);
  void BindBnsWithRegst(const PbRpf<std::string>& (Operator::*bns_getter)() const,
                        std::shared_ptr<RegstDesc>);
  void AddBnToRegstAndBindIt(const PbRpf<std::string>& (Operator::*bns_getter)() const,
                             std::shared_ptr<RegstDesc>);
  bool TryBindBnWithOneOfTheRegsts(const std::string&,
                                   const std::list<std::shared_ptr<RegstDesc>>&);
  void BindBnWithOneOfTheRegsts(const std::string&, const std::list<std::shared_ptr<RegstDesc>>&);
  void UnbindBnWithEmptyRegst();

  std::string VisualStr() const override { return op_->op_name(); }
  void ToProto(const ParallelContext*, ExecNodeProto*) const;

  void InferBlobDescs(const ParallelContext* parallel_ctx);

  const HashMap<std::string, std::string>& mut_inplace_obn2ibn() const {
    return mut_inplace_obn2ibn_;
  }
  const HashMap<std::string, std::string>& con_inplace_obn2ibn() const {
    return con_inplace_obn2ibn_;
  }

 private:
>>>>>>> 809944fc
  std::function<BlobDesc*(const std::string&)> GetBlobDesc4BnInOpFunc() const;

  std::shared_ptr<const Operator> op_;
  HashMap<std::string, std::shared_ptr<RegstDesc>> bn_in_op2regst_;
<<<<<<< HEAD
  ExecNode* fw_node_;

  std::unique_ptr<OpContext> op_ctx_;
=======

  HashMap<std::string, std::string> mut_inplace_obn2ibn_;
  HashMap<std::string, std::string> con_inplace_obn2ibn_;
>>>>>>> 809944fc
};

class ExecGraph final : public Graph<ExecNode, ExecEdge> {
 public:
  OF_DISALLOW_COPY_AND_MOVE(ExecGraph);
  ExecGraph() = default;
  ~ExecGraph() = default;

  void ToExecSequence(const ParallelContext*, ExecSequence*) const;
  const char* TypeName() const override { return "ExecGraph"; }

 private:
};

}  // namespace oneflow

#endif  // ONEFLOW_CORE_GRAPH_EXEC_GRAPH_H_<|MERGE_RESOLUTION|>--- conflicted
+++ resolved
@@ -52,38 +52,11 @@
 class ExecNode final : public Node<ExecNode, ExecEdge> {
  public:
   OF_DISALLOW_COPY_AND_MOVE(ExecNode);
-<<<<<<< HEAD
-  ExecNode() : fw_node_(nullptr) {}
-=======
   ExecNode() {}
->>>>>>> 809944fc
   ~ExecNode() = default;
 
   std::shared_ptr<const Operator> op() const { return op_; }
   std::shared_ptr<const Operator>& mut_op() { return op_; }
-<<<<<<< HEAD
-  const OpContext* op_context() const { return fw_node_ ? fw_node_->op_ctx_.get() : op_ctx_.get(); }
-  RegstDesc* RegstDesc4BnInOp(const std::string& bn) const { return bn_in_op2regst_.at(bn).get(); }
-
-  void BindBnWithRegst(const std::string& bn, std::shared_ptr<RegstDesc>);
-  void BindBnsWithRegst(const PbRpf<std::string>& (Operator::*bns_getter)() const,
-                        std::shared_ptr<RegstDesc>);
-  void AddBnToRegstAndBindIt(const PbRpf<std::string>& (Operator::*bns_getter)() const,
-                             std::shared_ptr<RegstDesc>);
-  void BindBnWithOneOfTheRegsts(const std::string&, const std::list<std::shared_ptr<RegstDesc>>&);
-  void UnbindBnWithEmptyRegst();
-
-  void set_fw_node(ExecNode* val) { fw_node_ = val; }
-  ExecNode* fw_node() { return fw_node_; }
-
-  std::string VisualStr() const override { return op_->op_name(); }
-  void ToProto(const ParallelContext*, ExecNodeProto*) const;
-
-  void InferBlobDescs(const ParallelContext* parallel_ctx);
-
- private:
-  std::function<const BlobDesc&(const std::string&)> GetLogicalBlobDesc4BnInOpFunc() const;
-=======
   RegstDesc* RegstDesc4BnInOp(const std::string& bn) const { return bn_in_op2regst_.at(bn).get(); }
 
   void BindBnWithRegst(const std::string& bn, std::shared_ptr<RegstDesc>);
@@ -109,20 +82,13 @@
   }
 
  private:
->>>>>>> 809944fc
   std::function<BlobDesc*(const std::string&)> GetBlobDesc4BnInOpFunc() const;
 
   std::shared_ptr<const Operator> op_;
   HashMap<std::string, std::shared_ptr<RegstDesc>> bn_in_op2regst_;
-<<<<<<< HEAD
-  ExecNode* fw_node_;
-
-  std::unique_ptr<OpContext> op_ctx_;
-=======
 
   HashMap<std::string, std::string> mut_inplace_obn2ibn_;
   HashMap<std::string, std::string> con_inplace_obn2ibn_;
->>>>>>> 809944fc
 };
 
 class ExecGraph final : public Graph<ExecNode, ExecEdge> {
