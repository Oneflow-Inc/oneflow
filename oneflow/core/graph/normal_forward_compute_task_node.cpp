--- conflicted
+++ resolved
@@ -6,10 +6,7 @@
 
 void NormalForwardCompTaskNode::ProduceAllRegstsAndBindEdges() {
   ProduceRegst("out", true);
-<<<<<<< HEAD
   ProduceRegst("fw_pb_out", false);
-=======
->>>>>>> 32053d84
   ProduceRegst("activation", true);
   ProduceRegst("data_tmp", true);
   ProduceRegst("fw_buf", true, 1, 1);
@@ -26,12 +23,9 @@
       BindEdgeWithProducedRegst(edge, "const_buf");
     } else {
       BindEdgeWithProducedRegst(edge, "out");
-<<<<<<< HEAD
       if (edge->dst_node()->GetTaskType() != TaskType::kCopyHd) {
         BindEdgeWithProducedRegst(edge, "fw_pb_out");
       }
-=======
->>>>>>> 32053d84
     }
   }
 }
@@ -106,7 +100,6 @@
 
 void NormalForwardCompTaskNode::BuildOutRegst() {
   std::shared_ptr<RegstDesc> out_regst = GetProducedRegst("out");
-<<<<<<< HEAD
   std::shared_ptr<RegstDesc> pb_out_regst = GetProducedRegst("fw_pb_out");
   auto ForEachOutBn7Regst =
       [&](const ExecNode* cur_node,
@@ -114,8 +107,6 @@
         for (const auto& obn : cur_node->op()->output_bns()) { Handler(obn, out_regst); }
         for (const auto& pobn : cur_node->op()->pb_output_bns()) { Handler(pobn, pb_out_regst); }
       };
-=======
->>>>>>> 32053d84
   mut_exec_gph().ForEachNode([&](ExecNode* cur_node) {
     HashSet<LogicalBlobId> found_lbis;
     for (ExecEdge* out_edge : cur_node->out_edges()) { found_lbis.insert(out_edge->lbi()); }
