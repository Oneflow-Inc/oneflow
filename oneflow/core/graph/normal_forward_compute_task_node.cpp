#include "oneflow/core/graph/normal_forward_compute_task_node.h"
#include "oneflow/core/graph/task_graph.h"
#include "oneflow/core/graph/logical_node.h"
#include "oneflow/core/operator/variable_op.h"
#include "oneflow/core/framework/op_registration.h"

namespace oneflow {

namespace {

size_t RegstNum4OpSameOutputBlob(OperatorConf::OpTypeCase op_type_case) {
  if (IsClassRegistered<RuntimeRegstNum4OpSameOutputBlob>(op_type_case)) {
    std::unique_ptr<RuntimeRegstNum4OpSameOutputBlob> ptr;
    ptr.reset(NewObj<RuntimeRegstNum4OpSameOutputBlob>(op_type_case));
    return *ptr;
  } else {
    return -1;
  }
}

std::string GetOutRegstNameByObn(const std::string& obn) {
  return "NormalForwardCompTaskNodeOutRegstName_" + obn;
}

}  // namespace

bool NormalForwardCompTaskNode::HasBackwardCompTaskNode() { return false; }

bool NormalForwardCompTaskNode::IsMultiOutRegst() const {
  return logical_node()->SoleOp()->output_bns().size() > 1 && IsAllOut121();
}

bool NormalForwardCompTaskNode::IsAllOut121() const {
  bool ret = true;
  ForEachNodeOnOutDataEdge([&](TaskNode* node) {
    auto* fw_node = dynamic_cast<NormalForwardCompTaskNode*>(node);
    if (fw_node == nullptr) { ret = false; }
  });
  return ret;
}

void NormalForwardCompTaskNode::ProduceOutRegstByNameAndBlockNum(const std::string& name,
                                                                 size_t mem_block_num) {
  if (mem_block_num != -1) {
    ProduceRegst(name, false, mem_block_num, mem_block_num);
  } else {
    ProduceRegst(name, true);
  }
}

void NormalForwardCompTaskNode::ProduceAllRegstsAndBindEdges() {
  const Operator& op = *logical_node()->SoleOp();
  size_t mem_block_num = RegstNum4OpSameOutputBlob(op.op_conf().op_type_case());
<<<<<<< HEAD
  bool all_outputs_constant =
      (op.op_conf().has_user_conf() && op.op_conf().user_conf().all_outputs_constant());
  if (all_outputs_constant) { mem_block_num = 1; }

  // when output blob num > 1 and task node on out edge is all NormalForwardCompTaskNode ,
  // create multi out regst by output blob name in op
  if (IsMultiOutRegst()) {
    HashMap<LogicalBlobId, std::string> lbi2out_regst_name;
    for (const std::string& obn : op.output_bns()) {
      const LogicalBlobId& lbi = op.BnInOp2Lbi(obn);
      std::string out_regst_name = GetOutRegstNameByObn(obn);
      lbi2out_regst_name.insert({lbi, out_regst_name});
      ProduceOutRegstByNameAndBlockNum(out_regst_name, mem_block_num);
    }
    ForEachOutDataEdge([&](TaskEdge* edge) {
      TaskNode* node = edge->dst_node();
      auto* dst_node = dynamic_cast<NormalForwardCompTaskNode*>(node);
      CHECK(dst_node != nullptr) << "1regst1blob ONLY support normal fw comp task node 121";
      const Operator& dst_op = *dst_node->logical_node()->SoleOp();
      bool is_find = false;
      for (const std::string& ibn : dst_op.input_bns()) {
        const LogicalBlobId& dst_in_lbi = dst_op.BnInOp2Lbi(ibn);
        if (lbi2out_regst_name.find(dst_in_lbi) != lbi2out_regst_name.end()) {
          is_find = true;
          BindEdgeWithProducedRegst(edge, lbi2out_regst_name.at(dst_in_lbi));
        }
      }
      CHECK(is_find) << "Cannot find comsumed blob in dst op: " << dst_op.op_name();
    });
=======
  if (op.op_conf().has_user_conf()) {
    const std::string& op_type_name = op.op_conf().user_conf().op_type_name();
    const auto* op_reg_val = user_op::LookUpInOpRegistry(op_type_name);
    CHECK(op_reg_val != nullptr) << "op_type_name " << op_type_name << " not register";
    if (op_reg_val->same_output_regst_num > 0) {
      mem_block_num = op_reg_val->same_output_regst_num;
    }
  }
  if (mem_block_num != -1) {
    ProduceRegst("out", false, mem_block_num, mem_block_num);
>>>>>>> 27fd9b3e
  } else {
    ProduceOutRegstByNameAndBlockNum("out", mem_block_num);
    ForEachOutDataEdge([&](TaskEdge* edge) { BindEdgeWithProducedRegst(edge, "out"); });
  }
  ProduceRegst("tmp", true);
  ProduceRegst("const_buf", false, 1, 1);
}

void NormalForwardCompTaskNode::ConsumeAllRegsts() {
  ForEachInDataEdge([&](TaskEdge* edge) {
    for (const auto& regst : edge->GetRegsts()) { ConsumeRegst("in", regst); }
  });
}

bool NormalForwardCompTaskNode::IsReadyForBuild() {
  for (std::shared_ptr<RegstDesc> regst_desc : GetConsumedRegst("in")) {
    if (regst_desc->IsLocked() == false) { return false; }
  }
  return true;
}

void NormalForwardCompTaskNode::BuildExecGphAndRegst() {
  BuildExecGphStructAndBindInRegst();
  BuildOutRegst();
  BuildTmp7BufRegsts();
  mut_exec_gph().TopoForEachNode([this](ExecNode* node) { node->InferBlobDescs(parallel_ctx()); });
}

void NormalForwardCompTaskNode::BuildExecGphStructAndBindInRegst() {
  HashMap<LogicalBlobId, std::pair<ExecNode*, std::string>> lbi2producer;
  for (std::shared_ptr<const Operator> op : logical_node()->op_vec()) {
    ExecNode* cur_node = mut_exec_gph().NewNode();
    cur_node->mut_op() = op;
    for (const std::string& obn : op->output_bns()) {
      const LogicalBlobId& lbi = op->BnInOp2Lbi(obn);
      CHECK(lbi2producer.insert({lbi, {cur_node, obn}}).second);
    }
  }
  const std::list<std::shared_ptr<RegstDesc>>& in_regsts = GetConsumedRegst("in");
  mut_exec_gph().ForEachNode([&](ExecNode* cur_node) {
    for (const std::string& ibn : cur_node->op()->input_bns()) {
      const LogicalBlobId& lbi = cur_node->op()->BnInOp2Lbi(ibn);
      auto producer_it = lbi2producer.find(lbi);
      if (producer_it != lbi2producer.end()) {
        ExecEdge* edge = mut_exec_gph().NewEdge();
        edge->set_lbi(lbi);
        edge->mut_src_bn() = producer_it->second.second;
        edge->mut_dst_bn() = ibn;
        Connect(producer_it->second.first, edge, cur_node);
      } else {
        cur_node->BindBnWithOneOfTheRegsts(ibn, in_regsts);
      }
    }
  });
}

void NormalForwardCompTaskNode::BuildOutRegst() {
  if (IsMultiOutRegst()) {
    ExecNode* exec_node = mut_exec_gph().SoleNode();
    for (const std::string& obn : exec_node->op()->output_bns()) {
      std::string out_regst_name = GetOutRegstNameByObn(obn);
      std::shared_ptr<RegstDesc> out_regst = GetProducedRegst(out_regst_name);
      out_regst->AddLbi(exec_node->op()->BnInOp2Lbi(obn));
      exec_node->BindBnWithRegst(obn, out_regst);
    }
  } else {
    std::shared_ptr<RegstDesc> out_regst = GetProducedRegst("out");
    ExecNode* exec_node = mut_exec_gph().SoleNode();
    for (const std::string& obn : exec_node->op()->output_bns()) {
      out_regst->AddLbi(exec_node->op()->BnInOp2Lbi(obn));
      exec_node->BindBnWithRegst(obn, out_regst);
    }
  }
}

void NormalForwardCompTaskNode::BuildTmp7BufRegsts() {
  mut_exec_gph().ForEachNode([&](ExecNode* node) {
    node->AddBnToRegstAndBindIt(&Operator::tmp_bns, GetProducedRegst("tmp"));
    node->AddBnToRegstAndBindIt(&Operator::const_buf_bns, GetProducedRegst("const_buf"));
  });
}

void NormalForwardCompTaskNode::InferProducedDataRegstTimeShape() {
  const std::list<std::shared_ptr<RegstDesc>>& in_regsts = GetConsumedRegst("in");
  CHECK(!in_regsts.empty());
  const std::shared_ptr<Shape>& in_time_shape = in_regsts.front()->data_regst_time_shape();
  for (const auto& regst : in_regsts) {
    CHECK(*in_time_shape == *(regst->data_regst_time_shape()));
  }

  ForEachProducedDataRegst([in_time_shape](const std::string& name, RegstDesc* regst) {
    if (name == "const_buf") {
      regst->mut_data_regst_time_shape()->reset(new Shape({1}));
    } else {
      *regst->mut_data_regst_time_shape() = in_time_shape;
    }
  });
}

}  // namespace oneflow<|MERGE_RESOLUTION|>--- conflicted
+++ resolved
@@ -51,11 +51,14 @@
 void NormalForwardCompTaskNode::ProduceAllRegstsAndBindEdges() {
   const Operator& op = *logical_node()->SoleOp();
   size_t mem_block_num = RegstNum4OpSameOutputBlob(op.op_conf().op_type_case());
-<<<<<<< HEAD
-  bool all_outputs_constant =
-      (op.op_conf().has_user_conf() && op.op_conf().user_conf().all_outputs_constant());
-  if (all_outputs_constant) { mem_block_num = 1; }
-
+  if (op.op_conf().has_user_conf()) {
+    const std::string& op_type_name = op.op_conf().user_conf().op_type_name();
+    const auto* op_reg_val = user_op::LookUpInOpRegistry(op_type_name);
+    CHECK(op_reg_val != nullptr) << "op_type_name " << op_type_name << " not register";
+    if (op_reg_val->same_output_regst_num > 0) {
+      mem_block_num = op_reg_val->same_output_regst_num;
+    }
+  }
   // when output blob num > 1 and task node on out edge is all NormalForwardCompTaskNode ,
   // create multi out regst by output blob name in op
   if (IsMultiOutRegst()) {
@@ -81,18 +84,6 @@
       }
       CHECK(is_find) << "Cannot find comsumed blob in dst op: " << dst_op.op_name();
     });
-=======
-  if (op.op_conf().has_user_conf()) {
-    const std::string& op_type_name = op.op_conf().user_conf().op_type_name();
-    const auto* op_reg_val = user_op::LookUpInOpRegistry(op_type_name);
-    CHECK(op_reg_val != nullptr) << "op_type_name " << op_type_name << " not register";
-    if (op_reg_val->same_output_regst_num > 0) {
-      mem_block_num = op_reg_val->same_output_regst_num;
-    }
-  }
-  if (mem_block_num != -1) {
-    ProduceRegst("out", false, mem_block_num, mem_block_num);
->>>>>>> 27fd9b3e
   } else {
     ProduceOutRegstByNameAndBlockNum("out", mem_block_num);
     ForEachOutDataEdge([&](TaskEdge* edge) { BindEdgeWithProducedRegst(edge, "out"); });
