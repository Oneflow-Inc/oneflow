--- conflicted
+++ resolved
@@ -7,17 +7,7 @@
 namespace oneflow {
 
 void RecordLoadCompTaskNode::ProduceAllRegstsAndBindEdges() {
-<<<<<<< HEAD
-  std::shared_ptr<RegstDesc> record_regst = ProduceRegst("record", 2, 2);
-=======
-  RegstDescTypeProto regst_desc_type;
-  if (GetRelatedDecodeOp()->op_conf().has_decode_ofrecord_conf()) {
-    regst_desc_type.mutable_record_regst_desc()->set_record_type(RecordTypeProto::kOFRecord);
-  } else {
-    UNIMPLEMENTED();
-  }
-  std::shared_ptr<RegstDesc> record_regst = ProduceRegst("record", false, 2, 2, regst_desc_type);
->>>>>>> c254177b
+  std::shared_ptr<RegstDesc> record_regst = ProduceRegst("record", false, 2, 2);
   for (TaskEdge* edge : out_edges()) { edge->AddRegst("record", record_regst); }
 }
 
