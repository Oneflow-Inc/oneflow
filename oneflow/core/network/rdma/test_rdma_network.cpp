--- conflicted
+++ resolved
@@ -130,11 +130,8 @@
 
 int main(int argc, char** argv) {
   google::InitGoogleLogging((const char*)argv[0]);
-<<<<<<< HEAD
-=======
   google::SetLogDestination(google::GLOG_INFO, "./rdma_info");
   gflags::SetUsageMessage("Usage: ./rdma_network_test");
->>>>>>> 0d7b56aa
   gflags::ParseCommandLineFlags(&argc, &argv, true);
   FLAGS_logtostderr = 1;
 
@@ -147,7 +144,6 @@
 
   struct NetworkTopology net_topo;
   net_topo.all_nodes.resize(2);
-<<<<<<< HEAD
   net_topo.all_nodes[client_id].machine_id = client_id;
   net_topo.all_nodes[client_id].address = client_ip;
   net_topo.all_nodes[client_id].port = FLAGS_port;
@@ -183,143 +179,6 @@
       if (rdma_test.Poll(&result)) break;
     }
   }
-=======
-  net_topo.all_nodes[FLAGS_my_machine_id].machine_id = FLAGS_my_machine_id;
-  net_topo.all_nodes[FLAGS_my_machine_id].address = FLAGS_my_ip;
-  net_topo.all_nodes[FLAGS_my_machine_id].port = 53433;
-  net_topo.all_nodes[FLAGS_my_machine_id].neighbors.insert(
-      FLAGS_peer_machine_id);
-  net_topo.all_nodes[FLAGS_peer_machine_id].machine_id = FLAGS_peer_machine_id;
-  net_topo.all_nodes[FLAGS_peer_machine_id].address = FLAGS_peer_ip;
-  net_topo.all_nodes[FLAGS_peer_machine_id].port = 53433;
-  net_topo.all_nodes[FLAGS_peer_machine_id].neighbors.insert(
-      FLAGS_my_machine_id);
-
-  // modify here manually
-  int64_t my_machine_id = FLAGS_my_machine_id;
-  int64_t peer_machine_id = FLAGS_peer_machine_id;
-
-  net->Init(my_machine_id, net_topo);
-  LOG(INFO) << "Net Init Success." << endl;
-
-  NetworkMessage msg;
-  NetworkResult result;
-
-  /*
-  msg.src_machine_id = my_machine_id;
-  msg.type = NetworkMessageType::kBarrier;
-  msg.dst_machine_id = peer_machine_id;
-
-  net->SendMsg(msg);
-  cout << "PostSendRequest" << endl;
-
-  int k = 0;
-  for (int i = 0; i < 2 * net_topo.all_nodes[my_machine_id].neighbors.size();
-       ++i) {
-    while (!net->Poll(&result)) {
-#ifdef WIN32
-      Sleep(1000);
-#else
-      sleep(1);
-#endif
-      printf("Poll time: %d, false\n", k++);
-    }
-    printf("Poll time: %d, true \n", k++);
-    if (result.type == NetworkResultType::kSendOk) {
-      printf("Send to %d OK\n", i);
-    } else if (result.type == NetworkResultType::kReceiveMsg) {
-      printf("Receive from %ld OK\n", result.net_msg.src_machine_id);
-    } else {
-      printf("Unexpected net event polled\n");
-    }
-  }
-
-  cout << "Send/Recv test success." << endl;
-  */
-
-  clock_t start_time, current_time;
-
-  // useful for my_machine_id == 0
-  char* dst_buffer = new char[FLAGS_transfer_size];
-  NetworkMemory* dst_memory =
-      net->RegisterMemory(dst_buffer, FLAGS_transfer_size);
-  MemoryDescriptor* remote_memory_descriptor = new MemoryDescriptor();
-  remote_memory_descriptor->address = 0;
-
-  // useful for my_machine_id == 1
-  char* src_buffer = new char[FLAGS_transfer_size];
-  NetworkMemory* src_memory =
-      net->RegisterMemory(src_buffer, FLAGS_transfer_size);
-  // send memory descriptor to peer
-  if (my_machine_id == 1) {
-    NetworkMessage memory_msg;
-    memory_msg.type = NetworkMessageType::kRemoteMemoryDescriptor;
-    memory_msg.src_machine_id = my_machine_id;
-    memory_msg.dst_machine_id = peer_machine_id;
-    memory_msg.address = src_memory->memory_discriptor().address;
-    memory_msg.token = src_memory->memory_discriptor().remote_token;
-    net->SendMsg(memory_msg);
-  }
-
-  // useful for all machine
-  int i = 0;
-  while (i < FLAGS_transfer_times) {
-    while (!net->Poll(&result)) {
-#ifdef WIN32
-      Sleep(1000);
-#else
-      sleep(1);
-#endif
-      cout << "Poll result false" << endl;
-    }
-    if (result.type == NetworkResultType::kSendOk) {
-      LOG(INFO) << "send ok" << endl;
-    } else if (result.type == NetworkResultType::kReceiveMsg) {
-      if (result.net_msg.type == NetworkMessageType::kRemoteMemoryDescriptor) {
-        LOG(INFO) << "recv descriptor" << endl;
-        remote_memory_descriptor->machine_id = result.net_msg.src_machine_id;
-        remote_memory_descriptor->address = result.net_msg.address;
-        remote_memory_descriptor->remote_token = result.net_msg.token;
-        if (remote_memory_descriptor->address == 0) {
-          LOG(INFO) << "address error" << endl;
-          exit(1);
-        }
-        std::cout << "remote_machine_id: "
-                  << remote_memory_descriptor->machine_id
-                  << ", remote_address: " << remote_memory_descriptor->address
-                  << ", remote_token: "
-                  << remote_memory_descriptor->remote_token << std::endl;
-        std::cout << "before post read" << std::endl;
-        net->Read(*remote_memory_descriptor, dst_memory, []() {});
-        LOG(INFO) << "async read issued" << endl;
-        start_time = clock();
-      } else if (result.net_msg.type == NetworkMessageType::kRequestAck) {
-        LOG(INFO) << "Send next memory descriptor" << endl;
-        NetworkMessage memory_msg;
-        memory_msg.type = NetworkMessageType::kRemoteMemoryDescriptor;
-        memory_msg.src_machine_id = my_machine_id;
-        memory_msg.dst_machine_id = peer_machine_id;
-        memory_msg.address = src_memory->memory_discriptor().address;
-        memory_msg.token = src_memory->memory_discriptor().remote_token;
-        net->SendMsg(memory_msg);
-      }
-    } else if (result.type == NetworkResultType::kReadOk) {
-      current_time = clock();
-      LOG(INFO) << "READ OK. TIMES: " << i << ", cost time: "
-                << (double)(current_time - start_time) / CLOCKS_PER_SEC << endl;
-      start_time = current_time;
-      NetworkMessage read_ok_msg;
-      read_ok_msg.type = NetworkMessageType::kRequestAck;
-      read_ok_msg.src_machine_id = my_machine_id;
-      read_ok_msg.dst_machine_id = peer_machine_id;
-      net->SendMsg(read_ok_msg);
-      ++i;
-    }
-  }
-
-  delete[] src_buffer;
-  delete[] dst_buffer;
->>>>>>> 0d7b56aa
 
   gflags::ShutDownCommandLineFlags();
   google::ShutdownGoogleLogging();
