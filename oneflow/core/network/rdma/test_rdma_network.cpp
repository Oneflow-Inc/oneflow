--- conflicted
+++ resolved
@@ -134,11 +134,6 @@
   gflags::SetUsageMessage("Usage: ./rdma_network_test");
   gflags::ParseCommandLineFlags(&argc, &argv, true);
   FLAGS_logtostderr = 1;
-<<<<<<< HEAD
-  LOG(INFO) << "Network Starting Up...";
-  Network* net = oneflow::GetRdmaInstance();
-  LOG(INFO) << "Create Rdma Instance Success.";
-=======
 
   int64_t client_id = 0;
   int64_t server_id = 1;
@@ -146,7 +141,6 @@
   int64_t peer_machine_id = FLAGS_is_client ? server_id : client_id;
   std::string client_ip = FLAGS_is_client ? FLAGS_my_ip : FLAGS_peer_ip;
   std::string server_ip = FLAGS_is_client ? FLAGS_peer_ip : FLAGS_my_ip;
->>>>>>> af291dc3
 
   struct NetworkTopology net_topo;
   net_topo.all_nodes.resize(2);
