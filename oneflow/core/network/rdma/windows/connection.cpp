--- conflicted
+++ resolved
@@ -7,10 +7,10 @@
 
 namespace {
 
-sockaddr_in GetAddress(const char* ip, int32_t port) {
+sockaddr_in GetAddress(const std::string& ip, int32_t port) {
   sockaddr_in addr = sockaddr_in();
   memset(&addr, 0, sizeof(sockaddr_in));
-  inet_pton(AF_INET, ip, &addr.sin_addr);
+  inet_pton(AF_INET, ip.c_str(), &addr.sin_addr);
   addr.sin_family = AF_INET;
   addr.sin_port = htons(static_cast<u_short>(port));
   return addr;
@@ -19,29 +19,7 @@
 }  // namespace
 
 Connection::Connection(int64_t my_machine_id)
-    : Connection::Connection(my_machine_id, -1) {}
-
-Connection::Connection(int64_t my_machine_id, const std::string& my_ip,
-                       int32_t my_port)
     : my_machine_id_(my_machine_id),
-      my_ip_(my_ip),
-      my_port_(my_port),
-      connector_(nullptr),
-      queue_pair_(nullptr),
-      ov_(new OVERLAPPED) {
-  ov_->hEvent = CreateEvent(NULL, FALSE, FALSE, NULL);
-  my_sock_ = GetAddress(my_ip_.c_str(), my_port_);
-}
-
-<<<<<<< HEAD
-Connection::~Connection() {
-  Destroy();
-}
-
-=======
-Connection::Connection(int64_t my_machine_id, int64_t peer_machine_id)
-    : my_machine_id_(my_machine_id),
-      peer_machine_id_(peer_machine_id),
       connector_(nullptr),
       queue_pair_(nullptr),
       ov_(new OVERLAPPED) {
@@ -50,14 +28,16 @@
 
 Connection::~Connection() { Destroy(); }
 
->>>>>>> 0d7b56aa
-bool Connection::TryConnectTo(const char* peer_ip, int32_t peer_port) {
-  HRESULT hr;
-  hr = connector_->Bind(reinterpret_cast<const sockaddr*>(&my_sock_),
-                        sizeof(my_sock_));
+void Connection::Bind(const std::string& my_ip, int32_t my_port) {
+  sockaddr_in my_sock = GetAddress(my_ip, my_port);
+  HRESULT hr = connector_->Bind(reinterpret_cast<const sockaddr*>(&my_sock_),
+                                sizeof(my_sock_));
   CHECK(!FAILED(hr)) << "Connector bind failed";
+}
+
+bool Connection::TryConnectTo(const std::string& peer_ip, int32_t peer_port) {
   sockaddr_in peer_addr = GetAddress(peer_ip, peer_port);
-  hr = connector_->Connect(
+  HRESULT hr = connector_->Connect(
       queue_pair_, reinterpret_cast<const sockaddr*>(&peer_addr),
       sizeof(peer_addr),
       10,               // inbound read limit, max in-flight number
