#include "oneflow/core/network/rdma/windows/connection.h"
#include <WS2tcpip.h>
#include <ndspi.h>
#include "oneflow/core/network/rdma/request_pool.h"

namespace oneflow {

namespace {

sockaddr_in GetAddress(const std::string& ip, int32_t port) {
  sockaddr_in addr = sockaddr_in();
  memset(&addr, 0, sizeof(sockaddr_in));
  inet_pton(AF_INET, ip.c_str(), &addr.sin_addr);
  addr.sin_family = AF_INET;
  addr.sin_port = htons(static_cast<u_short>(port));
  return addr;
}

}  // namespace

Connection::Connection(int64_t my_machine_id)
    : my_machine_id_(my_machine_id),
      connector_(nullptr),
      queue_pair_(nullptr),
      ov_(new OVERLAPPED) {
  ov_->hEvent = CreateEvent(NULL, FALSE, FALSE, NULL);
}

Connection::~Connection() { Destroy(); }

void Connection::Bind(const std::string& my_ip, int32_t my_port) {
  sockaddr_in my_sock = GetAddress(my_ip, my_port);
<<<<<<< HEAD
  HRESULT hr = connector_->Bind(reinterpret_cast<const sockaddr*>(&my_sock_),
                                sizeof(my_sock_));
=======
  HRESULT hr = connector_->Bind(reinterpret_cast<const sockaddr*>(&my_sock),
                                sizeof(my_sock));
>>>>>>> 7b6970b7
  CHECK(!FAILED(hr)) << "Connector bind failed";
}

bool Connection::TryConnectTo(const std::string& peer_ip, int32_t peer_port) {
  sockaddr_in peer_addr = GetAddress(peer_ip, peer_port);
  HRESULT hr = connector_->Connect(
      queue_pair_, reinterpret_cast<const sockaddr*>(&peer_addr),
      sizeof(peer_addr),
      10,               // inbound read limit, max in-flight number
      10,               // outbound read limit, max in-flight number
      &my_machine_id_,  // Send the active side machine id as private data to
                        // tell the passive side who is the sender.
      sizeof(int64_t), ov_);

  if (hr == ND_PENDING) {
    hr = connector_->GetOverlappedResult(ov_, TRUE);
    std::cout << "ND_PENDING" << std::endl;
  }

  if (SUCCEEDED(hr)) {
    return true;
  } else {
    return false;
  }
}

void Connection::CompleteConnection() {
  HRESULT hr;
  hr = connector_->CompleteConnect(ov_);
  if (hr == ND_PENDING) { hr = connector_->GetOverlappedResult(ov_, TRUE); }
  CHECK(SUCCEEDED(hr)) << "CompleteConnect failed";
}

void Connection::AcceptConnect() {
  HRESULT hr =
      connector_->Accept(queue_pair_,
                         10,       // inbound limit
                         10,       // outbound limit
                         nullptr,  // add private data? // Credit information?
                         0, ov_);
  if (hr == ND_PENDING) { hr = connector_->GetOverlappedResult(ov_, TRUE); }
  CHECK(SUCCEEDED(hr)) << "Fail accept connection";
}

void Connection::Destroy() {
  if (connector_ != nullptr) {
    HRESULT hr = connector_->Disconnect(ov_);
    if (hr == ND_PENDING) { hr = connector_->GetOverlappedResult(ov_, TRUE); }
    connector_->Release();
  }
  delete ov_;
  ov_ = nullptr;
  if (queue_pair_ != nullptr) { queue_pair_->Release(); }
}

void Connection::PostSendRequest(const Request& send_request) {
  HRESULT hr = queue_pair_->Send(
      (void*)&send_request,
      static_cast<const ND2_SGE*>(send_request.rdma_msg->net_memory()->sge()),
      1, 0);
  CHECK(SUCCEEDED(hr));
}

void Connection::PostRecvRequest(const Request& recv_request) {
  HRESULT hr = queue_pair_->Receive(
      (void*)&recv_request,
      static_cast<const ND2_SGE*>(recv_request.rdma_msg->net_memory()->sge()),
      1);
  CHECK(SUCCEEDED(hr));
}

void Connection::PostReadRequest(
    const Request& read_request,
    const MemoryDescriptor& remote_memory_descriptor, RdmaMemory* dst_memory) {
  HRESULT hr = queue_pair_->Read(
      (void*)&read_request, static_cast<const ND2_SGE*>(dst_memory->sge()), 1,
      remote_memory_descriptor.address, remote_memory_descriptor.remote_token,
      0);  // TODO(shiyuan) parameters
  CHECK(SUCCEEDED(hr));
}

}  // namespace oneflow<|MERGE_RESOLUTION|>--- conflicted
+++ resolved
@@ -30,13 +30,8 @@
 
 void Connection::Bind(const std::string& my_ip, int32_t my_port) {
   sockaddr_in my_sock = GetAddress(my_ip, my_port);
-<<<<<<< HEAD
-  HRESULT hr = connector_->Bind(reinterpret_cast<const sockaddr*>(&my_sock_),
-                                sizeof(my_sock_));
-=======
   HRESULT hr = connector_->Bind(reinterpret_cast<const sockaddr*>(&my_sock),
                                 sizeof(my_sock));
->>>>>>> 7b6970b7
   CHECK(!FAILED(hr)) << "Connector bind failed";
 }
 
