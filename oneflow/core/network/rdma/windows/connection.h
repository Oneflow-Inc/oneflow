#ifndef ONEFLOW_CORE_NETWORK_RDMA_WINDOWS_CONNECTION_H_
#define ONEFLOW_CORE_NETWORK_RDMA_WINDOWS_CONNECTION_H_

#include <process.h>
#include <sal.h>
#include <stdio.h>
#include <stdlib.h>
#include <string>
#include <tchar.h>
#include <cstdint>
#include <new>
#include <string>
#include "oneflow/core/network/network_memory.h"
#include "oneflow/core/network/rdma/windows/rdma_memory.h"

namespace oneflow {

struct Request;

class Connection {
 public:
<<<<<<< HEAD
  explicit Connection(int64_t my_machine_id);
=======
  Connection(int64_t my_machine_id, const std::string& my_ip, int32_t my_port);
>>>>>>> af291dc3
  ~Connection();

  void Bind(const std::string& my_ip, int32_t my_port);
  bool TryConnectTo(const std::string& peer_ip, int32_t peer_port);
  void CompleteConnection();
  void AcceptConnect();

  void PostSendRequest(const Request& send_request);
  void PostRecvRequest(const Request& recv_request);
  void PostReadRequest(const Request& read_request,
                       const MemoryDescriptor& remote_memory_descriptor,
                       RdmaMemory* dst_memory);

  void Destroy();
<<<<<<< HEAD

  IND2Connector* connector() { return connector_; }
  IND2QueuePair* queue_pair() { return queue_pair_; }
  OVERLAPPED* overlapped() { return ov_; }
=======
  IND2Connector* mutable_connector() { return connector_; }
  IND2QueuePair* mutable_queue_pair() { return queue_pair_; }
  OVERLAPPED* mutable_overlapped() { return ov_; }
>>>>>>> af291dc3

  void set_connector(IND2Connector* connector) { connector_ = connector; }
  void set_queue_pair(IND2QueuePair* queue_pair) { queue_pair_ = queue_pair; }

 private:
  int64_t my_machine_id_;
<<<<<<< HEAD
=======

  std::string my_ip_;
  int32_t my_port_;
  sockaddr_in my_sock_;

>>>>>>> af291dc3
  IND2Connector* connector_;
  IND2QueuePair* queue_pair_;
  OVERLAPPED* ov_;
};

}  // namespace oneflow

#endif  // ONEFLOW_CORE_NETWORK_RDMA_WINDOWS_CONNECTION_H_<|MERGE_RESOLUTION|>--- conflicted
+++ resolved
@@ -19,11 +19,7 @@
 
 class Connection {
  public:
-<<<<<<< HEAD
   explicit Connection(int64_t my_machine_id);
-=======
-  Connection(int64_t my_machine_id, const std::string& my_ip, int32_t my_port);
->>>>>>> af291dc3
   ~Connection();
 
   void Bind(const std::string& my_ip, int32_t my_port);
@@ -38,30 +34,16 @@
                        RdmaMemory* dst_memory);
 
   void Destroy();
-<<<<<<< HEAD
 
   IND2Connector* connector() { return connector_; }
   IND2QueuePair* queue_pair() { return queue_pair_; }
   OVERLAPPED* overlapped() { return ov_; }
-=======
-  IND2Connector* mutable_connector() { return connector_; }
-  IND2QueuePair* mutable_queue_pair() { return queue_pair_; }
-  OVERLAPPED* mutable_overlapped() { return ov_; }
->>>>>>> af291dc3
 
   void set_connector(IND2Connector* connector) { connector_ = connector; }
   void set_queue_pair(IND2QueuePair* queue_pair) { queue_pair_ = queue_pair; }
 
  private:
   int64_t my_machine_id_;
-<<<<<<< HEAD
-=======
-
-  std::string my_ip_;
-  int32_t my_port_;
-  sockaddr_in my_sock_;
-
->>>>>>> af291dc3
   IND2Connector* connector_;
   IND2QueuePair* queue_pair_;
   OVERLAPPED* ov_;
