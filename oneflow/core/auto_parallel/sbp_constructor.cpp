--- conflicted
+++ resolved
@@ -69,7 +69,6 @@
     // Update NdSbpSignature
     sbp_node->FinalSbpSignature()->ToProto(
         &(*job->mutable_job_parallel_view_conf()
-<<<<<<< HEAD
                ->mutable_op_name2nd_sbp_signature_conf())[node->op().op_name()]);
     // Do we have 1D SbpSignature Conf
     if (node->parallel_desc().hierarchy()->NumAxes() == 1) {
@@ -78,19 +77,20 @@
       NdSbpSignatureToSbpSignature(*sbp_node->FinalSbpSignature(), &sbp_signature);
       sbp_signature.ToProto(&(*job->mutable_job_parallel_view_conf()
                                    ->mutable_op_name2sbp_signature_conf())[node->op().op_name()]);
-=======
-               ->mutable_op_name2sbp_signature_conf())[node->op().op_name()]);
+    }
     // TODO: Specially update sbp conf by using polymorphism function
     // Update sbp for variable op
     if (node->op().op_conf().has_variable_conf()) {
       for (auto& op : *job->mutable_net()->mutable_op()) {
         if (op.name() == node->op().op_name()) {
-          op.mutable_variable_conf()->mutable_nd_sbp()->Clear();
-          op.mutable_variable_conf()->mutable_nd_sbp()->Add(
-              SbpParallelToString(sbp_node->FinalSbpSignature()->bn_in_op2sbp_parallel()["out"]));
+          op.mutable_variable_conf()->clear_nd_sbp();
+          const auto nd_sbp = sbp_node->FinalSbpSignature()->bn_in_op2nd_sbp()["out"];
+          for (int32_t dim = 0; dim < nd_sbp.sbp_parallel_size(); dim++) {
+            op.mutable_variable_conf()->mutable_nd_sbp()->Add(
+                SbpParallelToString(nd_sbp.sbp_parallel(dim)));
+          }
         }
       }
->>>>>>> e5a21a1a
     }
   });
   return Maybe<void>::Ok();
