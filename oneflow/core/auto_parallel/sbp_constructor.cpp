--- conflicted
+++ resolved
@@ -188,11 +188,7 @@
     // Get all valid sbp_signatures
     SbpNode* sbp_node = op_name2sbp_node_[op_node->op().op_name()];
     JUST(op_node->op().GetValidNdSbpSignatureList(LogicalBlobDesc4Ibn, op_node->parallel_desc(),
-<<<<<<< HEAD
-                                                  &sbp_node->sbp_sig_obj_list_, true));
-=======
-                                                  &sbp_node->sbp_sig_list_));
->>>>>>> 7587e8cd
+                                                  &sbp_node->sbp_sig_list_, true));
     sbp_node->InitializeSbp();
     return Maybe<void>::Ok();
   }));
