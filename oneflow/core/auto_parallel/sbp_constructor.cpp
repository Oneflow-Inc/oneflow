/*
Copyright 2020 The OneFlow Authors. All rights reserved.

Licensed under the Apache License, Version 2.0 (the "License");
you may not use this file except in compliance with the License.
You may obtain a copy of the License at

    http://www.apache.org/licenses/LICENSE-2.0

Unless required by applicable law or agreed to in writing, software
distributed under the License is distributed on an "AS IS" BASIS,
WITHOUT WARRANTIES OR CONDITIONS OF ANY KIND, either express or implied.
See the License for the specific language governing permissions and
limitations under the License.
*/

#include "oneflow/core/auto_parallel/sbp_constructor.h"
#include "oneflow/core/auto_parallel/sbp_util.h"
#include "oneflow/core/graph/op_graph.h"
#include "oneflow/core/job/job.pb.h"
#include "sbp_collector.h"

namespace oneflow {

namespace auto_parallel {

namespace {

void SbpSignatureToNdSbpSignature(const cfg::SbpSignature& sbp_signature,
                                  cfg::NdSbpSignature* nd_sbp_signature) {
  for (const auto& pair : sbp_signature.bn_in_op2sbp_parallel()) {
    *((*nd_sbp_signature->mutable_bn_in_op2nd_sbp())[pair.first].add_sbp_parallel()) = pair.second;
  }
}

}  // namespace

Maybe<void> SbpConstructor::Init(const OpGraph& op_graph, Job* job /*Maybe not use*/) {
  JUST(InitSbpGraph(op_graph, *job));
  return Maybe<void>::Ok();
}

Maybe<void> SbpConstructor::InitSbpGraph(const OpGraph& op_graph, const Job& job) {
  // TODO: process mirrored node
  JUST(GenerateNodeAndEdge(op_graph, job));
  JUST(FillSbpSignatureForOpNode(op_graph, job));
  JUST(InitComputationCost(op_graph));
  if (enable_mainstem_algo_) { JUST(ApplyMainstemAlgo()); }
  if (use_sbp_collector_) {
    // Load logical blobs on all sbp edges.
    LoadLbi2SbpEdge(op_graph);
    // Use sbp collector to create sbp proxy for nodes with multiple downstream operators.
    SbpCollector sbp_collector;
    sbp_collector.CollectUniverse(sbp_graph_);
    sbp_collector.ProxySbpCandidate(op_graph, op_name2sbp_node_, sbp_graph_);
  }
  JUST(InitCopyCost(op_graph));
  sbp_graph_.RandomSbpSignature(use_sbp_collector_);
  return Maybe<void>::Ok();
}

Maybe<void> SbpConstructor::FindBestSbpSignature() {
  double ori_cost = sbp_graph_.ComputeCost();
  LOG(INFO) << "Initial cost: " << ori_cost;
  int elimination_num = sbp_graph_.NodeAndEdgeEliminations();
  LOG(INFO) << "Elimination number: " << elimination_num;
  sbp_graph_.GreedyStrategy(5);
  sbp_graph_.FinalizeSbp();

  double final_cost = sbp_graph_.ComputeCost();
  LOG(INFO) << "Final cost: " << final_cost;
  if (ori_cost + 1.0 < final_cost) { LOG(WARNING) << "ori_cost less than final_cost!!!"; }
  return Maybe<void>::Ok();
}

Maybe<void> SbpConstructor::DumpNdSbpSignatureForJob(const OpGraph& op_graph, Job* job) {
  op_graph.ForEachNode([&](const OpNode* node) -> void {
    SbpNode<cfg::SbpSignature>* sbp_node = op_name2sbp_node_[node->op().op_name()];
    // Update NdSbpSignature
    cfg::NdSbpSignature nd_sbp_signature;
    SbpSignatureToNdSbpSignature(*sbp_node->FinalSbpSignature(), &nd_sbp_signature);
    nd_sbp_signature.ToProto(
        &(*job->mutable_job_parallel_view_conf()
               ->mutable_op_name2nd_sbp_signature_conf())[node->op().op_name()]);
    // Update SbpSignature
    sbp_node->FinalSbpSignature()->ToProto(
        &(*job->mutable_job_parallel_view_conf()
               ->mutable_op_name2sbp_signature_conf())[node->op().op_name()]);
  });
  return Maybe<void>::Ok();
}

Maybe<void> SbpConstructor::GenerateNodeAndEdge(const OpGraph& op_graph, const Job& job) {
  JobParallelViewConf job_parallel_view_conf(job.job_parallel_view_conf());
  // Create sbp nodes
  op_graph.ForEachNode([&](OpNode* op_node) {
    // TODO: support mirror op
    bool is_mirrored_conf = false;
    {
      const auto& op_name2is_mirrored = job_parallel_view_conf.op_name2is_mirrored_parallel_view();
      const auto& iter = op_name2is_mirrored.find(op_node->op().op_name());
      if (iter != op_name2is_mirrored.end()) { is_mirrored_conf = iter->second; }
    }
    CHECK(is_mirrored_conf == false) << "Haven't deal with mirror operators.";
    // Generate sbp node in cost model and link it with corresponding op node
    SbpNode<cfg::SbpSignature>* sbp_node = sbp_graph_.GenerateNode();
    // Mapping from sbp_node to op_node
    sbp_node->op_node = op_node;  // TODO: SetOpNode()
    op_name2sbp_node_[op_node->op().op_name()] = sbp_node;
  });
  // Create sbp edges
  op_graph.ForEachNode([&](OpNode* op_node) {
    // Get corresponding sbp node
    SbpNode<cfg::SbpSignature>* sbp_node = op_name2sbp_node_[op_node->op().op_name()];
    for (const auto op_edge : op_node->out_edges()) {
      const auto& end_node_name = op_edge->dst_node()->op().op_name();
      // Generate sbp edge in cost model
      sbp_node->PointTo(op_name2sbp_node_[end_node_name]);
    }
  });
  return Maybe<void>::Ok();
}

Maybe<void> SbpConstructor::FillSbpSignatureForOpNode(const OpGraph& op_graph, const Job& job) {
  // TODO: use user sbp signature in JobParallelViewConf
  // const JobParallelViewConf& job_parallel_view_conf(job.job_parallel_view_conf());
  JUST(op_graph.TopoForEachNodeWithErrorCaptured([&](OpNode* op_node) -> Maybe<void> {
    HashMap<std::string, NdSbpInferHint> ibn2nd_sbp_infer_hint;
    for (const std::string& ibn : op_node->op().input_bns()) {
      const LogicalBlobId& lbi = op_node->op().BnInOp2Lbi(ibn);
      OpNode* producer = op_node->MutSrcNode4Ibn(ibn);
      const ParallelDesc* parallel_desc = &producer->parallel_desc();
      const BlobDesc* logical_blob_desc = &producer->LogicalBlobDesc4Lbi(lbi);
      const cfg::NdSbp* nd_sbp = &producer->NdSbp4Lbi(lbi);
      ibn2nd_sbp_infer_hint.emplace(ibn, NdSbpInferHint(parallel_desc, logical_blob_desc, nd_sbp));
    }
    const auto NdSbpInferHint4Ibn = [&](const std::string& bn) -> Maybe<const NdSbpInferHint*> {
      auto it = ibn2nd_sbp_infer_hint.find(bn);
      CHECK_OR_RETURN(it != ibn2nd_sbp_infer_hint.end());
      return Maybe<const NdSbpInferHint*>(&it->second);
    };
    // Get all valid sbp_signatures
    const std::shared_ptr<cfg::SbpSignatureList>& sbp_list =
        JUST(op_node->op().GetValidSbpSignatureList(op_node->parallel_desc(), NdSbpInferHint4Ibn));
    CHECK_GT_OR_RETURN(sbp_list->sbp_signature_size(), 0);
    // Fill in sbp_node
    SbpNode<cfg::SbpSignature>* sbp_node = op_name2sbp_node_[op_node->op().op_name()];
    for (int i = 0; i < sbp_list->sbp_signature_size(); ++i) {
      sbp_node->SbpSignatureObjList.emplace_back(sbp_list->sbp_signature(i));
    }
    sbp_node->InitializeSbp();
    return Maybe<void>::Ok();
  }));
  return Maybe<void>::Ok();
}

Maybe<void> SbpConstructor::InitComputationCost(const OpGraph& op_graph) {
  // Compute computation cost for sbp nodes
  op_graph.TopoForEachNodeWithErrorCaptured([&](OpNode* op_node) -> Maybe<void> {
    // get corresponding sbp node producer
    SbpNode<cfg::SbpSignature>* sbp_node = op_name2sbp_node_[op_node->op().op_name()];
    // get parallel description. Number of devices.
    const ParallelDesc& parallel_desc = op_node->parallel_desc();

    CHECK_EQ_OR_RETURN(sbp_node->Cost.size(), sbp_node->SbpSignatureList.size());
    auto logical_blob_desc4bn = [&](const std::string& bn) -> const BlobDesc& {
      const LogicalBlobId& lbi = op_node->op().BnInOp2Lbi(bn);
      return op_node->LogicalBlobDesc4Lbi(lbi);
    };
    for (int32_t sbp_id = 0; sbp_id < sbp_node->SbpSignatureList.size(); sbp_id++) {
      double comp_cost = JUST(op_node->op().GetComputeComplexity(
          sbp_node->SbpSignatureList[sbp_id], logical_blob_desc4bn, parallel_desc));
<<<<<<< HEAD
      if (comp_cost > cut_cost) {
        sbp_node->Cost[sbp_id] = comp_cost;
      } else {
        sbp_node->Cost[sbp_id] = cost_ratio_ * comp_cost;
      }
=======
      if (comp_cost > cut_cost)
        sbp_node->Cost[sbp_id] = comp_cost;
      else
        sbp_node->Cost[sbp_id] = cost_ratio_ * comp_cost;
>>>>>>> dd452c08
    }
    return Maybe<void>::Ok();
  });
  return Maybe<void>::Ok();
}

Maybe<void> SbpConstructor::InitCopyCost(const OpGraph& op_graph) {
  // Compute copy cost for sbp edges
  op_graph.ForEachNode([&](OpNode* op_node) {
    // get corresponding sbp node consumer
    SbpNode<cfg::SbpSignature>* sbp_node_consumer = op_name2sbp_node_[op_node->op().op_name()];
    // Initialize copy cost between two nodes
    for (auto* sbp_edge : sbp_node_consumer->EdgesIn) {
      // producer sbp node
      const auto* sbp_node_producer = sbp_edge->StartNode;
      // skip it if proxy
      if (!sbp_node_producer->op_node) { continue; }
      sbp_edge->Cost.resize(sbp_node_producer->SbpSignatureList.size());
      int32_t consumer_sbp_size = sbp_node_consumer->SbpSignatureList.size();
      // look through sbp signature in producer
      for (int32_t i = 0; i < sbp_node_producer->SbpSignatureList.size(); ++i) {
        sbp_edge->Cost[i].resize(consumer_sbp_size, 0);
      }
    }
    // Find all those cases with wait time
    // Do not skip edges carrying no lbi
    sbp_node_consumer->InitializeCopyCost(false, use_sbp_collector_);
    for (auto* sbp_edge : sbp_node_consumer->EdgesIn) {
      // skip it if proxy
      if (!sbp_edge->StartNode->op_node) { continue; }
      // Reset Wait time
      for (int32_t i = 0; i < sbp_edge->Cost.size(); ++i) {
        for (int32_t j = 0; j < sbp_edge->Cost[i].size(); ++j) {
          // If transferring between devices, we need to add wait time.
          if (sbp_edge->Cost[i][j] > 0.0) { sbp_edge->Cost[i][j] = sbp_edge->WaitTime; }
        }
      }
    }

    // Re-compute the costs, skip edges carrying no lbi
    sbp_node_consumer->InitializeCopyCost(true, use_sbp_collector_);
  });
  return Maybe<void>::Ok();
}

Maybe<void> SbpConstructor::ApplyMainstemAlgo() {
  // Compute layer number for each node
  int32_t max_MinLayer = sbp_graph_.ComputeLayer(op_name2sbp_node_);
  // Accumulate cost on the mainstem after initializing computation cost
  sbp_graph_.FindMainstem(max_MinLayer, op_name2sbp_node_);
  return Maybe<void>::Ok();
}

// Load logical blob ids onto sbp edges
void SbpConstructor::LoadLbi2SbpEdge(const OpGraph& op_graph) {
  // Load logical blobs onto sbp edges

  for (auto* sbp_node_consumer : sbp_graph_.NodeList) {
    auto* op_node = sbp_node_consumer->op_node;

    // Loading logical blobs between two nodes
    // look through input blobs
    for (const std::string& ibn : op_node->op().input_bns()) {
      // Each input blob has one source op node.
      OpNode* producer = op_node->MutSrcNode4Ibn(ibn);
      // producer sbp node
      const auto* sbp_node_producer = op_name2sbp_node_[producer->op().op_name()];
      // TODO: recode this
      auto* edge_found = auto_parallel::FindEdgeBetweenNodes(sbp_node_producer, sbp_node_consumer);

      CHECK(edge_found != NULL) << "SbpEdge not found while loading!" << std::endl;

      // Add copy cost for each blob
      const LogicalBlobId& lbi = op_node->op().BnInOp2Lbi(ibn);
      edge_found->LoadLbi(lbi);
    }
  };
}

Maybe<void> SbpConstructor::CheckSbpAgreement(const Job& job) {
  Job new_job;
  new_job.CopyFrom(job);
  OpGraph op_graph(new_job);
  // Compare sbp in job
  JUST(op_graph.TopoForEachNodeWithErrorCaptured([&](OpNode* op_node) -> Maybe<void> {
    const std::string& op_name = op_node->op().op_name();
    const cfg::SbpSignature& auto_parallel_sbp =
        cfg::SbpSignature(job.job_parallel_view_conf().op_name2sbp_signature_conf().at(op_name));
    const cfg::SbpSignature& new_sbp = cfg::SbpSignature(
        new_job.job_parallel_view_conf().op_name2sbp_signature_conf().at(op_name));
    CHECK_EQ_OR_RETURN(auto_parallel_sbp.bn_in_op2sbp_parallel_size(),
                       new_sbp.bn_in_op2sbp_parallel_size());
    for (const auto& iter : auto_parallel_sbp.bn_in_op2sbp_parallel()) {
      cfg::SbpParallel new_sbp_parallel = new_sbp.bn_in_op2sbp_parallel().at(iter.first);
      const std::string& error_mgs = "Op: `" + op_name + "` changed sbp from "
                                     + SbpParallelToString(iter.second) + "(AutoParallel) to "
                                     + SbpParallelToString(new_sbp_parallel) + "(OpGraph).";
      if (new_sbp_parallel.has_broadcast_parallel()) {
        CHECK_OR_RETURN(iter.second.has_broadcast_parallel()) << error_mgs;
      } else if (new_sbp_parallel.has_partial_sum_parallel()) {
        CHECK_OR_RETURN(iter.second.has_partial_sum_parallel()) << error_mgs;
      } else if (new_sbp_parallel.has_split_parallel()) {
        CHECK_OR_RETURN(iter.second.has_split_parallel()) << error_mgs;
        CHECK_EQ_OR_RETURN(new_sbp_parallel.split_parallel().axis(),
                           iter.second.split_parallel().axis())
            << error_mgs;
      } else {
        UNIMPLEMENTED_THEN_RETURN();
      }
    }
    return Maybe<void>::Ok();
  }));
  return Maybe<void>::Ok();
}

// Print the graph with SBP in order
void SbpConstructor::PrintSBPGraphDebugInfo() {
  // sbp constructor information
  std::cout << "cost_ratio_:" << cost_ratio_ << std::endl;
  std::cout << "transfer_cost_:" << sbp_graph_.transfer_cost << std::endl;
  std::cout << "wait_time_:" << sbp_graph_.wait_time << std::endl;
  std::cout << "use_sbp_collector_" << use_sbp_collector_ << std::endl;
  // test debug
  std::cout << "Get Into Print Op Graph" << std::endl;
  // Collect op_node
  std::vector<OpNode*> NodeList;
  for (const auto& op_name_sbp_node : op_name2sbp_node_) {
    auto* op_node_ = op_name_sbp_node.second->op_node;
    if (op_node_) { NodeList.push_back(op_node_); }
  }

  // test debug
  std::cout << "Deciding order" << std::endl;
  // Decide the order to visit the op
  std::vector<int32_t> order;
  auto_parallel::DecideOrder(NodeList, order, [&](OpNode* a, OpNode* b) {
    return a->op().op_name().compare(b->op().op_name()) > 0;
  });
  std::vector<int32_t> str_order;

  // test debug
  std::cout << "Finish deciding order" << std::endl;

  for (int32_t i = 0; i < NodeList.size(); i++) {
    OpNode* op_node = NodeList[order[i]];
    std::cout << op_node->op().op_name() << " (^_^):" << std::endl;
    // get corresponding sbp node
    auto it = op_name2sbp_node_.find(op_node->op().op_name());
    // Print debug information for sbp graph
    CHECK(it != op_name2sbp_node_.end());
    const SbpNode<cfg::SbpSignature>* sbp_node = it->second;
    std::cout << "Computation Cost: " << sbp_node->Cost[sbp_node->FinalSbpSignatureId];
    std::cout << ", Min Layer: " << sbp_node->MinLayer << ", Max Layer: " << sbp_node->MaxLayer
              << ", Tributary Layer: " << sbp_node->TributaryLayer
              << ", in mainstem: " << sbp_node->IfMainstem
              << ", Remain Cost: " << sbp_node->AccMainstemCost << std::endl;
    // Sort before printing
    const auto& op_input_bns = op_node->op().input_bns();
    auto comp = [](const std::string& a, const std::string& b) { return a.compare(b) > 0; };
    auto_parallel::DecideOrder(op_input_bns, str_order, comp);
    const cfg::SbpSignature& sbp_signature = *sbp_node->FinalSbpSignature();
    // Print out SBP information for input operator
    for (int32_t j : str_order) {
      const auto& ibn = op_input_bns[j];
      auto producer_node = op_node->MutSrcNode4Ibn(ibn);
      std::cout << "Pre Op:" << producer_node->op().op_name() << ": " << ibn;
      const auto& this_sbp_parallel = sbp_signature.bn_in_op2sbp_parallel()[ibn];
      std::cout << ", " << SbpParallelToString(this_sbp_parallel);
      const auto input_blob_modifier_ = op_node->op().InputBlobModifier4Ibn(ibn);
<<<<<<< HEAD
      if (IsSameSBP(op_node, ibn)) { std::cout << ", same SBP"; }
=======
      if (IsSameSBP(op_node, ibn)) std::cout << ", same SBP";
>>>>>>> dd452c08
      std::cout << ", "
                << op_node->LogicalBlobDesc4Lbi(op_node->op().BnInOp2Lbi(ibn)).shape().elem_cnt();
      std::cout << std::endl;
    }
    // Sort before printing
    const auto& op_output_bns = op_node->op().output_bns();
    auto_parallel::DecideOrder(op_output_bns, str_order, comp);
    // Print out SBP information for output blobs
    for (int32_t j : str_order) {
      const auto& obn = op_output_bns[j];
      std::cout << "Out Op:" << obn;
      const auto& this_sbp_parallel = sbp_signature.bn_in_op2sbp_parallel()[obn];
      std::cout << ", " << SbpParallelToString(this_sbp_parallel);
      std::cout << ", "
                << op_node->LogicalBlobDesc4Lbi(op_node->op().BnInOp2Lbi(obn)).shape().elem_cnt();
      std::cout << std::endl;
    }
  }
}

}  // namespace auto_parallel
}  // namespace oneflow<|MERGE_RESOLUTION|>--- conflicted
+++ resolved
@@ -170,18 +170,11 @@
     for (int32_t sbp_id = 0; sbp_id < sbp_node->SbpSignatureList.size(); sbp_id++) {
       double comp_cost = JUST(op_node->op().GetComputeComplexity(
           sbp_node->SbpSignatureList[sbp_id], logical_blob_desc4bn, parallel_desc));
-<<<<<<< HEAD
       if (comp_cost > cut_cost) {
         sbp_node->Cost[sbp_id] = comp_cost;
       } else {
         sbp_node->Cost[sbp_id] = cost_ratio_ * comp_cost;
       }
-=======
-      if (comp_cost > cut_cost)
-        sbp_node->Cost[sbp_id] = comp_cost;
-      else
-        sbp_node->Cost[sbp_id] = cost_ratio_ * comp_cost;
->>>>>>> dd452c08
     }
     return Maybe<void>::Ok();
   });
@@ -351,11 +344,7 @@
       const auto& this_sbp_parallel = sbp_signature.bn_in_op2sbp_parallel()[ibn];
       std::cout << ", " << SbpParallelToString(this_sbp_parallel);
       const auto input_blob_modifier_ = op_node->op().InputBlobModifier4Ibn(ibn);
-<<<<<<< HEAD
       if (IsSameSBP(op_node, ibn)) { std::cout << ", same SBP"; }
-=======
-      if (IsSameSBP(op_node, ibn)) std::cout << ", same SBP";
->>>>>>> dd452c08
       std::cout << ", "
                 << op_node->LogicalBlobDesc4Lbi(op_node->op().BnInOp2Lbi(ibn)).shape().elem_cnt();
       std::cout << std::endl;
