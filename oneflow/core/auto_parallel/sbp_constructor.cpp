--- conflicted
+++ resolved
@@ -130,20 +130,12 @@
 
   int32_t step = 1;
   while (true) {
-<<<<<<< HEAD
-    sbp_graph_.GreedyStrategy(4);
-    double curr_memory = sbp_graph_.GetMemory();
-    LOG(INFO) << "The " << step << "-th try, memory ratio: " << kMemoryRatio
-              << ", memory: " << curr_memory
-              << ", total cost: " << sbp_graph_.ComputeWeightedCost();
-=======
     sbp_graph_.GreedyStrategy(/*nbh_num=*/4);
     double curr_memory = sbp_graph_.GetMemory();
     double total_weighted_cost = sbp_graph_.ComputeWeightedCost();
     LOG(INFO) << "The " << step << "-th try, memory ratio: " << kMemoryRatio
               << ", memory: " << curr_memory << ", total cost: " << total_weighted_cost
               << ", time cost: " << (total_weighted_cost - kMemoryRatio * curr_memory);
->>>>>>> 7bd46947
     if (ams != AutoMemoryStrategy::kAdaptiveAutoMemory) { break; }
     if (curr_memory < available_memory_ || kMemoryRatio >= kMaxMemoryRatio) { break; }
     if (curr_memory > available_memory_ * kImpossibleRatio) {
@@ -159,10 +151,6 @@
 
   double final_cost = sbp_graph_.ComputeCost();
   LOG(INFO) << "Final cost: " << final_cost;
-<<<<<<< HEAD
-  // if (ori_cost + 1.0 < final_cost) { LOG(WARNING) << "ori_cost less than final_cost!!!"; }
-=======
->>>>>>> 7bd46947
   // TODO: Restart searching with another original random strategy
   CHECK_LT_OR_RETURN(final_cost, GetValidMaxCopyCost())
       << "Failed! Auto parallel can't find a strategy with reasonable cost!";
@@ -467,10 +455,6 @@
 void SbpConstructor::InitAvailableMemory() {
   size_t free = 0;
   size_t total = 0;
-<<<<<<< HEAD
-  CudaCurrentDeviceGuard guard(GlobalProcessCtx::Rank());
-  OF_CUDA_CHECK(cudaMemGetInfo(&free, &total));
-=======
 #ifdef WITH_CUDA
   CudaCurrentDeviceGuard guard(GlobalProcessCtx::Rank());
   OF_CUDA_CHECK(cudaMemGetInfo(&free, &total));
@@ -480,7 +464,6 @@
   LOG(INFO) << "We do not use CUDA in CPU mode, auto memory is unnecessary since all the SBPs are "
                "Broadcast.";
 #endif
->>>>>>> 7bd46947
   // The estimated memory differs from the lower bound of the peak memory by the first ratio.
   // The first ratio varies from -3% to 3.2% if not enabling nccl_use_compute_stream.
   // It varies from 0.00313% to 0.5% if enabling nccl_use_compute_stream.
@@ -495,11 +478,7 @@
   // It varies from 0 to 5.23% if using pipeline parallelism.
   double second_ratio = 1.06;
   // The occupied memory at this moment would be around 1114MB to 1240MB.
-<<<<<<< HEAD
-  // When it gets to the training process, the occupied memory would drop from 161MB to 162MB.
-=======
   // When it gets to the training process, the occupied memory might drop by 162MB.
->>>>>>> 7bd46947
   // But the key is that we start to allocate memory before the training process.
   // Thus, this 161MB should not be added to the free memory.
   // We still use "available memory = free / ratio" instead of "free / ratio + 161MB".
