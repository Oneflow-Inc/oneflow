/*
Copyright 2020 The OneFlow Authors. All rights reserved.

Licensed under the Apache License, Version 2.0 (the "License");
you may not use this file except in compliance with the License.
You may obtain a copy of the License at

    http://www.apache.org/licenses/LICENSE-2.0

Unless required by applicable law or agreed to in writing, software
distributed under the License is distributed on an "AS IS" BASIS,
WITHOUT WARRANTIES OR CONDITIONS OF ANY KIND, either express or implied.
See the License for the specific language governing permissions and
limitations under the License.
*/

#ifndef ONEFLOW_CORE_AUTO_PARALLEL_SBP_CONSTRUCTOR_H_
#define ONEFLOW_CORE_AUTO_PARALLEL_SBP_CONSTRUCTOR_H_

#include "oneflow/core/common/util.h"
#include "oneflow/core/auto_parallel/sbp_graph.h"
#include "oneflow/core/job/global_for.h"

namespace oneflow {

class OpGraph;
class Job;

namespace auto_parallel {

class SbpConstructor final {
 public:
  OF_DISALLOW_COPY_AND_MOVE(SbpConstructor);
  SbpConstructor() = delete;
  SbpConstructor(const OpGraph& op_graph, Job* job)
      : cost_ratio_(job->job_conf().auto_parallel_computation_cost_ratio()),
<<<<<<< HEAD
        enable_mainstem_algo_(job->job_conf().enable_auto_parallel_mainstem_algo()) {
    sbp_graph_.SetWaitTime(job->job_conf().auto_parallel_wait_time());
    sbp_graph_.SetTransferCost(job->job_conf().auto_parallel_transfer_cost());
=======
        wait_time_(job->job_conf().auto_parallel_wait_time()),
        transfer_cost_(job->job_conf().auto_parallel_transfer_cost()),
        use_sbp_collector_(!Global<ResourceDesc, ForSession>::Get()
                                ->resource()
                                .disable_group_boxing_by_dst_parallel() && job->job_conf().enable_auto_parallel_sbp_collector()) {
>>>>>>> 15bd72d9
    CHECK_JUST(Init(op_graph, job));
  }
  ~SbpConstructor() = default;

  Maybe<void> Init(const OpGraph& op_graph, Job* job);
  Maybe<void> FindBestSbpSignature();
  Maybe<void> UpdateSbpSignatureForJob(const OpGraph& op_graph);
  // Print the graph with SBP in order
  void PrintSBPGraphDebugInfo();

 private:
  Maybe<void> InitSbpGraph(const OpGraph& op_graph, const Job& job);
  Maybe<void> GenerateNodeAndEdge(const OpGraph& op_graph);
  Maybe<void> FillSbpSignatureForOpNode(const OpGraph& op_graph, const Job& job);
  Maybe<void> InitComputationCost(const OpGraph& op_graph);
  Maybe<void> InitCopyCost(const OpGraph& op_graph);
<<<<<<< HEAD
  Maybe<void> ApplyMainstemAlgo();

  double cost_ratio_;
  bool enable_mainstem_algo_;
=======
  // Load logical blob ids onto sbp edges
  void LoadLbi2SbpEdge(const OpGraph& op_graph);

  double cost_ratio_;
  double wait_time_;
  double transfer_cost_;
  bool use_sbp_collector_;
>>>>>>> 15bd72d9
  SbpGraph<cfg::SbpSignature> sbp_graph_;
  HashMap<std::string, SbpNode<cfg::SbpSignature>*> op_name2sbp_node_;
};

}  // namespace auto_parallel
}  // namespace oneflow

#endif  // ONEFLOW_CORE_AUTO_PARALLEL_SBP_CONSTRUCTOR_H_<|MERGE_RESOLUTION|>--- conflicted
+++ resolved
@@ -34,17 +34,13 @@
   SbpConstructor() = delete;
   SbpConstructor(const OpGraph& op_graph, Job* job)
       : cost_ratio_(job->job_conf().auto_parallel_computation_cost_ratio()),
-<<<<<<< HEAD
-        enable_mainstem_algo_(job->job_conf().enable_auto_parallel_mainstem_algo()) {
+        enable_mainstem_algo_(job->job_conf().enable_auto_parallel_mainstem_algo()),
+        use_sbp_collector_(!Global<ResourceDesc, ForSession>::Get()
+                                ->resource()
+                                .disable_group_boxing_by_dst_parallel()
+                           && job->job_conf().enable_auto_parallel_sbp_collector()) {
     sbp_graph_.SetWaitTime(job->job_conf().auto_parallel_wait_time());
     sbp_graph_.SetTransferCost(job->job_conf().auto_parallel_transfer_cost());
-=======
-        wait_time_(job->job_conf().auto_parallel_wait_time()),
-        transfer_cost_(job->job_conf().auto_parallel_transfer_cost()),
-        use_sbp_collector_(!Global<ResourceDesc, ForSession>::Get()
-                                ->resource()
-                                .disable_group_boxing_by_dst_parallel() && job->job_conf().enable_auto_parallel_sbp_collector()) {
->>>>>>> 15bd72d9
     CHECK_JUST(Init(op_graph, job));
   }
   ~SbpConstructor() = default;
@@ -61,20 +57,13 @@
   Maybe<void> FillSbpSignatureForOpNode(const OpGraph& op_graph, const Job& job);
   Maybe<void> InitComputationCost(const OpGraph& op_graph);
   Maybe<void> InitCopyCost(const OpGraph& op_graph);
-<<<<<<< HEAD
   Maybe<void> ApplyMainstemAlgo();
-
-  double cost_ratio_;
-  bool enable_mainstem_algo_;
-=======
   // Load logical blob ids onto sbp edges
   void LoadLbi2SbpEdge(const OpGraph& op_graph);
 
   double cost_ratio_;
-  double wait_time_;
-  double transfer_cost_;
+  bool enable_mainstem_algo_;
   bool use_sbp_collector_;
->>>>>>> 15bd72d9
   SbpGraph<cfg::SbpSignature> sbp_graph_;
   HashMap<std::string, SbpNode<cfg::SbpSignature>*> op_name2sbp_node_;
 };
