--- conflicted
+++ resolved
@@ -17,12 +17,7 @@
 #include "oneflow/core/common/maybe.h"
 #include "oneflow/core/graph/id_serialization.h"
 #include "oneflow/core/common/device_type.h"
-<<<<<<< HEAD
-=======
-#include "oneflow/core/device/device_context.h"
 #include "oneflow/core/device/event_record.h"
-#include "oneflow/core/vm/cpu_allocator.h"
->>>>>>> d893f251
 #include "oneflow/core/kernel/chain_kernel_observer.h"
 #include "oneflow/core/kernel/cpu_check_numerics_kernel_observer.h"
 
@@ -43,38 +38,6 @@
   std::unique_ptr<KernelObserver> kernel_observer_;
 };
 
-<<<<<<< HEAD
-=======
-namespace {
-
-class DeviceCtxImpl final : public DeviceCtx, public EventRecordProvider {
- public:
-  OF_DISALLOW_COPY_AND_MOVE(DeviceCtxImpl);
-  explicit DeviceCtxImpl(CpuStreamContext* stream_ctx) : stream_ctx_(stream_ctx) {}
-  ~DeviceCtxImpl() = default;
-
-  std::unique_ptr<DeviceCtx> Copy() const {
-    return std::unique_ptr<DeviceCtx>(new DeviceCtxImpl(stream_ctx_));
-  }
-
-  void SyncDevice() override {}
-  void AddCallBack(std::function<void()> callback) const override { callback(); }
-
-  vm::Allocator* mut_allocator() override { return Global<vm::CpuAllocator>::Get(); }
-
-  DeviceType device_type() const override { return stream_ctx_->device_type(); }
-
-  std::shared_ptr<EventRecord> MakeEventRecord() override {
-    return std::make_shared<NaiveEventRecord>();
-  }
-
- private:
-  CpuStreamContext* stream_ctx_;
-};
-
-}  // namespace
-
->>>>>>> d893f251
 CpuStreamContext::CpuStreamContext() {
   std::vector<std::shared_ptr<KernelObserver>> kernel_observers;
   if (ParseBooleanFromEnv("ONEFLOW_DEBUG_KERNEL_SYNC_CHECK_NUMERICS", false)) {
