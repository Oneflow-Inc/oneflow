--- conflicted
+++ resolved
@@ -79,11 +79,7 @@
 }  // namespace
 
 Maybe<void> CpuStreamContext::OnExecutionContextSetup() {
-<<<<<<< HEAD
-  OF_PROFILER_NAME_THIS_HOST_THREAD("__CPU Actor Thread");
-=======
   OF_PROFILER_NAME_THIS_HOST_THREAD("_CPU Actor Thread");
->>>>>>> 66bbf527
   return Maybe<void>::Ok();
 }
 
