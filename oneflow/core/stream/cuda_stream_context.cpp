/*
Copyright 2020 The OneFlow Authors. All rights reserved.

Licensed under the Apache License, Version 2.0 (the "License");
you may not use this file except in compliance with the License.
You may obtain a copy of the License at

    http://www.apache.org/licenses/LICENSE-2.0

Unless required by applicable law or agreed to in writing, software
distributed under the License is distributed on an "AS IS" BASIS,
WITHOUT WARRANTIES OR CONDITIONS OF ANY KIND, either express or implied.
See the License for the specific language governing permissions and
limitations under the License.
*/
#include "oneflow/core/stream/cuda_stream_context.h"
#include "oneflow/core/stream/cuda_graph_context.h"
#include "oneflow/core/stream/execution_context_hook.h"
#include "oneflow/core/profiler/profiler.h"
#include "oneflow/core/job/global_for.h"
#include "oneflow/core/job/resource_desc.h"
#include "oneflow/core/graph/id_serialization.h"
#include "oneflow/core/device/node_device_descriptor_manager.h"
#include "oneflow/core/device/cuda_device_descriptor.h"
#include "oneflow/core/device/cuda_event_record.h"
#include "oneflow/core/common/device_type.h"
#include "oneflow/core/device/device_context.h"
#include "oneflow/core/kernel/chain_kernel_observer.h"
#include "oneflow/core/kernel/cuda_check_numerics_kernel_observer.h"

#ifdef WITH_CUDA

namespace oneflow {

namespace {

constexpr int kCudaEventReuseRecycleThreshold = 32;

void SetAffinityByDevice(int64_t dev_id) {
  auto node_device_desc =
      Global<device::NodeDeviceDescriptorManager>::Get()->GetLocalNodeDeviceDescriptor();
  auto cuda_device = std::dynamic_pointer_cast<const device::CudaDeviceDescriptor>(
      node_device_desc->GetDevice(device::kCudaDeviceDescriptorClassName, dev_id));
  if (!cuda_device) { return; }
  node_device_desc->Topology()->SetCPUAffinityByPCIBusID(cuda_device->PCIBusID());
  node_device_desc->Topology()->SetMemoryAffinityByPCIBusID(cuda_device->PCIBusID());
}

#ifdef WITH_CUDA_GRAPHS
#define CUDA_STREAM_CONTEXT_IMPL_BASE                                        \
 public                                                                      \
  CudaStreamContext, public CudaGraphContext, public KernelObserverProvider, \
      public ExecutionContextHook, public DeviceCtxProvider
#else
#define CUDA_STREAM_CONTEXT_IMPL_BASE                                            \
 public                                                                          \
  CudaStreamContext, public KernelObserverProvider, public ExecutionContextHook, \
      public DeviceCtxProvider
#endif

class CudaStreamContextImpl : CUDA_STREAM_CONTEXT_IMPL_BASE {
 public:
  OF_DISALLOW_COPY_AND_MOVE(CudaStreamContextImpl);
  explicit CudaStreamContextImpl(const StreamId& stream_id);
  virtual ~CudaStreamContextImpl();

  Maybe<void> OnExecutionContextSetup() override;
  Maybe<void> OnExecutionContextTeardown() override;

  Maybe<void> AddCallback(std::function<void()> callback) override;
  Maybe<void> Sync() override;
  DeviceType device_type() const override { return DeviceType::kGPU; }
  std::shared_ptr<DeviceCtx> GetDeviceCtx() override;
  KernelObserver* GetKernelObserver() override;

  cudaStream_t cuda_stream() const override;
  cublasHandle_t cublas_pmh_handle() const override;
  cublasHandle_t cublas_tensor_op_math_handle() const override;
  cublasHandle_t cublas_pmd_handle() const override;
  cudnnHandle_t cudnn_handle() const override;

#ifdef WITH_CUDA_GRAPHS
  void BeginGraphCapture() override;
  void EndGraphCapture(CudaGraphExecutable* executable) override;
  bool IsGraphCapturing() const override;
  void LaunchGraph(const CudaGraphExecutable* executable) override;
#endif

 private:
  cudaEvent_t GetEvent();
  void SyncRecycleEvent(cudaEvent_t event);

  Channel<std::pair<cudaEvent_t, std::function<void()>>> cb_event_chan_;
  cudaStream_t cuda_stream_{};
  cublasHandle_t cublas_pmh_handle_{};
  cublasHandle_t cublas_pmd_handle_{};
  cublasHandle_t cublas_tensor_op_math_handle_{};
  cudnnHandle_t cudnn_handle_{};
  int cuda_event_flags_;
  bool reuse_cuda_event_;
  std::deque<cudaEvent_t> consumer_event_queue_;
  std::deque<cudaEvent_t> producer_event_queue_;
  std::deque<cudaEvent_t> global_event_queue_;
  std::mutex global_event_queue_mutex_;
  std::thread poller_thread_;
  StreamId stream_id_;
  std::shared_ptr<DeviceCtx> device_ctx_;
  std::unique_ptr<KernelObserver> kernel_observer_;
#ifdef WITH_CUDA_GRAPHS
  std::unique_ptr<GenericCudaGraphContext> cuda_graph_ctx_impl_;
#endif  // WITH_CUDA_GRAPHS
};

class DeviceCtxImpl : public DeviceCtx {
 public:
  OF_DISALLOW_COPY_AND_MOVE(DeviceCtxImpl);
  explicit DeviceCtxImpl(CudaStreamContextImpl* stream_ctx) : stream_ctx_(stream_ctx) {}
  ~DeviceCtxImpl() override = default;

  cudaStream_t cuda_stream() const override { return stream_ctx_->cuda_stream(); }
  cublasHandle_t cublas_pmh_handle() const override { return stream_ctx_->cublas_pmh_handle(); }
  cublasHandle_t cublas_tensor_op_math_handle() const override {
    return stream_ctx_->cublas_tensor_op_math_handle();
  }
  cublasHandle_t cublas_pmd_handle() const override { return stream_ctx_->cublas_pmd_handle(); }
  cudnnHandle_t cudnn_handle() const override { return stream_ctx_->cudnn_handle(); }

  void SyncDevice() override { CHECK_JUST(stream_ctx_->Sync()); }

  void AddCallBack(std::function<void()> callback) const override {
    CHECK_JUST(stream_ctx_->AddCallback(std::move(callback)));
  }

  DeviceType device_type() const override { return stream_ctx_->device_type(); }

  std::shared_ptr<EventRecord> MakeEventRecord() override {
    return std::make_shared<CudaEventRecord>(this);
  }

 protected:
  CudaStreamContextImpl* stream_ctx_;
};

}  // namespace

CudaStreamContextImpl::CudaStreamContextImpl(const StreamId& stream_id) : stream_id_(stream_id) {
  CudaCurrentDeviceGuard guard(stream_id_.device_id().device_index());
  CHECK_EQ(stream_id.device_id().device_type(), DeviceType::kGPU);
  cuda_event_flags_ = cudaEventDisableTiming;
  if (ParseBooleanFromEnv("ONEFLOW_STREAM_CUDA_EVENT_FLAG_BLOCKING_SYNC", false)) {
    cuda_event_flags_ |= cudaEventBlockingSync;
  }
  reuse_cuda_event_ = ParseBooleanFromEnv("ONEFLOW_STREAM_REUSE_CUDA_EVENT", false);

  // cuda_stream
  OF_CUDA_CHECK(cudaStreamCreate(&cuda_stream_));

  // cublas_pmh_handle
  OF_CUBLAS_CHECK(cublasCreate(&cublas_pmh_handle_));
  OF_CUBLAS_CHECK(cublasSetStream(cublas_pmh_handle_, cuda_stream_));
#if CUDA_VERSION >= 11000
  if (Global<ResourceDesc, ForSession>::Get()->enable_tensor_float_32_compute()) {
    OF_CUBLAS_CHECK(cublasSetMathMode(cublas_pmh_handle_, CUBLAS_TF32_TENSOR_OP_MATH));
  }
#endif

  // cublas_pmd_handle
  OF_CUBLAS_CHECK(cublasCreate(&cublas_pmd_handle_));
  OF_CUBLAS_CHECK(cublasSetStream(cublas_pmd_handle_, cuda_stream_));
  OF_CUBLAS_CHECK(cublasSetPointerMode(cublas_pmd_handle_, CUBLAS_POINTER_MODE_DEVICE));

  // cublas_tensor_op_math_handle
  OF_CUBLAS_CHECK(cublasCreate(&cublas_tensor_op_math_handle_));
  OF_CUBLAS_CHECK(cublasSetStream(cublas_tensor_op_math_handle_, cuda_stream_));
#if CUDA_VERSION >= 11000
  OF_CUBLAS_CHECK(cublasSetMathMode(cublas_tensor_op_math_handle_, CUBLAS_DEFAULT_MATH));
#else
  OF_CUBLAS_CHECK(cublasSetMathMode(cublas_tensor_op_math_handle_, CUBLAS_TENSOR_OP_MATH));
#endif

  // cudnn_handle
  if (IsCuda9OnTuringDevice()) {
    OF_CUDA_CHECK(cudaDeviceSynchronize());
    OF_CUDA_CHECK(cudaGetLastError());
  }
  OF_CUDNN_CHECK(cudnnCreate(&cudnn_handle_));
  if (IsCuda9OnTuringDevice()) {
    OF_CUDA_CHECK(cudaDeviceSynchronize());
    cudaGetLastError();
  }
  OF_CUDNN_CHECK(cudnnSetStream(cudnn_handle_, cuda_stream_));

  std::vector<std::shared_ptr<KernelObserver>> kernel_observers;
  if (ParseBooleanFromEnv("ONEFLOW_DEBUG_KERNEL_SYNC_CHECK_NUMERICS", false)) {
    LOG(WARNING) << "Environment variable ONEFLOW_DEBUG_KERNEL_SYNC_CHECK_NUMERICS has been set "
                    "to a truthy "
                    "value, it will impact performance";
    kernel_observers.emplace_back(new CudaCheckNumericsKernelObserver());
  }
  kernel_observer_.reset(new ChainKernelObserver(kernel_observers));

  device_ctx_.reset(new DeviceCtxImpl(this));

#ifdef WITH_CUDA_GRAPHS
  cuda_graph_ctx_impl_.reset(new GenericCudaGraphContext(cuda_stream_));
#endif  // WITH_CUDA_GRAPHS

  poller_thread_ = std::thread([this, stream_id]() {
    int dev_id = stream_id.device_id().device_index();
    CudaCurrentDeviceGuard guard(dev_id);
    SetAffinityByDevice(dev_id);
    OF_PROFILER_NAME_THIS_HOST_THREAD("GPU " + std::to_string(dev_id) + " Poller : ("
                                      + std::to_string(stream_id.stream_index()) + ")");
    std::pair<cudaEvent_t, std::function<void()>> cb_event;
    while (cb_event_chan_.Receive(&cb_event) == kChannelStatusSuccess) {
      SyncRecycleEvent(cb_event.first);
      cb_event.second();
    }
  });
}

CudaStreamContextImpl::~CudaStreamContextImpl() {
  CudaCurrentDeviceGuard guard(stream_id_.device_id().device_index());
  cb_event_chan_.Close();
  poller_thread_.join();
  OF_CUDA_CHECK(cudaStreamSynchronize(cuda_stream_));
  for (cudaEvent_t event : consumer_event_queue_) { OF_CUDA_CHECK(cudaEventDestroy(event)); }
  for (cudaEvent_t event : producer_event_queue_) { OF_CUDA_CHECK(cudaEventDestroy(event)); }
  for (cudaEvent_t event : global_event_queue_) { OF_CUDA_CHECK(cudaEventDestroy(event)); }
  OF_CUDNN_CHECK(cudnnDestroy(cudnn_handle_));
  OF_CUBLAS_CHECK(cublasDestroy(cublas_pmh_handle_));
  OF_CUBLAS_CHECK(cublasDestroy(cublas_pmd_handle_));
  OF_CUBLAS_CHECK(cublasDestroy(cublas_tensor_op_math_handle_));
  OF_CUDA_CHECK(cudaStreamDestroy(cuda_stream_));
}

Maybe<void> CudaStreamContextImpl::OnExecutionContextSetup() {
<<<<<<< HEAD
  OF_PROFILER_NAME_THIS_HOST_THREAD("__GPU " + std::to_string(stream_id_.device_id().device_index())
=======
  OF_PROFILER_NAME_THIS_HOST_THREAD("_GPU " + std::to_string(stream_id_.device_id().device_index())
>>>>>>> 66bbf527
                                    + " Actor Thread: "
                                    + std::to_string(stream_id_.stream_index()));
  SetAffinityByDevice(stream_id_.device_id().device_index());
  OF_CUDA_CHECK(cudaSetDevice(stream_id_.device_id().device_index()));
  return Maybe<void>::Ok();
}

Maybe<void> CudaStreamContextImpl::OnExecutionContextTeardown() { return Maybe<void>::Ok(); }

Maybe<void> CudaStreamContextImpl::AddCallback(std::function<void()> callback) {
  cudaEvent_t cuda_event = GetEvent();
  OF_CUDA_CHECK(cudaEventRecord(cuda_event, cuda_stream_));
  cb_event_chan_.Send(std::make_pair(cuda_event, std::move(callback)));
  return Maybe<void>::Ok();
}

cudaEvent_t CudaStreamContextImpl::GetEvent() {
  cudaEvent_t cuda_event{};
  if (reuse_cuda_event_) {
    if (consumer_event_queue_.empty()) {
      std::unique_lock<std::mutex> lock(global_event_queue_mutex_);
      consumer_event_queue_.swap(global_event_queue_);
    }
    if (consumer_event_queue_.empty()) {
      OF_CUDA_CHECK(cudaEventCreateWithFlags(&cuda_event, cuda_event_flags_));
    } else {
      cuda_event = consumer_event_queue_.back();
      consumer_event_queue_.pop_back();
    }
  } else {
    OF_CUDA_CHECK(cudaEventCreateWithFlags(&cuda_event, cuda_event_flags_));
  }
  return cuda_event;
}

void CudaStreamContextImpl::SyncRecycleEvent(cudaEvent_t event) {
  OF_CUDA_CHECK(cudaEventSynchronize(event));
  if (reuse_cuda_event_) {
    producer_event_queue_.push_back(event);
    if (producer_event_queue_.size() >= kCudaEventReuseRecycleThreshold) {
      std::unique_lock<std::mutex> lock(global_event_queue_mutex_);
      global_event_queue_.insert(global_event_queue_.end(), producer_event_queue_.begin(),
                                 producer_event_queue_.end());
      producer_event_queue_.clear();
    }
  } else {
    OF_CUDA_CHECK(cudaEventDestroy(event));
  }
}

Maybe<void> CudaStreamContextImpl::Sync() {
  cudaError_t err = cudaStreamSynchronize(cuda_stream_);
  if (err == cudaSuccess) {
    return Maybe<void>::Ok();
  } else {
    return Error::RuntimeError() << cudaGetErrorString(err) << " (" << err << ") ";
  }
}

std::shared_ptr<DeviceCtx> CudaStreamContextImpl::GetDeviceCtx() { return device_ctx_; }

KernelObserver* CudaStreamContextImpl::GetKernelObserver() { return kernel_observer_.get(); }

cudaStream_t CudaStreamContextImpl::cuda_stream() const { return cuda_stream_; }

cublasHandle_t CudaStreamContextImpl::cublas_pmh_handle() const { return cublas_pmh_handle_; }

cublasHandle_t CudaStreamContextImpl::cublas_tensor_op_math_handle() const {
  return cublas_tensor_op_math_handle_;
}

cublasHandle_t CudaStreamContextImpl::cublas_pmd_handle() const { return cublas_pmd_handle_; }

cudnnHandle_t CudaStreamContextImpl::cudnn_handle() const { return cudnn_handle_; }

#ifdef WITH_CUDA_GRAPHS

void CudaStreamContextImpl::BeginGraphCapture() {
  return cuda_graph_ctx_impl_->BeginGraphCapture();
}

void CudaStreamContextImpl::EndGraphCapture(CudaGraphExecutable* executable) {
  return cuda_graph_ctx_impl_->EndGraphCapture(executable);
}

bool CudaStreamContextImpl::IsGraphCapturing() const {
  return cuda_graph_ctx_impl_->IsGraphCapturing();
}

void CudaStreamContextImpl::LaunchGraph(const CudaGraphExecutable* executable) {
  return cuda_graph_ctx_impl_->LaunchGraph(executable);
}

#endif

REGISTER_STREAM_CONTEXT_CREATOR_WITH_STREAM_ID(DeviceType::kGPU,
                                               ([](const StreamId& stream_id) -> StreamContext* {
                                                 return new CudaStreamContextImpl(stream_id);
                                               }));

}  // namespace oneflow

#endif<|MERGE_RESOLUTION|>--- conflicted
+++ resolved
@@ -235,11 +235,7 @@
 }
 
 Maybe<void> CudaStreamContextImpl::OnExecutionContextSetup() {
-<<<<<<< HEAD
-  OF_PROFILER_NAME_THIS_HOST_THREAD("__GPU " + std::to_string(stream_id_.device_id().device_index())
-=======
   OF_PROFILER_NAME_THIS_HOST_THREAD("_GPU " + std::to_string(stream_id_.device_id().device_index())
->>>>>>> 66bbf527
                                     + " Actor Thread: "
                                     + std::to_string(stream_id_.stream_index()));
   SetAffinityByDevice(stream_id_.device_id().device_index());
