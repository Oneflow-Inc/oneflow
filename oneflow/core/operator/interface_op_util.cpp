--- conflicted
+++ resolved
@@ -67,7 +67,6 @@
   return Maybe<void>::Ok();
 }
 
-<<<<<<< HEAD
 Maybe<void> InterfaceOpUtil::InferLogicalOutBlobDesc(const InterfaceBlobConf& blob_conf,
                                                      BlobDesc* out_blob_desc,
                                                      const ParallelDesc& parallel_desc) {
@@ -80,14 +79,6 @@
   return Maybe<void>::Ok();
 }
 
-Maybe<void> InterfaceOpUtil::InferBatchAxis(const InterfaceBlobConf& blob_conf,
-                                            OptInt64* batch_axis) {
-  *batch_axis = blob_conf.batch_axis();
-  return Maybe<void>::Ok();
-}
-
-=======
->>>>>>> d5b2fee2
 Maybe<void> InterfaceOpUtil::GetInputLikeOpSbpSignature(const InterfaceBlobConf& blob_conf,
                                                         const PbRpf<std::string>& input_bns,
                                                         const PbRpf<std::string>& output_bns,
