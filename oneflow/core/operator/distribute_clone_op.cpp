/*
Copyright 2020 The OneFlow Authors. All rights reserved.

Licensed under the Apache License, Version 2.0 (the "License");
you may not use this file except in compliance with the License.
You may obtain a copy of the License at

    http://www.apache.org/licenses/LICENSE-2.0

Unless required by applicable law or agreed to in writing, software
distributed under the License is distributed on an "AS IS" BASIS,
WITHOUT WARRANTIES OR CONDITIONS OF ANY KIND, either express or implied.
See the License for the specific language governing permissions and
limitations under the License.
*/
#include "oneflow/core/operator/operator.h"
#include "oneflow/core/graph/logical_node.h"
#include "oneflow/core/common/balanced_splitter.h"
#include "oneflow/core/job/foreign_callback.h"
#include "oneflow/core/vm/symbol_storage.h"
#include "oneflow/core/job/scope.h"

namespace oneflow {

class DistributeCloneOp final : public Operator {
 public:
  OF_DISALLOW_COPY_AND_MOVE(DistributeCloneOp);
  DistributeCloneOp() = default;
  ~DistributeCloneOp() = default;

  void InitFromOpConf() override;

  LogicalNode* NewProperLogicalNode() const override { return new DistributeSplitLogicalNode; }

 private:
<<<<<<< HEAD
  Maybe<void> InferParallelSignature() override;
=======
  Maybe<void> InferBlobParallelDesc() override;
  Maybe<void> InferBatchAxis(
      std::function<OptInt64*(const std::string&)> BatchAxis4BnInOp) const override;
>>>>>>> 53e28bf1
  Maybe<void> InferSbpSignature(
      SbpSignature* sbp_signature, const SbpSignature& sbp_sig_conf,
      const std::function<int32_t(const SbpSignature&)>& CalcOrderValue4SbpSig,
      std::function<Maybe<const SbpInferHint*>(const std::string&)> SbpInferHint4Ibn,
      const ParallelDesc& parallel_desc) const override;
  Maybe<void> InferOutBlobDescs(std::function<BlobDesc*(const std::string&)> GetBlobDesc4BnInOp,
                                const ParallelContext* parallel_ctx,
                                const SbpSignature* sbp_signature) const override;
};

void DistributeCloneOp::InitFromOpConf() {
  CHECK(op_conf().has_distribute_clone_conf());

  EnrollInputBn("in");
  EnrollRepeatedOutputBnWithSetter("out", [&](OutputBlobModifier* ob_modifier) {
    ob_modifier->set_is_mutable(op_conf().distribute_clone_conf().is_variable_ref());
  });
}

Maybe<void> DistributeCloneOp::InferOutBlobDescs(
    std::function<BlobDesc*(const std::string&)> GetBlobDesc4BnInOp,
    const ParallelContext* parallel_ctx, const SbpSignature* sbp_signature) const {
  const auto& in_blob_desc = *GetBlobDesc4BnInOp("in");
  if (parallel_ctx->parallel_num() > 1) {
    CHECK_EQ_OR_RETURN(parallel_ctx->parallel_num(), output_bns().size());
    auto* out_blob_desc = GetBlobDesc4BnInOp(output_bns().Get(parallel_ctx->parallel_id()));
    *out_blob_desc = in_blob_desc;
    return Maybe<void>::Ok();
  }
  FOR_RANGE(int, i, 0, output_bns().size()) {
    BlobDesc* blob_desc = GetBlobDesc4BnInOp(output_bns().Get(i));
    if (blob_desc != nullptr) { *blob_desc = in_blob_desc; }
  }
  return Maybe<void>::Ok();
}

Maybe<void> DistributeCloneOp::InferBlobParallelDesc() {
  HashMap<std::string, std::shared_ptr<const ParallelDesc>> bn2parallel_desc;
  const std::shared_ptr<const ParallelDesc> op_parallel_desc = JUST(GetOpParallelDesc());
  bn2parallel_desc["in"] = op_parallel_desc;
  FOR_RANGE(int, i, 0, output_bns().size()) {
    bn2parallel_desc[output_bns().Get(i)] =
        std::make_shared<const ParallelDesc>(op_parallel_desc->GetParallelIdOnlyParallelConf(i));
  }
  FillBlobParallelDesc([&](const std::string& bn) -> Maybe<const ParallelDesc> {
    auto it = bn2parallel_desc.find(bn);
    CHECK_OR_RETURN(it != bn2parallel_desc.end());
    return it->second;
  });
  return Maybe<void>::Ok();
}

Maybe<void> DistributeCloneOp::InferSbpSignature(
    SbpSignature* sbp_signature, const SbpSignature& sbp_sig_conf,
    const std::function<int32_t(const SbpSignature&)>& CalcOrderValue4SbpSig,
    std::function<Maybe<const SbpInferHint*>(const std::string&)> SbpInferHint4Ibn,
    const ParallelDesc& parallel_desc) const {
  CHECK_EQ_OR_RETURN(parallel_desc.parallel_num(), output_bns().size());
  const SbpInferHint& in_hint = *JUST(SbpInferHint4Ibn("in"));
  CHECK_OR_RETURN(in_hint.parallel_desc() == parallel_desc);
  SbpSignatureBuilder().Broadcast(output_bns()).Build(sbp_signature);
  auto* bn2sbp = sbp_signature->mutable_bn_in_op2sbp_parallel();
  (*bn2sbp)["in"].mutable_broadcast_parallel();
  return Maybe<void>::Ok();
}

REGISTER_OP(OperatorConf::kDistributeCloneConf, DistributeCloneOp);

}  // namespace oneflow<|MERGE_RESOLUTION|>--- conflicted
+++ resolved
@@ -33,13 +33,7 @@
   LogicalNode* NewProperLogicalNode() const override { return new DistributeSplitLogicalNode; }
 
  private:
-<<<<<<< HEAD
-  Maybe<void> InferParallelSignature() override;
-=======
   Maybe<void> InferBlobParallelDesc() override;
-  Maybe<void> InferBatchAxis(
-      std::function<OptInt64*(const std::string&)> BatchAxis4BnInOp) const override;
->>>>>>> 53e28bf1
   Maybe<void> InferSbpSignature(
       SbpSignature* sbp_signature, const SbpSignature& sbp_sig_conf,
       const std::function<int32_t(const SbpSignature&)>& CalcOrderValue4SbpSig,
