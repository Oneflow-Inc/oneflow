--- conflicted
+++ resolved
@@ -61,19 +61,14 @@
       const std::function<Maybe<const BlobDesc&>(const std::string&)>& LogicalBlobDesc4Ibn,
       const ParallelDesc& parallel_desc, SbpSignatureList* sbp_sig_list) const override;
   Maybe<void> InferOpTimeShape(
-<<<<<<< HEAD
-      const std::function<const Shape*(const std::string&)>& GetTimeShape4BnInOp,
-      Shape* time_shape) const override;
+      const std::function<Maybe<const Shape>(const std::string&)>& GetTimeShape4BnInOp,
+      std::shared_ptr<const Shape>* time_shape) const override;
   Maybe<void> InferParallelDistributionSignature(
       ParallelDistributionSignature* signature,
       const ParallelDistributionSignature& parallel_distribution_sig_constraints,
       const ParallelDesc& parallel_desc,
       std::function<Maybe<const ParallelDistributionInferHint*>(const std::string&)>
           ParallelDistributionInferHint4Ibn) override;
-=======
-      const std::function<Maybe<const Shape>(const std::string&)>& GetTimeShape4BnInOp,
-      std::shared_ptr<const Shape>* time_shape) const override;
->>>>>>> 774ef908
   void VirtualGenKernelConf(std::function<const BlobDesc*(const std::string&)> GetBlobDesc4BnInOp,
                             const ParallelContext* parallel_ctx,
                             KernelConf* kernel_conf) const override;
