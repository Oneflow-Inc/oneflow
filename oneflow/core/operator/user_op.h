/*
Copyright 2020 The OneFlow Authors. All rights reserved.

Licensed under the Apache License, Version 2.0 (the "License");
you may not use this file except in compliance with the License.
You may obtain a copy of the License at

    http://www.apache.org/licenses/LICENSE-2.0

Unless required by applicable law or agreed to in writing, software
distributed under the License is distributed on an "AS IS" BASIS,
WITHOUT WARRANTIES OR CONDITIONS OF ANY KIND, either express or implied.
See the License for the specific language governing permissions and
limitations under the License.
*/
#ifndef ONEFLOW_CORE_OPERATOR_USER_OP_H_
#define ONEFLOW_CORE_OPERATOR_USER_OP_H_

#include "oneflow/core/framework/user_op_registry_manager.h"
#include "oneflow/core/operator/operator.h"

namespace oneflow {

class UserOp final : public Operator {
 public:
  OF_DISALLOW_COPY_AND_MOVE(UserOp);
  UserOp() = default;
  ~UserOp() = default;

  using ArgVec = std::vector<std::pair<std::string, int32_t>>;

  Maybe<void> InitFromOpConf() override;
  Maybe<void> InferInternalBlobDescs(
      const std::function<BlobDesc*(const std::string&)>& GetBlobDesc4BnInOp,
      const ParallelContext* parallel_ctx, const JobDesc* job_desc) const override;
  Maybe<void> InferOutBlobDescs(
      const std::function<BlobDesc*(const std::string&)>& GetBlobDesc4BnInOp,
      const ParallelContext* parallel_ctx) const override;
  Maybe<void> InferLogicalOutBlobDescs(
      const std::function<BlobDesc*(const std::string&)>& BlobDesc4BnInOp,
      const ParallelDesc& parallel_desc) const override;
  Maybe<void> InferInplaceObn2Ibn(
      HashMap<std::string, std::string>* mut_inplace_obn2ibn,
      HashMap<std::string, std::string>* con_inplace_obn2ibn,
      const std::function<BlobDesc*(const std::string&)>& GetBlobDesc4BnInOp,
      const ParallelContext* parallel_ctx) const override;
  Maybe<double> GetComputeComplexity(
      NdSbpSignature* sbp_signature,
      std::function<const BlobDesc&(const std::string& bn)> logical_blob_desc4bn,
      const ParallelDesc& parallel_desc) const override;
  Operator::DumpNdSbpSignatureForOpConfFn GetDumpNdSbpSignatureForOpConfFn() const override;
  Symbol<OperatorConf> GetOpConfWithoutOpNameAndLbn() const override;
  const user_op::UserOpConfWrapper& user_op_conf() const;
  const ArgVec& inputs() const { return inputs_; }
  const ArgVec& outputs() const { return outputs_; }

 private:
  LogicalBlobId lbi4ibn(const std::string& input_bn) const override;
  LogicalBlobId lbi4obn(const std::string& output_bn) const override;
  Maybe<void> InferSbpSignature(
      SbpSignature* sbp_signature, const SbpSignature& sbp_sig_conf,
      const std::function<int32_t(const SbpSignature&)>& CalcOrderValue4SbpSig,
      std::function<Maybe<const SbpInferHint*>(const std::string&)> SbpInferHint4Ibn,
      const ParallelDesc& parallel_desc) const override;
  Maybe<void> GetSbpSignatures(
      const std::function<Maybe<const BlobDesc&>(const std::string&)>& LogicalBlobDesc4Ibn,
<<<<<<< HEAD
      int32_t parallel_num, SbpSignatureList* sbp_sig_list) const override;
=======
      int32_t hierarchy_value, SbpSignatureList* sbp_sig_list) const override;
>>>>>>> c586c727
  Maybe<void> GetNdSbpSignatureList(
      const std::function<Maybe<const BlobDesc&>(const std::string&)>& LogicalBlobDesc4Ibn,
      const ParallelDesc& parallel_desc,
      std::vector<NdSbpSignature>* nd_sbp_sig_list) const override;
  Maybe<void> InferOpTimeShape(
      const std::function<Maybe<const Shape>(const std::string&)>& GetTimeShape4BnInOp,
      std::shared_ptr<const Shape>* time_shape) const override;
  Maybe<void> InferNdSbpSignature(NdSbpSignature* nd_sbp_signature,
                                  const NdSbpSignature& nd_sbp_constraints,
                                  const ParallelDesc& parallel_desc,
                                  std::function<Maybe<const NdSbpInferHint*>(const std::string&)>
                                      NdSbpInferHint4Ibn) const override;
  void VirtualGenKernelConf(std::function<const BlobDesc*(const std::string&)> GetBlobDesc4BnInOp,
                            const ParallelContext* parallel_ctx,
                            KernelConf* kernel_conf) const override;

  const user_op::OpRegistryResult* val_;
  std::unique_ptr<user_op::UserOpConfWrapper> user_op_conf_;
  ArgVec inputs_;
  ArgVec outputs_;
};

}  // namespace oneflow

#endif  // ONEFLOW_CORE_OPERATOR_USER_OP_H_<|MERGE_RESOLUTION|>--- conflicted
+++ resolved
@@ -64,11 +64,7 @@
       const ParallelDesc& parallel_desc) const override;
   Maybe<void> GetSbpSignatures(
       const std::function<Maybe<const BlobDesc&>(const std::string&)>& LogicalBlobDesc4Ibn,
-<<<<<<< HEAD
-      int32_t parallel_num, SbpSignatureList* sbp_sig_list) const override;
-=======
       int32_t hierarchy_value, SbpSignatureList* sbp_sig_list) const override;
->>>>>>> c586c727
   Maybe<void> GetNdSbpSignatureList(
       const std::function<Maybe<const BlobDesc&>(const std::string&)>& LogicalBlobDesc4Ibn,
       const ParallelDesc& parallel_desc,
