/*
Copyright 2020 The OneFlow Authors. All rights reserved.

Licensed under the Apache License, Version 2.0 (the "License");
you may not use this file except in compliance with the License.
You may obtain a copy of the License at

    http://www.apache.org/licenses/LICENSE-2.0

Unless required by applicable law or agreed to in writing, software
distributed under the License is distributed on an "AS IS" BASIS,
WITHOUT WARRANTIES OR CONDITIONS OF ANY KIND, either express or implied.
See the License for the specific language governing permissions and
limitations under the License.
*/
#include "oneflow/core/operator/operator.h"
#include "oneflow/core/register/tensor_slice_view.h"
#include "oneflow/core/common/balanced_splitter.h"

namespace oneflow {

class ModelInitV2Op : public Operator {
 public:
  Maybe<void> InitFromOpConf() override {
    CHECK(op_conf().has_model_init_v2_conf());
    FOR_RANGE(int64_t, i, 0, op_conf().model_init_v2_conf().ref_size()) {
      EnrollInputBn(GenRepeatedBn("ref", i), false)->set_is_mutable(true);
    }
    return Maybe<void>::Ok();
  }

  Maybe<void> InferLogicalOutBlobDescs(
      const std::function<BlobDesc*(const std::string&)>& BlobDesc4BnInOp,
      const ParallelDesc& parallel_desc) const override {
    return Maybe<void>::Ok();
  }

  Maybe<void> InferOutBlobDescs(
      const std::function<BlobDesc*(const std::string&)>& GetBlobDesc4BnInOp,
      const ParallelContext* parallel_ctx) const override {
    return Maybe<void>::Ok();
  }

 private:
<<<<<<< HEAD
  Maybe<void> InferParallelDistributionSignature(
      cfg::ParallelDistributionSignature* nd_sbp_signature,
      const cfg::ParallelDistributionSignature& nd_sbp_constraints,
      const ParallelDesc& parallel_desc,
      std::function<Maybe<const ParallelDistributionInferHint*>(const std::string&)>
          ParallelDistributionInferHint4Ibn) const override {
    for (const auto& bn : input_bns()) {
      (*nd_sbp_signature->mutable_bn_in_op2nd_sbp())[bn] =
          JUST(ParallelDistributionInferHint4Ibn(bn))->nd_sbp();
=======
  Maybe<void> InferNdSbpSignature(cfg::NdSbpSignature* nd_sbp_signature,
                                  const cfg::NdSbpSignature& nd_sbp_constraints,
                                  const ParallelDesc& parallel_desc,
                                  std::function<Maybe<const NdSbpInferHint*>(const std::string&)>
                                      NdSbpInferHint4Ibn) const override {
    for (const auto& bn : input_bns()) {
      (*nd_sbp_signature->mutable_bn_in_op2nd_sbp())[bn] = JUST(NdSbpInferHint4Ibn(bn))->nd_sbp();
>>>>>>> 924fb9f7
    }
    return Maybe<void>::Ok();
  }
};

REGISTER_OP(OperatorConf::kModelInitV2Conf, ModelInitV2Op);

class ModelLoadV2Op : public Operator {
 public:
  Maybe<void> InitFromOpConf() override {
    CHECK(op_conf().has_model_load_v2_conf());
    EnrollInputBn("path", false);
    FOR_RANGE(int64_t, i, 0, op_conf().model_load_v2_conf().ref_size()) {
      EnrollInputBn(GenRepeatedBn("ref", i), false)->set_is_mutable(true);
    }
    return Maybe<void>::Ok();
  }

  Maybe<void> InferLogicalOutBlobDescs(
      const std::function<BlobDesc*(const std::string&)>& BlobDesc4BnInOp,
      const ParallelDesc& parallel_desc) const override {
    return Maybe<void>::Ok();
  }

  Maybe<void> InferOutBlobDescs(
      const std::function<BlobDesc*(const std::string&)>& GetBlobDesc4BnInOp,
      const ParallelContext* parallel_ctx) const override {
    return Maybe<void>::Ok();
  }

 private:
<<<<<<< HEAD
  Maybe<void> InferParallelDistributionSignature(
      cfg::ParallelDistributionSignature* nd_sbp_signature,
      const cfg::ParallelDistributionSignature& nd_sbp_constraints,
      const ParallelDesc& parallel_desc,
      std::function<Maybe<const ParallelDistributionInferHint*>(const std::string&)>
          ParallelDistributionInferHint4Ibn) const override {
    FOR_RANGE(int64_t, i, 0, op_conf().model_load_v2_conf().ref_size()) {
      const std::string ref_bn = GenRepeatedBn("ref", i);
      (*nd_sbp_signature->mutable_bn_in_op2nd_sbp())[ref_bn] =
          JUST(ParallelDistributionInferHint4Ibn(ref_bn))->nd_sbp();
=======
  Maybe<void> InferNdSbpSignature(cfg::NdSbpSignature* nd_sbp_signature,
                                  const cfg::NdSbpSignature& nd_sbp_constraints,
                                  const ParallelDesc& parallel_desc,
                                  std::function<Maybe<const NdSbpInferHint*>(const std::string&)>
                                      NdSbpInferHint4Ibn) const override {
    FOR_RANGE(int64_t, i, 0, op_conf().model_load_v2_conf().ref_size()) {
      const std::string ref_bn = GenRepeatedBn("ref", i);
      (*nd_sbp_signature->mutable_bn_in_op2nd_sbp())[ref_bn] =
          JUST(NdSbpInferHint4Ibn(ref_bn))->nd_sbp();
>>>>>>> 924fb9f7
    }
    const auto& hierarchy = parallel_desc.hierarchy();
    for (int64_t i = 0; i < hierarchy->NumAxes(); ++i) {
      (*nd_sbp_signature->mutable_bn_in_op2nd_sbp())["path"]
          .add_sbp_parallel()
          ->mutable_broadcast_parallel();
    }
    return Maybe<void>::Ok();
  }
};

REGISTER_OP(OperatorConf::kModelLoadV2Conf, ModelLoadV2Op);

class ModelSaveV2Op final : public Operator {
 public:
  OF_DISALLOW_COPY_AND_MOVE(ModelSaveV2Op);
  ModelSaveV2Op() = default;
  ~ModelSaveV2Op() override = default;

  Maybe<void> InitFromOpConf() override {
    CHECK(op_conf().has_model_save_v2_conf());
    EnrollInputBn("path", false);
    EnrollRepeatedInputBn("in", false);
    return Maybe<void>::Ok();
  }

  Maybe<void> InferLogicalOutBlobDescs(
      const std::function<BlobDesc*(const std::string&)>& BlobDesc4BnInOp,
      const ParallelDesc& parallel_desc) const override {
    return Maybe<void>::Ok();
  }

  Maybe<void> InferOutBlobDescs(
      const std::function<BlobDesc*(const std::string&)>& GetBlobDesc4BnInOp,
      const ParallelContext* parallel_ctx) const override {
    return Maybe<void>::Ok();
  }

 private:
<<<<<<< HEAD
  Maybe<void> InferParallelDistributionSignature(
      cfg::ParallelDistributionSignature* nd_sbp_signature,
      const cfg::ParallelDistributionSignature& nd_sbp_constraints,
      const ParallelDesc& parallel_desc,
      std::function<Maybe<const ParallelDistributionInferHint*>(const std::string&)>
          ParallelDistributionInferHint4Ibn) const override {
    FOR_RANGE(int64_t, i, 0, op_conf().model_save_v2_conf().in_size()) {
      const std::string in_bn = GenRepeatedBn("in", i);
      (*nd_sbp_signature->mutable_bn_in_op2nd_sbp())[in_bn] =
          JUST(ParallelDistributionInferHint4Ibn(in_bn))->nd_sbp();
=======
  Maybe<void> InferNdSbpSignature(cfg::NdSbpSignature* nd_sbp_signature,
                                  const cfg::NdSbpSignature& nd_sbp_constraints,
                                  const ParallelDesc& parallel_desc,
                                  std::function<Maybe<const NdSbpInferHint*>(const std::string&)>
                                      NdSbpInferHint4Ibn) const override {
    FOR_RANGE(int64_t, i, 0, op_conf().model_save_v2_conf().in_size()) {
      const std::string in_bn = GenRepeatedBn("in", i);
      (*nd_sbp_signature->mutable_bn_in_op2nd_sbp())[in_bn] =
          JUST(NdSbpInferHint4Ibn(in_bn))->nd_sbp();
>>>>>>> 924fb9f7
    }
    const auto& hierarchy = parallel_desc.hierarchy();
    for (int64_t i = 0; i < hierarchy->NumAxes(); ++i) {
      (*nd_sbp_signature->mutable_bn_in_op2nd_sbp())["path"]
          .add_sbp_parallel()
          ->mutable_broadcast_parallel();
    }
    return Maybe<void>::Ok();
  }
};

REGISTER_OP(OperatorConf::kModelSaveV2Conf, ModelSaveV2Op);

}  // namespace oneflow<|MERGE_RESOLUTION|>--- conflicted
+++ resolved
@@ -42,17 +42,6 @@
   }
 
  private:
-<<<<<<< HEAD
-  Maybe<void> InferParallelDistributionSignature(
-      cfg::ParallelDistributionSignature* nd_sbp_signature,
-      const cfg::ParallelDistributionSignature& nd_sbp_constraints,
-      const ParallelDesc& parallel_desc,
-      std::function<Maybe<const ParallelDistributionInferHint*>(const std::string&)>
-          ParallelDistributionInferHint4Ibn) const override {
-    for (const auto& bn : input_bns()) {
-      (*nd_sbp_signature->mutable_bn_in_op2nd_sbp())[bn] =
-          JUST(ParallelDistributionInferHint4Ibn(bn))->nd_sbp();
-=======
   Maybe<void> InferNdSbpSignature(cfg::NdSbpSignature* nd_sbp_signature,
                                   const cfg::NdSbpSignature& nd_sbp_constraints,
                                   const ParallelDesc& parallel_desc,
@@ -60,7 +49,6 @@
                                       NdSbpInferHint4Ibn) const override {
     for (const auto& bn : input_bns()) {
       (*nd_sbp_signature->mutable_bn_in_op2nd_sbp())[bn] = JUST(NdSbpInferHint4Ibn(bn))->nd_sbp();
->>>>>>> 924fb9f7
     }
     return Maybe<void>::Ok();
   }
@@ -92,18 +80,6 @@
   }
 
  private:
-<<<<<<< HEAD
-  Maybe<void> InferParallelDistributionSignature(
-      cfg::ParallelDistributionSignature* nd_sbp_signature,
-      const cfg::ParallelDistributionSignature& nd_sbp_constraints,
-      const ParallelDesc& parallel_desc,
-      std::function<Maybe<const ParallelDistributionInferHint*>(const std::string&)>
-          ParallelDistributionInferHint4Ibn) const override {
-    FOR_RANGE(int64_t, i, 0, op_conf().model_load_v2_conf().ref_size()) {
-      const std::string ref_bn = GenRepeatedBn("ref", i);
-      (*nd_sbp_signature->mutable_bn_in_op2nd_sbp())[ref_bn] =
-          JUST(ParallelDistributionInferHint4Ibn(ref_bn))->nd_sbp();
-=======
   Maybe<void> InferNdSbpSignature(cfg::NdSbpSignature* nd_sbp_signature,
                                   const cfg::NdSbpSignature& nd_sbp_constraints,
                                   const ParallelDesc& parallel_desc,
@@ -113,7 +89,6 @@
       const std::string ref_bn = GenRepeatedBn("ref", i);
       (*nd_sbp_signature->mutable_bn_in_op2nd_sbp())[ref_bn] =
           JUST(NdSbpInferHint4Ibn(ref_bn))->nd_sbp();
->>>>>>> 924fb9f7
     }
     const auto& hierarchy = parallel_desc.hierarchy();
     for (int64_t i = 0; i < hierarchy->NumAxes(); ++i) {
@@ -153,18 +128,6 @@
   }
 
  private:
-<<<<<<< HEAD
-  Maybe<void> InferParallelDistributionSignature(
-      cfg::ParallelDistributionSignature* nd_sbp_signature,
-      const cfg::ParallelDistributionSignature& nd_sbp_constraints,
-      const ParallelDesc& parallel_desc,
-      std::function<Maybe<const ParallelDistributionInferHint*>(const std::string&)>
-          ParallelDistributionInferHint4Ibn) const override {
-    FOR_RANGE(int64_t, i, 0, op_conf().model_save_v2_conf().in_size()) {
-      const std::string in_bn = GenRepeatedBn("in", i);
-      (*nd_sbp_signature->mutable_bn_in_op2nd_sbp())[in_bn] =
-          JUST(ParallelDistributionInferHint4Ibn(in_bn))->nd_sbp();
-=======
   Maybe<void> InferNdSbpSignature(cfg::NdSbpSignature* nd_sbp_signature,
                                   const cfg::NdSbpSignature& nd_sbp_constraints,
                                   const ParallelDesc& parallel_desc,
@@ -174,7 +137,6 @@
       const std::string in_bn = GenRepeatedBn("in", i);
       (*nd_sbp_signature->mutable_bn_in_op2nd_sbp())[in_bn] =
           JUST(NdSbpInferHint4Ibn(in_bn))->nd_sbp();
->>>>>>> 924fb9f7
     }
     const auto& hierarchy = parallel_desc.hierarchy();
     for (int64_t i = 0; i < hierarchy->NumAxes(); ++i) {
