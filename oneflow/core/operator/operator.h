/*
Copyright 2020 The OneFlow Authors. All rights reserved.

Licensed under the Apache License, Version 2.0 (the "License");
you may not use this file except in compliance with the License.
You may obtain a copy of the License at

    http://www.apache.org/licenses/LICENSE-2.0

Unless required by applicable law or agreed to in writing, software
distributed under the License is distributed on an "AS IS" BASIS,
WITHOUT WARRANTIES OR CONDITIONS OF ANY KIND, either express or implied.
See the License for the specific language governing permissions and
limitations under the License.
*/
#ifndef ONEFLOW_CORE_OPERATOR_OPERATOR_H_
#define ONEFLOW_CORE_OPERATOR_OPERATOR_H_

#include "oneflow/core/common/str_util.h"
#include "oneflow/core/common/maybe.h"
#include "oneflow/core/common/preprocessor.h"
#include "oneflow/core/common/protobuf.h"
#include "oneflow/core/common/auto_registration_factory.h"
#include "oneflow/core/common/symbol.h"
#include "oneflow/core/job/parallel_desc.h"
#include "oneflow/core/job/sbp_parallel.h"
#include "oneflow/core/job/local_parallel.pb.h"
#include "oneflow/core/operator/op_conf_util.h"
#include "oneflow/core/register/blob_desc.h"
#include "oneflow/core/job/job_builder.h"
#include "oneflow/core/job/sbp_signature_builder.h"
#include "oneflow/core/kernel/kernel.pb.h"
#include "oneflow/core/job/nd_sbp_infer_hint.h"

namespace oneflow {

class LocalSigInferHint;
class OpNodeSignature;
class Scope;

class Operator {
 public:
  OF_DISALLOW_COPY_AND_MOVE(Operator);
  Operator();
  virtual ~Operator() = default;

  //
  Maybe<void> Init(const OperatorConf& op_conf);
  Maybe<void> Init(std::shared_ptr<const OperatorConf> op_conf);
  virtual Maybe<void> InitFromOpConf() = 0;

  // bn_in_op <-> lbi
  const LogicalBlobId& BnInOp2Lbi(const std::string& bn_in_op) const;

  // Getters
  const std::string& op_name() const { return op_conf().name(); }
  const std::string& op_loc() const { return op_conf().loc(); }
  DeviceType device_type() const;
  const OperatorConf& op_conf() const;
  std::shared_ptr<const OperatorConf> shared_op_conf() const;
  const PbMessage& GetCustomizedConf() const {
    return GetMessageInPbMessage(op_conf(), op_conf().op_type_case());
  }

  template<typename T>
  T GetValFromCustomizedConf(const std::string& field_name) const {
    return GetValFromPbMessage<T>(GetCustomizedConf(), field_name);
  }

  template<typename T>
  const PbRpf<T>& GetPbRpfFromCustomizedConf(const std::string& field_name) const {
    return GetPbRpfFromPbMessage<T>(GetCustomizedConf(), field_name);
  }

  const std::string& SoleIbn() const;
  const std::string& SoleObn() const;
  const std::string& SoleTbn() const;
  Maybe<const std::string*> obn4lbi(const LogicalBlobId& lbi) const;

  const PbRpf<std::string>& input_bns() const;
  const PbRpf<std::string>& output_bns() const;
  const PbRpf<std::string>& tmp_bns() const;
  const PbRpf<std::string>& input_output_bns() const;

  Maybe<void> FillOpParallelDesc(const ParallelDesc& parallel_desc);
  Maybe<void> FillOpParallelDesc(std::shared_ptr<const ParallelDesc> parallel_desc);
  Maybe<const ParallelDesc> GetOpParallelDesc() const;

  Maybe<void> InferParallelSignatureIf();
  Maybe<const ParallelDesc> GetParallelDesc4BnInOp(const std::string& bn) const;

  Maybe<void> FillLogicalInBlobDesc(
      const std::function<BlobDesc*(const std::string&)>& BlobDesc4BnInOp);
  Maybe<void> FillLogicalInBlobDesc(
      const std::function<const BlobDesc&(const std::string&)>& BlobDesc4BnInOp);
  Maybe<void> FillLogicalInBlobDesc(
      const std::function<Maybe<const BlobDesc>(int32_t)>& BlobDesc4InputIndex);
  Maybe<const BlobDesc> GetLogicalBlobDesc4Ibn(const std::string& ibn) const;
  Maybe<const BlobDesc> GetLogicalBlobDesc4InputIndex(int32_t index) const;
  Maybe<void> FillLogicalOutBlobDesc(
      const std::function<const BlobDesc&(const std::string&)>& BlobDesc4BnInOp);
  Maybe<void> FillLogicalOutBlobDesc(
      const std::function<BlobDesc*(const std::string&)>& BlobDesc4BnInOp);
  Maybe<const BlobDesc> GetLogicalBlobDesc4Obn(const std::string& obn) const;
  Maybe<const BlobDesc> GetLogicalBlobDesc4OutputIndex(int32_t index) const;
  Maybe<const BlobDesc*> GetLogicalBlobDescPtr4OutputIndex(int32_t index) const;
  Maybe<const BlobDesc> GetLogicalBlobDesc4BnInOp(const std::string& bn) const;
  Maybe<void> InferLogicalOutBlobDescsIf();
  virtual Maybe<void> InferLogicalOutBlobDescs(
      const std::function<BlobDesc*(const std::string&)>& BlobDesc4BnInOp,
      const ParallelDesc& parallel_desc) const = 0;

  // Read: shape of input_blobs
  // Write: shape of output_blobs
  Maybe<void> InferBlobDescsIf(
      const std::function<BlobDesc*(const std::string&)>& GetBlobDesc4BnInOp,
      const ParallelContext*, const JobDesc* job_desc) const;

  Maybe<void> InferOutBlobDescsIf(std::function<BlobDesc*(const std::string&)> GetBlobDesc4BnInOp,
                                  const ParallelContext*) const;

  Maybe<void> InferInternalBlobDescsIf(
      const std::function<BlobDesc*(const std::string&)>& GetBlobDesc4BnInOp,
      const ParallelContext* parallel_ctx, const JobDesc* job_desc) const;

  Maybe<void> InferInplaceObn2IbnIf(
      HashMap<std::string, std::string>* mut_inplace_obn2ibn,
      HashMap<std::string, std::string>* con_inplace_obn2ibn,
      const std::function<BlobDesc*(const std::string&)>& GetBlobDesc4BnInOp,
      const ParallelContext* parallel_ctx) const;

  Maybe<void> FillInputBlobTimeShape(
      const std::function<Maybe<const Shape>(int32_t)>& GetTimeShape4InputIndex);
  Maybe<void> InferOpTimeShapeIf();
  virtual Maybe<void> InferOpTimeShape(
      const std::function<Maybe<const Shape>(const std::string&)>& GetTimeShape4BnInOp,
      std::shared_ptr<const Shape>* time_shape) const;
  Maybe<const Shape> GetOpTimeShape() const;
  Maybe<const Shape> GetInputBlobFastestTimeShape() const;
  Maybe<const Shape> GetInputOutputFastestTimeShape() const;

  Maybe<void> InferSbpSignature(SbpSignature* sbp_signature, const SbpSignature& sbp_sig_conf,
                                const HashMap<std::string, SbpInferHint>& ibn2sbp_infer_hint) const;
  Maybe<void> FillSbpSignature(const SbpSignature& sbp_signature);
  Maybe<void> FillNdSbpSignature(const NdSbpSignature& signature);
  Maybe<void> InferSbpSignatureIf(
      const SbpSignature& sbp_sig_conf,
      const std::function<int32_t(const SbpSignature&)>& CalcOrderValue4SbpSig,
      const std::function<Maybe<const SbpInferHint*>(const std::string&)>& SbpInferHint4Ibn,
      const ParallelDesc& parallel_desc);
  Maybe<void> InferNdSbpSignatureIf(
      const NdSbpSignature& nd_sbp_constraints, const ParallelDesc& parallel_desc,
      std::function<Maybe<const NdSbpInferHint*>(const std::string&)> NdSbpInferHint4Ibn);

  // The function that how to dump nd_sbp for op_conf
  using DumpNdSbpSignatureForOpConfFn =
      std::function<Maybe<void>(const NdSbpSignature& nd_sbp_sig, OperatorConf* op_conf)>;
  virtual DumpNdSbpSignatureForOpConfFn GetDumpNdSbpSignatureForOpConfFn() const;

  // Infer blob's LocalSignature
  Maybe<void> InferLocalSignatureIf(
      std::function<Maybe<const LocalSigInferHint*>(const std::string&)> LocalSigInferHint4Ibn,
      bool is_local_parallel_view_conf, const ParallelDesc& parallel_desc);

  void GenKernelConf(const std::function<const BlobDesc*(const std::string&)>& GetBlobDesc4BnInOp,
                     const ParallelContext*, KernelConf*) const;
  const InputBlobModifier& InputBlobModifier4Ibn(const std::string& ibn) const;
  const OutputBlobModifier& OutputBlobModifier4Obn(const std::string& obn) const;
  Maybe<const SbpParallel*> SbpParallel4BnInOp(const std::string& bn_in_op) const;
  Maybe<const NdSbp*> NdSbp4BnInOp(const std::string& bn_in_op) const;
  Maybe<const OptLocalParallel*> OptLocalParallel4BnInOp(const std::string& bn_in_op) const;

  Maybe<void> GetSbpSignaturesIf(
      const std::function<Maybe<const BlobDesc&>(const std::string&)>& LogicalBlobDesc4Ibn,
<<<<<<< HEAD
      int32_t parallel_num, SbpSignatureList* sbp_sig_list) const;
=======
      int32_t hierarchy_value, SbpSignatureList* sbp_sig_list) const;
>>>>>>> c586c727
  virtual Maybe<void> GetNdSbpSignatureList(
      const std::function<Maybe<const BlobDesc&>(const std::string&)>& LogicalBlobDesc4Ibn,
      const ParallelDesc& parallel_desc, std::vector<NdSbpSignature>* nd_sbp_sig_list) const;
  virtual Maybe<double> GetComputeComplexity(
      NdSbpSignature* sbp_signature,
      std::function<const BlobDesc&(const std::string& bn)> logical_blob_desc4bn,
      const ParallelDesc& parallel_desc) const;
  // TODO: Will infer blob shape before inferring sbp and delete the check_output later
  Maybe<void> GetValidNdSbpSignatureList(
      const std::function<Maybe<const BlobDesc&>(const std::string&)>& LogicalBlobDesc4Ibn,
      const ParallelDesc& parallel_desc, std::vector<NdSbpSignature>* nd_sbp_sig_list,
      bool check_output) const;

  void ForEachBnInOp(const std::function<void(const std::string&)>&) const;

  virtual Symbol<OperatorConf> GetOpConfWithoutOpNameAndLbn() const;
  std::shared_ptr<OpAttribute> GetOpAttributeWithoutOpNameAndLbn() const;

  Maybe<const SbpSignature*> sbp_signature() const;
  Maybe<const NdSbpSignature*> nd_sbp_signature() const;
  BlobLastUsedSignature* mut_blob_last_used_signature();
  BlobBackwardUsedSignature* mut_blob_backward_used_signature();

  Maybe<int32_t> GetInputIndex(const std::string& ibn) const;
  Maybe<int32_t> GetOutputIndex(const std::string& obn) const;
  Maybe<int32_t> GetOutputIndex(const LogicalBlobId& lbi) const;

  Maybe<void> ToOpAttribute(OpAttribute* op_attribute) const;

 protected:
  Maybe<void> FillBlobParallelDesc(
      const std::function<Maybe<const ParallelDesc>(const std::string&)>& ParallelDesc4Bn);
  virtual Maybe<void> InferBlobParallelDesc();
  virtual Maybe<void> InferOutBlobDescs(
      const std::function<BlobDesc*(const std::string&)>& GetBlobDesc4BnInOp,
      const ParallelContext* parallel_ctx) const;
  virtual Maybe<void> InferInternalBlobDescs(
      const std::function<BlobDesc*(const std::string&)>& GetBlobDesc4BnInOp,
      const ParallelContext* parallel_ctx, const JobDesc* job_desc) const;
  virtual Maybe<void> GetSbpSignatures(
      const std::function<Maybe<const BlobDesc&>(const std::string&)>& LogicalBlobDesc4Ibn,
<<<<<<< HEAD
      int32_t parallel_num, SbpSignatureList* sbp_sig_list) const {
=======
      int32_t hierarchy_value, SbpSignatureList* sbp_sig_list) const {
>>>>>>> c586c727
    return GetSbpSignatures(LogicalBlobDesc4Ibn, sbp_sig_list);
  }
  virtual Maybe<void> GetSbpSignatures(
      const std::function<Maybe<const BlobDesc&>(const std::string&)>& LogicalBlobDesc4Ibn,
      SbpSignatureList* sbp_sig_list) const {
    return GetSbpSignatures(sbp_sig_list);
  }
  virtual Maybe<void> InferSbpSignature(
      SbpSignature* sbp_signature, const SbpSignature& sbp_sig_conf,
      const std::function<int32_t(const SbpSignature&)>& CalcOrderValue4SbpSig,
      std::function<Maybe<const SbpInferHint*>(const std::string&)> SbpInferHint4Ibn,
      const ParallelDesc& parallel_desc) const;
  virtual Maybe<void> InferNdSbpSignature(
      NdSbpSignature* nd_sbp_signature, const NdSbpSignature& nd_sbp_constraints,
      const ParallelDesc& parallel_desc,
      std::function<Maybe<const NdSbpInferHint*>(const std::string&)> NdSbpInferHint4Ibn) const;
  virtual Maybe<void> GetSbpSignatures(SbpSignatureList* sbp_sig_list) const {
    OF_UNIMPLEMENTED() << " GetSbpSignatures unimplemented, op name: " << op_name();
  }
  virtual Maybe<void> InferLocalSignature(
      std::function<Maybe<const LocalSigInferHint*>(const std::string&)> LocalSigInferHint4Ibn,
      bool is_local_parallel_view_conf, const ParallelDesc& parallel_desc);

  virtual Maybe<void> InferInplaceObn2Ibn(
      HashMap<std::string, std::string>* mut_inplace_obn2ibn,
      HashMap<std::string, std::string>* con_inplace_obn2ibn,
      const std::function<BlobDesc*(const std::string&)>& GetBlobDesc4BnInOp,
      const ParallelContext* parallel_ctx) const;

  virtual void VirtualGenKernelConf(
      std::function<const BlobDesc*(const std::string&)> GetBlobDesc4BnInOp, const ParallelContext*,
      KernelConf*) const;

  virtual void AddLbi2OutputIndex(const LogicalBlobId& lbi, int32_t output_index);

  virtual LogicalBlobId lbi4ibn(const std::string& input_bn) const;
  virtual LogicalBlobId lbi4obn(const std::string& output_bn) const;

  // enroll data blobs
  void EnrollTmpBn(const std::string& dtbn);
  void EnrollRepeatedInputBn(const std::string& ibn_prefix, int32_t num, bool has_diff);
  void EnrollRepeatedInputBn(const std::string& ibn_prefix, bool has_diff);
  void EnrollRepeatedInputBn(const std::string& ibn_prefix, int32_t num);
  void EnrollRepeatedInputBn(const std::string& ibn_prefix);

  void EnrollRepeatedOutputBn(const std::string& obn_prefix, int32_t num, bool has_diff);
  void EnrollRepeatedOutputBn(const std::string& obn_prefix, bool has_diff);
  void EnrollRepeatedOutputBn(const std::string& obn_prefix, int32_t num);
  void EnrollRepeatedOutputBn(const std::string& obn_prefix);

  void EnrollRepeatedOutputBnWithSetter(
      const std::string& obn_prefix, int32_t num, bool has_diff,
      const std::function<void(OutputBlobModifier*)>& ModifierSetter);
  void EnrollRepeatedOutputBnWithSetter(
      const std::string& obn_prefix, bool has_diff,
      const std::function<void(OutputBlobModifier*)>& ModifierSetter);
  void EnrollRepeatedOutputBnWithSetter(
      const std::string& obn_prefix, int32_t num,
      const std::function<void(OutputBlobModifier*)>& ModifierSetter);
  void EnrollRepeatedOutputBnWithSetter(
      const std::string& obn_prefix,
      const std::function<void(OutputBlobModifier*)>& ModifierSetter);

  InputBlobModifier* EnrollInputBn(const std::string& ibn, bool has_diff);
  InputBlobModifier* EnrollInputBn(const std::string& ibn) { return EnrollInputBn(ibn, true); }
  OutputBlobModifier* EnrollOutputBn(const std::string& obn, bool has_diff);
  OutputBlobModifier* EnrollOutputBn(const std::string& obn) { return EnrollOutputBn(obn, true); }

  InputBlobModifier* MutInputBlobModifier4Ibn(const std::string& ibn);
  OutputBlobModifier* MutOutputBlobModifier4Obn(const std::string& obn);
  OptLocalParallel* MutOptLocalParallel(const std::string& bn_in_op);

 private:
  enum BlobNameTag {
    kInputBlobName,
    kOutputBlobName,
  };
  Maybe<void> FilterAndCheckValidSbpSignatureListByLogicalShape(
      const SbpSignatureList& total_sbp_sig_list,
      const std::function<Maybe<const BlobDesc&>(const std::string&)>& LogicalBlobDesc4Ibn,
      const ParallelDesc& parallel_desc, SbpSignatureList* valid_sbp_sig_list) const;
  // TODO(wyg): 1d and nd sbp use this function to filter and check
  Maybe<void> FilterNdSbpSignatureListByLogicalShape(
      const std::function<Maybe<const BlobDesc&>(const std::string&)>& LogicalBlobDesc4Ibn,
      const ParallelDesc& parallel_desc, std::vector<NdSbpSignature>* nd_sbp_sig_list,
      bool check_output) const;
  Maybe<void> GreedilyFindMinCopyCostNdSbp(
      NdSbpSignature* nd_sbp_signature,
      const std::function<Maybe<const NdSbpInferHint*>(const std::string&)>& NdSbpInferHint4Ibn,
      const std::vector<NdSbpSignature>& nd_sbp_sig_list) const;

  LogicalBlobId tbn2lbi(const std::string& data_tmp_bn) const;
  std::string Bn2ConfName(const std::string& bn) const;
  PbMap<std::string, LogicalBlobId>* mut_bn_in_op2lbi() {
    return arg_signature_.mutable_bn_in_op2lbi();
  }

  std::shared_ptr<const OperatorConf> op_conf_;
  std::shared_ptr<const ParallelDesc> op_parallel_desc_;
  std::unique_ptr<HashMap<std::string, std::shared_ptr<const ParallelDesc>>> bn2parallel_desc_;
  std::unique_ptr<std::vector<std::shared_ptr<const BlobDesc>>> input_index2logical_blob_desc_;
  std::unique_ptr<std::vector<std::shared_ptr<const BlobDesc>>> output_index2logical_blob_desc_;
  std::unique_ptr<std::vector<std::shared_ptr<const Shape>>> input_index2time_shape_;
  std::shared_ptr<const Shape> input_blob_fastest_time_shape_;
  std::shared_ptr<const Shape> input_output_fastest_time_shape_;
  std::shared_ptr<const Shape> op_time_shape_;
  std::shared_ptr<const SbpSignature> sbp_signature_;
  std::shared_ptr<const NdSbpSignature> nd_sbp_signature_;
  PbRpf<std::string> input_bns_;
  PbRpf<std::string> output_bns_;
  PbRpf<std::string> tmp_bns_;
  PbRpf<std::string> input_output_bns_;
  DeviceType device_type_;
  ArgSignature arg_signature_;
  ArgModifierSignature arg_modifier_signature_;
  std::unique_ptr<BlobLastUsedSignature> blob_last_used_signature_;
  std::unique_ptr<BlobBackwardUsedSignature> blob_backward_used_signature_;
  std::unique_ptr<LocalSignature> local_signature_;

  HashMap<std::string, std::pair<BlobNameTag, int32_t>> bn2index_pair_;
  HashMap<LogicalBlobId, int32_t> lbi2output_index_;
};

std::string GenRepeatedBn(const std::string& bn_prefix, int32_t idx);
std::pair<std::string, int32_t> GenUnRepeatedBn(const std::string& bn);

bool IsCpuOnly(const std::string& user_op_type_name);
bool IsCpuOnly(const OperatorConf& op_conf);

struct OnlyCpuSupportPredicator {
  OnlyCpuSupportPredicator(bool only_cpu) : only_cpu_(only_cpu) {}
  operator bool() { return only_cpu_; }

 private:
  bool only_cpu_;
};

struct RuntimeRegstNum4OpSameOutputBlob final {
  RuntimeRegstNum4OpSameOutputBlob(size_t num) : num_(num) {}
  RuntimeRegstNum4OpSameOutputBlob(std::function<size_t()> get_num)
      : get_num_(new std::function<size_t()>(get_num)) {}
  operator size_t() {
    if (!get_num_) { return num_; }
    return (*this->get_num_)();
  }

 private:
  size_t num_;
  std::unique_ptr<std::function<size_t()>> get_num_;
};

#define REGISTER_OP(op_type_case, OpType)                                       \
  REGISTER_CLASS_CREATOR(int32_t, op_type_case, OnlyCpuSupportPredicator,       \
                         ([] { return new OnlyCpuSupportPredicator(false); })); \
  REGISTER_CLASS_WITH_ARGS(int32_t, op_type_case, Operator, OpType, const OperatorConf&)

#define REGISTER_CPU_OP(op_type_case, OpType)                                  \
  REGISTER_CLASS_CREATOR(int32_t, op_type_case, OnlyCpuSupportPredicator,      \
                         ([] { return new OnlyCpuSupportPredicator(true); })); \
  REGISTER_CLASS_WITH_ARGS(int32_t, op_type_case, Operator, OpType, const OperatorConf&)

#define REGISTER_OP_CREATOR(op_type_case, creator)                              \
  REGISTER_CLASS_CREATOR(int32_t, op_type_case, OnlyCpuSupportPredicator,       \
                         ([] { return new OnlyCpuSupportPredicator(false); })); \
  REGISTER_CLASS_CREATOR(int32_t, op_type_case, Operator, creator, const OperatorConf&)

#define REGISTER_OP_SAME_OUTPUT_BLOB_REGST_NUM(op_type_case, num)                 \
  REGISTER_CLASS_CREATOR(int32_t, op_type_case, RuntimeRegstNum4OpSameOutputBlob, \
                         ([] { return new RuntimeRegstNum4OpSameOutputBlob(num); }))

#define REGISTER_USER_OP_SAME_OUTPUT_BLOB_REGST_NUM(op_type_name, num)                \
  REGISTER_CLASS_CREATOR(std::string, op_type_name, RuntimeRegstNum4OpSameOutputBlob, \
                         ([] { return new RuntimeRegstNum4OpSameOutputBlob(num); }))

#define REGISTER_USER_OP_SAME_OUTPUT_BLOB_REGST_NUM_WITH_FUNC(op_type_name, func)     \
  REGISTER_CLASS_CREATOR(std::string, op_type_name, RuntimeRegstNum4OpSameOutputBlob, \
                         ([] { return new RuntimeRegstNum4OpSameOutputBlob(func); }));

struct IsInterfaceOpConf4OpTypeCase final {};

#define REGISTER_INTERFACE_OP(op_type_case)                                   \
  REGISTER_CLASS_CREATOR(int32_t, op_type_case, IsInterfaceOpConf4OpTypeCase, \
                         ([] { return new IsInterfaceOpConf4OpTypeCase(); }))

struct DisableInputBoxingGroup final {};

#define REGISTER_DISABLE_INPUT_BOXING_GROUP(op_type_case)                \
  REGISTER_CLASS_CREATOR(int32_t, op_type_case, DisableInputBoxingGroup, \
                         ([] { return new DisableInputBoxingGroup(); }))

struct IsTickTockOpTypeCase final {};

#define REGISTER_TICK_TOCK_OP(op_type_case)                           \
  REGISTER_CLASS_CREATOR(int32_t, op_type_case, IsTickTockOpTypeCase, \
                         ([] { return new IsTickTockOpTypeCase; }))

Maybe<Operator> ConstructOp(const OperatorConf& op_conf);
Maybe<Operator> ConstructOp(const OperatorConf& op_conf, DeviceType device_type);

inline OpBlobArg GenOpBlobArg(const std::string& op_name, const std::string& bn_in_op) {
  OpBlobArg oba;
  oba.set_op_name(op_name);
  oba.set_bn_in_op(bn_in_op);
  return oba;
}

LogicalBlobId GenLogicalBlobId(const std::string& lbn);

inline std::string GenLogicalBlobName(const std::string& op_name, const std::string& blob_name) {
  return op_name + "/" + blob_name;
}

inline std::string GenLogicalBlobName(const LogicalBlobId& lbi) {
  CHECK_EQ(lbi.has_op_name(), true);
  CHECK_EQ(lbi.has_blob_name(), true);
  return GenLogicalBlobName(lbi.op_name(), lbi.blob_name());
}

Maybe<bool> GetSbpParallelInLbnOrNothing(const std::string& lbn, SbpParallel* sbp);
Maybe<bool> ParseDisableBoxingFlag(const std::string& lbn_with_hint, bool* disable_boxing);

std::string GetInputLbnInOpCustomizedConf(const OperatorConf& op_conf,
                                          const std::string& fd_name_may_have_idx);

// return old value
std::string ReplaceInputLbnInOpCustomizedConf(OperatorConf* op_conf,
                                              const std::string& fd_name_may_have_idx,
                                              const std::string& new_val);

bool operator==(const OperatorConf& lhs, const OperatorConf& rhs);

Maybe<Operator> ConstructAndInferOp(const OperatorConf& op_conf,
                                    const OpNodeSignature& upstream_signature, const Scope& scope);

Maybe<Shape> GetPhysicalShape(const Shape& logical_shape, const NdSbp& nd_sbp,
                              const ParallelDesc& parallel_desc,
                              const ParallelContext& parallel_ctx);

Maybe<Shape> GetPhysicalShape(const Shape& logical_shape, const NdSbp& nd_sbp,
                              const ParallelDesc& parallel_desc, int64_t parallel_id);

Maybe<Shape> GetLogicalShape(const Shape& physical_shape, const NdSbp& nd_sbp,
                             const ParallelDesc& parallel_desc);

}  // namespace oneflow

namespace std {

template<>
struct hash<oneflow::OperatorConf> final {
  size_t operator()(const oneflow::OperatorConf& op_conf) const {
    std::string serialized;
    op_conf.SerializeToString(&serialized);
    return std::hash<std::string>()(serialized);
  }
};

}  // namespace std

#endif  // ONEFLOW_CORE_OPERATOR_OPERATOR_H_<|MERGE_RESOLUTION|>--- conflicted
+++ resolved
@@ -172,11 +172,7 @@
 
   Maybe<void> GetSbpSignaturesIf(
       const std::function<Maybe<const BlobDesc&>(const std::string&)>& LogicalBlobDesc4Ibn,
-<<<<<<< HEAD
-      int32_t parallel_num, SbpSignatureList* sbp_sig_list) const;
-=======
       int32_t hierarchy_value, SbpSignatureList* sbp_sig_list) const;
->>>>>>> c586c727
   virtual Maybe<void> GetNdSbpSignatureList(
       const std::function<Maybe<const BlobDesc&>(const std::string&)>& LogicalBlobDesc4Ibn,
       const ParallelDesc& parallel_desc, std::vector<NdSbpSignature>* nd_sbp_sig_list) const;
@@ -218,11 +214,7 @@
       const ParallelContext* parallel_ctx, const JobDesc* job_desc) const;
   virtual Maybe<void> GetSbpSignatures(
       const std::function<Maybe<const BlobDesc&>(const std::string&)>& LogicalBlobDesc4Ibn,
-<<<<<<< HEAD
-      int32_t parallel_num, SbpSignatureList* sbp_sig_list) const {
-=======
       int32_t hierarchy_value, SbpSignatureList* sbp_sig_list) const {
->>>>>>> c586c727
     return GetSbpSignatures(LogicalBlobDesc4Ibn, sbp_sig_list);
   }
   virtual Maybe<void> GetSbpSignatures(
