--- conflicted
+++ resolved
@@ -148,17 +148,9 @@
       const std::function<int32_t(const cfg::SbpSignature&)>& CalcOrderValue4SbpSig,
       std::function<Maybe<const SbpInferHint*>(const std::string&)> SbpInferHint4Ibn,
       const ParallelDesc& parallel_desc);
-<<<<<<< HEAD
-  Maybe<void> InferParallelDistributionSignatureIf(
-      const cfg::ParallelDistributionSignature& nd_sbp_constraints,
-      const ParallelDesc& parallel_desc,
-      std::function<Maybe<const ParallelDistributionInferHint*>(const std::string&)>
-          ParallelDistributionInferHint4Ibn);
-=======
   Maybe<void> InferNdSbpSignatureIf(
       const cfg::NdSbpSignature& nd_sbp_constraints, const ParallelDesc& parallel_desc,
       std::function<Maybe<const NdSbpInferHint*>(const std::string&)> NdSbpInferHint4Ibn);
->>>>>>> 924fb9f7
   // Infer blob's MirroredSignature
   Maybe<void> InferMirroredSignatureIf(
       std::function<Maybe<const MirroredSigInferHint*>(const std::string&)>
@@ -182,11 +174,7 @@
   std::shared_ptr<OpAttribute> GetOpAttributeWithoutOpNameAndLbn() const;
 
   Maybe<const cfg::SbpSignature*> sbp_signature() const;
-<<<<<<< HEAD
-  Maybe<const cfg::ParallelDistributionSignature*> nd_sbp_signature() const;
-=======
   Maybe<const cfg::NdSbpSignature*> nd_sbp_signature() const;
->>>>>>> 924fb9f7
   BlobLastUsedSignature* mut_blob_last_used_signature();
   BlobBackwardUsedSignature* mut_blob_backward_used_signature();
 
@@ -221,14 +209,8 @@
       const std::function<int32_t(const cfg::SbpSignature&)>& CalcOrderValue4SbpSig,
       std::function<Maybe<const SbpInferHint*>(const std::string&)> SbpInferHint4Ibn,
       const ParallelDesc& parallel_desc) const;
-<<<<<<< HEAD
-  virtual Maybe<void> InferParallelDistributionSignature(
-      cfg::ParallelDistributionSignature* nd_sbp_signature,
-      const cfg::ParallelDistributionSignature& nd_sbp_constraints,
-=======
   virtual Maybe<void> InferNdSbpSignature(
       cfg::NdSbpSignature* nd_sbp_signature, const cfg::NdSbpSignature& nd_sbp_constraints,
->>>>>>> 924fb9f7
       const ParallelDesc& parallel_desc,
       std::function<Maybe<const NdSbpInferHint*>(const std::string&)> NdSbpInferHint4Ibn) const;
   virtual Maybe<void> GetSbpSignatures(cfg::SbpSignatureList* sbp_sig_list) const {
@@ -314,11 +296,7 @@
   std::shared_ptr<const Shape> input_output_fastest_time_shape_;
   std::shared_ptr<const Shape> op_time_shape_;
   std::shared_ptr<const cfg::SbpSignature> sbp_signature_;
-<<<<<<< HEAD
-  std::shared_ptr<const cfg::ParallelDistributionSignature> nd_sbp_signature_;
-=======
   std::shared_ptr<const cfg::NdSbpSignature> nd_sbp_signature_;
->>>>>>> 924fb9f7
   PbRpf<std::string> input_bns_;
   PbRpf<std::string> output_bns_;
   PbRpf<std::string> tmp_bns_;
@@ -443,16 +421,6 @@
 
 }
 
-<<<<<<< HEAD
-Maybe<Shape> GetPhysicalShape(const Shape& logical_shape, const cfg::ParallelDistribution& nd_sbp,
-                              const ParallelDesc& parallel_desc,
-                              const ParallelContext& parallel_ctx);
-
-Maybe<Shape> GetPhysicalShape(const Shape& logical_shape, const cfg::ParallelDistribution& nd_sbp,
-                              const ParallelDesc& parallel_desc, int64_t parallel_id);
-
-Maybe<Shape> GetLogicalShape(const Shape& physical_shape, const cfg::ParallelDistribution& nd_sbp,
-=======
 Maybe<Shape> GetPhysicalShape(const Shape& logical_shape, const cfg::NdSbp& nd_sbp,
                               const ParallelDesc& parallel_desc,
                               const ParallelContext& parallel_ctx);
@@ -461,7 +429,6 @@
                               const ParallelDesc& parallel_desc, int64_t parallel_id);
 
 Maybe<Shape> GetLogicalShape(const Shape& physical_shape, const cfg::NdSbp& nd_sbp,
->>>>>>> 924fb9f7
                              const ParallelDesc& parallel_desc);
 
 }  // namespace oneflow
