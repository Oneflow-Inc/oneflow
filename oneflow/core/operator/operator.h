--- conflicted
+++ resolved
@@ -142,23 +142,18 @@
                                 const cfg::SbpSignature& sbp_sig_conf,
                                 const HashMap<std::string, SbpInferHint>& ibn2sbp_infer_hint) const;
   Maybe<void> FillSbpSignature(const cfg::SbpSignature& sbp_signature);
-  Maybe<void> FillNdSbpSignature(
-      const cfg::NdSbpSignature& signature);
+  Maybe<void> FillParallelDistributionSignature(
+      const cfg::ParallelDistributionSignature& signature);
   Maybe<void> InferSbpSignatureIf(
       const cfg::SbpSignature& sbp_sig_conf,
       const std::function<int32_t(const cfg::SbpSignature&)>& CalcOrderValue4SbpSig,
       std::function<Maybe<const SbpInferHint*>(const std::string&)> SbpInferHint4Ibn,
       const ParallelDesc& parallel_desc);
-<<<<<<< HEAD
-  Maybe<void> InferNdSbpSignatureIf(
-      const cfg::NdSbpSignature& parallel_distribution_constraints,
-=======
   Maybe<void> InferParallelDistributionSignatureIf(
       const cfg::ParallelDistributionSignature& nd_sbp_constraints,
->>>>>>> 131d3bb4
       const ParallelDesc& parallel_desc,
-      std::function<Maybe<const NdSbpInferHint*>(const std::string&)>
-          NdSbpInferHint4Ibn);
+      std::function<Maybe<const ParallelDistributionInferHint*>(const std::string&)>
+          ParallelDistributionInferHint4Ibn);
   // Infer blob's MirroredSignature
   Maybe<void> InferMirroredSignatureIf(
       std::function<Maybe<const MirroredSigInferHint*>(const std::string&)>
@@ -169,7 +164,7 @@
   const InputBlobModifier& InputBlobModifier4Ibn(const std::string& ibn) const;
   const OutputBlobModifier& OutputBlobModifier4Obn(const std::string& obn) const;
   Maybe<const cfg::SbpParallel*> SbpParallel4BnInOp(const std::string& bn_in_op) const;
-  Maybe<const cfg::NdSbp*> NdSbp4BnInOp(
+  Maybe<const cfg::ParallelDistribution*> ParallelDistribution4BnInOp(
       const std::string& bn_in_op) const;
   Maybe<const OptMirroredParallel*> OptMirroredParallel4BnInOp(const std::string& bn_in_op) const;
 
@@ -183,11 +178,7 @@
   std::shared_ptr<OpAttribute> GetOpAttributeWithoutOpNameAndLbn() const;
 
   Maybe<const cfg::SbpSignature*> sbp_signature() const;
-<<<<<<< HEAD
-  Maybe<const cfg::NdSbpSignature*> parallel_distribution_signature() const;
-=======
   Maybe<const cfg::ParallelDistributionSignature*> nd_sbp_signature() const;
->>>>>>> 131d3bb4
   BlobLastUsedSignature* mut_blob_last_used_signature();
   BlobBackwardUsedSignature* mut_blob_backward_used_signature();
 
@@ -222,18 +213,12 @@
       const std::function<int32_t(const cfg::SbpSignature&)>& CalcOrderValue4SbpSig,
       std::function<Maybe<const SbpInferHint*>(const std::string&)> SbpInferHint4Ibn,
       const ParallelDesc& parallel_desc) const;
-<<<<<<< HEAD
-  virtual Maybe<void> InferNdSbpSignature(
-      cfg::NdSbpSignature* parallel_distribution_signature,
-      const cfg::NdSbpSignature& parallel_distribution_constraints,
-=======
   virtual Maybe<void> InferParallelDistributionSignature(
       cfg::ParallelDistributionSignature* nd_sbp_signature,
       const cfg::ParallelDistributionSignature& nd_sbp_constraints,
->>>>>>> 131d3bb4
       const ParallelDesc& parallel_desc,
-      std::function<Maybe<const NdSbpInferHint*>(const std::string&)>
-          NdSbpInferHint4Ibn) const;
+      std::function<Maybe<const ParallelDistributionInferHint*>(const std::string&)>
+          ParallelDistributionInferHint4Ibn) const;
   virtual Maybe<void> GetSbpSignatures(cfg::SbpSignatureList* sbp_sig_list) const {
     OF_UNIMPLEMENTED() << " GetSbpSignatures unimplemented, op name: " << op_name();
   }
@@ -317,11 +302,7 @@
   std::shared_ptr<const Shape> input_output_fastest_time_shape_;
   std::shared_ptr<const Shape> op_time_shape_;
   std::shared_ptr<const cfg::SbpSignature> sbp_signature_;
-<<<<<<< HEAD
-  std::shared_ptr<const cfg::NdSbpSignature> parallel_distribution_signature_;
-=======
   std::shared_ptr<const cfg::ParallelDistributionSignature> nd_sbp_signature_;
->>>>>>> 131d3bb4
   PbRpf<std::string> input_bns_;
   PbRpf<std::string> output_bns_;
   PbRpf<std::string> tmp_bns_;
@@ -442,23 +423,10 @@
 
 namespace cfg {
 
-class NdSbp;
+class ParallelDistribution;
 
 }
 
-<<<<<<< HEAD
-Maybe<Shape> GetPhysicalShape(const Shape& logical_shape,
-                              const cfg::NdSbp& parallel_distribution,
-                              const ParallelDesc& parallel_desc,
-                              const ParallelContext& parallel_ctx);
-
-Maybe<Shape> GetPhysicalShape(const Shape& logical_shape,
-                              const cfg::NdSbp& parallel_distribution,
-                              const ParallelDesc& parallel_desc, int64_t parallel_id);
-
-Maybe<Shape> GetLogicalShape(const Shape& physical_shape,
-                             const cfg::NdSbp& parallel_distribution,
-=======
 Maybe<Shape> GetPhysicalShape(const Shape& logical_shape, const cfg::ParallelDistribution& nd_sbp,
                               const ParallelDesc& parallel_desc,
                               const ParallelContext& parallel_ctx);
@@ -467,7 +435,6 @@
                               const ParallelDesc& parallel_desc, int64_t parallel_id);
 
 Maybe<Shape> GetLogicalShape(const Shape& physical_shape, const cfg::ParallelDistribution& nd_sbp,
->>>>>>> 131d3bb4
                              const ParallelDesc& parallel_desc);
 
 }  // namespace oneflow
