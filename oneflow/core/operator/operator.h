--- conflicted
+++ resolved
@@ -39,11 +39,8 @@
   virtual bool IsLossOp() const { return false; }
   virtual bool IsRecurrentOp() const { return false; }
   virtual bool IsEmbeddingLookupOp() const { return false; }
-<<<<<<< HEAD
+  virtual bool IsAllOutputConst() const { return false; }
   virtual bool CanInferInDiffDynamicShapeWithoutIn() const { return false; }
-=======
-  virtual bool IsAllOutputConst() const { return false; }
->>>>>>> 59eb55c1
 
   bool NeedOutBlobWhenBackwardIf() const {
     return NeedOutBlobWhenBackward() || (GetActivationType() != ActivationType::kNone);
