--- conflicted
+++ resolved
@@ -70,19 +70,9 @@
     return Get##func_name##FromPbMessage(customized_conf, field_name);       \
   }
 
-<<<<<<< HEAD
-  DEFINE_GET_VAL_FROM_SPECIAL_CONF(std::string, String);
-  DEFINE_GET_VAL_FROM_SPECIAL_CONF(int32_t, Int32);
-  DEFINE_GET_VAL_FROM_SPECIAL_CONF(int64_t, Int64);
-  DEFINE_GET_VAL_FROM_SPECIAL_CONF(bool, Bool);
-  DEFINE_GET_VAL_FROM_SPECIAL_CONF(float, Float);
-  DEFINE_GET_VAL_FROM_SPECIAL_CONF(int32_t, EnumValue);
-  DEFINE_GET_VAL_FROM_SPECIAL_CONF(const PbMessage&, Message);
-=======
   OF_PP_FOR_EACH_TUPLE(DEFINE_GET_VAL_FROM_CUSTOMIZED_CONF,
                        PROTOBUF_BASIC_DATA_TYPE_SEQ OF_PP_MAKE_TUPLE_SEQ(
                            const PbMessage&, Message));
->>>>>>> e722a55b
 
   template<typename T>
   const T& GetMsgFromCustomizedConf(const std::string& field_name) const {
@@ -122,21 +112,6 @@
   OF_PP_FOR_EACH_TUPLE(DEFINE_SET_VAL_IN_CUSTOMIZED_KERNEL_CONF,
                        PROTOBUF_BASIC_DATA_TYPE_SEQ);
 
-<<<<<<< HEAD
-#define DEFINE_SET_VAL_IN_SPECIAL_CONF(val_type, func_name)              \
-  void Set##func_name##InCustomizedConf(const std::string& field_name,   \
-                                        val_type val) const {            \
-    const PbMessage& special_conf = GetCustomizedConf();                 \
-    PbMessage* special_conf_ptr = &const_cast<PbMessage&>(special_conf); \
-    Set##func_name##InPbMessage(special_conf_ptr, field_name, val);      \
-  }
-
-  DEFINE_SET_VAL_IN_SPECIAL_CONF(std::string, String);
-  DEFINE_SET_VAL_IN_SPECIAL_CONF(int32_t, Int32);
-  DEFINE_SET_VAL_IN_SPECIAL_CONF(int64_t, Int64);
-  DEFINE_SET_VAL_IN_SPECIAL_CONF(bool, Bool);
-  DEFINE_SET_VAL_IN_SPECIAL_CONF(float, Float);
-=======
 #undef DEFINE_SET_VAL_IN_CUSTOMIZED_KERNEL_CONF
 
 #define DEFINE_ADD_VAL_TO_PBRF_IN_CUSTOMIZED_KERNEL_CONF(val_type, func_name) \
@@ -150,7 +125,6 @@
 
   OF_PP_FOR_EACH_TUPLE(DEFINE_ADD_VAL_TO_PBRF_IN_CUSTOMIZED_KERNEL_CONF,
                        PROTOBUF_BASIC_DATA_TYPE_SEQ);
->>>>>>> e722a55b
 
 #undef DEFINE_SET_VAL_IN_CUSTOMIZED_KERNEL_CONF
 
