--- conflicted
+++ resolved
@@ -374,14 +374,12 @@
     std::function<const OptInt64&(const LogicalBlobId&)> GetBatchAxis4Lbi,
     SbpSignature* sbp_sig_to_infer);
 
-<<<<<<< HEAD
 std::string GetInputLbnInOpCustomizedConf(const PbMessage& msg,
                                           const std::string& fd_name_may_have_idx);
 void ReplaceInputLbnInOpCustomizedConf(PbMessage* msg, const std::string& fd_name_may_have_idx,
                                        const std::string& old_val, const std::string& new_val);
-=======
+
 bool operator==(const OperatorConf& lhs, const OperatorConf& rhs);
->>>>>>> dcdabc70
 
 }  // namespace oneflow
 
