<<<<<<< HEAD
//#include "oneflow/core/operator/multinomial_logistic_loss_op.h"
//
// namespace oneflow {
//
// TEST(MultinomialLogisticLossOp, test_loss_op) {
//  OperatorConf op_conf;
//  op_conf.set_name("multinomial_logistic_loss_op_test");
//  op_conf.mutable_multinomial_logistic_loss_conf()->set_prediction(
//      "prediction");
//  op_conf.mutable_multinomial_logistic_loss_conf()->set_label("label");
//  op_conf.mutable_multinomial_logistic_loss_conf()->set_loss("loss");
//  auto loss_op = ConstructOp(op_conf);
//
//  HashMap<std::string, Shape*> bn2shape_ptr{
//      {loss_op->input_bns().at(0), new Shape({500, 3 * 256 * 256 * 256, 1,
//      1})}, {loss_op->input_bns().at(1), new Shape({500, 1, 1, 1})},
//      {loss_op->SoleObn(), new Shape},
//      {loss_op->SoleDtbn(), new Shape}};
//
//  auto fp = [&bn2shape_ptr](const std::string& bn) {
//    return bn2shape_ptr.at(bn);
//  };
//
//  loss_op->InferBlobDesc4FwBlobs(fp, kDataParallel, 2, 10);
//
//  Shape* loss_shape_ptr = bn2shape_ptr.at(loss_op->SoleObn());
//  Shape* loss_buffer_shape_ptr = bn2shape_ptr.at(loss_op->SoleDtbn());
//  ASSERT_EQ(*loss_shape_ptr, Shape({1}));
//  ASSERT_EQ(*loss_buffer_shape_ptr, Shape({1}));
//}
//
//}  // namespace oneflow
=======
#include "oneflow/core/operator/multinomial_logistic_loss_op.h"

namespace oneflow {

TEST(MultinomialLogisticLossOp, test_loss_op) {
  OperatorConf op_conf;
  op_conf.set_name("multinomial_logistic_loss_op_test");
  op_conf.mutable_multinomial_logistic_loss_conf()
      ->mutable_prediction()
      ->set_name("prediction");
  op_conf.mutable_multinomial_logistic_loss_conf()
      ->mutable_prediction()
      ->set_data_type(DataType::kFloat);
  op_conf.mutable_multinomial_logistic_loss_conf()->mutable_label()->set_name(
      "label");
  op_conf.mutable_multinomial_logistic_loss_conf()
      ->mutable_label()
      ->set_data_type(DataType::kInt32);
  op_conf.mutable_multinomial_logistic_loss_conf()->mutable_loss()->set_name(
      "loss");
  op_conf.mutable_multinomial_logistic_loss_conf()
      ->mutable_loss()
      ->set_data_type(DataType::kFloat);
  auto loss_op = ConstructOp(op_conf);

  JobConf job_conf;
  job_conf.set_default_data_type(DataType::kFloat);
  JobDesc::Singleton()->InitFromJobConf(job_conf);
  HashMap<std::string, BlobDesc*> bn2blob_desc_map = {
      {"prediction", new BlobDesc(Shape({500, 3 * 256 * 256 * 256, 1, 1}),
                                  DataType::kFloat, false)},
      {"label", new BlobDesc(Shape({500, 1, 1, 1}), DataType::kInt32, false)},
      {"loss", new BlobDesc},
      {"loss_buffer", new BlobDesc}};

  auto Bn2BlobDescFunc = [&bn2blob_desc_map](const std::string& bn) {
    return bn2blob_desc_map.at(bn);
  };

  loss_op->InferBlobDesc4FwBlobs(Bn2BlobDescFunc, kDataParallel, 2, 10);
  ASSERT_EQ(*Bn2BlobDescFunc("loss"),
            BlobDesc(Shape({1}), DataType::kFloat, false));
  ASSERT_EQ(*Bn2BlobDescFunc("loss_buffer"),
            BlobDesc(Shape({1}), DataType::kFloat, false));
}

}  // namespace oneflow
>>>>>>> 602e312d
<|MERGE_RESOLUTION|>--- conflicted
+++ resolved
@@ -1,37 +1,3 @@
-<<<<<<< HEAD
-//#include "oneflow/core/operator/multinomial_logistic_loss_op.h"
-//
-// namespace oneflow {
-//
-// TEST(MultinomialLogisticLossOp, test_loss_op) {
-//  OperatorConf op_conf;
-//  op_conf.set_name("multinomial_logistic_loss_op_test");
-//  op_conf.mutable_multinomial_logistic_loss_conf()->set_prediction(
-//      "prediction");
-//  op_conf.mutable_multinomial_logistic_loss_conf()->set_label("label");
-//  op_conf.mutable_multinomial_logistic_loss_conf()->set_loss("loss");
-//  auto loss_op = ConstructOp(op_conf);
-//
-//  HashMap<std::string, Shape*> bn2shape_ptr{
-//      {loss_op->input_bns().at(0), new Shape({500, 3 * 256 * 256 * 256, 1,
-//      1})}, {loss_op->input_bns().at(1), new Shape({500, 1, 1, 1})},
-//      {loss_op->SoleObn(), new Shape},
-//      {loss_op->SoleDtbn(), new Shape}};
-//
-//  auto fp = [&bn2shape_ptr](const std::string& bn) {
-//    return bn2shape_ptr.at(bn);
-//  };
-//
-//  loss_op->InferBlobDesc4FwBlobs(fp, kDataParallel, 2, 10);
-//
-//  Shape* loss_shape_ptr = bn2shape_ptr.at(loss_op->SoleObn());
-//  Shape* loss_buffer_shape_ptr = bn2shape_ptr.at(loss_op->SoleDtbn());
-//  ASSERT_EQ(*loss_shape_ptr, Shape({1}));
-//  ASSERT_EQ(*loss_buffer_shape_ptr, Shape({1}));
-//}
-//
-//}  // namespace oneflow
-=======
 #include "oneflow/core/operator/multinomial_logistic_loss_op.h"
 
 namespace oneflow {
@@ -78,5 +44,4 @@
             BlobDesc(Shape({1}), DataType::kFloat, false));
 }
 
-}  // namespace oneflow
->>>>>>> 602e312d
+}  // namespace oneflow