/*
Copyright 2020 The OneFlow Authors. All rights reserved.

Licensed under the Apache License, Version 2.0 (the "License");
you may not use this file except in compliance with the License.
You may obtain a copy of the License at

    http://www.apache.org/licenses/LICENSE-2.0

Unless required by applicable law or agreed to in writing, software
distributed under the License is distributed on an "AS IS" BASIS,
WITHOUT WARRANTIES OR CONDITIONS OF ANY KIND, either express or implied.
See the License for the specific language governing permissions and
limitations under the License.
*/
#include "oneflow/core/framework/infer_util.h"
#include "oneflow/core/framework/sbp_context.h"
#include "oneflow/core/framework/tensor_desc.h"
#include "oneflow/core/framework/to_string.h"
#include "oneflow/core/operator/user_op.h"
#include "oneflow/core/framework/infer_output_blob_time_shape_fn_context.h"

namespace oneflow {

namespace {

BlobDesc* FindValidBlobDescOfBnsInOp(
    std::function<BlobDesc*(const std::string&)> GetBlobDesc4BnInOp,
    const PbRpf<std::string>& bn_in_ops) {
  for (const std::string& bn_in_op : bn_in_ops) {
    BlobDesc* blob_desc = GetBlobDesc4BnInOp(bn_in_op);
    if (blob_desc) { return blob_desc; }
  }
  return nullptr;
}

user_op::TensorDesc GenTensorDescFromBlobDesc(const BlobDesc* blob_desc) {
  BlobDescProto proto;
  blob_desc->ToProto(&proto);
  return user_op::TensorDesc(proto);
}

}  // namespace

class UserOpKernelRegContext final : public user_op::KernelRegContext {
 public:
  using ArgVec = std::vector<std::pair<std::string, int32_t>>;

  explicit UserOpKernelRegContext(const UserOp* user_op,
                                  std::function<BlobDesc*(const std::string&)> GetBlobDesc4BnInOp,
                                  const ParallelContext* parallel_ctx)
      : user_op::KernelRegContext(user_op::UserOpConfWrapper(user_op->op_conf())) {
    const auto& op_conf = user_op->op_conf();
    CHECK(op_conf.has_user_conf());

    device_tag_ = op_conf.device_tag();
    device_type_ = CHECK_JUST(DeviceType4DeviceTag(device_tag_));
    parallel_ctx_ = parallel_ctx;

    auto InitInOrOut = [&](const PbMap<std::string, UserOpConf::ListString>& arg_map,
                           ArgVec* arg_vec) {
      for (auto it = arg_map.begin(); it != arg_map.end(); ++it) {
        for (int32_t i = 0; i < it->second.s_size(); ++i) {
          arg_vec->emplace_back(std::make_pair(it->first, i));
        }
      }
    };
    InitInOrOut(op_conf.user_conf().input(), &inputs_);
    InitInOrOut(op_conf.user_conf().output(), &outputs_);

    {
#define INSERT_TO_ARG2TENSOR_DESC(prefix)                                                \
  for (const auto& bn : user_op->prefix##_bns()) {                                       \
    const BlobDesc* blob_desc = GetBlobDesc4BnInOp(bn);                                  \
    if (!blob_desc) { continue; }                                                        \
    arg2tensor_desc_.emplace(GenUnRepeatedBn(bn), GenTensorDescFromBlobDesc(blob_desc)); \
  }

      INSERT_TO_ARG2TENSOR_DESC(input)
      INSERT_TO_ARG2TENSOR_DESC(output)
      INSERT_TO_ARG2TENSOR_DESC(tmp)

#undef INSERT_TO_ARG2TENSOR_DESC
    }
  }
  ~UserOpKernelRegContext() = default;

  DeviceType device_type() const override { return device_type_; }
  const std::string& device_tag() const override { return device_tag_; }
  const ParallelContext& parallel_ctx() const override { return *parallel_ctx_; }
  const user_op::TensorDesc* TensorDesc4ArgNameAndIndex(const std::string& arg_name,
                                                        int32_t index) const override {
    auto it = arg2tensor_desc_.find(std::make_pair(arg_name, index));
    if (it == arg2tensor_desc_.end()) { return nullptr; }
    return &(it->second);
  }
  const ArgVec& inputs() const override { return inputs_; }
  const ArgVec& outputs() const override { return outputs_; }

 private:
  ArgVec inputs_;
  ArgVec outputs_;
  DeviceType device_type_;
  std::string device_tag_;
  const ParallelContext* parallel_ctx_;
  HashMap<std::pair<std::string, int32_t>, user_op::TensorDesc> arg2tensor_desc_;
};

class UserOpInferContext : public user_op::InferContext {
 public:
  using ArgVec = std::vector<std::pair<std::string, int32_t>>;

  UserOpInferContext(const OperatorConf& op_conf, const ParallelContext* parallel_ctx,
                     const SbpSignature* sbp_signature, const JobDesc& job_desc,
                     std::function<BlobDesc*(const std::string&)> GetBlobDesc4BnInOp,
                     std::function<const BlobDesc&(const std::string&)> GetLogicalBlobDesc4Ibn,
                     std::function<const BlobDesc&(const std::string&)> GetLogicalBlobDesc4Obn,
                     int64_t parallel_num)
      : user_op::InferContext(user_op::UserOpConfWrapper(op_conf)),
        parallel_ctx_(parallel_ctx),
        sbp_signature_(sbp_signature),
        job_desc_(job_desc),
        parallel_num_(parallel_num) {
    auto InitInOrOut =
        [&](const PbMap<std::string, UserOpConf::ListString>& arg_map, ArgVec* arg_vec,
            std::function<const BlobDesc*(const std::string&)> GetLogicalBlobDesc4BnInOp) {
          for (auto it = arg_map.begin(); it != arg_map.end(); ++it) {
            const std::string& arg_name = it->first;
            for (int32_t i = 0; i < it->second.s_size(); ++i) {
              BlobDesc* blob = GetBlobDesc4BnInOp(GenRepeatedBn(arg_name, i));
              auto key = std::make_pair(arg_name, i);
              arg2tensor_desc_.emplace(key, GenTensorDescFromBlobDesc(blob));
              const BlobDesc* logical_blob_desc =
                  GetLogicalBlobDesc4BnInOp(GenRepeatedBn(arg_name, i));
              if (logical_blob_desc != nullptr) {
                arg2logical_tensor_desc_.emplace(key, GenTensorDescFromBlobDesc(logical_blob_desc));
              }
              arg_vec->emplace_back(std::make_pair(arg_name, i));
            }
          }
        };
    auto LogicalBlobDesc4Ibn = [&](const std::string& bn) -> const BlobDesc* {
      if (GetLogicalBlobDesc4Ibn == nullptr) { return nullptr; }
      return &GetLogicalBlobDesc4Ibn(bn);
    };
    auto LogicalBlobDesc4Obn = [&](const std::string& bn) -> const BlobDesc* {
      if (GetLogicalBlobDesc4Obn == nullptr) { return nullptr; }
      return &GetLogicalBlobDesc4Obn(bn);
    };

    InitInOrOut(op_conf.user_conf().input(), &inputs_, LogicalBlobDesc4Ibn);
    InitInOrOut(op_conf.user_conf().output(), &outputs_, LogicalBlobDesc4Obn);
  }
  ~UserOpInferContext() = default;

  user_op::TensorDesc* TensorDesc4ArgNameAndIndex(const std::string& arg_name,
                                                  int32_t index) override {
    auto it = arg2tensor_desc_.find(std::make_pair(arg_name, index));
    if (it == arg2tensor_desc_.end()) { return nullptr; };
    return &(it->second);
  }
  const user_op::TensorDesc* LogicalTensorDesc4ArgNameAndIndex(const std::string& arg_name,
                                                               int32_t index) const override {
    auto it = arg2logical_tensor_desc_.find(std::make_pair(arg_name, index));
    CHECK(it != arg2logical_tensor_desc_.end())
        << "Arg (" << arg_name << "," << index << ") is not found";
    return &(it->second);
  }
  Shape* Shape4ArgNameAndIndex(const std::string& arg_name, int32_t index) override {
    auto it = arg2tensor_desc_.find(std::make_pair(arg_name, index));
    if (it == arg2tensor_desc_.end()) { return nullptr; };
    return it->second.mut_shape();
  }
  DataType* Dtype4ArgNameAndIndex(const std::string& arg_name, int32_t index) override {
    auto it = arg2tensor_desc_.find(std::make_pair(arg_name, index));
    if (it == arg2tensor_desc_.end()) { return nullptr; };
    return it->second.mut_data_type();
  }
  bool* IsDynamic4ArgNameAndIndex(const std::string& arg_name, int32_t index) override {
    auto it = arg2tensor_desc_.find(std::make_pair(arg_name, index));
    if (it == arg2tensor_desc_.end()) { return nullptr; };
    return it->second.mut_is_dynamic();
  }
  bool* IsTensorList4ArgNameAndIndex(const std::string& arg_name, int32_t index) override {
    auto it = arg2tensor_desc_.find(std::make_pair(arg_name, index));
    if (it == arg2tensor_desc_.end()) { return nullptr; };
    return it->second.mut_is_tensor_list();
  }

  const ArgVec& inputs() const override { return inputs_; }
  const ArgVec& outputs() const override { return outputs_; }
  const ParallelContext& parallel_ctx() const override { return *parallel_ctx_; };
  const JobDesc& job_desc() const override { return job_desc_; }
  const SbpParallel& SbpParallel4ArgNameAndIndex(const std::string& arg_name,
                                                 int32_t index) const override {
    const auto& bn2sbp = sbp_signature_->bn_in_op2sbp_parallel();
    std::string bn = GenRepeatedBn(arg_name, index);
    CHECK(bn2sbp.find(bn) != bn2sbp.end());
    return sbp_signature_->bn_in_op2sbp_parallel().at(bn);
  }

  int64_t parallel_num() const override { return parallel_num_; }

 private:
  ArgVec inputs_;
  ArgVec outputs_;
  const ParallelContext* parallel_ctx_;
  const SbpSignature* sbp_signature_;
  const JobDesc& job_desc_;
  HashMap<std::pair<std::string, int32_t>, user_op::TensorDesc> arg2tensor_desc_;
  HashMap<std::pair<std::string, int32_t>, user_op::TensorDesc> arg2logical_tensor_desc_;

  int64_t parallel_num_;
};

class UserOpSbpContext : public user_op::SbpContext {
 public:
  using ArgVec = std::vector<std::pair<std::string, int32_t>>;

  UserOpSbpContext(const OperatorConf& op_conf, SbpSignatureList* sbp_sig_list,
                   DeviceType device_type, int64_t parallel_num,
                   std::function<Maybe<const BlobDesc&>(const std::string&)> LogicalBlobDesc4Ibn)
      : user_op::SbpContext(user_op::UserOpConfWrapper(op_conf), sbp_sig_list, device_type,
                            parallel_num) {
    const auto& user_op_conf = op_conf.user_conf();
    for (auto it = user_op_conf.input().begin(); it != user_op_conf.input().end(); ++it) {
      const std::string& arg_name = it->first;
      for (int32_t i = 0; i < it->second.s_size(); ++i) {
        const BlobDesc* blob = &CHECK_JUST(LogicalBlobDesc4Ibn(GenRepeatedBn(arg_name, i)));
        arg2tensor_desc_.emplace(std::make_pair(arg_name, i), GenTensorDescFromBlobDesc(blob));
        inputs_.emplace_back(std::make_pair(arg_name, i));
      }
    }
    for (auto it = user_op_conf.output().begin(); it != user_op_conf.output().end(); ++it) {
      const std::string& arg_name = it->first;
      for (int32_t i = 0; i < it->second.s_size(); ++i) {
        outputs_.emplace_back(std::make_pair(arg_name, i));
      }
    }
  }
  ~UserOpSbpContext() = default;

  const user_op::TensorDesc& LogicalTensorDesc4InputArgNameAndIndex(
      const std::string& input_arg_name, int32_t index) const override {
    return arg2tensor_desc_.at(std::make_pair(input_arg_name, index));
  }
  const ArgVec& inputs() const override { return inputs_; }
  const ArgVec& outputs() const override { return outputs_; }

 private:
  ArgVec inputs_;
  ArgVec outputs_;
  HashMap<std::pair<std::string, int32_t>, user_op::TensorDesc> arg2tensor_desc_;
};

class UserOpInferSbpSignatureFnContext : public user_op::InferSbpSignatureFnContext {
 public:
  using ArgVec = std::vector<std::pair<std::string, int32_t>>;

  UserOpInferSbpSignatureFnContext(
      const OperatorConf& op_conf, SbpSignature* signature, const SbpSignature& sbp_signature_conf,
      DeviceType device_type, int64_t parallel_num,
      std::function<Maybe<const SbpInferHint*>(const std::string&)> SbpInferHint4Ibn)
      : user_op::InferSbpSignatureFnContext(user_op::UserOpConfWrapper(op_conf), device_type,
                                            parallel_num),
        signature_(signature),
        sbp_signature_conf_(sbp_signature_conf),
        sbp_infer_hint4ibn_fn_(std::move(SbpInferHint4Ibn)) {
    const auto& user_op_conf = op_conf.user_conf();
    for (const auto& it : user_op_conf.input()) {
      const std::string& arg_name = it.first;
      for (int32_t i = 0; i < it.second.s_size(); ++i) {
        auto hint = CHECK_JUST(sbp_infer_hint4ibn_fn_(GenRepeatedBn(arg_name, i)));
        arg2tensor_desc_.emplace(std::make_pair(arg_name, i),
                                 GenTensorDescFromBlobDesc(&hint->logical_blob_desc()));
        arg2sbp_parallel_hint_.emplace(std::make_pair(arg_name, i), hint->sbp_parallel());
        inputs_.emplace_back(std::make_pair(arg_name, i));
      }
    }
    for (const auto& it : user_op_conf.output()) {
      const std::string& arg_name = it.first;
      for (int32_t i = 0; i < it.second.s_size(); ++i) {
        outputs_.emplace_back(std::make_pair(arg_name, i));
      }
    }
  }
  ~UserOpInferSbpSignatureFnContext() override = default;

  const user_op::TensorDesc& LogicalTensorDesc4InputArgNameAndIndex(
      const std::string& input_arg_name, int32_t index) const override {
    return arg2tensor_desc_.at(std::make_pair(input_arg_name, index));
  }
  const ArgVec& inputs() const override { return inputs_; }
  const ArgVec& outputs() const override { return outputs_; }
  SbpSignature* mutable_sbp_signature() override { return signature_; }
  const SbpSignature& sbp_signature_conf() const override { return sbp_signature_conf_; }

  const SbpParallel& SbpParallelHint4InputArgNameAndIndex(const std::string& input_arg_name,
                                                          int32_t index) const override {
    return arg2sbp_parallel_hint_.at(std::make_pair(input_arg_name, index));
  }

 private:
  ArgVec inputs_;
  ArgVec outputs_;
  HashMap<std::pair<std::string, int32_t>, user_op::TensorDesc> arg2tensor_desc_;
  HashMap<std::pair<std::string, int32_t>, SbpParallel> arg2sbp_parallel_hint_;
  SbpSignature* signature_;
  SbpSignature sbp_signature_conf_;
  std::function<Maybe<const SbpInferHint*>(const std::string&)> sbp_infer_hint4ibn_fn_;
};

class UserOpInferOutputBlobTimeShapeFnContext : public user_op::InferOutputBlobTimeShapeFnContext {
 public:
  using ArgVec = std::vector<std::pair<std::string, int32_t>>;
  UserOpInferOutputBlobTimeShapeFnContext(
      const OperatorConf& op_conf,
      const std::function<const Shape*(const std::string&)>& GetTimeShape4BnInOp,
      Shape* output_blob_time_shape)
      : user_op_conf_(op_conf), output_blob_time_shape_(output_blob_time_shape) {
    for (const auto& it : op_conf.user_conf().input()) {
      const std::string& arg_name = it.first;
      for (int32_t i = 0; i < it.second.s_size(); ++i) {
        std::string ibn = GenRepeatedBn(arg_name, i);
        arg2time_shape_.emplace(std::make_pair(arg_name, i), *GetTimeShape4BnInOp(ibn));
      }
    }
  }
  ~UserOpInferOutputBlobTimeShapeFnContext() override = default;

  const Shape& TimeShape4InputArgNameAndIndex(const std::string& arg_name, int32_t index) override {
    return arg2time_shape_.at(std::make_pair(arg_name, index));
  }

  const user_op::UserOpConfWrapper& user_op_conf() const override { return user_op_conf_; }

  Shape* mut_output_blob_time_shape() override { return output_blob_time_shape_; };

 private:
  HashMap<std::pair<std::string, int32_t>, Shape> arg2time_shape_;
  user_op::UserOpConfWrapper user_op_conf_;
  Shape* output_blob_time_shape_;
};

void UserOp::InitFromOpConf() {
  CHECK(op_conf().has_user_conf());
  for (const auto& pair : op_conf().user_conf().input()) {
    EnrollRepeatedInputBn(pair.first, pair.second.s_size());
  }
  for (const auto& pair : op_conf().user_conf().output()) {
    EnrollRepeatedOutputBn(pair.first, pair.second.s_size());
  }
  EnrollTmpBn(GenRepeatedBn("tmp_buffer", 0));
  val_ =
      user_op::UserOpRegistryMgr::Get().GetOpRegistryResult(op_conf().user_conf().op_type_name());
  if (val_ != nullptr) {
    user_op::UserOpConfWrapper user_conf_wrapper(op_conf());
    user_op::GetInputArgModifier GetInputArgModifierFn =
        [&](const std::string& in_arg_name, int32_t in_arg_index) -> user_op::InputArgModifier* {
      std::string ibn = GenRepeatedBn(in_arg_name, in_arg_index);
      if (std::find(input_bns().begin(), input_bns().end(), ibn) != input_bns().end()) {
        return MutInputBlobModifier4Ibn(ibn);
      }
      return nullptr;
    };
    val_->input_arg_modify_fn(GetInputArgModifierFn, user_conf_wrapper);

    user_op::GetOutputArgModifier GetOutputArgModifierFn =
        [&](const std::string& out_arg_name, int32_t out_arg_index) -> user_op::OutputArgModifier* {
      std::string obn = GenRepeatedBn(out_arg_name, out_arg_index);
      if (std::find(output_bns().begin(), output_bns().end(), obn) != output_bns().end()) {
        return MutOutputBlobModifier4Obn(obn);
      }
      return nullptr;
    };
    val_->output_arg_modify_fn(GetOutputArgModifierFn, user_conf_wrapper);
  }
}

Maybe<void> UserOp::InferInternalBlobDescs(
    std::function<BlobDesc*(const std::string&)> GetBlobDesc4BnInOp,
    const ParallelContext* parallel_ctx, const SbpSignature* sbp_signature) const {
  // tmp buffer size must be inferred after out shape/dtype
  UserOpInferContext infer_ctx(op_conf(), parallel_ctx, sbp_signature, job_desc(),
                               GetBlobDesc4BnInOp, nullptr, nullptr, parallel_ctx->parallel_num());
  const user_op::OpKernelRegistryResult* kernel_reg_val =
      JUST(user_op::UserOpRegistryMgr::Get().GetOpKernelRegistryResult(
          op_conf().user_conf().op_type_name(),
          UserOpKernelRegContext(this, GetBlobDesc4BnInOp, parallel_ctx)));
  CHECK_OR_RETURN(kernel_reg_val != nullptr)
      << "cannot find op_type: " << op_conf().user_conf().op_type_name() << " in kernel registry !";

  size_t tmp_size = kernel_reg_val->infer_tmp_size_fn(&infer_ctx);
  if (tmp_size > 0) {
    BlobDesc* tmp_buffer_blob = GetBlobDesc4BnInOp(GenRepeatedBn("tmp_buffer", 0));
    CHECK_NOTNULL_OR_RETURN(tmp_buffer_blob);
    tmp_buffer_blob->set_data_type(DataType::kChar);
    tmp_buffer_blob->mut_shape() = Shape({static_cast<int64_t>(tmp_size)});
  }
  return Maybe<void>::Ok();
}

Maybe<void> UserOp::InferLogicalOutBlobDescs(
    const std::function<BlobDesc*(const std::string&)>& BlobDesc4BnInOp,
    const ParallelDesc& parallel_desc) const {
  CHECK_OR_RETURN(val_ != nullptr)
      << "cannot find op_type: " << op_conf().user_conf().op_type_name() << " in op registry!";
  // default method set output blob desc (such as Dtype, is_dynamic, is_tensor_list)
  // set out blob desc attr as first input blob desc (if has)
  BlobDesc* first_in_blob_desc = FindValidBlobDescOfBnsInOp(BlobDesc4BnInOp, input_bns());
  if (first_in_blob_desc) {
    for (const std::string& obn : output_bns()) {
      BlobDesc4BnInOp(obn)->CopyFrom(*first_in_blob_desc);
    }
  }

  UserOpInferContext infer_ctx(op_conf(), nullptr, CHECK_JUST(sbp_signature()), job_desc(),
                               BlobDesc4BnInOp, nullptr, nullptr, parallel_desc.parallel_num());

  JUST(val_->logical_tensor_desc_infer_fn(&infer_ctx));
  for (const auto& pair : infer_ctx.outputs()) {
    BlobDesc* out_blob_desc = BlobDesc4BnInOp(GenRepeatedBn(pair.first, pair.second));
    out_blob_desc->set_data_type(*(infer_ctx.Dtype4ArgNameAndIndex(pair.first, pair.second)));
    out_blob_desc->mut_shape() = *(infer_ctx.Shape4ArgNameAndIndex(pair.first, pair.second));
    out_blob_desc->set_is_dynamic(*infer_ctx.IsDynamic4ArgNameAndIndex(pair.first, pair.second));
    out_blob_desc->set_is_tensor_list(
        *infer_ctx.IsTensorList4ArgNameAndIndex(pair.first, pair.second));
  }
  return Maybe<void>::Ok();
}

Maybe<void> UserOp::InferOutBlobDescs(
    std::function<BlobDesc*(const std::string&)> GetBlobDesc4BnInOp,
    const ParallelContext* parallel_ctx, const SbpSignature* sbp_signature) const {
  CHECK_OR_RETURN(val_ != nullptr)
      << "cannot find op_type: " << op_conf().user_conf().op_type_name() << " in op registry!";
  if (!val_->physical_tensor_desc_infer_fn) {
    return Operator::InferOutBlobDescs(GetBlobDesc4BnInOp, parallel_ctx, sbp_signature);
  } else {
    // default method set output blob desc (such as Dtype, is_dynamic, is_tensor_list)
    // set out blob desc attr as first input blob desc (if has)
    BlobDesc* first_in_blob_desc = FindValidBlobDescOfBnsInOp(GetBlobDesc4BnInOp, input_bns());
    if (first_in_blob_desc) {
      for (const std::string& obn : output_bns()) {
        GetBlobDesc4BnInOp(obn)->CopyFrom(*first_in_blob_desc);
      }
    }
    auto LogicalBlobDesc4Ibn = [&](const std::string& bn) -> const BlobDesc& {
      return *CHECK_JUST(GetLogicalBlobDesc4Ibn(bn));
    };
    auto LogicalBlobDesc4Obn = [&](const std::string& bn) -> const BlobDesc& {
      return *CHECK_JUST(GetLogicalBlobDesc4Obn(bn));
    };
    UserOpInferContext infer_ctx(op_conf(), parallel_ctx, sbp_signature, job_desc(),
                                 GetBlobDesc4BnInOp, LogicalBlobDesc4Ibn, LogicalBlobDesc4Obn,
                                 parallel_ctx->parallel_num());

    JUST(val_->physical_tensor_desc_infer_fn(&infer_ctx));
    for (const auto& pair : infer_ctx.outputs()) {
      BlobDesc* out_blob_desc = GetBlobDesc4BnInOp(GenRepeatedBn(pair.first, pair.second));
      out_blob_desc->set_data_type(*(infer_ctx.Dtype4ArgNameAndIndex(pair.first, pair.second)));
      out_blob_desc->mut_shape() = *(infer_ctx.Shape4ArgNameAndIndex(pair.first, pair.second));
      out_blob_desc->set_is_dynamic(*infer_ctx.IsDynamic4ArgNameAndIndex(pair.first, pair.second));
      out_blob_desc->set_is_tensor_list(
          *infer_ctx.IsTensorList4ArgNameAndIndex(pair.first, pair.second));
    }
    return Maybe<void>::Ok();
  }
}

Maybe<void> UserOp::InferInplaceObn2Ibn(
    HashMap<std::string, std::string>* mut_inplace_obn2ibn,
    HashMap<std::string, std::string>* con_inplace_obn2ibn,
<<<<<<< HEAD
    std::function<BlobDesc*(const std::string&)> GetBlobDesc4BnInOp,
    const ParallelContext* parallel_ctx, const SbpSignature* sbp_signature) const {
  UserOpInferContext infer_ctx(op_conf(), parallel_ctx, sbp_signature, job_desc(),
                               GetBlobDesc4BnInOp, nullptr, nullptr, parallel_ctx->parallel_num());
=======
    const std::function<BlobDesc*(const std::string&)>& GetBlobDesc4BnInOp,
    const ParallelContext* parallel_ctx) const {
  UserOpInferContext infer_ctx(op_conf(), parallel_ctx, JUST(sbp_signature()), job_desc(),
                               GetBlobDesc4BnInOp, parallel_ctx->parallel_num());
>>>>>>> 0e4fa1b8
  const user_op::OpKernelRegistryResult* kernel_reg_val =
      JUST(user_op::UserOpRegistryMgr::Get().GetOpKernelRegistryResult(
          op_conf().user_conf().op_type_name(),
          UserOpKernelRegContext(this, GetBlobDesc4BnInOp, parallel_ctx)));
  CHECK_OR_RETURN(kernel_reg_val != nullptr)
      << "cannot find op_type: " << op_conf().user_conf().op_type_name() << " in kernel registry !";
  HashSet<std::string> bn_in_op_unique_check;
  user_op::AddInplaceArgPair AddInplaceArgPairFn =
      [&](const std::string& out_arg_name, int32_t out_arg_index, const std::string& in_arg_name,
          int32_t in_arg_index, bool is_mutable) -> Maybe<void> {
    std::string ibn = GenRepeatedBn(in_arg_name, in_arg_index);
    std::string obn = GenRepeatedBn(out_arg_name, out_arg_index);
    if (is_mutable) {
      mut_inplace_obn2ibn->emplace(obn, ibn);
    } else {
      con_inplace_obn2ibn->emplace(obn, ibn);
    }
    CHECK_OR_RETURN(std::find(input_bns().begin(), input_bns().end(), ibn) != input_bns().end())
        << "Cannot find input_arg_name : " << in_arg_name << " input_arg_index : " << in_arg_index
        << " in op_name: " << op_conf().name();
    CHECK_OR_RETURN(std::find(output_bns().begin(), output_bns().end(), obn) != output_bns().end())
        << "Cannot find output_arg_name : " << out_arg_name
        << " output_arg_index : " << out_arg_index << " in op_name: " << op_conf().name();

    std::string repeated_ibn_err_msg =
        "Cannot repeated set inplace proposal for same intput arg : " + in_arg_name
        + " index : " + std::to_string(in_arg_index) + " in op_name: " + op_conf().name();
    std::string repeated_obn_err_msg =
        "Cannot repeated set inplace proposal for same output arg : " + out_arg_name
        + " index : " + std::to_string(out_arg_index) + " in op_name: " + op_conf().name();
    CHECK_OR_RETURN(bn_in_op_unique_check.insert(ibn).second) << repeated_ibn_err_msg;
    CHECK_OR_RETURN(bn_in_op_unique_check.insert(obn).second) << repeated_obn_err_msg;
    return Maybe<void>::Ok();
  };
  JUST(kernel_reg_val->inplace_proposal_fn(infer_ctx, AddInplaceArgPairFn));
  return Maybe<void>::Ok();
}

LogicalBlobId UserOp::lbi4ibn(const std::string& input_bn) const {
  auto pair = GenUnRepeatedBn(input_bn);
  return GenLogicalBlobId(op_conf().user_conf().input().at(pair.first).s(pair.second));
}

LogicalBlobId UserOp::lbi4obn(const std::string& output_bn) const {
  auto pair = GenUnRepeatedBn(output_bn);
  auto ret = GenLogicalBlobId(op_conf().user_conf().output().at(pair.first).s(pair.second));
  CHECK_EQ(ret.op_name(), op_conf().name());
  CHECK_EQ(ret.blob_name(), output_bn);
  return ret;
}

Maybe<void> UserOp::InferSbpSignature(
    SbpSignature* sbp_signature, const SbpSignature& sbp_sig_conf,
    const std::function<int32_t(const SbpSignature&)>& CalcOrderValue4SbpSig,
    std::function<Maybe<const SbpInferHint*>(const std::string&)> SbpInferHint4Ibn,
    const ParallelDesc& parallel_desc) const {
  if (val_->infer_sbp_signature_fn) {
    UserOpInferSbpSignatureFnContext ctx(op_conf(), sbp_signature, sbp_sig_conf,
                                         parallel_desc.device_type(), parallel_desc.parallel_num(),
                                         SbpInferHint4Ibn);
    return val_->infer_sbp_signature_fn(&ctx);
  } else {
    return Operator::InferSbpSignature(sbp_signature, sbp_sig_conf, CalcOrderValue4SbpSig,
                                       SbpInferHint4Ibn, parallel_desc);
  }
}

Maybe<void> UserOp::GetSbpSignatures(
    const std::function<Maybe<const BlobDesc&>(const std::string&)>& LogicalBlobDesc4Ibn,
    const ParallelDesc& parallel_desc, SbpSignatureList* sbp_sig_list) const {
  CHECK_OR_RETURN(val_ != nullptr)
      << "cannot find op_type: " << op_conf().user_conf().op_type_name() << " in op registry!";
  UserOpSbpContext sbp_ctx(op_conf(), sbp_sig_list, parallel_desc.device_type(),
                           parallel_desc.parallel_num(), LogicalBlobDesc4Ibn);
  JUST(val_->get_sbp_fn(&sbp_ctx));
  // Add Broadcast for source user op tick input
  std::string tick_bn = GenRepeatedBn(user_op::kUserSourceOpTickInputArgName, 0);
  if (val_->op_def.input_size() == 0 && input_bns().size() == 1) {
    CHECK_OR_RETURN(input_bns().Get(0) == tick_bn)
        << "user op_name: " << op_conf().name()
        << " op_type_name: " << op_conf().user_conf().op_type_name()
        << " set ERROR input arg name : " << input_bns().Get(0) << " because NO input in op def";
    for (auto& sbp_sig : *sbp_sig_list->mutable_sbp_signature()) {
      auto* bn2sbp = sbp_sig.mutable_bn_in_op2sbp_parallel();
      if (bn2sbp->find(tick_bn) == bn2sbp->end()) {
        (*bn2sbp)[tick_bn].mutable_broadcast_parallel();
      }
    }
  }
  // Check valid
  for (const auto& sbp_sig : sbp_sig_list->sbp_signature()) {
    const auto& bn2sbp = sbp_sig.bn_in_op2sbp_parallel();
    for (const auto& ibn : input_bns()) {
      auto pair = GenUnRepeatedBn(ibn);
      CHECK_OR_RETURN(bn2sbp.find(ibn) != bn2sbp.end())
          << "In op_name: " << op_conf().name()
          << " op_type_name: " << op_conf().user_conf().op_type_name()
          << ", input_arg_name : " << pair.first << " input_arg_index : " << pair.second
          << " have NOT set sbp signature";
    }
    for (const auto& obn : output_bns()) {
      auto pair = GenUnRepeatedBn(obn);
      CHECK_OR_RETURN(bn2sbp.find(obn) != bn2sbp.end())
          << "In op_name: " << op_conf().name()
          << " op_type_name: " << op_conf().user_conf().op_type_name()
          << ", output_arg_name : " << pair.first << " output_arg_index : " << pair.second
          << " have NOT set sbp signature";
    }
  }
  return Maybe<void>::Ok();
}

Maybe<void> UserOp::InferOutputBlobTimeShape(
    std::function<const Shape*(const std::string&)> GetTimeShape4BnInOp,
    const ParallelContext* parallel_ctx, Shape* time_shape) const {
  if (val_->infer_output_blob_time_shape_fn) {
    UserOpInferOutputBlobTimeShapeFnContext infer_output_blob_time_shape_fn_ctx(
        this->op_conf(), GetTimeShape4BnInOp, time_shape);
    return val_->infer_output_blob_time_shape_fn(&infer_output_blob_time_shape_fn_ctx);
  } else {
    return Operator::InferOutputBlobTimeShape(GetTimeShape4BnInOp, parallel_ctx, time_shape);
  }
}

Symbol<OperatorConf> UserOp::GetOpConfWithoutOpNameAndLbn() const {
  OperatorConf op_conf(this->op_conf());
  op_conf.set_name("undefined-op-name");
  UserOpConf* user_op_conf = op_conf.mutable_user_conf();
  for (auto& pair : *user_op_conf->mutable_input()) {
    for (auto& str : *pair.second.mutable_s()) { str = "undefined-op-name/undefined-ibn"; }
  }
  for (auto& pair : *user_op_conf->mutable_output()) {
    std::string prefix = "undefined-op-name/";
    prefix += pair.first;
    prefix += "_";
    int i = 0;
    for (auto& str : *pair.second.mutable_s()) { str = prefix + std::to_string(i++); }
  }
  return SymbolOf(op_conf);
}

void UserOp::VirtualGenKernelConf(
    std::function<const BlobDesc*(const std::string&)> GetBlobDesc4BnInOp,
    const ParallelContext* parallel_ctx, KernelConf* kernel_conf) const {
  auto user_conf = kernel_conf->mutable_user_conf();
  *(user_conf->mutable_parallel_ctx()) = *parallel_ctx;
  *(user_conf->mutable_sbp_sig()) = *CHECK_JUST(sbp_signature());
  ForEachBnInOp([&](const std::string& bn) {
    const BlobDesc* blob_desc = GetBlobDesc4BnInOp(bn);
    if (blob_desc) { blob_desc->ToProto(&(*user_conf->mutable_bn_in_op2blob_desc())[bn]); }
  });
  for (const std::string& ibn : input_bns()) {
    CHECK_JUST(GetLogicalBlobDesc4Ibn(ibn))
        ->ToProto(&(*user_conf->mutable_bn_in_op2logical_blob_desc())[ibn]);
  }
  for (const std::string& obn : output_bns()) {
    CHECK_JUST(GetLogicalBlobDesc4Obn(obn))
        ->ToProto(&(*user_conf->mutable_bn_in_op2logical_blob_desc())[obn]);
  }
  *user_conf->mutable_parallel_conf() = CHECK_JUST(GetOpParallelDesc())->parallel_conf();
}

REGISTER_OP(OperatorConf::kUserConf, UserOp);

}  // namespace oneflow<|MERGE_RESOLUTION|>--- conflicted
+++ resolved
@@ -471,17 +471,10 @@
 Maybe<void> UserOp::InferInplaceObn2Ibn(
     HashMap<std::string, std::string>* mut_inplace_obn2ibn,
     HashMap<std::string, std::string>* con_inplace_obn2ibn,
-<<<<<<< HEAD
     std::function<BlobDesc*(const std::string&)> GetBlobDesc4BnInOp,
     const ParallelContext* parallel_ctx, const SbpSignature* sbp_signature) const {
   UserOpInferContext infer_ctx(op_conf(), parallel_ctx, sbp_signature, job_desc(),
                                GetBlobDesc4BnInOp, nullptr, nullptr, parallel_ctx->parallel_num());
-=======
-    const std::function<BlobDesc*(const std::string&)>& GetBlobDesc4BnInOp,
-    const ParallelContext* parallel_ctx) const {
-  UserOpInferContext infer_ctx(op_conf(), parallel_ctx, JUST(sbp_signature()), job_desc(),
-                               GetBlobDesc4BnInOp, parallel_ctx->parallel_num());
->>>>>>> 0e4fa1b8
   const user_op::OpKernelRegistryResult* kernel_reg_val =
       JUST(user_op::UserOpRegistryMgr::Get().GetOpKernelRegistryResult(
           op_conf().user_conf().op_type_name(),
