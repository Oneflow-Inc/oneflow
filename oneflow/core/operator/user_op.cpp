/*
Copyright 2020 The OneFlow Authors. All rights reserved.

Licensed under the Apache License, Version 2.0 (the "License");
you may not use this file except in compliance with the License.
You may obtain a copy of the License at

    http://www.apache.org/licenses/LICENSE-2.0

Unless required by applicable law or agreed to in writing, software
distributed under the License is distributed on an "AS IS" BASIS,
WITHOUT WARRANTIES OR CONDITIONS OF ANY KIND, either express or implied.
See the License for the specific language governing permissions and
limitations under the License.
*/
#include "oneflow/core/framework/infer_util.h"
#include "oneflow/core/framework/sbp_context.h"
#include "oneflow/core/framework/tensor_desc.h"
#include "oneflow/core/framework/to_string.h"
#include "oneflow/core/operator/user_op.h"
#include "oneflow/core/framework/infer_output_blob_time_shape_fn_context.h"
#include "oneflow/core/framework/infer_parallel_distribution_fn_context.h"

namespace oneflow {

namespace {

BlobDesc* FindValidBlobDescOfBnsInOp(
    std::function<BlobDesc*(const std::string&)> GetBlobDesc4BnInOp,
    const PbRpf<std::string>& bn_in_ops) {
  for (const std::string& bn_in_op : bn_in_ops) {
    BlobDesc* blob_desc = GetBlobDesc4BnInOp(bn_in_op);
    if (blob_desc) { return blob_desc; }
  }
  return nullptr;
}

user_op::NaiveTensorDesc GenTensorDescFromBlobDesc(const BlobDesc* blob_desc) {
  user_op::NaiveTensorDesc tensor_desc;
  *tensor_desc.mut_shape() = blob_desc->shape();
  *tensor_desc.mut_data_type() = blob_desc->data_type();
  *tensor_desc.mut_is_dynamic() = blob_desc->is_dynamic();
  return tensor_desc;
}

}  // namespace

class UserOpKernelRegContext final : public user_op::KernelRegContext {
 public:
  using ArgVec = std::vector<std::pair<std::string, int32_t>>;

  explicit UserOpKernelRegContext(const UserOp* user_op,
                                  std::function<BlobDesc*(const std::string&)> GetBlobDesc4BnInOp,
                                  const ParallelContext* parallel_ctx)
      : user_op_conf_(user_op->op_conf()) {
    const auto& op_conf = user_op->op_conf();
    CHECK(op_conf.has_user_conf());

    device_tag_ = op_conf.device_tag();
    device_type_ = CHECK_JUST(DeviceType4DeviceTag(device_tag_));
    parallel_ctx_ = parallel_ctx;

    auto InitInOrOut = [&](const PbMap<std::string, UserOpConf::ListString>& arg_map,
                           ArgVec* arg_vec) {
      for (auto it = arg_map.begin(); it != arg_map.end(); ++it) {
        for (int32_t i = 0; i < it->second.s_size(); ++i) {
          arg_vec->emplace_back(std::make_pair(it->first, i));
        }
      }
    };
    InitInOrOut(op_conf.user_conf().input(), &inputs_);
    InitInOrOut(op_conf.user_conf().output(), &outputs_);

    {
#define INSERT_TO_ARG2TENSOR_DESC(prefix)                                                \
  for (const auto& bn : user_op->prefix##_bns()) {                                       \
    const BlobDesc* blob_desc = GetBlobDesc4BnInOp(bn);                                  \
    if (!blob_desc) { continue; }                                                        \
    arg2tensor_desc_.emplace(GenUnRepeatedBn(bn), GenTensorDescFromBlobDesc(blob_desc)); \
  }

      INSERT_TO_ARG2TENSOR_DESC(input)
      INSERT_TO_ARG2TENSOR_DESC(output)
      INSERT_TO_ARG2TENSOR_DESC(tmp)

#undef INSERT_TO_ARG2TENSOR_DESC
    }
  }
  ~UserOpKernelRegContext() = default;

  DeviceType device_type() const override { return device_type_; }
  const std::string& device_tag() const override { return device_tag_; }
  const ParallelContext& parallel_ctx() const override { return *parallel_ctx_; }
  const user_op::TensorDesc* TensorDesc4ArgNameAndIndex(const std::string& arg_name,
                                                        int32_t index) const override {
    auto it = arg2tensor_desc_.find(std::make_pair(arg_name, index));
    if (it == arg2tensor_desc_.end()) { return nullptr; }
    return &(it->second);
  }
  const ArgVec& inputs() const override { return inputs_; }
  const ArgVec& outputs() const override { return outputs_; }

  const user_op::UserOpConfWrapper& user_op_conf() const override { return user_op_conf_; }

  const std::shared_ptr<const user_op::AttrVal>& Attr4Name(
      const std::string& attr_name) const override {
    return user_op_conf().Attr4Name(attr_name);
  }

 private:
  const user_op::UserOpConfWrapper user_op_conf_;
  ArgVec inputs_;
  ArgVec outputs_;
  DeviceType device_type_;
  std::string device_tag_;
  const ParallelContext* parallel_ctx_;
  HashMap<std::pair<std::string, int32_t>, user_op::NaiveTensorDesc> arg2tensor_desc_;
};

class UserOpInferContext final : public user_op::InferContext {
 public:
  using ArgVec = std::vector<std::pair<std::string, int32_t>>;

  UserOpInferContext(const UserOp* op, const ParallelContext* parallel_ctx, const JobDesc* job_desc,
                     const std::function<BlobDesc*(const std::string&)>& GetBlobDesc4BnInOp)
      : op_(op), parallel_ctx_(parallel_ctx), job_desc_(job_desc) {
    bn2logical_tensor_desc_.reset(new HashMap<std::string, user_op::NaiveTensorDesc>());
    auto InitTensorDesc = [&](const ArgVec& arg_vec, const PbRpf<std::string>& bns) {
      CHECK_EQ(arg_vec.size(), bns.size());
      for (int32_t i = 0; i < arg_vec.size(); ++i) {
        BlobDesc* blob = GetBlobDesc4BnInOp(bns.Get(i));
        CHECK_NOTNULL(blob);
        arg2tensor_desc_.emplace(arg_vec.at(i), GenTensorDescFromBlobDesc(blob));
      }
    };
    InitTensorDesc(op->inputs(), op->input_bns());
    InitTensorDesc(op->outputs(), op->output_bns());
  }
  ~UserOpInferContext() override = default;

  user_op::TensorDesc* TensorDesc4ArgNameAndIndex(const std::string& arg_name,
                                                  int32_t index) override {
    auto it = arg2tensor_desc_.find(std::make_pair(arg_name, index));
    if (it == arg2tensor_desc_.end()) { return nullptr; };
    return &(it->second);
  }
  const user_op::TensorDesc* LogicalTensorDesc4ArgNameAndIndex(const std::string& arg_name,
                                                               int32_t index) const override {
    const std::string bn = GenRepeatedBn(arg_name, index);
    const auto it = bn2logical_tensor_desc_->find(bn);
    if (it != bn2logical_tensor_desc_->end()) {
      return &it->second;
    } else {
      std::shared_ptr<const BlobDesc> blob_desc = CHECK_JUST(op_->GetLogicalBlobDesc4BnInOp(bn));
      bn2logical_tensor_desc_->emplace(bn, GenTensorDescFromBlobDesc(blob_desc.get()));
      return &(bn2logical_tensor_desc_->emplace(bn, GenTensorDescFromBlobDesc(blob_desc.get()))
                   .first->second);
    }
  }
  const Shape& InputShape(const std::string& arg_name, int32_t index) const override {
    return *const_cast<UserOpInferContext*>(this)->Shape4ArgNameAndIndex(arg_name, index);
  }
  Shape* OutputShape(const std::string& arg_name, int32_t index) const override {
    return const_cast<UserOpInferContext*>(this)->Shape4ArgNameAndIndex(arg_name, index);
<<<<<<< HEAD
  } 
=======
  }
>>>>>>> d7b2570a
  Shape* Shape4ArgNameAndIndex(const std::string& arg_name, int32_t index) override {
    auto it = arg2tensor_desc_.find(std::make_pair(arg_name, index));
    if (it == arg2tensor_desc_.end()) { return nullptr; };
    return it->second.mut_shape();
  }
  DataType* Dtype4ArgNameAndIndex(const std::string& arg_name, int32_t index) override {
    auto it = arg2tensor_desc_.find(std::make_pair(arg_name, index));
    if (it == arg2tensor_desc_.end()) { return nullptr; };
    return it->second.mut_data_type();
  }
  bool* IsDynamic4ArgNameAndIndex(const std::string& arg_name, int32_t index) override {
    auto it = arg2tensor_desc_.find(std::make_pair(arg_name, index));
    if (it == arg2tensor_desc_.end()) { return nullptr; };
    return it->second.mut_is_dynamic();
  }

  const ArgVec& inputs() const override { return op_->inputs(); }
  const ArgVec& outputs() const override { return op_->outputs(); }
  const ParallelContext& parallel_ctx() const override { return *parallel_ctx_; };
  const ParallelDesc& parallel_desc() const override {
    return *CHECK_JUST(op_->GetOpParallelDesc());
  };
  const JobDesc* job_desc() const override {
    CHECK_NOTNULL(job_desc_);
    return job_desc_;
  }

  const SbpParallel& SbpParallel4ArgNameAndIndex(const std::string& arg_name,
                                                 int32_t index) const override {
    CHECK_EQ(CHECK_JUST(op_->GetOpParallelDesc())->hierarchy()->NumAxes(), 1);
    const auto& bn2sbp = CHECK_JUST(op_->sbp_signature())->bn_in_op2sbp_parallel();
    std::string bn = GenRepeatedBn(arg_name, index);
    auto it = bn2sbp.find(bn);
    CHECK(it != bn2sbp.end());
    return it->second;
  }

  const ParallelDistribution& ParallelDistribution4ArgNameAndIndex(const std::string& arg_name,
                                                                   int32_t index) const override {
    const auto& bn2parallel_distribution =
        CHECK_JUST(op_->parallel_distribution_signature())->bn_in_op2parallel_distribution();
    std::string bn = GenRepeatedBn(arg_name, index);
    auto it = bn2parallel_distribution.find(bn);
    CHECK(it != bn2parallel_distribution.end());
    return it->second;
  }

  int64_t parallel_num() const override {
    return CHECK_JUST(op_->GetOpParallelDesc())->parallel_num();
  }

 private:
  const user_op::UserOpConfWrapper& user_op_conf() const override { return op_->user_op_conf(); }
  const std::shared_ptr<const user_op::AttrVal>& Attr4Name(
      const std::string& attr_name) const override {
    return user_op_conf().Attr4Name(attr_name);
  }

  const UserOp* op_;
  const ParallelContext* parallel_ctx_;
  const JobDesc* job_desc_;
  HashMap<std::pair<std::string, int32_t>, user_op::NaiveTensorDesc> arg2tensor_desc_;
  std::unique_ptr<HashMap<std::string, user_op::NaiveTensorDesc>> bn2logical_tensor_desc_;
};

class UserOpSbpContext : public user_op::SbpContext {
 public:
  using ArgVec = std::vector<std::pair<std::string, int32_t>>;

  UserOpSbpContext(const UserOp* op, SbpSignatureList* sbp_sig_list,
                   std::function<Maybe<const BlobDesc&>(const std::string&)> LogicalBlobDesc4Ibn)
      : op_(op), sbp_sig_list_(sbp_sig_list) {
    const auto& user_op_conf = op->op_conf().user_conf();
    for (auto it = user_op_conf.input().begin(); it != user_op_conf.input().end(); ++it) {
      const std::string& arg_name = it->first;
      for (int32_t i = 0; i < it->second.s_size(); ++i) {
        const BlobDesc* blob = &CHECK_JUST(LogicalBlobDesc4Ibn(GenRepeatedBn(arg_name, i)));
        arg2tensor_desc_.emplace(std::make_pair(arg_name, i), GenTensorDescFromBlobDesc(blob));
      }
    }
  }
  ~UserOpSbpContext() override = default;

  const user_op::TensorDesc& LogicalTensorDesc4InputArgNameAndIndex(
      const std::string& input_arg_name, int32_t index) const override {
    auto it = arg2tensor_desc_.find(std::make_pair(input_arg_name, index));
    CHECK(it != arg2tensor_desc_.end())
        << "Cannot find input_arg_name : " << input_arg_name << " input_arg_index : " << index;
    return it->second;
  }
  const ArgVec& inputs() const override { return op_->inputs(); }
  const ArgVec& outputs() const override { return op_->outputs(); }
  const user_op::UserOpConfWrapper& user_op_conf() const override { return op_->user_op_conf(); }

  user_op::UserOpSbpSignatureBuilder NewBuilder() override {
    return user_op::UserOpSbpSignatureBuilder(sbp_sig_list_);
  }

  DeviceType device_type() const override { return op_->device_type(); }

  int64_t parallel_num() const override {
    return CHECK_JUST(op_->GetOpParallelDesc())->parallel_num();
  }

 private:
  const UserOp* op_;
  SbpSignatureList* sbp_sig_list_;
  HashMap<std::pair<std::string, int32_t>, user_op::NaiveTensorDesc> arg2tensor_desc_;
};

class UserOpInferSbpSignatureFnContext : public user_op::InferSbpSignatureFnContext {
 public:
  using ArgVec = std::vector<std::pair<std::string, int32_t>>;

  UserOpInferSbpSignatureFnContext(
      const UserOp* op, SbpSignature* signature, const SbpSignature& sbp_signature_conf,
      std::function<Maybe<const SbpInferHint*>(const std::string&)> SbpInferHint4Ibn)
      : op_(op),
        signature_(signature),
        sbp_signature_conf_(sbp_signature_conf),
        sbp_infer_hint4ibn_fn_(std::move(SbpInferHint4Ibn)) {
    const auto& user_op_conf = op->op_conf().user_conf();
    for (const auto& it : user_op_conf.input()) {
      const std::string& arg_name = it.first;
      for (int32_t i = 0; i < it.second.s_size(); ++i) {
        auto hint = CHECK_JUST(sbp_infer_hint4ibn_fn_(GenRepeatedBn(arg_name, i)));
        arg2tensor_desc_.emplace(std::make_pair(arg_name, i),
                                 GenTensorDescFromBlobDesc(&hint->logical_blob_desc()));
        arg2sbp_parallel_hint_.emplace(std::make_pair(arg_name, i), hint->sbp_parallel());
      }
    }
  }
  ~UserOpInferSbpSignatureFnContext() override = default;

  const user_op::TensorDesc& LogicalTensorDesc4InputArgNameAndIndex(
      const std::string& input_arg_name, int32_t index) const override {
    auto it = arg2tensor_desc_.find(std::make_pair(input_arg_name, index));
    CHECK(it != arg2tensor_desc_.end())
        << "Cannot find input_arg_name : " << input_arg_name << " input_arg_index : " << index;
    return it->second;
  }
  const ArgVec& inputs() const override { return op_->inputs(); }
  const ArgVec& outputs() const override { return op_->outputs(); }
  SbpSignature* mutable_sbp_signature() override { return signature_; }
  const SbpSignature& sbp_signature_conf() const override { return sbp_signature_conf_; }

  const SbpParallel& SbpParallelHint4InputArgNameAndIndex(const std::string& input_arg_name,
                                                          int32_t index) const override {
    auto it = arg2sbp_parallel_hint_.find(std::make_pair(input_arg_name, index));
    CHECK(it != arg2sbp_parallel_hint_.end())
        << "Cannot find input_arg_name : " << input_arg_name << " input_arg_index : " << index;
    return it->second;
  }

  const user_op::UserOpConfWrapper& user_op_conf() const override { return op_->user_op_conf(); }

  DeviceType device_type() const override { return op_->device_type(); }

  int64_t parallel_num() const override {
    return CHECK_JUST(op_->GetOpParallelDesc())->parallel_num();
  }

 private:
  const UserOp* op_;
  HashMap<std::pair<std::string, int32_t>, user_op::NaiveTensorDesc> arg2tensor_desc_;
  HashMap<std::pair<std::string, int32_t>, SbpParallel> arg2sbp_parallel_hint_;
  SbpSignature* signature_;
  SbpSignature sbp_signature_conf_;
  std::function<Maybe<const SbpInferHint*>(const std::string&)> sbp_infer_hint4ibn_fn_;
};

class UserOpInferOutputBlobTimeShapeFnContext : public user_op::InferOutputBlobTimeShapeFnContext {
 public:
  UserOpInferOutputBlobTimeShapeFnContext(
      const UserOp* op,
      const std::function<Maybe<const Shape>(const std::string&)>& GetTimeShape4BnInOp,
      Shape* output_blob_time_shape)
      : op_(op), output_blob_time_shape_(output_blob_time_shape) {
    for (const auto& it : op->op_conf().user_conf().input()) {
      const std::string& arg_name = it.first;
      for (int32_t i = 0; i < it.second.s_size(); ++i) {
        std::string ibn = GenRepeatedBn(arg_name, i);
        arg2time_shape_.emplace(std::make_pair(arg_name, i), *CHECK_JUST(GetTimeShape4BnInOp(ibn)));
      }
    }
  }
  ~UserOpInferOutputBlobTimeShapeFnContext() override = default;

  const Shape& TimeShape4InputArgNameAndIndex(const std::string& arg_name, int32_t index) override {
    return arg2time_shape_.at(std::make_pair(arg_name, index));
  }

  const user_op::UserOpConfWrapper& user_op_conf() const override { return op_->user_op_conf(); }

  Shape* mut_output_blob_time_shape() override { return output_blob_time_shape_; };

 private:
  const UserOp* op_;
  HashMap<std::pair<std::string, int32_t>, Shape> arg2time_shape_;
  Shape* output_blob_time_shape_;
};

class UserOpInferParallelDistributionFnContext
    : public user_op::InferParallelDistributionFnContext {
 public:
  using ArgVec = std::vector<std::pair<std::string, int32_t>>;
  UserOpInferParallelDistributionFnContext(
      const UserOp* op, ParallelDistributionSignature* parallel_distribution_signature,
      const ParallelDistributionSignature& parallel_distribution_constraints,
      std::function<Maybe<const ParallelDistributionInferHint*>(const std::string&)>
          ParallelDistributionInferHint4Ibn)
      : op_(op),
        parallel_distribution_signature_(parallel_distribution_signature),
        parallel_distribution_constraints_(parallel_distribution_constraints),
        parallel_distribution_infer_hint4ibn_fn_(std::move(ParallelDistributionInferHint4Ibn)) {
    const auto& user_op_conf = op->op_conf().user_conf();
    for (const auto& it : user_op_conf.input()) {
      const std::string& arg_name = it.first;
      for (int32_t i = 0; i < it.second.s_size(); ++i) {
        auto hint =
            CHECK_JUST(parallel_distribution_infer_hint4ibn_fn_(GenRepeatedBn(arg_name, i)));
        CHECK(arg2tensor_desc_
                  .emplace(std::make_pair(arg_name, i),
                           GenTensorDescFromBlobDesc(&hint->logical_blob_desc()))
                  .second);
      }
    }
  }
  ~UserOpInferParallelDistributionFnContext() override = default;

  const user_op::TensorDesc& LogicalTensorDesc4InputArgNameAndIndex(
      const std::string& input_arg_name, int32_t index) const override {
    auto it = arg2tensor_desc_.find(std::make_pair(input_arg_name, index));
    CHECK(it != arg2tensor_desc_.end())
        << "Cannot find input_arg_name : " << input_arg_name << " input_arg_index : " << index;
    return it->second;
  }

  const ParallelDistributionSignature& parallel_distribution_constraints() const override {
    return parallel_distribution_constraints_;
  }

  ParallelDistribution* ParallelDistribution4ArgNameAndIndex(const std::string& arg_name,
                                                             int32_t index) override {
    return &(*parallel_distribution_signature_
                  ->mutable_bn_in_op2parallel_distribution())[GenRepeatedBn(arg_name, index)];
  }

  const ParallelDistribution& ParallelDistributionHint4InputArgNameAndIndex(
      const std::string& arg_name, int32_t index) override {
    auto hint =
        CHECK_JUST(parallel_distribution_infer_hint4ibn_fn_(GenRepeatedBn(arg_name, index)));
    return hint->parallel_distribution();
  }

  const user_op::UserOpConfWrapper& user_op_conf() const override { return op_->user_op_conf(); }

  int64_t parallel_num() const override {
    return CHECK_JUST(op_->GetOpParallelDesc())->parallel_num();
  }

  const Shape& parallel_hierarchy() override {
    return *(CHECK_JUST(op_->GetOpParallelDesc())->hierarchy());
  }

  const ArgVec& inputs() const override { return op_->inputs(); }
  const ArgVec& outputs() const override { return op_->outputs(); }

 private:
  const UserOp* op_;
  HashMap<std::pair<std::string, int32_t>, user_op::NaiveTensorDesc> arg2tensor_desc_;
  ParallelDistributionSignature* parallel_distribution_signature_;
  ParallelDistributionSignature parallel_distribution_constraints_;
  std::function<Maybe<const ParallelDistributionInferHint*>(const std::string&)>
      parallel_distribution_infer_hint4ibn_fn_;
};

void UserOp::InitFromOpConf() {
  CHECK(op_conf().has_user_conf());
  for (const auto& pair : op_conf().user_conf().input()) {
    EnrollRepeatedInputBn(pair.first, pair.second.s_size());
    for (int32_t i = 0; i < pair.second.s_size(); ++i) {
      inputs_.emplace_back(std::make_pair(pair.first, i));
    }
  }
  for (const auto& pair : op_conf().user_conf().output()) {
    EnrollRepeatedOutputBn(pair.first, pair.second.s_size());
    for (int32_t i = 0; i < pair.second.s_size(); ++i) {
      outputs_.emplace_back(std::make_pair(pair.first, i));
    }
  }
  EnrollTmpBn(GenRepeatedBn("tmp_buffer", 0));
  user_op_conf_.reset(new user_op::UserOpConfWrapper(shared_op_conf()));
  val_ =
      user_op::UserOpRegistryMgr::Get().GetOpRegistryResult(op_conf().user_conf().op_type_name());
  if (val_ != nullptr) {
    if (val_->input_arg_modify_fn) {
      user_op::GetInputArgModifier GetInputArgModifierFn =
          [&](const std::string& in_arg_name, int32_t in_arg_index) -> user_op::InputArgModifier* {
        std::string ibn = GenRepeatedBn(in_arg_name, in_arg_index);
        if (std::find(input_bns().begin(), input_bns().end(), ibn) != input_bns().end()) {
          return MutInputBlobModifier4Ibn(ibn);
        }
        return nullptr;
      };
      val_->input_arg_modify_fn(GetInputArgModifierFn, *user_op_conf_);
    }
    if (val_->output_arg_modify_fn) {
      user_op::GetOutputArgModifier GetOutputArgModifierFn =
          [&](const std::string& out_arg_name,
              int32_t out_arg_index) -> user_op::OutputArgModifier* {
        std::string obn = GenRepeatedBn(out_arg_name, out_arg_index);
        if (std::find(output_bns().begin(), output_bns().end(), obn) != output_bns().end()) {
          return MutOutputBlobModifier4Obn(obn);
        }
        return nullptr;
      };
      val_->output_arg_modify_fn(GetOutputArgModifierFn, *user_op_conf_);
    }
  }
}

Maybe<void> UserOp::InferInternalBlobDescs(
    const std::function<BlobDesc*(const std::string&)>& GetBlobDesc4BnInOp,
    const ParallelContext* parallel_ctx, const JobDesc* job_desc) const {
  // tmp buffer size must be inferred after out shape/dtype
  UserOpInferContext infer_ctx(this, parallel_ctx, job_desc, GetBlobDesc4BnInOp);
  const user_op::OpKernelRegistryResult* kernel_reg_val =
      JUST(user_op::UserOpRegistryMgr::Get().GetOpKernelRegistryResult(
          op_conf().user_conf().op_type_name(),
          UserOpKernelRegContext(this, GetBlobDesc4BnInOp, parallel_ctx)));
  CHECK_OR_RETURN(kernel_reg_val != nullptr)
      << "cannot find op_type: " << op_conf().user_conf().op_type_name() << " in kernel registry !";

  size_t tmp_size = kernel_reg_val->infer_tmp_size_fn(&infer_ctx);
  if (tmp_size > 0) {
    BlobDesc* tmp_buffer_blob = GetBlobDesc4BnInOp(GenRepeatedBn("tmp_buffer", 0));
    CHECK_NOTNULL_OR_RETURN(tmp_buffer_blob);
    tmp_buffer_blob->set_data_type(DataType::kChar);
    tmp_buffer_blob->mut_shape() = Shape({static_cast<int64_t>(tmp_size)});
  }
  return Maybe<void>::Ok();
}

Maybe<void> UserOp::InferLogicalOutBlobDescs(
    const std::function<BlobDesc*(const std::string&)>& BlobDesc4BnInOp,
    const ParallelDesc& parallel_desc) const {
  CHECK_OR_RETURN(val_ != nullptr)
      << "cannot find op_type: " << op_conf().user_conf().op_type_name() << " in op registry!";
  // default method set output blob desc (such as Dtype, is_dynamic)
  // set out blob desc attr as first input blob desc (if has)
  BlobDesc* first_in_blob_desc = FindValidBlobDescOfBnsInOp(BlobDesc4BnInOp, input_bns());
  if (first_in_blob_desc) {
    for (const std::string& obn : output_bns()) {
      BlobDesc4BnInOp(obn)->CopyFrom(*first_in_blob_desc);
    }
  }

  UserOpInferContext infer_ctx(this, nullptr, nullptr, BlobDesc4BnInOp);

  CHECK_OR_RETURN(val_->data_type_infer_fn)
      << "No InferDataType function for " << val_->op_type_name;
  JUST(val_->data_type_infer_fn(&infer_ctx));
  JUST(val_->logical_tensor_desc_infer_fn(&infer_ctx));
  for (const auto& pair : infer_ctx.outputs()) {
    BlobDesc* out_blob_desc = BlobDesc4BnInOp(GenRepeatedBn(pair.first, pair.second));
    user_op::TensorDesc* tensor_desc =
        infer_ctx.TensorDesc4ArgNameAndIndex(pair.first, pair.second);
    out_blob_desc->set_data_type(tensor_desc->data_type());
    out_blob_desc->mut_shape() = tensor_desc->shape();
    out_blob_desc->set_is_dynamic(tensor_desc->is_dynamic());
  }
  return Maybe<void>::Ok();
}

Maybe<void> UserOp::InferOutBlobDescs(
    const std::function<BlobDesc*(const std::string&)>& GetBlobDesc4BnInOp,
    const ParallelContext* parallel_ctx) const {
  CHECK_OR_RETURN(val_ != nullptr)
      << "cannot find op_type: " << op_conf().user_conf().op_type_name() << " in op registry!";
  if (!val_->physical_tensor_desc_infer_fn) {
    return Operator::InferOutBlobDescs(GetBlobDesc4BnInOp, parallel_ctx);
  } else {
    // default method set output blob desc (such as Dtype, is_dynamic, is_tensor_list)
    // set out blob desc attr as first input blob desc (if has)
    BlobDesc* first_in_blob_desc = FindValidBlobDescOfBnsInOp(GetBlobDesc4BnInOp, input_bns());
    if (first_in_blob_desc) {
      for (const std::string& obn : output_bns()) {
        GetBlobDesc4BnInOp(obn)->CopyFrom(*first_in_blob_desc);
      }
    }
    UserOpInferContext infer_ctx(this, parallel_ctx, nullptr, GetBlobDesc4BnInOp);

    CHECK_OR_RETURN(val_->data_type_infer_fn)
        << "No InferDataType function for " << val_->op_type_name;
    JUST(val_->data_type_infer_fn(&infer_ctx));
    JUST(val_->physical_tensor_desc_infer_fn(&infer_ctx));
    for (const auto& pair : infer_ctx.outputs()) {
      BlobDesc* out_blob_desc = GetBlobDesc4BnInOp(GenRepeatedBn(pair.first, pair.second));
      out_blob_desc->set_data_type(*(infer_ctx.Dtype4ArgNameAndIndex(pair.first, pair.second)));
      out_blob_desc->mut_shape() = *(infer_ctx.OutputShape(pair.first, pair.second));
      out_blob_desc->set_is_dynamic(*infer_ctx.IsDynamic4ArgNameAndIndex(pair.first, pair.second));
    }
    return Maybe<void>::Ok();
  }
}

Maybe<void> UserOp::InferInplaceObn2Ibn(
    HashMap<std::string, std::string>* mut_inplace_obn2ibn,
    HashMap<std::string, std::string>* con_inplace_obn2ibn,
    const std::function<BlobDesc*(const std::string&)>& GetBlobDesc4BnInOp,
    const ParallelContext* parallel_ctx) const {
  UserOpInferContext infer_ctx(this, parallel_ctx, nullptr, GetBlobDesc4BnInOp);
  const user_op::OpKernelRegistryResult* kernel_reg_val =
      JUST(user_op::UserOpRegistryMgr::Get().GetOpKernelRegistryResult(
          op_conf().user_conf().op_type_name(),
          UserOpKernelRegContext(this, GetBlobDesc4BnInOp, parallel_ctx)));
  CHECK_OR_RETURN(kernel_reg_val != nullptr)
      << "cannot find op_type: " << op_conf().user_conf().op_type_name() << " in kernel registry !";
  HashSet<std::string> bn_in_op_unique_check;
  user_op::AddInplaceArgPair AddInplaceArgPairFn =
      [&](const std::string& out_arg_name, int32_t out_arg_index, const std::string& in_arg_name,
          int32_t in_arg_index, bool is_mutable) -> Maybe<void> {
    std::string ibn = GenRepeatedBn(in_arg_name, in_arg_index);
    std::string obn = GenRepeatedBn(out_arg_name, out_arg_index);
    if (is_mutable) {
      mut_inplace_obn2ibn->emplace(obn, ibn);
    } else {
      con_inplace_obn2ibn->emplace(obn, ibn);
    }
    CHECK_OR_RETURN(std::find(input_bns().begin(), input_bns().end(), ibn) != input_bns().end())
        << "Cannot find input_arg_name : " << in_arg_name << " input_arg_index : " << in_arg_index
        << " in op_name: " << op_conf().name();
    CHECK_OR_RETURN(std::find(output_bns().begin(), output_bns().end(), obn) != output_bns().end())
        << "Cannot find output_arg_name : " << out_arg_name
        << " output_arg_index : " << out_arg_index << " in op_name: " << op_conf().name();

    std::string repeated_ibn_err_msg =
        "Cannot repeated set inplace proposal for same intput arg : " + in_arg_name
        + " index : " + std::to_string(in_arg_index) + " in op_name: " + op_conf().name();
    std::string repeated_obn_err_msg =
        "Cannot repeated set inplace proposal for same output arg : " + out_arg_name
        + " index : " + std::to_string(out_arg_index) + " in op_name: " + op_conf().name();
    CHECK_OR_RETURN(bn_in_op_unique_check.insert(ibn).second) << repeated_ibn_err_msg;
    CHECK_OR_RETURN(bn_in_op_unique_check.insert(obn).second) << repeated_obn_err_msg;
    return Maybe<void>::Ok();
  };
  JUST(kernel_reg_val->inplace_proposal_fn(infer_ctx, AddInplaceArgPairFn));
  return Maybe<void>::Ok();
}

LogicalBlobId UserOp::lbi4ibn(const std::string& input_bn) const {
  auto pair = GenUnRepeatedBn(input_bn);
  return GenLogicalBlobId(op_conf().user_conf().input().at(pair.first).s(pair.second));
}

LogicalBlobId UserOp::lbi4obn(const std::string& output_bn) const {
  auto pair = GenUnRepeatedBn(output_bn);
  auto ret = GenLogicalBlobId(op_conf().user_conf().output().at(pair.first).s(pair.second));
  CHECK_EQ(ret.op_name(), op_conf().name());
  CHECK_EQ(ret.blob_name(), output_bn);
  return ret;
}

Maybe<void> UserOp::InferSbpSignature(
    SbpSignature* sbp_signature, const SbpSignature& sbp_sig_conf,
    const std::function<int32_t(const SbpSignature&)>& CalcOrderValue4SbpSig,
    std::function<Maybe<const SbpInferHint*>(const std::string&)> SbpInferHint4Ibn,
    const ParallelDesc& parallel_desc) const {
  if (val_->sbp_signature_infer_fn) {
    UserOpInferSbpSignatureFnContext ctx(this, sbp_signature, sbp_sig_conf, SbpInferHint4Ibn);
    return val_->sbp_signature_infer_fn(&ctx);
  } else {
    return Operator::InferSbpSignature(sbp_signature, sbp_sig_conf, CalcOrderValue4SbpSig,
                                       SbpInferHint4Ibn, parallel_desc);
  }
}

Maybe<void> UserOp::GetSbpSignatures(
    const std::function<Maybe<const BlobDesc&>(const std::string&)>& LogicalBlobDesc4Ibn,
    const ParallelDesc& parallel_desc, SbpSignatureList* sbp_sig_list) const {
  CHECK_OR_RETURN(val_ != nullptr)
      << "cannot find op_type: " << op_conf().user_conf().op_type_name() << " in op registry!";
  UserOpSbpContext sbp_ctx(this, sbp_sig_list, LogicalBlobDesc4Ibn);
  JUST(val_->get_sbp_fn(&sbp_ctx));
  // Add Broadcast for source user op tick input
  std::string tick_bn = GenRepeatedBn(user_op::kUserSourceOpTickInputArgName, 0);
  if (val_->op_def.input_size() == 0 && input_bns().size() == 1) {
    CHECK_OR_RETURN(input_bns().Get(0) == tick_bn)
        << "user op_name: " << op_conf().name()
        << " op_type_name: " << op_conf().user_conf().op_type_name()
        << " set ERROR input arg name : " << input_bns().Get(0) << " because NO input in op def";
    for (auto& sbp_sig : *sbp_sig_list->mutable_sbp_signature()) {
      auto* bn2sbp = sbp_sig.mutable_bn_in_op2sbp_parallel();
      if (bn2sbp->find(tick_bn) == bn2sbp->end()) {
        (*bn2sbp)[tick_bn].mutable_broadcast_parallel();
      }
    }
  }
  // Check valid
  for (const auto& sbp_sig : sbp_sig_list->sbp_signature()) {
    const auto& bn2sbp = sbp_sig.bn_in_op2sbp_parallel();
    for (const auto& ibn : input_bns()) {
      auto pair = GenUnRepeatedBn(ibn);
      CHECK_OR_RETURN(bn2sbp.find(ibn) != bn2sbp.end())
          << "In op_name: " << op_conf().name()
          << " op_type_name: " << op_conf().user_conf().op_type_name()
          << ", input_arg_name : " << pair.first << " input_arg_index : " << pair.second
          << " have NOT set sbp signature";
    }
    for (const auto& obn : output_bns()) {
      auto pair = GenUnRepeatedBn(obn);
      CHECK_OR_RETURN(bn2sbp.find(obn) != bn2sbp.end())
          << "In op_name: " << op_conf().name()
          << " op_type_name: " << op_conf().user_conf().op_type_name()
          << ", output_arg_name : " << pair.first << " output_arg_index : " << pair.second
          << " have NOT set sbp signature";
    }
  }
  return Maybe<void>::Ok();
}

Maybe<void> UserOp::InferOpTimeShape(
    const std::function<Maybe<const Shape>(const std::string&)>& GetTimeShape4BnInOp,
    std::shared_ptr<const Shape>* time_shape) const {
  if (val_->output_blob_time_shape_infer_fn) {
    std::shared_ptr<Shape> op_time_shape(new Shape());
    UserOpInferOutputBlobTimeShapeFnContext infer_output_blob_time_shape_fn_ctx(
        this, GetTimeShape4BnInOp, op_time_shape.get());
    *time_shape = op_time_shape;
    return val_->output_blob_time_shape_infer_fn(&infer_output_blob_time_shape_fn_ctx);
  } else {
    return Operator::InferOpTimeShape(GetTimeShape4BnInOp, time_shape);
  }
}

namespace {

bool IgnoreInferParallelDistributionFnWhenFlatHierarchy(const std::string& op_type_name) {
  return (op_type_name == "reshape" || op_type_name == "reshape_like");
}

}  // namespace

Maybe<void> UserOp::InferParallelDistributionSignature(
    ParallelDistributionSignature* parallel_distribution_signature,
    const ParallelDistributionSignature& parallel_distribution_constraints,
    const ParallelDesc& parallel_desc,
    std::function<Maybe<const ParallelDistributionInferHint*>(const std::string&)>
        ParallelDistributionInferHint4Ibn) const {
  if (val_->parallel_distribution_infer_fn
      && (parallel_desc.hierarchy()->NumAxes() > 1
          || !IgnoreInferParallelDistributionFnWhenFlatHierarchy(
              this->user_op_conf().op_type_name()))) {
    UserOpInferParallelDistributionFnContext ctx(this, parallel_distribution_signature,
                                                 parallel_distribution_constraints,
                                                 ParallelDistributionInferHint4Ibn);
    return val_->parallel_distribution_infer_fn(&ctx);
  } else {
    return Operator::InferParallelDistributionSignature(
        parallel_distribution_signature, parallel_distribution_constraints, parallel_desc,
        ParallelDistributionInferHint4Ibn);
  }
}

Symbol<OperatorConf> UserOp::GetOpConfWithoutOpNameAndLbn() const {
  OperatorConf op_conf(this->op_conf());
  op_conf.set_name("undefined-op-name");
  UserOpConf* user_op_conf = op_conf.mutable_user_conf();
  for (auto& pair : *user_op_conf->mutable_input()) {
    for (auto& str : *pair.second.mutable_s()) { str = "undefined-op-name/undefined-ibn"; }
  }
  for (auto& pair : *user_op_conf->mutable_output()) {
    std::string prefix = "undefined-op-name/";
    prefix += pair.first;
    prefix += "_";
    int i = 0;
    for (auto& str : *pair.second.mutable_s()) { str = prefix + std::to_string(i++); }
  }
  return SymbolOf(op_conf);
}

void UserOp::VirtualGenKernelConf(
    std::function<const BlobDesc*(const std::string&)> GetBlobDesc4BnInOp,
    const ParallelContext* parallel_ctx, KernelConf* kernel_conf) const {
  auto user_conf = kernel_conf->mutable_user_conf();
  ForEachBnInOp([&](const std::string& bn) {
    const BlobDesc* blob_desc = GetBlobDesc4BnInOp(bn);
    if (blob_desc) { blob_desc->ToProto(&(*user_conf->mutable_bn_in_op2blob_desc())[bn]); }
  });
}

const user_op::UserOpConfWrapper& UserOp::user_op_conf() const {
  CHECK(user_op_conf_);
  return *user_op_conf_;
}

REGISTER_OP(OperatorConf::kUserConf, UserOp);

}  // namespace oneflow<|MERGE_RESOLUTION|>--- conflicted
+++ resolved
@@ -162,11 +162,7 @@
   }
   Shape* OutputShape(const std::string& arg_name, int32_t index) const override {
     return const_cast<UserOpInferContext*>(this)->Shape4ArgNameAndIndex(arg_name, index);
-<<<<<<< HEAD
-  } 
-=======
-  }
->>>>>>> d7b2570a
+  }
   Shape* Shape4ArgNameAndIndex(const std::string& arg_name, int32_t index) override {
     auto it = arg2tensor_desc_.find(std::make_pair(arg_name, index));
     if (it == arg2tensor_desc_.end()) { return nullptr; };
