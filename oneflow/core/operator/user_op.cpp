--- conflicted
+++ resolved
@@ -14,65 +14,7 @@
   void InitFromOpConf() override;
   const PbMessage& GetCustomizedConf() const override { return op_conf().user_conf(); }
   Maybe<void> InferBlobDescs(std::function<BlobDesc*(const std::string&)> GetBlobDesc4BnInOp,
-<<<<<<< HEAD
-                             const ParallelContext* parallel_ctx) const override {
-    const user_op::OpRegistrationVal* val =
-        user_op::LookUpInOpRegistry(op_conf().user_conf().op_type_name());
-    CHECK_OR_RETURN(val != nullptr)
-        << "cannot find op_type: " << op_conf().user_conf().op_type_name() << " in op registry!";
-    // default method set other attribute instead of Shape and Dtype (such as data_id, is_dynamic)
-    // set out blob desc other attr as first input blob desc (if has)
-    // TODO(ChengCheng): infer other attribute in blob desc
-    if (input_bns().empty() == false) {
-      BlobDesc* first_in_blob_desc = GetBlobDesc4BnInOp(input_bns().Get(0));
-      for (const std::string& obn : output_bns()) {
-        *GetBlobDesc4BnInOp(obn) = *first_in_blob_desc;
-      }
-    }
-
-    // construct InferContext
-    auto GetShape4ArgNameAndIndex = [&](const std::string& bn, int32_t index) -> Shape* {
-      BlobDesc* blob = GetBlobDesc4BnInOp(GenRepeatedBn(bn, index));
-      if (blob) { return &(blob->mut_shape()); }
-      return nullptr;
-    };
-    HashMap<std::string, DataType> bn_in_op2data_type;
-    auto GetDtype4ArgNameAndIndex = [&](const std::string& bn, int32_t index) -> DataType* {
-      std::string bn_in_op = GenRepeatedBn(bn, index);
-      BlobDesc* blob = GetBlobDesc4BnInOp(bn_in_op);
-      if (blob) { return &bn_in_op2data_type[bn_in_op]; }
-      return nullptr;
-    };
-    user_op::ArgVec inputs_vec;
-    auto Inputs = [&]() -> user_op::ArgVec const& {
-      inputs_vec.clear();
-      const auto& inputs = this->input_bns();
-      inputs_vec.reserve(inputs.size());
-      for (auto& input : inputs) { inputs_vec.emplace_back(GenUnRepeatedBn(input)); }
-      return inputs_vec;
-    };
-    user_op::ArgVec outputs_vec;
-    auto Outputs = [&]() -> user_op::ArgVec const& {
-      outputs_vec.clear();
-      const auto& outputs = this->output_bns();
-      outputs_vec.reserve(outputs.size());
-      for (auto& output : outputs) { outputs_vec.emplace_back(GenUnRepeatedBn(output)); }
-      return outputs_vec;
-    };
-    user_op::InferContext infer_ctx(GetShape4ArgNameAndIndex, GetDtype4ArgNameAndIndex, Inputs,
-                                    Outputs);
-
-    JUST(val->shape_infer_fn(infer_ctx));
-    JUST(val->dtype_infer_fn(infer_ctx));
-    for (const auto& pair : bn_in_op2data_type) {
-      GetBlobDesc4BnInOp(pair.first)->set_data_type(pair.second);
-    }
-
-    return Maybe<void>::Ok();
-  }
-=======
                              const ParallelContext* parallel_ctx) const override;
->>>>>>> f7b7b625
 
  private:
   LogicalBlobId ibn2lbi(const std::string& input_bn) const override;
@@ -132,27 +74,12 @@
     for (const std::string& obn : output_bns()) { *GetBlobDesc4BnInOp(obn) = *first_in_blob_desc; }
   }
 
-  // cclog:
-  LOG(INFO) << "cclog: befor infer shape, in shape "
-            << GetBlobDesc4BnInOp(SoleIbn())->shape().ToString() << " sole_ibn = " << SoleIbn();
-  LOG(INFO) << "cclog: befor infer shape, out shape "
-            << GetBlobDesc4BnInOp(SoleObn())->shape().ToString() << " sole_obn = " << SoleObn();
-
-  // infer Shape
+  // construct InferContext
   auto GetShape4ArgNameAndIndex = [&](const std::string& bn, int32_t index) -> Shape* {
     BlobDesc* blob = GetBlobDesc4BnInOp(GenRepeatedBn(bn, index));
     if (blob) { return &(blob->mut_shape()); }
     return nullptr;
   };
-  JUST(val->shape_infer_fn(GetShape4ArgNameAndIndex));
-
-  // cclog:
-  LOG(INFO) << "cclog: after infer shape, in shape "
-            << GetBlobDesc4BnInOp(SoleIbn())->shape().ToString() << " sole_ibn = " << SoleIbn();
-  LOG(INFO) << "cclog: after infer shape, out shape "
-            << GetBlobDesc4BnInOp(SoleObn())->shape().ToString() << " sole_obn = " << SoleObn();
-
-  // infer Dtype
   HashMap<std::string, DataType> bn_in_op2data_type;
   auto GetDtype4ArgNameAndIndex = [&](const std::string& bn, int32_t index) -> DataType* {
     std::string bn_in_op = GenRepeatedBn(bn, index);
@@ -160,10 +87,32 @@
     if (blob) { return &bn_in_op2data_type[bn_in_op]; }
     return nullptr;
   };
-  JUST(val->dtype_infer_fn(GetDtype4ArgNameAndIndex));
+  user_op::ArgVec inputs_vec;
+  auto Inputs = [&]() -> user_op::ArgVec const& {
+    inputs_vec.clear();
+    const auto& inputs = this->input_bns();
+    inputs_vec.reserve(inputs.size());
+    for (auto& input : inputs) { inputs_vec.emplace_back(GenUnRepeatedBn(input)); }
+    return inputs_vec;
+  };
+  user_op::ArgVec outputs_vec;
+  auto Outputs = [&]() -> user_op::ArgVec const& {
+    outputs_vec.clear();
+    const auto& outputs = this->output_bns();
+    outputs_vec.reserve(outputs.size());
+    for (auto& output : outputs) { outputs_vec.emplace_back(GenUnRepeatedBn(output)); }
+    return outputs_vec;
+  };
+  user_op::InferContext infer_ctx(GetShape4ArgNameAndIndex, GetDtype4ArgNameAndIndex, Inputs,
+                                  Outputs);
+
+  JUST(val->shape_infer_fn(infer_ctx));
+  JUST(val->dtype_infer_fn(infer_ctx));
   for (const auto& pair : bn_in_op2data_type) {
     GetBlobDesc4BnInOp(pair.first)->set_data_type(pair.second);
   }
+
+  return Maybe<void>::Ok();
 
   // infer tmp buffer size must after infer out shape/dtype
   JUST(InferTmpBufferBlobDesc(GetBlobDesc4BnInOp, parallel_ctx));
