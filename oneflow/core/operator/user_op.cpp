--- conflicted
+++ resolved
@@ -28,41 +28,6 @@
 
 }  // namespace
 
-<<<<<<< HEAD
-=======
-class UserOp final : public Operator {
- public:
-  OF_DISALLOW_COPY_AND_MOVE(UserOp);
-  UserOp() = default;
-  ~UserOp() = default;
-
-  void InitFromOpConf() override;
-  const PbMessage& GetCustomizedConf() const override { return op_conf().user_conf(); }
-  Maybe<void> InferBlobDescs(std::function<BlobDesc*(const std::string&)> GetBlobDesc4BnInOp,
-                             const ParallelContext* parallel_ctx, const SbpSignature* sbp_signature,
-                             std::function<void(OpContext*)> EnrollOpCtx) const override;
-  Maybe<void> InferOutBlobDescs(std::function<BlobDesc*(const std::string&)> GetBlobDesc4BnInOp,
-                                const ParallelContext*, const SbpSignature* sbp_signature,
-                                std::function<void(OpContext*)> EnrollOpCtx) const override;
-
- private:
-  LogicalBlobId ibn2lbi(const std::string& input_bn) const override;
-  LogicalBlobId obn2lbi(const std::string& output_bn) const override;
-  Maybe<void> InferBatchAxis(
-      const std::function<const BlobDesc&(const std::string&)>& LogicalBlobDesc4Ibn,
-      std::function<OptInt64*(const std::string&)> BatchAxis4BnInOp) const override;
-  Maybe<void> GetSbpSignatures(
-      const std::function<Maybe<const BlobDesc*>(const std::string&)>& LogicalBlobDesc4Ibn,
-      const ParallelDesc& parallel_desc, SbpSignatureList* sbp_sig_list) const override;
-  void VirtualGenKernelConf(
-      std::function<const BlobDesc*(const std::string&)> GetBlobDesc4BnInOp,
-      const ParallelContext* parallel_ctx, KernelConf* kernel_conf, const OpContext* op_ctx,
-      std::function<const BlobDesc&(const std::string&)> LogicalBlobDesc4BnInOp) const override;
-
-  const user_op::OpRegistrationVal* val_;
-};
-
->>>>>>> bdac1aab
 class UserOpKernelRegContext final : public user_op::KernelRegContext {
  public:
   using ArgVec = std::vector<std::pair<std::string, int32_t>>;
