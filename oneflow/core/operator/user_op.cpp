--- conflicted
+++ resolved
@@ -602,8 +602,8 @@
       auto logical_blob_desc = JUST(GetLogicalBlobDesc4Ibn(bn));
       auto temp_blob_desc = std::make_shared<BlobDesc>(*logical_blob_desc);
       const auto& nd_sbp = nd_sbp_signature->bn_in_op2nd_sbp().at(bn);
-      temp_blob_desc->mut_shape() =
-          *JUST(GetPhysicalShape(logical_blob_desc->shape(), nd_sbp, *parallel_desc, *parallel_ctx));
+      temp_blob_desc->set_shape(
+          *JUST(GetPhysicalShape(logical_blob_desc->shape(), nd_sbp, *parallel_desc, *parallel_ctx)));
       CHECK_OR_RETURN(input_bn2blob_desc.emplace(bn, temp_blob_desc).second) << " duplicate insert of input blob name " << bn;
     }
   }
@@ -677,7 +677,6 @@
 Maybe<void> UserOp::InferOutBlobDescs(
     const std::function<BlobDesc*(const std::string&)>& GetBlobDesc4BnInOp,
     const ParallelContext* parallel_ctx) const {
-<<<<<<< HEAD
   // Infer with logical blob desc, sbp.
   CHECK_OR_RETURN(JUST(IsFromLogicalGraph()))
     << " User Op infer physical output blob with logical output must be an op from the logical graph.";
@@ -687,46 +686,18 @@
     BlobDesc* desc = GetBlobDesc4BnInOp(bn);
     *desc = *JUST(GetLogicalBlobDesc4Obn(bn));
     const auto& nd_sbp = nd_sbp_signature->bn_in_op2nd_sbp().at(bn);
-    desc->mut_shape() =
-        *JUST(GetPhysicalShape(desc->shape(), nd_sbp, *parallel_desc, *parallel_ctx));
-    desc->mut_stride() = Stride(desc->shape());
-=======
-  CHECK_OR_RETURN(val_ != nullptr)
-      << "cannot find op_type: " << op_conf().user_conf().op_type_name() << " in op registry!";
-  if (!val_->physical_tensor_desc_infer_fn) {
-    return Operator::InferOutBlobDescs(GetBlobDesc4BnInOp, parallel_ctx);
-  } else {
-    // default method set output blob desc (such as Dtype, is_dynamic, is_tensor_list)
-    // set out blob desc attr as first input blob desc (if has)
-    BlobDesc* first_in_blob_desc = FindValidBlobDescOfBnsInOp(GetBlobDesc4BnInOp, input_bns());
-    if (first_in_blob_desc) {
-      for (const std::string& obn : output_bns()) {
-        GetBlobDesc4BnInOp(obn)->CopyFrom(*first_in_blob_desc);
-      }
-    }
-    UserOpInferContext infer_ctx(this, parallel_ctx, nullptr, GetBlobDesc4BnInOp);
-
-    CHECK_OR_RETURN(val_->data_type_infer_fn)
-        << "No InferDataType function for " << val_->op_type_name;
-    JUST(val_->data_type_infer_fn(&infer_ctx));
-    JUST(val_->physical_tensor_desc_infer_fn(&infer_ctx));
-    for (const auto& pair : infer_ctx.outputs()) {
-      BlobDesc* out_blob_desc = GetBlobDesc4BnInOp(GenRepeatedBn(pair.first, pair.second));
-      out_blob_desc->set_data_type(infer_ctx.OutputDType(pair.first, pair.second));
-      out_blob_desc->set_shape(infer_ctx.OutputShape(pair.first, pair.second));
-      if (val_->non_contiguous_supported) {
-        out_blob_desc->set_stride(infer_ctx.OutputStride(pair.first, pair.second));
-      } else {
-        out_blob_desc->set_stride(Stride(out_blob_desc->shape()));
-      }
-      CHECK_EQ_OR_RETURN(out_blob_desc->stride().size(), out_blob_desc->shape().size())
-          << Error::RuntimeError() << "stride and shape size mismatch since stride is "
-          << out_blob_desc->stride().ToString() << " but shape is "
-          << out_blob_desc->shape().ToString();
-      out_blob_desc->set_is_dynamic(infer_ctx.OutputIsDynamic(pair.first, pair.second));
-    }
-    return Maybe<void>::Ok();
->>>>>>> 9b068f11
+    desc->set_shape(*JUST(GetPhysicalShape(desc->shape(), nd_sbp, *parallel_desc, *parallel_ctx)));
+    desc->set_stride(Stride(desc->shape()));
+    // TODO(strint): fix stride
+    // if (val_->non_contiguous_supported) {
+    //   out_blob_desc->set_stride(infer_ctx.OutputStride(pair.first, pair.second));
+    // } else {
+    //   out_blob_desc->set_stride(Stride(out_blob_desc->shape()));
+    // }
+    // CHECK_EQ_OR_RETURN(out_blob_desc->stride().size(), out_blob_desc->shape().size())
+    //     << Error::RuntimeError() << "stride and shape size mismatch since stride is "
+    //     << out_blob_desc->stride().ToString() << " but shape is "
+    //     << out_blob_desc->shape().ToString();
   }
   return Maybe<void>::Ok();
 }
@@ -745,8 +716,8 @@
       auto logical_blob_desc = JUST(GetLogicalBlobDesc4Ibn(bn));
       auto temp_blob_desc = std::make_shared<BlobDesc>(*logical_blob_desc);
       const auto& nd_sbp = nd_sbp_signature->bn_in_op2nd_sbp().at(bn);
-      temp_blob_desc->mut_shape() =
-          *JUST(GetPhysicalShape(logical_blob_desc->shape(), nd_sbp, *parallel_desc, *parallel_ctx));
+      temp_blob_desc->set_shape(
+          *JUST(GetPhysicalShape(logical_blob_desc->shape(), nd_sbp, *parallel_desc, *parallel_ctx)));
       CHECK_OR_RETURN(input_bn2blob_desc.emplace(bn, temp_blob_desc).second) << " duplicate insert of input blob name " << bn;
     }
   }
