--- conflicted
+++ resolved
@@ -489,11 +489,7 @@
 };
 
 Maybe<void> UserOp::InitFromOpConf() {
-<<<<<<< HEAD
-  CHECK_OR_RETURN(op_conf().has_user_conf());
-=======
   CHECK(op_conf().has_user_conf());
->>>>>>> 77f9d83f
   for (const auto& pair : op_conf().user_conf().input()) {
     EnrollRepeatedInputBn(pair.first, pair.second.s_size());
     for (int32_t i = 0; i < pair.second.s_size(); ++i) {
