/*
Copyright 2020 The OneFlow Authors. All rights reserved.

Licensed under the Apache License, Version 2.0 (the "License");
you may not use this file except in compliance with the License.
You may obtain a copy of the License at

    http://www.apache.org/licenses/LICENSE-2.0

Unless required by applicable law or agreed to in writing, software
distributed under the License is distributed on an "AS IS" BASIS,
WITHOUT WARRANTIES OR CONDITIONS OF ANY KIND, either express or implied.
See the License for the specific language governing permissions and
limitations under the License.
*/
#include "oneflow/core/framework/infer_util.h"
#include "oneflow/core/framework/sbp_context.h"
#include "oneflow/core/framework/tensor_desc.h"
#include "oneflow/core/framework/to_string.h"
#include "oneflow/core/operator/user_op.h"
#include "oneflow/core/framework/infer_output_blob_time_shape_fn_context.h"
#include "oneflow/core/framework/infer_parallel_distribution_fn_context.h"

namespace oneflow {

namespace {

BlobDesc* FindValidBlobDescOfBnsInOp(
    std::function<BlobDesc*(const std::string&)> GetBlobDesc4BnInOp,
    const PbRpf<std::string>& bn_in_ops) {
  BlobDesc* valid = nullptr;
  for (const std::string& bn_in_op : bn_in_ops) {
    BlobDesc* blob_desc = GetBlobDesc4BnInOp(bn_in_op);
    if (blob_desc) {
      const bool is_dynamic = blob_desc->is_dynamic();
      if (valid == nullptr || is_dynamic) {
        valid = blob_desc;
        if (is_dynamic) { break; }
      }
    }
  }
  return valid;
}

user_op::NaiveTensorDesc GenTensorDescFromBlobDesc(const BlobDesc* blob_desc) {
  user_op::NaiveTensorDesc tensor_desc;
  *tensor_desc.mut_shape() = blob_desc->shape();
  *tensor_desc.mut_data_type() = blob_desc->data_type();
  *tensor_desc.mut_is_dynamic() = blob_desc->is_dynamic();
  return tensor_desc;
}

}  // namespace

class UserOpKernelRegContext final : public user_op::KernelRegContext {
 public:
  using ArgVec = std::vector<std::pair<std::string, int32_t>>;

  explicit UserOpKernelRegContext(const UserOp* user_op,
                                  std::function<BlobDesc*(const std::string&)> GetBlobDesc4BnInOp,
                                  const ParallelContext* parallel_ctx)
      : user_op_conf_(user_op->op_conf()) {
    const auto& op_conf = user_op->op_conf();
    CHECK(op_conf.has_user_conf());

    device_tag_ = op_conf.device_tag();
    device_type_ = CHECK_JUST(DeviceType4DeviceTag(device_tag_));
    parallel_ctx_ = parallel_ctx;

    auto InitInOrOut = [&](const PbMap<std::string, UserOpConf::ListString>& arg_map,
                           ArgVec* arg_vec) {
      for (auto it = arg_map.begin(); it != arg_map.end(); ++it) {
        for (int32_t i = 0; i < it->second.s_size(); ++i) {
          arg_vec->emplace_back(std::make_pair(it->first, i));
        }
      }
    };
    InitInOrOut(op_conf.user_conf().input(), &inputs_);
    InitInOrOut(op_conf.user_conf().output(), &outputs_);

    {
#define INSERT_TO_ARG2TENSOR_DESC(prefix)                                                \
  for (const auto& bn : user_op->prefix##_bns()) {                                       \
    const BlobDesc* blob_desc = GetBlobDesc4BnInOp(bn);                                  \
    if (!blob_desc) { continue; }                                                        \
    arg2tensor_desc_.emplace(GenUnRepeatedBn(bn), GenTensorDescFromBlobDesc(blob_desc)); \
  }

      INSERT_TO_ARG2TENSOR_DESC(input)
      INSERT_TO_ARG2TENSOR_DESC(output)
      INSERT_TO_ARG2TENSOR_DESC(tmp)

#undef INSERT_TO_ARG2TENSOR_DESC
    }
  }
  ~UserOpKernelRegContext() = default;

  DeviceType device_type() const override { return device_type_; }
  const std::string& device_tag() const override { return device_tag_; }
  const ParallelContext& parallel_ctx() const override { return *parallel_ctx_; }
  const user_op::TensorDesc* TensorDesc4ArgNameAndIndex(const std::string& arg_name,
                                                        int32_t index) const override {
    auto it = arg2tensor_desc_.find(std::make_pair(arg_name, index));
    if (it == arg2tensor_desc_.end()) { return nullptr; }
    return &(it->second);
  }
  const ArgVec& inputs() const override { return inputs_; }
  const ArgVec& outputs() const override { return outputs_; }

  const user_op::UserOpConfWrapper& user_op_conf() const override { return user_op_conf_; }

  const std::shared_ptr<const user_op::AttrVal>& Attr4Name(
      const std::string& attr_name) const override {
    return user_op_conf().Attr4Name(attr_name);
  }

 private:
  const user_op::UserOpConfWrapper user_op_conf_;
  ArgVec inputs_;
  ArgVec outputs_;
  DeviceType device_type_;
  std::string device_tag_;
  const ParallelContext* parallel_ctx_;
  HashMap<std::pair<std::string, int32_t>, user_op::NaiveTensorDesc> arg2tensor_desc_;
};

class UserOpInferContext final : public user_op::InferContext {
 public:
  using ArgVec = std::vector<std::pair<std::string, int32_t>>;

  UserOpInferContext(const UserOp* op, const ParallelContext* parallel_ctx, const JobDesc* job_desc,
                     const std::function<BlobDesc*(const std::string&)>& GetBlobDesc4BnInOp)
      : op_(op), parallel_ctx_(parallel_ctx), job_desc_(job_desc) {
    bn2logical_tensor_desc_.reset(new HashMap<std::string, user_op::NaiveTensorDesc>());
    auto InitTensorDesc = [&](const ArgVec& arg_vec, const PbRpf<std::string>& bns) {
      CHECK_EQ(arg_vec.size(), bns.size());
      for (int32_t i = 0; i < arg_vec.size(); ++i) {
        BlobDesc* blob = GetBlobDesc4BnInOp(bns.Get(i));
        CHECK_NOTNULL(blob);
        arg2tensor_desc_.emplace(arg_vec.at(i), GenTensorDescFromBlobDesc(blob));
      }
    };
    InitTensorDesc(op->inputs(), op->input_bns());
    InitTensorDesc(op->outputs(), op->output_bns());
  }
  ~UserOpInferContext() override = default;

<<<<<<< HEAD
  const user_op::TensorDesc& InputTensorDesc(const std::string& arg_name,
                                             int32_t index) const override {
    return *const_cast<UserOpInferContext*>(this)->TensorDesc4ArgNameAndIndex(arg_name, index);
  }

=======
  user_op::TensorDesc* OutputTensorDesc(const std::string& arg_name, int32_t index) override {
    return TensorDesc4ArgNameAndIndex(arg_name, index);
  }
>>>>>>> 52ecdb98
  user_op::TensorDesc* TensorDesc4ArgNameAndIndex(const std::string& arg_name,
                                                  int32_t index) override {
    auto it = arg2tensor_desc_.find(std::make_pair(arg_name, index));
    if (it == arg2tensor_desc_.end()) { return nullptr; };
    return &(it->second);
  }
  const user_op::TensorDesc* LogicalTensorDesc4ArgNameAndIndex(const std::string& arg_name,
                                                               int32_t index) const override {
    const std::string bn = GenRepeatedBn(arg_name, index);
    const auto it = bn2logical_tensor_desc_->find(bn);
    if (it != bn2logical_tensor_desc_->end()) {
      return &it->second;
    } else {
      std::shared_ptr<const BlobDesc> blob_desc = CHECK_JUST(op_->GetLogicalBlobDesc4BnInOp(bn));
      bn2logical_tensor_desc_->emplace(bn, GenTensorDescFromBlobDesc(blob_desc.get()));
      return &(bn2logical_tensor_desc_->emplace(bn, GenTensorDescFromBlobDesc(blob_desc.get()))
                   .first->second);
    }
  }
  const Shape& InputShape(const std::string& arg_name, int32_t index) const override {
    return *const_cast<UserOpInferContext*>(this)->Shape4ArgNameAndIndex(arg_name, index);
  }
  Shape* OutputShape(const std::string& arg_name, int32_t index) override {
    return Shape4ArgNameAndIndex(arg_name, index);
  }
  Shape* Shape4ArgNameAndIndex(const std::string& arg_name, int32_t index) override {
    auto it = arg2tensor_desc_.find(std::make_pair(arg_name, index));
    if (it == arg2tensor_desc_.end()) { return nullptr; };
    return it->second.mut_shape();
  }
  const DataType& InputDType(const std::string& arg_name, int32_t index) const override {
    return *const_cast<UserOpInferContext*>(this)->Dtype4ArgNameAndIndex(arg_name, index);
  }
  DataType* OutputDType(const std::string& arg_name, int32_t index) override {
    return Dtype4ArgNameAndIndex(arg_name, index);
  }
  DataType* Dtype4ArgNameAndIndex(const std::string& arg_name, int32_t index) override {
    auto it = arg2tensor_desc_.find(std::make_pair(arg_name, index));
    if (it == arg2tensor_desc_.end()) { return nullptr; };
    return it->second.mut_data_type();
  }
  bool InputIsDynamic(const std::string& arg_name, int32_t index) const override {
    return *const_cast<UserOpInferContext*>(this)->IsDynamic4ArgNameAndIndex(arg_name, index);
  }
  bool* OutputIsDynamic(const std::string& arg_name, int32_t index) override {
    return IsDynamic4ArgNameAndIndex(arg_name, index);
  }
  bool* IsDynamic4ArgNameAndIndex(const std::string& arg_name, int32_t index) override {
    auto it = arg2tensor_desc_.find(std::make_pair(arg_name, index));
    if (it == arg2tensor_desc_.end()) { return nullptr; };
    return it->second.mut_is_dynamic();
  }

  const ArgVec& inputs() const override { return op_->inputs(); }
  const ArgVec& outputs() const override { return op_->outputs(); }
  const ParallelContext& parallel_ctx() const override { return *parallel_ctx_; };
  const ParallelDesc& parallel_desc() const override {
    return *CHECK_JUST(op_->GetOpParallelDesc());
  };
  const JobDesc* job_desc() const override {
    CHECK_NOTNULL(job_desc_);
    return job_desc_;
  }

  const cfg::SbpParallel& SbpParallel4ArgNameAndIndex(const std::string& arg_name,
                                                      int32_t index) const override {
    CHECK_EQ(CHECK_JUST(op_->GetOpParallelDesc())->hierarchy()->NumAxes(), 1);
    const auto& bn2sbp = CHECK_JUST(op_->sbp_signature())->bn_in_op2sbp_parallel();
    std::string bn = GenRepeatedBn(arg_name, index);
    auto it = bn2sbp.find(bn);
    CHECK(it != bn2sbp.end());
    return it->second;
  }

  const cfg::ParallelDistribution& ParallelDistribution4ArgNameAndIndex(
      const std::string& arg_name, int32_t index) const override {
    const auto& bn2parallel_distribution =
        CHECK_JUST(op_->parallel_distribution_signature())->bn_in_op2parallel_distribution();
    std::string bn = GenRepeatedBn(arg_name, index);
    auto it = bn2parallel_distribution.find(bn);
    CHECK(it != bn2parallel_distribution.end());
    return it->second;
  }

  int64_t parallel_num() const override {
    return CHECK_JUST(op_->GetOpParallelDesc())->parallel_num();
  }

  const std::string& input(const std::string& arg_name, int32_t index) const override {
    return user_op_conf().input(arg_name, index);
  }
  const std::string& output(const std::string& arg_name, int32_t index) const override {
    return user_op_conf().output(arg_name, index);
  }
  bool has_input(const std::string& arg_name, int32_t index) const override {
    return user_op_conf().has_input(arg_name, index);
  }
  bool has_output(const std::string& arg_name, int32_t index) const override {
    return user_op_conf().has_output(arg_name, index);
  }
  int32_t input_size(const std::string& arg_name) const override {
    return user_op_conf().input_size(arg_name);
  }
  int32_t output_size(const std::string& arg_name) const override {
    return user_op_conf().output_size(arg_name);
  }
  const std::string& op_name() const override { return user_op_conf().op_name(); }
  const std::string& op_type_name() const override { return user_op_conf().op_type_name(); }
  const std::string& device_tag() const override { return user_op_conf().op_conf().device_tag(); }

 private:
  const user_op::UserOpConfWrapper& user_op_conf() const { return op_->user_op_conf(); }
  const std::shared_ptr<const user_op::AttrVal>& Attr4Name(
      const std::string& attr_name) const override {
    return user_op_conf().Attr4Name(attr_name);
  }

  const UserOp* op_;
  const ParallelContext* parallel_ctx_;
  const JobDesc* job_desc_;
  HashMap<std::pair<std::string, int32_t>, user_op::NaiveTensorDesc> arg2tensor_desc_;
  std::unique_ptr<HashMap<std::string, user_op::NaiveTensorDesc>> bn2logical_tensor_desc_;
};

class UserOpSbpContext : public user_op::SbpContext {
 public:
  using ArgVec = std::vector<std::pair<std::string, int32_t>>;

  UserOpSbpContext(const UserOp* op, cfg::SbpSignatureList* sbp_sig_list,
                   std::function<Maybe<const BlobDesc&>(const std::string&)> LogicalBlobDesc4Ibn)
      : op_(op), sbp_sig_list_(sbp_sig_list) {
    const auto& user_op_conf = op->op_conf().user_conf();
    for (auto it = user_op_conf.input().begin(); it != user_op_conf.input().end(); ++it) {
      const std::string& arg_name = it->first;
      for (int32_t i = 0; i < it->second.s_size(); ++i) {
        const BlobDesc* blob = &CHECK_JUST(LogicalBlobDesc4Ibn(GenRepeatedBn(arg_name, i)));
        arg2tensor_desc_.emplace(std::make_pair(arg_name, i), GenTensorDescFromBlobDesc(blob));
      }
    }
  }
  ~UserOpSbpContext() override = default;

  const user_op::TensorDesc& LogicalTensorDesc4InputArgNameAndIndex(
      const std::string& input_arg_name, int32_t index) const override {
    auto it = arg2tensor_desc_.find(std::make_pair(input_arg_name, index));
    CHECK(it != arg2tensor_desc_.end())
        << "Cannot find input_arg_name : " << input_arg_name << " input_arg_index : " << index;
    return it->second;
  }
  const ArgVec& inputs() const override { return op_->inputs(); }
  const ArgVec& outputs() const override { return op_->outputs(); }
  const user_op::UserOpConfWrapper& user_op_conf() const override { return op_->user_op_conf(); }

  user_op::UserOpSbpSignatureBuilder NewBuilder() override {
    return user_op::UserOpSbpSignatureBuilder(sbp_sig_list_);
  }

  DeviceType device_type() const override { return op_->device_type(); }

  int64_t parallel_num() const override {
    return CHECK_JUST(op_->GetOpParallelDesc())->parallel_num();
  }

 private:
  const UserOp* op_;
  cfg::SbpSignatureList* sbp_sig_list_;
  HashMap<std::pair<std::string, int32_t>, user_op::NaiveTensorDesc> arg2tensor_desc_;
};

class UserOpInferSbpSignatureFnContext : public user_op::InferSbpSignatureFnContext {
 public:
  using ArgVec = std::vector<std::pair<std::string, int32_t>>;

  UserOpInferSbpSignatureFnContext(
      const UserOp* op, cfg::SbpSignature* signature, const cfg::SbpSignature& sbp_signature_conf,
      std::function<Maybe<const SbpInferHint*>(const std::string&)> SbpInferHint4Ibn)
      : op_(op),
        signature_(signature),
        sbp_signature_conf_(sbp_signature_conf),
        sbp_infer_hint4ibn_fn_(std::move(SbpInferHint4Ibn)) {
    const auto& user_op_conf = op->op_conf().user_conf();
    for (const auto& it : user_op_conf.input()) {
      const std::string& arg_name = it.first;
      for (int32_t i = 0; i < it.second.s_size(); ++i) {
        auto hint = CHECK_JUST(sbp_infer_hint4ibn_fn_(GenRepeatedBn(arg_name, i)));
        arg2tensor_desc_.emplace(std::make_pair(arg_name, i),
                                 GenTensorDescFromBlobDesc(&hint->logical_blob_desc()));
        arg2sbp_parallel_hint_.emplace(std::make_pair(arg_name, i), hint->sbp_parallel());
      }
    }
  }
  ~UserOpInferSbpSignatureFnContext() override = default;

  const user_op::TensorDesc& LogicalTensorDesc4InputArgNameAndIndex(
      const std::string& input_arg_name, int32_t index) const override {
    auto it = arg2tensor_desc_.find(std::make_pair(input_arg_name, index));
    CHECK(it != arg2tensor_desc_.end())
        << "Cannot find input_arg_name : " << input_arg_name << " input_arg_index : " << index;
    return it->second;
  }
  const ArgVec& inputs() const override { return op_->inputs(); }
  const ArgVec& outputs() const override { return op_->outputs(); }
  cfg::SbpSignature* mutable_sbp_signature() override { return signature_; }
  const cfg::SbpSignature& sbp_signature_conf() const override { return sbp_signature_conf_; }

  const cfg::SbpParallel& SbpParallelHint4InputArgNameAndIndex(const std::string& input_arg_name,
                                                               int32_t index) const override {
    auto it = arg2sbp_parallel_hint_.find(std::make_pair(input_arg_name, index));
    CHECK(it != arg2sbp_parallel_hint_.end())
        << "Cannot find input_arg_name : " << input_arg_name << " input_arg_index : " << index;
    return it->second;
  }

  const user_op::UserOpConfWrapper& user_op_conf() const override { return op_->user_op_conf(); }

  DeviceType device_type() const override { return op_->device_type(); }

  int64_t parallel_num() const override {
    return CHECK_JUST(op_->GetOpParallelDesc())->parallel_num();
  }

 private:
  const UserOp* op_;
  HashMap<std::pair<std::string, int32_t>, user_op::NaiveTensorDesc> arg2tensor_desc_;
  HashMap<std::pair<std::string, int32_t>, cfg::SbpParallel> arg2sbp_parallel_hint_;
  cfg::SbpSignature* signature_;
  cfg::SbpSignature sbp_signature_conf_;
  std::function<Maybe<const SbpInferHint*>(const std::string&)> sbp_infer_hint4ibn_fn_;
};

class UserOpInferOutputBlobTimeShapeFnContext : public user_op::InferOutputBlobTimeShapeFnContext {
 public:
  UserOpInferOutputBlobTimeShapeFnContext(
      const UserOp* op,
      const std::function<Maybe<const Shape>(const std::string&)>& GetTimeShape4BnInOp,
      Shape* output_blob_time_shape)
      : op_(op), output_blob_time_shape_(output_blob_time_shape) {
    for (const auto& it : op->op_conf().user_conf().input()) {
      const std::string& arg_name = it.first;
      for (int32_t i = 0; i < it.second.s_size(); ++i) {
        std::string ibn = GenRepeatedBn(arg_name, i);
        arg2time_shape_.emplace(std::make_pair(arg_name, i), *CHECK_JUST(GetTimeShape4BnInOp(ibn)));
      }
    }
  }
  ~UserOpInferOutputBlobTimeShapeFnContext() override = default;

  const Shape& TimeShape4InputArgNameAndIndex(const std::string& arg_name, int32_t index) override {
    return arg2time_shape_.at(std::make_pair(arg_name, index));
  }

  const user_op::UserOpConfWrapper& user_op_conf() const override { return op_->user_op_conf(); }

  Shape* mut_output_blob_time_shape() override { return output_blob_time_shape_; };

 private:
  const UserOp* op_;
  HashMap<std::pair<std::string, int32_t>, Shape> arg2time_shape_;
  Shape* output_blob_time_shape_;
};

class UserOpInferParallelDistributionFnContext
    : public user_op::InferParallelDistributionFnContext {
 public:
  using ArgVec = std::vector<std::pair<std::string, int32_t>>;
  UserOpInferParallelDistributionFnContext(
      const UserOp* op, cfg::ParallelDistributionSignature* parallel_distribution_signature,
      const cfg::ParallelDistributionSignature& parallel_distribution_constraints,
      std::function<Maybe<const ParallelDistributionInferHint*>(const std::string&)>
          ParallelDistributionInferHint4Ibn)
      : op_(op),
        parallel_distribution_signature_(parallel_distribution_signature),
        parallel_distribution_constraints_(parallel_distribution_constraints),
        parallel_distribution_infer_hint4ibn_fn_(std::move(ParallelDistributionInferHint4Ibn)) {
    const auto& user_op_conf = op->op_conf().user_conf();
    for (const auto& it : user_op_conf.input()) {
      const std::string& arg_name = it.first;
      for (int32_t i = 0; i < it.second.s_size(); ++i) {
        auto hint =
            CHECK_JUST(parallel_distribution_infer_hint4ibn_fn_(GenRepeatedBn(arg_name, i)));
        CHECK(arg2tensor_desc_
                  .emplace(std::make_pair(arg_name, i),
                           GenTensorDescFromBlobDesc(&hint->logical_blob_desc()))
                  .second);
      }
    }
  }
  ~UserOpInferParallelDistributionFnContext() override = default;

  const user_op::TensorDesc& LogicalTensorDesc4InputArgNameAndIndex(
      const std::string& input_arg_name, int32_t index) const override {
    auto it = arg2tensor_desc_.find(std::make_pair(input_arg_name, index));
    CHECK(it != arg2tensor_desc_.end())
        << "Cannot find input_arg_name : " << input_arg_name << " input_arg_index : " << index;
    return it->second;
  }

  const cfg::ParallelDistributionSignature& parallel_distribution_constraints() const override {
    return parallel_distribution_constraints_;
  }

  cfg::ParallelDistribution* ParallelDistribution4ArgNameAndIndex(const std::string& arg_name,
                                                                  int32_t index) override {
    return &(*parallel_distribution_signature_
                  ->mutable_bn_in_op2parallel_distribution())[GenRepeatedBn(arg_name, index)];
  }

  const cfg::ParallelDistribution& ParallelDistributionHint4InputArgNameAndIndex(
      const std::string& arg_name, int32_t index) const override {
    auto hint =
        CHECK_JUST(parallel_distribution_infer_hint4ibn_fn_(GenRepeatedBn(arg_name, index)));
    return hint->parallel_distribution();
  }

  const user_op::UserOpConfWrapper& user_op_conf() const override { return op_->user_op_conf(); }

  int64_t parallel_num() const override {
    return CHECK_JUST(op_->GetOpParallelDesc())->parallel_num();
  }

  const Shape& parallel_hierarchy() override {
    return *(CHECK_JUST(op_->GetOpParallelDesc())->hierarchy());
  }

  const ArgVec& inputs() const override { return op_->inputs(); }
  const ArgVec& outputs() const override { return op_->outputs(); }

 private:
  const UserOp* op_;
  HashMap<std::pair<std::string, int32_t>, user_op::NaiveTensorDesc> arg2tensor_desc_;
  cfg::ParallelDistributionSignature* parallel_distribution_signature_;
  cfg::ParallelDistributionSignature parallel_distribution_constraints_;
  std::function<Maybe<const ParallelDistributionInferHint*>(const std::string&)>
      parallel_distribution_infer_hint4ibn_fn_;
};

void UserOp::InitFromOpConf() {
  CHECK(op_conf().has_user_conf());
  for (const auto& pair : op_conf().user_conf().input()) {
    EnrollRepeatedInputBn(pair.first, pair.second.s_size());
    for (int32_t i = 0; i < pair.second.s_size(); ++i) {
      inputs_.emplace_back(std::make_pair(pair.first, i));
    }
  }
  for (const auto& pair : op_conf().user_conf().output()) {
    EnrollRepeatedOutputBn(pair.first, pair.second.s_size());
    for (int32_t i = 0; i < pair.second.s_size(); ++i) {
      outputs_.emplace_back(std::make_pair(pair.first, i));
    }
  }
  EnrollTmpBn(GenRepeatedBn("tmp_buffer", 0));
  user_op_conf_.reset(new user_op::UserOpConfWrapper(shared_op_conf()));
  val_ =
      user_op::UserOpRegistryMgr::Get().GetOpRegistryResult(op_conf().user_conf().op_type_name());
  if (val_ != nullptr) {
    if (val_->input_arg_modify_fn) {
      user_op::GetInputArgModifier GetInputArgModifierFn =
          [&](const std::string& in_arg_name, int32_t in_arg_index) -> user_op::InputArgModifier* {
        std::string ibn = GenRepeatedBn(in_arg_name, in_arg_index);
        if (std::find(input_bns().begin(), input_bns().end(), ibn) != input_bns().end()) {
          return MutInputBlobModifier4Ibn(ibn);
        }
        return nullptr;
      };
      val_->input_arg_modify_fn(GetInputArgModifierFn, *user_op_conf_);
    }
    if (val_->output_arg_modify_fn) {
      user_op::GetOutputArgModifier GetOutputArgModifierFn =
          [&](const std::string& out_arg_name,
              int32_t out_arg_index) -> user_op::OutputArgModifier* {
        std::string obn = GenRepeatedBn(out_arg_name, out_arg_index);
        if (std::find(output_bns().begin(), output_bns().end(), obn) != output_bns().end()) {
          return MutOutputBlobModifier4Obn(obn);
        }
        return nullptr;
      };
      val_->output_arg_modify_fn(GetOutputArgModifierFn, *user_op_conf_);
    }
  }
}

Maybe<void> UserOp::InferInternalBlobDescs(
    const std::function<BlobDesc*(const std::string&)>& GetBlobDesc4BnInOp,
    const ParallelContext* parallel_ctx, const JobDesc* job_desc) const {
  // tmp buffer size must be inferred after out shape/dtype
  UserOpInferContext infer_ctx(this, parallel_ctx, job_desc, GetBlobDesc4BnInOp);
  const user_op::OpKernelRegistryResult* kernel_reg_val =
      JUST(user_op::UserOpRegistryMgr::Get().GetOpKernelRegistryResult(
          op_conf().user_conf().op_type_name(),
          UserOpKernelRegContext(this, GetBlobDesc4BnInOp, parallel_ctx)));
  CHECK_OR_RETURN(kernel_reg_val != nullptr)
      << "cannot find op_type: " << op_conf().user_conf().op_type_name() << " in kernel registry !";

  size_t tmp_size = kernel_reg_val->infer_tmp_size_fn(&infer_ctx);
  if (tmp_size > 0) {
    BlobDesc* tmp_buffer_blob = GetBlobDesc4BnInOp(GenRepeatedBn("tmp_buffer", 0));
    CHECK_NOTNULL_OR_RETURN(tmp_buffer_blob);
    tmp_buffer_blob->set_data_type(DataType::kChar);
    tmp_buffer_blob->mut_shape() = Shape({static_cast<int64_t>(tmp_size)});
  }
  return Maybe<void>::Ok();
}

Maybe<void> UserOp::InferLogicalOutBlobDescs(
    const std::function<BlobDesc*(const std::string&)>& BlobDesc4BnInOp,
    const ParallelDesc& parallel_desc) const {
  CHECK_OR_RETURN(val_ != nullptr)
      << "cannot find op_type: " << op_conf().user_conf().op_type_name() << " in op registry!";
  // default method set output blob desc (such as Dtype, is_dynamic)
  // set out blob desc attr as first input blob desc (if has)
  BlobDesc* first_in_blob_desc = FindValidBlobDescOfBnsInOp(BlobDesc4BnInOp, input_bns());
  if (first_in_blob_desc) {
    for (const std::string& obn : output_bns()) {
      BlobDesc4BnInOp(obn)->CopyFrom(*first_in_blob_desc);
    }
  }

  UserOpInferContext infer_ctx(this, nullptr, nullptr, BlobDesc4BnInOp);

  CHECK_OR_RETURN(val_->data_type_infer_fn)
      << "No InferDataType function for " << val_->op_type_name;
  JUST(val_->data_type_infer_fn(&infer_ctx));
  JUST(val_->logical_tensor_desc_infer_fn(&infer_ctx));
  for (const auto& pair : infer_ctx.outputs()) {
    BlobDesc* out_blob_desc = BlobDesc4BnInOp(GenRepeatedBn(pair.first, pair.second));
    user_op::TensorDesc* tensor_desc = infer_ctx.OutputTensorDesc(pair.first, pair.second);
    out_blob_desc->set_data_type(tensor_desc->data_type());
    out_blob_desc->mut_shape() = tensor_desc->shape();
    out_blob_desc->set_is_dynamic(tensor_desc->is_dynamic());
  }
  return Maybe<void>::Ok();
}

Maybe<void> UserOp::InferOutBlobDescs(
    const std::function<BlobDesc*(const std::string&)>& GetBlobDesc4BnInOp,
    const ParallelContext* parallel_ctx) const {
  CHECK_OR_RETURN(val_ != nullptr)
      << "cannot find op_type: " << op_conf().user_conf().op_type_name() << " in op registry!";
  if (!val_->physical_tensor_desc_infer_fn) {
    return Operator::InferOutBlobDescs(GetBlobDesc4BnInOp, parallel_ctx);
  } else {
    // default method set output blob desc (such as Dtype, is_dynamic, is_tensor_list)
    // set out blob desc attr as first input blob desc (if has)
    BlobDesc* first_in_blob_desc = FindValidBlobDescOfBnsInOp(GetBlobDesc4BnInOp, input_bns());
    if (first_in_blob_desc) {
      for (const std::string& obn : output_bns()) {
        GetBlobDesc4BnInOp(obn)->CopyFrom(*first_in_blob_desc);
      }
    }
    UserOpInferContext infer_ctx(this, parallel_ctx, nullptr, GetBlobDesc4BnInOp);

    CHECK_OR_RETURN(val_->data_type_infer_fn)
        << "No InferDataType function for " << val_->op_type_name;
    JUST(val_->data_type_infer_fn(&infer_ctx));
    JUST(val_->physical_tensor_desc_infer_fn(&infer_ctx));
    for (const auto& pair : infer_ctx.outputs()) {
      BlobDesc* out_blob_desc = GetBlobDesc4BnInOp(GenRepeatedBn(pair.first, pair.second));
      out_blob_desc->set_data_type(*(infer_ctx.OutputDType(pair.first, pair.second)));
      out_blob_desc->mut_shape() = *(infer_ctx.OutputShape(pair.first, pair.second));
      out_blob_desc->set_is_dynamic(*infer_ctx.OutputIsDynamic(pair.first, pair.second));
    }
    return Maybe<void>::Ok();
  }
}

Maybe<void> UserOp::InferInplaceObn2Ibn(
    HashMap<std::string, std::string>* mut_inplace_obn2ibn,
    HashMap<std::string, std::string>* con_inplace_obn2ibn,
    const std::function<BlobDesc*(const std::string&)>& GetBlobDesc4BnInOp,
    const ParallelContext* parallel_ctx) const {
  UserOpInferContext infer_ctx(this, parallel_ctx, nullptr, GetBlobDesc4BnInOp);
  const user_op::OpKernelRegistryResult* kernel_reg_val =
      JUST(user_op::UserOpRegistryMgr::Get().GetOpKernelRegistryResult(
          op_conf().user_conf().op_type_name(),
          UserOpKernelRegContext(this, GetBlobDesc4BnInOp, parallel_ctx)));
  CHECK_OR_RETURN(kernel_reg_val != nullptr)
      << "cannot find op_type: " << op_conf().user_conf().op_type_name() << " in kernel registry !";
  HashSet<std::string> bn_in_op_unique_check;
  user_op::AddInplaceArgPair AddInplaceArgPairFn =
      [&](const std::string& out_arg_name, int32_t out_arg_index, const std::string& in_arg_name,
          int32_t in_arg_index, bool is_mutable) -> Maybe<void> {
    std::string ibn = GenRepeatedBn(in_arg_name, in_arg_index);
    std::string obn = GenRepeatedBn(out_arg_name, out_arg_index);
    if (is_mutable) {
      mut_inplace_obn2ibn->emplace(obn, ibn);
    } else {
      con_inplace_obn2ibn->emplace(obn, ibn);
    }
    CHECK_OR_RETURN(std::find(input_bns().begin(), input_bns().end(), ibn) != input_bns().end())
        << "Cannot find input_arg_name : " << in_arg_name << " input_arg_index : " << in_arg_index
        << " in op_name: " << op_conf().name();
    CHECK_OR_RETURN(std::find(output_bns().begin(), output_bns().end(), obn) != output_bns().end())
        << "Cannot find output_arg_name : " << out_arg_name
        << " output_arg_index : " << out_arg_index << " in op_name: " << op_conf().name();

    std::string repeated_ibn_err_msg =
        "Cannot repeated set inplace proposal for same intput arg : " + in_arg_name
        + " index : " + std::to_string(in_arg_index) + " in op_name: " + op_conf().name();
    std::string repeated_obn_err_msg =
        "Cannot repeated set inplace proposal for same output arg : " + out_arg_name
        + " index : " + std::to_string(out_arg_index) + " in op_name: " + op_conf().name();
    CHECK_OR_RETURN(bn_in_op_unique_check.insert(ibn).second) << repeated_ibn_err_msg;
    CHECK_OR_RETURN(bn_in_op_unique_check.insert(obn).second) << repeated_obn_err_msg;
    return Maybe<void>::Ok();
  };
  JUST(kernel_reg_val->inplace_proposal_fn(infer_ctx, AddInplaceArgPairFn));
  return Maybe<void>::Ok();
}

LogicalBlobId UserOp::lbi4ibn(const std::string& input_bn) const {
  auto pair = GenUnRepeatedBn(input_bn);
  return GenLogicalBlobId(op_conf().user_conf().input().at(pair.first).s(pair.second));
}

LogicalBlobId UserOp::lbi4obn(const std::string& output_bn) const {
  auto pair = GenUnRepeatedBn(output_bn);
  auto ret = GenLogicalBlobId(op_conf().user_conf().output().at(pair.first).s(pair.second));
  CHECK_EQ(ret.op_name(), op_conf().name());
  CHECK_EQ(ret.blob_name(), output_bn);
  return ret;
}

Maybe<void> UserOp::InferSbpSignature(
    cfg::SbpSignature* sbp_signature, const cfg::SbpSignature& sbp_sig_conf,
    const std::function<int32_t(const cfg::SbpSignature&)>& CalcOrderValue4SbpSig,
    std::function<Maybe<const SbpInferHint*>(const std::string&)> SbpInferHint4Ibn,
    const ParallelDesc& parallel_desc) const {
  if (val_->sbp_signature_infer_fn) {
    UserOpInferSbpSignatureFnContext ctx(this, sbp_signature, sbp_sig_conf, SbpInferHint4Ibn);
    return val_->sbp_signature_infer_fn(&ctx);
  } else {
    return Operator::InferSbpSignature(sbp_signature, sbp_sig_conf, CalcOrderValue4SbpSig,
                                       SbpInferHint4Ibn, parallel_desc);
  }
}

Maybe<void> UserOp::GetSbpSignatures(
    const std::function<Maybe<const BlobDesc&>(const std::string&)>& LogicalBlobDesc4Ibn,
    const ParallelDesc& parallel_desc, cfg::SbpSignatureList* sbp_sig_list) const {
  CHECK_OR_RETURN(val_ != nullptr)
      << "cannot find op_type: " << op_conf().user_conf().op_type_name() << " in op registry!";
  UserOpSbpContext sbp_ctx(this, sbp_sig_list, LogicalBlobDesc4Ibn);
  JUST(val_->get_sbp_fn(&sbp_ctx));
  // Add Broadcast for source user op tick input
  std::string tick_bn = GenRepeatedBn(user_op::kUserSourceOpTickInputArgName, 0);
  if (val_->op_def.input_size() == 0 && input_bns().size() == 1) {
    CHECK_OR_RETURN(input_bns().Get(0) == tick_bn)
        << "user op_name: " << op_conf().name()
        << " op_type_name: " << op_conf().user_conf().op_type_name()
        << " set ERROR input arg name : " << input_bns().Get(0) << " because NO input in op def";
    for (auto& sbp_sig : *sbp_sig_list->mutable_sbp_signature()) {
      auto* bn2sbp = sbp_sig.mutable_bn_in_op2sbp_parallel();
      if (bn2sbp->find(tick_bn) == bn2sbp->end()) {
        (*bn2sbp)[tick_bn].mutable_broadcast_parallel();
      }
    }
  }
  // Check valid
  for (const auto& sbp_sig : sbp_sig_list->sbp_signature()) {
    const auto& bn2sbp = sbp_sig.bn_in_op2sbp_parallel();
    for (const auto& ibn : input_bns()) {
      auto pair = GenUnRepeatedBn(ibn);
      CHECK_OR_RETURN(bn2sbp.find(ibn) != bn2sbp.end())
          << "In op_name: " << op_conf().name()
          << " op_type_name: " << op_conf().user_conf().op_type_name()
          << ", input_arg_name : " << pair.first << " input_arg_index : " << pair.second
          << " have NOT set sbp signature";
    }
    for (const auto& obn : output_bns()) {
      auto pair = GenUnRepeatedBn(obn);
      CHECK_OR_RETURN(bn2sbp.find(obn) != bn2sbp.end())
          << "In op_name: " << op_conf().name()
          << " op_type_name: " << op_conf().user_conf().op_type_name()
          << ", output_arg_name : " << pair.first << " output_arg_index : " << pair.second
          << " have NOT set sbp signature";
    }
  }
  return Maybe<void>::Ok();
}

Maybe<void> UserOp::InferOpTimeShape(
    const std::function<Maybe<const Shape>(const std::string&)>& GetTimeShape4BnInOp,
    std::shared_ptr<const Shape>* time_shape) const {
  if (val_->output_blob_time_shape_infer_fn) {
    std::shared_ptr<Shape> op_time_shape(new Shape());
    UserOpInferOutputBlobTimeShapeFnContext infer_output_blob_time_shape_fn_ctx(
        this, GetTimeShape4BnInOp, op_time_shape.get());
    *time_shape = op_time_shape;
    return val_->output_blob_time_shape_infer_fn(&infer_output_blob_time_shape_fn_ctx);
  } else {
    return Operator::InferOpTimeShape(GetTimeShape4BnInOp, time_shape);
  }
}

namespace {

bool IgnoreInferParallelDistributionFnWhenFlatHierarchy(const std::string& op_type_name) {
  return (op_type_name == "reshape" || op_type_name == "reshape_like");
}

}  // namespace

Maybe<void> UserOp::InferParallelDistributionSignature(
    cfg::ParallelDistributionSignature* parallel_distribution_signature,
    const cfg::ParallelDistributionSignature& parallel_distribution_constraints,
    const ParallelDesc& parallel_desc,
    std::function<Maybe<const ParallelDistributionInferHint*>(const std::string&)>
        ParallelDistributionInferHint4Ibn) const {
  if (val_->parallel_distribution_infer_fn
      && (parallel_desc.hierarchy()->NumAxes() > 1
          || !IgnoreInferParallelDistributionFnWhenFlatHierarchy(
              this->user_op_conf().op_type_name()))) {
    UserOpInferParallelDistributionFnContext ctx(this, parallel_distribution_signature,
                                                 parallel_distribution_constraints,
                                                 ParallelDistributionInferHint4Ibn);
    return val_->parallel_distribution_infer_fn(&ctx);
  } else {
    return Operator::InferParallelDistributionSignature(
        parallel_distribution_signature, parallel_distribution_constraints, parallel_desc,
        ParallelDistributionInferHint4Ibn);
  }
}

Symbol<OperatorConf> UserOp::GetOpConfWithoutOpNameAndLbn() const {
  OperatorConf op_conf(this->op_conf());
  op_conf.set_name("undefined-op-name");
  UserOpConf* user_op_conf = op_conf.mutable_user_conf();
  for (auto& pair : *user_op_conf->mutable_input()) {
    for (auto& str : *pair.second.mutable_s()) { str = "undefined-op-name/undefined-ibn"; }
  }
  for (auto& pair : *user_op_conf->mutable_output()) {
    std::string prefix = "undefined-op-name/";
    prefix += pair.first;
    prefix += "_";
    int i = 0;
    for (auto& str : *pair.second.mutable_s()) { str = prefix + std::to_string(i++); }
  }
  return SymbolOf(op_conf);
}

void UserOp::VirtualGenKernelConf(
    std::function<const BlobDesc*(const std::string&)> GetBlobDesc4BnInOp,
    const ParallelContext* parallel_ctx, KernelConf* kernel_conf) const {
  auto user_conf = kernel_conf->mutable_user_conf();
  ForEachBnInOp([&](const std::string& bn) {
    const BlobDesc* blob_desc = GetBlobDesc4BnInOp(bn);
    if (blob_desc) { blob_desc->ToProto(&(*user_conf->mutable_bn_in_op2blob_desc())[bn]); }
  });
}

const user_op::UserOpConfWrapper& UserOp::user_op_conf() const {
  CHECK(user_op_conf_);
  return *user_op_conf_;
}

REGISTER_OP(OperatorConf::kUserConf, UserOp);

}  // namespace oneflow<|MERGE_RESOLUTION|>--- conflicted
+++ resolved
@@ -145,17 +145,13 @@
   }
   ~UserOpInferContext() override = default;
 
-<<<<<<< HEAD
   const user_op::TensorDesc& InputTensorDesc(const std::string& arg_name,
                                              int32_t index) const override {
     return *const_cast<UserOpInferContext*>(this)->TensorDesc4ArgNameAndIndex(arg_name, index);
   }
-
-=======
   user_op::TensorDesc* OutputTensorDesc(const std::string& arg_name, int32_t index) override {
     return TensorDesc4ArgNameAndIndex(arg_name, index);
   }
->>>>>>> 52ecdb98
   user_op::TensorDesc* TensorDesc4ArgNameAndIndex(const std::string& arg_name,
                                                   int32_t index) override {
     auto it = arg2tensor_desc_.find(std::make_pair(arg_name, index));
