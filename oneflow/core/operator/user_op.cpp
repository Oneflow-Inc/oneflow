/*
Copyright 2020 The OneFlow Authors. All rights reserved.

Licensed under the Apache License, Version 2.0 (the "License");
you may not use this file except in compliance with the License.
You may obtain a copy of the License at

    http://www.apache.org/licenses/LICENSE-2.0

Unless required by applicable law or agreed to in writing, software
distributed under the License is distributed on an "AS IS" BASIS,
WITHOUT WARRANTIES OR CONDITIONS OF ANY KIND, either express or implied.
See the License for the specific language governing permissions and
limitations under the License.
*/
#include "oneflow/core/framework/batch_axis_context.h"
#include "oneflow/core/framework/infer_util.h"
#include "oneflow/core/framework/sbp_context.h"
#include "oneflow/core/framework/tensor_desc.h"
#include "oneflow/core/framework/to_string.h"
#include "oneflow/core/operator/user_op.h"
#include "oneflow/core/framework/infer_output_blob_time_shape_fn_context.h"

namespace oneflow {

namespace {

BlobDesc* FindValidBlobDescOfBnsInOp(
    std::function<BlobDesc*(const std::string&)> GetBlobDesc4BnInOp,
    const PbRpf<std::string>& bn_in_ops) {
  for (const std::string& bn_in_op : bn_in_ops) {
    BlobDesc* blob_desc = GetBlobDesc4BnInOp(bn_in_op);
    if (blob_desc) { return blob_desc; }
  }
  return nullptr;
}

user_op::TensorDesc GenTensorDescFromBlobDesc(const BlobDesc* blob_desc) {
  BlobDescProto proto;
  blob_desc->ToProto(&proto);
  return user_op::TensorDesc(proto);
}

}  // namespace

class UserOpKernelRegContext final : public user_op::KernelRegContext {
 public:
  using ArgVec = std::vector<std::pair<std::string, int32_t>>;

  explicit UserOpKernelRegContext(const UserOp* user_op,
                                  std::function<BlobDesc*(const std::string&)> GetBlobDesc4BnInOp,
                                  const ParallelContext* parallel_ctx)
      : user_op::KernelRegContext(user_op::UserOpConfWrapper(user_op->op_conf())) {
    const auto& op_conf = user_op->op_conf();
    CHECK(op_conf.has_user_conf());

    device_tag_ = op_conf.device_tag();
    device_type_ = CHECK_JUST(DeviceType4DeviceTag(device_tag_));
    parallel_ctx_ = parallel_ctx;

    auto InitInOrOut = [&](const PbMap<std::string, UserOpConf::ListString>& arg_map,
                           ArgVec* arg_vec) {
      for (auto it = arg_map.begin(); it != arg_map.end(); ++it) {
        for (int32_t i = 0; i < it->second.s_size(); ++i) {
          arg_vec->emplace_back(std::make_pair(it->first, i));
        }
      }
    };
    InitInOrOut(op_conf.user_conf().input(), &inputs_);
    InitInOrOut(op_conf.user_conf().output(), &outputs_);

    {
#define INSERT_TO_ARG2TENSOR_DESC(prefix)                                                \
  for (const auto& bn : user_op->prefix##_bns()) {                                       \
    const BlobDesc* blob_desc = GetBlobDesc4BnInOp(bn);                                  \
    if (!blob_desc) { continue; }                                                        \
    arg2tensor_desc_.emplace(GenUnRepeatedBn(bn), GenTensorDescFromBlobDesc(blob_desc)); \
  }

      INSERT_TO_ARG2TENSOR_DESC(input)
      INSERT_TO_ARG2TENSOR_DESC(output)
      INSERT_TO_ARG2TENSOR_DESC(tmp)

#undef INSERT_TO_ARG2TENSOR_DESC
    }
  }
  ~UserOpKernelRegContext() = default;

  DeviceType device_type() const override { return device_type_; }
  const std::string& device_tag() const override { return device_tag_; }
  const ParallelContext& parallel_ctx() const override { return *parallel_ctx_; }
  const user_op::TensorDesc* TensorDesc4ArgNameAndIndex(const std::string& arg_name,
                                                        int32_t index) const override {
    auto it = arg2tensor_desc_.find(std::make_pair(arg_name, index));
    if (it == arg2tensor_desc_.end()) { return nullptr; }
    return &(it->second);
  }
  const ArgVec& inputs() const override { return inputs_; }
  const ArgVec& outputs() const override { return outputs_; }

 private:
  ArgVec inputs_;
  ArgVec outputs_;
  DeviceType device_type_;
  std::string device_tag_;
  const ParallelContext* parallel_ctx_;
  HashMap<std::pair<std::string, int32_t>, user_op::TensorDesc> arg2tensor_desc_;
};

class UserOpInferContext : public user_op::InferContext {
 public:
  using ArgVec = std::vector<std::pair<std::string, int32_t>>;

  UserOpInferContext(const OperatorConf& op_conf, const ParallelContext* parallel_ctx,
                     const SbpSignature* sbp_signature, const JobDesc& job_desc,
                     std::function<BlobDesc*(const std::string&)> GetBlobDesc4BnInOp)
      : user_op::InferContext(user_op::UserOpConfWrapper(op_conf)),
        parallel_ctx_(parallel_ctx),
        sbp_signature_(sbp_signature),
        job_desc_(job_desc) {
    auto InitInOrOut = [&](const PbMap<std::string, UserOpConf::ListString>& arg_map,
                           ArgVec* arg_vec) {
      for (auto it = arg_map.begin(); it != arg_map.end(); ++it) {
        const std::string& arg_name = it->first;
        for (int32_t i = 0; i < it->second.s_size(); ++i) {
          BlobDesc* blob = GetBlobDesc4BnInOp(GenRepeatedBn(arg_name, i));
          auto key = std::make_pair(arg_name, i);
          arg2tensor_desc_.emplace(key, GenTensorDescFromBlobDesc(blob));
          arg_vec->emplace_back(std::make_pair(arg_name, i));
        }
      }
    };
    InitInOrOut(op_conf.user_conf().input(), &inputs_);
    InitInOrOut(op_conf.user_conf().output(), &outputs_);
  }
  ~UserOpInferContext() = default;

  user_op::TensorDesc* TensorDesc4ArgNameAndIndex(const std::string& arg_name,
                                                  int32_t index) override {
    auto it = arg2tensor_desc_.find(std::make_pair(arg_name, index));
    if (it == arg2tensor_desc_.end()) { return nullptr; };
    return &(it->second);
  }
  Shape* Shape4ArgNameAndIndex(const std::string& arg_name, int32_t index) override {
    auto it = arg2tensor_desc_.find(std::make_pair(arg_name, index));
    if (it == arg2tensor_desc_.end()) { return nullptr; };
    return it->second.mut_shape();
  }
  DataType* Dtype4ArgNameAndIndex(const std::string& arg_name, int32_t index) override {
    auto it = arg2tensor_desc_.find(std::make_pair(arg_name, index));
    if (it == arg2tensor_desc_.end()) { return nullptr; };
    return it->second.mut_data_type();
  }
  bool* IsDynamic4ArgNameAndIndex(const std::string& arg_name, int32_t index) override {
    auto it = arg2tensor_desc_.find(std::make_pair(arg_name, index));
    if (it == arg2tensor_desc_.end()) { return nullptr; };
    return it->second.mut_is_dynamic();
  }
  bool* IsTensorList4ArgNameAndIndex(const std::string& arg_name, int32_t index) override {
    auto it = arg2tensor_desc_.find(std::make_pair(arg_name, index));
    if (it == arg2tensor_desc_.end()) { return nullptr; };
    return it->second.mut_is_tensor_list();
  }

  const ArgVec& inputs() const override { return inputs_; }
  const ArgVec& outputs() const override { return outputs_; }
  const ParallelContext& parallel_ctx() const override { return *parallel_ctx_; };
  const JobDesc& job_desc() const override { return job_desc_; }
  const SbpParallel& SbpParallel4ArgNameAndIndex(const std::string& arg_name,
                                                 int32_t index) const override {
    const auto& bn2sbp = sbp_signature_->bn_in_op2sbp_parallel();
    std::string bn = GenRepeatedBn(arg_name, index);
    CHECK(bn2sbp.find(bn) != bn2sbp.end());
    return sbp_signature_->bn_in_op2sbp_parallel().at(bn);
  }

 private:
  ArgVec inputs_;
  ArgVec outputs_;
  const ParallelContext* parallel_ctx_;
  const SbpSignature* sbp_signature_;
  const JobDesc& job_desc_;
  HashMap<std::pair<std::string, int32_t>, user_op::TensorDesc> arg2tensor_desc_;
};

class UserOpSbpContext : public user_op::SbpContext {
 public:
  using ArgVec = std::vector<std::pair<std::string, int32_t>>;

  UserOpSbpContext(const OperatorConf& op_conf, SbpSignatureList* sbp_sig_list,
                   DeviceType device_type, int64_t parallel_num,
                   std::function<Maybe<const BlobDesc&>(const std::string&)> LogicalBlobDesc4Ibn)
      : user_op::SbpContext(user_op::UserOpConfWrapper(op_conf), sbp_sig_list, device_type,
                            parallel_num) {
    const auto& user_op_conf = op_conf.user_conf();
    for (auto it = user_op_conf.input().begin(); it != user_op_conf.input().end(); ++it) {
      const std::string& arg_name = it->first;
      for (int32_t i = 0; i < it->second.s_size(); ++i) {
        const BlobDesc* blob = &CHECK_JUST(LogicalBlobDesc4Ibn(GenRepeatedBn(arg_name, i)));
        arg2tensor_desc_.emplace(std::make_pair(arg_name, i), GenTensorDescFromBlobDesc(blob));
        inputs_.emplace_back(std::make_pair(arg_name, i));
      }
    }
    for (auto it = user_op_conf.output().begin(); it != user_op_conf.output().end(); ++it) {
      const std::string& arg_name = it->first;
      for (int32_t i = 0; i < it->second.s_size(); ++i) {
        outputs_.emplace_back(std::make_pair(arg_name, i));
      }
    }
  }
  ~UserOpSbpContext() = default;

  const user_op::TensorDesc& LogicalTensorDesc4InputArgNameAndIndex(
      const std::string& input_arg_name, int32_t index) const override {
    return arg2tensor_desc_.at(std::make_pair(input_arg_name, index));
  }
  const ArgVec& inputs() const override { return inputs_; }
  const ArgVec& outputs() const override { return outputs_; }

 private:
  ArgVec inputs_;
  ArgVec outputs_;
  HashMap<std::pair<std::string, int32_t>, user_op::TensorDesc> arg2tensor_desc_;
};

class UserOpInferSbpSignatureFnContext : public user_op::InferSbpSignatureFnContext {
 public:
  using ArgVec = std::vector<std::pair<std::string, int32_t>>;

  UserOpInferSbpSignatureFnContext(
      const OperatorConf& op_conf, SbpSignature* signature, const SbpSignature& sbp_signature_conf,
      DeviceType device_type, int64_t parallel_num,
      std::function<Maybe<const SbpInferHint*>(const std::string&)> SbpInferHint4Ibn)
      : user_op::InferSbpSignatureFnContext(user_op::UserOpConfWrapper(op_conf), device_type,
                                            parallel_num),
        signature_(signature),
        sbp_signature_conf_(sbp_signature_conf),
        sbp_infer_hint4ibn_fn_(std::move(SbpInferHint4Ibn)) {
    const auto& user_op_conf = op_conf.user_conf();
    for (const auto& it : user_op_conf.input()) {
      const std::string& arg_name = it.first;
      for (int32_t i = 0; i < it.second.s_size(); ++i) {
        auto hint = CHECK_JUST(sbp_infer_hint4ibn_fn_(GenRepeatedBn(arg_name, i)));
        arg2tensor_desc_.emplace(std::make_pair(arg_name, i),
                                 GenTensorDescFromBlobDesc(&hint->logical_blob_desc()));
        arg2sbp_parallel_hint_.emplace(std::make_pair(arg_name, i), hint->sbp_parallel());
        inputs_.emplace_back(std::make_pair(arg_name, i));
      }
    }
    for (const auto& it : user_op_conf.output()) {
      const std::string& arg_name = it.first;
      for (int32_t i = 0; i < it.second.s_size(); ++i) {
        outputs_.emplace_back(std::make_pair(arg_name, i));
      }
    }
  }
  ~UserOpInferSbpSignatureFnContext() override = default;

  const user_op::TensorDesc& LogicalTensorDesc4InputArgNameAndIndex(
      const std::string& input_arg_name, int32_t index) const override {
    return arg2tensor_desc_.at(std::make_pair(input_arg_name, index));
  }
  const ArgVec& inputs() const override { return inputs_; }
  const ArgVec& outputs() const override { return outputs_; }
  SbpSignature* mutable_sbp_signature() override { return signature_; }
  const SbpSignature& sbp_signature_conf() const override { return sbp_signature_conf_; }

  const SbpParallel& SbpParallelHint4InputArgNameAndIndex(const std::string& input_arg_name,
                                                          int32_t index) const override {
    return arg2sbp_parallel_hint_.at(std::make_pair(input_arg_name, index));
  }

 private:
  ArgVec inputs_;
  ArgVec outputs_;
  HashMap<std::pair<std::string, int32_t>, user_op::TensorDesc> arg2tensor_desc_;
  HashMap<std::pair<std::string, int32_t>, SbpParallel> arg2sbp_parallel_hint_;
  SbpSignature* signature_;
  SbpSignature sbp_signature_conf_;
  std::function<Maybe<const SbpInferHint*>(const std::string&)> sbp_infer_hint4ibn_fn_;
};

class UserOpBatchAxisContext : public user_op::BatchAxisContext {
 public:
  using ArgVec = std::vector<std::pair<std::string, int32_t>>;

  UserOpBatchAxisContext(const OperatorConf& op_conf,
                         std::function<OptInt64*(const std::string&)> BatchAxis4BnInOp,
                         std::function<const BlobDesc&(const std::string&)> LogicalBlobDesc4Ibn)
      : user_op::BatchAxisContext(user_op::UserOpConfWrapper(op_conf)) {
    const auto& user_op_conf = op_conf.user_conf();
    for (auto it = user_op_conf.input().begin(); it != user_op_conf.input().end(); ++it) {
      const std::string& arg_name = it->first;
      for (int32_t i = 0; i < it->second.s_size(); ++i) {
        std::string ibn = GenRepeatedBn(arg_name, i);
        const BlobDesc& blob = LogicalBlobDesc4Ibn(ibn);
        arg2tensor_desc_.emplace(std::make_pair(arg_name, i), GenTensorDescFromBlobDesc(&blob));
        arg2batch_axis_.emplace(std::make_pair(arg_name, i), BatchAxis4BnInOp(ibn));
        inputs_.emplace_back(std::make_pair(arg_name, i));
      }
    }
    for (auto it = user_op_conf.output().begin(); it != user_op_conf.output().end(); ++it) {
      const std::string& arg_name = it->first;
      for (int32_t i = 0; i < it->second.s_size(); ++i) {
        arg2batch_axis_.emplace(std::make_pair(arg_name, i),
                                BatchAxis4BnInOp(GenRepeatedBn(arg_name, i)));
        outputs_.emplace_back(std::make_pair(arg_name, i));
      }
    }
  }
  ~UserOpBatchAxisContext() = default;

  const user_op::TensorDesc& LogicalTensorDesc4InputArgNameAndIndex(
      const std::string& input_arg_name, int32_t index) const override {
    return arg2tensor_desc_.at(std::make_pair(input_arg_name, index));
  }
  const ArgVec& inputs() const { return inputs_; }
  const ArgVec& outputs() const { return outputs_; }

  OptInt64* BatchAxis4ArgNameAndIndex(const std::string& arg_name, int32_t index) override {
    return arg2batch_axis_.at(std::make_pair(arg_name, index));
  }

 private:
  ArgVec inputs_;
  ArgVec outputs_;
  HashMap<std::pair<std::string, int32_t>, user_op::TensorDesc> arg2tensor_desc_;
  HashMap<std::pair<std::string, int32_t>, OptInt64*> arg2batch_axis_;
};

class UserOpInferOutputBlobTimeShapeFnContext : public user_op::InferOutputBlobTimeShapeFnContext {
 public:
  using ArgVec = std::vector<std::pair<std::string, int32_t>>;
  UserOpInferOutputBlobTimeShapeFnContext(
      const OperatorConf& op_conf,
      const std::function<const Shape*(const std::string&)>& GetTimeShape4BnInOp,
      Shape* output_blob_time_shape)
      : user_op_conf_(op_conf), output_blob_time_shape_(output_blob_time_shape) {
    for (const auto& it : op_conf.user_conf().input()) {
      const std::string& arg_name = it.first;
      for (int32_t i = 0; i < it.second.s_size(); ++i) {
        std::string ibn = GenRepeatedBn(arg_name, i);
        arg2time_shape_.emplace(std::make_pair(arg_name, i), *GetTimeShape4BnInOp(ibn));
      }
    }
  }
  ~UserOpInferOutputBlobTimeShapeFnContext() override = default;

  const Shape& TimeShape4InputArgNameAndIndex(const std::string& arg_name, int32_t index) override {
    return arg2time_shape_.at(std::make_pair(arg_name, index));
  }

  const user_op::UserOpConfWrapper& user_op_conf() const override { return user_op_conf_; }

  Shape* mut_output_blob_time_shape() override { return output_blob_time_shape_; };

 private:
  HashMap<std::pair<std::string, int32_t>, Shape> arg2time_shape_;
  user_op::UserOpConfWrapper user_op_conf_;
  Shape* output_blob_time_shape_;
};

void UserOp::InitFromOpConf() {
  CHECK(op_conf().has_user_conf());
  for (const auto& pair : op_conf().user_conf().input()) {
    EnrollRepeatedInputBn(pair.first, pair.second.s_size());
  }
  for (const auto& pair : op_conf().user_conf().output()) {
    EnrollRepeatedOutputBn(pair.first, pair.second.s_size());
  }
  EnrollTmpBn(GenRepeatedBn("tmp_buffer", 0));
  val_ =
      user_op::UserOpRegistryMgr::Get().GetOpRegistryResult(op_conf().user_conf().op_type_name());
  if (val_ != nullptr) {
    user_op::UserOpConfWrapper user_conf_wrapper(op_conf());
    user_op::GetInputArgModifier GetInputArgModifierFn =
        [&](const std::string& in_arg_name, int32_t in_arg_index) -> user_op::InputArgModifier* {
      std::string ibn = GenRepeatedBn(in_arg_name, in_arg_index);
      if (std::find(input_bns().begin(), input_bns().end(), ibn) != input_bns().end()) {
        return MutInputBlobModifier4Ibn(ibn);
      }
      return nullptr;
    };
    val_->input_arg_modify_fn(GetInputArgModifierFn, user_conf_wrapper);

    user_op::GetOutputArgModifier GetOutputArgModifierFn =
        [&](const std::string& out_arg_name, int32_t out_arg_index) -> user_op::OutputArgModifier* {
      std::string obn = GenRepeatedBn(out_arg_name, out_arg_index);
      if (std::find(output_bns().begin(), output_bns().end(), obn) != output_bns().end()) {
        return MutOutputBlobModifier4Obn(obn);
      }
      return nullptr;
    };
    val_->output_arg_modify_fn(GetOutputArgModifierFn, user_conf_wrapper);
  }
}

Maybe<void> UserOp::InferInternalBlobDescs(
    std::function<BlobDesc*(const std::string&)> GetBlobDesc4BnInOp,
    const ParallelContext* parallel_ctx, const SbpSignature* sbp_signature) const {
  // tmp buffer size must be inferred after out shape/dtype
  UserOpInferContext infer_ctx(op_conf(), parallel_ctx, sbp_signature, job_desc(),
                               GetBlobDesc4BnInOp);
  const user_op::OpKernelRegistryResult* kernel_reg_val =
      JUST(user_op::UserOpRegistryMgr::Get().GetOpKernelRegistryResult(
          op_conf().user_conf().op_type_name(),
          UserOpKernelRegContext(this, GetBlobDesc4BnInOp, parallel_ctx)));
  CHECK_OR_RETURN(kernel_reg_val != nullptr)
      << "cannot find op_type: " << op_conf().user_conf().op_type_name() << " in kernel registry !";

  size_t tmp_size = kernel_reg_val->infer_tmp_size_fn(&infer_ctx);
  if (tmp_size > 0) {
    BlobDesc* tmp_buffer_blob = GetBlobDesc4BnInOp(GenRepeatedBn("tmp_buffer", 0));
    CHECK_NOTNULL_OR_RETURN(tmp_buffer_blob);
    tmp_buffer_blob->set_data_type(DataType::kChar);
    tmp_buffer_blob->mut_shape() = Shape({static_cast<int64_t>(tmp_size)});
  }
  return Maybe<void>::Ok();
}

Maybe<void> UserOp::InferLogicalOutBlobDescs(
    const std::function<BlobDesc*(const std::string&)>& BlobDesc4BnInOp,
    const ParallelDesc& parallel_desc) const {
  CHECK_OR_RETURN(val_ != nullptr)
      << "cannot find op_type: " << op_conf().user_conf().op_type_name() << " in op registry!";
  // default method set output blob desc (such as Dtype, is_dynamic, is_tensor_list)
  // set out blob desc attr as first input blob desc (if has)
  BlobDesc* first_in_blob_desc = FindValidBlobDescOfBnsInOp(BlobDesc4BnInOp, input_bns());
  if (first_in_blob_desc) {
    for (const std::string& obn : output_bns()) {
<<<<<<< HEAD
      BlobDesc4BnInOp(obn)->CopyMetaFrom(*first_in_blob_desc);
=======
      GetBlobDesc4BnInOp(obn)->CopyFrom(*first_in_blob_desc);
>>>>>>> a1237e3c
    }
  }

  UserOpInferContext infer_ctx(op_conf(), nullptr, nullptr, job_desc(), BlobDesc4BnInOp);

  JUST(val_->logical_tensor_desc_infer_fn(&infer_ctx));
  for (const auto& pair : infer_ctx.outputs()) {
    BlobDesc* out_blob_desc = BlobDesc4BnInOp(GenRepeatedBn(pair.first, pair.second));
    out_blob_desc->set_data_type(*(infer_ctx.Dtype4ArgNameAndIndex(pair.first, pair.second)));
    out_blob_desc->mut_shape() = *(infer_ctx.Shape4ArgNameAndIndex(pair.first, pair.second));
    out_blob_desc->set_is_dynamic(*infer_ctx.IsDynamic4ArgNameAndIndex(pair.first, pair.second));
    out_blob_desc->set_is_tensor_list(
        *infer_ctx.IsTensorList4ArgNameAndIndex(pair.first, pair.second));
  }
  return Maybe<void>::Ok();
}

Maybe<void> UserOp::InferOutBlobDescs(
    std::function<BlobDesc*(const std::string&)> GetBlobDesc4BnInOp,
    const ParallelContext* parallel_ctx, const SbpSignature* sbp_signature) const {
  CHECK_OR_RETURN(val_ != nullptr)
      << "cannot find op_type: " << op_conf().user_conf().op_type_name() << " in op registry!";
  if (!val_->physical_tensor_desc_infer_fn) {
    return Operator::InferOutBlobDescs(GetBlobDesc4BnInOp, parallel_ctx, sbp_signature);
  } else {
    // default method set output blob desc (such as Dtype, is_dynamic, is_tensor_list)
    // set out blob desc attr as first input blob desc (if has)
    BlobDesc* first_in_blob_desc = FindValidBlobDescOfBnsInOp(GetBlobDesc4BnInOp, input_bns());
    if (first_in_blob_desc) {
      for (const std::string& obn : output_bns()) {
        GetBlobDesc4BnInOp(obn)->CopyMetaFrom(*first_in_blob_desc);
      }
    }

    UserOpInferContext infer_ctx(op_conf(), parallel_ctx, sbp_signature, job_desc(),
                                 GetBlobDesc4BnInOp);

    JUST(val_->physical_tensor_desc_infer_fn(&infer_ctx));
    for (const auto& pair : infer_ctx.outputs()) {
      BlobDesc* out_blob_desc = GetBlobDesc4BnInOp(GenRepeatedBn(pair.first, pair.second));
      out_blob_desc->set_data_type(*(infer_ctx.Dtype4ArgNameAndIndex(pair.first, pair.second)));
      out_blob_desc->mut_shape() = *(infer_ctx.Shape4ArgNameAndIndex(pair.first, pair.second));
      out_blob_desc->set_is_dynamic(*infer_ctx.IsDynamic4ArgNameAndIndex(pair.first, pair.second));
      out_blob_desc->set_is_tensor_list(
          *infer_ctx.IsTensorList4ArgNameAndIndex(pair.first, pair.second));
    }
    return Maybe<void>::Ok();
  }
}

Maybe<void> UserOp::InferInplaceObn2Ibn(
    HashMap<std::string, std::string>* mut_inplace_obn2ibn,
    HashMap<std::string, std::string>* con_inplace_obn2ibn,
    std::function<BlobDesc*(const std::string&)> GetBlobDesc4BnInOp,
    const ParallelContext* parallel_ctx, const SbpSignature* sbp_signature) const {
  UserOpInferContext infer_ctx(op_conf(), parallel_ctx, sbp_signature, job_desc(),
                               GetBlobDesc4BnInOp);
  const user_op::OpKernelRegistryResult* kernel_reg_val =
      JUST(user_op::UserOpRegistryMgr::Get().GetOpKernelRegistryResult(
          op_conf().user_conf().op_type_name(),
          UserOpKernelRegContext(this, GetBlobDesc4BnInOp, parallel_ctx)));
  CHECK_OR_RETURN(kernel_reg_val != nullptr)
      << "cannot find op_type: " << op_conf().user_conf().op_type_name() << " in kernel registry !";
  HashSet<std::string> bn_in_op_unique_check;
  user_op::AddInplaceArgPair AddInplaceArgPairFn =
      [&](const std::string& out_arg_name, int32_t out_arg_index, const std::string& in_arg_name,
          int32_t in_arg_index, bool is_mutable) -> Maybe<void> {
    std::string ibn = GenRepeatedBn(in_arg_name, in_arg_index);
    std::string obn = GenRepeatedBn(out_arg_name, out_arg_index);
    if (is_mutable) {
      mut_inplace_obn2ibn->emplace(obn, ibn);
    } else {
      con_inplace_obn2ibn->emplace(obn, ibn);
    }
    CHECK_OR_RETURN(std::find(input_bns().begin(), input_bns().end(), ibn) != input_bns().end())
        << "Cannot find input_arg_name : " << in_arg_name << " input_arg_index : " << in_arg_index
        << " in op_name: " << op_conf().name();
    CHECK_OR_RETURN(std::find(output_bns().begin(), output_bns().end(), obn) != output_bns().end())
        << "Cannot find output_arg_name : " << out_arg_name
        << " output_arg_index : " << out_arg_index << " in op_name: " << op_conf().name();

    std::string repeated_ibn_err_msg =
        "Cannot repeated set inplace proposal for same intput arg : " + in_arg_name
        + " index : " + std::to_string(in_arg_index) + " in op_name: " + op_conf().name();
    std::string repeated_obn_err_msg =
        "Cannot repeated set inplace proposal for same output arg : " + out_arg_name
        + " index : " + std::to_string(out_arg_index) + " in op_name: " + op_conf().name();
    CHECK_OR_RETURN(bn_in_op_unique_check.insert(ibn).second) << repeated_ibn_err_msg;
    CHECK_OR_RETURN(bn_in_op_unique_check.insert(obn).second) << repeated_obn_err_msg;
    return Maybe<void>::Ok();
  };
  JUST(kernel_reg_val->inplace_proposal_fn(infer_ctx, AddInplaceArgPairFn));
  return Maybe<void>::Ok();
}

LogicalBlobId UserOp::lbi4ibn(const std::string& input_bn) const {
  auto pair = GenUnRepeatedBn(input_bn);
  return GenLogicalBlobId(op_conf().user_conf().input().at(pair.first).s(pair.second));
}

LogicalBlobId UserOp::lbi4obn(const std::string& output_bn) const {
  auto pair = GenUnRepeatedBn(output_bn);
  auto ret = GenLogicalBlobId(op_conf().user_conf().output().at(pair.first).s(pair.second));
  CHECK_EQ(ret.op_name(), op_conf().name());
  CHECK_EQ(ret.blob_name(), output_bn);
  return ret;
}

Maybe<void> UserOp::InferBatchAxis(
    std::function<OptInt64*(const std::string&)> BatchAxis4BnInOp) const {
  CHECK_OR_RETURN(val_ != nullptr)
      << "cannot find op_type: " << op_conf().user_conf().op_type_name() << " in op registry!";
  auto LogicalBlobDesc4Ibn = [&](const std::string& bn) -> const BlobDesc& {
    return *CHECK_JUST(GetLogicalBlobDesc4Ibn(bn));
  };
  UserOpBatchAxisContext batch_axis_ctx(op_conf(), BatchAxis4BnInOp, LogicalBlobDesc4Ibn);
  JUST(val_->batch_axis_infer_fn(&batch_axis_ctx));
  return Maybe<void>::Ok();
}

Maybe<void> UserOp::InferSbpSignature(
    SbpSignature* sbp_signature, const SbpSignature& sbp_sig_conf,
    const std::function<int32_t(const SbpSignature&)>& CalcOrderValue4SbpSig,
    std::function<Maybe<const SbpInferHint*>(const std::string&)> SbpInferHint4Ibn,
    const ParallelDesc& parallel_desc) const {
  if (val_->infer_sbp_signature_fn) {
    UserOpInferSbpSignatureFnContext ctx(op_conf(), sbp_signature, sbp_sig_conf,
                                         parallel_desc.device_type(), parallel_desc.parallel_num(),
                                         SbpInferHint4Ibn);
    return val_->infer_sbp_signature_fn(&ctx);
  } else {
    return Operator::InferSbpSignature(sbp_signature, sbp_sig_conf, CalcOrderValue4SbpSig,
                                       SbpInferHint4Ibn, parallel_desc);
  }
}

Maybe<void> UserOp::GetSbpSignatures(
    const std::function<Maybe<const BlobDesc&>(const std::string&)>& LogicalBlobDesc4Ibn,
    const ParallelDesc& parallel_desc, SbpSignatureList* sbp_sig_list) const {
  CHECK_OR_RETURN(val_ != nullptr)
      << "cannot find op_type: " << op_conf().user_conf().op_type_name() << " in op registry!";
  UserOpSbpContext sbp_ctx(op_conf(), sbp_sig_list, parallel_desc.device_type(),
                           parallel_desc.parallel_num(), LogicalBlobDesc4Ibn);
  JUST(val_->get_sbp_fn(&sbp_ctx));
  // Add Broadcast for source user op tick input
  std::string tick_bn = GenRepeatedBn(user_op::kUserSourceOpTickInputArgName, 0);
  if (val_->op_def.input_size() == 0 && input_bns().size() == 1) {
    CHECK_OR_RETURN(input_bns().Get(0) == tick_bn)
        << "user op_name: " << op_conf().name()
        << " op_type_name: " << op_conf().user_conf().op_type_name()
        << " set ERROR input arg name : " << input_bns().Get(0) << " because NO input in op def";
    for (auto& sbp_sig : *sbp_sig_list->mutable_sbp_signature()) {
      auto* bn2sbp = sbp_sig.mutable_bn_in_op2sbp_parallel();
      if (bn2sbp->find(tick_bn) == bn2sbp->end()) {
        (*bn2sbp)[tick_bn].mutable_broadcast_parallel();
      }
    }
  }
  // Check valid
  for (const auto& sbp_sig : sbp_sig_list->sbp_signature()) {
    const auto& bn2sbp = sbp_sig.bn_in_op2sbp_parallel();
    for (const auto& ibn : input_bns()) {
      auto pair = GenUnRepeatedBn(ibn);
      CHECK_OR_RETURN(bn2sbp.find(ibn) != bn2sbp.end())
          << "In op_name: " << op_conf().name()
          << " op_type_name: " << op_conf().user_conf().op_type_name()
          << ", input_arg_name : " << pair.first << " input_arg_index : " << pair.second
          << " have NOT set sbp signature";
    }
    for (const auto& obn : output_bns()) {
      auto pair = GenUnRepeatedBn(obn);
      CHECK_OR_RETURN(bn2sbp.find(obn) != bn2sbp.end())
          << "In op_name: " << op_conf().name()
          << " op_type_name: " << op_conf().user_conf().op_type_name()
          << ", output_arg_name : " << pair.first << " output_arg_index : " << pair.second
          << " have NOT set sbp signature";
    }
  }
  return Maybe<void>::Ok();
}

Maybe<void> UserOp::InferOutputBlobTimeShape(
    std::function<const Shape*(const std::string&)> GetTimeShape4BnInOp,
    const ParallelContext* parallel_ctx, Shape* time_shape) const {
  if (val_->infer_output_blob_time_shape_fn) {
    UserOpInferOutputBlobTimeShapeFnContext infer_output_blob_time_shape_fn_ctx(
        this->op_conf(), GetTimeShape4BnInOp, time_shape);
    return val_->infer_output_blob_time_shape_fn(&infer_output_blob_time_shape_fn_ctx);
  } else {
    return Operator::InferOutputBlobTimeShape(GetTimeShape4BnInOp, parallel_ctx, time_shape);
  }
}

Symbol<OperatorConf> UserOp::GetOpConfWithoutOpNameAndLbn() const {
  OperatorConf op_conf(this->op_conf());
  op_conf.set_name("undefined-op-name");
  UserOpConf* user_op_conf = op_conf.mutable_user_conf();
  for (auto& pair : *user_op_conf->mutable_input()) {
    for (auto& str : *pair.second.mutable_s()) { str = "undefined-op-name/undefined-ibn"; }
  }
  for (auto& pair : *user_op_conf->mutable_output()) {
    std::string prefix = "undefined-op-name/";
    prefix += pair.first;
    prefix += "_";
    int i = 0;
    for (auto& str : *pair.second.mutable_s()) { str = prefix + std::to_string(i++); }
  }
  return SymbolOf(op_conf);
}

void UserOp::VirtualGenKernelConf(
    std::function<const BlobDesc*(const std::string&)> GetBlobDesc4BnInOp,
    const ParallelContext* parallel_ctx, KernelConf* kernel_conf,
    std::function<const BlobDesc&(const std::string&)> LogicalBlobDesc4BnInOp,
    const ParallelDesc* parallel_desc, const SbpSignature* sbp_signature) const {
  auto user_conf = kernel_conf->mutable_user_conf();
  *(user_conf->mutable_parallel_ctx()) = *parallel_ctx;
  *(user_conf->mutable_sbp_sig()) = *sbp_signature;
#define BLOB_DESCS_TO_PROTO(prefix, is_arg)                                                        \
  for (const auto& bn : prefix##_bns()) {                                                          \
    const BlobDesc* blob_desc = GetBlobDesc4BnInOp(bn);                                            \
    if (blob_desc) { blob_desc->ToProto(&(*user_conf->mutable_bn_in_op2blob_desc())[bn]); }        \
    if (is_arg) {                                                                                  \
      LogicalBlobDesc4BnInOp(bn).ToProto(&(*user_conf->mutable_bn_in_op2logical_blob_desc())[bn]); \
    }                                                                                              \
  }

  BLOB_DESCS_TO_PROTO(input, true)
  BLOB_DESCS_TO_PROTO(output, true)
  BLOB_DESCS_TO_PROTO(tmp, false)

#undef BLOB_DESCS_TO_PROTO
  CHECK_NOTNULL(parallel_desc);
  *user_conf->mutable_parallel_conf() = parallel_desc->parallel_conf();
}

REGISTER_OP(OperatorConf::kUserConf, UserOp);

}  // namespace oneflow<|MERGE_RESOLUTION|>--- conflicted
+++ resolved
@@ -428,11 +428,7 @@
   BlobDesc* first_in_blob_desc = FindValidBlobDescOfBnsInOp(BlobDesc4BnInOp, input_bns());
   if (first_in_blob_desc) {
     for (const std::string& obn : output_bns()) {
-<<<<<<< HEAD
-      BlobDesc4BnInOp(obn)->CopyMetaFrom(*first_in_blob_desc);
-=======
-      GetBlobDesc4BnInOp(obn)->CopyFrom(*first_in_blob_desc);
->>>>>>> a1237e3c
+      BlobDesc4BnInOp(obn)->CopyFrom(*first_in_blob_desc);
     }
   }
 
