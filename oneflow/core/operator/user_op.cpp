/*
Copyright 2020 The OneFlow Authors. All rights reserved.

Licensed under the Apache License, Version 2.0 (the "License");
you may not use this file except in compliance with the License.
You may obtain a copy of the License at

    http://www.apache.org/licenses/LICENSE-2.0

Unless required by applicable law or agreed to in writing, software
distributed under the License is distributed on an "AS IS" BASIS,
WITHOUT WARRANTIES OR CONDITIONS OF ANY KIND, either express or implied.
See the License for the specific language governing permissions and
limitations under the License.
*/
#include "oneflow/core/framework/infer_util.h"
#include "oneflow/core/framework/sbp_context.h"
#include "oneflow/core/framework/tensor_desc.h"
#include "oneflow/core/framework/to_string.h"
#include "oneflow/core/operator/user_op.h"
#include "oneflow/core/framework/infer_output_blob_time_shape_fn_context.h"
#include "oneflow/core/framework/infer_nd_sbp_fn_context.h"

namespace oneflow {

namespace {

BlobDesc* FindValidBlobDescOfBnsInOp(
    std::function<BlobDesc*(const std::string&)> GetBlobDesc4BnInOp,
    const PbRpf<std::string>& bn_in_ops) {
  BlobDesc* valid = nullptr;
  for (const std::string& bn_in_op : bn_in_ops) {
    BlobDesc* blob_desc = GetBlobDesc4BnInOp(bn_in_op);
    if (blob_desc) {
      const bool is_dynamic = blob_desc->is_dynamic();
      if (valid == nullptr || is_dynamic) {
        valid = blob_desc;
        if (is_dynamic) { break; }
      }
    }
  }
  return valid;
}

user_op::NaiveTensorDesc GenTensorDescFromBlobDesc(const BlobDesc* blob_desc) {
  user_op::NaiveTensorDesc tensor_desc;
  *tensor_desc.mut_shape() = blob_desc->shape();
  *tensor_desc.mut_stride() = blob_desc->stride();
  *tensor_desc.mut_data_type() = blob_desc->data_type();
  *tensor_desc.mut_is_dynamic() = blob_desc->is_dynamic();
  return tensor_desc;
}

}  // namespace

class UserOpKernelRegContext final : public user_op::KernelRegContext {
 public:
  using ArgVec = std::vector<std::pair<std::string, int32_t>>;

  explicit UserOpKernelRegContext(const UserOp* user_op,
                                  std::function<BlobDesc*(const std::string&)> GetBlobDesc4BnInOp,
                                  const ParallelContext* parallel_ctx)
      : user_op_conf_(user_op->op_conf()) {
    const auto& op_conf = user_op->op_conf();
    CHECK(op_conf.has_user_conf());

    device_type_ = CHECK_JUST(DeviceType4DeviceTag(op_conf.device_tag()));
    parallel_ctx_ = parallel_ctx;

    auto InitInOrOut = [&](const PbMap<std::string, UserOpConf::ListString>& arg_map,
                           ArgVec* arg_vec) {
      for (auto it = arg_map.begin(); it != arg_map.end(); ++it) {
        for (int32_t i = 0; i < it->second.s_size(); ++i) {
          arg_vec->emplace_back(std::make_pair(it->first, i));
        }
      }
    };
    InitInOrOut(op_conf.user_conf().input(), &inputs_);
    InitInOrOut(op_conf.user_conf().output(), &outputs_);

    {
#define INSERT_TO_ARG2TENSOR_DESC(prefix)                                                \
  for (const auto& bn : user_op->prefix##_bns()) {                                       \
    const BlobDesc* blob_desc = GetBlobDesc4BnInOp(bn);                                  \
    if (!blob_desc) { continue; }                                                        \
    arg2tensor_desc_.emplace(GenUnRepeatedBn(bn), GenTensorDescFromBlobDesc(blob_desc)); \
  }

      INSERT_TO_ARG2TENSOR_DESC(input)
      INSERT_TO_ARG2TENSOR_DESC(output)
      INSERT_TO_ARG2TENSOR_DESC(tmp)

#undef INSERT_TO_ARG2TENSOR_DESC
    }
  }
  ~UserOpKernelRegContext() = default;

  DeviceType device_type() const override { return device_type_; }

  const ParallelContext& parallel_ctx() const override { return *parallel_ctx_; }
  const user_op::TensorDesc* TensorDesc4ArgNameAndIndex(const std::string& arg_name,
                                                        int32_t index) const override {
    auto it = arg2tensor_desc_.find(std::make_pair(arg_name, index));
    if (it == arg2tensor_desc_.end()) { return nullptr; }
    return &(it->second);
  }
  const ArgVec& inputs() const override { return inputs_; }
  const ArgVec& outputs() const override { return outputs_; }

  const user_op::UserOpConfWrapper& user_op_conf() const override { return user_op_conf_; }

  const std::shared_ptr<const user_op::AttrVal>& Attr4Name(
      const std::string& attr_name) const override {
    return user_op_conf().Attr4Name(attr_name);
  }

 private:
  const user_op::UserOpConfWrapper user_op_conf_;
  ArgVec inputs_;
  ArgVec outputs_;
  DeviceType device_type_;
  const ParallelContext* parallel_ctx_;
  HashMap<std::pair<std::string, int32_t>, user_op::NaiveTensorDesc> arg2tensor_desc_;
};

class UserOpInferContext final : public user_op::InferContext {
 public:
  using ArgVec = std::vector<std::pair<std::string, int32_t>>;

  UserOpInferContext(const UserOp* op, const ParallelContext* parallel_ctx, const JobDesc* job_desc,
                     const std::function<BlobDesc*(const std::string&)>& GetBlobDesc4BnInOp)
      : op_(op), parallel_ctx_(parallel_ctx), job_desc_(job_desc) {
    bn2logical_tensor_desc_.reset(new HashMap<std::string, user_op::NaiveTensorDesc>());
    auto InitTensorDesc = [&](const ArgVec& arg_vec, const PbRpf<std::string>& bns) {
      CHECK_EQ(arg_vec.size(), bns.size());
      for (int32_t i = 0; i < arg_vec.size(); ++i) {
        const auto& bn_i = bns.Get(i);
        BlobDesc* blob = GetBlobDesc4BnInOp(bns.Get(i));
        CHECK(blob != nullptr) << bn_i;
        arg2tensor_desc_.emplace(arg_vec.at(i), GenTensorDescFromBlobDesc(blob));
      }
    };
    InitTensorDesc(op->inputs(), op->input_bns());
    InitTensorDesc(op->outputs(), op->output_bns());
  }
  ~UserOpInferContext() override = default;

  const user_op::TensorDesc& InputTensorDesc(const std::string& arg_name,
                                             int32_t index) const override {
    return *const_cast<UserOpInferContext*>(this)->TensorDesc4ArgNameAndIndex(arg_name, index);
  }
  user_op::TensorDesc* OutputTensorDesc(const std::string& arg_name, int32_t index) override {
    return TensorDesc4ArgNameAndIndex(arg_name, index);
  }
  user_op::TensorDesc* TensorDesc4ArgNameAndIndex(const std::string& arg_name, int32_t index) {
    auto it = arg2tensor_desc_.find(std::make_pair(arg_name, index));
    if (it == arg2tensor_desc_.end()) { return nullptr; };
    return &(it->second);
  }
  const user_op::TensorDesc* LogicalTensorDesc4ArgNameAndIndex(const std::string& arg_name,
                                                               int32_t index) const override {
    const std::string bn = GenRepeatedBn(arg_name, index);
    const auto it = bn2logical_tensor_desc_->find(bn);
    if (it != bn2logical_tensor_desc_->end()) {
      return &it->second;
    } else {
      std::shared_ptr<const BlobDesc> blob_desc = CHECK_JUST(op_->GetLogicalBlobDesc4BnInOp(bn));
      bn2logical_tensor_desc_->emplace(bn, GenTensorDescFromBlobDesc(blob_desc.get()));
      return &(bn2logical_tensor_desc_->emplace(bn, GenTensorDescFromBlobDesc(blob_desc.get()))
                   .first->second);
    }
  }
  const Shape& InputShape(const std::string& arg_name, int32_t index) const override {
    return Shape4ArgNameAndIndex(arg_name, index);
  }
  const Shape& OutputShape(const std::string& arg_name, int32_t index) const override {
    return Shape4ArgNameAndIndex(arg_name, index);
  }
  Shape* MutOutputShape(const std::string& arg_name, int32_t index) override {
    return MutShape4ArgNameAndIndex(arg_name, index);
  }
  const Shape& Shape4ArgNameAndIndex(const std::string& arg_name, int32_t index) const override {
    auto it = arg2tensor_desc_.find(std::make_pair(arg_name, index));
    if (it == arg2tensor_desc_.end()) {
      thread_local static Shape non_shape;
      return non_shape;
    };
    return it->second.shape();
  }
  Shape* MutShape4ArgNameAndIndex(const std::string& arg_name, int32_t index) override {
    auto it = arg2tensor_desc_.find(std::make_pair(arg_name, index));
    if (it == arg2tensor_desc_.end()) { return nullptr; };
    return it->second.mut_shape();
  }
  const Stride& InputStride(const std::string& arg_name, int32_t index) const override {
    return Stride4ArgNameAndIndex(arg_name, index);
  }
  const Stride& OutputStride(const std::string& arg_name, int32_t index) const override {
    return Stride4ArgNameAndIndex(arg_name, index);
  }
  Stride* MutOutputStride(const std::string& arg_name, int32_t index) override {
    return MutStride4ArgNameAndIndex(arg_name, index);
  }
  const Stride& Stride4ArgNameAndIndex(const std::string& arg_name, int32_t index) const override {
    auto it = arg2tensor_desc_.find(std::make_pair(arg_name, index));
    if (it == arg2tensor_desc_.end()) {
      thread_local static Stride non_stride;
      return non_stride;
    };
    return it->second.stride();
  }
  Stride* MutStride4ArgNameAndIndex(const std::string& arg_name, int32_t index) override {
    auto it = arg2tensor_desc_.find(std::make_pair(arg_name, index));
    if (it == arg2tensor_desc_.end()) { return nullptr; };
    return it->second.mut_stride();
  }
  const DataType& InputDType(const std::string& arg_name, int32_t index) const override {
    return Dtype4ArgNameAndIndex(arg_name, index);
  }
  const DataType& OutputDType(const std::string& arg_name, int32_t index) const override {
    return Dtype4ArgNameAndIndex(arg_name, index);
  }
  DataType* MutOutputDType(const std::string& arg_name, int32_t index) override {
    return MutDtype4ArgNameAndIndex(arg_name, index);
  }
  const DataType& Dtype4ArgNameAndIndex(const std::string& arg_name, int32_t index) const override {
    auto it = arg2tensor_desc_.find(std::make_pair(arg_name, index));
    if (it == arg2tensor_desc_.end()) { return DataType::kInvalidDataType; };
    return it->second.data_type();
  }
  DataType* MutDtype4ArgNameAndIndex(const std::string& arg_name, int32_t index) override {
    auto it = arg2tensor_desc_.find(std::make_pair(arg_name, index));
    if (it == arg2tensor_desc_.end()) { return nullptr; };
    return it->second.mut_data_type();
  }
  bool InputIsDynamic(const std::string& arg_name, int32_t index) const override {
    return IsDynamic4ArgNameAndIndex(arg_name, index);
  }
  bool OutputIsDynamic(const std::string& arg_name, int32_t index) const override {
    return IsDynamic4ArgNameAndIndex(arg_name, index);
  }
  bool* MutOutputIsDynamic(const std::string& arg_name, int32_t index) override {
    return MutIsDynamic4ArgNameAndIndex(arg_name, index);
  }
  bool IsDynamic4ArgNameAndIndex(const std::string& arg_name, int32_t index) const override {
    auto it = arg2tensor_desc_.find(std::make_pair(arg_name, index));
    if (it == arg2tensor_desc_.end()) { return false; };
    return it->second.is_dynamic();
  }
  bool* MutIsDynamic4ArgNameAndIndex(const std::string& arg_name, int32_t index) override {
    auto it = arg2tensor_desc_.find(std::make_pair(arg_name, index));
    if (it == arg2tensor_desc_.end()) { return nullptr; };
    return it->second.mut_is_dynamic();
  }

  const ArgVec& inputs() const override { return op_->inputs(); }
  const ArgVec& outputs() const override { return op_->outputs(); }
  const ParallelContext& parallel_ctx() const override { return *parallel_ctx_; };
  const ParallelDesc& parallel_desc() const override {
    return *CHECK_JUST(op_->GetOpParallelDesc());
  };
  const JobDesc* job_desc() const override {
    CHECK_NOTNULL(job_desc_);
    return job_desc_;
  }

  const SbpParallel& SbpParallel4ArgNameAndIndex(const std::string& arg_name,
                                                 int32_t index) const override {
    CHECK_EQ(CHECK_JUST(op_->GetOpParallelDesc())->hierarchy()->NumAxes(), 1);
    const auto& bn2sbp = CHECK_JUST(op_->sbp_signature())->bn_in_op2sbp_parallel();
    std::string bn = GenRepeatedBn(arg_name, index);
    auto it = bn2sbp.find(bn);
    CHECK(it != bn2sbp.end());
    return it->second;
  }

  const NdSbp& NdSbp4ArgNameAndIndex(const std::string& arg_name, int32_t index) const override {
    const auto& bn2nd_sbp = CHECK_JUST(op_->nd_sbp_signature())->bn_in_op2nd_sbp();
    std::string bn = GenRepeatedBn(arg_name, index);
    auto it = bn2nd_sbp.find(bn);
    CHECK(it != bn2nd_sbp.end());
    return it->second;
  }

  int64_t parallel_num() const override {
    return CHECK_JUST(op_->GetOpParallelDesc())->parallel_num();
  }

  const std::string& input(const std::string& arg_name, int32_t index) const override {
    return user_op_conf().input(arg_name, index);
  }
  const std::string& output(const std::string& arg_name, int32_t index) const override {
    return user_op_conf().output(arg_name, index);
  }
  bool has_input(const std::string& arg_name, int32_t index) const override {
    return user_op_conf().has_input(arg_name, index);
  }
  bool has_output(const std::string& arg_name, int32_t index) const override {
    return user_op_conf().has_output(arg_name, index);
  }
  int32_t input_size(const std::string& arg_name) const override {
    return user_op_conf().input_size(arg_name);
  }
  int32_t output_size(const std::string& arg_name) const override {
    return user_op_conf().output_size(arg_name);
  }
  const std::string& op_name() const override { return user_op_conf().op_name(); }
  const std::string& op_type_name() const override { return user_op_conf().op_type_name(); }

  const std::string& op_loc() const override { return op_->op_loc(); }

 private:
  const user_op::UserOpConfWrapper& user_op_conf() const { return op_->user_op_conf(); }
  const std::shared_ptr<const user_op::AttrVal>& Attr4Name(
      const std::string& attr_name) const override {
    return user_op_conf().Attr4Name(attr_name);
  }

  const UserOp* op_;
  const ParallelContext* parallel_ctx_;
  const JobDesc* job_desc_;
  HashMap<std::pair<std::string, int32_t>, user_op::NaiveTensorDesc> arg2tensor_desc_;
  std::unique_ptr<HashMap<std::string, user_op::NaiveTensorDesc>> bn2logical_tensor_desc_;
};

class UserOpSbpContext : public user_op::SbpContext {
 public:
  using ArgVec = std::vector<std::pair<std::string, int32_t>>;

  UserOpSbpContext(const UserOp* op, SbpSignatureList* sbp_sig_list,
                   std::function<Maybe<const BlobDesc&>(const std::string&)> LogicalBlobDesc4Ibn)
      : op_(op), sbp_sig_list_(sbp_sig_list) {
    const auto& user_op_conf = op->op_conf().user_conf();
    for (auto it = user_op_conf.input().begin(); it != user_op_conf.input().end(); ++it) {
      const std::string& arg_name = it->first;
      for (int32_t i = 0; i < it->second.s_size(); ++i) {
        const BlobDesc* blob = &CHECK_JUST(LogicalBlobDesc4Ibn(GenRepeatedBn(arg_name, i)));
        arg2tensor_desc_.emplace(std::make_pair(arg_name, i), GenTensorDescFromBlobDesc(blob));
      }
    }
  }
  ~UserOpSbpContext() override = default;

  const user_op::TensorDesc& LogicalTensorDesc4InputArgNameAndIndex(
      const std::string& input_arg_name, int32_t index) const override {
    auto it = arg2tensor_desc_.find(std::make_pair(input_arg_name, index));
    CHECK(it != arg2tensor_desc_.end())
        << "Cannot find input_arg_name : " << input_arg_name << " input_arg_index : " << index;
    return it->second;
  }
  const ArgVec& inputs() const override { return op_->inputs(); }
  const ArgVec& outputs() const override { return op_->outputs(); }
  const user_op::UserOpConfWrapper& user_op_conf() const override { return op_->user_op_conf(); }

  user_op::UserOpSbpSignatureBuilder NewBuilder() override {
    return user_op::UserOpSbpSignatureBuilder(sbp_sig_list_);
  }

  DeviceType device_type() const override { return op_->device_type(); }

  int64_t parallel_num() const override {
    return CHECK_JUST(op_->GetOpParallelDesc())->parallel_num();
  }

 private:
  const UserOp* op_;
  SbpSignatureList* sbp_sig_list_;
  HashMap<std::pair<std::string, int32_t>, user_op::NaiveTensorDesc> arg2tensor_desc_;
};

class UserOpInferSbpSignatureFnContext : public user_op::InferSbpSignatureFnContext {
 public:
  using ArgVec = std::vector<std::pair<std::string, int32_t>>;

  UserOpInferSbpSignatureFnContext(
      const UserOp* op, SbpSignature* signature, const SbpSignature& sbp_signature_conf,
      std::function<Maybe<const SbpInferHint*>(const std::string&)> SbpInferHint4Ibn)
      : op_(op),
        signature_(signature),
        sbp_signature_conf_(sbp_signature_conf),
        sbp_infer_hint4ibn_fn_(std::move(SbpInferHint4Ibn)) {
    const auto& user_op_conf = op->op_conf().user_conf();
    for (const auto& it : user_op_conf.input()) {
      const std::string& arg_name = it.first;
      for (int32_t i = 0; i < it.second.s_size(); ++i) {
        auto hint = CHECK_JUST(sbp_infer_hint4ibn_fn_(GenRepeatedBn(arg_name, i)));
        arg2tensor_desc_.emplace(std::make_pair(arg_name, i),
                                 GenTensorDescFromBlobDesc(&hint->logical_blob_desc()));
        arg2sbp_parallel_hint_.emplace(std::make_pair(arg_name, i), hint->sbp_parallel());
      }
    }
  }
  ~UserOpInferSbpSignatureFnContext() override = default;

  const user_op::TensorDesc& LogicalTensorDesc4InputArgNameAndIndex(
      const std::string& input_arg_name, int32_t index) const override {
    auto it = arg2tensor_desc_.find(std::make_pair(input_arg_name, index));
    CHECK(it != arg2tensor_desc_.end())
        << "Cannot find input_arg_name : " << input_arg_name << " input_arg_index : " << index;
    return it->second;
  }
  const ArgVec& inputs() const override { return op_->inputs(); }
  const ArgVec& outputs() const override { return op_->outputs(); }
  SbpSignature* mutable_sbp_signature() override { return signature_; }
  const SbpSignature& sbp_signature_conf() const override { return sbp_signature_conf_; }

  const SbpParallel& SbpParallelHint4InputArgNameAndIndex(const std::string& input_arg_name,
                                                          int32_t index) const override {
    auto it = arg2sbp_parallel_hint_.find(std::make_pair(input_arg_name, index));
    CHECK(it != arg2sbp_parallel_hint_.end())
        << "Cannot find input_arg_name : " << input_arg_name << " input_arg_index : " << index;
    return it->second;
  }

  const user_op::UserOpConfWrapper& user_op_conf() const override { return op_->user_op_conf(); }

  DeviceType device_type() const override { return op_->device_type(); }

  int64_t parallel_num() const override {
    return CHECK_JUST(op_->GetOpParallelDesc())->parallel_num();
  }

 private:
  const UserOp* op_;
  HashMap<std::pair<std::string, int32_t>, user_op::NaiveTensorDesc> arg2tensor_desc_;
  HashMap<std::pair<std::string, int32_t>, SbpParallel> arg2sbp_parallel_hint_;
  SbpSignature* signature_;
  SbpSignature sbp_signature_conf_;
  std::function<Maybe<const SbpInferHint*>(const std::string&)> sbp_infer_hint4ibn_fn_;
};

class UserOpInferOutputBlobTimeShapeFnContext : public user_op::InferOutputBlobTimeShapeFnContext {
 public:
  UserOpInferOutputBlobTimeShapeFnContext(
      const UserOp* op,
      const std::function<Maybe<const Shape>(const std::string&)>& GetTimeShape4BnInOp,
      Shape* output_blob_time_shape)
      : op_(op), output_blob_time_shape_(output_blob_time_shape) {
    for (const auto& it : op->op_conf().user_conf().input()) {
      const std::string& arg_name = it.first;
      for (int32_t i = 0; i < it.second.s_size(); ++i) {
        std::string ibn = GenRepeatedBn(arg_name, i);
        arg2time_shape_.emplace(std::make_pair(arg_name, i), *CHECK_JUST(GetTimeShape4BnInOp(ibn)));
      }
    }
  }
  ~UserOpInferOutputBlobTimeShapeFnContext() override = default;

  const Shape& TimeShape4InputArgNameAndIndex(const std::string& arg_name, int32_t index) override {
    return arg2time_shape_.at(std::make_pair(arg_name, index));
  }

  const user_op::UserOpConfWrapper& user_op_conf() const override { return op_->user_op_conf(); }

  Shape* mut_output_blob_time_shape() override { return output_blob_time_shape_; };

 private:
  const UserOp* op_;
  HashMap<std::pair<std::string, int32_t>, Shape> arg2time_shape_;
  Shape* output_blob_time_shape_;
};

class UserOpInferNdSbpFnContext : public user_op::InferNdSbpFnContext {
 public:
  using ArgVec = std::vector<std::pair<std::string, int32_t>>;
  UserOpInferNdSbpFnContext(
      const UserOp* op, NdSbpSignature* nd_sbp_signature, const NdSbpSignature& nd_sbp_constraints,
      std::function<Maybe<const NdSbpInferHint*>(const std::string&)> NdSbpInferHint4Ibn)
      : op_(op),
        nd_sbp_signature_(nd_sbp_signature),
        nd_sbp_constraints_(nd_sbp_constraints),
        nd_sbp_infer_hint4ibn_fn_(std::move(NdSbpInferHint4Ibn)) {
    const auto& user_op_conf = op->op_conf().user_conf();
    for (const auto& it : user_op_conf.input()) {
      const std::string& arg_name = it.first;
      for (int32_t i = 0; i < it.second.s_size(); ++i) {
        auto hint = CHECK_JUST(nd_sbp_infer_hint4ibn_fn_(GenRepeatedBn(arg_name, i)));
        CHECK(arg2tensor_desc_
                  .emplace(std::make_pair(arg_name, i),
                           GenTensorDescFromBlobDesc(&hint->logical_blob_desc()))
                  .second);
      }
    }
  }
  ~UserOpInferNdSbpFnContext() override = default;

  const user_op::TensorDesc& LogicalTensorDesc4InputArgNameAndIndex(
      const std::string& input_arg_name, int32_t index) const override {
    auto it = arg2tensor_desc_.find(std::make_pair(input_arg_name, index));
    CHECK(it != arg2tensor_desc_.end())
        << "Cannot find input_arg_name : " << input_arg_name << " input_arg_index : " << index;
    return it->second;
  }

  const NdSbpSignature& nd_sbp_constraints() const override { return nd_sbp_constraints_; }

  NdSbp* NdSbp4ArgNameAndIndex(const std::string& arg_name, int32_t index) override {
    return &(*nd_sbp_signature_->mutable_bn_in_op2nd_sbp())[GenRepeatedBn(arg_name, index)];
  }

  const NdSbp& NdSbpHint4InputArgNameAndIndex(const std::string& arg_name,
                                              int32_t index) const override {
    auto hint = CHECK_JUST(nd_sbp_infer_hint4ibn_fn_(GenRepeatedBn(arg_name, index)));
    return hint->nd_sbp();
  }

  const user_op::UserOpConfWrapper& user_op_conf() const override { return op_->user_op_conf(); }

  int64_t parallel_num() const override {
    return CHECK_JUST(op_->GetOpParallelDesc())->parallel_num();
  }

  const Shape& parallel_hierarchy() override {
    return *(CHECK_JUST(op_->GetOpParallelDesc())->hierarchy());
  }

  const ArgVec& inputs() const override { return op_->inputs(); }
  const ArgVec& outputs() const override { return op_->outputs(); }

 private:
  const UserOp* op_;
  HashMap<std::pair<std::string, int32_t>, user_op::NaiveTensorDesc> arg2tensor_desc_;
  NdSbpSignature* nd_sbp_signature_;
  NdSbpSignature nd_sbp_constraints_;
  std::function<Maybe<const NdSbpInferHint*>(const std::string&)> nd_sbp_infer_hint4ibn_fn_;
};

Maybe<void> UserOp::InitFromOpConf() {
  CHECK_OR_RETURN(op_conf().has_user_conf());
  for (const auto& pair : op_conf().user_conf().input()) {
    EnrollRepeatedInputBn(pair.first, pair.second.s_size());
    for (int32_t i = 0; i < pair.second.s_size(); ++i) {
      inputs_.emplace_back(std::make_pair(pair.first, i));
    }
  }
  for (const auto& pair : op_conf().user_conf().output()) {
    EnrollRepeatedOutputBn(pair.first, pair.second.s_size());
    for (int32_t i = 0; i < pair.second.s_size(); ++i) {
      outputs_.emplace_back(std::make_pair(pair.first, i));
    }
  }
  EnrollTmpBn(GenRepeatedBn("tmp_buffer", 0));
  user_op_conf_.reset(new user_op::UserOpConfWrapper(shared_op_conf()));
  val_ =
      user_op::UserOpRegistryMgr::Get().GetOpRegistryResult(op_conf().user_conf().op_type_name());
  if (val_ != nullptr) {
    if (val_->input_arg_modify_fn) {
      user_op::GetInputArgModifier GetInputArgModifierFn =
          [&](const std::string& in_arg_name, int32_t in_arg_index) -> user_op::InputArgModifier* {
        std::string ibn = GenRepeatedBn(in_arg_name, in_arg_index);
        if (std::find(input_bns().begin(), input_bns().end(), ibn) != input_bns().end()) {
          return MutInputBlobModifier4Ibn(ibn);
        }
        return nullptr;
      };
      JUST(val_->input_arg_modify_fn(GetInputArgModifierFn, *user_op_conf_));
    }
    if (val_->output_arg_modify_fn) {
      user_op::GetOutputArgModifier GetOutputArgModifierFn =
          [&](const std::string& out_arg_name,
              int32_t out_arg_index) -> user_op::OutputArgModifier* {
        std::string obn = GenRepeatedBn(out_arg_name, out_arg_index);
        if (std::find(output_bns().begin(), output_bns().end(), obn) != output_bns().end()) {
          return MutOutputBlobModifier4Obn(obn);
        }
        return nullptr;
      };
      JUST(val_->output_arg_modify_fn(GetOutputArgModifierFn, *user_op_conf_));
    }
  }
  return Maybe<void>::Ok();
}

Maybe<void> UserOp::InferInternalBlobDescs(
    const std::function<BlobDesc*(const std::string&)>& GetBlobDesc4BnInOp,
    const ParallelContext* parallel_ctx, const JobDesc* job_desc) const {
  // tmp buffer size must be inferred after out shape/dtype
  UserOpInferContext infer_ctx(this, parallel_ctx, job_desc, GetBlobDesc4BnInOp);
  const user_op::OpKernelRegistryResult* kernel_reg_val =
      JUST(user_op::UserOpRegistryMgr::Get().GetOpKernelRegistryResult(
          op_conf().user_conf().op_type_name(),
          UserOpKernelRegContext(this, GetBlobDesc4BnInOp, parallel_ctx)));
  CHECK_OR_RETURN(kernel_reg_val != nullptr)
      << "cannot find op_type: " << op_conf().user_conf().op_type_name() << " in kernel registry !";

  size_t tmp_size = kernel_reg_val->infer_tmp_size_fn(&infer_ctx);
  if (tmp_size > 0) {
    BlobDesc* tmp_buffer_blob = GetBlobDesc4BnInOp(GenRepeatedBn("tmp_buffer", 0));
    CHECK_NOTNULL_OR_RETURN(tmp_buffer_blob);
    tmp_buffer_blob->set_data_type(DataType::kChar);
    tmp_buffer_blob->mut_shape() = Shape({static_cast<int64_t>(tmp_size)});
    tmp_buffer_blob->mut_stride() = Stride({static_cast<int64_t>(tmp_size)});
  }
  return Maybe<void>::Ok();
}

Maybe<void> UserOp::InferLogicalOutBlobDescs(
    const std::function<BlobDesc*(const std::string&)>& BlobDesc4BnInOp,
    const ParallelDesc& parallel_desc) const {
  CHECK_OR_RETURN(val_ != nullptr)
      << "cannot find op_type: " << op_conf().user_conf().op_type_name() << " in op registry!";
  // default method set output blob desc (such as Dtype, is_dynamic)
  // set out blob desc attr as first input blob desc (if has)
  BlobDesc* first_in_blob_desc = FindValidBlobDescOfBnsInOp(BlobDesc4BnInOp, input_bns());
  if (first_in_blob_desc) {
    for (const std::string& obn : output_bns()) {
      BlobDesc4BnInOp(obn)->CopyFrom(*first_in_blob_desc);
    }
  }

  UserOpInferContext infer_ctx(this, nullptr, nullptr, BlobDesc4BnInOp);

  CHECK_OR_RETURN(val_->data_type_infer_fn)
      << "No InferDataType function for " << val_->op_type_name;
  JUST(val_->data_type_infer_fn(&infer_ctx));
  JUST(val_->logical_tensor_desc_infer_fn(&infer_ctx));
  for (const auto& pair : infer_ctx.outputs()) {
    BlobDesc* out_blob_desc = BlobDesc4BnInOp(GenRepeatedBn(pair.first, pair.second));
    user_op::TensorDesc* tensor_desc = infer_ctx.OutputTensorDesc(pair.first, pair.second);
    out_blob_desc->set_data_type(tensor_desc->data_type());
    out_blob_desc->mut_shape() = tensor_desc->shape();
    out_blob_desc->mut_stride() = tensor_desc->stride();
    out_blob_desc->set_is_dynamic(tensor_desc->is_dynamic());
  }
  return Maybe<void>::Ok();
}

Maybe<void> UserOp::InferOutBlobDescs(
    const std::function<BlobDesc*(const std::string&)>& GetBlobDesc4BnInOp,
    const ParallelContext* parallel_ctx) const {
  CHECK_OR_RETURN(val_ != nullptr)
      << "cannot find op_type: " << op_conf().user_conf().op_type_name() << " in op registry!";
  if (!val_->physical_tensor_desc_infer_fn) {
    return Operator::InferOutBlobDescs(GetBlobDesc4BnInOp, parallel_ctx);
  } else {
    // default method set output blob desc (such as Dtype, is_dynamic, is_tensor_list)
    // set out blob desc attr as first input blob desc (if has)
    BlobDesc* first_in_blob_desc = FindValidBlobDescOfBnsInOp(GetBlobDesc4BnInOp, input_bns());
    if (first_in_blob_desc) {
      for (const std::string& obn : output_bns()) {
        GetBlobDesc4BnInOp(obn)->CopyFrom(*first_in_blob_desc);
      }
    }
    UserOpInferContext infer_ctx(this, parallel_ctx, nullptr, GetBlobDesc4BnInOp);

    CHECK_OR_RETURN(val_->data_type_infer_fn)
        << "No InferDataType function for " << val_->op_type_name;
    JUST(val_->data_type_infer_fn(&infer_ctx));
    JUST(val_->physical_tensor_desc_infer_fn(&infer_ctx));
    for (const auto& pair : infer_ctx.outputs()) {
      BlobDesc* out_blob_desc = GetBlobDesc4BnInOp(GenRepeatedBn(pair.first, pair.second));
<<<<<<< HEAD
      out_blob_desc->set_data_type(infer_ctx.OutputDType(pair.first, pair.second));
      out_blob_desc->mut_shape() = *(infer_ctx.OutputShape(pair.first, pair.second));
      out_blob_desc->mut_stride() = Stride(*(infer_ctx.OutputShape(pair.first, pair.second)));
      out_blob_desc->set_is_dynamic(*infer_ctx.MutOutputIsDynamic(pair.first, pair.second));
=======
      out_blob_desc->set_data_type(*(infer_ctx.OutputDType(pair.first, pair.second)));
      out_blob_desc->mut_shape() = infer_ctx.OutputShape(pair.first, pair.second);
      out_blob_desc->mut_stride() = Stride(infer_ctx.OutputShape(pair.first, pair.second));
      out_blob_desc->set_is_dynamic(*infer_ctx.OutputIsDynamic(pair.first, pair.second));
>>>>>>> d4ac72fc
    }
    return Maybe<void>::Ok();
  }
}

Maybe<void> UserOp::InferInplaceObn2Ibn(
    HashMap<std::string, std::string>* mut_inplace_obn2ibn,
    HashMap<std::string, std::string>* con_inplace_obn2ibn,
    const std::function<BlobDesc*(const std::string&)>& GetBlobDesc4BnInOp,
    const ParallelContext* parallel_ctx) const {
  UserOpInferContext infer_ctx(this, parallel_ctx, nullptr, GetBlobDesc4BnInOp);
  const user_op::OpKernelRegistryResult* kernel_reg_val =
      JUST(user_op::UserOpRegistryMgr::Get().GetOpKernelRegistryResult(
          op_conf().user_conf().op_type_name(),
          UserOpKernelRegContext(this, GetBlobDesc4BnInOp, parallel_ctx)));
  CHECK_OR_RETURN(kernel_reg_val != nullptr)
      << "cannot find op_type: " << op_conf().user_conf().op_type_name() << " in kernel registry !";
  HashSet<std::string> bn_in_op_unique_check;
  user_op::AddInplaceArgPair AddInplaceArgPairFn =
      [&](const std::string& out_arg_name, int32_t out_arg_index, const std::string& in_arg_name,
          int32_t in_arg_index, bool is_mutable) -> Maybe<void> {
    std::string ibn = GenRepeatedBn(in_arg_name, in_arg_index);
    std::string obn = GenRepeatedBn(out_arg_name, out_arg_index);
    if (is_mutable) {
      mut_inplace_obn2ibn->emplace(obn, ibn);
    } else {
      con_inplace_obn2ibn->emplace(obn, ibn);
    }
    CHECK_OR_RETURN(std::find(input_bns().begin(), input_bns().end(), ibn) != input_bns().end())
        << "Cannot find input_arg_name : " << in_arg_name << " input_arg_index : " << in_arg_index
        << " in op_name: " << op_conf().name();
    CHECK_OR_RETURN(std::find(output_bns().begin(), output_bns().end(), obn) != output_bns().end())
        << "Cannot find output_arg_name : " << out_arg_name
        << " output_arg_index : " << out_arg_index << " in op_name: " << op_conf().name();

    std::string repeated_ibn_err_msg =
        "Cannot repeated set inplace proposal for same intput arg : " + in_arg_name
        + " index : " + std::to_string(in_arg_index) + " in op_name: " + op_conf().name();
    std::string repeated_obn_err_msg =
        "Cannot repeated set inplace proposal for same output arg : " + out_arg_name
        + " index : " + std::to_string(out_arg_index) + " in op_name: " + op_conf().name();
    CHECK_OR_RETURN(bn_in_op_unique_check.insert(ibn).second) << repeated_ibn_err_msg;
    CHECK_OR_RETURN(bn_in_op_unique_check.insert(obn).second) << repeated_obn_err_msg;
    return Maybe<void>::Ok();
  };
  JUST(kernel_reg_val->inplace_proposal_fn(infer_ctx, AddInplaceArgPairFn));
  return Maybe<void>::Ok();
}

LogicalBlobId UserOp::lbi4ibn(const std::string& input_bn) const {
  auto pair = GenUnRepeatedBn(input_bn);
  return GenLogicalBlobId(op_conf().user_conf().input().at(pair.first).s(pair.second));
}

LogicalBlobId UserOp::lbi4obn(const std::string& output_bn) const {
  auto pair = GenUnRepeatedBn(output_bn);
  auto ret = GenLogicalBlobId(op_conf().user_conf().output().at(pair.first).s(pair.second));
  CHECK_EQ(ret.op_name(), op_conf().name());
  CHECK_EQ(ret.blob_name(), output_bn);
  return ret;
}

Maybe<void> UserOp::InferSbpSignature(
    SbpSignature* sbp_signature, const SbpSignature& sbp_sig_conf,
    const std::function<int32_t(const SbpSignature&)>& CalcOrderValue4SbpSig,
    std::function<Maybe<const SbpInferHint*>(const std::string&)> SbpInferHint4Ibn,
    const ParallelDesc& parallel_desc) const {
  if (val_->sbp_signature_infer_fn) {
    UserOpInferSbpSignatureFnContext ctx(this, sbp_signature, sbp_sig_conf, SbpInferHint4Ibn);
    return val_->sbp_signature_infer_fn(&ctx);
  } else {
    return Operator::InferSbpSignature(sbp_signature, sbp_sig_conf, CalcOrderValue4SbpSig,
                                       SbpInferHint4Ibn, parallel_desc);
  }
}

Maybe<void> UserOp::GetSbpSignatures(
    const std::function<Maybe<const BlobDesc&>(const std::string&)>& LogicalBlobDesc4Ibn,
    const ParallelDesc& parallel_desc, SbpSignatureList* sbp_sig_list) const {
  CHECK_OR_RETURN(val_ != nullptr)
      << "cannot find op_type: " << op_conf().user_conf().op_type_name() << " in op registry!";
  UserOpSbpContext sbp_ctx(this, sbp_sig_list, LogicalBlobDesc4Ibn);
  JUST(val_->get_sbp_fn(&sbp_ctx));
  // Add Broadcast for source user op tick input
  std::string tick_bn = GenRepeatedBn(user_op::kUserSourceOpTickInputArgName, 0);
  if (val_->op_def.input_size() == 0 && input_bns().size() == 1) {
    CHECK_OR_RETURN(input_bns().Get(0) == tick_bn)
        << "user op_name: " << op_conf().name()
        << " op_type_name: " << op_conf().user_conf().op_type_name()
        << " set ERROR input arg name : " << input_bns().Get(0) << " because NO input in op def";
    for (auto& sbp_sig : *sbp_sig_list->mutable_sbp_signature()) {
      auto* bn2sbp = sbp_sig.mutable_bn_in_op2sbp_parallel();
      if (bn2sbp->find(tick_bn) == bn2sbp->end()) {
        (*bn2sbp)[tick_bn].mutable_broadcast_parallel();
      }
    }
  }
  // Check valid
  for (const auto& sbp_sig : sbp_sig_list->sbp_signature()) {
    const auto& bn2sbp = sbp_sig.bn_in_op2sbp_parallel();
    for (const auto& ibn : input_bns()) {
      auto pair = GenUnRepeatedBn(ibn);
      CHECK_OR_RETURN(bn2sbp.find(ibn) != bn2sbp.end())
          << "In op_name: " << op_conf().name()
          << " op_type_name: " << op_conf().user_conf().op_type_name()
          << ", input_arg_name : " << pair.first << " input_arg_index : " << pair.second
          << " have NOT set sbp signature";
    }
    for (const auto& obn : output_bns()) {
      auto pair = GenUnRepeatedBn(obn);
      CHECK_OR_RETURN(bn2sbp.find(obn) != bn2sbp.end())
          << "In op_name: " << op_conf().name()
          << " op_type_name: " << op_conf().user_conf().op_type_name()
          << ", output_arg_name : " << pair.first << " output_arg_index : " << pair.second
          << " have NOT set sbp signature";
    }
  }
  return Maybe<void>::Ok();
}

Maybe<void> UserOp::InferOpTimeShape(
    const std::function<Maybe<const Shape>(const std::string&)>& GetTimeShape4BnInOp,
    std::shared_ptr<const Shape>* time_shape) const {
  if (val_->output_blob_time_shape_infer_fn) {
    std::shared_ptr<Shape> op_time_shape(new Shape());
    UserOpInferOutputBlobTimeShapeFnContext infer_output_blob_time_shape_fn_ctx(
        this, GetTimeShape4BnInOp, op_time_shape.get());
    *time_shape = op_time_shape;
    return val_->output_blob_time_shape_infer_fn(&infer_output_blob_time_shape_fn_ctx);
  } else {
    return Operator::InferOpTimeShape(GetTimeShape4BnInOp, time_shape);
  }
}

namespace {

bool IgnoreInferNdSbpFnWhenFlatHierarchy(const std::string& op_type_name) {
  return (op_type_name == "reshape" || op_type_name == "reshape_like");
}

}  // namespace

Maybe<void> UserOp::InferNdSbpSignature(
    NdSbpSignature* nd_sbp_signature, const NdSbpSignature& nd_sbp_constraints,
    const ParallelDesc& parallel_desc,
    std::function<Maybe<const NdSbpInferHint*>(const std::string&)> NdSbpInferHint4Ibn) const {
  if (val_->nd_sbp_infer_fn
      && (parallel_desc.hierarchy()->NumAxes() > 1
          || !IgnoreInferNdSbpFnWhenFlatHierarchy(this->user_op_conf().op_type_name()))) {
    UserOpInferNdSbpFnContext ctx(this, nd_sbp_signature, nd_sbp_constraints, NdSbpInferHint4Ibn);
    JUST(val_->nd_sbp_infer_fn(&ctx));
  } else {
    JUST(Operator::InferNdSbpSignature(nd_sbp_signature, nd_sbp_constraints, parallel_desc,
                                       NdSbpInferHint4Ibn));
  }
  std::string tick_bn = GenRepeatedBn(user_op::kUserSourceOpTickInputArgName, 0);
  if (std::find(input_bns().begin(), input_bns().end(), tick_bn) != input_bns().end()) {
    auto* map = nd_sbp_signature->mutable_bn_in_op2nd_sbp();
    if (map->count(tick_bn) == 0) {
      auto* sbp_list = (*map)[tick_bn].mutable_sbp_parallel();
      for (int i = 0; i < parallel_desc.hierarchy()->NumAxes(); ++i) {
        sbp_list->Add()->mutable_broadcast_parallel();
      }
    }
  }
  return Maybe<void>::Ok();
}

Symbol<OperatorConf> UserOp::GetOpConfWithoutOpNameAndLbn() const {
  OperatorConf op_conf(this->op_conf());
  op_conf.set_name("undefined-op-name");
  UserOpConf* user_op_conf = op_conf.mutable_user_conf();
  for (auto& pair : *user_op_conf->mutable_input()) {
    for (auto& str : *pair.second.mutable_s()) { str = "undefined-op-name/undefined-ibn"; }
  }
  for (auto& pair : *user_op_conf->mutable_output()) {
    std::string prefix = "undefined-op-name/";
    prefix += pair.first;
    prefix += "_";
    int i = 0;
    for (auto& str : *pair.second.mutable_s()) { str = prefix + std::to_string(i++); }
  }
  return SymbolOf(op_conf);
}

void UserOp::VirtualGenKernelConf(
    std::function<const BlobDesc*(const std::string&)> GetBlobDesc4BnInOp,
    const ParallelContext* parallel_ctx, KernelConf* kernel_conf) const {
  auto user_conf = kernel_conf->mutable_user_conf();
  ForEachBnInOp([&](const std::string& bn) {
    const BlobDesc* blob_desc = GetBlobDesc4BnInOp(bn);
    if (blob_desc) { blob_desc->ToProto(&(*user_conf->mutable_bn_in_op2blob_desc())[bn]); }
  });
}

const user_op::UserOpConfWrapper& UserOp::user_op_conf() const {
  CHECK(user_op_conf_);
  return *user_op_conf_;
}

REGISTER_OP(OperatorConf::kUserConf, UserOp);

}  // namespace oneflow<|MERGE_RESOLUTION|>--- conflicted
+++ resolved
@@ -649,17 +649,10 @@
     JUST(val_->physical_tensor_desc_infer_fn(&infer_ctx));
     for (const auto& pair : infer_ctx.outputs()) {
       BlobDesc* out_blob_desc = GetBlobDesc4BnInOp(GenRepeatedBn(pair.first, pair.second));
-<<<<<<< HEAD
       out_blob_desc->set_data_type(infer_ctx.OutputDType(pair.first, pair.second));
-      out_blob_desc->mut_shape() = *(infer_ctx.OutputShape(pair.first, pair.second));
-      out_blob_desc->mut_stride() = Stride(*(infer_ctx.OutputShape(pair.first, pair.second)));
-      out_blob_desc->set_is_dynamic(*infer_ctx.MutOutputIsDynamic(pair.first, pair.second));
-=======
-      out_blob_desc->set_data_type(*(infer_ctx.OutputDType(pair.first, pair.second)));
       out_blob_desc->mut_shape() = infer_ctx.OutputShape(pair.first, pair.second);
       out_blob_desc->mut_stride() = Stride(infer_ctx.OutputShape(pair.first, pair.second));
-      out_blob_desc->set_is_dynamic(*infer_ctx.OutputIsDynamic(pair.first, pair.second));
->>>>>>> d4ac72fc
+      out_blob_desc->set_is_dynamic(infer_ctx.OutputIsDynamic(pair.first, pair.second));
     }
     return Maybe<void>::Ok();
   }
