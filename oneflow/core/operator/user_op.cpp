/*
Copyright 2020 The OneFlow Authors. All rights reserved.

Licensed under the Apache License, Version 2.0 (the "License");
you may not use this file except in compliance with the License.
You may obtain a copy of the License at

    http://www.apache.org/licenses/LICENSE-2.0

Unless required by applicable law or agreed to in writing, software
distributed under the License is distributed on an "AS IS" BASIS,
WITHOUT WARRANTIES OR CONDITIONS OF ANY KIND, either express or implied.
See the License for the specific language governing permissions and
limitations under the License.
*/
#include "oneflow/core/framework/infer_util.h"
#include "oneflow/core/framework/sbp_context.h"
#include "oneflow/core/framework/tensor_desc.h"
#include "oneflow/core/framework/to_string.h"
#include "oneflow/core/operator/user_op.h"
#include "oneflow/core/framework/infer_output_blob_time_shape_fn_context.h"
#include "oneflow/core/framework/infer_parallel_distribution_fn_context.h"

namespace oneflow {

namespace {

BlobDesc* FindValidBlobDescOfBnsInOp(
    std::function<BlobDesc*(const std::string&)> GetBlobDesc4BnInOp,
    const PbRpf<std::string>& bn_in_ops) {
  for (const std::string& bn_in_op : bn_in_ops) {
    BlobDesc* blob_desc = GetBlobDesc4BnInOp(bn_in_op);
    if (blob_desc) { return blob_desc; }
  }
  return nullptr;
}

user_op::NaiveTensorDesc GenTensorDescFromBlobDesc(const BlobDesc* blob_desc) {
  user_op::NaiveTensorDesc tensor_desc;
  *tensor_desc.mut_shape() = blob_desc->shape();
  *tensor_desc.mut_data_type() = blob_desc->data_type();
  *tensor_desc.mut_is_dynamic() = blob_desc->is_dynamic();
  return tensor_desc;
}

}  // namespace

class UserOpKernelRegContext final : public user_op::KernelRegContext {
 public:
  using ArgVec = std::vector<std::pair<std::string, int32_t>>;

  explicit UserOpKernelRegContext(const UserOp* user_op,
                                  std::function<BlobDesc*(const std::string&)> GetBlobDesc4BnInOp,
                                  const ParallelContext* parallel_ctx)
      : user_op_conf_(user_op->op_conf()) {
    const auto& op_conf = user_op->op_conf();
    CHECK(op_conf.has_user_conf());

    device_tag_ = op_conf.device_tag();
    device_type_ = CHECK_JUST(DeviceType4DeviceTag(device_tag_));
    parallel_ctx_ = parallel_ctx;

    auto InitInOrOut = [&](const PbMap<std::string, UserOpConf::ListString>& arg_map,
                           ArgVec* arg_vec) {
      for (auto it = arg_map.begin(); it != arg_map.end(); ++it) {
        for (int32_t i = 0; i < it->second.s_size(); ++i) {
          arg_vec->emplace_back(std::make_pair(it->first, i));
        }
      }
    };
    InitInOrOut(op_conf.user_conf().input(), &inputs_);
    InitInOrOut(op_conf.user_conf().output(), &outputs_);

    {
#define INSERT_TO_ARG2TENSOR_DESC(prefix)                                                \
  for (const auto& bn : user_op->prefix##_bns()) {                                       \
    const BlobDesc* blob_desc = GetBlobDesc4BnInOp(bn);                                  \
    if (!blob_desc) { continue; }                                                        \
    arg2tensor_desc_.emplace(GenUnRepeatedBn(bn), GenTensorDescFromBlobDesc(blob_desc)); \
  }

      INSERT_TO_ARG2TENSOR_DESC(input)
      INSERT_TO_ARG2TENSOR_DESC(output)
      INSERT_TO_ARG2TENSOR_DESC(tmp)

#undef INSERT_TO_ARG2TENSOR_DESC
    }
  }
  ~UserOpKernelRegContext() = default;

  DeviceType device_type() const override { return device_type_; }
  const std::string& device_tag() const override { return device_tag_; }
  const ParallelContext& parallel_ctx() const override { return *parallel_ctx_; }
  const user_op::TensorDesc* TensorDesc4ArgNameAndIndex(const std::string& arg_name,
                                                        int32_t index) const override {
    auto it = arg2tensor_desc_.find(std::make_pair(arg_name, index));
    if (it == arg2tensor_desc_.end()) { return nullptr; }
    return &(it->second);
  }
  const ArgVec& inputs() const override { return inputs_; }
  const ArgVec& outputs() const override { return outputs_; }

  const user_op::UserOpConfWrapper& user_op_conf() const override { return user_op_conf_; }

  const std::shared_ptr<const user_op::AttrVal>& Attr4Name(
      const std::string& attr_name) const override {
    return user_op_conf().Attr4Name(attr_name);
  }

 private:
  const user_op::UserOpConfWrapper user_op_conf_;
  ArgVec inputs_;
  ArgVec outputs_;
  DeviceType device_type_;
  std::string device_tag_;
  const ParallelContext* parallel_ctx_;
  HashMap<std::pair<std::string, int32_t>, user_op::NaiveTensorDesc> arg2tensor_desc_;
};

class UserOpInferContext final : public user_op::InferContext {
 public:
  using ArgVec = std::vector<std::pair<std::string, int32_t>>;

  UserOpInferContext(const UserOp* op, const ParallelContext* parallel_ctx, const JobDesc* job_desc,
                     const std::function<BlobDesc*(const std::string&)>& GetBlobDesc4BnInOp)
      : op_(op), parallel_ctx_(parallel_ctx), job_desc_(job_desc) {
    bn2logical_tensor_desc_.reset(new HashMap<std::string, user_op::NaiveTensorDesc>());
    auto InitTensorDesc = [&](const ArgVec& arg_vec, const PbRpf<std::string>& bns) {
      CHECK_EQ(arg_vec.size(), bns.size());
      for (int32_t i = 0; i < arg_vec.size(); ++i) {
        BlobDesc* blob = GetBlobDesc4BnInOp(bns.Get(i));
        CHECK_NOTNULL(blob);
        arg2tensor_desc_.emplace(arg_vec.at(i), GenTensorDescFromBlobDesc(blob));
      }
    };
    InitTensorDesc(op->inputs(), op->input_bns());
    InitTensorDesc(op->outputs(), op->output_bns());
  }
  ~UserOpInferContext() override = default;

  user_op::TensorDesc* TensorDesc4ArgNameAndIndex(const std::string& arg_name,
                                                  int32_t index) override {
    auto it = arg2tensor_desc_.find(std::make_pair(arg_name, index));
    if (it == arg2tensor_desc_.end()) { return nullptr; };
    return &(it->second);
  }
  const user_op::TensorDesc* LogicalTensorDesc4ArgNameAndIndex(const std::string& arg_name,
                                                               int32_t index) const override {
    const std::string bn = GenRepeatedBn(arg_name, index);
    const auto it = bn2logical_tensor_desc_->find(bn);
    if (it != bn2logical_tensor_desc_->end()) {
      return &it->second;
    } else {
      std::shared_ptr<const BlobDesc> blob_desc = CHECK_JUST(op_->GetLogicalBlobDesc4BnInOp(bn));
      bn2logical_tensor_desc_->emplace(bn, GenTensorDescFromBlobDesc(blob_desc.get()));
      return &(bn2logical_tensor_desc_->emplace(bn, GenTensorDescFromBlobDesc(blob_desc.get()))
                   .first->second);
    }
  }
  const Shape& InputShape(const std::string& arg_name, int32_t index) const override {
    return *const_cast<UserOpInferContext*>(this)->Shape4ArgNameAndIndex(arg_name, index);
  }
  Shape* OutputShape(const std::string& arg_name, int32_t index) override {
    return Shape4ArgNameAndIndex(arg_name, index);
  }
  Shape* Shape4ArgNameAndIndex(const std::string& arg_name, int32_t index) override {
    auto it = arg2tensor_desc_.find(std::make_pair(arg_name, index));
    if (it == arg2tensor_desc_.end()) { return nullptr; };
    return it->second.mut_shape();
  }
  const DataType& InputDType(const std::string& arg_name, int32_t index) const override {
    return *const_cast<UserOpInferContext*>(this)->Dtype4ArgNameAndIndex(arg_name, index);
  }
  DataType* OutputDType(const std::string& arg_name, int32_t index) override {
    return Dtype4ArgNameAndIndex(arg_name, index);
  }
  DataType* Dtype4ArgNameAndIndex(const std::string& arg_name, int32_t index) override {
    auto it = arg2tensor_desc_.find(std::make_pair(arg_name, index));
    if (it == arg2tensor_desc_.end()) { return nullptr; };
    return it->second.mut_data_type();
  }
  bool InputIsDynamic4ArgNameAndIndex(const std::string& arg_name, int32_t index) const override {
    return *const_cast<UserOpInferContext*>(this)->IsDynamic4ArgNameAndIndex(arg_name, index);
  }
  bool* OutputIsDynamic4ArgNameAndIndex(const std::string& arg_name, int32_t index) override {
    return IsDynamic4ArgNameAndIndex(arg_name, index);
  }
  bool* IsDynamic4ArgNameAndIndex(const std::string& arg_name, int32_t index) override {
    auto it = arg2tensor_desc_.find(std::make_pair(arg_name, index));
    if (it == arg2tensor_desc_.end()) { return nullptr; };
    return it->second.mut_is_dynamic();
  }

  const ArgVec& inputs() const override { return op_->inputs(); }
  const ArgVec& outputs() const override { return op_->outputs(); }
  const ParallelContext& parallel_ctx() const override { return *parallel_ctx_; };
  const ParallelDesc& parallel_desc() const override {
    return *CHECK_JUST(op_->GetOpParallelDesc());
  };
  const JobDesc* job_desc() const override {
    CHECK_NOTNULL(job_desc_);
    return job_desc_;
  }

  const cfg::SbpParallel& SbpParallel4ArgNameAndIndex(const std::string& arg_name,
                                                      int32_t index) const override {
    CHECK_EQ(CHECK_JUST(op_->GetOpParallelDesc())->hierarchy()->NumAxes(), 1);
    const auto& bn2sbp = CHECK_JUST(op_->sbp_signature())->bn_in_op2sbp_parallel();
    std::string bn = GenRepeatedBn(arg_name, index);
    auto it = bn2sbp.find(bn);
    CHECK(it != bn2sbp.end());
    return it->second;
  }

  const cfg::ParallelDistribution& ParallelDistribution4ArgNameAndIndex(
      const std::string& arg_name, int32_t index) const override {
    const auto& bn2parallel_distribution =
        CHECK_JUST(op_->parallel_distribution_signature())->bn_in_op2parallel_distribution();
    std::string bn = GenRepeatedBn(arg_name, index);
    auto it = bn2parallel_distribution.find(bn);
    CHECK(it != bn2parallel_distribution.end());
    return it->second;
  }

  int64_t parallel_num() const override {
    return CHECK_JUST(op_->GetOpParallelDesc())->parallel_num();
  }

 private:
  const user_op::UserOpConfWrapper& user_op_conf() const override { return op_->user_op_conf(); }
  const std::shared_ptr<const user_op::AttrVal>& Attr4Name(
      const std::string& attr_name) const override {
    return user_op_conf().Attr4Name(attr_name);
  }

  const UserOp* op_;
  const ParallelContext* parallel_ctx_;
  const JobDesc* job_desc_;
  HashMap<std::pair<std::string, int32_t>, user_op::NaiveTensorDesc> arg2tensor_desc_;
  std::unique_ptr<HashMap<std::string, user_op::NaiveTensorDesc>> bn2logical_tensor_desc_;
};

class UserOpSbpContext : public user_op::SbpContext {
 public:
  using ArgVec = std::vector<std::pair<std::string, int32_t>>;

  UserOpSbpContext(const UserOp* op, cfg::SbpSignatureList* sbp_sig_list,
                   std::function<Maybe<const BlobDesc&>(const std::string&)> LogicalBlobDesc4Ibn)
      : op_(op), sbp_sig_list_(sbp_sig_list) {
    const auto& user_op_conf = op->op_conf().user_conf();
    for (auto it = user_op_conf.input().begin(); it != user_op_conf.input().end(); ++it) {
      const std::string& arg_name = it->first;
      for (int32_t i = 0; i < it->second.s_size(); ++i) {
        const BlobDesc* blob = &CHECK_JUST(LogicalBlobDesc4Ibn(GenRepeatedBn(arg_name, i)));
        arg2tensor_desc_.emplace(std::make_pair(arg_name, i), GenTensorDescFromBlobDesc(blob));
      }
    }
  }
  ~UserOpSbpContext() override = default;

  const user_op::TensorDesc& LogicalTensorDesc4InputArgNameAndIndex(
      const std::string& input_arg_name, int32_t index) const override {
    auto it = arg2tensor_desc_.find(std::make_pair(input_arg_name, index));
    CHECK(it != arg2tensor_desc_.end())
        << "Cannot find input_arg_name : " << input_arg_name << " input_arg_index : " << index;
    return it->second;
  }
  const ArgVec& inputs() const override { return op_->inputs(); }
  const ArgVec& outputs() const override { return op_->outputs(); }
  const user_op::UserOpConfWrapper& user_op_conf() const override { return op_->user_op_conf(); }

  user_op::UserOpSbpSignatureBuilder NewBuilder() override {
    return user_op::UserOpSbpSignatureBuilder(sbp_sig_list_);
  }

  DeviceType device_type() const override { return op_->device_type(); }

  int64_t parallel_num() const override {
    return CHECK_JUST(op_->GetOpParallelDesc())->parallel_num();
  }

 private:
  const UserOp* op_;
  cfg::SbpSignatureList* sbp_sig_list_;
  HashMap<std::pair<std::string, int32_t>, user_op::NaiveTensorDesc> arg2tensor_desc_;
};

class UserOpInferSbpSignatureFnContext : public user_op::InferSbpSignatureFnContext {
 public:
  using ArgVec = std::vector<std::pair<std::string, int32_t>>;

  UserOpInferSbpSignatureFnContext(
      const UserOp* op, cfg::SbpSignature* signature, const cfg::SbpSignature& sbp_signature_conf,
      std::function<Maybe<const SbpInferHint*>(const std::string&)> SbpInferHint4Ibn)
      : op_(op),
        signature_(signature),
        sbp_signature_conf_(sbp_signature_conf),
        sbp_infer_hint4ibn_fn_(std::move(SbpInferHint4Ibn)) {
    const auto& user_op_conf = op->op_conf().user_conf();
    for (const auto& it : user_op_conf.input()) {
      const std::string& arg_name = it.first;
      for (int32_t i = 0; i < it.second.s_size(); ++i) {
        auto hint = CHECK_JUST(sbp_infer_hint4ibn_fn_(GenRepeatedBn(arg_name, i)));
        arg2tensor_desc_.emplace(std::make_pair(arg_name, i),
                                 GenTensorDescFromBlobDesc(&hint->logical_blob_desc()));
        arg2sbp_parallel_hint_.emplace(std::make_pair(arg_name, i), hint->sbp_parallel());
      }
    }
  }
  ~UserOpInferSbpSignatureFnContext() override = default;

  const user_op::TensorDesc& LogicalTensorDesc4InputArgNameAndIndex(
      const std::string& input_arg_name, int32_t index) const override {
    auto it = arg2tensor_desc_.find(std::make_pair(input_arg_name, index));
    CHECK(it != arg2tensor_desc_.end())
        << "Cannot find input_arg_name : " << input_arg_name << " input_arg_index : " << index;
    return it->second;
  }
  const ArgVec& inputs() const override { return op_->inputs(); }
  const ArgVec& outputs() const override { return op_->outputs(); }
  cfg::SbpSignature* mutable_sbp_signature() override { return signature_; }
  const cfg::SbpSignature& sbp_signature_conf() const override { return sbp_signature_conf_; }

  const cfg::SbpParallel& SbpParallelHint4InputArgNameAndIndex(const std::string& input_arg_name,
                                                               int32_t index) const override {
    auto it = arg2sbp_parallel_hint_.find(std::make_pair(input_arg_name, index));
    CHECK(it != arg2sbp_parallel_hint_.end())
        << "Cannot find input_arg_name : " << input_arg_name << " input_arg_index : " << index;
    return it->second;
  }

  const user_op::UserOpConfWrapper& user_op_conf() const override { return op_->user_op_conf(); }

  DeviceType device_type() const override { return op_->device_type(); }

  int64_t parallel_num() const override {
    return CHECK_JUST(op_->GetOpParallelDesc())->parallel_num();
  }

 private:
  const UserOp* op_;
  HashMap<std::pair<std::string, int32_t>, user_op::NaiveTensorDesc> arg2tensor_desc_;
  HashMap<std::pair<std::string, int32_t>, cfg::SbpParallel> arg2sbp_parallel_hint_;
  cfg::SbpSignature* signature_;
  cfg::SbpSignature sbp_signature_conf_;
  std::function<Maybe<const SbpInferHint*>(const std::string&)> sbp_infer_hint4ibn_fn_;
};

class UserOpInferOutputBlobTimeShapeFnContext : public user_op::InferOutputBlobTimeShapeFnContext {
 public:
  UserOpInferOutputBlobTimeShapeFnContext(
      const UserOp* op,
      const std::function<Maybe<const Shape>(const std::string&)>& GetTimeShape4BnInOp,
      Shape* output_blob_time_shape)
      : op_(op), output_blob_time_shape_(output_blob_time_shape) {
    for (const auto& it : op->op_conf().user_conf().input()) {
      const std::string& arg_name = it.first;
      for (int32_t i = 0; i < it.second.s_size(); ++i) {
        std::string ibn = GenRepeatedBn(arg_name, i);
        arg2time_shape_.emplace(std::make_pair(arg_name, i), *CHECK_JUST(GetTimeShape4BnInOp(ibn)));
      }
    }
  }
  ~UserOpInferOutputBlobTimeShapeFnContext() override = default;

  const Shape& TimeShape4InputArgNameAndIndex(const std::string& arg_name, int32_t index) override {
    return arg2time_shape_.at(std::make_pair(arg_name, index));
  }

  const user_op::UserOpConfWrapper& user_op_conf() const override { return op_->user_op_conf(); }

  Shape* mut_output_blob_time_shape() override { return output_blob_time_shape_; };

 private:
  const UserOp* op_;
  HashMap<std::pair<std::string, int32_t>, Shape> arg2time_shape_;
  Shape* output_blob_time_shape_;
};

class UserOpInferParallelDistributionFnContext
    : public user_op::InferParallelDistributionFnContext {
 public:
  using ArgVec = std::vector<std::pair<std::string, int32_t>>;
  UserOpInferParallelDistributionFnContext(
      const UserOp* op, cfg::ParallelDistributionSignature* parallel_distribution_signature,
      const cfg::ParallelDistributionSignature& parallel_distribution_constraints,
      std::function<Maybe<const ParallelDistributionInferHint*>(const std::string&)>
          ParallelDistributionInferHint4Ibn)
      : op_(op),
        parallel_distribution_signature_(parallel_distribution_signature),
        parallel_distribution_constraints_(parallel_distribution_constraints),
        parallel_distribution_infer_hint4ibn_fn_(std::move(ParallelDistributionInferHint4Ibn)) {
    const auto& user_op_conf = op->op_conf().user_conf();
    for (const auto& it : user_op_conf.input()) {
      const std::string& arg_name = it.first;
      for (int32_t i = 0; i < it.second.s_size(); ++i) {
        auto hint =
            CHECK_JUST(parallel_distribution_infer_hint4ibn_fn_(GenRepeatedBn(arg_name, i)));
        CHECK(arg2tensor_desc_
                  .emplace(std::make_pair(arg_name, i),
                           GenTensorDescFromBlobDesc(&hint->logical_blob_desc()))
                  .second);
      }
    }
  }
  ~UserOpInferParallelDistributionFnContext() override = default;

  const user_op::TensorDesc& LogicalTensorDesc4InputArgNameAndIndex(
      const std::string& input_arg_name, int32_t index) const override {
    auto it = arg2tensor_desc_.find(std::make_pair(input_arg_name, index));
    CHECK(it != arg2tensor_desc_.end())
        << "Cannot find input_arg_name : " << input_arg_name << " input_arg_index : " << index;
    return it->second;
  }

  const cfg::ParallelDistributionSignature& parallel_distribution_constraints() const override {
    return parallel_distribution_constraints_;
  }

  cfg::ParallelDistribution* ParallelDistribution4ArgNameAndIndex(const std::string& arg_name,
                                                                  int32_t index) override {
    return &(*parallel_distribution_signature_
                  ->mutable_bn_in_op2parallel_distribution())[GenRepeatedBn(arg_name, index)];
  }

  const cfg::ParallelDistribution& ParallelDistributionHint4InputArgNameAndIndex(
      const std::string& arg_name, int32_t index) const override {
    auto hint =
        CHECK_JUST(parallel_distribution_infer_hint4ibn_fn_(GenRepeatedBn(arg_name, index)));
    return hint->parallel_distribution();
  }

  const user_op::UserOpConfWrapper& user_op_conf() const override { return op_->user_op_conf(); }

  int64_t parallel_num() const override {
    return CHECK_JUST(op_->GetOpParallelDesc())->parallel_num();
  }

  const Shape& parallel_hierarchy() override {
    return *(CHECK_JUST(op_->GetOpParallelDesc())->hierarchy());
  }

  const ArgVec& inputs() const override { return op_->inputs(); }
  const ArgVec& outputs() const override { return op_->outputs(); }

 private:
  const UserOp* op_;
  HashMap<std::pair<std::string, int32_t>, user_op::NaiveTensorDesc> arg2tensor_desc_;
  cfg::ParallelDistributionSignature* parallel_distribution_signature_;
  cfg::ParallelDistributionSignature parallel_distribution_constraints_;
  std::function<Maybe<const ParallelDistributionInferHint*>(const std::string&)>
      parallel_distribution_infer_hint4ibn_fn_;
};

void UserOp::InitFromOpConf() {
  CHECK(op_conf().has_user_conf());
  for (const auto& pair : op_conf().user_conf().input()) {
    EnrollRepeatedInputBn(pair.first, pair.second.s_size());
    for (int32_t i = 0; i < pair.second.s_size(); ++i) {
      inputs_.emplace_back(std::make_pair(pair.first, i));
    }
  }
  for (const auto& pair : op_conf().user_conf().output()) {
    EnrollRepeatedOutputBn(pair.first, pair.second.s_size());
    for (int32_t i = 0; i < pair.second.s_size(); ++i) {
      outputs_.emplace_back(std::make_pair(pair.first, i));
    }
  }
  EnrollTmpBn(GenRepeatedBn("tmp_buffer", 0));
  user_op_conf_.reset(new user_op::UserOpConfWrapper(shared_op_conf()));
  val_ =
      user_op::UserOpRegistryMgr::Get().GetOpRegistryResult(op_conf().user_conf().op_type_name());
  if (val_ != nullptr) {
    if (val_->input_arg_modify_fn) {
      user_op::GetInputArgModifier GetInputArgModifierFn =
          [&](const std::string& in_arg_name, int32_t in_arg_index) -> user_op::InputArgModifier* {
        std::string ibn = GenRepeatedBn(in_arg_name, in_arg_index);
        if (std::find(input_bns().begin(), input_bns().end(), ibn) != input_bns().end()) {
          return MutInputBlobModifier4Ibn(ibn);
        }
        return nullptr;
      };
      val_->input_arg_modify_fn(GetInputArgModifierFn, *user_op_conf_);
    }
    if (val_->output_arg_modify_fn) {
      user_op::GetOutputArgModifier GetOutputArgModifierFn =
          [&](const std::string& out_arg_name,
              int32_t out_arg_index) -> user_op::OutputArgModifier* {
        std::string obn = GenRepeatedBn(out_arg_name, out_arg_index);
        if (std::find(output_bns().begin(), output_bns().end(), obn) != output_bns().end()) {
          return MutOutputBlobModifier4Obn(obn);
        }
        return nullptr;
      };
      val_->output_arg_modify_fn(GetOutputArgModifierFn, *user_op_conf_);
    }
  }
}

Maybe<void> UserOp::InferInternalBlobDescs(
    const std::function<BlobDesc*(const std::string&)>& GetBlobDesc4BnInOp,
    const ParallelContext* parallel_ctx, const JobDesc* job_desc) const {
  // tmp buffer size must be inferred after out shape/dtype
  UserOpInferContext infer_ctx(this, parallel_ctx, job_desc, GetBlobDesc4BnInOp);
  const user_op::OpKernelRegistryResult* kernel_reg_val =
      JUST(user_op::UserOpRegistryMgr::Get().GetOpKernelRegistryResult(
          op_conf().user_conf().op_type_name(),
          UserOpKernelRegContext(this, GetBlobDesc4BnInOp, parallel_ctx)));
  CHECK_OR_RETURN(kernel_reg_val != nullptr)
      << "cannot find op_type: " << op_conf().user_conf().op_type_name() << " in kernel registry !";

  size_t tmp_size = kernel_reg_val->infer_tmp_size_fn(&infer_ctx);
  if (tmp_size > 0) {
    BlobDesc* tmp_buffer_blob = GetBlobDesc4BnInOp(GenRepeatedBn("tmp_buffer", 0));
    CHECK_NOTNULL_OR_RETURN(tmp_buffer_blob);
    tmp_buffer_blob->set_data_type(DataType::kChar);
    tmp_buffer_blob->mut_shape() = Shape({static_cast<int64_t>(tmp_size)});
  }
  return Maybe<void>::Ok();
}

Maybe<void> UserOp::InferLogicalOutBlobDescs(
    const std::function<BlobDesc*(const std::string&)>& BlobDesc4BnInOp,
    const ParallelDesc& parallel_desc) const {
  CHECK_OR_RETURN(val_ != nullptr)
      << "cannot find op_type: " << op_conf().user_conf().op_type_name() << " in op registry!";
  // default method set output blob desc (such as Dtype, is_dynamic)
  // set out blob desc attr as first input blob desc (if has)
  BlobDesc* first_in_blob_desc = FindValidBlobDescOfBnsInOp(BlobDesc4BnInOp, input_bns());
  if (first_in_blob_desc) {
    for (const std::string& obn : output_bns()) {
      BlobDesc4BnInOp(obn)->CopyFrom(*first_in_blob_desc);
    }
  }

  UserOpInferContext infer_ctx(this, nullptr, nullptr, BlobDesc4BnInOp);

  CHECK_OR_RETURN(val_->data_type_infer_fn)
      << "No InferDataType function for " << val_->op_type_name;
  JUST(val_->data_type_infer_fn(&infer_ctx));
  JUST(val_->logical_tensor_desc_infer_fn(&infer_ctx));
  for (const auto& pair : infer_ctx.outputs()) {
    BlobDesc* out_blob_desc = BlobDesc4BnInOp(GenRepeatedBn(pair.first, pair.second));
    user_op::TensorDesc* tensor_desc =
        infer_ctx.TensorDesc4ArgNameAndIndex(pair.first, pair.second);
    out_blob_desc->set_data_type(tensor_desc->data_type());
    out_blob_desc->mut_shape() = tensor_desc->shape();
    out_blob_desc->set_is_dynamic(tensor_desc->is_dynamic());
  }
  return Maybe<void>::Ok();
}

Maybe<void> UserOp::InferOutBlobDescs(
    const std::function<BlobDesc*(const std::string&)>& GetBlobDesc4BnInOp,
    const ParallelContext* parallel_ctx) const {
  CHECK_OR_RETURN(val_ != nullptr)
      << "cannot find op_type: " << op_conf().user_conf().op_type_name() << " in op registry!";
  if (!val_->physical_tensor_desc_infer_fn) {
    return Operator::InferOutBlobDescs(GetBlobDesc4BnInOp, parallel_ctx);
  } else {
    // default method set output blob desc (such as Dtype, is_dynamic, is_tensor_list)
    // set out blob desc attr as first input blob desc (if has)
    BlobDesc* first_in_blob_desc = FindValidBlobDescOfBnsInOp(GetBlobDesc4BnInOp, input_bns());
    if (first_in_blob_desc) {
      for (const std::string& obn : output_bns()) {
        GetBlobDesc4BnInOp(obn)->CopyFrom(*first_in_blob_desc);
      }
    }
    UserOpInferContext infer_ctx(this, parallel_ctx, nullptr, GetBlobDesc4BnInOp);

    CHECK_OR_RETURN(val_->data_type_infer_fn)
        << "No InferDataType function for " << val_->op_type_name;
    JUST(val_->data_type_infer_fn(&infer_ctx));
    JUST(val_->physical_tensor_desc_infer_fn(&infer_ctx));
    for (const auto& pair : infer_ctx.outputs()) {
      BlobDesc* out_blob_desc = GetBlobDesc4BnInOp(GenRepeatedBn(pair.first, pair.second));
      out_blob_desc->set_data_type(*(infer_ctx.OutputDType(pair.first, pair.second)));
      out_blob_desc->mut_shape() = *(infer_ctx.OutputShape(pair.first, pair.second));
<<<<<<< HEAD
      out_blob_desc->set_is_dynamic(*infer_ctx.OutputIsDynamic4ArgNameAndIndex(pair.first, pair.second));
=======
      out_blob_desc->set_is_dynamic(
          *infer_ctx.OutputIsDynamic4ArgNameAndIndex(pair.first, pair.second));
>>>>>>> 09b1a8f8
    }
    return Maybe<void>::Ok();
  }
}

Maybe<void> UserOp::InferInplaceObn2Ibn(
    HashMap<std::string, std::string>* mut_inplace_obn2ibn,
    HashMap<std::string, std::string>* con_inplace_obn2ibn,
    const std::function<BlobDesc*(const std::string&)>& GetBlobDesc4BnInOp,
    const ParallelContext* parallel_ctx) const {
  UserOpInferContext infer_ctx(this, parallel_ctx, nullptr, GetBlobDesc4BnInOp);
  const user_op::OpKernelRegistryResult* kernel_reg_val =
      JUST(user_op::UserOpRegistryMgr::Get().GetOpKernelRegistryResult(
          op_conf().user_conf().op_type_name(),
          UserOpKernelRegContext(this, GetBlobDesc4BnInOp, parallel_ctx)));
  CHECK_OR_RETURN(kernel_reg_val != nullptr)
      << "cannot find op_type: " << op_conf().user_conf().op_type_name() << " in kernel registry !";
  HashSet<std::string> bn_in_op_unique_check;
  user_op::AddInplaceArgPair AddInplaceArgPairFn =
      [&](const std::string& out_arg_name, int32_t out_arg_index, const std::string& in_arg_name,
          int32_t in_arg_index, bool is_mutable) -> Maybe<void> {
    std::string ibn = GenRepeatedBn(in_arg_name, in_arg_index);
    std::string obn = GenRepeatedBn(out_arg_name, out_arg_index);
    if (is_mutable) {
      mut_inplace_obn2ibn->emplace(obn, ibn);
    } else {
      con_inplace_obn2ibn->emplace(obn, ibn);
    }
    CHECK_OR_RETURN(std::find(input_bns().begin(), input_bns().end(), ibn) != input_bns().end())
        << "Cannot find input_arg_name : " << in_arg_name << " input_arg_index : " << in_arg_index
        << " in op_name: " << op_conf().name();
    CHECK_OR_RETURN(std::find(output_bns().begin(), output_bns().end(), obn) != output_bns().end())
        << "Cannot find output_arg_name : " << out_arg_name
        << " output_arg_index : " << out_arg_index << " in op_name: " << op_conf().name();

    std::string repeated_ibn_err_msg =
        "Cannot repeated set inplace proposal for same intput arg : " + in_arg_name
        + " index : " + std::to_string(in_arg_index) + " in op_name: " + op_conf().name();
    std::string repeated_obn_err_msg =
        "Cannot repeated set inplace proposal for same output arg : " + out_arg_name
        + " index : " + std::to_string(out_arg_index) + " in op_name: " + op_conf().name();
    CHECK_OR_RETURN(bn_in_op_unique_check.insert(ibn).second) << repeated_ibn_err_msg;
    CHECK_OR_RETURN(bn_in_op_unique_check.insert(obn).second) << repeated_obn_err_msg;
    return Maybe<void>::Ok();
  };
  JUST(kernel_reg_val->inplace_proposal_fn(infer_ctx, AddInplaceArgPairFn));
  return Maybe<void>::Ok();
}

LogicalBlobId UserOp::lbi4ibn(const std::string& input_bn) const {
  auto pair = GenUnRepeatedBn(input_bn);
  return GenLogicalBlobId(op_conf().user_conf().input().at(pair.first).s(pair.second));
}

LogicalBlobId UserOp::lbi4obn(const std::string& output_bn) const {
  auto pair = GenUnRepeatedBn(output_bn);
  auto ret = GenLogicalBlobId(op_conf().user_conf().output().at(pair.first).s(pair.second));
  CHECK_EQ(ret.op_name(), op_conf().name());
  CHECK_EQ(ret.blob_name(), output_bn);
  return ret;
}

Maybe<void> UserOp::InferSbpSignature(
    cfg::SbpSignature* sbp_signature, const cfg::SbpSignature& sbp_sig_conf,
    const std::function<int32_t(const cfg::SbpSignature&)>& CalcOrderValue4SbpSig,
    std::function<Maybe<const SbpInferHint*>(const std::string&)> SbpInferHint4Ibn,
    const ParallelDesc& parallel_desc) const {
  if (val_->sbp_signature_infer_fn) {
    UserOpInferSbpSignatureFnContext ctx(this, sbp_signature, sbp_sig_conf, SbpInferHint4Ibn);
    return val_->sbp_signature_infer_fn(&ctx);
  } else {
    return Operator::InferSbpSignature(sbp_signature, sbp_sig_conf, CalcOrderValue4SbpSig,
                                       SbpInferHint4Ibn, parallel_desc);
  }
}

Maybe<void> UserOp::GetSbpSignatures(
    const std::function<Maybe<const BlobDesc&>(const std::string&)>& LogicalBlobDesc4Ibn,
    const ParallelDesc& parallel_desc, cfg::SbpSignatureList* sbp_sig_list) const {
  CHECK_OR_RETURN(val_ != nullptr)
      << "cannot find op_type: " << op_conf().user_conf().op_type_name() << " in op registry!";
  UserOpSbpContext sbp_ctx(this, sbp_sig_list, LogicalBlobDesc4Ibn);
  JUST(val_->get_sbp_fn(&sbp_ctx));
  // Add Broadcast for source user op tick input
  std::string tick_bn = GenRepeatedBn(user_op::kUserSourceOpTickInputArgName, 0);
  if (val_->op_def.input_size() == 0 && input_bns().size() == 1) {
    CHECK_OR_RETURN(input_bns().Get(0) == tick_bn)
        << "user op_name: " << op_conf().name()
        << " op_type_name: " << op_conf().user_conf().op_type_name()
        << " set ERROR input arg name : " << input_bns().Get(0) << " because NO input in op def";
    for (auto& sbp_sig : *sbp_sig_list->mutable_sbp_signature()) {
      auto* bn2sbp = sbp_sig.mutable_bn_in_op2sbp_parallel();
      if (bn2sbp->find(tick_bn) == bn2sbp->end()) {
        (*bn2sbp)[tick_bn].mutable_broadcast_parallel();
      }
    }
  }
  // Check valid
  for (const auto& sbp_sig : sbp_sig_list->sbp_signature()) {
    const auto& bn2sbp = sbp_sig.bn_in_op2sbp_parallel();
    for (const auto& ibn : input_bns()) {
      auto pair = GenUnRepeatedBn(ibn);
      CHECK_OR_RETURN(bn2sbp.find(ibn) != bn2sbp.end())
          << "In op_name: " << op_conf().name()
          << " op_type_name: " << op_conf().user_conf().op_type_name()
          << ", input_arg_name : " << pair.first << " input_arg_index : " << pair.second
          << " have NOT set sbp signature";
    }
    for (const auto& obn : output_bns()) {
      auto pair = GenUnRepeatedBn(obn);
      CHECK_OR_RETURN(bn2sbp.find(obn) != bn2sbp.end())
          << "In op_name: " << op_conf().name()
          << " op_type_name: " << op_conf().user_conf().op_type_name()
          << ", output_arg_name : " << pair.first << " output_arg_index : " << pair.second
          << " have NOT set sbp signature";
    }
  }
  return Maybe<void>::Ok();
}

Maybe<void> UserOp::InferOpTimeShape(
    const std::function<Maybe<const Shape>(const std::string&)>& GetTimeShape4BnInOp,
    std::shared_ptr<const Shape>* time_shape) const {
  if (val_->output_blob_time_shape_infer_fn) {
    std::shared_ptr<Shape> op_time_shape(new Shape());
    UserOpInferOutputBlobTimeShapeFnContext infer_output_blob_time_shape_fn_ctx(
        this, GetTimeShape4BnInOp, op_time_shape.get());
    *time_shape = op_time_shape;
    return val_->output_blob_time_shape_infer_fn(&infer_output_blob_time_shape_fn_ctx);
  } else {
    return Operator::InferOpTimeShape(GetTimeShape4BnInOp, time_shape);
  }
}

namespace {

bool IgnoreInferParallelDistributionFnWhenFlatHierarchy(const std::string& op_type_name) {
  return (op_type_name == "reshape" || op_type_name == "reshape_like");
}

}  // namespace

Maybe<void> UserOp::InferParallelDistributionSignature(
    cfg::ParallelDistributionSignature* parallel_distribution_signature,
    const cfg::ParallelDistributionSignature& parallel_distribution_constraints,
    const ParallelDesc& parallel_desc,
    std::function<Maybe<const ParallelDistributionInferHint*>(const std::string&)>
        ParallelDistributionInferHint4Ibn) const {
  if (val_->parallel_distribution_infer_fn
      && (parallel_desc.hierarchy()->NumAxes() > 1
          || !IgnoreInferParallelDistributionFnWhenFlatHierarchy(
              this->user_op_conf().op_type_name()))) {
    UserOpInferParallelDistributionFnContext ctx(this, parallel_distribution_signature,
                                                 parallel_distribution_constraints,
                                                 ParallelDistributionInferHint4Ibn);
    return val_->parallel_distribution_infer_fn(&ctx);
  } else {
    return Operator::InferParallelDistributionSignature(
        parallel_distribution_signature, parallel_distribution_constraints, parallel_desc,
        ParallelDistributionInferHint4Ibn);
  }
}

Symbol<OperatorConf> UserOp::GetOpConfWithoutOpNameAndLbn() const {
  OperatorConf op_conf(this->op_conf());
  op_conf.set_name("undefined-op-name");
  UserOpConf* user_op_conf = op_conf.mutable_user_conf();
  for (auto& pair : *user_op_conf->mutable_input()) {
    for (auto& str : *pair.second.mutable_s()) { str = "undefined-op-name/undefined-ibn"; }
  }
  for (auto& pair : *user_op_conf->mutable_output()) {
    std::string prefix = "undefined-op-name/";
    prefix += pair.first;
    prefix += "_";
    int i = 0;
    for (auto& str : *pair.second.mutable_s()) { str = prefix + std::to_string(i++); }
  }
  return SymbolOf(op_conf);
}

void UserOp::VirtualGenKernelConf(
    std::function<const BlobDesc*(const std::string&)> GetBlobDesc4BnInOp,
    const ParallelContext* parallel_ctx, KernelConf* kernel_conf) const {
  auto user_conf = kernel_conf->mutable_user_conf();
  ForEachBnInOp([&](const std::string& bn) {
    const BlobDesc* blob_desc = GetBlobDesc4BnInOp(bn);
    if (blob_desc) { blob_desc->ToProto(&(*user_conf->mutable_bn_in_op2blob_desc())[bn]); }
  });
}

const user_op::UserOpConfWrapper& UserOp::user_op_conf() const {
  CHECK(user_op_conf_);
  return *user_op_conf_;
}

REGISTER_OP(OperatorConf::kUserConf, UserOp);

}  // namespace oneflow<|MERGE_RESOLUTION|>--- conflicted
+++ resolved
@@ -576,12 +576,8 @@
       BlobDesc* out_blob_desc = GetBlobDesc4BnInOp(GenRepeatedBn(pair.first, pair.second));
       out_blob_desc->set_data_type(*(infer_ctx.OutputDType(pair.first, pair.second)));
       out_blob_desc->mut_shape() = *(infer_ctx.OutputShape(pair.first, pair.second));
-<<<<<<< HEAD
-      out_blob_desc->set_is_dynamic(*infer_ctx.OutputIsDynamic4ArgNameAndIndex(pair.first, pair.second));
-=======
       out_blob_desc->set_is_dynamic(
           *infer_ctx.OutputIsDynamic4ArgNameAndIndex(pair.first, pair.second));
->>>>>>> 09b1a8f8
     }
     return Maybe<void>::Ok();
   }
