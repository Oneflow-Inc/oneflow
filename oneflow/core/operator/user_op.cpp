--- conflicted
+++ resolved
@@ -577,11 +577,7 @@
   ~UserOpComputeComplexityFnContext() override = default;
 
   const user_op::TensorDesc* TensorDesc4ArgNameAndIndex(const std::string& arg_name,
-<<<<<<< HEAD
-                                                  int32_t index) override {
-=======
                                                         int32_t index) override {
->>>>>>> 2167e30b
     auto it = arg2tensor_desc_.find(std::make_pair(arg_name, index));
     if (it == arg2tensor_desc_.end()) { return nullptr; };
     return &(it->second);
