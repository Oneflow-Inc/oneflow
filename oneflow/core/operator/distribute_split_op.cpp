/*
Copyright 2020 The OneFlow Authors. All rights reserved.

Licensed under the Apache License, Version 2.0 (the "License");
you may not use this file except in compliance with the License.
You may obtain a copy of the License at

    http://www.apache.org/licenses/LICENSE-2.0

Unless required by applicable law or agreed to in writing, software
distributed under the License is distributed on an "AS IS" BASIS,
WITHOUT WARRANTIES OR CONDITIONS OF ANY KIND, either express or implied.
See the License for the specific language governing permissions and
limitations under the License.
*/
#include "oneflow/core/operator/operator.h"
#include "oneflow/core/graph/logical_node.h"
#include "oneflow/core/common/balanced_splitter.h"
#include "oneflow/core/job/foreign_callback.h"
#include "oneflow/core/eager/eager_symbol_storage.h"
#include "oneflow/core/job/scope.h"

namespace oneflow {

class DistributeSplitOp final : public Operator {
 public:
  OF_DISALLOW_COPY_AND_MOVE(DistributeSplitOp);
  DistributeSplitOp() = default;
  ~DistributeSplitOp() = default;

  void InitFromOpConf() override;

  LogicalNode* NewProperLogicalNode() const override { return new DistributeSplitLogicalNode; }

 private:
  Maybe<void> InferParallelSignature() override;
  Maybe<void> InferBatchAxis(
      const std::function<const BlobDesc&(const std::string&)>& LogicalBlobDesc4Ibn,
      std::function<OptInt64*(const std::string&)> BatchAxis4BnInOp) const override;
  Maybe<void> InferSbpSignature(
      SbpSignature* sbp_signature, const SbpSignature& sbp_sig_conf,
      const std::function<int32_t(const SbpSignature&)>& CalcOrderValue4SbpSig,
      std::function<Maybe<const SbpInferHint*>(const std::string&)> SbpInferHint4Ibn,
      const ParallelDesc& parallel_desc) const override;
  Maybe<void> InferBlobDescs(std::function<BlobDesc*(const std::string&)> GetBlobDesc4BnInOp,
                             const ParallelContext*) const override;
  Maybe<void> InferOutParallelDesc(
      std::function<ParallelDesc*(const std::string&)> ParallelDesc4Obn,
      std::function<const BlobDesc*(const std::string&)> LogicalBlobDesc4Ibn, const ParallelDesc&,
      const SbpSignature*) const override;

  Maybe<void> GetSbpSignatures(
      const std::function<Maybe<const BlobDesc&>(const std::string&)>& LogicalBlobDesc4Ibn,
      SbpSignatureList* sbp_sig_list) const override;

  int32_t FixAxis(const int32_t axis, const int64_t num_axes) const;
};

void DistributeSplitOp::InitFromOpConf() {
  CHECK(op_conf().has_distribute_split_conf());
  EnrollInputBn("in");
  EnrollRepeatedOutputBnWithSetter("out", [&](OutputBlobModifier* ob_modifier) {
    ob_modifier->set_header_infered_before_compute(false);
    ob_modifier->set_is_mutable(op_conf().distribute_split_conf().is_variable_ref());
  });
}

Maybe<void> DistributeSplitOp::InferBlobDescs(
    std::function<BlobDesc*(const std::string&)> GetBlobDesc4BnInOp,
    const ParallelContext* parallel_ctx) const {
  const auto& in_blob_desc = *GetBlobDesc4BnInOp("in");
  if (parallel_ctx->parallel_num() > 1) {
    CHECK_EQ(parallel_ctx->parallel_num(), output_bns().size());
    auto* out_blob_desc = GetBlobDesc4BnInOp(output_bns().Get(parallel_ctx->parallel_id()));
    *out_blob_desc = in_blob_desc;
    return Maybe<void>::Ok();
  }
  const auto& conf = op_conf().distribute_split_conf();
  int32_t split_axis = FixAxis(conf.axis(), in_blob_desc.shape().NumAxes());
  std::vector<BlobDesc*> out_blob_descs;
  FOR_RANGE(int, i, 0, output_bns().size()) {
    BlobDesc* blob_desc = GetBlobDesc4BnInOp(output_bns().Get(i));
    if (blob_desc != nullptr) { out_blob_descs.push_back(blob_desc); }
  }
  BalancedSplitter bs(in_blob_desc.shape().At(split_axis), out_blob_descs.size());
  FOR_RANGE(int, i, 0, out_blob_descs.size()) {
    *out_blob_descs.at(i) = in_blob_desc;
    out_blob_descs.at(i)->mut_shape().Set(split_axis, bs.At(i).size());
  }
  return Maybe<void>::Ok();
}

Maybe<void> DistributeSplitOp::InferOutParallelDesc(
    std::function<ParallelDesc*(const std::string&)> ParallelDesc4Obn,
    std::function<const BlobDesc*(const std::string&)> LogicalBlobDesc4Ibn,
    const ParallelDesc& op_parallel_desc, const SbpSignature*) const {
  FOR_RANGE(int, i, 0, output_bns().size()) {
    const auto& obn = output_bns().Get(i);
    if (op_parallel_desc.parallel_num() > 1) {
      CHECK_EQ(op_parallel_desc.parallel_num(), output_bns().size());
      *ParallelDesc4Obn(obn) = ParallelDesc(op_parallel_desc.GetParallelIdOnlyParallelConf(i));
    } else {
      *ParallelDesc4Obn(obn) = op_parallel_desc;
    }
  }
  return Maybe<void>::Ok();
}

Maybe<void> DistributeSplitOp::InferParallelSignature() {
  const auto& scope_storage = *Global<vm::SymbolStorage<Scope>>::Get();
  const auto& scope = JUST(scope_storage.MaybeGet(op_conf().scope_symbol_id()));
  int64_t op_parallel_desc_symbol_id = JUST(scope.GetParallelDescSymbolId(op_conf()));
  mut_parallel_signature()->set_op_parallel_desc_symbol_id(op_parallel_desc_symbol_id);
  auto* map = mut_parallel_signature()->mutable_bn_in_op2parallel_desc_symbol_id();
  (*map)["in"] = op_parallel_desc_symbol_id;
  const auto& op_parallel_desc = *JUST(scope.GetParallelDesc(op_conf()));
  CHECK_EQ(op_parallel_desc.parallel_num(), output_bns().size());
  FOR_RANGE(int, i, 0, output_bns().size()) {
    const auto& out_parallel_conf = op_parallel_desc.GetParallelIdOnlyParallelConf(i);
<<<<<<< HEAD
    std::shared_ptr<cfg::ParallelConf> cfg_out_parallel_conf =
=======
    const std::shared_ptr<cfg::ParallelConf>& cfg_out_parallel_conf =
>>>>>>> a0051e66
        std::make_shared<cfg::ParallelConf>(out_parallel_conf);
    (*map)[output_bns().Get(i)] =
        Global<ForeignCallback>::Get()->MakeParallelDescSymbol(cfg_out_parallel_conf);
  }
  return Maybe<void>::Ok();
}

Maybe<void> DistributeSplitOp::InferBatchAxis(
    const std::function<const BlobDesc&(const std::string&)>& LogicalBlobDesc4Ibn,
    std::function<OptInt64*(const std::string&)> BatchAxis4BnInOp) const {
  FOR_RANGE(int32_t, i, 0, output_bns().size()) {
    *BatchAxis4BnInOp(output_bns().Get(i)) = *BatchAxis4BnInOp("in");
  }
  return Maybe<void>::Ok();
}

Maybe<void> DistributeSplitOp::InferSbpSignature(
    SbpSignature* sbp_signature, const SbpSignature& sbp_sig_conf,
    const std::function<int32_t(const SbpSignature&)>& CalcOrderValue4SbpSig,
    std::function<Maybe<const SbpInferHint*>(const std::string&)> SbpInferHint4Ibn,
    const ParallelDesc& parallel_desc) const {
  CHECK_EQ_OR_RETURN(parallel_desc.parallel_num(), output_bns().size());
  auto LogicalBlobDesc4Ibn = [&](const std::string& ibn) -> Maybe<const BlobDesc&> {
    const SbpInferHint* sbp_infer_hint = JUST(SbpInferHint4Ibn(ibn));
    return Maybe<const BlobDesc&>(sbp_infer_hint->logical_blob_desc());
  };
  SbpSignatureList sbp_sig_list;
  GetSbpSignatures(LogicalBlobDesc4Ibn, &sbp_sig_list);
  *sbp_signature = sbp_sig_list.sbp_signature().Get(0);
  return Maybe<void>::Ok();
}

Maybe<void> DistributeSplitOp::GetSbpSignatures(
    const std::function<Maybe<const BlobDesc&>(const std::string&)>& LogicalBlobDesc4Ibn,
    SbpSignatureList* sbp_sig_list) const {
  const auto& conf = op_conf().distribute_split_conf();
  const int64_t num_axes = JUST(LogicalBlobDesc4Ibn("in")).shape().NumAxes();
  const int32_t axis = FixAxis(conf.axis(), num_axes);
  SbpSignatureBuilder()
      .Split(input_bns(), axis)
      .Broadcast(output_bns())
      .Build(sbp_sig_list->mutable_sbp_signature()->Add());
  return Maybe<void>::Ok();
}

int32_t DistributeSplitOp::FixAxis(const int32_t axis, const int64_t num_axes) const {
  int32_t ret = axis;
  if (axis < 0) { ret += num_axes; }
  CHECK_GE(axis, 0);
  CHECK_LT(axis, num_axes);
  return ret;
}

REGISTER_OP(OperatorConf::kDistributeSplitConf, DistributeSplitOp);

}  // namespace oneflow<|MERGE_RESOLUTION|>--- conflicted
+++ resolved
@@ -117,11 +117,7 @@
   CHECK_EQ(op_parallel_desc.parallel_num(), output_bns().size());
   FOR_RANGE(int, i, 0, output_bns().size()) {
     const auto& out_parallel_conf = op_parallel_desc.GetParallelIdOnlyParallelConf(i);
-<<<<<<< HEAD
-    std::shared_ptr<cfg::ParallelConf> cfg_out_parallel_conf =
-=======
     const std::shared_ptr<cfg::ParallelConf>& cfg_out_parallel_conf =
->>>>>>> a0051e66
         std::make_shared<cfg::ParallelConf>(out_parallel_conf);
     (*map)[output_bns().Get(i)] =
         Global<ForeignCallback>::Get()->MakeParallelDescSymbol(cfg_out_parallel_conf);
