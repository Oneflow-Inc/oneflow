/*
Copyright 2020 The OneFlow Authors. All rights reserved.

Licensed under the Apache License, Version 2.0 (the "License");
you may not use this file except in compliance with the License.
You may obtain a copy of the License at

    http://www.apache.org/licenses/LICENSE-2.0

Unless required by applicable law or agreed to in writing, software
distributed under the License is distributed on an "AS IS" BASIS,
WITHOUT WARRANTIES OR CONDITIONS OF ANY KIND, either express or implied.
See the License for the specific language governing permissions and
limitations under the License.
*/
#ifndef ONEFLOW_CORE_OPERATOR_INPUT_OP_H_
#define ONEFLOW_CORE_OPERATOR_INPUT_OP_H_

#include "oneflow/core/operator/operator.h"

namespace oneflow {

class InputOp final : public Operator {
 public:
  OF_DISALLOW_COPY_AND_MOVE(InputOp);
  InputOp() : Operator() {}
  ~InputOp() = default;

  Maybe<void> InitFromOpConf() override;
  Maybe<void> InferOutBlobDescs(
      const std::function<BlobDesc*(const std::string&)>& GetBlobDesc4BnInOp,
      const ParallelContext* parallel_ctx) const override;

 private:
  Maybe<void> InferLogicalOutBlobDescs(
      const std::function<BlobDesc*(const std::string&)>& BlobDesc4BnInOp,
      const ParallelDesc& parallel_desc) const override;
  Maybe<void> InferSbpSignature(
      SbpSignature* sbp_signature, const SbpSignature& sbp_sig_conf,
      const std::function<int32_t(const SbpSignature&)>& CalcOrderValue4SbpSig,
      std::function<Maybe<const SbpInferHint*>(const std::string&)> SbpInferHint4Ibn,
      const ParallelDesc& parallel_desc) const override;

<<<<<<< HEAD
  Maybe<void> GetSbpSignatures(cfg::SbpSignatureList* sbp_sig_list) const override;
  Maybe<void> GetNdSbpSignatureList(
      const std::function<Maybe<const BlobDesc&>(const std::string&)>& LogicalBlobDesc4Ibn,
      const ParallelDesc& parallel_desc,
      std::vector<cfg::NdSbpSignature>* nd_sbp_sig_list) const override;
=======
  Maybe<void> GetSbpSignatures(SbpSignatureList* sbp_sig_list) const override;
>>>>>>> 55c4c608
  Symbol<OperatorConf> GetOpConfWithoutOpNameAndLbn() const override;
  Maybe<void> InferNdSbpSignature(NdSbpSignature* nd_sbp_signature,
                                  const NdSbpSignature& nd_sbp_constraints,
                                  const ParallelDesc& parallel_desc,
                                  std::function<Maybe<const NdSbpInferHint*>(const std::string&)>
                                      NdSbpInferHint4Ibn) const override;
};

}  // namespace oneflow

#endif  // ONEFLOW_CORE_OPERATOR_INPUT_OP_H_<|MERGE_RESOLUTION|>--- conflicted
+++ resolved
@@ -41,15 +41,11 @@
       std::function<Maybe<const SbpInferHint*>(const std::string&)> SbpInferHint4Ibn,
       const ParallelDesc& parallel_desc) const override;
 
-<<<<<<< HEAD
   Maybe<void> GetSbpSignatures(cfg::SbpSignatureList* sbp_sig_list) const override;
   Maybe<void> GetNdSbpSignatureList(
       const std::function<Maybe<const BlobDesc&>(const std::string&)>& LogicalBlobDesc4Ibn,
       const ParallelDesc& parallel_desc,
       std::vector<cfg::NdSbpSignature>* nd_sbp_sig_list) const override;
-=======
-  Maybe<void> GetSbpSignatures(SbpSignatureList* sbp_sig_list) const override;
->>>>>>> 55c4c608
   Symbol<OperatorConf> GetOpConfWithoutOpNameAndLbn() const override;
   Maybe<void> InferNdSbpSignature(NdSbpSignature* nd_sbp_signature,
                                   const NdSbpSignature& nd_sbp_constraints,
