--- conflicted
+++ resolved
@@ -1,99 +1,3 @@
-<<<<<<< HEAD
-//#include "oneflow/core/operator/boxing_op.h"
-//
-// namespace oneflow {
-//
-// TEST(BoxingOp, box_4_10x5x6x6) {
-//  // input shape is
-//  // in1 {10, 5, 6, 6}
-//  // in2 {10, 4, 6, 6}
-//  // in3 {10, 4, 6, 6}
-//  // in3 {10, 4, 6, 6}
-//  OperatorConf op_conf;
-//  op_conf.set_name("boxing_test");
-//  BoxingOpConf* boxing_conf = op_conf.mutable_boxing_conf();
-//  boxing_conf->set_lbn("boxing_blob");
-//  boxing_conf->set_in_num(4);
-//  boxing_conf->set_out_num(3);
-//  std::vector<int64_t> input_shape_vec1 = {10, 5, 6, 6};
-//  std::vector<int64_t> input_shape_vec2 = {10, 4, 6, 6};
-//
-//  // test concat_box shape function
-//  boxing_conf->mutable_concat_box()->set_axis(1);
-//  boxing_conf->mutable_data_split_box();
-//  auto boxing_op = ConstructOp(op_conf);
-//  HashMap<std::string, Shape*> bn2shape_ptr{
-//      {boxing_op->input_bns()[0], new Shape(input_shape_vec2)},
-//      {boxing_op->input_bns()[1], new Shape(input_shape_vec2)},
-//      {boxing_op->input_bns()[2], new Shape(input_shape_vec2)},
-//      {boxing_op->input_bns()[3], new Shape(input_shape_vec1)},
-//      {"middle", new Shape},
-//      {boxing_op->output_bns()[0], new Shape},
-//      {boxing_op->output_bns()[1], new Shape},
-//      {boxing_op->output_bns()[2], new Shape},
-//  };
-//  auto fp = [&bn2shape_ptr](const std::string& bn) {
-//    return bn2shape_ptr.at(bn);
-//  };
-//
-//  // do infer shape
-//  boxing_op->InferBlobDesc4FwBlobs(fp, kModelParallel, 0, 1);
-//
-//  // test results
-//  // output_shape should be:
-//  // out1 {4, 17, 6, 6}
-//  // out2 {3, 17, 6, 6}
-//  // out3 {3, 17, 6, 6}
-//  for (size_t i = 0; i < boxing_op->output_bns().size(); ++i) {
-//    Shape* output_shape_ptr = bn2shape_ptr.at(boxing_op->output_bns()[i]);
-//    std::vector<int64_t> output_shape_vec = {3, 17, 6, 6};
-//    if (i == 0) { output_shape_vec[0] = 4; }
-//    ASSERT_EQ(*output_shape_ptr, Shape(output_shape_vec));
-//  }
-//
-//  // Test add clone box shape function
-//  boxing_conf->set_in_num(3);
-//  boxing_conf->set_out_num(1);
-//  boxing_conf->mutable_add_box();
-//  boxing_conf->mutable_clone_box();
-//  boxing_op = ConstructOp(op_conf);
-//
-//  // do infer shape
-//  boxing_op->InferBlobDesc4FwBlobs(fp, kModelParallel, 0, 1);
-//
-//  // test results
-//  // output shape should be the same as input
-//  for (const std::string& bn : boxing_op->output_bns()) {
-//    Shape* output_shape_ptr = bn2shape_ptr.at(bn);
-//    ASSERT_EQ(*output_shape_ptr, Shape(input_shape_vec2));
-//  }
-//
-//  // Test concat clone shape function, this box has data_tmp_shape
-//  boxing_conf->set_in_num(4);
-//  boxing_conf->set_out_num(1);
-//  boxing_conf->mutable_concat_box()->set_axis(1);
-//  boxing_conf->mutable_clone_box();
-//  boxing_op = ConstructOp(op_conf);
-//
-//  // do infer shape
-//  boxing_op->InferBlobDesc4FwBlobs(fp, kModelParallel, 0, 1);
-//
-//  // data_tmp_shape is {10, 17, 6, 6}, and the 17 = 4 + 4 + 4 + 5
-//  Shape* data_tmp_shape_ptr = bn2shape_ptr.at(boxing_op->SoleDtbn());
-//  std::vector<int64_t> data_temp_shape_vec = {10, 17, 6, 6};
-//  ASSERT_EQ(*data_tmp_shape_ptr, Shape(data_temp_shape_vec));
-//
-//  // test results
-//  // output shape should be the same as data_tmp_shape
-//  data_tmp_shape_ptr = bn2shape_ptr.at(boxing_op->SoleDtbn());
-//  for (const std::string& bn : boxing_op->output_bns()) {
-//    Shape* output_shape_ptr = bn2shape_ptr.at(bn);
-//    ASSERT_EQ(*output_shape_ptr, *data_tmp_shape_ptr);
-//  }
-//}
-//
-//}  // namespace oneflow
-=======
 #include "oneflow/core/operator/boxing_op.h"
 
 namespace oneflow {
@@ -207,5 +111,4 @@
                                    BOOL_SEQ)
 }
 
-}  // namespace oneflow
->>>>>>> 602e312d
+}  // namespace oneflow