/*
Copyright 2020 The OneFlow Authors. All rights reserved.

Licensed under the Apache License, Version 2.0 (the "License");
you may not use this file except in compliance with the License.
You may obtain a copy of the License at

    http://www.apache.org/licenses/LICENSE-2.0

Unless required by applicable law or agreed to in writing, software
distributed under the License is distributed on an "AS IS" BASIS,
WITHOUT WARRANTIES OR CONDITIONS OF ANY KIND, either express or implied.
See the License for the specific language governing permissions and
limitations under the License.
*/
#include "oneflow/core/operator/operator.h"

namespace oneflow {

class ModelSaveOp final : public Operator {
 public:
  OF_DISALLOW_COPY_AND_MOVE(ModelSaveOp);
  ModelSaveOp() = default;
  ~ModelSaveOp() override = default;

  Maybe<void> InitFromOpConf() override;
  Maybe<void> InferLogicalOutBlobDescs(
      const std::function<BlobDesc*(const std::string&)>& BlobDesc4BnInOp,
      const ParallelDesc& parallel_desc) const override {
    return Maybe<void>::Ok();
  }
  Maybe<void> InferOutBlobDescs(
      const std::function<BlobDesc*(const std::string&)>& GetBlobDesc4BnInOp,
      const ParallelContext* parallel_ctx) const override {
    return Maybe<void>::Ok();
  }

 private:
  Maybe<void> GetSbpSignatures(
      const std::function<Maybe<const BlobDesc&>(const std::string&)>& LogicalBlobDesc4Ibn,
      cfg::SbpSignatureList* sbp_sig_list) const override {
    return Maybe<void>::Ok();
  };

<<<<<<< HEAD
  Maybe<void> InferParallelDistributionSignature(
      cfg::ParallelDistributionSignature* nd_sbp_signature,
      const cfg::ParallelDistributionSignature& nd_sbp_constraints,
      const ParallelDesc& parallel_desc,
      std::function<Maybe<const ParallelDistributionInferHint*>(const std::string&)>
          ParallelDistributionInferHint4Ibn) const override {
    cfg::ParallelDistribution broadcast_distribution;
=======
  Maybe<void> InferNdSbpSignature(cfg::NdSbpSignature* nd_sbp_signature,
                                  const cfg::NdSbpSignature& nd_sbp_constraints,
                                  const ParallelDesc& parallel_desc,
                                  std::function<Maybe<const NdSbpInferHint*>(const std::string&)>
                                      NdSbpInferHint4Ibn) const override {
    cfg::NdSbp broadcast_distribution;
>>>>>>> 924fb9f7
    for (int64_t i = 0; i < parallel_desc.hierarchy()->NumAxes(); ++i) {
      broadcast_distribution.add_sbp_parallel()->mutable_broadcast_parallel();
    }
    for (const std::string& ibn : input_bns()) {
      (*nd_sbp_signature->mutable_bn_in_op2nd_sbp())[ibn] = broadcast_distribution;
    }
    for (const std::string& obn : output_bns()) {
      (*nd_sbp_signature->mutable_bn_in_op2nd_sbp())[obn] = broadcast_distribution;
    }
    return Maybe<void>::Ok();
  }
};

Maybe<void> ModelSaveOp::InitFromOpConf() {
  CHECK(op_conf().has_model_save_conf());
  EnrollInputBn("path", false);
  EnrollRepeatedInputBn("in", false);
  return Maybe<void>::Ok();
}

REGISTER_CPU_OP(OperatorConf::kModelSaveConf, ModelSaveOp);

}  // namespace oneflow<|MERGE_RESOLUTION|>--- conflicted
+++ resolved
@@ -42,22 +42,12 @@
     return Maybe<void>::Ok();
   };
 
-<<<<<<< HEAD
-  Maybe<void> InferParallelDistributionSignature(
-      cfg::ParallelDistributionSignature* nd_sbp_signature,
-      const cfg::ParallelDistributionSignature& nd_sbp_constraints,
-      const ParallelDesc& parallel_desc,
-      std::function<Maybe<const ParallelDistributionInferHint*>(const std::string&)>
-          ParallelDistributionInferHint4Ibn) const override {
-    cfg::ParallelDistribution broadcast_distribution;
-=======
   Maybe<void> InferNdSbpSignature(cfg::NdSbpSignature* nd_sbp_signature,
                                   const cfg::NdSbpSignature& nd_sbp_constraints,
                                   const ParallelDesc& parallel_desc,
                                   std::function<Maybe<const NdSbpInferHint*>(const std::string&)>
                                       NdSbpInferHint4Ibn) const override {
     cfg::NdSbp broadcast_distribution;
->>>>>>> 924fb9f7
     for (int64_t i = 0; i < parallel_desc.hierarchy()->NumAxes(); ++i) {
       broadcast_distribution.add_sbp_parallel()->mutable_broadcast_parallel();
     }
