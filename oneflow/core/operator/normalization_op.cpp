--- conflicted
+++ resolved
@@ -29,14 +29,11 @@
   EnrollDataTmpBn("tmp_storage_for_sum");
   EnrollDataTmpBn("trans_in");
   EnrollDataTmpBn("trans_out");
-<<<<<<< HEAD
   EnrollDataTmpBn("before_by_axis_matrix");
   EnrollModelTmpBn("before_axis_sum_multiplier");
   EnrollModelTmpBn("after_axis_sum_multiplier");
-=======
   EnrollDataTmpBn("cache_mean_for_cudnn_bw");
   EnrollDataTmpBn("cache_inv_variance_for_cudnn_bw");
->>>>>>> 65fac7b5
 }
 
 const PbMessage& NormalizationOp::GetCustomizedConf() const {
@@ -98,57 +95,7 @@
   int64_t tmp_elem_cnt =
       static_cast<int64_t>(tmp_storage_size / GetSizeOfDataType(in_data_type))
       + 1;
-  if (tmp_elem_cnt > 1) { tmp_blob_desc->mut_shape() = Shape({tmp_elem_cnt}); }
-}
-
-void NormalizationOp::InferParamBlobDescs(
-    std::function<BlobDesc*(const std::string)> GetBlobDesc4BnInOp,
-    const NormalizationOpConf& conf, int64_t norm_part_num,
-    DataType in_data_type, bool use_cudnn) const {
-  BlobDesc blob_desc(Shape({norm_part_num}), in_data_type, false, false, 1);
-  std::list<std::string> blob_names = {"moving_mean", "moving_variance"};
-  std::list<std::string> bns_needless_in_predict_or_cudnn = {"new_mean",
-                                                             "new_variance"};
-  std::list<std::string> bns_need_in_cudnn = {
-      "cache_mean_for_cudnn_bw", "cache_inv_variance_for_cudnn_bw"};
-  if (conf.center()) {
-    blob_names.push_back("beta");
-  } else {
-    blob_names.push_back("beta_diff");
-  }
-  if (conf.scale()) {
-    blob_names.push_back("gamma");
-  } else {
-    blob_names.push_back("gamma_diff");
-  }
-  if (Global<JobDesc>::Get()->IsTrain() && !use_cudnn) {
-    for (const std::string& bn : bns_needless_in_predict_or_cudnn) {
-      blob_names.push_back(bn);
-    }
-  }
-  if (use_cudnn) {
-    for (const std::string& bn : bns_need_in_cudnn) {
-      blob_names.push_back(bn);
-    }
-  } else {
-    blob_names.push_back("inv_var");
-  }
-  for (const auto& bn_in_op : blob_names) {
-    *GetBlobDesc4BnInOp(bn_in_op) = blob_desc;
-  }
-<<<<<<< HEAD
-  size_t tmp_storage_size = 0;
-  if (device_type == DeviceType::kGPU) {
-    tmp_storage_size =
-        GetTmpSizeForReduceSum(in_data_type, op_ctx->transpose_rows);
-    CHECK_GT(tmp_storage_size, 0);
-  }
-  BlobDesc* tmp_blob_desc = GetBlobDesc4BnInOp("tmp_storage_for_sum");
-  tmp_blob_desc->set_data_type(in_data_type);
-  int64_t tmp_elem_cnt =
-      static_cast<int64_t>(tmp_storage_size / GetSizeOfDataType(in_data_type))
-      + 1;
-  if (tmp_elem_cnt > 1) { tmp_blob_desc->mut_shape() = Shape({tmp_elem_cnt}); }
+  if (tmp_elem_cnt >= 1) { tmp_blob_desc->mut_shape() = Shape({tmp_elem_cnt}); }
   int64_t num_before_axis_dim =
       in_blob_desc->shape().CountBeforeAxis(conf.axis());
   int64_t num_axis_dim = in_blob_desc->shape().At(conf.axis());
@@ -167,8 +114,43 @@
       GetBlobDesc4BnInOp("before_axis_sum_multiplier");
   before_axis_sum_multiplier->mut_shape() = Shape({num_before_axis_dim});
   before_axis_sum_multiplier->set_data_type(in_data_type);
-=======
->>>>>>> 65fac7b5
+}
+
+void NormalizationOp::InferParamBlobDescs(
+    std::function<BlobDesc*(const std::string)> GetBlobDesc4BnInOp,
+    const NormalizationOpConf& conf, int64_t norm_part_num,
+    DataType in_data_type, bool use_cudnn) const {
+  BlobDesc blob_desc(Shape({norm_part_num}), in_data_type, false, false, 1);
+  std::list<std::string> blob_names = {"moving_mean", "moving_variance"};
+  std::list<std::string> bns_needless_in_predict_or_cudnn = {"new_mean",
+                                                             "new_variance"};
+  std::list<std::string> bns_need_in_cudnn = {
+      "cache_mean_for_cudnn_bw", "cache_inv_variance_for_cudnn_bw"};
+  if (conf.center()) {
+    blob_names.push_back("beta");
+  } else {
+    blob_names.push_back("beta_diff");
+  }
+  if (conf.scale()) {
+    blob_names.push_back("gamma");
+  } else {
+    blob_names.push_back("gamma_diff");
+  }
+  if (Global<JobDesc>::Get()->IsTrain() && !use_cudnn) {
+    for (const std::string& bn : bns_needless_in_predict_or_cudnn) {
+      blob_names.push_back(bn);
+    }
+  }
+  if (use_cudnn) {
+    for (const std::string& bn : bns_need_in_cudnn) {
+      blob_names.push_back(bn);
+    }
+  } else {
+    blob_names.push_back("inv_var");
+  }
+  for (const auto& bn_in_op : blob_names) {
+    *GetBlobDesc4BnInOp(bn_in_op) = blob_desc;
+  }
 }
 
 void NormalizationOp::VirtualGenKernelConf(
@@ -183,16 +165,6 @@
     return;
   }
 #endif
-  conf->set_axis(ctx->axis);
-  conf->set_transpose_rows(ctx->transpose_rows);
-  conf->set_transpose_cols(ctx->transpose_cols);
-  conf->set_need_transpose(ctx->need_transpose);
-  if (ctx->need_transpose) {
-    PbRf<int32_t>* perm = conf->mutable_perm();
-    perm->Reserve(ctx->dims);
-    for (size_t i = 0; i < ctx->dims; ++i) { perm->Add(i); }
-    perm->SwapElements(ctx->axis, 0);
-  }
   conf->set_use_cudnn(false);
 }
 
@@ -238,11 +210,7 @@
   CHECK_LT(op_ctx->axis, op_ctx->dims);
   op_ctx->transpose_cols = in_shape.At(op_ctx->axis);
   op_ctx->transpose_rows = in_shape.elem_cnt() / op_ctx->transpose_cols;
-  if (op_ctx->axis == 0) {
-    op_ctx->need_transpose = false;
-  } else {
-    op_ctx->need_transpose = true;
-  }
+  op_ctx->need_transpose = false;
   return op_ctx;
 }
 
