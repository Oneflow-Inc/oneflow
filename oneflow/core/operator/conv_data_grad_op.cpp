#include "oneflow/core/operator/conv_data_grad_op.h"
#include "oneflow/core/operator/conv_op.h"
#include "oneflow/core/device/cudnn_conv_ctx_cache.h"
#include "oneflow/core/job/sbp_signature_builder.h"

namespace oneflow {

const PbMessage& ConvDataGradOp::GetCustomizedConf() const {
  return op_conf().conv_data_grad_conf();
}

void ConvDataGradOp::InitFromOpConf() {
  CHECK(op_conf().has_conv_data_grad_conf());
  EnrollInputBn("dy", false);
  EnrollInputBn("filter", false);
  EnrollInputBn("x_like", false)->set_use_header_only(true);
  EnrollOutputBn("dx", false);
  if (DevIsGpuAndEnableCudnn()) {
    EnrollTmpBn("buf");
  } else {
    UNIMPLEMENTED();
  }
}

Maybe<void> ConvDataGradOp::InferOutBlobDescs(
    std::function<BlobDesc*(const std::string&)> GetBlobDesc4BnInOp,
    const ParallelContext* parallel_ctx, const SbpSignature* sbp_signature,
    std::function<void(OpContext*)> EnrollOpCtx) const {
  const ConvDataGradOpConf& conf = this->op_conf().conv_data_grad_conf();
  const BlobDesc* dy = GetBlobDesc4BnInOp("dy");
  const BlobDesc* x_like = GetBlobDesc4BnInOp("x_like");
  const int32_t num_spatial_dims = conf.conv_conf().num_spatial_dims();
  CHECK_GE_OR_RETURN(num_spatial_dims, 1);
  CHECK_LE_OR_RETURN(num_spatial_dims, 3);
  CHECK_EQ_OR_RETURN(dy->shape().NumAxes(), num_spatial_dims + 2);
  CHECK_EQ_OR_RETURN(x_like->shape().NumAxes(), num_spatial_dims + 2);
  CHECK_EQ_OR_RETURN(x_like->data_type(), dy->data_type());
  BlobDesc* dx = GetBlobDesc4BnInOp("dx");
  dx->CopyMetaFrom(*x_like);
  return Maybe<void>::Ok();
}

Maybe<void> ConvDataGradOp::InferBlobDescs(
    std::function<BlobDesc*(const std::string&)> GetBlobDesc4BnInOp,
    const ParallelContext* parallel_ctx, const SbpSignature* sbp_signature,
    std::function<void(OpContext*)> EnrollOpCtx) const {
  const ConvDataGradOpConf& conf = this->op_conf().conv_data_grad_conf();
  const ConvConf& conv_conf = conf.conv_conf();
  const BlobDesc* dy = GetBlobDesc4BnInOp("dy");
  const BlobDesc* filter = GetBlobDesc4BnInOp("filter");
  const BlobDesc* x_like = GetBlobDesc4BnInOp("x_like");
  const int32_t num_spatial_dims = conf.conv_conf().num_spatial_dims();
  CHECK_GE_OR_RETURN(num_spatial_dims, 1);
  CHECK_LE_OR_RETURN(num_spatial_dims, 3);
  CHECK_EQ_OR_RETURN(dy->shape().NumAxes(), num_spatial_dims + 2);
  CHECK_EQ_OR_RETURN(x_like->shape().NumAxes(), num_spatial_dims + 2);
  CHECK_EQ_OR_RETURN(x_like->data_type(), dy->data_type());
  BlobDesc* dx = GetBlobDesc4BnInOp("dx");
  dx->CopyMetaFrom(*x_like);
  if (DevIsGpuAndEnableCudnn()) {
#ifdef WITH_CUDA
<<<<<<< HEAD
    size_t bwd_data_cudnn_buf_size = cudnn_buf_limit_byte();
    if (!dx->is_dynamic()) {
      CudnnConvAlgoCtx cudnn_conv_algo_ctx;
      CHECK_OR_RETURN(Global<CudnnConvCtxCache>::Get()->FindCudnnConvAlgoCtxWithConfig(
          *x_like, *dy, *filter, conv_conf, cudnn_buf_limit_byte(), &cudnn_conv_algo_ctx));
      CHECK_OR_RETURN(cudnn_conv_algo_ctx.bwd_data_algo_found)
          << "cudnn conv data grad algo: " << cudnn_conv_algo_ctx.bwd_data_algo
          << " alog_workspace_size: " << cudnn_conv_algo_ctx.bwd_data_ws_size
          << " max_workspace_size: " << bwd_data_cudnn_buf_size;
      bwd_data_cudnn_buf_size = cudnn_conv_algo_ctx.bwd_data_ws_size;
    }
    bwd_data_cudnn_buf_size = std::max(size_t(1), bwd_data_cudnn_buf_size);
=======
    ConvOpCtx* conv_op_ctx = new ConvOpCtx();
    EnrollOpCtx(conv_op_ctx);
    const bool enable_true_half = this->job_desc().enable_true_half_config_when_conv();
    CHECK_OR_RETURN(Global<CudnnConvCtxCache>::Get()->FindCudnnConvAlgoCtxWithConfig(
        *x_like, *dy, *filter, conv_conf, cudnn_buf_limit_byte(), enable_true_half,
        &conv_op_ctx->cudnn_conv_algo_ctx));
    CHECK_OR_RETURN(conv_op_ctx->cudnn_conv_algo_ctx.bwd_data_algo_found);
>>>>>>> cbc6a33a
    BlobDesc* cudnn_buf = GetBlobDesc4BnInOp("buf");
    cudnn_buf->set_data_type(DataType::kChar);
    cudnn_buf->mut_shape() = Shape({static_cast<int64_t>(bwd_data_cudnn_buf_size)});
#else
    UNIMPLEMENTED_THEN_RETURN();
#endif
  } else {
    UNIMPLEMENTED_THEN_RETURN();
  }
  return Maybe<void>::Ok();
}  // namespace oneflow

Maybe<void> ConvDataGradOp::InferBatchAxis(
    std::function<OptInt64*(const std::string&)> BatchAxis4BnInOp) const {
  CHECK_OR_RETURN(*BatchAxis4BnInOp("dy") == *BatchAxis4BnInOp("x_like"));
  CHECK_OR_RETURN(BatchAxis4BnInOp("filter")->has_value() == false);
  *BatchAxis4BnInOp("dx") = *BatchAxis4BnInOp("dy");
  return Maybe<void>::Ok();
}

Maybe<void> ConvDataGradOp::GetSbpSignatures(
    const std::function<Maybe<const BlobDesc*>(const std::string&)>& LogicalBlobDesc4Ibn,
    SbpSignatureList* sbp_sig_list) const {
  SbpSignatureBuilder()
      .Split("dy", 0)
      .Broadcast("filter")
      .Split("x_like", 0)
      .Split("dx", 0)
      .Build(sbp_sig_list->mutable_sbp_signature()->Add());
  return Maybe<void>::Ok();
}

REGISTER_OP(OperatorConf::kConvDataGradConf, ConvDataGradOp);

}  // namespace oneflow<|MERGE_RESOLUTION|>--- conflicted
+++ resolved
@@ -59,12 +59,12 @@
   dx->CopyMetaFrom(*x_like);
   if (DevIsGpuAndEnableCudnn()) {
 #ifdef WITH_CUDA
-<<<<<<< HEAD
     size_t bwd_data_cudnn_buf_size = cudnn_buf_limit_byte();
     if (!dx->is_dynamic()) {
       CudnnConvAlgoCtx cudnn_conv_algo_ctx;
       CHECK_OR_RETURN(Global<CudnnConvCtxCache>::Get()->FindCudnnConvAlgoCtxWithConfig(
-          *x_like, *dy, *filter, conv_conf, cudnn_buf_limit_byte(), &cudnn_conv_algo_ctx));
+          *x_like, *dy, *filter, conv_conf, cudnn_buf_limit_byte(),
+          this->job_desc().cudnn_conv_enable_true_half(), &cudnn_conv_algo_ctx));
       CHECK_OR_RETURN(cudnn_conv_algo_ctx.bwd_data_algo_found)
           << "cudnn conv data grad algo: " << cudnn_conv_algo_ctx.bwd_data_algo
           << " alog_workspace_size: " << cudnn_conv_algo_ctx.bwd_data_ws_size
@@ -72,15 +72,6 @@
       bwd_data_cudnn_buf_size = cudnn_conv_algo_ctx.bwd_data_ws_size;
     }
     bwd_data_cudnn_buf_size = std::max(size_t(1), bwd_data_cudnn_buf_size);
-=======
-    ConvOpCtx* conv_op_ctx = new ConvOpCtx();
-    EnrollOpCtx(conv_op_ctx);
-    const bool enable_true_half = this->job_desc().enable_true_half_config_when_conv();
-    CHECK_OR_RETURN(Global<CudnnConvCtxCache>::Get()->FindCudnnConvAlgoCtxWithConfig(
-        *x_like, *dy, *filter, conv_conf, cudnn_buf_limit_byte(), enable_true_half,
-        &conv_op_ctx->cudnn_conv_algo_ctx));
-    CHECK_OR_RETURN(conv_op_ctx->cudnn_conv_algo_ctx.bwd_data_algo_found);
->>>>>>> cbc6a33a
     BlobDesc* cudnn_buf = GetBlobDesc4BnInOp("buf");
     cudnn_buf->set_data_type(DataType::kChar);
     cudnn_buf->mut_shape() = Shape({static_cast<int64_t>(bwd_data_cudnn_buf_size)});
