/*
Copyright 2020 The OneFlow Authors. All rights reserved.

Licensed under the Apache License, Version 2.0 (the "License");
you may not use this file except in compliance with the License.
You may obtain a copy of the License at

    http://www.apache.org/licenses/LICENSE-2.0

Unless required by applicable law or agreed to in writing, software
distributed under the License is distributed on an "AS IS" BASIS,
WITHOUT WARRANTIES OR CONDITIONS OF ANY KIND, either express or implied.
See the License for the specific language governing permissions and
limitations under the License.
*/
#ifndef ONEFLOW_CORE_OPERATOR_OUTPUT_OP_H_
#define ONEFLOW_CORE_OPERATOR_OUTPUT_OP_H_

#include "oneflow/core/operator/operator.h"

namespace oneflow {

class OutputOp final : public Operator {
 public:
  OF_DISALLOW_COPY_AND_MOVE(OutputOp);
  OutputOp() = default;
  ~OutputOp() override = default;

  Maybe<void> InitFromOpConf() override;
  Maybe<void> InferOutBlobDescs(
      const std::function<BlobDesc*(const std::string&)>& GetBlobDesc4BnInOp,
      const ParallelContext* parallel_ctx) const override;

 private:
  Maybe<void> InferLogicalOutBlobDescs(
      const std::function<BlobDesc*(const std::string&)>& BlobDesc4BnInOp,
      const ParallelDesc& parallel_desc) const override;
  Maybe<void> InferSbpSignature(
      cfg::SbpSignature* sbp_signature, const cfg::SbpSignature& sbp_sig_conf,
      const std::function<int32_t(const cfg::SbpSignature&)>& CalcOrderValue4SbpSig,
      std::function<Maybe<const SbpInferHint*>(const std::string&)> SbpInferHint4Ibn,
      const ParallelDesc& parallel_desc) const override;
  Symbol<OperatorConf> GetOpConfWithoutOpNameAndLbn() const override;
<<<<<<< HEAD
  Maybe<void> InferNdSbpSignature(
      cfg::NdSbpSignature* parallel_distribution_signature,
      const cfg::NdSbpSignature& parallel_distribution_constraints,
=======
  Maybe<void> InferParallelDistributionSignature(
      cfg::ParallelDistributionSignature* nd_sbp_signature,
      const cfg::ParallelDistributionSignature& nd_sbp_constraints,
>>>>>>> 131d3bb4
      const ParallelDesc& parallel_desc,
      std::function<Maybe<const NdSbpInferHint*>(const std::string&)>
          NdSbpInferHint4Ibn) const override;
};

}  // namespace oneflow

#endif  // ONEFLOW_CORE_OPERATOR_OUTPUT_OP_H_<|MERGE_RESOLUTION|>--- conflicted
+++ resolved
@@ -41,18 +41,12 @@
       std::function<Maybe<const SbpInferHint*>(const std::string&)> SbpInferHint4Ibn,
       const ParallelDesc& parallel_desc) const override;
   Symbol<OperatorConf> GetOpConfWithoutOpNameAndLbn() const override;
-<<<<<<< HEAD
-  Maybe<void> InferNdSbpSignature(
-      cfg::NdSbpSignature* parallel_distribution_signature,
-      const cfg::NdSbpSignature& parallel_distribution_constraints,
-=======
   Maybe<void> InferParallelDistributionSignature(
       cfg::ParallelDistributionSignature* nd_sbp_signature,
       const cfg::ParallelDistributionSignature& nd_sbp_constraints,
->>>>>>> 131d3bb4
       const ParallelDesc& parallel_desc,
-      std::function<Maybe<const NdSbpInferHint*>(const std::string&)>
-          NdSbpInferHint4Ibn) const override;
+      std::function<Maybe<const ParallelDistributionInferHint*>(const std::string&)>
+          ParallelDistributionInferHint4Ibn) const override;
 };
 
 }  // namespace oneflow
