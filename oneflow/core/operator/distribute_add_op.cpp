/*
Copyright 2020 The OneFlow Authors. All rights reserved.

Licensed under the Apache License, Version 2.0 (the "License");
you may not use this file except in compliance with the License.
You may obtain a copy of the License at

    http://www.apache.org/licenses/LICENSE-2.0

Unless required by applicable law or agreed to in writing, software
distributed under the License is distributed on an "AS IS" BASIS,
WITHOUT WARRANTIES OR CONDITIONS OF ANY KIND, either express or implied.
See the License for the specific language governing permissions and
limitations under the License.
*/
#include "oneflow/core/operator/operator.h"
#include "oneflow/core/graph/logical_node.h"
#include "oneflow/core/common/balanced_splitter.h"
#include "oneflow/core/job/foreign_callback.h"
#include "oneflow/core/vm/symbol_storage.h"
#include "oneflow/core/job/scope.h"

namespace oneflow {

class DistributeAddOp final : public Operator {
 public:
  OF_DISALLOW_COPY_AND_MOVE(DistributeAddOp);
  DistributeAddOp() = default;
  ~DistributeAddOp() = default;

  void InitFromOpConf() override;

  Maybe<void> InferLogicalOutBlobDescs(
      const std::function<BlobDesc*(const std::string&)>& BlobDesc4BnInOp,
      const ParallelDesc& parallel_desc) const override;
  Maybe<void> InferOutBlobDescs(std::function<BlobDesc*(const std::string&)> GetBlobDesc4BnInOp,
                                const ParallelContext* parallel_ctx,
                                const SbpSignature* sbp_signature) const override;
  LogicalNode* NewProperLogicalNode() const override { return new DistributeConcatLogicalNode; }

 private:
  Maybe<void> InferBlobParallelDesc() override;
  Maybe<void> InferBatchAxis(
      std::function<OptInt64*(const std::string&)> BatchAxis4BnInOp) const override;
  Maybe<void> InferSbpSignature(
      SbpSignature* sbp_signature, const SbpSignature& sbp_sig_conf,
      const std::function<int32_t(const SbpSignature&)>& CalcOrderValue4SbpSig,
      std::function<Maybe<const SbpInferHint*>(const std::string&)> SbpInferHint4Ibn,
      const ParallelDesc& parallel_desc) const override;
};

void DistributeAddOp::InitFromOpConf() {
  CHECK(op_conf().has_distribute_add_conf());

  EnrollRepeatedInputBn("in");
  EnrollOutputBn("out");
}

Maybe<void> DistributeAddOp::InferBlobParallelDesc() {
  HashMap<std::string, std::shared_ptr<const ParallelDesc>> bn2parallel_desc;
  const std::shared_ptr<const ParallelDesc> op_parallel_desc = JUST(GetOpParallelDesc());
  FOR_RANGE(int, i, 0, input_bns().size()) {
    bn2parallel_desc[input_bns().Get(i)] =
        std::make_shared<const ParallelDesc>(op_parallel_desc->GetParallelIdOnlyParallelConf(i));
<<<<<<< HEAD
  }
  bn2parallel_desc["out"] = op_parallel_desc;
  FillBlobParallelDesc([&](const std::string& bn) -> Maybe<const ParallelDesc> {
    auto it = bn2parallel_desc.find(bn);
    CHECK_OR_RETURN(it != bn2parallel_desc.end());
    return it->second;
  });
  return Maybe<void>::Ok();
}

Maybe<void> DistributeAddOp::InferLogicalOutBlobDescs(
    const std::function<BlobDesc*(const std::string&)>& BlobDesc4BnInOp,
    const ParallelDesc& parallel_desc) const {
  const BlobDesc* in_0 = BlobDesc4BnInOp(input_bns().Get(0));
  FOR_RANGE(int, i, 1, output_bns().size()) {
    const BlobDesc* in_i = BlobDesc4BnInOp(input_bns().Get(i));
    CHECK_OR_RETURN(*in_i == *in_0);
  }
  *BlobDesc4BnInOp("out") = *in_0;
=======
  }
  bn2parallel_desc["out"] = op_parallel_desc;
  FillBlobParallelDesc([&](const std::string& bn) -> Maybe<const ParallelDesc> {
    auto it = bn2parallel_desc.find(bn);
    CHECK_OR_RETURN(it != bn2parallel_desc.end());
    return it->second;
  });
>>>>>>> 3503a542
  return Maybe<void>::Ok();
}

Maybe<void> DistributeAddOp::InferOutBlobDescs(
    std::function<BlobDesc*(const std::string&)> GetBlobDesc4BnInOp,
    const ParallelContext* parallel_ctx, const SbpSignature* sbp_signature) const {
  const BlobDesc* first_blob_desc = nullptr;
  FOR_RANGE(int, i, 0, input_bns().size()) {
    first_blob_desc = GetBlobDesc4BnInOp(input_bns().Get(i));
    if (first_blob_desc != nullptr) { break; }
  }
  CHECK_NOTNULL(first_blob_desc);
  *GetBlobDesc4BnInOp("out") = *first_blob_desc;
  return Maybe<void>::Ok();
}

Maybe<void> DistributeAddOp::InferBatchAxis(
    std::function<OptInt64*(const std::string&)> BatchAxis4BnInOp) const {
  FOR_RANGE(int32_t, i, 0, input_bns().size()) {
    CHECK_OR_RETURN(*BatchAxis4BnInOp(input_bns().Get(i)) == *BatchAxis4BnInOp(input_bns().Get(0)));
  }
  *BatchAxis4BnInOp("out") = *BatchAxis4BnInOp(input_bns().Get(0));
  return Maybe<void>::Ok();
}

Maybe<void> DistributeAddOp::InferSbpSignature(
    SbpSignature* sbp_signature, const SbpSignature& sbp_sig_conf,
    const std::function<int32_t(const SbpSignature&)>& CalcOrderValue4SbpSig,
    std::function<Maybe<const SbpInferHint*>(const std::string&)> SbpInferHint4Ibn,
    const ParallelDesc& parallel_desc) const {
  CHECK_EQ_OR_RETURN(parallel_desc.parallel_num(), input_bns().size());
  const auto& first_in_hint = *JUST(SbpInferHint4Ibn(input_bns().Get(0)));
  FOR_RANGE(int, i, 0, input_bns().size()) {
    const auto& in_sbp_infer_hint = *JUST(SbpInferHint4Ibn(input_bns().Get(i)));
    CHECK_EQ_OR_RETURN(1, in_sbp_infer_hint.parallel_desc().parallel_num());
    CHECK_EQ_OR_RETURN(first_in_hint.logical_blob_desc().shape(),
                       in_sbp_infer_hint.logical_blob_desc().shape());
  }
  auto* bn2sbp = sbp_signature->mutable_bn_in_op2sbp_parallel();
  for (const auto& ibn : input_bns()) { (*bn2sbp)[ibn].mutable_partial_sum_parallel(); }
  (*bn2sbp)["out"].mutable_partial_sum_parallel();
  return Maybe<void>::Ok();
}

REGISTER_OP(OperatorConf::kDistributeAddConf, DistributeAddOp);
REGISTER_DISABLE_INPUT_BOXING_GROUP(OperatorConf::kDistributeAddConf);

}  // namespace oneflow<|MERGE_RESOLUTION|>--- conflicted
+++ resolved
@@ -62,7 +62,6 @@
   FOR_RANGE(int, i, 0, input_bns().size()) {
     bn2parallel_desc[input_bns().Get(i)] =
         std::make_shared<const ParallelDesc>(op_parallel_desc->GetParallelIdOnlyParallelConf(i));
-<<<<<<< HEAD
   }
   bn2parallel_desc["out"] = op_parallel_desc;
   FillBlobParallelDesc([&](const std::string& bn) -> Maybe<const ParallelDesc> {
@@ -70,27 +69,6 @@
     CHECK_OR_RETURN(it != bn2parallel_desc.end());
     return it->second;
   });
-  return Maybe<void>::Ok();
-}
-
-Maybe<void> DistributeAddOp::InferLogicalOutBlobDescs(
-    const std::function<BlobDesc*(const std::string&)>& BlobDesc4BnInOp,
-    const ParallelDesc& parallel_desc) const {
-  const BlobDesc* in_0 = BlobDesc4BnInOp(input_bns().Get(0));
-  FOR_RANGE(int, i, 1, output_bns().size()) {
-    const BlobDesc* in_i = BlobDesc4BnInOp(input_bns().Get(i));
-    CHECK_OR_RETURN(*in_i == *in_0);
-  }
-  *BlobDesc4BnInOp("out") = *in_0;
-=======
-  }
-  bn2parallel_desc["out"] = op_parallel_desc;
-  FillBlobParallelDesc([&](const std::string& bn) -> Maybe<const ParallelDesc> {
-    auto it = bn2parallel_desc.find(bn);
-    CHECK_OR_RETURN(it != bn2parallel_desc.end());
-    return it->second;
-  });
->>>>>>> 3503a542
   return Maybe<void>::Ok();
 }
 
