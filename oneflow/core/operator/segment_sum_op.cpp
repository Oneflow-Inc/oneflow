--- conflicted
+++ resolved
@@ -12,28 +12,18 @@
 
 const PbMessage& SegmentSumOp::GetCustomizedConf() const { return op_conf().segment_sum_conf(); }
 
-<<<<<<< HEAD
 Maybe<void> SegmentSumOp::InferBlobDescs(
     std::function<BlobDesc*(const std::string&)> GetBlobDesc4BnInOp,
     const ParallelContext* parallel_ctx) const {
-=======
-void SegmentSumOp::InferBlobDescs(std::function<BlobDesc*(const std::string&)> GetBlobDesc4BnInOp,
-                                  const ParallelContext* parallel_ctx) const {
   const SegmentSumOpConf& conf = op_conf().segment_sum_conf();
->>>>>>> 7b5d318d
   const BlobDesc* in_blob = GetBlobDesc4BnInOp("in");
   const BlobDesc* segment_ids_blob = GetBlobDesc4BnInOp("segment_ids");
 
   const int32_t unique_ids_count = conf.unique_ids_num();
   // input data's dim0 == segment ids' dim0
-<<<<<<< HEAD
   CHECK_EQ_OR_RETURN(in_blob->shape().At(0), segment_ids_blob->shape().At(0));
   CHECK_EQ_OR_RETURN(segment_ids_blob->shape().NumAxes(), 2);
-=======
-  CHECK_EQ(in_blob->shape().At(0), segment_ids_blob->shape().At(0));
-  CHECK_EQ(segment_ids_blob->shape().NumAxes(), 2);
-
->>>>>>> 7b5d318d
+  
   auto dims = in_blob->shape().dim_vec();
   dims[1] = unique_ids_count;
   BlobDesc* out_blob = GetBlobDesc4BnInOp("out");
