/*
Copyright 2020 The OneFlow Authors. All rights reserved.

Licensed under the Apache License, Version 2.0 (the "License");
you may not use this file except in compliance with the License.
You may obtain a copy of the License at

    http://www.apache.org/licenses/LICENSE-2.0

Unless required by applicable law or agreed to in writing, software
distributed under the License is distributed on an "AS IS" BASIS,
WITHOUT WARRANTIES OR CONDITIONS OF ANY KIND, either express or implied.
See the License for the specific language governing permissions and
limitations under the License.
*/
#include "oneflow/core/operator/operator.h"
#include "oneflow/core/graph/logical_node.h"
#include "oneflow/core/common/balanced_splitter.h"
#include "oneflow/core/job/foreign_callback.h"
#include "oneflow/core/eager/eager_symbol_storage.h"
#include "oneflow/core/job/scope.h"

namespace oneflow {

class DistributeConcatOp final : public Operator {
 public:
  OF_DISALLOW_COPY_AND_MOVE(DistributeConcatOp);
  DistributeConcatOp() = default;
  ~DistributeConcatOp() = default;

  void InitFromOpConf() override;

  Maybe<void> InferBlobDescs(std::function<BlobDesc*(const std::string&)> GetBlobDesc4BnInOp,
                             const ParallelContext*) const override;
  LogicalNode* NewProperLogicalNode() const override { return new DistributeConcatLogicalNode; }

 private:
  Maybe<void> InferParallelSignature() override;
  Maybe<void> InferBatchAxis(
      const std::function<const BlobDesc&(const std::string&)>& LogicalBlobDesc4Ibn,
      std::function<OptInt64*(const std::string&)> BatchAxis4BnInOp) const override;
  Maybe<void> InferSbpSignature(
      SbpSignature* sbp_signature, const SbpSignature& sbp_sig_conf,
      const std::function<int32_t(const SbpSignature&)>& CalcOrderValue4SbpSig,
      std::function<Maybe<const SbpInferHint*>(const std::string&)> SbpInferHint4Ibn,
      const ParallelDesc& parallel_desc) const override;

  Maybe<void> GetSbpSignatures(
      const std::function<Maybe<const BlobDesc&>(const std::string&)>& LogicalBlobDesc4Ibn,
      SbpSignatureList* sbp_sig_list) const override;

  int32_t FixAxis(const int32_t axis, const int64_t num_axes) const;
};

void DistributeConcatOp::InitFromOpConf() {
  CHECK(op_conf().has_distribute_concat_conf());

  EnrollRepeatedInputBn("in");
  EnrollOutputBn("out");
}

Maybe<void> DistributeConcatOp::InferBlobDescs(
    std::function<BlobDesc*(const std::string&)> GetBlobDesc4BnInOp,
    const ParallelContext* parallel_ctx) const {
  if (parallel_ctx->parallel_num() > 1) {
    const auto* in_blob_desc = GetBlobDesc4BnInOp(input_bns().Get(parallel_ctx->parallel_id()));
    BlobDesc* out_blob_desc = GetBlobDesc4BnInOp("out");
<<<<<<< HEAD
    *GetBlobDesc4BnInOp("out") = *in_blob_desc;
=======
    *out_blob_desc = *in_blob_desc;
>>>>>>> 78682114
    out_blob_desc->set_is_dynamic(false);
    return Maybe<void>::Ok();
  }
  const auto& conf = op_conf().distribute_concat_conf();
  const BlobDesc* first_blob_desc = nullptr;
  int first_blob_desc_idx = -1;
  FOR_RANGE(int, i, 0, input_bns().size()) {
    first_blob_desc = GetBlobDesc4BnInOp(input_bns().Get(i));
    if (first_blob_desc != nullptr) {
      first_blob_desc_idx = i;
      break;
    }
  }
  CHECK_NOTNULL(first_blob_desc);
  DimVector out_dim_vec = first_blob_desc->shape().dim_vec();
  int32_t concat_axis = FixAxis(conf.axis(), out_dim_vec.size());
  for (size_t i = 0; i < input_bns().size(); ++i) {
    const BlobDesc* in_i_blob_desc = GetBlobDesc4BnInOp(input_bns().Get(i));
    if (in_i_blob_desc == nullptr) { continue; }
    if (first_blob_desc_idx == i) { continue; }
    for (int64_t j = 0; j < in_i_blob_desc->shape().NumAxes(); ++j) {
      if (j == concat_axis) {
        out_dim_vec[j] += in_i_blob_desc->shape().At(j);
      } else {
        CHECK_EQ_OR_RETURN(out_dim_vec[j], in_i_blob_desc->shape().At(j));
      }
    }
    CHECK_EQ_OR_RETURN(in_i_blob_desc->data_type(), first_blob_desc->data_type());
  }
  BlobDesc* out_blob_desc = GetBlobDesc4BnInOp("out");
  *out_blob_desc = *first_blob_desc;
  out_blob_desc->mut_shape() = Shape(out_dim_vec);
  out_blob_desc->set_is_dynamic(false);
  return Maybe<void>::Ok();
}

Maybe<void> DistributeConcatOp::InferParallelSignature() {
  const auto& scope_storage = *Global<vm::SymbolStorage<Scope>>::Get();
  const auto& scope = JUST(scope_storage.MaybeGet(op_conf().scope_symbol_id()));
  int64_t op_parallel_desc_symbol_id = JUST(scope.GetParallelDescSymbolId(op_conf()));
  mut_parallel_signature()->set_op_parallel_desc_symbol_id(op_parallel_desc_symbol_id);
  auto* map = mut_parallel_signature()->mutable_bn_in_op2parallel_desc_symbol_id();
  (*map)["out"] = op_parallel_desc_symbol_id;
  const auto& op_parallel_desc = JUST(scope.GetParallelDesc(op_conf()));
  CHECK_EQ(op_parallel_desc.parallel_num(), input_bns().size());
  FOR_RANGE(int, i, 0, input_bns().size()) {
    const auto& in_parallel_conf = op_parallel_desc.GetParallelIdOnlyParallelConf(i);
    const std::shared_ptr<cfg::ParallelConf>& cfg_in_parallel_conf =
        std::make_shared<cfg::ParallelConf>(in_parallel_conf);
    (*map)[input_bns().Get(i)] =
        Global<ForeignCallback>::Get()->MakeParallelDescSymbol(cfg_in_parallel_conf);
  }
  return Maybe<void>::Ok();
}

Maybe<void> DistributeConcatOp::InferBatchAxis(
    const std::function<const BlobDesc&(const std::string&)>& LogicalBlobDesc4Ibn,
    std::function<OptInt64*(const std::string&)> BatchAxis4BnInOp) const {
  FOR_RANGE(int32_t, i, 0, input_bns().size()) {
    CHECK_OR_RETURN(*BatchAxis4BnInOp(input_bns().Get(i)) == *BatchAxis4BnInOp(input_bns().Get(0)));
  }
  *BatchAxis4BnInOp("out") = *BatchAxis4BnInOp(input_bns().Get(0));
  return Maybe<void>::Ok();
}

Maybe<void> DistributeConcatOp::InferSbpSignature(
    SbpSignature* sbp_signature, const SbpSignature& sbp_sig_conf,
    const std::function<int32_t(const SbpSignature&)>& CalcOrderValue4SbpSig,
    std::function<Maybe<const SbpInferHint*>(const std::string&)> SbpInferHint4Ibn,
    const ParallelDesc& parallel_desc) const {
  CHECK_EQ_OR_RETURN(parallel_desc.parallel_num(), input_bns().size());
  auto LogicalBlobDesc4Ibn = [&](const std::string& ibn) -> Maybe<const BlobDesc&> {
    const SbpInferHint* sbp_infer_hint = JUST(SbpInferHint4Ibn(ibn));
    return Maybe<const BlobDesc&>(sbp_infer_hint->logical_blob_desc());
  };
  {
    // check parallel_num and dimention
    const auto& conf = op_conf().distribute_concat_conf();
    const int64_t num_axes = JUST(LogicalBlobDesc4Ibn(input_bns().Get(0))).shape().NumAxes();
    const int32_t axis = FixAxis(conf.axis(), num_axes);
    int64_t dim = 0;
    FOR_RANGE(int, i, 0, input_bns().size()) {
      const auto& in_parallel_desc = JUST(SbpInferHint4Ibn(input_bns().Get(i)))->parallel_desc();
      CHECK_EQ_OR_RETURN(1, in_parallel_desc.parallel_num());
      dim += JUST(LogicalBlobDesc4Ibn(input_bns().Get(i))).shape().At(axis);
    }
    BalancedSplitter bs(dim, parallel_desc.parallel_num());
    FOR_RANGE(int, i, 0, input_bns().size()) {
      CHECK_EQ_OR_RETURN(JUST(LogicalBlobDesc4Ibn(input_bns().Get(i))).shape().At(axis),
                         bs.At(i).size());
    }
  }
  SbpSignatureList sbp_sig_list;
  GetSbpSignatures(LogicalBlobDesc4Ibn, &sbp_sig_list);
  *sbp_signature = sbp_sig_list.sbp_signature().Get(0);
  return Maybe<void>::Ok();
}

Maybe<void> DistributeConcatOp::GetSbpSignatures(
    const std::function<Maybe<const BlobDesc&>(const std::string&)>& LogicalBlobDesc4Ibn,
    SbpSignatureList* sbp_sig_list) const {
  const auto& conf = op_conf().distribute_concat_conf();
  const int64_t num_axes = JUST(LogicalBlobDesc4Ibn(input_bns().Get(0))).shape().NumAxes();
  const int32_t axis = FixAxis(conf.axis(), num_axes);
  SbpSignatureBuilder()
      .Broadcast(input_bns())
      .Split(output_bns(), axis)
      .Build(sbp_sig_list->mutable_sbp_signature()->Add());
  return Maybe<void>::Ok();
}

int32_t DistributeConcatOp::FixAxis(const int32_t axis, const int64_t num_axes) const {
  int32_t ret = axis;
  if (axis < 0) { ret += num_axes; }
  CHECK_GE(axis, 0);
  CHECK_LT(axis, num_axes);
  return ret;
}

REGISTER_OP(OperatorConf::kDistributeConcatConf, DistributeConcatOp);
REGISTER_DISABLE_INPUT_BOXING_GROUP(OperatorConf::kDistributeConcatConf);

}  // namespace oneflow<|MERGE_RESOLUTION|>--- conflicted
+++ resolved
@@ -65,11 +65,7 @@
   if (parallel_ctx->parallel_num() > 1) {
     const auto* in_blob_desc = GetBlobDesc4BnInOp(input_bns().Get(parallel_ctx->parallel_id()));
     BlobDesc* out_blob_desc = GetBlobDesc4BnInOp("out");
-<<<<<<< HEAD
-    *GetBlobDesc4BnInOp("out") = *in_blob_desc;
-=======
     *out_blob_desc = *in_blob_desc;
->>>>>>> 78682114
     out_blob_desc->set_is_dynamic(false);
     return Maybe<void>::Ok();
   }
