--- conflicted
+++ resolved
@@ -1,33 +1,3 @@
-<<<<<<< HEAD
-//#include "oneflow/core/operator/softmax_op.h"
-//
-// namespace oneflow {
-//
-// TEST(SoftmaxOp, softmax_3x5) {
-//  // create softmax_op
-//  OperatorConf op_conf;
-//  op_conf.set_name("softmax_test");
-//  op_conf.mutable_softmax_conf()->set_in("softmax/in");
-//  op_conf.mutable_softmax_conf()->set_out("softmax/out");
-//  auto softmax_op = ConstructOp(op_conf);
-//  HashMap<std::string, Shape*> bn2shape_ptr{
-//      {softmax_op->SoleIbn(), new Shape({3, 5})},
-//      {softmax_op->SoleObn(), new Shape},
-//      {softmax_op->SoleDtbn(), new Shape}};
-//  auto fp = [&bn2shape_ptr](const std::string& bn) {
-//    return bn2shape_ptr.at(bn);
-//  };
-//  // infershape
-//  softmax_op->InferBlobDesc4FwBlobs(fp, kDataParallel, 0, 1);
-//  // test
-//  Shape* output_shape_ptr = fp(softmax_op->SoleObn());
-//  Shape* tmp_shape_ptr = fp(softmax_op->SoleDtbn());
-//  ASSERT_EQ(*output_shape_ptr, Shape({3, 5}));
-//  ASSERT_EQ(*tmp_shape_ptr, Shape({3}));
-//}
-//
-//}  // namespace oneflow
-=======
 #include "oneflow/core/operator/softmax_op.h"
 
 namespace oneflow {
@@ -69,5 +39,4 @@
   OF_PP_SEQ_PRODUCT_FOR_EACH_TUPLE(MAKE_ENTRY, FLOATING_DATA_TYPE_SEQ, BOOL_SEQ)
 }
 
-}  // namespace oneflow
->>>>>>> 602e312d
+}  // namespace oneflow