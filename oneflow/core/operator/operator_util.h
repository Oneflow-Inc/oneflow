#ifndef ONEFLOW_CORE_OPERATOR_OPERATOR_UTIL_H_
#define ONEFLOW_CORE_OPERATOR_OPERATOR_UTIL_H_

#include "oneflow/core/common/util.h"
<<<<<<< HEAD
#include "oneflow/core/common/shape.h"
=======
>>>>>>> d60e8d7c
#include "oneflow/core/common/shape_view.h"
#include "oneflow/core/common/protobuf.h"

namespace oneflow {

const size_t DhwOffset(const std::string& data_format);

std::vector<int32_t> Get3DVecInOpConf(const PbRf<int32_t>& field_vals, int32_t NDims);

<<<<<<< HEAD
int64_t GetInDim(const Shape& shape, const std::string& data_format, int32_t dim, int32_t NDim);
int64_t GetInDim(const ShapeView& shape, const std::string& data_format, int32_t dim,
                 int32_t NDims);
=======
int64_t GetInDim(const ShapeView& shape, const std::string& data_format, int32_t dim, int32_t NDim);
>>>>>>> d60e8d7c

void GetWindowedOutputSize(int64_t input_size, int32_t filter_size, int32_t stride,
                           const std::string& padding_type, int64_t* output_size,
                           int32_t* padding_before, int32_t* padding_after);

void GetWindowedOutputSize(int64_t input_size, int32_t filter_size, int32_t stride,
                           const std::string& padding_type, int64_t* output_size,
                           int32_t* padding_size);

void GetWindowedOutputSize(int64_t input_size, int32_t filter_size, int32_t dilation_rate,
                           int32_t stride, const std::string& padding_type, int64_t* output_size,
                           int32_t* padding_before, int32_t* padding_after);

void Get3DOutputSize(const DimVector& in, const std::vector<int32_t>& pool_size,
                     const std::vector<int32_t>& strides, const std::string& padding_type,
                     DimVector* out, std::vector<int32_t>* padding);

void Get3DOutputSize(const DimVector& in, const std::vector<int32_t>& pool_size,
                     const std::vector<int32_t>& strides, const std::string& padding_type,
                     DimVector* out, std::vector<int32_t>* padding_before,
                     std::vector<int32_t>* padding_after);

void Get3DOutputSize(const DimVector& in, const std::vector<int32_t>& pool_size,
                     const std::vector<int32_t>& strides, const std::string& padding_type,
                     DimVector* out, std::vector<int32_t>* padding_before,
                     std::vector<int32_t>* padding_after, std::vector<int32_t>* dilation_rate);

}  // namespace oneflow

#endif  // ONEFLOW_CORE_OPERATOR_OPERATOR_UTIL_H_<|MERGE_RESOLUTION|>--- conflicted
+++ resolved
@@ -2,10 +2,6 @@
 #define ONEFLOW_CORE_OPERATOR_OPERATOR_UTIL_H_
 
 #include "oneflow/core/common/util.h"
-<<<<<<< HEAD
-#include "oneflow/core/common/shape.h"
-=======
->>>>>>> d60e8d7c
 #include "oneflow/core/common/shape_view.h"
 #include "oneflow/core/common/protobuf.h"
 
@@ -15,13 +11,7 @@
 
 std::vector<int32_t> Get3DVecInOpConf(const PbRf<int32_t>& field_vals, int32_t NDims);
 
-<<<<<<< HEAD
-int64_t GetInDim(const Shape& shape, const std::string& data_format, int32_t dim, int32_t NDim);
-int64_t GetInDim(const ShapeView& shape, const std::string& data_format, int32_t dim,
-                 int32_t NDims);
-=======
 int64_t GetInDim(const ShapeView& shape, const std::string& data_format, int32_t dim, int32_t NDim);
->>>>>>> d60e8d7c
 
 void GetWindowedOutputSize(int64_t input_size, int32_t filter_size, int32_t stride,
                            const std::string& padding_type, int64_t* output_size,
