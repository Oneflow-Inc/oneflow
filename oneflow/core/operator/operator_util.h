#ifndef ONEFLOW_CORE_COMMON_OPERATOR_UTIL_H_
#define ONEFLOW_CORE_COMMON_OPERATOR_UTIL_H_

#include "oneflow/core/common/util.h"

namespace oneflow {

void GetWindowedOutputSize(int64_t input_size, int32_t filter_size,
                           int32_t stride, const std::string& padding_type,
<<<<<<< HEAD
                           int64_t* output_size, int32_t* pad_small_side,
                           int32_t* pad_large_side);

void GetWindowedOutputSize(int64_t input_size, int32_t filter_size,
                           int32_t stride, const std::string& padding_type,
                           int64_t* output_size, int32_t* padding_size);

void GetWindowedOutputSize(int64_t input_size, int32_t filter_size,
                           int32_t dilation_rate, int32_t stride,
                           const std::string& padding_type,
                           int64_t* output_size, int32_t* pad_small_side,
                           int32_t* pad_large_side);

void GetWindowedOutputSize(int64_t input_size, int64_t filter_size,
                           int64_t stride, const std::string& padding_type,
                           int64_t* output_size, int64_t* pad_small_side,
                           int64_t* pad_large_side);
=======
                           int64_t* output_size, int32_t* padding_before,
                           int32_t* padding_after);
>>>>>>> c03cc948

void GetWindowedOutputSize(int64_t input_size, int32_t filter_size,
                           int32_t stride, const std::string& padding_type,
                           int64_t* output_size, int32_t* padding_size);

void GetWindowedOutputSize(int64_t input_size, int32_t filter_size,
                           int32_t dilation_rate, int32_t stride,
                           const std::string& padding_type,
<<<<<<< HEAD
                           int64_t* output_size, int64_t* pad_small_side,
                           int64_t* pad_large_side);
=======
                           int64_t* output_size, int32_t* padding_before,
                           int32_t* padding_after);
>>>>>>> c03cc948

void Get3DOutputSize(const std::vector<int64_t>& in,
                     const std::vector<int32_t>& pool_size,
                     const std::vector<int32_t>& strides,
                     const std::string& padding_type, std::vector<int64_t>* out,
                     std::vector<int32_t>* padding);

void Get3DOutputSize(const std::vector<int64_t>& in,
                     const std::vector<int32_t>& pool_size,
                     const std::vector<int32_t>& strides,
                     const std::string& padding_type, std::vector<int64_t>* out,
                     std::vector<int32_t>* padding_before,
                     std::vector<int32_t>* padding_after);

}  // namespace oneflow

#endif  // ONEFLOW_CORE_COMMON_OPERATOR_UTIL_H_<|MERGE_RESOLUTION|>--- conflicted
+++ resolved
@@ -7,9 +7,8 @@
 
 void GetWindowedOutputSize(int64_t input_size, int32_t filter_size,
                            int32_t stride, const std::string& padding_type,
-<<<<<<< HEAD
-                           int64_t* output_size, int32_t* pad_small_side,
-                           int32_t* pad_large_side);
+                           int64_t* output_size, int32_t* padding_before,
+                           int32_t* padding_after);
 
 void GetWindowedOutputSize(int64_t input_size, int32_t filter_size,
                            int32_t stride, const std::string& padding_type,
@@ -18,32 +17,8 @@
 void GetWindowedOutputSize(int64_t input_size, int32_t filter_size,
                            int32_t dilation_rate, int32_t stride,
                            const std::string& padding_type,
-                           int64_t* output_size, int32_t* pad_small_side,
-                           int32_t* pad_large_side);
-
-void GetWindowedOutputSize(int64_t input_size, int64_t filter_size,
-                           int64_t stride, const std::string& padding_type,
-                           int64_t* output_size, int64_t* pad_small_side,
-                           int64_t* pad_large_side);
-=======
                            int64_t* output_size, int32_t* padding_before,
                            int32_t* padding_after);
->>>>>>> c03cc948
-
-void GetWindowedOutputSize(int64_t input_size, int32_t filter_size,
-                           int32_t stride, const std::string& padding_type,
-                           int64_t* output_size, int32_t* padding_size);
-
-void GetWindowedOutputSize(int64_t input_size, int32_t filter_size,
-                           int32_t dilation_rate, int32_t stride,
-                           const std::string& padding_type,
-<<<<<<< HEAD
-                           int64_t* output_size, int64_t* pad_small_side,
-                           int64_t* pad_large_side);
-=======
-                           int64_t* output_size, int32_t* padding_before,
-                           int32_t* padding_after);
->>>>>>> c03cc948
 
 void Get3DOutputSize(const std::vector<int64_t>& in,
                      const std::vector<int32_t>& pool_size,
