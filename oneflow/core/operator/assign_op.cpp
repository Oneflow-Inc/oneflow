#include "oneflow/core/operator/operator.h"

namespace oneflow {

class AssignOp final : public Operator {
 public:
  OF_DISALLOW_COPY_AND_MOVE(AssignOp);
  AssignOp() = default;
  ~AssignOp() override = default;

  void InitFromOpConf() override;
  const PbMessage& GetCustomizedConf() const override;

  Maybe<void> InferBlobDescs(std::function<BlobDesc*(const std::string&)> GetBlobDesc4BnInOp,
                             const ParallelContext* parallel_ctx) const override;

 private:
  Maybe<void> InferHasBatchDim(
      std::function<bool*(const std::string&)> HasBatchDim4BnInOp) const override {
<<<<<<< HEAD
    NaiveInferHasBatchDim(HasBatchDim4BnInOp);
    return Maybe<void>::Ok();
=======
    return NaiveInferHasBatchDim(HasBatchDim4BnInOp);
>>>>>>> 069b3fcf
  }
  void GetSbpSignatures(
      const std::function<const BlobDesc&(const std::string&)>& LogicalBlobDesc4Ibn,
      SbpSignatureList* sbp_sig_list) const override;
};

void AssignOp::InitFromOpConf() {
  CHECK(op_conf().has_assign_conf());
  EnrollInputBn("ref")->set_is_mutable(true);
  EnrollInputBn("value");
}

const PbMessage& AssignOp::GetCustomizedConf() const { return op_conf().assign_conf(); }

Maybe<void> AssignOp::InferBlobDescs(
    std::function<BlobDesc*(const std::string&)> GetBlobDesc4BnInOp,
    const ParallelContext* parallel_ctx) const {
<<<<<<< HEAD
  CHECK(*GetBlobDesc4BnInOp("ref") == *GetBlobDesc4BnInOp("value"));
=======
  CHECK_OR_RETURN(*GetBlobDesc4BnInOp("ref") == *GetBlobDesc4BnInOp("value"));
>>>>>>> 069b3fcf
  return Maybe<void>::Ok();
}

void AssignOp::GetSbpSignatures(
    const std::function<const BlobDesc&(const std::string&)>& LogicalBlobDesc4Ibn,
    SbpSignatureList* sbp_sig_list) const {
  SbpSignatureBuilder()
      .Split(input_bns(), 0)
      .MakeSplitSignatureListBuilder(LogicalBlobDesc4Ibn(input_bns().Get(0)).shape().NumAxes())
      .Build(sbp_sig_list);
}

REGISTER_OP(OperatorConf::kAssignConf, AssignOp);

}  // namespace oneflow<|MERGE_RESOLUTION|>--- conflicted
+++ resolved
@@ -17,12 +17,7 @@
  private:
   Maybe<void> InferHasBatchDim(
       std::function<bool*(const std::string&)> HasBatchDim4BnInOp) const override {
-<<<<<<< HEAD
-    NaiveInferHasBatchDim(HasBatchDim4BnInOp);
-    return Maybe<void>::Ok();
-=======
     return NaiveInferHasBatchDim(HasBatchDim4BnInOp);
->>>>>>> 069b3fcf
   }
   void GetSbpSignatures(
       const std::function<const BlobDesc&(const std::string&)>& LogicalBlobDesc4Ibn,
@@ -40,11 +35,7 @@
 Maybe<void> AssignOp::InferBlobDescs(
     std::function<BlobDesc*(const std::string&)> GetBlobDesc4BnInOp,
     const ParallelContext* parallel_ctx) const {
-<<<<<<< HEAD
-  CHECK(*GetBlobDesc4BnInOp("ref") == *GetBlobDesc4BnInOp("value"));
-=======
   CHECK_OR_RETURN(*GetBlobDesc4BnInOp("ref") == *GetBlobDesc4BnInOp("value"));
->>>>>>> 069b3fcf
   return Maybe<void>::Ok();
 }
 
