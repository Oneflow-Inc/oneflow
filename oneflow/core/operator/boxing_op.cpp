#include "oneflow/core/operator/boxing_op.h"
#include "oneflow/core/common/balanced_splitter.h"

namespace oneflow {

void BoxingOp::InitFromOpConf() {
  CHECK(op_conf().has_boxing_conf());
  const BoxingOpConf& boxing_conf = op_conf().boxing_conf();

  for (int64_t i = 0; i < boxing_conf.in_num(); ++i) {
    EnrollInputBn("in_" + std::to_string(i), false);
  }
  if (boxing_conf.in_box_case() == BoxingOpConf::kAddBox
      && boxing_conf.out_box_case() == BoxingOpConf::kSplitBox) {
    EnrollDataTmpBn("middle");
  }
  for (int64_t i = 0; i < boxing_conf.out_num(); ++i) {
    EnrollOutputBn("out_" + std::to_string(i), false);
  }
}

const PbMessage& BoxingOp::GetSpecialConf() const {
  return op_conf().boxing_conf();
}

std::string BoxingOp::ibn2lbn(const std::string& input_bn) const {
  return GetStringFromSpecialConf("lbn");
}

std::string BoxingOp::obn2lbn(const std::string& output_bn) const {
  return GetStringFromSpecialConf("lbn");
}

void BoxingOp::GenBoxingInfo(
    std::function<const BlobDesc*(const std::string&)> GetBlobDesc4BnInOp,
    const std::vector<std::string>& bns, int32_t axis, bool is_concat_or_split,
    BoxingInfo* boxing_info) const {
  const BlobDesc* first_blob = GetBlobDesc4BnInOp(bns.front());
  int32_t total_seg_num = 1;
  int64_t seg_size_acc = 0;
  if (is_concat_or_split) {
    if (axis != 0) { total_seg_num = first_blob->shape().Count(0, axis); }
    for (const std::string& bn : bns) {
      const BlobDesc* blob = GetBlobDesc4BnInOp(bn);
      int64_t seg_subsize = blob->shape().Count(axis);
      boxing_info->add_size_of_subseg(seg_subsize);
      boxing_info->add_offset_of_subseg(seg_size_acc);
      seg_size_acc += seg_subsize;
    }
  } else {
    seg_size_acc = first_blob->shape().Count(0);
    boxing_info->add_size_of_subseg(seg_size_acc);
    boxing_info->add_offset_of_subseg(0);
  }
  boxing_info->set_total_seg_num(total_seg_num);
  boxing_info->set_size_of_per_seg(seg_size_acc);
}

void BoxingOp::VirtualGenKernelConf(
    std::function<const BlobDesc*(const std::string&)> GetBlobDesc4BnInOp,
    const ParallelContext* parallel_ctx, KernelConf* kernel_conf) const {
  const BoxingOpConf& conf = op_conf().boxing_conf();
  BoxingInfo* in_info = kernel_conf->mutable_boxing_conf()->mutable_in_info();
  int32_t concat_axis = 0;
  bool is_concat = (conf.in_box_case() == BoxingOpConf::kConcatBox);
  if (is_concat) { concat_axis = conf.concat_box().axis(); }
  GenBoxingInfo(GetBlobDesc4BnInOp, input_bns(), concat_axis, is_concat,
                in_info);

  BoxingInfo* out_info = kernel_conf->mutable_boxing_conf()->mutable_out_info();
  int32_t split_axis = 0;
  bool is_split = (conf.out_box_case() == BoxingOpConf::kSplitBox);
  if (is_split) { split_axis = conf.split_box().axis(); }
  GenBoxingInfo(GetBlobDesc4BnInOp, output_bns(), split_axis, is_split,
                out_info);
}

void BoxingOp::InferBlobDescs(
    std::function<BlobDesc*(const std::string)> GetBlobDesc4BnInOp,
    const ParallelContext* parallel_ctx) const {
  const BoxingOpConf& conf = op_conf().boxing_conf();

  std::vector<int64_t> data_tmp_blob_shape_vec =
      GetBlobDesc4BnInOp(input_bns().front())->shape().dim_vec();
  int32_t concat_axis = 0;
  if (conf.in_box_case() == BoxingOpConf::kConcatBox) {
    concat_axis = conf.concat_box().axis();
    CHECK_GE(concat_axis, 0);
    FOR_RANGE(size_t, ib_idx, 1, input_bns().size()) {
      const BlobDesc* in_blob_desc = GetBlobDesc4BnInOp(input_bns().at(ib_idx));
      const std::vector<int64_t>& in_blob_shape_vec =
          in_blob_desc->shape().dim_vec();
      CHECK_LT(concat_axis, in_blob_shape_vec.size());
<<<<<<< HEAD
      // if it is a concat-axis, accumulate the dimensions on concat-axis.
      // otherwise only check all boxes are in the same shape.
=======
>>>>>>> 30250fc2
      FOR_RANGE(size_t, i, 0, in_blob_shape_vec.size()) {
        if (i == concat_axis) {
          data_tmp_blob_shape_vec[i] += in_blob_shape_vec[i];
        } else {
          CHECK_EQ(data_tmp_blob_shape_vec[i], in_blob_shape_vec[i]);
        }
      }
    }
  }

  bool has_data_id = GetBlobDesc4BnInOp(input_bns().front())->has_data_id();
  BlobDesc* first_in_blob = GetBlobDesc4BnInOp(input_bns().front());
  CHECK_NE(conf.out_box_case(), BoxingOpConf::OUT_BOX_NOT_SET);
  if (conf.in_box_case() == BoxingOpConf::kAddBox
      && conf.out_box_case() == BoxingOpConf::kSplitBox) {
    BlobDesc* data_tmp_blob_desc = GetBlobDesc4BnInOp(SoleDtbn());
    data_tmp_blob_desc->set_has_data_id(false);
    data_tmp_blob_desc->set_data_type(first_in_blob->data_type());
    data_tmp_blob_desc->mut_shape() = Shape(data_tmp_blob_shape_vec);
  }

  if (conf.out_box_case() == BoxingOpConf::kSplitBox) {
    const BoxSplitConf& split_conf = conf.split_box();
    std::vector<int64_t> output_shape_vec = data_tmp_blob_shape_vec;
    CHECK_GE(split_conf.axis(), 0);
    CHECK_LT(split_conf.axis(), output_shape_vec.size());
    FOR_RANGE(size_t, i, 0, output_bns().size()) {
      BlobDesc* out_blob_desc = GetBlobDesc4BnInOp(output_bns().at(i));
      out_blob_desc->set_has_data_id(has_data_id);
      out_blob_desc->set_data_type(first_in_blob->data_type());
      output_shape_vec[split_conf.axis()] = split_conf.part_num(i);
      out_blob_desc->mut_shape() = Shape(output_shape_vec);
    }
  } else if (conf.out_box_case() == BoxingOpConf::kCloneBox) {
    for (const std::string& obn : output_bns()) {
      BlobDesc* out_blob_desc = GetBlobDesc4BnInOp(obn);
      out_blob_desc->set_has_data_id(has_data_id);
      out_blob_desc->set_data_type(first_in_blob->data_type());
      out_blob_desc->mut_shape() = Shape(data_tmp_blob_shape_vec);
    }
  } else {
    UNEXPECTED_RUN();
  }
}

REGISTER_OP(OperatorConf::kBoxingConf, BoxingOp);

}  // namespace oneflow<|MERGE_RESOLUTION|>--- conflicted
+++ resolved
@@ -91,11 +91,6 @@
       const std::vector<int64_t>& in_blob_shape_vec =
           in_blob_desc->shape().dim_vec();
       CHECK_LT(concat_axis, in_blob_shape_vec.size());
-<<<<<<< HEAD
-      // if it is a concat-axis, accumulate the dimensions on concat-axis.
-      // otherwise only check all boxes are in the same shape.
-=======
->>>>>>> 30250fc2
       FOR_RANGE(size_t, i, 0, in_blob_shape_vec.size()) {
         if (i == concat_axis) {
           data_tmp_blob_shape_vec[i] += in_blob_shape_vec[i];
