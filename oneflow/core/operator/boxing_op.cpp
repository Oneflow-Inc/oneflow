#include "oneflow/core/operator/boxing_op.h"
#include "oneflow/core/common/balanced_splitter.h"

namespace oneflow {

void BoxingOp::InitFromOpConf() {
  CHECK(op_conf().has_boxing_conf());
  const BoxingOpConf& boxing_conf = op_conf().boxing_conf();

  for (int64_t i = 0; i < boxing_conf.in_num(); ++i) {
    EnrollInputBn("in_" + std::to_string(i), false);
  }
  if (boxing_conf.in_box_case() == BoxingOpConf::kAddBox
      && boxing_conf.out_box_case() == BoxingOpConf::kSplitBox) {
    EnrollDataTmpBn("middle");
  }
  for (int64_t i = 0; i < boxing_conf.out_num(); ++i) {
    EnrollOutputBn("out_" + std::to_string(i), false);
  }
}

const PbMessage& BoxingOp::GetSpecialConf() const {
  return op_conf().boxing_conf();
}

std::string BoxingOp::ibn2lbn(const std::string& input_bn) const {
  return GetStringFromSpecialConf("lbn");
}

std::string BoxingOp::obn2lbn(const std::string& output_bn) const {
  return GetStringFromSpecialConf("lbn");
}

void BoxingOp::GenBoxingInfo(
    std::function<const BlobDesc*(const std::string&)> GetBlobDesc4BnInOp,
    const std::vector<std::string>& bns, int32_t axis, bool is_concat_or_split,
    BoxingInfo* boxing_info) const {
  const BlobDesc* first_blob = GetBlobDesc4BnInOp(bns.front());
  int32_t total_seg_num = 1;
  int64_t seg_size_acc = 0;
  if (is_concat_or_split) {
    if (axis != 0) { total_seg_num = first_blob->shape().Count(0, axis); }
    for (const std::string& bn : bns) {
      const BlobDesc* blob = GetBlobDesc4BnInOp(bn);
      int64_t seg_subsize = blob->shape().Count(axis);
      boxing_info->add_size_of_subseg(seg_subsize);
      boxing_info->add_offset_of_subseg(seg_size_acc);
      seg_size_acc += seg_subsize;
    }
  } else {
    seg_size_acc = first_blob->shape().Count(0);
    boxing_info->add_size_of_subseg(seg_size_acc);
    boxing_info->add_offset_of_subseg(0);
  }
  boxing_info->set_total_seg_num(total_seg_num);
  boxing_info->set_size_of_per_seg(seg_size_acc);
}

void BoxingOp::VirtualGenKernelConf(
    std::function<const BlobDesc*(const std::string&)> GetBlobDesc4BnInOp,
    const ParallelContext* parallel_ctx, KernelConf* kernel_conf) const {
  const BoxingOpConf& conf = op_conf().boxing_conf();
  BoxingInfo* in_info = kernel_conf->mutable_boxing_conf()->mutable_in_info();
  int32_t concat_axis = 0;
  bool is_concat = (conf.in_box_case() == BoxingOpConf::kConcatBox);
  if (is_concat) { concat_axis = conf.concat_box().axis(); }
  GenBoxingInfo(GetBlobDesc4BnInOp, input_bns(), concat_axis, is_concat,
                in_info);

  BoxingInfo* out_info = kernel_conf->mutable_boxing_conf()->mutable_out_info();
  int32_t split_axis = 0;
  bool is_split = (conf.out_box_case() == BoxingOpConf::kSplitBox);
  if (is_split) { split_axis = conf.split_box().axis(); }
  GenBoxingInfo(GetBlobDesc4BnInOp, output_bns(), split_axis, is_split,
                out_info);
}

void BoxingOp::InferBlobDescs(
    std::function<BlobDesc*(const std::string)> GetBlobDesc4BnInOp,
<<<<<<< HEAD
    const ParallelContext* parallel_ctx) {
=======
    const ParallelContext* parallel_ctx) const {
>>>>>>> ce054515
  const BoxingOpConf& conf = op_conf().boxing_conf();

  std::vector<int64_t> data_tmp_blob_shape_vec =
      GetBlobDesc4BnInOp(input_bns().front())->shape().dim_vec();
  int32_t concat_axis = 0;
  if (conf.in_box_case() == BoxingOpConf::kConcatBox) {
    concat_axis = conf.concat_box().axis();
    CHECK_GE(concat_axis, 0);
    // check datatype of input desc && calculate the shape of data_tmp
    FOR_RANGE(size_t, ib_idx, 1, input_bns().size()) {
      const BlobDesc* in_blob_desc = GetBlobDesc4BnInOp(input_bns().at(ib_idx));
      const std::vector<int64_t>& in_blob_shape_vec =
          in_blob_desc->shape().dim_vec();
      CHECK_LT(concat_axis, in_blob_shape_vec.size());
      // if it is a concat-box, accumulate the dimensions on concat-axis.
      // otherwise only check all boxes are in the same shape.
      FOR_RANGE(size_t, i, 0, in_blob_shape_vec.size()) {
        if (i == concat_axis) {
          data_tmp_blob_shape_vec[i] += in_blob_shape_vec[i];
        } else {
          CHECK_EQ(data_tmp_blob_shape_vec[i], in_blob_shape_vec[i]);
        }
      }
    }
  }

  bool has_data_id = GetBlobDesc4BnInOp(input_bns().front())->has_data_id();
  BlobDesc* first_in_blob = GetBlobDesc4BnInOp(input_bns().front());
  CHECK_NE(conf.out_box_case(), BoxingOpConf::OUT_BOX_NOT_SET);
  if (conf.in_box_case() == BoxingOpConf::kAddBox
      && conf.out_box_case() == BoxingOpConf::kSplitBox) {
    BlobDesc* data_tmp_blob_desc = GetBlobDesc4BnInOp(SoleDtbn());
    data_tmp_blob_desc->set_has_data_id(false);
    data_tmp_blob_desc->set_data_type(first_in_blob->data_type());
    data_tmp_blob_desc->mut_shape() = Shape(data_tmp_blob_shape_vec);
  }

  // infer desc of out blobs
  if (conf.out_box_case() == BoxingOpConf::kSplitBox) {
    const BoxSplitConf& split_conf = conf.split_box();
    std::vector<int64_t> output_shape_vec = data_tmp_blob_shape_vec;
    CHECK_GE(split_conf.axis(), 0);
    CHECK_LT(split_conf.axis(), output_shape_vec.size());
    FOR_RANGE(size_t, i, 0, output_bns().size()) {
      BlobDesc* out_blob_desc = GetBlobDesc4BnInOp(output_bns().at(i));
      out_blob_desc->set_has_data_id(has_data_id);
      out_blob_desc->set_data_type(first_in_blob->data_type());
      output_shape_vec[split_conf.axis()] = split_conf.part_num(i);
      out_blob_desc->mut_shape() = Shape(output_shape_vec);
    }
  } else if (conf.out_box_case() == BoxingOpConf::kCloneBox) {
    for (const std::string& obn : output_bns()) {
      BlobDesc* out_blob_desc = GetBlobDesc4BnInOp(obn);
      out_blob_desc->set_has_data_id(has_data_id);
      out_blob_desc->set_data_type(first_in_blob->data_type());
      out_blob_desc->mut_shape() = Shape(data_tmp_blob_shape_vec);
    }
  } else {
    UNEXPECTED_RUN();
  }
}

REGISTER_OP(OperatorConf::kBoxingConf, BoxingOp);

}  // namespace oneflow<|MERGE_RESOLUTION|>--- conflicted
+++ resolved
@@ -77,11 +77,7 @@
 
 void BoxingOp::InferBlobDescs(
     std::function<BlobDesc*(const std::string)> GetBlobDesc4BnInOp,
-<<<<<<< HEAD
-    const ParallelContext* parallel_ctx) {
-=======
     const ParallelContext* parallel_ctx) const {
->>>>>>> ce054515
   const BoxingOpConf& conf = op_conf().boxing_conf();
 
   std::vector<int64_t> data_tmp_blob_shape_vec =
