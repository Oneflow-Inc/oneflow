--- conflicted
+++ resolved
@@ -9,24 +9,15 @@
   EnrollOutputBn("out", false);
 }
 
-<<<<<<< HEAD
-int32_t PackOp::GetPackNum(const ParallelContext& ctx) const {
-=======
 int32_t PackOp::GetPackNum(int64_t parallel_num) const {
->>>>>>> b2d30cbb
   CHECK(op_conf().has_pack_conf());
   const PackOpConf& conf = op_conf().pack_conf();
   if (conf.has_pack_num()) {
     return conf.pack_num();
   } else if (conf.has_pack_num_per_record()) {
-<<<<<<< HEAD
-    int64_t pack_num =
-        Global<JobDesc>::Get()->DevicePieceSize4ParallelCtx(ctx) * conf.pack_num_per_record();
-=======
     CHECK_EQ(Global<JobDesc>::Get()->PieceSize() % parallel_num, 0);
     int64_t pack_num =
         Global<JobDesc>::Get()->PieceSize() / parallel_num * conf.pack_num_per_record();
->>>>>>> b2d30cbb
     CHECK_LE(pack_num, static_cast<int64_t>(MaxVal<int32_t>()));
     return static_cast<int32_t>(pack_num);
   } else {
