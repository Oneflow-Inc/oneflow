--- conflicted
+++ resolved
@@ -30,11 +30,7 @@
   optional BlobDescSignature logical_blob_desc_signature = 106;
   optional ParallelSignature parallel_signature = 108;
   optional ParallelConfSignature parallel_conf_signature = 109;
-<<<<<<< HEAD
-  optional NdSbpSignature parallel_distribution_signature = 110;
-=======
   optional ParallelDistributionSignature nd_sbp_signature = 110;
->>>>>>> 131d3bb4
 }
 
 message OpAttributeList {
