--- conflicted
+++ resolved
@@ -47,14 +47,7 @@
                            const ParallelContext*, const OpContext*) const override;
 
  private:
-<<<<<<< HEAD
-  void InferHasBatchDim(
-      std::function<bool*(const std::string&)> HasBatchDim4BnInOp) const override {
-    NaiveInferHasBatchDim(HasBatchDim4BnInOp);
-  }
-=======
   void InferHasBatchDim(std::function<bool*(const std::string&)> HasBatchDim4BnInOp) const override;
->>>>>>> b12b778a
   void GetSbpSignatures(
       const std::function<const BlobDesc&(const std::string&)>& LogicalBlobDesc4Ibn,
       SbpSignatureList* sbp_sig_list) const override;
