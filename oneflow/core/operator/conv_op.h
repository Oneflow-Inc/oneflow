--- conflicted
+++ resolved
@@ -39,18 +39,12 @@
   virtual ~ConvOp() = default;
 
   void InitFromOpConf() override;
-<<<<<<< HEAD
-  void InferBlobDescs(std::function<BlobDesc*(const std::string&)> GetBlobDesc4BnInOp,
-                      const ParallelContext* parallel_ctx, int64_t record_piece_size,
-                      std::function<void(OpContext*)> EnrollOpCtx) const override;
-  void InferOutBlobDescs(std::function<BlobDesc*(const std::string&)> GetBlobDesc4BnInOp,
-                         const ParallelContext* parallel_ctx, int64_t record_piece_size,
-                         std::function<void(OpContext*)> EnrollOpCtx) const override;
-=======
+  Maybe<void> InferOutBlobDescs(std::function<BlobDesc*(const std::string&)> GetBlobDesc4BnInOp,
+                                const ParallelContext* parallel_ctx, int64_t record_piece_size,
+                                std::function<void(OpContext*)> EnrollOpCtx) const override;
   Maybe<void> InferBlobDescs(std::function<BlobDesc*(const std::string&)> GetBlobDesc4BnInOp,
                              const ParallelContext* parallel_ctx, int64_t record_piece_size,
                              std::function<void(OpContext*)> EnrollOpCtx) const override;
->>>>>>> 0ea350cb
 
  private:
   Maybe<void> InferHasBatchDim(
