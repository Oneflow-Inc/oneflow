--- conflicted
+++ resolved
@@ -21,19 +21,12 @@
   int32_t MaxModelSplitNum() const override;
 
  private:
-<<<<<<< HEAD
-  virtual void VirtualInitFromOpConf() {}
-  virtual void VirtualInferBlobDescs(
-      std::function<BlobDesc*(const std::string)> GetBlobDesc4BnInOp,
-      const ParallelContext* parallel_ctx) const {}
-=======
   virtual void VirtualInitFromOpConf() { UNEXPECTED_RUN(); }
   virtual void VirtualInferBlobDescs(
       std::function<BlobDesc*(const std::string)> GetBlobDesc4BnInOp,
       const ParallelContext* parallel_ctx) const {
     UNEXPECTED_RUN();
   }
->>>>>>> c021aea2
   std::string ibn2lbn(const std::string& input_bn) const override;
   std::string obn2lbn(const std::string& output_bn) const override;
 };
