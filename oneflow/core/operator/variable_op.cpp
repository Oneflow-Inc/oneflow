--- conflicted
+++ resolved
@@ -21,14 +21,8 @@
 
 namespace {
 
-<<<<<<< HEAD
-Maybe<void> ParseParallelDistributionFromConf(const VariableOpConf& conf,
-                                              const ParallelDesc& parallel_desc,
-                                              cfg::ParallelDistribution* nd_sbp) {
-=======
 Maybe<void> ParseNdSbpFromConf(const VariableOpConf& conf, const ParallelDesc& parallel_desc,
                                cfg::NdSbp* nd_sbp) {
->>>>>>> 924fb9f7
   const bool has_nd_sbp_conf = (conf.nd_sbp_size() != 0);
   const int64_t num_axes = parallel_desc.hierarchy()->NumAxes();
   if (has_nd_sbp_conf) { CHECK_EQ(conf.nd_sbp_size(), num_axes); }
@@ -72,13 +66,8 @@
   BlobDesc* out_blob_desc = GetBlobDesc4BnInOp("out");
   CHECK_OR_RETURN(variable_conf.has_data_type());
   out_blob_desc->set_data_type(variable_conf.data_type());
-<<<<<<< HEAD
-  cfg::ParallelDistribution nd_sbp;
-  JUST(ParseParallelDistributionFromConf(variable_conf, parallel_desc, &nd_sbp));
-=======
   cfg::NdSbp nd_sbp;
   JUST(ParseNdSbpFromConf(variable_conf, parallel_desc, &nd_sbp));
->>>>>>> 924fb9f7
   out_blob_desc->mut_shape() =
       *JUST(GetPhysicalShape(Shape(variable_conf.shape()), nd_sbp, parallel_desc, *parallel_ctx));
   return Maybe<void>::Ok();
@@ -119,19 +108,6 @@
   return SymbolOf(this->op_conf());
 }
 
-<<<<<<< HEAD
-Maybe<void> VariableOp::InferParallelDistributionSignature(
-    cfg::ParallelDistributionSignature* nd_sbp_signature,
-    const cfg::ParallelDistributionSignature& nd_sbp_constraints, const ParallelDesc& parallel_desc,
-    std::function<Maybe<const ParallelDistributionInferHint*>(const std::string&)>
-        ParallelDistributionInferHint4Ibn) const {
-  const auto& parallel_hierarchy = parallel_desc.hierarchy();
-  const VariableOpConf& conf = this->op_conf().variable_conf();
-  cfg::ParallelDistribution& out_nd_sbp = (*nd_sbp_signature->mutable_bn_in_op2nd_sbp())["out"];
-  JUST(ParseParallelDistributionFromConf(conf, parallel_desc, &out_nd_sbp));
-  if (conf.has_tick()) {
-    cfg::ParallelDistribution& tick_nd_sbp = (*nd_sbp_signature->mutable_bn_in_op2nd_sbp())["tick"];
-=======
 Maybe<void> VariableOp::InferNdSbpSignature(
     cfg::NdSbpSignature* nd_sbp_signature, const cfg::NdSbpSignature& nd_sbp_constraints,
     const ParallelDesc& parallel_desc,
@@ -142,7 +118,6 @@
   JUST(ParseNdSbpFromConf(conf, parallel_desc, &out_nd_sbp));
   if (conf.has_tick()) {
     cfg::NdSbp& tick_nd_sbp = (*nd_sbp_signature->mutable_bn_in_op2nd_sbp())["tick"];
->>>>>>> 924fb9f7
     for (int64_t i = 0; i < parallel_hierarchy->NumAxes(); ++i) {
       tick_nd_sbp.mutable_sbp_parallel()->Add()->mutable_broadcast_parallel();
     }
