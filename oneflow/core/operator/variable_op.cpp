--- conflicted
+++ resolved
@@ -55,9 +55,8 @@
   return Maybe<void>::Ok();
 }
 
-<<<<<<< HEAD
-void VariableOp::GetSbpSignatures(SbpSignatureList* sbp_sig_list) const {
-  const auto& opt_split_axis = CHECK_JUST(GetSplitAxis(op_conf().variable_conf()));
+Maybe<void> VariableOp::GetSbpSignatures(SbpSignatureList* sbp_sig_list) const {
+  const auto& opt_split_axis = JUST(GetSplitAxis(op_conf().variable_conf()));
   SbpSignatureBuilder sbp_sig_builder;
   if (opt_split_axis.has_value()) {
     sbp_sig_builder.Split(output_bns(), opt_split_axis.value());
@@ -65,20 +64,7 @@
     sbp_sig_builder.Broadcast(output_bns());
   }
   sbp_sig_builder.Broadcast(input_bns()).Build(sbp_sig_list->mutable_sbp_signature()->Add());
-=======
-Maybe<void> VariableOp::GetSbpSignatures(SbpSignatureList* sbp_sig_list) const {
-  FOR_RANGE(int32_t, i, 0, op_conf().variable_conf().shape().dim_size()) {
-    SbpSignatureBuilder()
-        .Broadcast(input_bns())
-        .Split(output_bns(), i)
-        .Build(sbp_sig_list->mutable_sbp_signature()->Add());
-  }
-  SbpSignatureBuilder()
-      .Broadcast(input_bns())
-      .Broadcast(output_bns())
-      .Build(sbp_sig_list->mutable_sbp_signature()->Add());
   return Maybe<void>::Ok();
->>>>>>> 400fe454
 }
 
 Maybe<void> VariableOp::InferSbpSignature(
