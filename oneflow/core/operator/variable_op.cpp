/*
Copyright 2020 The OneFlow Authors. All rights reserved.

Licensed under the Apache License, Version 2.0 (the "License");
you may not use this file except in compliance with the License.
You may obtain a copy of the License at

    http://www.apache.org/licenses/LICENSE-2.0

Unless required by applicable law or agreed to in writing, software
distributed under the License is distributed on an "AS IS" BASIS,
WITHOUT WARRANTIES OR CONDITIONS OF ANY KIND, either express or implied.
See the License for the specific language governing permissions and
limitations under the License.
*/
#include "oneflow/core/operator/variable_op.h"
#include "oneflow/core/common/balanced_splitter.h"
#include "oneflow/core/job/sbp_signature_builder.h"

namespace oneflow {

namespace {

Maybe<void> ParseNdSbpFromConf(const VariableOpConf& conf,
                                              const ParallelDesc& parallel_desc,
<<<<<<< HEAD
                                              cfg::NdSbp* parallel_distribution) {
  const bool has_parallel_distribution_conf = (conf.parallel_distribution_size() != 0);
=======
                                              cfg::ParallelDistribution* nd_sbp) {
  const bool has_nd_sbp_conf = (conf.nd_sbp_size() != 0);
>>>>>>> 131d3bb4
  const int64_t num_axes = parallel_desc.hierarchy()->NumAxes();
  if (has_nd_sbp_conf) { CHECK_EQ(conf.nd_sbp_size(), num_axes); }
  nd_sbp->clear_sbp_parallel();
  FOR_RANGE(int64_t, i, 0, num_axes) {
    if (has_nd_sbp_conf) {
      CHECK_OR_RETURN(ParseSbpParallelFromString(conf.nd_sbp(i), nd_sbp->add_sbp_parallel()));
    } else {
      nd_sbp->add_sbp_parallel()->mutable_broadcast_parallel();
    }
  }
  return Maybe<void>::Ok();
}

}  // namespace

Maybe<void> VariableOp::InitFromOpConf() {
  CHECK(op_conf().has_variable_conf());
  if (op_conf().variable_conf().has_tick()) { EnrollInputBn("tick", false); }
  bool is_trainable = op_conf().variable_conf().trainable();
  EnrollOutputBn("out", is_trainable)->set_is_mutable(true);
  return Maybe<void>::Ok();
}

Maybe<void> VariableOp::InferLogicalOutBlobDescs(
    const std::function<BlobDesc*(const std::string&)>& BlobDesc4BnInOp,
    const ParallelDesc& parallel_desc) const {
  const VariableOpConf& variable_conf = op_conf().variable_conf();
  BlobDesc* out_blob_desc = BlobDesc4BnInOp("out");
  out_blob_desc->mut_shape() = Shape(variable_conf.shape());
  CHECK_OR_RETURN(variable_conf.has_data_type());
  out_blob_desc->set_data_type(variable_conf.data_type());
  return Maybe<void>::Ok();
}

Maybe<void> VariableOp::InferOutBlobDescs(
    const std::function<BlobDesc*(const std::string&)>& GetBlobDesc4BnInOp,
    const ParallelContext* parallel_ctx) const {
  const VariableOpConf& variable_conf = op_conf().variable_conf();
  const ParallelDesc& parallel_desc = *JUST(GetOpParallelDesc());
  BlobDesc* out_blob_desc = GetBlobDesc4BnInOp("out");
  CHECK_OR_RETURN(variable_conf.has_data_type());
  out_blob_desc->set_data_type(variable_conf.data_type());
<<<<<<< HEAD
  cfg::NdSbp parallel_distribution;
  JUST(ParseNdSbpFromConf(variable_conf, parallel_desc, &parallel_distribution));
  out_blob_desc->mut_shape() = *JUST(GetPhysicalShape(
      Shape(variable_conf.shape()), parallel_distribution, parallel_desc, *parallel_ctx));
=======
  cfg::ParallelDistribution nd_sbp;
  JUST(ParseParallelDistributionFromConf(variable_conf, parallel_desc, &nd_sbp));
  out_blob_desc->mut_shape() =
      *JUST(GetPhysicalShape(Shape(variable_conf.shape()), nd_sbp, parallel_desc, *parallel_ctx));
>>>>>>> 131d3bb4
  return Maybe<void>::Ok();
}

Maybe<void> VariableOp::GetSbpSignatures(cfg::SbpSignatureList* sbp_sig_list) const {
  CHECK_EQ_OR_RETURN(JUST(GetOpParallelDesc())->hierarchy()->NumAxes(), 1);
  SbpSignatureBuilder sbp_sig_builder;
  if (op_conf().variable_conf().nd_sbp_size() != 0) {
    CHECK_EQ_OR_RETURN(op_conf().variable_conf().nd_sbp_size(), 1);
    cfg::SbpParallel sbp_parallel;
    CHECK_OR_RETURN(ParseSbpParallelFromString(op_conf().variable_conf().nd_sbp(0), &sbp_parallel));
    if (sbp_parallel.has_split_parallel()) {
      sbp_sig_builder.Split(output_bns(), sbp_parallel.split_parallel().axis());
    } else {
      sbp_sig_builder.Broadcast(output_bns());
    }
  } else {
    sbp_sig_builder.Broadcast(output_bns());
  }
  sbp_sig_builder.Broadcast(input_bns()).Build(sbp_sig_list->mutable_sbp_signature()->Add());
  return Maybe<void>::Ok();
}

Maybe<void> VariableOp::InferSbpSignature(
    cfg::SbpSignature* sbp_signature, const cfg::SbpSignature& sbp_sig_conf,
    const std::function<int32_t(const cfg::SbpSignature&)>& CalcOrderValue4SbpSig,
    std::function<Maybe<const SbpInferHint*>(const std::string&)> SbpInferHint4Ibn,
    const ParallelDesc& parallel_desc) const {
  CHECK_EQ_OR_RETURN(parallel_desc.hierarchy()->NumAxes(), 1);
  cfg::SbpSignatureList sbp_sig_list;
  JUST(GetSbpSignatures(&sbp_sig_list));
  *sbp_signature = sbp_sig_list.sbp_signature().Get(0);
  return Maybe<void>::Ok();
}

Symbol<OperatorConf> VariableOp::GetOpConfWithoutOpNameAndLbn() const {
  return SymbolOf(this->op_conf());
}

<<<<<<< HEAD
Maybe<void> VariableOp::InferNdSbpSignature(
    cfg::NdSbpSignature* parallel_distribution_signature,
    const cfg::NdSbpSignature& parallel_distribution_constraints,
    const ParallelDesc& parallel_desc,
    std::function<Maybe<const NdSbpInferHint*>(const std::string&)>
        NdSbpInferHint4Ibn) const {
  const auto& parallel_hierarchy = parallel_desc.hierarchy();
  const VariableOpConf& conf = this->op_conf().variable_conf();
  cfg::NdSbp& out_parallel_distribution =
      (*parallel_distribution_signature->mutable_bn_in_op2parallel_distribution())["out"];
  JUST(ParseNdSbpFromConf(conf, parallel_desc, &out_parallel_distribution));
  if (conf.has_tick()) {
    cfg::NdSbp& tick_parallel_distribution =
        (*parallel_distribution_signature->mutable_bn_in_op2parallel_distribution())["tick"];
=======
Maybe<void> VariableOp::InferParallelDistributionSignature(
    cfg::ParallelDistributionSignature* nd_sbp_signature,
    const cfg::ParallelDistributionSignature& nd_sbp_constraints, const ParallelDesc& parallel_desc,
    std::function<Maybe<const ParallelDistributionInferHint*>(const std::string&)>
        ParallelDistributionInferHint4Ibn) const {
  const auto& parallel_hierarchy = parallel_desc.hierarchy();
  const VariableOpConf& conf = this->op_conf().variable_conf();
  cfg::ParallelDistribution& out_nd_sbp = (*nd_sbp_signature->mutable_bn_in_op2nd_sbp())["out"];
  JUST(ParseParallelDistributionFromConf(conf, parallel_desc, &out_nd_sbp));
  if (conf.has_tick()) {
    cfg::ParallelDistribution& tick_nd_sbp = (*nd_sbp_signature->mutable_bn_in_op2nd_sbp())["tick"];
>>>>>>> 131d3bb4
    for (int64_t i = 0; i < parallel_hierarchy->NumAxes(); ++i) {
      tick_nd_sbp.mutable_sbp_parallel()->Add()->mutable_broadcast_parallel();
    }
  }
  return Maybe<void>::Ok();
}

REGISTER_OP(OperatorConf::kVariableConf, VariableOp);
REGISTER_OP_SAME_OUTPUT_BLOB_REGST_NUM(OperatorConf::kVariableConf, 1);
REGISTER_INTERFACE_OP(OperatorConf::kVariableConf);

}  // namespace oneflow<|MERGE_RESOLUTION|>--- conflicted
+++ resolved
@@ -21,15 +21,10 @@
 
 namespace {
 
-Maybe<void> ParseNdSbpFromConf(const VariableOpConf& conf,
+Maybe<void> ParseParallelDistributionFromConf(const VariableOpConf& conf,
                                               const ParallelDesc& parallel_desc,
-<<<<<<< HEAD
-                                              cfg::NdSbp* parallel_distribution) {
-  const bool has_parallel_distribution_conf = (conf.parallel_distribution_size() != 0);
-=======
                                               cfg::ParallelDistribution* nd_sbp) {
   const bool has_nd_sbp_conf = (conf.nd_sbp_size() != 0);
->>>>>>> 131d3bb4
   const int64_t num_axes = parallel_desc.hierarchy()->NumAxes();
   if (has_nd_sbp_conf) { CHECK_EQ(conf.nd_sbp_size(), num_axes); }
   nd_sbp->clear_sbp_parallel();
@@ -72,17 +67,10 @@
   BlobDesc* out_blob_desc = GetBlobDesc4BnInOp("out");
   CHECK_OR_RETURN(variable_conf.has_data_type());
   out_blob_desc->set_data_type(variable_conf.data_type());
-<<<<<<< HEAD
-  cfg::NdSbp parallel_distribution;
-  JUST(ParseNdSbpFromConf(variable_conf, parallel_desc, &parallel_distribution));
-  out_blob_desc->mut_shape() = *JUST(GetPhysicalShape(
-      Shape(variable_conf.shape()), parallel_distribution, parallel_desc, *parallel_ctx));
-=======
   cfg::ParallelDistribution nd_sbp;
   JUST(ParseParallelDistributionFromConf(variable_conf, parallel_desc, &nd_sbp));
   out_blob_desc->mut_shape() =
       *JUST(GetPhysicalShape(Shape(variable_conf.shape()), nd_sbp, parallel_desc, *parallel_ctx));
->>>>>>> 131d3bb4
   return Maybe<void>::Ok();
 }
 
@@ -121,22 +109,6 @@
   return SymbolOf(this->op_conf());
 }
 
-<<<<<<< HEAD
-Maybe<void> VariableOp::InferNdSbpSignature(
-    cfg::NdSbpSignature* parallel_distribution_signature,
-    const cfg::NdSbpSignature& parallel_distribution_constraints,
-    const ParallelDesc& parallel_desc,
-    std::function<Maybe<const NdSbpInferHint*>(const std::string&)>
-        NdSbpInferHint4Ibn) const {
-  const auto& parallel_hierarchy = parallel_desc.hierarchy();
-  const VariableOpConf& conf = this->op_conf().variable_conf();
-  cfg::NdSbp& out_parallel_distribution =
-      (*parallel_distribution_signature->mutable_bn_in_op2parallel_distribution())["out"];
-  JUST(ParseNdSbpFromConf(conf, parallel_desc, &out_parallel_distribution));
-  if (conf.has_tick()) {
-    cfg::NdSbp& tick_parallel_distribution =
-        (*parallel_distribution_signature->mutable_bn_in_op2parallel_distribution())["tick"];
-=======
 Maybe<void> VariableOp::InferParallelDistributionSignature(
     cfg::ParallelDistributionSignature* nd_sbp_signature,
     const cfg::ParallelDistributionSignature& nd_sbp_constraints, const ParallelDesc& parallel_desc,
@@ -148,7 +120,6 @@
   JUST(ParseParallelDistributionFromConf(conf, parallel_desc, &out_nd_sbp));
   if (conf.has_tick()) {
     cfg::ParallelDistribution& tick_nd_sbp = (*nd_sbp_signature->mutable_bn_in_op2nd_sbp())["tick"];
->>>>>>> 131d3bb4
     for (int64_t i = 0; i < parallel_hierarchy->NumAxes(); ++i) {
       tick_nd_sbp.mutable_sbp_parallel()->Add()->mutable_broadcast_parallel();
     }
