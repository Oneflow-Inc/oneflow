syntax = "proto2";
package oneflow;

import "oneflow/core/common/shape.proto";
import "oneflow/core/common/data_type.proto";
import "oneflow/core/record/image.proto";
import "oneflow/core/record/record.proto";
import "oneflow/core/job/resource.proto";
import "oneflow/core/job/sbp_parallel.proto";
import "oneflow/core/register/logical_blob_id.proto";

enum ActivationType {
  kNone = 0;
  kTanH = 1;
  kSigmoid = 2;
  kRelu = 3;
}

message ConstantInitializerConf {
  optional float value = 1 [default = 0];
}

message ConstantIntInitializerConf {
  optional int32 value = 1 [default = 0];
}

message RandomUniformInitializerConf {
  optional float min = 1 [default = 0];
  optional float max = 2 [default = 1];
}

message RandomUniformIntInitializerConf {
  optional int32 min = 1 [default = 0];
  optional int32 max = 2 [default = 1];
}

message RandomNormalInitializerConf {
  optional float mean = 1 [default = 0];
  optional float std = 2 [default = 1];
}

message TruncatedNormalInitializerConf {
  optional float std = 1 [default = 1];
}

enum VarianceNorm {
  kFanIn = 0;
  kFanOut = 1;
  kAverage = 2;
}

message XavierInitializerConf {
  required VarianceNorm variance_norm = 1;
}

message MsraInitializerConf {
  required VarianceNorm variance_norm = 1;
}

//output[D_0 ... D_(axis - 1) i D_(axis + 1) ... D_n] = start + i * stride
message RangeInitializerConf {
  optional double start = 1 [default = 0];
  optional double stride = 2 [default = 1];
  optional int64 axis = 3 [default = -1];
}

message IntRangeInitializerConf {
  optional int64 start = 1 [default = 0];
  optional int64 stride = 2 [default = 1];
  optional int64 axis = 3 [default = -1];
}


message InitializerConf {
  oneof type {
    ConstantInitializerConf constant_conf = 1;
    ConstantIntInitializerConf constant_int_conf = 2;
    RandomUniformInitializerConf random_uniform_conf = 3;
    RandomUniformIntInitializerConf random_uniform_int_conf = 4;
    RandomNormalInitializerConf random_normal_conf = 5;
    TruncatedNormalInitializerConf truncated_normal_conf = 6;
    XavierInitializerConf xavier_conf = 7;
    MsraInitializerConf msra_conf = 8;
    RangeInitializerConf range_conf = 9;
    IntRangeInitializerConf int_range_conf = 10;
  }
}

message Conv1DOpConf {
  required string in = 1;
  required string out = 2;
  required int32 filters = 3;
  optional string padding = 4 [default = "valid"];
  required string data_format = 5;
  repeated int32 kernel_size = 6;
  repeated int32 strides = 7;
  repeated int32 dilation_rate = 8;
  optional ActivationType activation = 9 [default = kNone];
  optional bool use_bias = 10 [default = true];
  optional InitializerConf weight_initializer = 11;
  optional InitializerConf bias_initializer = 12;
  optional string weight = 13;
  optional string bias = 14;
}

message Conv2DOpConf {
  required string in = 1;
  required string out = 2;
  required int32 filters = 3;
  optional string padding = 4 [default = "valid"];
  required string data_format = 5;
  repeated int32 kernel_size = 6;
  repeated int32 strides = 7;
  repeated int32 dilation_rate = 8;
  optional ActivationType activation = 9 [default = kNone];
  optional bool use_bias = 10 [default = true];
  optional InitializerConf weight_initializer = 11;
  optional InitializerConf bias_initializer = 12;
  optional string weight = 13;
  optional string bias = 14;
}

message Conv3DOpConf {
  required string in = 1;
  required string out = 2;
  required int32 filters = 3;
  optional string padding = 4 [default = "valid"];
  required string data_format = 5;
  repeated int32 kernel_size = 6;
  repeated int32 strides = 7;
  repeated int32 dilation_rate = 8;
  optional ActivationType activation = 9 [default = kNone];
  optional bool use_bias = 10 [default = true];
  optional InitializerConf weight_initializer = 11;
  optional InitializerConf bias_initializer = 12;
  optional string weight = 13;
  optional string bias = 14;
}

message ConvConf {
  required int32 num_dims = 1;
  required string padding = 2;
  required string data_format = 3;
  repeated int32 kernel_size = 4;
  repeated int32 strides = 5;
  repeated int32 dilation_rate = 6;
}

message ConvDataGradOpConf {
  required string dy = 1;
  required string filter = 2;
  required string x_like = 3;
  required string dx = 4;
  required ConvConf conv_conf = 5;
}

message ConvFilterGradOpConf {
  required string dy = 1;
  required string x = 2;
  required string filter_diff = 3;
  required ConvConf conv_conf = 4;
}

message ConvBiasGradOpConf {
  required string dy = 1;
  required string bias_diff = 2;
  required string data_format = 3;
  required int64 num_dims = 4;
}

message FullyConnectedOpConf {
  // in
  required string in = 1;
  optional string weight = 2;
  optional string bias = 3;
  // out
  required string out = 4;
  required int32 units = 5;
  optional ActivationType activation = 6 [default = kNone];
  optional bool use_bias = 7 [default = true];
  optional InitializerConf weight_initializer = 8;
  optional InitializerConf bias_initializer = 9;
}

message AveragePooling1DOpConf {
  required string in = 1;
  required string out = 2;

  optional string padding = 3 [default = "valid"];
  required string data_format = 4;
  repeated int32 pool_size = 5;
  repeated int32 strides = 6;
}

message MaxPooling1DOpConf {
  required string in = 1;
  required string out = 2;

  optional string padding = 3 [default = "valid"];
  required string data_format = 4;
  repeated int32 pool_size = 5;
  repeated int32 strides = 6;
}

message AveragePooling2DOpConf {
  required string in = 1;
  required string out = 2;

  optional string padding = 3 [default = "valid"];
  required string data_format = 4;
  repeated int32 pool_size = 5;
  repeated int32 strides = 6;
}

message MaxPooling2DOpConf {
  required string in = 1;
  required string out = 2;

  optional string padding = 3 [default = "valid"];
  required string data_format = 4;
  repeated int32 pool_size = 5;
  repeated int32 strides = 6;
}

message AveragePooling3DOpConf {
  required string in = 1;
  required string out = 2;

  optional string padding = 3 [default = "valid"];
  required string data_format = 4;
  repeated int32 pool_size = 5;
  repeated int32 strides = 6;
}

message MaxPooling3DOpConf {
  required string in = 1;
  required string out = 2;

  optional string padding = 3 [default = "valid"];
  required string data_format = 4;
  repeated int32 pool_size = 5;
  repeated int32 strides = 6;
}

message ReluOpConf {
  required string in = 1;
  required string out = 2;
}

message ReluGradOpConf {
  required string y = 1;
  required string dy = 2;
  required string dx = 3;
}

message PReluOpConf {
  required string in = 1;
  required string out = 2;
  required string data_format = 3;
  optional bool channel_shared = 4 [default = false];
  optional float alpha_init = 5 [default = 0.25];
}

message SigmoidOpConf {
  required string in = 1;
  required string out = 2;
}

message TanHOpConf {
  required string in = 1;
  required string out = 2;
}

message SoftmaxOpConf {
  required string in = 1;
  required string out = 2;
  optional int32 axis = 3 [default = -1];
  optional string transpose_in = 4 [default = "transpose_in"];
  optional string transpose_out = 5 [default = "transpose_out"];
}

message SoftmaxGradOpConf {
  required string y = 1;
  required string dy = 2;
  required string dx = 3;
  optional string transpose_x = 4;
  optional string transpose_y = 5;
  optional int32 axis = 6 [default = -1];
}

enum LossReductionType {
  kSumOverOne = 0;
  kSumOverWeight = 1;
  kSumOverN = 2;
  kSumOverNonZeroWeight = 3;
}

message SparseCrossEntropyOpConf {
  required string prediction = 1;
  required string label = 2;
  required string out = 3;
}

message SparseCrossEntropyGradOpConf {
  required string prediction = 1;
  required string label = 2;
  required string dy = 3;
  required string prediction_diff = 4;
}

message SparseSoftmaxCrossEntropyLossOpConf {
  required string prediction = 1;
  required string label = 2;
  required string loss = 3;
  optional LossReductionType reduction = 4 [default = kSumOverN];
  optional float weight_scalar = 5 [default = 1.0];
  optional string weight = 6;
}

message SparseCrossEntropyLossOpConf {
  required string prediction = 1;
  required string label = 2;
  required string loss = 3;
  optional LossReductionType reduction = 4 [default = kSumOverN];
  optional float weight_scalar = 5 [default = 1.0];
  optional string weight = 6;
}

message SigmoidCrossEntropyLossOpConf {
  required string prediction = 1;
  required string label = 2;
  required string loss = 3;
  optional bool normalize = 4 [default = true];
  optional float scale = 5 [default = 1.0];
  optional LossReductionType reduction = 6 [default = kSumOverN];
  optional float weight_scalar = 7 [default = 1.0];
  optional string weight = 8;
}

message IdentityLossOpConf {
  required string prediction = 1;
  required string loss = 2;
  optional LossReductionType reduction = 3 [default = kSumOverN];
  optional float weight_scalar = 4 [default = 1.0];
  optional string weight = 5;
}

message ConcatOpConf {
  repeated string in = 1;
  required string out = 2;
  required int32 axis = 3;
}

message CopyCommNetOpConf {
}

message CopyHdOpConf {
  enum Type {
    H2D = 0;
    D2H = 1;
  }
  required Type type = 1;
}

message CloneOpConf {
  required int32 out_num = 1;
}

message BoxConcatConf {
  required int32 axis = 1;
}

message BoxAddConf {
}

message BoxSplitConf {
  required int32 axis = 1;
  repeated int32 part_num = 2;
}

message BoxCloneConf {
}

message BoxingOpConf {
  required LogicalBlobId lbi = 1;
  required int32 in_num = 2;
  required int32 out_num = 3;

  oneof in_box {
    BoxConcatConf concat_box = 4;
    BoxAddConf add_box = 5;
  }
  oneof out_box {
    BoxSplitConf split_box = 6;
    BoxCloneConf clone_box = 7;
  }
}

message NaiveModelUpdateConf {
}

message MomentumModelUpdateConf {
  optional float beta = 1 [default = 0.9];
}

message RMSPropModelUpdateConf {
  optional float decay_rate = 1 [default = 0.99];
  optional float epsilon = 2 [default = 1e-8];
}

message LARSModelUpdateConf {
  optional float momentum_beta = 1 [default = 0.9];
  optional float epsilon = 2 [default = 1e-9];
  optional float lars_coefficient = 3 [default = 0.0001];
}

message AdamModelUpdateConf {
  optional float beta1 = 1 [default = 0.9];
  optional float beta2 = 2 [default = 0.999];
  optional float epsilon = 3 [default = 1e-8];
  optional bool do_bias_correction = 4 [default = false];
}

message ExponentialDecayConf {
  required int64 decay_batches = 1;
  required double decay_rate = 2;
  optional bool staircase = 3 [default = false];
}

message InverseTimeDecayConf {
  required int64 decay_batches = 1;
  required double decay_rate = 2;
  optional bool staircase = 3 [default = false];
}

message NaturalExpDecayConf {
  required int64 decay_batches = 1;
  required double decay_rate = 2;
  optional bool staircase = 3 [default = false];
}

message PiecewiseConstantConf {
  repeated int64 boundaries = 1;
  repeated double values = 2;
}

message PolynomialDecayConf {
  required int64 decay_batches = 1;
  optional double end_learning_rate = 2 [default = 0.0001];
  optional double power = 3 [default = 1.0];
  optional bool cycle = 4 [default = false];
}

message CosineDecayConf {
  required int64 decay_batches = 1;
  optional double alpha = 2 [default = 0.0];
}

message LinearCosineDecayConf {
  required int64 decay_batches = 1;
  optional double num_periods = 2 [default = 0.5];
  optional double alpha = 3 [default = 0.0];
  optional double beta = 4 [default = 0.001];
}

message LearningRateDecayConf {
  oneof type {
    ExponentialDecayConf exponential_conf = 2000;
    InverseTimeDecayConf inverse_time_conf = 2001;
    NaturalExpDecayConf natural_exp_conf = 2002;
    PiecewiseConstantConf piecewise_constant_conf = 2003;
    PolynomialDecayConf polynomial_conf = 2004;
    CosineDecayConf cosine_conf = 2005;
    LinearCosineDecayConf linear_cosine_conf = 2006;
  }
}

message ConstantWarmupConf {
  required int64 warmup_batches = 1;
  required double multiplier = 2;
}

message LinearWarmupConf {
  required int64 warmup_batches = 1;
  required double start_multiplier = 2;
}

message WarmupConf {
  oneof type {
    ConstantWarmupConf constant_conf = 3000;
    LinearWarmupConf linear_conf = 3001;
  }
}

message ClipByGlobalNormConf {
  required float clip_norm = 1;
  optional float global_norm = 2;
}

message ClipConf {
  oneof type {
    ClipByGlobalNormConf clip_by_global_norm = 1;
  }
}

message NormalModelUpdateOpUserConf {
  optional LearningRateDecayConf learning_rate_decay = 1;
  optional WarmupConf warmup_conf = 2;
  optional ClipConf clip_conf = 3;
  oneof normal_mdupdt {
    NaiveModelUpdateConf naive_conf = 1000;
    MomentumModelUpdateConf momentum_conf = 1001;
    RMSPropModelUpdateConf rmsprop_conf = 1002;
    LARSModelUpdateConf lars_conf = 1003;
    AdamModelUpdateConf adam_conf = 1004;
  }
}

message NormalModelUpdateOpConf {
  required NormalModelUpdateOpUserConf user_conf = 1;
  required string model_diff = 2;
  required string total_instance_num_diff = 3;
  required string model = 4;
  required float learning_rate = 5;
  required float l1 = 6;
  required float l2 = 7;
}

message NaiveModelUpdateOpConf {
  required NormalModelUpdateOpUserConf user_conf = 1;
  required string model_diff = 2;
  required string total_instance_num_diff = 3;
  required string model = 4;
  required float learning_rate = 5;
  required float l1 = 6;
  required float l2 = 7;
}

message MomentumModelUpdateOpConf {
  required NormalModelUpdateOpUserConf user_conf = 1;
  required string momentum = 2;
  required string model_diff = 3;
  required string total_instance_num_diff = 4;
  required string model = 5;
  required float learning_rate = 6;
  required float l1 = 7;
  required float l2 = 8;
}

message RMSPropModelUpdateOpConf {
  required NormalModelUpdateOpUserConf user_conf = 1;
  required string model_diff = 2;
  required string total_instance_num_diff = 3;
  required string model = 4;
  required float learning_rate = 5;
  required float l1 = 6;
  required float l2 = 7;
}

message LARSModelUpdateOpConf {
  required NormalModelUpdateOpUserConf user_conf = 1;
  required string momentum = 2;
  required string model_diff = 3;
  required string total_instance_num_diff = 4;
  required string model = 5;
  required float learning_rate = 6;
  required float l1 = 7;
  required float l2 = 8;
}

message AdamModelUpdateOpConf {
  required NormalModelUpdateOpUserConf user_conf = 1;
  required string m = 2;
  required string v = 3;
  required string beta1_t = 4;
  required string beta2_t = 5;
  required string model_diff = 6;
  required string total_instance_num_diff = 7;
  required string model = 8;
  required float learning_rate = 9;
  required float l1 = 10;
  required float l2 = 11;
}

message AccumulateOpConf {
}

message EmbeddingLookupAccumulateOpConf {
}

message ModelSaveOpConf {
}


message PrintRecordConf {
  required string lbn = 1;
  optional string name = 2;
  required EncodeConf encode_case = 3;
}

message PrintOpConf {
  repeated PrintRecordConf in = 1;
  required string print_dir = 2;
  optional string part_name_prefix = 3 [default = "part-"];
  optional int32 part_name_suffix_length = 4 [default = -1];
}

message LogCounterOpConf {
  required string in = 1;
  optional int32 interval = 2 [default = 1];
}

message GeluOpConf {
  required string in = 1;
  required string out = 2;
}

message GeluGradOpConf {
  required string x = 1;
  required string dy = 2;
  required string dx = 3;
}

message LossPrintOpConf {
  required LogicalBlobId loss_lbi = 1;
  required LogicalBlobId loss_instance_num_lbi = 2;
  optional LogicalBlobId reduction_lbi = 3;
  optional float weight_scalar = 4 [default = 1.0];
  optional LossReductionType reduction_type = 5 [default = kSumOverN];
}

message AccuracyPrintOpConf {
  required LogicalBlobId accuracy_lbi = 1;
  required LogicalBlobId accuracy_instance_num_lbi = 2;
  optional int32 top_k_print = 3 [default = 1];
}

message ReduceSumOpConf {
  oneof in_conf {
    string in = 1; // For User
    LogicalBlobId in_sys = 2; // For System
  }
  required string out = 3;
  repeated int32 axis = 4;
  optional bool keep_dims = 5 [default = false];
}

message ReduceSumLikeOpConf {
  required string x = 1;
  required string y = 2;
  required string like = 3;
  optional string temp_storage = 4 [default = "temp_storage"];
}

message ReduceMeanOpConf {
  required string in = 1;
  required string out = 2;
  repeated int32 axis = 3;
  optional bool keep_dims = 4 [default = false];
}

message BasicRnnOpConf {
  required string in = 1;
  optional string init_hidden = 2;
  required string out = 3;
  required int32 hidden_size = 4;
  optional ActivationType activation = 6 [default = kTanH];

  optional InitializerConf init_hidden_initializer = 7;
  optional InitializerConf bias_initializer = 8;
  optional InitializerConf i2h_weight_initializer = 9;
  optional InitializerConf h2h_weight_initializer = 10;

  optional bool is_init_hidden_trainable = 11 [default = true];
  optional bool use_bias = 12 [default = true];
}

message BasicLstmOpConf {
}

message ReshapeOpConf {
  required string in = 1;
  required string out = 2;
  required ShapeProto shape = 3;
  optional bool has_dim0_in_shape = 4;
}

message ReshapeLikeOpConf {
  required string x = 1;
  required string y = 2;
  required string like = 3;
}

message EmbeddingLookupOpConf {
  required string ids = 1;
  required string out = 2;
  required int32 units = 3;
  required int32 table_size = 4;
  optional InitializerConf weight_initializer = 5;
}

message AddOpConf {
  repeated string in = 1;
  required string out = 2;
  optional ActivationType activation = 3 [default = kNone];
}

message MaximumOpConf {
  repeated string in = 1;
  required string out = 2;
}

message SharedModelDiffAddOpConf {
  required int32 in_num = 1;
}

message CastOpConf {
  required string in = 1;
  required string out = 2;
  required DataType data_type = 3;
}

message VariableOpConf {
  required string tick = 1;
  required string out = 2;
  required ShapeProto shape = 3;
  optional DataType data_type = 4;
  optional InitializerConf initializer = 5;
  optional string model_name = 6 [default = "weight"];
  optional int32 model_split_axis = 7 [default = 0];
}

message LocalResponseNormalizationOpConf {
  required string in = 1;
  required string out = 2;
  required string data_format = 3;
  optional int32 depth_radius = 4 [default = 5];
  optional double bias = 5 [default = 1];
  optional double alpha = 6 [default = 1];
  optional double beta = 7 [default = 0.5];
}

message EncodeConf {
  oneof encode {
    EncodeRaw raw = 1;
    EncodeJpeg jpeg = 2;
    EncodeBytesList bytes_list = 3;
  }
}

message EncodeBytesList {
}

message EncodeRaw {
  optional bool dim1_varying_length = 1 [default = false];
}

message EncodeJpeg {
  repeated ImagePreprocess preprocess = 1;
}

message SubtractPreprocessConf {
  required float value = 1;
}

message NormByChannelPreprocessConf {
  repeated float mean_value = 1;
  repeated float std_value = 2;
  required string data_format = 3;
}

message ScalePreprocessConf {
  required float value = 1;
}

message PreprocessConf {
  oneof type {
    SubtractPreprocessConf subtract_conf = 1;
    NormByChannelPreprocessConf norm_by_channel_conf = 2;
    ScalePreprocessConf scale_conf = 3;
  }
}

message RandomShuffleConf {
  optional int32 buffer_size = 1 [default = 1024];
}

message RecordLoadOpConf {
  required string out = 1;
  required string data_dir = 2;
  optional string part_name_prefix = 3 [default = "part-"];
  optional int32 part_name_suffix_length = 4 [default = -1];
  optional RandomShuffleConf random_shuffle_conf = 5;
}

message BlobConf {
  required string name = 1;
  required ShapeProto shape = 2;
  required DataType data_type = 3;
  optional int32 max_sequence_size = 4 [default = 1];
  required EncodeConf encode_case = 5;
  repeated PreprocessConf preprocess = 6;
}

message DecodeOFRecordOpConf {
  required string data_dir = 1;
  optional string part_name_prefix = 2 [default = "part-"];
  optional int32 part_name_suffix_length = 3 [default = -1];
  optional string in = 4;
  repeated BlobConf blob = 5;
  optional RandomShuffleConf random_shuffle_conf = 6;
}

message DecodeRandomOpConf {
  required string out = 1;
  required ShapeProto shape = 2;
  required DataType data_type = 3;
  required InitializerConf data_initializer = 4;
}

message DefineTestBlobOpConf {
  required string out = 1;
  required ShapeProto shape = 2;
  required DataType data_type = 3;
  optional ShapeProto dim0_inner_shape = 4;
  optional int64 dim0_valid_num = 5;
  optional int64 dim1_valid_num = 6;
  optional int64 dim2_valid_num = 7;
  repeated int64 record_id_in_device_piece = 8;
  optional bool has_diff = 9 [default = false];
}

message NormalizationOpConf {
  required string in = 1;
  required string out = 2;
  optional int32 axis = 3 [default = -1]; // NCHW = 1, NHWC = 3, TODO: axis list
  optional float momentum = 4 [default = 0.99];
  optional float epsilon = 5 [default = 0.001];
  optional bool center = 6 [default = true];
  optional bool scale = 7 [default = true];
  optional float beta_init = 8 [default = 0.0];
  optional float gamma_init = 9 [default = 1.0];
  optional float mean_init = 10 [default = 0.0];
  optional float variance_init = 11 [default = 1.0];
  optional bool use_first_piece_init_moving = 12 [default = false];
  optional ActivationType activation = 13 [default = kNone];
}

message DropoutOpConf {
  required string in = 1;
  required string out = 2;
  required double rate = 3;
  optional ShapeProto noise_shape = 4;
  optional int64 seed = 5;
  // TODO tmp_split_fw_bw_train_conf
  optional string random_mask = 6 [default = "random_mask"];
}

message DropoutGradOpConf {
  required string random_mask = 1;
  required string dy = 2;
  required string dx = 3;
  required double rate = 4;
}

message TransposeOpConf {
  required string in = 1;
  required string out = 2;
  repeated int32 perm = 3;
}

message ReduceConcatOpConf {
  required int32 in_num = 1;
}

message NcclAllReduceOpConf {
}

message NcclReduceScatterOpConf {
}

message NcclAllGatherOpConf {
}

message ReduceSplitOpConf {
  required int32 out_num = 1;
}

message ReduceScatterOpConf {
  required int32 out_num = 1;
}

message ReduceAddOpConf {
  required int32 in_num = 1;
}

message ReduceGatherOpConf {
  required int32 in_num = 1;
}

message AccuracyOpConf {
  required string prediction = 1;
  required string label = 2;
  optional int32 top_k = 3 [default = 1];
  required string accuracy = 4;
  optional string weight = 5;
}

message MatmulOpConf {
  // input lbn
  required string a = 1;
  required string b = 2;
  // output bn
  required string out = 5;
  optional bool transpose_a = 6 [default = false];
  optional bool transpose_b = 7 [default = false];
}

message DotOpConf {
  required string in = 1;
  required string weight = 2;
  optional string bias = 3;
  required string out = 4;
}

message MultiplyOpConf {
  required string in_0 = 1;
  required string in_1 = 2;
  required string out = 4;
}

enum Norm {
  L1 = 1;
  L2 = 2;
}

message HingeLossOpConf {
  required string prediction = 1;
  required string label = 2;
  required string loss = 3;
  optional LossReductionType reduction = 4 [default = kSumOverN];
  optional float weight_scalar = 5 [default = 1.0];
  optional string weight = 6;
  optional Norm norm = 7[default = L1];
}

message PackOpConf {
  required string in = 1;
  required string out = 2;
  required int32 pack_num = 3;
  required string related_unpack = 4;
}

message UnpackOpConf {
  required string in = 1;
  required string out = 2;
  required int32 unpack_num = 3;
}

message RepeatOpConf {
  required string in = 1;
  required string out = 2;
  required int32 repeat_num = 3;
}

message GatherOpConf {
  required string in = 1;
  required string indices = 2;
  required string out = 3;
  optional int64 axis = 4 [default = 0];
}

message GatherGradOpConf {
  required string out_diff = 1;
  required string indices = 2;
  required string in_diff = 3;
  required int64 axis = 4;
  required int64 gather_dim_size = 5;
}

message BatchGatherOpConf {
  required string in = 1;
  required string indices = 2;
  required string out = 3;
}

message SqrtOpConf {
  required string in = 1;
  required string out = 2;
}

message RsqrtOpConf {
  required string in = 1;
  required string out = 2;
}

message SquareOpConf {
  required string in = 1;
  required string out = 2;
}

message BroadcastAddOpConf {
  required string a = 1;
  required string b = 2;
  required string out = 3;
  optional bool is_const = 4 [default = false];
}

message BroadcastSubOpConf {
  required string a = 1;
  required string b = 2;
  required string out = 3;
  optional bool is_const = 4 [default = false];
}

message BroadcastMulOpConf {
  required string a = 1;
  required string b = 2;
  required string out = 3;
  optional bool is_const = 4 [default = false];
}

message BroadcastDivOpConf {
  required string a = 1;
  required string b = 2;
  required string out = 3;
  optional bool is_const = 4 [default = false];
}

message BroadcastLikeOpConf {
  required string x = 1;
  required string like = 2;
  required string y = 3;
  optional ShapeProto kept_dims_shape = 4;
}

message BroadcastDivGradOpConf {
  //  input
  required string b = 1; // denominator in fw
  required string y = 2;
  required string dy = 3;
  //  output
  required string db = 4;
  optional string temp_storage = 5 [default = "temp_storage"];
}

message BiasAddOpConf {
  // inputs
  required string a = 1;
  required string b = 2;
  // output
  required string out = 3;
}

message MeanOpConf {
  required string in = 1;
  required string out = 2;
  // TODO: axis of mean
}

message DimSliceConf {
  optional int32 start = 1 [default = 0];
  optional int32 end = 2 [default = 0];
  optional int32 stride = 3 [default = 1];
}

message SliceOpConf {
  required string in = 1;
  required string out = 2;
  repeated DimSliceConf dim_slice_conf = 3;
}

message SliceGradOpConf {
  required string dy = 1;
  required string dx = 2;
  required string like = 3;
  repeated DimSliceConf dim_slice_conf = 4;
}

message LayerNormOpConf {
  // in
  required string in = 1;
  optional string beta = 2;
  optional string gamma = 3;

  // out
  required string out = 4;
  optional string normalized = 5 [default = "normalized"];
  optional string mean = 6 [default = "mean"];
  optional string inv_variance = 7 [default = "inv_variance"];

  optional bool center = 8 [default = true];
  optional bool scale = 9 [default = true];
  optional ActivationType activation = 10 [default = kNone];
  optional int64 begin_norm_axis = 11 [default = 1];
  optional int64 begin_params_axis = 12 [default = -1];
  optional double epsilon = 13 [default = 1e-5];
}

message LayerNormGradOpConf {
  // in
  required string dy = 1;
  required string x = 2;
  optional string mean = 3;
  optional string inv_variance = 4;
  // out
  required string dx = 5;

  required int64 begin_norm_axis = 6;
  required double epsilon = 7;
}

message LayerNormParamGradOpConf {
  // in
  required string dy = 1;
  optional string normalized = 2;
  optional string gamma = 3;
  // out
  optional string normalized_diff = 4;
  optional string beta_diff = 5;
  optional string gamma_diff = 6;

  required int64 begin_params_axis = 7;
}

message ConstantOpConf {
  required string tick = 1;
  required string out = 2;
  optional ShapeProto shape = 3;
  optional DataType data_type = 4;
  optional InitializerConf initializer = 5;
  optional bool use_device_piece_size_as_dim0 = 6 [default = false];
}

message DebugOpConf {
  required string in = 1;
  required string out = 2;
  optional string in_blob_dump_dir = 3;
  optional string out_diff_blob_dump_dir = 4;
  optional string part_name_prefix = 5 [default = "part-"];
  optional int32 part_name_suffix_length = 6 [default = -1];
  oneof const_out {
    string const_out_feature_load_filepath = 7;
    Feature const_out_feature = 8;
  }
  oneof const_in_diff {
    string const_in_diff_feature_load_filepath = 9;
    Feature const_in_diff_feature = 10;
  }
}

message OneHotOpConf {
  required string indices = 1;
  required string out = 2;
  required int64 depth = 3;
  optional DataType data_type = 4;
}

message ScalarAddOpConf {
  required string in = 1;
  required string out = 2;
  oneof scalar_operand {
    int64 int_operand = 3;
    double float_operand = 4;
  }
}

message ScalarMulOpConf {
  required string in = 1;
  required string out = 2;
  oneof scalar_operand {
    int64 int_operand = 3;
    double float_operand = 4;
  }
}

message ReduceIdentityOpConf {
}

message TickOpConf {
  optional string in = 1;
  required string out = 2;
}

message TupleIdentityOpConf {
  repeated string in = 1;
  repeated string out = 2;
}

message TopKOpConf {
  required string in = 1;
  required string out = 2;
  optional int32 k = 3 [default = 1];
  optional bool sorted = 4 [default = true];
}

message ParallelCastOpConf {
  required string in = 1;
  required string out = 2;
  oneof parallel_type {
    SplitParallel split_parallel = 3;
    BroadcastParallel broadcast_parallel = 4;
  }
}

message L2NormalizeOpConf {
  required string in = 1;
  required string out = 2;
  required int32 axis = 3 [default = -1];
  optional float epsilon = 4 [default = 1e-12];
}

message KeepHeaderOnlyOpConf {
  required string in = 1;
  required string out = 2;
}

message AxpyOpConf {
  required string x = 1;
  required string y = 2;
  required double alpha = 3;
}

message TotalLossInstanceNumOpConf {
  repeated string in = 1;
  required string out = 2;
}

message BatchGatherGradOpConf {
  required string out_diff = 1;
  required string indices = 2;
  required string in_diff = 3;
  required int64 gather_dim_size = 4;
}

message OperatorConf {
  required string name = 1;
  optional string model_load_dir = 2;
  optional bool trainable = 3 [default = true];
  optional DeviceType device_type = 4 [default = kInvalidDevice];
  optional bool enable_cudnn = 5;
  optional int64 cudnn_buf_limit_mbyte = 6;
  oneof op_type {
    // system op
    DecodeOFRecordOpConf decode_ofrecord_conf = 101;
    DecodeRandomOpConf decode_random_conf = 102;
    RecordLoadOpConf record_load_conf = 103;
    CopyHdOpConf copy_hd_conf = 104;
    CloneOpConf clone_conf = 105;
    CopyCommNetOpConf copy_comm_net_conf = 106;
    ConcatOpConf concat_conf = 107;
    BoxingOpConf boxing_conf = 108;
    ReduceScatterOpConf reduce_scatter_conf = 109;
    ReduceAddOpConf reduce_add_conf = 110;
    ReduceGatherOpConf reduce_gather_conf = 111;
    ReduceConcatOpConf reduce_concat_conf = 112;
    ReduceSplitOpConf reduce_split_conf = 113;
    NcclAllReduceOpConf nccl_all_reduce_conf = 114;
    NcclReduceScatterOpConf nccl_reduce_scatter_conf = 115;
    NcclAllGatherOpConf nccl_all_gather_conf = 116;
    AccumulateOpConf accumulate_conf = 117;
    NormalModelUpdateOpConf normal_mdupdt_conf = 118;
    ModelSaveOpConf model_save_conf = 119;
    SharedModelDiffAddOpConf shared_model_diff_add_conf = 120;
    CastOpConf cast_conf = 121;
    VariableOpConf variable_conf = 122;
    ReduceIdentityOpConf reduce_identity_conf = 123;
    TickOpConf tick_conf = 124;
    KeepHeaderOnlyOpConf keep_header_only_conf = 125;
    TotalLossInstanceNumOpConf total_loss_instance_num_conf = 126;
    NaiveModelUpdateOpConf naive_model_update_conf = 127;
    MomentumModelUpdateOpConf momentum_model_update_conf = 128;
    RMSPropModelUpdateOpConf rmsprop_model_update_conf = 129;
    LARSModelUpdateOpConf lars_model_update_conf = 130;
    AdamModelUpdateOpConf adam_model_update_conf = 131;
      
    // domain op
    TupleIdentityOpConf tuple_identity_conf = 200;
    TransposeOpConf transpose_conf = 201;
    ReshapeOpConf reshape_conf = 202;
    BasicRnnOpConf basic_rnn_conf = 203;
    FullyConnectedOpConf fully_connected_conf = 204;
    Conv1DOpConf conv_1d_conf = 205;
    Conv2DOpConf conv_2d_conf = 206;
    Conv3DOpConf conv_3d_conf = 207;
    AveragePooling1DOpConf average_pooling_1d_conf = 208;
    MaxPooling1DOpConf max_pooling_1d_conf = 209;
    AveragePooling2DOpConf average_pooling_2d_conf = 210;
    MaxPooling2DOpConf max_pooling_2d_conf = 211;
    AveragePooling3DOpConf average_pooling_3d_conf = 212;
    MaxPooling3DOpConf max_pooling_3d_conf = 213;
    EmbeddingLookupOpConf embedding_lookup_conf = 214;
    EmbeddingLookupAccumulateOpConf embedding_lookup_accumulate_conf = 215;
    LocalResponseNormalizationOpConf local_response_normalization_conf = 216;
    NormalizationOpConf normalization_conf = 217;
    DropoutOpConf dropout_conf = 218;
    ReduceSumOpConf reduce_sum_conf = 219;
    AddOpConf add_conf = 220;
    MatmulOpConf matmul_conf = 221;
    DotOpConf dot_conf = 222;
    MultiplyOpConf multiply_conf = 223;
    MaximumOpConf maximum_conf = 224;
    SigmoidOpConf sigmoid_conf = 225;
    TanHOpConf tanh_conf = 226;
    ReluOpConf relu_conf = 227;
    SoftmaxOpConf softmax_conf = 228;
    SparseCrossEntropyLossOpConf sparse_cross_entropy_loss_conf = 229;
    HingeLossOpConf hinge_loss_conf = 230;
    SparseSoftmaxCrossEntropyLossOpConf sparse_softmax_cross_entropy_loss_conf = 231;
    AccuracyOpConf accuracy_conf = 232;
    PrintOpConf print_conf = 233;
    AccuracyPrintOpConf accuracy_print_conf = 234;
    LossPrintOpConf loss_print_conf = 235;
    DefineTestBlobOpConf define_test_blob_conf = 236;
    PackOpConf pack_conf = 237;
    UnpackOpConf unpack_conf = 238;
    RepeatOpConf repeat_conf = 239;
    LogCounterOpConf log_counter_conf = 240;
    GeluOpConf gelu_conf = 241;
    GatherOpConf gather_conf = 242;
    BatchGatherOpConf batch_gather_conf = 243;
    MeanOpConf mean_conf = 251;
    SliceOpConf slice_conf = 252;
    BiasAddOpConf bias_add_conf = 253;
    LayerNormOpConf layer_norm_conf = 254;
    ConstantOpConf constant_conf = 255;
    DebugOpConf debug_conf = 256;
    SigmoidCrossEntropyLossOpConf sigmoid_cross_entropy_loss_conf = 257;
    OneHotOpConf one_hot_conf = 258;
    IdentityLossOpConf identity_loss_conf = 259;
    SparseCrossEntropyOpConf sparse_cross_entropy_conf= 260;
    ReduceMeanOpConf reduce_mean_conf = 261;
    TopKOpConf top_k_conf = 262;
    ParallelCastOpConf parallel_cast_conf = 263;
    L2NormalizeOpConf l2_normalize_conf = 264;
    PReluOpConf prelu_conf = 265;
    ReluGradOpConf relu_grad_conf = 266;
    GeluGradOpConf gelu_grad_conf = 267;
    ReshapeLikeOpConf reshape_like_conf = 268;
    SliceGradOpConf slice_grad_conf = 269;
    ReduceSumLikeOpConf reduce_sum_like_conf = 270;
    DropoutGradOpConf dropout_grad_conf = 271;
    LayerNormGradOpConf layer_norm_grad_conf = 272;
    LayerNormParamGradOpConf layer_norm_param_grad_conf = 273;
    SparseCrossEntropyGradOpConf sparse_cross_entropy_grad_conf= 274;
    GatherGradOpConf gather_grad_conf = 275;
    BroadcastDivGradOpConf broadcast_div_grad_conf= 276;
    BroadcastLikeOpConf broadcast_like_conf = 277;
    SoftmaxGradOpConf softmax_grad_conf = 278;
<<<<<<< HEAD
    ConvBiasGradOpConf conv_bias_grad_conf = 279;
    ConvFilterGradOpConf conv_filter_grad_conf = 280;
    ConvDataGradOpConf conv_data_grad_conf = 281;
=======
    BatchGatherGradOpConf batch_gather_grad_conf = 279;
>>>>>>> d14fa1f7

    // math op
    BroadcastAddOpConf broadcast_add_conf = 500;
    BroadcastSubOpConf broadcast_sub_conf = 501;
    BroadcastMulOpConf broadcast_mul_conf = 502;
    BroadcastDivOpConf broadcast_div_conf = 503;
    SquareOpConf square_conf = 504;
    SqrtOpConf sqrt_conf = 505;
    RsqrtOpConf rsqrt_conf = 506;
    ScalarAddOpConf scalar_add_conf = 507;
    ScalarMulOpConf scalar_mul_conf = 508;

    // mutable input op
    AxpyOpConf axpy_conf = 752;
  }
}

message OpNameSet {
  repeated string op_name = 1;
}<|MERGE_RESOLUTION|>--- conflicted
+++ resolved
@@ -1347,13 +1347,10 @@
     BroadcastDivGradOpConf broadcast_div_grad_conf= 276;
     BroadcastLikeOpConf broadcast_like_conf = 277;
     SoftmaxGradOpConf softmax_grad_conf = 278;
-<<<<<<< HEAD
-    ConvBiasGradOpConf conv_bias_grad_conf = 279;
-    ConvFilterGradOpConf conv_filter_grad_conf = 280;
-    ConvDataGradOpConf conv_data_grad_conf = 281;
-=======
     BatchGatherGradOpConf batch_gather_grad_conf = 279;
->>>>>>> d14fa1f7
+    ConvBiasGradOpConf conv_bias_grad_conf = 280;
+    ConvFilterGradOpConf conv_filter_grad_conf = 281;
+    ConvDataGradOpConf conv_data_grad_conf = 282;
 
     // math op
     BroadcastAddOpConf broadcast_add_conf = 500;
