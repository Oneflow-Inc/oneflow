syntax = "proto2";
package oneflow;

import "oneflow/core/common/shape.proto";
import "oneflow/core/common/data_type.proto";
import "oneflow/core/record/image.proto";
import "oneflow/core/job/resource.proto";

enum ActivationType {
  kNone = 0;
  kTanH = 1;
  kSigmoid = 2;
  kRelu = 3;
}

message ConstantInitializerConf {
  optional float value = 1 [default = 0];
}

message ConstantIntInitializerConf {
  optional int32 value = 1 [default = 0];
}

message RandomUniformInitializerConf {
  optional float min = 1 [default = 0];
  optional float max = 2 [default = 1];
}

message RandomUniformIntInitializerConf {
  optional int32 min = 1 [default = 0];
  optional int32 max = 2 [default = 1];
}

message RandomNormalInitializerConf {
  optional float mean = 1 [default = 0];
  optional float std = 2 [default = 1];
}

enum VarianceNorm {
  kFanIn = 0;
  kFanOut = 1;
  kAverage = 2;
}

message XavierInitializerConf {
  required VarianceNorm variance_norm = 1;
}

message MsraInitializerConf {
  required VarianceNorm variance_norm = 1;
}

message InitializerConf {
  oneof type {
    ConstantInitializerConf constant_conf = 1;
    ConstantIntInitializerConf constant_int_conf = 2;
    RandomUniformInitializerConf random_uniform_conf = 3;
    RandomUniformIntInitializerConf random_uniform_int_conf = 4;
    RandomNormalInitializerConf random_normal_conf = 5;
    XavierInitializerConf xavier_conf = 6;
    MsraInitializerConf msra_conf = 7;
  }
}

message Conv1DOpConf {
  required string in = 1;
  required string out = 2;
  required int32 filters = 3;
  optional string padding = 4 [default = "valid"];
  required string data_format = 5;
  repeated int32 kernel_size = 6;
  repeated int32 strides = 7;
  repeated int32 dilation_rate = 8;
  optional ActivationType activation = 9 [default = kNone];
  optional bool use_bias = 10 [default = true];
  optional InitializerConf weight_initializer = 11;
  optional InitializerConf bias_initializer = 12;
}

message Conv2DOpConf {
  required string in = 1;
  required string out = 2;
  required int32 filters = 3;
  optional string padding = 4 [default = "valid"];
  required string data_format = 5;
  repeated int32 kernel_size = 6;
  repeated int32 strides = 7;
  repeated int32 dilation_rate = 8;
  optional ActivationType activation = 9 [default = kNone];
  optional bool use_bias = 10 [default = true];
  optional InitializerConf weight_initializer = 11;
  optional InitializerConf bias_initializer = 12;
}

message Conv3DOpConf {
  required string in = 1;
  required string out = 2;
  required int32 filters = 3;
  optional string padding = 4 [default = "valid"];
  required string data_format = 5;
  repeated int32 kernel_size = 6;
  repeated int32 strides = 7;
  repeated int32 dilation_rate = 8;
  optional ActivationType activation = 9 [default = kNone];
  optional bool use_bias = 10 [default = true];
  optional InitializerConf weight_initializer = 11;
  optional InitializerConf bias_initializer = 12;
}

message FullyConnectedOpConf {
  required string in = 1;
  required string out = 2;
  required int32 units = 3;
  optional ActivationType activation = 4 [default = kNone];
  optional bool use_bias = 5 [default = true];
  optional InitializerConf weight_initializer = 6;
  optional InitializerConf bias_initializer = 7;
}

message AveragePooling1DOpConf {
  required string in = 1;
  required string out = 2;

  optional string padding = 3 [default = "valid"];
  required string data_format = 4;
  repeated int32 pool_size = 5;
  repeated int32 strides = 6;
}

message MaxPooling1DOpConf {
  required string in = 1;
  required string out = 2;

  optional string padding = 3 [default = "valid"];
  required string data_format = 4;
  repeated int32 pool_size = 5;
  repeated int32 strides = 6;
}

message AveragePooling2DOpConf {
  required string in = 1;
  required string out = 2;

  optional string padding = 3 [default = "valid"];
  required string data_format = 4;
  repeated int32 pool_size = 5;
  repeated int32 strides = 6;
}

message MaxPooling2DOpConf {
  required string in = 1;
  required string out = 2;

  optional string padding = 3 [default = "valid"];
  required string data_format = 4;
  repeated int32 pool_size = 5;
  repeated int32 strides = 6;
}

message AveragePooling3DOpConf {
  required string in = 1;
  required string out = 2;

  optional string padding = 3 [default = "valid"];
  required string data_format = 4;
  repeated int32 pool_size = 5;
  repeated int32 strides = 6;
}

message MaxPooling3DOpConf {
  required string in = 1;
  required string out = 2;

  optional string padding = 3 [default = "valid"];
  required string data_format = 4;
  repeated int32 pool_size = 5;
  repeated int32 strides = 6;
}

message ReluOpConf {
  required string in = 1;
  required string out = 2;
}

message SigmoidOpConf {
  required string in = 1;
  required string out = 2;
}

message TanHOpConf {
  required string in = 1;
  required string out = 2;
}

message SoftmaxOpConf {
  required string in = 1;
  required string out = 2;
  optional int32 axis = 3 [default = -1];
}

enum LossReductionType {
  kSumOverOne = 0;
  kSumOverWeight = 1;
  kSumOverN = 2;
  kSumOverNonZeroWeight = 3;
}

message SparseSoftmaxCrossEntropyLossOpConf {
  required string prediction = 1;
  required string label = 2;
  required string loss = 3;
  optional LossReductionType reduction = 4 [default = kSumOverN];
  optional float weight_scalar = 5 [default = 1.0];
  optional string weight = 6;
}

message SmoothL1LossOpConf {
  required string prediction = 1;
  required string label = 2;
  required string loss = 3;
  required float beta = 4 [default = 1] ;
  optional float scale = 5 [default = 1];
  required string inside_weights = 6;
  required string outside_weights = 7;
  optional LossReductionType reduction = 8 [default = kSumOverN];
  optional float weight_scalar = 9 [default = 1.0];
  optional string weight = 10;
}

message SparseCrossEntropyLossOpConf {
  required string prediction = 1;
  required string label = 2;
  required string loss = 3;
  optional LossReductionType reduction = 4 [default = kSumOverN];
  optional float weight_scalar = 5 [default = 1.0];
  optional string weight = 6;
}

message ConcatOpConf {
  repeated string in = 1;
  required string out = 2;
  required int32 axis = 3;
}

message CopyCommNetOpConf {
}

message CopyHdOpConf {
  enum Type {
    H2D = 0;
    D2H = 1;
  }
  required Type type = 1;
}

message CloneOpConf {
  required int32 out_num = 1;
}

message BoxConcatConf {
  required int32 axis = 1;
}

message BoxAddConf {
}

message BoxSplitConf {
  required int32 axis = 1;
  repeated int32 part_num = 2;
}

message BoxCloneConf {
}

message LogicalBlobId {
  optional string op_name = 1;
  optional string blob_name = 2;
  optional int32 b121_id = 3 [default = -1]; // [0, boxing], [1, 121]
  optional int32 clone_id = 4 [default = -1];
  optional bool is_packed_id = 5 [default = false];
}

message BoxingOpConf {
  required LogicalBlobId lbi = 1;
  required int32 in_num = 2;
  required int32 out_num = 3;

  oneof in_box {
    BoxConcatConf concat_box = 4;
    BoxAddConf add_box = 5;
  }
  oneof out_box {
    BoxSplitConf split_box = 6;
    BoxCloneConf clone_box = 7;
  }
}

message NaiveModelUpdateConf {
}

message MomentumModelUpdateConf {
  optional float beta = 1 [default = 0.9];
}

message RMSPropModelUpdateConf {
  optional float decay_rate = 1 [default = 0.99];
  optional float epsilon = 2 [default = 1e-8];
}

message ExponentialDecayConf {
  required int64 decay_batches = 1;
  required double decay_rate = 2;
  optional bool staircase = 3 [default = false];
}

message InverseTimeDecayConf {
  required int64 decay_batches = 1;
  required double decay_rate = 2;
  optional bool staircase = 3 [default = false];
}

message NaturalExpDecayConf {
  required int64 decay_batches = 1;
  required double decay_rate = 2;
  optional bool staircase = 3 [default = false];
}

message PiecewiseConstantConf {
  repeated int64 boundaries = 1;
  repeated double values = 2;
}

message PolynomialDecayConf {
  required int64 decay_batches = 1;
  optional double end_learning_rate = 2 [default = 0.0001];
  optional double power = 3 [default = 1.0];
  optional bool cycle = 4 [default = false];
}

message CosineDecayConf {
  required int64 decay_batches = 1;
  optional double alpha = 2 [default = 0.0];
}

message LinearCosineDecayConf {
  required int64 decay_batches = 1;
  optional double num_periods = 2 [default = 0.5];
  optional double alpha = 3 [default = 0.0];
  optional double beta = 4 [default = 0.001];
}

message LearningRateDecayConf {
  oneof type {
    ExponentialDecayConf exponential_conf = 2000;
    InverseTimeDecayConf inverse_time_conf = 2001;
    NaturalExpDecayConf natural_exp_conf = 2002;
    PiecewiseConstantConf piecewise_constant_conf = 2003;
    PolynomialDecayConf polynomial_conf = 2004;
    CosineDecayConf cosine_conf = 2005;
    LinearCosineDecayConf linear_cosine_conf = 2006;
  }
}

message NormalModelUpdateOpUserConf {
  optional double learning_rate = 1 [default = 0.01];
  optional LearningRateDecayConf learning_rate_decay = 2;
  oneof normal_mdupdt {
    NaiveModelUpdateConf naive_conf = 1000;
    MomentumModelUpdateConf momentum_conf = 1001;
    RMSPropModelUpdateConf rmsprop_conf = 1002;
  }
}

message NormalModelUpdateOpConf {
  required NormalModelUpdateOpUserConf user_conf = 1;
  required int32 in_num = 2;
}

message AccumulateOpConf {
}

message EmbeddingLookupAccumulateOpConf {
}

message ModelSaveOpConf {
}


message PrintRecordConf {
  required string lbn = 1;
  optional string name = 2;
  required EncodeConf encode_case = 3;
}

message PrintOpConf {
  repeated PrintRecordConf in = 1;
  required string print_dir = 2;
  optional string part_name_prefix = 3 [default = "part-"];
  optional int32 part_name_suffix_length = 4 [default = -1];
}

message LossPrintOpConf {
  required LogicalBlobId loss_lbi = 1;
  optional LogicalBlobId reduction_lbi = 2;
  optional float weight_scalar = 3 [default = 1.0];
  optional LossReductionType reduction_type = 4 [default = kSumOverN];
}

message AccuracyPrintOpConf {
  required LogicalBlobId accuracy_lbi = 1;
  optional int32 top_k_print = 3 [default = 1];
}

message ReduceSumOpConf {
  oneof in_conf {
    string in = 1; // For User
    LogicalBlobId in_sys = 2; // For System
  }
  required string out = 3;
  optional int32 axis = 4;
  optional bool keepdims = 5 [default = false];
}

message BasicRnnOpConf {
  required string in = 1;
  optional string init_hidden = 2;
  required string out = 3;
  required int32 hidden_size = 4;
  optional ActivationType activation = 6 [default = kTanH];

  optional InitializerConf init_hidden_initializer = 7;
  optional InitializerConf bias_initializer = 8;
  optional InitializerConf i2h_weight_initializer = 9;
  optional InitializerConf h2h_weight_initializer = 10;

  optional bool is_init_hidden_trainable = 11 [default = true];
  optional bool use_bias = 12 [default = true];
}

message BasicLstmOpConf {
}

message ReshapeOpConf {
  required string in = 1;
  required string out = 2;
  required ShapeProto shape = 3;
}

message EmbeddingLookupOpConf {
  required string ids = 1;
  required string out = 2;
  required int32 units = 3;
  required int32 table_size = 4;
  optional InitializerConf weight_initializer = 5;
}

message AddOpConf {
  repeated string in = 1;
  required string out = 2;
  optional ActivationType activation = 3 [default = kNone];
}

message MaximumOpConf {
  repeated string in = 1;
  required string out = 2;
}

message LocalResponseNormalizationOpConf {
  required string in = 1;
  required string out = 2;
  required string data_format = 3;
  optional int32 depth_radius = 4 [default = 5];
  optional double bias = 5 [default = 1];
  optional double alpha = 6 [default = 1];
  optional double beta = 7 [default = 0.5];
}

message EncodeConf {
  oneof encode {
    EncodeRaw raw = 1;
    EncodeJpeg jpeg = 2;
    EncodeIdentity identity = 3;
  }
}

message EncodeIdentity {
}

message EncodeRaw {
}

message EncodeJpeg {
  repeated ImagePreprocess preprocess = 1;
}

message SubtractPreprocessConf {
  required float value = 1;
}

message NormByChannelPreprocessConf {
  repeated float mean_value = 1;
  repeated float std_value = 2;
  required string data_format = 3;
}

message ScalePreprocessConf {
  required float value = 1;
}

message PreprocessConf {
  oneof type {
    SubtractPreprocessConf subtract_conf = 1;
    NormByChannelPreprocessConf norm_by_channel_conf = 2;
    ScalePreprocessConf scale_conf = 3;
  }
}

message RecordLoadOpConf {
  required string out = 1;
  required string data_dir = 2;
  optional string part_name_prefix = 3 [default = "part-"];
  optional int32 part_name_suffix_length = 4 [default = -1];
}

message BlobConf {
  required string name = 1;
  required ShapeProto shape = 2;
  required DataType data_type = 3;
  optional int32 max_sequence_size = 4 [default = 1];
  required EncodeConf encode_case = 5;
  repeated PreprocessConf preprocess = 6;
}

message DecodeOFRecordOpConf {
  required string data_dir = 1;
  optional string part_name_prefix = 2 [default = "part-"];
  optional int32 part_name_suffix_length = 3 [default = -1];
  optional string in = 4;
  repeated BlobConf blob = 5;
}

message DecodeRandomOpConf {
  required string out = 1;
  required ShapeProto shape = 2;
  required DataType data_type = 3;
  optional int32 max_sequence_size = 4 [default = 1];
  required InitializerConf distribution = 7;
}

message NormalizationOpConf {
  required string in = 1;
  required string out = 2;
  optional int32 axis = 3 [default = -1]; // NCHW = 1, NHWC = 3, TODO: axis list
  optional float momentum = 4 [default = 0.99];
  optional float epsilon = 5 [default = 0.001];
  optional bool center = 6 [default = true];
  optional bool scale = 7 [default = true];
  optional float beta_init = 8 [default = 0.0];
  optional float gamma_init = 9 [default = 1.0];
  optional float mean_init = 10 [default = 0.0];
  optional float variance_init = 11 [default = 1.0];
  optional bool use_first_piece_init_moving = 12 [default = false];
  optional ActivationType activation = 13 [default = kNone];
}

message DropoutOpConf {
  required string in = 1;
  required string out = 2;
  required double rate = 3;
  optional ShapeProto noise_shape = 4;
  optional int64 seed = 5;
}

message TransposeOpConf {
  required string in = 1;
  required string out = 2;
  repeated int32 perm = 3;
}

message ReduceScatterOpConf {
  required int32 out_num = 1;
};

message ReduceLocalAddOpConf {
  required int32 in_num = 1;
  required int32 out_num = 2;
  required int64 min_in_parallel_id = 3;
  required int64 min_out_parallel_id = 4;
  required int64 model_elem_cnt = 5;
};

message ReduceGlobalAddOpConf {
  repeated int64 in_parallel_ids = 1;
};

message ReduceGatherOpConf {
  required int32 in_num = 1;
};

message AccuracyOpConf {
  required string prediction = 1;
  required string label = 2;
  optional int32 top_k = 3 [default = 1];
  required string accuracy = 4;
}

message BboxWeightConf
{
  optional float weight_x=1 [default = 1.0];
  optional float weight_y=2 [default = 1.0];
  optional float weight_w=3 [default = 1.0];
  optional float weight_h=4 [default = 1.0];
}

message BboxNormalizeMeansConf 
{
  optional float means_x = 1[default = 0.0];
  optional float means_y = 2[default = 0.0];
  optional float means_w = 3[default = 0.0];
  optional float means_h = 4[default = 0.0];
}

message BboxNormalizeStdsConf
{
  optional float stds_x = 1[default = 1.0];
  optional float stds_y = 2[default = 1.0];
  optional float stds_w = 3[default = 1.0];
  optional float stds_h = 4[default = 1.0];
}

message ProposalTargetOpConf
{
  required string rpn_rois = 1;
  required string gt_boxes = 2;
  required string gt_num=3;
  required string rois = 4;
  required string labels = 5;
  required string bbox_targets = 6;
  required string bbox_inside_weights = 7;
  required string bbox_outside_weights = 8;
  required int32 num_roi_per_image = 9 [default = 256];
  required float fg_fraction = 10 [default = 0.5];
  required BboxWeightConf bbox_inside_weight_conf=11;
  required int32 fg_thresh = 12;
  required int32 bg_thresh_lo = 13;
  required int32 bg_thresh_hi = 14;
  required bool bbox_normalize_targets_precomputed = 15;
  optional BboxNormalizeMeansConf bbox_normalize_means = 16;
  optional BboxNormalizeStdsConf bbox_normalize_stds = 17; 
  required int32 class_num = 18;
}

enum ScoringMethod {
<<<<<<< HEAD
 kIdentity = 0;
=======
 kId = 0;
>>>>>>> e39bcbaa
 kTempAvg = 1;
 kAvg = 2;
 kIouAvg = 3;
 kGeneralizedAvg = 4;
 kQuasiSum = 5;
}

message BboxVoteConf {
 required float beta = 1 [default = 1.0];
 required float threshold = 2 [default = 1];
<<<<<<< HEAD
 required ScoringMethod scoring_method = 3 [default = kIdentity];
=======
 required ScoringMethod scoring_method = 3 [default = kId];
>>>>>>> e39bcbaa
}

message BboxNmsAndLimitOpConf {
  required string rois = 1;
  required string bbox_delta = 2;
  required string scores = 3;
  required string labeled_bbox = 4;
  required string bbox_score = 5;
  required float score_threshold = 6;
  required float nms_threshold = 7;
  required int32 detections_per_im = 10;
  required int32 image_height = 11;
  required int32 image_width = 12;
  required bool bbox_vote_enabled = 8;
  optional BboxVoteConf bbox_vote = 9;
}

message ProposalOpConf {
  required string class_prob = 1;
  required string bbox_pred = 2;
  // required string image_info = 3;
  required string rois = 4;
  required string roi_probs = 5;
  required int32 feature_map_stride = 6 [default = 16];
  required int32 min_size = 7;
  required int32 pre_nms_top_n = 8;
  required int32 post_nms_top_n = 9;
  required float nms_threshold = 10;
  repeated float aspect_ratios = 11;
  repeated int32 anchor_scales = 12;
  required bool only_foreground_prob = 13 [default = true];
  required int32 image_height = 14;
  required int32 image_width = 15;
}

message RoIPoolingOpConf {
  required string in = 1;
  required string rois = 2;
  required string out = 3;

  required int32 pooled_h = 4;
  required int32 pooled_w = 5;
  required float spatial_scale = 6 [default = 0.0625]; // 1/16
}

message RoIAlignOpConf {
  required string in = 1;
  required string rois = 2;
  required string out = 3;

  required int32 pooled_h = 4;
  required int32 pooled_w = 5;
  optional float spatial_scale = 6 [default = 0.0625]; // 1/16
  optional int32 sampling_ratio = 7 [default = 2]; // adaptive if negative
  optional string data_format = 8 [default = "channels_first"];
}

message OperatorConf {
  required string name = 1;
  optional string model_load_dir = 2;
  optional bool trainable = 3 [default = true];
  optional DeviceType device_type = 4 [default = kInvalidDevice];
  optional bool use_cudnn_on_gpu = 5;
  optional int64 cudnn_buf_limit_mbyte = 6 [default = 131072]; // 128GByte
  oneof op_type {
    FullyConnectedOpConf fully_connected_conf = 101;
    DecodeOFRecordOpConf decode_ofrecord_conf = 102;
    DecodeRandomOpConf decode_random_conf = 103;
    ReluOpConf relu_conf = 104;
    SoftmaxOpConf softmax_conf = 105;
    SparseCrossEntropyLossOpConf sparse_cross_entropy_loss_conf = 106;
    CopyHdOpConf copy_hd_conf = 107;
    CloneOpConf clone_conf = 108;
    BoxingOpConf boxing_conf = 109;
    NormalModelUpdateOpConf normal_mdupdt_conf = 110;
    ModelSaveOpConf model_save_conf = 111;
    AccumulateOpConf accumulate_conf = 112;
    ConcatOpConf concat_conf = 113;
    CopyCommNetOpConf copy_comm_net_conf = 114;
    SparseSoftmaxCrossEntropyLossOpConf sparse_softmax_cross_entropy_loss_conf = 117;
    PrintOpConf print_conf = 118;
    LossPrintOpConf loss_print_conf = 119;
    ReduceSumOpConf reduce_sum_conf = 120;
    BasicRnnOpConf basic_rnn_conf = 121;
    ReshapeOpConf reshape_conf = 122;
    SigmoidOpConf sigmoid_conf = 123;
    TanHOpConf tanh_conf = 124;
    Conv1DOpConf conv_1d_conf = 125;
    Conv2DOpConf conv_2d_conf = 126;
    Conv3DOpConf conv_3d_conf = 127;
    TransposeOpConf transpose_conf = 128;
    DropoutOpConf dropout_conf = 140;
    AveragePooling1DOpConf average_pooling_1d_conf = 200;
    MaxPooling1DOpConf max_pooling_1d_conf = 201;
    AveragePooling2DOpConf average_pooling_2d_conf = 202;
    MaxPooling2DOpConf max_pooling_2d_conf = 203;
    AveragePooling3DOpConf average_pooling_3d_conf = 204;
    MaxPooling3DOpConf max_pooling_3d_conf = 205;
    EmbeddingLookupOpConf embedding_lookup_conf = 250;
    EmbeddingLookupAccumulateOpConf embedding_lookup_accumulate_conf = 251;
    AddOpConf add_conf = 301;
    MaximumOpConf maximum_conf = 302;
    LocalResponseNormalizationOpConf local_response_normalization_conf = 300;
    NormalizationOpConf normalization_conf = 350;
    ReduceScatterOpConf reduce_scatter_conf = 400;
    ReduceLocalAddOpConf reduce_local_add_conf = 401;
    ReduceGlobalAddOpConf reduce_global_add_conf = 402;
    ReduceGatherOpConf reduce_gather_conf = 403;
    RecordLoadOpConf record_load_conf = 404;
    AccuracyOpConf accuracy_conf = 405;
    AccuracyPrintOpConf accuracy_print_conf = 406;
    RoIPoolingOpConf roi_pooling_conf = 407;
    SmoothL1LossOpConf smooth_l1_loss_conf = 408;
    ProposalOpConf proposal_conf = 409;
    RoIAlignOpConf roi_align_conf = 410;
    ProposalTargetOpConf proposal_target_conf = 411;
    BboxNmsAndLimitOpConf bbox_nms_and_limit_conf = 412;
  }
}

message OpNameSet {
  repeated string op_name = 1;
}<|MERGE_RESOLUTION|>--- conflicted
+++ resolved
@@ -651,11 +651,7 @@
 }
 
 enum ScoringMethod {
-<<<<<<< HEAD
- kIdentity = 0;
-=======
  kId = 0;
->>>>>>> e39bcbaa
  kTempAvg = 1;
  kAvg = 2;
  kIouAvg = 3;
@@ -666,11 +662,7 @@
 message BboxVoteConf {
  required float beta = 1 [default = 1.0];
  required float threshold = 2 [default = 1];
-<<<<<<< HEAD
- required ScoringMethod scoring_method = 3 [default = kIdentity];
-=======
  required ScoringMethod scoring_method = 3 [default = kId];
->>>>>>> e39bcbaa
 }
 
 message BboxNmsAndLimitOpConf {
