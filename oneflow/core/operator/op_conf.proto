syntax = "proto2";
package oneflow;

import "oneflow/core/common/shape.proto";
import "oneflow/core/common/data_type.proto";
import "oneflow/core/record/image.proto";
import "oneflow/core/record/record.proto";
import "oneflow/core/job/resource.proto";
import "oneflow/core/job/sbp_parallel.proto";
import "oneflow/core/register/logical_blob_id.proto";

enum ActivationType {
  kNone = 0;
  kTanH = 1;
  kSigmoid = 2;
  kRelu = 3;
  kLeakyRelu = 4;
}

message ConstantInitializerConf {
  optional float value = 1 [default = 0];
}

message ConstantIntInitializerConf {
  optional int32 value = 1 [default = 0];
}

message RandomUniformInitializerConf {
  optional float min = 1 [default = 0];
  optional float max = 2 [default = 1];
}

message RandomUniformIntInitializerConf {
  optional int32 min = 1 [default = 0];
  optional int32 max = 2 [default = 1];
}

message RandomNormalInitializerConf {
  optional float mean = 1 [default = 0];
  optional float std = 2 [default = 1];
}

message TruncatedNormalInitializerConf {
  optional float std = 1 [default = 1];
}

enum VarianceNorm {
  kFanIn = 0;
  kFanOut = 1;
  kAverage = 2;
}

enum DistributionType {
  kUniform = 0;
  kNormal = 1;
}

message XavierInitializerConf {
  required VarianceNorm variance_norm = 1;
}

message MsraInitializerConf {
  required VarianceNorm variance_norm = 1;
  optional ActivationType activation_type = 2 [default = kRelu];
  optional float negative_slope = 3 [default = 0.01];
  optional DistributionType distribution = 4 [default = kNormal];
}

//output[D_0 ... D_(axis - 1) i D_(axis + 1) ... D_n] = start + i * stride
message RangeInitializerConf {
  optional double start = 1 [default = 0];
  optional double stride = 2 [default = 1];
  optional int64 axis = 3 [default = -1];
}

message IntRangeInitializerConf {
  optional int64 start = 1 [default = 0];
  optional int64 stride = 2 [default = 1];
  optional int64 axis = 3 [default = -1];
}

message InitializerConf {
  oneof type {
    ConstantInitializerConf constant_conf = 1;
    ConstantIntInitializerConf constant_int_conf = 2;
    RandomUniformInitializerConf random_uniform_conf = 3;
    RandomUniformIntInitializerConf random_uniform_int_conf = 4;
    RandomNormalInitializerConf random_normal_conf = 5;
    TruncatedNormalInitializerConf truncated_normal_conf = 6;
    XavierInitializerConf xavier_conf = 7;
    MsraInitializerConf msra_conf = 8;
    RangeInitializerConf range_conf = 9;
    IntRangeInitializerConf int_range_conf = 10;
  }
}

message Conv1DOpConf {
  required string in = 1;
  required string out = 2;
  required int32 filters = 3;
  optional string padding = 4 [default = "valid"];
  required string data_format = 5;
  repeated int32 kernel_size = 6;
  repeated int32 strides = 7;
  repeated int32 dilation_rate = 8;
  optional ActivationType activation = 9 [default = kNone];
  optional bool use_bias = 10 [default = true];
  optional InitializerConf weight_initializer = 11;
  optional InitializerConf bias_initializer = 12;
}

message Conv2DOpConf {
  required string in = 1;
  required string out = 2;
  required int32 filters = 3;
  optional string padding = 4 [default = "valid"];
  required string data_format = 5;
  repeated int32 kernel_size = 6;
  repeated int32 strides = 7;
  repeated int32 dilation_rate = 8;
  optional ActivationType activation = 9 [default = kNone];
  optional bool use_bias = 10 [default = true];
  optional InitializerConf weight_initializer = 11;
  optional InitializerConf bias_initializer = 12;
}

message Conv3DOpConf {
  required string in = 1;
  required string out = 2;
  required int32 filters = 3;
  optional string padding = 4 [default = "valid"];
  required string data_format = 5;
  repeated int32 kernel_size = 6;
  repeated int32 strides = 7;
  repeated int32 dilation_rate = 8;
  optional ActivationType activation = 9 [default = kNone];
  optional bool use_bias = 10 [default = true];
  optional InitializerConf weight_initializer = 11;
  optional InitializerConf bias_initializer = 12;
}

message Conv1DV2OpConf {
  required string in = 1;
  required string out = 2;
  required int32 filters = 3;
  optional string padding = 4 [default = "valid"];
  required string data_format = 5;
  repeated int32 kernel_size = 6;
  repeated int32 strides = 7;
  repeated int32 dilation_rate = 8;
  optional ActivationType activation = 9 [default = kNone];
  optional bool use_bias = 10 [default = true];
  optional InitializerConf weight_initializer = 11;
  optional InitializerConf bias_initializer = 12;
  required string weight = 13;
  required string bias = 14;
}

message Conv2DV2OpConf {
  required string in = 1;
  required string out = 2;
  required int32 filters = 3;
  optional string padding = 4 [default = "valid"];
  required string data_format = 5;
  repeated int32 kernel_size = 6;
  repeated int32 strides = 7;
  repeated int32 dilation_rate = 8;
  optional ActivationType activation = 9 [default = kNone];
  optional bool use_bias = 10 [default = true];
  optional InitializerConf weight_initializer = 11;
  optional InitializerConf bias_initializer = 12;
  required string weight = 13;
  required string bias = 14;
}

message Conv3DV2OpConf {
  required string in = 1;
  required string out = 2;
  required int32 filters = 3;
  optional string padding = 4 [default = "valid"];
  required string data_format = 5;
  repeated int32 kernel_size = 6;
  repeated int32 strides = 7;
  repeated int32 dilation_rate = 8;
  optional ActivationType activation = 9 [default = kNone];
  optional bool use_bias = 10 [default = true];
  optional InitializerConf weight_initializer = 11;
  optional InitializerConf bias_initializer = 12;
  required string weight = 13;
  required string bias = 14;
}

message Deconv2DOpConf {
  required string in = 1;
  required string out = 2;
  required int32 filters = 3;
  optional string padding = 4 [default = "valid"];
  required string data_format = 5;
  repeated int32 kernel_size = 6;
  repeated int32 strides = 7;
  optional ActivationType activation = 8 [default = kNone];
  optional bool use_bias = 9 [default = true];
  optional InitializerConf weight_initializer = 10;
  optional InitializerConf bias_initializer = 11;

}

message Deconv3DOpConf {
  required string in = 1;
  required string out = 2;
  required int32 filters = 3;
  optional string padding = 4 [default = "valid"];
  required string data_format = 5;
  repeated int32 kernel_size = 6;
  repeated int32 strides = 7;
  optional ActivationType activation = 8 [default = kNone];
  optional bool use_bias = 9 [default = true];
  optional InitializerConf weight_initializer = 10;
  optional InitializerConf bias_initializer = 11;
}

message FullyConnectedOpConf {
  required string in = 1;
  required string out = 2;
  required int32 units = 3;
  optional ActivationType activation = 4 [default = kNone];
  optional bool use_bias = 5 [default = true];
  optional InitializerConf weight_initializer = 6;
  optional InitializerConf bias_initializer = 7;
}

message AveragePooling1DOpConf {
  required string in = 1;
  required string out = 2;

  optional string padding = 3 [default = "valid"];
  required string data_format = 4;
  repeated int32 pool_size = 5;
  repeated int32 strides = 6;
}

message MaxPooling1DOpConf {
  required string in = 1;
  required string out = 2;

  optional string padding = 3 [default = "valid"];
  required string data_format = 4;
  repeated int32 pool_size = 5;
  repeated int32 strides = 6;
}

message AveragePooling2DOpConf {
  required string in = 1;
  required string out = 2;

  optional string padding = 3 [default = "valid"];
  required string data_format = 4;
  repeated int32 pool_size = 5;
  repeated int32 strides = 6;
}

message MaxPooling2DOpConf {
  required string in = 1;
  required string out = 2;

  optional string padding = 3 [default = "valid"];
  required string data_format = 4;
  repeated int32 pool_size = 5;
  repeated int32 strides = 6;
}

message AveragePooling3DOpConf {
  required string in = 1;
  required string out = 2;

  optional string padding = 3 [default = "valid"];
  required string data_format = 4;
  repeated int32 pool_size = 5;
  repeated int32 strides = 6;
}

message MaxPooling3DOpConf {
  required string in = 1;
  required string out = 2;

  optional string padding = 3 [default = "valid"];
  required string data_format = 4;
  repeated int32 pool_size = 5;
  repeated int32 strides = 6;
}

message ReluOpConf {
  required string in = 1;
  required string out = 2;
}

message PReluOpConf {
  required string in = 1;
  required string out = 2;
  required string data_format = 3;
  optional bool channel_shared = 4 [default = false];
  optional float alpha_init = 5 [default = 0.25];
}

message SigmoidOpConf {
  required string in = 1;
  required string out = 2;
}

message TanHOpConf {
  required string in = 1;
  required string out = 2;
}

message SoftmaxOpConf {
  required string in = 1;
  required string out = 2;
  optional int32 axis = 3 [default = -1];
}

enum LossReductionType {
  kSumOverOne = 0;
  kSumOverWeight = 1;
  kSumOverN = 2;
  kSumOverNonZeroWeight = 3;
}

message SparseCrossEntropyOpConf {
  required string prediction = 1;
  required string label = 2;
  required string out = 3;
}

message SparseSoftmaxCrossEntropyLossOpConf {
  required string prediction = 1;
  required string label = 2;
  required string loss = 3;
  optional LossReductionType reduction = 4 [default = kSumOverN];
  optional float weight_scalar = 5 [default = 1.0];
  optional string weight = 6;
}

message SmoothL1LossOpConf {
  required string prediction = 1;
  required string label = 2;
  required string loss = 3;
  optional float beta = 4 [default = 1] ;
  optional float scale = 5 [default = 1];
  required string inside_weights = 6;
  required string outside_weights = 7;
  optional LossReductionType reduction = 8 [default = kSumOverN];
  optional float weight_scalar = 9 [default = 1.0];
  optional string weight = 10;
}

message SparseCrossEntropyLossOpConf {
  required string prediction = 1;
  required string label = 2;
  required string loss = 3;
  optional LossReductionType reduction = 4 [default = kSumOverN];
  optional float weight_scalar = 5 [default = 1.0];
  optional string weight = 6;
}

message SigmoidCrossEntropyLossOpConf {
  required string prediction = 1;
  required string label = 2;
  required string loss = 3;
  optional bool normalize = 4 [default = true];
  optional float scale = 5 [default = 1.0];
  optional LossReductionType reduction = 6 [default = kSumOverN];
  optional float weight_scalar = 7 [default = 1.0];
  optional string weight = 8;
}

message IdentityLossOpConf {
  required string prediction = 1;
  required string loss = 2;
  optional LossReductionType reduction = 3 [default = kSumOverN];
  optional float weight_scalar = 4 [default = 1.0];
  optional string weight = 5;
}

message ConcatOpConf {
  repeated string in = 1;
  required string out = 2;
  required int32 axis = 3;
}

message CopyCommNetOpConf {
}

message CopyHdOpConf {
  enum Type {
    H2D = 0;
    D2H = 1;
  }
  required Type type = 1;
}

message CloneOpConf {
  required int32 out_num = 1;
}

message BoxConcatConf {
  required int32 axis = 1;
}

message BoxAddConf {
}

message BoxSplitConf {
  required int32 axis = 1;
  repeated int32 part_num = 2;
}

message BoxCloneConf {
}

message BoxingOpConf {
  required LogicalBlobId lbi = 1;
  required int32 in_num = 2;
  required int32 out_num = 3;

  oneof in_box {
    BoxConcatConf concat_box = 4;
    BoxAddConf add_box = 5;
  }
  oneof out_box {
    BoxSplitConf split_box = 6;
    BoxCloneConf clone_box = 7;
  }
}

message NaiveModelUpdateConf {
}

message MomentumModelUpdateConf {
  optional float beta = 1 [default = 0.9];
}

message RMSPropModelUpdateConf {
  optional float decay_rate = 1 [default = 0.99];
  optional float epsilon = 2 [default = 1e-8];
}

message LARSModelUpdateConf {
  optional float momentum_beta = 1 [default = 0.9];
  optional float epsilon = 2 [default = 1e-9];
  optional float lars_coefficient = 3 [default = 0.0001];
}

message AdamModelUpdateConf {
  optional float beta1 = 1 [default = 0.9];
  optional float beta2 = 2 [default = 0.999];
  optional float epsilon = 3 [default = 1e-8];
  optional bool do_bias_correction = 4 [default = false];
}

message ExponentialDecayConf {
  required int64 decay_batches = 1;
  required double decay_rate = 2;
  optional bool staircase = 3 [default = false];
}

message InverseTimeDecayConf {
  required int64 decay_batches = 1;
  required double decay_rate = 2;
  optional bool staircase = 3 [default = false];
}

message NaturalExpDecayConf {
  required int64 decay_batches = 1;
  required double decay_rate = 2;
  optional bool staircase = 3 [default = false];
}

message PiecewiseConstantConf {
  repeated int64 boundaries = 1;
  repeated double values = 2;
}

message PiecewiseExponentialDecayConf {
  repeated int64 boundaries = 1;
  required double decay_rate = 2;
}

message PolynomialDecayConf {
  required int64 decay_batches = 1;
  optional double end_learning_rate = 2 [default = 0.0001];
  optional double power = 3 [default = 1.0];
  optional bool cycle = 4 [default = false];
}

message CosineDecayConf {
  required int64 decay_batches = 1;
  optional double alpha = 2 [default = 0.0];
}

message LinearCosineDecayConf {
  required int64 decay_batches = 1;
  optional double num_periods = 2 [default = 0.5];
  optional double alpha = 3 [default = 0.0];
  optional double beta = 4 [default = 0.001];
}

message LearningRateDecayConf {
  oneof type {
    ExponentialDecayConf exponential_conf = 2000;
    InverseTimeDecayConf inverse_time_conf = 2001;
    NaturalExpDecayConf natural_exp_conf = 2002;
    PiecewiseConstantConf piecewise_constant_conf = 2003;
    PolynomialDecayConf polynomial_conf = 2004;
    CosineDecayConf cosine_conf = 2005;
    LinearCosineDecayConf linear_cosine_conf = 2006;
    PiecewiseExponentialDecayConf piecewise_exponential_conf = 2007;
  }
}

message ConstantWarmupConf {
  required int64 warmup_batches = 1;
  required double multiplier = 2;
}

message LinearWarmupConf {
  required int64 warmup_batches = 1;
  required double start_multiplier = 2;
}

message WarmupConf {
  oneof type {
    ConstantWarmupConf constant_conf = 3000;
    LinearWarmupConf linear_conf = 3001;
  }
}

message ClipByGlobalNormConf {
  required float clip_norm = 1;
  optional float global_norm = 2;
}

message ClipConf {
  oneof type {
    ClipByGlobalNormConf clip_by_global_norm = 1;
  }
}

message NormalModelUpdateOpUserConf {
  optional LearningRateDecayConf learning_rate_decay = 1;
  optional WarmupConf warmup_conf = 2;
  optional ClipConf clip_conf = 3;
  oneof normal_mdupdt {
    NaiveModelUpdateConf naive_conf = 1000;
    MomentumModelUpdateConf momentum_conf = 1001;
    RMSPropModelUpdateConf rmsprop_conf = 1002;
    LARSModelUpdateConf lars_conf = 1003;
    AdamModelUpdateConf adam_conf = 1004;
  }
}

message NormalModelUpdateOpConf {
  required NormalModelUpdateOpUserConf user_conf = 1;
  required string model_diff = 2;
  required string total_instance_num_diff = 3;
  required string model = 4;
  required float learning_rate = 5;
  required float l1 = 6;
  required float l2 = 7;
}

message AccumulateOpConf {
}

message EmbeddingLookupAccumulateOpConf {
}

message ModelSaveOpConf {
}


message PrintRecordConf {
  required string lbn = 1;
  optional string name = 2;
  required EncodeConf encode_case = 3;
}

message PrintOpConf {
  repeated PrintRecordConf in = 1;
  required string print_dir = 2;
  optional string part_name_prefix = 3 [default = "part-"];
  optional int32 part_name_suffix_length = 4 [default = -1];
}

message BlobDumpOpConf {
  repeated PrintRecordConf in = 1;
  required string dump_dir = 2;
  optional string part_name_prefix = 3 [default = "part-"];
  optional int32 part_name_suffix_length = 4 [default = -1];
}

message LogCounterOpConf {
  required string in = 1;
  optional int32 interval = 2 [default = 1];
}

message GeluOpConf {
  required string in = 1;
  required string out = 2;
}

message LossPrintOpConf {
  required LogicalBlobId loss_lbi = 1;
  required LogicalBlobId loss_instance_num_lbi = 2;
  optional LogicalBlobId reduction_lbi = 3;
  optional float weight_scalar = 4 [default = 1.0];
  optional LossReductionType reduction_type = 5 [default = kSumOverN];
}

message AccuracyPrintOpConf {
  required LogicalBlobId accuracy_lbi = 1;
  required LogicalBlobId accuracy_instance_num_lbi = 2;
  optional int32 top_k_print = 3 [default = 1];
}

message ReduceSumOpConf {
  oneof in_conf {
    string in = 1; // For User
    LogicalBlobId in_sys = 2; // For System
  }
  required string out = 3;
  repeated int32 axis = 4;
  optional bool keep_dims = 5 [default = false];
}

message ReduceMeanOpConf {
  required string in = 1;
  required string out = 2;
  repeated int32 axis = 3;
  optional bool keep_dims = 4 [default = false];
}

message BasicRnnOpConf {
  required string in = 1;
  optional string init_hidden = 2;
  required string out = 3;
  required int32 hidden_size = 4;
  optional ActivationType activation = 6 [default = kTanH];

  optional InitializerConf init_hidden_initializer = 7;
  optional InitializerConf bias_initializer = 8;
  optional InitializerConf i2h_weight_initializer = 9;
  optional InitializerConf h2h_weight_initializer = 10;

  optional bool is_init_hidden_trainable = 11 [default = true];
  optional bool use_bias = 12 [default = true];
}

message BasicLstmOpConf {
}

message ReshapeOpConf {
  required string in = 1;
  required string out = 2;
  required ShapeProto shape = 3;
  optional bool has_dim0_in_shape = 4;
}

message EmbeddingLookupOpConf {
  required string ids = 1;
  required string out = 2;
  required int32 units = 3;
  required int32 table_size = 4;
  optional InitializerConf weight_initializer = 5;
}

message AddOpConf {
  repeated string in = 1;
  required string out = 2;
  optional ActivationType activation = 3 [default = kNone];
}

message MaximumOpConf {
  repeated string in = 1;
  required string out = 2;
}

message SharedModelDiffAddOpConf {
  required int32 in_num = 1;
}

message CastOpConf {
  required string in = 1;
  required string out = 2;
  required DataType data_type = 3;
}

message VariableOpConf {
  required string tick = 1;
  required string out = 2;
  required ShapeProto shape = 3;
  optional DataType data_type = 4;
  optional InitializerConf initializer = 5;
  optional string model_name = 6 [default = "weight"];
  optional int32 model_split_axis = 7 [default = 0];
}

message LocalResponseNormalizationOpConf {
  required string in = 1;
  required string out = 2;
  required string data_format = 3;
  optional int32 depth_radius = 4 [default = 5];
  optional double bias = 5 [default = 1];
  optional double alpha = 6 [default = 1];
  optional double beta = 7 [default = 0.5];
}

message EncodeConf {
  oneof encode {
    EncodeRaw raw = 1;
    EncodeJpeg jpeg = 2;
    EncodeBytesList bytes_list = 3;
  }
}

message EncodeBytesList {
}

message EncodeRaw {
  optional bool dim1_varying_length = 1 [default = false];
}

message EncodeJpeg {
  repeated ImagePreprocess preprocess = 1;
}

message SubtractPreprocessConf {
  required float value = 1;
}

message NormByChannelPreprocessConf {
  repeated float mean_value = 1;
  repeated float std_value = 2;
  required string data_format = 3;
}

message ScalePreprocessConf {
  required float value = 1;
}

message PreprocessConf {
  oneof type {
    SubtractPreprocessConf subtract_conf = 1;
    NormByChannelPreprocessConf norm_by_channel_conf = 2;
    ScalePreprocessConf scale_conf = 3;
  }
}

message RandomShuffleConf {
  optional int32 buffer_size = 1 [default = 1024];
}

message RecordLoadOpConf {
  required string out = 1;
  required string data_dir = 2;
  optional string part_name_prefix = 3 [default = "part-"];
  optional int32 part_name_suffix_length = 4 [default = -1];
  optional RandomShuffleConf random_shuffle_conf = 5;
}

message BlobConf {
  required string name = 1;
  required ShapeProto shape = 2;
  required DataType data_type = 3;
  optional int32 max_sequence_size = 4 [default = 1];
  required EncodeConf encode_case = 5;
  repeated PreprocessConf preprocess = 6;
  optional bool use_dynamic_shape = 7 [default = false];
  optional int32 dynamic_shape_align = 8 [default = 32];
}

message DecodeOFRecordOpConf {
  required string data_dir = 1;
  optional string part_name_prefix = 2 [default = "part-"];
  optional int32 part_name_suffix_length = 3 [default = -1];
  optional string in = 4;
  repeated BlobConf blob = 5;
  optional RandomShuffleConf random_shuffle_conf = 6;
}

message DecodeRandomOpConf {
  required string out = 1;
  required ShapeProto shape = 2;
  required DataType data_type = 3;
  required InitializerConf data_initializer = 4;
}

message DefineTestBlobOpConf {
  required string out = 1;
  required ShapeProto shape = 2;
  required DataType data_type = 3;
  optional ShapeProto dim0_inner_shape = 4;
  optional int64 dim0_valid_num = 5;
  optional ShapeProto instance_shape = 6;
  optional int64 dim1_valid_num = 7;
  optional int64 dim2_valid_num = 8;
  repeated int64 record_id_in_device_piece = 9;
  optional bool has_diff = 10 [default = false];
}

message NormalizationOpConf {
  required string in = 1;
  required string out = 2;
  optional int32 axis = 3 [default = -1]; // NCHW = 1, NHWC = 3, TODO: axis list
  optional float momentum = 4 [default = 0.99];
  optional float epsilon = 5 [default = 0.001];
  optional bool center = 6 [default = true];
  optional bool scale = 7 [default = true];
  optional float beta_init = 8 [default = 0.0];
  optional float gamma_init = 9 [default = 1.0];
  optional float mean_init = 10 [default = 0.0];
  optional float variance_init = 11 [default = 1.0];
  optional bool use_first_piece_init_moving = 12 [default = false];
  optional ActivationType activation = 13 [default = kNone];
}

message FpnCollectOpConf {
  repeated string rpn_rois_fpn = 1;
  repeated string rpn_roi_probs_fpn = 2;
  required string out = 3;
  required int32 top_n_per_image = 4;
}

message AffineChannelOpConf {
  required string in = 1;
  required string out = 2;
  optional int32 axis = 3 [default = 1]; // NCHW = 1, NHWC = 3
  optional bool use_bias = 4 [default = true];
  optional InitializerConf scale_initializer = 5;
  optional InitializerConf bias_initializer = 6;
  optional ActivationType activation = 7 [default = kNone];
}

message DropoutOpConf {
  required string in = 1;
  required string out = 2;
  required double rate = 3;
  optional ShapeProto noise_shape = 4;
  optional int64 seed = 5;
}

message TransposeOpConf {
  required string in = 1;
  required string out = 2;
  repeated int32 perm = 3;
}

message ReduceConcatOpConf {
  required int32 in_num = 1;
}

message NcclAllReduceOpConf {
}

message NcclReduceScatterOpConf {
}

message NcclAllGatherOpConf {
}

message ReduceSplitOpConf {
  required int32 out_num = 1;
}

message ReduceScatterOpConf {
  required int32 out_num = 1;
}

message ReduceAddOpConf {
  required int32 in_num = 1;
}

message ReduceGatherOpConf {
  required int32 in_num = 1;
}

message AccuracyOpConf {
  required string prediction = 1;
  required string label = 2;
  optional int32 top_k = 3 [default = 1];
  required string accuracy = 4;
  optional string weight = 5;
}

message ProposalTargetOpConf {
  // in
  required string rois = 1;
  required string gt_boxes = 2;
  required string gt_labels = 3;
  // out
  required string sampled_rois = 4;
  required string sampled_roi_inds = 5;
  required string class_labels = 6;
  required string regression_targets = 7;
  required string regression_weights = 8;
  // conf
  required float foreground_threshold = 9;
  required float background_threshold_low = 10;
  required float background_threshold_high = 11;
  required float foreground_fraction = 12 [default = 0.5];
  required BBoxRegressionWeights bbox_reg_weights = 13;
  required int32 num_classes = 14;
  required int32 num_sampled_rois_per_image = 15 [default = 256];
  optional bool random_subsample = 16 [default = true];
}

enum ScoringMethod {
  kId = 0;
  kTempAvg = 1;
  kAvg = 2;
  kIouAvg = 3;
  kGeneralizedAvg = 4;
  kQuasiSum = 5;
}

message BboxVoteConf {
  required float beta = 1 [default = 1.0];
  required float threshold = 2 [default = 1];
  required ScoringMethod scoring_method = 3 [default = kId];
}

message BboxNmsAndLimitOpConf {
  // in
  required string bbox = 1;
  required string bbox_pred = 2;
  required string bbox_prob = 3;
  required string image_size = 4;
  // out
  required string out_bbox = 5;
  required string out_bbox_score = 6;
  required string out_bbox_label = 7;
  // conf
  required BBoxRegressionWeights bbox_reg_weights = 8;
  required float score_threshold = 9;
  required float nms_threshold = 10;
  required int32 detections_per_im = 11;
  required bool bbox_vote_enabled = 12;
  optional BboxVoteConf bbox_vote = 13;
}

message ProposalOpConf {
  // in
  required string image_size = 1;
  required string class_prob = 2;
  required string bbox_pred = 3;
  required string anchors = 4;
  // out
  required string rois = 5;
  required string roi_probs = 6;
  // conf
  required BBoxRegressionWeights bbox_reg_weights = 7;
  required int32 pre_nms_top_n = 8;
  required int32 post_nms_top_n = 9;
  required float nms_threshold = 10;
  optional int32 min_size = 11 [default = 0];
}

message BBoxRegressionWeights {
  required float weight_x = 1 [default = 1.0];
  required float weight_y = 2 [default = 1.0];
  required float weight_w = 3 [default = 1.0];
  required float weight_h = 4 [default = 1.0];
}

message BboxClipConf {
  required int32 width = 1;
  required int32 height = 2;
}

message ImageSegmentationMaskOpConf {
  // in
  required string mask = 1;
  required string bbox = 2;
  required string image_size = 3;
  // out
  required string out = 4;
  // conf
  required int32 image_max_height = 5;
  required int32 image_max_width = 6;
  optional int32 padding = 7 [default = 1];
  optional float threshold = 8 [default = 0.5];
  optional bool class_specific_mask = 9 [default = true];
}

message BboxTransformOpConf {
  required string bbox = 1;
  required string bbox_delta = 2;
  required string out_bbox = 3;
  required BBoxRegressionWeights bbox_reg_weights = 4;
  optional BboxClipConf clip_conf = 5;
}

message RoIPoolingOpConf {
  required string in = 1;
  required string rois = 2;
  required string out = 3;

  required int32 pooled_h = 4;
  required int32 pooled_w = 5;
  required float spatial_scale = 6 [default = 0.0625]; // 1/16
}

message RoIAlignOpConf {
  required string in = 1;
  required string rois = 2;
  required string out = 3;

  required int32 pooled_h = 4;
  required int32 pooled_w = 5;
  optional float spatial_scale = 6 [default = 0.0625]; // 1/16
  optional int32 sampling_ratio = 7 [default = 2]; // adaptive if negative
  optional string data_format = 8 [default = "channels_first"];
}

message AnchorGenerateOpConf {
  // in
  required string images = 1;
  // conf
  required int32 feature_map_stride = 2;
  repeated float aspect_ratios = 3;
  repeated float anchor_scales = 4;
  // out
  required string anchors = 5;
}

message AnchorGeneratorConf {
  required int32 feature_map_stride = 1 [default = 16];
  repeated float aspect_ratios = 2;
  repeated float anchor_scales = 3;
}

message AnchorTargetOpConf {
  // in
  required string images = 1;
  required string image_size = 2;
  required string gt_boxes = 3;
  // out
  repeated string anchors = 4;
  repeated string regression_targets = 5;
  repeated string regression_weights = 6;
  repeated string class_labels = 7;
  repeated string class_weights = 8;
  // conf
  repeated AnchorGeneratorConf anchor_generator_conf = 9;
  required float positive_overlap_threshold = 10 [default = 0.7];
  required float negative_overlap_threshold = 11 [default = 0.3];
  required int32 total_subsample_num = 12 [default = 256];
  required float foreground_fraction = 13 [default = 0.5];
  required BBoxRegressionWeights bbox_reg_weights = 14;
  optional float straddle_thresh = 15 [default = 0.0];
  optional bool random_subsample = 16 [default = true];
}

message MatmulOpConf {
  // input lbn
  required string a = 1;
  required string b = 2;
  // output bn
  required string out = 5;
  optional bool transpose_a = 6 [default = false];
  optional bool transpose_b = 7 [default = false];
}

message DotOpConf {
  required string in = 1;
  required string weight = 2;
  optional string bias = 3;
  required string out = 4;
}

message MultiplyOpConf {
  required string in_0 = 1;
  required string in_1 = 2;
  required string out = 4;
}

message UpsampleNearestOpConf {
  required string in = 1;
  required string out = 2;
  required int32 scale = 3;
  required string data_format = 4;
}

message ResizeNearestNeighborOpConf {
  required string in = 1;
  required string out = 2;
  required string data_format = 3;
  required int64 new_h = 4;
  required int64 new_w = 5;
  optional bool align_corners = 6 [default = false];
}

message TargetResizeNearestOpConf {
  required string in = 1;
  required string target_shape_in = 2;
  required string out = 3;
  required string data_format = 4;
  optional bool align_corners = 6 [default = false];
}

enum Norm {
  L1 = 1;
  L2 = 2;
}

message HingeLossOpConf {
  required string prediction = 1;
  required string label = 2;
  required string loss = 3;
  optional LossReductionType reduction = 4 [default = kSumOverN];
  optional float weight_scalar = 5 [default = 1.0];
  optional string weight = 6;
  optional Norm norm = 7[default = L1];
}

message BatchPermutationOpConf {
  required string in = 1;
  required string indices = 2;
  required string out = 3;
  required string data_format = 4;
}

message VStackOpConf {
  repeated string in = 1;
  required string out = 2;
  optional bool shape_identical = 3 [default = false];
}

message FpnDistributeOpConf {
  required string collected_rois = 1;
  repeated string rois = 2; // num = rpn_max_level - rpn_min_level + 1
  required string roi_indices = 3;
  required int32 roi_min_level = 4 [default = 2];
  required int32 roi_max_level = 5 [default = 5];
  required int32 roi_canonical_level = 6 [default = 4];
  required float roi_canonical_scale = 7 [default = 224];
}

message ShrinkDim0Conf {
  required int32 axis = 1;
}

message ExtendDim0Conf {
  required int32 axis = 1;
}

message RedefineDim0OpConf {
  required string in = 1;
  required string out = 2;
  oneof type {
    ShrinkDim0Conf shrink_conf = 3;
    ExtendDim0Conf extend_conf = 4;
  }
}

message RleEncodeOpConf {
  required string in = 1;
  required string size = 2;
  required string out = 3;
  optional int32 rle_max_bytes = 4 [default = 1048576];
}

message MaskTargetOpConf {
  //inputs
  required string rois = 1;
  required string labels = 2;
  required string gt_boxes = 3;
  required string gt_segm_polygon_lists = 4;
  required string im_scale = 5;
  //outputs
  required string mask_rois = 6;
  required string masks = 7;
  required string mask_labels = 8;
  // conf
  required int32 mask_height = 9;
  required int32 mask_width = 10;
}

message PackOpConf {
  required string in = 1;
  required string out = 2;
  required int32 pack_num = 3;
  required string related_unpack = 4;
}

message UnpackOpConf {
  required string in = 1;
  required string out = 2;
  required int32 unpack_num = 3;
}

message RepeatOpConf {
  required string in = 1;
  required string out = 2;
  required int32 repeat_num = 3;
}

message GatherOpConf {
  required string in = 1;
  required string indices = 2;
  required string out = 3;
  optional int64 axis = 4 [default = 0];
}

message LocalGatherOpConf {
  required string in = 1;
  required string indices = 2;
  required string out = 3;
  optional int64 axis = 4 [default = 0];
}

message BatchGatherOpConf {
  required string in = 1;
  required string indices = 2;
  required string out = 3;
}

message SqrtOpConf {
  required string in = 1;
  required string out = 2;
}

message RsqrtOpConf {
  required string in = 1;
  required string out = 2;
}

message SquareOpConf {
  required string in = 1;
  required string out = 2;
}

message BroadcastAddOpConf {
  required string a = 1;
  required string b = 2;
  required string out = 3;
  optional bool is_const = 4 [default = false];
}

message BroadcastSubOpConf {
  required string a = 1;
  required string b = 2;
  required string out = 3;
  optional bool is_const = 4 [default = false];
}

message BroadcastMulOpConf {
  required string a = 1;
  required string b = 2;
  required string out = 3;
  optional bool is_const = 4 [default = false];
}

message BroadcastDivOpConf {
  required string a = 1;
  required string b = 2;
  required string out = 3;
  optional bool is_const = 4 [default = false];
}


message BiasAddOpConf {
  // inputs
  required string a = 1;
  required string b = 2;
  // output
  required string out = 3;
}

message MeanOpConf {
  required string in = 1;
  required string out = 2;
  // TODO: axis of mean
}

message DimSliceConf {
  optional int32 start = 1 [default = 0];
  optional int32 end = 2 [default = 0];
  optional int32 stride = 3 [default = 1];
}

message SliceOpConf {
  required string in = 1;
  required string out = 2;
  repeated DimSliceConf dim_slice_conf = 3;
}

message LayerNormOpConf {
  required string in = 1;
  required string out = 2;
  optional bool center = 3 [default = true];
  optional bool scale = 4 [default = true];
  optional ActivationType activation = 5 [default = kNone];
  optional int64 begin_norm_axis = 6 [default = 1];
  optional int64 begin_params_axis = 7 [default = -1];
  optional double epsilon = 8 [default = 1e-5];
}

message ConstantOpConf {
  required string tick = 1;
  required string out = 2;
  optional ShapeProto shape = 3;
  optional DataType data_type = 4;
  optional InitializerConf initializer = 5;
  optional bool use_device_piece_size_as_dim0 = 6 [default = false];
}

message DebugOpConf {
  required string in = 1;
  required string out = 2;
  optional string in_blob_dump_dir = 3;
  optional string out_diff_blob_dump_dir = 4;
  optional string part_name_prefix = 5 [default = "part-"];
  optional int32 part_name_suffix_length = 6 [default = -1];
  oneof const_out {
    string const_out_feature_load_filepath = 7;
    Feature const_out_feature = 8;
  }
  oneof const_in_diff {
    string const_in_diff_feature_load_filepath = 9;
    Feature const_in_diff_feature = 10;
  }
}

message OneHotOpConf {
  required string indices = 1;
  required string out = 2;
  required int64 depth = 3;
  optional DataType data_type = 4;
}

message ScalarAddOpConf {
  required string in = 1;
  required string out = 2;
  oneof scalar_operand {
    int64 int_operand = 3;
    double float_operand = 4;
  }
}

message ScalarMulOpConf {
  required string in = 1;
  required string out = 2;
  oneof scalar_operand {
    int64 int_operand = 3;
    double float_operand = 4;
  }
}

message ReduceIdentityOpConf {
}

message TickOpConf {
  optional string in = 1;
  required string out = 2;
}

message TupleIdentityOpConf {
  repeated string in = 1;
  repeated string out = 2;
}

message TopKOpConf {
  required string in = 1;
  required string out = 2;
  optional int32 k = 3 [default = 1];
  optional bool sorted = 4 [default = true];
}

message ParallelCastOpConf {
  required string in = 1;
  required string out = 2;
  oneof parallel_type {
    SplitParallel split_parallel = 3;
    BroadcastParallel broadcast_parallel = 4;
  }
}

message GroupByRecordIdOpConf {
  required string in = 1;
  required string out = 2;
  optional bool trim_dim0 = 3 [default = false];
}

message L2NormalizeOpConf {
  required string in = 1;
  required string out = 2;
  required int32 axis = 3 [default = -1];
  optional float epsilon = 4 [default = 1e-12];
}

message SmoothL1OpConf {
  required string prediction = 1;
  required string label = 2;
  optional float beta = 3 [default = 1.0];
  optional float scale = 4 [default = 1.0];
  required string out = 5;
}

message BinaryCrossEntropyOpConf {
  required string prediction = 1;
  required string label = 2;
  required string out = 3;
}

message CalcTargetResizeInfoOpConf {
  required string in = 1;
  required string out = 2;
  required int32 target_size = 3;
  required int32 max_size = 4;
}

message ReshapeInstanceShapeToDim0OpConf {
  required string in = 1;
  required string out = 2;
  required ShapeProto shape = 3;
}

message ElementCountOpConf {
  required string in = 1;
  required string out = 2;
  optional int64 begin_axis = 3;
  optional int64 end_axis = 4;
  optional DataType data_type = 5;
}

message ConcatGtProposalsOpConf {
  required string in = 1;
  required string gt_boxes = 2;
  required string out = 3;
}

message BboxScaleOpConf {
  required string in = 1;
  required string scale = 2;
  required string out = 3;
}

message CalcIoUMatrixOpConf {
  // in
  required string boxes1= 1;
  required string boxes2= 2;
  // out
  required string iou_matrix = 3;
}

message BoxEncodeOpConf {
  // in
  required string ref_boxes = 1;
  required string boxes = 2;
  // out
  required string boxes_delta = 3;
  // conf
  required BBoxRegressionWeights regression_weights = 4;
}

message BoxDecodeOpConf {
  // in
  required string ref_boxes = 1;
  required string boxes_delta = 2;
  // out
  required string boxes = 3;
  // conf
  required BBoxRegressionWeights regression_weights = 4;
}

message WhereOpConf {
  // in
  required string condition = 1;
  required string lhs = 2;
  required string rhs = 3;
  // out
  required string out = 4;
}

message LogicalAndOpConf {
  // in
  required string lhs = 1;
  required string rhs = 2;
  // out
  required string out = 3;
}

message ClipByValueOpConf {
  // in
  required string in = 1;
  // conf
  required float min_val = 2;
  required float max_val = 3;
  // out
  required string out = 4;
}

message ConstantLikeOpConf {
  required string in = 1;
  required float scalar = 2;
  required string out = 3;
}

message LocalScatterNdUpdateOpConf {
  // in
  required string in = 1;
  required string indices = 2;
  required string updates = 3;
  // out
  required string out = 4;
}

message MaskrcnnPositiveNegativeSampleOpConf {
  // in
  required string pos_inds = 1;
  required string neg_inds = 2;
  // config
  required int32 total_subsample_num = 3;
  required float pos_fraction = 4;
  // out
  required string sampled_pos_inds = 5;
  required string sampled_neg_inds = 6;
}

message BroadcastEqualOpConf {
  required string a = 1;
  required string b = 2;
  required string out = 3;
  optional bool is_const = 4 [default = false];
}

message BroadcastNotEqualOpConf {
  required string a = 1;
  required string b = 2;
  required string out = 3;
  optional bool is_const = 4 [default = false];
}

message BroadcastLessOpConf {
  required string a = 1;
  required string b = 2;
  required string out = 3;
  optional bool is_const = 4 [default = false];
}

message BroadcastLessEqualOpConf {
  required string a = 1;
  required string b = 2;
  required string out = 3;
  optional bool is_const = 4 [default = false];
}

message BroadcastGreaterOpConf {
  required string a = 1;
  required string b = 2;
  required string out = 3;
  optional bool is_const = 4 [default = false];
}

message BroadcastGreaterEqualOpConf {
  required string a = 1;
  required string b = 2;
  required string out = 3;
  optional bool is_const = 4 [default = false];
}

message LevelMapOpConf {
  // in
  required string in = 1;
  // out
  required string out = 2;
  // conf
  required int32 min_level = 3 [default = 2];
  required int32 max_level = 4 [default = 5];
  required int32 canonical_level = 5 [default = 4];
  required float canonical_scale = 6 [default = 224];
  optional float epsilon = 7 [default = 1e-6];
}

message LocalNonzeroOpConf {
  required string in = 1;
  required string out = 2;
}

message PieceSliceOpConf {
  required string in = 1;
  required string out = 2;
  // FIX ME: slice_num should be inferred instead of setting by hand
  // we set it by hand in order to infer time_shape in op_graph
  required int32 slice_num = 3;
}

message InstanceStackOpConf {
  required string in = 1;
  required string out = 2;
  required string related_piece_slice = 3;
  // FIX ME: stack_num should be inferred instead of setting by hand
  // we set it by hand in order to infer blob_shape in op_graph
  required int32 stack_num = 4;
}

message PieceSliceV2OpConf {
  required string in = 1;
  repeated string out = 2;
}

message UncontiguousInstanceStackOpConf {
  repeated string in = 1;
  required string out = 2;
}

message ContiguousInstanceStackOpConf {
  repeated string in = 1;
  required string out = 2;
}

message SortOpConf {
  required string in = 1;
  required string out = 2;
  // "ASCENDING" or "DESCENDING"
  optional string dir = 3 [default = "ASCENDING"];
}

message ArgSortOpConf {
  required string in = 1;
  required string out = 2;
  // "ASCENDING" or "DESCENDING"
  optional string dir = 3 [default = "ASCENDING"];
}

message SqueezeOpConf {
  required string in = 1;
  required string out = 2;
  repeated int32 axis = 3;
}

message ExpandDimsOpConf {
  required string in = 1;
  required string out = 2;
  required int32 axis = 3;
}

message MaskrcnnConcatUncontiguousDim1OpConf {
  required string in = 1;
  required string out = 2;
}

message IdentifyOutsideAnchorsOpConf {
  // in
  required string anchors = 1;
  required string image_size = 2;
  // out
  required string out = 3;
  // conf
  optional float tolerance = 4 [default = 0.0];
}

message ClipBoxesToImageOpConf {
  required string boxes = 1;
  required string image_size = 2;
  required string out = 3;
}

message IdentifyNonSmallBoxesOpConf {
  required string in = 1;
  required string out = 2;
  optional float min_size = 3 [default = 0.0];
}

message NonMaximumSuppressionOpConf {
  // in
  required string in = 1;
  // out
  required string out = 2;
  // conf
  optional float nms_iou_threshold = 3 [default = 0.7];
  optional int32 post_nms_top_n = 4 [default = 1000];
}

message ExtractPieceSliceIdOpConf {
  repeated string in = 1;
  repeated string out = 2;
}

message OperatorConf {
  required string name = 1;
  optional string model_load_dir = 2;
  optional bool trainable = 3 [default = true];
  optional DeviceType device_type = 4 [default = kInvalidDevice];
  optional bool enable_cudnn = 5;
  optional int64 cudnn_buf_limit_mbyte = 6;
  oneof op_type {
    // system op
    DecodeOFRecordOpConf decode_ofrecord_conf = 101;
    DecodeRandomOpConf decode_random_conf = 102;
    RecordLoadOpConf record_load_conf = 103;
    CopyHdOpConf copy_hd_conf = 104;
    CloneOpConf clone_conf = 105;
    CopyCommNetOpConf copy_comm_net_conf = 106;
    ConcatOpConf concat_conf = 107;
    BoxingOpConf boxing_conf = 108;
    ReduceScatterOpConf reduce_scatter_conf = 109;
    ReduceAddOpConf reduce_add_conf = 110;
    ReduceGatherOpConf reduce_gather_conf = 111;
    ReduceConcatOpConf reduce_concat_conf = 112;
    ReduceSplitOpConf reduce_split_conf = 113;
    NcclAllReduceOpConf nccl_all_reduce_conf = 114;
    NcclReduceScatterOpConf nccl_reduce_scatter_conf = 115;
    NcclAllGatherOpConf nccl_all_gather_conf = 116;
    AccumulateOpConf accumulate_conf = 117;
    NormalModelUpdateOpConf normal_mdupdt_conf = 118;
    ModelSaveOpConf model_save_conf = 119;
    SharedModelDiffAddOpConf shared_model_diff_add_conf = 120;
    CastOpConf cast_conf = 121;
    VariableOpConf variable_conf = 122;
    ReduceIdentityOpConf reduce_identity_conf = 123;
    TickOpConf tick_conf = 124;

    // domain op
    TupleIdentityOpConf tuple_identity_conf = 200;
    TransposeOpConf transpose_conf = 201;
    ReshapeOpConf reshape_conf = 202;
    BasicRnnOpConf basic_rnn_conf = 203;
    FullyConnectedOpConf fully_connected_conf = 204;
    Conv1DOpConf conv_1d_conf = 205;
    Conv2DOpConf conv_2d_conf = 206;
    Conv3DOpConf conv_3d_conf = 207;
    AveragePooling1DOpConf average_pooling_1d_conf = 208;
    MaxPooling1DOpConf max_pooling_1d_conf = 209;
    AveragePooling2DOpConf average_pooling_2d_conf = 210;
    MaxPooling2DOpConf max_pooling_2d_conf = 211;
    AveragePooling3DOpConf average_pooling_3d_conf = 212;
    MaxPooling3DOpConf max_pooling_3d_conf = 213;
    EmbeddingLookupOpConf embedding_lookup_conf = 214;
    EmbeddingLookupAccumulateOpConf embedding_lookup_accumulate_conf = 215;
    LocalResponseNormalizationOpConf local_response_normalization_conf = 216;
    NormalizationOpConf normalization_conf = 217;
    DropoutOpConf dropout_conf = 218;
    ReduceSumOpConf reduce_sum_conf = 219;
    AddOpConf add_conf = 220;
    MatmulOpConf matmul_conf = 221;
    DotOpConf dot_conf = 222;
    MultiplyOpConf multiply_conf = 223;
    MaximumOpConf maximum_conf = 224;
    SigmoidOpConf sigmoid_conf = 225;
    TanHOpConf tanh_conf = 226;
    ReluOpConf relu_conf = 227;
    SoftmaxOpConf softmax_conf = 228;
    SparseCrossEntropyLossOpConf sparse_cross_entropy_loss_conf = 229;
    HingeLossOpConf hinge_loss_conf = 230;
    SparseSoftmaxCrossEntropyLossOpConf sparse_softmax_cross_entropy_loss_conf = 231;
    AccuracyOpConf accuracy_conf = 232;
    PrintOpConf print_conf = 233;
    AccuracyPrintOpConf accuracy_print_conf = 234;
    LossPrintOpConf loss_print_conf = 235;
    DefineTestBlobOpConf define_test_blob_conf = 236;
    PackOpConf pack_conf = 237;
    UnpackOpConf unpack_conf = 238;
    RepeatOpConf repeat_conf = 239;
    LogCounterOpConf log_counter_conf = 240;
    GeluOpConf gelu_conf = 241;
    GatherOpConf gather_conf = 242;
    LocalGatherOpConf local_gather_conf = 243;
    BatchGatherOpConf batch_gather_conf = 244;
    MeanOpConf mean_conf = 251;
    SliceOpConf slice_conf = 252;
    BiasAddOpConf bias_add_conf = 253;
    LayerNormOpConf layer_norm_conf = 254;
    ConstantOpConf constant_conf = 255;
    DebugOpConf debug_conf = 256;
    SigmoidCrossEntropyLossOpConf sigmoid_cross_entropy_loss_conf = 257;
    OneHotOpConf one_hot_conf = 258;
    IdentityLossOpConf identity_loss_conf = 259;
    SparseCrossEntropyOpConf sparse_cross_entropy_conf = 260;
    ReduceMeanOpConf reduce_mean_conf = 261;
    TopKOpConf top_k_conf = 262;
    ParallelCastOpConf parallel_cast_conf = 263;
    L2NormalizeOpConf l2_normalize_conf = 264;
    PReluOpConf prelu_conf = 265;
    Deconv2DOpConf deconv_2d_conf = 266;
    Deconv3DOpConf deconv_3d_conf = 267;
    RoIPoolingOpConf roi_pooling_conf = 268;
    RoIAlignOpConf roi_align_conf = 269;
    SmoothL1LossOpConf smooth_l1_loss_conf = 270;
    BboxTransformOpConf bbox_transform_conf = 271;
    ProposalOpConf proposal_conf = 272;
    ProposalTargetOpConf proposal_target_conf = 273;
    AnchorTargetOpConf anchor_target_conf = 274;
    BboxNmsAndLimitOpConf bbox_nms_and_limit_conf = 275;
    UpsampleNearestOpConf upsample_nearest_conf = 276;
    ResizeNearestNeighborOpConf resize_nearest_neighbor_conf = 277;
    TargetResizeNearestOpConf target_resize_nearest_conf = 278;
    FpnCollectOpConf fpn_collect_conf = 279;
    FpnDistributeOpConf fpn_distribute_conf = 280;
    BatchPermutationOpConf batch_permutation_conf = 281;
    VStackOpConf vstack_conf = 282;
    ImageSegmentationMaskOpConf image_segmentation_mask_conf = 283;
    RleEncodeOpConf rle_encode_conf = 284;
    MaskTargetOpConf mask_target_conf = 285;
    GroupByRecordIdOpConf group_by_record_id_conf = 286;
    SmoothL1OpConf smooth_l1_conf = 287;
    BinaryCrossEntropyOpConf binary_cross_entropy_conf = 288;
    CalcTargetResizeInfoOpConf calc_target_resize_info_conf = 289;
    ReshapeInstanceShapeToDim0OpConf reshape_instance_shape_to_dim0_conf = 290;
    ElementCountOpConf element_count_conf = 291;
    Conv1DV2OpConf conv_1d_v2_conf = 292;
    Conv2DV2OpConf conv_2d_v2_conf = 293;
    Conv3DV2OpConf conv_3d_v2_conf = 294;
    WhereOpConf where_conf = 301;
    LogicalAndOpConf logical_and_conf = 302;
    ClipByValueOpConf clip_by_value_conf = 303;
    ConstantLikeOpConf constant_like_conf = 304;
    LocalScatterNdUpdateOpConf local_scatter_nd_update_conf = 305;
    PieceSliceOpConf piece_slice_conf = 306;
    InstanceStackOpConf instance_stack_conf = 307;
    PieceSliceV2OpConf piece_slice_v2_conf = 308;
    UncontiguousInstanceStackOpConf uncontiguous_instance_stack_conf = 309;
    ContiguousInstanceStackOpConf contiguous_instance_stack_conf = 310;
    SortOpConf sort_conf = 311;
    ArgSortOpConf arg_sort_conf = 312;
    SqueezeOpConf squeeze_conf = 313;
    ExpandDimsOpConf expand_dims_conf = 314;

    // Maybe not needed
    RedefineDim0OpConf redefine_dim0_conf = 400;
    AffineChannelOpConf affine_channel_conf = 401;
    BlobDumpOpConf blob_dump_conf = 402;
    // math op
    BroadcastAddOpConf broadcast_add_conf = 500;
    BroadcastSubOpConf broadcast_sub_conf = 501;
    BroadcastMulOpConf broadcast_mul_conf = 502;
    BroadcastDivOpConf broadcast_div_conf = 503;
    BroadcastEqualOpConf broadcast_equal_conf = 504;
    BroadcastNotEqualOpConf broadcast_not_equal_conf = 505;
    BroadcastLessOpConf broadcast_less_conf = 506;
    BroadcastLessEqualOpConf broadcast_less_equal_conf = 507;
    BroadcastGreaterOpConf broadcast_greater_conf = 508;
    BroadcastGreaterEqualOpConf broadcast_greater_equal_conf = 509;
    SquareOpConf square_conf = 551;
    SqrtOpConf sqrt_conf = 552;
    RsqrtOpConf rsqrt_conf = 553;
    ScalarAddOpConf scalar_add_conf = 554;
    ScalarMulOpConf scalar_mul_conf = 555;

    // Used for detection network
    ConcatGtProposalsOpConf concat_gt_proposals_conf = 601;
    BboxScaleOpConf bbox_scale_conf = 602;
    AnchorGenerateOpConf anchor_generate_conf = 603;
    CalcIoUMatrixOpConf calc_iou_matrix_conf = 604;
    BoxEncodeOpConf box_encode_conf = 605;
    BoxDecodeOpConf box_decode_conf = 606;
    MaskrcnnPositiveNegativeSampleOpConf maskrcnn_positive_negative_sample_conf = 607;
    LevelMapOpConf level_map_conf = 608;
    LocalNonzeroOpConf local_nonzero_conf = 609;
    MaskrcnnConcatUncontiguousDim1OpConf maskrcnn_concat_uncontiguous_dim1_conf = 610;
    IdentifyOutsideAnchorsOpConf identify_outside_anchors_conf = 611;
    ClipBoxesToImageOpConf clip_boxes_to_image_conf = 612;
    IdentifyNonSmallBoxesOpConf identify_non_small_boxes_conf= 613;
<<<<<<< HEAD
    NonMaximumSuppressionOpConf non_maximum_suppression_conf = 614;
=======
    NonMaximumSupressionOpConf non_maximum_supression_conf = 614;
    ExtractPieceSliceIdOpConf extract_piece_slice_id_conf = 615;
>>>>>>> 237ceaef
  }
}

message OpNameSet {
  repeated string op_name = 1;
}<|MERGE_RESOLUTION|>--- conflicted
+++ resolved
@@ -1861,12 +1861,8 @@
     IdentifyOutsideAnchorsOpConf identify_outside_anchors_conf = 611;
     ClipBoxesToImageOpConf clip_boxes_to_image_conf = 612;
     IdentifyNonSmallBoxesOpConf identify_non_small_boxes_conf= 613;
-<<<<<<< HEAD
     NonMaximumSuppressionOpConf non_maximum_suppression_conf = 614;
-=======
-    NonMaximumSupressionOpConf non_maximum_supression_conf = 614;
     ExtractPieceSliceIdOpConf extract_piece_slice_id_conf = 615;
->>>>>>> 237ceaef
   }
 }
 
