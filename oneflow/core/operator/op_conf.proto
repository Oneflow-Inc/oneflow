syntax = "proto2";
package oneflow;

import "oneflow/core/common/shape.proto";
import "oneflow/core/common/data_type.proto";
import "oneflow/core/record/image.proto";
import "oneflow/core/record/record.proto";
import "oneflow/core/job/resource.proto";
import "oneflow/core/register/logical_blob_id.proto";

enum ActivationType {
  kNone = 0;
  kTanH = 1;
  kSigmoid = 2;
  kRelu = 3;
}

message ConstantInitializerConf {
  optional float value = 1 [default = 0];
}

message ConstantIntInitializerConf {
  optional int64 value = 1 [default = 0];
}

message RandomUniformInitializerConf {
  optional float min = 1 [default = 0];
  optional float max = 2 [default = 1];
}

message RandomUniformIntInitializerConf {
  optional int32 min = 1 [default = 0];
  optional int32 max = 2 [default = 1];
}

message RandomNormalInitializerConf {
  optional float mean = 1 [default = 0];
  optional float std = 2 [default = 1];
}

message TruncatedNormalInitializerConf {
  optional float std = 1 [default = 1];
}

enum VarianceNorm {
  kFanIn = 0;
  kFanOut = 1;
  kAverage = 2;
}

message XavierInitializerConf {
  required VarianceNorm variance_norm = 1;
}

message MsraInitializerConf {
  required VarianceNorm variance_norm = 1;
}

//output[D_0 ... D_(axis - 1) i D_(axis + 1) ... D_n] = start + i * stride
message RangeInitializerConf {
  optional double start = 1 [default = 0];
  optional double stride = 2 [default = 1];
  optional int64 axis = 3 [default = -1];
}

message IntRangeInitializerConf {
  optional int64 start = 1 [default = 0];
  optional int64 stride = 2 [default = 1];
  optional int64 axis = 3 [default = -1];
}


message InitializerConf {
  oneof type {
    ConstantInitializerConf constant_conf = 1;
    ConstantIntInitializerConf constant_int_conf = 2;
    RandomUniformInitializerConf random_uniform_conf = 3;
    RandomUniformIntInitializerConf random_uniform_int_conf = 4;
    RandomNormalInitializerConf random_normal_conf = 5;
    TruncatedNormalInitializerConf truncated_normal_conf = 6;
    XavierInitializerConf xavier_conf = 7;
    MsraInitializerConf msra_conf = 8;
    RangeInitializerConf range_conf = 9;
    IntRangeInitializerConf int_range_conf = 10;
  }
}

message Conv1DOpConf {
  required string in = 1;
  required string out = 2;
  required int32 filters = 3;
  optional string padding = 4 [default = "valid"];
  required string data_format = 5;
  repeated int32 kernel_size = 6;
  repeated int32 strides = 7;
  repeated int32 dilation_rate = 8;
  optional ActivationType activation = 9 [default = kNone];
  optional bool use_bias = 10 [default = true];
  optional InitializerConf weight_initializer = 11;
  optional InitializerConf bias_initializer = 12;
  optional string weight = 13;
  optional string bias = 14;
}

message Conv2DOpConf {
  required string in = 1;
  required string out = 2;
  required int32 filters = 3;
  optional string padding = 4 [default = "valid"];
  required string data_format = 5;
  repeated int32 kernel_size = 6;
  repeated int32 strides = 7;
  repeated int32 dilation_rate = 8;
  optional ActivationType activation = 9 [default = kNone];
  optional bool use_bias = 10 [default = true];
  optional InitializerConf weight_initializer = 11;
  optional InitializerConf bias_initializer = 12;
  optional string weight = 13;
  optional string bias = 14;
}

message Conv3DOpConf {
  required string in = 1;
  required string out = 2;
  required int32 filters = 3;
  optional string padding = 4 [default = "valid"];
  required string data_format = 5;
  repeated int32 kernel_size = 6;
  repeated int32 strides = 7;
  repeated int32 dilation_rate = 8;
  optional ActivationType activation = 9 [default = kNone];
  optional bool use_bias = 10 [default = true];
  optional InitializerConf weight_initializer = 11;
  optional InitializerConf bias_initializer = 12;
  optional string weight = 13;
  optional string bias = 14;
}

message ConvConf {
  required int32 num_spatial_dims = 1;
  required string padding = 2;
  required string data_format = 3;
  repeated int32 kernel_size = 4;
  repeated int32 strides = 5;
  repeated int32 dilation_rate = 6;
}

message ConvDataGradOpConf {
  required string dy = 1;
  required string filter = 2;
  required string x_like = 3;
  required string dx = 4;
  required ConvConf conv_conf = 5;
}

message ConvFilterGradOpConf {
  required string dy = 1;
  required string x = 2;
  required string filter_diff = 3;
  required ConvConf conv_conf = 4;
}

message ConvBiasGradOpConf {
  required string dy = 1;
  required string bias_diff = 2;
  required string data_format = 3;
  required int64 num_spatial_dims = 4;
}

message FullyConnectedOpConf {
  // in
  required string in = 1;
  optional string weight = 2;
  optional string bias = 3;
  // out
  required string out = 4;
  required int32 units = 5;
  optional ActivationType activation = 6 [default = kNone];
  optional bool use_bias = 7 [default = true];
  optional InitializerConf weight_initializer = 8;
  optional InitializerConf bias_initializer = 9;
}

message AveragePooling1DOpConf {
  required string in = 1;
  required string out = 2;

  optional string padding = 3 [default = "valid"];
  required string data_format = 4;
  repeated int32 pool_size = 5;
  repeated int32 strides = 6;
}

message MaxPooling1DOpConf {
  required string in = 1;
  required string out = 2;

  optional string padding = 3 [default = "valid"];
  required string data_format = 4;
  repeated int32 pool_size = 5;
  repeated int32 strides = 6;
}

message AveragePooling2DOpConf {
  required string in = 1;
  required string out = 2;

  optional string padding = 3 [default = "valid"];
  required string data_format = 4;
  repeated int32 pool_size = 5;
  repeated int32 strides = 6;
}

message MaxPooling2DOpConf {
  required string in = 1;
  required string out = 2;

  optional string padding = 3 [default = "valid"];
  required string data_format = 4;
  repeated int32 pool_size = 5;
  repeated int32 strides = 6;
}

message AveragePooling3DOpConf {
  required string in = 1;
  required string out = 2;

  optional string padding = 3 [default = "valid"];
  required string data_format = 4;
  repeated int32 pool_size = 5;
  repeated int32 strides = 6;
}

message MaxPooling3DOpConf {
  required string in = 1;
  required string out = 2;

  optional string padding = 3 [default = "valid"];
  required string data_format = 4;
  repeated int32 pool_size = 5;
  repeated int32 strides = 6;
}


message PoolingConf {
  required int32 num_spatial_dims = 1;
  // "avg" or "max"
  required string pool_mode = 2;
  required string data_format = 3;
  repeated int32 pool_size = 4;
  repeated int32 strides = 5;
  optional string padding = 6 [default = "valid"];
}

message PoolingGradOpConf {
  // input
  required string x = 1;
  required string y = 2;
  required string dy = 3;
  // output
  required string dx = 4;
  required PoolingConf pooling_conf = 5;
}

message ReluOpConf {
  required string in = 1;
  required string out = 2;
}

message ReluGradOpConf {
  required string y = 1;
  required string dy = 2;
  required string dx = 3;
}

message PReluOpConf {
  required string in = 1;
  required string out = 2;
  required string data_format = 3;
  optional bool channel_shared = 4 [default = false];
  optional float alpha_init = 5 [default = 0.25];
}

message SigmoidOpConf {
  required string in = 1;
  required string out = 2;
}

message TanHOpConf {
  required string in = 1;
  required string out = 2;
}

message TanHGradOpConf {
  required string y = 1;
  required string dy = 2;
  required string dx = 3;
}

message SoftmaxOpConf {
  required string in = 1;
  required string out = 2;
  optional int32 axis = 3 [default = -1];
  optional string transpose_in = 4 [default = "transpose_in"];
  optional string transpose_out = 5 [default = "transpose_out"];
}

message SoftmaxGradOpConf {
  required string y = 1;
  required string dy = 2;
  required string dx = 3;
  optional string transpose_x = 4;
  optional string transpose_y = 5;
  optional int32 axis = 6 [default = -1];
}

enum ScalarReductionType {
  kSumOverOne = 0;
  kSumOverWeight = 1;
  kSumOverN = 2;
  kSumOverNonZeroWeight = 3;
}

message SparseCrossEntropyOpConf {
  required string prediction = 1;
  required string label = 2;
  required string out = 3;
}

message SparseCrossEntropyGradOpConf {
  required string prediction = 1;
  required string label = 2;
  required string dy = 3;
  required string prediction_diff = 4;
}

message SparseSoftmaxCrossEntropyLossOpConf {
  required string prediction = 1;
  required string label = 2;
  required string loss = 3;
  optional ScalarReductionType reduction = 4 [default = kSumOverN];
  optional float weight_scalar = 5 [default = 1.0];
  optional string weight = 6;
}

message SparseCrossEntropyLossOpConf {
  required string prediction = 1;
  required string label = 2;
  required string loss = 3;
  optional ScalarReductionType reduction = 4 [default = kSumOverN];
  optional float weight_scalar = 5 [default = 1.0];
  optional string weight = 6;
}

message SigmoidCrossEntropyLossOpConf {
  required string prediction = 1;
  required string label = 2;
  required string loss = 3;
  optional bool normalize = 4 [default = true];
  optional float scale = 5 [default = 1.0];
  optional ScalarReductionType reduction = 6 [default = kSumOverN];
  optional float weight_scalar = 7 [default = 1.0];
  optional string weight = 8;
}

message SigmoidCrossEntropyLossGradOpConf {
  required string prediction = 1;
  required string label = 2;
  required string loss_diff = 3;
  required string prediction_diff = 4;
  optional float weight_scalar = 5 [default = 1.0];
  optional ScalarReductionType reduction = 6 [default = kSumOverN];
}

message IdentityLossOpConf {
  required string prediction = 1;
  required string loss = 2;
  optional ScalarReductionType reduction = 3 [default = kSumOverN];
  optional float weight_scalar = 4 [default = 1.0];
  optional string weight = 5;
}

message ConcatOpConf {
  repeated string in = 1;
  required string out = 2;
  required int32 axis = 3;
}

message SplitLikeOpConf {
  required string in = 1;
  repeated string like = 2;
  repeated string out = 3;
  required int32 axis = 4;
}

message CopyCommNetOpConf {
}

message CopyHdOpConf {
  enum Type {
    H2D = 0;
    D2H = 1;
  }
  required Type type = 1;
}

message BoxConcatConf {
  required int32 axis = 1;
}

message BoxAddConf {
}

message BoxSplitConf {
  required int32 axis = 1;
  repeated int32 part_num = 2;
}

message BoxCloneConf {
}

message BoxingOpConf {
  required LogicalBlobId lbi = 1;
  required int32 in_num = 2;
  required int32 out_num = 3;

  oneof in_box {
    BoxConcatConf concat_box = 4;
    BoxAddConf add_box = 5;
  }
  oneof out_box {
    BoxSplitConf split_box = 6;
    BoxCloneConf clone_box = 7;
  }
}

message NaiveModelUpdateConf {
}

message MomentumModelUpdateConf {
  optional float beta = 1 [default = 0.9];
}

message RMSPropModelUpdateConf {
  optional float decay_rate = 1 [default = 0.99];
  optional float epsilon = 2 [default = 1e-8];
}

message LARSModelUpdateConf {
  optional float momentum_beta = 1 [default = 0.9];
  optional float epsilon = 2 [default = 1e-9];
  optional float lars_coefficient = 3 [default = 0.0001];
}

message AdamModelUpdateConf {
  optional float beta1 = 1 [default = 0.9];
  optional float beta2 = 2 [default = 0.999];
  optional float epsilon = 3 [default = 1e-8];
  optional bool do_bias_correction = 4 [default = false];
}

message ExponentialDecayConf {
  required int64 decay_batches = 1;
  required double decay_rate = 2;
  optional bool staircase = 3 [default = false];
}

message InverseTimeDecayConf {
  required int64 decay_batches = 1;
  required double decay_rate = 2;
  optional bool staircase = 3 [default = false];
}

message NaturalExpDecayConf {
  required int64 decay_batches = 1;
  required double decay_rate = 2;
  optional bool staircase = 3 [default = false];
}

message PiecewiseConstantConf {
  repeated int64 boundaries = 1;
  repeated double values = 2;
}

message PolynomialDecayConf {
  required int64 decay_batches = 1;
  optional double end_learning_rate = 2 [default = 0.0001];
  optional double power = 3 [default = 1.0];
  optional bool cycle = 4 [default = false];
}

message CosineDecayConf {
  required int64 decay_batches = 1;
  optional double alpha = 2 [default = 0.0];
}

message LinearCosineDecayConf {
  required int64 decay_batches = 1;
  optional double num_periods = 2 [default = 0.5];
  optional double alpha = 3 [default = 0.0];
  optional double beta = 4 [default = 0.001];
}

message LearningRateDecayConf {
  oneof type {
    ExponentialDecayConf exponential_conf = 2000;
    InverseTimeDecayConf inverse_time_conf = 2001;
    NaturalExpDecayConf natural_exp_conf = 2002;
    PiecewiseConstantConf piecewise_constant_conf = 2003;
    PolynomialDecayConf polynomial_conf = 2004;
    CosineDecayConf cosine_conf = 2005;
    LinearCosineDecayConf linear_cosine_conf = 2006;
  }
}

message ConstantWarmupConf {
  required int64 warmup_batches = 1;
  required double multiplier = 2;
}

message LinearWarmupConf {
  required int64 warmup_batches = 1;
  required double start_multiplier = 2;
}

message WarmupConf {
  oneof type {
    ConstantWarmupConf constant_conf = 3000;
    LinearWarmupConf linear_conf = 3001;
  }
}

message ClipByGlobalNormConf {
  required float clip_norm = 1;
  optional float global_norm = 2;
}

message ClipConf {
  oneof type {
    ClipByGlobalNormConf clip_by_global_norm = 1;
  }
}

message NormalModelUpdateOpUserConf {
  optional LearningRateDecayConf learning_rate_decay = 1;
  optional WarmupConf warmup_conf = 2;
  optional ClipConf clip_conf = 3;
  oneof normal_mdupdt {
    NaiveModelUpdateConf naive_conf = 1000;
    MomentumModelUpdateConf momentum_conf = 1001;
    RMSPropModelUpdateConf rmsprop_conf = 1002;
    LARSModelUpdateConf lars_conf = 1003;
    AdamModelUpdateConf adam_conf = 1004;
  }
}

message NormalModelUpdateOpConf {
  required NormalModelUpdateOpUserConf user_conf = 1;
  required string model_diff = 2;
  required string total_instance_num_diff = 3;
  required string model = 4;
  required float learning_rate = 5;
  required float l1 = 6;
  required float l2 = 7;
}

message NaiveModelUpdateOpConf {
  required NormalModelUpdateOpUserConf user_conf = 1;
  required string model_diff = 2;
  required string total_instance_num_diff = 3;
  required string model = 4;
  required float learning_rate = 5;
  required float l1 = 6;
  required float l2 = 7;
}

message MomentumModelUpdateOpConf {
  required NormalModelUpdateOpUserConf user_conf = 1;
  required string momentum = 2;
  required string model_diff = 3;
  required string total_instance_num_diff = 4;
  required string model = 5;
  required float learning_rate = 6;
  required float l1 = 7;
  required float l2 = 8;
}

message RMSPropModelUpdateOpConf {
  required NormalModelUpdateOpUserConf user_conf = 1;
  required string model_diff = 2;
  required string total_instance_num_diff = 3;
  required string model = 4;
  required float learning_rate = 5;
  required float l1 = 6;
  required float l2 = 7;
}

message LARSModelUpdateOpConf {
  required NormalModelUpdateOpUserConf user_conf = 1;
  required string momentum = 2;
  required string model_diff = 3;
  required string total_instance_num_diff = 4;
  required string model = 5;
  required float learning_rate = 6;
  required float l1 = 7;
  required float l2 = 8;
}

message AdamModelUpdateOpConf {
  required NormalModelUpdateOpUserConf user_conf = 1;
  required string m = 2;
  required string v = 3;
  optional string beta1_t = 4;
  optional string beta2_t = 5;
  required string model_diff = 6;
  required string total_instance_num_diff = 7;
  required string model = 8;
  required float learning_rate = 9;
  required float l1 = 10;
  required float l2 = 11;
}

message AccumulateOpConf {
}

message EmbeddingLookupAccumulateOpConf {
}

message PrintRecordConf {
  required string lbn = 1;
  optional string name = 2;
  required EncodeConf encode_case = 3;
}

message PrintOpConf {
  repeated PrintRecordConf in = 1;
  required string print_dir = 2;
  optional string part_name_prefix = 3 [default = "part-"];
  optional int32 part_name_suffix_length = 4 [default = -1];
}

message LogCounterOpConf {
  required string in = 1;
  optional int32 interval = 2 [default = 1];
}

message GeluOpConf {
  required string in = 1;
  required string out = 2;
}

message GeluGradOpConf {
  required string x = 1;
  required string dy = 2;
  required string dx = 3;
}

message ReduceSumOpConf {
  oneof in_conf {
    string in = 1; // For User
    LogicalBlobId in_sys = 2; // For System
  }
  required string out = 3;
  repeated int32 axis = 4;
  optional bool keep_dims = 5 [default = false];
}

message ReduceSumLikeOpConf {
  required string x = 1;
  required string like = 2;
  required string y = 3;
  repeated int32 axis = 4;
  optional string temp_storage = 5 [default = "temp_storage"];
}

message ReduceMeanOpConf {
  required string in = 1;
  required string out = 2;
  repeated int32 axis = 3;
  optional bool keep_dims = 4 [default = false];
}

message ReduceMeanGradOpConf {
  required string dy = 1;
  required string x = 2; // like
  required string dx = 3;
  repeated int32 reduced_axis = 4;
  optional string temp_storage = 5 [default = "temp_storage"];
}

message BasicRnnOpConf {
  required string in = 1;
  optional string init_hidden = 2;
  required string out = 3;
  required int32 hidden_size = 4;
  optional ActivationType activation = 6 [default = kTanH];

  optional InitializerConf init_hidden_initializer = 7;
  optional InitializerConf bias_initializer = 8;
  optional InitializerConf i2h_weight_initializer = 9;
  optional InitializerConf h2h_weight_initializer = 10;

  optional bool is_init_hidden_trainable = 11 [default = true];
  optional bool use_bias = 12 [default = true];
}

message BasicLstmOpConf {
}

message ReshapeOpConf {
  required string in = 1;
  required string out = 2;
  required ShapeProto shape = 3;
  optional bool has_dim0_in_shape = 4;
}

message ReshapeLikeOpConf {
  required string x = 1;
  required string y = 2;
  required string like = 3;
}

message EmbeddingLookupOpConf {
  required string ids = 1;
  required string out = 2;
  required int32 units = 3;
  required int32 table_size = 4;
  optional InitializerConf weight_initializer = 5;
}

message AddOpConf {
  repeated string in = 1;
  required string out = 2;
  optional ActivationType activation = 3 [default = kNone];
}

message MaximumOpConf {
  repeated string in = 1;
  required string out = 2;
}

message CastOpConf {
  required string in = 1;
  required string out = 2;
  required DataType data_type = 3;
}

message InterfaceBlobConf {
  required ShapeProto shape = 1;
  optional DataType data_type = 2;
  optional ShapeProto dim0_inner_shape = 3;
  optional bool has_dim0_valid_num = 4;
  optional bool has_dim1_valid_num = 5;
  optional bool has_dim2_valid_num = 6;
  oneof split_or_broadcast {
    int32 split_axis = 7;
    bool broadcast = 8;
  }
  optional bool has_batch_dim = 9 [default = true];
}

message InputOpConf {
  optional string tick = 1;
  required string out = 2;
  required InterfaceBlobConf blob_conf = 3;
}

message ForeignInputOpConf {
  optional string tick = 1;
  required string out = 2;
  required InterfaceBlobConf blob_conf = 3;
  required string ofblob_buffer_name = 4;
}

message ReturnOpConf {
  required string in = 1;
  required string out = 2;
}

message OutputOpConf {
  required string in = 1;
  required string out = 2;
  required InterfaceBlobConf blob_conf = 3;
}

message SwitchOutputOpConf {
  repeated string in = 1;
  required string in_index = 2;
  required string out = 3;
  required InterfaceBlobConf blob_conf = 4;
}

message ForeignOutputOpConf {
  required string in = 1;
  required string ofblob_buffer_name = 3;
}

message VariableOpConf {
  optional string tick = 1;
  required string out = 2;
  required ShapeProto shape = 3;
  optional DataType data_type = 4;
  optional InitializerConf initializer = 5;
  optional string model_name = 6 [default = "weight"];
  optional int32 model_split_axis = 7 [default = 0];
  optional int64 random_seed = 8;
}

message LocalResponseNormalizationOpConf {
  required string in = 1;
  required string out = 2;
  required string data_format = 3;
  optional int32 depth_radius = 4 [default = 5];
  optional double bias = 5 [default = 1];
  optional double alpha = 6 [default = 1];
  optional double beta = 7 [default = 0.5];
}

message EncodeConf {
  oneof encode {
    EncodeRaw raw = 1;
    EncodeJpeg jpeg = 2;
    EncodeBytesList bytes_list = 3;
  }
}

message EncodeBytesList {
}

message EncodeRaw {
  optional bool dim1_varying_length = 1 [default = false];
}

message EncodeJpeg {
  repeated ImagePreprocess preprocess = 1;
}

message SubtractPreprocessConf {
  required float value = 1;
}

message NormByChannelPreprocessConf {
  repeated float mean_value = 1;
  repeated float std_value = 2;
  required string data_format = 3;
}

message ScalePreprocessConf {
  required float value = 1;
}

message PreprocessConf {
  oneof type {
    SubtractPreprocessConf subtract_conf = 1;
    NormByChannelPreprocessConf norm_by_channel_conf = 2;
    ScalePreprocessConf scale_conf = 3;
  }
}

message RandomShuffleConf {
  optional int32 buffer_size = 1 [default = 1024];
}

message RecordLoadOpConf {
  optional string tick  = 1;
  required string out = 2;
  required string data_dir = 3;
  optional string part_name_prefix = 4 [default = "part-"];
  optional int32 part_name_suffix_length = 5 [default = -1];
  optional RandomShuffleConf random_shuffle_conf = 6;
}

message BlobConf {
  required string name = 1;
  required ShapeProto shape = 2;
  required DataType data_type = 3;
  optional int32 max_sequence_size = 4 [default = 1];
  required EncodeConf encode_case = 5;
  repeated PreprocessConf preprocess = 6;
}

message DecodeOFRecordOpConf {
  required string data_dir = 1;
  optional string part_name_prefix = 2 [default = "part-"];
  optional int32 part_name_suffix_length = 3 [default = -1];
  optional string in = 4;
  repeated BlobConf blob = 5;
  optional RandomShuffleConf random_shuffle_conf = 6;
}

message DecodeRandomOpConf {
  optional string tick = 1;
  required string out = 2;
  required ShapeProto shape = 3;
  required DataType data_type = 4;
  required InitializerConf data_initializer = 5;
}

message DefineTestBlobOpConf {
  optional string tick = 1;
  required string out = 2;
  required ShapeProto shape = 3;
  required DataType data_type = 4;
  optional ShapeProto dim0_inner_shape = 5;
  optional int64 dim0_valid_num = 6;
  optional int64 dim1_valid_num = 7;
  optional int64 dim2_valid_num = 8;
  repeated int64 record_id_in_device_piece = 9;
  optional bool has_diff = 10 [default = false];
}

message NormalizationOpConf {
  required string in = 1;
  required string out = 2;
  optional int32 axis = 3 [default = -1]; // NCHW = 1, NHWC = 3, TODO: axis list
  optional float momentum = 4 [default = 0.99];
  optional float epsilon = 5 [default = 0.001];
  optional bool center = 6 [default = true];
  optional bool scale = 7 [default = true];
  optional float beta_init = 8 [default = 0.0];
  optional float gamma_init = 9 [default = 1.0];
  optional float mean_init = 10 [default = 0.0];
  optional float variance_init = 11 [default = 1.0];
  optional ActivationType activation = 13 [default = kNone];
  optional string moving_mean = 14;
  optional string moving_variance = 15;
  optional string beta = 16;
  optional string gamma = 17;
  optional string mean = 18 [default = "mean"];
  optional string inv_variance = 19 [default = "inv_variance"];
  optional bool is_training = 20 [default = true];
}

message NormalizationGradOpConf {
  //in
  required string dy = 1;
  required string x = 2;
  optional string mean = 3;
  optional string inv_variance = 4;
  optional string gamma = 5;
  //out
  optional string dx = 6 [default = "dx"];
  optional string beta_diff = 7 [default = "beta_diff"];
  optional string gamma_diff = 8 [default = "gamma_diff"];

  required int32 axis = 9;
  required float epsilon = 10;
}

message DropoutOpConf {
  required string in = 1;
  required string out = 2;
  required double rate = 3;
  optional ShapeProto noise_shape = 4;
  optional int64 seed = 5;
  optional string random_mask = 6 [default = "random_mask"];
}

message DropoutGradOpConf {
  required string random_mask = 1;
  required string dy = 2;
  required string dx = 3;
  required double rate = 4;
}

message TransposeOpConf {
  required string in = 1;
  required string out = 2;
  repeated int32 perm = 3;
}

message ReduceConcatOpConf {
  required int32 in_num = 1;
  repeated string in = 2;
  optional string out = 3;
}

message NcclAllReduceOpConf {
  optional string in = 1;
  optional string out = 2;
}

message NcclReduceScatterOpConf {
}

message NcclAllGatherOpConf {
}

message ReduceSplitOpConf {
  required int32 out_num = 1;
  optional string in = 2;
  repeated string out = 3;
  repeated ShapeProto out_shape = 4;
  optional int32 order_in_graph = 5;
}

message ReduceScatterOpConf {
  optional int32 out_num = 1 [default = 0];
}

message ReduceAddOpConf {
  optional int32 in_num = 1 [default = 0];
}

message ReduceGatherOpConf {
  optional int32 in_num = 1 [default = 0];
}

message AccuracyOpConf {
  required string prediction = 1;
  required string label = 2;
  optional int32 top_k = 3 [default = 1];
  required string accuracy = 4;
  optional string weight = 5;
}

message MatmulOpConf {
  // input lbn
  required string a = 1;
  required string b = 2;
  // output bn
  required string out = 5;
  optional bool transpose_a = 6 [default = false];
  optional bool transpose_b = 7 [default = false];
}

message DotOpConf {
  required string in = 1;
  required string weight = 2;
  optional string bias = 3;
  required string out = 4;
}

message MultiplyOpConf {
  required string in_0 = 1;
  required string in_1 = 2;
  required string out = 4;
}


enum Norm {
  L1 = 1;
  L2 = 2;
}

message HingeLossOpConf {
  required string prediction = 1;
  required string label = 2;
  required string loss = 3;
  optional ScalarReductionType reduction = 4 [default = kSumOverN];
  optional float weight_scalar = 5 [default = 1.0];
  optional string weight = 6;
  optional Norm norm = 7[default = L1];
}

message PackOpConf {
  required string in = 1;
  required string out = 2;
  required int32 pack_num = 3;
  required string related_unpack = 4;
}

message UnpackOpConf {
  required string in = 1;
  required string out = 2;
  required int32 unpack_num = 3;
}

message RepeatOpConf {
  required string in = 1;
  required string out = 2;
  required int32 repeat_num = 3;
}

message GatherOpConf {
  required string in = 1;
  required string indices = 2;
  required string out = 3;
  optional int64 axis = 4 [default = 0];
}

message GatherGradOpConf {
  required string out_diff = 1;
  required string indices = 2;
  required string in_diff = 3;
  required int64 axis = 4;
  required int64 gather_dim_size = 5;
}

message BatchGatherOpConf {
  required string in = 1;
  required string indices = 2;
  required string out = 3;
}

message SqrtOpConf {
  required string in = 1;
  required string out = 2;
}

message RsqrtOpConf {
  required string in = 1;
  required string out = 2;
  optional double epsilon = 3 [default = 1e-5];
}

message SquareOpConf {
  required string in = 1;
  required string out = 2;
}

message BroadcastAddOpConf {
  required string a = 1;
  required string b = 2;
  required string out = 3;
  optional bool is_const = 4 [default = false];
}

message BroadcastSubOpConf {
  required string a = 1;
  required string b = 2;
  required string out = 3;
  optional bool is_const = 4 [default = false];
}

message BroadcastMulOpConf {
  required string a = 1;
  required string b = 2;
  required string out = 3;
  optional bool is_const = 4 [default = false];
}

message BroadcastDivOpConf {
  required string a = 1;
  required string b = 2;
  required string out = 3;
  optional bool is_const = 4 [default = false];
}

message BroadcastLikeOpConf {
  required string x = 1;
  required string like = 2;
  required string y = 3;
  repeated int32 reduced_axis = 4;
}

message BroadcastDivGradOpConf {
  //  input
  required string b = 1; // denominator in fw
  required string y = 2;
  required string dy = 3;
  //  output
  required string db = 4;
  optional string temp_storage = 5 [default = "temp_storage"];
}

message BiasAddOpConf {
  // inputs
  required string a = 1;
  required string b = 2;
  // output
  required string out = 3;
}

message DimSliceConf {
  optional int32 start = 1 [default = 0];
  optional int32 end = 2 [default = 0];
  optional int32 stride = 3 [default = 1];
}

message SliceOpConf {
  required string in = 1;
  required string out = 2;
  repeated DimSliceConf dim_slice_conf = 3;
}

message SliceGradOpConf {
  required string dy = 1;
  required string dx = 2;
  required string like = 3;
  repeated DimSliceConf dim_slice_conf = 4;
}

message LayerNormOpConf {
  // in
  required string in = 1;
  optional string beta = 2;
  optional string gamma = 3;

  // out
  required string out = 4;
  optional string normalized = 5 [default = "normalized"];
  optional string mean = 6 [default = "mean"];
  optional string inv_variance = 7 [default = "inv_variance"];

  optional bool center = 8 [default = true];
  optional bool scale = 9 [default = true];
  optional ActivationType activation = 10 [default = kNone];
  optional int64 begin_norm_axis = 11 [default = 1];
  optional int64 begin_params_axis = 12 [default = -1];
  optional double epsilon = 13 [default = 1e-5];
}

message LayerNormGradOpConf {
  // in
  required string dy = 1;
  required string x = 2;
  optional string mean = 3;
  optional string inv_variance = 4;
  // out
  required string dx = 5;

  required int64 begin_norm_axis = 6;
  required double epsilon = 7;
}

message LayerNormParamGradOpConf {
  // in
  required string dy = 1;
  optional string normalized = 2;
  optional string gamma = 3;
  // out
  optional string normalized_diff = 4;
  optional string beta_diff = 5;
  optional string gamma_diff = 6;

  required int64 begin_params_axis = 7;
}

message ConstantOpConf {
  optional string tick = 1;
  required string out = 2;
  optional ShapeProto shape = 3;
  optional DataType data_type = 4;
  optional InitializerConf initializer = 5;
  optional bool use_device_piece_size_as_dim0 = 6 [default = false];
}

message DebugOpConf {
  required string in = 1;
  required string out = 2;
  optional string in_blob_dump_dir = 3;
  optional string out_diff_blob_dump_dir = 4;
  optional string part_name_prefix = 5 [default = "part-"];
  optional int32 part_name_suffix_length = 6 [default = -1];
  oneof const_out {
    string const_out_feature_load_filepath = 7;
    Feature const_out_feature = 8;
  }
  oneof const_in_diff {
    string const_in_diff_feature_load_filepath = 9;
    Feature const_in_diff_feature = 10;
  }
}

message OneHotOpConf {
  required string indices = 1;
  required string out = 2;
  required int64 depth = 3;
  optional DataType data_type = 4;
}

message ScalarAddOpConf {
  required string in = 1;
  required string out = 2;
  oneof scalar_operand {
    int64 int_operand = 3;
    double float_operand = 4;
  }
}

message ScalarMulOpConf {
  required string in = 1;
  required string out = 2;
  oneof scalar_operand {
    int64 int_operand = 3;
    double float_operand = 4;
  }
}

message ReduceIdentityOpConf {
  optional string in = 1;
  optional string out = 2;
  optional int32 order_in_graph = 3;
}

message TickOpConf {
  repeated string tick = 1;
  required string out = 2;
}

message IdList {
  repeated int64 id = 1;
}

message WaitAndSendIdsOpConf {
  required string out = 1;
  required string wait_buffer_name = 2;
  repeated IdList id_list = 3;
  required DataType data_type = 4 [default = kInt32];
}

message CallbackNotifyOpConf {
  required string in = 1;
  repeated string callback_buffer_name = 2;
}

message ReentrantLockOpConf {
  required string start = 1;
  optional string end = 2;
  required string out = 3;
  repeated IdList lock_id2intersecting_lock_ids = 4;
}

message SourceTickOpConf {
  required string out = 1;
}

message SinkTickOpConf {
  repeated string tick = 1;
  required string out = 2;
}

message TupleIdentityOpConf {
  repeated string in = 1;
  repeated string out = 2;
}

message TopKOpConf {
  required string in = 1;
  required string out = 2;
  optional int32 k = 3 [default = 1];
  optional bool sorted = 4 [default = true];
}

message L2NormalizeOpConf {
  required string in = 1;
  required string out = 2;
  required int32 axis = 3 [default = -1];
  optional float epsilon = 4 [default = 1e-12];
}

message KeepHeaderOnlyOpConf {
  repeated string in = 1;
  repeated string out = 2;
}

message AxpyOpConf {
  required string x = 1;
  required string y = 2;
  required double alpha = 3;
}

message TotalLossInstanceNumOpConf {
  repeated string in = 1;
  required string out = 2;
}

message BatchGatherGradOpConf {
  required string out_diff = 1;
  required string indices = 2;
  required string in_diff = 3;
  required int64 gather_dim_size = 4;
}

message ShapeElemCntAxisConf {
  repeated int32 axis = 1;
}

message ShapeElemCntRangeAxisConf {
  // closed interval: [begin_axis, end_axis]
  optional int32 begin_axis = 1 [default = 0];
  optional int32 end_axis = 2 [default = -1];
}

message ShapeElemCntOpConf {
  required string x = 1;
  required string y = 2;
  optional DataType data_type = 3 [default = kInt32];
  oneof axis_conf {
    ShapeElemCntAxisConf exclude_axis_conf = 4;
    ShapeElemCntAxisConf include_axis_conf = 5;
    ShapeElemCntRangeAxisConf range_axis_conf = 6;
  }
}

message AccOpConf {
  // in
  required string one = 1;
  // out
  required string acc = 2;
  optional int32 max_acc_num = 3 [default = 1];   
}

message AccTickOpConf {
  // in
  required string one = 1;
  // out
  required string acc = 2;
  optional int32 max_acc_num = 3 [default = 1];   
}

message EveryNthOpConf {
  required string in = 1;
  required string out = 2;
  required int64 n = 3;
}

message ModelSaveV2OpConf {
  required string in = 1;
  required string lbn = 2;
}

message ModelInitOpConf {
  optional string tick = 1;
  required string out = 2;
  required string variable_op_name = 3;
  required VariableOpConf original_variable_conf = 4;
}

message AllReduceFacadeOpConf {
  required string in = 1;
  required string out = 2;
}

message IdentityOpConf {
  required string in = 1;
  required string out = 2;
}

message CaseOpConf {
  required string in = 1;
  repeated string out = 2;
}

message EsacOpConf {
  repeated string in = 1;
  required string out = 2;
  optional DataType data_type = 3 [default=kInt32];
}

<<<<<<< HEAD
message SegmentSumOpConf {
  required string in = 1;
  required string segment_ids = 2;
  required string unique_segment_ids = 3;
  required string out = 4;
}

message SegmentSumGradOpConf {
  required string out_diff = 1;
  required string segment_ids = 2;
  required string in_diff = 3;
}


=======
message PartialTickOpConf {
  required string tick = 1;
  required string out = 2;
}

>>>>>>> a9aec0fa
message OperatorConf {
  required string name = 1;
  optional string model_load_dir = 2;
  optional bool trainable = 3 [default = true];
  optional DeviceType device_type = 4 [default = kInvalidDevice];
  optional bool enable_cudnn = 5;
  optional int64 cudnn_buf_limit_mbyte = 6;
  repeated string ctrl_in_op_name = 7;
  oneof op_type {
    // system op
    DecodeOFRecordOpConf decode_ofrecord_conf = 101;
    DecodeRandomOpConf decode_random_conf = 102;
    RecordLoadOpConf record_load_conf = 103;
    CopyHdOpConf copy_hd_conf = 104;
    CopyCommNetOpConf copy_comm_net_conf = 106;
    ConcatOpConf concat_conf = 107;
    BoxingOpConf boxing_conf = 108;
    ReduceScatterOpConf reduce_scatter_conf = 109;
    ReduceAddOpConf reduce_add_conf = 110;
    ReduceGatherOpConf reduce_gather_conf = 111;
    ReduceConcatOpConf reduce_concat_conf = 112;
    ReduceSplitOpConf reduce_split_conf = 113;
    NcclAllReduceOpConf nccl_all_reduce_conf = 114;
    NcclReduceScatterOpConf nccl_reduce_scatter_conf = 115;
    NcclAllGatherOpConf nccl_all_gather_conf = 116;
    AccumulateOpConf accumulate_conf = 117;
    NormalModelUpdateOpConf normal_mdupdt_conf = 118;
    ModelSaveV2OpConf model_save_v2_conf = 119;
    CastOpConf cast_conf = 121;
    VariableOpConf variable_conf = 122;
    ReduceIdentityOpConf reduce_identity_conf = 123;
    TickOpConf tick_conf = 124;
    KeepHeaderOnlyOpConf keep_header_only_conf = 125;
    TotalLossInstanceNumOpConf total_loss_instance_num_conf = 126;
    NaiveModelUpdateOpConf naive_model_update_conf = 127;
    MomentumModelUpdateOpConf momentum_model_update_conf = 128;
    RMSPropModelUpdateOpConf rmsprop_model_update_conf = 129;
    LARSModelUpdateOpConf lars_model_update_conf = 130;
    AdamModelUpdateOpConf adam_model_update_conf = 131;
    ShapeElemCntOpConf shape_elem_cnt_conf = 132;
    AccOpConf acc_conf = 133;
    AllReduceFacadeOpConf all_reduce_facade_conf = 134;
    SourceTickOpConf source_tick_conf = 135;
    SinkTickOpConf sink_tick_conf = 136;
    InputOpConf input_conf = 137;
    OutputOpConf output_conf = 138;
    WaitAndSendIdsOpConf wait_and_send_ids_conf = 139;
    ReentrantLockOpConf reentrant_lock_conf = 140;
    CallbackNotifyOpConf callback_notify_conf = 141;
    ForeignInputOpConf foreign_input_conf = 142;
    ForeignOutputOpConf foreign_output_conf = 143;
    AccTickOpConf acc_tick_conf = 144;
    SwitchOutputOpConf switch_output_conf = 145;
    ReturnOpConf return_conf = 146;
    PartialTickOpConf partial_tick_conf = 147;

    // domain op
    TupleIdentityOpConf tuple_identity_conf = 200;
    TransposeOpConf transpose_conf = 201;
    ReshapeOpConf reshape_conf = 202;
    BasicRnnOpConf basic_rnn_conf = 203;
    FullyConnectedOpConf fully_connected_conf = 204;
    Conv1DOpConf conv_1d_conf = 205;
    Conv2DOpConf conv_2d_conf = 206;
    Conv3DOpConf conv_3d_conf = 207;
    AveragePooling1DOpConf average_pooling_1d_conf = 208;
    MaxPooling1DOpConf max_pooling_1d_conf = 209;
    AveragePooling2DOpConf average_pooling_2d_conf = 210;
    MaxPooling2DOpConf max_pooling_2d_conf = 211;
    AveragePooling3DOpConf average_pooling_3d_conf = 212;
    MaxPooling3DOpConf max_pooling_3d_conf = 213;
    EmbeddingLookupOpConf embedding_lookup_conf = 214;
    EmbeddingLookupAccumulateOpConf embedding_lookup_accumulate_conf = 215;
    LocalResponseNormalizationOpConf local_response_normalization_conf = 216;
    NormalizationOpConf normalization_conf = 217;
    DropoutOpConf dropout_conf = 218;
    ReduceSumOpConf reduce_sum_conf = 219;
    AddOpConf add_conf = 220;
    MatmulOpConf matmul_conf = 221;
    DotOpConf dot_conf = 222;
    MultiplyOpConf multiply_conf = 223;
    MaximumOpConf maximum_conf = 224;
    SigmoidOpConf sigmoid_conf = 225;
    TanHOpConf tanh_conf = 226;
    ReluOpConf relu_conf = 227;
    SoftmaxOpConf softmax_conf = 228;
    SparseCrossEntropyLossOpConf sparse_cross_entropy_loss_conf = 229;
    HingeLossOpConf hinge_loss_conf = 230;
    SparseSoftmaxCrossEntropyLossOpConf sparse_softmax_cross_entropy_loss_conf = 231;
    AccuracyOpConf accuracy_conf = 232;
    PrintOpConf print_conf = 233;
    DefineTestBlobOpConf define_test_blob_conf = 236;
    PackOpConf pack_conf = 237;
    UnpackOpConf unpack_conf = 238;
    RepeatOpConf repeat_conf = 239;
    LogCounterOpConf log_counter_conf = 240;
    GeluOpConf gelu_conf = 241;
    GatherOpConf gather_conf = 242;
    BatchGatherOpConf batch_gather_conf = 243;
    SliceOpConf slice_conf = 252;
    BiasAddOpConf bias_add_conf = 253;
    LayerNormOpConf layer_norm_conf = 254;
    ConstantOpConf constant_conf = 255;
    DebugOpConf debug_conf = 256;
    SigmoidCrossEntropyLossOpConf sigmoid_cross_entropy_loss_conf = 257;
    OneHotOpConf one_hot_conf = 258;
    IdentityLossOpConf identity_loss_conf = 259;
    SparseCrossEntropyOpConf sparse_cross_entropy_conf= 260;
    ReduceMeanOpConf reduce_mean_conf = 261;
    TopKOpConf top_k_conf = 262;
    L2NormalizeOpConf l2_normalize_conf = 264;
    PReluOpConf prelu_conf = 265;
    ReluGradOpConf relu_grad_conf = 266;
    GeluGradOpConf gelu_grad_conf = 267;
    ReshapeLikeOpConf reshape_like_conf = 268;
    SliceGradOpConf slice_grad_conf = 269;
    ReduceSumLikeOpConf reduce_sum_like_conf = 270;
    DropoutGradOpConf dropout_grad_conf = 271;
    LayerNormGradOpConf layer_norm_grad_conf = 272;
    LayerNormParamGradOpConf layer_norm_param_grad_conf = 273;
    SparseCrossEntropyGradOpConf sparse_cross_entropy_grad_conf= 274;
    GatherGradOpConf gather_grad_conf = 275;
    BroadcastDivGradOpConf broadcast_div_grad_conf= 276;
    BroadcastLikeOpConf broadcast_like_conf = 277;
    SoftmaxGradOpConf softmax_grad_conf = 278;
    BatchGatherGradOpConf batch_gather_grad_conf = 279;
    ReduceMeanGradOpConf reduce_mean_grad_conf = 280;
    NormalizationGradOpConf normalization_grad_conf = 282;
    ConvBiasGradOpConf conv_bias_grad_conf = 283;
    ConvFilterGradOpConf conv_filter_grad_conf = 284;
    ConvDataGradOpConf conv_data_grad_conf = 285;
    EveryNthOpConf every_nth_conf = 286;
    TanHGradOpConf tanh_grad_conf = 288;
    PoolingGradOpConf pooling_grad_conf = 289;
    IdentityOpConf identity_conf = 290;
    CaseOpConf case_conf = 291;
    EsacOpConf esac_conf = 292;
    ModelInitOpConf model_init_conf = 293;
    SplitLikeOpConf split_like_conf = 294;
    SegmentSumOpConf segment_sum_conf = 295;
    SegmentSumGradOpConf segment_sum_grad_conf = 296;
    SigmoidCrossEntropyLossGradOpConf sigmoid_cross_entropy_loss_grad_conf = 297; 
    // math op
    BroadcastAddOpConf broadcast_add_conf = 500;
    BroadcastSubOpConf broadcast_sub_conf = 501;
    BroadcastMulOpConf broadcast_mul_conf = 502;
    BroadcastDivOpConf broadcast_div_conf = 503;
    SquareOpConf square_conf = 504;
    SqrtOpConf sqrt_conf = 505;
    RsqrtOpConf rsqrt_conf = 506;
    ScalarAddOpConf scalar_add_conf = 507;
    ScalarMulOpConf scalar_mul_conf = 508;

    // mutable input op
    AxpyOpConf axpy_conf = 752;
  }
}

message OpNameSet {
  repeated string op_name = 1;
}

message OpNameRelations {
  map<string, string> src_op_name2dst_op_name = 1;
}

message OpNameGroups {
  message OpNameGroup {
    repeated string op_name = 1;
  }
  repeated OpNameGroup op_name_group = 2;
}<|MERGE_RESOLUTION|>--- conflicted
+++ resolved
@@ -1439,7 +1439,6 @@
   optional DataType data_type = 3 [default=kInt32];
 }
 
-<<<<<<< HEAD
 message SegmentSumOpConf {
   required string in = 1;
   required string segment_ids = 2;
@@ -1454,13 +1453,11 @@
 }
 
 
-=======
 message PartialTickOpConf {
   required string tick = 1;
   required string out = 2;
 }
 
->>>>>>> a9aec0fa
 message OperatorConf {
   required string name = 1;
   optional string model_load_dir = 2;
