--- conflicted
+++ resolved
@@ -59,15 +59,10 @@
   optional int32 dilation_h = 11 [default = 1];
   optional int32 dilation_w = 12 [default = 1];
 
-<<<<<<< HEAD
   optional bool use_cudnn = 13 [default = true];
   
-  optional FillConf weight_fill = 14;
-  optional FillConf bias_fill = 15;
-=======
-  optional InitializerConf weight_initializer = 13;
-  optional InitializerConf bias_initializer = 14;
->>>>>>> c6789e54
+  optional InitializerConf weight_initializer = 14;
+  optional InitializerConf bias_initializer = 15;
 }
 
 message InnerProductOpConf {
