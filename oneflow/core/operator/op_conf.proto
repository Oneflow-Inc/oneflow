syntax = "proto2";
package oneflow;

import "oneflow/core/common/shape.proto";
import "oneflow/core/common/data_type.proto";
import "oneflow/core/record/image.proto";
import "oneflow/core/record/record.proto";
import "oneflow/core/job/resource.proto";
import "oneflow/core/job/sbp_parallel.proto";
import "oneflow/core/register/logical_blob_id.proto";

enum ActivationType {
  kNone = 0;
  kTanH = 1;
  kSigmoid = 2;
  kRelu = 3;
}

message ConstantInitializerConf {
  optional float value = 1 [default = 0];
}

message ConstantIntInitializerConf {
  optional int32 value = 1 [default = 0];
}

message RandomUniformInitializerConf {
  optional float min = 1 [default = 0];
  optional float max = 2 [default = 1];
}

message RandomUniformIntInitializerConf {
  optional int32 min = 1 [default = 0];
  optional int32 max = 2 [default = 1];
}

message RandomNormalInitializerConf {
  optional float mean = 1 [default = 0];
  optional float std = 2 [default = 1];
}

message TruncatedNormalInitializerConf {
  optional float std = 1 [default = 1];
}

enum VarianceNorm {
  kFanIn = 0;
  kFanOut = 1;
  kAverage = 2;
}

message XavierInitializerConf {
  required VarianceNorm variance_norm = 1;
}

message MsraInitializerConf {
  required VarianceNorm variance_norm = 1;
}

//output[D_0 ... D_(axis - 1) i D_(axis + 1) ... D_n] = start + i * stride
message RangeInitializerConf {
  optional double start = 1 [default = 0];
  optional double stride = 2 [default = 1];
  optional int64 axis = 3 [default = -1];
}

message IntRangeInitializerConf {
  optional int64 start = 1 [default = 0];
  optional int64 stride = 2 [default = 1];
  optional int64 axis = 3 [default = -1];
}


message InitializerConf {
  oneof type {
    ConstantInitializerConf constant_conf = 1;
    ConstantIntInitializerConf constant_int_conf = 2;
    RandomUniformInitializerConf random_uniform_conf = 3;
    RandomUniformIntInitializerConf random_uniform_int_conf = 4;
    RandomNormalInitializerConf random_normal_conf = 5;
    TruncatedNormalInitializerConf truncated_normal_conf = 6;
    XavierInitializerConf xavier_conf = 7;
    MsraInitializerConf msra_conf = 8;
    RangeInitializerConf range_conf = 9;
    IntRangeInitializerConf int_range_conf = 10;
  }
}

message Conv1DOpConf {
  required string in = 1;
  required string out = 2;
  required int32 filters = 3;
  optional string padding = 4 [default = "valid"];
  required string data_format = 5;
  repeated int32 kernel_size = 6;
  repeated int32 strides = 7;
  repeated int32 dilation_rate = 8;
  optional ActivationType activation = 9 [default = kNone];
  optional bool use_bias = 10 [default = true];
  optional InitializerConf weight_initializer = 11;
  optional InitializerConf bias_initializer = 12;
}

message Conv2DOpConf {
  required string in = 1;
  required string out = 2;
  required int32 filters = 3;
  optional string padding = 4 [default = "valid"];
  required string data_format = 5;
  repeated int32 kernel_size = 6;
  repeated int32 strides = 7;
  repeated int32 dilation_rate = 8;
  optional ActivationType activation = 9 [default = kNone];
  optional bool use_bias = 10 [default = true];
  optional InitializerConf weight_initializer = 11;
  optional InitializerConf bias_initializer = 12;
}

message Conv3DOpConf {
  required string in = 1;
  required string out = 2;
  required int32 filters = 3;
  optional string padding = 4 [default = "valid"];
  required string data_format = 5;
  repeated int32 kernel_size = 6;
  repeated int32 strides = 7;
  repeated int32 dilation_rate = 8;
  optional ActivationType activation = 9 [default = kNone];
  optional bool use_bias = 10 [default = true];
  optional InitializerConf weight_initializer = 11;
  optional InitializerConf bias_initializer = 12;
}

message FullyConnectedOpConf {
  required string in = 1;
  required string out = 2;
  required int32 units = 3;
  optional ActivationType activation = 4 [default = kNone];
  optional bool use_bias = 5 [default = true];
  optional InitializerConf weight_initializer = 6;
  optional InitializerConf bias_initializer = 7;
}

message AveragePooling1DOpConf {
  required string in = 1;
  required string out = 2;

  optional string padding = 3 [default = "valid"];
  required string data_format = 4;
  repeated int32 pool_size = 5;
  repeated int32 strides = 6;
}

message MaxPooling1DOpConf {
  required string in = 1;
  required string out = 2;

  optional string padding = 3 [default = "valid"];
  required string data_format = 4;
  repeated int32 pool_size = 5;
  repeated int32 strides = 6;
}

message AveragePooling2DOpConf {
  required string in = 1;
  required string out = 2;

  optional string padding = 3 [default = "valid"];
  required string data_format = 4;
  repeated int32 pool_size = 5;
  repeated int32 strides = 6;
}

message MaxPooling2DOpConf {
  required string in = 1;
  required string out = 2;

  optional string padding = 3 [default = "valid"];
  required string data_format = 4;
  repeated int32 pool_size = 5;
  repeated int32 strides = 6;
}

message AveragePooling3DOpConf {
  required string in = 1;
  required string out = 2;

  optional string padding = 3 [default = "valid"];
  required string data_format = 4;
  repeated int32 pool_size = 5;
  repeated int32 strides = 6;
}

message MaxPooling3DOpConf {
  required string in = 1;
  required string out = 2;

  optional string padding = 3 [default = "valid"];
  required string data_format = 4;
  repeated int32 pool_size = 5;
  repeated int32 strides = 6;
}

message ReluOpConf {
  required string in = 1;
  required string out = 2;
}

message ReluGradOpConf {
  required string y = 1;
  required string dy = 2;
  required string dx = 3;
}

message PReluOpConf {
  required string in = 1;
  required string out = 2;
  required string data_format = 3;
  optional bool channel_shared = 4 [default = false];
  optional float alpha_init = 5 [default = 0.25];
}

message SigmoidOpConf {
  required string in = 1;
  required string out = 2;
}

message TanHOpConf {
  required string in = 1;
  required string out = 2;
}

message SoftmaxOpConf {
  required string in = 1;
  required string out = 2;
  optional int32 axis = 3 [default = -1];
}

enum LossReductionType {
  kSumOverOne = 0;
  kSumOverWeight = 1;
  kSumOverN = 2;
  kSumOverNonZeroWeight = 3;
}

message SparseCrossEntropyOpConf {
  required string prediction = 1;
  required string label = 2;
  required string out = 3;
}

message SparseCrossEntropyGradOpConf {
  required string prediction = 1;
  required string label = 2;
  required string dy = 3;
  required string prediction_diff = 4;
}

message SparseSoftmaxCrossEntropyLossOpConf {
  required string prediction = 1;
  required string label = 2;
  required string loss = 3;
  optional LossReductionType reduction = 4 [default = kSumOverN];
  optional float weight_scalar = 5 [default = 1.0];
  optional string weight = 6;
}

message SparseCrossEntropyLossOpConf {
  required string prediction = 1;
  required string label = 2;
  required string loss = 3;
  optional LossReductionType reduction = 4 [default = kSumOverN];
  optional float weight_scalar = 5 [default = 1.0];
  optional string weight = 6;
}

message SigmoidCrossEntropyLossOpConf {
  required string prediction = 1;
  required string label = 2;
  required string loss = 3;
  optional bool normalize = 4 [default = true];
  optional float scale = 5 [default = 1.0];
  optional LossReductionType reduction = 6 [default = kSumOverN];
  optional float weight_scalar = 7 [default = 1.0];
  optional string weight = 8;
}

message IdentityLossOpConf {
  required string prediction = 1;
  required string loss = 2;
  optional LossReductionType reduction = 3 [default = kSumOverN];
  optional float weight_scalar = 4 [default = 1.0];
  optional string weight = 5;
}

message ConcatOpConf {
  repeated string in = 1;
  required string out = 2;
  required int32 axis = 3;
}

message CopyCommNetOpConf {
}

message CopyHdOpConf {
  enum Type {
    H2D = 0;
    D2H = 1;
  }
  required Type type = 1;
}

message CloneOpConf {
  required int32 out_num = 1;
}

message BoxConcatConf {
  required int32 axis = 1;
}

message BoxAddConf {
}

message BoxSplitConf {
  required int32 axis = 1;
  repeated int32 part_num = 2;
}

message BoxCloneConf {
}

message BoxingOpConf {
  required LogicalBlobId lbi = 1;
  required int32 in_num = 2;
  required int32 out_num = 3;

  oneof in_box {
    BoxConcatConf concat_box = 4;
    BoxAddConf add_box = 5;
  }
  oneof out_box {
    BoxSplitConf split_box = 6;
    BoxCloneConf clone_box = 7;
  }
}

message NaiveModelUpdateConf {
}

message MomentumModelUpdateConf {
  optional float beta = 1 [default = 0.9];
}

message RMSPropModelUpdateConf {
  optional float decay_rate = 1 [default = 0.99];
  optional float epsilon = 2 [default = 1e-8];
}

message LARSModelUpdateConf {
  optional float momentum_beta = 1 [default = 0.9];
  optional float epsilon = 2 [default = 1e-9];
  optional float lars_coefficient = 3 [default = 0.0001];
}

message AdamModelUpdateConf {
  optional float beta1 = 1 [default = 0.9];
  optional float beta2 = 2 [default = 0.999];
  optional float epsilon = 3 [default = 1e-8];
  optional bool do_bias_correction = 4 [default = false];
}

message ExponentialDecayConf {
  required int64 decay_batches = 1;
  required double decay_rate = 2;
  optional bool staircase = 3 [default = false];
}

message InverseTimeDecayConf {
  required int64 decay_batches = 1;
  required double decay_rate = 2;
  optional bool staircase = 3 [default = false];
}

message NaturalExpDecayConf {
  required int64 decay_batches = 1;
  required double decay_rate = 2;
  optional bool staircase = 3 [default = false];
}

message PiecewiseConstantConf {
  repeated int64 boundaries = 1;
  repeated double values = 2;
}

message PolynomialDecayConf {
  required int64 decay_batches = 1;
  optional double end_learning_rate = 2 [default = 0.0001];
  optional double power = 3 [default = 1.0];
  optional bool cycle = 4 [default = false];
}

message CosineDecayConf {
  required int64 decay_batches = 1;
  optional double alpha = 2 [default = 0.0];
}

message LinearCosineDecayConf {
  required int64 decay_batches = 1;
  optional double num_periods = 2 [default = 0.5];
  optional double alpha = 3 [default = 0.0];
  optional double beta = 4 [default = 0.001];
}

message LearningRateDecayConf {
  oneof type {
    ExponentialDecayConf exponential_conf = 2000;
    InverseTimeDecayConf inverse_time_conf = 2001;
    NaturalExpDecayConf natural_exp_conf = 2002;
    PiecewiseConstantConf piecewise_constant_conf = 2003;
    PolynomialDecayConf polynomial_conf = 2004;
    CosineDecayConf cosine_conf = 2005;
    LinearCosineDecayConf linear_cosine_conf = 2006;
  }
}

message ConstantWarmupConf {
  required int64 warmup_batches = 1;
  required double multiplier = 2;
}

message LinearWarmupConf {
  required int64 warmup_batches = 1;
  required double start_multiplier = 2;
}

message WarmupConf {
  oneof type {
    ConstantWarmupConf constant_conf = 3000;
    LinearWarmupConf linear_conf = 3001;
  }
}

message ClipByGlobalNormConf {
  required float clip_norm = 1;
  optional float global_norm = 2;
}

message ClipConf {
  oneof type {
    ClipByGlobalNormConf clip_by_global_norm = 1;
  }
}

message NormalModelUpdateOpUserConf {
  optional LearningRateDecayConf learning_rate_decay = 1;
  optional WarmupConf warmup_conf = 2;
  optional ClipConf clip_conf = 3;
  oneof normal_mdupdt {
    NaiveModelUpdateConf naive_conf = 1000;
    MomentumModelUpdateConf momentum_conf = 1001;
    RMSPropModelUpdateConf rmsprop_conf = 1002;
    LARSModelUpdateConf lars_conf = 1003;
    AdamModelUpdateConf adam_conf = 1004;
  }
}

message NormalModelUpdateOpConf {
  required NormalModelUpdateOpUserConf user_conf = 1;
  required string model_diff = 2;
  required string total_instance_num_diff = 3;
  required string model = 4;
  required float learning_rate = 5;
  required float l1 = 6;
  required float l2 = 7;
}

message AccumulateOpConf {
}

message EmbeddingLookupAccumulateOpConf {
}

message ModelSaveOpConf {
}


message PrintRecordConf {
  required string lbn = 1;
  optional string name = 2;
  required EncodeConf encode_case = 3;
}

message PrintOpConf {
  repeated PrintRecordConf in = 1;
  required string print_dir = 2;
  optional string part_name_prefix = 3 [default = "part-"];
  optional int32 part_name_suffix_length = 4 [default = -1];
}

message LogCounterOpConf {
  required string in = 1;
  optional int32 interval = 2 [default = 1];
}

message GeluOpConf {
  required string in = 1;
  required string out = 2;
}

message GeluGradOpConf {
  required string x = 1;
  required string dy = 2;
  required string dx = 3;
}

message LossPrintOpConf {
  required LogicalBlobId loss_lbi = 1;
  required LogicalBlobId loss_instance_num_lbi = 2;
  optional LogicalBlobId reduction_lbi = 3;
  optional float weight_scalar = 4 [default = 1.0];
  optional LossReductionType reduction_type = 5 [default = kSumOverN];
}

message AccuracyPrintOpConf {
  required LogicalBlobId accuracy_lbi = 1;
  required LogicalBlobId accuracy_instance_num_lbi = 2;
  optional int32 top_k_print = 3 [default = 1];
}

message ReduceSumOpConf {
  oneof in_conf {
    string in = 1; // For User
    LogicalBlobId in_sys = 2; // For System
  }
  required string out = 3;
  repeated int32 axis = 4;
  optional bool keep_dims = 5 [default = false];
}

message ReduceSumLikeOpConf {
  required string x = 1;
  required string y = 2;
  required string like = 3;
  optional string temp_storage = 4 [default = "temp_storage"];
}

message ReduceMeanOpConf {
  required string in = 1;
  required string out = 2;
  repeated int32 axis = 3;
  optional bool keep_dims = 4 [default = false];
}

message BasicRnnOpConf {
  required string in = 1;
  optional string init_hidden = 2;
  required string out = 3;
  required int32 hidden_size = 4;
  optional ActivationType activation = 6 [default = kTanH];

  optional InitializerConf init_hidden_initializer = 7;
  optional InitializerConf bias_initializer = 8;
  optional InitializerConf i2h_weight_initializer = 9;
  optional InitializerConf h2h_weight_initializer = 10;

  optional bool is_init_hidden_trainable = 11 [default = true];
  optional bool use_bias = 12 [default = true];
}

message BasicLstmOpConf {
}

message ReshapeOpConf {
  required string in = 1;
  required string out = 2;
  required ShapeProto shape = 3;
  optional bool has_dim0_in_shape = 4;
}

message ReshapeLikeOpConf {
  required string x = 1;
  required string y = 2;
  required string like = 3;
}

message EmbeddingLookupOpConf {
  required string ids = 1;
  required string out = 2;
  required int32 units = 3;
  required int32 table_size = 4;
  optional InitializerConf weight_initializer = 5;
}

message AddOpConf {
  repeated string in = 1;
  required string out = 2;
  optional ActivationType activation = 3 [default = kNone];
}

message MaximumOpConf {
  repeated string in = 1;
  required string out = 2;
}

message SharedModelDiffAddOpConf {
  required int32 in_num = 1;
}

message CastOpConf {
  required string in = 1;
  required string out = 2;
  required DataType data_type = 3;
}

message VariableOpConf {
  required string tick = 1;
  required string out = 2;
  required ShapeProto shape = 3;
  optional DataType data_type = 4;
  optional InitializerConf initializer = 5;
  optional string model_name = 6 [default = "weight"];
  optional int32 model_split_axis = 7 [default = 0];
}

message LocalResponseNormalizationOpConf {
  required string in = 1;
  required string out = 2;
  required string data_format = 3;
  optional int32 depth_radius = 4 [default = 5];
  optional double bias = 5 [default = 1];
  optional double alpha = 6 [default = 1];
  optional double beta = 7 [default = 0.5];
}

message EncodeConf {
  oneof encode {
    EncodeRaw raw = 1;
    EncodeJpeg jpeg = 2;
    EncodeBytesList bytes_list = 3;
  }
}

message EncodeBytesList {
}

message EncodeRaw {
  optional bool dim1_varying_length = 1 [default = false];
}

message EncodeJpeg {
  repeated ImagePreprocess preprocess = 1;
}

message SubtractPreprocessConf {
  required float value = 1;
}

message NormByChannelPreprocessConf {
  repeated float mean_value = 1;
  repeated float std_value = 2;
  required string data_format = 3;
}

message ScalePreprocessConf {
  required float value = 1;
}

message PreprocessConf {
  oneof type {
    SubtractPreprocessConf subtract_conf = 1;
    NormByChannelPreprocessConf norm_by_channel_conf = 2;
    ScalePreprocessConf scale_conf = 3;
  }
}

message RandomShuffleConf {
  optional int32 buffer_size = 1 [default = 1024];
}

message RecordLoadOpConf {
  required string out = 1;
  required string data_dir = 2;
  optional string part_name_prefix = 3 [default = "part-"];
  optional int32 part_name_suffix_length = 4 [default = -1];
  optional RandomShuffleConf random_shuffle_conf = 5;
}

message BlobConf {
  required string name = 1;
  required ShapeProto shape = 2;
  required DataType data_type = 3;
  optional int32 max_sequence_size = 4 [default = 1];
  required EncodeConf encode_case = 5;
  repeated PreprocessConf preprocess = 6;
}

message DecodeOFRecordOpConf {
  required string data_dir = 1;
  optional string part_name_prefix = 2 [default = "part-"];
  optional int32 part_name_suffix_length = 3 [default = -1];
  optional string in = 4;
  repeated BlobConf blob = 5;
  optional RandomShuffleConf random_shuffle_conf = 6;
}

message DecodeRandomOpConf {
  required string out = 1;
  required ShapeProto shape = 2;
  required DataType data_type = 3;
  required InitializerConf data_initializer = 4;
}

message DefineTestBlobOpConf {
  required string out = 1;
  required ShapeProto shape = 2;
  required DataType data_type = 3;
  optional ShapeProto dim0_inner_shape = 4;
  optional int64 dim0_valid_num = 5;
  optional int64 dim1_valid_num = 6;
  optional int64 dim2_valid_num = 7;
  repeated int64 record_id_in_device_piece = 8;
  optional bool has_diff = 9 [default = false];
}

message NormalizationOpConf {
  required string in = 1;
  required string out = 2;
  optional int32 axis = 3 [default = -1]; // NCHW = 1, NHWC = 3, TODO: axis list
  optional float momentum = 4 [default = 0.99];
  optional float epsilon = 5 [default = 0.001];
  optional bool center = 6 [default = true];
  optional bool scale = 7 [default = true];
  optional float beta_init = 8 [default = 0.0];
  optional float gamma_init = 9 [default = 1.0];
  optional float mean_init = 10 [default = 0.0];
  optional float variance_init = 11 [default = 1.0];
  optional bool use_first_piece_init_moving = 12 [default = false];
  optional ActivationType activation = 13 [default = kNone];
}

message DropoutOpConf {
  required string x = 1;
  required string y = 2;
  required double rate = 3;
  optional ShapeProto noise_shape = 4;
  optional int64 seed = 5;
  // TODO tmp_split_fw_bw_train_conf
  optional string random_mask = 6 [default = "random_mask"];
}

message DropoutGradOpConf {
  required string random_mask = 1;
  required string dy = 2;
  required string dx = 3;
  required double rate = 4;
}

message TransposeOpConf {
  required string in = 1;
  required string out = 2;
  repeated int32 perm = 3;
}

message ReduceConcatOpConf {
  required int32 in_num = 1;
}

message NcclAllReduceOpConf {
}

message NcclReduceScatterOpConf {
}

message NcclAllGatherOpConf {
}

message ReduceSplitOpConf {
  required int32 out_num = 1;
}

message ReduceScatterOpConf {
  required int32 out_num = 1;
}

message ReduceAddOpConf {
  required int32 in_num = 1;
}

message ReduceGatherOpConf {
  required int32 in_num = 1;
}

message AccuracyOpConf {
  required string prediction = 1;
  required string label = 2;
  optional int32 top_k = 3 [default = 1];
  required string accuracy = 4;
  optional string weight = 5;
}

message MatmulOpConf {
  // input lbn
  required string a = 1;
  required string b = 2;
  // output bn
  required string out = 5;
  optional bool transpose_a = 6 [default = false];
  optional bool transpose_b = 7 [default = false];
}

message DotOpConf {
  required string in = 1;
  required string weight = 2;
  optional string bias = 3;
  required string out = 4;
}

message MultiplyOpConf {
  required string in_0 = 1;
  required string in_1 = 2;
  required string out = 4;
}

enum Norm {
  L1 = 1;
  L2 = 2;
}

message HingeLossOpConf {
  required string prediction = 1;
  required string label = 2;
  required string loss = 3;
  optional LossReductionType reduction = 4 [default = kSumOverN];
  optional float weight_scalar = 5 [default = 1.0];
  optional string weight = 6;
  optional Norm norm = 7[default = L1];
}

message PackOpConf {
  required string in = 1;
  required string out = 2;
  required int32 pack_num = 3;
  required string related_unpack = 4;
}

message UnpackOpConf {
  required string in = 1;
  required string out = 2;
  required int32 unpack_num = 3;
}

message RepeatOpConf {
  required string in = 1;
  required string out = 2;
  required int32 repeat_num = 3;
}

message GatherOpConf {
  required string in = 1;
  required string indices = 2;
  required string out = 3;
  optional int64 axis = 4 [default = 0];
}

message GatherGradOpConf {
  required string out_diff = 1;
  required string indices = 2;
  required string in_diff = 3;
  required int64 axis = 4;
  required int64 gather_dim_size = 5;
}

message BatchGatherOpConf {
  required string in = 1;
  required string indices = 2;
  required string out = 3;
}

message SqrtOpConf {
  required string in = 1;
  required string out = 2;
}

message RsqrtOpConf {
  required string in = 1;
  required string out = 2;
}

message SquareOpConf {
  required string in = 1;
  required string out = 2;
}

message BroadcastAddOpConf {
  required string a = 1;
  required string b = 2;
  required string out = 3;
  optional bool is_const = 4 [default = false];
}

message BroadcastSubOpConf {
  required string a = 1;
  required string b = 2;
  required string out = 3;
  optional bool is_const = 4 [default = false];
}

message BroadcastMulOpConf {
  required string a = 1;
  required string b = 2;
  required string out = 3;
  optional bool is_const = 4 [default = false];
}

message BroadcastDivOpConf {
  required string a = 1;
  required string b = 2;
  required string out = 3;
  optional bool is_const = 4 [default = false];
}


message BiasAddOpConf {
  // inputs
  required string a = 1;
  required string b = 2;
  // output
  required string out = 3;
}

message MeanOpConf {
  required string in = 1;
  required string out = 2;
  // TODO: axis of mean
}

message DimSliceConf {
  optional int32 start = 1 [default = 0];
  optional int32 end = 2 [default = 0];
  optional int32 stride = 3 [default = 1];
}

message SliceOpConf {
  required string in = 1;
  required string out = 2;
  repeated DimSliceConf dim_slice_conf = 3;
}

message SliceGradOpConf {
  required string dy = 1;
  required string dx = 2;
  required string like = 3;
  repeated DimSliceConf dim_slice_conf = 4;
}

message LayerNormOpConf {
  // in
  required string in = 1;
  required string out = 2;
  optional string beta = 3;
  optional string gamma = 4;
  // out
  optional string normalized = 5;
  optional string mean = 6;
  optional string inv_variance = 7;

  optional bool center = 8 [default = true];
  optional bool scale = 9 [default = true];
  optional ActivationType activation = 10 [default = kNone];
  optional int64 begin_norm_axis = 11 [default = 1];
  optional int64 begin_params_axis = 12 [default = -1];
  optional double epsilon = 13 [default = 1e-5];
}

message LayerNormGradOpConf {
  // in
  required string dy = 1;
  required string x = 2;
  optional string mean = 3;
  optional string inv_variance = 4;
  // out
  required string dx = 5;

  required int64 begin_norm_axis = 6;
  required double epsilon = 7;
}

message LayerNormParamGradOpConf {
  // in
  required string dy = 1;
  optional string normalized = 2;
  optional string gamma = 3;
  // out
  optional string normalized_diff = 4;
  optional string beta_diff = 5;
  optional string gamma_diff = 6;

  required int64 begin_params_axis = 7;
}

message ConstantOpConf {
  required string tick = 1;
  required string out = 2;
  optional ShapeProto shape = 3;
  optional DataType data_type = 4;
  optional InitializerConf initializer = 5;
  optional bool use_device_piece_size_as_dim0 = 6 [default = false];
}

message DebugOpConf {
  required string in = 1;
  required string out = 2;
  optional string in_blob_dump_dir = 3;
  optional string out_diff_blob_dump_dir = 4;
  optional string part_name_prefix = 5 [default = "part-"];
  optional int32 part_name_suffix_length = 6 [default = -1];
  oneof const_out {
    string const_out_feature_load_filepath = 7;
    Feature const_out_feature = 8;
  }
  oneof const_in_diff {
    string const_in_diff_feature_load_filepath = 9;
    Feature const_in_diff_feature = 10;
  }
}

message OneHotOpConf {
  required string indices = 1;
  required string out = 2;
  required int64 depth = 3;
  optional DataType data_type = 4;
}

message ScalarAddOpConf {
  required string in = 1;
  required string out = 2;
  oneof scalar_operand {
    int64 int_operand = 3;
    double float_operand = 4;
  }
}

message ScalarMulOpConf {
  required string in = 1;
  required string out = 2;
  oneof scalar_operand {
    int64 int_operand = 3;
    double float_operand = 4;
  }
}

message ReduceIdentityOpConf {
}

message TickOpConf {
  optional string in = 1;
  required string out = 2;
}

message TupleIdentityOpConf {
  repeated string in = 1;
  repeated string out = 2;
}

message TopKOpConf {
  required string in = 1;
  required string out = 2;
  optional int32 k = 3 [default = 1];
  optional bool sorted = 4 [default = true];
}

message ParallelCastOpConf {
  required string in = 1;
  required string out = 2;
  oneof parallel_type {
    SplitParallel split_parallel = 3;
    BroadcastParallel broadcast_parallel = 4;
  }
}

message L2NormalizeOpConf {
  required string in = 1;
  required string out = 2;
  required int32 axis = 3 [default = -1];
  optional float epsilon = 4 [default = 1e-12];
}

message KeepHeaderOnlyOpConf {
  required string in = 1;
  required string out = 2;
}

message AxpyOpConf {
  required string x = 1;
  required string y = 2;
  required double alpha = 3;
}

message TotalLossInstanceNumOpConf {
  repeated string in = 1;
  required string out = 2;
}

message OperatorConf {
  required string name = 1;
  optional string model_load_dir = 2;
  optional bool trainable = 3 [default = true];
  optional DeviceType device_type = 4 [default = kInvalidDevice];
  optional bool enable_cudnn = 5;
  optional int64 cudnn_buf_limit_mbyte = 6;
  oneof op_type {
    // system op
    DecodeOFRecordOpConf decode_ofrecord_conf = 101;
    DecodeRandomOpConf decode_random_conf = 102;
    RecordLoadOpConf record_load_conf = 103;
    CopyHdOpConf copy_hd_conf = 104;
    CloneOpConf clone_conf = 105;
    CopyCommNetOpConf copy_comm_net_conf = 106;
    ConcatOpConf concat_conf = 107;
    BoxingOpConf boxing_conf = 108;
    ReduceScatterOpConf reduce_scatter_conf = 109;
    ReduceAddOpConf reduce_add_conf = 110;
    ReduceGatherOpConf reduce_gather_conf = 111;
    ReduceConcatOpConf reduce_concat_conf = 112;
    ReduceSplitOpConf reduce_split_conf = 113;
    NcclAllReduceOpConf nccl_all_reduce_conf = 114;
    NcclReduceScatterOpConf nccl_reduce_scatter_conf = 115;
    NcclAllGatherOpConf nccl_all_gather_conf = 116;
    AccumulateOpConf accumulate_conf = 117;
    NormalModelUpdateOpConf normal_mdupdt_conf = 118;
    ModelSaveOpConf model_save_conf = 119;
    SharedModelDiffAddOpConf shared_model_diff_add_conf = 120;
    CastOpConf cast_conf = 121;
    VariableOpConf variable_conf = 122;
    ReduceIdentityOpConf reduce_identity_conf = 123;
    TickOpConf tick_conf = 124;
    KeepHeaderOnlyOpConf keep_header_only_conf = 125;
    TotalLossInstanceNumOpConf total_loss_instance_num_conf = 126;

    // domain op
    TupleIdentityOpConf tuple_identity_conf = 200;
    TransposeOpConf transpose_conf = 201;
    ReshapeOpConf reshape_conf = 202;
    BasicRnnOpConf basic_rnn_conf = 203;
    FullyConnectedOpConf fully_connected_conf = 204;
    Conv1DOpConf conv_1d_conf = 205;
    Conv2DOpConf conv_2d_conf = 206;
    Conv3DOpConf conv_3d_conf = 207;
    AveragePooling1DOpConf average_pooling_1d_conf = 208;
    MaxPooling1DOpConf max_pooling_1d_conf = 209;
    AveragePooling2DOpConf average_pooling_2d_conf = 210;
    MaxPooling2DOpConf max_pooling_2d_conf = 211;
    AveragePooling3DOpConf average_pooling_3d_conf = 212;
    MaxPooling3DOpConf max_pooling_3d_conf = 213;
    EmbeddingLookupOpConf embedding_lookup_conf = 214;
    EmbeddingLookupAccumulateOpConf embedding_lookup_accumulate_conf = 215;
    LocalResponseNormalizationOpConf local_response_normalization_conf = 216;
    NormalizationOpConf normalization_conf = 217;
    DropoutOpConf dropout_conf = 218;
    ReduceSumOpConf reduce_sum_conf = 219;
    AddOpConf add_conf = 220;
    MatmulOpConf matmul_conf = 221;
    DotOpConf dot_conf = 222;
    MultiplyOpConf multiply_conf = 223;
    MaximumOpConf maximum_conf = 224;
    SigmoidOpConf sigmoid_conf = 225;
    TanHOpConf tanh_conf = 226;
    ReluOpConf relu_conf = 227;
    SoftmaxOpConf softmax_conf = 228;
    SparseCrossEntropyLossOpConf sparse_cross_entropy_loss_conf = 229;
    HingeLossOpConf hinge_loss_conf = 230;
    SparseSoftmaxCrossEntropyLossOpConf sparse_softmax_cross_entropy_loss_conf = 231;
    AccuracyOpConf accuracy_conf = 232;
    PrintOpConf print_conf = 233;
    AccuracyPrintOpConf accuracy_print_conf = 234;
    LossPrintOpConf loss_print_conf = 235;
    DefineTestBlobOpConf define_test_blob_conf = 236;
    PackOpConf pack_conf = 237;
    UnpackOpConf unpack_conf = 238;
    RepeatOpConf repeat_conf = 239;
    LogCounterOpConf log_counter_conf = 240;
    GeluOpConf gelu_conf = 241;
    GatherOpConf gather_conf = 242;
    BatchGatherOpConf batch_gather_conf = 243;
    MeanOpConf mean_conf = 251;
    SliceOpConf slice_conf = 252;
    BiasAddOpConf bias_add_conf = 253;
    LayerNormOpConf layer_norm_conf = 254;
    ConstantOpConf constant_conf = 255;
    DebugOpConf debug_conf = 256;
    SigmoidCrossEntropyLossOpConf sigmoid_cross_entropy_loss_conf = 257;
    OneHotOpConf one_hot_conf = 258;
    IdentityLossOpConf identity_loss_conf = 259;
    SparseCrossEntropyOpConf sparse_cross_entropy_conf= 260;
    ReduceMeanOpConf reduce_mean_conf = 261;
    TopKOpConf top_k_conf = 262;
    ParallelCastOpConf parallel_cast_conf = 263;
    L2NormalizeOpConf l2_normalize_conf = 264;
    PReluOpConf prelu_conf = 265;
    ReluGradOpConf relu_grad_conf = 266;
    GeluGradOpConf gelu_grad_conf = 267;
    ReshapeLikeOpConf reshape_like_conf = 268;
    SliceGradOpConf slice_grad_conf = 269;
    ReduceSumLikeOpConf reduce_sum_like_conf = 270;
    DropoutGradOpConf dropout_grad_conf = 271;
<<<<<<< HEAD
    GatherGradOpConf gather_grad_conf = 272;
=======
    LayerNormGradOpConf layer_norm_grad_conf = 272;
    LayerNormParamGradOpConf layer_norm_param_grad_conf = 273;
    SparseCrossEntropyGradOpConf sparse_cross_entropy_grad_conf= 274;
>>>>>>> f5c1e0ed

    // math op
    BroadcastAddOpConf broadcast_add_conf = 500;
    BroadcastSubOpConf broadcast_sub_conf = 501;
    BroadcastMulOpConf broadcast_mul_conf = 502;
    BroadcastDivOpConf broadcast_div_conf = 503;
    SquareOpConf square_conf = 504;
    SqrtOpConf sqrt_conf = 505;
    RsqrtOpConf rsqrt_conf = 506;
    ScalarAddOpConf scalar_add_conf = 507;
    ScalarMulOpConf scalar_mul_conf = 508;

    // mutable input op
    AxpyOpConf axpy_conf = 752;
  }
}

message OpNameSet {
  repeated string op_name = 1;
}<|MERGE_RESOLUTION|>--- conflicted
+++ resolved
@@ -1203,13 +1203,10 @@
     SliceGradOpConf slice_grad_conf = 269;
     ReduceSumLikeOpConf reduce_sum_like_conf = 270;
     DropoutGradOpConf dropout_grad_conf = 271;
-<<<<<<< HEAD
-    GatherGradOpConf gather_grad_conf = 272;
-=======
     LayerNormGradOpConf layer_norm_grad_conf = 272;
     LayerNormParamGradOpConf layer_norm_param_grad_conf = 273;
     SparseCrossEntropyGradOpConf sparse_cross_entropy_grad_conf= 274;
->>>>>>> f5c1e0ed
+    GatherGradOpConf gather_grad_conf = 275;
 
     // math op
     BroadcastAddOpConf broadcast_add_conf = 500;
