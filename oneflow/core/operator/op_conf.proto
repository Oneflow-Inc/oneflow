--- conflicted
+++ resolved
@@ -1277,11 +1277,8 @@
     LayerNormGradOpConf layer_norm_grad_conf = 272;
     LayerNormParamGradOpConf layer_norm_param_grad_conf = 273;
     SparseCrossEntropyGradOpConf sparse_cross_entropy_grad_conf= 274;
-<<<<<<< HEAD
     GatherGradOpConf gather_grad_conf = 275;
-=======
-    BroadcastDivGradOpConf broadcast_div_grad_conf= 275;
->>>>>>> 672b1dbf
+    BroadcastDivGradOpConf broadcast_div_grad_conf= 276;
 
     // math op
     BroadcastAddOpConf broadcast_add_conf = 500;
