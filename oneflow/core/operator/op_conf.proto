--- conflicted
+++ resolved
@@ -335,14 +335,14 @@
   required ShapeProto shape = 3;
 }
 
-<<<<<<< HEAD
 message EmbeddingLookupOpConf {
   required string ids = 1;
   required string out = 2;
   required int32 units = 3;
   required int32 table_size = 4;
   optional InitializerConf weight_initializer = 5;
-=======
+}
+
 message LocalResponseNormalizationOpConf {
   required string in = 1;
   required string out = 2;
@@ -350,7 +350,6 @@
   optional double bias = 4 [default = 1];
   optional double alpha = 5 [default = 1];
   optional double beta = 6 [default = 0.5];
->>>>>>> c2a38e85
 }
 
 message OperatorConf {
@@ -388,11 +387,8 @@
     MaxPooling2DOpConf max_pooling_2d_conf = 203;
     AveragePooling3DOpConf average_pooling_3d_conf = 204;
     MaxPooling3DOpConf max_pooling_3d_conf = 205;
-<<<<<<< HEAD
     EmbeddingLookupOpConf embedding_lookup_conf = 250;
-=======
     LocalResponseNormalizationOpConf local_response_normalization_conf = 300;
->>>>>>> c2a38e85
   }
 }
 
