--- conflicted
+++ resolved
@@ -1584,11 +1584,6 @@
     CaseOpConf case_conf = 291;
     EsacOpConf esac_conf = 292;
     ModelInitOpConf model_init_conf = 293;
-<<<<<<< HEAD
-    SigmoidGradOpConf sigmoid_grad_conf = 295;
-=======
-    SplitLikeOpConf split_like_conf = 294;
->>>>>>> 819694ef
     AssignOpConf assign_conf = 296;
     ModelSaveOpConf model_save_conf = 297;
     LearningRateScheduleOpConf learning_rate_schedule_conf = 298;
