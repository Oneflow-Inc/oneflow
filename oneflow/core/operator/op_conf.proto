syntax = "proto2";
package oneflow;

import "oneflow/core/common/shape.proto";
import "oneflow/core/common/data_type.proto";
import "oneflow/core/record/image.proto";
import "oneflow/core/job/resource.proto";

enum ActivationType {
  kNone = 0;
  kTanH = 1;
  kSigmoid = 2;
  kRelu = 3;
}

message ConstantInitializerConf {
  optional float value = 1 [default = 0];
}

message ConstantIntInitializerConf {
  optional int32 value = 1 [default = 0];
}

message RandomUniformInitializerConf {
  optional float min = 1 [default = 0];
  optional float max = 2 [default = 1];
}

message RandomUniformIntInitializerConf {
  optional int32 min = 1 [default = 0];
  optional int32 max = 2 [default = 1];
}

message RandomNormalInitializerConf {
  optional float mean = 1 [default = 0];
  optional float std = 2 [default = 1];
}

enum VarianceNorm {
  kFanIn = 0;
  kFanOut = 1;
  kAverage = 2;
}

message XavierInitializerConf {
  required VarianceNorm variance_norm = 1;
}

message MsraInitializerConf {
  required VarianceNorm variance_norm = 1;
}

message InitializerConf {
  oneof type {
    ConstantInitializerConf constant_conf = 1;
    ConstantIntInitializerConf constant_int_conf = 2;
    RandomUniformInitializerConf random_uniform_conf = 3;
    RandomUniformIntInitializerConf random_uniform_int_conf = 4;
    RandomNormalInitializerConf random_normal_conf = 5;
    XavierInitializerConf xavier_conf = 6;
    MsraInitializerConf msra_conf = 7;
  }
}

message Conv1DOpConf {
  required string in = 1;
  required string out = 2;
  required int32 filters = 3;
  optional string padding = 4 [default = "valid"];
  required string data_format = 5;
  repeated int32 kernel_size = 6;
  repeated int32 strides = 7;
  repeated int32 dilation_rate = 8;
  optional ActivationType activation = 9 [default = kNone];
  optional bool use_bias = 10 [default = true];
  optional InitializerConf weight_initializer = 11;
  optional InitializerConf bias_initializer = 12;
}

message Conv2DOpConf {
  required string in = 1;
  required string out = 2;
  required int32 filters = 3;
  optional string padding = 4 [default = "valid"];
  required string data_format = 5;
  repeated int32 kernel_size = 6;
  repeated int32 strides = 7;
  repeated int32 dilation_rate = 8;
  optional ActivationType activation = 9 [default = kNone];
  optional bool use_bias = 10 [default = true];
  optional InitializerConf weight_initializer = 11;
  optional InitializerConf bias_initializer = 12;
}

message Conv3DOpConf {
  required string in = 1;
  required string out = 2;
  required int32 filters = 3;
  optional string padding = 4 [default = "valid"];
  required string data_format = 5;
  repeated int32 kernel_size = 6;
  repeated int32 strides = 7;
  repeated int32 dilation_rate = 8;
  optional ActivationType activation = 9 [default = kNone];
  optional bool use_bias = 10 [default = true];
  optional InitializerConf weight_initializer = 11;
  optional InitializerConf bias_initializer = 12;
}

message FullyConnectedOpConf {
  required string in = 1;
  required string out = 2;
  required int32 units = 3;
  optional ActivationType activation = 4 [default = kNone];
  optional bool use_bias = 5 [default = true];
  optional InitializerConf weight_initializer = 6;
  optional InitializerConf bias_initializer = 7;
}

message AveragePooling1DOpConf {
  required string in = 1;
  required string out = 2;

  optional string padding = 3 [default = "valid"];
  required string data_format = 4;
  repeated int32 pool_size = 5;
  repeated int32 strides = 6;
}

message MaxPooling1DOpConf {
  required string in = 1;
  required string out = 2;

  optional string padding = 3 [default = "valid"];
  required string data_format = 4;
  repeated int32 pool_size = 5;
  repeated int32 strides = 6;
}

message AveragePooling2DOpConf {
  required string in = 1;
  required string out = 2;

  optional string padding = 3 [default = "valid"];
  required string data_format = 4;
  repeated int32 pool_size = 5;
  repeated int32 strides = 6;
}

message MaxPooling2DOpConf {
  required string in = 1;
  required string out = 2;

  optional string padding = 3 [default = "valid"];
  required string data_format = 4;
  repeated int32 pool_size = 5;
  repeated int32 strides = 6;
}

message AveragePooling3DOpConf {
  required string in = 1;
  required string out = 2;

  optional string padding = 3 [default = "valid"];
  required string data_format = 4;
  repeated int32 pool_size = 5;
  repeated int32 strides = 6;
}

message MaxPooling3DOpConf {
  required string in = 1;
  required string out = 2;

  optional string padding = 3 [default = "valid"];
  required string data_format = 4;
  repeated int32 pool_size = 5;
  repeated int32 strides = 6;
}

message ReluOpConf {
  required string in = 1;
  required string out = 2;
}

message SigmoidOpConf {
  required string in = 1;
  required string out = 2;
}

message TanHOpConf {
  required string in = 1;
  required string out = 2;
}

message SoftmaxOpConf {
  required string in = 1;
  required string out = 2;
  optional int32 axis = 3 [default = -1];
}

enum LossReductionType {
  kSumOverOne = 0;
  kSumOverWeight = 1;
  kSumOverN = 2;
  kSumOverNonZeroWeight = 3;
}

message SparseSoftmaxCrossEntropyLossOpConf {
  required string prediction = 1;
  required string label = 2;
  required string loss = 3;
  optional LossReductionType reduction = 4 [default = kSumOverN];
  optional float weight_scalar = 5 [default = 1.0];
  optional string weight = 6;
}

message SmoothL1LossOpConf {
  required string prediction = 1;
  required string target = 2;
  required string loss = 3;
  required float sigma = 4;
  required string inside_weights = 5;
  required string outside_weights = 6;
}

message SparseCrossEntropyLossOpConf {
  required string prediction = 1;
  required string label = 2;
  required string loss = 3;
  optional LossReductionType reduction = 4 [default = kSumOverN];
  optional float weight_scalar = 5 [default = 1.0];
  optional string weight = 6;
}

message ConcatOpConf {
  repeated string in = 1;
  required string out = 2;
  required int32 axis = 3;
}

message CopyCommNetOpConf {
}

message CopyHdOpConf {
  enum Type {
    H2D = 0;
    D2H = 1;
  }
  required Type type = 1;
}

message CloneOpConf {
  required int32 out_num = 1;
}

message BoxConcatConf {
  required int32 axis = 1;
}

message BoxAddConf {
}

message BoxSplitConf {
  required int32 axis = 1;
  repeated int32 part_num = 2;
}

message BoxCloneConf {
}

message LogicalBlobId {
  optional string op_name = 1;
  optional string blob_name = 2;
  optional int32 b121_id = 3 [default = -1]; // [0, boxing], [1, 121]
  optional int32 clone_id = 4 [default = -1];
  optional bool is_packed_id = 5 [default = false];
}

message BoxingOpConf {
  required LogicalBlobId lbi = 1;
  required int32 in_num = 2;
  required int32 out_num = 3;

  oneof in_box {
    BoxConcatConf concat_box = 4;
    BoxAddConf add_box = 5;
  }
  oneof out_box {
    BoxSplitConf split_box = 6;
    BoxCloneConf clone_box = 7;
  }
}

message NaiveModelUpdateConf {
}

message MomentumModelUpdateConf {
  optional float beta = 1 [default = 0.9];
}

message RMSPropModelUpdateConf {
  optional float decay_rate = 1 [default = 0.99];
  optional float epsilon = 2 [default = 1e-8];
}

message ExponentialDecayConf {
  required int64 decay_batches = 1;
  required double decay_rate = 2;
  optional bool staircase = 3 [default = false];
}

message InverseTimeDecayConf {
  required int64 decay_batches = 1;
  required double decay_rate = 2;
  optional bool staircase = 3 [default = false];
}

message NaturalExpDecayConf {
  required int64 decay_batches = 1;
  required double decay_rate = 2;
  optional bool staircase = 3 [default = false];
}

message PiecewiseConstantConf {
  repeated int64 boundaries = 1;
  repeated double values = 2;
}

message PolynomialDecayConf {
  required int64 decay_batches = 1;
  optional double end_learning_rate = 2 [default = 0.0001];
  optional double power = 3 [default = 1.0];
  optional bool cycle = 4 [default = false];
}

message CosineDecayConf {
  required int64 decay_batches = 1;
  optional double alpha = 2 [default = 0.0];
}

message LinearCosineDecayConf {
  required int64 decay_batches = 1;
  optional double num_periods = 2 [default = 0.5];
  optional double alpha = 3 [default = 0.0];
  optional double beta = 4 [default = 0.001];
}

message LearningRateDecayConf {
  oneof type {
    ExponentialDecayConf exponential_conf = 2000;
    InverseTimeDecayConf inverse_time_conf = 2001;
    NaturalExpDecayConf natural_exp_conf = 2002;
    PiecewiseConstantConf piecewise_constant_conf = 2003;
    PolynomialDecayConf polynomial_conf = 2004;
    CosineDecayConf cosine_conf = 2005;
    LinearCosineDecayConf linear_cosine_conf = 2006;
  }
}

message NormalModelUpdateOpUserConf {
  optional double learning_rate = 1 [default = 0.01];
  optional LearningRateDecayConf learning_rate_decay = 2;
  oneof normal_mdupdt {
    NaiveModelUpdateConf naive_conf = 1000;
    MomentumModelUpdateConf momentum_conf = 1001;
    RMSPropModelUpdateConf rmsprop_conf = 1002;
  }
}

message NormalModelUpdateOpConf {
  required NormalModelUpdateOpUserConf user_conf = 1;
  required int32 in_num = 2;
}

message AccumulateOpConf {
}

message EmbeddingLookupAccumulateOpConf {
}

message ModelSaveOpConf {
}


message PrintRecordConf {
  required string lbn = 1;
  optional string name = 2;
  required EncodeConf encode_case = 3;
}

message PrintOpConf {
  repeated PrintRecordConf in = 1;
  required string print_dir = 2;
  optional string part_name_prefix = 3 [default = "part-"];
  optional int32 part_name_suffix_length = 4 [default = -1];
}

message LossPrintOpConf {
  required LogicalBlobId loss_lbi = 1;
  optional LogicalBlobId reduction_lbi = 2;
  optional float weight_scalar = 3 [default = 1.0];
  optional LossReductionType reduction_type = 4 [default = kSumOverN];
}

message AccuracyPrintOpConf {
  required LogicalBlobId accuracy_lbi = 1;
  optional int32 top_k_print = 3 [default = 1];
}

message ReduceSumOpConf {
  oneof in_conf {
    string in = 1; // For User
    LogicalBlobId in_sys = 2; // For System
  }
  required string out = 3;
  optional int32 axis = 4;
  optional bool keepdims = 5 [default = false];
}

message BasicRnnOpConf {
  required string in = 1;
  optional string init_hidden = 2;
  required string out = 3;
  required int32 hidden_size = 4;
  optional ActivationType activation = 6 [default = kTanH];

  optional InitializerConf init_hidden_initializer = 7;
  optional InitializerConf bias_initializer = 8;
  optional InitializerConf i2h_weight_initializer = 9;
  optional InitializerConf h2h_weight_initializer = 10;

  optional bool is_init_hidden_trainable = 11 [default = true];
  optional bool use_bias = 12 [default = true];
}

message BasicLstmOpConf {
}

message ReshapeOpConf {
  required string in = 1;
  required string out = 2;
  required ShapeProto shape = 3;
}

message EmbeddingLookupOpConf {
  required string ids = 1;
  required string out = 2;
  required int32 units = 3;
  required int32 table_size = 4;
  optional InitializerConf weight_initializer = 5;
}

message AddOpConf {
  repeated string in = 1;
  required string out = 2;
  optional ActivationType activation = 3 [default = kNone];
}

message MaximumOpConf {
  repeated string in = 1;
  required string out = 2;
}

message LocalResponseNormalizationOpConf {
  required string in = 1;
  required string out = 2;
  required string data_format = 3;
  optional int32 depth_radius = 4 [default = 5];
  optional double bias = 5 [default = 1];
  optional double alpha = 6 [default = 1];
  optional double beta = 7 [default = 0.5];
}

message EncodeConf {
  oneof encode {
    EncodeRaw raw = 1;
    EncodeJpeg jpeg = 2;
  }
}

message EncodeRaw {
}

message EncodeJpeg {
  repeated ImagePreprocess preprocess = 1;
}

message SubtractPreprocessConf {
  required float value = 1;
}

message NormByChannelPreprocessConf {
  repeated float mean_value = 1;
  repeated float std_value = 2;
  required string data_format = 3;
}

message ScalePreprocessConf {
  required float value = 1;
}

message PreprocessConf {
  oneof type {
    SubtractPreprocessConf subtract_conf = 1;
    NormByChannelPreprocessConf norm_by_channel_conf = 2;
    ScalePreprocessConf scale_conf = 3;
  }
}

message RecordLoadOpConf {
  required string out = 1;
  required string data_dir = 2;
  optional string part_name_prefix = 3 [default = "part-"];
  optional int32 part_name_suffix_length = 4 [default = -1];
}

message BlobConf {
  required string name = 1;
  required ShapeProto shape = 2;
  required DataType data_type = 3;
  optional int32 max_sequence_size = 4 [default = 1];
  required EncodeConf encode_case = 5;
  repeated PreprocessConf preprocess = 6;
}

message DecodeOFRecordOpConf {
  required string data_dir = 1;
  optional string part_name_prefix = 2 [default = "part-"];
  optional int32 part_name_suffix_length = 3 [default = -1];
  optional string in = 4;
  repeated BlobConf blob = 5;
}

message DecodeRandomOpConf {
  required string out = 1;
  required ShapeProto shape = 2;
  required DataType data_type = 3;
  optional int32 max_sequence_size = 4 [default = 1];
  required InitializerConf distribution = 7;
}

message NormalizationOpConf {
  required string in = 1;
  required string out = 2;
  optional int32 axis = 3 [default = -1]; // NCHW = 1, NHWC = 3, TODO: axis list
  optional float momentum = 4 [default = 0.99];
  optional float epsilon = 5 [default = 0.001];
  optional bool center = 6 [default = true];
  optional bool scale = 7 [default = true];
  optional float beta_init = 8 [default = 0.0];
  optional float gamma_init = 9 [default = 1.0];
  optional float mean_init = 10 [default = 0.0];
  optional float variance_init = 11 [default = 1.0];
  optional bool use_first_piece_init_moving = 12 [default = false];
  optional ActivationType activation = 13 [default = kNone];
}

message DropoutOpConf {
  required string in = 1;
  required string out = 2;
  required double rate = 3;
  optional ShapeProto noise_shape = 4;
  optional int64 seed = 5;
}

message TransposeOpConf {
  required string in = 1;
  required string out = 2;
  repeated int32 perm = 3;
}

message ReduceScatterOpConf {
  required int32 out_num = 1;
};

message ReduceLocalAddOpConf {
  required int32 in_num = 1;
  required int32 out_num = 2;
  required int64 min_in_parallel_id = 3;
  required int64 min_out_parallel_id = 4;
  required int64 model_elem_cnt = 5;
};

message ReduceGlobalAddOpConf {
  repeated int64 in_parallel_ids = 1;
};

message ReduceGatherOpConf {
  required int32 in_num = 1;
};

message AccuracyOpConf {
  required string prediction = 1;
  required string label = 2;
  optional int32 top_k = 3 [default = 1];
  required string accuracy = 4;
}

message RoIPoolingOpConf {
  required string in = 1;
  required string rois = 2;
  required string out = 3;

  required int32 pooled_h = 4;
  required int32 pooled_w = 5;
  required float spatial_scale = 6 [default = 0.0625]; // 1/16
}

message OperatorConf {
  required string name = 1;
  optional string model_load_dir = 2;
  optional bool trainable = 3 [default = true];
  optional DeviceType device_type = 4 [default = kInvalidDevice];
  optional bool use_cudnn_on_gpu = 5;
  optional int64 cudnn_buf_limit_mbyte = 6 [default = 131072]; // 128GByte
  oneof op_type {
    FullyConnectedOpConf fully_connected_conf = 101;
    DecodeOFRecordOpConf decode_ofrecord_conf = 102;
    DecodeRandomOpConf decode_random_conf = 103;
    ReluOpConf relu_conf = 104;
    SoftmaxOpConf softmax_conf = 105;
    SparseCrossEntropyLossOpConf sparse_cross_entropy_loss_conf = 106;
    CopyHdOpConf copy_hd_conf = 107;
    CloneOpConf clone_conf = 108;
    BoxingOpConf boxing_conf = 109;
    NormalModelUpdateOpConf normal_mdupdt_conf = 110;
    ModelSaveOpConf model_save_conf = 111;
    AccumulateOpConf accumulate_conf = 112;
    ConcatOpConf concat_conf = 113;
    CopyCommNetOpConf copy_comm_net_conf = 114;
    SparseSoftmaxCrossEntropyLossOpConf sparse_softmax_cross_entropy_loss_conf = 117;
    PrintOpConf print_conf = 118;
    LossPrintOpConf loss_print_conf = 119;
    ReduceSumOpConf reduce_sum_conf = 120;
    BasicRnnOpConf basic_rnn_conf = 121;
    ReshapeOpConf reshape_conf = 122;
    SigmoidOpConf sigmoid_conf = 123;
    TanHOpConf tanh_conf = 124;
    Conv1DOpConf conv_1d_conf = 125;
    Conv2DOpConf conv_2d_conf = 126;
    Conv3DOpConf conv_3d_conf = 127;
    TransposeOpConf transpose_conf = 128;
    DropoutOpConf dropout_conf = 140;
    AveragePooling1DOpConf average_pooling_1d_conf = 200;
    MaxPooling1DOpConf max_pooling_1d_conf = 201;
    AveragePooling2DOpConf average_pooling_2d_conf = 202;
    MaxPooling2DOpConf max_pooling_2d_conf = 203;
    AveragePooling3DOpConf average_pooling_3d_conf = 204;
    MaxPooling3DOpConf max_pooling_3d_conf = 205;
    EmbeddingLookupOpConf embedding_lookup_conf = 250;
    EmbeddingLookupAccumulateOpConf embedding_lookup_accumulate_conf = 251;
    AddOpConf add_conf = 301;
    MaximumOpConf maximum_conf = 302;
    LocalResponseNormalizationOpConf local_response_normalization_conf = 300;
    NormalizationOpConf normalization_conf = 350;
    ReduceScatterOpConf reduce_scatter_conf = 400;
    ReduceLocalAddOpConf reduce_local_add_conf = 401;
    ReduceGlobalAddOpConf reduce_global_add_conf = 402;
    ReduceGatherOpConf reduce_gather_conf = 403;
    RecordLoadOpConf record_load_conf = 404;
    AccuracyOpConf accuracy_conf=405;
    AccuracyPrintOpConf accuracy_print_conf = 406;
<<<<<<< HEAD
    SmoothL1LossOpConf smooth_l1_loss_conf = 407;
=======
    RoIPoolingOpConf roi_pooling_conf = 407;
>>>>>>> 1de744e2
  }
}

message OpNameSet {
  repeated string op_name = 1;
}<|MERGE_RESOLUTION|>--- conflicted
+++ resolved
@@ -660,11 +660,8 @@
     RecordLoadOpConf record_load_conf = 404;
     AccuracyOpConf accuracy_conf=405;
     AccuracyPrintOpConf accuracy_print_conf = 406;
-<<<<<<< HEAD
-    SmoothL1LossOpConf smooth_l1_loss_conf = 407;
-=======
     RoIPoolingOpConf roi_pooling_conf = 407;
->>>>>>> 1de744e2
+    SmoothL1LossOpConf smooth_l1_loss_conf = 408;
   }
 }
 
