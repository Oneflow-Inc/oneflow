syntax = "proto2";
package oneflow;

import "oneflow/core/common/shape.proto";
import "oneflow/core/common/data_type.proto";
import "oneflow/core/record/image.proto";
import "oneflow/core/job/resource.proto";

enum ActivationType {
  kNone = 0;
  kTanH = 1;
  kSigmoid = 2;
  kRelu = 3;
}

message ConstantInitializerConf {
  optional float value = 1 [default = 0];
}

message ConstantIntInitializerConf {
  optional int32 value = 1 [default = 0];
}

message RandomUniformInitializerConf {
  optional float min = 1 [default = 0];
  optional float max = 2 [default = 1];
}

message RandomUniformIntInitializerConf {
  optional int32 min = 1 [default = 0];
  optional int32 max = 2 [default = 1];
}

message RandomNormalInitializerConf {
  optional float mean = 1 [default = 0];
  optional float std = 2 [default = 1];
}

enum VarianceNorm {
  kFanIn = 0;
  kFanOut = 1;
  kAverage = 2;
}

message XavierInitializerConf {
  required VarianceNorm variance_norm = 1;
}

message MsraInitializerConf {
  required VarianceNorm variance_norm = 1;
}

message InitializerConf {
  oneof type {
    ConstantInitializerConf constant_conf = 1;
    ConstantIntInitializerConf constant_int_conf = 2;
    RandomUniformInitializerConf random_uniform_conf = 3;
    RandomUniformIntInitializerConf random_uniform_int_conf = 4;
    RandomNormalInitializerConf random_normal_conf = 5;
    XavierInitializerConf xavier_conf = 6;
    MsraInitializerConf msra_conf = 7;
  }
}

message Conv1DOpConf {
  required string in = 1;
  required string out = 2;
  required int32 filters = 3;
  optional string padding = 4 [default = "valid"];
  required string data_format = 5;
  repeated int32 kernel_size = 6;
  repeated int32 strides = 7;
  repeated int32 dilation_rate = 8;
  optional ActivationType activation = 9 [default = kNone];
  optional bool use_bias = 10 [default = true];
  optional InitializerConf weight_initializer = 11;
  optional InitializerConf bias_initializer = 12;
}

message Conv2DOpConf {
  required string in = 1;
  required string out = 2;
  required int32 filters = 3;
  optional string padding = 4 [default = "valid"];
  required string data_format = 5;
  repeated int32 kernel_size = 6;
  repeated int32 strides = 7;
  repeated int32 dilation_rate = 8;
  optional ActivationType activation = 9 [default = kNone];
  optional bool use_bias = 10 [default = true];
  optional InitializerConf weight_initializer = 11;
  optional InitializerConf bias_initializer = 12;
}

message Conv3DOpConf {
  required string in = 1;
  required string out = 2;
  required int32 filters = 3;
  optional string padding = 4 [default = "valid"];
  required string data_format = 5;
  repeated int32 kernel_size = 6;
  repeated int32 strides = 7;
  repeated int32 dilation_rate = 8;
  optional ActivationType activation = 9 [default = kNone];
  optional bool use_bias = 10 [default = true];
  optional InitializerConf weight_initializer = 11;
  optional InitializerConf bias_initializer = 12;
}

message FullyConnectedOpConf {
  required string in = 1;
  required string out = 2;
  required int32 units = 3;
  optional ActivationType activation = 4 [default = kNone];
  optional bool use_bias = 5 [default = true];
  optional InitializerConf weight_initializer = 6;
  optional InitializerConf bias_initializer = 7;
}

message AveragePooling1DOpConf {
  required string in = 1;
  required string out = 2;

  optional string padding = 3 [default = "valid"];
  required string data_format = 4;
  repeated int32 pool_size = 5;
  repeated int32 strides = 6;
}

message MaxPooling1DOpConf {
  required string in = 1;
  required string out = 2;

  optional string padding = 3 [default = "valid"];
  required string data_format = 4;
  repeated int32 pool_size = 5;
  repeated int32 strides = 6;
}

message AveragePooling2DOpConf {
  required string in = 1;
  required string out = 2;

  optional string padding = 3 [default = "valid"];
  required string data_format = 4;
  repeated int32 pool_size = 5;
  repeated int32 strides = 6;
}

message MaxPooling2DOpConf {
  required string in = 1;
  required string out = 2;

  optional string padding = 3 [default = "valid"];
  required string data_format = 4;
  repeated int32 pool_size = 5;
  repeated int32 strides = 6;
}

message AveragePooling3DOpConf {
  required string in = 1;
  required string out = 2;

  optional string padding = 3 [default = "valid"];
  required string data_format = 4;
  repeated int32 pool_size = 5;
  repeated int32 strides = 6;
}

message MaxPooling3DOpConf {
  required string in = 1;
  required string out = 2;

  optional string padding = 3 [default = "valid"];
  required string data_format = 4;
  repeated int32 pool_size = 5;
  repeated int32 strides = 6;
}

message ReluOpConf {
  required string in = 1;
  required string out = 2;
}

message SigmoidOpConf {
  required string in = 1;
  required string out = 2;
}

message TanHOpConf {
  required string in = 1;
  required string out = 2;
}

message SoftmaxOpConf {
  required string in = 1;
  required string out = 2;
  optional int32 axis = 3 [default = -1];
}

enum LossReductionType {
  kSumOverOne = 0;
  kSumOverWeight = 1;
  kSumOverN = 2;
  kSumOverNonZeroWeight = 3;
}

message SparseSoftmaxCrossEntropyLossOpConf {
  required string prediction = 1;
  required string label = 2;
  required string loss = 3;
  optional LossReductionType reduction = 4 [default = kSumOverN];
  optional float weight_scalar = 5 [default = 1.0];
  optional string weight = 6;
}

message SmoothL1LossOpConf {
  required string prediction = 1;
  required string label = 2;
  required string loss = 3;
  required float beta = 4 [default = 1] ;
  optional float scale = 5 [default = 1];
  required string inside_weights = 6;
  required string outside_weights = 7;
  optional LossReductionType reduction = 8 [default = kSumOverN];
  optional float weight_scalar = 9 [default = 1.0];
  optional string weight = 10;
}

message SparseCrossEntropyLossOpConf {
  required string prediction = 1;
  required string label = 2;
  required string loss = 3;
  optional LossReductionType reduction = 4 [default = kSumOverN];
  optional float weight_scalar = 5 [default = 1.0];
  optional string weight = 6;
}

message ConcatOpConf {
  repeated string in = 1;
  required string out = 2;
  required int32 axis = 3;
}

message CopyCommNetOpConf {
}

message CopyHdOpConf {
  enum Type {
    H2D = 0;
    D2H = 1;
  }
  required Type type = 1;
}

message CloneOpConf {
  required int32 out_num = 1;
}

message BoxConcatConf {
  required int32 axis = 1;
}

message BoxAddConf {
}

message BoxSplitConf {
  required int32 axis = 1;
  repeated int32 part_num = 2;
}

message BoxCloneConf {
}

message LogicalBlobId {
  optional string op_name = 1;
  optional string blob_name = 2;
  optional int32 b121_id = 3 [default = -1]; // [0, boxing], [1, 121]
  optional int32 clone_id = 4 [default = -1];
  optional bool is_packed_id = 5 [default = false];
}

message BoxingOpConf {
  required LogicalBlobId lbi = 1;
  required int32 in_num = 2;
  required int32 out_num = 3;

  oneof in_box {
    BoxConcatConf concat_box = 4;
    BoxAddConf add_box = 5;
  }
  oneof out_box {
    BoxSplitConf split_box = 6;
    BoxCloneConf clone_box = 7;
  }
}

message NaiveModelUpdateConf {
}

message MomentumModelUpdateConf {
  optional float beta = 1 [default = 0.9];
}

message RMSPropModelUpdateConf {
  optional float decay_rate = 1 [default = 0.99];
  optional float epsilon = 2 [default = 1e-8];
}

message ExponentialDecayConf {
  required int64 decay_batches = 1;
  required double decay_rate = 2;
  optional bool staircase = 3 [default = false];
}

message InverseTimeDecayConf {
  required int64 decay_batches = 1;
  required double decay_rate = 2;
  optional bool staircase = 3 [default = false];
}

message NaturalExpDecayConf {
  required int64 decay_batches = 1;
  required double decay_rate = 2;
  optional bool staircase = 3 [default = false];
}

message PiecewiseConstantConf {
  repeated int64 boundaries = 1;
  repeated double values = 2;
}

message PolynomialDecayConf {
  required int64 decay_batches = 1;
  optional double end_learning_rate = 2 [default = 0.0001];
  optional double power = 3 [default = 1.0];
  optional bool cycle = 4 [default = false];
}

message CosineDecayConf {
  required int64 decay_batches = 1;
  optional double alpha = 2 [default = 0.0];
}

message LinearCosineDecayConf {
  required int64 decay_batches = 1;
  optional double num_periods = 2 [default = 0.5];
  optional double alpha = 3 [default = 0.0];
  optional double beta = 4 [default = 0.001];
}

message LearningRateDecayConf {
  oneof type {
    ExponentialDecayConf exponential_conf = 2000;
    InverseTimeDecayConf inverse_time_conf = 2001;
    NaturalExpDecayConf natural_exp_conf = 2002;
    PiecewiseConstantConf piecewise_constant_conf = 2003;
    PolynomialDecayConf polynomial_conf = 2004;
    CosineDecayConf cosine_conf = 2005;
    LinearCosineDecayConf linear_cosine_conf = 2006;
  }
}

message NormalModelUpdateOpUserConf {
  optional double learning_rate = 1 [default = 0.01];
  optional LearningRateDecayConf learning_rate_decay = 2;
  oneof normal_mdupdt {
    NaiveModelUpdateConf naive_conf = 1000;
    MomentumModelUpdateConf momentum_conf = 1001;
    RMSPropModelUpdateConf rmsprop_conf = 1002;
  }
}

message NormalModelUpdateOpConf {
  required NormalModelUpdateOpUserConf user_conf = 1;
  required int32 in_num = 2;
}

message AccumulateOpConf {
}

message EmbeddingLookupAccumulateOpConf {
}

message ModelSaveOpConf {
}


message PrintRecordConf {
  required string lbn = 1;
  optional string name = 2;
  required EncodeConf encode_case = 3;
}

message PrintOpConf {
  repeated PrintRecordConf in = 1;
  required string print_dir = 2;
  optional string part_name_prefix = 3 [default = "part-"];
  optional int32 part_name_suffix_length = 4 [default = -1];
}

message LossPrintOpConf {
  required LogicalBlobId loss_lbi = 1;
  optional LogicalBlobId reduction_lbi = 2;
  optional float weight_scalar = 3 [default = 1.0];
  optional LossReductionType reduction_type = 4 [default = kSumOverN];
}

message AccuracyPrintOpConf {
  required LogicalBlobId accuracy_lbi = 1;
  optional int32 top_k_print = 3 [default = 1];
}

message ReduceSumOpConf {
  oneof in_conf {
    string in = 1; // For User
    LogicalBlobId in_sys = 2; // For System
  }
  required string out = 3;
  optional int32 axis = 4;
  optional bool keepdims = 5 [default = false];
}

message BasicRnnOpConf {
  required string in = 1;
  optional string init_hidden = 2;
  required string out = 3;
  required int32 hidden_size = 4;
  optional ActivationType activation = 6 [default = kTanH];

  optional InitializerConf init_hidden_initializer = 7;
  optional InitializerConf bias_initializer = 8;
  optional InitializerConf i2h_weight_initializer = 9;
  optional InitializerConf h2h_weight_initializer = 10;

  optional bool is_init_hidden_trainable = 11 [default = true];
  optional bool use_bias = 12 [default = true];
}

message BasicLstmOpConf {
}

message ReshapeOpConf {
  required string in = 1;
  required string out = 2;
  required ShapeProto shape = 3;
}

message EmbeddingLookupOpConf {
  required string ids = 1;
  required string out = 2;
  required int32 units = 3;
  required int32 table_size = 4;
  optional InitializerConf weight_initializer = 5;
}

message AddOpConf {
  repeated string in = 1;
  required string out = 2;
  optional ActivationType activation = 3 [default = kNone];
}

message MaximumOpConf {
  repeated string in = 1;
  required string out = 2;
}

message LocalResponseNormalizationOpConf {
  required string in = 1;
  required string out = 2;
  required string data_format = 3;
  optional int32 depth_radius = 4 [default = 5];
  optional double bias = 5 [default = 1];
  optional double alpha = 6 [default = 1];
  optional double beta = 7 [default = 0.5];
}

message EncodeConf {
  oneof encode {
    EncodeRaw raw = 1;
    EncodeJpeg jpeg = 2;
    EncodeIdentity identity = 3;
  }
}

message EncodeIdentity {
}

message EncodeRaw {
}

message EncodeJpeg {
  repeated ImagePreprocess preprocess = 1;
}

message SubtractPreprocessConf {
  required float value = 1;
}

message NormByChannelPreprocessConf {
  repeated float mean_value = 1;
  repeated float std_value = 2;
  required string data_format = 3;
}

message ScalePreprocessConf {
  required float value = 1;
}

message PreprocessConf {
  oneof type {
    SubtractPreprocessConf subtract_conf = 1;
    NormByChannelPreprocessConf norm_by_channel_conf = 2;
    ScalePreprocessConf scale_conf = 3;
  }
}

message RecordLoadOpConf {
  required string out = 1;
  required string data_dir = 2;
  optional string part_name_prefix = 3 [default = "part-"];
  optional int32 part_name_suffix_length = 4 [default = -1];
}

message BlobConf {
  required string name = 1;
  required ShapeProto shape = 2;
  required DataType data_type = 3;
  optional int32 max_sequence_size = 4 [default = 1];
  required EncodeConf encode_case = 5;
  repeated PreprocessConf preprocess = 6;
}

message DecodeOFRecordOpConf {
  required string data_dir = 1;
  optional string part_name_prefix = 2 [default = "part-"];
  optional int32 part_name_suffix_length = 3 [default = -1];
  optional string in = 4;
  repeated BlobConf blob = 5;
}

message DecodeRandomOpConf {
  required string out = 1;
  required ShapeProto shape = 2;
  required DataType data_type = 3;
  optional int32 max_sequence_size = 4 [default = 1];
  required InitializerConf distribution = 7;
}

message NormalizationOpConf {
  required string in = 1;
  required string out = 2;
  optional int32 axis = 3 [default = -1]; // NCHW = 1, NHWC = 3, TODO: axis list
  optional float momentum = 4 [default = 0.99];
  optional float epsilon = 5 [default = 0.001];
  optional bool center = 6 [default = true];
  optional bool scale = 7 [default = true];
  optional float beta_init = 8 [default = 0.0];
  optional float gamma_init = 9 [default = 1.0];
  optional float mean_init = 10 [default = 0.0];
  optional float variance_init = 11 [default = 1.0];
  optional bool use_first_piece_init_moving = 12 [default = false];
  optional ActivationType activation = 13 [default = kNone];
}

message DropoutOpConf {
  required string in = 1;
  required string out = 2;
  required double rate = 3;
  optional ShapeProto noise_shape = 4;
  optional int64 seed = 5;
}

message TransposeOpConf {
  required string in = 1;
  required string out = 2;
  repeated int32 perm = 3;
}

message ReduceScatterOpConf {
  required int32 out_num = 1;
};

message ReduceLocalAddOpConf {
  required int32 in_num = 1;
  required int32 out_num = 2;
  required int64 min_in_parallel_id = 3;
  required int64 min_out_parallel_id = 4;
  required int64 model_elem_cnt = 5;
};

message ReduceGlobalAddOpConf {
  repeated int64 in_parallel_ids = 1;
};

message ReduceGatherOpConf {
  required int32 in_num = 1;
};

message AccuracyOpConf {
  required string prediction = 1;
  required string label = 2;
  optional int32 top_k = 3 [default = 1];
  required string accuracy = 4;
}

message BboxWeightConf
{
  optional float weight_x=1 [default = 1.0];
  optional float weight_y=2 [default = 1.0];
  optional float weight_w=3 [default = 1.0];
  optional float weight_h=4 [default = 1.0];
}

message BboxNormalizeMeansConf 
{
  optional float means_x = 1[default = 0.0];
  optional float means_y = 2[default = 0.0];
  optional float means_w = 3[default = 0.0];
  optional float means_h = 4[default = 0.0];
}

message BboxNormalizeStdsConf
{
  optional float stds_x = 1[default = 1.0];
  optional float stds_y = 2[default = 1.0];
  optional float stds_w = 3[default = 1.0];
  optional float stds_h = 4[default = 1.0];
}

message ProposalTargetOpConf
{
  required string rpn_rois = 1;
  required string gt_boxes = 2;
  required string gt_num=3;
  required string rois = 4;
  required string labels = 5;
  required string bbox_targets = 6;
  required string bbox_inside_weights = 7;
  required string bbox_outside_weights = 8;
  required int32 num_roi_per_image = 9 [default = 256];
  required float fg_fraction = 10 [default = 0.5];
  required BboxWeightConf bbox_inside_weight_conf=11;
  required int32 fg_thresh = 12;
  required int32 bg_thresh_lo = 13;
  required int32 bg_thresh_hi = 14;
  required bool bbox_normalize_targets_precomputed = 15;
  optional BboxNormalizeMeansConf bbox_normalize_means = 16;
  optional BboxNormalizeStdsConf bbox_normalize_stds = 17; 
  required int32 class_num = 18;
}

enum ScoringMethod {
 kId = 0;
 kTempAvg = 1;
 kAvg = 2;
 kIouAvg = 3;
 kGeneralizedAvg = 4;
 kQuasiSum = 5;
}

message BboxVoteConf {
 required float beta = 1 [default = 1.0];
 required float threshold = 2 [default = 1];
 required ScoringMethod scoring_method = 3 [default = kId];
}

message BboxNmsAndLimitOpConf {
  required string rois = 1;
  required string bbox_delta = 2;
  required string scores = 3;
  // required string labeled_bbox = 4;
  // required string bbox_score = 5;
  required string fixed_labeled_bbox = 4;
  required string fixed_bbox_score = 5;
  required float score_threshold = 6;
<<<<<<< HEAD
  required float nms_threshold = 7;
  required int32 detections_per_im = 10;
  required int32 image_height = 11;
  required int32 image_width = 12;
  required bool bbox_vote_enabled = 8;
  optional BboxVoteConf bbox_vote = 9;
  required float threshold = 13;
=======
  required BBoxRegressionWeights bbox_reg_weights = 7;
  required float nms_threshold = 8;
  required int32 detections_per_im = 9;
  required int32 image_height = 10;
  required int32 image_width = 11;
  required bool bbox_vote_enabled = 12;
  optional BboxVoteConf bbox_vote = 13;
>>>>>>> 90dfe05b
}

message AnchorGeneratorConf {
  required int32 feature_map_stride = 1 [default = 16];
  repeated float aspect_ratios = 2;
  repeated int32 anchor_scales = 3;
  required int32 image_height = 4;
  required int32 image_width = 5;
}

message ProposalOpConf {
  required string class_prob = 1;
  required string bbox_pred = 2;
  required string rois = 3;
  required string roi_probs = 4;
  required AnchorGeneratorConf anchors_generator_conf = 5;
  required BBoxRegressionWeights bbox_reg_weights = 6;
  required int32 min_size = 7;
  required int32 pre_nms_top_n = 8;
  required int32 post_nms_top_n = 9;
  required float nms_threshold = 10;
}

message BBoxRegressionWeights {
  required float weight_x = 1 [default = 1.0]; 
  required float weight_y = 2 [default = 1.0];
  required float weight_w = 3 [default = 1.0];
  required float weight_h = 4 [default = 1.0];
}

message RoIPoolingOpConf {
  required string in = 1;
  required string rois = 2;
  required string out = 3;

  required int32 pooled_h = 4;
  required int32 pooled_w = 5;
  required float spatial_scale = 6 [default = 0.0625]; // 1/16
}

message RoIAlignOpConf {
  required string in = 1;
  required string rois = 2;
  required string out = 3;

  required int32 pooled_h = 4;
  required int32 pooled_w = 5;
  optional float spatial_scale = 6 [default = 0.0625]; // 1/16
  optional int32 sampling_ratio = 7 [default = 2]; // adaptive if negative
  optional string data_format = 8 [default = "channels_first"];
}

message OperatorConf {
  required string name = 1;
  optional string model_load_dir = 2;
  optional bool trainable = 3 [default = true];
  optional DeviceType device_type = 4 [default = kInvalidDevice];
  optional bool use_cudnn_on_gpu = 5;
  optional int64 cudnn_buf_limit_mbyte = 6 [default = 131072]; // 128GByte
  oneof op_type {
    FullyConnectedOpConf fully_connected_conf = 101;
    DecodeOFRecordOpConf decode_ofrecord_conf = 102;
    DecodeRandomOpConf decode_random_conf = 103;
    ReluOpConf relu_conf = 104;
    SoftmaxOpConf softmax_conf = 105;
    SparseCrossEntropyLossOpConf sparse_cross_entropy_loss_conf = 106;
    CopyHdOpConf copy_hd_conf = 107;
    CloneOpConf clone_conf = 108;
    BoxingOpConf boxing_conf = 109;
    NormalModelUpdateOpConf normal_mdupdt_conf = 110;
    ModelSaveOpConf model_save_conf = 111;
    AccumulateOpConf accumulate_conf = 112;
    ConcatOpConf concat_conf = 113;
    CopyCommNetOpConf copy_comm_net_conf = 114;
    SparseSoftmaxCrossEntropyLossOpConf sparse_softmax_cross_entropy_loss_conf = 117;
    PrintOpConf print_conf = 118;
    LossPrintOpConf loss_print_conf = 119;
    ReduceSumOpConf reduce_sum_conf = 120;
    BasicRnnOpConf basic_rnn_conf = 121;
    ReshapeOpConf reshape_conf = 122;
    SigmoidOpConf sigmoid_conf = 123;
    TanHOpConf tanh_conf = 124;
    Conv1DOpConf conv_1d_conf = 125;
    Conv2DOpConf conv_2d_conf = 126;
    Conv3DOpConf conv_3d_conf = 127;
    TransposeOpConf transpose_conf = 128;
    DropoutOpConf dropout_conf = 140;
    AveragePooling1DOpConf average_pooling_1d_conf = 200;
    MaxPooling1DOpConf max_pooling_1d_conf = 201;
    AveragePooling2DOpConf average_pooling_2d_conf = 202;
    MaxPooling2DOpConf max_pooling_2d_conf = 203;
    AveragePooling3DOpConf average_pooling_3d_conf = 204;
    MaxPooling3DOpConf max_pooling_3d_conf = 205;
    EmbeddingLookupOpConf embedding_lookup_conf = 250;
    EmbeddingLookupAccumulateOpConf embedding_lookup_accumulate_conf = 251;
    AddOpConf add_conf = 301;
    MaximumOpConf maximum_conf = 302;
    LocalResponseNormalizationOpConf local_response_normalization_conf = 300;
    NormalizationOpConf normalization_conf = 350;
    ReduceScatterOpConf reduce_scatter_conf = 400;
    ReduceLocalAddOpConf reduce_local_add_conf = 401;
    ReduceGlobalAddOpConf reduce_global_add_conf = 402;
    ReduceGatherOpConf reduce_gather_conf = 403;
    RecordLoadOpConf record_load_conf = 404;
    AccuracyOpConf accuracy_conf = 405;
    AccuracyPrintOpConf accuracy_print_conf = 406;
    RoIPoolingOpConf roi_pooling_conf = 407;
    SmoothL1LossOpConf smooth_l1_loss_conf = 408;
    ProposalOpConf proposal_conf = 409;
    RoIAlignOpConf roi_align_conf = 410;
    ProposalTargetOpConf proposal_target_conf = 411;
    BboxNmsAndLimitOpConf bbox_nms_and_limit_conf = 412;
  }
}

message OpNameSet {
  repeated string op_name = 1;
}<|MERGE_RESOLUTION|>--- conflicted
+++ resolved
@@ -673,24 +673,15 @@
   // required string bbox_score = 5;
   required string fixed_labeled_bbox = 4;
   required string fixed_bbox_score = 5;
-  required float score_threshold = 6;
-<<<<<<< HEAD
-  required float nms_threshold = 7;
-  required int32 detections_per_im = 10;
+  required BBoxRegressionWeights bbox_reg_weights = 6;
+  required float score_threshold = 7;
+  required float nms_threshold = 8;
+  required int32 detections_per_im = 9;
+  required float threshold = 10;
   required int32 image_height = 11;
   required int32 image_width = 12;
-  required bool bbox_vote_enabled = 8;
-  optional BboxVoteConf bbox_vote = 9;
-  required float threshold = 13;
-=======
-  required BBoxRegressionWeights bbox_reg_weights = 7;
-  required float nms_threshold = 8;
-  required int32 detections_per_im = 9;
-  required int32 image_height = 10;
-  required int32 image_width = 11;
-  required bool bbox_vote_enabled = 12;
-  optional BboxVoteConf bbox_vote = 13;
->>>>>>> 90dfe05b
+  required bool bbox_vote_enabled = 13;
+  optional BboxVoteConf bbox_vote = 14;
 }
 
 message AnchorGeneratorConf {
