syntax = "proto2";
package oneflow;

import "oneflow/core/common/shape.proto";
import "oneflow/core/common/data_type.proto";
import "oneflow/core/record/image.proto";
import "oneflow/core/job/resource.proto";
import "oneflow/core/register/logical_blob_id.proto";

enum ActivationType {
  kNone = 0;
  kTanH = 1;
  kSigmoid = 2;
  kRelu = 3;
}

message ConstantInitializerConf {
  optional float value = 1 [default = 0];
}

message ConstantIntInitializerConf {
  optional int32 value = 1 [default = 0];
}

message RandomUniformInitializerConf {
  optional float min = 1 [default = 0];
  optional float max = 2 [default = 1];
}

message RandomUniformIntInitializerConf {
  optional int32 min = 1 [default = 0];
  optional int32 max = 2 [default = 1];
}

message RandomNormalInitializerConf {
  optional float mean = 1 [default = 0];
  optional float std = 2 [default = 1];
}

enum VarianceNorm {
  kFanIn = 0;
  kFanOut = 1;
  kAverage = 2;
}

message XavierInitializerConf {
  required VarianceNorm variance_norm = 1;
}

message MsraInitializerConf {
  required VarianceNorm variance_norm = 1;
}

message InitializerConf {
  oneof type {
    ConstantInitializerConf constant_conf = 1;
    ConstantIntInitializerConf constant_int_conf = 2;
    RandomUniformInitializerConf random_uniform_conf = 3;
    RandomUniformIntInitializerConf random_uniform_int_conf = 4;
    RandomNormalInitializerConf random_normal_conf = 5;
    XavierInitializerConf xavier_conf = 6;
    MsraInitializerConf msra_conf = 7;
  }
}

message Conv1DOpConf {
  required string in = 1;
  required string out = 2;
  required int32 filters = 3;
  optional string padding = 4 [default = "valid"];
  required string data_format = 5;
  repeated int32 kernel_size = 6;
  repeated int32 strides = 7;
  repeated int32 dilation_rate = 8;
  optional ActivationType activation = 9 [default = kNone];
  optional bool use_bias = 10 [default = true];
  optional InitializerConf weight_initializer = 11;
  optional InitializerConf bias_initializer = 12;
}

message Conv2DOpConf {
  required string in = 1;
  required string out = 2;
  required int32 filters = 3;
  optional string padding = 4 [default = "valid"];
  required string data_format = 5;
  repeated int32 kernel_size = 6;
  repeated int32 strides = 7;
  repeated int32 dilation_rate = 8;
  optional ActivationType activation = 9 [default = kNone];
  optional bool use_bias = 10 [default = true];
  optional InitializerConf weight_initializer = 11;
  optional InitializerConf bias_initializer = 12;
}

message Conv3DOpConf {
  required string in = 1;
  required string out = 2;
  required int32 filters = 3;
  optional string padding = 4 [default = "valid"];
  required string data_format = 5;
  repeated int32 kernel_size = 6;
  repeated int32 strides = 7;
  repeated int32 dilation_rate = 8;
  optional ActivationType activation = 9 [default = kNone];
  optional bool use_bias = 10 [default = true];
  optional InitializerConf weight_initializer = 11;
  optional InitializerConf bias_initializer = 12;
}

message FullyConnectedOpConf {
  required string in = 1;
  required string out = 2;
  required int32 units = 3;
  optional ActivationType activation = 4 [default = kNone];
  optional bool use_bias = 5 [default = true];
  optional InitializerConf weight_initializer = 6;
  optional InitializerConf bias_initializer = 7;
}

message AveragePooling1DOpConf {
  required string in = 1;
  required string out = 2;

  optional string padding = 3 [default = "valid"];
  required string data_format = 4;
  repeated int32 pool_size = 5;
  repeated int32 strides = 6;
}

message MaxPooling1DOpConf {
  required string in = 1;
  required string out = 2;

  optional string padding = 3 [default = "valid"];
  required string data_format = 4;
  repeated int32 pool_size = 5;
  repeated int32 strides = 6;
}

message AveragePooling2DOpConf {
  required string in = 1;
  required string out = 2;

  optional string padding = 3 [default = "valid"];
  required string data_format = 4;
  repeated int32 pool_size = 5;
  repeated int32 strides = 6;
}

message MaxPooling2DOpConf {
  required string in = 1;
  required string out = 2;

  optional string padding = 3 [default = "valid"];
  required string data_format = 4;
  repeated int32 pool_size = 5;
  repeated int32 strides = 6;
}

message AveragePooling3DOpConf {
  required string in = 1;
  required string out = 2;

  optional string padding = 3 [default = "valid"];
  required string data_format = 4;
  repeated int32 pool_size = 5;
  repeated int32 strides = 6;
}

message MaxPooling3DOpConf {
  required string in = 1;
  required string out = 2;

  optional string padding = 3 [default = "valid"];
  required string data_format = 4;
  repeated int32 pool_size = 5;
  repeated int32 strides = 6;
}

message ReluOpConf {
  required string in = 1;
  required string out = 2;
}

message SigmoidOpConf {
  required string in = 1;
  required string out = 2;
}

message TanHOpConf {
  required string in = 1;
  required string out = 2;
}

message SoftmaxOpConf {
  required string in = 1;
  required string out = 2;
  optional int32 axis = 3 [default = -1];
}

enum LossReductionType {
  kSumOverOne = 0;
  kSumOverWeight = 1;
  kSumOverN = 2;
  kSumOverNonZeroWeight = 3;
}

message SparseSoftmaxCrossEntropyLossOpConf {
  required string prediction = 1;
  required string label = 2;
  required string loss = 3;
  optional LossReductionType reduction = 4 [default = kSumOverN];
  optional float weight_scalar = 5 [default = 1.0];
  optional string weight = 6;
}

message SparseCrossEntropyLossOpConf {
  required string prediction = 1;
  required string label = 2;
  required string loss = 3;
  optional LossReductionType reduction = 4 [default = kSumOverN];
  optional float weight_scalar = 5 [default = 1.0];
  optional string weight = 6;
}

message ConcatOpConf {
  repeated string in = 1;
  required string out = 2;
  required int32 axis = 3;
}

message CopyCommNetOpConf {
}

message CopyHdOpConf {
  enum Type {
    H2D = 0;
    D2H = 1;
  }
  required Type type = 1;
}

message CloneOpConf {
  required int32 out_num = 1;
}

message BoxConcatConf {
  required int32 axis = 1;
}

message BoxAddConf {
}

message BoxSplitConf {
  required int32 axis = 1;
  repeated int32 part_num = 2;
}

message BoxCloneConf {
}

message BoxingOpConf {
  required LogicalBlobId lbi = 1;
  required int32 in_num = 2;
  required int32 out_num = 3;

  oneof in_box {
    BoxConcatConf concat_box = 4;
    BoxAddConf add_box = 5;
  }
  oneof out_box {
    BoxSplitConf split_box = 6;
    BoxCloneConf clone_box = 7;
  }
}

message NaiveModelUpdateConf {
}

message MomentumModelUpdateConf {
  optional float beta = 1 [default = 0.9];
}

message RMSPropModelUpdateConf {
  optional float decay_rate = 1 [default = 0.99];
  optional float epsilon = 2 [default = 1e-8];
}

message LARSModelUpdateConf {
  optional float momentum_beta = 1 [default = 0.9];
  optional float epsilon = 2 [default = 1e-9];
  optional float lars_coefficient = 3 [default = 0.0001];
}

message ExponentialDecayConf {
  required int64 decay_batches = 1;
  required double decay_rate = 2;
  optional bool staircase = 3 [default = false];
}

message InverseTimeDecayConf {
  required int64 decay_batches = 1;
  required double decay_rate = 2;
  optional bool staircase = 3 [default = false];
}

message NaturalExpDecayConf {
  required int64 decay_batches = 1;
  required double decay_rate = 2;
  optional bool staircase = 3 [default = false];
}

message PiecewiseConstantConf {
  repeated int64 boundaries = 1;
  repeated double values = 2;
}

message PolynomialDecayConf {
  required int64 decay_batches = 1;
  optional double end_learning_rate = 2 [default = 0.0001];
  optional double power = 3 [default = 1.0];
  optional bool cycle = 4 [default = false];
}

message CosineDecayConf {
  required int64 decay_batches = 1; 
  optional double alpha = 2 [default = 0.0];
}

message LinearCosineDecayConf {
  required int64 decay_batches = 1; 
  optional double num_periods = 2 [default = 0.5];
  optional double alpha = 3 [default = 0.0];
  optional double beta = 4 [default = 0.001];
}

message LearningRateDecayConf {
  oneof type {
    ExponentialDecayConf exponential_conf = 2000;
    InverseTimeDecayConf inverse_time_conf = 2001;
    NaturalExpDecayConf natural_exp_conf = 2002;
    PiecewiseConstantConf piecewise_constant_conf = 2003;
    PolynomialDecayConf polynomial_conf = 2004;
    CosineDecayConf cosine_conf = 2005;
    LinearCosineDecayConf linear_cosine_conf = 2006;
  }
}

message ConstantWarmupConf {
  required int64 warmup_batches = 1;
  required double multiplier = 2;
}

message LinearWarmupConf {
  required int64 warmup_batches = 1;
  required double start_multiplier = 2;
}

message WarmupConf {
  oneof type {
    ConstantWarmupConf constant_conf = 3000;
    LinearWarmupConf linear_conf = 3001;
  }
}

message NormalModelUpdateOpUserConf {
  optional LearningRateDecayConf learning_rate_decay = 1;
  optional WarmupConf warmup_conf = 2;
  oneof normal_mdupdt {
    NaiveModelUpdateConf naive_conf = 1000;
    MomentumModelUpdateConf momentum_conf = 1001;
    RMSPropModelUpdateConf rmsprop_conf = 1002;
    LARSModelUpdateConf lars_conf = 1003;
  }
}

message NormalModelUpdateOpConf {
  required NormalModelUpdateOpUserConf user_conf = 1;
  required string model_diff = 2;
  required string total_instance_num_diff = 3;
  required string model = 4;
  required float learning_rate = 5;
  required float l1 = 6;
  required float l2 = 7;
}

message AccumulateOpConf {
}

message EmbeddingLookupAccumulateOpConf {
}

message ModelSaveOpConf {
}


message PrintRecordConf {
  required string lbn = 1;
  optional string name = 2;
  required EncodeConf encode_case = 3;
}

message PrintOpConf {
  repeated PrintRecordConf in = 1;
  required string print_dir = 2;
  optional string part_name_prefix = 3 [default = "part-"];
  optional int32 part_name_suffix_length = 4 [default = -1];
}

message LogCounterOpConf {
  required string in = 1;
  optional int32 interval = 2 [default = 1];
}

message GeluOpConf {
  required string in = 1;
  required string out = 2;
}

message LossPrintOpConf {
  required LogicalBlobId loss_lbi = 1;
  required LogicalBlobId loss_instance_num_lbi = 2;
  optional LogicalBlobId reduction_lbi = 3;
  optional float weight_scalar = 4 [default = 1.0];
  optional LossReductionType reduction_type = 5 [default = kSumOverN];
}

message AccuracyPrintOpConf {
  required LogicalBlobId accuracy_lbi = 1;
  required LogicalBlobId accuracy_instance_num_lbi = 2;
  optional int32 top_k_print = 3 [default = 1];
}

message ReduceSumOpConf {
  oneof in_conf {
    string in = 1; // For User
    LogicalBlobId in_sys = 2; // For System
  }
  required string out = 3;
  optional int32 axis = 4;
  optional bool keepdims = 5 [default = false];
}

message BasicRnnOpConf {
  required string in = 1;
  optional string init_hidden = 2;
  required string out = 3;
  required int32 hidden_size = 4;
  optional ActivationType activation = 6 [default = kTanH];

  optional InitializerConf init_hidden_initializer = 7;
  optional InitializerConf bias_initializer = 8;
  optional InitializerConf i2h_weight_initializer = 9;
  optional InitializerConf h2h_weight_initializer = 10;

  optional bool is_init_hidden_trainable = 11 [default = true];
  optional bool use_bias = 12 [default = true];
}

message BasicLstmOpConf {
}

message ReshapeOpConf {
  required string in = 1;
  required string out = 2;
  required ShapeProto shape = 3;
}

message EmbeddingLookupOpConf {
  required string ids = 1;
  required string out = 2;
  required int32 units = 3;
  required int32 table_size = 4;
  optional InitializerConf weight_initializer = 5;
}

message AddOpConf {
  repeated string in = 1;
  required string out = 2;
  optional ActivationType activation = 3 [default = kNone];
}

message MaximumOpConf {
  repeated string in = 1;
  required string out = 2;
}

message SharedModelDiffAddOpConf {
  required int32 in_num = 1;
}

message CastOpConf {
  required string in = 1;
  required string out = 2;
  required DataType data_type = 3;
}

message LocalResponseNormalizationOpConf {
  required string in = 1;
  required string out = 2;
  required string data_format = 3; 
  optional int32 depth_radius = 4 [default = 5];
  optional double bias = 5 [default = 1];
  optional double alpha = 6 [default = 1];
  optional double beta = 7 [default = 0.5];
}

message EncodeConf {
  oneof encode {
    EncodeRaw raw = 1;
    EncodeJpeg jpeg = 2;
    EncodeBytesList bytes_list = 3;
  }
}

message EncodeBytesList {
}

message EncodeRaw {
  optional bool dim1_varying_length = 1 [default = false];
}

message EncodeJpeg {
  repeated ImagePreprocess preprocess = 1;
}

message SubtractPreprocessConf {
  required float value = 1;
}

message NormByChannelPreprocessConf {
  repeated float mean_value = 1;
  repeated float std_value = 2;
  required string data_format = 3;
}

message ScalePreprocessConf {
  required float value = 1;
}

message PreprocessConf {
  oneof type {
    SubtractPreprocessConf subtract_conf = 1;
    NormByChannelPreprocessConf norm_by_channel_conf = 2;
    ScalePreprocessConf scale_conf = 3;
  }
}

message RecordLoadOpConf {
  required string out = 1;
  required string data_dir = 2;
  optional string part_name_prefix = 3 [default = "part-"];
  optional int32 part_name_suffix_length = 4 [default = -1];
}

message BlobConf {
  required string name = 1;
  required ShapeProto shape = 2;
  required DataType data_type = 3;
  optional int32 max_sequence_size = 4 [default = 1];
  required EncodeConf encode_case = 5;
  repeated PreprocessConf preprocess = 6;
}

message DecodeOFRecordOpConf {
  required string data_dir = 1;
  optional string part_name_prefix = 2 [default = "part-"];
  optional int32 part_name_suffix_length = 3 [default = -1];
  optional string in = 4;
  repeated BlobConf blob = 5;
}

message DecodeRandomOpConf {
  required string out = 1;
  required ShapeProto shape = 2;
  required DataType data_type = 3;
  required InitializerConf data_initializer = 4; 
}

message DefineTestBlobConf {
  required string out = 1;
  required ShapeProto shape = 2;
  required DataType data_type = 3;
  optional ShapeProto dim0_inner_shape = 4;
  optional int64 dim0_valid_num = 5;
  optional int64 dim1_valid_num = 6;
  optional int64 dim2_valid_num = 7;
  repeated int64 record_id_in_device_piece = 8;
}

message NormalizationOpConf {
  required string in = 1;
  required string out = 2;
  optional int32 axis = 3 [default = -1]; // NCHW = 1, NHWC = 3, TODO: axis list
  optional float momentum = 4 [default = 0.99];
  optional float epsilon = 5 [default = 0.001];
  optional bool center = 6 [default = true];
  optional bool scale = 7 [default = true];
  optional float beta_init = 8 [default = 0.0];
  optional float gamma_init = 9 [default = 1.0];
  optional float mean_init = 10 [default = 0.0];
  optional float variance_init = 11 [default = 1.0];
  optional bool use_first_piece_init_moving = 12 [default = false];
  optional ActivationType activation = 13 [default = kNone];
}

message DropoutOpConf {
  required string in = 1;
  required string out = 2;
  required double rate = 3;
  optional ShapeProto noise_shape = 4;
  optional int64 seed = 5;
}

message TransposeOpConf {
  required string in = 1;
  required string out = 2;
  repeated int32 perm = 3;
}

message ReduceConcatOpConf {
  required int32 in_num = 1;
}

message NcclAllReduceOpConf {
}

message NcclReduceScatterOpConf {
}

message NcclAllGatherOpConf {
}

message ReduceSplitOpConf {
  required int32 out_num = 1;
}

message ReduceScatterOpConf {
  required int32 out_num = 1;
}

message ReduceAddOpConf {
  required int32 in_num = 1;
}

message ReduceGatherOpConf {
  required int32 in_num = 1;
}

message AccuracyOpConf {
  required string prediction = 1;
  required string label = 2;
  optional int32 top_k = 3 [default = 1];
  required string accuracy = 4;
}

message MatmulOpConf {
  required string in = 1;
  required string weight = 2;
  optional string bias = 3;
  required int32 units = 4;
  required string out = 5;
}

message DotOpConf {
  required string in = 1;
  required string weight = 2;
  optional string bias = 3;
  required string out = 4;
}

message MultiplyOpConf {
  required string in_0 = 1;
  required string in_1 = 2;
  required string out = 4;
}

enum Norm {
  L1 = 1;
  L2 = 2;
}

message HingeLossOpConf {
  required string prediction = 1;
  required string label = 2;
  required string loss = 3;
  optional LossReductionType reduction = 4 [default = kSumOverN];
  optional float weight_scalar = 5 [default = 1.0];
  optional string weight = 6;
  optional Norm norm = 7[default = L1];
}

message PackOpConf {
  required string in = 1;
  required string out = 2;
  oneof pack_num_conf {
    int32 pack_num = 3;
    int32 pack_num_per_record = 4;
  }
  required string related_unpack = 5;
}

message UnpackOpConf {
  required string in = 1;
  required string out = 2;
  oneof unpack_num_conf {
    int32 unpack_num = 3;
    int32 unpack_num_per_record = 4;
  }
}

message RepeatOpConf {
  required string in = 1;
  required string out = 2;
  oneof repeat_num_conf {
    int32 repeat_num = 3;
    int32 repeat_num_per_record = 4;
  }
}

message GatherOpConf {
  required string indices = 1;
  required string in = 2;
  required string out = 3;
}

message OperatorConf {
  required string name = 1;
  optional string model_load_dir = 2;
  optional bool trainable = 3 [default = true];
  optional DeviceType device_type = 4 [default = kInvalidDevice];
  optional bool enable_cudnn = 5;
  optional int64 cudnn_buf_limit_mbyte = 6;
  oneof op_type {
    // system op
    DecodeOFRecordOpConf decode_ofrecord_conf = 101;
    DecodeRandomOpConf decode_random_conf = 102;
    RecordLoadOpConf record_load_conf = 103;
    CopyHdOpConf copy_hd_conf = 104;
    CloneOpConf clone_conf = 105;
    CopyCommNetOpConf copy_comm_net_conf = 106;
    ConcatOpConf concat_conf = 107;
    BoxingOpConf boxing_conf = 108;
    ReduceScatterOpConf reduce_scatter_conf = 109;
    ReduceAddOpConf reduce_add_conf = 110;
    ReduceGatherOpConf reduce_gather_conf = 111;
    ReduceConcatOpConf reduce_concat_conf = 112;
    ReduceSplitOpConf reduce_split_conf = 113;
    NcclAllReduceOpConf nccl_all_reduce_conf = 114;
    NcclReduceScatterOpConf nccl_reduce_scatter_conf = 115;
    NcclAllGatherOpConf nccl_all_gather_conf = 116;
    AccumulateOpConf accumulate_conf = 117;
    NormalModelUpdateOpConf normal_mdupdt_conf = 118;
    ModelSaveOpConf model_save_conf = 119;
    SharedModelDiffAddOpConf shared_model_diff_add_conf = 120;
    CastOpConf cast_conf = 121;
    
    // domain op
    TransposeOpConf transpose_conf = 201;
    ReshapeOpConf reshape_conf = 202;
    BasicRnnOpConf basic_rnn_conf = 203;
    FullyConnectedOpConf fully_connected_conf = 204;
    Conv1DOpConf conv_1d_conf = 205;
    Conv2DOpConf conv_2d_conf = 206;
    Conv3DOpConf conv_3d_conf = 207;
    AveragePooling1DOpConf average_pooling_1d_conf = 208;
    MaxPooling1DOpConf max_pooling_1d_conf = 209;
    AveragePooling2DOpConf average_pooling_2d_conf = 210;
    MaxPooling2DOpConf max_pooling_2d_conf = 211;
    AveragePooling3DOpConf average_pooling_3d_conf = 212;
    MaxPooling3DOpConf max_pooling_3d_conf = 213;
    EmbeddingLookupOpConf embedding_lookup_conf = 214;
    EmbeddingLookupAccumulateOpConf embedding_lookup_accumulate_conf = 215;
    LocalResponseNormalizationOpConf local_response_normalization_conf = 216;
    NormalizationOpConf normalization_conf = 217;
    DropoutOpConf dropout_conf = 218;
    ReduceSumOpConf reduce_sum_conf = 219;
    AddOpConf add_conf = 220;
    MatmulOpConf matmul_conf = 221;
    DotOpConf dot_conf = 222;
    MultiplyOpConf multiply_conf = 223;
    MaximumOpConf maximum_conf = 224;
    SigmoidOpConf sigmoid_conf = 225;
    TanHOpConf tanh_conf = 226;
    ReluOpConf relu_conf = 227;
    SoftmaxOpConf softmax_conf = 228;
    SparseCrossEntropyLossOpConf sparse_cross_entropy_loss_conf = 229;
    HingeLossOpConf hinge_loss_conf = 230;
    SparseSoftmaxCrossEntropyLossOpConf sparse_softmax_cross_entropy_loss_conf = 231;
    AccuracyOpConf accuracy_conf = 232;
    PrintOpConf print_conf = 233;
    AccuracyPrintOpConf accuracy_print_conf = 234;
    LossPrintOpConf loss_print_conf = 235;
    DefineTestBlobConf define_test_blob_conf = 236;
    PackOpConf pack_conf = 237;
    UnpackOpConf unpack_conf = 238;
    RepeatOpConf repeat_conf = 239;
    LogCounterOpConf log_counter_conf = 240;
<<<<<<< HEAD

    GatherOpConf gather_conf = 2001;
=======
    GeluOpConf gelu_conf = 241;
>>>>>>> b5d42529
  }
}

message OpNameSet {
  repeated string op_name = 1;
}<|MERGE_RESOLUTION|>--- conflicted
+++ resolved
@@ -797,12 +797,6 @@
     UnpackOpConf unpack_conf = 238;
     RepeatOpConf repeat_conf = 239;
     LogCounterOpConf log_counter_conf = 240;
-<<<<<<< HEAD
-
-    GatherOpConf gather_conf = 2001;
-=======
-    GeluOpConf gelu_conf = 241;
->>>>>>> b5d42529
   }
 }
 
