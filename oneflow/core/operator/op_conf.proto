--- conflicted
+++ resolved
@@ -1434,7 +1434,6 @@
   optional WarmupConf warmup_conf = 5;
 }
 
-<<<<<<< HEAD
 message DeconvOpConf {
     required string x = 1;
     required string y = 2;
@@ -1444,7 +1443,8 @@
     optional bool use_bias = 6 [default = true];
     optional InitializerConf weight_initializer = 7;
     optional InitializerConf bias_initializer = 8;
-=======
+}
+
 message RoiAlignConf {
   required int32 pooled_h = 4;
   required int32 pooled_w = 5;
@@ -1466,7 +1466,6 @@
   required string rois = 3;
   required string dx = 4;
   required RoiAlignConf roi_align_conf = 5;
->>>>>>> 9d350cd1
 }
 
 message OperatorConf {
@@ -1609,12 +1608,9 @@
     ModelLoadOpConf model_load_conf = 301;
     GatherMs0OpConf gather_ms0_conf = 302;
     GatherMs0GradOpConf gather_ms0_grad_conf = 303;
-<<<<<<< HEAD
     DeconvOpConf deconv_conf = 304;
-=======
-    RoiAlignOpConf roi_align_conf = 304;
-    RoiAlignGradOpConf roi_align_grad_conf = 305;
->>>>>>> 9d350cd1
+    RoiAlignOpConf roi_align_conf = 305;
+    RoiAlignGradOpConf roi_align_grad_conf = 306;
 
     // math op
     BroadcastAddOpConf broadcast_add_conf = 500;
