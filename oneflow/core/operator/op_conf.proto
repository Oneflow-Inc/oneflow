syntax = "proto2";
package oneflow;

import "oneflow/core/common/shape.proto";
import "oneflow/core/common/data_type.proto";
import "oneflow/core/record/image.proto";
import "oneflow/core/record/record.proto";
import "oneflow/core/job/resource.proto";
import "oneflow/core/register/logical_blob_id.proto";

enum ActivationType {
  kNone = 0;
  kTanH = 1;
  kSigmoid = 2;
  kRelu = 3;
}

message ConstantInitializerConf {
  optional float value = 1 [default = 0];
}

message ConstantIntInitializerConf {
  optional int64 value = 1 [default = 0];
}

message RandomUniformInitializerConf {
  optional float min = 1 [default = 0];
  optional float max = 2 [default = 1];
}

message RandomUniformIntInitializerConf {
  optional int32 min = 1 [default = 0];
  optional int32 max = 2 [default = 1];
}

message RandomNormalInitializerConf {
  optional float mean = 1 [default = 0];
  optional float std = 2 [default = 1];
}

message TruncatedNormalInitializerConf {
  optional float mean = 1 [default = 0.0];
  optional float std = 2 [default = 0.05];
}

enum VarianceNorm {
  kFanIn = 0;
  kFanOut = 1;
  kAverage = 2;
}

enum RandomDistribution {
  kRandomUniform = 0;
  kRandomNormal = 1;
  kTruncatedNormal = 2;
}

message XavierInitializerConf {
  required VarianceNorm variance_norm = 1;
  required string data_format = 2;
}

message MsraInitializerConf {
  required VarianceNorm variance_norm = 1;
  required string data_format = 2;
}

//output[D_0 ... D_(axis - 1) i D_(axis + 1) ... D_n] = start + i * stride
message RangeInitializerConf {
  optional double start = 1 [default = 0];
  optional double stride = 2 [default = 1];
  optional int64 axis = 3 [default = -1];
}

message IntRangeInitializerConf {
  optional int64 start = 1 [default = 0];
  optional int64 stride = 2 [default = 1];
  optional int64 axis = 3 [default = -1];
}

message VarianceScalingInitializerConf {
  required float scale = 1;
  required VarianceNorm variance_norm = 2;
  required RandomDistribution distribution = 3;
  required string data_format = 4;
}

message InitializerConf {
  oneof type {
    ConstantInitializerConf constant_conf = 1;
    ConstantIntInitializerConf constant_int_conf = 2;
    RandomUniformInitializerConf random_uniform_conf = 3;
    RandomUniformIntInitializerConf random_uniform_int_conf = 4;
    RandomNormalInitializerConf random_normal_conf = 5;
    TruncatedNormalInitializerConf truncated_normal_conf = 6;
    XavierInitializerConf xavier_conf = 7;
    MsraInitializerConf msra_conf = 8;
    RangeInitializerConf range_conf = 9;
    IntRangeInitializerConf int_range_conf = 10;
    VarianceScalingInitializerConf variance_scaling_conf = 11;
  }
}

message Conv1DOpConf {
  required string in = 1;
  required string out = 2;
  required int32 filters = 3;
  optional string padding = 4 [default = "valid"];
  required string data_format = 5;
  repeated int32 kernel_size = 6;
  repeated int32 strides = 7;
  repeated int32 dilation_rate = 8;
  // optional ActivationType activation = 9 [default = kNone];
  optional bool use_bias = 10 [default = true];
  required string weight = 13;
  optional string bias = 14;
}

message Conv2DOpConf {
  required string in = 1;
  required string out = 2;
  required int32 filters = 3;
  optional string padding = 4 [default = "valid"];
  required string data_format = 5;
  repeated int32 kernel_size = 6;
  repeated int32 strides = 7;
  repeated int32 dilation_rate = 8;
  // optional ActivationType activation = 9 [default = kNone];
  optional bool use_bias = 10 [default = true];
  required string weight = 13;
  optional string bias = 14;
}

message Conv3DOpConf {
  required string in = 1;
  required string out = 2;
  required int32 filters = 3;
  optional string padding = 4 [default = "valid"];
  required string data_format = 5;
  repeated int32 kernel_size = 6;
  repeated int32 strides = 7;
  repeated int32 dilation_rate = 8;
  // optional ActivationType activation = 9 [default = kNone];
  optional bool use_bias = 10 [default = true];
  required string weight = 13;
  optional string bias = 14;
}

message ConvConf {
  required int32 num_spatial_dims = 1;
  required string padding = 2;
  required string data_format = 3;
  repeated int32 kernel_size = 4;
  repeated int32 strides = 5;
  repeated int32 dilation_rate = 6;
}

message ConvDataGradOpConf {
  required string dy = 1;
  required string filter = 2;
  required string x_like = 3;
  required string dx = 4;
  required ConvConf conv_conf = 5;
}

message ConvFilterGradOpConf {
  required string dy = 1;
  required string x = 2;
  required string filter_diff = 3;
  required ConvConf conv_conf = 4;
}

message ConvBiasGradOpConf {
  required string dy = 1;
  required string bias_diff = 2;
  required string data_format = 3;
  required int64 num_spatial_dims = 4;
}

message FullyConnectedOpConf {
  // in
  required string in = 1;
  required string weight = 2;
  optional string bias = 3;
  // out
  required string out = 4;
  required int32 units = 5;
  // optional ActivationType activation = 6 [default = kNone];
  optional bool use_bias = 7 [default = true];
  optional InitializerConf weight_initializer = 8;
  optional InitializerConf bias_initializer = 9;
}

message AveragePooling1DOpConf {
  required string in = 1;
  required string out = 2;

  optional string padding = 3 [default = "valid"];
  required string data_format = 4;
  repeated int32 pool_size = 5;
  repeated int32 strides = 6;
}

message MaxPooling1DOpConf {
  required string in = 1;
  required string out = 2;

  optional string padding = 3 [default = "valid"];
  required string data_format = 4;
  repeated int32 pool_size = 5;
  repeated int32 strides = 6;
}

message AveragePooling2DOpConf {
  required string in = 1;
  required string out = 2;

  optional string padding = 3 [default = "valid"];
  required string data_format = 4;
  repeated int32 pool_size = 5;
  repeated int32 strides = 6;
}

message MaxPooling2DOpConf {
  required string in = 1;
  required string out = 2;

  optional string padding = 3 [default = "valid"];
  required string data_format = 4;
  repeated int32 pool_size = 5;
  repeated int32 strides = 6;
}

message AveragePooling3DOpConf {
  required string in = 1;
  required string out = 2;

  optional string padding = 3 [default = "valid"];
  required string data_format = 4;
  repeated int32 pool_size = 5;
  repeated int32 strides = 6;
}

message MaxPooling3DOpConf {
  required string in = 1;
  required string out = 2;

  optional string padding = 3 [default = "valid"];
  required string data_format = 4;
  repeated int32 pool_size = 5;
  repeated int32 strides = 6;
}


message PoolingConf {
  required int32 num_spatial_dims = 1;
  // "avg" or "max"
  required string pool_mode = 2;
  required string data_format = 3;
  repeated int32 pool_size = 4;
  repeated int32 strides = 5;
  optional string padding = 6 [default = "valid"];
}

message PoolingGradOpConf {
  // input
  required string x = 1;
  required string y = 2;
  required string dy = 3;
  // output
  required string dx = 4;
  required PoolingConf pooling_conf = 5;
}

message ReluOpConf {
  required string in = 1;
  required string out = 2;
}

message ReluGradOpConf {
  required string y = 1;
  required string dy = 2;
  required string dx = 3;
}

message PReluOpConf {
  required string in = 1;
  required string out = 2;
  required string data_format = 3;
  optional bool channel_shared = 4 [default = false];
  optional float alpha_init = 5 [default = 0.25];
  required string alpha = 6;
}

message PReluDataGradOpConf {
  required string dy = 1;
  required string x = 2;
  required string alpha = 3;
  required string dx = 4;
  required string data_format = 5;
  required bool channel_shared = 6;
}

message PReluAlphaGradOpConf {
  required string dy = 1;
  required string x = 2;
  required string alpha_grad = 3;
  required string data_format = 4;
  required bool channel_shared = 5;
}

message SigmoidOpConf {
  required string in = 1;
  required string out = 2;
}

message SigmoidGradOpConf {
  required string y = 1;
  required string dy = 2;
  required string dx = 3;
}

message TanHOpConf {
  required string in = 1;
  required string out = 2;
}

message TanHGradOpConf {
  required string y = 1;
  required string dy = 2;
  required string dx = 3;
}

message SoftmaxOpConf {
  required string in = 1;
  required string out = 2;
  optional int32 axis = 3 [default = -1];
  optional string transpose_in = 4 [default = "transpose_in"];
  optional string transpose_out = 5 [default = "transpose_out"];
}

message SoftmaxGradOpConf {
  required string y = 1;
  required string dy = 2;
  required string dx = 3;
  optional string transpose_x = 4;
  optional string transpose_y = 5;
  optional int32 axis = 6 [default = -1];
}

enum ScalarReductionType {
  kSumOverOne = 0;
  kSumOverWeight = 1;
  kSumOverN = 2;
  kSumOverNonZeroWeight = 3;
}

message SparseCrossEntropyOpConf {
  required string prediction = 1;
  required string label = 2;
  required string out = 3;
}

message SparseCrossEntropyGradOpConf {
  required string prediction = 1;
  required string label = 2;
  required string dy = 3;
  required string prediction_diff = 4;
}

message SparseSoftmaxCrossEntropyLossOpConf {
  required string prediction = 1;
  required string label = 2;
  required string loss = 3;
  optional ScalarReductionType reduction = 4 [default = kSumOverN];
  optional float weight_scalar = 5 [default = 1.0];
  optional string weight = 6;
}

message SparseCrossEntropyLossOpConf {
  required string prediction = 1;
  required string label = 2;
  required string loss = 3;
  optional ScalarReductionType reduction = 4 [default = kSumOverN];
  optional float weight_scalar = 5 [default = 1.0];
  optional string weight = 6;
}

message SigmoidCrossEntropyLossOpConf {
  required string prediction = 1;
  required string label = 2;
  required string loss = 3;
  optional bool normalize = 4 [default = true];
  optional float scale = 5 [default = 1.0];
  optional ScalarReductionType reduction = 6 [default = kSumOverN];
  optional float weight_scalar = 7 [default = 1.0];
  optional string weight = 8;
}

message SigmoidCrossEntropyLossGradOpConf {
  required string prediction = 1;
  required string label = 2;
  required string loss_diff = 3;
  required string prediction_diff = 4;
  optional float weight_scalar = 5 [default = 1.0];
  optional ScalarReductionType reduction = 6 [default = kSumOverN];
}

message IdentityLossOpConf {
  required string prediction = 1;
  required string loss = 2;
  optional ScalarReductionType reduction = 3 [default = kSumOverN];
  optional float weight_scalar = 4 [default = 1.0];
  optional string weight = 5;
}

message ConcatOpConf {
  repeated string in = 1;
  required string out = 2;
  required int32 axis = 3;
}

message SplitLikeOpConf {
  required string in = 1;
  repeated string like = 2;
  repeated string out = 3;
  required int32 axis = 4;
}

message CopyCommNetOpConf {
}

message CopyHdOpConf {
  enum Type {
    H2D = 0;
    D2H = 1;
  }
  required Type type = 1;
}

message BoxConcatConf {
  required int32 axis = 1;
}

message BoxAddConf {
}

message BoxSplitConf {
  required int32 axis = 1;
  repeated int32 part_num = 2;
}

message BoxCloneConf {
}

message BoxingOpConf {
  required LogicalBlobId lbi = 1;
  required int32 in_num = 2;
  required int32 out_num = 3;

  oneof in_box {
    BoxConcatConf concat_box = 4;
    BoxAddConf add_box = 5;
  }
  oneof out_box {
    BoxSplitConf split_box = 6;
    BoxCloneConf clone_box = 7;
  }
}

message NaiveModelUpdateConf {
}

message MomentumModelUpdateConf {
  optional float beta = 1 [default = 0.9];
}

message RMSPropModelUpdateConf {
  optional float decay_rate = 1 [default = 0.99];
  optional float epsilon = 2 [default = 1e-8];
}

message LARSModelUpdateConf {
  optional float momentum_beta = 1 [default = 0.9];
  optional float epsilon = 2 [default = 1e-9];
  optional float lars_coefficient = 3 [default = 0.0001];
}

message AdamModelUpdateConf {
  optional float beta1 = 1 [default = 0.9];
  optional float beta2 = 2 [default = 0.999];
  optional float epsilon = 3 [default = 1e-8];
  optional bool do_bias_correction = 4 [default = false];
}

message ExponentialDecayConf {
  required int64 decay_batches = 1;
  required double decay_rate = 2;
  optional bool staircase = 3 [default = false];
}

message InverseTimeDecayConf {
  required int64 decay_batches = 1;
  required double decay_rate = 2;
  optional bool staircase = 3 [default = false];
}

message NaturalExpDecayConf {
  required int64 decay_batches = 1;
  required double decay_rate = 2;
  optional bool staircase = 3 [default = false];
}

message PiecewiseConstantConf {
  repeated int64 boundaries = 1;
  repeated double values = 2;
}

message PolynomialDecayConf {
  required int64 decay_batches = 1;
  optional double end_learning_rate = 2 [default = 0.0001];
  optional double power = 3 [default = 1.0];
  optional bool cycle = 4 [default = false];
}

message CosineDecayConf {
  required int64 decay_batches = 1;
  optional double alpha = 2 [default = 0.0];
}

message LinearCosineDecayConf {
  required int64 decay_batches = 1;
  optional double num_periods = 2 [default = 0.5];
  optional double alpha = 3 [default = 0.0];
  optional double beta = 4 [default = 0.001];
}

message LearningRateDecayConf {
  oneof type {
    ExponentialDecayConf exponential_conf = 2000;
    InverseTimeDecayConf inverse_time_conf = 2001;
    NaturalExpDecayConf natural_exp_conf = 2002;
    PiecewiseConstantConf piecewise_constant_conf = 2003;
    PolynomialDecayConf polynomial_conf = 2004;
    CosineDecayConf cosine_conf = 2005;
    LinearCosineDecayConf linear_cosine_conf = 2006;
  }
}

message ConstantWarmupConf {
  required int64 warmup_batches = 1;
  required double multiplier = 2;
}

message LinearWarmupConf {
  required int64 warmup_batches = 1;
  required double start_multiplier = 2;
}

message WarmupConf {
  oneof type {
    ConstantWarmupConf constant_conf = 3000;
    LinearWarmupConf linear_conf = 3001;
  }
}

message ClipByGlobalNormConf {
  required float clip_norm = 1;
  optional float global_norm = 2;
}

message ClipConf {
  oneof type {
    ClipByGlobalNormConf clip_by_global_norm = 1;
  }
}

message NormalModelUpdateOpUserConf {
  optional LearningRateDecayConf learning_rate_decay = 1;
  optional WarmupConf warmup_conf = 2;
  optional ClipConf clip_conf = 3;
  oneof normal_mdupdt {
    NaiveModelUpdateConf naive_conf = 1000;
    MomentumModelUpdateConf momentum_conf = 1001;
    RMSPropModelUpdateConf rmsprop_conf = 1002;
    LARSModelUpdateConf lars_conf = 1003;
    AdamModelUpdateConf adam_conf = 1004;
  }
}

message NormalModelUpdateOpConf {
  required NormalModelUpdateOpUserConf user_conf = 1;
  required string model_diff = 2;
  required string total_instance_num_diff = 3;
  required string model = 4;
  required string train_step = 5;
  required string learning_rate = 6;
  required float l1 = 7;
  required float l2 = 8;
}

message NaiveModelUpdateOpConf {
  required NormalModelUpdateOpUserConf user_conf = 1;
  required string model_diff = 2;
  required string total_instance_num_diff = 3;
  required string model = 4;
  required string train_step = 5;
  required string learning_rate = 6;
  required float l1 = 7;
  required float l2 = 8;
}

message MomentumModelUpdateOpConf {
  required NormalModelUpdateOpUserConf user_conf = 1;
  required string momentum = 2;
  required string model_diff = 3;
  required string total_instance_num_diff = 4;
  required string model = 5;
  required string train_step = 6;
  required string learning_rate = 7;
  required float l1 = 8;
  required float l2 = 9;
}

message RMSPropModelUpdateOpConf {
  required NormalModelUpdateOpUserConf user_conf = 1;
  required string model_diff = 2;
  required string total_instance_num_diff = 3;
  required string model = 4;
  required string train_step = 5;
  required string learning_rate = 6;
  required float l1 = 7;
  required float l2 = 8;
}

message LARSModelUpdateOpConf {
  required NormalModelUpdateOpUserConf user_conf = 1;
  required string momentum = 2;
  required string model_diff = 3;
  required string total_instance_num_diff = 4;
  required string model = 5;
  required string train_step = 6;
  required string learning_rate = 7;
  required float l1 = 8;
  required float l2 = 9;
}

message AdamModelUpdateOpConf {
  required NormalModelUpdateOpUserConf user_conf = 1;
  required string m = 2;
  required string v = 3;
  optional string beta1_t = 4;
  optional string beta2_t = 5;
  required string model_diff = 6;
  required string total_instance_num_diff = 7;
  required string model = 8;
  required string train_step = 9;
  required string learning_rate = 10;
  required float l1 = 11;
  required float l2 = 12;
}

message AccumulateOpConf {
}

message EmbeddingLookupAccumulateOpConf {
}

message PrintRecordConf {
  required string lbn = 1;
  optional string name = 2;
  required EncodeConf encode_case = 3;
}

message PrintOpConf {
  repeated PrintRecordConf in = 1;
  required string print_dir = 2;
  optional string part_name_prefix = 3 [default = "part-"];
  optional int32 part_name_suffix_length = 4 [default = -1];
}

message GeluOpConf {
  required string in = 1;
  required string out = 2;
}

message GeluGradOpConf {
  required string x = 1;
  required string dy = 2;
  required string dx = 3;
}

message ReduceSumOpConf {
  oneof in_conf {
    string in = 1; // For User
    LogicalBlobId in_sys = 2; // For System
  }
  required string out = 3;
  repeated int32 axis = 4;
  optional bool keep_dims = 5 [default = false];
}

message ReduceSumLikeOpConf {
  required string x = 1;
  required string like = 2;
  required string y = 3;
  repeated int32 axis = 4;
  optional string temp_storage = 5 [default = "temp_storage"];
}

message ReduceMeanOpConf {
  required string in = 1;
  required string out = 2;
  repeated int32 axis = 3;
  optional bool keep_dims = 4 [default = false];
}

message ReduceMeanGradOpConf {
  required string dy = 1;
  required string x = 2; // like
  required string dx = 3;
  repeated int32 reduced_axis = 4;
  optional string temp_storage = 5 [default = "temp_storage"];
}

message BasicRnnOpConf {
  required string in = 1;
  optional string init_hidden = 2;
  required string out = 3;
  required int32 hidden_size = 4;
  optional ActivationType activation = 6 [default = kTanH];

  optional InitializerConf init_hidden_initializer = 7;
  optional InitializerConf bias_initializer = 8;
  optional InitializerConf i2h_weight_initializer = 9;
  optional InitializerConf h2h_weight_initializer = 10;

  optional bool is_init_hidden_trainable = 11 [default = true];
  optional bool use_bias = 12 [default = true];
}

message BasicLstmOpConf {
}

message ReshapeOpConf {
  required string in = 1;
  required string out = 2;
  required ShapeProto shape = 3;
  optional bool has_dim0_in_shape = 4 [default = true];
}

message ReshapeLikeOpConf {
  required string x = 1;
  required string y = 2;
  required string like = 3;
}

message EmbeddingLookupOpConf {
  required string ids = 1;
  required string out = 2;
  required int32 units = 3;
  required int32 table_size = 4;
  optional InitializerConf weight_initializer = 5;
}

message AddOpConf {
  repeated string in = 1;
  required string out = 2;
  // optional ActivationType activation = 3 [default = kNone];
}

message MaximumOpConf {
  repeated string in = 1;
  required string out = 2;
}

message CastOpConf {
  required string in = 1;
  required string out = 2;
  required DataType data_type = 3;
}

message InterfaceBlobConf {
  required ShapeProto shape = 1;
  required DataType data_type = 2;
  optional ShapeProto dim0_inner_shape = 3;
  optional bool has_dim0_valid_num = 4;
  optional bool has_dim1_valid_num = 5;
  optional bool has_dim2_valid_num = 6;
  optional OptInt64 split_axis = 7;
  required OptInt64 batch_axis = 8;
}

message InputOpConf {
  optional string tick = 1;
  required string out = 2;
  required InterfaceBlobConf blob_conf = 3;
}

message ForeignInputOpConf {
  optional string tick = 1;
  required string out = 2;
  required InterfaceBlobConf blob_conf = 3;
  required string ofblob_buffer_name = 4;
}

message ReturnOpConf {
  required string in = 1;
  required string out = 2;
}

message OutputOpConf {
  required string in = 1;
  required string out = 2;
  required InterfaceBlobConf blob_conf = 3;
}

message SwitchOutputOpConf {
  repeated string in = 1;
  required string in_index = 2;
  required string out = 3;
  required InterfaceBlobConf blob_conf = 4;
}

message ForeignOutputOpConf {
  required string in = 1;
  required string ofblob_buffer_name = 3;
}

message InitializeWithSnapshotConf {
  required string path = 1;
  optional string key = 2;
}

message VariableOpConf {
  optional string tick = 1;
  required string out = 2;
  required ShapeProto shape = 3;
  optional DataType data_type = 4;
  oneof initialize {
    InitializerConf initializer = 5;
    InitializeWithSnapshotConf initialize_with_snapshot = 6;
  }
  optional string model_name = 7 [default = "weight"];
  required OptInt64 split_axis = 8;
  optional int64 random_seed = 9;
}

message LocalResponseNormalizationOpConf {
  required string in = 1;
  required string out = 2;
  required string data_format = 3;
  optional int32 depth_radius = 4 [default = 5];
  optional double bias = 5 [default = 1];
  optional double alpha = 6 [default = 1];
  optional double beta = 7 [default = 0.5];
}

message EncodeConf {
  oneof encode {
    EncodeRaw raw = 1;
    EncodeJpeg jpeg = 2;
    EncodeBytesList bytes_list = 3;
  }
}

message EncodeBytesList {
}

message EncodeRaw {
  optional bool dim1_varying_length = 1 [default = false];
}

message EncodeJpeg {
  repeated ImagePreprocess preprocess = 1;
}

message SubtractPreprocessConf {
  required float value = 1;
}

message NormByChannelPreprocessConf {
  repeated float mean_value = 1;
  repeated float std_value = 2;
  required string data_format = 3;
}

message ScalePreprocessConf {
  required float value = 1;
}

message PreprocessConf {
  oneof type {
    SubtractPreprocessConf subtract_conf = 1;
    NormByChannelPreprocessConf norm_by_channel_conf = 2;
    ScalePreprocessConf scale_conf = 3;
  }
}

message RandomShuffleConf {
  optional int32 buffer_size = 1 [default = 1024];
}

message RecordLoadOpConf {
  optional string tick  = 1;
  required string out = 2;
  required string data_dir = 3;
  required int32 data_part_num = 4;
  optional string part_name_prefix = 5 [default = "part-"];
  optional int32 part_name_suffix_length = 6 [default = -1];
  optional RandomShuffleConf random_shuffle_conf = 7;
}

message BlobConf {
  required string name = 1;
  required ShapeProto shape = 2;
  required DataType data_type = 3;
  optional int32 max_sequence_size = 4 [default = 1];
  required EncodeConf encode_case = 5;
  repeated PreprocessConf preprocess = 6;
}

message DecodeOFRecordOpConf {
  required string data_dir = 1;
  required int32 data_part_num = 2; // piece_size % data_part_num = 0
  optional string part_name_prefix = 3 [default = "part-"];
  optional int32 part_name_suffix_length = 4 [default = -1];
  optional string in = 5;
  repeated BlobConf blob = 6;
  optional RandomShuffleConf random_shuffle_conf = 7;
}

message DecodeRandomOpConf {
  optional string tick = 1;
  required string out = 2;
  required ShapeProto shape = 3;
  required DataType data_type = 4;
  required InitializerConf data_initializer = 5;
}

message NormalizationOpConf {
  required string in = 1;
  required string out = 2;
  optional int32 axis = 3 [default = -1]; // NCHW = 1, NHWC = 3, TODO: axis list
  optional float momentum = 4 [default = 0.99];
  optional float epsilon = 5 [default = 0.001];
  optional bool center = 6 [default = true];
  optional bool scale = 7 [default = true];
  optional float beta_init = 8 [default = 0.0];
  optional float gamma_init = 9 [default = 1.0];
  optional float mean_init = 10 [default = 0.0];
  optional float variance_init = 11 [default = 1.0];
  // optional ActivationType activation = 13 [default = kNone];
  required string moving_mean = 14;
  required string moving_variance = 15;
  optional string beta = 16;
  optional string gamma = 17;
  optional string mean = 18 [default = "mean"];
  optional string inv_variance = 19 [default = "inv_variance"];
  optional bool is_training = 20 [default = true];
}

message NormalizationGradOpConf {
  //in
  required string dy = 1;
  required string x = 2;
  optional string mean = 3;
  optional string inv_variance = 4;
  optional string gamma = 5;
  //out
  optional string dx = 6 [default = "dx"];
  optional string beta_diff = 7 [default = "beta_diff"];
  optional string gamma_diff = 8 [default = "gamma_diff"];

  required int32 axis = 9;
  required float epsilon = 10;
}

message DropoutOpConf {
  required string in = 1;
  required string out = 2;
  required double rate = 3;
  optional ShapeProto noise_shape = 4;
  optional int64 seed = 5;
  optional string random_mask = 6 [default = "random_mask"];
}

message DropoutGradOpConf {
  required string random_mask = 1;
  required string dy = 2;
  required string dx = 3;
  required double rate = 4;
}

message TransposeOpConf {
  required string in = 1;
  required string out = 2;
  repeated int32 perm = 3;
}

message ReduceConcatOpConf {
  required int32 in_num = 1;
  repeated string in = 2;
  optional string out = 3;
}

message NcclAllReduceOpConf {
  optional string in = 1;
  optional string out = 2;
}

message NcclReduceScatterOpConf {
}

message NcclAllGatherOpConf {
}

message ReduceSplitOpConf {
  required int32 out_num = 1;
  optional string in = 2;
  repeated string out = 3;
  repeated ShapeProto out_shape = 4;
  optional int32 order_in_graph = 5;
}

message ReduceScatterOpConf {
  optional int32 out_num = 1 [default = 0];
}

message ReduceAddOpConf {
  optional int32 in_num = 1 [default = 0];
}

message ReduceGatherOpConf {
  optional int32 in_num = 1 [default = 0];
}

message AccuracyOpConf {
  required string prediction = 1;
  required string label = 2;
  optional int32 top_k = 3 [default = 1];
  required string accuracy = 4;
  optional string weight = 5;
}

message MatmulOpConf {
  // input lbn
  required string a = 1;
  required string b = 2;
  // output bn
  required string out = 5;
  optional bool transpose_a = 6 [default = false];
  optional bool transpose_b = 7 [default = false];
}

message DotOpConf {
  required string in = 1;
  required string weight = 2;
  optional string bias = 3;
  required string out = 4;
}

message MultiplyOpConf {
  required string in_0 = 1;
  required string in_1 = 2;
  required string out = 4;
}


enum Norm {
  L1 = 1;
  L2 = 2;
}

message HingeLossOpConf {
  required string prediction = 1;
  required string label = 2;
  required string loss = 3;
  optional ScalarReductionType reduction = 4 [default = kSumOverN];
  optional float weight_scalar = 5 [default = 1.0];
  optional string weight = 6;
  optional Norm norm = 7[default = L1];
}

message PackOpConf {
  required string in = 1;
  required string out = 2;
  required int32 pack_num = 3;
  required string related_unpack = 4;
}

message UnpackOpConf {
  required string in = 1;
  required string out = 2;
  required int32 unpack_num = 3;
}

message RepeatOpConf {
  required string in = 1;
  required string out = 2;
  required int32 repeat_num = 3;
}

message GatherOpConf {
  required string in = 1;
  required string indices = 2;
  required string out = 3;
  optional int64 axis = 4 [default = 0];
}

message GatherGradOpConf {
  required string out_diff = 1;
  required string indices = 2;
  required string in_diff = 3;
  required int64 axis = 4;
  required int64 gather_dim_size = 5;
}

message BatchGatherOpConf {
  required string in = 1;
  required string indices = 2;
  required string out = 3;
}

message SqrtOpConf {
  required string in = 1;
  required string out = 2;
}

message RsqrtOpConf {
  required string in = 1;
  required string out = 2;
  optional double epsilon = 3 [default = 1e-5];
}

message SquareOpConf {
  required string in = 1;
  required string out = 2;
}

message BroadcastAddOpConf {
  required string a = 1;
  required string b = 2;
  required string out = 3;
  optional bool is_const = 4 [default = false];
}

message BroadcastSubOpConf {
  required string a = 1;
  required string b = 2;
  required string out = 3;
  optional bool is_const = 4 [default = false];
}

message BroadcastMulOpConf {
  required string a = 1;
  required string b = 2;
  required string out = 3;
  optional bool is_const = 4 [default = false];
}

message BroadcastDivOpConf {
  required string a = 1;
  required string b = 2;
  required string out = 3;
  optional bool is_const = 4 [default = false];
}

message BroadcastLikeOpConf {
  required string x = 1;
  required string like = 2;
  required string y = 3;
  repeated int32 reduced_axis = 4;
}

message BroadcastDivGradOpConf {
  //  input
  required string b = 1; // denominator in fw
  required string y = 2;
  required string dy = 3;
  //  output
  required string db = 4;
  optional string temp_storage = 5 [default = "temp_storage"];
}

message BiasAddOpConf {
  // inputs
  required string a = 1;
  required string b = 2;
  // output
  required string out = 3;
  // conf
  required int32 axis = 4;
}

message DimSliceConf {
  optional int32 start = 1 [default = 0];
  optional int32 end = 2 [default = 0];
  optional int32 stride = 3 [default = 1];
}

message SliceOpConf {
  required string in = 1;
  required string out = 2;
  repeated DimSliceConf dim_slice_conf = 3;
}

message SliceGradOpConf {
  required string dy = 1;
  required string dx = 2;
  required string like = 3;
  repeated DimSliceConf dim_slice_conf = 4;
}

message LayerNormOpConf {
  // in
  required string in = 1;
  optional string beta = 2;
  optional string gamma = 3;

  // out
  required string out = 4;
  optional string normalized = 5 [default = "normalized"];
  optional string mean = 6 [default = "mean"];
  optional string inv_variance = 7 [default = "inv_variance"];

  optional bool center = 8 [default = true];
  optional bool scale = 9 [default = true];
  // optional ActivationType activation = 10 [default = kNone];
  optional int64 begin_norm_axis = 11 [default = 1];
  optional int64 begin_params_axis = 12 [default = -1];
  optional double epsilon = 13 [default = 1e-5];
}

message LayerNormGradOpConf {
  // in
  required string dy = 1;
  required string x = 2;
  optional string mean = 3;
  optional string inv_variance = 4;
  // out
  required string dx = 5;

  required int64 begin_norm_axis = 6;
  required double epsilon = 7;
}

message LayerNormParamGradOpConf {
  // in
  required string dy = 1;
  optional string normalized = 2;
  optional string gamma = 3;
  // out
  optional string normalized_diff = 4;
  optional string beta_diff = 5;
  optional string gamma_diff = 6;

  required int64 begin_params_axis = 7;
}

message ConstantOpConf {
  optional string tick = 1;
  required string out = 2;
  optional ShapeProto shape = 3;
  optional DataType data_type = 4;
  optional InitializerConf initializer = 5;
  optional bool use_device_piece_size_as_dim0 = 6 [default = false];
}

message OneHotOpConf {
  required string indices = 1;
  required string out = 2;
  required int64 depth = 3;
  optional DataType data_type = 4;
}

message ScalarAddOpConf {
  required string in = 1;
  required string out = 2;
  oneof scalar_operand {
    int64 int_operand = 3;
    double float_operand = 4;
  }
}

message ScalarMulOpConf {
  required string in = 1;
  required string out = 2;
  oneof scalar_operand {
    int64 int_operand = 3;
    double float_operand = 4;
  }
}

message ReduceIdentityOpConf {
  optional string in = 1;
  optional string out = 2;
  optional int32 order_in_graph = 3;
}

message TickOpConf {
  repeated string tick = 1;
  required string out = 2;
}

message WaitAndSendIdsOpConf {
  required string out = 1;
  required string wait_buffer_name = 2;
  repeated Int64List id_list = 3;
  required DataType data_type = 4 [default = kInt32];
}

message CallbackNotifyOpConf {
  required string in = 1;
  repeated string callback_buffer_name = 2;
}

message ReentrantLockOpConf {
  required string start = 1;
  optional string end = 2;
  required string out = 3;
  repeated Int64List lock_id2intersecting_lock_ids = 4;
}

message SourceTickOpConf {
  required string out = 1;
}

message SinkTickOpConf {
  repeated string tick = 1;
  required string out = 2;
}

message TupleIdentityOpConf {
  repeated string in = 1;
  repeated string out = 2;
}

message TopKOpConf {
  required string in = 1;
  required string out = 2;
  optional int32 k = 3 [default = 1];
  optional bool sorted = 4 [default = true];
}

message L2NormalizeOpConf {
  required string in = 1;
  required string out = 2;
  required int32 axis = 3 [default = -1];
  optional float epsilon = 4 [default = 1e-12];
}

message KeepHeaderOnlyOpConf {
  repeated string in = 1;
  repeated string out = 2;
}

message AxpyOpConf {
  required string x = 1;
  required string y = 2;
  required double alpha = 3;
}

message TotalLossInstanceNumOpConf {
  repeated string in = 1;
  required string out = 2;
}

message BatchGatherGradOpConf {
  required string out_diff = 1;
  required string indices = 2;
  required string in_diff = 3;
  required int64 gather_dim_size = 4;
}

message ShapeElemCntAxisConf {
  repeated int32 axis = 1;
}

message ShapeElemCntRangeAxisConf {
  // closed interval: [begin_axis, end_axis]
  optional int32 begin_axis = 1 [default = 0];
  optional int32 end_axis = 2 [default = -1];
}

message ShapeElemCntOpConf {
  required string x = 1;
  required string y = 2;
  optional DataType data_type = 3 [default = kInt32];
  oneof axis_conf {
    ShapeElemCntAxisConf exclude_axis_conf = 4;
    ShapeElemCntAxisConf include_axis_conf = 5;
    ShapeElemCntRangeAxisConf range_axis_conf = 6;
  }
}

message AccOpConf {
  // in
  required string one = 1;
  // out
  required string acc = 2;
  optional int32 max_acc_num = 3 [default = 1];   
}

message AccTickOpConf {
  // in
  required string one = 1;
  // out
  required string acc = 2;
  optional int32 max_acc_num = 3 [default = 1];   
}

message EveryNthOpConf {
  required string in = 1;
  required string out = 2;
  required int64 n = 3;
}

message ModelInitOpConf {
  required string tick = 1;
  repeated string out = 2;
  repeated string variable_op_name = 3;
  repeated VariableOpConf original_variable_conf = 4;
}

message ModelLoadOpConf {
  required string path = 1;
  repeated string out = 2;
  repeated string variable_op_name = 3;
  repeated VariableOpConf original_variable_conf = 4;
}

message AllReduceFacadeOpConf {
  required string in = 1;
  required string out = 2;
}

message IdentityOpConf {
  required string in = 1;
  required string out = 2;
}

message CaseOpConf {
  required string in = 1;
  repeated string out = 2;
}

message EsacOpConf {
  repeated string in = 1;
  required string out = 2;
  optional DataType data_type = 3 [default=kInt32];
}

<<<<<<< HEAD
message PartialTickOpConf {
  required string tick = 1;
  required string out = 2;
}

message AssignOpConf {
  required string ref = 1;
  required string value = 2;
}

message ModelSaveOpConf {
  required string path = 1;
  repeated string in = 2;
  repeated string key = 3;
}

message LearningRateScheduleOpConf {
  required string train_step = 1;
  required string out = 2;
  required float learning_rate = 3;
  optional LearningRateDecayConf learning_rate_decay = 4;
  optional WarmupConf warmup_conf = 5;
=======
message SegmentSumOpConf {
  required string in = 1;
  required string segment_ids = 2;
  required string unique_segment_ids = 3;
  required string out = 4;
}

message SegmentSumGradOpConf {
  required string out_diff = 1;
  required string segment_ids = 2;
  required string in_diff = 3;
}


message PartialTickOpConf {
  required string tick = 1;
  required string out = 2;
>>>>>>> 84267107
}

message OperatorConf {
  required string name = 1;
  optional bool trainable = 3 [default = true];
  optional DeviceType device_type = 4 [default = kInvalidDevice];
  optional bool enable_cudnn = 5;
  optional int64 cudnn_buf_limit_mbyte = 6;
  repeated string ctrl_in_op_name = 7;
  oneof op_type {
    // system op
    DecodeOFRecordOpConf decode_ofrecord_conf = 101;
    DecodeRandomOpConf decode_random_conf = 102;
    RecordLoadOpConf record_load_conf = 103;
    CopyHdOpConf copy_hd_conf = 104;
    CopyCommNetOpConf copy_comm_net_conf = 106;
    ConcatOpConf concat_conf = 107;
    BoxingOpConf boxing_conf = 108;
    ReduceScatterOpConf reduce_scatter_conf = 109;
    ReduceAddOpConf reduce_add_conf = 110;
    ReduceGatherOpConf reduce_gather_conf = 111;
    ReduceConcatOpConf reduce_concat_conf = 112;
    ReduceSplitOpConf reduce_split_conf = 113;
    NcclAllReduceOpConf nccl_all_reduce_conf = 114;
    NcclReduceScatterOpConf nccl_reduce_scatter_conf = 115;
    NcclAllGatherOpConf nccl_all_gather_conf = 116;
    AccumulateOpConf accumulate_conf = 117;
    NormalModelUpdateOpConf normal_mdupdt_conf = 118;
    CastOpConf cast_conf = 121;
    VariableOpConf variable_conf = 122;
    ReduceIdentityOpConf reduce_identity_conf = 123;
    TickOpConf tick_conf = 124;
    KeepHeaderOnlyOpConf keep_header_only_conf = 125;
    TotalLossInstanceNumOpConf total_loss_instance_num_conf = 126;
    NaiveModelUpdateOpConf naive_model_update_conf = 127;
    MomentumModelUpdateOpConf momentum_model_update_conf = 128;
    RMSPropModelUpdateOpConf rmsprop_model_update_conf = 129;
    LARSModelUpdateOpConf lars_model_update_conf = 130;
    AdamModelUpdateOpConf adam_model_update_conf = 131;
    ShapeElemCntOpConf shape_elem_cnt_conf = 132;
    AccOpConf acc_conf = 133;
    AllReduceFacadeOpConf all_reduce_facade_conf = 134;
    SourceTickOpConf source_tick_conf = 135;
    SinkTickOpConf sink_tick_conf = 136;
    InputOpConf input_conf = 137;
    OutputOpConf output_conf = 138;
    WaitAndSendIdsOpConf wait_and_send_ids_conf = 139;
    ReentrantLockOpConf reentrant_lock_conf = 140;
    CallbackNotifyOpConf callback_notify_conf = 141;
    ForeignInputOpConf foreign_input_conf = 142;
    ForeignOutputOpConf foreign_output_conf = 143;
    AccTickOpConf acc_tick_conf = 144;
    SwitchOutputOpConf switch_output_conf = 145;
    ReturnOpConf return_conf = 146;
    PartialTickOpConf partial_tick_conf = 147;

    // domain op
    TupleIdentityOpConf tuple_identity_conf = 200;
    TransposeOpConf transpose_conf = 201;
    ReshapeOpConf reshape_conf = 202;
    BasicRnnOpConf basic_rnn_conf = 203;
    FullyConnectedOpConf fully_connected_conf = 204;
    Conv1DOpConf conv_1d_conf = 205;
    Conv2DOpConf conv_2d_conf = 206;
    Conv3DOpConf conv_3d_conf = 207;
    AveragePooling1DOpConf average_pooling_1d_conf = 208;
    MaxPooling1DOpConf max_pooling_1d_conf = 209;
    AveragePooling2DOpConf average_pooling_2d_conf = 210;
    MaxPooling2DOpConf max_pooling_2d_conf = 211;
    AveragePooling3DOpConf average_pooling_3d_conf = 212;
    MaxPooling3DOpConf max_pooling_3d_conf = 213;
    EmbeddingLookupOpConf embedding_lookup_conf = 214;
    EmbeddingLookupAccumulateOpConf embedding_lookup_accumulate_conf = 215;
    LocalResponseNormalizationOpConf local_response_normalization_conf = 216;
    NormalizationOpConf normalization_conf = 217;
    DropoutOpConf dropout_conf = 218;
    ReduceSumOpConf reduce_sum_conf = 219;
    AddOpConf add_conf = 220;
    MatmulOpConf matmul_conf = 221;
    DotOpConf dot_conf = 222;
    MultiplyOpConf multiply_conf = 223;
    MaximumOpConf maximum_conf = 224;
    SigmoidOpConf sigmoid_conf = 225;
    TanHOpConf tanh_conf = 226;
    ReluOpConf relu_conf = 227;
    SoftmaxOpConf softmax_conf = 228;
    SparseCrossEntropyLossOpConf sparse_cross_entropy_loss_conf = 229;
    HingeLossOpConf hinge_loss_conf = 230;
    SparseSoftmaxCrossEntropyLossOpConf sparse_softmax_cross_entropy_loss_conf = 231;
    AccuracyOpConf accuracy_conf = 232;
    PrintOpConf print_conf = 233;
    PackOpConf pack_conf = 237;
    UnpackOpConf unpack_conf = 238;
    RepeatOpConf repeat_conf = 239;
    GeluOpConf gelu_conf = 241;
    GatherOpConf gather_conf = 242;
    BatchGatherOpConf batch_gather_conf = 243;
    SliceOpConf slice_conf = 252;
    BiasAddOpConf bias_add_conf = 253;
    LayerNormOpConf layer_norm_conf = 254;
    ConstantOpConf constant_conf = 255;
    SigmoidCrossEntropyLossOpConf sigmoid_cross_entropy_loss_conf = 257;
    OneHotOpConf one_hot_conf = 258;
    IdentityLossOpConf identity_loss_conf = 259;
    SparseCrossEntropyOpConf sparse_cross_entropy_conf= 260;
    ReduceMeanOpConf reduce_mean_conf = 261;
    TopKOpConf top_k_conf = 262;
    L2NormalizeOpConf l2_normalize_conf = 264;
    PReluOpConf prelu_conf = 265;
    ReluGradOpConf relu_grad_conf = 266;
    GeluGradOpConf gelu_grad_conf = 267;
    ReshapeLikeOpConf reshape_like_conf = 268;
    SliceGradOpConf slice_grad_conf = 269;
    ReduceSumLikeOpConf reduce_sum_like_conf = 270;
    DropoutGradOpConf dropout_grad_conf = 271;
    LayerNormGradOpConf layer_norm_grad_conf = 272;
    LayerNormParamGradOpConf layer_norm_param_grad_conf = 273;
    SparseCrossEntropyGradOpConf sparse_cross_entropy_grad_conf= 274;
    GatherGradOpConf gather_grad_conf = 275;
    BroadcastDivGradOpConf broadcast_div_grad_conf= 276;
    BroadcastLikeOpConf broadcast_like_conf = 277;
    SoftmaxGradOpConf softmax_grad_conf = 278;
    BatchGatherGradOpConf batch_gather_grad_conf = 279;
    ReduceMeanGradOpConf reduce_mean_grad_conf = 280;
    NormalizationGradOpConf normalization_grad_conf = 282;
    ConvBiasGradOpConf conv_bias_grad_conf = 283;
    ConvFilterGradOpConf conv_filter_grad_conf = 284;
    ConvDataGradOpConf conv_data_grad_conf = 285;
    EveryNthOpConf every_nth_conf = 286;
    TanHGradOpConf tanh_grad_conf = 288;
    PoolingGradOpConf pooling_grad_conf = 289;
    IdentityOpConf identity_conf = 290;
    CaseOpConf case_conf = 291;
    EsacOpConf esac_conf = 292;
    ModelInitOpConf model_init_conf = 293;
    SplitLikeOpConf split_like_conf = 294;
<<<<<<< HEAD
    SigmoidGradOpConf sigmoid_grad_conf = 295;
    AssignOpConf assign_conf = 296;
    ModelSaveOpConf model_save_conf = 297;
    LearningRateScheduleOpConf learning_rate_schedule_conf = 298;
    PReluDataGradOpConf prelu_data_grad_conf = 299;
    PReluAlphaGradOpConf prelu_alpha_grad_conf = 300;
    ModelLoadOpConf model_load_conf = 301;

=======
    SegmentSumOpConf segment_sum_conf = 295;
    SegmentSumGradOpConf segment_sum_grad_conf = 296;
    SigmoidCrossEntropyLossGradOpConf sigmoid_cross_entropy_loss_grad_conf = 297; 
>>>>>>> 84267107
    // math op
    BroadcastAddOpConf broadcast_add_conf = 500;
    BroadcastSubOpConf broadcast_sub_conf = 501;
    BroadcastMulOpConf broadcast_mul_conf = 502;
    BroadcastDivOpConf broadcast_div_conf = 503;
    SquareOpConf square_conf = 504;
    SqrtOpConf sqrt_conf = 505;
    RsqrtOpConf rsqrt_conf = 506;
    ScalarAddOpConf scalar_add_conf = 507;
    ScalarMulOpConf scalar_mul_conf = 508;

    // mutable input op
    AxpyOpConf axpy_conf = 752;
  }
}

message OpNameSet {
  repeated string op_name = 1;
}

message OpNameRelations {
  map<string, string> src_op_name2dst_op_name = 1;
}

message OpNameGroups {
  message OpNameGroup {
    repeated string op_name = 1;
  }
  repeated OpNameGroup op_name_group = 2;
}<|MERGE_RESOLUTION|>--- conflicted
+++ resolved
@@ -1451,7 +1451,6 @@
   optional DataType data_type = 3 [default=kInt32];
 }
 
-<<<<<<< HEAD
 message PartialTickOpConf {
   required string tick = 1;
   required string out = 2;
@@ -1474,7 +1473,8 @@
   required float learning_rate = 3;
   optional LearningRateDecayConf learning_rate_decay = 4;
   optional WarmupConf warmup_conf = 5;
-=======
+}
+
 message SegmentSumOpConf {
   required string in = 1;
   required string segment_ids = 2;
@@ -1486,13 +1486,6 @@
   required string out_diff = 1;
   required string segment_ids = 2;
   required string in_diff = 3;
-}
-
-
-message PartialTickOpConf {
-  required string tick = 1;
-  required string out = 2;
->>>>>>> 84267107
 }
 
 message OperatorConf {
@@ -1629,7 +1622,6 @@
     EsacOpConf esac_conf = 292;
     ModelInitOpConf model_init_conf = 293;
     SplitLikeOpConf split_like_conf = 294;
-<<<<<<< HEAD
     SigmoidGradOpConf sigmoid_grad_conf = 295;
     AssignOpConf assign_conf = 296;
     ModelSaveOpConf model_save_conf = 297;
@@ -1637,12 +1629,10 @@
     PReluDataGradOpConf prelu_data_grad_conf = 299;
     PReluAlphaGradOpConf prelu_alpha_grad_conf = 300;
     ModelLoadOpConf model_load_conf = 301;
-
-=======
-    SegmentSumOpConf segment_sum_conf = 295;
-    SegmentSumGradOpConf segment_sum_grad_conf = 296;
-    SigmoidCrossEntropyLossGradOpConf sigmoid_cross_entropy_loss_grad_conf = 297; 
->>>>>>> 84267107
+    SegmentSumOpConf segment_sum_conf = 302;
+    SegmentSumGradOpConf segment_sum_grad_conf = 303;
+    SigmoidCrossEntropyLossGradOpConf sigmoid_cross_entropy_loss_grad_conf = 304; 
+
     // math op
     BroadcastAddOpConf broadcast_add_conf = 500;
     BroadcastSubOpConf broadcast_sub_conf = 501;
