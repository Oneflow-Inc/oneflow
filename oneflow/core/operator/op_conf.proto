syntax = "proto2";
package oneflow;

import "oneflow/core/common/shape.proto";
import "oneflow/core/common/data_type.proto";
import "oneflow/core/record/image.proto";
import "oneflow/core/record/record.proto";
import "oneflow/core/job/resource.proto";
import "oneflow/core/register/logical_blob_id.proto";
import "oneflow/core/register/tensor_slice_view.proto";

enum ActivationType {
  kNone = 0;
  kTanH = 1;
  kSigmoid = 2;
  kRelu = 3;
}

message ConstantInitializerConf {
  optional float value = 1 [default = 0];
}

message ConstantIntInitializerConf {
  optional int64 value = 1 [default = 0];
}

message RandomUniformInitializerConf {
  optional float min = 1 [default = 0];
  optional float max = 2 [default = 1];
}

message RandomUniformIntInitializerConf {
  optional int32 min = 1 [default = 0];
  optional int32 max = 2 [default = 1];
}

message RandomNormalInitializerConf {
  optional float mean = 1 [default = 0];
  optional float std = 2 [default = 1];
}

message TruncatedNormalInitializerConf {
  optional float mean = 1 [default = 0.0];
  optional float std = 2 [default = 0.05];
}

enum VarianceNorm {
  kFanIn = 0;
  kFanOut = 1;
  kAverage = 2;
}

enum RandomDistribution {
  kRandomUniform = 0;
  kRandomNormal = 1;
  kTruncatedNormal = 2;
}

message XavierInitializerConf {
  required VarianceNorm variance_norm = 1;
  required string data_format = 2;
}

message MsraInitializerConf {
  required VarianceNorm variance_norm = 1;
  required string data_format = 2;
}

//output[D_0 ... D_(axis - 1) i D_(axis + 1) ... D_n] = start + i * stride
message RangeInitializerConf {
  optional double start = 1 [default = 0];
  optional double stride = 2 [default = 1];
  optional int64 axis = 3 [default = -1];
}

message IntRangeInitializerConf {
  optional int64 start = 1 [default = 0];
  optional int64 stride = 2 [default = 1];
  optional int64 axis = 3 [default = -1];
}

message VarianceScalingInitializerConf {
  required float scale = 1;
  required VarianceNorm variance_norm = 2;
  required RandomDistribution distribution = 3;
  required string data_format = 4;
}

message InitializerConf {
  oneof type {
    ConstantInitializerConf constant_conf = 1;
    ConstantIntInitializerConf constant_int_conf = 2;
    RandomUniformInitializerConf random_uniform_conf = 3;
    RandomUniformIntInitializerConf random_uniform_int_conf = 4;
    RandomNormalInitializerConf random_normal_conf = 5;
    TruncatedNormalInitializerConf truncated_normal_conf = 6;
    XavierInitializerConf xavier_conf = 7;
    MsraInitializerConf msra_conf = 8;
    RangeInitializerConf range_conf = 9;
    IntRangeInitializerConf int_range_conf = 10;
    VarianceScalingInitializerConf variance_scaling_conf = 11;
  }
}

message Conv1DOpConf {
  required string in = 1;
  required string out = 2;
  required int32 filters = 3;
  optional string padding = 4 [default = "valid"];
  required string data_format = 5;
  repeated int32 kernel_size = 6;
  repeated int32 strides = 7;
  repeated int32 dilation_rate = 8;
  optional bool use_bias = 10 [default = true];
  required string weight = 13;
  optional string bias = 14;
}

message Conv2DOpConf {
  required string in = 1;
  required string out = 2;
  required int32 filters = 3;
  optional string padding = 4 [default = "valid"];
  required string data_format = 5;
  repeated int32 kernel_size = 6;
  repeated int32 strides = 7;
  repeated int32 dilation_rate = 8;
  optional bool use_bias = 10 [default = true];
  required string weight = 13;
  optional string bias = 14;
}

message Conv3DOpConf {
  required string in = 1;
  required string out = 2;
  required int32 filters = 3;
  optional string padding = 4 [default = "valid"];
  required string data_format = 5;
  repeated int32 kernel_size = 6;
  repeated int32 strides = 7;
  repeated int32 dilation_rate = 8;
  optional bool use_bias = 10 [default = true];
  required string weight = 13;
  optional string bias = 14;
}

message ConvConf {
  required int32 num_spatial_dims = 1;
  required string padding = 2;
  required string data_format = 3;
  repeated int32 kernel_size = 4;
  repeated int32 strides = 5;
  repeated int32 dilation_rate = 6;
}

message ConvDataGradOpConf {
  required string dy = 1;
  required string filter = 2;
  required string x_like = 3;
  required string dx = 4;
  required ConvConf conv_conf = 5;
}

message ConvFilterGradOpConf {
  required string dy = 1;
  required string x = 2;
  required string filter_diff = 3;
  required ConvConf conv_conf = 4;
}

message ConvBiasGradOpConf {
  required string dy = 1;
  required string bias_diff = 2;
  required string data_format = 3;
  required int64 num_spatial_dims = 4;
}

message AveragePooling1DOpConf {
  required string in = 1;
  required string out = 2;

  optional string padding = 3 [default = "valid"];
  required string data_format = 4;
  repeated int32 pool_size = 5;
  repeated int32 strides = 6;
}

message MaxPooling1DOpConf {
  required string in = 1;
  required string out = 2;

  optional string padding = 3 [default = "valid"];
  required string data_format = 4;
  repeated int32 pool_size = 5;
  repeated int32 strides = 6;
}

message AveragePooling2DOpConf {
  required string in = 1;
  required string out = 2;

  optional string padding = 3 [default = "valid"];
  required string data_format = 4;
  repeated int32 pool_size = 5;
  repeated int32 strides = 6;
}

message MaxPooling2DOpConf {
  required string in = 1;
  required string out = 2;

  optional string padding = 3 [default = "valid"];
  required string data_format = 4;
  repeated int32 pool_size = 5;
  repeated int32 strides = 6;
}

message AveragePooling3DOpConf {
  required string in = 1;
  required string out = 2;

  optional string padding = 3 [default = "valid"];
  required string data_format = 4;
  repeated int32 pool_size = 5;
  repeated int32 strides = 6;
}

message MaxPooling3DOpConf {
  required string in = 1;
  required string out = 2;

  optional string padding = 3 [default = "valid"];
  required string data_format = 4;
  repeated int32 pool_size = 5;
  repeated int32 strides = 6;
}

message PoolingConf {
  required int32 num_spatial_dims = 1;
  // "avg" or "max"
  required string pool_mode = 2;
  required string data_format = 3;
  repeated int32 pool_size = 4;
  repeated int32 strides = 5;
  optional string padding = 6 [default = "valid"];
}

message PoolingGradOpConf {
  // input
  required string x = 1;
  required string y = 2;
  required string dy = 3;
  // output
  required string dx = 4;
  required PoolingConf pooling_conf = 5;
}

message ReluOpConf {
  required string in = 1;
  required string out = 2;
}

message ReluGradOpConf {
  required string y = 1;
  required string dy = 2;
  required string dx = 3;
}

message PReluOpConf {
  required string in = 1;
  required string out = 2;
  required string data_format = 3;
  optional bool channel_shared = 4 [default = false];
  optional float alpha_init = 5 [default = 0.25];
  required string alpha = 6;
}

message PReluDataGradOpConf {
  required string dy = 1;
  required string x = 2;
  required string alpha = 3;
  required string dx = 4;
  required string data_format = 5;
  required bool channel_shared = 6;
}

message PReluAlphaGradOpConf {
  required string dy = 1;
  required string x = 2;
  required string alpha_grad = 3;
  required string data_format = 4;
  required bool channel_shared = 5;
}

message SigmoidOpConf {
  required string in = 1;
  required string out = 2;
}

message SigmoidGradOpConf {
  required string y = 1;
  required string dy = 2;
  required string dx = 3;
}

message TanHOpConf {
  required string in = 1;
  required string out = 2;
}

message TanHGradOpConf {
  required string y = 1;
  required string dy = 2;
  required string dx = 3;
}

message SoftmaxOpConf {
  required string in = 1;
  required string out = 2;
  optional int32 axis = 3 [default = -1];
  optional string transpose_in = 4 [default = "transpose_in"];
  optional string transpose_out = 5 [default = "transpose_out"];
}

message SoftmaxGradOpConf {
  required string y = 1;
  required string dy = 2;
  required string dx = 3;
  optional string transpose_x = 4;
  optional string transpose_y = 5;
  optional int32 axis = 6 [default = -1];
}

enum ScalarReductionType {
  kSumOverOne = 0;
  kSumOverWeight = 1;
  kSumOverN = 2;
  kSumOverNonZeroWeight = 3;
}

message SparseCrossEntropyOpConf {
  required string prediction = 1;
  required string label = 2;
  required string out = 3;
}

message SparseCrossEntropyGradOpConf {
  required string prediction = 1;
  required string label = 2;
  required string dy = 3;
  required string prediction_diff = 4;
}

message SparseSoftmaxCrossEntropyLossOpConf {
  required string prediction = 1;
  required string label = 2;
  required string loss = 3;
  optional ScalarReductionType reduction = 4 [default = kSumOverN];
  optional float weight_scalar = 5 [default = 1.0];
  optional string weight = 6;
}

message SparseCrossEntropyLossOpConf {
  required string prediction = 1;
  required string label = 2;
  required string loss = 3;
  optional ScalarReductionType reduction = 4 [default = kSumOverN];
  optional float weight_scalar = 5 [default = 1.0];
  optional string weight = 6;
}

message SigmoidCrossEntropyLossOpConf {
  required string prediction = 1;
  required string label = 2;
  required string loss = 3;
  optional bool normalize = 4 [default = true];
  optional float scale = 5 [default = 1.0];
  optional ScalarReductionType reduction = 6 [default = kSumOverN];
  optional float weight_scalar = 7 [default = 1.0];
  optional string weight = 8;
}

message SigmoidCrossEntropyLossGradOpConf {
  required string prediction = 1;
  required string label = 2;
  required string loss_diff = 3;
  required string prediction_diff = 4;
  optional float weight_scalar = 5 [default = 1.0];
  optional ScalarReductionType reduction = 6 [default = kSumOverN];
}

message IdentityLossOpConf {
  required string prediction = 1;
  required string loss = 2;
  optional ScalarReductionType reduction = 3 [default = kSumOverN];
  optional float weight_scalar = 4 [default = 1.0];
  optional string weight = 5;
}

message ConcatOpConf {
  repeated string in = 1;
  required string out = 2;
  required int32 axis = 3;
}

message SplitLikeOpConf {
  required string in = 1;
  repeated string like = 2;
  repeated string out = 3;
  required int32 axis = 4;
}

message CopyCommNetOpConf {
}

message CopyHdOpConf {
  enum Type {
    H2D = 0;
    D2H = 1;
  }
  required Type type = 1;
}

message BoxConcatConf {
  required int32 axis = 1;
}

message BoxAddConf {
}

message BoxSplitConf {
  required int32 axis = 1;
  repeated int32 part_num = 2;
}

message BoxCloneConf {
}

message BoxingOpConf {
  required LogicalBlobId lbi = 1;
  required int32 in_num = 2;
  required int32 out_num = 3;

  oneof in_box {
    BoxConcatConf concat_box = 4;
    BoxAddConf add_box = 5;
  }
  oneof out_box {
    BoxSplitConf split_box = 6;
    BoxCloneConf clone_box = 7;
  }
}

message NaiveModelUpdateConf {
}

message MomentumModelUpdateConf {
  optional float beta = 1 [default = 0.9];
}

message RMSPropModelUpdateConf {
  optional float decay_rate = 1 [default = 0.99];
  optional float epsilon = 2 [default = 1e-8];
}

message LARSModelUpdateConf {
  optional float momentum_beta = 1 [default = 0.9];
  optional float epsilon = 2 [default = 1e-9];
  optional float lars_coefficient = 3 [default = 0.0001];
}

message AdamModelUpdateConf {
  optional float beta1 = 1 [default = 0.9];
  optional float beta2 = 2 [default = 0.999];
  optional float epsilon = 3 [default = 1e-8];
  optional bool do_bias_correction = 4 [default = false];
}

message LazyAdamModelUpdateConf {
  optional float beta1 = 1 [default = 0.9];
  optional float beta2 = 2 [default = 0.999];
  optional float epsilon = 3 [default = 1e-8];
}

message ExponentialDecayConf {
  required int64 decay_batches = 1;
  required double decay_rate = 2;
  optional bool staircase = 3 [default = false];
}

message InverseTimeDecayConf {
  required int64 decay_batches = 1;
  required double decay_rate = 2;
  optional bool staircase = 3 [default = false];
}

message NaturalExpDecayConf {
  required int64 decay_batches = 1;
  required double decay_rate = 2;
  optional bool staircase = 3 [default = false];
}

message PiecewiseConstantConf {
  repeated int64 boundaries = 1;
  repeated double values = 2;
}

message PolynomialDecayConf {
  required int64 decay_batches = 1;
  optional double end_learning_rate = 2 [default = 0.0001];
  optional double power = 3 [default = 1.0];
  optional bool cycle = 4 [default = false];
}

message CosineDecayConf {
  required int64 decay_batches = 1;
  optional double alpha = 2 [default = 0.0];
}

message LinearCosineDecayConf {
  required int64 decay_batches = 1;
  optional double num_periods = 2 [default = 0.5];
  optional double alpha = 3 [default = 0.0];
  optional double beta = 4 [default = 0.001];
}

message LearningRateDecayConf {
  oneof type {
    ExponentialDecayConf exponential_conf = 2000;
    InverseTimeDecayConf inverse_time_conf = 2001;
    NaturalExpDecayConf natural_exp_conf = 2002;
    PiecewiseConstantConf piecewise_constant_conf = 2003;
    PolynomialDecayConf polynomial_conf = 2004;
    CosineDecayConf cosine_conf = 2005;
    LinearCosineDecayConf linear_cosine_conf = 2006;
  }
}

message ConstantWarmupConf {
  required int64 warmup_batches = 1;
  required double multiplier = 2;
}

message LinearWarmupConf {
  required int64 warmup_batches = 1;
  required double start_multiplier = 2;
}

message WarmupConf {
  oneof type {
    ConstantWarmupConf constant_conf = 3000;
    LinearWarmupConf linear_conf = 3001;
  }
}

message ClipByGlobalNormConf {
  required float clip_norm = 1;
  optional float global_norm = 2;
}

message ClipConf {
  oneof type {
    ClipByGlobalNormConf clip_by_global_norm = 1;
  }
}

message NormalModelUpdateOpUserConf {
  optional LearningRateDecayConf learning_rate_decay = 1;
  optional WarmupConf warmup_conf = 2;
  optional ClipConf clip_conf = 3;
  oneof normal_mdupdt {
    NaiveModelUpdateConf naive_conf = 1000;
    MomentumModelUpdateConf momentum_conf = 1001;
    RMSPropModelUpdateConf rmsprop_conf = 1002;
    LARSModelUpdateConf lars_conf = 1003;
    AdamModelUpdateConf adam_conf = 1004;
    LazyAdamModelUpdateConf lazy_adam_conf = 1005;
  }
}

message NormalModelUpdateOpConf {
  required NormalModelUpdateOpUserConf user_conf = 1;
  required string model_diff = 2;
  required string total_instance_num_diff = 3;
  required string model = 4;
  required string train_step = 5;
  required string learning_rate = 6;
  required float l1 = 7;
  required float l2 = 8;
}

message NaiveModelUpdateOpConf {
  required NormalModelUpdateOpUserConf user_conf = 1;
  required string model_diff = 2;
  required string total_instance_num_diff = 3;
  required string model = 4;
  required string train_step = 5;
  required string learning_rate = 6;
  required float l1 = 7;
  required float l2 = 8;
}

message MomentumModelUpdateOpConf {
  required NormalModelUpdateOpUserConf user_conf = 1;
  required string momentum = 2;
  required string model_diff = 3;
  required string total_instance_num_diff = 4;
  required string model = 5;
  required string train_step = 6;
  required string learning_rate = 7;
  required float l1 = 8;
  required float l2 = 9;
}

message RMSPropModelUpdateOpConf {
  required NormalModelUpdateOpUserConf user_conf = 1;
  required string model_diff = 2;
  required string total_instance_num_diff = 3;
  required string model = 4;
  required string train_step = 5;
  required string learning_rate = 6;
  required float l1 = 7;
  required float l2 = 8;
}

message LARSModelUpdateOpConf {
  required NormalModelUpdateOpUserConf user_conf = 1;
  required string momentum = 2;
  required string model_diff = 3;
  required string total_instance_num_diff = 4;
  required string model = 5;
  required string train_step = 6;
  required string learning_rate = 7;
  required float l1 = 8;
  required float l2 = 9;
}

message AdamModelUpdateOpConf {
  required NormalModelUpdateOpUserConf user_conf = 1;
  required string m = 2;
  required string v = 3;
  optional string beta1_t = 4;
  optional string beta2_t = 5;
  required string model_diff = 6;
  required string total_instance_num_diff = 7;
  required string model = 8;
  required string train_step = 9;
  required string learning_rate = 10;
  required float l1 = 11;
  required float l2 = 12;
}

message LazyAdamModelUpdateOpConf {
  required NormalModelUpdateOpUserConf user_conf = 1;
  required string m = 2;
  required string v = 3;
  optional string beta1_t = 4;
  optional string beta2_t = 5;
  required string model_diff = 6;
  required string total_instance_num_diff = 7;
  required string model = 8;
  required string train_step = 9;
  required string learning_rate = 10;
  required float l1 = 11;
  required float l2 = 12;
}

message AccumulateOpConf {
}

message PrintRecordConf {
  required string lbn = 1;
  optional string name = 2;
  required EncodeConf encode_case = 3;
}

message PrintOpConf {
  repeated PrintRecordConf in = 1;
  required string print_dir = 2;
  optional string part_name_prefix = 3 [default = "part-"];
  optional int32 part_name_suffix_length = 4 [default = -1];
}

message GeluOpConf {
  required string in = 1;
  required string out = 2;
}

message GeluGradOpConf {
  required string x = 1;
  required string dy = 2;
  required string dx = 3;
}

message ReduceSumOpConf {
  oneof in_conf {
    string in = 1; // For User
    LogicalBlobId in_sys = 2; // For System
  }
  required string out = 3;
  repeated int32 axis = 4;
  optional bool keep_dims = 5 [default = false];
}

message ReduceSumLikeOpConf {
  required string x = 1;
  required string like = 2;
  required string y = 3;
  repeated int32 axis = 4;
  optional string temp_storage = 5 [default = "temp_storage"];
}

message ReduceMeanOpConf {
  required string in = 1;
  required string out = 2;
  repeated int32 axis = 3;
  optional bool keep_dims = 4 [default = false];
}

message ReduceMeanGradOpConf {
  required string dy = 1;
  required string x = 2; // like
  required string dx = 3;
  repeated int32 reduced_axis = 4;
  optional string temp_storage = 5 [default = "temp_storage"];
}

message ReshapeOpConf {
  required string in = 1;
  required string out = 2;
  required ShapeProto shape = 3;
}

message ReshapeLikeOpConf {
  required string x = 1;
  required string y = 2;
  required string like = 3;
}

message AddOpConf {
  repeated string in = 1;
  required string out = 2;
}

message MaximumOpConf {
  repeated string in = 1;
  required string out = 2;
}

message CastOpConf {
  required string in = 1;
  required string out = 2;
  required DataType data_type = 3;
}

message InterfaceBlobConf {
  required ShapeProto shape = 1;
  required DataType data_type = 2;
  optional ShapeProto dim0_inner_shape = 3;
  optional bool has_dim0_valid_num = 4;
  optional bool has_dim1_valid_num = 5;
  optional bool has_dim2_valid_num = 6;
  optional OptInt64 split_axis = 7;
  required OptInt64 batch_axis = 8;
}

message InputOpConf {
  optional string tick = 1;
  required string out = 2;
  required InterfaceBlobConf blob_conf = 3;
}

message ForeignInputOpConf {
  optional string tick = 1;
  required string out = 2;
  required InterfaceBlobConf blob_conf = 3;
  required string ofblob_buffer_name = 4;
}

message ReturnOpConf {
  required string in = 1;
  required string out = 2;
}

message OutputOpConf {
  required string in = 1;
  required string out = 2;
  required InterfaceBlobConf blob_conf = 3;
}

message SwitchOutputOpConf {
  repeated string in = 1;
  required string in_index = 2;
  required string out = 3;
  required InterfaceBlobConf blob_conf = 4;
}

message ForeignOutputOpConf {
  required string in = 1;
  required string ofblob_buffer_name = 3;
}

message ForeignWatchOpConf {
  repeated string in = 1;
  required string handler_uuid = 2;
}

message InitializeWithSnapshotConf {
  required string path = 1;
  optional string key = 2;
}

message VariableOpConf {
  optional string tick = 1;
  required string out = 2;
  required ShapeProto shape = 3;
  optional DataType data_type = 4;
  oneof initialize {
    InitializerConf initializer = 5;
    InitializeWithSnapshotConf initialize_with_snapshot = 6;
  }
  optional string model_name = 7 [default = "weight"];
  required OptInt64 split_axis = 8;
  optional int64 random_seed = 9;
}

message LocalResponseNormalizationOpConf {
  required string in = 1;
  required string out = 2;
  required string data_format = 3;
  optional int32 depth_radius = 4 [default = 5];
  optional double bias = 5 [default = 1];
  optional double alpha = 6 [default = 1];
  optional double beta = 7 [default = 0.5];
}

message EncodeConf {
  oneof encode {
    EncodeRaw raw = 1;
    EncodeJpeg jpeg = 2;
    EncodeBytesList bytes_list = 3;
  }
}

message EncodeBytesList {
}

message EncodeRaw {
  optional bool dim1_varying_length = 1 [default = false];
}

message EncodeJpeg {
  repeated ImagePreprocess preprocess = 1;
}

message SubtractPreprocessConf {
  required float value = 1;
}

message NormByChannelPreprocessConf {
  repeated float mean_value = 1;
  repeated float std_value = 2;
  required string data_format = 3;
}

message ScalePreprocessConf {
  required float value = 1;
}

message PreprocessConf {
  oneof type {
    SubtractPreprocessConf subtract_conf = 1;
    NormByChannelPreprocessConf norm_by_channel_conf = 2;
    ScalePreprocessConf scale_conf = 3;
  }
}

message RandomShuffleConf {
  optional int32 buffer_size = 1 [default = 1024];
}

message RecordLoadOpConf {
  optional string tick  = 1;
  required string out = 2;
  required string data_dir = 3;
  required int32 data_part_num = 4;
  optional string part_name_prefix = 5 [default = "part-"];
  optional int32 part_name_suffix_length = 6 [default = -1];
  optional RandomShuffleConf random_shuffle_conf = 7;
  required int64 batch_size = 8;
}

message BlobConf {
  required string name = 1;
  required ShapeProto shape = 2;
  required DataType data_type = 3;
  optional int32 max_sequence_size = 4 [default = 1];
  required EncodeConf encode_case = 5;
  repeated PreprocessConf preprocess = 6;
}

message DecodeOFRecordOpConf {
  required string data_dir = 1;
  required int32 data_part_num = 2; // piece_size % data_part_num = 0
  optional string part_name_prefix = 3 [default = "part-"];
  optional int32 part_name_suffix_length = 4 [default = -1];
  optional string in = 5;
  repeated BlobConf blob = 6;
  optional RandomShuffleConf random_shuffle_conf = 7;
  required int64 batch_size = 8;
}

message DecodeRandomOpConf {
  optional string tick = 1;
  required string out = 2;
  required ShapeProto shape = 3;
  required DataType data_type = 4;
  required InitializerConf data_initializer = 5;
  required int64 batch_size = 8;
}

message NormalizationOpConf {
  required string in = 1;
  required string out = 2;
  optional int32 axis = 3 [default = -1]; // NCHW = 1, NHWC = 3, TODO: axis list
  optional float momentum = 4 [default = 0.99];
  optional float epsilon = 5 [default = 0.001];
  optional bool center = 6 [default = true];
  optional bool scale = 7 [default = true];
  optional float beta_init = 8 [default = 0.0];
  optional float gamma_init = 9 [default = 1.0];
  optional float mean_init = 10 [default = 0.0];
  optional float variance_init = 11 [default = 1.0];
  required string moving_mean = 14;
  required string moving_variance = 15;
  optional string beta = 16;
  optional string gamma = 17;
  optional string mean = 18 [default = "mean"];
  optional string inv_variance = 19 [default = "inv_variance"];
  optional bool is_training = 20 [default = true];
}

message NormalizationGradOpConf {
  //in
  required string dy = 1;
  required string x = 2;
  optional string mean = 3;
  optional string inv_variance = 4;
  optional string gamma = 5;
  //out
  optional string dx = 6 [default = "dx"];
  optional string beta_diff = 7 [default = "beta_diff"];
  optional string gamma_diff = 8 [default = "gamma_diff"];

  required int32 axis = 9;
  required float epsilon = 10;
}

message DropoutOpConf {
  required string in = 1;
  required string out = 2;
  required double rate = 3;
  optional ShapeProto noise_shape = 4;
  optional int64 seed = 5;
  optional string random_mask = 6 [default = "random_mask"];
}

message DropoutGradOpConf {
  required string random_mask = 1;
  required string dy = 2;
  required string dx = 3;
  required double rate = 4;
}

message TransposeOpConf {
  required string in = 1;
  required string out = 2;
  repeated int32 perm = 3;
}

message ReduceConcatOpConf {
  required int32 in_num = 1;
  repeated string in = 2;
  optional string out = 3;
}

message NcclAllReduceOpConf {
  optional string in = 1;
  optional string out = 2;
}

message NcclReduceScatterOpConf {
}

message NcclAllGatherOpConf {
}

message ReduceSplitOpConf {
  required int32 out_num = 1;
  optional string in = 2;
  repeated string out = 3;
  repeated ShapeProto out_shape = 4;
  optional int32 order_in_graph = 5;
}

message ReduceScatterOpConf {
  optional int32 out_num = 1 [default = 0];
}

message ReduceAddOpConf {
  optional int32 in_num = 1 [default = 0];
}

message ReduceGatherOpConf {
  optional int32 in_num = 1 [default = 0];
}

message AccuracyOpConf {
  required string prediction = 1;
  required string label = 2;
  optional int32 top_k = 3 [default = 1];
  required string accuracy = 4;
  optional string weight = 5;
}

message MatmulOpConf {
  // input lbn
  required string a = 1;
  required string b = 2;
  // output bn
  required string out = 5;
  optional bool transpose_a = 6 [default = false];
  optional bool transpose_b = 7 [default = false];
}

message DotOpConf {
  required string in = 1;
  required string weight = 2;
  optional string bias = 3;
  required string out = 4;
}

message MultiplyOpConf {
  required string in_0 = 1;
  required string in_1 = 2;
  required string out = 4;
}

enum Norm {
  L1 = 1;
  L2 = 2;
}

message HingeLossOpConf {
  required string prediction = 1;
  required string label = 2;
  required string loss = 3;
  optional ScalarReductionType reduction = 4 [default = kSumOverN];
  optional float weight_scalar = 5 [default = 1.0];
  optional string weight = 6;
  optional Norm norm = 7[default = L1];
}

message PackOpConf {
  required string in = 1;
  required string out = 2;
  required int32 pack_num = 3;
  required string related_unpack = 4;
}

message UnpackOpConf {
  required string in = 1;
  required string out = 2;
  required int32 unpack_num = 3;
}

message RepeatOpConf {
  required string in = 1;
  required string out = 2;
  required int32 repeat_num = 3;
}

message GatherOpConf {
  required string in = 1;
  required string indices = 2;
  required string out = 3;
  optional int64 axis = 4 [default = 0];
}

message GatherMs0OpConf {
  required string in = 1;
  required string indices = 2;
  required string out = 3;
}

message UnsortedSegmentSumOpConf {
  required string data = 1;
  required string segment_ids = 2;
  required string out = 3;
  required int64 axis = 4;
  required int64 num_segments = 5;
}

message GatherMs0GradOpConf {
  required string out_diff = 1;
  required string indices = 2;
  required string in_diff = 3;
  required int64 gather_dim_size = 4;
}

message BatchGatherOpConf {
  required string in = 1;
  required string indices = 2;
  required string out = 3;
}

message SqrtOpConf {
  required string in = 1;
  required string out = 2;
}

message RsqrtOpConf {
  required string in = 1;
  required string out = 2;
  optional double epsilon = 3 [default = 1e-5];
}

message SquareOpConf {
  required string in = 1;
  required string out = 2;
}

message BroadcastAddOpConf {
  required string a = 1;
  required string b = 2;
  required string out = 3;
  optional bool is_const = 4 [default = false];
}

message BroadcastSubOpConf {
  required string a = 1;
  required string b = 2;
  required string out = 3;
  optional bool is_const = 4 [default = false];
}

message BroadcastMulOpConf {
  required string a = 1;
  required string b = 2;
  required string out = 3;
  optional bool is_const = 4 [default = false];
}

message BroadcastDivOpConf {
  required string a = 1;
  required string b = 2;
  required string out = 3;
  optional bool is_const = 4 [default = false];
}

message BroadcastLikeOpConf {
  required string x = 1;
  required string like = 2;
  required string y = 3;
  repeated int32 reduced_axis = 4;
}

message BroadcastDivGradOpConf {
  //  input
  required string b = 1; // denominator in fw
  required string y = 2;
  required string dy = 3;
  //  output
  required string db = 4;
  optional string temp_storage = 5 [default = "temp_storage"];
}

message BiasAddOpConf {
  // inputs
  required string a = 1;
  required string b = 2;
  // output
  required string out = 3;
  // conf
  required int32 axis = 4;
}

message DimSliceConf {
  optional int32 start = 1 [default = 0];
  optional int32 end = 2 [default = 0];
  optional int32 stride = 3 [default = 1];
}

message SliceOpConf {
  required string in = 1;
  required string out = 2;
  repeated DimSliceConf dim_slice_conf = 3;
}

message SliceGradOpConf {
  required string dy = 1;
  required string dx = 2;
  required string like = 3;
  repeated DimSliceConf dim_slice_conf = 4;
}

message LayerNormOpConf {
  // in
  required string in = 1;
  optional string beta = 2;
  optional string gamma = 3;

  // out
  required string out = 4;
  optional string normalized = 5 [default = "normalized"];
  optional string mean = 6 [default = "mean"];
  optional string inv_variance = 7 [default = "inv_variance"];

  optional bool center = 8 [default = true];
  optional bool scale = 9 [default = true];
  optional int64 begin_norm_axis = 11 [default = 1];
  optional int64 begin_params_axis = 12 [default = -1];
  optional double epsilon = 13 [default = 1e-5];
}

message LayerNormGradOpConf {
  // in
  required string dy = 1;
  required string x = 2;
  optional string mean = 3;
  optional string inv_variance = 4;
  // out
  required string dx = 5;

  required int64 begin_norm_axis = 6;
  required double epsilon = 7;
}

message LayerNormParamGradOpConf {
  // in
  required string dy = 1;
  optional string normalized = 2;
  optional string gamma = 3;
  // out
  optional string normalized_diff = 4;
  optional string beta_diff = 5;
  optional string gamma_diff = 6;

  required int64 begin_params_axis = 7;
}

message ConstantOpConf {
  optional string tick = 1;
  required string out = 2;
  optional ShapeProto shape = 3;
  optional DataType data_type = 4;
  optional InitializerConf initializer = 5;
}

message OneHotOpConf {
  required string indices = 1;
  required string out = 2;
  required int64 depth = 3;
  optional DataType data_type = 4;
}

message ScalarAddOpConf {
  required string in = 1;
  required string out = 2;
  oneof scalar_operand {
    int64 int_operand = 3;
    double float_operand = 4;
  }
}

message ScalarMulOpConf {
  required string in = 1;
  required string out = 2;
  oneof scalar_operand {
    int64 int_operand = 3;
    double float_operand = 4;
  }
}

message ReduceIdentityOpConf {
  optional string in = 1;
  optional string out = 2;
  optional int32 order_in_graph = 3;
}

message TickOpConf {
  repeated string tick = 1;
  required string out = 2;
}

message WaitAndSendIdsOpConf {
  required string out = 1;
  required string wait_buffer_name = 2;
  repeated Int64List id_list = 3;
  required DataType data_type = 4 [default = kInt32];
}

message CallbackNotifyOpConf {
  required string in = 1;
  repeated string callback_buffer_name = 2;
}

message ReentrantLockOpConf {
  required string start = 1;
  optional string end = 2;
  required string out = 3;
  repeated Int64List lock_id2intersecting_lock_ids = 4;
}

message SourceTickOpConf {
  required string out = 1;
}

message SinkTickOpConf {
  repeated string tick = 1;
  required string out = 2;
}

message TupleIdentityOpConf {
  repeated string in = 1;
  repeated string out = 2;
}

message TopKOpConf {
  required string in = 1;
  required string out = 2;
  optional int32 k = 3 [default = 1];
  optional bool sorted = 4 [default = true];
}

message L2NormalizeOpConf {
  required string in = 1;
  required string out = 2;
  required int32 axis = 3 [default = -1];
  optional float epsilon = 4 [default = 1e-12];
}

message KeepHeaderOnlyOpConf {
  repeated string in = 1;
  repeated string out = 2;
}

message AxpyOpConf {
  required string x = 1;
  required string y = 2;
  required double alpha = 3;
}

message TotalLossInstanceNumOpConf {
  repeated string in = 1;
  required string out = 2;
}

message UnsortedBatchSegmentSumOpConf {
  required string data = 1;
  required string segment_ids = 2;
  required string out = 3;
  required int64 num_segments = 4;
}

message ShapeElemCntAxisConf {
  repeated int32 axis = 1;
}

message ShapeElemCntRangeAxisConf {
  // closed interval: [begin_axis, end_axis]
  optional int32 begin_axis = 1 [default = 0];
  optional int32 end_axis = 2 [default = -1];
}

message ShapeElemCntOpConf {
  required string x = 1;
  required string y = 2;
  optional DataType data_type = 3 [default = kInt32];
  oneof axis_conf {
    ShapeElemCntAxisConf exclude_axis_conf = 4;
    ShapeElemCntAxisConf include_axis_conf = 5;
    ShapeElemCntRangeAxisConf range_axis_conf = 6;
  }
}

message AccOpConf {
  // in
  required string one = 1;
  // out
  required string acc = 2;
  optional int32 max_acc_num = 3 [default = 1];   
}

message AccTickOpConf {
  // in
  required string one = 1;
  // out
  required string acc = 2;
  optional int32 max_acc_num = 3 [default = 1];   
}

message EveryNthOpConf {
  required string in = 1;
  required string out = 2;
  required int64 n = 3;
}

message ModelInitOpConf {
  required string tick = 1;
  repeated string out = 2;
  repeated string variable_op_name = 3;
  repeated VariableOpConf original_variable_conf = 4;
}

message ModelLoadOpConf {
  required string path = 1;
  repeated string out = 2;
  repeated string variable_op_name = 3;
  repeated VariableOpConf original_variable_conf = 4;
}

message AllReduceFacadeOpConf {
  required string in = 1;
  required string out = 2;
}

message IdentityOpConf {
  required string in = 1;
  required string out = 2;
}

message CaseOpConf {
  required string in = 1;
  repeated string out = 2;
}

message EsacOpConf {
  repeated string in = 1;
  required string out = 2;
  optional DataType data_type = 3 [default=kInt32];
}

message PartialTickOpConf {
  required string tick = 1;
  required string out = 2;
}

message AssignOpConf {
  required string ref = 1;
  required string value = 2;
}

message ModelSaveOpConf {
  required string path = 1;
  repeated string in = 2;
  repeated string key = 3;
}

message LearningRateScheduleOpConf {
  required string train_step = 1;
  required string out = 2;
  required float learning_rate = 3;
  optional LearningRateDecayConf learning_rate_decay = 4;
  optional WarmupConf warmup_conf = 5;
}

message SliceBoxingConf {
  required LogicalBlobId lbi = 1;
  repeated TensorSliceViewProto in_slice = 2;
  required TensorSliceViewProto out_slice = 3;
  optional ShapeProto out_shape = 4;
}

message SliceBoxingCopyOpConf {
  required SliceBoxingConf slice_boxing_conf = 1;
}

message SliceBoxingAddOpConf {
  required SliceBoxingConf slice_boxing_conf = 1;
}


message OperatorConf {
  required string name = 1;
  optional bool trainable = 3 [default = true];
  optional DeviceType device_type = 4 [default = kInvalidDevice];
  optional bool enable_cudnn = 5;
  optional int64 cudnn_buf_limit_mbyte = 6;
  repeated string ctrl_in_op_name = 7;
  oneof op_type {
    // system op
    DecodeOFRecordOpConf decode_ofrecord_conf = 101;
    DecodeRandomOpConf decode_random_conf = 102;
    RecordLoadOpConf record_load_conf = 103;
    CopyHdOpConf copy_hd_conf = 104;
    CopyCommNetOpConf copy_comm_net_conf = 106;
    ConcatOpConf concat_conf = 107;
    BoxingOpConf boxing_conf = 108;
    ReduceScatterOpConf reduce_scatter_conf = 109;
    ReduceAddOpConf reduce_add_conf = 110;
    ReduceGatherOpConf reduce_gather_conf = 111;
    ReduceConcatOpConf reduce_concat_conf = 112;
    ReduceSplitOpConf reduce_split_conf = 113;
    NcclAllReduceOpConf nccl_all_reduce_conf = 114;
    NcclReduceScatterOpConf nccl_reduce_scatter_conf = 115;
    NcclAllGatherOpConf nccl_all_gather_conf = 116;
    AccumulateOpConf accumulate_conf = 117;
    NormalModelUpdateOpConf normal_mdupdt_conf = 118;
    CastOpConf cast_conf = 121;
    VariableOpConf variable_conf = 122;
    ReduceIdentityOpConf reduce_identity_conf = 123;
    TickOpConf tick_conf = 124;
    KeepHeaderOnlyOpConf keep_header_only_conf = 125;
    TotalLossInstanceNumOpConf total_loss_instance_num_conf = 126;
    NaiveModelUpdateOpConf naive_model_update_conf = 127;
    MomentumModelUpdateOpConf momentum_model_update_conf = 128;
    RMSPropModelUpdateOpConf rmsprop_model_update_conf = 129;
    LARSModelUpdateOpConf lars_model_update_conf = 130;
    AdamModelUpdateOpConf adam_model_update_conf = 131;
    ShapeElemCntOpConf shape_elem_cnt_conf = 132;
    AccOpConf acc_conf = 133;
    AllReduceFacadeOpConf all_reduce_facade_conf = 134;
    SourceTickOpConf source_tick_conf = 135;
    SinkTickOpConf sink_tick_conf = 136;
    InputOpConf input_conf = 137;
    OutputOpConf output_conf = 138;
    WaitAndSendIdsOpConf wait_and_send_ids_conf = 139;
    ReentrantLockOpConf reentrant_lock_conf = 140;
    CallbackNotifyOpConf callback_notify_conf = 141;
    ForeignInputOpConf foreign_input_conf = 142;
    ForeignOutputOpConf foreign_output_conf = 143;
    AccTickOpConf acc_tick_conf = 144;
    SwitchOutputOpConf switch_output_conf = 145;
    ReturnOpConf return_conf = 146;
    PartialTickOpConf partial_tick_conf = 147;
<<<<<<< HEAD
    ForeignWatchOpConf foreign_watch_conf = 148;
    SliceBoxingCopyOpConf slice_boxing_copy_conf = 149;
    SliceBoxingAddOpConf slice_boxing_add_conf = 150;
=======
    LazyAdamModelUpdateOpConf lazy_adam_model_update_conf = 148;
    ForeignWatchOpConf foreign_watch_conf = 149;
>>>>>>> ff0b37bf

    // domain op
    TupleIdentityOpConf tuple_identity_conf = 200;
    TransposeOpConf transpose_conf = 201;
    ReshapeOpConf reshape_conf = 202;
    Conv1DOpConf conv_1d_conf = 205;
    Conv2DOpConf conv_2d_conf = 206;
    Conv3DOpConf conv_3d_conf = 207;
    AveragePooling1DOpConf average_pooling_1d_conf = 208;
    MaxPooling1DOpConf max_pooling_1d_conf = 209;
    AveragePooling2DOpConf average_pooling_2d_conf = 210;
    MaxPooling2DOpConf max_pooling_2d_conf = 211;
    AveragePooling3DOpConf average_pooling_3d_conf = 212;
    MaxPooling3DOpConf max_pooling_3d_conf = 213;
    LocalResponseNormalizationOpConf local_response_normalization_conf = 216;
    NormalizationOpConf normalization_conf = 217;
    DropoutOpConf dropout_conf = 218;
    ReduceSumOpConf reduce_sum_conf = 219;
    AddOpConf add_conf = 220;
    MatmulOpConf matmul_conf = 221;
    DotOpConf dot_conf = 222;
    MultiplyOpConf multiply_conf = 223;
    MaximumOpConf maximum_conf = 224;
    SigmoidOpConf sigmoid_conf = 225;
    TanHOpConf tanh_conf = 226;
    ReluOpConf relu_conf = 227;
    SoftmaxOpConf softmax_conf = 228;
    SparseCrossEntropyLossOpConf sparse_cross_entropy_loss_conf = 229;
    HingeLossOpConf hinge_loss_conf = 230;
    SparseSoftmaxCrossEntropyLossOpConf sparse_softmax_cross_entropy_loss_conf = 231;
    AccuracyOpConf accuracy_conf = 232;
    PrintOpConf print_conf = 233;
    PackOpConf pack_conf = 237;
    UnpackOpConf unpack_conf = 238;
    RepeatOpConf repeat_conf = 239;
    GeluOpConf gelu_conf = 241;
    GatherOpConf gather_conf = 242;
    BatchGatherOpConf batch_gather_conf = 243;
    SliceOpConf slice_conf = 252;
    BiasAddOpConf bias_add_conf = 253;
    LayerNormOpConf layer_norm_conf = 254;
    ConstantOpConf constant_conf = 255;
    SigmoidCrossEntropyLossOpConf sigmoid_cross_entropy_loss_conf = 257;
    OneHotOpConf one_hot_conf = 258;
    IdentityLossOpConf identity_loss_conf = 259;
    SparseCrossEntropyOpConf sparse_cross_entropy_conf= 260;
    ReduceMeanOpConf reduce_mean_conf = 261;
    TopKOpConf top_k_conf = 262;
    L2NormalizeOpConf l2_normalize_conf = 264;
    PReluOpConf prelu_conf = 265;
    ReluGradOpConf relu_grad_conf = 266;
    GeluGradOpConf gelu_grad_conf = 267;
    ReshapeLikeOpConf reshape_like_conf = 268;
    SliceGradOpConf slice_grad_conf = 269;
    ReduceSumLikeOpConf reduce_sum_like_conf = 270;
    DropoutGradOpConf dropout_grad_conf = 271;
    LayerNormGradOpConf layer_norm_grad_conf = 272;
    LayerNormParamGradOpConf layer_norm_param_grad_conf = 273;
    SparseCrossEntropyGradOpConf sparse_cross_entropy_grad_conf= 274;
    UnsortedSegmentSumOpConf unsorted_segment_sum_conf = 275;
    BroadcastDivGradOpConf broadcast_div_grad_conf= 276;
    BroadcastLikeOpConf broadcast_like_conf = 277;
    SoftmaxGradOpConf softmax_grad_conf = 278;
    UnsortedBatchSegmentSumOpConf unsorted_batch_segment_sum_conf = 279;
    ReduceMeanGradOpConf reduce_mean_grad_conf = 280;
    NormalizationGradOpConf normalization_grad_conf = 282;
    ConvBiasGradOpConf conv_bias_grad_conf = 283;
    ConvFilterGradOpConf conv_filter_grad_conf = 284;
    ConvDataGradOpConf conv_data_grad_conf = 285;
    EveryNthOpConf every_nth_conf = 286;
    TanHGradOpConf tanh_grad_conf = 288;
    PoolingGradOpConf pooling_grad_conf = 289;
    IdentityOpConf identity_conf = 290;
    CaseOpConf case_conf = 291;
    EsacOpConf esac_conf = 292;
    ModelInitOpConf model_init_conf = 293;
    SplitLikeOpConf split_like_conf = 294;
    SigmoidGradOpConf sigmoid_grad_conf = 295;
    AssignOpConf assign_conf = 296;
    ModelSaveOpConf model_save_conf = 297;
    LearningRateScheduleOpConf learning_rate_schedule_conf = 298;
    PReluDataGradOpConf prelu_data_grad_conf = 299;
    PReluAlphaGradOpConf prelu_alpha_grad_conf = 300;
    ModelLoadOpConf model_load_conf = 301;
    SigmoidCrossEntropyLossGradOpConf sigmoid_cross_entropy_loss_grad_conf = 304; 
    GatherMs0OpConf gather_ms0_conf = 305;
    GatherMs0GradOpConf gather_ms0_grad_conf = 306;

    // math op
    BroadcastAddOpConf broadcast_add_conf = 500;
    BroadcastSubOpConf broadcast_sub_conf = 501;
    BroadcastMulOpConf broadcast_mul_conf = 502;
    BroadcastDivOpConf broadcast_div_conf = 503;
    SquareOpConf square_conf = 504;
    SqrtOpConf sqrt_conf = 505;
    RsqrtOpConf rsqrt_conf = 506;
    ScalarAddOpConf scalar_add_conf = 507;
    ScalarMulOpConf scalar_mul_conf = 508;

    // mutable input op
    AxpyOpConf axpy_conf = 752;
  }
}

message OpNameSet {
  repeated string op_name = 1;
}

message OpNameRelations {
  map<string, string> src_op_name2dst_op_name = 1;
}

message OpNameGroups {
  message OpNameGroup {
    repeated string op_name = 1;
  }
  repeated OpNameGroup op_name_group = 2;
}<|MERGE_RESOLUTION|>--- conflicted
+++ resolved
@@ -1534,14 +1534,10 @@
     SwitchOutputOpConf switch_output_conf = 145;
     ReturnOpConf return_conf = 146;
     PartialTickOpConf partial_tick_conf = 147;
-<<<<<<< HEAD
-    ForeignWatchOpConf foreign_watch_conf = 148;
-    SliceBoxingCopyOpConf slice_boxing_copy_conf = 149;
-    SliceBoxingAddOpConf slice_boxing_add_conf = 150;
-=======
     LazyAdamModelUpdateOpConf lazy_adam_model_update_conf = 148;
     ForeignWatchOpConf foreign_watch_conf = 149;
->>>>>>> ff0b37bf
+    SliceBoxingCopyOpConf slice_boxing_copy_conf = 150;
+    SliceBoxingAddOpConf slice_boxing_add_conf = 151;
 
     // domain op
     TupleIdentityOpConf tuple_identity_conf = 200;
