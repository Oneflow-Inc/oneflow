syntax = "proto2";
package oneflow;

import "oneflow/core/common/shape.proto";
import "oneflow/core/common/data_type.proto";
import "oneflow/core/record/image.proto";
import "oneflow/core/record/record.proto";
import "oneflow/core/job/resource.proto";
import "oneflow/core/register/logical_blob_id.proto";
import "oneflow/core/register/tensor_slice_view.proto";

enum ActivationType {
  kNone = 0;
  kTanH = 1;
  kSigmoid = 2;
  kRelu = 3;
}

message ConstantInitializerConf {
  optional float value = 1 [default = 0];
}

message ConstantIntInitializerConf {
  optional int64 value = 1 [default = 0];
}

message RandomUniformInitializerConf {
  optional float min = 1 [default = 0];
  optional float max = 2 [default = 1];
}

message RandomUniformIntInitializerConf {
  optional int32 min = 1 [default = 0];
  optional int32 max = 2 [default = 1];
}

message RandomNormalInitializerConf {
  optional float mean = 1 [default = 0];
  optional float std = 2 [default = 1];
}

message TruncatedNormalInitializerConf {
  optional float mean = 1 [default = 0.0];
  optional float std = 2 [default = 0.05];
}

enum VarianceNorm {
  kFanIn = 0;
  kFanOut = 1;
  kAverage = 2;
}

enum RandomDistribution {
  kRandomUniform = 0;
  kRandomNormal = 1;
  kTruncatedNormal = 2;
}

message XavierInitializerConf {
  required VarianceNorm variance_norm = 1;
  required string data_format = 2;
}

message MsraInitializerConf {
  required VarianceNorm variance_norm = 1;
  required string data_format = 2;
}

//output[D_0 ... D_(axis - 1) i D_(axis + 1) ... D_n] = start + i * stride
message RangeInitializerConf {
  optional double start = 1 [default = 0];
  optional double stride = 2 [default = 1];
  optional int64 axis = 3 [default = -1];
}

message IntRangeInitializerConf {
  optional int64 start = 1 [default = 0];
  optional int64 stride = 2 [default = 1];
  optional int64 axis = 3 [default = -1];
}

message VarianceScalingInitializerConf {
  required float scale = 1;
  required VarianceNorm variance_norm = 2;
  required RandomDistribution distribution = 3;
  required string data_format = 4;
}

message InitializerConf {
  oneof type {
    ConstantInitializerConf constant_conf = 1;
    ConstantIntInitializerConf constant_int_conf = 2;
    RandomUniformInitializerConf random_uniform_conf = 3;
    RandomUniformIntInitializerConf random_uniform_int_conf = 4;
    RandomNormalInitializerConf random_normal_conf = 5;
    TruncatedNormalInitializerConf truncated_normal_conf = 6;
    XavierInitializerConf xavier_conf = 7;
    MsraInitializerConf msra_conf = 8;
    RangeInitializerConf range_conf = 9;
    IntRangeInitializerConf int_range_conf = 10;
    VarianceScalingInitializerConf variance_scaling_conf = 11;
  }
}

message Conv1DOpConf {
  required string in = 1;
  required string out = 2;
  required int32 filters = 3;
  optional string padding = 4 [default = "valid"];
  required string data_format = 5;
  repeated int32 kernel_size = 6;
  repeated int32 strides = 7;
  repeated int32 dilation_rate = 8;
  optional bool use_bias = 10 [default = true];
  required string weight = 13;
  optional string bias = 14;
}

message Conv2DOpConf {
  required string in = 1;
  required string out = 2;
  required int32 filters = 3;
  optional string padding = 4 [default = "valid"];
  required string data_format = 5;
  repeated int32 kernel_size = 6;
  repeated int32 strides = 7;
  repeated int32 dilation_rate = 8;
  optional bool use_bias = 10 [default = true];
  required string weight = 13;
  optional string bias = 14;
}

message Conv3DOpConf {
  required string in = 1;
  required string out = 2;
  required int32 filters = 3;
  optional string padding = 4 [default = "valid"];
  required string data_format = 5;
  repeated int32 kernel_size = 6;
  repeated int32 strides = 7;
  repeated int32 dilation_rate = 8;
  optional bool use_bias = 10 [default = true];
  required string weight = 13;
  optional string bias = 14;
}

message ConvConf {
  required int32 num_spatial_dims = 1;
  required string padding = 2;
  required string data_format = 3;
  repeated int32 kernel_size = 4;
  repeated int32 strides = 5;
  repeated int32 dilation_rate = 6;
}

message ConvDataGradOpConf {
  required string dy = 1;
  required string filter = 2;
  required string x_like = 3;
  required string dx = 4;
  required ConvConf conv_conf = 5;
}

message ConvFilterGradOpConf {
  required string dy = 1;
  required string x = 2;
  required string filter_diff = 3;
  required ConvConf conv_conf = 4;
}

message ConvBiasGradOpConf {
  required string dy = 1;
  required string bias_diff = 2;
  required string data_format = 3;
  required int64 num_spatial_dims = 4;
}

message AveragePooling1DOpConf {
  required string in = 1;
  required string out = 2;

  optional string padding = 3 [default = "valid"];
  required string data_format = 4;
  repeated int32 pool_size = 5;
  repeated int32 strides = 6;
}

message MaxPooling1DOpConf {
  required string in = 1;
  required string out = 2;

  optional string padding = 3 [default = "valid"];
  required string data_format = 4;
  repeated int32 pool_size = 5;
  repeated int32 strides = 6;
}

message AveragePooling2DOpConf {
  required string in = 1;
  required string out = 2;

  optional string padding = 3 [default = "valid"];
  required string data_format = 4;
  repeated int32 pool_size = 5;
  repeated int32 strides = 6;
}

message MaxPooling2DOpConf {
  required string in = 1;
  required string out = 2;

  optional string padding = 3 [default = "valid"];
  required string data_format = 4;
  repeated int32 pool_size = 5;
  repeated int32 strides = 6;
}

message AveragePooling3DOpConf {
  required string in = 1;
  required string out = 2;

  optional string padding = 3 [default = "valid"];
  required string data_format = 4;
  repeated int32 pool_size = 5;
  repeated int32 strides = 6;
}

message MaxPooling3DOpConf {
  required string in = 1;
  required string out = 2;

  optional string padding = 3 [default = "valid"];
  required string data_format = 4;
  repeated int32 pool_size = 5;
  repeated int32 strides = 6;
}

message PoolingConf {
  required int32 num_spatial_dims = 1;
  // "avg" or "max"
  required string pool_mode = 2;
  required string data_format = 3;
  repeated int32 pool_size = 4;
  repeated int32 strides = 5;
  optional string padding = 6 [default = "valid"];
}

message PoolingGradOpConf {
  // input
  required string x = 1;
  required string y = 2;
  required string dy = 3;
  // output
  required string dx = 4;
  required PoolingConf pooling_conf = 5;
}

message ReluOpConf {
  required string in = 1;
  required string out = 2;
}

message ReluGradOpConf {
  required string y = 1;
  required string dy = 2;
  required string dx = 3;
}

message PReluOpConf {
  required string in = 1;
  required string out = 2;
  required string data_format = 3;
  optional bool channel_shared = 4 [default = false];
  optional float alpha_init = 5 [default = 0.25];
  required string alpha = 6;
}

message PReluDataGradOpConf {
  required string dy = 1;
  required string x = 2;
  required string alpha = 3;
  required string dx = 4;
  required string data_format = 5;
  required bool channel_shared = 6;
}

message PReluAlphaGradOpConf {
  required string dy = 1;
  required string x = 2;
  required string alpha_grad = 3;
  required string data_format = 4;
  required bool channel_shared = 5;
}

message SigmoidOpConf {
  required string in = 1;
  required string out = 2;
}

message SigmoidGradOpConf {
  required string y = 1;
  required string dy = 2;
  required string dx = 3;
}

message TanHOpConf {
  required string in = 1;
  required string out = 2;
}

message TanHGradOpConf {
  required string y = 1;
  required string dy = 2;
  required string dx = 3;
}

message SoftmaxOpConf {
  required string in = 1;
  required string out = 2;
  optional int32 axis = 3 [default = -1];
  optional string transpose_in = 4 [default = "transpose_in"];
  optional string transpose_out = 5 [default = "transpose_out"];
}

message SoftmaxGradOpConf {
  required string y = 1;
  required string dy = 2;
  required string dx = 3;
  optional string transpose_x = 4;
  optional string transpose_y = 5;
  optional int32 axis = 6 [default = -1];
}

enum ScalarReductionType {
  kSumOverOne = 0;
  kSumOverWeight = 1;
  kSumOverN = 2;
  kSumOverNonZeroWeight = 3;
}

message SparseCrossEntropyOpConf {
  required string prediction = 1;
  required string label = 2;
  required string out = 3;
}

message SparseCrossEntropyGradOpConf {
  required string prediction = 1;
  required string label = 2;
  required string dy = 3;
  required string prediction_diff = 4;
}

message SparseSoftmaxCrossEntropyLossOpConf {
  required string prediction = 1;
  required string label = 2;
  required string loss = 3;
  optional ScalarReductionType reduction = 4 [default = kSumOverN];
  optional float weight_scalar = 5 [default = 1.0];
  optional string weight = 6;
}

message SparseCrossEntropyLossOpConf {
  required string prediction = 1;
  required string label = 2;
  required string loss = 3;
  optional ScalarReductionType reduction = 4 [default = kSumOverN];
  optional float weight_scalar = 5 [default = 1.0];
  optional string weight = 6;
}

message SigmoidCrossEntropyLossOpConf {
  required string prediction = 1;
  required string label = 2;
  required string loss = 3;
  optional bool normalize = 4 [default = true];
  optional float scale = 5 [default = 1.0];
  optional ScalarReductionType reduction = 6 [default = kSumOverN];
  optional float weight_scalar = 7 [default = 1.0];
  optional string weight = 8;
}

message SigmoidCrossEntropyLossGradOpConf {
  required string prediction = 1;
  required string label = 2;
  required string loss_diff = 3;
  required string prediction_diff = 4;
  optional float weight_scalar = 5 [default = 1.0];
  optional ScalarReductionType reduction = 6 [default = kSumOverN];
}

message IdentityLossOpConf {
  required string prediction = 1;
  required string loss = 2;
  optional ScalarReductionType reduction = 3 [default = kSumOverN];
  optional float weight_scalar = 4 [default = 1.0];
  optional string weight = 5;
}

message ConcatOpConf {
  repeated string in = 1;
  required string out = 2;
  required int32 axis = 3;
}

message SplitLikeOpConf {
  required string in = 1;
  repeated string like = 2;
  repeated string out = 3;
  required int32 axis = 4;
}

message CopyCommNetOpConf {
}

message CopyHdOpConf {
  enum Type {
    H2D = 0;
    D2H = 1;
  }
  required Type type = 1;
}

message BoxConcatConf {
  required int32 axis = 1;
}

message BoxAddConf {
}

message BoxSplitConf {
  required int32 axis = 1;
  repeated int32 part_num = 2;
}

message BoxCloneConf {
}

message BoxingOpConf {
  required LogicalBlobId lbi = 1;
  required int32 in_num = 2;
  required int32 out_num = 3;

  oneof in_box {
    BoxConcatConf concat_box = 4;
    BoxAddConf add_box = 5;
  }
  oneof out_box {
    BoxSplitConf split_box = 6;
    BoxCloneConf clone_box = 7;
  }
}

message NaiveModelUpdateConf {
}

message MomentumModelUpdateConf {
  optional float beta = 1 [default = 0.9];
}

message RMSPropModelUpdateConf {
  optional float decay_rate = 1 [default = 0.99];
  optional float epsilon = 2 [default = 1e-8];
}

message LARSModelUpdateConf {
  optional float momentum_beta = 1 [default = 0.9];
  optional float epsilon = 2 [default = 1e-9];
  optional float lars_coefficient = 3 [default = 0.0001];
}

message AdamModelUpdateConf {
  optional float beta1 = 1 [default = 0.9];
  optional float beta2 = 2 [default = 0.999];
  optional float epsilon = 3 [default = 1e-8];
  optional bool do_bias_correction = 4 [default = false];
}

message LazyAdamModelUpdateConf {
  optional float beta1 = 1 [default = 0.9];
  optional float beta2 = 2 [default = 0.999];
  optional float epsilon = 3 [default = 1e-8];
}

message ExponentialDecayConf {
  required int64 decay_batches = 1;
  required double decay_rate = 2;
  optional bool staircase = 3 [default = false];
}

message InverseTimeDecayConf {
  required int64 decay_batches = 1;
  required double decay_rate = 2;
  optional bool staircase = 3 [default = false];
}

message NaturalExpDecayConf {
  required int64 decay_batches = 1;
  required double decay_rate = 2;
  optional bool staircase = 3 [default = false];
}

message PiecewiseConstantConf {
  repeated int64 boundaries = 1;
  repeated double values = 2;
}

message PolynomialDecayConf {
  required int64 decay_batches = 1;
  optional double end_learning_rate = 2 [default = 0.0001];
  optional double power = 3 [default = 1.0];
  optional bool cycle = 4 [default = false];
}

message CosineDecayConf {
  required int64 decay_batches = 1;
  optional double alpha = 2 [default = 0.0];
}

message LinearCosineDecayConf {
  required int64 decay_batches = 1;
  optional double num_periods = 2 [default = 0.5];
  optional double alpha = 3 [default = 0.0];
  optional double beta = 4 [default = 0.001];
}

message LearningRateDecayConf {
  oneof type {
    ExponentialDecayConf exponential_conf = 2000;
    InverseTimeDecayConf inverse_time_conf = 2001;
    NaturalExpDecayConf natural_exp_conf = 2002;
    PiecewiseConstantConf piecewise_constant_conf = 2003;
    PolynomialDecayConf polynomial_conf = 2004;
    CosineDecayConf cosine_conf = 2005;
    LinearCosineDecayConf linear_cosine_conf = 2006;
  }
}

message ConstantWarmupConf {
  required int64 warmup_batches = 1;
  required double multiplier = 2;
}

message LinearWarmupConf {
  required int64 warmup_batches = 1;
  required double start_multiplier = 2;
}

message WarmupConf {
  oneof type {
    ConstantWarmupConf constant_conf = 3000;
    LinearWarmupConf linear_conf = 3001;
  }
}

message ClipByGlobalNormConf {
  required float clip_norm = 1;
  optional float global_norm = 2;
}

message ClipConf {
  oneof type {
    ClipByGlobalNormConf clip_by_global_norm = 1;
  }
}

message NormalModelUpdateOpUserConf {
  optional LearningRateDecayConf learning_rate_decay = 1;
  optional WarmupConf warmup_conf = 2;
  optional ClipConf clip_conf = 3;
  oneof normal_mdupdt {
    NaiveModelUpdateConf naive_conf = 1000;
    MomentumModelUpdateConf momentum_conf = 1001;
    RMSPropModelUpdateConf rmsprop_conf = 1002;
    LARSModelUpdateConf lars_conf = 1003;
    AdamModelUpdateConf adam_conf = 1004;
    LazyAdamModelUpdateConf lazy_adam_conf = 1005;
  }
}

message NormalModelUpdateOpConf {
  required NormalModelUpdateOpUserConf user_conf = 1;
  required string model_diff = 2;
  required string total_instance_num_diff = 3;
  required string model = 4;
  required string train_step = 5;
  required string learning_rate = 6;
  required float l1 = 7;
  required float l2 = 8;
}

message NaiveModelUpdateOpConf {
  required NormalModelUpdateOpUserConf user_conf = 1;
  required string model_diff = 2;
  required string total_instance_num_diff = 3;
  required string model = 4;
  required string train_step = 5;
  required string learning_rate = 6;
  required float l1 = 7;
  required float l2 = 8;
}

message MomentumModelUpdateOpConf {
  required NormalModelUpdateOpUserConf user_conf = 1;
  required string momentum = 2;
  required string model_diff = 3;
  required string total_instance_num_diff = 4;
  required string model = 5;
  required string train_step = 6;
  required string learning_rate = 7;
  required float l1 = 8;
  required float l2 = 9;
}

message RMSPropModelUpdateOpConf {
  required NormalModelUpdateOpUserConf user_conf = 1;
  required string model_diff = 2;
  required string total_instance_num_diff = 3;
  required string model = 4;
  required string train_step = 5;
  required string learning_rate = 6;
  required float l1 = 7;
  required float l2 = 8;
}

message LARSModelUpdateOpConf {
  required NormalModelUpdateOpUserConf user_conf = 1;
  required string momentum = 2;
  required string model_diff = 3;
  required string total_instance_num_diff = 4;
  required string model = 5;
  required string train_step = 6;
  required string learning_rate = 7;
  required float l1 = 8;
  required float l2 = 9;
}

message AdamModelUpdateOpConf {
  required NormalModelUpdateOpUserConf user_conf = 1;
  required string m = 2;
  required string v = 3;
  optional string beta1_t = 4;
  optional string beta2_t = 5;
  required string model_diff = 6;
  required string total_instance_num_diff = 7;
  required string model = 8;
  required string train_step = 9;
  required string learning_rate = 10;
  required float l1 = 11;
  required float l2 = 12;
}

message LazyAdamModelUpdateOpConf {
  required NormalModelUpdateOpUserConf user_conf = 1;
  required string m = 2;
  required string v = 3;
  optional string beta1_t = 4;
  optional string beta2_t = 5;
  required string model_diff = 6;
  required string total_instance_num_diff = 7;
  required string model = 8;
  required string train_step = 9;
  required string learning_rate = 10;
  required float l1 = 11;
  required float l2 = 12;
}

message AccumulateOpConf {
}

message PrintRecordConf {
  required string lbn = 1;
  optional string name = 2;
  required EncodeConf encode_case = 3;
}

message PrintOpConf {
  repeated PrintRecordConf in = 1;
  required string print_dir = 2;
  optional string part_name_prefix = 3 [default = "part-"];
  optional int32 part_name_suffix_length = 4 [default = -1];
}

message GeluOpConf {
  required string in = 1;
  required string out = 2;
}

message GeluGradOpConf {
  required string x = 1;
  required string dy = 2;
  required string dx = 3;
}

message ReduceSumOpConf {
  oneof in_conf {
    string in = 1; // For User
    LogicalBlobId in_sys = 2; // For System
  }
  required string out = 3;
  repeated int32 axis = 4;
  optional bool keep_dims = 5 [default = false];
}

message ReduceSumLikeOpConf {
  required string x = 1;
  required string like = 2;
  required string y = 3;
  repeated int32 axis = 4;
  optional string temp_storage = 5 [default = "temp_storage"];
}

message ReduceMeanOpConf {
  required string in = 1;
  required string out = 2;
  repeated int32 axis = 3;
  optional bool keep_dims = 4 [default = false];
}

message ReduceMeanGradOpConf {
  required string dy = 1;
  required string x = 2; // like
  required string dx = 3;
  repeated int32 reduced_axis = 4;
  optional string temp_storage = 5 [default = "temp_storage"];
}

message ReshapeOpConf {
  required string in = 1;
  required string out = 2;
  required ShapeProto shape = 3;
}

message ReshapeLikeOpConf {
  required string x = 1;
  required string y = 2;
  required string like = 3;
}

message AddOpConf {
  repeated string in = 1;
  required string out = 2;
}

message MaximumOpConf {
  repeated string in = 1;
  required string out = 2;
}

message CastOpConf {
  required string in = 1;
  required string out = 2;
  required DataType data_type = 3;
}

message InterfaceBlobConf {
  required ShapeProto shape = 1;
  required DataType data_type = 2;
  optional ShapeProto dim0_inner_shape = 3;
  optional bool has_dim0_valid_num = 4;
  optional bool has_dim1_valid_num = 5;
  optional bool has_dim2_valid_num = 6;
  optional OptInt64 split_axis = 7;
  required OptInt64 batch_axis = 8;
}

message InputOpConf {
  optional string tick = 1;
  required string out = 2;
  required InterfaceBlobConf blob_conf = 3;
}

message ForeignInputOpConf {
  optional string tick = 1;
  required string out = 2;
  required InterfaceBlobConf blob_conf = 3;
  required string ofblob_buffer_name = 4;
}

message ReturnOpConf {
  required string in = 1;
  required string out = 2;
}

message OutputOpConf {
  required string in = 1;
  required string out = 2;
  required InterfaceBlobConf blob_conf = 3;
}

message SwitchOutputOpConf {
  repeated string in = 1;
  required string in_index = 2;
  required string out = 3;
  required InterfaceBlobConf blob_conf = 4;
}

message ForeignOutputOpConf {
  required string in = 1;
  required string ofblob_buffer_name = 3;
}

message ForeignWatchOpConf {
  repeated string in = 1;
  required string handler_uuid = 2;
}

message InitializeWithSnapshotConf {
  required string path = 1;
  optional string key = 2;
}

message VariableOpConf {
  optional string tick = 1;
  required string out = 2;
  required ShapeProto shape = 3;
  optional DataType data_type = 4;
  oneof initialize {
    InitializerConf initializer = 5;
    InitializeWithSnapshotConf initialize_with_snapshot = 6;
  }
  optional string model_name = 7 [default = "weight"];
  required OptInt64 split_axis = 8;
  optional int64 random_seed = 9;
}

message LocalResponseNormalizationOpConf {
  required string in = 1;
  required string out = 2;
  required string data_format = 3;
  optional int32 depth_radius = 4 [default = 5];
  optional double bias = 5 [default = 1];
  optional double alpha = 6 [default = 1];
  optional double beta = 7 [default = 0.5];
}

message EncodeConf {
  oneof encode {
    EncodeRaw raw = 1;
    EncodeJpeg jpeg = 2;
    EncodeBytesList bytes_list = 3;
  }
}

message EncodeBytesList {
}

message EncodeRaw {
  optional bool dim1_varying_length = 1 [default = false];
}

message EncodeJpeg {
  repeated ImagePreprocess preprocess = 1;
}

message SubtractPreprocessConf {
  required float value = 1;
}

message NormByChannelPreprocessConf {
  repeated float mean_value = 1;
  repeated float std_value = 2;
  required string data_format = 3;
}

message ScalePreprocessConf {
  required float value = 1;
}

message PreprocessConf {
  oneof type {
    SubtractPreprocessConf subtract_conf = 1;
    NormByChannelPreprocessConf norm_by_channel_conf = 2;
    ScalePreprocessConf scale_conf = 3;
  }
}

message RandomShuffleConf {
  optional int32 buffer_size = 1 [default = 1024];
}

message RecordLoadOpConf {
  optional string tick  = 1;
  required string out = 2;
  required string data_dir = 3;
  required int32 data_part_num = 4;
  optional string part_name_prefix = 5 [default = "part-"];
  optional int32 part_name_suffix_length = 6 [default = -1];
  optional RandomShuffleConf random_shuffle_conf = 7;
  required int64 batch_size = 8;
}

message BlobConf {
  required string name = 1;
  required ShapeProto shape = 2;
  required DataType data_type = 3;
  optional int32 max_sequence_size = 4 [default = 1];
  required EncodeConf encode_case = 5;
  repeated PreprocessConf preprocess = 6;
}

message DecodeOFRecordOpConf {
  required string data_dir = 1;
  required int32 data_part_num = 2; // piece_size % data_part_num = 0
  optional string part_name_prefix = 3 [default = "part-"];
  optional int32 part_name_suffix_length = 4 [default = -1];
  optional string in = 5;
  repeated BlobConf blob = 6;
  optional RandomShuffleConf random_shuffle_conf = 7;
  required int64 batch_size = 8;
}

message DecodeRandomOpConf {
  optional string tick = 1;
  required string out = 2;
  required ShapeProto shape = 3;
  required DataType data_type = 4;
  required InitializerConf data_initializer = 5;
  required int64 batch_size = 8;
}

message NormalizationOpConf {
  required string in = 1;
  required string out = 2;
  optional int32 axis = 3 [default = -1]; // NCHW = 1, NHWC = 3, TODO: axis list
  optional float momentum = 4 [default = 0.99];
  optional float epsilon = 5 [default = 0.001];
  optional bool center = 6 [default = true];
  optional bool scale = 7 [default = true];
  optional float beta_init = 8 [default = 0.0];
  optional float gamma_init = 9 [default = 1.0];
  optional float mean_init = 10 [default = 0.0];
  optional float variance_init = 11 [default = 1.0];
  required string moving_mean = 14;
  required string moving_variance = 15;
  optional string beta = 16;
  optional string gamma = 17;
  optional string mean = 18 [default = "mean"];
  optional string inv_variance = 19 [default = "inv_variance"];
  optional bool is_training = 20 [default = true];
}

message NormalizationGradOpConf {
  //in
  required string dy = 1;
  required string x = 2;
  optional string mean = 3;
  optional string inv_variance = 4;
  optional string gamma = 5;
  //out
  optional string dx = 6 [default = "dx"];
  optional string beta_diff = 7 [default = "beta_diff"];
  optional string gamma_diff = 8 [default = "gamma_diff"];

  required int32 axis = 9;
  required float epsilon = 10;
}

message DropoutOpConf {
  required string in = 1;
  required string out = 2;
  required double rate = 3;
  optional ShapeProto noise_shape = 4;
  optional int64 seed = 5;
  optional string random_mask = 6 [default = "random_mask"];
}

message DropoutGradOpConf {
  required string random_mask = 1;
  required string dy = 2;
  required string dx = 3;
  required double rate = 4;
}

message TransposeOpConf {
  required string in = 1;
  required string out = 2;
  repeated int32 perm = 3;
}

message ReduceConcatOpConf {
  required int32 in_num = 1;
  repeated string in = 2;
  optional string out = 3;
}

message NcclAllReduceOpConf {
  optional string in = 1;
  optional string out = 2;
}

message NcclReduceScatterOpConf {
}

message NcclAllGatherOpConf {
}

message ReduceSplitOpConf {
  required int32 out_num = 1;
  optional string in = 2;
  repeated string out = 3;
  repeated ShapeProto out_shape = 4;
  optional int32 order_in_graph = 5;
}

message ReduceScatterOpConf {
  optional int32 out_num = 1 [default = 0];
}

message ReduceAddOpConf {
  optional int32 in_num = 1 [default = 0];
}

message ReduceGatherOpConf {
  optional int32 in_num = 1 [default = 0];
}

message AccuracyOpConf {
  required string prediction = 1;
  required string label = 2;
  optional int32 top_k = 3 [default = 1];
  required string accuracy = 4;
  optional string weight = 5;
}

message MatmulOpConf {
  // input lbn
  required string a = 1;
  required string b = 2;
  // output bn
  required string out = 5;
  optional bool transpose_a = 6 [default = false];
  optional bool transpose_b = 7 [default = false];
}

message DotOpConf {
  required string in = 1;
  required string weight = 2;
  optional string bias = 3;
  required string out = 4;
}

message MultiplyOpConf {
  required string in_0 = 1;
  required string in_1 = 2;
  required string out = 4;
}

enum Norm {
  L1 = 1;
  L2 = 2;
}

message HingeLossOpConf {
  required string prediction = 1;
  required string label = 2;
  required string loss = 3;
  optional ScalarReductionType reduction = 4 [default = kSumOverN];
  optional float weight_scalar = 5 [default = 1.0];
  optional string weight = 6;
  optional Norm norm = 7[default = L1];
}

message PackOpConf {
  required string in = 1;
  required string out = 2;
  required int32 pack_num = 3;
  required string related_unpack = 4;
}

message UnpackOpConf {
  required string in = 1;
  required string out = 2;
  required int32 unpack_num = 3;
}

message RepeatOpConf {
  required string in = 1;
  required string out = 2;
  required int32 repeat_num = 3;
}

message GatherOpConf {
  required string in = 1;
  required string indices = 2;
  required string out = 3;
  optional int64 axis = 4 [default = 0];
}

message GatherMs0OpConf {
  required string in = 1;
  required string indices = 2;
  required string out = 3;
}

message UnsortedSegmentSumOpConf {
  required string data = 1;
  required string segment_ids = 2;
  required string out = 3;
  required int64 axis = 4;
  required int64 num_segments = 5;
}

message GatherMs0GradOpConf {
  required string out_diff = 1;
  required string indices = 2;
  required string in_diff = 3;
  required int64 gather_dim_size = 4;
}

message BatchGatherOpConf {
  required string in = 1;
  required string indices = 2;
  required string out = 3;
}

message SqrtOpConf {
  required string in = 1;
  required string out = 2;
}

message RsqrtOpConf {
  required string in = 1;
  required string out = 2;
  optional double epsilon = 3 [default = 1e-5];
}

message SquareOpConf {
  required string in = 1;
  required string out = 2;
}

message BroadcastAddOpConf {
  required string a = 1;
  required string b = 2;
  required string out = 3;
  optional bool is_const = 4 [default = false];
}

message BroadcastSubOpConf {
  required string a = 1;
  required string b = 2;
  required string out = 3;
  optional bool is_const = 4 [default = false];
}

message BroadcastMulOpConf {
  required string a = 1;
  required string b = 2;
  required string out = 3;
  optional bool is_const = 4 [default = false];
}

message BroadcastDivOpConf {
  required string a = 1;
  required string b = 2;
  required string out = 3;
  optional bool is_const = 4 [default = false];
}

message BroadcastLikeOpConf {
  required string x = 1;
  required string like = 2;
  required string y = 3;
  repeated int32 reduced_axis = 4;
}

message BroadcastDivGradOpConf {
  //  input
  required string b = 1; // denominator in fw
  required string y = 2;
  required string dy = 3;
  //  output
  required string db = 4;
  optional string temp_storage = 5 [default = "temp_storage"];
}

message BiasAddOpConf {
  // inputs
  required string a = 1;
  required string b = 2;
  // output
  required string out = 3;
  // conf
  required int32 axis = 4;
}

message DimSliceConf {
  optional int32 start = 1 [default = 0];
  optional int32 end = 2 [default = 0];
  optional int32 stride = 3 [default = 1];
}

message SliceOpConf {
  required string in = 1;
  required string out = 2;
  repeated DimSliceConf dim_slice_conf = 3;
}

message SliceGradOpConf {
  required string dy = 1;
  required string dx = 2;
  required string like = 3;
  repeated DimSliceConf dim_slice_conf = 4;
}

message LayerNormOpConf {
  // in
  required string in = 1;
  optional string beta = 2;
  optional string gamma = 3;

  // out
  required string out = 4;
  optional string normalized = 5 [default = "normalized"];
  optional string mean = 6 [default = "mean"];
  optional string inv_variance = 7 [default = "inv_variance"];

  optional bool center = 8 [default = true];
  optional bool scale = 9 [default = true];
  optional int64 begin_norm_axis = 11 [default = 1];
  optional int64 begin_params_axis = 12 [default = -1];
  optional double epsilon = 13 [default = 1e-5];
}

message LayerNormGradOpConf {
  // in
  required string dy = 1;
  required string x = 2;
  optional string mean = 3;
  optional string inv_variance = 4;
  // out
  required string dx = 5;

  required int64 begin_norm_axis = 6;
  required double epsilon = 7;
}

message LayerNormParamGradOpConf {
  // in
  required string dy = 1;
  optional string normalized = 2;
  optional string gamma = 3;
  // out
  optional string normalized_diff = 4;
  optional string beta_diff = 5;
  optional string gamma_diff = 6;

  required int64 begin_params_axis = 7;
}

message ConstantOpConf {
  optional string tick = 1;
  required string out = 2;
  optional ShapeProto shape = 3;
  optional DataType data_type = 4;
  optional InitializerConf initializer = 5;
}

message OneHotOpConf {
  required string indices = 1;
  required string out = 2;
  required int64 depth = 3;
  optional DataType data_type = 4;
}

message ScalarAddOpConf {
  required string in = 1;
  required string out = 2;
  oneof scalar_operand {
    int64 int_operand = 3;
    double float_operand = 4;
  }
}

message ScalarMulOpConf {
  required string in = 1;
  required string out = 2;
  oneof scalar_operand {
    int64 int_operand = 3;
    double float_operand = 4;
  }
}

message ReduceIdentityOpConf {
  optional string in = 1;
  optional string out = 2;
  optional int32 order_in_graph = 3;
}

message TickOpConf {
  repeated string tick = 1;
  required string out = 2;
}

message WaitAndSendIdsOpConf {
  required string out = 1;
  required string wait_buffer_name = 2;
  repeated Int64List id_list = 3;
  required DataType data_type = 4 [default = kInt32];
}

message CallbackNotifyOpConf {
  required string in = 1;
  repeated string callback_buffer_name = 2;
}

message ReentrantLockOpConf {
  required string start = 1;
  optional string end = 2;
  required string out = 3;
  repeated Int64List lock_id2intersecting_lock_ids = 4;
}

message SourceTickOpConf {
  required string out = 1;
}

message SinkTickOpConf {
  repeated string tick = 1;
  required string out = 2;
}

message TupleIdentityOpConf {
  repeated string in = 1;
  repeated string out = 2;
}

message TopKOpConf {
  required string in = 1;
  required string out = 2;
  optional int32 k = 3 [default = 1];
  optional bool sorted = 4 [default = true];
}

message L2NormalizeOpConf {
  required string in = 1;
  required string out = 2;
  required int32 axis = 3 [default = -1];
  optional float epsilon = 4 [default = 1e-12];
}

message KeepHeaderOnlyOpConf {
  repeated string in = 1;
  repeated string out = 2;
}

message AxpyOpConf {
  required string x = 1;
  required string y = 2;
  required double alpha = 3;
}

message TotalLossInstanceNumOpConf {
  repeated string in = 1;
  required string out = 2;
}

message UnsortedBatchSegmentSumOpConf {
  required string data = 1;
  required string segment_ids = 2;
  required string out = 3;
  required int64 num_segments = 4;
}

message ShapeElemCntAxisConf {
  repeated int32 axis = 1;
}

message ShapeElemCntRangeAxisConf {
  // closed interval: [begin_axis, end_axis]
  optional int32 begin_axis = 1 [default = 0];
  optional int32 end_axis = 2 [default = -1];
}

message ShapeElemCntOpConf {
  required string x = 1;
  required string y = 2;
  optional DataType data_type = 3 [default = kInt32];
  oneof axis_conf {
    ShapeElemCntAxisConf exclude_axis_conf = 4;
    ShapeElemCntAxisConf include_axis_conf = 5;
    ShapeElemCntRangeAxisConf range_axis_conf = 6;
  }
}

message AccOpConf {
  // in
  required string one = 1;
  // out
  required string acc = 2;
  optional int32 max_acc_num = 3 [default = 1];   
}

message AccTickOpConf {
  // in
  required string one = 1;
  // out
  required string acc = 2;
  optional int32 max_acc_num = 3 [default = 1];   
}

message EveryNthOpConf {
  required string in = 1;
  required string out = 2;
  required int64 n = 3;
}

message ModelInitOpConf {
  required string tick = 1;
  repeated string out = 2;
  repeated string variable_op_name = 3;
  repeated VariableOpConf original_variable_conf = 4;
}

message ModelLoadOpConf {
  required string path = 1;
  repeated string out = 2;
  repeated string variable_op_name = 3;
  repeated VariableOpConf original_variable_conf = 4;
}

message AllReduceFacadeOpConf {
  required string in = 1;
  required string out = 2;
}

message IdentityOpConf {
  required string in = 1;
  required string out = 2;
}

message CaseOpConf {
  required string in = 1;
  repeated string out = 2;
}

message EsacOpConf {
  repeated string in = 1;
  required string out = 2;
  optional DataType data_type = 3 [default=kInt32];
}

message PartialTickOpConf {
  required string tick = 1;
  required string out = 2;
}

message AssignOpConf {
  required string ref = 1;
  required string value = 2;
}

message ModelSaveOpConf {
  required string path = 1;
  repeated string in = 2;
  repeated string key = 3;
}

message LearningRateScheduleOpConf {
  required string train_step = 1;
  required string out = 2;
  required float learning_rate = 3;
  optional LearningRateDecayConf learning_rate_decay = 4;
  optional WarmupConf warmup_conf = 5;
}

message SliceBoxingConf {
  required LogicalBlobId lbi = 1;
  repeated TensorSliceViewProto in_slice = 2;
  required TensorSliceViewProto out_slice = 3;
  optional ShapeProto out_shape = 4;
}

message SliceBoxingCopyOpConf {
  required SliceBoxingConf slice_boxing_conf = 1;
}

message SliceBoxingAddOpConf {
  required SliceBoxingConf slice_boxing_conf = 1;
}

<<<<<<< HEAD
=======
message NcclBoxingReduceScatterOpConf {
  required LogicalBlobId lbi = 1;
}

message NcclBoxingAllGatherOpConf {
  required LogicalBlobId lbi = 1;
}

message NcclBoxingAllReduceOpConf {
  required LogicalBlobId lbi = 1;
}
>>>>>>> 8309420e

message OperatorConf {
  required string name = 1;
  optional bool trainable = 3 [default = true];
  optional DeviceType device_type = 4 [default = kInvalidDevice];
  optional bool enable_cudnn = 5;
  optional int64 cudnn_buf_limit_mbyte = 6;
  repeated string ctrl_in_op_name = 7;
  oneof op_type {
    // system op
    DecodeOFRecordOpConf decode_ofrecord_conf = 101;
    DecodeRandomOpConf decode_random_conf = 102;
    RecordLoadOpConf record_load_conf = 103;
    CopyHdOpConf copy_hd_conf = 104;
    CopyCommNetOpConf copy_comm_net_conf = 106;
    ConcatOpConf concat_conf = 107;
    BoxingOpConf boxing_conf = 108;
    ReduceScatterOpConf reduce_scatter_conf = 109;
    ReduceAddOpConf reduce_add_conf = 110;
    ReduceGatherOpConf reduce_gather_conf = 111;
    ReduceConcatOpConf reduce_concat_conf = 112;
    ReduceSplitOpConf reduce_split_conf = 113;
    NcclAllReduceOpConf nccl_all_reduce_conf = 114;
    NcclReduceScatterOpConf nccl_reduce_scatter_conf = 115;
    NcclAllGatherOpConf nccl_all_gather_conf = 116;
    AccumulateOpConf accumulate_conf = 117;
    NormalModelUpdateOpConf normal_mdupdt_conf = 118;
    CastOpConf cast_conf = 121;
    VariableOpConf variable_conf = 122;
    ReduceIdentityOpConf reduce_identity_conf = 123;
    TickOpConf tick_conf = 124;
    KeepHeaderOnlyOpConf keep_header_only_conf = 125;
    TotalLossInstanceNumOpConf total_loss_instance_num_conf = 126;
    NaiveModelUpdateOpConf naive_model_update_conf = 127;
    MomentumModelUpdateOpConf momentum_model_update_conf = 128;
    RMSPropModelUpdateOpConf rmsprop_model_update_conf = 129;
    LARSModelUpdateOpConf lars_model_update_conf = 130;
    AdamModelUpdateOpConf adam_model_update_conf = 131;
    ShapeElemCntOpConf shape_elem_cnt_conf = 132;
    AccOpConf acc_conf = 133;
    AllReduceFacadeOpConf all_reduce_facade_conf = 134;
    SourceTickOpConf source_tick_conf = 135;
    SinkTickOpConf sink_tick_conf = 136;
    InputOpConf input_conf = 137;
    OutputOpConf output_conf = 138;
    WaitAndSendIdsOpConf wait_and_send_ids_conf = 139;
    ReentrantLockOpConf reentrant_lock_conf = 140;
    CallbackNotifyOpConf callback_notify_conf = 141;
    ForeignInputOpConf foreign_input_conf = 142;
    ForeignOutputOpConf foreign_output_conf = 143;
    AccTickOpConf acc_tick_conf = 144;
    SwitchOutputOpConf switch_output_conf = 145;
    ReturnOpConf return_conf = 146;
    PartialTickOpConf partial_tick_conf = 147;
    LazyAdamModelUpdateOpConf lazy_adam_model_update_conf = 148;
    ForeignWatchOpConf foreign_watch_conf = 149;
    SliceBoxingCopyOpConf slice_boxing_copy_conf = 150;
    SliceBoxingAddOpConf slice_boxing_add_conf = 151;
<<<<<<< HEAD
=======
    NcclBoxingReduceScatterOpConf nccl_boxing_reduce_scatter_conf = 152;
    NcclBoxingAllGatherOpConf nccl_boxing_all_gather_conf = 153;
    NcclBoxingAllReduceOpConf nccl_boxing_all_reduce_conf = 154;
>>>>>>> 8309420e

    // domain op
    TupleIdentityOpConf tuple_identity_conf = 200;
    TransposeOpConf transpose_conf = 201;
    ReshapeOpConf reshape_conf = 202;
    Conv1DOpConf conv_1d_conf = 205;
    Conv2DOpConf conv_2d_conf = 206;
    Conv3DOpConf conv_3d_conf = 207;
    AveragePooling1DOpConf average_pooling_1d_conf = 208;
    MaxPooling1DOpConf max_pooling_1d_conf = 209;
    AveragePooling2DOpConf average_pooling_2d_conf = 210;
    MaxPooling2DOpConf max_pooling_2d_conf = 211;
    AveragePooling3DOpConf average_pooling_3d_conf = 212;
    MaxPooling3DOpConf max_pooling_3d_conf = 213;
    LocalResponseNormalizationOpConf local_response_normalization_conf = 216;
    NormalizationOpConf normalization_conf = 217;
    DropoutOpConf dropout_conf = 218;
    ReduceSumOpConf reduce_sum_conf = 219;
    AddOpConf add_conf = 220;
    MatmulOpConf matmul_conf = 221;
    DotOpConf dot_conf = 222;
    MultiplyOpConf multiply_conf = 223;
    MaximumOpConf maximum_conf = 224;
    SigmoidOpConf sigmoid_conf = 225;
    TanHOpConf tanh_conf = 226;
    ReluOpConf relu_conf = 227;
    SoftmaxOpConf softmax_conf = 228;
    SparseCrossEntropyLossOpConf sparse_cross_entropy_loss_conf = 229;
    HingeLossOpConf hinge_loss_conf = 230;
    SparseSoftmaxCrossEntropyLossOpConf sparse_softmax_cross_entropy_loss_conf = 231;
    AccuracyOpConf accuracy_conf = 232;
    PrintOpConf print_conf = 233;
    PackOpConf pack_conf = 237;
    UnpackOpConf unpack_conf = 238;
    RepeatOpConf repeat_conf = 239;
    GeluOpConf gelu_conf = 241;
    GatherOpConf gather_conf = 242;
    BatchGatherOpConf batch_gather_conf = 243;
    SliceOpConf slice_conf = 252;
    BiasAddOpConf bias_add_conf = 253;
    LayerNormOpConf layer_norm_conf = 254;
    ConstantOpConf constant_conf = 255;
    SigmoidCrossEntropyLossOpConf sigmoid_cross_entropy_loss_conf = 257;
    OneHotOpConf one_hot_conf = 258;
    IdentityLossOpConf identity_loss_conf = 259;
    SparseCrossEntropyOpConf sparse_cross_entropy_conf= 260;
    ReduceMeanOpConf reduce_mean_conf = 261;
    TopKOpConf top_k_conf = 262;
    L2NormalizeOpConf l2_normalize_conf = 264;
    PReluOpConf prelu_conf = 265;
    ReluGradOpConf relu_grad_conf = 266;
    GeluGradOpConf gelu_grad_conf = 267;
    ReshapeLikeOpConf reshape_like_conf = 268;
    SliceGradOpConf slice_grad_conf = 269;
    ReduceSumLikeOpConf reduce_sum_like_conf = 270;
    DropoutGradOpConf dropout_grad_conf = 271;
    LayerNormGradOpConf layer_norm_grad_conf = 272;
    LayerNormParamGradOpConf layer_norm_param_grad_conf = 273;
    SparseCrossEntropyGradOpConf sparse_cross_entropy_grad_conf= 274;
    UnsortedSegmentSumOpConf unsorted_segment_sum_conf = 275;
    BroadcastDivGradOpConf broadcast_div_grad_conf= 276;
    BroadcastLikeOpConf broadcast_like_conf = 277;
    SoftmaxGradOpConf softmax_grad_conf = 278;
    UnsortedBatchSegmentSumOpConf unsorted_batch_segment_sum_conf = 279;
    ReduceMeanGradOpConf reduce_mean_grad_conf = 280;
    NormalizationGradOpConf normalization_grad_conf = 282;
    ConvBiasGradOpConf conv_bias_grad_conf = 283;
    ConvFilterGradOpConf conv_filter_grad_conf = 284;
    ConvDataGradOpConf conv_data_grad_conf = 285;
    EveryNthOpConf every_nth_conf = 286;
    TanHGradOpConf tanh_grad_conf = 288;
    PoolingGradOpConf pooling_grad_conf = 289;
    IdentityOpConf identity_conf = 290;
    CaseOpConf case_conf = 291;
    EsacOpConf esac_conf = 292;
    ModelInitOpConf model_init_conf = 293;
    SplitLikeOpConf split_like_conf = 294;
    SigmoidGradOpConf sigmoid_grad_conf = 295;
    AssignOpConf assign_conf = 296;
    ModelSaveOpConf model_save_conf = 297;
    LearningRateScheduleOpConf learning_rate_schedule_conf = 298;
    PReluDataGradOpConf prelu_data_grad_conf = 299;
    PReluAlphaGradOpConf prelu_alpha_grad_conf = 300;
    ModelLoadOpConf model_load_conf = 301;
    SigmoidCrossEntropyLossGradOpConf sigmoid_cross_entropy_loss_grad_conf = 304; 
    GatherMs0OpConf gather_ms0_conf = 305;
    GatherMs0GradOpConf gather_ms0_grad_conf = 306;

    // math op
    BroadcastAddOpConf broadcast_add_conf = 500;
    BroadcastSubOpConf broadcast_sub_conf = 501;
    BroadcastMulOpConf broadcast_mul_conf = 502;
    BroadcastDivOpConf broadcast_div_conf = 503;
    SquareOpConf square_conf = 504;
    SqrtOpConf sqrt_conf = 505;
    RsqrtOpConf rsqrt_conf = 506;
    ScalarAddOpConf scalar_add_conf = 507;
    ScalarMulOpConf scalar_mul_conf = 508;

    // mutable input op
    AxpyOpConf axpy_conf = 752;
  }
}

message OpNameSet {
  repeated string op_name = 1;
}

message OpNameRelations {
  map<string, string> src_op_name2dst_op_name = 1;
}

message OpNameGroups {
  message OpNameGroup {
    repeated string op_name = 1;
  }
  repeated OpNameGroup op_name_group = 2;
}<|MERGE_RESOLUTION|>--- conflicted
+++ resolved
@@ -1480,8 +1480,6 @@
   required SliceBoxingConf slice_boxing_conf = 1;
 }
 
-<<<<<<< HEAD
-=======
 message NcclBoxingReduceScatterOpConf {
   required LogicalBlobId lbi = 1;
 }
@@ -1493,7 +1491,6 @@
 message NcclBoxingAllReduceOpConf {
   required LogicalBlobId lbi = 1;
 }
->>>>>>> 8309420e
 
 message OperatorConf {
   required string name = 1;
@@ -1552,12 +1549,9 @@
     ForeignWatchOpConf foreign_watch_conf = 149;
     SliceBoxingCopyOpConf slice_boxing_copy_conf = 150;
     SliceBoxingAddOpConf slice_boxing_add_conf = 151;
-<<<<<<< HEAD
-=======
     NcclBoxingReduceScatterOpConf nccl_boxing_reduce_scatter_conf = 152;
     NcclBoxingAllGatherOpConf nccl_boxing_all_gather_conf = 153;
     NcclBoxingAllReduceOpConf nccl_boxing_all_reduce_conf = 154;
->>>>>>> 8309420e
 
     // domain op
     TupleIdentityOpConf tuple_identity_conf = 200;
