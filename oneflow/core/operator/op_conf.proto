--- conflicted
+++ resolved
@@ -818,11 +818,8 @@
     RoIAlignOpConf roi_align_conf = 410;
     ProposalTargetOpConf proposal_target_conf = 411;
     BboxNmsAndLimitOpConf bbox_nms_and_limit_conf = 412;
-<<<<<<< HEAD
     AnchorTargetOpConf anchor_target_conf = 413;
-=======
-    SigmoidCrossEntropyLossOpConf sigmoid_cross_entropy_loss_conf = 413;
->>>>>>> 0f638631
+    SigmoidCrossEntropyLossOpConf sigmoid_cross_entropy_loss_conf = 414;
   }
 }
 
