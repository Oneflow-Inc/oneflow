syntax = "proto2";
package oneflow;

import "oneflow/core/common/shape.proto";
import "oneflow/core/common/data_type.proto";

message ConstantFillConf {
  optional float value = 1 [default = 0];
}

message UniformFillConf {
  optional float min = 1 [default = 0];
  optional float max = 2 [default = 1];
}

message GaussianFillConf {
  optional float mean = 1 [default = 0];
  optional float std = 2 [default = 1];
}

message FillConf {
  oneof type {
    ConstantFillConf constant_conf = 1;
    UniformFillConf uniform_conf = 2;
    GaussianFillConf gaussian_conf = 3;
  }
}


message ConvolutionOpConf {
  required string in = 1;
  required string out = 2;

  optional int32 out_num = 3 [default = 1];
  optional bool has_bias_term = 4 [default = true];

  optional int32 pad_h = 5 [default = 0];
  optional int32 pad_w = 6 [default = 0];
  required int32 kernel_h = 7;
  required int32 kernel_w = 8;
  optional int32 stride_h = 9 [default = 1];
  optional int32 stride_w = 10 [default = 1];
  optional int32 dilation_h = 11 [default = 1];
  optional int32 dilation_w = 12 [default = 1];

<<<<<<< HEAD
  optional bool use_cudnn = 13 [default = true];
  
  enum cudnnConvolutionFwdAlgo_t {
    CUDNN_CONVOLUTION_FWD_ALGO_IMPLICIT_GEMM = 0;
    CUDNN_CONVOLUTION_FWD_ALGO_IMPLICIT_PRECOMP_GEMM = 1;
    CUDNN_CONVOLUTION_FWD_ALGO_GEMM = 2;
    CUDNN_CONVOLUTION_FWD_ALGO_DIRECT = 3;
    CUDNN_CONVOLUTION_FWD_ALGO_FFT = 4;
    CUDNN_CONVOLUTION_FWD_ALGO_FFT_TILING = 5;
    CUDNN_CONVOLUTION_FWD_ALGO_WINOGRAD = 6;
    CUDNN_CONVOLUTION_FWD_ALGO_WINOGRAD_NONFUSED = 7;
    CUDNN_CONVOLUTION_FWD_ALGO_COUNT = 8;
  }
  enum cudnnConvolutionBwdFilterAlgo_t {
    CUDNN_CONVOLUTION_BWD_FILTER_ALGO_0 = 0;
    CUDNN_CONVOLUTION_BWD_FILTER_ALGO_1 = 1;
    CUDNN_CONVOLUTION_BWD_FILTER_ALGO_FFT = 2;
    CUDNN_CONVOLUTION_BWD_FILTER_ALGO_3 = 3;
    CUDNN_CONVOLUTION_BWD_FILTER_ALGO_WINOGRAD = 4;
    CUDNN_CONVOLUTION_BWD_FILTER_ALGO_WINOGRAD_NONFUSED = 5;
    CUDNN_CONVOLUTION_BWD_FILTER_ALGO_FFT_TILING = 6;
    CUDNN_CONVOLUTION_BWD_FILTER_ALGO_COUNT = 7;
  }
  enum cudnnConvolutionBwdDataAlgo_t {
    CUDNN_CONVOLUTION_BWD_DATA_ALGO_0 = 0;
    CUDNN_CONVOLUTION_BWD_DATA_ALGO_1 = 1;
    CUDNN_CONVOLUTION_BWD_DATA_ALGO_FFT = 2;
    CUDNN_CONVOLUTION_BWD_DATA_ALGO_FFT_TILING = 3;
    CUDNN_CONVOLUTION_BWD_DATA_ALGO_WINOGRAD = 4;
    CUDNN_CONVOLUTION_BWD_DATA_ALGO_WINOGRAD_NONFUSED = 5;
    CUDNN_CONVOLUTION_BWD_DATA_ALGO_COUNT = 6;
  }
  optional cudnnConvolutionFwdAlgo_t cudnn_fwd_algo = 14 [default = CUDNN_CONVOLUTION_FWD_ALGO_IMPLICIT_GEMM];
  optional cudnnConvolutionBwdFilterAlgo_t cudnn_bwd_filter_algo = 15 [default = CUDNN_CONVOLUTION_BWD_FILTER_ALGO_0];
  optional cudnnConvolutionBwdDataAlgo_t cudnn_bwd_data_algo = 16 [default = CUDNN_CONVOLUTION_BWD_DATA_ALGO_0];

  optional FillConf weight_fill = 17;
  optional FillConf bias_fill = 18;
=======
  optional FillConf weight_fill = 13;
  optional FillConf bias_fill = 14;
>>>>>>> 0833ce24
}

message InnerProductOpConf {
  required string in = 1;
  required string out = 2;

  required int32 out_num = 3;
  optional bool has_bias_term = 4 [default = true];
  optional FillConf weight_fill = 5; 
  optional FillConf bias_fill = 6; 
}

message BasicDataLoaderOpConf {
  required string out = 1;
  required DataType data_type = 2;
  required string data_dir = 3;
  optional int32 max_sequence_size = 4 [default = 1];
  required ShapeProto shape = 5;
}

message PoolingOpConf {
  required string in = 1;
  required string out = 2;

  enum PoolMethod {
    kMax = 0;
    kAve = 1;
    kStochastic = 2;
  }
  required PoolMethod pool = 3;
  optional int32 pad_h = 4 [default = 0];
  optional int32 pad_w = 5 [default = 0];
  required int32 kernel_h = 6;
  required int32 kernel_w = 7;
  optional int32 stride_h = 8 [default = 1];
  optional int32 stride_w = 9 [default = 1];
}

message ReluOpConf {
  required string in = 1;
  required string out = 2;
}

message SoftmaxOpConf {
  required string in = 1;
  required string out = 2;
}

message SoftmaxLossOpConf {
  required string prediction = 1;
  required string label = 2;
  required string loss = 3;
}

message MultinomialLogisticLossOpConf {
  required string prediction = 1;
  required string label = 2;
  required string loss = 3;
}

message ConcatOpConf {
  repeated string in = 1;
  required string out = 2;
  required int32 axis = 3;
}

message CopyCommNetOpConf {
}

message CopyHdOpConf {
  enum Type {
    H2D = 0;
    D2H = 1;
  }
  required Type type = 1;
}

message CloneOpConf {
  required int32 out_num = 1;
  required string lbn = 2;
}

message BoxConcatConf {
  required int32 axis = 1;
}

message BoxAddConf {
}

message BoxSplitConf {
  required int32 axis = 1;
  repeated int32 part_num = 2;
}

message BoxCloneConf {
}

message BoxingOpConf {
  required string lbn = 1;
  required int32 in_num = 2;
  required int32 out_num = 3;

  oneof in_box {
    BoxConcatConf concat_box = 4;
    BoxAddConf add_box = 5;
  }
  oneof out_box {
    BoxSplitConf split_box = 6;
    BoxCloneConf clone_box = 7;
  }
}

message NormalModelUpdateOpConf {
  optional float learning_rate = 1 [default = 0.01];
}

message MomentumModelUpdateOpConf {
  optional float learning_rate = 1 [default = 0.01];
  optional float beta = 2 [default = 0.9];
}

message RMSPropModelUpdateOpConf {
  optional float learning_rate = 1 [default = 0.01];
  optional float decay_rate = 2 [default = 0.99];
  optional float epsilon = 3 [default = 1e-8];
}

message AccumulateOpConf {
}

message ModelSaveOpConf {
  repeated string lbns = 1;
}

message PrintOpConf {
  repeated string lbn = 1;
  required string print_path = 2;
}

message LossPrintOpConf {
}

message SumOpConf {
  required string in = 1;
  required string out = 2;
  required int32 axis = 3;
}

message BasicRnnCellConf {
}

message BasicLstmCellConf {
}

message RecurrentOpConf {
  required string in = 1;
  optional string init_hidden = 2;
  optional FillConf init_hidden_fill = 3;
  required string out = 4;
  required int32 hidden_size = 5;
  optional bool has_bias_term = 6 [default = true];
  oneof rnn_type {
   BasicRnnCellConf basic_rnn_cell = 7;
   BasicLstmCellConf basic_lstm_cell = 8;
  }
}

message OperatorConf {
  required string name = 1;
  optional string model_load_dir = 2;
  oneof op_type {
    ConvolutionOpConf convolution_conf = 100;
    InnerProductOpConf innerproduct_conf = 101;
    BasicDataLoaderOpConf basic_data_loader_conf = 102;
    PoolingOpConf pooling_conf = 103;
    ReluOpConf relu_conf = 104;
    SoftmaxOpConf softmax_conf = 105;
    MultinomialLogisticLossOpConf multinomial_logistic_loss_conf = 106;
    CopyHdOpConf copy_hd_conf = 107;
    CloneOpConf clone_conf = 108;
    BoxingOpConf boxing_conf = 109;
    NormalModelUpdateOpConf normal_mdupdt_conf = 110;
    ModelSaveOpConf model_save_conf = 111;
    AccumulateOpConf accumulate_conf = 112;
    ConcatOpConf concat_conf = 113;
    CopyCommNetOpConf copy_comm_net_conf = 114;
    MomentumModelUpdateOpConf momentum_mdupdt_conf = 115;
    RMSPropModelUpdateOpConf rmsprop_mdupdt_conf = 116;
    SoftmaxLossOpConf softmax_loss_conf = 117;
    PrintOpConf print_conf = 118;
    LossPrintOpConf loss_print_conf = 119;
    SumOpConf sum_conf = 120;
    RecurrentOpConf recurrent_conf = 121; 
  }
}<|MERGE_RESOLUTION|>--- conflicted
+++ resolved
@@ -43,49 +43,10 @@
   optional int32 dilation_h = 11 [default = 1];
   optional int32 dilation_w = 12 [default = 1];
 
-<<<<<<< HEAD
-  optional bool use_cudnn = 13 [default = true];
+  optional bool with_cudnn = 13 [default = true];
   
-  enum cudnnConvolutionFwdAlgo_t {
-    CUDNN_CONVOLUTION_FWD_ALGO_IMPLICIT_GEMM = 0;
-    CUDNN_CONVOLUTION_FWD_ALGO_IMPLICIT_PRECOMP_GEMM = 1;
-    CUDNN_CONVOLUTION_FWD_ALGO_GEMM = 2;
-    CUDNN_CONVOLUTION_FWD_ALGO_DIRECT = 3;
-    CUDNN_CONVOLUTION_FWD_ALGO_FFT = 4;
-    CUDNN_CONVOLUTION_FWD_ALGO_FFT_TILING = 5;
-    CUDNN_CONVOLUTION_FWD_ALGO_WINOGRAD = 6;
-    CUDNN_CONVOLUTION_FWD_ALGO_WINOGRAD_NONFUSED = 7;
-    CUDNN_CONVOLUTION_FWD_ALGO_COUNT = 8;
-  }
-  enum cudnnConvolutionBwdFilterAlgo_t {
-    CUDNN_CONVOLUTION_BWD_FILTER_ALGO_0 = 0;
-    CUDNN_CONVOLUTION_BWD_FILTER_ALGO_1 = 1;
-    CUDNN_CONVOLUTION_BWD_FILTER_ALGO_FFT = 2;
-    CUDNN_CONVOLUTION_BWD_FILTER_ALGO_3 = 3;
-    CUDNN_CONVOLUTION_BWD_FILTER_ALGO_WINOGRAD = 4;
-    CUDNN_CONVOLUTION_BWD_FILTER_ALGO_WINOGRAD_NONFUSED = 5;
-    CUDNN_CONVOLUTION_BWD_FILTER_ALGO_FFT_TILING = 6;
-    CUDNN_CONVOLUTION_BWD_FILTER_ALGO_COUNT = 7;
-  }
-  enum cudnnConvolutionBwdDataAlgo_t {
-    CUDNN_CONVOLUTION_BWD_DATA_ALGO_0 = 0;
-    CUDNN_CONVOLUTION_BWD_DATA_ALGO_1 = 1;
-    CUDNN_CONVOLUTION_BWD_DATA_ALGO_FFT = 2;
-    CUDNN_CONVOLUTION_BWD_DATA_ALGO_FFT_TILING = 3;
-    CUDNN_CONVOLUTION_BWD_DATA_ALGO_WINOGRAD = 4;
-    CUDNN_CONVOLUTION_BWD_DATA_ALGO_WINOGRAD_NONFUSED = 5;
-    CUDNN_CONVOLUTION_BWD_DATA_ALGO_COUNT = 6;
-  }
-  optional cudnnConvolutionFwdAlgo_t cudnn_fwd_algo = 14 [default = CUDNN_CONVOLUTION_FWD_ALGO_IMPLICIT_GEMM];
-  optional cudnnConvolutionBwdFilterAlgo_t cudnn_bwd_filter_algo = 15 [default = CUDNN_CONVOLUTION_BWD_FILTER_ALGO_0];
-  optional cudnnConvolutionBwdDataAlgo_t cudnn_bwd_data_algo = 16 [default = CUDNN_CONVOLUTION_BWD_DATA_ALGO_0];
-
-  optional FillConf weight_fill = 17;
-  optional FillConf bias_fill = 18;
-=======
-  optional FillConf weight_fill = 13;
-  optional FillConf bias_fill = 14;
->>>>>>> 0833ce24
+  optional FillConf weight_fill = 14;
+  optional FillConf bias_fill = 15;
 }
 
 message InnerProductOpConf {
