syntax = "proto2";
package oneflow;

import "oneflow/core/common/shape.proto";
import "oneflow/core/common/data_type.proto";
import "oneflow/core/record/image.proto";
import "oneflow/core/record/record.proto";
import "oneflow/core/job/resource.proto";
import "oneflow/core/job/sbp_parallel.proto";
import "oneflow/core/register/logical_blob_id.proto";

enum ActivationType {
  kNone = 0;
  kTanH = 1;
  kSigmoid = 2;
  kRelu = 3;
}

message ConstantInitializerConf {
  optional float value = 1 [default = 0];
}

message ConstantIntInitializerConf {
  optional int32 value = 1 [default = 0];
}

message RandomUniformInitializerConf {
  optional float min = 1 [default = 0];
  optional float max = 2 [default = 1];
}

message RandomUniformIntInitializerConf {
  optional int32 min = 1 [default = 0];
  optional int32 max = 2 [default = 1];
}

message RandomNormalInitializerConf {
  optional float mean = 1 [default = 0];
  optional float std = 2 [default = 1];
}

message TruncatedNormalInitializerConf {
  optional float std = 1 [default = 1];
}

enum VarianceNorm {
  kFanIn = 0;
  kFanOut = 1;
  kAverage = 2;
}

message XavierInitializerConf {
  required VarianceNorm variance_norm = 1;
}

message MsraInitializerConf {
  required VarianceNorm variance_norm = 1;
}

//output[D_0 ... D_(axis - 1) i D_(axis + 1) ... D_n] = start + i * stride
message RangeInitializerConf {
  optional double start = 1 [default = 0];
  optional double stride = 2 [default = 1];
  optional int64 axis = 3 [default = -1];
}

message IntRangeInitializerConf {
  optional int64 start = 1 [default = 0];
  optional int64 stride = 2 [default = 1];
  optional int64 axis = 3 [default = -1];
}


message InitializerConf {
  oneof type {
    ConstantInitializerConf constant_conf = 1;
    ConstantIntInitializerConf constant_int_conf = 2;
    RandomUniformInitializerConf random_uniform_conf = 3;
    RandomUniformIntInitializerConf random_uniform_int_conf = 4;
    RandomNormalInitializerConf random_normal_conf = 5;
    TruncatedNormalInitializerConf truncated_normal_conf = 6;
    XavierInitializerConf xavier_conf = 7;
    MsraInitializerConf msra_conf = 8;
    RangeInitializerConf range_conf = 9;
    IntRangeInitializerConf int_range_conf = 10;
  }
}

message Conv1DOpConf {
  required string in = 1;
  required string out = 2;
  required int32 filters = 3;
  optional string padding = 4 [default = "valid"];
  required string data_format = 5;
  repeated int32 kernel_size = 6;
  repeated int32 strides = 7;
  repeated int32 dilation_rate = 8;
  optional ActivationType activation = 9 [default = kNone];
  optional bool use_bias = 10 [default = true];
  optional InitializerConf weight_initializer = 11;
  optional InitializerConf bias_initializer = 12;
}

message Conv2DOpConf {
  required string in = 1;
  required string out = 2;
  required int32 filters = 3;
  optional string padding = 4 [default = "valid"];
  required string data_format = 5;
  repeated int32 kernel_size = 6;
  repeated int32 strides = 7;
  repeated int32 dilation_rate = 8;
  optional ActivationType activation = 9 [default = kNone];
  optional bool use_bias = 10 [default = true];
  optional InitializerConf weight_initializer = 11;
  optional InitializerConf bias_initializer = 12;
}

message Conv3DOpConf {
  required string in = 1;
  required string out = 2;
  required int32 filters = 3;
  optional string padding = 4 [default = "valid"];
  required string data_format = 5;
  repeated int32 kernel_size = 6;
  repeated int32 strides = 7;
  repeated int32 dilation_rate = 8;
  optional ActivationType activation = 9 [default = kNone];
  optional bool use_bias = 10 [default = true];
  optional InitializerConf weight_initializer = 11;
  optional InitializerConf bias_initializer = 12;
}

message Deconv2DOpConf {
  required string in = 1;
  required string out = 2;
  required int32 filters = 3;
  optional string padding = 4 [default = "valid"];
  required string data_format = 5;
  repeated int32 kernel_size = 6;
  repeated int32 strides = 7;
  optional ActivationType activation = 8 [default = kNone];
  optional bool use_bias = 9 [default = true];
  optional InitializerConf weight_initializer = 10;
  optional InitializerConf bias_initializer = 11;

}

message Deconv3DOpConf {
  required string in = 1;
  required string out = 2;
  required int32 filters = 3;
  optional string padding = 4 [default = "valid"];
  required string data_format = 5;
  repeated int32 kernel_size = 6;
  repeated int32 strides = 7;
  optional ActivationType activation = 8 [default = kNone];
  optional bool use_bias = 9 [default = true];
  optional InitializerConf weight_initializer = 10;
  optional InitializerConf bias_initializer = 11;
}

message FullyConnectedOpConf {
  required string in = 1;
  required string out = 2;
  required int32 units = 3;
  optional ActivationType activation = 4 [default = kNone];
  optional bool use_bias = 5 [default = true];
  optional InitializerConf weight_initializer = 6;
  optional InitializerConf bias_initializer = 7;
}

message AveragePooling1DOpConf {
  required string in = 1;
  required string out = 2;

  optional string padding = 3 [default = "valid"];
  required string data_format = 4;
  repeated int32 pool_size = 5;
  repeated int32 strides = 6;
}

message MaxPooling1DOpConf {
  required string in = 1;
  required string out = 2;

  optional string padding = 3 [default = "valid"];
  required string data_format = 4;
  repeated int32 pool_size = 5;
  repeated int32 strides = 6;
}

message AveragePooling2DOpConf {
  required string in = 1;
  required string out = 2;

  optional string padding = 3 [default = "valid"];
  required string data_format = 4;
  repeated int32 pool_size = 5;
  repeated int32 strides = 6;
}

message MaxPooling2DOpConf {
  required string in = 1;
  required string out = 2;

  optional string padding = 3 [default = "valid"];
  required string data_format = 4;
  repeated int32 pool_size = 5;
  repeated int32 strides = 6;
}

message AveragePooling3DOpConf {
  required string in = 1;
  required string out = 2;

  optional string padding = 3 [default = "valid"];
  required string data_format = 4;
  repeated int32 pool_size = 5;
  repeated int32 strides = 6;
}

message MaxPooling3DOpConf {
  required string in = 1;
  required string out = 2;

  optional string padding = 3 [default = "valid"];
  required string data_format = 4;
  repeated int32 pool_size = 5;
  repeated int32 strides = 6;
}

message ReluOpConf {
  required string in = 1;
  required string out = 2;
}

message SigmoidOpConf {
  required string in = 1;
  required string out = 2;
}

message TanHOpConf {
  required string in = 1;
  required string out = 2;
}

message SoftmaxOpConf {
  required string in = 1;
  required string out = 2;
  optional int32 axis = 3 [default = -1];
}

enum LossReductionType {
  kSumOverOne = 0;
  kSumOverWeight = 1;
  kSumOverN = 2;
  kSumOverNonZeroWeight = 3;
}

message SparseCrossEntropyOpConf {
  required string prediction = 1;
  required string label = 2;
  required string out = 3;
}

message SparseSoftmaxCrossEntropyLossOpConf {
  required string prediction = 1;
  required string label = 2;
  required string loss = 3;
  optional LossReductionType reduction = 4 [default = kSumOverN];
  optional float weight_scalar = 5 [default = 1.0];
  optional string weight = 6;
}

message SmoothL1LossOpConf {
  required string prediction = 1;
  required string label = 2;
  required string loss = 3;
  optional float beta = 4 [default = 1] ;
  optional float scale = 5 [default = 1];
  required string inside_weights = 6;
  required string outside_weights = 7;
  optional LossReductionType reduction = 8 [default = kSumOverN];
  optional float weight_scalar = 9 [default = 1.0];
  optional string weight = 10;
}

message SparseCrossEntropyLossOpConf {
  required string prediction = 1;
  required string label = 2;
  required string loss = 3;
  optional LossReductionType reduction = 4 [default = kSumOverN];
  optional float weight_scalar = 5 [default = 1.0];
  optional string weight = 6;
}

message SigmoidCrossEntropyLossOpConf {
  required string prediction = 1;
  required string label = 2;
  required string loss = 3;
  optional bool normalize = 4 [default = true];
  optional float scale = 5 [default = 1.0];
  optional LossReductionType reduction = 6 [default = kSumOverN];
  optional float weight_scalar = 7 [default = 1.0];
  optional string weight = 8;
}

<<<<<<< HEAD
=======
message IdentityLossOpConf {
  required string prediction = 1;
  required string loss = 2;
  optional LossReductionType reduction = 3 [default = kSumOverN];
  optional float weight_scalar = 4 [default = 1.0];
  optional string weight = 5;
}

>>>>>>> 59eb55c1
message ConcatOpConf {
  repeated string in = 1;
  required string out = 2;
  required int32 axis = 3;
}

message CopyCommNetOpConf {
}

message CopyHdOpConf {
  enum Type {
    H2D = 0;
    D2H = 1;
  }
  required Type type = 1;
}

message CloneOpConf {
  required int32 out_num = 1;
}

message BoxConcatConf {
  required int32 axis = 1;
}

message BoxAddConf {
}

message BoxSplitConf {
  required int32 axis = 1;
  repeated int32 part_num = 2;
}

message BoxCloneConf {
}

message BoxingOpConf {
  required LogicalBlobId lbi = 1;
  required int32 in_num = 2;
  required int32 out_num = 3;

  oneof in_box {
    BoxConcatConf concat_box = 4;
    BoxAddConf add_box = 5;
  }
  oneof out_box {
    BoxSplitConf split_box = 6;
    BoxCloneConf clone_box = 7;
  }
}

message NaiveModelUpdateConf {
}

message MomentumModelUpdateConf {
  optional float beta = 1 [default = 0.9];
}

message RMSPropModelUpdateConf {
  optional float decay_rate = 1 [default = 0.99];
  optional float epsilon = 2 [default = 1e-8];
}

message LARSModelUpdateConf {
  optional float momentum_beta = 1 [default = 0.9];
  optional float epsilon = 2 [default = 1e-9];
  optional float lars_coefficient = 3 [default = 0.0001];
}

message AdamModelUpdateConf {
  optional float beta1 = 1 [default = 0.9];
  optional float beta2 = 2 [default = 0.999];
  optional float epsilon = 3 [default = 1e-8];
  optional bool do_bias_correction = 4 [default = false];
}

message ExponentialDecayConf {
  required int64 decay_batches = 1;
  required double decay_rate = 2;
  optional bool staircase = 3 [default = false];
}

message InverseTimeDecayConf {
  required int64 decay_batches = 1;
  required double decay_rate = 2;
  optional bool staircase = 3 [default = false];
}

message NaturalExpDecayConf {
  required int64 decay_batches = 1;
  required double decay_rate = 2;
  optional bool staircase = 3 [default = false];
}

message PiecewiseConstantConf {
  repeated int64 boundaries = 1;
  repeated double values = 2;
}

message PolynomialDecayConf {
  required int64 decay_batches = 1;
  optional double end_learning_rate = 2 [default = 0.0001];
  optional double power = 3 [default = 1.0];
  optional bool cycle = 4 [default = false];
}

message CosineDecayConf {
  required int64 decay_batches = 1;
  optional double alpha = 2 [default = 0.0];
}

message LinearCosineDecayConf {
  required int64 decay_batches = 1;
  optional double num_periods = 2 [default = 0.5];
  optional double alpha = 3 [default = 0.0];
  optional double beta = 4 [default = 0.001];
}

message LearningRateDecayConf {
  oneof type {
    ExponentialDecayConf exponential_conf = 2000;
    InverseTimeDecayConf inverse_time_conf = 2001;
    NaturalExpDecayConf natural_exp_conf = 2002;
    PiecewiseConstantConf piecewise_constant_conf = 2003;
    PolynomialDecayConf polynomial_conf = 2004;
    CosineDecayConf cosine_conf = 2005;
    LinearCosineDecayConf linear_cosine_conf = 2006;
  }
}

message ConstantWarmupConf {
  required int64 warmup_batches = 1;
  required double multiplier = 2;
}

message LinearWarmupConf {
  required int64 warmup_batches = 1;
  required double start_multiplier = 2;
}

message WarmupConf {
  oneof type {
    ConstantWarmupConf constant_conf = 3000;
    LinearWarmupConf linear_conf = 3001;
  }
}

message ClipByGlobalNormConf {
  required float clip_norm = 1;
  optional float global_norm = 2;
}

message ClipConf {
  oneof type {
    ClipByGlobalNormConf clip_by_global_norm = 1;
  }
}

message NormalModelUpdateOpUserConf {
  optional LearningRateDecayConf learning_rate_decay = 1;
  optional WarmupConf warmup_conf = 2;
  optional ClipConf clip_conf = 3;
  oneof normal_mdupdt {
    NaiveModelUpdateConf naive_conf = 1000;
    MomentumModelUpdateConf momentum_conf = 1001;
    RMSPropModelUpdateConf rmsprop_conf = 1002;
    LARSModelUpdateConf lars_conf = 1003;
    AdamModelUpdateConf adam_conf = 1004;
  }
}

message NormalModelUpdateOpConf {
  required NormalModelUpdateOpUserConf user_conf = 1;
  required string model_diff = 2;
  required string total_instance_num_diff = 3;
  required string model = 4;
  required float learning_rate = 5;
  required float l1 = 6;
  required float l2 = 7;
}

message AccumulateOpConf {
}

message EmbeddingLookupAccumulateOpConf {
}

message ModelSaveOpConf {
}


message PrintRecordConf {
  required string lbn = 1;
  optional string name = 2;
  required EncodeConf encode_case = 3;
}

message PrintOpConf {
  repeated PrintRecordConf in = 1;
  required string print_dir = 2;
  optional string part_name_prefix = 3 [default = "part-"];
  optional int32 part_name_suffix_length = 4 [default = -1];
}

message BlobDumpOpConf {
  repeated PrintRecordConf in = 1;
  required string dump_dir = 2;
  optional string part_name_prefix = 3 [default = "part-"];
  optional int32 part_name_suffix_length = 4 [default = -1];
}

message LogCounterOpConf {
  required string in = 1;
  optional int32 interval = 2 [default = 1];
}

message GeluOpConf {
  required string in = 1;
  required string out = 2;
}

message LossPrintOpConf {
  required LogicalBlobId loss_lbi = 1;
  required LogicalBlobId loss_instance_num_lbi = 2;
  optional LogicalBlobId reduction_lbi = 3;
  optional float weight_scalar = 4 [default = 1.0];
  optional LossReductionType reduction_type = 5 [default = kSumOverN];
}

message AccuracyPrintOpConf {
  required LogicalBlobId accuracy_lbi = 1;
  required LogicalBlobId accuracy_instance_num_lbi = 2;
  optional int32 top_k_print = 3 [default = 1];
}

message ReduceSumOpConf {
  oneof in_conf {
    string in = 1; // For User
    LogicalBlobId in_sys = 2; // For System
  }
  required string out = 3;
  repeated int32 axis = 4;
  optional bool keep_dims = 5 [default = false];
}

message ReduceMeanOpConf {
  required string in = 1;
  required string out = 2;
  repeated int32 axis = 3;
  optional bool keep_dims = 4 [default = false];
}

message BasicRnnOpConf {
  required string in = 1;
  optional string init_hidden = 2;
  required string out = 3;
  required int32 hidden_size = 4;
  optional ActivationType activation = 6 [default = kTanH];

  optional InitializerConf init_hidden_initializer = 7;
  optional InitializerConf bias_initializer = 8;
  optional InitializerConf i2h_weight_initializer = 9;
  optional InitializerConf h2h_weight_initializer = 10;

  optional bool is_init_hidden_trainable = 11 [default = true];
  optional bool use_bias = 12 [default = true];
}

message BasicLstmOpConf {
}

message ReshapeOpConf {
  required string in = 1;
  required string out = 2;
  required ShapeProto shape = 3;
  optional bool has_dim0_in_shape = 4;
}

message EmbeddingLookupOpConf {
  required string ids = 1;
  required string out = 2;
  required int32 units = 3;
  required int32 table_size = 4;
  optional InitializerConf weight_initializer = 5;
}

message AddOpConf {
  repeated string in = 1;
  required string out = 2;
  optional ActivationType activation = 3 [default = kNone];
}

message MaximumOpConf {
  repeated string in = 1;
  required string out = 2;
}

message SharedModelDiffAddOpConf {
  required int32 in_num = 1;
}

message CastOpConf {
  required string in = 1;
  required string out = 2;
  required DataType data_type = 3;
}

message VariableOpConf {
  required string tick = 1;
  required string out = 2;
  required ShapeProto shape = 3;
  optional DataType data_type = 4;
  optional InitializerConf initializer = 5;
  optional string model_name = 6 [default = "weight"];
  optional int32 model_split_axis = 7 [default = 0];
}

message LocalResponseNormalizationOpConf {
  required string in = 1;
  required string out = 2;
  required string data_format = 3;
  optional int32 depth_radius = 4 [default = 5];
  optional double bias = 5 [default = 1];
  optional double alpha = 6 [default = 1];
  optional double beta = 7 [default = 0.5];
}

message EncodeConf {
  oneof encode {
    EncodeRaw raw = 1;
    EncodeJpeg jpeg = 2;
    EncodeBytesList bytes_list = 3;
  }
}

message EncodeBytesList {
}

message EncodeRaw {
  optional bool dim1_varying_length = 1 [default = false];
}

message EncodeJpeg {
  repeated ImagePreprocess preprocess = 1;
}

message SubtractPreprocessConf {
  required float value = 1;
}

message NormByChannelPreprocessConf {
  repeated float mean_value = 1;
  repeated float std_value = 2;
  required string data_format = 3;
}

message ScalePreprocessConf {
  required float value = 1;
}

message PreprocessConf {
  oneof type {
    SubtractPreprocessConf subtract_conf = 1;
    NormByChannelPreprocessConf norm_by_channel_conf = 2;
    ScalePreprocessConf scale_conf = 3;
  }
}

message RandomShuffleConf {
  optional int32 buffer_size = 1 [default = 1024];
}

message RecordLoadOpConf {
  required string out = 1;
  required string data_dir = 2;
  optional string part_name_prefix = 3 [default = "part-"];
  optional int32 part_name_suffix_length = 4 [default = -1];
  optional RandomShuffleConf random_shuffle_conf = 5;
}

message BlobConf {
  required string name = 1;
  required ShapeProto shape = 2;
  required DataType data_type = 3;
  optional int32 max_sequence_size = 4 [default = 1];
  required EncodeConf encode_case = 5;
  repeated PreprocessConf preprocess = 6;
  optional bool use_dynamic_shape = 7 [default = false];
  optional int32 dynamic_shape_align = 8 [default = 32];
}

message DecodeOFRecordOpConf {
  required string data_dir = 1;
  optional string part_name_prefix = 2 [default = "part-"];
  optional int32 part_name_suffix_length = 3 [default = -1];
  optional string in = 4;
  repeated BlobConf blob = 5;
  optional RandomShuffleConf random_shuffle_conf = 6;
}

message DecodeRandomOpConf {
  required string out = 1;
  required ShapeProto shape = 2;
  required DataType data_type = 3;
  required InitializerConf data_initializer = 4;
}

message DefineTestBlobOpConf {
  required string out = 1;
  required ShapeProto shape = 2;
  required DataType data_type = 3;
  optional ShapeProto dim0_inner_shape = 4;
  optional int64 dim0_valid_num = 5;
  optional int64 dim1_valid_num = 6;
  optional int64 dim2_valid_num = 7;
  repeated int64 record_id_in_device_piece = 8;
  optional bool has_diff = 9 [default = false];
}

message NormalizationOpConf {
  required string in = 1;
  required string out = 2;
  optional int32 axis = 3 [default = -1]; // NCHW = 1, NHWC = 3, TODO: axis list
  optional float momentum = 4 [default = 0.99];
  optional float epsilon = 5 [default = 0.001];
  optional bool center = 6 [default = true];
  optional bool scale = 7 [default = true];
  optional float beta_init = 8 [default = 0.0];
  optional float gamma_init = 9 [default = 1.0];
  optional float mean_init = 10 [default = 0.0];
  optional float variance_init = 11 [default = 1.0];
  optional bool use_first_piece_init_moving = 12 [default = false];
  optional ActivationType activation = 13 [default = kNone];
}

message FpnCollectOpConf {
  repeated string rpn_rois_fpn = 1;
  repeated string rpn_roi_probs_fpn = 2;
  required string out = 3;
  required int32 top_n_per_image = 4;
}

message AffineChannelOpConf {
  required string in = 1;
  required string out = 2;
  optional int32 channel_axis = 3 [default = 1]; // NCHW = 1, NHWC = 3
  optional InitializerConf scale_initializer = 4;
  optional InitializerConf bias_initializer = 5;
  optional ActivationType activation = 6 [default = kNone];
}

message DropoutOpConf {
  required string in = 1;
  required string out = 2;
  required double rate = 3;
  optional ShapeProto noise_shape = 4;
  optional int64 seed = 5;
}

message TransposeOpConf {
  required string in = 1;
  required string out = 2;
  repeated int32 perm = 3;
}

message ReduceConcatOpConf {
  required int32 in_num = 1;
}

message NcclAllReduceOpConf {
}

message NcclReduceScatterOpConf {
}

message NcclAllGatherOpConf {
}

message ReduceSplitOpConf {
  required int32 out_num = 1;
}

message ReduceScatterOpConf {
  required int32 out_num = 1;
}

message ReduceAddOpConf {
  required int32 in_num = 1;
}

message ReduceGatherOpConf {
  required int32 in_num = 1;
}

message AccuracyOpConf {
  required string prediction = 1;
  required string label = 2;
  optional int32 top_k = 3 [default = 1];
  required string accuracy = 4;
  optional string weight = 5;
}

message ProposalTargetOpConf {
  required string rois = 1;
  required string gt_boxes = 2;
  required string gt_labels = 3;
  required string out_rois = 4;
  required string labels = 5;
  required string bbox_targets = 6;
  required string bbox_inside_weights = 7;
  required string bbox_outside_weights = 8;
  required float foreground_threshold = 9;
  required float background_threshold_low = 10;
  required float background_threshold_high = 11;
  required float foreground_fraction = 12 [default = 0.5];
  required BBoxRegressionWeights bbox_reg_weights = 13;
  required int32 num_classes = 14;
  required int32 num_sampled_rois_per_image = 15 [default = 256];
  optional bool random_subsample = 16 [default = true];
}

enum ScoringMethod {
  kId = 0;
  kTempAvg = 1;
  kAvg = 2;
  kIouAvg = 3;
  kGeneralizedAvg = 4;
  kQuasiSum = 5;
}

message BboxVoteConf {
  required float beta = 1 [default = 1.0];
  required float threshold = 2 [default = 1];
  required ScoringMethod scoring_method = 3 [default = kId];
}

message BboxNmsAndLimitOpConf {
  required string bbox = 1;
  required string bbox_pred = 2;
  required string bbox_prob = 3;
  required string out_bbox = 4;
  required string out_bbox_score = 5;
  required string out_bbox_label = 6;
  required BBoxRegressionWeights bbox_reg_weights = 7;
  required float score_threshold = 8;
  required float nms_threshold = 9;
  required int32 detections_per_im = 10;
  required float threshold = 11;
  required int32 image_height = 12;
  required int32 image_width = 13;
  required bool bbox_vote_enabled = 14;
  optional BboxVoteConf bbox_vote = 15;
}

message AnchorGeneratorConf {
  required int32 feature_map_stride = 1 [default = 16];
  repeated float aspect_ratios = 2;
  repeated int32 anchor_scales = 3;
  required int32 image_height = 4;
  required int32 image_width = 5;
}

message ProposalOpConf {
  required string class_prob = 1;
  required string bbox_pred = 2;
  required string rois = 3;
  required string roi_probs = 4;
  required AnchorGeneratorConf anchor_generator_conf = 5;
  required BBoxRegressionWeights bbox_reg_weights = 6;
  required int32 pre_nms_top_n = 7;
  required int32 post_nms_top_n = 8;
  required float nms_threshold = 9;
  optional int32 min_size = 10 [default = 0];
}

message BBoxRegressionWeights {
  required float weight_x = 1 [default = 1.0];
  required float weight_y = 2 [default = 1.0];
  required float weight_w = 3 [default = 1.0];
  required float weight_h = 4 [default = 1.0];
}

message BboxClipConf {
  required int32 width = 1;
  required int32 height = 2;
}

message ImageSegmentationMaskOpConf {
  required string roi_labels = 1;
  required string rois = 2;
  required string masks = 3;
  required string out = 4;
  required int64 im_width = 5;
  required int64 im_height = 6;
  optional float binary_threshold = 7 [default = 0.5];
  optional bool class_specific_mask = 8 [default = true];
}

message BboxTransformOpConf {
  required string bbox = 1;
  required string bbox_delta = 2;
  required string out_bbox = 3;
  required BBoxRegressionWeights bbox_reg_weights = 4;
  optional BboxClipConf clip_conf = 5;
}

message RoIPoolingOpConf {
  required string in = 1;
  required string rois = 2;
  required string out = 3;

  required int32 pooled_h = 4;
  required int32 pooled_w = 5;
  required float spatial_scale = 6 [default = 0.0625]; // 1/16
}

message RoIAlignOpConf {
  required string in = 1;
  required string rois = 2;
  required string out = 3;

  required int32 pooled_h = 4;
  required int32 pooled_w = 5;
  optional float spatial_scale = 6 [default = 0.0625]; // 1/16
  optional int32 sampling_ratio = 7 [default = 2]; // adaptive if negative
  optional string data_format = 8 [default = "channels_first"];
}

message AnchorTargetOpConf {
  required string gt_boxes = 1;
  repeated string rpn_labels = 2;
  repeated string rpn_bbox_targets = 3;
  repeated string rpn_bbox_inside_weights = 4;
  repeated string rpn_bbox_outside_weights = 5;
  repeated AnchorGeneratorConf anchor_generator_conf = 6;
  required float positive_overlap_threshold = 7 [default = 0.7];
  required float negative_overlap_threshold = 8 [default = 0.3];
  required int32 total_subsample_num = 9 [default = 256];
  required float foreground_fraction = 10 [default = 0.5];
  required BBoxRegressionWeights bbox_reg_weights = 11;
  optional float straddle_thresh = 12 [default = 0.0];
  optional bool random_subsample = 13 [default = true];
}

message MatmulOpConf {
  // input lbn
  required string a = 1;
  required string b = 2;
  // output bn
  required string out = 5;
  optional bool transpose_a = 6 [default = false];
  optional bool transpose_b = 7 [default = false];
}

message DotOpConf {
  required string in = 1;
  required string weight = 2;
  optional string bias = 3;
  required string out = 4;
}

message MultiplyOpConf {
  required string in_0 = 1;
  required string in_1 = 2;
  required string out = 4;
}

message UpsampleNearestOpConf {
  required string in = 1;
  required string out = 2;
  required int32 scale = 3;
  required string data_format = 4;
}

message ResizeNearestNeighborOpConf {
  required string in = 1;
  required string out = 2;
  required string data_format = 3;
  required int64 new_h = 4;
  required int64 new_w = 5;
  optional bool align_corners = 6 [default = false];
}

message TargetResizeNearestOpConf {
  required string in = 1;
  required string target_shape_in = 2;
  required string out = 3;
  required string data_format = 4;
  optional bool align_corners = 6 [default = false];
}

enum Norm {
  L1 = 1;
  L2 = 2;
}

message HingeLossOpConf {
  required string prediction = 1;
  required string label = 2;
  required string loss = 3;
  optional LossReductionType reduction = 4 [default = kSumOverN];
  optional float weight_scalar = 5 [default = 1.0];
  optional string weight = 6;
  optional Norm norm = 7[default = L1];
}

message BatchPermutationOpConf {
  required string in = 1;
  required string indices = 2;
  required string out = 3;
  required string data_format = 4;
}

message VStackOpConf {
  repeated string in = 1;
  required string out = 2;
  optional bool shape_identical = 3 [default = false];
}

message FpnDistributeOpConf {
  required string collected_rois = 1;
  repeated string rois = 2; // num = rpn_max_level - rpn_min_level + 1
  required string roi_indices = 3;
  required int32 roi_min_level = 4 [default = 2];
  required int32 roi_max_level = 5 [default = 5];
  required int32 roi_canonical_level = 6 [default = 4];
  required float roi_canonical_scale = 7 [default = 224];
}

message ShrinkDim0Conf {
  required int32 axis = 1;
}

message ExtendDim0Conf {
  required int32 axis = 1;
}

message RedefineDim0OpConf {
  required string in = 1;
  required string out = 2;
  oneof type {
    ShrinkDim0Conf shrink_conf = 3;
    ExtendDim0Conf extend_conf = 4;
  }
}

message RleEncodeOpConf {
  required string in = 1;
  required string out = 2;
  optional int32 rle_max_bytes = 3 [default = 1048576];
}

message MaskTargetOpConf {
  //inputs
  required string rois = 1;
  required string labels = 2;
  required string gt_segm_polygon_lists = 3;

  //outputs
  required string mask_rois = 4;
  required string masks = 5;

  required int32 num_classes = 6;
  required int32 mask_height = 7;
  required int32 mask_width = 8;
}

message PackOpConf {
  required string in = 1;
  required string out = 2;
  required int32 pack_num = 3;
  required string related_unpack = 4;
}

message UnpackOpConf {
  required string in = 1;
  required string out = 2;
  required int32 unpack_num = 3;
}

message RepeatOpConf {
  required string in = 1;
  required string out = 2;
  required int32 repeat_num = 3;
}

message GatherOpConf {
  required string in = 1;
  required string indices = 2;
  required string out = 3;
  optional int64 axis = 4 [default = 0];
}

message BatchGatherOpConf {
  required string in = 1;
  required string indices = 2;
  required string out = 3;
}

message SqrtOpConf {
  required string in = 1;
  required string out = 2;
}

message RsqrtOpConf {
  required string in = 1;
  required string out = 2;
}

message SquareOpConf {
  required string in = 1;
  required string out = 2;
}

message BroadcastAddOpConf {
  required string a = 1;
  required string b = 2;
  required string out = 3;
  optional bool is_const = 4 [default = false];
}

message BroadcastSubOpConf {
  required string a = 1;
  required string b = 2;
  required string out = 3;
  optional bool is_const = 4 [default = false];
}

message BroadcastMulOpConf {
  required string a = 1;
  required string b = 2;
  required string out = 3;
  optional bool is_const = 4 [default = false];
}

message BroadcastDivOpConf {
  required string a = 1;
  required string b = 2;
  required string out = 3;
  optional bool is_const = 4 [default = false];
}


message BiasAddOpConf {
  // inputs
  required string a = 1;
  required string b = 2;
  // output
  required string out = 3;
}

message MeanOpConf {
  required string in = 1;
  required string out = 2;
  // TODO: axis of mean
}

message DimSliceConf {
  optional int32 start = 1 [default = 0];
  optional int32 end = 2 [default = 0];
  optional int32 stride = 3 [default = 1];
}

message SliceOpConf {
  required string in = 1;
  required string out = 2;
  repeated DimSliceConf dim_slice_conf = 3;
}

message LayerNormOpConf {
  required string in = 1;
  required string out = 2;
  optional bool center = 3 [default = true];
  optional bool scale = 4 [default = true];
  optional ActivationType activation = 5 [default = kNone];
  optional int64 begin_norm_axis = 6 [default = 1];
  optional int64 begin_params_axis = 7 [default = -1];
  optional double epsilon = 8 [default = 1e-5];
}

message ConstantOpConf {
  required string tick = 1;
  required string out = 2;
  optional ShapeProto shape = 3;
  optional DataType data_type = 4;
  optional InitializerConf initializer = 5;
  optional bool use_device_piece_size_as_dim0 = 6 [default = false];
}

message DebugOpConf {
  required string in = 1;
  required string out = 2;
  optional string in_blob_dump_dir = 3;
  optional string out_diff_blob_dump_dir = 4;
  optional string part_name_prefix = 5 [default = "part-"];
  optional int32 part_name_suffix_length = 6 [default = -1];
  oneof const_out {
    string const_out_feature_load_filepath = 7;
    Feature const_out_feature = 8;
  }
  oneof const_in_diff {
    string const_in_diff_feature_load_filepath = 9;
    Feature const_in_diff_feature = 10;
  }
}

message OneHotOpConf {
  required string indices = 1;
  required string out = 2;
  required int64 depth = 3;
  optional DataType data_type = 4;
}

message ScalarAddOpConf {
  required string in = 1;
  required string out = 2;
  oneof scalar_operand {
    int64 int_operand = 3;
    double float_operand = 4;
  }
}

message ScalarMulOpConf {
  required string in = 1;
  required string out = 2;
  oneof scalar_operand {
    int64 int_operand = 3;
    double float_operand = 4;
  }
}

message ReduceIdentityOpConf {
}

message TickOpConf {
  optional string in = 1;
  required string out = 2;
}

message TupleIdentityOpConf {
  repeated string in = 1;
  repeated string out = 2;
}

message TopKOpConf {
  required string in = 1;
  required string out = 2;
  optional int32 k = 3 [default = 1];
  optional bool sorted = 4 [default = true];
}

message ParallelCastOpConf {
  required string in = 1;
  required string out = 2;
  oneof parallel_type {
    SplitParallel split_parallel = 3;
    BroadcastParallel broadcast_parallel = 4;
  }
}

<<<<<<< HEAD
message GroupByRecordIdOpConf {
  required string in = 1;
  required string out = 2;
  optional bool trim_dim0 = 3 [default = false];
=======
message L2NormalizeOpConf {
  required string in = 1;
  required string out = 2;
  required int32 axis = 3 [default = -1];
  optional float epsilon = 4 [default = 1e-12];
>>>>>>> 59eb55c1
}

message OperatorConf {
  required string name = 1;
  optional string model_load_dir = 2;
  optional bool trainable = 3 [default = true];
  optional DeviceType device_type = 4 [default = kInvalidDevice];
  optional bool enable_cudnn = 5;
  optional int64 cudnn_buf_limit_mbyte = 6;
  oneof op_type {
    // system op
    DecodeOFRecordOpConf decode_ofrecord_conf = 101;
    DecodeRandomOpConf decode_random_conf = 102;
    RecordLoadOpConf record_load_conf = 103;
    CopyHdOpConf copy_hd_conf = 104;
    CloneOpConf clone_conf = 105;
    CopyCommNetOpConf copy_comm_net_conf = 106;
    ConcatOpConf concat_conf = 107;
    ReduceScatterOpConf reduce_scatter_conf = 109;
    ReduceAddOpConf reduce_add_conf = 110;
    ReduceGatherOpConf reduce_gather_conf = 111;
    ReduceConcatOpConf reduce_concat_conf = 112;
    ReduceSplitOpConf reduce_split_conf = 113;
    NcclAllReduceOpConf nccl_all_reduce_conf = 114;
    NcclReduceScatterOpConf nccl_reduce_scatter_conf = 115;
    NcclAllGatherOpConf nccl_all_gather_conf = 116;
    AccumulateOpConf accumulate_conf = 117;
    NormalModelUpdateOpConf normal_mdupdt_conf = 118;
    ModelSaveOpConf model_save_conf = 119;
    SharedModelDiffAddOpConf shared_model_diff_add_conf = 120;
<<<<<<< HEAD
    BoxingOpConf boxing_conf = 121;
    CastOpConf cast_conf = 122;

    // user op
=======
    CastOpConf cast_conf = 121;
    VariableOpConf variable_conf = 122;
    ReduceIdentityOpConf reduce_identity_conf = 123;
    TickOpConf tick_conf = 124;

    // domain op
    TupleIdentityOpConf tuple_identity_conf = 200;
>>>>>>> 59eb55c1
    TransposeOpConf transpose_conf = 201;
    ReshapeOpConf reshape_conf = 202;
    BasicRnnOpConf basic_rnn_conf = 203;
    FullyConnectedOpConf fully_connected_conf = 204;
    Conv1DOpConf conv_1d_conf = 205;
    Conv2DOpConf conv_2d_conf = 206;
    Conv3DOpConf conv_3d_conf = 207;
    AveragePooling1DOpConf average_pooling_1d_conf = 208;
    MaxPooling1DOpConf max_pooling_1d_conf = 209;
    AveragePooling2DOpConf average_pooling_2d_conf = 210;
    MaxPooling2DOpConf max_pooling_2d_conf = 211;
    AveragePooling3DOpConf average_pooling_3d_conf = 212;
    MaxPooling3DOpConf max_pooling_3d_conf = 213;
    EmbeddingLookupOpConf embedding_lookup_conf = 214;
    EmbeddingLookupAccumulateOpConf embedding_lookup_accumulate_conf = 215;
    LocalResponseNormalizationOpConf local_response_normalization_conf = 216;
    NormalizationOpConf normalization_conf = 217;
    DropoutOpConf dropout_conf = 218;
    ReduceSumOpConf reduce_sum_conf = 219;
    AddOpConf add_conf = 220;
    MatmulOpConf matmul_conf = 221;
    DotOpConf dot_conf = 222;
    MultiplyOpConf multiply_conf = 223;
    MaximumOpConf maximum_conf = 224;
    SigmoidOpConf sigmoid_conf = 225;
    TanHOpConf tanh_conf = 226;
    ReluOpConf relu_conf = 227;
    SoftmaxOpConf softmax_conf = 228;
    SparseCrossEntropyLossOpConf sparse_cross_entropy_loss_conf = 229;
    HingeLossOpConf hinge_loss_conf = 230;
    SparseSoftmaxCrossEntropyLossOpConf sparse_softmax_cross_entropy_loss_conf = 231;
    AccuracyOpConf accuracy_conf = 232;
    PrintOpConf print_conf = 233;
    AccuracyPrintOpConf accuracy_print_conf = 234;
    LossPrintOpConf loss_print_conf = 235;
    DefineTestBlobOpConf define_test_blob_conf = 236;
    PackOpConf pack_conf = 237;
    UnpackOpConf unpack_conf = 238;
    RepeatOpConf repeat_conf = 239;
<<<<<<< HEAD
    Deconv2DOpConf deconv_2d_conf = 240;
    Deconv3DOpConf deconv_3d_conf = 241;
    BlobDumpOpConf blob_dump_conf = 242;
    LogCounterOpConf log_counter_conf = 243;
    RoIPoolingOpConf roi_pooling_conf = 1000;
    SmoothL1LossOpConf smooth_l1_loss_conf = 1001;
    ProposalOpConf proposal_conf = 1002;
    RoIAlignOpConf roi_align_conf = 1003;
    ProposalTargetOpConf proposal_target_conf = 1004;
    BboxNmsAndLimitOpConf bbox_nms_and_limit_conf = 1005;
    AnchorTargetOpConf anchor_target_conf = 1006;
    SigmoidCrossEntropyLossOpConf sigmoid_cross_entropy_loss_conf = 1007;
    AffineChannelOpConf affine_channel_conf = 1008;
    UpsampleNearestOpConf upsample_nearest_conf = 1009;
    ResizeNearestNeighborOpConf resize_nearest_neighbor_conf = 1010;
    TargetResizeNearestOpConf target_resize_nearest_conf = 1011;
    BatchPermutationOpConf batch_permutation_conf = 1012;
    FpnCollectOpConf fpn_collect_conf = 1013;
    FpnDistributeOpConf fpn_distribute_conf = 1014;
    VStackOpConf vstack_conf = 1015;
    RedefineDim0OpConf redefine_dim0_conf = 1016;
    ImageSegmentationMaskOpConf image_segmentation_mask_conf = 1017;
    RleEncodeOpConf rle_encode_conf = 1018;
    MaskTargetOpConf mask_target_conf = 1019;
    GroupByRecordIdOpConf group_by_record_id_conf = 1020;
    BboxTransformOpConf bbox_transform_conf = 1100;
=======
    LogCounterOpConf log_counter_conf = 240;
    GeluOpConf gelu_conf = 241;
    GatherOpConf gather_conf = 242;
    BatchGatherOpConf batch_gather_conf = 243;
    MeanOpConf mean_conf = 251;
    SliceOpConf slice_conf = 252;
    BiasAddOpConf bias_add_conf = 253;
    LayerNormOpConf layer_norm_conf = 254;
    ConstantOpConf constant_conf = 255;
    DebugOpConf debug_conf = 256;
    SigmoidCrossEntropyLossOpConf sigmoid_cross_entropy_loss_conf = 257;
    OneHotOpConf one_hot_conf = 258;
    IdentityLossOpConf identity_loss_conf = 259;
    SparseCrossEntropyOpConf sparse_cross_entropy_conf= 260;
    ReduceMeanOpConf reduce_mean_conf = 261;
    TopKOpConf top_k_conf = 262;
    ParallelCastOpConf parallel_cast_conf = 263;
    L2NormalizeOpConf l2_normalize_conf = 264;

    // math op
    BroadcastAddOpConf broadcast_add_conf = 500;
    BroadcastSubOpConf broadcast_sub_conf = 501;
    BroadcastMulOpConf broadcast_mul_conf = 502;
    BroadcastDivOpConf broadcast_div_conf = 503;
    SquareOpConf square_conf = 504;
    SqrtOpConf sqrt_conf = 505;
    RsqrtOpConf rsqrt_conf = 506;
    ScalarAddOpConf scalar_add_conf = 507;
    ScalarMulOpConf scalar_mul_conf = 508;
>>>>>>> 59eb55c1
  }
}

message OpNameSet {
  repeated string op_name = 1;
}<|MERGE_RESOLUTION|>--- conflicted
+++ resolved
@@ -306,8 +306,6 @@
   optional string weight = 8;
 }
 
-<<<<<<< HEAD
-=======
 message IdentityLossOpConf {
   required string prediction = 1;
   required string loss = 2;
@@ -316,7 +314,6 @@
   optional string weight = 5;
 }
 
->>>>>>> 59eb55c1
 message ConcatOpConf {
   repeated string in = 1;
   required string out = 2;
@@ -1277,18 +1274,17 @@
   }
 }
 
-<<<<<<< HEAD
 message GroupByRecordIdOpConf {
   required string in = 1;
   required string out = 2;
   optional bool trim_dim0 = 3 [default = false];
-=======
+}
+
 message L2NormalizeOpConf {
   required string in = 1;
   required string out = 2;
   required int32 axis = 3 [default = -1];
   optional float epsilon = 4 [default = 1e-12];
->>>>>>> 59eb55c1
 }
 
 message OperatorConf {
@@ -1307,6 +1303,7 @@
     CloneOpConf clone_conf = 105;
     CopyCommNetOpConf copy_comm_net_conf = 106;
     ConcatOpConf concat_conf = 107;
+    BoxingOpConf boxing_conf = 108;
     ReduceScatterOpConf reduce_scatter_conf = 109;
     ReduceAddOpConf reduce_add_conf = 110;
     ReduceGatherOpConf reduce_gather_conf = 111;
@@ -1319,12 +1316,6 @@
     NormalModelUpdateOpConf normal_mdupdt_conf = 118;
     ModelSaveOpConf model_save_conf = 119;
     SharedModelDiffAddOpConf shared_model_diff_add_conf = 120;
-<<<<<<< HEAD
-    BoxingOpConf boxing_conf = 121;
-    CastOpConf cast_conf = 122;
-
-    // user op
-=======
     CastOpConf cast_conf = 121;
     VariableOpConf variable_conf = 122;
     ReduceIdentityOpConf reduce_identity_conf = 123;
@@ -1332,7 +1323,6 @@
 
     // domain op
     TupleIdentityOpConf tuple_identity_conf = 200;
->>>>>>> 59eb55c1
     TransposeOpConf transpose_conf = 201;
     ReshapeOpConf reshape_conf = 202;
     BasicRnnOpConf basic_rnn_conf = 203;
@@ -1372,34 +1362,6 @@
     PackOpConf pack_conf = 237;
     UnpackOpConf unpack_conf = 238;
     RepeatOpConf repeat_conf = 239;
-<<<<<<< HEAD
-    Deconv2DOpConf deconv_2d_conf = 240;
-    Deconv3DOpConf deconv_3d_conf = 241;
-    BlobDumpOpConf blob_dump_conf = 242;
-    LogCounterOpConf log_counter_conf = 243;
-    RoIPoolingOpConf roi_pooling_conf = 1000;
-    SmoothL1LossOpConf smooth_l1_loss_conf = 1001;
-    ProposalOpConf proposal_conf = 1002;
-    RoIAlignOpConf roi_align_conf = 1003;
-    ProposalTargetOpConf proposal_target_conf = 1004;
-    BboxNmsAndLimitOpConf bbox_nms_and_limit_conf = 1005;
-    AnchorTargetOpConf anchor_target_conf = 1006;
-    SigmoidCrossEntropyLossOpConf sigmoid_cross_entropy_loss_conf = 1007;
-    AffineChannelOpConf affine_channel_conf = 1008;
-    UpsampleNearestOpConf upsample_nearest_conf = 1009;
-    ResizeNearestNeighborOpConf resize_nearest_neighbor_conf = 1010;
-    TargetResizeNearestOpConf target_resize_nearest_conf = 1011;
-    BatchPermutationOpConf batch_permutation_conf = 1012;
-    FpnCollectOpConf fpn_collect_conf = 1013;
-    FpnDistributeOpConf fpn_distribute_conf = 1014;
-    VStackOpConf vstack_conf = 1015;
-    RedefineDim0OpConf redefine_dim0_conf = 1016;
-    ImageSegmentationMaskOpConf image_segmentation_mask_conf = 1017;
-    RleEncodeOpConf rle_encode_conf = 1018;
-    MaskTargetOpConf mask_target_conf = 1019;
-    GroupByRecordIdOpConf group_by_record_id_conf = 1020;
-    BboxTransformOpConf bbox_transform_conf = 1100;
-=======
     LogCounterOpConf log_counter_conf = 240;
     GeluOpConf gelu_conf = 241;
     GatherOpConf gather_conf = 242;
@@ -1418,6 +1380,32 @@
     TopKOpConf top_k_conf = 262;
     ParallelCastOpConf parallel_cast_conf = 263;
     L2NormalizeOpConf l2_normalize_conf = 264;
+    Deconv2DOpConf deconv_2d_conf = 265;
+    Deconv3DOpConf deconv_3d_conf = 266;
+    RoIPoolingOpConf roi_pooling_conf = 267;
+    RoIAlignOpConf roi_align_conf = 268;
+    SmoothL1LossOpConf smooth_l1_loss_conf = 269;
+    BboxTransformOpConf bbox_transform_conf = 270;
+    ProposalOpConf proposal_conf = 271;
+    ProposalTargetOpConf proposal_target_conf = 272;
+    AnchorTargetOpConf anchor_target_conf = 273;
+    BboxNmsAndLimitOpConf bbox_nms_and_limit_conf = 274;
+    UpsampleNearestOpConf upsample_nearest_conf = 275;
+    ResizeNearestNeighborOpConf resize_nearest_neighbor_conf = 276;
+    TargetResizeNearestOpConf target_resize_nearest_conf = 277;
+    FpnCollectOpConf fpn_collect_conf = 278;
+    FpnDistributeOpConf fpn_distribute_conf = 279;
+    BatchPermutationOpConf batch_permutation_conf = 280;
+    VStackOpConf vstack_conf = 281;
+    ImageSegmentationMaskOpConf image_segmentation_mask_conf = 282;
+    RleEncodeOpConf rle_encode_conf = 283;
+    MaskTargetOpConf mask_target_conf = 284;
+    GroupByRecordIdOpConf group_by_record_id_conf = 285;
+
+    // Maybe not needed
+    RedefineDim0OpConf redefine_dim0_conf = 400;
+    AffineChannelOpConf affine_channel_conf = 401;
+    BlobDumpOpConf blob_dump_conf = 402;
 
     // math op
     BroadcastAddOpConf broadcast_add_conf = 500;
@@ -1429,7 +1417,6 @@
     RsqrtOpConf rsqrt_conf = 506;
     ScalarAddOpConf scalar_add_conf = 507;
     ScalarMulOpConf scalar_mul_conf = 508;
->>>>>>> 59eb55c1
   }
 }
 
