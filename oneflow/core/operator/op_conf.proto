--- conflicted
+++ resolved
@@ -1131,12 +1131,9 @@
     L2NormalizeOpConf l2_normalize_conf = 264;
     PReluOpConf prelu_conf = 265;
     ReluGradOpConf relu_grad_conf = 266;
-<<<<<<< HEAD
-    SoftmaxGradOpConf softmax_grad_conf = 267;
-=======
     GeluGradOpConf gelu_grad_conf = 267;
     ReshapeLikeOpConf reshape_like_conf = 268;
->>>>>>> 6e89e5ec
+    SoftmaxGradOpConf softmax_grad_conf = 269;
 
     // math op
     BroadcastAddOpConf broadcast_add_conf = 500;
