--- conflicted
+++ resolved
@@ -35,15 +35,10 @@
 message InitializerConf {
   oneof type {
     ConstantInitializerConf constant_conf = 1;
-<<<<<<< HEAD
-    UniformInitializerConf uniform_conf = 2;
-    GaussianInitializerConf gaussian_conf = 3;
+    RandomUniformInitializerConf random_uniform_conf = 2;
+    RandomNormalInitializerConf random_normal_conf = 3;
     XavierInitializerConf xavier_conf = 4;
     MsraInitializerConf msra_conf = 5;
-=======
-    RandomUniformInitializerConf random_uniform_conf = 2;
-    RandomNormalInitializerConf random_normal_conf = 3;
->>>>>>> 531208c3
   }
 }
 
