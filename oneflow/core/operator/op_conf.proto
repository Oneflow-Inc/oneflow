--- conflicted
+++ resolved
@@ -1775,6 +1775,7 @@
     IdentityLossOpConf identity_loss_conf = 259;
     SparseCrossEntropyOpConf sparse_cross_entropy_conf= 260;
     ReduceMeanOpConf reduce_mean_conf = 261;
+    TopKOpConf top_k_conf = 262;
     L2NormalizeOpConf l2_normalize_conf = 264;
     PReluOpConf prelu_conf = 265;
     ReluGradOpConf relu_grad_conf = 266;
@@ -1811,7 +1812,6 @@
     PReluDataGradOpConf prelu_data_grad_conf = 299;
     PReluAlphaGradOpConf prelu_alpha_grad_conf = 300;
     ModelLoadOpConf model_load_conf = 301;
-<<<<<<< HEAD
     SigmoidCrossEntropyLossGradOpConf sigmoid_cross_entropy_loss_grad_conf = 304; 
     GatherMs0OpConf gather_ms0_conf = 305;
     GatherMs0GradOpConf gather_ms0_grad_conf = 306;
@@ -1825,14 +1825,7 @@
     YoloProbLossOpConf yolo_prob_loss_conf = 314;
     NonMaximumSuppressionOpConf non_maximum_suppression_conf = 315;
     LogisticOpConf logistic_conf = 316;
-=======
-    GatherMs0OpConf gather_ms0_conf = 302;
-    GatherMs0GradOpConf gather_ms0_grad_conf = 303;
-    SigmoidCrossEntropyLossGradOpConf sigmoid_cross_entropy_loss_grad_conf = 317;
-    ParallelCastOpConf parallel_cast_conf = 336;
-
     XrtLaunchOpConf xrt_launch_conf = 410;
->>>>>>> b108bd87
 
     // math op
     BroadcastAddOpConf broadcast_add_conf = 500;
