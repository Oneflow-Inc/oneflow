--- conflicted
+++ resolved
@@ -860,12 +860,12 @@
   required string data_format = 4;
 }
 
-<<<<<<< HEAD
 message VStackOpConf {
   repeated string in = 1;
   required string out = 2;
   optional bool identity_shape = 3 [default = false];
-=======
+}
+
 message FpnDistributeOpConf {
   required string collected_rois = 1;
   repeated string rois = 2; // num = rpn_max_level - rpn_min_level + 1
@@ -874,7 +874,6 @@
   required int32 roi_max_level = 5 [default = 5];
   required int32 roi_canonical_level = 6 [default = 4];
   required float roi_canonical_scale = 7 [default = 224];
->>>>>>> 2333b47b
 }
 
 message OperatorConf {
@@ -957,12 +956,9 @@
     UpsampleNearestOpConf upsample_nearest_conf = 1009;
     ResizeNearestNeighborOpConf resize_nearest_neighbor_conf = 1010;
     BatchPermutationOpConf batch_permutation_conf = 1011;
-<<<<<<< HEAD
-    VStackOpConf v_stack_conf = 1012;
-=======
     FpnCollectOpConf fpn_collect_conf = 1012;
     FpnDistributeOpConf fpn_distribute_conf = 1013;
->>>>>>> 2333b47b
+    VStackOpConf v_stack_conf = 1014;
   }
 }
 
