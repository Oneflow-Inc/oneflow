syntax = "proto2";
package oneflow;

import "oneflow/core/common/shape.proto";
import "oneflow/core/common/data_type.proto";

enum ActivationType {
  kTanH = 0;
  kSigmoid = 1;
}

message ConstantInitializerConf {
  optional float value = 1 [default = 0];
}

message RandomUniformInitializerConf {
  optional float min = 1 [default = 0];
  optional float max = 2 [default = 1];
}

message RandomNormalInitializerConf {
  optional float mean = 1 [default = 0];
  optional float std = 2 [default = 1];
}

enum VarianceNorm {
  kFanIn = 0;
  kFanOut = 1;
  kAverage = 2;
}

message XavierInitializerConf {
  required VarianceNorm variance_norm = 1;
}

message MsraInitializerConf {
  required VarianceNorm variance_norm = 1;
}

message InitializerConf {
  oneof type {
    ConstantInitializerConf constant_conf = 1;
    RandomUniformInitializerConf random_uniform_conf = 2;
    RandomNormalInitializerConf random_normal_conf = 3;
    XavierInitializerConf xavier_conf = 4;
    MsraInitializerConf msra_conf = 5;
  }
}

message ConvolutionOpConf {
  required string in = 1;
  required string out = 2;

  optional int32 out_num = 3 [default = 1];
  optional bool has_bias_term = 4 [default = true];

  optional int32 pad_h = 5 [default = 0];
  optional int32 pad_w = 6 [default = 0];
  required int32 kernel_h = 7;
  required int32 kernel_w = 8;
  optional int32 stride_h = 9 [default = 1];
  optional int32 stride_w = 10 [default = 1];
  optional int32 dilation_h = 11 [default = 1];
  optional int32 dilation_w = 12 [default = 1];

  optional InitializerConf weight_initializer = 13;
  optional InitializerConf bias_initializer = 14;
}

message FullyConnectedOpConf {
  required string in = 1;
  required string out = 2;
  required int32 units = 3;
  optional InitializerConf weight_initializer = 4;
  optional InitializerConf bias_initializer = 5;
}

message BasicDataLoaderOpConf {
  required string out = 1;
  required DataType data_type = 2;
  required string data_dir = 3;
  optional int32 max_sequence_size = 4 [default = 1];
  required ShapeProto shape = 5;
}

message AveragePooling1DOpConf {
  required string in = 1;
  required string out = 2;

  required string padding = 3;
  repeated int32 pool_size = 4;
  repeated int32 strides = 5;
}

message MaxPooling1DOpConf {
  required string in = 1;
  required string out = 2;

  required string padding = 3;
  repeated int32 pool_size = 4;
  repeated int32 strides = 5;
}

message AveragePooling2DOpConf {
  required string in = 1;
  required string out = 2;

  required string padding = 3;
  repeated int32 pool_size = 4;
  repeated int32 strides = 5;
}

message MaxPooling2DOpConf {
  required string in = 1;
  required string out = 2;

  required string padding = 3;
  repeated int32 pool_size = 4;
  repeated int32 strides = 5;
}

message AveragePooling3DOpConf {
  required string in = 1;
  required string out = 2;

  required string padding = 3;
  repeated int32 pool_size = 4;
  repeated int32 strides = 5;
}

message MaxPooling3DOpConf {
  required string in = 1;
  required string out = 2;

  required string padding = 3;
  repeated int32 pool_size = 4;
  repeated int32 strides = 5;
}

message ReluOpConf {
  required string in = 1;
  required string out = 2;
}

message SigmoidOpConf {
  required string in = 1;
  required string out = 2;
}

message TanHOpConf {
  required string in = 1;
  required string out = 2;
}

message SoftmaxOpConf {
  required string in = 1;
  required string out = 2;
}

message SoftmaxLossOpConf {
  required string prediction = 1;
  required string label = 2;
  required string loss = 3;
}

message MultinomialLogisticLossOpConf {
  required string prediction = 1;
  required string label = 2;
  required string loss = 3;
}

message ConcatOpConf {
  repeated string in = 1;
  required string out = 2;
  required int32 axis = 3;
}

message CopyCommNetOpConf {
}

message CopyHdOpConf {
  enum Type {
    H2D = 0;
    D2H = 1;
  }
  required Type type = 1;
}

message CloneOpConf {
  required int32 out_num = 1;
  required string lbn = 2;
}

message BoxConcatConf {
  required int32 axis = 1;
}

message BoxAddConf {
}

message BoxSplitConf {
  required int32 axis = 1;
  repeated int32 part_num = 2;
}

message BoxCloneConf {
}

message BoxingOpConf {
  required string lbn = 1;
  required int32 in_num = 2;
  required int32 out_num = 3;

  oneof in_box {
    BoxConcatConf concat_box = 4;
    BoxAddConf add_box = 5;
  }
  oneof out_box {
    BoxSplitConf split_box = 6;
    BoxCloneConf clone_box = 7;
  }
}

message NormalModelUpdateConf {
  optional float learning_rate = 1 [default = 0.01];
}

message MomentumModelUpdateConf {
  optional float learning_rate = 1 [default = 0.01];
  optional float beta = 2 [default = 0.9];
}

message RMSPropModelUpdateConf {
  optional float learning_rate = 1 [default = 0.01];
  optional float decay_rate = 2 [default = 0.99];
  optional float epsilon = 3 [default = 1e-8];
}

message ModelUpdateOpUserConf {
  oneof mdupdt {
    NormalModelUpdateConf normal_conf = 1000;
    MomentumModelUpdateConf momentum_conf = 1001;
    RMSPropModelUpdateConf rmsprop_conf = 1002;
  }
}

message ModelUpdateOpConf {
  required ModelUpdateOpUserConf user_conf = 1;
  required int32 in_num = 2;
}

message AccumulateOpConf {
}

message ModelSaveOpConf {
  repeated string lbns = 1;
}

message PrintOpConf {
  repeated string lbn = 1;
  required string print_path = 2;
}

message LossPrintOpConf {
}

message ReduceSumOpConf {
  required string in = 1;
  required string out = 2;
  optional int32 axis = 3;
  optional bool keepdims = 4 [default = false];
}

message BasicRnnOpConf {
  required string in = 1;
  optional string init_hidden = 2;
  required string out = 3;
  required int32 hidden_size = 4;
  optional ActivationType activation = 6 [default = kTanH];

  optional InitializerConf init_hidden_initializer = 7;
  optional InitializerConf bias_initializer = 8;
  optional InitializerConf i2h_weight_initializer = 9;
  optional InitializerConf h2h_weight_initializer = 10;
}

message BasicLstmOpConf {
}

message ReshapeOpConf {
  required string in = 1;
  required string out = 2;
  required ShapeProto shape = 3;
}

message OperatorConf {
  required string name = 1;
  optional string model_load_dir = 2;
  optional bool use_cudnn_on_gpu = 3;
  oneof op_type {
    ConvolutionOpConf convolution_conf = 100;
    FullyConnectedOpConf fully_connected_conf = 101;
    BasicDataLoaderOpConf basic_data_loader_conf = 102;
    ReluOpConf relu_conf = 104;
    SoftmaxOpConf softmax_conf = 105;
    MultinomialLogisticLossOpConf multinomial_logistic_loss_conf = 106;
    CopyHdOpConf copy_hd_conf = 107;
    CloneOpConf clone_conf = 108;
    BoxingOpConf boxing_conf = 109;
    ModelUpdateOpConf mdupdt_conf = 110;
    ModelSaveOpConf model_save_conf = 111;
    AccumulateOpConf accumulate_conf = 112;
    ConcatOpConf concat_conf = 113;
    CopyCommNetOpConf copy_comm_net_conf = 114;
    SoftmaxLossOpConf softmax_loss_conf = 117;
    PrintOpConf print_conf = 118;
    LossPrintOpConf loss_print_conf = 119;
    ReduceSumOpConf reduce_sum_conf = 120;
    BasicRnnOpConf basic_rnn_conf = 121;
    ReshapeOpConf reshape_conf = 122;
<<<<<<< HEAD
    AveragePooling1DOpConf average_pooling_1d_conf = 200;
    MaxPooling1DOpConf max_pooling_1d_conf = 201;
    AveragePooling2DOpConf average_pooling_2d_conf = 202;
    MaxPooling2DOpConf max_pooling_2d_conf = 203;
    AveragePooling3DOpConf average_pooling_3d_conf = 204;
    MaxPooling3DOpConf max_pooling_3d_conf = 205;
=======
    SigmoidOpConf sigmoid_conf = 123;
    TanHOpConf tanh_conf = 124;
    AveragePooling2DOpConf average_pooling_2d_conf = 200;
    MaxPooling2DOpConf max_pooling_2d_conf = 201;
>>>>>>> 3be012d8
  }
}

message OpNameSet {
  repeated string op_name = 1;
}<|MERGE_RESOLUTION|>--- conflicted
+++ resolved
@@ -318,19 +318,14 @@
     ReduceSumOpConf reduce_sum_conf = 120;
     BasicRnnOpConf basic_rnn_conf = 121;
     ReshapeOpConf reshape_conf = 122;
-<<<<<<< HEAD
+    SigmoidOpConf sigmoid_conf = 123;
+    TanHOpConf tanh_conf = 124;
     AveragePooling1DOpConf average_pooling_1d_conf = 200;
     MaxPooling1DOpConf max_pooling_1d_conf = 201;
     AveragePooling2DOpConf average_pooling_2d_conf = 202;
     MaxPooling2DOpConf max_pooling_2d_conf = 203;
     AveragePooling3DOpConf average_pooling_3d_conf = 204;
     MaxPooling3DOpConf max_pooling_3d_conf = 205;
-=======
-    SigmoidOpConf sigmoid_conf = 123;
-    TanHOpConf tanh_conf = 124;
-    AveragePooling2DOpConf average_pooling_2d_conf = 200;
-    MaxPooling2DOpConf max_pooling_2d_conf = 201;
->>>>>>> 3be012d8
   }
 }
 
