--- conflicted
+++ resolved
@@ -2147,11 +2147,8 @@
     SleepOpConf sleep_conf = 333;
     LoDToDenseOpConf lod_to_dense_conf = 334;
     Dim0DynamicToFixedOpConf dim0_dynamic_to_fixed_conf = 335;
-<<<<<<< HEAD
     ParallelCastOpConf parallel_cast_conf = 336;
-=======
-    SliceV2OpConf slice_v2_conf = 336;
->>>>>>> b2255e66
+    SliceV2OpConf slice_v2_conf = 337;
 
     // math op
     BroadcastAddOpConf broadcast_add_conf = 500;
