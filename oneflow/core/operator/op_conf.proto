syntax = "proto2";
package oneflow;

import "oneflow/core/common/shape.proto";
import "oneflow/core/common/data_type.proto";
import "oneflow/core/record/image.proto";
import "oneflow/core/record/record.proto";
import "oneflow/core/job/resource.proto";
import "oneflow/core/register/logical_blob_id.proto";
import "oneflow/core/data/data.proto";
import "oneflow/core/framework/user_op_conf.proto";
import "oneflow/core/job/sbp_parallel.proto";

enum ActivationType {
  kNone = 0;
  kTanH = 1;
  kSigmoid = 2;
  kRelu = 3;
}

message ConstantInitializerConf {
  optional float value = 1 [default = 0];
}

message ConstantIntInitializerConf {
  optional int64 value = 1 [default = 0];
}

message RandomUniformInitializerConf {
  optional float min = 1 [default = 0];
  optional float max = 2 [default = 1];
}

message RandomUniformIntInitializerConf {
  optional int32 min = 1 [default = 0];
  optional int32 max = 2 [default = 1];
}

message RandomNormalInitializerConf {
  optional float mean = 1 [default = 0];
  optional float std = 2 [default = 1];
}

message TruncatedNormalInitializerConf {
  optional float mean = 1 [default = 0.0];
  optional float std = 2 [default = 0.05];
}

enum VarianceNorm {
  kFanIn = 0;
  kFanOut = 1;
  kAverage = 2;
}

enum RandomDistribution {
  kRandomUniform = 0;
  kRandomNormal = 1;
  kTruncatedNormal = 2;
}

message XavierInitializerConf {
  required VarianceNorm variance_norm = 1;
  required string data_format = 2;
}

message MsraInitializerConf {
  required VarianceNorm variance_norm = 1;
  required string data_format = 2;
}

//output[D_0 ... D_(axis - 1) i D_(axis + 1) ... D_n] = start + i * stride
message RangeInitializerConf {
  optional double start = 1 [default = 0];
  optional double stride = 2 [default = 1];
  optional int64 axis = 3 [default = -1];
}

message IntRangeInitializerConf {
  optional int64 start = 1 [default = 0];
  optional int64 stride = 2 [default = 1];
  optional int64 axis = 3 [default = -1];
}

message VarianceScalingInitializerConf {
  required float scale = 1;
  required VarianceNorm variance_norm = 2;
  required RandomDistribution distribution = 3;
  required string data_format = 4;
}

message InitializerConf {
  oneof type {
    ConstantInitializerConf constant_conf = 1;
    ConstantIntInitializerConf constant_int_conf = 2;
    RandomUniformInitializerConf random_uniform_conf = 3;
    RandomUniformIntInitializerConf random_uniform_int_conf = 4;
    RandomNormalInitializerConf random_normal_conf = 5;
    TruncatedNormalInitializerConf truncated_normal_conf = 6;
    XavierInitializerConf xavier_conf = 7;
    MsraInitializerConf msra_conf = 8;
    RangeInitializerConf range_conf = 9;
    IntRangeInitializerConf int_range_conf = 10;
    VarianceScalingInitializerConf variance_scaling_conf = 11;
  }
}

message Conv1DOpConf {
  required string in = 1;
  required string out = 2;
  required int32 filters = 3;
  optional string padding = 4 [default = "valid"];
  required string data_format = 5;
  repeated int32 kernel_size = 6;
  repeated int32 strides = 7;
  repeated int32 dilation_rate = 8;
  optional bool use_bias = 10 [default = true];
  required string weight = 13;
  optional string bias = 14;
}

message Conv2DOpConf {
  required string in = 1;
  required string out = 2;
  required int32 filters = 3;
  optional string padding = 4 [default = "valid"];
  required string data_format = 5;
  repeated int32 kernel_size = 6;
  repeated int32 strides = 7;
  repeated int32 dilation_rate = 8;
  optional bool use_bias = 10 [default = true];
  required string weight = 13;
  optional string bias = 14;
}

message Conv3DOpConf {
  required string in = 1;
  required string out = 2;
  required int32 filters = 3;
  optional string padding = 4 [default = "valid"];
  required string data_format = 5;
  repeated int32 kernel_size = 6;
  repeated int32 strides = 7;
  repeated int32 dilation_rate = 8;
  optional bool use_bias = 10 [default = true];
  required string weight = 13;
  optional string bias = 14;
}

message ConvConf {
  required int32 num_spatial_dims = 1;
  required string padding = 2;
  required string data_format = 3;
  repeated int32 kernel_size = 4;
  repeated int32 strides = 5;
  repeated int32 dilation_rate = 6;
}

message ConvDataGradOpConf {
  required string dy = 1;
  required string filter = 2;
  required string x_like = 3;
  required string dx = 4;
  required ConvConf conv_conf = 5;
}

message ConvFilterGradOpConf {
  required string dy = 1;
  required string x = 2;
  required string filter_diff = 3;
  required ConvConf conv_conf = 4;
}

message ConvBiasGradOpConf {
  required string dy = 1;
  required string bias_diff = 2;
  required string data_format = 3;
  required int64 num_spatial_dims = 4;
}

message AveragePooling1DOpConf {
  required string in = 1;
  required string out = 2;

  optional string padding = 3 [default = "valid"];
  required string data_format = 4;
  repeated int32 pool_size = 5;
  repeated int32 strides = 6;
}

message MaxPooling1DOpConf {
  required string in = 1;
  required string out = 2;

  optional string padding = 3 [default = "valid"];
  required string data_format = 4;
  repeated int32 pool_size = 5;
  repeated int32 strides = 6;
}

message AveragePooling2DOpConf {
  required string in = 1;
  required string out = 2;

  optional string padding = 3 [default = "valid"];
  required string data_format = 4;
  repeated int32 pool_size = 5;
  repeated int32 strides = 6;
}

message MaxPooling2DOpConf {
  required string in = 1;
  required string out = 2;

  optional string padding = 3 [default = "valid"];
  required string data_format = 4;
  repeated int32 pool_size = 5;
  repeated int32 strides = 6;
}

message AveragePooling3DOpConf {
  required string in = 1;
  required string out = 2;

  optional string padding = 3 [default = "valid"];
  required string data_format = 4;
  repeated int32 pool_size = 5;
  repeated int32 strides = 6;
}

message MaxPooling3DOpConf {
  required string in = 1;
  required string out = 2;

  optional string padding = 3 [default = "valid"];
  required string data_format = 4;
  repeated int32 pool_size = 5;
  repeated int32 strides = 6;
}

message PoolingConf {
  required int32 num_spatial_dims = 1;
  // "avg" or "max"
  required string pool_mode = 2;
  required string data_format = 3;
  repeated int32 pool_size = 4;
  repeated int32 strides = 5;
  optional string padding = 6 [default = "valid"];
}

message PoolingGradOpConf {
  // input
  required string x = 1;
  required string y = 2;
  required string dy = 3;
  // output
  required string dx = 4;
  required PoolingConf pooling_conf = 5;
}

message ReluOpConf {
  required string in = 1;
  required string out = 2;
}

message ReluGradOpConf {
  required string y = 1;
  required string dy = 2;
  required string dx = 3;
}

message PReluOpConf {
  required string in = 1;
  required string out = 2;
  required string data_format = 3;
  optional bool channel_shared = 4 [default = false];
  optional float alpha_init = 5 [default = 0.25];
  required string alpha = 6;
}

message PReluDataGradOpConf {
  required string dy = 1;
  required string x = 2;
  required string alpha = 3;
  required string dx = 4;
  required string data_format = 5;
  required bool channel_shared = 6;
}

message PReluAlphaGradOpConf {
  required string dy = 1;
  required string x = 2;
  required string alpha_grad = 3;
  required string data_format = 4;
  required bool channel_shared = 5;
}

message SigmoidOpConf {
  required string in = 1;
  required string out = 2;
}

message SigmoidGradOpConf {
  required string y = 1;
  required string dy = 2;
  required string dx = 3;
}

message TanHOpConf {
  required string in = 1;
  required string out = 2;
}

message TanHGradOpConf {
  required string y = 1;
  required string dy = 2;
  required string dx = 3;
}

message SoftmaxOpConf {
  required string in = 1;
  required string out = 2;
  optional int32 axis = 3 [default = -1];
  optional string transpose_in = 4 [default = "transpose_in"];
  optional string transpose_out = 5 [default = "transpose_out"];
}

message SoftmaxGradOpConf {
  required string y = 1;
  required string dy = 2;
  required string dx = 3;
  optional string transpose_x = 4;
  optional string transpose_y = 5;
  optional int32 axis = 6 [default = -1];
}

enum ScalarReductionType {
  kSumOverOne = 0;
  kSumOverWeight = 1;
  kSumOverN = 2;
  kSumOverNonZeroWeight = 3;
}

message SparseCrossEntropyOpConf {
  required string prediction = 1;
  required string label = 2;
  required string out = 3;
}

message SparseCrossEntropyGradOpConf {
  required string prediction = 1;
  required string label = 2;
  required string dy = 3;
  required string prediction_diff = 4;
}

message SparseSoftmaxCrossEntropyLossOpConf {
  required string prediction = 1;
  required string label = 2;
  required string loss = 3;
  optional ScalarReductionType reduction = 4 [default = kSumOverN];
  optional float weight_scalar = 5 [default = 1.0];
  optional string weight = 6;
}

message SparseCrossEntropyLossOpConf {
  required string prediction = 1;
  required string label = 2;
  required string loss = 3;
  optional ScalarReductionType reduction = 4 [default = kSumOverN];
  optional float weight_scalar = 5 [default = 1.0];
  optional string weight = 6;
}

message SigmoidCrossEntropyOpConf {
  required string prediction = 1;
  required string label = 2;
  required string loss = 3;
  required DataType label_type = 4;
}

message SigmoidCrossEntropyGradOpConf {
  required string prediction = 1;
  required string label = 2;
  required string prediction_diff = 3;
  required string loss_diff = 4;
  required DataType label_type = 5;
}

message SigmoidCrossEntropyOpConf {
  required string prediction = 1;
  required string label = 2;
  required string loss = 3;
  required DataType label_type = 4;
}

message SigmoidCrossEntropyGradOpConf {
  required string prediction = 1;
  required string label = 2;
  required string prediction_diff = 3;
  required string loss_diff = 4;
  required DataType label_type = 5;
}

message IdentityLossOpConf {
  required string prediction = 1;
  required string loss = 2;
  optional ScalarReductionType reduction = 3 [default = kSumOverN];
  optional float weight_scalar = 4 [default = 1.0];
  optional string weight = 5;
}

message DistributeConcatOpConf {
  repeated string in = 1;
  required string out = 2;
  required int32 axis = 3;
}

message DistributeSplitOpConf {
  required string in = 1;
  repeated string out = 2;
  required int32 axis = 3;
}

message DistributeCloneOpConf {
  required string in = 1;
  repeated string out = 2;
}

message DistributeAddOpConf {
  repeated string in = 1;
  required string out = 2;
}

message ConcatOpConf {
  repeated string in = 1;
  required string out = 2;
  required int32 axis = 3;
}

message SplitLikeOpConf {
  required string in = 1;
  repeated string like = 2;
  repeated string out = 3;
  required int32 axis = 4;
}

message CopyCommNetOpConf {
}

message CopyHdOpConf {
  enum Type {
    H2D = 0;
    D2H = 1;
  }
  required Type type = 1;
  optional LogicalBlobId lbi = 2;
}

message BoxConcatConf {
  required int32 axis = 1;
}

message BoxAddConf {
}

message BoxSplitConf {
  required int32 axis = 1;
  repeated int32 part_num = 2;
}

message BoxCloneConf {
}

message BoxingOpConf {
  required LogicalBlobId lbi = 1;
  required int32 in_num = 2;
  required int32 out_num = 3;

  oneof in_box {
    BoxConcatConf concat_box = 4;
    BoxAddConf add_box = 5;
  }
  oneof out_box {
    BoxSplitConf split_box = 6;
    BoxCloneConf clone_box = 7;
  }
}

message NaiveModelUpdateConf {
}

message MomentumModelUpdateConf {
  optional float beta = 1 [default = 0.9];
}

message RMSPropModelUpdateConf {
  optional float decay_rate = 1 [default = 0.99];
  optional float epsilon = 2 [default = 1e-8];
}

message LARSModelUpdateConf {
  optional float momentum_beta = 1 [default = 0.9];
  optional float epsilon = 2 [default = 1e-9];
  optional float lars_coefficient = 3 [default = 0.0001];
}

message AdamModelUpdateConf {
  optional float beta1 = 1 [default = 0.9];
  optional float beta2 = 2 [default = 0.999];
  optional float epsilon = 3 [default = 1e-8];
  optional bool do_bias_correction = 4 [default = false];
}

message LazyAdamModelUpdateConf {
  optional float beta1 = 1 [default = 0.9];
  optional float beta2 = 2 [default = 0.999];
  optional float epsilon = 3 [default = 1e-8];
}

message ExponentialDecayConf {
  required int64 decay_batches = 1;
  required double decay_rate = 2;
  optional bool staircase = 3 [default = false];
}

message InverseTimeDecayConf {
  required int64 decay_batches = 1;
  required double decay_rate = 2;
  optional bool staircase = 3 [default = false];
}

message NaturalExpDecayConf {
  required int64 decay_batches = 1;
  required double decay_rate = 2;
  optional bool staircase = 3 [default = false];
}

message PiecewiseConstantConf {
  repeated int64 boundaries = 1;
  repeated double values = 2;
}

message PolynomialDecayConf {
  required int64 decay_batches = 1;
  optional double end_learning_rate = 2 [default = 0.0001];
  optional double power = 3 [default = 1.0];
  optional bool cycle = 4 [default = false];
}

message CosineDecayConf {
  required int64 decay_batches = 1;
  optional double alpha = 2 [default = 0.0];
}

message LinearCosineDecayConf {
  required int64 decay_batches = 1;
  optional double num_periods = 2 [default = 0.5];
  optional double alpha = 3 [default = 0.0];
  optional double beta = 4 [default = 0.001];
}

message LearningRateDecayConf {
  oneof type {
    ExponentialDecayConf exponential_conf = 2000;
    InverseTimeDecayConf inverse_time_conf = 2001;
    NaturalExpDecayConf natural_exp_conf = 2002;
    PiecewiseConstantConf piecewise_constant_conf = 2003;
    PolynomialDecayConf polynomial_conf = 2004;
    CosineDecayConf cosine_conf = 2005;
    LinearCosineDecayConf linear_cosine_conf = 2006;
  }
}

message ConstantWarmupConf {
  required int64 warmup_batches = 1;
  required double multiplier = 2;
}

message LinearWarmupConf {
  required int64 warmup_batches = 1;
  required double start_multiplier = 2;
}

message WarmupConf {
  oneof type {
    ConstantWarmupConf constant_conf = 3000;
    LinearWarmupConf linear_conf = 3001;
  }
}

message ClipByGlobalNormConf {
  required float clip_norm = 1;
  optional float global_norm = 2;
}

message ClipConf {
  oneof type {
    ClipByGlobalNormConf clip_by_global_norm = 1;
  }
}

message NormalModelUpdateOpUserConf {
  optional LearningRateDecayConf learning_rate_decay = 1;
  optional WarmupConf warmup_conf = 2;
  optional ClipConf clip_conf = 3;
  oneof normal_mdupdt {
    NaiveModelUpdateConf naive_conf = 1000;
    MomentumModelUpdateConf momentum_conf = 1001;
    RMSPropModelUpdateConf rmsprop_conf = 1002;
    LARSModelUpdateConf lars_conf = 1003;
    AdamModelUpdateConf adam_conf = 1004;
    LazyAdamModelUpdateConf lazy_adam_conf = 1005;
  }
}

message NormalModelUpdateOpConf {
  required NormalModelUpdateOpUserConf user_conf = 1;
  required string model_diff = 2;
  required string total_instance_num_diff = 3;
  required string model = 4;
  required string train_step = 5;
  required string learning_rate = 6;
  required float l1 = 7;
  required float l2 = 8;
}

message NaiveModelUpdateOpConf {
  required NormalModelUpdateOpUserConf user_conf = 1;
  required string model_diff = 2;
  required string total_instance_num_diff = 3;
  required string model = 4;
  required string train_step = 5;
  required string learning_rate = 6;
  required float l1 = 7;
  required float l2 = 8;
}

message MomentumModelUpdateOpConf {
  required NormalModelUpdateOpUserConf user_conf = 1;
  required string momentum = 2;
  required string model_diff = 3;
  required string total_instance_num_diff = 4;
  required string model = 5;
  required string train_step = 6;
  required string learning_rate = 7;
  required float l1 = 8;
  required float l2 = 9;
}

message RMSPropModelUpdateOpConf {
  required NormalModelUpdateOpUserConf user_conf = 1;
  required string model_diff = 2;
  required string total_instance_num_diff = 3;
  required string model = 4;
  required string train_step = 5;
  required string learning_rate = 6;
  required float l1 = 7;
  required float l2 = 8;
}

message LARSModelUpdateOpConf {
  required NormalModelUpdateOpUserConf user_conf = 1;
  required string momentum = 2;
  required string model_diff = 3;
  required string total_instance_num_diff = 4;
  required string model = 5;
  required string train_step = 6;
  required string learning_rate = 7;
  required float l1 = 8;
  required float l2 = 9;
}

message AdamModelUpdateOpConf {
  required NormalModelUpdateOpUserConf user_conf = 1;
  required string m = 2;
  required string v = 3;
  optional string beta1_t = 4;
  optional string beta2_t = 5;
  required string model_diff = 6;
  required string total_instance_num_diff = 7;
  required string model = 8;
  required string train_step = 9;
  required string learning_rate = 10;
  required float l1 = 11;
  required float l2 = 12;
}

message LazyAdamModelUpdateOpConf {
  required NormalModelUpdateOpUserConf user_conf = 1;
  required string m = 2;
  required string v = 3;
  optional string beta1_t = 4;
  optional string beta2_t = 5;
  required string model_diff = 6;
  required string total_instance_num_diff = 7;
  required string model = 8;
  required string train_step = 9;
  required string learning_rate = 10;
  required float l1 = 11;
  required float l2 = 12;
}

message AccumulateOpConf {
}

message PrintRecordConf {
  required string lbn = 1;
  optional string name = 2;
  required EncodeConf encode_case = 3;
}

message PrintOpConf {
  repeated PrintRecordConf in = 1;
  required string print_dir = 2;
  optional string part_name_prefix = 3 [default = "part-"];
  optional int32 part_name_suffix_length = 4 [default = -1];
}

message GeluOpConf {
  required string in = 1;
  required string out = 2;
}

message GeluGradOpConf {
  required string x = 1;
  required string dy = 2;
  required string dx = 3;
}

message ReduceSumOpConf {
  oneof in_conf {
    string in = 1; // For User
    LogicalBlobId in_sys = 2; // For System
  }
  required string out = 3;
  repeated int32 axis = 4;
  optional bool keep_dims = 5 [default = false];
}

message ReduceSumLikeOpConf {
  required string x = 1;
  required string like = 2;
  required string y = 3;
  repeated int32 axis = 4;
  optional string temp_storage = 5 [default = "temp_storage"];
}

message ReduceMeanOpConf {
  required string in = 1;
  required string out = 2;
  repeated int32 axis = 3;
  optional bool keep_dims = 4 [default = false];
}

message ReduceMeanGradOpConf {
  required string dy = 1;
  required string x = 2; // like
  required string dx = 3;
  repeated int32 reduced_axis = 4;
  optional string temp_storage = 5 [default = "temp_storage"];
}

message ReshapeOpConf {
  required string in = 1;
  required string out = 2;
  required ShapeProto shape = 3;
}

message ReshapeLikeOpConf {
  required string x = 1;
  required string y = 2;
  required string like = 3;
}

message AddOpConf {
  repeated string in = 1;
  required string out = 2;
}

message MaximumOpConf {
  repeated string in = 1;
  required string out = 2;
}

message CastOpConf {
  required string in = 1;
  required string out = 2;
  required DataType data_type = 3;
}

message InterfaceBlobConf {
  required ShapeProto shape = 1;
  required DataType data_type = 2;
  optional OptInt64 split_axis = 3;
  required OptInt64 batch_axis = 4;
  optional bool is_dynamic = 5;
  optional bool is_tensor_list = 6 [default = false];
}

message InputOpConf {
  optional string tick = 1;
  required string out = 2;
  required InterfaceBlobConf blob_conf = 3;
}

message ForeignInputOpConf {
  optional string tick = 1;
  required string out = 2;
  required InterfaceBlobConf blob_conf = 3;
  required string ofblob_buffer_name = 4;
}

message ReturnOpConf {
  required string in = 1;
  required string out = 2;
}

message OutputOpConf {
  required string in = 1;
  required string out = 2;
  required InterfaceBlobConf blob_conf = 3;
}

message ForeignOutputOpConf {
  required string in = 1;
  required string ofblob_buffer_name = 3;
}

message ForeignWatchOpConf {
  required string in = 1;
  required string handler_uuid = 2;
}

message InitializeWithSnapshotConf {
  required string path = 1;
  optional string key = 2;
}

message VariableOpConf {
  optional string tick = 1;
  required string out = 2;
  required ShapeProto shape = 3;
  optional DataType data_type = 4;
  oneof initialize {
    InitializerConf initializer = 5;
    InitializeWithSnapshotConf initialize_with_snapshot = 6;
  }
  optional string model_name = 7 [default = "weight"];
  required OptInt64 split_axis = 8;
  optional int64 random_seed = 9;
}

message LocalResponseNormalizationOpConf {
  required string in = 1;
  required string out = 2;
  required string data_format = 3;
  optional int32 depth_radius = 4 [default = 5];
  optional double bias = 5 [default = 1];
  optional double alpha = 6 [default = 1];
  optional double beta = 7 [default = 0.5];
}

message EncodeConf {
  oneof encode {
    EncodeRaw raw = 1;
    EncodeJpeg jpeg = 2;
    EncodeBytesList bytes_list = 3;
  }
}

message EncodeBytesList {
}

message EncodeRaw {
  optional bool dim1_varying_length = 1 [default = false];
  optional bool auto_zero_padding = 2 [default = false];
}

message EncodeJpeg {
  repeated ImagePreprocess preprocess = 1;
}

message SubtractPreprocessConf {
  required float value = 1;
}

message NormByChannelPreprocessConf {
  repeated float mean_value = 1;
  repeated float std_value = 2;
  required string data_format = 3;
}

message ScalePreprocessConf {
  required float value = 1;
}

message PreprocessConf {
  oneof type {
    SubtractPreprocessConf subtract_conf = 1;
    NormByChannelPreprocessConf norm_by_channel_conf = 2;
    ScalePreprocessConf scale_conf = 3;
  }
}

message RandomShuffleConf {
  optional int32 buffer_size = 1 [default = 1024];
}

message RecordLoadOpConf {
  optional string tick  = 1;
  required string out = 2;
  required string data_dir = 3;
  required int32 data_part_num = 4;
  optional string part_name_prefix = 5 [default = "part-"];
  optional int32 part_name_suffix_length = 6 [default = -1];
  optional RandomShuffleConf random_shuffle_conf = 7;
  required int64 batch_size = 8;
}

message BlobConf {
  required string name = 1;
  required ShapeProto shape = 2;
  required DataType data_type = 3;
  optional int32 max_sequence_size = 4 [default = 1];
  required EncodeConf encode_case = 5;
  repeated PreprocessConf preprocess = 6;
  optional int32 tensor_list_variable_axis = 7 [default = -1];
  optional DataSourceCase data_source = 8;
  optional bool is_dynamic = 9 [default = false];
}

message DataLoadOpConf {
  required int64 batch_size = 1;
  optional string tick = 2;
  required DatasetProto dataset = 3;
  repeated BlobConf blobs = 4;
  repeated DataTransformProto transforms = 5;
  optional int32 batch_cache_size = 6 [default = 3];
}

message DecodeOFRecordOpConf {
  required string data_dir = 1;
  required int32 data_part_num = 2; // piece_size % data_part_num = 0
  optional string part_name_prefix = 3 [default = "part-"];
  optional int32 part_name_suffix_length = 4 [default = -1];
  optional string in = 5;
  repeated BlobConf blob = 6;
  optional RandomShuffleConf random_shuffle_conf = 7;
  required int64 batch_size = 8;
}

message DecodeRandomOpConf {
  optional string tick = 1;
  required string out = 2;
  required ShapeProto shape = 3;
  required DataType data_type = 4;
  required InitializerConf data_initializer = 5;
  required int64 batch_size = 8;
}

message NormalizationOpConf {
  required string in = 1;
  required string out = 2;
  optional int32 axis = 3 [default = -1]; // NCHW = 1, NHWC = 3, TODO: axis list
  optional float momentum = 4 [default = 0.99];
  optional float epsilon = 5 [default = 0.001];
  optional bool center = 6 [default = true];
  optional bool scale = 7 [default = true];
  optional float beta_init = 8 [default = 0.0];
  optional float gamma_init = 9 [default = 1.0];
  optional float mean_init = 10 [default = 0.0];
  optional float variance_init = 11 [default = 1.0];
  required string moving_mean = 14;
  required string moving_variance = 15;
  optional string beta = 16;
  optional string gamma = 17;
  optional string mean = 18 [default = "mean"];
  optional string inv_variance = 19 [default = "inv_variance"];
  optional bool is_training = 20 [default = true];
}

message NormalizationGradOpConf {
  //in
  required string dy = 1;
  required string x = 2;
  optional string mean = 3;
  optional string inv_variance = 4;
  optional string gamma = 5;
  //out
  optional string dx = 6 [default = "dx"];
  optional string beta_diff = 7 [default = "beta_diff"];
  optional string gamma_diff = 8 [default = "gamma_diff"];

  required int32 axis = 9;
  required float epsilon = 10;
}

message RandomMaskLikeOpConf {
  required string like = 1;
  required string out = 2;
  required double rate = 3;
  optional ShapeProto noise_shape = 4;
  optional int64 seed = 5;
}

message DropoutOpConf {
  required string mask = 1;
  required string in = 2;
  required string out = 3;
  required float scale = 4;
}

message DropoutGradOpConf {
  required string mask = 1;
  required string dy = 2;
  required string dx = 3;
  required float scale = 4;
}

message TransposeOpConf {
  required string in = 1;
  required string out = 2;
  repeated int32 perm = 3;
}

message ReduceConcatOpConf {
  repeated string in = 1;
  required string out = 2;
  repeated int64 data_offset = 3;
  required int64 out_size = 4;
}

message NcclAllReduceOpConf {
  optional string in = 1;
  optional string out = 2;
}

message NcclReduceScatterOpConf {
}

message NcclAllGatherOpConf {
}

message NcclTupleBroadcastOpConf {
  optional string tick = 1;
  repeated string in = 2;
  repeated string out = 3;
  repeated int64 root = 4;
  repeated DataType data_type = 5;
  repeated ShapeProto shape = 6;
  optional int64 nccl_order_hint = 7 [default = 0];
}

message NcclTupleReduceOpConf {
  repeated string in = 1;
  repeated string out = 2;
  repeated int64 root = 3;
  optional int64 nccl_order_hint = 4 [default = 0];
}

message ReduceSplitOpConf {
  required string in = 1;
  repeated string out = 2;
  repeated ShapeProto out_shape = 3;
  repeated int64 data_offset = 4;
  optional int32 order_in_graph = 5;
}

message ReduceScatterOpConf {
  optional int32 out_num = 1 [default = 0];
}

message ReduceAddOpConf {
  optional int32 in_num = 1 [default = 0];
}

message ReduceGatherOpConf {
  optional int32 in_num = 1 [default = 0];
}

message AccuracyOpConf {
  required string prediction = 1;
  required string label = 2;
  optional int32 top_k = 3 [default = 1];
  required string accuracy = 4;
  optional string weight = 5;
}

message MatmulOpConf {
  // input lbn
  required string a = 1;
  required string b = 2;
  // output bn
  required string out = 5;
  optional bool transpose_a = 6 [default = false];
  optional bool transpose_b = 7 [default = false];
}

message DotOpConf {
  required string in = 1;
  required string weight = 2;
  optional string bias = 3;
  required string out = 4;
}

message MultiplyOpConf {
  required string in_0 = 1;
  required string in_1 = 2;
  required string out = 4;
}

enum Norm {
  L1 = 1;
  L2 = 2;
}

message HingeLossOpConf {
  required string prediction = 1;
  required string label = 2;
  required string loss = 3;
  optional ScalarReductionType reduction = 4 [default = kSumOverN];
  optional float weight_scalar = 5 [default = 1.0];
  optional string weight = 6;
  optional Norm norm = 7[default = L1];
}

message PackOpConf {
  required string in = 1;
  required string out = 2;
  required int32 pack_num = 3;
}

message UnpackOpConf {
  required string in = 1;
  required string out = 2;
  required int32 unpack_num = 3;
}

message RepeatOpConf {
  required string in = 1;
  required string out = 2;
  required int32 repeat_num = 3;
}

message GatherOpConf {
  required string in = 1;
  required string indices = 2;
  required string out = 3;
  optional int64 axis = 4 [default = 0];
}

message GatherMs0OpConf {
  required string in = 1;
  required string indices = 2;
  required string out = 3;
}

message UnsortedSegmentSumOpConf {
  required string data = 1;
  required string segment_ids = 2;
  required string out = 3;
  required int64 axis = 4;
  required int64 num_segments = 5;
}

message GatherMs0GradOpConf {
  required string out_diff = 1;
  required string indices = 2;
  required string in_diff = 3;
  required int64 gather_dim_size = 4;
}

message BatchGatherOpConf {
  required string in = 1;
  required string indices = 2;
  required string out = 3;
}

message SqrtOpConf {
  required string in = 1;
  required string out = 2;
}

message RsqrtOpConf {
  required string in = 1;
  required string out = 2;
  optional double epsilon = 3 [default = 1e-5];
}

message SquareOpConf {
  required string in = 1;
  required string out = 2;
}

message BroadcastAddOpConf {
  required string a = 1;
  required string b = 2;
  required string out = 3;
  optional bool is_const = 4 [default = false];
}

message BroadcastSubOpConf {
  required string a = 1;
  required string b = 2;
  required string out = 3;
  optional bool is_const = 4 [default = false];
}

message BroadcastMulOpConf {
  required string a = 1;
  required string b = 2;
  required string out = 3;
  optional bool is_const = 4 [default = false];
}

message BroadcastDivOpConf {
  required string a = 1;
  required string b = 2;
  required string out = 3;
  optional bool is_const = 4 [default = false];
}

message BroadcastFloorModOpConf {
  required string a = 1;
  required string b = 2;
  required string out = 3;
  optional bool is_const = 4 [default = false];
}

message BroadcastLikeOpConf {
  required string x = 1;
  required string like = 2;
  required string y = 3;
  repeated int32 reduced_axis = 4;
}

message BroadcastDivGradOpConf {
  //  input
  required string b = 1; // denominator in fw
  required string y = 2;
  required string dy = 3;
  //  output
  required string db = 4;
  optional string temp_storage = 5 [default = "temp_storage"];
}

message BroadcastEqualOpConf {
  required string a = 1;
  required string b = 2;
  required string out = 3;
  optional bool is_const = 4 [default = false];
}

message BroadcastNotEqualOpConf {
  required string a = 1;
  required string b = 2;
  required string out = 3;
  optional bool is_const = 4 [default = false];
}

message BroadcastLessThanOpConf {
  required string a = 1;
  required string b = 2;
  required string out = 3;
  optional bool is_const = 4 [default = false];
}

message BroadcastLessEqualOpConf {
  required string a = 1;
  required string b = 2;
  required string out = 3;
  optional bool is_const = 4 [default = false];
}

message BroadcastGreaterThanOpConf {
  required string a = 1;
  required string b = 2;
  required string out = 3;
  optional bool is_const = 4 [default = false];
}

message BroadcastGreaterEqualOpConf {
  required string a = 1;
  required string b = 2;
  required string out = 3;
  optional bool is_const = 4 [default = false];
}

message BroadcastLogicalAndOpConf {
  required string a = 1;
  required string b = 2;
  required string out = 3;
  optional bool is_const = 4 [default = false];
}

message BroadcastMinOpConf {
  required string a = 1;
  required string b = 2;
  required string out = 3;
  optional bool is_const = 4 [default = false];
}

message BroadcastMaxOpConf {
  required string a = 1;
  required string b = 2;
  required string out = 3;
  optional bool is_const = 4 [default = false];
}

message BiasAddOpConf {
  // inputs
  required string a = 1;
  required string b = 2;
  // output
  required string out = 3;
  // conf
  required int32 axis = 4;
}

message DimSliceConf {
  optional int32 start = 1 [default = 0];
  optional int32 end = 2 [default = 0];
  optional int32 stride = 3 [default = 1];
}

message SliceOpConf {
  required string in = 1;
  required string out = 2;
  repeated DimSliceConf dim_slice_conf = 3;
}

message SliceV2OpConf {
  required string in = 1;
  required string out = 2;
  repeated DimSliceConf dim_slice_conf = 3;
}

message SliceGradOpConf {
  required string dy = 1;
  required string dx = 2;
  required string like = 3;
  repeated DimSliceConf dim_slice_conf = 4;
}

message LayerNormOpConf {
  // in
  required string in = 1;
  optional string beta = 2;
  optional string gamma = 3;

  // out
  required string out = 4;
  optional string normalized = 5 [default = "normalized"];
  optional string mean = 6 [default = "mean"];
  optional string inv_variance = 7 [default = "inv_variance"];

  optional bool center = 8 [default = true];
  optional bool scale = 9 [default = true];
  optional int64 begin_norm_axis = 11 [default = 1];
  optional int64 begin_params_axis = 12 [default = -1];
  optional double epsilon = 13 [default = 1e-5];
}

message LayerNormGradOpConf {
  // in
  required string dy = 1;
  required string x = 2;
  optional string mean = 3;
  optional string inv_variance = 4;
  // out
  required string dx = 5;

  required int64 begin_norm_axis = 6;
  required double epsilon = 7;
}

message LayerNormParamGradOpConf {
  // in
  required string dy = 1;
  optional string normalized = 2;
  optional string gamma = 3;
  // out
  optional string normalized_diff = 4;
  optional string beta_diff = 5;
  optional string gamma_diff = 6;

  required int64 begin_params_axis = 7;
}

message ConstantOpConf {
  optional string tick = 1;
  required string out = 2;
  optional ShapeProto shape = 3;
  optional DataType data_type = 4;
  optional InitializerConf initializer = 5;
}

message OneHotOpConf {
  required string indices = 1;
  required string out = 2;
  required int64 depth = 3;
  optional DataType data_type = 4;
}

message ScalarAddOpConf {
  required string in = 1;
  required string out = 2;
  oneof scalar_operand {
    int64 int_operand = 3;
    double float_operand = 4;
  }
}

message ScalarMulOpConf {
  required string in = 1;
  required string out = 2;
  oneof scalar_operand {
    int64 int_operand = 3;
    double float_operand = 4;
  }
}

message ReduceIdentityOpConf {
  optional string in = 1;
  optional string out = 2;
  optional int32 order_in_graph = 3;
}

message TickOpConf {
  repeated string tick = 1;
  required string out = 2;
}

message DeviceTickOpConf {
  repeated string tick = 1;
  required string out = 2;
}

message WaitAndSendIdsOpConf {
  required string out = 1;
  required string wait_buffer_name = 2;
  repeated Int64List id_list = 3;
  required DataType data_type = 4 [default = kInt32];
}

message CallbackNotifyOpConf {
  required string in = 1;
  repeated string callback_buffer_name = 2;
}

message ReentrantLockOpConf {
  required string start = 1;
  optional string end = 2;
  required string out = 3;
  repeated Int64List lock_id2intersecting_lock_ids = 4;
}

message SourceTickOpConf {
  required string out = 1;
}

message SinkTickOpConf {
  repeated string tick = 1;
  required string out = 2;
}

message TupleIdentityOpConf {
  repeated string in = 1;
  repeated string out = 2;
}

message TopKOpConf {
  required string in = 1;
  required string out = 2;
  optional int32 k = 3 [default = 1];
  optional bool sorted = 4 [default = true];
}

message L2NormalizeOpConf {
  required string in = 1;
  required string out = 2;
  required int32 axis = 3 [default = -1];
  optional float epsilon = 4 [default = 1e-12];
}

message KeepHeaderOnlyOpConf {
  repeated string in = 1;
  repeated string out = 2;
}

message AxpyOpConf {
  required string x = 1;
  required string y = 2;
  required double alpha = 3;
}

message TotalLossInstanceNumOpConf {
  repeated string in = 1;
  required string out = 2;
}

message UnsortedBatchSegmentSumOpConf {
  required string data = 1;
  required string segment_ids = 2;
  required string out = 3;
  required int64 num_segments = 4;
}

message ShapeElemCntAxisConf {
  repeated int32 axis = 1;
}

message ShapeElemCntRangeAxisConf {
  // closed interval: [begin_axis, end_axis]
  optional int32 begin_axis = 1 [default = 0];
  optional int32 end_axis = 2 [default = -1];
}

message ShapeElemCntOpConf {
  required string x = 1;
  required string y = 2;
  optional DataType data_type = 3 [default = kInt32];
  oneof axis_conf {
    ShapeElemCntAxisConf exclude_axis_conf = 4;
    ShapeElemCntAxisConf include_axis_conf = 5;
    ShapeElemCntRangeAxisConf range_axis_conf = 6;
  }
}

message AccOpConf {
  // in
  required string one = 1;
  // out
  required string acc = 2;
  optional int32 max_acc_num = 3 [default = 1];   
}

message AccTickOpConf {
  // in
  required string one = 1;
  // out
  required string acc = 2;
  optional int32 max_acc_num = 3 [default = 1];   
}

message ModelInitOpConf {
  required string tick = 1;
  repeated string out = 2;
  repeated string variable_op_name = 3;
  repeated VariableOpConf original_variable_conf = 4;
}

message ModelLoadOpConf {
  required string path = 1;
  repeated string out = 2;
  repeated string variable_op_name = 3;
  repeated VariableOpConf original_variable_conf = 4;
}

message AllReduceFacadeOpConf {
  required string in = 1;
  required string out = 2;
}

message IdentityOpConf {
  required string in = 1;
  required string out = 2;
}

message SleepOpConf {
  required string in = 1;
  required string out = 2;
  required int64 seconds = 3;
}

message CaseOpConf {
  required string in = 1;
  repeated string out = 2;
}

message EsacOpConf {
  repeated string in = 1;
  required string out = 2;
  optional DataType data_type = 3 [default=kInt32];
}

message PartialTickOpConf {
  required string tick = 1;
  required string out = 2;
}

message AssignOpConf {
  required string ref = 1;
  required string value = 2;
}

message ModelSaveOpConf {
  required string path = 1;
  repeated string in = 2;
  repeated string key = 3;
}

message LearningRateScheduleOpConf {
  required string train_step = 1;
  required string out = 2;
  required float learning_rate = 3;
  optional LearningRateDecayConf learning_rate_decay = 4;
  optional WarmupConf warmup_conf = 5;
}

message DeconvOpConf {
    required string x = 1;
    required string y = 2;
    required string filter = 3;
    required int32 filters = 4;
    required ConvConf conv_conf = 5;
    optional bool use_bias = 6 [default = true];
    optional InitializerConf weight_initializer = 7;
    optional InitializerConf bias_initializer = 8;
}

message RoiAlignArgs {
  required int32 pooled_h = 4;
  required int32 pooled_w = 5;
  optional float spatial_scale = 6 [default = 0.0625]; // 1/16
  optional int32 sampling_ratio = 7 [default = 2]; // adaptive if negative
  optional string data_format = 8 [default = "channels_first"];
}

message RoiAlignOpConf {
  required string x = 1;
  required string rois = 2;
  required string y = 3;
  required RoiAlignArgs roi_align_args = 4;
}

message RoiAlignGradOpConf {
  required string dy = 1;
  required string x_like = 2;
  required string rois = 3;
  required string dx = 4;
  required RoiAlignArgs roi_align_args = 5;
}

message WhereOpConf {
  // in
  required string condition = 1;
  required string lhs = 2;
  required string rhs = 3;
  // out
  required string out = 4;
}

message ClipByValueOpConf {
  // in
  required string in = 1;
  // conf
  optional float min_val = 2;
  optional float max_val = 3;
  // out
  required string out = 4;
}

message ConstantLikeOpConf {
  required string in = 1;
  required float scalar = 2;
  required string out = 3;
}

message LocalNonzeroOpConf {
  required string in = 1;
  required string out = 2;
  required string num_nonzero = 3;
}

message SqueezeOpConf {
  required string in = 1;
  required string out = 2;
  repeated int32 axis = 3;
}

message ExpandDimsOpConf {
  required string in = 1;
  required string out = 2;
  required int32 axis = 3;
}

message LocalGatherOpConf {
  required string in = 1;
  required string indices = 2;
  required string out = 3;
  optional int64 axis = 4 [default = 0];
}

message LocalScatterNdUpdateOpConf {
  // in
  required string in = 1;
  required string indices = 2;
  required string updates = 3;
  // out
  required string out = 4;
}

message MaskrcnnPositiveNegativeSampleOpConf {
  // in
  required string pos_inds = 1;
  required string neg_inds = 2;
  // config
  required int32 total_subsample_num = 3;
  required float pos_fraction = 4;
  // out
  required string sampled_pos_inds = 5;
  required string sampled_neg_inds = 6;
}

message CalcIoUMatrixOpConf {
  // in
  required string boxes1= 1;
  required string boxes2= 2;
  // out
  required string iou_matrix = 3;
}

message BBoxRegressionWeights {
  required float weight_x = 1 [default = 1.0];
  required float weight_y = 2 [default = 1.0];
  required float weight_w = 3 [default = 1.0];
  required float weight_h = 4 [default = 1.0];
}

message BoxEncodeOpConf {
  // in
  required string ref_boxes = 1;
  required string boxes = 2;
  // out
  required string boxes_delta = 3;
  // conf
  required BBoxRegressionWeights regression_weights = 4;
}

message BoxDecodeOpConf {
  // in
  required string ref_boxes = 1;
  required string boxes_delta = 2;
  // out
  required string boxes = 3;
  // conf
  required BBoxRegressionWeights regression_weights = 4;
}

message LevelMapOpConf {
  // in
  required string in = 1;
  // out
  required string out = 2;
  // conf
  required int32 min_level = 3 [default = 2];
  required int32 max_level = 4 [default = 5];
  required int32 canonical_level = 5 [default = 4];
  required float canonical_scale = 6 [default = 224];
  optional float epsilon = 7 [default = 1e-6];
}

message AnchorGenerateOpConf {
  // in
  required string images = 1;
  // conf
  required int32 feature_map_stride = 2;
  repeated float aspect_ratios = 3;
  repeated float anchor_scales = 4;
  // out
  required string anchors = 5;
}

message IdentifyNonSmallBoxesOpConf {
  required string in = 1;
  required string out = 2;
  optional float min_size = 3 [default = 0.0];
}

message IdentifyOutsideAnchorsOpConf {
  // in
  required string anchors = 1;
  required string image_size = 2;
  // out
  required string out = 3;
  // conf
  optional float tolerance = 4 [default = 0.0];
}

message ClipBoxesToImageOpConf {
  required string boxes = 1;
  required string image_size = 2;
  required string out = 3;
}

message ExtractPieceSliceIdOpConf {
  repeated string in = 1;
  repeated string out = 2;
}

message NonMaximumSuppressionOpConf {
  // in
  required string in = 1;
  // out
  required string out = 2;
  // conf
  optional float nms_iou_threshold = 3 [default = 0.7];
  optional int32 post_nms_top_n = 4 [default = -1];
}

message DynamicReshapeOpConf {
  required string in = 1;
  required string out = 2;
  required ShapeProto shape = 3;
}

message DynamicReshapeLikeOpConf {
  required string x = 1;
  required string y = 2;
  required string like = 3;
}

message SmoothL1OpConf {
  required string prediction = 1;
  required string label = 2;
  optional float beta = 3 [default = 1.0];
  optional float scale = 4 [default = 1.0];
  required string out = 5;
}

message SmoothL1GradOpConf {
  required string x = 1;
  required string label = 2;
  optional float beta = 3 [default = 1.0];
  optional float scale = 4 [default = 1.0];
  required string dy = 5;
  required string dx = 6;
}

message UpsampleNearestOpConf {
  required string in = 1;
  required string out = 2;
  required int32 scale = 3;
  required string data_format = 4;
}

message UpsampleNearestGradOpConf {
  required string dy = 1;
  required string dx = 2;
  required int32 scale = 3;
}

message PieceSliceOpConf {
  required string in = 1;
  repeated string out = 2;
}

message LocalGatherNdOpConf {
  required string in = 1;
  required string indices = 2;
  required string out = 3;
}

message XrtLaunchOpConf {
  message Argument {
    required string name = 1;
    required string value = 2;
    required DeviceType device_type = 3;
  }
  message Function {
    repeated Argument argument = 1;
    repeated OperatorConf node = 2;
  }
  repeated string in = 1;
  repeated string out = 2;
  required Function function = 3;
  // Function executing engine.
  // Only "XLA" and "TensorRT" are supported currently.
  required string engine = 4;
  // Input mutability.
  map<string, bool> input_mutability = 5;
  // Mapping launch op's input and output names into function.
  map<string, string> input_output_mapping = 6;
  map<string, OptInt64> batch_axis = 7;
  // Sbp signatures of each function node.
  map<string, SbpSignature> sbp_signatures = 8;
  optional bool model_update = 9 [default = false];
}

message NcclBoxingReduceScatterOpConf {
  required LogicalBlobId lbi = 1;
}

message NcclBoxingAllGatherOpConf {
  required LogicalBlobId lbi = 1;
}

message NcclBoxingAllReduceOpConf {
  required LogicalBlobId lbi = 1;
}

message SyncDynamicResizeOpConf {
  required string in = 1;
  required string size = 2;
  required string out = 3;
  required int64 axis = 4;
}

message LocalGatherGradOpConf {
  required string data = 1;
  required string segment_ids = 2;
  required string out = 3;
  required int64 axis = 4;
  required string like = 5;
}

message StackOpConf {
  repeated string in = 1;
  required string out = 2;
  required int32 axis = 3;
}

message StackGradOpConf {
  repeated string like = 1;
  required string in = 2;
  repeated string out = 3;
  required int32 axis = 4;
}

message SortOpConf {
  required string in = 1;
  required string out = 2;
  optional string dir = 3 [default = "ASCENDING"]; // ASCENDING or DESCENDING
}

message ArgSortOpConf {
  required string in = 1;
  required string out = 2;
  optional string dir = 3 [default = "ASCENDING"]; // ASCENDING or DESCENDING
}

message Dim0DynamicToFixedOpConf {
  repeated string in = 1;
  repeated string out = 2;
  required string mask = 3;
}

message ReduceMaxOpConf {
  required string in = 1;
  required string out = 2;
  repeated int32 axis = 3;
  optional bool keep_dims = 4 [default = false];
}

message ArgmaxOpConf {
  required string in = 1;
  required string out = 2;
}

message MaskrcnnSplitOpConf {
  required string in = 1;
  repeated string segm = 2;
  repeated string out = 3;
}

message MasksCropAndResizeOpConf {
  // input
  required string masks = 1;
  required string rois = 2;
  // output
  required string out = 3;
  // conf
  required int32 mask_height = 4;
  required int32 mask_width = 5;
}

message ParallelCastOpConf {
  required string in = 1;
  required string out = 2;
  optional OptInt64 split_axis = 3;
  optional OptInt64 gradient_split_axis = 4;
}

<<<<<<< HEAD
message RandomLikeOpConf {
  required string like = 1;
  required string out = 2;
  optional int64 random_seed = 3;
=======
message UniqueWithCountsOpConf {
  required string x = 1;
  required string y = 2;
  required string idx = 3;
  required string count = 4;
  required string num_unique = 5;
  optional DataType out_idx = 6 [default = kInt32];
}

message IndexedSlicesReduceSumOpConf {
  required string x_indices = 1;
  required string x_values = 2;
  required string y_indices = 3;
  required string y_values = 4;
  required string num_unique = 5;
>>>>>>> c0acf8fe
}

message OperatorConf {
  required string name = 1;
  optional bool trainable = 3 [default = true];
  optional DeviceType device_type = 4 [default = kInvalidDevice];
  optional bool enable_cudnn = 5;
  optional int64 cudnn_buf_limit_mbyte = 6;
  repeated string ctrl_in_op_name = 7;
  oneof op_type {
    // system op
    DecodeOFRecordOpConf decode_ofrecord_conf = 101;
    DecodeRandomOpConf decode_random_conf = 102;
    RecordLoadOpConf record_load_conf = 103;
    DataLoadOpConf data_load_conf = 104;
    CopyHdOpConf copy_hd_conf = 105;
    CopyCommNetOpConf copy_comm_net_conf = 106;
    ConcatOpConf concat_conf = 107;
    BoxingOpConf boxing_conf = 108;
    ReduceScatterOpConf reduce_scatter_conf = 109;
    ReduceAddOpConf reduce_add_conf = 110;
    ReduceGatherOpConf reduce_gather_conf = 111;
    ReduceConcatOpConf reduce_concat_conf = 112;
    ReduceSplitOpConf reduce_split_conf = 113;
    NcclAllReduceOpConf nccl_all_reduce_conf = 114;
    NcclReduceScatterOpConf nccl_reduce_scatter_conf = 115;
    NcclAllGatherOpConf nccl_all_gather_conf = 116;
    AccumulateOpConf accumulate_conf = 117;
    NormalModelUpdateOpConf normal_mdupdt_conf = 118;
    CastOpConf cast_conf = 121;
    VariableOpConf variable_conf = 122;
    ReduceIdentityOpConf reduce_identity_conf = 123;
    TickOpConf tick_conf = 124;
    KeepHeaderOnlyOpConf keep_header_only_conf = 125;
    TotalLossInstanceNumOpConf total_loss_instance_num_conf = 126;
    NaiveModelUpdateOpConf naive_model_update_conf = 127;
    MomentumModelUpdateOpConf momentum_model_update_conf = 128;
    RMSPropModelUpdateOpConf rmsprop_model_update_conf = 129;
    LARSModelUpdateOpConf lars_model_update_conf = 130;
    AdamModelUpdateOpConf adam_model_update_conf = 131;
    ShapeElemCntOpConf shape_elem_cnt_conf = 132;
    AccOpConf acc_conf = 133;
    AllReduceFacadeOpConf all_reduce_facade_conf = 134;
    SourceTickOpConf source_tick_conf = 135;
    SinkTickOpConf sink_tick_conf = 136;
    InputOpConf input_conf = 137;
    OutputOpConf output_conf = 138;
    WaitAndSendIdsOpConf wait_and_send_ids_conf = 139;
    ReentrantLockOpConf reentrant_lock_conf = 140;
    CallbackNotifyOpConf callback_notify_conf = 141;
    ForeignInputOpConf foreign_input_conf = 142;
    ForeignOutputOpConf foreign_output_conf = 143;
    AccTickOpConf acc_tick_conf = 144;
    ReturnOpConf return_conf = 146;
    NcclTupleBroadcastOpConf nccl_tuple_broadcast_conf = 147;
    NcclTupleReduceOpConf nccl_tuple_reduce_conf = 148;
    PartialTickOpConf partial_tick_conf = 149;
    LazyAdamModelUpdateOpConf lazy_adam_model_update_conf = 150;
    ForeignWatchOpConf foreign_watch_conf = 151;
    NcclBoxingReduceScatterOpConf nccl_boxing_reduce_scatter_conf = 152;
    NcclBoxingAllGatherOpConf nccl_boxing_all_gather_conf = 153;
    NcclBoxingAllReduceOpConf nccl_boxing_all_reduce_conf = 154;
    DistributeConcatOpConf distribute_concat_conf = 155;
    DistributeSplitOpConf distribute_split_conf = 156;
    DistributeCloneOpConf distribute_clone_conf = 157;
    DistributeAddOpConf distribute_add_conf = 158;
    DeviceTickOpConf device_tick_conf = 159;
    UserOpConf user_conf = 199;
    
    // domain op
    TupleIdentityOpConf tuple_identity_conf = 200;
    TransposeOpConf transpose_conf = 201;
    ReshapeOpConf reshape_conf = 202;
    Conv1DOpConf conv_1d_conf = 205;
    Conv2DOpConf conv_2d_conf = 206;
    Conv3DOpConf conv_3d_conf = 207;
    AveragePooling1DOpConf average_pooling_1d_conf = 208;
    MaxPooling1DOpConf max_pooling_1d_conf = 209;
    AveragePooling2DOpConf average_pooling_2d_conf = 210;
    MaxPooling2DOpConf max_pooling_2d_conf = 211;
    AveragePooling3DOpConf average_pooling_3d_conf = 212;
    MaxPooling3DOpConf max_pooling_3d_conf = 213;
    RandomMaskLikeOpConf random_mask_like_conf = 214;
    LocalResponseNormalizationOpConf local_response_normalization_conf = 216;
    NormalizationOpConf normalization_conf = 217;
    DropoutOpConf dropout_conf = 218;
    ReduceSumOpConf reduce_sum_conf = 219;
    AddOpConf add_conf = 220;
    MatmulOpConf matmul_conf = 221;
    DotOpConf dot_conf = 222;
    MultiplyOpConf multiply_conf = 223;
    MaximumOpConf maximum_conf = 224;
    SigmoidOpConf sigmoid_conf = 225;
    TanHOpConf tanh_conf = 226;
    ReluOpConf relu_conf = 227;
    SoftmaxOpConf softmax_conf = 228;
    SparseCrossEntropyLossOpConf sparse_cross_entropy_loss_conf = 229;
    HingeLossOpConf hinge_loss_conf = 230;
    SparseSoftmaxCrossEntropyLossOpConf sparse_softmax_cross_entropy_loss_conf = 231;
    AccuracyOpConf accuracy_conf = 232;
    PrintOpConf print_conf = 233;
    PackOpConf pack_conf = 237;
    UnpackOpConf unpack_conf = 238;
    RepeatOpConf repeat_conf = 239;
    GeluOpConf gelu_conf = 241;
    GatherOpConf gather_conf = 242;
    BatchGatherOpConf batch_gather_conf = 243;
    SliceOpConf slice_conf = 252;
    BiasAddOpConf bias_add_conf = 253;
    LayerNormOpConf layer_norm_conf = 254;
    ConstantOpConf constant_conf = 255;
    SigmoidCrossEntropyOpConf sigmoid_cross_entropy_conf = 257;
    OneHotOpConf one_hot_conf = 258;
    IdentityLossOpConf identity_loss_conf = 259;
    SparseCrossEntropyOpConf sparse_cross_entropy_conf= 260;
    ReduceMeanOpConf reduce_mean_conf = 261;
    TopKOpConf top_k_conf = 262;
    L2NormalizeOpConf l2_normalize_conf = 264;
    PReluOpConf prelu_conf = 265;
    ReluGradOpConf relu_grad_conf = 266;
    GeluGradOpConf gelu_grad_conf = 267;
    ReshapeLikeOpConf reshape_like_conf = 268;
    SliceGradOpConf slice_grad_conf = 269;
    ReduceSumLikeOpConf reduce_sum_like_conf = 270;
    DropoutGradOpConf dropout_grad_conf = 271;
    LayerNormGradOpConf layer_norm_grad_conf = 272;
    LayerNormParamGradOpConf layer_norm_param_grad_conf = 273;
    SparseCrossEntropyGradOpConf sparse_cross_entropy_grad_conf= 274;
    UnsortedSegmentSumOpConf unsorted_segment_sum_conf = 275;
    BroadcastDivGradOpConf broadcast_div_grad_conf= 276;
    BroadcastLikeOpConf broadcast_like_conf = 277;
    SoftmaxGradOpConf softmax_grad_conf = 278;
    UnsortedBatchSegmentSumOpConf unsorted_batch_segment_sum_conf = 279;
    ReduceMeanGradOpConf reduce_mean_grad_conf = 280;
    NormalizationGradOpConf normalization_grad_conf = 282;
    ConvBiasGradOpConf conv_bias_grad_conf = 283;
    ConvFilterGradOpConf conv_filter_grad_conf = 284;
    ConvDataGradOpConf conv_data_grad_conf = 285;
    TanHGradOpConf tanh_grad_conf = 288;
    PoolingGradOpConf pooling_grad_conf = 289;
    IdentityOpConf identity_conf = 290;
    CaseOpConf case_conf = 291;
    EsacOpConf esac_conf = 292;
    ModelInitOpConf model_init_conf = 293;
    SplitLikeOpConf split_like_conf = 294;
    SigmoidGradOpConf sigmoid_grad_conf = 295;
    AssignOpConf assign_conf = 296;
    ModelSaveOpConf model_save_conf = 297;
    LearningRateScheduleOpConf learning_rate_schedule_conf = 298;
    PReluDataGradOpConf prelu_data_grad_conf = 299;
    PReluAlphaGradOpConf prelu_alpha_grad_conf = 300;
    ModelLoadOpConf model_load_conf = 301;
    GatherMs0OpConf gather_ms0_conf = 302;
    GatherMs0GradOpConf gather_ms0_grad_conf = 303;
<<<<<<< HEAD
    PieceSliceOpConf piece_slice_conf = 304;
    // LogicalAndOpConf logical_and_conf = 305;
    WhereOpConf where_conf = 306;
    ClipByValueOpConf clip_by_value_conf = 307;
    ConstantLikeOpConf constant_like_conf = 309;
    LocalNonzeroOpConf local_nonzero_conf = 310;
    SqueezeOpConf squeeze_conf = 311;
    ExpandDimsOpConf expand_dims_conf = 312;
    DeconvOpConf deconv_conf = 313;
    LocalGatherOpConf local_gather_conf = 314;
    LocalScatterNdUpdateOpConf local_scatter_nd_update_conf = 315;
    DynamicReshapeOpConf dynamic_reshape_conf = 316;
    SigmoidCrossEntropyLossGradOpConf sigmoid_cross_entropy_loss_grad_conf = 317;
    SmoothL1OpConf smooth_l1_conf = 318;
    UpsampleNearestOpConf upsample_nearest_conf = 319;
    // ElementCountOpConf element_count_conf = 320;
    SyncDynamicResizeOpConf sync_dynamic_resize_conf = 321;
    UpsampleNearestGradOpConf upsample_nearest_grad_conf = 322;
    SmoothL1GradOpConf smooth_l1_grad_conf = 323;
    LocalGatherNdOpConf local_gather_nd_conf = 324;
    DynamicReshapeLikeOpConf dynamic_reshape_like_conf = 325;
    LocalGatherGradOpConf local_gather_grad_conf = 326;
    StackOpConf stack_conf = 327;
    StackGradOpConf stack_grad_conf = 328;
    SortOpConf sort_conf = 329;
    ArgSortOpConf arg_sort_conf = 330;
    SigmoidCrossEntropyOpConf sigmoid_cross_entropy_conf = 331;
    SigmoidCrossEntropyGradOpConf sigmoid_cross_entropy_grad_conf = 332;
    SleepOpConf sleep_conf = 333;
    Dim0DynamicToFixedOpConf dim0_dynamic_to_fixed_conf = 335;
    ParallelCastOpConf parallel_cast_conf = 336;
    SliceV2OpConf slice_v2_conf = 337;
=======
    SigmoidCrossEntropyGradOpConf sigmoid_cross_entropy_grad_conf = 317;
    ParallelCastOpConf parallel_cast_conf = 336;
    UniqueWithCountsOpConf unique_with_counts_conf = 337;
    IndexedSlicesReduceSumOpConf indexed_slices_reduce_sum_conf = 338;
>>>>>>> c0acf8fe

    XrtLaunchOpConf xrt_launch_conf = 410;

    // math op
    BroadcastAddOpConf broadcast_add_conf = 500;
    BroadcastSubOpConf broadcast_sub_conf = 501;
    BroadcastMulOpConf broadcast_mul_conf = 502;
    BroadcastDivOpConf broadcast_div_conf = 503;
    BroadcastEqualOpConf broadcast_equal_conf = 504;
    BroadcastNotEqualOpConf broadcast_not_equal_conf = 505;
    BroadcastLessThanOpConf broadcast_less_than_conf = 506;
    BroadcastLessEqualOpConf broadcast_less_equal_conf = 507;
    BroadcastGreaterThanOpConf broadcast_greater_than_conf = 508;
    BroadcastGreaterEqualOpConf broadcast_greater_equal_conf = 509;
    BroadcastLogicalAndOpConf broadcast_logical_and_conf = 510;
    BroadcastMinOpConf broadcast_min_conf = 511;
    BroadcastMaxOpConf broadcast_max_conf = 512;
    SquareOpConf square_conf = 513;
    SqrtOpConf sqrt_conf = 514;
    RsqrtOpConf rsqrt_conf = 515;
    ScalarAddOpConf scalar_add_conf = 516;
    ScalarMulOpConf scalar_mul_conf = 517;
    ReduceMaxOpConf reduce_max_conf = 518;
    ArgmaxOpConf argmax_conf = 519;
    RandomLikeOpConf random_like_conf = 520;
    BroadcastFloorModOpConf broadcast_floor_mod_conf = 521;

    // detection op
    MaskrcnnPositiveNegativeSampleOpConf maskrcnn_positive_negative_sample_conf = 601;
    CalcIoUMatrixOpConf calc_iou_matrix_conf = 602;
    BoxEncodeOpConf box_encode_conf = 603;
    BoxDecodeOpConf box_decode_conf = 604;
    LevelMapOpConf level_map_conf = 605;
    AnchorGenerateOpConf anchor_generate_conf = 606;
    IdentifyNonSmallBoxesOpConf identify_non_small_boxes_conf= 607;
    IdentifyOutsideAnchorsOpConf identify_outside_anchors_conf = 608;
    ClipBoxesToImageOpConf clip_boxes_to_image_conf = 609;
    ExtractPieceSliceIdOpConf extract_piece_slice_id_conf = 610;
    NonMaximumSuppressionOpConf non_maximum_suppression_conf = 611;
    RoiAlignOpConf roi_align_conf = 612;
    RoiAlignGradOpConf roi_align_grad_conf = 613;
    MaskrcnnSplitOpConf maskrcnn_split_conf = 614;
    MasksCropAndResizeOpConf masks_crop_and_resize_conf = 615;

    // mutable input op
    AxpyOpConf axpy_conf = 752;
  }
}

message OpNameSet {
  repeated string op_name = 1;
}

message OpNameRelations {
  map<string, string> src_op_name2dst_op_name = 1;
}

message OpNameGroups {
  message OpNameGroup {
    repeated string op_name = 1;
  }
  repeated OpNameGroup op_name_group = 2;
}<|MERGE_RESOLUTION|>--- conflicted
+++ resolved
@@ -369,21 +369,6 @@
   optional ScalarReductionType reduction = 4 [default = kSumOverN];
   optional float weight_scalar = 5 [default = 1.0];
   optional string weight = 6;
-}
-
-message SigmoidCrossEntropyOpConf {
-  required string prediction = 1;
-  required string label = 2;
-  required string loss = 3;
-  required DataType label_type = 4;
-}
-
-message SigmoidCrossEntropyGradOpConf {
-  required string prediction = 1;
-  required string label = 2;
-  required string prediction_diff = 3;
-  required string loss_diff = 4;
-  required DataType label_type = 5;
 }
 
 message SigmoidCrossEntropyOpConf {
@@ -1982,12 +1967,12 @@
   optional OptInt64 gradient_split_axis = 4;
 }
 
-<<<<<<< HEAD
 message RandomLikeOpConf {
   required string like = 1;
   required string out = 2;
   optional int64 random_seed = 3;
-=======
+}
+
 message UniqueWithCountsOpConf {
   required string x = 1;
   required string y = 2;
@@ -2003,7 +1988,6 @@
   required string y_indices = 3;
   required string y_values = 4;
   required string num_unique = 5;
->>>>>>> c0acf8fe
 }
 
 message OperatorConf {
@@ -2115,7 +2099,6 @@
     BiasAddOpConf bias_add_conf = 253;
     LayerNormOpConf layer_norm_conf = 254;
     ConstantOpConf constant_conf = 255;
-    SigmoidCrossEntropyOpConf sigmoid_cross_entropy_conf = 257;
     OneHotOpConf one_hot_conf = 258;
     IdentityLossOpConf identity_loss_conf = 259;
     SparseCrossEntropyOpConf sparse_cross_entropy_conf= 260;
@@ -2158,7 +2141,6 @@
     ModelLoadOpConf model_load_conf = 301;
     GatherMs0OpConf gather_ms0_conf = 302;
     GatherMs0GradOpConf gather_ms0_grad_conf = 303;
-<<<<<<< HEAD
     PieceSliceOpConf piece_slice_conf = 304;
     // LogicalAndOpConf logical_and_conf = 305;
     WhereOpConf where_conf = 306;
@@ -2171,7 +2153,6 @@
     LocalGatherOpConf local_gather_conf = 314;
     LocalScatterNdUpdateOpConf local_scatter_nd_update_conf = 315;
     DynamicReshapeOpConf dynamic_reshape_conf = 316;
-    SigmoidCrossEntropyLossGradOpConf sigmoid_cross_entropy_loss_grad_conf = 317;
     SmoothL1OpConf smooth_l1_conf = 318;
     UpsampleNearestOpConf upsample_nearest_conf = 319;
     // ElementCountOpConf element_count_conf = 320;
@@ -2191,12 +2172,8 @@
     Dim0DynamicToFixedOpConf dim0_dynamic_to_fixed_conf = 335;
     ParallelCastOpConf parallel_cast_conf = 336;
     SliceV2OpConf slice_v2_conf = 337;
-=======
-    SigmoidCrossEntropyGradOpConf sigmoid_cross_entropy_grad_conf = 317;
-    ParallelCastOpConf parallel_cast_conf = 336;
-    UniqueWithCountsOpConf unique_with_counts_conf = 337;
-    IndexedSlicesReduceSumOpConf indexed_slices_reduce_sum_conf = 338;
->>>>>>> c0acf8fe
+    UniqueWithCountsOpConf unique_with_counts_conf = 338;
+    IndexedSlicesReduceSumOpConf indexed_slices_reduce_sum_conf = 339;
 
     XrtLaunchOpConf xrt_launch_conf = 410;
 
