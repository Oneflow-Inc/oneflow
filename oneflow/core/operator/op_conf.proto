syntax = "proto2";
package oneflow;

import "oneflow/core/common/shape.proto";
import "oneflow/core/common/data_type.proto";

enum ActivationType {
  kTanH = 0;
  kSigmoid = 1;
}

message ConstantInitializerConf {
  optional float value = 1 [default = 0];
}

message RandomUniformInitializerConf {
  optional float min = 1 [default = 0];
  optional float max = 2 [default = 1];
}

message RandomNormalInitializerConf {
  optional float mean = 1 [default = 0];
  optional float std = 2 [default = 1];
}

enum VarianceNorm {
  kFanIn = 0;
  kFanOut = 1;
  kAverage = 2;
}

message XavierInitializerConf {
  required VarianceNorm variance_norm = 1;
}

message MsraInitializerConf {
  required VarianceNorm variance_norm = 1;
}

message InitializerConf {
  oneof type {
    ConstantInitializerConf constant_conf = 1;
    RandomUniformInitializerConf random_uniform_conf = 2;
    RandomNormalInitializerConf random_normal_conf = 3;
    XavierInitializerConf xavier_conf = 4;
    MsraInitializerConf msra_conf = 5;
  }
}

message Conv1DOpConf {
  required string in = 1;
  required string out = 2;
  required int32 filters = 3;
  required string padding = 4;
  required string data_format = 5;
  repeated int32 kernel_size = 6;
  repeated int32 strides = 7;
  repeated int32 dilation_rate = 8;
  optional bool use_bias = 9 [default = true];
  optional InitializerConf weight_initializer = 10;
  optional InitializerConf bias_initializer = 11;
}

message Conv2DOpConf {
  required string in = 1;
  required string out = 2;
  required int32 filters = 3;
  required string padding = 4;
  required string data_format = 5;
  repeated int32 kernel_size = 6;
  repeated int32 strides = 7;
  repeated int32 dilation_rate = 8;
  optional bool use_bias = 9 [default = true];
  optional InitializerConf weight_initializer = 10;
  optional InitializerConf bias_initializer = 11;
}

message Conv3DOpConf {
  required string in = 1;
  required string out = 2;
  required int32 filters = 3;
  required string padding = 4;
  required string data_format = 5;
  repeated int32 kernel_size = 6;
  repeated int32 strides = 7;
  repeated int32 dilation_rate = 8;
  optional bool use_bias = 9 [default = true];
  optional InitializerConf weight_initializer = 10;
  optional InitializerConf bias_initializer = 11;
}

message FullyConnectedOpConf {
  required string in = 1;
  required string out = 2;
  required int32 units = 3;
  optional bool use_bias = 4 [default = true];
  optional InitializerConf weight_initializer = 5;
  optional InitializerConf bias_initializer = 6;
}

message AveragePooling1DOpConf {
  required string in = 1;
  required string out = 2;

  required string padding = 3;
  required string data_format = 4 [default = "channels_last"];
  repeated int32 pool_size = 5;
  repeated int32 strides = 6;
}

message MaxPooling1DOpConf {
  required string in = 1;
  required string out = 2;

  required string padding = 3;
  required string data_format = 4 [default = "channels_last"];
  repeated int32 pool_size = 5;
  repeated int32 strides = 6;
}

message AveragePooling2DOpConf {
  required string in = 1;
  required string out = 2;

  required string padding = 3;
  required string data_format = 4 [default = "channels_last"];
  repeated int32 pool_size = 5;
  repeated int32 strides = 6;
}

message MaxPooling2DOpConf {
  required string in = 1;
  required string out = 2;

  required string padding = 3;
  required string data_format = 4 [default = "channels_last"];
  repeated int32 pool_size = 5;
  repeated int32 strides = 6;
}

message AveragePooling3DOpConf {
  required string in = 1;
  required string out = 2;

  required string padding = 3;
  required string data_format = 4 [default = "channels_last"];
  repeated int32 pool_size = 5;
  repeated int32 strides = 6;
}

message MaxPooling3DOpConf {
  required string in = 1;
  required string out = 2;

  required string padding = 3;
  required string data_format = 4 [default = "channels_last"];
  repeated int32 pool_size = 5;
  repeated int32 strides = 6;
}

message ReluOpConf {
  required string in = 1;
  required string out = 2;
}

message SigmoidOpConf {
  required string in = 1;
  required string out = 2;
}

message TanHOpConf {
  required string in = 1;
  required string out = 2;
}

message SoftmaxOpConf {
  required string in = 1;
  required string out = 2;
  optional int32 axis = 3 [default = -1];
}

enum LossReductionType {
  kSumOverOne = 0;
  kSumOverWeight = 1;
  kSumOverN = 2;
  kSumOverNonZeroWeight = 3;
}

message SparseSoftmaxCrossEntropyLossOpConf {
  required string prediction = 1;
  required string label = 2;
  required string loss = 3;
  optional LossReductionType reduction = 4 [default = kSumOverN];
  optional float weight_scalar = 5 [default = 1.0];
  optional string weight = 6;
}

message SparseCrossEntropyLossOpConf {
  required string prediction = 1;
  required string label = 2;
  required string loss = 3;
  optional LossReductionType reduction = 4 [default = kSumOverN];
  optional float weight_scalar = 5 [default = 1.0];
  optional string weight = 6;
}

message ConcatOpConf {
  repeated string in = 1;
  required string out = 2;
  required int32 axis = 3;
}

message CopyCommNetOpConf {
}

message CopyHdOpConf {
  enum Type {
    H2D = 0;
    D2H = 1;
  }
  required Type type = 1;
}

message CloneOpConf {
  required int32 out_num = 1;
  required string lbn = 2;
}

message BoxConcatConf {
  required int32 axis = 1;
}

message BoxAddConf {
}

message BoxSplitConf {
  required int32 axis = 1;
  repeated int32 part_num = 2;
}

message BoxCloneConf {
}

message BoxingOpConf {
  required string lbn = 1;
  required int32 in_num = 2;
  required int32 out_num = 3;

  oneof in_box {
    BoxConcatConf concat_box = 4;
    BoxAddConf add_box = 5;
  }
  oneof out_box {
    BoxSplitConf split_box = 6;
    BoxCloneConf clone_box = 7;
  }
}

message NormalModelUpdateConf {
  optional float learning_rate = 1 [default = 0.01];
}

message MomentumModelUpdateConf {
  optional float learning_rate = 1 [default = 0.01];
  optional float beta = 2 [default = 0.9];
}

message RMSPropModelUpdateConf {
  optional float learning_rate = 1 [default = 0.01];
  optional float decay_rate = 2 [default = 0.99];
  optional float epsilon = 3 [default = 1e-8];
}

message ModelUpdateOpUserConf {
  oneof mdupdt {
    NormalModelUpdateConf normal_conf = 1000;
    MomentumModelUpdateConf momentum_conf = 1001;
    RMSPropModelUpdateConf rmsprop_conf = 1002;
  }
}

message ModelUpdateOpConf {
  required ModelUpdateOpUserConf user_conf = 1;
  required int32 in_num = 2;
}

message AccumulateOpConf {
}

message ModelSaveOpConf {
  repeated string lbn = 1;
}

message PrintOpConf {
  repeated string lbn = 1;
  required string print_path = 2;
}

message LossPrintOpConf {
  required string loss_lbn = 1;
  optional string reduction_lbn = 2;
  optional float weight_scalar = 3 [default = 1.0];
  optional LossReductionType reduction_type = 4 [default = kSumOverN]; 
}

message ReduceSumOpConf {
  required string in = 1;
  required string out = 2;
  optional int32 axis = 3;
  optional bool keepdims = 4 [default = false];
}

message BasicRnnOpConf {
  required string in = 1;
  optional string init_hidden = 2;
  required string out = 3;
  required int32 hidden_size = 4;
  optional ActivationType activation = 6 [default = kTanH];

  optional InitializerConf init_hidden_initializer = 7;
  optional InitializerConf bias_initializer = 8;
  optional InitializerConf i2h_weight_initializer = 9;
  optional InitializerConf h2h_weight_initializer = 10;

  optional bool is_init_hidden_trainable = 11 [default = true];
  optional bool use_bias = 12 [default = true];
}

message BasicLstmOpConf {
}

message ReshapeOpConf {
  required string in = 1;
  required string out = 2;
  required ShapeProto shape = 3;
}

<<<<<<< HEAD
message AddOpConf {
  repeated string in = 1;
  required string out = 2;
}

message MaximumOpConf {
  repeated string in = 1;
  required string out = 2;
=======
message LocalResponseNormalizationOpConf {
  required string in = 1;
  required string out = 2;
  optional int32 depth_radius = 3 [default = 5];
  optional double bias = 4 [default = 1];
  optional double alpha = 5 [default = 1];
  optional double beta = 6 [default = 0.5];
>>>>>>> 29b42467
}

message OperatorConf {
  required string name = 1;
  optional string model_load_dir = 2;
  optional bool use_cudnn_on_gpu = 3;
  optional bool trainable = 4 [default = true];
  oneof op_type {
    FullyConnectedOpConf fully_connected_conf = 101;
    ReluOpConf relu_conf = 104;
    SoftmaxOpConf softmax_conf = 105;
    SparseCrossEntropyLossOpConf sparse_cross_entropy_loss_conf = 106;
    CopyHdOpConf copy_hd_conf = 107;
    CloneOpConf clone_conf = 108;
    BoxingOpConf boxing_conf = 109;
    ModelUpdateOpConf mdupdt_conf = 110;
    ModelSaveOpConf model_save_conf = 111;
    AccumulateOpConf accumulate_conf = 112;
    ConcatOpConf concat_conf = 113;
    CopyCommNetOpConf copy_comm_net_conf = 114;
    SparseSoftmaxCrossEntropyLossOpConf sparse_softmax_cross_entropy_loss_conf = 117;
    PrintOpConf print_conf = 118;
    LossPrintOpConf loss_print_conf = 119;
    ReduceSumOpConf reduce_sum_conf = 120;
    BasicRnnOpConf basic_rnn_conf = 121;
    ReshapeOpConf reshape_conf = 122;
    SigmoidOpConf sigmoid_conf = 123;
    TanHOpConf tanh_conf = 124;
    Conv1DOpConf conv_1d_conf = 125;
    Conv2DOpConf conv_2d_conf = 126;
    Conv3DOpConf conv_3d_conf = 127;
    AveragePooling1DOpConf average_pooling_1d_conf = 200;
    MaxPooling1DOpConf max_pooling_1d_conf = 201;
    AveragePooling2DOpConf average_pooling_2d_conf = 202;
    MaxPooling2DOpConf max_pooling_2d_conf = 203;
    AveragePooling3DOpConf average_pooling_3d_conf = 204;
    MaxPooling3DOpConf max_pooling_3d_conf = 205;
<<<<<<< HEAD
    AddOpConf add_conf = 301;
    MaximumOpConf maximum_conf = 302;
=======
    LocalResponseNormalizationOpConf local_response_normalization_conf = 300;
>>>>>>> 29b42467
  }
}

message OpNameSet {
  repeated string op_name = 1;
}<|MERGE_RESOLUTION|>--- conflicted
+++ resolved
@@ -300,7 +300,7 @@
   required string loss_lbn = 1;
   optional string reduction_lbn = 2;
   optional float weight_scalar = 3 [default = 1.0];
-  optional LossReductionType reduction_type = 4 [default = kSumOverN]; 
+  optional LossReductionType reduction_type = 4 [default = kSumOverN];
 }
 
 message ReduceSumOpConf {
@@ -335,7 +335,6 @@
   required ShapeProto shape = 3;
 }
 
-<<<<<<< HEAD
 message AddOpConf {
   repeated string in = 1;
   required string out = 2;
@@ -344,7 +343,8 @@
 message MaximumOpConf {
   repeated string in = 1;
   required string out = 2;
-=======
+}
+
 message LocalResponseNormalizationOpConf {
   required string in = 1;
   required string out = 2;
@@ -352,7 +352,6 @@
   optional double bias = 4 [default = 1];
   optional double alpha = 5 [default = 1];
   optional double beta = 6 [default = 0.5];
->>>>>>> 29b42467
 }
 
 message OperatorConf {
@@ -390,12 +389,9 @@
     MaxPooling2DOpConf max_pooling_2d_conf = 203;
     AveragePooling3DOpConf average_pooling_3d_conf = 204;
     MaxPooling3DOpConf max_pooling_3d_conf = 205;
-<<<<<<< HEAD
     AddOpConf add_conf = 301;
     MaximumOpConf maximum_conf = 302;
-=======
     LocalResponseNormalizationOpConf local_response_normalization_conf = 300;
->>>>>>> 29b42467
   }
 }
 
