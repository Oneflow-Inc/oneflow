--- conflicted
+++ resolved
@@ -1113,11 +1113,8 @@
     ParallelCastOpConf parallel_cast_conf = 263;
     L2NormalizeOpConf l2_normalize_conf = 264;
     PReluOpConf prelu_conf = 265;
-<<<<<<< HEAD
-    ReshapeGradOpConf reshape_grad_conf = 266;
-=======
     ReluGradOpConf relu_grad_conf = 266;
->>>>>>> 3892b0b4
+    ReshapeGradOpConf reshape_grad_conf = 267;
 
     // math op
     BroadcastAddOpConf broadcast_add_conf = 500;
