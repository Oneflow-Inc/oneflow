--- conflicted
+++ resolved
@@ -658,61 +658,6 @@
   optional bool enable_cudnn = 5;
   optional int64 cudnn_buf_limit_mbyte = 6 [default = 1024]; // 1GByte
   oneof op_type {
-<<<<<<< HEAD
-    FullyConnectedOpConf fully_connected_conf = 101;
-    DecodeOFRecordOpConf decode_ofrecord_conf = 102;
-    DecodeRandomOpConf decode_random_conf = 103;
-    ReluOpConf relu_conf = 104;
-    SoftmaxOpConf softmax_conf = 105;
-    SparseCrossEntropyLossOpConf sparse_cross_entropy_loss_conf = 106;
-    CopyHdOpConf copy_hd_conf = 107;
-    CloneOpConf clone_conf = 108;
-    BoxingOpConf boxing_conf = 109;
-    NormalModelUpdateOpConf normal_mdupdt_conf = 110;
-    ModelSaveOpConf model_save_conf = 111;
-    AccumulateOpConf accumulate_conf = 112;
-    ConcatOpConf concat_conf = 113;
-    CopyCommNetOpConf copy_comm_net_conf = 114;
-    SparseSoftmaxCrossEntropyLossOpConf sparse_softmax_cross_entropy_loss_conf = 117;
-    PrintOpConf print_conf = 118;
-    LossPrintOpConf loss_print_conf = 119;
-    ReduceSumOpConf reduce_sum_conf = 120;
-    BasicRnnOpConf basic_rnn_conf = 121;
-    ReshapeOpConf reshape_conf = 122;
-    SigmoidOpConf sigmoid_conf = 123;
-    TanHOpConf tanh_conf = 124;
-    Conv1DOpConf conv_1d_conf = 125;
-    Conv2DOpConf conv_2d_conf = 126;
-    Conv3DOpConf conv_3d_conf = 127;
-    TransposeOpConf transpose_conf = 128;
-    MatmulOpConf matmul_conf = 129;
-    DotOpConf dot_conf = 130;
-    MultiplyOpConf multiply_conf = 131;
-    HingeLossOpConf hinge_loss_conf = 132;
-    DropoutOpConf dropout_conf = 140;
-    AveragePooling1DOpConf average_pooling_1d_conf = 200;
-    MaxPooling1DOpConf max_pooling_1d_conf = 201;
-    AveragePooling2DOpConf average_pooling_2d_conf = 202;
-    MaxPooling2DOpConf max_pooling_2d_conf = 203;
-    AveragePooling3DOpConf average_pooling_3d_conf = 204;
-    MaxPooling3DOpConf max_pooling_3d_conf = 205;
-    EmbeddingLookupOpConf embedding_lookup_conf = 250;
-    EmbeddingLookupAccumulateOpConf embedding_lookup_accumulate_conf = 251;
-    AddOpConf add_conf = 301;
-    MaximumOpConf maximum_conf = 302;
-    SharedModelDiffAddOpConf shared_model_diff_add_conf = 303;
-    LocalResponseNormalizationOpConf local_response_normalization_conf = 300;
-    NormalizationOpConf normalization_conf = 350;
-    ReduceScatterOpConf reduce_scatter_conf = 400;
-    ReduceLocalAddOpConf reduce_local_add_conf = 401;
-    ReduceGlobalAddOpConf reduce_global_add_conf = 402;
-    ReduceGatherOpConf reduce_gather_conf = 403;
-    ReduceConcatOpConf reduce_concat_conf = 404;
-    ReduceSplitOpConf reduce_split_conf = 405;
-    RecordLoadOpConf record_load_conf = 406;
-    AccuracyOpConf accuracy_conf = 407;
-    AccuracyPrintOpConf accuracy_print_conf = 408;
-=======
     // system op
     DecodeOFRecordOpConf decode_ofrecord_conf = 101;
     DecodeRandomOpConf decode_random_conf = 102;
@@ -731,6 +676,7 @@
     AccumulateOpConf accumulate_conf = 115;
     NormalModelUpdateOpConf normal_mdupdt_conf = 116;
     ModelSaveOpConf model_save_conf = 117;
+    SharedModelDiffAddOpConf shared_model_diff_add_conf = 118;
     
     // domain op
     TransposeOpConf transpose_conf = 201;
@@ -768,7 +714,6 @@
     PrintOpConf print_conf = 233;
     AccuracyPrintOpConf accuracy_print_conf = 234;
     LossPrintOpConf loss_print_conf = 235;
->>>>>>> c63bd8f3
   }
 }
 
