syntax = "proto2";
package oneflow;

import "oneflow/core/common/shape.proto";
import "oneflow/core/common/data_type.proto";
import "oneflow/core/record/image.proto";
import "oneflow/core/job/resource.proto";

enum ActivationType {
  kNone = 0;
  kTanH = 1;
  kSigmoid = 2;
  kRelu = 3;
}

message ConstantInitializerConf {
  optional float value = 1 [default = 0];
}

message ConstantIntInitializerConf {
  optional int32 value = 1 [default = 0];
}

message RandomUniformInitializerConf {
  optional float min = 1 [default = 0];
  optional float max = 2 [default = 1];
}

message RandomUniformIntInitializerConf {
  optional int32 min = 1 [default = 0];
  optional int32 max = 2 [default = 1];
}

message RandomNormalInitializerConf {
  optional float mean = 1 [default = 0];
  optional float std = 2 [default = 1];
}

enum VarianceNorm {
  kFanIn = 0;
  kFanOut = 1;
  kAverage = 2;
}

message XavierInitializerConf {
  required VarianceNorm variance_norm = 1;
}

message MsraInitializerConf {
  required VarianceNorm variance_norm = 1;
}

message InitializerConf {
  oneof type {
    ConstantInitializerConf constant_conf = 1;
    ConstantIntInitializerConf constant_int_conf = 2;
    RandomUniformInitializerConf random_uniform_conf = 3;
    RandomUniformIntInitializerConf random_uniform_int_conf = 4;
    RandomNormalInitializerConf random_normal_conf = 5;
    XavierInitializerConf xavier_conf = 6;
    MsraInitializerConf msra_conf = 7;
  }
}

message Conv1DOpConf {
  required string in = 1;
  required string out = 2;
  required int32 filters = 3;
  optional string padding = 4 [default = "valid"];
  required string data_format = 5;
  repeated int32 kernel_size = 6;
  repeated int32 strides = 7;
  repeated int32 dilation_rate = 8;
  optional ActivationType activation = 9 [default = kNone];
  optional bool use_bias = 10 [default = true];
  optional InitializerConf weight_initializer = 11;
  optional InitializerConf bias_initializer = 12;
}

message Conv2DOpConf {
  required string in = 1;
  required string out = 2;
  required int32 filters = 3;
  optional string padding = 4 [default = "valid"];
  required string data_format = 5;
  repeated int32 kernel_size = 6;
  repeated int32 strides = 7;
  repeated int32 dilation_rate = 8;
  optional ActivationType activation = 9 [default = kNone];
  optional bool use_bias = 10 [default = true];
  optional InitializerConf weight_initializer = 11;
  optional InitializerConf bias_initializer = 12;
}

message Conv3DOpConf {
  required string in = 1;
  required string out = 2;
  required int32 filters = 3;
  optional string padding = 4 [default = "valid"];
  required string data_format = 5;
  repeated int32 kernel_size = 6;
  repeated int32 strides = 7;
  repeated int32 dilation_rate = 8;
  optional ActivationType activation = 9 [default = kNone];
  optional bool use_bias = 10 [default = true];
  optional InitializerConf weight_initializer = 11;
  optional InitializerConf bias_initializer = 12;
}

message FullyConnectedOpConf {
  required string in = 1;
  required string out = 2;
  required int32 units = 3;
  optional ActivationType activation = 4 [default = kNone];
  optional bool use_bias = 5 [default = true];
  optional InitializerConf weight_initializer = 6;
  optional InitializerConf bias_initializer = 7;
}

message AveragePooling1DOpConf {
  required string in = 1;
  required string out = 2;

  optional string padding = 3 [default = "valid"];
  required string data_format = 4;
  repeated int32 pool_size = 5;
  repeated int32 strides = 6;
}

message MaxPooling1DOpConf {
  required string in = 1;
  required string out = 2;

  optional string padding = 3 [default = "valid"];
  required string data_format = 4;
  repeated int32 pool_size = 5;
  repeated int32 strides = 6;
}

message AveragePooling2DOpConf {
  required string in = 1;
  required string out = 2;

  optional string padding = 3 [default = "valid"];
  required string data_format = 4;
  repeated int32 pool_size = 5;
  repeated int32 strides = 6;
}

message MaxPooling2DOpConf {
  required string in = 1;
  required string out = 2;

  optional string padding = 3 [default = "valid"];
  required string data_format = 4;
  repeated int32 pool_size = 5;
  repeated int32 strides = 6;
}

message AveragePooling3DOpConf {
  required string in = 1;
  required string out = 2;

  optional string padding = 3 [default = "valid"];
  required string data_format = 4;
  repeated int32 pool_size = 5;
  repeated int32 strides = 6;
}

message MaxPooling3DOpConf {
  required string in = 1;
  required string out = 2;

  optional string padding = 3 [default = "valid"];
  required string data_format = 4;
  repeated int32 pool_size = 5;
  repeated int32 strides = 6;
}

message ReluOpConf {
  required string in = 1;
  required string out = 2;
}

message SigmoidOpConf {
  required string in = 1;
  required string out = 2;
}

message TanHOpConf {
  required string in = 1;
  required string out = 2;
}

message SoftmaxOpConf {
  required string in = 1;
  required string out = 2;
  optional int32 axis = 3 [default = -1];
}

enum LossReductionType {
  kSumOverOne = 0;
  kSumOverWeight = 1;
  kSumOverN = 2;
  kSumOverNonZeroWeight = 3;
}

message SparseSoftmaxCrossEntropyLossOpConf {
  required string prediction = 1;
  required string label = 2;
  required string loss = 3;
  optional LossReductionType reduction = 4 [default = kSumOverN];
  optional float weight_scalar = 5 [default = 1.0];
  optional string weight = 6;
}

message SparseCrossEntropyLossOpConf {
  required string prediction = 1;
  required string label = 2;
  required string loss = 3;
  optional LossReductionType reduction = 4 [default = kSumOverN];
  optional float weight_scalar = 5 [default = 1.0];
  optional string weight = 6;
}

message ConcatOpConf {
  repeated string in = 1;
  required string out = 2;
  required int32 axis = 3;
}

message CopyCommNetOpConf {
}

message CopyHdOpConf {
  enum Type {
    H2D = 0;
    D2H = 1;
  }
  required Type type = 1;
}

message CloneOpConf {
  required int32 out_num = 1;
}

message BoxConcatConf {
  required int32 axis = 1;
}

message BoxAddConf {
}

message BoxSplitConf {
  required int32 axis = 1;
  repeated int32 part_num = 2;
}

message BoxCloneConf {
}

message LogicalBlobId {
  optional string op_name = 1;
  optional string blob_name = 2;
  optional int32 b121_id = 3 [default = -1]; // [0, boxing], [1, 121]
  optional int32 clone_id = 4 [default = -1];
  optional bool is_packed_id = 5 [default = false];
}

message BoxingOpConf {
  required LogicalBlobId lbi = 1;
  required int32 in_num = 2;
  required int32 out_num = 3;

  oneof in_box {
    BoxConcatConf concat_box = 4;
    BoxAddConf add_box = 5;
  }
  oneof out_box {
    BoxSplitConf split_box = 6;
    BoxCloneConf clone_box = 7;
  }
}

message NaiveModelUpdateConf {
}

message MomentumModelUpdateConf {
  optional float beta = 1 [default = 0.9];
}

message RMSPropModelUpdateConf {
  optional float decay_rate = 1 [default = 0.99];
  optional float epsilon = 2 [default = 1e-8];
}

message ExponentialDecayConf {
  required int64 decay_batches = 1;
  required double decay_rate = 2;
  optional bool staircase = 3 [default = false];
}

message InverseTimeDecayConf {
  required int64 decay_batches = 1;
  required double decay_rate = 2;
  optional bool staircase = 3 [default = false];
}

message NaturalExpDecayConf {
  required int64 decay_batches = 1;
  required double decay_rate = 2;
  optional bool staircase = 3 [default = false];
}

message PiecewiseConstantConf {
  repeated int64 boundaries = 1;
  repeated double values = 2;
}

message PolynomialDecayConf {
  required int64 decay_batches = 1;
  optional double end_learning_rate = 2 [default = 0.0001];
  optional double power = 3 [default = 1.0];
  optional bool cycle = 4 [default = false];
}

message CosineDecayConf {
  required int64 decay_batches = 1; 
  optional double alpha = 2 [default = 0.0];
}

message LinearCosineDecayConf {
  required int64 decay_batches = 1; 
  optional double num_periods = 2 [default = 0.5];
  optional double alpha = 3 [default = 0.0];
  optional double beta = 4 [default = 0.001];
}

message LearningRateDecayConf {
  oneof type {
    ExponentialDecayConf exponential_conf = 2000;
    InverseTimeDecayConf inverse_time_conf = 2001;
    NaturalExpDecayConf natural_exp_conf = 2002;
    PiecewiseConstantConf piecewise_constant_conf = 2003;
    PolynomialDecayConf polynomial_conf = 2004;
    CosineDecayConf cosine_conf = 2005;
    LinearCosineDecayConf linear_cosine_conf = 2006;
  }
}

message NormalModelUpdateOpUserConf {
  optional double learning_rate = 1 [default = 0.01];
  optional LearningRateDecayConf learning_rate_decay = 2;
  oneof normal_mdupdt {
    NaiveModelUpdateConf naive_conf = 1000;
    MomentumModelUpdateConf momentum_conf = 1001;
    RMSPropModelUpdateConf rmsprop_conf = 1002;
  }
}

message NormalModelUpdateOpConf {
  required NormalModelUpdateOpUserConf user_conf = 1;
  required int32 in_num = 2;
}

message AccumulateOpConf {
}

message ModelSaveOpConf {
}


message PrintRecordConf {
  required string lbn = 1;
  optional string name = 2;
  required EncodeConf encode_case = 3;
}

message PrintOpConf {
  repeated PrintRecordConf in = 1;
  required string print_dir = 2;
  optional string part_name_prefix = 3 [default = "part-"];
  optional int32 part_name_suffix_length = 4 [default = -1];
}

message LossPrintOpConf {
  required LogicalBlobId loss_lbi = 1;
  optional LogicalBlobId reduction_lbi = 2;
  optional float weight_scalar = 3 [default = 1.0];
  optional LossReductionType reduction_type = 4 [default = kSumOverN];
}

message ReduceSumOpConf {
  oneof in_conf {
    string in = 1; // For User
    LogicalBlobId in_sys = 2; // For System
  }
  required string out = 3;
  optional int32 axis = 4;
  optional bool keepdims = 5 [default = false];
}

message BasicRnnOpConf {
  required string in = 1;
  optional string init_hidden = 2;
  required string out = 3;
  required int32 hidden_size = 4;
  optional ActivationType activation = 6 [default = kTanH];

  optional InitializerConf init_hidden_initializer = 7;
  optional InitializerConf bias_initializer = 8;
  optional InitializerConf i2h_weight_initializer = 9;
  optional InitializerConf h2h_weight_initializer = 10;

  optional bool is_init_hidden_trainable = 11 [default = true];
  optional bool use_bias = 12 [default = true];
}

message BasicLstmOpConf {
}

message ReshapeOpConf {
  required string in = 1;
  required string out = 2;
  required ShapeProto shape = 3;
}

message AddOpConf {
  repeated string in = 1;
  required string out = 2;
}

message MaximumOpConf {
  repeated string in = 1;
  required string out = 2;
}

message LocalResponseNormalizationOpConf {
  required string in = 1;
  required string out = 2;
  required string data_format = 3; 
  optional int32 depth_radius = 4 [default = 5];
  optional double bias = 5 [default = 1];
  optional double alpha = 6 [default = 1];
  optional double beta = 7 [default = 0.5];
}

message EncodeConf {
  oneof encode {
    EncodeRaw raw = 1;
    EncodeJpeg jpeg = 2;
  }
}

message EncodeRaw {
}

message EncodeJpeg {
  repeated ImagePreprocess preprocess = 1;
}

message SubtractPreprocessConf {
  required float value = 1;
}

message NormByChannelPreprocessConf {
  repeated float mean_value = 1;
  repeated float std_value = 2;
  required string data_format = 3;
}

message ScalePreprocessConf {
  required float value = 1;
}

message PreprocessConf {
  oneof type {
    SubtractPreprocessConf subtract_conf = 1;
    NormByChannelPreprocessConf norm_by_channel_conf = 2;
    ScalePreprocessConf scale_conf = 3;
  }
}

message RecordLoadOpConf {
  required string out = 1;
  required string data_dir = 2;
  optional string part_name_prefix = 3 [default = "part-"];
  optional int32 part_name_suffix_length = 4 [default = -1];
}

message BlobConf {
  required string name = 1;
  required ShapeProto shape = 2;
  required DataType data_type = 3;
  optional int32 max_sequence_size = 4 [default = 1];
  required EncodeConf encode_case = 5;
  repeated PreprocessConf preprocess = 6;
}

message DecodeOFRecordOpConf {
  required string data_dir = 1;
  optional string part_name_prefix = 2 [default = "part-"];
  optional int32 part_name_suffix_length = 3 [default = -1];
  optional string in = 4;
  repeated BlobConf blob = 5;
}

message DecodeRandomOpConf {
  required string out = 1;
  required ShapeProto shape = 2;
  required DataType data_type = 3;
  optional int32 max_sequence_size = 4 [default = 1];
  required InitializerConf distribution = 7; 
}

message NormalizationOpConf {
  required string in = 1;
  required string out = 2;
  optional int32 axis = 3 [default = -1]; // NCHW = 1, NHWC = 3, TODO: axis list
  optional float momentum = 4 [default = 0.99];
  optional float epsilon = 5 [default = 0.001];
  optional bool center = 6 [default = true];
  optional bool scale = 7 [default = true];
  optional float beta_init = 8 [default = 0.0];
  optional float gamma_init = 9 [default = 1.0];
  optional float mean_init = 10 [default = 0.0];
  optional float variance_init = 11 [default = 1.0];
  optional bool use_first_piece_init_moving = 12 [default = false];
  optional ActivationType activation = 13 [default = kNone];
}

message DropoutOpConf {
  required string in = 1;
  required string out = 2;
  required double rate = 3;
  optional ShapeProto noise_shape = 4;
  optional int64 seed = 5;
}

message TransposeOpConf {
  required string in = 1;
  required string out = 2;
  repeated int32 perm = 3;
}

message ReduceScatterOpConf {
  required int32 out_num = 1;
};

message ReduceLocalAddOpConf {
  required int32 in_num = 1;
  required int32 out_num = 2;
  required int64 min_in_parallel_id = 3;
  required int64 min_out_parallel_id = 4;
  required int64 model_elem_cnt = 5; 
};

message ReduceGlobalAddOpConf {
  repeated int64 in_parallel_ids = 1;
};

message ReduceGatherOpConf {
  required int32 in_num = 1;
};

message OperatorConf {
  required string name = 1;
  optional string model_load_dir = 2;
  optional bool trainable = 3 [default = true];
  optional DeviceType device_type = 4 [default = kInvalidDevice];
  optional bool use_cudnn_on_gpu = 5;
  optional int64 cudnn_buf_limit_mbyte = 6 [default = 131072]; // 128GByte
  oneof op_type {
    FullyConnectedOpConf fully_connected_conf = 101;
    DecodeOFRecordOpConf decode_ofrecord_conf = 102;
    DecodeRandomOpConf decode_random_conf = 103;
    ReluOpConf relu_conf = 104;
    SoftmaxOpConf softmax_conf = 105;
    SparseCrossEntropyLossOpConf sparse_cross_entropy_loss_conf = 106;
    CopyHdOpConf copy_hd_conf = 107;
    CloneOpConf clone_conf = 108;
    BoxingOpConf boxing_conf = 109;
    NormalModelUpdateOpConf normal_mdupdt_conf = 110;
    ModelSaveOpConf model_save_conf = 111;
    AccumulateOpConf accumulate_conf = 112;
    ConcatOpConf concat_conf = 113;
    CopyCommNetOpConf copy_comm_net_conf = 114;
    SparseSoftmaxCrossEntropyLossOpConf sparse_softmax_cross_entropy_loss_conf = 117;
    PrintOpConf print_conf = 118;
    LossPrintOpConf loss_print_conf = 119;
    ReduceSumOpConf reduce_sum_conf = 120;
    BasicRnnOpConf basic_rnn_conf = 121;
    ReshapeOpConf reshape_conf = 122;
    SigmoidOpConf sigmoid_conf = 123;
    TanHOpConf tanh_conf = 124;
    Conv1DOpConf conv_1d_conf = 125;
    Conv2DOpConf conv_2d_conf = 126;
    Conv3DOpConf conv_3d_conf = 127;
    TransposeOpConf transpose_conf = 128;
    DropoutOpConf dropout_conf = 140;
    AveragePooling1DOpConf average_pooling_1d_conf = 200;
    MaxPooling1DOpConf max_pooling_1d_conf = 201;
    AveragePooling2DOpConf average_pooling_2d_conf = 202;
    MaxPooling2DOpConf max_pooling_2d_conf = 203;
    AveragePooling3DOpConf average_pooling_3d_conf = 204;
    MaxPooling3DOpConf max_pooling_3d_conf = 205;
    AddOpConf add_conf = 301;
    MaximumOpConf maximum_conf = 302;
    LocalResponseNormalizationOpConf local_response_normalization_conf = 300;
    NormalizationOpConf normalization_conf = 350;
    ReduceScatterOpConf reduce_scatter_conf = 400;
<<<<<<< HEAD
    ReduceAddOpConf reduce_add_conf = 401;
    ReduceGatherOpConf reduce_gather_conf = 402;
    RecordLoadOpConf record_load_conf = 403;
=======
    ReduceLocalAddOpConf reduce_local_add_conf = 401;
    ReduceGlobalAddOpConf reduce_global_add_conf = 402;
    ReduceGatherOpConf reduce_gather_conf = 403;
>>>>>>> c254177b
  }
}

message OpNameSet {
  repeated string op_name = 1;
}<|MERGE_RESOLUTION|>--- conflicted
+++ resolved
@@ -609,15 +609,10 @@
     LocalResponseNormalizationOpConf local_response_normalization_conf = 300;
     NormalizationOpConf normalization_conf = 350;
     ReduceScatterOpConf reduce_scatter_conf = 400;
-<<<<<<< HEAD
-    ReduceAddOpConf reduce_add_conf = 401;
-    ReduceGatherOpConf reduce_gather_conf = 402;
-    RecordLoadOpConf record_load_conf = 403;
-=======
     ReduceLocalAddOpConf reduce_local_add_conf = 401;
     ReduceGlobalAddOpConf reduce_global_add_conf = 402;
     ReduceGatherOpConf reduce_gather_conf = 403;
->>>>>>> c254177b
+    RecordLoadOpConf record_load_conf = 404;
   }
 }
 
