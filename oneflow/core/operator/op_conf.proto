--- conflicted
+++ resolved
@@ -1649,17 +1649,11 @@
   required string anchors = 1;
   required string image_size = 2;
   // out
-<<<<<<< HEAD
-  required string index = 3;
-=======
-  required string out = 3;
->>>>>>> 194b15d4
+  required string out = 3;
   // conf
   optional float tolerance = 4 [default = 0.0];
 }
 
-<<<<<<< HEAD
-=======
 message ClipBoxesToImageOpConf {
   required string boxes = 1;
   required string image_size = 2;
@@ -1683,7 +1677,6 @@
   required int32 max_boxes = 5;
 }
 
->>>>>>> 194b15d4
 message OperatorConf {
   required string name = 1;
   optional string model_load_dir = 2;
@@ -1855,12 +1848,9 @@
     LocalNonzeroOpConf local_nonzero_conf = 609;
     MaskrcnnConcatUncontiguousDim1OpConf maskrcnn_concat_uncontiguous_dim1_conf = 610;
     IdentifyOutsideAnchorsOpConf identify_outside_anchors_conf = 611;
-<<<<<<< HEAD
-=======
     ClipBoxesToImageOpConf clip_boxes_to_image_conf = 612;
     IdentifyNonSmallBoxesOpConf identify_non_small_boxes_conf= 613;
     NonMaximumSupressionOpConf non_maximum_supression_conf = 614;
->>>>>>> 194b15d4
   }
 }
 
