--- conflicted
+++ resolved
@@ -1866,7 +1866,6 @@
   required LogicalBlobId lbi = 1;
 }
 
-<<<<<<< HEAD
 message SyncDynamicResizeOpConf {
   required string in = 1;
   required string size = 2;
@@ -1942,17 +1941,11 @@
   required int32 mask_width = 5;
 }
 
-message RandomMaskLikeOpConf {
-  required string like = 1;
-  required string out = 2;
-  optional int64 random_seed = 3;
-=======
 message ParallelCastOpConf {
   required string in = 1;
   required string out = 2;
   optional OptInt64 split_axis = 3;
   optional OptInt64 gradient_split_axis = 4;
->>>>>>> 35030d8f
 }
 
 message OperatorConf {
@@ -2103,7 +2096,6 @@
     PReluDataGradOpConf prelu_data_grad_conf = 299;
     PReluAlphaGradOpConf prelu_alpha_grad_conf = 300;
     ModelLoadOpConf model_load_conf = 301;
-<<<<<<< HEAD
     GatherMs0OpConf gather_ms0_conf = 302;
     GatherMs0GradOpConf gather_ms0_grad_conf = 303;
     PieceSliceOpConf piece_slice_conf = 304;
@@ -2137,14 +2129,7 @@
     SleepOpConf sleep_conf = 333;
     LoDToDenseOpConf lod_to_dense_conf = 334;
     Dim0DynamicToFixedOpConf dim0_dynamic_to_fixed_conf = 335;
-=======
-    SigmoidCrossEntropyLossGradOpConf sigmoid_cross_entropy_loss_grad_conf = 304; 
-    GatherMs0OpConf gather_ms0_conf = 305;
-    GatherMs0GradOpConf gather_ms0_grad_conf = 306;
-    SleepOpConf sleep_conf = 307;
-    LoDToDenseOpConf lod_to_dense_conf = 308;
-    ParallelCastOpConf parallel_cast_conf = 309;
->>>>>>> 35030d8f
+    ParallelCastOpConf parallel_cast_conf = 336;
 
     // math op
     BroadcastAddOpConf broadcast_add_conf = 500;
@@ -2167,7 +2152,6 @@
     ScalarMulOpConf scalar_mul_conf = 517;
     ReduceMaxOpConf reduce_max_conf = 518;
     ArgmaxOpConf argmax_conf = 519;
-    RandomMaskLikeOpConf random_mask_like_conf = 520;
 
     // detection op
     MaskrcnnPositiveNegativeSampleOpConf maskrcnn_positive_negative_sample_conf = 601;
