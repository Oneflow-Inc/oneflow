syntax = "proto2";
package oneflow;

import "oneflow/core/common/shape.proto";
import "oneflow/core/common/data_type.proto";
import "oneflow/core/record/image.proto";
import "oneflow/core/record/record.proto";
import "oneflow/core/job/resource.proto";
import "oneflow/core/register/logical_blob_id.proto";

enum ActivationType {
  kNone = 0;
  kTanH = 1;
  kSigmoid = 2;
  kRelu = 3;
}

message ConstantInitializerConf {
  optional float value = 1 [default = 0];
}

message ConstantIntInitializerConf {
  optional int64 value = 1 [default = 0];
}

message RandomUniformInitializerConf {
  optional float min = 1 [default = 0];
  optional float max = 2 [default = 1];
}

message RandomUniformIntInitializerConf {
  optional int32 min = 1 [default = 0];
  optional int32 max = 2 [default = 1];
}

message RandomNormalInitializerConf {
  optional float mean = 1 [default = 0];
  optional float std = 2 [default = 1];
}

message TruncatedNormalInitializerConf {
  optional float mean = 1 [default = 0.0];
  optional float std = 2 [default = 0.05];
}

enum VarianceNorm {
  kFanIn = 0;
  kFanOut = 1;
  kAverage = 2;
}

enum RandomDistribution {
  kRandomUniform = 0;
  kRandomNormal = 1;
  kTruncatedNormal = 2;
}

message XavierInitializerConf {
  required VarianceNorm variance_norm = 1;
  required string data_format = 2;
}

message MsraInitializerConf {
  required VarianceNorm variance_norm = 1;
  required string data_format = 2;
}

//output[D_0 ... D_(axis - 1) i D_(axis + 1) ... D_n] = start + i * stride
message RangeInitializerConf {
  optional double start = 1 [default = 0];
  optional double stride = 2 [default = 1];
  optional int64 axis = 3 [default = -1];
}

message IntRangeInitializerConf {
  optional int64 start = 1 [default = 0];
  optional int64 stride = 2 [default = 1];
  optional int64 axis = 3 [default = -1];
}

message VarianceScalingInitializerConf {
  required float scale = 1;
  required VarianceNorm variance_norm = 2;
  required RandomDistribution distribution = 3;
  required string data_format = 4;
}

message InitializerConf {
  oneof type {
    ConstantInitializerConf constant_conf = 1;
    ConstantIntInitializerConf constant_int_conf = 2;
    RandomUniformInitializerConf random_uniform_conf = 3;
    RandomUniformIntInitializerConf random_uniform_int_conf = 4;
    RandomNormalInitializerConf random_normal_conf = 5;
    TruncatedNormalInitializerConf truncated_normal_conf = 6;
    XavierInitializerConf xavier_conf = 7;
    MsraInitializerConf msra_conf = 8;
    RangeInitializerConf range_conf = 9;
    IntRangeInitializerConf int_range_conf = 10;
    VarianceScalingInitializerConf variance_scaling_conf = 11;
  }
}

message Conv1DOpConf {
  required string in = 1;
  required string out = 2;
  required int32 filters = 3;
  optional string padding = 4 [default = "valid"];
  required string data_format = 5;
  repeated int32 kernel_size = 6;
  repeated int32 strides = 7;
  repeated int32 dilation_rate = 8;
  optional bool use_bias = 10 [default = true];
  required string weight = 13;
  optional string bias = 14;
}

message Conv2DOpConf {
  required string in = 1;
  required string out = 2;
  required int32 filters = 3;
  optional string padding = 4 [default = "valid"];
  required string data_format = 5;
  repeated int32 kernel_size = 6;
  repeated int32 strides = 7;
  repeated int32 dilation_rate = 8;
  optional bool use_bias = 10 [default = true];
  required string weight = 13;
  optional string bias = 14;
}

message Conv3DOpConf {
  required string in = 1;
  required string out = 2;
  required int32 filters = 3;
  optional string padding = 4 [default = "valid"];
  required string data_format = 5;
  repeated int32 kernel_size = 6;
  repeated int32 strides = 7;
  repeated int32 dilation_rate = 8;
  optional bool use_bias = 10 [default = true];
  required string weight = 13;
  optional string bias = 14;
}

message ConvConf {
  required int32 num_spatial_dims = 1;
  required string padding = 2;
  required string data_format = 3;
  repeated int32 kernel_size = 4;
  repeated int32 strides = 5;
  repeated int32 dilation_rate = 6;
}

message ConvDataGradOpConf {
  required string dy = 1;
  required string filter = 2;
  required string x_like = 3;
  required string dx = 4;
  required ConvConf conv_conf = 5;
}

message ConvFilterGradOpConf {
  required string dy = 1;
  required string x = 2;
  required string filter_diff = 3;
  required ConvConf conv_conf = 4;
}

message ConvBiasGradOpConf {
  required string dy = 1;
  required string bias_diff = 2;
  required string data_format = 3;
  required int64 num_spatial_dims = 4;
}

<<<<<<< HEAD
message FullyConnectedOpConf {
  // in
  required string in = 1;
  required string weight = 2;
  optional string bias = 3;
  // out
  required string out = 4;
  required int32 units = 5;
  optional bool use_bias = 7 [default = true];
  optional InitializerConf weight_initializer = 8;
  optional InitializerConf bias_initializer = 9;
}

=======
>>>>>>> 6017512d
message AveragePooling1DOpConf {
  required string in = 1;
  required string out = 2;

  optional string padding = 3 [default = "valid"];
  required string data_format = 4;
  repeated int32 pool_size = 5;
  repeated int32 strides = 6;
}

message MaxPooling1DOpConf {
  required string in = 1;
  required string out = 2;

  optional string padding = 3 [default = "valid"];
  required string data_format = 4;
  repeated int32 pool_size = 5;
  repeated int32 strides = 6;
}

message AveragePooling2DOpConf {
  required string in = 1;
  required string out = 2;

  optional string padding = 3 [default = "valid"];
  required string data_format = 4;
  repeated int32 pool_size = 5;
  repeated int32 strides = 6;
}

message MaxPooling2DOpConf {
  required string in = 1;
  required string out = 2;

  optional string padding = 3 [default = "valid"];
  required string data_format = 4;
  repeated int32 pool_size = 5;
  repeated int32 strides = 6;
}

message AveragePooling3DOpConf {
  required string in = 1;
  required string out = 2;

  optional string padding = 3 [default = "valid"];
  required string data_format = 4;
  repeated int32 pool_size = 5;
  repeated int32 strides = 6;
}

message MaxPooling3DOpConf {
  required string in = 1;
  required string out = 2;

  optional string padding = 3 [default = "valid"];
  required string data_format = 4;
  repeated int32 pool_size = 5;
  repeated int32 strides = 6;
}


message PoolingConf {
  required int32 num_spatial_dims = 1;
  // "avg" or "max"
  required string pool_mode = 2;
  required string data_format = 3;
  repeated int32 pool_size = 4;
  repeated int32 strides = 5;
  optional string padding = 6 [default = "valid"];
}

message PoolingGradOpConf {
  // input
  required string x = 1;
  required string y = 2;
  required string dy = 3;
  // output
  required string dx = 4;
  required PoolingConf pooling_conf = 5;
}

message ReluOpConf {
  required string in = 1;
  required string out = 2;
}

message ReluGradOpConf {
  required string y = 1;
  required string dy = 2;
  required string dx = 3;
}

message PReluOpConf {
  required string in = 1;
  required string out = 2;
  required string data_format = 3;
  optional bool channel_shared = 4 [default = false];
  optional float alpha_init = 5 [default = 0.25];
  required string alpha = 6;
}

message PReluDataGradOpConf {
  required string dy = 1;
  required string x = 2;
  required string alpha = 3;
  required string dx = 4;
  required string data_format = 5;
  required bool channel_shared = 6;
}

message PReluAlphaGradOpConf {
  required string dy = 1;
  required string x = 2;
  required string alpha_grad = 3;
  required string data_format = 4;
  required bool channel_shared = 5;
}

message SigmoidOpConf {
  required string in = 1;
  required string out = 2;
}

message SigmoidGradOpConf {
  required string y = 1;
  required string dy = 2;
  required string dx = 3;
}

message TanHOpConf {
  required string in = 1;
  required string out = 2;
}

message TanHGradOpConf {
  required string y = 1;
  required string dy = 2;
  required string dx = 3;
}

message SoftmaxOpConf {
  required string in = 1;
  required string out = 2;
  optional int32 axis = 3 [default = -1];
  optional string transpose_in = 4 [default = "transpose_in"];
  optional string transpose_out = 5 [default = "transpose_out"];
}

message SoftmaxGradOpConf {
  required string y = 1;
  required string dy = 2;
  required string dx = 3;
  optional string transpose_x = 4;
  optional string transpose_y = 5;
  optional int32 axis = 6 [default = -1];
}

enum ScalarReductionType {
  kSumOverOne = 0;
  kSumOverWeight = 1;
  kSumOverN = 2;
  kSumOverNonZeroWeight = 3;
}

message SparseCrossEntropyOpConf {
  required string prediction = 1;
  required string label = 2;
  required string out = 3;
}

message SparseCrossEntropyGradOpConf {
  required string prediction = 1;
  required string label = 2;
  required string dy = 3;
  required string prediction_diff = 4;
}

message SparseSoftmaxCrossEntropyLossOpConf {
  required string prediction = 1;
  required string label = 2;
  required string loss = 3;
  optional ScalarReductionType reduction = 4 [default = kSumOverN];
  optional float weight_scalar = 5 [default = 1.0];
  optional string weight = 6;
}

message SparseCrossEntropyLossOpConf {
  required string prediction = 1;
  required string label = 2;
  required string loss = 3;
  optional ScalarReductionType reduction = 4 [default = kSumOverN];
  optional float weight_scalar = 5 [default = 1.0];
  optional string weight = 6;
}

message SigmoidCrossEntropyLossOpConf {
  required string prediction = 1;
  required string label = 2;
  required string loss = 3;
  optional bool normalize = 4 [default = true];
  optional float scale = 5 [default = 1.0];
  optional ScalarReductionType reduction = 6 [default = kSumOverN];
  optional float weight_scalar = 7 [default = 1.0];
  optional string weight = 8;
}

message SigmoidCrossEntropyLossGradOpConf {
  required string prediction = 1;
  required string label = 2;
  required string loss_diff = 3;
  required string prediction_diff = 4;
  optional float weight_scalar = 5 [default = 1.0];
  optional ScalarReductionType reduction = 6 [default = kSumOverN];
}

message IdentityLossOpConf {
  required string prediction = 1;
  required string loss = 2;
  optional ScalarReductionType reduction = 3 [default = kSumOverN];
  optional float weight_scalar = 4 [default = 1.0];
  optional string weight = 5;
}

message ConcatOpConf {
  repeated string in = 1;
  required string out = 2;
  required int32 axis = 3;
}

message SplitLikeOpConf {
  required string in = 1;
  repeated string like = 2;
  repeated string out = 3;
  required int32 axis = 4;
}

message CopyCommNetOpConf {
}

message CopyHdOpConf {
  enum Type {
    H2D = 0;
    D2H = 1;
  }
  required Type type = 1;
}

message BoxConcatConf {
  required int32 axis = 1;
}

message BoxAddConf {
}

message BoxSplitConf {
  required int32 axis = 1;
  repeated int32 part_num = 2;
}

message BoxCloneConf {
}

message BoxingOpConf {
  required LogicalBlobId lbi = 1;
  required int32 in_num = 2;
  required int32 out_num = 3;

  oneof in_box {
    BoxConcatConf concat_box = 4;
    BoxAddConf add_box = 5;
  }
  oneof out_box {
    BoxSplitConf split_box = 6;
    BoxCloneConf clone_box = 7;
  }
}

message NaiveModelUpdateConf {
}

message MomentumModelUpdateConf {
  optional float beta = 1 [default = 0.9];
}

message RMSPropModelUpdateConf {
  optional float decay_rate = 1 [default = 0.99];
  optional float epsilon = 2 [default = 1e-8];
}

message LARSModelUpdateConf {
  optional float momentum_beta = 1 [default = 0.9];
  optional float epsilon = 2 [default = 1e-9];
  optional float lars_coefficient = 3 [default = 0.0001];
}

message AdamModelUpdateConf {
  optional float beta1 = 1 [default = 0.9];
  optional float beta2 = 2 [default = 0.999];
  optional float epsilon = 3 [default = 1e-8];
  optional bool do_bias_correction = 4 [default = false];
}

message LazyAdamModelUpdateConf {
  optional float beta1 = 1 [default = 0.9];
  optional float beta2 = 2 [default = 0.999];
  optional float epsilon = 3 [default = 1e-8];
}

message ExponentialDecayConf {
  required int64 decay_batches = 1;
  required double decay_rate = 2;
  optional bool staircase = 3 [default = false];
}

message InverseTimeDecayConf {
  required int64 decay_batches = 1;
  required double decay_rate = 2;
  optional bool staircase = 3 [default = false];
}

message NaturalExpDecayConf {
  required int64 decay_batches = 1;
  required double decay_rate = 2;
  optional bool staircase = 3 [default = false];
}

message PiecewiseConstantConf {
  repeated int64 boundaries = 1;
  repeated double values = 2;
}

message PolynomialDecayConf {
  required int64 decay_batches = 1;
  optional double end_learning_rate = 2 [default = 0.0001];
  optional double power = 3 [default = 1.0];
  optional bool cycle = 4 [default = false];
}

message CosineDecayConf {
  required int64 decay_batches = 1;
  optional double alpha = 2 [default = 0.0];
}

message LinearCosineDecayConf {
  required int64 decay_batches = 1;
  optional double num_periods = 2 [default = 0.5];
  optional double alpha = 3 [default = 0.0];
  optional double beta = 4 [default = 0.001];
}

message LearningRateDecayConf {
  oneof type {
    ExponentialDecayConf exponential_conf = 2000;
    InverseTimeDecayConf inverse_time_conf = 2001;
    NaturalExpDecayConf natural_exp_conf = 2002;
    PiecewiseConstantConf piecewise_constant_conf = 2003;
    PolynomialDecayConf polynomial_conf = 2004;
    CosineDecayConf cosine_conf = 2005;
    LinearCosineDecayConf linear_cosine_conf = 2006;
  }
}

message ConstantWarmupConf {
  required int64 warmup_batches = 1;
  required double multiplier = 2;
}

message LinearWarmupConf {
  required int64 warmup_batches = 1;
  required double start_multiplier = 2;
}

message WarmupConf {
  oneof type {
    ConstantWarmupConf constant_conf = 3000;
    LinearWarmupConf linear_conf = 3001;
  }
}

message ClipByGlobalNormConf {
  required float clip_norm = 1;
  optional float global_norm = 2;
}

message ClipConf {
  oneof type {
    ClipByGlobalNormConf clip_by_global_norm = 1;
  }
}

message NormalModelUpdateOpUserConf {
  optional LearningRateDecayConf learning_rate_decay = 1;
  optional WarmupConf warmup_conf = 2;
  optional ClipConf clip_conf = 3;
  oneof normal_mdupdt {
    NaiveModelUpdateConf naive_conf = 1000;
    MomentumModelUpdateConf momentum_conf = 1001;
    RMSPropModelUpdateConf rmsprop_conf = 1002;
    LARSModelUpdateConf lars_conf = 1003;
    AdamModelUpdateConf adam_conf = 1004;
    LazyAdamModelUpdateConf lazy_adam_conf = 1005;
  }
}

message NormalModelUpdateOpConf {
  required NormalModelUpdateOpUserConf user_conf = 1;
  required string model_diff = 2;
  required string total_instance_num_diff = 3;
  required string model = 4;
  required string train_step = 5;
  required string learning_rate = 6;
  required float l1 = 7;
  required float l2 = 8;
}

message NaiveModelUpdateOpConf {
  required NormalModelUpdateOpUserConf user_conf = 1;
  required string model_diff = 2;
  required string total_instance_num_diff = 3;
  required string model = 4;
  required string train_step = 5;
  required string learning_rate = 6;
  required float l1 = 7;
  required float l2 = 8;
}

message MomentumModelUpdateOpConf {
  required NormalModelUpdateOpUserConf user_conf = 1;
  required string momentum = 2;
  required string model_diff = 3;
  required string total_instance_num_diff = 4;
  required string model = 5;
  required string train_step = 6;
  required string learning_rate = 7;
  required float l1 = 8;
  required float l2 = 9;
}

message RMSPropModelUpdateOpConf {
  required NormalModelUpdateOpUserConf user_conf = 1;
  required string model_diff = 2;
  required string total_instance_num_diff = 3;
  required string model = 4;
  required string train_step = 5;
  required string learning_rate = 6;
  required float l1 = 7;
  required float l2 = 8;
}

message LARSModelUpdateOpConf {
  required NormalModelUpdateOpUserConf user_conf = 1;
  required string momentum = 2;
  required string model_diff = 3;
  required string total_instance_num_diff = 4;
  required string model = 5;
  required string train_step = 6;
  required string learning_rate = 7;
  required float l1 = 8;
  required float l2 = 9;
}

message AdamModelUpdateOpConf {
  required NormalModelUpdateOpUserConf user_conf = 1;
  required string m = 2;
  required string v = 3;
  optional string beta1_t = 4;
  optional string beta2_t = 5;
  required string model_diff = 6;
  required string total_instance_num_diff = 7;
  required string model = 8;
  required string train_step = 9;
  required string learning_rate = 10;
  required float l1 = 11;
  required float l2 = 12;
}

message LazyAdamModelUpdateOpConf {
  required NormalModelUpdateOpUserConf user_conf = 1;
  required string m = 2;
  required string v = 3;
  optional string beta1_t = 4;
  optional string beta2_t = 5;
  required string model_diff = 6;
  required string total_instance_num_diff = 7;
  required string model = 8;
  required string train_step = 9;
  required string learning_rate = 10;
  required float l1 = 11;
  required float l2 = 12;
}

message AccumulateOpConf {
}

message PrintRecordConf {
  required string lbn = 1;
  optional string name = 2;
  required EncodeConf encode_case = 3;
}

message PrintOpConf {
  repeated PrintRecordConf in = 1;
  required string print_dir = 2;
  optional string part_name_prefix = 3 [default = "part-"];
  optional int32 part_name_suffix_length = 4 [default = -1];
}

message GeluOpConf {
  required string in = 1;
  required string out = 2;
}

message GeluGradOpConf {
  required string x = 1;
  required string dy = 2;
  required string dx = 3;
}

message ReduceSumOpConf {
  oneof in_conf {
    string in = 1; // For User
    LogicalBlobId in_sys = 2; // For System
  }
  required string out = 3;
  repeated int32 axis = 4;
  optional bool keep_dims = 5 [default = false];
}

message ReduceSumLikeOpConf {
  required string x = 1;
  required string like = 2;
  required string y = 3;
  repeated int32 axis = 4;
  optional string temp_storage = 5 [default = "temp_storage"];
}

message ReduceMeanOpConf {
  required string in = 1;
  required string out = 2;
  repeated int32 axis = 3;
  optional bool keep_dims = 4 [default = false];
}

message ReduceMeanGradOpConf {
  required string dy = 1;
  required string x = 2; // like
  required string dx = 3;
  repeated int32 reduced_axis = 4;
  optional string temp_storage = 5 [default = "temp_storage"];
}

message ReshapeOpConf {
  required string in = 1;
  required string out = 2;
  required ShapeProto shape = 3;
}

message ReshapeLikeOpConf {
  required string x = 1;
  required string y = 2;
  required string like = 3;
}

message AddOpConf {
  repeated string in = 1;
  required string out = 2;
}

message MaximumOpConf {
  repeated string in = 1;
  required string out = 2;
}

message CastOpConf {
  required string in = 1;
  required string out = 2;
  required DataType data_type = 3;
}

message InterfaceBlobConf {
  required ShapeProto shape = 1;
  required DataType data_type = 2;
  optional ShapeProto dim0_inner_shape = 3;
  optional bool has_dim0_valid_num = 4;
  optional bool has_dim1_valid_num = 5;
  optional bool has_dim2_valid_num = 6;
  optional OptInt64 split_axis = 7;
  required OptInt64 batch_axis = 8;
}

message InputOpConf {
  optional string tick = 1;
  required string out = 2;
  required InterfaceBlobConf blob_conf = 3;
}

message ForeignInputOpConf {
  optional string tick = 1;
  required string out = 2;
  required InterfaceBlobConf blob_conf = 3;
  required string ofblob_buffer_name = 4;
}

message ReturnOpConf {
  required string in = 1;
  required string out = 2;
}

message OutputOpConf {
  required string in = 1;
  required string out = 2;
  required InterfaceBlobConf blob_conf = 3;
}

message SwitchOutputOpConf {
  repeated string in = 1;
  required string in_index = 2;
  required string out = 3;
  required InterfaceBlobConf blob_conf = 4;
}

message ForeignOutputOpConf {
  required string in = 1;
  required string ofblob_buffer_name = 3;
}

message ForeignWatchOpConf {
  repeated string in = 1;
  required string handler_uuid = 2;
}

message InitializeWithSnapshotConf {
  required string path = 1;
  optional string key = 2;
}

message VariableOpConf {
  optional string tick = 1;
  required string out = 2;
  required ShapeProto shape = 3;
  optional DataType data_type = 4;
  oneof initialize {
    InitializerConf initializer = 5;
    InitializeWithSnapshotConf initialize_with_snapshot = 6;
  }
  optional string model_name = 7 [default = "weight"];
  required OptInt64 split_axis = 8;
  optional int64 random_seed = 9;
}

message LocalResponseNormalizationOpConf {
  required string in = 1;
  required string out = 2;
  required string data_format = 3;
  optional int32 depth_radius = 4 [default = 5];
  optional double bias = 5 [default = 1];
  optional double alpha = 6 [default = 1];
  optional double beta = 7 [default = 0.5];
}

message EncodeConf {
  oneof encode {
    EncodeRaw raw = 1;
    EncodeJpeg jpeg = 2;
    EncodeBytesList bytes_list = 3;
  }
}

message EncodeBytesList {
}

message EncodeRaw {
  optional bool dim1_varying_length = 1 [default = false];
}

message EncodeJpeg {
  repeated ImagePreprocess preprocess = 1;
}

message SubtractPreprocessConf {
  required float value = 1;
}

message NormByChannelPreprocessConf {
  repeated float mean_value = 1;
  repeated float std_value = 2;
  required string data_format = 3;
}

message ScalePreprocessConf {
  required float value = 1;
}

message PreprocessConf {
  oneof type {
    SubtractPreprocessConf subtract_conf = 1;
    NormByChannelPreprocessConf norm_by_channel_conf = 2;
    ScalePreprocessConf scale_conf = 3;
  }
}

message RandomShuffleConf {
  optional int32 buffer_size = 1 [default = 1024];
}

message RecordLoadOpConf {
  optional string tick  = 1;
  required string out = 2;
  required string data_dir = 3;
  required int32 data_part_num = 4;
  optional string part_name_prefix = 5 [default = "part-"];
  optional int32 part_name_suffix_length = 6 [default = -1];
  optional RandomShuffleConf random_shuffle_conf = 7;
  required int64 batch_size = 8;
}

message BlobConf {
  required string name = 1;
  required ShapeProto shape = 2;
  required DataType data_type = 3;
  optional int32 max_sequence_size = 4 [default = 1];
  required EncodeConf encode_case = 5;
  repeated PreprocessConf preprocess = 6;
}

message DecodeOFRecordOpConf {
  required string data_dir = 1;
  required int32 data_part_num = 2; // piece_size % data_part_num = 0
  optional string part_name_prefix = 3 [default = "part-"];
  optional int32 part_name_suffix_length = 4 [default = -1];
  optional string in = 5;
  repeated BlobConf blob = 6;
  optional RandomShuffleConf random_shuffle_conf = 7;
  required int64 batch_size = 8;
}

message DecodeRandomOpConf {
  optional string tick = 1;
  required string out = 2;
  required ShapeProto shape = 3;
  required DataType data_type = 4;
  required InitializerConf data_initializer = 5;
  required int64 batch_size = 8;
}

message NormalizationOpConf {
  required string in = 1;
  required string out = 2;
  optional int32 axis = 3 [default = -1]; // NCHW = 1, NHWC = 3, TODO: axis list
  optional float momentum = 4 [default = 0.99];
  optional float epsilon = 5 [default = 0.001];
  optional bool center = 6 [default = true];
  optional bool scale = 7 [default = true];
  optional float beta_init = 8 [default = 0.0];
  optional float gamma_init = 9 [default = 1.0];
  optional float mean_init = 10 [default = 0.0];
  optional float variance_init = 11 [default = 1.0];
  required string moving_mean = 14;
  required string moving_variance = 15;
  optional string beta = 16;
  optional string gamma = 17;
  optional string mean = 18 [default = "mean"];
  optional string inv_variance = 19 [default = "inv_variance"];
  optional bool is_training = 20 [default = true];
}

message NormalizationGradOpConf {
  //in
  required string dy = 1;
  required string x = 2;
  optional string mean = 3;
  optional string inv_variance = 4;
  optional string gamma = 5;
  //out
  optional string dx = 6 [default = "dx"];
  optional string beta_diff = 7 [default = "beta_diff"];
  optional string gamma_diff = 8 [default = "gamma_diff"];

  required int32 axis = 9;
  required float epsilon = 10;
}

message DropoutOpConf {
  required string in = 1;
  required string out = 2;
  required double rate = 3;
  optional ShapeProto noise_shape = 4;
  optional int64 seed = 5;
  optional string random_mask = 6 [default = "random_mask"];
}

message DropoutGradOpConf {
  required string random_mask = 1;
  required string dy = 2;
  required string dx = 3;
  required double rate = 4;
}

message TransposeOpConf {
  required string in = 1;
  required string out = 2;
  repeated int32 perm = 3;
}

message ReduceConcatOpConf {
  required int32 in_num = 1;
  repeated string in = 2;
  optional string out = 3;
}

message NcclAllReduceOpConf {
  optional string in = 1;
  optional string out = 2;
}

message NcclReduceScatterOpConf {
}

message NcclAllGatherOpConf {
}

message ReduceSplitOpConf {
  required int32 out_num = 1;
  optional string in = 2;
  repeated string out = 3;
  repeated ShapeProto out_shape = 4;
  optional int32 order_in_graph = 5;
}

message ReduceScatterOpConf {
  optional int32 out_num = 1 [default = 0];
}

message ReduceAddOpConf {
  optional int32 in_num = 1 [default = 0];
}

message ReduceGatherOpConf {
  optional int32 in_num = 1 [default = 0];
}

message AccuracyOpConf {
  required string prediction = 1;
  required string label = 2;
  optional int32 top_k = 3 [default = 1];
  required string accuracy = 4;
  optional string weight = 5;
}

message MatmulOpConf {
  // input lbn
  required string a = 1;
  required string b = 2;
  // output bn
  required string out = 5;
  optional bool transpose_a = 6 [default = false];
  optional bool transpose_b = 7 [default = false];
}

message DotOpConf {
  required string in = 1;
  required string weight = 2;
  optional string bias = 3;
  required string out = 4;
}

message MultiplyOpConf {
  required string in_0 = 1;
  required string in_1 = 2;
  required string out = 4;
}


enum Norm {
  L1 = 1;
  L2 = 2;
}

message HingeLossOpConf {
  required string prediction = 1;
  required string label = 2;
  required string loss = 3;
  optional ScalarReductionType reduction = 4 [default = kSumOverN];
  optional float weight_scalar = 5 [default = 1.0];
  optional string weight = 6;
  optional Norm norm = 7[default = L1];
}

message PackOpConf {
  required string in = 1;
  required string out = 2;
  required int32 pack_num = 3;
  required string related_unpack = 4;
}

message UnpackOpConf {
  required string in = 1;
  required string out = 2;
  required int32 unpack_num = 3;
}

message RepeatOpConf {
  required string in = 1;
  required string out = 2;
  required int32 repeat_num = 3;
}

message GatherOpConf {
  required string in = 1;
  required string indices = 2;
  required string out = 3;
  optional int64 axis = 4 [default = 0];
}

message GatherMs0OpConf {
  required string in = 1;
  required string indices = 2;
  required string out = 3;
}

message UnsortedSegmentSumOpConf {
  required string data = 1;
  required string segment_ids = 2;
  required string out = 3;
  required int64 axis = 4;
  required int64 num_segments = 5;
}

message GatherMs0GradOpConf {
  required string out_diff = 1;
  required string indices = 2;
  required string in_diff = 3;
  required int64 gather_dim_size = 4;
}

message BatchGatherOpConf {
  required string in = 1;
  required string indices = 2;
  required string out = 3;
}

message SqrtOpConf {
  required string in = 1;
  required string out = 2;
}

message RsqrtOpConf {
  required string in = 1;
  required string out = 2;
  optional double epsilon = 3 [default = 1e-5];
}

message SquareOpConf {
  required string in = 1;
  required string out = 2;
}

message BroadcastAddOpConf {
  required string a = 1;
  required string b = 2;
  required string out = 3;
  optional bool is_const = 4 [default = false];
}

message BroadcastSubOpConf {
  required string a = 1;
  required string b = 2;
  required string out = 3;
  optional bool is_const = 4 [default = false];
}

message BroadcastMulOpConf {
  required string a = 1;
  required string b = 2;
  required string out = 3;
  optional bool is_const = 4 [default = false];
}

message BroadcastDivOpConf {
  required string a = 1;
  required string b = 2;
  required string out = 3;
  optional bool is_const = 4 [default = false];
}

message BroadcastLikeOpConf {
  required string x = 1;
  required string like = 2;
  required string y = 3;
  repeated int32 reduced_axis = 4;
}

message BroadcastDivGradOpConf {
  //  input
  required string b = 1; // denominator in fw
  required string y = 2;
  required string dy = 3;
  //  output
  required string db = 4;
  optional string temp_storage = 5 [default = "temp_storage"];
}

message BiasAddOpConf {
  // inputs
  required string a = 1;
  required string b = 2;
  // output
  required string out = 3;
  // conf
  required int32 axis = 4;
}

message DimSliceConf {
  optional int32 start = 1 [default = 0];
  optional int32 end = 2 [default = 0];
  optional int32 stride = 3 [default = 1];
}

message SliceOpConf {
  required string in = 1;
  required string out = 2;
  repeated DimSliceConf dim_slice_conf = 3;
}

message SliceGradOpConf {
  required string dy = 1;
  required string dx = 2;
  required string like = 3;
  repeated DimSliceConf dim_slice_conf = 4;
}

message LayerNormOpConf {
  // in
  required string in = 1;
  optional string beta = 2;
  optional string gamma = 3;

  // out
  required string out = 4;
  optional string normalized = 5 [default = "normalized"];
  optional string mean = 6 [default = "mean"];
  optional string inv_variance = 7 [default = "inv_variance"];

  optional bool center = 8 [default = true];
  optional bool scale = 9 [default = true];
  optional int64 begin_norm_axis = 11 [default = 1];
  optional int64 begin_params_axis = 12 [default = -1];
  optional double epsilon = 13 [default = 1e-5];
}

message LayerNormGradOpConf {
  // in
  required string dy = 1;
  required string x = 2;
  optional string mean = 3;
  optional string inv_variance = 4;
  // out
  required string dx = 5;

  required int64 begin_norm_axis = 6;
  required double epsilon = 7;
}

message LayerNormParamGradOpConf {
  // in
  required string dy = 1;
  optional string normalized = 2;
  optional string gamma = 3;
  // out
  optional string normalized_diff = 4;
  optional string beta_diff = 5;
  optional string gamma_diff = 6;

  required int64 begin_params_axis = 7;
}

message ConstantOpConf {
  optional string tick = 1;
  required string out = 2;
  optional ShapeProto shape = 3;
  optional DataType data_type = 4;
  optional InitializerConf initializer = 5;
}

message OneHotOpConf {
  required string indices = 1;
  required string out = 2;
  required int64 depth = 3;
  optional DataType data_type = 4;
}

message ScalarAddOpConf {
  required string in = 1;
  required string out = 2;
  oneof scalar_operand {
    int64 int_operand = 3;
    double float_operand = 4;
  }
}

message ScalarMulOpConf {
  required string in = 1;
  required string out = 2;
  oneof scalar_operand {
    int64 int_operand = 3;
    double float_operand = 4;
  }
}

message ReduceIdentityOpConf {
  optional string in = 1;
  optional string out = 2;
  optional int32 order_in_graph = 3;
}

message TickOpConf {
  repeated string tick = 1;
  required string out = 2;
}

message WaitAndSendIdsOpConf {
  required string out = 1;
  required string wait_buffer_name = 2;
  repeated Int64List id_list = 3;
  required DataType data_type = 4 [default = kInt32];
}

message CallbackNotifyOpConf {
  required string in = 1;
  repeated string callback_buffer_name = 2;
}

message ReentrantLockOpConf {
  required string start = 1;
  optional string end = 2;
  required string out = 3;
  repeated Int64List lock_id2intersecting_lock_ids = 4;
}

message SourceTickOpConf {
  required string out = 1;
}

message SinkTickOpConf {
  repeated string tick = 1;
  required string out = 2;
}

message TupleIdentityOpConf {
  repeated string in = 1;
  repeated string out = 2;
}

message TopKOpConf {
  required string in = 1;
  required string out = 2;
  optional int32 k = 3 [default = 1];
  optional bool sorted = 4 [default = true];
}

message L2NormalizeOpConf {
  required string in = 1;
  required string out = 2;
  required int32 axis = 3 [default = -1];
  optional float epsilon = 4 [default = 1e-12];
}

message KeepHeaderOnlyOpConf {
  repeated string in = 1;
  repeated string out = 2;
}

message AxpyOpConf {
  required string x = 1;
  required string y = 2;
  required double alpha = 3;
}

message TotalLossInstanceNumOpConf {
  repeated string in = 1;
  required string out = 2;
}

message UnsortedBatchSegmentSumOpConf {
  required string data = 1;
  required string segment_ids = 2;
  required string out = 3;
  required int64 num_segments = 4;
}

message ShapeElemCntAxisConf {
  repeated int32 axis = 1;
}

message ShapeElemCntRangeAxisConf {
  // closed interval: [begin_axis, end_axis]
  optional int32 begin_axis = 1 [default = 0];
  optional int32 end_axis = 2 [default = -1];
}

message ShapeElemCntOpConf {
  required string x = 1;
  required string y = 2;
  optional DataType data_type = 3 [default = kInt32];
  oneof axis_conf {
    ShapeElemCntAxisConf exclude_axis_conf = 4;
    ShapeElemCntAxisConf include_axis_conf = 5;
    ShapeElemCntRangeAxisConf range_axis_conf = 6;
  }
}

message AccOpConf {
  // in
  required string one = 1;
  // out
  required string acc = 2;
  optional int32 max_acc_num = 3 [default = 1];   
}

message AccTickOpConf {
  // in
  required string one = 1;
  // out
  required string acc = 2;
  optional int32 max_acc_num = 3 [default = 1];   
}

message EveryNthOpConf {
  required string in = 1;
  required string out = 2;
  required int64 n = 3;
}

message ModelInitOpConf {
  required string tick = 1;
  repeated string out = 2;
  repeated string variable_op_name = 3;
  repeated VariableOpConf original_variable_conf = 4;
}

message ModelLoadOpConf {
  required string path = 1;
  repeated string out = 2;
  repeated string variable_op_name = 3;
  repeated VariableOpConf original_variable_conf = 4;
}

message AllReduceFacadeOpConf {
  required string in = 1;
  required string out = 2;
}

message IdentityOpConf {
  required string in = 1;
  required string out = 2;
}

message CaseOpConf {
  required string in = 1;
  repeated string out = 2;
}

message EsacOpConf {
  repeated string in = 1;
  required string out = 2;
  optional DataType data_type = 3 [default=kInt32];
}

message PartialTickOpConf {
  required string tick = 1;
  required string out = 2;
}

message AssignOpConf {
  required string ref = 1;
  required string value = 2;
}

message ModelSaveOpConf {
  required string path = 1;
  repeated string in = 2;
  repeated string key = 3;
}

message LearningRateScheduleOpConf {
  required string train_step = 1;
  required string out = 2;
  required float learning_rate = 3;
  optional LearningRateDecayConf learning_rate_decay = 4;
  optional WarmupConf warmup_conf = 5;
}

message SegmentSumOpConf {
  required string in = 1;
  required string segment_ids = 2;
  required int32 unique_ids_num = 3;
  required string out = 4;
}

message SegmentSumGradOpConf {
  required string out_diff = 1;
  required string segment_ids = 2;
  required string in_diff = 3;
}

message OperatorConf {
  required string name = 1;
  optional bool trainable = 3 [default = true];
  optional DeviceType device_type = 4 [default = kInvalidDevice];
  optional bool enable_cudnn = 5;
  optional int64 cudnn_buf_limit_mbyte = 6;
  repeated string ctrl_in_op_name = 7;
  oneof op_type {
    // system op
    DecodeOFRecordOpConf decode_ofrecord_conf = 101;
    DecodeRandomOpConf decode_random_conf = 102;
    RecordLoadOpConf record_load_conf = 103;
    CopyHdOpConf copy_hd_conf = 104;
    CopyCommNetOpConf copy_comm_net_conf = 106;
    ConcatOpConf concat_conf = 107;
    BoxingOpConf boxing_conf = 108;
    ReduceScatterOpConf reduce_scatter_conf = 109;
    ReduceAddOpConf reduce_add_conf = 110;
    ReduceGatherOpConf reduce_gather_conf = 111;
    ReduceConcatOpConf reduce_concat_conf = 112;
    ReduceSplitOpConf reduce_split_conf = 113;
    NcclAllReduceOpConf nccl_all_reduce_conf = 114;
    NcclReduceScatterOpConf nccl_reduce_scatter_conf = 115;
    NcclAllGatherOpConf nccl_all_gather_conf = 116;
    AccumulateOpConf accumulate_conf = 117;
    NormalModelUpdateOpConf normal_mdupdt_conf = 118;
    CastOpConf cast_conf = 121;
    VariableOpConf variable_conf = 122;
    ReduceIdentityOpConf reduce_identity_conf = 123;
    TickOpConf tick_conf = 124;
    KeepHeaderOnlyOpConf keep_header_only_conf = 125;
    TotalLossInstanceNumOpConf total_loss_instance_num_conf = 126;
    NaiveModelUpdateOpConf naive_model_update_conf = 127;
    MomentumModelUpdateOpConf momentum_model_update_conf = 128;
    RMSPropModelUpdateOpConf rmsprop_model_update_conf = 129;
    LARSModelUpdateOpConf lars_model_update_conf = 130;
    AdamModelUpdateOpConf adam_model_update_conf = 131;
    ShapeElemCntOpConf shape_elem_cnt_conf = 132;
    AccOpConf acc_conf = 133;
    AllReduceFacadeOpConf all_reduce_facade_conf = 134;
    SourceTickOpConf source_tick_conf = 135;
    SinkTickOpConf sink_tick_conf = 136;
    InputOpConf input_conf = 137;
    OutputOpConf output_conf = 138;
    WaitAndSendIdsOpConf wait_and_send_ids_conf = 139;
    ReentrantLockOpConf reentrant_lock_conf = 140;
    CallbackNotifyOpConf callback_notify_conf = 141;
    ForeignInputOpConf foreign_input_conf = 142;
    ForeignOutputOpConf foreign_output_conf = 143;
    AccTickOpConf acc_tick_conf = 144;
    SwitchOutputOpConf switch_output_conf = 145;
    ReturnOpConf return_conf = 146;
    PartialTickOpConf partial_tick_conf = 147;
<<<<<<< HEAD
    LazyAdamModelUpdateOpConf lazy_adam_model_update_conf = 148;
    ForeignWatchOpConf foreign_watch_conf = 149;
=======
    ForeignWatchOpConf foreign_watch_conf = 148;
>>>>>>> 6017512d

    // domain op
    TupleIdentityOpConf tuple_identity_conf = 200;
    TransposeOpConf transpose_conf = 201;
    ReshapeOpConf reshape_conf = 202;
    Conv1DOpConf conv_1d_conf = 205;
    Conv2DOpConf conv_2d_conf = 206;
    Conv3DOpConf conv_3d_conf = 207;
    AveragePooling1DOpConf average_pooling_1d_conf = 208;
    MaxPooling1DOpConf max_pooling_1d_conf = 209;
    AveragePooling2DOpConf average_pooling_2d_conf = 210;
    MaxPooling2DOpConf max_pooling_2d_conf = 211;
    AveragePooling3DOpConf average_pooling_3d_conf = 212;
    MaxPooling3DOpConf max_pooling_3d_conf = 213;
    LocalResponseNormalizationOpConf local_response_normalization_conf = 216;
    NormalizationOpConf normalization_conf = 217;
    DropoutOpConf dropout_conf = 218;
    ReduceSumOpConf reduce_sum_conf = 219;
    AddOpConf add_conf = 220;
    MatmulOpConf matmul_conf = 221;
    DotOpConf dot_conf = 222;
    MultiplyOpConf multiply_conf = 223;
    MaximumOpConf maximum_conf = 224;
    SigmoidOpConf sigmoid_conf = 225;
    TanHOpConf tanh_conf = 226;
    ReluOpConf relu_conf = 227;
    SoftmaxOpConf softmax_conf = 228;
    SparseCrossEntropyLossOpConf sparse_cross_entropy_loss_conf = 229;
    HingeLossOpConf hinge_loss_conf = 230;
    SparseSoftmaxCrossEntropyLossOpConf sparse_softmax_cross_entropy_loss_conf = 231;
    AccuracyOpConf accuracy_conf = 232;
    PrintOpConf print_conf = 233;
    PackOpConf pack_conf = 237;
    UnpackOpConf unpack_conf = 238;
    RepeatOpConf repeat_conf = 239;
    GeluOpConf gelu_conf = 241;
    GatherOpConf gather_conf = 242;
    BatchGatherOpConf batch_gather_conf = 243;
    SliceOpConf slice_conf = 252;
    BiasAddOpConf bias_add_conf = 253;
    LayerNormOpConf layer_norm_conf = 254;
    ConstantOpConf constant_conf = 255;
    SigmoidCrossEntropyLossOpConf sigmoid_cross_entropy_loss_conf = 257;
    OneHotOpConf one_hot_conf = 258;
    IdentityLossOpConf identity_loss_conf = 259;
    SparseCrossEntropyOpConf sparse_cross_entropy_conf= 260;
    ReduceMeanOpConf reduce_mean_conf = 261;
    TopKOpConf top_k_conf = 262;
    L2NormalizeOpConf l2_normalize_conf = 264;
    PReluOpConf prelu_conf = 265;
    ReluGradOpConf relu_grad_conf = 266;
    GeluGradOpConf gelu_grad_conf = 267;
    ReshapeLikeOpConf reshape_like_conf = 268;
    SliceGradOpConf slice_grad_conf = 269;
    ReduceSumLikeOpConf reduce_sum_like_conf = 270;
    DropoutGradOpConf dropout_grad_conf = 271;
    LayerNormGradOpConf layer_norm_grad_conf = 272;
    LayerNormParamGradOpConf layer_norm_param_grad_conf = 273;
    SparseCrossEntropyGradOpConf sparse_cross_entropy_grad_conf= 274;
    UnsortedSegmentSumOpConf unsorted_segment_sum_conf = 275;
    BroadcastDivGradOpConf broadcast_div_grad_conf= 276;
    BroadcastLikeOpConf broadcast_like_conf = 277;
    SoftmaxGradOpConf softmax_grad_conf = 278;
    UnsortedBatchSegmentSumOpConf unsorted_batch_segment_sum_conf = 279;
    ReduceMeanGradOpConf reduce_mean_grad_conf = 280;
    NormalizationGradOpConf normalization_grad_conf = 282;
    ConvBiasGradOpConf conv_bias_grad_conf = 283;
    ConvFilterGradOpConf conv_filter_grad_conf = 284;
    ConvDataGradOpConf conv_data_grad_conf = 285;
    EveryNthOpConf every_nth_conf = 286;
    TanHGradOpConf tanh_grad_conf = 288;
    PoolingGradOpConf pooling_grad_conf = 289;
    IdentityOpConf identity_conf = 290;
    CaseOpConf case_conf = 291;
    EsacOpConf esac_conf = 292;
    ModelInitOpConf model_init_conf = 293;
    SplitLikeOpConf split_like_conf = 294;
    SigmoidGradOpConf sigmoid_grad_conf = 295;
    AssignOpConf assign_conf = 296;
    ModelSaveOpConf model_save_conf = 297;
    LearningRateScheduleOpConf learning_rate_schedule_conf = 298;
    PReluDataGradOpConf prelu_data_grad_conf = 299;
    PReluAlphaGradOpConf prelu_alpha_grad_conf = 300;
    ModelLoadOpConf model_load_conf = 301;
    SegmentSumOpConf segment_sum_conf = 302;
    SegmentSumGradOpConf segment_sum_grad_conf = 303;
    SigmoidCrossEntropyLossGradOpConf sigmoid_cross_entropy_loss_grad_conf = 304; 
    GatherMs0OpConf gather_ms0_conf = 305;
    GatherMs0GradOpConf gather_ms0_grad_conf = 306;

    // math op
    BroadcastAddOpConf broadcast_add_conf = 500;
    BroadcastSubOpConf broadcast_sub_conf = 501;
    BroadcastMulOpConf broadcast_mul_conf = 502;
    BroadcastDivOpConf broadcast_div_conf = 503;
    SquareOpConf square_conf = 504;
    SqrtOpConf sqrt_conf = 505;
    RsqrtOpConf rsqrt_conf = 506;
    ScalarAddOpConf scalar_add_conf = 507;
    ScalarMulOpConf scalar_mul_conf = 508;

    // mutable input op
    AxpyOpConf axpy_conf = 752;
  }
}

message OpNameSet {
  repeated string op_name = 1;
}

message OpNameRelations {
  map<string, string> src_op_name2dst_op_name = 1;
}

message OpNameGroups {
  message OpNameGroup {
    repeated string op_name = 1;
  }
  repeated OpNameGroup op_name_group = 2;
}<|MERGE_RESOLUTION|>--- conflicted
+++ resolved
@@ -174,22 +174,6 @@
   required int64 num_spatial_dims = 4;
 }
 
-<<<<<<< HEAD
-message FullyConnectedOpConf {
-  // in
-  required string in = 1;
-  required string weight = 2;
-  optional string bias = 3;
-  // out
-  required string out = 4;
-  required int32 units = 5;
-  optional bool use_bias = 7 [default = true];
-  optional InitializerConf weight_initializer = 8;
-  optional InitializerConf bias_initializer = 9;
-}
-
-=======
->>>>>>> 6017512d
 message AveragePooling1DOpConf {
   required string in = 1;
   required string out = 2;
@@ -1548,12 +1532,8 @@
     SwitchOutputOpConf switch_output_conf = 145;
     ReturnOpConf return_conf = 146;
     PartialTickOpConf partial_tick_conf = 147;
-<<<<<<< HEAD
     LazyAdamModelUpdateOpConf lazy_adam_model_update_conf = 148;
     ForeignWatchOpConf foreign_watch_conf = 149;
-=======
-    ForeignWatchOpConf foreign_watch_conf = 148;
->>>>>>> 6017512d
 
     // domain op
     TupleIdentityOpConf tuple_identity_conf = 200;
