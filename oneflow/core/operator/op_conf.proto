--- conflicted
+++ resolved
@@ -1043,17 +1043,10 @@
 }
 
 message ReduceSplitOpConf {
-<<<<<<< HEAD
   required string in = 1;
   repeated string out = 2;
   repeated ShapeProto out_shape = 3;
   repeated int64 data_offset = 4;
-=======
-  required int32 out_num = 1;
-  required string in = 2;
-  repeated string out = 3;
-  repeated ShapeProto out_shape = 4;
->>>>>>> 835dbfa2
   optional int32 order_in_graph = 5;
 }
 
