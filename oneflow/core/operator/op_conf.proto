syntax = "proto2";
package oneflow;

import "oneflow/core/common/shape.proto";
import "oneflow/core/common/data_type.proto";
import "oneflow/core/record/image.proto";
import "oneflow/core/record/record.proto";
import "oneflow/core/job/resource.proto";
import "oneflow/core/register/logical_blob_id.proto";
import "oneflow/core/register/tensor_slice_view.proto";
import "oneflow/core/framework/user_op_conf.proto";
import "oneflow/core/job/sbp_parallel.proto";
import "oneflow/core/graph/boxing/collective_boxing.proto";

enum ActivationType {
  kNone = 0;
  kTanH = 1;
  kSigmoid = 2;
  kRelu = 3;
}

message ConstantInitializerConf {
  optional float value = 1 [default = 0];
}

message ConstantIntInitializerConf {
  optional int64 value = 1 [default = 0];
}

message RandomUniformInitializerConf {
  optional float min = 1 [default = 0];
  optional float max = 2 [default = 1];
}

message RandomUniformIntInitializerConf {
  optional int32 min = 1 [default = 0];
  optional int32 max = 2 [default = 1];
}

message RandomNormalInitializerConf {
  optional float mean = 1 [default = 0];
  optional float std = 2 [default = 1];
}

message TruncatedNormalInitializerConf {
  optional float mean = 1 [default = 0.0];
  optional float std = 2 [default = 0.05];
}

enum VarianceNorm {
  kFanIn = 0;
  kFanOut = 1;
  kAverage = 2;
}

enum RandomDistribution {
  kRandomUniform = 0;
  kRandomNormal = 1;
  kTruncatedNormal = 2;
}

message XavierInitializerConf {
  required VarianceNorm variance_norm = 1;
  required string data_format = 2;
}

message MsraInitializerConf {
  required VarianceNorm variance_norm = 1;
  required string data_format = 2;
}

//output[D_0 ... D_(axis - 1) i D_(axis + 1) ... D_n] = start + i * stride
message RangeInitializerConf {
  optional double start = 1 [default = 0];
  optional double stride = 2 [default = 1];
  optional int64 axis = 3 [default = -1];
}

message IntRangeInitializerConf {
  optional int64 start = 1 [default = 0];
  optional int64 stride = 2 [default = 1];
  optional int64 axis = 3 [default = -1];
}

message VarianceScalingInitializerConf {
  required float scale = 1;
  required VarianceNorm variance_norm = 2;
  required RandomDistribution distribution = 3;
  required string data_format = 4;
}

message InitializerConf {
  oneof type {
    ConstantInitializerConf constant_conf = 1;
    ConstantIntInitializerConf constant_int_conf = 2;
    RandomUniformInitializerConf random_uniform_conf = 3;
    RandomUniformIntInitializerConf random_uniform_int_conf = 4;
    RandomNormalInitializerConf random_normal_conf = 5;
    TruncatedNormalInitializerConf truncated_normal_conf = 6;
    XavierInitializerConf xavier_conf = 7;
    MsraInitializerConf msra_conf = 8;
    RangeInitializerConf range_conf = 9;
    IntRangeInitializerConf int_range_conf = 10;
    VarianceScalingInitializerConf variance_scaling_conf = 11;
  }
}

message L1L2RegularizerConf {
  optional float l1 = 1 [default = 0.0];
  optional float l2 = 2 [default = 0.0];
}

message RegularizerConf {
  oneof type {
    L1L2RegularizerConf l1_l2_conf = 1;
  }
}

message PReluOpConf {
  required string in = 1;
  required string out = 2;
  required string data_format = 3;
  optional bool channel_shared = 4 [default = false];
  optional float alpha_init = 5 [default = 0.25];
  required string alpha = 6;
}

message PReluDataGradOpConf {
  required string dy = 1;
  required string x = 2;
  required string alpha = 3;
  required string dx = 4;
  required string data_format = 5;
  required bool channel_shared = 6;
}

message PReluAlphaGradOpConf {
  required string dy = 1;
  required string x = 2;
  required string alpha_grad = 3;
  required string data_format = 4;
  required bool channel_shared = 5;
}

message TanHOpConf {
  required string in = 1;
  required string out = 2;
}

message TanHGradOpConf {
  required string y = 1;
  required string dy = 2;
  required string dx = 3;
}

enum ScalarReductionType {
  kSumOverOne = 0;
  kSumOverWeight = 1;
  kSumOverN = 2;
  kSumOverNonZeroWeight = 3;
}

message SigmoidCrossEntropyOpConf {
  required string prediction = 1;
  required string label = 2;
  required string loss = 3;
  required DataType label_type = 4;
}

message SigmoidCrossEntropyGradOpConf {
  required string prediction = 1;
  required string label = 2;
  required string prediction_diff = 3;
  required string loss_diff = 4;
  required DataType label_type = 5;
}

message DistributeConcatOpConf {
  repeated string in = 1;
  required string out = 2;
  required int32 axis = 3;
}

message DistributeSplitOpConf {
  required string in = 1;
  repeated string out = 2;
  required int32 axis = 3;
  optional bool is_variable_ref = 4 [default = false];
}

message DistributeCloneOpConf {
  required string in = 1;
  repeated string out = 2;
  optional bool is_variable_ref = 3 [default = false];
}

message DistributeAddOpConf {
  repeated string in = 1;
  required string out = 2;
}

message CopyCommNetOpConf {
}

message CopyHdOpConf {
  enum Type {
    H2D = 0;
    D2H = 1;
  }
  required Type type = 1;
  optional LogicalBlobId lbi = 2;
}

message BoxConcatConf {
  required int32 axis = 1;
}

message BoxAddConf {
}

message BoxSplitConf {
  required int32 axis = 1;
  repeated int32 part_num = 2;
}

message BoxCloneConf {
}

message BoxingOpConf {
  required LogicalBlobId lbi = 1;
  required int32 in_num = 2;
  required int32 out_num = 3;

  oneof in_box {
    BoxConcatConf concat_box = 4;
    BoxAddConf add_box = 5;
  }
  oneof out_box {
    BoxSplitConf split_box = 6;
    BoxCloneConf clone_box = 7;
  }
}

message NaiveModelUpdateConf {
}

message MomentumModelUpdateConf {
  optional float beta = 1 [default = 0.9];
}

message RMSPropModelUpdateConf {
  optional float decay_rate = 1 [default = 0.99];
  optional float epsilon = 2 [default = 1e-8];
}

message LARSModelUpdateConf {
  optional float momentum_beta = 1 [default = 0.9];
  optional float epsilon = 2 [default = 1e-9];
  optional float lars_coefficient = 3 [default = 0.0001];
}

message AdamModelUpdateConf {
  optional float beta1 = 1 [default = 0.9];
  optional float beta2 = 2 [default = 0.999];
  optional float epsilon = 3 [default = 1e-8];
  optional bool do_bias_correction = 4 [default = false];
}

message LazyAdamModelUpdateConf {
  optional float beta1 = 1 [default = 0.9];
  optional float beta2 = 2 [default = 0.999];
  optional float epsilon = 3 [default = 1e-8];
}

message ExponentialDecayConf {
  required int64 decay_batches = 1;
  required double decay_rate = 2;
  optional bool staircase = 3 [default = false];
}

message InverseTimeDecayConf {
  required int64 decay_batches = 1;
  required double decay_rate = 2;
  optional bool staircase = 3 [default = false];
}

message NaturalExpDecayConf {
  required int64 decay_batches = 1;
  required double decay_rate = 2;
  optional bool staircase = 3 [default = false];
}

message PiecewiseConstantConf {
  repeated int64 boundaries = 1;
  repeated double values = 2;
}

message PolynomialDecayConf {
  required int64 decay_batches = 1;
  optional double end_learning_rate = 2 [default = 0.0001];
  optional double power = 3 [default = 1.0];
  optional bool cycle = 4 [default = false];
}

message CosineDecayConf {
  required int64 decay_batches = 1;
  optional double alpha = 2 [default = 0.0];
}

message LinearCosineDecayConf {
  required int64 decay_batches = 1;
  optional double num_periods = 2 [default = 0.5];
  optional double alpha = 3 [default = 0.0];
  optional double beta = 4 [default = 0.001];
}

message PiecewiseScalingConf {
  repeated int64 boundaries = 1;
  repeated double scales = 2;
}

message LearningRateDecayConf {
  oneof type {
    ExponentialDecayConf exponential_conf = 2000;
    InverseTimeDecayConf inverse_time_conf = 2001;
    NaturalExpDecayConf natural_exp_conf = 2002;
    PiecewiseConstantConf piecewise_constant_conf = 2003;
    PolynomialDecayConf polynomial_conf = 2004;
    CosineDecayConf cosine_conf = 2005;
    LinearCosineDecayConf linear_cosine_conf = 2006;
    PiecewiseScalingConf piecewise_scaling_conf = 2007;
  }
}

message ConstantWarmupConf {
  required int64 warmup_batches = 1;
  required double multiplier = 2;
}

message LinearWarmupConf {
  required int64 warmup_batches = 1;
  required double start_multiplier = 2;
}

message WarmupConf {
  oneof type {
    ConstantWarmupConf constant_conf = 3000;
    LinearWarmupConf linear_conf = 3001;
  }
}

message ClipByGlobalNormConf {
  required float clip_norm = 1;
  optional float global_norm = 2;
}

message ClipConf {
  oneof type {
    ClipByGlobalNormConf clip_by_global_norm = 1;
  }
}

message WeightDecayFilterPatternSet {
  repeated string pattern = 1;
}

message WeightDecayConf {
  required float weight_decay_rate = 1;
  oneof weight_decay_filter_type {
    WeightDecayFilterPatternSet includes = 2;
    WeightDecayFilterPatternSet excludes = 3;
  }
}

message NormalModelUpdateOpUserConf {
  optional LearningRateDecayConf learning_rate_decay = 1;
  optional WarmupConf warmup_conf = 2;
  optional ClipConf clip_conf = 3;
  optional WeightDecayConf weight_decay_conf = 4;
  oneof normal_mdupdt {
    NaiveModelUpdateConf naive_conf = 1000;
    MomentumModelUpdateConf momentum_conf = 1001;
    RMSPropModelUpdateConf rmsprop_conf = 1002;
    LARSModelUpdateConf lars_conf = 1003;
    AdamModelUpdateConf adam_conf = 1004;
    LazyAdamModelUpdateConf lazy_adam_conf = 1005;
  }
}

message NormalModelUpdateOpConf {
  required NormalModelUpdateOpUserConf user_conf = 1;
  required string model_diff = 2;
  required string model = 4;
  required string train_step = 5;
  required string learning_rate = 6;
  optional float weight_decay = 7 [default = 0.0];
}

message NaiveModelUpdateOpConf {
  required NormalModelUpdateOpUserConf user_conf = 1;
  required string model_diff = 2;
  required string model = 4;
  required string train_step = 5;
  required string learning_rate = 6;
  optional float weight_decay = 7 [default = 0.0];
}

message MomentumModelUpdateOpConf {
  required NormalModelUpdateOpUserConf user_conf = 1;
  required string momentum = 2;
  required string model_diff = 3;
  required string model = 5;
  required string train_step = 6;
  required string learning_rate = 7;
  optional float weight_decay = 8 [default = 0.0];
}

message RMSPropModelUpdateOpConf {
  required NormalModelUpdateOpUserConf user_conf = 1;
  required string model_diff = 2;
  required string model = 4;
  required string train_step = 5;
  required string learning_rate = 6;
  optional float weight_decay = 7 [default = 0.0];
}

message LARSModelUpdateOpConf {
  required NormalModelUpdateOpUserConf user_conf = 1;
  required string momentum = 2;
  required string model_diff = 3;
  required string model = 5;
  required string train_step = 6;
  required string learning_rate = 7;
  optional float weight_decay = 8 [default = 0.0];
}

message AdamModelUpdateOpConf {
  required NormalModelUpdateOpUserConf user_conf = 1;
  required string m = 2;
  required string v = 3;
  optional string beta1_t = 4;
  optional string beta2_t = 5;
  required string model_diff = 6;
  required string model = 8;
  required string train_step = 9;
  required string learning_rate = 10;
  optional float weight_decay = 11 [default = 0.0];
}

message LazyAdamModelUpdateOpConf {
  required NormalModelUpdateOpUserConf user_conf = 1;
  required string m = 2;
  required string v = 3;
  optional string beta1_t = 4;
  optional string beta2_t = 5;
  required string model_diff = 6;
  required string model = 8;
  required string train_step = 9;
  required string learning_rate = 10;
  optional float weight_decay = 11 [default = 0.0];
}

message AccumulateOpConf {
}

message PrintRecordConf {
  required string lbn = 1;
  optional string name = 2;
  required EncodeConf encode_case = 3;
}

message PrintOpConf {
  repeated PrintRecordConf in = 1;
  required string print_dir = 2;
  optional string part_name_prefix = 3 [default = "part-"];
  optional int32 part_name_suffix_length = 4 [default = -1];
}

message GeluOpConf {
  required string in = 1;
  required string out = 2;
}

message GeluGradOpConf {
  required string x = 1;
  required string dy = 2;
  required string dx = 3;
}

message ReduceSumOpConf {
  required string in = 1;
  required string out = 3;
  repeated int32 axis = 4;
  optional bool keep_dims = 5 [default = false];
}

message ReduceSumLikeOpConf {
  required string x = 1;
  required string like = 2;
  required string y = 3;
  repeated int32 axis = 4;
  optional string temp_storage = 5 [default = "temp_storage"];
}

message ReduceMeanOpConf {
  required string in = 1;
  required string out = 2;
  repeated int32 axis = 3;
  optional bool keep_dims = 4 [default = false];
}

message ReduceMeanGradOpConf {
  required string dy = 1;
  required string x = 2; // like
  required string dx = 3;
  repeated int32 reduced_axis = 4;
  optional string temp_storage = 5 [default = "temp_storage"];
}

message ReshapeOpConf {
  required string in = 1;
  required string out = 2;
  required ShapeProto shape = 3;
}

message ReshapeLikeOpConf {
  required string x = 1;
  required string y = 2;
  required string like = 3;
}

message DynamicReshapeOpConf {
  required string in = 1;
  required string out = 2;
  required ShapeProto shape = 3;
}

message DynamicReshapeLikeOpConf {
  required string x = 1;
  required string y = 2;
  required string like = 3;
}

message AddOpConf {
  repeated string in = 1;
  required string out = 2;
}

message MaximumOpConf {
  repeated string in = 1;
  required string out = 2;
}

message InterfaceBlobConf {
  required ShapeProto shape = 1;
  required DataType data_type = 2;
  optional OptInt64 split_axis = 3;
  required OptInt64 batch_axis = 4;
  optional bool is_dynamic = 5;
  optional bool is_tensor_list = 6 [default = false];
}

message InputOpConf {
  optional string tick = 1;
  required string out = 2;
  required InterfaceBlobConf blob_conf = 3;
}

message ForeignInputOpConf {
  optional string tick = 1;
  required string out = 2;
  required InterfaceBlobConf blob_conf = 3;
  required string ofblob_buffer_name = 4;
}

message ReturnOpConf {
  required string in = 1;
  required string out = 2;
}

message OutputOpConf {
  required string in = 1;
  required string out = 2;
  required InterfaceBlobConf blob_conf = 3;
}

message ForeignOutputOpConf {
  required string in = 1;
  required string ofblob_buffer_name = 3;
}

message ForeignWatchOpConf {
  required string in = 1;
  required string handler_uuid = 2;
}

message InitializeWithSnapshotConf {
  required string path = 1;
  optional string key = 2;
}

message VariableOpConf {
  optional string tick = 1;
  required string out = 2;
  required ShapeProto shape = 3;
  optional DataType data_type = 4;
  oneof initialize {
    InitializerConf initializer = 5;
    InitializeWithSnapshotConf initialize_with_snapshot = 6;
  }
  optional string model_name = 7 [default = "weight"];
  required OptInt64 split_axis = 8;
  optional int64 random_seed = 9;
  optional RegularizerConf regularizer = 10;
}

message LocalResponseNormalizationOpConf {
  required string in = 1;
  required string out = 2;
  required string data_format = 3;
  optional int32 depth_radius = 4 [default = 5];
  optional double bias = 5 [default = 1];
  optional double alpha = 6 [default = 1];
  optional double beta = 7 [default = 0.5];
}

message EncodeConf {
  oneof encode {
    EncodeRaw raw = 1;
    EncodeJpeg jpeg = 2;
    EncodeBytesList bytes_list = 3;
  }
}

message EncodeBytesList {
}

message EncodeRaw {
  optional bool dim1_varying_length = 1 [default = false];
  optional bool auto_zero_padding = 2 [default = false];
}

message EncodeJpeg {
  repeated ImagePreprocess preprocess = 1;
}

message SubtractPreprocessConf {
  required float value = 1;
}

message NormByChannelPreprocessConf {
  repeated float mean_value = 1;
  repeated float std_value = 2;
  required string data_format = 3;
}

message ScalePreprocessConf {
  required float value = 1;
}

message PreprocessConf {
  oneof type {
    SubtractPreprocessConf subtract_conf = 1;
    NormByChannelPreprocessConf norm_by_channel_conf = 2;
    ScalePreprocessConf scale_conf = 3;
  }
}

message RandomShuffleConf {
  optional int32 buffer_size = 1 [default = 1024];
}

message RecordLoadOpConf {
  optional string tick  = 1;
  required string out = 2;
  required string data_dir = 3;
  required int32 data_part_num = 4;
  optional string part_name_prefix = 5 [default = "part-"];
  optional int32 part_name_suffix_length = 6 [default = -1];
  optional RandomShuffleConf random_shuffle_conf = 7;
  required int64 batch_size = 8;
}

message BlobConf {
  required string name = 1;
  required ShapeProto shape = 2;
  required DataType data_type = 3;
  optional int32 max_sequence_size = 4 [default = 1];
  required EncodeConf encode_case = 5;
  repeated PreprocessConf preprocess = 6;
  optional int32 tensor_list_variable_axis = 7 [default = -1];
  optional bool is_dynamic = 9 [default = false];
}

message DecodeOFRecordOpConf {
  required string data_dir = 1;
  required int32 data_part_num = 2; // piece_size % data_part_num = 0
  optional string part_name_prefix = 3 [default = "part-"];
  optional int32 part_name_suffix_length = 4 [default = -1];
  optional string in = 5;
  repeated BlobConf blob = 6;
  optional RandomShuffleConf random_shuffle_conf = 7;
  required int64 batch_size = 8;
}

message DecodeRandomOpConf {
  optional string tick = 1;
  required string out = 2;
  required ShapeProto shape = 3;
  required DataType data_type = 4;
  required InitializerConf data_initializer = 5;
  required int64 batch_size = 8;
}

message ReduceConcatOpConf {
  repeated string in = 1;
  required string out = 2;
  repeated int64 data_offset = 3;
  required int64 out_size = 4;
}

message NcclAllReduceOpConf {
  optional string in = 1;
  optional string out = 2;
}

message NcclReduceScatterOpConf {
}

message NcclAllGatherOpConf {
}

message ReduceSplitOpConf {
  required string in = 1;
  repeated string out = 2;
  repeated ShapeProto out_shape = 3;
  repeated int64 data_offset = 4;
  optional int32 order_in_graph = 5;
}

message ReduceScatterOpConf {
  optional int32 out_num = 1 [default = 0];
}

message ReduceAddOpConf {
  optional int32 in_num = 1 [default = 0];
}

message ReduceGatherOpConf {
  optional int32 in_num = 1 [default = 0];
}

message DotOpConf {
  required string in = 1;
  required string weight = 2;
  optional string bias = 3;
  required string out = 4;
}

message MultiplyOpConf {
  required string in_0 = 1;
  required string in_1 = 2;
  required string out = 4;
}

enum Norm {
  L1 = 1;
  L2 = 2;
}

message PackOpConf {
  required string in = 1;
  required string out = 2;
  required int32 pack_num = 3;
}

message UnpackOpConf {
  required string in = 1;
  required string out = 2;
  required int32 unpack_num = 3;
}

message RepeatOpConf {
  required string in = 1;
  required string out = 2;
  required int32 repeat_num = 3;
}

message BroadcastLikeOpConf {
  required string x = 1;
  required string like = 2;
  required string y = 3;
  repeated int32 reduced_axis = 4;
}

message DimSliceConf {
  optional int32 start = 1 [default = 0];
  optional int32 end = 2 [default = 0];
  optional int32 stride = 3 [default = 1];
}

message SliceOpConf {
  required string in = 1;
  required string out = 2;
  repeated DimSliceConf dim_slice_conf = 3;
}

message SliceGradOpConf {
  required string dy = 1;
  required string dx = 2;
  required string like = 3;
  repeated DimSliceConf dim_slice_conf = 4;
}

message ConstantOpConf {
  optional string tick = 1;
  required string out = 2;
  optional ShapeProto shape = 3;
  optional DataType data_type = 4;
  optional InitializerConf initializer = 5;
}

message ScalarAddOpConf {
  required string in = 1;
  required string out = 2;
  oneof scalar_operand {
    int64 int_operand = 3;
    double float_operand = 4;
  }
}

message ScalarMulOpConf {
  required string in = 1;
  required string out = 2;
  oneof scalar_operand {
    int64 int_operand = 3;
    double float_operand = 4;
  }
}

message ReduceIdentityOpConf {
  optional string in = 1;
  optional string out = 2;
  optional int32 order_in_graph = 3;
}

message TickOpConf {
  repeated string tick = 1;
  required string out = 2;
}

message DeviceTickOpConf {
  repeated string tick = 1;
  required string out = 2;
}

message WaitAndSendIdsOpConf {
  required string out = 1;
  required string wait_buffer_name = 2;
  repeated Int64List id_list = 3;
  required DataType data_type = 4 [default = kInt32];
}

message CallbackNotifyOpConf {
  required string in = 1;
  repeated string callback_buffer_name = 2;
}

message ReentrantLockOpConf {
  required string start = 1;
  optional string end = 2;
  required string out = 3;
  repeated Int64List lock_id2intersecting_lock_ids = 4;
}

message SourceTickOpConf {
  required string out = 1;
}

message SinkTickOpConf {
  repeated string tick = 1;
  required string out = 2;
}

message TupleIdentityOpConf {
  repeated string in = 1;
  repeated string out = 2;
}

message TopKOpConf {
  required string in = 1;
  required string out = 2;
  optional int32 k = 3 [default = 1];
  optional bool sorted = 4 [default = true];
}

message KeepHeaderOnlyOpConf {
  repeated string in = 1;
  repeated string out = 2;
}

message AxpyOpConf {
  required string x = 1;
  required string y = 2;
  required double alpha = 3;
}

message TotalLossInstanceNumOpConf {
  repeated string in = 1;
  required string out = 2;
}

message ShapeElemCntAxisConf {
  repeated int32 axis = 1;
}

message ShapeElemCntRangeAxisConf {
  // closed interval: [begin_axis, end_axis]
  optional int32 begin_axis = 1 [default = 0];
  optional int32 end_axis = 2 [default = -1];
}

message ShapeElemCntOpConf {
  required string x = 1;
  required string y = 2;
  optional DataType data_type = 3 [default = kInt32];
  oneof axis_conf {
    ShapeElemCntAxisConf exclude_axis_conf = 4;
    ShapeElemCntAxisConf include_axis_conf = 5;
    ShapeElemCntRangeAxisConf range_axis_conf = 6;
  }
}

message AccOpConf {
  // in
  required string one = 1;
  // out
  required string acc = 2;
  optional int32 max_acc_num = 3 [default = 1];   
}

message AccTickOpConf {
  // in
  required string one = 1;
  // out
  required string acc = 2;
  optional int32 max_acc_num = 3 [default = 1];   
}

message ModelInitOpConf {
  optional string tick = 1;
  repeated string out = 2;
  repeated string variable_op_name = 3;
  repeated VariableOpConf original_variable_conf = 4;
}

message ModelLoadOpConf {
  required string path = 1;
  repeated string out = 2;
  repeated string variable_op_name = 3;
  repeated VariableOpConf original_variable_conf = 4;
}

message AllReduceFacadeOpConf {
  required string in = 1;
  required string out = 2;
}

message IdentityOpConf {
  required string in = 1;
  required string out = 2;
}

message CopyOpConf {
  required string in = 1;
  required string out = 2;
}

message CastToMirroredOpConf {
  required string in = 1;
  required string out = 2;
  required SbpParallel sbp_parallel = 3;
}

message CastFromMirroredOpConf {
  required string in = 1;
  required string out = 2;
  required SbpParallel sbp_parallel = 3;
}

message CaseOpConf {
  required string in = 1;
  repeated string out = 2;
}

message EsacOpConf {
  repeated string in = 1;
  required string out = 2;
  optional DataType data_type = 3 [default=kInt32];
}

message PartialTickOpConf {
  required string tick = 1;
  required string out = 2;
}

message AssignOpConf {
  required string ref = 1;
  required string value = 2;
}

message ModelSaveOpConf {
  required string path = 1;
  repeated string in = 2;
  repeated string key = 3;
}

message LearningRateScheduleOpConf {
  required string train_step = 1;
  required string out = 2;
  required float learning_rate = 3;
  optional LearningRateDecayConf learning_rate_decay = 4;
  optional WarmupConf warmup_conf = 5;
}

message SliceBoxingConf {
  required LogicalBlobId lbi = 1;
  repeated TensorSliceViewProto in_slice = 2;
  required TensorSliceViewProto out_slice = 3;
  optional ShapeProto out_shape = 4;
}

message SliceBoxingCopyOpConf {
  required SliceBoxingConf slice_boxing_conf = 1;
}

message SliceBoxingAddOpConf {
  required SliceBoxingConf slice_boxing_conf = 1;
}

message XrtLaunchOpConf {
  message Argument {
    required string name = 1;
    required string value = 2;
    required DeviceType device_type = 3;
  }
  message Function {
    repeated Argument argument = 1;
    repeated OperatorConf node = 2;
  }
  repeated string in = 1;
  repeated string out = 2;
  required Function function = 3;
  // Function executing engine.
  // Only "XLA" and "TensorRT" are supported currently.
  required string engine = 4;
  // Input mutability.
  map<string, bool> input_mutability = 5;
  // Mapping launch op's input and output names into function.
  map<string, string> input_output_mapping = 6;
  map<string, OptInt64> batch_axis = 7;
  // Sbp signatures of each function node.
  map<string, SbpSignature> sbp_signatures = 8;
  optional bool model_update = 9 [default = false];
}

message ModelInitV2OpConf {
  required string ref = 1;
  required string variable_op_name = 2;
  required VariableOpConf original_variable_conf = 3;
  required string out = 4;
  required string tick = 5;
}

message ModelLoadV2OpConf {
  required string path = 1;
  required string ref = 2;
  required string variable_op_name = 3;
  required VariableOpConf original_variable_conf = 4;
  required string out = 5;
  required string tick = 6;
}


message ModelSaveV2OpConf {
  required string path = 1;
  required string in = 2;
  required string variable_op_name = 3;
  required VariableOpConf original_variable_conf = 4;
  required string out = 5;
  required string tick = 6;
}

message ParallelCastOpConf {
  required string in = 1;
  required string out = 2;
  optional OptInt64 split_axis = 3;
  optional OptInt64 gradient_split_axis = 4;
}

message DynamicBinarySplitOpConf {
  required string in = 1;
  repeated string out = 2;
  required int32 base_shift = 3;
}

message DynamicBinaryConcatOpConf {
  repeated string in = 1;
  required string out = 2;
  required DataType out_data_type = 3;
  required ShapeProto out_shape = 4;
  required OptInt64 out_batch_axis = 5;
  required SbpParallel out_sbp = 6;
}

message UniqueWithCountsOpConf {
  required string x = 1;
  required string y = 2;
  required string idx = 3;
  required string count = 4;
  required string num_unique = 5;
  optional DataType out_idx = 6 [default = kInt32];
}

message IndexedSlicesReduceSumOpConf {
  required string x_indices = 1;
  required string x_values = 2;
  required string y_indices = 3;
  required string y_values = 4;
  required string num_unique = 5;
}

message L1L2RegularizeGradientOpConf {
  required string model = 1;
  required string model_diff = 2;
  required string out = 3;
  required float l1 = 4;
  required float l2 = 5;
}

message SquareSumOpConf {
  required string x = 1;
  required string y = 2;
}

message ConstantLikeOpConf {
  required string like = 1;
  required string out = 2;
  optional DataType data_type = 3;
  oneof scalar_operand {
    int64 int_operand = 4;
    double float_operand = 5;
  }
}

message IndexedSlicesNaiveModelUpdateOpConf {
  required string model_diff_indices = 1;
  required string model_diff_values = 2;
  required string model = 3;
  required string learning_rate = 4;
}

message IndexedSlicesMomentumModelUpdateOpConf {
  required string momentum = 1;
  required string model_diff_indices = 2;
  required string model_diff_values = 3;
  required string model = 4;
  required string train_step = 5;
  required string learning_rate = 6;
  optional float beta = 7 [default = 0.9];
}

message IndexedSlicesLazyAdamModelUpdateOpConf {
  required string m = 1;
  required string v = 2;
  required string model_diff_indices = 3;
  required string model_diff_values = 4;
  required string model = 5;
  required string train_step = 6;
  required string learning_rate = 7;
  optional float beta1 = 8 [default = 0.9];
  optional float beta2 = 9 [default = 0.999];
  optional float epsilon = 10 [default = 1e-8];
}

message SyncDynamicResizeOpConf {
  required string in = 1;
  required string size = 2;
  required string out = 3;
  required int64 axis = 4;
}

message ArgWhereOpConf {
  required string in = 1;
  required string out = 2;
  required string out_size = 3;
  optional DataType data_type = 4 [default = kInt32];
}

message BroadcastToCompatibleWithOpConf {
  required string x = 1;
  repeated string compatible = 2;
  required string y = 3;
}

message TensorBufferToTensorListOpConf {
  required string in = 1;
  required string out = 2;
  required ShapeProto shape = 3;
  required DataType data_type = 4;
}

message TensorListToTensorBufferOpConf {
  required string in = 1;
  required string out = 2;
}

message TensorListSplitOpConf {
  required string in = 1;
  repeated string out = 2;
}

message CollectiveBoxingGenericOpConf {
  required LogicalBlobId lbi = 1;
  required boxing.collective.RankDesc rank_desc = 2;
}

message BoxingIdentityOpConf {
  required LogicalBlobId lbi = 1;
}

message OperatorConf {
  required string name = 1;
  optional bool trainable = 3 [default = true];
  optional DeviceType device_type = 4 [default = kInvalidDevice];
  optional bool enable_cudnn = 5;
  optional int64 cudnn_buf_limit_mbyte = 6;
  repeated string ctrl_in_op_name = 7;
  optional int64 logical_object_id = 8;
  oneof op_type {
    // system op
    DecodeOFRecordOpConf decode_ofrecord_conf = 101;
    DecodeRandomOpConf decode_random_conf = 102;
    RecordLoadOpConf record_load_conf = 103;
    CopyHdOpConf copy_hd_conf = 105;
    CopyCommNetOpConf copy_comm_net_conf = 106;
    BoxingOpConf boxing_conf = 108;
    ReduceScatterOpConf reduce_scatter_conf = 109;
    ReduceAddOpConf reduce_add_conf = 110;
    ReduceGatherOpConf reduce_gather_conf = 111;
    ReduceConcatOpConf reduce_concat_conf = 112;
    ReduceSplitOpConf reduce_split_conf = 113;
    NcclAllReduceOpConf nccl_all_reduce_conf = 114;
    NcclReduceScatterOpConf nccl_reduce_scatter_conf = 115;
    NcclAllGatherOpConf nccl_all_gather_conf = 116;
    AccumulateOpConf accumulate_conf = 117;
    NormalModelUpdateOpConf normal_mdupdt_conf = 118;
    VariableOpConf variable_conf = 122;
    ReduceIdentityOpConf reduce_identity_conf = 123;
    TickOpConf tick_conf = 124;
    KeepHeaderOnlyOpConf keep_header_only_conf = 125;
    TotalLossInstanceNumOpConf total_loss_instance_num_conf = 126;
    NaiveModelUpdateOpConf naive_model_update_conf = 127;
    MomentumModelUpdateOpConf momentum_model_update_conf = 128;
    RMSPropModelUpdateOpConf rmsprop_model_update_conf = 129;
    LARSModelUpdateOpConf lars_model_update_conf = 130;
    AdamModelUpdateOpConf adam_model_update_conf = 131;
    ShapeElemCntOpConf shape_elem_cnt_conf = 132;
    AccOpConf acc_conf = 133;
    AllReduceFacadeOpConf all_reduce_facade_conf = 134;
    SourceTickOpConf source_tick_conf = 135;
    SinkTickOpConf sink_tick_conf = 136;
    InputOpConf input_conf = 137;
    OutputOpConf output_conf = 138;
    WaitAndSendIdsOpConf wait_and_send_ids_conf = 139;
    ReentrantLockOpConf reentrant_lock_conf = 140;
    CallbackNotifyOpConf callback_notify_conf = 141;
    ForeignInputOpConf foreign_input_conf = 142;
    ForeignOutputOpConf foreign_output_conf = 143;
    AccTickOpConf acc_tick_conf = 144;
    ReturnOpConf return_conf = 146;
    PartialTickOpConf partial_tick_conf = 149;
    LazyAdamModelUpdateOpConf lazy_adam_model_update_conf = 150;
    ForeignWatchOpConf foreign_watch_conf = 151;
    DistributeConcatOpConf distribute_concat_conf = 155;
    DistributeSplitOpConf distribute_split_conf = 156;
    DistributeCloneOpConf distribute_clone_conf = 157;
    DistributeAddOpConf distribute_add_conf = 158;
    DeviceTickOpConf device_tick_conf = 159;
    DynamicBinarySplitOpConf dynamic_binary_split_conf = 160;
    DynamicBinaryConcatOpConf dynamic_binary_concat_conf = 161;
    L1L2RegularizeGradientOpConf l1_l2_regularize_gradient_conf = 162;
    IndexedSlicesNaiveModelUpdateOpConf indexed_slices_naive_model_update_conf = 163;
    IndexedSlicesMomentumModelUpdateOpConf indexed_slices_momentum_model_update_conf = 164;
    IndexedSlicesLazyAdamModelUpdateOpConf indexed_slices_lazy_adam_model_update_conf = 165;
    SliceBoxingCopyOpConf slice_boxing_copy_conf = 166;
    SliceBoxingAddOpConf slice_boxing_add_conf = 167;
    TensorBufferToTensorListOpConf tensor_buffer_to_tensor_list_conf = 168;
    TensorListToTensorBufferOpConf tensor_list_to_tensor_buffer_conf = 169;
    CollectiveBoxingGenericOpConf collective_boxing_generic_conf = 170;
    BoxingIdentityOpConf boxing_identity_conf = 171;
    TensorListSplitOpConf tensor_list_split_conf = 172;
    UserOpConf user_conf = 199;
    
    // domain op
    TupleIdentityOpConf tuple_identity_conf = 200;
    ReshapeOpConf reshape_conf = 202;
    DynamicReshapeOpConf dynamic_reshape_conf = 203;
    LocalResponseNormalizationOpConf local_response_normalization_conf = 216;
    ReduceSumOpConf reduce_sum_conf = 219;
    AddOpConf add_conf = 220;
    DotOpConf dot_conf = 222;
    MultiplyOpConf multiply_conf = 223;
    MaximumOpConf maximum_conf = 224;
    TanHOpConf tanh_conf = 226;
    PrintOpConf print_conf = 233;
    PackOpConf pack_conf = 237;
    UnpackOpConf unpack_conf = 238;
    RepeatOpConf repeat_conf = 239;
    GeluOpConf gelu_conf = 241;
    SliceOpConf slice_conf = 252;
<<<<<<< HEAD
    BiasAddOpConf bias_add_conf = 253;
=======
    LayerNormOpConf layer_norm_conf = 254;
>>>>>>> 57e54da6
    ConstantOpConf constant_conf = 255;
    SigmoidCrossEntropyOpConf sigmoid_cross_entropy_conf = 257;
    ReduceMeanOpConf reduce_mean_conf = 261;
    PReluOpConf prelu_conf = 265;
    GeluGradOpConf gelu_grad_conf = 267;
    SliceGradOpConf slice_grad_conf = 269;
    ReduceSumLikeOpConf reduce_sum_like_conf = 270;
<<<<<<< HEAD
    UnsortedSegmentSumOpConf unsorted_segment_sum_conf = 275;
    BroadcastDivGradOpConf broadcast_div_grad_conf= 276;
=======
    LayerNormGradOpConf layer_norm_grad_conf = 272;
    LayerNormParamGradOpConf layer_norm_param_grad_conf = 273;
>>>>>>> 57e54da6
    BroadcastLikeOpConf broadcast_like_conf = 277;
    ReduceMeanGradOpConf reduce_mean_grad_conf = 280;
    ReshapeLikeOpConf reshape_like_conf = 286;
    DynamicReshapeLikeOpConf dynamic_reshape_like_conf = 287;
    TanHGradOpConf tanh_grad_conf = 288;
    IdentityOpConf identity_conf = 290;
    CaseOpConf case_conf = 291;
    EsacOpConf esac_conf = 292;
    ModelInitOpConf model_init_conf = 293;
    AssignOpConf assign_conf = 296;
    ModelSaveOpConf model_save_conf = 297;
    LearningRateScheduleOpConf learning_rate_schedule_conf = 298;
    PReluDataGradOpConf prelu_data_grad_conf = 299;
    PReluAlphaGradOpConf prelu_alpha_grad_conf = 300;
    ModelLoadOpConf model_load_conf = 301;
    SigmoidCrossEntropyGradOpConf sigmoid_cross_entropy_grad_conf = 317;
    ParallelCastOpConf parallel_cast_conf = 336;
    UniqueWithCountsOpConf unique_with_counts_conf = 337;
    IndexedSlicesReduceSumOpConf indexed_slices_reduce_sum_conf = 338;
    ConstantLikeOpConf constant_like_conf = 339;
    SyncDynamicResizeOpConf sync_dynamic_resize_conf = 340;
    ArgWhereOpConf arg_where_conf = 342;
    CopyOpConf copy_conf = 343;
    CastToMirroredOpConf cast_to_mirrored_conf = 344;
    CastFromMirroredOpConf cast_from_mirrored_conf = 345;
    ModelInitV2OpConf model_init_v2_conf = 346;
    ModelLoadV2OpConf model_load_v2_conf = 347;
    ModelSaveV2OpConf model_save_v2_conf = 348;
    XrtLaunchOpConf xrt_launch_conf = 410;

    // math op
    ScalarAddOpConf scalar_add_conf = 516;
    ScalarMulOpConf scalar_mul_conf = 517;
    SquareSumOpConf square_sum_conf = 522;
    BroadcastToCompatibleWithOpConf broadcast_to_compatible_with_conf = 525;

    // mutable input op
    AxpyOpConf axpy_conf = 752;
  }
}

message OpNameSet {
  repeated string op_name = 1;
}

message OpNameRelations {
  map<string, string> src_op_name2dst_op_name = 1;
}

message OpNameGroups {
  message OpNameGroup {
    repeated string op_name = 1;
  }
  repeated OpNameGroup op_name_group = 2;
}<|MERGE_RESOLUTION|>--- conflicted
+++ resolved
@@ -1319,11 +1319,6 @@
     RepeatOpConf repeat_conf = 239;
     GeluOpConf gelu_conf = 241;
     SliceOpConf slice_conf = 252;
-<<<<<<< HEAD
-    BiasAddOpConf bias_add_conf = 253;
-=======
-    LayerNormOpConf layer_norm_conf = 254;
->>>>>>> 57e54da6
     ConstantOpConf constant_conf = 255;
     SigmoidCrossEntropyOpConf sigmoid_cross_entropy_conf = 257;
     ReduceMeanOpConf reduce_mean_conf = 261;
@@ -1331,13 +1326,6 @@
     GeluGradOpConf gelu_grad_conf = 267;
     SliceGradOpConf slice_grad_conf = 269;
     ReduceSumLikeOpConf reduce_sum_like_conf = 270;
-<<<<<<< HEAD
-    UnsortedSegmentSumOpConf unsorted_segment_sum_conf = 275;
-    BroadcastDivGradOpConf broadcast_div_grad_conf= 276;
-=======
-    LayerNormGradOpConf layer_norm_grad_conf = 272;
-    LayerNormParamGradOpConf layer_norm_param_grad_conf = 273;
->>>>>>> 57e54da6
     BroadcastLikeOpConf broadcast_like_conf = 277;
     ReduceMeanGradOpConf reduce_mean_grad_conf = 280;
     ReshapeLikeOpConf reshape_like_conf = 286;
