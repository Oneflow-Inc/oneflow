syntax = "proto2";
package oneflow;

import "oneflow/core/common/shape.proto";
import "oneflow/core/common/data_type.proto";
import "oneflow/core/record/image.proto";
import "oneflow/core/record/record.proto";
import "oneflow/core/job/resource.proto";
import "oneflow/core/register/logical_blob_id.proto";

enum ActivationType {
  kNone = 0;
  kTanH = 1;
  kSigmoid = 2;
  kRelu = 3;
}

message ConstantInitializerConf {
  optional float value = 1 [default = 0];
}

message ConstantIntInitializerConf {
  optional int64 value = 1 [default = 0];
}

message RandomUniformInitializerConf {
  optional float min = 1 [default = 0];
  optional float max = 2 [default = 1];
}

message RandomUniformIntInitializerConf {
  optional int32 min = 1 [default = 0];
  optional int32 max = 2 [default = 1];
}

message RandomNormalInitializerConf {
  optional float mean = 1 [default = 0];
  optional float std = 2 [default = 1];
}

message TruncatedNormalInitializerConf {
  optional float std = 1 [default = 1];
}

enum VarianceNorm {
  kFanIn = 0;
  kFanOut = 1;
  kAverage = 2;
}

message XavierInitializerConf {
  required VarianceNorm variance_norm = 1;
}

message MsraInitializerConf {
  required VarianceNorm variance_norm = 1;
}

//output[D_0 ... D_(axis - 1) i D_(axis + 1) ... D_n] = start + i * stride
message RangeInitializerConf {
  optional double start = 1 [default = 0];
  optional double stride = 2 [default = 1];
  optional int64 axis = 3 [default = -1];
}

message IntRangeInitializerConf {
  optional int64 start = 1 [default = 0];
  optional int64 stride = 2 [default = 1];
  optional int64 axis = 3 [default = -1];
}


message InitializerConf {
  oneof type {
    ConstantInitializerConf constant_conf = 1;
    ConstantIntInitializerConf constant_int_conf = 2;
    RandomUniformInitializerConf random_uniform_conf = 3;
    RandomUniformIntInitializerConf random_uniform_int_conf = 4;
    RandomNormalInitializerConf random_normal_conf = 5;
    TruncatedNormalInitializerConf truncated_normal_conf = 6;
    XavierInitializerConf xavier_conf = 7;
    MsraInitializerConf msra_conf = 8;
    RangeInitializerConf range_conf = 9;
    IntRangeInitializerConf int_range_conf = 10;
  }
}

message Conv1DOpConf {
  required string in = 1;
  required string out = 2;
  required int32 filters = 3;
  optional string padding = 4 [default = "valid"];
  required string data_format = 5;
  repeated int32 kernel_size = 6;
  repeated int32 strides = 7;
  repeated int32 dilation_rate = 8;
  optional ActivationType activation = 9 [default = kNone];
  optional bool use_bias = 10 [default = true];
  optional InitializerConf weight_initializer = 11;
  optional InitializerConf bias_initializer = 12;
  optional string weight = 13;
  optional string bias = 14;
}

message Conv2DOpConf {
  required string in = 1;
  required string out = 2;
  required int32 filters = 3;
  optional string padding = 4 [default = "valid"];
  required string data_format = 5;
  repeated int32 kernel_size = 6;
  repeated int32 strides = 7;
  repeated int32 dilation_rate = 8;
  optional ActivationType activation = 9 [default = kNone];
  optional bool use_bias = 10 [default = true];
  optional InitializerConf weight_initializer = 11;
  optional InitializerConf bias_initializer = 12;
  optional string weight = 13;
  optional string bias = 14;
}

message Conv3DOpConf {
  required string in = 1;
  required string out = 2;
  required int32 filters = 3;
  optional string padding = 4 [default = "valid"];
  required string data_format = 5;
  repeated int32 kernel_size = 6;
  repeated int32 strides = 7;
  repeated int32 dilation_rate = 8;
  optional ActivationType activation = 9 [default = kNone];
  optional bool use_bias = 10 [default = true];
  optional InitializerConf weight_initializer = 11;
  optional InitializerConf bias_initializer = 12;
  optional string weight = 13;
  optional string bias = 14;
}

message ConvConf {
  required int32 num_spatial_dims = 1;
  required string padding = 2;
  required string data_format = 3;
  repeated int32 kernel_size = 4;
  repeated int32 strides = 5;
  repeated int32 dilation_rate = 6;
}

message ConvDataGradOpConf {
  required string dy = 1;
  required string filter = 2;
  required string x_like = 3;
  required string dx = 4;
  required ConvConf conv_conf = 5;
}

message ConvFilterGradOpConf {
  required string dy = 1;
  required string x = 2;
  required string filter_diff = 3;
  required ConvConf conv_conf = 4;
}

message ConvBiasGradOpConf {
  required string dy = 1;
  required string bias_diff = 2;
  required string data_format = 3;
  required int64 num_spatial_dims = 4;
}

message FullyConnectedOpConf {
  // in
  required string in = 1;
  optional string weight = 2;
  optional string bias = 3;
  // out
  required string out = 4;
  required int32 units = 5;
  optional ActivationType activation = 6 [default = kNone];
  optional bool use_bias = 7 [default = true];
  optional InitializerConf weight_initializer = 8;
  optional InitializerConf bias_initializer = 9;
}

message AveragePooling1DOpConf {
  required string in = 1;
  required string out = 2;

  optional string padding = 3 [default = "valid"];
  required string data_format = 4;
  repeated int32 pool_size = 5;
  repeated int32 strides = 6;
}

message MaxPooling1DOpConf {
  required string in = 1;
  required string out = 2;

  optional string padding = 3 [default = "valid"];
  required string data_format = 4;
  repeated int32 pool_size = 5;
  repeated int32 strides = 6;
}

message AveragePooling2DOpConf {
  required string in = 1;
  required string out = 2;

  optional string padding = 3 [default = "valid"];
  required string data_format = 4;
  repeated int32 pool_size = 5;
  repeated int32 strides = 6;
}

message MaxPooling2DOpConf {
  required string in = 1;
  required string out = 2;

  optional string padding = 3 [default = "valid"];
  required string data_format = 4;
  repeated int32 pool_size = 5;
  repeated int32 strides = 6;
}

message AveragePooling3DOpConf {
  required string in = 1;
  required string out = 2;

  optional string padding = 3 [default = "valid"];
  required string data_format = 4;
  repeated int32 pool_size = 5;
  repeated int32 strides = 6;
}

message MaxPooling3DOpConf {
  required string in = 1;
  required string out = 2;

  optional string padding = 3 [default = "valid"];
  required string data_format = 4;
  repeated int32 pool_size = 5;
  repeated int32 strides = 6;
}


message PoolingConf {
  required int32 num_spatial_dims = 1;
  // "avg" or "max"
  required string pool_mode = 2;
  required string data_format = 3;
  repeated int32 pool_size = 4;
  repeated int32 strides = 5;
  optional string padding = 6 [default = "valid"];
}

message PoolingGradOpConf {
  // input
  required string x = 1;
  required string y = 2;
  required string dy = 3;
  // output
  required string dx = 4;
  required PoolingConf pooling_conf = 5;
}

message ReluOpConf {
  required string in = 1;
  required string out = 2;
}

message ReluGradOpConf {
  required string y = 1;
  required string dy = 2;
  required string dx = 3;
}

message PReluOpConf {
  required string in = 1;
  required string out = 2;
  required string data_format = 3;
  optional bool channel_shared = 4 [default = false];
  optional float alpha_init = 5 [default = 0.25];
  optional string alpha = 6;
}

message PReluDataGradOpConf {
  required string dy = 1;
  required string x = 2;
  required string alpha = 3;
  required string dx = 4;
  required string data_format = 5;
  required bool channel_shared = 6;
}

message PReluAlphaGradOpConf {
  required string dy = 1;
  required string x = 2;
  required string alpha_grad = 3;
  required string data_format = 4;
  required bool channel_shared = 5;
}

message SigmoidOpConf {
  required string in = 1;
  required string out = 2;
}

message SigmoidGradOpConf {
  required string y = 1;
  required string dy = 2;
  required string dx = 3;
}

message TanHOpConf {
  required string in = 1;
  required string out = 2;
}

message TanHGradOpConf {
  required string y = 1;
  required string dy = 2;
  required string dx = 3;
}

message SoftmaxOpConf {
  required string in = 1;
  required string out = 2;
  optional int32 axis = 3 [default = -1];
  optional string transpose_in = 4 [default = "transpose_in"];
  optional string transpose_out = 5 [default = "transpose_out"];
}

message SoftmaxGradOpConf {
  required string y = 1;
  required string dy = 2;
  required string dx = 3;
  optional string transpose_x = 4;
  optional string transpose_y = 5;
  optional int32 axis = 6 [default = -1];
}

enum ScalarReductionType {
  kSumOverOne = 0;
  kSumOverWeight = 1;
  kSumOverN = 2;
  kSumOverNonZeroWeight = 3;
}

message SparseCrossEntropyOpConf {
  required string prediction = 1;
  required string label = 2;
  required string out = 3;
}

message SparseCrossEntropyGradOpConf {
  required string prediction = 1;
  required string label = 2;
  required string dy = 3;
  required string prediction_diff = 4;
}

message SparseSoftmaxCrossEntropyLossOpConf {
  required string prediction = 1;
  required string label = 2;
  required string loss = 3;
  optional ScalarReductionType reduction = 4 [default = kSumOverN];
  optional float weight_scalar = 5 [default = 1.0];
  optional string weight = 6;
}

message SparseCrossEntropyLossOpConf {
  required string prediction = 1;
  required string label = 2;
  required string loss = 3;
  optional ScalarReductionType reduction = 4 [default = kSumOverN];
  optional float weight_scalar = 5 [default = 1.0];
  optional string weight = 6;
}

message SigmoidCrossEntropyLossOpConf {
  required string prediction = 1;
  required string label = 2;
  required string loss = 3;
  optional bool normalize = 4 [default = true];
  optional float scale = 5 [default = 1.0];
  optional ScalarReductionType reduction = 6 [default = kSumOverN];
  optional float weight_scalar = 7 [default = 1.0];
  optional string weight = 8;
}

message IdentityLossOpConf {
  required string prediction = 1;
  required string loss = 2;
  optional ScalarReductionType reduction = 3 [default = kSumOverN];
  optional float weight_scalar = 4 [default = 1.0];
  optional string weight = 5;
}

message ConcatOpConf {
  repeated string in = 1;
  required string out = 2;
  required int32 axis = 3;
}

message SplitLikeOpConf {
  required string in = 1;
  repeated string like = 2;
  repeated string out = 3;
  required int32 axis = 4;
}

message CopyCommNetOpConf {
}

message CopyHdOpConf {
  enum Type {
    H2D = 0;
    D2H = 1;
  }
  required Type type = 1;
}

message BoxConcatConf {
  required int32 axis = 1;
}

message BoxAddConf {
}

message BoxSplitConf {
  required int32 axis = 1;
  repeated int32 part_num = 2;
}

message BoxCloneConf {
}

message BoxingOpConf {
  required LogicalBlobId lbi = 1;
  required int32 in_num = 2;
  required int32 out_num = 3;

  oneof in_box {
    BoxConcatConf concat_box = 4;
    BoxAddConf add_box = 5;
  }
  oneof out_box {
    BoxSplitConf split_box = 6;
    BoxCloneConf clone_box = 7;
  }
}

message NaiveModelUpdateConf {
}

message MomentumModelUpdateConf {
  optional float beta = 1 [default = 0.9];
}

message RMSPropModelUpdateConf {
  optional float decay_rate = 1 [default = 0.99];
  optional float epsilon = 2 [default = 1e-8];
}

message LARSModelUpdateConf {
  optional float momentum_beta = 1 [default = 0.9];
  optional float epsilon = 2 [default = 1e-9];
  optional float lars_coefficient = 3 [default = 0.0001];
}

message AdamModelUpdateConf {
  optional float beta1 = 1 [default = 0.9];
  optional float beta2 = 2 [default = 0.999];
  optional float epsilon = 3 [default = 1e-8];
  optional bool do_bias_correction = 4 [default = false];
}

message ExponentialDecayConf {
  required int64 decay_batches = 1;
  required double decay_rate = 2;
  optional bool staircase = 3 [default = false];
}

message InverseTimeDecayConf {
  required int64 decay_batches = 1;
  required double decay_rate = 2;
  optional bool staircase = 3 [default = false];
}

message NaturalExpDecayConf {
  required int64 decay_batches = 1;
  required double decay_rate = 2;
  optional bool staircase = 3 [default = false];
}

message PiecewiseConstantConf {
  repeated int64 boundaries = 1;
  repeated double values = 2;
}

message PolynomialDecayConf {
  required int64 decay_batches = 1;
  optional double end_learning_rate = 2 [default = 0.0001];
  optional double power = 3 [default = 1.0];
  optional bool cycle = 4 [default = false];
}

message CosineDecayConf {
  required int64 decay_batches = 1;
  optional double alpha = 2 [default = 0.0];
}

message LinearCosineDecayConf {
  required int64 decay_batches = 1;
  optional double num_periods = 2 [default = 0.5];
  optional double alpha = 3 [default = 0.0];
  optional double beta = 4 [default = 0.001];
}

message LearningRateDecayConf {
  oneof type {
    ExponentialDecayConf exponential_conf = 2000;
    InverseTimeDecayConf inverse_time_conf = 2001;
    NaturalExpDecayConf natural_exp_conf = 2002;
    PiecewiseConstantConf piecewise_constant_conf = 2003;
    PolynomialDecayConf polynomial_conf = 2004;
    CosineDecayConf cosine_conf = 2005;
    LinearCosineDecayConf linear_cosine_conf = 2006;
  }
}

message ConstantWarmupConf {
  required int64 warmup_batches = 1;
  required double multiplier = 2;
}

message LinearWarmupConf {
  required int64 warmup_batches = 1;
  required double start_multiplier = 2;
}

message WarmupConf {
  oneof type {
    ConstantWarmupConf constant_conf = 3000;
    LinearWarmupConf linear_conf = 3001;
  }
}

message ClipByGlobalNormConf {
  required float clip_norm = 1;
  optional float global_norm = 2;
}

message ClipConf {
  oneof type {
    ClipByGlobalNormConf clip_by_global_norm = 1;
  }
}

message NormalModelUpdateOpUserConf {
  optional LearningRateDecayConf learning_rate_decay = 1;
  optional WarmupConf warmup_conf = 2;
  optional ClipConf clip_conf = 3;
  oneof normal_mdupdt {
    NaiveModelUpdateConf naive_conf = 1000;
    MomentumModelUpdateConf momentum_conf = 1001;
    RMSPropModelUpdateConf rmsprop_conf = 1002;
    LARSModelUpdateConf lars_conf = 1003;
    AdamModelUpdateConf adam_conf = 1004;
  }
}

message NormalModelUpdateOpConf {
  required NormalModelUpdateOpUserConf user_conf = 1;
  required string model_diff = 2;
  required string total_instance_num_diff = 3;
  required string model = 4;
  required float learning_rate = 5;
  required float l1 = 6;
  required float l2 = 7;
}

message NaiveModelUpdateOpConf {
  required NormalModelUpdateOpUserConf user_conf = 1;
  required string model_diff = 2;
  required string total_instance_num_diff = 3;
  required string model = 4;
  required float learning_rate = 5;
  required float l1 = 6;
  required float l2 = 7;
}

message MomentumModelUpdateOpConf {
  required NormalModelUpdateOpUserConf user_conf = 1;
  required string momentum = 2;
  required string model_diff = 3;
  required string total_instance_num_diff = 4;
  required string model = 5;
  required float learning_rate = 6;
  required float l1 = 7;
  required float l2 = 8;
}

message RMSPropModelUpdateOpConf {
  required NormalModelUpdateOpUserConf user_conf = 1;
  required string model_diff = 2;
  required string total_instance_num_diff = 3;
  required string model = 4;
  required float learning_rate = 5;
  required float l1 = 6;
  required float l2 = 7;
}

message LARSModelUpdateOpConf {
  required NormalModelUpdateOpUserConf user_conf = 1;
  required string momentum = 2;
  required string model_diff = 3;
  required string total_instance_num_diff = 4;
  required string model = 5;
  required float learning_rate = 6;
  required float l1 = 7;
  required float l2 = 8;
}

message AdamModelUpdateOpConf {
  required NormalModelUpdateOpUserConf user_conf = 1;
  required string m = 2;
  required string v = 3;
  optional string beta1_t = 4;
  optional string beta2_t = 5;
  required string model_diff = 6;
  required string total_instance_num_diff = 7;
  required string model = 8;
  required float learning_rate = 9;
  required float l1 = 10;
  required float l2 = 11;
}

message AccumulateOpConf {
}

message EmbeddingLookupAccumulateOpConf {
}

message PrintRecordConf {
  required string lbn = 1;
  optional string name = 2;
  required EncodeConf encode_case = 3;
}

message PrintOpConf {
  repeated PrintRecordConf in = 1;
  required string print_dir = 2;
  optional string part_name_prefix = 3 [default = "part-"];
  optional int32 part_name_suffix_length = 4 [default = -1];
}

message LogCounterOpConf {
  required string in = 1;
  optional int32 interval = 2 [default = 1];
}

message GeluOpConf {
  required string in = 1;
  required string out = 2;
}

message GeluGradOpConf {
  required string x = 1;
  required string dy = 2;
  required string dx = 3;
}

message ReduceSumOpConf {
  oneof in_conf {
    string in = 1; // For User
    LogicalBlobId in_sys = 2; // For System
  }
  required string out = 3;
  repeated int32 axis = 4;
  optional bool keep_dims = 5 [default = false];
}

message ReduceSumLikeOpConf {
  required string x = 1;
  required string like = 2;
  required string y = 3;
  repeated int32 axis = 4;
  optional string temp_storage = 5 [default = "temp_storage"];
}

message ReduceMeanOpConf {
  required string in = 1;
  required string out = 2;
  repeated int32 axis = 3;
  optional bool keep_dims = 4 [default = false];
}

message ReduceMeanGradOpConf {
  required string dy = 1;
  required string x = 2; // like
  required string dx = 3;
  repeated int32 reduced_axis = 4;
  optional string temp_storage = 5 [default = "temp_storage"];
}

message BasicRnnOpConf {
  required string in = 1;
  optional string init_hidden = 2;
  required string out = 3;
  required int32 hidden_size = 4;
  optional ActivationType activation = 6 [default = kTanH];

  optional InitializerConf init_hidden_initializer = 7;
  optional InitializerConf bias_initializer = 8;
  optional InitializerConf i2h_weight_initializer = 9;
  optional InitializerConf h2h_weight_initializer = 10;

  optional bool is_init_hidden_trainable = 11 [default = true];
  optional bool use_bias = 12 [default = true];
}

message BasicLstmOpConf {
}

message ReshapeOpConf {
  required string in = 1;
  required string out = 2;
  required ShapeProto shape = 3;
  optional bool has_dim0_in_shape = 4 [default = true];
}

message ReshapeLikeOpConf {
  required string x = 1;
  required string y = 2;
  required string like = 3;
}

message EmbeddingLookupOpConf {
  required string ids = 1;
  required string out = 2;
  required int32 units = 3;
  required int32 table_size = 4;
  optional InitializerConf weight_initializer = 5;
}

message AddOpConf {
  repeated string in = 1;
  required string out = 2;
  optional ActivationType activation = 3 [default = kNone];
}

message MaximumOpConf {
  repeated string in = 1;
  required string out = 2;
}

message CastOpConf {
  required string in = 1;
  required string out = 2;
  required DataType data_type = 3;
}

message InterfaceBlobConf {
  required ShapeProto shape = 1;
  optional DataType data_type = 2;
  optional ShapeProto dim0_inner_shape = 3;
  optional bool has_dim0_valid_num = 4;
  optional bool has_dim1_valid_num = 5;
  optional bool has_dim2_valid_num = 6;
  oneof split_or_broadcast {
    int32 split_axis = 7;
    bool broadcast = 8;
  }
  optional bool has_batch_dim = 9 [default = true];
}

message InputOpConf {
  optional string tick = 1;
  required string out = 2;
  required InterfaceBlobConf blob_conf = 3;
}

message ForeignInputOpConf {
  optional string tick = 1;
  required string out = 2;
  required InterfaceBlobConf blob_conf = 3;
  required string ofblob_buffer_name = 4;
}

message ReturnOpConf {
  required string in = 1;
  required string out = 2;
}

message OutputOpConf {
  required string in = 1;
  required string out = 2;
  required InterfaceBlobConf blob_conf = 3;
}

message SwitchOutputOpConf {
  repeated string in = 1;
  required string in_index = 2;
  required string out = 3;
  required InterfaceBlobConf blob_conf = 4;
}

message ForeignOutputOpConf {
  required string in = 1;
  required string ofblob_buffer_name = 3;
}

message VariableOpConf {
  optional string tick = 1;
  required string out = 2;
  required ShapeProto shape = 3;
  optional DataType data_type = 4;
  optional InitializerConf initializer = 5;
  optional string model_name = 6 [default = "weight"];
  optional int32 model_split_axis = 7 [default = 0];
  optional int64 random_seed = 8;
}

message LocalResponseNormalizationOpConf {
  required string in = 1;
  required string out = 2;
  required string data_format = 3;
  optional int32 depth_radius = 4 [default = 5];
  optional double bias = 5 [default = 1];
  optional double alpha = 6 [default = 1];
  optional double beta = 7 [default = 0.5];
}

message EncodeConf {
  oneof encode {
    EncodeRaw raw = 1;
    EncodeJpeg jpeg = 2;
    EncodeBytesList bytes_list = 3;
  }
}

message EncodeBytesList {
}

message EncodeRaw {
  optional bool dim1_varying_length = 1 [default = false];
}

message EncodeJpeg {
  repeated ImagePreprocess preprocess = 1;
}

message SubtractPreprocessConf {
  required float value = 1;
}

message NormByChannelPreprocessConf {
  repeated float mean_value = 1;
  repeated float std_value = 2;
  required string data_format = 3;
}

message ScalePreprocessConf {
  required float value = 1;
}

message PreprocessConf {
  oneof type {
    SubtractPreprocessConf subtract_conf = 1;
    NormByChannelPreprocessConf norm_by_channel_conf = 2;
    ScalePreprocessConf scale_conf = 3;
  }
}

message RandomShuffleConf {
  optional int32 buffer_size = 1 [default = 1024];
}

message RecordLoadOpConf {
  optional string tick  = 1;
  required string out = 2;
  required string data_dir = 3;
  optional string part_name_prefix = 4 [default = "part-"];
  optional int32 part_name_suffix_length = 5 [default = -1];
  optional RandomShuffleConf random_shuffle_conf = 6;
}

message BlobConf {
  required string name = 1;
  required ShapeProto shape = 2;
  required DataType data_type = 3;
  optional int32 max_sequence_size = 4 [default = 1];
  required EncodeConf encode_case = 5;
  repeated PreprocessConf preprocess = 6;
}

message DecodeOFRecordOpConf {
  required string data_dir = 1;
  optional string part_name_prefix = 2 [default = "part-"];
  optional int32 part_name_suffix_length = 3 [default = -1];
  optional string in = 4;
  repeated BlobConf blob = 5;
  optional RandomShuffleConf random_shuffle_conf = 6;
}

message DecodeRandomOpConf {
  optional string tick = 1;
  required string out = 2;
  required ShapeProto shape = 3;
  required DataType data_type = 4;
  required InitializerConf data_initializer = 5;
}

message DefineTestBlobOpConf {
  optional string tick = 1;
  required string out = 2;
  required ShapeProto shape = 3;
  required DataType data_type = 4;
  optional ShapeProto dim0_inner_shape = 5;
  optional int64 dim0_valid_num = 6;
  optional int64 dim1_valid_num = 7;
  optional int64 dim2_valid_num = 8;
  repeated int64 record_id_in_device_piece = 9;
  optional bool has_diff = 10 [default = false];
}

message NormalizationOpConf {
  required string in = 1;
  required string out = 2;
  optional int32 axis = 3 [default = -1]; // NCHW = 1, NHWC = 3, TODO: axis list
  optional float momentum = 4 [default = 0.99];
  optional float epsilon = 5 [default = 0.001];
  optional bool center = 6 [default = true];
  optional bool scale = 7 [default = true];
  optional float beta_init = 8 [default = 0.0];
  optional float gamma_init = 9 [default = 1.0];
  optional float mean_init = 10 [default = 0.0];
  optional float variance_init = 11 [default = 1.0];
  optional ActivationType activation = 13 [default = kNone];
  optional string moving_mean = 14;
  optional string moving_variance = 15;
  optional string beta = 16;
  optional string gamma = 17;
  optional string mean = 18 [default = "mean"];
  optional string inv_variance = 19 [default = "inv_variance"];
  optional bool is_training = 20 [default = true];
}

message NormalizationGradOpConf {
  //in
  required string dy = 1;
  required string x = 2;
  optional string mean = 3;
  optional string inv_variance = 4;
  optional string gamma = 5;
  //out
  optional string dx = 6 [default = "dx"];
  optional string beta_diff = 7 [default = "beta_diff"];
  optional string gamma_diff = 8 [default = "gamma_diff"];

  required int32 axis = 9;
  required float epsilon = 10;
}

message DropoutOpConf {
  required string in = 1;
  required string out = 2;
  required double rate = 3;
  optional ShapeProto noise_shape = 4;
  optional int64 seed = 5;
  optional string random_mask = 6 [default = "random_mask"];
}

message DropoutGradOpConf {
  required string random_mask = 1;
  required string dy = 2;
  required string dx = 3;
  required double rate = 4;
}

message TransposeOpConf {
  required string in = 1;
  required string out = 2;
  repeated int32 perm = 3;
}

message ReduceConcatOpConf {
  required int32 in_num = 1;
  repeated string in = 2;
  optional string out = 3;
}

message NcclAllReduceOpConf {
  optional string in = 1;
  optional string out = 2;
}

message NcclReduceScatterOpConf {
}

message NcclAllGatherOpConf {
}

message ReduceSplitOpConf {
  required int32 out_num = 1;
  optional string in = 2;
  repeated string out = 3;
  repeated ShapeProto out_shape = 4;
  optional int32 order_in_graph = 5;
}

message ReduceScatterOpConf {
  optional int32 out_num = 1 [default = 0];
}

message ReduceAddOpConf {
  optional int32 in_num = 1 [default = 0];
}

message ReduceGatherOpConf {
  optional int32 in_num = 1 [default = 0];
}

message AccuracyOpConf {
  required string prediction = 1;
  required string label = 2;
  optional int32 top_k = 3 [default = 1];
  required string accuracy = 4;
  optional string weight = 5;
}

message MatmulOpConf {
  // input lbn
  required string a = 1;
  required string b = 2;
  // output bn
  required string out = 5;
  optional bool transpose_a = 6 [default = false];
  optional bool transpose_b = 7 [default = false];
}

message DotOpConf {
  required string in = 1;
  required string weight = 2;
  optional string bias = 3;
  required string out = 4;
}

message MultiplyOpConf {
  required string in_0 = 1;
  required string in_1 = 2;
  required string out = 4;
}

enum Norm {
  L1 = 1;
  L2 = 2;
}

message HingeLossOpConf {
  required string prediction = 1;
  required string label = 2;
  required string loss = 3;
  optional ScalarReductionType reduction = 4 [default = kSumOverN];
  optional float weight_scalar = 5 [default = 1.0];
  optional string weight = 6;
  optional Norm norm = 7[default = L1];
}

message PackOpConf {
  required string in = 1;
  required string out = 2;
  required int32 pack_num = 3;
  required string related_unpack = 4;
}

message UnpackOpConf {
  required string in = 1;
  required string out = 2;
  required int32 unpack_num = 3;
}

message RepeatOpConf {
  required string in = 1;
  required string out = 2;
  required int32 repeat_num = 3;
}

message GatherOpConf {
  required string in = 1;
  required string indices = 2;
  required string out = 3;
  optional int64 axis = 4 [default = 0];
}

message GatherGradOpConf {
  required string out_diff = 1;
  required string indices = 2;
  required string in_diff = 3;
  required int64 axis = 4;
  required int64 gather_dim_size = 5;
}

message BatchGatherOpConf {
  required string in = 1;
  required string indices = 2;
  required string out = 3;
}

message SqrtOpConf {
  required string in = 1;
  required string out = 2;
}

message RsqrtOpConf {
  required string in = 1;
  required string out = 2;
  optional double epsilon = 3 [default = 1e-5];
}

message SquareOpConf {
  required string in = 1;
  required string out = 2;
}

message BroadcastAddOpConf {
  required string a = 1;
  required string b = 2;
  required string out = 3;
  optional bool is_const = 4 [default = false];
}

message BroadcastSubOpConf {
  required string a = 1;
  required string b = 2;
  required string out = 3;
  optional bool is_const = 4 [default = false];
}

message BroadcastMulOpConf {
  required string a = 1;
  required string b = 2;
  required string out = 3;
  optional bool is_const = 4 [default = false];
}

message BroadcastDivOpConf {
  required string a = 1;
  required string b = 2;
  required string out = 3;
  optional bool is_const = 4 [default = false];
}

message BroadcastLikeOpConf {
  required string x = 1;
  required string like = 2;
  required string y = 3;
  repeated int32 reduced_axis = 4;
}

message BroadcastDivGradOpConf {
  //  input
  required string b = 1; // denominator in fw
  required string y = 2;
  required string dy = 3;
  //  output
  required string db = 4;
  optional string temp_storage = 5 [default = "temp_storage"];
}

message BiasAddOpConf {
  // inputs
  required string a = 1;
  required string b = 2;
  // output
  required string out = 3;
  // conf
  required int32 axis = 4;
}

message DimSliceConf {
  optional int32 start = 1 [default = 0];
  optional int32 end = 2 [default = 0];
  optional int32 stride = 3 [default = 1];
}

message SliceOpConf {
  required string in = 1;
  required string out = 2;
  repeated DimSliceConf dim_slice_conf = 3;
}

message SliceGradOpConf {
  required string dy = 1;
  required string dx = 2;
  required string like = 3;
  repeated DimSliceConf dim_slice_conf = 4;
}

message LayerNormOpConf {
  // in
  required string in = 1;
  optional string beta = 2;
  optional string gamma = 3;

  // out
  required string out = 4;
  optional string normalized = 5 [default = "normalized"];
  optional string mean = 6 [default = "mean"];
  optional string inv_variance = 7 [default = "inv_variance"];

  optional bool center = 8 [default = true];
  optional bool scale = 9 [default = true];
  optional ActivationType activation = 10 [default = kNone];
  optional int64 begin_norm_axis = 11 [default = 1];
  optional int64 begin_params_axis = 12 [default = -1];
  optional double epsilon = 13 [default = 1e-5];
}

message LayerNormGradOpConf {
  // in
  required string dy = 1;
  required string x = 2;
  optional string mean = 3;
  optional string inv_variance = 4;
  // out
  required string dx = 5;

  required int64 begin_norm_axis = 6;
  required double epsilon = 7;
}

message LayerNormParamGradOpConf {
  // in
  required string dy = 1;
  optional string normalized = 2;
  optional string gamma = 3;
  // out
  optional string normalized_diff = 4;
  optional string beta_diff = 5;
  optional string gamma_diff = 6;

  required int64 begin_params_axis = 7;
}

message ConstantOpConf {
  optional string tick = 1;
  required string out = 2;
  optional ShapeProto shape = 3;
  optional DataType data_type = 4;
  optional InitializerConf initializer = 5;
  optional bool use_device_piece_size_as_dim0 = 6 [default = false];
}

message DebugOpConf {
  required string in = 1;
  required string out = 2;
  optional string in_blob_dump_dir = 3;
  optional string out_diff_blob_dump_dir = 4;
  optional string part_name_prefix = 5 [default = "part-"];
  optional int32 part_name_suffix_length = 6 [default = -1];
  oneof const_out {
    string const_out_feature_load_filepath = 7;
    Feature const_out_feature = 8;
  }
  oneof const_in_diff {
    string const_in_diff_feature_load_filepath = 9;
    Feature const_in_diff_feature = 10;
  }
}

message OneHotOpConf {
  required string indices = 1;
  required string out = 2;
  required int64 depth = 3;
  optional DataType data_type = 4;
}

message ScalarAddOpConf {
  required string in = 1;
  required string out = 2;
  oneof scalar_operand {
    int64 int_operand = 3;
    double float_operand = 4;
  }
}

message ScalarMulOpConf {
  required string in = 1;
  required string out = 2;
  oneof scalar_operand {
    int64 int_operand = 3;
    double float_operand = 4;
  }
}

message ReduceIdentityOpConf {
  optional string in = 1;
  optional string out = 2;
  optional int32 order_in_graph = 3;
}

message TickOpConf {
  repeated string tick = 1;
  required string out = 2;
}

message WaitAndSendIdsOpConf {
  required string out = 1;
  required string wait_buffer_name = 2;
  repeated Int64List id_list = 3;
  required DataType data_type = 4 [default = kInt32];
}

message CallbackNotifyOpConf {
  required string in = 1;
  repeated string callback_buffer_name = 2;
}

message ReentrantLockOpConf {
  required string start = 1;
  optional string end = 2;
  required string out = 3;
  repeated Int64List lock_id2intersecting_lock_ids = 4;
}

message SourceTickOpConf {
  required string out = 1;
}

message SinkTickOpConf {
  repeated string tick = 1;
  required string out = 2;
}

message TupleIdentityOpConf {
  repeated string in = 1;
  repeated string out = 2;
}

message TopKOpConf {
  required string in = 1;
  required string out = 2;
  optional int32 k = 3 [default = 1];
  optional bool sorted = 4 [default = true];
}

message L2NormalizeOpConf {
  required string in = 1;
  required string out = 2;
  required int32 axis = 3 [default = -1];
  optional float epsilon = 4 [default = 1e-12];
}

message KeepHeaderOnlyOpConf {
  repeated string in = 1;
  repeated string out = 2;
}

message AxpyOpConf {
  required string x = 1;
  required string y = 2;
  required double alpha = 3;
}

message TotalLossInstanceNumOpConf {
  repeated string in = 1;
  required string out = 2;
}

message BatchGatherGradOpConf {
  required string out_diff = 1;
  required string indices = 2;
  required string in_diff = 3;
  required int64 gather_dim_size = 4;
}

message ShapeElemCntAxisConf {
  repeated int32 axis = 1;
}

message ShapeElemCntRangeAxisConf {
  // closed interval: [begin_axis, end_axis]
  optional int32 begin_axis = 1 [default = 0];
  optional int32 end_axis = 2 [default = -1];
}

message ShapeElemCntOpConf {
  required string x = 1;
  required string y = 2;
  optional DataType data_type = 3 [default = kInt32];
  oneof axis_conf {
    ShapeElemCntAxisConf exclude_axis_conf = 4;
    ShapeElemCntAxisConf include_axis_conf = 5;
    ShapeElemCntRangeAxisConf range_axis_conf = 6;
  }
}

message AccOpConf {
  // in
  required string one = 1;
  // out
  required string acc = 2;
  optional int32 max_acc_num = 3 [default = 1];   
}

message AccTickOpConf {
  // in
  required string one = 1;
  // out
  required string acc = 2;
  optional int32 max_acc_num = 3 [default = 1];   
}

message EveryNthOpConf {
  required string in = 1;
  required string out = 2;
  required int64 n = 3;
}

message ModelInitOpConf {
  optional string tick = 1;
  required string out = 2;
  required string variable_op_name = 3;
  required VariableOpConf original_variable_conf = 4;
}

message AllReduceFacadeOpConf {
  required string in = 1;
  required string out = 2;
}

message IdentityOpConf {
  required string in = 1;
  required string out = 2;
}

message CaseOpConf {
  required string in = 1;
  repeated string out = 2;
}

message EsacOpConf {
  repeated string in = 1;
  required string out = 2;
  optional DataType data_type = 3 [default=kInt32];
}

message PartialTickOpConf {
  required string tick = 1;
  required string out = 2;
}

<<<<<<< HEAD
=======
message AssignOpConf {
  required string ref = 1;
  required string value = 2;
}

message SnapshotOpConf {
  repeated string in = 1;
  repeated string lbn = 2;
}

message LearningRateScheduleOpConf {
  required string global_step = 1;
  required string out = 2;
  required float learning_rate = 3;
  optional LearningRateDecayConf learning_rate_decay = 4;
  optional WarmupConf warmup_conf = 5;
}

>>>>>>> 7778df95
message OperatorConf {
  required string name = 1;
  optional string model_load_dir = 2;
  optional bool trainable = 3 [default = true];
  optional DeviceType device_type = 4 [default = kInvalidDevice];
  optional bool enable_cudnn = 5;
  optional int64 cudnn_buf_limit_mbyte = 6;
  repeated string ctrl_in_op_name = 7;
  oneof op_type {
    // system op
    DecodeOFRecordOpConf decode_ofrecord_conf = 101;
    DecodeRandomOpConf decode_random_conf = 102;
    RecordLoadOpConf record_load_conf = 103;
    CopyHdOpConf copy_hd_conf = 104;
    CopyCommNetOpConf copy_comm_net_conf = 106;
    ConcatOpConf concat_conf = 107;
    BoxingOpConf boxing_conf = 108;
    ReduceScatterOpConf reduce_scatter_conf = 109;
    ReduceAddOpConf reduce_add_conf = 110;
    ReduceGatherOpConf reduce_gather_conf = 111;
    ReduceConcatOpConf reduce_concat_conf = 112;
    ReduceSplitOpConf reduce_split_conf = 113;
    NcclAllReduceOpConf nccl_all_reduce_conf = 114;
    NcclReduceScatterOpConf nccl_reduce_scatter_conf = 115;
    NcclAllGatherOpConf nccl_all_gather_conf = 116;
    AccumulateOpConf accumulate_conf = 117;
    NormalModelUpdateOpConf normal_mdupdt_conf = 118;
    CastOpConf cast_conf = 121;
    VariableOpConf variable_conf = 122;
    ReduceIdentityOpConf reduce_identity_conf = 123;
    TickOpConf tick_conf = 124;
    KeepHeaderOnlyOpConf keep_header_only_conf = 125;
    TotalLossInstanceNumOpConf total_loss_instance_num_conf = 126;
    NaiveModelUpdateOpConf naive_model_update_conf = 127;
    MomentumModelUpdateOpConf momentum_model_update_conf = 128;
    RMSPropModelUpdateOpConf rmsprop_model_update_conf = 129;
    LARSModelUpdateOpConf lars_model_update_conf = 130;
    AdamModelUpdateOpConf adam_model_update_conf = 131;
    ShapeElemCntOpConf shape_elem_cnt_conf = 132;
    AccOpConf acc_conf = 133;
    AllReduceFacadeOpConf all_reduce_facade_conf = 134;
    SourceTickOpConf source_tick_conf = 135;
    SinkTickOpConf sink_tick_conf = 136;
    InputOpConf input_conf = 137;
    OutputOpConf output_conf = 138;
    WaitAndSendIdsOpConf wait_and_send_ids_conf = 139;
    ReentrantLockOpConf reentrant_lock_conf = 140;
    CallbackNotifyOpConf callback_notify_conf = 141;
    ForeignInputOpConf foreign_input_conf = 142;
    ForeignOutputOpConf foreign_output_conf = 143;
    AccTickOpConf acc_tick_conf = 144;
    SwitchOutputOpConf switch_output_conf = 145;
    ReturnOpConf return_conf = 146;
    PartialTickOpConf partial_tick_conf = 147;

    // domain op
    TupleIdentityOpConf tuple_identity_conf = 200;
    TransposeOpConf transpose_conf = 201;
    ReshapeOpConf reshape_conf = 202;
    BasicRnnOpConf basic_rnn_conf = 203;
    FullyConnectedOpConf fully_connected_conf = 204;
    Conv1DOpConf conv_1d_conf = 205;
    Conv2DOpConf conv_2d_conf = 206;
    Conv3DOpConf conv_3d_conf = 207;
    AveragePooling1DOpConf average_pooling_1d_conf = 208;
    MaxPooling1DOpConf max_pooling_1d_conf = 209;
    AveragePooling2DOpConf average_pooling_2d_conf = 210;
    MaxPooling2DOpConf max_pooling_2d_conf = 211;
    AveragePooling3DOpConf average_pooling_3d_conf = 212;
    MaxPooling3DOpConf max_pooling_3d_conf = 213;
    EmbeddingLookupOpConf embedding_lookup_conf = 214;
    EmbeddingLookupAccumulateOpConf embedding_lookup_accumulate_conf = 215;
    LocalResponseNormalizationOpConf local_response_normalization_conf = 216;
    NormalizationOpConf normalization_conf = 217;
    DropoutOpConf dropout_conf = 218;
    ReduceSumOpConf reduce_sum_conf = 219;
    AddOpConf add_conf = 220;
    MatmulOpConf matmul_conf = 221;
    DotOpConf dot_conf = 222;
    MultiplyOpConf multiply_conf = 223;
    MaximumOpConf maximum_conf = 224;
    SigmoidOpConf sigmoid_conf = 225;
    TanHOpConf tanh_conf = 226;
    ReluOpConf relu_conf = 227;
    SoftmaxOpConf softmax_conf = 228;
    SparseCrossEntropyLossOpConf sparse_cross_entropy_loss_conf = 229;
    HingeLossOpConf hinge_loss_conf = 230;
    SparseSoftmaxCrossEntropyLossOpConf sparse_softmax_cross_entropy_loss_conf = 231;
    AccuracyOpConf accuracy_conf = 232;
    PrintOpConf print_conf = 233;
    DefineTestBlobOpConf define_test_blob_conf = 236;
    PackOpConf pack_conf = 237;
    UnpackOpConf unpack_conf = 238;
    RepeatOpConf repeat_conf = 239;
    LogCounterOpConf log_counter_conf = 240;
    GeluOpConf gelu_conf = 241;
    GatherOpConf gather_conf = 242;
    BatchGatherOpConf batch_gather_conf = 243;
    SliceOpConf slice_conf = 252;
    BiasAddOpConf bias_add_conf = 253;
    LayerNormOpConf layer_norm_conf = 254;
    ConstantOpConf constant_conf = 255;
    DebugOpConf debug_conf = 256;
    SigmoidCrossEntropyLossOpConf sigmoid_cross_entropy_loss_conf = 257;
    OneHotOpConf one_hot_conf = 258;
    IdentityLossOpConf identity_loss_conf = 259;
    SparseCrossEntropyOpConf sparse_cross_entropy_conf= 260;
    ReduceMeanOpConf reduce_mean_conf = 261;
    TopKOpConf top_k_conf = 262;
    L2NormalizeOpConf l2_normalize_conf = 264;
    PReluOpConf prelu_conf = 265;
    ReluGradOpConf relu_grad_conf = 266;
    GeluGradOpConf gelu_grad_conf = 267;
    ReshapeLikeOpConf reshape_like_conf = 268;
    SliceGradOpConf slice_grad_conf = 269;
    ReduceSumLikeOpConf reduce_sum_like_conf = 270;
    DropoutGradOpConf dropout_grad_conf = 271;
    LayerNormGradOpConf layer_norm_grad_conf = 272;
    LayerNormParamGradOpConf layer_norm_param_grad_conf = 273;
    SparseCrossEntropyGradOpConf sparse_cross_entropy_grad_conf= 274;
    GatherGradOpConf gather_grad_conf = 275;
    BroadcastDivGradOpConf broadcast_div_grad_conf= 276;
    BroadcastLikeOpConf broadcast_like_conf = 277;
    SoftmaxGradOpConf softmax_grad_conf = 278;
    BatchGatherGradOpConf batch_gather_grad_conf = 279;
    ReduceMeanGradOpConf reduce_mean_grad_conf = 280;
    NormalizationGradOpConf normalization_grad_conf = 282;
    ConvBiasGradOpConf conv_bias_grad_conf = 283;
    ConvFilterGradOpConf conv_filter_grad_conf = 284;
    ConvDataGradOpConf conv_data_grad_conf = 285;
    EveryNthOpConf every_nth_conf = 286;
    TanHGradOpConf tanh_grad_conf = 288;
    PoolingGradOpConf pooling_grad_conf = 289;
    IdentityOpConf identity_conf = 290;
    CaseOpConf case_conf = 291;
    EsacOpConf esac_conf = 292;
    ModelInitOpConf model_init_conf = 293;
    SplitLikeOpConf split_like_conf = 294;
    SigmoidGradOpConf sigmoid_grad_conf = 295;
    AssignOpConf assign_conf = 296;
    SnapshotOpConf snapshot_conf = 297;
    LearningRateScheduleOpConf learning_rate_schedule_conf = 298;
    PReluDataGradOpConf prelu_data_grad_conf = 299;
    PReluAlphaGradOpConf prelu_alpha_grad_conf = 300;

    // math op
    BroadcastAddOpConf broadcast_add_conf = 500;
    BroadcastSubOpConf broadcast_sub_conf = 501;
    BroadcastMulOpConf broadcast_mul_conf = 502;
    BroadcastDivOpConf broadcast_div_conf = 503;
    SquareOpConf square_conf = 504;
    SqrtOpConf sqrt_conf = 505;
    RsqrtOpConf rsqrt_conf = 506;
    ScalarAddOpConf scalar_add_conf = 507;
    ScalarMulOpConf scalar_mul_conf = 508;

    // mutable input op
    AxpyOpConf axpy_conf = 752;
  }
}

message OpNameSet {
  repeated string op_name = 1;
}

message OpNameRelations {
  map<string, string> src_op_name2dst_op_name = 1;
}

message OpNameGroups {
  message OpNameGroup {
    repeated string op_name = 1;
  }
  repeated OpNameGroup op_name_group = 2;
}<|MERGE_RESOLUTION|>--- conflicted
+++ resolved
@@ -1451,8 +1451,6 @@
   required string out = 2;
 }
 
-<<<<<<< HEAD
-=======
 message AssignOpConf {
   required string ref = 1;
   required string value = 2;
@@ -1471,7 +1469,6 @@
   optional WarmupConf warmup_conf = 5;
 }
 
->>>>>>> 7778df95
 message OperatorConf {
   required string name = 1;
   optional string model_load_dir = 2;
