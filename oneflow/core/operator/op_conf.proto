--- conflicted
+++ resolved
@@ -1631,7 +1631,6 @@
   required string num_unique = 5;
 }
 
-<<<<<<< HEAD
 message RegularizeGradientOpConf {
   required string model = 1;
   required string model_diff = 2;
@@ -1640,8 +1639,6 @@
   required float l2_scale = 5;
 }
 
-=======
->>>>>>> 4528ca1d
 message SquareSumOpConf {
   required string x = 1;
   required string y = 2;
@@ -1878,15 +1875,8 @@
     ScalarMulByTensorOpConf scalar_mul_by_tensor_conf = 519;
     ScalarSubByTensorOpConf scalar_sub_by_tensor_conf = 520;
     ScalarDivByTensorOpConf scalar_div_by_tensor_conf = 521;
-<<<<<<< HEAD
-    SquareSumOpConf square_sum_conf = 523;
-    BroadcastMaximumOpConf broadcast_maximum_conf = 524;
-    BroadcastMinimumOpConf broadcast_minimum_conf = 525;
-=======
-    SquareSumOpConf square_sum_conf = 522;
     BroadcastMaximumOpConf broadcast_maximum_conf = 523;
     BroadcastMinimumOpConf broadcast_minimum_conf = 524;
->>>>>>> 4528ca1d
 
     // mutable input op
     AxpyOpConf axpy_conf = 752;
