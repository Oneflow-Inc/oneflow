syntax = "proto2";
package oneflow;

import "oneflow/core/common/shape.proto";
import "oneflow/core/common/data_type.proto";
import "oneflow/core/record/image.proto";
import "oneflow/core/record/record.proto";
import "oneflow/core/job/resource.proto";
import "oneflow/core/register/logical_blob_id.proto";
import "oneflow/core/register/tensor_slice_view.proto";
import "oneflow/core/framework/user_op_conf.proto";
import "oneflow/core/job/sbp_parallel.proto";
import "oneflow/core/graph/boxing/collective_boxing.proto";

enum ActivationType {
  kNone = 0;
  kTanH = 1;
  kSigmoid = 2;
  kRelu = 3;
}

message ConstantInitializerConf {
  optional float value = 1 [default = 0];
}

message ConstantIntInitializerConf {
  optional int64 value = 1 [default = 0];
}

message RandomUniformInitializerConf {
  optional float min = 1 [default = 0];
  optional float max = 2 [default = 1];
}

message RandomUniformIntInitializerConf {
  optional int32 min = 1 [default = 0];
  optional int32 max = 2 [default = 1];
}

message RandomNormalInitializerConf {
  optional float mean = 1 [default = 0];
  optional float std = 2 [default = 1];
}

message TruncatedNormalInitializerConf {
  optional float mean = 1 [default = 0.0];
  optional float std = 2 [default = 0.05];
}

enum VarianceNorm {
  kFanIn = 0;
  kFanOut = 1;
  kAverage = 2;
}

enum RandomDistribution {
  kRandomUniform = 0;
  kRandomNormal = 1;
  kTruncatedNormal = 2;
}

message XavierInitializerConf {
  required VarianceNorm variance_norm = 1;
  required string data_format = 2;
}

message MsraInitializerConf {
  required VarianceNorm variance_norm = 1;
  required string data_format = 2;
}

//output[D_0 ... D_(axis - 1) i D_(axis + 1) ... D_n] = start + i * stride
message RangeInitializerConf {
  optional double start = 1 [default = 0];
  optional double stride = 2 [default = 1];
  optional int64 axis = 3 [default = -1];
}

message IntRangeInitializerConf {
  optional int64 start = 1 [default = 0];
  optional int64 stride = 2 [default = 1];
  optional int64 axis = 3 [default = -1];
}

message VarianceScalingInitializerConf {
  required float scale = 1;
  required VarianceNorm variance_norm = 2;
  required RandomDistribution distribution = 3;
  required string data_format = 4;
}

message InitializerConf {
  oneof type {
    ConstantInitializerConf constant_conf = 1;
    ConstantIntInitializerConf constant_int_conf = 2;
    RandomUniformInitializerConf random_uniform_conf = 3;
    RandomUniformIntInitializerConf random_uniform_int_conf = 4;
    RandomNormalInitializerConf random_normal_conf = 5;
    TruncatedNormalInitializerConf truncated_normal_conf = 6;
    XavierInitializerConf xavier_conf = 7;
    MsraInitializerConf msra_conf = 8;
    RangeInitializerConf range_conf = 9;
    IntRangeInitializerConf int_range_conf = 10;
    VarianceScalingInitializerConf variance_scaling_conf = 11;
  }
}

message L1L2RegularizerConf {
  optional float l1 = 1 [default = 0.0];
  optional float l2 = 2 [default = 0.0];
}

message RegularizerConf {
  oneof type {
    L1L2RegularizerConf l1_l2_conf = 1;
  }
}

message SigmoidCrossEntropyOpConf {
  required string prediction = 1;
  required string label = 2;
  required string loss = 3;
  required DataType label_type = 4;
}

message SigmoidCrossEntropyGradOpConf {
  required string prediction = 1;
  required string label = 2;
  required string prediction_diff = 3;
  required string loss_diff = 4;
  required DataType label_type = 5;
}

message DistributeConcatOpConf {
  repeated string in = 1;
  required string out = 2;
  required int32 axis = 3;
}

message DistributeSplitOpConf {
  required string in = 1;
  repeated string out = 2;
  required int32 axis = 3;
  optional bool is_variable_ref = 4 [default = false];
}

message DistributeCloneOpConf {
  required string in = 1;
  repeated string out = 2;
  optional bool is_variable_ref = 3 [default = false];
}

message DistributeAddOpConf {
  repeated string in = 1;
  required string out = 2;
}

message CopyCommNetOpConf {
}

message CopyHdOpConf {
  enum Type {
    H2D = 0;
    D2H = 1;
  }
  required Type type = 1;
  optional LogicalBlobId lbi = 2;
}

message BoxConcatConf {
  required int32 axis = 1;
}

message BoxAddConf {
}

message BoxSplitConf {
  required int32 axis = 1;
  repeated int32 part_num = 2;
}

message BoxCloneConf {
}

message BoxingOpConf {
  required LogicalBlobId lbi = 1;
  required int32 in_num = 2;
  required int32 out_num = 3;

  oneof in_box {
    BoxConcatConf concat_box = 4;
    BoxAddConf add_box = 5;
  }
  oneof out_box {
    BoxSplitConf split_box = 6;
    BoxCloneConf clone_box = 7;
  }
}

message NaiveModelUpdateConf {
}

message MomentumModelUpdateConf {
  optional float beta = 1 [default = 0.9];
}

message RMSPropModelUpdateConf {
  optional float decay_rate = 1 [default = 0.99];
  optional float epsilon = 2 [default = 1e-8];
  optional bool centered = 3 [default = false];
}

message LARSModelUpdateConf {
  optional float momentum_beta = 1 [default = 0.9];
  optional float epsilon = 2 [default = 1e-9];
  optional float lars_coefficient = 3 [default = 0.0001];
}

message AdamModelUpdateConf {
  optional float beta1 = 1 [default = 0.9];
  optional float beta2 = 2 [default = 0.999];
  optional float epsilon = 3 [default = 1e-8];
  optional bool do_bias_correction = 4 [default = false];
}

message LazyAdamModelUpdateConf {
  optional float beta1 = 1 [default = 0.9];
  optional float beta2 = 2 [default = 0.999];
  optional float epsilon = 3 [default = 1e-8];
}

message LAMBModelUpdateConf {
  optional float beta1 = 1 [default = 0.9];
  optional float beta2 = 2 [default = 0.999];
  optional float epsilon = 3 [default = 1e-6];
}

message ExponentialDecayConf {
  required int64 decay_batches = 1;
  required double decay_rate = 2;
  optional bool staircase = 3 [default = false];
}

message InverseTimeDecayConf {
  required int64 decay_batches = 1;
  required double decay_rate = 2;
  optional bool staircase = 3 [default = false];
}

message NaturalExpDecayConf {
  required int64 decay_batches = 1;
  required double decay_rate = 2;
  optional bool staircase = 3 [default = false];
}

message PiecewiseConstantConf {
  repeated int64 boundaries = 1;
  repeated double values = 2;
}

message PolynomialDecayConf {
  required int64 decay_batches = 1;
  optional double end_learning_rate = 2 [default = 0.0001];
  optional double power = 3 [default = 1.0];
  optional bool cycle = 4 [default = false];
}

message CosineDecayConf {
  required int64 decay_batches = 1;
  optional double alpha = 2 [default = 0.0];
}

message LinearCosineDecayConf {
  required int64 decay_batches = 1;
  optional double num_periods = 2 [default = 0.5];
  optional double alpha = 3 [default = 0.0];
  optional double beta = 4 [default = 0.001];
}

message PiecewiseScalingConf {
  repeated int64 boundaries = 1;
  repeated double scales = 2;
}

message LearningRateDecayConf {
  oneof type {
    ExponentialDecayConf exponential_conf = 2000;
    InverseTimeDecayConf inverse_time_conf = 2001;
    NaturalExpDecayConf natural_exp_conf = 2002;
    PiecewiseConstantConf piecewise_constant_conf = 2003;
    PolynomialDecayConf polynomial_conf = 2004;
    CosineDecayConf cosine_conf = 2005;
    LinearCosineDecayConf linear_cosine_conf = 2006;
    PiecewiseScalingConf piecewise_scaling_conf = 2007;
  }
}

message ConstantWarmupConf {
  required int64 warmup_batches = 1;
  required double multiplier = 2;
}

message LinearWarmupConf {
  required int64 warmup_batches = 1;
  required double start_multiplier = 2;
}

message WarmupConf {
  oneof type {
    ConstantWarmupConf constant_conf = 3000;
    LinearWarmupConf linear_conf = 3001;
  }
}

message ClipByGlobalNormConf {
  required float clip_norm = 1;
  optional float global_norm = 2;
}

message ClipConf {
  oneof type {
    ClipByGlobalNormConf clip_by_global_norm = 1;
  }
}

message WeightDecayFilterPatternSet {
  repeated string pattern = 1;
}

message WeightDecayConf {
  required float weight_decay_rate = 1;
  oneof weight_decay_filter_type {
    WeightDecayFilterPatternSet includes = 2;
    WeightDecayFilterPatternSet excludes = 3;
  }
}

message NormalModelUpdateOpUserConf {
  optional LearningRateDecayConf learning_rate_decay = 1;
  optional WarmupConf warmup_conf = 2;
  optional ClipConf clip_conf = 3;
  optional WeightDecayConf weight_decay_conf = 4;
  oneof normal_mdupdt {
    NaiveModelUpdateConf naive_conf = 1000;
    MomentumModelUpdateConf momentum_conf = 1001;
    RMSPropModelUpdateConf rmsprop_conf = 1002;
    LARSModelUpdateConf lars_conf = 1003;
    AdamModelUpdateConf adam_conf = 1004;
    LazyAdamModelUpdateConf lazy_adam_conf = 1005;
    LAMBModelUpdateConf lamb_conf = 1006;
  }
}

message NormalModelUpdateOpConf {
  required NormalModelUpdateOpUserConf user_conf = 1;
  required string model_diff = 2;
  required string model = 4;
  required string train_step = 5;
  required string learning_rate = 6;
  optional float weight_decay = 7 [default = 0.0];
}

message NaiveModelUpdateOpConf {
  required NormalModelUpdateOpUserConf user_conf = 1;
  required string model_diff = 2;
  required string model = 4;
  required string train_step = 5;
  required string learning_rate = 6;
  optional float weight_decay = 7 [default = 0.0];
}

message MomentumModelUpdateOpConf {
  required NormalModelUpdateOpUserConf user_conf = 1;
  required string momentum = 2;
  required string model_diff = 3;
  required string model = 5;
  required string train_step = 6;
  required string learning_rate = 7;
  optional float weight_decay = 8 [default = 0.0];
}

message RMSPropModelUpdateOpConf {
  required NormalModelUpdateOpUserConf user_conf = 1;
  required string model_diff = 2;
  required string mean_square = 3;
  optional string mean_gradient = 4;
  required string model = 5;
  required string train_step = 6;
  required string learning_rate = 7;
  optional float weight_decay = 8 [default = 0.0];
}

message LARSModelUpdateOpConf {
  required NormalModelUpdateOpUserConf user_conf = 1;
  required string momentum = 2;
  required string model_diff = 3;
  required string model = 5;
  required string train_step = 6;
  required string learning_rate = 7;
  optional float weight_decay = 8 [default = 0.0];
}

message AdamModelUpdateOpConf {
  required NormalModelUpdateOpUserConf user_conf = 1;
  required string m = 2;
  required string v = 3;
  optional string beta1_t = 4;
  optional string beta2_t = 5;
  required string model_diff = 6;
  required string model = 8;
  required string train_step = 9;
  required string learning_rate = 10;
  optional float weight_decay = 11 [default = 0.0];
}

message LazyAdamModelUpdateOpConf {
  required NormalModelUpdateOpUserConf user_conf = 1;
  required string m = 2;
  required string v = 3;
  optional string beta1_t = 4;
  optional string beta2_t = 5;
  required string model_diff = 6;
  required string model = 8;
  required string train_step = 9;
  required string learning_rate = 10;
  optional float weight_decay = 11 [default = 0.0];
}

message LAMBModelUpdateOpConf {
  required NormalModelUpdateOpUserConf user_conf = 1;
  required string m = 2;
  required string v = 3;
  optional string beta1_t = 4;
  optional string beta2_t = 5;
  required string model_diff = 6;
  required string model = 7;
  required string train_step = 8;
  required string learning_rate = 9;
  optional float weight_decay = 10 [default = 0.0];
}

message AccumulateOpConf {
}

message DynamicReshapeOpConf {
  required string in = 1;
  required string out = 2;
  required ShapeProto shape = 3;
}

message DynamicReshapeLikeOpConf {
  required string x = 1;
  required string y = 2;
  required string like = 3;
}

message InterfaceBlobConf {
  required ShapeProto shape = 1;
  required DataType data_type = 2;
  optional OptInt64 split_axis = 3;
  required OptInt64 batch_axis = 4;
  optional bool is_dynamic = 5;
  optional bool is_tensor_list = 6 [default = false];
}

message InputOpConf {
  optional string tick = 1;
  required string out = 2;
  required InterfaceBlobConf blob_conf = 3;
}

message ForeignInputOpConf {
  optional string tick = 1;
  required string out = 2;
  required InterfaceBlobConf blob_conf = 3;
  required string ofblob_buffer_name = 4;
}

message ReturnOpConf {
  required string in = 1;
  required string out = 2;
}

message OutputOpConf {
  required string in = 1;
  required string out = 2;
  required InterfaceBlobConf blob_conf = 3;
}

message ForeignOutputOpConf {
  required string in = 1;
  required string ofblob_buffer_name = 3;
}

message ForeignWatchOpConf {
  required string in = 1;
  required string handler_uuid = 2;
}

message InitializeWithSnapshotConf {
  required string path = 1;
  optional string key = 2;
}

message VariableOpConf {
  optional string tick = 1;
  required string out = 2;
  required ShapeProto shape = 3;
  optional DataType data_type = 4;
  oneof initialize {
    InitializerConf initializer = 5;
    InitializeWithSnapshotConf initialize_with_snapshot = 6;
  }
  optional string model_name = 7 [default = "weight"];
  required OptInt64 split_axis = 8;
  optional int64 random_seed = 9;
  optional RegularizerConf regularizer = 10;
}

message EncodeConf {
  oneof encode {
    EncodeRaw raw = 1;
    EncodeJpeg jpeg = 2;
    EncodeBytesList bytes_list = 3;
  }
}

message EncodeBytesList {
}

message EncodeRaw {
  optional bool dim1_varying_length = 1 [default = false];
  optional bool auto_zero_padding = 2 [default = false];
}

message EncodeJpeg {
  repeated ImagePreprocess preprocess = 1;
}

message SubtractPreprocessConf {
  required float value = 1;
}

message NormByChannelPreprocessConf {
  repeated float mean_value = 1;
  repeated float std_value = 2;
  required string data_format = 3;
}

message ScalePreprocessConf {
  required float value = 1;
}

message PreprocessConf {
  oneof type {
    SubtractPreprocessConf subtract_conf = 1;
    NormByChannelPreprocessConf norm_by_channel_conf = 2;
    ScalePreprocessConf scale_conf = 3;
  }
}

message RandomShuffleConf {
  optional int32 buffer_size = 1 [default = 1024];
}

message RecordLoadOpConf {
  optional string tick  = 1;
  required string out = 2;
  required string data_dir = 3;
  required int32 data_part_num = 4;
  optional string part_name_prefix = 5 [default = "part-"];
  optional int32 part_name_suffix_length = 6 [default = -1];
  optional RandomShuffleConf random_shuffle_conf = 7;
  required int64 batch_size = 8;
}

message BlobConf {
  required string name = 1;
  required ShapeProto shape = 2;
  required DataType data_type = 3;
  optional int32 max_sequence_size = 4 [default = 1];
  required EncodeConf encode_case = 5;
  repeated PreprocessConf preprocess = 6;
  optional int32 tensor_list_variable_axis = 7 [default = -1];
  optional bool is_dynamic = 9 [default = false];
}

message DecodeOFRecordOpConf {
  required string data_dir = 1;
  required int32 data_part_num = 2; // piece_size % data_part_num = 0
  optional string part_name_prefix = 3 [default = "part-"];
  optional int32 part_name_suffix_length = 4 [default = -1];
  optional string in = 5;
  repeated BlobConf blob = 6;
  optional RandomShuffleConf random_shuffle_conf = 7;
  required int64 batch_size = 8;
}

message DecodeRandomOpConf {
  optional string tick = 1;
  required string out = 2;
  required ShapeProto shape = 3;
  required DataType data_type = 4;
  required InitializerConf data_initializer = 5;
  required int64 batch_size = 8;
}

message PackOpConf {
  required string in = 1;
  required string out = 2;
  required int32 pack_num = 3;
}

message UnpackOpConf {
  required string in = 1;
  required string out = 2;
  required int32 unpack_num = 3;
}

message RepeatOpConf {
  required string in = 1;
  required string out = 2;
  required int32 repeat_num = 3;
}

message TickOpConf {
  repeated string tick = 1;
  required string out = 2;
}

message DeviceTickOpConf {
  repeated string tick = 1;
  required string out = 2;
}

message WaitAndSendIdsOpConf {
  required string out = 1;
  required string wait_buffer_name = 2;
  repeated Int64List id_list = 3;
  required DataType data_type = 4 [default = kInt32];
}

message CallbackNotifyOpConf {
  required string in = 1;
  repeated string callback_buffer_name = 2;
}

message ReentrantLockOpConf {
  required string start = 1;
  optional string end = 2;
  required string out = 3;
  repeated Int64List lock_id2intersecting_lock_ids = 4;
}

message SourceTickOpConf {
  required string out = 1;
}

message SinkTickOpConf {
  repeated string tick = 1;
  required string out = 2;
}

message TupleIdentityOpConf {
  repeated string in = 1;
  repeated string out = 2;
}

message KeepHeaderOnlyOpConf {
  repeated string in = 1;
  repeated string out = 2;
}

message TotalLossInstanceNumOpConf {
  repeated string in = 1;
  required string out = 2;
}

message ShapeElemCntAxisConf {
  repeated int32 axis = 1;
}

message ShapeElemCntRangeAxisConf {
  // closed interval: [begin_axis, end_axis]
  optional int32 begin_axis = 1 [default = 0];
  optional int32 end_axis = 2 [default = -1];
}

message ShapeElemCntOpConf {
  required string x = 1;
  required string y = 2;
  optional DataType data_type = 3 [default = kInt32];
  oneof axis_conf {
    ShapeElemCntAxisConf exclude_axis_conf = 4;
    ShapeElemCntAxisConf include_axis_conf = 5;
    ShapeElemCntRangeAxisConf range_axis_conf = 6;
  }
}

message AccOpConf {
  // in
  required string one = 1;
  // out
  required string acc = 2;
  optional int32 max_acc_num = 3 [default = 1];   
}

message AccTickOpConf {
  // in
  required string one = 1;
  // out
  required string acc = 2;
  optional int32 max_acc_num = 3 [default = 1];   
}

message ModelInitOpConf {
  optional string tick = 1;
  repeated string out = 2;
  repeated string variable_op_name = 3;
  repeated VariableOpConf original_variable_conf = 4;
}

message ModelLoadOpConf {
  required string path = 1;
  repeated string out = 2;
  repeated string variable_op_name = 3;
  repeated VariableOpConf original_variable_conf = 4;
}

message IdentityOpConf {
  required string in = 1;
  required string out = 2;
}

message CopyOpConf {
  required string in = 1;
  required string out = 2;
}

message CastToMirroredOpConf {
  required string in = 1;
  required string out = 2;
  required SbpParallel sbp_parallel = 3;
}

message CastFromMirroredOpConf {
  required string in = 1;
  required string out = 2;
  required SbpParallel sbp_parallel = 3;
}

message CaseOpConf {
  required string in = 1;
  repeated string out = 2;
}

message EsacOpConf {
  repeated string in = 1;
  required string out = 2;
  optional DataType data_type = 3 [default=kInt32];
}

message PartialTickOpConf {
  required string tick = 1;
  required string out = 2;
}

message AssignOpConf {
  required string ref = 1;
  required string value = 2;
}

message ModelSaveOpConf {
  required string path = 1;
  repeated string in = 2;
  repeated string key = 3;
}

message LearningRateScheduleOpConf {
  required string train_step = 1;
  required string out = 2;
  required float learning_rate = 3;
  optional LearningRateDecayConf learning_rate_decay = 4;
  optional WarmupConf warmup_conf = 5;
}

message SliceBoxingConf {
  required LogicalBlobId lbi = 1;
  repeated TensorSliceViewProto in_slice = 2;
  required TensorSliceViewProto out_slice = 3;
  optional ShapeProto out_shape = 4;
}

message SliceBoxingCopyOpConf {
  required SliceBoxingConf slice_boxing_conf = 1;
}

message SliceBoxingAddOpConf {
  required SliceBoxingConf slice_boxing_conf = 1;
}

message XrtLaunchOpConf {
  message Argument {
    required string name = 1;
    required string value = 2;
    required DeviceType device_type = 3;
  }
  message Function {
    repeated Argument argument = 1;
    repeated OperatorConf node = 2;
  }
  repeated string in = 1;
  repeated string out = 2;
  required Function function = 3;
  // Function executing engine.
  // Only "XLA" and "TensorRT" are supported currently.
  required string engine = 4;
  // Input mutability.
  map<string, bool> input_mutability = 5;
  // Mapping launch op's input and output names into function.
  map<string, string> input_output_mapping = 6;
  map<string, OptInt64> batch_axis = 7;
  // Sbp signatures of each function node.
  map<string, SbpSignature> sbp_signatures = 8;
  optional bool model_update = 9 [default = false];
}

message ModelInitV2OpConf {
  required string ref = 1;
  required string variable_op_name = 2;
  required VariableOpConf original_variable_conf = 3;
  required string out = 4;
  required string tick = 5;
}

message ModelLoadV2OpConf {
  required string path = 1;
  required string ref = 2;
  required string variable_op_name = 3;
  required VariableOpConf original_variable_conf = 4;
  required string out = 5;
  required string tick = 6;
}


message ModelSaveV2OpConf {
  required string path = 1;
  required string in = 2;
  required string variable_op_name = 3;
  required VariableOpConf original_variable_conf = 4;
  required string out = 5;
  required string tick = 6;
}

message ParallelCastOpConf {
  required string in = 1;
  required string out = 2;
  optional OptInt64 split_axis = 3;
  optional OptInt64 gradient_split_axis = 4;
}

message DynamicBinarySplitOpConf {
  required string in = 1;
  repeated string out = 2;
  required int32 base_shift = 3;
}

message DynamicBinaryConcatOpConf {
  repeated string in = 1;
  required string out = 2;
  required DataType out_data_type = 3;
  required ShapeProto out_shape = 4;
  required OptInt64 out_batch_axis = 5;
  required SbpParallel out_sbp = 6;
}

message UniqueWithCountsOpConf {
  required string x = 1;
  required string y = 2;
  required string idx = 3;
  required string count = 4;
  required string num_unique = 5;
  optional DataType out_idx = 6 [default = kInt32];
}

message IndexedSlicesReduceSumOpConf {
  required string x_indices = 1;
  required string x_values = 2;
  required string y_indices = 3;
  required string y_values = 4;
  required string num_unique = 5;
}

message SquareSumOpConf {
  required string x = 1;
  required string y = 2;
}

message ConstantLikeOpConf {
  required string like = 1;
  required string out = 2;
  optional DataType data_type = 3;
  oneof scalar_operand {
    int64 int_operand = 4;
    double float_operand = 5;
  }
}

message IndexedSlicesNaiveModelUpdateOpConf {
  required string model_diff_indices = 1;
  required string model_diff_values = 2;
  required string model = 3;
  required string learning_rate = 4;
}

message IndexedSlicesMomentumModelUpdateOpConf {
  required string momentum = 1;
  required string model_diff_indices = 2;
  required string model_diff_values = 3;
  required string model = 4;
  required string train_step = 5;
  required string learning_rate = 6;
  optional float beta = 7 [default = 0.9];
}

message IndexedSlicesLazyAdamModelUpdateOpConf {
  required string m = 1;
  required string v = 2;
  required string model_diff_indices = 3;
  required string model_diff_values = 4;
  required string model = 5;
  required string train_step = 6;
  required string learning_rate = 7;
  optional float beta1 = 8 [default = 0.9];
  optional float beta2 = 9 [default = 0.999];
  optional float epsilon = 10 [default = 1e-8];
}

message SyncDynamicResizeOpConf {
  required string in = 1;
  required string size = 2;
  required string out = 3;
  required int64 axis = 4;
  optional bool eager = 5 [default = false];
}

message ArgWhereOpConf {
  required string in = 1;
  required string out = 2;
  required string out_size = 3;
  optional DataType data_type = 4 [default = kInt32];
}

message BroadcastToCompatibleWithOpConf {
  required string x = 1;
  repeated string compatible = 2;
  required string y = 3;
}

message TensorBufferToTensorListOpConf {
  required string in = 1;
  required string out = 2;
  required ShapeProto shape = 3;
  required DataType data_type = 4;
}

message TensorListToTensorBufferOpConf {
  required string in = 1;
  required string out = 2;
}

message TensorListSplitOpConf {
  required string in = 1;
  repeated string out = 2;
}

message CollectiveBoxingGenericOpConf {
  required LogicalBlobId lbi = 1;
  required boxing.collective.RankDesc rank_desc = 2;
}

message BoxingIdentityOpConf {
  required LogicalBlobId lbi = 1;
}

message CastToStaticShapeOpConf {
  required string in = 1;
  required string out = 2;
}

message OperatorConf {
  required string name = 1;
  optional bool trainable = 3 [default = true];
  optional string device_tag = 4 [default = "invalid_device"];
  repeated string ctrl_in_op_name = 7;
  optional int64 scope_symbol_id = 8;
  oneof op_type {
    // system op
    DecodeOFRecordOpConf decode_ofrecord_conf = 101;
    DecodeRandomOpConf decode_random_conf = 102;
    RecordLoadOpConf record_load_conf = 103;
    CopyHdOpConf copy_hd_conf = 105;
    CopyCommNetOpConf copy_comm_net_conf = 106;
    BoxingOpConf boxing_conf = 108;
    AccumulateOpConf accumulate_conf = 117;
    NormalModelUpdateOpConf normal_mdupdt_conf = 118;
    VariableOpConf variable_conf = 122;
    TickOpConf tick_conf = 124;
    KeepHeaderOnlyOpConf keep_header_only_conf = 125;
    TotalLossInstanceNumOpConf total_loss_instance_num_conf = 126;
    NaiveModelUpdateOpConf naive_model_update_conf = 127;
    MomentumModelUpdateOpConf momentum_model_update_conf = 128;
    RMSPropModelUpdateOpConf rmsprop_model_update_conf = 129;
    LARSModelUpdateOpConf lars_model_update_conf = 130;
    AdamModelUpdateOpConf adam_model_update_conf = 131;
    ShapeElemCntOpConf shape_elem_cnt_conf = 132;
    AccOpConf acc_conf = 133;
    SourceTickOpConf source_tick_conf = 135;
    SinkTickOpConf sink_tick_conf = 136;
    InputOpConf input_conf = 137;
    OutputOpConf output_conf = 138;
    WaitAndSendIdsOpConf wait_and_send_ids_conf = 139;
    ReentrantLockOpConf reentrant_lock_conf = 140;
    CallbackNotifyOpConf callback_notify_conf = 141;
    ForeignInputOpConf foreign_input_conf = 142;
    ForeignOutputOpConf foreign_output_conf = 143;
    AccTickOpConf acc_tick_conf = 144;
    ReturnOpConf return_conf = 146;
    PartialTickOpConf partial_tick_conf = 149;
    LazyAdamModelUpdateOpConf lazy_adam_model_update_conf = 150;
    ForeignWatchOpConf foreign_watch_conf = 151;
    DistributeConcatOpConf distribute_concat_conf = 155;
    DistributeSplitOpConf distribute_split_conf = 156;
    DistributeCloneOpConf distribute_clone_conf = 157;
    DistributeAddOpConf distribute_add_conf = 158;
    DeviceTickOpConf device_tick_conf = 159;
    DynamicBinarySplitOpConf dynamic_binary_split_conf = 160;
    DynamicBinaryConcatOpConf dynamic_binary_concat_conf = 161;
    IndexedSlicesNaiveModelUpdateOpConf indexed_slices_naive_model_update_conf = 163;
    IndexedSlicesMomentumModelUpdateOpConf indexed_slices_momentum_model_update_conf = 164;
    IndexedSlicesLazyAdamModelUpdateOpConf indexed_slices_lazy_adam_model_update_conf = 165;
    SliceBoxingCopyOpConf slice_boxing_copy_conf = 166;
    SliceBoxingAddOpConf slice_boxing_add_conf = 167;
    TensorBufferToTensorListOpConf tensor_buffer_to_tensor_list_conf = 168;
    TensorListToTensorBufferOpConf tensor_list_to_tensor_buffer_conf = 169;
    CollectiveBoxingGenericOpConf collective_boxing_generic_conf = 170;
    BoxingIdentityOpConf boxing_identity_conf = 171;
    TensorListSplitOpConf tensor_list_split_conf = 172;
<<<<<<< HEAD
    LAMBModelUpdateOpConf lamb_model_update_conf = 173;
=======
    CastToStaticShapeOpConf cast_to_static_shape_conf = 173;
>>>>>>> 321a1c1c
    UserOpConf user_conf = 199;

    // domain op
    TupleIdentityOpConf tuple_identity_conf = 200;
    DynamicReshapeOpConf dynamic_reshape_conf = 203;
    PackOpConf pack_conf = 237;
    UnpackOpConf unpack_conf = 238;
    RepeatOpConf repeat_conf = 239;
    SigmoidCrossEntropyOpConf sigmoid_cross_entropy_conf = 257;
    DynamicReshapeLikeOpConf dynamic_reshape_like_conf = 287;
    IdentityOpConf identity_conf = 290;
    CaseOpConf case_conf = 291;
    EsacOpConf esac_conf = 292;
    ModelInitOpConf model_init_conf = 293;
    AssignOpConf assign_conf = 296;
    ModelSaveOpConf model_save_conf = 297;
    LearningRateScheduleOpConf learning_rate_schedule_conf = 298;
    ModelLoadOpConf model_load_conf = 301;
    SigmoidCrossEntropyGradOpConf sigmoid_cross_entropy_grad_conf = 317;
    ParallelCastOpConf parallel_cast_conf = 336;
    UniqueWithCountsOpConf unique_with_counts_conf = 337;
    IndexedSlicesReduceSumOpConf indexed_slices_reduce_sum_conf = 338;
    ConstantLikeOpConf constant_like_conf = 339;
    SyncDynamicResizeOpConf sync_dynamic_resize_conf = 340;
    ArgWhereOpConf arg_where_conf = 342;
    CopyOpConf copy_conf = 343;
    CastToMirroredOpConf cast_to_mirrored_conf = 344;
    CastFromMirroredOpConf cast_from_mirrored_conf = 345;
    ModelInitV2OpConf model_init_v2_conf = 346;
    ModelLoadV2OpConf model_load_v2_conf = 347;
    ModelSaveV2OpConf model_save_v2_conf = 348;
    XrtLaunchOpConf xrt_launch_conf = 410;

    // math op
    SquareSumOpConf square_sum_conf = 522;
    BroadcastToCompatibleWithOpConf broadcast_to_compatible_with_conf = 525;

  }
}

message OpNameSet {
  repeated string op_name = 1;
}

message OpNameRelations {
  map<string, string> src_op_name2dst_op_name = 1;
}

message OpNameGroups {
  message OpNameGroup {
    repeated string op_name = 1;
  }
  repeated OpNameGroup op_name_group = 2;
}<|MERGE_RESOLUTION|>--- conflicted
+++ resolved
@@ -1046,11 +1046,8 @@
     CollectiveBoxingGenericOpConf collective_boxing_generic_conf = 170;
     BoxingIdentityOpConf boxing_identity_conf = 171;
     TensorListSplitOpConf tensor_list_split_conf = 172;
-<<<<<<< HEAD
-    LAMBModelUpdateOpConf lamb_model_update_conf = 173;
-=======
     CastToStaticShapeOpConf cast_to_static_shape_conf = 173;
->>>>>>> 321a1c1c
+    LAMBModelUpdateOpConf lamb_model_update_conf = 174;
     UserOpConf user_conf = 199;
 
     // domain op
