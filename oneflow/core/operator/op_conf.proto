--- conflicted
+++ resolved
@@ -869,11 +869,6 @@
     LogCounterOpConf log_counter_conf = 240;
     GeluOpConf gelu_conf = 241;
     GatherOpConf gather_conf = 242;
-<<<<<<< HEAD
-    ConstScalarOpConf const_scalar_conf = 243;
-    ConstRangeOpConf const_range_conf = 244;
-    MeanOpConf mean_conf = 245;
-=======
     SqrtOpConf sqrt_conf = 243;
     SquareOpConf square_conf = 244;
     ConstScalarOpConf const_scalar_conf = 245;
@@ -882,7 +877,7 @@
     BroadcastSubOpConf broadcast_sub_conf = 248;
     BroadcastMulOpConf broadcast_mul_conf = 249;
     BroadcastDivOpConf broadcast_div_conf = 250;
->>>>>>> aa4e4448
+    MeanOpConf mean_conf = 251;
   }
 }
 
