--- conflicted
+++ resolved
@@ -879,14 +879,11 @@
     SquareOpConf square_conf = 244;
     ConstScalarOpConf const_scalar_conf = 245;
     ConstRangeOpConf const_range_conf = 246;
-<<<<<<< HEAD
-    SliceOpConf slice_conf = 247;
-=======
     BroadcastAddOpConf broadcast_add_conf = 247;
     BroadcastSubOpConf broadcast_sub_conf = 248;
     BroadcastMulOpConf broadcast_mul_conf = 249;
     BroadcastDivOpConf broadcast_div_conf = 250;
->>>>>>> aa4e4448
+    SliceOpConf slice_conf = 251;
   }
 }
 
