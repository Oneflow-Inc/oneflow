--- conflicted
+++ resolved
@@ -784,64 +784,6 @@
   required string in = 1;
   required string out = 2;
   required int32 repeat_num = 3;
-}
-
-<<<<<<< HEAD
-message GatherOpConf {
-  required string in = 1;
-  required string indices = 2;
-  required string out = 3;
-  optional int64 axis = 4 [default = 0];
-}
-
-message GatherMs0OpConf {
-  required string in = 1;
-  required string indices = 2;
-  required string out = 3;
-}
-
-message UnsortedSegmentSumOpConf {
-  required string data = 1;
-  required string segment_ids = 2;
-  required string out = 3;
-  required int64 axis = 4;
-  required int64 num_segments = 5;
-}
-
-message UnsortedSegmentSumLikeOpConf {
-  required string data = 1;
-  required string segment_ids = 2;
-  required string like = 3;
-  required string out = 4;
-  required int64 axis = 5;
-}
-
-message GatherMs0GradOpConf {
-  required string out_diff = 1;
-  required string indices = 2;
-  required string in_diff = 3;
-  required int64 gather_dim_size = 4;
-}
-
-message BatchGatherOpConf {
-  required string in = 1;
-  required string indices = 2;
-  required string out = 3;
-=======
-message SqrtOpConf {
-  required string in = 1;
-  required string out = 2;
-}
-
-message RsqrtOpConf {
-  required string in = 1;
-  required string out = 2;
-}
-
-message SquareOpConf {
-  required string in = 1;
-  required string out = 2;
->>>>>>> c4b31861
 }
 
 message BroadcastAddOpConf {
