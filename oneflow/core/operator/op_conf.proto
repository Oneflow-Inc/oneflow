syntax = "proto2";
package oneflow;

import "oneflow/core/common/shape.proto";
import "oneflow/core/common/data_type.proto";
import "oneflow/core/record/image.proto";

enum ActivationType {
<<<<<<< HEAD
  kNoActivation = 0;
=======
  kNone = 0;
>>>>>>> e7dbd3ce
  kTanH = 1;
  kSigmoid = 2;
  kRelu = 3;
}

message ConstantInitializerConf {
  optional float value = 1 [default = 0];
}

message ConstantIntInitializerConf {
  optional int32 value = 1 [default = 0];
}

message RandomUniformInitializerConf {
  optional float min = 1 [default = 0];
  optional float max = 2 [default = 1];
}

message RandomUniformIntInitializerConf {
  optional int32 min = 1 [default = 0];
  optional int32 max = 2 [default = 1];
}

message RandomNormalInitializerConf {
  optional float mean = 1 [default = 0];
  optional float std = 2 [default = 1];
}

enum VarianceNorm {
  kFanIn = 0;
  kFanOut = 1;
  kAverage = 2;
}

message XavierInitializerConf {
  required VarianceNorm variance_norm = 1;
}

message MsraInitializerConf {
  required VarianceNorm variance_norm = 1;
}

message InitializerConf {
  oneof type {
    ConstantInitializerConf constant_conf = 1;
    ConstantIntInitializerConf constant_int_conf = 2;
    RandomUniformInitializerConf random_uniform_conf = 3;
    RandomUniformIntInitializerConf random_uniform_int_conf = 4;
    RandomNormalInitializerConf random_normal_conf = 5;
    XavierInitializerConf xavier_conf = 6;
    MsraInitializerConf msra_conf = 7;
  }
}

message Conv1DOpConf {
  required string in = 1;
  required string out = 2;
  required int32 filters = 3;
  optional string padding = 4 [default = "valid"];
  optional string data_format = 5 [default = "channels_last"];
  repeated int32 kernel_size = 6;
  repeated int32 strides = 7;
  repeated int32 dilation_rate = 8;
<<<<<<< HEAD
  optional ActivationType activation = 9 [default = kNoActivation];
=======
  optional ActivationType activation = 9 [default = kNone];
>>>>>>> e7dbd3ce
  optional bool use_bias = 10 [default = true];
  optional InitializerConf weight_initializer = 11;
  optional InitializerConf bias_initializer = 12;
}

message Conv2DOpConf {
  required string in = 1;
  required string out = 2;
  required int32 filters = 3;
  optional string padding = 4 [default = "valid"];
  optional string data_format = 5 [default = "channels_last"];
  repeated int32 kernel_size = 6;
  repeated int32 strides = 7;
  repeated int32 dilation_rate = 8;
<<<<<<< HEAD
  optional ActivationType activation = 9 [default = kNoActivation];
=======
  optional ActivationType activation = 9 [default = kNone];
>>>>>>> e7dbd3ce
  optional bool use_bias = 10 [default = true];
  optional InitializerConf weight_initializer = 11;
  optional InitializerConf bias_initializer = 12;
}

message Conv3DOpConf {
  required string in = 1;
  required string out = 2;
  required int32 filters = 3;
  optional string padding = 4 [default = "valid"];
  optional string data_format = 5 [default = "channels_last"];
  repeated int32 kernel_size = 6;
  repeated int32 strides = 7;
  repeated int32 dilation_rate = 8;
<<<<<<< HEAD
  optional ActivationType activation = 9 [default = kNoActivation];
=======
  optional ActivationType activation = 9 [default = kNone];
>>>>>>> e7dbd3ce
  optional bool use_bias = 10 [default = true];
  optional InitializerConf weight_initializer = 11;
  optional InitializerConf bias_initializer = 12;
}

message FullyConnectedOpConf {
  required string in = 1;
  required string out = 2;
  required int32 units = 3;
  optional ActivationType activation = 4 [default = kNoActivation];
  optional bool use_bias = 5 [default = true];
  optional InitializerConf weight_initializer = 6;
  optional InitializerConf bias_initializer = 7;
}

message AveragePooling1DOpConf {
  required string in = 1;
  required string out = 2;

  optional string padding = 3 [default = "valid"];
  optional string data_format = 4 [default = "channels_last"];
  repeated int32 pool_size = 5;
  repeated int32 strides = 6;
}

message MaxPooling1DOpConf {
  required string in = 1;
  required string out = 2;

  optional string padding = 3 [default = "valid"];
  optional string data_format = 4 [default = "channels_last"];
  repeated int32 pool_size = 5;
  repeated int32 strides = 6;
}

message AveragePooling2DOpConf {
  required string in = 1;
  required string out = 2;

  optional string padding = 3 [default = "valid"];
  optional string data_format = 4 [default = "channels_last"];
  repeated int32 pool_size = 5;
  repeated int32 strides = 6;
}

message MaxPooling2DOpConf {
  required string in = 1;
  required string out = 2;

  optional string padding = 3 [default = "valid"];
  optional string data_format = 4 [default = "channels_last"];
  repeated int32 pool_size = 5;
  repeated int32 strides = 6;
}

message AveragePooling3DOpConf {
  required string in = 1;
  required string out = 2;

  optional string padding = 3 [default = "valid"];
  optional string data_format = 4 [default = "channels_last"];
  repeated int32 pool_size = 5;
  repeated int32 strides = 6;
}

message MaxPooling3DOpConf {
  required string in = 1;
  required string out = 2;

  optional string padding = 3 [default = "valid"];
  optional string data_format = 4 [default = "channels_last"];
  repeated int32 pool_size = 5;
  repeated int32 strides = 6;
}

message ReluOpConf {
  required string in = 1;
  required string out = 2;
}

message SigmoidOpConf {
  required string in = 1;
  required string out = 2;
}

message TanHOpConf {
  required string in = 1;
  required string out = 2;
}

message SoftmaxOpConf {
  required string in = 1;
  required string out = 2;
  optional int32 axis = 3 [default = -1];
}

enum LossReductionType {
  kSumOverOne = 0;
  kSumOverWeight = 1;
  kSumOverN = 2;
  kSumOverNonZeroWeight = 3;
}

message SparseSoftmaxCrossEntropyLossOpConf {
  required string prediction = 1;
  required string label = 2;
  required string loss = 3;
  optional LossReductionType reduction = 4 [default = kSumOverN];
  optional float weight_scalar = 5 [default = 1.0];
  optional string weight = 6;
}

message SparseCrossEntropyLossOpConf {
  required string prediction = 1;
  required string label = 2;
  required string loss = 3;
  optional LossReductionType reduction = 4 [default = kSumOverN];
  optional float weight_scalar = 5 [default = 1.0];
  optional string weight = 6;
}

message ConcatOpConf {
  repeated string in = 1;
  required string out = 2;
  required int32 axis = 3;
}

message CopyCommNetOpConf {
}

message CopyHdOpConf {
  enum Type {
    H2D = 0;
    D2H = 1;
  }
  required Type type = 1;
}

message CloneOpConf {
  required int32 out_num = 1;
  required string lbn = 2;
}

message BoxConcatConf {
  required int32 axis = 1;
}

message BoxAddConf {
}

message BoxSplitConf {
  required int32 axis = 1;
  repeated int32 part_num = 2;
}

message BoxCloneConf {
}

message BoxingOpConf {
  required string lbn = 1;
  required int32 in_num = 2;
  required int32 out_num = 3;

  oneof in_box {
    BoxConcatConf concat_box = 4;
    BoxAddConf add_box = 5;
  }
  oneof out_box {
    BoxSplitConf split_box = 6;
    BoxCloneConf clone_box = 7;
  }
}

message NaiveModelUpdateConf {
}

message MomentumModelUpdateConf {
  optional float beta = 1 [default = 0.9];
}

message RMSPropModelUpdateConf {
  optional float decay_rate = 1 [default = 0.99];
  optional float epsilon = 2 [default = 1e-8];
}

message ExponentialDecayConf {
  required int64 decay_batches = 1;
  required double decay_rate = 2;
  optional bool staircase = 3 [default = false];
}

message InverseTimeDecayConf {
  required int64 decay_batches = 1;
  required double decay_rate = 2;
  optional bool staircase = 3 [default = false];
}

message NaturalExpDecayConf {
  required int64 decay_batches = 1;
  required double decay_rate = 2;
  optional bool staircase = 3 [default = false];
}

message PiecewiseConstantConf {
  repeated int64 boundaries = 1;
  repeated double values = 2;
}

message PolynomialDecayConf {
  required int64 decay_batches = 1;
  optional double end_learning_rate = 2 [default = 0.0001];
  optional double power = 3 [default = 1.0];
  optional bool cycle = 4 [default = false];
}

message CosineDecayConf {
  required int64 decay_batches = 1; 
  optional double alpha = 2 [default = 0.0];
}

message LinearCosineDecayConf {
  required int64 decay_batches = 1; 
  optional double num_periods = 2 [default = 0.5];
  optional double alpha = 3 [default = 0.0];
  optional double beta = 4 [default = 0.001];
}

message LearningRateDecayConf {
  oneof type {
    ExponentialDecayConf exponential_conf = 2000;
    InverseTimeDecayConf inverse_time_conf = 2001;
    NaturalExpDecayConf natural_exp_conf = 2002;
    PiecewiseConstantConf piecewise_constant_conf = 2003;
    PolynomialDecayConf polynomial_conf = 2004;
    CosineDecayConf cosine_conf = 2005;
    LinearCosineDecayConf linear_cosine_conf = 2006;
  }
}

message NormalModelUpdateOpUserConf {
  optional double learning_rate = 1 [default = 0.01];
  optional LearningRateDecayConf learning_rate_decay = 2;
  oneof mdupdt {
    NaiveModelUpdateConf naive_conf = 1000;
    MomentumModelUpdateConf momentum_conf = 1001;
    RMSPropModelUpdateConf rmsprop_conf = 1002;
  }
}

message NormalModelUpdateOpConf {
  required NormalModelUpdateOpUserConf user_conf = 1;
  required int32 in_num = 2;
}

message AccumulateOpConf {
}

message ModelSaveOpConf {
}

message PrintOpConf {
  repeated string lbn = 1;
  required string print_path = 2;
}

message LossPrintOpConf {
  required string loss_lbn = 1;
  optional string reduction_lbn = 2;
  optional float weight_scalar = 3 [default = 1.0];
  optional LossReductionType reduction_type = 4 [default = kSumOverN];
}

message ReduceSumOpConf {
  required string in = 1;
  required string out = 2;
  optional int32 axis = 3;
  optional bool keepdims = 4 [default = false];
}

message BasicRnnOpConf {
  required string in = 1;
  optional string init_hidden = 2;
  required string out = 3;
  required int32 hidden_size = 4;
  optional ActivationType activation = 6 [default = kTanH];

  optional InitializerConf init_hidden_initializer = 7;
  optional InitializerConf bias_initializer = 8;
  optional InitializerConf i2h_weight_initializer = 9;
  optional InitializerConf h2h_weight_initializer = 10;

  optional bool is_init_hidden_trainable = 11 [default = true];
  optional bool use_bias = 12 [default = true];
}

message BasicLstmOpConf {
}

message ReshapeOpConf {
  required string in = 1;
  required string out = 2;
  required ShapeProto shape = 3;
}

message AddOpConf {
  repeated string in = 1;
  required string out = 2;
}

message MaximumOpConf {
  repeated string in = 1;
  required string out = 2;
}

message LocalResponseNormalizationOpConf {
  required string in = 1;
  required string out = 2;
  optional int32 depth_radius = 3 [default = 5];
  optional double bias = 4 [default = 1];
  optional double alpha = 5 [default = 1];
  optional double beta = 6 [default = 0.5];
}

message EncodeRaw {
}

message EncodeJpeg {
  repeated ImagePreprocess preprocess = 1;
}

message BlobConf {
  required string name = 1;
  required ShapeProto shape = 2;
  required DataType data_type = 3;
  optional int32 max_sequence_size = 4 [default = 1];
  oneof encode {
    EncodeRaw raw = 101;
    EncodeJpeg jpeg = 102;
  }
}

message DecodeOFRecordOpConf {
  required string data_dir = 1;
  optional string part_name_prefix = 2 [default = "part-"];
  optional int32 part_name_suffix_length = 3 [default = -1];
  repeated BlobConf blob = 4;
}

message DecodeRandomOpConf {
  required string out = 1;
  required ShapeProto shape = 2;
  required DataType data_type = 3;
  optional int32 max_sequence_size = 4 [default = 1];
  required InitializerConf distribution = 7; 
}

message NormalizationOpConf {
  required string in = 1;
  required string out = 2;
  optional int32 axis = 3 [default = -1]; // NCHW = 1, NHWC = 3, TODO: axis list
  optional float momentum = 4 [default = 0.99];
  optional float epsilon = 5 [default = 0.001];
  optional bool center = 6 [default = true];
  optional bool scale = 7 [default = true];
  optional float beta_init = 8 [default = 0.0];
  optional float gamma_init = 9 [default = 1.0];
  optional float mean_init = 10 [default = 0.0];
  optional float variance_init = 11 [default = 1.0];
  optional bool use_first_piece_init_moving = 12 [default = false];
}

message DropoutOpConf {
  required string in = 1;
  required string out = 2;
  required double rate = 3;
  optional ShapeProto noise_shape = 4;
  optional int64 seed = 5;
}

message TransposeOpConf {
  required string in = 1;
  required string out = 2;
  repeated int32 perm = 3;
}

message OperatorConf {
  required string name = 1;
  optional string model_load_dir = 2;
  optional bool use_cudnn_on_gpu = 3;
  optional bool trainable = 4 [default = true];
  oneof op_type {
    FullyConnectedOpConf fully_connected_conf = 101;
    DecodeOFRecordOpConf decode_ofrecord_conf = 102;
    DecodeRandomOpConf decode_random_conf = 103;
    ReluOpConf relu_conf = 104;
    SoftmaxOpConf softmax_conf = 105;
    SparseCrossEntropyLossOpConf sparse_cross_entropy_loss_conf = 106;
    CopyHdOpConf copy_hd_conf = 107;
    CloneOpConf clone_conf = 108;
    BoxingOpConf boxing_conf = 109;
    NormalModelUpdateOpConf normal_mdupdt_conf = 110;
    ModelSaveOpConf model_save_conf = 111;
    AccumulateOpConf accumulate_conf = 112;
    ConcatOpConf concat_conf = 113;
    CopyCommNetOpConf copy_comm_net_conf = 114;
    SparseSoftmaxCrossEntropyLossOpConf sparse_softmax_cross_entropy_loss_conf = 117;
    PrintOpConf print_conf = 118;
    LossPrintOpConf loss_print_conf = 119;
    ReduceSumOpConf reduce_sum_conf = 120;
    BasicRnnOpConf basic_rnn_conf = 121;
    ReshapeOpConf reshape_conf = 122;
    SigmoidOpConf sigmoid_conf = 123;
    TanHOpConf tanh_conf = 124;
    Conv1DOpConf conv_1d_conf = 125;
    Conv2DOpConf conv_2d_conf = 126;
    Conv3DOpConf conv_3d_conf = 127;
    TransposeOpConf transpose_conf = 128;
    DropoutOpConf dropout_conf = 140;
    AveragePooling1DOpConf average_pooling_1d_conf = 200;
    MaxPooling1DOpConf max_pooling_1d_conf = 201;
    AveragePooling2DOpConf average_pooling_2d_conf = 202;
    MaxPooling2DOpConf max_pooling_2d_conf = 203;
    AveragePooling3DOpConf average_pooling_3d_conf = 204;
    MaxPooling3DOpConf max_pooling_3d_conf = 205;
    AddOpConf add_conf = 301;
    MaximumOpConf maximum_conf = 302;
    LocalResponseNormalizationOpConf local_response_normalization_conf = 300;
    NormalizationOpConf normalization_conf = 350;
  }
}

message OpNameSet {
  repeated string op_name = 1;
}<|MERGE_RESOLUTION|>--- conflicted
+++ resolved
@@ -6,11 +6,7 @@
 import "oneflow/core/record/image.proto";
 
 enum ActivationType {
-<<<<<<< HEAD
-  kNoActivation = 0;
-=======
   kNone = 0;
->>>>>>> e7dbd3ce
   kTanH = 1;
   kSigmoid = 2;
   kRelu = 3;
@@ -74,11 +70,7 @@
   repeated int32 kernel_size = 6;
   repeated int32 strides = 7;
   repeated int32 dilation_rate = 8;
-<<<<<<< HEAD
-  optional ActivationType activation = 9 [default = kNoActivation];
-=======
   optional ActivationType activation = 9 [default = kNone];
->>>>>>> e7dbd3ce
   optional bool use_bias = 10 [default = true];
   optional InitializerConf weight_initializer = 11;
   optional InitializerConf bias_initializer = 12;
@@ -93,11 +85,7 @@
   repeated int32 kernel_size = 6;
   repeated int32 strides = 7;
   repeated int32 dilation_rate = 8;
-<<<<<<< HEAD
-  optional ActivationType activation = 9 [default = kNoActivation];
-=======
   optional ActivationType activation = 9 [default = kNone];
->>>>>>> e7dbd3ce
   optional bool use_bias = 10 [default = true];
   optional InitializerConf weight_initializer = 11;
   optional InitializerConf bias_initializer = 12;
@@ -112,11 +100,7 @@
   repeated int32 kernel_size = 6;
   repeated int32 strides = 7;
   repeated int32 dilation_rate = 8;
-<<<<<<< HEAD
-  optional ActivationType activation = 9 [default = kNoActivation];
-=======
   optional ActivationType activation = 9 [default = kNone];
->>>>>>> e7dbd3ce
   optional bool use_bias = 10 [default = true];
   optional InitializerConf weight_initializer = 11;
   optional InitializerConf bias_initializer = 12;
@@ -126,7 +110,7 @@
   required string in = 1;
   required string out = 2;
   required int32 units = 3;
-  optional ActivationType activation = 4 [default = kNoActivation];
+  optional ActivationType activation = 4 [default = kNone];
   optional bool use_bias = 5 [default = true];
   optional InitializerConf weight_initializer = 6;
   optional InitializerConf bias_initializer = 7;
