syntax = "proto2";
package oneflow;

import "oneflow/core/common/shape.proto";
import "oneflow/core/common/data_type.proto";

enum ActivationType {
  kTanH = 0;
  kSigmoid = 1;
}

message ConstantInitializerConf {
  optional float value = 1 [default = 0];
}

message RandomUniformInitializerConf {
  optional float min = 1 [default = 0];
  optional float max = 2 [default = 1];
}

message RandomNormalInitializerConf {
  optional float mean = 1 [default = 0];
  optional float std = 2 [default = 1];
}

enum VarianceNorm {
  kFanIn = 0;
  kFanOut = 1;
  kAverage = 2;
}

message XavierInitializerConf {
  required VarianceNorm variance_norm = 1;
}

message MsraInitializerConf {
  required VarianceNorm variance_norm = 1;
}

message InitializerConf {
  oneof type {
    ConstantInitializerConf constant_conf = 1;
    RandomUniformInitializerConf random_uniform_conf = 2;
    RandomNormalInitializerConf random_normal_conf = 3;
    XavierInitializerConf xavier_conf = 4;
    MsraInitializerConf msra_conf = 5;
  }
}

message Conv1DOpConf {
  required string in = 1;
  required string out = 2;
  required int32 filters = 3;
  required string padding = 4;
  required string data_format = 5;
  repeated int32 kernel_size = 6;
  repeated int32 strides = 7;
  repeated int32 dilation_rate = 8;
  optional bool use_bias = 9 [default = true];
  optional InitializerConf weight_initializer = 10;
  optional InitializerConf bias_initializer = 11;
}

message Conv2DOpConf {
  required string in = 1;
  required string out = 2;
  required int32 filters = 3;
  required string padding = 4;
  required string data_format = 5;
  repeated int32 kernel_size = 6;
  repeated int32 strides = 7;
  repeated int32 dilation_rate = 8;
  optional bool use_bias = 9 [default = true];
  optional InitializerConf weight_initializer = 10;
  optional InitializerConf bias_initializer = 11;
}

message Conv3DOpConf {
  required string in = 1;
  required string out = 2;
  required int32 filters = 3;
  required string padding = 4;
  required string data_format = 5;
  repeated int32 kernel_size = 6;
  repeated int32 strides = 7;
  repeated int32 dilation_rate = 8;
  optional bool use_bias = 9 [default = true];
  optional InitializerConf weight_initializer = 10;
  optional InitializerConf bias_initializer = 11;
}

message ConvolutionOpConf {
  required string in = 1;
  required string out = 2;

  optional int32 out_num = 3 [default = 1];
  optional bool has_bias_term = 4 [default = true];

  optional int32 pad_h = 5 [default = 0];
  optional int32 pad_w = 6 [default = 0];
  required int32 kernel_h = 7;
  required int32 kernel_w = 8;
  optional int32 stride_h = 9 [default = 1];
  optional int32 stride_w = 10 [default = 1];
  optional int32 dilation_h = 11 [default = 1];
  optional int32 dilation_w = 12 [default = 1];

  optional InitializerConf weight_initializer = 13;
  optional InitializerConf bias_initializer = 14;
}

message FullyConnectedOpConf {
  required string in = 1;
  required string out = 2;
  required int32 units = 3;
  optional bool use_bias = 4 [default = true];
  optional InitializerConf weight_initializer = 5;
  optional InitializerConf bias_initializer = 6;
}

message BasicDataLoaderOpConf {
  required string out = 1;
  required DataType data_type = 2;
  required string data_dir = 3;
  optional int32 max_sequence_size = 4 [default = 1];
  required ShapeProto shape = 5;
}

message AveragePooling1DOpConf {
  required string in = 1;
  required string out = 2;

  required string padding = 3;
  required string data_format = 4 [default = "channels_last"];
  repeated int64 pool_size = 5;
  repeated int64 strides = 6;
}

message MaxPooling1DOpConf {
  required string in = 1;
  required string out = 2;

  required string padding = 3;
  required string data_format = 4 [default = "channels_last"];
  repeated int64 pool_size = 5;
  repeated int64 strides = 6;
}

message AveragePooling2DOpConf {
  required string in = 1;
  required string out = 2;

  required string padding = 3;
  required string data_format = 4 [default = "channels_last"];
  repeated int64 pool_size = 5;
  repeated int64 strides = 6;
}

message MaxPooling2DOpConf {
  required string in = 1;
  required string out = 2;

  required string padding = 3;
  required string data_format = 4 [default = "channels_last"];
  repeated int64 pool_size = 5;
  repeated int64 strides = 6;
}

message AveragePooling3DOpConf {
  required string in = 1;
  required string out = 2;

  required string padding = 3;
  required string data_format = 4 [default = "channels_last"];
  repeated int64 pool_size = 5;
  repeated int64 strides = 6;
}

message MaxPooling3DOpConf {
  required string in = 1;
  required string out = 2;

  required string padding = 3;
  required string data_format = 4 [default = "channels_last"];
  repeated int64 pool_size = 5;
  repeated int64 strides = 6;
}

message ReluOpConf {
  required string in = 1;
  required string out = 2;
}

message SigmoidOpConf {
  required string in = 1;
  required string out = 2;
}

message TanHOpConf {
  required string in = 1;
  required string out = 2;
}

message SoftmaxOpConf {
  required string in = 1;
  required string out = 2;
}

message SoftmaxLossOpConf {
  required string prediction = 1;
  required string label = 2;
  required string loss = 3;
}

message MultinomialLogisticLossOpConf {
  required string prediction = 1;
  required string label = 2;
  required string loss = 3;
}

message ConcatOpConf {
  repeated string in = 1;
  required string out = 2;
  required int32 axis = 3;
}

message CopyCommNetOpConf {
}

message CopyHdOpConf {
  enum Type {
    H2D = 0;
    D2H = 1;
  }
  required Type type = 1;
}

message CloneOpConf {
  required int32 out_num = 1;
  required string lbn = 2;
}

message BoxConcatConf {
  required int32 axis = 1;
}

message BoxAddConf {
}

message BoxSplitConf {
  required int32 axis = 1;
  repeated int32 part_num = 2;
}

message BoxCloneConf {
}

message BoxingOpConf {
  required string lbn = 1;
  required int32 in_num = 2;
  required int32 out_num = 3;

  oneof in_box {
    BoxConcatConf concat_box = 4;
    BoxAddConf add_box = 5;
  }
  oneof out_box {
    BoxSplitConf split_box = 6;
    BoxCloneConf clone_box = 7;
  }
}

message NormalModelUpdateConf {
  optional float learning_rate = 1 [default = 0.01];
}

message MomentumModelUpdateConf {
  optional float learning_rate = 1 [default = 0.01];
  optional float beta = 2 [default = 0.9];
}

message RMSPropModelUpdateConf {
  optional float learning_rate = 1 [default = 0.01];
  optional float decay_rate = 2 [default = 0.99];
  optional float epsilon = 3 [default = 1e-8];
}

message ModelUpdateOpUserConf {
  oneof mdupdt {
    NormalModelUpdateConf normal_conf = 1000;
    MomentumModelUpdateConf momentum_conf = 1001;
    RMSPropModelUpdateConf rmsprop_conf = 1002;
  }
}

message ModelUpdateOpConf {
  required ModelUpdateOpUserConf user_conf = 1;
  required int32 in_num = 2;
}

message AccumulateOpConf {
}

message ModelSaveOpConf {
  repeated string lbns = 1;
}

message PrintOpConf {
  repeated string lbn = 1;
  required string print_path = 2;
}

message LossPrintOpConf {
}

message ReduceSumOpConf {
  required string in = 1;
  required string out = 2;
  optional int32 axis = 3;
  optional bool keepdims = 4 [default = false];
}

message BasicRnnOpConf {
  required string in = 1;
  optional string init_hidden = 2;
  required string out = 3;
  required int32 hidden_size = 4;
  optional ActivationType activation = 6 [default = kTanH];

  optional InitializerConf init_hidden_initializer = 7;
  optional InitializerConf bias_initializer = 8;
  optional InitializerConf i2h_weight_initializer = 9;
  optional InitializerConf h2h_weight_initializer = 10;

  optional bool is_init_hidden_trainable = 11 [default = true];
  optional bool use_bias = 12 [default = true];
}

message BasicLstmOpConf {
}

message ReshapeOpConf {
  required string in = 1;
  required string out = 2;
  required ShapeProto shape = 3;
}

message OperatorConf {
  required string name = 1;
  optional string model_load_dir = 2;
  optional bool use_cudnn_on_gpu = 3;
  optional bool trainable = 4 [default = true];
  oneof op_type {
<<<<<<< HEAD
    ConvolutionOpConf convolution_conf = 1000;
=======
>>>>>>> a4163817
    FullyConnectedOpConf fully_connected_conf = 101;
    BasicDataLoaderOpConf basic_data_loader_conf = 102;
    ReluOpConf relu_conf = 104;
    SoftmaxOpConf softmax_conf = 105;
    MultinomialLogisticLossOpConf multinomial_logistic_loss_conf = 106;
    CopyHdOpConf copy_hd_conf = 107;
    CloneOpConf clone_conf = 108;
    BoxingOpConf boxing_conf = 109;
    ModelUpdateOpConf mdupdt_conf = 110;
    ModelSaveOpConf model_save_conf = 111;
    AccumulateOpConf accumulate_conf = 112;
    ConcatOpConf concat_conf = 113;
    CopyCommNetOpConf copy_comm_net_conf = 114;
    SoftmaxLossOpConf softmax_loss_conf = 117;
    PrintOpConf print_conf = 118;
    LossPrintOpConf loss_print_conf = 119;
    ReduceSumOpConf reduce_sum_conf = 120;
    BasicRnnOpConf basic_rnn_conf = 121;
    ReshapeOpConf reshape_conf = 122;
    SigmoidOpConf sigmoid_conf = 123;
    TanHOpConf tanh_conf = 124;
    Conv1DOpConf conv_1d_conf = 125;
    Conv2DOpConf conv_2d_conf = 126;
    Conv3DOpConf conv_3d_conf = 127;
    AveragePooling1DOpConf average_pooling_1d_conf = 200;
    MaxPooling1DOpConf max_pooling_1d_conf = 201;
    AveragePooling2DOpConf average_pooling_2d_conf = 202;
    MaxPooling2DOpConf max_pooling_2d_conf = 203;
    AveragePooling3DOpConf average_pooling_3d_conf = 204;
    MaxPooling3DOpConf max_pooling_3d_conf = 205;
  }
}

message OpNameSet {
  repeated string op_name = 1;
}<|MERGE_RESOLUTION|>--- conflicted
+++ resolved
@@ -89,26 +89,6 @@
   optional InitializerConf bias_initializer = 11;
 }
 
-message ConvolutionOpConf {
-  required string in = 1;
-  required string out = 2;
-
-  optional int32 out_num = 3 [default = 1];
-  optional bool has_bias_term = 4 [default = true];
-
-  optional int32 pad_h = 5 [default = 0];
-  optional int32 pad_w = 6 [default = 0];
-  required int32 kernel_h = 7;
-  required int32 kernel_w = 8;
-  optional int32 stride_h = 9 [default = 1];
-  optional int32 stride_w = 10 [default = 1];
-  optional int32 dilation_h = 11 [default = 1];
-  optional int32 dilation_w = 12 [default = 1];
-
-  optional InitializerConf weight_initializer = 13;
-  optional InitializerConf bias_initializer = 14;
-}
-
 message FullyConnectedOpConf {
   required string in = 1;
   required string out = 2;
@@ -351,10 +331,6 @@
   optional bool use_cudnn_on_gpu = 3;
   optional bool trainable = 4 [default = true];
   oneof op_type {
-<<<<<<< HEAD
-    ConvolutionOpConf convolution_conf = 1000;
-=======
->>>>>>> a4163817
     FullyConnectedOpConf fully_connected_conf = 101;
     BasicDataLoaderOpConf basic_data_loader_conf = 102;
     ReluOpConf relu_conf = 104;
