--- conflicted
+++ resolved
@@ -626,7 +626,7 @@
   required string rpn_roi_probs_fpn_6 = 10;
   required string out = 11;
   required int32 post_nms_topn = 12;
-  optional int32 level = 13 [default = 6]; 
+  optional int32 level = 13 [default = 6];
   repeated int32 index = 14;
 }
 
@@ -856,13 +856,13 @@
   optional Norm norm = 7[default = L1];
 }
 
-<<<<<<< HEAD
 message BatchPermutationOpConf {
   required string in = 1;
   required string indices = 2;
   required string out = 3;
   required string data_format = 4;
-=======
+}
+
 message FpnDistributeOpConf {
   required string collected_rois = 1;
   repeated string rois = 2; // num = rpn_max_level - rpn_min_level + 1
@@ -871,7 +871,6 @@
   required int32 roi_max_level = 5 [default = 5];
   required int32 roi_canonical_level = 6 [default = 4];
   required float roi_canonical_scale = 7 [default = 224];
->>>>>>> 67a7661d
 }
 
 message OperatorConf {
@@ -950,13 +949,10 @@
     SigmoidCrossEntropyLossOpConf sigmoid_cross_entropy_loss_conf = 1007;
     AffineChannelOpConf affine_channel_conf = 1008;
     UpsampleNearestOpConf upsample_nearest_conf = 1009;
-<<<<<<< HEAD
     ResizeNearestNeighborOpConf resize_nearest_neighbor_conf = 1010;
     BatchPermutationOpConf batch_permutation_conf = 1011;
     FpnCollectOpConf fpn_collect_conf = 1012;
-=======
     FpnDistributeOpConf fpn_distribute_conf = 1013;
->>>>>>> 67a7661d
   }
 }
 
