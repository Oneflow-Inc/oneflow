syntax = "proto2";
package oneflow;

import "oneflow/core/common/shape.proto";
import "oneflow/core/common/data_type.proto";
import "oneflow/core/record/image.proto";
import "oneflow/core/record/record.proto";
import "oneflow/core/job/resource.proto";
import "oneflow/core/register/logical_blob_id.proto";

enum ActivationType {
  kNone = 0;
  kTanH = 1;
  kSigmoid = 2;
  kRelu = 3;
}

message ConstantInitializerConf {
  optional float value = 1 [default = 0];
}

message ConstantIntInitializerConf {
  optional int64 value = 1 [default = 0];
}

message RandomUniformInitializerConf {
  optional float min = 1 [default = 0];
  optional float max = 2 [default = 1];
}

message RandomUniformIntInitializerConf {
  optional int32 min = 1 [default = 0];
  optional int32 max = 2 [default = 1];
}

message RandomNormalInitializerConf {
  optional float mean = 1 [default = 0];
  optional float std = 2 [default = 1];
}

message TruncatedNormalInitializerConf {
  optional float std = 1 [default = 1];
}

enum VarianceNorm {
  kFanIn = 0;
  kFanOut = 1;
  kAverage = 2;
}

message XavierInitializerConf {
  required VarianceNorm variance_norm = 1;
}

message MsraInitializerConf {
  required VarianceNorm variance_norm = 1;
}

//output[D_0 ... D_(axis - 1) i D_(axis + 1) ... D_n] = start + i * stride
message RangeInitializerConf {
  optional double start = 1 [default = 0];
  optional double stride = 2 [default = 1];
  optional int64 axis = 3 [default = -1];
}

message IntRangeInitializerConf {
  optional int64 start = 1 [default = 0];
  optional int64 stride = 2 [default = 1];
  optional int64 axis = 3 [default = -1];
}


message InitializerConf {
  oneof type {
    ConstantInitializerConf constant_conf = 1;
    ConstantIntInitializerConf constant_int_conf = 2;
    RandomUniformInitializerConf random_uniform_conf = 3;
    RandomUniformIntInitializerConf random_uniform_int_conf = 4;
    RandomNormalInitializerConf random_normal_conf = 5;
    TruncatedNormalInitializerConf truncated_normal_conf = 6;
    XavierInitializerConf xavier_conf = 7;
    MsraInitializerConf msra_conf = 8;
    RangeInitializerConf range_conf = 9;
    IntRangeInitializerConf int_range_conf = 10;
  }
}

message Conv1DOpConf {
  required string in = 1;
  required string out = 2;
  required int32 filters = 3;
  optional string padding = 4 [default = "valid"];
  required string data_format = 5;
  repeated int32 kernel_size = 6;
  repeated int32 strides = 7;
  repeated int32 dilation_rate = 8;
  optional ActivationType activation = 9 [default = kNone];
  optional bool use_bias = 10 [default = true];
  optional InitializerConf weight_initializer = 11;
  optional InitializerConf bias_initializer = 12;
  optional string weight = 13;
  optional string bias = 14;
}

message Conv2DOpConf {
  required string in = 1;
  required string out = 2;
  required int32 filters = 3;
  optional string padding = 4 [default = "valid"];
  required string data_format = 5;
  repeated int32 kernel_size = 6;
  repeated int32 strides = 7;
  repeated int32 dilation_rate = 8;
  optional ActivationType activation = 9 [default = kNone];
  optional bool use_bias = 10 [default = true];
  optional InitializerConf weight_initializer = 11;
  optional InitializerConf bias_initializer = 12;
  optional string weight = 13;
  optional string bias = 14;
}

message Conv3DOpConf {
  required string in = 1;
  required string out = 2;
  required int32 filters = 3;
  optional string padding = 4 [default = "valid"];
  required string data_format = 5;
  repeated int32 kernel_size = 6;
  repeated int32 strides = 7;
  repeated int32 dilation_rate = 8;
  optional ActivationType activation = 9 [default = kNone];
  optional bool use_bias = 10 [default = true];
  optional InitializerConf weight_initializer = 11;
  optional InitializerConf bias_initializer = 12;
  optional string weight = 13;
  optional string bias = 14;
}

message ConvConf {
  required int32 num_spatial_dims = 1;
  required string padding = 2;
  required string data_format = 3;
  repeated int32 kernel_size = 4;
  repeated int32 strides = 5;
  repeated int32 dilation_rate = 6;
}

message ConvDataGradOpConf {
  required string dy = 1;
  required string filter = 2;
  required string x_like = 3;
  required string dx = 4;
  required ConvConf conv_conf = 5;
}

message ConvFilterGradOpConf {
  required string dy = 1;
  required string x = 2;
  required string filter_diff = 3;
  required ConvConf conv_conf = 4;
}

message ConvBiasGradOpConf {
  required string dy = 1;
  required string bias_diff = 2;
  required string data_format = 3;
  required int64 num_spatial_dims = 4;
}

message FullyConnectedOpConf {
  // in
  required string in = 1;
  optional string weight = 2;
  optional string bias = 3;
  // out
  required string out = 4;
  required int32 units = 5;
  optional ActivationType activation = 6 [default = kNone];
  optional bool use_bias = 7 [default = true];
  optional InitializerConf weight_initializer = 8;
  optional InitializerConf bias_initializer = 9;
}

message AveragePooling1DOpConf {
  required string in = 1;
  required string out = 2;

  optional string padding = 3 [default = "valid"];
  required string data_format = 4;
  repeated int32 pool_size = 5;
  repeated int32 strides = 6;
}

message MaxPooling1DOpConf {
  required string in = 1;
  required string out = 2;

  optional string padding = 3 [default = "valid"];
  required string data_format = 4;
  repeated int32 pool_size = 5;
  repeated int32 strides = 6;
}

message AveragePooling2DOpConf {
  required string in = 1;
  required string out = 2;

  optional string padding = 3 [default = "valid"];
  required string data_format = 4;
  repeated int32 pool_size = 5;
  repeated int32 strides = 6;
}

message MaxPooling2DOpConf {
  required string in = 1;
  required string out = 2;

  optional string padding = 3 [default = "valid"];
  required string data_format = 4;
  repeated int32 pool_size = 5;
  repeated int32 strides = 6;
}

message AveragePooling3DOpConf {
  required string in = 1;
  required string out = 2;

  optional string padding = 3 [default = "valid"];
  required string data_format = 4;
  repeated int32 pool_size = 5;
  repeated int32 strides = 6;
}

message MaxPooling3DOpConf {
  required string in = 1;
  required string out = 2;

  optional string padding = 3 [default = "valid"];
  required string data_format = 4;
  repeated int32 pool_size = 5;
  repeated int32 strides = 6;
}


message PoolingConf {
  required int32 num_spatial_dims = 1;
  // "avg" or "max"
  required string pool_mode = 2;
  required string data_format = 3;
  repeated int32 pool_size = 4;
  repeated int32 strides = 5;
  optional string padding = 6 [default = "valid"];
}

message PoolingGradOpConf {
  // input
  required string x = 1;
  required string y = 2;
  required string dy = 3;
  // output
  required string dx = 4;
  required PoolingConf pooling_conf = 5;
}

message ReluOpConf {
  required string in = 1;
  required string out = 2;
}

message ReluGradOpConf {
  required string y = 1;
  required string dy = 2;
  required string dx = 3;
}

message PReluOpConf {
  required string in = 1;
  required string out = 2;
  required string data_format = 3;
  optional bool channel_shared = 4 [default = false];
  optional float alpha_init = 5 [default = 0.25];
}

message SigmoidOpConf {
  required string in = 1;
  required string out = 2;
}

message SigmoidGradOpConf {
  required string y = 1;
  required string dy = 2;
  required string dx = 3;
}

message TanHOpConf {
  required string in = 1;
  required string out = 2;
}

message TanHGradOpConf {
  required string y = 1;
  required string dy = 2;
  required string dx = 3;
}

message SoftmaxOpConf {
  required string in = 1;
  required string out = 2;
  optional int32 axis = 3 [default = -1];
  optional string transpose_in = 4 [default = "transpose_in"];
  optional string transpose_out = 5 [default = "transpose_out"];
}

message SoftmaxGradOpConf {
  required string y = 1;
  required string dy = 2;
  required string dx = 3;
  optional string transpose_x = 4;
  optional string transpose_y = 5;
  optional int32 axis = 6 [default = -1];
}

enum ScalarReductionType {
  kSumOverOne = 0;
  kSumOverWeight = 1;
  kSumOverN = 2;
  kSumOverNonZeroWeight = 3;
}

message SparseCrossEntropyOpConf {
  required string prediction = 1;
  required string label = 2;
  required string out = 3;
}

message SparseCrossEntropyGradOpConf {
  required string prediction = 1;
  required string label = 2;
  required string dy = 3;
  required string prediction_diff = 4;
}

message SparseSoftmaxCrossEntropyLossOpConf {
  required string prediction = 1;
  required string label = 2;
  required string loss = 3;
  optional ScalarReductionType reduction = 4 [default = kSumOverN];
  optional float weight_scalar = 5 [default = 1.0];
  optional string weight = 6;
}

message SparseCrossEntropyLossOpConf {
  required string prediction = 1;
  required string label = 2;
  required string loss = 3;
  optional ScalarReductionType reduction = 4 [default = kSumOverN];
  optional float weight_scalar = 5 [default = 1.0];
  optional string weight = 6;
}

message SigmoidCrossEntropyLossOpConf {
  required string prediction = 1;
  required string label = 2;
  required string loss = 3;
  optional bool normalize = 4 [default = true];
  optional float scale = 5 [default = 1.0];
  optional ScalarReductionType reduction = 6 [default = kSumOverN];
  optional float weight_scalar = 7 [default = 1.0];
  optional string weight = 8;
}

message IdentityLossOpConf {
  required string prediction = 1;
  required string loss = 2;
  optional ScalarReductionType reduction = 3 [default = kSumOverN];
  optional float weight_scalar = 4 [default = 1.0];
  optional string weight = 5;
}

message ConcatOpConf {
  repeated string in = 1;
  required string out = 2;
  required int32 axis = 3;
}

message SplitLikeOpConf {
  required string in = 1;
  repeated string like = 2;
  repeated string out = 3;
  required int32 axis = 4;
}

message CopyCommNetOpConf {
}

message CopyHdOpConf {
  enum Type {
    H2D = 0;
    D2H = 1;
  }
  required Type type = 1;
}

message BoxConcatConf {
  required int32 axis = 1;
}

message BoxAddConf {
}

message BoxSplitConf {
  required int32 axis = 1;
  repeated int32 part_num = 2;
}

message BoxCloneConf {
}

message BoxingOpConf {
  required LogicalBlobId lbi = 1;
  required int32 in_num = 2;
  required int32 out_num = 3;

  oneof in_box {
    BoxConcatConf concat_box = 4;
    BoxAddConf add_box = 5;
  }
  oneof out_box {
    BoxSplitConf split_box = 6;
    BoxCloneConf clone_box = 7;
  }
}

message NaiveModelUpdateConf {
}

message MomentumModelUpdateConf {
  optional float beta = 1 [default = 0.9];
}

message RMSPropModelUpdateConf {
  optional float decay_rate = 1 [default = 0.99];
  optional float epsilon = 2 [default = 1e-8];
}

message LARSModelUpdateConf {
  optional float momentum_beta = 1 [default = 0.9];
  optional float epsilon = 2 [default = 1e-9];
  optional float lars_coefficient = 3 [default = 0.0001];
}

message AdamModelUpdateConf {
  optional float beta1 = 1 [default = 0.9];
  optional float beta2 = 2 [default = 0.999];
  optional float epsilon = 3 [default = 1e-8];
  optional bool do_bias_correction = 4 [default = false];
}

message ExponentialDecayConf {
  required int64 decay_batches = 1;
  required double decay_rate = 2;
  optional bool staircase = 3 [default = false];
}

message InverseTimeDecayConf {
  required int64 decay_batches = 1;
  required double decay_rate = 2;
  optional bool staircase = 3 [default = false];
}

message NaturalExpDecayConf {
  required int64 decay_batches = 1;
  required double decay_rate = 2;
  optional bool staircase = 3 [default = false];
}

message PiecewiseConstantConf {
  repeated int64 boundaries = 1;
  repeated double values = 2;
}

message PolynomialDecayConf {
  required int64 decay_batches = 1;
  optional double end_learning_rate = 2 [default = 0.0001];
  optional double power = 3 [default = 1.0];
  optional bool cycle = 4 [default = false];
}

message CosineDecayConf {
  required int64 decay_batches = 1;
  optional double alpha = 2 [default = 0.0];
}

message LinearCosineDecayConf {
  required int64 decay_batches = 1;
  optional double num_periods = 2 [default = 0.5];
  optional double alpha = 3 [default = 0.0];
  optional double beta = 4 [default = 0.001];
}

message LearningRateDecayConf {
  oneof type {
    ExponentialDecayConf exponential_conf = 2000;
    InverseTimeDecayConf inverse_time_conf = 2001;
    NaturalExpDecayConf natural_exp_conf = 2002;
    PiecewiseConstantConf piecewise_constant_conf = 2003;
    PolynomialDecayConf polynomial_conf = 2004;
    CosineDecayConf cosine_conf = 2005;
    LinearCosineDecayConf linear_cosine_conf = 2006;
  }
}

message ConstantWarmupConf {
  required int64 warmup_batches = 1;
  required double multiplier = 2;
}

message LinearWarmupConf {
  required int64 warmup_batches = 1;
  required double start_multiplier = 2;
}

message WarmupConf {
  oneof type {
    ConstantWarmupConf constant_conf = 3000;
    LinearWarmupConf linear_conf = 3001;
  }
}

message ClipByGlobalNormConf {
  required float clip_norm = 1;
  optional float global_norm = 2;
}

message ClipConf {
  oneof type {
    ClipByGlobalNormConf clip_by_global_norm = 1;
  }
}

message NormalModelUpdateOpUserConf {
  optional LearningRateDecayConf learning_rate_decay = 1;
  optional WarmupConf warmup_conf = 2;
  optional ClipConf clip_conf = 3;
  oneof normal_mdupdt {
    NaiveModelUpdateConf naive_conf = 1000;
    MomentumModelUpdateConf momentum_conf = 1001;
    RMSPropModelUpdateConf rmsprop_conf = 1002;
    LARSModelUpdateConf lars_conf = 1003;
    AdamModelUpdateConf adam_conf = 1004;
  }
}

message NormalModelUpdateOpConf {
  required NormalModelUpdateOpUserConf user_conf = 1;
  required string model_diff = 2;
  required string total_instance_num_diff = 3;
  required string model = 4;
  required string global_step = 5;
  required string learning_rate = 6;
  required float l1 = 7;
  required float l2 = 8;
}

message NaiveModelUpdateOpConf {
  required NormalModelUpdateOpUserConf user_conf = 1;
  required string model_diff = 2;
  required string total_instance_num_diff = 3;
  required string model = 4;
  required string global_step = 5;
  required string learning_rate = 6;
  required float l1 = 7;
  required float l2 = 8;
}

message MomentumModelUpdateOpConf {
  required NormalModelUpdateOpUserConf user_conf = 1;
  required string momentum = 2;
  required string model_diff = 3;
  required string total_instance_num_diff = 4;
  required string model = 5;
  required string global_step = 6;
  required string learning_rate = 7;
  required float l1 = 8;
  required float l2 = 9;
}

message RMSPropModelUpdateOpConf {
  required NormalModelUpdateOpUserConf user_conf = 1;
  required string model_diff = 2;
  required string total_instance_num_diff = 3;
  required string model = 4;
  required string global_step = 5;
  required string learning_rate = 6;
  required float l1 = 7;
  required float l2 = 8;
}

message LARSModelUpdateOpConf {
  required NormalModelUpdateOpUserConf user_conf = 1;
  required string momentum = 2;
  required string model_diff = 3;
  required string total_instance_num_diff = 4;
  required string model = 5;
  required string global_step = 6;
  required string learning_rate = 7;
  required float l1 = 8;
  required float l2 = 9;
}

message AdamModelUpdateOpConf {
  required NormalModelUpdateOpUserConf user_conf = 1;
  required string m = 2;
  required string v = 3;
  optional string beta1_t = 4;
  optional string beta2_t = 5;
  required string model_diff = 6;
  required string total_instance_num_diff = 7;
  required string model = 8;
  required string global_step = 9;
  required string learning_rate = 10;
  required float l1 = 11;
  required float l2 = 12;
}

message AccumulateOpConf {
}

message EmbeddingLookupAccumulateOpConf {
}

message PrintRecordConf {
  required string lbn = 1;
  optional string name = 2;
  required EncodeConf encode_case = 3;
}

message PrintOpConf {
  repeated PrintRecordConf in = 1;
  required string print_dir = 2;
  optional string part_name_prefix = 3 [default = "part-"];
  optional int32 part_name_suffix_length = 4 [default = -1];
}

message LogCounterOpConf {
  required string in = 1;
  optional int32 interval = 2 [default = 1];
}

message GeluOpConf {
  required string in = 1;
  required string out = 2;
}

message GeluGradOpConf {
  required string x = 1;
  required string dy = 2;
  required string dx = 3;
}

message ReduceSumOpConf {
  oneof in_conf {
    string in = 1; // For User
    LogicalBlobId in_sys = 2; // For System
  }
  required string out = 3;
  repeated int32 axis = 4;
  optional bool keep_dims = 5 [default = false];
}

message ReduceSumLikeOpConf {
  required string x = 1;
  required string like = 2;
  required string y = 3;
  repeated int32 axis = 4;
  optional string temp_storage = 5 [default = "temp_storage"];
}

message ReduceMeanOpConf {
  required string in = 1;
  required string out = 2;
  repeated int32 axis = 3;
  optional bool keep_dims = 4 [default = false];
}

message ReduceMeanGradOpConf {
  required string dy = 1;
  required string x = 2; // like
  required string dx = 3;
  repeated int32 reduced_axis = 4;
  optional string temp_storage = 5 [default = "temp_storage"];
}

message BasicRnnOpConf {
  required string in = 1;
  optional string init_hidden = 2;
  required string out = 3;
  required int32 hidden_size = 4;
  optional ActivationType activation = 6 [default = kTanH];

  optional InitializerConf init_hidden_initializer = 7;
  optional InitializerConf bias_initializer = 8;
  optional InitializerConf i2h_weight_initializer = 9;
  optional InitializerConf h2h_weight_initializer = 10;

  optional bool is_init_hidden_trainable = 11 [default = true];
  optional bool use_bias = 12 [default = true];
}

message BasicLstmOpConf {
}

message ReshapeOpConf {
  required string in = 1;
  required string out = 2;
  required ShapeProto shape = 3;
  optional bool has_dim0_in_shape = 4;
}

message ReshapeLikeOpConf {
  required string x = 1;
  required string y = 2;
  required string like = 3;
}

message EmbeddingLookupOpConf {
  required string ids = 1;
  required string out = 2;
  required int32 units = 3;
  required int32 table_size = 4;
  optional InitializerConf weight_initializer = 5;
}

message AddOpConf {
  repeated string in = 1;
  required string out = 2;
  optional ActivationType activation = 3 [default = kNone];
}

message MaximumOpConf {
  repeated string in = 1;
  required string out = 2;
}

message CastOpConf {
  required string in = 1;
  required string out = 2;
  required DataType data_type = 3;
}

message InterfaceBlobConf {
  required ShapeProto shape = 1;
  optional DataType data_type = 2;
  optional ShapeProto dim0_inner_shape = 3;
  optional bool has_dim0_valid_num = 4;
  optional bool has_dim1_valid_num = 5;
  optional bool has_dim2_valid_num = 6;
  oneof split_or_broadcast {
    int32 split_axis = 7;
    bool broadcast = 8;
  }
  optional bool has_batch_dim = 9 [default = true];
}

message InputOpConf {
  optional string tick = 1;
  required string out = 2;
  required InterfaceBlobConf blob_conf = 3;
}

message ForeignInputOpConf {
  optional string tick = 1;
  required string out = 2;
  required InterfaceBlobConf blob_conf = 3;
  required string ofblob_buffer_name = 4;
}

message ReturnOpConf {
  required string in = 1;
  required string out = 2;
}

message OutputOpConf {
  required string in = 1;
  required string out = 2;
  required InterfaceBlobConf blob_conf = 3;
}

message SwitchOutputOpConf {
  repeated string in = 1;
  required string in_index = 2;
  required string out = 3;
  required InterfaceBlobConf blob_conf = 4;
}

message ForeignOutputOpConf {
  required string in = 1;
  required string ofblob_buffer_name = 3;
}

message VariableOpConf {
  optional string tick = 1;
  required string out = 2;
  required ShapeProto shape = 3;
  optional DataType data_type = 4;
  optional InitializerConf initializer = 5;
  optional string model_name = 6 [default = "weight"];
  optional int32 model_split_axis = 7 [default = 0];
  optional int64 random_seed = 8;
}

message LocalResponseNormalizationOpConf {
  required string in = 1;
  required string out = 2;
  required string data_format = 3;
  optional int32 depth_radius = 4 [default = 5];
  optional double bias = 5 [default = 1];
  optional double alpha = 6 [default = 1];
  optional double beta = 7 [default = 0.5];
}

message EncodeConf {
  oneof encode {
    EncodeRaw raw = 1;
    EncodeJpeg jpeg = 2;
    EncodeBytesList bytes_list = 3;
  }
}

message EncodeBytesList {
}

message EncodeRaw {
  optional bool dim1_varying_length = 1 [default = false];
}

message EncodeJpeg {
  repeated ImagePreprocess preprocess = 1;
}

message SubtractPreprocessConf {
  required float value = 1;
}

message NormByChannelPreprocessConf {
  repeated float mean_value = 1;
  repeated float std_value = 2;
  required string data_format = 3;
}

message ScalePreprocessConf {
  required float value = 1;
}

message PreprocessConf {
  oneof type {
    SubtractPreprocessConf subtract_conf = 1;
    NormByChannelPreprocessConf norm_by_channel_conf = 2;
    ScalePreprocessConf scale_conf = 3;
  }
}

message RandomShuffleConf {
  optional int32 buffer_size = 1 [default = 1024];
}

message RecordLoadOpConf {
  optional string tick  = 1;
  required string out = 2;
  required string data_dir = 3;
  optional string part_name_prefix = 4 [default = "part-"];
  optional int32 part_name_suffix_length = 5 [default = -1];
  optional RandomShuffleConf random_shuffle_conf = 6;
}

message BlobConf {
  required string name = 1;
  required ShapeProto shape = 2;
  required DataType data_type = 3;
  optional int32 max_sequence_size = 4 [default = 1];
  required EncodeConf encode_case = 5;
  repeated PreprocessConf preprocess = 6;
}

message DecodeOFRecordOpConf {
  required string data_dir = 1;
  optional string part_name_prefix = 2 [default = "part-"];
  optional int32 part_name_suffix_length = 3 [default = -1];
  optional string in = 4;
  repeated BlobConf blob = 5;
  optional RandomShuffleConf random_shuffle_conf = 6;
}

message DecodeRandomOpConf {
  optional string tick = 1;
  required string out = 2;
  required ShapeProto shape = 3;
  required DataType data_type = 4;
  required InitializerConf data_initializer = 5;
}

message DefineTestBlobOpConf {
  optional string tick = 1;
  required string out = 2;
  required ShapeProto shape = 3;
  required DataType data_type = 4;
  optional ShapeProto dim0_inner_shape = 5;
  optional int64 dim0_valid_num = 6;
  optional int64 dim1_valid_num = 7;
  optional int64 dim2_valid_num = 8;
  repeated int64 record_id_in_device_piece = 9;
  optional bool has_diff = 10 [default = false];
}

message NormalizationOpConf {
  required string in = 1;
  required string out = 2;
  optional int32 axis = 3 [default = -1]; // NCHW = 1, NHWC = 3, TODO: axis list
  optional float momentum = 4 [default = 0.99];
  optional float epsilon = 5 [default = 0.001];
  optional bool center = 6 [default = true];
  optional bool scale = 7 [default = true];
  optional float beta_init = 8 [default = 0.0];
  optional float gamma_init = 9 [default = 1.0];
  optional float mean_init = 10 [default = 0.0];
  optional float variance_init = 11 [default = 1.0];
  optional ActivationType activation = 13 [default = kNone];
  optional string moving_mean = 14;
  optional string moving_variance = 15;
  optional string beta = 16;
  optional string gamma = 17;
  optional string mean = 18 [default = "mean"];
  optional string inv_variance = 19 [default = "inv_variance"];
  optional bool is_training = 20 [default = true];
}

message NormalizationGradOpConf {
  //in
  required string dy = 1;
  required string x = 2;
  optional string mean = 3;
  optional string inv_variance = 4;
  optional string gamma = 5;
  //out
  optional string dx = 6 [default = "dx"];
  optional string beta_diff = 7 [default = "beta_diff"];
  optional string gamma_diff = 8 [default = "gamma_diff"];

  required int32 axis = 9;
  required float epsilon = 10;
}

message DropoutOpConf {
  required string in = 1;
  required string out = 2;
  required double rate = 3;
  optional ShapeProto noise_shape = 4;
  optional int64 seed = 5;
  optional string random_mask = 6 [default = "random_mask"];
}

message DropoutGradOpConf {
  required string random_mask = 1;
  required string dy = 2;
  required string dx = 3;
  required double rate = 4;
}

message TransposeOpConf {
  required string in = 1;
  required string out = 2;
  repeated int32 perm = 3;
}

message ReduceConcatOpConf {
  required int32 in_num = 1;
  repeated string in = 2;
  optional string out = 3;
}

message NcclAllReduceOpConf {
  optional string in = 1;
  optional string out = 2;
}

message NcclReduceScatterOpConf {
}

message NcclAllGatherOpConf {
}

message ReduceSplitOpConf {
  required int32 out_num = 1;
  optional string in = 2;
  repeated string out = 3;
  repeated ShapeProto out_shape = 4;
  optional int32 order_in_graph = 5;
}

message ReduceScatterOpConf {
  optional int32 out_num = 1 [default = 0];
}

message ReduceAddOpConf {
  optional int32 in_num = 1 [default = 0];
}

message ReduceGatherOpConf {
  optional int32 in_num = 1 [default = 0];
}

message AccuracyOpConf {
  required string prediction = 1;
  required string label = 2;
  optional int32 top_k = 3 [default = 1];
  required string accuracy = 4;
  optional string weight = 5;
}

message MatmulOpConf {
  // input lbn
  required string a = 1;
  required string b = 2;
  // output bn
  required string out = 5;
  optional bool transpose_a = 6 [default = false];
  optional bool transpose_b = 7 [default = false];
}

message DotOpConf {
  required string in = 1;
  required string weight = 2;
  optional string bias = 3;
  required string out = 4;
}

message MultiplyOpConf {
  required string in_0 = 1;
  required string in_1 = 2;
  required string out = 4;
}

enum Norm {
  L1 = 1;
  L2 = 2;
}

message HingeLossOpConf {
  required string prediction = 1;
  required string label = 2;
  required string loss = 3;
  optional ScalarReductionType reduction = 4 [default = kSumOverN];
  optional float weight_scalar = 5 [default = 1.0];
  optional string weight = 6;
  optional Norm norm = 7[default = L1];
}

message PackOpConf {
  required string in = 1;
  required string out = 2;
  required int32 pack_num = 3;
  required string related_unpack = 4;
}

message UnpackOpConf {
  required string in = 1;
  required string out = 2;
  required int32 unpack_num = 3;
}

message RepeatOpConf {
  required string in = 1;
  required string out = 2;
  required int32 repeat_num = 3;
}

message GatherOpConf {
  required string in = 1;
  required string indices = 2;
  required string out = 3;
  optional int64 axis = 4 [default = 0];
}

message GatherGradOpConf {
  required string out_diff = 1;
  required string indices = 2;
  required string in_diff = 3;
  required int64 axis = 4;
  required int64 gather_dim_size = 5;
}

message BatchGatherOpConf {
  required string in = 1;
  required string indices = 2;
  required string out = 3;
}

message SqrtOpConf {
  required string in = 1;
  required string out = 2;
}

message RsqrtOpConf {
  required string in = 1;
  required string out = 2;
  optional double epsilon = 3 [default = 1e-5];
}

message SquareOpConf {
  required string in = 1;
  required string out = 2;
}

message BroadcastAddOpConf {
  required string a = 1;
  required string b = 2;
  required string out = 3;
  optional bool is_const = 4 [default = false];
}

message BroadcastSubOpConf {
  required string a = 1;
  required string b = 2;
  required string out = 3;
  optional bool is_const = 4 [default = false];
}

message BroadcastMulOpConf {
  required string a = 1;
  required string b = 2;
  required string out = 3;
  optional bool is_const = 4 [default = false];
}

message BroadcastDivOpConf {
  required string a = 1;
  required string b = 2;
  required string out = 3;
  optional bool is_const = 4 [default = false];
}

message BroadcastLikeOpConf {
  required string x = 1;
  required string like = 2;
  required string y = 3;
  repeated int32 reduced_axis = 4;
}

message BroadcastDivGradOpConf {
  //  input
  required string b = 1; // denominator in fw
  required string y = 2;
  required string dy = 3;
  //  output
  required string db = 4;
  optional string temp_storage = 5 [default = "temp_storage"];
}

message BiasAddOpConf {
  // inputs
  required string a = 1;
  required string b = 2;
  // output
  required string out = 3;
}

message DimSliceConf {
  optional int32 start = 1 [default = 0];
  optional int32 end = 2 [default = 0];
  optional int32 stride = 3 [default = 1];
}

message SliceOpConf {
  required string in = 1;
  required string out = 2;
  repeated DimSliceConf dim_slice_conf = 3;
}

message SliceGradOpConf {
  required string dy = 1;
  required string dx = 2;
  required string like = 3;
  repeated DimSliceConf dim_slice_conf = 4;
}

message LayerNormOpConf {
  // in
  required string in = 1;
  optional string beta = 2;
  optional string gamma = 3;

  // out
  required string out = 4;
  optional string normalized = 5 [default = "normalized"];
  optional string mean = 6 [default = "mean"];
  optional string inv_variance = 7 [default = "inv_variance"];

  optional bool center = 8 [default = true];
  optional bool scale = 9 [default = true];
  optional ActivationType activation = 10 [default = kNone];
  optional int64 begin_norm_axis = 11 [default = 1];
  optional int64 begin_params_axis = 12 [default = -1];
  optional double epsilon = 13 [default = 1e-5];
}

message LayerNormGradOpConf {
  // in
  required string dy = 1;
  required string x = 2;
  optional string mean = 3;
  optional string inv_variance = 4;
  // out
  required string dx = 5;

  required int64 begin_norm_axis = 6;
  required double epsilon = 7;
}

message LayerNormParamGradOpConf {
  // in
  required string dy = 1;
  optional string normalized = 2;
  optional string gamma = 3;
  // out
  optional string normalized_diff = 4;
  optional string beta_diff = 5;
  optional string gamma_diff = 6;

  required int64 begin_params_axis = 7;
}

message ConstantOpConf {
  optional string tick = 1;
  required string out = 2;
  optional ShapeProto shape = 3;
  optional DataType data_type = 4;
  optional InitializerConf initializer = 5;
  optional bool use_device_piece_size_as_dim0 = 6 [default = false];
}

message DebugOpConf {
  required string in = 1;
  required string out = 2;
  optional string in_blob_dump_dir = 3;
  optional string out_diff_blob_dump_dir = 4;
  optional string part_name_prefix = 5 [default = "part-"];
  optional int32 part_name_suffix_length = 6 [default = -1];
  oneof const_out {
    string const_out_feature_load_filepath = 7;
    Feature const_out_feature = 8;
  }
  oneof const_in_diff {
    string const_in_diff_feature_load_filepath = 9;
    Feature const_in_diff_feature = 10;
  }
}

message OneHotOpConf {
  required string indices = 1;
  required string out = 2;
  required int64 depth = 3;
  optional DataType data_type = 4;
}

message ScalarAddOpConf {
  required string in = 1;
  required string out = 2;
  oneof scalar_operand {
    int64 int_operand = 3;
    double float_operand = 4;
  }
}

message ScalarMulOpConf {
  required string in = 1;
  required string out = 2;
  oneof scalar_operand {
    int64 int_operand = 3;
    double float_operand = 4;
  }
}

message ReduceIdentityOpConf {
  optional string in = 1;
  optional string out = 2;
  optional int32 order_in_graph = 3;
}

message TickOpConf {
  repeated string tick = 1;
  required string out = 2;
}

message IdList {
  repeated int64 id = 1;
}

message WaitAndSendIdsOpConf {
  required string out = 1;
  required string wait_buffer_name = 2;
  repeated IdList id_list = 3;
  required DataType data_type = 4 [default = kInt32];
}

message CallbackNotifyOpConf {
  required string in = 1;
  repeated string callback_buffer_name = 2;
}

message ReentrantLockOpConf {
  required string start = 1;
  optional string end = 2;
  required string out = 3;
  repeated IdList lock_id2intersecting_lock_ids = 4;
}

message SourceTickOpConf {
  required string out = 1;
}

message SinkTickOpConf {
  repeated string tick = 1;
  required string out = 2;
}

message TupleIdentityOpConf {
  repeated string in = 1;
  repeated string out = 2;
}

message TopKOpConf {
  required string in = 1;
  required string out = 2;
  optional int32 k = 3 [default = 1];
  optional bool sorted = 4 [default = true];
}

message L2NormalizeOpConf {
  required string in = 1;
  required string out = 2;
  required int32 axis = 3 [default = -1];
  optional float epsilon = 4 [default = 1e-12];
}

message KeepHeaderOnlyOpConf {
  repeated string in = 1;
  repeated string out = 2;
}

message AxpyOpConf {
  required string x = 1;
  required string y = 2;
  required double alpha = 3;
}

message TotalLossInstanceNumOpConf {
  repeated string in = 1;
  required string out = 2;
}

message BatchGatherGradOpConf {
  required string out_diff = 1;
  required string indices = 2;
  required string in_diff = 3;
  required int64 gather_dim_size = 4;
}

message ShapeElemCntAxisConf {
  repeated int32 axis = 1;
}

message ShapeElemCntRangeAxisConf {
  // closed interval: [begin_axis, end_axis]
  optional int32 begin_axis = 1 [default = 0];
  optional int32 end_axis = 2 [default = -1];
}

message ShapeElemCntOpConf {
  required string x = 1;
  required string y = 2;
  optional DataType data_type = 3 [default = kInt32];
  oneof axis_conf {
    ShapeElemCntAxisConf exclude_axis_conf = 4;
    ShapeElemCntAxisConf include_axis_conf = 5;
    ShapeElemCntRangeAxisConf range_axis_conf = 6;
  }
}

message AccOpConf {
  // in
  required string one = 1;
  // out
  required string acc = 2;
  optional int32 max_acc_num = 3 [default = 1];   
}

message AccTickOpConf {
  // in
  required string one = 1;
  // out
  required string acc = 2;
  optional int32 max_acc_num = 3 [default = 1];   
}

message EveryNthOpConf {
  required string in = 1;
  required string out = 2;
  required int64 n = 3;
}

message ModelInitOpConf {
  optional string tick = 1;
  required string out = 2;
  required string variable_op_name = 3;
  required VariableOpConf original_variable_conf = 4;
}

message AllReduceFacadeOpConf {
  required string in = 1;
  required string out = 2;
}

message IdentityOpConf {
  required string in = 1;
  required string out = 2;
}

message CaseOpConf {
  required string in = 1;
  repeated string out = 2;
}

message EsacOpConf {
  repeated string in = 1;
  required string out = 2;
  optional DataType data_type = 3 [default=kInt32];
}

message PartialTickOpConf {
  required string tick = 1;
  required string out = 2;
}

message AssignOpConf {
  required string ref = 1;
  required string value = 2;
}

message SnapshotOpConf {
  repeated string in = 1;
  repeated string lbn = 2;
}

message LearningRateScheduleOpConf {
  required string global_step = 1;
  required string out = 2;
  required float learning_rate = 3;
  optional LearningRateDecayConf learning_rate_decay = 4;
  optional WarmupConf warmup_conf = 5;
}

message OperatorConf {
  required string name = 1;
  optional string model_load_dir = 2;
  optional bool trainable = 3 [default = true];
  optional DeviceType device_type = 4 [default = kInvalidDevice];
  optional bool enable_cudnn = 5;
  optional int64 cudnn_buf_limit_mbyte = 6;
  repeated string ctrl_in_op_name = 7;
  oneof op_type {
    // system op
    DecodeOFRecordOpConf decode_ofrecord_conf = 101;
    DecodeRandomOpConf decode_random_conf = 102;
    RecordLoadOpConf record_load_conf = 103;
    CopyHdOpConf copy_hd_conf = 104;
    CopyCommNetOpConf copy_comm_net_conf = 106;
    ConcatOpConf concat_conf = 107;
    BoxingOpConf boxing_conf = 108;
    ReduceScatterOpConf reduce_scatter_conf = 109;
    ReduceAddOpConf reduce_add_conf = 110;
    ReduceGatherOpConf reduce_gather_conf = 111;
    ReduceConcatOpConf reduce_concat_conf = 112;
    ReduceSplitOpConf reduce_split_conf = 113;
    NcclAllReduceOpConf nccl_all_reduce_conf = 114;
    NcclReduceScatterOpConf nccl_reduce_scatter_conf = 115;
    NcclAllGatherOpConf nccl_all_gather_conf = 116;
    AccumulateOpConf accumulate_conf = 117;
    NormalModelUpdateOpConf normal_mdupdt_conf = 118;
    CastOpConf cast_conf = 121;
    VariableOpConf variable_conf = 122;
    ReduceIdentityOpConf reduce_identity_conf = 123;
    TickOpConf tick_conf = 124;
    KeepHeaderOnlyOpConf keep_header_only_conf = 125;
    TotalLossInstanceNumOpConf total_loss_instance_num_conf = 126;
    NaiveModelUpdateOpConf naive_model_update_conf = 127;
    MomentumModelUpdateOpConf momentum_model_update_conf = 128;
    RMSPropModelUpdateOpConf rmsprop_model_update_conf = 129;
    LARSModelUpdateOpConf lars_model_update_conf = 130;
    AdamModelUpdateOpConf adam_model_update_conf = 131;
    ShapeElemCntOpConf shape_elem_cnt_conf = 132;
    AccOpConf acc_conf = 133;
    AllReduceFacadeOpConf all_reduce_facade_conf = 134;
    SourceTickOpConf source_tick_conf = 135;
    SinkTickOpConf sink_tick_conf = 136;
    InputOpConf input_conf = 137;
    OutputOpConf output_conf = 138;
    WaitAndSendIdsOpConf wait_and_send_ids_conf = 139;
    ReentrantLockOpConf reentrant_lock_conf = 140;
    CallbackNotifyOpConf callback_notify_conf = 141;
    ForeignInputOpConf foreign_input_conf = 142;
    ForeignOutputOpConf foreign_output_conf = 143;
    AccTickOpConf acc_tick_conf = 144;
    SwitchOutputOpConf switch_output_conf = 145;
    ReturnOpConf return_conf = 146;
    PartialTickOpConf partial_tick_conf = 147;
<<<<<<< HEAD
    AssignOpConf assign_conf = 148;
    SnapshotOpConf snapshot_conf = 149;
    LearningRateScheduleOpConf learning_rate_schedule_conf = 150;
=======
>>>>>>> 6c500602

    // domain op
    TupleIdentityOpConf tuple_identity_conf = 200;
    TransposeOpConf transpose_conf = 201;
    ReshapeOpConf reshape_conf = 202;
    BasicRnnOpConf basic_rnn_conf = 203;
    FullyConnectedOpConf fully_connected_conf = 204;
    Conv1DOpConf conv_1d_conf = 205;
    Conv2DOpConf conv_2d_conf = 206;
    Conv3DOpConf conv_3d_conf = 207;
    AveragePooling1DOpConf average_pooling_1d_conf = 208;
    MaxPooling1DOpConf max_pooling_1d_conf = 209;
    AveragePooling2DOpConf average_pooling_2d_conf = 210;
    MaxPooling2DOpConf max_pooling_2d_conf = 211;
    AveragePooling3DOpConf average_pooling_3d_conf = 212;
    MaxPooling3DOpConf max_pooling_3d_conf = 213;
    EmbeddingLookupOpConf embedding_lookup_conf = 214;
    EmbeddingLookupAccumulateOpConf embedding_lookup_accumulate_conf = 215;
    LocalResponseNormalizationOpConf local_response_normalization_conf = 216;
    NormalizationOpConf normalization_conf = 217;
    DropoutOpConf dropout_conf = 218;
    ReduceSumOpConf reduce_sum_conf = 219;
    AddOpConf add_conf = 220;
    MatmulOpConf matmul_conf = 221;
    DotOpConf dot_conf = 222;
    MultiplyOpConf multiply_conf = 223;
    MaximumOpConf maximum_conf = 224;
    SigmoidOpConf sigmoid_conf = 225;
    TanHOpConf tanh_conf = 226;
    ReluOpConf relu_conf = 227;
    SoftmaxOpConf softmax_conf = 228;
    SparseCrossEntropyLossOpConf sparse_cross_entropy_loss_conf = 229;
    HingeLossOpConf hinge_loss_conf = 230;
    SparseSoftmaxCrossEntropyLossOpConf sparse_softmax_cross_entropy_loss_conf = 231;
    AccuracyOpConf accuracy_conf = 232;
    PrintOpConf print_conf = 233;
    DefineTestBlobOpConf define_test_blob_conf = 236;
    PackOpConf pack_conf = 237;
    UnpackOpConf unpack_conf = 238;
    RepeatOpConf repeat_conf = 239;
    LogCounterOpConf log_counter_conf = 240;
    GeluOpConf gelu_conf = 241;
    GatherOpConf gather_conf = 242;
    BatchGatherOpConf batch_gather_conf = 243;
    SliceOpConf slice_conf = 252;
    BiasAddOpConf bias_add_conf = 253;
    LayerNormOpConf layer_norm_conf = 254;
    ConstantOpConf constant_conf = 255;
    DebugOpConf debug_conf = 256;
    SigmoidCrossEntropyLossOpConf sigmoid_cross_entropy_loss_conf = 257;
    OneHotOpConf one_hot_conf = 258;
    IdentityLossOpConf identity_loss_conf = 259;
    SparseCrossEntropyOpConf sparse_cross_entropy_conf= 260;
    ReduceMeanOpConf reduce_mean_conf = 261;
    TopKOpConf top_k_conf = 262;
    L2NormalizeOpConf l2_normalize_conf = 264;
    PReluOpConf prelu_conf = 265;
    ReluGradOpConf relu_grad_conf = 266;
    GeluGradOpConf gelu_grad_conf = 267;
    ReshapeLikeOpConf reshape_like_conf = 268;
    SliceGradOpConf slice_grad_conf = 269;
    ReduceSumLikeOpConf reduce_sum_like_conf = 270;
    DropoutGradOpConf dropout_grad_conf = 271;
    LayerNormGradOpConf layer_norm_grad_conf = 272;
    LayerNormParamGradOpConf layer_norm_param_grad_conf = 273;
    SparseCrossEntropyGradOpConf sparse_cross_entropy_grad_conf= 274;
    GatherGradOpConf gather_grad_conf = 275;
    BroadcastDivGradOpConf broadcast_div_grad_conf= 276;
    BroadcastLikeOpConf broadcast_like_conf = 277;
    SoftmaxGradOpConf softmax_grad_conf = 278;
    BatchGatherGradOpConf batch_gather_grad_conf = 279;
    ReduceMeanGradOpConf reduce_mean_grad_conf = 280;
    NormalizationGradOpConf normalization_grad_conf = 282;
    ConvBiasGradOpConf conv_bias_grad_conf = 283;
    ConvFilterGradOpConf conv_filter_grad_conf = 284;
    ConvDataGradOpConf conv_data_grad_conf = 285;
    EveryNthOpConf every_nth_conf = 286;
    TanHGradOpConf tanh_grad_conf = 288;
    PoolingGradOpConf pooling_grad_conf = 289;
    IdentityOpConf identity_conf = 290;
    CaseOpConf case_conf = 291;
    EsacOpConf esac_conf = 292;
    ModelInitOpConf model_init_conf = 293;
    SplitLikeOpConf split_like_conf = 294;
    SigmoidGradOpConf sigmoid_grad_conf = 295;
    AssignOpConf assign_conf = 296;
    SnapshotOpConf snapshot_conf = 297;
    LearningRateScheduleOpConf learning_rate_schedule_conf = 298;

    // math op
    BroadcastAddOpConf broadcast_add_conf = 500;
    BroadcastSubOpConf broadcast_sub_conf = 501;
    BroadcastMulOpConf broadcast_mul_conf = 502;
    BroadcastDivOpConf broadcast_div_conf = 503;
    SquareOpConf square_conf = 504;
    SqrtOpConf sqrt_conf = 505;
    RsqrtOpConf rsqrt_conf = 506;
    ScalarAddOpConf scalar_add_conf = 507;
    ScalarMulOpConf scalar_mul_conf = 508;

    // mutable input op
    AxpyOpConf axpy_conf = 752;
  }
}

message OpNameSet {
  repeated string op_name = 1;
}

message OpNameRelations {
  map<string, string> src_op_name2dst_op_name = 1;
}

message OpNameGroups {
  message OpNameGroup {
    repeated string op_name = 1;
  }
  repeated OpNameGroup op_name_group = 2;
}<|MERGE_RESOLUTION|>--- conflicted
+++ resolved
@@ -1513,12 +1513,6 @@
     SwitchOutputOpConf switch_output_conf = 145;
     ReturnOpConf return_conf = 146;
     PartialTickOpConf partial_tick_conf = 147;
-<<<<<<< HEAD
-    AssignOpConf assign_conf = 148;
-    SnapshotOpConf snapshot_conf = 149;
-    LearningRateScheduleOpConf learning_rate_schedule_conf = 150;
-=======
->>>>>>> 6c500602
 
     // domain op
     TupleIdentityOpConf tuple_identity_conf = 200;
