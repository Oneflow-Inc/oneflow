--- conflicted
+++ resolved
@@ -1756,12 +1756,9 @@
     DistributeCloneOpConf distribute_clone_conf = 157;
     DistributeAddOpConf distribute_add_conf = 158;
     DeviceTickOpConf device_tick_conf = 159;
-<<<<<<< HEAD
-    RegularizeGradientOpConf regularize_gradient_conf = 160;
-=======
     DynamicBinarySplitOpConf dynamic_binary_split_conf = 160;
     DynamicBinaryConcatOpConf dynamic_binary_concat_conf = 161;
->>>>>>> 1436b822
+    RegularizeGradientOpConf regularize_gradient_conf = 162;
     UserOpConf user_conf = 199;
     
     // domain op
@@ -1874,17 +1871,14 @@
     RsqrtOpConf rsqrt_conf = 515;
     ScalarAddOpConf scalar_add_conf = 516;
     ScalarMulOpConf scalar_mul_conf = 517;
-<<<<<<< HEAD
-    ConstantLikeOpConf constant_like_conf = 518;
-    SquareSumOpConf square_sum_conf = 519;
-    BroadcastMaximumOpConf broadcast_maximum_conf = 520;
-    BroadcastMinimumOpConf broadcast_minimum_conf = 521;
-=======
     ScalarAddByTensorOpConf scalar_add_by_tensor_conf = 518;
     ScalarMulByTensorOpConf scalar_mul_by_tensor_conf = 519;
     ScalarSubByTensorOpConf scalar_sub_by_tensor_conf = 520;
     ScalarDivByTensorOpConf scalar_div_by_tensor_conf = 521;
->>>>>>> 1436b822
+    ConstantLikeOpConf constant_like_conf = 522;
+    SquareSumOpConf square_sum_conf = 523;
+    BroadcastMaximumOpConf broadcast_maximum_conf = 524;
+    BroadcastMinimumOpConf broadcast_minimum_conf = 525;
 
     // mutable input op
     AxpyOpConf axpy_conf = 752;
