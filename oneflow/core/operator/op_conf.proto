syntax = "proto2";
package oneflow;

import "oneflow/core/common/shape.proto";
import "oneflow/core/common/data_type.proto";
import "oneflow/core/record/image.proto";
import "oneflow/core/record/record.proto";
import "oneflow/core/job/resource.proto";
import "oneflow/core/register/logical_blob_id.proto";
import "oneflow/core/data/data.proto";
import "oneflow/core/framework/user_op_conf.proto";
import "oneflow/core/job/sbp_parallel.proto";

enum ActivationType {
  kNone = 0;
  kTanH = 1;
  kSigmoid = 2;
  kRelu = 3;
}

message ConstantInitializerConf {
  optional float value = 1 [default = 0];
}

message ConstantIntInitializerConf {
  optional int64 value = 1 [default = 0];
}

message RandomUniformInitializerConf {
  optional float min = 1 [default = 0];
  optional float max = 2 [default = 1];
}

message RandomUniformIntInitializerConf {
  optional int32 min = 1 [default = 0];
  optional int32 max = 2 [default = 1];
}

message RandomNormalInitializerConf {
  optional float mean = 1 [default = 0];
  optional float std = 2 [default = 1];
}

message TruncatedNormalInitializerConf {
  optional float mean = 1 [default = 0.0];
  optional float std = 2 [default = 0.05];
}

enum VarianceNorm {
  kFanIn = 0;
  kFanOut = 1;
  kAverage = 2;
}

enum RandomDistribution {
  kRandomUniform = 0;
  kRandomNormal = 1;
  kTruncatedNormal = 2;
}

message XavierInitializerConf {
  required VarianceNorm variance_norm = 1;
  required string data_format = 2;
}

message MsraInitializerConf {
  required VarianceNorm variance_norm = 1;
  required string data_format = 2;
}

//output[D_0 ... D_(axis - 1) i D_(axis + 1) ... D_n] = start + i * stride
message RangeInitializerConf {
  optional double start = 1 [default = 0];
  optional double stride = 2 [default = 1];
  optional int64 axis = 3 [default = -1];
}

message IntRangeInitializerConf {
  optional int64 start = 1 [default = 0];
  optional int64 stride = 2 [default = 1];
  optional int64 axis = 3 [default = -1];
}

message VarianceScalingInitializerConf {
  required float scale = 1;
  required VarianceNorm variance_norm = 2;
  required RandomDistribution distribution = 3;
  required string data_format = 4;
}

message InitializerConf {
  oneof type {
    ConstantInitializerConf constant_conf = 1;
    ConstantIntInitializerConf constant_int_conf = 2;
    RandomUniformInitializerConf random_uniform_conf = 3;
    RandomUniformIntInitializerConf random_uniform_int_conf = 4;
    RandomNormalInitializerConf random_normal_conf = 5;
    TruncatedNormalInitializerConf truncated_normal_conf = 6;
    XavierInitializerConf xavier_conf = 7;
    MsraInitializerConf msra_conf = 8;
    RangeInitializerConf range_conf = 9;
    IntRangeInitializerConf int_range_conf = 10;
    VarianceScalingInitializerConf variance_scaling_conf = 11;
  }
}

message Conv1DOpConf {
  required string in = 1;
  required string out = 2;
  required int32 filters = 3;
  optional string padding = 4 [default = "valid"];
  required string data_format = 5;
  repeated int32 kernel_size = 6;
  repeated int32 strides = 7;
  repeated int32 dilation_rate = 8;
  optional bool use_bias = 10 [default = true];
  required string weight = 13;
  optional string bias = 14;
}

message Conv2DOpConf {
  required string in = 1;
  required string out = 2;
  required int32 filters = 3;
  optional string padding = 4 [default = "valid"];
  required string data_format = 5;
  repeated int32 kernel_size = 6;
  repeated int32 strides = 7;
  repeated int32 dilation_rate = 8;
  optional bool use_bias = 10 [default = true];
  required string weight = 13;
  optional string bias = 14;
}

message Conv3DOpConf {
  required string in = 1;
  required string out = 2;
  required int32 filters = 3;
  optional string padding = 4 [default = "valid"];
  required string data_format = 5;
  repeated int32 kernel_size = 6;
  repeated int32 strides = 7;
  repeated int32 dilation_rate = 8;
  optional bool use_bias = 10 [default = true];
  required string weight = 13;
  optional string bias = 14;
}

message ConvConf {
  required int32 num_spatial_dims = 1;
  required string padding = 2;
  required string data_format = 3;
  repeated int32 kernel_size = 4;
  repeated int32 strides = 5;
  repeated int32 dilation_rate = 6;
}

message ConvDataGradOpConf {
  required string dy = 1;
  required string filter = 2;
  required string x_like = 3;
  required string dx = 4;
  required ConvConf conv_conf = 5;
}

message ConvFilterGradOpConf {
  required string dy = 1;
  required string x = 2;
  required string filter_diff = 3;
  required ConvConf conv_conf = 4;
}

message ConvBiasGradOpConf {
  required string dy = 1;
  required string bias_diff = 2;
  required string data_format = 3;
  required int64 num_spatial_dims = 4;
}

message AveragePooling1DOpConf {
  required string in = 1;
  required string out = 2;

  optional string padding = 3 [default = "valid"];
  required string data_format = 4;
  repeated int32 pool_size = 5;
  repeated int32 strides = 6;
}

message MaxPooling1DOpConf {
  required string in = 1;
  required string out = 2;

  optional string padding = 3 [default = "valid"];
  required string data_format = 4;
  repeated int32 pool_size = 5;
  repeated int32 strides = 6;
}

message AveragePooling2DOpConf {
  required string in = 1;
  required string out = 2;

  optional string padding = 3 [default = "valid"];
  required string data_format = 4;
  repeated int32 pool_size = 5;
  repeated int32 strides = 6;
}

message MaxPooling2DOpConf {
  required string in = 1;
  required string out = 2;

  optional string padding = 3 [default = "valid"];
  required string data_format = 4;
  repeated int32 pool_size = 5;
  repeated int32 strides = 6;
}

message AveragePooling3DOpConf {
  required string in = 1;
  required string out = 2;

  optional string padding = 3 [default = "valid"];
  required string data_format = 4;
  repeated int32 pool_size = 5;
  repeated int32 strides = 6;
}

message MaxPooling3DOpConf {
  required string in = 1;
  required string out = 2;

  optional string padding = 3 [default = "valid"];
  required string data_format = 4;
  repeated int32 pool_size = 5;
  repeated int32 strides = 6;
}

message PoolingConf {
  required int32 num_spatial_dims = 1;
  // "avg" or "max"
  required string pool_mode = 2;
  required string data_format = 3;
  repeated int32 pool_size = 4;
  repeated int32 strides = 5;
  optional string padding = 6 [default = "valid"];
}

message PoolingGradOpConf {
  // input
  required string x = 1;
  required string y = 2;
  required string dy = 3;
  // output
  required string dx = 4;
  required PoolingConf pooling_conf = 5;
}

message ReluOpConf {
  required string in = 1;
  required string out = 2;
}

message ReluGradOpConf {
  required string y = 1;
  required string dy = 2;
  required string dx = 3;
}

message PReluOpConf {
  required string in = 1;
  required string out = 2;
  required string data_format = 3;
  optional bool channel_shared = 4 [default = false];
  optional float alpha_init = 5 [default = 0.25];
  required string alpha = 6;
}

message PReluDataGradOpConf {
  required string dy = 1;
  required string x = 2;
  required string alpha = 3;
  required string dx = 4;
  required string data_format = 5;
  required bool channel_shared = 6;
}

message PReluAlphaGradOpConf {
  required string dy = 1;
  required string x = 2;
  required string alpha_grad = 3;
  required string data_format = 4;
  required bool channel_shared = 5;
}

message SigmoidOpConf {
  required string in = 1;
  required string out = 2;
}

message SigmoidGradOpConf {
  required string y = 1;
  required string dy = 2;
  required string dx = 3;
}

message TanHOpConf {
  required string in = 1;
  required string out = 2;
}

message TanHGradOpConf {
  required string y = 1;
  required string dy = 2;
  required string dx = 3;
}

message SoftmaxOpConf {
  required string in = 1;
  required string out = 2;
  optional int32 axis = 3 [default = -1];
  optional string transpose_in = 4 [default = "transpose_in"];
  optional string transpose_out = 5 [default = "transpose_out"];
}

message SoftmaxGradOpConf {
  required string y = 1;
  required string dy = 2;
  required string dx = 3;
  optional string transpose_x = 4;
  optional string transpose_y = 5;
  optional int32 axis = 6 [default = -1];
}

enum ScalarReductionType {
  kSumOverOne = 0;
  kSumOverWeight = 1;
  kSumOverN = 2;
  kSumOverNonZeroWeight = 3;
}

message SparseCrossEntropyOpConf {
  required string prediction = 1;
  required string label = 2;
  required string out = 3;
}

message SparseCrossEntropyGradOpConf {
  required string prediction = 1;
  required string label = 2;
  required string dy = 3;
  required string prediction_diff = 4;
}

message SparseSoftmaxCrossEntropyLossOpConf {
  required string prediction = 1;
  required string label = 2;
  required string loss = 3;
  optional ScalarReductionType reduction = 4 [default = kSumOverN];
  optional float weight_scalar = 5 [default = 1.0];
  optional string weight = 6;
}

message SparseCrossEntropyLossOpConf {
  required string prediction = 1;
  required string label = 2;
  required string loss = 3;
  optional ScalarReductionType reduction = 4 [default = kSumOverN];
  optional float weight_scalar = 5 [default = 1.0];
  optional string weight = 6;
}

message SigmoidCrossEntropyOpConf {
  required string prediction = 1;
  required string label = 2;
  required string loss = 3;
  required DataType label_type = 4;
}

message SigmoidCrossEntropyGradOpConf {
  required string prediction = 1;
  required string label = 2;
  required string prediction_diff = 3;
  required string loss_diff = 4;
  required DataType label_type = 5;
}

message IdentityLossOpConf {
  required string prediction = 1;
  required string loss = 2;
  optional ScalarReductionType reduction = 3 [default = kSumOverN];
  optional float weight_scalar = 4 [default = 1.0];
  optional string weight = 5;
}

message DistributeConcatOpConf {
  repeated string in = 1;
  required string out = 2;
  required int32 axis = 3;
}

message DistributeSplitOpConf {
  required string in = 1;
  repeated string out = 2;
  required int32 axis = 3;
}

message DistributeCloneOpConf {
  required string in = 1;
  repeated string out = 2;
}

message DistributeAddOpConf {
  repeated string in = 1;
  required string out = 2;
}

message ConcatOpConf {
  repeated string in = 1;
  required string out = 2;
  required int32 axis = 3;
}

message SplitLikeOpConf {
  required string in = 1;
  repeated string like = 2;
  repeated string out = 3;
  required int32 axis = 4;
}

message CopyCommNetOpConf {
}

message CopyHdOpConf {
  enum Type {
    H2D = 0;
    D2H = 1;
  }
  required Type type = 1;
  optional LogicalBlobId lbi = 2;
}

message BoxConcatConf {
  required int32 axis = 1;
}

message BoxAddConf {
}

message BoxSplitConf {
  required int32 axis = 1;
  repeated int32 part_num = 2;
}

message BoxCloneConf {
}

message BoxingOpConf {
  required LogicalBlobId lbi = 1;
  required int32 in_num = 2;
  required int32 out_num = 3;

  oneof in_box {
    BoxConcatConf concat_box = 4;
    BoxAddConf add_box = 5;
  }
  oneof out_box {
    BoxSplitConf split_box = 6;
    BoxCloneConf clone_box = 7;
  }
}

message NaiveModelUpdateConf {
}

message MomentumModelUpdateConf {
  optional float beta = 1 [default = 0.9];
}

message RMSPropModelUpdateConf {
  optional float decay_rate = 1 [default = 0.99];
  optional float epsilon = 2 [default = 1e-8];
}

message LARSModelUpdateConf {
  optional float momentum_beta = 1 [default = 0.9];
  optional float epsilon = 2 [default = 1e-9];
  optional float lars_coefficient = 3 [default = 0.0001];
}

message AdamModelUpdateConf {
  optional float beta1 = 1 [default = 0.9];
  optional float beta2 = 2 [default = 0.999];
  optional float epsilon = 3 [default = 1e-8];
  optional bool do_bias_correction = 4 [default = false];
}

message LazyAdamModelUpdateConf {
  optional float beta1 = 1 [default = 0.9];
  optional float beta2 = 2 [default = 0.999];
  optional float epsilon = 3 [default = 1e-8];
}

message ExponentialDecayConf {
  required int64 decay_batches = 1;
  required double decay_rate = 2;
  optional bool staircase = 3 [default = false];
}

message InverseTimeDecayConf {
  required int64 decay_batches = 1;
  required double decay_rate = 2;
  optional bool staircase = 3 [default = false];
}

message NaturalExpDecayConf {
  required int64 decay_batches = 1;
  required double decay_rate = 2;
  optional bool staircase = 3 [default = false];
}

message PiecewiseConstantConf {
  repeated int64 boundaries = 1;
  repeated double values = 2;
}

message PolynomialDecayConf {
  required int64 decay_batches = 1;
  optional double end_learning_rate = 2 [default = 0.0001];
  optional double power = 3 [default = 1.0];
  optional bool cycle = 4 [default = false];
}

message CosineDecayConf {
  required int64 decay_batches = 1;
  optional double alpha = 2 [default = 0.0];
}

message LinearCosineDecayConf {
  required int64 decay_batches = 1;
  optional double num_periods = 2 [default = 0.5];
  optional double alpha = 3 [default = 0.0];
  optional double beta = 4 [default = 0.001];
}

message PiecewiseScalingConf {
  repeated int64 boundaries = 1;
  repeated double scales = 2;
}

message LearningRateDecayConf {
  oneof type {
    ExponentialDecayConf exponential_conf = 2000;
    InverseTimeDecayConf inverse_time_conf = 2001;
    NaturalExpDecayConf natural_exp_conf = 2002;
    PiecewiseConstantConf piecewise_constant_conf = 2003;
    PolynomialDecayConf polynomial_conf = 2004;
    CosineDecayConf cosine_conf = 2005;
    LinearCosineDecayConf linear_cosine_conf = 2006;
    PiecewiseScalingConf piecewise_scaling_conf = 2007;
  }
}

message ConstantWarmupConf {
  required int64 warmup_batches = 1;
  required double multiplier = 2;
}

message LinearWarmupConf {
  required int64 warmup_batches = 1;
  required double start_multiplier = 2;
}

message WarmupConf {
  oneof type {
    ConstantWarmupConf constant_conf = 3000;
    LinearWarmupConf linear_conf = 3001;
  }
}

message ClipByGlobalNormConf {
  required float clip_norm = 1;
  optional float global_norm = 2;
}

message ClipConf {
  oneof type {
    ClipByGlobalNormConf clip_by_global_norm = 1;
  }
}

message NormalModelUpdateOpUserConf {
  optional LearningRateDecayConf learning_rate_decay = 1;
  optional WarmupConf warmup_conf = 2;
  optional ClipConf clip_conf = 3;
  oneof normal_mdupdt {
    NaiveModelUpdateConf naive_conf = 1000;
    MomentumModelUpdateConf momentum_conf = 1001;
    RMSPropModelUpdateConf rmsprop_conf = 1002;
    LARSModelUpdateConf lars_conf = 1003;
    AdamModelUpdateConf adam_conf = 1004;
    LazyAdamModelUpdateConf lazy_adam_conf = 1005;
  }
}

message NormalModelUpdateOpConf {
  required NormalModelUpdateOpUserConf user_conf = 1;
  required string model_diff = 2;
  required string total_instance_num_diff = 3;
  required string model = 4;
  required string train_step = 5;
  required string learning_rate = 6;
  required float l1 = 7;
  required float l2 = 8;
}

message NaiveModelUpdateOpConf {
  required NormalModelUpdateOpUserConf user_conf = 1;
  required string model_diff = 2;
  required string total_instance_num_diff = 3;
  required string model = 4;
  required string train_step = 5;
  required string learning_rate = 6;
  required float l1 = 7;
  required float l2 = 8;
}

message MomentumModelUpdateOpConf {
  required NormalModelUpdateOpUserConf user_conf = 1;
  required string momentum = 2;
  required string model_diff = 3;
  required string total_instance_num_diff = 4;
  required string model = 5;
  required string train_step = 6;
  required string learning_rate = 7;
  required float l1 = 8;
  required float l2 = 9;
}

message RMSPropModelUpdateOpConf {
  required NormalModelUpdateOpUserConf user_conf = 1;
  required string model_diff = 2;
  required string total_instance_num_diff = 3;
  required string model = 4;
  required string train_step = 5;
  required string learning_rate = 6;
  required float l1 = 7;
  required float l2 = 8;
}

message LARSModelUpdateOpConf {
  required NormalModelUpdateOpUserConf user_conf = 1;
  required string momentum = 2;
  required string model_diff = 3;
  required string total_instance_num_diff = 4;
  required string model = 5;
  required string train_step = 6;
  required string learning_rate = 7;
  required float l1 = 8;
  required float l2 = 9;
}

message AdamModelUpdateOpConf {
  required NormalModelUpdateOpUserConf user_conf = 1;
  required string m = 2;
  required string v = 3;
  optional string beta1_t = 4;
  optional string beta2_t = 5;
  required string model_diff = 6;
  required string total_instance_num_diff = 7;
  required string model = 8;
  required string train_step = 9;
  required string learning_rate = 10;
  required float l1 = 11;
  required float l2 = 12;
}

message LazyAdamModelUpdateOpConf {
  required NormalModelUpdateOpUserConf user_conf = 1;
  required string m = 2;
  required string v = 3;
  optional string beta1_t = 4;
  optional string beta2_t = 5;
  required string model_diff = 6;
  required string total_instance_num_diff = 7;
  required string model = 8;
  required string train_step = 9;
  required string learning_rate = 10;
  required float l1 = 11;
  required float l2 = 12;
}

message AccumulateOpConf {
}

message PrintRecordConf {
  required string lbn = 1;
  optional string name = 2;
  required EncodeConf encode_case = 3;
}

message PrintOpConf {
  repeated PrintRecordConf in = 1;
  required string print_dir = 2;
  optional string part_name_prefix = 3 [default = "part-"];
  optional int32 part_name_suffix_length = 4 [default = -1];
}

message GeluOpConf {
  required string in = 1;
  required string out = 2;
}

message GeluGradOpConf {
  required string x = 1;
  required string dy = 2;
  required string dx = 3;
}

message ReduceSumOpConf {
  oneof in_conf {
    string in = 1; // For User
    LogicalBlobId in_sys = 2; // For System
  }
  required string out = 3;
  repeated int32 axis = 4;
  optional bool keep_dims = 5 [default = false];
}

message ReduceSumLikeOpConf {
  required string x = 1;
  required string like = 2;
  required string y = 3;
  repeated int32 axis = 4;
  optional string temp_storage = 5 [default = "temp_storage"];
}

message ReduceMeanOpConf {
  required string in = 1;
  required string out = 2;
  repeated int32 axis = 3;
  optional bool keep_dims = 4 [default = false];
}

message ReduceMeanGradOpConf {
  required string dy = 1;
  required string x = 2; // like
  required string dx = 3;
  repeated int32 reduced_axis = 4;
  optional string temp_storage = 5 [default = "temp_storage"];
}

message ReshapeOpConf {
  required string in = 1;
  required string out = 2;
  required ShapeProto shape = 3;
}

message ReshapeLikeOpConf {
  required string x = 1;
  required string y = 2;
  required string like = 3;
}

message AddOpConf {
  repeated string in = 1;
  required string out = 2;
}

message MaximumOpConf {
  repeated string in = 1;
  required string out = 2;
}

message CastOpConf {
  required string in = 1;
  required string out = 2;
  required DataType data_type = 3;
}

message InterfaceBlobConf {
  required ShapeProto shape = 1;
  required DataType data_type = 2;
  optional OptInt64 split_axis = 3;
  required OptInt64 batch_axis = 4;
  optional bool is_dynamic = 5;
  optional bool is_tensor_list = 6 [default = false];
}

message InputOpConf {
  optional string tick = 1;
  required string out = 2;
  required InterfaceBlobConf blob_conf = 3;
}

message ForeignInputOpConf {
  optional string tick = 1;
  required string out = 2;
  required InterfaceBlobConf blob_conf = 3;
  required string ofblob_buffer_name = 4;
}

message ReturnOpConf {
  required string in = 1;
  required string out = 2;
}

message OutputOpConf {
  required string in = 1;
  required string out = 2;
  required InterfaceBlobConf blob_conf = 3;
}

message ForeignOutputOpConf {
  required string in = 1;
  required string ofblob_buffer_name = 3;
}

message ForeignWatchOpConf {
  required string in = 1;
  required string handler_uuid = 2;
}

message InitializeWithSnapshotConf {
  required string path = 1;
  optional string key = 2;
}

message VariableOpConf {
  optional string tick = 1;
  required string out = 2;
  required ShapeProto shape = 3;
  optional DataType data_type = 4;
  oneof initialize {
    InitializerConf initializer = 5;
    InitializeWithSnapshotConf initialize_with_snapshot = 6;
  }
  optional string model_name = 7 [default = "weight"];
  required OptInt64 split_axis = 8;
  optional int64 random_seed = 9;
}

message LocalResponseNormalizationOpConf {
  required string in = 1;
  required string out = 2;
  required string data_format = 3;
  optional int32 depth_radius = 4 [default = 5];
  optional double bias = 5 [default = 1];
  optional double alpha = 6 [default = 1];
  optional double beta = 7 [default = 0.5];
}

message EncodeConf {
  oneof encode {
    EncodeRaw raw = 1;
    EncodeJpeg jpeg = 2;
    EncodeBytesList bytes_list = 3;
  }
}

message EncodeBytesList {
}

message EncodeRaw {
  optional bool dim1_varying_length = 1 [default = false];
  optional bool auto_zero_padding = 2 [default = false];
}

message EncodeJpeg {
  repeated ImagePreprocess preprocess = 1;
}

message SubtractPreprocessConf {
  required float value = 1;
}

message NormByChannelPreprocessConf {
  repeated float mean_value = 1;
  repeated float std_value = 2;
  required string data_format = 3;
}

message ScalePreprocessConf {
  required float value = 1;
}

message PreprocessConf {
  oneof type {
    SubtractPreprocessConf subtract_conf = 1;
    NormByChannelPreprocessConf norm_by_channel_conf = 2;
    ScalePreprocessConf scale_conf = 3;
  }
}

message RandomShuffleConf {
  optional int32 buffer_size = 1 [default = 1024];
}

message RecordLoadOpConf {
  optional string tick  = 1;
  required string out = 2;
  required string data_dir = 3;
  required int32 data_part_num = 4;
  optional string part_name_prefix = 5 [default = "part-"];
  optional int32 part_name_suffix_length = 6 [default = -1];
  optional RandomShuffleConf random_shuffle_conf = 7;
  required int64 batch_size = 8;
}

message BlobConf {
  required string name = 1;
  required ShapeProto shape = 2;
  required DataType data_type = 3;
  optional int32 max_sequence_size = 4 [default = 1];
  required EncodeConf encode_case = 5;
  repeated PreprocessConf preprocess = 6;
  optional int32 tensor_list_variable_axis = 7 [default = -1];
  optional DataSourceCase data_source = 8;
  optional bool is_dynamic = 9 [default = false];
}

message DataLoadOpConf {
  required int64 batch_size = 1;
  optional string tick = 2;
  required DatasetProto dataset = 3;
  repeated BlobConf blobs = 4;
  repeated DataTransformProto transforms = 5;
  optional int32 batch_cache_size = 6 [default = 3];
}

message DecodeOFRecordOpConf {
  required string data_dir = 1;
  required int32 data_part_num = 2; // piece_size % data_part_num = 0
  optional string part_name_prefix = 3 [default = "part-"];
  optional int32 part_name_suffix_length = 4 [default = -1];
  optional string in = 5;
  repeated BlobConf blob = 6;
  optional RandomShuffleConf random_shuffle_conf = 7;
  required int64 batch_size = 8;
}

message DecodeRandomOpConf {
  optional string tick = 1;
  required string out = 2;
  required ShapeProto shape = 3;
  required DataType data_type = 4;
  required InitializerConf data_initializer = 5;
  required int64 batch_size = 8;
}

message NormalizationOpConf {
  required string in = 1;
  required string out = 2;
  optional int32 axis = 3 [default = -1]; // NCHW = 1, NHWC = 3, TODO: axis list
  optional float momentum = 4 [default = 0.99];
  optional float epsilon = 5 [default = 0.001];
  optional bool center = 6 [default = true];
  optional bool scale = 7 [default = true];
  optional float beta_init = 8 [default = 0.0];
  optional float gamma_init = 9 [default = 1.0];
  optional float mean_init = 10 [default = 0.0];
  optional float variance_init = 11 [default = 1.0];
  required string moving_mean = 14;
  required string moving_variance = 15;
  optional string beta = 16;
  optional string gamma = 17;
  optional string mean = 18 [default = "mean"];
  optional string inv_variance = 19 [default = "inv_variance"];
  optional bool is_training = 20 [default = true];
}

message NormalizationGradOpConf {
  //in
  required string dy = 1;
  required string x = 2;
  optional string mean = 3;
  optional string inv_variance = 4;
  optional string gamma = 5;
  //out
  optional string dx = 6 [default = "dx"];
  optional string beta_diff = 7 [default = "beta_diff"];
  optional string gamma_diff = 8 [default = "gamma_diff"];

  required int32 axis = 9;
  required float epsilon = 10;
}

message RandomMaskLikeOpConf {
  required string like = 1;
  required string out = 2;
  required double rate = 3;
  optional ShapeProto noise_shape = 4;
  optional int64 seed = 5;
}

message DropoutOpConf {
  required string mask = 1;
  required string in = 2;
  required string out = 3;
  required float scale = 4;
}

message DropoutGradOpConf {
  required string mask = 1;
  required string dy = 2;
  required string dx = 3;
  required float scale = 4;
}

message TransposeOpConf {
  required string in = 1;
  required string out = 2;
  repeated int32 perm = 3;
}

message ReduceConcatOpConf {
  repeated string in = 1;
  required string out = 2;
  repeated int64 data_offset = 3;
  required int64 out_size = 4;
}

message NcclAllReduceOpConf {
  optional string in = 1;
  optional string out = 2;
}

message NcclReduceScatterOpConf {
}

message NcclAllGatherOpConf {
}

message NcclTupleBroadcastOpConf {
  optional string tick = 1;
  repeated string in = 2;
  repeated string out = 3;
  repeated int64 root = 4;
  repeated DataType data_type = 5;
  repeated ShapeProto shape = 6;
  optional int64 nccl_order_hint = 7 [default = 0];
}

message NcclTupleReduceOpConf {
  repeated string in = 1;
  repeated string out = 2;
  repeated int64 root = 3;
  optional int64 nccl_order_hint = 4 [default = 0];
}

message ReduceSplitOpConf {
  required string in = 1;
  repeated string out = 2;
  repeated ShapeProto out_shape = 3;
  repeated int64 data_offset = 4;
  optional int32 order_in_graph = 5;
}

message ReduceScatterOpConf {
  optional int32 out_num = 1 [default = 0];
}

message ReduceAddOpConf {
  optional int32 in_num = 1 [default = 0];
}

message ReduceGatherOpConf {
  optional int32 in_num = 1 [default = 0];
}

message AccuracyOpConf {
  required string prediction = 1;
  required string label = 2;
  optional int32 top_k = 3 [default = 1];
  required string accuracy = 4;
  optional string weight = 5;
}

message MatmulOpConf {
  // input lbn
  required string a = 1;
  required string b = 2;
  // output bn
  required string out = 5;
  optional bool transpose_a = 6 [default = false];
  optional bool transpose_b = 7 [default = false];
}

message DotOpConf {
  required string in = 1;
  required string weight = 2;
  optional string bias = 3;
  required string out = 4;
}

message MultiplyOpConf {
  required string in_0 = 1;
  required string in_1 = 2;
  required string out = 4;
}

enum Norm {
  L1 = 1;
  L2 = 2;
}

message HingeLossOpConf {
  required string prediction = 1;
  required string label = 2;
  required string loss = 3;
  optional ScalarReductionType reduction = 4 [default = kSumOverN];
  optional float weight_scalar = 5 [default = 1.0];
  optional string weight = 6;
  optional Norm norm = 7[default = L1];
}

message PackOpConf {
  required string in = 1;
  required string out = 2;
  required int32 pack_num = 3;
}

message UnpackOpConf {
  required string in = 1;
  required string out = 2;
  required int32 unpack_num = 3;
}

message RepeatOpConf {
  required string in = 1;
  required string out = 2;
  required int32 repeat_num = 3;
}

message GatherOpConf {
  required string in = 1;
  required string indices = 2;
  required string out = 3;
  optional int64 axis = 4 [default = 0];
}

message GatherMs0OpConf {
  required string in = 1;
  required string indices = 2;
  required string out = 3;
}

message UnsortedSegmentSumOpConf {
  required string data = 1;
  required string segment_ids = 2;
  required string out = 3;
  required int64 axis = 4;
  required int64 num_segments = 5;
}

message GatherMs0GradOpConf {
  required string out_diff = 1;
  required string indices = 2;
  required string in_diff = 3;
  required int64 gather_dim_size = 4;
}

message BatchGatherOpConf {
  required string in = 1;
  required string indices = 2;
  required string out = 3;
}

message SqrtOpConf {
  required string in = 1;
  required string out = 2;
}

message RsqrtOpConf {
  required string in = 1;
  required string out = 2;
}

message SquareOpConf {
  required string in = 1;
  required string out = 2;
}

message BroadcastAddOpConf {
  required string a = 1;
  required string b = 2;
  required string out = 3;
  optional bool is_const = 4 [default = false];
}

message BroadcastSubOpConf {
  required string a = 1;
  required string b = 2;
  required string out = 3;
  optional bool is_const = 4 [default = false];
}

message BroadcastMulOpConf {
  required string a = 1;
  required string b = 2;
  required string out = 3;
  optional bool is_const = 4 [default = false];
}

message BroadcastDivOpConf {
  required string a = 1;
  required string b = 2;
  required string out = 3;
  optional bool is_const = 4 [default = false];
}

message BroadcastEqualOpConf {
  required string a = 1;
  required string b = 2;
  required string out = 3;
  optional bool is_const = 4 [default = false];
}

message BroadcastNotEqualOpConf {
  required string a = 1;
  required string b = 2;
  required string out = 3;
  optional bool is_const = 4 [default = false];
}

message BroadcastLessThanOpConf {
  required string a = 1;
  required string b = 2;
  required string out = 3;
  optional bool is_const = 4 [default = false];
}

message BroadcastLessEqualOpConf {
  required string a = 1;
  required string b = 2;
  required string out = 3;
  optional bool is_const = 4 [default = false];
}

message BroadcastGreaterThanOpConf {
  required string a = 1;
  required string b = 2;
  required string out = 3;
  optional bool is_const = 4 [default = false];
}

message BroadcastGreaterEqualOpConf {
  required string a = 1;
  required string b = 2;
  required string out = 3;
  optional bool is_const = 4 [default = false];
}

message BroadcastLogicalAndOpConf {
  required string a = 1;
  required string b = 2;
  required string out = 3;
  optional bool is_const = 4 [default = false];
}

message BroadcastFloorModOpConf {
  required string a = 1;
  required string b = 2;
  required string out = 3;
  optional bool is_const = 4 [default = false];
}

message BroadcastLikeOpConf {
  required string x = 1;
  required string like = 2;
  required string y = 3;
  repeated int32 reduced_axis = 4;
}

message BroadcastDivGradOpConf {
  //  input
  required string b = 1; // denominator in fw
  required string y = 2;
  required string dy = 3;
  //  output
  required string db = 4;
  optional string temp_storage = 5 [default = "temp_storage"];
}

message BroadcastEqualOpConf {
  required string a = 1;
  required string b = 2;
  required string out = 3;
  optional bool is_const = 4 [default = false];
}

message BroadcastNotEqualOpConf {
  required string a = 1;
  required string b = 2;
  required string out = 3;
  optional bool is_const = 4 [default = false];
}

message BroadcastLessThanOpConf {
  required string a = 1;
  required string b = 2;
  required string out = 3;
  optional bool is_const = 4 [default = false];
}

message BroadcastLessEqualOpConf {
  required string a = 1;
  required string b = 2;
  required string out = 3;
  optional bool is_const = 4 [default = false];
}

message BroadcastGreaterThanOpConf {
  required string a = 1;
  required string b = 2;
  required string out = 3;
  optional bool is_const = 4 [default = false];
}

message BroadcastGreaterEqualOpConf {
  required string a = 1;
  required string b = 2;
  required string out = 3;
  optional bool is_const = 4 [default = false];
}

message BroadcastLogicalAndOpConf {
  required string a = 1;
  required string b = 2;
  required string out = 3;
  optional bool is_const = 4 [default = false];
}

message BroadcastMinOpConf {
  required string a = 1;
  required string b = 2;
  required string out = 3;
  optional bool is_const = 4 [default = false];
}

message BroadcastMaxOpConf {
  required string a = 1;
  required string b = 2;
  required string out = 3;
  optional bool is_const = 4 [default = false];
}

message BiasAddOpConf {
  // inputs
  required string a = 1;
  required string b = 2;
  // output
  required string out = 3;
  // conf
  required int32 axis = 4;
}

message DimSliceConf {
  optional int32 start = 1 [default = 0];
  optional int32 end = 2 [default = 0];
  optional int32 stride = 3 [default = 1];
}

message SliceOpConf {
  required string in = 1;
  required string out = 2;
  repeated DimSliceConf dim_slice_conf = 3;
}

message SliceV2OpConf {
  required string in = 1;
  required string out = 2;
  repeated DimSliceConf dim_slice_conf = 3;
}

message SliceGradOpConf {
  required string dy = 1;
  required string dx = 2;
  required string like = 3;
  repeated DimSliceConf dim_slice_conf = 4;
}

message LayerNormOpConf {
  // in
  required string in = 1;
  optional string beta = 2;
  optional string gamma = 3;

  // out
  required string out = 4;
  optional string normalized = 5 [default = "normalized"];
  optional string mean = 6 [default = "mean"];
  optional string inv_variance = 7 [default = "inv_variance"];

  optional bool center = 8 [default = true];
  optional bool scale = 9 [default = true];
  optional int64 begin_norm_axis = 11 [default = 1];
  optional int64 begin_params_axis = 12 [default = -1];
  optional double epsilon = 13 [default = 1e-5];
}

message LayerNormGradOpConf {
  // in
  required string dy = 1;
  required string x = 2;
  optional string mean = 3;
  optional string inv_variance = 4;
  // out
  required string dx = 5;

  required int64 begin_norm_axis = 6;
  required double epsilon = 7;
}

message LayerNormParamGradOpConf {
  // in
  required string dy = 1;
  optional string normalized = 2;
  optional string gamma = 3;
  // out
  optional string normalized_diff = 4;
  optional string beta_diff = 5;
  optional string gamma_diff = 6;

  required int64 begin_params_axis = 7;
}

message ConstantOpConf {
  optional string tick = 1;
  required string out = 2;
  optional ShapeProto shape = 3;
  optional DataType data_type = 4;
  optional InitializerConf initializer = 5;
}

message OneHotOpConf {
  required string indices = 1;
  required string out = 2;
  required int64 depth = 3;
  optional DataType data_type = 4;
}

message ScalarAddOpConf {
  required string in = 1;
  required string out = 2;
  oneof scalar_operand {
    int64 int_operand = 3;
    double float_operand = 4;
  }
}

message ScalarMulOpConf {
  required string in = 1;
  required string out = 2;
  oneof scalar_operand {
    int64 int_operand = 3;
    double float_operand = 4;
  }
}

message ReduceIdentityOpConf {
  optional string in = 1;
  optional string out = 2;
  optional int32 order_in_graph = 3;
}

message TickOpConf {
  repeated string tick = 1;
  required string out = 2;
}

message DeviceTickOpConf {
  repeated string tick = 1;
  required string out = 2;
}

message WaitAndSendIdsOpConf {
  required string out = 1;
  required string wait_buffer_name = 2;
  repeated Int64List id_list = 3;
  required DataType data_type = 4 [default = kInt32];
}

message CallbackNotifyOpConf {
  required string in = 1;
  repeated string callback_buffer_name = 2;
}

message ReentrantLockOpConf {
  required string start = 1;
  optional string end = 2;
  required string out = 3;
  repeated Int64List lock_id2intersecting_lock_ids = 4;
}

message SourceTickOpConf {
  required string out = 1;
}

message SinkTickOpConf {
  repeated string tick = 1;
  required string out = 2;
}

message TupleIdentityOpConf {
  repeated string in = 1;
  repeated string out = 2;
}

message TopKOpConf {
  required string in = 1;
  required string out = 2;
  optional int32 k = 3 [default = 1];
  optional bool sorted = 4 [default = true];
}

message L2NormalizeOpConf {
  required string in = 1;
  required string out = 2;
  required int32 axis = 3 [default = -1];
  optional float epsilon = 4 [default = 1e-12];
}

message KeepHeaderOnlyOpConf {
  repeated string in = 1;
  repeated string out = 2;
}

message AxpyOpConf {
  required string x = 1;
  required string y = 2;
  required double alpha = 3;
}

message TotalLossInstanceNumOpConf {
  repeated string in = 1;
  required string out = 2;
}

message UnsortedBatchSegmentSumOpConf {
  required string data = 1;
  required string segment_ids = 2;
  required string out = 3;
  required int64 num_segments = 4;
}

message ShapeElemCntAxisConf {
  repeated int32 axis = 1;
}

message ShapeElemCntRangeAxisConf {
  // closed interval: [begin_axis, end_axis]
  optional int32 begin_axis = 1 [default = 0];
  optional int32 end_axis = 2 [default = -1];
}

message ShapeElemCntOpConf {
  required string x = 1;
  required string y = 2;
  optional DataType data_type = 3 [default = kInt32];
  oneof axis_conf {
    ShapeElemCntAxisConf exclude_axis_conf = 4;
    ShapeElemCntAxisConf include_axis_conf = 5;
    ShapeElemCntRangeAxisConf range_axis_conf = 6;
  }
}

message AccOpConf {
  // in
  required string one = 1;
  // out
  required string acc = 2;
  optional int32 max_acc_num = 3 [default = 1];   
}

message AccTickOpConf {
  // in
  required string one = 1;
  // out
  required string acc = 2;
  optional int32 max_acc_num = 3 [default = 1];   
}

message ModelInitOpConf {
  required string tick = 1;
  repeated string out = 2;
  repeated string variable_op_name = 3;
  repeated VariableOpConf original_variable_conf = 4;
}

message ModelLoadOpConf {
  required string path = 1;
  repeated string out = 2;
  repeated string variable_op_name = 3;
  repeated VariableOpConf original_variable_conf = 4;
}

message AllReduceFacadeOpConf {
  required string in = 1;
  required string out = 2;
}

message IdentityOpConf {
  required string in = 1;
  required string out = 2;
}

message SleepOpConf {
  required string in = 1;
  required string out = 2;
  required int64 seconds = 3;
}

message CaseOpConf {
  required string in = 1;
  repeated string out = 2;
}

message EsacOpConf {
  repeated string in = 1;
  required string out = 2;
  optional DataType data_type = 3 [default=kInt32];
}

message PartialTickOpConf {
  required string tick = 1;
  required string out = 2;
}

message AssignOpConf {
  required string ref = 1;
  required string value = 2;
}

message ModelSaveOpConf {
  required string path = 1;
  repeated string in = 2;
  repeated string key = 3;
}

message LearningRateScheduleOpConf {
  required string train_step = 1;
  required string out = 2;
  required float learning_rate = 3;
  optional LearningRateDecayConf learning_rate_decay = 4;
  optional WarmupConf warmup_conf = 5;
}

message DeconvOpConf {
    required string x = 1;
    required string y = 2;
    required string filter = 3;
    required int32 filters = 4;
    required ConvConf conv_conf = 5;
    optional bool use_bias = 6 [default = true];
    optional InitializerConf weight_initializer = 7;
    optional InitializerConf bias_initializer = 8;
}

message RoiAlignArgs {
  required int32 pooled_h = 4;
  required int32 pooled_w = 5;
  optional float spatial_scale = 6 [default = 0.0625]; // 1/16
  optional int32 sampling_ratio = 7 [default = 2]; // adaptive if negative
  optional string data_format = 8 [default = "channels_first"];
}

message RoiAlignOpConf {
  required string x = 1;
  required string rois = 2;
  required string y = 3;
  required RoiAlignArgs roi_align_args = 4;
}

message RoiAlignGradOpConf {
  required string dy = 1;
  required string x_like = 2;
  required string rois = 3;
  required string dx = 4;
  required RoiAlignArgs roi_align_args = 5;
}

message WhereOpConf {
  // in
  required string condition = 1;
  required string lhs = 2;
  required string rhs = 3;
  // out
  required string out = 4;
}

message ClipByValueOpConf {
  // in
  required string in = 1;
  // conf
  optional float min_val = 2;
  optional float max_val = 3;
  // out
  required string out = 4;
}

message ConstantLikeOpConf {
  required string in = 1;
  required float scalar = 2;
  required string out = 3;
}

message LocalNonzeroOpConf {
  required string in = 1;
  required string out = 2;
  required string num_nonzero = 3;
}

message SqueezeOpConf {
  required string in = 1;
  required string out = 2;
  repeated int32 axis = 3;
}

message ExpandDimsOpConf {
  required string in = 1;
  required string out = 2;
  required int32 axis = 3;
}

message LocalGatherOpConf {
  required string in = 1;
  required string indices = 2;
  required string out = 3;
  optional int64 axis = 4 [default = 0];
}

message LocalScatterNdUpdateOpConf {
  // in
  required string in = 1;
  required string indices = 2;
  required string updates = 3;
  // out
  required string out = 4;
}

message MaskrcnnPositiveNegativeSampleOpConf {
  // in
  required string pos_inds = 1;
  required string neg_inds = 2;
  // config
  required int32 total_subsample_num = 3;
  required float pos_fraction = 4;
  // out
  required string sampled_pos_inds = 5;
  required string sampled_neg_inds = 6;
}

message CalcIoUMatrixOpConf {
  // in
  required string boxes1= 1;
  required string boxes2= 2;
  // out
  required string iou_matrix = 3;
}

message BBoxRegressionWeights {
  required float weight_x = 1 [default = 1.0];
  required float weight_y = 2 [default = 1.0];
  required float weight_w = 3 [default = 1.0];
  required float weight_h = 4 [default = 1.0];
}

message BoxEncodeOpConf {
  // in
  required string ref_boxes = 1;
  required string boxes = 2;
  // out
  required string boxes_delta = 3;
  // conf
  required BBoxRegressionWeights regression_weights = 4;
}

message BoxDecodeOpConf {
  // in
  required string ref_boxes = 1;
  required string boxes_delta = 2;
  // out
  required string boxes = 3;
  // conf
  required BBoxRegressionWeights regression_weights = 4;
}

message LevelMapOpConf {
  // in
  required string in = 1;
  // out
  required string out = 2;
  // conf
  required int32 min_level = 3 [default = 2];
  required int32 max_level = 4 [default = 5];
  required int32 canonical_level = 5 [default = 4];
  required float canonical_scale = 6 [default = 224];
  optional float epsilon = 7 [default = 1e-6];
}

message AnchorGenerateOpConf {
  // in
  required string images = 1;
  // conf
  required int32 feature_map_stride = 2;
  repeated float aspect_ratios = 3;
  repeated float anchor_scales = 4;
  // out
  required string anchors = 5;
}

message IdentifyNonSmallBoxesOpConf {
  required string in = 1;
  required string out = 2;
  optional float min_size = 3 [default = 0.0];
}

message IdentifyOutsideAnchorsOpConf {
  // in
  required string anchors = 1;
  required string image_size = 2;
  // out
  required string out = 3;
  // conf
  optional float tolerance = 4 [default = 0.0];
}

message ClipBoxesToImageOpConf {
  required string boxes = 1;
  required string image_size = 2;
  required string out = 3;
}

message ExtractPieceSliceIdOpConf {
  repeated string in = 1;
  repeated string out = 2;
}

message NonMaximumSuppressionOpConf {
  // in
  required string in = 1;
  // out
  required string out = 2;
  // conf
  optional float nms_iou_threshold = 3 [default = 0.7];
  optional int32 post_nms_top_n = 4 [default = -1];
}

message DynamicReshapeOpConf {
  required string in = 1;
  required string out = 2;
  required ShapeProto shape = 3;
}

message DynamicReshapeLikeOpConf {
  required string x = 1;
  required string y = 2;
  required string like = 3;
}

message SmoothL1OpConf {
  required string prediction = 1;
  required string label = 2;
  optional float beta = 3 [default = 1.0];
  optional float scale = 4 [default = 1.0];
  required string out = 5;
}

message SmoothL1GradOpConf {
  required string x = 1;
  required string label = 2;
  optional float beta = 3 [default = 1.0];
  optional float scale = 4 [default = 1.0];
  required string dy = 5;
  required string dx = 6;
}

message UpsampleNearestOpConf {
  required string in = 1;
  required string out = 2;
  required int32 scale = 3;
  required string data_format = 4;
}

message UpsampleNearestGradOpConf {
  required string dy = 1;
  required string dx = 2;
  required int32 scale = 3;
}

message PieceSliceOpConf {
  required string in = 1;
  repeated string out = 2;
}

message LocalGatherNdOpConf {
  required string in = 1;
  required string indices = 2;
  required string out = 3;
}

message XrtLaunchOpConf {
  message Argument {
    required string name = 1;
    required string value = 2;
    required DeviceType device_type = 3;
  }
  message Function {
    repeated Argument argument = 1;
    repeated OperatorConf node = 2;
  }
  repeated string in = 1;
  repeated string out = 2;
  required Function function = 3;
  // Function executing engine.
  // Only "XLA" and "TensorRT" are supported currently.
  required string engine = 4;
  // Input mutability.
  map<string, bool> input_mutability = 5;
  // Mapping launch op's input and output names into function.
  map<string, string> input_output_mapping = 6;
  map<string, OptInt64> batch_axis = 7;
  // Sbp signatures of each function node.
  map<string, SbpSignature> sbp_signatures = 8;
  optional bool model_update = 9 [default = false];
}

message NcclBoxingReduceScatterOpConf {
  required LogicalBlobId lbi = 1;
}

message NcclBoxingAllGatherOpConf {
  required LogicalBlobId lbi = 1;
}

message NcclBoxingAllReduceOpConf {
  required LogicalBlobId lbi = 1;
}

message SyncDynamicResizeOpConf {
  required string in = 1;
  required string size = 2;
  required string out = 3;
  required int64 axis = 4;
}

message LocalGatherGradOpConf {
  required string data = 1;
  required string segment_ids = 2;
  required string out = 3;
  required int64 axis = 4;
  required string like = 5;
}

message StackOpConf {
  repeated string in = 1;
  required string out = 2;
  required int32 axis = 3;
}

message StackGradOpConf {
  repeated string like = 1;
  required string in = 2;
  repeated string out = 3;
  required int32 axis = 4;
}

message SortOpConf {
  required string in = 1;
  required string out = 2;
  optional string dir = 3 [default = "ASCENDING"]; // ASCENDING or DESCENDING
}

message ArgSortOpConf {
  required string in = 1;
  required string out = 2;
  optional string dir = 3 [default = "ASCENDING"]; // ASCENDING or DESCENDING
}

message Dim0DynamicToFixedOpConf {
  repeated string in = 1;
  repeated string out = 2;
  required string mask = 3;
}

message ReduceMaxOpConf {
  required string in = 1;
  required string out = 2;
  repeated int32 axis = 3;
  optional bool keep_dims = 4 [default = false];
}

message ArgmaxOpConf {
  required string in = 1;
  required string out = 2;
}

message MaskrcnnSplitOpConf {
  required string in = 1;
  repeated string segm = 2;
  repeated string out = 3;
}

message MasksCropAndResizeOpConf {
  // input
  required string masks = 1;
  required string rois = 2;
  // output
  required string out = 3;
  // conf
  required int32 mask_height = 4;
  required int32 mask_width = 5;
}

message ParallelCastOpConf {
  required string in = 1;
  required string out = 2;
  optional OptInt64 split_axis = 3;
  optional OptInt64 gradient_split_axis = 4;
}

message RandomLikeOpConf {
  required string like = 1;
  required string out = 2;
  optional int64 random_seed = 3;
}

message UniqueWithCountsOpConf {
  required string x = 1;
  required string y = 2;
  required string idx = 3;
  required string count = 4;
  required string num_unique = 5;
  optional DataType out_idx = 6 [default = kInt32];
}

message IndexedSlicesReduceSumOpConf {
  required string x_indices = 1;
  required string x_values = 2;
  required string y_indices = 3;
  required string y_values = 4;
  required string num_unique = 5;
}

message ConstantLikeOpConf {
  required string like = 1;
  required string out = 2;
  optional DataType data_type = 3;
  oneof scalar_operand {
    int64 int_operand = 4;
    double float_operand = 5;
  }
}

message OperatorConf {
  required string name = 1;
  optional bool trainable = 3 [default = true];
  optional DeviceType device_type = 4 [default = kInvalidDevice];
  optional bool enable_cudnn = 5;
  optional int64 cudnn_buf_limit_mbyte = 6;
  repeated string ctrl_in_op_name = 7;
  oneof op_type {
    // system op
    DecodeOFRecordOpConf decode_ofrecord_conf = 101;
    DecodeRandomOpConf decode_random_conf = 102;
    RecordLoadOpConf record_load_conf = 103;
    DataLoadOpConf data_load_conf = 104;
    CopyHdOpConf copy_hd_conf = 105;
    CopyCommNetOpConf copy_comm_net_conf = 106;
    ConcatOpConf concat_conf = 107;
    BoxingOpConf boxing_conf = 108;
    ReduceScatterOpConf reduce_scatter_conf = 109;
    ReduceAddOpConf reduce_add_conf = 110;
    ReduceGatherOpConf reduce_gather_conf = 111;
    ReduceConcatOpConf reduce_concat_conf = 112;
    ReduceSplitOpConf reduce_split_conf = 113;
    NcclAllReduceOpConf nccl_all_reduce_conf = 114;
    NcclReduceScatterOpConf nccl_reduce_scatter_conf = 115;
    NcclAllGatherOpConf nccl_all_gather_conf = 116;
    AccumulateOpConf accumulate_conf = 117;
    NormalModelUpdateOpConf normal_mdupdt_conf = 118;
    CastOpConf cast_conf = 121;
    VariableOpConf variable_conf = 122;
    ReduceIdentityOpConf reduce_identity_conf = 123;
    TickOpConf tick_conf = 124;
    KeepHeaderOnlyOpConf keep_header_only_conf = 125;
    TotalLossInstanceNumOpConf total_loss_instance_num_conf = 126;
    NaiveModelUpdateOpConf naive_model_update_conf = 127;
    MomentumModelUpdateOpConf momentum_model_update_conf = 128;
    RMSPropModelUpdateOpConf rmsprop_model_update_conf = 129;
    LARSModelUpdateOpConf lars_model_update_conf = 130;
    AdamModelUpdateOpConf adam_model_update_conf = 131;
    ShapeElemCntOpConf shape_elem_cnt_conf = 132;
    AccOpConf acc_conf = 133;
    AllReduceFacadeOpConf all_reduce_facade_conf = 134;
    SourceTickOpConf source_tick_conf = 135;
    SinkTickOpConf sink_tick_conf = 136;
    InputOpConf input_conf = 137;
    OutputOpConf output_conf = 138;
    WaitAndSendIdsOpConf wait_and_send_ids_conf = 139;
    ReentrantLockOpConf reentrant_lock_conf = 140;
    CallbackNotifyOpConf callback_notify_conf = 141;
    ForeignInputOpConf foreign_input_conf = 142;
    ForeignOutputOpConf foreign_output_conf = 143;
    AccTickOpConf acc_tick_conf = 144;
    ReturnOpConf return_conf = 146;
    NcclTupleBroadcastOpConf nccl_tuple_broadcast_conf = 147;
    NcclTupleReduceOpConf nccl_tuple_reduce_conf = 148;
    PartialTickOpConf partial_tick_conf = 149;
    LazyAdamModelUpdateOpConf lazy_adam_model_update_conf = 150;
    ForeignWatchOpConf foreign_watch_conf = 151;
    NcclBoxingReduceScatterOpConf nccl_boxing_reduce_scatter_conf = 152;
    NcclBoxingAllGatherOpConf nccl_boxing_all_gather_conf = 153;
    NcclBoxingAllReduceOpConf nccl_boxing_all_reduce_conf = 154;
    DistributeConcatOpConf distribute_concat_conf = 155;
    DistributeSplitOpConf distribute_split_conf = 156;
    DistributeCloneOpConf distribute_clone_conf = 157;
    DistributeAddOpConf distribute_add_conf = 158;
    DeviceTickOpConf device_tick_conf = 159;
    UserOpConf user_conf = 199;
    
    // domain op
    TupleIdentityOpConf tuple_identity_conf = 200;
    TransposeOpConf transpose_conf = 201;
    ReshapeOpConf reshape_conf = 202;
    Conv1DOpConf conv_1d_conf = 205;
    Conv2DOpConf conv_2d_conf = 206;
    Conv3DOpConf conv_3d_conf = 207;
    AveragePooling1DOpConf average_pooling_1d_conf = 208;
    MaxPooling1DOpConf max_pooling_1d_conf = 209;
    AveragePooling2DOpConf average_pooling_2d_conf = 210;
    MaxPooling2DOpConf max_pooling_2d_conf = 211;
    AveragePooling3DOpConf average_pooling_3d_conf = 212;
    MaxPooling3DOpConf max_pooling_3d_conf = 213;
    RandomMaskLikeOpConf random_mask_like_conf = 214;
    LocalResponseNormalizationOpConf local_response_normalization_conf = 216;
    NormalizationOpConf normalization_conf = 217;
    DropoutOpConf dropout_conf = 218;
    ReduceSumOpConf reduce_sum_conf = 219;
    AddOpConf add_conf = 220;
    MatmulOpConf matmul_conf = 221;
    DotOpConf dot_conf = 222;
    MultiplyOpConf multiply_conf = 223;
    MaximumOpConf maximum_conf = 224;
    SigmoidOpConf sigmoid_conf = 225;
    TanHOpConf tanh_conf = 226;
    ReluOpConf relu_conf = 227;
    SoftmaxOpConf softmax_conf = 228;
    SparseCrossEntropyLossOpConf sparse_cross_entropy_loss_conf = 229;
    HingeLossOpConf hinge_loss_conf = 230;
    SparseSoftmaxCrossEntropyLossOpConf sparse_softmax_cross_entropy_loss_conf = 231;
    AccuracyOpConf accuracy_conf = 232;
    PrintOpConf print_conf = 233;
    PackOpConf pack_conf = 237;
    UnpackOpConf unpack_conf = 238;
    RepeatOpConf repeat_conf = 239;
    GeluOpConf gelu_conf = 241;
    GatherOpConf gather_conf = 242;
    BatchGatherOpConf batch_gather_conf = 243;
    SliceOpConf slice_conf = 252;
    BiasAddOpConf bias_add_conf = 253;
    LayerNormOpConf layer_norm_conf = 254;
    ConstantOpConf constant_conf = 255;
    OneHotOpConf one_hot_conf = 258;
    IdentityLossOpConf identity_loss_conf = 259;
    SparseCrossEntropyOpConf sparse_cross_entropy_conf= 260;
    ReduceMeanOpConf reduce_mean_conf = 261;
    TopKOpConf top_k_conf = 262;
    L2NormalizeOpConf l2_normalize_conf = 264;
    PReluOpConf prelu_conf = 265;
    ReluGradOpConf relu_grad_conf = 266;
    GeluGradOpConf gelu_grad_conf = 267;
    ReshapeLikeOpConf reshape_like_conf = 268;
    SliceGradOpConf slice_grad_conf = 269;
    ReduceSumLikeOpConf reduce_sum_like_conf = 270;
    DropoutGradOpConf dropout_grad_conf = 271;
    LayerNormGradOpConf layer_norm_grad_conf = 272;
    LayerNormParamGradOpConf layer_norm_param_grad_conf = 273;
    SparseCrossEntropyGradOpConf sparse_cross_entropy_grad_conf= 274;
    UnsortedSegmentSumOpConf unsorted_segment_sum_conf = 275;
    BroadcastDivGradOpConf broadcast_div_grad_conf= 276;
    BroadcastLikeOpConf broadcast_like_conf = 277;
    SoftmaxGradOpConf softmax_grad_conf = 278;
    UnsortedBatchSegmentSumOpConf unsorted_batch_segment_sum_conf = 279;
    ReduceMeanGradOpConf reduce_mean_grad_conf = 280;
    NormalizationGradOpConf normalization_grad_conf = 282;
    ConvBiasGradOpConf conv_bias_grad_conf = 283;
    ConvFilterGradOpConf conv_filter_grad_conf = 284;
    ConvDataGradOpConf conv_data_grad_conf = 285;
    TanHGradOpConf tanh_grad_conf = 288;
    PoolingGradOpConf pooling_grad_conf = 289;
    IdentityOpConf identity_conf = 290;
    CaseOpConf case_conf = 291;
    EsacOpConf esac_conf = 292;
    ModelInitOpConf model_init_conf = 293;
    SplitLikeOpConf split_like_conf = 294;
    SigmoidGradOpConf sigmoid_grad_conf = 295;
    AssignOpConf assign_conf = 296;
    ModelSaveOpConf model_save_conf = 297;
    LearningRateScheduleOpConf learning_rate_schedule_conf = 298;
    PReluDataGradOpConf prelu_data_grad_conf = 299;
    PReluAlphaGradOpConf prelu_alpha_grad_conf = 300;
    ModelLoadOpConf model_load_conf = 301;
    GatherMs0OpConf gather_ms0_conf = 302;
    GatherMs0GradOpConf gather_ms0_grad_conf = 303;
    PieceSliceOpConf piece_slice_conf = 304;
    // LogicalAndOpConf logical_and_conf = 305;
    WhereOpConf where_conf = 306;
    ClipByValueOpConf clip_by_value_conf = 307;
    ConstantLikeOpConf constant_like_conf = 309;
    LocalNonzeroOpConf local_nonzero_conf = 310;
    SqueezeOpConf squeeze_conf = 311;
    ExpandDimsOpConf expand_dims_conf = 312;
    DeconvOpConf deconv_conf = 313;
    LocalGatherOpConf local_gather_conf = 314;
    LocalScatterNdUpdateOpConf local_scatter_nd_update_conf = 315;
    DynamicReshapeOpConf dynamic_reshape_conf = 316;
    SmoothL1OpConf smooth_l1_conf = 318;
    UpsampleNearestOpConf upsample_nearest_conf = 319;
    // ElementCountOpConf element_count_conf = 320;
    SyncDynamicResizeOpConf sync_dynamic_resize_conf = 321;
    UpsampleNearestGradOpConf upsample_nearest_grad_conf = 322;
    SmoothL1GradOpConf smooth_l1_grad_conf = 323;
    LocalGatherNdOpConf local_gather_nd_conf = 324;
    DynamicReshapeLikeOpConf dynamic_reshape_like_conf = 325;
    LocalGatherGradOpConf local_gather_grad_conf = 326;
    StackOpConf stack_conf = 327;
    StackGradOpConf stack_grad_conf = 328;
    SortOpConf sort_conf = 329;
    ArgSortOpConf arg_sort_conf = 330;
    SigmoidCrossEntropyOpConf sigmoid_cross_entropy_conf = 331;
    SigmoidCrossEntropyGradOpConf sigmoid_cross_entropy_grad_conf = 332;
    SleepOpConf sleep_conf = 333;
    Dim0DynamicToFixedOpConf dim0_dynamic_to_fixed_conf = 335;
    ParallelCastOpConf parallel_cast_conf = 336;
    SliceV2OpConf slice_v2_conf = 337;
    UniqueWithCountsOpConf unique_with_counts_conf = 338;
    IndexedSlicesReduceSumOpConf indexed_slices_reduce_sum_conf = 339;

    XrtLaunchOpConf xrt_launch_conf = 410;

    // math op
    BroadcastAddOpConf broadcast_add_conf = 500;
    BroadcastSubOpConf broadcast_sub_conf = 501;
    BroadcastMulOpConf broadcast_mul_conf = 502;
    BroadcastDivOpConf broadcast_div_conf = 503;
    BroadcastEqualOpConf broadcast_equal_conf = 504;
    BroadcastNotEqualOpConf broadcast_not_equal_conf = 505;
    BroadcastLessThanOpConf broadcast_less_than_conf = 506;
    BroadcastLessEqualOpConf broadcast_less_equal_conf = 507;
    BroadcastGreaterThanOpConf broadcast_greater_than_conf = 508;
    BroadcastGreaterEqualOpConf broadcast_greater_equal_conf = 509;
    BroadcastLogicalAndOpConf broadcast_logical_and_conf = 510;
<<<<<<< HEAD
    BroadcastMinOpConf broadcast_min_conf = 511;
    BroadcastMaxOpConf broadcast_max_conf = 512;
=======
    BroadcastFloorModOpConf broadcast_floor_mod_conf = 511;
>>>>>>> 8cf76f0d
    SquareOpConf square_conf = 513;
    SqrtOpConf sqrt_conf = 514;
    RsqrtOpConf rsqrt_conf = 515;
    ScalarAddOpConf scalar_add_conf = 516;
    ScalarMulOpConf scalar_mul_conf = 517;
<<<<<<< HEAD
    ReduceMaxOpConf reduce_max_conf = 518;
    ArgmaxOpConf argmax_conf = 519;
    RandomLikeOpConf random_like_conf = 520;
    BroadcastFloorModOpConf broadcast_floor_mod_conf = 521;

    // detection op
    MaskrcnnPositiveNegativeSampleOpConf maskrcnn_positive_negative_sample_conf = 601;
    CalcIoUMatrixOpConf calc_iou_matrix_conf = 602;
    BoxEncodeOpConf box_encode_conf = 603;
    BoxDecodeOpConf box_decode_conf = 604;
    LevelMapOpConf level_map_conf = 605;
    AnchorGenerateOpConf anchor_generate_conf = 606;
    IdentifyNonSmallBoxesOpConf identify_non_small_boxes_conf= 607;
    IdentifyOutsideAnchorsOpConf identify_outside_anchors_conf = 608;
    ClipBoxesToImageOpConf clip_boxes_to_image_conf = 609;
    ExtractPieceSliceIdOpConf extract_piece_slice_id_conf = 610;
    NonMaximumSuppressionOpConf non_maximum_suppression_conf = 611;
    RoiAlignOpConf roi_align_conf = 612;
    RoiAlignGradOpConf roi_align_grad_conf = 613;
    MaskrcnnSplitOpConf maskrcnn_split_conf = 614;
    MasksCropAndResizeOpConf masks_crop_and_resize_conf = 615;
=======
    ConstantLikeOpConf constant_like_conf = 518;
>>>>>>> 8cf76f0d

    // mutable input op
    AxpyOpConf axpy_conf = 752;
  }
}

message OpNameSet {
  repeated string op_name = 1;
}

message OpNameRelations {
  map<string, string> src_op_name2dst_op_name = 1;
}

message OpNameGroups {
  message OpNameGroup {
    repeated string op_name = 1;
  }
  repeated OpNameGroup op_name_group = 2;
}<|MERGE_RESOLUTION|>--- conflicted
+++ resolved
@@ -2253,22 +2253,19 @@
     BroadcastGreaterThanOpConf broadcast_greater_than_conf = 508;
     BroadcastGreaterEqualOpConf broadcast_greater_equal_conf = 509;
     BroadcastLogicalAndOpConf broadcast_logical_and_conf = 510;
-<<<<<<< HEAD
-    BroadcastMinOpConf broadcast_min_conf = 511;
-    BroadcastMaxOpConf broadcast_max_conf = 512;
-=======
     BroadcastFloorModOpConf broadcast_floor_mod_conf = 511;
->>>>>>> 8cf76f0d
+    BroadcastMinOpConf broadcast_min_conf = 512;
+    BroadcastMaxOpConf broadcast_max_conf = 513;
     SquareOpConf square_conf = 513;
     SqrtOpConf sqrt_conf = 514;
     RsqrtOpConf rsqrt_conf = 515;
     ScalarAddOpConf scalar_add_conf = 516;
     ScalarMulOpConf scalar_mul_conf = 517;
-<<<<<<< HEAD
-    ReduceMaxOpConf reduce_max_conf = 518;
-    ArgmaxOpConf argmax_conf = 519;
-    RandomLikeOpConf random_like_conf = 520;
-    BroadcastFloorModOpConf broadcast_floor_mod_conf = 521;
+    ConstantLikeOpConf constant_like_conf = 518;
+    ReduceMaxOpConf reduce_max_conf = 519;
+    ArgmaxOpConf argmax_conf = 520;
+    RandomLikeOpConf random_like_conf = 521;
+    BroadcastFloorModOpConf broadcast_floor_mod_conf = 522;
 
     // detection op
     MaskrcnnPositiveNegativeSampleOpConf maskrcnn_positive_negative_sample_conf = 601;
@@ -2286,9 +2283,6 @@
     RoiAlignGradOpConf roi_align_grad_conf = 613;
     MaskrcnnSplitOpConf maskrcnn_split_conf = 614;
     MasksCropAndResizeOpConf masks_crop_and_resize_conf = 615;
-=======
-    ConstantLikeOpConf constant_like_conf = 518;
->>>>>>> 8cf76f0d
 
     // mutable input op
     AxpyOpConf axpy_conf = 752;
