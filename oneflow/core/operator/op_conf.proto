syntax = "proto2";
package oneflow;

import "oneflow/core/common/shape.proto";
import "oneflow/core/common/data_type.proto";
import "oneflow/core/record/image.proto";
import "oneflow/core/record/record.proto";
import "oneflow/core/job/resource.proto";
import "oneflow/core/job/sbp_parallel.proto";
import "oneflow/core/register/logical_blob_id.proto";

enum ActivationType {
  kNone = 0;
  kTanH = 1;
  kSigmoid = 2;
  kRelu = 3;
}

message ConstantInitializerConf {
  optional float value = 1 [default = 0];
}

message ConstantIntInitializerConf {
  optional int32 value = 1 [default = 0];
}

message RandomUniformInitializerConf {
  optional float min = 1 [default = 0];
  optional float max = 2 [default = 1];
}

message RandomUniformIntInitializerConf {
  optional int32 min = 1 [default = 0];
  optional int32 max = 2 [default = 1];
}

message RandomNormalInitializerConf {
  optional float mean = 1 [default = 0];
  optional float std = 2 [default = 1];
}

message TruncatedNormalInitializerConf {
  optional float std = 1 [default = 1];
}

enum VarianceNorm {
  kFanIn = 0;
  kFanOut = 1;
  kAverage = 2;
}

message XavierInitializerConf {
  required VarianceNorm variance_norm = 1;
}

message MsraInitializerConf {
  required VarianceNorm variance_norm = 1;
}

//output[D_0 ... D_(axis - 1) i D_(axis + 1) ... D_n] = start + i * stride
message RangeInitializerConf {
  optional double start = 1 [default = 0];
  optional double stride = 2 [default = 1];
  optional int64 axis = 3 [default = -1];
}

message IntRangeInitializerConf {
  optional int64 start = 1 [default = 0];
  optional int64 stride = 2 [default = 1];
  optional int64 axis = 3 [default = -1];
}


message InitializerConf {
  oneof type {
    ConstantInitializerConf constant_conf = 1;
    ConstantIntInitializerConf constant_int_conf = 2;
    RandomUniformInitializerConf random_uniform_conf = 3;
    RandomUniformIntInitializerConf random_uniform_int_conf = 4;
    RandomNormalInitializerConf random_normal_conf = 5;
    TruncatedNormalInitializerConf truncated_normal_conf = 6;
    XavierInitializerConf xavier_conf = 7;
    MsraInitializerConf msra_conf = 8;
    RangeInitializerConf range_conf = 9;
    IntRangeInitializerConf int_range_conf = 10;
  }
}

message Conv1DOpConf {
  required string in = 1;
  required string out = 2;
  required int32 filters = 3;
  optional string padding = 4 [default = "valid"];
  required string data_format = 5;
  repeated int32 kernel_size = 6;
  repeated int32 strides = 7;
  repeated int32 dilation_rate = 8;
  optional ActivationType activation = 9 [default = kNone];
  optional bool use_bias = 10 [default = true];
  optional InitializerConf weight_initializer = 11;
  optional InitializerConf bias_initializer = 12;
}

message Conv2DOpConf {
  required string in = 1;
  required string out = 2;
  required int32 filters = 3;
  optional string padding = 4 [default = "valid"];
  required string data_format = 5;
  repeated int32 kernel_size = 6;
  repeated int32 strides = 7;
  repeated int32 dilation_rate = 8;
  optional ActivationType activation = 9 [default = kNone];
  optional bool use_bias = 10 [default = true];
  optional InitializerConf weight_initializer = 11;
  optional InitializerConf bias_initializer = 12;
}

message Conv3DOpConf {
  required string in = 1;
  required string out = 2;
  required int32 filters = 3;
  optional string padding = 4 [default = "valid"];
  required string data_format = 5;
  repeated int32 kernel_size = 6;
  repeated int32 strides = 7;
  repeated int32 dilation_rate = 8;
  optional ActivationType activation = 9 [default = kNone];
  optional bool use_bias = 10 [default = true];
  optional InitializerConf weight_initializer = 11;
  optional InitializerConf bias_initializer = 12;
}

message FullyConnectedOpConf {
  required string in = 1;
  required string out = 2;
  required int32 units = 3;
  optional ActivationType activation = 4 [default = kNone];
  optional bool use_bias = 5 [default = true];
  optional InitializerConf weight_initializer = 6;
  optional InitializerConf bias_initializer = 7;
}

message AveragePooling1DOpConf {
  required string in = 1;
  required string out = 2;

  optional string padding = 3 [default = "valid"];
  required string data_format = 4;
  repeated int32 pool_size = 5;
  repeated int32 strides = 6;
}

message MaxPooling1DOpConf {
  required string in = 1;
  required string out = 2;

  optional string padding = 3 [default = "valid"];
  required string data_format = 4;
  repeated int32 pool_size = 5;
  repeated int32 strides = 6;
}

message AveragePooling2DOpConf {
  required string in = 1;
  required string out = 2;

  optional string padding = 3 [default = "valid"];
  required string data_format = 4;
  repeated int32 pool_size = 5;
  repeated int32 strides = 6;
}

message MaxPooling2DOpConf {
  required string in = 1;
  required string out = 2;

  optional string padding = 3 [default = "valid"];
  required string data_format = 4;
  repeated int32 pool_size = 5;
  repeated int32 strides = 6;
}

message AveragePooling3DOpConf {
  required string in = 1;
  required string out = 2;

  optional string padding = 3 [default = "valid"];
  required string data_format = 4;
  repeated int32 pool_size = 5;
  repeated int32 strides = 6;
}

message MaxPooling3DOpConf {
  required string in = 1;
  required string out = 2;

  optional string padding = 3 [default = "valid"];
  required string data_format = 4;
  repeated int32 pool_size = 5;
  repeated int32 strides = 6;
}

message ReluOpConf {
  required string in = 1;
  required string out = 2;
}

message ReluGradOpConf {
  required string y = 1;
  required string dy = 2;
  required string dx = 3;
}

message PReluOpConf {
  required string in = 1;
  required string out = 2;
  required string data_format = 3;
  optional bool channel_shared = 4 [default = false];
  optional float alpha_init = 5 [default = 0.25];
}

message SigmoidOpConf {
  required string in = 1;
  required string out = 2;
}

message TanHOpConf {
  required string in = 1;
  required string out = 2;
}

message SoftmaxOpConf {
  required string in = 1;
  required string out = 2;
  optional int32 axis = 3 [default = -1];
}

enum LossReductionType {
  kSumOverOne = 0;
  kSumOverWeight = 1;
  kSumOverN = 2;
  kSumOverNonZeroWeight = 3;
}

message SparseCrossEntropyOpConf {
  required string prediction = 1;
  required string label = 2;
  required string out = 3;
}

message SparseCrossEntropyGradOpConf {
  required string prediction = 1;
  required string label = 2;
  required string dy = 3;
  required string prediction_grad = 4;
}

message SparseSoftmaxCrossEntropyLossOpConf {
  required string prediction = 1;
  required string label = 2;
  required string loss = 3;
  optional LossReductionType reduction = 4 [default = kSumOverN];
  optional float weight_scalar = 5 [default = 1.0];
  optional string weight = 6;
}

message SparseCrossEntropyLossOpConf {
  required string prediction = 1;
  required string label = 2;
  required string loss = 3;
  optional LossReductionType reduction = 4 [default = kSumOverN];
  optional float weight_scalar = 5 [default = 1.0];
  optional string weight = 6;
}

message SigmoidCrossEntropyLossOpConf {
  required string prediction = 1;
  required string label = 2;
  required string loss = 3;
  optional bool normalize = 4 [default = true];
  optional float scale = 5 [default = 1.0];
  optional LossReductionType reduction = 6 [default = kSumOverN];
  optional float weight_scalar = 7 [default = 1.0];
  optional string weight = 8;
}

message IdentityLossOpConf {
  required string prediction = 1;
  required string loss = 2;
  optional LossReductionType reduction = 3 [default = kSumOverN];
  optional float weight_scalar = 4 [default = 1.0];
  optional string weight = 5;
}

message ConcatOpConf {
  repeated string in = 1;
  required string out = 2;
  required int32 axis = 3;
}

message CopyCommNetOpConf {
}

message CopyHdOpConf {
  enum Type {
    H2D = 0;
    D2H = 1;
  }
  required Type type = 1;
}

message CloneOpConf {
  required int32 out_num = 1;
}

message BoxConcatConf {
  required int32 axis = 1;
}

message BoxAddConf {
}

message BoxSplitConf {
  required int32 axis = 1;
  repeated int32 part_num = 2;
}

message BoxCloneConf {
}

message BoxingOpConf {
  required LogicalBlobId lbi = 1;
  required int32 in_num = 2;
  required int32 out_num = 3;

  oneof in_box {
    BoxConcatConf concat_box = 4;
    BoxAddConf add_box = 5;
  }
  oneof out_box {
    BoxSplitConf split_box = 6;
    BoxCloneConf clone_box = 7;
  }
}

message NaiveModelUpdateConf {
}

message MomentumModelUpdateConf {
  optional float beta = 1 [default = 0.9];
}

message RMSPropModelUpdateConf {
  optional float decay_rate = 1 [default = 0.99];
  optional float epsilon = 2 [default = 1e-8];
}

message LARSModelUpdateConf {
  optional float momentum_beta = 1 [default = 0.9];
  optional float epsilon = 2 [default = 1e-9];
  optional float lars_coefficient = 3 [default = 0.0001];
}

message AdamModelUpdateConf {
  optional float beta1 = 1 [default = 0.9];
  optional float beta2 = 2 [default = 0.999];
  optional float epsilon = 3 [default = 1e-8];
  optional bool do_bias_correction = 4 [default = false];
}

message ExponentialDecayConf {
  required int64 decay_batches = 1;
  required double decay_rate = 2;
  optional bool staircase = 3 [default = false];
}

message InverseTimeDecayConf {
  required int64 decay_batches = 1;
  required double decay_rate = 2;
  optional bool staircase = 3 [default = false];
}

message NaturalExpDecayConf {
  required int64 decay_batches = 1;
  required double decay_rate = 2;
  optional bool staircase = 3 [default = false];
}

message PiecewiseConstantConf {
  repeated int64 boundaries = 1;
  repeated double values = 2;
}

message PolynomialDecayConf {
  required int64 decay_batches = 1;
  optional double end_learning_rate = 2 [default = 0.0001];
  optional double power = 3 [default = 1.0];
  optional bool cycle = 4 [default = false];
}

message CosineDecayConf {
  required int64 decay_batches = 1;
  optional double alpha = 2 [default = 0.0];
}

message LinearCosineDecayConf {
  required int64 decay_batches = 1;
  optional double num_periods = 2 [default = 0.5];
  optional double alpha = 3 [default = 0.0];
  optional double beta = 4 [default = 0.001];
}

message LearningRateDecayConf {
  oneof type {
    ExponentialDecayConf exponential_conf = 2000;
    InverseTimeDecayConf inverse_time_conf = 2001;
    NaturalExpDecayConf natural_exp_conf = 2002;
    PiecewiseConstantConf piecewise_constant_conf = 2003;
    PolynomialDecayConf polynomial_conf = 2004;
    CosineDecayConf cosine_conf = 2005;
    LinearCosineDecayConf linear_cosine_conf = 2006;
  }
}

message ConstantWarmupConf {
  required int64 warmup_batches = 1;
  required double multiplier = 2;
}

message LinearWarmupConf {
  required int64 warmup_batches = 1;
  required double start_multiplier = 2;
}

message WarmupConf {
  oneof type {
    ConstantWarmupConf constant_conf = 3000;
    LinearWarmupConf linear_conf = 3001;
  }
}

message ClipByGlobalNormConf {
  required float clip_norm = 1;
  optional float global_norm = 2;
}

message ClipConf {
  oneof type {
    ClipByGlobalNormConf clip_by_global_norm = 1;
  }
}

message NormalModelUpdateOpUserConf {
  optional LearningRateDecayConf learning_rate_decay = 1;
  optional WarmupConf warmup_conf = 2;
  optional ClipConf clip_conf = 3;
  oneof normal_mdupdt {
    NaiveModelUpdateConf naive_conf = 1000;
    MomentumModelUpdateConf momentum_conf = 1001;
    RMSPropModelUpdateConf rmsprop_conf = 1002;
    LARSModelUpdateConf lars_conf = 1003;
    AdamModelUpdateConf adam_conf = 1004;
  }
}

message NormalModelUpdateOpConf {
  required NormalModelUpdateOpUserConf user_conf = 1;
  required string model_diff = 2;
  required string total_instance_num_diff = 3;
  required string model = 4;
  required float learning_rate = 5;
  required float l1 = 6;
  required float l2 = 7;
}

message AccumulateOpConf {
}

message EmbeddingLookupAccumulateOpConf {
}

message ModelSaveOpConf {
}


message PrintRecordConf {
  required string lbn = 1;
  optional string name = 2;
  required EncodeConf encode_case = 3;
}

message PrintOpConf {
  repeated PrintRecordConf in = 1;
  required string print_dir = 2;
  optional string part_name_prefix = 3 [default = "part-"];
  optional int32 part_name_suffix_length = 4 [default = -1];
}

message LogCounterOpConf {
  required string in = 1;
  optional int32 interval = 2 [default = 1];
}

message GeluOpConf {
  required string in = 1;
  required string out = 2;
}

message GeluGradOpConf {
  required string x = 1;
  required string dy = 2;
  required string dx = 3;
}

message LossPrintOpConf {
  required LogicalBlobId loss_lbi = 1;
  required LogicalBlobId loss_instance_num_lbi = 2;
  optional LogicalBlobId reduction_lbi = 3;
  optional float weight_scalar = 4 [default = 1.0];
  optional LossReductionType reduction_type = 5 [default = kSumOverN];
}

message AccuracyPrintOpConf {
  required LogicalBlobId accuracy_lbi = 1;
  required LogicalBlobId accuracy_instance_num_lbi = 2;
  optional int32 top_k_print = 3 [default = 1];
}

message ReduceSumOpConf {
  oneof in_conf {
    string in = 1; // For User
    LogicalBlobId in_sys = 2; // For System
  }
  required string out = 3;
  repeated int32 axis = 4;
  optional bool keep_dims = 5 [default = false];
}

message ReduceSumLikeOpConf {
  required string x = 1;
  required string y = 2;
  required string like = 3;
  optional string temp_storage = 4 [default = "temp_storage"];
}

message ReduceMeanOpConf {
  required string in = 1;
  required string out = 2;
  repeated int32 axis = 3;
  optional bool keep_dims = 4 [default = false];
}

message BasicRnnOpConf {
  required string in = 1;
  optional string init_hidden = 2;
  required string out = 3;
  required int32 hidden_size = 4;
  optional ActivationType activation = 6 [default = kTanH];

  optional InitializerConf init_hidden_initializer = 7;
  optional InitializerConf bias_initializer = 8;
  optional InitializerConf i2h_weight_initializer = 9;
  optional InitializerConf h2h_weight_initializer = 10;

  optional bool is_init_hidden_trainable = 11 [default = true];
  optional bool use_bias = 12 [default = true];
}

message BasicLstmOpConf {
}

message ReshapeOpConf {
  required string in = 1;
  required string out = 2;
  required ShapeProto shape = 3;
  optional bool has_dim0_in_shape = 4;
}

message ReshapeLikeOpConf {
  required string x = 1;
  required string y = 2;
  required string like = 3;
}

message EmbeddingLookupOpConf {
  required string ids = 1;
  required string out = 2;
  required int32 units = 3;
  required int32 table_size = 4;
  optional InitializerConf weight_initializer = 5;
}

message AddOpConf {
  repeated string in = 1;
  required string out = 2;
  optional ActivationType activation = 3 [default = kNone];
}

message MaximumOpConf {
  repeated string in = 1;
  required string out = 2;
}

message SharedModelDiffAddOpConf {
  required int32 in_num = 1;
}

message CastOpConf {
  required string in = 1;
  required string out = 2;
  required DataType data_type = 3;
}

message VariableOpConf {
  required string tick = 1;
  required string out = 2;
  required ShapeProto shape = 3;
  optional DataType data_type = 4;
  optional InitializerConf initializer = 5;
  optional string model_name = 6 [default = "weight"];
  optional int32 model_split_axis = 7 [default = 0];
}

message LocalResponseNormalizationOpConf {
  required string in = 1;
  required string out = 2;
  required string data_format = 3;
  optional int32 depth_radius = 4 [default = 5];
  optional double bias = 5 [default = 1];
  optional double alpha = 6 [default = 1];
  optional double beta = 7 [default = 0.5];
}

message EncodeConf {
  oneof encode {
    EncodeRaw raw = 1;
    EncodeJpeg jpeg = 2;
    EncodeBytesList bytes_list = 3;
  }
}

message EncodeBytesList {
}

message EncodeRaw {
  optional bool dim1_varying_length = 1 [default = false];
}

message EncodeJpeg {
  repeated ImagePreprocess preprocess = 1;
}

message SubtractPreprocessConf {
  required float value = 1;
}

message NormByChannelPreprocessConf {
  repeated float mean_value = 1;
  repeated float std_value = 2;
  required string data_format = 3;
}

message ScalePreprocessConf {
  required float value = 1;
}

message PreprocessConf {
  oneof type {
    SubtractPreprocessConf subtract_conf = 1;
    NormByChannelPreprocessConf norm_by_channel_conf = 2;
    ScalePreprocessConf scale_conf = 3;
  }
}

message RandomShuffleConf {
  optional int32 buffer_size = 1 [default = 1024];
}

message RecordLoadOpConf {
  required string out = 1;
  required string data_dir = 2;
  optional string part_name_prefix = 3 [default = "part-"];
  optional int32 part_name_suffix_length = 4 [default = -1];
  optional RandomShuffleConf random_shuffle_conf = 5;
}

message BlobConf {
  required string name = 1;
  required ShapeProto shape = 2;
  required DataType data_type = 3;
  optional int32 max_sequence_size = 4 [default = 1];
  required EncodeConf encode_case = 5;
  repeated PreprocessConf preprocess = 6;
}

message DecodeOFRecordOpConf {
  required string data_dir = 1;
  optional string part_name_prefix = 2 [default = "part-"];
  optional int32 part_name_suffix_length = 3 [default = -1];
  optional string in = 4;
  repeated BlobConf blob = 5;
  optional RandomShuffleConf random_shuffle_conf = 6;
}

message DecodeRandomOpConf {
  required string out = 1;
  required ShapeProto shape = 2;
  required DataType data_type = 3;
  required InitializerConf data_initializer = 4;
}

message DefineTestBlobOpConf {
  required string out = 1;
  required ShapeProto shape = 2;
  required DataType data_type = 3;
  optional ShapeProto dim0_inner_shape = 4;
  optional int64 dim0_valid_num = 5;
  optional int64 dim1_valid_num = 6;
  optional int64 dim2_valid_num = 7;
  repeated int64 record_id_in_device_piece = 8;
  optional bool has_diff = 9 [default = false];
}

message NormalizationOpConf {
  required string in = 1;
  required string out = 2;
  optional int32 axis = 3 [default = -1]; // NCHW = 1, NHWC = 3, TODO: axis list
  optional float momentum = 4 [default = 0.99];
  optional float epsilon = 5 [default = 0.001];
  optional bool center = 6 [default = true];
  optional bool scale = 7 [default = true];
  optional float beta_init = 8 [default = 0.0];
  optional float gamma_init = 9 [default = 1.0];
  optional float mean_init = 10 [default = 0.0];
  optional float variance_init = 11 [default = 1.0];
  optional bool use_first_piece_init_moving = 12 [default = false];
  optional ActivationType activation = 13 [default = kNone];
}

message DropoutOpConf {
  required string x = 1;
  required string y = 2;
  required double rate = 3;
  optional ShapeProto noise_shape = 4;
  optional int64 seed = 5;
  // TODO tmp_split_fw_bw_train_conf
  optional string random_mask = 6 [default = "random_mask"];
}

message DropoutGradOpConf {
  required string random_mask = 1;
  required string dy = 2;
  required string dx = 3;
  required double rate = 4;
}

message TransposeOpConf {
  required string in = 1;
  required string out = 2;
  repeated int32 perm = 3;
}

message ReduceConcatOpConf {
  required int32 in_num = 1;
}

message NcclAllReduceOpConf {
}

message NcclReduceScatterOpConf {
}

message NcclAllGatherOpConf {
}

message ReduceSplitOpConf {
  required int32 out_num = 1;
}

message ReduceScatterOpConf {
  required int32 out_num = 1;
}

message ReduceAddOpConf {
  required int32 in_num = 1;
}

message ReduceGatherOpConf {
  required int32 in_num = 1;
}

message AccuracyOpConf {
  required string prediction = 1;
  required string label = 2;
  optional int32 top_k = 3 [default = 1];
  required string accuracy = 4;
  optional string weight = 5;
}

message MatmulOpConf {
  // input lbn
  required string a = 1;
  required string b = 2;
  // output bn
  required string out = 5;
  optional bool transpose_a = 6 [default = false];
  optional bool transpose_b = 7 [default = false];
}

message DotOpConf {
  required string in = 1;
  required string weight = 2;
  optional string bias = 3;
  required string out = 4;
}

message MultiplyOpConf {
  required string in_0 = 1;
  required string in_1 = 2;
  required string out = 4;
}

enum Norm {
  L1 = 1;
  L2 = 2;
}

message HingeLossOpConf {
  required string prediction = 1;
  required string label = 2;
  required string loss = 3;
  optional LossReductionType reduction = 4 [default = kSumOverN];
  optional float weight_scalar = 5 [default = 1.0];
  optional string weight = 6;
  optional Norm norm = 7[default = L1];
}

message PackOpConf {
  required string in = 1;
  required string out = 2;
  required int32 pack_num = 3;
  required string related_unpack = 4;
}

message UnpackOpConf {
  required string in = 1;
  required string out = 2;
  required int32 unpack_num = 3;
}

message RepeatOpConf {
  required string in = 1;
  required string out = 2;
  required int32 repeat_num = 3;
}

message GatherOpConf {
  required string in = 1;
  required string indices = 2;
  required string out = 3;
  optional int64 axis = 4 [default = 0];
}

message BatchGatherOpConf {
  required string in = 1;
  required string indices = 2;
  required string out = 3;
}

message SqrtOpConf {
  required string in = 1;
  required string out = 2;
}

message RsqrtOpConf {
  required string in = 1;
  required string out = 2;
}

message SquareOpConf {
  required string in = 1;
  required string out = 2;
}

message BroadcastAddOpConf {
  required string a = 1;
  required string b = 2;
  required string out = 3;
  optional bool is_const = 4 [default = false];
}

message BroadcastSubOpConf {
  required string a = 1;
  required string b = 2;
  required string out = 3;
  optional bool is_const = 4 [default = false];
}

message BroadcastMulOpConf {
  required string a = 1;
  required string b = 2;
  required string out = 3;
  optional bool is_const = 4 [default = false];
}

message BroadcastDivOpConf {
  required string a = 1;
  required string b = 2;
  required string out = 3;
  optional bool is_const = 4 [default = false];
}


message BiasAddOpConf {
  // inputs
  required string a = 1;
  required string b = 2;
  // output
  required string out = 3;
}

message MeanOpConf {
  required string in = 1;
  required string out = 2;
  // TODO: axis of mean
}

message DimSliceConf {
  optional int32 start = 1 [default = 0];
  optional int32 end = 2 [default = 0];
  optional int32 stride = 3 [default = 1];
}

message SliceOpConf {
  required string in = 1;
  required string out = 2;
  repeated DimSliceConf dim_slice_conf = 3;
}

message SliceGradOpConf {
  required string dy = 1;
  required string dx = 2;
  required string like = 3;
  repeated DimSliceConf dim_slice_conf = 4;
}

message LayerNormOpConf {
  // in
  required string in = 1;
  required string out = 2;
  optional string beta = 3;
  optional string gamma = 4;
  // out
  optional string normalized = 5;
  optional string mean = 6;
  optional string inv_variance = 7;

  optional bool center = 8 [default = true];
  optional bool scale = 9 [default = true];
  optional ActivationType activation = 10 [default = kNone];
  optional int64 begin_norm_axis = 11 [default = 1];
  optional int64 begin_params_axis = 12 [default = -1];
  optional double epsilon = 13 [default = 1e-5];
}

message LayerNormGradOpConf {
  // in
  required string dy = 1;
  required string x = 2;
  optional string mean = 3;
  optional string inv_variance = 4;
  // out
  required string dx = 5;

  required int64 begin_norm_axis = 6;
  required double epsilon = 7;
}

message LayerNormParamGradOpConf {
  // in
  required string dy = 1;
  optional string normalized = 2;
  optional string gamma = 3;
  // out
  optional string normalized_diff = 4;
  optional string beta_diff = 5;
  optional string gamma_diff = 6;

  required int64 begin_params_axis = 7;
}

message ConstantOpConf {
  required string tick = 1;
  required string out = 2;
  optional ShapeProto shape = 3;
  optional DataType data_type = 4;
  optional InitializerConf initializer = 5;
  optional bool use_device_piece_size_as_dim0 = 6 [default = false];
}

message DebugOpConf {
  required string in = 1;
  required string out = 2;
  optional string in_blob_dump_dir = 3;
  optional string out_diff_blob_dump_dir = 4;
  optional string part_name_prefix = 5 [default = "part-"];
  optional int32 part_name_suffix_length = 6 [default = -1];
  oneof const_out {
    string const_out_feature_load_filepath = 7;
    Feature const_out_feature = 8;
  }
  oneof const_in_diff {
    string const_in_diff_feature_load_filepath = 9;
    Feature const_in_diff_feature = 10;
  }
}

message OneHotOpConf {
  required string indices = 1;
  required string out = 2;
  required int64 depth = 3;
  optional DataType data_type = 4;
}

message ScalarAddOpConf {
  required string in = 1;
  required string out = 2;
  oneof scalar_operand {
    int64 int_operand = 3;
    double float_operand = 4;
  }
}

message ScalarMulOpConf {
  required string in = 1;
  required string out = 2;
  oneof scalar_operand {
    int64 int_operand = 3;
    double float_operand = 4;
  }
}

message ReduceIdentityOpConf {
}

message TickOpConf {
  optional string in = 1;
  required string out = 2;
}

message TupleIdentityOpConf {
  repeated string in = 1;
  repeated string out = 2;
}

message TopKOpConf {
  required string in = 1;
  required string out = 2;
  optional int32 k = 3 [default = 1];
  optional bool sorted = 4 [default = true];
}

message ParallelCastOpConf {
  required string in = 1;
  required string out = 2;
  oneof parallel_type {
    SplitParallel split_parallel = 3;
    BroadcastParallel broadcast_parallel = 4;
  }
}

message L2NormalizeOpConf {
  required string in = 1;
  required string out = 2;
  required int32 axis = 3 [default = -1];
  optional float epsilon = 4 [default = 1e-12];
}

message KeepHeaderOnlyOpConf {
  required string in = 1;
  required string out = 2;
}

message AxpyOpConf {
  required string x = 1;
  required string y = 2;
  required double alpha = 3;
}

message TotalLossInstanceNumOpConf {
  repeated string in = 1;
  required string out = 2;
}

message OperatorConf {
  required string name = 1;
  optional string model_load_dir = 2;
  optional bool trainable = 3 [default = true];
  optional DeviceType device_type = 4 [default = kInvalidDevice];
  optional bool enable_cudnn = 5;
  optional int64 cudnn_buf_limit_mbyte = 6;
  oneof op_type {
    // system op
    DecodeOFRecordOpConf decode_ofrecord_conf = 101;
    DecodeRandomOpConf decode_random_conf = 102;
    RecordLoadOpConf record_load_conf = 103;
    CopyHdOpConf copy_hd_conf = 104;
    CloneOpConf clone_conf = 105;
    CopyCommNetOpConf copy_comm_net_conf = 106;
    ConcatOpConf concat_conf = 107;
    BoxingOpConf boxing_conf = 108;
    ReduceScatterOpConf reduce_scatter_conf = 109;
    ReduceAddOpConf reduce_add_conf = 110;
    ReduceGatherOpConf reduce_gather_conf = 111;
    ReduceConcatOpConf reduce_concat_conf = 112;
    ReduceSplitOpConf reduce_split_conf = 113;
    NcclAllReduceOpConf nccl_all_reduce_conf = 114;
    NcclReduceScatterOpConf nccl_reduce_scatter_conf = 115;
    NcclAllGatherOpConf nccl_all_gather_conf = 116;
    AccumulateOpConf accumulate_conf = 117;
    NormalModelUpdateOpConf normal_mdupdt_conf = 118;
    ModelSaveOpConf model_save_conf = 119;
    SharedModelDiffAddOpConf shared_model_diff_add_conf = 120;
    CastOpConf cast_conf = 121;
    VariableOpConf variable_conf = 122;
    ReduceIdentityOpConf reduce_identity_conf = 123;
    TickOpConf tick_conf = 124;
    KeepHeaderOnlyOpConf keep_header_only_conf = 125;
    TotalLossInstanceNumOpConf total_loss_instance_num_conf = 126;

    // domain op
    TupleIdentityOpConf tuple_identity_conf = 200;
    TransposeOpConf transpose_conf = 201;
    ReshapeOpConf reshape_conf = 202;
    BasicRnnOpConf basic_rnn_conf = 203;
    FullyConnectedOpConf fully_connected_conf = 204;
    Conv1DOpConf conv_1d_conf = 205;
    Conv2DOpConf conv_2d_conf = 206;
    Conv3DOpConf conv_3d_conf = 207;
    AveragePooling1DOpConf average_pooling_1d_conf = 208;
    MaxPooling1DOpConf max_pooling_1d_conf = 209;
    AveragePooling2DOpConf average_pooling_2d_conf = 210;
    MaxPooling2DOpConf max_pooling_2d_conf = 211;
    AveragePooling3DOpConf average_pooling_3d_conf = 212;
    MaxPooling3DOpConf max_pooling_3d_conf = 213;
    EmbeddingLookupOpConf embedding_lookup_conf = 214;
    EmbeddingLookupAccumulateOpConf embedding_lookup_accumulate_conf = 215;
    LocalResponseNormalizationOpConf local_response_normalization_conf = 216;
    NormalizationOpConf normalization_conf = 217;
    DropoutOpConf dropout_conf = 218;
    ReduceSumOpConf reduce_sum_conf = 219;
    AddOpConf add_conf = 220;
    MatmulOpConf matmul_conf = 221;
    DotOpConf dot_conf = 222;
    MultiplyOpConf multiply_conf = 223;
    MaximumOpConf maximum_conf = 224;
    SigmoidOpConf sigmoid_conf = 225;
    TanHOpConf tanh_conf = 226;
    ReluOpConf relu_conf = 227;
    SoftmaxOpConf softmax_conf = 228;
    SparseCrossEntropyLossOpConf sparse_cross_entropy_loss_conf = 229;
    HingeLossOpConf hinge_loss_conf = 230;
    SparseSoftmaxCrossEntropyLossOpConf sparse_softmax_cross_entropy_loss_conf = 231;
    AccuracyOpConf accuracy_conf = 232;
    PrintOpConf print_conf = 233;
    AccuracyPrintOpConf accuracy_print_conf = 234;
    LossPrintOpConf loss_print_conf = 235;
    DefineTestBlobOpConf define_test_blob_conf = 236;
    PackOpConf pack_conf = 237;
    UnpackOpConf unpack_conf = 238;
    RepeatOpConf repeat_conf = 239;
    LogCounterOpConf log_counter_conf = 240;
    GeluOpConf gelu_conf = 241;
    GatherOpConf gather_conf = 242;
    BatchGatherOpConf batch_gather_conf = 243;
    MeanOpConf mean_conf = 251;
    SliceOpConf slice_conf = 252;
    BiasAddOpConf bias_add_conf = 253;
    LayerNormOpConf layer_norm_conf = 254;
    ConstantOpConf constant_conf = 255;
    DebugOpConf debug_conf = 256;
    SigmoidCrossEntropyLossOpConf sigmoid_cross_entropy_loss_conf = 257;
    OneHotOpConf one_hot_conf = 258;
    IdentityLossOpConf identity_loss_conf = 259;
    SparseCrossEntropyOpConf sparse_cross_entropy_conf= 260;
    ReduceMeanOpConf reduce_mean_conf = 261;
    TopKOpConf top_k_conf = 262;
    ParallelCastOpConf parallel_cast_conf = 263;
    L2NormalizeOpConf l2_normalize_conf = 264;
    PReluOpConf prelu_conf = 265;
    ReluGradOpConf relu_grad_conf = 266;
    GeluGradOpConf gelu_grad_conf = 267;
    ReshapeLikeOpConf reshape_like_conf = 268;
<<<<<<< HEAD
    SparseCrossEntropyGradOpConf sparse_cross_entropy_grad_conf= 269;
=======
    SliceGradOpConf slice_grad_conf = 269;
    ReduceSumLikeOpConf reduce_sum_like_conf = 270;
    DropoutGradOpConf dropout_grad_conf = 271;
    LayerNormGradOpConf layer_norm_grad_conf = 272;
    LayerNormParamGradOpConf layer_norm_param_grad_conf = 273;
>>>>>>> 16334141

    // math op
    BroadcastAddOpConf broadcast_add_conf = 500;
    BroadcastSubOpConf broadcast_sub_conf = 501;
    BroadcastMulOpConf broadcast_mul_conf = 502;
    BroadcastDivOpConf broadcast_div_conf = 503;
    SquareOpConf square_conf = 504;
    SqrtOpConf sqrt_conf = 505;
    RsqrtOpConf rsqrt_conf = 506;
    ScalarAddOpConf scalar_add_conf = 507;
    ScalarMulOpConf scalar_mul_conf = 508;

    // mutable input op
    AxpyOpConf axpy_conf = 752;
  }
}

message OpNameSet {
  repeated string op_name = 1;
}<|MERGE_RESOLUTION|>--- conflicted
+++ resolved
@@ -1192,15 +1192,12 @@
     ReluGradOpConf relu_grad_conf = 266;
     GeluGradOpConf gelu_grad_conf = 267;
     ReshapeLikeOpConf reshape_like_conf = 268;
-<<<<<<< HEAD
-    SparseCrossEntropyGradOpConf sparse_cross_entropy_grad_conf= 269;
-=======
     SliceGradOpConf slice_grad_conf = 269;
     ReduceSumLikeOpConf reduce_sum_like_conf = 270;
     DropoutGradOpConf dropout_grad_conf = 271;
     LayerNormGradOpConf layer_norm_grad_conf = 272;
     LayerNormParamGradOpConf layer_norm_param_grad_conf = 273;
->>>>>>> 16334141
+    SparseCrossEntropyGradOpConf sparse_cross_entropy_grad_conf= 274;
 
     // math op
     BroadcastAddOpConf broadcast_add_conf = 500;
