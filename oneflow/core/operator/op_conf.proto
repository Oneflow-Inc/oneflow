--- conflicted
+++ resolved
@@ -587,12 +587,7 @@
   required string out = 1;
   required ShapeProto shape = 2;
   required DataType data_type = 3;
-<<<<<<< HEAD
-  optional int32 max_sequence_size = 4 [default = 1];
-  required InitializerConf initializer = 7;
-=======
   required InitializerConf data_initializer = 4; 
->>>>>>> a18f2912
 }
 
 message DefineTestBlobConf {
