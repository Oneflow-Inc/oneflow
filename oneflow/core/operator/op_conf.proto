syntax = "proto2";
package oneflow;

import "oneflow/core/common/shape.proto";
import "oneflow/core/common/data_type.proto";
import "oneflow/core/record/image.proto";
import "oneflow/core/record/record.proto";
import "oneflow/core/job/resource.proto";
import "oneflow/core/register/logical_blob_id.proto";

enum ActivationType {
  kNone = 0;
  kTanH = 1;
  kSigmoid = 2;
  kRelu = 3;
}

message ConstantInitializerConf {
  optional float value = 1 [default = 0];
}

message ConstantIntInitializerConf {
  optional int64 value = 1 [default = 0];
}

message RandomUniformInitializerConf {
  optional float min = 1 [default = 0];
  optional float max = 2 [default = 1];
}

message RandomUniformIntInitializerConf {
  optional int32 min = 1 [default = 0];
  optional int32 max = 2 [default = 1];
}

message RandomNormalInitializerConf {
  optional float mean = 1 [default = 0];
  optional float std = 2 [default = 1];
}

message TruncatedNormalInitializerConf {
  optional float mean = 1 [default = 0.0];
  optional float std = 2 [default = 0.05];
}

enum VarianceNorm {
  kFanIn = 0;
  kFanOut = 1;
  kAverage = 2;
}

enum RandomDistribution {
  kRandomUniform = 0;
  kRandomNormal = 1;
  kTruncatedNormal = 2;
}

message XavierInitializerConf {
  required VarianceNorm variance_norm = 1;
  required string data_format = 2;
}

message MsraInitializerConf {
  required VarianceNorm variance_norm = 1;
  required string data_format = 2;
}

//output[D_0 ... D_(axis - 1) i D_(axis + 1) ... D_n] = start + i * stride
message RangeInitializerConf {
  optional double start = 1 [default = 0];
  optional double stride = 2 [default = 1];
  optional int64 axis = 3 [default = -1];
}

message IntRangeInitializerConf {
  optional int64 start = 1 [default = 0];
  optional int64 stride = 2 [default = 1];
  optional int64 axis = 3 [default = -1];
}

message VarianceScalingInitializerConf {
  required float scale = 1;
  required VarianceNorm variance_norm = 2;
  required RandomDistribution distribution = 3;
  required string data_format = 4;
}

message InitializerConf {
  oneof type {
    ConstantInitializerConf constant_conf = 1;
    ConstantIntInitializerConf constant_int_conf = 2;
    RandomUniformInitializerConf random_uniform_conf = 3;
    RandomUniformIntInitializerConf random_uniform_int_conf = 4;
    RandomNormalInitializerConf random_normal_conf = 5;
    TruncatedNormalInitializerConf truncated_normal_conf = 6;
    XavierInitializerConf xavier_conf = 7;
    MsraInitializerConf msra_conf = 8;
    RangeInitializerConf range_conf = 9;
    IntRangeInitializerConf int_range_conf = 10;
    VarianceScalingInitializerConf variance_scaling_conf = 11;
  }
}

message Conv1DOpConf {
  required string in = 1;
  required string out = 2;
  required int32 filters = 3;
  optional string padding = 4 [default = "valid"];
  required string data_format = 5;
  repeated int32 kernel_size = 6;
  repeated int32 strides = 7;
  repeated int32 dilation_rate = 8;
  optional bool use_bias = 10 [default = true];
  required string weight = 13;
  optional string bias = 14;
}

message Conv2DOpConf {
  required string in = 1;
  required string out = 2;
  required int32 filters = 3;
  optional string padding = 4 [default = "valid"];
  required string data_format = 5;
  repeated int32 kernel_size = 6;
  repeated int32 strides = 7;
  repeated int32 dilation_rate = 8;
  optional bool use_bias = 10 [default = true];
  required string weight = 13;
  optional string bias = 14;
}

message Conv3DOpConf {
  required string in = 1;
  required string out = 2;
  required int32 filters = 3;
  optional string padding = 4 [default = "valid"];
  required string data_format = 5;
  repeated int32 kernel_size = 6;
  repeated int32 strides = 7;
  repeated int32 dilation_rate = 8;
  optional bool use_bias = 10 [default = true];
  required string weight = 13;
  optional string bias = 14;
}

message ConvConf {
  required int32 num_spatial_dims = 1;
  required string padding = 2;
  required string data_format = 3;
  repeated int32 kernel_size = 4;
  repeated int32 strides = 5;
  repeated int32 dilation_rate = 6;
}

message ConvDataGradOpConf {
  required string dy = 1;
  required string filter = 2;
  required string x_like = 3;
  required string dx = 4;
  required ConvConf conv_conf = 5;
}

message ConvFilterGradOpConf {
  required string dy = 1;
  required string x = 2;
  required string filter_diff = 3;
  required ConvConf conv_conf = 4;
}

message ConvBiasGradOpConf {
  required string dy = 1;
  required string bias_diff = 2;
  required string data_format = 3;
  required int64 num_spatial_dims = 4;
}

message AveragePooling1DOpConf {
  required string in = 1;
  required string out = 2;

  optional string padding = 3 [default = "valid"];
  required string data_format = 4;
  repeated int32 pool_size = 5;
  repeated int32 strides = 6;
}

message MaxPooling1DOpConf {
  required string in = 1;
  required string out = 2;

  optional string padding = 3 [default = "valid"];
  required string data_format = 4;
  repeated int32 pool_size = 5;
  repeated int32 strides = 6;
}

message AveragePooling2DOpConf {
  required string in = 1;
  required string out = 2;

  optional string padding = 3 [default = "valid"];
  required string data_format = 4;
  repeated int32 pool_size = 5;
  repeated int32 strides = 6;
}

message MaxPooling2DOpConf {
  required string in = 1;
  required string out = 2;

  optional string padding = 3 [default = "valid"];
  required string data_format = 4;
  repeated int32 pool_size = 5;
  repeated int32 strides = 6;
}

message AveragePooling3DOpConf {
  required string in = 1;
  required string out = 2;

  optional string padding = 3 [default = "valid"];
  required string data_format = 4;
  repeated int32 pool_size = 5;
  repeated int32 strides = 6;
}

message MaxPooling3DOpConf {
  required string in = 1;
  required string out = 2;

  optional string padding = 3 [default = "valid"];
  required string data_format = 4;
  repeated int32 pool_size = 5;
  repeated int32 strides = 6;
}


message PoolingConf {
  required int32 num_spatial_dims = 1;
  // "avg" or "max"
  required string pool_mode = 2;
  required string data_format = 3;
  repeated int32 pool_size = 4;
  repeated int32 strides = 5;
  optional string padding = 6 [default = "valid"];
}

message PoolingGradOpConf {
  // input
  required string x = 1;
  required string y = 2;
  required string dy = 3;
  // output
  required string dx = 4;
  required PoolingConf pooling_conf = 5;
}

message ReluOpConf {
  required string in = 1;
  required string out = 2;
}

message ReluGradOpConf {
  required string y = 1;
  required string dy = 2;
  required string dx = 3;
}

message PReluOpConf {
  required string in = 1;
  required string out = 2;
  required string data_format = 3;
  optional bool channel_shared = 4 [default = false];
  optional float alpha_init = 5 [default = 0.25];
  required string alpha = 6;
}

message PReluDataGradOpConf {
  required string dy = 1;
  required string x = 2;
  required string alpha = 3;
  required string dx = 4;
  required string data_format = 5;
  required bool channel_shared = 6;
}

message PReluAlphaGradOpConf {
  required string dy = 1;
  required string x = 2;
  required string alpha_grad = 3;
  required string data_format = 4;
  required bool channel_shared = 5;
}

message SigmoidOpConf {
  required string in = 1;
  required string out = 2;
}

message SigmoidGradOpConf {
  required string y = 1;
  required string dy = 2;
  required string dx = 3;
}

message TanHOpConf {
  required string in = 1;
  required string out = 2;
}

message TanHGradOpConf {
  required string y = 1;
  required string dy = 2;
  required string dx = 3;
}

message SoftmaxOpConf {
  required string in = 1;
  required string out = 2;
  optional int32 axis = 3 [default = -1];
  optional string transpose_in = 4 [default = "transpose_in"];
  optional string transpose_out = 5 [default = "transpose_out"];
}

message SoftmaxGradOpConf {
  required string y = 1;
  required string dy = 2;
  required string dx = 3;
  optional string transpose_x = 4;
  optional string transpose_y = 5;
  optional int32 axis = 6 [default = -1];
}

enum ScalarReductionType {
  kSumOverOne = 0;
  kSumOverWeight = 1;
  kSumOverN = 2;
  kSumOverNonZeroWeight = 3;
}

message SparseCrossEntropyOpConf {
  required string prediction = 1;
  required string label = 2;
  required string out = 3;
}

message SparseCrossEntropyGradOpConf {
  required string prediction = 1;
  required string label = 2;
  required string dy = 3;
  required string prediction_diff = 4;
}

message SparseSoftmaxCrossEntropyLossOpConf {
  required string prediction = 1;
  required string label = 2;
  required string loss = 3;
  optional ScalarReductionType reduction = 4 [default = kSumOverN];
  optional float weight_scalar = 5 [default = 1.0];
  optional string weight = 6;
}

message SparseCrossEntropyLossOpConf {
  required string prediction = 1;
  required string label = 2;
  required string loss = 3;
  optional ScalarReductionType reduction = 4 [default = kSumOverN];
  optional float weight_scalar = 5 [default = 1.0];
  optional string weight = 6;
}

message SigmoidCrossEntropyLossOpConf {
  required string prediction = 1;
  required string label = 2;
  required string loss = 3;
  optional bool normalize = 4 [default = true];
  optional float scale = 5 [default = 1.0];
  optional ScalarReductionType reduction = 6 [default = kSumOverN];
  optional float weight_scalar = 7 [default = 1.0];
  optional string weight = 8;
}

message SigmoidCrossEntropyLossGradOpConf {
  required string prediction = 1;
  required string label = 2;
  required string loss_diff = 3;
  required string prediction_diff = 4;
  optional float weight_scalar = 5 [default = 1.0];
  optional ScalarReductionType reduction = 6 [default = kSumOverN];
}

message IdentityLossOpConf {
  required string prediction = 1;
  required string loss = 2;
  optional ScalarReductionType reduction = 3 [default = kSumOverN];
  optional float weight_scalar = 4 [default = 1.0];
  optional string weight = 5;
}

message ConcatOpConf {
  repeated string in = 1;
  required string out = 2;
  required int32 axis = 3;
}

message SplitLikeOpConf {
  required string in = 1;
  repeated string like = 2;
  repeated string out = 3;
  required int32 axis = 4;
}

message CopyCommNetOpConf {
}

message CopyHdOpConf {
  enum Type {
    H2D = 0;
    D2H = 1;
  }
  required Type type = 1;
}

message BoxConcatConf {
  required int32 axis = 1;
}

message BoxAddConf {
}

message BoxSplitConf {
  required int32 axis = 1;
  repeated int32 part_num = 2;
}

message BoxCloneConf {
}

message BoxingOpConf {
  required LogicalBlobId lbi = 1;
  required int32 in_num = 2;
  required int32 out_num = 3;

  oneof in_box {
    BoxConcatConf concat_box = 4;
    BoxAddConf add_box = 5;
  }
  oneof out_box {
    BoxSplitConf split_box = 6;
    BoxCloneConf clone_box = 7;
  }
}

message NaiveModelUpdateConf {
}

message MomentumModelUpdateConf {
  optional float beta = 1 [default = 0.9];
}

message RMSPropModelUpdateConf {
  optional float decay_rate = 1 [default = 0.99];
  optional float epsilon = 2 [default = 1e-8];
}

message LARSModelUpdateConf {
  optional float momentum_beta = 1 [default = 0.9];
  optional float epsilon = 2 [default = 1e-9];
  optional float lars_coefficient = 3 [default = 0.0001];
}

message AdamModelUpdateConf {
  optional float beta1 = 1 [default = 0.9];
  optional float beta2 = 2 [default = 0.999];
  optional float epsilon = 3 [default = 1e-8];
  optional bool do_bias_correction = 4 [default = false];
}

message ExponentialDecayConf {
  required int64 decay_batches = 1;
  required double decay_rate = 2;
  optional bool staircase = 3 [default = false];
}

message InverseTimeDecayConf {
  required int64 decay_batches = 1;
  required double decay_rate = 2;
  optional bool staircase = 3 [default = false];
}

message NaturalExpDecayConf {
  required int64 decay_batches = 1;
  required double decay_rate = 2;
  optional bool staircase = 3 [default = false];
}

message PiecewiseConstantConf {
  repeated int64 boundaries = 1;
  repeated double values = 2;
}

message PolynomialDecayConf {
  required int64 decay_batches = 1;
  optional double end_learning_rate = 2 [default = 0.0001];
  optional double power = 3 [default = 1.0];
  optional bool cycle = 4 [default = false];
}

message CosineDecayConf {
  required int64 decay_batches = 1;
  optional double alpha = 2 [default = 0.0];
}

message LinearCosineDecayConf {
  required int64 decay_batches = 1;
  optional double num_periods = 2 [default = 0.5];
  optional double alpha = 3 [default = 0.0];
  optional double beta = 4 [default = 0.001];
}

message LearningRateDecayConf {
  oneof type {
    ExponentialDecayConf exponential_conf = 2000;
    InverseTimeDecayConf inverse_time_conf = 2001;
    NaturalExpDecayConf natural_exp_conf = 2002;
    PiecewiseConstantConf piecewise_constant_conf = 2003;
    PolynomialDecayConf polynomial_conf = 2004;
    CosineDecayConf cosine_conf = 2005;
    LinearCosineDecayConf linear_cosine_conf = 2006;
  }
}

message ConstantWarmupConf {
  required int64 warmup_batches = 1;
  required double multiplier = 2;
}

message LinearWarmupConf {
  required int64 warmup_batches = 1;
  required double start_multiplier = 2;
}

message WarmupConf {
  oneof type {
    ConstantWarmupConf constant_conf = 3000;
    LinearWarmupConf linear_conf = 3001;
  }
}

message ClipByGlobalNormConf {
  required float clip_norm = 1;
  optional float global_norm = 2;
}

message ClipConf {
  oneof type {
    ClipByGlobalNormConf clip_by_global_norm = 1;
  }
}

message NormalModelUpdateOpUserConf {
  optional LearningRateDecayConf learning_rate_decay = 1;
  optional WarmupConf warmup_conf = 2;
  optional ClipConf clip_conf = 3;
  oneof normal_mdupdt {
    NaiveModelUpdateConf naive_conf = 1000;
    MomentumModelUpdateConf momentum_conf = 1001;
    RMSPropModelUpdateConf rmsprop_conf = 1002;
    LARSModelUpdateConf lars_conf = 1003;
    AdamModelUpdateConf adam_conf = 1004;
  }
}

message NormalModelUpdateOpConf {
  required NormalModelUpdateOpUserConf user_conf = 1;
  required string model_diff = 2;
  required string total_instance_num_diff = 3;
  required string model = 4;
  required string train_step = 5;
  required string learning_rate = 6;
  required float l1 = 7;
  required float l2 = 8;
}

message NaiveModelUpdateOpConf {
  required NormalModelUpdateOpUserConf user_conf = 1;
  required string model_diff = 2;
  required string total_instance_num_diff = 3;
  required string model = 4;
  required string train_step = 5;
  required string learning_rate = 6;
  required float l1 = 7;
  required float l2 = 8;
}

message MomentumModelUpdateOpConf {
  required NormalModelUpdateOpUserConf user_conf = 1;
  required string momentum = 2;
  required string model_diff = 3;
  required string total_instance_num_diff = 4;
  required string model = 5;
  required string train_step = 6;
  required string learning_rate = 7;
  required float l1 = 8;
  required float l2 = 9;
}

message RMSPropModelUpdateOpConf {
  required NormalModelUpdateOpUserConf user_conf = 1;
  required string model_diff = 2;
  required string total_instance_num_diff = 3;
  required string model = 4;
  required string train_step = 5;
  required string learning_rate = 6;
  required float l1 = 7;
  required float l2 = 8;
}

message LARSModelUpdateOpConf {
  required NormalModelUpdateOpUserConf user_conf = 1;
  required string momentum = 2;
  required string model_diff = 3;
  required string total_instance_num_diff = 4;
  required string model = 5;
  required string train_step = 6;
  required string learning_rate = 7;
  required float l1 = 8;
  required float l2 = 9;
}

message AdamModelUpdateOpConf {
  required NormalModelUpdateOpUserConf user_conf = 1;
  required string m = 2;
  required string v = 3;
  optional string beta1_t = 4;
  optional string beta2_t = 5;
  required string model_diff = 6;
  required string total_instance_num_diff = 7;
  required string model = 8;
  required string train_step = 9;
  required string learning_rate = 10;
  required float l1 = 11;
  required float l2 = 12;
}

message AccumulateOpConf {
}

message PrintRecordConf {
  required string lbn = 1;
  optional string name = 2;
  required EncodeConf encode_case = 3;
}

message PrintOpConf {
  repeated PrintRecordConf in = 1;
  required string print_dir = 2;
  optional string part_name_prefix = 3 [default = "part-"];
  optional int32 part_name_suffix_length = 4 [default = -1];
}

message GeluOpConf {
  required string in = 1;
  required string out = 2;
}

message GeluGradOpConf {
  required string x = 1;
  required string dy = 2;
  required string dx = 3;
}

message ReduceSumOpConf {
  oneof in_conf {
    string in = 1; // For User
    LogicalBlobId in_sys = 2; // For System
  }
  required string out = 3;
  repeated int32 axis = 4;
  optional bool keep_dims = 5 [default = false];
}

message ReduceSumLikeOpConf {
  required string x = 1;
  required string like = 2;
  required string y = 3;
  repeated int32 axis = 4;
  optional string temp_storage = 5 [default = "temp_storage"];
}

message ReduceMeanOpConf {
  required string in = 1;
  required string out = 2;
  repeated int32 axis = 3;
  optional bool keep_dims = 4 [default = false];
}

message ReduceMeanGradOpConf {
  required string dy = 1;
  required string x = 2; // like
  required string dx = 3;
  repeated int32 reduced_axis = 4;
  optional string temp_storage = 5 [default = "temp_storage"];
}

message ReshapeOpConf {
  required string in = 1;
  required string out = 2;
  required ShapeProto shape = 3;
}

message ReshapeLikeOpConf {
  required string x = 1;
  required string y = 2;
  required string like = 3;
}

message AddOpConf {
  repeated string in = 1;
  required string out = 2;
}

message MaximumOpConf {
  repeated string in = 1;
  required string out = 2;
}

message CastOpConf {
  required string in = 1;
  required string out = 2;
  required DataType data_type = 3;
}

message InterfaceBlobConf {
  required ShapeProto shape = 1;
  required DataType data_type = 2;
  optional ShapeProto dim0_inner_shape = 3;
  optional bool has_dim0_valid_num = 4;
  optional bool has_dim1_valid_num = 5;
  optional bool has_dim2_valid_num = 6;
  optional OptInt64 split_axis = 7;
  required OptInt64 batch_axis = 8;
}

message InputOpConf {
  optional string tick = 1;
  required string out = 2;
  required InterfaceBlobConf blob_conf = 3;
}

message ForeignInputOpConf {
  optional string tick = 1;
  required string out = 2;
  required InterfaceBlobConf blob_conf = 3;
  required string ofblob_buffer_name = 4;
}

message ReturnOpConf {
  required string in = 1;
  required string out = 2;
}

message OutputOpConf {
  required string in = 1;
  required string out = 2;
  required InterfaceBlobConf blob_conf = 3;
}

message SwitchOutputOpConf {
  repeated string in = 1;
  required string in_index = 2;
  required string out = 3;
  required InterfaceBlobConf blob_conf = 4;
}

message ForeignOutputOpConf {
  required string in = 1;
  required string ofblob_buffer_name = 3;
}

message ForeignWatchOpConf {
  repeated string in = 1;
  required string handler_uuid = 2;
}

message InitializeWithSnapshotConf {
  required string path = 1;
  optional string key = 2;
}

message VariableOpConf {
  optional string tick = 1;
  required string out = 2;
  required ShapeProto shape = 3;
  optional DataType data_type = 4;
  oneof initialize {
    InitializerConf initializer = 5;
    InitializeWithSnapshotConf initialize_with_snapshot = 6;
  }
  optional string model_name = 7 [default = "weight"];
  required OptInt64 split_axis = 8;
  optional int64 random_seed = 9;
}

message LocalResponseNormalizationOpConf {
  required string in = 1;
  required string out = 2;
  required string data_format = 3;
  optional int32 depth_radius = 4 [default = 5];
  optional double bias = 5 [default = 1];
  optional double alpha = 6 [default = 1];
  optional double beta = 7 [default = 0.5];
}

message EncodeConf {
  oneof encode {
    EncodeRaw raw = 1;
    EncodeJpeg jpeg = 2;
    EncodeBytesList bytes_list = 3;
  }
}

message EncodeBytesList {
}

message EncodeRaw {
  optional bool dim1_varying_length = 1 [default = false];
}

message EncodeJpeg {
  repeated ImagePreprocess preprocess = 1;
}

message SubtractPreprocessConf {
  required float value = 1;
}

message NormByChannelPreprocessConf {
  repeated float mean_value = 1;
  repeated float std_value = 2;
  required string data_format = 3;
}

message ScalePreprocessConf {
  required float value = 1;
}

message PreprocessConf {
  oneof type {
    SubtractPreprocessConf subtract_conf = 1;
    NormByChannelPreprocessConf norm_by_channel_conf = 2;
    ScalePreprocessConf scale_conf = 3;
  }
}

message RandomShuffleConf {
  optional int32 buffer_size = 1 [default = 1024];
}

message RecordLoadOpConf {
  optional string tick  = 1;
  required string out = 2;
  required string data_dir = 3;
  required int32 data_part_num = 4;
  optional string part_name_prefix = 5 [default = "part-"];
  optional int32 part_name_suffix_length = 6 [default = -1];
  optional RandomShuffleConf random_shuffle_conf = 7;
  required int64 batch_size = 8;
}

message BlobConf {
  required string name = 1;
  required ShapeProto shape = 2;
  required DataType data_type = 3;
  optional int32 max_sequence_size = 4 [default = 1];
  required EncodeConf encode_case = 5;
  repeated PreprocessConf preprocess = 6;
}

message DecodeOFRecordOpConf {
  required string data_dir = 1;
  required int32 data_part_num = 2; // piece_size % data_part_num = 0
  optional string part_name_prefix = 3 [default = "part-"];
  optional int32 part_name_suffix_length = 4 [default = -1];
  optional string in = 5;
  repeated BlobConf blob = 6;
  optional RandomShuffleConf random_shuffle_conf = 7;
  required int64 batch_size = 8;
}

message DecodeRandomOpConf {
  optional string tick = 1;
  required string out = 2;
  required ShapeProto shape = 3;
  required DataType data_type = 4;
  required InitializerConf data_initializer = 5;
  required int64 batch_size = 8;
}

message NormalizationOpConf {
  required string in = 1;
  required string out = 2;
  optional int32 axis = 3 [default = -1]; // NCHW = 1, NHWC = 3, TODO: axis list
  optional float momentum = 4 [default = 0.99];
  optional float epsilon = 5 [default = 0.001];
  optional bool center = 6 [default = true];
  optional bool scale = 7 [default = true];
  optional float beta_init = 8 [default = 0.0];
  optional float gamma_init = 9 [default = 1.0];
  optional float mean_init = 10 [default = 0.0];
  optional float variance_init = 11 [default = 1.0];
  required string moving_mean = 14;
  required string moving_variance = 15;
  optional string beta = 16;
  optional string gamma = 17;
  optional string mean = 18 [default = "mean"];
  optional string inv_variance = 19 [default = "inv_variance"];
  optional bool is_training = 20 [default = true];
}

message NormalizationGradOpConf {
  //in
  required string dy = 1;
  required string x = 2;
  optional string mean = 3;
  optional string inv_variance = 4;
  optional string gamma = 5;
  //out
  optional string dx = 6 [default = "dx"];
  optional string beta_diff = 7 [default = "beta_diff"];
  optional string gamma_diff = 8 [default = "gamma_diff"];

  required int32 axis = 9;
  required float epsilon = 10;
}

message DropoutOpConf {
  required string in = 1;
  required string out = 2;
  required double rate = 3;
  optional ShapeProto noise_shape = 4;
  optional int64 seed = 5;
  optional string random_mask = 6 [default = "random_mask"];
}

message DropoutGradOpConf {
  required string random_mask = 1;
  required string dy = 2;
  required string dx = 3;
  required double rate = 4;
}

message TransposeOpConf {
  required string in = 1;
  required string out = 2;
  repeated int32 perm = 3;
}

message ReduceConcatOpConf {
  required int32 in_num = 1;
  repeated string in = 2;
  optional string out = 3;
}

message NcclAllReduceOpConf {
  optional string in = 1;
  optional string out = 2;
}

message NcclReduceScatterOpConf {
}

message NcclAllGatherOpConf {
}

message ReduceSplitOpConf {
  required int32 out_num = 1;
  optional string in = 2;
  repeated string out = 3;
  repeated ShapeProto out_shape = 4;
  optional int32 order_in_graph = 5;
}

message ReduceScatterOpConf {
  optional int32 out_num = 1 [default = 0];
}

message ReduceAddOpConf {
  optional int32 in_num = 1 [default = 0];
}

message ReduceGatherOpConf {
  optional int32 in_num = 1 [default = 0];
}

message AccuracyOpConf {
  required string prediction = 1;
  required string label = 2;
  optional int32 top_k = 3 [default = 1];
  required string accuracy = 4;
  optional string weight = 5;
}

message MatmulOpConf {
  // input lbn
  required string a = 1;
  required string b = 2;
  // output bn
  required string out = 5;
  optional bool transpose_a = 6 [default = false];
  optional bool transpose_b = 7 [default = false];
}

message DotOpConf {
  required string in = 1;
  required string weight = 2;
  optional string bias = 3;
  required string out = 4;
}

message MultiplyOpConf {
  required string in_0 = 1;
  required string in_1 = 2;
  required string out = 4;
}

enum Norm {
  L1 = 1;
  L2 = 2;
}

message HingeLossOpConf {
  required string prediction = 1;
  required string label = 2;
  required string loss = 3;
  optional ScalarReductionType reduction = 4 [default = kSumOverN];
  optional float weight_scalar = 5 [default = 1.0];
  optional string weight = 6;
  optional Norm norm = 7[default = L1];
}

message PackOpConf {
  required string in = 1;
  required string out = 2;
  required int32 pack_num = 3;
  required string related_unpack = 4;
}

message UnpackOpConf {
  required string in = 1;
  required string out = 2;
  required int32 unpack_num = 3;
}

message RepeatOpConf {
  required string in = 1;
  required string out = 2;
  required int32 repeat_num = 3;
}

message GatherOpConf {
  required string in = 1;
  required string indices = 2;
  required string out = 3;
  optional int64 axis = 4 [default = 0];
}

message GatherMs0OpConf {
  required string in = 1;
  required string indices = 2;
  required string out = 3;
}

message UnsortedSegmentSumOpConf {
  required string data = 1;
  required string segment_ids = 2;
  required string out = 3;
  required int64 axis = 4;
  required int64 num_segments = 5;
}

message GatherMs0GradOpConf {
  required string out_diff = 1;
  required string indices = 2;
  required string in_diff = 3;
  required int64 gather_dim_size = 4;
}

message BatchGatherOpConf {
  required string in = 1;
  required string indices = 2;
  required string out = 3;
}

message SqrtOpConf {
  required string in = 1;
  required string out = 2;
}

message RsqrtOpConf {
  required string in = 1;
  required string out = 2;
  optional double epsilon = 3 [default = 1e-5];
}

message SquareOpConf {
  required string in = 1;
  required string out = 2;
}

message BroadcastAddOpConf {
  required string a = 1;
  required string b = 2;
  required string out = 3;
  optional bool is_const = 4 [default = false];
}

message BroadcastSubOpConf {
  required string a = 1;
  required string b = 2;
  required string out = 3;
  optional bool is_const = 4 [default = false];
}

message BroadcastMulOpConf {
  required string a = 1;
  required string b = 2;
  required string out = 3;
  optional bool is_const = 4 [default = false];
}

message BroadcastDivOpConf {
  required string a = 1;
  required string b = 2;
  required string out = 3;
  optional bool is_const = 4 [default = false];
}

message BroadcastLikeOpConf {
  required string x = 1;
  required string like = 2;
  required string y = 3;
  repeated int32 reduced_axis = 4;
}

message BroadcastDivGradOpConf {
  //  input
  required string b = 1; // denominator in fw
  required string y = 2;
  required string dy = 3;
  //  output
  required string db = 4;
  optional string temp_storage = 5 [default = "temp_storage"];
}

message BiasAddOpConf {
  // inputs
  required string a = 1;
  required string b = 2;
  // output
  required string out = 3;
  // conf
  required int32 axis = 4;
}

message DimSliceConf {
  optional int32 start = 1 [default = 0];
  optional int32 end = 2 [default = 0];
  optional int32 stride = 3 [default = 1];
}

message SliceOpConf {
  required string in = 1;
  required string out = 2;
  repeated DimSliceConf dim_slice_conf = 3;
}

message SliceGradOpConf {
  required string dy = 1;
  required string dx = 2;
  required string like = 3;
  repeated DimSliceConf dim_slice_conf = 4;
}

message LayerNormOpConf {
  // in
  required string in = 1;
  optional string beta = 2;
  optional string gamma = 3;

  // out
  required string out = 4;
  optional string normalized = 5 [default = "normalized"];
  optional string mean = 6 [default = "mean"];
  optional string inv_variance = 7 [default = "inv_variance"];

  optional bool center = 8 [default = true];
  optional bool scale = 9 [default = true];
  optional int64 begin_norm_axis = 11 [default = 1];
  optional int64 begin_params_axis = 12 [default = -1];
  optional double epsilon = 13 [default = 1e-5];
}

message LayerNormGradOpConf {
  // in
  required string dy = 1;
  required string x = 2;
  optional string mean = 3;
  optional string inv_variance = 4;
  // out
  required string dx = 5;

  required int64 begin_norm_axis = 6;
  required double epsilon = 7;
}

message LayerNormParamGradOpConf {
  // in
  required string dy = 1;
  optional string normalized = 2;
  optional string gamma = 3;
  // out
  optional string normalized_diff = 4;
  optional string beta_diff = 5;
  optional string gamma_diff = 6;

  required int64 begin_params_axis = 7;
}

message ConstantOpConf {
  optional string tick = 1;
  required string out = 2;
  optional ShapeProto shape = 3;
  optional DataType data_type = 4;
  optional InitializerConf initializer = 5;
}

message OneHotOpConf {
  required string indices = 1;
  required string out = 2;
  required int64 depth = 3;
  optional DataType data_type = 4;
}

message ScalarAddOpConf {
  required string in = 1;
  required string out = 2;
  oneof scalar_operand {
    int64 int_operand = 3;
    double float_operand = 4;
  }
}

message ScalarMulOpConf {
  required string in = 1;
  required string out = 2;
  oneof scalar_operand {
    int64 int_operand = 3;
    double float_operand = 4;
  }
}

message ReduceIdentityOpConf {
  optional string in = 1;
  optional string out = 2;
  optional int32 order_in_graph = 3;
}

message TickOpConf {
  repeated string tick = 1;
  required string out = 2;
}

message WaitAndSendIdsOpConf {
  required string out = 1;
  required string wait_buffer_name = 2;
  repeated Int64List id_list = 3;
  required DataType data_type = 4 [default = kInt32];
}

message CallbackNotifyOpConf {
  required string in = 1;
  repeated string callback_buffer_name = 2;
}

message ReentrantLockOpConf {
  required string start = 1;
  optional string end = 2;
  required string out = 3;
  repeated Int64List lock_id2intersecting_lock_ids = 4;
}

message SourceTickOpConf {
  required string out = 1;
}

message SinkTickOpConf {
  repeated string tick = 1;
  required string out = 2;
}

message TupleIdentityOpConf {
  repeated string in = 1;
  repeated string out = 2;
}

message TopKOpConf {
  required string in = 1;
  required string out = 2;
  optional int32 k = 3 [default = 1];
  optional bool sorted = 4 [default = true];
}

message L2NormalizeOpConf {
  required string in = 1;
  required string out = 2;
  required int32 axis = 3 [default = -1];
  optional float epsilon = 4 [default = 1e-12];
}

message KeepHeaderOnlyOpConf {
  repeated string in = 1;
  repeated string out = 2;
}

message AxpyOpConf {
  required string x = 1;
  required string y = 2;
  required double alpha = 3;
}

message TotalLossInstanceNumOpConf {
  repeated string in = 1;
  required string out = 2;
}

message UnsortedBatchSegmentSumOpConf {
  required string data = 1;
  required string segment_ids = 2;
  required string out = 3;
  required int64 num_segments = 4;
}

message ShapeElemCntAxisConf {
  repeated int32 axis = 1;
}

message ShapeElemCntRangeAxisConf {
  // closed interval: [begin_axis, end_axis]
  optional int32 begin_axis = 1 [default = 0];
  optional int32 end_axis = 2 [default = -1];
}

message ShapeElemCntOpConf {
  required string x = 1;
  required string y = 2;
  optional DataType data_type = 3 [default = kInt32];
  oneof axis_conf {
    ShapeElemCntAxisConf exclude_axis_conf = 4;
    ShapeElemCntAxisConf include_axis_conf = 5;
    ShapeElemCntRangeAxisConf range_axis_conf = 6;
  }
}

message AccOpConf {
  // in
  required string one = 1;
  // out
  required string acc = 2;
  optional int32 max_acc_num = 3 [default = 1];   
}

message AccTickOpConf {
  // in
  required string one = 1;
  // out
  required string acc = 2;
  optional int32 max_acc_num = 3 [default = 1];   
}

message EveryNthOpConf {
  required string in = 1;
  required string out = 2;
  required int64 n = 3;
}

message ModelInitOpConf {
  required string tick = 1;
  repeated string out = 2;
  repeated string variable_op_name = 3;
  repeated VariableOpConf original_variable_conf = 4;
}

message ModelLoadOpConf {
  required string path = 1;
  repeated string out = 2;
  repeated string variable_op_name = 3;
  repeated VariableOpConf original_variable_conf = 4;
}

message AllReduceFacadeOpConf {
  required string in = 1;
  required string out = 2;
}

message IdentityOpConf {
  required string in = 1;
  required string out = 2;
}

message CaseOpConf {
  required string in = 1;
  repeated string out = 2;
}

message EsacOpConf {
  repeated string in = 1;
  required string out = 2;
  optional DataType data_type = 3 [default=kInt32];
}

message PartialTickOpConf {
  required string tick = 1;
  required string out = 2;
}

message AssignOpConf {
  required string ref = 1;
  required string value = 2;
}

message ModelSaveOpConf {
  required string path = 1;
  repeated string in = 2;
  repeated string key = 3;
}

message LearningRateScheduleOpConf {
  required string train_step = 1;
  required string out = 2;
  required float learning_rate = 3;
  optional LearningRateDecayConf learning_rate_decay = 4;
  optional WarmupConf warmup_conf = 5;
}

message DeconvOpConf {
    required string x = 1;
    required string y = 2;
    required string filter = 3;
    required int32 filters = 4;
    required ConvConf conv_conf = 5;
    optional bool use_bias = 6 [default = true];
    optional InitializerConf weight_initializer = 7;
    optional InitializerConf bias_initializer = 8;
}

message RoiAlignConf {
  required int32 pooled_h = 4;
  required int32 pooled_w = 5;
  optional float spatial_scale = 6 [default = 0.0625]; // 1/16
  optional int32 sampling_ratio = 7 [default = 2]; // adaptive if negative
  optional string data_format = 8 [default = "channels_first"];
}

message RoiAlignOpConf {
  required string x = 1;
  required string rois = 2;
  required string y = 3;
  required RoiAlignConf roi_align_conf = 4;
}

message RoiAlignGradOpConf {
  required string dy = 1;
  required string x_like = 2;
  required string rois = 3;
  required string dx = 4;
  required RoiAlignConf roi_align_conf = 5;
}

message LogicalAndOpConf {
  // in
  required string lhs = 1;
  required string rhs = 2;
  // out
  required string out = 3;
}

message WhereOpConf {
  // in
  required string condition = 1;
  required string lhs = 2;
  required string rhs = 3;
  // out
  required string out = 4;
}

message ClipByValueOpConf {
  // in
  required string in = 1;
  // conf
  optional float min_val = 2;
  optional float max_val = 3;
  // out
  required string out = 4;
}

message ConstantLikeOpConf {
  required string in = 1;
  required float scalar = 2;
  required string out = 3;
}

message LocalNonzeroOpConf {
  required string in = 1;
  required string out = 2;
}

message SqueezeOpConf {
  required string in = 1;
  required string out = 2;
  repeated int32 axis = 3;
}

message ExpandDimsOpConf {
  required string in = 1;
  required string out = 2;
  required int32 axis = 3;
}

message LocalGatherOpConf {
  required string in = 1;
  required string indices = 2;
  required string out = 3;
  optional int64 axis = 4 [default = 0];
}

message LocalScatterNdUpdateOpConf {
  // in
  required string in = 1;
  required string indices = 2;
  required string updates = 3;
  // out
  required string out = 4;
}

message PieceSliceV2OpConf {
  required string in = 1;
  repeated string out = 2;
}

message MaskrcnnPositiveNegativeSampleOpConf {
  // in
  required string pos_inds = 1;
  required string neg_inds = 2;
  // config
  required int32 total_subsample_num = 3;
  required float pos_fraction = 4;
  // out
  required string sampled_pos_inds = 5;
  required string sampled_neg_inds = 6;
}

message CalcIoUMatrixOpConf {
  // in
  required string boxes1= 1;
  required string boxes2= 2;
  // out
  required string iou_matrix = 3;
}

message BBoxRegressionWeights {
  required float weight_x = 1 [default = 1.0];
  required float weight_y = 2 [default = 1.0];
  required float weight_w = 3 [default = 1.0];
  required float weight_h = 4 [default = 1.0];
}

message BoxEncodeOpConf {
  // in
  required string ref_boxes = 1;
  required string boxes = 2;
  // out
  required string boxes_delta = 3;
  // conf
  required BBoxRegressionWeights regression_weights = 4;
}

message BoxDecodeOpConf {
  // in
  required string ref_boxes = 1;
  required string boxes_delta = 2;
  // out
  required string boxes = 3;
  // conf
  required BBoxRegressionWeights regression_weights = 4;
}

message LevelMapOpConf {
  // in
  required string in = 1;
  // out
  required string out = 2;
  // conf
  required int32 min_level = 3 [default = 2];
  required int32 max_level = 4 [default = 5];
  required int32 canonical_level = 5 [default = 4];
  required float canonical_scale = 6 [default = 224];
  optional float epsilon = 7 [default = 1e-6];
}

message AnchorGenerateOpConf {
  // in
  required string images = 1;
  // conf
  required int32 feature_map_stride = 2;
  repeated float aspect_ratios = 3;
  repeated float anchor_scales = 4;
  // out
  required string anchors = 5;
}

message IdentifyNonSmallBoxesOpConf {
  required string in = 1;
  required string out = 2;
  optional float min_size = 3 [default = 0.0];
}

message IdentifyOutsideAnchorsOpConf {
  // in
  required string anchors = 1;
  required string image_size = 2;
  // out
  required string out = 3;
  // conf
  optional float tolerance = 4 [default = 0.0];
}

message ClipBoxesToImageOpConf {
  required string boxes = 1;
  required string image_size = 2;
  required string out = 3;
}

message ExtractPieceSliceIdOpConf {
  repeated string in = 1;
  repeated string out = 2;
}

message NonMaximumSuppressionOpConf {
  // in
  required string in = 1;
  // out
  required string out = 2;
  // conf
  optional float nms_iou_threshold = 3 [default = 0.7];
  optional int32 post_nms_top_n = 4 [default = 1000];
}

<<<<<<< HEAD
message DynamicReshapeOpConf {
  required string in = 1;
  required string out = 2;
  required ShapeProto shape = 3;
=======
message SmoothL1OpConf {
  required string prediction = 1;
  required string label = 2;
  optional float beta = 3 [default = 1.0];
  optional float scale = 4 [default = 1.0];
  required string out = 5;
}

message UpsampleNearestOpConf {
  required string in = 1;
  required string out = 2;
  required int32 scale = 3;
  required string data_format = 4;
>>>>>>> 4a5f4237
}

message OperatorConf {
  required string name = 1;
  optional bool trainable = 3 [default = true];
  optional DeviceType device_type = 4 [default = kInvalidDevice];
  optional bool enable_cudnn = 5;
  optional int64 cudnn_buf_limit_mbyte = 6;
  repeated string ctrl_in_op_name = 7;
  oneof op_type {
    // system op
    DecodeOFRecordOpConf decode_ofrecord_conf = 101;
    DecodeRandomOpConf decode_random_conf = 102;
    RecordLoadOpConf record_load_conf = 103;
    CopyHdOpConf copy_hd_conf = 104;
    CopyCommNetOpConf copy_comm_net_conf = 106;
    ConcatOpConf concat_conf = 107;
    BoxingOpConf boxing_conf = 108;
    ReduceScatterOpConf reduce_scatter_conf = 109;
    ReduceAddOpConf reduce_add_conf = 110;
    ReduceGatherOpConf reduce_gather_conf = 111;
    ReduceConcatOpConf reduce_concat_conf = 112;
    ReduceSplitOpConf reduce_split_conf = 113;
    NcclAllReduceOpConf nccl_all_reduce_conf = 114;
    NcclReduceScatterOpConf nccl_reduce_scatter_conf = 115;
    NcclAllGatherOpConf nccl_all_gather_conf = 116;
    AccumulateOpConf accumulate_conf = 117;
    NormalModelUpdateOpConf normal_mdupdt_conf = 118;
    CastOpConf cast_conf = 121;
    VariableOpConf variable_conf = 122;
    ReduceIdentityOpConf reduce_identity_conf = 123;
    TickOpConf tick_conf = 124;
    KeepHeaderOnlyOpConf keep_header_only_conf = 125;
    TotalLossInstanceNumOpConf total_loss_instance_num_conf = 126;
    NaiveModelUpdateOpConf naive_model_update_conf = 127;
    MomentumModelUpdateOpConf momentum_model_update_conf = 128;
    RMSPropModelUpdateOpConf rmsprop_model_update_conf = 129;
    LARSModelUpdateOpConf lars_model_update_conf = 130;
    AdamModelUpdateOpConf adam_model_update_conf = 131;
    ShapeElemCntOpConf shape_elem_cnt_conf = 132;
    AccOpConf acc_conf = 133;
    AllReduceFacadeOpConf all_reduce_facade_conf = 134;
    SourceTickOpConf source_tick_conf = 135;
    SinkTickOpConf sink_tick_conf = 136;
    InputOpConf input_conf = 137;
    OutputOpConf output_conf = 138;
    WaitAndSendIdsOpConf wait_and_send_ids_conf = 139;
    ReentrantLockOpConf reentrant_lock_conf = 140;
    CallbackNotifyOpConf callback_notify_conf = 141;
    ForeignInputOpConf foreign_input_conf = 142;
    ForeignOutputOpConf foreign_output_conf = 143;
    AccTickOpConf acc_tick_conf = 144;
    SwitchOutputOpConf switch_output_conf = 145;
    ReturnOpConf return_conf = 146;
    PartialTickOpConf partial_tick_conf = 147;
    ForeignWatchOpConf foreign_watch_conf = 148;

    // domain op
    TupleIdentityOpConf tuple_identity_conf = 200;
    TransposeOpConf transpose_conf = 201;
    ReshapeOpConf reshape_conf = 202;
    Conv1DOpConf conv_1d_conf = 205;
    Conv2DOpConf conv_2d_conf = 206;
    Conv3DOpConf conv_3d_conf = 207;
    AveragePooling1DOpConf average_pooling_1d_conf = 208;
    MaxPooling1DOpConf max_pooling_1d_conf = 209;
    AveragePooling2DOpConf average_pooling_2d_conf = 210;
    MaxPooling2DOpConf max_pooling_2d_conf = 211;
    AveragePooling3DOpConf average_pooling_3d_conf = 212;
    MaxPooling3DOpConf max_pooling_3d_conf = 213;
    LocalResponseNormalizationOpConf local_response_normalization_conf = 216;
    NormalizationOpConf normalization_conf = 217;
    DropoutOpConf dropout_conf = 218;
    ReduceSumOpConf reduce_sum_conf = 219;
    AddOpConf add_conf = 220;
    MatmulOpConf matmul_conf = 221;
    DotOpConf dot_conf = 222;
    MultiplyOpConf multiply_conf = 223;
    MaximumOpConf maximum_conf = 224;
    SigmoidOpConf sigmoid_conf = 225;
    TanHOpConf tanh_conf = 226;
    ReluOpConf relu_conf = 227;
    SoftmaxOpConf softmax_conf = 228;
    SparseCrossEntropyLossOpConf sparse_cross_entropy_loss_conf = 229;
    HingeLossOpConf hinge_loss_conf = 230;
    SparseSoftmaxCrossEntropyLossOpConf sparse_softmax_cross_entropy_loss_conf = 231;
    AccuracyOpConf accuracy_conf = 232;
    PrintOpConf print_conf = 233;
    PackOpConf pack_conf = 237;
    UnpackOpConf unpack_conf = 238;
    RepeatOpConf repeat_conf = 239;
    GeluOpConf gelu_conf = 241;
    GatherOpConf gather_conf = 242;
    BatchGatherOpConf batch_gather_conf = 243;
    SliceOpConf slice_conf = 252;
    BiasAddOpConf bias_add_conf = 253;
    LayerNormOpConf layer_norm_conf = 254;
    ConstantOpConf constant_conf = 255;
    SigmoidCrossEntropyLossOpConf sigmoid_cross_entropy_loss_conf = 257;
    OneHotOpConf one_hot_conf = 258;
    IdentityLossOpConf identity_loss_conf = 259;
    SparseCrossEntropyOpConf sparse_cross_entropy_conf= 260;
    ReduceMeanOpConf reduce_mean_conf = 261;
    TopKOpConf top_k_conf = 262;
    L2NormalizeOpConf l2_normalize_conf = 264;
    PReluOpConf prelu_conf = 265;
    ReluGradOpConf relu_grad_conf = 266;
    GeluGradOpConf gelu_grad_conf = 267;
    ReshapeLikeOpConf reshape_like_conf = 268;
    SliceGradOpConf slice_grad_conf = 269;
    ReduceSumLikeOpConf reduce_sum_like_conf = 270;
    DropoutGradOpConf dropout_grad_conf = 271;
    LayerNormGradOpConf layer_norm_grad_conf = 272;
    LayerNormParamGradOpConf layer_norm_param_grad_conf = 273;
    SparseCrossEntropyGradOpConf sparse_cross_entropy_grad_conf= 274;
    UnsortedSegmentSumOpConf unsorted_segment_sum_conf = 275;
    BroadcastDivGradOpConf broadcast_div_grad_conf= 276;
    BroadcastLikeOpConf broadcast_like_conf = 277;
    SoftmaxGradOpConf softmax_grad_conf = 278;
    UnsortedBatchSegmentSumOpConf unsorted_batch_segment_sum_conf = 279;
    ReduceMeanGradOpConf reduce_mean_grad_conf = 280;
    NormalizationGradOpConf normalization_grad_conf = 282;
    ConvBiasGradOpConf conv_bias_grad_conf = 283;
    ConvFilterGradOpConf conv_filter_grad_conf = 284;
    ConvDataGradOpConf conv_data_grad_conf = 285;
    EveryNthOpConf every_nth_conf = 286;
    TanHGradOpConf tanh_grad_conf = 288;
    PoolingGradOpConf pooling_grad_conf = 289;
    IdentityOpConf identity_conf = 290;
    CaseOpConf case_conf = 291;
    EsacOpConf esac_conf = 292;
    ModelInitOpConf model_init_conf = 293;
    SplitLikeOpConf split_like_conf = 294;
    SigmoidGradOpConf sigmoid_grad_conf = 295;
    AssignOpConf assign_conf = 296;
    ModelSaveOpConf model_save_conf = 297;
    LearningRateScheduleOpConf learning_rate_schedule_conf = 298;
    PReluDataGradOpConf prelu_data_grad_conf = 299;
    PReluAlphaGradOpConf prelu_alpha_grad_conf = 300;
    ModelLoadOpConf model_load_conf = 301;
    GatherMs0OpConf gather_ms0_conf = 302;
    GatherMs0GradOpConf gather_ms0_grad_conf = 303;
    PieceSliceV2OpConf piece_slice_v2_conf = 304;
    LogicalAndOpConf logical_and_conf = 305;
    WhereOpConf where_conf = 306;
    ClipByValueOpConf clip_by_value_conf = 307;
    ConstantLikeOpConf constant_like_conf = 309;
    LocalNonzeroOpConf local_nonzero_conf = 310;
    SqueezeOpConf squeeze_conf = 311;
    ExpandDimsOpConf expand_dims_conf = 312;
    DeconvOpConf deconv_conf = 313;
    LocalGatherOpConf local_gather_conf = 314;
    LocalScatterNdUpdateOpConf local_scatter_nd_update_conf = 315;
<<<<<<< HEAD
    DynamicReshapeOpConf dynamic_reshape_conf = 316;
=======
    SigmoidCrossEntropyLossGradOpConf sigmoid_cross_entropy_loss_grad_conf = 316;
    SmoothL1OpConf smooth_l1_conf = 317;
    UpsampleNearestOpConf upsample_nearest_conf = 318;
>>>>>>> 4a5f4237

    // math op
    BroadcastAddOpConf broadcast_add_conf = 500;
    BroadcastSubOpConf broadcast_sub_conf = 501;
    BroadcastMulOpConf broadcast_mul_conf = 502;
    BroadcastDivOpConf broadcast_div_conf = 503;
    SquareOpConf square_conf = 504;
    SqrtOpConf sqrt_conf = 505;
    RsqrtOpConf rsqrt_conf = 506;
    ScalarAddOpConf scalar_add_conf = 507;
    ScalarMulOpConf scalar_mul_conf = 508;

    // detection op
    MaskrcnnPositiveNegativeSampleOpConf maskrcnn_positive_negative_sample_conf = 601;
    CalcIoUMatrixOpConf calc_iou_matrix_conf = 602;
    BoxEncodeOpConf box_encode_conf = 603;
    BoxDecodeOpConf box_decode_conf = 604;
    LevelMapOpConf level_map_conf = 605;
    AnchorGenerateOpConf anchor_generate_conf = 606;
    IdentifyNonSmallBoxesOpConf identify_non_small_boxes_conf= 607;
    IdentifyOutsideAnchorsOpConf identify_outside_anchors_conf = 608;
    ClipBoxesToImageOpConf clip_boxes_to_image_conf = 609;
    ExtractPieceSliceIdOpConf extract_piece_slice_id_conf = 610;
    NonMaximumSuppressionOpConf non_maximum_suppression_conf = 611;
    RoiAlignOpConf roi_align_conf = 612;
    RoiAlignGradOpConf roi_align_grad_conf = 613;

    // mutable input op
    AxpyOpConf axpy_conf = 752;
  }
}

message OpNameSet {
  repeated string op_name = 1;
}

message OpNameRelations {
  map<string, string> src_op_name2dst_op_name = 1;
}

message OpNameGroups {
  message OpNameGroup {
    repeated string op_name = 1;
  }
  repeated OpNameGroup op_name_group = 2;
}<|MERGE_RESOLUTION|>--- conflicted
+++ resolved
@@ -1656,12 +1656,12 @@
   optional int32 post_nms_top_n = 4 [default = 1000];
 }
 
-<<<<<<< HEAD
 message DynamicReshapeOpConf {
   required string in = 1;
   required string out = 2;
   required ShapeProto shape = 3;
-=======
+}
+
 message SmoothL1OpConf {
   required string prediction = 1;
   required string label = 2;
@@ -1675,7 +1675,6 @@
   required string out = 2;
   required int32 scale = 3;
   required string data_format = 4;
->>>>>>> 4a5f4237
 }
 
 message OperatorConf {
@@ -1829,13 +1828,10 @@
     DeconvOpConf deconv_conf = 313;
     LocalGatherOpConf local_gather_conf = 314;
     LocalScatterNdUpdateOpConf local_scatter_nd_update_conf = 315;
-<<<<<<< HEAD
     DynamicReshapeOpConf dynamic_reshape_conf = 316;
-=======
-    SigmoidCrossEntropyLossGradOpConf sigmoid_cross_entropy_loss_grad_conf = 316;
-    SmoothL1OpConf smooth_l1_conf = 317;
-    UpsampleNearestOpConf upsample_nearest_conf = 318;
->>>>>>> 4a5f4237
+    SigmoidCrossEntropyLossGradOpConf sigmoid_cross_entropy_loss_grad_conf = 317;
+    SmoothL1OpConf smooth_l1_conf = 318;
+    UpsampleNearestOpConf upsample_nearest_conf = 319;
 
     // math op
     BroadcastAddOpConf broadcast_add_conf = 500;
