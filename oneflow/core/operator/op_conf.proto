syntax = "proto2";
package oneflow;

import "oneflow/core/common/shape.proto";
import "oneflow/core/common/data_type.proto";
import "oneflow/core/record/image.proto";
import "oneflow/core/job/resource.proto";

enum ActivationType {
  kNone = 0;
  kTanH = 1;
  kSigmoid = 2;
  kRelu = 3;
}

message ConstantInitializerConf {
  optional float value = 1 [default = 0];
}

message ConstantIntInitializerConf {
  optional int32 value = 1 [default = 0];
}

message RandomUniformInitializerConf {
  optional float min = 1 [default = 0];
  optional float max = 2 [default = 1];
}

message RandomUniformIntInitializerConf {
  optional int32 min = 1 [default = 0];
  optional int32 max = 2 [default = 1];
}

message RandomNormalInitializerConf {
  optional float mean = 1 [default = 0];
  optional float std = 2 [default = 1];
}

enum VarianceNorm {
  kFanIn = 0;
  kFanOut = 1;
  kAverage = 2;
}

message XavierInitializerConf {
  required VarianceNorm variance_norm = 1;
}

message MsraInitializerConf {
  required VarianceNorm variance_norm = 1;
}

message InitializerConf {
  oneof type {
    ConstantInitializerConf constant_conf = 1;
    ConstantIntInitializerConf constant_int_conf = 2;
    RandomUniformInitializerConf random_uniform_conf = 3;
    RandomUniformIntInitializerConf random_uniform_int_conf = 4;
    RandomNormalInitializerConf random_normal_conf = 5;
    XavierInitializerConf xavier_conf = 6;
    MsraInitializerConf msra_conf = 7;
  }
}

message Conv1DOpConf {
  required string in = 1;
  required string out = 2;
  required int32 filters = 3;
  optional string padding = 4 [default = "valid"];
  required string data_format = 5;
  repeated int32 kernel_size = 6;
  repeated int32 strides = 7;
  repeated int32 dilation_rate = 8;
  optional ActivationType activation = 9 [default = kNone];
  optional bool use_bias = 10 [default = true];
  optional InitializerConf weight_initializer = 11;
  optional InitializerConf bias_initializer = 12;
}

message Conv2DOpConf {
  required string in = 1;
  required string out = 2;
  required int32 filters = 3;
  optional string padding = 4 [default = "valid"];
  required string data_format = 5;
  repeated int32 kernel_size = 6;
  repeated int32 strides = 7;
  repeated int32 dilation_rate = 8;
  optional ActivationType activation = 9 [default = kNone];
  optional bool use_bias = 10 [default = true];
  optional InitializerConf weight_initializer = 11;
  optional InitializerConf bias_initializer = 12;
}

message Conv3DOpConf {
  required string in = 1;
  required string out = 2;
  required int32 filters = 3;
  optional string padding = 4 [default = "valid"];
  required string data_format = 5;
  repeated int32 kernel_size = 6;
  repeated int32 strides = 7;
  repeated int32 dilation_rate = 8;
  optional ActivationType activation = 9 [default = kNone];
  optional bool use_bias = 10 [default = true];
  optional InitializerConf weight_initializer = 11;
  optional InitializerConf bias_initializer = 12;
}

message FullyConnectedOpConf {
  required string in = 1;
  required string out = 2;
  required int32 units = 3;
  optional ActivationType activation = 4 [default = kNone];
  optional bool use_bias = 5 [default = true];
  optional InitializerConf weight_initializer = 6;
  optional InitializerConf bias_initializer = 7;
}

message AveragePooling1DOpConf {
  required string in = 1;
  required string out = 2;

  optional string padding = 3 [default = "valid"];
  required string data_format = 4;
  repeated int32 pool_size = 5;
  repeated int32 strides = 6;
}

message MaxPooling1DOpConf {
  required string in = 1;
  required string out = 2;

  optional string padding = 3 [default = "valid"];
  required string data_format = 4;
  repeated int32 pool_size = 5;
  repeated int32 strides = 6;
}

message AveragePooling2DOpConf {
  required string in = 1;
  required string out = 2;

  optional string padding = 3 [default = "valid"];
  required string data_format = 4;
  repeated int32 pool_size = 5;
  repeated int32 strides = 6;
}

message MaxPooling2DOpConf {
  required string in = 1;
  required string out = 2;

  optional string padding = 3 [default = "valid"];
  required string data_format = 4;
  repeated int32 pool_size = 5;
  repeated int32 strides = 6;
}

message AveragePooling3DOpConf {
  required string in = 1;
  required string out = 2;

  optional string padding = 3 [default = "valid"];
  required string data_format = 4;
  repeated int32 pool_size = 5;
  repeated int32 strides = 6;
}

message MaxPooling3DOpConf {
  required string in = 1;
  required string out = 2;

  optional string padding = 3 [default = "valid"];
  required string data_format = 4;
  repeated int32 pool_size = 5;
  repeated int32 strides = 6;
}

message ReluOpConf {
  required string in = 1;
  required string out = 2;
}

message SigmoidOpConf {
  required string in = 1;
  required string out = 2;
}

message TanHOpConf {
  required string in = 1;
  required string out = 2;
}

message SoftmaxOpConf {
  required string in = 1;
  required string out = 2;
  optional int32 axis = 3 [default = -1];
}

enum LossReductionType {
  kSumOverOne = 0;
  kSumOverWeight = 1;
  kSumOverN = 2;
  kSumOverNonZeroWeight = 3;
}

message SparseSoftmaxCrossEntropyLossOpConf {
  required string prediction = 1;
  required string label = 2;
  required string loss = 3;
  optional LossReductionType reduction = 4 [default = kSumOverN];
  optional float weight_scalar = 5 [default = 1.0];
  optional string weight = 6;
}

message SmoothL1LossOpConf {
  required string prediction = 1;
  required string label = 2;
  required string loss = 3;
  optional float beta = 4 [default = 1] ;
  optional float scale = 5 [default = 1];
  required string inside_weights = 6;
  required string outside_weights = 7;
  optional LossReductionType reduction = 8 [default = kSumOverN];
  optional float weight_scalar = 9 [default = 1.0];
  optional string weight = 10;
}

message SparseCrossEntropyLossOpConf {
  required string prediction = 1;
  required string label = 2;
  required string loss = 3;
  optional LossReductionType reduction = 4 [default = kSumOverN];
  optional float weight_scalar = 5 [default = 1.0];
  optional string weight = 6;
}

message SigmoidCrossEntropyLossOpConf {
  required string prediction = 1;
  required string label = 2;
  required string loss = 3;
  optional bool normalize = 4 [default = true];
  optional float scale = 5 [default = 1.0];
  optional LossReductionType reduction = 6 [default = kSumOverN];
  optional float weight_scalar = 7 [default = 1.0];
  optional string weight = 8;
}

message ConcatOpConf {
  repeated string in = 1;
  required string out = 2;
  required int32 axis = 3;
}

message CopyCommNetOpConf {
}

message CopyHdOpConf {
  enum Type {
    H2D = 0;
    D2H = 1;
  }
  required Type type = 1;
}

message CloneOpConf {
  required int32 out_num = 1;
}

message BoxConcatConf {
  required int32 axis = 1;
}

message BoxAddConf {
}

message BoxSplitConf {
  required int32 axis = 1;
  repeated int32 part_num = 2;
}

message BoxCloneConf {
}

message LogicalBlobId {
  optional string op_name = 1;
  optional string blob_name = 2;
  optional int32 clone_id = 3 [default = -1];
  optional bool is_packed_id = 4 [default = false];
  optional bool is_pb_blob = 5 [default = false];
}

message BoxingOpConf {
  required LogicalBlobId lbi = 1;
  required int32 in_num = 2;
  required int32 out_num = 3;

  oneof in_box {
    BoxConcatConf concat_box = 4;
    BoxAddConf add_box = 5;
  }
  oneof out_box {
    BoxSplitConf split_box = 6;
    BoxCloneConf clone_box = 7;
  }
}

message PodBoxingOpConf {
  required BoxingOpConf boxing_conf = 1;
}

message PbBoxingOpConf {
  required BoxingOpConf boxing_conf = 1;
}

message NaiveModelUpdateConf {
}

message MomentumModelUpdateConf {
  optional float beta = 1 [default = 0.9];
}

message RMSPropModelUpdateConf {
  optional float decay_rate = 1 [default = 0.99];
  optional float epsilon = 2 [default = 1e-8];
}

message ExponentialDecayConf {
  required int64 decay_batches = 1;
  required double decay_rate = 2;
  optional bool staircase = 3 [default = false];
}

message InverseTimeDecayConf {
  required int64 decay_batches = 1;
  required double decay_rate = 2;
  optional bool staircase = 3 [default = false];
}

message NaturalExpDecayConf {
  required int64 decay_batches = 1;
  required double decay_rate = 2;
  optional bool staircase = 3 [default = false];
}

message PiecewiseConstantConf {
  repeated int64 boundaries = 1;
  repeated double values = 2;
}

message PolynomialDecayConf {
  required int64 decay_batches = 1;
  optional double end_learning_rate = 2 [default = 0.0001];
  optional double power = 3 [default = 1.0];
  optional bool cycle = 4 [default = false];
}

message CosineDecayConf {
  required int64 decay_batches = 1;
  optional double alpha = 2 [default = 0.0];
}

message LinearCosineDecayConf {
  required int64 decay_batches = 1;
  optional double num_periods = 2 [default = 0.5];
  optional double alpha = 3 [default = 0.0];
  optional double beta = 4 [default = 0.001];
}

message LearningRateDecayConf {
  oneof type {
    ExponentialDecayConf exponential_conf = 2000;
    InverseTimeDecayConf inverse_time_conf = 2001;
    NaturalExpDecayConf natural_exp_conf = 2002;
    PiecewiseConstantConf piecewise_constant_conf = 2003;
    PolynomialDecayConf polynomial_conf = 2004;
    CosineDecayConf cosine_conf = 2005;
    LinearCosineDecayConf linear_cosine_conf = 2006;
  }
}

message ConstantWarmupConf {
  required int64 warmup_batches = 1;
  required double multiplier = 2;
}

message LinearWarmupConf {
  required int64 warmup_batches = 1;
  required double start_multiplier = 2;
}

message WarmupConf {
  oneof type {
    ConstantWarmupConf constant_conf = 3000;
    LinearWarmupConf linear_conf = 3001;
  }
}

message NormalModelUpdateOpUserConf {
  optional double learning_rate = 1 [default = 0.01];
  optional LearningRateDecayConf learning_rate_decay = 2;
  optional WarmupConf warmup_conf = 3;
  oneof normal_mdupdt {
    NaiveModelUpdateConf naive_conf = 1000;
    MomentumModelUpdateConf momentum_conf = 1001;
    RMSPropModelUpdateConf rmsprop_conf = 1002;
  }
}

message NormalModelUpdateOpConf {
  required NormalModelUpdateOpUserConf user_conf = 1;
  required int32 in_num = 2;
}

message AccumulateOpConf {
}

message EmbeddingLookupAccumulateOpConf {
}

message ModelSaveOpConf {
}


message PrintRecordConf {
  required string lbn = 1;
  optional string name = 2;
  required EncodeConf encode_case = 3;
}

message PrintOpConf {
  repeated PrintRecordConf in = 1;
  required string print_dir = 2;
  optional string part_name_prefix = 3 [default = "part-"];
  optional int32 part_name_suffix_length = 4 [default = -1];
}

message LossPrintOpConf {
  required LogicalBlobId loss_lbi = 1;
  optional LogicalBlobId reduction_lbi = 2;
  optional float weight_scalar = 3 [default = 1.0];
  optional LossReductionType reduction_type = 4 [default = kSumOverN];
}

message AccuracyPrintOpConf {
  required LogicalBlobId accuracy_lbi = 1;
  optional int32 top_k_print = 3 [default = 1];
}

message ReduceSumOpConf {
  oneof in_conf {
    string in = 1; // For User
    LogicalBlobId in_sys = 2; // For System
  }
  required string out = 3;
  optional int32 axis = 4;
  optional bool keepdims = 5 [default = false];
}

message BasicRnnOpConf {
  required string in = 1;
  optional string init_hidden = 2;
  required string out = 3;
  required int32 hidden_size = 4;
  optional ActivationType activation = 6 [default = kTanH];

  optional InitializerConf init_hidden_initializer = 7;
  optional InitializerConf bias_initializer = 8;
  optional InitializerConf i2h_weight_initializer = 9;
  optional InitializerConf h2h_weight_initializer = 10;

  optional bool is_init_hidden_trainable = 11 [default = true];
  optional bool use_bias = 12 [default = true];
}

message BasicLstmOpConf {
}

message ReshapeOpConf {
  required string in = 1;
  required string out = 2;
  required ShapeProto shape = 3;
}

message EmbeddingLookupOpConf {
  required string ids = 1;
  required string out = 2;
  required int32 units = 3;
  required int32 table_size = 4;
  optional InitializerConf weight_initializer = 5;
}

message AddOpConf {
  repeated string in = 1;
  required string out = 2;
  optional ActivationType activation = 3 [default = kNone];
}

message MaximumOpConf {
  repeated string in = 1;
  required string out = 2;
}

message LocalResponseNormalizationOpConf {
  required string in = 1;
  required string out = 2;
  required string data_format = 3;
  optional int32 depth_radius = 4 [default = 5];
  optional double bias = 5 [default = 1];
  optional double alpha = 6 [default = 1];
  optional double beta = 7 [default = 0.5];
}

message EncodeConf {
  oneof encode {
    EncodeRaw raw = 1;
    EncodeJpeg jpeg = 2;
    EncodeProtobuf protobuf = 3;
  }
}

message EncodeProtobuf {
}

message EncodeRaw {
}

message EncodeJpeg {
  repeated ImagePreprocess preprocess = 1;
}

message SubtractPreprocessConf {
  required float value = 1;
}

message NormByChannelPreprocessConf {
  repeated float mean_value = 1;
  repeated float std_value = 2;
  required string data_format = 3;
}

message ScalePreprocessConf {
  required float value = 1;
}

message PreprocessConf {
  oneof type {
    SubtractPreprocessConf subtract_conf = 1;
    NormByChannelPreprocessConf norm_by_channel_conf = 2;
    ScalePreprocessConf scale_conf = 3;
  }
}

message RecordLoadOpConf {
  required string out = 1;
  required string data_dir = 2;
  optional string part_name_prefix = 3 [default = "part-"];
  optional int32 part_name_suffix_length = 4 [default = -1];
}

message BlobConf {
  required string name = 1;
  required ShapeProto shape = 2;
  required DataType data_type = 3;
  optional int32 max_sequence_size = 4 [default = 1];
  required EncodeConf encode_case = 5;
  repeated PreprocessConf preprocess = 6;
}

message DecodeOFRecordOpConf {
  required string data_dir = 1;
  optional string part_name_prefix = 2 [default = "part-"];
  optional int32 part_name_suffix_length = 3 [default = -1];
  optional string in = 4;
  repeated BlobConf blob = 5;
}

message DecodeRandomOpConf {
  required string out = 1;
  required ShapeProto shape = 2;
  required DataType data_type = 3;
  optional int32 max_sequence_size = 4 [default = 1];
  required InitializerConf initializer = 7;
}

message DefineTestBlobConf {
  required string name = 1;
  required ShapeProto shape = 2;
  required DataType data_type = 3;
}

message NormalizationOpConf {
  required string in = 1;
  required string out = 2;
  optional int32 axis = 3 [default = -1]; // NCHW = 1, NHWC = 3, TODO: axis list
  optional float momentum = 4 [default = 0.99];
  optional float epsilon = 5 [default = 0.001];
  optional bool center = 6 [default = true];
  optional bool scale = 7 [default = true];
  optional float beta_init = 8 [default = 0.0];
  optional float gamma_init = 9 [default = 1.0];
  optional float mean_init = 10 [default = 0.0];
  optional float variance_init = 11 [default = 1.0];
  optional bool use_first_piece_init_moving = 12 [default = false];
  optional ActivationType activation = 13 [default = kNone];
}

message DropoutOpConf {
  required string in = 1;
  required string out = 2;
  required double rate = 3;
  optional ShapeProto noise_shape = 4;
  optional int64 seed = 5;
}

message TransposeOpConf {
  required string in = 1;
  required string out = 2;
  repeated int32 perm = 3;
}

message ReduceConcatOpConf {
  required int32 in_num = 1;
}

message ReduceSplitOpConf {
  required int32 out_num = 1;
}

message ReduceScatterOpConf {
  required int32 out_num = 1;
}

message ReduceLocalAddOpConf {
  required int32 in_num = 1;
  required int32 out_num = 2;
}

message ReduceGlobalAddOpConf {
  required int32 in_num = 1;
}

message ReduceGatherOpConf {
  required int32 in_num = 1;
}

message AccuracyOpConf {
  required string prediction = 1;
  required string label = 2;
  optional int32 top_k = 3 [default = 1];
  required string accuracy = 4;
}

message ProposalTargetOpConf {
  required string rpn_rois = 1;
  required string gt_boxes = 2;
  required string gt_labels = 3;
  required string rois = 4;
  required string labels = 5;
  required string bbox_targets = 6;
  required string bbox_inside_weights = 7;
  required string bbox_outside_weights = 8;
  required float foreground_threshold = 9;
  required float background_threshold_low = 10;
  required float background_threshold_high = 11;
  required float foreground_fraction = 12 [default = 0.5];
  required BBoxRegressionWeights bbox_reg_weights = 13;
  required int32 num_classes = 14;
  required int32 num_rois_per_image = 15 [default = 256];
  required int32 max_gt_boxes_num = 16 [default = 256];
  required int32 image_height = 17;
  required int32 image_width = 18;
}

enum ScoringMethod {
  kId = 0;
  kTempAvg = 1;
  kAvg = 2;
  kIouAvg = 3;
  kGeneralizedAvg = 4;
  kQuasiSum = 5;
}

message BboxVoteConf {
  required float beta = 1 [default = 1.0];
  required float threshold = 2 [default = 1];
  required ScoringMethod scoring_method = 3 [default = kId];
}

message BboxNmsAndLimitOpConf {
  required string rois = 1;
  required string bbox_delta = 2;
  required string scores = 3;
  required string labeled_bbox = 4;
  required string bbox_score = 5;
  required BBoxRegressionWeights bbox_reg_weights = 6;
  required float score_threshold = 7;
  required float nms_threshold = 8;
  required int32 detections_per_im = 9;
  required float threshold = 10;
  required int32 image_height = 11;
  required int32 image_width = 12;
  required bool bbox_vote_enabled = 13;
  optional BboxVoteConf bbox_vote = 14;
}

message AnchorGeneratorConf {
  required int32 feature_map_stride = 1 [default = 16];
  repeated float aspect_ratios = 2;
  repeated int32 anchor_scales = 3;
  required int32 image_height = 4;
  required int32 image_width = 5;
}

message ProposalOpConf {
  required string class_prob = 1;
  required string bbox_pred = 2;
  required string rois = 3;
  required string roi_probs = 4;
  required AnchorGeneratorConf anchors_generator_conf = 5;
  required BBoxRegressionWeights bbox_reg_weights = 6;
  required int32 min_size = 7;
  required int32 pre_nms_top_n = 8;
  required int32 post_nms_top_n = 9;
  required float nms_threshold = 10;
}

message BBoxRegressionWeights {
  required float weight_x = 1 [default = 1.0];
  required float weight_y = 2 [default = 1.0];
  required float weight_w = 3 [default = 1.0];
  required float weight_h = 4 [default = 1.0];
}

message RoIPoolingOpConf {
  required string in = 1;
  required string rois = 2;
  required string out = 3;

  required int32 pooled_h = 4;
  required int32 pooled_w = 5;
  required float spatial_scale = 6 [default = 0.0625]; // 1/16
}

message RoIAlignOpConf {
  required string in = 1;
  required string rois = 2;
  required string out = 3;

  required int32 pooled_h = 4;
  required int32 pooled_w = 5;
  optional float spatial_scale = 6 [default = 0.0625]; // 1/16
  optional int32 sampling_ratio = 7 [default = 2]; // adaptive if negative
  optional string data_format = 8 [default = "channels_first"];
}

message AnchorTargetOpConf {
  required string gt_boxes = 1;
  required string rpn_labels = 2;
  required string rpn_bbox_targets = 3;
  required string rpn_bbox_inside_weights = 4;
  required string rpn_bbox_outside_weights = 5;
  required AnchorGeneratorConf anchor_generator_conf = 6;
  required int32 max_gt_boxes_num = 7 [default = 256];
  required float positive_overlap_threshold = 8 [default = 0.7];
  required float negative_overlap_threshold = 9 [default = 0.3];
  required int32 batch_size_per_image = 10 [default = 256];
  required float foreground_fraction = 11 [default = 0.5];
  required float straddle_thresh = 12 [default = 0.0];
  required BBoxRegressionWeights bbox_reg_weights = 13;
}

message MatmulOpConf {
  required string in = 1;
  required string weight = 2;
  optional string bias = 3;
  required int32 units = 4;
  required string out = 5;
}

message DotOpConf {
  required string in = 1;
  required string weight = 2;
  optional string bias = 3;
  required string out = 4;
}

message MultiplyOpConf {
  required string in_0 = 1;
  required string in_1 = 2;
  required string out = 4;
}

enum Norm {
  L1 = 1;
  L2 = 2;
}

message HingeLossOpConf {
  required string prediction = 1;
  required string label = 2;
  required string loss = 3;
  optional LossReductionType reduction = 4 [default = kSumOverN];
  optional float weight_scalar = 5 [default = 1.0];
  optional string weight = 6;
  optional Norm norm = 7[default = L1];
}

message OperatorConf {
  required string name = 1;
  optional string model_load_dir = 2;
  optional bool trainable = 3 [default = true];
  optional DeviceType device_type = 4 [default = kInvalidDevice];
  optional bool enable_cudnn = 5;
  optional int64 cudnn_buf_limit_mbyte = 6 [default = 1024]; // 1GByte
  oneof op_type {
<<<<<<< HEAD
    FullyConnectedOpConf fully_connected_conf = 101;
    DecodeOFRecordOpConf decode_ofrecord_conf = 102;
    DecodeRandomOpConf decode_random_conf = 103;
    ReluOpConf relu_conf = 104;
    SoftmaxOpConf softmax_conf = 105;
    SparseCrossEntropyLossOpConf sparse_cross_entropy_loss_conf = 106;
    CopyHdOpConf copy_hd_conf = 107;
    CloneOpConf clone_conf = 108;
    NormalModelUpdateOpConf normal_mdupdt_conf = 110;
    ModelSaveOpConf model_save_conf = 111;
    AccumulateOpConf accumulate_conf = 112;
    ConcatOpConf concat_conf = 113;
    CopyCommNetOpConf copy_comm_net_conf = 114;
    SparseSoftmaxCrossEntropyLossOpConf sparse_softmax_cross_entropy_loss_conf = 117;
    PrintOpConf print_conf = 118;
    LossPrintOpConf loss_print_conf = 119;
    ReduceSumOpConf reduce_sum_conf = 120;
    BasicRnnOpConf basic_rnn_conf = 121;
    ReshapeOpConf reshape_conf = 122;
    SigmoidOpConf sigmoid_conf = 123;
    TanHOpConf tanh_conf = 124;
    Conv1DOpConf conv_1d_conf = 125;
    Conv2DOpConf conv_2d_conf = 126;
    Conv3DOpConf conv_3d_conf = 127;
    TransposeOpConf transpose_conf = 128;
    MatmulOpConf matmul_conf = 129;
    DotOpConf dot_conf = 130;
    MultiplyOpConf multiply_conf = 131;
    HingeLossOpConf hinge_loss_conf = 132;
    DropoutOpConf dropout_conf = 140;
    DefineTestBlobConf define_test_blob_conf = 141;
    PodBoxingOpConf pod_boxing_conf = 198;
    PbBoxingOpConf pb_boxing_conf = 199;
    AveragePooling1DOpConf average_pooling_1d_conf = 200;
    MaxPooling1DOpConf max_pooling_1d_conf = 201;
    AveragePooling2DOpConf average_pooling_2d_conf = 202;
    MaxPooling2DOpConf max_pooling_2d_conf = 203;
    AveragePooling3DOpConf average_pooling_3d_conf = 204;
    MaxPooling3DOpConf max_pooling_3d_conf = 205;
    EmbeddingLookupOpConf embedding_lookup_conf = 250;
    EmbeddingLookupAccumulateOpConf embedding_lookup_accumulate_conf = 251;
    AddOpConf add_conf = 301;
    MaximumOpConf maximum_conf = 302;
    LocalResponseNormalizationOpConf local_response_normalization_conf = 300;
    NormalizationOpConf normalization_conf = 350;
    ReduceScatterOpConf reduce_scatter_conf = 400;
    ReduceLocalAddOpConf reduce_local_add_conf = 401;
    ReduceGlobalAddOpConf reduce_global_add_conf = 402;
    ReduceGatherOpConf reduce_gather_conf = 403;
    ReduceConcatOpConf reduce_concat_conf = 404;
    ReduceSplitOpConf reduce_split_conf = 405;
    RecordLoadOpConf record_load_conf = 406;
    AccuracyOpConf accuracy_conf = 407;
    AccuracyPrintOpConf accuracy_print_conf = 408;
    RoIPoolingOpConf roi_pooling_conf = 1000;
    SmoothL1LossOpConf smooth_l1_loss_conf = 1001;
    ProposalOpConf proposal_conf = 1002;
    RoIAlignOpConf roi_align_conf = 1003;
    ProposalTargetOpConf proposal_target_conf = 1004;
    BboxNmsAndLimitOpConf bbox_nms_and_limit_conf = 1005;
    AnchorTargetOpConf anchor_target_conf = 1006;
    SigmoidCrossEntropyLossOpConf sigmoid_cross_entropy_loss_conf = 1007;
=======
    // system op
    DecodeOFRecordOpConf decode_ofrecord_conf = 101;
    DecodeRandomOpConf decode_random_conf = 102;
    RecordLoadOpConf record_load_conf = 103;
    CopyHdOpConf copy_hd_conf = 104;
    CloneOpConf clone_conf = 105;
    CopyCommNetOpConf copy_comm_net_conf = 106;
    ConcatOpConf concat_conf = 107;
    BoxingOpConf boxing_conf = 108;
    ReduceScatterOpConf reduce_scatter_conf = 109;
    ReduceLocalAddOpConf reduce_local_add_conf = 110;
    ReduceGlobalAddOpConf reduce_global_add_conf = 111;
    ReduceGatherOpConf reduce_gather_conf = 112;
    ReduceConcatOpConf reduce_concat_conf = 113;
    ReduceSplitOpConf reduce_split_conf = 114;
    AccumulateOpConf accumulate_conf = 115;
    NormalModelUpdateOpConf normal_mdupdt_conf = 116;
    ModelSaveOpConf model_save_conf = 117;
    
    // domain op
    TransposeOpConf transpose_conf = 201;
    ReshapeOpConf reshape_conf = 202;
    BasicRnnOpConf basic_rnn_conf = 203;
    FullyConnectedOpConf fully_connected_conf = 204;
    Conv1DOpConf conv_1d_conf = 205;
    Conv2DOpConf conv_2d_conf = 206;
    Conv3DOpConf conv_3d_conf = 207;
    AveragePooling1DOpConf average_pooling_1d_conf = 208;
    MaxPooling1DOpConf max_pooling_1d_conf = 209;
    AveragePooling2DOpConf average_pooling_2d_conf = 210;
    MaxPooling2DOpConf max_pooling_2d_conf = 211;
    AveragePooling3DOpConf average_pooling_3d_conf = 212;
    MaxPooling3DOpConf max_pooling_3d_conf = 213;
    EmbeddingLookupOpConf embedding_lookup_conf = 214;
    EmbeddingLookupAccumulateOpConf embedding_lookup_accumulate_conf = 215;
    LocalResponseNormalizationOpConf local_response_normalization_conf = 216;
    NormalizationOpConf normalization_conf = 217;
    DropoutOpConf dropout_conf = 218;
    ReduceSumOpConf reduce_sum_conf = 219;
    AddOpConf add_conf = 220;
    MatmulOpConf matmul_conf = 221;
    DotOpConf dot_conf = 222;
    MultiplyOpConf multiply_conf = 223;
    MaximumOpConf maximum_conf = 224;
    SigmoidOpConf sigmoid_conf = 225;
    TanHOpConf tanh_conf = 226;
    ReluOpConf relu_conf = 227;
    SoftmaxOpConf softmax_conf = 228;
    SparseCrossEntropyLossOpConf sparse_cross_entropy_loss_conf = 229;
    HingeLossOpConf hinge_loss_conf = 230;
    SparseSoftmaxCrossEntropyLossOpConf sparse_softmax_cross_entropy_loss_conf = 231;
    AccuracyOpConf accuracy_conf = 232;
    PrintOpConf print_conf = 233;
    AccuracyPrintOpConf accuracy_print_conf = 234;
    LossPrintOpConf loss_print_conf = 235;
>>>>>>> c63bd8f3
  }
}

message OpNameSet {
  repeated string op_name = 1;
}<|MERGE_RESOLUTION|>--- conflicted
+++ resolved
@@ -815,70 +815,6 @@
   optional bool enable_cudnn = 5;
   optional int64 cudnn_buf_limit_mbyte = 6 [default = 1024]; // 1GByte
   oneof op_type {
-<<<<<<< HEAD
-    FullyConnectedOpConf fully_connected_conf = 101;
-    DecodeOFRecordOpConf decode_ofrecord_conf = 102;
-    DecodeRandomOpConf decode_random_conf = 103;
-    ReluOpConf relu_conf = 104;
-    SoftmaxOpConf softmax_conf = 105;
-    SparseCrossEntropyLossOpConf sparse_cross_entropy_loss_conf = 106;
-    CopyHdOpConf copy_hd_conf = 107;
-    CloneOpConf clone_conf = 108;
-    NormalModelUpdateOpConf normal_mdupdt_conf = 110;
-    ModelSaveOpConf model_save_conf = 111;
-    AccumulateOpConf accumulate_conf = 112;
-    ConcatOpConf concat_conf = 113;
-    CopyCommNetOpConf copy_comm_net_conf = 114;
-    SparseSoftmaxCrossEntropyLossOpConf sparse_softmax_cross_entropy_loss_conf = 117;
-    PrintOpConf print_conf = 118;
-    LossPrintOpConf loss_print_conf = 119;
-    ReduceSumOpConf reduce_sum_conf = 120;
-    BasicRnnOpConf basic_rnn_conf = 121;
-    ReshapeOpConf reshape_conf = 122;
-    SigmoidOpConf sigmoid_conf = 123;
-    TanHOpConf tanh_conf = 124;
-    Conv1DOpConf conv_1d_conf = 125;
-    Conv2DOpConf conv_2d_conf = 126;
-    Conv3DOpConf conv_3d_conf = 127;
-    TransposeOpConf transpose_conf = 128;
-    MatmulOpConf matmul_conf = 129;
-    DotOpConf dot_conf = 130;
-    MultiplyOpConf multiply_conf = 131;
-    HingeLossOpConf hinge_loss_conf = 132;
-    DropoutOpConf dropout_conf = 140;
-    DefineTestBlobConf define_test_blob_conf = 141;
-    PodBoxingOpConf pod_boxing_conf = 198;
-    PbBoxingOpConf pb_boxing_conf = 199;
-    AveragePooling1DOpConf average_pooling_1d_conf = 200;
-    MaxPooling1DOpConf max_pooling_1d_conf = 201;
-    AveragePooling2DOpConf average_pooling_2d_conf = 202;
-    MaxPooling2DOpConf max_pooling_2d_conf = 203;
-    AveragePooling3DOpConf average_pooling_3d_conf = 204;
-    MaxPooling3DOpConf max_pooling_3d_conf = 205;
-    EmbeddingLookupOpConf embedding_lookup_conf = 250;
-    EmbeddingLookupAccumulateOpConf embedding_lookup_accumulate_conf = 251;
-    AddOpConf add_conf = 301;
-    MaximumOpConf maximum_conf = 302;
-    LocalResponseNormalizationOpConf local_response_normalization_conf = 300;
-    NormalizationOpConf normalization_conf = 350;
-    ReduceScatterOpConf reduce_scatter_conf = 400;
-    ReduceLocalAddOpConf reduce_local_add_conf = 401;
-    ReduceGlobalAddOpConf reduce_global_add_conf = 402;
-    ReduceGatherOpConf reduce_gather_conf = 403;
-    ReduceConcatOpConf reduce_concat_conf = 404;
-    ReduceSplitOpConf reduce_split_conf = 405;
-    RecordLoadOpConf record_load_conf = 406;
-    AccuracyOpConf accuracy_conf = 407;
-    AccuracyPrintOpConf accuracy_print_conf = 408;
-    RoIPoolingOpConf roi_pooling_conf = 1000;
-    SmoothL1LossOpConf smooth_l1_loss_conf = 1001;
-    ProposalOpConf proposal_conf = 1002;
-    RoIAlignOpConf roi_align_conf = 1003;
-    ProposalTargetOpConf proposal_target_conf = 1004;
-    BboxNmsAndLimitOpConf bbox_nms_and_limit_conf = 1005;
-    AnchorTargetOpConf anchor_target_conf = 1006;
-    SigmoidCrossEntropyLossOpConf sigmoid_cross_entropy_loss_conf = 1007;
-=======
     // system op
     DecodeOFRecordOpConf decode_ofrecord_conf = 101;
     DecodeRandomOpConf decode_random_conf = 102;
@@ -887,7 +823,6 @@
     CloneOpConf clone_conf = 105;
     CopyCommNetOpConf copy_comm_net_conf = 106;
     ConcatOpConf concat_conf = 107;
-    BoxingOpConf boxing_conf = 108;
     ReduceScatterOpConf reduce_scatter_conf = 109;
     ReduceLocalAddOpConf reduce_local_add_conf = 110;
     ReduceGlobalAddOpConf reduce_global_add_conf = 111;
@@ -897,6 +832,8 @@
     AccumulateOpConf accumulate_conf = 115;
     NormalModelUpdateOpConf normal_mdupdt_conf = 116;
     ModelSaveOpConf model_save_conf = 117;
+    PodBoxingOpConf pod_boxing_conf = 150;
+    PbBoxingOpConf pb_boxing_conf = 151;
     
     // domain op
     TransposeOpConf transpose_conf = 201;
@@ -934,7 +871,15 @@
     PrintOpConf print_conf = 233;
     AccuracyPrintOpConf accuracy_print_conf = 234;
     LossPrintOpConf loss_print_conf = 235;
->>>>>>> c63bd8f3
+    DefineTestBlobConf define_test_blob_conf = 236;
+    RoIPoolingOpConf roi_pooling_conf = 1000;
+    SmoothL1LossOpConf smooth_l1_loss_conf = 1001;
+    ProposalOpConf proposal_conf = 1002;
+    RoIAlignOpConf roi_align_conf = 1003;
+    ProposalTargetOpConf proposal_target_conf = 1004;
+    BboxNmsAndLimitOpConf bbox_nms_and_limit_conf = 1005;
+    AnchorTargetOpConf anchor_target_conf = 1006;
+    SigmoidCrossEntropyLossOpConf sigmoid_cross_entropy_loss_conf = 1007;
   }
 }
 
