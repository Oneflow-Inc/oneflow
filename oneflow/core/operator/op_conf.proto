--- conflicted
+++ resolved
@@ -695,61 +695,6 @@
   required DataType data_type = 4;
   required InitializerConf data_initializer = 5;
   required int64 batch_size = 8;
-}
-
-<<<<<<< HEAD
-message TransposeOpConf {
-  required string in = 1;
-  required string out = 2;
-  repeated int32 perm = 3;
-}
-
-message MatmulOpConf {
-  // input lbn
-  required string a = 1;
-  required string b = 2;
-  // output bn
-  required string out = 5;
-  optional bool transpose_a = 6 [default = false];
-  optional bool transpose_b = 7 [default = false];
-=======
-message ReduceConcatOpConf {
-  repeated string in = 1;
-  required string out = 2;
-  repeated int64 data_offset = 3;
-  required int64 out_size = 4;
-}
-
-message NcclAllReduceOpConf {
-  optional string in = 1;
-  optional string out = 2;
-}
-
-message NcclReduceScatterOpConf {
-}
-
-message NcclAllGatherOpConf {
-}
-
-message ReduceSplitOpConf {
-  required string in = 1;
-  repeated string out = 2;
-  repeated ShapeProto out_shape = 3;
-  repeated int64 data_offset = 4;
-  optional int32 order_in_graph = 5;
-}
-
-message ReduceScatterOpConf {
-  optional int32 out_num = 1 [default = 0];
-}
-
-message ReduceAddOpConf {
-  optional int32 in_num = 1 [default = 0];
-}
-
-message ReduceGatherOpConf {
-  optional int32 in_num = 1 [default = 0];
->>>>>>> b2b7f7da
 }
 
 message DotOpConf {
@@ -1476,19 +1421,6 @@
     RecordLoadOpConf record_load_conf = 103;
     CopyHdOpConf copy_hd_conf = 105;
     CopyCommNetOpConf copy_comm_net_conf = 106;
-<<<<<<< HEAD
-    ConcatOpConf concat_conf = 107;
-=======
-    BoxingOpConf boxing_conf = 108;
-    ReduceScatterOpConf reduce_scatter_conf = 109;
-    ReduceAddOpConf reduce_add_conf = 110;
-    ReduceGatherOpConf reduce_gather_conf = 111;
-    ReduceConcatOpConf reduce_concat_conf = 112;
-    ReduceSplitOpConf reduce_split_conf = 113;
-    NcclAllReduceOpConf nccl_all_reduce_conf = 114;
-    NcclReduceScatterOpConf nccl_reduce_scatter_conf = 115;
-    NcclAllGatherOpConf nccl_all_gather_conf = 116;
->>>>>>> b2b7f7da
     AccumulateOpConf accumulate_conf = 117;
     NormalModelUpdateOpConf normal_mdupdt_conf = 118;
     VariableOpConf variable_conf = 122;
