--- conflicted
+++ resolved
@@ -823,20 +823,13 @@
   required string out = 2;
   required ShapeProto shape = 3;
   optional DataType data_type = 4;
-<<<<<<< HEAD
   oneof initialize {
     InitializerConf initializer = 5;
     InitializeWithSnapshotConf initialize_with_snapshot = 6;
   }
   optional string model_name = 7 [default = "weight"];
-  optional int32 model_split_axis = 8 [default = 0];
+  required OptInt64 split_axis = 8;
   optional int64 random_seed = 9;
-=======
-  optional InitializerConf initializer = 5;
-  optional string model_name = 6 [default = "weight"];
-  required OptInt64 split_axis = 7;
-  optional int64 random_seed = 8;
->>>>>>> 39b47855
 }
 
 message LocalResponseNormalizationOpConf {
