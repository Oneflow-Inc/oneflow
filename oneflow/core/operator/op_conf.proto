syntax = "proto2";
package oneflow;

import "oneflow/core/common/shape.proto";
import "oneflow/core/common/data_type.proto";
import "oneflow/core/record/image.proto";
import "oneflow/core/record/record.proto";
import "oneflow/core/job/resource.proto";
import "oneflow/core/job/sbp_parallel.proto";
import "oneflow/core/register/logical_blob_id.proto";

enum ActivationType {
  kNone = 0;
  kTanH = 1;
  kSigmoid = 2;
  kRelu = 3;
}

message ConstantInitializerConf {
  optional float value = 1 [default = 0];
}

message ConstantIntInitializerConf {
  optional int32 value = 1 [default = 0];
}

message RandomUniformInitializerConf {
  optional float min = 1 [default = 0];
  optional float max = 2 [default = 1];
}

message RandomUniformIntInitializerConf {
  optional int32 min = 1 [default = 0];
  optional int32 max = 2 [default = 1];
}

message RandomNormalInitializerConf {
  optional float mean = 1 [default = 0];
  optional float std = 2 [default = 1];
}

message TruncatedNormalInitializerConf {
  optional float std = 1 [default = 1];
}

enum VarianceNorm {
  kFanIn = 0;
  kFanOut = 1;
  kAverage = 2;
}

message XavierInitializerConf {
  required VarianceNorm variance_norm = 1;
}

message MsraInitializerConf {
  required VarianceNorm variance_norm = 1;
}

//output[D_0 ... D_(axis - 1) i D_(axis + 1) ... D_n] = start + i * stride
message RangeInitializerConf {
  optional double start = 1 [default = 0];
  optional double stride = 2 [default = 1];
  optional int64 axis = 3 [default = -1];
}

message IntRangeInitializerConf {
  optional int64 start = 1 [default = 0];
  optional int64 stride = 2 [default = 1];
  optional int64 axis = 3 [default = -1];
}


message InitializerConf {
  oneof type {
    ConstantInitializerConf constant_conf = 1;
    ConstantIntInitializerConf constant_int_conf = 2;
    RandomUniformInitializerConf random_uniform_conf = 3;
    RandomUniformIntInitializerConf random_uniform_int_conf = 4;
    RandomNormalInitializerConf random_normal_conf = 5;
    TruncatedNormalInitializerConf truncated_normal_conf = 6;
    XavierInitializerConf xavier_conf = 7;
    MsraInitializerConf msra_conf = 8;
    RangeInitializerConf range_conf = 9;
    IntRangeInitializerConf int_range_conf = 10;
  }
}

message Conv1DOpConf {
  required string in = 1;
  required string out = 2;
  required int32 filters = 3;
  optional string padding = 4 [default = "valid"];
  required string data_format = 5;
  repeated int32 kernel_size = 6;
  repeated int32 strides = 7;
  repeated int32 dilation_rate = 8;
  optional ActivationType activation = 9 [default = kNone];
  optional bool use_bias = 10 [default = true];
  optional InitializerConf weight_initializer = 11;
  optional InitializerConf bias_initializer = 12;
}

message Conv2DOpConf {
  required string in = 1;
  required string out = 2;
  required int32 filters = 3;
  optional string padding = 4 [default = "valid"];
  required string data_format = 5;
  repeated int32 kernel_size = 6;
  repeated int32 strides = 7;
  repeated int32 dilation_rate = 8;
  optional ActivationType activation = 9 [default = kNone];
  optional bool use_bias = 10 [default = true];
  optional InitializerConf weight_initializer = 11;
  optional InitializerConf bias_initializer = 12;
}

message Conv3DOpConf {
  required string in = 1;
  required string out = 2;
  required int32 filters = 3;
  optional string padding = 4 [default = "valid"];
  required string data_format = 5;
  repeated int32 kernel_size = 6;
  repeated int32 strides = 7;
  repeated int32 dilation_rate = 8;
  optional ActivationType activation = 9 [default = kNone];
  optional bool use_bias = 10 [default = true];
  optional InitializerConf weight_initializer = 11;
  optional InitializerConf bias_initializer = 12;
}

message FullyConnectedOpConf {
  required string in = 1;
  required string out = 2;
  required int32 units = 3;
  optional ActivationType activation = 4 [default = kNone];
  optional bool use_bias = 5 [default = true];
  optional InitializerConf weight_initializer = 6;
  optional InitializerConf bias_initializer = 7;
}

message AveragePooling1DOpConf {
  required string in = 1;
  required string out = 2;

  optional string padding = 3 [default = "valid"];
  required string data_format = 4;
  repeated int32 pool_size = 5;
  repeated int32 strides = 6;
}

message MaxPooling1DOpConf {
  required string in = 1;
  required string out = 2;

  optional string padding = 3 [default = "valid"];
  required string data_format = 4;
  repeated int32 pool_size = 5;
  repeated int32 strides = 6;
}

message AveragePooling2DOpConf {
  required string in = 1;
  required string out = 2;

  optional string padding = 3 [default = "valid"];
  required string data_format = 4;
  repeated int32 pool_size = 5;
  repeated int32 strides = 6;
}

message MaxPooling2DOpConf {
  required string in = 1;
  required string out = 2;

  optional string padding = 3 [default = "valid"];
  required string data_format = 4;
  repeated int32 pool_size = 5;
  repeated int32 strides = 6;
}

message AveragePooling3DOpConf {
  required string in = 1;
  required string out = 2;

  optional string padding = 3 [default = "valid"];
  required string data_format = 4;
  repeated int32 pool_size = 5;
  repeated int32 strides = 6;
}

message MaxPooling3DOpConf {
  required string in = 1;
  required string out = 2;

  optional string padding = 3 [default = "valid"];
  required string data_format = 4;
  repeated int32 pool_size = 5;
  repeated int32 strides = 6;
}

message ReluOpConf {
  required string in = 1;
  required string out = 2;
}

message SigmoidOpConf {
  required string in = 1;
  required string out = 2;
}

message TanHOpConf {
  required string in = 1;
  required string out = 2;
}

message SoftmaxOpConf {
  required string in = 1;
  required string out = 2;
  optional int32 axis = 3 [default = -1];
}

enum LossReductionType {
  kSumOverOne = 0;
  kSumOverWeight = 1;
  kSumOverN = 2;
  kSumOverNonZeroWeight = 3;
}

message SparseCrossEntropyOpConf {
  required string prediction = 1;
  required string label = 2;
  required string out = 3;
}

message SparseSoftmaxCrossEntropyLossOpConf {
  required string prediction = 1;
  required string label = 2;
  required string loss = 3;
  optional LossReductionType reduction = 4 [default = kSumOverN];
  optional float weight_scalar = 5 [default = 1.0];
  optional string weight = 6;
}

message SparseCrossEntropyLossOpConf {
  required string prediction = 1;
  required string label = 2;
  required string loss = 3;
  optional LossReductionType reduction = 4 [default = kSumOverN];
  optional float weight_scalar = 5 [default = 1.0];
  optional string weight = 6;
}

message SigmoidCrossEntropyLossOpConf {
  required string prediction = 1;
  required string label = 2;
  required string loss = 3;
  optional bool normalize = 4 [default = true];
  optional float scale = 5 [default = 1.0];
  optional LossReductionType reduction = 6 [default = kSumOverN];
  optional float weight_scalar = 7 [default = 1.0];
  optional string weight = 8;
}

message IdentityLossOpConf {
  required string prediction = 1;
  required string loss = 2;
  optional LossReductionType reduction = 3 [default = kSumOverN];
  optional float weight_scalar = 4 [default = 1.0];
  optional string weight = 5;
}

message ConcatOpConf {
  repeated string in = 1;
  required string out = 2;
  required int32 axis = 3;
}

message CopyCommNetOpConf {
}

message CopyHdOpConf {
  enum Type {
    H2D = 0;
    D2H = 1;
  }
  required Type type = 1;
}

message CloneOpConf {
  required int32 out_num = 1;
}

message BoxConcatConf {
  required int32 axis = 1;
}

message BoxAddConf {
}

message BoxSplitConf {
  required int32 axis = 1;
  repeated int32 part_num = 2;
}

message BoxCloneConf {
}

message BoxingOpConf {
  required LogicalBlobId lbi = 1;
  required int32 in_num = 2;
  required int32 out_num = 3;

  oneof in_box {
    BoxConcatConf concat_box = 4;
    BoxAddConf add_box = 5;
  }
  oneof out_box {
    BoxSplitConf split_box = 6;
    BoxCloneConf clone_box = 7;
  }
}

message NaiveModelUpdateConf {
}

message MomentumModelUpdateConf {
  optional float beta = 1 [default = 0.9];
}

message RMSPropModelUpdateConf {
  optional float decay_rate = 1 [default = 0.99];
  optional float epsilon = 2 [default = 1e-8];
}

message LARSModelUpdateConf {
  optional float momentum_beta = 1 [default = 0.9];
  optional float epsilon = 2 [default = 1e-9];
  optional float lars_coefficient = 3 [default = 0.0001];
}

message AdamModelUpdateConf {
  optional float beta1 = 1 [default = 0.9];
  optional float beta2 = 2 [default = 0.999];
  optional float epsilon = 3 [default = 1e-8];
  optional bool do_bias_correction = 4 [default = false];
}

message ExponentialDecayConf {
  required int64 decay_batches = 1;
  required double decay_rate = 2;
  optional bool staircase = 3 [default = false];
}

message InverseTimeDecayConf {
  required int64 decay_batches = 1;
  required double decay_rate = 2;
  optional bool staircase = 3 [default = false];
}

message NaturalExpDecayConf {
  required int64 decay_batches = 1;
  required double decay_rate = 2;
  optional bool staircase = 3 [default = false];
}

message PiecewiseConstantConf {
  repeated int64 boundaries = 1;
  repeated double values = 2;
}

message PolynomialDecayConf {
  required int64 decay_batches = 1;
  optional double end_learning_rate = 2 [default = 0.0001];
  optional double power = 3 [default = 1.0];
  optional bool cycle = 4 [default = false];
}

message CosineDecayConf {
  required int64 decay_batches = 1;
  optional double alpha = 2 [default = 0.0];
}

message LinearCosineDecayConf {
  required int64 decay_batches = 1;
  optional double num_periods = 2 [default = 0.5];
  optional double alpha = 3 [default = 0.0];
  optional double beta = 4 [default = 0.001];
}

message LearningRateDecayConf {
  oneof type {
    ExponentialDecayConf exponential_conf = 2000;
    InverseTimeDecayConf inverse_time_conf = 2001;
    NaturalExpDecayConf natural_exp_conf = 2002;
    PiecewiseConstantConf piecewise_constant_conf = 2003;
    PolynomialDecayConf polynomial_conf = 2004;
    CosineDecayConf cosine_conf = 2005;
    LinearCosineDecayConf linear_cosine_conf = 2006;
  }
}

message ConstantWarmupConf {
  required int64 warmup_batches = 1;
  required double multiplier = 2;
}

message LinearWarmupConf {
  required int64 warmup_batches = 1;
  required double start_multiplier = 2;
}

message WarmupConf {
  oneof type {
    ConstantWarmupConf constant_conf = 3000;
    LinearWarmupConf linear_conf = 3001;
  }
}

message ClipByGlobalNormConf {
  required float clip_norm = 1;
  optional float global_norm = 2;
}

message ClipConf {
  oneof type {
    ClipByGlobalNormConf clip_by_global_norm = 1;
  }
}

message NormalModelUpdateOpUserConf {
  optional LearningRateDecayConf learning_rate_decay = 1;
  optional WarmupConf warmup_conf = 2;
  optional ClipConf clip_conf = 3;
  oneof normal_mdupdt {
    NaiveModelUpdateConf naive_conf = 1000;
    MomentumModelUpdateConf momentum_conf = 1001;
    RMSPropModelUpdateConf rmsprop_conf = 1002;
    LARSModelUpdateConf lars_conf = 1003;
    AdamModelUpdateConf adam_conf = 1004;
  }
}

message NormalModelUpdateOpConf {
  required NormalModelUpdateOpUserConf user_conf = 1;
  required string model_diff = 2;
  required string total_instance_num_diff = 3;
  required string model = 4;
  required float learning_rate = 5;
  required float l1 = 6;
  required float l2 = 7;
}

message AccumulateOpConf {
}

message EmbeddingLookupAccumulateOpConf {
}

message ModelSaveOpConf {
}


message PrintRecordConf {
  required string lbn = 1;
  optional string name = 2;
  required EncodeConf encode_case = 3;
}

message PrintOpConf {
  repeated PrintRecordConf in = 1;
  required string print_dir = 2;
  optional string part_name_prefix = 3 [default = "part-"];
  optional int32 part_name_suffix_length = 4 [default = -1];
}

message LogCounterOpConf {
  required string in = 1;
  optional int32 interval = 2 [default = 1];
}

message GeluOpConf {
  required string in = 1;
  required string out = 2;
}

message LossPrintOpConf {
  required LogicalBlobId loss_lbi = 1;
  required LogicalBlobId loss_instance_num_lbi = 2;
  optional LogicalBlobId reduction_lbi = 3;
  optional float weight_scalar = 4 [default = 1.0];
  optional LossReductionType reduction_type = 5 [default = kSumOverN];
}

message AccuracyPrintOpConf {
  required LogicalBlobId accuracy_lbi = 1;
  required LogicalBlobId accuracy_instance_num_lbi = 2;
  optional int32 top_k_print = 3 [default = 1];
}

message ReduceSumOpConf {
  oneof in_conf {
    string in = 1; // For User
    LogicalBlobId in_sys = 2; // For System
  }
  required string out = 3;
  repeated int32 axis = 4;
  optional bool keep_dims = 5 [default = false];
}

message ReduceMeanOpConf {
  required string in = 1;
  required string out = 2;
  repeated int32 axis = 3;
  optional bool keep_dims = 4 [default = false];
}

message BasicRnnOpConf {
  required string in = 1;
  optional string init_hidden = 2;
  required string out = 3;
  required int32 hidden_size = 4;
  optional ActivationType activation = 6 [default = kTanH];

  optional InitializerConf init_hidden_initializer = 7;
  optional InitializerConf bias_initializer = 8;
  optional InitializerConf i2h_weight_initializer = 9;
  optional InitializerConf h2h_weight_initializer = 10;

  optional bool is_init_hidden_trainable = 11 [default = true];
  optional bool use_bias = 12 [default = true];
}

message BasicLstmOpConf {
}

message ReshapeOpConf {
  required string in = 1;
  required string out = 2;
  required ShapeProto shape = 3;
  optional bool has_dim0_in_shape = 4;
}

message EmbeddingLookupOpConf {
  required string ids = 1;
  required string out = 2;
  required int32 units = 3;
  required int32 table_size = 4;
  optional InitializerConf weight_initializer = 5;
}

message AddOpConf {
  repeated string in = 1;
  required string out = 2;
  optional ActivationType activation = 3 [default = kNone];
}

message MaximumOpConf {
  repeated string in = 1;
  required string out = 2;
}

message SharedModelDiffAddOpConf {
  required int32 in_num = 1;
}

message CastOpConf {
  required string in = 1;
  required string out = 2;
  required DataType data_type = 3;
}

message VariableOpConf {
  required string tick = 1;
  required string out = 2;
  required ShapeProto shape = 3;
  optional DataType data_type = 4;
  optional InitializerConf initializer = 5;
  optional string model_name = 6 [default = "weight"];
  optional int32 model_split_axis = 7 [default = 0];
}

message LocalResponseNormalizationOpConf {
  required string in = 1;
  required string out = 2;
  required string data_format = 3;
  optional int32 depth_radius = 4 [default = 5];
  optional double bias = 5 [default = 1];
  optional double alpha = 6 [default = 1];
  optional double beta = 7 [default = 0.5];
}

message EncodeConf {
  oneof encode {
    EncodeRaw raw = 1;
    EncodeJpeg jpeg = 2;
    EncodeBytesList bytes_list = 3;
  }
}

message EncodeBytesList {
}

message EncodeRaw {
  optional bool dim1_varying_length = 1 [default = false];
}

message EncodeJpeg {
  repeated ImagePreprocess preprocess = 1;
}

message SubtractPreprocessConf {
  required float value = 1;
}

message NormByChannelPreprocessConf {
  repeated float mean_value = 1;
  repeated float std_value = 2;
  required string data_format = 3;
}

message ScalePreprocessConf {
  required float value = 1;
}

message PreprocessConf {
  oneof type {
    SubtractPreprocessConf subtract_conf = 1;
    NormByChannelPreprocessConf norm_by_channel_conf = 2;
    ScalePreprocessConf scale_conf = 3;
  }
}

message RandomShuffleConf {
  optional int32 buffer_size = 1 [default = 1024];
}

message RecordLoadOpConf {
  required string out = 1;
  required string data_dir = 2;
  optional string part_name_prefix = 3 [default = "part-"];
  optional int32 part_name_suffix_length = 4 [default = -1];
  optional RandomShuffleConf random_shuffle_conf = 5;
}

message BlobConf {
  required string name = 1;
  required ShapeProto shape = 2;
  required DataType data_type = 3;
  optional int32 max_sequence_size = 4 [default = 1];
  required EncodeConf encode_case = 5;
  repeated PreprocessConf preprocess = 6;
}

message DecodeOFRecordOpConf {
  required string data_dir = 1;
  optional string part_name_prefix = 2 [default = "part-"];
  optional int32 part_name_suffix_length = 3 [default = -1];
  optional string in = 4;
  repeated BlobConf blob = 5;
  optional RandomShuffleConf random_shuffle_conf = 6;
}

message DecodeRandomOpConf {
  required string out = 1;
  required ShapeProto shape = 2;
  required DataType data_type = 3;
  required InitializerConf data_initializer = 4;
}

message DefineTestBlobOpConf {
  required string out = 1;
  required ShapeProto shape = 2;
  required DataType data_type = 3;
  optional ShapeProto dim0_inner_shape = 4;
  optional int64 dim0_valid_num = 5;
  optional int64 dim1_valid_num = 6;
  optional int64 dim2_valid_num = 7;
  repeated int64 record_id_in_device_piece = 8;
  optional bool has_diff = 9 [default = false];
}

message NormalizationOpConf {
  required string in = 1;
  required string out = 2;
  optional int32 axis = 3 [default = -1]; // NCHW = 1, NHWC = 3, TODO: axis list
  optional float momentum = 4 [default = 0.99];
  optional float epsilon = 5 [default = 0.001];
  optional bool center = 6 [default = true];
  optional bool scale = 7 [default = true];
  optional float beta_init = 8 [default = 0.0];
  optional float gamma_init = 9 [default = 1.0];
  optional float mean_init = 10 [default = 0.0];
  optional float variance_init = 11 [default = 1.0];
  optional bool use_first_piece_init_moving = 12 [default = false];
  optional ActivationType activation = 13 [default = kNone];
}

message DropoutOpConf {
  required string in = 1;
  required string out = 2;
  required double rate = 3;
  optional ShapeProto noise_shape = 4;
  optional int64 seed = 5;
}

message TransposeOpConf {
  required string in = 1;
  required string out = 2;
  repeated int32 perm = 3;
}

message ReduceConcatOpConf {
  required int32 in_num = 1;
}

message NcclAllReduceOpConf {
}

message NcclReduceScatterOpConf {
}

message NcclAllGatherOpConf {
}

message ReduceSplitOpConf {
  required int32 out_num = 1;
}

message ReduceScatterOpConf {
  required int32 out_num = 1;
}

message ReduceAddOpConf {
  required int32 in_num = 1;
}

message ReduceGatherOpConf {
  required int32 in_num = 1;
}

message AccuracyOpConf {
  required string prediction = 1;
  required string label = 2;
  optional int32 top_k = 3 [default = 1];
  required string accuracy = 4;
  optional string weight = 5;
}

message MatmulOpConf {
  // input lbn
  required string a = 1;
  required string b = 2;
  // output bn
  required string out = 5;
  optional bool transpose_a = 6 [default = false];
  optional bool transpose_b = 7 [default = false];
}

message DotOpConf {
  required string in = 1;
  required string weight = 2;
  optional string bias = 3;
  required string out = 4;
}

message MultiplyOpConf {
  required string in_0 = 1;
  required string in_1 = 2;
  required string out = 4;
}

enum Norm {
  L1 = 1;
  L2 = 2;
}

message HingeLossOpConf {
  required string prediction = 1;
  required string label = 2;
  required string loss = 3;
  optional LossReductionType reduction = 4 [default = kSumOverN];
  optional float weight_scalar = 5 [default = 1.0];
  optional string weight = 6;
  optional Norm norm = 7[default = L1];
}

message PackOpConf {
  required string in = 1;
  required string out = 2;
  required int32 pack_num = 3;
  required string related_unpack = 4;
}

message UnpackOpConf {
  required string in = 1;
  required string out = 2;
  required int32 unpack_num = 3;
}

message RepeatOpConf {
  required string in = 1;
  required string out = 2;
  required int32 repeat_num = 3;
}

message GatherOpConf {
  required string in = 1;
  required string indices = 2;
  required string out = 3;
  optional int64 axis = 4 [default = 0];
}

message BatchGatherOpConf {
  required string in = 1;
  required string indices = 2;
  required string out = 3;
}

message SqrtOpConf {
  required string in = 1;
  required string out = 2;
}

message RsqrtOpConf {
  required string in = 1;
  required string out = 2;
}

message SquareOpConf {
  required string in = 1;
  required string out = 2;
}

message BroadcastAddOpConf {
  required string a = 1;
  required string b = 2;
  required string out = 3;
  optional bool is_const = 4 [default = false];
}

message BroadcastSubOpConf {
  required string a = 1;
  required string b = 2;
  required string out = 3;
  optional bool is_const = 4 [default = false];
}

message BroadcastMulOpConf {
  required string a = 1;
  required string b = 2;
  required string out = 3;
  optional bool is_const = 4 [default = false];
}

message BroadcastDivOpConf {
  required string a = 1;
  required string b = 2;
  required string out = 3;
  optional bool is_const = 4 [default = false];
}


message BiasAddOpConf {
  // inputs
  required string a = 1;
  required string b = 2;
  // output
  required string out = 3;
}

message MeanOpConf {
  required string in = 1;
  required string out = 2;
  // TODO: axis of mean
}

message DimSliceConf {
  optional int32 start = 1 [default = 0];
  optional int32 end = 2 [default = 0];
  optional int32 stride = 3 [default = 1];
}

message SliceOpConf {
  required string in = 1;
  required string out = 2;
  repeated DimSliceConf dim_slice_conf = 3;
}

message LayerNormOpConf {
  required string in = 1;
  required string out = 2;
  optional bool center = 3 [default = true];
  optional bool scale = 4 [default = true];
  optional ActivationType activation = 5 [default = kNone];
  optional int64 begin_norm_axis = 6 [default = 1];
  optional int64 begin_params_axis = 7 [default = -1];
  optional double epsilon = 8 [default = 1e-5];
}

message ConstantOpConf {
  required string tick = 1;
  required string out = 2;
  optional ShapeProto shape = 3;
  optional DataType data_type = 4;
  optional InitializerConf initializer = 5;
  optional bool use_device_piece_size_as_dim0 = 6 [default = false];
}

message DebugOpConf {
  required string in = 1;
  required string out = 2;
  optional string in_blob_dump_dir = 3;
  optional string out_diff_blob_dump_dir = 4;
  optional string part_name_prefix = 5 [default = "part-"];
  optional int32 part_name_suffix_length = 6 [default = -1];
  oneof const_out {
    string const_out_feature_load_filepath = 7;
    Feature const_out_feature = 8;
  }
  oneof const_in_diff {
    string const_in_diff_feature_load_filepath = 9;
    Feature const_in_diff_feature = 10;
<<<<<<< HEAD
  }
}

message OneHotOpConf {
  required string indices = 1;
  required string out = 2;
  required int64 depth = 3;
  optional DataType data_type = 4;
}

message ScalarAddOpConf {
  required string in = 1;
  required string out = 2;
  oneof scalar_operand {
    int64 int_operand = 3;
    double float_operand = 4;
  }
}

message ScalarMulOpConf {
  required string in = 1;
  required string out = 2;
  oneof scalar_operand {
    int64 int_operand = 3;
    double float_operand = 4;
  }
}

message ReduceIdentityOpConf {
}

message TickOpConf {
  optional string in = 1;
  required string out = 2;
}

message TupleIdentityOpConf {
  repeated string in = 1;
  repeated string out = 2;
}

message FloatToHalfOpConf {
  required string in = 1;
  required string out = 2;
}

message HalfToFloatOpConf {
  required string in = 1;
  required string out = 2;
}

message TopKOpConf {
  required string in = 1;
  required string out = 2;
  optional int32 k = 3 [default = 1];
  optional bool sorted = 4 [default = true];
}

message CastInitedModelOpConf {
=======
  }
}

message OneHotOpConf {
  required string indices = 1;
  required string out = 2;
  required int64 depth = 3;
  optional DataType data_type = 4;
}

message ScalarAddOpConf {
  required string in = 1;
  required string out = 2;
  oneof scalar_operand {
    int64 int_operand = 3;
    double float_operand = 4;
  }
}

message ScalarMulOpConf {
  required string in = 1;
  required string out = 2;
  oneof scalar_operand {
    int64 int_operand = 3;
    double float_operand = 4;
  }
}

message ReduceIdentityOpConf {
}

message TickOpConf {
  optional string in = 1;
  required string out = 2;
}

message TupleIdentityOpConf {
  repeated string in = 1;
  repeated string out = 2;
}

message TopKOpConf {
  required string in = 1;
  required string out = 2;
  optional int32 k = 3 [default = 1];
  optional bool sorted = 4 [default = true];
}

message ParallelCastOpConf {
  required string in = 1;
  required string out = 2;
  oneof parallel_type {
    SplitParallel split_parallel = 3;
    BroadcastParallel broadcast_parallel = 4;
  }
}

message L2NormalizeOpConf {
  required string in = 1;
  required string out = 2;
  required int32 axis = 3 [default = -1];
  optional float epsilon = 4 [default = 1e-12];
>>>>>>> 59eb55c1
}

message OperatorConf {
  required string name = 1;
  optional string model_load_dir = 2;
  optional bool trainable = 3 [default = true];
  optional DeviceType device_type = 4 [default = kInvalidDevice];
  optional bool enable_cudnn = 5;
  optional int64 cudnn_buf_limit_mbyte = 6;
  oneof op_type {
    // system op
    DecodeOFRecordOpConf decode_ofrecord_conf = 101;
    DecodeRandomOpConf decode_random_conf = 102;
    RecordLoadOpConf record_load_conf = 103;
    CopyHdOpConf copy_hd_conf = 104;
    CloneOpConf clone_conf = 105;
    CopyCommNetOpConf copy_comm_net_conf = 106;
    ConcatOpConf concat_conf = 107;
    BoxingOpConf boxing_conf = 108;
    ReduceScatterOpConf reduce_scatter_conf = 109;
    ReduceAddOpConf reduce_add_conf = 110;
    ReduceGatherOpConf reduce_gather_conf = 111;
    ReduceConcatOpConf reduce_concat_conf = 112;
    ReduceSplitOpConf reduce_split_conf = 113;
    NcclAllReduceOpConf nccl_all_reduce_conf = 114;
    NcclReduceScatterOpConf nccl_reduce_scatter_conf = 115;
    NcclAllGatherOpConf nccl_all_gather_conf = 116;
    AccumulateOpConf accumulate_conf = 117;
    NormalModelUpdateOpConf normal_mdupdt_conf = 118;
    ModelSaveOpConf model_save_conf = 119;
    SharedModelDiffAddOpConf shared_model_diff_add_conf = 120;
    CastOpConf cast_conf = 121;
    VariableOpConf variable_conf = 122;
    ReduceIdentityOpConf reduce_identity_conf = 123;
    TickOpConf tick_conf = 124;
<<<<<<< HEAD
    CastInitedModelOpConf cast_inited_model_conf = 125;
=======
>>>>>>> 59eb55c1

    // domain op
    TupleIdentityOpConf tuple_identity_conf = 200;
    TransposeOpConf transpose_conf = 201;
    ReshapeOpConf reshape_conf = 202;
    BasicRnnOpConf basic_rnn_conf = 203;
    FullyConnectedOpConf fully_connected_conf = 204;
    Conv1DOpConf conv_1d_conf = 205;
    Conv2DOpConf conv_2d_conf = 206;
    Conv3DOpConf conv_3d_conf = 207;
    AveragePooling1DOpConf average_pooling_1d_conf = 208;
    MaxPooling1DOpConf max_pooling_1d_conf = 209;
    AveragePooling2DOpConf average_pooling_2d_conf = 210;
    MaxPooling2DOpConf max_pooling_2d_conf = 211;
    AveragePooling3DOpConf average_pooling_3d_conf = 212;
    MaxPooling3DOpConf max_pooling_3d_conf = 213;
    EmbeddingLookupOpConf embedding_lookup_conf = 214;
    EmbeddingLookupAccumulateOpConf embedding_lookup_accumulate_conf = 215;
    LocalResponseNormalizationOpConf local_response_normalization_conf = 216;
    NormalizationOpConf normalization_conf = 217;
    DropoutOpConf dropout_conf = 218;
    ReduceSumOpConf reduce_sum_conf = 219;
    AddOpConf add_conf = 220;
    MatmulOpConf matmul_conf = 221;
    DotOpConf dot_conf = 222;
    MultiplyOpConf multiply_conf = 223;
    MaximumOpConf maximum_conf = 224;
    SigmoidOpConf sigmoid_conf = 225;
    TanHOpConf tanh_conf = 226;
    ReluOpConf relu_conf = 227;
    SoftmaxOpConf softmax_conf = 228;
    SparseCrossEntropyLossOpConf sparse_cross_entropy_loss_conf = 229;
    HingeLossOpConf hinge_loss_conf = 230;
    SparseSoftmaxCrossEntropyLossOpConf sparse_softmax_cross_entropy_loss_conf = 231;
    AccuracyOpConf accuracy_conf = 232;
    PrintOpConf print_conf = 233;
    AccuracyPrintOpConf accuracy_print_conf = 234;
    LossPrintOpConf loss_print_conf = 235;
    DefineTestBlobOpConf define_test_blob_conf = 236;
    PackOpConf pack_conf = 237;
    UnpackOpConf unpack_conf = 238;
    RepeatOpConf repeat_conf = 239;
    LogCounterOpConf log_counter_conf = 240;
    GeluOpConf gelu_conf = 241;
    GatherOpConf gather_conf = 242;
    BatchGatherOpConf batch_gather_conf = 243;
    MeanOpConf mean_conf = 251;
    SliceOpConf slice_conf = 252;
    BiasAddOpConf bias_add_conf = 253;
    LayerNormOpConf layer_norm_conf = 254;
    ConstantOpConf constant_conf = 255;
    DebugOpConf debug_conf = 256;
    SigmoidCrossEntropyLossOpConf sigmoid_cross_entropy_loss_conf = 257;
    OneHotOpConf one_hot_conf = 258;
    IdentityLossOpConf identity_loss_conf = 259;
    SparseCrossEntropyOpConf sparse_cross_entropy_conf= 260;
    ReduceMeanOpConf reduce_mean_conf = 261;
    TopKOpConf top_k_conf = 262;
<<<<<<< HEAD
    FloatToHalfOpConf float_to_half_conf = 263;
    HalfToFloatOpConf half_to_float_conf = 264;
=======
    ParallelCastOpConf parallel_cast_conf = 263;
    L2NormalizeOpConf l2_normalize_conf = 264;
>>>>>>> 59eb55c1

    // math op
    BroadcastAddOpConf broadcast_add_conf = 500;
    BroadcastSubOpConf broadcast_sub_conf = 501;
    BroadcastMulOpConf broadcast_mul_conf = 502;
    BroadcastDivOpConf broadcast_div_conf = 503;
    SquareOpConf square_conf = 504;
    SqrtOpConf sqrt_conf = 505;
    RsqrtOpConf rsqrt_conf = 506;
    ScalarAddOpConf scalar_add_conf = 507;
    ScalarMulOpConf scalar_mul_conf = 508;
  }
}

message OpNameSet {
  repeated string op_name = 1;
}<|MERGE_RESOLUTION|>--- conflicted
+++ resolved
@@ -923,8 +923,27 @@
   oneof const_in_diff {
     string const_in_diff_feature_load_filepath = 9;
     Feature const_in_diff_feature = 10;
-<<<<<<< HEAD
-  }
+  }
+}
+
+message FloatToHalfOpConf {
+  required string in = 1;
+  required string out = 2;
+}
+
+message HalfToFloatOpConf {
+  required string in = 1;
+  required string out = 2;
+}
+
+message TopKOpConf {
+  required string in = 1;
+  required string out = 2;
+  optional int32 k = 3 [default = 1];
+  optional bool sorted = 4 [default = true];
+}
+
+message CastInitedModelOpConf {
 }
 
 message OneHotOpConf {
@@ -965,66 +984,6 @@
   repeated string out = 2;
 }
 
-message FloatToHalfOpConf {
-  required string in = 1;
-  required string out = 2;
-}
-
-message HalfToFloatOpConf {
-  required string in = 1;
-  required string out = 2;
-}
-
-message TopKOpConf {
-  required string in = 1;
-  required string out = 2;
-  optional int32 k = 3 [default = 1];
-  optional bool sorted = 4 [default = true];
-}
-
-message CastInitedModelOpConf {
-=======
-  }
-}
-
-message OneHotOpConf {
-  required string indices = 1;
-  required string out = 2;
-  required int64 depth = 3;
-  optional DataType data_type = 4;
-}
-
-message ScalarAddOpConf {
-  required string in = 1;
-  required string out = 2;
-  oneof scalar_operand {
-    int64 int_operand = 3;
-    double float_operand = 4;
-  }
-}
-
-message ScalarMulOpConf {
-  required string in = 1;
-  required string out = 2;
-  oneof scalar_operand {
-    int64 int_operand = 3;
-    double float_operand = 4;
-  }
-}
-
-message ReduceIdentityOpConf {
-}
-
-message TickOpConf {
-  optional string in = 1;
-  required string out = 2;
-}
-
-message TupleIdentityOpConf {
-  repeated string in = 1;
-  repeated string out = 2;
-}
-
 message TopKOpConf {
   required string in = 1;
   required string out = 2;
@@ -1046,7 +1005,6 @@
   required string out = 2;
   required int32 axis = 3 [default = -1];
   optional float epsilon = 4 [default = 1e-12];
->>>>>>> 59eb55c1
 }
 
 message OperatorConf {
@@ -1082,10 +1040,7 @@
     VariableOpConf variable_conf = 122;
     ReduceIdentityOpConf reduce_identity_conf = 123;
     TickOpConf tick_conf = 124;
-<<<<<<< HEAD
     CastInitedModelOpConf cast_inited_model_conf = 125;
-=======
->>>>>>> 59eb55c1
 
     // domain op
     TupleIdentityOpConf tuple_identity_conf = 200;
@@ -1144,13 +1099,10 @@
     SparseCrossEntropyOpConf sparse_cross_entropy_conf= 260;
     ReduceMeanOpConf reduce_mean_conf = 261;
     TopKOpConf top_k_conf = 262;
-<<<<<<< HEAD
-    FloatToHalfOpConf float_to_half_conf = 263;
-    HalfToFloatOpConf half_to_float_conf = 264;
-=======
     ParallelCastOpConf parallel_cast_conf = 263;
     L2NormalizeOpConf l2_normalize_conf = 264;
->>>>>>> 59eb55c1
+    FloatToHalfOpConf float_to_half_conf = 265;
+    HalfToFloatOpConf half_to_float_conf = 266;
 
     // math op
     BroadcastAddOpConf broadcast_add_conf = 500;
