syntax = "proto2";
package oneflow;

import "oneflow/core/common/shape.proto";
import "oneflow/core/common/data_type.proto";
import "oneflow/core/record/image.proto";
import "oneflow/core/job/resource.proto";

enum ActivationType {
  kNone = 0;
  kTanH = 1;
  kSigmoid = 2;
  kRelu = 3;
}

message ConstantInitializerConf {
  optional float value = 1 [default = 0];
}

message ConstantIntInitializerConf {
  optional int32 value = 1 [default = 0];
}

message RandomUniformInitializerConf {
  optional float min = 1 [default = 0];
  optional float max = 2 [default = 1];
}

message RandomUniformIntInitializerConf {
  optional int32 min = 1 [default = 0];
  optional int32 max = 2 [default = 1];
}

message RandomNormalInitializerConf {
  optional float mean = 1 [default = 0];
  optional float std = 2 [default = 1];
}

enum VarianceNorm {
  kFanIn = 0;
  kFanOut = 1;
  kAverage = 2;
}

message XavierInitializerConf {
  required VarianceNorm variance_norm = 1;
}

message MsraInitializerConf {
  required VarianceNorm variance_norm = 1;
}

message InitializerConf {
  oneof type {
    ConstantInitializerConf constant_conf = 1;
    ConstantIntInitializerConf constant_int_conf = 2;
    RandomUniformInitializerConf random_uniform_conf = 3;
    RandomUniformIntInitializerConf random_uniform_int_conf = 4;
    RandomNormalInitializerConf random_normal_conf = 5;
    XavierInitializerConf xavier_conf = 6;
    MsraInitializerConf msra_conf = 7;
  }
}

message Conv1DOpConf {
  required string in = 1;
  required string out = 2;
  required int32 filters = 3;
  optional string padding = 4 [default = "valid"];
  required string data_format = 5;
  repeated int32 kernel_size = 6;
  repeated int32 strides = 7;
  repeated int32 dilation_rate = 8;
  optional ActivationType activation = 9 [default = kNone];
  optional bool use_bias = 10 [default = true];
  optional InitializerConf weight_initializer = 11;
  optional InitializerConf bias_initializer = 12;
}

message Conv2DOpConf {
  required string in = 1;
  required string out = 2;
  required int32 filters = 3;
  optional string padding = 4 [default = "valid"];
  required string data_format = 5;
  repeated int32 kernel_size = 6;
  repeated int32 strides = 7;
  repeated int32 dilation_rate = 8;
  optional ActivationType activation = 9 [default = kNone];
  optional bool use_bias = 10 [default = true];
  optional InitializerConf weight_initializer = 11;
  optional InitializerConf bias_initializer = 12;
}

message Conv3DOpConf {
  required string in = 1;
  required string out = 2;
  required int32 filters = 3;
  optional string padding = 4 [default = "valid"];
  required string data_format = 5;
  repeated int32 kernel_size = 6;
  repeated int32 strides = 7;
  repeated int32 dilation_rate = 8;
  optional ActivationType activation = 9 [default = kNone];
  optional bool use_bias = 10 [default = true];
  optional InitializerConf weight_initializer = 11;
  optional InitializerConf bias_initializer = 12;
}

message FullyConnectedOpConf {
  required string in = 1;
  required string out = 2;
  required int32 units = 3;
  optional ActivationType activation = 4 [default = kNone];
  optional bool use_bias = 5 [default = true];
  optional InitializerConf weight_initializer = 6;
  optional InitializerConf bias_initializer = 7;
}

message AveragePooling1DOpConf {
  required string in = 1;
  required string out = 2;

  optional string padding = 3 [default = "valid"];
  required string data_format = 4;
  repeated int32 pool_size = 5;
  repeated int32 strides = 6;
}

message MaxPooling1DOpConf {
  required string in = 1;
  required string out = 2;

  optional string padding = 3 [default = "valid"];
  required string data_format = 4;
  repeated int32 pool_size = 5;
  repeated int32 strides = 6;
}

message AveragePooling2DOpConf {
  required string in = 1;
  required string out = 2;

  optional string padding = 3 [default = "valid"];
  required string data_format = 4;
  repeated int32 pool_size = 5;
  repeated int32 strides = 6;
}

message MaxPooling2DOpConf {
  required string in = 1;
  required string out = 2;

  optional string padding = 3 [default = "valid"];
  required string data_format = 4;
  repeated int32 pool_size = 5;
  repeated int32 strides = 6;
}

message AveragePooling3DOpConf {
  required string in = 1;
  required string out = 2;

  optional string padding = 3 [default = "valid"];
  required string data_format = 4;
  repeated int32 pool_size = 5;
  repeated int32 strides = 6;
}

message MaxPooling3DOpConf {
  required string in = 1;
  required string out = 2;

  optional string padding = 3 [default = "valid"];
  required string data_format = 4;
  repeated int32 pool_size = 5;
  repeated int32 strides = 6;
}

message ReluOpConf {
  required string in = 1;
  required string out = 2;
}

message SigmoidOpConf {
  required string in = 1;
  required string out = 2;
}

message TanHOpConf {
  required string in = 1;
  required string out = 2;
}

message SoftmaxOpConf {
  required string in = 1;
  required string out = 2;
  optional int32 axis = 3 [default = -1];
}

enum LossReductionType {
  kSumOverOne = 0;
  kSumOverWeight = 1;
  kSumOverN = 2;
  kSumOverNonZeroWeight = 3;
}

message SparseSoftmaxCrossEntropyLossOpConf {
  required string prediction = 1;
  required string label = 2;
  required string loss = 3;
  optional LossReductionType reduction = 4 [default = kSumOverN];
  optional float weight_scalar = 5 [default = 1.0];
  optional string weight = 6;
}

message SparseCrossEntropyLossOpConf {
  required string prediction = 1;
  required string label = 2;
  required string loss = 3;
  optional LossReductionType reduction = 4 [default = kSumOverN];
  optional float weight_scalar = 5 [default = 1.0];
  optional string weight = 6;
}

message ConcatOpConf {
  repeated string in = 1;
  required string out = 2;
  required int32 axis = 3;
}

message CopyCommNetOpConf {
}

message CopyHdOpConf {
  enum Type {
    H2D = 0;
    D2H = 1;
  }
  required Type type = 1;
}

message CloneOpConf {
  required int32 out_num = 1;
}

message BoxConcatConf {
  required int32 axis = 1;
}

message BoxAddConf {
}

message BoxSplitConf {
  required int32 axis = 1;
  repeated int32 part_num = 2;
}

message BoxCloneConf {
}

message LogicalBlobId {
  optional string op_name = 1;
  optional string blob_name = 2;
  optional int32 clone_id = 4 [default = -1];
  optional bool is_packed_id = 5 [default = false];
}

message BoxingOpConf {
  required LogicalBlobId lbi = 1;
  required int32 in_num = 2;
  required int32 out_num = 3;

  oneof in_box {
    BoxConcatConf concat_box = 4;
    BoxAddConf add_box = 5;
  }
  oneof out_box {
    BoxSplitConf split_box = 6;
    BoxCloneConf clone_box = 7;
  }
}

message NaiveModelUpdateConf {
}

message MomentumModelUpdateConf {
  optional float beta = 1 [default = 0.9];
}

message RMSPropModelUpdateConf {
  optional float decay_rate = 1 [default = 0.99];
  optional float epsilon = 2 [default = 1e-8];
}

message ExponentialDecayConf {
  required int64 decay_batches = 1;
  required double decay_rate = 2;
  optional bool staircase = 3 [default = false];
}

message InverseTimeDecayConf {
  required int64 decay_batches = 1;
  required double decay_rate = 2;
  optional bool staircase = 3 [default = false];
}

message NaturalExpDecayConf {
  required int64 decay_batches = 1;
  required double decay_rate = 2;
  optional bool staircase = 3 [default = false];
}

message PiecewiseConstantConf {
  repeated int64 boundaries = 1;
  repeated double values = 2;
}

message PolynomialDecayConf {
  required int64 decay_batches = 1;
  optional double end_learning_rate = 2 [default = 0.0001];
  optional double power = 3 [default = 1.0];
  optional bool cycle = 4 [default = false];
}

message CosineDecayConf {
  required int64 decay_batches = 1; 
  optional double alpha = 2 [default = 0.0];
}

message LinearCosineDecayConf {
  required int64 decay_batches = 1; 
  optional double num_periods = 2 [default = 0.5];
  optional double alpha = 3 [default = 0.0];
  optional double beta = 4 [default = 0.001];
}

message LearningRateDecayConf {
  oneof type {
    ExponentialDecayConf exponential_conf = 2000;
    InverseTimeDecayConf inverse_time_conf = 2001;
    NaturalExpDecayConf natural_exp_conf = 2002;
    PiecewiseConstantConf piecewise_constant_conf = 2003;
    PolynomialDecayConf polynomial_conf = 2004;
    CosineDecayConf cosine_conf = 2005;
    LinearCosineDecayConf linear_cosine_conf = 2006;
  }
}

message ConstantWarmupConf {
  required int64 warmup_batches = 1;
  required double multiplier = 2;
}

message LinearWarmupConf {
  required int64 warmup_batches = 1;
  required double start_multiplier = 2;
}

message WarmupConf {
  oneof type {
    ConstantWarmupConf constant_conf = 3000;
    LinearWarmupConf linear_conf = 3001;
  }
}

message NormalModelUpdateOpUserConf {
  optional LearningRateDecayConf learning_rate_decay = 1;
  optional WarmupConf warmup_conf = 2;
  oneof normal_mdupdt {
    NaiveModelUpdateConf naive_conf = 1000;
    MomentumModelUpdateConf momentum_conf = 1001;
    RMSPropModelUpdateConf rmsprop_conf = 1002;
  }
}

message NormalModelUpdateOpConf {
  required NormalModelUpdateOpUserConf user_conf = 1;
  required string model_diff = 2;
  required string model = 3;
  required float learning_rate = 4;
  required float l1 = 5;
  required float l2 = 6;
}

message AccumulateOpConf {
}

message EmbeddingLookupAccumulateOpConf {
}

message ModelSaveOpConf {
}


message PrintRecordConf {
  required string lbn = 1;
  optional string name = 2;
  required EncodeConf encode_case = 3;
}

message PrintOpConf {
  repeated PrintRecordConf in = 1;
  required string print_dir = 2;
  optional string part_name_prefix = 3 [default = "part-"];
  optional int32 part_name_suffix_length = 4 [default = -1];
}

message LossPrintOpConf {
  required LogicalBlobId loss_lbi = 1;
  optional LogicalBlobId reduction_lbi = 2;
  optional float weight_scalar = 3 [default = 1.0];
  optional LossReductionType reduction_type = 4 [default = kSumOverN];
}

message AccuracyPrintOpConf {
  required LogicalBlobId accuracy_lbi = 1;
  optional int32 top_k_print = 3 [default = 1];
}

message ReduceSumOpConf {
  oneof in_conf {
    string in = 1; // For User
    LogicalBlobId in_sys = 2; // For System
  }
  required string out = 3;
  optional int32 axis = 4;
  optional bool keepdims = 5 [default = false];
}

message BasicRnnOpConf {
  required string in = 1;
  optional string init_hidden = 2;
  required string out = 3;
  required int32 hidden_size = 4;
  optional ActivationType activation = 6 [default = kTanH];

  optional InitializerConf init_hidden_initializer = 7;
  optional InitializerConf bias_initializer = 8;
  optional InitializerConf i2h_weight_initializer = 9;
  optional InitializerConf h2h_weight_initializer = 10;

  optional bool is_init_hidden_trainable = 11 [default = true];
  optional bool use_bias = 12 [default = true];
}

message BasicLstmOpConf {
}

message ReshapeOpConf {
  required string in = 1;
  required string out = 2;
  required ShapeProto shape = 3;
}

message EmbeddingLookupOpConf {
  required string ids = 1;
  required string out = 2;
  required int32 units = 3;
  required int32 table_size = 4;
  optional InitializerConf weight_initializer = 5;
}

message AddOpConf {
  repeated string in = 1;
  required string out = 2;
  optional ActivationType activation = 3 [default = kNone];
}

message MaximumOpConf {
  repeated string in = 1;
  required string out = 2;
}

message SharedModelDiffAddOpConf {
  required int32 in_num = 1;
}

message LocalResponseNormalizationOpConf {
  required string in = 1;
  required string out = 2;
  required string data_format = 3; 
  optional int32 depth_radius = 4 [default = 5];
  optional double bias = 5 [default = 1];
  optional double alpha = 6 [default = 1];
  optional double beta = 7 [default = 0.5];
}

message EncodeConf {
  oneof encode {
    EncodeRaw raw = 1;
    EncodeJpeg jpeg = 2;
    EncodeProtobuf protobuf = 3;
  }
}

message EncodeProtobuf {
}

message EncodeRaw {
}

message EncodeJpeg {
  repeated ImagePreprocess preprocess = 1;
}

message SubtractPreprocessConf {
  required float value = 1;
}

message NormByChannelPreprocessConf {
  repeated float mean_value = 1;
  repeated float std_value = 2;
  required string data_format = 3;
}

message ScalePreprocessConf {
  required float value = 1;
}

message PreprocessConf {
  oneof type {
    SubtractPreprocessConf subtract_conf = 1;
    NormByChannelPreprocessConf norm_by_channel_conf = 2;
    ScalePreprocessConf scale_conf = 3;
  }
}

message RecordLoadOpConf {
  required string out = 1;
  required string data_dir = 2;
  optional string part_name_prefix = 3 [default = "part-"];
  optional int32 part_name_suffix_length = 4 [default = -1];
}

message BlobConf {
  required string name = 1;
  required ShapeProto shape = 2;
  required DataType data_type = 3;
  optional int32 max_sequence_size = 4 [default = 1];
  required EncodeConf encode_case = 5;
  repeated PreprocessConf preprocess = 6;
}

message DecodeOFRecordOpConf {
  required string data_dir = 1;
  optional string part_name_prefix = 2 [default = "part-"];
  optional int32 part_name_suffix_length = 3 [default = -1];
  optional string in = 4;
  repeated BlobConf blob = 5;
}

message DecodeRandomOpConf {
  required string out = 1;
  required ShapeProto shape = 2;
  required DataType data_type = 3;
  optional int32 max_sequence_size = 4 [default = 1];
  required InitializerConf distribution = 7; 
}

message DefineTestBlobConf {
  required string out = 1;
  required ShapeProto shape = 2;
  required DataType data_type = 3;
}

message NormalizationOpConf {
  required string in = 1;
  required string out = 2;
  optional int32 axis = 3 [default = -1]; // NCHW = 1, NHWC = 3, TODO: axis list
  optional float momentum = 4 [default = 0.99];
  optional float epsilon = 5 [default = 0.001];
  optional bool center = 6 [default = true];
  optional bool scale = 7 [default = true];
  optional float beta_init = 8 [default = 0.0];
  optional float gamma_init = 9 [default = 1.0];
  optional float mean_init = 10 [default = 0.0];
  optional float variance_init = 11 [default = 1.0];
  optional bool use_first_piece_init_moving = 12 [default = false];
  optional ActivationType activation = 13 [default = kNone];
}

message DropoutOpConf {
  required string in = 1;
  required string out = 2;
  required double rate = 3;
  optional ShapeProto noise_shape = 4;
  optional int64 seed = 5;
}

message TransposeOpConf {
  required string in = 1;
  required string out = 2;
  repeated int32 perm = 3;
}

message ReduceConcatOpConf {
  required int32 in_num = 1;
}

message NcclAllReduceOpConf {
}

message NcclReduceScatterOpConf {
}

message NcclAllGatherOpConf {
}

message ReduceSplitOpConf {
  required int32 out_num = 1;
}

message ReduceScatterOpConf {
  required int32 out_num = 1;
}

message ReduceAddOpConf {
  required int32 in_num = 1;
}

message ReduceGatherOpConf {
  required int32 in_num = 1;
}

message AccuracyOpConf {
  required string prediction = 1;
  required string label = 2;
  optional int32 top_k = 3 [default = 1];
  required string accuracy = 4;
}

message MatmulOpConf {
  required string in = 1;
  required string weight = 2;
  optional string bias = 3;
  required int32 units = 4;
  required string out = 5;
}

message DotOpConf {
  required string in = 1;
  required string weight = 2;
  optional string bias = 3;
  required string out = 4;
}

message MultiplyOpConf {
  required string in_0 = 1;
  required string in_1 = 2;
  required string out = 4;
}

enum Norm {
  L1 = 1;
  L2 = 2;
}

message HingeLossOpConf {
  required string prediction = 1;
  required string label = 2;
  required string loss = 3;
  optional LossReductionType reduction = 4 [default = kSumOverN];
  optional float weight_scalar = 5 [default = 1.0];
  optional string weight = 6;
  optional Norm norm = 7[default = L1];
}

message OperatorConf {
  required string name = 1;
  optional string model_load_dir = 2;
  optional bool trainable = 3 [default = true];
  optional DeviceType device_type = 4 [default = kInvalidDevice];
  optional bool enable_cudnn = 5;
  optional int64 cudnn_buf_limit_mbyte = 6 [default = 1024]; // 1GByte
  oneof op_type {
<<<<<<< HEAD
    FullyConnectedOpConf fully_connected_conf = 101;
    DecodeOFRecordOpConf decode_ofrecord_conf = 102;
    DecodeRandomOpConf decode_random_conf = 103;
    ReluOpConf relu_conf = 104;
    SoftmaxOpConf softmax_conf = 105;
    SparseCrossEntropyLossOpConf sparse_cross_entropy_loss_conf = 106;
    CopyHdOpConf copy_hd_conf = 107;
    CloneOpConf clone_conf = 108;
    BoxingOpConf boxing_conf = 109;
    NormalModelUpdateOpConf normal_mdupdt_conf = 110;
    ModelSaveOpConf model_save_conf = 111;
    AccumulateOpConf accumulate_conf = 112;
    ConcatOpConf concat_conf = 113;
    CopyCommNetOpConf copy_comm_net_conf = 114;
    SparseSoftmaxCrossEntropyLossOpConf sparse_softmax_cross_entropy_loss_conf = 117;
    PrintOpConf print_conf = 118;
    LossPrintOpConf loss_print_conf = 119;
    ReduceSumOpConf reduce_sum_conf = 120;
    BasicRnnOpConf basic_rnn_conf = 121;
    ReshapeOpConf reshape_conf = 122;
    SigmoidOpConf sigmoid_conf = 123;
    TanHOpConf tanh_conf = 124;
    Conv1DOpConf conv_1d_conf = 125;
    Conv2DOpConf conv_2d_conf = 126;
    Conv3DOpConf conv_3d_conf = 127;
    TransposeOpConf transpose_conf = 128;
    MatmulOpConf matmul_conf = 129;
    DotOpConf dot_conf = 130;
    MultiplyOpConf multiply_conf = 131;
    HingeLossOpConf hinge_loss_conf = 132;
    DropoutOpConf dropout_conf = 140;
    AveragePooling1DOpConf average_pooling_1d_conf = 200;
    MaxPooling1DOpConf max_pooling_1d_conf = 201;
    AveragePooling2DOpConf average_pooling_2d_conf = 202;
    MaxPooling2DOpConf max_pooling_2d_conf = 203;
    AveragePooling3DOpConf average_pooling_3d_conf = 204;
    MaxPooling3DOpConf max_pooling_3d_conf = 205;
    EmbeddingLookupOpConf embedding_lookup_conf = 250;
    EmbeddingLookupAccumulateOpConf embedding_lookup_accumulate_conf = 251;
    AddOpConf add_conf = 301;
    MaximumOpConf maximum_conf = 302;
    LocalResponseNormalizationOpConf local_response_normalization_conf = 300;
    NormalizationOpConf normalization_conf = 350;
    ReduceScatterOpConf reduce_scatter_conf = 400;
    ReduceAddOpConf reduce_add_conf = 402;
    ReduceGatherOpConf reduce_gather_conf = 403;
    ReduceConcatOpConf reduce_concat_conf = 404;
    ReduceSplitOpConf reduce_split_conf = 405;
    NcclAllReduceOpConf nccl_all_reduce_conf = 406;
    NcclReduceScatterOpConf nccl_reduce_scatter_conf = 407;
    NcclAllGatherOpConf nccl_all_gather_conf = 408;
    RecordLoadOpConf record_load_conf = 409;
    AccuracyOpConf accuracy_conf=410;
    AccuracyPrintOpConf accuracy_print_conf = 411;
=======
    // system op
    DecodeOFRecordOpConf decode_ofrecord_conf = 101;
    DecodeRandomOpConf decode_random_conf = 102;
    RecordLoadOpConf record_load_conf = 103;
    CopyHdOpConf copy_hd_conf = 104;
    CloneOpConf clone_conf = 105;
    CopyCommNetOpConf copy_comm_net_conf = 106;
    ConcatOpConf concat_conf = 107;
    BoxingOpConf boxing_conf = 108;
    ReduceScatterOpConf reduce_scatter_conf = 109;
    ReduceLocalAddOpConf reduce_local_add_conf = 110;
    ReduceGlobalAddOpConf reduce_global_add_conf = 111;
    ReduceGatherOpConf reduce_gather_conf = 112;
    ReduceConcatOpConf reduce_concat_conf = 113;
    ReduceSplitOpConf reduce_split_conf = 114;
    AccumulateOpConf accumulate_conf = 115;
    NormalModelUpdateOpConf normal_mdupdt_conf = 116;
    ModelSaveOpConf model_save_conf = 117;
    SharedModelDiffAddOpConf shared_model_diff_add_conf = 118;
    
    // domain op
    TransposeOpConf transpose_conf = 201;
    ReshapeOpConf reshape_conf = 202;
    BasicRnnOpConf basic_rnn_conf = 203;
    FullyConnectedOpConf fully_connected_conf = 204;
    Conv1DOpConf conv_1d_conf = 205;
    Conv2DOpConf conv_2d_conf = 206;
    Conv3DOpConf conv_3d_conf = 207;
    AveragePooling1DOpConf average_pooling_1d_conf = 208;
    MaxPooling1DOpConf max_pooling_1d_conf = 209;
    AveragePooling2DOpConf average_pooling_2d_conf = 210;
    MaxPooling2DOpConf max_pooling_2d_conf = 211;
    AveragePooling3DOpConf average_pooling_3d_conf = 212;
    MaxPooling3DOpConf max_pooling_3d_conf = 213;
    EmbeddingLookupOpConf embedding_lookup_conf = 214;
    EmbeddingLookupAccumulateOpConf embedding_lookup_accumulate_conf = 215;
    LocalResponseNormalizationOpConf local_response_normalization_conf = 216;
    NormalizationOpConf normalization_conf = 217;
    DropoutOpConf dropout_conf = 218;
    ReduceSumOpConf reduce_sum_conf = 219;
    AddOpConf add_conf = 220;
    MatmulOpConf matmul_conf = 221;
    DotOpConf dot_conf = 222;
    MultiplyOpConf multiply_conf = 223;
    MaximumOpConf maximum_conf = 224;
    SigmoidOpConf sigmoid_conf = 225;
    TanHOpConf tanh_conf = 226;
    ReluOpConf relu_conf = 227;
    SoftmaxOpConf softmax_conf = 228;
    SparseCrossEntropyLossOpConf sparse_cross_entropy_loss_conf = 229;
    HingeLossOpConf hinge_loss_conf = 230;
    SparseSoftmaxCrossEntropyLossOpConf sparse_softmax_cross_entropy_loss_conf = 231;
    AccuracyOpConf accuracy_conf = 232;
    PrintOpConf print_conf = 233;
    AccuracyPrintOpConf accuracy_print_conf = 234;
    LossPrintOpConf loss_print_conf = 235;
    DefineTestBlobConf define_test_blob_conf = 236;
>>>>>>> 9fdcf61f
  }
}

message OpNameSet {
  repeated string op_name = 1;
}<|MERGE_RESOLUTION|>--- conflicted
+++ resolved
@@ -674,62 +674,6 @@
   optional bool enable_cudnn = 5;
   optional int64 cudnn_buf_limit_mbyte = 6 [default = 1024]; // 1GByte
   oneof op_type {
-<<<<<<< HEAD
-    FullyConnectedOpConf fully_connected_conf = 101;
-    DecodeOFRecordOpConf decode_ofrecord_conf = 102;
-    DecodeRandomOpConf decode_random_conf = 103;
-    ReluOpConf relu_conf = 104;
-    SoftmaxOpConf softmax_conf = 105;
-    SparseCrossEntropyLossOpConf sparse_cross_entropy_loss_conf = 106;
-    CopyHdOpConf copy_hd_conf = 107;
-    CloneOpConf clone_conf = 108;
-    BoxingOpConf boxing_conf = 109;
-    NormalModelUpdateOpConf normal_mdupdt_conf = 110;
-    ModelSaveOpConf model_save_conf = 111;
-    AccumulateOpConf accumulate_conf = 112;
-    ConcatOpConf concat_conf = 113;
-    CopyCommNetOpConf copy_comm_net_conf = 114;
-    SparseSoftmaxCrossEntropyLossOpConf sparse_softmax_cross_entropy_loss_conf = 117;
-    PrintOpConf print_conf = 118;
-    LossPrintOpConf loss_print_conf = 119;
-    ReduceSumOpConf reduce_sum_conf = 120;
-    BasicRnnOpConf basic_rnn_conf = 121;
-    ReshapeOpConf reshape_conf = 122;
-    SigmoidOpConf sigmoid_conf = 123;
-    TanHOpConf tanh_conf = 124;
-    Conv1DOpConf conv_1d_conf = 125;
-    Conv2DOpConf conv_2d_conf = 126;
-    Conv3DOpConf conv_3d_conf = 127;
-    TransposeOpConf transpose_conf = 128;
-    MatmulOpConf matmul_conf = 129;
-    DotOpConf dot_conf = 130;
-    MultiplyOpConf multiply_conf = 131;
-    HingeLossOpConf hinge_loss_conf = 132;
-    DropoutOpConf dropout_conf = 140;
-    AveragePooling1DOpConf average_pooling_1d_conf = 200;
-    MaxPooling1DOpConf max_pooling_1d_conf = 201;
-    AveragePooling2DOpConf average_pooling_2d_conf = 202;
-    MaxPooling2DOpConf max_pooling_2d_conf = 203;
-    AveragePooling3DOpConf average_pooling_3d_conf = 204;
-    MaxPooling3DOpConf max_pooling_3d_conf = 205;
-    EmbeddingLookupOpConf embedding_lookup_conf = 250;
-    EmbeddingLookupAccumulateOpConf embedding_lookup_accumulate_conf = 251;
-    AddOpConf add_conf = 301;
-    MaximumOpConf maximum_conf = 302;
-    LocalResponseNormalizationOpConf local_response_normalization_conf = 300;
-    NormalizationOpConf normalization_conf = 350;
-    ReduceScatterOpConf reduce_scatter_conf = 400;
-    ReduceAddOpConf reduce_add_conf = 402;
-    ReduceGatherOpConf reduce_gather_conf = 403;
-    ReduceConcatOpConf reduce_concat_conf = 404;
-    ReduceSplitOpConf reduce_split_conf = 405;
-    NcclAllReduceOpConf nccl_all_reduce_conf = 406;
-    NcclReduceScatterOpConf nccl_reduce_scatter_conf = 407;
-    NcclAllGatherOpConf nccl_all_gather_conf = 408;
-    RecordLoadOpConf record_load_conf = 409;
-    AccuracyOpConf accuracy_conf=410;
-    AccuracyPrintOpConf accuracy_print_conf = 411;
-=======
     // system op
     DecodeOFRecordOpConf decode_ofrecord_conf = 101;
     DecodeRandomOpConf decode_random_conf = 102;
@@ -740,15 +684,17 @@
     ConcatOpConf concat_conf = 107;
     BoxingOpConf boxing_conf = 108;
     ReduceScatterOpConf reduce_scatter_conf = 109;
-    ReduceLocalAddOpConf reduce_local_add_conf = 110;
-    ReduceGlobalAddOpConf reduce_global_add_conf = 111;
-    ReduceGatherOpConf reduce_gather_conf = 112;
-    ReduceConcatOpConf reduce_concat_conf = 113;
-    ReduceSplitOpConf reduce_split_conf = 114;
-    AccumulateOpConf accumulate_conf = 115;
-    NormalModelUpdateOpConf normal_mdupdt_conf = 116;
-    ModelSaveOpConf model_save_conf = 117;
-    SharedModelDiffAddOpConf shared_model_diff_add_conf = 118;
+    ReduceAddOpConf reduce_add_conf = 110;
+    ReduceGatherOpConf reduce_gather_conf = 111;
+    ReduceConcatOpConf reduce_concat_conf = 112;
+    ReduceSplitOpConf reduce_split_conf = 113;
+    NcclAllReduceOpConf nccl_all_reduce_conf = 114;
+    NcclReduceScatterOpConf nccl_reduce_scatter_conf = 115;
+    NcclAllGatherOpConf nccl_all_gather_conf = 116;
+    AccumulateOpConf accumulate_conf = 117;
+    NormalModelUpdateOpConf normal_mdupdt_conf = 118;
+    ModelSaveOpConf model_save_conf = 119;
+    SharedModelDiffAddOpConf shared_model_diff_add_conf = 120;
     
     // domain op
     TransposeOpConf transpose_conf = 201;
@@ -787,7 +733,6 @@
     AccuracyPrintOpConf accuracy_print_conf = 234;
     LossPrintOpConf loss_print_conf = 235;
     DefineTestBlobConf define_test_blob_conf = 236;
->>>>>>> 9fdcf61f
   }
 }
 
