--- conflicted
+++ resolved
@@ -289,14 +289,9 @@
 message LogicalBlobId {
   optional string op_name = 1;
   optional string blob_name = 2;
-<<<<<<< HEAD
   optional int32 clone_id = 3 [default = -1];
   optional bool is_packed_id = 4 [default = false];
   optional bool is_pb_blob = 5 [default = false];
-=======
-  optional int32 clone_id = 4 [default = -1];
-  optional bool is_packed_id = 5 [default = false];
->>>>>>> 32053d84
 }
 
 message BoxingOpConf {
@@ -832,25 +827,19 @@
     ReduceLocalAddOpConf reduce_local_add_conf = 401;
     ReduceGlobalAddOpConf reduce_global_add_conf = 402;
     ReduceGatherOpConf reduce_gather_conf = 403;
-<<<<<<< HEAD
-    RecordLoadOpConf record_load_conf = 404;
-    AccuracyOpConf accuracy_conf = 405;
-    AccuracyPrintOpConf accuracy_print_conf = 406;
-    RoIPoolingOpConf roi_pooling_conf = 407;
-    SmoothL1LossOpConf smooth_l1_loss_conf = 408;
-    ProposalOpConf proposal_conf = 409;
-    RoIAlignOpConf roi_align_conf = 410;
-    ProposalTargetOpConf proposal_target_conf = 411;
-    BboxNmsAndLimitOpConf bbox_nms_and_limit_conf = 412;
-    AnchorTargetOpConf anchor_target_conf = 413;
-    SigmoidCrossEntropyLossOpConf sigmoid_cross_entropy_loss_conf = 414;
-=======
     ReduceConcatOpConf reduce_concat_conf = 404;
     ReduceSplitOpConf reduce_split_conf = 405;
     RecordLoadOpConf record_load_conf = 406;
     AccuracyOpConf accuracy_conf=407;
     AccuracyPrintOpConf accuracy_print_conf = 408;
->>>>>>> 32053d84
+    RoIPoolingOpConf roi_pooling_conf = 1000;
+    SmoothL1LossOpConf smooth_l1_loss_conf = 1001;
+    ProposalOpConf proposal_conf = 1002;
+    RoIAlignOpConf roi_align_conf = 1003;
+    ProposalTargetOpConf proposal_target_conf = 1004;
+    BboxNmsAndLimitOpConf bbox_nms_and_limit_conf = 1005;
+    AnchorTargetOpConf anchor_target_conf = 1006;
+    SigmoidCrossEntropyLossOpConf sigmoid_cross_entropy_loss_conf = 1007;
   }
 }
 
