syntax = "proto2";
package oneflow;

import "oneflow/core/common/shape.proto";
import "oneflow/core/common/data_type.proto";
import "oneflow/core/record/image.proto";
import "oneflow/core/record/record.proto";
import "oneflow/core/job/resource.proto";
import "oneflow/core/job/sbp_parallel.proto";
import "oneflow/core/register/logical_blob_id.proto";

enum ActivationType {
  kNone = 0;
  kTanH = 1;
  kSigmoid = 2;
  kRelu = 3;
}

message ConstantInitializerConf {
  optional float value = 1 [default = 0];
}

message ConstantIntInitializerConf {
  optional int32 value = 1 [default = 0];
}

message RandomUniformInitializerConf {
  optional float min = 1 [default = 0];
  optional float max = 2 [default = 1];
}

message RandomUniformIntInitializerConf {
  optional int32 min = 1 [default = 0];
  optional int32 max = 2 [default = 1];
}

message RandomNormalInitializerConf {
  optional float mean = 1 [default = 0];
  optional float std = 2 [default = 1];
}

message TruncatedNormalInitializerConf {
  optional float std = 1 [default = 1];
}

enum VarianceNorm {
  kFanIn = 0;
  kFanOut = 1;
  kAverage = 2;
}

message XavierInitializerConf {
  required VarianceNorm variance_norm = 1;
}

message MsraInitializerConf {
  required VarianceNorm variance_norm = 1;
}

//output[D_0 ... D_(axis - 1) i D_(axis + 1) ... D_n] = start + i * stride
message RangeInitializerConf {
  optional double start = 1 [default = 0];
  optional double stride = 2 [default = 1];
  optional int64 axis = 3 [default = -1];
}

message IntRangeInitializerConf {
  optional int64 start = 1 [default = 0];
  optional int64 stride = 2 [default = 1];
  optional int64 axis = 3 [default = -1];
}


message InitializerConf {
  oneof type {
    ConstantInitializerConf constant_conf = 1;
    ConstantIntInitializerConf constant_int_conf = 2;
    RandomUniformInitializerConf random_uniform_conf = 3;
    RandomUniformIntInitializerConf random_uniform_int_conf = 4;
    RandomNormalInitializerConf random_normal_conf = 5;
    TruncatedNormalInitializerConf truncated_normal_conf = 6;
    XavierInitializerConf xavier_conf = 7;
    MsraInitializerConf msra_conf = 8;
    RangeInitializerConf range_conf = 9;
    IntRangeInitializerConf int_range_conf = 10;
  }
}

message Conv1DOpConf {
  required string in = 1;
  required string out = 2;
  required int32 filters = 3;
  optional string padding = 4 [default = "valid"];
  required string data_format = 5;
  repeated int32 kernel_size = 6;
  repeated int32 strides = 7;
  repeated int32 dilation_rate = 8;
  optional ActivationType activation = 9 [default = kNone];
  optional bool use_bias = 10 [default = true];
  optional InitializerConf weight_initializer = 11;
  optional InitializerConf bias_initializer = 12;
}

message Conv2DOpConf {
  required string in = 1;
  required string out = 2;
  required int32 filters = 3;
  optional string padding = 4 [default = "valid"];
  required string data_format = 5;
  repeated int32 kernel_size = 6;
  repeated int32 strides = 7;
  repeated int32 dilation_rate = 8;
  optional ActivationType activation = 9 [default = kNone];
  optional bool use_bias = 10 [default = true];
  optional InitializerConf weight_initializer = 11;
  optional InitializerConf bias_initializer = 12;
}

message Conv3DOpConf {
  required string in = 1;
  required string out = 2;
  required int32 filters = 3;
  optional string padding = 4 [default = "valid"];
  required string data_format = 5;
  repeated int32 kernel_size = 6;
  repeated int32 strides = 7;
  repeated int32 dilation_rate = 8;
  optional ActivationType activation = 9 [default = kNone];
  optional bool use_bias = 10 [default = true];
  optional InitializerConf weight_initializer = 11;
  optional InitializerConf bias_initializer = 12;
}

message FullyConnectedOpConf {
  required string in = 1;
  required string out = 2;
  required int32 units = 3;
  optional ActivationType activation = 4 [default = kNone];
  optional bool use_bias = 5 [default = true];
  optional InitializerConf weight_initializer = 6;
  optional InitializerConf bias_initializer = 7;
}

message AveragePooling1DOpConf {
  required string in = 1;
  required string out = 2;

  optional string padding = 3 [default = "valid"];
  required string data_format = 4;
  repeated int32 pool_size = 5;
  repeated int32 strides = 6;
}

message MaxPooling1DOpConf {
  required string in = 1;
  required string out = 2;

  optional string padding = 3 [default = "valid"];
  required string data_format = 4;
  repeated int32 pool_size = 5;
  repeated int32 strides = 6;
}

message AveragePooling2DOpConf {
  required string in = 1;
  required string out = 2;

  optional string padding = 3 [default = "valid"];
  required string data_format = 4;
  repeated int32 pool_size = 5;
  repeated int32 strides = 6;
}

message MaxPooling2DOpConf {
  required string in = 1;
  required string out = 2;

  optional string padding = 3 [default = "valid"];
  required string data_format = 4;
  repeated int32 pool_size = 5;
  repeated int32 strides = 6;
}

message AveragePooling3DOpConf {
  required string in = 1;
  required string out = 2;

  optional string padding = 3 [default = "valid"];
  required string data_format = 4;
  repeated int32 pool_size = 5;
  repeated int32 strides = 6;
}

message MaxPooling3DOpConf {
  required string in = 1;
  required string out = 2;

  optional string padding = 3 [default = "valid"];
  required string data_format = 4;
  repeated int32 pool_size = 5;
  repeated int32 strides = 6;
}

message ReluOpConf {
  required string in = 1;
  required string out = 2;
}

message PReluOpConf {
  required string in = 1;
  required string out = 2;
  required string data_format = 3;
  optional bool channel_shared = 4 [default = false];
  optional float alpha_init = 5 [default = 0.25];
}

message SigmoidOpConf {
  required string in = 1;
  required string out = 2;
}

message TanHOpConf {
  required string in = 1;
  required string out = 2;
}

message SoftmaxOpConf {
  required string in = 1;
  required string out = 2;
  optional int32 axis = 3 [default = -1];
}

enum LossReductionType {
  kSumOverOne = 0;
  kSumOverWeight = 1;
  kSumOverN = 2;
  kSumOverNonZeroWeight = 3;
}

message SparseCrossEntropyOpConf {
  required string prediction = 1;
  required string label = 2;
  required string out = 3;
}

message SparseSoftmaxCrossEntropyLossOpConf {
  required string prediction = 1;
  required string label = 2;
  required string loss = 3;
  optional LossReductionType reduction = 4 [default = kSumOverN];
  optional float weight_scalar = 5 [default = 1.0];
  optional string weight = 6;
}

message SparseCrossEntropyLossOpConf {
  required string prediction = 1;
  required string label = 2;
  required string loss = 3;
  optional LossReductionType reduction = 4 [default = kSumOverN];
  optional float weight_scalar = 5 [default = 1.0];
  optional string weight = 6;
}

message SigmoidCrossEntropyLossOpConf {
  required string prediction = 1;
  required string label = 2;
  required string loss = 3;
  optional bool normalize = 4 [default = true];
  optional float scale = 5 [default = 1.0];
  optional LossReductionType reduction = 6 [default = kSumOverN];
  optional float weight_scalar = 7 [default = 1.0];
  optional string weight = 8;
}

message IdentityLossOpConf {
  required string prediction = 1;
  required string loss = 2;
  optional LossReductionType reduction = 3 [default = kSumOverN];
  optional float weight_scalar = 4 [default = 1.0];
  optional string weight = 5;
}

message ConcatOpConf {
  repeated string in = 1;
  required string out = 2;
  required int32 axis = 3;
}

message CopyCommNetOpConf {
}

message CopyHdOpConf {
  enum Type {
    H2D = 0;
    D2H = 1;
  }
  required Type type = 1;
}

message CloneOpConf {
  required int32 out_num = 1;
}

message BoxConcatConf {
  required int32 axis = 1;
}

message BoxAddConf {
}

message BoxSplitConf {
  required int32 axis = 1;
  repeated int32 part_num = 2;
}

message BoxCloneConf {
}

message BoxingOpConf {
  required LogicalBlobId lbi = 1;
  required int32 in_num = 2;
  required int32 out_num = 3;

  oneof in_box {
    BoxConcatConf concat_box = 4;
    BoxAddConf add_box = 5;
  }
  oneof out_box {
    BoxSplitConf split_box = 6;
    BoxCloneConf clone_box = 7;
  }
}

message NaiveModelUpdateConf {
}

message MomentumModelUpdateConf {
  optional float beta = 1 [default = 0.9];
}

message RMSPropModelUpdateConf {
  optional float decay_rate = 1 [default = 0.99];
  optional float epsilon = 2 [default = 1e-8];
}

message LARSModelUpdateConf {
  optional float momentum_beta = 1 [default = 0.9];
  optional float epsilon = 2 [default = 1e-9];
  optional float lars_coefficient = 3 [default = 0.0001];
}

message AdamModelUpdateConf {
  optional float beta1 = 1 [default = 0.9];
  optional float beta2 = 2 [default = 0.999];
  optional float epsilon = 3 [default = 1e-8];
  optional bool do_bias_correction = 4 [default = false];
}

message ExponentialDecayConf {
  required int64 decay_batches = 1;
  required double decay_rate = 2;
  optional bool staircase = 3 [default = false];
}

message InverseTimeDecayConf {
  required int64 decay_batches = 1;
  required double decay_rate = 2;
  optional bool staircase = 3 [default = false];
}

message NaturalExpDecayConf {
  required int64 decay_batches = 1;
  required double decay_rate = 2;
  optional bool staircase = 3 [default = false];
}

message PiecewiseConstantConf {
  repeated int64 boundaries = 1;
  repeated double values = 2;
}

message PolynomialDecayConf {
  required int64 decay_batches = 1;
  optional double end_learning_rate = 2 [default = 0.0001];
  optional double power = 3 [default = 1.0];
  optional bool cycle = 4 [default = false];
}

message CosineDecayConf {
  required int64 decay_batches = 1;
  optional double alpha = 2 [default = 0.0];
}

message LinearCosineDecayConf {
  required int64 decay_batches = 1;
  optional double num_periods = 2 [default = 0.5];
  optional double alpha = 3 [default = 0.0];
  optional double beta = 4 [default = 0.001];
}

message LearningRateDecayConf {
  oneof type {
    ExponentialDecayConf exponential_conf = 2000;
    InverseTimeDecayConf inverse_time_conf = 2001;
    NaturalExpDecayConf natural_exp_conf = 2002;
    PiecewiseConstantConf piecewise_constant_conf = 2003;
    PolynomialDecayConf polynomial_conf = 2004;
    CosineDecayConf cosine_conf = 2005;
    LinearCosineDecayConf linear_cosine_conf = 2006;
  }
}

message ConstantWarmupConf {
  required int64 warmup_batches = 1;
  required double multiplier = 2;
}

message LinearWarmupConf {
  required int64 warmup_batches = 1;
  required double start_multiplier = 2;
}

message WarmupConf {
  oneof type {
    ConstantWarmupConf constant_conf = 3000;
    LinearWarmupConf linear_conf = 3001;
  }
}

message ClipByGlobalNormConf {
  required float clip_norm = 1;
  optional float global_norm = 2;
}

message ClipConf {
  oneof type {
    ClipByGlobalNormConf clip_by_global_norm = 1;
  }
}

message NormalModelUpdateOpUserConf {
  optional LearningRateDecayConf learning_rate_decay = 1;
  optional WarmupConf warmup_conf = 2;
  optional ClipConf clip_conf = 3;
  oneof normal_mdupdt {
    NaiveModelUpdateConf naive_conf = 1000;
    MomentumModelUpdateConf momentum_conf = 1001;
    RMSPropModelUpdateConf rmsprop_conf = 1002;
    LARSModelUpdateConf lars_conf = 1003;
    AdamModelUpdateConf adam_conf = 1004;
  }
}

message NormalModelUpdateOpConf {
  required NormalModelUpdateOpUserConf user_conf = 1;
  required string model_diff = 2;
  required string total_instance_num_diff = 3;
  required string model = 4;
  required float learning_rate = 5;
  required float l1 = 6;
  required float l2 = 7;
}

message AccumulateOpConf {
}

message EmbeddingLookupAccumulateOpConf {
}

message ModelSaveOpConf {
}


message PrintRecordConf {
  required string lbn = 1;
  optional string name = 2;
  required EncodeConf encode_case = 3;
}

message PrintOpConf {
  repeated PrintRecordConf in = 1;
  required string print_dir = 2;
  optional string part_name_prefix = 3 [default = "part-"];
  optional int32 part_name_suffix_length = 4 [default = -1];
}

message LogCounterOpConf {
  required string in = 1;
  optional int32 interval = 2 [default = 1];
}

message GeluOpConf {
  required string in = 1;
  required string out = 2;
}

message LossPrintOpConf {
  required LogicalBlobId loss_lbi = 1;
  required LogicalBlobId loss_instance_num_lbi = 2;
  optional LogicalBlobId reduction_lbi = 3;
  optional float weight_scalar = 4 [default = 1.0];
  optional LossReductionType reduction_type = 5 [default = kSumOverN];
}

message AccuracyPrintOpConf {
  required LogicalBlobId accuracy_lbi = 1;
  required LogicalBlobId accuracy_instance_num_lbi = 2;
  optional int32 top_k_print = 3 [default = 1];
}

message ReduceSumOpConf {
  oneof in_conf {
    string in = 1; // For User
    LogicalBlobId in_sys = 2; // For System
  }
  required string out = 3;
  repeated int32 axis = 4;
  optional bool keep_dims = 5 [default = false];
}

message ReduceMeanOpConf {
  required string in = 1;
  required string out = 2;
  repeated int32 axis = 3;
  optional bool keep_dims = 4 [default = false];
}

message BasicRnnOpConf {
  required string in = 1;
  optional string init_hidden = 2;
  required string out = 3;
  required int32 hidden_size = 4;
  optional ActivationType activation = 6 [default = kTanH];

  optional InitializerConf init_hidden_initializer = 7;
  optional InitializerConf bias_initializer = 8;
  optional InitializerConf i2h_weight_initializer = 9;
  optional InitializerConf h2h_weight_initializer = 10;

  optional bool is_init_hidden_trainable = 11 [default = true];
  optional bool use_bias = 12 [default = true];
}

message BasicLstmOpConf {
}

message ReshapeOpConf {
  required string in = 1;
  required string out = 2;
  required ShapeProto shape = 3;
  optional bool has_dim0_in_shape = 4;
}

message EmbeddingLookupOpConf {
  required string ids = 1;
  required string out = 2;
  required int32 units = 3;
  required int32 table_size = 4;
  optional InitializerConf weight_initializer = 5;
}

message AddOpConf {
  repeated string in = 1;
  required string out = 2;
  optional ActivationType activation = 3 [default = kNone];
}

message MaximumOpConf {
  repeated string in = 1;
  required string out = 2;
}

message SharedModelDiffAddOpConf {
  required int32 in_num = 1;
}

message CastOpConf {
  required string in = 1;
  required string out = 2;
  required DataType data_type = 3;
}

message VariableOpConf {
  required string tick = 1;
  required string out = 2;
  required ShapeProto shape = 3;
  optional DataType data_type = 4;
  optional InitializerConf initializer = 5;
  optional string model_name = 6 [default = "weight"];
  optional int32 model_split_axis = 7 [default = 0];
}

message LocalResponseNormalizationOpConf {
  required string in = 1;
  required string out = 2;
  required string data_format = 3;
  optional int32 depth_radius = 4 [default = 5];
  optional double bias = 5 [default = 1];
  optional double alpha = 6 [default = 1];
  optional double beta = 7 [default = 0.5];
}

message EncodeConf {
  oneof encode {
    EncodeRaw raw = 1;
    EncodeJpeg jpeg = 2;
    EncodeBytesList bytes_list = 3;
  }
}

message EncodeBytesList {
}

message EncodeRaw {
  optional bool dim1_varying_length = 1 [default = false];
}

message EncodeJpeg {
  repeated ImagePreprocess preprocess = 1;
}

message SubtractPreprocessConf {
  required float value = 1;
}

message NormByChannelPreprocessConf {
  repeated float mean_value = 1;
  repeated float std_value = 2;
  required string data_format = 3;
}

message ScalePreprocessConf {
  required float value = 1;
}

message PreprocessConf {
  oneof type {
    SubtractPreprocessConf subtract_conf = 1;
    NormByChannelPreprocessConf norm_by_channel_conf = 2;
    ScalePreprocessConf scale_conf = 3;
  }
}

message RandomShuffleConf {
  optional int32 buffer_size = 1 [default = 1024];
}

message RecordLoadOpConf {
  required string out = 1;
  required string data_dir = 2;
  optional string part_name_prefix = 3 [default = "part-"];
  optional int32 part_name_suffix_length = 4 [default = -1];
  optional RandomShuffleConf random_shuffle_conf = 5;
}

message BlobConf {
  required string name = 1;
  required ShapeProto shape = 2;
  required DataType data_type = 3;
  optional int32 max_sequence_size = 4 [default = 1];
  required EncodeConf encode_case = 5;
  repeated PreprocessConf preprocess = 6;
}

message DecodeOFRecordOpConf {
  required string data_dir = 1;
  optional string part_name_prefix = 2 [default = "part-"];
  optional int32 part_name_suffix_length = 3 [default = -1];
  optional string in = 4;
  repeated BlobConf blob = 5;
  optional RandomShuffleConf random_shuffle_conf = 6;
}

message DecodeRandomOpConf {
  required string out = 1;
  required ShapeProto shape = 2;
  required DataType data_type = 3;
  required InitializerConf data_initializer = 4;
}

message DefineTestBlobOpConf {
  required string out = 1;
  required ShapeProto shape = 2;
  required DataType data_type = 3;
  optional ShapeProto dim0_inner_shape = 4;
  optional int64 dim0_valid_num = 5;
  optional int64 dim1_valid_num = 6;
  optional int64 dim2_valid_num = 7;
  repeated int64 record_id_in_device_piece = 8;
  optional bool has_diff = 9 [default = false];
}

message NormalizationOpConf {
  required string in = 1;
  required string out = 2;
  optional int32 axis = 3 [default = -1]; // NCHW = 1, NHWC = 3, TODO: axis list
  optional float momentum = 4 [default = 0.99];
  optional float epsilon = 5 [default = 0.001];
  optional bool center = 6 [default = true];
  optional bool scale = 7 [default = true];
  optional float beta_init = 8 [default = 0.0];
  optional float gamma_init = 9 [default = 1.0];
  optional float mean_init = 10 [default = 0.0];
  optional float variance_init = 11 [default = 1.0];
  optional bool use_first_piece_init_moving = 12 [default = false];
  optional ActivationType activation = 13 [default = kNone];
}

message DropoutOpConf {
  required string in = 1;
  required string out = 2;
  required double rate = 3;
  optional ShapeProto noise_shape = 4;
  optional int64 seed = 5;
}

message TransposeOpConf {
  required string in = 1;
  required string out = 2;
  repeated int32 perm = 3;
}

message ReduceConcatOpConf {
  required int32 in_num = 1;
}

message NcclAllReduceOpConf {
}

message NcclReduceScatterOpConf {
}

message NcclAllGatherOpConf {
}

message ReduceSplitOpConf {
  required int32 out_num = 1;
}

message ReduceScatterOpConf {
  required int32 out_num = 1;
}

message ReduceAddOpConf {
  required int32 in_num = 1;
}

message ReduceGatherOpConf {
  required int32 in_num = 1;
}

message AccuracyOpConf {
  required string prediction = 1;
  required string label = 2;
  optional int32 top_k = 3 [default = 1];
  required string accuracy = 4;
  optional string weight = 5;
}

message MatmulOpConf {
  // input lbn
  required string a = 1;
  required string b = 2;
  // output bn
  required string out = 5;
  optional bool transpose_a = 6 [default = false];
  optional bool transpose_b = 7 [default = false];
}

message DotOpConf {
  required string in = 1;
  required string weight = 2;
  optional string bias = 3;
  required string out = 4;
}

message MultiplyOpConf {
  required string in_0 = 1;
  required string in_1 = 2;
  required string out = 4;
}

enum Norm {
  L1 = 1;
  L2 = 2;
}

message HingeLossOpConf {
  required string prediction = 1;
  required string label = 2;
  required string loss = 3;
  optional LossReductionType reduction = 4 [default = kSumOverN];
  optional float weight_scalar = 5 [default = 1.0];
  optional string weight = 6;
  optional Norm norm = 7[default = L1];
}

<<<<<<< HEAD
message PackOpConf {
  required string in = 1;
  required string out = 2;
  required int32 pack_num = 3;
  required string related_unpack = 4;
}

message UnpackOpConf {
  required string in = 1;
  required string out = 2;
  required int32 unpack_num = 3;
}

message RepeatOpConf {
  required string in = 1;
  required string out = 2;
  required int32 repeat_num = 3;
}

message GatherOpConf {
  required string in = 1;
  required string indices = 2;
  required string out = 3;
  optional int64 axis = 4 [default = 0];
}

message BatchGatherOpConf {
  required string in = 1;
  required string indices = 2;
  required string out = 3;
}

message SqrtOpConf {
  required string in = 1;
  required string out = 2;
}

message RsqrtOpConf {
  required string in = 1;
  required string out = 2;
}

message SquareOpConf {
  required string in = 1;
  required string out = 2;
}

message BroadcastAddOpConf {
  required string a = 1;
  required string b = 2;
  required string out = 3;
  optional bool is_const = 4 [default = false];
}

message BroadcastSubOpConf {
  required string a = 1;
  required string b = 2;
  required string out = 3;
  optional bool is_const = 4 [default = false];
}

message BroadcastMulOpConf {
  required string a = 1;
  required string b = 2;
  required string out = 3;
  optional bool is_const = 4 [default = false];
}

message BroadcastDivOpConf {
  required string a = 1;
  required string b = 2;
  required string out = 3;
  optional bool is_const = 4 [default = false];
}


message BiasAddOpConf {
  // inputs
  required string a = 1;
  required string b = 2;
  // output
  required string out = 3;
}

message MeanOpConf {
  required string in = 1;
  required string out = 2;
  // TODO: axis of mean
}

message DimSliceConf {
  optional int32 start = 1 [default = 0];
  optional int32 end = 2 [default = 0];
  optional int32 stride = 3 [default = 1];
}

message SliceOpConf {
  required string in = 1;
  required string out = 2;
  repeated DimSliceConf dim_slice_conf = 3;
}

message LayerNormOpConf {
  required string in = 1;
  required string out = 2;
  optional bool center = 3 [default = true];
  optional bool scale = 4 [default = true];
  optional ActivationType activation = 5 [default = kNone];
  optional int64 begin_norm_axis = 6 [default = 1];
  optional int64 begin_params_axis = 7 [default = -1];
  optional double epsilon = 8 [default = 1e-5];
}

message ConstantOpConf {
  required string tick = 1;
  required string out = 2;
  optional ShapeProto shape = 3;
  optional DataType data_type = 4;
  optional InitializerConf initializer = 5;
  optional bool use_device_piece_size_as_dim0 = 6 [default = false];
}

message DebugOpConf {
  required string in = 1;
  required string out = 2;
  optional string in_blob_dump_dir = 3;
  optional string out_diff_blob_dump_dir = 4;
  optional string part_name_prefix = 5 [default = "part-"];
  optional int32 part_name_suffix_length = 6 [default = -1];
  oneof const_out {
    string const_out_feature_load_filepath = 7;
    Feature const_out_feature = 8;
  }
  oneof const_in_diff {
    string const_in_diff_feature_load_filepath = 9;
    Feature const_in_diff_feature = 10;
  }
}

message OneHotOpConf {
  required string indices = 1;
  required string out = 2;
  required int64 depth = 3;
  optional DataType data_type = 4;
}

message ScalarAddOpConf {
  required string in = 1;
  required string out = 2;
  oneof scalar_operand {
    int64 int_operand = 3;
    double float_operand = 4;
  }
}

message ScalarMulOpConf {
  required string in = 1;
  required string out = 2;
  oneof scalar_operand {
    int64 int_operand = 3;
    double float_operand = 4;
  }
}

message ReduceIdentityOpConf {
}

message TickOpConf {
  optional string in = 1;
  required string out = 2;
}

message TupleIdentityOpConf {
  repeated string in = 1;
  repeated string out = 2;
}

message TopKOpConf {
  required string in = 1;
  required string out = 2;
  optional int32 k = 3 [default = 1];
  optional bool sorted = 4 [default = true];
}

message ParallelCastOpConf {
  required string in = 1;
  required string out = 2;
  oneof parallel_type {
    SplitParallel split_parallel = 3;
    BroadcastParallel broadcast_parallel = 4;
  }
}

message L2NormalizeOpConf {
  required string in = 1;
  required string out = 2;
  required int32 axis = 3 [default = -1];
  optional float epsilon = 4 [default = 1e-12];
=======
message ScalarMulOpConf {
  required string in = 1;
  required string out = 2;
  required float scalar = 3;
>>>>>>> 9bc028b7
}

message OperatorConf {
  required string name = 1;
  optional string model_load_dir = 2;
  optional bool trainable = 3 [default = true];
  optional DeviceType device_type = 4 [default = kInvalidDevice];
  optional bool enable_cudnn = 5;
  optional int64 cudnn_buf_limit_mbyte = 6;
  oneof op_type {
    // system op
    DecodeOFRecordOpConf decode_ofrecord_conf = 101;
    DecodeRandomOpConf decode_random_conf = 102;
    RecordLoadOpConf record_load_conf = 103;
    CopyHdOpConf copy_hd_conf = 104;
    CloneOpConf clone_conf = 105;
    CopyCommNetOpConf copy_comm_net_conf = 106;
    ConcatOpConf concat_conf = 107;
    BoxingOpConf boxing_conf = 108;
    ReduceScatterOpConf reduce_scatter_conf = 109;
    ReduceAddOpConf reduce_add_conf = 110;
    ReduceGatherOpConf reduce_gather_conf = 111;
    ReduceConcatOpConf reduce_concat_conf = 112;
    ReduceSplitOpConf reduce_split_conf = 113;
    NcclAllReduceOpConf nccl_all_reduce_conf = 114;
    NcclReduceScatterOpConf nccl_reduce_scatter_conf = 115;
    NcclAllGatherOpConf nccl_all_gather_conf = 116;
    AccumulateOpConf accumulate_conf = 117;
    NormalModelUpdateOpConf normal_mdupdt_conf = 118;
    ModelSaveOpConf model_save_conf = 119;
    SharedModelDiffAddOpConf shared_model_diff_add_conf = 120;
<<<<<<< HEAD
    CastOpConf cast_conf = 121;
    VariableOpConf variable_conf = 122;
    ReduceIdentityOpConf reduce_identity_conf = 123;
    TickOpConf tick_conf = 124;
=======
>>>>>>> 9bc028b7

    // domain op
    TupleIdentityOpConf tuple_identity_conf = 200;
    TransposeOpConf transpose_conf = 201;
    ReshapeOpConf reshape_conf = 202;
    BasicRnnOpConf basic_rnn_conf = 203;
    FullyConnectedOpConf fully_connected_conf = 204;
    Conv1DOpConf conv_1d_conf = 205;
    Conv2DOpConf conv_2d_conf = 206;
    Conv3DOpConf conv_3d_conf = 207;
    AveragePooling1DOpConf average_pooling_1d_conf = 208;
    MaxPooling1DOpConf max_pooling_1d_conf = 209;
    AveragePooling2DOpConf average_pooling_2d_conf = 210;
    MaxPooling2DOpConf max_pooling_2d_conf = 211;
    AveragePooling3DOpConf average_pooling_3d_conf = 212;
    MaxPooling3DOpConf max_pooling_3d_conf = 213;
    EmbeddingLookupOpConf embedding_lookup_conf = 214;
    EmbeddingLookupAccumulateOpConf embedding_lookup_accumulate_conf = 215;
    LocalResponseNormalizationOpConf local_response_normalization_conf = 216;
    NormalizationOpConf normalization_conf = 217;
    DropoutOpConf dropout_conf = 218;
    ReduceSumOpConf reduce_sum_conf = 219;
    AddOpConf add_conf = 220;
    MatmulOpConf matmul_conf = 221;
    DotOpConf dot_conf = 222;
    MultiplyOpConf multiply_conf = 223;
    MaximumOpConf maximum_conf = 224;
    SigmoidOpConf sigmoid_conf = 225;
    TanHOpConf tanh_conf = 226;
    ReluOpConf relu_conf = 227;
    SoftmaxOpConf softmax_conf = 228;
    SparseCrossEntropyLossOpConf sparse_cross_entropy_loss_conf = 229;
    HingeLossOpConf hinge_loss_conf = 230;
    SparseSoftmaxCrossEntropyLossOpConf sparse_softmax_cross_entropy_loss_conf = 231;
    AccuracyOpConf accuracy_conf = 232;
    PrintOpConf print_conf = 233;
    AccuracyPrintOpConf accuracy_print_conf = 234;
    LossPrintOpConf loss_print_conf = 235;
<<<<<<< HEAD
    DefineTestBlobOpConf define_test_blob_conf = 236;
    PackOpConf pack_conf = 237;
    UnpackOpConf unpack_conf = 238;
    RepeatOpConf repeat_conf = 239;
    LogCounterOpConf log_counter_conf = 240;
    GeluOpConf gelu_conf = 241;
    GatherOpConf gather_conf = 242;
    BatchGatherOpConf batch_gather_conf = 243;
    MeanOpConf mean_conf = 251;
    SliceOpConf slice_conf = 252;
    BiasAddOpConf bias_add_conf = 253;
    LayerNormOpConf layer_norm_conf = 254;
    ConstantOpConf constant_conf = 255;
    DebugOpConf debug_conf = 256;
    SigmoidCrossEntropyLossOpConf sigmoid_cross_entropy_loss_conf = 257;
    OneHotOpConf one_hot_conf = 258;
    IdentityLossOpConf identity_loss_conf = 259;
    SparseCrossEntropyOpConf sparse_cross_entropy_conf= 260;
    ReduceMeanOpConf reduce_mean_conf = 261;
    TopKOpConf top_k_conf = 262;
    ParallelCastOpConf parallel_cast_conf = 263;
    L2NormalizeOpConf l2_normalize_conf = 264;

    // math op
    BroadcastAddOpConf broadcast_add_conf = 500;
    BroadcastSubOpConf broadcast_sub_conf = 501;
    BroadcastMulOpConf broadcast_mul_conf = 502;
    BroadcastDivOpConf broadcast_div_conf = 503;
    SquareOpConf square_conf = 504;
    SqrtOpConf sqrt_conf = 505;
    RsqrtOpConf rsqrt_conf = 506;
    ScalarAddOpConf scalar_add_conf = 507;
    ScalarMulOpConf scalar_mul_conf = 508;
=======
    DefineTestBlobConf define_test_blob_conf = 236;
    PReluOpConf prelu_conf = 237;
    ScalarMulOpConf scalar_mul_conf = 238;
>>>>>>> 9bc028b7
  }
}

message OpNameSet {
  repeated string op_name = 1;
}<|MERGE_RESOLUTION|>--- conflicted
+++ resolved
@@ -795,7 +795,6 @@
   optional Norm norm = 7[default = L1];
 }
 
-<<<<<<< HEAD
 message PackOpConf {
   required string in = 1;
   required string out = 2;
@@ -994,12 +993,6 @@
   required string out = 2;
   required int32 axis = 3 [default = -1];
   optional float epsilon = 4 [default = 1e-12];
-=======
-message ScalarMulOpConf {
-  required string in = 1;
-  required string out = 2;
-  required float scalar = 3;
->>>>>>> 9bc028b7
 }
 
 message OperatorConf {
@@ -1031,13 +1024,10 @@
     NormalModelUpdateOpConf normal_mdupdt_conf = 118;
     ModelSaveOpConf model_save_conf = 119;
     SharedModelDiffAddOpConf shared_model_diff_add_conf = 120;
-<<<<<<< HEAD
     CastOpConf cast_conf = 121;
     VariableOpConf variable_conf = 122;
     ReduceIdentityOpConf reduce_identity_conf = 123;
     TickOpConf tick_conf = 124;
-=======
->>>>>>> 9bc028b7
 
     // domain op
     TupleIdentityOpConf tuple_identity_conf = 200;
@@ -1076,7 +1066,6 @@
     PrintOpConf print_conf = 233;
     AccuracyPrintOpConf accuracy_print_conf = 234;
     LossPrintOpConf loss_print_conf = 235;
-<<<<<<< HEAD
     DefineTestBlobOpConf define_test_blob_conf = 236;
     PackOpConf pack_conf = 237;
     UnpackOpConf unpack_conf = 238;
@@ -1099,6 +1088,7 @@
     TopKOpConf top_k_conf = 262;
     ParallelCastOpConf parallel_cast_conf = 263;
     L2NormalizeOpConf l2_normalize_conf = 264;
+    PReluOpConf prelu_conf = 265;
 
     // math op
     BroadcastAddOpConf broadcast_add_conf = 500;
@@ -1110,11 +1100,6 @@
     RsqrtOpConf rsqrt_conf = 506;
     ScalarAddOpConf scalar_add_conf = 507;
     ScalarMulOpConf scalar_mul_conf = 508;
-=======
-    DefineTestBlobConf define_test_blob_conf = 236;
-    PReluOpConf prelu_conf = 237;
-    ScalarMulOpConf scalar_mul_conf = 238;
->>>>>>> 9bc028b7
   }
 }
 
