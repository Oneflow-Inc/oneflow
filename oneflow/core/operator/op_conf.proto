syntax = "proto2";
package oneflow;

import "oneflow/core/common/shape.proto";
import "oneflow/core/common/data_type.proto";
import "oneflow/core/record/image.proto";
import "oneflow/core/record/record.proto";
import "oneflow/core/job/resource.proto";
import "oneflow/core/job/sbp_parallel.proto";
import "oneflow/core/register/logical_blob_id.proto";

enum ActivationType {
  kNone = 0;
  kTanH = 1;
  kSigmoid = 2;
  kRelu = 3;
}

message ConstantInitializerConf {
  optional float value = 1 [default = 0];
}

message ConstantIntInitializerConf {
  optional int32 value = 1 [default = 0];
}

message RandomUniformInitializerConf {
  optional float min = 1 [default = 0];
  optional float max = 2 [default = 1];
}

message RandomUniformIntInitializerConf {
  optional int32 min = 1 [default = 0];
  optional int32 max = 2 [default = 1];
}

message RandomNormalInitializerConf {
  optional float mean = 1 [default = 0];
  optional float std = 2 [default = 1];
}

message TruncatedNormalInitializerConf {
  optional float std = 1 [default = 1];
}

enum VarianceNorm {
  kFanIn = 0;
  kFanOut = 1;
  kAverage = 2;
}

message XavierInitializerConf {
  required VarianceNorm variance_norm = 1;
}

message MsraInitializerConf {
  required VarianceNorm variance_norm = 1;
}

//output[D_0 ... D_(axis - 1) i D_(axis + 1) ... D_n] = start + i * stride
message RangeInitializerConf {
  optional double start = 1 [default = 0];
  optional double stride = 2 [default = 1];
  optional int64 axis = 3 [default = -1];
}

message IntRangeInitializerConf {
  optional int64 start = 1 [default = 0];
  optional int64 stride = 2 [default = 1];
  optional int64 axis = 3 [default = -1];
}


message InitializerConf {
  oneof type {
    ConstantInitializerConf constant_conf = 1;
    ConstantIntInitializerConf constant_int_conf = 2;
    RandomUniformInitializerConf random_uniform_conf = 3;
    RandomUniformIntInitializerConf random_uniform_int_conf = 4;
    RandomNormalInitializerConf random_normal_conf = 5;
    TruncatedNormalInitializerConf truncated_normal_conf = 6;
    XavierInitializerConf xavier_conf = 7;
    MsraInitializerConf msra_conf = 8;
    RangeInitializerConf range_conf = 9;
    IntRangeInitializerConf int_range_conf = 10;
  }
}

message Conv1DOpConf {
  required string in = 1;
  required string out = 2;
  required int32 filters = 3;
  optional string padding = 4 [default = "valid"];
  required string data_format = 5;
  repeated int32 kernel_size = 6;
  repeated int32 strides = 7;
  repeated int32 dilation_rate = 8;
  optional ActivationType activation = 9 [default = kNone];
  optional bool use_bias = 10 [default = true];
  optional InitializerConf weight_initializer = 11;
  optional InitializerConf bias_initializer = 12;
}

message Conv2DOpConf {
  required string in = 1;
  required string out = 2;
  required int32 filters = 3;
  optional string padding = 4 [default = "valid"];
  required string data_format = 5;
  repeated int32 kernel_size = 6;
  repeated int32 strides = 7;
  repeated int32 dilation_rate = 8;
  optional ActivationType activation = 9 [default = kNone];
  optional bool use_bias = 10 [default = true];
  optional InitializerConf weight_initializer = 11;
  optional InitializerConf bias_initializer = 12;
}

message Conv3DOpConf {
  required string in = 1;
  required string out = 2;
  required int32 filters = 3;
  optional string padding = 4 [default = "valid"];
  required string data_format = 5;
  repeated int32 kernel_size = 6;
  repeated int32 strides = 7;
  repeated int32 dilation_rate = 8;
  optional ActivationType activation = 9 [default = kNone];
  optional bool use_bias = 10 [default = true];
  optional InitializerConf weight_initializer = 11;
  optional InitializerConf bias_initializer = 12;
}

message FullyConnectedOpConf {
  required string in = 1;
  required string out = 2;
  required int32 units = 3;
  optional ActivationType activation = 4 [default = kNone];
  optional bool use_bias = 5 [default = true];
  optional InitializerConf weight_initializer = 6;
  optional InitializerConf bias_initializer = 7;
}

message AveragePooling1DOpConf {
  required string in = 1;
  required string out = 2;

  optional string padding = 3 [default = "valid"];
  required string data_format = 4;
  repeated int32 pool_size = 5;
  repeated int32 strides = 6;
}

message MaxPooling1DOpConf {
  required string in = 1;
  required string out = 2;

  optional string padding = 3 [default = "valid"];
  required string data_format = 4;
  repeated int32 pool_size = 5;
  repeated int32 strides = 6;
}

message AveragePooling2DOpConf {
  required string in = 1;
  required string out = 2;

  optional string padding = 3 [default = "valid"];
  required string data_format = 4;
  repeated int32 pool_size = 5;
  repeated int32 strides = 6;
}

message MaxPooling2DOpConf {
  required string in = 1;
  required string out = 2;

  optional string padding = 3 [default = "valid"];
  required string data_format = 4;
  repeated int32 pool_size = 5;
  repeated int32 strides = 6;
}

message AveragePooling3DOpConf {
  required string in = 1;
  required string out = 2;

  optional string padding = 3 [default = "valid"];
  required string data_format = 4;
  repeated int32 pool_size = 5;
  repeated int32 strides = 6;
}

message MaxPooling3DOpConf {
  required string in = 1;
  required string out = 2;

  optional string padding = 3 [default = "valid"];
  required string data_format = 4;
  repeated int32 pool_size = 5;
  repeated int32 strides = 6;
}

message ReluOpConf {
  required string in = 1;
  required string out = 2;
}

message ReluGradOpConf {
  required string y = 1;
  required string dy = 2;
  required string dx = 3;
}

message PReluOpConf {
  required string in = 1;
  required string out = 2;
  required string data_format = 3;
  optional bool channel_shared = 4 [default = false];
  optional float alpha_init = 5 [default = 0.25];
}

message SigmoidOpConf {
  required string in = 1;
  required string out = 2;
}

message TanHOpConf {
  required string in = 1;
  required string out = 2;
}

message SoftmaxOpConf {
  required string in = 1;
  required string out = 2;
  optional int32 axis = 3 [default = -1];
  optional string transpose_in = 4 [default = "transpose_in"];
  optional string transpose_out = 5 [default = "transpose_out"];
}

message SoftmaxGradOpConf {
  required string y = 1;
  required string dy = 2;
  required string dx = 3;
  optional string transpose_x = 4;
  optional string transpose_y = 5;
  optional int32 axis = 6 [default = -1];
}

enum LossReductionType {
  kSumOverOne = 0;
  kSumOverWeight = 1;
  kSumOverN = 2;
  kSumOverNonZeroWeight = 3;
}

message SparseCrossEntropyOpConf {
  required string prediction = 1;
  required string label = 2;
  required string out = 3;
}

message SparseCrossEntropyGradOpConf {
  required string prediction = 1;
  required string label = 2;
  required string dy = 3;
  required string prediction_diff = 4;
}

message SparseSoftmaxCrossEntropyLossOpConf {
  required string prediction = 1;
  required string label = 2;
  required string loss = 3;
  optional LossReductionType reduction = 4 [default = kSumOverN];
  optional float weight_scalar = 5 [default = 1.0];
  optional string weight = 6;
}

message SparseCrossEntropyLossOpConf {
  required string prediction = 1;
  required string label = 2;
  required string loss = 3;
  optional LossReductionType reduction = 4 [default = kSumOverN];
  optional float weight_scalar = 5 [default = 1.0];
  optional string weight = 6;
}

message SigmoidCrossEntropyLossOpConf {
  required string prediction = 1;
  required string label = 2;
  required string loss = 3;
  optional bool normalize = 4 [default = true];
  optional float scale = 5 [default = 1.0];
  optional LossReductionType reduction = 6 [default = kSumOverN];
  optional float weight_scalar = 7 [default = 1.0];
  optional string weight = 8;
}

message IdentityLossOpConf {
  required string prediction = 1;
  required string loss = 2;
  optional LossReductionType reduction = 3 [default = kSumOverN];
  optional float weight_scalar = 4 [default = 1.0];
  optional string weight = 5;
}

message ConcatOpConf {
  repeated string in = 1;
  required string out = 2;
  required int32 axis = 3;
}

message CopyCommNetOpConf {
}

message CopyHdOpConf {
  enum Type {
    H2D = 0;
    D2H = 1;
  }
  required Type type = 1;
}

message CloneOpConf {
  required int32 out_num = 1;
}

message BoxConcatConf {
  required int32 axis = 1;
}

message BoxAddConf {
}

message BoxSplitConf {
  required int32 axis = 1;
  repeated int32 part_num = 2;
}

message BoxCloneConf {
}

message BoxingOpConf {
  required LogicalBlobId lbi = 1;
  required int32 in_num = 2;
  required int32 out_num = 3;

  oneof in_box {
    BoxConcatConf concat_box = 4;
    BoxAddConf add_box = 5;
  }
  oneof out_box {
    BoxSplitConf split_box = 6;
    BoxCloneConf clone_box = 7;
  }
}

message NaiveModelUpdateConf {
}

message MomentumModelUpdateConf {
  optional float beta = 1 [default = 0.9];
}

message RMSPropModelUpdateConf {
  optional float decay_rate = 1 [default = 0.99];
  optional float epsilon = 2 [default = 1e-8];
}

message LARSModelUpdateConf {
  optional float momentum_beta = 1 [default = 0.9];
  optional float epsilon = 2 [default = 1e-9];
  optional float lars_coefficient = 3 [default = 0.0001];
}

message AdamModelUpdateConf {
  optional float beta1 = 1 [default = 0.9];
  optional float beta2 = 2 [default = 0.999];
  optional float epsilon = 3 [default = 1e-8];
  optional bool do_bias_correction = 4 [default = false];
}

message ExponentialDecayConf {
  required int64 decay_batches = 1;
  required double decay_rate = 2;
  optional bool staircase = 3 [default = false];
}

message InverseTimeDecayConf {
  required int64 decay_batches = 1;
  required double decay_rate = 2;
  optional bool staircase = 3 [default = false];
}

message NaturalExpDecayConf {
  required int64 decay_batches = 1;
  required double decay_rate = 2;
  optional bool staircase = 3 [default = false];
}

message PiecewiseConstantConf {
  repeated int64 boundaries = 1;
  repeated double values = 2;
}

message PolynomialDecayConf {
  required int64 decay_batches = 1;
  optional double end_learning_rate = 2 [default = 0.0001];
  optional double power = 3 [default = 1.0];
  optional bool cycle = 4 [default = false];
}

message CosineDecayConf {
  required int64 decay_batches = 1;
  optional double alpha = 2 [default = 0.0];
}

message LinearCosineDecayConf {
  required int64 decay_batches = 1;
  optional double num_periods = 2 [default = 0.5];
  optional double alpha = 3 [default = 0.0];
  optional double beta = 4 [default = 0.001];
}

message LearningRateDecayConf {
  oneof type {
    ExponentialDecayConf exponential_conf = 2000;
    InverseTimeDecayConf inverse_time_conf = 2001;
    NaturalExpDecayConf natural_exp_conf = 2002;
    PiecewiseConstantConf piecewise_constant_conf = 2003;
    PolynomialDecayConf polynomial_conf = 2004;
    CosineDecayConf cosine_conf = 2005;
    LinearCosineDecayConf linear_cosine_conf = 2006;
  }
}

message ConstantWarmupConf {
  required int64 warmup_batches = 1;
  required double multiplier = 2;
}

message LinearWarmupConf {
  required int64 warmup_batches = 1;
  required double start_multiplier = 2;
}

message WarmupConf {
  oneof type {
    ConstantWarmupConf constant_conf = 3000;
    LinearWarmupConf linear_conf = 3001;
  }
}

message ClipByGlobalNormConf {
  required float clip_norm = 1;
  optional float global_norm = 2;
}

message ClipConf {
  oneof type {
    ClipByGlobalNormConf clip_by_global_norm = 1;
  }
}

message NormalModelUpdateOpUserConf {
  optional LearningRateDecayConf learning_rate_decay = 1;
  optional WarmupConf warmup_conf = 2;
  optional ClipConf clip_conf = 3;
  oneof normal_mdupdt {
    NaiveModelUpdateConf naive_conf = 1000;
    MomentumModelUpdateConf momentum_conf = 1001;
    RMSPropModelUpdateConf rmsprop_conf = 1002;
    LARSModelUpdateConf lars_conf = 1003;
    AdamModelUpdateConf adam_conf = 1004;
  }
}

message NormalModelUpdateOpConf {
  required NormalModelUpdateOpUserConf user_conf = 1;
  required string model_diff = 2;
  required string total_instance_num_diff = 3;
  required string model = 4;
  required float learning_rate = 5;
  required float l1 = 6;
  required float l2 = 7;
}

message NaiveModelUpdateOpConf {
  required NormalModelUpdateOpUserConf user_conf = 1;
  required string model_diff = 2;
  required string total_instance_num_diff = 3;
  required string model = 4;
  required float learning_rate = 5;
  required float l1 = 6;
  required float l2 = 7;
}

message MomentumModelUpdateOpConf {
  required NormalModelUpdateOpUserConf user_conf = 1;
  required string momentum = 2;
  required string model_diff = 3;
  required string total_instance_num_diff = 4;
  required string model = 5;
  required float learning_rate = 6;
  required float l1 = 7;
  required float l2 = 8;
}

message RMSPropModelUpdateOpConf {
  required NormalModelUpdateOpUserConf user_conf = 1;
  required string model_diff = 2;
  required string total_instance_num_diff = 3;
  required string model = 4;
  required float learning_rate = 5;
  required float l1 = 6;
  required float l2 = 7;
}

message LARSModelUpdateOpConf {
  required NormalModelUpdateOpUserConf user_conf = 1;
  required string momentum = 2;
  required string model_diff = 3;
  required string total_instance_num_diff = 4;
  required string model = 5;
  required float learning_rate = 6;
  required float l1 = 7;
  required float l2 = 8;
}

message AdamModelUpdateOpConf {
  required NormalModelUpdateOpUserConf user_conf = 1;
  required string m = 2;
  required string v = 3;
  required string beta1_t = 4;
  required string beta2_t = 5;
  required string model_diff = 6;
  required string total_instance_num_diff = 7;
  required string model = 8;
  required float learning_rate = 9;
  required float l1 = 10;
  required float l2 = 11;
}

message AccumulateOpConf {
}

message EmbeddingLookupAccumulateOpConf {
}

message ModelSaveOpConf {
}


message PrintRecordConf {
  required string lbn = 1;
  optional string name = 2;
  required EncodeConf encode_case = 3;
}

message PrintOpConf {
  repeated PrintRecordConf in = 1;
  required string print_dir = 2;
  optional string part_name_prefix = 3 [default = "part-"];
  optional int32 part_name_suffix_length = 4 [default = -1];
}

message LogCounterOpConf {
  required string in = 1;
  optional int32 interval = 2 [default = 1];
}

message GeluOpConf {
  required string in = 1;
  required string out = 2;
}

message GeluGradOpConf {
  required string x = 1;
  required string dy = 2;
  required string dx = 3;
}

message LossPrintOpConf {
  required LogicalBlobId loss_lbi = 1;
  required LogicalBlobId loss_instance_num_lbi = 2;
  optional LogicalBlobId reduction_lbi = 3;
  optional float weight_scalar = 4 [default = 1.0];
  optional LossReductionType reduction_type = 5 [default = kSumOverN];
}

message AccuracyPrintOpConf {
  required LogicalBlobId accuracy_lbi = 1;
  required LogicalBlobId accuracy_instance_num_lbi = 2;
  optional int32 top_k_print = 3 [default = 1];
}

message ReduceSumOpConf {
  oneof in_conf {
    string in = 1; // For User
    LogicalBlobId in_sys = 2; // For System
  }
  required string out = 3;
  repeated int32 axis = 4;
  optional bool keep_dims = 5 [default = false];
}

message ReduceSumLikeOpConf {
  required string x = 1;
  required string y = 2;
  required string like = 3;
  optional string temp_storage = 4 [default = "temp_storage"];
}

message ReduceMeanOpConf {
  required string in = 1;
  required string out = 2;
  repeated int32 axis = 3;
  optional bool keep_dims = 4 [default = false];
}

message BasicRnnOpConf {
  required string in = 1;
  optional string init_hidden = 2;
  required string out = 3;
  required int32 hidden_size = 4;
  optional ActivationType activation = 6 [default = kTanH];

  optional InitializerConf init_hidden_initializer = 7;
  optional InitializerConf bias_initializer = 8;
  optional InitializerConf i2h_weight_initializer = 9;
  optional InitializerConf h2h_weight_initializer = 10;

  optional bool is_init_hidden_trainable = 11 [default = true];
  optional bool use_bias = 12 [default = true];
}

message BasicLstmOpConf {
}

message ReshapeOpConf {
  required string in = 1;
  required string out = 2;
  required ShapeProto shape = 3;
  optional bool has_dim0_in_shape = 4;
}

message ReshapeLikeOpConf {
  required string x = 1;
  required string y = 2;
  required string like = 3;
}

message EmbeddingLookupOpConf {
  required string ids = 1;
  required string out = 2;
  required int32 units = 3;
  required int32 table_size = 4;
  optional InitializerConf weight_initializer = 5;
}

message AddOpConf {
  repeated string in = 1;
  required string out = 2;
  optional ActivationType activation = 3 [default = kNone];
}

message MaximumOpConf {
  repeated string in = 1;
  required string out = 2;
}

message SharedModelDiffAddOpConf {
  required int32 in_num = 1;
}

message CastOpConf {
  required string in = 1;
  required string out = 2;
  required DataType data_type = 3;
}

message VariableOpConf {
  required string tick = 1;
  required string out = 2;
  required ShapeProto shape = 3;
  optional DataType data_type = 4;
  optional InitializerConf initializer = 5;
  optional string model_name = 6 [default = "weight"];
  optional int32 model_split_axis = 7 [default = 0];
}

message LocalResponseNormalizationOpConf {
  required string in = 1;
  required string out = 2;
  required string data_format = 3;
  optional int32 depth_radius = 4 [default = 5];
  optional double bias = 5 [default = 1];
  optional double alpha = 6 [default = 1];
  optional double beta = 7 [default = 0.5];
}

message EncodeConf {
  oneof encode {
    EncodeRaw raw = 1;
    EncodeJpeg jpeg = 2;
    EncodeBytesList bytes_list = 3;
  }
}

message EncodeBytesList {
}

message EncodeRaw {
  optional bool dim1_varying_length = 1 [default = false];
}

message EncodeJpeg {
  repeated ImagePreprocess preprocess = 1;
}

message SubtractPreprocessConf {
  required float value = 1;
}

message NormByChannelPreprocessConf {
  repeated float mean_value = 1;
  repeated float std_value = 2;
  required string data_format = 3;
}

message ScalePreprocessConf {
  required float value = 1;
}

message PreprocessConf {
  oneof type {
    SubtractPreprocessConf subtract_conf = 1;
    NormByChannelPreprocessConf norm_by_channel_conf = 2;
    ScalePreprocessConf scale_conf = 3;
  }
}

message RandomShuffleConf {
  optional int32 buffer_size = 1 [default = 1024];
}

message RecordLoadOpConf {
  required string out = 1;
  required string data_dir = 2;
  optional string part_name_prefix = 3 [default = "part-"];
  optional int32 part_name_suffix_length = 4 [default = -1];
  optional RandomShuffleConf random_shuffle_conf = 5;
}

message BlobConf {
  required string name = 1;
  required ShapeProto shape = 2;
  required DataType data_type = 3;
  optional int32 max_sequence_size = 4 [default = 1];
  required EncodeConf encode_case = 5;
  repeated PreprocessConf preprocess = 6;
}

message DecodeOFRecordOpConf {
  required string data_dir = 1;
  optional string part_name_prefix = 2 [default = "part-"];
  optional int32 part_name_suffix_length = 3 [default = -1];
  optional string in = 4;
  repeated BlobConf blob = 5;
  optional RandomShuffleConf random_shuffle_conf = 6;
}

message DecodeRandomOpConf {
  required string out = 1;
  required ShapeProto shape = 2;
  required DataType data_type = 3;
  required InitializerConf data_initializer = 4;
}

message DefineTestBlobOpConf {
  required string out = 1;
  required ShapeProto shape = 2;
  required DataType data_type = 3;
  optional ShapeProto dim0_inner_shape = 4;
  optional int64 dim0_valid_num = 5;
  optional int64 dim1_valid_num = 6;
  optional int64 dim2_valid_num = 7;
  repeated int64 record_id_in_device_piece = 8;
  optional bool has_diff = 9 [default = false];
}

message NormalizationOpConf {
  required string in = 1;
  required string out = 2;
  optional int32 axis = 3 [default = -1]; // NCHW = 1, NHWC = 3, TODO: axis list
  optional float momentum = 4 [default = 0.99];
  optional float epsilon = 5 [default = 0.001];
  optional bool center = 6 [default = true];
  optional bool scale = 7 [default = true];
  optional float beta_init = 8 [default = 0.0];
  optional float gamma_init = 9 [default = 1.0];
  optional float mean_init = 10 [default = 0.0];
  optional float variance_init = 11 [default = 1.0];
  optional bool use_first_piece_init_moving = 12 [default = false];
  optional ActivationType activation = 13 [default = kNone];
}

message DropoutOpConf {
  required string in = 1;
  required string out = 2;
  required double rate = 3;
  optional ShapeProto noise_shape = 4;
  optional int64 seed = 5;
  // TODO tmp_split_fw_bw_train_conf
  optional string random_mask = 6 [default = "random_mask"];
}

message DropoutGradOpConf {
  required string random_mask = 1;
  required string dy = 2;
  required string dx = 3;
  required double rate = 4;
}

message TransposeOpConf {
  required string in = 1;
  required string out = 2;
  repeated int32 perm = 3;
}

message ReduceConcatOpConf {
  required int32 in_num = 1;
}

message NcclAllReduceOpConf {
}

message NcclReduceScatterOpConf {
}

message NcclAllGatherOpConf {
}

message ReduceSplitOpConf {
  required int32 out_num = 1;
}

message ReduceScatterOpConf {
  required int32 out_num = 1;
}

message ReduceAddOpConf {
  required int32 in_num = 1;
}

message ReduceGatherOpConf {
  required int32 in_num = 1;
}

message AccuracyOpConf {
  required string prediction = 1;
  required string label = 2;
  optional int32 top_k = 3 [default = 1];
  required string accuracy = 4;
  optional string weight = 5;
}

message MatmulOpConf {
  // input lbn
  required string a = 1;
  required string b = 2;
  // output bn
  required string out = 5;
  optional bool transpose_a = 6 [default = false];
  optional bool transpose_b = 7 [default = false];
}

message DotOpConf {
  required string in = 1;
  required string weight = 2;
  optional string bias = 3;
  required string out = 4;
}

message MultiplyOpConf {
  required string in_0 = 1;
  required string in_1 = 2;
  required string out = 4;
}

enum Norm {
  L1 = 1;
  L2 = 2;
}

message HingeLossOpConf {
  required string prediction = 1;
  required string label = 2;
  required string loss = 3;
  optional LossReductionType reduction = 4 [default = kSumOverN];
  optional float weight_scalar = 5 [default = 1.0];
  optional string weight = 6;
  optional Norm norm = 7[default = L1];
}

message PackOpConf {
  required string in = 1;
  required string out = 2;
  required int32 pack_num = 3;
  required string related_unpack = 4;
}

message UnpackOpConf {
  required string in = 1;
  required string out = 2;
  required int32 unpack_num = 3;
}

message RepeatOpConf {
  required string in = 1;
  required string out = 2;
  required int32 repeat_num = 3;
}

message GatherOpConf {
  required string in = 1;
  required string indices = 2;
  required string out = 3;
  optional int64 axis = 4 [default = 0];
}

message GatherGradOpConf {
  required string out_diff = 1;
  required string indices = 2;
  required string in_diff = 3;
  required int64 axis = 4;
  required int64 gather_dim_size = 5;
}

message BatchGatherOpConf {
  required string in = 1;
  required string indices = 2;
  required string out = 3;
}

message SqrtOpConf {
  required string in = 1;
  required string out = 2;
}

message RsqrtOpConf {
  required string in = 1;
  required string out = 2;
}

message SquareOpConf {
  required string in = 1;
  required string out = 2;
}

message BroadcastAddOpConf {
  required string a = 1;
  required string b = 2;
  required string out = 3;
  optional bool is_const = 4 [default = false];
}

message BroadcastSubOpConf {
  required string a = 1;
  required string b = 2;
  required string out = 3;
  optional bool is_const = 4 [default = false];
}

message BroadcastMulOpConf {
  required string a = 1;
  required string b = 2;
  required string out = 3;
  optional bool is_const = 4 [default = false];
}

message BroadcastDivOpConf {
  required string a = 1;
  required string b = 2;
  required string out = 3;
  optional bool is_const = 4 [default = false];
}

message BroadcastLikeOpConf {
  required string x = 1;
  required string like = 2;
  required string y = 3;
  optional ShapeProto kept_dims_shape = 4;
}

message BroadcastDivGradOpConf {
  //  input
  required string b = 1; // denominator in fw
  required string y = 2;
  required string dy = 3;
  //  output
  required string db = 4;
  optional string temp_storage = 5 [default = "temp_storage"];
}

message BiasAddOpConf {
  // inputs
  required string a = 1;
  required string b = 2;
  // output
  required string out = 3;
}

message MeanOpConf {
  required string in = 1;
  required string out = 2;
  // TODO: axis of mean
}

message DimSliceConf {
  optional int32 start = 1 [default = 0];
  optional int32 end = 2 [default = 0];
  optional int32 stride = 3 [default = 1];
}

message SliceOpConf {
  required string in = 1;
  required string out = 2;
  repeated DimSliceConf dim_slice_conf = 3;
}

message SliceGradOpConf {
  required string dy = 1;
  required string dx = 2;
  required string like = 3;
  repeated DimSliceConf dim_slice_conf = 4;
}

message LayerNormOpConf {
  // in
  required string in = 1;
  required string out = 2;
  optional string beta = 3;
  optional string gamma = 4;
  // out
  optional string normalized = 5;
  optional string mean = 6;
  optional string inv_variance = 7;

  optional bool center = 8 [default = true];
  optional bool scale = 9 [default = true];
  optional ActivationType activation = 10 [default = kNone];
  optional int64 begin_norm_axis = 11 [default = 1];
  optional int64 begin_params_axis = 12 [default = -1];
  optional double epsilon = 13 [default = 1e-5];
}

message LayerNormGradOpConf {
  // in
  required string dy = 1;
  required string x = 2;
  optional string mean = 3;
  optional string inv_variance = 4;
  // out
  required string dx = 5;

  required int64 begin_norm_axis = 6;
  required double epsilon = 7;
}

message LayerNormParamGradOpConf {
  // in
  required string dy = 1;
  optional string normalized = 2;
  optional string gamma = 3;
  // out
  optional string normalized_diff = 4;
  optional string beta_diff = 5;
  optional string gamma_diff = 6;

  required int64 begin_params_axis = 7;
}

message ConstantOpConf {
  required string tick = 1;
  required string out = 2;
  optional ShapeProto shape = 3;
  optional DataType data_type = 4;
  optional InitializerConf initializer = 5;
  optional bool use_device_piece_size_as_dim0 = 6 [default = false];
}

message DebugOpConf {
  required string in = 1;
  required string out = 2;
  optional string in_blob_dump_dir = 3;
  optional string out_diff_blob_dump_dir = 4;
  optional string part_name_prefix = 5 [default = "part-"];
  optional int32 part_name_suffix_length = 6 [default = -1];
  oneof const_out {
    string const_out_feature_load_filepath = 7;
    Feature const_out_feature = 8;
  }
  oneof const_in_diff {
    string const_in_diff_feature_load_filepath = 9;
    Feature const_in_diff_feature = 10;
  }
}

message OneHotOpConf {
  required string indices = 1;
  required string out = 2;
  required int64 depth = 3;
  optional DataType data_type = 4;
}

message ScalarAddOpConf {
  required string in = 1;
  required string out = 2;
  oneof scalar_operand {
    int64 int_operand = 3;
    double float_operand = 4;
  }
}

message ScalarMulOpConf {
  required string in = 1;
  required string out = 2;
  oneof scalar_operand {
    int64 int_operand = 3;
    double float_operand = 4;
  }
}

message ReduceIdentityOpConf {
}

message TickOpConf {
  optional string in = 1;
  required string out = 2;
}

message TupleIdentityOpConf {
  repeated string in = 1;
  repeated string out = 2;
}

message TopKOpConf {
  required string in = 1;
  required string out = 2;
  optional int32 k = 3 [default = 1];
  optional bool sorted = 4 [default = true];
}

message ParallelCastOpConf {
  required string in = 1;
  required string out = 2;
  oneof parallel_type {
    SplitParallel split_parallel = 3;
    BroadcastParallel broadcast_parallel = 4;
  }
}

message L2NormalizeOpConf {
  required string in = 1;
  required string out = 2;
  required int32 axis = 3 [default = -1];
  optional float epsilon = 4 [default = 1e-12];
}

message KeepHeaderOnlyOpConf {
  required string in = 1;
  required string out = 2;
}

message AxpyOpConf {
  required string x = 1;
  required string y = 2;
  required double alpha = 3;
}

message TotalLossInstanceNumOpConf {
  repeated string in = 1;
  required string out = 2;
}

message OperatorConf {
  required string name = 1;
  optional string model_load_dir = 2;
  optional bool trainable = 3 [default = true];
  optional DeviceType device_type = 4 [default = kInvalidDevice];
  optional bool enable_cudnn = 5;
  optional int64 cudnn_buf_limit_mbyte = 6;
  oneof op_type {
    // system op
    DecodeOFRecordOpConf decode_ofrecord_conf = 101;
    DecodeRandomOpConf decode_random_conf = 102;
    RecordLoadOpConf record_load_conf = 103;
    CopyHdOpConf copy_hd_conf = 104;
    CloneOpConf clone_conf = 105;
    CopyCommNetOpConf copy_comm_net_conf = 106;
    ConcatOpConf concat_conf = 107;
    BoxingOpConf boxing_conf = 108;
    ReduceScatterOpConf reduce_scatter_conf = 109;
    ReduceAddOpConf reduce_add_conf = 110;
    ReduceGatherOpConf reduce_gather_conf = 111;
    ReduceConcatOpConf reduce_concat_conf = 112;
    ReduceSplitOpConf reduce_split_conf = 113;
    NcclAllReduceOpConf nccl_all_reduce_conf = 114;
    NcclReduceScatterOpConf nccl_reduce_scatter_conf = 115;
    NcclAllGatherOpConf nccl_all_gather_conf = 116;
    AccumulateOpConf accumulate_conf = 117;
    NormalModelUpdateOpConf normal_mdupdt_conf = 118;
    ModelSaveOpConf model_save_conf = 119;
    SharedModelDiffAddOpConf shared_model_diff_add_conf = 120;
    CastOpConf cast_conf = 121;
    VariableOpConf variable_conf = 122;
    ReduceIdentityOpConf reduce_identity_conf = 123;
    TickOpConf tick_conf = 124;
    KeepHeaderOnlyOpConf keep_header_only_conf = 125;
    TotalLossInstanceNumOpConf total_loss_instance_num_conf = 126;
    NaiveModelUpdateOpConf naive_model_update_conf = 127;
    MomentumModelUpdateOpConf momentum_model_update_conf = 128;
    RMSPropModelUpdateOpConf rmsprop_model_update_conf = 129;
    LARSModelUpdateOpConf lars_model_update_conf = 130;
    AdamModelUpdateOpConf adam_model_update_conf = 131;
      
    // domain op
    TupleIdentityOpConf tuple_identity_conf = 200;
    TransposeOpConf transpose_conf = 201;
    ReshapeOpConf reshape_conf = 202;
    BasicRnnOpConf basic_rnn_conf = 203;
    FullyConnectedOpConf fully_connected_conf = 204;
    Conv1DOpConf conv_1d_conf = 205;
    Conv2DOpConf conv_2d_conf = 206;
    Conv3DOpConf conv_3d_conf = 207;
    AveragePooling1DOpConf average_pooling_1d_conf = 208;
    MaxPooling1DOpConf max_pooling_1d_conf = 209;
    AveragePooling2DOpConf average_pooling_2d_conf = 210;
    MaxPooling2DOpConf max_pooling_2d_conf = 211;
    AveragePooling3DOpConf average_pooling_3d_conf = 212;
    MaxPooling3DOpConf max_pooling_3d_conf = 213;
    EmbeddingLookupOpConf embedding_lookup_conf = 214;
    EmbeddingLookupAccumulateOpConf embedding_lookup_accumulate_conf = 215;
    LocalResponseNormalizationOpConf local_response_normalization_conf = 216;
    NormalizationOpConf normalization_conf = 217;
    DropoutOpConf dropout_conf = 218;
    ReduceSumOpConf reduce_sum_conf = 219;
    AddOpConf add_conf = 220;
    MatmulOpConf matmul_conf = 221;
    DotOpConf dot_conf = 222;
    MultiplyOpConf multiply_conf = 223;
    MaximumOpConf maximum_conf = 224;
    SigmoidOpConf sigmoid_conf = 225;
    TanHOpConf tanh_conf = 226;
    ReluOpConf relu_conf = 227;
    SoftmaxOpConf softmax_conf = 228;
    SparseCrossEntropyLossOpConf sparse_cross_entropy_loss_conf = 229;
    HingeLossOpConf hinge_loss_conf = 230;
    SparseSoftmaxCrossEntropyLossOpConf sparse_softmax_cross_entropy_loss_conf = 231;
    AccuracyOpConf accuracy_conf = 232;
    PrintOpConf print_conf = 233;
    AccuracyPrintOpConf accuracy_print_conf = 234;
    LossPrintOpConf loss_print_conf = 235;
    DefineTestBlobOpConf define_test_blob_conf = 236;
    PackOpConf pack_conf = 237;
    UnpackOpConf unpack_conf = 238;
    RepeatOpConf repeat_conf = 239;
    LogCounterOpConf log_counter_conf = 240;
    GeluOpConf gelu_conf = 241;
    GatherOpConf gather_conf = 242;
    BatchGatherOpConf batch_gather_conf = 243;
    MeanOpConf mean_conf = 251;
    SliceOpConf slice_conf = 252;
    BiasAddOpConf bias_add_conf = 253;
    LayerNormOpConf layer_norm_conf = 254;
    ConstantOpConf constant_conf = 255;
    DebugOpConf debug_conf = 256;
    SigmoidCrossEntropyLossOpConf sigmoid_cross_entropy_loss_conf = 257;
    OneHotOpConf one_hot_conf = 258;
    IdentityLossOpConf identity_loss_conf = 259;
    SparseCrossEntropyOpConf sparse_cross_entropy_conf= 260;
    ReduceMeanOpConf reduce_mean_conf = 261;
    TopKOpConf top_k_conf = 262;
    ParallelCastOpConf parallel_cast_conf = 263;
    L2NormalizeOpConf l2_normalize_conf = 264;
    PReluOpConf prelu_conf = 265;
    ReluGradOpConf relu_grad_conf = 266;
    GeluGradOpConf gelu_grad_conf = 267;
    ReshapeLikeOpConf reshape_like_conf = 268;
    SliceGradOpConf slice_grad_conf = 269;
    ReduceSumLikeOpConf reduce_sum_like_conf = 270;
    DropoutGradOpConf dropout_grad_conf = 271;
    LayerNormGradOpConf layer_norm_grad_conf = 272;
    LayerNormParamGradOpConf layer_norm_param_grad_conf = 273;
    SparseCrossEntropyGradOpConf sparse_cross_entropy_grad_conf= 274;
    GatherGradOpConf gather_grad_conf = 275;
<<<<<<< HEAD
=======
    BroadcastDivGradOpConf broadcast_div_grad_conf= 276;
    BroadcastLikeOpConf broadcast_like_conf = 277;
    SoftmaxGradOpConf softmax_grad_conf = 278;
>>>>>>> cd59418e

    // math op
    BroadcastAddOpConf broadcast_add_conf = 500;
    BroadcastSubOpConf broadcast_sub_conf = 501;
    BroadcastMulOpConf broadcast_mul_conf = 502;
    BroadcastDivOpConf broadcast_div_conf = 503;
    SquareOpConf square_conf = 504;
    SqrtOpConf sqrt_conf = 505;
    RsqrtOpConf rsqrt_conf = 506;
    ScalarAddOpConf scalar_add_conf = 507;
    ScalarMulOpConf scalar_mul_conf = 508;

    // mutable input op
    AxpyOpConf axpy_conf = 752;
  }
}

message OpNameSet {
  repeated string op_name = 1;
}<|MERGE_RESOLUTION|>--- conflicted
+++ resolved
@@ -1295,12 +1295,9 @@
     LayerNormParamGradOpConf layer_norm_param_grad_conf = 273;
     SparseCrossEntropyGradOpConf sparse_cross_entropy_grad_conf= 274;
     GatherGradOpConf gather_grad_conf = 275;
-<<<<<<< HEAD
-=======
     BroadcastDivGradOpConf broadcast_div_grad_conf= 276;
     BroadcastLikeOpConf broadcast_like_conf = 277;
     SoftmaxGradOpConf softmax_grad_conf = 278;
->>>>>>> cd59418e
 
     // math op
     BroadcastAddOpConf broadcast_add_conf = 500;
