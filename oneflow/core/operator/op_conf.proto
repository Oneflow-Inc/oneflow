syntax = "proto2";
package oneflow;

import "oneflow/core/common/shape.proto";
import "oneflow/core/common/data_type.proto";
import "oneflow/core/record/image.proto";
import "oneflow/core/job/resource.proto";

enum ActivationType {
  kNone = 0;
  kTanH = 1;
  kSigmoid = 2;
  kRelu = 3;
}

message ConstantInitializerConf {
  optional float value = 1 [default = 0];
}

message ConstantIntInitializerConf {
  optional int32 value = 1 [default = 0];
}

message RandomUniformInitializerConf {
  optional float min = 1 [default = 0];
  optional float max = 2 [default = 1];
}

message RandomUniformIntInitializerConf {
  optional int32 min = 1 [default = 0];
  optional int32 max = 2 [default = 1];
}

message RandomNormalInitializerConf {
  optional float mean = 1 [default = 0];
  optional float std = 2 [default = 1];
}

enum VarianceNorm {
  kFanIn = 0;
  kFanOut = 1;
  kAverage = 2;
}

message XavierInitializerConf {
  required VarianceNorm variance_norm = 1;
}

message MsraInitializerConf {
  required VarianceNorm variance_norm = 1;
}

message InitializerConf {
  oneof type {
    ConstantInitializerConf constant_conf = 1;
    ConstantIntInitializerConf constant_int_conf = 2;
    RandomUniformInitializerConf random_uniform_conf = 3;
    RandomUniformIntInitializerConf random_uniform_int_conf = 4;
    RandomNormalInitializerConf random_normal_conf = 5;
    XavierInitializerConf xavier_conf = 6;
    MsraInitializerConf msra_conf = 7;
  }
}

message Conv1DOpConf {
  required string in = 1;
  required string out = 2;
  required int32 filters = 3;
  optional string padding = 4 [default = "valid"];
  required string data_format = 5;
  repeated int32 kernel_size = 6;
  repeated int32 strides = 7;
  repeated int32 dilation_rate = 8;
  optional ActivationType activation = 9 [default = kNone];
  optional bool use_bias = 10 [default = true];
  optional InitializerConf weight_initializer = 11;
  optional InitializerConf bias_initializer = 12;
}

message Conv2DOpConf {
  required string in = 1;
  required string out = 2;
  required int32 filters = 3;
  optional string padding = 4 [default = "valid"];
  required string data_format = 5;
  repeated int32 kernel_size = 6;
  repeated int32 strides = 7;
  repeated int32 dilation_rate = 8;
  optional ActivationType activation = 9 [default = kNone];
  optional bool use_bias = 10 [default = true];
  optional InitializerConf weight_initializer = 11;
  optional InitializerConf bias_initializer = 12;
}

message Conv3DOpConf {
  required string in = 1;
  required string out = 2;
  required int32 filters = 3;
  optional string padding = 4 [default = "valid"];
  required string data_format = 5;
  repeated int32 kernel_size = 6;
  repeated int32 strides = 7;
  repeated int32 dilation_rate = 8;
  optional ActivationType activation = 9 [default = kNone];
  optional bool use_bias = 10 [default = true];
  optional InitializerConf weight_initializer = 11;
  optional InitializerConf bias_initializer = 12;
}

message FullyConnectedOpConf {
  required string in = 1;
  required string out = 2;
  required int32 units = 3;
  optional ActivationType activation = 4 [default = kNone];
  optional bool use_bias = 5 [default = true];
  optional InitializerConf weight_initializer = 6;
  optional InitializerConf bias_initializer = 7;
}

message AveragePooling1DOpConf {
  required string in = 1;
  required string out = 2;

  optional string padding = 3 [default = "valid"];
  required string data_format = 4;
  repeated int32 pool_size = 5;
  repeated int32 strides = 6;
}

message MaxPooling1DOpConf {
  required string in = 1;
  required string out = 2;

  optional string padding = 3 [default = "valid"];
  required string data_format = 4;
  repeated int32 pool_size = 5;
  repeated int32 strides = 6;
}

message AveragePooling2DOpConf {
  required string in = 1;
  required string out = 2;

  optional string padding = 3 [default = "valid"];
  required string data_format = 4;
  repeated int32 pool_size = 5;
  repeated int32 strides = 6;
}

message MaxPooling2DOpConf {
  required string in = 1;
  required string out = 2;

  optional string padding = 3 [default = "valid"];
  required string data_format = 4;
  repeated int32 pool_size = 5;
  repeated int32 strides = 6;
}

message AveragePooling3DOpConf {
  required string in = 1;
  required string out = 2;

  optional string padding = 3 [default = "valid"];
  required string data_format = 4;
  repeated int32 pool_size = 5;
  repeated int32 strides = 6;
}

message MaxPooling3DOpConf {
  required string in = 1;
  required string out = 2;

  optional string padding = 3 [default = "valid"];
  required string data_format = 4;
  repeated int32 pool_size = 5;
  repeated int32 strides = 6;
}

message ReluOpConf {
  required string in = 1;
  required string out = 2;
}

message SigmoidOpConf {
  required string in = 1;
  required string out = 2;
}

message TanHOpConf {
  required string in = 1;
  required string out = 2;
}

message SoftmaxOpConf {
  required string in = 1;
  required string out = 2;
  optional int32 axis = 3 [default = -1];
}

enum LossReductionType {
  kSumOverOne = 0;
  kSumOverWeight = 1;
  kSumOverN = 2;
  kSumOverNonZeroWeight = 3;
}

message SparseSoftmaxCrossEntropyLossOpConf {
  required string prediction = 1;
  required string label = 2;
  required string loss = 3;
  optional LossReductionType reduction = 4 [default = kSumOverN];
  optional float weight_scalar = 5 [default = 1.0];
  optional string weight = 6;
}

message SparseCrossEntropyLossOpConf {
  required string prediction = 1;
  required string label = 2;
  required string loss = 3;
  optional LossReductionType reduction = 4 [default = kSumOverN];
  optional float weight_scalar = 5 [default = 1.0];
  optional string weight = 6;
}

message ConcatOpConf {
  repeated string in = 1;
  required string out = 2;
  required int32 axis = 3;
}

message CopyCommNetOpConf {
}

message CopyHdOpConf {
  enum Type {
    H2D = 0;
    D2H = 1;
  }
  required Type type = 1;
}

message CloneOpConf {
  required int32 out_num = 1;
}

message BoxConcatConf {
  required int32 axis = 1;
}

message BoxAddConf {
}

message BoxSplitConf {
  required int32 axis = 1;
  repeated int32 part_num = 2;
}

message BoxCloneConf {
}

message LogicalBlobId {
  optional string op_name = 1;
  optional string blob_name = 2;
  optional int32 clone_id = 4 [default = -1];
  optional bool is_packed_id = 5 [default = false];
}

message BoxingOpConf {
  required LogicalBlobId lbi = 1;
  required int32 in_num = 2;
  required int32 out_num = 3;

  oneof in_box {
    BoxConcatConf concat_box = 4;
    BoxAddConf add_box = 5;
  }
  oneof out_box {
    BoxSplitConf split_box = 6;
    BoxCloneConf clone_box = 7;
  }
}

message NaiveModelUpdateConf {
}

message MomentumModelUpdateConf {
  optional float beta = 1 [default = 0.9];
}

message RMSPropModelUpdateConf {
  optional float decay_rate = 1 [default = 0.99];
  optional float epsilon = 2 [default = 1e-8];
}

message ExponentialDecayConf {
  required int64 decay_batches = 1;
  required double decay_rate = 2;
  optional bool staircase = 3 [default = false];
}

message InverseTimeDecayConf {
  required int64 decay_batches = 1;
  required double decay_rate = 2;
  optional bool staircase = 3 [default = false];
}

message NaturalExpDecayConf {
  required int64 decay_batches = 1;
  required double decay_rate = 2;
  optional bool staircase = 3 [default = false];
}

message PiecewiseConstantConf {
  repeated int64 boundaries = 1;
  repeated double values = 2;
}

message PolynomialDecayConf {
  required int64 decay_batches = 1;
  optional double end_learning_rate = 2 [default = 0.0001];
  optional double power = 3 [default = 1.0];
  optional bool cycle = 4 [default = false];
}

message CosineDecayConf {
  required int64 decay_batches = 1; 
  optional double alpha = 2 [default = 0.0];
}

message LinearCosineDecayConf {
  required int64 decay_batches = 1; 
  optional double num_periods = 2 [default = 0.5];
  optional double alpha = 3 [default = 0.0];
  optional double beta = 4 [default = 0.001];
}

message LearningRateDecayConf {
  oneof type {
    ExponentialDecayConf exponential_conf = 2000;
    InverseTimeDecayConf inverse_time_conf = 2001;
    NaturalExpDecayConf natural_exp_conf = 2002;
    PiecewiseConstantConf piecewise_constant_conf = 2003;
    PolynomialDecayConf polynomial_conf = 2004;
    CosineDecayConf cosine_conf = 2005;
    LinearCosineDecayConf linear_cosine_conf = 2006;
  }
}

message ConstantWarmupConf {
  required int64 warmup_batches = 1;
  required double multiplier = 2;
}

message LinearWarmupConf {
  required int64 warmup_batches = 1;
  required double start_multiplier = 2;
}

message WarmupConf {
  oneof type {
    ConstantWarmupConf constant_conf = 3000;
    LinearWarmupConf linear_conf = 3001;
  }
}

message NormalModelUpdateOpUserConf {
  optional double learning_rate = 1 [default = 0.01];
  optional LearningRateDecayConf learning_rate_decay = 2;
  optional WarmupConf warmup_conf = 3;
  oneof normal_mdupdt {
    NaiveModelUpdateConf naive_conf = 1000;
    MomentumModelUpdateConf momentum_conf = 1001;
    RMSPropModelUpdateConf rmsprop_conf = 1002;
  }
}

message NormalModelUpdateOpConf {
  required NormalModelUpdateOpUserConf user_conf = 1;
  required int32 in_num = 2;
}

message AccumulateOpConf {
}

message EmbeddingLookupAccumulateOpConf {
}

message ModelSaveOpConf {
}


message PrintRecordConf {
  required string lbn = 1;
  optional string name = 2;
  required EncodeConf encode_case = 3;
}

message PrintOpConf {
  repeated PrintRecordConf in = 1;
  required string print_dir = 2;
  optional string part_name_prefix = 3 [default = "part-"];
  optional int32 part_name_suffix_length = 4 [default = -1];
}

message LossPrintOpConf {
  required LogicalBlobId loss_lbi = 1;
  optional LogicalBlobId reduction_lbi = 2;
  optional float weight_scalar = 3 [default = 1.0];
  optional LossReductionType reduction_type = 4 [default = kSumOverN];
}

message AccuracyPrintOpConf {
  required LogicalBlobId accuracy_lbi = 1;
  optional int32 top_k_print = 3 [default = 1];
}

message ReduceSumOpConf {
  oneof in_conf {
    string in = 1; // For User
    LogicalBlobId in_sys = 2; // For System
  }
  required string out = 3;
  optional int32 axis = 4;
  optional bool keepdims = 5 [default = false];
}

message BasicRnnOpConf {
  required string in = 1;
  optional string init_hidden = 2;
  required string out = 3;
  required int32 hidden_size = 4;
  optional ActivationType activation = 6 [default = kTanH];

  optional InitializerConf init_hidden_initializer = 7;
  optional InitializerConf bias_initializer = 8;
  optional InitializerConf i2h_weight_initializer = 9;
  optional InitializerConf h2h_weight_initializer = 10;

  optional bool is_init_hidden_trainable = 11 [default = true];
  optional bool use_bias = 12 [default = true];
}

message BasicLstmOpConf {
}

message ReshapeOpConf {
  required string in = 1;
  required string out = 2;
  required ShapeProto shape = 3;
}

message EmbeddingLookupOpConf {
  required string ids = 1;
  required string out = 2;
  required int32 units = 3;
  required int32 table_size = 4;
  optional InitializerConf weight_initializer = 5;
}

message AddOpConf {
  repeated string in = 1;
  required string out = 2;
  optional ActivationType activation = 3 [default = kNone];
}

message MaximumOpConf {
  repeated string in = 1;
  required string out = 2;
}

message LocalResponseNormalizationOpConf {
  required string in = 1;
  required string out = 2;
  required string data_format = 3; 
  optional int32 depth_radius = 4 [default = 5];
  optional double bias = 5 [default = 1];
  optional double alpha = 6 [default = 1];
  optional double beta = 7 [default = 0.5];
}

message EncodeConf {
  oneof encode {
    EncodeRaw raw = 1;
    EncodeJpeg jpeg = 2;
  }
}

message EncodeRaw {
}

message EncodeJpeg {
  repeated ImagePreprocess preprocess = 1;
}

message SubtractPreprocessConf {
  required float value = 1;
}

message NormByChannelPreprocessConf {
  repeated float mean_value = 1;
  repeated float std_value = 2;
  required string data_format = 3;
}

message ScalePreprocessConf {
  required float value = 1;
}

message PreprocessConf {
  oneof type {
    SubtractPreprocessConf subtract_conf = 1;
    NormByChannelPreprocessConf norm_by_channel_conf = 2;
    ScalePreprocessConf scale_conf = 3;
  }
}

message RecordLoadOpConf {
  required string out = 1;
  required string data_dir = 2;
  optional string part_name_prefix = 3 [default = "part-"];
  optional int32 part_name_suffix_length = 4 [default = -1];
}

message BlobConf {
  required string name = 1;
  required ShapeProto shape = 2;
  required DataType data_type = 3;
  optional int32 max_sequence_size = 4 [default = 1];
  required EncodeConf encode_case = 5;
  repeated PreprocessConf preprocess = 6;
}

message DecodeOFRecordOpConf {
  required string data_dir = 1;
  optional string part_name_prefix = 2 [default = "part-"];
  optional int32 part_name_suffix_length = 3 [default = -1];
  optional string in = 4;
  repeated BlobConf blob = 5;
}

message DecodeRandomOpConf {
  required string out = 1;
  required ShapeProto shape = 2;
  required DataType data_type = 3;
  optional int32 max_sequence_size = 4 [default = 1];
  required InitializerConf distribution = 7; 
}

message NormalizationOpConf {
  required string in = 1;
  required string out = 2;
  optional int32 axis = 3 [default = -1]; // NCHW = 1, NHWC = 3, TODO: axis list
  optional float momentum = 4 [default = 0.99];
  optional float epsilon = 5 [default = 0.001];
  optional bool center = 6 [default = true];
  optional bool scale = 7 [default = true];
  optional float beta_init = 8 [default = 0.0];
  optional float gamma_init = 9 [default = 1.0];
  optional float mean_init = 10 [default = 0.0];
  optional float variance_init = 11 [default = 1.0];
  optional bool use_first_piece_init_moving = 12 [default = false];
  optional ActivationType activation = 13 [default = kNone];
}

message DropoutOpConf {
  required string in = 1;
  required string out = 2;
  required double rate = 3;
  optional ShapeProto noise_shape = 4;
  optional int64 seed = 5;
}

message TransposeOpConf {
  required string in = 1;
  required string out = 2;
  repeated int32 perm = 3;
}

message ReduceConcatOpConf {
  required int32 in_num = 1;
}

message ReduceSplitOpConf {
  required int32 out_num = 1;
}

message ReduceScatterOpConf {
  required int32 out_num = 1;
};

message ReduceLocalAddOpConf {
  required int32 in_num = 1;
  required int32 out_num = 2;
};

message ReduceGlobalAddOpConf {
  repeated int64 in_parallel_ids = 1;
};

message ReduceGatherOpConf {
  required int32 in_num = 1;
};

message AccuracyOpConf {
  required string prediction = 1;
  required string label = 2;
  optional int32 top_k = 3 [default = 1];
  required string accuracy = 4;
}

<<<<<<< HEAD
=======
message MatmulOpConf {
  required string in = 1;
  required string weight = 2;
  optional string bias = 3;
  required int32 units = 4;
  required string out = 5;
}

message DotOpConf {
  required string in = 1;
  required string weight = 2;
  optional string bias = 3;
  required string out = 4;
}

message MultiplyOpConf {
  required string in_0 = 1;
  required string in_1 = 2;
  required string out = 4;
}
>>>>>>> 6ab4006f
enum Norm {
  L1 = 1;
  L2 = 2;
}

message HingeLossOpConf {
  required string prediction = 1;
  required string label = 2;
  required string loss = 3;
  optional LossReductionType reduction = 4 [default = kSumOverN];
  optional float weight_scalar = 5 [default = 1.0];
  optional string weight = 6;
  optional Norm norm = 7[default = L1];
}

message OperatorConf {
  required string name = 1;
  optional string model_load_dir = 2;
  optional bool trainable = 3 [default = true];
  optional DeviceType device_type = 4 [default = kInvalidDevice];
  optional bool enable_cudnn = 5;
  optional int64 cudnn_buf_limit_mbyte = 6 [default = 1024]; // 1GByte
  oneof op_type {
    FullyConnectedOpConf fully_connected_conf = 101;
    DecodeOFRecordOpConf decode_ofrecord_conf = 102;
    DecodeRandomOpConf decode_random_conf = 103;
    ReluOpConf relu_conf = 104;
    SoftmaxOpConf softmax_conf = 105;
    SparseCrossEntropyLossOpConf sparse_cross_entropy_loss_conf = 106;
    CopyHdOpConf copy_hd_conf = 107;
    CloneOpConf clone_conf = 108;
    BoxingOpConf boxing_conf = 109;
    NormalModelUpdateOpConf normal_mdupdt_conf = 110;
    ModelSaveOpConf model_save_conf = 111;
    AccumulateOpConf accumulate_conf = 112;
    ConcatOpConf concat_conf = 113;
    CopyCommNetOpConf copy_comm_net_conf = 114;
    SparseSoftmaxCrossEntropyLossOpConf sparse_softmax_cross_entropy_loss_conf = 117;
    PrintOpConf print_conf = 118;
    LossPrintOpConf loss_print_conf = 119;
    ReduceSumOpConf reduce_sum_conf = 120;
    BasicRnnOpConf basic_rnn_conf = 121;
    ReshapeOpConf reshape_conf = 122;
    SigmoidOpConf sigmoid_conf = 123;
    TanHOpConf tanh_conf = 124;
    Conv1DOpConf conv_1d_conf = 125;
    Conv2DOpConf conv_2d_conf = 126;
    Conv3DOpConf conv_3d_conf = 127;
    TransposeOpConf transpose_conf = 128;
<<<<<<< HEAD
    HingeLossOpConf hinge_loss_conf = 129;
=======
    MatmulOpConf matmul_conf = 129;
    DotOpConf dot_conf = 130;
    MultiplyOpConf multiply_conf = 131;
    HingeLossOpConf hinge_loss_conf = 132;
>>>>>>> 6ab4006f
    DropoutOpConf dropout_conf = 140;
    AveragePooling1DOpConf average_pooling_1d_conf = 200;
    MaxPooling1DOpConf max_pooling_1d_conf = 201;
    AveragePooling2DOpConf average_pooling_2d_conf = 202;
    MaxPooling2DOpConf max_pooling_2d_conf = 203;
    AveragePooling3DOpConf average_pooling_3d_conf = 204;
    MaxPooling3DOpConf max_pooling_3d_conf = 205;
    EmbeddingLookupOpConf embedding_lookup_conf = 250;
    EmbeddingLookupAccumulateOpConf embedding_lookup_accumulate_conf = 251;
    AddOpConf add_conf = 301;
    MaximumOpConf maximum_conf = 302;
    LocalResponseNormalizationOpConf local_response_normalization_conf = 300;
    NormalizationOpConf normalization_conf = 350;
    ReduceScatterOpConf reduce_scatter_conf = 400;
    ReduceLocalAddOpConf reduce_local_add_conf = 401;
    ReduceGlobalAddOpConf reduce_global_add_conf = 402;
    ReduceGatherOpConf reduce_gather_conf = 403;
    ReduceConcatOpConf reduce_concat_conf = 404;
    ReduceSplitOpConf reduce_split_conf = 405;
    RecordLoadOpConf record_load_conf = 406;
    AccuracyOpConf accuracy_conf=407;
    AccuracyPrintOpConf accuracy_print_conf = 408;
  }
}

message OpNameSet {
  repeated string op_name = 1;
}<|MERGE_RESOLUTION|>--- conflicted
+++ resolved
@@ -609,8 +609,6 @@
   required string accuracy = 4;
 }
 
-<<<<<<< HEAD
-=======
 message MatmulOpConf {
   required string in = 1;
   required string weight = 2;
@@ -631,7 +629,7 @@
   required string in_1 = 2;
   required string out = 4;
 }
->>>>>>> 6ab4006f
+
 enum Norm {
   L1 = 1;
   L2 = 2;
@@ -681,14 +679,10 @@
     Conv2DOpConf conv_2d_conf = 126;
     Conv3DOpConf conv_3d_conf = 127;
     TransposeOpConf transpose_conf = 128;
-<<<<<<< HEAD
-    HingeLossOpConf hinge_loss_conf = 129;
-=======
     MatmulOpConf matmul_conf = 129;
     DotOpConf dot_conf = 130;
     MultiplyOpConf multiply_conf = 131;
     HingeLossOpConf hinge_loss_conf = 132;
->>>>>>> 6ab4006f
     DropoutOpConf dropout_conf = 140;
     AveragePooling1DOpConf average_pooling_1d_conf = 200;
     MaxPooling1DOpConf max_pooling_1d_conf = 201;
