syntax = "proto2";
package oneflow;

import "oneflow/core/common/shape.proto";
import "oneflow/core/common/data_type.proto";
import "oneflow/core/record/image.proto";
import "oneflow/core/record/record.proto";
import "oneflow/core/job/resource.proto";
import "oneflow/core/register/logical_blob_id.proto";
import "oneflow/core/register/tensor_slice_view.proto";
import "oneflow/core/framework/user_op_conf.proto";
import "oneflow/core/job/sbp_parallel.proto";
import "oneflow/core/graph/boxing/collective_boxing.proto";

enum ActivationType {
  kNone = 0;
  kTanH = 1;
  kSigmoid = 2;
  kRelu = 3;
}

message ConstantInitializerConf {
  optional float value = 1 [default = 0];
}

message ConstantIntInitializerConf {
  optional int64 value = 1 [default = 0];
}

message RandomUniformInitializerConf {
  optional float min = 1 [default = 0];
  optional float max = 2 [default = 1];
}

message RandomUniformIntInitializerConf {
  optional int32 min = 1 [default = 0];
  optional int32 max = 2 [default = 1];
}

message RandomNormalInitializerConf {
  optional float mean = 1 [default = 0];
  optional float std = 2 [default = 1];
}

message TruncatedNormalInitializerConf {
  optional float mean = 1 [default = 0.0];
  optional float std = 2 [default = 0.05];
}

enum VarianceNorm {
  kFanIn = 0;
  kFanOut = 1;
  kAverage = 2;
}

enum RandomDistribution {
  kRandomUniform = 0;
  kRandomNormal = 1;
  kTruncatedNormal = 2;
}

message XavierInitializerConf {
  required VarianceNorm variance_norm = 1;
  required string data_format = 2;
}

message MsraInitializerConf {
  required VarianceNorm variance_norm = 1;
  required string data_format = 2;
}

//output[D_0 ... D_(axis - 1) i D_(axis + 1) ... D_n] = start + i * stride
message RangeInitializerConf {
  optional double start = 1 [default = 0];
  optional double stride = 2 [default = 1];
  optional int64 axis = 3 [default = -1];
}

message IntRangeInitializerConf {
  optional int64 start = 1 [default = 0];
  optional int64 stride = 2 [default = 1];
  optional int64 axis = 3 [default = -1];
}

message VarianceScalingInitializerConf {
  required float scale = 1;
  required VarianceNorm variance_norm = 2;
  required RandomDistribution distribution = 3;
  required string data_format = 4;
}

message InitializerConf {
  oneof type {
    ConstantInitializerConf constant_conf = 1;
    ConstantIntInitializerConf constant_int_conf = 2;
    RandomUniformInitializerConf random_uniform_conf = 3;
    RandomUniformIntInitializerConf random_uniform_int_conf = 4;
    RandomNormalInitializerConf random_normal_conf = 5;
    TruncatedNormalInitializerConf truncated_normal_conf = 6;
    XavierInitializerConf xavier_conf = 7;
    MsraInitializerConf msra_conf = 8;
    RangeInitializerConf range_conf = 9;
    IntRangeInitializerConf int_range_conf = 10;
    VarianceScalingInitializerConf variance_scaling_conf = 11;
  }
}

message L1L2RegularizerConf {
  optional float l1 = 1 [default = 0.0];
  optional float l2 = 2 [default = 0.0];
}

message RegularizerConf {
  oneof type {
    L1L2RegularizerConf l1_l2_conf = 1;
  }
}

message PReluOpConf {
  required string in = 1;
  required string out = 2;
  required string data_format = 3;
  optional bool channel_shared = 4 [default = false];
  optional float alpha_init = 5 [default = 0.25];
  required string alpha = 6;
}

message PReluDataGradOpConf {
  required string dy = 1;
  required string x = 2;
  required string alpha = 3;
  required string dx = 4;
  required string data_format = 5;
  required bool channel_shared = 6;
}

message PReluAlphaGradOpConf {
  required string dy = 1;
  required string x = 2;
  required string alpha_grad = 3;
  required string data_format = 4;
  required bool channel_shared = 5;
}

enum ScalarReductionType {
  kSumOverOne = 0;
  kSumOverWeight = 1;
  kSumOverN = 2;
  kSumOverNonZeroWeight = 3;
}

message SigmoidCrossEntropyOpConf {
  required string prediction = 1;
  required string label = 2;
  required string loss = 3;
  required DataType label_type = 4;
}

message SigmoidCrossEntropyGradOpConf {
  required string prediction = 1;
  required string label = 2;
  required string prediction_diff = 3;
  required string loss_diff = 4;
  required DataType label_type = 5;
}

message DistributeConcatOpConf {
  repeated string in = 1;
  required string out = 2;
  required int32 axis = 3;
}

message DistributeSplitOpConf {
  required string in = 1;
  repeated string out = 2;
  required int32 axis = 3;
  optional bool is_variable_ref = 4 [default = false];
}

message DistributeCloneOpConf {
  required string in = 1;
  repeated string out = 2;
  optional bool is_variable_ref = 3 [default = false];
}

message DistributeAddOpConf {
  repeated string in = 1;
  required string out = 2;
}

message CopyCommNetOpConf {
}

message CopyHdOpConf {
  enum Type {
    H2D = 0;
    D2H = 1;
  }
  required Type type = 1;
  optional LogicalBlobId lbi = 2;
}

message BoxConcatConf {
  required int32 axis = 1;
}

message BoxAddConf {
}

message BoxSplitConf {
  required int32 axis = 1;
  repeated int32 part_num = 2;
}

message BoxCloneConf {
}

message BoxingOpConf {
  required LogicalBlobId lbi = 1;
  required int32 in_num = 2;
  required int32 out_num = 3;

  oneof in_box {
    BoxConcatConf concat_box = 4;
    BoxAddConf add_box = 5;
  }
  oneof out_box {
    BoxSplitConf split_box = 6;
    BoxCloneConf clone_box = 7;
  }
}

message NaiveModelUpdateConf {
}

message MomentumModelUpdateConf {
  optional float beta = 1 [default = 0.9];
}

message RMSPropModelUpdateConf {
  optional float decay_rate = 1 [default = 0.99];
  optional float epsilon = 2 [default = 1e-8];
}

message LARSModelUpdateConf {
  optional float momentum_beta = 1 [default = 0.9];
  optional float epsilon = 2 [default = 1e-9];
  optional float lars_coefficient = 3 [default = 0.0001];
}

message AdamModelUpdateConf {
  optional float beta1 = 1 [default = 0.9];
  optional float beta2 = 2 [default = 0.999];
  optional float epsilon = 3 [default = 1e-8];
  optional bool do_bias_correction = 4 [default = false];
}

message LazyAdamModelUpdateConf {
  optional float beta1 = 1 [default = 0.9];
  optional float beta2 = 2 [default = 0.999];
  optional float epsilon = 3 [default = 1e-8];
}

message ExponentialDecayConf {
  required int64 decay_batches = 1;
  required double decay_rate = 2;
  optional bool staircase = 3 [default = false];
}

message InverseTimeDecayConf {
  required int64 decay_batches = 1;
  required double decay_rate = 2;
  optional bool staircase = 3 [default = false];
}

message NaturalExpDecayConf {
  required int64 decay_batches = 1;
  required double decay_rate = 2;
  optional bool staircase = 3 [default = false];
}

message PiecewiseConstantConf {
  repeated int64 boundaries = 1;
  repeated double values = 2;
}

message PolynomialDecayConf {
  required int64 decay_batches = 1;
  optional double end_learning_rate = 2 [default = 0.0001];
  optional double power = 3 [default = 1.0];
  optional bool cycle = 4 [default = false];
}

message CosineDecayConf {
  required int64 decay_batches = 1;
  optional double alpha = 2 [default = 0.0];
}

message LinearCosineDecayConf {
  required int64 decay_batches = 1;
  optional double num_periods = 2 [default = 0.5];
  optional double alpha = 3 [default = 0.0];
  optional double beta = 4 [default = 0.001];
}

message PiecewiseScalingConf {
  repeated int64 boundaries = 1;
  repeated double scales = 2;
}

message LearningRateDecayConf {
  oneof type {
    ExponentialDecayConf exponential_conf = 2000;
    InverseTimeDecayConf inverse_time_conf = 2001;
    NaturalExpDecayConf natural_exp_conf = 2002;
    PiecewiseConstantConf piecewise_constant_conf = 2003;
    PolynomialDecayConf polynomial_conf = 2004;
    CosineDecayConf cosine_conf = 2005;
    LinearCosineDecayConf linear_cosine_conf = 2006;
    PiecewiseScalingConf piecewise_scaling_conf = 2007;
  }
}

message ConstantWarmupConf {
  required int64 warmup_batches = 1;
  required double multiplier = 2;
}

message LinearWarmupConf {
  required int64 warmup_batches = 1;
  required double start_multiplier = 2;
}

message WarmupConf {
  oneof type {
    ConstantWarmupConf constant_conf = 3000;
    LinearWarmupConf linear_conf = 3001;
  }
}

message ClipByGlobalNormConf {
  required float clip_norm = 1;
  optional float global_norm = 2;
}

message ClipConf {
  oneof type {
    ClipByGlobalNormConf clip_by_global_norm = 1;
  }
}

message WeightDecayFilterPatternSet {
  repeated string pattern = 1;
}

message WeightDecayConf {
  required float weight_decay_rate = 1;
  oneof weight_decay_filter_type {
    WeightDecayFilterPatternSet includes = 2;
    WeightDecayFilterPatternSet excludes = 3;
  }
}

message NormalModelUpdateOpUserConf {
  optional LearningRateDecayConf learning_rate_decay = 1;
  optional WarmupConf warmup_conf = 2;
  optional ClipConf clip_conf = 3;
  optional WeightDecayConf weight_decay_conf = 4;
  oneof normal_mdupdt {
    NaiveModelUpdateConf naive_conf = 1000;
    MomentumModelUpdateConf momentum_conf = 1001;
    RMSPropModelUpdateConf rmsprop_conf = 1002;
    LARSModelUpdateConf lars_conf = 1003;
    AdamModelUpdateConf adam_conf = 1004;
    LazyAdamModelUpdateConf lazy_adam_conf = 1005;
  }
}

message NormalModelUpdateOpConf {
  required NormalModelUpdateOpUserConf user_conf = 1;
  required string model_diff = 2;
  required string model = 4;
  required string train_step = 5;
  required string learning_rate = 6;
  optional float weight_decay = 7 [default = 0.0];
}

message NaiveModelUpdateOpConf {
  required NormalModelUpdateOpUserConf user_conf = 1;
  required string model_diff = 2;
  required string model = 4;
  required string train_step = 5;
  required string learning_rate = 6;
  optional float weight_decay = 7 [default = 0.0];
}

message MomentumModelUpdateOpConf {
  required NormalModelUpdateOpUserConf user_conf = 1;
  required string momentum = 2;
  required string model_diff = 3;
  required string model = 5;
  required string train_step = 6;
  required string learning_rate = 7;
  optional float weight_decay = 8 [default = 0.0];
}

message RMSPropModelUpdateOpConf {
  required NormalModelUpdateOpUserConf user_conf = 1;
  required string model_diff = 2;
  required string model = 4;
  required string train_step = 5;
  required string learning_rate = 6;
  optional float weight_decay = 7 [default = 0.0];
}

message LARSModelUpdateOpConf {
  required NormalModelUpdateOpUserConf user_conf = 1;
  required string momentum = 2;
  required string model_diff = 3;
  required string model = 5;
  required string train_step = 6;
  required string learning_rate = 7;
  optional float weight_decay = 8 [default = 0.0];
}

message AdamModelUpdateOpConf {
  required NormalModelUpdateOpUserConf user_conf = 1;
  required string m = 2;
  required string v = 3;
  optional string beta1_t = 4;
  optional string beta2_t = 5;
  required string model_diff = 6;
  required string model = 8;
  required string train_step = 9;
  required string learning_rate = 10;
  optional float weight_decay = 11 [default = 0.0];
}

message LazyAdamModelUpdateOpConf {
  required NormalModelUpdateOpUserConf user_conf = 1;
  required string m = 2;
  required string v = 3;
  optional string beta1_t = 4;
  optional string beta2_t = 5;
  required string model_diff = 6;
  required string model = 8;
  required string train_step = 9;
  required string learning_rate = 10;
  optional float weight_decay = 11 [default = 0.0];
}

message AccumulateOpConf {
}

message PrintRecordConf {
  required string lbn = 1;
  optional string name = 2;
  required EncodeConf encode_case = 3;
}

message PrintOpConf {
  repeated PrintRecordConf in = 1;
  required string print_dir = 2;
  optional string part_name_prefix = 3 [default = "part-"];
  optional int32 part_name_suffix_length = 4 [default = -1];
}

message ReduceSumOpConf {
  required string in = 1;
  required string out = 3;
  repeated int32 axis = 4;
  optional bool keep_dims = 5 [default = false];
}

message ReduceSumLikeOpConf {
  required string x = 1;
  required string like = 2;
  required string y = 3;
  repeated int32 axis = 4;
  optional string temp_storage = 5 [default = "temp_storage"];
}

message ReduceMeanOpConf {
  required string in = 1;
  required string out = 2;
  repeated int32 axis = 3;
  optional bool keep_dims = 4 [default = false];
}

message ReduceMeanGradOpConf {
  required string dy = 1;
  required string x = 2; // like
  required string dx = 3;
  repeated int32 reduced_axis = 4;
  optional string temp_storage = 5 [default = "temp_storage"];
}

message ReshapeOpConf {
  required string in = 1;
  required string out = 2;
  required ShapeProto shape = 3;
}

message ReshapeLikeOpConf {
  required string x = 1;
  required string y = 2;
  required string like = 3;
}

message DynamicReshapeOpConf {
  required string in = 1;
  required string out = 2;
  required ShapeProto shape = 3;
}

message DynamicReshapeLikeOpConf {
  required string x = 1;
  required string y = 2;
  required string like = 3;
}

message AddOpConf {
  repeated string in = 1;
  required string out = 2;
}

message MaximumOpConf {
  repeated string in = 1;
  required string out = 2;
}

message InterfaceBlobConf {
  required ShapeProto shape = 1;
  required DataType data_type = 2;
  optional OptInt64 split_axis = 3;
  required OptInt64 batch_axis = 4;
  optional bool is_dynamic = 5;
  optional bool is_tensor_list = 6 [default = false];
}

message InputOpConf {
  optional string tick = 1;
  required string out = 2;
  required InterfaceBlobConf blob_conf = 3;
}

message ForeignInputOpConf {
  optional string tick = 1;
  required string out = 2;
  required InterfaceBlobConf blob_conf = 3;
  required string ofblob_buffer_name = 4;
}

message ReturnOpConf {
  required string in = 1;
  required string out = 2;
}

message OutputOpConf {
  required string in = 1;
  required string out = 2;
  required InterfaceBlobConf blob_conf = 3;
}

message ForeignOutputOpConf {
  required string in = 1;
  required string ofblob_buffer_name = 3;
}

message ForeignWatchOpConf {
  required string in = 1;
  required string handler_uuid = 2;
}

message InitializeWithSnapshotConf {
  required string path = 1;
  optional string key = 2;
}

message VariableOpConf {
  optional string tick = 1;
  required string out = 2;
  required ShapeProto shape = 3;
  optional DataType data_type = 4;
  oneof initialize {
    InitializerConf initializer = 5;
    InitializeWithSnapshotConf initialize_with_snapshot = 6;
  }
  optional string model_name = 7 [default = "weight"];
  required OptInt64 split_axis = 8;
  optional int64 random_seed = 9;
  optional RegularizerConf regularizer = 10;
}

message LocalResponseNormalizationOpConf {
  required string in = 1;
  required string out = 2;
  required string data_format = 3;
  optional int32 depth_radius = 4 [default = 5];
  optional double bias = 5 [default = 1];
  optional double alpha = 6 [default = 1];
  optional double beta = 7 [default = 0.5];
}

message EncodeConf {
  oneof encode {
    EncodeRaw raw = 1;
    EncodeJpeg jpeg = 2;
    EncodeBytesList bytes_list = 3;
  }
}

message EncodeBytesList {
}

message EncodeRaw {
  optional bool dim1_varying_length = 1 [default = false];
  optional bool auto_zero_padding = 2 [default = false];
}

message EncodeJpeg {
  repeated ImagePreprocess preprocess = 1;
}

message SubtractPreprocessConf {
  required float value = 1;
}

message NormByChannelPreprocessConf {
  repeated float mean_value = 1;
  repeated float std_value = 2;
  required string data_format = 3;
}

message ScalePreprocessConf {
  required float value = 1;
}

message PreprocessConf {
  oneof type {
    SubtractPreprocessConf subtract_conf = 1;
    NormByChannelPreprocessConf norm_by_channel_conf = 2;
    ScalePreprocessConf scale_conf = 3;
  }
}

message RandomShuffleConf {
  optional int32 buffer_size = 1 [default = 1024];
}

message RecordLoadOpConf {
  optional string tick  = 1;
  required string out = 2;
  required string data_dir = 3;
  required int32 data_part_num = 4;
  optional string part_name_prefix = 5 [default = "part-"];
  optional int32 part_name_suffix_length = 6 [default = -1];
  optional RandomShuffleConf random_shuffle_conf = 7;
  required int64 batch_size = 8;
}

message BlobConf {
  required string name = 1;
  required ShapeProto shape = 2;
  required DataType data_type = 3;
  optional int32 max_sequence_size = 4 [default = 1];
  required EncodeConf encode_case = 5;
  repeated PreprocessConf preprocess = 6;
  optional int32 tensor_list_variable_axis = 7 [default = -1];
  optional bool is_dynamic = 9 [default = false];
}

message DecodeOFRecordOpConf {
  required string data_dir = 1;
  required int32 data_part_num = 2; // piece_size % data_part_num = 0
  optional string part_name_prefix = 3 [default = "part-"];
  optional int32 part_name_suffix_length = 4 [default = -1];
  optional string in = 5;
  repeated BlobConf blob = 6;
  optional RandomShuffleConf random_shuffle_conf = 7;
  required int64 batch_size = 8;
}

message DecodeRandomOpConf {
  optional string tick = 1;
  required string out = 2;
  required ShapeProto shape = 3;
  required DataType data_type = 4;
  required InitializerConf data_initializer = 5;
  required int64 batch_size = 8;
}

message ReduceConcatOpConf {
  repeated string in = 1;
  required string out = 2;
  repeated int64 data_offset = 3;
  required int64 out_size = 4;
}

message NcclAllReduceOpConf {
  optional string in = 1;
  optional string out = 2;
}

message NcclReduceScatterOpConf {
}

message NcclAllGatherOpConf {
}

message ReduceSplitOpConf {
  required string in = 1;
  repeated string out = 2;
  repeated ShapeProto out_shape = 3;
  repeated int64 data_offset = 4;
  optional int32 order_in_graph = 5;
}

message ReduceScatterOpConf {
  optional int32 out_num = 1 [default = 0];
}

message ReduceAddOpConf {
  optional int32 in_num = 1 [default = 0];
}

message ReduceGatherOpConf {
  optional int32 in_num = 1 [default = 0];
}

message DotOpConf {
  required string in = 1;
  required string weight = 2;
  optional string bias = 3;
  required string out = 4;
}

enum Norm {
  L1 = 1;
  L2 = 2;
}

message PackOpConf {
  required string in = 1;
  required string out = 2;
  required int32 pack_num = 3;
}

message UnpackOpConf {
  required string in = 1;
  required string out = 2;
  required int32 unpack_num = 3;
}

message RepeatOpConf {
  required string in = 1;
  required string out = 2;
  required int32 repeat_num = 3;
}

message BroadcastLikeOpConf {
  required string x = 1;
  required string like = 2;
  required string y = 3;
  repeated int32 reduced_axis = 4;
}

message ConstantOpConf {
  optional string tick = 1;
  required string out = 2;
  optional ShapeProto shape = 3;
  optional DataType data_type = 4;
  optional InitializerConf initializer = 5;
}

message ScalarAddOpConf {
  required string in = 1;
  required string out = 2;
  oneof scalar_operand {
    int64 int_operand = 3;
    double float_operand = 4;
  }
}

message ScalarMulOpConf {
  required string in = 1;
  required string out = 2;
  oneof scalar_operand {
    int64 int_operand = 3;
    double float_operand = 4;
  }
}

message ReduceIdentityOpConf {
  optional string in = 1;
  optional string out = 2;
  optional int32 order_in_graph = 3;
}

message TickOpConf {
  repeated string tick = 1;
  required string out = 2;
}

message DeviceTickOpConf {
  repeated string tick = 1;
  required string out = 2;
}

message WaitAndSendIdsOpConf {
  required string out = 1;
  required string wait_buffer_name = 2;
  repeated Int64List id_list = 3;
  required DataType data_type = 4 [default = kInt32];
}

message CallbackNotifyOpConf {
  required string in = 1;
  repeated string callback_buffer_name = 2;
}

message ReentrantLockOpConf {
  required string start = 1;
  optional string end = 2;
  required string out = 3;
  repeated Int64List lock_id2intersecting_lock_ids = 4;
}

message SourceTickOpConf {
  required string out = 1;
}

message SinkTickOpConf {
  repeated string tick = 1;
  required string out = 2;
}

message TupleIdentityOpConf {
  repeated string in = 1;
  repeated string out = 2;
}

message TopKOpConf {
  required string in = 1;
  required string out = 2;
  optional int32 k = 3 [default = 1];
  optional bool sorted = 4 [default = true];
}

message KeepHeaderOnlyOpConf {
  repeated string in = 1;
  repeated string out = 2;
}

message AxpyOpConf {
  required string x = 1;
  required string y = 2;
  required double alpha = 3;
}

message TotalLossInstanceNumOpConf {
  repeated string in = 1;
  required string out = 2;
}

message ShapeElemCntAxisConf {
  repeated int32 axis = 1;
}

message ShapeElemCntRangeAxisConf {
  // closed interval: [begin_axis, end_axis]
  optional int32 begin_axis = 1 [default = 0];
  optional int32 end_axis = 2 [default = -1];
}

message ShapeElemCntOpConf {
  required string x = 1;
  required string y = 2;
  optional DataType data_type = 3 [default = kInt32];
  oneof axis_conf {
    ShapeElemCntAxisConf exclude_axis_conf = 4;
    ShapeElemCntAxisConf include_axis_conf = 5;
    ShapeElemCntRangeAxisConf range_axis_conf = 6;
  }
}

message AccOpConf {
  // in
  required string one = 1;
  // out
  required string acc = 2;
  optional int32 max_acc_num = 3 [default = 1];   
}

message AccTickOpConf {
  // in
  required string one = 1;
  // out
  required string acc = 2;
  optional int32 max_acc_num = 3 [default = 1];   
}

message ModelInitOpConf {
  optional string tick = 1;
  repeated string out = 2;
  repeated string variable_op_name = 3;
  repeated VariableOpConf original_variable_conf = 4;
}

message ModelLoadOpConf {
  required string path = 1;
  repeated string out = 2;
  repeated string variable_op_name = 3;
  repeated VariableOpConf original_variable_conf = 4;
}

message AllReduceFacadeOpConf {
  required string in = 1;
  required string out = 2;
}

message IdentityOpConf {
  required string in = 1;
  required string out = 2;
}

message CopyOpConf {
  required string in = 1;
  required string out = 2;
}

message CastToMirroredOpConf {
  required string in = 1;
  required string out = 2;
  required SbpParallel sbp_parallel = 3;
}

message CastFromMirroredOpConf {
  required string in = 1;
  required string out = 2;
  required SbpParallel sbp_parallel = 3;
}

message CaseOpConf {
  required string in = 1;
  repeated string out = 2;
}

message EsacOpConf {
  repeated string in = 1;
  required string out = 2;
  optional DataType data_type = 3 [default=kInt32];
}

message PartialTickOpConf {
  required string tick = 1;
  required string out = 2;
}

message AssignOpConf {
  required string ref = 1;
  required string value = 2;
}

message ModelSaveOpConf {
  required string path = 1;
  repeated string in = 2;
  repeated string key = 3;
}

message LearningRateScheduleOpConf {
  required string train_step = 1;
  required string out = 2;
  required float learning_rate = 3;
  optional LearningRateDecayConf learning_rate_decay = 4;
  optional WarmupConf warmup_conf = 5;
}

message SliceBoxingConf {
  required LogicalBlobId lbi = 1;
  repeated TensorSliceViewProto in_slice = 2;
  required TensorSliceViewProto out_slice = 3;
  optional ShapeProto out_shape = 4;
}

message SliceBoxingCopyOpConf {
  required SliceBoxingConf slice_boxing_conf = 1;
}

message SliceBoxingAddOpConf {
  required SliceBoxingConf slice_boxing_conf = 1;
}

message XrtLaunchOpConf {
  message Argument {
    required string name = 1;
    required string value = 2;
    required DeviceType device_type = 3;
  }
  message Function {
    repeated Argument argument = 1;
    repeated OperatorConf node = 2;
  }
  repeated string in = 1;
  repeated string out = 2;
  required Function function = 3;
  // Function executing engine.
  // Only "XLA" and "TensorRT" are supported currently.
  required string engine = 4;
  // Input mutability.
  map<string, bool> input_mutability = 5;
  // Mapping launch op's input and output names into function.
  map<string, string> input_output_mapping = 6;
  map<string, OptInt64> batch_axis = 7;
  // Sbp signatures of each function node.
  map<string, SbpSignature> sbp_signatures = 8;
  optional bool model_update = 9 [default = false];
}

message ModelInitV2OpConf {
  required string ref = 1;
  required string variable_op_name = 2;
  required VariableOpConf original_variable_conf = 3;
  required string out = 4;
  required string tick = 5;
}

message ModelLoadV2OpConf {
  required string path = 1;
  required string ref = 2;
  required string variable_op_name = 3;
  required VariableOpConf original_variable_conf = 4;
  required string out = 5;
  required string tick = 6;
}


message ModelSaveV2OpConf {
  required string path = 1;
  required string in = 2;
  required string variable_op_name = 3;
  required VariableOpConf original_variable_conf = 4;
  required string out = 5;
  required string tick = 6;
}

message ParallelCastOpConf {
  required string in = 1;
  required string out = 2;
  optional OptInt64 split_axis = 3;
  optional OptInt64 gradient_split_axis = 4;
}

message DynamicBinarySplitOpConf {
  required string in = 1;
  repeated string out = 2;
  required int32 base_shift = 3;
}

message DynamicBinaryConcatOpConf {
  repeated string in = 1;
  required string out = 2;
  required DataType out_data_type = 3;
  required ShapeProto out_shape = 4;
  required OptInt64 out_batch_axis = 5;
  required SbpParallel out_sbp = 6;
}

message UniqueWithCountsOpConf {
  required string x = 1;
  required string y = 2;
  required string idx = 3;
  required string count = 4;
  required string num_unique = 5;
  optional DataType out_idx = 6 [default = kInt32];
}

message IndexedSlicesReduceSumOpConf {
  required string x_indices = 1;
  required string x_values = 2;
  required string y_indices = 3;
  required string y_values = 4;
  required string num_unique = 5;
}

message L1L2RegularizeGradientOpConf {
  required string model = 1;
  required string model_diff = 2;
  required string out = 3;
  required float l1 = 4;
  required float l2 = 5;
}

message SquareSumOpConf {
  required string x = 1;
  required string y = 2;
}

message ConstantLikeOpConf {
  required string like = 1;
  required string out = 2;
  optional DataType data_type = 3;
  oneof scalar_operand {
    int64 int_operand = 4;
    double float_operand = 5;
  }
}

message IndexedSlicesNaiveModelUpdateOpConf {
  required string model_diff_indices = 1;
  required string model_diff_values = 2;
  required string model = 3;
  required string learning_rate = 4;
}

message IndexedSlicesMomentumModelUpdateOpConf {
  required string momentum = 1;
  required string model_diff_indices = 2;
  required string model_diff_values = 3;
  required string model = 4;
  required string train_step = 5;
  required string learning_rate = 6;
  optional float beta = 7 [default = 0.9];
}

message IndexedSlicesLazyAdamModelUpdateOpConf {
  required string m = 1;
  required string v = 2;
  required string model_diff_indices = 3;
  required string model_diff_values = 4;
  required string model = 5;
  required string train_step = 6;
  required string learning_rate = 7;
  optional float beta1 = 8 [default = 0.9];
  optional float beta2 = 9 [default = 0.999];
  optional float epsilon = 10 [default = 1e-8];
}

message SyncDynamicResizeOpConf {
  required string in = 1;
  required string size = 2;
  required string out = 3;
  required int64 axis = 4;
}

message ArgWhereOpConf {
  required string in = 1;
  required string out = 2;
  required string out_size = 3;
  optional DataType data_type = 4 [default = kInt32];
}

message BroadcastToCompatibleWithOpConf {
  required string x = 1;
  repeated string compatible = 2;
  required string y = 3;
}

message TensorBufferToTensorListOpConf {
  required string in = 1;
  required string out = 2;
  required ShapeProto shape = 3;
  required DataType data_type = 4;
}

message TensorListToTensorBufferOpConf {
  required string in = 1;
  required string out = 2;
}

message TensorListSplitOpConf {
  required string in = 1;
  repeated string out = 2;
}

message CollectiveBoxingGenericOpConf {
  required LogicalBlobId lbi = 1;
  required boxing.collective.RankDesc rank_desc = 2;
}

message BoxingIdentityOpConf {
  required LogicalBlobId lbi = 1;
}

message OperatorConf {
  required string name = 1;
  optional bool trainable = 3 [default = true];
  optional DeviceType device_type = 4 [default = kInvalidDevice];
  optional bool enable_cudnn = 5;
  optional int64 cudnn_buf_limit_mbyte = 6;
  repeated string ctrl_in_op_name = 7;
  optional int64 logical_object_id = 8;
  oneof op_type {
    // system op
    DecodeOFRecordOpConf decode_ofrecord_conf = 101;
    DecodeRandomOpConf decode_random_conf = 102;
    RecordLoadOpConf record_load_conf = 103;
    CopyHdOpConf copy_hd_conf = 105;
    CopyCommNetOpConf copy_comm_net_conf = 106;
    BoxingOpConf boxing_conf = 108;
    ReduceScatterOpConf reduce_scatter_conf = 109;
    ReduceAddOpConf reduce_add_conf = 110;
    ReduceGatherOpConf reduce_gather_conf = 111;
    ReduceConcatOpConf reduce_concat_conf = 112;
    ReduceSplitOpConf reduce_split_conf = 113;
    NcclAllReduceOpConf nccl_all_reduce_conf = 114;
    NcclReduceScatterOpConf nccl_reduce_scatter_conf = 115;
    NcclAllGatherOpConf nccl_all_gather_conf = 116;
    AccumulateOpConf accumulate_conf = 117;
    NormalModelUpdateOpConf normal_mdupdt_conf = 118;
    VariableOpConf variable_conf = 122;
    ReduceIdentityOpConf reduce_identity_conf = 123;
    TickOpConf tick_conf = 124;
    KeepHeaderOnlyOpConf keep_header_only_conf = 125;
    TotalLossInstanceNumOpConf total_loss_instance_num_conf = 126;
    NaiveModelUpdateOpConf naive_model_update_conf = 127;
    MomentumModelUpdateOpConf momentum_model_update_conf = 128;
    RMSPropModelUpdateOpConf rmsprop_model_update_conf = 129;
    LARSModelUpdateOpConf lars_model_update_conf = 130;
    AdamModelUpdateOpConf adam_model_update_conf = 131;
    ShapeElemCntOpConf shape_elem_cnt_conf = 132;
    AccOpConf acc_conf = 133;
    AllReduceFacadeOpConf all_reduce_facade_conf = 134;
    SourceTickOpConf source_tick_conf = 135;
    SinkTickOpConf sink_tick_conf = 136;
    InputOpConf input_conf = 137;
    OutputOpConf output_conf = 138;
    WaitAndSendIdsOpConf wait_and_send_ids_conf = 139;
    ReentrantLockOpConf reentrant_lock_conf = 140;
    CallbackNotifyOpConf callback_notify_conf = 141;
    ForeignInputOpConf foreign_input_conf = 142;
    ForeignOutputOpConf foreign_output_conf = 143;
    AccTickOpConf acc_tick_conf = 144;
    ReturnOpConf return_conf = 146;
    PartialTickOpConf partial_tick_conf = 149;
    LazyAdamModelUpdateOpConf lazy_adam_model_update_conf = 150;
    ForeignWatchOpConf foreign_watch_conf = 151;
    DistributeConcatOpConf distribute_concat_conf = 155;
    DistributeSplitOpConf distribute_split_conf = 156;
    DistributeCloneOpConf distribute_clone_conf = 157;
    DistributeAddOpConf distribute_add_conf = 158;
    DeviceTickOpConf device_tick_conf = 159;
    DynamicBinarySplitOpConf dynamic_binary_split_conf = 160;
    DynamicBinaryConcatOpConf dynamic_binary_concat_conf = 161;
    L1L2RegularizeGradientOpConf l1_l2_regularize_gradient_conf = 162;
    IndexedSlicesNaiveModelUpdateOpConf indexed_slices_naive_model_update_conf = 163;
    IndexedSlicesMomentumModelUpdateOpConf indexed_slices_momentum_model_update_conf = 164;
    IndexedSlicesLazyAdamModelUpdateOpConf indexed_slices_lazy_adam_model_update_conf = 165;
    SliceBoxingCopyOpConf slice_boxing_copy_conf = 166;
    SliceBoxingAddOpConf slice_boxing_add_conf = 167;
    TensorBufferToTensorListOpConf tensor_buffer_to_tensor_list_conf = 168;
    TensorListToTensorBufferOpConf tensor_list_to_tensor_buffer_conf = 169;
    CollectiveBoxingGenericOpConf collective_boxing_generic_conf = 170;
    BoxingIdentityOpConf boxing_identity_conf = 171;
    TensorListSplitOpConf tensor_list_split_conf = 172;
    UserOpConf user_conf = 199;
    
    // domain op
    TupleIdentityOpConf tuple_identity_conf = 200;
    ReshapeOpConf reshape_conf = 202;
    DynamicReshapeOpConf dynamic_reshape_conf = 203;
    LocalResponseNormalizationOpConf local_response_normalization_conf = 216;
    ReduceSumOpConf reduce_sum_conf = 219;
    AddOpConf add_conf = 220;
    DotOpConf dot_conf = 222;
    MaximumOpConf maximum_conf = 224;
    PrintOpConf print_conf = 233;
    PackOpConf pack_conf = 237;
    UnpackOpConf unpack_conf = 238;
    RepeatOpConf repeat_conf = 239;
<<<<<<< HEAD
    GeluOpConf gelu_conf = 241;
=======
    SliceOpConf slice_conf = 252;
    LayerNormOpConf layer_norm_conf = 254;
>>>>>>> 6fdb03df
    ConstantOpConf constant_conf = 255;
    SigmoidCrossEntropyOpConf sigmoid_cross_entropy_conf = 257;
    ReduceMeanOpConf reduce_mean_conf = 261;
    PReluOpConf prelu_conf = 265;
<<<<<<< HEAD
    GeluGradOpConf gelu_grad_conf = 267;
=======
    SliceGradOpConf slice_grad_conf = 269;
>>>>>>> 6fdb03df
    ReduceSumLikeOpConf reduce_sum_like_conf = 270;
    BroadcastLikeOpConf broadcast_like_conf = 277;
    ReduceMeanGradOpConf reduce_mean_grad_conf = 280;
    ReshapeLikeOpConf reshape_like_conf = 286;
    DynamicReshapeLikeOpConf dynamic_reshape_like_conf = 287;
    IdentityOpConf identity_conf = 290;
    CaseOpConf case_conf = 291;
    EsacOpConf esac_conf = 292;
    ModelInitOpConf model_init_conf = 293;
    AssignOpConf assign_conf = 296;
    ModelSaveOpConf model_save_conf = 297;
    LearningRateScheduleOpConf learning_rate_schedule_conf = 298;
    PReluDataGradOpConf prelu_data_grad_conf = 299;
    PReluAlphaGradOpConf prelu_alpha_grad_conf = 300;
    ModelLoadOpConf model_load_conf = 301;
    SigmoidCrossEntropyGradOpConf sigmoid_cross_entropy_grad_conf = 317;
    ParallelCastOpConf parallel_cast_conf = 336;
    UniqueWithCountsOpConf unique_with_counts_conf = 337;
    IndexedSlicesReduceSumOpConf indexed_slices_reduce_sum_conf = 338;
    ConstantLikeOpConf constant_like_conf = 339;
    SyncDynamicResizeOpConf sync_dynamic_resize_conf = 340;
    ArgWhereOpConf arg_where_conf = 342;
    CopyOpConf copy_conf = 343;
    CastToMirroredOpConf cast_to_mirrored_conf = 344;
    CastFromMirroredOpConf cast_from_mirrored_conf = 345;
    ModelInitV2OpConf model_init_v2_conf = 346;
    ModelLoadV2OpConf model_load_v2_conf = 347;
    ModelSaveV2OpConf model_save_v2_conf = 348;
    XrtLaunchOpConf xrt_launch_conf = 410;

    // math op
    ScalarAddOpConf scalar_add_conf = 516;
    ScalarMulOpConf scalar_mul_conf = 517;
    SquareSumOpConf square_sum_conf = 522;
    BroadcastToCompatibleWithOpConf broadcast_to_compatible_with_conf = 525;

    // mutable input op
    AxpyOpConf axpy_conf = 752;
  }
}

message OpNameSet {
  repeated string op_name = 1;
}

message OpNameRelations {
  map<string, string> src_op_name2dst_op_name = 1;
}

message OpNameGroups {
  message OpNameGroup {
    repeated string op_name = 1;
  }
  repeated OpNameGroup op_name_group = 2;
}<|MERGE_RESOLUTION|>--- conflicted
+++ resolved
@@ -1268,21 +1268,10 @@
     PackOpConf pack_conf = 237;
     UnpackOpConf unpack_conf = 238;
     RepeatOpConf repeat_conf = 239;
-<<<<<<< HEAD
-    GeluOpConf gelu_conf = 241;
-=======
-    SliceOpConf slice_conf = 252;
-    LayerNormOpConf layer_norm_conf = 254;
->>>>>>> 6fdb03df
     ConstantOpConf constant_conf = 255;
     SigmoidCrossEntropyOpConf sigmoid_cross_entropy_conf = 257;
     ReduceMeanOpConf reduce_mean_conf = 261;
     PReluOpConf prelu_conf = 265;
-<<<<<<< HEAD
-    GeluGradOpConf gelu_grad_conf = 267;
-=======
-    SliceGradOpConf slice_grad_conf = 269;
->>>>>>> 6fdb03df
     ReduceSumLikeOpConf reduce_sum_like_conf = 270;
     BroadcastLikeOpConf broadcast_like_conf = 277;
     ReduceMeanGradOpConf reduce_mean_grad_conf = 280;
