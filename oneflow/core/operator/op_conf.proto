syntax = "proto2";
package oneflow;

import "oneflow/core/common/shape.proto";
import "oneflow/core/common/data_type.proto";

enum ActivationType {
  kTanH = 0;
  kSigmoid = 1;
}

message ConstantInitializerConf {
  optional float value = 1 [default = 0];
}

message RandomUniformInitializerConf {
  optional float min = 1 [default = 0];
  optional float max = 2 [default = 1];
}

message RandomNormalInitializerConf {
  optional float mean = 1 [default = 0];
  optional float std = 2 [default = 1];
}

enum VarianceNorm {
  kFanIn = 0;
  kFanOut = 1;
  kAverage = 2;
}

message XavierInitializerConf {
  required VarianceNorm variance_norm = 1;
}

message MsraInitializerConf {
  required VarianceNorm variance_norm = 1;
}

message InitializerConf {
  oneof type {
    ConstantInitializerConf constant_conf = 1;
    RandomUniformInitializerConf random_uniform_conf = 2;
    RandomNormalInitializerConf random_normal_conf = 3;
    XavierInitializerConf xavier_conf = 4;
    MsraInitializerConf msra_conf = 5;
  }
}

message Conv1DOpConf {
  required string in = 1;
  required string out = 2;
  required int32 filters = 3;
  required string padding = 4;
  required string data_format = 5;
  repeated int32 kernel_size = 6;
  repeated int32 strides = 7;
  repeated int32 dilation_rate = 8;
  optional bool use_bias = 9 [default = true];
  optional InitializerConf weight_initializer = 10;
  optional InitializerConf bias_initializer = 11;
}

message Conv2DOpConf {
  required string in = 1;
  required string out = 2;
  required int32 filters = 3;
  required string padding = 4;
  required string data_format = 5;
  repeated int32 kernel_size = 6;
  repeated int32 strides = 7;
  repeated int32 dilation_rate = 8;
  optional bool use_bias = 9 [default = true];
  optional InitializerConf weight_initializer = 10;
  optional InitializerConf bias_initializer = 11;
}

message Conv3DOpConf {
  required string in = 1;
  required string out = 2;
  required int32 filters = 3;
  required string padding = 4;
  required string data_format = 5;
  repeated int32 kernel_size = 6;
  repeated int32 strides = 7;
  repeated int32 dilation_rate = 8;
  optional bool use_bias = 9 [default = true];
  optional InitializerConf weight_initializer = 10;
  optional InitializerConf bias_initializer = 11;
}

message ConvolutionOpConf {
  required string in = 1;
  required string out = 2;

  optional int32 out_num = 3 [default = 1];
  optional bool has_bias_term = 4 [default = true];

  optional int32 pad_h = 5 [default = 0];
  optional int32 pad_w = 6 [default = 0];
  required int32 kernel_h = 7;
  required int32 kernel_w = 8;
  optional int32 stride_h = 9 [default = 1];
  optional int32 stride_w = 10 [default = 1];
  optional int32 dilation_h = 11 [default = 1];
  optional int32 dilation_w = 12 [default = 1];

  optional InitializerConf weight_initializer = 13;
  optional InitializerConf bias_initializer = 14;
}

message FullyConnectedOpConf {
  required string in = 1;
  required string out = 2;
  required int32 units = 3;
  optional bool use_bias = 4 [default = true];
  optional InitializerConf weight_initializer = 5;
  optional InitializerConf bias_initializer = 6;
}

message BasicDataLoaderOpConf {
  required string out = 1;
  required DataType data_type = 2;
  required string data_dir = 3;
  optional int32 max_sequence_size = 4 [default = 1];
  required ShapeProto shape = 5;
}

message AveragePooling1DOpConf {
  required string in = 1;
  required string out = 2;

  required string padding = 3;
  required string data_format = 4 [default = "channels_last"];
  repeated int64 pool_size = 5;
  repeated int64 strides = 6;
}

message MaxPooling1DOpConf {
  required string in = 1;
  required string out = 2;

  required string padding = 3;
  required string data_format = 4 [default = "channels_last"];
  repeated int64 pool_size = 5;
  repeated int64 strides = 6;
}

message AveragePooling2DOpConf {
  required string in = 1;
  required string out = 2;

  required string padding = 3;
  required string data_format = 4 [default = "channels_last"];
  repeated int64 pool_size = 5;
  repeated int64 strides = 6;
}

message MaxPooling2DOpConf {
  required string in = 1;
  required string out = 2;

  required string padding = 3;
  required string data_format = 4 [default = "channels_last"];
  repeated int64 pool_size = 5;
  repeated int64 strides = 6;
}

message AveragePooling3DOpConf {
  required string in = 1;
  required string out = 2;

  required string padding = 3;
  required string data_format = 4 [default = "channels_last"];
  repeated int64 pool_size = 5;
  repeated int64 strides = 6;
}

message MaxPooling3DOpConf {
  required string in = 1;
  required string out = 2;

  required string padding = 3;
  required string data_format = 4 [default = "channels_last"];
  repeated int64 pool_size = 5;
  repeated int64 strides = 6;
}

message ReluOpConf {
  required string in = 1;
  required string out = 2;
}

message SigmoidOpConf {
  required string in = 1;
  required string out = 2;
}

message TanHOpConf {
  required string in = 1;
  required string out = 2;
}

message SoftmaxOpConf {
  required string in = 1;
  required string out = 2;
}

message SoftmaxLossOpConf {
  required string prediction = 1;
  required string label = 2;
  required string loss = 3;
}

message MultinomialLogisticLossOpConf {
  required string prediction = 1;
  required string label = 2;
  required string loss = 3;
}

message ConcatOpConf {
  repeated string in = 1;
  required string out = 2;
  required int32 axis = 3;
}

message CopyCommNetOpConf {
}

message CopyHdOpConf {
  enum Type {
    H2D = 0;
    D2H = 1;
  }
  required Type type = 1;
}

message CloneOpConf {
  required int32 out_num = 1;
  required string lbn = 2;
}

message BoxConcatConf {
  required int32 axis = 1;
}

message BoxAddConf {
}

message BoxSplitConf {
  required int32 axis = 1;
  repeated int32 part_num = 2;
}

message BoxCloneConf {
}

message BoxingOpConf {
  required string lbn = 1;
  required int32 in_num = 2;
  required int32 out_num = 3;

  oneof in_box {
    BoxConcatConf concat_box = 4;
    BoxAddConf add_box = 5;
  }
  oneof out_box {
    BoxSplitConf split_box = 6;
    BoxCloneConf clone_box = 7;
  }
}

message NormalModelUpdateConf {
  optional float learning_rate = 1 [default = 0.01];
}

message MomentumModelUpdateConf {
  optional float learning_rate = 1 [default = 0.01];
  optional float beta = 2 [default = 0.9];
}

message RMSPropModelUpdateConf {
  optional float learning_rate = 1 [default = 0.01];
  optional float decay_rate = 2 [default = 0.99];
  optional float epsilon = 3 [default = 1e-8];
}

message ModelUpdateOpUserConf {
  oneof mdupdt {
    NormalModelUpdateConf normal_conf = 1000;
    MomentumModelUpdateConf momentum_conf = 1001;
    RMSPropModelUpdateConf rmsprop_conf = 1002;
  }
}

message ModelUpdateOpConf {
  required ModelUpdateOpUserConf user_conf = 1;
  required int32 in_num = 2;
}

message AccumulateOpConf {
}

message ModelSaveOpConf {
  repeated string lbns = 1;
}

message PrintOpConf {
  repeated string lbn = 1;
  required string print_path = 2;
}

message LossPrintOpConf {
}

message ReduceSumOpConf {
  required string in = 1;
  required string out = 2;
  optional int32 axis = 3;
  optional bool keepdims = 4 [default = false];
}

message BasicRnnOpConf {
  required string in = 1;
  optional string init_hidden = 2;
  required string out = 3;
  required int32 hidden_size = 4;
  optional ActivationType activation = 6 [default = kTanH];

  optional InitializerConf init_hidden_initializer = 7;
  optional InitializerConf bias_initializer = 8;
  optional InitializerConf i2h_weight_initializer = 9;
  optional InitializerConf h2h_weight_initializer = 10;

  optional bool is_init_hidden_trainable = 11 [default = true];
  optional bool use_bias = 12 [default = true];
}

message BasicLstmOpConf {
}

message ReshapeOpConf {
  required string in = 1;
  required string out = 2;
  required ShapeProto shape = 3;
}

message OperatorConf {
  required string name = 1;
  optional string model_load_dir = 2;
  optional bool use_cudnn_on_gpu = 3;
  oneof op_type {
    ConvolutionOpConf convolution_conf = 1000;
    FullyConnectedOpConf fully_connected_conf = 101;
    BasicDataLoaderOpConf basic_data_loader_conf = 102;
    ReluOpConf relu_conf = 104;
    SoftmaxOpConf softmax_conf = 105;
    MultinomialLogisticLossOpConf multinomial_logistic_loss_conf = 106;
    CopyHdOpConf copy_hd_conf = 107;
    CloneOpConf clone_conf = 108;
    BoxingOpConf boxing_conf = 109;
    ModelUpdateOpConf mdupdt_conf = 110;
    ModelSaveOpConf model_save_conf = 111;
    AccumulateOpConf accumulate_conf = 112;
    ConcatOpConf concat_conf = 113;
    CopyCommNetOpConf copy_comm_net_conf = 114;
    SoftmaxLossOpConf softmax_loss_conf = 117;
    PrintOpConf print_conf = 118;
    LossPrintOpConf loss_print_conf = 119;
    ReduceSumOpConf reduce_sum_conf = 120;
    BasicRnnOpConf basic_rnn_conf = 121;
    ReshapeOpConf reshape_conf = 122;
    SigmoidOpConf sigmoid_conf = 123;
    TanHOpConf tanh_conf = 124;
<<<<<<< HEAD
    Conv1DOpConf conv_1d_conf = 125;
    Conv2DOpConf conv_2d_conf = 126;
    Conv3DOpConf conv_3d_conf = 127;
    AveragePooling2DOpConf average_pooling_2d_conf = 200;
    MaxPooling2DOpConf max_pooling_2d_conf = 201;
=======
    AveragePooling1DOpConf average_pooling_1d_conf = 200;
    MaxPooling1DOpConf max_pooling_1d_conf = 201;
    AveragePooling2DOpConf average_pooling_2d_conf = 202;
    MaxPooling2DOpConf max_pooling_2d_conf = 203;
    AveragePooling3DOpConf average_pooling_3d_conf = 204;
    MaxPooling3DOpConf max_pooling_3d_conf = 205;
>>>>>>> 241c0149
  }
}

message OpNameSet {
  repeated string op_name = 1;
}<|MERGE_RESOLUTION|>--- conflicted
+++ resolved
@@ -372,20 +372,15 @@
     ReshapeOpConf reshape_conf = 122;
     SigmoidOpConf sigmoid_conf = 123;
     TanHOpConf tanh_conf = 124;
-<<<<<<< HEAD
     Conv1DOpConf conv_1d_conf = 125;
     Conv2DOpConf conv_2d_conf = 126;
     Conv3DOpConf conv_3d_conf = 127;
-    AveragePooling2DOpConf average_pooling_2d_conf = 200;
-    MaxPooling2DOpConf max_pooling_2d_conf = 201;
-=======
     AveragePooling1DOpConf average_pooling_1d_conf = 200;
     MaxPooling1DOpConf max_pooling_1d_conf = 201;
     AveragePooling2DOpConf average_pooling_2d_conf = 202;
     MaxPooling2DOpConf max_pooling_2d_conf = 203;
     AveragePooling3DOpConf average_pooling_3d_conf = 204;
     MaxPooling3DOpConf max_pooling_3d_conf = 205;
->>>>>>> 241c0149
   }
 }
 
