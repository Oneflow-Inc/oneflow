syntax = "proto2";
package oneflow;

import "oneflow/core/common/shape.proto";
import "oneflow/core/common/data_type.proto";
import "oneflow/core/record/image.proto";
import "oneflow/core/job/resource.proto";
import "oneflow/core/register/logical_blob_id.proto";

enum ActivationType {
  kNone = 0;
  kTanH = 1;
  kSigmoid = 2;
  kRelu = 3;
}

message ConstantInitializerConf {
  optional float value = 1 [default = 0];
}

message ConstantIntInitializerConf {
  optional int32 value = 1 [default = 0];
}

message RandomUniformInitializerConf {
  optional float min = 1 [default = 0];
  optional float max = 2 [default = 1];
}

message RandomUniformIntInitializerConf {
  optional int32 min = 1 [default = 0];
  optional int32 max = 2 [default = 1];
}

message RandomNormalInitializerConf {
  optional float mean = 1 [default = 0];
  optional float std = 2 [default = 1];
}

enum VarianceNorm {
  kFanIn = 0;
  kFanOut = 1;
  kAverage = 2;
}

message XavierInitializerConf {
  required VarianceNorm variance_norm = 1;
}

message MsraInitializerConf {
  required VarianceNorm variance_norm = 1;
}

message InitializerConf {
  oneof type {
    ConstantInitializerConf constant_conf = 1;
    ConstantIntInitializerConf constant_int_conf = 2;
    RandomUniformInitializerConf random_uniform_conf = 3;
    RandomUniformIntInitializerConf random_uniform_int_conf = 4;
    RandomNormalInitializerConf random_normal_conf = 5;
    XavierInitializerConf xavier_conf = 6;
    MsraInitializerConf msra_conf = 7;
  }
}

message Conv1DOpConf {
  required string in = 1;
  required string out = 2;
  required int32 filters = 3;
  optional string padding = 4 [default = "valid"];
  required string data_format = 5;
  repeated int32 kernel_size = 6;
  repeated int32 strides = 7;
  repeated int32 dilation_rate = 8;
  optional ActivationType activation = 9 [default = kNone];
  optional bool use_bias = 10 [default = true];
  optional InitializerConf weight_initializer = 11;
  optional InitializerConf bias_initializer = 12;
}

message Conv2DOpConf {
  required string in = 1;
  required string out = 2;
  required int32 filters = 3;
  optional string padding = 4 [default = "valid"];
  required string data_format = 5;
  repeated int32 kernel_size = 6;
  repeated int32 strides = 7;
  repeated int32 dilation_rate = 8;
  optional ActivationType activation = 9 [default = kNone];
  optional bool use_bias = 10 [default = true];
  optional InitializerConf weight_initializer = 11;
  optional InitializerConf bias_initializer = 12;
}

message Conv3DOpConf {
  required string in = 1;
  required string out = 2;
  required int32 filters = 3;
  optional string padding = 4 [default = "valid"];
  required string data_format = 5;
  repeated int32 kernel_size = 6;
  repeated int32 strides = 7;
  repeated int32 dilation_rate = 8;
  optional ActivationType activation = 9 [default = kNone];
  optional bool use_bias = 10 [default = true];
  optional InitializerConf weight_initializer = 11;
  optional InitializerConf bias_initializer = 12;
}

message Deconv2DOpConf {
  required string in = 1;
  required string out = 2;
  required int32 filters = 3;
  optional string padding = 4 [default = "valid"];
  required string data_format = 5;
  repeated int32 kernel_size = 6;
  repeated int32 strides = 7;
  optional ActivationType activation = 8 [default = kNone];
  optional bool use_bias = 9 [default = true];
  optional InitializerConf weight_initializer = 10;
  optional InitializerConf bias_initializer = 11;

}

message Deconv3DOpConf {
  required string in = 1;
  required string out = 2;
  required int32 filters = 3;
  optional string padding = 4 [default = "valid"];
  required string data_format = 5;
  repeated int32 kernel_size = 6;
  repeated int32 strides = 7;
  optional ActivationType activation = 8 [default = kNone];
  optional bool use_bias = 9 [default = true];
  optional InitializerConf weight_initializer = 10;
  optional InitializerConf bias_initializer = 11;
}

message FullyConnectedOpConf {
  required string in = 1;
  required string out = 2;
  required int32 units = 3;
  optional ActivationType activation = 4 [default = kNone];
  optional bool use_bias = 5 [default = true];
  optional InitializerConf weight_initializer = 6;
  optional InitializerConf bias_initializer = 7;
}

message AveragePooling1DOpConf {
  required string in = 1;
  required string out = 2;

  optional string padding = 3 [default = "valid"];
  required string data_format = 4;
  repeated int32 pool_size = 5;
  repeated int32 strides = 6;
}

message MaxPooling1DOpConf {
  required string in = 1;
  required string out = 2;

  optional string padding = 3 [default = "valid"];
  required string data_format = 4;
  repeated int32 pool_size = 5;
  repeated int32 strides = 6;
}

message AveragePooling2DOpConf {
  required string in = 1;
  required string out = 2;

  optional string padding = 3 [default = "valid"];
  required string data_format = 4;
  repeated int32 pool_size = 5;
  repeated int32 strides = 6;
}

message MaxPooling2DOpConf {
  required string in = 1;
  required string out = 2;

  optional string padding = 3 [default = "valid"];
  required string data_format = 4;
  repeated int32 pool_size = 5;
  repeated int32 strides = 6;
}

message AveragePooling3DOpConf {
  required string in = 1;
  required string out = 2;

  optional string padding = 3 [default = "valid"];
  required string data_format = 4;
  repeated int32 pool_size = 5;
  repeated int32 strides = 6;
}

message MaxPooling3DOpConf {
  required string in = 1;
  required string out = 2;

  optional string padding = 3 [default = "valid"];
  required string data_format = 4;
  repeated int32 pool_size = 5;
  repeated int32 strides = 6;
}

message ReluOpConf {
  required string in = 1;
  required string out = 2;
}

message SigmoidOpConf {
  required string in = 1;
  required string out = 2;
}

message TanHOpConf {
  required string in = 1;
  required string out = 2;
}

message SoftmaxOpConf {
  required string in = 1;
  required string out = 2;
  optional int32 axis = 3 [default = -1];
}

enum LossReductionType {
  kSumOverOne = 0;
  kSumOverWeight = 1;
  kSumOverN = 2;
  kSumOverNonZeroWeight = 3;
}

message SparseSoftmaxCrossEntropyLossOpConf {
  required string prediction = 1;
  required string label = 2;
  required string loss = 3;
  optional LossReductionType reduction = 4 [default = kSumOverN];
  optional float weight_scalar = 5 [default = 1.0];
  optional string weight = 6;
}

message SmoothL1LossOpConf {
  required string prediction = 1;
  required string label = 2;
  required string loss = 3;
  optional float beta = 4 [default = 1] ;
  optional float scale = 5 [default = 1];
  required string inside_weights = 6;
  required string outside_weights = 7;
  optional LossReductionType reduction = 8 [default = kSumOverN];
  optional float weight_scalar = 9 [default = 1.0];
  optional string weight = 10;
}

message SparseCrossEntropyLossOpConf {
  required string prediction = 1;
  required string label = 2;
  required string loss = 3;
  optional LossReductionType reduction = 4 [default = kSumOverN];
  optional float weight_scalar = 5 [default = 1.0];
  optional string weight = 6;
}

message SigmoidCrossEntropyLossOpConf {
  required string prediction = 1;
  required string label = 2;
  required string loss = 3;
  optional bool normalize = 4 [default = true];
  optional float scale = 5 [default = 1.0];
  optional LossReductionType reduction = 6 [default = kSumOverN];
  optional float weight_scalar = 7 [default = 1.0];
  optional string weight = 8;
}

message ConcatOpConf {
  repeated string in = 1;
  required string out = 2;
  required int32 axis = 3;
}

message CopyCommNetOpConf {
}

message CopyHdOpConf {
  enum Type {
    H2D = 0;
    D2H = 1;
  }
  required Type type = 1;
}

message CloneOpConf {
  required int32 out_num = 1;
}

message BoxConcatConf {
  required int32 axis = 1;
}

message BoxAddConf {
}

message BoxSplitConf {
  required int32 axis = 1;
  repeated int32 part_num = 2;
}

message BoxCloneConf {
}

message BoxingOpConf {
  required LogicalBlobId lbi = 1;
  required int32 in_num = 2;
  required int32 out_num = 3;

  oneof in_box {
    BoxConcatConf concat_box = 4;
    BoxAddConf add_box = 5;
  }
  oneof out_box {
    BoxSplitConf split_box = 6;
    BoxCloneConf clone_box = 7;
  }
}

message NaiveModelUpdateConf {
}

message MomentumModelUpdateConf {
  optional float beta = 1 [default = 0.9];
}

message RMSPropModelUpdateConf {
  optional float decay_rate = 1 [default = 0.99];
  optional float epsilon = 2 [default = 1e-8];
}

message LARSModelUpdateConf {
  optional float momentum_beta = 1 [default = 0.9];
  optional float epsilon = 2 [default = 1e-9];
  optional float lars_coefficient = 3 [default = 0.0001];
}

message ExponentialDecayConf {
  required int64 decay_batches = 1;
  required double decay_rate = 2;
  optional bool staircase = 3 [default = false];
}

message InverseTimeDecayConf {
  required int64 decay_batches = 1;
  required double decay_rate = 2;
  optional bool staircase = 3 [default = false];
}

message NaturalExpDecayConf {
  required int64 decay_batches = 1;
  required double decay_rate = 2;
  optional bool staircase = 3 [default = false];
}

message PiecewiseConstantConf {
  repeated int64 boundaries = 1;
  repeated double values = 2;
}

message PolynomialDecayConf {
  required int64 decay_batches = 1;
  optional double end_learning_rate = 2 [default = 0.0001];
  optional double power = 3 [default = 1.0];
  optional bool cycle = 4 [default = false];
}

message CosineDecayConf {
  required int64 decay_batches = 1;
  optional double alpha = 2 [default = 0.0];
}

message LinearCosineDecayConf {
  required int64 decay_batches = 1;
  optional double num_periods = 2 [default = 0.5];
  optional double alpha = 3 [default = 0.0];
  optional double beta = 4 [default = 0.001];
}

message LearningRateDecayConf {
  oneof type {
    ExponentialDecayConf exponential_conf = 2000;
    InverseTimeDecayConf inverse_time_conf = 2001;
    NaturalExpDecayConf natural_exp_conf = 2002;
    PiecewiseConstantConf piecewise_constant_conf = 2003;
    PolynomialDecayConf polynomial_conf = 2004;
    CosineDecayConf cosine_conf = 2005;
    LinearCosineDecayConf linear_cosine_conf = 2006;
  }
}

message ConstantWarmupConf {
  required int64 warmup_batches = 1;
  required double multiplier = 2;
}

message LinearWarmupConf {
  required int64 warmup_batches = 1;
  required double start_multiplier = 2;
}

message WarmupConf {
  oneof type {
    ConstantWarmupConf constant_conf = 3000;
    LinearWarmupConf linear_conf = 3001;
  }
}

message NormalModelUpdateOpUserConf {
  optional LearningRateDecayConf learning_rate_decay = 1;
  optional WarmupConf warmup_conf = 2;
  oneof normal_mdupdt {
    NaiveModelUpdateConf naive_conf = 1000;
    MomentumModelUpdateConf momentum_conf = 1001;
    RMSPropModelUpdateConf rmsprop_conf = 1002;
    LARSModelUpdateConf lars_conf = 1003;
  }
}

message NormalModelUpdateOpConf {
  required NormalModelUpdateOpUserConf user_conf = 1;
  required string model_diff = 2;
  required string total_instance_num_diff = 3;
  required string model = 4;
  required float learning_rate = 5;
  required float l1 = 6;
  required float l2 = 7;
}

message AccumulateOpConf {
}

message EmbeddingLookupAccumulateOpConf {
}

message ModelSaveOpConf {
}


message PrintRecordConf {
  required string lbn = 1;
  optional string name = 2;
  required EncodeConf encode_case = 3;
}

message PrintOpConf {
  repeated PrintRecordConf in = 1;
  required string print_dir = 2;
  optional string part_name_prefix = 3 [default = "part-"];
  optional int32 part_name_suffix_length = 4 [default = -1];
}

message BlobDumpOpConf {
  repeated PrintRecordConf in = 1;
  required string dump_dir = 2;
  optional string part_name_prefix = 3 [default = "part-"];
  optional int32 part_name_suffix_length = 4 [default = -1];
}

message LogCounterOpConf {
  required string in = 1;
  optional int32 interval = 2 [default = 1];
}

message LossPrintOpConf {
  required LogicalBlobId loss_lbi = 1;
  required LogicalBlobId loss_instance_num_lbi = 2;
  optional LogicalBlobId reduction_lbi = 3;
  optional float weight_scalar = 4 [default = 1.0];
  optional LossReductionType reduction_type = 5 [default = kSumOverN];
}

message AccuracyPrintOpConf {
  required LogicalBlobId accuracy_lbi = 1;
  required LogicalBlobId accuracy_instance_num_lbi = 2;
  optional int32 top_k_print = 3 [default = 1];
}

message ReduceSumOpConf {
  oneof in_conf {
    string in = 1; // For User
    LogicalBlobId in_sys = 2; // For System
  }
  required string out = 3;
  optional int32 axis = 4;
  optional bool keepdims = 5 [default = false];
}

message BasicRnnOpConf {
  required string in = 1;
  optional string init_hidden = 2;
  required string out = 3;
  required int32 hidden_size = 4;
  optional ActivationType activation = 6 [default = kTanH];

  optional InitializerConf init_hidden_initializer = 7;
  optional InitializerConf bias_initializer = 8;
  optional InitializerConf i2h_weight_initializer = 9;
  optional InitializerConf h2h_weight_initializer = 10;

  optional bool is_init_hidden_trainable = 11 [default = true];
  optional bool use_bias = 12 [default = true];
}

message BasicLstmOpConf {
}

message ReshapeOpConf {
  required string in = 1;
  required string out = 2;
  required ShapeProto shape = 3;
}

message EmbeddingLookupOpConf {
  required string ids = 1;
  required string out = 2;
  required int32 units = 3;
  required int32 table_size = 4;
  optional InitializerConf weight_initializer = 5;
}

message AddOpConf {
  repeated string in = 1;
  required string out = 2;
  optional ActivationType activation = 3 [default = kNone];
}

message MaximumOpConf {
  repeated string in = 1;
  required string out = 2;
}

message SharedModelDiffAddOpConf {
  required int32 in_num = 1;
}

message CastOpConf {
  required string in = 1;
  required string out = 2;
  required DataType data_type = 3;
}

message LocalResponseNormalizationOpConf {
  required string in = 1;
  required string out = 2;
  required string data_format = 3;
  optional int32 depth_radius = 4 [default = 5];
  optional double bias = 5 [default = 1];
  optional double alpha = 6 [default = 1];
  optional double beta = 7 [default = 0.5];
}

message EncodeConf {
  oneof encode {
    EncodeRaw raw = 1;
    EncodeJpeg jpeg = 2;
    EncodeBytesList bytes_list = 3;
  }
}

message EncodeBytesList {
}

message EncodeRaw {
  optional bool dim1_varying_length = 1 [default = false];
}

message EncodeJpeg {
  repeated ImagePreprocess preprocess = 1;
}

message SubtractPreprocessConf {
  required float value = 1;
}

message NormByChannelPreprocessConf {
  repeated float mean_value = 1;
  repeated float std_value = 2;
  required string data_format = 3;
}

message ScalePreprocessConf {
  required float value = 1;
}

message PreprocessConf {
  oneof type {
    SubtractPreprocessConf subtract_conf = 1;
    NormByChannelPreprocessConf norm_by_channel_conf = 2;
    ScalePreprocessConf scale_conf = 3;
  }
}

message RecordLoadOpConf {
  required string out = 1;
  required string data_dir = 2;
  optional string part_name_prefix = 3 [default = "part-"];
  optional int32 part_name_suffix_length = 4 [default = -1];
}

message BlobConf {
  required string name = 1;
  required ShapeProto shape = 2;
  required DataType data_type = 3;
  optional int32 max_sequence_size = 4 [default = 1];
  required EncodeConf encode_case = 5;
  repeated PreprocessConf preprocess = 6;
}

message DecodeOFRecordOpConf {
  required string data_dir = 1;
  optional string part_name_prefix = 2 [default = "part-"];
  optional int32 part_name_suffix_length = 3 [default = -1];
  optional string in = 4;
  repeated BlobConf blob = 5;
}

message DecodeRandomOpConf {
  required string out = 1;
  required ShapeProto shape = 2;
  required DataType data_type = 3;
  required InitializerConf data_initializer = 4;
}

message DefineTestBlobConf {
  required string out = 1;
  required ShapeProto shape = 2;
  required DataType data_type = 3;
  optional ShapeProto dim0_inner_shape = 4;
  optional int64 dim0_valid_num = 5;
  optional int64 dim1_valid_num = 6;
  optional int64 dim2_valid_num = 7;
  repeated int64 record_id_in_device_piece = 8;
}

message NormalizationOpConf {
  required string in = 1;
  required string out = 2;
  optional int32 axis = 3 [default = -1]; // NCHW = 1, NHWC = 3, TODO: axis list
  optional float momentum = 4 [default = 0.99];
  optional float epsilon = 5 [default = 0.001];
  optional bool center = 6 [default = true];
  optional bool scale = 7 [default = true];
  optional float beta_init = 8 [default = 0.0];
  optional float gamma_init = 9 [default = 1.0];
  optional float mean_init = 10 [default = 0.0];
  optional float variance_init = 11 [default = 1.0];
  optional bool use_first_piece_init_moving = 12 [default = false];
  optional ActivationType activation = 13 [default = kNone];
}

message FpnCollectOpConf {
  repeated string rpn_rois_fpn = 1;
  repeated string rpn_roi_probs_fpn = 2;
  required string out = 3;
  required int32 top_n_per_image = 4;
}

message AffineChannelOpConf {
  required string in = 1;
  required string out = 2;
  optional int32 channel_axis = 3 [default = 1]; // NCHW = 1, NHWC = 3
  optional InitializerConf scale_initializer = 4;
  optional InitializerConf bias_initializer = 5;
  optional ActivationType activation = 6 [default = kNone];
}

message DropoutOpConf {
  required string in = 1;
  required string out = 2;
  required double rate = 3;
  optional ShapeProto noise_shape = 4;
  optional int64 seed = 5;
}

message TransposeOpConf {
  required string in = 1;
  required string out = 2;
  repeated int32 perm = 3;
}

message ReduceConcatOpConf {
  required int32 in_num = 1;
}

message NcclAllReduceOpConf {
}

message NcclReduceScatterOpConf {
}

message NcclAllGatherOpConf {
}

message ReduceSplitOpConf {
  required int32 out_num = 1;
}

message ReduceScatterOpConf {
  required int32 out_num = 1;
}

message ReduceAddOpConf {
  required int32 in_num = 1;
}

message ReduceGatherOpConf {
  required int32 in_num = 1;
}

message AccuracyOpConf {
  required string prediction = 1;
  required string label = 2;
  optional int32 top_k = 3 [default = 1];
  required string accuracy = 4;
}

message ProposalTargetOpConf {
  required string rois = 1;
  required string gt_boxes = 2;
  required string gt_labels = 3;
  required string out_rois = 4;
  required string labels = 5;
  required string bbox_targets = 6;
  required string bbox_inside_weights = 7;
  required string bbox_outside_weights = 8;
  required float foreground_threshold = 9;
  required float background_threshold_low = 10;
  required float background_threshold_high = 11;
  required float foreground_fraction = 12 [default = 0.5];
  required BBoxRegressionWeights bbox_reg_weights = 13;
  required int32 num_classes = 14;
  required int32 num_sampled_rois_per_image = 15 [default = 256];
  optional bool random_subsample = 16 [default = true];
}

enum ScoringMethod {
  kId = 0;
  kTempAvg = 1;
  kAvg = 2;
  kIouAvg = 3;
  kGeneralizedAvg = 4;
  kQuasiSum = 5;
}

message BboxVoteConf {
  required float beta = 1 [default = 1.0];
  required float threshold = 2 [default = 1];
  required ScoringMethod scoring_method = 3 [default = kId];
}

message BboxNmsAndLimitOpConf {
  required string bbox = 1;
  required string bbox_pred = 2;
  required string bbox_prob = 3;
  required string out_bbox = 4;
  required string out_bbox_score = 5;
  required string out_bbox_label = 6;
  required BBoxRegressionWeights bbox_reg_weights = 7;
  required float score_threshold = 8;
  required float nms_threshold = 9;
  required int32 detections_per_im = 10;
  required float threshold = 11;
  required int32 image_height = 12;
  required int32 image_width = 13;
  required bool bbox_vote_enabled = 14;
  optional BboxVoteConf bbox_vote = 15;
}

message AnchorGeneratorConf {
  required int32 feature_map_stride = 1 [default = 16];
  repeated float aspect_ratios = 2;
  repeated int32 anchor_scales = 3;
  required int32 image_height = 4;
  required int32 image_width = 5;
}

message ProposalOpConf {
  required string class_prob = 1;
  required string bbox_pred = 2;
  required string rois = 3;
  required string roi_probs = 4;
  required AnchorGeneratorConf anchor_generator_conf = 5;
  required BBoxRegressionWeights bbox_reg_weights = 6;
  required int32 pre_nms_top_n = 7;
  required int32 post_nms_top_n = 8;
  required float nms_threshold = 9;
  optional int32 min_size = 10 [default = 0];
}

message BBoxRegressionWeights {
  required float weight_x = 1 [default = 1.0];
  required float weight_y = 2 [default = 1.0];
  required float weight_w = 3 [default = 1.0];
  required float weight_h = 4 [default = 1.0];
}

message BboxClipConf {
  required int32 width = 1;
  required int32 height = 2;
}

message ImageSegmentationMaskOpConf {
  required string roi_labels = 1;
  required string rois = 2;
  required string masks = 3;
  required string out = 4;
  required int64 im_width = 5;
  required int64 im_height = 6;
  optional float binary_threshold = 7 [default = 0.5];
  optional bool class_specific_mask = 8 [default = true];
}

message BboxTransformOpConf {
  required string bbox = 1;
  required string bbox_delta = 2;
  required string out_bbox = 3;
  required BBoxRegressionWeights bbox_reg_weights = 4;
  optional BboxClipConf clip_conf = 5;
}

message RoIPoolingOpConf {
  required string in = 1;
  required string rois = 2;
  required string out = 3;

  required int32 pooled_h = 4;
  required int32 pooled_w = 5;
  required float spatial_scale = 6 [default = 0.0625]; // 1/16
}

message RoIAlignOpConf {
  required string in = 1;
  required string rois = 2;
  required string out = 3;

  required int32 pooled_h = 4;
  required int32 pooled_w = 5;
  optional float spatial_scale = 6 [default = 0.0625]; // 1/16
  optional int32 sampling_ratio = 7 [default = 2]; // adaptive if negative
  optional string data_format = 8 [default = "channels_first"];
}

message AnchorTargetOpConf {
  required string gt_boxes = 1;
  repeated string rpn_labels = 2;
  repeated string rpn_bbox_targets = 3;
  repeated string rpn_bbox_inside_weights = 4;
  repeated string rpn_bbox_outside_weights = 5;
  repeated AnchorGeneratorConf anchor_generator_conf = 6;
  required float positive_overlap_threshold = 7 [default = 0.7];
  required float negative_overlap_threshold = 8 [default = 0.3];
  required int32 total_subsample_num = 9 [default = 256];
  required float foreground_fraction = 10 [default = 0.5];
  required BBoxRegressionWeights bbox_reg_weights = 11;
  optional float straddle_thresh = 12 [default = 0.0];
  optional bool random_subsample = 13 [default = true];
}

message MatmulOpConf {
  required string in = 1;
  required string weight = 2;
  optional string bias = 3;
  required int32 units = 4;
  required string out = 5;
}

message DotOpConf {
  required string in = 1;
  required string weight = 2;
  optional string bias = 3;
  required string out = 4;
}

message MultiplyOpConf {
  required string in_0 = 1;
  required string in_1 = 2;
  required string out = 4;
}

message UpsampleNearestOpConf {
  required string in = 1;
  required string out = 2;
  required int32 scale = 3;
  required string data_format = 4;
}

message ResizeNearestNeighborOpConf {
  required string in = 1;
  required string out = 2;
  required string data_format = 3;
  required int64 new_h = 4;
  required int64 new_w = 5;
  optional bool align_corners = 6 [default = false];
}

enum Norm {
  L1 = 1;
  L2 = 2;
}

message HingeLossOpConf {
  required string prediction = 1;
  required string label = 2;
  required string loss = 3;
  optional LossReductionType reduction = 4 [default = kSumOverN];
  optional float weight_scalar = 5 [default = 1.0];
  optional string weight = 6;
  optional Norm norm = 7[default = L1];
}

message BatchPermutationOpConf {
  required string in = 1;
  required string indices = 2;
  required string out = 3;
  required string data_format = 4;
}

message VStackOpConf {
  repeated string in = 1;
  required string out = 2;
  optional bool shape_identical = 3 [default = false];
}

message FpnDistributeOpConf {
  required string collected_rois = 1;
  repeated string rois = 2; // num = rpn_max_level - rpn_min_level + 1
  required string roi_indices = 3;
  required int32 roi_min_level = 4 [default = 2];
  required int32 roi_max_level = 5 [default = 5];
  required int32 roi_canonical_level = 6 [default = 4];
  required float roi_canonical_scale = 7 [default = 224];
}

message ShrinkDim0Conf {
  required int32 axis = 1;
}

message ExtendDim0Conf {
  required int32 axis = 1;
}

message RedefineDim0OpConf {
  required string in = 1;
  required string out = 2;
  oneof type {
    ShrinkDim0Conf shrink_conf = 3;
    ExtendDim0Conf extend_conf = 4;
  }
}

message RleEncodeOpConf {
  required string in = 1;
  required string out = 2;
  optional int32 rle_max_bytes = 3 [default = 1048576];
}

message MaskTargetOpConf {
  //inputs
  required string rois = 1;
  required string labels = 2;
  required string gt_segm_polygon_lists = 3;

  //outputs
  required string mask_rois = 4;
  required string masks = 5;

  required int32 num_classes = 6;
  required int32 mask_height = 7;
  required int32 mask_width = 8;
}

message PackOpConf {
  required string in = 1;
  required string out = 2;
  oneof pack_num_conf {
    int32 pack_num = 3;
    int32 pack_num_per_record = 4;
  }
  required string related_unpack = 5;
}

message UnpackOpConf {
  required string in = 1;
  required string out = 2;
  oneof unpack_num_conf {
    int32 unpack_num = 3;
    int32 unpack_num_per_record = 4;
  }
}

message RepeatOpConf {
  required string in = 1;
  required string out = 2;
  oneof repeat_num_conf {
    int32 repeat_num = 3;
    int32 repeat_num_per_record = 4;
  }
}

<<<<<<< HEAD
message L2NormalizeOpConf {
  required string in = 1;
  required string out = 2;
  required int32 axis = 3 [default = -1];
  optional float epsilon = 4 [default = 1e-8];
}

message GenerateAnchorsOpConf {
  required string in = 1;
  required string out = 2;
  repeated float scale = 3;
  repeated bool scale_apply_ratio = 4;
  repeated float aspect_ratio = 5;
  repeated bool ratio_apply_flip = 6;
  required int32 feature_map_stride = 7;
  required int32 image_height = 8;
  required int32 image_width = 9;
  optional bool clip = 10 [default = false];
=======
message GroupByRecordIdOpConf {
  required string in = 1;
  required string out = 2;
>>>>>>> de89fcba
}

message OperatorConf {
  required string name = 1;
  optional string model_load_dir = 2;
  optional bool trainable = 3 [default = true];
  optional DeviceType device_type = 4 [default = kInvalidDevice];
  optional bool enable_cudnn = 5;
  optional int64 cudnn_buf_limit_mbyte = 6;
  oneof op_type {
    // system op
    DecodeOFRecordOpConf decode_ofrecord_conf = 101;
    DecodeRandomOpConf decode_random_conf = 102;
    RecordLoadOpConf record_load_conf = 103;
    CopyHdOpConf copy_hd_conf = 104;
    CloneOpConf clone_conf = 105;
    CopyCommNetOpConf copy_comm_net_conf = 106;
    ConcatOpConf concat_conf = 107;
    ReduceScatterOpConf reduce_scatter_conf = 109;
    ReduceAddOpConf reduce_add_conf = 110;
    ReduceGatherOpConf reduce_gather_conf = 111;
    ReduceConcatOpConf reduce_concat_conf = 112;
    ReduceSplitOpConf reduce_split_conf = 113;
    NcclAllReduceOpConf nccl_all_reduce_conf = 114;
    NcclReduceScatterOpConf nccl_reduce_scatter_conf = 115;
    NcclAllGatherOpConf nccl_all_gather_conf = 116;
    AccumulateOpConf accumulate_conf = 117;
    NormalModelUpdateOpConf normal_mdupdt_conf = 118;
    ModelSaveOpConf model_save_conf = 119;
    SharedModelDiffAddOpConf shared_model_diff_add_conf = 120;
    BoxingOpConf boxing_conf = 121;
    CastOpConf cast_conf = 122;

    // user op
    TransposeOpConf transpose_conf = 201;
    ReshapeOpConf reshape_conf = 202;
    BasicRnnOpConf basic_rnn_conf = 203;
    FullyConnectedOpConf fully_connected_conf = 204;
    Conv1DOpConf conv_1d_conf = 205;
    Conv2DOpConf conv_2d_conf = 206;
    Conv3DOpConf conv_3d_conf = 207;
    AveragePooling1DOpConf average_pooling_1d_conf = 208;
    MaxPooling1DOpConf max_pooling_1d_conf = 209;
    AveragePooling2DOpConf average_pooling_2d_conf = 210;
    MaxPooling2DOpConf max_pooling_2d_conf = 211;
    AveragePooling3DOpConf average_pooling_3d_conf = 212;
    MaxPooling3DOpConf max_pooling_3d_conf = 213;
    EmbeddingLookupOpConf embedding_lookup_conf = 214;
    EmbeddingLookupAccumulateOpConf embedding_lookup_accumulate_conf = 215;
    LocalResponseNormalizationOpConf local_response_normalization_conf = 216;
    NormalizationOpConf normalization_conf = 217;
    DropoutOpConf dropout_conf = 218;
    ReduceSumOpConf reduce_sum_conf = 219;
    AddOpConf add_conf = 220;
    MatmulOpConf matmul_conf = 221;
    DotOpConf dot_conf = 222;
    MultiplyOpConf multiply_conf = 223;
    MaximumOpConf maximum_conf = 224;
    SigmoidOpConf sigmoid_conf = 225;
    TanHOpConf tanh_conf = 226;
    ReluOpConf relu_conf = 227;
    SoftmaxOpConf softmax_conf = 228;
    SparseCrossEntropyLossOpConf sparse_cross_entropy_loss_conf = 229;
    HingeLossOpConf hinge_loss_conf = 230;
    SparseSoftmaxCrossEntropyLossOpConf sparse_softmax_cross_entropy_loss_conf = 231;
    AccuracyOpConf accuracy_conf = 232;
    PrintOpConf print_conf = 233;
    AccuracyPrintOpConf accuracy_print_conf = 234;
    LossPrintOpConf loss_print_conf = 235;
    DefineTestBlobConf define_test_blob_conf = 236;
    PackOpConf pack_conf = 237;
    UnpackOpConf unpack_conf = 238;
    RepeatOpConf repeat_conf = 239;
    Deconv2DOpConf deconv_2d_conf = 240;
    Deconv3DOpConf deconv_3d_conf = 241;
    BlobDumpOpConf blob_dump_conf = 242;
    LogCounterOpConf log_counter_conf = 243;
    RoIPoolingOpConf roi_pooling_conf = 1000;
    SmoothL1LossOpConf smooth_l1_loss_conf = 1001;
    ProposalOpConf proposal_conf = 1002;
    RoIAlignOpConf roi_align_conf = 1003;
    ProposalTargetOpConf proposal_target_conf = 1004;
    BboxNmsAndLimitOpConf bbox_nms_and_limit_conf = 1005;
    AnchorTargetOpConf anchor_target_conf = 1006;
    SigmoidCrossEntropyLossOpConf sigmoid_cross_entropy_loss_conf = 1007;
    AffineChannelOpConf affine_channel_conf = 1008;
    UpsampleNearestOpConf upsample_nearest_conf = 1009;
    ResizeNearestNeighborOpConf resize_nearest_neighbor_conf = 1010;
    BatchPermutationOpConf batch_permutation_conf = 1011;
    FpnCollectOpConf fpn_collect_conf = 1012;
    FpnDistributeOpConf fpn_distribute_conf = 1013;
    VStackOpConf vstack_conf = 1014;
    RedefineDim0OpConf redefine_dim0_conf = 1015;
    ImageSegmentationMaskOpConf image_segmentation_mask_conf = 1016;
    RleEncodeOpConf rle_encode_conf = 1017;
    MaskTargetOpConf mask_target_conf = 1018;
    GroupByRecordIdOpConf group_by_record_id_conf = 1019;
    BboxTransformOpConf bbox_transform_conf = 1100;
    L2NormalizeOpConf l2_normalize_conf = 1101;
    GenerateAnchorsOpConf generate_anchors_conf = 1102;
  }
}

message OpNameSet {
  repeated string op_name = 1;
}<|MERGE_RESOLUTION|>--- conflicted
+++ resolved
@@ -1009,7 +1009,11 @@
   }
 }
 
-<<<<<<< HEAD
+message GroupByRecordIdOpConf {
+  required string in = 1;
+  required string out = 2;
+}
+
 message L2NormalizeOpConf {
   required string in = 1;
   required string out = 2;
@@ -1028,11 +1032,6 @@
   required int32 image_height = 8;
   required int32 image_width = 9;
   optional bool clip = 10 [default = false];
-=======
-message GroupByRecordIdOpConf {
-  required string in = 1;
-  required string out = 2;
->>>>>>> de89fcba
 }
 
 message OperatorConf {
