--- conflicted
+++ resolved
@@ -1948,11 +1948,8 @@
     SmoothL1OpConf smooth_l1_conf = 318;
     UpsampleNearestOpConf upsample_nearest_conf = 319;
     ElementCountOpConf element_count_conf = 320;
-<<<<<<< HEAD
-    UpsampleNearestGradOpConf upsample_nearest_grad_conf = 321;
-=======
     SyncDynamicResizeOpConf sync_dynamic_resize_conf = 321;
->>>>>>> 479cfe61
+    UpsampleNearestGradOpConf upsample_nearest_grad_conf = 322;
 
     // math op
     BroadcastAddOpConf broadcast_add_conf = 500;
