--- conflicted
+++ resolved
@@ -1354,7 +1354,6 @@
   required string out = 2;
 }
 
-<<<<<<< HEAD
 message BlobDumpOpConf {
   required string in = 1;
   optional string dir = 2;
@@ -1374,8 +1373,6 @@
   required BoxingV2Conf boxing_conf = 1;
 }
 
-=======
->>>>>>> 0edcd857
 message OperatorConf {
   required string name = 1;
   optional string model_load_dir = 2;
@@ -1420,11 +1417,8 @@
     ShapeElemCntOpConf shape_elem_cnt_conf = 132;
     AccOpConf acc_conf = 133;
     AllReduceFacadeOpConf all_reduce_facade_conf = 134;
-<<<<<<< HEAD
     BoxingV2CopyOpConf boxing_v2_copy_conf = 135;
     BoxingV2AddOpConf boxing_v2_add_conf = 136;
-=======
->>>>>>> 0edcd857
 
     // domain op
     TupleIdentityOpConf tuple_identity_conf = 200;
@@ -1510,10 +1504,7 @@
     TanHGradOpConf tanh_grad_conf = 288;
     PoolingGradOpConf pooling_grad_conf = 289;
     IdentityOpConf identity_conf = 290;
-<<<<<<< HEAD
     BlobDumpOpConf blob_dump_conf = 291;
-=======
->>>>>>> 0edcd857
 
     // math op
     BroadcastAddOpConf broadcast_add_conf = 500;
