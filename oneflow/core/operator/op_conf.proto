syntax = "proto2";
package oneflow;

import "oneflow/core/common/shape.proto";
import "oneflow/core/common/data_type.proto";
import "oneflow/core/record/image.proto";
import "oneflow/core/record/record.proto";
import "oneflow/core/job/resource.proto";
import "oneflow/core/job/sbp_parallel.proto";
import "oneflow/core/register/logical_blob_id.proto";

enum ActivationType {
  kNone = 0;
  kTanH = 1;
  kSigmoid = 2;
  kRelu = 3;
}

message ConstantInitializerConf {
  optional float value = 1 [default = 0];
}

message ConstantIntInitializerConf {
  optional int32 value = 1 [default = 0];
}

message RandomUniformInitializerConf {
  optional float min = 1 [default = 0];
  optional float max = 2 [default = 1];
}

message RandomUniformIntInitializerConf {
  optional int32 min = 1 [default = 0];
  optional int32 max = 2 [default = 1];
}

message RandomNormalInitializerConf {
  optional float mean = 1 [default = 0];
  optional float std = 2 [default = 1];
}

message TruncatedNormalInitializerConf {
  optional float std = 1 [default = 1];
}

enum VarianceNorm {
  kFanIn = 0;
  kFanOut = 1;
  kAverage = 2;
}

message XavierInitializerConf {
  required VarianceNorm variance_norm = 1;
}

message MsraInitializerConf {
  required VarianceNorm variance_norm = 1;
}

//output[D_0 ... D_(axis - 1) i D_(axis + 1) ... D_n] = start + i * stride
message RangeInitializerConf {
  optional double start = 1 [default = 0];
  optional double stride = 2 [default = 1];
  optional int64 axis = 3 [default = -1];
}

message IntRangeInitializerConf {
  optional int64 start = 1 [default = 0];
  optional int64 stride = 2 [default = 1];
  optional int64 axis = 3 [default = -1];
}


message InitializerConf {
  oneof type {
    ConstantInitializerConf constant_conf = 1;
    ConstantIntInitializerConf constant_int_conf = 2;
    RandomUniformInitializerConf random_uniform_conf = 3;
    RandomUniformIntInitializerConf random_uniform_int_conf = 4;
    RandomNormalInitializerConf random_normal_conf = 5;
    TruncatedNormalInitializerConf truncated_normal_conf = 6;
    XavierInitializerConf xavier_conf = 7;
    MsraInitializerConf msra_conf = 8;
    RangeInitializerConf range_conf = 9;
    IntRangeInitializerConf int_range_conf = 10;
  }
}

message Conv1DOpConf {
  required string in = 1;
  required string out = 2;
  required int32 filters = 3;
  optional string padding = 4 [default = "valid"];
  required string data_format = 5;
  repeated int32 kernel_size = 6;
  repeated int32 strides = 7;
  repeated int32 dilation_rate = 8;
  optional ActivationType activation = 9 [default = kNone];
  optional bool use_bias = 10 [default = true];
  optional InitializerConf weight_initializer = 11;
  optional InitializerConf bias_initializer = 12;
}

message Conv2DOpConf {
  required string in = 1;
  required string out = 2;
  required int32 filters = 3;
  optional string padding = 4 [default = "valid"];
  required string data_format = 5;
  repeated int32 kernel_size = 6;
  repeated int32 strides = 7;
  repeated int32 dilation_rate = 8;
  optional ActivationType activation = 9 [default = kNone];
  optional bool use_bias = 10 [default = true];
  optional InitializerConf weight_initializer = 11;
  optional InitializerConf bias_initializer = 12;
}

message Conv3DOpConf {
  required string in = 1;
  required string out = 2;
  required int32 filters = 3;
  optional string padding = 4 [default = "valid"];
  required string data_format = 5;
  repeated int32 kernel_size = 6;
  repeated int32 strides = 7;
  repeated int32 dilation_rate = 8;
  optional ActivationType activation = 9 [default = kNone];
  optional bool use_bias = 10 [default = true];
  optional InitializerConf weight_initializer = 11;
  optional InitializerConf bias_initializer = 12;
}

message FullyConnectedOpConf {
  required string in = 1;
  required string out = 2;
  required int32 units = 3;
  optional ActivationType activation = 4 [default = kNone];
  optional bool use_bias = 5 [default = true];
  optional InitializerConf weight_initializer = 6;
  optional InitializerConf bias_initializer = 7;
}

message AveragePooling1DOpConf {
  required string in = 1;
  required string out = 2;

  optional string padding = 3 [default = "valid"];
  required string data_format = 4;
  repeated int32 pool_size = 5;
  repeated int32 strides = 6;
}

message MaxPooling1DOpConf {
  required string in = 1;
  required string out = 2;

  optional string padding = 3 [default = "valid"];
  required string data_format = 4;
  repeated int32 pool_size = 5;
  repeated int32 strides = 6;
}

message AveragePooling2DOpConf {
  required string in = 1;
  required string out = 2;

  optional string padding = 3 [default = "valid"];
  required string data_format = 4;
  repeated int32 pool_size = 5;
  repeated int32 strides = 6;
}

message MaxPooling2DOpConf {
  required string in = 1;
  required string out = 2;

  optional string padding = 3 [default = "valid"];
  required string data_format = 4;
  repeated int32 pool_size = 5;
  repeated int32 strides = 6;
}

message AveragePooling3DOpConf {
  required string in = 1;
  required string out = 2;

  optional string padding = 3 [default = "valid"];
  required string data_format = 4;
  repeated int32 pool_size = 5;
  repeated int32 strides = 6;
}

message MaxPooling3DOpConf {
  required string in = 1;
  required string out = 2;

  optional string padding = 3 [default = "valid"];
  required string data_format = 4;
  repeated int32 pool_size = 5;
  repeated int32 strides = 6;
}

message ReluOpConf {
  required string in = 1;
  required string out = 2;
}

message ReluGradOpConf {
  required string y = 1;
  required string dy = 2;
  required string dx = 3;
}

message PReluOpConf {
  required string in = 1;
  required string out = 2;
  required string data_format = 3;
  optional bool channel_shared = 4 [default = false];
  optional float alpha_init = 5 [default = 0.25];
}

message SigmoidOpConf {
  required string in = 1;
  required string out = 2;
}

message TanHOpConf {
  required string in = 1;
  required string out = 2;
}

message SoftmaxOpConf {
  required string x = 1;
  required string y = 2;
  optional int32 axis = 3 [default = -1];
  optional string transpose_x = 4 [default = "transpose_x"];
  optional string transpose_y = 5 [default = "transpose_y"];
}

message SoftmaxGradOpConf {
  required string y = 1;
  required string dy = 2;
  required string dx = 3;
  optional string transpose_x = 4;
  optional string transpose_y = 5;
  optional int32 axis = 6 [default = -1];
}

enum LossReductionType {
  kSumOverOne = 0;
  kSumOverWeight = 1;
  kSumOverN = 2;
  kSumOverNonZeroWeight = 3;
}

message SparseCrossEntropyOpConf {
  required string prediction = 1;
  required string label = 2;
  required string out = 3;
}

message SparseCrossEntropyGradOpConf {
  required string prediction = 1;
  required string label = 2;
  required string dy = 3;
  required string prediction_diff = 4;
}

message SparseSoftmaxCrossEntropyLossOpConf {
  required string prediction = 1;
  required string label = 2;
  required string loss = 3;
  optional LossReductionType reduction = 4 [default = kSumOverN];
  optional float weight_scalar = 5 [default = 1.0];
  optional string weight = 6;
}

message SparseCrossEntropyLossOpConf {
  required string prediction = 1;
  required string label = 2;
  required string loss = 3;
  optional LossReductionType reduction = 4 [default = kSumOverN];
  optional float weight_scalar = 5 [default = 1.0];
  optional string weight = 6;
}

message SigmoidCrossEntropyLossOpConf {
  required string prediction = 1;
  required string label = 2;
  required string loss = 3;
  optional bool normalize = 4 [default = true];
  optional float scale = 5 [default = 1.0];
  optional LossReductionType reduction = 6 [default = kSumOverN];
  optional float weight_scalar = 7 [default = 1.0];
  optional string weight = 8;
}

message IdentityLossOpConf {
  required string prediction = 1;
  required string loss = 2;
  optional LossReductionType reduction = 3 [default = kSumOverN];
  optional float weight_scalar = 4 [default = 1.0];
  optional string weight = 5;
}

message ConcatOpConf {
  repeated string in = 1;
  required string out = 2;
  required int32 axis = 3;
}

message CopyCommNetOpConf {
}

message CopyHdOpConf {
  enum Type {
    H2D = 0;
    D2H = 1;
  }
  required Type type = 1;
}

message CloneOpConf {
  required int32 out_num = 1;
}

message BoxConcatConf {
  required int32 axis = 1;
}

message BoxAddConf {
}

message BoxSplitConf {
  required int32 axis = 1;
  repeated int32 part_num = 2;
}

message BoxCloneConf {
}

message BoxingOpConf {
  required LogicalBlobId lbi = 1;
  required int32 in_num = 2;
  required int32 out_num = 3;

  oneof in_box {
    BoxConcatConf concat_box = 4;
    BoxAddConf add_box = 5;
  }
  oneof out_box {
    BoxSplitConf split_box = 6;
    BoxCloneConf clone_box = 7;
  }
}

message NaiveModelUpdateConf {
}

message MomentumModelUpdateConf {
  optional float beta = 1 [default = 0.9];
}

message RMSPropModelUpdateConf {
  optional float decay_rate = 1 [default = 0.99];
  optional float epsilon = 2 [default = 1e-8];
}

message LARSModelUpdateConf {
  optional float momentum_beta = 1 [default = 0.9];
  optional float epsilon = 2 [default = 1e-9];
  optional float lars_coefficient = 3 [default = 0.0001];
}

message AdamModelUpdateConf {
  optional float beta1 = 1 [default = 0.9];
  optional float beta2 = 2 [default = 0.999];
  optional float epsilon = 3 [default = 1e-8];
  optional bool do_bias_correction = 4 [default = false];
}

message ExponentialDecayConf {
  required int64 decay_batches = 1;
  required double decay_rate = 2;
  optional bool staircase = 3 [default = false];
}

message InverseTimeDecayConf {
  required int64 decay_batches = 1;
  required double decay_rate = 2;
  optional bool staircase = 3 [default = false];
}

message NaturalExpDecayConf {
  required int64 decay_batches = 1;
  required double decay_rate = 2;
  optional bool staircase = 3 [default = false];
}

message PiecewiseConstantConf {
  repeated int64 boundaries = 1;
  repeated double values = 2;
}

message PolynomialDecayConf {
  required int64 decay_batches = 1;
  optional double end_learning_rate = 2 [default = 0.0001];
  optional double power = 3 [default = 1.0];
  optional bool cycle = 4 [default = false];
}

message CosineDecayConf {
  required int64 decay_batches = 1;
  optional double alpha = 2 [default = 0.0];
}

message LinearCosineDecayConf {
  required int64 decay_batches = 1;
  optional double num_periods = 2 [default = 0.5];
  optional double alpha = 3 [default = 0.0];
  optional double beta = 4 [default = 0.001];
}

message LearningRateDecayConf {
  oneof type {
    ExponentialDecayConf exponential_conf = 2000;
    InverseTimeDecayConf inverse_time_conf = 2001;
    NaturalExpDecayConf natural_exp_conf = 2002;
    PiecewiseConstantConf piecewise_constant_conf = 2003;
    PolynomialDecayConf polynomial_conf = 2004;
    CosineDecayConf cosine_conf = 2005;
    LinearCosineDecayConf linear_cosine_conf = 2006;
  }
}

message ConstantWarmupConf {
  required int64 warmup_batches = 1;
  required double multiplier = 2;
}

message LinearWarmupConf {
  required int64 warmup_batches = 1;
  required double start_multiplier = 2;
}

message WarmupConf {
  oneof type {
    ConstantWarmupConf constant_conf = 3000;
    LinearWarmupConf linear_conf = 3001;
  }
}

message ClipByGlobalNormConf {
  required float clip_norm = 1;
  optional float global_norm = 2;
}

message ClipConf {
  oneof type {
    ClipByGlobalNormConf clip_by_global_norm = 1;
  }
}

message NormalModelUpdateOpUserConf {
  optional LearningRateDecayConf learning_rate_decay = 1;
  optional WarmupConf warmup_conf = 2;
  optional ClipConf clip_conf = 3;
  oneof normal_mdupdt {
    NaiveModelUpdateConf naive_conf = 1000;
    MomentumModelUpdateConf momentum_conf = 1001;
    RMSPropModelUpdateConf rmsprop_conf = 1002;
    LARSModelUpdateConf lars_conf = 1003;
    AdamModelUpdateConf adam_conf = 1004;
  }
}

message NormalModelUpdateOpConf {
  required NormalModelUpdateOpUserConf user_conf = 1;
  required string model_diff = 2;
  required string total_instance_num_diff = 3;
  required string model = 4;
  required float learning_rate = 5;
  required float l1 = 6;
  required float l2 = 7;
}

message NaiveModelUpdateOpConf {
  required NormalModelUpdateOpUserConf user_conf = 1;
  required string model_diff = 2;
  required string total_instance_num_diff = 3;
  required string model = 4;
  required float learning_rate = 5;
  required float l1 = 6;
  required float l2 = 7;
}

message MomentumModelUpdateOpConf {
  required NormalModelUpdateOpUserConf user_conf = 1;
  required string momentum = 2;
  required string model_diff = 3;
  required string total_instance_num_diff = 4;
  required string model = 5;
  required float learning_rate = 6;
  required float l1 = 7;
  required float l2 = 8;
}

message RMSPropModelUpdateOpConf {
  required NormalModelUpdateOpUserConf user_conf = 1;
  required string model_diff = 2;
  required string total_instance_num_diff = 3;
  required string model = 4;
  required float learning_rate = 5;
  required float l1 = 6;
  required float l2 = 7;
}

message LARSModelUpdateOpConf {
  required NormalModelUpdateOpUserConf user_conf = 1;
  required string momentum = 2;
  required string model_diff = 3;
  required string total_instance_num_diff = 4;
  required string model = 5;
  required float learning_rate = 6;
  required float l1 = 7;
  required float l2 = 8;
}

message AdamModelUpdateOpConf {
  required NormalModelUpdateOpUserConf user_conf = 1;
  required string m = 2;
  required string v = 3;
  required string beta1_t = 4;
  required string beta2_t = 5;
  required string model_diff = 6;
  required string total_instance_num_diff = 7;
  required string model = 8;
  required float learning_rate = 9;
  required float l1 = 10;
  required float l2 = 11;
}

message AccumulateOpConf {
}

message EmbeddingLookupAccumulateOpConf {
}

message ModelSaveOpConf {
}


message PrintRecordConf {
  required string lbn = 1;
  optional string name = 2;
  required EncodeConf encode_case = 3;
}

message PrintOpConf {
  repeated PrintRecordConf in = 1;
  required string print_dir = 2;
  optional string part_name_prefix = 3 [default = "part-"];
  optional int32 part_name_suffix_length = 4 [default = -1];
}

message LogCounterOpConf {
  required string in = 1;
  optional int32 interval = 2 [default = 1];
}

message GeluOpConf {
  required string in = 1;
  required string out = 2;
}

message GeluGradOpConf {
  required string x = 1;
  required string dy = 2;
  required string dx = 3;
}

message LossPrintOpConf {
  required LogicalBlobId loss_lbi = 1;
  required LogicalBlobId loss_instance_num_lbi = 2;
  optional LogicalBlobId reduction_lbi = 3;
  optional float weight_scalar = 4 [default = 1.0];
  optional LossReductionType reduction_type = 5 [default = kSumOverN];
}

message AccuracyPrintOpConf {
  required LogicalBlobId accuracy_lbi = 1;
  required LogicalBlobId accuracy_instance_num_lbi = 2;
  optional int32 top_k_print = 3 [default = 1];
}

message ReduceSumOpConf {
  oneof in_conf {
    string in = 1; // For User
    LogicalBlobId in_sys = 2; // For System
  }
  required string out = 3;
  repeated int32 axis = 4;
  optional bool keep_dims = 5 [default = false];
}

message ReduceSumLikeOpConf {
  required string x = 1;
  required string y = 2;
  required string like = 3;
  optional string temp_storage = 4 [default = "temp_storage"];
}

message ReduceMeanOpConf {
  required string in = 1;
  required string out = 2;
  repeated int32 axis = 3;
  optional bool keep_dims = 4 [default = false];
}

message BasicRnnOpConf {
  required string in = 1;
  optional string init_hidden = 2;
  required string out = 3;
  required int32 hidden_size = 4;
  optional ActivationType activation = 6 [default = kTanH];

  optional InitializerConf init_hidden_initializer = 7;
  optional InitializerConf bias_initializer = 8;
  optional InitializerConf i2h_weight_initializer = 9;
  optional InitializerConf h2h_weight_initializer = 10;

  optional bool is_init_hidden_trainable = 11 [default = true];
  optional bool use_bias = 12 [default = true];
}

message BasicLstmOpConf {
}

message ReshapeOpConf {
  required string in = 1;
  required string out = 2;
  required ShapeProto shape = 3;
  optional bool has_dim0_in_shape = 4;
}

message ReshapeLikeOpConf {
  required string x = 1;
  required string y = 2;
  required string like = 3;
}

message EmbeddingLookupOpConf {
  required string ids = 1;
  required string out = 2;
  required int32 units = 3;
  required int32 table_size = 4;
  optional InitializerConf weight_initializer = 5;
}

message AddOpConf {
  repeated string in = 1;
  required string out = 2;
  optional ActivationType activation = 3 [default = kNone];
}

message MaximumOpConf {
  repeated string in = 1;
  required string out = 2;
}

message SharedModelDiffAddOpConf {
  required int32 in_num = 1;
}

message CastOpConf {
  required string in = 1;
  required string out = 2;
  required DataType data_type = 3;
}

message VariableOpConf {
  required string tick = 1;
  required string out = 2;
  required ShapeProto shape = 3;
  optional DataType data_type = 4;
  optional InitializerConf initializer = 5;
  optional string model_name = 6 [default = "weight"];
  optional int32 model_split_axis = 7 [default = 0];
}

message LocalResponseNormalizationOpConf {
  required string in = 1;
  required string out = 2;
  required string data_format = 3;
  optional int32 depth_radius = 4 [default = 5];
  optional double bias = 5 [default = 1];
  optional double alpha = 6 [default = 1];
  optional double beta = 7 [default = 0.5];
}

message EncodeConf {
  oneof encode {
    EncodeRaw raw = 1;
    EncodeJpeg jpeg = 2;
    EncodeBytesList bytes_list = 3;
  }
}

message EncodeBytesList {
}

message EncodeRaw {
  optional bool dim1_varying_length = 1 [default = false];
}

message EncodeJpeg {
  repeated ImagePreprocess preprocess = 1;
}

message SubtractPreprocessConf {
  required float value = 1;
}

message NormByChannelPreprocessConf {
  repeated float mean_value = 1;
  repeated float std_value = 2;
  required string data_format = 3;
}

message ScalePreprocessConf {
  required float value = 1;
}

message PreprocessConf {
  oneof type {
    SubtractPreprocessConf subtract_conf = 1;
    NormByChannelPreprocessConf norm_by_channel_conf = 2;
    ScalePreprocessConf scale_conf = 3;
  }
}

message RandomShuffleConf {
  optional int32 buffer_size = 1 [default = 1024];
}

message RecordLoadOpConf {
  required string out = 1;
  required string data_dir = 2;
  optional string part_name_prefix = 3 [default = "part-"];
  optional int32 part_name_suffix_length = 4 [default = -1];
  optional RandomShuffleConf random_shuffle_conf = 5;
}

message BlobConf {
  required string name = 1;
  required ShapeProto shape = 2;
  required DataType data_type = 3;
  optional int32 max_sequence_size = 4 [default = 1];
  required EncodeConf encode_case = 5;
  repeated PreprocessConf preprocess = 6;
}

message DecodeOFRecordOpConf {
  required string data_dir = 1;
  optional string part_name_prefix = 2 [default = "part-"];
  optional int32 part_name_suffix_length = 3 [default = -1];
  optional string in = 4;
  repeated BlobConf blob = 5;
  optional RandomShuffleConf random_shuffle_conf = 6;
}

message DecodeRandomOpConf {
  required string out = 1;
  required ShapeProto shape = 2;
  required DataType data_type = 3;
  required InitializerConf data_initializer = 4;
}

message DefineTestBlobOpConf {
  required string out = 1;
  required ShapeProto shape = 2;
  required DataType data_type = 3;
  optional ShapeProto dim0_inner_shape = 4;
  optional int64 dim0_valid_num = 5;
  optional int64 dim1_valid_num = 6;
  optional int64 dim2_valid_num = 7;
  repeated int64 record_id_in_device_piece = 8;
  optional bool has_diff = 9 [default = false];
}

message NormalizationOpConf {
  required string in = 1;
  required string out = 2;
  optional int32 axis = 3 [default = -1]; // NCHW = 1, NHWC = 3, TODO: axis list
  optional float momentum = 4 [default = 0.99];
  optional float epsilon = 5 [default = 0.001];
  optional bool center = 6 [default = true];
  optional bool scale = 7 [default = true];
  optional float beta_init = 8 [default = 0.0];
  optional float gamma_init = 9 [default = 1.0];
  optional float mean_init = 10 [default = 0.0];
  optional float variance_init = 11 [default = 1.0];
  optional bool use_first_piece_init_moving = 12 [default = false];
  optional ActivationType activation = 13 [default = kNone];
}

message DropoutOpConf {
  required string in = 1;
  required string out = 2;
  required double rate = 3;
  optional ShapeProto noise_shape = 4;
  optional int64 seed = 5;
  // TODO tmp_split_fw_bw_train_conf
  optional string random_mask = 6 [default = "random_mask"];
}

message DropoutGradOpConf {
  required string random_mask = 1;
  required string dy = 2;
  required string dx = 3;
  required double rate = 4;
}

message TransposeOpConf {
  required string in = 1;
  required string out = 2;
  repeated int32 perm = 3;
}

message ReduceConcatOpConf {
  required int32 in_num = 1;
}

message NcclAllReduceOpConf {
}

message NcclReduceScatterOpConf {
}

message NcclAllGatherOpConf {
}

message ReduceSplitOpConf {
  required int32 out_num = 1;
}

message ReduceScatterOpConf {
  required int32 out_num = 1;
}

message ReduceAddOpConf {
  required int32 in_num = 1;
}

message ReduceGatherOpConf {
  required int32 in_num = 1;
}

message AccuracyOpConf {
  required string prediction = 1;
  required string label = 2;
  optional int32 top_k = 3 [default = 1];
  required string accuracy = 4;
  optional string weight = 5;
}

message MatmulOpConf {
  // input lbn
  required string a = 1;
  required string b = 2;
  // output bn
  required string out = 5;
  optional bool transpose_a = 6 [default = false];
  optional bool transpose_b = 7 [default = false];
}

message DotOpConf {
  required string in = 1;
  required string weight = 2;
  optional string bias = 3;
  required string out = 4;
}

message MultiplyOpConf {
  required string in_0 = 1;
  required string in_1 = 2;
  required string out = 4;
}

enum Norm {
  L1 = 1;
  L2 = 2;
}

message HingeLossOpConf {
  required string prediction = 1;
  required string label = 2;
  required string loss = 3;
  optional LossReductionType reduction = 4 [default = kSumOverN];
  optional float weight_scalar = 5 [default = 1.0];
  optional string weight = 6;
  optional Norm norm = 7[default = L1];
}

message PackOpConf {
  required string in = 1;
  required string out = 2;
  required int32 pack_num = 3;
  required string related_unpack = 4;
}

message UnpackOpConf {
  required string in = 1;
  required string out = 2;
  required int32 unpack_num = 3;
}

message RepeatOpConf {
  required string in = 1;
  required string out = 2;
  required int32 repeat_num = 3;
}

message GatherOpConf {
  required string in = 1;
  required string indices = 2;
  required string out = 3;
  optional int64 axis = 4 [default = 0];
}

message GatherGradOpConf {
  required string out_diff = 1;
  required string indices = 2;
  required string in_diff = 3;
  required int64 axis = 4;
  required int64 gather_dim_size = 5;
}

message BatchGatherOpConf {
  required string in = 1;
  required string indices = 2;
  required string out = 3;
}

message SqrtOpConf {
  required string in = 1;
  required string out = 2;
}

message RsqrtOpConf {
  required string in = 1;
  required string out = 2;
}

message SquareOpConf {
  required string in = 1;
  required string out = 2;
}

message BroadcastAddOpConf {
  required string a = 1;
  required string b = 2;
  required string out = 3;
  optional bool is_const = 4 [default = false];
}

message BroadcastSubOpConf {
  required string a = 1;
  required string b = 2;
  required string out = 3;
  optional bool is_const = 4 [default = false];
}

message BroadcastMulOpConf {
  required string a = 1;
  required string b = 2;
  required string out = 3;
  optional bool is_const = 4 [default = false];
}

message BroadcastDivOpConf {
  required string a = 1;
  required string b = 2;
  required string out = 3;
  optional bool is_const = 4 [default = false];
}

message BroadcastLikeOpConf {
  required string x = 1;
  required string like = 2;
  required string y = 3;
  optional ShapeProto kept_dims_shape = 4;
}

message BroadcastDivGradOpConf {
  //  input
  required string b = 1; // denominator in fw
  required string y = 2;
  required string dy = 3;
  //  output
  required string db = 4;
  optional string temp_storage = 5 [default = "temp_storage"];
}

message BiasAddOpConf {
  // inputs
  required string a = 1;
  required string b = 2;
  // output
  required string out = 3;
}

message MeanOpConf {
  required string in = 1;
  required string out = 2;
  // TODO: axis of mean
}

message DimSliceConf {
  optional int32 start = 1 [default = 0];
  optional int32 end = 2 [default = 0];
  optional int32 stride = 3 [default = 1];
}

message SliceOpConf {
  required string in = 1;
  required string out = 2;
  repeated DimSliceConf dim_slice_conf = 3;
}

message SliceGradOpConf {
  required string dy = 1;
  required string dx = 2;
  required string like = 3;
  repeated DimSliceConf dim_slice_conf = 4;
}

message LayerNormOpConf {
  // in
  required string in = 1;
  required string out = 2;
  optional string beta = 3;
  optional string gamma = 4;
  // out
  optional string normalized = 5;
  optional string mean = 6;
  optional string inv_variance = 7;

  optional bool center = 8 [default = true];
  optional bool scale = 9 [default = true];
  optional ActivationType activation = 10 [default = kNone];
  optional int64 begin_norm_axis = 11 [default = 1];
  optional int64 begin_params_axis = 12 [default = -1];
  optional double epsilon = 13 [default = 1e-5];
}

message LayerNormGradOpConf {
  // in
  required string dy = 1;
  required string x = 2;
  optional string mean = 3;
  optional string inv_variance = 4;
  // out
  required string dx = 5;

  required int64 begin_norm_axis = 6;
  required double epsilon = 7;
}

message LayerNormParamGradOpConf {
  // in
  required string dy = 1;
  optional string normalized = 2;
  optional string gamma = 3;
  // out
  optional string normalized_diff = 4;
  optional string beta_diff = 5;
  optional string gamma_diff = 6;

  required int64 begin_params_axis = 7;
}

message ConstantOpConf {
  required string tick = 1;
  required string out = 2;
  optional ShapeProto shape = 3;
  optional DataType data_type = 4;
  optional InitializerConf initializer = 5;
  optional bool use_device_piece_size_as_dim0 = 6 [default = false];
}

message DebugOpConf {
  required string in = 1;
  required string out = 2;
  optional string in_blob_dump_dir = 3;
  optional string out_diff_blob_dump_dir = 4;
  optional string part_name_prefix = 5 [default = "part-"];
  optional int32 part_name_suffix_length = 6 [default = -1];
  oneof const_out {
    string const_out_feature_load_filepath = 7;
    Feature const_out_feature = 8;
  }
  oneof const_in_diff {
    string const_in_diff_feature_load_filepath = 9;
    Feature const_in_diff_feature = 10;
  }
}

message OneHotOpConf {
  required string indices = 1;
  required string out = 2;
  required int64 depth = 3;
  optional DataType data_type = 4;
}

message ScalarAddOpConf {
  required string in = 1;
  required string out = 2;
  oneof scalar_operand {
    int64 int_operand = 3;
    double float_operand = 4;
  }
}

message ScalarMulOpConf {
  required string in = 1;
  required string out = 2;
  oneof scalar_operand {
    int64 int_operand = 3;
    double float_operand = 4;
  }
}

message ReduceIdentityOpConf {
}

message TickOpConf {
  optional string in = 1;
  required string out = 2;
}

message TupleIdentityOpConf {
  repeated string in = 1;
  repeated string out = 2;
}

message TopKOpConf {
  required string in = 1;
  required string out = 2;
  optional int32 k = 3 [default = 1];
  optional bool sorted = 4 [default = true];
}

message ParallelCastOpConf {
  required string in = 1;
  required string out = 2;
  oneof parallel_type {
    SplitParallel split_parallel = 3;
    BroadcastParallel broadcast_parallel = 4;
  }
}

message L2NormalizeOpConf {
  required string in = 1;
  required string out = 2;
  required int32 axis = 3 [default = -1];
  optional float epsilon = 4 [default = 1e-12];
}

message KeepHeaderOnlyOpConf {
  required string in = 1;
  required string out = 2;
}

message AxpyOpConf {
  required string x = 1;
  required string y = 2;
  required double alpha = 3;
}

message TotalLossInstanceNumOpConf {
  repeated string in = 1;
  required string out = 2;
}

message OperatorConf {
  required string name = 1;
  optional string model_load_dir = 2;
  optional bool trainable = 3 [default = true];
  optional DeviceType device_type = 4 [default = kInvalidDevice];
  optional bool enable_cudnn = 5;
  optional int64 cudnn_buf_limit_mbyte = 6;
  oneof op_type {
    // system op
    DecodeOFRecordOpConf decode_ofrecord_conf = 101;
    DecodeRandomOpConf decode_random_conf = 102;
    RecordLoadOpConf record_load_conf = 103;
    CopyHdOpConf copy_hd_conf = 104;
    CloneOpConf clone_conf = 105;
    CopyCommNetOpConf copy_comm_net_conf = 106;
    ConcatOpConf concat_conf = 107;
    BoxingOpConf boxing_conf = 108;
    ReduceScatterOpConf reduce_scatter_conf = 109;
    ReduceAddOpConf reduce_add_conf = 110;
    ReduceGatherOpConf reduce_gather_conf = 111;
    ReduceConcatOpConf reduce_concat_conf = 112;
    ReduceSplitOpConf reduce_split_conf = 113;
    NcclAllReduceOpConf nccl_all_reduce_conf = 114;
    NcclReduceScatterOpConf nccl_reduce_scatter_conf = 115;
    NcclAllGatherOpConf nccl_all_gather_conf = 116;
    AccumulateOpConf accumulate_conf = 117;
    NormalModelUpdateOpConf normal_mdupdt_conf = 118;
    ModelSaveOpConf model_save_conf = 119;
    SharedModelDiffAddOpConf shared_model_diff_add_conf = 120;
    CastOpConf cast_conf = 121;
    VariableOpConf variable_conf = 122;
    ReduceIdentityOpConf reduce_identity_conf = 123;
    TickOpConf tick_conf = 124;
    KeepHeaderOnlyOpConf keep_header_only_conf = 125;
    TotalLossInstanceNumOpConf total_loss_instance_num_conf = 126;
    NaiveModelUpdateOpConf naive_model_update_conf = 127;
    MomentumModelUpdateOpConf momentum_model_update_conf = 128;
    RMSPropModelUpdateOpConf rmsprop_model_update_conf = 129;
    LARSModelUpdateOpConf lars_model_update_conf = 130;
    AdamModelUpdateOpConf adam_model_update_conf = 131;
      
    // domain op
    TupleIdentityOpConf tuple_identity_conf = 200;
    TransposeOpConf transpose_conf = 201;
    ReshapeOpConf reshape_conf = 202;
    BasicRnnOpConf basic_rnn_conf = 203;
    FullyConnectedOpConf fully_connected_conf = 204;
    Conv1DOpConf conv_1d_conf = 205;
    Conv2DOpConf conv_2d_conf = 206;
    Conv3DOpConf conv_3d_conf = 207;
    AveragePooling1DOpConf average_pooling_1d_conf = 208;
    MaxPooling1DOpConf max_pooling_1d_conf = 209;
    AveragePooling2DOpConf average_pooling_2d_conf = 210;
    MaxPooling2DOpConf max_pooling_2d_conf = 211;
    AveragePooling3DOpConf average_pooling_3d_conf = 212;
    MaxPooling3DOpConf max_pooling_3d_conf = 213;
    EmbeddingLookupOpConf embedding_lookup_conf = 214;
    EmbeddingLookupAccumulateOpConf embedding_lookup_accumulate_conf = 215;
    LocalResponseNormalizationOpConf local_response_normalization_conf = 216;
    NormalizationOpConf normalization_conf = 217;
    DropoutOpConf dropout_conf = 218;
    ReduceSumOpConf reduce_sum_conf = 219;
    AddOpConf add_conf = 220;
    MatmulOpConf matmul_conf = 221;
    DotOpConf dot_conf = 222;
    MultiplyOpConf multiply_conf = 223;
    MaximumOpConf maximum_conf = 224;
    SigmoidOpConf sigmoid_conf = 225;
    TanHOpConf tanh_conf = 226;
    ReluOpConf relu_conf = 227;
    SoftmaxOpConf softmax_conf = 228;
    SparseCrossEntropyLossOpConf sparse_cross_entropy_loss_conf = 229;
    HingeLossOpConf hinge_loss_conf = 230;
    SparseSoftmaxCrossEntropyLossOpConf sparse_softmax_cross_entropy_loss_conf = 231;
    AccuracyOpConf accuracy_conf = 232;
    PrintOpConf print_conf = 233;
    AccuracyPrintOpConf accuracy_print_conf = 234;
    LossPrintOpConf loss_print_conf = 235;
    DefineTestBlobOpConf define_test_blob_conf = 236;
    PackOpConf pack_conf = 237;
    UnpackOpConf unpack_conf = 238;
    RepeatOpConf repeat_conf = 239;
    LogCounterOpConf log_counter_conf = 240;
    GeluOpConf gelu_conf = 241;
    GatherOpConf gather_conf = 242;
    BatchGatherOpConf batch_gather_conf = 243;
    MeanOpConf mean_conf = 251;
    SliceOpConf slice_conf = 252;
    BiasAddOpConf bias_add_conf = 253;
    LayerNormOpConf layer_norm_conf = 254;
    ConstantOpConf constant_conf = 255;
    DebugOpConf debug_conf = 256;
    SigmoidCrossEntropyLossOpConf sigmoid_cross_entropy_loss_conf = 257;
    OneHotOpConf one_hot_conf = 258;
    IdentityLossOpConf identity_loss_conf = 259;
    SparseCrossEntropyOpConf sparse_cross_entropy_conf= 260;
    ReduceMeanOpConf reduce_mean_conf = 261;
    TopKOpConf top_k_conf = 262;
    ParallelCastOpConf parallel_cast_conf = 263;
    L2NormalizeOpConf l2_normalize_conf = 264;
    PReluOpConf prelu_conf = 265;
    ReluGradOpConf relu_grad_conf = 266;
    GeluGradOpConf gelu_grad_conf = 267;
    ReshapeLikeOpConf reshape_like_conf = 268;
<<<<<<< HEAD
    SoftmaxGradOpConf softmax_grad_conf = 269;
=======
    SliceGradOpConf slice_grad_conf = 269;
    ReduceSumLikeOpConf reduce_sum_like_conf = 270;
    DropoutGradOpConf dropout_grad_conf = 271;
    LayerNormGradOpConf layer_norm_grad_conf = 272;
    LayerNormParamGradOpConf layer_norm_param_grad_conf = 273;
    SparseCrossEntropyGradOpConf sparse_cross_entropy_grad_conf= 274;
    GatherGradOpConf gather_grad_conf = 275;
    BroadcastDivGradOpConf broadcast_div_grad_conf= 276;
    BroadcastLikeOpConf broadcast_like_conf = 277;
>>>>>>> 4e59ff09

    // math op
    BroadcastAddOpConf broadcast_add_conf = 500;
    BroadcastSubOpConf broadcast_sub_conf = 501;
    BroadcastMulOpConf broadcast_mul_conf = 502;
    BroadcastDivOpConf broadcast_div_conf = 503;
    SquareOpConf square_conf = 504;
    SqrtOpConf sqrt_conf = 505;
    RsqrtOpConf rsqrt_conf = 506;
    ScalarAddOpConf scalar_add_conf = 507;
    ScalarMulOpConf scalar_mul_conf = 508;

    // mutable input op
    AxpyOpConf axpy_conf = 752;
  }
}

message OpNameSet {
  repeated string op_name = 1;
}<|MERGE_RESOLUTION|>--- conflicted
+++ resolved
@@ -1288,9 +1288,6 @@
     ReluGradOpConf relu_grad_conf = 266;
     GeluGradOpConf gelu_grad_conf = 267;
     ReshapeLikeOpConf reshape_like_conf = 268;
-<<<<<<< HEAD
-    SoftmaxGradOpConf softmax_grad_conf = 269;
-=======
     SliceGradOpConf slice_grad_conf = 269;
     ReduceSumLikeOpConf reduce_sum_like_conf = 270;
     DropoutGradOpConf dropout_grad_conf = 271;
@@ -1300,7 +1297,7 @@
     GatherGradOpConf gather_grad_conf = 275;
     BroadcastDivGradOpConf broadcast_div_grad_conf= 276;
     BroadcastLikeOpConf broadcast_like_conf = 277;
->>>>>>> 4e59ff09
+    SoftmaxGradOpConf softmax_grad_conf = 278;
 
     // math op
     BroadcastAddOpConf broadcast_add_conf = 500;
