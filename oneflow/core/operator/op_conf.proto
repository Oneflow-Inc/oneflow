syntax = "proto2";
package oneflow;

import "oneflow/core/common/shape.proto";
import "oneflow/core/common/data_type.proto";
import "oneflow/core/record/image.proto";
import "oneflow/core/record/record.proto";
import "oneflow/core/job/resource.proto";
import "oneflow/core/job/sbp_parallel.proto";
import "oneflow/core/register/logical_blob_id.proto";

enum ActivationType {
  kNone = 0;
  kTanH = 1;
  kSigmoid = 2;
  kRelu = 3;
}

message ConstantInitializerConf {
  optional float value = 1 [default = 0];
}

message ConstantIntInitializerConf {
  optional int32 value = 1 [default = 0];
}

message RandomUniformInitializerConf {
  optional float min = 1 [default = 0];
  optional float max = 2 [default = 1];
}

message RandomUniformIntInitializerConf {
  optional int32 min = 1 [default = 0];
  optional int32 max = 2 [default = 1];
}

message RandomNormalInitializerConf {
  optional float mean = 1 [default = 0];
  optional float std = 2 [default = 1];
}

message TruncatedNormalInitializerConf {
  optional float std = 1 [default = 1];
}

enum VarianceNorm {
  kFanIn = 0;
  kFanOut = 1;
  kAverage = 2;
}

message XavierInitializerConf {
  required VarianceNorm variance_norm = 1;
}

message MsraInitializerConf {
  required VarianceNorm variance_norm = 1;
}

//output[D_0 ... D_(axis - 1) i D_(axis + 1) ... D_n] = start + i * stride
message RangeInitializerConf {
  optional double start = 1 [default = 0];
  optional double stride = 2 [default = 1];
  optional int64 axis = 3 [default = -1];
}

message IntRangeInitializerConf {
  optional int64 start = 1 [default = 0];
  optional int64 stride = 2 [default = 1];
  optional int64 axis = 3 [default = -1];
}


message InitializerConf {
  oneof type {
    ConstantInitializerConf constant_conf = 1;
    ConstantIntInitializerConf constant_int_conf = 2;
    RandomUniformInitializerConf random_uniform_conf = 3;
    RandomUniformIntInitializerConf random_uniform_int_conf = 4;
    RandomNormalInitializerConf random_normal_conf = 5;
    TruncatedNormalInitializerConf truncated_normal_conf = 6;
    XavierInitializerConf xavier_conf = 7;
    MsraInitializerConf msra_conf = 8;
    RangeInitializerConf range_conf = 9;
    IntRangeInitializerConf int_range_conf = 10;
  }
}

message Conv1DOpConf {
  required string in = 1;
  required string out = 2;
  required int32 filters = 3;
  optional string padding = 4 [default = "valid"];
  required string data_format = 5;
  repeated int32 kernel_size = 6;
  repeated int32 strides = 7;
  repeated int32 dilation_rate = 8;
  optional ActivationType activation = 9 [default = kNone];
  optional bool use_bias = 10 [default = true];
  optional InitializerConf weight_initializer = 11;
  optional InitializerConf bias_initializer = 12;
  optional string weight = 13;
  optional string bias = 14;
}

message Conv2DOpConf {
  required string in = 1;
  required string out = 2;
  required int32 filters = 3;
  optional string padding = 4 [default = "valid"];
  required string data_format = 5;
  repeated int32 kernel_size = 6;
  repeated int32 strides = 7;
  repeated int32 dilation_rate = 8;
  optional ActivationType activation = 9 [default = kNone];
  optional bool use_bias = 10 [default = true];
  optional InitializerConf weight_initializer = 11;
  optional InitializerConf bias_initializer = 12;
  optional string weight = 13;
  optional string bias = 14;
}

message Conv3DOpConf {
  required string in = 1;
  required string out = 2;
  required int32 filters = 3;
  optional string padding = 4 [default = "valid"];
  required string data_format = 5;
  repeated int32 kernel_size = 6;
  repeated int32 strides = 7;
  repeated int32 dilation_rate = 8;
  optional ActivationType activation = 9 [default = kNone];
  optional bool use_bias = 10 [default = true];
  optional InitializerConf weight_initializer = 11;
  optional InitializerConf bias_initializer = 12;
  optional string weight = 13;
  optional string bias = 14;
}

message ConvConf {
  required int32 num_dims = 1;
  required string padding = 2;
  required string data_format = 3;
  repeated int32 kernel_size = 4;
  repeated int32 strides = 5;
  repeated int32 dilation_rate = 6;
}

message ConvDataGradOpConf {
  required string dy = 1;
  required string filter = 2;
  required string x_like = 3;
  required string dx = 4;
  required ConvConf conv_conf = 5;
}

message ConvFilterGradOpConf {
  required string dy = 1;
  required string x = 2;
  required string filter_diff = 3;
  required ConvConf conv_conf = 4;
}

message ConvBiasGradOpConf {
  required string dy = 1;
  required string bias_diff = 2;
  required string data_format = 3;
  required int64 num_dims = 4;
}

message FullyConnectedOpConf {
  // in
  required string in = 1;
  optional string weight = 2;
  optional string bias = 3;
  // out
  required string out = 4;
  required int32 units = 5;
  optional ActivationType activation = 6 [default = kNone];
  optional bool use_bias = 7 [default = true];
  optional InitializerConf weight_initializer = 8;
  optional InitializerConf bias_initializer = 9;
}

message AveragePooling1DOpConf {
  required string in = 1;
  required string out = 2;

  optional string padding = 3 [default = "valid"];
  required string data_format = 4;
  repeated int32 pool_size = 5;
  repeated int32 strides = 6;
}

message MaxPooling1DOpConf {
  required string in = 1;
  required string out = 2;

  optional string padding = 3 [default = "valid"];
  required string data_format = 4;
  repeated int32 pool_size = 5;
  repeated int32 strides = 6;
}

message AveragePooling2DOpConf {
  required string in = 1;
  required string out = 2;

  optional string padding = 3 [default = "valid"];
  required string data_format = 4;
  repeated int32 pool_size = 5;
  repeated int32 strides = 6;
}

message MaxPooling2DOpConf {
  required string in = 1;
  required string out = 2;

  optional string padding = 3 [default = "valid"];
  required string data_format = 4;
  repeated int32 pool_size = 5;
  repeated int32 strides = 6;
}

message AveragePooling3DOpConf {
  required string in = 1;
  required string out = 2;

  optional string padding = 3 [default = "valid"];
  required string data_format = 4;
  repeated int32 pool_size = 5;
  repeated int32 strides = 6;
}

message MaxPooling3DOpConf {
  required string in = 1;
  required string out = 2;

  optional string padding = 3 [default = "valid"];
  required string data_format = 4;
  repeated int32 pool_size = 5;
  repeated int32 strides = 6;
}

message ReluOpConf {
  required string in = 1;
  required string out = 2;
}

message ReluGradOpConf {
  required string y = 1;
  required string dy = 2;
  required string dx = 3;
}

message PReluOpConf {
  required string in = 1;
  required string out = 2;
  required string data_format = 3;
  optional bool channel_shared = 4 [default = false];
  optional float alpha_init = 5 [default = 0.25];
}

message SigmoidOpConf {
  required string in = 1;
  required string out = 2;
}

message TanHOpConf {
  required string in = 1;
  required string out = 2;
}

message SoftmaxOpConf {
  required string in = 1;
  required string out = 2;
  optional int32 axis = 3 [default = -1];
  optional string transpose_in = 4 [default = "transpose_in"];
  optional string transpose_out = 5 [default = "transpose_out"];
}

message SoftmaxGradOpConf {
  required string y = 1;
  required string dy = 2;
  required string dx = 3;
  optional string transpose_x = 4;
  optional string transpose_y = 5;
  optional int32 axis = 6 [default = -1];
}

enum LossReductionType {
  kSumOverOne = 0;
  kSumOverWeight = 1;
  kSumOverN = 2;
  kSumOverNonZeroWeight = 3;
}

message SparseCrossEntropyOpConf {
  required string prediction = 1;
  required string label = 2;
  required string out = 3;
}

message SparseCrossEntropyGradOpConf {
  required string prediction = 1;
  required string label = 2;
  required string dy = 3;
  required string prediction_diff = 4;
}

message SparseSoftmaxCrossEntropyLossOpConf {
  required string prediction = 1;
  required string label = 2;
  required string loss = 3;
  optional LossReductionType reduction = 4 [default = kSumOverN];
  optional float weight_scalar = 5 [default = 1.0];
  optional string weight = 6;
}

message SparseCrossEntropyLossOpConf {
  required string prediction = 1;
  required string label = 2;
  required string loss = 3;
  optional LossReductionType reduction = 4 [default = kSumOverN];
  optional float weight_scalar = 5 [default = 1.0];
  optional string weight = 6;
}

message SigmoidCrossEntropyLossOpConf {
  required string prediction = 1;
  required string label = 2;
  required string loss = 3;
  optional bool normalize = 4 [default = true];
  optional float scale = 5 [default = 1.0];
  optional LossReductionType reduction = 6 [default = kSumOverN];
  optional float weight_scalar = 7 [default = 1.0];
  optional string weight = 8;
}

message IdentityLossOpConf {
  required string prediction = 1;
  required string loss = 2;
  optional LossReductionType reduction = 3 [default = kSumOverN];
  optional float weight_scalar = 4 [default = 1.0];
  optional string weight = 5;
}

message ConcatOpConf {
  repeated string in = 1;
  required string out = 2;
  required int32 axis = 3;
}

message CopyCommNetOpConf {
}

message CopyHdOpConf {
  enum Type {
    H2D = 0;
    D2H = 1;
  }
  required Type type = 1;
}

message CloneOpConf {
  required int32 out_num = 1;
}

message BoxConcatConf {
  required int32 axis = 1;
}

message BoxAddConf {
}

message BoxSplitConf {
  required int32 axis = 1;
  repeated int32 part_num = 2;
}

message BoxCloneConf {
}

message BoxingOpConf {
  required LogicalBlobId lbi = 1;
  required int32 in_num = 2;
  required int32 out_num = 3;

  oneof in_box {
    BoxConcatConf concat_box = 4;
    BoxAddConf add_box = 5;
  }
  oneof out_box {
    BoxSplitConf split_box = 6;
    BoxCloneConf clone_box = 7;
  }
}

message NaiveModelUpdateConf {
}

message MomentumModelUpdateConf {
  optional float beta = 1 [default = 0.9];
}

message RMSPropModelUpdateConf {
  optional float decay_rate = 1 [default = 0.99];
  optional float epsilon = 2 [default = 1e-8];
}

message LARSModelUpdateConf {
  optional float momentum_beta = 1 [default = 0.9];
  optional float epsilon = 2 [default = 1e-9];
  optional float lars_coefficient = 3 [default = 0.0001];
}

message AdamModelUpdateConf {
  optional float beta1 = 1 [default = 0.9];
  optional float beta2 = 2 [default = 0.999];
  optional float epsilon = 3 [default = 1e-8];
  optional bool do_bias_correction = 4 [default = false];
}

message ExponentialDecayConf {
  required int64 decay_batches = 1;
  required double decay_rate = 2;
  optional bool staircase = 3 [default = false];
}

message InverseTimeDecayConf {
  required int64 decay_batches = 1;
  required double decay_rate = 2;
  optional bool staircase = 3 [default = false];
}

message NaturalExpDecayConf {
  required int64 decay_batches = 1;
  required double decay_rate = 2;
  optional bool staircase = 3 [default = false];
}

message PiecewiseConstantConf {
  repeated int64 boundaries = 1;
  repeated double values = 2;
}

message PolynomialDecayConf {
  required int64 decay_batches = 1;
  optional double end_learning_rate = 2 [default = 0.0001];
  optional double power = 3 [default = 1.0];
  optional bool cycle = 4 [default = false];
}

message CosineDecayConf {
  required int64 decay_batches = 1;
  optional double alpha = 2 [default = 0.0];
}

message LinearCosineDecayConf {
  required int64 decay_batches = 1;
  optional double num_periods = 2 [default = 0.5];
  optional double alpha = 3 [default = 0.0];
  optional double beta = 4 [default = 0.001];
}

message LearningRateDecayConf {
  oneof type {
    ExponentialDecayConf exponential_conf = 2000;
    InverseTimeDecayConf inverse_time_conf = 2001;
    NaturalExpDecayConf natural_exp_conf = 2002;
    PiecewiseConstantConf piecewise_constant_conf = 2003;
    PolynomialDecayConf polynomial_conf = 2004;
    CosineDecayConf cosine_conf = 2005;
    LinearCosineDecayConf linear_cosine_conf = 2006;
  }
}

message ConstantWarmupConf {
  required int64 warmup_batches = 1;
  required double multiplier = 2;
}

message LinearWarmupConf {
  required int64 warmup_batches = 1;
  required double start_multiplier = 2;
}

message WarmupConf {
  oneof type {
    ConstantWarmupConf constant_conf = 3000;
    LinearWarmupConf linear_conf = 3001;
  }
}

message ClipByGlobalNormConf {
  required float clip_norm = 1;
  optional float global_norm = 2;
}

message ClipConf {
  oneof type {
    ClipByGlobalNormConf clip_by_global_norm = 1;
  }
}

message NormalModelUpdateOpUserConf {
  optional LearningRateDecayConf learning_rate_decay = 1;
  optional WarmupConf warmup_conf = 2;
  optional ClipConf clip_conf = 3;
  oneof normal_mdupdt {
    NaiveModelUpdateConf naive_conf = 1000;
    MomentumModelUpdateConf momentum_conf = 1001;
    RMSPropModelUpdateConf rmsprop_conf = 1002;
    LARSModelUpdateConf lars_conf = 1003;
    AdamModelUpdateConf adam_conf = 1004;
  }
}

message NormalModelUpdateOpConf {
  required NormalModelUpdateOpUserConf user_conf = 1;
  required string model_diff = 2;
  required string total_instance_num_diff = 3;
  required string model = 4;
  required float learning_rate = 5;
  required float l1 = 6;
  required float l2 = 7;
}

message NaiveModelUpdateOpConf {
  required NormalModelUpdateOpUserConf user_conf = 1;
  required string model_diff = 2;
  required string total_instance_num_diff = 3;
  required string model = 4;
  required float learning_rate = 5;
  required float l1 = 6;
  required float l2 = 7;
}

message MomentumModelUpdateOpConf {
  required NormalModelUpdateOpUserConf user_conf = 1;
  required string momentum = 2;
  required string model_diff = 3;
  required string total_instance_num_diff = 4;
  required string model = 5;
  required float learning_rate = 6;
  required float l1 = 7;
  required float l2 = 8;
}

message RMSPropModelUpdateOpConf {
  required NormalModelUpdateOpUserConf user_conf = 1;
  required string model_diff = 2;
  required string total_instance_num_diff = 3;
  required string model = 4;
  required float learning_rate = 5;
  required float l1 = 6;
  required float l2 = 7;
}

message LARSModelUpdateOpConf {
  required NormalModelUpdateOpUserConf user_conf = 1;
  required string momentum = 2;
  required string model_diff = 3;
  required string total_instance_num_diff = 4;
  required string model = 5;
  required float learning_rate = 6;
  required float l1 = 7;
  required float l2 = 8;
}

message AdamModelUpdateOpConf {
  required NormalModelUpdateOpUserConf user_conf = 1;
  required string m = 2;
  required string v = 3;
  required string beta1_t = 4;
  required string beta2_t = 5;
  required string model_diff = 6;
  required string total_instance_num_diff = 7;
  required string model = 8;
  required float learning_rate = 9;
  required float l1 = 10;
  required float l2 = 11;
}

message AccumulateOpConf {
}

message EmbeddingLookupAccumulateOpConf {
}

message ModelSaveOpConf {
}


message PrintRecordConf {
  required string lbn = 1;
  optional string name = 2;
  required EncodeConf encode_case = 3;
}

message PrintOpConf {
  repeated PrintRecordConf in = 1;
  required string print_dir = 2;
  optional string part_name_prefix = 3 [default = "part-"];
  optional int32 part_name_suffix_length = 4 [default = -1];
}

message LogCounterOpConf {
  required string in = 1;
  optional int32 interval = 2 [default = 1];
}

message GeluOpConf {
  required string in = 1;
  required string out = 2;
}

message GeluGradOpConf {
  required string x = 1;
  required string dy = 2;
  required string dx = 3;
}

message LossPrintOpConf {
  required LogicalBlobId loss_lbi = 1;
  required LogicalBlobId loss_instance_num_lbi = 2;
  optional LogicalBlobId reduction_lbi = 3;
  optional float weight_scalar = 4 [default = 1.0];
  optional LossReductionType reduction_type = 5 [default = kSumOverN];
}

message AccuracyPrintOpConf {
  required LogicalBlobId accuracy_lbi = 1;
  required LogicalBlobId accuracy_instance_num_lbi = 2;
  optional int32 top_k_print = 3 [default = 1];
}

message ReduceSumOpConf {
  oneof in_conf {
    string in = 1; // For User
    LogicalBlobId in_sys = 2; // For System
  }
  required string out = 3;
  repeated int32 axis = 4;
  optional bool keep_dims = 5 [default = false];
}

message ReduceSumLikeOpConf {
  required string x = 1;
  required string y = 2;
  required string like = 3;
  optional string temp_storage = 4 [default = "temp_storage"];
}

message ReduceMeanOpConf {
  required string in = 1;
  required string out = 2;
  repeated int32 axis = 3;
  optional bool keep_dims = 4 [default = false];
}

message BasicRnnOpConf {
  required string in = 1;
  optional string init_hidden = 2;
  required string out = 3;
  required int32 hidden_size = 4;
  optional ActivationType activation = 6 [default = kTanH];

  optional InitializerConf init_hidden_initializer = 7;
  optional InitializerConf bias_initializer = 8;
  optional InitializerConf i2h_weight_initializer = 9;
  optional InitializerConf h2h_weight_initializer = 10;

  optional bool is_init_hidden_trainable = 11 [default = true];
  optional bool use_bias = 12 [default = true];
}

message BasicLstmOpConf {
}

message ReshapeOpConf {
  required string in = 1;
  required string out = 2;
  required ShapeProto shape = 3;
  optional bool has_dim0_in_shape = 4;
}

message ReshapeLikeOpConf {
  required string x = 1;
  required string y = 2;
  required string like = 3;
}

message EmbeddingLookupOpConf {
  required string ids = 1;
  required string out = 2;
  required int32 units = 3;
  required int32 table_size = 4;
  optional InitializerConf weight_initializer = 5;
}

message AddOpConf {
  repeated string in = 1;
  required string out = 2;
  optional ActivationType activation = 3 [default = kNone];
}

message MaximumOpConf {
  repeated string in = 1;
  required string out = 2;
}

message SharedModelDiffAddOpConf {
  required int32 in_num = 1;
}

message CastOpConf {
  required string in = 1;
  required string out = 2;
  required DataType data_type = 3;
}

message VariableOpConf {
  required string tick = 1;
  required string out = 2;
  required ShapeProto shape = 3;
  optional DataType data_type = 4;
  optional InitializerConf initializer = 5;
  optional string model_name = 6 [default = "weight"];
  optional int32 model_split_axis = 7 [default = 0];
}

message LocalResponseNormalizationOpConf {
  required string in = 1;
  required string out = 2;
  required string data_format = 3;
  optional int32 depth_radius = 4 [default = 5];
  optional double bias = 5 [default = 1];
  optional double alpha = 6 [default = 1];
  optional double beta = 7 [default = 0.5];
}

message EncodeConf {
  oneof encode {
    EncodeRaw raw = 1;
    EncodeJpeg jpeg = 2;
    EncodeBytesList bytes_list = 3;
  }
}

message EncodeBytesList {
}

message EncodeRaw {
  optional bool dim1_varying_length = 1 [default = false];
}

message EncodeJpeg {
  repeated ImagePreprocess preprocess = 1;
}

message SubtractPreprocessConf {
  required float value = 1;
}

message NormByChannelPreprocessConf {
  repeated float mean_value = 1;
  repeated float std_value = 2;
  required string data_format = 3;
}

message ScalePreprocessConf {
  required float value = 1;
}

message PreprocessConf {
  oneof type {
    SubtractPreprocessConf subtract_conf = 1;
    NormByChannelPreprocessConf norm_by_channel_conf = 2;
    ScalePreprocessConf scale_conf = 3;
  }
}

message RandomShuffleConf {
  optional int32 buffer_size = 1 [default = 1024];
}

message RecordLoadOpConf {
  required string out = 1;
  required string data_dir = 2;
  optional string part_name_prefix = 3 [default = "part-"];
  optional int32 part_name_suffix_length = 4 [default = -1];
  optional RandomShuffleConf random_shuffle_conf = 5;
}

message BlobConf {
  required string name = 1;
  required ShapeProto shape = 2;
  required DataType data_type = 3;
  optional int32 max_sequence_size = 4 [default = 1];
  required EncodeConf encode_case = 5;
  repeated PreprocessConf preprocess = 6;
}

message DecodeOFRecordOpConf {
  required string data_dir = 1;
  optional string part_name_prefix = 2 [default = "part-"];
  optional int32 part_name_suffix_length = 3 [default = -1];
  optional string in = 4;
  repeated BlobConf blob = 5;
  optional RandomShuffleConf random_shuffle_conf = 6;
}

message DecodeRandomOpConf {
  required string out = 1;
  required ShapeProto shape = 2;
  required DataType data_type = 3;
  required InitializerConf data_initializer = 4;
}

message DefineTestBlobOpConf {
  required string out = 1;
  required ShapeProto shape = 2;
  required DataType data_type = 3;
  optional ShapeProto dim0_inner_shape = 4;
  optional int64 dim0_valid_num = 5;
  optional int64 dim1_valid_num = 6;
  optional int64 dim2_valid_num = 7;
  repeated int64 record_id_in_device_piece = 8;
  optional bool has_diff = 9 [default = false];
}

message NormalizationOpConf {
  required string in = 1;
  required string out = 2;
  optional int32 axis = 3 [default = -1]; // NCHW = 1, NHWC = 3, TODO: axis list
  optional float momentum = 4 [default = 0.99];
  optional float epsilon = 5 [default = 0.001];
  optional bool center = 6 [default = true];
  optional bool scale = 7 [default = true];
  optional float beta_init = 8 [default = 0.0];
  optional float gamma_init = 9 [default = 1.0];
  optional float mean_init = 10 [default = 0.0];
  optional float variance_init = 11 [default = 1.0];
  optional bool use_first_piece_init_moving = 12 [default = false];
  optional ActivationType activation = 13 [default = kNone];
}

message DropoutOpConf {
  required string in = 1;
  required string out = 2;
  required double rate = 3;
  optional ShapeProto noise_shape = 4;
  optional int64 seed = 5;
  // TODO tmp_split_fw_bw_train_conf
  optional string random_mask = 6 [default = "random_mask"];
}

message DropoutGradOpConf {
  required string random_mask = 1;
  required string dy = 2;
  required string dx = 3;
  required double rate = 4;
}

message TransposeOpConf {
  required string in = 1;
  required string out = 2;
  repeated int32 perm = 3;
}

message ReduceConcatOpConf {
  required int32 in_num = 1;
}

message NcclAllReduceOpConf {
}

message NcclReduceScatterOpConf {
}

message NcclAllGatherOpConf {
}

message ReduceSplitOpConf {
  required int32 out_num = 1;
}

message ReduceScatterOpConf {
  required int32 out_num = 1;
}

message ReduceAddOpConf {
  required int32 in_num = 1;
}

message ReduceGatherOpConf {
  required int32 in_num = 1;
}

message AccuracyOpConf {
  required string prediction = 1;
  required string label = 2;
  optional int32 top_k = 3 [default = 1];
  required string accuracy = 4;
  optional string weight = 5;
}

message MatmulOpConf {
  // input lbn
  required string a = 1;
  required string b = 2;
  // output bn
  required string out = 5;
  optional bool transpose_a = 6 [default = false];
  optional bool transpose_b = 7 [default = false];
}

message DotOpConf {
  required string in = 1;
  required string weight = 2;
  optional string bias = 3;
  required string out = 4;
}

message MultiplyOpConf {
  required string in_0 = 1;
  required string in_1 = 2;
  required string out = 4;
}

enum Norm {
  L1 = 1;
  L2 = 2;
}

message HingeLossOpConf {
  required string prediction = 1;
  required string label = 2;
  required string loss = 3;
  optional LossReductionType reduction = 4 [default = kSumOverN];
  optional float weight_scalar = 5 [default = 1.0];
  optional string weight = 6;
  optional Norm norm = 7[default = L1];
}

message PackOpConf {
  required string in = 1;
  required string out = 2;
  required int32 pack_num = 3;
  required string related_unpack = 4;
}

message UnpackOpConf {
  required string in = 1;
  required string out = 2;
  required int32 unpack_num = 3;
}

message RepeatOpConf {
  required string in = 1;
  required string out = 2;
  required int32 repeat_num = 3;
}

message GatherOpConf {
  required string in = 1;
  required string indices = 2;
  required string out = 3;
  optional int64 axis = 4 [default = 0];
}

message GatherGradOpConf {
  required string out_diff = 1;
  required string indices = 2;
  required string in_diff = 3;
  required int64 axis = 4;
  required int64 gather_dim_size = 5;
}

message BatchGatherOpConf {
  required string in = 1;
  required string indices = 2;
  required string out = 3;
}

message SqrtOpConf {
  required string in = 1;
  required string out = 2;
}

message RsqrtOpConf {
  required string in = 1;
  required string out = 2;
}

message SquareOpConf {
  required string in = 1;
  required string out = 2;
}

message BroadcastAddOpConf {
  required string a = 1;
  required string b = 2;
  required string out = 3;
  optional bool is_const = 4 [default = false];
}

message BroadcastSubOpConf {
  required string a = 1;
  required string b = 2;
  required string out = 3;
  optional bool is_const = 4 [default = false];
}

message BroadcastMulOpConf {
  required string a = 1;
  required string b = 2;
  required string out = 3;
  optional bool is_const = 4 [default = false];
}

message BroadcastDivOpConf {
  required string a = 1;
  required string b = 2;
  required string out = 3;
  optional bool is_const = 4 [default = false];
}

message BroadcastLikeOpConf {
  required string x = 1;
  required string like = 2;
  required string y = 3;
  optional ShapeProto kept_dims_shape = 4;
}

message BroadcastDivGradOpConf {
  //  input
  required string b = 1; // denominator in fw
  required string y = 2;
  required string dy = 3;
  //  output
  required string db = 4;
  optional string temp_storage = 5 [default = "temp_storage"];
}

message BiasAddOpConf {
  // inputs
  required string a = 1;
  required string b = 2;
  // output
  required string out = 3;
}

message MeanOpConf {
  required string in = 1;
  required string out = 2;
  // TODO: axis of mean
}

message DimSliceConf {
  optional int32 start = 1 [default = 0];
  optional int32 end = 2 [default = 0];
  optional int32 stride = 3 [default = 1];
}

message SliceOpConf {
  required string in = 1;
  required string out = 2;
  repeated DimSliceConf dim_slice_conf = 3;
}

message SliceGradOpConf {
  required string dy = 1;
  required string dx = 2;
  required string like = 3;
  repeated DimSliceConf dim_slice_conf = 4;
}

message LayerNormOpConf {
  // in
  required string in = 1;
  optional string beta = 2;
  optional string gamma = 3;

  // out
  required string out = 4;
  optional string normalized = 5 [default = "normalized"];
  optional string mean = 6 [default = "mean"];
  optional string inv_variance = 7 [default = "inv_variance"];

  optional bool center = 8 [default = true];
  optional bool scale = 9 [default = true];
  optional ActivationType activation = 10 [default = kNone];
  optional int64 begin_norm_axis = 11 [default = 1];
  optional int64 begin_params_axis = 12 [default = -1];
  optional double epsilon = 13 [default = 1e-5];
}

message LayerNormGradOpConf {
  // in
  required string dy = 1;
  required string x = 2;
  optional string mean = 3;
  optional string inv_variance = 4;
  // out
  required string dx = 5;

  required int64 begin_norm_axis = 6;
  required double epsilon = 7;
}

message LayerNormParamGradOpConf {
  // in
  required string dy = 1;
  optional string normalized = 2;
  optional string gamma = 3;
  // out
  optional string normalized_diff = 4;
  optional string beta_diff = 5;
  optional string gamma_diff = 6;

  required int64 begin_params_axis = 7;
}

message ConstantOpConf {
  required string tick = 1;
  required string out = 2;
  optional ShapeProto shape = 3;
  optional DataType data_type = 4;
  optional InitializerConf initializer = 5;
  optional bool use_device_piece_size_as_dim0 = 6 [default = false];
}

message DebugOpConf {
  required string in = 1;
  required string out = 2;
  optional string in_blob_dump_dir = 3;
  optional string out_diff_blob_dump_dir = 4;
  optional string part_name_prefix = 5 [default = "part-"];
  optional int32 part_name_suffix_length = 6 [default = -1];
  oneof const_out {
    string const_out_feature_load_filepath = 7;
    Feature const_out_feature = 8;
  }
  oneof const_in_diff {
    string const_in_diff_feature_load_filepath = 9;
    Feature const_in_diff_feature = 10;
  }
}

message OneHotOpConf {
  required string indices = 1;
  required string out = 2;
  required int64 depth = 3;
  optional DataType data_type = 4;
}

message ScalarAddOpConf {
  required string in = 1;
  required string out = 2;
  oneof scalar_operand {
    int64 int_operand = 3;
    double float_operand = 4;
  }
}

message ScalarMulOpConf {
  required string in = 1;
  required string out = 2;
  oneof scalar_operand {
    int64 int_operand = 3;
    double float_operand = 4;
  }
}

message ReduceIdentityOpConf {
}

message TickOpConf {
  optional string in = 1;
  required string out = 2;
}

message TupleIdentityOpConf {
  repeated string in = 1;
  repeated string out = 2;
}

message TopKOpConf {
  required string in = 1;
  required string out = 2;
  optional int32 k = 3 [default = 1];
  optional bool sorted = 4 [default = true];
}

message ParallelCastOpConf {
  required string in = 1;
  required string out = 2;
  oneof parallel_type {
    SplitParallel split_parallel = 3;
    BroadcastParallel broadcast_parallel = 4;
  }
}

message L2NormalizeOpConf {
  required string in = 1;
  required string out = 2;
  required int32 axis = 3 [default = -1];
  optional float epsilon = 4 [default = 1e-12];
}

message KeepHeaderOnlyOpConf {
  required string in = 1;
  required string out = 2;
}

message AxpyOpConf {
  required string x = 1;
  required string y = 2;
  required double alpha = 3;
}

message TotalLossInstanceNumOpConf {
  repeated string in = 1;
  required string out = 2;
}

message OperatorConf {
  required string name = 1;
  optional string model_load_dir = 2;
  optional bool trainable = 3 [default = true];
  optional DeviceType device_type = 4 [default = kInvalidDevice];
  optional bool enable_cudnn = 5;
  optional int64 cudnn_buf_limit_mbyte = 6;
  oneof op_type {
    // system op
    DecodeOFRecordOpConf decode_ofrecord_conf = 101;
    DecodeRandomOpConf decode_random_conf = 102;
    RecordLoadOpConf record_load_conf = 103;
    CopyHdOpConf copy_hd_conf = 104;
    CloneOpConf clone_conf = 105;
    CopyCommNetOpConf copy_comm_net_conf = 106;
    ConcatOpConf concat_conf = 107;
    BoxingOpConf boxing_conf = 108;
    ReduceScatterOpConf reduce_scatter_conf = 109;
    ReduceAddOpConf reduce_add_conf = 110;
    ReduceGatherOpConf reduce_gather_conf = 111;
    ReduceConcatOpConf reduce_concat_conf = 112;
    ReduceSplitOpConf reduce_split_conf = 113;
    NcclAllReduceOpConf nccl_all_reduce_conf = 114;
    NcclReduceScatterOpConf nccl_reduce_scatter_conf = 115;
    NcclAllGatherOpConf nccl_all_gather_conf = 116;
    AccumulateOpConf accumulate_conf = 117;
    NormalModelUpdateOpConf normal_mdupdt_conf = 118;
    ModelSaveOpConf model_save_conf = 119;
    SharedModelDiffAddOpConf shared_model_diff_add_conf = 120;
    CastOpConf cast_conf = 121;
    VariableOpConf variable_conf = 122;
    ReduceIdentityOpConf reduce_identity_conf = 123;
    TickOpConf tick_conf = 124;
    KeepHeaderOnlyOpConf keep_header_only_conf = 125;
    TotalLossInstanceNumOpConf total_loss_instance_num_conf = 126;
    NaiveModelUpdateOpConf naive_model_update_conf = 127;
    MomentumModelUpdateOpConf momentum_model_update_conf = 128;
    RMSPropModelUpdateOpConf rmsprop_model_update_conf = 129;
    LARSModelUpdateOpConf lars_model_update_conf = 130;
    AdamModelUpdateOpConf adam_model_update_conf = 131;
      
    // domain op
    TupleIdentityOpConf tuple_identity_conf = 200;
    TransposeOpConf transpose_conf = 201;
    ReshapeOpConf reshape_conf = 202;
    BasicRnnOpConf basic_rnn_conf = 203;
    FullyConnectedOpConf fully_connected_conf = 204;
    Conv1DOpConf conv_1d_conf = 205;
    Conv2DOpConf conv_2d_conf = 206;
    Conv3DOpConf conv_3d_conf = 207;
    AveragePooling1DOpConf average_pooling_1d_conf = 208;
    MaxPooling1DOpConf max_pooling_1d_conf = 209;
    AveragePooling2DOpConf average_pooling_2d_conf = 210;
    MaxPooling2DOpConf max_pooling_2d_conf = 211;
    AveragePooling3DOpConf average_pooling_3d_conf = 212;
    MaxPooling3DOpConf max_pooling_3d_conf = 213;
    EmbeddingLookupOpConf embedding_lookup_conf = 214;
    EmbeddingLookupAccumulateOpConf embedding_lookup_accumulate_conf = 215;
    LocalResponseNormalizationOpConf local_response_normalization_conf = 216;
    NormalizationOpConf normalization_conf = 217;
    DropoutOpConf dropout_conf = 218;
    ReduceSumOpConf reduce_sum_conf = 219;
    AddOpConf add_conf = 220;
    MatmulOpConf matmul_conf = 221;
    DotOpConf dot_conf = 222;
    MultiplyOpConf multiply_conf = 223;
    MaximumOpConf maximum_conf = 224;
    SigmoidOpConf sigmoid_conf = 225;
    TanHOpConf tanh_conf = 226;
    ReluOpConf relu_conf = 227;
    SoftmaxOpConf softmax_conf = 228;
    SparseCrossEntropyLossOpConf sparse_cross_entropy_loss_conf = 229;
    HingeLossOpConf hinge_loss_conf = 230;
    SparseSoftmaxCrossEntropyLossOpConf sparse_softmax_cross_entropy_loss_conf = 231;
    AccuracyOpConf accuracy_conf = 232;
    PrintOpConf print_conf = 233;
    AccuracyPrintOpConf accuracy_print_conf = 234;
    LossPrintOpConf loss_print_conf = 235;
    DefineTestBlobOpConf define_test_blob_conf = 236;
    PackOpConf pack_conf = 237;
    UnpackOpConf unpack_conf = 238;
    RepeatOpConf repeat_conf = 239;
    LogCounterOpConf log_counter_conf = 240;
    GeluOpConf gelu_conf = 241;
    GatherOpConf gather_conf = 242;
    BatchGatherOpConf batch_gather_conf = 243;
    MeanOpConf mean_conf = 251;
    SliceOpConf slice_conf = 252;
    BiasAddOpConf bias_add_conf = 253;
    LayerNormOpConf layer_norm_conf = 254;
    ConstantOpConf constant_conf = 255;
    DebugOpConf debug_conf = 256;
    SigmoidCrossEntropyLossOpConf sigmoid_cross_entropy_loss_conf = 257;
    OneHotOpConf one_hot_conf = 258;
    IdentityLossOpConf identity_loss_conf = 259;
    SparseCrossEntropyOpConf sparse_cross_entropy_conf= 260;
    ReduceMeanOpConf reduce_mean_conf = 261;
    TopKOpConf top_k_conf = 262;
    ParallelCastOpConf parallel_cast_conf = 263;
    L2NormalizeOpConf l2_normalize_conf = 264;
    PReluOpConf prelu_conf = 265;
    ReluGradOpConf relu_grad_conf = 266;
    GeluGradOpConf gelu_grad_conf = 267;
    ReshapeLikeOpConf reshape_like_conf = 268;
<<<<<<< HEAD
    ConvBiasGradOpConf conv_bias_grad_conf = 269;
    ConvFilterGradOpConf conv_filter_grad_conf = 270;
    ConvDataGradOpConf conv_data_grad_conf = 271;
=======
    SliceGradOpConf slice_grad_conf = 269;
    ReduceSumLikeOpConf reduce_sum_like_conf = 270;
    DropoutGradOpConf dropout_grad_conf = 271;
    LayerNormGradOpConf layer_norm_grad_conf = 272;
    LayerNormParamGradOpConf layer_norm_param_grad_conf = 273;
    SparseCrossEntropyGradOpConf sparse_cross_entropy_grad_conf= 274;
    GatherGradOpConf gather_grad_conf = 275;
    BroadcastDivGradOpConf broadcast_div_grad_conf= 276;
    BroadcastLikeOpConf broadcast_like_conf = 277;
    SoftmaxGradOpConf softmax_grad_conf = 278;
>>>>>>> 446b44f6

    // math op
    BroadcastAddOpConf broadcast_add_conf = 500;
    BroadcastSubOpConf broadcast_sub_conf = 501;
    BroadcastMulOpConf broadcast_mul_conf = 502;
    BroadcastDivOpConf broadcast_div_conf = 503;
    SquareOpConf square_conf = 504;
    SqrtOpConf sqrt_conf = 505;
    RsqrtOpConf rsqrt_conf = 506;
    ScalarAddOpConf scalar_add_conf = 507;
    ScalarMulOpConf scalar_mul_conf = 508;

    // mutable input op
    AxpyOpConf axpy_conf = 752;
  }
}

message OpNameSet {
  repeated string op_name = 1;
}<|MERGE_RESOLUTION|>--- conflicted
+++ resolved
@@ -1330,11 +1330,6 @@
     ReluGradOpConf relu_grad_conf = 266;
     GeluGradOpConf gelu_grad_conf = 267;
     ReshapeLikeOpConf reshape_like_conf = 268;
-<<<<<<< HEAD
-    ConvBiasGradOpConf conv_bias_grad_conf = 269;
-    ConvFilterGradOpConf conv_filter_grad_conf = 270;
-    ConvDataGradOpConf conv_data_grad_conf = 271;
-=======
     SliceGradOpConf slice_grad_conf = 269;
     ReduceSumLikeOpConf reduce_sum_like_conf = 270;
     DropoutGradOpConf dropout_grad_conf = 271;
@@ -1345,7 +1340,9 @@
     BroadcastDivGradOpConf broadcast_div_grad_conf= 276;
     BroadcastLikeOpConf broadcast_like_conf = 277;
     SoftmaxGradOpConf softmax_grad_conf = 278;
->>>>>>> 446b44f6
+    ConvBiasGradOpConf conv_bias_grad_conf = 279;
+    ConvFilterGradOpConf conv_filter_grad_conf = 280;
+    ConvDataGradOpConf conv_data_grad_conf = 281;
 
     // math op
     BroadcastAddOpConf broadcast_add_conf = 500;
