--- conflicted
+++ resolved
@@ -2048,11 +2048,8 @@
     ArgSortOpConf arg_sort_conf = 330;
     SigmoidCrossEntropyOpConf sigmoid_cross_entropy_conf = 331;
     SigmoidCrossEntropyGradOpConf sigmoid_cross_entropy_grad_conf = 332;
-<<<<<<< HEAD
-    Dim0DynamicToFixedOpConf dim0_dynamic_to_fixed_conf = 333;
-=======
     SleepOpConf sleep_conf = 333;
->>>>>>> d6a2ff34
+    Dim0DynamicToFixedOpConf dim0_dynamic_to_fixed_conf = 334;
 
     // math op
     BroadcastAddOpConf broadcast_add_conf = 500;
