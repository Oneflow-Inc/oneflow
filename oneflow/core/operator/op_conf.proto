--- conflicted
+++ resolved
@@ -1902,7 +1902,6 @@
     PReluDataGradOpConf prelu_data_grad_conf = 299;
     PReluAlphaGradOpConf prelu_alpha_grad_conf = 300;
     ModelLoadOpConf model_load_conf = 301;
-<<<<<<< HEAD
     GatherMs0OpConf gather_ms0_conf = 302;
     GatherMs0GradOpConf gather_ms0_grad_conf = 303;
     PieceSliceOpConf piece_slice_conf = 304;
@@ -1921,11 +1920,6 @@
     SmoothL1OpConf smooth_l1_conf = 318;
     UpsampleNearestOpConf upsample_nearest_conf = 319;
     ElementCountOpConf element_count_conf = 320;
-=======
-    SigmoidCrossEntropyLossGradOpConf sigmoid_cross_entropy_loss_grad_conf = 304; 
-    GatherMs0OpConf gather_ms0_conf = 305;
-    GatherMs0GradOpConf gather_ms0_grad_conf = 306;
->>>>>>> 853bb9d7
 
     // math op
     BroadcastAddOpConf broadcast_add_conf = 500;
@@ -1943,7 +1937,6 @@
     RsqrtOpConf rsqrt_conf = 512;
     ScalarAddOpConf scalar_add_conf = 513;
     ScalarMulOpConf scalar_mul_conf = 514;
-<<<<<<< HEAD
 
     // detection op
     MaskrcnnPositiveNegativeSampleOpConf maskrcnn_positive_negative_sample_conf = 601;
@@ -1959,8 +1952,6 @@
     NonMaximumSuppressionOpConf non_maximum_suppression_conf = 611;
     RoiAlignOpConf roi_align_conf = 612;
     RoiAlignGradOpConf roi_align_grad_conf = 613;
-=======
->>>>>>> 853bb9d7
 
     // mutable input op
     AxpyOpConf axpy_conf = 752;
